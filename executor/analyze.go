// Copyright 2017 PingCAP, Inc.
//
// Licensed under the Apache License, Version 2.0 (the "License");
// you may not use this file except in compliance with the License.
// You may obtain a copy of the License at
//
//     http://www.apache.org/licenses/LICENSE-2.0
//
// Unless required by applicable law or agreed to in writing, software
// distributed under the License is distributed on an "AS IS" BASIS,
// See the License for the specific language governing permissions and
// limitations under the License.

package executor

import (
	"bytes"
	"context"
	"math"
	"math/rand"
	"runtime"
	"sort"
	"strconv"
	"strings"
	"sync"
	"sync/atomic"
	"time"

	"github.com/cznic/mathutil"
	"github.com/pingcap/errors"
	"github.com/pingcap/failpoint"
	"github.com/pingcap/parser/ast"
	"github.com/pingcap/parser/model"
	"github.com/pingcap/parser/mysql"
	"github.com/pingcap/parser/terror"
	"github.com/pingcap/tidb/distsql"
	"github.com/pingcap/tidb/domain"
	"github.com/pingcap/tidb/infoschema"
	"github.com/pingcap/tidb/kv"
	"github.com/pingcap/tidb/metrics"
	"github.com/pingcap/tidb/planner/core"
	"github.com/pingcap/tidb/sessionctx"
	"github.com/pingcap/tidb/sessionctx/stmtctx"
	"github.com/pingcap/tidb/sessionctx/variable"
	"github.com/pingcap/tidb/statistics"
	"github.com/pingcap/tidb/store/tikv"
	"github.com/pingcap/tidb/table"
	"github.com/pingcap/tidb/tablecodec"
	"github.com/pingcap/tidb/types"
	"github.com/pingcap/tidb/util/chunk"
	"github.com/pingcap/tidb/util/codec"
	"github.com/pingcap/tidb/util/logutil"
	"github.com/pingcap/tidb/util/ranger"
	"github.com/pingcap/tidb/util/sqlexec"
	"github.com/pingcap/tipb/go-tipb"
	"go.uber.org/zap"
)

var _ Executor = &AnalyzeExec{}

// AnalyzeExec represents Analyze executor.
type AnalyzeExec struct {
	baseExecutor
	tasks []*analyzeTask
	wg    *sync.WaitGroup
}

var (
	// RandSeed is the seed for randing package.
	// It's public for test.
	RandSeed = int64(1)
)

const (
	maxRegionSampleSize = 1000
	maxSketchSize       = 10000
)

// Next implements the Executor Next interface.
func (e *AnalyzeExec) Next(ctx context.Context, req *chunk.Chunk) error {
	concurrency, err := getBuildStatsConcurrency(e.ctx)
	if err != nil {
		return err
	}
	taskCh := make(chan *analyzeTask, len(e.tasks))
	resultCh := make(chan analyzeResult, len(e.tasks))
	e.wg.Add(concurrency)
	for i := 0; i < concurrency; i++ {
		go e.analyzeWorker(taskCh, resultCh, i == 0)
	}
	for _, task := range e.tasks {
		statistics.AddNewAnalyzeJob(task.job)
	}
	for _, task := range e.tasks {
		taskCh <- task
	}
	close(taskCh)
	statsHandle := domain.GetDomain(e.ctx).StatsHandle()
	panicCnt := 0

	pruneMode := variable.PartitionPruneMode(e.ctx.GetSessionVars().PartitionPruneMode.Load())
	// needGlobalStats used to indicate whether we should merge the partition-level stats to global-level stats.
	needGlobalStats := pruneMode == variable.DynamicOnly || pruneMode == variable.StaticButPrepareDynamic
	type globalStatsKey struct {
		tableID int64
		indexID int64
	}
	type globalStatsInfo struct {
		isIndex int
		// When the `isIndex == 0`, the idxID will be the column ID.
		// Otherwise, the idxID will be the index ID.
		idxID        int64
		statsVersion int
	}
	// globalStatsMap is a map used to store which partition tables and the corresponding indexes need global-level stats.
	// The meaning of key in map is the structure that used to store the tableID and indexID.
	// The meaning of value in map is some additional information needed to build global-level stats.
	globalStatsMap := make(map[globalStatsKey]globalStatsInfo)

	for panicCnt < concurrency {
		result, ok := <-resultCh
		if !ok {
			break
		}
		if result.Err != nil {
			err = result.Err
			if err == errAnalyzeWorkerPanic {
				panicCnt++
			} else {
				logutil.Logger(ctx).Error("analyze failed", zap.Error(err))
			}
			result.job.Finish(true)
			continue
		}
		statisticsID := result.TableID.GetStatisticsID()
		for i, hg := range result.Hist {
			if result.TableID.IsPartitionTable() && needGlobalStats {
				// If it does not belong to the statistics of index, we need to set it to -1 to distinguish.
				idxID := int64(-1)
				if result.IsIndex != 0 {
					idxID = hg.ID
				}
				globalStatsID := globalStatsKey{result.TableID.TableID, idxID}
				if _, ok := globalStatsMap[globalStatsID]; !ok {
					globalStatsMap[globalStatsID] = globalStatsInfo{result.IsIndex, hg.ID, result.StatsVer}
				}
			}
			err1 := statsHandle.SaveStatsToStorage(statisticsID, result.Count, result.IsIndex, hg, result.Cms[i], result.TopNs[i], result.Fms[i], result.StatsVer, 1)
			if err1 != nil {
				err = err1
				logutil.Logger(ctx).Error("save stats to storage failed", zap.Error(err))
				result.job.Finish(true)
				continue
			}
		}
		if err1 := statsHandle.SaveExtendedStatsToStorage(statisticsID, result.ExtStats, false); err1 != nil {
			err = err1
			logutil.Logger(ctx).Error("save extended stats to storage failed", zap.Error(err))
			result.job.Finish(true)
		} else {
			result.job.Finish(false)
		}
	}
	for _, task := range e.tasks {
		statistics.MoveToHistory(task.job)
	}
	if err != nil {
		return err
	}
	if needGlobalStats {
		for globalStatsID, info := range globalStatsMap {
			sc := e.ctx.GetSessionVars().StmtCtx
			globalStats, err := statsHandle.MergePartitionStats2GlobalStats(sc, infoschema.GetInfoSchema(e.ctx), globalStatsID.tableID, info.isIndex, info.idxID)
			if err != nil {
				return err
			}
			for i := 0; i < globalStats.Num; i++ {
				hg, cms, topN, fms := globalStats.Hg[i], globalStats.Cms[i], globalStats.TopN[i], globalStats.Fms[i]
				err = statsHandle.SaveStatsToStorage(globalStatsID.tableID, globalStats.Count, info.isIndex, hg, cms, topN, fms, info.statsVersion, 1)
				if err != nil {
					logutil.Logger(ctx).Error("save global-level stats to storage failed", zap.Error(err))
				}
			}
		}
	}
	return statsHandle.Update(infoschema.GetInfoSchema(e.ctx))
}

func getBuildStatsConcurrency(ctx sessionctx.Context) (int, error) {
	sessionVars := ctx.GetSessionVars()
	concurrency, err := variable.GetSessionSystemVar(sessionVars, variable.TiDBBuildStatsConcurrency)
	if err != nil {
		return 0, err
	}
	c, err := strconv.ParseInt(concurrency, 10, 64)
	return int(c), err
}

type taskType int

const (
	colTask taskType = iota
	idxTask
	fastTask
	pkIncrementalTask
	idxIncrementalTask
)

type analyzeTask struct {
	taskType           taskType
	idxExec            *AnalyzeIndexExec
	colExec            *AnalyzeColumnsExec
	fastExec           *AnalyzeFastExec
	idxIncrementalExec *analyzeIndexIncrementalExec
	colIncrementalExec *analyzePKIncrementalExec
	job                *statistics.AnalyzeJob
}

var errAnalyzeWorkerPanic = errors.New("analyze worker panic")

func (e *AnalyzeExec) analyzeWorker(taskCh <-chan *analyzeTask, resultCh chan<- analyzeResult, isCloseChanThread bool) {
	var task *analyzeTask
	defer func() {
		if r := recover(); r != nil {
			buf := make([]byte, 4096)
			stackSize := runtime.Stack(buf, false)
			buf = buf[:stackSize]
			logutil.BgLogger().Error("analyze worker panicked", zap.String("stack", string(buf)))
			metrics.PanicCounter.WithLabelValues(metrics.LabelAnalyze).Inc()
			resultCh <- analyzeResult{
				Err: errAnalyzeWorkerPanic,
				job: task.job,
			}
		}
		e.wg.Done()
		if isCloseChanThread {
			e.wg.Wait()
			close(resultCh)
		}
	}()
	for {
		var ok bool
		task, ok = <-taskCh
		if !ok {
			break
		}
		task.job.Start()
		switch task.taskType {
		case colTask:
			task.colExec.job = task.job
			for _, result := range analyzeColumnsPushdown(task.colExec) {
				resultCh <- result
			}
		case idxTask:
			task.idxExec.job = task.job
			resultCh <- analyzeIndexPushdown(task.idxExec)
		case fastTask:
			task.fastExec.job = task.job
			task.job.Start()
			for _, result := range analyzeFastExec(task.fastExec) {
				resultCh <- result
			}
		case pkIncrementalTask:
			task.colIncrementalExec.job = task.job
			resultCh <- analyzePKIncremental(task.colIncrementalExec)
		case idxIncrementalTask:
			task.idxIncrementalExec.job = task.job
			resultCh <- analyzeIndexIncremental(task.idxIncrementalExec)
		}
	}
}

func analyzeIndexPushdown(idxExec *AnalyzeIndexExec) analyzeResult {
	ranges := ranger.FullRange()
	// For single-column index, we do not load null rows from TiKV, so the built histogram would not include
	// null values, and its `NullCount` would be set by result of another distsql call to get null rows.
	// For multi-column index, we cannot define null for the rows, so we still use full range, and the rows
	// containing null fields would exist in built histograms. Note that, the `NullCount` of histograms for
	// multi-column index is always 0 then.
	if len(idxExec.idxInfo.Columns) == 1 {
		ranges = ranger.FullNotNullRange()
	}
	hist, cms, topN, err := idxExec.buildStats(ranges, true)
	if err != nil {
		return analyzeResult{Err: err, job: idxExec.job}
	}
	var statsVer = statistics.Version1
	if idxExec.analyzePB.IdxReq.Version != nil {
		statsVer = int(*idxExec.analyzePB.IdxReq.Version)
	}
	result := analyzeResult{
		TableID:  idxExec.tableID,
		Hist:     []*statistics.Histogram{hist},
		Cms:      []*statistics.CMSketch{cms},
		TopNs:    []*statistics.TopN{topN},
		Fms:      []*statistics.FMSketch{nil},
		IsIndex:  1,
		job:      idxExec.job,
		StatsVer: statsVer,
	}
	result.Count = hist.NullCount
	if hist.Len() > 0 {
		result.Count += hist.Buckets[hist.Len()-1].Count
	}
	if topN.TotalCount() > 0 {
		result.Count += int64(topN.TotalCount())
	}
	return result
}

// AnalyzeIndexExec represents analyze index push down executor.
type AnalyzeIndexExec struct {
	ctx            sessionctx.Context
	tableID        core.AnalyzeTableID
	idxInfo        *model.IndexInfo
	isCommonHandle bool
	concurrency    int
	priority       int
	analyzePB      *tipb.AnalyzeReq
	result         distsql.SelectResult
	countNullRes   distsql.SelectResult
	opts           map[ast.AnalyzeOptionType]uint64
	job            *statistics.AnalyzeJob
}

// fetchAnalyzeResult builds and dispatches the `kv.Request` from given ranges, and stores the `SelectResult`
// in corresponding fields based on the input `isNullRange` argument, which indicates if the range is the
// special null range for single-column index to get the null count.
func (e *AnalyzeIndexExec) fetchAnalyzeResult(ranges []*ranger.Range, isNullRange bool) error {
	var builder distsql.RequestBuilder
	var kvReqBuilder *distsql.RequestBuilder
	if e.isCommonHandle && e.idxInfo.Primary {
		kvReqBuilder = builder.SetHandleRangesForTables(e.ctx.GetSessionVars().StmtCtx, []int64{e.tableID.GetStatisticsID()}, true, ranges, nil)
	} else {
		kvReqBuilder = builder.SetIndexRangesForTables(e.ctx.GetSessionVars().StmtCtx, []int64{e.tableID.GetStatisticsID()}, e.idxInfo.ID, ranges)
	}
	kvReq, err := kvReqBuilder.
		SetAnalyzeRequest(e.analyzePB).
		SetStartTS(math.MaxUint64).
		SetKeepOrder(true).
		SetConcurrency(e.concurrency).
		Build()
	if err != nil {
		return err
	}
	ctx := context.TODO()
	result, err := distsql.Analyze(ctx, e.ctx.GetClient(), kvReq, e.ctx.GetSessionVars().KVVars, e.ctx.GetSessionVars().InRestrictedSQL, e.ctx.GetSessionVars().StmtCtx.MemTracker)
	if err != nil {
		return err
	}
	result.Fetch(ctx)
	if isNullRange {
		e.countNullRes = result
	} else {
		e.result = result
	}
	return nil
}

func (e *AnalyzeIndexExec) open(ranges []*ranger.Range, considerNull bool) error {
	err := e.fetchAnalyzeResult(ranges, false)
	if err != nil {
		return err
	}
	if considerNull && len(e.idxInfo.Columns) == 1 {
		ranges = ranger.NullRange()
		err = e.fetchAnalyzeResult(ranges, true)
		if err != nil {
			return err
		}
	}
	return nil
}

func updateIndexResult(
	ctx *stmtctx.StatementContext,
	resp *tipb.AnalyzeIndexResp,
	job *statistics.AnalyzeJob,
	hist *statistics.Histogram,
	cms *statistics.CMSketch,
	topn *statistics.TopN,
	idxInfo *model.IndexInfo,
	numBuckets int,
	numTopN int,
	statsVer int,
) (
	*statistics.Histogram,
	*statistics.CMSketch,
	*statistics.TopN,
	error,
) {
	var err error
	needCMS := cms != nil
	respHist := statistics.HistogramFromProto(resp.Hist)
	if job != nil {
		job.Update(int64(respHist.TotalRowCount()))
	}
	hist, err = statistics.MergeHistograms(ctx, hist, respHist, numBuckets, statsVer)
	if err != nil {
		return nil, nil, nil, err
	}
	if needCMS {
		if resp.Cms == nil {
			logutil.Logger(context.TODO()).Warn("nil CMS in response", zap.String("table", idxInfo.Table.O), zap.String("index", idxInfo.Name.O))
		} else {
			cm, tmpTopN := statistics.CMSketchAndTopNFromProto(resp.Cms)
			if err := cms.MergeCMSketch(cm); err != nil {
				return nil, nil, nil, err
			}
			statistics.MergeTopNAndUpdateCMSketch(topn, tmpTopN, cms, uint32(numTopN))
		}
	}
	return hist, cms, topn, nil
}

func (e *AnalyzeIndexExec) buildStatsFromResult(result distsql.SelectResult, needCMS bool) (*statistics.Histogram, *statistics.CMSketch, *statistics.TopN, error) {
	failpoint.Inject("buildStatsFromResult", func(val failpoint.Value) {
		if val.(bool) {
			failpoint.Return(nil, nil, nil, errors.New("mock buildStatsFromResult error"))
		}
	})
	hist := &statistics.Histogram{}
	var cms *statistics.CMSketch
	var topn *statistics.TopN
	if needCMS {
		cms = statistics.NewCMSketch(int32(e.opts[ast.AnalyzeOptCMSketchDepth]), int32(e.opts[ast.AnalyzeOptCMSketchWidth]))
		topn = statistics.NewTopN(int(e.opts[ast.AnalyzeOptNumTopN]))
	}
	statsVer := statistics.Version1
	if e.analyzePB.IdxReq.Version != nil {
		statsVer = int(*e.analyzePB.IdxReq.Version)
	}
	for {
		data, err := result.NextRaw(context.TODO())
		if err != nil {
			return nil, nil, nil, err
		}
		if data == nil {
			break
		}
		resp := &tipb.AnalyzeIndexResp{}
		err = resp.Unmarshal(data)
		if err != nil {
			return nil, nil, nil, err
		}
		hist, cms, topn, err = updateIndexResult(e.ctx.GetSessionVars().StmtCtx, resp, e.job, hist, cms, topn,
			e.idxInfo, int(e.opts[ast.AnalyzeOptNumBuckets]), int(e.opts[ast.AnalyzeOptNumTopN]), statsVer)
		if err != nil {
			return nil, nil, nil, err
		}
	}
	if needCMS && topn.TotalCount() > 0 {
		hist.RemoveIdxVals(topn.TopN)
	}
	if needCMS && cms != nil {
		cms.CalcDefaultValForAnalyze(uint64(hist.NDV))
	}
	return hist, cms, topn, nil
}

func (e *AnalyzeIndexExec) buildStats(ranges []*ranger.Range, considerNull bool) (hist *statistics.Histogram, cms *statistics.CMSketch, topN *statistics.TopN, err error) {
	if err = e.open(ranges, considerNull); err != nil {
		return nil, nil, nil, err
	}
	defer func() {
		err1 := closeAll(e.result, e.countNullRes)
		if err == nil {
			err = err1
		}
	}()
	hist, cms, topN, err = e.buildStatsFromResult(e.result, true)
	if err != nil {
		return nil, nil, nil, err
	}
	if e.countNullRes != nil {
		nullHist, _, _, err := e.buildStatsFromResult(e.countNullRes, false)
		if err != nil {
			return nil, nil, nil, err
		}
		if l := nullHist.Len(); l > 0 {
			hist.NullCount = nullHist.Buckets[l-1].Count
		}
	}
	hist.ID = e.idxInfo.ID
	return hist, cms, topN, nil
}

func analyzeColumnsPushdown(colExec *AnalyzeColumnsExec) []analyzeResult {
	var ranges []*ranger.Range
	if hc := colExec.handleCols; hc != nil {
		if hc.IsInt() {
			ranges = ranger.FullIntRange(mysql.HasUnsignedFlag(hc.GetCol(0).RetType.Flag))
		} else {
			ranges = ranger.FullNotNullRange()
		}
	} else {
		ranges = ranger.FullIntRange(false)
	}
	hists, cms, topNs, fms, extStats, err := colExec.buildStats(ranges, true)
	if err != nil {
		return []analyzeResult{{Err: err, job: colExec.job}}
	}

	if hasPkHist(colExec.handleCols) {
		PKresult := analyzeResult{
			TableID:  colExec.tableID,
			Hist:     hists[:1],
			Cms:      cms[:1],
			TopNs:    topNs[:1],
			Fms:      fms[:1],
			ExtStats: nil,
			job:      nil,
			StatsVer: statistics.Version1,
		}
		PKresult.Count = int64(PKresult.Hist[0].TotalRowCount())
		restResult := analyzeResult{
			TableID:  colExec.tableID,
			Hist:     hists[1:],
			Cms:      cms[1:],
			TopNs:    topNs[1:],
			Fms:      fms[1:],
			ExtStats: extStats,
			job:      colExec.job,
			StatsVer: colExec.analyzeVer,
		}
		restResult.Count = PKresult.Count
		return []analyzeResult{PKresult, restResult}
	}
	var result []analyzeResult
	if colExec.analyzePB.Tp == tipb.AnalyzeType_TypeMixed {
		result = append(result, analyzeResult{
			TableID:  colExec.tableID,
			Hist:     []*statistics.Histogram{hists[0]},
			Cms:      []*statistics.CMSketch{cms[0]},
			TopNs:    []*statistics.TopN{topNs[0]},
			IsIndex:  1,
			job:      colExec.job,
			StatsVer: colExec.analyzeVer,
		})
		hists = hists[1:]
		cms = cms[1:]
		topNs = topNs[1:]
	}
	colResult := analyzeResult{
		TableID:  colExec.tableID,
		Hist:     hists,
		Cms:      cms,
		TopNs:    topNs,
		Fms:      fms,
		ExtStats: extStats,
		job:      colExec.job,
		StatsVer: colExec.analyzeVer,
	}
	colResult.Count = int64(colResult.Hist[0].TotalRowCount())
	if colResult.StatsVer == statistics.Version2 {
		colResult.Count += int64(topNs[0].TotalCount())
	}
	return append(result, colResult)
}

// AnalyzeColumnsExec represents Analyze columns push down executor.
type AnalyzeColumnsExec struct {
	ctx           sessionctx.Context
	tableID       core.AnalyzeTableID
	colsInfo      []*model.ColumnInfo
	handleCols    core.HandleCols
	concurrency   int
	priority      int
	analyzePB     *tipb.AnalyzeReq
	commonHandle  *model.IndexInfo
	resultHandler *tableResultHandler
	opts          map[ast.AnalyzeOptionType]uint64
	job           *statistics.AnalyzeJob
	analyzeVer    int
}

func (e *AnalyzeColumnsExec) open(ranges []*ranger.Range) error {
	e.resultHandler = &tableResultHandler{}
	firstPartRanges, secondPartRanges := distsql.SplitRangesBySign(ranges, true, false, !hasPkHist(e.handleCols))
	firstResult, err := e.buildResp(firstPartRanges)
	if err != nil {
		return err
	}
	if len(secondPartRanges) == 0 {
		e.resultHandler.open(nil, firstResult)
		return nil
	}
	var secondResult distsql.SelectResult
	secondResult, err = e.buildResp(secondPartRanges)
	if err != nil {
		return err
	}
	e.resultHandler.open(firstResult, secondResult)

	return nil
}

func (e *AnalyzeColumnsExec) buildResp(ranges []*ranger.Range) (distsql.SelectResult, error) {
	var builder distsql.RequestBuilder
	reqBuilder := builder.SetHandleRangesForTables(e.ctx.GetSessionVars().StmtCtx, []int64{e.tableID.GetStatisticsID()}, e.handleCols != nil && !e.handleCols.IsInt(), ranges, nil)
	// Always set KeepOrder of the request to be true, in order to compute
	// correct `correlation` of columns.
	kvReq, err := reqBuilder.
		SetAnalyzeRequest(e.analyzePB).
		SetStartTS(math.MaxUint64).
		SetKeepOrder(true).
		SetConcurrency(e.concurrency).
		Build()
	if err != nil {
		return nil, err
	}
	ctx := context.TODO()
	result, err := distsql.Analyze(ctx, e.ctx.GetClient(), kvReq, e.ctx.GetSessionVars().KVVars, e.ctx.GetSessionVars().InRestrictedSQL, e.ctx.GetSessionVars().StmtCtx.MemTracker)
	if err != nil {
		return nil, err
	}
	result.Fetch(ctx)
	return result, nil
}

func (e *AnalyzeColumnsExec) buildStats(ranges []*ranger.Range, needExtStats bool) (hists []*statistics.Histogram, cms []*statistics.CMSketch, topNs []*statistics.TopN, fms []*statistics.FMSketch, extStats *statistics.ExtendedStatsColl, err error) {
	if err = e.open(ranges); err != nil {
		return nil, nil, nil, nil, nil, err
	}
	defer func() {
		if err1 := e.resultHandler.Close(); err1 != nil {
			hists = nil
			cms = nil
			extStats = nil
			err = err1
		}
	}()
	var handleHist *statistics.Histogram
	var handleCms *statistics.CMSketch
	var handleTopn *statistics.TopN
	statsVer := statistics.Version1
	if e.analyzePB.Tp == tipb.AnalyzeType_TypeMixed {
		handleHist = &statistics.Histogram{}
		handleCms = statistics.NewCMSketch(int32(e.opts[ast.AnalyzeOptCMSketchDepth]), int32(e.opts[ast.AnalyzeOptCMSketchWidth]))
		handleTopn = statistics.NewTopN(int(e.opts[ast.AnalyzeOptNumTopN]))
		if e.analyzePB.IdxReq.Version != nil {
			statsVer = int(*e.analyzePB.IdxReq.Version)
		}
	}
	pkHist := &statistics.Histogram{}
	collectors := make([]*statistics.SampleCollector, len(e.colsInfo))
	for i := range collectors {
		collectors[i] = &statistics.SampleCollector{
			IsMerger:      true,
			FMSketch:      statistics.NewFMSketch(maxSketchSize),
			MaxSampleSize: int64(e.opts[ast.AnalyzeOptNumSamples]),
			CMSketch:      statistics.NewCMSketch(int32(e.opts[ast.AnalyzeOptCMSketchDepth]), int32(e.opts[ast.AnalyzeOptCMSketchWidth])),
		}
	}
	for {
		data, err1 := e.resultHandler.nextRaw(context.TODO())
		if err1 != nil {
			return nil, nil, nil, nil, nil, err1
		}
		if data == nil {
			break
		}
<<<<<<< HEAD
=======
		resp := &tipb.AnalyzeColumnsResp{}
		err = resp.Unmarshal(data)
		if err != nil {
			return nil, nil, nil, nil, nil, err
		}
>>>>>>> f3fe4895
		sc := e.ctx.GetSessionVars().StmtCtx
		var colResp *tipb.AnalyzeColumnsResp
		if e.analyzePB.Tp == tipb.AnalyzeType_TypeMixed {
			resp := &tipb.AnalyzeMixedResp{}
			err = resp.Unmarshal(data)
			if err != nil {
				return nil, nil, nil, nil, err
			}
			colResp = resp.ColumnsResp
			handleHist, handleCms, handleTopn, err = updateIndexResult(sc, resp.IndexResp, nil, handleHist,
				handleCms, handleTopn, e.commonHandle, int(e.opts[ast.AnalyzeOptNumBuckets]),
				int(e.opts[ast.AnalyzeOptNumTopN]), statsVer)

			if err != nil {
				return nil, nil, nil, nil, err
			}
		} else {
			colResp = &tipb.AnalyzeColumnsResp{}
			err = colResp.Unmarshal(data)
		}
		rowCount := int64(0)
		if hasPkHist(e.handleCols) {
			respHist := statistics.HistogramFromProto(colResp.PkHist)
			rowCount = int64(respHist.TotalRowCount())
			pkHist, err = statistics.MergeHistograms(sc, pkHist, respHist, int(e.opts[ast.AnalyzeOptNumBuckets]), statistics.Version1)
			if err != nil {
				return nil, nil, nil, nil, nil, err
			}
		}
		for i, rc := range colResp.Collectors {
			respSample := statistics.SampleCollectorFromProto(rc)
			rowCount = respSample.Count + respSample.NullCount
			collectors[i].MergeSampleCollector(sc, respSample)
		}
		e.job.Update(rowCount)
	}
	timeZone := e.ctx.GetSessionVars().Location()
	if hasPkHist(e.handleCols) {
		pkInfo := e.handleCols.GetCol(0)
		pkHist.ID = pkInfo.ID
		err = pkHist.DecodeTo(pkInfo.RetType, timeZone)
		if err != nil {
			return nil, nil, nil, nil, nil, err
		}
		hists = append(hists, pkHist)
		cms = append(cms, nil)
		topNs = append(topNs, nil)
		fms = append(fms, nil)
	}
	for i, col := range e.colsInfo {
		if e.analyzeVer < 2 {
			// In analyze version 2, we don't collect TopN this way. We will collect TopN from samples in `BuildColumnHistAndTopN()` below.
			err := collectors[i].ExtractTopN(uint32(e.opts[ast.AnalyzeOptNumTopN]), e.ctx.GetSessionVars().StmtCtx, &col.FieldType, timeZone)
			if err != nil {
				return nil, nil, nil, nil, nil, err
			}
			topNs = append(topNs, collectors[i].TopN)
		}
		for j, s := range collectors[i].Samples {
			collectors[i].Samples[j].Ordinal = j
			collectors[i].Samples[j].Value, err = tablecodec.DecodeColumnValue(s.Value.GetBytes(), &col.FieldType, timeZone)
			if err != nil {
				return nil, nil, nil, nil, nil, err
			}
			// When collation is enabled, we store the Key representation of the sampling data. So we set it to kind `Bytes` here
			// to avoid to convert it to its Key representation once more.
			if collectors[i].Samples[j].Value.Kind() == types.KindString {
				collectors[i].Samples[j].Value.SetBytes(collectors[i].Samples[j].Value.GetBytes())
			}
		}
		var hg *statistics.Histogram
		var err error
		var topn *statistics.TopN
		if e.analyzeVer < 2 {
			hg, err = statistics.BuildColumn(e.ctx, int64(e.opts[ast.AnalyzeOptNumBuckets]), col.ID, collectors[i], &col.FieldType)
		} else {
			hg, topn, err = statistics.BuildColumnHistAndTopN(e.ctx, int(e.opts[ast.AnalyzeOptNumBuckets]), int(e.opts[ast.AnalyzeOptNumTopN]), col.ID, collectors[i], &col.FieldType)
			topNs = append(topNs, topn)
		}
		if err != nil {
			return nil, nil, nil, nil, nil, err
		}
		hists = append(hists, hg)
		collectors[i].CMSketch.CalcDefaultValForAnalyze(uint64(hg.NDV))
		cms = append(cms, collectors[i].CMSketch)
		fms = append(fms, collectors[i].FMSketch)
	}
	if needExtStats {
		statsHandle := domain.GetDomain(e.ctx).StatsHandle()
		extStats, err = statsHandle.BuildExtendedStats(e.tableID.GetStatisticsID(), e.colsInfo, collectors)
		if err != nil {
			return nil, nil, nil, nil, nil, err
		}
	}
<<<<<<< HEAD
	if handleHist != nil {
		handleHist.ID = e.commonHandle.ID
		if handleTopn != nil && handleTopn.TotalCount() > 0 {
			handleHist.RemoveIdxVals(handleTopn.TopN)
		}
		if handleCms != nil {
			handleCms.CalcDefaultValForAnalyze(uint64(handleHist.NDV))
		}
		hists = append([]*statistics.Histogram{handleHist}, hists...)
		cms = append([]*statistics.CMSketch{handleCms}, cms...)
		topNs = append([]*statistics.TopN{handleTopn}, topNs...)
	}
	return hists, cms, topNs, extStats, nil
=======
	return hists, cms, topNs, fms, extStats, nil
>>>>>>> f3fe4895
}

func hasPkHist(handleCols core.HandleCols) bool {
	return handleCols != nil && handleCols.IsInt()
}

func pkColsCount(handleCols core.HandleCols) int {
	if handleCols == nil {
		return 0
	}
	return handleCols.NumCols()
}

var (
	fastAnalyzeHistogramSample        = metrics.FastAnalyzeHistogram.WithLabelValues(metrics.LblGeneral, "sample")
	fastAnalyzeHistogramAccessRegions = metrics.FastAnalyzeHistogram.WithLabelValues(metrics.LblGeneral, "access_regions")
	fastAnalyzeHistogramScanKeys      = metrics.FastAnalyzeHistogram.WithLabelValues(metrics.LblGeneral, "scan_keys")
)

func analyzeFastExec(exec *AnalyzeFastExec) []analyzeResult {
	hists, cms, topNs, fms, err := exec.buildStats()
	if err != nil {
		return []analyzeResult{{Err: err, job: exec.job}}
	}
	var results []analyzeResult
	pkColCount := pkColsCount(exec.handleCols)
	if len(exec.idxsInfo) > 0 {
		for i := pkColCount + len(exec.colsInfo); i < len(hists); i++ {
			idxResult := analyzeResult{
				TableID:  exec.tableID,
				Hist:     []*statistics.Histogram{hists[i]},
				Cms:      []*statistics.CMSketch{cms[i]},
				TopNs:    []*statistics.TopN{topNs[i]},
				Fms:      []*statistics.FMSketch{nil},
				IsIndex:  1,
				Count:    hists[i].NullCount,
				job:      exec.job,
				StatsVer: statistics.Version1,
			}
			if hists[i].Len() > 0 {
				idxResult.Count += hists[i].Buckets[hists[i].Len()-1].Count
			}
			if exec.rowCount != 0 {
				idxResult.Count = exec.rowCount
			}
			results = append(results, idxResult)
		}
	}
	hist := hists[0]
	colResult := analyzeResult{
		TableID:  exec.tableID,
		Hist:     hists[:pkColCount+len(exec.colsInfo)],
		Cms:      cms[:pkColCount+len(exec.colsInfo)],
		TopNs:    topNs[:pkColCount+len(exec.colsInfo)],
		Fms:      fms[:pkColCount+len(exec.colsInfo)],
		Count:    hist.NullCount,
		job:      exec.job,
		StatsVer: statistics.Version1,
	}
	if hist.Len() > 0 {
		colResult.Count += hist.Buckets[hist.Len()-1].Count
	}
	if exec.rowCount != 0 {
		colResult.Count = exec.rowCount
	}
	results = append(results, colResult)
	return results
}

// AnalyzeFastExec represents Fast Analyze executor.
type AnalyzeFastExec struct {
	ctx         sessionctx.Context
	tableID     core.AnalyzeTableID
	handleCols  core.HandleCols
	colsInfo    []*model.ColumnInfo
	idxsInfo    []*model.IndexInfo
	concurrency int
	opts        map[ast.AnalyzeOptionType]uint64
	tblInfo     *model.TableInfo
	cache       *tikv.RegionCache
	wg          *sync.WaitGroup
	rowCount    int64
	sampCursor  int32
	sampTasks   []*tikv.KeyLocation
	scanTasks   []*tikv.KeyLocation
	collectors  []*statistics.SampleCollector
	randSeed    int64
	job         *statistics.AnalyzeJob
	estSampStep uint32
}

func (e *AnalyzeFastExec) calculateEstimateSampleStep() (err error) {
	exec := e.ctx.(sqlexec.RestrictedSQLExecutor)
	var stmt ast.StmtNode
	stmt, err = exec.ParseWithParams(context.TODO(), "select flag from mysql.stats_histograms where table_id = %?", e.tableID.GetStatisticsID())
	if err != nil {
		return
	}
	var rows []chunk.Row
	rows, _, err = exec.ExecRestrictedStmt(context.TODO(), stmt)
	if err != nil {
		return
	}
	var historyRowCount uint64
	hasBeenAnalyzed := len(rows) != 0 && rows[0].GetInt64(0) == statistics.AnalyzeFlag
	if hasBeenAnalyzed {
		historyRowCount = uint64(domain.GetDomain(e.ctx).StatsHandle().GetPartitionStats(e.tblInfo, e.tableID.GetStatisticsID()).Count)
	} else {
		dbInfo, ok := domain.GetDomain(e.ctx).InfoSchema().SchemaByTable(e.tblInfo)
		if !ok {
			err = errors.Errorf("database not found for table '%s'", e.tblInfo.Name)
			return
		}
		var rollbackFn func() error
		rollbackFn, err = e.activateTxnForRowCount()
		if err != nil {
			return
		}
		defer func() {
			if rollbackFn != nil {
				err = rollbackFn()
			}
		}()
		sql := new(strings.Builder)
		sqlexec.MustFormatSQL(sql, "select count(*) from %n.%n", dbInfo.Name.L, e.tblInfo.Name.L)

		pruneMode := variable.PartitionPruneMode(e.ctx.GetSessionVars().PartitionPruneMode.Load())
		if pruneMode != variable.DynamicOnly && e.tblInfo.ID != e.tableID.GetStatisticsID() {
			for _, definition := range e.tblInfo.Partition.Definitions {
				if definition.ID == e.tableID.GetStatisticsID() {
					sqlexec.MustFormatSQL(sql, " partition(%n)", definition.Name.L)
					break
				}
			}
		}
		var rs sqlexec.RecordSet
		rs, err = e.ctx.(sqlexec.SQLExecutor).ExecuteInternal(context.TODO(), sql.String())
		if err != nil {
			return
		}
		if rs == nil {
			err = errors.Trace(errors.Errorf("empty record set"))
			return
		}
		defer terror.Call(rs.Close)
		chk := rs.NewChunk()
		err = rs.Next(context.TODO(), chk)
		if err != nil {
			return
		}
		e.rowCount = chk.GetRow(0).GetInt64(0)
		historyRowCount = uint64(e.rowCount)
	}
	totalSampSize := e.opts[ast.AnalyzeOptNumSamples]
	e.estSampStep = uint32(historyRowCount / totalSampSize)
	return
}

func (e *AnalyzeFastExec) activateTxnForRowCount() (rollbackFn func() error, err error) {
	txn, err := e.ctx.Txn(true)
	if err != nil {
		if kv.ErrInvalidTxn.Equal(err) {
			_, err := e.ctx.(sqlexec.SQLExecutor).ExecuteInternal(context.TODO(), "begin")
			if err != nil {
				return nil, errors.Trace(err)
			}
			rollbackFn = func() error {
				_, err := e.ctx.(sqlexec.SQLExecutor).ExecuteInternal(context.TODO(), "rollback")
				return err
			}
		} else {
			return nil, errors.Trace(err)
		}
	}
	txn.SetOption(kv.Priority, kv.PriorityLow)
	txn.SetOption(kv.IsolationLevel, kv.RC)
	txn.SetOption(kv.NotFillCache, true)
	return nil, nil
}

// buildSampTask build sample tasks.
func (e *AnalyzeFastExec) buildSampTask() (err error) {
	bo := tikv.NewBackofferWithVars(context.Background(), 500, nil)
	store, _ := e.ctx.GetStore().(tikv.Storage)
	e.cache = store.GetRegionCache()
	accessRegionsCounter := 0
	pid := e.tableID.GetStatisticsID()
	startKey, endKey := tablecodec.GetTableHandleKeyRange(pid)
	targetKey := startKey
	for {
		// Search for the region which contains the targetKey.
		loc, err := e.cache.LocateKey(bo, targetKey)
		if err != nil {
			return err
		}
		if bytes.Compare(endKey, loc.StartKey) < 0 {
			break
		}
		accessRegionsCounter++

		// Set the next search key.
		targetKey = loc.EndKey

		// If the KV pairs in the region all belonging to the table, add it to the sample task.
		if bytes.Compare(startKey, loc.StartKey) <= 0 && len(loc.EndKey) != 0 && bytes.Compare(loc.EndKey, endKey) <= 0 {
			e.sampTasks = append(e.sampTasks, loc)
			continue
		}

		e.scanTasks = append(e.scanTasks, loc)
		if bytes.Compare(loc.StartKey, startKey) < 0 {
			loc.StartKey = startKey
		}
		if bytes.Compare(endKey, loc.EndKey) < 0 || len(loc.EndKey) == 0 {
			loc.EndKey = endKey
			break
		}
	}
	fastAnalyzeHistogramAccessRegions.Observe(float64(accessRegionsCounter))

	return nil
}

func (e *AnalyzeFastExec) decodeValues(handle kv.Handle, sValue []byte, wantCols map[int64]*types.FieldType) (values map[int64]types.Datum, err error) {
	loc := e.ctx.GetSessionVars().Location()
	values, err = tablecodec.DecodeRowToDatumMap(sValue, wantCols, loc)
	if err != nil || e.handleCols == nil {
		return values, err
	}
	wantCols = make(map[int64]*types.FieldType, e.handleCols.NumCols())
	handleColIDs := make([]int64, e.handleCols.NumCols())
	for i := 0; i < e.handleCols.NumCols(); i++ {
		c := e.handleCols.GetCol(i)
		handleColIDs[i] = c.ID
		wantCols[c.ID] = c.RetType
	}
	return tablecodec.DecodeHandleToDatumMap(handle, handleColIDs, wantCols, loc, values)
}

func (e *AnalyzeFastExec) getValueByInfo(colInfo *model.ColumnInfo, values map[int64]types.Datum) (types.Datum, error) {
	val, ok := values[colInfo.ID]
	if !ok {
		return table.GetColOriginDefaultValue(e.ctx, colInfo)
	}
	return val, nil
}

func (e *AnalyzeFastExec) updateCollectorSamples(sValue []byte, sKey kv.Key, samplePos int32) (err error) {
	var handle kv.Handle
	handle, err = tablecodec.DecodeRowKey(sKey)
	if err != nil {
		return err
	}

	// Decode cols for analyze table
	wantCols := make(map[int64]*types.FieldType, len(e.colsInfo))
	for _, col := range e.colsInfo {
		wantCols[col.ID] = &col.FieldType
	}

	// Pre-build index->cols relationship and refill wantCols if not exists(analyze index)
	index2Cols := make([][]*model.ColumnInfo, len(e.idxsInfo))
	for i, idxInfo := range e.idxsInfo {
		for _, idxCol := range idxInfo.Columns {
			colInfo := e.tblInfo.Columns[idxCol.Offset]
			index2Cols[i] = append(index2Cols[i], colInfo)
			wantCols[colInfo.ID] = &colInfo.FieldType
		}
	}

	// Decode the cols value in order.
	var values map[int64]types.Datum
	values, err = e.decodeValues(handle, sValue, wantCols)
	if err != nil {
		return err
	}
	// Update the primary key collector.
	pkColsCount := pkColsCount(e.handleCols)
	for i := 0; i < pkColsCount; i++ {
		col := e.handleCols.GetCol(i)
		v, ok := values[col.ID]
		if !ok {
			return errors.Trace(errors.Errorf("Primary key column not found"))
		}
		if e.collectors[i].Samples[samplePos] == nil {
			e.collectors[i].Samples[samplePos] = &statistics.SampleItem{}
		}
		e.collectors[i].Samples[samplePos].Handle = handle
		e.collectors[i].Samples[samplePos].Value = v
	}

	// Update the columns' collectors.
	for j, colInfo := range e.colsInfo {
		v, err := e.getValueByInfo(colInfo, values)
		if err != nil {
			return err
		}
		if e.collectors[pkColsCount+j].Samples[samplePos] == nil {
			e.collectors[pkColsCount+j].Samples[samplePos] = &statistics.SampleItem{}
		}
		e.collectors[pkColsCount+j].Samples[samplePos].Handle = handle
		e.collectors[pkColsCount+j].Samples[samplePos].Value = v
	}
	// Update the indexes' collectors.
	for j, idxInfo := range e.idxsInfo {
		idxVals := make([]types.Datum, 0, len(idxInfo.Columns))
		cols := index2Cols[j]
		for _, colInfo := range cols {
			v, err := e.getValueByInfo(colInfo, values)
			if err != nil {
				return err
			}
			idxVals = append(idxVals, v)
		}
		var bytes []byte
		bytes, err = codec.EncodeKey(e.ctx.GetSessionVars().StmtCtx, bytes, idxVals...)
		if err != nil {
			return err
		}
		if e.collectors[len(e.colsInfo)+pkColsCount+j].Samples[samplePos] == nil {
			e.collectors[len(e.colsInfo)+pkColsCount+j].Samples[samplePos] = &statistics.SampleItem{}
		}
		e.collectors[len(e.colsInfo)+pkColsCount+j].Samples[samplePos].Handle = handle
		e.collectors[len(e.colsInfo)+pkColsCount+j].Samples[samplePos].Value = types.NewBytesDatum(bytes)
	}
	return nil
}

func (e *AnalyzeFastExec) handleBatchSeekResponse(kvMap map[string][]byte) (err error) {
	length := int32(len(kvMap))
	newCursor := atomic.AddInt32(&e.sampCursor, length)
	samplePos := newCursor - length
	for sKey, sValue := range kvMap {
		exceedNeededSampleCounts := uint64(samplePos) >= e.opts[ast.AnalyzeOptNumSamples]
		if exceedNeededSampleCounts {
			atomic.StoreInt32(&e.sampCursor, int32(e.opts[ast.AnalyzeOptNumSamples]))
			break
		}
		err = e.updateCollectorSamples(sValue, kv.Key(sKey), samplePos)
		if err != nil {
			return err
		}
		samplePos++
	}
	return nil
}

func (e *AnalyzeFastExec) handleScanIter(iter kv.Iterator) (scanKeysSize int, err error) {
	rander := rand.New(rand.NewSource(e.randSeed))
	sampleSize := int64(e.opts[ast.AnalyzeOptNumSamples])
	for ; iter.Valid() && err == nil; err = iter.Next() {
		// reservoir sampling
		scanKeysSize++
		randNum := rander.Int63n(int64(e.sampCursor) + int64(scanKeysSize))
		if randNum > sampleSize && e.sampCursor == int32(sampleSize) {
			continue
		}

		p := rander.Int31n(int32(sampleSize))
		if e.sampCursor < int32(sampleSize) {
			p = e.sampCursor
			e.sampCursor++
		}

		err = e.updateCollectorSamples(iter.Value(), iter.Key(), p)
		if err != nil {
			return
		}
	}
	return
}

func (e *AnalyzeFastExec) handleScanTasks(bo *tikv.Backoffer) (keysSize int, err error) {
	snapshot := e.ctx.GetStore().(tikv.Storage).GetSnapshot(kv.MaxVersion)
	if e.ctx.GetSessionVars().GetReplicaRead().IsFollowerRead() {
		snapshot.SetOption(kv.ReplicaRead, kv.ReplicaReadFollower)
	}
	for _, t := range e.scanTasks {
		iter, err := snapshot.Iter(t.StartKey, t.EndKey)
		if err != nil {
			return keysSize, err
		}
		size, err := e.handleScanIter(iter)
		keysSize += size
		if err != nil {
			return keysSize, err
		}
	}
	return keysSize, nil
}

func (e *AnalyzeFastExec) handleSampTasks(workID int, step uint32, err *error) {
	defer e.wg.Done()
	snapshot := e.ctx.GetStore().(tikv.Storage).GetSnapshot(kv.MaxVersion)
	snapshot.SetOption(kv.NotFillCache, true)
	snapshot.SetOption(kv.IsolationLevel, kv.RC)
	snapshot.SetOption(kv.Priority, kv.PriorityLow)
	if e.ctx.GetSessionVars().GetReplicaRead().IsFollowerRead() {
		snapshot.SetOption(kv.ReplicaRead, kv.ReplicaReadFollower)
	}

	rander := rand.New(rand.NewSource(e.randSeed))
	for i := workID; i < len(e.sampTasks); i += e.concurrency {
		task := e.sampTasks[i]
		// randomize the estimate step in range [step - 2 * sqrt(step), step]
		if step > 4 { // 2*sqrt(x) < x
			lower, upper := step-uint32(2*math.Sqrt(float64(step))), step
			step = uint32(rander.Intn(int(upper-lower))) + lower
		}
		snapshot.SetOption(kv.SampleStep, step)
		kvMap := make(map[string][]byte)
		var iter kv.Iterator
		iter, *err = snapshot.Iter(task.StartKey, task.EndKey)
		if *err != nil {
			return
		}
		for iter.Valid() {
			kvMap[string(iter.Key())] = iter.Value()
			*err = iter.Next()
			if *err != nil {
				return
			}
		}
		fastAnalyzeHistogramSample.Observe(float64(len(kvMap)))

		*err = e.handleBatchSeekResponse(kvMap)
		if *err != nil {
			return
		}
	}
}

func (e *AnalyzeFastExec) buildColumnStats(ID int64, collector *statistics.SampleCollector, tp *types.FieldType, rowCount int64) (*statistics.Histogram, *statistics.CMSketch, *statistics.TopN, *statistics.FMSketch, error) {
	sc := e.ctx.GetSessionVars().StmtCtx
	data := make([][]byte, 0, len(collector.Samples))
	fmSketch := statistics.NewFMSketch(maxSketchSize)
	for i, sample := range collector.Samples {
		sample.Ordinal = i
		if sample.Value.IsNull() {
			collector.NullCount++
			continue
		}
		err := fmSketch.InsertValue(sc, sample.Value)
		if err != nil {
			return nil, nil, nil, nil, err
		}
		bytes, err := tablecodec.EncodeValue(sc, nil, sample.Value)
		if err != nil {
			return nil, nil, nil, nil, err
		}
		data = append(data, bytes)
	}
	// Build CMSketch.
	cmSketch, topN, ndv, scaleRatio := statistics.NewCMSketchAndTopN(int32(e.opts[ast.AnalyzeOptCMSketchDepth]), int32(e.opts[ast.AnalyzeOptCMSketchWidth]), data, uint32(e.opts[ast.AnalyzeOptNumTopN]), uint64(rowCount))
	// Build Histogram.
	hist, err := statistics.BuildColumnHist(e.ctx, int64(e.opts[ast.AnalyzeOptNumBuckets]), ID, collector, tp, rowCount, int64(ndv), collector.NullCount*int64(scaleRatio))
	return hist, cmSketch, topN, fmSketch, err
}

func (e *AnalyzeFastExec) buildIndexStats(idxInfo *model.IndexInfo, collector *statistics.SampleCollector, rowCount int64) (*statistics.Histogram, *statistics.CMSketch, *statistics.TopN, error) {
	data := make([][][]byte, len(idxInfo.Columns))
	for _, sample := range collector.Samples {
		var preLen int
		remained := sample.Value.GetBytes()
		// We need to insert each prefix values into CM Sketch.
		for i := 0; i < len(idxInfo.Columns); i++ {
			var err error
			var value []byte
			value, remained, err = codec.CutOne(remained)
			if err != nil {
				return nil, nil, nil, err
			}
			preLen += len(value)
			data[i] = append(data[i], sample.Value.GetBytes()[:preLen])
		}
	}
	numTop := uint32(e.opts[ast.AnalyzeOptNumTopN])
	cmSketch, topN, ndv, scaleRatio := statistics.NewCMSketchAndTopN(int32(e.opts[ast.AnalyzeOptCMSketchDepth]), int32(e.opts[ast.AnalyzeOptCMSketchWidth]), data[0], numTop, uint64(rowCount))
	// Build CM Sketch for each prefix and merge them into one.
	for i := 1; i < len(idxInfo.Columns); i++ {
		var curCMSketch *statistics.CMSketch
		var curTopN *statistics.TopN
		// `ndv` should be the ndv of full index, so just rewrite it here.
		curCMSketch, curTopN, ndv, scaleRatio = statistics.NewCMSketchAndTopN(int32(e.opts[ast.AnalyzeOptCMSketchDepth]), int32(e.opts[ast.AnalyzeOptCMSketchWidth]), data[i], numTop, uint64(rowCount))
		err := cmSketch.MergeCMSketch(curCMSketch)
		if err != nil {
			return nil, nil, nil, err
		}
		statistics.MergeTopNAndUpdateCMSketch(topN, curTopN, cmSketch, numTop)
	}
	// Build Histogram.
	hist, err := statistics.BuildColumnHist(e.ctx, int64(e.opts[ast.AnalyzeOptNumBuckets]), idxInfo.ID, collector, types.NewFieldType(mysql.TypeBlob), rowCount, int64(ndv), collector.NullCount*int64(scaleRatio))
	return hist, cmSketch, topN, err
}

func (e *AnalyzeFastExec) runTasks() ([]*statistics.Histogram, []*statistics.CMSketch, []*statistics.TopN, []*statistics.FMSketch, error) {
	errs := make([]error, e.concurrency)
	pkColCount := pkColsCount(e.handleCols)
	// collect column samples and primary key samples and index samples.
	length := len(e.colsInfo) + pkColCount + len(e.idxsInfo)
	e.collectors = make([]*statistics.SampleCollector, length)
	for i := range e.collectors {
		e.collectors[i] = &statistics.SampleCollector{
			MaxSampleSize: int64(e.opts[ast.AnalyzeOptNumSamples]),
			Samples:       make([]*statistics.SampleItem, e.opts[ast.AnalyzeOptNumSamples]),
		}
	}

	e.wg.Add(e.concurrency)
	bo := tikv.NewBackofferWithVars(context.Background(), 500, nil)
	for i := 0; i < e.concurrency; i++ {
		go e.handleSampTasks(i, e.estSampStep, &errs[i])
	}
	e.wg.Wait()
	for _, err := range errs {
		if err != nil {
			return nil, nil, nil, nil, err
		}
	}

	scanKeysSize, err := e.handleScanTasks(bo)
	fastAnalyzeHistogramScanKeys.Observe(float64(scanKeysSize))
	if err != nil {
		return nil, nil, nil, nil, err
	}

	stats := domain.GetDomain(e.ctx).StatsHandle()
	var rowCount int64 = 0
	if stats.Lease() > 0 {
		if t := stats.GetPartitionStats(e.tblInfo, e.tableID.GetStatisticsID()); !t.Pseudo {
			rowCount = t.Count
		}
	}
	hists, cms, topNs, fms := make([]*statistics.Histogram, length), make([]*statistics.CMSketch, length), make([]*statistics.TopN, length), make([]*statistics.FMSketch, length)
	for i := 0; i < length; i++ {
		// Build collector properties.
		collector := e.collectors[i]
		collector.Samples = collector.Samples[:e.sampCursor]
		sort.Slice(collector.Samples, func(i, j int) bool { return collector.Samples[i].Handle.Compare(collector.Samples[j].Handle) < 0 })
		collector.CalcTotalSize()
		// Adjust the row count in case the count of `tblStats` is not accurate and too small.
		rowCount = mathutil.MaxInt64(rowCount, int64(len(collector.Samples)))
		// Scale the total column size.
		if len(collector.Samples) > 0 {
			collector.TotalSize *= rowCount / int64(len(collector.Samples))
		}
		if i < pkColCount {
			pkCol := e.handleCols.GetCol(i)
			hists[i], cms[i], topNs[i], fms[i], err = e.buildColumnStats(pkCol.ID, e.collectors[i], pkCol.RetType, rowCount)
		} else if i < pkColCount+len(e.colsInfo) {
			hists[i], cms[i], topNs[i], fms[i], err = e.buildColumnStats(e.colsInfo[i-pkColCount].ID, e.collectors[i], &e.colsInfo[i-pkColCount].FieldType, rowCount)
		} else {
			hists[i], cms[i], topNs[i], err = e.buildIndexStats(e.idxsInfo[i-pkColCount-len(e.colsInfo)], e.collectors[i], rowCount)
		}
		if err != nil {
			return nil, nil, nil, nil, err
		}
	}
	return hists, cms, topNs, fms, nil
}

func (e *AnalyzeFastExec) buildStats() (hists []*statistics.Histogram, cms []*statistics.CMSketch, topNs []*statistics.TopN, fms []*statistics.FMSketch, err error) {
	// To set rand seed, it's for unit test.
	// To ensure that random sequences are different in non-test environments, RandSeed must be set time.Now().
	if RandSeed == 1 {
		atomic.StoreInt64(&e.randSeed, time.Now().UnixNano())
	} else {
		atomic.StoreInt64(&e.randSeed, RandSeed)
	}

	err = e.buildSampTask()
	if err != nil {
		return nil, nil, nil, nil, err
	}

	return e.runTasks()
}

// AnalyzeTestFastExec is for fast sample in unit test.
type AnalyzeTestFastExec struct {
	AnalyzeFastExec
	Ctx         sessionctx.Context
	TableID     core.AnalyzeTableID
	HandleCols  core.HandleCols
	ColsInfo    []*model.ColumnInfo
	IdxsInfo    []*model.IndexInfo
	Concurrency int
	Collectors  []*statistics.SampleCollector
	TblInfo     *model.TableInfo
	Opts        map[ast.AnalyzeOptionType]uint64
}

// TestFastSample only test the fast sample in unit test.
func (e *AnalyzeTestFastExec) TestFastSample() error {
	e.ctx = e.Ctx
	e.handleCols = e.HandleCols
	e.colsInfo = e.ColsInfo
	e.idxsInfo = e.IdxsInfo
	e.concurrency = e.Concurrency
	e.tableID = e.TableID
	e.wg = &sync.WaitGroup{}
	e.job = &statistics.AnalyzeJob{}
	e.tblInfo = e.TblInfo
	e.opts = e.Opts
	_, _, _, _, err := e.buildStats()
	e.Collectors = e.collectors
	return err
}

type analyzeIndexIncrementalExec struct {
	AnalyzeIndexExec
	oldHist *statistics.Histogram
	oldCMS  *statistics.CMSketch
	oldTopN *statistics.TopN
}

func analyzeIndexIncremental(idxExec *analyzeIndexIncrementalExec) analyzeResult {
	var statsVer = statistics.Version1
	if idxExec.analyzePB.IdxReq.Version != nil {
		statsVer = int(*idxExec.analyzePB.IdxReq.Version)
	}
	startPos := idxExec.oldHist.GetUpper(idxExec.oldHist.Len() - 1)
	values, _, err := codec.DecodeRange(startPos.GetBytes(), len(idxExec.idxInfo.Columns), nil, nil)
	if err != nil {
		return analyzeResult{Err: err, job: idxExec.job}
	}
	ran := ranger.Range{LowVal: values, HighVal: []types.Datum{types.MaxValueDatum()}}
	hist, cms, topN, err := idxExec.buildStats([]*ranger.Range{&ran}, false)
	if err != nil {
		return analyzeResult{Err: err, job: idxExec.job}
	}
	hist, err = statistics.MergeHistograms(idxExec.ctx.GetSessionVars().StmtCtx, idxExec.oldHist, hist, int(idxExec.opts[ast.AnalyzeOptNumBuckets]), statsVer)
	if err != nil {
		return analyzeResult{Err: err, job: idxExec.job}
	}
	if idxExec.oldCMS != nil && cms != nil {
		err = cms.MergeCMSketch4IncrementalAnalyze(idxExec.oldCMS, uint32(idxExec.opts[ast.AnalyzeOptNumTopN]))
		if err != nil {
			return analyzeResult{Err: err, job: idxExec.job}
		}
		cms.CalcDefaultValForAnalyze(uint64(hist.NDV))
	}
	if statsVer == statistics.Version2 {
		poped := statistics.MergeTopNAndUpdateCMSketch(topN, idxExec.oldTopN, cms, uint32(idxExec.opts[ast.AnalyzeOptNumTopN]))
		hist.AddIdxVals(poped)
	}
	result := analyzeResult{
		TableID:  idxExec.tableID,
		Hist:     []*statistics.Histogram{hist},
		Cms:      []*statistics.CMSketch{cms},
		TopNs:    []*statistics.TopN{topN},
		Fms:      []*statistics.FMSketch{nil},
		IsIndex:  1,
		job:      idxExec.job,
		StatsVer: statsVer,
	}
	result.Count = hist.NullCount
	if hist.Len() > 0 {
		result.Count += hist.Buckets[hist.Len()-1].Count
	}
	return result
}

type analyzePKIncrementalExec struct {
	AnalyzeColumnsExec
	oldHist *statistics.Histogram
}

func analyzePKIncremental(colExec *analyzePKIncrementalExec) analyzeResult {
	var maxVal types.Datum
	pkInfo := colExec.handleCols.GetCol(0)
	if mysql.HasUnsignedFlag(pkInfo.RetType.Flag) {
		maxVal = types.NewUintDatum(math.MaxUint64)
	} else {
		maxVal = types.NewIntDatum(math.MaxInt64)
	}
	startPos := *colExec.oldHist.GetUpper(colExec.oldHist.Len() - 1)
	ran := ranger.Range{LowVal: []types.Datum{startPos}, LowExclude: true, HighVal: []types.Datum{maxVal}}
	hists, _, _, _, _, err := colExec.buildStats([]*ranger.Range{&ran}, false)
	if err != nil {
		return analyzeResult{Err: err, job: colExec.job}
	}
	hist := hists[0]
	hist, err = statistics.MergeHistograms(colExec.ctx.GetSessionVars().StmtCtx, colExec.oldHist, hist, int(colExec.opts[ast.AnalyzeOptNumBuckets]), statistics.Version1)
	if err != nil {
		return analyzeResult{Err: err, job: colExec.job}
	}
	result := analyzeResult{
		TableID:  colExec.tableID,
		Hist:     []*statistics.Histogram{hist},
		Cms:      []*statistics.CMSketch{nil},
		TopNs:    []*statistics.TopN{nil},
		Fms:      []*statistics.FMSketch{nil},
		job:      colExec.job,
		StatsVer: statistics.Version1,
	}
	if hist.Len() > 0 {
		result.Count += hist.Buckets[hist.Len()-1].Count
	}
	return result
}

// analyzeResult is used to represent analyze result.
type analyzeResult struct {
	TableID  core.AnalyzeTableID
	Hist     []*statistics.Histogram
	Cms      []*statistics.CMSketch
	TopNs    []*statistics.TopN
	Fms      []*statistics.FMSketch
	ExtStats *statistics.ExtendedStatsColl
	Count    int64
	IsIndex  int
	Err      error
	job      *statistics.AnalyzeJob
	StatsVer int
}<|MERGE_RESOLUTION|>--- conflicted
+++ resolved
@@ -660,21 +660,13 @@
 		if data == nil {
 			break
 		}
-<<<<<<< HEAD
-=======
-		resp := &tipb.AnalyzeColumnsResp{}
-		err = resp.Unmarshal(data)
-		if err != nil {
-			return nil, nil, nil, nil, nil, err
-		}
->>>>>>> f3fe4895
 		sc := e.ctx.GetSessionVars().StmtCtx
 		var colResp *tipb.AnalyzeColumnsResp
 		if e.analyzePB.Tp == tipb.AnalyzeType_TypeMixed {
 			resp := &tipb.AnalyzeMixedResp{}
 			err = resp.Unmarshal(data)
 			if err != nil {
-				return nil, nil, nil, nil, err
+				return nil, nil, nil, nil, nil, err
 			}
 			colResp = resp.ColumnsResp
 			handleHist, handleCms, handleTopn, err = updateIndexResult(sc, resp.IndexResp, nil, handleHist,
@@ -682,7 +674,7 @@
 				int(e.opts[ast.AnalyzeOptNumTopN]), statsVer)
 
 			if err != nil {
-				return nil, nil, nil, nil, err
+				return nil, nil, nil, nil, nil, err
 			}
 		} else {
 			colResp = &tipb.AnalyzeColumnsResp{}
@@ -762,7 +754,6 @@
 			return nil, nil, nil, nil, nil, err
 		}
 	}
-<<<<<<< HEAD
 	if handleHist != nil {
 		handleHist.ID = e.commonHandle.ID
 		if handleTopn != nil && handleTopn.TotalCount() > 0 {
@@ -775,10 +766,7 @@
 		cms = append([]*statistics.CMSketch{handleCms}, cms...)
 		topNs = append([]*statistics.TopN{handleTopn}, topNs...)
 	}
-	return hists, cms, topNs, extStats, nil
-=======
 	return hists, cms, topNs, fms, extStats, nil
->>>>>>> f3fe4895
 }
 
 func hasPkHist(handleCols core.HandleCols) bool {
