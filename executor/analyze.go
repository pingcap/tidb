--- conflicted
+++ resolved
@@ -1466,24 +1466,15 @@
 						continue
 					}
 					val := row.Columns[task.slicePos]
-<<<<<<< HEAD
 					// If this value is very big, we think that it is not a value that can occur many times. So we don't record it.
 					if len(val.GetBytes()) > statistics.MaxSampleValueLength {
 						continue
 					}
-					ft := e.colsInfo[task.slicePos].FieldType
-					// When it's new collation data, we need to use its collate key instead of original value because only
-					// the collate key can ensure the correct ordering.
-					// This is also corresponding to similar operation in (*statistics.Column).GetColumnRowCount().
-					if ft.EvalType() == types.ETString && ft.GetType() != mysql.TypeEnum && ft.GetType() != mysql.TypeSet {
-						val.SetBytes(collate.GetCollator(ft.GetCollate()).Key(val.GetString()))
-=======
 					if collator != nil {
 						val.SetBytes(collator.Key(val.GetString()))
 						deltaSize := int64(cap(val.GetBytes()))
 						collectorMemSize += deltaSize
 						e.memTracker.BufferedConsume(&bufferedMemSize, deltaSize)
->>>>>>> e0c0c737
 					}
 					sampleItems = append(sampleItems, &statistics.SampleItem{
 						Value:   val,
@@ -1503,17 +1494,13 @@
 				var tmpDatum types.Datum
 				var err error
 				idx := e.indexes[task.slicePos-colLen]
-<<<<<<< HEAD
-				sampleItems := make([]*statistics.SampleItem, 0, task.rootRowCollector.Base().Samples.Len())
-			indexSampleCollectLoop:
-=======
 				sampleNum := task.rootRowCollector.Base().Samples.Len()
 				sampleItems := make([]*statistics.SampleItem, 0, sampleNum)
 				// consume mandatory memory at the beginning, including all SampleItems, if exceeds, fast fail
 				// 8 is size of reference, 8 is the size of "b := make([]byte, 0, 8)"
 				collectorMemSize := int64(sampleNum) * (8 + statistics.EmptySampleItemSize + 8)
 				e.memTracker.Consume(collectorMemSize)
->>>>>>> e0c0c737
+			indexSampleCollectLoop:
 				for _, row := range task.rootRowCollector.Base().Samples {
 					if len(idx.Columns) == 1 && row.Columns[idx.Columns[0].Offset].IsNull() {
 						continue
