--- conflicted
+++ resolved
@@ -29,11 +29,6 @@
 	"github.com/cznic/mathutil"
 	"github.com/pingcap/errors"
 	"github.com/pingcap/failpoint"
-<<<<<<< HEAD
-	"github.com/pingcap/kvproto/pkg/debugpb"
-	"github.com/pingcap/log"
-=======
->>>>>>> d1f22878
 	"github.com/pingcap/parser/ast"
 	"github.com/pingcap/parser/model"
 	"github.com/pingcap/parser/mysql"
@@ -325,8 +320,10 @@
 	})
 	hist := &statistics.Histogram{}
 	var cms *statistics.CMSketch
+	var topn *statistics.TopN
 	if needCMS {
 		cms = statistics.NewCMSketch(int32(e.opts[ast.AnalyzeOptCMSketchDepth]), int32(e.opts[ast.AnalyzeOptCMSketchWidth]))
+		topn = statistics.NewTopN(int(e.opts[ast.AnalyzeOptNumTopN]))
 	}
 	for {
 		data, err := result.NextRaw(context.TODO())
@@ -349,36 +346,27 @@
 		}
 		if needCMS {
 			var (
-				poped []statistics.IndexValCntPair
-				err error
+				poped []statistics.TopNMeta
 			)
 			if resp.Cms == nil {
 				logutil.Logger(context.TODO()).Warn("nil CMS in response", zap.String("table", e.idxInfo.Table.O), zap.String("index", e.idxInfo.Name.O))
-<<<<<<< HEAD
-			} else if poped, err = cms.MergeCMSketchReturnPoped(statistics.CMSketchFromProto(resp.Cms), uint32(e.opts[ast.AnalyzeOptNumTopN])); err != nil {
-				return nil, nil, err
-=======
 			} else {
-				cm, _ := statistics.CMSketchAndTopNFromProto(resp.Cms)
+				cm, tmpTopN := statistics.CMSketchAndTopNFromProto(resp.Cms)
 				if err := cms.MergeCMSketch(cm); err != nil {
 					return nil, nil, nil, err
 				}
->>>>>>> d1f22878
-			}
-			log.Warn("aaaaa")
+				poped = statistics.MergeTopN(topn, tmpTopN, cms, uint32(e.opts[ast.AnalyzeOptNumTopN]), false)
+
+			}
 			hist.RemoveIdxVals(poped)
 		}
 	}
-<<<<<<< HEAD
-	return hist, cms, nil
-=======
 	topN := statistics.NewTopN(int(e.opts[ast.AnalyzeOptNumTopN]))
 	err := hist.ExtractTopN(cms, topN, len(e.idxInfo.Columns), uint32(e.opts[ast.AnalyzeOptNumTopN]))
 	if needCMS && cms != nil {
 		cms.CalcDefaultValForAnalyze(uint64(hist.NDV))
 	}
 	return hist, cms, topN, err
->>>>>>> d1f22878
 }
 
 func (e *AnalyzeIndexExec) buildStats(ranges []*ranger.Range, considerNull bool) (hist *statistics.Histogram, cms *statistics.CMSketch, topN *statistics.TopN, err error) {
