--- conflicted
+++ resolved
@@ -715,7 +715,7 @@
 	sc := e.ctx.GetSessionVars().StmtCtx
 	statsConcurrency, err := getBuildStatsConcurrency(e.ctx)
 	if err != nil {
-		return 0, nil, nil, nil, err
+		return 0, nil, nil, nil, nil, err
 	}
 	mergeResultCh := make(chan *samplingMergeResult, statsConcurrency)
 	mergeTaskCh := make(chan []byte, statsConcurrency)
@@ -732,7 +732,6 @@
 		if data == nil {
 			break
 		}
-<<<<<<< HEAD
 		mergeTaskCh <- data
 	}
 	close(mergeTaskCh)
@@ -741,12 +740,6 @@
 		mergeResult, ok := <-mergeResultCh
 		if !ok {
 			break
-=======
-		colResp := &tipb.AnalyzeColumnsResp{}
-		err = colResp.Unmarshal(data)
-		if err != nil {
-			return 0, nil, nil, nil, nil, err
->>>>>>> a80047c6
 		}
 		if mergeResult.err != nil {
 			err = mergeResult.err
@@ -758,7 +751,7 @@
 		rootRowCollector.MergeCollector(mergeResult.collector)
 	}
 	if err != nil {
-		return 0, nil, nil, nil, err
+		return 0, nil, nil, nil, nil, err
 	}
 	for _, sample := range rootRowCollector.Samples {
 		for i := range sample.Columns {
@@ -776,7 +769,13 @@
 			return 0, nil, nil, nil, nil, err
 		}
 	}
-<<<<<<< HEAD
+
+	// The order of the samples are broken when merging samples from sub-collectors.
+	// So now we need to sort the samples according to the handle in order to calculate correlation.
+	sort.Slice(rootRowCollector.Samples, func(i, j int) bool {
+		return rootRowCollector.Samples[i].Handle.Compare(rootRowCollector.Samples[j].Handle) < 0
+	})
+
 	totalLen := len(e.colsInfo) + len(e.indexes)
 	hists = make([]*statistics.Histogram, totalLen)
 	topns = make([]*statistics.TopN, totalLen)
@@ -796,41 +795,6 @@
 			tp:               &col.FieldType,
 			isColumn:         true,
 			slicePos:         i,
-=======
-
-	// The order of the samples are broken when merging samples from sub-collectors.
-	// So now we need to sort the samples according to the handle in order to calculate correlation.
-	sort.Slice(rootRowCollector.Samples, func(i, j int) bool {
-		return rootRowCollector.Samples[i].Handle.Compare(rootRowCollector.Samples[j].Handle) < 0
-	})
-
-	hists = make([]*statistics.Histogram, 0, len(e.colsInfo))
-	topns = make([]*statistics.TopN, 0, len(e.colsInfo))
-	fmSketches = make([]*statistics.FMSketch, 0, len(e.colsInfo))
-	sampleCollectors := make([]*statistics.SampleCollector, 0, len(e.colsInfo))
-	for i, col := range e.colsInfo {
-		sampleItems := make([]*statistics.SampleItem, 0, rootRowCollector.MaxSampleSize)
-		for j, row := range rootRowCollector.Samples {
-			if row.Columns[i].IsNull() {
-				continue
-			}
-			sampleItems = append(sampleItems, &statistics.SampleItem{
-				Value:   row.Columns[i],
-				Ordinal: j,
-			})
-		}
-		collector := &statistics.SampleCollector{
-			Samples:   sampleItems,
-			NullCount: rootRowCollector.NullCount[i],
-			Count:     rootRowCollector.Count - rootRowCollector.NullCount[i],
-			FMSketch:  rootRowCollector.FMSketches[i],
-			TotalSize: rootRowCollector.TotalSizes[i],
-		}
-		sampleCollectors = append(sampleCollectors, collector)
-		hg, topn, err := statistics.BuildHistAndTopN(e.ctx, int(e.opts[ast.AnalyzeOptNumBuckets]), int(e.opts[ast.AnalyzeOptNumTopN]), col.ID, collector, &col.FieldType, true)
-		if err != nil {
-			return 0, nil, nil, nil, nil, err
->>>>>>> a80047c6
 		}
 		fmSketches = append(fmSketches, rootRowCollector.FMSketches[i])
 	}
@@ -857,14 +821,20 @@
 			if err1 == errAnalyzeWorkerPanic {
 				panicCnt++
 			}
-<<<<<<< HEAD
 			continue
 		}
 	}
 	if err != nil {
-		return 0, nil, nil, nil, err
+		return 0, nil, nil, nil, nil, err
 	}
 	count = rootRowCollector.Count
+	if needExtStats {
+		statsHandle := domain.GetDomain(e.ctx).StatsHandle()
+		extStats, err = statsHandle.BuildExtendedStats(e.tableID.GetStatisticsID(), e.colsInfo, sampleCollectors)
+		if err != nil {
+			return 0, nil, nil, nil, nil, err
+		}
+	}
 	return
 }
 
@@ -956,20 +926,12 @@
 			for j, row := range task.rootRowCollector.Samples {
 				if row.Columns[task.slicePos].IsNull() {
 					continue
-=======
-			b := make([]byte, 0, 8)
-			for _, col := range idx.Columns {
-				b, err = codec.EncodeKey(e.ctx.GetSessionVars().StmtCtx, b, row.Columns[col.Offset])
-				if err != nil {
-					return 0, nil, nil, nil, nil, err
->>>>>>> a80047c6
 				}
 				sampleItems = append(sampleItems, &statistics.SampleItem{
 					Value:   row.Columns[task.slicePos],
 					Ordinal: j,
 				})
 			}
-<<<<<<< HEAD
 			collector = &statistics.SampleCollector{
 				Samples:   sampleItems,
 				NullCount: task.rootRowCollector.NullCount[task.slicePos],
@@ -1008,43 +970,15 @@
 		if task.isColumn {
 			collectors[task.slicePos] = collector
 		}
-		hist, topn, err := statistics.BuildHistAndTopNOnRowSample(e.ctx, int(e.opts[ast.AnalyzeOptNumBuckets]), int(e.opts[ast.AnalyzeOptNumTopN]), task.id, collector, task.tp, task.isColumn)
+		hist, topn, err := statistics.BuildHistAndTopN(e.ctx, int(e.opts[ast.AnalyzeOptNumBuckets]), int(e.opts[ast.AnalyzeOptNumTopN]), task.id, collector, task.tp, task.isColumn)
 		if err != nil {
 			resultCh <- err
 			break
-=======
-			sampleItems = append(sampleItems, &statistics.SampleItem{
-				Value: types.NewBytesDatum(b),
-			})
-		}
-		collector := &statistics.SampleCollector{
-			Samples:   sampleItems,
-			NullCount: rootRowCollector.NullCount[colLen+i],
-			Count:     rootRowCollector.Count - rootRowCollector.NullCount[colLen+i],
-			FMSketch:  rootRowCollector.FMSketches[colLen+i],
-			TotalSize: rootRowCollector.TotalSizes[colLen+i],
-		}
-		hg, topn, err := statistics.BuildHistAndTopN(e.ctx, int(e.opts[ast.AnalyzeOptNumBuckets]), int(e.opts[ast.AnalyzeOptNumTopN]), idx.ID, collector, types.NewFieldType(mysql.TypeBlob), false)
-		if err != nil {
-			return 0, nil, nil, nil, nil, err
->>>>>>> a80047c6
 		}
 		hists[task.slicePos] = hist
 		topns[task.slicePos] = topn
 		resultCh <- nil
 	}
-<<<<<<< HEAD
-=======
-	count = rootRowCollector.Count
-	if needExtStats {
-		statsHandle := domain.GetDomain(e.ctx).StatsHandle()
-		extStats, err = statsHandle.BuildExtendedStats(e.tableID.GetStatisticsID(), e.colsInfo, sampleCollectors)
-		if err != nil {
-			return 0, nil, nil, nil, nil, err
-		}
-	}
-	return
->>>>>>> a80047c6
 }
 
 func (e *AnalyzeColumnsExec) buildStats(ranges []*ranger.Range, needExtStats bool) (hists []*statistics.Histogram, cms []*statistics.CMSketch, topNs []*statistics.TopN, fms []*statistics.FMSketch, extStats *statistics.ExtendedStatsColl, err error) {
