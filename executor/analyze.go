--- conflicted
+++ resolved
@@ -217,11 +217,7 @@
 				return err
 			}
 			for i := 0; i < globalStats.Num; i++ {
-<<<<<<< HEAD
-				hg, cms, topN, _ := globalStats.Hg[i], globalStats.Cms[i], globalStats.TopN[i], globalStats.Fms[i]
-=======
 				hg, cms, topN := globalStats.Hg[i], globalStats.Cms[i], globalStats.TopN[i]
->>>>>>> c8468a70
 				// fms for global stats doesn't need to dump to kv.
 				err = statsHandle.SaveStatsToStorage(globalStatsID.tableID, globalStats.Count, info.isIndex, hg, cms, topN, info.statsVersion, 1, true)
 				if err != nil {
