// Copyright 2017 PingCAP, Inc.
//
// Licensed under the Apache License, Version 2.0 (the "License");
// you may not use this file except in compliance with the License.
// You may obtain a copy of the License at
//
//     http://www.apache.org/licenses/LICENSE-2.0
//
// Unless required by applicable law or agreed to in writing, software
// distributed under the License is distributed on an "AS IS" BASIS,
// See the License for the specific language governing permissions and
// limitations under the License.

package executor

import (
	"bytes"
	"context"
	"fmt"
	"math"
	"math/rand"
	"runtime"
	"sort"
	"strconv"
	"sync"
	"sync/atomic"
	"time"

	"github.com/cznic/mathutil"
	"github.com/pingcap/errors"
	"github.com/pingcap/failpoint"
	"github.com/pingcap/parser/ast"
	"github.com/pingcap/parser/model"
	"github.com/pingcap/parser/mysql"
	"github.com/pingcap/parser/terror"
	"github.com/pingcap/tidb/distsql"
	"github.com/pingcap/tidb/domain"
	"github.com/pingcap/tidb/infoschema"
	"github.com/pingcap/tidb/kv"
	"github.com/pingcap/tidb/metrics"
	"github.com/pingcap/tidb/planner/core"
	"github.com/pingcap/tidb/sessionctx"
	"github.com/pingcap/tidb/sessionctx/variable"
	"github.com/pingcap/tidb/statistics"
	"github.com/pingcap/tidb/store/tikv"
	"github.com/pingcap/tidb/table"
	"github.com/pingcap/tidb/tablecodec"
	"github.com/pingcap/tidb/types"
	"github.com/pingcap/tidb/util/chunk"
	"github.com/pingcap/tidb/util/codec"
	"github.com/pingcap/tidb/util/logutil"
	"github.com/pingcap/tidb/util/ranger"
	"github.com/pingcap/tidb/util/sqlexec"
	"github.com/pingcap/tipb/go-tipb"
	"go.uber.org/zap"
)

var _ Executor = &AnalyzeExec{}

// AnalyzeExec represents Analyze executor.
type AnalyzeExec struct {
	baseExecutor
	tasks []*analyzeTask
	wg    *sync.WaitGroup
}

var (
	// RandSeed is the seed for randing package.
	// It's public for test.
	RandSeed = int64(1)
)

const (
	maxRegionSampleSize = 1000
	maxSketchSize       = 10000
)

// Next implements the Executor Next interface.
func (e *AnalyzeExec) Next(ctx context.Context, req *chunk.Chunk) error {
	concurrency, err := getBuildStatsConcurrency(e.ctx)
	if err != nil {
		return err
	}
	taskCh := make(chan *analyzeTask, len(e.tasks))
	resultCh := make(chan analyzeResult, len(e.tasks))
	e.wg.Add(concurrency)
	for i := 0; i < concurrency; i++ {
		go e.analyzeWorker(taskCh, resultCh, i == 0)
	}
	for _, task := range e.tasks {
		statistics.AddNewAnalyzeJob(task.job)
	}
	for _, task := range e.tasks {
		taskCh <- task
	}
	close(taskCh)
	statsHandle := domain.GetDomain(e.ctx).StatsHandle()
	panicCnt := 0
	for panicCnt < concurrency {
		result, ok := <-resultCh
		if !ok {
			break
		}
		if result.Err != nil {
			err = result.Err
			if err == errAnalyzeWorkerPanic {
				panicCnt++
			} else {
				logutil.Logger(ctx).Error("analyze failed", zap.Error(err))
			}
			result.job.Finish(true)
			continue
		}
		for i, hg := range result.Hist {
<<<<<<< HEAD
			err1 := statsHandle.SaveStatsToStorage(result.TableID.PersistID, result.Count, result.IsIndex, hg, result.Cms[i], result.TopNs[i], statistics.CurStatsVersion, 1)
=======
			err1 := statsHandle.SaveStatsToStorage(result.TableID.PersistID, result.Count, result.IsIndex, hg, result.Cms[i], result.TopNs[i], result.StatsVer, 1)
>>>>>>> b4eee287
			if err1 != nil {
				err = err1
				logutil.Logger(ctx).Error("save stats to storage failed", zap.Error(err))
				result.job.Finish(true)
				continue
			}
		}
		if err1 := statsHandle.SaveExtendedStatsToStorage(result.TableID.PersistID, result.ExtStats, false); err1 != nil {
			err = err1
			logutil.Logger(ctx).Error("save extended stats to storage failed", zap.Error(err))
			result.job.Finish(true)
		} else {
			result.job.Finish(false)
		}
	}
	for _, task := range e.tasks {
		statistics.MoveToHistory(task.job)
	}
	if err != nil {
		return err
	}
	return statsHandle.Update(infoschema.GetInfoSchema(e.ctx))
}

func getBuildStatsConcurrency(ctx sessionctx.Context) (int, error) {
	sessionVars := ctx.GetSessionVars()
	concurrency, err := variable.GetSessionSystemVar(sessionVars, variable.TiDBBuildStatsConcurrency)
	if err != nil {
		return 0, err
	}
	c, err := strconv.ParseInt(concurrency, 10, 64)
	return int(c), err
}

type taskType int

const (
	colTask taskType = iota
	idxTask
	fastTask
	pkIncrementalTask
	idxIncrementalTask
)

type analyzeTask struct {
	taskType           taskType
	idxExec            *AnalyzeIndexExec
	colExec            *AnalyzeColumnsExec
	fastExec           *AnalyzeFastExec
	idxIncrementalExec *analyzeIndexIncrementalExec
	colIncrementalExec *analyzePKIncrementalExec
	job                *statistics.AnalyzeJob
}

var errAnalyzeWorkerPanic = errors.New("analyze worker panic")

func (e *AnalyzeExec) analyzeWorker(taskCh <-chan *analyzeTask, resultCh chan<- analyzeResult, isCloseChanThread bool) {
	var task *analyzeTask
	defer func() {
		if r := recover(); r != nil {
			buf := make([]byte, 4096)
			stackSize := runtime.Stack(buf, false)
			buf = buf[:stackSize]
			logutil.BgLogger().Error("analyze worker panicked", zap.String("stack", string(buf)))
			metrics.PanicCounter.WithLabelValues(metrics.LabelAnalyze).Inc()
			resultCh <- analyzeResult{
				Err: errAnalyzeWorkerPanic,
				job: task.job,
			}
		}
		e.wg.Done()
		if isCloseChanThread {
			e.wg.Wait()
			close(resultCh)
		}
	}()
	for {
		var ok bool
		task, ok = <-taskCh
		if !ok {
			break
		}
		task.job.Start()
		switch task.taskType {
		case colTask:
			task.colExec.job = task.job
			resultCh <- analyzeColumnsPushdown(task.colExec)
		case idxTask:
			task.idxExec.job = task.job
			resultCh <- analyzeIndexPushdown(task.idxExec)
		case fastTask:
			task.fastExec.job = task.job
			task.job.Start()
			for _, result := range analyzeFastExec(task.fastExec) {
				resultCh <- result
			}
		case pkIncrementalTask:
			task.colIncrementalExec.job = task.job
			resultCh <- analyzePKIncremental(task.colIncrementalExec)
		case idxIncrementalTask:
			task.idxIncrementalExec.job = task.job
			resultCh <- analyzeIndexIncremental(task.idxIncrementalExec)
		}
	}
}

func analyzeIndexPushdown(idxExec *AnalyzeIndexExec) analyzeResult {
	ranges := ranger.FullRange()
	// For single-column index, we do not load null rows from TiKV, so the built histogram would not include
	// null values, and its `NullCount` would be set by result of another distsql call to get null rows.
	// For multi-column index, we cannot define null for the rows, so we still use full range, and the rows
	// containing null fields would exist in built histograms. Note that, the `NullCount` of histograms for
	// multi-column index is always 0 then.
	if len(idxExec.idxInfo.Columns) == 1 {
		ranges = ranger.FullNotNullRange()
	}
	hist, cms, topN, err := idxExec.buildStats(ranges, true)
	if err != nil {
		return analyzeResult{Err: err, job: idxExec.job}
	}
	var statsVer = statistics.Version1
	if idxExec.analyzePB.IdxReq.Version != nil {
		statsVer = int(*idxExec.analyzePB.IdxReq.Version)
	}
	result := analyzeResult{
		TableID:  idxExec.tableID,
		Hist:     []*statistics.Histogram{hist},
		Cms:      []*statistics.CMSketch{cms},
		TopNs:    []*statistics.TopN{topN},
		IsIndex:  1,
		job:      idxExec.job,
<<<<<<< HEAD
		StatsVer: statistics.CurStatsVersion,
=======
		StatsVer: statsVer,
>>>>>>> b4eee287
	}
	result.Count = hist.NullCount
	if hist.Len() > 0 {
		result.Count += hist.Buckets[hist.Len()-1].Count
	}
	if topN.TotalCount() > 0 {
		result.Count += int64(topN.TotalCount())
	}
	return result
}

// AnalyzeIndexExec represents analyze index push down executor.
type AnalyzeIndexExec struct {
	ctx            sessionctx.Context
	tableID        core.AnalyzeTableID
	idxInfo        *model.IndexInfo
	isCommonHandle bool
	concurrency    int
	priority       int
	analyzePB      *tipb.AnalyzeReq
	result         distsql.SelectResult
	countNullRes   distsql.SelectResult
	opts           map[ast.AnalyzeOptionType]uint64
	job            *statistics.AnalyzeJob
}

// fetchAnalyzeResult builds and dispatches the `kv.Request` from given ranges, and stores the `SelectResult`
// in corresponding fields based on the input `isNullRange` argument, which indicates if the range is the
// special null range for single-column index to get the null count.
func (e *AnalyzeIndexExec) fetchAnalyzeResult(ranges []*ranger.Range, isNullRange bool) error {
	var builder distsql.RequestBuilder
	var kvReqBuilder *distsql.RequestBuilder
	if e.isCommonHandle && e.idxInfo.Primary {
		kvReqBuilder = builder.SetCommonHandleRangesForTables(e.ctx.GetSessionVars().StmtCtx, e.tableID.CollectIDs, ranges)
	} else {
		kvReqBuilder = builder.SetIndexRangesForTables(e.ctx.GetSessionVars().StmtCtx, e.tableID.CollectIDs, e.idxInfo.ID, ranges)
	}
	kvReq, err := kvReqBuilder.
		SetAnalyzeRequest(e.analyzePB).
		SetStartTS(math.MaxUint64).
		SetKeepOrder(true).
		SetConcurrency(e.concurrency).
		Build()
	if err != nil {
		return err
	}
	ctx := context.TODO()
	result, err := distsql.Analyze(ctx, e.ctx.GetClient(), kvReq, e.ctx.GetSessionVars().KVVars, e.ctx.GetSessionVars().InRestrictedSQL, e.ctx.GetSessionVars().StmtCtx.MemTracker)
	if err != nil {
		return err
	}
	result.Fetch(ctx)
	if isNullRange {
		e.countNullRes = result
	} else {
		e.result = result
	}
	return nil
}

func (e *AnalyzeIndexExec) open(ranges []*ranger.Range, considerNull bool) error {
	err := e.fetchAnalyzeResult(ranges, false)
	if err != nil {
		return err
	}
	if considerNull && len(e.idxInfo.Columns) == 1 {
		ranges = ranger.NullRange()
		err = e.fetchAnalyzeResult(ranges, true)
		if err != nil {
			return err
		}
	}
	return nil
}

func (e *AnalyzeIndexExec) buildStatsFromResult(result distsql.SelectResult, needCMS bool) (*statistics.Histogram, *statistics.CMSketch, *statistics.TopN, error) {
	failpoint.Inject("buildStatsFromResult", func(val failpoint.Value) {
		if val.(bool) {
			failpoint.Return(nil, nil, nil, errors.New("mock buildStatsFromResult error"))
		}
	})
	hist := &statistics.Histogram{}
	var cms *statistics.CMSketch
	var topn *statistics.TopN
	if needCMS {
		cms = statistics.NewCMSketch(int32(e.opts[ast.AnalyzeOptCMSketchDepth]), int32(e.opts[ast.AnalyzeOptCMSketchWidth]))
		topn = statistics.NewTopN(int(e.opts[ast.AnalyzeOptNumTopN]))
	}
	for {
		data, err := result.NextRaw(context.TODO())
		if err != nil {
			return nil, nil, nil, err
		}
		if data == nil {
			break
		}
		resp := &tipb.AnalyzeIndexResp{}
		err = resp.Unmarshal(data)
		if err != nil {
			return nil, nil, nil, err
		}
		respHist := statistics.HistogramFromProto(resp.Hist)
		e.job.Update(int64(respHist.TotalRowCount()))
		hist, err = statistics.MergeHistograms(e.ctx.GetSessionVars().StmtCtx, hist, respHist, int(e.opts[ast.AnalyzeOptNumBuckets]))
		if err != nil {
			return nil, nil, nil, err
		}
		if needCMS {
			if resp.Cms == nil {
				logutil.Logger(context.TODO()).Warn("nil CMS in response", zap.String("table", e.idxInfo.Table.O), zap.String("index", e.idxInfo.Name.O))
			} else {
				cm, tmpTopN := statistics.CMSketchAndTopNFromProto(resp.Cms)
				if err := cms.MergeCMSketch(cm); err != nil {
					return nil, nil, nil, err
				}
				statistics.MergeTopN(topn, tmpTopN, cms, uint32(e.opts[ast.AnalyzeOptNumTopN]), false)
			}
		}
	}
	if needCMS && topn.TotalCount() > 0 {
		hist.RemoveIdxVals(topn.TopN)
	}
	if needCMS && cms != nil {
		cms.CalcDefaultValForAnalyze(uint64(hist.NDV))
	}
	return hist, cms, topn, nil
}

func (e *AnalyzeIndexExec) buildStats(ranges []*ranger.Range, considerNull bool) (hist *statistics.Histogram, cms *statistics.CMSketch, topN *statistics.TopN, err error) {
	if err = e.open(ranges, considerNull); err != nil {
		return nil, nil, nil, err
	}
	defer func() {
		err1 := closeAll(e.result, e.countNullRes)
		if err == nil {
			err = err1
		}
	}()
	hist, cms, topN, err = e.buildStatsFromResult(e.result, true)
	if err != nil {
		return nil, nil, nil, err
	}
	if e.countNullRes != nil {
		nullHist, _, _, err := e.buildStatsFromResult(e.countNullRes, false)
		if err != nil {
			return nil, nil, nil, err
		}
		if l := nullHist.Len(); l > 0 {
			hist.NullCount = nullHist.Buckets[l-1].Count
		}
	}
	hist.ID = e.idxInfo.ID
	return hist, cms, topN, nil
}

func analyzeColumnsPushdown(colExec *AnalyzeColumnsExec) analyzeResult {
	var ranges []*ranger.Range
	if hc := colExec.handleCols; hc != nil {
		if hc.IsInt() {
			ranges = ranger.FullIntRange(mysql.HasUnsignedFlag(hc.GetCol(0).RetType.Flag))
		} else {
			ranges = ranger.FullNotNullRange()
		}
	} else {
		ranges = ranger.FullIntRange(false)
	}
	hists, cms, topNs, extStats, err := colExec.buildStats(ranges, true)
	if err != nil {
		return analyzeResult{Err: err, job: colExec.job}
	}
	result := analyzeResult{
		TableID:  colExec.tableID,
		Hist:     hists,
		Cms:      cms,
		TopNs:    topNs,
		ExtStats: extStats,
		job:      colExec.job,
<<<<<<< HEAD
		StatsVer: statistics.Version0,
=======
		StatsVer: colExec.ctx.GetSessionVars().AnalyzeVersion,
>>>>>>> b4eee287
	}
	hist := hists[0]
	result.Count = hist.NullCount
	if hist.Len() > 0 {
		result.Count += hist.Buckets[hist.Len()-1].Count
	}
	return result
}

// AnalyzeColumnsExec represents Analyze columns push down executor.
type AnalyzeColumnsExec struct {
	ctx           sessionctx.Context
	tableID       core.AnalyzeTableID
	colsInfo      []*model.ColumnInfo
	handleCols    core.HandleCols
	concurrency   int
	priority      int
	analyzePB     *tipb.AnalyzeReq
	resultHandler *tableResultHandler
	opts          map[ast.AnalyzeOptionType]uint64
	job           *statistics.AnalyzeJob
}

func (e *AnalyzeColumnsExec) open(ranges []*ranger.Range) error {
	e.resultHandler = &tableResultHandler{}
	firstPartRanges, secondPartRanges := splitRanges(ranges, true, false)
	firstResult, err := e.buildResp(firstPartRanges)
	if err != nil {
		return err
	}
	if len(secondPartRanges) == 0 {
		e.resultHandler.open(nil, firstResult)
		return nil
	}
	var secondResult distsql.SelectResult
	secondResult, err = e.buildResp(secondPartRanges)
	if err != nil {
		return err
	}
	e.resultHandler.open(firstResult, secondResult)

	return nil
}

func (e *AnalyzeColumnsExec) buildResp(ranges []*ranger.Range) (distsql.SelectResult, error) {
	var builder distsql.RequestBuilder
	var reqBuilder *distsql.RequestBuilder
	if e.handleCols != nil && !e.handleCols.IsInt() {
		reqBuilder = builder.SetCommonHandleRangesForTables(e.ctx.GetSessionVars().StmtCtx, e.tableID.CollectIDs, ranges)
	} else {
		reqBuilder = builder.SetTableRangesForTables(e.tableID.CollectIDs, ranges, nil)
	}
	// Always set KeepOrder of the request to be true, in order to compute
	// correct `correlation` of columns.
	kvReq, err := reqBuilder.
		SetAnalyzeRequest(e.analyzePB).
		SetStartTS(math.MaxUint64).
		SetKeepOrder(true).
		SetConcurrency(e.concurrency).
		Build()
	if err != nil {
		return nil, err
	}
	ctx := context.TODO()
	result, err := distsql.Analyze(ctx, e.ctx.GetClient(), kvReq, e.ctx.GetSessionVars().KVVars, e.ctx.GetSessionVars().InRestrictedSQL, e.ctx.GetSessionVars().StmtCtx.MemTracker)
	if err != nil {
		return nil, err
	}
	result.Fetch(ctx)
	return result, nil
}

func (e *AnalyzeColumnsExec) buildStats(ranges []*ranger.Range, needExtStats bool) (hists []*statistics.Histogram, cms []*statistics.CMSketch, topNs []*statistics.TopN, extStats *statistics.ExtendedStatsColl, err error) {
	if err = e.open(ranges); err != nil {
		return nil, nil, nil, nil, err
	}
	defer func() {
		if err1 := e.resultHandler.Close(); err1 != nil {
			hists = nil
			cms = nil
			extStats = nil
			err = err1
		}
	}()
	pkHist := &statistics.Histogram{}
	collectors := make([]*statistics.SampleCollector, len(e.colsInfo))
	for i := range collectors {
		collectors[i] = &statistics.SampleCollector{
			IsMerger:      true,
			FMSketch:      statistics.NewFMSketch(maxSketchSize),
			MaxSampleSize: int64(e.opts[ast.AnalyzeOptNumSamples]),
			CMSketch:      statistics.NewCMSketch(int32(e.opts[ast.AnalyzeOptCMSketchDepth]), int32(e.opts[ast.AnalyzeOptCMSketchWidth])),
		}
	}
	for {
		data, err1 := e.resultHandler.nextRaw(context.TODO())
		if err1 != nil {
			return nil, nil, nil, nil, err1
		}
		if data == nil {
			break
		}
		resp := &tipb.AnalyzeColumnsResp{}
		err = resp.Unmarshal(data)
		if err != nil {
			return nil, nil, nil, nil, err
		}
		sc := e.ctx.GetSessionVars().StmtCtx
		rowCount := int64(0)
		if hasPkHist(e.handleCols) {
			respHist := statistics.HistogramFromProto(resp.PkHist)
			rowCount = int64(respHist.TotalRowCount())
			pkHist, err = statistics.MergeHistograms(sc, pkHist, respHist, int(e.opts[ast.AnalyzeOptNumBuckets]))
			if err != nil {
				return nil, nil, nil, nil, err
			}
		}
		for i, rc := range resp.Collectors {
			respSample := statistics.SampleCollectorFromProto(rc)
			rowCount = respSample.Count + respSample.NullCount
			collectors[i].MergeSampleCollector(sc, respSample)
		}
		e.job.Update(rowCount)
	}
	timeZone := e.ctx.GetSessionVars().Location()
	if hasPkHist(e.handleCols) {
		pkInfo := e.handleCols.GetCol(0)
		pkHist.ID = pkInfo.ID
		err = pkHist.DecodeTo(pkInfo.RetType, timeZone)
		if err != nil {
			return nil, nil, nil, nil, err
		}
		hists = append(hists, pkHist)
		cms = append(cms, nil)
		topNs = append(topNs, nil)
	}
	for i, col := range e.colsInfo {
		err := collectors[i].ExtractTopN(uint32(e.opts[ast.AnalyzeOptNumTopN]), e.ctx.GetSessionVars().StmtCtx, &col.FieldType, timeZone)
		if err != nil {
			return nil, nil, nil, nil, err
		}
		topNs = append(topNs, collectors[i].TopN)
		for j, s := range collectors[i].Samples {
			collectors[i].Samples[j].Ordinal = j
			collectors[i].Samples[j].Value, err = tablecodec.DecodeColumnValue(s.Value.GetBytes(), &col.FieldType, timeZone)
			if err != nil {
				return nil, nil, nil, nil, err
			}
			// When collation is enabled, we store the Key representation of the sampling data. So we set it to kind `Bytes` here
			// to avoid to convert it to its Key representation once more.
			if collectors[i].Samples[j].Value.Kind() == types.KindString {
				collectors[i].Samples[j].Value.SetBytes(collectors[i].Samples[j].Value.GetBytes())
			}
		}
		hg, err := statistics.BuildColumn(e.ctx, int64(e.opts[ast.AnalyzeOptNumBuckets]), col.ID, collectors[i], &col.FieldType)
		if err != nil {
			return nil, nil, nil, nil, err
		}
		hists = append(hists, hg)
		collectors[i].CMSketch.CalcDefaultValForAnalyze(uint64(hg.NDV))
		cms = append(cms, collectors[i].CMSketch)
	}
	if needExtStats {
		statsHandle := domain.GetDomain(e.ctx).StatsHandle()
		extStats, err = statsHandle.BuildExtendedStats(e.tableID.PersistID, e.colsInfo, collectors)
		if err != nil {
			return nil, nil, nil, nil, err
		}
	}
	return hists, cms, topNs, extStats, nil
}

func hasPkHist(handleCols core.HandleCols) bool {
	return handleCols != nil && handleCols.IsInt()
}

func pkColsCount(handleCols core.HandleCols) int {
	if handleCols == nil {
		return 0
	}
	return handleCols.NumCols()
}

var (
	fastAnalyzeHistogramSample        = metrics.FastAnalyzeHistogram.WithLabelValues(metrics.LblGeneral, "sample")
	fastAnalyzeHistogramAccessRegions = metrics.FastAnalyzeHistogram.WithLabelValues(metrics.LblGeneral, "access_regions")
	fastAnalyzeHistogramScanKeys      = metrics.FastAnalyzeHistogram.WithLabelValues(metrics.LblGeneral, "scan_keys")
)

func analyzeFastExec(exec *AnalyzeFastExec) []analyzeResult {
	hists, cms, topNs, err := exec.buildStats()
	if err != nil {
		return []analyzeResult{{Err: err, job: exec.job}}
	}
	var results []analyzeResult
	pkColCount := pkColsCount(exec.handleCols)
	if len(exec.idxsInfo) > 0 {
		for i := pkColCount + len(exec.colsInfo); i < len(hists); i++ {
			idxResult := analyzeResult{
				TableID:  exec.tableID,
				Hist:     []*statistics.Histogram{hists[i]},
				Cms:      []*statistics.CMSketch{cms[i]},
				TopNs:    []*statistics.TopN{topNs[i]},
				IsIndex:  1,
				Count:    hists[i].NullCount,
				job:      exec.job,
				StatsVer: statistics.Version1,
			}
			if hists[i].Len() > 0 {
				idxResult.Count += hists[i].Buckets[hists[i].Len()-1].Count
			}
			if exec.rowCount != 0 {
				idxResult.Count = exec.rowCount
			}
			results = append(results, idxResult)
		}
	}
	hist := hists[0]
	colResult := analyzeResult{
		TableID:  exec.tableID,
		Hist:     hists[:pkColCount+len(exec.colsInfo)],
		Cms:      cms[:pkColCount+len(exec.colsInfo)],
		TopNs:    topNs[:pkColCount+len(exec.colsInfo)],
		Count:    hist.NullCount,
		job:      exec.job,
		StatsVer: statistics.Version1,
	}
	if hist.Len() > 0 {
		colResult.Count += hist.Buckets[hist.Len()-1].Count
	}
	if exec.rowCount != 0 {
		colResult.Count = exec.rowCount
	}
	results = append(results, colResult)
	return results
}

// AnalyzeFastExec represents Fast Analyze executor.
type AnalyzeFastExec struct {
	ctx         sessionctx.Context
	tableID     core.AnalyzeTableID
	handleCols  core.HandleCols
	colsInfo    []*model.ColumnInfo
	idxsInfo    []*model.IndexInfo
	concurrency int
	opts        map[ast.AnalyzeOptionType]uint64
	tblInfo     *model.TableInfo
	cache       *tikv.RegionCache
	wg          *sync.WaitGroup
	rowCount    int64
	sampCursor  int32
	sampTasks   []*tikv.KeyLocation
	scanTasks   []*tikv.KeyLocation
	collectors  []*statistics.SampleCollector
	randSeed    int64
	job         *statistics.AnalyzeJob
	estSampStep uint32
}

func (e *AnalyzeFastExec) calculateEstimateSampleStep() (err error) {
	sql := fmt.Sprintf("select flag from mysql.stats_histograms where table_id = %d;", e.tableID.PersistID)
	var rows []chunk.Row
	rows, _, err = e.ctx.(sqlexec.RestrictedSQLExecutor).ExecRestrictedSQL(sql)
	if err != nil {
		return
	}
	var historyRowCount uint64
	hasBeenAnalyzed := len(rows) != 0 && rows[0].GetInt64(0) == statistics.AnalyzeFlag
	if hasBeenAnalyzed {
		historyRowCount = uint64(domain.GetDomain(e.ctx).StatsHandle().GetPartitionStats(e.tblInfo, e.tableID.PersistID).Count)
	} else {
		dbInfo, ok := domain.GetDomain(e.ctx).InfoSchema().SchemaByTable(e.tblInfo)
		if !ok {
			err = errors.Errorf("database not found for table '%s'", e.tblInfo.Name)
			return
		}
		var rollbackFn func() error
		rollbackFn, err = e.activateTxnForRowCount()
		if err != nil {
			return
		}
		defer func() {
			if rollbackFn != nil {
				err = rollbackFn()
			}
		}()
		var partition string
		if e.tableID.StoreAsCollectID() && e.tblInfo.ID != e.tableID.PersistID {
			for _, definition := range e.tblInfo.Partition.Definitions {
				if definition.ID == e.tableID.PersistID {
					partition = fmt.Sprintf(" partition(%s)", definition.Name.L)
					break
				}
			}
		}
		sql := fmt.Sprintf("select count(*) from %s.%s", dbInfo.Name.L, e.tblInfo.Name.L)
		if len(partition) > 0 {
			sql += partition
		}
		var recordSets []sqlexec.RecordSet
		recordSets, err = e.ctx.(sqlexec.SQLExecutor).ExecuteInternal(context.TODO(), sql)
		if err != nil {
			return
		}
		if len(recordSets) == 0 {
			err = errors.Trace(errors.Errorf("empty record set"))
			return
		}
		defer func() {
			for _, r := range recordSets {
				terror.Call(r.Close)
			}
		}()
		chk := recordSets[0].NewChunk()
		err = recordSets[0].Next(context.TODO(), chk)
		if err != nil {
			return
		}
		e.rowCount = chk.GetRow(0).GetInt64(0)
		historyRowCount = uint64(e.rowCount)
	}
	totalSampSize := e.opts[ast.AnalyzeOptNumSamples]
	e.estSampStep = uint32(historyRowCount / totalSampSize)
	return
}

func (e *AnalyzeFastExec) activateTxnForRowCount() (rollbackFn func() error, err error) {
	txn, err := e.ctx.Txn(true)
	if err != nil {
		if kv.ErrInvalidTxn.Equal(err) {
			_, err := e.ctx.(sqlexec.SQLExecutor).ExecuteInternal(context.TODO(), "begin")
			if err != nil {
				return nil, errors.Trace(err)
			}
			rollbackFn = func() error {
				_, err := e.ctx.(sqlexec.SQLExecutor).ExecuteInternal(context.TODO(), "rollback")
				return err
			}
		} else {
			return nil, errors.Trace(err)
		}
	}
	txn.SetOption(kv.Priority, kv.PriorityLow)
	txn.SetOption(kv.IsolationLevel, kv.RC)
	txn.SetOption(kv.NotFillCache, true)
	return nil, nil
}

// buildSampTask build sample tasks.
func (e *AnalyzeFastExec) buildSampTask() (err error) {
	bo := tikv.NewBackofferWithVars(context.Background(), 500, nil)
	store, _ := e.ctx.GetStore().(tikv.Storage)
	e.cache = store.GetRegionCache()
	accessRegionsCounter := 0
	for _, pid := range e.tableID.CollectIDs {
		startKey, endKey := tablecodec.GetTableHandleKeyRange(pid)
		targetKey := startKey
		for {
			// Search for the region which contains the targetKey.
			loc, err := e.cache.LocateKey(bo, targetKey)
			if err != nil {
				return err
			}
			if bytes.Compare(endKey, loc.StartKey) < 0 {
				break
			}
			accessRegionsCounter++

			// Set the next search key.
			targetKey = loc.EndKey

			// If the KV pairs in the region all belonging to the table, add it to the sample task.
			if bytes.Compare(startKey, loc.StartKey) <= 0 && len(loc.EndKey) != 0 && bytes.Compare(loc.EndKey, endKey) <= 0 {
				e.sampTasks = append(e.sampTasks, loc)
				continue
			}

			e.scanTasks = append(e.scanTasks, loc)
			if bytes.Compare(loc.StartKey, startKey) < 0 {
				loc.StartKey = startKey
			}
			if bytes.Compare(endKey, loc.EndKey) < 0 || len(loc.EndKey) == 0 {
				loc.EndKey = endKey
				break
			}
		}
	}
	fastAnalyzeHistogramAccessRegions.Observe(float64(accessRegionsCounter))

	return nil
}

func (e *AnalyzeFastExec) decodeValues(handle kv.Handle, sValue []byte, wantCols map[int64]*types.FieldType) (values map[int64]types.Datum, err error) {
	loc := e.ctx.GetSessionVars().Location()
	values, err = tablecodec.DecodeRowToDatumMap(sValue, wantCols, loc)
	if err != nil || e.handleCols == nil {
		return values, err
	}
	wantCols = make(map[int64]*types.FieldType, e.handleCols.NumCols())
	handleColIDs := make([]int64, e.handleCols.NumCols())
	for i := 0; i < e.handleCols.NumCols(); i++ {
		c := e.handleCols.GetCol(i)
		handleColIDs[i] = c.ID
		wantCols[c.ID] = c.RetType
	}
	return tablecodec.DecodeHandleToDatumMap(handle, handleColIDs, wantCols, loc, values)
}

func (e *AnalyzeFastExec) getValueByInfo(colInfo *model.ColumnInfo, values map[int64]types.Datum) (types.Datum, error) {
	val, ok := values[colInfo.ID]
	if !ok {
		return table.GetColOriginDefaultValue(e.ctx, colInfo)
	}
	return val, nil
}

func (e *AnalyzeFastExec) updateCollectorSamples(sValue []byte, sKey kv.Key, samplePos int32) (err error) {
	var handle kv.Handle
	handle, err = tablecodec.DecodeRowKey(sKey)
	if err != nil {
		return err
	}

	// Decode cols for analyze table
	wantCols := make(map[int64]*types.FieldType, len(e.colsInfo))
	for _, col := range e.colsInfo {
		wantCols[col.ID] = &col.FieldType
	}

	// Pre-build index->cols relationship and refill wantCols if not exists(analyze index)
	index2Cols := make([][]*model.ColumnInfo, len(e.idxsInfo))
	for i, idxInfo := range e.idxsInfo {
		for _, idxCol := range idxInfo.Columns {
			colInfo := e.tblInfo.Columns[idxCol.Offset]
			index2Cols[i] = append(index2Cols[i], colInfo)
			wantCols[colInfo.ID] = &colInfo.FieldType
		}
	}

	// Decode the cols value in order.
	var values map[int64]types.Datum
	values, err = e.decodeValues(handle, sValue, wantCols)
	if err != nil {
		return err
	}
	// Update the primary key collector.
	pkColsCount := pkColsCount(e.handleCols)
	for i := 0; i < pkColsCount; i++ {
		col := e.handleCols.GetCol(i)
		v, ok := values[col.ID]
		if !ok {
			return errors.Trace(errors.Errorf("Primary key column not found"))
		}
		if e.collectors[i].Samples[samplePos] == nil {
			e.collectors[i].Samples[samplePos] = &statistics.SampleItem{}
		}
		e.collectors[i].Samples[samplePos].Handle = handle
		e.collectors[i].Samples[samplePos].Value = v
	}

	// Update the columns' collectors.
	for j, colInfo := range e.colsInfo {
		v, err := e.getValueByInfo(colInfo, values)
		if err != nil {
			return err
		}
		if e.collectors[pkColsCount+j].Samples[samplePos] == nil {
			e.collectors[pkColsCount+j].Samples[samplePos] = &statistics.SampleItem{}
		}
		e.collectors[pkColsCount+j].Samples[samplePos].Handle = handle
		e.collectors[pkColsCount+j].Samples[samplePos].Value = v
	}
	// Update the indexes' collectors.
	for j, idxInfo := range e.idxsInfo {
		idxVals := make([]types.Datum, 0, len(idxInfo.Columns))
		cols := index2Cols[j]
		for _, colInfo := range cols {
			v, err := e.getValueByInfo(colInfo, values)
			if err != nil {
				return err
			}
			idxVals = append(idxVals, v)
		}
		var bytes []byte
		bytes, err = codec.EncodeKey(e.ctx.GetSessionVars().StmtCtx, bytes, idxVals...)
		if err != nil {
			return err
		}
		if e.collectors[len(e.colsInfo)+pkColsCount+j].Samples[samplePos] == nil {
			e.collectors[len(e.colsInfo)+pkColsCount+j].Samples[samplePos] = &statistics.SampleItem{}
		}
		e.collectors[len(e.colsInfo)+pkColsCount+j].Samples[samplePos].Handle = handle
		e.collectors[len(e.colsInfo)+pkColsCount+j].Samples[samplePos].Value = types.NewBytesDatum(bytes)
	}
	return nil
}

func (e *AnalyzeFastExec) handleBatchSeekResponse(kvMap map[string][]byte) (err error) {
	length := int32(len(kvMap))
	newCursor := atomic.AddInt32(&e.sampCursor, length)
	samplePos := newCursor - length
	for sKey, sValue := range kvMap {
		exceedNeededSampleCounts := uint64(samplePos) >= e.opts[ast.AnalyzeOptNumSamples]
		if exceedNeededSampleCounts {
			atomic.StoreInt32(&e.sampCursor, int32(e.opts[ast.AnalyzeOptNumSamples]))
			break
		}
		err = e.updateCollectorSamples(sValue, kv.Key(sKey), samplePos)
		if err != nil {
			return err
		}
		samplePos++
	}
	return nil
}

func (e *AnalyzeFastExec) handleScanIter(iter kv.Iterator) (scanKeysSize int, err error) {
	rander := rand.New(rand.NewSource(e.randSeed))
	sampleSize := int64(e.opts[ast.AnalyzeOptNumSamples])
	for ; iter.Valid() && err == nil; err = iter.Next() {
		// reservoir sampling
		scanKeysSize++
		randNum := rander.Int63n(int64(e.sampCursor) + int64(scanKeysSize))
		if randNum > sampleSize && e.sampCursor == int32(sampleSize) {
			continue
		}

		p := rander.Int31n(int32(sampleSize))
		if e.sampCursor < int32(sampleSize) {
			p = e.sampCursor
			e.sampCursor++
		}

		err = e.updateCollectorSamples(iter.Value(), iter.Key(), p)
		if err != nil {
			return
		}
	}
	return
}

func (e *AnalyzeFastExec) handleScanTasks(bo *tikv.Backoffer) (keysSize int, err error) {
	snapshot := e.ctx.GetStore().(tikv.Storage).GetSnapshot(kv.MaxVersion)
	if e.ctx.GetSessionVars().GetReplicaRead().IsFollowerRead() {
		snapshot.SetOption(kv.ReplicaRead, kv.ReplicaReadFollower)
	}
	for _, t := range e.scanTasks {
		iter, err := snapshot.Iter(t.StartKey, t.EndKey)
		if err != nil {
			return keysSize, err
		}
		size, err := e.handleScanIter(iter)
		keysSize += size
		if err != nil {
			return keysSize, err
		}
	}
	return keysSize, nil
}

func (e *AnalyzeFastExec) handleSampTasks(workID int, step uint32, err *error) {
	defer e.wg.Done()
	snapshot := e.ctx.GetStore().(tikv.Storage).GetSnapshot(kv.MaxVersion)
	snapshot.SetOption(kv.NotFillCache, true)
	snapshot.SetOption(kv.IsolationLevel, kv.RC)
	snapshot.SetOption(kv.Priority, kv.PriorityLow)
	if e.ctx.GetSessionVars().GetReplicaRead().IsFollowerRead() {
		snapshot.SetOption(kv.ReplicaRead, kv.ReplicaReadFollower)
	}

	rander := rand.New(rand.NewSource(e.randSeed))
	for i := workID; i < len(e.sampTasks); i += e.concurrency {
		task := e.sampTasks[i]
		// randomize the estimate step in range [step - 2 * sqrt(step), step]
		if step > 4 { // 2*sqrt(x) < x
			lower, upper := step-uint32(2*math.Sqrt(float64(step))), step
			step = uint32(rander.Intn(int(upper-lower))) + lower
		}
		snapshot.SetOption(kv.SampleStep, step)
		kvMap := make(map[string][]byte)
		var iter kv.Iterator
		iter, *err = snapshot.Iter(task.StartKey, task.EndKey)
		if *err != nil {
			return
		}
		for iter.Valid() {
			kvMap[string(iter.Key())] = iter.Value()
			*err = iter.Next()
			if *err != nil {
				return
			}
		}
		fastAnalyzeHistogramSample.Observe(float64(len(kvMap)))

		*err = e.handleBatchSeekResponse(kvMap)
		if *err != nil {
			return
		}
	}
}

func (e *AnalyzeFastExec) buildColumnStats(ID int64, collector *statistics.SampleCollector, tp *types.FieldType, rowCount int64) (*statistics.Histogram, *statistics.CMSketch, *statistics.TopN, error) {
	data := make([][]byte, 0, len(collector.Samples))
	for i, sample := range collector.Samples {
		sample.Ordinal = i
		if sample.Value.IsNull() {
			collector.NullCount++
			continue
		}
		bytes, err := tablecodec.EncodeValue(e.ctx.GetSessionVars().StmtCtx, nil, sample.Value)
		if err != nil {
			return nil, nil, nil, err
		}
		data = append(data, bytes)
	}
	// Build CMSketch.
	cmSketch, topN, ndv, scaleRatio := statistics.NewCMSketchAndTopN(int32(e.opts[ast.AnalyzeOptCMSketchDepth]), int32(e.opts[ast.AnalyzeOptCMSketchWidth]), data, uint32(e.opts[ast.AnalyzeOptNumTopN]), uint64(rowCount))
	// Build Histogram.
	hist, err := statistics.BuildColumnHist(e.ctx, int64(e.opts[ast.AnalyzeOptNumBuckets]), ID, collector, tp, rowCount, int64(ndv), collector.NullCount*int64(scaleRatio))
	return hist, cmSketch, topN, err
}

func (e *AnalyzeFastExec) buildIndexStats(idxInfo *model.IndexInfo, collector *statistics.SampleCollector, rowCount int64) (*statistics.Histogram, *statistics.CMSketch, *statistics.TopN, error) {
	data := make([][][]byte, len(idxInfo.Columns))
	for _, sample := range collector.Samples {
		var preLen int
		remained := sample.Value.GetBytes()
		// We need to insert each prefix values into CM Sketch.
		for i := 0; i < len(idxInfo.Columns); i++ {
			var err error
			var value []byte
			value, remained, err = codec.CutOne(remained)
			if err != nil {
				return nil, nil, nil, err
			}
			preLen += len(value)
			data[i] = append(data[i], sample.Value.GetBytes()[:preLen])
		}
	}
	numTop := uint32(e.opts[ast.AnalyzeOptNumTopN])
	cmSketch, topN, ndv, scaleRatio := statistics.NewCMSketchAndTopN(int32(e.opts[ast.AnalyzeOptCMSketchDepth]), int32(e.opts[ast.AnalyzeOptCMSketchWidth]), data[0], numTop, uint64(rowCount))
	// Build CM Sketch for each prefix and merge them into one.
	for i := 1; i < len(idxInfo.Columns); i++ {
		var curCMSketch *statistics.CMSketch
		var curTopN *statistics.TopN
		// `ndv` should be the ndv of full index, so just rewrite it here.
		curCMSketch, curTopN, ndv, scaleRatio = statistics.NewCMSketchAndTopN(int32(e.opts[ast.AnalyzeOptCMSketchDepth]), int32(e.opts[ast.AnalyzeOptCMSketchWidth]), data[i], numTop, uint64(rowCount))
		err := cmSketch.MergeCMSketch(curCMSketch)
		if err != nil {
			return nil, nil, nil, err
		}
		statistics.MergeTopN(topN, curTopN, cmSketch, numTop, false)
	}
	// Build Histogram.
	hist, err := statistics.BuildColumnHist(e.ctx, int64(e.opts[ast.AnalyzeOptNumBuckets]), idxInfo.ID, collector, types.NewFieldType(mysql.TypeBlob), rowCount, int64(ndv), collector.NullCount*int64(scaleRatio))
	return hist, cmSketch, topN, err
}

func (e *AnalyzeFastExec) runTasks() ([]*statistics.Histogram, []*statistics.CMSketch, []*statistics.TopN, error) {
	errs := make([]error, e.concurrency)
	pkColCount := pkColsCount(e.handleCols)
	// collect column samples and primary key samples and index samples.
	length := len(e.colsInfo) + pkColCount + len(e.idxsInfo)
	e.collectors = make([]*statistics.SampleCollector, length)
	for i := range e.collectors {
		e.collectors[i] = &statistics.SampleCollector{
			MaxSampleSize: int64(e.opts[ast.AnalyzeOptNumSamples]),
			Samples:       make([]*statistics.SampleItem, e.opts[ast.AnalyzeOptNumSamples]),
		}
	}

	e.wg.Add(e.concurrency)
	bo := tikv.NewBackofferWithVars(context.Background(), 500, nil)
	for i := 0; i < e.concurrency; i++ {
		go e.handleSampTasks(i, e.estSampStep, &errs[i])
	}
	e.wg.Wait()
	for _, err := range errs {
		if err != nil {
			return nil, nil, nil, err
		}
	}

	scanKeysSize, err := e.handleScanTasks(bo)
	fastAnalyzeHistogramScanKeys.Observe(float64(scanKeysSize))
	if err != nil {
		return nil, nil, nil, err
	}

	stats := domain.GetDomain(e.ctx).StatsHandle()
	var rowCount int64 = 0
	if stats.Lease() > 0 {
		if t := stats.GetPartitionStats(e.tblInfo, e.tableID.PersistID); !t.Pseudo {
			rowCount = t.Count
		}
	}
	hists, cms, topNs := make([]*statistics.Histogram, length), make([]*statistics.CMSketch, length), make([]*statistics.TopN, length)
	for i := 0; i < length; i++ {
		// Build collector properties.
		collector := e.collectors[i]
		collector.Samples = collector.Samples[:e.sampCursor]
		sort.Slice(collector.Samples, func(i, j int) bool { return collector.Samples[i].Handle.Compare(collector.Samples[j].Handle) < 0 })
		collector.CalcTotalSize()
		// Adjust the row count in case the count of `tblStats` is not accurate and too small.
		rowCount = mathutil.MaxInt64(rowCount, int64(len(collector.Samples)))
		// Scale the total column size.
		if len(collector.Samples) > 0 {
			collector.TotalSize *= rowCount / int64(len(collector.Samples))
		}
		if i < pkColCount {
			pkCol := e.handleCols.GetCol(i)
			hists[i], cms[i], topNs[i], err = e.buildColumnStats(pkCol.ID, e.collectors[i], pkCol.RetType, rowCount)
		} else if i < pkColCount+len(e.colsInfo) {
			hists[i], cms[i], topNs[i], err = e.buildColumnStats(e.colsInfo[i-pkColCount].ID, e.collectors[i], &e.colsInfo[i-pkColCount].FieldType, rowCount)
		} else {
			hists[i], cms[i], topNs[i], err = e.buildIndexStats(e.idxsInfo[i-pkColCount-len(e.colsInfo)], e.collectors[i], rowCount)
		}
		if err != nil {
			return nil, nil, nil, err
		}
	}
	return hists, cms, topNs, nil
}

func (e *AnalyzeFastExec) buildStats() (hists []*statistics.Histogram, cms []*statistics.CMSketch, topNs []*statistics.TopN, err error) {
	// To set rand seed, it's for unit test.
	// To ensure that random sequences are different in non-test environments, RandSeed must be set time.Now().
	if RandSeed == 1 {
		atomic.StoreInt64(&e.randSeed, time.Now().UnixNano())
	} else {
		atomic.StoreInt64(&e.randSeed, RandSeed)
	}

	err = e.buildSampTask()
	if err != nil {
		return nil, nil, nil, err
	}

	return e.runTasks()
}

// AnalyzeTestFastExec is for fast sample in unit test.
type AnalyzeTestFastExec struct {
	AnalyzeFastExec
	Ctx         sessionctx.Context
	TableID     core.AnalyzeTableID
	HandleCols  core.HandleCols
	ColsInfo    []*model.ColumnInfo
	IdxsInfo    []*model.IndexInfo
	Concurrency int
	Collectors  []*statistics.SampleCollector
	TblInfo     *model.TableInfo
	Opts        map[ast.AnalyzeOptionType]uint64
}

// TestFastSample only test the fast sample in unit test.
func (e *AnalyzeTestFastExec) TestFastSample() error {
	e.ctx = e.Ctx
	e.handleCols = e.HandleCols
	e.colsInfo = e.ColsInfo
	e.idxsInfo = e.IdxsInfo
	e.concurrency = e.Concurrency
	e.tableID = e.TableID
	e.wg = &sync.WaitGroup{}
	e.job = &statistics.AnalyzeJob{}
	e.tblInfo = e.TblInfo
	e.opts = e.Opts
	_, _, _, err := e.buildStats()
	e.Collectors = e.collectors
	return err
}

type analyzeIndexIncrementalExec struct {
	AnalyzeIndexExec
	oldHist *statistics.Histogram
	oldCMS  *statistics.CMSketch
}

func analyzeIndexIncremental(idxExec *analyzeIndexIncrementalExec) analyzeResult {
	startPos := idxExec.oldHist.GetUpper(idxExec.oldHist.Len() - 1)
	values, _, err := codec.DecodeRange(startPos.GetBytes(), len(idxExec.idxInfo.Columns), nil, nil)
	if err != nil {
		return analyzeResult{Err: err, job: idxExec.job}
	}
	ran := ranger.Range{LowVal: values, HighVal: []types.Datum{types.MaxValueDatum()}}
	hist, cms, topN, err := idxExec.buildStats([]*ranger.Range{&ran}, false)
	if err != nil {
		return analyzeResult{Err: err, job: idxExec.job}
	}
	hist, err = statistics.MergeHistograms(idxExec.ctx.GetSessionVars().StmtCtx, idxExec.oldHist, hist, int(idxExec.opts[ast.AnalyzeOptNumBuckets]))
	if err != nil {
		return analyzeResult{Err: err, job: idxExec.job}
	}
	if idxExec.oldCMS != nil && cms != nil {
		err = cms.MergeCMSketch4IncrementalAnalyze(idxExec.oldCMS, uint32(idxExec.opts[ast.AnalyzeOptNumTopN]))
		if err != nil {
			return analyzeResult{Err: err, job: idxExec.job}
		}
		cms.CalcDefaultValForAnalyze(uint64(hist.NDV))
	}
	var statsVer = statistics.Version1
	if idxExec.analyzePB.IdxReq.Version != nil {
		statsVer = int(*idxExec.analyzePB.IdxReq.Version)
	}
	result := analyzeResult{
		TableID:  idxExec.tableID,
		Hist:     []*statistics.Histogram{hist},
		Cms:      []*statistics.CMSketch{cms},
		TopNs:    []*statistics.TopN{topN},
		IsIndex:  1,
		job:      idxExec.job,
<<<<<<< HEAD
		StatsVer: statistics.Version2,
=======
		StatsVer: statsVer,
>>>>>>> b4eee287
	}
	result.Count = hist.NullCount
	if hist.Len() > 0 {
		result.Count += hist.Buckets[hist.Len()-1].Count
	}
	return result
}

type analyzePKIncrementalExec struct {
	AnalyzeColumnsExec
	oldHist *statistics.Histogram
}

func analyzePKIncremental(colExec *analyzePKIncrementalExec) analyzeResult {
	var maxVal types.Datum
	pkInfo := colExec.handleCols.GetCol(0)
	if mysql.HasUnsignedFlag(pkInfo.RetType.Flag) {
		maxVal = types.NewUintDatum(math.MaxUint64)
	} else {
		maxVal = types.NewIntDatum(math.MaxInt64)
	}
	startPos := *colExec.oldHist.GetUpper(colExec.oldHist.Len() - 1)
	ran := ranger.Range{LowVal: []types.Datum{startPos}, LowExclude: true, HighVal: []types.Datum{maxVal}}
	hists, _, _, _, err := colExec.buildStats([]*ranger.Range{&ran}, false)
	if err != nil {
		return analyzeResult{Err: err, job: colExec.job}
	}
	hist := hists[0]
	hist, err = statistics.MergeHistograms(colExec.ctx.GetSessionVars().StmtCtx, colExec.oldHist, hist, int(colExec.opts[ast.AnalyzeOptNumBuckets]))
	if err != nil {
		return analyzeResult{Err: err, job: colExec.job}
	}
	result := analyzeResult{
		TableID:  colExec.tableID,
		Hist:     []*statistics.Histogram{hist},
		Cms:      []*statistics.CMSketch{nil},
		TopNs:    []*statistics.TopN{nil},
		job:      colExec.job,
<<<<<<< HEAD
		StatsVer: statistics.Version0,
=======
		StatsVer: statistics.Version1,
>>>>>>> b4eee287
	}
	if hist.Len() > 0 {
		result.Count += hist.Buckets[hist.Len()-1].Count
	}
	return result
}

// analyzeResult is used to represent analyze result.
type analyzeResult struct {
	TableID  core.AnalyzeTableID
	Hist     []*statistics.Histogram
	Cms      []*statistics.CMSketch
	TopNs    []*statistics.TopN
	ExtStats *statistics.ExtendedStatsColl
	Count    int64
	IsIndex  int
	Err      error
	job      *statistics.AnalyzeJob
<<<<<<< HEAD
	StatsVer int64
=======
	StatsVer int
>>>>>>> b4eee287
}<|MERGE_RESOLUTION|>--- conflicted
+++ resolved
@@ -112,11 +112,7 @@
 			continue
 		}
 		for i, hg := range result.Hist {
-<<<<<<< HEAD
-			err1 := statsHandle.SaveStatsToStorage(result.TableID.PersistID, result.Count, result.IsIndex, hg, result.Cms[i], result.TopNs[i], statistics.CurStatsVersion, 1)
-=======
 			err1 := statsHandle.SaveStatsToStorage(result.TableID.PersistID, result.Count, result.IsIndex, hg, result.Cms[i], result.TopNs[i], result.StatsVer, 1)
->>>>>>> b4eee287
 			if err1 != nil {
 				err = err1
 				logutil.Logger(ctx).Error("save stats to storage failed", zap.Error(err))
@@ -248,11 +244,7 @@
 		TopNs:    []*statistics.TopN{topN},
 		IsIndex:  1,
 		job:      idxExec.job,
-<<<<<<< HEAD
-		StatsVer: statistics.CurStatsVersion,
-=======
 		StatsVer: statsVer,
->>>>>>> b4eee287
 	}
 	result.Count = hist.NullCount
 	if hist.Len() > 0 {
@@ -430,11 +422,7 @@
 		TopNs:    topNs,
 		ExtStats: extStats,
 		job:      colExec.job,
-<<<<<<< HEAD
-		StatsVer: statistics.Version0,
-=======
 		StatsVer: colExec.ctx.GetSessionVars().AnalyzeVersion,
->>>>>>> b4eee287
 	}
 	hist := hists[0]
 	result.Count = hist.NullCount
@@ -1246,11 +1234,7 @@
 		TopNs:    []*statistics.TopN{topN},
 		IsIndex:  1,
 		job:      idxExec.job,
-<<<<<<< HEAD
-		StatsVer: statistics.Version2,
-=======
 		StatsVer: statsVer,
->>>>>>> b4eee287
 	}
 	result.Count = hist.NullCount
 	if hist.Len() > 0 {
@@ -1289,11 +1273,7 @@
 		Cms:      []*statistics.CMSketch{nil},
 		TopNs:    []*statistics.TopN{nil},
 		job:      colExec.job,
-<<<<<<< HEAD
-		StatsVer: statistics.Version0,
-=======
 		StatsVer: statistics.Version1,
->>>>>>> b4eee287
 	}
 	if hist.Len() > 0 {
 		result.Count += hist.Buckets[hist.Len()-1].Count
@@ -1312,9 +1292,5 @@
 	IsIndex  int
 	Err      error
 	job      *statistics.AnalyzeJob
-<<<<<<< HEAD
-	StatsVer int64
-=======
 	StatsVer int
->>>>>>> b4eee287
 }