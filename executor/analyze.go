// Copyright 2017 PingCAP, Inc.
//
// Licensed under the Apache License, Version 2.0 (the "License");
// you may not use this file except in compliance with the License.
// You may obtain a copy of the License at
//
//     http://www.apache.org/licenses/LICENSE-2.0
//
// Unless required by applicable law or agreed to in writing, software
// distributed under the License is distributed on an "AS IS" BASIS,
// See the License for the specific language governing permissions and
// limitations under the License.

package executor

import (
	"bytes"
	"context"
	"math"
	"math/rand"
	"runtime"
	"sort"
	"strconv"
	"sync"
	"sync/atomic"
	"time"

	"github.com/cznic/mathutil"
	"github.com/pingcap/errors"
	"github.com/pingcap/failpoint"
	"github.com/pingcap/kvproto/pkg/debugpb"
	"github.com/pingcap/parser/model"
	"github.com/pingcap/parser/mysql"
	"github.com/pingcap/tidb/distsql"
	"github.com/pingcap/tidb/domain"
	"github.com/pingcap/tidb/kv"
	"github.com/pingcap/tidb/metrics"
	"github.com/pingcap/tidb/sessionctx"
	"github.com/pingcap/tidb/sessionctx/variable"
	"github.com/pingcap/tidb/statistics"
	"github.com/pingcap/tidb/store/tikv"
	"github.com/pingcap/tidb/store/tikv/tikvrpc"
	"github.com/pingcap/tidb/table"
	"github.com/pingcap/tidb/tablecodec"
	"github.com/pingcap/tidb/types"
	"github.com/pingcap/tidb/util/chunk"
	"github.com/pingcap/tidb/util/codec"
	"github.com/pingcap/tidb/util/logutil"
	"github.com/pingcap/tidb/util/ranger"
	"github.com/pingcap/tipb/go-tipb"
	"go.uber.org/zap"
)

var _ Executor = &AnalyzeExec{}

// AnalyzeExec represents Analyze executor.
type AnalyzeExec struct {
	baseExecutor
	tasks []*analyzeTask
	wg    *sync.WaitGroup
}

var (
	// MaxSampleSize is the size of samples for once analyze.
	// It's public for test.
	MaxSampleSize = 10000
	// RandSeed is the seed for randing package.
	// It's public for test.
	RandSeed = int64(1)
)

const (
	maxRegionSampleSize  = 1000
	maxSketchSize        = 10000
	defaultCMSketchDepth = 5
	defaultCMSketchWidth = 2048
)

// Next implements the Executor Next interface.
func (e *AnalyzeExec) Next(ctx context.Context, req *chunk.RecordBatch) error {
	concurrency, err := getBuildStatsConcurrency(e.ctx)
	if err != nil {
		return err
	}
	taskCh := make(chan *analyzeTask, len(e.tasks))
	resultCh := make(chan analyzeResult, len(e.tasks))
	e.wg.Add(concurrency)
	for i := 0; i < concurrency; i++ {
		go e.analyzeWorker(taskCh, resultCh, i == 0)
	}
	for _, task := range e.tasks {
		statistics.AddNewAnalyzeJob(task.job)
	}
	for _, task := range e.tasks {
		taskCh <- task
	}
	close(taskCh)
	statsHandle := domain.GetDomain(e.ctx).StatsHandle()
	panicCnt := 0
	for panicCnt < concurrency {
		result, ok := <-resultCh
		if !ok {
			break
		}
		if result.Err != nil {
			err = result.Err
			if err == errAnalyzeWorkerPanic {
				panicCnt++
			} else {
				logutil.Logger(ctx).Error("analyze failed", zap.Error(err))
			}
			result.job.Finish(true)
			continue
		}
		for i, hg := range result.Hist {
			err1 := statsHandle.SaveStatsToStorage(result.PhysicalTableID, result.Count, result.IsIndex, hg, result.Cms[i], 1)
			if err1 != nil {
				err = err1
				logutil.Logger(ctx).Error("save stats to storage failed", zap.Error(err))
				result.job.Finish(true)
				continue
			}
		}
		result.job.Finish(false)
	}
	for _, task := range e.tasks {
		statistics.MoveToHistory(task.job)
	}
	if err != nil {
		return err
	}
	return statsHandle.Update(GetInfoSchema(e.ctx))
}

func getBuildStatsConcurrency(ctx sessionctx.Context) (int, error) {
	sessionVars := ctx.GetSessionVars()
	concurrency, err := variable.GetSessionSystemVar(sessionVars, variable.TiDBBuildStatsConcurrency)
	if err != nil {
		return 0, err
	}
	c, err := strconv.ParseInt(concurrency, 10, 64)
	return int(c), err
}

type taskType int

const (
	colTask taskType = iota
	idxTask
	fastTask
	pkIncrementalTask
	idxIncrementalTask
)

type analyzeTask struct {
	taskType           taskType
	idxExec            *AnalyzeIndexExec
	colExec            *AnalyzeColumnsExec
	fastExec           *AnalyzeFastExec
	idxIncrementalExec *analyzeIndexIncrementalExec
	colIncrementalExec *analyzePKIncrementalExec
	job                *statistics.AnalyzeJob
}

var errAnalyzeWorkerPanic = errors.New("analyze worker panic")

func (e *AnalyzeExec) analyzeWorker(taskCh <-chan *analyzeTask, resultCh chan<- analyzeResult, isCloseChanThread bool) {
	var task *analyzeTask
	defer func() {
		if r := recover(); r != nil {
			buf := make([]byte, 4096)
			stackSize := runtime.Stack(buf, false)
			buf = buf[:stackSize]
			logutil.Logger(context.Background()).Error("analyze worker panicked", zap.String("stack", string(buf)))
			metrics.PanicCounter.WithLabelValues(metrics.LabelAnalyze).Inc()
			resultCh <- analyzeResult{
				Err: errAnalyzeWorkerPanic,
				job: task.job,
			}
		}
		e.wg.Done()
		if isCloseChanThread {
			e.wg.Wait()
			close(resultCh)
		}
	}()
	for {
		var ok bool
		task, ok = <-taskCh
		if !ok {
			break
		}
		task.job.Start()
		switch task.taskType {
		case colTask:
			task.colExec.job = task.job
			resultCh <- analyzeColumnsPushdown(task.colExec)
		case idxTask:
			task.idxExec.job = task.job
			resultCh <- analyzeIndexPushdown(task.idxExec)
		case fastTask:
			task.fastExec.job = task.job
			task.job.Start()
			for _, result := range analyzeFastExec(task.fastExec) {
				resultCh <- result
			}
		case pkIncrementalTask:
			task.colIncrementalExec.job = task.job
			resultCh <- analyzePKIncremental(task.colIncrementalExec)
		case idxIncrementalTask:
			task.idxIncrementalExec.job = task.job
			resultCh <- analyzeIndexIncremental(task.idxIncrementalExec)
		}
	}
}

func analyzeIndexPushdown(idxExec *AnalyzeIndexExec) analyzeResult {
	ranges := ranger.FullRange()
	// For single-column index, we do not load null rows from TiKV, so the built histogram would not include
	// null values, and its `NullCount` would be set by result of another distsql call to get null rows.
	// For multi-column index, we cannot define null for the rows, so we still use full range, and the rows
	// containing null fields would exist in built histograms. Note that, the `NullCount` of histograms for
	// multi-column index is always 0 then.
	if len(idxExec.idxInfo.Columns) == 1 {
		ranges = ranger.FullNotNullRange()
	}
	hist, cms, err := idxExec.buildStats(ranges, true)
	if err != nil {
		return analyzeResult{Err: err, job: idxExec.job}
	}
	result := analyzeResult{
		PhysicalTableID: idxExec.physicalTableID,
		Hist:            []*statistics.Histogram{hist},
		Cms:             []*statistics.CMSketch{cms},
		IsIndex:         1,
		job:             idxExec.job,
	}
	result.Count = hist.NullCount
	if hist.Len() > 0 {
		result.Count += hist.Buckets[hist.Len()-1].Count
	}
	return result
}

// AnalyzeIndexExec represents analyze index push down executor.
type AnalyzeIndexExec struct {
	ctx             sessionctx.Context
	physicalTableID int64
	idxInfo         *model.IndexInfo
	concurrency     int
	priority        int
	analyzePB       *tipb.AnalyzeReq
	result          distsql.SelectResult
	countNullRes    distsql.SelectResult
	maxNumBuckets   uint64
	job             *statistics.AnalyzeJob
}

// fetchAnalyzeResult builds and dispatches the `kv.Request` from given ranges, and stores the `SelectResult`
// in corresponding fields based on the input `isNullRange` argument, which indicates if the range is the
// special null range for single-column index to get the null count.
func (e *AnalyzeIndexExec) fetchAnalyzeResult(ranges []*ranger.Range, isNullRange bool) error {
	var builder distsql.RequestBuilder
	kvReq, err := builder.SetIndexRanges(e.ctx.GetSessionVars().StmtCtx, e.physicalTableID, e.idxInfo.ID, ranges).
		SetAnalyzeRequest(e.analyzePB).
		SetKeepOrder(true).
		SetConcurrency(e.concurrency).
		Build()
	if err != nil {
		return err
	}
	ctx := context.TODO()
	result, err := distsql.Analyze(ctx, e.ctx.GetClient(), kvReq, e.ctx.GetSessionVars().KVVars, e.ctx.GetSessionVars().InRestrictedSQL)
	if err != nil {
		return err
	}
	result.Fetch(ctx)
	if isNullRange {
		e.countNullRes = result
	} else {
		e.result = result
	}
	return nil
}

func (e *AnalyzeIndexExec) open(ranges []*ranger.Range, considerNull bool) error {
	err := e.fetchAnalyzeResult(ranges, false)
	if err != nil {
		return err
	}
	if considerNull && len(e.idxInfo.Columns) == 1 {
		ranges = ranger.NullRange()
		err = e.fetchAnalyzeResult(ranges, true)
		if err != nil {
			return err
		}
	}
	return nil
}

func (e *AnalyzeIndexExec) buildStatsFromResult(result distsql.SelectResult, needCMS bool) (*statistics.Histogram, *statistics.CMSketch, error) {
	failpoint.Inject("buildStatsFromResult", func(val failpoint.Value) {
		if val.(bool) {
			failpoint.Return(nil, nil, errors.New("mock buildStatsFromResult error"))
		}
	})
	hist := &statistics.Histogram{}
	var cms *statistics.CMSketch
	if needCMS {
		cms = statistics.NewCMSketch(defaultCMSketchDepth, defaultCMSketchWidth)
	}
	for {
		data, err := result.NextRaw(context.TODO())
		if err != nil {
			return nil, nil, err
		}
		if data == nil {
			break
		}
		resp := &tipb.AnalyzeIndexResp{}
		err = resp.Unmarshal(data)
		if err != nil {
			return nil, nil, err
		}
		respHist := statistics.HistogramFromProto(resp.Hist)
		e.job.Update(int64(respHist.TotalRowCount()))
		hist, err = statistics.MergeHistograms(e.ctx.GetSessionVars().StmtCtx, hist, respHist, int(e.maxNumBuckets))
		if err != nil {
			return nil, nil, err
		}
		if needCMS {
			if resp.Cms == nil {
				logutil.Logger(context.TODO()).Warn("nil CMS in response", zap.String("table", e.idxInfo.Table.O), zap.String("index", e.idxInfo.Name.O))
			} else if err := cms.MergeCMSketch(statistics.CMSketchFromProto(resp.Cms), 0); err != nil {
				return nil, nil, err
			}
		}
	}
	return hist, cms, nil
}

func (e *AnalyzeIndexExec) buildStats(ranges []*ranger.Range, considerNull bool) (hist *statistics.Histogram, cms *statistics.CMSketch, err error) {
	if err = e.open(ranges, considerNull); err != nil {
		return nil, nil, err
	}
	defer func() {
		err1 := closeAll(e.result, e.countNullRes)
		if err == nil {
			err = err1
		}
	}()
	hist, cms, err = e.buildStatsFromResult(e.result, true)
	if err != nil {
		return nil, nil, err
	}
	if e.countNullRes != nil {
		nullHist, _, err := e.buildStatsFromResult(e.countNullRes, false)
		if err != nil {
			return nil, nil, err
		}
		if l := nullHist.Len(); l > 0 {
			hist.NullCount = nullHist.Buckets[l-1].Count
		}
	}
	hist.ID = e.idxInfo.ID
	return hist, cms, nil
}

func analyzeColumnsPushdown(colExec *AnalyzeColumnsExec) analyzeResult {
	var ranges []*ranger.Range
	if colExec.pkInfo != nil {
		ranges = ranger.FullIntRange(mysql.HasUnsignedFlag(colExec.pkInfo.Flag))
	} else {
		ranges = ranger.FullIntRange(false)
	}
	hists, cms, err := colExec.buildStats(ranges)
	if err != nil {
		return analyzeResult{Err: err, job: colExec.job}
	}
	result := analyzeResult{
		PhysicalTableID: colExec.physicalTableID,
		Hist:            hists,
		Cms:             cms,
		job:             colExec.job,
	}
	hist := hists[0]
	result.Count = hist.NullCount
	if hist.Len() > 0 {
		result.Count += hist.Buckets[hist.Len()-1].Count
	}
	return result
}

// AnalyzeColumnsExec represents Analyze columns push down executor.
type AnalyzeColumnsExec struct {
	ctx             sessionctx.Context
	physicalTableID int64
	colsInfo        []*model.ColumnInfo
	pkInfo          *model.ColumnInfo
	concurrency     int
	priority        int
	analyzePB       *tipb.AnalyzeReq
	resultHandler   *tableResultHandler
	maxNumBuckets   uint64
	job             *statistics.AnalyzeJob
}

func (e *AnalyzeColumnsExec) open(ranges []*ranger.Range) error {
	e.resultHandler = &tableResultHandler{}
	firstPartRanges, secondPartRanges := splitRanges(ranges, true, false)
	firstResult, err := e.buildResp(firstPartRanges)
	if err != nil {
		return err
	}
	if len(secondPartRanges) == 0 {
		e.resultHandler.open(nil, firstResult)
		return nil
	}
	var secondResult distsql.SelectResult
	secondResult, err = e.buildResp(secondPartRanges)
	if err != nil {
		return err
	}
	e.resultHandler.open(firstResult, secondResult)

	return nil
}

func (e *AnalyzeColumnsExec) buildResp(ranges []*ranger.Range) (distsql.SelectResult, error) {
	var builder distsql.RequestBuilder
	// Always set KeepOrder of the request to be true, in order to compute
	// correct `correlation` of columns.
	kvReq, err := builder.SetTableRanges(e.physicalTableID, ranges, nil).
		SetAnalyzeRequest(e.analyzePB).
		SetKeepOrder(true).
		SetConcurrency(e.concurrency).
		Build()
	if err != nil {
		return nil, err
	}
	ctx := context.TODO()
	result, err := distsql.Analyze(ctx, e.ctx.GetClient(), kvReq, e.ctx.GetSessionVars().KVVars, e.ctx.GetSessionVars().InRestrictedSQL)
	if err != nil {
		return nil, err
	}
	result.Fetch(ctx)
	return result, nil
}

func (e *AnalyzeColumnsExec) buildStats(ranges []*ranger.Range) (hists []*statistics.Histogram, cms []*statistics.CMSketch, err error) {
	if err = e.open(ranges); err != nil {
		return nil, nil, err
	}
	defer func() {
		if err1 := e.resultHandler.Close(); err1 != nil {
			hists = nil
			cms = nil
			err = err1
		}
	}()
	pkHist := &statistics.Histogram{}
	collectors := make([]*statistics.SampleCollector, len(e.colsInfo))
	for i := range collectors {
		collectors[i] = &statistics.SampleCollector{
			IsMerger:      true,
			FMSketch:      statistics.NewFMSketch(maxSketchSize),
			MaxSampleSize: int64(MaxSampleSize),
			CMSketch:      statistics.NewCMSketch(defaultCMSketchDepth, defaultCMSketchWidth),
		}
	}
	for {
		data, err1 := e.resultHandler.nextRaw(context.TODO())
		if err1 != nil {
			return nil, nil, err1
		}
		if data == nil {
			break
		}
		resp := &tipb.AnalyzeColumnsResp{}
		err = resp.Unmarshal(data)
		if err != nil {
			return nil, nil, err
		}
		sc := e.ctx.GetSessionVars().StmtCtx
		rowCount := int64(0)
		if e.pkInfo != nil {
			respHist := statistics.HistogramFromProto(resp.PkHist)
			rowCount = int64(respHist.TotalRowCount())
			pkHist, err = statistics.MergeHistograms(sc, pkHist, respHist, int(e.maxNumBuckets))
			if err != nil {
				return nil, nil, err
			}
		}
		for i, rc := range resp.Collectors {
			respSample := statistics.SampleCollectorFromProto(rc)
			rowCount = respSample.Count + respSample.NullCount
			collectors[i].MergeSampleCollector(sc, respSample)
		}
		e.job.Update(rowCount)
	}
	timeZone := e.ctx.GetSessionVars().Location()
	if e.pkInfo != nil {
		pkHist.ID = e.pkInfo.ID
		err = pkHist.DecodeTo(&e.pkInfo.FieldType, timeZone)
		if err != nil {
			return nil, nil, err
		}
		hists = append(hists, pkHist)
		cms = append(cms, nil)
	}
	for i, col := range e.colsInfo {
		for j, s := range collectors[i].Samples {
			collectors[i].Samples[j].Ordinal = j
			collectors[i].Samples[j].Value, err = tablecodec.DecodeColumnValue(s.Value.GetBytes(), &col.FieldType, timeZone)
			if err != nil {
				return nil, nil, err
			}
		}
		hg, err := statistics.BuildColumn(e.ctx, int64(e.maxNumBuckets), col.ID, collectors[i], &col.FieldType)
		if err != nil {
			return nil, nil, err
		}
		hists = append(hists, hg)
		cms = append(cms, collectors[i].CMSketch)
	}
	return hists, cms, nil
}

func analyzeFastExec(exec *AnalyzeFastExec) []analyzeResult {
	hists, cms, err := exec.buildStats()
	if err != nil {
		return []analyzeResult{{Err: err, job: exec.job}}
	}
	var results []analyzeResult
	hasPKInfo := 0
	if exec.pkInfo != nil {
		hasPKInfo = 1
	}
	if len(exec.idxsInfo) > 0 {
		for i := hasPKInfo + len(exec.colsInfo); i < len(hists); i++ {
			idxResult := analyzeResult{
				PhysicalTableID: exec.physicalTableID,
				Hist:            []*statistics.Histogram{hists[i]},
				Cms:             []*statistics.CMSketch{cms[i]},
				IsIndex:         1,
				Count:           hists[i].NullCount,
				job:             exec.job,
			}
			if hists[i].Len() > 0 {
				idxResult.Count += hists[i].Buckets[hists[i].Len()-1].Count
			}
			results = append(results, idxResult)
		}
	}
	hist := hists[0]
	colResult := analyzeResult{
		PhysicalTableID: exec.physicalTableID,
		Hist:            hists[:hasPKInfo+len(exec.colsInfo)],
		Cms:             cms[:hasPKInfo+len(exec.colsInfo)],
		Count:           hist.NullCount,
		job:             exec.job,
	}
	if hist.Len() > 0 {
		colResult.Count += hist.Buckets[hist.Len()-1].Count
	}
	results = append(results, colResult)
	return results
}

// AnalyzeFastTask is the task for build stats.
type AnalyzeFastTask struct {
	Location    *tikv.KeyLocation
	SampSize    uint64
	BeginOffset uint64
	EndOffset   uint64
}

// AnalyzeFastExec represents Fast Analyze executor.
type AnalyzeFastExec struct {
	ctx             sessionctx.Context
	physicalTableID int64
	pkInfo          *model.ColumnInfo
	colsInfo        []*model.ColumnInfo
	idxsInfo        []*model.IndexInfo
	concurrency     int
	maxNumBuckets   uint64
	tblInfo         *model.TableInfo
	cache           *tikv.RegionCache
	wg              *sync.WaitGroup
	sampLocs        chan *tikv.KeyLocation
	rowCount        uint64
	sampCursor      int32
	sampTasks       []*AnalyzeFastTask
	scanTasks       []*tikv.KeyLocation
	collectors      []*statistics.SampleCollector
	randSeed        int64
	job             *statistics.AnalyzeJob
}

func (e *AnalyzeFastExec) getSampRegionsRowCount(bo *tikv.Backoffer, needRebuild *bool, err *error, sampTasks *[]*AnalyzeFastTask) {
	defer func() {
		if *needRebuild == true {
			for ok := true; ok; _, ok = <-e.sampLocs {
				// Do nothing, just clear the channel.
			}
		}
		e.wg.Done()
	}()
	client := e.ctx.GetStore().(tikv.Storage).GetTiKVClient()
	for {
		loc, ok := <-e.sampLocs
		if !ok {
			return
		}
		req := &tikvrpc.Request{
			Type: tikvrpc.CmdDebugGetRegionProperties,
			DebugGetRegionProperties: &debugpb.GetRegionPropertiesRequest{
				RegionId: loc.Region.GetID(),
			},
		}
		var resp *tikvrpc.Response
		var rpcCtx *tikv.RPCContext
		rpcCtx, *err = e.cache.GetRPCContext(bo, loc.Region)
		if *err != nil {
			return
		}
		ctx := context.Background()
		resp, *err = client.SendRequest(ctx, rpcCtx.Addr, req, tikv.ReadTimeoutMedium)
		if *err != nil {
			return
		}
		if resp.DebugGetRegionProperties == nil || len(resp.DebugGetRegionProperties.Props) == 0 {
			*needRebuild = true
			return
		}
		for _, prop := range resp.DebugGetRegionProperties.Props {
			if prop.Name == "mvcc.num_rows" {
				var cnt uint64
				cnt, *err = strconv.ParseUint(prop.Value, 10, 64)
				if *err != nil {
					return
				}
				newCount := atomic.AddUint64(&e.rowCount, cnt)
				task := &AnalyzeFastTask{
					Location:    loc,
					BeginOffset: newCount - cnt,
					EndOffset:   newCount,
				}
				*sampTasks = append(*sampTasks, task)
				break
			}
		}
	}
}

// getNextSampleKey gets the next sample key after last failed request. It only retries the needed region.
// Different from other requests, each request range must be the whole region because the region row count
// is only for a whole region. So we need to first find the longest successive prefix ranges of previous request,
// then the next sample key should be the last range that could align with the region bound.
func (e *AnalyzeFastExec) getNextSampleKey(bo *tikv.Backoffer, startKey kv.Key) (kv.Key, error) {
	if len(e.sampTasks) == 0 {
		e.scanTasks = e.scanTasks[:0]
		return startKey, nil
	}
	sort.Slice(e.sampTasks, func(i, j int) bool {
		return bytes.Compare(e.sampTasks[i].Location.StartKey, e.sampTasks[j].Location.StartKey) < 0
	})
	// The sample task should be consecutive with scan task.
	if len(e.scanTasks) > 0 && bytes.Equal(e.scanTasks[0].StartKey, startKey) && !bytes.Equal(e.scanTasks[0].EndKey, e.sampTasks[0].Location.StartKey) {
		e.scanTasks = e.scanTasks[:0]
		e.sampTasks = e.sampTasks[:0]
		return startKey, nil
	}
	prefixLen := 0
	for ; prefixLen < len(e.sampTasks)-1; prefixLen++ {
		if !bytes.Equal(e.sampTasks[prefixLen].Location.EndKey, e.sampTasks[prefixLen+1].Location.StartKey) {
			break
		}
	}
	// Find the last one that could align with region bound.
	for ; prefixLen >= 0; prefixLen-- {
		loc, err := e.cache.LocateKey(bo, e.sampTasks[prefixLen].Location.EndKey)
		if err != nil {
			return nil, err
		}
		if bytes.Compare(loc.StartKey, e.sampTasks[prefixLen].Location.EndKey) == 0 {
			startKey = loc.StartKey
			break
		}
	}
	e.sampTasks = e.sampTasks[:prefixLen+1]
	for i := len(e.scanTasks) - 1; i >= 0; i-- {
		if bytes.Compare(startKey, e.scanTasks[i].EndKey) < 0 {
			e.scanTasks = e.scanTasks[:i]
		}
	}
	return startKey, nil
}

// buildSampTask returns two variables, the first bool is whether the task meets region error
// and need to rebuild.
func (e *AnalyzeFastExec) buildSampTask() (needRebuild bool, err error) {
	// Do get regions row count.
	bo := tikv.NewBackoffer(context.Background(), 500)
	needRebuildForRoutine := make([]bool, e.concurrency)
	errs := make([]error, e.concurrency)
	sampTasksForRoutine := make([][]*AnalyzeFastTask, e.concurrency)
	e.sampLocs = make(chan *tikv.KeyLocation, e.concurrency)
	e.wg.Add(e.concurrency)
	for i := 0; i < e.concurrency; i++ {
		go e.getSampRegionsRowCount(bo, &needRebuildForRoutine[i], &errs[i], &sampTasksForRoutine[i])
	}

	defer func() {
		close(e.sampLocs)
		e.wg.Wait()
		if err != nil {
			return
		}
		for i := 0; i < e.concurrency; i++ {
			if errs[i] != nil {
				err = errs[i]
			}
			needRebuild = needRebuild || needRebuildForRoutine[i]
			e.sampTasks = append(e.sampTasks, sampTasksForRoutine[i]...)
		}
	}()

	store, _ := e.ctx.GetStore().(tikv.Storage)
	e.cache = store.GetRegionCache()
	startKey, endKey := tablecodec.GetTableHandleKeyRange(e.physicalTableID)
	targetKey, err := e.getNextSampleKey(bo, startKey)
	if err != nil {
		return false, err
	}
	e.rowCount = 0
	for _, task := range e.sampTasks {
		cnt := task.EndOffset - task.BeginOffset
		task.BeginOffset = e.rowCount
		task.EndOffset = e.rowCount + cnt
		e.rowCount += cnt
	}
	for {
		// Search for the region which contains the targetKey.
		loc, err := e.cache.LocateKey(bo, targetKey)
		if err != nil {
			return false, err
		}
		if bytes.Compare(endKey, loc.StartKey) < 0 {
			break
		}
		// Set the next search key.
		targetKey = loc.EndKey

		// If the KV pairs in the region all belonging to the table, add it to the sample task.
		if bytes.Compare(startKey, loc.StartKey) <= 0 && len(loc.EndKey) != 0 && bytes.Compare(loc.EndKey, endKey) <= 0 {
			e.sampLocs <- loc
			continue
		}

		e.scanTasks = append(e.scanTasks, loc)
		if bytes.Compare(loc.StartKey, startKey) < 0 {
			loc.StartKey = startKey
		}
		if bytes.Compare(endKey, loc.EndKey) < 0 || len(loc.EndKey) == 0 {
			loc.EndKey = endKey
			break
		}
	}

	return false, nil
}

func (e *AnalyzeFastExec) decodeValues(sValue []byte) (values map[int64]types.Datum, err error) {
	colID2FieldTypes := make(map[int64]*types.FieldType, len(e.colsInfo))
	if e.pkInfo != nil {
		colID2FieldTypes[e.pkInfo.ID] = &e.pkInfo.FieldType
	}
	for _, col := range e.colsInfo {
		colID2FieldTypes[col.ID] = &col.FieldType
	}
	return tablecodec.DecodeRow(sValue, colID2FieldTypes, e.ctx.GetSessionVars().Location())
}

func (e *AnalyzeFastExec) getValueByInfo(colInfo *model.ColumnInfo, values map[int64]types.Datum) (types.Datum, error) {
	val, ok := values[colInfo.ID]
	if !ok {
		return table.GetColOriginDefaultValue(e.ctx, colInfo)
	}
	return val, nil
}

func (e *AnalyzeFastExec) updateCollectorSamples(sValue []byte, sKey kv.Key, samplePos int32, hasPKInfo int) (err error) {
	// Decode the cols value in order.
	var values map[int64]types.Datum
	values, err = e.decodeValues(sValue)
	if err != nil {
		return err
	}
	var rowID int64
	rowID, err = tablecodec.DecodeRowKey(sKey)
	if err != nil {
		return err
	}
	// Update the primary key collector.
	if hasPKInfo > 0 {
		v, ok := values[e.pkInfo.ID]
		if !ok {
			var key int64
			_, key, err = tablecodec.DecodeRecordKey(sKey)
			if err != nil {
				return err
			}
			v = types.NewIntDatum(key)
		}
		if e.collectors[0].Samples[samplePos] == nil {
			e.collectors[0].Samples[samplePos] = &statistics.SampleItem{}
		}
		e.collectors[0].Samples[samplePos].RowID = rowID
		e.collectors[0].Samples[samplePos].Value = v
	}
	// Update the columns' collectors.
	for j, colInfo := range e.colsInfo {
		v, err := e.getValueByInfo(colInfo, values)
		if err != nil {
			return err
		}
		if e.collectors[hasPKInfo+j].Samples[samplePos] == nil {
			e.collectors[hasPKInfo+j].Samples[samplePos] = &statistics.SampleItem{}
		}
		e.collectors[hasPKInfo+j].Samples[samplePos].RowID = rowID
		e.collectors[hasPKInfo+j].Samples[samplePos].Value = v
	}
	// Update the indexes' collectors.
	for j, idxInfo := range e.idxsInfo {
		idxVals := make([]types.Datum, 0, len(idxInfo.Columns))
		for _, idxCol := range idxInfo.Columns {
			for _, colInfo := range e.colsInfo {
				if colInfo.Name == idxCol.Name {
					v, err := e.getValueByInfo(colInfo, values)
					if err != nil {
						return err
					}
					idxVals = append(idxVals, v)
					break
				}
			}
		}
		var bytes []byte
		bytes, err = codec.EncodeKey(e.ctx.GetSessionVars().StmtCtx, bytes, idxVals...)
		if err != nil {
			return err
		}
		if e.collectors[len(e.colsInfo)+hasPKInfo+j].Samples[samplePos] == nil {
			e.collectors[len(e.colsInfo)+hasPKInfo+j].Samples[samplePos] = &statistics.SampleItem{}
		}
		e.collectors[len(e.colsInfo)+hasPKInfo+j].Samples[samplePos].RowID = rowID
		e.collectors[len(e.colsInfo)+hasPKInfo+j].Samples[samplePos].Value = types.NewBytesDatum(bytes)
	}
	return nil
}

func (e *AnalyzeFastExec) handleBatchSeekResponse(kvMap map[string][]byte) (err error) {
	length := int32(len(kvMap))
	newCursor := atomic.AddInt32(&e.sampCursor, length)
	hasPKInfo := 0
	if e.pkInfo != nil {
		hasPKInfo = 1
	}
	samplePos := newCursor - length
	for sKey, sValue := range kvMap {
		err = e.updateCollectorSamples(sValue, kv.Key(sKey), samplePos, hasPKInfo)
		if err != nil {
			return err
		}
		samplePos++
	}
	return nil
}

func (e *AnalyzeFastExec) handleScanIter(iter kv.Iterator) (err error) {
	hasPKInfo := 0
	if e.pkInfo != nil {
		hasPKInfo = 1
	}
	rander := rand.New(rand.NewSource(e.randSeed + int64(e.rowCount)))
	for ; iter.Valid() && err == nil; err = iter.Next() {
		// reservoir sampling
		e.rowCount++
		randNum := rander.Int63n(int64(e.rowCount))
		if randNum > int64(MaxSampleSize) && e.sampCursor == int32(MaxSampleSize) {
			continue
		}

		p := rander.Int31n(int32(MaxSampleSize))
		if e.sampCursor < int32(MaxSampleSize) {
			p = e.sampCursor
			e.sampCursor++
		}

		err = e.updateCollectorSamples(iter.Value(), iter.Key(), p, hasPKInfo)
		if err != nil {
			return err
		}
	}
	return err
}

func (e *AnalyzeFastExec) handleScanTasks(bo *tikv.Backoffer) error {
	snapshot, err := e.ctx.GetStore().(tikv.Storage).GetSnapshot(kv.MaxVersion)
	if err != nil {
		return err
	}
	for _, t := range e.scanTasks {
		iter, err := snapshot.Iter(t.StartKey, t.EndKey)
		if err != nil {
			return err
		}
		err = e.handleScanIter(iter)
		if err != nil {
			return err
		}
	}
	return nil
}

func (e *AnalyzeFastExec) handleSampTasks(bo *tikv.Backoffer, workID int, err *error) {
	defer e.wg.Done()
	var snapshot kv.Snapshot
	snapshot, *err = e.ctx.GetStore().(tikv.Storage).GetSnapshot(kv.MaxVersion)
	rander := rand.New(rand.NewSource(e.randSeed + int64(workID)))
	if *err != nil {
		return
	}
	for i := workID; i < len(e.sampTasks); i += e.concurrency {
		task := e.sampTasks[i]
		if task.SampSize == 0 {
			continue
		}

		var tableID, minRowID, maxRowID int64
		startKey, endKey := task.Location.StartKey, task.Location.EndKey
		tableID, minRowID, *err = tablecodec.DecodeRecordKey(startKey)
		if *err != nil {
			return
		}
		_, maxRowID, *err = tablecodec.DecodeRecordKey(endKey)
		if *err != nil {
			return
		}

		keys := make([]kv.Key, 0, task.SampSize)
		for i := 0; i < int(task.SampSize); i++ {
			randKey := rander.Int63n(maxRowID-minRowID) + minRowID
			keys = append(keys, tablecodec.EncodeRowKeyWithHandle(tableID, randKey))
		}

		kvMap := make(map[string][]byte, len(keys))
		for _, key := range keys {
			var iter kv.Iterator
			iter, *err = snapshot.Iter(key, endKey)
			if *err != nil {
				return
			}
			kvMap[string(iter.Key())] = iter.Value()
		}

		*err = e.handleBatchSeekResponse(kvMap)
		if *err != nil {
			return
		}
	}
}

func (e *AnalyzeFastExec) buildColumnStats(ID int64, collector *statistics.SampleCollector, tp *types.FieldType, rowCount int64) (*statistics.Histogram, *statistics.CMSketch, error) {
	data := make([][]byte, 0, len(collector.Samples))
	for i, sample := range collector.Samples {
		sample.Ordinal = i
		if sample.Value.IsNull() {
			collector.NullCount++
			continue
		}
		bytes, err := tablecodec.EncodeValue(e.ctx.GetSessionVars().StmtCtx, sample.Value)
		if err != nil {
			return nil, nil, err
		}
		data = append(data, bytes)
	}
<<<<<<< HEAD
	// Build CMSketch.
	cmSketch, ndv, scaleRatio := statistics.NewCMSketchWithTopN(defaultCMSketchDepth, defaultCMSketchWidth, data, 20, uint64(rowCount))
	// Build Histogram.
=======
	handle := domain.GetDomain(e.ctx).StatsHandle()
	tblStats := handle.GetTableStats(e.tblInfo)
	rowCount := int64(e.rowCount)
	if handle.Lease() > 0 && !tblStats.Pseudo {
		rowCount = mathutil.MinInt64(tblStats.Count, rowCount)
	}
	// Adjust the row count in case the count of `tblStats` is not accurate and too small.
	rowCount = mathutil.MaxInt64(rowCount, int64(len(collector.Samples)))
	// build CMSketch
	var ndv, scaleRatio uint64
	collector.CMSketch, ndv, scaleRatio = statistics.NewCMSketchWithTopN(defaultCMSketchDepth, defaultCMSketchWidth, data, 20, uint64(rowCount))
	// build Histogram
>>>>>>> c0dc198b
	hist, err := statistics.BuildColumnHist(e.ctx, int64(e.maxNumBuckets), ID, collector, tp, rowCount, int64(ndv), collector.NullCount*int64(scaleRatio))
	return hist, cmSketch, err
}

func (e *AnalyzeFastExec) buildIndexStats(idxInfo *model.IndexInfo, collector *statistics.SampleCollector, rowCount int64) (*statistics.Histogram, *statistics.CMSketch, error) {
	data := make([][][]byte, len(idxInfo.Columns), len(idxInfo.Columns))
	for _, sample := range collector.Samples {
		var preLen int
		remained := sample.Value.GetBytes()
		// We need to insert each prefix values into CM Sketch.
		for i := 0; i < len(idxInfo.Columns); i++ {
			var err error
			var value []byte
			value, remained, err = codec.CutOne(remained)
			if err != nil {
				return nil, nil, err
			}
			preLen += len(value)
			data[i] = append(data[i], sample.Value.GetBytes()[:preLen])
		}
	}
	numTop := uint32(20)
	cmSketch, ndv, scaleRatio := statistics.NewCMSketchWithTopN(defaultCMSketchDepth, defaultCMSketchWidth, data[0], numTop, uint64(rowCount))
	// Build CM Sketch for each prefix and merge them into one.
	for i := 1; i < len(idxInfo.Columns); i++ {
		var curCMSketch *statistics.CMSketch
		// `ndv` should be the ndv of full index, so just rewrite it here.
		curCMSketch, ndv, scaleRatio = statistics.NewCMSketchWithTopN(defaultCMSketchDepth, defaultCMSketchWidth, data[i], numTop, uint64(rowCount))
		err := cmSketch.MergeCMSketch(curCMSketch, numTop)
		if err != nil {
			return nil, nil, err
		}
	}
	// Build Histogram.
	hist, err := statistics.BuildColumnHist(e.ctx, int64(e.maxNumBuckets), idxInfo.ID, collector, types.NewFieldType(mysql.TypeBlob), rowCount, int64(ndv), collector.NullCount*int64(scaleRatio))
	return hist, cmSketch, err
}

func (e *AnalyzeFastExec) runTasks() ([]*statistics.Histogram, []*statistics.CMSketch, error) {
	errs := make([]error, e.concurrency)
	hasPKInfo := 0
	if e.pkInfo != nil {
		hasPKInfo = 1
	}
	// collect column samples and primary key samples and index samples.
	length := len(e.colsInfo) + hasPKInfo + len(e.idxsInfo)
	e.collectors = make([]*statistics.SampleCollector, length)
	for i := range e.collectors {
		e.collectors[i] = &statistics.SampleCollector{
			MaxSampleSize: int64(MaxSampleSize),
			Samples:       make([]*statistics.SampleItem, MaxSampleSize),
		}
	}

	e.wg.Add(e.concurrency)
	bo := tikv.NewBackoffer(context.Background(), 500)
	for i := 0; i < e.concurrency; i++ {
		go e.handleSampTasks(bo, i, &errs[i])
	}
	e.wg.Wait()
	for _, err := range errs {
		if err != nil {
			return nil, nil, err
		}
	}

	err := e.handleScanTasks(bo)
	if err != nil {
		return nil, nil, err
	}

	stats := domain.GetDomain(e.ctx).StatsHandle()
	rowCount := int64(e.rowCount)
	if stats.Lease() > 0 {
		rowCount = mathutil.MinInt64(stats.GetTableStats(e.tblInfo).Count, rowCount)
	}
	hists, cms := make([]*statistics.Histogram, length), make([]*statistics.CMSketch, length)
	for i := 0; i < length; i++ {
		// Build collector properties.
		collector := e.collectors[i]
		collector.Samples = collector.Samples[:e.sampCursor]
		sort.Slice(collector.Samples, func(i, j int) bool { return collector.Samples[i].RowID < collector.Samples[j].RowID })
		collector.CalcTotalSize()
		rowCount = mathutil.MaxInt64(rowCount, int64(len(collector.Samples)))
		// Scale the total column size.
		collector.TotalSize *= rowCount / int64(len(collector.Samples))
		if i < hasPKInfo {
			hists[i], cms[i], err = e.buildColumnStats(e.pkInfo.ID, e.collectors[i], &e.pkInfo.FieldType, rowCount)
		} else if i < hasPKInfo+len(e.colsInfo) {
			hists[i], cms[i], err = e.buildColumnStats(e.colsInfo[i-hasPKInfo].ID, e.collectors[i], &e.colsInfo[i-hasPKInfo].FieldType, rowCount)
		} else {
			hists[i], cms[i], err = e.buildIndexStats(e.idxsInfo[i-hasPKInfo-len(e.colsInfo)], e.collectors[i], rowCount)
		}
		if err != nil {
			return nil, nil, err
		}
	}
	return hists, cms, nil
}

func (e *AnalyzeFastExec) buildStats() (hists []*statistics.Histogram, cms []*statistics.CMSketch, err error) {
	// To set rand seed, it's for unit test.
	// To ensure that random sequences are different in non-test environments, RandSeed must be set time.Now().
	if RandSeed == 1 {
		e.randSeed = time.Now().UnixNano()
	} else {
		e.randSeed = RandSeed
	}
	rander := rand.New(rand.NewSource(e.randSeed))

	// Only four rebuilds for sample task are allowed.
	needRebuild, maxBuildTimes := true, 5
	for counter := maxBuildTimes; needRebuild && counter > 0; counter-- {
		needRebuild, err = e.buildSampTask()
		if err != nil {
			return nil, nil, err
		}
	}
	if needRebuild {
		errMsg := "build fast analyze task failed, exceed maxBuildTimes: %v"
		return nil, nil, errors.Errorf(errMsg, maxBuildTimes)
	}

	defer e.job.Update(int64(e.rowCount))

	// If total row count of the table is smaller than 2*MaxSampleSize, we
	// translate all the sample tasks to scan tasks.
	if e.rowCount < uint64(MaxSampleSize)*2 {
		for _, task := range e.sampTasks {
			e.scanTasks = append(e.scanTasks, task.Location)
		}
		e.sampTasks = e.sampTasks[:0]
		e.rowCount = 0
		return e.runTasks()
	}

	randPos := make([]uint64, 0, MaxSampleSize+1)
	for i := 0; i < MaxSampleSize; i++ {
		randPos = append(randPos, uint64(rander.Int63n(int64(e.rowCount))))
	}
	sort.Slice(randPos, func(i, j int) bool { return randPos[i] < randPos[j] })

	for _, task := range e.sampTasks {
		begin := sort.Search(len(randPos), func(i int) bool { return randPos[i] >= task.BeginOffset })
		end := sort.Search(len(randPos), func(i int) bool { return randPos[i] >= task.EndOffset })
		task.SampSize = uint64(end - begin)
	}
	return e.runTasks()
}

// AnalyzeTestFastExec is for fast sample in unit test.
type AnalyzeTestFastExec struct {
	AnalyzeFastExec
	Ctx             sessionctx.Context
	PhysicalTableID int64
	PKInfo          *model.ColumnInfo
	ColsInfo        []*model.ColumnInfo
	IdxsInfo        []*model.IndexInfo
	Concurrency     int
	Collectors      []*statistics.SampleCollector
	TblInfo         *model.TableInfo
}

// TestFastSample only test the fast sample in unit test.
func (e *AnalyzeTestFastExec) TestFastSample() error {
	e.ctx = e.Ctx
	e.pkInfo = e.PKInfo
	e.colsInfo = e.ColsInfo
	e.idxsInfo = e.IdxsInfo
	e.concurrency = e.Concurrency
	e.physicalTableID = e.PhysicalTableID
	e.wg = &sync.WaitGroup{}
	e.job = &statistics.AnalyzeJob{}
	e.tblInfo = e.TblInfo
	_, _, err := e.buildStats()
	e.Collectors = e.collectors
	return err
}

type analyzeIndexIncrementalExec struct {
	AnalyzeIndexExec
	oldHist *statistics.Histogram
	oldCMS  *statistics.CMSketch
}

func analyzeIndexIncremental(idxExec *analyzeIndexIncrementalExec) analyzeResult {
	startPos := idxExec.oldHist.GetUpper(idxExec.oldHist.Len() - 1)
	values, err := codec.DecodeRange(startPos.GetBytes(), len(idxExec.idxInfo.Columns))
	if err != nil {
		return analyzeResult{Err: err, job: idxExec.job}
	}
	ran := ranger.Range{LowVal: values, HighVal: []types.Datum{types.MaxValueDatum()}}
	hist, cms, err := idxExec.buildStats([]*ranger.Range{&ran}, false)
	if err != nil {
		return analyzeResult{Err: err, job: idxExec.job}
	}
	hist, err = statistics.MergeHistograms(idxExec.ctx.GetSessionVars().StmtCtx, idxExec.oldHist, hist, int(idxExec.maxNumBuckets))
	if err != nil {
		return analyzeResult{Err: err, job: idxExec.job}
	}
	if idxExec.oldCMS != nil && cms != nil {
		err = cms.MergeCMSketch4IncrementalAnalyze(idxExec.oldCMS)
		if err != nil {
			return analyzeResult{Err: err, job: idxExec.job}
		}
	}
	result := analyzeResult{
		PhysicalTableID: idxExec.physicalTableID,
		Hist:            []*statistics.Histogram{hist},
		Cms:             []*statistics.CMSketch{cms},
		IsIndex:         1,
		job:             idxExec.job,
	}
	result.Count = hist.NullCount
	if hist.Len() > 0 {
		result.Count += hist.Buckets[hist.Len()-1].Count
	}
	return result
}

type analyzePKIncrementalExec struct {
	AnalyzeColumnsExec
	oldHist *statistics.Histogram
}

func analyzePKIncremental(colExec *analyzePKIncrementalExec) analyzeResult {
	var maxVal types.Datum
	if mysql.HasUnsignedFlag(colExec.pkInfo.Flag) {
		maxVal = types.NewUintDatum(math.MaxUint64)
	} else {
		maxVal = types.NewIntDatum(math.MaxInt64)
	}
	startPos := *colExec.oldHist.GetUpper(colExec.oldHist.Len() - 1)
	ran := ranger.Range{LowVal: []types.Datum{startPos}, LowExclude: true, HighVal: []types.Datum{maxVal}}
	hists, _, err := colExec.buildStats([]*ranger.Range{&ran})
	if err != nil {
		return analyzeResult{Err: err, job: colExec.job}
	}
	hist := hists[0]
	hist, err = statistics.MergeHistograms(colExec.ctx.GetSessionVars().StmtCtx, colExec.oldHist, hist, int(colExec.maxNumBuckets))
	if err != nil {
		return analyzeResult{Err: err, job: colExec.job}
	}
	result := analyzeResult{
		PhysicalTableID: colExec.physicalTableID,
		Hist:            []*statistics.Histogram{hist},
		Cms:             []*statistics.CMSketch{nil},
		job:             colExec.job,
	}
	if hist.Len() > 0 {
		result.Count += hist.Buckets[hist.Len()-1].Count
	}
	return result
}

// analyzeResult is used to represent analyze result.
type analyzeResult struct {
	// PhysicalTableID is the id of a partition or a table.
	PhysicalTableID int64
	Hist            []*statistics.Histogram
	Cms             []*statistics.CMSketch
	Count           int64
	IsIndex         int
	Err             error
	job             *statistics.AnalyzeJob
}<|MERGE_RESOLUTION|>--- conflicted
+++ resolved
@@ -986,24 +986,9 @@
 		}
 		data = append(data, bytes)
 	}
-<<<<<<< HEAD
 	// Build CMSketch.
 	cmSketch, ndv, scaleRatio := statistics.NewCMSketchWithTopN(defaultCMSketchDepth, defaultCMSketchWidth, data, 20, uint64(rowCount))
 	// Build Histogram.
-=======
-	handle := domain.GetDomain(e.ctx).StatsHandle()
-	tblStats := handle.GetTableStats(e.tblInfo)
-	rowCount := int64(e.rowCount)
-	if handle.Lease() > 0 && !tblStats.Pseudo {
-		rowCount = mathutil.MinInt64(tblStats.Count, rowCount)
-	}
-	// Adjust the row count in case the count of `tblStats` is not accurate and too small.
-	rowCount = mathutil.MaxInt64(rowCount, int64(len(collector.Samples)))
-	// build CMSketch
-	var ndv, scaleRatio uint64
-	collector.CMSketch, ndv, scaleRatio = statistics.NewCMSketchWithTopN(defaultCMSketchDepth, defaultCMSketchWidth, data, 20, uint64(rowCount))
-	// build Histogram
->>>>>>> c0dc198b
 	hist, err := statistics.BuildColumnHist(e.ctx, int64(e.maxNumBuckets), ID, collector, tp, rowCount, int64(ndv), collector.NullCount*int64(scaleRatio))
 	return hist, cmSketch, err
 }
@@ -1087,6 +1072,7 @@
 		collector.Samples = collector.Samples[:e.sampCursor]
 		sort.Slice(collector.Samples, func(i, j int) bool { return collector.Samples[i].RowID < collector.Samples[j].RowID })
 		collector.CalcTotalSize()
+		// Adjust the row count in case the count of `tblStats` is not accurate and too small.
 		rowCount = mathutil.MaxInt64(rowCount, int64(len(collector.Samples)))
 		// Scale the total column size.
 		collector.TotalSize *= rowCount / int64(len(collector.Samples))
