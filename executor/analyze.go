--- conflicted
+++ resolved
@@ -23,12 +23,7 @@
 	"sort"
 	"strconv"
 	"sync"
-<<<<<<< HEAD
 	"sync/atomic"
-
-	"github.com/pingcap/tidb/kv"
-=======
->>>>>>> ee995701
 
 	"github.com/pingcap/errors"
 	"github.com/pingcap/kvproto/pkg/debugpb"
@@ -36,15 +31,13 @@
 	"github.com/pingcap/parser/mysql"
 	"github.com/pingcap/tidb/distsql"
 	"github.com/pingcap/tidb/domain"
+	"github.com/pingcap/tidb/kv"
 	"github.com/pingcap/tidb/metrics"
 	"github.com/pingcap/tidb/sessionctx"
 	"github.com/pingcap/tidb/sessionctx/variable"
 	"github.com/pingcap/tidb/statistics"
 	"github.com/pingcap/tidb/store/tikv"
-<<<<<<< HEAD
 	"github.com/pingcap/tidb/store/tikv/tikvrpc"
-=======
->>>>>>> ee995701
 	"github.com/pingcap/tidb/table"
 	"github.com/pingcap/tidb/tablecodec"
 	"github.com/pingcap/tidb/types"
@@ -466,11 +459,7 @@
 func analyzeFastExec(exec *AnalyzeFastExec) []statistics.AnalyzeResult {
 	hists, cms, err := exec.buildStats()
 	if err != nil {
-<<<<<<< HEAD
-		return []statistics.AnalyzeResult{statistics.AnalyzeResult{Err: err}}
-=======
 		return []statistics.AnalyzeResult{{Err: err}}
->>>>>>> ee995701
 	}
 	var results []statistics.AnalyzeResult
 	hasIdxInfo := len(exec.idxsInfo)
@@ -485,10 +474,7 @@
 				Hist:            []*statistics.Histogram{hists[i]},
 				Cms:             []*statistics.CMSketch{cms[i]},
 				IsIndex:         1,
-<<<<<<< HEAD
-=======
 				Count:           hists[i].NullCount,
->>>>>>> ee995701
 			}
 			if hists[i].Len() > 0 {
 				idxResult.Count += hists[i].Buckets[hists[i].Len()-1].Count
@@ -496,22 +482,13 @@
 			results = append(results, idxResult)
 		}
 	}
-<<<<<<< HEAD
-=======
 	hist := hists[0]
->>>>>>> ee995701
 	colResult := statistics.AnalyzeResult{
 		PhysicalTableID: exec.PhysicalTableID,
 		Hist:            hists[:hasPKInfo+len(exec.colsInfo)],
 		Cms:             cms[:hasPKInfo+len(exec.colsInfo)],
-<<<<<<< HEAD
-	}
-	hist := hists[0]
-	colResult.Count = hist.NullCount
-=======
 		Count:           hist.NullCount,
 	}
->>>>>>> ee995701
 	if hist.Len() > 0 {
 		colResult.Count += hist.Buckets[hist.Len()-1].Count
 	}
@@ -527,11 +504,7 @@
 	RRowCount uint64
 }
 
-<<<<<<< HEAD
-// AnalyzeFastExec represents Fast Analyze Columns executor.
-=======
 // AnalyzeFastExec represents Fast Analyze executor.
->>>>>>> ee995701
 type AnalyzeFastExec struct {
 	ctx             sessionctx.Context
 	PhysicalTableID int64
@@ -544,17 +517,12 @@
 	cache           *tikv.RegionCache
 	wg              *sync.WaitGroup
 	sampLocs        chan *tikv.KeyLocation
-<<<<<<< HEAD
 	rowCount        uint64
 	sampCursor      int32
-=======
-	sampLocRowCount uint64
->>>>>>> ee995701
 	tasks           chan *AnalyzeFastTask
 	scanTasks       []*tikv.KeyLocation
 }
 
-<<<<<<< HEAD
 func (e *AnalyzeFastExec) getSampRegionsRowCount(bo *tikv.Backoffer, needRebuild *bool, err *error) {
 	defer func() {
 		e.wg.Done()
@@ -955,9 +923,4 @@
 		return hists, cms, nil
 	}
 	return nil, nil, errors.Errorf("Too many rebuilds for getting sample tasks.")
-=======
-func (e *AnalyzeFastExec) buildStats() (hists []*statistics.Histogram, cms []*statistics.CMSketch, err error) {
-	// TODO: do fast analyze.
-	return nil, nil, nil
->>>>>>> ee995701
 }