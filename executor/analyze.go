--- conflicted
+++ resolved
@@ -201,15 +201,11 @@
 			}
 		}
 	}
-<<<<<<< HEAD
 	for _, task := range e.tasks {
-		statistics.MoveToHistory(task.job)
 		if task.colExec != nil && task.colExec.memTracker != nil {
 			task.colExec.memTracker.Detach()
 		}
 	}
-=======
->>>>>>> be76f885
 	failpoint.Inject("mockKillFinishedAnalyzeJob", func() {
 		domain.GetDomain(e.ctx).SysProcTracker().KillSysProcess(util.GetAutoAnalyzeProcID())
 	})
@@ -1356,19 +1352,14 @@
 		colRespSize := colResp.Size()
 		memTracker.Consume(int64(colRespSize) - int64(dataSize))
 		subCollector := statistics.NewRowSampleCollector(int(e.analyzePB.ColReq.SampleSize), e.analyzePB.ColReq.GetSampleRate(), l)
-<<<<<<< HEAD
 		before := time.Now()
-		subCollector.Base().FromProto(colResp.RowCollector, memTracker)
+		subCollector.Base().FromProto(colResp.RowCollector)
 		logutil.BgLogger().Info("subMergeWorker FromProto: ", zap.Int("idx", idx), zap.Duration("time", time.Now().Sub(before)))
 		logutil.BgLogger().Info("subMergeWorker consumes memory: ", zap.Int("idx", idx), zap.Int64("subCollector", subCollector.Base().MemSize))
 		colResp = nil
 		memTracker.Consume(-int64(colRespSize))
-		e.job.Update(subCollector.Base().Count)
+		UpdateAnalyzeJob(e.ctx, e.job, subCollector.Base().Count)
 		oldRetCollectorSize := retCollector.Base().MemSize
-=======
-		subCollector.Base().FromProto(colResp.RowCollector)
-		UpdateAnalyzeJob(e.ctx, e.job, subCollector.Base().Count)
->>>>>>> be76f885
 		retCollector.MergeCollector(subCollector)
 		subCollectorSize := subCollector.Base().MemSize
 		subCollector = nil
