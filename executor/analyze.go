--- conflicted
+++ resolved
@@ -583,11 +583,7 @@
 		ranges = ranger.FullIntRange(false)
 	}
 	collExtStats := colExec.ctx.GetSessionVars().EnableExtendedStats
-<<<<<<< HEAD
 	if colExec.StatsVersion == statistics.Version2 {
-=======
-	if colExec.StatsVersion == statistics.Version3 {
->>>>>>> 2e083b40
 		specialIndexes := make([]*model.IndexInfo, 0, len(colExec.indexes))
 		specialIndexesOffsets := make([]int, 0, len(colExec.indexes))
 		for i, idx := range colExec.indexes {
@@ -781,13 +777,6 @@
 	virtualColIdx []int,
 	schema *expression.Schema,
 ) error {
-<<<<<<< HEAD
-	chk := chunk.NewChunkWithCapacity(fieldTps, len(collector.Samples))
-	decoder := codec.NewDecoder(chk, e.ctx.GetSessionVars().TimeZone)
-	for _, sample := range collector.Samples {
-		for i := range sample.Columns {
-			_, err := decoder.DecodeOne(sample.Columns[i].GetBytes(), i, fieldTps[i])
-=======
 	totFts := make([]*types.FieldType, 0, e.schemaForVirtualColEval.Len())
 	for _, col := range e.schemaForVirtualColEval.Columns {
 		totFts = append(totFts, col.RetType)
@@ -800,7 +789,6 @@
 				continue
 			}
 			_, err := decoder.DecodeOne(sample.Columns[i].GetBytes(), i, e.schemaForVirtualColEval.Columns[i].RetType)
->>>>>>> 2e083b40
 			if err != nil {
 				return err
 			}
@@ -812,11 +800,7 @@
 	}
 	iter := chunk.NewIterator4Chunk(chk)
 	for row, i := iter.Begin(), 0; row != iter.End(); row, i = iter.Next(), i+1 {
-<<<<<<< HEAD
-		datums := row.GetDatumRow(fieldTps)
-=======
 		datums := row.GetDatumRow(totFts)
->>>>>>> 2e083b40
 		collector.Samples[i].Columns = datums
 	}
 	return nil
@@ -898,26 +882,12 @@
 	}
 
 	// handling virtual columns
-<<<<<<< HEAD
-	var hasVirtualCol bool
-	fieldTps := make([]*types.FieldType, 0, len(e.schemaForVirtualColEval.Columns))
-	virtualColIdx := make([]int, 0)
-	for i, col := range e.schemaForVirtualColEval.Columns {
-		fieldTps = append(fieldTps, col.RetType)
-		if col.VirtualExpr != nil {
-			hasVirtualCol = true
-			virtualColIdx = append(virtualColIdx, i)
-		}
-	}
-	if hasVirtualCol {
-=======
 	virtualColIdx := buildVirtualColumnIndex(e.schemaForVirtualColEval, e.colsInfo)
 	if len(virtualColIdx) > 0 {
 		fieldTps := make([]*types.FieldType, 0, len(virtualColIdx))
 		for _, colOffset := range virtualColIdx {
 			fieldTps = append(fieldTps, e.schemaForVirtualColEval.Columns[colOffset].RetType)
 		}
->>>>>>> 2e083b40
 		err = e.decodeSampleDataWithVirtualColumn(rootRowCollector, fieldTps, virtualColIdx, e.schemaForVirtualColEval)
 		if err != nil {
 			return 0, nil, nil, nil, nil, err
