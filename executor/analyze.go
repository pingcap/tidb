--- conflicted
+++ resolved
@@ -71,16 +71,8 @@
 )
 
 const (
-<<<<<<< HEAD
-	maxRegionSampleSize  = 1000
-	maxSketchSize        = 10000
-	defaultCMSketchDepth = 5
-	defaultCMSketchWidth = 2048
-	defaultNumTopN       = 20
-=======
 	maxRegionSampleSize = 1000
 	maxSketchSize       = 10000
->>>>>>> 884371a5
 )
 
 // Next implements the Executor Next interface.
@@ -343,7 +335,7 @@
 			}
 		}
 	}
-	err := hist.ExtractTopN(cms, len(e.idxInfo.Columns), defaultNumTopN)
+	err := hist.ExtractTopN(cms, len(e.idxInfo.Columns), uint32(e.opts[ast.AnalyzeOptNumTopN]))
 	return hist, cms, err
 }
 
@@ -517,7 +509,7 @@
 		cms = append(cms, nil)
 	}
 	for i, col := range e.colsInfo {
-		collectors[i].ExtractTopN(defaultNumTopN)
+		collectors[i].ExtractTopN(uint32(e.opts[ast.AnalyzeOptNumTopN]))
 		for j, s := range collectors[i].Samples {
 			collectors[i].Samples[j].Ordinal = j
 			collectors[i].Samples[j].Value, err = tablecodec.DecodeColumnValue(s.Value.GetBytes(), &col.FieldType, timeZone)
@@ -1015,11 +1007,7 @@
 		data = append(data, bytes)
 	}
 	// Build CMSketch.
-<<<<<<< HEAD
-	cmSketch, ndv, scaleRatio := statistics.NewCMSketchWithTopN(defaultCMSketchDepth, defaultCMSketchWidth, data, defaultNumTopN, uint64(rowCount))
-=======
 	cmSketch, ndv, scaleRatio := statistics.NewCMSketchWithTopN(int32(e.opts[ast.AnalyzeOptCMSketchDepth]), int32(e.opts[ast.AnalyzeOptCMSketchWidth]), data, uint32(e.opts[ast.AnalyzeOptNumTopN]), uint64(rowCount))
->>>>>>> 884371a5
 	// Build Histogram.
 	hist, err := statistics.BuildColumnHist(e.ctx, int64(e.opts[ast.AnalyzeOptNumBuckets]), ID, collector, tp, rowCount, int64(ndv), collector.NullCount*int64(scaleRatio))
 	return hist, cmSketch, err
@@ -1042,23 +1030,14 @@
 			data[i] = append(data[i], sample.Value.GetBytes()[:preLen])
 		}
 	}
-<<<<<<< HEAD
-	cmSketch, ndv, scaleRatio := statistics.NewCMSketchWithTopN(defaultCMSketchDepth, defaultCMSketchWidth, data[0], defaultNumTopN, uint64(rowCount))
-=======
 	numTop := uint32(e.opts[ast.AnalyzeOptNumTopN])
 	cmSketch, ndv, scaleRatio := statistics.NewCMSketchWithTopN(int32(e.opts[ast.AnalyzeOptCMSketchDepth]), int32(e.opts[ast.AnalyzeOptCMSketchWidth]), data[0], numTop, uint64(rowCount))
->>>>>>> 884371a5
 	// Build CM Sketch for each prefix and merge them into one.
 	for i := 1; i < len(idxInfo.Columns); i++ {
 		var curCMSketch *statistics.CMSketch
 		// `ndv` should be the ndv of full index, so just rewrite it here.
-<<<<<<< HEAD
-		curCMSketch, ndv, scaleRatio = statistics.NewCMSketchWithTopN(defaultCMSketchDepth, defaultCMSketchWidth, data[i], defaultNumTopN, uint64(rowCount))
-		err := cmSketch.MergeCMSketch(curCMSketch, defaultNumTopN)
-=======
 		curCMSketch, ndv, scaleRatio = statistics.NewCMSketchWithTopN(int32(e.opts[ast.AnalyzeOptCMSketchDepth]), int32(e.opts[ast.AnalyzeOptCMSketchWidth]), data[i], numTop, uint64(rowCount))
 		err := cmSketch.MergeCMSketch(curCMSketch, numTop)
->>>>>>> 884371a5
 		if err != nil {
 			return nil, nil, err
 		}
@@ -1236,7 +1215,7 @@
 		return analyzeResult{Err: err, job: idxExec.job}
 	}
 	if idxExec.oldCMS != nil && cms != nil {
-		err = cms.MergeCMSketch4IncrementalAnalyze(idxExec.oldCMS, defaultNumTopN)
+		err = cms.MergeCMSketch4IncrementalAnalyze(idxExec.oldCMS, uint32(idxExec.opts[ast.AnalyzeOptNumTopN]))
 		if err != nil {
 			return analyzeResult{Err: err, job: idxExec.job}
 		}
