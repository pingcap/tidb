--- conflicted
+++ resolved
@@ -624,11 +624,7 @@
 		var resp *tikvrpc.Response
 		var rpcCtx *tikv.RPCContext
 		// we always use the first follower when follower read is enabled
-<<<<<<< HEAD
-		rpcCtx, *err = e.cache.GetTiKVRPCContext(bo, loc.Region, e.ctx.GetSessionVars().ReplicaRead, 0)
-=======
-		rpcCtx, *err = e.cache.GetRPCContext(bo, loc.Region, e.ctx.GetSessionVars().GetReplicaRead(), 0)
->>>>>>> e173c7f5
+		rpcCtx, *err = e.cache.GetTiKVRPCContext(bo, loc.Region, e.ctx.GetSessionVars().GetReplicaRead(), 0)
 		if *err != nil {
 			return
 		}
