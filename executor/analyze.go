// Copyright 2017 PingCAP, Inc.
//
// Licensed under the Apache License, Version 2.0 (the "License");
// you may not use this file except in compliance with the License.
// You may obtain a copy of the License at
//
//     http://www.apache.org/licenses/LICENSE-2.0
//
// Unless required by applicable law or agreed to in writing, software
// distributed under the License is distributed on an "AS IS" BASIS,
// See the License for the specific language governing permissions and
// limitations under the License.

package executor

import (
	"strconv"
	"time"

	"github.com/juju/errors"
	"github.com/ngaut/log"
	"github.com/pingcap/tidb/context"
	"github.com/pingcap/tidb/expression"
	"github.com/pingcap/tidb/model"
	"github.com/pingcap/tidb/sessionctx"
	"github.com/pingcap/tidb/sessionctx/variable"
	"github.com/pingcap/tidb/sessionctx/varsutil"
	"github.com/pingcap/tidb/statistics"
)

var _ Executor = &AnalyzeExec{}

// AnalyzeExec represents Analyze executor.
type AnalyzeExec struct {
	ctx   context.Context
	tasks []*analyzeTask
}

const (
	maxSampleSize = 10000
<<<<<<< HEAD
	maxSketchSize = 1000
=======
	maxSketchSize = 10000
>>>>>>> 0e438de9
	maxBucketSize = 256
)

// Schema implements the Executor Schema interface.
func (e *AnalyzeExec) Schema() *expression.Schema {
	return expression.NewSchema()
}

// Open implements the Executor Open interface.
func (e *AnalyzeExec) Open() error {
	return nil
}

// Close implements the Executor Close interface.
func (e *AnalyzeExec) Close() error {
	return nil
}

// Next implements the Executor Next interface.
func (e *AnalyzeExec) Next() (Row, error) {
	concurrency, err := getBuildStatsConcurrency(e.ctx)
	if err != nil {
		return nil, errors.Trace(err)
	}
	taskCh := make(chan *analyzeTask, len(e.tasks))
	resultCh := make(chan statistics.AnalyzeResult, len(e.tasks))
	for i := 0; i < concurrency; i++ {
		go e.analyzeWorker(taskCh, resultCh)
	}
	for _, task := range e.tasks {
		taskCh <- task
	}
	close(taskCh)
	dom := sessionctx.GetDomain(e.ctx)
	lease := dom.StatsHandle().Lease
	if lease > 0 {
		var err1 error
		for i := 0; i < len(e.tasks); i++ {
			result := <-resultCh
			if result.Err != nil {
				err1 = err
				log.Error(errors.ErrorStack(err))
				continue
			}
			dom.StatsHandle().AnalyzeResultCh() <- &result
		}
		// We sleep two lease to make sure other tidb node has updated this node.
		time.Sleep(lease * 2)
		return nil, errors.Trace(err1)
	}
	results := make([]statistics.AnalyzeResult, 0, len(e.tasks))
	var err1 error
	for i := 0; i < len(e.tasks); i++ {
		result := <-resultCh
		if result.Err != nil {
			err1 = err
			log.Error(errors.ErrorStack(err))
			continue
		}
		results = append(results, result)
	}
	if err1 != nil {
		return nil, errors.Trace(err1)
	}
	for _, result := range results {
		for _, hg := range result.Hist {
			err = hg.SaveToStorage(e.ctx, result.TableID, result.Count, result.IsIndex)
			if err != nil {
				return nil, errors.Trace(err)
			}
		}
	}
	err = dom.StatsHandle().Update(GetInfoSchema(e.ctx))
	if err != nil {
		return nil, errors.Trace(err)
	}
	return nil, nil
}

func getBuildStatsConcurrency(ctx context.Context) (int, error) {
	sessionVars := ctx.GetSessionVars()
	concurrency, err := varsutil.GetSessionSystemVar(sessionVars, variable.TiDBBuildStatsConcurrency)
	if err != nil {
		return 0, errors.Trace(err)
	}
	c, err := strconv.ParseInt(concurrency, 10, 64)
	return int(c), errors.Trace(err)
}

type taskType int

const (
	colTask taskType = iota
	idxTask
)

type analyzeTask struct {
	taskType  taskType
	tableInfo *model.TableInfo
	indexInfo *model.IndexInfo
	Columns   []*model.ColumnInfo
	PKInfo    *model.ColumnInfo
	src       Executor
}

func (e *AnalyzeExec) analyzeWorker(taskCh <-chan *analyzeTask, resultCh chan<- statistics.AnalyzeResult) {
	for task := range taskCh {
		switch task.taskType {
		case colTask:
			resultCh <- e.analyzeColumns(task)
		case idxTask:
			resultCh <- e.analyzeIndex(task)
		}
	}
}

func (e *AnalyzeExec) analyzeColumns(task *analyzeTask) statistics.AnalyzeResult {
	if e := task.src.Open(); e != nil {
		return statistics.AnalyzeResult{Err: e}
	}
	pkID := int64(-1)
	if task.PKInfo != nil {
		pkID = task.PKInfo.ID
	}
	builder := statistics.SampleBuilder{
<<<<<<< HEAD
		SC:            e.ctx.GetSessionVars().StmtCtx,
		RecordSet:     &recordSet{executor: task.src},
		NumCols:       len(task.Columns),
=======
		Sc:            e.ctx.GetSessionVars().StmtCtx,
		RecordSet:     &recordSet{executor: task.src},
		ColLen:        len(task.Columns),
>>>>>>> 0e438de9
		PkID:          pkID,
		MaxBucketSize: maxBucketSize,
		MaxSketchSize: maxSketchSize,
		MaxSampleSize: maxSampleSize,
	}
	collectors, pkBuilder, err := builder.CollectSamplesAndEstimateNDVs()
	if e := task.src.Close(); e != nil {
		return statistics.AnalyzeResult{Err: e}
	}
	if err != nil {
		return statistics.AnalyzeResult{Err: err}
	}
	result := statistics.AnalyzeResult{TableID: task.tableInfo.ID, IsIndex: 0}
	if task.PKInfo != nil {
		result.Count = pkBuilder.Count
		result.Hist = []*statistics.Histogram{pkBuilder.Hist()}
	} else {
		result.Count = collectors[0].Count + collectors[0].NullCount
	}
	for i, col := range task.Columns {
		hg, err := statistics.BuildColumn(e.ctx, maxBucketSize, col.ID, collectors[i].Sketch.NDV(), collectors[i].Count, collectors[i].NullCount, collectors[i].Samples)
		result.Hist = append(result.Hist, hg)
		if err != nil && result.Err == nil {
			result.Err = err
		}
	}
	return result
}

func (e *AnalyzeExec) analyzeIndex(task *analyzeTask) statistics.AnalyzeResult {
	if e := task.src.Open(); e != nil {
		return statistics.AnalyzeResult{Err: e}
	}
	count, hg, err := statistics.BuildIndex(e.ctx, maxBucketSize, task.indexInfo.ID, &recordSet{executor: task.src})
	if e := task.src.Close(); e != nil {
		return statistics.AnalyzeResult{Err: e}
	}
	return statistics.AnalyzeResult{TableID: task.tableInfo.ID, Hist: []*statistics.Histogram{hg}, Count: count, IsIndex: 1, Err: err}
}<|MERGE_RESOLUTION|>--- conflicted
+++ resolved
@@ -38,11 +38,7 @@
 
 const (
 	maxSampleSize = 10000
-<<<<<<< HEAD
-	maxSketchSize = 1000
-=======
 	maxSketchSize = 10000
->>>>>>> 0e438de9
 	maxBucketSize = 256
 )
 
@@ -168,15 +164,9 @@
 		pkID = task.PKInfo.ID
 	}
 	builder := statistics.SampleBuilder{
-<<<<<<< HEAD
-		SC:            e.ctx.GetSessionVars().StmtCtx,
-		RecordSet:     &recordSet{executor: task.src},
-		NumCols:       len(task.Columns),
-=======
 		Sc:            e.ctx.GetSessionVars().StmtCtx,
 		RecordSet:     &recordSet{executor: task.src},
 		ColLen:        len(task.Columns),
->>>>>>> 0e438de9
 		PkID:          pkID,
 		MaxBucketSize: maxBucketSize,
 		MaxSketchSize: maxSketchSize,
