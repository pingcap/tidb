--- conflicted
+++ resolved
@@ -2322,7 +2322,6 @@
 	}
 }
 
-<<<<<<< HEAD
 // AddNewAnalyzeJob records the new analyze job.
 func AddNewAnalyzeJob(ctx sessionctx.Context, job *statistics.AnalyzeJob) {
 	if job == nil {
@@ -2407,7 +2406,8 @@
 		}
 		logutil.BgLogger().Warn("failed to update analyze job", zap.String("update", fmt.Sprintf("%s->%s", statistics.AnalyzeRunning, state)), zap.Error(err))
 	}
-=======
+}
+
 // analyzeResultsNotifyWaitGroupWrapper is a wrapper for sync.WaitGroup
 // Please add all goroutine count when to `Add` to avoid exiting in advance.
 type analyzeResultsNotifyWaitGroupWrapper struct {
@@ -2470,5 +2470,4 @@
 		}()
 		exec()
 	}(old)
->>>>>>> c671ebc8
 }