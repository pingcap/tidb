--- conflicted
+++ resolved
@@ -108,27 +108,12 @@
 	for _, db := range dbs {
 		for _, tbl := range db.Tables {
 			pi := tbl.GetPartitionInfo()
-<<<<<<< HEAD
-			if pi == nil || e.ctx.GetSessionVars().UseDynamicPartitionPrune() {
-				partitionName := ""
-				if pi != nil {
-					partitionName = "global"
-				}
-				e.appendTableForStatsMeta(db.Name.O, tbl.Name.O, partitionName, h.GetTableStats(tbl))
-				if pi != nil {
-					for _, def := range pi.Definitions {
-						e.appendTableForStatsMeta(db.Name.O, tbl.Name.O, def.Name.O, h.GetPartitionStats(tbl, def.ID))
-					}
-				}
-			} else {
-=======
 			partitionName := ""
 			if pi != nil {
 				partitionName = "global"
 			}
 			e.appendTableForStatsMeta(db.Name.O, tbl.Name.O, partitionName, h.GetTableStats(tbl))
 			if pi != nil {
->>>>>>> dc30ed26
 				for _, def := range pi.Definitions {
 					e.appendTableForStatsMeta(db.Name.O, tbl.Name.O, def.Name.O, h.GetPartitionStats(tbl, def.ID))
 				}
@@ -159,27 +144,12 @@
 	for _, db := range dbs {
 		for _, tbl := range db.Tables {
 			pi := tbl.GetPartitionInfo()
-<<<<<<< HEAD
-			if pi == nil || e.ctx.GetSessionVars().UseDynamicPartitionPrune() {
-				partitionName := ""
-				if pi != nil {
-					partitionName = "global"
-				}
-				e.appendTableForStatsHistograms(db.Name.O, tbl.Name.O, partitionName, h.GetTableStats(tbl))
-				if pi != nil {
-					for _, def := range pi.Definitions {
-						e.appendTableForStatsHistograms(db.Name.O, tbl.Name.O, def.Name.O, h.GetPartitionStats(tbl, def.ID))
-					}
-				}
-			} else {
-=======
 			partitionName := ""
 			if pi != nil {
 				partitionName = "global"
 			}
 			e.appendTableForStatsHistograms(db.Name.O, tbl.Name.O, partitionName, h.GetTableStats(tbl))
 			if pi != nil {
->>>>>>> dc30ed26
 				for _, def := range pi.Definitions {
 					e.appendTableForStatsHistograms(db.Name.O, tbl.Name.O, def.Name.O, h.GetPartitionStats(tbl, def.ID))
 				}
@@ -242,24 +212,6 @@
 	for _, db := range dbs {
 		for _, tbl := range db.Tables {
 			pi := tbl.GetPartitionInfo()
-<<<<<<< HEAD
-			if pi == nil || e.ctx.GetSessionVars().UseDynamicPartitionPrune() {
-				partitionName := ""
-				if pi != nil {
-					partitionName = "global"
-				}
-				if err := e.appendTableForStatsBuckets(db.Name.O, tbl.Name.O, partitionName, h.GetTableStats(tbl)); err != nil {
-					return err
-				}
-				if pi != nil {
-					for _, def := range pi.Definitions {
-						if err := e.appendTableForStatsBuckets(db.Name.O, tbl.Name.O, def.Name.O, h.GetPartitionStats(tbl, def.ID)); err != nil {
-							return err
-						}
-					}
-				}
-			} else {
-=======
 			partitionName := ""
 			if pi != nil {
 				partitionName = "global"
@@ -268,7 +220,6 @@
 				return err
 			}
 			if pi != nil {
->>>>>>> dc30ed26
 				for _, def := range pi.Definitions {
 					if err := e.appendTableForStatsBuckets(db.Name.O, tbl.Name.O, def.Name.O, h.GetPartitionStats(tbl, def.ID)); err != nil {
 						return err
@@ -312,24 +263,6 @@
 	for _, db := range dbs {
 		for _, tbl := range db.Tables {
 			pi := tbl.GetPartitionInfo()
-<<<<<<< HEAD
-			if pi == nil || e.ctx.GetSessionVars().UseDynamicPartitionPrune() {
-				partitionName := ""
-				if pi != nil {
-					partitionName = "global"
-				}
-				if err := e.appendTableForStatsTopN(db.Name.O, tbl.Name.O, partitionName, h.GetTableStats(tbl)); err != nil {
-					return err
-				}
-				if pi != nil {
-					for _, def := range pi.Definitions {
-						if err := e.appendTableForStatsTopN(db.Name.O, tbl.Name.O, def.Name.O, h.GetPartitionStats(tbl, def.ID)); err != nil {
-							return err
-						}
-					}
-				}
-			} else {
-=======
 			partitionName := ""
 			if pi != nil {
 				partitionName = "global"
@@ -338,7 +271,6 @@
 				return err
 			}
 			if pi != nil {
->>>>>>> dc30ed26
 				for _, def := range pi.Definitions {
 					if err := e.appendTableForStatsTopN(db.Name.O, tbl.Name.O, def.Name.O, h.GetPartitionStats(tbl, def.ID)); err != nil {
 						return err
@@ -455,27 +387,12 @@
 	for _, db := range dbs {
 		for _, tbl := range db.Tables {
 			pi := tbl.GetPartitionInfo()
-<<<<<<< HEAD
-			if pi == nil || e.ctx.GetSessionVars().UseDynamicPartitionPrune() {
-				partitionName := ""
-				if pi != nil {
-					partitionName = "global"
-				}
-				e.appendTableForStatsHealthy(db.Name.O, tbl.Name.O, partitionName, h.GetTableStats(tbl))
-				if pi != nil {
-					for _, def := range pi.Definitions {
-						e.appendTableForStatsHealthy(db.Name.O, tbl.Name.O, def.Name.O, h.GetPartitionStats(tbl, def.ID))
-					}
-				}
-			} else {
-=======
 			partitionName := ""
 			if pi != nil {
 				partitionName = "global"
 			}
 			e.appendTableForStatsHealthy(db.Name.O, tbl.Name.O, partitionName, h.GetTableStats(tbl))
 			if pi != nil {
->>>>>>> dc30ed26
 				for _, def := range pi.Definitions {
 					e.appendTableForStatsHealthy(db.Name.O, tbl.Name.O, def.Name.O, h.GetPartitionStats(tbl, def.ID))
 				}
