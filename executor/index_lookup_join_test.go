--- conflicted
+++ resolved
@@ -433,13 +433,8 @@
 		"[│   └─HashAgg_20 8.00 cop[tikv]  group by:test.t2.prefiller, ]\n" +
 		"[│     └─Selection_24 10.00 cop[tikv]  eq(test.t2.postfiller, 1)]\n" +
 		"[│       └─TableFullScan_23 10000.00 cop[tikv] table:t2 keep order:false, stats:pseudo]\n" +
-<<<<<<< HEAD
 		"[└─TableReader_14(Probe) 8.00 root partition:all data:TableRangeScan_13]\n" +
-		"[  └─TableRangeScan_13 8.00 cop[tikv] table:t1 range: decided by [test.t2.prefiller], keep order:false, stats:pseudo"))
-=======
-		"[└─TableReader_14(Probe) 1.00 root partition:all data:TableRangeScan_13]\n" +
-		"[  └─TableRangeScan_13 1.00 cop[tikv] table:t1 range: decided by [eq(test.t1.id, test.t2.prefiller)], keep order:false, stats:pseudo"))
->>>>>>> 00791e79
+		"[  └─TableRangeScan_13 8.00 cop[tikv] table:t1 range: decided by [eq(test.t1.id, test.t2.prefiller)], keep order:false, stats:pseudo"))
 	tk.MustQuery("show warnings").Check(testkit.Rows())
 	// without fix it fails with: "runtime error: index out of range [0] with length 0"
 	tk.MustQuery("select /* +INL_JOIN(t1,t2) */ t1.id, t1.pc from t1 where id in ( select prefiller from t2 where t2.postfiller = 1 )").Check(testkit.Rows())
