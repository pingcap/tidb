// Copyright 2018 PingCAP, Inc.
//
// Licensed under the Apache License, Version 2.0 (the "License");
// you may not use this file except in compliance with the License.
// You may obtain a copy of the License at
//
//     http://www.apache.org/licenses/LICENSE-2.0
//
// Unless required by applicable law or agreed to in writing, software
// distributed under the License is distributed on an "AS IS" BASIS,
// See the License for the specific language governing permissions and
// limitations under the License.

package executor

import (
	"context"
	"fmt"

	"github.com/opentracing/opentracing-go"
	"github.com/pingcap/errors"
	"github.com/pingcap/parser/model"
	"github.com/pingcap/parser/mysql"
	"github.com/pingcap/tidb/expression"
	"github.com/pingcap/tidb/kv"
	plannercore "github.com/pingcap/tidb/planner/core"
	"github.com/pingcap/tidb/sessionctx"
	"github.com/pingcap/tidb/table"
	"github.com/pingcap/tidb/types"
	"github.com/pingcap/tidb/util/chunk"
)

// UpdateExec represents a new update executor.
type UpdateExec struct {
	baseExecutor

	OrderedList []*expression.Assignment

	// updatedRowKeys is a map for unique (Table, handle) pair.
	// The value is true if the row is changed, or false otherwise
	updatedRowKeys map[int64]map[int64]bool
	tblID2table    map[int64]table.Table
	tblID2Handle   map[int64][]*expression.Column

	rows        [][]types.Datum // The rows fetched from TableExec.
	newRowsData [][]types.Datum // The new values to be set.
	fetched     bool
	cursor      int
	matched     uint64 // a counter of matched rows during update
	// tblColPosInfos stores relationship between column ordinal to its table handle.
	// the columns ordinals is present in ordinal range format, @see plannercore.TblColPosInfos
	tblColPosInfos plannercore.TblColPosInfoSlice
	evalBuffer     chunk.MutRow
}

func (e *UpdateExec) exec(schema *expression.Schema) ([]types.Datum, error) {
	assignFlag, err := e.getUpdateColumns(e.ctx, schema.Len())
	if err != nil {
		return nil, err
	}
	if e.cursor >= len(e.rows) {
		return nil, nil
	}
	if e.updatedRowKeys == nil {
		e.updatedRowKeys = make(map[int64]map[int64]bool)
	}
	row := e.rows[e.cursor]
	newData := e.newRowsData[e.cursor]
<<<<<<< HEAD
	for id, cols := range e.tblID2Handle {
		tbl := e.tblID2table[id]
		if e.updatedRowKeys[id] == nil {
			e.updatedRowKeys[id] = make(map[int64]bool)
=======
	for _, content := range e.tblColPosInfos {
		tbl := e.tblID2table[content.TblID]
		if e.updatedRowKeys[content.TblID] == nil {
			e.updatedRowKeys[content.TblID] = make(map[int64]bool)
>>>>>>> fe998656
		}
		handleDatum := row[content.HandleOrdinal]
		if e.canNotUpdate(handleDatum) {
			continue
		}
		handle := row[content.HandleOrdinal].GetInt64()
		oldData := row[content.Start:content.End]
		newTableData := newData[content.Start:content.End]
		updatable := false
		flags := assignFlag[content.Start:content.End]
		for _, flag := range flags {
			if flag {
				updatable = true
				break
			}
		}
		if !updatable {
			// If there's nothing to update, we can just skip current row
			continue
		}
		changed, ok := e.updatedRowKeys[content.TblID][handle]
		if !ok {
			// Row is matched for the first time, increment `matched` counter
			e.matched++
		}
		if changed {
			// Each matched row is updated once, even if it matches the conditions multiple times.
			continue
		}

		// Update row
		changed, _, _, err1 := updateRecord(e.ctx, handle, oldData, newTableData, flags, tbl, false)
		if err1 == nil {
			e.updatedRowKeys[content.TblID][handle] = changed
			continue
		}

		sc := e.ctx.GetSessionVars().StmtCtx
		if kv.ErrKeyExists.Equal(err1) && sc.DupKeyAsWarning {
			sc.AppendWarning(err1)
			continue
		}
		return nil, err1
	}
	e.cursor++
	return []types.Datum{}, nil
}

// canNotUpdate checks the handle of a record to decide whether that record
// can not be updated. The handle is NULL only when it is the inner side of an
// outer join: the outer row can not match any inner rows, and in this scenario
// the inner handle field is filled with a NULL value.
//
// This fixes: https://github.com/pingcap/tidb/issues/7176.
func (e *UpdateExec) canNotUpdate(handle types.Datum) bool {
	return handle.IsNull()
}

// Next implements the Executor Next interface.
func (e *UpdateExec) Next(ctx context.Context, req *chunk.Chunk) error {
	if span := opentracing.SpanFromContext(ctx); span != nil && span.Tracer() != nil {
		span1 := span.Tracer().StartSpan("update.Next", opentracing.ChildOf(span.Context()))
		defer span1.Finish()
	}

	req.Reset()
	if !e.fetched {
		err := e.fetchChunkRows(ctx)
		if err != nil {
			return err
		}
		e.fetched = true
		e.ctx.GetSessionVars().StmtCtx.AddRecordRows(uint64(len(e.rows)))

		for {
			row, err := e.exec(e.children[0].Schema())
			if err != nil {
				return err
			}

			// once "row == nil" there is no more data waiting to be updated,
			// the execution of UpdateExec is finished.
			if row == nil {
				break
			}
		}
	}

	return nil
}

func (e *UpdateExec) fetchChunkRows(ctx context.Context) error {
	fields := retTypes(e.children[0])
	colsInfo := make([]*table.Column, len(fields))
<<<<<<< HEAD
	for id, cols := range e.tblID2Handle {
		tbl := e.tblID2table[id]
		for _, col := range cols {
			offset := getTableOffset(schema, col)
			for i, c := range tbl.WritableCols() {
				colsInfo[offset+i] = c
			}
=======
	for _, content := range e.tblColPosInfos {
		tbl := e.tblID2table[content.TblID]
		for i, c := range tbl.WritableCols() {
			colsInfo[content.Start+i] = c
>>>>>>> fe998656
		}
	}
	globalRowIdx := 0
	chk := newFirstChunk(e.children[0])
	e.evalBuffer = chunk.MutRowFromTypes(fields)
	for {
		err := Next(ctx, e.children[0], chk)
		if err != nil {
			return err
		}

		if chk.NumRows() == 0 {
			break
		}

		for rowIdx := 0; rowIdx < chk.NumRows(); rowIdx++ {
			chunkRow := chk.GetRow(rowIdx)
			datumRow := chunkRow.GetDatumRow(fields)
			newRow, err1 := e.composeNewRow(globalRowIdx, datumRow, colsInfo)
			if err1 != nil {
				return err1
			}
			e.rows = append(e.rows, datumRow)
			e.newRowsData = append(e.newRowsData, newRow)
			globalRowIdx++
		}
		chk = chunk.Renew(chk, e.maxChunkSize)
	}
	return nil
}

func (e *UpdateExec) handleErr(colName model.CIStr, rowIdx int, err error) error {
	if err == nil {
		return nil
	}

	if types.ErrDataTooLong.Equal(err) {
		return resetErrDataTooLong(colName.O, rowIdx+1, err)
	}

	if types.ErrOverflow.Equal(err) {
		return types.ErrWarnDataOutOfRange.GenWithStackByArgs(colName.O, rowIdx+1)
	}

	return err
}

func (e *UpdateExec) composeNewRow(rowIdx int, oldRow []types.Datum, cols []*table.Column) ([]types.Datum, error) {
	newRowData := types.CloneRow(oldRow)
	e.evalBuffer.SetDatums(newRowData...)
	for _, assign := range e.OrderedList {
		handleIdx, handleFound := e.tblColPosInfos.FindHandle(assign.Col.Index)
		if handleFound && e.canNotUpdate(oldRow[handleIdx]) {
			continue
		}
		val, err := assign.Expr.Eval(e.evalBuffer.ToRow())
		if err = e.handleErr(assign.Col.ColName, rowIdx, err); err != nil {
			return nil, err
		}

		// info of `_tidb_rowid` column is nil.
		// No need to cast `_tidb_rowid` column value.
		if cols[assign.Col.Index] != nil {
			val, err = table.CastValue(e.ctx, val, cols[assign.Col.Index].ColumnInfo)
			if err = e.handleErr(assign.Col.ColName, rowIdx, err); err != nil {
				return nil, err
			}
		}

		newRowData[assign.Col.Index] = *val.Copy()
		e.evalBuffer.SetDatum(assign.Col.Index, val)
	}
	return newRowData, nil
}

// Close implements the Executor Close interface.
func (e *UpdateExec) Close() error {
	e.setMessage()
	return e.children[0].Close()
}

// Open implements the Executor Open interface.
func (e *UpdateExec) Open(ctx context.Context) error {
	return e.children[0].Open(ctx)
}

func (e *UpdateExec) getUpdateColumns(ctx sessionctx.Context, schemaLen int) ([]bool, error) {
	assignFlag := make([]bool, schemaLen)
	for _, v := range e.OrderedList {
		if !ctx.GetSessionVars().AllowWriteRowID && v.Col.ColName.L == model.ExtraHandleName.L {
			return nil, errors.Errorf("insert, update and replace statements for _tidb_rowid are not supported.")
		}
		idx := v.Col.Index
		assignFlag[idx] = true
	}
	return assignFlag, nil
}

// setMessage sets info message(ERR_UPDATE_INFO) generated by UPDATE statement
func (e *UpdateExec) setMessage() {
	stmtCtx := e.ctx.GetSessionVars().StmtCtx
	numMatched := e.matched
	numChanged := stmtCtx.UpdatedRows()
	numWarnings := stmtCtx.WarningCount()
	msg := fmt.Sprintf(mysql.MySQLErrName[mysql.ErrUpdateInfo], numMatched, numChanged, numWarnings)
	stmtCtx.SetMessage(msg)
}<|MERGE_RESOLUTION|>--- conflicted
+++ resolved
@@ -40,7 +40,6 @@
 	// The value is true if the row is changed, or false otherwise
 	updatedRowKeys map[int64]map[int64]bool
 	tblID2table    map[int64]table.Table
-	tblID2Handle   map[int64][]*expression.Column
 
 	rows        [][]types.Datum // The rows fetched from TableExec.
 	newRowsData [][]types.Datum // The new values to be set.
@@ -66,17 +65,10 @@
 	}
 	row := e.rows[e.cursor]
 	newData := e.newRowsData[e.cursor]
-<<<<<<< HEAD
-	for id, cols := range e.tblID2Handle {
-		tbl := e.tblID2table[id]
-		if e.updatedRowKeys[id] == nil {
-			e.updatedRowKeys[id] = make(map[int64]bool)
-=======
 	for _, content := range e.tblColPosInfos {
 		tbl := e.tblID2table[content.TblID]
 		if e.updatedRowKeys[content.TblID] == nil {
 			e.updatedRowKeys[content.TblID] = make(map[int64]bool)
->>>>>>> fe998656
 		}
 		handleDatum := row[content.HandleOrdinal]
 		if e.canNotUpdate(handleDatum) {
@@ -171,20 +163,10 @@
 func (e *UpdateExec) fetchChunkRows(ctx context.Context) error {
 	fields := retTypes(e.children[0])
 	colsInfo := make([]*table.Column, len(fields))
-<<<<<<< HEAD
-	for id, cols := range e.tblID2Handle {
-		tbl := e.tblID2table[id]
-		for _, col := range cols {
-			offset := getTableOffset(schema, col)
-			for i, c := range tbl.WritableCols() {
-				colsInfo[offset+i] = c
-			}
-=======
 	for _, content := range e.tblColPosInfos {
 		tbl := e.tblID2table[content.TblID]
 		for i, c := range tbl.WritableCols() {
 			colsInfo[content.Start+i] = c
->>>>>>> fe998656
 		}
 	}
 	globalRowIdx := 0
