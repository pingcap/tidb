--- conflicted
+++ resolved
@@ -607,22 +607,13 @@
 	return iw.innerWorker.fetchInnerResults(ctx, task, lookUpContents)
 }
 
-<<<<<<< HEAD
 func (iw *indexHashJoinInnerWorker) handleHashJoinInnerWorkerPanic(resultCh chan *indexHashJoinResult, err error) {
-=======
-func (iw *indexHashJoinInnerWorker) handleHashJoinInnerWorkerPanic(r interface{}) {
->>>>>>> 31207ae7
 	defer func() {
 		iw.wg.Done()
 		iw.lookup.workerWg.Done()
 	}()
-<<<<<<< HEAD
 	if err != nil {
 		resultCh <- &indexHashJoinResult{err: err}
-=======
-	if r != nil {
-		iw.resultCh <- &indexHashJoinResult{err: errors.Errorf("%v", r)}
->>>>>>> 31207ae7
 	}
 }
 
@@ -655,7 +646,6 @@
 			iw.lookup.workerWg.Add(1)
 			iw.buildHashTableForOuterResult(ctx, task, h)
 		},
-<<<<<<< HEAD
 		func(r interface{}) {
 			var err error
 			if r != nil {
@@ -665,10 +655,6 @@
 		},
 	)
 	err = iw.fetchInnerResults(ctx, task.lookUpJoinTask)
-=======
-		iw.handleHashJoinInnerWorkerPanic)
-	err := iw.fetchInnerResults(ctx, task.lookUpJoinTask)
->>>>>>> 31207ae7
 	iw.wg.Wait()
 	failpoint.Inject("IndexHashJoinFetchInnerResultsErr", func() {
 		err = errors.New("IndexHashJoinFetchInnerResultsErr")
