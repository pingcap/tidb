// Copyright 2019 PingCAP, Inc.
//
// Licensed under the Apache License, Version 2.0 (the "License");
// you may not use this file except in compliance with the License.
// You may obtain a copy of the License at
//
//     http://www.apache.org/licenses/LICENSE-2.0
//
// Unless required by applicable law or agreed to in writing, software
// distributed under the License is distributed on an "AS IS" BASIS,
// See the License for the specific language governing permissions and
// limitations under the License.

package executor

import (
	"context"
	"fmt"
	"hash"
	"hash/fnv"
	"runtime/trace"
	"sync"
	"sync/atomic"
	"time"

	"github.com/pingcap/errors"
	"github.com/pingcap/failpoint"
	"github.com/pingcap/tidb/expression"
	plannercore "github.com/pingcap/tidb/planner/core"
	"github.com/pingcap/tidb/util"
	"github.com/pingcap/tidb/util/chunk"
	"github.com/pingcap/tidb/util/codec"
	"github.com/pingcap/tidb/util/memory"
	"github.com/pingcap/tidb/util/ranger"
)

// numResChkHold indicates the number of resource chunks that an inner worker
// holds at the same time.
// It's used in 2 cases individually:
// 1. IndexMergeJoin
// 2. IndexNestedLoopHashJoin:
//    It's used when IndexNestedLoopHashJoin.keepOuterOrder is true.
//    Otherwise, there will be at most `concurrency` resource chunks throughout
//    the execution of IndexNestedLoopHashJoin.
const numResChkHold = 4

// IndexNestedLoopHashJoin employs one outer worker and N inner workers to
// execute concurrently. The output order is not promised.
//
// The execution flow is very similar to IndexLookUpReader:
// 1. The outer worker reads N outer rows, builds a task and sends it to the
// inner worker channel.
// 2. The inner worker receives the tasks and does 3 things for every task:
//    1. builds hash table from the outer rows
//    2. builds key ranges from outer rows and fetches inner rows
//    3. probes the hash table and sends the join result to the main thread channel.
//    Note: step 1 and step 2 runs concurrently.
// 3. The main thread receives the join results.
type IndexNestedLoopHashJoin struct {
	IndexLookUpJoin
	resultCh          chan *indexHashJoinResult
	joinChkResourceCh []chan *chunk.Chunk
	// We build individual joiner for each inner worker when using chunk-based
	// execution, to avoid the concurrency of joiner.chk and joiner.selected.
	joiners        []joiner
	keepOuterOrder bool
	curTask        *indexHashJoinTask
	// taskCh is only used when `keepOuterOrder` is true.
	taskCh chan *indexHashJoinTask

	stats *indexLookUpJoinRuntimeStats
}

type indexHashJoinOuterWorker struct {
	outerWorker
	innerCh        chan *indexHashJoinTask
	keepOuterOrder bool
	// taskCh is only used when the outer order needs to be promised.
	taskCh chan *indexHashJoinTask
}

type indexHashJoinInnerWorker struct {
	innerWorker
	matchedOuterPtrs  []chunk.RowPtr
	joiner            joiner
	joinChkResourceCh chan *chunk.Chunk
	// resultCh is valid only when indexNestedLoopHashJoin do not need to keep
	// order. Otherwise, it will be nil.
	resultCh       chan *indexHashJoinResult
	taskCh         <-chan *indexHashJoinTask
	wg             *sync.WaitGroup
	joinKeyBuf     []byte
	outerRowStatus []outerRowStatusFlag
}

type indexHashJoinResult struct {
	chk *chunk.Chunk
	err error
	src chan<- *chunk.Chunk
}

type indexHashJoinTask struct {
	*lookUpJoinTask
	outerRowStatus [][]outerRowStatusFlag
	lookupMap      baseHashTable
	err            error
	keepOuterOrder bool
	// resultCh is only used when the outer order needs to be promised.
	resultCh chan *indexHashJoinResult
	// matchedInnerRowPtrs is only valid when the outer order needs to be
	// promised. Otherwise, it will be nil.
	// len(matchedInnerRowPtrs) equals to
	// lookUpJoinTask.outerResult.NumChunks(), and the elements of every
	// matchedInnerRowPtrs[chkIdx][rowIdx] indicates the matched inner row ptrs
	// of the corresponding outer row.
	matchedInnerRowPtrs [][][]chunk.RowPtr
}

// Open implements the IndexNestedLoopHashJoin Executor interface.
func (e *IndexNestedLoopHashJoin) Open(ctx context.Context) error {
	// Be careful, very dirty hack in this line!!!
	// IndexLookUpJoin need to rebuild executor (the dataReaderBuilder) during
	// executing. However `executor.Next()` is lazy evaluation when the RecordSet
	// result is drained.
	// Lazy evaluation means the saved session context may change during executor's
	// building and its running.
	// A specific sequence for example:
	//
	// e := buildExecutor()   // txn at build time
	// recordSet := runStmt(e)
	// session.CommitTxn()    // txn closed
	// recordSet.Next()
	// e.dataReaderBuilder.Build() // txn is used again, which is already closed
	//
	// The trick here is `getSnapshotTS` will cache snapshot ts in the dataReaderBuilder,
	// so even txn is destroyed later, the dataReaderBuilder could still use the
	// cached snapshot ts to construct DAG.
	_, err := e.innerCtx.readerBuilder.getSnapshotTS()
	if err != nil {
		return err
	}

	err = e.children[0].Open(ctx)
	if err != nil {
		return err
	}
	e.memTracker = memory.NewTracker(e.id, -1)
	e.memTracker.AttachTo(e.ctx.GetSessionVars().StmtCtx.MemTracker)
	e.innerPtrBytes = make([][]byte, 0, 8)
	if e.runtimeStats != nil {
		e.stats = &indexLookUpJoinRuntimeStats{
			BasicRuntimeStats: e.runtimeStats,
		}
		e.ctx.GetSessionVars().StmtCtx.RuntimeStatsColl.RegisterStats(e.id, e.stats)
	}
	e.startWorkers(ctx)
	return nil
}

func (e *IndexNestedLoopHashJoin) startWorkers(ctx context.Context) {
	concurrency := e.ctx.GetSessionVars().IndexLookupJoinConcurrency()
	if e.stats != nil {
		e.stats.concurrency = concurrency
	}
	workerCtx, cancelFunc := context.WithCancel(ctx)
	e.cancelFunc = cancelFunc
	innerCh := make(chan *indexHashJoinTask, concurrency)
	if e.keepOuterOrder {
		e.taskCh = make(chan *indexHashJoinTask, concurrency)
	}
	e.workerWg.Add(1)
	ow := e.newOuterWorker(innerCh)
	go util.WithRecovery(func() { ow.run(workerCtx) }, e.finishJoinWorkers)

	if !e.keepOuterOrder {
		e.resultCh = make(chan *indexHashJoinResult, concurrency)
	} else {
		// When `keepOuterOrder` is true, each task holds their own `resultCh`
		// individually, thus we do not need a global resultCh.
		e.resultCh = nil
	}
	e.joinChkResourceCh = make([]chan *chunk.Chunk, concurrency)
	for i := 0; i < concurrency; i++ {
		if !e.keepOuterOrder {
			e.joinChkResourceCh[i] = make(chan *chunk.Chunk, 1)
			e.joinChkResourceCh[i] <- newFirstChunk(e)
		} else {
			e.joinChkResourceCh[i] = make(chan *chunk.Chunk, numResChkHold)
			for j := 0; j < numResChkHold; j++ {
				e.joinChkResourceCh[i] <- newFirstChunk(e)
			}
		}
	}

	e.workerWg.Add(concurrency)
	for i := 0; i < concurrency; i++ {
		workerID := i
		go util.WithRecovery(func() { e.newInnerWorker(innerCh, workerID).run(workerCtx, cancelFunc) }, e.finishJoinWorkers)
	}
	go e.wait4JoinWorkers()
}

func (e *IndexNestedLoopHashJoin) finishJoinWorkers(r interface{}) {
	if r != nil {
		e.resultCh <- &indexHashJoinResult{
			err: errors.New(fmt.Sprintf("%v", r)),
		}
		if e.cancelFunc != nil {
			e.cancelFunc()
		}
	}
	e.workerWg.Done()
}

func (e *IndexNestedLoopHashJoin) wait4JoinWorkers() {
	e.workerWg.Wait()
	if e.resultCh != nil {
		close(e.resultCh)
	}
	if e.taskCh != nil {
		close(e.taskCh)
	}
}

// Next implements the IndexNestedLoopHashJoin Executor interface.
func (e *IndexNestedLoopHashJoin) Next(ctx context.Context, req *chunk.Chunk) error {
	req.Reset()
	if e.keepOuterOrder {
		return e.runInOrder(ctx, req)
	}
	// unordered run
	var (
		result *indexHashJoinResult
		ok     bool
	)
	select {
	case result, ok = <-e.resultCh:
		if !ok {
			return nil
		}
		if result.err != nil {
			return result.err
		}
	case <-ctx.Done():
		return ctx.Err()
	}
	req.SwapColumns(result.chk)
	result.src <- result.chk
	return nil
}

func (e *IndexNestedLoopHashJoin) runInOrder(ctx context.Context, req *chunk.Chunk) error {
	var (
		result *indexHashJoinResult
		ok     bool
	)
	for {
		if e.isDryUpTasks(ctx) {
			return nil
		}
		select {
		case result, ok = <-e.curTask.resultCh:
			if !ok {
				e.curTask = nil
				continue
			}
			if result.err != nil {
				return result.err
			}
		case <-ctx.Done():
			return ctx.Err()
		}
		req.SwapColumns(result.chk)
		result.src <- result.chk
		return nil
	}
}

// isDryUpTasks indicates whether all the tasks have been processed.
func (e *IndexNestedLoopHashJoin) isDryUpTasks(ctx context.Context) bool {
	if e.curTask != nil {
		return false
	}
	var ok bool
	select {
	case e.curTask, ok = <-e.taskCh:
		if !ok {
			return true
		}
	case <-ctx.Done():
		return true
	}
	return false
}

// Close implements the IndexNestedLoopHashJoin Executor interface.
func (e *IndexNestedLoopHashJoin) Close() error {
	if e.cancelFunc != nil {
		e.cancelFunc()
		e.cancelFunc = nil
	}
	if e.resultCh != nil {
		for range e.resultCh {
		}
		e.resultCh = nil
	}
	if e.taskCh != nil {
		for range e.taskCh {
		}
		e.taskCh = nil
	}
<<<<<<< HEAD
	if e.runtimeStats != nil {
		concurrency := cap(e.joinChkResourceCh)
		runtimeStats := &execdetails.RuntimeStatsWithConcurrencyInfo{}
		runtimeStats.SetConcurrencyInfo(execdetails.NewConcurrencyInfo("Concurrency", concurrency))
		e.ctx.GetSessionVars().StmtCtx.RuntimeStatsColl.RegisterStats(e.id, runtimeStats)
	}
=======
>>>>>>> 72634114
	for i := range e.joinChkResourceCh {
		close(e.joinChkResourceCh[i])
	}
	e.joinChkResourceCh = nil
	return e.baseExecutor.Close()
}

func (ow *indexHashJoinOuterWorker) run(ctx context.Context) {
	defer trace.StartRegion(ctx, "IndexHashJoinOuterWorker").End()
	defer close(ow.innerCh)
	for {
		task, err := ow.buildTask(ctx)
		failpoint.Inject("testIndexHashJoinOuterWorkerErr", func() {
			err = errors.New("mockIndexHashJoinOuterWorkerErr")
		})
		if err != nil {
			task = &indexHashJoinTask{err: err}
			if ow.keepOuterOrder {
				task.keepOuterOrder, task.resultCh = true, make(chan *indexHashJoinResult, 1)
				ow.pushToChan(ctx, task, ow.taskCh)
			}
			ow.pushToChan(ctx, task, ow.innerCh)
			return
		}
		if task == nil {
			return
		}
		if finished := ow.pushToChan(ctx, task, ow.innerCh); finished {
			return
		}
		if ow.keepOuterOrder {
			if finished := ow.pushToChan(ctx, task, ow.taskCh); finished {
				return
			}
		}
	}
}

func (ow *indexHashJoinOuterWorker) buildTask(ctx context.Context) (*indexHashJoinTask, error) {
	task, err := ow.outerWorker.buildTask(ctx)
	if task == nil || err != nil {
		return nil, err
	}
	var (
		resultCh            chan *indexHashJoinResult
		matchedInnerRowPtrs [][][]chunk.RowPtr
	)
	if ow.keepOuterOrder {
		resultCh = make(chan *indexHashJoinResult, numResChkHold)
		matchedInnerRowPtrs = make([][][]chunk.RowPtr, task.outerResult.NumChunks())
		for i := range matchedInnerRowPtrs {
			matchedInnerRowPtrs[i] = make([][]chunk.RowPtr, task.outerResult.GetChunk(i).NumRows())
		}
	}
	numChks := task.outerResult.NumChunks()
	outerRowStatus := make([][]outerRowStatusFlag, numChks)
	for i := 0; i < numChks; i++ {
		outerRowStatus[i] = make([]outerRowStatusFlag, task.outerResult.GetChunk(i).NumRows())
	}
	return &indexHashJoinTask{
		lookUpJoinTask:      task,
		outerRowStatus:      outerRowStatus,
		keepOuterOrder:      ow.keepOuterOrder,
		resultCh:            resultCh,
		matchedInnerRowPtrs: matchedInnerRowPtrs,
	}, nil
}

func (ow *indexHashJoinOuterWorker) pushToChan(ctx context.Context, task *indexHashJoinTask, dst chan<- *indexHashJoinTask) bool {
	select {
	case <-ctx.Done():
		return true
	case dst <- task:
	}
	return false
}

func (e *IndexNestedLoopHashJoin) newOuterWorker(innerCh chan *indexHashJoinTask) *indexHashJoinOuterWorker {
	ow := &indexHashJoinOuterWorker{
		outerWorker: outerWorker{
			outerCtx:         e.outerCtx,
			ctx:              e.ctx,
			executor:         e.children[0],
			batchSize:        32,
			maxBatchSize:     e.ctx.GetSessionVars().IndexJoinBatchSize,
			parentMemTracker: e.memTracker,
			lookup:           &e.IndexLookUpJoin,
		},
		innerCh:        innerCh,
		keepOuterOrder: e.keepOuterOrder,
		taskCh:         e.taskCh,
	}
	return ow
}

func (e *IndexNestedLoopHashJoin) newInnerWorker(taskCh chan *indexHashJoinTask, workerID int) *indexHashJoinInnerWorker {
	// Since multiple inner workers run concurrently, we should copy join's indexRanges for every worker to avoid data race.
	copiedRanges := make([]*ranger.Range, 0, len(e.indexRanges))
	for _, ran := range e.indexRanges {
		copiedRanges = append(copiedRanges, ran.Clone())
	}
	var innerStats *innerWorkerRuntimeStats
	if e.stats != nil {
		innerStats = &e.stats.innerWorker
	}
	iw := &indexHashJoinInnerWorker{
		innerWorker: innerWorker{
			innerCtx:      e.innerCtx,
			outerCtx:      e.outerCtx,
			ctx:           e.ctx,
			executorChk:   chunk.NewChunkWithCapacity(e.innerCtx.rowTypes, e.maxChunkSize),
			indexRanges:   copiedRanges,
			keyOff2IdxOff: e.keyOff2IdxOff,
			stats:         innerStats,
		},
		taskCh:            taskCh,
		joiner:            e.joiners[workerID],
		joinChkResourceCh: e.joinChkResourceCh[workerID],
		resultCh:          e.resultCh,
		matchedOuterPtrs:  make([]chunk.RowPtr, 0, e.maxChunkSize),
		joinKeyBuf:        make([]byte, 1),
		outerRowStatus:    make([]outerRowStatusFlag, 0, e.maxChunkSize),
	}
	if e.lastColHelper != nil {
		// nextCwf.TmpConstant needs to be reset for every individual
		// inner worker to avoid data race when the inner workers is running
		// concurrently.
		nextCwf := *e.lastColHelper
		nextCwf.TmpConstant = make([]*expression.Constant, len(e.lastColHelper.TmpConstant))
		for i := range e.lastColHelper.TmpConstant {
			nextCwf.TmpConstant[i] = &expression.Constant{RetType: nextCwf.TargetCol.RetType}
		}
		iw.nextColCompareFilters = &nextCwf
	}
	return iw
}

func (iw *indexHashJoinInnerWorker) run(ctx context.Context, cancelFunc context.CancelFunc) {
	defer trace.StartRegion(ctx, "IndexHashJoinInnerWorker").End()
	var task *indexHashJoinTask
	joinResult, ok := iw.getNewJoinResult(ctx)
	if !ok {
		cancelFunc()
		return
	}
	h, resultCh := fnv.New64(), iw.resultCh
	for {
		select {
		case <-ctx.Done():
			return
		case task, ok = <-iw.taskCh:
		}
		if !ok {
			break
		}
		// We need to init resultCh before the err is returned.
		if task.keepOuterOrder {
			resultCh = task.resultCh
		}
		if task.err != nil {
			joinResult.err = task.err
			break
		}
		err := iw.handleTask(ctx, task, joinResult, h, resultCh)
		if err != nil {
			joinResult.err = err
			break
		}
		if task.keepOuterOrder {
			// We need to get a new result holder here because the old
			// `joinResult` hash been sent to the `resultCh` or to the
			// `joinChkResourceCh`.
			joinResult, ok = iw.getNewJoinResult(ctx)
			if !ok {
				cancelFunc()
				return
			}
		}
	}
	failpoint.Inject("testIndexHashJoinInnerWorkerErr", func() {
		joinResult.err = errors.New("mockIndexHashJoinInnerWorkerErr")
	})
	if joinResult.err != nil {
		resultCh <- joinResult
		return
	}
	// When task.keepOuterOrder is TRUE(resultCh != iw.resultCh), the last
	// joinResult will be checked when the a task has been processed, thus we do
	// not need to check it here again.
	if resultCh == iw.resultCh && joinResult.chk != nil && joinResult.chk.NumRows() > 0 {
		select {
		case resultCh <- joinResult:
		case <-ctx.Done():
			return
		}
	}
}

func (iw *indexHashJoinInnerWorker) getNewJoinResult(ctx context.Context) (*indexHashJoinResult, bool) {
	joinResult := &indexHashJoinResult{
		src: iw.joinChkResourceCh,
	}
	ok := true
	select {
	case joinResult.chk, ok = <-iw.joinChkResourceCh:
	case <-ctx.Done():
		return nil, false
	}
	return joinResult, ok
}

func (iw *indexHashJoinInnerWorker) buildHashTableForOuterResult(ctx context.Context, task *indexHashJoinTask, h hash.Hash64) {
	if iw.stats != nil {
		start := time.Now()
		defer func() {
			atomic.AddInt64(&iw.stats.build, int64(time.Since(start)))
		}()
	}
	buf, numChks := make([]byte, 1), task.outerResult.NumChunks()
	task.lookupMap = newUnsafeHashTable(task.outerResult.Len())
	for chkIdx := 0; chkIdx < numChks; chkIdx++ {
		chk := task.outerResult.GetChunk(chkIdx)
		numRows := chk.NumRows()
	OUTER:
		for rowIdx := 0; rowIdx < numRows; rowIdx++ {
			if task.outerMatch != nil && !task.outerMatch[chkIdx][rowIdx] {
				continue
			}
			row := chk.GetRow(rowIdx)
			keyColIdx := iw.outerCtx.keyCols
			for _, i := range keyColIdx {
				if row.IsNull(i) {
					continue OUTER
				}
			}
			h.Reset()
			err := codec.HashChunkRow(iw.ctx.GetSessionVars().StmtCtx, h, row, iw.outerCtx.rowTypes, keyColIdx, buf)
			failpoint.Inject("testIndexHashJoinBuildErr", func() {
				err = errors.New("mockIndexHashJoinBuildErr")
			})
			if err != nil {
				// This panic will be recovered by the invoker.
				panic(err.Error())
			}
			rowPtr := chunk.RowPtr{ChkIdx: uint32(chkIdx), RowIdx: uint32(rowIdx)}
			task.lookupMap.Put(h.Sum64(), rowPtr)
		}
	}
}

func (iw *indexHashJoinInnerWorker) fetchInnerResults(ctx context.Context, task *lookUpJoinTask) error {
	lookUpContents, err := iw.constructLookupContent(task)
	if err != nil {
		return err
	}
	return iw.innerWorker.fetchInnerResults(ctx, task, lookUpContents)
}

func (iw *indexHashJoinInnerWorker) handleHashJoinInnerWorkerPanic(r interface{}) {
	if r != nil {
		iw.resultCh <- &indexHashJoinResult{err: errors.Errorf("%v", r)}
	}
	iw.wg.Done()
}

func (iw *indexHashJoinInnerWorker) handleTask(ctx context.Context, task *indexHashJoinTask, joinResult *indexHashJoinResult, h hash.Hash64, resultCh chan *indexHashJoinResult) error {
	var joinStartTime time.Time
	if iw.stats != nil {
		start := time.Now()
		defer func() {
			endTime := time.Now()
			atomic.AddInt64(&iw.stats.totalTime, int64(endTime.Sub(start)))
			atomic.AddInt64(&iw.stats.join, int64(endTime.Sub(joinStartTime)))
		}()
	}

	iw.wg = &sync.WaitGroup{}
	iw.wg.Add(1)
	// TODO(XuHuaiyu): we may always use the smaller side to build the hashtable.
	go util.WithRecovery(func() { iw.buildHashTableForOuterResult(ctx, task, h) }, iw.handleHashJoinInnerWorkerPanic)
	err := iw.fetchInnerResults(ctx, task.lookUpJoinTask)
	if err != nil {
		return err
	}
	iw.wg.Wait()

	joinStartTime = time.Now()
	if !task.keepOuterOrder {
		return iw.doJoinUnordered(ctx, task, joinResult, h, resultCh)
	}
	return iw.doJoinInOrder(ctx, task, joinResult, h, resultCh)
}

func (iw *indexHashJoinInnerWorker) doJoinUnordered(ctx context.Context, task *indexHashJoinTask, joinResult *indexHashJoinResult, h hash.Hash64, resultCh chan *indexHashJoinResult) error {
	var ok bool
	iter := chunk.NewIterator4List(task.innerResult)
	for row := iter.Begin(); row != iter.End(); row = iter.Next() {
		ok, joinResult = iw.joinMatchedInnerRow2Chunk(ctx, row, task, joinResult, h, iw.joinKeyBuf)
		if !ok {
			return errors.New("indexHashJoinInnerWorker.doJoinUnordered failed")
		}
	}
	for chkIdx, outerRowStatus := range task.outerRowStatus {
		chk := task.outerResult.GetChunk(chkIdx)
		for rowIdx, val := range outerRowStatus {
			if val == outerRowMatched {
				continue
			}
			iw.joiner.onMissMatch(val == outerRowHasNull, chk.GetRow(rowIdx), joinResult.chk)
			if joinResult.chk.IsFull() {
				select {
				case resultCh <- joinResult:
				case <-ctx.Done():
					return ctx.Err()
				}
				joinResult, ok = iw.getNewJoinResult(ctx)
				if !ok {
					return errors.New("indexHashJoinInnerWorker.doJoinUnordered failed")
				}
			}
		}
	}
	return nil
}

func (iw *indexHashJoinInnerWorker) getMatchedOuterRows(innerRow chunk.Row, task *indexHashJoinTask, h hash.Hash64, buf []byte) (matchedRows []chunk.Row, matchedRowPtr []chunk.RowPtr, err error) {
	h.Reset()
	err = codec.HashChunkRow(iw.ctx.GetSessionVars().StmtCtx, h, innerRow, iw.rowTypes, iw.keyCols, buf)
	if err != nil {
		return nil, nil, err
	}
	iw.matchedOuterPtrs = task.lookupMap.Get(h.Sum64())
	if len(iw.matchedOuterPtrs) == 0 {
		return nil, nil, nil
	}
	joinType := JoinerType(iw.joiner)
	isSemiJoin := joinType == plannercore.SemiJoin || joinType == plannercore.LeftOuterSemiJoin
	matchedRows = make([]chunk.Row, 0, len(iw.matchedOuterPtrs))
	matchedRowPtr = make([]chunk.RowPtr, 0, len(iw.matchedOuterPtrs))
	for _, ptr := range iw.matchedOuterPtrs {
		outerRow := task.outerResult.GetRow(ptr)
		ok, err := codec.EqualChunkRow(iw.ctx.GetSessionVars().StmtCtx, innerRow, iw.rowTypes, iw.keyCols, outerRow, iw.outerCtx.rowTypes, iw.outerCtx.keyCols)
		if err != nil {
			return nil, nil, err
		}
		if !ok || (task.outerRowStatus[ptr.ChkIdx][ptr.RowIdx] == outerRowMatched && isSemiJoin) {
			continue
		}
		matchedRows = append(matchedRows, outerRow)
		matchedRowPtr = append(matchedRowPtr, chunk.RowPtr{ChkIdx: ptr.ChkIdx, RowIdx: ptr.RowIdx})
	}
	return matchedRows, matchedRowPtr, nil
}

func (iw *indexHashJoinInnerWorker) joinMatchedInnerRow2Chunk(ctx context.Context, innerRow chunk.Row, task *indexHashJoinTask,
	joinResult *indexHashJoinResult, h hash.Hash64, buf []byte) (bool, *indexHashJoinResult) {
	matchedOuterRows, matchedOuterRowPtr, err := iw.getMatchedOuterRows(innerRow, task, h, buf)
	if err != nil {
		joinResult.err = err
		return false, joinResult
	}
	if len(matchedOuterRows) == 0 {
		return true, joinResult
	}
	var (
		ok     bool
		iter   = chunk.NewIterator4Slice(matchedOuterRows)
		cursor = 0
	)
	for iter.Begin(); iter.Current() != iter.End(); {
		iw.outerRowStatus, err = iw.joiner.tryToMatchOuters(iter, innerRow, joinResult.chk, iw.outerRowStatus)
		if err != nil {
			joinResult.err = err
			return false, joinResult
		}
		for _, status := range iw.outerRowStatus {
			chkIdx, rowIdx := matchedOuterRowPtr[cursor].ChkIdx, matchedOuterRowPtr[cursor].RowIdx
			if status == outerRowMatched || task.outerRowStatus[chkIdx][rowIdx] == outerRowUnmatched {
				task.outerRowStatus[chkIdx][rowIdx] = status
			}
			cursor++
		}
		if joinResult.chk.IsFull() {
			select {
			case iw.resultCh <- joinResult:
			case <-ctx.Done():
			}
			joinResult, ok = iw.getNewJoinResult(ctx)
			if !ok {
				return false, joinResult
			}
		}
	}
	return true, joinResult
}

func (iw *indexHashJoinInnerWorker) collectMatchedInnerPtrs4OuterRows(ctx context.Context, innerRow chunk.Row, innerRowPtr chunk.RowPtr,
	task *indexHashJoinTask, h hash.Hash64, buf []byte) error {
	_, matchedOuterRowIdx, err := iw.getMatchedOuterRows(innerRow, task, h, buf)
	if err != nil {
		return err
	}
	for _, outerRowPtr := range matchedOuterRowIdx {
		chkIdx, rowIdx := outerRowPtr.ChkIdx, outerRowPtr.RowIdx
		task.matchedInnerRowPtrs[chkIdx][rowIdx] = append(task.matchedInnerRowPtrs[chkIdx][rowIdx], innerRowPtr)
	}
	return nil
}

// doJoinInOrder follows the following steps:
// 1. collect all the matched inner row ptrs for every outer row
// 2. do the join work
//   2.1 collect all the matched inner rows using the collected ptrs for every outer row
//   2.2 call tryToMatchInners for every outer row
//   2.3 call onMissMatch when no inner rows are matched
func (iw *indexHashJoinInnerWorker) doJoinInOrder(ctx context.Context, task *indexHashJoinTask, joinResult *indexHashJoinResult, h hash.Hash64, resultCh chan *indexHashJoinResult) (err error) {
	defer func() {
		if err == nil && joinResult.chk != nil {
			if joinResult.chk.NumRows() > 0 {
				select {
				case resultCh <- joinResult:
				case <-ctx.Done():
					return
				}
			} else {
				joinResult.src <- joinResult.chk
			}
		}
		close(resultCh)
	}()
	for i, numChunks := 0, task.innerResult.NumChunks(); i < numChunks; i++ {
		for j, chk := 0, task.innerResult.GetChunk(i); j < chk.NumRows(); j++ {
			row := chk.GetRow(j)
			ptr := chunk.RowPtr{ChkIdx: uint32(i), RowIdx: uint32(j)}
			err = iw.collectMatchedInnerPtrs4OuterRows(ctx, row, ptr, task, h, iw.joinKeyBuf)
			if err != nil {
				return err
			}
		}
	}
	// TODO: matchedInnerRowPtrs and matchedInnerRows can be moved to inner worker.
	matchedInnerRows := make([]chunk.Row, len(task.matchedInnerRowPtrs))
	var hasMatched, hasNull, ok bool
	for chkIdx, innerRowPtrs4Chk := range task.matchedInnerRowPtrs {
		for outerRowIdx, innerRowPtrs := range innerRowPtrs4Chk {
			matchedInnerRows, hasMatched, hasNull = matchedInnerRows[:0], false, false
			outerRow := task.outerResult.GetChunk(chkIdx).GetRow(outerRowIdx)
			for _, ptr := range innerRowPtrs {
				matchedInnerRows = append(matchedInnerRows, task.innerResult.GetRow(ptr))
			}
			iter := chunk.NewIterator4Slice(matchedInnerRows)
			for iter.Begin(); iter.Current() != iter.End(); {
				matched, isNull, err := iw.joiner.tryToMatchInners(outerRow, iter, joinResult.chk)
				if err != nil {
					return err
				}
				hasMatched, hasNull = matched || hasMatched, isNull || hasNull
				if joinResult.chk.IsFull() {
					select {
					case resultCh <- joinResult:
					case <-ctx.Done():
						return ctx.Err()
					}
					joinResult, ok = iw.getNewJoinResult(ctx)
					if !ok {
						return errors.New("indexHashJoinInnerWorker.doJoinInOrder failed")
					}
				}
			}
			if !hasMatched {
				iw.joiner.onMissMatch(hasNull, outerRow, joinResult.chk)
			}
		}
	}
	return nil
}<|MERGE_RESOLUTION|>--- conflicted
+++ resolved
@@ -148,9 +148,7 @@
 	e.memTracker.AttachTo(e.ctx.GetSessionVars().StmtCtx.MemTracker)
 	e.innerPtrBytes = make([][]byte, 0, 8)
 	if e.runtimeStats != nil {
-		e.stats = &indexLookUpJoinRuntimeStats{
-			BasicRuntimeStats: e.runtimeStats,
-		}
+		e.stats = &indexLookUpJoinRuntimeStats{}
 		e.ctx.GetSessionVars().StmtCtx.RuntimeStatsColl.RegisterStats(e.id, e.stats)
 	}
 	e.startWorkers(ctx)
@@ -309,15 +307,6 @@
 		}
 		e.taskCh = nil
 	}
-<<<<<<< HEAD
-	if e.runtimeStats != nil {
-		concurrency := cap(e.joinChkResourceCh)
-		runtimeStats := &execdetails.RuntimeStatsWithConcurrencyInfo{}
-		runtimeStats.SetConcurrencyInfo(execdetails.NewConcurrencyInfo("Concurrency", concurrency))
-		e.ctx.GetSessionVars().StmtCtx.RuntimeStatsColl.RegisterStats(e.id, runtimeStats)
-	}
-=======
->>>>>>> 72634114
 	for i := range e.joinChkResourceCh {
 		close(e.joinChkResourceCh[i])
 	}
