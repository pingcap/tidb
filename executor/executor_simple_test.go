// Copyright 2016 PingCAP, Inc.
//
// Licensed under the Apache License, Version 2.0 (the "License");
// you may not use this file except in compliance with the License.
// You may obtain a copy of the License at
//
//     http://www.apache.org/licenses/LICENSE-2.0
//
// Unless required by applicable law or agreed to in writing, software
// distributed under the License is distributed on an "AS IS" BASIS,
// See the License for the specific language governing permissions and
// limitations under the License.

package executor_test

import (
	"fmt"

	. "github.com/pingcap/check"
	"github.com/pingcap/tidb"
	"github.com/pingcap/tidb/context"
	"github.com/pingcap/tidb/executor"
	"github.com/pingcap/tidb/mysql"
	"github.com/pingcap/tidb/terror"
	"github.com/pingcap/tidb/util"
	"github.com/pingcap/tidb/util/testkit"
	"github.com/pingcap/tidb/util/testleak"
)

func (s *testSuite) TestCharsetDatabase(c *C) {
	defer testleak.AfterTest(c)()
	tk := testkit.NewTestKit(c, s.store)
	testSQL := `create database if not exists cd_test_utf8 CHARACTER SET utf8 COLLATE utf8_bin;`
	tk.MustExec(testSQL)

	testSQL = `create database if not exists cd_test_latin1 CHARACTER SET latin1 COLLATE latin1_swedish_ci;`
	tk.MustExec(testSQL)

	testSQL = `use cd_test_utf8;`
	tk.MustExec(testSQL)
	tk.MustQuery(`select @@character_set_database;`).Check(testkit.Rows("utf8"))
	tk.MustQuery(`select @@collation_database;`).Check(testkit.Rows("utf8_bin"))

	testSQL = `use cd_test_latin1;`
	tk.MustExec(testSQL)
	tk.MustQuery(`select @@character_set_database;`).Check(testkit.Rows("latin1"))
	tk.MustQuery(`select @@collation_database;`).Check(testkit.Rows("latin1_swedish_ci"))
}

func (s *testSuite) TestDo(c *C) {
	defer testleak.AfterTest(c)()
	tk := testkit.NewTestKit(c, s.store)
	tk.MustExec("do 1, @a:=1")
	tk.MustQuery("select @a").Check(testkit.Rows("1"))
}

func (s *testSuite) TestTransaction(c *C) {
	defer testleak.AfterTest(c)()
	tk := testkit.NewTestKit(c, s.store)
	tk.MustExec("begin")
	ctx := tk.Se.(context.Context)
	c.Assert(inTxn(ctx), IsTrue)
	tk.MustExec("commit")
	c.Assert(inTxn(ctx), IsFalse)
	tk.MustExec("begin")
	c.Assert(inTxn(ctx), IsTrue)
	tk.MustExec("rollback")
	c.Assert(inTxn(ctx), IsFalse)

	// Test that begin implicitly commits previous transaction.
	tk.MustExec("use test")
	tk.MustExec("create table txn (a int)")
	tk.MustExec("begin")
	tk.MustExec("insert txn values (1)")
	tk.MustExec("begin")
	tk.MustExec("rollback")
	tk.MustQuery("select * from txn").Check(testkit.Rows("1"))

	// Test that DDL implicitly commits previous transaction.
	tk.MustExec("begin")
	tk.MustExec("insert txn values (2)")
	tk.MustExec("create table txn2 (a int)")
	tk.MustExec("rollback")
	tk.MustQuery("select * from txn").Check(testkit.Rows("1", "2"))
}

func inTxn(ctx context.Context) bool {
	return (ctx.GetSessionVars().Status & mysql.ServerStatusInTrans) > 0
}

func (s *testSuite) TestUser(c *C) {
	defer testleak.AfterTest(c)()
	tk := testkit.NewTestKit(c, s.store)
	// Make sure user test not in mysql.User.
	result := tk.MustQuery(`SELECT Password FROM mysql.User WHERE User="test" and Host="localhost"`)
	result.Check(nil)
	// Create user test.
	createUserSQL := `CREATE USER 'test'@'localhost' IDENTIFIED BY '123';`
	tk.MustExec(createUserSQL)
	// Make sure user test in mysql.User.
	result = tk.MustQuery(`SELECT Password FROM mysql.User WHERE User="test" and Host="localhost"`)
	rowStr := fmt.Sprintf("%v", []byte(util.EncodePassword("123")))
	result.Check(testkit.Rows(rowStr))
	// Create duplicate user with IfNotExists will be success.
	createUserSQL = `CREATE USER IF NOT EXISTS 'test'@'localhost' IDENTIFIED BY '123';`
	tk.MustExec(createUserSQL)

	// Create duplicate user without IfNotExists will cause error.
	createUserSQL = `CREATE USER 'test'@'localhost' IDENTIFIED BY '123';`
	_, err := tk.Exec(createUserSQL)
	c.Check(err, NotNil)
	dropUserSQL := `DROP USER IF EXISTS 'test'@'localhost' ;`
	tk.MustExec(dropUserSQL)
	// Create user test.
	createUserSQL = `CREATE USER 'test1'@'localhost';`
	tk.MustExec(createUserSQL)
	// Make sure user test in mysql.User.
	result = tk.MustQuery(`SELECT Password FROM mysql.User WHERE User="test1" and Host="localhost"`)
	rowStr = fmt.Sprintf("%v", []byte(util.EncodePassword("")))
	result.Check(testkit.Rows(rowStr))
	dropUserSQL = `DROP USER IF EXISTS 'test1'@'localhost' ;`
	tk.MustExec(dropUserSQL)

	// Test alter user.
	createUserSQL = `CREATE USER 'test1'@'localhost' IDENTIFIED BY '123', 'test2'@'localhost' IDENTIFIED BY '123', 'test3'@'localhost' IDENTIFIED BY '123';`
	tk.MustExec(createUserSQL)
	alterUserSQL := `ALTER USER 'test1'@'localhost' IDENTIFIED BY '111';`
	tk.MustExec(alterUserSQL)
	result = tk.MustQuery(`SELECT Password FROM mysql.User WHERE User="test1" and Host="localhost"`)
	rowStr = fmt.Sprintf("%v", []byte(util.EncodePassword("111")))
	result.Check(testkit.Rows(rowStr))
	alterUserSQL = `ALTER USER IF EXISTS 'test2'@'localhost' IDENTIFIED BY '222', 'test_not_exist'@'localhost' IDENTIFIED BY '1';`
	_, err = tk.Exec(alterUserSQL)
	c.Check(err, NotNil)
	result = tk.MustQuery(`SELECT Password FROM mysql.User WHERE User="test2" and Host="localhost"`)
	rowStr = fmt.Sprintf("%v", []byte(util.EncodePassword("222")))
	result.Check(testkit.Rows(rowStr))
	alterUserSQL = `ALTER USER IF EXISTS'test_not_exist'@'localhost' IDENTIFIED BY '1', 'test3'@'localhost' IDENTIFIED BY '333';`
	_, err = tk.Exec(alterUserSQL)
	c.Check(err, NotNil)
	result = tk.MustQuery(`SELECT Password FROM mysql.User WHERE User="test3" and Host="localhost"`)
	rowStr = fmt.Sprintf("%v", []byte(util.EncodePassword("333")))
	result.Check(testkit.Rows(rowStr))
	// Test alter user user().
	alterUserSQL = `ALTER USER USER() IDENTIFIED BY '1';`
	_, err = tk.Exec(alterUserSQL)
	c.Check(err, NotNil)
	tk.Se, err = tidb.CreateSession(s.store)
	c.Check(err, IsNil)
	ctx := tk.Se.(context.Context)
	ctx.GetSessionVars().User = "test1@localhost"
	tk.MustExec(alterUserSQL)
	result = tk.MustQuery(`SELECT Password FROM mysql.User WHERE User="test1" and Host="localhost"`)
	rowStr = fmt.Sprintf("%v", []byte(util.EncodePassword("1")))
	result.Check(testkit.Rows(rowStr))
	dropUserSQL = `DROP USER 'test1'@'localhost', 'test2'@'localhost', 'test3'@'localhost';`
	tk.MustExec(dropUserSQL)

	// Test drop user if exists.
	createUserSQL = `CREATE USER 'test1'@'localhost', 'test3'@'localhost';`
	tk.MustExec(createUserSQL)
	dropUserSQL = `DROP USER IF EXISTS 'test1'@'localhost', 'test2'@'localhost', 'test3'@'localhost' ;`
	tk.MustExec(dropUserSQL)
	// Test negative cases without IF EXISTS.
	createUserSQL = `CREATE USER 'test1'@'localhost', 'test3'@'localhost';`
	tk.MustExec(createUserSQL)
	dropUserSQL = `DROP USER 'test1'@'localhost', 'test2'@'localhost', 'test3'@'localhost';`
	_, err = tk.Exec(dropUserSQL)
	c.Check(err, NotNil)
	dropUserSQL = `DROP USER 'test3'@'localhost';`
	_, err = tk.Exec(dropUserSQL)
	c.Check(err, NotNil)
	dropUserSQL = `DROP USER 'test1'@'localhost';`
	_, err = tk.Exec(dropUserSQL)
	c.Check(err, NotNil)
	// Test positive cases without IF EXISTS.
	createUserSQL = `CREATE USER 'test1'@'localhost', 'test3'@'localhost';`
	tk.MustExec(createUserSQL)
	dropUserSQL = `DROP USER 'test1'@'localhost', 'test3'@'localhost';`
	tk.MustExec(dropUserSQL)
}

func (s *testSuite) TestSetPwd(c *C) {
	defer testleak.AfterTest(c)()
	tk := testkit.NewTestKit(c, s.store)

	createUserSQL := `CREATE USER 'testpwd'@'localhost' IDENTIFIED BY '';`
	tk.MustExec(createUserSQL)
	result := tk.MustQuery(`SELECT Password FROM mysql.User WHERE User="testpwd" and Host="localhost"`)
	rowStr := fmt.Sprintf("%v", []byte(""))
	result.Check(testkit.Rows(rowStr))

	// set password for
	tk.MustExec(`SET PASSWORD FOR 'testpwd'@'localhost' = 'password';`)
	result = tk.MustQuery(`SELECT Password FROM mysql.User WHERE User="testpwd" and Host="localhost"`)
	rowStr = fmt.Sprintf("%v", []byte(util.EncodePassword("password")))
	result.Check(testkit.Rows(rowStr))

	// set password
	setPwdSQL := `SET PASSWORD = 'pwd'`
	// Session user is empty.
	_, err := tk.Exec(setPwdSQL)
	c.Check(err, NotNil)
	tk.Se, err = tidb.CreateSession(s.store)
	c.Check(err, IsNil)
	ctx := tk.Se.(context.Context)
	ctx.GetSessionVars().User = "testpwd1@localhost"
	// Session user doesn't exist.
	_, err = tk.Exec(setPwdSQL)
	c.Check(terror.ErrorEqual(err, executor.ErrPasswordNoMatch), IsTrue)
	// normal
	ctx.GetSessionVars().User = "testpwd@localhost"
	tk.MustExec(setPwdSQL)
	result = tk.MustQuery(`SELECT Password FROM mysql.User WHERE User="testpwd" and Host="localhost"`)
	rowStr = fmt.Sprintf("%v", []byte(util.EncodePassword("pwd")))
	result.Check(testkit.Rows(rowStr))
<<<<<<< HEAD
=======
}

func (s *testSuite) TestAnalyzeTable(c *C) {
	defer testleak.AfterTest(c)()
	tk := testkit.NewTestKit(c, s.store)
	tk.MustExec(`ANALYZE TABLE mysql.GLOBAL_VARIABLES`)
	ctx := tk.Se.(context.Context)
	is := sessionctx.GetDomain(ctx).InfoSchema()
	t, err := is.TableByName(model.NewCIStr("mysql"), model.NewCIStr("GLOBAL_VARIABLES"))
	c.Check(err, IsNil)
	tableID := t.Meta().ID

	err = ctx.NewTxn()
	c.Check(err, IsNil)
	meta := meta.NewMeta(ctx.Txn())
	tpb, err := meta.GetTableStats(tableID)
	c.Check(err, IsNil)
	c.Check(tpb, NotNil)
	tStats, err := statistics.TableFromPB(t.Meta(), tpb)
	c.Check(err, IsNil)
	c.Check(tStats, NotNil)
>>>>>>> 73a7118d
}<|MERGE_RESOLUTION|>--- conflicted
+++ resolved
@@ -214,28 +214,4 @@
 	result = tk.MustQuery(`SELECT Password FROM mysql.User WHERE User="testpwd" and Host="localhost"`)
 	rowStr = fmt.Sprintf("%v", []byte(util.EncodePassword("pwd")))
 	result.Check(testkit.Rows(rowStr))
-<<<<<<< HEAD
-=======
-}
-
-func (s *testSuite) TestAnalyzeTable(c *C) {
-	defer testleak.AfterTest(c)()
-	tk := testkit.NewTestKit(c, s.store)
-	tk.MustExec(`ANALYZE TABLE mysql.GLOBAL_VARIABLES`)
-	ctx := tk.Se.(context.Context)
-	is := sessionctx.GetDomain(ctx).InfoSchema()
-	t, err := is.TableByName(model.NewCIStr("mysql"), model.NewCIStr("GLOBAL_VARIABLES"))
-	c.Check(err, IsNil)
-	tableID := t.Meta().ID
-
-	err = ctx.NewTxn()
-	c.Check(err, IsNil)
-	meta := meta.NewMeta(ctx.Txn())
-	tpb, err := meta.GetTableStats(tableID)
-	c.Check(err, IsNil)
-	c.Check(tpb, NotNil)
-	tStats, err := statistics.TableFromPB(t.Meta(), tpb)
-	c.Check(err, IsNil)
-	c.Check(tStats, NotNil)
->>>>>>> 73a7118d
 }