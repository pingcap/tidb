// Copyright 2018 PingCAP, Inc.
//
// Licensed under the Apache License, Version 2.0 (the "License");
// you may not use this file except in compliance with the License.
// You may obtain a copy of the License at
//
//     http://www.apache.org/licenses/LICENSE-2.0
//
// Unless required by applicable law or agreed to in writing, software
// distributed under the License is distributed on an "AS IS" BASIS,
// See the License for the specific language governing permissions and
// limitations under the License.

package executor_test

import (
	"context"
	"fmt"
	"time"

	. "github.com/pingcap/check"
	"github.com/pingcap/errors"
	"github.com/pingcap/parser/model"
	mysql "github.com/pingcap/tidb/errno"
	"github.com/pingcap/tidb/executor"
	"github.com/pingcap/tidb/kv"
	"github.com/pingcap/tidb/table"
	"github.com/pingcap/tidb/table/tables"
	"github.com/pingcap/tidb/types"
	"github.com/pingcap/tidb/util/mock"
	"github.com/pingcap/tidb/util/testkit"
	"github.com/pingcap/tidb/util/testutil"
)

func (s *testSuite1) TestAdminCheckIndexRange(c *C) {
	tk := testkit.NewTestKit(c, s.store)
	tk.MustExec("use test")
	tk.MustExec(`drop table if exists check_index_test;`)
	tk.MustExec(`create table check_index_test (a int, b varchar(10), index a_b (a, b), index b (b))`)
	tk.MustExec(`insert check_index_test values (3, "ab"),(2, "cd"),(1, "ef"),(-1, "hi")`)
	result := tk.MustQuery("admin check index check_index_test a_b (2, 4);")
	result.Check(testkit.Rows("1 ef 3", "2 cd 2"))

	result = tk.MustQuery("admin check index check_index_test a_b (3, 5);")
	result.Check(testkit.Rows("-1 hi 4", "1 ef 3"))

	tk.MustExec("use mysql")
	result = tk.MustQuery("admin check index test.check_index_test a_b (2, 3), (4, 5);")
	result.Check(testkit.Rows("-1 hi 4", "2 cd 2"))
}

func (s *testSuite5) TestAdminCheckIndex(c *C) {
	tk := testkit.NewTestKit(c, s.store)
	tk.MustExec("use test")
	check := func() {
		tk.MustExec("insert admin_test (c1, c2) values (1, 1), (2, 2), (5, 5), (10, 10), (11, 11), (NULL, NULL)")
		tk.MustExec("admin check index admin_test c1")
		tk.MustExec("admin check index admin_test c2")
	}
	tk.MustExec("drop table if exists admin_test")
	tk.MustExec("create table admin_test (c1 int, c2 int, c3 int default 1, index (c1), unique key(c2))")
	check()

	// Test for hash partition table.
	tk.MustExec("drop table if exists admin_test")
	tk.MustExec("create table admin_test (c1 int, c2 int, c3 int default 1, index (c1), unique key(c2)) partition by hash(c2) partitions 5;")
	check()

	// Test for range partition table.
	tk.MustExec("drop table if exists admin_test")
	tk.MustExec(`create table admin_test (c1 int, c2 int, c3 int default 1, index (c1), unique key(c2)) PARTITION BY RANGE ( c2 ) (
		PARTITION p0 VALUES LESS THAN (5),
		PARTITION p1 VALUES LESS THAN (10),
		PARTITION p2 VALUES LESS THAN (MAXVALUE))`)
	check()
}

func (s *testSuite5) TestAdminRecoverIndex(c *C) {
	tk := testkit.NewTestKit(c, s.store)
	tk.MustExec("use test")
	tk.MustExec("drop table if exists admin_test")
	tk.MustExec("create table admin_test (c1 int, c2 int, c3 int default 1, index (c1), unique key(c2))")
	tk.MustExec("insert admin_test (c1, c2) values (1, 1), (2, 2), (NULL, NULL)")

	r := tk.MustQuery("admin recover index admin_test c1")
	r.Check(testkit.Rows("0 3"))

	r = tk.MustQuery("admin recover index admin_test c2")
	r.Check(testkit.Rows("0 3"))

	tk.MustExec("admin check index admin_test c1")
	tk.MustExec("admin check index admin_test c2")

	tk.MustExec("drop table if exists admin_test")
	tk.MustExec("create table admin_test (c1 int, c2 int, c3 int default 1, primary key(c1), unique key(c2))")
	tk.MustExec("insert admin_test (c1, c2) values (1, 1), (2, 2), (3, 3), (10, 10), (20, 20)")
	// pk is handle, no additional unique index, no way to recover
	_, err := tk.Exec("admin recover index admin_test c1")
	// err:index is not found
	c.Assert(err, NotNil)

	r = tk.MustQuery("admin recover index admin_test c2")
	r.Check(testkit.Rows("0 5"))
	tk.MustExec("admin check index admin_test c2")

	// Make some corrupted index.
	s.ctx = mock.NewContext()
	s.ctx.Store = s.store
	is := s.domain.InfoSchema()
	dbName := model.NewCIStr("test")
	tblName := model.NewCIStr("admin_test")
	tbl, err := is.TableByName(dbName, tblName)
	c.Assert(err, IsNil)

	tblInfo := tbl.Meta()
	idxInfo := tblInfo.FindIndexByName("c2")
	indexOpr := tables.NewIndex(tblInfo.ID, tblInfo, idxInfo)
	sc := s.ctx.GetSessionVars().StmtCtx
	txn, err := s.store.Begin()
	c.Assert(err, IsNil)
	err = indexOpr.Delete(sc, txn.GetUnionStore(), types.MakeDatums(1), kv.IntHandle(1))
	c.Assert(err, IsNil)
	err = txn.Commit(context.Background())
	c.Assert(err, IsNil)
	err = tk.ExecToErr("admin check table admin_test")
	c.Assert(err, NotNil)
	c.Assert(executor.ErrAdminCheckTable.Equal(err), IsTrue)
	err = tk.ExecToErr("admin check index admin_test c2")
	c.Assert(err, NotNil)

	r = tk.MustQuery("SELECT COUNT(*) FROM admin_test USE INDEX(c2)")
	r.Check(testkit.Rows("4"))

	r = tk.MustQuery("admin recover index admin_test c2")
	r.Check(testkit.Rows("1 5"))

	r = tk.MustQuery("SELECT COUNT(*) FROM admin_test USE INDEX(c2)")
	r.Check(testkit.Rows("5"))
	tk.MustExec("admin check index admin_test c2")
	tk.MustExec("admin check table admin_test")

	txn, err = s.store.Begin()
	c.Assert(err, IsNil)
	err = indexOpr.Delete(sc, txn.GetUnionStore(), types.MakeDatums(10), kv.IntHandle(10))
	c.Assert(err, IsNil)
	err = txn.Commit(context.Background())
	c.Assert(err, IsNil)

	err = tk.ExecToErr("admin check index admin_test c2")
	c.Assert(err, NotNil)
	r = tk.MustQuery("admin recover index admin_test c2")
	r.Check(testkit.Rows("1 5"))
	tk.MustExec("admin check index admin_test c2")
	tk.MustExec("admin check table admin_test")

	txn, err = s.store.Begin()
	c.Assert(err, IsNil)
	err = indexOpr.Delete(sc, txn.GetUnionStore(), types.MakeDatums(1), kv.IntHandle(1))
	c.Assert(err, IsNil)
	err = indexOpr.Delete(sc, txn.GetUnionStore(), types.MakeDatums(2), kv.IntHandle(2))
	c.Assert(err, IsNil)
	err = indexOpr.Delete(sc, txn.GetUnionStore(), types.MakeDatums(3), kv.IntHandle(3))
	c.Assert(err, IsNil)
	err = indexOpr.Delete(sc, txn.GetUnionStore(), types.MakeDatums(10), kv.IntHandle(10))
	c.Assert(err, IsNil)
	err = indexOpr.Delete(sc, txn.GetUnionStore(), types.MakeDatums(20), kv.IntHandle(20))
	c.Assert(err, IsNil)
	err = txn.Commit(context.Background())
	c.Assert(err, IsNil)

	err = tk.ExecToErr("admin check table admin_test")
	c.Assert(err, NotNil)
	err = tk.ExecToErr("admin check index admin_test c2")
	c.Assert(err, NotNil)

	r = tk.MustQuery("SELECT COUNT(*) FROM admin_test USE INDEX(c2)")
	r.Check(testkit.Rows("0"))

	r = tk.MustQuery("SELECT COUNT(*) FROM admin_test USE INDEX()")
	r.Check(testkit.Rows("5"))

	r = tk.MustQuery("admin recover index admin_test c2")
	r.Check(testkit.Rows("5 5"))

	r = tk.MustQuery("SELECT COUNT(*) FROM admin_test USE INDEX(c2)")
	r.Check(testkit.Rows("5"))

	tk.MustExec("admin check index admin_test c2")
	tk.MustExec("admin check table admin_test")
}

func (s *testSuite5) TestClusteredIndexAdminRecoverIndex(c *C) {
	tk := testkit.NewTestKit(c, s.store)
	tk.MustExec("drop database if exists test_cluster_index_admin_recover;")
	tk.MustExec("create database test_cluster_index_admin_recover;")
	tk.MustExec("use test_cluster_index_admin_recover;")
	tk.Se.GetSessionVars().EnableClusteredIndex = true
	dbName := model.NewCIStr("test_cluster_index_admin_recover")
	tblName := model.NewCIStr("t")

	// Test no corruption case.
	tk.MustExec("create table t (a varchar(255), b int, c char(10), primary key(a, c), index idx(b));")
	tk.MustExec("insert into t values ('1', 2, '3'), ('1', 2, '4'), ('1', 2, '5');")
	tk.MustQuery("admin recover index t `primary`;").Check(testkit.Rows("0 0"))
	tk.MustQuery("admin recover index t `idx`;").Check(testkit.Rows("0 3"))
	tk.MustExec("admin check table t;")

	s.ctx = mock.NewContext()
	s.ctx.Store = s.store
	is := s.domain.InfoSchema()
	tbl, err := is.TableByName(dbName, tblName)
	c.Assert(err, IsNil)
	tblInfo := tbl.Meta()
	idxInfo := tblInfo.FindIndexByName("idx")
	indexOpr := tables.NewIndex(tblInfo.ID, tblInfo, idxInfo)
	sc := s.ctx.GetSessionVars().StmtCtx

	// Some index entries are missed.
	txn, err := s.store.Begin()
	c.Assert(err, IsNil)
	cHandle := testutil.MustNewCommonHandle(c, "1", "3")
	err = indexOpr.Delete(sc, txn.GetUnionStore(), types.MakeDatums(2), cHandle)
	c.Assert(err, IsNil)
	err = txn.Commit(context.Background())
	c.Assert(err, IsNil)
	tk.MustGetErrCode("admin check table t", mysql.ErrAdminCheckTable)
	tk.MustGetErrCode("admin check index t idx", mysql.ErrAdminCheckTable)

	tk.MustQuery("SELECT COUNT(*) FROM t USE INDEX(idx)").Check(testkit.Rows("2"))
	tk.MustQuery("admin recover index t idx").Check(testkit.Rows("1 3"))
	tk.MustQuery("SELECT COUNT(*) FROM t USE INDEX(idx)").Check(testkit.Rows("3"))
	tk.MustExec("admin check table t;")
}

func (s *testSuite5) TestAdminRecoverPartitionTableIndex(c *C) {
	tk := testkit.NewTestKit(c, s.store)
	tk.MustExec("use test")
	getTable := func() table.Table {
		s.ctx = mock.NewContext()
		s.ctx.Store = s.store
		is := s.domain.InfoSchema()
		dbName := model.NewCIStr("test")
		tblName := model.NewCIStr("admin_test")
		tbl, err := is.TableByName(dbName, tblName)
		c.Assert(err, IsNil)
		return tbl
	}

	checkFunc := func(tbl table.Table, pid int64, idxValue int) {
		idxInfo := tbl.Meta().FindIndexByName("c2")
		indexOpr := tables.NewIndex(pid, tbl.Meta(), idxInfo)
		sc := s.ctx.GetSessionVars().StmtCtx
		txn, err := s.store.Begin()
		c.Assert(err, IsNil)
		err = indexOpr.Delete(sc, txn.GetUnionStore(), types.MakeDatums(idxValue), kv.IntHandle(idxValue))
		c.Assert(err, IsNil)
		err = txn.Commit(context.Background())
		c.Assert(err, IsNil)
		err = tk.ExecToErr("admin check table admin_test")
		c.Assert(err, NotNil)
		c.Assert(executor.ErrAdminCheckTable.Equal(err), IsTrue)

		r := tk.MustQuery("SELECT COUNT(*) FROM admin_test USE INDEX(c2)")
		r.Check(testkit.Rows("2"))

		r = tk.MustQuery("admin recover index admin_test c2")
		r.Check(testkit.Rows("1 3"))

		r = tk.MustQuery("SELECT COUNT(*) FROM admin_test USE INDEX(c2)")
		r.Check(testkit.Rows("3"))
		tk.MustExec("admin check table admin_test")
	}

	// Test for hash partition table.
	tk.MustExec("drop table if exists admin_test")
	tk.MustExec("create table admin_test (c1 int, c2 int, c3 int default 1, primary key (c1), index (c2)) partition by hash(c1) partitions 3;")
	tk.MustExec("insert admin_test (c1, c2) values (0, 0), (1, 1), (2, 2)")
	r := tk.MustQuery("admin recover index admin_test c2")
	r.Check(testkit.Rows("0 3"))
	tbl := getTable()
	pi := tbl.Meta().GetPartitionInfo()
	c.Assert(pi, NotNil)
	for i, p := range pi.Definitions {
		checkFunc(tbl, p.ID, i)
	}

	// Test for range partition table.
	tk.MustExec("drop table if exists admin_test")
	tk.MustExec(`create table admin_test (c1 int, c2 int, c3 int default 1, primary key (c1), index (c2)) PARTITION BY RANGE ( c1 ) (
		PARTITION p0 VALUES LESS THAN (5),
		PARTITION p1 VALUES LESS THAN (10),
		PARTITION p2 VALUES LESS THAN (MAXVALUE))`)
	tk.MustExec("insert admin_test (c1, c2) values (0, 0), (6, 6), (12, 12)")
	r = tk.MustQuery("admin recover index admin_test c2")
	r.Check(testkit.Rows("0 3"))
	tbl = getTable()
	pi = tbl.Meta().GetPartitionInfo()
	c.Assert(pi, NotNil)
	for i, p := range pi.Definitions {
		checkFunc(tbl, p.ID, i*6)
	}
}

func (s *testSuite5) TestAdminRecoverIndex1(c *C) {
	tk := testkit.NewTestKit(c, s.store)
	s.ctx = mock.NewContext()
	s.ctx.Store = s.store
	dbName := model.NewCIStr("test")
	tblName := model.NewCIStr("admin_test")
	sc := s.ctx.GetSessionVars().StmtCtx
	tk.MustExec("use test")
	tk.MustExec("drop table if exists admin_test")
	tk.Se.GetSessionVars().EnableClusteredIndex = false
	tk.MustExec("create table admin_test (c1 varchar(255), c2 int, c3 int default 1, primary key(c1), unique key(c2))")
	tk.MustExec("insert admin_test (c1, c2) values ('1', 1), ('2', 2), ('3', 3), ('10', 10), ('20', 20)")

	r := tk.MustQuery("SELECT COUNT(*) FROM admin_test USE INDEX(`primary`)")
	r.Check(testkit.Rows("5"))

	is := s.domain.InfoSchema()
	tbl, err := is.TableByName(dbName, tblName)
	c.Assert(err, IsNil)

	tblInfo := tbl.Meta()
	idxInfo := tblInfo.FindIndexByName("primary")
	c.Assert(idxInfo, NotNil)
	indexOpr := tables.NewIndex(tblInfo.ID, tblInfo, idxInfo)

	txn, err := s.store.Begin()
	c.Assert(err, IsNil)
	err = indexOpr.Delete(sc, txn.GetUnionStore(), types.MakeDatums("1"), kv.IntHandle(1))
	c.Assert(err, IsNil)
	err = indexOpr.Delete(sc, txn.GetUnionStore(), types.MakeDatums("2"), kv.IntHandle(2))
	c.Assert(err, IsNil)
	err = indexOpr.Delete(sc, txn.GetUnionStore(), types.MakeDatums("3"), kv.IntHandle(3))
	c.Assert(err, IsNil)
	err = indexOpr.Delete(sc, txn.GetUnionStore(), types.MakeDatums("10"), kv.IntHandle(4))
	c.Assert(err, IsNil)
	err = txn.Commit(context.Background())
	c.Assert(err, IsNil)

	r = tk.MustQuery("SELECT COUNT(*) FROM admin_test USE INDEX(`primary`)")
	r.Check(testkit.Rows("1"))

	r = tk.MustQuery("admin recover index admin_test `primary`")
	r.Check(testkit.Rows("4 5"))

	r = tk.MustQuery("SELECT COUNT(*) FROM admin_test USE INDEX(`primary`)")
	r.Check(testkit.Rows("5"))

	tk.MustExec("admin check table admin_test")
	tk.MustExec("admin check index admin_test c2")
	tk.MustExec("admin check index admin_test `primary`")
}

func (s *testSuite5) TestAdminCleanupIndex(c *C) {
	tk := testkit.NewTestKit(c, s.store)
	tk.MustExec("use test")
	tk.MustExec("drop table if exists admin_test")
	tk.MustExec("create table admin_test (c1 int, c2 int, c3 int default 1, primary key (c1), unique key(c2), key (c3))")
	tk.MustExec("insert admin_test (c1, c2) values (1, 2), (3, 4), (-5, NULL)")
	tk.MustExec("insert admin_test (c1, c3) values (7, 100), (9, 100), (11, NULL)")

	// pk is handle, no need to cleanup
	_, err := tk.Exec("admin cleanup index admin_test `primary`")
	c.Assert(err, NotNil)
	r := tk.MustQuery("admin cleanup index admin_test c2")
	r.Check(testkit.Rows("0"))
	r = tk.MustQuery("admin cleanup index admin_test c3")
	r.Check(testkit.Rows("0"))

	// Make some dangling index.
	s.ctx = mock.NewContext()
	s.ctx.Store = s.store
	is := s.domain.InfoSchema()
	dbName := model.NewCIStr("test")
	tblName := model.NewCIStr("admin_test")
	tbl, err := is.TableByName(dbName, tblName)
	c.Assert(err, IsNil)

	tblInfo := tbl.Meta()
	idxInfo2 := tblInfo.FindIndexByName("c2")
	indexOpr2 := tables.NewIndex(tblInfo.ID, tblInfo, idxInfo2)
	idxInfo3 := tblInfo.FindIndexByName("c3")
	indexOpr3 := tables.NewIndex(tblInfo.ID, tblInfo, idxInfo3)

	txn, err := s.store.Begin()
	c.Assert(err, IsNil)
<<<<<<< HEAD
	_, err = indexOpr2.Create(s.ctx, txn, types.MakeDatums(1), kv.IntHandle(-100))
	c.Assert(err, IsNil)
	_, err = indexOpr2.Create(s.ctx, txn, types.MakeDatums(6), kv.IntHandle(100))
	c.Assert(err, IsNil)
	_, err = indexOpr2.Create(s.ctx, txn, types.MakeDatums(8), kv.IntHandle(100))
	c.Assert(err, IsNil)
	_, err = indexOpr2.Create(s.ctx, txn, types.MakeDatums(nil), kv.IntHandle(101))
	c.Assert(err, IsNil)
	_, err = indexOpr2.Create(s.ctx, txn, types.MakeDatums(nil), kv.IntHandle(102))
	c.Assert(err, IsNil)
	_, err = indexOpr3.Create(s.ctx, txn, types.MakeDatums(6), kv.IntHandle(200))
	c.Assert(err, IsNil)
	_, err = indexOpr3.Create(s.ctx, txn, types.MakeDatums(6), kv.IntHandle(-200))
	c.Assert(err, IsNil)
	_, err = indexOpr3.Create(s.ctx, txn, types.MakeDatums(8), kv.IntHandle(-200))
=======
	_, err = indexOpr2.Create(s.ctx, txn.GetUnionStore(), types.MakeDatums(1), kv.IntHandle(-100), nil)
	c.Assert(err, IsNil)
	_, err = indexOpr2.Create(s.ctx, txn.GetUnionStore(), types.MakeDatums(6), kv.IntHandle(100), nil)
	c.Assert(err, IsNil)
	_, err = indexOpr2.Create(s.ctx, txn.GetUnionStore(), types.MakeDatums(8), kv.IntHandle(100), nil)
	c.Assert(err, IsNil)
	_, err = indexOpr2.Create(s.ctx, txn.GetUnionStore(), types.MakeDatums(nil), kv.IntHandle(101), nil)
	c.Assert(err, IsNil)
	_, err = indexOpr2.Create(s.ctx, txn.GetUnionStore(), types.MakeDatums(nil), kv.IntHandle(102), nil)
	c.Assert(err, IsNil)
	_, err = indexOpr3.Create(s.ctx, txn.GetUnionStore(), types.MakeDatums(6), kv.IntHandle(200), nil)
	c.Assert(err, IsNil)
	_, err = indexOpr3.Create(s.ctx, txn.GetUnionStore(), types.MakeDatums(6), kv.IntHandle(-200), nil)
	c.Assert(err, IsNil)
	_, err = indexOpr3.Create(s.ctx, txn.GetUnionStore(), types.MakeDatums(8), kv.IntHandle(-200), nil)
>>>>>>> 6f250b62
	c.Assert(err, IsNil)
	err = txn.Commit(context.Background())
	c.Assert(err, IsNil)

	err = tk.ExecToErr("admin check table admin_test")
	c.Assert(err, NotNil)
	err = tk.ExecToErr("admin check index admin_test c2")
	c.Assert(err, NotNil)
	r = tk.MustQuery("SELECT COUNT(*) FROM admin_test USE INDEX(c2)")
	r.Check(testkit.Rows("11"))
	r = tk.MustQuery("admin cleanup index admin_test c2")
	r.Check(testkit.Rows("5"))
	r = tk.MustQuery("SELECT COUNT(*) FROM admin_test USE INDEX(c2)")
	r.Check(testkit.Rows("6"))
	tk.MustExec("admin check index admin_test c2")

	err = tk.ExecToErr("admin check table admin_test")
	c.Assert(err, NotNil)
	err = tk.ExecToErr("admin check index admin_test c3")
	c.Assert(err, NotNil)
	r = tk.MustQuery("SELECT COUNT(*) FROM admin_test USE INDEX(c3)")
	r.Check(testkit.Rows("9"))
	r = tk.MustQuery("admin cleanup index admin_test c3")
	r.Check(testkit.Rows("3"))
	r = tk.MustQuery("SELECT COUNT(*) FROM admin_test USE INDEX(c3)")
	r.Check(testkit.Rows("6"))
	tk.MustExec("admin check index admin_test c3")

	tk.MustExec("admin check table admin_test")
}

func (s *testSuite5) TestAdminCleanupIndexForPartitionTable(c *C) {
	tk := testkit.NewTestKit(c, s.store)
	tk.MustExec("use test")

	getTable := func() table.Table {
		s.ctx = mock.NewContext()
		s.ctx.Store = s.store
		is := s.domain.InfoSchema()
		dbName := model.NewCIStr("test")
		tblName := model.NewCIStr("admin_test")
		tbl, err := is.TableByName(dbName, tblName)
		c.Assert(err, IsNil)
		return tbl
	}

	checkFunc := func(tbl table.Table, pid int64, idxValue, handle int) {
		idxInfo2 := tbl.Meta().FindIndexByName("c2")
		indexOpr2 := tables.NewIndex(pid, tbl.Meta(), idxInfo2)
		idxInfo3 := tbl.Meta().FindIndexByName("c3")
		indexOpr3 := tables.NewIndex(pid, tbl.Meta(), idxInfo3)

		txn, err := s.store.Begin()
		c.Assert(err, IsNil)
<<<<<<< HEAD
		_, err = indexOpr2.Create(s.ctx, txn, types.MakeDatums(idxValue), kv.IntHandle(handle))
		c.Assert(err, IsNil)
		_, err = indexOpr3.Create(s.ctx, txn, types.MakeDatums(idxValue), kv.IntHandle(handle))
=======
		_, err = indexOpr2.Create(s.ctx, txn.GetUnionStore(), types.MakeDatums(idxValue), kv.IntHandle(handle), nil)
		c.Assert(err, IsNil)
		_, err = indexOpr3.Create(s.ctx, txn.GetUnionStore(), types.MakeDatums(idxValue), kv.IntHandle(handle), nil)
>>>>>>> 6f250b62
		c.Assert(err, IsNil)
		err = txn.Commit(context.Background())
		c.Assert(err, IsNil)

		err = tk.ExecToErr("admin check table admin_test")
		c.Assert(err, NotNil)

		r := tk.MustQuery("SELECT COUNT(*) FROM admin_test USE INDEX(c2)")
		r.Check(testkit.Rows("4"))
		r = tk.MustQuery("admin cleanup index admin_test c2")
		r.Check(testkit.Rows("1"))
		r = tk.MustQuery("SELECT COUNT(*) FROM admin_test USE INDEX(c2)")
		r.Check(testkit.Rows("3"))

		r = tk.MustQuery("SELECT COUNT(*) FROM admin_test USE INDEX(c3)")
		r.Check(testkit.Rows("4"))
		r = tk.MustQuery("admin cleanup index admin_test c3")
		r.Check(testkit.Rows("1"))
		r = tk.MustQuery("SELECT COUNT(*) FROM admin_test USE INDEX(c3)")
		r.Check(testkit.Rows("3"))
		tk.MustExec("admin check table admin_test")
	}

	// Test for hash partition table.
	tk.MustExec("drop table if exists admin_test")
	tk.MustExec("create table admin_test (c1 int, c2 int, c3 int default 1, primary key (c2), unique index c2(c2), index c3(c3)) partition by hash(c2) partitions 3;")
	tk.MustExec("insert admin_test (c2, c3) values (0, 0), (1, 1), (2, 2)")
	r := tk.MustQuery("admin cleanup index admin_test c2")
	r.Check(testkit.Rows("0"))
	tbl := getTable()
	pi := tbl.Meta().GetPartitionInfo()
	c.Assert(pi, NotNil)
	for i, p := range pi.Definitions {
		checkFunc(tbl, p.ID, i+6, i+6)
	}

	// Test for range partition table.
	tk.MustExec("drop table if exists admin_test")
	tk.MustExec(`create table admin_test (c1 int, c2 int, c3 int default 1, primary key (c2), unique index c2 (c2), index c3(c3)) PARTITION BY RANGE ( c2 ) (
		PARTITION p0 VALUES LESS THAN (5),
		PARTITION p1 VALUES LESS THAN (10),
		PARTITION p2 VALUES LESS THAN (MAXVALUE))`)
	tk.MustExec("insert admin_test (c1, c2) values (0, 0), (6, 6), (12, 12)")
	r = tk.MustQuery("admin cleanup index admin_test c2")
	r.Check(testkit.Rows("0"))
	tbl = getTable()
	pi = tbl.Meta().GetPartitionInfo()
	c.Assert(pi, NotNil)
	for i, p := range pi.Definitions {
		checkFunc(tbl, p.ID, i*6+1, i*6+1)
	}
}

func (s *testSuite5) TestAdminCleanupIndexPKNotHandle(c *C) {
	tk := testkit.NewTestKit(c, s.store)
	tk.MustExec("use test")
	tk.MustExec("drop table if exists admin_test")
	tk.Se.GetSessionVars().EnableClusteredIndex = false
	tk.MustExec("create table admin_test (c1 int, c2 int, c3 int, primary key (c1, c2))")
	tk.MustExec("insert admin_test (c1, c2) values (1, 2), (3, 4), (-5, 5)")

	r := tk.MustQuery("admin cleanup index admin_test `primary`")
	r.Check(testkit.Rows("0"))

	// Make some dangling index.
	s.ctx = mock.NewContext()
	s.ctx.Store = s.store
	is := s.domain.InfoSchema()
	dbName := model.NewCIStr("test")
	tblName := model.NewCIStr("admin_test")
	tbl, err := is.TableByName(dbName, tblName)
	c.Assert(err, IsNil)

	tblInfo := tbl.Meta()
	idxInfo := tblInfo.FindIndexByName("primary")
	indexOpr := tables.NewIndex(tblInfo.ID, tblInfo, idxInfo)

	txn, err := s.store.Begin()
	c.Assert(err, IsNil)
<<<<<<< HEAD
	_, err = indexOpr.Create(s.ctx, txn, types.MakeDatums(7, 10), kv.IntHandle(-100))
	c.Assert(err, IsNil)
	_, err = indexOpr.Create(s.ctx, txn, types.MakeDatums(4, 6), kv.IntHandle(100))
	c.Assert(err, IsNil)
	_, err = indexOpr.Create(s.ctx, txn, types.MakeDatums(-7, 4), kv.IntHandle(101))
=======
	_, err = indexOpr.Create(s.ctx, txn.GetUnionStore(), types.MakeDatums(7, 10), kv.IntHandle(-100), nil)
	c.Assert(err, IsNil)
	_, err = indexOpr.Create(s.ctx, txn.GetUnionStore(), types.MakeDatums(4, 6), kv.IntHandle(100), nil)
	c.Assert(err, IsNil)
	_, err = indexOpr.Create(s.ctx, txn.GetUnionStore(), types.MakeDatums(-7, 4), kv.IntHandle(101), nil)
>>>>>>> 6f250b62
	c.Assert(err, IsNil)
	err = txn.Commit(context.Background())
	c.Assert(err, IsNil)

	err = tk.ExecToErr("admin check table admin_test")
	c.Assert(err, NotNil)
	err = tk.ExecToErr("admin check index admin_test `primary`")
	c.Assert(err, NotNil)
	r = tk.MustQuery("SELECT COUNT(*) FROM admin_test USE INDEX(`primary`)")
	r.Check(testkit.Rows("6"))
	r = tk.MustQuery("admin cleanup index admin_test `primary`")
	r.Check(testkit.Rows("3"))
	r = tk.MustQuery("SELECT COUNT(*) FROM admin_test USE INDEX(`primary`)")
	r.Check(testkit.Rows("3"))
	tk.MustExec("admin check index admin_test `primary`")
	tk.MustExec("admin check table admin_test")
}

func (s *testSuite5) TestAdminCleanupIndexMore(c *C) {
	tk := testkit.NewTestKit(c, s.store)
	tk.MustExec("use test")
	tk.MustExec("drop table if exists admin_test")
	tk.MustExec("create table admin_test (c1 int, c2 int, unique key (c1, c2), key (c2))")
	tk.MustExec("insert admin_test values (1, 2), (3, 4), (5, 6)")

	tk.MustExec("admin cleanup index admin_test c1")
	tk.MustExec("admin cleanup index admin_test c2")

	// Make some dangling index.
	s.ctx = mock.NewContext()
	s.ctx.Store = s.store
	is := s.domain.InfoSchema()
	dbName := model.NewCIStr("test")
	tblName := model.NewCIStr("admin_test")
	tbl, err := is.TableByName(dbName, tblName)
	c.Assert(err, IsNil)

	tblInfo := tbl.Meta()
	idxInfo1 := tblInfo.FindIndexByName("c1")
	indexOpr1 := tables.NewIndex(tblInfo.ID, tblInfo, idxInfo1)
	idxInfo2 := tblInfo.FindIndexByName("c2")
	indexOpr2 := tables.NewIndex(tblInfo.ID, tblInfo, idxInfo2)

	txn, err := s.store.Begin()
	c.Assert(err, IsNil)
	for i := 0; i < 2000; i++ {
		c1 := int64(2*i + 7)
		c2 := int64(2*i + 8)
<<<<<<< HEAD
		_, err = indexOpr1.Create(s.ctx, txn, types.MakeDatums(c1, c2), kv.IntHandle(c1))
		c.Assert(err, IsNil, Commentf(errors.ErrorStack(err)))
		_, err = indexOpr2.Create(s.ctx, txn, types.MakeDatums(c2), kv.IntHandle(c1))
=======
		_, err = indexOpr1.Create(s.ctx, txn.GetUnionStore(), types.MakeDatums(c1, c2), kv.IntHandle(c1), nil)
		c.Assert(err, IsNil, Commentf(errors.ErrorStack(err)))
		_, err = indexOpr2.Create(s.ctx, txn.GetUnionStore(), types.MakeDatums(c2), kv.IntHandle(c1), nil)
>>>>>>> 6f250b62
		c.Assert(err, IsNil)
	}
	err = txn.Commit(context.Background())
	c.Assert(err, IsNil)

	err = tk.ExecToErr("admin check table admin_test")
	c.Assert(err, NotNil)
	err = tk.ExecToErr("admin check index admin_test c1")
	c.Assert(err, NotNil)
	err = tk.ExecToErr("admin check index admin_test c2")
	c.Assert(err, NotNil)
	r := tk.MustQuery("SELECT COUNT(*) FROM admin_test USE INDEX()")
	r.Check(testkit.Rows("3"))
	r = tk.MustQuery("SELECT COUNT(*) FROM admin_test USE INDEX(c1)")
	r.Check(testkit.Rows("2003"))
	r = tk.MustQuery("SELECT COUNT(*) FROM admin_test USE INDEX(c2)")
	r.Check(testkit.Rows("2003"))
	r = tk.MustQuery("admin cleanup index admin_test c1")
	r.Check(testkit.Rows("2000"))
	r = tk.MustQuery("admin cleanup index admin_test c2")
	r.Check(testkit.Rows("2000"))
	r = tk.MustQuery("SELECT COUNT(*) FROM admin_test USE INDEX(c1)")
	r.Check(testkit.Rows("3"))
	r = tk.MustQuery("SELECT COUNT(*) FROM admin_test USE INDEX(c2)")
	r.Check(testkit.Rows("3"))
	tk.MustExec("admin check index admin_test c1")
	tk.MustExec("admin check index admin_test c2")
	tk.MustExec("admin check table admin_test")
}

func (s *testSuite5) TestClusteredAdminCleanupIndex(c *C) {
	tk := testkit.NewTestKit(c, s.store)
	tk.MustExec("use test")
	tk.MustExec("drop table if exists admin_test")
	tk.Se.GetSessionVars().EnableClusteredIndex = true
	tk.MustExec("create table admin_test (c1 varchar(255), c2 int, c3 char(10) default 'c3', primary key (c1, c3), unique key(c2), key (c3))")
	tk.MustExec("insert admin_test (c1, c2) values ('c1_1', 2), ('c1_2', 4), ('c1_3', NULL)")
	tk.MustExec("insert admin_test (c1, c3) values ('c1_4', 'c3_4'), ('c1_5', 'c3_5'), ('c1_6', default)")

	// Normally, there is no dangling index.
	tk.MustQuery("admin cleanup index admin_test `primary`").Check(testkit.Rows("0"))
	tk.MustQuery("admin cleanup index admin_test `c2`").Check(testkit.Rows("0"))
	tk.MustQuery("admin cleanup index admin_test `c3`").Check(testkit.Rows("0"))

	// Make some dangling index.
	s.ctx = mock.NewContext()
	s.ctx.Store = s.store
	tbl, err := s.domain.InfoSchema().TableByName(model.NewCIStr("test"), model.NewCIStr("admin_test"))
	c.Assert(err, IsNil)
	// cleanup clustered primary key takes no effect.

	tblInfo := tbl.Meta()
	idxInfo2 := tblInfo.FindIndexByName("c2")
	indexOpr2 := tables.NewIndex(tblInfo.ID, tblInfo, idxInfo2)
	idxInfo3 := tblInfo.FindIndexByName("c3")
	indexOpr3 := tables.NewIndex(tblInfo.ID, tblInfo, idxInfo3)

	c2DanglingIdx := []struct {
		handle kv.Handle
		idxVal []types.Datum
	}{
		{testutil.MustNewCommonHandle(c, "c1_10", "c3_10"), types.MakeDatums(10)},
		{testutil.MustNewCommonHandle(c, "c1_10", "c3_11"), types.MakeDatums(11)},
		{testutil.MustNewCommonHandle(c, "c1_12", "c3_12"), types.MakeDatums(12)},
	}
	c3DanglingIdx := []struct {
		handle kv.Handle
		idxVal []types.Datum
	}{
		{testutil.MustNewCommonHandle(c, "c1_13", "c3_13"), types.MakeDatums("c3_13")},
		{testutil.MustNewCommonHandle(c, "c1_14", "c3_14"), types.MakeDatums("c3_14")},
		{testutil.MustNewCommonHandle(c, "c1_15", "c3_15"), types.MakeDatums("c3_15")},
	}
	txn, err := s.store.Begin()
	c.Assert(err, IsNil)
	for _, di := range c2DanglingIdx {
<<<<<<< HEAD
		_, err := indexOpr2.Create(s.ctx, txn, di.idxVal, di.handle)
		c.Assert(err, IsNil)
	}
	for _, di := range c3DanglingIdx {
		_, err := indexOpr3.Create(s.ctx, txn, di.idxVal, di.handle)
=======
		_, err := indexOpr2.Create(s.ctx, txn.GetUnionStore(), di.idxVal, di.handle, nil)
		c.Assert(err, IsNil)
	}
	for _, di := range c3DanglingIdx {
		_, err := indexOpr3.Create(s.ctx, txn.GetUnionStore(), di.idxVal, di.handle, nil)
>>>>>>> 6f250b62
		c.Assert(err, IsNil)
	}
	err = txn.Commit(context.Background())
	c.Assert(err, IsNil)

	err = tk.ExecToErr("admin check table admin_test")
	c.Assert(err, NotNil)
	err = tk.ExecToErr("admin check index admin_test c2")
	c.Assert(err, NotNil)
	tk.MustQuery("SELECT COUNT(*) FROM admin_test USE INDEX(c2)").Check(testkit.Rows("9"))
	tk.MustQuery("admin cleanup index admin_test c2").Check(testkit.Rows("3"))
	tk.MustQuery("SELECT COUNT(*) FROM admin_test USE INDEX(c2)").Check(testkit.Rows("6"))
	tk.MustExec("admin check index admin_test c2")

	err = tk.ExecToErr("admin check table admin_test")
	c.Assert(err, NotNil)
	err = tk.ExecToErr("admin check index admin_test c3")
	c.Assert(err, NotNil)
	tk.MustQuery("SELECT COUNT(*) FROM admin_test USE INDEX(c3)").Check(testkit.Rows("9"))
	tk.MustQuery("admin cleanup index admin_test c3").Check(testkit.Rows("3"))
	tk.MustQuery("SELECT COUNT(*) FROM admin_test USE INDEX(c3)").Check(testkit.Rows("6"))
	tk.MustExec("admin check index admin_test c3")
	tk.MustExec("admin check table admin_test")
}

func (s *testSuite3) TestAdminCheckPartitionTableFailed(c *C) {
	tk := testkit.NewTestKit(c, s.store)
	tk.MustExec("use test")
	tk.MustExec("drop table if exists admin_test_p")
	tk.MustExec("create table admin_test_p (c1 int key,c2 int,c3 int,index idx(c2)) partition by hash(c1) partitions 4")
	tk.MustExec("insert admin_test_p (c1, c2, c3) values (0,0,0), (1,1,1),(2,2,2),(3,3,3),(4,4,4),(5,5,5)")
	tk.MustExec("admin check table admin_test_p")

	// Make some corrupted index. Build the index information.
	s.ctx = mock.NewContext()
	s.ctx.Store = s.store
	is := s.domain.InfoSchema()
	dbName := model.NewCIStr("test")
	tblName := model.NewCIStr("admin_test_p")
	tbl, err := is.TableByName(dbName, tblName)
	c.Assert(err, IsNil)
	tblInfo := tbl.Meta()
	idxInfo := tblInfo.Indices[0]
	sc := s.ctx.GetSessionVars().StmtCtx
	tk.Se.GetSessionVars().IndexLookupSize = 3
	tk.Se.GetSessionVars().MaxChunkSize = 3

	// Reduce one row of index on partitions.
	// Table count > index count.
	for i := 0; i <= 5; i++ {
		partitionIdx := i % len(tblInfo.GetPartitionInfo().Definitions)
		indexOpr := tables.NewIndex(tblInfo.GetPartitionInfo().Definitions[partitionIdx].ID, tblInfo, idxInfo)
		txn, err := s.store.Begin()
		c.Assert(err, IsNil)
		err = indexOpr.Delete(sc, txn.GetUnionStore(), types.MakeDatums(i), kv.IntHandle(i))
		c.Assert(err, IsNil)
		err = txn.Commit(context.Background())
		c.Assert(err, IsNil)
		err = tk.ExecToErr("admin check table admin_test_p")
		c.Assert(err.Error(), Equals, fmt.Sprintf("[executor:8003]admin_test_p err:[admin:8223]index:<nil> != record:&admin.RecordData{Handle:%d, Values:[]types.Datum{types.Datum{k:0x1, decimal:0x0, length:0x0, i:%d, collation:\"\", b:[]uint8(nil), x:interface {}(nil)}}}", i, i))
		c.Assert(executor.ErrAdminCheckTable.Equal(err), IsTrue)
		// TODO: fix admin recover for partition table.
		// r := tk.MustQuery("admin recover index admin_test_p idx")
		// r.Check(testkit.Rows("0 0"))
		// tk.MustExec("admin check table admin_test_p")
		// Manual recover index.
		txn, err = s.store.Begin()
		c.Assert(err, IsNil)
<<<<<<< HEAD
		_, err = indexOpr.Create(s.ctx, txn, types.MakeDatums(i), kv.IntHandle(i))
=======
		_, err = indexOpr.Create(s.ctx, txn.GetUnionStore(), types.MakeDatums(i), kv.IntHandle(i), nil)
>>>>>>> 6f250b62
		c.Assert(err, IsNil)
		err = txn.Commit(context.Background())
		c.Assert(err, IsNil)
		tk.MustExec("admin check table admin_test_p")
	}

	// Add one row of index on partitions.
	// Table count < index count.
	for i := 0; i <= 5; i++ {
		partitionIdx := i % len(tblInfo.GetPartitionInfo().Definitions)
		indexOpr := tables.NewIndex(tblInfo.GetPartitionInfo().Definitions[partitionIdx].ID, tblInfo, idxInfo)
		txn, err := s.store.Begin()
		c.Assert(err, IsNil)
<<<<<<< HEAD
		_, err = indexOpr.Create(s.ctx, txn, types.MakeDatums(i+8), kv.IntHandle(i+8))
=======
		_, err = indexOpr.Create(s.ctx, txn.GetUnionStore(), types.MakeDatums(i+8), kv.IntHandle(i+8), nil)
>>>>>>> 6f250b62
		c.Assert(err, IsNil)
		err = txn.Commit(context.Background())
		c.Assert(err, IsNil)
		err = tk.ExecToErr("admin check table admin_test_p")
		c.Assert(err, NotNil)
		c.Assert(err.Error(), Equals, fmt.Sprintf("handle %d, index:types.Datum{k:0x1, decimal:0x0, length:0x0, i:%d, collation:\"\", b:[]uint8(nil), x:interface {}(nil)} != record:<nil>", i+8, i+8))
		// TODO: fix admin recover for partition table.
		txn, err = s.store.Begin()
		c.Assert(err, IsNil)
		err = indexOpr.Delete(sc, txn.GetUnionStore(), types.MakeDatums(i+8), kv.IntHandle(i+8))
		c.Assert(err, IsNil)
		err = txn.Commit(context.Background())
		c.Assert(err, IsNil)
		tk.MustExec("admin check table admin_test_p")
	}

	// Table count = index count, but the index value was wrong.
	for i := 0; i <= 5; i++ {
		partitionIdx := i % len(tblInfo.GetPartitionInfo().Definitions)
		indexOpr := tables.NewIndex(tblInfo.GetPartitionInfo().Definitions[partitionIdx].ID, tblInfo, idxInfo)
		txn, err := s.store.Begin()
		c.Assert(err, IsNil)
<<<<<<< HEAD
		_, err = indexOpr.Create(s.ctx, txn, types.MakeDatums(i+8), kv.IntHandle(i))
=======
		_, err = indexOpr.Create(s.ctx, txn.GetUnionStore(), types.MakeDatums(i+8), kv.IntHandle(i), nil)
>>>>>>> 6f250b62
		c.Assert(err, IsNil)
		err = txn.Commit(context.Background())
		c.Assert(err, IsNil)
		err = tk.ExecToErr("admin check table admin_test_p")
		c.Assert(err, NotNil)
		c.Assert(err.Error(), Equals, fmt.Sprintf("col c2, handle %d, index:types.Datum{k:0x1, decimal:0x0, length:0x0, i:%d, collation:\"\", b:[]uint8(nil), x:interface {}(nil)} != record:types.Datum{k:0x1, decimal:0x0, length:0x0, i:%d, collation:\"\", b:[]uint8(nil), x:interface {}(nil)}", i, i+8, i))
		// TODO: fix admin recover for partition table.
		txn, err = s.store.Begin()
		c.Assert(err, IsNil)
		err = indexOpr.Delete(sc, txn.GetUnionStore(), types.MakeDatums(i+8), kv.IntHandle(i))
		c.Assert(err, IsNil)
		err = txn.Commit(context.Background())
		c.Assert(err, IsNil)
		tk.MustExec("admin check table admin_test_p")
	}
}

func (s *testSuite5) TestAdminCheckTableFailed(c *C) {
	tk := testkit.NewTestKit(c, s.store)
	tk.MustExec("use test")
	tk.MustExec("drop table if exists admin_test")
	tk.MustExec("create table admin_test (c1 int, c2 int, c3 varchar(255) default '1', primary key(c1), key(c3), unique key(c2), key(c2, c3))")
	tk.MustExec("insert admin_test (c1, c2, c3) values (-10, -20, 'y'), (-1, -10, 'z'), (1, 11, 'a'), (2, 12, 'b'), (5, 15, 'c'), (10, 20, 'd'), (20, 30, 'e')")

	// Make some corrupted index. Build the index information.
	s.ctx = mock.NewContext()
	s.ctx.Store = s.store
	is := s.domain.InfoSchema()
	dbName := model.NewCIStr("test")
	tblName := model.NewCIStr("admin_test")
	tbl, err := is.TableByName(dbName, tblName)
	c.Assert(err, IsNil)
	tblInfo := tbl.Meta()
	idxInfo := tblInfo.Indices[1]
	indexOpr := tables.NewIndex(tblInfo.ID, tblInfo, idxInfo)
	sc := s.ctx.GetSessionVars().StmtCtx
	tk.Se.GetSessionVars().IndexLookupSize = 3
	tk.Se.GetSessionVars().MaxChunkSize = 3

	// Reduce one row of index.
	// Table count > index count.
	// Index c2 is missing 11.
	txn, err := s.store.Begin()
	c.Assert(err, IsNil)
	err = indexOpr.Delete(sc, txn.GetUnionStore(), types.MakeDatums(-10), kv.IntHandle(-1))
	c.Assert(err, IsNil)
	err = txn.Commit(context.Background())
	c.Assert(err, IsNil)
	err = tk.ExecToErr("admin check table admin_test")
	c.Assert(err, NotNil)
	c.Assert(err.Error(), Equals,
		"[executor:8003]admin_test err:[admin:8223]index:<nil> != record:&admin.RecordData{Handle:-1, Values:[]types.Datum{types.Datum{k:0x1, decimal:0x0, length:0x0, i:-10, collation:\"\", b:[]uint8(nil), x:interface {}(nil)}}}")
	c.Assert(executor.ErrAdminCheckTable.Equal(err), IsTrue)
	r := tk.MustQuery("admin recover index admin_test c2")
	r.Check(testkit.Rows("1 7"))
	tk.MustExec("admin check table admin_test")

	// Add one row of index.
	// Table count < index count.
	// Index c2 has one more values than table data: 0, and the handle 0 hasn't correlative record.
	txn, err = s.store.Begin()
	c.Assert(err, IsNil)
<<<<<<< HEAD
	_, err = indexOpr.Create(s.ctx, txn, types.MakeDatums(0), kv.IntHandle(0))
=======
	_, err = indexOpr.Create(s.ctx, txn.GetUnionStore(), types.MakeDatums(0), kv.IntHandle(0), nil)
>>>>>>> 6f250b62
	c.Assert(err, IsNil)
	err = txn.Commit(context.Background())
	c.Assert(err, IsNil)
	err = tk.ExecToErr("admin check table admin_test")
	c.Assert(err, NotNil)
	c.Assert(err.Error(), Equals, "handle 0, index:types.Datum{k:0x1, decimal:0x0, length:0x0, i:0, collation:\"\", b:[]uint8(nil), x:interface {}(nil)} != record:<nil>")

	// Add one row of index.
	// Table count < index count.
	// Index c2 has two more values than table data: 10, 13, and these handles have correlative record.
	txn, err = s.store.Begin()
	c.Assert(err, IsNil)
	err = indexOpr.Delete(sc, txn.GetUnionStore(), types.MakeDatums(0), kv.IntHandle(0))
	c.Assert(err, IsNil)
	// Make sure the index value "19" is smaller "21". Then we scan to "19" before "21".
<<<<<<< HEAD
	_, err = indexOpr.Create(s.ctx, txn, types.MakeDatums(19), kv.IntHandle(10))
	c.Assert(err, IsNil)
	_, err = indexOpr.Create(s.ctx, txn, types.MakeDatums(13), kv.IntHandle(2))
=======
	_, err = indexOpr.Create(s.ctx, txn.GetUnionStore(), types.MakeDatums(19), kv.IntHandle(10), nil)
	c.Assert(err, IsNil)
	_, err = indexOpr.Create(s.ctx, txn.GetUnionStore(), types.MakeDatums(13), kv.IntHandle(2), nil)
>>>>>>> 6f250b62
	c.Assert(err, IsNil)
	err = txn.Commit(context.Background())
	c.Assert(err, IsNil)
	err = tk.ExecToErr("admin check table admin_test")
	c.Assert(err, NotNil)
	c.Assert(err.Error(), Equals, "col c2, handle 2, index:types.Datum{k:0x1, decimal:0x0, length:0x0, i:13, collation:\"\", b:[]uint8(nil), x:interface {}(nil)} != record:types.Datum{k:0x1, decimal:0x0, length:0x0, i:12, collation:\"\", b:[]uint8(nil), x:interface {}(nil)}")

	// Table count = index count.
	// Two indices have the same handle.
	txn, err = s.store.Begin()
	c.Assert(err, IsNil)
	err = indexOpr.Delete(sc, txn.GetUnionStore(), types.MakeDatums(13), kv.IntHandle(2))
	c.Assert(err, IsNil)
	err = indexOpr.Delete(sc, txn.GetUnionStore(), types.MakeDatums(12), kv.IntHandle(2))
	c.Assert(err, IsNil)
	err = txn.Commit(context.Background())
	c.Assert(err, IsNil)
	err = tk.ExecToErr("admin check table admin_test")
	c.Assert(err, NotNil)
	c.Assert(err.Error(), Equals, "col c2, handle 10, index:types.Datum{k:0x1, decimal:0x0, length:0x0, i:19, collation:\"\", b:[]uint8(nil), x:interface {}(nil)} != record:types.Datum{k:0x1, decimal:0x0, length:0x0, i:20, collation:\"\", b:[]uint8(nil), x:interface {}(nil)}")

	// Table count = index count.
	// Index c2 has one line of data is 19, the corresponding table data is 20.
	txn, err = s.store.Begin()
	c.Assert(err, IsNil)
<<<<<<< HEAD
	_, err = indexOpr.Create(s.ctx, txn, types.MakeDatums(12), kv.IntHandle(2))
=======
	_, err = indexOpr.Create(s.ctx, txn.GetUnionStore(), types.MakeDatums(12), kv.IntHandle(2), nil)
>>>>>>> 6f250b62
	c.Assert(err, IsNil)
	err = indexOpr.Delete(sc, txn.GetUnionStore(), types.MakeDatums(20), kv.IntHandle(10))
	c.Assert(err, IsNil)
	err = txn.Commit(context.Background())
	c.Assert(err, IsNil)
	err = tk.ExecToErr("admin check table admin_test")
	c.Assert(err, NotNil)
	c.Assert(err.Error(), Equals, "col c2, handle 10, index:types.Datum{k:0x1, decimal:0x0, length:0x0, i:19, collation:\"\", b:[]uint8(nil), x:interface {}(nil)} != record:types.Datum{k:0x1, decimal:0x0, length:0x0, i:20, collation:\"\", b:[]uint8(nil), x:interface {}(nil)}")

	// Recover records.
	txn, err = s.store.Begin()
	c.Assert(err, IsNil)
	err = indexOpr.Delete(sc, txn.GetUnionStore(), types.MakeDatums(19), kv.IntHandle(10))
	c.Assert(err, IsNil)
<<<<<<< HEAD
	_, err = indexOpr.Create(s.ctx, txn, types.MakeDatums(20), kv.IntHandle(10))
=======
	_, err = indexOpr.Create(s.ctx, txn.GetUnionStore(), types.MakeDatums(20), kv.IntHandle(10), nil)
>>>>>>> 6f250b62
	c.Assert(err, IsNil)
	err = txn.Commit(context.Background())
	c.Assert(err, IsNil)
	tk.MustExec("admin check table admin_test")
}

func (s *testSuite8) TestAdminCheckTable(c *C) {
	// test NULL value.
	tk := testkit.NewTestKit(c, s.store)
	tk.MustExec("use test")
	tk.MustExec(`CREATE TABLE test_null (
		a int(11) NOT NULL,
		c int(11) NOT NULL,
		PRIMARY KEY (a, c),
		KEY idx_a (a)
		) ENGINE=InnoDB DEFAULT CHARSET=utf8 COLLATE=utf8_bin`)

	tk.MustExec(`insert into test_null(a, c) values(2, 2);`)
	tk.MustExec(`ALTER TABLE test_null ADD COLUMN b int NULL DEFAULT '1795454803' AFTER a;`)
	tk.MustExec(`ALTER TABLE test_null add index b(b);`)
	tk.MustExec("ADMIN CHECK TABLE test_null")

	// Fix unflatten issue in CheckExec.
	tk.MustExec(`drop table if exists test`)
	tk.MustExec(`create table test (
		a time,
		PRIMARY KEY (a)
		);`)

	tk.MustExec(`insert into test set a='12:10:36';`)
	tk.MustExec(`admin check table test`)

	// Test decimal
	tk.MustExec(`drop table if exists test`)
	tk.MustExec("CREATE TABLE test (  a decimal, PRIMARY KEY (a));")
	tk.MustExec("insert into test set a=10;")
	tk.MustExec("admin check table test;")

	// Test timestamp type check table.
	tk.MustExec(`drop table if exists test`)
	tk.MustExec(`create table test ( a  TIMESTAMP, primary key(a) );`)
	tk.MustExec(`insert into test set a='2015-08-10 04:18:49';`)
	tk.MustExec(`admin check table test;`)

	// Test partitioned table.
	tk.MustExec(`drop table if exists test`)
	tk.MustExec(`create table test (
		      a int not null,
		      c int not null,
		      primary key (a, c),
		      key idx_a (a)) partition by range (c) (
		      partition p1 values less than (1),
		      partition p2 values less than (4),
		      partition p3 values less than (7),
		      partition p4 values less than (11))`)
	for i := 1; i <= 10; i++ {
		tk.MustExec(fmt.Sprintf("insert into test values (%d, %d);", i, i))
	}
	tk.MustExec(`admin check table test;`)

	// Test index in virtual generated column.
	tk.MustExec(`drop table if exists test`)
	tk.MustExec(`create table test ( b json , c int as (JSON_EXTRACT(b,'$.d')), index idxc(c));`)
	tk.MustExec(`INSERT INTO test set b='{"d": 100}';`)
	tk.MustExec(`admin check table test;`)
	// Test prefix index.
	tk.MustExec(`drop table if exists t`)
	tk.MustExec(`CREATE TABLE t (
	  			ID CHAR(32) NOT NULL,
	  			name CHAR(32) NOT NULL,
	  			value CHAR(255),
	  			INDEX indexIDname (ID(8),name(8)));`)
	tk.MustExec(`INSERT INTO t VALUES ('keyword','urlprefix','text/ /text');`)
	tk.MustExec(`admin check table t;`)

	tk.MustExec("use mysql")
	tk.MustExec(`admin check table test.t;`)
	err := tk.ExecToErr("admin check table t")
	c.Assert(err, NotNil)

	// test add index on time type column which have default value
	tk.MustExec("use test")
	tk.MustExec(`drop table if exists t1`)
	tk.MustExec(`CREATE TABLE t1 (c2 YEAR, PRIMARY KEY (c2))`)
	tk.MustExec(`INSERT INTO t1 SET c2 = '1912'`)
	tk.MustExec(`ALTER TABLE t1 ADD COLUMN c3 TIMESTAMP NULL DEFAULT '1976-08-29 16:28:11'`)
	tk.MustExec(`ALTER TABLE t1 ADD COLUMN c4 DATE      NULL DEFAULT '1976-08-29'`)
	tk.MustExec(`ALTER TABLE t1 ADD COLUMN c5 TIME      NULL DEFAULT '16:28:11'`)
	tk.MustExec(`ALTER TABLE t1 ADD COLUMN c6 YEAR      NULL DEFAULT '1976'`)
	tk.MustExec(`ALTER TABLE t1 ADD INDEX idx1 (c2, c3,c4,c5,c6)`)
	tk.MustExec(`ALTER TABLE t1 ADD INDEX idx2 (c2)`)
	tk.MustExec(`ALTER TABLE t1 ADD INDEX idx3 (c3)`)
	tk.MustExec(`ALTER TABLE t1 ADD INDEX idx4 (c4)`)
	tk.MustExec(`ALTER TABLE t1 ADD INDEX idx5 (c5)`)
	tk.MustExec(`ALTER TABLE t1 ADD INDEX idx6 (c6)`)
	tk.MustExec(`admin check table t1`)

	// Test add index on decimal column.
	tk.MustExec(`drop table if exists td1;`)
	tk.MustExec(`CREATE TABLE td1 (c2 INT NULL DEFAULT '70');`)
	tk.MustExec(`INSERT INTO td1 SET c2 = '5';`)
	tk.MustExec(`ALTER TABLE td1 ADD COLUMN c4 DECIMAL(12,8) NULL DEFAULT '213.41598062';`)
	tk.MustExec(`ALTER TABLE td1 ADD INDEX id2 (c4) ;`)
	tk.MustExec(`ADMIN CHECK TABLE td1;`)

	// Test add not null column, then add index.
	tk.MustExec(`drop table if exists t1`)
	tk.MustExec(`create table t1 (a int);`)
	tk.MustExec(`insert into t1 set a=2;`)
	tk.MustExec(`alter table t1 add column b timestamp not null;`)
	tk.MustExec(`alter table t1 add index(b);`)
	tk.MustExec(`admin check table t1;`)

	// Test for index with change decimal precision.
	tk.MustExec(`drop table if exists t1`)
	tk.MustExec(`create table t1 (a decimal(2,1), index(a))`)
	tk.MustExec(`insert into t1 set a='1.9'`)
	err = tk.ExecToErr(`alter table t1 modify column a decimal(3,2);`)
	c.Assert(err, NotNil)
	c.Assert(err.Error(), Equals, "[ddl:8200]Unsupported modify column: decimal change from decimal(2, 1) to decimal(3, 2), and tidb_enable_change_column_type is false")
	tk.MustExec(`delete from t1;`)
	tk.MustExec(`admin check table t1;`)
}

func (s *testSuite1) TestAdminCheckPrimaryIndex(c *C) {
	tk := testkit.NewTestKit(c, s.store)
	tk.MustExec("use test")
	tk.MustExec("create table t(a bigint unsigned primary key, b int, c int, index idx(a, b));")
	tk.MustExec("insert into t values(1, 1, 1), (9223372036854775807, 2, 2);")
	tk.MustExec("admin check index t idx;")
}

func (s *testSuite5) TestAdminCheckWithSnapshot(c *C) {
	tk := testkit.NewTestKit(c, s.store)
	tk.MustExec("use test")
	tk.MustExec("drop table if exists admin_t_s")
	tk.MustExec("create table admin_t_s (a int, b int, key(a));")
	tk.MustExec("insert into admin_t_s values (0,0),(1,1);")
	tk.MustExec("admin check table admin_t_s;")
	tk.MustExec("admin check index admin_t_s a;")

	snapshotTime := time.Now()

	s.ctx = mock.NewContext()
	s.ctx.Store = s.store
	is := s.domain.InfoSchema()
	dbName := model.NewCIStr("test")
	tblName := model.NewCIStr("admin_t_s")
	tbl, err := is.TableByName(dbName, tblName)
	c.Assert(err, IsNil)

	tblInfo := tbl.Meta()
	idxInfo := tblInfo.FindIndexByName("a")
	idxOpr := tables.NewIndex(tblInfo.ID, tblInfo, idxInfo)
	txn, err := s.store.Begin()
	c.Assert(err, IsNil)
<<<<<<< HEAD
	_, err = idxOpr.Create(s.ctx, txn, types.MakeDatums(2), kv.IntHandle(100))
=======
	_, err = idxOpr.Create(s.ctx, txn.GetUnionStore(), types.MakeDatums(2), kv.IntHandle(100), nil)
>>>>>>> 6f250b62
	c.Assert(err, IsNil)
	err = txn.Commit(context.Background())
	c.Assert(err, IsNil)
	err = tk.ExecToErr("admin check table admin_t_s")
	c.Assert(err, NotNil)
	err = tk.ExecToErr("admin check index admin_t_s a")
	c.Assert(err, NotNil)

	// For mocktikv, safe point is not initialized, we manually insert it for snapshot to use.
	safePointName := "tikv_gc_safe_point"
	safePointValue := "20060102-15:04:05 -0700"
	safePointComment := "All versions after safe point can be accessed. (DO NOT EDIT)"
	updateSafePoint := fmt.Sprintf(`INSERT INTO mysql.tidb VALUES ('%[1]s', '%[2]s', '%[3]s')
	ON DUPLICATE KEY
	UPDATE variable_value = '%[2]s', comment = '%[3]s'`, safePointName, safePointValue, safePointComment)
	tk.MustExec(updateSafePoint)
	// For admin check table when use snapshot.
	tk.MustExec("set @@tidb_snapshot = '" + snapshotTime.Format("2006-01-02 15:04:05.999999") + "'")
	tk.MustExec("admin check table admin_t_s;")
	tk.MustExec("admin check index admin_t_s a;")

	tk.MustExec("set @@tidb_snapshot = ''")
	err = tk.ExecToErr("admin check table admin_t_s")
	c.Assert(err, NotNil)
	err = tk.ExecToErr("admin check index admin_t_s a")
	c.Assert(err, NotNil)

	r := tk.MustQuery("admin cleanup index admin_t_s a")
	r.Check(testkit.Rows("1"))
	tk.MustExec("admin check table admin_t_s;")
	tk.MustExec("admin check index admin_t_s a;")
	tk.MustExec("drop table if exists admin_t_s")
}<|MERGE_RESOLUTION|>--- conflicted
+++ resolved
@@ -386,39 +386,21 @@
 
 	txn, err := s.store.Begin()
 	c.Assert(err, IsNil)
-<<<<<<< HEAD
-	_, err = indexOpr2.Create(s.ctx, txn, types.MakeDatums(1), kv.IntHandle(-100))
-	c.Assert(err, IsNil)
-	_, err = indexOpr2.Create(s.ctx, txn, types.MakeDatums(6), kv.IntHandle(100))
-	c.Assert(err, IsNil)
-	_, err = indexOpr2.Create(s.ctx, txn, types.MakeDatums(8), kv.IntHandle(100))
-	c.Assert(err, IsNil)
-	_, err = indexOpr2.Create(s.ctx, txn, types.MakeDatums(nil), kv.IntHandle(101))
-	c.Assert(err, IsNil)
-	_, err = indexOpr2.Create(s.ctx, txn, types.MakeDatums(nil), kv.IntHandle(102))
-	c.Assert(err, IsNil)
-	_, err = indexOpr3.Create(s.ctx, txn, types.MakeDatums(6), kv.IntHandle(200))
-	c.Assert(err, IsNil)
-	_, err = indexOpr3.Create(s.ctx, txn, types.MakeDatums(6), kv.IntHandle(-200))
-	c.Assert(err, IsNil)
-	_, err = indexOpr3.Create(s.ctx, txn, types.MakeDatums(8), kv.IntHandle(-200))
-=======
-	_, err = indexOpr2.Create(s.ctx, txn.GetUnionStore(), types.MakeDatums(1), kv.IntHandle(-100), nil)
-	c.Assert(err, IsNil)
-	_, err = indexOpr2.Create(s.ctx, txn.GetUnionStore(), types.MakeDatums(6), kv.IntHandle(100), nil)
-	c.Assert(err, IsNil)
-	_, err = indexOpr2.Create(s.ctx, txn.GetUnionStore(), types.MakeDatums(8), kv.IntHandle(100), nil)
-	c.Assert(err, IsNil)
-	_, err = indexOpr2.Create(s.ctx, txn.GetUnionStore(), types.MakeDatums(nil), kv.IntHandle(101), nil)
-	c.Assert(err, IsNil)
-	_, err = indexOpr2.Create(s.ctx, txn.GetUnionStore(), types.MakeDatums(nil), kv.IntHandle(102), nil)
-	c.Assert(err, IsNil)
-	_, err = indexOpr3.Create(s.ctx, txn.GetUnionStore(), types.MakeDatums(6), kv.IntHandle(200), nil)
-	c.Assert(err, IsNil)
-	_, err = indexOpr3.Create(s.ctx, txn.GetUnionStore(), types.MakeDatums(6), kv.IntHandle(-200), nil)
-	c.Assert(err, IsNil)
-	_, err = indexOpr3.Create(s.ctx, txn.GetUnionStore(), types.MakeDatums(8), kv.IntHandle(-200), nil)
->>>>>>> 6f250b62
+	_, err = indexOpr2.Create(s.ctx, txn, types.MakeDatums(1), kv.IntHandle(-100), nil)
+	c.Assert(err, IsNil)
+	_, err = indexOpr2.Create(s.ctx, txn, types.MakeDatums(6), kv.IntHandle(100), nil)
+	c.Assert(err, IsNil)
+	_, err = indexOpr2.Create(s.ctx, txn, types.MakeDatums(8), kv.IntHandle(100), nil)
+	c.Assert(err, IsNil)
+	_, err = indexOpr2.Create(s.ctx, txn, types.MakeDatums(nil), kv.IntHandle(101), nil)
+	c.Assert(err, IsNil)
+	_, err = indexOpr2.Create(s.ctx, txn, types.MakeDatums(nil), kv.IntHandle(102), nil)
+	c.Assert(err, IsNil)
+	_, err = indexOpr3.Create(s.ctx, txn, types.MakeDatums(6), kv.IntHandle(200), nil)
+	c.Assert(err, IsNil)
+	_, err = indexOpr3.Create(s.ctx, txn, types.MakeDatums(6), kv.IntHandle(-200), nil)
+	c.Assert(err, IsNil)
+	_, err = indexOpr3.Create(s.ctx, txn, types.MakeDatums(8), kv.IntHandle(-200), nil)
 	c.Assert(err, IsNil)
 	err = txn.Commit(context.Background())
 	c.Assert(err, IsNil)
@@ -473,15 +455,9 @@
 
 		txn, err := s.store.Begin()
 		c.Assert(err, IsNil)
-<<<<<<< HEAD
-		_, err = indexOpr2.Create(s.ctx, txn, types.MakeDatums(idxValue), kv.IntHandle(handle))
-		c.Assert(err, IsNil)
-		_, err = indexOpr3.Create(s.ctx, txn, types.MakeDatums(idxValue), kv.IntHandle(handle))
-=======
-		_, err = indexOpr2.Create(s.ctx, txn.GetUnionStore(), types.MakeDatums(idxValue), kv.IntHandle(handle), nil)
-		c.Assert(err, IsNil)
-		_, err = indexOpr3.Create(s.ctx, txn.GetUnionStore(), types.MakeDatums(idxValue), kv.IntHandle(handle), nil)
->>>>>>> 6f250b62
+		_, err = indexOpr2.Create(s.ctx, txn, types.MakeDatums(idxValue), kv.IntHandle(handle), nil)
+		c.Assert(err, IsNil)
+		_, err = indexOpr3.Create(s.ctx, txn, types.MakeDatums(idxValue), kv.IntHandle(handle), nil)
 		c.Assert(err, IsNil)
 		err = txn.Commit(context.Background())
 		c.Assert(err, IsNil)
@@ -561,19 +537,11 @@
 
 	txn, err := s.store.Begin()
 	c.Assert(err, IsNil)
-<<<<<<< HEAD
-	_, err = indexOpr.Create(s.ctx, txn, types.MakeDatums(7, 10), kv.IntHandle(-100))
-	c.Assert(err, IsNil)
-	_, err = indexOpr.Create(s.ctx, txn, types.MakeDatums(4, 6), kv.IntHandle(100))
-	c.Assert(err, IsNil)
-	_, err = indexOpr.Create(s.ctx, txn, types.MakeDatums(-7, 4), kv.IntHandle(101))
-=======
-	_, err = indexOpr.Create(s.ctx, txn.GetUnionStore(), types.MakeDatums(7, 10), kv.IntHandle(-100), nil)
-	c.Assert(err, IsNil)
-	_, err = indexOpr.Create(s.ctx, txn.GetUnionStore(), types.MakeDatums(4, 6), kv.IntHandle(100), nil)
-	c.Assert(err, IsNil)
-	_, err = indexOpr.Create(s.ctx, txn.GetUnionStore(), types.MakeDatums(-7, 4), kv.IntHandle(101), nil)
->>>>>>> 6f250b62
+	_, err = indexOpr.Create(s.ctx, txn, types.MakeDatums(7, 10), kv.IntHandle(-100), nil)
+	c.Assert(err, IsNil)
+	_, err = indexOpr.Create(s.ctx, txn, types.MakeDatums(4, 6), kv.IntHandle(100), nil)
+	c.Assert(err, IsNil)
+	_, err = indexOpr.Create(s.ctx, txn, types.MakeDatums(-7, 4), kv.IntHandle(101), nil)
 	c.Assert(err, IsNil)
 	err = txn.Commit(context.Background())
 	c.Assert(err, IsNil)
@@ -622,15 +590,9 @@
 	for i := 0; i < 2000; i++ {
 		c1 := int64(2*i + 7)
 		c2 := int64(2*i + 8)
-<<<<<<< HEAD
-		_, err = indexOpr1.Create(s.ctx, txn, types.MakeDatums(c1, c2), kv.IntHandle(c1))
+		_, err = indexOpr1.Create(s.ctx, txn, types.MakeDatums(c1, c2), kv.IntHandle(c1), nil)
 		c.Assert(err, IsNil, Commentf(errors.ErrorStack(err)))
-		_, err = indexOpr2.Create(s.ctx, txn, types.MakeDatums(c2), kv.IntHandle(c1))
-=======
-		_, err = indexOpr1.Create(s.ctx, txn.GetUnionStore(), types.MakeDatums(c1, c2), kv.IntHandle(c1), nil)
-		c.Assert(err, IsNil, Commentf(errors.ErrorStack(err)))
-		_, err = indexOpr2.Create(s.ctx, txn.GetUnionStore(), types.MakeDatums(c2), kv.IntHandle(c1), nil)
->>>>>>> 6f250b62
+		_, err = indexOpr2.Create(s.ctx, txn, types.MakeDatums(c2), kv.IntHandle(c1), nil)
 		c.Assert(err, IsNil)
 	}
 	err = txn.Commit(context.Background())
@@ -707,19 +669,11 @@
 	txn, err := s.store.Begin()
 	c.Assert(err, IsNil)
 	for _, di := range c2DanglingIdx {
-<<<<<<< HEAD
-		_, err := indexOpr2.Create(s.ctx, txn, di.idxVal, di.handle)
+		_, err := indexOpr2.Create(s.ctx, txn, di.idxVal, di.handle, nil)
 		c.Assert(err, IsNil)
 	}
 	for _, di := range c3DanglingIdx {
-		_, err := indexOpr3.Create(s.ctx, txn, di.idxVal, di.handle)
-=======
-		_, err := indexOpr2.Create(s.ctx, txn.GetUnionStore(), di.idxVal, di.handle, nil)
-		c.Assert(err, IsNil)
-	}
-	for _, di := range c3DanglingIdx {
-		_, err := indexOpr3.Create(s.ctx, txn.GetUnionStore(), di.idxVal, di.handle, nil)
->>>>>>> 6f250b62
+		_, err := indexOpr3.Create(s.ctx, txn, di.idxVal, di.handle, nil)
 		c.Assert(err, IsNil)
 	}
 	err = txn.Commit(context.Background())
@@ -788,11 +742,7 @@
 		// Manual recover index.
 		txn, err = s.store.Begin()
 		c.Assert(err, IsNil)
-<<<<<<< HEAD
-		_, err = indexOpr.Create(s.ctx, txn, types.MakeDatums(i), kv.IntHandle(i))
-=======
-		_, err = indexOpr.Create(s.ctx, txn.GetUnionStore(), types.MakeDatums(i), kv.IntHandle(i), nil)
->>>>>>> 6f250b62
+		_, err = indexOpr.Create(s.ctx, txn, types.MakeDatums(i), kv.IntHandle(i), nil)
 		c.Assert(err, IsNil)
 		err = txn.Commit(context.Background())
 		c.Assert(err, IsNil)
@@ -806,11 +756,7 @@
 		indexOpr := tables.NewIndex(tblInfo.GetPartitionInfo().Definitions[partitionIdx].ID, tblInfo, idxInfo)
 		txn, err := s.store.Begin()
 		c.Assert(err, IsNil)
-<<<<<<< HEAD
-		_, err = indexOpr.Create(s.ctx, txn, types.MakeDatums(i+8), kv.IntHandle(i+8))
-=======
-		_, err = indexOpr.Create(s.ctx, txn.GetUnionStore(), types.MakeDatums(i+8), kv.IntHandle(i+8), nil)
->>>>>>> 6f250b62
+		_, err = indexOpr.Create(s.ctx, txn, types.MakeDatums(i+8), kv.IntHandle(i+8), nil)
 		c.Assert(err, IsNil)
 		err = txn.Commit(context.Background())
 		c.Assert(err, IsNil)
@@ -833,11 +779,7 @@
 		indexOpr := tables.NewIndex(tblInfo.GetPartitionInfo().Definitions[partitionIdx].ID, tblInfo, idxInfo)
 		txn, err := s.store.Begin()
 		c.Assert(err, IsNil)
-<<<<<<< HEAD
-		_, err = indexOpr.Create(s.ctx, txn, types.MakeDatums(i+8), kv.IntHandle(i))
-=======
-		_, err = indexOpr.Create(s.ctx, txn.GetUnionStore(), types.MakeDatums(i+8), kv.IntHandle(i), nil)
->>>>>>> 6f250b62
+		_, err = indexOpr.Create(s.ctx, txn, types.MakeDatums(i+8), kv.IntHandle(i), nil)
 		c.Assert(err, IsNil)
 		err = txn.Commit(context.Background())
 		c.Assert(err, IsNil)
@@ -900,11 +842,7 @@
 	// Index c2 has one more values than table data: 0, and the handle 0 hasn't correlative record.
 	txn, err = s.store.Begin()
 	c.Assert(err, IsNil)
-<<<<<<< HEAD
-	_, err = indexOpr.Create(s.ctx, txn, types.MakeDatums(0), kv.IntHandle(0))
-=======
-	_, err = indexOpr.Create(s.ctx, txn.GetUnionStore(), types.MakeDatums(0), kv.IntHandle(0), nil)
->>>>>>> 6f250b62
+	_, err = indexOpr.Create(s.ctx, txn, types.MakeDatums(0), kv.IntHandle(0), nil)
 	c.Assert(err, IsNil)
 	err = txn.Commit(context.Background())
 	c.Assert(err, IsNil)
@@ -920,15 +858,9 @@
 	err = indexOpr.Delete(sc, txn.GetUnionStore(), types.MakeDatums(0), kv.IntHandle(0))
 	c.Assert(err, IsNil)
 	// Make sure the index value "19" is smaller "21". Then we scan to "19" before "21".
-<<<<<<< HEAD
-	_, err = indexOpr.Create(s.ctx, txn, types.MakeDatums(19), kv.IntHandle(10))
-	c.Assert(err, IsNil)
-	_, err = indexOpr.Create(s.ctx, txn, types.MakeDatums(13), kv.IntHandle(2))
-=======
-	_, err = indexOpr.Create(s.ctx, txn.GetUnionStore(), types.MakeDatums(19), kv.IntHandle(10), nil)
-	c.Assert(err, IsNil)
-	_, err = indexOpr.Create(s.ctx, txn.GetUnionStore(), types.MakeDatums(13), kv.IntHandle(2), nil)
->>>>>>> 6f250b62
+	_, err = indexOpr.Create(s.ctx, txn, types.MakeDatums(19), kv.IntHandle(10), nil)
+	c.Assert(err, IsNil)
+	_, err = indexOpr.Create(s.ctx, txn, types.MakeDatums(13), kv.IntHandle(2), nil)
 	c.Assert(err, IsNil)
 	err = txn.Commit(context.Background())
 	c.Assert(err, IsNil)
@@ -954,11 +886,7 @@
 	// Index c2 has one line of data is 19, the corresponding table data is 20.
 	txn, err = s.store.Begin()
 	c.Assert(err, IsNil)
-<<<<<<< HEAD
-	_, err = indexOpr.Create(s.ctx, txn, types.MakeDatums(12), kv.IntHandle(2))
-=======
-	_, err = indexOpr.Create(s.ctx, txn.GetUnionStore(), types.MakeDatums(12), kv.IntHandle(2), nil)
->>>>>>> 6f250b62
+	_, err = indexOpr.Create(s.ctx, txn, types.MakeDatums(12), kv.IntHandle(2), nil)
 	c.Assert(err, IsNil)
 	err = indexOpr.Delete(sc, txn.GetUnionStore(), types.MakeDatums(20), kv.IntHandle(10))
 	c.Assert(err, IsNil)
@@ -973,11 +901,7 @@
 	c.Assert(err, IsNil)
 	err = indexOpr.Delete(sc, txn.GetUnionStore(), types.MakeDatums(19), kv.IntHandle(10))
 	c.Assert(err, IsNil)
-<<<<<<< HEAD
-	_, err = indexOpr.Create(s.ctx, txn, types.MakeDatums(20), kv.IntHandle(10))
-=======
-	_, err = indexOpr.Create(s.ctx, txn.GetUnionStore(), types.MakeDatums(20), kv.IntHandle(10), nil)
->>>>>>> 6f250b62
+	_, err = indexOpr.Create(s.ctx, txn, types.MakeDatums(20), kv.IntHandle(10), nil)
 	c.Assert(err, IsNil)
 	err = txn.Commit(context.Background())
 	c.Assert(err, IsNil)
@@ -1134,11 +1058,7 @@
 	idxOpr := tables.NewIndex(tblInfo.ID, tblInfo, idxInfo)
 	txn, err := s.store.Begin()
 	c.Assert(err, IsNil)
-<<<<<<< HEAD
-	_, err = idxOpr.Create(s.ctx, txn, types.MakeDatums(2), kv.IntHandle(100))
-=======
-	_, err = idxOpr.Create(s.ctx, txn.GetUnionStore(), types.MakeDatums(2), kv.IntHandle(100), nil)
->>>>>>> 6f250b62
+	_, err = idxOpr.Create(s.ctx, txn, types.MakeDatums(2), kv.IntHandle(100), nil)
 	c.Assert(err, IsNil)
 	err = txn.Commit(context.Background())
 	c.Assert(err, IsNil)
