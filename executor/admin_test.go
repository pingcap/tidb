// Copyright 2018 PingCAP, Inc.
//
// Licensed under the Apache License, Version 2.0 (the "License");
// you may not use this file except in compliance with the License.
// You may obtain a copy of the License at
//
//     http://www.apache.org/licenses/LICENSE-2.0
//
// Unless required by applicable law or agreed to in writing, software
// distributed under the License is distributed on an "AS IS" BASIS,
// See the License for the specific language governing permissions and
// limitations under the License.

package executor_test

import (
	"context"
	"fmt"
	"time"

	. "github.com/pingcap/check"
	"github.com/pingcap/parser/model"
	"github.com/pingcap/tidb/executor"
	"github.com/pingcap/tidb/table/tables"
	"github.com/pingcap/tidb/types"
	"github.com/pingcap/tidb/util/mock"
	"github.com/pingcap/tidb/util/testkit"
)

func (s *testSuite1) TestAdminCheckIndexRange(c *C) {
	tk := testkit.NewTestKit(c, s.store)
	tk.MustExec("use test")
	tk.MustExec(`drop table if exists check_index_test;`)
	tk.MustExec(`create table check_index_test (a int, b varchar(10), index a_b (a, b), index b (b))`)
	tk.MustExec(`insert check_index_test values (3, "ab"),(2, "cd"),(1, "ef"),(-1, "hi")`)
	result := tk.MustQuery("admin check index check_index_test a_b (2, 4);")
	result.Check(testkit.Rows("1 ef 3", "2 cd 2"))

	result = tk.MustQuery("admin check index check_index_test a_b (3, 5);")
	result.Check(testkit.Rows("-1 hi 4", "1 ef 3"))

	tk.MustExec("use mysql")
	result = tk.MustQuery("admin check index test.check_index_test a_b (2, 3), (4, 5);")
	result.Check(testkit.Rows("-1 hi 4", "2 cd 2"))
}

func findIndexByName(idxName string, indices []*model.IndexInfo) *model.IndexInfo {
	for _, idx := range indices {
		if idx.Name.L == idxName {
			return idx
		}
	}
	return nil
}

func (s *testSuite2) TestAdminRecoverIndex(c *C) {
	tk := testkit.NewTestKit(c, s.store)
	tk.MustExec("use test")
	tk.MustExec("drop table if exists admin_test")
	tk.MustExec("create table admin_test (c1 int, c2 int, c3 int default 1, index (c1), unique key(c2))")
	tk.MustExec("insert admin_test (c1, c2) values (1, 1), (2, 2), (NULL, NULL)")

	r := tk.MustQuery("admin recover index admin_test c1")
	r.Check(testkit.Rows("0 3"))

	r = tk.MustQuery("admin recover index admin_test c2")
	r.Check(testkit.Rows("0 3"))

	tk.MustExec("admin check index admin_test c1")
	tk.MustExec("admin check index admin_test c2")

	tk.MustExec("drop table if exists admin_test")
	tk.MustExec("create table admin_test (c1 int, c2 int, c3 int default 1, primary key(c1), unique key(c2))")
	tk.MustExec("insert admin_test (c1, c2) values (1, 1), (2, 2), (3, 3), (10, 10), (20, 20)")
	// pk is handle, no additional unique index, no way to recover
	_, err := tk.Exec("admin recover index admin_test c1")
	// err:index is not found
	c.Assert(err, NotNil)

	r = tk.MustQuery("admin recover index admin_test c2")
	r.Check(testkit.Rows("0 5"))
	tk.MustExec("admin check index admin_test c2")

	// Make some corrupted index.
	s.ctx = mock.NewContext()
	s.ctx.Store = s.store
	is := s.domain.InfoSchema()
	dbName := model.NewCIStr("test")
	tblName := model.NewCIStr("admin_test")
	tbl, err := is.TableByName(dbName, tblName)
	c.Assert(err, IsNil)

	tblInfo := tbl.Meta()
	idxInfo := findIndexByName("c2", tblInfo.Indices)
	indexOpr := tables.NewIndex(tblInfo.ID, tblInfo, idxInfo)
	sc := s.ctx.GetSessionVars().StmtCtx
	txn, err := s.store.Begin()
	c.Assert(err, IsNil)
	err = indexOpr.Delete(sc, txn, types.MakeDatums(1), 1)
	c.Assert(err, IsNil)
	err = txn.Commit(context.Background())
	c.Assert(err, IsNil)
	_, err = tk.Exec("admin check table admin_test")
	c.Assert(err, NotNil)
	c.Assert(executor.ErrAdminCheckTable.Equal(err), IsTrue)
	_, err = tk.Exec("admin check index admin_test c2")
	c.Assert(err, NotNil)

	r = tk.MustQuery("SELECT COUNT(*) FROM admin_test USE INDEX(c2)")
	r.Check(testkit.Rows("4"))

	r = tk.MustQuery("admin recover index admin_test c2")
	r.Check(testkit.Rows("1 5"))

	r = tk.MustQuery("SELECT COUNT(*) FROM admin_test USE INDEX(c2)")
	r.Check(testkit.Rows("5"))
	tk.MustExec("admin check index admin_test c2")
	tk.MustExec("admin check table admin_test")

	txn, err = s.store.Begin()
	c.Assert(err, IsNil)
	err = indexOpr.Delete(sc, txn, types.MakeDatums(10), 10)
	c.Assert(err, IsNil)
	err = txn.Commit(context.Background())
	c.Assert(err, IsNil)

	_, err = tk.Exec("admin check index admin_test c2")
	c.Assert(err, NotNil)
	r = tk.MustQuery("admin recover index admin_test c2")
	r.Check(testkit.Rows("1 5"))
	tk.MustExec("admin check index admin_test c2")
	tk.MustExec("admin check table admin_test")

	txn, err = s.store.Begin()
	c.Assert(err, IsNil)
	err = indexOpr.Delete(sc, txn, types.MakeDatums(1), 1)
	c.Assert(err, IsNil)
	err = indexOpr.Delete(sc, txn, types.MakeDatums(2), 2)
	c.Assert(err, IsNil)
	err = indexOpr.Delete(sc, txn, types.MakeDatums(3), 3)
	c.Assert(err, IsNil)
	err = indexOpr.Delete(sc, txn, types.MakeDatums(10), 10)
	c.Assert(err, IsNil)
	err = indexOpr.Delete(sc, txn, types.MakeDatums(20), 20)
	c.Assert(err, IsNil)
	err = txn.Commit(context.Background())
	c.Assert(err, IsNil)

	_, err = tk.Exec("admin check table admin_test")
	c.Assert(err, NotNil)
	_, err = tk.Exec("admin check index admin_test c2")
	c.Assert(err, NotNil)

	r = tk.MustQuery("SELECT COUNT(*) FROM admin_test USE INDEX(c2)")
	r.Check(testkit.Rows("0"))

	r = tk.MustQuery("SELECT COUNT(*) FROM admin_test")
	r.Check(testkit.Rows("5"))

	r = tk.MustQuery("admin recover index admin_test c2")
	r.Check(testkit.Rows("5 5"))

	r = tk.MustQuery("SELECT COUNT(*) FROM admin_test USE INDEX(c2)")
	r.Check(testkit.Rows("5"))

	tk.MustExec("admin check index admin_test c2")
	tk.MustExec("admin check table admin_test")
}

func (s *testSuite2) TestAdminRecoverIndex1(c *C) {
	tk := testkit.NewTestKit(c, s.store)
	s.ctx = mock.NewContext()
	s.ctx.Store = s.store
	dbName := model.NewCIStr("test")
	tblName := model.NewCIStr("admin_test")
	sc := s.ctx.GetSessionVars().StmtCtx
	tk.MustExec("use test")
	tk.MustExec("drop table if exists admin_test")
	tk.MustExec("create table admin_test (c1 varchar(255), c2 int, c3 int default 1, primary key(c1), unique key(c2))")
	tk.MustExec("insert admin_test (c1, c2) values ('1', 1), ('2', 2), ('3', 3), ('10', 10), ('20', 20)")

	r := tk.MustQuery("SELECT COUNT(*) FROM admin_test USE INDEX(`primary`)")
	r.Check(testkit.Rows("5"))

	is := s.domain.InfoSchema()
	tbl, err := is.TableByName(dbName, tblName)
	c.Assert(err, IsNil)

	tblInfo := tbl.Meta()
	idxInfo := findIndexByName("primary", tblInfo.Indices)
	c.Assert(idxInfo, NotNil)
	indexOpr := tables.NewIndex(tblInfo.ID, tblInfo, idxInfo)

	txn, err := s.store.Begin()
	c.Assert(err, IsNil)
	err = indexOpr.Delete(sc, txn, types.MakeDatums("1"), 1)
	c.Assert(err, IsNil)
	err = indexOpr.Delete(sc, txn, types.MakeDatums("2"), 2)
	c.Assert(err, IsNil)
	err = indexOpr.Delete(sc, txn, types.MakeDatums("3"), 3)
	c.Assert(err, IsNil)
	err = indexOpr.Delete(sc, txn, types.MakeDatums("10"), 4)
	c.Assert(err, IsNil)
	err = txn.Commit(context.Background())
	c.Assert(err, IsNil)

	r = tk.MustQuery("SELECT COUNT(*) FROM admin_test USE INDEX(`primary`)")
	r.Check(testkit.Rows("1"))

	r = tk.MustQuery("admin recover index admin_test `primary`")
	r.Check(testkit.Rows("4 5"))

	r = tk.MustQuery("SELECT COUNT(*) FROM admin_test USE INDEX(`primary`)")
	r.Check(testkit.Rows("5"))

	tk.MustExec("admin check table admin_test")
	tk.MustExec("admin check index admin_test c2")
	tk.MustExec("admin check index admin_test `primary`")
}

func (s *testSuite2) TestAdminCleanupIndex(c *C) {
	tk := testkit.NewTestKit(c, s.store)
	tk.MustExec("use test")
	tk.MustExec("drop table if exists admin_test")
	tk.MustExec("create table admin_test (c1 int, c2 int, c3 int default 1, primary key (c1), unique key(c2), key (c3))")
	tk.MustExec("insert admin_test (c1, c2) values (1, 2), (3, 4), (-5, NULL)")
	tk.MustExec("insert admin_test (c1, c3) values (7, 100), (9, 100), (11, NULL)")

	// pk is handle, no need to cleanup
	_, err := tk.Exec("admin cleanup index admin_test `primary`")
	c.Assert(err, NotNil)
	r := tk.MustQuery("admin cleanup index admin_test c2")
	r.Check(testkit.Rows("0"))
	r = tk.MustQuery("admin cleanup index admin_test c3")
	r.Check(testkit.Rows("0"))

	// Make some dangling index.
	s.ctx = mock.NewContext()
	s.ctx.Store = s.store
	is := s.domain.InfoSchema()
	dbName := model.NewCIStr("test")
	tblName := model.NewCIStr("admin_test")
	tbl, err := is.TableByName(dbName, tblName)
	c.Assert(err, IsNil)

	tblInfo := tbl.Meta()
	idxInfo2 := findIndexByName("c2", tblInfo.Indices)
	indexOpr2 := tables.NewIndex(tblInfo.ID, tblInfo, idxInfo2)
	idxInfo3 := findIndexByName("c3", tblInfo.Indices)
	indexOpr3 := tables.NewIndex(tblInfo.ID, tblInfo, idxInfo3)

	txn, err := s.store.Begin()
	c.Assert(err, IsNil)
	_, err = indexOpr2.Create(s.ctx, txn, types.MakeDatums(1), -100)
	c.Assert(err, IsNil)
	_, err = indexOpr2.Create(s.ctx, txn, types.MakeDatums(6), 100)
	c.Assert(err, IsNil)
	_, err = indexOpr2.Create(s.ctx, txn, types.MakeDatums(8), 100)
	c.Assert(err, IsNil)
	_, err = indexOpr2.Create(s.ctx, txn, types.MakeDatums(nil), 101)
	c.Assert(err, IsNil)
	_, err = indexOpr2.Create(s.ctx, txn, types.MakeDatums(nil), 102)
	c.Assert(err, IsNil)
	_, err = indexOpr3.Create(s.ctx, txn, types.MakeDatums(6), 200)
	c.Assert(err, IsNil)
	_, err = indexOpr3.Create(s.ctx, txn, types.MakeDatums(6), -200)
	c.Assert(err, IsNil)
	_, err = indexOpr3.Create(s.ctx, txn, types.MakeDatums(8), -200)
	c.Assert(err, IsNil)
	err = txn.Commit(context.Background())
	c.Assert(err, IsNil)

	_, err = tk.Exec("admin check table admin_test")
	c.Assert(err, NotNil)
	_, err = tk.Exec("admin check index admin_test c2")
	c.Assert(err, NotNil)
	r = tk.MustQuery("SELECT COUNT(*) FROM admin_test USE INDEX(c2)")
	r.Check(testkit.Rows("11"))
	r = tk.MustQuery("admin cleanup index admin_test c2")
	r.Check(testkit.Rows("5"))
	r = tk.MustQuery("SELECT COUNT(*) FROM admin_test USE INDEX(c2)")
	r.Check(testkit.Rows("6"))
	tk.MustExec("admin check index admin_test c2")

	_, err = tk.Exec("admin check table admin_test")
	c.Assert(err, NotNil)
	_, err = tk.Exec("admin check index admin_test c3")
	c.Assert(err, NotNil)
	r = tk.MustQuery("SELECT COUNT(*) FROM admin_test USE INDEX(c3)")
	r.Check(testkit.Rows("9"))
	r = tk.MustQuery("admin cleanup index admin_test c3")
	r.Check(testkit.Rows("3"))
	r = tk.MustQuery("SELECT COUNT(*) FROM admin_test USE INDEX(c3)")
	r.Check(testkit.Rows("6"))
	tk.MustExec("admin check index admin_test c3")

	tk.MustExec("admin check table admin_test")
}

func (s *testSuite2) TestAdminCleanupIndexPKNotHandle(c *C) {
	tk := testkit.NewTestKit(c, s.store)
	tk.MustExec("use test")
	tk.MustExec("drop table if exists admin_test")
	tk.MustExec("create table admin_test (c1 int, c2 int, c3 int, primary key (c1, c2))")
	tk.MustExec("insert admin_test (c1, c2) values (1, 2), (3, 4), (-5, 5)")

	r := tk.MustQuery("admin cleanup index admin_test `primary`")
	r.Check(testkit.Rows("0"))

	// Make some dangling index.
	s.ctx = mock.NewContext()
	s.ctx.Store = s.store
	is := s.domain.InfoSchema()
	dbName := model.NewCIStr("test")
	tblName := model.NewCIStr("admin_test")
	tbl, err := is.TableByName(dbName, tblName)
	c.Assert(err, IsNil)

	tblInfo := tbl.Meta()
	idxInfo := findIndexByName("primary", tblInfo.Indices)
	indexOpr := tables.NewIndex(tblInfo.ID, tblInfo, idxInfo)

	txn, err := s.store.Begin()
	c.Assert(err, IsNil)
	_, err = indexOpr.Create(s.ctx, txn, types.MakeDatums(7, 10), -100)
	c.Assert(err, IsNil)
	_, err = indexOpr.Create(s.ctx, txn, types.MakeDatums(4, 6), 100)
	c.Assert(err, IsNil)
	_, err = indexOpr.Create(s.ctx, txn, types.MakeDatums(-7, 4), 101)
	c.Assert(err, IsNil)
	err = txn.Commit(context.Background())
	c.Assert(err, IsNil)

	_, err = tk.Exec("admin check table admin_test")
	c.Assert(err, NotNil)
	_, err = tk.Exec("admin check index admin_test `primary`")
	c.Assert(err, NotNil)
	r = tk.MustQuery("SELECT COUNT(*) FROM admin_test USE INDEX(`primary`)")
	r.Check(testkit.Rows("6"))
	r = tk.MustQuery("admin cleanup index admin_test `primary`")
	r.Check(testkit.Rows("3"))
	r = tk.MustQuery("SELECT COUNT(*) FROM admin_test USE INDEX(`primary`)")
	r.Check(testkit.Rows("3"))
	tk.MustExec("admin check index admin_test `primary`")
	tk.MustExec("admin check table admin_test")
}

func (s *testSuite2) TestAdminCleanupIndexMore(c *C) {
	tk := testkit.NewTestKit(c, s.store)
	tk.MustExec("use test")
	tk.MustExec("drop table if exists admin_test")
	tk.MustExec("create table admin_test (c1 int, c2 int, unique key (c1, c2), key (c2))")
	tk.MustExec("insert admin_test values (1, 2), (3, 4), (5, 6)")

	tk.MustExec("admin cleanup index admin_test c1")
	tk.MustExec("admin cleanup index admin_test c2")

	// Make some dangling index.
	s.ctx = mock.NewContext()
	s.ctx.Store = s.store
	is := s.domain.InfoSchema()
	dbName := model.NewCIStr("test")
	tblName := model.NewCIStr("admin_test")
	tbl, err := is.TableByName(dbName, tblName)
	c.Assert(err, IsNil)

	tblInfo := tbl.Meta()
	idxInfo1 := findIndexByName("c1", tblInfo.Indices)
	indexOpr1 := tables.NewIndex(tblInfo.ID, tblInfo, idxInfo1)
	idxInfo2 := findIndexByName("c2", tblInfo.Indices)
	indexOpr2 := tables.NewIndex(tblInfo.ID, tblInfo, idxInfo2)

	txn, err := s.store.Begin()
	c.Assert(err, IsNil)
	for i := 0; i < 2000; i++ {
		c1 := int64(2*i + 7)
		c2 := int64(2*i + 8)
		_, err = indexOpr1.Create(s.ctx, txn, types.MakeDatums(c1, c2), c1)
		c.Assert(err, IsNil)
		_, err = indexOpr2.Create(s.ctx, txn, types.MakeDatums(c2), c1)
		c.Assert(err, IsNil)
	}
	err = txn.Commit(context.Background())
	c.Assert(err, IsNil)

	_, err = tk.Exec("admin check table admin_test")
	c.Assert(err, NotNil)
	_, err = tk.Exec("admin check index admin_test c1")
	c.Assert(err, NotNil)
	_, err = tk.Exec("admin check index admin_test c2")
	c.Assert(err, NotNil)
	r := tk.MustQuery("SELECT COUNT(*) FROM admin_test")
	r.Check(testkit.Rows("3"))
	r = tk.MustQuery("SELECT COUNT(*) FROM admin_test USE INDEX(c1)")
	r.Check(testkit.Rows("2003"))
	r = tk.MustQuery("SELECT COUNT(*) FROM admin_test USE INDEX(c2)")
	r.Check(testkit.Rows("2003"))
	r = tk.MustQuery("admin cleanup index admin_test c1")
	r.Check(testkit.Rows("2000"))
	r = tk.MustQuery("admin cleanup index admin_test c2")
	r.Check(testkit.Rows("2000"))
	r = tk.MustQuery("SELECT COUNT(*) FROM admin_test USE INDEX(c1)")
	r.Check(testkit.Rows("3"))
	r = tk.MustQuery("SELECT COUNT(*) FROM admin_test USE INDEX(c2)")
	r.Check(testkit.Rows("3"))
	tk.MustExec("admin check index admin_test c1")
	tk.MustExec("admin check index admin_test c2")
	tk.MustExec("admin check table admin_test")
}

<<<<<<< HEAD
func (s *testSuite) TestAdminCheckTableFailed(c *C) {
	tk := testkit.NewTestKit(c, s.store)
	tk.MustExec("use test")
	tk.MustExec("drop table if exists admin_test")
	tk.MustExec("create table admin_test (c1 int, c2 int, c3 int default 1, primary key(c1), key(c3), unique key(c2), key(c2, c3))")
	tk.MustExec("insert admin_test (c1, c2, c3) values (1, 11, 21), (2, 12, 22), (5, 15, 23), (10, 20, 30), (20, 30, 40)")

	// Make some corrupted index. Build the index information.
	s.ctx = mock.NewContext()
	s.ctx.Store = s.store
	is := s.domain.InfoSchema()
	dbName := model.NewCIStr("test")
	tblName := model.NewCIStr("admin_test")
	tbl, err := is.TableByName(dbName, tblName)
	c.Assert(err, IsNil)
	tblInfo := tbl.Meta()
	idxInfo := findIndexByName("c2", tblInfo.Indices)
	indexOpr := tables.NewIndex(tblInfo.ID, tblInfo, idxInfo)
	sc := s.ctx.GetSessionVars().StmtCtx
	tk.Se.GetSessionVars().IndexLookupSize = 3
	tk.Se.GetSessionVars().MaxChunkSize = 3

	// Reduce one row of index.
	// Table count > index count.
	txn, err := s.store.Begin()
	c.Assert(err, IsNil)
	err = indexOpr.Delete(sc, txn, types.MakeDatums(11), 1)
	c.Assert(err, IsNil)
	err = txn.Commit(context.Background())
	c.Assert(err, IsNil)
	_, err = tk.Exec("admin check table admin_test")
	c.Assert(err.Error(), Equals,
		"[executor:8003]admin_test err:[admin:1]index:<nil> != record:&admin.RecordData{Handle:1, Values:[]types.Datum{types.Datum{k:0x1, collation:0x0, decimal:0x0, length:0x0, i:11, b:[]uint8(nil), x:interface {}(nil)}}}")
	c.Assert(executor.ErrAdminCheckTable.Equal(err), IsTrue)
	r := tk.MustQuery("admin recover index admin_test c2")
	r.Check(testkit.Rows("1 5"))
	tk.MustExec("admin check table admin_test")

	// Add one row of index.
	// Table count < index count.
	txn, err = s.store.Begin()
	c.Assert(err, IsNil)
	_, err = indexOpr.Create(s.ctx, txn, types.MakeDatums(21), 1)
	c.Assert(err, IsNil)
	_, err = indexOpr.Create(s.ctx, txn, types.MakeDatums(13), 2)
	c.Assert(err, IsNil)
	err = txn.Commit(context.Background())
	c.Assert(err, IsNil)
	_, err = tk.Exec("admin check table admin_test")
	c.Assert(err.Error(), Equals, "admin check table admin_test, index c2, at least two indices have the same handle 2 more than one")

	// Table count = index count.
	txn, err = s.store.Begin()
	c.Assert(err, IsNil)
	err = indexOpr.Delete(sc, txn, types.MakeDatums(13), 2)
	c.Assert(err, IsNil)
	err = indexOpr.Delete(sc, txn, types.MakeDatums(12), 2)
	c.Assert(err, IsNil)
	err = txn.Commit(context.Background())
	c.Assert(err, IsNil)
	_, err = tk.Exec("admin check table admin_test")
	c.Assert(err.Error(), Equals, "admin check table admin_test, index c2, at least two indices have the same handle 1 more than one")

	// Recover records.
	txn, err = s.store.Begin()
	c.Assert(err, IsNil)
	err = indexOpr.Delete(sc, txn, types.MakeDatums(21), 1)
	c.Assert(err, IsNil)
	_, err = indexOpr.Create(s.ctx, txn, types.MakeDatums(12), 2)
	c.Assert(err, IsNil)
	err = txn.Commit(context.Background())
	c.Assert(err, IsNil)
	tk.MustExec("admin check table admin_test")
}

func (s *testSuite) TestAdminCheckTable(c *C) {
=======
func (s *testSuite1) TestAdminCheckTable(c *C) {
>>>>>>> 32cfaf1d
	// test NULL value.
	tk := testkit.NewTestKit(c, s.store)
	tk.MustExec("use test")
	tk.MustExec(`CREATE TABLE test_null (
		a int(11) NOT NULL,
		c int(11) NOT NULL,
		PRIMARY KEY (a, c),
		KEY idx_a (a)
		) ENGINE=InnoDB DEFAULT CHARSET=utf8 COLLATE=utf8_bin`)

	tk.MustExec(`insert into test_null(a, c) values(2, 2);`)
	tk.MustExec(`ALTER TABLE test_null ADD COLUMN b int NULL DEFAULT '1795454803' AFTER a;`)
	tk.MustExec(`ALTER TABLE test_null add index b(b);`)
	tk.MustExec("ADMIN CHECK TABLE test_null")

	// Fix unflatten issue in CheckExec.
	tk.MustExec(`drop table if exists test`)
	tk.MustExec(`create table test (
		a time,
 		PRIMARY KEY (a)
 		);`)

	tk.MustExec(`insert into test set a='12:10:36';`)
	tk.MustExec(`admin check table test`)

	// Test decimal
	tk.MustExec(`drop table if exists test`)
	tk.MustExec("CREATE TABLE test (  a decimal, PRIMARY KEY (a));")
	tk.MustExec("insert into test set a=10;")
	tk.MustExec("admin check table test;")

	// Test timestamp type check table.
	tk.MustExec(`drop table if exists test`)
	tk.MustExec(`create table test ( a  TIMESTAMP, primary key(a) );`)
	tk.MustExec(`insert into test set a='2015-08-10 04:18:49';`)
	tk.MustExec(`admin check table test;`)

	// Test partitioned table.
	tk.MustExec(`drop table if exists test`)
	tk.MustExec(`create table test (
		      a int not null,
		      c int not null,
		      primary key (a, c),
		      key idx_a (a)) partition by range (c) (
		      partition p1 values less than (1),
		      partition p2 values less than (4),
		      partition p3 values less than (7),
		      partition p4 values less than (11))`)
	for i := 1; i <= 10; i++ {
		tk.MustExec(fmt.Sprintf("insert into test values (%d, %d);", i, i))
	}
	tk.MustExec(`admin check table test;`)

	// Test index in virtual generated column.
	tk.MustExec(`drop table if exists test`)
	tk.MustExec(`create table test ( b json , c int as (JSON_EXTRACT(b,'$.d')) , index idxc(c));`)
	tk.MustExec(`INSERT INTO test set b='{"d": 100}';`)
	tk.MustExec(`admin check table test;`)
	// Test prefix index.
	tk.MustExec(`drop table if exists t`)
	tk.MustExec(`CREATE TABLE t (
  			ID CHAR(32) NOT NULL,
  			name CHAR(32) NOT NULL,
  			value CHAR(255),
  			INDEX indexIDname (ID(8),name(8)));`)
	tk.MustExec(`INSERT INTO t VALUES ('keyword','urlprefix','text/ /text');`)
	tk.MustExec(`admin check table t;`)

	tk.MustExec("use mysql")
	tk.MustExec(`admin check table test.t;`)
	_, err := tk.Exec("admin check table t")
	c.Assert(err, NotNil)

	// test add index on time type column which have default value
	tk.MustExec("use test")
	tk.MustExec(`drop table if exists t1`)
	tk.MustExec(`CREATE TABLE t1 (c2 YEAR, PRIMARY KEY (c2))`)
	tk.MustExec(`INSERT INTO t1 SET c2 = '1912'`)
	tk.MustExec(`ALTER TABLE t1 ADD COLUMN c3 TIMESTAMP NULL DEFAULT '1976-08-29 16:28:11'`)
	tk.MustExec(`ALTER TABLE t1 ADD COLUMN c4 DATE      NULL DEFAULT '1976-08-29'`)
	tk.MustExec(`ALTER TABLE t1 ADD COLUMN c5 TIME      NULL DEFAULT '16:28:11'`)
	tk.MustExec(`ALTER TABLE t1 ADD COLUMN c6 YEAR      NULL DEFAULT '1976'`)
	tk.MustExec(`ALTER TABLE t1 ADD INDEX idx1 (c2, c3,c4,c5,c6)`)
	tk.MustExec(`ALTER TABLE t1 ADD INDEX idx2 (c2)`)
	tk.MustExec(`ALTER TABLE t1 ADD INDEX idx3 (c3)`)
	tk.MustExec(`ALTER TABLE t1 ADD INDEX idx4 (c4)`)
	tk.MustExec(`ALTER TABLE t1 ADD INDEX idx5 (c5)`)
	tk.MustExec(`ALTER TABLE t1 ADD INDEX idx6 (c6)`)
	tk.MustExec(`admin check table t1`)

	// Test add index on decimal column.
	tk.MustExec(`drop table if exists td1;`)
	tk.MustExec(`CREATE TABLE td1 (c2 INT NULL DEFAULT '70');`)
	tk.MustExec(`INSERT INTO td1 SET c2 = '5';`)
	tk.MustExec(`ALTER TABLE td1 ADD COLUMN c4 DECIMAL(12,8) NULL DEFAULT '213.41598062';`)
	tk.MustExec(`ALTER TABLE td1 ADD INDEX id2 (c4) ;`)
	tk.MustExec(`ADMIN CHECK TABLE td1;`)
}

func (s *testSuite1) TestAdminCheckPrimaryIndex(c *C) {
	tk := testkit.NewTestKit(c, s.store)
	tk.MustExec("use test")
	tk.MustExec("create table t(a bigint unsigned primary key, b int, c int, index idx(a, b));")
	tk.MustExec("insert into t values(1, 1, 1), (9223372036854775807, 2, 2);")
	tk.MustExec("admin check index t idx;")
}

func (s *testSuite2) TestAdminCheckWithSnapshot(c *C) {
	tk := testkit.NewTestKit(c, s.store)
	tk.MustExec("use test")
	tk.MustExec("drop table if exists admin_t_s")
	tk.MustExec("create table admin_t_s (a int, b int, key(a));")
	tk.MustExec("insert into admin_t_s values (0,0),(1,1);")
	tk.MustExec("admin check table admin_t_s;")
	tk.MustExec("admin check index admin_t_s a;")

	snapshotTime := time.Now()

	s.ctx = mock.NewContext()
	s.ctx.Store = s.store
	is := s.domain.InfoSchema()
	dbName := model.NewCIStr("test")
	tblName := model.NewCIStr("admin_t_s")
	tbl, err := is.TableByName(dbName, tblName)
	c.Assert(err, IsNil)

	tblInfo := tbl.Meta()
	idxInfo := findIndexByName("a", tblInfo.Indices)
	idxOpr := tables.NewIndex(tblInfo.ID, tblInfo, idxInfo)
	txn, err := s.store.Begin()
	c.Assert(err, IsNil)
	_, err = idxOpr.Create(s.ctx, txn, types.MakeDatums(2), 100)
	c.Assert(err, IsNil)
	err = txn.Commit(context.Background())
	c.Assert(err, IsNil)
	_, err = tk.Exec("admin check table admin_t_s")
	c.Assert(err, NotNil)
	_, err = tk.Exec("admin check index admin_t_s a")
	c.Assert(err, NotNil)

	// For mocktikv, safe point is not initialized, we manually insert it for snapshot to use.
	safePointName := "tikv_gc_safe_point"
	safePointValue := "20060102-15:04:05 -0700"
	safePointComment := "All versions after safe point can be accessed. (DO NOT EDIT)"
	updateSafePoint := fmt.Sprintf(`INSERT INTO mysql.tidb VALUES ('%[1]s', '%[2]s', '%[3]s')
	ON DUPLICATE KEY
	UPDATE variable_value = '%[2]s', comment = '%[3]s'`, safePointName, safePointValue, safePointComment)
	tk.MustExec(updateSafePoint)
	// For admin check table when use snapshot.
	tk.MustExec("set @@tidb_snapshot = '" + snapshotTime.Format("2006-01-02 15:04:05.999999") + "'")
	tk.MustExec("admin check table admin_t_s;")
	tk.MustExec("admin check index admin_t_s a;")

	tk.MustExec("set @@tidb_snapshot = ''")
	_, err = tk.Exec("admin check table admin_t_s")
	c.Assert(err, NotNil)
	_, err = tk.Exec("admin check index admin_t_s a")
	c.Assert(err, NotNil)

	r := tk.MustQuery("admin cleanup index admin_t_s a")
	r.Check(testkit.Rows("1"))
	tk.MustExec("admin check table admin_t_s;")
	tk.MustExec("admin check index admin_t_s a;")
	tk.MustExec("drop table if exists admin_t_s")
}<|MERGE_RESOLUTION|>--- conflicted
+++ resolved
@@ -18,6 +18,7 @@
 	"fmt"
 	"time"
 
+	"github.com/ngaut/log"
 	. "github.com/pingcap/check"
 	"github.com/pingcap/parser/model"
 	"github.com/pingcap/tidb/executor"
@@ -408,13 +409,15 @@
 	tk.MustExec("admin check table admin_test")
 }
 
-<<<<<<< HEAD
-func (s *testSuite) TestAdminCheckTableFailed(c *C) {
+func (s *testSuite2) TestAdminCheckTableFailed(c *C) {
 	tk := testkit.NewTestKit(c, s.store)
 	tk.MustExec("use test")
 	tk.MustExec("drop table if exists admin_test")
-	tk.MustExec("create table admin_test (c1 int, c2 int, c3 int default 1, primary key(c1), key(c3), unique key(c2), key(c2, c3))")
-	tk.MustExec("insert admin_test (c1, c2, c3) values (1, 11, 21), (2, 12, 22), (5, 15, 23), (10, 20, 30), (20, 30, 40)")
+	tk.MustExec("create table admin_test (c1 int, c2 int, c3 varchar(255) default '1', primary key(c1), key(c3), unique key(c2), key(c2, c3))")
+	// tk.MustExec("create table admin_test (c1 int, c2 int, c3 varchar(255) default '1', primary key(c1), key(c3))")
+	// tk.MustExec("create table admin_test (c1 int, c2 int, c3 varchar(255) default '1', primary key(c1), unique key(c2))")
+	// tk.MustExec("insert admin_test (c1, c2, c3) values (1, 11, 'a'), (2, 12, 'b'), (5, 15, 'c'), (10, 20, 'd'), (20, 30, 'e')")
+	tk.MustExec("insert admin_test (c1, c2, c3) values (1, 11, '1'), (2, 12, '2'), (5, 15, '3'), (10, 20, '4'), (20, 30, '5')")
 
 	// Make some corrupted index. Build the index information.
 	s.ctx = mock.NewContext()
@@ -425,6 +428,7 @@
 	tbl, err := is.TableByName(dbName, tblName)
 	c.Assert(err, IsNil)
 	tblInfo := tbl.Meta()
+	// idxInfo := findIndexByName("c3", tblInfo.Indices)
 	idxInfo := findIndexByName("c2", tblInfo.Indices)
 	indexOpr := tables.NewIndex(tblInfo.ID, tblInfo, idxInfo)
 	sc := s.ctx.GetSessionVars().StmtCtx
@@ -433,61 +437,80 @@
 
 	// Reduce one row of index.
 	// Table count > index count.
+	// Index c2 is missing 11.
 	txn, err := s.store.Begin()
 	c.Assert(err, IsNil)
 	err = indexOpr.Delete(sc, txn, types.MakeDatums(11), 1)
 	c.Assert(err, IsNil)
 	err = txn.Commit(context.Background())
 	c.Assert(err, IsNil)
+	log.Errorf("...................................................................................... 00")
 	_, err = tk.Exec("admin check table admin_test")
 	c.Assert(err.Error(), Equals,
 		"[executor:8003]admin_test err:[admin:1]index:<nil> != record:&admin.RecordData{Handle:1, Values:[]types.Datum{types.Datum{k:0x1, collation:0x0, decimal:0x0, length:0x0, i:11, b:[]uint8(nil), x:interface {}(nil)}}}")
 	c.Assert(executor.ErrAdminCheckTable.Equal(err), IsTrue)
 	r := tk.MustQuery("admin recover index admin_test c2")
 	r.Check(testkit.Rows("1 5"))
-	tk.MustExec("admin check table admin_test")
+	log.Errorf("...................................................................................... 01")
+	tk.MustExec("admin check table admin_test")
+	log.Errorf("...................................................................................... 1")
 
 	// Add one row of index.
 	// Table count < index count.
+	// Index c2 has two more values ​​than table data: 21, 13.
 	txn, err = s.store.Begin()
 	c.Assert(err, IsNil)
 	_, err = indexOpr.Create(s.ctx, txn, types.MakeDatums(21), 1)
 	c.Assert(err, IsNil)
-	_, err = indexOpr.Create(s.ctx, txn, types.MakeDatums(13), 2)
-	c.Assert(err, IsNil)
-	err = txn.Commit(context.Background())
-	c.Assert(err, IsNil)
-	_, err = tk.Exec("admin check table admin_test")
-	c.Assert(err.Error(), Equals, "admin check table admin_test, index c2, at least two indices have the same handle 2 more than one")
+	//	_, err = indexOpr.Create(s.ctx, txn, types.MakeDatums(13), 2)
+	//	c.Assert(err, IsNil)
+	err = txn.Commit(context.Background())
+	c.Assert(err, IsNil)
+	_, err = tk.Exec("admin check table admin_test")
+	c.Assert(err.Error(), Equals, "handle 1, index:types.Datum{k:0x1, collation:0x0, decimal:0x0, length:0x0, i:21, b:[]uint8(nil), x:interface {}(nil)} != record:types.Datum{k:0x1, collation:0x0, decimal:0x0, length:0x0, i:11, b:[]uint8(nil), x:interface {}(nil)}")
+	log.Errorf("...................................................................................... 2")
 
 	// Table count = index count.
+	// Two indices have the same handle.
 	txn, err = s.store.Begin()
 	c.Assert(err, IsNil)
-	err = indexOpr.Delete(sc, txn, types.MakeDatums(13), 2)
-	c.Assert(err, IsNil)
+	// err = indexOpr.Delete(sc, txn, types.MakeDatums(13), 2)
+	// c.Assert(err, IsNil)
 	err = indexOpr.Delete(sc, txn, types.MakeDatums(12), 2)
 	c.Assert(err, IsNil)
 	err = txn.Commit(context.Background())
 	c.Assert(err, IsNil)
 	_, err = tk.Exec("admin check table admin_test")
-	c.Assert(err.Error(), Equals, "admin check table admin_test, index c2, at least two indices have the same handle 1 more than one")
+	// c.Assert(err.Error(), Equals, "admin check table admin_test, index c2, at least two indices have the same handle 1 more than one")
+	c.Assert(err.Error(), Equals, "handle 1, index:types.Datum{k:0x1, collation:0x0, decimal:0x0, length:0x0, i:21, b:[]uint8(nil), x:interface {}(nil)} != record:types.Datum{k:0x1, collation:0x0, decimal:0x0, length:0x0, i:11, b:[]uint8(nil), x:interface {}(nil)}")
+
+	// Table count = index count.
+	// Index c2 has one line of data is 21, the corresponding table data is 11.
+	txn, err = s.store.Begin()
+	c.Assert(err, IsNil)
+	_, err = indexOpr.Create(s.ctx, txn, types.MakeDatums(12), 2)
+	c.Assert(err, IsNil)
+	err = indexOpr.Delete(sc, txn, types.MakeDatums(11), 1)
+	c.Assert(err, IsNil)
+	err = txn.Commit(context.Background())
+	c.Assert(err, IsNil)
+	_, err = tk.Exec("admin check table admin_test")
+	// c.Assert(err.Error(), Equals, "admin check table admin_test, index c2, at least two indices have the same handle 1 more than one")
+	c.Assert(err.Error(), Equals, "handle 1, index:types.Datum{k:0x1, collation:0x0, decimal:0x0, length:0x0, i:21, b:[]uint8(nil), x:interface {}(nil)} != record:types.Datum{k:0x1, collation:0x0, decimal:0x0, length:0x0, i:11, b:[]uint8(nil), x:interface {}(nil)}")
 
 	// Recover records.
 	txn, err = s.store.Begin()
 	c.Assert(err, IsNil)
 	err = indexOpr.Delete(sc, txn, types.MakeDatums(21), 1)
 	c.Assert(err, IsNil)
-	_, err = indexOpr.Create(s.ctx, txn, types.MakeDatums(12), 2)
-	c.Assert(err, IsNil)
-	err = txn.Commit(context.Background())
-	c.Assert(err, IsNil)
-	tk.MustExec("admin check table admin_test")
-}
-
-func (s *testSuite) TestAdminCheckTable(c *C) {
-=======
-func (s *testSuite1) TestAdminCheckTable(c *C) {
->>>>>>> 32cfaf1d
+	_, err = indexOpr.Create(s.ctx, txn, types.MakeDatums(11), 1)
+	c.Assert(err, IsNil)
+	err = txn.Commit(context.Background())
+	c.Assert(err, IsNil)
+	tk.MustExec("admin check table admin_test")
+}
+
+func (s *testSuite1) TestAdminCheckTablex(c *C) {
 	// test NULL value.
 	tk := testkit.NewTestKit(c, s.store)
 	tk.MustExec("use test")
@@ -543,16 +566,16 @@
 
 	// Test index in virtual generated column.
 	tk.MustExec(`drop table if exists test`)
-	tk.MustExec(`create table test ( b json , c int as (JSON_EXTRACT(b,'$.d')) , index idxc(c));`)
+	tk.MustExec(`create table test ( b json , c int as (JSON_EXTRACT(b,'$.d')), index idxc(c));`)
 	tk.MustExec(`INSERT INTO test set b='{"d": 100}';`)
 	tk.MustExec(`admin check table test;`)
 	// Test prefix index.
 	tk.MustExec(`drop table if exists t`)
 	tk.MustExec(`CREATE TABLE t (
-  			ID CHAR(32) NOT NULL,
-  			name CHAR(32) NOT NULL,
-  			value CHAR(255),
-  			INDEX indexIDname (ID(8),name(8)));`)
+	  			ID CHAR(32) NOT NULL,
+	  			name CHAR(32) NOT NULL,
+	  			value CHAR(255),
+	  			INDEX indexIDname (ID(8),name(8)));`)
 	tk.MustExec(`INSERT INTO t VALUES ('keyword','urlprefix','text/ /text');`)
 	tk.MustExec(`admin check table t;`)
 
