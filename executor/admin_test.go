--- conflicted
+++ resolved
@@ -213,7 +213,6 @@
 	tk.MustExec("admin check index admin_test `primary`")
 }
 
-<<<<<<< HEAD
 func (s *testSuite) TestAdminCleanupIndex(c *C) {
 	tk := testkit.NewTestKit(c, s.store)
 	tk.MustExec("use test")
@@ -396,7 +395,8 @@
 	tk.MustExec("admin check index admin_test c1")
 	tk.MustExec("admin check index admin_test c2")
 	tk.MustExec("admin check table admin_test")
-=======
+}
+
 func (s *testSuite) TestAdminCheckTable(c *C) {
 	// test NULL value.
 	tk := testkit.NewTestKit(c, s.store)
@@ -412,5 +412,4 @@
 	tk.MustExec(`ALTER TABLE test_null ADD COLUMN b int NULL DEFAULT '1795454803' AFTER a;`)
 	tk.MustExec(`ALTER TABLE test_null add index b(b);`)
 	tk.MustExec("ADMIN CHECK TABLE test_null")
->>>>>>> c86cd597
 }