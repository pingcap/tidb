// Copyright 2018 PingCAP, Inc.
//
// Licensed under the Apache License, Version 2.0 (the "License");
// you may not use this file except in compliance with the License.
// You may obtain a copy of the License at
//
//     http://www.apache.org/licenses/LICENSE-2.0
//
// Unless required by applicable law or agreed to in writing, software
// distributed under the License is distributed on an "AS IS" BASIS,
// See the License for the specific language governing permissions and
// limitations under the License.

package executor_test

import (
	"fmt"
	"time"

	. "github.com/pingcap/check"
	"github.com/pingcap/parser/model"
	"github.com/pingcap/tidb/executor"
	"github.com/pingcap/tidb/meta/autoid"
	"github.com/pingcap/tidb/table/tables"
	"github.com/pingcap/tidb/types"
	"github.com/pingcap/tidb/util/mock"
	"github.com/pingcap/tidb/util/testkit"
	"golang.org/x/net/context"
)

func (s *testSuite) TestAdminCheckIndexRange(c *C) {
	tk := testkit.NewTestKit(c, s.store)
	tk.MustExec("use test")
	tk.MustExec(`drop table if exists check_index_test;`)
	tk.MustExec(`create table check_index_test (a int, b varchar(10), index a_b (a, b), index b (b))`)
	tk.MustExec(`insert check_index_test values (3, "ab"),(2, "cd"),(1, "ef"),(-1, "hi")`)
	result := tk.MustQuery("admin check index check_index_test a_b (2, 4);")
	result.Check(testkit.Rows("1 ef 3", "2 cd 2"))

	result = tk.MustQuery("admin check index check_index_test a_b (3, 5);")
	result.Check(testkit.Rows("-1 hi 4", "1 ef 3"))

	tk.MustExec("use mysql")
	result = tk.MustQuery("admin check index test.check_index_test a_b (2, 3), (4, 5);")
	result.Check(testkit.Rows("-1 hi 4", "2 cd 2"))
}

func findIndexByName(idxName string, indices []*model.IndexInfo) *model.IndexInfo {
	for _, idx := range indices {
		if idx.Name.L == idxName {
			return idx
		}
	}
	return nil
}

func (s *testSuite) TestAdminRecoverIndex(c *C) {
	tk := testkit.NewTestKit(c, s.store)
	tk.MustExec("use test")
	tk.MustExec("drop table if exists admin_test")
	tk.MustExec("create table admin_test (c1 int, c2 int, c3 int default 1, index (c1), unique key(c2))")
	tk.MustExec("insert admin_test (c1, c2) values (1, 1), (2, 2), (NULL, NULL)")

	r := tk.MustQuery("admin recover index admin_test c1")
	r.Check(testkit.Rows("0 3"))

	r = tk.MustQuery("admin recover index admin_test c2")
	r.Check(testkit.Rows("0 3"))

	tk.MustExec("admin check index admin_test c1")
	tk.MustExec("admin check index admin_test c2")

	tk.MustExec("drop table if exists admin_test")
	tk.MustExec("create table admin_test (c1 int, c2 int, c3 int default 1, primary key(c1), unique key(c2))")
	tk.MustExec("insert admin_test (c1, c2) values (1, 1), (2, 2), (3, 3), (10, 10), (20, 20)")
	// pk is handle, no additional unique index, no way to recover
	_, err := tk.Exec("admin recover index admin_test c1")
	// err:index is not found
	c.Assert(err, NotNil)

	r = tk.MustQuery("admin recover index admin_test c2")
	r.Check(testkit.Rows("0 5"))
	tk.MustExec("admin check index admin_test c2")

	// Make some corrupted index.
	s.ctx = mock.NewContext()
	s.ctx.Store = s.store
	is := s.domain.InfoSchema()
	dbName := model.NewCIStr("test")
	tblName := model.NewCIStr("admin_test")
	tbl, err := is.TableByName(dbName, tblName)
	c.Assert(err, IsNil)

	tblInfo := tbl.Meta()
	idxInfo := findIndexByName("c2", tblInfo.Indices)
	indexOpr := tables.NewIndex(tblInfo.ID, tblInfo, idxInfo)
	sc := s.ctx.GetSessionVars().StmtCtx
	txn, err := s.store.Begin()
	c.Assert(err, IsNil)
	err = indexOpr.Delete(sc, txn, types.MakeDatums(1), 1)
	c.Assert(err, IsNil)
	err = txn.Commit(context.Background())
	c.Assert(err, IsNil)
	_, err = tk.Exec("admin check table admin_test")
	c.Assert(err, NotNil)
	c.Assert(executor.ErrAdminCheckTable.Equal(err), IsTrue)
	_, err = tk.Exec("admin check index admin_test c2")
	c.Assert(err, NotNil)

	r = tk.MustQuery("SELECT COUNT(*) FROM admin_test USE INDEX(c2)")
	r.Check(testkit.Rows("4"))

	r = tk.MustQuery("admin recover index admin_test c2")
	r.Check(testkit.Rows("1 5"))

	r = tk.MustQuery("SELECT COUNT(*) FROM admin_test USE INDEX(c2)")
	r.Check(testkit.Rows("5"))
	tk.MustExec("admin check index admin_test c2")
	tk.MustExec("admin check table admin_test")

	txn, err = s.store.Begin()
	c.Assert(err, IsNil)
	err = indexOpr.Delete(sc, txn, types.MakeDatums(10), 10)
	c.Assert(err, IsNil)
	err = txn.Commit(context.Background())
	c.Assert(err, IsNil)

	_, err = tk.Exec("admin check index admin_test c2")
	c.Assert(err, NotNil)
	r = tk.MustQuery("admin recover index admin_test c2")
	r.Check(testkit.Rows("1 5"))
	tk.MustExec("admin check index admin_test c2")
	tk.MustExec("admin check table admin_test")

	txn, err = s.store.Begin()
	c.Assert(err, IsNil)
	err = indexOpr.Delete(sc, txn, types.MakeDatums(1), 1)
	c.Assert(err, IsNil)
	err = indexOpr.Delete(sc, txn, types.MakeDatums(2), 2)
	c.Assert(err, IsNil)
	err = indexOpr.Delete(sc, txn, types.MakeDatums(3), 3)
	c.Assert(err, IsNil)
	err = indexOpr.Delete(sc, txn, types.MakeDatums(10), 10)
	c.Assert(err, IsNil)
	err = indexOpr.Delete(sc, txn, types.MakeDatums(20), 20)
	c.Assert(err, IsNil)
	err = txn.Commit(context.Background())
	c.Assert(err, IsNil)

	_, err = tk.Exec("admin check table admin_test")
	c.Assert(err, NotNil)
	_, err = tk.Exec("admin check index admin_test c2")
	c.Assert(err, NotNil)

	r = tk.MustQuery("SELECT COUNT(*) FROM admin_test USE INDEX(c2)")
	r.Check(testkit.Rows("0"))

	r = tk.MustQuery("SELECT COUNT(*) FROM admin_test")
	r.Check(testkit.Rows("5"))

	r = tk.MustQuery("admin recover index admin_test c2")
	r.Check(testkit.Rows("5 5"))

	r = tk.MustQuery("SELECT COUNT(*) FROM admin_test USE INDEX(c2)")
	r.Check(testkit.Rows("5"))

	tk.MustExec("admin check index admin_test c2")
	tk.MustExec("admin check table admin_test")
}

func (s *testSuite) TestAdminRecoverIndex1(c *C) {
	tk := testkit.NewTestKit(c, s.store)
	s.ctx = mock.NewContext()
	s.ctx.Store = s.store
	dbName := model.NewCIStr("test")
	tblName := model.NewCIStr("admin_test")
	sc := s.ctx.GetSessionVars().StmtCtx
	tk.MustExec("use test")
	tk.MustExec("drop table if exists admin_test")
	tk.MustExec("create table admin_test (c1 varchar(255), c2 int, c3 int default 1, primary key(c1), unique key(c2))")
	tk.MustExec("insert admin_test (c1, c2) values ('1', 1), ('2', 2), ('3', 3), ('10', 10), ('20', 20)")

	r := tk.MustQuery("SELECT COUNT(*) FROM admin_test USE INDEX(`primary`)")
	r.Check(testkit.Rows("5"))

	is := s.domain.InfoSchema()
	tbl, err := is.TableByName(dbName, tblName)
	c.Assert(err, IsNil)

	tblInfo := tbl.Meta()
	idxInfo := findIndexByName("primary", tblInfo.Indices)
	c.Assert(idxInfo, NotNil)
	indexOpr := tables.NewIndex(tblInfo.ID, tblInfo, idxInfo)

	txn, err := s.store.Begin()
	c.Assert(err, IsNil)
	err = indexOpr.Delete(sc, txn, types.MakeDatums("1"), 1)
	c.Assert(err, IsNil)
	err = indexOpr.Delete(sc, txn, types.MakeDatums("2"), 2)
	c.Assert(err, IsNil)
	err = indexOpr.Delete(sc, txn, types.MakeDatums("3"), 3)
	c.Assert(err, IsNil)
	err = indexOpr.Delete(sc, txn, types.MakeDatums("10"), 4)
	c.Assert(err, IsNil)
	err = txn.Commit(context.Background())
	c.Assert(err, IsNil)

	r = tk.MustQuery("SELECT COUNT(*) FROM admin_test USE INDEX(`primary`)")
	r.Check(testkit.Rows("1"))

	r = tk.MustQuery("admin recover index admin_test `primary`")
	r.Check(testkit.Rows("4 5"))

	r = tk.MustQuery("SELECT COUNT(*) FROM admin_test USE INDEX(`primary`)")
	r.Check(testkit.Rows("5"))

	tk.MustExec("admin check table admin_test")
	tk.MustExec("admin check index admin_test c2")
	tk.MustExec("admin check index admin_test `primary`")
}

func (s *testSuite) TestAdminCleanupIndex(c *C) {
	tk := testkit.NewTestKit(c, s.store)
	tk.MustExec("use test")
	tk.MustExec("drop table if exists admin_test")
	tk.MustExec("create table admin_test (c1 int, c2 int, c3 int default 1, primary key (c1), unique key(c2), key (c3))")
	tk.MustExec("insert admin_test (c1, c2) values (1, 2), (3, 4), (-5, NULL)")
	tk.MustExec("insert admin_test (c1, c3) values (7, 100), (9, 100), (11, NULL)")

	// pk is handle, no need to cleanup
	_, err := tk.Exec("admin cleanup index admin_test `primary`")
	c.Assert(err, NotNil)
	r := tk.MustQuery("admin cleanup index admin_test c2")
	r.Check(testkit.Rows("0"))
	r = tk.MustQuery("admin cleanup index admin_test c3")
	r.Check(testkit.Rows("0"))

	// Make some dangling index.
	s.ctx = mock.NewContext()
	s.ctx.Store = s.store
	is := s.domain.InfoSchema()
	dbName := model.NewCIStr("test")
	tblName := model.NewCIStr("admin_test")
	tbl, err := is.TableByName(dbName, tblName)
	c.Assert(err, IsNil)

	tblInfo := tbl.Meta()
	idxInfo2 := findIndexByName("c2", tblInfo.Indices)
	indexOpr2 := tables.NewIndex(tblInfo.ID, tblInfo, idxInfo2)
	idxInfo3 := findIndexByName("c3", tblInfo.Indices)
	indexOpr3 := tables.NewIndex(tblInfo.ID, tblInfo, idxInfo3)

	txn, err := s.store.Begin()
	c.Assert(err, IsNil)
	_, err = indexOpr2.Create(s.ctx, txn, types.MakeDatums(1), -100)
	c.Assert(err, IsNil)
	_, err = indexOpr2.Create(s.ctx, txn, types.MakeDatums(6), 100)
	c.Assert(err, IsNil)
	_, err = indexOpr2.Create(s.ctx, txn, types.MakeDatums(8), 100)
	c.Assert(err, IsNil)
	_, err = indexOpr2.Create(s.ctx, txn, types.MakeDatums(nil), 101)
	c.Assert(err, IsNil)
	_, err = indexOpr2.Create(s.ctx, txn, types.MakeDatums(nil), 102)
	c.Assert(err, IsNil)
	_, err = indexOpr3.Create(s.ctx, txn, types.MakeDatums(6), 200)
	c.Assert(err, IsNil)
	_, err = indexOpr3.Create(s.ctx, txn, types.MakeDatums(6), -200)
	c.Assert(err, IsNil)
	_, err = indexOpr3.Create(s.ctx, txn, types.MakeDatums(8), -200)
	c.Assert(err, IsNil)
	err = txn.Commit(context.Background())
	c.Assert(err, IsNil)

	_, err = tk.Exec("admin check table admin_test")
	c.Assert(err, NotNil)
	_, err = tk.Exec("admin check index admin_test c2")
	c.Assert(err, NotNil)
	r = tk.MustQuery("SELECT COUNT(*) FROM admin_test USE INDEX(c2)")
	r.Check(testkit.Rows("11"))
	r = tk.MustQuery("admin cleanup index admin_test c2")
	r.Check(testkit.Rows("5"))
	r = tk.MustQuery("SELECT COUNT(*) FROM admin_test USE INDEX(c2)")
	r.Check(testkit.Rows("6"))
	tk.MustExec("admin check index admin_test c2")

	_, err = tk.Exec("admin check table admin_test")
	c.Assert(err, NotNil)
	_, err = tk.Exec("admin check index admin_test c3")
	c.Assert(err, NotNil)
	r = tk.MustQuery("SELECT COUNT(*) FROM admin_test USE INDEX(c3)")
	r.Check(testkit.Rows("9"))
	r = tk.MustQuery("admin cleanup index admin_test c3")
	r.Check(testkit.Rows("3"))
	r = tk.MustQuery("SELECT COUNT(*) FROM admin_test USE INDEX(c3)")
	r.Check(testkit.Rows("6"))
	tk.MustExec("admin check index admin_test c3")

	tk.MustExec("admin check table admin_test")
}

func (s *testSuite) TestAdminCleanupIndexPKNotHandle(c *C) {
	tk := testkit.NewTestKit(c, s.store)
	tk.MustExec("use test")
	tk.MustExec("drop table if exists admin_test")
	tk.MustExec("create table admin_test (c1 int, c2 int, c3 int, primary key (c1, c2))")
	tk.MustExec("insert admin_test (c1, c2) values (1, 2), (3, 4), (-5, 5)")

	r := tk.MustQuery("admin cleanup index admin_test `primary`")
	r.Check(testkit.Rows("0"))

	// Make some dangling index.
	s.ctx = mock.NewContext()
	s.ctx.Store = s.store
	is := s.domain.InfoSchema()
	dbName := model.NewCIStr("test")
	tblName := model.NewCIStr("admin_test")
	tbl, err := is.TableByName(dbName, tblName)
	c.Assert(err, IsNil)

	tblInfo := tbl.Meta()
	idxInfo := findIndexByName("primary", tblInfo.Indices)
	indexOpr := tables.NewIndex(tblInfo.ID, tblInfo, idxInfo)

	txn, err := s.store.Begin()
	c.Assert(err, IsNil)
	_, err = indexOpr.Create(s.ctx, txn, types.MakeDatums(7, 10), -100)
	c.Assert(err, IsNil)
	_, err = indexOpr.Create(s.ctx, txn, types.MakeDatums(4, 6), 100)
	c.Assert(err, IsNil)
	_, err = indexOpr.Create(s.ctx, txn, types.MakeDatums(-7, 4), 101)
	c.Assert(err, IsNil)
	err = txn.Commit(context.Background())
	c.Assert(err, IsNil)

	_, err = tk.Exec("admin check table admin_test")
	c.Assert(err, NotNil)
	_, err = tk.Exec("admin check index admin_test `primary`")
	c.Assert(err, NotNil)
	r = tk.MustQuery("SELECT COUNT(*) FROM admin_test USE INDEX(`primary`)")
	r.Check(testkit.Rows("6"))
	r = tk.MustQuery("admin cleanup index admin_test `primary`")
	r.Check(testkit.Rows("3"))
	r = tk.MustQuery("SELECT COUNT(*) FROM admin_test USE INDEX(`primary`)")
	r.Check(testkit.Rows("3"))
	tk.MustExec("admin check index admin_test `primary`")
	tk.MustExec("admin check table admin_test")
}

func (s *testSuite) TestAdminCleanupIndexMore(c *C) {
	tk := testkit.NewTestKit(c, s.store)
	tk.MustExec("use test")
	tk.MustExec("drop table if exists admin_test")
	tk.MustExec("create table admin_test (c1 int, c2 int, unique key (c1, c2), key (c2))")
	tk.MustExec("insert admin_test values (1, 2), (3, 4), (5, 6)")

	tk.MustExec("admin cleanup index admin_test c1")
	tk.MustExec("admin cleanup index admin_test c2")

	// Make some dangling index.
	s.ctx = mock.NewContext()
	s.ctx.Store = s.store
	is := s.domain.InfoSchema()
	dbName := model.NewCIStr("test")
	tblName := model.NewCIStr("admin_test")
	tbl, err := is.TableByName(dbName, tblName)
	c.Assert(err, IsNil)

	tblInfo := tbl.Meta()
	idxInfo1 := findIndexByName("c1", tblInfo.Indices)
	indexOpr1 := tables.NewIndex(tblInfo.ID, tblInfo, idxInfo1)
	idxInfo2 := findIndexByName("c2", tblInfo.Indices)
	indexOpr2 := tables.NewIndex(tblInfo.ID, tblInfo, idxInfo2)

	txn, err := s.store.Begin()
	c.Assert(err, IsNil)
	for i := 0; i < 2000; i++ {
		c1 := int64(2*i + 7)
		c2 := int64(2*i + 8)
		_, err = indexOpr1.Create(s.ctx, txn, types.MakeDatums(c1, c2), c1)
		c.Assert(err, IsNil)
		_, err = indexOpr2.Create(s.ctx, txn, types.MakeDatums(c2), c1)
		c.Assert(err, IsNil)
	}
	err = txn.Commit(context.Background())
	c.Assert(err, IsNil)

	_, err = tk.Exec("admin check table admin_test")
	c.Assert(err, NotNil)
	_, err = tk.Exec("admin check index admin_test c1")
	c.Assert(err, NotNil)
	_, err = tk.Exec("admin check index admin_test c2")
	c.Assert(err, NotNil)
	r := tk.MustQuery("SELECT COUNT(*) FROM admin_test")
	r.Check(testkit.Rows("3"))
	r = tk.MustQuery("SELECT COUNT(*) FROM admin_test USE INDEX(c1)")
	r.Check(testkit.Rows("2003"))
	r = tk.MustQuery("SELECT COUNT(*) FROM admin_test USE INDEX(c2)")
	r.Check(testkit.Rows("2003"))
	r = tk.MustQuery("admin cleanup index admin_test c1")
	r.Check(testkit.Rows("2000"))
	r = tk.MustQuery("admin cleanup index admin_test c2")
	r.Check(testkit.Rows("2000"))
	r = tk.MustQuery("SELECT COUNT(*) FROM admin_test USE INDEX(c1)")
	r.Check(testkit.Rows("3"))
	r = tk.MustQuery("SELECT COUNT(*) FROM admin_test USE INDEX(c2)")
	r.Check(testkit.Rows("3"))
	tk.MustExec("admin check index admin_test c1")
	tk.MustExec("admin check index admin_test c2")
	tk.MustExec("admin check table admin_test")
}

func (s *testSuite) TestAdminCheckTable(c *C) {
	// test NULL value.
	tk := testkit.NewTestKit(c, s.store)
	tk.MustExec("use test")
	tk.MustExec(`CREATE TABLE test_null (
		a int(11) NOT NULL,
		c int(11) NOT NULL,
		PRIMARY KEY (a, c),
		KEY idx_a (a)
		) ENGINE=InnoDB DEFAULT CHARSET=utf8 COLLATE=utf8_bin`)

	tk.MustExec(`insert into test_null(a, c) values(2, 2);`)
	tk.MustExec(`ALTER TABLE test_null ADD COLUMN b int NULL DEFAULT '1795454803' AFTER a;`)
	tk.MustExec(`ALTER TABLE test_null add index b(b);`)
	tk.MustExec("ADMIN CHECK TABLE test_null")

	// Fix unflatten issue in CheckExec.
	tk.MustExec(`drop table if exists test`)
	tk.MustExec(`create table test (
		a time,
 		PRIMARY KEY (a)
 		);`)

	tk.MustExec(`insert into test set a='12:10:36';`)
	tk.MustExec(`admin check table test`)

	// Test decimal
	tk.MustExec(`drop table if exists test`)
	tk.MustExec("CREATE TABLE test (  a decimal, PRIMARY KEY (a));")
	tk.MustExec("insert into test set a=10;")
	tk.MustExec("admin check table test;")

	// Test timestamp type check table.
	tk.MustExec(`drop table if exists test`)
	tk.MustExec(`create table test ( a  TIMESTAMP, primary key(a) );`)
	tk.MustExec(`insert into test set a='2015-08-10 04:18:49';`)
	tk.MustExec(`admin check table test;`)

	// Test partitioned table.
	tk.MustExec(`drop table if exists test`)
	tk.MustExec(`create table test (
		      a int not null,
		      c int not null,
		      primary key (a, c),
		      key idx_a (a)) partition by range (c) (
		      partition p1 values less than (1),
		      partition p2 values less than (4),
		      partition p3 values less than (7),
		      partition p4 values less than (11))`)
	for i := 1; i <= 10; i++ {
		tk.MustExec(fmt.Sprintf("insert into test values (%d, %d);", i, i))
	}
	tk.MustExec(`admin check table test;`)

	// Test index in virtual generated column.
	tk.MustExec(`drop table if exists test`)
	tk.MustExec(`create table test ( b json , c int as (JSON_EXTRACT(b,'$.d')) , index idxc(c));`)
	tk.MustExec(`INSERT INTO test set b='{"d": 100}';`)
	tk.MustExec(`admin check table test;`)
	// Test prefix index.
	tk.MustExec(`drop table if exists t`)
	tk.MustExec(`CREATE TABLE t (
  			ID CHAR(32) NOT NULL,
  			name CHAR(32) NOT NULL,
  			value CHAR(255),
  			INDEX indexIDname (ID(8),name(8)));`)
	tk.MustExec(`INSERT INTO t VALUES ('keyword','urlprefix','text/ /text');`)
	tk.MustExec(`admin check table t;`)

	tk.MustExec("use mysql")
	tk.MustExec(`admin check table test.t;`)
	_, err := tk.Exec("admin check table t")
	c.Assert(err, NotNil)

	// test add index on time type column which have default value
	tk.MustExec("use test")
	tk.MustExec(`drop table if exists t1`)
	tk.MustExec(`CREATE TABLE t1 (c2 YEAR, PRIMARY KEY (c2))`)
	tk.MustExec(`INSERT INTO t1 SET c2 = '1912'`)
	tk.MustExec(`ALTER TABLE t1 ADD COLUMN c3 TIMESTAMP NULL DEFAULT '1976-08-29 16:28:11'`)
	tk.MustExec(`ALTER TABLE t1 ADD COLUMN c4 DATE      NULL DEFAULT '1976-08-29'`)
	tk.MustExec(`ALTER TABLE t1 ADD COLUMN c5 TIME      NULL DEFAULT '16:28:11'`)
	tk.MustExec(`ALTER TABLE t1 ADD COLUMN c6 YEAR      NULL DEFAULT '1976'`)
	tk.MustExec(`ALTER TABLE t1 ADD INDEX idx1 (c2, c3,c4,c5,c6)`)
	tk.MustExec(`ALTER TABLE t1 ADD INDEX idx2 (c2)`)
	tk.MustExec(`ALTER TABLE t1 ADD INDEX idx3 (c3)`)
	tk.MustExec(`ALTER TABLE t1 ADD INDEX idx4 (c4)`)
	tk.MustExec(`ALTER TABLE t1 ADD INDEX idx5 (c5)`)
	tk.MustExec(`ALTER TABLE t1 ADD INDEX idx6 (c6)`)
	tk.MustExec(`admin check table t1`)

	// Test add index on decimal column.
	tk.MustExec(`drop table if exists td1;`)
	tk.MustExec(`CREATE TABLE td1 (c2 INT NULL DEFAULT '70');`)
	tk.MustExec(`INSERT INTO td1 SET c2 = '5';`)
	tk.MustExec(`ALTER TABLE td1 ADD COLUMN c4 DECIMAL(12,8) NULL DEFAULT '213.41598062';`)
	tk.MustExec(`ALTER TABLE td1 ADD INDEX id2 (c4) ;`)
	tk.MustExec(`ADMIN CHECK TABLE td1;`)
}

func (s *testSuite) TestAdminCheckPrimaryIndex(c *C) {
	tk := testkit.NewTestKit(c, s.store)
	tk.MustExec("use test")
	tk.MustExec("create table t(a bigint unsigned primary key, b int, c int, index idx(a, b));")
	tk.MustExec("insert into t values(1, 1, 1), (9223372036854775807, 2, 2);")
	tk.MustExec("admin check index t idx;")
}

<<<<<<< HEAD
func (s *testSuite) TestAdminCheckTableSnapshot(c *C) {
	tk := testkit.NewTestKit(c, s.store)
	tk.MustExec("use test")
	tk.MustExec("drop table if exists admin_t_s")
	tk.MustExec("create table admin_t_s (a int, b int, key(a));")
	tk.MustExec("insert into admin_t_s values (0,0),(1,1);")
	tk.MustExec("admin check table admin_t_s;")
	tk.MustExec("admin check index admin_t_s a;")

	snapshotTime := time.Now()

	s.ctx = mock.NewContext()
	s.ctx.Store = s.store
	is := s.domain.InfoSchema()
	dbName := model.NewCIStr("test")
	tblName := model.NewCIStr("admin_t_s")
	tbl, err := is.TableByName(dbName, tblName)
	c.Assert(err, IsNil)

	tblInfo := tbl.Meta()
	idxInfo := findIndexByName("a", tblInfo.Indices)
	idxOpr := tables.NewIndex(tblInfo.ID, tblInfo, idxInfo)
	txn, err := s.store.Begin()
	c.Assert(err, IsNil)
	_, err = idxOpr.Create(s.ctx, txn, types.MakeDatums(2), 100)
	c.Assert(err, IsNil)
	err = txn.Commit(context.Background())
	c.Assert(err, IsNil)
	_, err = tk.Exec("admin check table admin_t_s")
	c.Assert(err, NotNil)
	_, err = tk.Exec("admin check index admin_t_s a")
	c.Assert(err, NotNil)

	// For mocktikv, safe point is not initialized, we manually insert it for snapshot to use.
	safePointName := "tikv_gc_safe_point"
	safePointValue := "20060102-15:04:05 -0700 MST"
	safePointComment := "All versions after safe point can be accessed. (DO NOT EDIT)"
	updateSafePoint := fmt.Sprintf(`INSERT INTO mysql.tidb VALUES ('%[1]s', '%[2]s', '%[3]s')
	ON DUPLICATE KEY
	UPDATE variable_value = '%[2]s', comment = '%[3]s'`, safePointName, safePointValue, safePointComment)
	tk.MustExec(updateSafePoint)
	// For admin check table when use snapshot.
	tk.MustExec("set @@tidb_snapshot = '" + snapshotTime.Format("2006-01-02 15:04:05.999999") + "'")
	tk.MustExec("admin check table admin_t_s;")
	tk.MustExec("admin check index admin_t_s a;")

	tk.MustExec("set @@tidb_snapshot = ''")
	_, err = tk.Exec("admin check table admin_t_s")
	c.Assert(err, NotNil)
	_, err = tk.Exec("admin check index admin_t_s a")
	c.Assert(err, NotNil)

	r := tk.MustQuery("admin cleanup index admin_t_s a")
	r.Check(testkit.Rows("1"))
	tk.MustExec("admin check table admin_t_s;")
	tk.MustExec("admin check index admin_t_s a;")
	tk.MustExec("drop table if exists admin_t_s")
=======
func (s *testSuite) TestAdminShowNextID(c *C) {
	step := int64(10)
	autoIDStep := autoid.GetStep()
	autoid.SetStep(step)
	defer autoid.SetStep(autoIDStep)
	tk := testkit.NewTestKit(c, s.store)
	tk.MustExec("use test")
	tk.MustExec("create table t(id int, c int)")
	// Start handle is 1.
	r := tk.MustQuery("admin show t next_row_id")
	r.Check(testkit.Rows("test t _tidb_rowid 1"))
	// Row ID is step + 1.
	tk.MustExec("insert into t values(1, 1)")
	r = tk.MustQuery("admin show t next_row_id")
	r.Check(testkit.Rows("test t _tidb_rowid 11"))
	// Row ID is original + step.
	for i := 0; i < int(step); i++ {
		tk.MustExec("insert into t values(10000, 1)")
	}
	r = tk.MustQuery("admin show t next_row_id")
	r.Check(testkit.Rows("test t _tidb_rowid 21"))

	// test for a table with the primary key
	tk.MustExec("create table tt(id int primary key auto_increment, c int)")
	// Start handle is 1.
	r = tk.MustQuery("admin show tt next_row_id")
	r.Check(testkit.Rows("test tt id 1"))
	// After rebasing auto ID, row ID is 20 + step + 1.
	tk.MustExec("insert into tt values(20, 1)")
	r = tk.MustQuery("admin show tt next_row_id")
	r.Check(testkit.Rows("test tt id 31"))
	// test for renaming the table
	tk.MustExec("create database test1")
	tk.MustExec("rename table test.tt to test1.tt")
	tk.MustExec("use test1")
	r = tk.MustQuery("admin show tt next_row_id")
	r.Check(testkit.Rows("test1 tt id 31"))
	tk.MustExec("insert test1.tt values ()")
	r = tk.MustQuery("admin show tt next_row_id")
	r.Check(testkit.Rows("test1 tt id 41"))
>>>>>>> c84537dc
}<|MERGE_RESOLUTION|>--- conflicted
+++ resolved
@@ -517,65 +517,6 @@
 	tk.MustExec("admin check index t idx;")
 }
 
-<<<<<<< HEAD
-func (s *testSuite) TestAdminCheckTableSnapshot(c *C) {
-	tk := testkit.NewTestKit(c, s.store)
-	tk.MustExec("use test")
-	tk.MustExec("drop table if exists admin_t_s")
-	tk.MustExec("create table admin_t_s (a int, b int, key(a));")
-	tk.MustExec("insert into admin_t_s values (0,0),(1,1);")
-	tk.MustExec("admin check table admin_t_s;")
-	tk.MustExec("admin check index admin_t_s a;")
-
-	snapshotTime := time.Now()
-
-	s.ctx = mock.NewContext()
-	s.ctx.Store = s.store
-	is := s.domain.InfoSchema()
-	dbName := model.NewCIStr("test")
-	tblName := model.NewCIStr("admin_t_s")
-	tbl, err := is.TableByName(dbName, tblName)
-	c.Assert(err, IsNil)
-
-	tblInfo := tbl.Meta()
-	idxInfo := findIndexByName("a", tblInfo.Indices)
-	idxOpr := tables.NewIndex(tblInfo.ID, tblInfo, idxInfo)
-	txn, err := s.store.Begin()
-	c.Assert(err, IsNil)
-	_, err = idxOpr.Create(s.ctx, txn, types.MakeDatums(2), 100)
-	c.Assert(err, IsNil)
-	err = txn.Commit(context.Background())
-	c.Assert(err, IsNil)
-	_, err = tk.Exec("admin check table admin_t_s")
-	c.Assert(err, NotNil)
-	_, err = tk.Exec("admin check index admin_t_s a")
-	c.Assert(err, NotNil)
-
-	// For mocktikv, safe point is not initialized, we manually insert it for snapshot to use.
-	safePointName := "tikv_gc_safe_point"
-	safePointValue := "20060102-15:04:05 -0700 MST"
-	safePointComment := "All versions after safe point can be accessed. (DO NOT EDIT)"
-	updateSafePoint := fmt.Sprintf(`INSERT INTO mysql.tidb VALUES ('%[1]s', '%[2]s', '%[3]s')
-	ON DUPLICATE KEY
-	UPDATE variable_value = '%[2]s', comment = '%[3]s'`, safePointName, safePointValue, safePointComment)
-	tk.MustExec(updateSafePoint)
-	// For admin check table when use snapshot.
-	tk.MustExec("set @@tidb_snapshot = '" + snapshotTime.Format("2006-01-02 15:04:05.999999") + "'")
-	tk.MustExec("admin check table admin_t_s;")
-	tk.MustExec("admin check index admin_t_s a;")
-
-	tk.MustExec("set @@tidb_snapshot = ''")
-	_, err = tk.Exec("admin check table admin_t_s")
-	c.Assert(err, NotNil)
-	_, err = tk.Exec("admin check index admin_t_s a")
-	c.Assert(err, NotNil)
-
-	r := tk.MustQuery("admin cleanup index admin_t_s a")
-	r.Check(testkit.Rows("1"))
-	tk.MustExec("admin check table admin_t_s;")
-	tk.MustExec("admin check index admin_t_s a;")
-	tk.MustExec("drop table if exists admin_t_s")
-=======
 func (s *testSuite) TestAdminShowNextID(c *C) {
 	step := int64(10)
 	autoIDStep := autoid.GetStep()
@@ -616,5 +557,63 @@
 	tk.MustExec("insert test1.tt values ()")
 	r = tk.MustQuery("admin show tt next_row_id")
 	r.Check(testkit.Rows("test1 tt id 41"))
->>>>>>> c84537dc
+}
+
+func (s *testSuite) TestAdminCheckTableSnapshot(c *C) {
+	tk := testkit.NewTestKit(c, s.store)
+	tk.MustExec("use test")
+	tk.MustExec("drop table if exists admin_t_s")
+	tk.MustExec("create table admin_t_s (a int, b int, key(a));")
+	tk.MustExec("insert into admin_t_s values (0,0),(1,1);")
+	tk.MustExec("admin check table admin_t_s;")
+	tk.MustExec("admin check index admin_t_s a;")
+
+	snapshotTime := time.Now()
+
+	s.ctx = mock.NewContext()
+	s.ctx.Store = s.store
+	is := s.domain.InfoSchema()
+	dbName := model.NewCIStr("test")
+	tblName := model.NewCIStr("admin_t_s")
+	tbl, err := is.TableByName(dbName, tblName)
+	c.Assert(err, IsNil)
+
+	tblInfo := tbl.Meta()
+	idxInfo := findIndexByName("a", tblInfo.Indices)
+	idxOpr := tables.NewIndex(tblInfo.ID, tblInfo, idxInfo)
+	txn, err := s.store.Begin()
+	c.Assert(err, IsNil)
+	_, err = idxOpr.Create(s.ctx, txn, types.MakeDatums(2), 100)
+	c.Assert(err, IsNil)
+	err = txn.Commit(context.Background())
+	c.Assert(err, IsNil)
+	_, err = tk.Exec("admin check table admin_t_s")
+	c.Assert(err, NotNil)
+	_, err = tk.Exec("admin check index admin_t_s a")
+	c.Assert(err, NotNil)
+
+	// For mocktikv, safe point is not initialized, we manually insert it for snapshot to use.
+	safePointName := "tikv_gc_safe_point"
+	safePointValue := "20060102-15:04:05 -0700 MST"
+	safePointComment := "All versions after safe point can be accessed. (DO NOT EDIT)"
+	updateSafePoint := fmt.Sprintf(`INSERT INTO mysql.tidb VALUES ('%[1]s', '%[2]s', '%[3]s')
+	ON DUPLICATE KEY
+	UPDATE variable_value = '%[2]s', comment = '%[3]s'`, safePointName, safePointValue, safePointComment)
+	tk.MustExec(updateSafePoint)
+	// For admin check table when use snapshot.
+	tk.MustExec("set @@tidb_snapshot = '" + snapshotTime.Format("2006-01-02 15:04:05.999999") + "'")
+	tk.MustExec("admin check table admin_t_s;")
+	tk.MustExec("admin check index admin_t_s a;")
+
+	tk.MustExec("set @@tidb_snapshot = ''")
+	_, err = tk.Exec("admin check table admin_t_s")
+	c.Assert(err, NotNil)
+	_, err = tk.Exec("admin check index admin_t_s a")
+	c.Assert(err, NotNil)
+
+	r := tk.MustQuery("admin cleanup index admin_t_s a")
+	r.Check(testkit.Rows("1"))
+	tk.MustExec("admin check table admin_t_s;")
+	tk.MustExec("admin check index admin_t_s a;")
+	tk.MustExec("drop table if exists admin_t_s")
 }