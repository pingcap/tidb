// Copyright 2018 PingCAP, Inc.
//
// Licensed under the Apache License, Version 2.0 (the "License");
// you may not use this file except in compliance with the License.
// You may obtain a copy of the License at
//
//     http://www.apache.org/licenses/LICENSE-2.0
//
// Unless required by applicable law or agreed to in writing, software
// distributed under the License is distributed on an "AS IS" BASIS,
// See the License for the specific language governing permissions and
// limitations under the License.

package executor_test

import (
	"fmt"

	. "github.com/pingcap/check"
	"github.com/pingcap/tidb/model"
	"github.com/pingcap/tidb/table/tables"
	"github.com/pingcap/tidb/types"
	"github.com/pingcap/tidb/util/mock"
	"github.com/pingcap/tidb/util/testkit"
	"golang.org/x/net/context"
)

func (s *testSuite) TestAdminCheckIndexRange(c *C) {
	tk := testkit.NewTestKit(c, s.store)
	tk.MustExec("use test")
	tk.MustExec(`drop table if exists check_index_test;`)
	tk.MustExec(`create table check_index_test (a int, b varchar(10), index a_b (a, b), index b (b))`)
	tk.MustExec(`insert check_index_test values (3, "ab"),(2, "cd"),(1, "ef"),(-1, "hi")`)
	result := tk.MustQuery("admin check index check_index_test a_b (2, 4);")
	result.Check(testkit.Rows("1 ef 3", "2 cd 2"))

	result = tk.MustQuery("admin check index check_index_test a_b (3, 5);")
	result.Check(testkit.Rows("-1 hi 4", "1 ef 3"))

	tk.MustExec("use mysql")
	result = tk.MustQuery("admin check index test.check_index_test a_b (2, 3), (4, 5);")
	result.Check(testkit.Rows("-1 hi 4", "2 cd 2"))
}

func findIndexByName(idxName string, indices []*model.IndexInfo) *model.IndexInfo {
	for _, idx := range indices {
		if idx.Name.L == idxName {
			return idx
		}
	}
	return nil
}

func (s *testSuite) TestAdminRecoverIndex(c *C) {
	tk := testkit.NewTestKit(c, s.store)
	tk.MustExec("use test")
	tk.MustExec("drop table if exists admin_test")
	tk.MustExec("create table admin_test (c1 int, c2 int, c3 int default 1, index (c1), unique key(c2))")
	tk.MustExec("insert admin_test (c1, c2) values (1, 1), (2, 2), (NULL, NULL)")

	r := tk.MustQuery("admin recover index admin_test c1")
	r.Check(testkit.Rows("0 3"))

	r = tk.MustQuery("admin recover index admin_test c2")
	r.Check(testkit.Rows("0 3"))

	tk.MustExec("admin check index admin_test c1")
	tk.MustExec("admin check index admin_test c2")

	tk.MustExec("drop table if exists admin_test")
	tk.MustExec("create table admin_test (c1 int, c2 int, c3 int default 1, primary key(c1), unique key(c2))")
	tk.MustExec("insert admin_test (c1, c2) values (1, 1), (2, 2), (3, 3), (10, 10), (20, 20)")
	// pk is handle, no additional unique index, no way to recover
	_, err := tk.Exec("admin recover index admin_test c1")
	// err:index is not found
	c.Assert(err, NotNil)

	r = tk.MustQuery("admin recover index admin_test c2")
	r.Check(testkit.Rows("0 5"))
	tk.MustExec("admin check index admin_test c2")

	// Make some corrupted index.
	s.ctx = mock.NewContext()
	s.ctx.Store = s.store
	is := s.domain.InfoSchema()
	dbName := model.NewCIStr("test")
	tblName := model.NewCIStr("admin_test")
	tbl, err := is.TableByName(dbName, tblName)
	c.Assert(err, IsNil)

	tblInfo := tbl.Meta()
	idxInfo := findIndexByName("c2", tblInfo.Indices)
	indexOpr := tables.NewIndex(tblInfo.ID, idxInfo)
	sc := s.ctx.GetSessionVars().StmtCtx
	txn, err := s.store.Begin()
	c.Assert(err, IsNil)
	err = indexOpr.Delete(sc, txn, types.MakeDatums(1), 1)
	c.Assert(err, IsNil)
	err = txn.Commit(context.Background())
	c.Assert(err, IsNil)
	_, err = tk.Exec("admin check table admin_test")
	c.Assert(err, NotNil)
	_, err = tk.Exec("admin check index admin_test c2")
	c.Assert(err, NotNil)

	r = tk.MustQuery("SELECT COUNT(*) FROM admin_test USE INDEX(c2)")
	r.Check(testkit.Rows("4"))

	r = tk.MustQuery("admin recover index admin_test c2")
	r.Check(testkit.Rows("1 5"))

	r = tk.MustQuery("SELECT COUNT(*) FROM admin_test USE INDEX(c2)")
	r.Check(testkit.Rows("5"))
	tk.MustExec("admin check index admin_test c2")
	tk.MustExec("admin check table admin_test")

	txn, err = s.store.Begin()
	c.Assert(err, IsNil)
	err = indexOpr.Delete(sc, txn, types.MakeDatums(10), 10)
	c.Assert(err, IsNil)
	err = txn.Commit(context.Background())
	c.Assert(err, IsNil)

	_, err = tk.Exec("admin check index admin_test c2")
	c.Assert(err, NotNil)
	r = tk.MustQuery("admin recover index admin_test c2")
	r.Check(testkit.Rows("1 5"))
	tk.MustExec("admin check index admin_test c2")
	tk.MustExec("admin check table admin_test")

	txn, err = s.store.Begin()
	c.Assert(err, IsNil)
	err = indexOpr.Delete(sc, txn, types.MakeDatums(1), 1)
	c.Assert(err, IsNil)
	err = indexOpr.Delete(sc, txn, types.MakeDatums(2), 2)
	c.Assert(err, IsNil)
	err = indexOpr.Delete(sc, txn, types.MakeDatums(3), 3)
	c.Assert(err, IsNil)
	err = indexOpr.Delete(sc, txn, types.MakeDatums(10), 10)
	c.Assert(err, IsNil)
	err = indexOpr.Delete(sc, txn, types.MakeDatums(20), 20)
	c.Assert(err, IsNil)
	err = txn.Commit(context.Background())
	c.Assert(err, IsNil)

	_, err = tk.Exec("admin check table admin_test")
	c.Assert(err, NotNil)
	_, err = tk.Exec("admin check index admin_test c2")
	c.Assert(err, NotNil)

	r = tk.MustQuery("SELECT COUNT(*) FROM admin_test USE INDEX(c2)")
	r.Check(testkit.Rows("0"))

	r = tk.MustQuery("SELECT COUNT(*) FROM admin_test")
	r.Check(testkit.Rows("5"))

	r = tk.MustQuery("admin recover index admin_test c2")
	r.Check(testkit.Rows("5 5"))

	r = tk.MustQuery("SELECT COUNT(*) FROM admin_test USE INDEX(c2)")
	r.Check(testkit.Rows("5"))

	tk.MustExec("admin check index admin_test c2")
	tk.MustExec("admin check table admin_test")
}

func (s *testSuite) TestAdminRecoverIndex1(c *C) {
	tk := testkit.NewTestKit(c, s.store)
	s.ctx = mock.NewContext()
	s.ctx.Store = s.store
	dbName := model.NewCIStr("test")
	tblName := model.NewCIStr("admin_test")
	sc := s.ctx.GetSessionVars().StmtCtx
	tk.MustExec("use test")
	tk.MustExec("drop table if exists admin_test")
	tk.MustExec("create table admin_test (c1 varchar(255), c2 int, c3 int default 1, primary key(c1), unique key(c2))")
	tk.MustExec("insert admin_test (c1, c2) values ('1', 1), ('2', 2), ('3', 3), ('10', 10), ('20', 20)")

	r := tk.MustQuery("SELECT COUNT(*) FROM admin_test USE INDEX(`primary`)")
	r.Check(testkit.Rows("5"))

	is := s.domain.InfoSchema()
	tbl, err := is.TableByName(dbName, tblName)
	c.Assert(err, IsNil)

	tblInfo := tbl.Meta()
	idxInfo := findIndexByName("primary", tblInfo.Indices)
	c.Assert(idxInfo, NotNil)
	indexOpr := tables.NewIndex(tblInfo.ID, idxInfo)

	txn, err := s.store.Begin()
	c.Assert(err, IsNil)
	err = indexOpr.Delete(sc, txn, types.MakeDatums("1"), 1)
	c.Assert(err, IsNil)
	err = indexOpr.Delete(sc, txn, types.MakeDatums("2"), 2)
	c.Assert(err, IsNil)
	err = indexOpr.Delete(sc, txn, types.MakeDatums("3"), 3)
	c.Assert(err, IsNil)
	err = indexOpr.Delete(sc, txn, types.MakeDatums("10"), 4)
	c.Assert(err, IsNil)
	err = txn.Commit(context.Background())
	c.Assert(err, IsNil)

	r = tk.MustQuery("SELECT COUNT(*) FROM admin_test USE INDEX(`primary`)")
	r.Check(testkit.Rows("1"))

	r = tk.MustQuery("admin recover index admin_test `primary`")
	r.Check(testkit.Rows("4 5"))

	r = tk.MustQuery("SELECT COUNT(*) FROM admin_test USE INDEX(`primary`)")
	r.Check(testkit.Rows("5"))

	tk.MustExec("admin check table admin_test")
	tk.MustExec("admin check index admin_test c2")
	tk.MustExec("admin check index admin_test `primary`")
}

func (s *testSuite) TestAdminCleanupIndex(c *C) {
	tk := testkit.NewTestKit(c, s.store)
	tk.MustExec("use test")
	tk.MustExec("drop table if exists admin_test")
	tk.MustExec("create table admin_test (c1 int, c2 int, c3 int default 1, primary key (c1), unique key(c2), key (c3))")
	tk.MustExec("insert admin_test (c1, c2) values (1, 2), (3, 4), (-5, NULL)")
	tk.MustExec("insert admin_test (c1, c3) values (7, 100), (9, 100), (11, NULL)")

	// pk is handle, no need to cleanup
	_, err := tk.Exec("admin cleanup index admin_test `primary`")
	c.Assert(err, NotNil)
	r := tk.MustQuery("admin cleanup index admin_test c2")
	r.Check(testkit.Rows("0"))
	r = tk.MustQuery("admin cleanup index admin_test c3")
	r.Check(testkit.Rows("0"))

	// Make some dangling index.
	s.ctx = mock.NewContext()
	s.ctx.Store = s.store
	is := s.domain.InfoSchema()
	dbName := model.NewCIStr("test")
	tblName := model.NewCIStr("admin_test")
	tbl, err := is.TableByName(dbName, tblName)
	c.Assert(err, IsNil)

	tblInfo := tbl.Meta()
	idxInfo2 := findIndexByName("c2", tblInfo.Indices)
	indexOpr2 := tables.NewIndex(tblInfo.ID, idxInfo2)
	idxInfo3 := findIndexByName("c3", tblInfo.Indices)
	indexOpr3 := tables.NewIndex(tblInfo.ID, idxInfo3)

	txn, err := s.store.Begin()
	c.Assert(err, IsNil)
	_, err = indexOpr2.Create(s.ctx, txn, types.MakeDatums(1), -100)
	c.Assert(err, IsNil)
	_, err = indexOpr2.Create(s.ctx, txn, types.MakeDatums(6), 100)
	c.Assert(err, IsNil)
	_, err = indexOpr2.Create(s.ctx, txn, types.MakeDatums(nil), 101)
	c.Assert(err, IsNil)
	_, err = indexOpr3.Create(s.ctx, txn, types.MakeDatums(6), 200)
	c.Assert(err, IsNil)
	_, err = indexOpr3.Create(s.ctx, txn, types.MakeDatums(6), -200)
	c.Assert(err, IsNil)
	err = txn.Commit(context.Background())
	c.Assert(err, IsNil)

	_, err = tk.Exec("admin check table admin_test")
	c.Assert(err, NotNil)
	_, err = tk.Exec("admin check index admin_test c2")
	c.Assert(err, NotNil)
	r = tk.MustQuery("SELECT COUNT(*) FROM admin_test USE INDEX(c2)")
	r.Check(testkit.Rows("9"))
	r = tk.MustQuery("admin cleanup index admin_test c2")
	r.Check(testkit.Rows("3"))
	r = tk.MustQuery("SELECT COUNT(*) FROM admin_test USE INDEX(c2)")
	r.Check(testkit.Rows("6"))
	tk.MustExec("admin check index admin_test c2")

	_, err = tk.Exec("admin check table admin_test")
	c.Assert(err, NotNil)
	_, err = tk.Exec("admin check index admin_test c3")
	c.Assert(err, NotNil)
	r = tk.MustQuery("SELECT COUNT(*) FROM admin_test USE INDEX(c3)")
	r.Check(testkit.Rows("8"))
	r = tk.MustQuery("admin cleanup index admin_test c3")
	r.Check(testkit.Rows("2"))
	r = tk.MustQuery("SELECT COUNT(*) FROM admin_test USE INDEX(c3)")
	r.Check(testkit.Rows("6"))
	tk.MustExec("admin check index admin_test c3")

	tk.MustExec("admin check table admin_test")
}

func (s *testSuite) TestAdminCleanupIndexPKNotHandle(c *C) {
	tk := testkit.NewTestKit(c, s.store)
	tk.MustExec("use test")
	tk.MustExec("drop table if exists admin_test")
	tk.MustExec("create table admin_test (c1 int, c2 int, c3 int, primary key (c1, c2))")
	tk.MustExec("insert admin_test (c1, c2) values (1, 2), (3, 4), (-5, 5)")

	r := tk.MustQuery("admin cleanup index admin_test `primary`")
	r.Check(testkit.Rows("0"))

	// Make some dangling index.
	s.ctx = mock.NewContext()
	s.ctx.Store = s.store
	is := s.domain.InfoSchema()
	dbName := model.NewCIStr("test")
	tblName := model.NewCIStr("admin_test")
	tbl, err := is.TableByName(dbName, tblName)
	c.Assert(err, IsNil)

	tblInfo := tbl.Meta()
	idxInfo := findIndexByName("primary", tblInfo.Indices)
	indexOpr := tables.NewIndex(tblInfo.ID, idxInfo)

	txn, err := s.store.Begin()
	c.Assert(err, IsNil)
	_, err = indexOpr.Create(s.ctx, txn, types.MakeDatums(7, 10), -100)
	c.Assert(err, IsNil)
	_, err = indexOpr.Create(s.ctx, txn, types.MakeDatums(4, 6), 100)
	c.Assert(err, IsNil)
	_, err = indexOpr.Create(s.ctx, txn, types.MakeDatums(-7, 4), 101)
	c.Assert(err, IsNil)
	err = txn.Commit(context.Background())
	c.Assert(err, IsNil)

	_, err = tk.Exec("admin check table admin_test")
	c.Assert(err, NotNil)
	_, err = tk.Exec("admin check index admin_test `primary`")
	c.Assert(err, NotNil)
	r = tk.MustQuery("SELECT COUNT(*) FROM admin_test USE INDEX(`primary`)")
	r.Check(testkit.Rows("6"))
	r = tk.MustQuery("admin cleanup index admin_test `primary`")
	r.Check(testkit.Rows("3"))
	r = tk.MustQuery("SELECT COUNT(*) FROM admin_test USE INDEX(`primary`)")
	r.Check(testkit.Rows("3"))
	tk.MustExec("admin check index admin_test `primary`")
	tk.MustExec("admin check table admin_test")
}

func (s *testSuite) TestAdminCleanupIndexMore(c *C) {
	tk := testkit.NewTestKit(c, s.store)
	tk.MustExec("use test")
	tk.MustExec("drop table if exists admin_test")
	tk.MustExec("create table admin_test (c1 int, c2 int, unique key (c1, c2), key (c2))")
	tk.MustExec("insert admin_test values (1, 2), (3, 4), (5, 6)")

	tk.MustExec("admin cleanup index admin_test c1")
	tk.MustExec("admin cleanup index admin_test c2")

	// Make some dangling index.
	s.ctx = mock.NewContext()
	s.ctx.Store = s.store
	is := s.domain.InfoSchema()
	dbName := model.NewCIStr("test")
	tblName := model.NewCIStr("admin_test")
	tbl, err := is.TableByName(dbName, tblName)
	c.Assert(err, IsNil)

	tblInfo := tbl.Meta()
	idxInfo1 := findIndexByName("c1", tblInfo.Indices)
	indexOpr1 := tables.NewIndex(tblInfo.ID, idxInfo1)
	idxInfo2 := findIndexByName("c2", tblInfo.Indices)
	indexOpr2 := tables.NewIndex(tblInfo.ID, idxInfo2)

	txn, err := s.store.Begin()
	c.Assert(err, IsNil)
	for i := 0; i < 2000; i++ {
		c1 := int64(2*i + 7)
		c2 := int64(2*i + 8)
		_, err = indexOpr1.Create(s.ctx, txn, types.MakeDatums(c1, c2), c1)
		c.Assert(err, IsNil)
		_, err = indexOpr2.Create(s.ctx, txn, types.MakeDatums(c2), c1)
		c.Assert(err, IsNil)
	}
	err = txn.Commit(context.Background())
	c.Assert(err, IsNil)

	_, err = tk.Exec("admin check table admin_test")
	c.Assert(err, NotNil)
	_, err = tk.Exec("admin check index admin_test c1")
	c.Assert(err, NotNil)
	_, err = tk.Exec("admin check index admin_test c2")
	c.Assert(err, NotNil)
	r := tk.MustQuery("SELECT COUNT(*) FROM admin_test")
	r.Check(testkit.Rows("3"))
	r = tk.MustQuery("SELECT COUNT(*) FROM admin_test USE INDEX(c1)")
	r.Check(testkit.Rows("2003"))
	r = tk.MustQuery("SELECT COUNT(*) FROM admin_test USE INDEX(c2)")
	r.Check(testkit.Rows("2003"))
	r = tk.MustQuery("admin cleanup index admin_test c1")
	r.Check(testkit.Rows("2000"))
	r = tk.MustQuery("admin cleanup index admin_test c2")
	r.Check(testkit.Rows("2000"))
	r = tk.MustQuery("SELECT COUNT(*) FROM admin_test USE INDEX(c1)")
	r.Check(testkit.Rows("3"))
	r = tk.MustQuery("SELECT COUNT(*) FROM admin_test USE INDEX(c2)")
	r.Check(testkit.Rows("3"))
	tk.MustExec("admin check index admin_test c1")
	tk.MustExec("admin check index admin_test c2")
	tk.MustExec("admin check table admin_test")
}

func (s *testSuite) TestAdminCheckTable(c *C) {
	// test NULL value.
	tk := testkit.NewTestKit(c, s.store)
	tk.MustExec("use test")
	tk.MustExec(`CREATE TABLE test_null (
		a int(11) NOT NULL,
		c int(11) NOT NULL,
		PRIMARY KEY (a, c),
		KEY idx_a (a)
		) ENGINE=InnoDB DEFAULT CHARSET=utf8 COLLATE=utf8_bin`)

	tk.MustExec(`insert into test_null(a, c) values(2, 2);`)
	tk.MustExec(`ALTER TABLE test_null ADD COLUMN b int NULL DEFAULT '1795454803' AFTER a;`)
	tk.MustExec(`ALTER TABLE test_null add index b(b);`)
	tk.MustExec("ADMIN CHECK TABLE test_null")

	// Fix unflatten issue in CheckExec.
	tk.MustExec(`drop table if exists test`)
	tk.MustExec(`create table test (
		a time,
 		PRIMARY KEY (a)
 		);`)

	tk.MustExec(`insert into test set a='12:10:36';`)
	tk.MustExec(`admin check table test`)

	// Test decimal
	tk.MustExec(`drop table if exists test`)
	tk.MustExec("CREATE TABLE test (  a decimal, PRIMARY KEY (a));")
	tk.MustExec("insert into test set a=10;")
	tk.MustExec("admin check table test;")

	// Test timestamp type check table.
	tk.MustExec(`drop table if exists test`)
	tk.MustExec(`create table test ( a  TIMESTAMP, primary key(a) );`)
	tk.MustExec(`insert into test set a='2015-08-10 04:18:49';`)
	tk.MustExec(`admin check table test;`)

<<<<<<< HEAD
	//test index in virtual generated column
	tk.MustExec(`drop table if exists test`)
	tk.MustExec(`create table test ( b json , c int as (JSON_EXTRACT(b,'$.d')) , index idxc(c));`)
	tk.MustExec(`INSERT INTO test set b='{"d": 100}';`)
=======
	// Test partitioned table.
	tk.MustExec(`drop table if exists test`)
	tk.MustExec(`set @@tidb_enable_table_partition = 1`)
	tk.MustExec(`create table test (
		      a int not null,
		      c int not null,
		      primary key (a, c),
		      key idx_a (a)) partition by range (c) (
		      partition p1 values less than (1),
		      partition p2 values less than (4),
		      partition p3 values less than (7),
		      partition p4 values less than (11))`)
	for i := 1; i <= 10; i++ {
		tk.MustExec(fmt.Sprintf("insert into test values (%d, %d);", i, i))
	}
>>>>>>> eeb08a93
	tk.MustExec(`admin check table test;`)
}<|MERGE_RESOLUTION|>--- conflicted
+++ resolved
@@ -437,12 +437,6 @@
 	tk.MustExec(`insert into test set a='2015-08-10 04:18:49';`)
 	tk.MustExec(`admin check table test;`)
 
-<<<<<<< HEAD
-	//test index in virtual generated column
-	tk.MustExec(`drop table if exists test`)
-	tk.MustExec(`create table test ( b json , c int as (JSON_EXTRACT(b,'$.d')) , index idxc(c));`)
-	tk.MustExec(`INSERT INTO test set b='{"d": 100}';`)
-=======
 	// Test partitioned table.
 	tk.MustExec(`drop table if exists test`)
 	tk.MustExec(`set @@tidb_enable_table_partition = 1`)
@@ -458,6 +452,10 @@
 	for i := 1; i <= 10; i++ {
 		tk.MustExec(fmt.Sprintf("insert into test values (%d, %d);", i, i))
 	}
->>>>>>> eeb08a93
 	tk.MustExec(`admin check table test;`)
+
+	//test index in virtual generated column
+	tk.MustExec(`drop table if exists test`)
+	tk.MustExec(`create table test ( b json , c int as (JSON_EXTRACT(b,'$.d')) , index idxc(c));`)
+	tk.MustExec(`INSERT INTO test set b='{"d": 100}';`)
 }