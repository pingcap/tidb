--- conflicted
+++ resolved
@@ -309,8 +309,6 @@
 	c.Assert(err, NotNil)
 	_, err = tk.Exec(`CREATE USER 'u9'@'%' require x509 x509`)
 	c.Assert(err, NotNil)
-<<<<<<< HEAD
-=======
 }
 
 func (s *testSuite3) TestGrantOnNonExistTable(c *C) {
@@ -334,5 +332,4 @@
 	c.Assert(err, IsNil)
 	_, err = tk.Exec("grant Select,Update on test.xx to 'genius'")
 	c.Assert(err, IsNil)
->>>>>>> 58c29151
 }