// Copyright 2016 PingCAP, Inc.
//
// Licensed under the Apache License, Version 2.0 (the "License");
// you may not use this file except in compliance with the License.
// You may obtain a copy of the License at
//
//     http://www.apache.org/licenses/LICENSE-2.0
//
// Unless required by applicable law or agreed to in writing, software
// distributed under the License is distributed on an "AS IS" BASIS,
// See the License for the specific language governing permissions and
// limitations under the License.

package executor_test

import (
	"fmt"
	"strings"

	. "github.com/pingcap/check"
	"github.com/pingcap/parser/mysql"
	"github.com/pingcap/parser/terror"
	"github.com/pingcap/tidb/executor"
	"github.com/pingcap/tidb/infoschema"
	"github.com/pingcap/tidb/util/testkit"
)

func (s *testSuiteP1) TestGrantGlobal(c *C) {
	tk := testkit.NewTestKit(c, s.store)
	// Create a new user.
	createUserSQL := `CREATE USER 'testGlobal'@'localhost' IDENTIFIED BY '123';`
	tk.MustExec(createUserSQL)
	// Make sure all the global privs for new user is "N".
	for _, v := range mysql.AllDBPrivs {
		sql := fmt.Sprintf("SELECT %s FROM mysql.User WHERE User=\"testGlobal\" and host=\"localhost\";", mysql.Priv2UserCol[v])
		r := tk.MustQuery(sql)
		r.Check(testkit.Rows("N"))
	}

	// Grant each priv to the user.
	for _, v := range mysql.AllGlobalPrivs {
		sql := fmt.Sprintf("GRANT %s ON *.* TO 'testGlobal'@'localhost';", mysql.Priv2Str[v])
		tk.MustExec(sql)
		sql = fmt.Sprintf("SELECT %s FROM mysql.User WHERE User=\"testGlobal\" and host=\"localhost\"", mysql.Priv2UserCol[v])
		tk.MustQuery(sql).Check(testkit.Rows("Y"))
	}

	// Create a new user.
	createUserSQL = `CREATE USER 'testGlobal1'@'localhost' IDENTIFIED BY '123';`
	tk.MustExec(createUserSQL)
	tk.MustExec("GRANT ALL ON *.* TO 'testGlobal1'@'localhost';")
	// Make sure all the global privs for granted user is "Y".
	for _, v := range mysql.AllGlobalPrivs {
		sql := fmt.Sprintf("SELECT %s FROM mysql.User WHERE User=\"testGlobal1\" and host=\"localhost\"", mysql.Priv2UserCol[v])
		tk.MustQuery(sql).Check(testkit.Rows("Y"))
	}
	// with grant option
	tk.MustExec("GRANT ALL ON *.* TO 'testGlobal1'@'localhost' WITH GRANT OPTION;")
	for _, v := range mysql.AllGlobalPrivs {
		sql := fmt.Sprintf("SELECT %s FROM mysql.User WHERE User=\"testGlobal1\" and host=\"localhost\"", mysql.Priv2UserCol[v])
		tk.MustQuery(sql).Check(testkit.Rows("Y"))
	}
}

func (s *testSuite3) TestGrantDBScope(c *C) {
	tk := testkit.NewTestKit(c, s.store)
	// Create a new user.
	createUserSQL := `CREATE USER 'testDB'@'localhost' IDENTIFIED BY '123';`
	tk.MustExec(createUserSQL)
	// Make sure all the db privs for new user is empty.
	sql := fmt.Sprintf("SELECT * FROM mysql.db WHERE User=\"testDB\" and host=\"localhost\"")
	tk.MustQuery(sql).Check(testkit.Rows())

	// Grant each priv to the user.
	for _, v := range mysql.AllDBPrivs {
		sql := fmt.Sprintf("GRANT %s ON test.* TO 'testDB'@'localhost';", mysql.Priv2Str[v])
		tk.MustExec(sql)
		sql = fmt.Sprintf("SELECT %s FROM mysql.DB WHERE User=\"testDB\" and host=\"localhost\" and db=\"test\"", mysql.Priv2UserCol[v])
		tk.MustQuery(sql).Check(testkit.Rows("Y"))
	}

	// Create a new user.
	createUserSQL = `CREATE USER 'testDB1'@'localhost' IDENTIFIED BY '123';`
	tk.MustExec(createUserSQL)
	tk.MustExec("USE test;")
	tk.MustExec("GRANT ALL ON * TO 'testDB1'@'localhost';")
	// Make sure all the db privs for granted user is "Y".
	for _, v := range mysql.AllDBPrivs {
		sql := fmt.Sprintf("SELECT %s FROM mysql.DB WHERE User=\"testDB1\" and host=\"localhost\" and db=\"test\";", mysql.Priv2UserCol[v])
		tk.MustQuery(sql).Check(testkit.Rows("Y"))
	}
}

func (s *testSuite3) TestWithGrantOption(c *C) {
	tk := testkit.NewTestKit(c, s.store)
	// Create a new user.
	createUserSQL := `CREATE USER 'testWithGrant'@'localhost' IDENTIFIED BY '123';`
	tk.MustExec(createUserSQL)
	// Make sure all the db privs for new user is empty.
	sql := fmt.Sprintf("SELECT * FROM mysql.db WHERE User=\"testWithGrant\" and host=\"localhost\"")
	tk.MustQuery(sql).Check(testkit.Rows())

	// Grant select priv to the user, with grant option.
	tk.MustExec("GRANT select ON test.* TO 'testWithGrant'@'localhost' WITH GRANT OPTION;")
	tk.MustQuery("SELECT grant_priv FROM mysql.DB WHERE User=\"testWithGrant\" and host=\"localhost\" and db=\"test\"").Check(testkit.Rows("Y"))

	tk.MustExec("CREATE USER 'testWithGrant1'")
	tk.MustQuery("SELECT grant_priv FROM mysql.user WHERE User=\"testWithGrant1\"").Check(testkit.Rows("N"))
	tk.MustExec("GRANT ALL ON *.* TO 'testWithGrant1'")
	tk.MustQuery("SELECT grant_priv FROM mysql.user WHERE User=\"testWithGrant1\"").Check(testkit.Rows("N"))
	tk.MustExec("GRANT ALL ON *.* TO 'testWithGrant1' WITH GRANT OPTION")
	tk.MustQuery("SELECT grant_priv FROM mysql.user WHERE User=\"testWithGrant1\"").Check(testkit.Rows("Y"))
}

func (s *testSuiteP1) TestTableScope(c *C) {
	tk := testkit.NewTestKit(c, s.store)
	// Create a new user.
	createUserSQL := `CREATE USER 'testTbl'@'localhost' IDENTIFIED BY '123';`
	tk.MustExec(createUserSQL)
	tk.MustExec(`CREATE TABLE test.test1(c1 int);`)
	// Make sure all the table privs for new user is empty.
	tk.MustQuery(`SELECT * FROM mysql.Tables_priv WHERE User="testTbl" and host="localhost" and db="test" and Table_name="test1"`).Check(testkit.Rows())

	// Grant each priv to the user.
	for _, v := range mysql.AllTablePrivs {
		sql := fmt.Sprintf("GRANT %s ON test.test1 TO 'testTbl'@'localhost';", mysql.Priv2Str[v])
		tk.MustExec(sql)
		rows := tk.MustQuery(`SELECT Table_priv FROM mysql.Tables_priv WHERE User="testTbl" and host="localhost" and db="test" and Table_name="test1";`).Rows()
		c.Assert(rows, HasLen, 1)
		row := rows[0]
		c.Assert(row, HasLen, 1)
		p := fmt.Sprintf("%v", row[0])
		c.Assert(strings.Index(p, mysql.Priv2SetStr[v]), Greater, -1)
	}
	// Create a new user.
	createUserSQL = `CREATE USER 'testTbl1'@'localhost' IDENTIFIED BY '123';`
	tk.MustExec(createUserSQL)
	tk.MustExec("USE test;")
	tk.MustExec(`CREATE TABLE test2(c1 int);`)
	// Grant all table scope privs.
	tk.MustExec("GRANT ALL ON test2 TO 'testTbl1'@'localhost' WITH GRANT OPTION;")
	// Make sure all the table privs for granted user are in the Table_priv set.
	for _, v := range mysql.AllTablePrivs {
		rows := tk.MustQuery(`SELECT Table_priv FROM mysql.Tables_priv WHERE User="testTbl1" and host="localhost" and db="test" and Table_name="test2";`).Rows()
		c.Assert(rows, HasLen, 1)
		row := rows[0]
		c.Assert(row, HasLen, 1)
		p := fmt.Sprintf("%v", row[0])
		c.Assert(strings.Index(p, mysql.Priv2SetStr[v]), Greater, -1)
	}
}

func (s *testSuite3) TestColumnScope(c *C) {
	tk := testkit.NewTestKit(c, s.store)
	// Create a new user.
	createUserSQL := `CREATE USER 'testCol'@'localhost' IDENTIFIED BY '123';`
	tk.MustExec(createUserSQL)
	tk.MustExec(`CREATE TABLE test.test3(c1 int, c2 int);`)

	// Make sure all the column privs for new user is empty.
	tk.MustQuery(`SELECT * FROM mysql.Columns_priv WHERE User="testCol" and host="localhost" and db="test" and Table_name="test3" and Column_name="c1"`).Check(testkit.Rows())
	tk.MustQuery(`SELECT * FROM mysql.Columns_priv WHERE User="testCol" and host="localhost" and db="test" and Table_name="test3" and Column_name="c2"`).Check(testkit.Rows())

	// Grant each priv to the user.
	for _, v := range mysql.AllColumnPrivs {
		sql := fmt.Sprintf("GRANT %s(c1) ON test.test3 TO 'testCol'@'localhost';", mysql.Priv2Str[v])
		tk.MustExec(sql)
		rows := tk.MustQuery(`SELECT Column_priv FROM mysql.Columns_priv WHERE User="testCol" and host="localhost" and db="test" and Table_name="test3" and Column_name="c1";`).Rows()
		c.Assert(rows, HasLen, 1)
		row := rows[0]
		c.Assert(row, HasLen, 1)
		p := fmt.Sprintf("%v", row[0])
		c.Assert(strings.Index(p, mysql.Priv2SetStr[v]), Greater, -1)
	}

	// Create a new user.
	createUserSQL = `CREATE USER 'testCol1'@'localhost' IDENTIFIED BY '123';`
	tk.MustExec(createUserSQL)
	tk.MustExec("USE test;")
	// Grant all column scope privs.
	tk.MustExec("GRANT ALL(c2) ON test3 TO 'testCol1'@'localhost';")
	// Make sure all the column privs for granted user are in the Column_priv set.
	for _, v := range mysql.AllColumnPrivs {
		rows := tk.MustQuery(`SELECT Column_priv FROM mysql.Columns_priv WHERE User="testCol1" and host="localhost" and db="test" and Table_name="test3" and Column_name="c2";`).Rows()
		c.Assert(rows, HasLen, 1)
		row := rows[0]
		c.Assert(row, HasLen, 1)
		p := fmt.Sprintf("%v", row[0])
		c.Assert(strings.Index(p, mysql.Priv2SetStr[v]), Greater, -1)
	}
}

func (s *testSuite3) TestIssue2456(c *C) {
	tk := testkit.NewTestKit(c, s.store)
	tk.MustExec("CREATE USER 'dduser'@'%' IDENTIFIED by '123456';")
	tk.MustExec("CREATE DATABASE `dddb_%`;")
	tk.MustExec("CREATE table `dddb_%`.`te%` (id int);")
	tk.MustExec("GRANT ALL PRIVILEGES ON `dddb_%`.* TO 'dduser'@'%';")
	tk.MustExec("GRANT ALL PRIVILEGES ON `dddb_%`.`te%` to 'dduser'@'%';")
}

func (s *testSuite3) TestNoAutoCreateUser(c *C) {
	tk := testkit.NewTestKit(c, s.store)
	tk.MustExec(`DROP USER IF EXISTS 'test'@'%'`)
	tk.MustExec(`SET sql_mode='NO_AUTO_CREATE_USER'`)
	_, err := tk.Exec(`GRANT ALL PRIVILEGES ON *.* to 'test'@'%' IDENTIFIED BY 'xxx'`)
	c.Check(err, NotNil)
	c.Assert(terror.ErrorEqual(err, executor.ErrCantCreateUserWithGrant), IsTrue)
}

func (s *testSuite3) TestCreateUserWhenGrant(c *C) {
	tk := testkit.NewTestKit(c, s.store)
	tk.MustExec(`DROP USER IF EXISTS 'test'@'%'`)
	// This only applies to sql_mode:NO_AUTO_CREATE_USER off
	tk.MustExec(`SET SQL_MODE=''`)
	tk.MustExec(`GRANT ALL PRIVILEGES ON *.* to 'test'@'%' IDENTIFIED BY 'xxx'`)
	// Make sure user is created automatically when grant to a non-exists one.
	tk.MustQuery(`SELECT user FROM mysql.user WHERE user='test' and host='%'`).Check(
		testkit.Rows("test"),
	)
	tk.MustExec(`DROP USER IF EXISTS 'test'@'%'`)
}

func (s *testSuite3) TestGrantPrivilegeAtomic(c *C) {
	tk := testkit.NewTestKit(c, s.store)
	tk.MustExec(`drop role if exists r1, r2, r3, r4;`)
	tk.MustExec(`create role r1, r2, r3;`)
	tk.MustExec(`create table test.testatomic(x int);`)

	_, err := tk.Exec(`grant update, select, insert, delete on *.* to r1, r2, r4;`)
	c.Assert(terror.ErrorEqual(err, executor.ErrCantCreateUserWithGrant), IsTrue)
	tk.MustQuery(`select Update_priv, Select_priv, Insert_priv, Delete_priv from mysql.user where user in ('r1', 'r2', 'r3', 'r4') and host = "%";`).Check(testkit.Rows(
		"N N N N",
		"N N N N",
		"N N N N",
	))
	tk.MustExec(`grant update, select, insert, delete on *.* to r1, r2, r3;`)
	_, err = tk.Exec(`revoke all on *.* from r1, r2, r4, r3;`)
	c.Check(err, NotNil)
	tk.MustQuery(`select Update_priv, Select_priv, Insert_priv, Delete_priv from mysql.user where user in ('r1', 'r2', 'r3', 'r4') and host = "%";`).Check(testkit.Rows(
		"Y Y Y Y",
		"Y Y Y Y",
		"Y Y Y Y",
	))

	_, err = tk.Exec(`grant update, select, insert, delete on test.* to r1, r2, r4;`)
	c.Assert(terror.ErrorEqual(err, executor.ErrCantCreateUserWithGrant), IsTrue)
	tk.MustQuery(`select Update_priv, Select_priv, Insert_priv, Delete_priv from mysql.db where user in ('r1', 'r2', 'r3', 'r4') and host = "%";`).Check(testkit.Rows())
	tk.MustExec(`grant update, select, insert, delete on test.* to r1, r2, r3;`)
	_, err = tk.Exec(`revoke all on *.* from r1, r2, r4, r3;`)
	c.Check(err, NotNil)
	tk.MustQuery(`select Update_priv, Select_priv, Insert_priv, Delete_priv from mysql.db where user in ('r1', 'r2', 'r3', 'r4') and host = "%";`).Check(testkit.Rows(
		"Y Y Y Y",
		"Y Y Y Y",
		"Y Y Y Y",
	))

	_, err = tk.Exec(`grant update, select, insert, delete on test.testatomic to r1, r2, r4;`)
	c.Assert(terror.ErrorEqual(err, executor.ErrCantCreateUserWithGrant), IsTrue)
	tk.MustQuery(`select Table_priv from mysql.tables_priv where user in ('r1', 'r2', 'r3', 'r4') and host = "%";`).Check(testkit.Rows())
	tk.MustExec(`grant update, select, insert, delete on test.testatomic to r1, r2, r3;`)
	_, err = tk.Exec(`revoke all on *.* from r1, r2, r4, r3;`)
	c.Check(err, NotNil)
	tk.MustQuery(`select Table_priv from mysql.tables_priv where user in ('r1', 'r2', 'r3', 'r4') and host = "%";`).Check(testkit.Rows(
		"Select,Insert,Update,Delete",
		"Select,Insert,Update,Delete",
		"Select,Insert,Update,Delete",
	))

	tk.MustExec(`drop role if exists r1, r2, r3, r4;`)
	tk.MustExec(`drop table test.testatomic;`)

}

func (s *testSuite3) TestIssue2654(c *C) {
	tk := testkit.NewTestKit(c, s.store)
	tk.MustExec(`DROP USER IF EXISTS 'test'@'%'`)
	tk.MustExec(`CREATE USER 'test'@'%' IDENTIFIED BY 'test'`)
	tk.MustExec("GRANT SELECT ON test.* to 'test'")
	rows := tk.MustQuery(`SELECT user,host FROM mysql.user WHERE user='test' and host='%'`)
	rows.Check(testkit.Rows(`test %`))
}

func (s *testSuite3) TestGrantUnderANSIQuotes(c *C) {
	tk := testkit.NewTestKit(c, s.store)
	// Fix a bug that the GrantExec fails in ANSI_QUOTES sql mode
	// The bug is caused by the improper usage of double quotes like:
	// INSERT INTO mysql.user ... VALUES ("..", "..", "..")
	tk.MustExec(`SET SQL_MODE='ANSI_QUOTES'`)
	tk.MustExec(`GRANT ALL PRIVILEGES ON video_ulimit.* TO web@'%' IDENTIFIED BY 'eDrkrhZ>l2sV'`)
	tk.MustExec(`REVOKE ALL PRIVILEGES ON video_ulimit.* FROM web@'%';`)
	tk.MustExec(`DROP USER IF EXISTS 'web'@'%'`)
}

func (s *testSuite3) TestMaintainRequire(c *C) {
	tk := testkit.NewTestKit(c, s.store)

	// test create with require
	tk.MustExec(`CREATE USER 'ssl_auser'@'%' require issuer '/CN=TiDB admin/OU=TiDB/O=PingCAP/L=San Francisco/ST=California/C=US' subject '/CN=tester1/OU=TiDB/O=PingCAP.Inc/L=Haidian/ST=Beijing/C=ZH' cipher 'AES128-GCM-SHA256'`)
	tk.MustExec(`CREATE USER 'ssl_buser'@'%' require subject '/CN=tester1/OU=TiDB/O=PingCAP.Inc/L=Haidian/ST=Beijing/C=ZH' cipher 'AES128-GCM-SHA256'`)
	tk.MustExec(`CREATE USER 'ssl_cuser'@'%' require cipher 'AES128-GCM-SHA256'`)
	tk.MustExec(`CREATE USER 'ssl_duser'@'%'`)
	tk.MustExec(`CREATE USER 'ssl_euser'@'%' require none`)
	tk.MustExec(`CREATE USER 'ssl_fuser'@'%' require ssl`)
	tk.MustExec(`CREATE USER 'ssl_guser'@'%' require x509`)
	tk.MustQuery("select * from mysql.global_priv where `user` like 'ssl_%'").Check(testkit.Rows(
		"% ssl_auser {\"ssl_type\":3,\"ssl_cipher\":\"AES128-GCM-SHA256\",\"x509_issuer\":\"/CN=TiDB admin/OU=TiDB/O=PingCAP/L=San Francisco/ST=California/C=US\",\"x509_subject\":\"/CN=tester1/OU=TiDB/O=PingCAP.Inc/L=Haidian/ST=Beijing/C=ZH\"}",
		"% ssl_buser {\"ssl_type\":3,\"ssl_cipher\":\"AES128-GCM-SHA256\",\"x509_subject\":\"/CN=tester1/OU=TiDB/O=PingCAP.Inc/L=Haidian/ST=Beijing/C=ZH\"}",
		"% ssl_cuser {\"ssl_type\":3,\"ssl_cipher\":\"AES128-GCM-SHA256\"}",
		"% ssl_duser {}",
		"% ssl_euser {}",
		"% ssl_fuser {\"ssl_type\":1}",
		"% ssl_guser {\"ssl_type\":2}",
	))

	// test grant with require
	tk.MustExec("CREATE USER 'u1'@'%'")
	tk.MustExec("GRANT ALL ON *.* TO 'u1'@'%' require issuer '/CN=TiDB admin/OU=TiDB/O=PingCAP/L=San Francisco/ST=California/C=US' and subject '/CN=tester1/OU=TiDB/O=PingCAP.Inc/L=Haidian/ST=Beijing/C=ZH'") // add new require.
	tk.MustQuery("select priv from mysql.global_priv where `Host` = '%' and `User` = 'u1'").Check(testkit.Rows("{\"ssl_type\":3,\"x509_issuer\":\"/CN=TiDB admin/OU=TiDB/O=PingCAP/L=San Francisco/ST=California/C=US\",\"x509_subject\":\"/CN=tester1/OU=TiDB/O=PingCAP.Inc/L=Haidian/ST=Beijing/C=ZH\"}"))
	tk.MustExec("GRANT ALL ON *.* TO 'u1'@'%' require cipher 'AES128-GCM-SHA256'") // modify always overwrite.
	tk.MustQuery("select priv from mysql.global_priv where `Host` = '%' and `User` = 'u1'").Check(testkit.Rows("{\"ssl_type\":3,\"ssl_cipher\":\"AES128-GCM-SHA256\"}"))
	tk.MustExec("GRANT select ON *.* TO 'u1'@'%'") // modify without require should not modify old require.
	tk.MustQuery("select priv from mysql.global_priv where `Host` = '%' and `User` = 'u1'").Check(testkit.Rows("{\"ssl_type\":3,\"ssl_cipher\":\"AES128-GCM-SHA256\"}"))
	tk.MustExec("GRANT ALL ON *.* TO 'u1'@'%' require none") // use require none to clean up require.
	tk.MustQuery("select priv from mysql.global_priv where `Host` = '%' and `User` = 'u1'").Check(testkit.Rows("{}"))

	// test alter with require
	tk.MustExec("CREATE USER 'u2'@'%'")
	tk.MustExec("alter user 'u2'@'%' require ssl")
	tk.MustQuery("select priv from mysql.global_priv where `Host` = '%' and `User` = 'u2'").Check(testkit.Rows("{\"ssl_type\":1}"))
	tk.MustExec("alter user 'u2'@'%' require x509")
	tk.MustQuery("select priv from mysql.global_priv where `Host` = '%' and `User` = 'u2'").Check(testkit.Rows("{\"ssl_type\":2}"))
	tk.MustExec("alter user 'u2'@'%' require issuer '/CN=TiDB admin/OU=TiDB/O=PingCAP/L=San Francisco/ST=California/C=US' subject '/CN=tester1/OU=TiDB/O=PingCAP.Inc/L=Haidian/ST=Beijing/C=ZH' cipher 'AES128-GCM-SHA256'")
	tk.MustQuery("select priv from mysql.global_priv where `Host` = '%' and `User` = 'u2'").Check(testkit.Rows("{\"ssl_type\":3,\"ssl_cipher\":\"AES128-GCM-SHA256\",\"x509_issuer\":\"/CN=TiDB admin/OU=TiDB/O=PingCAP/L=San Francisco/ST=California/C=US\",\"x509_subject\":\"/CN=tester1/OU=TiDB/O=PingCAP.Inc/L=Haidian/ST=Beijing/C=ZH\"}"))
	tk.MustExec("alter user 'u2'@'%' require none")
	tk.MustQuery("select priv from mysql.global_priv where `Host` = '%' and `User` = 'u2'").Check(testkit.Rows("{}"))

	// test show create user
	tk.MustExec(`CREATE USER 'u3'@'%' require issuer '/CN=TiDB admin/OU=TiDB/O=PingCAP/L=San Francisco/ST=California/C=US' subject '/CN=tester1/OU=TiDB/O=PingCAP.Inc/L=Haidian/ST=Beijing/C=ZH' cipher 'AES128-GCM-SHA256'`)
	tk.MustQuery("show create user 'u3'").Check(testkit.Rows("CREATE USER 'u3'@'%' IDENTIFIED WITH 'mysql_native_password' AS '' REQUIRE CIPHER 'AES128-GCM-SHA256' ISSUER '/CN=TiDB admin/OU=TiDB/O=PingCAP/L=San Francisco/ST=California/C=US' SUBJECT '/CN=tester1/OU=TiDB/O=PingCAP.Inc/L=Haidian/ST=Beijing/C=ZH' PASSWORD EXPIRE DEFAULT ACCOUNT UNLOCK"))

	// check issuer/subject/cipher value
	_, err := tk.Exec(`CREATE USER 'u4'@'%' require issuer 'CN=TiDB,OU=PingCAP'`)
	c.Assert(err, NotNil)
	_, err = tk.Exec(`CREATE USER 'u5'@'%' require subject '/CN=TiDB\OU=PingCAP'`)
	c.Assert(err, NotNil)
	_, err = tk.Exec(`CREATE USER 'u6'@'%' require subject '/CN=TiDB\NC=PingCAP'`)
	c.Assert(err, NotNil)
	_, err = tk.Exec(`CREATE USER 'u7'@'%' require cipher 'AES128-GCM-SHA1'`)
	c.Assert(err, NotNil)
	_, err = tk.Exec(`CREATE USER 'u8'@'%' require subject '/CN'`)
	c.Assert(err, NotNil)
	_, err = tk.Exec(`CREATE USER 'u9'@'%' require cipher 'TLS_AES_256_GCM_SHA384' cipher 'RC4-SHA'`)
	c.Assert(err.Error(), Equals, "Duplicate require CIPHER clause")
	_, err = tk.Exec(`CREATE USER 'u9'@'%' require issuer 'CN=TiDB,OU=PingCAP' issuer 'CN=TiDB,OU=PingCAP2'`)
	c.Assert(err.Error(), Equals, "Duplicate require ISSUER clause")
	_, err = tk.Exec(`CREATE USER 'u9'@'%' require subject '/CN=TiDB\OU=PingCAP' subject '/CN=TiDB\OU=PingCAP2'`)
	c.Assert(err.Error(), Equals, "Duplicate require SUBJECT clause")
	_, err = tk.Exec(`CREATE USER 'u9'@'%' require ssl ssl`)
	c.Assert(err, NotNil)
	_, err = tk.Exec(`CREATE USER 'u9'@'%' require x509 x509`)
	c.Assert(err, NotNil)
}

func (s *testSuite3) TestGrantOnNonExistTable(c *C) {
	tk := testkit.NewTestKit(c, s.store)
	tk.MustExec("create user genius")
	tk.MustExec("use test")
	_, err := tk.Exec("select * from nonexist")
	c.Assert(terror.ErrorEqual(err, infoschema.ErrTableNotExists), IsTrue)
	_, err = tk.Exec("grant Select,Insert on nonexist to 'genius'")
	c.Assert(terror.ErrorEqual(err, infoschema.ErrTableNotExists), IsTrue)

	tk.MustExec("create table if not exists xx (id int)")
	// Case sensitive
	_, err = tk.Exec("grant Select,Insert on XX to 'genius'")
	c.Assert(terror.ErrorEqual(err, infoschema.ErrTableNotExists), IsTrue)
	// The database name should also case sensitive match.
	_, err = tk.Exec("grant Select,Insert on Test.xx to 'genius'")
	c.Assert(terror.ErrorEqual(err, infoschema.ErrTableNotExists), IsTrue)

	_, err = tk.Exec("grant Select,Insert on xx to 'genius'")
	c.Assert(err, IsNil)
	_, err = tk.Exec("grant Select,Update on test.xx to 'genius'")
	c.Assert(err, IsNil)
}

<<<<<<< HEAD
func (s *testSuite3) TestGrantDynamicPrivs(c *C) {
	tk := testkit.NewTestKit(c, s.store)
	tk.MustExec("create user dyn")
	_, err := tk.Exec("GRANT BACKUP_ADMIN ON test.* TO dyn")
	c.Assert(terror.ErrorEqual(err, executor.ErrIllegalPrivilegeLevel), IsTrue)
	_, err = tk.Exec("GRANT BOGUS_GRANT ON *.* TO dyn")
	c.Assert(terror.ErrorEqual(err, executor.ErrDynamicPrivilegeNotRegistered), IsTrue)

	tk.MustExec("GRANT BACKUP_Admin ON *.* TO dyn") // grant one priv
	tk.MustQuery("SELECT * FROM mysql.global_grants WHERE `Host` = '%' AND `User` = 'dyn' ORDER BY user,host,priv,with_grant_option").Check(testkit.Rows("dyn % BACKUP_ADMIN N"))

	tk.MustExec("GRANT SYSTEM_VARIABLES_ADMIN, BACKUP_ADMIN ON *.* TO dyn") // grant multiple
	tk.MustQuery("SELECT * FROM mysql.global_grants WHERE `Host` = '%' AND `User` = 'dyn' ORDER BY user,host,priv,with_grant_option").Check(
		testkit.Rows("dyn % BACKUP_ADMIN N", "dyn % SYSTEM_VARIABLES_ADMIN N"),
	)

	tk.MustExec("GRANT ROLE_ADMIN, BACKUP_ADMIN ON *.* TO dyn WITH GRANT OPTION") // grant multiple with GRANT option.
	tk.MustQuery("SELECT * FROM mysql.global_grants WHERE `Host` = '%' AND `User` = 'dyn' ORDER BY user,host,priv,with_grant_option").Check(
		testkit.Rows("dyn % BACKUP_ADMIN Y", "dyn % ROLE_ADMIN Y", "dyn % SYSTEM_VARIABLES_ADMIN N"),
	)

	tk.MustExec("GRANT SYSTEM_VARIABLES_ADMIN, Select, ROLE_ADMIN ON *.* TO dyn") // grant mixed dynamic/non dynamic
	tk.MustQuery("SELECT Grant_Priv FROM mysql.user WHERE `Host` = '%' AND `User` = 'dyn'").Check(testkit.Rows("N"))
	tk.MustQuery("SELECT WITH_GRANT_OPTION FROM mysql.global_grants WHERE `Host` = '%' AND `User` = 'dyn' AND Priv='SYSTEM_VARIABLES_ADMIN'").Check(testkit.Rows("N"))

	tk.MustExec("GRANT CONNECTION_ADMIN, Insert ON *.* TO dyn WITH GRANT OPTION") // grant mixed dynamic/non dynamic with GRANT option.
	tk.MustQuery("SELECT Grant_Priv FROM mysql.user WHERE `Host` = '%' AND `User` = 'dyn'").Check(testkit.Rows("Y"))
	tk.MustQuery("SELECT WITH_GRANT_OPTION FROM mysql.global_grants WHERE `Host` = '%' AND `User` = 'dyn' AND Priv='CONNECTION_ADMIN'").Check(testkit.Rows("Y"))
=======
func (s *testSuite3) TestIssue22721(c *C) {
	tk := testkit.NewTestKit(c, s.store)
	tk.MustExec("use test")
	tk.MustExec("create table if not exists xx (id int)")
	tk.MustExec("CREATE USER 'sync_ci_data'@'%' IDENTIFIED BY 'sNGNQo12fEHe0n3vU';")
	tk.MustExec("GRANT USAGE ON *.* TO 'sync_ci_data'@'%';")
	tk.MustExec("GRANT USAGE ON sync_ci_data.* TO 'sync_ci_data'@'%';")
	tk.MustExec("GRANT USAGE ON test.* TO 'sync_ci_data'@'%';")
	tk.MustExec("GRANT USAGE ON test.xx TO 'sync_ci_data'@'%';")
>>>>>>> d1297376
}<|MERGE_RESOLUTION|>--- conflicted
+++ resolved
@@ -385,36 +385,6 @@
 	c.Assert(err, IsNil)
 }
 
-<<<<<<< HEAD
-func (s *testSuite3) TestGrantDynamicPrivs(c *C) {
-	tk := testkit.NewTestKit(c, s.store)
-	tk.MustExec("create user dyn")
-	_, err := tk.Exec("GRANT BACKUP_ADMIN ON test.* TO dyn")
-	c.Assert(terror.ErrorEqual(err, executor.ErrIllegalPrivilegeLevel), IsTrue)
-	_, err = tk.Exec("GRANT BOGUS_GRANT ON *.* TO dyn")
-	c.Assert(terror.ErrorEqual(err, executor.ErrDynamicPrivilegeNotRegistered), IsTrue)
-
-	tk.MustExec("GRANT BACKUP_Admin ON *.* TO dyn") // grant one priv
-	tk.MustQuery("SELECT * FROM mysql.global_grants WHERE `Host` = '%' AND `User` = 'dyn' ORDER BY user,host,priv,with_grant_option").Check(testkit.Rows("dyn % BACKUP_ADMIN N"))
-
-	tk.MustExec("GRANT SYSTEM_VARIABLES_ADMIN, BACKUP_ADMIN ON *.* TO dyn") // grant multiple
-	tk.MustQuery("SELECT * FROM mysql.global_grants WHERE `Host` = '%' AND `User` = 'dyn' ORDER BY user,host,priv,with_grant_option").Check(
-		testkit.Rows("dyn % BACKUP_ADMIN N", "dyn % SYSTEM_VARIABLES_ADMIN N"),
-	)
-
-	tk.MustExec("GRANT ROLE_ADMIN, BACKUP_ADMIN ON *.* TO dyn WITH GRANT OPTION") // grant multiple with GRANT option.
-	tk.MustQuery("SELECT * FROM mysql.global_grants WHERE `Host` = '%' AND `User` = 'dyn' ORDER BY user,host,priv,with_grant_option").Check(
-		testkit.Rows("dyn % BACKUP_ADMIN Y", "dyn % ROLE_ADMIN Y", "dyn % SYSTEM_VARIABLES_ADMIN N"),
-	)
-
-	tk.MustExec("GRANT SYSTEM_VARIABLES_ADMIN, Select, ROLE_ADMIN ON *.* TO dyn") // grant mixed dynamic/non dynamic
-	tk.MustQuery("SELECT Grant_Priv FROM mysql.user WHERE `Host` = '%' AND `User` = 'dyn'").Check(testkit.Rows("N"))
-	tk.MustQuery("SELECT WITH_GRANT_OPTION FROM mysql.global_grants WHERE `Host` = '%' AND `User` = 'dyn' AND Priv='SYSTEM_VARIABLES_ADMIN'").Check(testkit.Rows("N"))
-
-	tk.MustExec("GRANT CONNECTION_ADMIN, Insert ON *.* TO dyn WITH GRANT OPTION") // grant mixed dynamic/non dynamic with GRANT option.
-	tk.MustQuery("SELECT Grant_Priv FROM mysql.user WHERE `Host` = '%' AND `User` = 'dyn'").Check(testkit.Rows("Y"))
-	tk.MustQuery("SELECT WITH_GRANT_OPTION FROM mysql.global_grants WHERE `Host` = '%' AND `User` = 'dyn' AND Priv='CONNECTION_ADMIN'").Check(testkit.Rows("Y"))
-=======
 func (s *testSuite3) TestIssue22721(c *C) {
 	tk := testkit.NewTestKit(c, s.store)
 	tk.MustExec("use test")
@@ -424,5 +394,34 @@
 	tk.MustExec("GRANT USAGE ON sync_ci_data.* TO 'sync_ci_data'@'%';")
 	tk.MustExec("GRANT USAGE ON test.* TO 'sync_ci_data'@'%';")
 	tk.MustExec("GRANT USAGE ON test.xx TO 'sync_ci_data'@'%';")
->>>>>>> d1297376
+}
+
+func (s *testSuite3) TestGrantDynamicPrivs(c *C) {
+	tk := testkit.NewTestKit(c, s.store)
+	tk.MustExec("create user dyn")
+	_, err := tk.Exec("GRANT BACKUP_ADMIN ON test.* TO dyn")
+	c.Assert(terror.ErrorEqual(err, executor.ErrIllegalPrivilegeLevel), IsTrue)
+	_, err = tk.Exec("GRANT BOGUS_GRANT ON *.* TO dyn")
+	c.Assert(terror.ErrorEqual(err, executor.ErrDynamicPrivilegeNotRegistered), IsTrue)
+
+	tk.MustExec("GRANT BACKUP_Admin ON *.* TO dyn") // grant one priv
+	tk.MustQuery("SELECT * FROM mysql.global_grants WHERE `Host` = '%' AND `User` = 'dyn' ORDER BY user,host,priv,with_grant_option").Check(testkit.Rows("dyn % BACKUP_ADMIN N"))
+
+	tk.MustExec("GRANT SYSTEM_VARIABLES_ADMIN, BACKUP_ADMIN ON *.* TO dyn") // grant multiple
+	tk.MustQuery("SELECT * FROM mysql.global_grants WHERE `Host` = '%' AND `User` = 'dyn' ORDER BY user,host,priv,with_grant_option").Check(
+		testkit.Rows("dyn % BACKUP_ADMIN N", "dyn % SYSTEM_VARIABLES_ADMIN N"),
+	)
+
+	tk.MustExec("GRANT ROLE_ADMIN, BACKUP_ADMIN ON *.* TO dyn WITH GRANT OPTION") // grant multiple with GRANT option.
+	tk.MustQuery("SELECT * FROM mysql.global_grants WHERE `Host` = '%' AND `User` = 'dyn' ORDER BY user,host,priv,with_grant_option").Check(
+		testkit.Rows("dyn % BACKUP_ADMIN Y", "dyn % ROLE_ADMIN Y", "dyn % SYSTEM_VARIABLES_ADMIN N"),
+	)
+
+	tk.MustExec("GRANT SYSTEM_VARIABLES_ADMIN, Select, ROLE_ADMIN ON *.* TO dyn") // grant mixed dynamic/non dynamic
+	tk.MustQuery("SELECT Grant_Priv FROM mysql.user WHERE `Host` = '%' AND `User` = 'dyn'").Check(testkit.Rows("N"))
+	tk.MustQuery("SELECT WITH_GRANT_OPTION FROM mysql.global_grants WHERE `Host` = '%' AND `User` = 'dyn' AND Priv='SYSTEM_VARIABLES_ADMIN'").Check(testkit.Rows("N"))
+
+	tk.MustExec("GRANT CONNECTION_ADMIN, Insert ON *.* TO dyn WITH GRANT OPTION") // grant mixed dynamic/non dynamic with GRANT option.
+	tk.MustQuery("SELECT Grant_Priv FROM mysql.user WHERE `Host` = '%' AND `User` = 'dyn'").Check(testkit.Rows("Y"))
+	tk.MustQuery("SELECT WITH_GRANT_OPTION FROM mysql.global_grants WHERE `Host` = '%' AND `User` = 'dyn' AND Priv='CONNECTION_ADMIN'").Check(testkit.Rows("Y"))
 }