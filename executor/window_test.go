// Copyright 2019 PingCAP, Inc.
//
// Licensed under the Apache License, Version 2.0 (the "License");
// you may not use this file except in compliance with the License.
// You may obtain a copy of the License at
//
//     http://www.apache.org/licenses/LICENSE-2.0
//
// Unless required by applicable law or agreed to in writing, software
// distributed under the License is distributed on an "AS IS" BASIS,
// See the License for the specific language governing permissions and
// limitations under the License.

package executor_test

import (
	. "github.com/pingcap/check"
	"github.com/pingcap/tidb/util/testkit"
)

func (s *testSuite2) TestWindowFunctions(c *C) {
	tk := testkit.NewTestKit(c, s.store)
	tk.MustExec("use test")
	tk.MustExec("drop table if exists t")
	tk.MustExec("create table t (a int, b int, c int)")
	tk.MustExec("set @@tidb_enable_window_function = 1")
	defer func() {
		tk.MustExec("set @@tidb_enable_window_function = 0")
	}()
	tk.MustExec("insert into t values (1,2,3),(4,3,2),(2,3,4)")
	result := tk.MustQuery("select count(a) over () from t")
	result.Check(testkit.Rows("3", "3", "3"))
	result = tk.MustQuery("select sum(a) over () + count(a) over () from t")
	result.Check(testkit.Rows("10", "10", "10"))
	result = tk.MustQuery("select sum(a) over (partition by a) from t")
	result.Check(testkit.Rows("1", "2", "4"))
	result = tk.MustQuery("select 1 + sum(a) over (), count(a) over () from t")
	result.Check(testkit.Rows("8 3", "8 3", "8 3"))
	result = tk.MustQuery("select sum(t1.a) over() from t t1, t t2")
	result.Check(testkit.Rows("21", "21", "21", "21", "21", "21", "21", "21", "21"))
	result = tk.MustQuery("select _tidb_rowid, sum(t.a) over() from t")
	result.Check(testkit.Rows("1 7", "2 7", "3 7"))

	result = tk.MustQuery("select a, row_number() over() from t")
	result.Check(testkit.Rows("1 1", "4 2", "2 3"))
	result = tk.MustQuery("select a, row_number() over(partition by a) from t")
	result.Check(testkit.Rows("1 1", "2 1", "4 1"))

	result = tk.MustQuery("select a, sum(a) over(rows between unbounded preceding and 1 following) from t")
	result.Check(testkit.Rows("1 5", "4 7", "2 7"))
	result = tk.MustQuery("select a, sum(a) over(rows between 1 preceding and 1 following) from t")
	result.Check(testkit.Rows("1 5", "4 7", "2 6"))
	result = tk.MustQuery("select a, sum(a) over(rows between unbounded preceding and 1 preceding) from t")
	result.Check(testkit.Rows("1 <nil>", "4 1", "2 5"))

	tk.MustExec("drop table t")
	tk.MustExec("create table t(a int, b date)")
	tk.MustExec("insert into t values (null,null),(1,20190201),(2,20190202),(3,20190203),(5,20190205)")
	result = tk.MustQuery("select a, sum(a) over(order by a range between 1 preceding and 2 following) from t")
	result.Check(testkit.Rows("<nil> <nil>", "1 6", "2 6", "3 10", "5 5"))
	result = tk.MustQuery("select a, sum(a) over(order by a desc range between 1 preceding and 2 following) from t")
	result.Check(testkit.Rows("5 8", "3 6", "2 6", "1 3", "<nil> <nil>"))
	result = tk.MustQuery("select a, b, sum(a) over(order by b range between interval 1 day preceding and interval 2 day following) from t")
	result.Check(testkit.Rows("<nil> <nil> <nil>", "1 2019-02-01 6", "2 2019-02-02 6", "3 2019-02-03 10", "5 2019-02-05 5"))
	result = tk.MustQuery("select a, b, sum(a) over(order by b desc range between interval 1 day preceding and interval 2 day following) from t")
	result.Check(testkit.Rows("5 2019-02-05 8", "3 2019-02-03 6", "2 2019-02-02 6", "1 2019-02-01 3", "<nil> <nil> <nil>"))

	tk.MustExec("drop table t")
	tk.MustExec("create table t(a int, b int)")
	tk.MustExec("insert into t values (1,1),(1,2),(2,1),(2,2)")
	result = tk.MustQuery("select a, b, rank() over() from t")
	result.Check(testkit.Rows("1 1 1", "1 2 1", "2 1 1", "2 2 1"))
	result = tk.MustQuery("select a, b, rank() over(order by a) from t")
	result.Check(testkit.Rows("1 1 1", "1 2 1", "2 1 3", "2 2 3"))
	result = tk.MustQuery("select a, b, rank() over(order by a, b) from t")
	result.Check(testkit.Rows("1 1 1", "1 2 2", "2 1 3", "2 2 4"))

	result = tk.MustQuery("select a, b, dense_rank() over() from t")
	result.Check(testkit.Rows("1 1 1", "1 2 1", "2 1 1", "2 2 1"))
	result = tk.MustQuery("select a, b, dense_rank() over(order by a) from t")
	result.Check(testkit.Rows("1 1 1", "1 2 1", "2 1 2", "2 2 2"))
	result = tk.MustQuery("select a, b, dense_rank() over(order by a, b) from t")
	result.Check(testkit.Rows("1 1 1", "1 2 2", "2 1 3", "2 2 4"))

	result = tk.MustQuery("select row_number() over(rows between 1 preceding and 1 following) from t")
	result.Check(testkit.Rows("1", "2", "3", "4"))
	result = tk.MustQuery("show warnings")
	result.Check(testkit.Rows("Note 3599 Window function 'row_number' ignores the frame clause of window '<unnamed window>' and aggregates over the whole partition"))

	result = tk.MustQuery("select a, sum(a) over() from t")
	result.Check(testkit.Rows("1 6", "1 6", "2 6", "2 6"))
	result = tk.MustQuery("select a, sum(a) over(order by a) from t")
	result.Check(testkit.Rows("1 2", "1 2", "2 6", "2 6"))
	result = tk.MustQuery("select a, sum(a) over(order by a, b) from t")
	result.Check(testkit.Rows("1 1", "1 2", "2 4", "2 6"))

	result = tk.MustQuery("select a, first_value(a) over(), last_value(a) over() from t")
	result.Check(testkit.Rows("1 1 2", "1 1 2", "2 1 2", "2 1 2"))
	result = tk.MustQuery("select a, first_value(a) over(rows between 1 preceding and 1 following), last_value(a) over(rows between 1 preceding and 1 following) from t")
	result.Check(testkit.Rows("1 1 1", "1 1 2", "2 1 2", "2 2 2"))
	result = tk.MustQuery("select a, first_value(a) over(rows between 1 following and 1 following), last_value(a) over(rows between 1 following and 1 following) from t")
	result.Check(testkit.Rows("1 1 1", "1 2 2", "2 2 2", "2 <nil> <nil>"))
	result = tk.MustQuery("select a, first_value(rand(0)) over(), last_value(rand(0)) over() from t")
	result.Check(testkit.Rows("1 0.9451961492941164 0.05434383959970039", "1 0.9451961492941164 0.05434383959970039",
		"2 0.9451961492941164 0.05434383959970039", "2 0.9451961492941164 0.05434383959970039"))

	result = tk.MustQuery("select a, b, cume_dist() over() from t")
	result.Check(testkit.Rows("1 1 1", "1 2 1", "2 1 1", "2 2 1"))
	result = tk.MustQuery("select a, b, cume_dist() over(order by a) from t")
	result.Check(testkit.Rows("1 1 0.5", "1 2 0.5", "2 1 1", "2 2 1"))
	result = tk.MustQuery("select a, b, cume_dist() over(order by a, b) from t")
	result.Check(testkit.Rows("1 1 0.25", "1 2 0.5", "2 1 0.75", "2 2 1"))

	result = tk.MustQuery("select a, nth_value(a, null) over() from t")
	result.Check(testkit.Rows("1 <nil>", "1 <nil>", "2 <nil>", "2 <nil>"))
	result = tk.MustQuery("select a, nth_value(a, 1) over() from t")
	result.Check(testkit.Rows("1 1", "1 1", "2 1", "2 1"))
	result = tk.MustQuery("select a, nth_value(a, 4) over() from t")
	result.Check(testkit.Rows("1 2", "1 2", "2 2", "2 2"))
	result = tk.MustQuery("select a, nth_value(a, 5) over() from t")
	result.Check(testkit.Rows("1 <nil>", "1 <nil>", "2 <nil>", "2 <nil>"))

	result = tk.MustQuery("select ntile(3) over() from t")
	result.Check(testkit.Rows("1", "1", "2", "3"))
	result = tk.MustQuery("select ntile(2) over() from t")
	result.Check(testkit.Rows("1", "1", "2", "2"))
	result = tk.MustQuery("select ntile(null) over() from t")
	result.Check(testkit.Rows("<nil>", "<nil>", "<nil>", "<nil>"))

	result = tk.MustQuery("select a, percent_rank() over() from t")
	result.Check(testkit.Rows("1 0", "1 0", "2 0", "2 0"))
	result = tk.MustQuery("select a, percent_rank() over(order by a) from t")
	result.Check(testkit.Rows("1 0", "1 0", "2 0.6666666666666666", "2 0.6666666666666666"))
	result = tk.MustQuery("select a, b, percent_rank() over(order by a, b) from t")
	result.Check(testkit.Rows("1 1 0", "1 2 0.3333333333333333", "2 1 0.6666666666666666", "2 2 1"))

	result = tk.MustQuery("select a, lead(a) over (), lag(a) over() from t")
	result.Check(testkit.Rows("1 1 <nil>", "1 2 1", "2 2 1", "2 <nil> 2"))
	result = tk.MustQuery("select a, lead(a, 0) over(), lag(a, 0) over() from t")
	result.Check(testkit.Rows("1 1 1", "1 1 1", "2 2 2", "2 2 2"))
	result = tk.MustQuery("select a, lead(a, 1, a) over(), lag(a, 1, a) over() from t")
	result.Check(testkit.Rows("1 1 1", "1 2 1", "2 2 1", "2 2 2"))
	result = tk.MustQuery("select a, lead(a, 1, 'lead') over(), lag(a, 1, 'lag') over() from t")
	result.Check(testkit.Rows("1 1 lag", "1 2 1", "2 2 1", "2 lead 2"))

<<<<<<< HEAD
	result = tk.MustQuery("select sum(a) over w, sum(b) over w from t window w as (order by a)")
	result.Check(testkit.Rows("2 3", "2 3", "6 6", "6 6"))
	result = tk.MustQuery("select row_number() over w, sum(b) over w from t window w as (order by a)")
	result.Check(testkit.Rows("1 3", "2 3", "3 6", "4 6"))
	result = tk.MustQuery("select row_number() over w, sum(b) over w from t window w as (rows between 1 preceding and 1 following)")
	result.Check(testkit.Rows("1 3", "2 4", "3 5", "4 3"))
=======
	result = tk.MustQuery("SELECT CUME_DIST() OVER (ORDER BY null);")
	result.Check(testkit.Rows("1"))
>>>>>>> facadf71
}<|MERGE_RESOLUTION|>--- conflicted
+++ resolved
@@ -143,15 +143,13 @@
 	result = tk.MustQuery("select a, lead(a, 1, 'lead') over(), lag(a, 1, 'lag') over() from t")
 	result.Check(testkit.Rows("1 1 lag", "1 2 1", "2 2 1", "2 lead 2"))
 
-<<<<<<< HEAD
+	result = tk.MustQuery("SELECT CUME_DIST() OVER (ORDER BY null);")
+	result.Check(testkit.Rows("1"))
+
 	result = tk.MustQuery("select sum(a) over w, sum(b) over w from t window w as (order by a)")
 	result.Check(testkit.Rows("2 3", "2 3", "6 6", "6 6"))
 	result = tk.MustQuery("select row_number() over w, sum(b) over w from t window w as (order by a)")
 	result.Check(testkit.Rows("1 3", "2 3", "3 6", "4 6"))
 	result = tk.MustQuery("select row_number() over w, sum(b) over w from t window w as (rows between 1 preceding and 1 following)")
 	result.Check(testkit.Rows("1 3", "2 4", "3 5", "4 3"))
-=======
-	result = tk.MustQuery("SELECT CUME_DIST() OVER (ORDER BY null);")
-	result.Check(testkit.Rows("1"))
->>>>>>> facadf71
 }