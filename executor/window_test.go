// Copyright 2019 PingCAP, Inc.
//
// Licensed under the Apache License, Version 2.0 (the "License");
// you may not use this file except in compliance with the License.
// You may obtain a copy of the License at
//
//     http://www.apache.org/licenses/LICENSE-2.0
//
// Unless required by applicable law or agreed to in writing, software
// distributed under the License is distributed on an "AS IS" BASIS,
// See the License for the specific language governing permissions and
// limitations under the License.

package executor_test

import (
	. "github.com/pingcap/check"
	"github.com/pingcap/tidb/util/testkit"
)

func (s *testSuite4) TestWindowFunctions(c *C) {
	tk := testkit.NewTestKit(c, s.store)
	tk.MustExec("use test")
	tk.MustExec("drop table if exists t")
	tk.MustExec("create table t (a int, b int, c int)")
	tk.MustExec("set @@tidb_enable_window_function = 1")
	defer func() {
		tk.MustExec("set @@tidb_enable_window_function = 0")
	}()
	tk.MustExec("insert into t values (1,2,3),(4,3,2),(2,3,4)")
	result := tk.MustQuery("select count(a) over () from t")
	result.Check(testkit.Rows("3", "3", "3"))
	result = tk.MustQuery("select sum(a) over () + count(a) over () from t")
	result.Check(testkit.Rows("10", "10", "10"))
	result = tk.MustQuery("select sum(a) over (partition by a) from t")
	result.Check(testkit.Rows("1", "2", "4"))
	result = tk.MustQuery("select 1 + sum(a) over (), count(a) over () from t")
	result.Check(testkit.Rows("8 3", "8 3", "8 3"))
	result = tk.MustQuery("select sum(t1.a) over() from t t1, t t2")
	result.Check(testkit.Rows("21", "21", "21", "21", "21", "21", "21", "21", "21"))
	result = tk.MustQuery("select _tidb_rowid, sum(t.a) over() from t")
	result.Check(testkit.Rows("1 7", "2 7", "3 7"))

	result = tk.MustQuery("select a, row_number() over() from t")
	result.Check(testkit.Rows("1 1", "4 2", "2 3"))
	result = tk.MustQuery("select a, row_number() over(partition by a) from t")
	result.Check(testkit.Rows("1 1", "2 1", "4 1"))

	result = tk.MustQuery("select a, sum(a) over(rows between unbounded preceding and 1 following) from t")
	result.Check(testkit.Rows("1 5", "4 7", "2 7"))
	result = tk.MustQuery("select a, sum(a) over(rows between 1 preceding and 1 following) from t")
	result.Check(testkit.Rows("1 5", "4 7", "2 6"))
	result = tk.MustQuery("select a, sum(a) over(rows between unbounded preceding and 1 preceding) from t")
	result.Check(testkit.Rows("1 <nil>", "4 1", "2 5"))

	tk.MustExec("drop table t")
	tk.MustExec("create table t(a int, b date)")
	tk.MustExec("insert into t values (null,null),(1,20190201),(2,20190202),(3,20190203),(5,20190205)")
	result = tk.MustQuery("select a, sum(a) over(order by a range between 1 preceding and 2 following) from t")
	result.Check(testkit.Rows("<nil> <nil>", "1 6", "2 6", "3 10", "5 5"))
	result = tk.MustQuery("select a, sum(a) over(order by a desc range between 1 preceding and 2 following) from t")
	result.Check(testkit.Rows("5 8", "3 6", "2 6", "1 3", "<nil> <nil>"))
	result = tk.MustQuery("select a, b, sum(a) over(order by b range between interval 1 day preceding and interval 2 day following) from t")
	result.Check(testkit.Rows("<nil> <nil> <nil>", "1 2019-02-01 6", "2 2019-02-02 6", "3 2019-02-03 10", "5 2019-02-05 5"))
	result = tk.MustQuery("select a, b, sum(a) over(order by b desc range between interval 1 day preceding and interval 2 day following) from t")
	result.Check(testkit.Rows("5 2019-02-05 8", "3 2019-02-03 6", "2 2019-02-02 6", "1 2019-02-01 3", "<nil> <nil> <nil>"))

	tk.MustExec("drop table t")
	tk.MustExec("create table t(a int, b int)")
	tk.MustExec("insert into t values (1,1),(1,2),(2,1),(2,2)")
	result = tk.MustQuery("select a, b, rank() over() from t")
	result.Check(testkit.Rows("1 1 1", "1 2 1", "2 1 1", "2 2 1"))
	result = tk.MustQuery("select a, b, rank() over(order by a) from t")
	result.Check(testkit.Rows("1 1 1", "1 2 1", "2 1 3", "2 2 3"))
	result = tk.MustQuery("select a, b, rank() over(order by a, b) from t")
	result.Check(testkit.Rows("1 1 1", "1 2 2", "2 1 3", "2 2 4"))

	result = tk.MustQuery("select a, b, dense_rank() over() from t")
	result.Check(testkit.Rows("1 1 1", "1 2 1", "2 1 1", "2 2 1"))
	result = tk.MustQuery("select a, b, dense_rank() over(order by a) from t")
	result.Check(testkit.Rows("1 1 1", "1 2 1", "2 1 2", "2 2 2"))
	result = tk.MustQuery("select a, b, dense_rank() over(order by a, b) from t")
	result.Check(testkit.Rows("1 1 1", "1 2 2", "2 1 3", "2 2 4"))

	result = tk.MustQuery("select row_number() over(rows between 1 preceding and 1 following) from t")
	result.Check(testkit.Rows("1", "2", "3", "4"))
	result = tk.MustQuery("show warnings")
	result.Check(testkit.Rows("Note 3599 Window function 'row_number' ignores the frame clause of window '<unnamed window>' and aggregates over the whole partition"))

	result = tk.MustQuery("select a, sum(a) over() from t")
	result.Check(testkit.Rows("1 6", "1 6", "2 6", "2 6"))
	result = tk.MustQuery("select a, sum(a) over(order by a) from t")
	result.Check(testkit.Rows("1 2", "1 2", "2 6", "2 6"))
	result = tk.MustQuery("select a, sum(a) over(order by a, b) from t")
	result.Check(testkit.Rows("1 1", "1 2", "2 4", "2 6"))

	result = tk.MustQuery("select a, first_value(a) over(), last_value(a) over() from t")
	result.Check(testkit.Rows("1 1 2", "1 1 2", "2 1 2", "2 1 2"))
	result = tk.MustQuery("select a, first_value(a) over(rows between 1 preceding and 1 following), last_value(a) over(rows between 1 preceding and 1 following) from t")
	result.Check(testkit.Rows("1 1 1", "1 1 2", "2 1 2", "2 2 2"))
	result = tk.MustQuery("select a, first_value(a) over(rows between 1 following and 1 following), last_value(a) over(rows between 1 following and 1 following) from t")
	result.Check(testkit.Rows("1 1 1", "1 2 2", "2 2 2", "2 <nil> <nil>"))
	result = tk.MustQuery("select a, first_value(rand(0)) over(), last_value(rand(0)) over() from t")
	result.Check(testkit.Rows("1 0.9451961492941164 0.05434383959970039", "1 0.9451961492941164 0.05434383959970039",
		"2 0.9451961492941164 0.05434383959970039", "2 0.9451961492941164 0.05434383959970039"))

	result = tk.MustQuery("select a, b, cume_dist() over() from t")
	result.Check(testkit.Rows("1 1 1", "1 2 1", "2 1 1", "2 2 1"))
	result = tk.MustQuery("select a, b, cume_dist() over(order by a) from t")
	result.Check(testkit.Rows("1 1 0.5", "1 2 0.5", "2 1 1", "2 2 1"))
	result = tk.MustQuery("select a, b, cume_dist() over(order by a, b) from t")
	result.Check(testkit.Rows("1 1 0.25", "1 2 0.5", "2 1 0.75", "2 2 1"))

	result = tk.MustQuery("select a, nth_value(a, null) over() from t")
	result.Check(testkit.Rows("1 <nil>", "1 <nil>", "2 <nil>", "2 <nil>"))
	result = tk.MustQuery("select a, nth_value(a, 1) over() from t")
	result.Check(testkit.Rows("1 1", "1 1", "2 1", "2 1"))
	result = tk.MustQuery("select a, nth_value(a, 4) over() from t")
	result.Check(testkit.Rows("1 2", "1 2", "2 2", "2 2"))
	result = tk.MustQuery("select a, nth_value(a, 5) over() from t")
	result.Check(testkit.Rows("1 <nil>", "1 <nil>", "2 <nil>", "2 <nil>"))

	result = tk.MustQuery("select ntile(3) over() from t")
	result.Check(testkit.Rows("1", "1", "2", "3"))
	result = tk.MustQuery("select ntile(2) over() from t")
	result.Check(testkit.Rows("1", "1", "2", "2"))
	result = tk.MustQuery("select ntile(null) over() from t")
	result.Check(testkit.Rows("<nil>", "<nil>", "<nil>", "<nil>"))

	result = tk.MustQuery("select a, percent_rank() over() from t")
	result.Check(testkit.Rows("1 0", "1 0", "2 0", "2 0"))
	result = tk.MustQuery("select a, percent_rank() over(order by a) from t")
	result.Check(testkit.Rows("1 0", "1 0", "2 0.6666666666666666", "2 0.6666666666666666"))
	result = tk.MustQuery("select a, b, percent_rank() over(order by a, b) from t")
	result.Check(testkit.Rows("1 1 0", "1 2 0.3333333333333333", "2 1 0.6666666666666666", "2 2 1"))

	result = tk.MustQuery("select a, lead(a) over (), lag(a) over() from t")
	result.Check(testkit.Rows("1 1 <nil>", "1 2 1", "2 2 1", "2 <nil> 2"))
	result = tk.MustQuery("select a, lead(a, 0) over(), lag(a, 0) over() from t")
	result.Check(testkit.Rows("1 1 1", "1 1 1", "2 2 2", "2 2 2"))
	result = tk.MustQuery("select a, lead(a, 1, a) over(), lag(a, 1, a) over() from t")
	result.Check(testkit.Rows("1 1 1", "1 2 1", "2 2 1", "2 2 2"))
	result = tk.MustQuery("select a, lead(a, 1, 'lead') over(), lag(a, 1, 'lag') over() from t")
	result.Check(testkit.Rows("1 1 lag", "1 2 1", "2 2 1", "2 lead 2"))

	result = tk.MustQuery("SELECT CUME_DIST() OVER (ORDER BY null);")
	result.Check(testkit.Rows("1"))

<<<<<<< HEAD
	tk.MustQuery("select lead(a) over(partition by null) from t").Check(testkit.Rows("1", "2", "2", "<nil>"))
=======
	tk.MustExec("create table issue10494(a INT, b CHAR(1), c DATETIME, d BLOB)")
	tk.MustExec("insert into issue10494 VALUES (1,'x','2010-01-01','blob'), (2, 'y', '2011-01-01', ''), (3, 'y', '2012-01-01', ''), (4, 't', '2012-01-01', 'blob'), (5, null, '2013-01-01', null)")
	tk.MustQuery("SELECT a, b, c, SUM(a) OVER (RANGE BETWEEN UNBOUNDED PRECEDING AND CURRENT ROW) FROM issue10494 order by a;").Check(
		testkit.Rows(
			"1 x 2010-01-01 00:00:00 15",
			"2 y 2011-01-01 00:00:00 15",
			"3 y 2012-01-01 00:00:00 15",
			"4 t 2012-01-01 00:00:00 15",
			"5 <nil> 2013-01-01 00:00:00 15",
		),
	)
>>>>>>> 380eb2c5
}<|MERGE_RESOLUTION|>--- conflicted
+++ resolved
@@ -146,9 +146,8 @@
 	result = tk.MustQuery("SELECT CUME_DIST() OVER (ORDER BY null);")
 	result.Check(testkit.Rows("1"))
 
-<<<<<<< HEAD
 	tk.MustQuery("select lead(a) over(partition by null) from t").Check(testkit.Rows("1", "2", "2", "<nil>"))
-=======
+
 	tk.MustExec("create table issue10494(a INT, b CHAR(1), c DATETIME, d BLOB)")
 	tk.MustExec("insert into issue10494 VALUES (1,'x','2010-01-01','blob'), (2, 'y', '2011-01-01', ''), (3, 'y', '2012-01-01', ''), (4, 't', '2012-01-01', 'blob'), (5, null, '2013-01-01', null)")
 	tk.MustQuery("SELECT a, b, c, SUM(a) OVER (RANGE BETWEEN UNBOUNDED PRECEDING AND CURRENT ROW) FROM issue10494 order by a;").Check(
@@ -160,5 +159,4 @@
 			"5 <nil> 2013-01-01 00:00:00 15",
 		),
 	)
->>>>>>> 380eb2c5
 }