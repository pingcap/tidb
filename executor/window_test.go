--- conflicted
+++ resolved
@@ -120,7 +120,13 @@
 	result = tk.MustQuery("select a, nth_value(a, 5) over() from t")
 	result.Check(testkit.Rows("1 <nil>", "1 <nil>", "2 <nil>", "2 <nil>"))
 
-<<<<<<< HEAD
+	result = tk.MustQuery("select a, percent_rank() over() from t")
+	result.Check(testkit.Rows("1 0", "1 0", "2 0", "2 0"))
+	result = tk.MustQuery("select a, percent_rank() over(order by a) from t")
+	result.Check(testkit.Rows("1 0", "1 0", "2 0.6666666666666666", "2 0.6666666666666666"))
+	result = tk.MustQuery("select a, b, percent_rank() over(order by a, b) from t")
+	result.Check(testkit.Rows("1 1 0", "1 2 0.3333333333333333", "2 1 0.6666666666666666", "2 2 1"))
+
 	result = tk.MustQuery("select a, lead(a) over (), lag(a) over() from t")
 	result.Check(testkit.Rows("1 1 <nil>", "1 2 1", "2 2 1", "2 <nil> 2"))
 	result = tk.MustQuery("select a, lead(a, 0) over(), lag(a, 0) over() from t")
@@ -129,12 +135,4 @@
 	result.Check(testkit.Rows("1 1 1", "1 2 1", "2 2 1", "2 2 2"))
 	result = tk.MustQuery("select a, lead(a, 1, 'lead') over(), lag(a, 1, 'lag') over() from t")
 	result.Check(testkit.Rows("1 1 lag", "1 2 1", "2 2 1", "2 lead 2"))
-=======
-	result = tk.MustQuery("select a, percent_rank() over() from t")
-	result.Check(testkit.Rows("1 0", "1 0", "2 0", "2 0"))
-	result = tk.MustQuery("select a, percent_rank() over(order by a) from t")
-	result.Check(testkit.Rows("1 0", "1 0", "2 0.6666666666666666", "2 0.6666666666666666"))
-	result = tk.MustQuery("select a, b, percent_rank() over(order by a, b) from t")
-	result.Check(testkit.Rows("1 1 0", "1 2 0.3333333333333333", "2 1 0.6666666666666666", "2 2 1"))
->>>>>>> f5a4dd98
 }