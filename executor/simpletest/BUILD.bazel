--- conflicted
+++ resolved
@@ -10,11 +10,7 @@
     ],
     flaky = True,
     race = "on",
-<<<<<<< HEAD
     shard_count = 50,
-=======
-    shard_count = 34,
->>>>>>> 9e3204bd
     deps = [
         "//config",
         "//parser/auth",
