--- conflicted
+++ resolved
@@ -16,19 +16,13 @@
 import (
 	"math"
 	"sort"
-	"sync/atomic"
 
 	"github.com/pingcap/tidb/ast"
 	"github.com/pingcap/tidb/expression"
 	"github.com/pingcap/tidb/infoschema"
-	"github.com/pingcap/tidb/mysql"
 	"github.com/pingcap/tidb/parser"
 	plannercore "github.com/pingcap/tidb/planner/core"
 	"github.com/pingcap/tidb/sessionctx"
-<<<<<<< HEAD
-=======
-	"github.com/pingcap/tidb/sessionctx/stmtctx"
->>>>>>> 257d1b4c
 	"github.com/pingcap/tidb/sessionctx/variable"
 	"github.com/pingcap/tidb/types"
 	"github.com/pingcap/tidb/util/chunk"
@@ -150,11 +144,7 @@
 	for i := 0; i < e.ParamCount; i++ {
 		sorter.markers[i].Order = i
 	}
-<<<<<<< HEAD
 	prepared := &ast.Prepared{
-=======
-	prepared := &plannercore.Prepared{
->>>>>>> 257d1b4c
 		Stmt:          stmt,
 		Params:        sorter.markers,
 		SchemaVersion: e.is.SchemaMetaVersion(),
@@ -267,11 +257,7 @@
 		StmtNode:   execStmt,
 		Ctx:        ctx,
 	}
-<<<<<<< HEAD
 	if prepared, ok := ctx.GetSessionVars().PreparedStmts[ID]; ok {
-=======
-	if prepared, ok := ctx.GetSessionVars().PreparedStmts[ID].(*plannercore.Prepared); ok {
->>>>>>> 257d1b4c
 		stmt.Text = prepared.Stmt.Text()
 	}
 	return stmt, nil
@@ -282,31 +268,11 @@
 	ok := false
 	if stmt.Name != "" {
 		if execID, ok = vars.PreparedStmtNameToID[stmt.Name]; !ok {
-			return nil, plan.ErrStmtNotFound
+			return nil, plannercore.ErrStmtNotFound
 		}
 	}
-<<<<<<< HEAD
 	if prepared, ok := vars.PreparedStmts[execID]; ok {
 		return prepared.Stmt, nil
-=======
-	if !sessVars.InRestrictedSQL {
-		if priority := mysql.PriorityEnum(atomic.LoadInt32(&variable.ForcePriority)); priority != mysql.NoPriority {
-			sc.Priority = priority
-		}
-	}
-	if sessVars.LastInsertID > 0 {
-		sessVars.PrevLastInsertID = sessVars.LastInsertID
-		sessVars.LastInsertID = 0
-	}
-	sessVars.ResetPrevAffectedRows()
-	err = sessVars.SetSystemVar("warning_count", fmt.Sprintf("%d", sessVars.StmtCtx.NumWarnings(false)))
-	if err != nil {
-		return errors.Trace(err)
-	}
-	err = sessVars.SetSystemVar("error_count", fmt.Sprintf("%d", sessVars.StmtCtx.NumWarnings(true)))
-	if err != nil {
-		return errors.Trace(err)
->>>>>>> 257d1b4c
-	}
-	return nil, plan.ErrStmtNotFound
+	}
+	return nil, plannercore.ErrStmtNotFound
 }