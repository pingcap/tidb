// Copyright 2015 PingCAP, Inc.
//
// Licensed under the Apache License, Version 2.0 (the "License");
// you may not use this file except in compliance with the License.
// You may obtain a copy of the License at
//
//     http://www.apache.org/licenses/LICENSE-2.0
//
// Unless required by applicable law or agreed to in writing, software
// distributed under the License is distributed on an "AS IS" BASIS,
// See the License for the specific language governing permissions and
// limitations under the License.

package executor

import (
	"context"
	"math"
	"sort"
	"time"

	"github.com/pingcap/errors"
	"github.com/pingcap/log"
	"github.com/pingcap/parser"
	"github.com/pingcap/parser/ast"
	"github.com/pingcap/tidb/expression"
	"github.com/pingcap/tidb/infoschema"
	"github.com/pingcap/tidb/planner"
	plannercore "github.com/pingcap/tidb/planner/core"
	"github.com/pingcap/tidb/sessionctx"
	"github.com/pingcap/tidb/sessionctx/variable"
	"github.com/pingcap/tidb/types"
	driver "github.com/pingcap/tidb/types/parser_driver"
	"github.com/pingcap/tidb/util"
	"github.com/pingcap/tidb/util/chunk"
	"github.com/pingcap/tidb/util/sqlexec"
	"github.com/pingcap/tidb/util/stringutil"
	"go.uber.org/zap"
)

var (
	_ Executor = &DeallocateExec{}
	_ Executor = &ExecuteExec{}
	_ Executor = &PrepareExec{}
)

type paramMarkerSorter struct {
	markers []ast.ParamMarkerExpr
}

func (p *paramMarkerSorter) Len() int {
	return len(p.markers)
}

func (p *paramMarkerSorter) Less(i, j int) bool {
	return p.markers[i].(*driver.ParamMarkerExpr).Offset < p.markers[j].(*driver.ParamMarkerExpr).Offset
}

func (p *paramMarkerSorter) Swap(i, j int) {
	p.markers[i], p.markers[j] = p.markers[j], p.markers[i]
}

type paramMarkerExtractor struct {
	markers []ast.ParamMarkerExpr
}

func (e *paramMarkerExtractor) Enter(in ast.Node) (ast.Node, bool) {
	return in, false
}

func (e *paramMarkerExtractor) Leave(in ast.Node) (ast.Node, bool) {
	if x, ok := in.(*driver.ParamMarkerExpr); ok {
		e.markers = append(e.markers, x)
	}
	return in, true
}

// PrepareExec represents a PREPARE executor.
type PrepareExec struct {
	baseExecutor

	is      infoschema.InfoSchema
	name    string
	sqlText string

	ID         uint32
	ParamCount int
	Fields     []*ast.ResultField
}

var prepareStmtLabel = stringutil.StringerStr("PrepareStmt")

// NewPrepareExec creates a new PrepareExec.
func NewPrepareExec(ctx sessionctx.Context, is infoschema.InfoSchema, sqlTxt string) *PrepareExec {
	base := newBaseExecutor(ctx, nil, prepareStmtLabel)
	base.initCap = chunk.ZeroCapacity
	return &PrepareExec{
		baseExecutor: base,
		is:           is,
		sqlText:      sqlTxt,
	}
}

// Next implements the Executor Next interface.
func (e *PrepareExec) Next(ctx context.Context, req *chunk.Chunk) error {
	vars := e.ctx.GetSessionVars()
	if e.ID != 0 {
		// Must be the case when we retry a prepare.
		// Make sure it is idempotent.
		_, ok := vars.PreparedStmts[e.ID]
		if ok {
			return nil
		}
	}
	charset, collation := vars.GetCharsetInfo()
	var (
		stmts []ast.StmtNode
		err   error
	)
	if sqlParser, ok := e.ctx.(sqlexec.SQLParser); ok {
		stmts, err = sqlParser.ParseSQL(e.sqlText, charset, collation)
	} else {
		p := parser.New()
		p.EnableWindowFunc(vars.EnableWindowFunction)
		var warns []error
		stmts, warns, err = p.Parse(e.sqlText, charset, collation)
		for _, warn := range warns {
			e.ctx.GetSessionVars().StmtCtx.AppendWarning(util.SyntaxWarn(warn))
		}
	}
	if err != nil {
		return util.SyntaxError(err)
	}
	if len(stmts) != 1 {
		return ErrPrepareMulti
	}
	stmt := stmts[0]
	err = ResetContextOfStmt(e.ctx, stmt)
	if err != nil {
		return err
	}
	var extractor paramMarkerExtractor
	stmt.Accept(&extractor)

	// DDL Statements can not accept parameters
	if _, ok := stmt.(ast.DDLNode); ok && len(extractor.markers) > 0 {
		return ErrPrepareDDL
	}

	// Prepare parameters should NOT over 2 bytes(MaxUint16)
	// https://dev.mysql.com/doc/internals/en/com-stmt-prepare-response.html#packet-COM_STMT_PREPARE_OK.
	if len(extractor.markers) > math.MaxUint16 {
		return ErrPsManyParam
	}

	err = plannercore.Preprocess(e.ctx, stmt, e.is, plannercore.InPrepare)
	if err != nil {
		return err
	}

	// The parameter markers are appended in visiting order, which may not
	// be the same as the position order in the query string. We need to
	// sort it by position.
	sorter := &paramMarkerSorter{markers: extractor.markers}
	sort.Sort(sorter)
	e.ParamCount = len(sorter.markers)
	for i := 0; i < e.ParamCount; i++ {
		sorter.markers[i].SetOrder(i)
	}
	prepared := &ast.Prepared{
		Stmt:          stmt,
		StmtType:      GetStmtLabel(stmt),
		Params:        sorter.markers,
		SchemaVersion: e.is.SchemaMetaVersion(),
	}
	prepared.UseCache = plannercore.PreparedPlanCacheEnabled() && (vars.LightningMode || plannercore.Cacheable(stmt))

	// We try to build the real statement of preparedStmt.
	for i := range prepared.Params {
		param := prepared.Params[i].(*driver.ParamMarkerExpr)
		param.Datum.SetNull()
		param.InExecute = false
	}
	var p plannercore.Plan
<<<<<<< HEAD
	var names types.NameSlice
	p, names, err = plannercore.BuildLogicalPlan(ctx, e.ctx, stmt, e.is)
=======
	e.ctx.GetSessionVars().PlanID = 0
	e.ctx.GetSessionVars().PlanColumnID = 0
	destBuilder := plannercore.NewPlanBuilder(e.ctx, e.is, &plannercore.BlockHintProcessor{})
	p, err = destBuilder.Build(ctx, stmt)
>>>>>>> 0f4a5450
	if err != nil {
		return err
	}
	if _, ok := stmt.(*ast.SelectStmt); ok {
		e.Fields = colNames2ResultFields(p.Schema(), names, vars.CurrentDB)
	}
	if e.ID == 0 {
		e.ID = vars.GetNextPreparedStmtID()
	}
	if e.name != "" {
		vars.PreparedStmtNameToID[e.name] = e.ID
	}

	preparedObj := &plannercore.CachedPrepareStmt{
		PreparedAst: prepared,
		VisitInfos:  destBuilder.GetVisitInfo(),
	}
	return vars.AddPreparedStmt(e.ID, preparedObj)
}

// ExecuteExec represents an EXECUTE executor.
// It cannot be executed by itself, all it needs to do is to build
// another Executor from a prepared statement.
type ExecuteExec struct {
	baseExecutor

	is            infoschema.InfoSchema
	name          string
	usingVars     []expression.Expression
	stmtExec      Executor
	stmt          ast.StmtNode
	plan          plannercore.Plan
	id            uint32
	lowerPriority bool
	outputNames   []*types.FieldName
}

// Next implements the Executor Next interface.
func (e *ExecuteExec) Next(ctx context.Context, req *chunk.Chunk) error {
	return nil
}

// Build builds a prepared statement into an executor.
// After Build, e.StmtExec will be used to do the real execution.
func (e *ExecuteExec) Build(b *executorBuilder) error {
	ok, err := plannercore.IsPointGetWithPKOrUniqueKeyByAutoCommit(e.ctx, e.plan)
	if err != nil {
		return err
	}
	if ok {
		err = e.ctx.InitTxnWithStartTS(math.MaxUint64)
	}
	if err != nil {
		return err
	}
	stmtExec := b.build(e.plan)
	if b.err != nil {
		log.Warn("rebuild plan in EXECUTE statement failed", zap.String("labelName of PREPARE statement", e.name))
		return errors.Trace(b.err)
	}
	e.stmtExec = stmtExec
	CountStmtNode(e.stmt, e.ctx.GetSessionVars().InRestrictedSQL)
	e.lowerPriority = needLowerPriority(e.plan)
	return nil
}

// DeallocateExec represent a DEALLOCATE executor.
type DeallocateExec struct {
	baseExecutor

	Name string
}

// Next implements the Executor Next interface.
func (e *DeallocateExec) Next(ctx context.Context, req *chunk.Chunk) error {
	vars := e.ctx.GetSessionVars()
	id, ok := vars.PreparedStmtNameToID[e.Name]
	if !ok {
		return errors.Trace(plannercore.ErrStmtNotFound)
	}
	preparedPointer := vars.PreparedStmts[id]
	preparedObj, ok := preparedPointer.(*plannercore.CachedPrepareStmt)
	if !ok {
		return errors.Errorf("invalid CachedPrepareStmt type")
	}
	prepared := preparedObj.PreparedAst
	delete(vars.PreparedStmtNameToID, e.Name)
	if plannercore.PreparedPlanCacheEnabled() {
		e.ctx.PreparedPlanCache().Delete(plannercore.NewPSTMTPlanCacheKey(
			vars, id, prepared.SchemaVersion,
		))
	}
	vars.RemovePreparedStmt(id)
	return nil
}

// CompileExecutePreparedStmt compiles a session Execute command to a stmt.Statement.
func CompileExecutePreparedStmt(ctx context.Context, sctx sessionctx.Context,
	ID uint32, args []types.Datum) (sqlexec.Statement, error) {
	startTime := time.Now()
	defer func() {
		sctx.GetSessionVars().DurationCompile = time.Since(startTime)
	}()
	execStmt := &ast.ExecuteStmt{ExecID: ID}
	if err := ResetContextOfStmt(sctx, execStmt); err != nil {
		return nil, err
	}
	execStmt.BinaryArgs = args
	is := GetInfoSchema(sctx)
	execPlan, names, err := planner.Optimize(ctx, sctx, execStmt, is)
	if err != nil {
		return nil, err
	}

	stmt := &ExecStmt{
		InfoSchema:  is,
		Plan:        execPlan,
		StmtNode:    execStmt,
		Ctx:         sctx,
<<<<<<< HEAD
		outputNames: names,
=======
		OutputNames: execPlan.OutputNames(),
>>>>>>> 0f4a5450
	}
	if preparedPointer, ok := sctx.GetSessionVars().PreparedStmts[ID]; ok {
		preparedObj, ok := preparedPointer.(*plannercore.CachedPrepareStmt)
		if !ok {
			return nil, errors.Errorf("invalid CachedPrepareStmt type")
		}
		stmt.Text = preparedObj.PreparedAst.Stmt.Text()
		sctx.GetSessionVars().StmtCtx.OriginalSQL = stmt.Text
	}
	return stmt, nil
}

func getPreparedStmt(stmt *ast.ExecuteStmt, vars *variable.SessionVars) (ast.StmtNode, error) {
	var ok bool
	execID := stmt.ExecID
	if stmt.Name != "" {
		if execID, ok = vars.PreparedStmtNameToID[stmt.Name]; !ok {
			return nil, plannercore.ErrStmtNotFound
		}
	}
	if preparedPointer, ok := vars.PreparedStmts[execID]; ok {
		preparedObj, ok := preparedPointer.(*plannercore.CachedPrepareStmt)
		if !ok {
			return nil, errors.Errorf("invalid CachedPrepareStmt type")
		}
		return preparedObj.PreparedAst.Stmt, nil
	}
	return nil, plannercore.ErrStmtNotFound
}<|MERGE_RESOLUTION|>--- conflicted
+++ resolved
@@ -182,20 +182,15 @@
 		param.InExecute = false
 	}
 	var p plannercore.Plan
-<<<<<<< HEAD
-	var names types.NameSlice
-	p, names, err = plannercore.BuildLogicalPlan(ctx, e.ctx, stmt, e.is)
-=======
 	e.ctx.GetSessionVars().PlanID = 0
 	e.ctx.GetSessionVars().PlanColumnID = 0
 	destBuilder := plannercore.NewPlanBuilder(e.ctx, e.is, &plannercore.BlockHintProcessor{})
 	p, err = destBuilder.Build(ctx, stmt)
->>>>>>> 0f4a5450
 	if err != nil {
 		return err
 	}
 	if _, ok := stmt.(*ast.SelectStmt); ok {
-		e.Fields = colNames2ResultFields(p.Schema(), names, vars.CurrentDB)
+		e.Fields = colNames2ResultFields(p.Schema(), p.OutputNames(), vars.CurrentDB)
 	}
 	if e.ID == 0 {
 		e.ID = vars.GetNextPreparedStmtID()
@@ -310,11 +305,7 @@
 		Plan:        execPlan,
 		StmtNode:    execStmt,
 		Ctx:         sctx,
-<<<<<<< HEAD
-		outputNames: names,
-=======
-		OutputNames: execPlan.OutputNames(),
->>>>>>> 0f4a5450
+		OutputNames: names,
 	}
 	if preparedPointer, ok := sctx.GetSessionVars().PreparedStmts[ID]; ok {
 		preparedObj, ok := preparedPointer.(*plannercore.CachedPrepareStmt)
