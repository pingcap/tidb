// Copyright 2015 PingCAP, Inc.
//
// Licensed under the Apache License, Version 2.0 (the "License");
// you may not use this file except in compliance with the License.
// You may obtain a copy of the License at
//
//     http://www.apache.org/licenses/LICENSE-2.0
//
// Unless required by applicable law or agreed to in writing, software
// distributed under the License is distributed on an "AS IS" BASIS,
// See the License for the specific language governing permissions and
// limitations under the License.

package executor

import (
	"math"
	"sort"

	"github.com/juju/errors"
	"github.com/pingcap/tidb/ast"
	"github.com/pingcap/tidb/config"
	"github.com/pingcap/tidb/expression"
	"github.com/pingcap/tidb/infoschema"
	"github.com/pingcap/tidb/parser"
	"github.com/pingcap/tidb/plan"
	"github.com/pingcap/tidb/sessionctx"
	"github.com/pingcap/tidb/sessionctx/stmtctx"
	"github.com/pingcap/tidb/types"
	"github.com/pingcap/tidb/util/chunk"
	"github.com/pingcap/tidb/util/memory"
	"github.com/pingcap/tidb/util/sqlexec"
	"golang.org/x/net/context"
)

var (
	_ Executor = &DeallocateExec{}
	_ Executor = &ExecuteExec{}
	_ Executor = &PrepareExec{}
)

type paramMarkerSorter struct {
	markers []*ast.ParamMarkerExpr
}

func (p *paramMarkerSorter) Len() int {
	return len(p.markers)
}

func (p *paramMarkerSorter) Less(i, j int) bool {
	return p.markers[i].Offset < p.markers[j].Offset
}

func (p *paramMarkerSorter) Swap(i, j int) {
	p.markers[i], p.markers[j] = p.markers[j], p.markers[i]
}

type paramMarkerExtractor struct {
	markers []*ast.ParamMarkerExpr
}

func (e *paramMarkerExtractor) Enter(in ast.Node) (ast.Node, bool) {
	return in, false
}

func (e *paramMarkerExtractor) Leave(in ast.Node) (ast.Node, bool) {
	if x, ok := in.(*ast.ParamMarkerExpr); ok {
		e.markers = append(e.markers, x)
	}
	return in, true
}

// PrepareExec represents a PREPARE executor.
type PrepareExec struct {
	baseExecutor

	is      infoschema.InfoSchema
	name    string
	sqlText string

	ID         uint32
	ParamCount int
	Fields     []*ast.ResultField
}

// NewPrepareExec creates a new PrepareExec.
func NewPrepareExec(ctx sessionctx.Context, is infoschema.InfoSchema, sqlTxt string) *PrepareExec {
	return &PrepareExec{
		baseExecutor: newBaseExecutor(ctx, nil, "PrepareStmt"),
		is:           is,
		sqlText:      sqlTxt,
	}
}

// Next implements the Executor Next interface.
func (e *PrepareExec) Next(ctx context.Context, chk *chunk.Chunk) error {
	vars := e.ctx.GetSessionVars()
	if e.ID != 0 {
		// Must be the case when we retry a prepare.
		// Make sure it is idempotent.
		_, ok := vars.PreparedStmts[e.ID]
		if ok {
			return nil
		}
	}
	charset, collation := vars.GetCharsetInfo()
	var (
		stmts []ast.StmtNode
		err   error
	)
	if sqlParser, ok := e.ctx.(sqlexec.SQLParser); ok {
		stmts, err = sqlParser.ParseSQL(e.sqlText, charset, collation)
	} else {
		stmts, err = parser.New().Parse(e.sqlText, charset, collation)
	}
	if err != nil {
		return errors.Trace(err)
	}
	if len(stmts) != 1 {
		return ErrPrepareMulti
	}
	stmt := stmts[0]
	if _, ok := stmt.(ast.DDLNode); ok {
		return ErrPrepareDDL
	}
	var extractor paramMarkerExtractor
	stmt.Accept(&extractor)
	err = plan.Preprocess(e.ctx, stmt, e.is, true)
	if err != nil {
		return errors.Trace(err)
	}

	// The parameter markers are appended in visiting order, which may not
	// be the same as the position order in the query string. We need to
	// sort it by position.
	sorter := &paramMarkerSorter{markers: extractor.markers}
	sort.Sort(sorter)
	e.ParamCount = len(sorter.markers)
	for i := 0; i < e.ParamCount; i++ {
		sorter.markers[i].Order = i
	}
	prepared := &plan.Prepared{
		Stmt:          stmt,
		Params:        sorter.markers,
		SchemaVersion: e.is.SchemaMetaVersion(),
	}
	prepared.UseCache = plan.PreparedPlanCacheEnabled && (vars.ImportingData || plan.Cacheable(stmt))

	// We try to build the real statement of preparedStmt.
	for i := range prepared.Params {
		prepared.Params[i].SetDatum(types.NewIntDatum(0))
	}
	var p plan.Plan
	p, err = plan.BuildLogicalPlan(e.ctx, stmt, e.is)
	if err != nil {
		return errors.Trace(err)
	}
	if _, ok := stmt.(*ast.SelectStmt); ok {
		e.Fields = schema2ResultFields(p.Schema(), vars.CurrentDB)
	}
	if e.ID == 0 {
		e.ID = vars.GetNextPreparedStmtID()
	}
	if e.name != "" {
		vars.PreparedStmtNameToID[e.name] = e.ID
	}
	vars.PreparedStmts[e.ID] = prepared
	return nil
}

// ExecuteExec represents an EXECUTE executor.
// It cannot be executed by itself, all it needs to do is to build
// another Executor from a prepared statement.
type ExecuteExec struct {
	baseExecutor

	is        infoschema.InfoSchema
	name      string
	usingVars []expression.Expression
	id        uint32
	stmtExec  Executor
	stmt      ast.StmtNode
	plan      plan.Plan
}

// Next implements the Executor Next interface.
func (e *ExecuteExec) Next(ctx context.Context, chk *chunk.Chunk) error {
	return nil
}

// Build builds a prepared statement into an executor.
// After Build, e.StmtExec will be used to do the real execution.
func (e *ExecuteExec) Build() error {
	var err error
	if IsPointGetWithPKOrUniqueKeyByAutoCommit(e.ctx, e.plan) {
		err = e.ctx.InitTxnWithStartTS(math.MaxUint64)
	} else {
		err = e.ctx.ActivePendingTxn()
	}
	if err != nil {
		return errors.Trace(err)
	}
	b := newExecutorBuilder(e.ctx, e.is)
	stmtExec := b.build(e.plan)
	if b.err != nil {
		return errors.Trace(b.err)
	}
	e.stmtExec = stmtExec
	ResetStmtCtx(e.ctx, e.stmt)
	CountStmtNode(e.stmt, e.ctx.GetSessionVars().InRestrictedSQL)
	logExpensiveQuery(e.stmt, e.plan)
	return nil
}

// DeallocateExec represent a DEALLOCATE executor.
type DeallocateExec struct {
	baseExecutor

	Name string
}

// Next implements the Executor Next interface.
func (e *DeallocateExec) Next(ctx context.Context, chk *chunk.Chunk) error {
	vars := e.ctx.GetSessionVars()
	id, ok := vars.PreparedStmtNameToID[e.Name]
	if !ok {
		return errors.Trace(plan.ErrStmtNotFound)
	}
	delete(vars.PreparedStmtNameToID, e.Name)
	delete(vars.PreparedStmts, id)
	return nil
}

// CompileExecutePreparedStmt compiles a session Execute command to a stmt.Statement.
func CompileExecutePreparedStmt(ctx sessionctx.Context, ID uint32, args ...interface{}) (ast.Statement, error) {
	execStmt := &ast.ExecuteStmt{ExecID: ID}
	execStmt.UsingVars = make([]ast.ExprNode, len(args))
	for i, val := range args {
		execStmt.UsingVars[i] = ast.NewValueExpr(val)
	}
	is := GetInfoSchema(ctx)
	execPlan, err := plan.Optimize(ctx, execStmt, is)
	if err != nil {
		return nil, errors.Trace(err)
	}

	stmt := &ExecStmt{
		InfoSchema: GetInfoSchema(ctx),
		Plan:       execPlan,
		StmtNode:   execStmt,
		Ctx:        ctx,
	}
	if prepared, ok := ctx.GetSessionVars().PreparedStmts[ID].(*plan.Prepared); ok {
		stmt.Text = prepared.Stmt.Text()
	}
	return stmt, nil
}

// ResetStmtCtx resets the StmtContext.
// Before every execution, we must clear statement context.
func ResetStmtCtx(ctx sessionctx.Context, s ast.StmtNode) {
	sessVars := ctx.GetSessionVars()
	sc := new(stmtctx.StatementContext)
	sc.TimeZone = sessVars.GetTimeZone()
	sc.MemTracker = memory.NewTracker(s.Text(), sessVars.MemQuotaQuery)
	switch config.GetGlobalConfig().OOMAction {
	case config.OOMActionCancel:
		sc.MemTracker.SetActionOnExceed(&memory.PanicOnExceed{})
	case config.OOMActionLog:
		sc.MemTracker.SetActionOnExceed(&memory.LogOnExceed{})
	default:
		sc.MemTracker.SetActionOnExceed(&memory.LogOnExceed{})
	}

	// TODO: Many same bool variables here.
	// We should set only two variables (
	// IgnoreErr and StrictSQLMode) to avoid setting the same bool variables and
	// pushing them down to TiKV as flags.
	switch stmt := s.(type) {
	case *ast.UpdateStmt:
		sc.InUpdateOrDeleteStmt = true
		sc.DupKeyAsWarning = stmt.IgnoreErr
		sc.BadNullAsWarning = !sessVars.StrictSQLMode || stmt.IgnoreErr
		sc.TruncateAsWarning = !sessVars.StrictSQLMode || stmt.IgnoreErr
		sc.DividedByZeroAsWarning = !sessVars.StrictSQLMode || stmt.IgnoreErr
		sc.IgnoreZeroInDate = !sessVars.StrictSQLMode || stmt.IgnoreErr
		sc.Priority = stmt.Priority
	case *ast.DeleteStmt:
		sc.InUpdateOrDeleteStmt = true
		sc.DupKeyAsWarning = stmt.IgnoreErr
		sc.BadNullAsWarning = !sessVars.StrictSQLMode || stmt.IgnoreErr
		sc.TruncateAsWarning = !sessVars.StrictSQLMode || stmt.IgnoreErr
		sc.DividedByZeroAsWarning = !sessVars.StrictSQLMode || stmt.IgnoreErr
		sc.IgnoreZeroInDate = !sessVars.StrictSQLMode || stmt.IgnoreErr
		sc.Priority = stmt.Priority
	case *ast.InsertStmt:
		sc.InInsertStmt = true
		sc.DupKeyAsWarning = stmt.IgnoreErr
		sc.BadNullAsWarning = !sessVars.StrictSQLMode || stmt.IgnoreErr
		sc.TruncateAsWarning = !sessVars.StrictSQLMode || stmt.IgnoreErr
		sc.DividedByZeroAsWarning = !sessVars.StrictSQLMode || stmt.IgnoreErr
		sc.IgnoreZeroInDate = !sessVars.StrictSQLMode || stmt.IgnoreErr
		sc.Priority = stmt.Priority
	case *ast.CreateTableStmt, *ast.AlterTableStmt:
		// Make sure the sql_mode is strict when checking column default value.
	case *ast.LoadDataStmt:
		sc.DupKeyAsWarning = true
		sc.BadNullAsWarning = true
		sc.TruncateAsWarning = !sessVars.StrictSQLMode
	case *ast.SelectStmt:
		sc.InSelectStmt = true

		// see https://dev.mysql.com/doc/refman/5.7/en/sql-mode.html#sql-mode-strict
		// said "For statements such as SELECT that do not change data, invalid values
		// generate a warning in strict mode, not an error."
		// and https://dev.mysql.com/doc/refman/5.7/en/out-of-range-and-overflow.html
		sc.OverflowAsWarning = true

		// Return warning for truncate error in selection.
		sc.TruncateAsWarning = true
		sc.IgnoreZeroInDate = true
		if opts := stmt.SelectStmtOpts; opts != nil {
			sc.Priority = opts.Priority
			sc.NotFillCache = !opts.SQLCache
		}
		sc.PadCharToFullLength = ctx.GetSessionVars().SQLMode.HasPadCharToFullLengthMode()
	case *ast.ShowStmt:
		sc.IgnoreTruncate = true
<<<<<<< HEAD
		sc.OverflowAsWarning = false
		if show, ok := s.(*ast.ShowStmt); ok {
			if show.Tp == ast.ShowWarnings || show.Tp == ast.ShowErrors {
				sc.InShowWarning = true
				sc.SetWarnings(sessVars.StmtCtx.GetWarnings())
			}
=======
		sc.IgnoreZeroInDate = true
		if stmt.Tp == ast.ShowWarnings {
			sc.InShowWarning = true
			sc.SetWarnings(sessVars.StmtCtx.GetWarnings())
>>>>>>> ab332eba
		}
	default:
		sc.IgnoreTruncate = true
		sc.IgnoreZeroInDate = true
	}
	if sessVars.LastInsertID > 0 {
		sessVars.PrevLastInsertID = sessVars.LastInsertID
		sessVars.LastInsertID = 0
	}
	sessVars.ResetPrevAffectedRows()
	sessVars.InsertID = 0
	sessVars.StmtCtx = sc
}<|MERGE_RESOLUTION|>--- conflicted
+++ resolved
@@ -326,19 +326,10 @@
 		sc.PadCharToFullLength = ctx.GetSessionVars().SQLMode.HasPadCharToFullLengthMode()
 	case *ast.ShowStmt:
 		sc.IgnoreTruncate = true
-<<<<<<< HEAD
-		sc.OverflowAsWarning = false
-		if show, ok := s.(*ast.ShowStmt); ok {
-			if show.Tp == ast.ShowWarnings || show.Tp == ast.ShowErrors {
-				sc.InShowWarning = true
-				sc.SetWarnings(sessVars.StmtCtx.GetWarnings())
-			}
-=======
 		sc.IgnoreZeroInDate = true
-		if stmt.Tp == ast.ShowWarnings {
+		if stmt.Tp == ast.ShowWarnings || show.Tp == ast.ShowErrors {
 			sc.InShowWarning = true
 			sc.SetWarnings(sessVars.StmtCtx.GetWarnings())
->>>>>>> ab332eba
 		}
 	default:
 		sc.IgnoreTruncate = true
