--- conflicted
+++ resolved
@@ -258,16 +258,12 @@
 }
 
 // CompileExecutePreparedStmt compiles a session Execute command to a stmt.Statement.
-<<<<<<< HEAD
 func CompileExecutePreparedStmt(ctx context.Context, sctx sessionctx.Context, ID uint32,
 	args []types.Datum) (sqlexec.Statement, bool, error) {
-=======
-func CompileExecutePreparedStmt(ctx context.Context, sctx sessionctx.Context, ID uint32, args []types.Datum) (sqlexec.Statement, error) {
 	startTime := time.Now()
 	defer func() {
 		sctx.GetSessionVars().DurationCompile = time.Since(startTime)
 	}()
->>>>>>> 0ff5b50c
 	execStmt := &ast.ExecuteStmt{ExecID: ID}
 	if err := ResetContextOfStmt(sctx, execStmt); err != nil {
 		return nil, false, err
