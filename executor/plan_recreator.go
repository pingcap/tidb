--- conflicted
+++ resolved
@@ -135,8 +135,6 @@
 	if err != nil {
 		return "", errors.New("Plan Recreator: cannot create zip file")
 	}
-<<<<<<< HEAD
-=======
 	val := e.Ctx.Value(PlanRecreatorFileList)
 	if val == nil {
 		e.Ctx.SetValue(PlanRecreatorFileList, fileList{FileInfo: make(map[string]fileInfo), TokenMap: make(map[[16]byte]string)})
@@ -159,7 +157,6 @@
 	token := md5.Sum([]byte(fmt.Sprintf("%s%d", fileName, rand.Int63()))) // #nosec G401 G404
 	e.Ctx.Value(PlanRecreatorFileList).(fileList).FileInfo[fileName] = fileInfo{StartTime: startTime, Token: token}
 	e.Ctx.Value(PlanRecreatorFileList).(fileList).TokenMap[token] = fileName
->>>>>>> d9bf3bf2
 
 	// Create zip writer
 	zw := zip.NewWriter(zf)
