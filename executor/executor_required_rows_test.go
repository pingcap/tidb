// Copyright 2019 PingCAP, Inc.
//
// Licensed under the Apache License, Version 2.0 (the "License");
// you may not use this file except in compliance with the License.
// You may obtain a copy of the License at
//
//     http://www.apache.org/licenses/LICENSE-2.0
//
// Unless required by applicable law or agreed to in writing, software
// distributed under the License is distributed on an "AS IS" BASIS,
// See the License for the specific language governing permissions and
// limitations under the License.

package executor

import (
	"context"
	"fmt"
	"math"
	"math/rand"
	"time"

	"github.com/cznic/mathutil"
	. "github.com/pingcap/check"
	"github.com/pingcap/parser/ast"
	"github.com/pingcap/parser/mysql"
	"github.com/pingcap/tidb/expression"
	"github.com/pingcap/tidb/expression/aggregation"
	plannercore "github.com/pingcap/tidb/planner/core"
	"github.com/pingcap/tidb/sessionctx"
	"github.com/pingcap/tidb/sessionctx/variable"
	"github.com/pingcap/tidb/types"
	"github.com/pingcap/tidb/util/chunk"
	"github.com/pingcap/tidb/util/memory"
	"github.com/pingcap/tidb/util/mock"
)

type requiredRowsDataSource struct {
	baseExecutor
	totalRows int
	count     int
	ctx       sessionctx.Context

	expectedRowsRet []int
	numNextCalled   int

	generator func(valType *types.FieldType) interface{}
}

func newRequiredRowsDataSourceWithGenerator(ctx sessionctx.Context, totalRows int, expectedRowsRet []int,
	gen func(valType *types.FieldType) interface{}) *requiredRowsDataSource {
	ds := newRequiredRowsDataSource(ctx, totalRows, expectedRowsRet)
	ds.generator = gen
	return ds
}

func newRequiredRowsDataSource(ctx sessionctx.Context, totalRows int, expectedRowsRet []int) *requiredRowsDataSource {
	// the schema of output is fixed now, which is [Double, Long]
	retTypes := []*types.FieldType{types.NewFieldType(mysql.TypeDouble), types.NewFieldType(mysql.TypeLonglong)}
	cols := make([]*expression.Column, len(retTypes))
	for i := range retTypes {
		cols[i] = &expression.Column{Index: i, RetType: retTypes[i]}
	}
	schema := expression.NewSchema(cols...)
	baseExec := newBaseExecutor(ctx, schema, nil)
	return &requiredRowsDataSource{baseExec, totalRows, 0, ctx, expectedRowsRet, 0, defaultGenerator}
}

func (r *requiredRowsDataSource) Next(ctx context.Context, req *chunk.Chunk) error {
	defer func() {
		if r.expectedRowsRet == nil {
			r.numNextCalled++
			return
		}
		rowsRet := req.NumRows()
		expected := r.expectedRowsRet[r.numNextCalled]
		if rowsRet != expected {
			panic(fmt.Sprintf("unexpected number of rows returned, obtain: %v, expected: %v", rowsRet, expected))
		}
		r.numNextCalled++
	}()

	req.Reset()
	if r.count > r.totalRows {
		return nil
	}
	required := mathutil.Min(req.RequiredRows(), r.totalRows-r.count)
	for i := 0; i < required; i++ {
		req.AppendRow(r.genOneRow())
	}
	r.count += required
	return nil
}

func (r *requiredRowsDataSource) genOneRow() chunk.Row {
	row := chunk.MutRowFromTypes(retTypes(r))
	for i, tp := range retTypes(r) {
		row.SetValue(i, r.generator(tp))
	}
	return row.ToRow()
}

func defaultGenerator(valType *types.FieldType) interface{} {
	switch valType.Tp {
	case mysql.TypeLong, mysql.TypeLonglong:
		return int64(rand.Int())
	case mysql.TypeDouble:
		return rand.Float64()
	default:
		panic("not implement")
	}
}

func (r *requiredRowsDataSource) checkNumNextCalled() error {
	if r.numNextCalled != len(r.expectedRowsRet) {
		return fmt.Errorf("unexpected number of call on Next, obtain: %v, expected: %v",
			r.numNextCalled, len(r.expectedRowsRet))
	}
	return nil
}

func (s *testExecSuite) TestLimitRequiredRows(c *C) {
	maxChunkSize := defaultCtx().GetSessionVars().MaxChunkSize
	testCases := []struct {
		totalRows      int
		limitOffset    int
		limitCount     int
		requiredRows   []int
		expectedRows   []int
		expectedRowsDS []int
	}{
		{
			totalRows:      20,
			limitOffset:    0,
			limitCount:     10,
			requiredRows:   []int{3, 5, 1, 500, 500},
			expectedRows:   []int{3, 5, 1, 1, 0},
			expectedRowsDS: []int{3, 5, 1, 1},
		},
		{
			totalRows:      20,
			limitOffset:    0,
			limitCount:     25,
			requiredRows:   []int{9, 500},
			expectedRows:   []int{9, 11},
			expectedRowsDS: []int{9, 11},
		},
		{
			totalRows:      100,
			limitOffset:    50,
			limitCount:     30,
			requiredRows:   []int{10, 5, 10, 20},
			expectedRows:   []int{10, 5, 10, 5},
			expectedRowsDS: []int{60, 5, 10, 5},
		},
		{
			totalRows:      100,
			limitOffset:    101,
			limitCount:     10,
			requiredRows:   []int{10},
			expectedRows:   []int{0},
			expectedRowsDS: []int{100, 0},
		},
		{
			totalRows:      maxChunkSize + 20,
			limitOffset:    maxChunkSize + 1,
			limitCount:     10,
			requiredRows:   []int{3, 3, 3, 100},
			expectedRows:   []int{3, 3, 3, 1},
			expectedRowsDS: []int{maxChunkSize, 4, 3, 3, 1},
		},
	}

	for _, testCase := range testCases {
		sctx := defaultCtx()
		ctx := context.Background()
		ds := newRequiredRowsDataSource(sctx, testCase.totalRows, testCase.expectedRowsDS)
		exec := buildLimitExec(sctx, ds, testCase.limitOffset, testCase.limitCount)
		c.Assert(exec.Open(ctx), IsNil)
		chk := newFirstChunk(exec)
		for i := range testCase.requiredRows {
			chk.SetRequiredRows(testCase.requiredRows[i], sctx.GetSessionVars().MaxChunkSize)
			c.Assert(exec.Next(ctx, chk), IsNil)
			c.Assert(chk.NumRows(), Equals, testCase.expectedRows[i])
		}
		c.Assert(exec.Close(), IsNil)
		c.Assert(ds.checkNumNextCalled(), IsNil)
	}
}

func buildLimitExec(ctx sessionctx.Context, src Executor, offset, count int) Executor {
	n := mathutil.Min(count, ctx.GetSessionVars().MaxChunkSize)
	base := newBaseExecutor(ctx, src.Schema(), nil, src)
	base.initCap = n
	limitExec := &LimitExec{
		baseExecutor: base,
		begin:        uint64(offset),
		end:          uint64(offset + count),
	}
	return limitExec
}

func defaultCtx() sessionctx.Context {
	ctx := mock.NewContext()
	ctx.GetSessionVars().InitChunkSize = variable.DefInitChunkSize
	ctx.GetSessionVars().MaxChunkSize = variable.DefMaxChunkSize
	ctx.GetSessionVars().MemQuotaSort = variable.DefTiDBMemQuotaSort
	ctx.GetSessionVars().StmtCtx.MemTracker = memory.NewTracker(nil, ctx.GetSessionVars().MemQuotaQuery)
	ctx.GetSessionVars().SnapshotTS = uint64(1)
	return ctx
}

func (s *testExecSuite) TestSortRequiredRows(c *C) {
	maxChunkSize := defaultCtx().GetSessionVars().MaxChunkSize
	testCases := []struct {
		totalRows      int
		groupBy        []int
		requiredRows   []int
		expectedRows   []int
		expectedRowsDS []int
	}{
		{
			totalRows:      10,
			groupBy:        []int{0},
			requiredRows:   []int{1, 5, 3, 10},
			expectedRows:   []int{1, 5, 3, 1},
			expectedRowsDS: []int{10, 0},
		},
		{
			totalRows:      10,
			groupBy:        []int{0, 1},
			requiredRows:   []int{1, 5, 3, 10},
			expectedRows:   []int{1, 5, 3, 1},
			expectedRowsDS: []int{10, 0},
		},
		{
			totalRows:      maxChunkSize + 1,
			groupBy:        []int{0},
			requiredRows:   []int{1, 5, 3, 10, maxChunkSize},
			expectedRows:   []int{1, 5, 3, 10, (maxChunkSize + 1) - 1 - 5 - 3 - 10},
			expectedRowsDS: []int{maxChunkSize, 1, 0},
		},
		{
			totalRows:      3*maxChunkSize + 1,
			groupBy:        []int{0},
			requiredRows:   []int{1, 5, 3, 10, maxChunkSize},
			expectedRows:   []int{1, 5, 3, 10, maxChunkSize},
			expectedRowsDS: []int{maxChunkSize, maxChunkSize, maxChunkSize, 1, 0},
		},
	}

	for _, testCase := range testCases {
		sctx := defaultCtx()
		ctx := context.Background()
		ds := newRequiredRowsDataSource(sctx, testCase.totalRows, testCase.expectedRowsDS)
		byItems := make([]*plannercore.ByItems, 0, len(testCase.groupBy))
		for _, groupBy := range testCase.groupBy {
			col := ds.Schema().Columns[groupBy]
			byItems = append(byItems, &plannercore.ByItems{Expr: col})
		}
		exec := buildSortExec(sctx, byItems, ds)
		c.Assert(exec.Open(ctx), IsNil)
		chk := newFirstChunk(exec)
		for i := range testCase.requiredRows {
			chk.SetRequiredRows(testCase.requiredRows[i], maxChunkSize)
			c.Assert(exec.Next(ctx, chk), IsNil)
			c.Assert(chk.NumRows(), Equals, testCase.expectedRows[i])
		}
		c.Assert(exec.Close(), IsNil)
		c.Assert(ds.checkNumNextCalled(), IsNil)
	}
}

func buildSortExec(sctx sessionctx.Context, byItems []*plannercore.ByItems, src Executor) Executor {
	sortExec := SortExec{
		baseExecutor: newBaseExecutor(sctx, src.Schema(), nil, src),
		ByItems:      byItems,
		schema:       src.Schema(),
	}
	return &sortExec
}

func (s *testExecSuite) TestTopNRequiredRows(c *C) {
	maxChunkSize := defaultCtx().GetSessionVars().MaxChunkSize
	testCases := []struct {
		totalRows      int
		topNOffset     int
		topNCount      int
		groupBy        []int
		requiredRows   []int
		expectedRows   []int
		expectedRowsDS []int
	}{
		{
			totalRows:      10,
			topNOffset:     0,
			topNCount:      10,
			groupBy:        []int{0},
			requiredRows:   []int{1, 1, 1, 1, 10},
			expectedRows:   []int{1, 1, 1, 1, 6},
			expectedRowsDS: []int{10, 0},
		},
		{
			totalRows:      100,
			topNOffset:     15,
			topNCount:      11,
			groupBy:        []int{0},
			requiredRows:   []int{1, 1, 1, 1, 10},
			expectedRows:   []int{1, 1, 1, 1, 7},
			expectedRowsDS: []int{26, 100 - 26, 0},
		},
		{
			totalRows:      100,
			topNOffset:     95,
			topNCount:      10,
			groupBy:        []int{0},
			requiredRows:   []int{1, 2, 3, 10},
			expectedRows:   []int{1, 2, 2, 0},
			expectedRowsDS: []int{100, 0, 0},
		},
		{
			totalRows:      maxChunkSize + 20,
			topNOffset:     1,
			topNCount:      5,
			groupBy:        []int{0, 1},
			requiredRows:   []int{1, 3, 7, 10},
			expectedRows:   []int{1, 3, 1, 0},
			expectedRowsDS: []int{6, maxChunkSize, 14, 0},
		},
		{
			totalRows:      maxChunkSize + maxChunkSize + 20,
			topNOffset:     maxChunkSize + 10,
			topNCount:      8,
			groupBy:        []int{0, 1},
			requiredRows:   []int{1, 2, 3, 5, 7},
			expectedRows:   []int{1, 2, 3, 2, 0},
			expectedRowsDS: []int{maxChunkSize, 18, maxChunkSize, 2, 0},
		},
		{
			totalRows:      maxChunkSize*5 + 10,
			topNOffset:     maxChunkSize*5 + 20,
			topNCount:      10,
			groupBy:        []int{0, 1},
			requiredRows:   []int{1, 2, 3},
			expectedRows:   []int{0, 0, 0},
			expectedRowsDS: []int{maxChunkSize, maxChunkSize, maxChunkSize, maxChunkSize, maxChunkSize, 10, 0, 0},
		},
		{
			totalRows:      maxChunkSize + maxChunkSize + 10,
			topNOffset:     10,
			topNCount:      math.MaxInt64,
			groupBy:        []int{0, 1},
			requiredRows:   []int{1, 2, 3, maxChunkSize, maxChunkSize},
			expectedRows:   []int{1, 2, 3, maxChunkSize, maxChunkSize - 1 - 2 - 3},
			expectedRowsDS: []int{maxChunkSize, maxChunkSize, 10, 0, 0},
		},
	}

	for _, testCase := range testCases {
		sctx := defaultCtx()
		ctx := context.Background()
		ds := newRequiredRowsDataSource(sctx, testCase.totalRows, testCase.expectedRowsDS)
		byItems := make([]*plannercore.ByItems, 0, len(testCase.groupBy))
		for _, groupBy := range testCase.groupBy {
			col := ds.Schema().Columns[groupBy]
			byItems = append(byItems, &plannercore.ByItems{Expr: col})
		}
		exec := buildTopNExec(sctx, testCase.topNOffset, testCase.topNCount, byItems, ds)
		c.Assert(exec.Open(ctx), IsNil)
		chk := newFirstChunk(exec)
		for i := range testCase.requiredRows {
			chk.SetRequiredRows(testCase.requiredRows[i], maxChunkSize)
			c.Assert(exec.Next(ctx, chk), IsNil)
			c.Assert(chk.NumRows(), Equals, testCase.expectedRows[i])
		}
		c.Assert(exec.Close(), IsNil)
		c.Assert(ds.checkNumNextCalled(), IsNil)
	}
}

func buildTopNExec(ctx sessionctx.Context, offset, count int, byItems []*plannercore.ByItems, src Executor) Executor {
	sortExec := SortExec{
		baseExecutor: newBaseExecutor(ctx, src.Schema(), nil, src),
		ByItems:      byItems,
		schema:       src.Schema(),
	}
	return &TopNExec{
		SortExec: sortExec,
		limit:    &plannercore.PhysicalLimit{Count: uint64(count), Offset: uint64(offset)},
	}
}

func (s *testExecSuite) TestSelectionRequiredRows(c *C) {
	gen01 := func() func(valType *types.FieldType) interface{} {
		closureCount := 0
		return func(valType *types.FieldType) interface{} {
			switch valType.Tp {
			case mysql.TypeLong, mysql.TypeLonglong:
				ret := int64(closureCount % 2)
				closureCount++
				return ret
			case mysql.TypeDouble:
				return rand.Float64()
			default:
				panic("not implement")
			}
		}
	}

	maxChunkSize := defaultCtx().GetSessionVars().MaxChunkSize
	testCases := []struct {
		totalRows      int
		filtersOfCol1  int
		requiredRows   []int
		expectedRows   []int
		expectedRowsDS []int
		gen            func(valType *types.FieldType) interface{}
	}{
		{
			totalRows:      20,
			requiredRows:   []int{1, 2, 3, 4, 5, 20},
			expectedRows:   []int{1, 2, 3, 4, 5, 5},
			expectedRowsDS: []int{20, 0},
		},
		{
			totalRows:      20,
			filtersOfCol1:  0,
			requiredRows:   []int{1, 3, 5, 7, 9},
			expectedRows:   []int{1, 3, 5, 1, 0},
			expectedRowsDS: []int{20, 0, 0},
			gen:            gen01(),
		},
		{
			totalRows:      maxChunkSize + 20,
			filtersOfCol1:  1,
			requiredRows:   []int{1, 3, 5, maxChunkSize},
			expectedRows:   []int{1, 3, 5, maxChunkSize/2 - 1 - 3 - 5 + 10},
			expectedRowsDS: []int{maxChunkSize, 20, 0},
			gen:            gen01(),
		},
	}

	for _, testCase := range testCases {
		sctx := defaultCtx()
		ctx := context.Background()
		var filters []expression.Expression
		var ds *requiredRowsDataSource
		if testCase.gen == nil {
			// ignore filters
			ds = newRequiredRowsDataSource(sctx, testCase.totalRows, testCase.expectedRowsDS)
		} else {
			ds = newRequiredRowsDataSourceWithGenerator(sctx, testCase.totalRows, testCase.expectedRowsDS, testCase.gen)
			f, err := expression.NewFunction(
				sctx, ast.EQ, types.NewFieldType(byte(types.ETInt)), ds.Schema().Columns[1], &expression.Constant{
					Value:   types.NewDatum(testCase.filtersOfCol1),
					RetType: types.NewFieldType(mysql.TypeTiny),
				})
			c.Assert(err, IsNil)
			filters = append(filters, f)
		}
		exec := buildSelectionExec(sctx, filters, ds)
		c.Assert(exec.Open(ctx), IsNil)
		chk := newFirstChunk(exec)
		for i := range testCase.requiredRows {
			chk.SetRequiredRows(testCase.requiredRows[i], maxChunkSize)
			c.Assert(exec.Next(ctx, chk), IsNil)
			c.Assert(chk.NumRows(), Equals, testCase.expectedRows[i])
		}
		c.Assert(exec.Close(), IsNil)
		c.Assert(ds.checkNumNextCalled(), IsNil)
	}
}

func buildSelectionExec(ctx sessionctx.Context, filters []expression.Expression, src Executor) Executor {
	return &SelectionExec{
		baseExecutor: newBaseExecutor(ctx, src.Schema(), nil, src),
		filters:      filters,
	}
}

func (s *testExecSuite) TestProjectionUnparallelRequiredRows(c *C) {
	maxChunkSize := defaultCtx().GetSessionVars().MaxChunkSize
	testCases := []struct {
		totalRows      int
		requiredRows   []int
		expectedRows   []int
		expectedRowsDS []int
	}{
		{
			totalRows:      20,
			requiredRows:   []int{1, 3, 5, 7, 9},
			expectedRows:   []int{1, 3, 5, 7, 4},
			expectedRowsDS: []int{1, 3, 5, 7, 4},
		},
		{
			totalRows:      maxChunkSize + 10,
			requiredRows:   []int{1, 3, 5, 7, 9, maxChunkSize},
			expectedRows:   []int{1, 3, 5, 7, 9, maxChunkSize - 1 - 3 - 5 - 7 - 9 + 10},
			expectedRowsDS: []int{1, 3, 5, 7, 9, maxChunkSize - 1 - 3 - 5 - 7 - 9 + 10},
		},
		{
			totalRows:      maxChunkSize*2 + 10,
			requiredRows:   []int{1, 7, 9, maxChunkSize, maxChunkSize + 10},
			expectedRows:   []int{1, 7, 9, maxChunkSize, maxChunkSize + 10 - 1 - 7 - 9},
			expectedRowsDS: []int{1, 7, 9, maxChunkSize, maxChunkSize + 10 - 1 - 7 - 9},
		},
	}

	for _, testCase := range testCases {
		sctx := defaultCtx()
		ctx := context.Background()
		ds := newRequiredRowsDataSource(sctx, testCase.totalRows, testCase.expectedRowsDS)
		exprs := make([]expression.Expression, 0, len(ds.Schema().Columns))
		if len(exprs) == 0 {
			for _, col := range ds.Schema().Columns {
				exprs = append(exprs, col)
			}
		}
		exec := buildProjectionExec(sctx, exprs, ds, 0)
		c.Assert(exec.Open(ctx), IsNil)
		chk := newFirstChunk(exec)
		for i := range testCase.requiredRows {
			chk.SetRequiredRows(testCase.requiredRows[i], maxChunkSize)
			c.Assert(exec.Next(ctx, chk), IsNil)
			c.Assert(chk.NumRows(), Equals, testCase.expectedRows[i])
		}
		c.Assert(exec.Close(), IsNil)
		c.Assert(ds.checkNumNextCalled(), IsNil)
	}
}

func (s *testExecSuite) TestProjectionParallelRequiredRows(c *C) {
	c.Skip("not stable because of goroutine schedule")
	maxChunkSize := defaultCtx().GetSessionVars().MaxChunkSize
	testCases := []struct {
		totalRows      int
		numWorkers     int
		requiredRows   []int
		expectedRows   []int
		expectedRowsDS []int
	}{
		{
			totalRows:      20,
			numWorkers:     1,
			requiredRows:   []int{1, 2, 3, 4, 5, 6, 1, 1},
			expectedRows:   []int{1, 1, 2, 3, 4, 5, 4, 0},
			expectedRowsDS: []int{1, 1, 2, 3, 4, 5, 4, 0},
		},
		{
			totalRows:      maxChunkSize * 2,
			numWorkers:     1,
			requiredRows:   []int{7, maxChunkSize, maxChunkSize, maxChunkSize},
			expectedRows:   []int{7, 7, maxChunkSize, maxChunkSize - 14},
			expectedRowsDS: []int{7, 7, maxChunkSize, maxChunkSize - 14, 0},
		},
		{
			totalRows:      20,
			numWorkers:     2,
			requiredRows:   []int{1, 2, 3, 4, 5, 6, 1, 1, 1},
			expectedRows:   []int{1, 1, 1, 2, 3, 4, 5, 3, 0},
			expectedRowsDS: []int{1, 1, 1, 2, 3, 4, 5, 3, 0},
		},
	}

	for _, testCase := range testCases {
		sctx := defaultCtx()
		ctx := context.Background()
		ds := newRequiredRowsDataSource(sctx, testCase.totalRows, testCase.expectedRowsDS)
		exprs := make([]expression.Expression, 0, len(ds.Schema().Columns))
		if len(exprs) == 0 {
			for _, col := range ds.Schema().Columns {
				exprs = append(exprs, col)
			}
		}
		exec := buildProjectionExec(sctx, exprs, ds, testCase.numWorkers)
		c.Assert(exec.Open(ctx), IsNil)
		chk := newFirstChunk(exec)
		for i := range testCase.requiredRows {
			chk.SetRequiredRows(testCase.requiredRows[i], maxChunkSize)
			c.Assert(exec.Next(ctx, chk), IsNil)
			c.Assert(chk.NumRows(), Equals, testCase.expectedRows[i])

			// wait projectionInputFetcher blocked on fetching data
			// from child in the background.
			time.Sleep(time.Millisecond * 25)
		}
		c.Assert(exec.Close(), IsNil)
		c.Assert(ds.checkNumNextCalled(), IsNil)
	}
}

func buildProjectionExec(ctx sessionctx.Context, exprs []expression.Expression, src Executor, numWorkers int) Executor {
	return &ProjectionExec{
		baseExecutor:  newBaseExecutor(ctx, src.Schema(), nil, src),
		numWorkers:    int64(numWorkers),
		evaluatorSuit: expression.NewEvaluatorSuite(exprs, false),
	}
}

func divGenerator(factor int) func(valType *types.FieldType) interface{} {
	closureCountInt := 0
	closureCountDouble := 0
	return func(valType *types.FieldType) interface{} {
		switch valType.Tp {
		case mysql.TypeLong, mysql.TypeLonglong:
			ret := int64(closureCountInt / factor)
			closureCountInt++
			return ret
		case mysql.TypeDouble:
			ret := float64(closureCountInt / factor)
			closureCountDouble++
			return ret
		default:
			panic("not implement")
		}
	}
}

func (s *testExecSuite) TestStreamAggRequiredRows(c *C) {
	maxChunkSize := defaultCtx().GetSessionVars().MaxChunkSize
	testCases := []struct {
		totalRows      int
		aggFunc        string
		requiredRows   []int
		expectedRows   []int
		expectedRowsDS []int
		gen            func(valType *types.FieldType) interface{}
	}{
		{
			totalRows:      1000000,
			aggFunc:        ast.AggFuncSum,
			requiredRows:   []int{1, 2, 3, 4, 5, 6, 7},
			expectedRows:   []int{1, 2, 3, 4, 5, 6, 7},
			expectedRowsDS: []int{maxChunkSize},
			gen:            divGenerator(1),
		},
		{
			totalRows:      maxChunkSize * 3,
			aggFunc:        ast.AggFuncAvg,
			requiredRows:   []int{1, 3},
			expectedRows:   []int{1, 2},
			expectedRowsDS: []int{maxChunkSize, maxChunkSize, maxChunkSize, 0},
			gen:            divGenerator(maxChunkSize),
		},
		{
			totalRows:      maxChunkSize*2 - 1,
			aggFunc:        ast.AggFuncMax,
			requiredRows:   []int{maxChunkSize/2 + 1},
			expectedRows:   []int{maxChunkSize/2 + 1},
			expectedRowsDS: []int{maxChunkSize, maxChunkSize - 1},
			gen:            divGenerator(2),
		},
	}

	for _, testCase := range testCases {
		sctx := defaultCtx()
		ctx := context.Background()
		ds := newRequiredRowsDataSourceWithGenerator(sctx, testCase.totalRows, testCase.expectedRowsDS, testCase.gen)
		childCols := ds.Schema().Columns
		schema := expression.NewSchema(childCols...)
		groupBy := []expression.Expression{childCols[1]}
		aggFunc, err := aggregation.NewAggFuncDesc(sctx, testCase.aggFunc, []expression.Expression{childCols[0]}, true)
		c.Assert(err, IsNil)
		aggFuncs := []*aggregation.AggFuncDesc{aggFunc}
		exec := buildStreamAggExecutor(sctx, ds, schema, aggFuncs, groupBy)
		c.Assert(exec.Open(ctx), IsNil)
		chk := newFirstChunk(exec)
		for i := range testCase.requiredRows {
			chk.SetRequiredRows(testCase.requiredRows[i], maxChunkSize)
			c.Assert(exec.Next(ctx, chk), IsNil)
			c.Assert(chk.NumRows(), Equals, testCase.expectedRows[i])
		}
		c.Assert(exec.Close(), IsNil)
		c.Assert(ds.checkNumNextCalled(), IsNil)
	}
}

func (s *testExecSuite) TestHashAggParallelRequiredRows(c *C) {
	maxChunkSize := defaultCtx().GetSessionVars().MaxChunkSize
	testCases := []struct {
		totalRows      int
		aggFunc        string
		requiredRows   []int
		expectedRows   []int
		expectedRowsDS []int
		gen            func(valType *types.FieldType) interface{}
	}{
		{
			totalRows:      maxChunkSize,
			aggFunc:        ast.AggFuncSum,
			requiredRows:   []int{1, 2, 3, 4, 5, 6, 7},
			expectedRows:   []int{1, 2, 3, 4, 5, 6, 7},
			expectedRowsDS: []int{maxChunkSize, 0},
			gen:            divGenerator(1),
		},
		{
			totalRows:      maxChunkSize * 3,
			aggFunc:        ast.AggFuncAvg,
			requiredRows:   []int{1, 3},
			expectedRows:   []int{1, 2},
			expectedRowsDS: []int{maxChunkSize, maxChunkSize, maxChunkSize, 0},
			gen:            divGenerator(maxChunkSize),
		},
		{
			totalRows:      maxChunkSize * 3,
			aggFunc:        ast.AggFuncAvg,
			requiredRows:   []int{maxChunkSize, maxChunkSize},
			expectedRows:   []int{maxChunkSize, maxChunkSize / 2},
			expectedRowsDS: []int{maxChunkSize, maxChunkSize, maxChunkSize, 0},
			gen:            divGenerator(2),
		},
	}

	for _, hasDistinct := range []bool{false, true} {
		for _, testCase := range testCases {
			sctx := defaultCtx()
			ctx := context.Background()
			ds := newRequiredRowsDataSourceWithGenerator(sctx, testCase.totalRows, testCase.expectedRowsDS, testCase.gen)
			childCols := ds.Schema().Columns
			schema := expression.NewSchema(childCols...)
			groupBy := []expression.Expression{childCols[1]}
			aggFunc, err := aggregation.NewAggFuncDesc(sctx, testCase.aggFunc, []expression.Expression{childCols[0]}, hasDistinct)
			c.Assert(err, IsNil)
			aggFuncs := []*aggregation.AggFuncDesc{aggFunc}
			exec := buildHashAggExecutor(sctx, ds, schema, aggFuncs, groupBy)
			c.Assert(exec.Open(ctx), IsNil)
			chk := newFirstChunk(exec)
			for i := range testCase.requiredRows {
				chk.SetRequiredRows(testCase.requiredRows[i], maxChunkSize)
				c.Assert(exec.Next(ctx, chk), IsNil)
				c.Assert(chk.NumRows(), Equals, testCase.expectedRows[i])
			}
			c.Assert(exec.Close(), IsNil)
			c.Assert(ds.checkNumNextCalled(), IsNil)
		}
	}
}

func (s *testExecSuite) TestMergeJoinRequiredRows(c *C) {
	justReturn1 := func(valType *types.FieldType) interface{} {
		switch valType.Tp {
		case mysql.TypeLong, mysql.TypeLonglong:
			return int64(1)
		case mysql.TypeDouble:
			return float64(1)
		default:
			panic("not support")
		}
	}
	joinTypes := []plannercore.JoinType{plannercore.RightOuterJoin, plannercore.LeftOuterJoin,
		plannercore.LeftOuterSemiJoin, plannercore.AntiLeftOuterSemiJoin}
	for _, joinType := range joinTypes {
		ctx := defaultCtx()
		required := make([]int, 100)
		for i := range required {
			required[i] = rand.Int()%ctx.GetSessionVars().MaxChunkSize + 1
		}
		innerSrc := newRequiredRowsDataSourceWithGenerator(ctx, 1, nil, justReturn1)             // just return one row: (1, 1)
		outerSrc := newRequiredRowsDataSourceWithGenerator(ctx, 10000000, required, justReturn1) // always return (1, 1)
		exec := buildMergeJoinExec(ctx, joinType, innerSrc, outerSrc)
		c.Assert(exec.Open(context.Background()), IsNil)

		chk := newFirstChunk(exec)
		for i := range required {
			chk.SetRequiredRows(required[i], ctx.GetSessionVars().MaxChunkSize)
			c.Assert(exec.Next(context.Background(), chk), IsNil)
		}
		c.Assert(exec.Close(), IsNil)
		c.Assert(outerSrc.checkNumNextCalled(), IsNil)
	}
}

func buildMergeJoinExec(ctx sessionctx.Context, joinType plannercore.JoinType, innerSrc, outerSrc Executor) Executor {
	if joinType == plannercore.RightOuterJoin {
		innerSrc, outerSrc = outerSrc, innerSrc
	}

	innerCols := innerSrc.Schema().Columns
	outerCols := outerSrc.Schema().Columns
<<<<<<< HEAD
	j := plannercore.PhysicalMergeJoin{
		JoinType:        joinType,
		LeftConditions:  nil,
		RightConditions: nil,
		DefaultValues:   []types.Datum{types.NewDatum(1), types.NewDatum(1)},
		LeftKeys:        outerCols,
		RightKeys:       innerCols,
	}.Init(ctx, nil, 0)
=======
	j := plannercore.BuildMergeJoinPlan(ctx, joinType, outerCols, innerCols)
>>>>>>> 702854f0

	j.SetChildren(&mockPlan{exec: outerSrc}, &mockPlan{exec: innerSrc})
	cols := append(append([]*expression.Column{}, outerCols...), innerCols...)
	schema := expression.NewSchema(cols...)
	j.SetSchema(schema)

	j.CompareFuncs = make([]expression.CompareFunc, 0, len(j.LeftJoinKeys))
	for i := range j.LeftJoinKeys {
		j.CompareFuncs = append(j.CompareFuncs, expression.GetCmpFunction(j.LeftJoinKeys[i], j.RightJoinKeys[i]))
	}

	b := newExecutorBuilder(ctx, nil)
	return b.build(j)
}

type mockPlan struct {
	MockPhysicalPlan
	exec Executor
}

func (mp *mockPlan) GetExecutor() Executor {
	return mp.exec
}<|MERGE_RESOLUTION|>--- conflicted
+++ resolved
@@ -777,18 +777,7 @@
 
 	innerCols := innerSrc.Schema().Columns
 	outerCols := outerSrc.Schema().Columns
-<<<<<<< HEAD
-	j := plannercore.PhysicalMergeJoin{
-		JoinType:        joinType,
-		LeftConditions:  nil,
-		RightConditions: nil,
-		DefaultValues:   []types.Datum{types.NewDatum(1), types.NewDatum(1)},
-		LeftKeys:        outerCols,
-		RightKeys:       innerCols,
-	}.Init(ctx, nil, 0)
-=======
 	j := plannercore.BuildMergeJoinPlan(ctx, joinType, outerCols, innerCols)
->>>>>>> 702854f0
 
 	j.SetChildren(&mockPlan{exec: outerSrc}, &mockPlan{exec: innerSrc})
 	cols := append(append([]*expression.Column{}, outerCols...), innerCols...)
