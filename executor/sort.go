// Copyright 2017 PingCAP, Inc.
//
// Licensed under the Apache License, Version 2.0 (the "License");
// you may not use this file except in compliance with the License.
// You may obtain a copy of the License at
//
//     http://www.apache.org/licenses/LICENSE-2.0
//
// Unless required by applicable law or agreed to in writing, software
// distributed under the License is distributed on an "AS IS" BASIS,
// See the License for the specific language governing permissions and
// limitations under the License.

package executor

import (
	"container/heap"
	"sort"

	"github.com/juju/errors"
	"github.com/pingcap/tidb/expression"
	"github.com/pingcap/tidb/plan"
	"github.com/pingcap/tidb/types"
	"github.com/pingcap/tidb/util/chunk"
	goctx "golang.org/x/net/context"
)

// orderByRow binds a row to its order values, so it can be sorted.
type orderByRow struct {
	key []*types.Datum
	row Row
}

// SortExec represents sorting executor.
type SortExec struct {
	baseExecutor

	ByItems []*plan.ByItems
	Rows    []*orderByRow
	Idx     int
	fetched bool
	err     error
	schema  *expression.Schema

	keyExprs []expression.Expression
	keyTypes []*types.FieldType
	// keyColumns is the column index of the by items.
	keyColumns []int
	// keyCmpFuncs is used to compare each ByItem.
	keyCmpFuncs []chunk.CompareFunc
	// keyChunks is used to store ByItems values when not all ByItems are column.
	keyChunks *chunk.List
	// rowChunks is the chunks to store row values.
	rowChunks *chunk.List
	// rowPointer store the chunk index and row index for each row.
	rowPtrs []chunk.RowPtr
}

// Close implements the Executor Close interface.
func (e *SortExec) Close() error {
	e.Rows = nil
	return errors.Trace(e.children[0].Close())
}

// Open implements the Executor Open interface.
func (e *SortExec) Open(goCtx goctx.Context) error {
	e.fetched = false
	e.Idx = 0
	e.Rows = nil
	return errors.Trace(e.children[0].Open(goCtx))
}

// Len returns the number of rows.
func (e *SortExec) Len() int {
	return len(e.Rows)
}

// Swap implements sort.Interface Swap interface.
func (e *SortExec) Swap(i, j int) {
	e.Rows[i], e.Rows[j] = e.Rows[j], e.Rows[i]
}

// Less implements sort.Interface Less interface.
func (e *SortExec) Less(i, j int) bool {
	sc := e.ctx.GetSessionVars().StmtCtx
	for index, by := range e.ByItems {
		v1 := e.Rows[i].key[index]
		v2 := e.Rows[j].key[index]

		ret, err := v1.CompareDatum(sc, v2)
		if err != nil {
			e.err = errors.Trace(err)
			return true
		}

		if by.Desc {
			ret = -ret
		}

		if ret < 0 {
			return true
		} else if ret > 0 {
			return false
		}
	}

	return false
}

// Next implements the Executor Next interface.
func (e *SortExec) Next(goCtx goctx.Context) (Row, error) {
	if !e.fetched {
		for {
			srcRow, err := e.children[0].Next(goCtx)
			if err != nil {
				return nil, errors.Trace(err)
			}
			if srcRow == nil {
				break
			}
			orderRow := &orderByRow{
				row: srcRow,
				key: make([]*types.Datum, len(e.ByItems)),
			}
			for i, byItem := range e.ByItems {
				key, err := byItem.Expr.Eval(srcRow)
				if err != nil {
					return nil, errors.Trace(err)
				}
				orderRow.key[i] = &key
			}
			e.Rows = append(e.Rows, orderRow)
		}
		sort.Sort(e)
		e.fetched = true
	}
	if e.err != nil {
		return nil, errors.Trace(e.err)
	}
	if e.Idx >= len(e.Rows) {
		return nil, nil
	}
	row := e.Rows[e.Idx].row
	e.Idx++
	return row, nil
}

// NextChunk implements the Executor NextChunk interface.
func (e *SortExec) NextChunk(chk *chunk.Chunk) error {
	chk.Reset()
	if !e.fetched {
		err := e.fetchRowChunks()
		if err != nil {
			return errors.Trace(err)
		}
		e.initPointers()
		e.initCompareFuncs()
		allColumnExpr := e.buildKeyColumns()
		if allColumnExpr {
			sort.Slice(e.rowPtrs, e.keyColumnsLess)
		} else {
			e.buildKeyExprsAndTypes()
			err = e.buildKeyChunks()
			if err != nil {
				return errors.Trace(err)
			}
			sort.Slice(e.rowPtrs, e.keyChunksLess)
		}
		e.fetched = true
	}
	for chk.NumRows() < e.maxChunkSize {
		if e.Idx >= len(e.rowPtrs) {
			return nil
		}
		rowPtr := e.rowPtrs[e.Idx]
		chk.AppendRow(0, e.rowChunks.GetRow(rowPtr))
		e.Idx++
	}
	return nil
}

func (e *SortExec) fetchRowChunks() error {
	fields := e.schema.GetTypes()
	e.rowChunks = chunk.NewList(fields, e.maxChunkSize)
	for {
		chk := chunk.NewChunk(fields)
		err := e.children[0].NextChunk(chk)
		if err != nil {
			return errors.Trace(err)
		}
		rowCount := chk.NumRows()
		if rowCount == 0 {
			break
		}
		e.rowChunks.Add(chk)
	}
	return nil
}

func (e *SortExec) initPointers() {
	e.rowPtrs = make([]chunk.RowPtr, 0, e.rowChunks.Len())
	for chkIdx := 0; chkIdx < e.rowChunks.NumChunks(); chkIdx++ {
		rowChk := e.rowChunks.GetChunk(chkIdx)
		for rowIdx := 0; rowIdx < rowChk.NumRows(); rowIdx++ {
			e.rowPtrs = append(e.rowPtrs, chunk.RowPtr{ChkIdx: uint32(chkIdx), RowIdx: uint32(rowIdx)})
		}
	}
}

func (e *SortExec) initCompareFuncs() {
	e.keyCmpFuncs = make([]chunk.CompareFunc, len(e.ByItems))
	for i := range e.ByItems {
		keyType := e.ByItems[i].Expr.GetType()
		e.keyCmpFuncs[i] = chunk.GetCompareFunc(keyType)
	}
}

func (e *SortExec) buildKeyColumns() (allColumnExpr bool) {
	e.keyColumns = make([]int, 0, len(e.ByItems))
	for _, by := range e.ByItems {
		if col, ok := by.Expr.(*expression.Column); ok {
			e.keyColumns = append(e.keyColumns, col.Index)
		} else {
			e.keyColumns = e.keyColumns[:0]
			for i := range e.ByItems {
				e.keyColumns = append(e.keyColumns, i)
			}
			return false
		}
	}
	return true
}

func (e *SortExec) buildKeyExprsAndTypes() {
	keyLen := len(e.ByItems)
	e.keyTypes = make([]*types.FieldType, keyLen)
	e.keyExprs = make([]expression.Expression, keyLen)
	for keyColIdx := range e.ByItems {
		e.keyExprs[keyColIdx] = e.ByItems[keyColIdx].Expr
		e.keyTypes[keyColIdx] = e.ByItems[keyColIdx].Expr.GetType()
	}
}

func (e *SortExec) buildKeyChunks() error {
	e.keyChunks = chunk.NewList(e.keyTypes, e.maxChunkSize)
	for chkIdx := 0; chkIdx < e.rowChunks.NumChunks(); chkIdx++ {
		keyChk := chunk.NewChunk(e.keyTypes)
		err := expression.VectorizedExecute(e.ctx, e.keyExprs, e.rowChunks.GetChunk(chkIdx), keyChk)
		if err != nil {
			return errors.Trace(err)
		}
		e.keyChunks.Add(keyChk)
	}
	return nil
}

func (e *SortExec) lessRow(rowI, rowJ chunk.Row) bool {
	for i, colIdx := range e.keyColumns {
		cmpFunc := e.keyCmpFuncs[i]
		cmp := cmpFunc(rowI, colIdx, rowJ, colIdx)
		if e.ByItems[i].Desc {
			cmp = -cmp
		}
		if cmp < 0 {
			return true
		} else if cmp > 0 {
			return false
		}
	}
	return false
}

// keyColumnsLess is the less function for key columns.
func (e *SortExec) keyColumnsLess(i, j int) bool {
	rowI := e.rowChunks.GetRow(e.rowPtrs[i])
	rowJ := e.rowChunks.GetRow(e.rowPtrs[j])
	return e.lessRow(rowI, rowJ)
}

// keyChunksLess is the less function for key chunk.
func (e *SortExec) keyChunksLess(i, j int) bool {
	keyRowI := e.keyChunks.GetRow(e.rowPtrs[i])
	keyRowJ := e.keyChunks.GetRow(e.rowPtrs[j])
	return e.lessRow(keyRowI, keyRowJ)
}

// TopNExec implements a Top-N algorithm and it is built from a SELECT statement with ORDER BY and LIMIT.
// Instead of sorting all the rows fetched from the table, it keeps the Top-N elements only in a heap to reduce memory usage.
type TopNExec struct {
	SortExec
<<<<<<< HEAD
	limit      *plan.PhysicalLimit
	totalCount int
=======
	limit      *plan.Limit
	totalLimit int
>>>>>>> 60f14c61
	heapSize   int

	chkHeap *topNChunkHeap
}

// Less implements heap.Interface Less interface.
func (e *TopNExec) Less(i, j int) bool {
	sc := e.ctx.GetSessionVars().StmtCtx
	for index, by := range e.ByItems {
		v1 := e.Rows[i].key[index]
		v2 := e.Rows[j].key[index]

		ret, err := v1.CompareDatum(sc, v2)
		if err != nil {
			e.err = errors.Trace(err)
			return true
		}

		if by.Desc {
			ret = -ret
		}

		if ret > 0 {
			return true
		} else if ret < 0 {
			return false
		}
	}

	return false
}

// Len implements heap.Interface Len interface.
func (e *TopNExec) Len() int {
	return e.heapSize
}

// Push implements heap.Interface Push interface.
func (e *TopNExec) Push(x interface{}) {
	e.Rows = append(e.Rows, x.(*orderByRow))
	e.heapSize++
}

// Pop implements heap.Interface Pop interface.
func (e *TopNExec) Pop() interface{} {
	e.heapSize--
	return nil
}

// Next implements the Executor Next interface.
func (e *TopNExec) Next(goCtx goctx.Context) (Row, error) {
	if !e.fetched {
		e.Idx = int(e.limit.Offset)
		e.totalLimit = int(e.limit.Offset + e.limit.Count)
		cap := e.totalLimit + 1
		if cap > 1024 {
			cap = 1024
		}
		e.Rows = make([]*orderByRow, 0, cap)
		e.heapSize = 0
		for {
			srcRow, err := e.children[0].Next(goCtx)
			if err != nil {
				return nil, errors.Trace(err)
			}
			if srcRow == nil {
				break
			}
			// build orderRow from srcRow.
			orderRow := &orderByRow{
				row: srcRow,
				key: make([]*types.Datum, len(e.ByItems)),
			}
			for i, byItem := range e.ByItems {
				key, err := byItem.Expr.Eval(srcRow)
				if err != nil {
					return nil, errors.Trace(err)
				}
				orderRow.key[i] = &key
			}
			if e.totalLimit == e.heapSize {
				// An equivalent of Push and Pop. We don't use the standard Push and Pop
				// to reduce the number of comparisons.
				e.Rows = append(e.Rows, orderRow)
				if e.Less(0, e.heapSize) {
					e.Swap(0, e.heapSize)
					heap.Fix(e, 0)
				}
				e.Rows = e.Rows[:e.heapSize]
			} else {
				heap.Push(e, orderRow)
			}
		}
		if e.limit.Offset == 0 {
			sort.Sort(&e.SortExec)
		} else {
			for i := 0; i < int(e.limit.Count) && e.Len() > 0; i++ {
				heap.Pop(e)
			}
		}
		e.fetched = true
	}
	if e.Idx >= len(e.Rows) {
		return nil, nil
	}
	row := e.Rows[e.Idx].row
	e.Idx++
	return row, nil
}

// topNChunkHeap implements heap.Interface.
type topNChunkHeap struct {
	*TopNExec
}

// Less implement heap.Interface, but since we mantains a max heap,
// this function returns true if row i is greater than row j.
func (h *topNChunkHeap) Less(i, j int) bool {
	if h.keyChunks != nil {
		return h.keyChunksGreater(i, j)
	}
	return h.keyColumnsGreater(i, j)
}

func (h *topNChunkHeap) keyChunksGreater(i, j int) bool {
	keyRowI := h.keyChunks.GetRow(h.rowPtrs[i])
	keyRowJ := h.keyChunks.GetRow(h.rowPtrs[j])
	return h.greaterRow(keyRowI, keyRowJ)
}

func (h *topNChunkHeap) keyColumnsGreater(i, j int) bool {
	rowI := h.rowChunks.GetRow(h.rowPtrs[i])
	rowJ := h.rowChunks.GetRow(h.rowPtrs[j])
	return h.greaterRow(rowI, rowJ)
}

func (h *topNChunkHeap) greaterRow(rowI, rowJ chunk.Row) bool {
	for i, colIdx := range h.keyColumns {
		cmpFunc := h.keyCmpFuncs[i]
		cmp := cmpFunc(rowI, colIdx, rowJ, colIdx)
		if h.ByItems[i].Desc {
			cmp = -cmp
		}
		if cmp > 0 {
			return true
		} else if cmp < 0 {
			return false
		}
	}
	return false
}

func (h *topNChunkHeap) Len() int {
	return len(h.rowPtrs)
}

func (h *topNChunkHeap) Push(x interface{}) {
	// Should never be called.
}

func (h *topNChunkHeap) Pop() interface{} {
	h.rowPtrs = h.rowPtrs[:len(h.rowPtrs)-1]
	// We don't need the popped value, return nil to avoid memory allocation.
	return nil
}

func (h *topNChunkHeap) Swap(i, j int) {
	h.rowPtrs[i], h.rowPtrs[j] = h.rowPtrs[j], h.rowPtrs[i]
}

// NextChunk implements the Executor NextChunk interface.
func (e *TopNExec) NextChunk(chk *chunk.Chunk) error {
	chk.Reset()
	if !e.fetched {
		e.totalLimit = int(e.limit.Offset + e.limit.Count)
		e.Idx = int(e.limit.Offset)
		err := e.loadChunksUntilTotalLimit()
		if err != nil {
			return errors.Trace(err)
		}
		err = e.executeTopN()
		if err != nil {
			return errors.Trace(err)
		}
		e.fetched = true
	}
	if e.Idx >= len(e.rowPtrs) {
		return nil
	}
	for chk.NumRows() < e.maxChunkSize && e.Idx < len(e.rowPtrs) {
		row := e.rowChunks.GetRow(e.rowPtrs[e.Idx])
		chk.AppendRow(0, row)
		e.Idx++
	}
	return nil
}

func (e *TopNExec) loadChunksUntilTotalLimit() error {
	e.chkHeap = &topNChunkHeap{e}
	e.rowChunks = chunk.NewList(e.schema.GetTypes(), e.maxChunkSize)
	for e.rowChunks.Len() < e.totalLimit {
		srcChk := e.children[0].newChunk()
		err := e.children[0].NextChunk(srcChk)
		if err != nil {
			return errors.Trace(err)
		}
		if srcChk.NumRows() == 0 {
			break
		}
		e.rowChunks.Add(srcChk)
	}
	e.initPointers()
	e.initCompareFuncs()
	allColumnExpr := e.buildKeyColumns()
	if !allColumnExpr {
		e.buildKeyExprsAndTypes()
		err := e.buildKeyChunks()
		if err != nil {
			return errors.Trace(err)
		}
	}
	return nil
}

const topNCompactionFactor = 4

func (e *TopNExec) executeTopN() error {
	heap.Init(e.chkHeap)
	for len(e.rowPtrs) > e.totalLimit {
		// The number of rows we loaded may exceeds total limit, remove greatest rows by Pop.
		heap.Pop(e.chkHeap)
	}
	var childKeyChk *chunk.Chunk
	if e.keyChunks != nil {
		childKeyChk = chunk.NewChunk(e.keyTypes)
	}
	childRowChk := e.children[0].newChunk()
	for {
		err := e.children[0].NextChunk(childRowChk)
		if err != nil {
			return errors.Trace(err)
		}
		if childRowChk.NumRows() == 0 {
			break
		}
		err = e.processChildChk(childRowChk, childKeyChk)
		if err != nil {
			return errors.Trace(err)
		}
		if e.rowChunks.Len() > len(e.rowPtrs)*topNCompactionFactor {
			err = e.doCompaction()
			if err != nil {
				return errors.Trace(err)
			}
		}
	}
	if e.keyChunks != nil {
		sort.Slice(e.rowPtrs, e.keyChunksLess)
	} else {
		sort.Slice(e.rowPtrs, e.keyColumnsLess)
	}
	return nil
}

func (e *TopNExec) processChildChk(childRowChk, childKeyChk *chunk.Chunk) error {
	if childKeyChk != nil {
		childKeyChk.Reset()
		err := expression.VectorizedExecute(e.ctx, e.keyExprs, childRowChk, childKeyChk)
		if err != nil {
			return errors.Trace(err)
		}
	}
	for i := 0; i < childRowChk.NumRows(); i++ {
		heapMaxPtr := e.rowPtrs[0]
		var heapMax, next chunk.Row
		if childKeyChk != nil {
			heapMax = e.keyChunks.GetRow(heapMaxPtr)
			next = childKeyChk.GetRow(i)
		} else {
			heapMax = e.rowChunks.GetRow(heapMaxPtr)
			next = childRowChk.GetRow(i)
		}
		if e.chkHeap.greaterRow(heapMax, next) {
			// Evict heap max, keep the next row.
			e.rowPtrs[0] = e.rowChunks.AppendRow(childRowChk.GetRow(i))
			if childKeyChk != nil {
				e.keyChunks.AppendRow(childKeyChk.GetRow(i))
			}
			heap.Fix(e.chkHeap, 0)
		}
	}
	return nil
}

// doCompaction rebuild the chunks and row pointers to release memory.
// If we don't do compaction, in a extreme case like the child data is already ascending sorted
// but we want descending top N, then we will keep all data in memory.
// But if data is distributed randomly, this function will be called log(n) times.
func (e *TopNExec) doCompaction() error {
	newRowChunks := chunk.NewList(e.schema.GetTypes(), e.maxChunkSize)
	newRowPtrs := make([]chunk.RowPtr, 0, e.rowChunks.Len())
	for _, rowPtr := range e.rowPtrs {
		newRowPtr := newRowChunks.AppendRow(e.rowChunks.GetRow(rowPtr))
		newRowPtrs = append(newRowPtrs, newRowPtr)
	}
	e.rowChunks = newRowChunks
	e.rowPtrs = newRowPtrs
	if e.keyChunks != nil {
		err := e.buildKeyChunks()
		if err != nil {
			return errors.Trace(err)
		}
	}
	return nil
}<|MERGE_RESOLUTION|>--- conflicted
+++ resolved
@@ -288,13 +288,8 @@
 // Instead of sorting all the rows fetched from the table, it keeps the Top-N elements only in a heap to reduce memory usage.
 type TopNExec struct {
 	SortExec
-<<<<<<< HEAD
 	limit      *plan.PhysicalLimit
-	totalCount int
-=======
-	limit      *plan.Limit
 	totalLimit int
->>>>>>> 60f14c61
 	heapSize   int
 
 	chkHeap *topNChunkHeap
