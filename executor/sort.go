--- conflicted
+++ resolved
@@ -410,26 +410,19 @@
 	if e.Idx >= len(e.rowPtrs) {
 		return nil
 	}
-<<<<<<< HEAD
-	for !req.IsFull() && e.Idx < len(e.rowPtrs) {
-		row := e.rowChunks.GetRow(e.rowPtrs[e.Idx])
-		// Be carefule, if inline projection occurs.
-		// TopN's schema may be not match child executor's output columns.
-		// We should extract only the required columns from child's executor.
-		// Do not do it on `loadChunksUntilTotalLimit` or `processChildChk`,
-		// cauz it may destroy the correctness of executor's `keyColumns`.
-		req.AppendRowByColIdxs(row, e.columnIdxsUsedByChild)
-		e.Idx++
-=======
 	if !req.IsFull() {
 		numToAppend := mathutil.Min(len(e.rowPtrs)-e.Idx, req.RequiredRows()-req.NumRows())
 		rows := make([]chunk.Row, numToAppend)
 		for index := 0; index < numToAppend; index++ {
 			rows[index] = e.rowChunks.GetRow(e.rowPtrs[e.Idx])
+			// Be carefule, if inline projection occurs.
+			// TopN's schema may be not match child executor's output columns.
+			// We should extract only the required columns from child's executor.
+			// Do not do it on `loadChunksUntilTotalLimit` or `processChildChk`,
+			// cauz it may destroy the correctness of executor's `keyColumns`.
+			req.AppendRowByColIdxs(rows[index], e.columnIdxsUsedByChild)
 			e.Idx++
 		}
-		req.AppendRows(rows)
->>>>>>> f0370c96
 	}
 	return nil
 }
