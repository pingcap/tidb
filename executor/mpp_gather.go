--- conflicted
+++ resolved
@@ -53,7 +53,6 @@
 }
 
 func (e *MPPGather) appendMPPDispatchReq(pf *plannercore.Fragment) error {
-<<<<<<< HEAD
 	// If storeType is TiFlash and tidb_isolation_read_engine is "tiflash_mpp",
 	// then batchCopTask will only be sent to tiflash_mpp nodes.
 	// Will be checked when send batchCopTask.
@@ -61,10 +60,7 @@
 	if err != nil {
 		return err
 	}
-	dagReq, _, err := constructDAGReq(e.ctx, []plannercore.PhysicalPlan{pf.ExchangeSender}, kv.TiFlash)
-=======
 	dagReq, err := constructDAGReq(e.ctx, []plannercore.PhysicalPlan{pf.ExchangeSender}, kv.TiFlash)
->>>>>>> c8cb3c96
 	if err != nil {
 		return errors.Trace(err)
 	}
