--- conflicted
+++ resolved
@@ -58,12 +58,9 @@
 	is           infoschema.InfoSchema
 	originalPlan plannercore.PhysicalPlan
 	startTS      uint64
-<<<<<<< HEAD
-	MppVersion   kv.MppVersion
-	// ExchangeSenderMeta *mpp.ExchangeSenderMeta
-=======
 	mppQueryID   kv.MPPQueryID
->>>>>>> e1a2b586
+
+	MppVersion kv.MppVersion
 
 	mppReqs []*kv.MPPDispatchRequest
 
@@ -98,8 +95,8 @@
 		}
 
 		logutil.BgLogger().Info("Dispatch mpp task", zap.Uint64("timestamp", mppTask.StartTs),
-<<<<<<< HEAD
-			zap.Int64("ID", mppTask.ID), zap.String("address", mppTask.Meta.GetAddress()),
+			zap.Int64("ID", mppTask.ID), zap.Uint64("QueryTs", mppTask.MppQueryID.QueryTs), zap.Uint64("LocalQueryId", mppTask.MppQueryID.LocalQueryID),
+			zap.Uint64("ServerID", mppTask.MppQueryID.ServerID), zap.String("address", mppTask.Meta.GetAddress()),
 			zap.String("plan", plannercore.ToString(pf.ExchangeSender)),
 			zap.Int64("mpp-version", mppTask.MppVersion.ToInt64()),
 			zap.String("exchange-sender-compression-mode", (pf.ExchangeSender.ExchangeSenderMeta.GetCompression().String())),
@@ -112,24 +109,10 @@
 			Timeout:            10,
 			SchemaVar:          e.is.SchemaMetaVersion(),
 			StartTs:            e.startTS,
+			MppQueryID:         mppTask.MppQueryID,
 			State:              kv.MppTaskReady,
 			MppVersion:         mppTask.MppVersion,
 			ExchangeSenderMeta: pf.ExchangeSender.ExchangeSenderMeta,
-=======
-			zap.Int64("ID", mppTask.ID), zap.Uint64("QueryTs", mppTask.MppQueryID.QueryTs), zap.Uint64("LocalQueryId", mppTask.MppQueryID.LocalQueryID),
-			zap.Uint64("ServerID", mppTask.MppQueryID.ServerID), zap.String("address", mppTask.Meta.GetAddress()),
-			zap.String("plan", plannercore.ToString(pf.ExchangeSender)))
-		req := &kv.MPPDispatchRequest{
-			Data:       pbData,
-			Meta:       mppTask.Meta,
-			ID:         mppTask.ID,
-			IsRoot:     pf.IsRoot,
-			Timeout:    10,
-			SchemaVar:  e.is.SchemaMetaVersion(),
-			StartTs:    e.startTS,
-			MppQueryID: mppTask.MppQueryID,
-			State:      kv.MppTaskReady,
->>>>>>> e1a2b586
 		}
 		e.mppReqs = append(e.mppReqs, req)
 	}
@@ -150,11 +133,7 @@
 	// TODO: Move the construct tasks logic to planner, so we can see the explain results.
 	sender := e.originalPlan.(*plannercore.PhysicalExchangeSender)
 	planIDs := collectPlanIDS(e.originalPlan, nil)
-<<<<<<< HEAD
-	frags, err := plannercore.GenerateRootMPPTasks(e.ctx, e.startTS, sender, e.is, e.MppVersion)
-=======
-	frags, err := plannercore.GenerateRootMPPTasks(e.ctx, e.startTS, e.mppQueryID, sender, e.is)
->>>>>>> e1a2b586
+	frags, err := plannercore.GenerateRootMPPTasks(e.ctx, e.startTS, e.mppQueryID, sender, e.is, e.MppVersion)
 	if err != nil {
 		return errors.Trace(err)
 	}
@@ -169,11 +148,7 @@
 			failpoint.Return(errors.Errorf("The number of tasks is not right, expect %d tasks but actually there are %d tasks", val.(int), len(e.mppReqs)))
 		}
 	})
-<<<<<<< HEAD
-	e.respIter, err = distsql.DispatchMPPTasks(ctx, e.ctx, e.mppReqs, e.retFieldTypes, planIDs, e.id, e.startTS, e.MppVersion)
-=======
-	e.respIter, err = distsql.DispatchMPPTasks(ctx, e.ctx, e.mppReqs, e.retFieldTypes, planIDs, e.id, e.startTS, e.mppQueryID)
->>>>>>> e1a2b586
+	e.respIter, err = distsql.DispatchMPPTasks(ctx, e.ctx, e.mppReqs, e.retFieldTypes, planIDs, e.id, e.startTS, e.mppQueryID, e.MppVersion)
 	if err != nil {
 		return errors.Trace(err)
 	}
