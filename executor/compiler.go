// Copyright 2015 PingCAP, Inc.
//
// Licensed under the Apache License, Version 2.0 (the "License");
// you may not use this file except in compliance with the License.
// You may obtain a copy of the License at
//
//     http://www.apache.org/licenses/LICENSE-2.0
//
// Unless required by applicable law or agreed to in writing, software
// distributed under the License is distributed on an "AS IS" BASIS,
// See the License for the specific language governing permissions and
// limitations under the License.

package executor

import (
	"context"

	"github.com/opentracing/opentracing-go"
	"github.com/pingcap/parser/ast"
	"github.com/pingcap/tidb/config"
	"github.com/pingcap/tidb/infoschema"
	"github.com/pingcap/tidb/metrics"
	"github.com/pingcap/tidb/planner"
	plannercore "github.com/pingcap/tidb/planner/core"
	"github.com/pingcap/tidb/sessionctx"
	"github.com/pingcap/tidb/util/logutil"
	"go.uber.org/zap"
)

var (
	stmtNodeCounterUse      = metrics.StmtNodeCounter.WithLabelValues("Use")
	stmtNodeCounterShow     = metrics.StmtNodeCounter.WithLabelValues("Show")
	stmtNodeCounterBegin    = metrics.StmtNodeCounter.WithLabelValues("Begin")
	stmtNodeCounterCommit   = metrics.StmtNodeCounter.WithLabelValues("Commit")
	stmtNodeCounterRollback = metrics.StmtNodeCounter.WithLabelValues("Rollback")
	stmtNodeCounterInsert   = metrics.StmtNodeCounter.WithLabelValues("Insert")
	stmtNodeCounterReplace  = metrics.StmtNodeCounter.WithLabelValues("Replace")
	stmtNodeCounterDelete   = metrics.StmtNodeCounter.WithLabelValues("Delete")
	stmtNodeCounterUpdate   = metrics.StmtNodeCounter.WithLabelValues("Update")
	stmtNodeCounterSelect   = metrics.StmtNodeCounter.WithLabelValues("Select")
)

// Compiler compiles an ast.StmtNode to a physical plan.
type Compiler struct {
	Ctx sessionctx.Context
}

// Compile compiles an ast.StmtNode to a physical plan.
func (c *Compiler) Compile(ctx context.Context, stmtNode ast.StmtNode) (*ExecStmt, error) {
	if span := opentracing.SpanFromContext(ctx); span != nil && span.Tracer() != nil {
		span1 := span.Tracer().StartSpan("executor.Compile", opentracing.ChildOf(span.Context()))
		defer span1.Finish()
		ctx = opentracing.ContextWithSpan(ctx, span1)
	}

	infoSchema := GetInfoSchema(c.Ctx)
	if err := plannercore.Preprocess(c.Ctx, stmtNode, infoSchema); err != nil {
		return nil, err
	}

	finalPlan, names, err := planner.Optimize(ctx, c.Ctx, stmtNode, infoSchema)
	if err != nil {
		return nil, err
	}

	CountStmtNode(stmtNode, c.Ctx.GetSessionVars().InRestrictedSQL)
	lowerPriority := needLowerPriority(finalPlan)
	return &ExecStmt{
		InfoSchema:    infoSchema,
		Plan:          finalPlan,
		LowerPriority: lowerPriority,
		Cacheable:     plannercore.Cacheable(stmtNode),
		Text:          stmtNode.Text(),
		StmtNode:      stmtNode,
		Ctx:           c.Ctx,
<<<<<<< HEAD
		outputNames:   names,
=======
		OutputNames:   finalPlan.OutputNames(),
>>>>>>> 0f4a5450
	}, nil
}

// needLowerPriority checks whether it's needed to lower the execution priority
// of a query.
// If the estimated output row count of any operator in the physical plan tree
// is greater than the specific threshold, we'll set it to lowPriority when
// sending it to the coprocessor.
func needLowerPriority(p plannercore.Plan) bool {
	switch x := p.(type) {
	case plannercore.PhysicalPlan:
		return isPhysicalPlanNeedLowerPriority(x)
	case *plannercore.Execute:
		return needLowerPriority(x.Plan)
	case *plannercore.Insert:
		if x.SelectPlan != nil {
			return isPhysicalPlanNeedLowerPriority(x.SelectPlan)
		}
	case *plannercore.Delete:
		if x.SelectPlan != nil {
			return isPhysicalPlanNeedLowerPriority(x.SelectPlan)
		}
	case *plannercore.Update:
		if x.SelectPlan != nil {
			return isPhysicalPlanNeedLowerPriority(x.SelectPlan)
		}
	}
	return false
}

func isPhysicalPlanNeedLowerPriority(p plannercore.PhysicalPlan) bool {
	expensiveThreshold := int64(config.GetGlobalConfig().Log.ExpensiveThreshold)
	if int64(p.StatsCount()) > expensiveThreshold {
		return true
	}

	for _, child := range p.Children() {
		if isPhysicalPlanNeedLowerPriority(child) {
			return true
		}
	}

	return false
}

// CountStmtNode records the number of statements with the same type.
func CountStmtNode(stmtNode ast.StmtNode, inRestrictedSQL bool) {
	if inRestrictedSQL {
		return
	}

	typeLabel := GetStmtLabel(stmtNode)
	switch typeLabel {
	case "Use":
		stmtNodeCounterUse.Inc()
	case "Show":
		stmtNodeCounterShow.Inc()
	case "Begin":
		stmtNodeCounterBegin.Inc()
	case "Commit":
		stmtNodeCounterCommit.Inc()
	case "Rollback":
		stmtNodeCounterRollback.Inc()
	case "Insert":
		stmtNodeCounterInsert.Inc()
	case "Replace":
		stmtNodeCounterReplace.Inc()
	case "Delete":
		stmtNodeCounterDelete.Inc()
	case "Update":
		stmtNodeCounterUpdate.Inc()
	case "Select":
		stmtNodeCounterSelect.Inc()
	default:
		metrics.StmtNodeCounter.WithLabelValues(typeLabel).Inc()
	}

	if !config.GetGlobalConfig().Status.RecordQPSbyDB {
		return
	}

	dbLabels := getStmtDbLabel(stmtNode)
	for dbLabel := range dbLabels {
		metrics.DbStmtNodeCounter.WithLabelValues(dbLabel, typeLabel).Inc()
	}
}

func getStmtDbLabel(stmtNode ast.StmtNode) map[string]struct{} {
	dbLabelSet := make(map[string]struct{})

	switch x := stmtNode.(type) {
	case *ast.AlterTableStmt:
		dbLabel := x.Table.Schema.O
		dbLabelSet[dbLabel] = struct{}{}
	case *ast.CreateIndexStmt:
		dbLabel := x.Table.Schema.O
		dbLabelSet[dbLabel] = struct{}{}
	case *ast.CreateTableStmt:
		dbLabel := x.Table.Schema.O
		dbLabelSet[dbLabel] = struct{}{}
	case *ast.InsertStmt:
		dbLabels := getDbFromResultNode(x.Table.TableRefs)
		for _, db := range dbLabels {
			dbLabelSet[db] = struct{}{}
		}
		dbLabels = getDbFromResultNode(x.Select)
		for _, db := range dbLabels {
			dbLabelSet[db] = struct{}{}
		}
	case *ast.DropIndexStmt:
		dbLabel := x.Table.Schema.O
		dbLabelSet[dbLabel] = struct{}{}
	case *ast.DropTableStmt:
		tables := x.Tables
		for _, table := range tables {
			dbLabel := table.Schema.O
			if _, ok := dbLabelSet[dbLabel]; !ok {
				dbLabelSet[dbLabel] = struct{}{}
			}
		}
	case *ast.SelectStmt:
		dbLabels := getDbFromResultNode(x)
		for _, db := range dbLabels {
			dbLabelSet[db] = struct{}{}
		}
	case *ast.UpdateStmt:
		if x.TableRefs != nil {
			dbLabels := getDbFromResultNode(x.TableRefs.TableRefs)
			for _, db := range dbLabels {
				dbLabelSet[db] = struct{}{}
			}
		}
	case *ast.DeleteStmt:
		if x.TableRefs != nil {
			dbLabels := getDbFromResultNode(x.TableRefs.TableRefs)
			for _, db := range dbLabels {
				dbLabelSet[db] = struct{}{}
			}
		}
	case *ast.CreateBindingStmt:
		if x.OriginSel != nil {
			originSelect := x.OriginSel.(*ast.SelectStmt)
			dbLabels := getDbFromResultNode(originSelect.From.TableRefs)
			for _, db := range dbLabels {
				dbLabelSet[db] = struct{}{}
			}
		}

		if len(dbLabelSet) == 0 && x.HintedSel != nil {
			hintedSelect := x.HintedSel.(*ast.SelectStmt)
			dbLabels := getDbFromResultNode(hintedSelect.From.TableRefs)
			for _, db := range dbLabels {
				dbLabelSet[db] = struct{}{}
			}
		}
	}

	return dbLabelSet
}

func getDbFromResultNode(resultNode ast.ResultSetNode) []string { //may have duplicate db name
	var dbLabels []string

	if resultNode == nil {
		return dbLabels
	}

	switch x := resultNode.(type) {
	case *ast.TableSource:
		return getDbFromResultNode(x.Source)
	case *ast.SelectStmt:
		if x.From != nil {
			return getDbFromResultNode(x.From.TableRefs)
		}
	case *ast.TableName:
		dbLabels = append(dbLabels, x.DBInfo.Name.O)
	case *ast.Join:
		if x.Left != nil {
			dbs := getDbFromResultNode(x.Left)
			if dbs != nil {
				for _, db := range dbs {
					dbLabels = append(dbLabels, db)
				}
			}
		}

		if x.Right != nil {
			dbs := getDbFromResultNode(x.Right)
			if dbs != nil {
				for _, db := range dbs {
					dbLabels = append(dbLabels, db)
				}
			}
		}
	}

	return dbLabels
}

// GetStmtLabel generates a label for a statement.
func GetStmtLabel(stmtNode ast.StmtNode) string {
	switch x := stmtNode.(type) {
	case *ast.AlterTableStmt:
		return "AlterTable"
	case *ast.AnalyzeTableStmt:
		return "AnalyzeTable"
	case *ast.BeginStmt:
		return "Begin"
	case *ast.ChangeStmt:
		return "Change"
	case *ast.CommitStmt:
		return "Commit"
	case *ast.CreateDatabaseStmt:
		return "CreateDatabase"
	case *ast.CreateIndexStmt:
		return "CreateIndex"
	case *ast.CreateTableStmt:
		return "CreateTable"
	case *ast.CreateViewStmt:
		return "CreateView"
	case *ast.CreateUserStmt:
		return "CreateUser"
	case *ast.DeleteStmt:
		return "Delete"
	case *ast.DropDatabaseStmt:
		return "DropDatabase"
	case *ast.DropIndexStmt:
		return "DropIndex"
	case *ast.DropTableStmt:
		return "DropTable"
	case *ast.ExplainStmt:
		return "Explain"
	case *ast.InsertStmt:
		if x.IsReplace {
			return "Replace"
		}
		return "Insert"
	case *ast.LoadDataStmt:
		return "LoadData"
	case *ast.RollbackStmt:
		return "RollBack"
	case *ast.SelectStmt:
		return "Select"
	case *ast.SetStmt, *ast.SetPwdStmt:
		return "Set"
	case *ast.ShowStmt:
		return "Show"
	case *ast.TruncateTableStmt:
		return "TruncateTable"
	case *ast.UpdateStmt:
		return "Update"
	case *ast.GrantStmt:
		return "Grant"
	case *ast.RevokeStmt:
		return "Revoke"
	case *ast.DeallocateStmt:
		return "Deallocate"
	case *ast.ExecuteStmt:
		return "Execute"
	case *ast.PrepareStmt:
		return "Prepare"
	case *ast.UseStmt:
		return "Use"
	case *ast.CreateBindingStmt:
		return "CreateBinding"
	}
	return "other"
}

// GetInfoSchema gets TxnCtx InfoSchema if snapshot schema is not set,
// Otherwise, snapshot schema is returned.
func GetInfoSchema(ctx sessionctx.Context) infoschema.InfoSchema {
	sessVar := ctx.GetSessionVars()
	var is infoschema.InfoSchema
	if snap := sessVar.SnapshotInfoschema; snap != nil {
		is = snap.(infoschema.InfoSchema)
		logutil.BgLogger().Info("use snapshot schema", zap.Uint64("conn", sessVar.ConnectionID), zap.Int64("schemaVersion", is.SchemaMetaVersion()))
	} else {
		is = sessVar.TxnCtx.InfoSchema.(infoschema.InfoSchema)
	}
	return is
}<|MERGE_RESOLUTION|>--- conflicted
+++ resolved
@@ -74,11 +74,7 @@
 		Text:          stmtNode.Text(),
 		StmtNode:      stmtNode,
 		Ctx:           c.Ctx,
-<<<<<<< HEAD
-		outputNames:   names,
-=======
-		OutputNames:   finalPlan.OutputNames(),
->>>>>>> 0f4a5450
+		OutputNames:   names,
 	}, nil
 }
 
