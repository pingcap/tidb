// Copyright 2015 PingCAP, Inc.
//
// Licensed under the Apache License, Version 2.0 (the "License");
// you may not use this file except in compliance with the License.
// You may obtain a copy of the License at
//
//     http://www.apache.org/licenses/LICENSE-2.0
//
// Unless required by applicable law or agreed to in writing, software
// distributed under the License is distributed on an "AS IS" BASIS,
// WITHOUT WARRANTIES OR CONDITIONS OF ANY KIND, either express or implied.
// See the License for the specific language governing permissions and
// limitations under the License.

package executor

import (
	"context"
	"strings"

	"github.com/opentracing/opentracing-go"
	"github.com/pingcap/errors"
	"github.com/pingcap/failpoint"
	"github.com/pingcap/tidb/bindinfo"
	"github.com/pingcap/tidb/config"
	"github.com/pingcap/tidb/domain"
	"github.com/pingcap/tidb/metrics"
	"github.com/pingcap/tidb/parser/ast"
	"github.com/pingcap/tidb/parser/mysql"
	"github.com/pingcap/tidb/planner"
	plannercore "github.com/pingcap/tidb/planner/core"
	"github.com/pingcap/tidb/sessionctx"
	"github.com/pingcap/tidb/sessiontxn"
	"github.com/pingcap/tidb/sessiontxn/staleread"
	"github.com/pingcap/tidb/util/logutil"
	"github.com/pingcap/tidb/util/memory"
	"github.com/pingcap/tidb/util/replayer"
	"go.uber.org/zap"
)

var (
	stmtNodeCounterUse       = metrics.StmtNodeCounter.WithLabelValues("Use")
	stmtNodeCounterShow      = metrics.StmtNodeCounter.WithLabelValues("Show")
	stmtNodeCounterBegin     = metrics.StmtNodeCounter.WithLabelValues("Begin")
	stmtNodeCounterCommit    = metrics.StmtNodeCounter.WithLabelValues("Commit")
	stmtNodeCounterRollback  = metrics.StmtNodeCounter.WithLabelValues("Rollback")
	stmtNodeCounterInsert    = metrics.StmtNodeCounter.WithLabelValues("Insert")
	stmtNodeCounterReplace   = metrics.StmtNodeCounter.WithLabelValues("Replace")
	stmtNodeCounterDelete    = metrics.StmtNodeCounter.WithLabelValues("Delete")
	stmtNodeCounterUpdate    = metrics.StmtNodeCounter.WithLabelValues("Update")
	stmtNodeCounterSelect    = metrics.StmtNodeCounter.WithLabelValues("Select")
	stmtNodeCounterSavepoint = metrics.StmtNodeCounter.WithLabelValues("Savepoint")
)

// Compiler compiles an ast.StmtNode to a physical plan.
type Compiler struct {
	Ctx sessionctx.Context
}

// Compile compiles an ast.StmtNode to a physical plan.
func (c *Compiler) Compile(ctx context.Context, stmtNode ast.StmtNode) (_ *ExecStmt, err error) {
	if span := opentracing.SpanFromContext(ctx); span != nil && span.Tracer() != nil {
		span1 := span.Tracer().StartSpan("executor.Compile", opentracing.ChildOf(span.Context()))
		defer span1.Finish()
		ctx = opentracing.ContextWithSpan(ctx, span1)
	}
	defer func() {
		r := recover()
		if r == nil {
			return
		}
		if str, ok := r.(string); !ok || !strings.Contains(str, memory.PanicMemoryExceed) {
			panic(r)
		}
		err = errors.Errorf("%v", r)
		logutil.Logger(ctx).Error("compile SQL panic", zap.String("SQL", stmtNode.Text()), zap.Stack("stack"), zap.Any("recover", r))
	}()

	c.Ctx.GetSessionVars().StmtCtx.IsReadOnly = plannercore.IsReadOnly(stmtNode, c.Ctx.GetSessionVars())

	ret := &plannercore.PreprocessorReturn{}
	err = plannercore.Preprocess(ctx, c.Ctx,
		stmtNode,
		plannercore.WithPreprocessorReturn(ret),
		plannercore.InitTxnContextProvider,
	)
	if err != nil {
		return nil, err
	}

	failpoint.Inject("assertTxnManagerInCompile", func() {
		sessiontxn.RecordAssert(c.Ctx, "assertTxnManagerInCompile", true)
		sessiontxn.AssertTxnManagerInfoSchema(c.Ctx, ret.InfoSchema)
		if ret.LastSnapshotTS != 0 {
			staleread.AssertStmtStaleness(c.Ctx, true)
			sessiontxn.AssertTxnManagerReadTS(c.Ctx, ret.LastSnapshotTS)
		}
	})

	is := sessiontxn.GetTxnManager(c.Ctx).GetTxnInfoSchema()
	sessVars := c.Ctx.GetSessionVars()
	stmtCtx := sessVars.StmtCtx
	// handle the execute statement
	var (
		pointPlanShortPathOK bool
		preparedObj          *plannercore.PlanCacheStmt
	)

	if execStmt, ok := stmtNode.(*ast.ExecuteStmt); ok {
		if preparedObj, err = plannercore.GetPreparedStmt(execStmt, sessVars); err != nil {
			return nil, err
		}
		if pointPlanShortPathOK, err = plannercore.IsPointPlanShortPathOK(c.Ctx, is, preparedObj); err != nil {
			return nil, err
		}
	}
	finalPlan, names, err := planner.Optimize(ctx, c.Ctx, stmtNode, is)
	if err != nil {
		return nil, err
	}

	failpoint.Inject("assertStmtCtxIsStaleness", func(val failpoint.Value) {
		staleread.AssertStmtStaleness(c.Ctx, val.(bool))
	})

	if preparedObj != nil {
		CountStmtNode(preparedObj.PreparedAst.Stmt, sessVars.InRestrictedSQL)
	} else {
		CountStmtNode(stmtNode, sessVars.InRestrictedSQL)
	}
	var lowerPriority bool
	if c.Ctx.GetSessionVars().StmtCtx.Priority == mysql.NoPriority {
		lowerPriority = needLowerPriority(finalPlan)
	}
	stmtCtx.SetPlan(finalPlan)
	stmt := &ExecStmt{
		GoCtx:         ctx,
		InfoSchema:    is,
		Plan:          finalPlan,
		LowerPriority: lowerPriority,
		Text:          stmtNode.Text(),
		StmtNode:      stmtNode,
		Ctx:           c.Ctx,
		OutputNames:   names,
		Ti:            &TelemetryInfo{},
	}
	if pointPlanShortPathOK {
		if ep, ok := stmt.Plan.(*plannercore.Execute); ok {
			if pointPlan, ok := ep.Plan.(*plannercore.PointGetPlan); ok {
				stmtCtx.SetPlan(stmt.Plan)
				stmtCtx.SetPlanDigest(preparedObj.NormalizedPlan, preparedObj.PlanDigest)
				stmt.Plan = pointPlan
				stmt.PsStmt = preparedObj
			} else {
				// invalid the previous cached point plan
				preparedObj.PreparedAst.CachedPlan = nil
			}
		}
	}
<<<<<<< HEAD
	if c.Ctx.GetSessionVars().IsPlanReplayerCaptureEnabled() && !c.Ctx.GetSessionVars().InRestrictedSQL {
		if _, ok := stmtNode.(*ast.SelectStmt); ok {
			startTS, err := sessiontxn.GetTxnManager(c.Ctx).GetStmtReadTS()
			if err != nil {
				return nil, err
			}
			if c.Ctx.GetSessionVars().EnablePlanReplayedContinuesCapture {
				checkPlanReplayerContinuesCapture(c.Ctx, stmtNode, startTS)
			} else {
				checkPlanReplayerCaptureTask(c.Ctx, stmtNode, startTS)
			}
		}
	}

=======

	if err = sessiontxn.OptimizeWithPlanAndThenWarmUp(c.Ctx, stmt.Plan); err != nil {
		return nil, err
	}

	if c.Ctx.GetSessionVars().IsPlanReplayerCaptureEnabled() && !c.Ctx.GetSessionVars().InRestrictedSQL {
		startTS, err := sessiontxn.GetTxnManager(c.Ctx).GetStmtReadTS()
		if err != nil {
			return nil, err
		}
		if c.Ctx.GetSessionVars().EnablePlanReplayedContinuesCapture {
			checkPlanReplayerContinuesCapture(c.Ctx, stmtNode, startTS)
		} else {
			checkPlanReplayerCaptureTask(c.Ctx, stmtNode, startTS)
		}
	}
>>>>>>> f7de8bee
	return stmt, nil
}

func checkPlanReplayerCaptureTask(sctx sessionctx.Context, stmtNode ast.StmtNode, startTS uint64) {
	dom := domain.GetDomain(sctx)
	if dom == nil {
		return
	}
	handle := dom.GetPlanReplayerHandle()
	if handle == nil {
		return
	}
<<<<<<< HEAD
	tasks := handle.GetTasks()
	_, sqlDigest := sctx.GetSessionVars().StmtCtx.SQLDigest()
	_, planDigest := getPlanDigest(sctx.GetSessionVars().StmtCtx)
=======
	captured := false
	tasks := handle.GetTasks()
	_, sqlDigest := sctx.GetSessionVars().StmtCtx.SQLDigest()
	_, planDigest := getPlanDigest(sctx.GetSessionVars().StmtCtx)
	defer func() {
		logutil.BgLogger().Debug("[plan-replayer-capture] check capture task",
			zap.String("sql-digest", sqlDigest.String()),
			zap.String("plan-digest", planDigest.String()),
			zap.Int("tasks", len(tasks)),
			zap.Bool("captured", captured))
	}()
>>>>>>> f7de8bee
	key := replayer.PlanReplayerTaskKey{
		SQLDigest:  sqlDigest.String(),
		PlanDigest: planDigest.String(),
	}
	for _, task := range tasks {
		if task.SQLDigest == sqlDigest.String() {
			if task.PlanDigest == "*" || task.PlanDigest == planDigest.String() {
<<<<<<< HEAD
				sendPlanReplayerDumpTask(key, sctx, stmtNode, startTS, false)
=======
				captured = sendPlanReplayerDumpTask(key, sctx, stmtNode, startTS, false)
>>>>>>> f7de8bee
				return
			}
		}
	}
}

func checkPlanReplayerContinuesCapture(sctx sessionctx.Context, stmtNode ast.StmtNode, startTS uint64) {
	dom := domain.GetDomain(sctx)
	if dom == nil {
		return
	}
	handle := dom.GetPlanReplayerHandle()
	if handle == nil {
		return
	}
	_, sqlDigest := sctx.GetSessionVars().StmtCtx.SQLDigest()
	_, planDigest := getPlanDigest(sctx.GetSessionVars().StmtCtx)
	key := replayer.PlanReplayerTaskKey{
		SQLDigest:  sqlDigest.String(),
		PlanDigest: planDigest.String(),
	}
<<<<<<< HEAD
=======
	captured := false
	defer func() {
		logutil.BgLogger().Debug("[plan-replayer-capture] check continues capture task",
			zap.String("sql-digest", sqlDigest.String()),
			zap.String("plan-digest", planDigest.String()),
			zap.Bool("captured", captured))
	}()

>>>>>>> f7de8bee
	existed := sctx.GetSessionVars().CheckPlanReplayerFinishedTaskKey(key)
	if existed {
		return
	}
<<<<<<< HEAD
	sendPlanReplayerDumpTask(key, sctx, stmtNode, startTS, true)
	sctx.GetSessionVars().AddPlanReplayerFinishedTaskKey(key)
}

func sendPlanReplayerDumpTask(key replayer.PlanReplayerTaskKey, sctx sessionctx.Context, stmtNode ast.StmtNode,
	startTS uint64, isContinuesCapture bool) {
=======
	captured = sendPlanReplayerDumpTask(key, sctx, stmtNode, startTS, true)
	if captured {
		sctx.GetSessionVars().AddPlanReplayerFinishedTaskKey(key)
	}
}

func sendPlanReplayerDumpTask(key replayer.PlanReplayerTaskKey, sctx sessionctx.Context, stmtNode ast.StmtNode,
	startTS uint64, isContinuesCapture bool) bool {
>>>>>>> f7de8bee
	stmtCtx := sctx.GetSessionVars().StmtCtx
	handle := sctx.Value(bindinfo.SessionBindInfoKeyType).(*bindinfo.SessionHandle)
	dumpTask := &domain.PlanReplayerDumpTask{
		PlanReplayerTaskKey: key,
		StartTS:             startTS,
		EncodePlan:          GetEncodedPlan,
		TblStats:            stmtCtx.TableStats,
		SessionBindings:     handle.GetAllBindRecord(),
		SessionVars:         sctx.GetSessionVars(),
		ExecStmts:           []ast.StmtNode{stmtNode},
		Analyze:             false,
		IsCapture:           true,
		IsContinuesCapture:  isContinuesCapture,
	}
<<<<<<< HEAD
	domain.GetDomain(sctx).GetPlanReplayerHandle().SendTask(dumpTask)
=======
	return domain.GetDomain(sctx).GetPlanReplayerHandle().SendTask(dumpTask)
>>>>>>> f7de8bee
}

// needLowerPriority checks whether it's needed to lower the execution priority
// of a query.
// If the estimated output row count of any operator in the physical plan tree
// is greater than the specific threshold, we'll set it to lowPriority when
// sending it to the coprocessor.
func needLowerPriority(p plannercore.Plan) bool {
	switch x := p.(type) {
	case plannercore.PhysicalPlan:
		return isPhysicalPlanNeedLowerPriority(x)
	case *plannercore.Execute:
		return needLowerPriority(x.Plan)
	case *plannercore.Insert:
		if x.SelectPlan != nil {
			return isPhysicalPlanNeedLowerPriority(x.SelectPlan)
		}
	case *plannercore.Delete:
		if x.SelectPlan != nil {
			return isPhysicalPlanNeedLowerPriority(x.SelectPlan)
		}
	case *plannercore.Update:
		if x.SelectPlan != nil {
			return isPhysicalPlanNeedLowerPriority(x.SelectPlan)
		}
	}
	return false
}

func isPhysicalPlanNeedLowerPriority(p plannercore.PhysicalPlan) bool {
	expensiveThreshold := int64(config.GetGlobalConfig().Log.ExpensiveThreshold)
	if int64(p.StatsCount()) > expensiveThreshold {
		return true
	}

	for _, child := range p.Children() {
		if isPhysicalPlanNeedLowerPriority(child) {
			return true
		}
	}

	return false
}

// CountStmtNode records the number of statements with the same type.
func CountStmtNode(stmtNode ast.StmtNode, inRestrictedSQL bool) {
	if inRestrictedSQL {
		return
	}

	typeLabel := ast.GetStmtLabel(stmtNode)
	switch typeLabel {
	case "Use":
		stmtNodeCounterUse.Inc()
	case "Show":
		stmtNodeCounterShow.Inc()
	case "Begin":
		stmtNodeCounterBegin.Inc()
	case "Commit":
		stmtNodeCounterCommit.Inc()
	case "Rollback":
		stmtNodeCounterRollback.Inc()
	case "Insert":
		stmtNodeCounterInsert.Inc()
	case "Replace":
		stmtNodeCounterReplace.Inc()
	case "Delete":
		stmtNodeCounterDelete.Inc()
	case "Update":
		stmtNodeCounterUpdate.Inc()
	case "Select":
		stmtNodeCounterSelect.Inc()
	case "Savepoint":
		stmtNodeCounterSavepoint.Inc()
	default:
		metrics.StmtNodeCounter.WithLabelValues(typeLabel).Inc()
	}

	if !config.GetGlobalConfig().Status.RecordQPSbyDB {
		return
	}

	dbLabels := getStmtDbLabel(stmtNode)
	for dbLabel := range dbLabels {
		metrics.DbStmtNodeCounter.WithLabelValues(dbLabel, typeLabel).Inc()
	}
}

func getStmtDbLabel(stmtNode ast.StmtNode) map[string]struct{} {
	dbLabelSet := make(map[string]struct{})

	switch x := stmtNode.(type) {
	case *ast.AlterTableStmt:
		dbLabel := x.Table.Schema.O
		dbLabelSet[dbLabel] = struct{}{}
	case *ast.CreateIndexStmt:
		dbLabel := x.Table.Schema.O
		dbLabelSet[dbLabel] = struct{}{}
	case *ast.CreateTableStmt:
		dbLabel := x.Table.Schema.O
		dbLabelSet[dbLabel] = struct{}{}
	case *ast.InsertStmt:
		dbLabels := getDbFromResultNode(x.Table.TableRefs)
		for _, db := range dbLabels {
			dbLabelSet[db] = struct{}{}
		}
		dbLabels = getDbFromResultNode(x.Select)
		for _, db := range dbLabels {
			dbLabelSet[db] = struct{}{}
		}
	case *ast.DropIndexStmt:
		dbLabel := x.Table.Schema.O
		dbLabelSet[dbLabel] = struct{}{}
	case *ast.DropTableStmt:
		tables := x.Tables
		for _, table := range tables {
			dbLabel := table.Schema.O
			if _, ok := dbLabelSet[dbLabel]; !ok {
				dbLabelSet[dbLabel] = struct{}{}
			}
		}
	case *ast.SelectStmt:
		dbLabels := getDbFromResultNode(x)
		for _, db := range dbLabels {
			dbLabelSet[db] = struct{}{}
		}
	case *ast.UpdateStmt:
		if x.TableRefs != nil {
			dbLabels := getDbFromResultNode(x.TableRefs.TableRefs)
			for _, db := range dbLabels {
				dbLabelSet[db] = struct{}{}
			}
		}
	case *ast.DeleteStmt:
		if x.TableRefs != nil {
			dbLabels := getDbFromResultNode(x.TableRefs.TableRefs)
			for _, db := range dbLabels {
				dbLabelSet[db] = struct{}{}
			}
		}
	case *ast.CreateBindingStmt:
		var resNode ast.ResultSetNode
		var tableRef *ast.TableRefsClause
		if x.OriginNode != nil {
			switch n := x.OriginNode.(type) {
			case *ast.SelectStmt:
				tableRef = n.From
			case *ast.DeleteStmt:
				tableRef = n.TableRefs
			case *ast.UpdateStmt:
				tableRef = n.TableRefs
			case *ast.InsertStmt:
				tableRef = n.Table
			}
			if tableRef != nil {
				resNode = tableRef.TableRefs
			} else {
				resNode = nil
			}
			dbLabels := getDbFromResultNode(resNode)
			for _, db := range dbLabels {
				dbLabelSet[db] = struct{}{}
			}
		}

		if len(dbLabelSet) == 0 && x.HintedNode != nil {
			switch n := x.HintedNode.(type) {
			case *ast.SelectStmt:
				tableRef = n.From
			case *ast.DeleteStmt:
				tableRef = n.TableRefs
			case *ast.UpdateStmt:
				tableRef = n.TableRefs
			case *ast.InsertStmt:
				tableRef = n.Table
			}
			if tableRef != nil {
				resNode = tableRef.TableRefs
			} else {
				resNode = nil
			}
			dbLabels := getDbFromResultNode(resNode)
			for _, db := range dbLabels {
				dbLabelSet[db] = struct{}{}
			}
		}
	}

	return dbLabelSet
}

func getDbFromResultNode(resultNode ast.ResultSetNode) []string { // may have duplicate db name
	var dbLabels []string

	if resultNode == nil {
		return dbLabels
	}

	switch x := resultNode.(type) {
	case *ast.TableSource:
		return getDbFromResultNode(x.Source)
	case *ast.SelectStmt:
		if x.From != nil {
			return getDbFromResultNode(x.From.TableRefs)
		}
	case *ast.TableName:
		dbLabels = append(dbLabels, x.DBInfo.Name.O)
	case *ast.Join:
		if x.Left != nil {
			dbs := getDbFromResultNode(x.Left)
			if dbs != nil {
				dbLabels = append(dbLabels, dbs...)
			}
		}

		if x.Right != nil {
			dbs := getDbFromResultNode(x.Right)
			if dbs != nil {
				dbLabels = append(dbLabels, dbs...)
			}
		}
	}

	return dbLabels
}<|MERGE_RESOLUTION|>--- conflicted
+++ resolved
@@ -157,22 +157,6 @@
 			}
 		}
 	}
-<<<<<<< HEAD
-	if c.Ctx.GetSessionVars().IsPlanReplayerCaptureEnabled() && !c.Ctx.GetSessionVars().InRestrictedSQL {
-		if _, ok := stmtNode.(*ast.SelectStmt); ok {
-			startTS, err := sessiontxn.GetTxnManager(c.Ctx).GetStmtReadTS()
-			if err != nil {
-				return nil, err
-			}
-			if c.Ctx.GetSessionVars().EnablePlanReplayedContinuesCapture {
-				checkPlanReplayerContinuesCapture(c.Ctx, stmtNode, startTS)
-			} else {
-				checkPlanReplayerCaptureTask(c.Ctx, stmtNode, startTS)
-			}
-		}
-	}
-
-=======
 
 	if err = sessiontxn.OptimizeWithPlanAndThenWarmUp(c.Ctx, stmt.Plan); err != nil {
 		return nil, err
@@ -189,7 +173,6 @@
 			checkPlanReplayerCaptureTask(c.Ctx, stmtNode, startTS)
 		}
 	}
->>>>>>> f7de8bee
 	return stmt, nil
 }
 
@@ -202,11 +185,6 @@
 	if handle == nil {
 		return
 	}
-<<<<<<< HEAD
-	tasks := handle.GetTasks()
-	_, sqlDigest := sctx.GetSessionVars().StmtCtx.SQLDigest()
-	_, planDigest := getPlanDigest(sctx.GetSessionVars().StmtCtx)
-=======
 	captured := false
 	tasks := handle.GetTasks()
 	_, sqlDigest := sctx.GetSessionVars().StmtCtx.SQLDigest()
@@ -218,7 +196,6 @@
 			zap.Int("tasks", len(tasks)),
 			zap.Bool("captured", captured))
 	}()
->>>>>>> f7de8bee
 	key := replayer.PlanReplayerTaskKey{
 		SQLDigest:  sqlDigest.String(),
 		PlanDigest: planDigest.String(),
@@ -226,11 +203,7 @@
 	for _, task := range tasks {
 		if task.SQLDigest == sqlDigest.String() {
 			if task.PlanDigest == "*" || task.PlanDigest == planDigest.String() {
-<<<<<<< HEAD
-				sendPlanReplayerDumpTask(key, sctx, stmtNode, startTS, false)
-=======
 				captured = sendPlanReplayerDumpTask(key, sctx, stmtNode, startTS, false)
->>>>>>> f7de8bee
 				return
 			}
 		}
@@ -252,8 +225,6 @@
 		SQLDigest:  sqlDigest.String(),
 		PlanDigest: planDigest.String(),
 	}
-<<<<<<< HEAD
-=======
 	captured := false
 	defer func() {
 		logutil.BgLogger().Debug("[plan-replayer-capture] check continues capture task",
@@ -262,19 +233,10 @@
 			zap.Bool("captured", captured))
 	}()
 
->>>>>>> f7de8bee
 	existed := sctx.GetSessionVars().CheckPlanReplayerFinishedTaskKey(key)
 	if existed {
 		return
 	}
-<<<<<<< HEAD
-	sendPlanReplayerDumpTask(key, sctx, stmtNode, startTS, true)
-	sctx.GetSessionVars().AddPlanReplayerFinishedTaskKey(key)
-}
-
-func sendPlanReplayerDumpTask(key replayer.PlanReplayerTaskKey, sctx sessionctx.Context, stmtNode ast.StmtNode,
-	startTS uint64, isContinuesCapture bool) {
-=======
 	captured = sendPlanReplayerDumpTask(key, sctx, stmtNode, startTS, true)
 	if captured {
 		sctx.GetSessionVars().AddPlanReplayerFinishedTaskKey(key)
@@ -283,7 +245,6 @@
 
 func sendPlanReplayerDumpTask(key replayer.PlanReplayerTaskKey, sctx sessionctx.Context, stmtNode ast.StmtNode,
 	startTS uint64, isContinuesCapture bool) bool {
->>>>>>> f7de8bee
 	stmtCtx := sctx.GetSessionVars().StmtCtx
 	handle := sctx.Value(bindinfo.SessionBindInfoKeyType).(*bindinfo.SessionHandle)
 	dumpTask := &domain.PlanReplayerDumpTask{
@@ -298,11 +259,7 @@
 		IsCapture:           true,
 		IsContinuesCapture:  isContinuesCapture,
 	}
-<<<<<<< HEAD
-	domain.GetDomain(sctx).GetPlanReplayerHandle().SendTask(dumpTask)
-=======
 	return domain.GetDomain(sctx).GetPlanReplayerHandle().SendTask(dumpTask)
->>>>>>> f7de8bee
 }
 
 // needLowerPriority checks whether it's needed to lower the execution priority
