// Copyright 2018 PingCAP, Inc.
//
// Licensed under the Apache License, Version 2.0 (the "License");
// you may not use this file except in compliance with the License.
// You may obtain a copy of the License at
//
//     http://www.apache.org/licenses/LICENSE-2.0
//
// Unless required by applicable law or agreed to in writing, software
// distributed under the License is distributed on an "AS IS" BASIS,
// WITHOUT WARRANTIES OR CONDITIONS OF ANY KIND, either express or implied.
// See the License for the specific language governing permissions and
// limitations under the License.

package executor

import (
	"context"
	"sort"

	"github.com/opentracing/opentracing-go"
	"github.com/pingcap/tidb/distsql"
	"github.com/pingcap/tidb/expression"
	"github.com/pingcap/tidb/kv"
	"github.com/pingcap/tidb/parser/model"
	"github.com/pingcap/tidb/parser/mysql"
	plannercore "github.com/pingcap/tidb/planner/core"
	"github.com/pingcap/tidb/sessionctx"
	"github.com/pingcap/tidb/statistics"
	"github.com/pingcap/tidb/table"
	"github.com/pingcap/tidb/types"
	"github.com/pingcap/tidb/util/chunk"
	"github.com/pingcap/tidb/util/logutil"
	"github.com/pingcap/tidb/util/memory"
	"github.com/pingcap/tidb/util/ranger"
	"github.com/pingcap/tidb/util/stringutil"
	"github.com/pingcap/tipb/go-tipb"
)

// make sure `TableReaderExecutor` implements `Executor`.
var _ Executor = &TableReaderExecutor{}

// selectResultHook is used to hack distsql.SelectWithRuntimeStats safely for testing.
type selectResultHook struct {
	selectResultFunc func(ctx context.Context, sctx sessionctx.Context, kvReq *kv.Request,
		fieldTypes []*types.FieldType, fb *statistics.QueryFeedback, copPlanIDs []int) (distsql.SelectResult, error)
}

func (sr selectResultHook) SelectResult(ctx context.Context, sctx sessionctx.Context, kvReq *kv.Request,
	fieldTypes []*types.FieldType, fb *statistics.QueryFeedback, copPlanIDs []int, rootPlanID int) (distsql.SelectResult, error) {
	if sr.selectResultFunc == nil {
		return distsql.SelectWithRuntimeStats(ctx, sctx, kvReq, fieldTypes, fb, copPlanIDs, rootPlanID)
	}
	return sr.selectResultFunc(ctx, sctx, kvReq, fieldTypes, fb, copPlanIDs)
}

type kvRangeBuilder interface {
	buildKeyRange(pid int64, ranges []*ranger.Range) ([]kv.KeyRange, error)
	buildKeyRangeSeparately(ranges []*ranger.Range) ([]int64, [][]kv.KeyRange, error)
}

// TableReaderExecutor sends DAG request and reads table data from kv layer.
type TableReaderExecutor struct {
	baseExecutor

	table table.Table

	// The source of key ranges varies from case to case.
	// It may be calculated from PhysicalPlan by executorBuilder, or calculated from argument by dataBuilder;
	// It may be calculated from ranger.Ranger, or calculated from handles.
	// The table ID may also change because of the partition table, and causes the key range to change.
	// So instead of keeping a `range` struct field, it's better to define a interface.
	kvRangeBuilder
	// TODO: remove this field, use the kvRangeBuilder interface.
	ranges []*ranger.Range

	// kvRanges are only use for union scan.
	kvRanges         []kv.KeyRange
	dagPB            *tipb.DAGRequest
	startTS          uint64
	readReplicaScope string
	isStaleness      bool
	// columns are only required by union scan and virtual column.
	columns []*model.ColumnInfo

	// resultHandler handles the order of the result. Since (MAXInt64, MAXUint64] stores before [0, MaxInt64] physically
	// for unsigned int.
	resultHandler *tableResultHandler
	feedback      *statistics.QueryFeedback
	plans         []plannercore.PhysicalPlan
	tablePlan     plannercore.PhysicalPlan

	memTracker       *memory.Tracker
	selectResultHook // for testing

	keepOrder bool
	desc      bool
	streaming bool
	storeType kv.StoreType
	// corColInFilter tells whether there's correlated column in filter.
	corColInFilter bool
	// corColInAccess tells whether there's correlated column in access conditions.
	corColInAccess bool
	// virtualColumnIndex records all the indices of virtual columns and sort them in definition
	// to make sure we can compute the virtual column in right order.
	virtualColumnIndex []int
	// virtualColumnRetFieldTypes records the RetFieldTypes of virtual columns.
	virtualColumnRetFieldTypes []*types.FieldType
	// batchCop indicates whether use super batch coprocessor request, only works for TiFlash engine.
	batchCop bool
<<<<<<< HEAD
	// partitionPhysTblIDOffset if Physical Table ID is not filled in by storage,
	// add it to column on this offset (!= 0) Used for partitioned table with static pruning
	partitionPhysTblIDOffset int
=======

	// extraPIDColumnIndex is used for partition reader to add an extra partition ID column.
	extraPIDColumnIndex offsetOptional

	// If dummy flag is set, this is not a real TableReader, it just provides the KV ranges for UnionScan.
	// Used by the temporary table, cached table.
	dummy bool
}

// offsetOptional may be a positive integer, or invalid.
type offsetOptional int

func newOffset(i int) offsetOptional {
	return offsetOptional(i + 1)
}

func (i offsetOptional) valid() bool {
	return i != 0
}

func (i offsetOptional) value() int {
	return int(i - 1)
>>>>>>> 2d939442
}

// Table implements the dataSourceExecutor interface.
func (e *TableReaderExecutor) Table() table.Table {
	return e.table
}

// Open initializes necessary variables for using this executor.
func (e *TableReaderExecutor) Open(ctx context.Context) error {
	if span := opentracing.SpanFromContext(ctx); span != nil && span.Tracer() != nil {
		span1 := span.Tracer().StartSpan("TableReaderExecutor.Open", opentracing.ChildOf(span.Context()))
		defer span1.Finish()
		ctx = opentracing.ContextWithSpan(ctx, span1)
	}

	e.memTracker = memory.NewTracker(e.id, -1)
	e.memTracker.AttachTo(e.ctx.GetSessionVars().StmtCtx.MemTracker)

	var err error
	if e.corColInFilter {
		if e.storeType == kv.TiFlash {
			execs, _, err := constructDistExecForTiFlash(e.ctx, e.tablePlan)
			if err != nil {
				return err
			}
			e.dagPB.RootExecutor = execs[0]
		} else {
			e.dagPB.Executors, _, err = constructDistExec(e.ctx, e.plans)
			if err != nil {
				return err
			}
		}
	}
	if e.runtimeStats != nil {
		collExec := true
		e.dagPB.CollectExecutionSummaries = &collExec
	}
	if e.corColInAccess {
		ts := e.plans[0].(*plannercore.PhysicalTableScan)
		e.ranges, err = ts.ResolveCorrelatedColumns()
		if err != nil {
			return err
		}
	}

	e.resultHandler = &tableResultHandler{}
	if e.feedback != nil && e.feedback.Hist != nil {
		// EncodeInt don't need *statement.Context.
		var ok bool
		e.ranges, ok = e.feedback.Hist.SplitRange(nil, e.ranges, false)
		if !ok {
			e.feedback.Invalidate()
		}
	}
	firstPartRanges, secondPartRanges := distsql.SplitRangesAcrossInt64Boundary(e.ranges, e.keepOrder, e.desc, e.table.Meta() != nil && e.table.Meta().IsCommonHandle)

	// Treat temporary table as dummy table, avoid sending distsql request to TiKV.
	// Calculate the kv ranges here, UnionScan rely on this kv ranges.
	// cached table and temporary table are similar
	if e.dummy {
		kvReq, err := e.buildKVReq(ctx, firstPartRanges)
		if err != nil {
			return err
		}
		e.kvRanges = append(e.kvRanges, kvReq.KeyRanges...)
		if len(secondPartRanges) != 0 {
			kvReq, err = e.buildKVReq(ctx, secondPartRanges)
			if err != nil {
				return err
			}
			e.kvRanges = append(e.kvRanges, kvReq.KeyRanges...)
		}
		return nil
	}

	firstResult, err := e.buildResp(ctx, firstPartRanges)
	if err != nil {
		e.feedback.Invalidate()
		return err
	}
	if len(secondPartRanges) == 0 {
		e.resultHandler.open(nil, firstResult)
		return nil
	}
	var secondResult distsql.SelectResult
	secondResult, err = e.buildResp(ctx, secondPartRanges)
	if err != nil {
		e.feedback.Invalidate()
		return err
	}
	e.resultHandler.open(firstResult, secondResult)
	return nil
}

// Next fills data into the chunk passed by its caller.
// The task was actually done by tableReaderHandler.
func (e *TableReaderExecutor) Next(ctx context.Context, req *chunk.Chunk) error {
	if e.dummy {
		// Treat temporary table as dummy table, avoid sending distsql request to TiKV.
		req.Reset()
		return nil
	}

	logutil.Eventf(ctx, "table scan table: %s, range: %v", stringutil.MemoizeStr(func() string {
		var tableName string
		if meta := e.table.Meta(); meta != nil {
			tableName = meta.Name.L
		}
		return tableName
	}), e.ranges)
	if err := e.resultHandler.nextChunk(ctx, req); err != nil {
		e.feedback.Invalidate()
		return err
	}

	err := FillVirtualColumnValue(e.virtualColumnRetFieldTypes, e.virtualColumnIndex, e.schema, e.columns, e.ctx, req)
	if err != nil {
		return err
	}

	// SelectLock and transaction buffer needs Physical Table ID for its full key
	// For partitioned tables under static prune mode (one TableReaderExecutor per partition),
	// it needs to be added by TiDB, otherwise it is added by storate (column id ExtraPhysTblID)
	if e.partitionPhysTblIDOffset != 0 {
		physicalID := getPhysicalTableID(e.table)
		fillExtraPIDColumn(req, e.partitionPhysTblIDOffset, physicalID)
	}

	return nil
}

func fillExtraPIDColumn(req *chunk.Chunk, extraPIDColumnIndex int, physicalID int64) {
	numRows := req.NumRows()
	pidColumn := chunk.NewColumn(types.NewFieldType(mysql.TypeLonglong), numRows)
	for i := 0; i < numRows; i++ {
		pidColumn.AppendInt64(physicalID)
	}
	req.SetCol(extraPIDColumnIndex, pidColumn)
}

// Close implements the Executor Close interface.
func (e *TableReaderExecutor) Close() error {
	if e.dummy {
		return nil
	}

	var err error
	if e.resultHandler != nil {
		err = e.resultHandler.Close()
	}
	e.kvRanges = e.kvRanges[:0]
	e.ctx.StoreQueryFeedback(e.feedback)
	return err
}

// buildResp first builds request and sends it to tikv using distsql.Select. It uses SelectResult returned by the callee
// to fetch all results.
func (e *TableReaderExecutor) buildResp(ctx context.Context, ranges []*ranger.Range) (distsql.SelectResult, error) {
	if e.storeType == kv.TiFlash && e.kvRangeBuilder != nil {
		// TiFlash cannot support to access multiple tables/partitions within one KVReq, so we have to build KVReq for each partition separately.
		kvReqs, err := e.buildKVReqSeparately(ctx, ranges)
		if err != nil {
			return nil, err
		}
		var results []distsql.SelectResult
		for _, kvReq := range kvReqs {
			result, err := e.SelectResult(ctx, e.ctx, kvReq, retTypes(e), e.feedback, getPhysicalPlanIDs(e.plans), e.id)
			if err != nil {
				return nil, err
			}
			results = append(results, result)
		}
		return distsql.NewSerialSelectResults(results), nil
	}

	kvReq, err := e.buildKVReq(ctx, ranges)
	if err != nil {
		return nil, err
	}
	e.kvRanges = append(e.kvRanges, kvReq.KeyRanges...)

	result, err := e.SelectResult(ctx, e.ctx, kvReq, retTypes(e), e.feedback, getPhysicalPlanIDs(e.plans), e.id)
	if err != nil {
		return nil, err
	}
	return result, nil
}

func (e *TableReaderExecutor) buildKVReqSeparately(ctx context.Context, ranges []*ranger.Range) ([]*kv.Request, error) {
	pids, kvRanges, err := e.kvRangeBuilder.buildKeyRangeSeparately(ranges)
	if err != nil {
		return nil, err
	}
	kvReqs := make([]*kv.Request, 0, len(kvRanges))
	for i, kvRange := range kvRanges {
		e.kvRanges = append(e.kvRanges, kvRange...)
		if err := updateExecutorTableID(ctx, e.dagPB.RootExecutor, pids[i], true); err != nil {
			return nil, err
		}
		var builder distsql.RequestBuilder
		reqBuilder := builder.SetKeyRanges(kvRange)
		kvReq, err := reqBuilder.
			SetDAGRequest(e.dagPB).
			SetStartTS(e.startTS).
			SetDesc(e.desc).
			SetKeepOrder(e.keepOrder).
			SetStreaming(e.streaming).
			SetReadReplicaScope(e.readReplicaScope).
			SetFromSessionVars(e.ctx.GetSessionVars()).
			SetFromInfoSchema(e.ctx.GetInfoSchema()).
			SetMemTracker(e.memTracker).
			SetStoreType(e.storeType).
			SetAllowBatchCop(e.batchCop).Build()
		if err != nil {
			return nil, err
		}
		kvReqs = append(kvReqs, kvReq)
	}
	return kvReqs, nil
}

func (e *TableReaderExecutor) buildKVReq(ctx context.Context, ranges []*ranger.Range) (*kv.Request, error) {
	var builder distsql.RequestBuilder
	var reqBuilder *distsql.RequestBuilder
	if e.kvRangeBuilder != nil {
		kvRange, err := e.kvRangeBuilder.buildKeyRange(getPhysicalTableID(e.table), ranges)
		if err != nil {
			return nil, err
		}
		reqBuilder = builder.SetKeyRanges(kvRange)
	} else {
		reqBuilder = builder.SetHandleRanges(e.ctx.GetSessionVars().StmtCtx, getPhysicalTableID(e.table), e.table.Meta() != nil && e.table.Meta().IsCommonHandle, ranges, e.feedback)
	}
	reqBuilder.
		SetDAGRequest(e.dagPB).
		SetStartTS(e.startTS).
		SetDesc(e.desc).
		SetKeepOrder(e.keepOrder).
		SetStreaming(e.streaming).
		SetReadReplicaScope(e.readReplicaScope).
		SetIsStaleness(e.isStaleness).
		SetFromSessionVars(e.ctx.GetSessionVars()).
		SetFromInfoSchema(e.ctx.GetInfoSchema()).
		SetMemTracker(e.memTracker).
		SetStoreType(e.storeType).
		SetAllowBatchCop(e.batchCop)
	return reqBuilder.Build()
}

func buildVirtualColumnIndex(schema *expression.Schema, columns []*model.ColumnInfo) []int {
	virtualColumnIndex := make([]int, 0, len(columns))
	for i, col := range schema.Columns {
		if col.VirtualExpr != nil {
			virtualColumnIndex = append(virtualColumnIndex, i)
		}
	}
	sort.Slice(virtualColumnIndex, func(i, j int) bool {
		return plannercore.FindColumnInfoByID(columns, schema.Columns[virtualColumnIndex[i]].ID).Offset <
			plannercore.FindColumnInfoByID(columns, schema.Columns[virtualColumnIndex[j]].ID).Offset
	})
	return virtualColumnIndex
}

// buildVirtualColumnInfo saves virtual column indices and sort them in definition order
func (e *TableReaderExecutor) buildVirtualColumnInfo() {
	e.virtualColumnIndex = buildVirtualColumnIndex(e.Schema(), e.columns)
	if len(e.virtualColumnIndex) > 0 {
		e.virtualColumnRetFieldTypes = make([]*types.FieldType, len(e.virtualColumnIndex))
		for i, idx := range e.virtualColumnIndex {
			e.virtualColumnRetFieldTypes[i] = e.schema.Columns[idx].RetType
		}
	}
}

type tableResultHandler struct {
	// If the pk is unsigned and we have KeepOrder=true and want ascending order,
	// `optionalResult` will handles the request whose range is in signed int range, and
	// `result` will handle the request whose range is exceed signed int range.
	// If we want descending order, `optionalResult` will handles the request whose range is exceed signed, and
	// the `result` will handle the request whose range is in signed.
	// Otherwise, we just set `optionalFinished` true and the `result` handles the whole ranges.
	optionalResult distsql.SelectResult
	result         distsql.SelectResult

	optionalFinished bool
}

func (tr *tableResultHandler) open(optionalResult, result distsql.SelectResult) {
	if optionalResult == nil {
		tr.optionalFinished = true
		tr.result = result
		return
	}
	tr.optionalResult = optionalResult
	tr.result = result
	tr.optionalFinished = false
}

func (tr *tableResultHandler) nextChunk(ctx context.Context, chk *chunk.Chunk) error {
	if !tr.optionalFinished {
		err := tr.optionalResult.Next(ctx, chk)
		if err != nil {
			return err
		}
		if chk.NumRows() > 0 {
			return nil
		}
		tr.optionalFinished = true
	}
	return tr.result.Next(ctx, chk)
}

func (tr *tableResultHandler) nextRaw(ctx context.Context) (data []byte, err error) {
	if !tr.optionalFinished {
		data, err = tr.optionalResult.NextRaw(ctx)
		if err != nil {
			return nil, err
		}
		if data != nil {
			return data, nil
		}
		tr.optionalFinished = true
	}
	data, err = tr.result.NextRaw(ctx)
	if err != nil {
		return nil, err
	}
	return data, nil
}

func (tr *tableResultHandler) Close() error {
	err := closeAll(tr.optionalResult, tr.result)
	tr.optionalResult, tr.result = nil, nil
	return err
}<|MERGE_RESOLUTION|>--- conflicted
+++ resolved
@@ -108,34 +108,14 @@
 	virtualColumnRetFieldTypes []*types.FieldType
 	// batchCop indicates whether use super batch coprocessor request, only works for TiFlash engine.
 	batchCop bool
-<<<<<<< HEAD
+
 	// partitionPhysTblIDOffset if Physical Table ID is not filled in by storage,
 	// add it to column on this offset (!= 0) Used for partitioned table with static pruning
 	partitionPhysTblIDOffset int
-=======
-
-	// extraPIDColumnIndex is used for partition reader to add an extra partition ID column.
-	extraPIDColumnIndex offsetOptional
 
 	// If dummy flag is set, this is not a real TableReader, it just provides the KV ranges for UnionScan.
 	// Used by the temporary table, cached table.
 	dummy bool
-}
-
-// offsetOptional may be a positive integer, or invalid.
-type offsetOptional int
-
-func newOffset(i int) offsetOptional {
-	return offsetOptional(i + 1)
-}
-
-func (i offsetOptional) valid() bool {
-	return i != 0
-}
-
-func (i offsetOptional) value() int {
-	return int(i - 1)
->>>>>>> 2d939442
 }
 
 // Table implements the dataSourceExecutor interface.
