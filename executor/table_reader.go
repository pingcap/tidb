--- conflicted
+++ resolved
@@ -184,12 +184,8 @@
 	if err != nil {
 		return nil, err
 	}
-<<<<<<< HEAD
 	e.kvRanges = append(e.kvRanges, kvReq.KeyRanges...)
-	result, err := e.SelectResult(ctx, e.ctx, kvReq, retTypes(e), e.feedback, getPhysicalPlanIDs(e.plans))
-=======
 	result, err := e.SelectResult(ctx, e.ctx, kvReq, retTypes(e), e.feedback, getPhysicalPlanIDs(e.plans), e.id)
->>>>>>> 1bea8eee
 	if err != nil {
 		return nil, err
 	}
