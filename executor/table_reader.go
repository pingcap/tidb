--- conflicted
+++ resolved
@@ -167,12 +167,8 @@
 	if err != nil {
 		return nil, err
 	}
-<<<<<<< HEAD
 	e.kvRanges = append(e.kvRanges, kvReq.KeyRanges...)
-	result, err := e.SelectResult(ctx, e.ctx, kvReq, e.retTypes(), e.feedback, getPhysicalPlanIDs(e.plans))
-=======
 	result, err := e.SelectResult(ctx, e.ctx, kvReq, retTypes(e), e.feedback, getPhysicalPlanIDs(e.plans))
->>>>>>> fdbc149b
 	if err != nil {
 		return nil, err
 	}
