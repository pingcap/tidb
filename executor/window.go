--- conflicted
+++ resolved
@@ -125,11 +125,7 @@
 		return errors.Trace(err)
 	}
 
-<<<<<<< HEAD
-	childResult := e.children[0].newFirstChunk()
-=======
 	childResult := newFirstChunk(e.children[0])
->>>>>>> 421de5ef
 	err = Next(ctx, e.children[0], &chunk.RecordBatch{Chunk: childResult})
 	if err != nil {
 		return errors.Trace(err)
