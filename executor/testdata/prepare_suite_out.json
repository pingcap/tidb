[
  {
    "Name": "TestPlanCacheWithDifferentVariableTypes",
    "Cases": [
      {
        "PrepareStmt": "prepare stmt from \"select ?, ?\"",
        "Executes": [
          {
            "SQL": "execute stmt using @v1, @v2",
            "Vars": [
              {
                "Name": "v1",
                "Value": "1"
              },
              {
                "Name": "v2",
                "Value": "2"
              }
            ],
            "Plan": [
              "Projection_3 1.00 root  1->Column#1, 2->Column#2",
              "└─TableDual_4 1.00 root  rows:1"
            ],
            "LastPlanUseCache": "0",
            "Result": [
              "1 2"
            ]
          },
          {
            "SQL": "execute stmt using @v1, @v2",
            "Vars": [
              {
                "Name": "v1",
                "Value": "1"
              },
              {
                "Name": "v2",
                "Value": "\"abc\""
              }
            ],
            "Plan": [
              "Projection_3 1.00 root  1->Column#1, abc->Column#2",
              "└─TableDual_4 1.00 root  rows:1"
            ],
            "LastPlanUseCache": "0",
            "Result": [
              "1 abc"
            ]
          },
          {
            "SQL": "execute stmt using @v1, @v2",
            "Vars": [
              {
                "Name": "v1",
                "Value": "10"
              },
              {
                "Name": "v2",
                "Value": "\"cba\""
              }
            ],
            "Plan": [
              "Projection_3 1.00 root  10->Column#1, cba->Column#2",
              "└─TableDual_4 1.00 root  rows:1"
            ],
            "LastPlanUseCache": "1",
            "Result": [
              "10 cba"
            ]
          }
        ]
      },
      {
        "PrepareStmt": "prepare stmt from \"select a from t1 where t1.b = ?\"",
        "Executes": [
          {
            "SQL": "execute stmt using @v1",
            "Vars": [
              {
                "Name": "v1",
                "Value": "3"
              }
            ],
            "Plan": [
              "Projection_4 10.00 root  test.t1.a",
              "└─Selection_7 10.00 root  eq(test.t1.b, 3)",
              "  └─IndexReader_6 10.00 root  index:IndexRangeScan_5",
              "    └─IndexRangeScan_5 10.00 cop[tikv] table:t1, index:b(b, a) range:[3,3], keep order:false, stats:pseudo"
            ],
            "LastPlanUseCache": "0",
            "Result": [
              "3"
            ]
          },
          {
            "SQL": "execute stmt using @v1",
            "Vars": [
              {
                "Name": "v1",
                "Value": "2"
              }
            ],
            "Plan": [
              "Projection_4 10.00 root  test.t1.a",
              "└─Selection_7 10.00 root  eq(test.t1.b, 2)",
              "  └─IndexReader_6 10.00 root  index:IndexRangeScan_5",
              "    └─IndexRangeScan_5 10.00 cop[tikv] table:t1, index:b(b, a) range:[2,2], keep order:false, stats:pseudo"
            ],
            "LastPlanUseCache": "1",
            "Result": [
              "2"
            ]
          },
          {
            "SQL": "execute stmt using @v1",
            "Vars": [
              {
                "Name": "v1",
                "Value": "-200"
              }
            ],
            "Plan": [
              "Projection_4 10.00 root  test.t1.a",
              "└─Selection_7 10.00 root  eq(test.t1.b, -200)",
              "  └─IndexReader_6 10.00 root  index:IndexRangeScan_5",
              "    └─IndexRangeScan_5 10.00 cop[tikv] table:t1, index:b(b, a) range:[-200,-200], keep order:false, stats:pseudo"
            ],
            "LastPlanUseCache": "1",
            "Result": null
          },
          {
            "SQL": "execute stmt using @v1",
            "Vars": [
              {
                "Name": "v1",
                "Value": "\"abc\""
              }
            ],
            "Plan": [
<<<<<<< HEAD
              "Projection_4 10.00 root  test.t1.a",
              "└─IndexReader_6 10.00 root  index:IndexRangeScan_5",
              "  └─IndexRangeScan_5 10.00 cop[tikv] table:t1, index:b(b, a) range:[0,0], keep order:false, stats:pseudo"
=======
              "Projection_4 8000.00 root  test.t1.a",
              "└─Selection_12 8000.00 root  eq(cast(test.t1.b, double BINARY), 0)",
              "  └─IndexReader_11 8000.00 root  index:Selection_10",
              "    └─Selection_10 8000.00 cop[tikv]  eq(cast(test.t1.b, double BINARY), 0)",
              "      └─IndexFullScan_9 10000.00 cop[tikv] table:t1, index:b(b, a) keep order:false, stats:pseudo"
>>>>>>> eca2dbb6
            ],
            "LastPlanUseCache": "0",
            "Result": null
          }
        ]
      },
      {
        "PrepareStmt": "prepare stmt from \"select t1.c, t2.c from t1 join t2 on t1.b = t2.b and t1.a = t2.a where t1.b = ?\"",
        "Executes": [
          {
            "SQL": "execute stmt using @v1",
            "Vars": [
              {
                "Name": "v1",
                "Value": "1"
              }
            ],
            "Plan": [
              "HashJoin_38 6387.21 root  inner join, equal:[eq(test.t1.b, test.t2.b) eq(test.t1.a, test.t2.a)]",
              "├─Selection_69(Build) 79.92 root  eq(test.t2.b, 1), not(isnull(test.t2.a)), not(isnull(test.t2.b))",
              "│ └─IndexLookUp_68 99.80 root  ",
              "│   ├─Selection_67(Build) 99.80 cop[tikv]  not(isnull(test.t2.b))",
              "│   │ └─IndexRangeScan_65 99.90 cop[tikv] table:t2, index:b(b, a) range:[1 -inf,1 +inf], keep order:false, stats:pseudo",
              "│   └─TableRowIDScan_66(Probe) 99.80 cop[tikv] table:t2 keep order:false, stats:pseudo",
              "└─Selection_60(Probe) 79.92 root  eq(test.t1.b, 1), not(isnull(test.t1.a)), not(isnull(test.t1.b))",
              "  └─IndexLookUp_59 99.80 root  ",
              "    ├─Selection_58(Build) 99.80 cop[tikv]  not(isnull(test.t1.b))",
              "    │ └─IndexRangeScan_56 99.90 cop[tikv] table:t1, index:b(b, a) range:[1 -inf,1 +inf], keep order:false, stats:pseudo",
              "    └─TableRowIDScan_57(Probe) 99.80 cop[tikv] table:t1 keep order:false, stats:pseudo"
            ],
            "LastPlanUseCache": "0",
            "Result": null
          },
          {
            "SQL": "execute stmt using @v1",
            "Vars": [
              {
                "Name": "v1",
                "Value": "2"
              }
            ],
            "Plan": [
              "HashJoin_38 6387.21 root  inner join, equal:[eq(test.t1.b, test.t2.b) eq(test.t1.a, test.t2.a)]",
              "├─Selection_69(Build) 79.92 root  eq(test.t2.b, 2), not(isnull(test.t2.a)), not(isnull(test.t2.b))",
              "│ └─IndexLookUp_68 99.80 root  ",
              "│   ├─Selection_67(Build) 99.80 cop[tikv]  not(isnull(test.t2.b))",
              "│   │ └─IndexRangeScan_65 99.90 cop[tikv] table:t2, index:b(b, a) range:[2 -inf,2 +inf], keep order:false, stats:pseudo",
              "│   └─TableRowIDScan_66(Probe) 99.80 cop[tikv] table:t2 keep order:false, stats:pseudo",
              "└─Selection_60(Probe) 79.92 root  eq(test.t1.b, 2), not(isnull(test.t1.a)), not(isnull(test.t1.b))",
              "  └─IndexLookUp_59 99.80 root  ",
              "    ├─Selection_58(Build) 99.80 cop[tikv]  not(isnull(test.t1.b))",
              "    │ └─IndexRangeScan_56 99.90 cop[tikv] table:t1, index:b(b, a) range:[2 -inf,2 +inf], keep order:false, stats:pseudo",
              "    └─TableRowIDScan_57(Probe) 99.80 cop[tikv] table:t1 keep order:false, stats:pseudo"
            ],
            "LastPlanUseCache": "1",
            "Result": [
              "222 222"
            ]
          },
          {
            "SQL": "execute stmt using @v1",
            "Vars": [
              {
                "Name": "v1",
                "Value": "\"abc\""
              }
            ],
            "Plan": [
<<<<<<< HEAD
              "HashJoin_36 124.88 root  inner join, equal:[eq(test.t1.a, test.t2.a)]",
              "├─IndexLookUp_57(Build) 99.90 root  ",
              "│ ├─IndexRangeScan_55(Build) 99.90 cop[tikv] table:t2, index:b(b, a) range:[0 -inf,0 +inf], keep order:false, stats:pseudo",
              "│ └─TableRowIDScan_56(Probe) 99.90 cop[tikv] table:t2 keep order:false, stats:pseudo",
              "└─IndexLookUp_51(Probe) 99.90 root  ",
              "  ├─IndexRangeScan_49(Build) 99.90 cop[tikv] table:t1, index:b(b, a) range:[0 -inf,0 +inf], keep order:false, stats:pseudo",
              "  └─TableRowIDScan_50(Probe) 99.90 cop[tikv] table:t1 keep order:false, stats:pseudo"
=======
              "HashJoin_38 63744383.74 root  inner join, equal:[eq(test.t1.b, test.t2.b) eq(test.t1.a, test.t2.a)]",
              "├─Selection_64(Build) 7984.01 root  eq(cast(test.t2.b, double BINARY), 0), not(isnull(test.t2.a)), not(isnull(test.t2.b))",
              "│ └─TableReader_63 7984.01 root  data:Selection_62",
              "│   └─Selection_62 7984.01 cop[tikv]  eq(cast(test.t2.b, double BINARY), 0), not(isnull(test.t2.a)), not(isnull(test.t2.b))",
              "│     └─TableFullScan_61 10000.00 cop[tikv] table:t2 keep order:false, stats:pseudo",
              "└─Selection_55(Probe) 7984.01 root  eq(cast(test.t1.b, double BINARY), 0), not(isnull(test.t1.a)), not(isnull(test.t1.b))",
              "  └─TableReader_54 7984.01 root  data:Selection_53",
              "    └─Selection_53 7984.01 cop[tikv]  eq(cast(test.t1.b, double BINARY), 0), not(isnull(test.t1.a)), not(isnull(test.t1.b))",
              "      └─TableFullScan_52 10000.00 cop[tikv] table:t1 keep order:false, stats:pseudo"
>>>>>>> eca2dbb6
            ],
            "LastPlanUseCache": "0",
            "Result": null
          }
        ]
      },
      {
        "PrepareStmt": "prepare stmt from \"select cast(? as decimal)\"",
        "Executes": [
          {
            "SQL": "execute stmt using @v1",
            "Vars": [
              {
                "Name": "v1",
                "Value": "\"123456789.0123456789012345678901234567890123456789\""
              }
            ],
            "Plan": [
              "Projection_3 1.00 root  cast(123456789.0123456789012345678901234567890123456789, decimal(len:78)->Column#1",
              "└─TableDual_4 1.00 root  rows:1"
            ],
            "LastPlanUseCache": "0",
            "Result": [
              "123456789"
            ]
          },
          {
            "SQL": "execute stmt using @v1",
            "Vars": [
              {
                "Name": "v1",
                "Value": "\"1234567.1234567\""
              }
            ],
            "Plan": [
              "Projection_3 1.00 root  cast(1234567.1234567, decimal(10,0) BINARY)->Column#1",
              "└─TableDual_4 1.00 root  rows:1"
            ],
            "LastPlanUseCache": "1",
            "Result": [
              "1234567"
            ]
          },
          {
            "SQL": "execute stmt using @v1",
            "Vars": [
              {
                "Name": "v1",
                "Value": "\"0.99999\""
              }
            ],
            "Plan": [
              "Projection_3 1.00 root  cast(0.99999, decimal(10,0) BINARY)->Column#1",
              "└─TableDual_4 1.00 root  rows:1"
            ],
            "LastPlanUseCache": "1",
            "Result": [
              "1"
            ]
          },
          {
            "SQL": "execute stmt using @v1",
            "Vars": [
              {
                "Name": "v1",
                "Value": "\"99999.0\""
              }
            ],
            "Plan": [
              "Projection_3 1.00 root  cast(99999.0, decimal(10,0) BINARY)->Column#1",
              "└─TableDual_4 1.00 root  rows:1"
            ],
            "LastPlanUseCache": "1",
            "Result": [
              "99999"
            ]
          },
          {
            "SQL": "execute stmt using @v1",
            "Vars": [
              {
                "Name": "v1",
                "Value": "\"-123456789.0123456789012345678901234567890123456789\""
              }
            ],
            "Plan": [
              "Projection_3 1.00 root  cast(-123456789.0123456789012345678901234567890123456789, decima(len:79)->Column#1",
              "└─TableDual_4 1.00 root  rows:1"
            ],
            "LastPlanUseCache": "1",
            "Result": [
              "-123456789"
            ]
          },
          {
            "SQL": "execute stmt using @v1",
            "Vars": [
              {
                "Name": "v1",
                "Value": "\"-1234567.1234567\""
              }
            ],
            "Plan": [
              "Projection_3 1.00 root  cast(-1234567.1234567, decimal(10,0) BINARY)->Column#1",
              "└─TableDual_4 1.00 root  rows:1"
            ],
            "LastPlanUseCache": "1",
            "Result": [
              "-1234567"
            ]
          },
          {
            "SQL": "execute stmt using @v1",
            "Vars": [
              {
                "Name": "v1",
                "Value": "\"-0.99999\""
              }
            ],
            "Plan": [
              "Projection_3 1.00 root  cast(-0.99999, decimal(10,0) BINARY)->Column#1",
              "└─TableDual_4 1.00 root  rows:1"
            ],
            "LastPlanUseCache": "1",
            "Result": [
              "-1"
            ]
          },
          {
            "SQL": "execute stmt using @v1",
            "Vars": [
              {
                "Name": "v1",
                "Value": "\"-99999.0\""
              }
            ],
            "Plan": [
              "Projection_3 1.00 root  cast(-99999.0, decimal(10,0) BINARY)->Column#1",
              "└─TableDual_4 1.00 root  rows:1"
            ],
            "LastPlanUseCache": "1",
            "Result": [
              "-99999"
            ]
          }
        ]
      },
      {
        "PrepareStmt": "prepare stmt from \"select cast(? as decimal(10,0))\"",
        "Executes": [
          {
            "SQL": "execute stmt using @v1",
            "Vars": [
              {
                "Name": "v1",
                "Value": "\"123456789.0123456789012345678901234567890123456789\""
              }
            ],
            "Plan": [
              "Projection_3 1.00 root  cast(123456789.0123456789012345678901234567890123456789, decimal(len:78)->Column#1",
              "└─TableDual_4 1.00 root  rows:1"
            ],
            "LastPlanUseCache": "0",
            "Result": [
              "123456789"
            ]
          },
          {
            "SQL": "execute stmt using @v1",
            "Vars": [
              {
                "Name": "v1",
                "Value": "\"1234567.1234567\""
              }
            ],
            "Plan": [
              "Projection_3 1.00 root  cast(1234567.1234567, decimal(10,0) BINARY)->Column#1",
              "└─TableDual_4 1.00 root  rows:1"
            ],
            "LastPlanUseCache": "1",
            "Result": [
              "1234567"
            ]
          },
          {
            "SQL": "execute stmt using @v1",
            "Vars": [
              {
                "Name": "v1",
                "Value": "\"0.99999\""
              }
            ],
            "Plan": [
              "Projection_3 1.00 root  cast(0.99999, decimal(10,0) BINARY)->Column#1",
              "└─TableDual_4 1.00 root  rows:1"
            ],
            "LastPlanUseCache": "1",
            "Result": [
              "1"
            ]
          },
          {
            "SQL": "execute stmt using @v1",
            "Vars": [
              {
                "Name": "v1",
                "Value": "\"99999.0\""
              }
            ],
            "Plan": [
              "Projection_3 1.00 root  cast(99999.0, decimal(10,0) BINARY)->Column#1",
              "└─TableDual_4 1.00 root  rows:1"
            ],
            "LastPlanUseCache": "1",
            "Result": [
              "99999"
            ]
          },
          {
            "SQL": "execute stmt using @v1",
            "Vars": [
              {
                "Name": "v1",
                "Value": "\"-123456789.0123456789012345678901234567890123456789\""
              }
            ],
            "Plan": [
              "Projection_3 1.00 root  cast(-123456789.0123456789012345678901234567890123456789, decima(len:79)->Column#1",
              "└─TableDual_4 1.00 root  rows:1"
            ],
            "LastPlanUseCache": "1",
            "Result": [
              "-123456789"
            ]
          },
          {
            "SQL": "execute stmt using @v1",
            "Vars": [
              {
                "Name": "v1",
                "Value": "\"-1234567.1234567\""
              }
            ],
            "Plan": [
              "Projection_3 1.00 root  cast(-1234567.1234567, decimal(10,0) BINARY)->Column#1",
              "└─TableDual_4 1.00 root  rows:1"
            ],
            "LastPlanUseCache": "1",
            "Result": [
              "-1234567"
            ]
          },
          {
            "SQL": "execute stmt using @v1",
            "Vars": [
              {
                "Name": "v1",
                "Value": "\"-0.99999\""
              }
            ],
            "Plan": [
              "Projection_3 1.00 root  cast(-0.99999, decimal(10,0) BINARY)->Column#1",
              "└─TableDual_4 1.00 root  rows:1"
            ],
            "LastPlanUseCache": "1",
            "Result": [
              "-1"
            ]
          },
          {
            "SQL": "execute stmt using @v1",
            "Vars": [
              {
                "Name": "v1",
                "Value": "\"-99999.0\""
              }
            ],
            "Plan": [
              "Projection_3 1.00 root  cast(-99999.0, decimal(10,0) BINARY)->Column#1",
              "└─TableDual_4 1.00 root  rows:1"
            ],
            "LastPlanUseCache": "1",
            "Result": [
              "-99999"
            ]
          }
        ]
      },
      {
        "PrepareStmt": "prepare stmt from \"select cast(? as decimal(5,4))\"",
        "Executes": [
          {
            "SQL": "execute stmt using @v1",
            "Vars": [
              {
                "Name": "v1",
                "Value": "\"123456789.0123456789012345678901234567890123456789\""
              }
            ],
            "Plan": [
              "Projection_3 1.00 root  cast(123456789.0123456789012345678901234567890123456789, decimal(len:77)->Column#1",
              "└─TableDual_4 1.00 root  rows:1"
            ],
            "LastPlanUseCache": "0",
            "Result": [
              "9.9999"
            ]
          },
          {
            "SQL": "execute stmt using @v1",
            "Vars": [
              {
                "Name": "v1",
                "Value": "\"1234567.1234567\""
              }
            ],
            "Plan": [
              "Projection_3 1.00 root  cast(1234567.1234567, decimal(5,4) BINARY)->Column#1",
              "└─TableDual_4 1.00 root  rows:1"
            ],
            "LastPlanUseCache": "1",
            "Result": [
              "9.9999"
            ]
          },
          {
            "SQL": "execute stmt using @v1",
            "Vars": [
              {
                "Name": "v1",
                "Value": "\"0.99999\""
              }
            ],
            "Plan": [
              "Projection_3 1.00 root  cast(0.99999, decimal(5,4) BINARY)->Column#1",
              "└─TableDual_4 1.00 root  rows:1"
            ],
            "LastPlanUseCache": "1",
            "Result": [
              "1.0000"
            ]
          },
          {
            "SQL": "execute stmt using @v1",
            "Vars": [
              {
                "Name": "v1",
                "Value": "\"99999.0\""
              }
            ],
            "Plan": [
              "Projection_3 1.00 root  cast(99999.0, decimal(5,4) BINARY)->Column#1",
              "└─TableDual_4 1.00 root  rows:1"
            ],
            "LastPlanUseCache": "1",
            "Result": [
              "9.9999"
            ]
          },
          {
            "SQL": "execute stmt using @v1",
            "Vars": [
              {
                "Name": "v1",
                "Value": "\"-123456789.0123456789012345678901234567890123456789\""
              }
            ],
            "Plan": [
              "Projection_3 1.00 root  cast(-123456789.0123456789012345678901234567890123456789, decima(len:78)->Column#1",
              "└─TableDual_4 1.00 root  rows:1"
            ],
            "LastPlanUseCache": "1",
            "Result": [
              "-9.9999"
            ]
          },
          {
            "SQL": "execute stmt using @v1",
            "Vars": [
              {
                "Name": "v1",
                "Value": "\"-1234567.1234567\""
              }
            ],
            "Plan": [
              "Projection_3 1.00 root  cast(-1234567.1234567, decimal(5,4) BINARY)->Column#1",
              "└─TableDual_4 1.00 root  rows:1"
            ],
            "LastPlanUseCache": "1",
            "Result": [
              "-9.9999"
            ]
          },
          {
            "SQL": "execute stmt using @v1",
            "Vars": [
              {
                "Name": "v1",
                "Value": "\"-0.99999\""
              }
            ],
            "Plan": [
              "Projection_3 1.00 root  cast(-0.99999, decimal(5,4) BINARY)->Column#1",
              "└─TableDual_4 1.00 root  rows:1"
            ],
            "LastPlanUseCache": "1",
            "Result": [
              "-1.0000"
            ]
          },
          {
            "SQL": "execute stmt using @v1",
            "Vars": [
              {
                "Name": "v1",
                "Value": "\"-99999.0\""
              }
            ],
            "Plan": [
              "Projection_3 1.00 root  cast(-99999.0, decimal(5,4) BINARY)->Column#1",
              "└─TableDual_4 1.00 root  rows:1"
            ],
            "LastPlanUseCache": "1",
            "Result": [
              "-9.9999"
            ]
          }
        ]
      },
      {
        "PrepareStmt": "prepare stmt from \"select cast(? as decimal(64, 30))\"",
        "Executes": [
          {
            "SQL": "execute stmt using @v1",
            "Vars": [
              {
                "Name": "v1",
                "Value": "\"123456789.0123456789012345678901234567890123456789\""
              }
            ],
            "Plan": [
              "Projection_3 1.00 root  cast(123456789.0123456789012345678901234567890123456789, decimal(len:79)->Column#1",
              "└─TableDual_4 1.00 root  rows:1"
            ],
            "LastPlanUseCache": "0",
            "Result": [
              "123456789.012345678901234567890123456789"
            ]
          },
          {
            "SQL": "execute stmt using @v1",
            "Vars": [
              {
                "Name": "v1",
                "Value": "\"1234567.1234567\""
              }
            ],
            "Plan": [
              "Projection_3 1.00 root  cast(1234567.1234567, decimal(64,30) BINARY)->Column#1",
              "└─TableDual_4 1.00 root  rows:1"
            ],
            "LastPlanUseCache": "1",
            "Result": [
              "1234567.123456700000000000000000000000"
            ]
          },
          {
            "SQL": "execute stmt using @v1",
            "Vars": [
              {
                "Name": "v1",
                "Value": "\"0.99999\""
              }
            ],
            "Plan": [
              "Projection_3 1.00 root  cast(0.99999, decimal(64,30) BINARY)->Column#1",
              "└─TableDual_4 1.00 root  rows:1"
            ],
            "LastPlanUseCache": "1",
            "Result": [
              "0.999990000000000000000000000000"
            ]
          },
          {
            "SQL": "execute stmt using @v1",
            "Vars": [
              {
                "Name": "v1",
                "Value": "\"99999.0\""
              }
            ],
            "Plan": [
              "Projection_3 1.00 root  cast(99999.0, decimal(64,30) BINARY)->Column#1",
              "└─TableDual_4 1.00 root  rows:1"
            ],
            "LastPlanUseCache": "1",
            "Result": [
              "99999.000000000000000000000000000000"
            ]
          },
          {
            "SQL": "execute stmt using @v1",
            "Vars": [
              {
                "Name": "v1",
                "Value": "\"-123456789.0123456789012345678901234567890123456789\""
              }
            ],
            "Plan": [
              "Projection_3 1.00 root  cast(-123456789.0123456789012345678901234567890123456789, decima(len:80)->Column#1",
              "└─TableDual_4 1.00 root  rows:1"
            ],
            "LastPlanUseCache": "1",
            "Result": [
              "-123456789.012345678901234567890123456789"
            ]
          },
          {
            "SQL": "execute stmt using @v1",
            "Vars": [
              {
                "Name": "v1",
                "Value": "\"-1234567.1234567\""
              }
            ],
            "Plan": [
              "Projection_3 1.00 root  cast(-1234567.1234567, decimal(64,30) BINARY)->Column#1",
              "└─TableDual_4 1.00 root  rows:1"
            ],
            "LastPlanUseCache": "1",
            "Result": [
              "-1234567.123456700000000000000000000000"
            ]
          },
          {
            "SQL": "execute stmt using @v1",
            "Vars": [
              {
                "Name": "v1",
                "Value": "\"-0.99999\""
              }
            ],
            "Plan": [
              "Projection_3 1.00 root  cast(-0.99999, decimal(64,30) BINARY)->Column#1",
              "└─TableDual_4 1.00 root  rows:1"
            ],
            "LastPlanUseCache": "1",
            "Result": [
              "-0.999990000000000000000000000000"
            ]
          },
          {
            "SQL": "execute stmt using @v1",
            "Vars": [
              {
                "Name": "v1",
                "Value": "\"-99999.0\""
              }
            ],
            "Plan": [
              "Projection_3 1.00 root  cast(-99999.0, decimal(64,30) BINARY)->Column#1",
              "└─TableDual_4 1.00 root  rows:1"
            ],
            "LastPlanUseCache": "1",
            "Result": [
              "-99999.000000000000000000000000000000"
            ]
          }
        ]
      },
      {
        "PrepareStmt": "prepare stmt from \"select cast(? as decimal(15,5))\"",
        "Executes": [
          {
            "SQL": "execute stmt using @v1",
            "Vars": [
              {
                "Name": "v1",
                "Value": "\"123456789.0123456789012345678901234567890123456789\""
              }
            ],
            "Plan": [
              "Projection_3 1.00 root  cast(123456789.0123456789012345678901234567890123456789, decimal(len:78)->Column#1",
              "└─TableDual_4 1.00 root  rows:1"
            ],
            "LastPlanUseCache": "0",
            "Result": [
              "123456789.01235"
            ]
          },
          {
            "SQL": "execute stmt using @v1",
            "Vars": [
              {
                "Name": "v1",
                "Value": "\"1234567.1234567\""
              }
            ],
            "Plan": [
              "Projection_3 1.00 root  cast(1234567.1234567, decimal(15,5) BINARY)->Column#1",
              "└─TableDual_4 1.00 root  rows:1"
            ],
            "LastPlanUseCache": "1",
            "Result": [
              "1234567.12346"
            ]
          },
          {
            "SQL": "execute stmt using @v1",
            "Vars": [
              {
                "Name": "v1",
                "Value": "\"0.99999\""
              }
            ],
            "Plan": [
              "Projection_3 1.00 root  cast(0.99999, decimal(15,5) BINARY)->Column#1",
              "└─TableDual_4 1.00 root  rows:1"
            ],
            "LastPlanUseCache": "1",
            "Result": [
              "0.99999"
            ]
          },
          {
            "SQL": "execute stmt using @v1",
            "Vars": [
              {
                "Name": "v1",
                "Value": "\"99999.0\""
              }
            ],
            "Plan": [
              "Projection_3 1.00 root  cast(99999.0, decimal(15,5) BINARY)->Column#1",
              "└─TableDual_4 1.00 root  rows:1"
            ],
            "LastPlanUseCache": "1",
            "Result": [
              "99999.00000"
            ]
          },
          {
            "SQL": "execute stmt using @v1",
            "Vars": [
              {
                "Name": "v1",
                "Value": "\"-123456789.0123456789012345678901234567890123456789\""
              }
            ],
            "Plan": [
              "Projection_3 1.00 root  cast(-123456789.0123456789012345678901234567890123456789, decima(len:79)->Column#1",
              "└─TableDual_4 1.00 root  rows:1"
            ],
            "LastPlanUseCache": "1",
            "Result": [
              "-123456789.01235"
            ]
          },
          {
            "SQL": "execute stmt using @v1",
            "Vars": [
              {
                "Name": "v1",
                "Value": "\"-1234567.1234567\""
              }
            ],
            "Plan": [
              "Projection_3 1.00 root  cast(-1234567.1234567, decimal(15,5) BINARY)->Column#1",
              "└─TableDual_4 1.00 root  rows:1"
            ],
            "LastPlanUseCache": "1",
            "Result": [
              "-1234567.12346"
            ]
          },
          {
            "SQL": "execute stmt using @v1",
            "Vars": [
              {
                "Name": "v1",
                "Value": "\"-0.99999\""
              }
            ],
            "Plan": [
              "Projection_3 1.00 root  cast(-0.99999, decimal(15,5) BINARY)->Column#1",
              "└─TableDual_4 1.00 root  rows:1"
            ],
            "LastPlanUseCache": "1",
            "Result": [
              "-0.99999"
            ]
          },
          {
            "SQL": "execute stmt using @v1",
            "Vars": [
              {
                "Name": "v1",
                "Value": "\"-99999.0\""
              }
            ],
            "Plan": [
              "Projection_3 1.00 root  cast(-99999.0, decimal(15,5) BINARY)->Column#1",
              "└─TableDual_4 1.00 root  rows:1"
            ],
            "LastPlanUseCache": "1",
            "Result": [
              "-99999.00000"
            ]
          }
        ]
      },
      {
        "PrepareStmt": "prepare stmt from \"select cast(? as decimal(5,5))\"",
        "Executes": [
          {
            "SQL": "execute stmt using @v1",
            "Vars": [
              {
                "Name": "v1",
                "Value": "\"123456789.0123456789012345678901234567890123456789\""
              }
            ],
            "Plan": [
              "Projection_3 1.00 root  cast(123456789.0123456789012345678901234567890123456789, decimal(len:77)->Column#1",
              "└─TableDual_4 1.00 root  rows:1"
            ],
            "LastPlanUseCache": "0",
            "Result": [
              "0.99999"
            ]
          },
          {
            "SQL": "execute stmt using @v1",
            "Vars": [
              {
                "Name": "v1",
                "Value": "\"1234567.1234567\""
              }
            ],
            "Plan": [
              "Projection_3 1.00 root  cast(1234567.1234567, decimal(5,5) BINARY)->Column#1",
              "└─TableDual_4 1.00 root  rows:1"
            ],
            "LastPlanUseCache": "1",
            "Result": [
              "0.99999"
            ]
          },
          {
            "SQL": "execute stmt using @v1",
            "Vars": [
              {
                "Name": "v1",
                "Value": "\"0.99999\""
              }
            ],
            "Plan": [
              "Projection_3 1.00 root  cast(0.99999, decimal(5,5) BINARY)->Column#1",
              "└─TableDual_4 1.00 root  rows:1"
            ],
            "LastPlanUseCache": "1",
            "Result": [
              "0.99999"
            ]
          },
          {
            "SQL": "execute stmt using @v1",
            "Vars": [
              {
                "Name": "v1",
                "Value": "\"99999.0\""
              }
            ],
            "Plan": [
              "Projection_3 1.00 root  cast(99999.0, decimal(5,5) BINARY)->Column#1",
              "└─TableDual_4 1.00 root  rows:1"
            ],
            "LastPlanUseCache": "1",
            "Result": [
              "0.99999"
            ]
          },
          {
            "SQL": "execute stmt using @v1",
            "Vars": [
              {
                "Name": "v1",
                "Value": "\"-123456789.0123456789012345678901234567890123456789\""
              }
            ],
            "Plan": [
              "Projection_3 1.00 root  cast(-123456789.0123456789012345678901234567890123456789, decima(len:78)->Column#1",
              "└─TableDual_4 1.00 root  rows:1"
            ],
            "LastPlanUseCache": "1",
            "Result": [
              "-0.99999"
            ]
          },
          {
            "SQL": "execute stmt using @v1",
            "Vars": [
              {
                "Name": "v1",
                "Value": "\"-1234567.1234567\""
              }
            ],
            "Plan": [
              "Projection_3 1.00 root  cast(-1234567.1234567, decimal(5,5) BINARY)->Column#1",
              "└─TableDual_4 1.00 root  rows:1"
            ],
            "LastPlanUseCache": "1",
            "Result": [
              "-0.99999"
            ]
          },
          {
            "SQL": "execute stmt using @v1",
            "Vars": [
              {
                "Name": "v1",
                "Value": "\"-0.99999\""
              }
            ],
            "Plan": [
              "Projection_3 1.00 root  cast(-0.99999, decimal(5,5) BINARY)->Column#1",
              "└─TableDual_4 1.00 root  rows:1"
            ],
            "LastPlanUseCache": "1",
            "Result": [
              "-0.99999"
            ]
          },
          {
            "SQL": "execute stmt using @v1",
            "Vars": [
              {
                "Name": "v1",
                "Value": "\"-99999.0\""
              }
            ],
            "Plan": [
              "Projection_3 1.00 root  cast(-99999.0, decimal(5,5) BINARY)->Column#1",
              "└─TableDual_4 1.00 root  rows:1"
            ],
            "LastPlanUseCache": "1",
            "Result": [
              "-0.99999"
            ]
          }
        ]
      }
    ]
  }
]<|MERGE_RESOLUTION|>--- conflicted
+++ resolved
@@ -137,17 +137,11 @@
               }
             ],
             "Plan": [
-<<<<<<< HEAD
-              "Projection_4 10.00 root  test.t1.a",
-              "└─IndexReader_6 10.00 root  index:IndexRangeScan_5",
-              "  └─IndexRangeScan_5 10.00 cop[tikv] table:t1, index:b(b, a) range:[0,0], keep order:false, stats:pseudo"
-=======
               "Projection_4 8000.00 root  test.t1.a",
               "└─Selection_12 8000.00 root  eq(cast(test.t1.b, double BINARY), 0)",
               "  └─IndexReader_11 8000.00 root  index:Selection_10",
               "    └─Selection_10 8000.00 cop[tikv]  eq(cast(test.t1.b, double BINARY), 0)",
               "      └─IndexFullScan_9 10000.00 cop[tikv] table:t1, index:b(b, a) keep order:false, stats:pseudo"
->>>>>>> eca2dbb6
             ],
             "LastPlanUseCache": "0",
             "Result": null
@@ -216,15 +210,6 @@
               }
             ],
             "Plan": [
-<<<<<<< HEAD
-              "HashJoin_36 124.88 root  inner join, equal:[eq(test.t1.a, test.t2.a)]",
-              "├─IndexLookUp_57(Build) 99.90 root  ",
-              "│ ├─IndexRangeScan_55(Build) 99.90 cop[tikv] table:t2, index:b(b, a) range:[0 -inf,0 +inf], keep order:false, stats:pseudo",
-              "│ └─TableRowIDScan_56(Probe) 99.90 cop[tikv] table:t2 keep order:false, stats:pseudo",
-              "└─IndexLookUp_51(Probe) 99.90 root  ",
-              "  ├─IndexRangeScan_49(Build) 99.90 cop[tikv] table:t1, index:b(b, a) range:[0 -inf,0 +inf], keep order:false, stats:pseudo",
-              "  └─TableRowIDScan_50(Probe) 99.90 cop[tikv] table:t1 keep order:false, stats:pseudo"
-=======
               "HashJoin_38 63744383.74 root  inner join, equal:[eq(test.t1.b, test.t2.b) eq(test.t1.a, test.t2.a)]",
               "├─Selection_64(Build) 7984.01 root  eq(cast(test.t2.b, double BINARY), 0), not(isnull(test.t2.a)), not(isnull(test.t2.b))",
               "│ └─TableReader_63 7984.01 root  data:Selection_62",
@@ -234,7 +219,6 @@
               "  └─TableReader_54 7984.01 root  data:Selection_53",
               "    └─Selection_53 7984.01 cop[tikv]  eq(cast(test.t1.b, double BINARY), 0), not(isnull(test.t1.a)), not(isnull(test.t1.b))",
               "      └─TableFullScan_52 10000.00 cop[tikv] table:t1 keep order:false, stats:pseudo"
->>>>>>> eca2dbb6
             ],
             "LastPlanUseCache": "0",
             "Result": null
