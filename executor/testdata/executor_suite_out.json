--- conflicted
+++ resolved
@@ -469,23 +469,13 @@
       {
         "SQL": "select * from t1 natural left join t2 order by a",
         "Plan": [
-<<<<<<< HEAD
-          "Sort_6 12487.50 root  schema:[test.t1.a test.t1.b test.t2.c], items:test.t1.a",
-          "└─HashJoin_9 12487.50 root  left outer join, equal:[eq(test.t1.a, test.t2.a)]",
-          "  ├─TableReader_15(Build) 9990.00 root  data:Selection_14",
-          "  │ └─Selection_14 9990.00 cop[tikv]  not(isnull(test.t2.a))",
-          "  │   └─TableFullScan_13 10000.00 cop[tikv] table:t2 keep order:false, stats:pseudo",
-          "  └─TableReader_12(Probe) 10000.00 root  data:TableFullScan_11",
-          "    └─TableFullScan_11 10000.00 cop[tikv] table:t1 keep order:false, stats:pseudo"
-=======
-          "Sort 12487.50 root  test.t1.a",
+          "Sort 12487.50 root  schema:[test.t1.a test.t1.b test.t2.c], items:test.t1.a",
           "└─HashJoin 12487.50 root  left outer join, equal:[eq(test.t1.a, test.t2.a)]",
           "  ├─TableReader(Build) 9990.00 root  data:Selection",
           "  │ └─Selection 9990.00 cop[tikv]  not(isnull(test.t2.a))",
           "  │   └─TableFullScan 10000.00 cop[tikv] table:t2 keep order:false, stats:pseudo",
           "  └─TableReader(Probe) 10000.00 root  data:TableFullScan",
           "    └─TableFullScan 10000.00 cop[tikv] table:t1 keep order:false, stats:pseudo"
->>>>>>> 339bc46f
         ],
         "Res": [
           "0 0 0",
@@ -496,17 +486,7 @@
       {
         "SQL": "select * from t1 natural right join t2 order by a",
         "Plan": [
-<<<<<<< HEAD
-          "Sort_6 12487.50 root  schema:[test.t2.a test.t2.c test.t1.b], items:test.t2.a",
-          "└─Projection_8 12487.50 root  test.t2.a, test.t2.c, test.t1.b",
-          "  └─HashJoin_9 12487.50 root  right outer join, equal:[eq(test.t1.a, test.t2.a)]",
-          "    ├─TableReader_13(Build) 9990.00 root  data:Selection_12",
-          "    │ └─Selection_12 9990.00 cop[tikv]  not(isnull(test.t1.a))",
-          "    │   └─TableFullScan_11 10000.00 cop[tikv] table:t1 keep order:false, stats:pseudo",
-          "    └─TableReader_15(Probe) 10000.00 root  data:TableFullScan_14",
-          "      └─TableFullScan_14 10000.00 cop[tikv] table:t2 keep order:false, stats:pseudo"
-=======
-          "Sort 12487.50 root  test.t2.a",
+          "Sort 12487.50 root  schema:[test.t2.a test.t2.c test.t1.b], items:test.t2.a",
           "└─Projection 12487.50 root  test.t2.a, test.t2.c, test.t1.b",
           "  └─HashJoin 12487.50 root  right outer join, equal:[eq(test.t1.a, test.t2.a)]",
           "    ├─TableReader(Build) 9990.00 root  data:Selection",
@@ -514,7 +494,6 @@
           "    │   └─TableFullScan 10000.00 cop[tikv] table:t1 keep order:false, stats:pseudo",
           "    └─TableReader(Probe) 10000.00 root  data:TableFullScan",
           "      └─TableFullScan 10000.00 cop[tikv] table:t2 keep order:false, stats:pseudo"
->>>>>>> 339bc46f
         ],
         "Res": [
           "0 0 0",
