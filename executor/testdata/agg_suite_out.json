--- conflicted
+++ resolved
@@ -3,19 +3,11 @@
     "Name": "TestInjectProjBelowTopN",
     "Cases": [
       [
-<<<<<<< HEAD
-        "Projection_10 10000.00 root  test.t.i",
-        "└─Sort_4 10000.00 root  schema:[test.t.i], items:Column#3",
-        "  └─Projection_11 10000.00 root  test.t.i, plus(test.t.i, 1)->Column#3",
-        "    └─TableReader_8 10000.00 root  data:TableFullScan_7",
-        "      └─TableFullScan_7 10000.00 cop[tikv] table:t keep order:false, stats:pseudo"
-=======
         "Projection 10000.00 root  test.t.i",
-        "└─Sort 10000.00 root  Column#3",
+        "└─Sort 10000.00 root  schema:[test.t.i], items:Column#3",
         "  └─Projection 10000.00 root  test.t.i, plus(test.t.i, 1)->Column#3",
         "    └─TableReader 10000.00 root  data:TableFullScan",
         "      └─TableFullScan 10000.00 cop[tikv] table:t keep order:false, stats:pseudo"
->>>>>>> 339bc46f
       ],
       [
         "1",
@@ -29,21 +21,12 @@
         "3"
       ],
       [
-<<<<<<< HEAD
-        "Projection_15 2.00 root  test.t.i",
-        "└─TopN_7 2.00 root  schema:[test.t.i], items:Column#3, offset:0, count:2",
-        "  └─Projection_16 2.00 root  test.t.i, plus(test.t.i, 1)->Column#3",
-        "    └─TableReader_12 2.00 root  data:TopN_11",
-        "      └─TopN_11 2.00 cop[tikv]  schema:[test.t.i], items:plus(test.t.i, 1), offset:0, count:2",
-        "        └─TableFullScan_10 10000.00 cop[tikv] table:t keep order:false, stats:pseudo"
-=======
         "Projection 2.00 root  test.t.i",
-        "└─TopN 2.00 root  Column#3, offset:0, count:2",
+        "└─TopN 2.00 root  schema:[test.t.i], items:Column#3, offset:0, count:2",
         "  └─Projection 2.00 root  test.t.i, plus(test.t.i, 1)->Column#3",
         "    └─TableReader 2.00 root  data:TopN",
-        "      └─TopN 2.00 cop[tikv]  plus(test.t.i, 1), offset:0, count:2",
+        "      └─TopN 2.00 cop[tikv]  schema:[test.t.i], items:plus(test.t.i, 1), offset:0, count:2",
         "        └─TableFullScan 10000.00 cop[tikv] table:t keep order:false, stats:pseudo"
->>>>>>> 339bc46f
       ],
       [
         "1",
