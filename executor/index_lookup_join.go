--- conflicted
+++ resolved
@@ -178,9 +178,7 @@
 	e.memTracker.AttachTo(e.ctx.GetSessionVars().StmtCtx.MemTracker)
 	e.innerPtrBytes = make([][]byte, 0, 8)
 	if e.runtimeStats != nil {
-		e.stats = &indexLookUpJoinRuntimeStats{
-			BasicRuntimeStats: e.runtimeStats,
-		}
+		e.stats = &indexLookUpJoinRuntimeStats{}
 		e.ctx.GetSessionVars().StmtCtx.RuntimeStatsColl.RegisterStats(e.id, e.stats)
 	}
 	e.startWorkers(ctx)
@@ -734,20 +732,10 @@
 	e.workerWg.Wait()
 	e.memTracker = nil
 	e.task = nil
-<<<<<<< HEAD
-	if e.runtimeStats != nil {
-		concurrency := cap(e.resultCh)
-		runtimeStats := &execdetails.RuntimeStatsWithConcurrencyInfo{}
-		runtimeStats.SetConcurrencyInfo(execdetails.NewConcurrencyInfo("Concurrency", concurrency))
-		e.ctx.GetSessionVars().StmtCtx.RuntimeStatsColl.RegisterStats(e.id, runtimeStats)
-	}
-=======
->>>>>>> 72634114
 	return e.baseExecutor.Close()
 }
 
 type indexLookUpJoinRuntimeStats struct {
-	*execdetails.BasicRuntimeStats
 	concurrency int
 	probe       int64
 	innerWorker innerWorkerRuntimeStats
@@ -764,11 +752,8 @@
 
 func (e *indexLookUpJoinRuntimeStats) String() string {
 	buf := bytes.NewBuffer(make([]byte, 0, 16))
-	if e.BasicRuntimeStats != nil {
-		buf.WriteString(e.BasicRuntimeStats.String())
-	}
 	if e.innerWorker.totalTime > 0 {
-		buf.WriteString(", inner:{total:")
+		buf.WriteString("inner:{total:")
 		buf.WriteString(time.Duration(e.innerWorker.totalTime).String())
 		buf.WriteString(", concurrency:")
 		if e.concurrency > 0 {
@@ -795,4 +780,26 @@
 		buf.WriteString(time.Duration(e.probe).String())
 	}
 	return buf.String()
+}
+
+func (e *indexLookUpJoinRuntimeStats) Clone() execdetails.RuntimeStats {
+	return &indexLookUpJoinRuntimeStats{
+		concurrency: e.concurrency,
+		probe:       e.probe,
+		innerWorker: e.innerWorker,
+	}
+}
+
+func (e *indexLookUpJoinRuntimeStats) Merge(rs execdetails.RuntimeStats) {
+	tmp, ok := rs.(*indexLookUpJoinRuntimeStats)
+	if !ok {
+		return
+	}
+	e.probe += tmp.probe
+	e.innerWorker.totalTime += tmp.innerWorker.totalTime
+	e.innerWorker.task += tmp.innerWorker.task
+	e.innerWorker.construct += tmp.innerWorker.construct
+	e.innerWorker.fetch += tmp.innerWorker.fetch
+	e.innerWorker.build += tmp.innerWorker.build
+	e.innerWorker.join += tmp.innerWorker.join
 }