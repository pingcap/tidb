// Copyright 2020 PingCAP, Inc.
//
// Licensed under the Apache License, Version 2.0 (the "License");
// you may not use this file except in compliance with the License.
// You may obtain a copy of the License at
//
//     http://www.apache.org/licenses/LICENSE-2.0
//
// Unless required by applicable law or agreed to in writing, software
// distributed under the License is distributed on an "AS IS" BASIS,
// See the License for the specific language governing permissions and
// limitations under the License.

package executor

import (
	"bytes"
	"context"
	"net/url"
	"strings"
	"sync"
	"sync/atomic"
	"time"

	"github.com/pingcap/br/pkg/glue"
	"github.com/pingcap/br/pkg/storage"
	"github.com/pingcap/br/pkg/task"
	"github.com/pingcap/errors"
	"github.com/pingcap/parser/ast"
	"github.com/pingcap/parser/model"
	"github.com/pingcap/parser/mysql"
	"github.com/pingcap/parser/terror"
	filter "github.com/pingcap/tidb-tools/pkg/table-filter"
	pd "github.com/tikv/pd/client"

	"github.com/pingcap/tidb/config"
	"github.com/pingcap/tidb/ddl"
	"github.com/pingcap/tidb/domain"
	"github.com/pingcap/tidb/expression"
	"github.com/pingcap/tidb/kv"
	"github.com/pingcap/tidb/meta/autoid"
	"github.com/pingcap/tidb/sessionctx"
	"github.com/pingcap/tidb/sessionctx/stmtctx"
	"github.com/pingcap/tidb/store/tikv/oracle"
	"github.com/pingcap/tidb/types"
	"github.com/pingcap/tidb/util/chunk"
	"github.com/pingcap/tidb/util/printer"
	"github.com/pingcap/tidb/util/sqlexec"
)

const (
	defaultCapOfCreateTable    = 512
	defaultCapOfCreateDatabase = 64
	brViaSQLComment            = `/*from(br_via_sql)*/`
)

// brieTaskProgress tracks a task's current progress.
type brieTaskProgress struct {
	// current progress of the task.
	// this field is atomically updated outside of the lock below.
	current int64

	// lock is the mutex protected the two fields below.
	lock sync.Mutex
	// cmd is the name of the step the BRIE task is currently performing.
	cmd string
	// total is the total progress of the task.
	// the percentage of completeness is `(100%) * current / total`.
	total int64
}

// Inc implements glue.Progress
func (p *brieTaskProgress) Inc() {
	atomic.AddInt64(&p.current, 1)
}

// Close implements glue.Progress
func (p *brieTaskProgress) Close() {
	p.lock.Lock()
	atomic.StoreInt64(&p.current, p.total)
	p.lock.Unlock()
}

type brieTaskInfo struct {
	queueTime   types.Time
	execTime    types.Time
	kind        ast.BRIEKind
	storage     string
	connID      uint64
	backupTS    uint64
	archiveSize uint64
}

type brieQueueItem struct {
	info     *brieTaskInfo
	progress *brieTaskProgress
	cancel   func()
}

type brieQueue struct {
	nextID uint64
	tasks  sync.Map

	workerCh chan struct{}
}

// globalBRIEQueue is the BRIE execution queue. Only one BRIE task can be executed each time.
// TODO: perhaps copy the DDL Job queue so only one task can be executed in the whole cluster.
var globalBRIEQueue = &brieQueue{
	workerCh: make(chan struct{}, 1),
}

// registerTask registers a BRIE task in the queue.
func (bq *brieQueue) registerTask(
	ctx context.Context,
	info *brieTaskInfo,
) (context.Context, uint64) {
	taskCtx, taskCancel := context.WithCancel(ctx)
	item := &brieQueueItem{
		info:   info,
		cancel: taskCancel,
		progress: &brieTaskProgress{
			cmd:   "Wait",
			total: 1,
		},
	}

	taskID := atomic.AddUint64(&bq.nextID, 1)
	bq.tasks.Store(taskID, item)

	return taskCtx, taskID
}

// acquireTask prepares to execute a BRIE task. Only one BRIE task can be
// executed at a time, and this function blocks until the task is ready.
//
// Returns an object to track the task's progress.
func (bq *brieQueue) acquireTask(taskCtx context.Context, taskID uint64) (*brieTaskProgress, error) {
	// wait until we are at the front of the queue.
	select {
	case bq.workerCh <- struct{}{}:
		if item, ok := bq.tasks.Load(taskID); ok {
			return item.(*brieQueueItem).progress, nil
		}
		// cannot find task, perhaps it has been canceled. allow the next task to run.
		bq.releaseTask()
		return nil, errors.Errorf("backup/restore task %d is canceled", taskID)
	case <-taskCtx.Done():
		return nil, taskCtx.Err()
	}
}

func (bq *brieQueue) releaseTask() {
	<-bq.workerCh
}

func (bq *brieQueue) cancelTask(taskID uint64) {
	item, ok := bq.tasks.Load(taskID)
	if !ok {
		return
	}
	bq.tasks.Delete(taskID)
	item.(*brieQueueItem).cancel()
}

func (b *executorBuilder) parseTSString(ts string) (uint64, error) {
	sc := &stmtctx.StatementContext{TimeZone: b.ctx.GetSessionVars().Location()}
	t, err := types.ParseTime(sc, ts, mysql.TypeTimestamp, types.MaxFsp)
	if err != nil {
		return 0, err
	}
	t1, err := t.GoTime(sc.TimeZone)
	if err != nil {
		return 0, err
	}
	return oracle.GoTimeToTS(t1), nil
}

func (b *executorBuilder) buildBRIE(s *ast.BRIEStmt, schema *expression.Schema) Executor {
	e := &BRIEExec{
		baseExecutor: newBaseExecutor(b.ctx, schema, 0),
		info: &brieTaskInfo{
			kind: s.Kind,
		},
	}

	tidbCfg := config.GetGlobalConfig()
	if tidbCfg.Store != "tikv" {
		b.err = errors.Errorf("%s requires tikv store, not %s", s.Kind, tidbCfg.Store)
		return nil
	}

	cfg := task.Config{
		TLS: task.TLSConfig{
			CA:   tidbCfg.Security.ClusterSSLCA,
			Cert: tidbCfg.Security.ClusterSSLCert,
			Key:  tidbCfg.Security.ClusterSSLKey,
		},
		PD:          strings.Split(tidbCfg.Path, ","),
		Concurrency: 4,
		Checksum:    true,
		SendCreds:   true,
		LogProgress: true,
	}

	storageURL, err := url.Parse(s.Storage)
	if err != nil {
		b.err = errors.Annotate(err, "invalid destination URL")
		return nil
	}

	switch storageURL.Scheme {
	case "s3":
		storage.ExtractQueryParameters(storageURL, &cfg.S3)
	case "gs", "gcs":
		storage.ExtractQueryParameters(storageURL, &cfg.GCS)
	default:
		break
	}

	cfg.Storage = storageURL.String()
	e.info.storage = cfg.Storage

	for _, opt := range s.Options {
		switch opt.Tp {
		case ast.BRIEOptionRateLimit:
			cfg.RateLimit = opt.UintValue
		case ast.BRIEOptionConcurrency:
			cfg.Concurrency = uint32(opt.UintValue)
		case ast.BRIEOptionChecksum:
			cfg.Checksum = opt.UintValue != 0
		case ast.BRIEOptionSendCreds:
			cfg.SendCreds = opt.UintValue != 0
		}
	}

	switch {
	case len(s.Tables) != 0:
		tables := make([]filter.Table, 0, len(s.Tables))
		for _, tbl := range s.Tables {
			tables = append(tables, filter.Table{Name: tbl.Name.O, Schema: tbl.Schema.O})
		}
		cfg.TableFilter = filter.NewTablesFilter(tables...)
	case len(s.Schemas) != 0:
		cfg.TableFilter = filter.NewSchemasFilter(s.Schemas...)
	default:
		cfg.TableFilter = filter.All()
	}

	if tidbCfg.LowerCaseTableNames != 0 {
		cfg.TableFilter = filter.CaseInsensitive(cfg.TableFilter)
	}

	switch s.Kind {
	case ast.BRIEKindBackup:
		e.backupCfg = &task.BackupConfig{Config: cfg}

		for _, opt := range s.Options {
			switch opt.Tp {
			case ast.BRIEOptionLastBackupTS:
				tso, err := b.parseTSString(opt.StrValue)
				if err != nil {
					b.err = err
					return nil
				}
				e.backupCfg.LastBackupTS = tso
			case ast.BRIEOptionLastBackupTSO:
				e.backupCfg.LastBackupTS = opt.UintValue
			case ast.BRIEOptionBackupTimeAgo:
				e.backupCfg.TimeAgo = time.Duration(opt.UintValue)
			case ast.BRIEOptionBackupTSO:
				e.backupCfg.BackupTS = opt.UintValue
			case ast.BRIEOptionBackupTS:
				tso, err := b.parseTSString(opt.StrValue)
				if err != nil {
					b.err = err
					return nil
				}
				e.backupCfg.BackupTS = tso
			}
		}

	case ast.BRIEKindRestore:
		e.restoreCfg = &task.RestoreConfig{Config: cfg}
		for _, opt := range s.Options {
			switch opt.Tp {
			case ast.BRIEOptionOnline:
				e.restoreCfg.Online = opt.UintValue != 0
			}
		}

	default:
		b.err = errors.Errorf("unsupported BRIE statement kind: %s", s.Kind)
		return nil
	}

	return e
}

// BRIEExec represents an executor for BRIE statements (BACKUP, RESTORE, etc)
type BRIEExec struct {
	baseExecutor

	backupCfg  *task.BackupConfig
	restoreCfg *task.RestoreConfig
	info       *brieTaskInfo
}

// Next implements the Executor Next interface.
func (e *BRIEExec) Next(ctx context.Context, req *chunk.Chunk) error {
	req.Reset()
	if e.info == nil {
		return nil
	}

	bq := globalBRIEQueue

	e.info.connID = e.ctx.GetSessionVars().ConnectionID
	e.info.queueTime = types.CurrentTime(mysql.TypeDatetime)
	taskCtx, taskID := bq.registerTask(ctx, e.info)
	defer bq.cancelTask(taskID)

	// manually monitor the Killed status...
	go func() {
		ticker := time.NewTicker(3 * time.Second)
		defer ticker.Stop()
		for {
			select {
			case <-ticker.C:
				if atomic.LoadUint32(&e.ctx.GetSessionVars().Killed) == 1 {
					bq.cancelTask(taskID)
					return
				}
			case <-taskCtx.Done():
				return
			}
		}
	}()

	progress, err := bq.acquireTask(taskCtx, taskID)
	if err != nil {
		return err
	}
	defer bq.releaseTask()

	e.info.execTime = types.CurrentTime(mysql.TypeDatetime)
	glue := &tidbGlueSession{se: e.ctx, progress: progress, info: e.info}

	switch e.info.kind {
	case ast.BRIEKindBackup:
		err = handleBRIEError(task.RunBackup(taskCtx, glue, "Backup", e.backupCfg), ErrBRIEBackupFailed)
	case ast.BRIEKindRestore:
		err = handleBRIEError(task.RunRestore(taskCtx, glue, "Restore", e.restoreCfg), ErrBRIERestoreFailed)
	default:
		err = errors.Errorf("unsupported BRIE statement kind: %s", e.info.kind)
	}
	if err != nil {
		return err
	}

	req.AppendString(0, e.info.storage)
	req.AppendUint64(1, e.info.archiveSize)
	req.AppendUint64(2, e.info.backupTS)
	req.AppendTime(3, e.info.queueTime)
	req.AppendTime(4, e.info.execTime)
	e.info = nil
	return nil
}

func handleBRIEError(err error, terror *terror.Error) error {
	if err == nil {
		return nil
	}
	return terror.GenWithStackByArgs(err)
}

func (e *ShowExec) fetchShowBRIE(kind ast.BRIEKind) error {
	globalBRIEQueue.tasks.Range(func(key, value interface{}) bool {
		item := value.(*brieQueueItem)
		if item.info.kind == kind {
			item.progress.lock.Lock()
			defer item.progress.lock.Unlock()
			current := atomic.LoadInt64(&item.progress.current)
			e.result.AppendString(0, item.info.storage)
			e.result.AppendString(1, item.progress.cmd)
			e.result.AppendFloat64(2, 100.0*float64(current)/float64(item.progress.total))
			e.result.AppendTime(3, item.info.queueTime)
			e.result.AppendTime(4, item.info.execTime)
			e.result.AppendNull(5) // FIXME: fill in finish time after keeping history.
			e.result.AppendUint64(6, item.info.connID)
		}
		return true
	})
	return nil
}

type tidbGlueSession struct {
	se       sessionctx.Context
	progress *brieTaskProgress
	info     *brieTaskInfo
}

// BootstrapSession implements glue.Glue
func (gs *tidbGlueSession) GetDomain(store kv.Storage) (*domain.Domain, error) {
	return domain.GetDomain(gs.se), nil
}

// CreateSession implements glue.Glue
func (gs *tidbGlueSession) CreateSession(store kv.Storage) (glue.Session, error) {
	return gs, nil
}

// Execute implements glue.Session
func (gs *tidbGlueSession) Execute(ctx context.Context, sql string) error {
	// FIXME: br relies on a deprecated API, it may be unsafe
	_, err := gs.se.(sqlexec.SQLExecutor).Execute(ctx, sql)
	return err
}

// CreateDatabase implements glue.Session
func (gs *tidbGlueSession) CreateDatabase(ctx context.Context, schema *model.DBInfo) error {
	d := domain.GetDomain(gs.se).DDL()
	query, err := gs.showCreateDatabase(schema)
	if err != nil {
		return errors.Trace(err)
	}
	gs.se.SetValue(sessionctx.QueryString, query)
	schema = schema.Clone()
	if len(schema.Charset) == 0 {
		schema.Charset = mysql.DefaultCharset
	}
	return d.CreateSchemaWithInfo(gs.se, schema, ddl.OnExistIgnore, true)
}

// CreateTable implements glue.Session
func (gs *tidbGlueSession) CreateTable(ctx context.Context, dbName model.CIStr, table *model.TableInfo) error {
	d := domain.GetDomain(gs.se).DDL()
	query, err := gs.showCreateTable(table)
	if err != nil {
		return errors.Trace(err)
	}
	gs.se.SetValue(sessionctx.QueryString, query)
	// Clone() does not clone partitions yet :(
	table = table.Clone()
	if table.Partition != nil {
		newPartition := *table.Partition
		newPartition.Definitions = append([]model.PartitionDefinition{}, table.Partition.Definitions...)
		table.Partition = &newPartition
	}
	return d.CreateTableWithInfo(gs.se, dbName, table, ddl.OnExistIgnore, true)
}

// Close implements glue.Session
func (gs *tidbGlueSession) Close() {
}

// Open implements glue.Glue
func (gs *tidbGlueSession) Open(string, pd.SecurityOption) (kv.Storage, error) {
	return gs.se.GetStore(), nil
}

// OwnsStorage implements glue.Glue
func (gs *tidbGlueSession) OwnsStorage() bool {
	return false
}

// StartProgress implements glue.Glue
func (gs *tidbGlueSession) StartProgress(ctx context.Context, cmdName string, total int64, redirectLog bool) glue.Progress {
	gs.progress.lock.Lock()
	gs.progress.cmd = cmdName
	gs.progress.total = total
	atomic.StoreInt64(&gs.progress.current, 0)
	gs.progress.lock.Unlock()
	return gs.progress
}

// Record implements glue.Glue
func (gs *tidbGlueSession) Record(name string, value uint64) {
	switch name {
	case "BackupTS":
		gs.info.backupTS = value
	case "Size":
		gs.info.archiveSize = value
	}
}

<<<<<<< HEAD
// showCreateTable shows the result of SHOW CREATE TABLE from a TableInfo.
func (gs *tidbGlueSession) showCreateTable(tbl *model.TableInfo) (string, error) {
	table := tbl.Clone()
	table.AutoIncID = 0
	result := bytes.NewBuffer(make([]byte, 0, defaultCapOfCreateTable))
	// this can never fail.
	_, _ = result.WriteString(brViaSQLComment)
	if err := ConstructResultOfShowCreateTable(gs.se, tbl, autoid.Allocators{}, result); err != nil {
		return "", errors.Trace(err)
	}
	return result.String(), nil
}

// showCreateDatabase shows the result of SHOW CREATE DATABASE from a dbInfo.
func (gs *tidbGlueSession) showCreateDatabase(db *model.DBInfo) (string, error) {
	result := bytes.NewBuffer(make([]byte, 0, defaultCapOfCreateDatabase))
	// this can never fail.
	_, _ = result.WriteString(brViaSQLComment)
	if err := ConstructResultOfShowCreateDatabase(gs.se, db, true, result); err != nil {
		return "", errors.Trace(err)
	}
	return result.String(), nil
=======
func (gs *tidbGlueSession) GetVersion() string {
	return "TiDB\n" + printer.GetTiDBInfo()
>>>>>>> 339bc46f
}<|MERGE_RESOLUTION|>--- conflicted
+++ resolved
@@ -484,7 +484,6 @@
 	}
 }
 
-<<<<<<< HEAD
 // showCreateTable shows the result of SHOW CREATE TABLE from a TableInfo.
 func (gs *tidbGlueSession) showCreateTable(tbl *model.TableInfo) (string, error) {
 	table := tbl.Clone()
@@ -507,8 +506,8 @@
 		return "", errors.Trace(err)
 	}
 	return result.String(), nil
-=======
+}
+
 func (gs *tidbGlueSession) GetVersion() string {
 	return "TiDB\n" + printer.GetTiDBInfo()
->>>>>>> 339bc46f
 }