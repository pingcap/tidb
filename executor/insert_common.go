// Copyright 2018 PingCAP, Inc.
//
// Licensed under the Apache License, Version 2.0 (the "License");
// you may not use this file except in compliance with the License.
// You may obtain a copy of the License at
//
//     http://www.apache.org/licenses/LICENSE-2.0
//
// Unless required by applicable law or agreed to in writing, software
// distributed under the License is distributed on an "AS IS" BASIS,
// See the License for the specific language governing permissions and
// limitations under the License.

package executor

import (
	"bytes"
	"context"
	"fmt"
	"math"
	"time"

	"github.com/opentracing/opentracing-go"
	"github.com/pingcap/errors"
	"github.com/pingcap/parser/ast"
	"github.com/pingcap/parser/model"
	"github.com/pingcap/parser/mysql"
	"github.com/pingcap/tidb/config"
	"github.com/pingcap/tidb/ddl"
	"github.com/pingcap/tidb/expression"
	"github.com/pingcap/tidb/kv"
	"github.com/pingcap/tidb/meta/autoid"
	"github.com/pingcap/tidb/store/tikv"
	"github.com/pingcap/tidb/table"
	"github.com/pingcap/tidb/table/tables"
	"github.com/pingcap/tidb/types"
	"github.com/pingcap/tidb/util/chunk"
	"github.com/pingcap/tidb/util/execdetails"
	"github.com/pingcap/tidb/util/logutil"
	"github.com/pingcap/tidb/util/memory"
	"go.uber.org/zap"
)

// InsertValues is the data to insert.
type InsertValues struct {
	baseExecutor

	rowCount       uint64
	curBatchCnt    uint64
	maxRowsInBatch uint64
	lastInsertID   uint64

	SelectExec Executor

	Table   table.Table
	Columns []*ast.ColumnName
	Lists   [][]expression.Expression
	SetList []*expression.Assignment

	GenExprs []expression.Expression

	insertColumns []*table.Column

	// colDefaultVals is used to store casted default value.
	// Because not every insert statement needs colDefaultVals, so we will init the buffer lazily.
	colDefaultVals  []defaultVal
	evalBuffer      chunk.MutRow
	evalBufferTypes []*types.FieldType

	allAssignmentsAreConstant bool

	hasRefCols     bool
	hasExtraHandle bool

	// Fill the autoID lazily to datum. This is used for being compatible with JDBC using getGeneratedKeys().
	// `insert|replace values` can guarantee consecutive autoID in a batch.
	// Other statements like `insert select from` don't guarantee consecutive autoID.
	// https://dev.mysql.com/doc/refman/8.0/en/innodb-auto-increment-handling.html
	lazyFillAutoID bool
	memTracker     *memory.Tracker

	stats *InsertRuntimeStat
}

type defaultVal struct {
	val types.Datum
	// valid indicates whether the val is evaluated. We evaluate the default value lazily.
	valid bool
}

type insertCommon interface {
	insertCommon() *InsertValues
	exec(ctx context.Context, rows [][]types.Datum) error
}

func (e *InsertValues) insertCommon() *InsertValues {
	return e
}

func (e *InsertValues) exec(_ context.Context, _ [][]types.Datum) error {
	panic("derived should overload exec function")
}

// initInsertColumns sets the explicitly specified columns of an insert statement. There are three cases:
// There are three types of insert statements:
// 1 insert ... values(...)  --> name type column
// 2 insert ... set x=y...   --> set type column
// 3 insert ... (select ..)  --> name type column
// See https://dev.mysql.com/doc/refman/5.7/en/insert.html
func (e *InsertValues) initInsertColumns() error {
	var cols []*table.Column
	var missingColName string
	var err error

	tableCols := e.Table.Cols()

	if len(e.SetList) > 0 {
		// Process `set` type column.
		columns := make([]string, 0, len(e.SetList))
		for _, v := range e.SetList {
			columns = append(columns, v.ColName.O)
		}
		cols, missingColName = table.FindCols(tableCols, columns, e.Table.Meta().PKIsHandle)
		if missingColName != "" {
			return errors.Errorf("INSERT INTO %s: unknown column %s", e.Table.Meta().Name.O, missingColName)
		}
		if len(cols) == 0 {
			return errors.Errorf("INSERT INTO %s: empty column", e.Table.Meta().Name.O)
		}
	} else if len(e.Columns) > 0 {
		// Process `name` type column.
		columns := make([]string, 0, len(e.Columns))
		for _, v := range e.Columns {
			columns = append(columns, v.Name.O)
		}
		cols, missingColName = table.FindCols(tableCols, columns, e.Table.Meta().PKIsHandle)
		if missingColName != "" {
			return errors.Errorf("INSERT INTO %s: unknown column %s", e.Table.Meta().Name.O, missingColName)
		}
	} else {
		// If e.Columns are empty, use all columns instead.
		cols = tableCols
	}
	for _, col := range cols {
		if !col.IsGenerated() {
			e.insertColumns = append(e.insertColumns, col)
		}
		if col.Name.L == model.ExtraHandleName.L {
			if !e.ctx.GetSessionVars().AllowWriteRowID {
				return errors.Errorf("insert, update and replace statements for _tidb_rowid are not supported.")
			}
			e.hasExtraHandle = true
			break
		}
	}

	// Check column whether is specified only once.
	err = table.CheckOnce(cols)
	if err != nil {
		return err
	}
	return nil
}

func (e *InsertValues) initEvalBuffer() {
	numCols := len(e.Table.Cols())
	if e.hasExtraHandle {
		numCols++
	}
	e.evalBufferTypes = make([]*types.FieldType, numCols)
	for i, col := range e.Table.Cols() {
		e.evalBufferTypes[i] = &col.FieldType
	}
	if e.hasExtraHandle {
		e.evalBufferTypes[len(e.evalBufferTypes)-1] = types.NewFieldType(mysql.TypeLonglong)
	}
	e.evalBuffer = chunk.MutRowFromTypes(e.evalBufferTypes)
}

func (e *InsertValues) lazilyInitColDefaultValBuf() (ok bool) {
	if e.colDefaultVals != nil {
		return true
	}

	// only if values count of insert statement is more than one, use colDefaultVals to store
	// casted default values has benefits.
	if len(e.Lists) > 1 {
		e.colDefaultVals = make([]defaultVal, len(e.Table.Cols()))
		return true
	}

	return false
}

func (e *InsertValues) processSetList() error {
	if len(e.SetList) > 0 {
		if len(e.Lists) > 0 {
			return errors.Errorf("INSERT INTO %s: set type should not use values", e.Table)
		}
		l := make([]expression.Expression, 0, len(e.SetList))
		for _, v := range e.SetList {
			l = append(l, v.Expr)
		}
		e.Lists = append(e.Lists, l)
	}
	return nil
}

// insertRows processes `insert|replace into values ()` or `insert|replace into set x=y`
func insertRows(ctx context.Context, base insertCommon) (err error) {
	e := base.insertCommon()
	// For `insert|replace into set x=y`, process the set list here.
	if err = e.processSetList(); err != nil {
		return err
	}
	sessVars := e.ctx.GetSessionVars()
	batchSize := sessVars.DMLBatchSize
	batchInsert := sessVars.BatchInsert && !sessVars.InTxn() && config.GetGlobalConfig().EnableBatchDML && batchSize > 0

	e.lazyFillAutoID = true
	evalRowFunc := e.fastEvalRow
	if !e.allAssignmentsAreConstant {
		evalRowFunc = e.evalRow
	}

	rows := make([][]types.Datum, 0, len(e.Lists))
	memUsageOfRows := int64(0)
	memTracker := e.memTracker
	for i, list := range e.Lists {
		e.rowCount++
		var row []types.Datum
		row, err = evalRowFunc(ctx, list, i)
		if err != nil {
			return err
		}
		rows = append(rows, row)
		if batchInsert && e.rowCount%uint64(batchSize) == 0 {
			memUsageOfRows = types.EstimatedMemUsage(rows[0], len(rows))
			memTracker.Consume(memUsageOfRows)
			// Before batch insert, fill the batch allocated autoIDs.
			rows, err = e.lazyAdjustAutoIncrementDatum(ctx, rows)
			if err != nil {
				return err
			}
			if err = base.exec(ctx, rows); err != nil {
				return err
			}
			rows = rows[:0]
			memTracker.Consume(-memUsageOfRows)
			memUsageOfRows = 0
			if err = e.doBatchInsert(ctx); err != nil {
				return err
			}
		}
	}
	if len(rows) != 0 {
		memUsageOfRows = types.EstimatedMemUsage(rows[0], len(rows))
		memTracker.Consume(memUsageOfRows)
	}
	// Fill the batch allocated autoIDs.
	rows, err = e.lazyAdjustAutoIncrementDatum(ctx, rows)
	if err != nil {
		return err
	}
	err = base.exec(ctx, rows)
	if err != nil {
		return err
	}
	memTracker.Consume(-memUsageOfRows)
	return nil
}

func (e *InsertValues) handleErr(col *table.Column, val *types.Datum, rowIdx int, err error) error {
	if err == nil {
		return nil
	}

	// Convert the error with full messages.
	var (
		colTp   byte
		colName string
	)
	if col != nil {
		colTp = col.Tp
		colName = col.Name.String()
	}

	if types.ErrDataTooLong.Equal(err) {
		err = resetErrDataTooLong(colName, rowIdx+1, err)
	} else if types.ErrOverflow.Equal(err) {
		err = types.ErrWarnDataOutOfRange.GenWithStackByArgs(colName, rowIdx+1)
	} else if types.ErrTruncated.Equal(err) {
		err = types.ErrTruncated.GenWithStackByArgs(colName, rowIdx+1)
	} else if types.ErrTruncatedWrongVal.Equal(err) || types.ErrWrongValue.Equal(err) {
		valStr, err1 := val.ToString()
		if err1 != nil {
			logutil.BgLogger().Warn("truncate value failed", zap.Error(err1))
		}
		err = table.ErrTruncatedWrongValueForField.GenWithStackByArgs(types.TypeStr(colTp), valStr, colName, rowIdx+1)
	}

	if !e.ctx.GetSessionVars().StmtCtx.DupKeyAsWarning {
		return err
	}
	// TODO: should not filter all types of errors here.
	e.handleWarning(err)
	return nil
}

// evalRow evaluates a to-be-inserted row. The value of the column may base on another column,
// so we use setValueForRefColumn to fill the empty row some default values when needFillDefaultValues is true.
func (e *InsertValues) evalRow(ctx context.Context, list []expression.Expression, rowIdx int) ([]types.Datum, error) {
	rowLen := len(e.Table.Cols())
	if e.hasExtraHandle {
		rowLen++
	}
	row := make([]types.Datum, rowLen)
	hasValue := make([]bool, rowLen)

	// For statements like `insert into t set a = b + 1`.
	if e.hasRefCols {
		if err := e.setValueForRefColumn(row, hasValue); err != nil {
			return nil, err
		}
	}

	e.evalBuffer.SetDatums(row...)
	for i, expr := range list {
		val, err := expr.Eval(e.evalBuffer.ToRow())
		if err = e.handleErr(e.insertColumns[i], &val, rowIdx, err); err != nil {
			return nil, err
		}
		val1, err := table.CastValue(e.ctx, val, e.insertColumns[i].ToInfo(), false, false)
		if err = e.handleErr(e.insertColumns[i], &val, rowIdx, err); err != nil {
			return nil, err
		}

		offset := e.insertColumns[i].Offset
		val1.Copy(&row[offset])
		hasValue[offset] = true
		e.evalBuffer.SetDatum(offset, val1)
	}
	// Row may lack of generated column, autoIncrement column, empty column here.
	return e.fillRow(ctx, row, hasValue)
}

var emptyRow chunk.Row

func (e *InsertValues) fastEvalRow(ctx context.Context, list []expression.Expression, rowIdx int) ([]types.Datum, error) {
	rowLen := len(e.Table.Cols())
	if e.hasExtraHandle {
		rowLen++
	}
	row := make([]types.Datum, rowLen)
	hasValue := make([]bool, rowLen)
	for i, expr := range list {
		con := expr.(*expression.Constant)
		val, err := con.Eval(emptyRow)
		if err = e.handleErr(e.insertColumns[i], &val, rowIdx, err); err != nil {
			return nil, err
		}
		val1, err := table.CastValue(e.ctx, val, e.insertColumns[i].ToInfo(), false, false)
		if err = e.handleErr(e.insertColumns[i], &val, rowIdx, err); err != nil {
			return nil, err
		}
		offset := e.insertColumns[i].Offset
		row[offset], hasValue[offset] = val1, true
	}
	return e.fillRow(ctx, row, hasValue)
}

// setValueForRefColumn set some default values for the row to eval the row value with other columns,
// it follows these rules:
//     1. for nullable and no default value column, use NULL.
//     2. for nullable and have default value column, use it's default value.
//     3. for not null column, use zero value even in strict mode.
//     4. for auto_increment column, use zero value.
//     5. for generated column, use NULL.
func (e *InsertValues) setValueForRefColumn(row []types.Datum, hasValue []bool) error {
	for i, c := range e.Table.Cols() {
		d, err := e.getColDefaultValue(i, c)
		if err == nil {
			row[i] = d
			if !mysql.HasAutoIncrementFlag(c.Flag) {
				// It is an interesting behavior in MySQL.
				// If the value of auto ID is not explicit, MySQL use 0 value for auto ID when it is
				// evaluated by another column, but it should be used once only.
				// When we fill it as an auto ID column, it should be set as it used to be.
				// So just keep `hasValue` false for auto ID, and the others set true.
				hasValue[c.Offset] = true
			}
		} else if table.ErrNoDefaultValue.Equal(err) {
			row[i] = table.GetZeroValue(c.ToInfo())
			hasValue[c.Offset] = false
		} else if e.handleErr(c, &d, 0, err) != nil {
			return err
		}
	}
	return nil
}

func insertRowsFromSelect(ctx context.Context, base insertCommon) error {
	// process `insert|replace into ... select ... from ...`
	e := base.insertCommon()
	selectExec := e.children[0]
	fields := retTypes(selectExec)
	chk := newFirstChunk(selectExec)
	iter := chunk.NewIterator4Chunk(chk)
	rows := make([][]types.Datum, 0, chk.Capacity())

	sessVars := e.ctx.GetSessionVars()
	if !sessVars.StrictSQLMode {
		// If StrictSQLMode is disabled and it is a insert-select statement, it also handle BadNullAsWarning.
		sessVars.StmtCtx.BadNullAsWarning = true
	}
	batchSize := sessVars.DMLBatchSize
	batchInsert := sessVars.BatchInsert && !sessVars.InTxn() && config.GetGlobalConfig().EnableBatchDML && batchSize > 0
	memUsageOfRows := int64(0)
	memTracker := e.memTracker
	for {
		err := Next(ctx, selectExec, chk)
		if err != nil {
			return err
		}
		if chk.NumRows() == 0 {
			break
		}
		chkMemUsage := chk.MemoryUsage()
		memTracker.Consume(chkMemUsage)
		for innerChunkRow := iter.Begin(); innerChunkRow != iter.End(); innerChunkRow = iter.Next() {
			innerRow := innerChunkRow.GetDatumRow(fields)
			e.rowCount++
			row, err := e.getRow(ctx, innerRow)
			if err != nil {
				return err
			}
			rows = append(rows, row)
			if batchInsert && e.rowCount%uint64(batchSize) == 0 {
				memUsageOfRows = types.EstimatedMemUsage(rows[0], len(rows))
				memTracker.Consume(memUsageOfRows)
				if err = base.exec(ctx, rows); err != nil {
					return err
				}
				rows = rows[:0]
				memTracker.Consume(-memUsageOfRows)
				memUsageOfRows = 0
				if err = e.doBatchInsert(ctx); err != nil {
					return err
				}
			}
		}

		if len(rows) != 0 {
			memUsageOfRows = types.EstimatedMemUsage(rows[0], len(rows))
			memTracker.Consume(memUsageOfRows)
		}
		err = base.exec(ctx, rows)
		if err != nil {
			return err
		}
		rows = rows[:0]
		memTracker.Consume(-memUsageOfRows)
		memTracker.Consume(-chkMemUsage)
	}
	return nil
}

func (e *InsertValues) doBatchInsert(ctx context.Context) error {
	e.ctx.StmtCommit()
	if err := e.ctx.NewTxn(ctx); err != nil {
		// We should return a special error for batch insert.
		return ErrBatchInsertFail.GenWithStack("BatchInsert failed with error: %v", err)
	}
	return nil
}

// getRow gets the row which from `insert into select from` or `load data`.
// The input values from these two statements are datums instead of
// expressions which are used in `insert into set x=y`.
func (e *InsertValues) getRow(ctx context.Context, vals []types.Datum) ([]types.Datum, error) {
	row := make([]types.Datum, len(e.Table.Cols()))
	hasValue := make([]bool, len(e.Table.Cols()))
	for i, v := range vals {
		casted, err := table.CastValue(e.ctx, v, e.insertColumns[i].ToInfo(), false, false)
		if e.handleErr(nil, &v, 0, err) != nil {
			return nil, err
		}

		offset := e.insertColumns[i].Offset
		row[offset] = casted
		hasValue[offset] = true
	}

	return e.fillRow(ctx, row, hasValue)
}

// getColDefaultValue gets the column default value.
func (e *InsertValues) getColDefaultValue(idx int, col *table.Column) (d types.Datum, err error) {
	if !col.DefaultIsExpr && e.colDefaultVals != nil && e.colDefaultVals[idx].valid {
		return e.colDefaultVals[idx].val, nil
	}

	var defaultVal types.Datum
	if col.DefaultIsExpr && col.DefaultExpr != nil {
		defaultVal, err = table.EvalColDefaultExpr(e.ctx, col.ToInfo(), col.DefaultExpr)
	} else {
		defaultVal, err = table.GetColDefaultValue(e.ctx, col.ToInfo())
	}
	if err != nil {
		return types.Datum{}, err
	}
	if initialized := e.lazilyInitColDefaultValBuf(); initialized && !col.DefaultIsExpr {
		e.colDefaultVals[idx].val = defaultVal
		e.colDefaultVals[idx].valid = true
	}

	return defaultVal, nil
}

// fillColValue fills the column value if it is not set in the insert statement.
func (e *InsertValues) fillColValue(ctx context.Context, datum types.Datum, idx int, column *table.Column, hasValue bool) (types.Datum,
	error) {
	if mysql.HasAutoIncrementFlag(column.Flag) {
		if e.lazyFillAutoID {
			// Handle hasValue info in autoIncrement column previously for lazy handle.
			if !hasValue {
				datum.SetNull()
			}
			// Store the plain datum of autoIncrement column directly for lazy handle.
			return datum, nil
		}
		d, err := e.adjustAutoIncrementDatum(ctx, datum, hasValue, column)
		if err != nil {
			return types.Datum{}, err
		}
		return d, nil
	}
	tblInfo := e.Table.Meta()
	if ddl.IsAutoRandomColumnID(tblInfo, column.ID) {
		d, err := e.adjustAutoRandomDatum(ctx, datum, hasValue, column)
		if err != nil {
			return types.Datum{}, err
		}
		return d, nil
	}
	if !hasValue {
		d, err := e.getColDefaultValue(idx, column)
		if e.handleErr(column, &datum, 0, err) != nil {
			return types.Datum{}, err
		}
		return d, nil
	}
	return datum, nil
}

// fillRow fills generated columns, auto_increment column and empty column.
// For NOT NULL column, it will return error or use zero value based on sql_mode.
// When lazyFillAutoID is true, fill row will lazily handle auto increment datum for lazy batch allocation.
// `insert|replace values` can guarantee consecutive autoID in a batch.
// Other statements like `insert select from` don't guarantee consecutive autoID.
// https://dev.mysql.com/doc/refman/8.0/en/innodb-auto-increment-handling.html
func (e *InsertValues) fillRow(ctx context.Context, row []types.Datum, hasValue []bool) ([]types.Datum, error) {
	gCols := make([]*table.Column, 0)
	for i, c := range e.Table.Cols() {
		var err error
		// Evaluate the generated columns later after real columns set
		if c.IsGenerated() {
			gCols = append(gCols, c)
		} else {
			// Get the default value for all no value columns, the auto increment column is different from the others.
			if row[i], err = e.fillColValue(ctx, row[i], i, c, hasValue[i]); err != nil {
				return nil, err
			}
			if !e.lazyFillAutoID || (e.lazyFillAutoID && !mysql.HasAutoIncrementFlag(c.Flag)) {
				if err = c.HandleBadNull(&row[i], e.ctx.GetSessionVars().StmtCtx); err != nil {
					return nil, err
				}
			}
		}
	}
	for i, gCol := range gCols {
		colIdx := gCol.ColumnInfo.Offset
		val, err := e.GenExprs[i].Eval(chunk.MutRowFromDatums(row).ToRow())
		if e.handleErr(gCol, &val, 0, err) != nil {
			return nil, err
		}
		row[colIdx], err = table.CastValue(e.ctx, val, gCol.ToInfo(), false, false)
		if err != nil {
			return nil, err
		}
		// Handle the bad null error.
		if err = gCol.HandleBadNull(&row[colIdx], e.ctx.GetSessionVars().StmtCtx); err != nil {
			return nil, err
		}
	}
	return row, nil
}

// isAutoNull can help judge whether a datum is AutoIncrement Null quickly.
// This used to help lazyFillAutoIncrement to find consecutive N datum backwards for batch autoID alloc.
func (e *InsertValues) isAutoNull(ctx context.Context, d types.Datum, col *table.Column) bool {
	var err error
	var recordID int64
	if !d.IsNull() {
		recordID, err = getAutoRecordID(d, &col.FieldType, true)
		if err != nil {
			return false
		}
	}
	// Use the value if it's not null and not 0.
	if recordID != 0 {
		return false
	}
	// Change NULL to auto id.
	// Change value 0 to auto id, if NoAutoValueOnZero SQL mode is not set.
	if d.IsNull() || e.ctx.GetSessionVars().SQLMode&mysql.ModeNoAutoValueOnZero == 0 {
		return true
	}
	return false
}

func (e *InsertValues) hasAutoIncrementColumn() (int, bool) {
	colIdx := -1
	for i, c := range e.Table.Cols() {
		if mysql.HasAutoIncrementFlag(c.Flag) {
			colIdx = i
			break
		}
	}
	return colIdx, colIdx != -1
}

func (e *InsertValues) lazyAdjustAutoIncrementDatumInRetry(ctx context.Context, rows [][]types.Datum, colIdx int) ([][]types.Datum, error) {
	// Get the autoIncrement column.
	col := e.Table.Cols()[colIdx]
	// Consider the colIdx of autoIncrement in row are the same.
	length := len(rows)
	for i := 0; i < length; i++ {
		autoDatum := rows[i][colIdx]

		// autoID can be found in RetryInfo.
		retryInfo := e.ctx.GetSessionVars().RetryInfo
		if retryInfo.Retrying {
			id, err := retryInfo.GetCurrAutoIncrementID()
			if err != nil {
				return nil, err
			}
			autoDatum.SetAutoID(id, col.Flag)

			if err = col.HandleBadNull(&autoDatum, e.ctx.GetSessionVars().StmtCtx); err != nil {
				return nil, err
			}
			rows[i][colIdx] = autoDatum
		}
	}
	return rows, nil
}

// lazyAdjustAutoIncrementDatum is quite similar to adjustAutoIncrementDatum
// except it will cache auto increment datum previously for lazy batch allocation of autoID.
func (e *InsertValues) lazyAdjustAutoIncrementDatum(ctx context.Context, rows [][]types.Datum) ([][]types.Datum, error) {
	// Not in lazyFillAutoID mode means no need to fill.
	if !e.lazyFillAutoID {
		return rows, nil
	}
	// No autoIncrement column means no need to fill.
	colIdx, ok := e.hasAutoIncrementColumn()
	if !ok {
		return rows, nil
	}
	// autoID can be found in RetryInfo.
	retryInfo := e.ctx.GetSessionVars().RetryInfo
	if retryInfo.Retrying {
		return e.lazyAdjustAutoIncrementDatumInRetry(ctx, rows, colIdx)
	}
	// Get the autoIncrement column.
	col := e.Table.Cols()[colIdx]
	// Consider the colIdx of autoIncrement in row are the same.
	length := len(rows)
	for i := 0; i < length; i++ {
		autoDatum := rows[i][colIdx]

		var err error
		var recordID int64
		if !autoDatum.IsNull() {
			recordID, err = getAutoRecordID(autoDatum, &col.FieldType, true)
			if err != nil {
				return nil, err
			}
		}
		// Use the value if it's not null and not 0.
		if recordID != 0 {
			err = e.Table.RebaseAutoID(e.ctx, recordID, true, autoid.RowIDAllocType)
			if err != nil {
				return nil, err
			}
			e.ctx.GetSessionVars().StmtCtx.InsertID = uint64(recordID)
			retryInfo.AddAutoIncrementID(recordID)
			rows[i][colIdx] = autoDatum
			continue
		}

		// Change NULL to auto id.
		// Change value 0 to auto id, if NoAutoValueOnZero SQL mode is not set.
		if autoDatum.IsNull() || e.ctx.GetSessionVars().SQLMode&mysql.ModeNoAutoValueOnZero == 0 {
			// Find consecutive num.
			start := i
			cnt := 1
			for i+1 < length && e.isAutoNull(ctx, rows[i+1][colIdx], col) {
				i++
				cnt++
			}
			idIter, err := table.AllocBatchAutoIncrementValue(ctx, e.Table, e.ctx, cnt)
			if e.handleErr(col, &autoDatum, cnt, err) != nil {
				return nil, err
			}
			// Assign autoIDs to rows.
			for j := 0; j < cnt; j++ {
				offset := j + start
				d := rows[offset][colIdx]

				_, id := idIter.Next()

				// It's compatible with mysql setting the first allocated autoID to lastInsertID.
				// Cause autoID may be specified by user, judge only the first row is not suitable.
				if j == 0 && e.lastInsertID == 0 {
					e.lastInsertID = uint64(id)
				}

				d.SetAutoID(id, col.Flag)
				retryInfo.AddAutoIncrementID(id)

				// The value of d is adjusted by auto ID, so we need to cast it again.
				d, err := table.CastValue(e.ctx, d, col.ToInfo(), false, false)
				if err != nil {
					return nil, err
				}
				rows[offset][colIdx] = d
			}
			continue
		}

		autoDatum.SetAutoID(recordID, col.Flag)
		retryInfo.AddAutoIncrementID(recordID)

		// the value of d is adjusted by auto ID, so we need to cast it again.
		autoDatum, err = table.CastValue(e.ctx, autoDatum, col.ToInfo(), false, false)
		if err != nil {
			return nil, err
		}
		rows[i][colIdx] = autoDatum
	}
	return rows, nil
}

func (e *InsertValues) adjustAutoIncrementDatum(ctx context.Context, d types.Datum, hasValue bool, c *table.Column) (types.Datum, error) {
	retryInfo := e.ctx.GetSessionVars().RetryInfo
	if retryInfo.Retrying {
		id, err := retryInfo.GetCurrAutoIncrementID()
		if err != nil {
			return types.Datum{}, err
		}
		d.SetAutoID(id, c.Flag)
		return d, nil
	}

	var err error
	var recordID int64
	if !hasValue {
		d.SetNull()
	}
	if !d.IsNull() {
		recordID, err = getAutoRecordID(d, &c.FieldType, true)
		if err != nil {
			return types.Datum{}, err
		}
	}
	// Use the value if it's not null and not 0.
	if recordID != 0 {
		err = e.Table.RebaseAutoID(e.ctx, recordID, true, autoid.RowIDAllocType)
		if err != nil {
			return types.Datum{}, err
		}
		e.ctx.GetSessionVars().StmtCtx.InsertID = uint64(recordID)
		retryInfo.AddAutoIncrementID(recordID)
		return d, nil
	}

	// Change NULL to auto id.
	// Change value 0 to auto id, if NoAutoValueOnZero SQL mode is not set.
	if d.IsNull() || e.ctx.GetSessionVars().SQLMode&mysql.ModeNoAutoValueOnZero == 0 {
		recordID, err = table.AllocAutoIncrementValue(ctx, e.Table, e.ctx)
		if e.handleErr(c, &d, 0, err) != nil {
			return types.Datum{}, err
		}
		// It's compatible with mysql setting the first allocated autoID to lastInsertID.
		// Cause autoID may be specified by user, judge only the first row is not suitable.
		if e.lastInsertID == 0 {
			e.lastInsertID = uint64(recordID)
		}
	}

	d.SetAutoID(recordID, c.Flag)
	retryInfo.AddAutoIncrementID(recordID)

	// the value of d is adjusted by auto ID, so we need to cast it again.
	casted, err := table.CastValue(e.ctx, d, c.ToInfo(), false, false)
	if err != nil {
		return types.Datum{}, err
	}
	return casted, nil
}

func getAutoRecordID(d types.Datum, target *types.FieldType, isInsert bool) (int64, error) {
	var recordID int64

	switch target.Tp {
	case mysql.TypeFloat, mysql.TypeDouble:
		f := d.GetFloat64()
		if isInsert {
			recordID = int64(math.Round(f))
		} else {
			recordID = int64(f)
		}
	case mysql.TypeTiny, mysql.TypeShort, mysql.TypeInt24, mysql.TypeLong, mysql.TypeLonglong:
		recordID = d.GetInt64()
	default:
		return 0, errors.Errorf("unexpected field type [%v]", target.Tp)
	}

	return recordID, nil
}

func (e *InsertValues) adjustAutoRandomDatum(ctx context.Context, d types.Datum, hasValue bool, c *table.Column) (types.Datum, error) {
	retryInfo := e.ctx.GetSessionVars().RetryInfo
	if retryInfo.Retrying {
		autoRandomID, err := retryInfo.GetCurrAutoRandomID()
		if err != nil {
			return types.Datum{}, err
		}
		d.SetAutoID(autoRandomID, c.Flag)
		return d, nil
	}

	var err error
	var recordID int64
	if !hasValue {
		d.SetNull()
	}
	if !d.IsNull() {
		recordID, err = getAutoRecordID(d, &c.FieldType, true)
		if err != nil {
			return types.Datum{}, err
		}
	}
	// Use the value if it's not null and not 0.
	if recordID != 0 {
		if !e.ctx.GetSessionVars().AllowAutoRandExplicitInsert {
			return types.Datum{}, ddl.ErrInvalidAutoRandom.GenWithStackByArgs(autoid.AutoRandomExplicitInsertDisabledErrMsg)
		}
		err = e.rebaseAutoRandomID(recordID, &c.FieldType)
		if err != nil {
			return types.Datum{}, err
		}
		e.ctx.GetSessionVars().StmtCtx.InsertID = uint64(recordID)
		d.SetAutoID(recordID, c.Flag)
		retryInfo.AddAutoRandomID(recordID)
		return d, nil
	}

	// Change NULL to auto id.
	// Change value 0 to auto id, if NoAutoValueOnZero SQL mode is not set.
	if d.IsNull() || e.ctx.GetSessionVars().SQLMode&mysql.ModeNoAutoValueOnZero == 0 {
		_, err := e.ctx.Txn(true)
		if err != nil {
			return types.Datum{}, errors.Trace(err)
		}
		recordID, err = e.allocAutoRandomID(&c.FieldType)
		if err != nil {
			return types.Datum{}, err
		}
		// It's compatible with mysql setting the first allocated autoID to lastInsertID.
		// Cause autoID may be specified by user, judge only the first row is not suitable.
		if e.lastInsertID == 0 {
			e.lastInsertID = uint64(recordID)
		}
	}

	d.SetAutoID(recordID, c.Flag)
	retryInfo.AddAutoRandomID(recordID)

	casted, err := table.CastValue(e.ctx, d, c.ToInfo(), false, false)
	if err != nil {
		return types.Datum{}, err
	}
	return casted, nil
}

// allocAutoRandomID allocates a random id for primary key column. It assumes tableInfo.AutoRandomBits > 0.
func (e *InsertValues) allocAutoRandomID(fieldType *types.FieldType) (int64, error) {
	alloc := e.Table.Allocators(e.ctx).Get(autoid.AutoRandomType)
	tableInfo := e.Table.Meta()
	increment := e.ctx.GetSessionVars().AutoIncrementIncrement
	offset := e.ctx.GetSessionVars().AutoIncrementOffset
	idIter, err := alloc.Alloc(tableInfo.ID, 1, int64(increment), int64(offset))
	if err != nil {
		return 0, err
	}
<<<<<<< HEAD
	autoRandomID := idIter.First()

=======
>>>>>>> 877fa632
	layout := autoid.NewAutoRandomIDLayout(fieldType, tableInfo.AutoRandomBits)
	if tables.OverflowShardBits(autoRandomID, tableInfo.AutoRandomBits, layout.TypeBitsLength, layout.HasSignBit) {
		return 0, autoid.ErrAutoRandReadFailed
	}
	shard := e.ctx.GetSessionVars().TxnCtx.GetShard(tableInfo.AutoRandomBits, layout.TypeBitsLength, layout.HasSignBit, 1)
	autoRandomID |= shard
	return autoRandomID, nil
}

func (e *InsertValues) rebaseAutoRandomID(recordID int64, fieldType *types.FieldType) error {
	if recordID < 0 {
		return nil
	}
	alloc := e.Table.Allocators(e.ctx).Get(autoid.AutoRandomType)
	tableInfo := e.Table.Meta()

	layout := autoid.NewAutoRandomIDLayout(fieldType, tableInfo.AutoRandomBits)
	autoRandomID := layout.IncrementalMask() & recordID

	return alloc.Rebase(tableInfo.ID, autoRandomID, true)
}

func (e *InsertValues) handleWarning(err error) {
	sc := e.ctx.GetSessionVars().StmtCtx
	sc.AppendWarning(err)
}

func (e *InsertValues) collectRuntimeStatsEnabled() bool {
	if e.runtimeStats != nil {
		if e.stats == nil {
			snapshotStats := &tikv.SnapshotRuntimeStats{}
			e.stats = &InsertRuntimeStat{
				BasicRuntimeStats:    e.runtimeStats,
				SnapshotRuntimeStats: snapshotStats,
				Prefetch:             0,
				CheckInsertTime:      0,
			}
			e.ctx.GetSessionVars().StmtCtx.RuntimeStatsColl.RegisterStats(e.id, e.stats)
		}
		return true
	}
	return false
}

// batchCheckAndInsert checks rows with duplicate errors.
// All duplicate rows will be ignored and appended as duplicate warnings.
func (e *InsertValues) batchCheckAndInsert(ctx context.Context, rows [][]types.Datum, addRecord func(ctx context.Context, row []types.Datum) error) error {
	// all the rows will be checked, so it is safe to set BatchCheck = true
	e.ctx.GetSessionVars().StmtCtx.BatchCheck = true
	if span := opentracing.SpanFromContext(ctx); span != nil && span.Tracer() != nil {
		span1 := span.Tracer().StartSpan("InsertValues.batchCheckAndInsert", opentracing.ChildOf(span.Context()))
		defer span1.Finish()
		opentracing.ContextWithSpan(ctx, span1)
	}
	start := time.Now()
	// Get keys need to be checked.
	toBeCheckedRows, err := getKeysNeedCheck(ctx, e.ctx, e.Table, rows)
	if err != nil {
		return err
	}

	txn, err := e.ctx.Txn(true)
	if err != nil {
		return err
	}
	if e.collectRuntimeStatsEnabled() {
		if snapshot := txn.GetSnapshot(); snapshot != nil {
			snapshot.SetOption(kv.CollectRuntimeStats, e.stats.SnapshotRuntimeStats)
			defer snapshot.DelOption(kv.CollectRuntimeStats)
		}
	}
	prefetchStart := time.Now()
	// Fill cache using BatchGet, the following Get requests don't need to visit TiKV.
	if _, err = prefetchUniqueIndices(ctx, txn, toBeCheckedRows); err != nil {
		return err
	}
	if e.stats != nil {
		e.stats.Prefetch += time.Since(prefetchStart)
	}

	// append warnings and get no duplicated error rows
	for i, r := range toBeCheckedRows {
		skip := false
		if r.handleKey != nil {
			_, err := txn.Get(ctx, r.handleKey.newKey)
			if err == nil {
				e.ctx.GetSessionVars().StmtCtx.AppendWarning(r.handleKey.dupErr)
				continue
			}
			if !kv.IsErrNotFound(err) {
				return err
			}
		}
		for _, uk := range r.uniqueKeys {
			_, err := txn.Get(ctx, uk.newKey)
			if err == nil {
				// If duplicate keys were found in BatchGet, mark row = nil.
				e.ctx.GetSessionVars().StmtCtx.AppendWarning(uk.dupErr)
				skip = true
				break
			}
			if !kv.IsErrNotFound(err) {
				return err
			}
		}

		// If row was checked with no duplicate keys,
		// it should be add to values map for the further row check.
		// There may be duplicate keys inside the insert statement.
		if !skip {
			e.ctx.GetSessionVars().StmtCtx.AddCopiedRows(1)
			err = addRecord(ctx, rows[i])
			if err != nil {
				return err
			}
		}
	}
	if e.stats != nil {
		e.stats.CheckInsertTime += time.Since(start)
	}
	return nil
}

func (e *InsertValues) addRecord(ctx context.Context, row []types.Datum) error {
	return e.addRecordWithAutoIDHint(ctx, row, 0)
}

func (e *InsertValues) addRecordWithAutoIDHint(ctx context.Context, row []types.Datum, reserveAutoIDCount int) (err error) {
	vars := e.ctx.GetSessionVars()
	if !vars.ConstraintCheckInPlace {
		vars.PresumeKeyNotExists = true
	}
	if reserveAutoIDCount > 0 {
		_, err = e.Table.AddRecord(e.ctx, row, table.WithCtx(ctx), table.WithReserveAutoIDHint(reserveAutoIDCount))
	} else {
		_, err = e.Table.AddRecord(e.ctx, row, table.WithCtx(ctx))
	}
	vars.PresumeKeyNotExists = false
	if err != nil {
		return err
	}
	if e.lastInsertID != 0 {
		vars.SetLastInsertID(e.lastInsertID)
	}
	return nil
}

// InsertRuntimeStat record the stat about insert and check
type InsertRuntimeStat struct {
	*execdetails.BasicRuntimeStats
	*tikv.SnapshotRuntimeStats
	CheckInsertTime time.Duration
	Prefetch        time.Duration
}

func (e *InsertRuntimeStat) String() string {
	if e.CheckInsertTime == 0 {
		// For replace statement.
		if e.Prefetch > 0 && e.SnapshotRuntimeStats != nil {
			return fmt.Sprintf("prefetch: %v, rpc:{%v}", e.Prefetch, e.SnapshotRuntimeStats.String())
		}
		return ""
	}
	buf := bytes.NewBuffer(make([]byte, 0, 32))
	buf.WriteString(fmt.Sprintf("prepare:%v, ", time.Duration(e.BasicRuntimeStats.GetTime())-e.CheckInsertTime))
	if e.Prefetch > 0 {
		buf.WriteString(fmt.Sprintf("check_insert:{total_time:%v, mem_insert_time:%v, prefetch:%v", e.CheckInsertTime, e.CheckInsertTime-e.Prefetch, e.Prefetch))
		if e.SnapshotRuntimeStats != nil {
			buf.WriteString(fmt.Sprintf(", rpc:{%s}", e.SnapshotRuntimeStats.String()))
		}
		buf.WriteString("}")
	} else {
		buf.WriteString(fmt.Sprintf("insert:%v", e.CheckInsertTime))
	}
	return buf.String()
}

// Clone implements the RuntimeStats interface.
func (e *InsertRuntimeStat) Clone() execdetails.RuntimeStats {
	newRs := &InsertRuntimeStat{
		CheckInsertTime: e.CheckInsertTime,
		Prefetch:        e.Prefetch,
	}
	if e.SnapshotRuntimeStats != nil {
		snapshotStats := e.SnapshotRuntimeStats.Clone()
		newRs.SnapshotRuntimeStats = snapshotStats.(*tikv.SnapshotRuntimeStats)
	}
	if e.BasicRuntimeStats != nil {
		basicStats := e.BasicRuntimeStats.Clone()
		newRs.BasicRuntimeStats = basicStats.(*execdetails.BasicRuntimeStats)
	}
	return newRs
}

// Merge implements the RuntimeStats interface.
func (e *InsertRuntimeStat) Merge(other execdetails.RuntimeStats) {
	tmp, ok := other.(*InsertRuntimeStat)
	if !ok {
		return
	}
	if tmp.SnapshotRuntimeStats != nil {
		if e.SnapshotRuntimeStats == nil {
			snapshotStats := tmp.SnapshotRuntimeStats.Clone()
			e.SnapshotRuntimeStats = snapshotStats.(*tikv.SnapshotRuntimeStats)
		} else {
			e.SnapshotRuntimeStats.Merge(tmp.SnapshotRuntimeStats)
		}
	}
	if tmp.BasicRuntimeStats != nil {
		if e.BasicRuntimeStats == nil {
			basicStats := tmp.BasicRuntimeStats.Clone()
			e.BasicRuntimeStats = basicStats.(*execdetails.BasicRuntimeStats)
		} else {
			e.BasicRuntimeStats.Merge(tmp.BasicRuntimeStats)
		}
	}
	e.Prefetch += tmp.Prefetch
	e.CheckInsertTime += tmp.CheckInsertTime
}

// Tp implements the RuntimeStats interface.
func (e *InsertRuntimeStat) Tp() int {
	return execdetails.TpInsertRuntimeStat
}<|MERGE_RESOLUTION|>--- conflicted
+++ resolved
@@ -906,11 +906,7 @@
 	if err != nil {
 		return 0, err
 	}
-<<<<<<< HEAD
 	autoRandomID := idIter.First()
-
-=======
->>>>>>> 877fa632
 	layout := autoid.NewAutoRandomIDLayout(fieldType, tableInfo.AutoRandomBits)
 	if tables.OverflowShardBits(autoRandomID, tableInfo.AutoRandomBits, layout.TypeBitsLength, layout.HasSignBit) {
 		return 0, autoid.ErrAutoRandReadFailed
