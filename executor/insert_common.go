// Copyright 2018 PingCAP, Inc.
//
// Licensed under the Apache License, Version 2.0 (the "License");
// you may not use this file except in compliance with the License.
// You may obtain a copy of the License at
//
//     http://www.apache.org/licenses/LICENSE-2.0
//
// Unless required by applicable law or agreed to in writing, software
// distributed under the License is distributed on an "AS IS" BASIS,
// See the License for the specific language governing permissions and
// limitations under the License.

package executor

import (
	"context"
	"math"

	"github.com/pingcap/errors"
	"github.com/pingcap/parser/ast"
	"github.com/pingcap/parser/model"
	"github.com/pingcap/parser/mysql"
	"github.com/pingcap/tidb/config"
	"github.com/pingcap/tidb/ddl"
	"github.com/pingcap/tidb/expression"
	"github.com/pingcap/tidb/kv"
	"github.com/pingcap/tidb/meta/autoid"
	"github.com/pingcap/tidb/table"
	"github.com/pingcap/tidb/table/tables"
	"github.com/pingcap/tidb/types"
	"github.com/pingcap/tidb/util/chunk"
	"github.com/pingcap/tidb/util/logutil"
	"github.com/pingcap/tidb/util/memory"
	"go.uber.org/zap"
)

// InsertValues is the data to insert.
type InsertValues struct {
	baseExecutor

	rowCount       uint64
	curBatchCnt    uint64
	maxRowsInBatch uint64
	lastInsertID   uint64

	SelectExec Executor

	Table   table.Table
	Columns []*ast.ColumnName
	Lists   [][]expression.Expression
	SetList []*expression.Assignment

	GenExprs []expression.Expression

	insertColumns []*table.Column

	// colDefaultVals is used to store casted default value.
	// Because not every insert statement needs colDefaultVals, so we will init the buffer lazily.
	colDefaultVals  []defaultVal
	evalBuffer      chunk.MutRow
	evalBufferTypes []*types.FieldType

	allAssignmentsAreConstant bool

	hasRefCols     bool
	hasExtraHandle bool

	// Fill the autoID lazily to datum. This is used for being compatible with JDBC using getGeneratedKeys().
	// `insert|replace values` can guarantee consecutive autoID in a batch.
	// Other statements like `insert select from` don't guarantee consecutive autoID.
	// https://dev.mysql.com/doc/refman/8.0/en/innodb-auto-increment-handling.html
	lazyFillAutoID bool
	memTracker     *memory.Tracker
}

type defaultVal struct {
	val types.Datum
	// valid indicates whether the val is evaluated. We evaluate the default value lazily.
	valid bool
}

type insertCommon interface {
	insertCommon() *InsertValues
	exec(ctx context.Context, rows [][]types.Datum) error
}

func (e *InsertValues) insertCommon() *InsertValues {
	return e
}

func (e *InsertValues) exec(_ context.Context, _ [][]types.Datum) error {
	panic("derived should overload exec function")
}

// initInsertColumns sets the explicitly specified columns of an insert statement. There are three cases:
// There are three types of insert statements:
// 1 insert ... values(...)  --> name type column
// 2 insert ... set x=y...   --> set type column
// 3 insert ... (select ..)  --> name type column
// See https://dev.mysql.com/doc/refman/5.7/en/insert.html
func (e *InsertValues) initInsertColumns() error {
	var cols []*table.Column
	var missingColName string
	var err error

	tableCols := e.Table.Cols()

	if len(e.SetList) > 0 {
		// Process `set` type column.
		columns := make([]string, 0, len(e.SetList))
		for _, v := range e.SetList {
			columns = append(columns, v.ColName.O)
		}
		cols, missingColName = table.FindCols(tableCols, columns, e.Table.Meta().PKIsHandle)
		if missingColName != "" {
			return errors.Errorf("INSERT INTO %s: unknown column %s", e.Table.Meta().Name.O, missingColName)
		}
		if len(cols) == 0 {
			return errors.Errorf("INSERT INTO %s: empty column", e.Table.Meta().Name.O)
		}
	} else if len(e.Columns) > 0 {
		// Process `name` type column.
		columns := make([]string, 0, len(e.Columns))
		for _, v := range e.Columns {
			columns = append(columns, v.Name.O)
		}
		cols, missingColName = table.FindCols(tableCols, columns, e.Table.Meta().PKIsHandle)
		if missingColName != "" {
			return errors.Errorf("INSERT INTO %s: unknown column %s", e.Table.Meta().Name.O, missingColName)
		}
	} else {
		// If e.Columns are empty, use all columns instead.
		cols = tableCols
	}
	for _, col := range cols {
		if !col.IsGenerated() {
			e.insertColumns = append(e.insertColumns, col)
		}
		if col.Name.L == model.ExtraHandleName.L {
			if !e.ctx.GetSessionVars().AllowWriteRowID {
				return errors.Errorf("insert, update and replace statements for _tidb_rowid are not supported.")
			}
			e.hasExtraHandle = true
			break
		}
	}

	// Check column whether is specified only once.
	err = table.CheckOnce(cols)
	if err != nil {
		return err
	}
	return nil
}

func (e *InsertValues) initEvalBuffer() {
	numCols := len(e.Table.Cols())
	if e.hasExtraHandle {
		numCols++
	}
	e.evalBufferTypes = make([]*types.FieldType, numCols)
	for i, col := range e.Table.Cols() {
		e.evalBufferTypes[i] = &col.FieldType
	}
	if e.hasExtraHandle {
		e.evalBufferTypes[len(e.evalBufferTypes)-1] = types.NewFieldType(mysql.TypeLonglong)
	}
	e.evalBuffer = chunk.MutRowFromTypes(e.evalBufferTypes)
}

func (e *InsertValues) lazilyInitColDefaultValBuf() (ok bool) {
	if e.colDefaultVals != nil {
		return true
	}

	// only if values count of insert statement is more than one, use colDefaultVals to store
	// casted default values has benefits.
	if len(e.Lists) > 1 {
		e.colDefaultVals = make([]defaultVal, len(e.Table.Cols()))
		return true
	}

	return false
}

func (e *InsertValues) processSetList() error {
	if len(e.SetList) > 0 {
		if len(e.Lists) > 0 {
			return errors.Errorf("INSERT INTO %s: set type should not use values", e.Table)
		}
		l := make([]expression.Expression, 0, len(e.SetList))
		for _, v := range e.SetList {
			l = append(l, v.Expr)
		}
		e.Lists = append(e.Lists, l)
	}
	return nil
}

// insertRows processes `insert|replace into values ()` or `insert|replace into set x=y`
func insertRows(ctx context.Context, base insertCommon) (err error) {
	e := base.insertCommon()
	// For `insert|replace into set x=y`, process the set list here.
	if err = e.processSetList(); err != nil {
		return err
	}
	sessVars := e.ctx.GetSessionVars()
	batchInsert := sessVars.BatchInsert && !sessVars.InTxn() && config.GetGlobalConfig().EnableBatchDML
	batchSize := sessVars.DMLBatchSize

	e.lazyFillAutoID = true
	evalRowFunc := e.fastEvalRow
	if !e.allAssignmentsAreConstant {
		evalRowFunc = e.evalRow
	}

	rows := make([][]types.Datum, 0, len(e.Lists))
	memUsageOfRows := int64(0)
	memTracker := e.memTracker
	for i, list := range e.Lists {
		e.rowCount++
		var row []types.Datum
		row, err = evalRowFunc(ctx, list, i)
		if err != nil {
			return err
		}
		rows = append(rows, row)
		if batchInsert && e.rowCount%uint64(batchSize) == 0 {
			memUsageOfRows = types.EstimatedMemUsage(rows[0], len(rows))
			memTracker.Consume(memUsageOfRows)
			// Before batch insert, fill the batch allocated autoIDs.
			rows, err = e.lazyAdjustAutoIncrementDatum(ctx, rows)
			if err != nil {
				return err
			}
			if err = base.exec(ctx, rows); err != nil {
				return err
			}
			rows = rows[:0]
			memTracker.Consume(-memUsageOfRows)
			memUsageOfRows = 0
			if err = e.doBatchInsert(ctx); err != nil {
				return err
			}
		}
	}
	if len(rows) != 0 {
		memUsageOfRows = types.EstimatedMemUsage(rows[0], len(rows))
		memTracker.Consume(memUsageOfRows)
	}
	// Fill the batch allocated autoIDs.
	rows, err = e.lazyAdjustAutoIncrementDatum(ctx, rows)
	if err != nil {
		return err
	}
	err = base.exec(ctx, rows)
	if err != nil {
		return err
	}
	rows = rows[:0]
	memTracker.Consume(-memUsageOfRows)
	return nil
}

func (e *InsertValues) handleErr(col *table.Column, val *types.Datum, rowIdx int, err error) error {
	if err == nil {
		return nil
	}

	// Convert the error with full messages.
	var (
		colTp   byte
		colName string
	)
	if col != nil {
		colTp = col.Tp
		colName = col.Name.String()
	}

	if types.ErrDataTooLong.Equal(err) {
		err = resetErrDataTooLong(colName, rowIdx+1, err)
	} else if types.ErrOverflow.Equal(err) {
		err = types.ErrWarnDataOutOfRange.GenWithStackByArgs(colName, rowIdx+1)
	} else if types.ErrTruncated.Equal(err) || types.ErrTruncatedWrongVal.Equal(err) || types.ErrWrongValue.Equal(err) {
		valStr, err1 := val.ToString()
		if err1 != nil {
			logutil.BgLogger().Warn("truncate value failed", zap.Error(err1))
		}
		err = table.ErrTruncatedWrongValueForField.GenWithStackByArgs(types.TypeStr(colTp), valStr, colName, rowIdx+1)
	}

	if !e.ctx.GetSessionVars().StmtCtx.DupKeyAsWarning {
		return err
	}
	// TODO: should not filter all types of errors here.
	e.handleWarning(err)
	return nil
}

// evalRow evaluates a to-be-inserted row. The value of the column may base on another column,
// so we use setValueForRefColumn to fill the empty row some default values when needFillDefaultValues is true.
func (e *InsertValues) evalRow(ctx context.Context, list []expression.Expression, rowIdx int) ([]types.Datum, error) {
	rowLen := len(e.Table.Cols())
	if e.hasExtraHandle {
		rowLen++
	}
	row := make([]types.Datum, rowLen)
	hasValue := make([]bool, rowLen)

	// For statements like `insert into t set a = b + 1`.
	if e.hasRefCols {
		if err := e.setValueForRefColumn(row, hasValue); err != nil {
			return nil, err
		}
	}

	e.evalBuffer.SetDatums(row...)
	for i, expr := range list {
		val, err := expr.Eval(e.evalBuffer.ToRow())
		if err = e.handleErr(e.insertColumns[i], &val, rowIdx, err); err != nil {
			return nil, err
		}
		val1, err := table.CastValue(e.ctx, val, e.insertColumns[i].ToInfo(), false, false)
		if err = e.handleErr(e.insertColumns[i], &val, rowIdx, err); err != nil {
			return nil, err
		}

		offset := e.insertColumns[i].Offset
		val1.Copy(&row[offset])
		hasValue[offset] = true
		e.evalBuffer.SetDatum(offset, val1)
	}
	// Row may lack of generated column, autoIncrement column, empty column here.
	return e.fillRow(ctx, row, hasValue)
}

var emptyRow chunk.Row

func (e *InsertValues) fastEvalRow(ctx context.Context, list []expression.Expression, rowIdx int) ([]types.Datum, error) {
	rowLen := len(e.Table.Cols())
	if e.hasExtraHandle {
		rowLen++
	}
	row := make([]types.Datum, rowLen)
	hasValue := make([]bool, rowLen)
	for i, expr := range list {
		con := expr.(*expression.Constant)
		val, err := con.Eval(emptyRow)
		if err = e.handleErr(e.insertColumns[i], &val, rowIdx, err); err != nil {
			return nil, err
		}
		val1, err := table.CastValue(e.ctx, val, e.insertColumns[i].ToInfo(), false, false)
		if err = e.handleErr(e.insertColumns[i], &val, rowIdx, err); err != nil {
			return nil, err
		}
		offset := e.insertColumns[i].Offset
		row[offset], hasValue[offset] = val1, true
	}
	return e.fillRow(ctx, row, hasValue)
}

// setValueForRefColumn set some default values for the row to eval the row value with other columns,
// it follows these rules:
//     1. for nullable and no default value column, use NULL.
//     2. for nullable and have default value column, use it's default value.
//     3. for not null column, use zero value even in strict mode.
//     4. for auto_increment column, use zero value.
//     5. for generated column, use NULL.
func (e *InsertValues) setValueForRefColumn(row []types.Datum, hasValue []bool) error {
	for i, c := range e.Table.Cols() {
		d, err := e.getColDefaultValue(i, c)
		if err == nil {
			row[i] = d
			if !mysql.HasAutoIncrementFlag(c.Flag) {
				// It is an interesting behavior in MySQL.
				// If the value of auto ID is not explicit, MySQL use 0 value for auto ID when it is
				// evaluated by another column, but it should be used once only.
				// When we fill it as an auto ID column, it should be set as it used to be.
				// So just keep `hasValue` false for auto ID, and the others set true.
				hasValue[c.Offset] = true
			}
		} else if table.ErrNoDefaultValue.Equal(err) {
			row[i] = table.GetZeroValue(c.ToInfo())
			hasValue[c.Offset] = false
		} else if e.handleErr(c, &d, 0, err) != nil {
			return err
		}
	}
	return nil
}

func insertRowsFromSelect(ctx context.Context, base insertCommon) error {
	// process `insert|replace into ... select ... from ...`
	e := base.insertCommon()
	selectExec := e.children[0]
	fields := retTypes(selectExec)
	chk := newFirstChunk(selectExec)
	iter := chunk.NewIterator4Chunk(chk)
	rows := make([][]types.Datum, 0, chk.Capacity())

	sessVars := e.ctx.GetSessionVars()
	if !sessVars.StrictSQLMode {
		// If StrictSQLMode is disabled and it is a insert-select statement, it also handle BadNullAsWarning.
		sessVars.StmtCtx.BadNullAsWarning = true
	}
	batchInsert := sessVars.BatchInsert && !sessVars.InTxn() && config.GetGlobalConfig().EnableBatchDML
	batchSize := sessVars.DMLBatchSize
	memUsageOfRows := int64(0)
	memTracker := e.memTracker
	for {
		err := Next(ctx, selectExec, chk)
		if err != nil {
			return err
		}
		if chk.NumRows() == 0 {
			break
		}
		chkMemUsage := chk.MemoryUsage()
		memTracker.Consume(chkMemUsage)
		for innerChunkRow := iter.Begin(); innerChunkRow != iter.End(); innerChunkRow = iter.Next() {
			innerRow := innerChunkRow.GetDatumRow(fields)
			e.rowCount++
			row, err := e.getRow(ctx, innerRow)
			if err != nil {
				return err
			}
			rows = append(rows, row)
			if batchInsert && e.rowCount%uint64(batchSize) == 0 {
				memUsageOfRows = types.EstimatedMemUsage(rows[0], len(rows))
				memTracker.Consume(memUsageOfRows)
				if err = base.exec(ctx, rows); err != nil {
					return err
				}
				rows = rows[:0]
				memTracker.Consume(-memUsageOfRows)
				memUsageOfRows = 0
				if err = e.doBatchInsert(ctx); err != nil {
					return err
				}
			}
		}

		if len(rows) != 0 {
			memUsageOfRows = types.EstimatedMemUsage(rows[0], len(rows))
			memTracker.Consume(memUsageOfRows)
		}
		err = base.exec(ctx, rows)
		if err != nil {
			return err
		}
		rows = rows[:0]
		memTracker.Consume(-memUsageOfRows)
		memTracker.Consume(-chkMemUsage)
	}
	return nil
}

func (e *InsertValues) doBatchInsert(ctx context.Context) error {
	if err := e.ctx.StmtCommit(e.memTracker); err != nil {
		return err
	}
	if err := e.ctx.NewTxn(ctx); err != nil {
		// We should return a special error for batch insert.
		return ErrBatchInsertFail.GenWithStack("BatchInsert failed with error: %v", err)
	}
	return nil
}

// getRow gets the row which from `insert into select from` or `load data`.
// The input values from these two statements are datums instead of
// expressions which are used in `insert into set x=y`.
func (e *InsertValues) getRow(ctx context.Context, vals []types.Datum) ([]types.Datum, error) {
	row := make([]types.Datum, len(e.Table.Cols()))
	hasValue := make([]bool, len(e.Table.Cols()))
	for i, v := range vals {
		casted, err := table.CastValue(e.ctx, v, e.insertColumns[i].ToInfo(), false, false)
		if e.handleErr(nil, &v, 0, err) != nil {
			return nil, err
		}

		offset := e.insertColumns[i].Offset
		row[offset] = casted
		hasValue[offset] = true
	}

	return e.fillRow(ctx, row, hasValue)
}

// getColDefaultValue gets the column default value.
func (e *InsertValues) getColDefaultValue(idx int, col *table.Column) (d types.Datum, err error) {
	if !col.DefaultIsExpr && e.colDefaultVals != nil && e.colDefaultVals[idx].valid {
		return e.colDefaultVals[idx].val, nil
	}

	var defaultVal types.Datum
	if col.DefaultIsExpr && col.DefaultExpr != nil {
		defaultVal, err = table.EvalColDefaultExpr(e.ctx, col.ToInfo(), col.DefaultExpr)
	} else {
		defaultVal, err = table.GetColDefaultValue(e.ctx, col.ToInfo())
	}
	if err != nil {
		return types.Datum{}, err
	}
	if initialized := e.lazilyInitColDefaultValBuf(); initialized && !col.DefaultIsExpr {
		e.colDefaultVals[idx].val = defaultVal
		e.colDefaultVals[idx].valid = true
	}

	return defaultVal, nil
}

// fillColValue fills the column value if it is not set in the insert statement.
func (e *InsertValues) fillColValue(ctx context.Context, datum types.Datum, idx int, column *table.Column, hasValue bool) (types.Datum,
	error) {
	if mysql.HasAutoIncrementFlag(column.Flag) {
		if e.lazyFillAutoID {
			// Handle hasValue info in autoIncrement column previously for lazy handle.
			if !hasValue {
				datum.SetNull()
			}
			// Store the plain datum of autoIncrement column directly for lazy handle.
			return datum, nil
		}
		d, err := e.adjustAutoIncrementDatum(ctx, datum, hasValue, column)
		if err != nil {
			return types.Datum{}, err
		}
		return d, nil
	}
	tblInfo := e.Table.Meta()
	if tblInfo.PKIsHandle && tblInfo.ContainsAutoRandomBits() && column.ID == tblInfo.GetPkColInfo().ID {
		d, err := e.adjustAutoRandomDatum(ctx, datum, hasValue, column)
		if err != nil {
			return types.Datum{}, err
		}
		return d, nil
	}
	if !hasValue {
		d, err := e.getColDefaultValue(idx, column)
		if e.handleErr(column, &datum, 0, err) != nil {
			return types.Datum{}, err
		}
		return d, nil
	}
	return datum, nil
}

// fillRow fills generated columns, auto_increment column and empty column.
// For NOT NULL column, it will return error or use zero value based on sql_mode.
// When lazyFillAutoID is true, fill row will lazily handle auto increment datum for lazy batch allocation.
// `insert|replace values` can guarantee consecutive autoID in a batch.
// Other statements like `insert select from` don't guarantee consecutive autoID.
// https://dev.mysql.com/doc/refman/8.0/en/innodb-auto-increment-handling.html
func (e *InsertValues) fillRow(ctx context.Context, row []types.Datum, hasValue []bool) ([]types.Datum, error) {
	gCols := make([]*table.Column, 0)
	for i, c := range e.Table.Cols() {
		var err error
		// Evaluate the generated columns later after real columns set
		if c.IsGenerated() {
			gCols = append(gCols, c)
		} else {
			// Get the default value for all no value columns, the auto increment column is different from the others.
			if row[i], err = e.fillColValue(ctx, row[i], i, c, hasValue[i]); err != nil {
				return nil, err
			}
			if !e.lazyFillAutoID || (e.lazyFillAutoID && !mysql.HasAutoIncrementFlag(c.Flag)) {
				if row[i], err = c.HandleBadNull(row[i], e.ctx.GetSessionVars().StmtCtx); err != nil {
					return nil, err
				}
			}
		}
	}
	for i, gCol := range gCols {
		colIdx := gCol.ColumnInfo.Offset
		val, err := e.GenExprs[i].Eval(chunk.MutRowFromDatums(row).ToRow())
		if e.handleErr(gCol, &val, 0, err) != nil {
			return nil, err
		}
		row[colIdx], err = table.CastValue(e.ctx, val, gCol.ToInfo(), false, false)
		if err != nil {
			return nil, err
		}
		// Handle the bad null error.
		if row[colIdx], err = gCol.HandleBadNull(row[colIdx], e.ctx.GetSessionVars().StmtCtx); err != nil {
			return nil, err
		}
	}
	return row, nil
}

// isAutoNull can help judge whether a datum is AutoIncrement Null quickly.
// This used to help lazyFillAutoIncrement to find consecutive N datum backwards for batch autoID alloc.
func (e *InsertValues) isAutoNull(ctx context.Context, d types.Datum, col *table.Column) bool {
	var err error
	var recordID int64
	if !d.IsNull() {
		recordID, err = getAutoRecordID(d, &col.FieldType, true)
		if err != nil {
			return false
		}
	}
	// Use the value if it's not null and not 0.
	if recordID != 0 {
		return false
	}
	// Change NULL to auto id.
	// Change value 0 to auto id, if NoAutoValueOnZero SQL mode is not set.
	if d.IsNull() || e.ctx.GetSessionVars().SQLMode&mysql.ModeNoAutoValueOnZero == 0 {
		return true
	}
	return false
}

func (e *InsertValues) hasAutoIncrementColumn() (int, bool) {
	colIdx := -1
	for i, c := range e.Table.Cols() {
		if mysql.HasAutoIncrementFlag(c.Flag) {
			colIdx = i
			break
		}
	}
	return colIdx, colIdx != -1
}

func (e *InsertValues) lazyAdjustAutoIncrementDatumInRetry(ctx context.Context, rows [][]types.Datum, colIdx int) ([][]types.Datum, error) {
	// Get the autoIncrement column.
	col := e.Table.Cols()[colIdx]
	// Consider the colIdx of autoIncrement in row are the same.
	length := len(rows)
	for i := 0; i < length; i++ {
		autoDatum := rows[i][colIdx]

		// autoID can be found in RetryInfo.
		retryInfo := e.ctx.GetSessionVars().RetryInfo
		if retryInfo.Retrying {
			id, err := retryInfo.GetCurrAutoIncrementID()
			if err != nil {
				return nil, err
			}
			autoDatum.SetAutoID(id, col.Flag)

			if autoDatum, err = col.HandleBadNull(autoDatum, e.ctx.GetSessionVars().StmtCtx); err != nil {
				return nil, err
			}
			rows[i][colIdx] = autoDatum
		}
	}
	return rows, nil
}

// lazyAdjustAutoIncrementDatum is quite similar to adjustAutoIncrementDatum
// except it will cache auto increment datum previously for lazy batch allocation of autoID.
func (e *InsertValues) lazyAdjustAutoIncrementDatum(ctx context.Context, rows [][]types.Datum) ([][]types.Datum, error) {
	// Not in lazyFillAutoID mode means no need to fill.
	if !e.lazyFillAutoID {
		return rows, nil
	}
	// No autoIncrement column means no need to fill.
	colIdx, ok := e.hasAutoIncrementColumn()
	if !ok {
		return rows, nil
	}
	// autoID can be found in RetryInfo.
	retryInfo := e.ctx.GetSessionVars().RetryInfo
	if retryInfo.Retrying {
		return e.lazyAdjustAutoIncrementDatumInRetry(ctx, rows, colIdx)
	}
	// Get the autoIncrement column.
	col := e.Table.Cols()[colIdx]
	// Consider the colIdx of autoIncrement in row are the same.
	length := len(rows)
	for i := 0; i < length; i++ {
		autoDatum := rows[i][colIdx]

		var err error
		var recordID int64
		if !autoDatum.IsNull() {
			recordID, err = getAutoRecordID(autoDatum, &col.FieldType, true)
			if err != nil {
				return nil, err
			}
		}
		// Use the value if it's not null and not 0.
		if recordID != 0 {
			err = e.Table.RebaseAutoID(e.ctx, recordID, true, autoid.RowIDAllocType)
			if err != nil {
				return nil, err
			}
			e.ctx.GetSessionVars().StmtCtx.InsertID = uint64(recordID)
			retryInfo.AddAutoIncrementID(recordID)
			rows[i][colIdx] = autoDatum
			continue
		}

		// Change NULL to auto id.
		// Change value 0 to auto id, if NoAutoValueOnZero SQL mode is not set.
		if autoDatum.IsNull() || e.ctx.GetSessionVars().SQLMode&mysql.ModeNoAutoValueOnZero == 0 {
			// Find consecutive num.
			start := i
			cnt := 1
			for i+1 < length && e.isAutoNull(ctx, rows[i+1][colIdx], col) {
				i++
				cnt++
			}
			idIter, err := table.AllocBatchAutoIncrementValue(ctx, e.Table, e.ctx, cnt)
			if e.handleErr(col, &autoDatum, cnt, err) != nil {
				return nil, err
			}
			// Assign autoIDs to rows.
			for j := 0; j < cnt; j++ {
				offset := j + start
				d := rows[offset][colIdx]

				_, id := idIter.Next()

				// It's compatible with mysql setting the first allocated autoID to lastInsertID.
				// Cause autoID may be specified by user, judge only the first row is not suitable.
				if j == 0 && e.lastInsertID == 0 {
					e.lastInsertID = uint64(id)
				}

				d.SetAutoID(id, col.Flag)
				retryInfo.AddAutoIncrementID(id)

				// The value of d is adjusted by auto ID, so we need to cast it again.
				d, err := table.CastValue(e.ctx, d, col.ToInfo(), false, false)
				if err != nil {
					return nil, err
				}
				rows[offset][colIdx] = d
			}
			continue
		}

		autoDatum.SetAutoID(recordID, col.Flag)
		retryInfo.AddAutoIncrementID(recordID)

		// the value of d is adjusted by auto ID, so we need to cast it again.
		autoDatum, err = table.CastValue(e.ctx, autoDatum, col.ToInfo(), false, false)
		if err != nil {
			return nil, err
		}
		rows[i][colIdx] = autoDatum
	}
	return rows, nil
}

func (e *InsertValues) adjustAutoIncrementDatum(ctx context.Context, d types.Datum, hasValue bool, c *table.Column) (types.Datum, error) {
	retryInfo := e.ctx.GetSessionVars().RetryInfo
	if retryInfo.Retrying {
		id, err := retryInfo.GetCurrAutoIncrementID()
		if err != nil {
			return types.Datum{}, err
		}
		d.SetAutoID(id, c.Flag)
		return d, nil
	}

	var err error
	var recordID int64
	if !hasValue {
		d.SetNull()
	}
	if !d.IsNull() {
		recordID, err = getAutoRecordID(d, &c.FieldType, true)
		if err != nil {
			return types.Datum{}, err
		}
	}
	// Use the value if it's not null and not 0.
	if recordID != 0 {
		err = e.Table.RebaseAutoID(e.ctx, recordID, true, autoid.RowIDAllocType)
		if err != nil {
			return types.Datum{}, err
		}
		e.ctx.GetSessionVars().StmtCtx.InsertID = uint64(recordID)
		retryInfo.AddAutoIncrementID(recordID)
		return d, nil
	}

	// Change NULL to auto id.
	// Change value 0 to auto id, if NoAutoValueOnZero SQL mode is not set.
	if d.IsNull() || e.ctx.GetSessionVars().SQLMode&mysql.ModeNoAutoValueOnZero == 0 {
		recordID, err = table.AllocAutoIncrementValue(ctx, e.Table, e.ctx)
		if e.handleErr(c, &d, 0, err) != nil {
			return types.Datum{}, err
		}
		// It's compatible with mysql setting the first allocated autoID to lastInsertID.
		// Cause autoID may be specified by user, judge only the first row is not suitable.
		if e.lastInsertID == 0 {
			e.lastInsertID = uint64(recordID)
		}
	}

	d.SetAutoID(recordID, c.Flag)
	retryInfo.AddAutoIncrementID(recordID)

	// the value of d is adjusted by auto ID, so we need to cast it again.
	casted, err := table.CastValue(e.ctx, d, c.ToInfo(), false, false)
	if err != nil {
		return types.Datum{}, err
	}
	return casted, nil
}

func getAutoRecordID(d types.Datum, target *types.FieldType, isInsert bool) (int64, error) {
	var recordID int64

	switch target.Tp {
	case mysql.TypeFloat, mysql.TypeDouble:
		f := d.GetFloat64()
		if isInsert {
			recordID = int64(math.Round(f))
		} else {
			recordID = int64(f)
		}
	case mysql.TypeTiny, mysql.TypeShort, mysql.TypeInt24, mysql.TypeLong, mysql.TypeLonglong:
		recordID = d.GetInt64()
	default:
		return 0, errors.Errorf("unexpected field type [%v]", target.Tp)
	}

	return recordID, nil
}

func (e *InsertValues) adjustAutoRandomDatum(ctx context.Context, d types.Datum, hasValue bool, c *table.Column) (types.Datum, error) {
	retryInfo := e.ctx.GetSessionVars().RetryInfo
	if retryInfo.Retrying {
		autoRandomID, err := retryInfo.GetCurrAutoRandomID()
		if err != nil {
			return types.Datum{}, err
		}
		d.SetAutoID(autoRandomID, c.Flag)
		return d, nil
	}

	var err error
	var recordID int64
	if !hasValue {
		d.SetNull()
	}
	if !d.IsNull() {
		recordID, err = getAutoRecordID(d, &c.FieldType, true)
		if err != nil {
			return types.Datum{}, err
		}
	}
	// Use the value if it's not null and not 0.
	if recordID != 0 {
		if !e.ctx.GetSessionVars().AllowAutoRandExplicitInsert {
			return types.Datum{}, ddl.ErrInvalidAutoRandom.GenWithStackByArgs(autoid.AutoRandomExplicitInsertDisabledErrMsg)
		}
		err = e.rebaseAutoRandomID(recordID, &c.FieldType)
		if err != nil {
			return types.Datum{}, err
		}
		e.ctx.GetSessionVars().StmtCtx.InsertID = uint64(recordID)
		d.SetAutoID(recordID, c.Flag)
		retryInfo.AddAutoRandomID(recordID)
		return d, nil
	}

	// Change NULL to auto id.
	// Change value 0 to auto id, if NoAutoValueOnZero SQL mode is not set.
	if d.IsNull() || e.ctx.GetSessionVars().SQLMode&mysql.ModeNoAutoValueOnZero == 0 {
		_, err := e.ctx.Txn(true)
		if err != nil {
			return types.Datum{}, errors.Trace(err)
		}
		recordID, err = e.allocAutoRandomID(&c.FieldType)
		if err != nil {
			return types.Datum{}, err
		}
		// It's compatible with mysql setting the first allocated autoID to lastInsertID.
		// Cause autoID may be specified by user, judge only the first row is not suitable.
		if e.lastInsertID == 0 {
			e.lastInsertID = uint64(recordID)
		}
	}

	d.SetAutoID(recordID, c.Flag)
	retryInfo.AddAutoRandomID(recordID)

	casted, err := table.CastValue(e.ctx, d, c.ToInfo(), false, false)
	if err != nil {
		return types.Datum{}, err
	}
	return casted, nil
}

// allocAutoRandomID allocates a random id for primary key column. It assumes tableInfo.AutoRandomBits > 0.
func (e *InsertValues) allocAutoRandomID(fieldType *types.FieldType) (int64, error) {
	alloc := e.Table.Allocators(e.ctx).Get(autoid.AutoRandomType)
	tableInfo := e.Table.Meta()
<<<<<<< HEAD
	idIter, err := alloc.Alloc(tableInfo.ID, 1, 1, 1)
=======
	increment := e.ctx.GetSessionVars().AutoIncrementIncrement
	offset := e.ctx.GetSessionVars().AutoIncrementOffset
	_, autoRandomID, err := alloc.Alloc(tableInfo.ID, 1, int64(increment), int64(offset))
>>>>>>> 978370f7
	if err != nil {
		return 0, err
	}
	autoRandomID := idIter.First()

	layout := autoid.NewAutoRandomIDLayout(fieldType, tableInfo.AutoRandomBits)
	if tables.OverflowShardBits(autoRandomID, tableInfo.AutoRandomBits, layout.TypeBitsLength, layout.HasSignBit) {
		return 0, autoid.ErrAutoRandReadFailed
	}
	shard := tables.CalcShard(tableInfo.AutoRandomBits, e.ctx.GetSessionVars().TxnCtx.StartTS, layout.TypeBitsLength, layout.HasSignBit)
	autoRandomID |= shard
	return autoRandomID, nil
}

func (e *InsertValues) rebaseAutoRandomID(recordID int64, fieldType *types.FieldType) error {
	if recordID < 0 {
		return nil
	}
	alloc := e.Table.Allocators(e.ctx).Get(autoid.AutoRandomType)
	tableInfo := e.Table.Meta()

	layout := autoid.NewAutoRandomIDLayout(fieldType, tableInfo.AutoRandomBits)
	autoRandomID := layout.IncrementalMask() & recordID

	return alloc.Rebase(tableInfo.ID, autoRandomID, true)
}

func (e *InsertValues) handleWarning(err error) {
	sc := e.ctx.GetSessionVars().StmtCtx
	sc.AppendWarning(err)
}

// batchCheckAndInsert checks rows with duplicate errors.
// All duplicate rows will be ignored and appended as duplicate warnings.
func (e *InsertValues) batchCheckAndInsert(ctx context.Context, rows [][]types.Datum, addRecord func(ctx context.Context, row []types.Datum) error) error {
	// all the rows will be checked, so it is safe to set BatchCheck = true
	e.ctx.GetSessionVars().StmtCtx.BatchCheck = true

	// Get keys need to be checked.
	toBeCheckedRows, err := getKeysNeedCheck(ctx, e.ctx, e.Table, rows)
	if err != nil {
		return err
	}

	txn, err := e.ctx.Txn(true)
	if err != nil {
		return err
	}

	// Fill cache using BatchGet, the following Get requests don't need to visit TiKV.
	if _, err = prefetchUniqueIndices(ctx, txn, toBeCheckedRows); err != nil {
		return err
	}

	// append warnings and get no duplicated error rows
	for i, r := range toBeCheckedRows {
		skip := false
		if r.handleKey != nil {
			_, err := txn.Get(ctx, r.handleKey.newKV.key)
			if err == nil {
				e.ctx.GetSessionVars().StmtCtx.AppendWarning(r.handleKey.dupErr)
				continue
			}
			if !kv.IsErrNotFound(err) {
				return err
			}
		}
		for _, uk := range r.uniqueKeys {
			_, err := txn.Get(ctx, uk.newKV.key)
			if err == nil {
				// If duplicate keys were found in BatchGet, mark row = nil.
				e.ctx.GetSessionVars().StmtCtx.AppendWarning(uk.dupErr)
				skip = true
				break
			}
			if !kv.IsErrNotFound(err) {
				return err
			}
		}
		// If row was checked with no duplicate keys,
		// it should be add to values map for the further row check.
		// There may be duplicate keys inside the insert statement.
		if !skip {
			e.ctx.GetSessionVars().StmtCtx.AddCopiedRows(1)
			err = addRecord(ctx, rows[i])
			if err != nil {
				return err
			}
		}
	}
	return nil
}

func (e *InsertValues) addRecord(ctx context.Context, row []types.Datum) error {
	return e.addRecordWithAutoIDHint(ctx, row, 0)
}

func (e *InsertValues) addRecordWithAutoIDHint(ctx context.Context, row []types.Datum, reserveAutoIDCount int) error {
	txn, err := e.ctx.Txn(true)
	if err != nil {
		return err
	}
	if !e.ctx.GetSessionVars().ConstraintCheckInPlace {
		txn.SetOption(kv.PresumeKeyNotExists, nil)
	}
	if reserveAutoIDCount > 0 {
		_, err = e.Table.AddRecord(e.ctx, row, table.WithCtx(ctx), table.WithReserveAutoIDHint(reserveAutoIDCount))
	} else {
		_, err = e.Table.AddRecord(e.ctx, row, table.WithCtx(ctx))
	}
	txn.DelOption(kv.PresumeKeyNotExists)
	if err != nil {
		return err
	}
	if e.lastInsertID != 0 {
		e.ctx.GetSessionVars().SetLastInsertID(e.lastInsertID)
	}
	return nil
}<|MERGE_RESOLUTION|>--- conflicted
+++ resolved
@@ -893,13 +893,9 @@
 func (e *InsertValues) allocAutoRandomID(fieldType *types.FieldType) (int64, error) {
 	alloc := e.Table.Allocators(e.ctx).Get(autoid.AutoRandomType)
 	tableInfo := e.Table.Meta()
-<<<<<<< HEAD
-	idIter, err := alloc.Alloc(tableInfo.ID, 1, 1, 1)
-=======
 	increment := e.ctx.GetSessionVars().AutoIncrementIncrement
 	offset := e.ctx.GetSessionVars().AutoIncrementOffset
-	_, autoRandomID, err := alloc.Alloc(tableInfo.ID, 1, int64(increment), int64(offset))
->>>>>>> 978370f7
+	idIter, err := alloc.Alloc(tableInfo.ID, 1, int64(increment), int64(offset))
 	if err != nil {
 		return 0, err
 	}
