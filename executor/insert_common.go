--- conflicted
+++ resolved
@@ -60,26 +60,11 @@
 	valid bool
 }
 
-<<<<<<< HEAD
-type keyWithDupError struct {
-	isRecordKey bool
-	key         kv.Key
-	dupErr      error
-	newRowValue []byte
-}
-
-// getColumns gets the explicitly specified columns of an insert statement.There
-// are three types of insert statements:
-//   1. INSERT ... VALUES(...)  --> name type column
-//   2. INSERT ... SET x=y...   --> set type column
-//   3. INSERT ... (SELECT ..)  --> name type column
-=======
 // getColumns gets the explicitly specified columns of an insert statement. There are three cases:
 // There are three types of insert statements:
 // 1 insert ... values(...)  --> name type column
 // 2 insert ... set x=y...   --> set type column
 // 3 insert ... (select ..)  --> name type column
->>>>>>> 2292844f
 // See https://dev.mysql.com/doc/refman/5.7/en/insert.html
 func (e *InsertValues) getColumns(tableCols []*table.Column) ([]*table.Column, error) {
 	var cols []*table.Column
@@ -530,99 +515,9 @@
 		// it should be add to values map for the further row check.
 		// There may be duplicate keys inside the insert statement.
 		if rows[i] != nil {
-<<<<<<< HEAD
-			for _, k := range v {
-				values[string(k.key)] = []byte{}
-			}
-		}
-	}
-	// this statement was already been checked
-	e.ctx.GetSessionVars().StmtCtx.BatchCheck = true
-	return rows, nil
-}
-
-// batchGetOldValues gets the values of storage in batch.
-func (e *InsertValues) batchGetOldValues(handles []int64) (map[string][]byte, error) {
-	batchKeys := make([]kv.Key, 0, len(handles))
-	for _, handle := range handles {
-		batchKeys = append(batchKeys, e.Table.RecordKey(handle))
-	}
-	values, err := kv.BatchGetValues(e.ctx.Txn(), batchKeys)
-	if err != nil {
-		return nil, errors.Trace(err)
-	}
-	return values, nil
-}
-
-// encodeNewRow encodes a new row to value.
-func (e *InsertValues) encodeNewRow(row types.DatumRow) ([]byte, error) {
-	colIDs := make([]int64, 0, len(row))
-	skimmedRow := make(types.DatumRow, 0, len(row))
-	for _, col := range e.Table.Cols() {
-		if !tables.CanSkip(e.Table.Meta(), col, row[col.Offset]) {
-			colIDs = append(colIDs, col.ID)
-			skimmedRow = append(skimmedRow, row[col.Offset])
-		}
-	}
-	newRowValue, err := tablecodec.EncodeRow(e.ctx.GetSessionVars().StmtCtx, skimmedRow, colIDs, nil, nil)
-	if err != nil {
-		return nil, errors.Trace(err)
-	}
-	return newRowValue, nil
-}
-
-// getKeysNeedCheck gets keys converted from to-be-insert rows to record keys and unique index keys,
-// which need to be checked whether they are duplicate keys.
-func (e *InsertValues) getKeysNeedCheck(rows []types.DatumRow) ([][]keyWithDupError, error) {
-	nUnique := 0
-	for _, v := range e.Table.WritableIndices() {
-		if v.Meta().Unique {
-			nUnique++
-		}
-	}
-
-	var handleCol *table.Column
-	// Get handle column if PK is handle.
-	if e.Table.Meta().PKIsHandle {
-		for _, col := range e.Table.Cols() {
-			if col.IsPKHandleColumn(e.Table.Meta()) {
-				handleCol = col
-				break
-			}
-		}
-	}
-
-	rowWithKeys := make([][]keyWithDupError, 0, len(rows))
-	for _, row := range rows {
-		keysWithErr := make([]keyWithDupError, 0, nUnique+1)
-		newRowValue, err := e.encodeNewRow(row)
-		if err != nil {
-			return nil, errors.Trace(err)
-		}
-		// Append record keys and errors.
-		if e.Table.Meta().PKIsHandle {
-			handle := row[handleCol.Offset].GetInt64()
-			keysWithErr = append(keysWithErr, keyWithDupError{
-				true,
-				e.Table.RecordKey(handle),
-				kv.ErrKeyExists.FastGen("Duplicate entry '%d' for key 'PRIMARY'", handle),
-				newRowValue,
-			})
-		}
-
-		// append unique keys and errors
-		for _, v := range e.Table.WritableIndices() {
-			if !v.Meta().Unique {
-				continue
-			}
-			colVals, err1 := v.FetchValues(row, nil)
-			if err1 != nil {
-				return nil, errors.Trace(err1)
-=======
 			_, err = insertOneRow(rows[i])
 			if err != nil {
 				return errors.Trace(err)
->>>>>>> 2292844f
 			}
 			if r.handleKey != nil {
 				e.dupKVs[string(r.handleKey.newKV.key)] = r.handleKey.newKV.value
@@ -630,43 +525,6 @@
 			for _, uk := range r.uniqueKeys {
 				e.dupKVs[string(uk.newKV.key)] = []byte{}
 			}
-<<<<<<< HEAD
-			colValStr, err1 := types.DatumsToString(colVals, false)
-			if err1 != nil {
-				return nil, errors.Trace(err1)
-			}
-			keysWithErr = append(keysWithErr, keyWithDupError{
-				false,
-				key,
-				kv.ErrKeyExists.FastGen("Duplicate entry '%s' for key '%s'",
-					colValStr, v.Meta().Name),
-				newRowValue,
-			})
-		}
-		rowWithKeys = append(rowWithKeys, keysWithErr)
-	}
-	return rowWithKeys, nil
-}
-
-// batchGetInsertKeys uses batch-get to fetch all key-value pairs to be checked for ignore or duplicate key update.
-func (e *InsertValues) batchGetInsertKeys(rows []types.DatumRow) ([][]keyWithDupError, map[string][]byte, error) {
-	// Get keys need to be checked.
-	keysInRows, err := e.getKeysNeedCheck(rows)
-	if err != nil {
-		return nil, nil, errors.Trace(err)
-	}
-
-	// Batch get values.
-	nKeys := 0
-	for _, v := range keysInRows {
-		nKeys += len(v)
-	}
-	batchKeys := make([]kv.Key, 0, nKeys)
-	for _, v := range keysInRows {
-		for _, k := range v {
-			batchKeys = append(batchKeys, k.key)
-=======
->>>>>>> 2292844f
 		}
 	}
 	return nil
