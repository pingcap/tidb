--- conflicted
+++ resolved
@@ -711,11 +711,7 @@
 		}
 		// Use the value if it's not null and not 0.
 		if recordID != 0 {
-<<<<<<< HEAD
-			err = e.Table.RebaseAutoID(ctx, e.ctx, recordID, true, autoid.RowIDAllocType)
-=======
-			err = e.Table.Allocators(e.ctx).Get(autoid.RowIDAllocType).Rebase(recordID, true)
->>>>>>> 091ae3bd
+			err = e.Table.Allocators(e.ctx).Get(autoid.RowIDAllocType).Rebase(ctx, recordID, true)
 			if err != nil {
 				return nil, err
 			}
@@ -805,11 +801,7 @@
 	}
 	// Use the value if it's not null and not 0.
 	if recordID != 0 {
-<<<<<<< HEAD
-		err = e.Table.RebaseAutoID(ctx, e.ctx, recordID, true, autoid.RowIDAllocType)
-=======
-		err = e.Table.Allocators(e.ctx).Get(autoid.RowIDAllocType).Rebase(recordID, true)
->>>>>>> 091ae3bd
+		err = e.Table.Allocators(e.ctx).Get(autoid.RowIDAllocType).Rebase(ctx, recordID, true)
 		if err != nil {
 			return types.Datum{}, err
 		}
