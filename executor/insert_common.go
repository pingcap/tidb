// Copyright 2018 PingCAP, Inc.
//
// Licensed under the Apache License, Version 2.0 (the "License");
// you may not use this file except in compliance with the License.
// You may obtain a copy of the License at
//
//     http://www.apache.org/licenses/LICENSE-2.0
//
// Unless required by applicable law or agreed to in writing, software
// distributed under the License is distributed on an "AS IS" BASIS,
// See the License for the specific language governing permissions and
// limitations under the License.

package executor

import (
	"bytes"
	"context"
	"fmt"
	"math"
	"time"

	"github.com/opentracing/opentracing-go"
	"github.com/pingcap/errors"
	"github.com/pingcap/parser/ast"
	"github.com/pingcap/parser/model"
	"github.com/pingcap/parser/mysql"
	"github.com/pingcap/tidb/config"
	"github.com/pingcap/tidb/ddl"
	"github.com/pingcap/tidb/errno"
	"github.com/pingcap/tidb/expression"
	"github.com/pingcap/tidb/kv"
	"github.com/pingcap/tidb/meta/autoid"
	"github.com/pingcap/tidb/sessionctx"
	"github.com/pingcap/tidb/store/tikv"
	"github.com/pingcap/tidb/table"
	"github.com/pingcap/tidb/table/tables"
	"github.com/pingcap/tidb/types"
	"github.com/pingcap/tidb/util/chunk"
	"github.com/pingcap/tidb/util/dbterror"
	"github.com/pingcap/tidb/util/execdetails"
	"github.com/pingcap/tidb/util/memory"
)

// InsertValues is the data to insert.
type InsertValues struct {
	baseExecutor

	rowCount       uint64
	curBatchCnt    uint64
	maxRowsInBatch uint64
	lastInsertID   uint64

	SelectExec Executor

	Table   table.Table
	Columns []*ast.ColumnName
	Lists   [][]expression.Expression
	SetList []*expression.Assignment

	GenExprs []expression.Expression

	insertColumns []*table.Column

	// colDefaultVals is used to store casted default value.
	// Because not every insert statement needs colDefaultVals, so we will init the buffer lazily.
	colDefaultVals  []defaultVal
	evalBuffer      chunk.MutRow
	evalBufferTypes []*types.FieldType

	allAssignmentsAreConstant bool

	hasRefCols     bool
	hasExtraHandle bool

	// Fill the autoID lazily to datum. This is used for being compatible with JDBC using getGeneratedKeys().
	// `insert|replace values` can guarantee consecutive autoID in a batch.
	// Other statements like `insert select from` don't guarantee consecutive autoID.
	// https://dev.mysql.com/doc/refman/8.0/en/innodb-auto-increment-handling.html
	lazyFillAutoID bool
	memTracker     *memory.Tracker

<<<<<<< HEAD
	origSelectOutputLen int
=======
	stats *InsertRuntimeStat
>>>>>>> 857e3da6
}

type defaultVal struct {
	val types.Datum
	// valid indicates whether the val is evaluated. We evaluate the default value lazily.
	valid bool
}

type insertCommon interface {
	insertCommon() *InsertValues
	exec(ctx context.Context, rows [][]types.Datum) error
}

func (e *InsertValues) insertCommon() *InsertValues {
	return e
}

func (e *InsertValues) exec(_ context.Context, _ [][]types.Datum) error {
	panic("derived should overload exec function")
}

// initInsertColumns sets the explicitly specified columns of an insert statement. There are three cases:
// There are three types of insert statements:
// 1 insert ... values(...)  --> name type column
// 2 insert ... set x=y...   --> set type column
// 3 insert ... (select ..)  --> name type column
// See https://dev.mysql.com/doc/refman/5.7/en/insert.html
func (e *InsertValues) initInsertColumns() error {
	var cols []*table.Column
	var missingColName string
	var err error

	tableCols := e.Table.Cols()

	if len(e.SetList) > 0 {
		// Process `set` type column.
		columns := make([]string, 0, len(e.SetList))
		for _, v := range e.SetList {
			columns = append(columns, v.ColName.O)
		}
		cols, missingColName = table.FindCols(tableCols, columns, e.Table.Meta().PKIsHandle)
		if missingColName != "" {
			return errors.Errorf("INSERT INTO %s: unknown column %s", e.Table.Meta().Name.O, missingColName)
		}
		if len(cols) == 0 {
			return errors.Errorf("INSERT INTO %s: empty column", e.Table.Meta().Name.O)
		}
	} else if len(e.Columns) > 0 {
		// Process `name` type column.
		columns := make([]string, 0, len(e.Columns))
		for _, v := range e.Columns {
			columns = append(columns, v.Name.O)
		}
		cols, missingColName = table.FindCols(tableCols, columns, e.Table.Meta().PKIsHandle)
		if missingColName != "" {
			return errors.Errorf("INSERT INTO %s: unknown column %s", e.Table.Meta().Name.O, missingColName)
		}
	} else {
		// If e.Columns are empty, use all columns instead.
		cols = tableCols
	}
	for _, col := range cols {
		if !col.IsGenerated() {
			e.insertColumns = append(e.insertColumns, col)
		}
		if col.Name.L == model.ExtraHandleName.L {
			if !e.ctx.GetSessionVars().AllowWriteRowID {
				return errors.Errorf("insert, update and replace statements for _tidb_rowid are not supported.")
			}
			e.hasExtraHandle = true
			break
		}
	}

	// Check column whether is specified only once.
	err = table.CheckOnce(cols)
	if err != nil {
		return err
	}
	return nil
}

func (e *InsertValues) initEvalBuffer() {
	numCols := len(e.Table.Cols())
	if e.hasExtraHandle {
		numCols++
	}
	e.evalBufferTypes = make([]*types.FieldType, numCols)
	for i, col := range e.Table.Cols() {
		e.evalBufferTypes[i] = &col.FieldType
	}
	if e.hasExtraHandle {
		e.evalBufferTypes[len(e.evalBufferTypes)-1] = types.NewFieldType(mysql.TypeLonglong)
	}
	e.evalBuffer = chunk.MutRowFromTypes(e.evalBufferTypes)
}

func (e *InsertValues) lazilyInitColDefaultValBuf() (ok bool) {
	if e.colDefaultVals != nil {
		return true
	}

	// only if values count of insert statement is more than one, use colDefaultVals to store
	// casted default values has benefits.
	if len(e.Lists) > 1 {
		e.colDefaultVals = make([]defaultVal, len(e.Table.Cols()))
		return true
	}

	return false
}

func (e *InsertValues) processSetList() error {
	if len(e.SetList) > 0 {
		if len(e.Lists) > 0 {
			return errors.Errorf("INSERT INTO %s: set type should not use values", e.Table)
		}
		l := make([]expression.Expression, 0, len(e.SetList))
		for _, v := range e.SetList {
			l = append(l, v.Expr)
		}
		e.Lists = append(e.Lists, l)
	}
	return nil
}

// insertRows processes `insert|replace into values ()` or `insert|replace into set x=y`
func insertRows(ctx context.Context, base insertCommon) (err error) {
	e := base.insertCommon()
	// For `insert|replace into set x=y`, process the set list here.
	if err = e.processSetList(); err != nil {
		return err
	}
	sessVars := e.ctx.GetSessionVars()
	batchSize := sessVars.DMLBatchSize
	batchInsert := sessVars.BatchInsert && !sessVars.InTxn() && config.GetGlobalConfig().EnableBatchDML && batchSize > 0

	e.lazyFillAutoID = true
	evalRowFunc := e.fastEvalRow
	if !e.allAssignmentsAreConstant {
		evalRowFunc = e.evalRow
	}

	rows := make([][]types.Datum, 0, len(e.Lists))
	memUsageOfRows := int64(0)
	memTracker := e.memTracker
	for i, list := range e.Lists {
		e.rowCount++
		var row []types.Datum
		row, err = evalRowFunc(ctx, list, i)
		if err != nil {
			return err
		}
		rows = append(rows, row)
		if batchInsert && e.rowCount%uint64(batchSize) == 0 {
			memUsageOfRows = types.EstimatedMemUsage(rows[0], len(rows))
			memTracker.Consume(memUsageOfRows)
			// Before batch insert, fill the batch allocated autoIDs.
			rows, err = e.lazyAdjustAutoIncrementDatum(ctx, rows)
			if err != nil {
				return err
			}
			if err = base.exec(ctx, rows); err != nil {
				return err
			}
			rows = rows[:0]
			memTracker.Consume(-memUsageOfRows)
			memUsageOfRows = 0
			if err = e.doBatchInsert(ctx); err != nil {
				return err
			}
		}
	}
	if len(rows) != 0 {
		memUsageOfRows = types.EstimatedMemUsage(rows[0], len(rows))
		memTracker.Consume(memUsageOfRows)
	}
	// Fill the batch allocated autoIDs.
	rows, err = e.lazyAdjustAutoIncrementDatum(ctx, rows)
	if err != nil {
		return err
	}
	err = base.exec(ctx, rows)
	if err != nil {
		return err
	}
	memTracker.Consume(-memUsageOfRows)
	return nil
}

func (e *InsertValues) handleErr(col *table.Column, val *types.Datum, rowIdx int, err error) error {
	if err == nil {
		return nil
	}

	// Convert the error with full messages.
	var (
		colTp   byte
		colName string
	)
	if col != nil {
		colTp = col.Tp
		colName = col.Name.String()
	}

	if types.ErrDataTooLong.Equal(err) {
		err = resetErrDataTooLong(colName, rowIdx+1, err)
	} else if types.ErrOverflow.Equal(err) {
		err = types.ErrWarnDataOutOfRange.GenWithStackByArgs(colName, rowIdx+1)
	} else if types.ErrTruncated.Equal(err) {
		err = types.ErrTruncated.GenWithStackByArgs(colName, rowIdx+1)
	} else if types.ErrTruncatedWrongVal.Equal(err) && (colTp == mysql.TypeDuration || colTp == mysql.TypeDatetime || colTp == mysql.TypeDate || colTp == mysql.TypeTimestamp) {
		valStr, err1 := val.ToString()
		if err1 != nil {
			// do nothing
		}
		err = dbterror.ClassTable.NewStdErr(
			errno.ErrTruncatedWrongValue,
			mysql.Message("Incorrect %-.32s value: '%-.128s' for column '%.192s' at row %d", nil),
		).GenWithStackByArgs(types.TypeStr(colTp), valStr, colName, rowIdx+1)
	} else if types.ErrTruncatedWrongVal.Equal(err) || types.ErrWrongValue.Equal(err) {
		valStr, err1 := val.ToString()
		if err1 != nil {
			// do nothing
		}
		err = table.ErrTruncatedWrongValueForField.GenWithStackByArgs(types.TypeStr(colTp), valStr, colName, rowIdx+1)
	}

	if !e.ctx.GetSessionVars().StmtCtx.DupKeyAsWarning {
		return err
	}
	// TODO: should not filter all types of errors here.
	e.handleWarning(err)
	return nil
}

// evalRow evaluates a to-be-inserted row. The value of the column may base on another column,
// so we use setValueForRefColumn to fill the empty row some default values when needFillDefaultValues is true.
func (e *InsertValues) evalRow(ctx context.Context, list []expression.Expression, rowIdx int) ([]types.Datum, error) {
	rowLen := len(e.Table.Cols())
	if e.hasExtraHandle {
		rowLen++
	}
	row := make([]types.Datum, rowLen)
	hasValue := make([]bool, rowLen)

	// For statements like `insert into t set a = b + 1`.
	if e.hasRefCols {
		if err := e.setValueForRefColumn(row, hasValue); err != nil {
			return nil, err
		}
	}

	e.evalBuffer.SetDatums(row...)
	for i, expr := range list {
		val, err := expr.Eval(e.evalBuffer.ToRow())
		if err = e.handleErr(e.insertColumns[i], &val, rowIdx, err); err != nil {
			return nil, err
		}
		val1, err := table.CastValue(e.ctx, val, e.insertColumns[i].ToInfo(), false, false)
		if err = e.handleErr(e.insertColumns[i], &val, rowIdx, err); err != nil {
			return nil, err
		}

		offset := e.insertColumns[i].Offset
		val1.Copy(&row[offset])
		hasValue[offset] = true
		e.evalBuffer.SetDatum(offset, val1)
	}
	// Row may lack of generated column, autoIncrement column, empty column here.
	return e.fillRow(ctx, row, hasValue)
}

var emptyRow chunk.Row

func (e *InsertValues) fastEvalRow(ctx context.Context, list []expression.Expression, rowIdx int) ([]types.Datum, error) {
	rowLen := len(e.Table.Cols())
	if e.hasExtraHandle {
		rowLen++
	}
	row := make([]types.Datum, rowLen)
	hasValue := make([]bool, rowLen)
	for i, expr := range list {
		con := expr.(*expression.Constant)
		val, err := con.Eval(emptyRow)
		if err = e.handleErr(e.insertColumns[i], &val, rowIdx, err); err != nil {
			return nil, err
		}
		val1, err := table.CastValue(e.ctx, val, e.insertColumns[i].ToInfo(), false, false)
		if err = e.handleErr(e.insertColumns[i], &val, rowIdx, err); err != nil {
			return nil, err
		}
		offset := e.insertColumns[i].Offset
		row[offset], hasValue[offset] = val1, true
	}
	return e.fillRow(ctx, row, hasValue)
}

// setValueForRefColumn set some default values for the row to eval the row value with other columns,
// it follows these rules:
//     1. for nullable and no default value column, use NULL.
//     2. for nullable and have default value column, use it's default value.
//     3. for not null column, use zero value even in strict mode.
//     4. for auto_increment column, use zero value.
//     5. for generated column, use NULL.
func (e *InsertValues) setValueForRefColumn(row []types.Datum, hasValue []bool) error {
	for i, c := range e.Table.Cols() {
		d, err := e.getColDefaultValue(i, c)
		if err == nil {
			row[i] = d
			if !mysql.HasAutoIncrementFlag(c.Flag) {
				// It is an interesting behavior in MySQL.
				// If the value of auto ID is not explicit, MySQL use 0 value for auto ID when it is
				// evaluated by another column, but it should be used once only.
				// When we fill it as an auto ID column, it should be set as it used to be.
				// So just keep `hasValue` false for auto ID, and the others set true.
				hasValue[c.Offset] = true
			}
		} else if table.ErrNoDefaultValue.Equal(err) {
			row[i] = table.GetZeroValue(c.ToInfo())
			hasValue[c.Offset] = false
		} else if e.handleErr(c, &d, 0, err) != nil {
			return err
		}
	}
	return nil
}

func insertRowsFromSelect(ctx context.Context, base insertCommon) error {
	// process `insert|replace into ... select ... from ...`
	e := base.insertCommon()
	selectExec := e.children[0]
	fields := retTypes(selectExec)
	chk := newFirstChunk(selectExec)
	iter := chunk.NewIterator4Chunk(chk)
	rows := make([][]types.Datum, 0, chk.Capacity())

	sessVars := e.ctx.GetSessionVars()
	batchSize := sessVars.DMLBatchSize
	batchInsert := sessVars.BatchInsert && !sessVars.InTxn() && config.GetGlobalConfig().EnableBatchDML && batchSize > 0
	memUsageOfRows := int64(0)
	memUsageOfExtraCols := int64(0)
	memTracker := e.memTracker
	extraColsInSel := make([][]types.Datum, 0, chk.Capacity())
	for {
		err := Next(ctx, selectExec, chk)
		if err != nil {
			return err
		}
		if chk.NumRows() == 0 {
			break
		}
		chkMemUsage := chk.MemoryUsage()
		memTracker.Consume(chkMemUsage)
		for innerChunkRow := iter.Begin(); innerChunkRow != iter.End(); innerChunkRow = iter.Next() {
			innerRow := innerChunkRow.GetDatumRow(fields)
			e.rowCount++
			row, err := e.getRow(ctx, innerRow)
			if err != nil {
				return err
			}
			extraColsInSel = append(extraColsInSel, innerRow[e.origSelectOutputLen:])
			rows = append(rows, row)
			if batchInsert && e.rowCount%uint64(batchSize) == 0 {
				memUsageOfRows = types.EstimatedMemUsage(rows[0], len(rows))
				memUsageOfExtraCols = types.EstimatedMemUsage(extraColsInSel[0], len(extraColsInSel))
				memTracker.Consume(memUsageOfRows + memUsageOfExtraCols)
				e.ctx.GetSessionVars().CurrInsertBatch = extraColsInSel
				if err = base.exec(ctx, rows); err != nil {
					return err
				}
				rows = rows[:0]
				extraColsInSel = extraColsInSel[:0]
				memTracker.Consume(-memUsageOfRows)
				memTracker.Consume(-memUsageOfExtraCols)
				memUsageOfRows = 0
				if err = e.doBatchInsert(ctx); err != nil {
					return err
				}
			}
		}

		if len(rows) != 0 {
			memUsageOfRows = types.EstimatedMemUsage(rows[0], len(rows))
			memUsageOfExtraCols = types.EstimatedMemUsage(extraColsInSel[0], len(extraColsInSel))
			memTracker.Consume(memUsageOfRows + memUsageOfExtraCols)
			e.ctx.GetSessionVars().CurrInsertBatch = extraColsInSel
		}
		err = base.exec(ctx, rows)
		if err != nil {
			return err
		}
		rows = rows[:0]
		extraColsInSel = extraColsInSel[:0]
		memTracker.Consume(-memUsageOfRows)
		memTracker.Consume(-memUsageOfExtraCols)
		memTracker.Consume(-chkMemUsage)
	}
	return nil
}

func (e *InsertValues) doBatchInsert(ctx context.Context) error {
	txn, err := e.ctx.Txn(false)
	if err != nil {
		return ErrBatchInsertFail.GenWithStack("BatchInsert failed with error: %v", err)
	}
	e.memTracker.Consume(-int64(txn.Size()))
	e.ctx.StmtCommit()
	if err := e.ctx.NewTxn(ctx); err != nil {
		// We should return a special error for batch insert.
		return ErrBatchInsertFail.GenWithStack("BatchInsert failed with error: %v", err)
	}
	return nil
}

// getRow gets the row which from `insert into select from` or `load data`.
// The input values from these two statements are datums instead of
// expressions which are used in `insert into set x=y`.
func (e *InsertValues) getRow(ctx context.Context, vals []types.Datum) ([]types.Datum, error) {
	row := make([]types.Datum, len(e.Table.Cols()))
	hasValue := make([]bool, len(e.Table.Cols()))
<<<<<<< HEAD
	for i := 0; i < e.origSelectOutputLen; i++ {
		casted, err := table.CastValue(e.ctx, vals[i], e.insertColumns[i].ToInfo())
		if e.handleErr(nil, &vals[i], 0, err) != nil {
=======
	for i, v := range vals {
		casted, err := table.CastValue(e.ctx, v, e.insertColumns[i].ToInfo(), false, false)
		if e.handleErr(nil, &v, 0, err) != nil {
>>>>>>> 857e3da6
			return nil, err
		}

		offset := e.insertColumns[i].Offset
		row[offset] = casted
		hasValue[offset] = true
	}

	return e.fillRow(ctx, row, hasValue)
}

// getColDefaultValue gets the column default value.
func (e *InsertValues) getColDefaultValue(idx int, col *table.Column) (d types.Datum, err error) {
	if !col.DefaultIsExpr && e.colDefaultVals != nil && e.colDefaultVals[idx].valid {
		return e.colDefaultVals[idx].val, nil
	}

	var defaultVal types.Datum
	if col.DefaultIsExpr && col.DefaultExpr != nil {
		defaultVal, err = table.EvalColDefaultExpr(e.ctx, col.ToInfo(), col.DefaultExpr)
	} else {
		defaultVal, err = table.GetColDefaultValue(e.ctx, col.ToInfo())
	}
	if err != nil {
		return types.Datum{}, err
	}
	if initialized := e.lazilyInitColDefaultValBuf(); initialized && !col.DefaultIsExpr {
		e.colDefaultVals[idx].val = defaultVal
		e.colDefaultVals[idx].valid = true
	}

	return defaultVal, nil
}

// fillColValue fills the column value if it is not set in the insert statement.
func (e *InsertValues) fillColValue(ctx context.Context, datum types.Datum, idx int, column *table.Column, hasValue bool) (types.Datum,
	error) {
	if mysql.HasAutoIncrementFlag(column.Flag) {
		if e.lazyFillAutoID {
			// Handle hasValue info in autoIncrement column previously for lazy handle.
			if !hasValue {
				datum.SetNull()
			}
			// Store the plain datum of autoIncrement column directly for lazy handle.
			return datum, nil
		}
		d, err := e.adjustAutoIncrementDatum(ctx, datum, hasValue, column)
		if err != nil {
			return types.Datum{}, err
		}
		return d, nil
	}
	tblInfo := e.Table.Meta()
	if ddl.IsAutoRandomColumnID(tblInfo, column.ID) {
		d, err := e.adjustAutoRandomDatum(ctx, datum, hasValue, column)
		if err != nil {
			return types.Datum{}, err
		}
		return d, nil
	}
	if !hasValue {
		d, err := e.getColDefaultValue(idx, column)
		if e.handleErr(column, &datum, 0, err) != nil {
			return types.Datum{}, err
		}
		return d, nil
	}
	return datum, nil
}

// fillRow fills generated columns, auto_increment column and empty column.
// For NOT NULL column, it will return error or use zero value based on sql_mode.
// When lazyFillAutoID is true, fill row will lazily handle auto increment datum for lazy batch allocation.
// `insert|replace values` can guarantee consecutive autoID in a batch.
// Other statements like `insert select from` don't guarantee consecutive autoID.
// https://dev.mysql.com/doc/refman/8.0/en/innodb-auto-increment-handling.html
func (e *InsertValues) fillRow(ctx context.Context, row []types.Datum, hasValue []bool) ([]types.Datum, error) {
	gCols := make([]*table.Column, 0)
	for i, c := range e.Table.Cols() {
		var err error
		// Evaluate the generated columns later after real columns set
		if c.IsGenerated() {
			gCols = append(gCols, c)
		} else {
			// Get the default value for all no value columns, the auto increment column is different from the others.
			if row[i], err = e.fillColValue(ctx, row[i], i, c, hasValue[i]); err != nil {
				return nil, err
			}
			if !e.lazyFillAutoID || (e.lazyFillAutoID && !mysql.HasAutoIncrementFlag(c.Flag)) {
				if err = c.HandleBadNull(&row[i], e.ctx.GetSessionVars().StmtCtx); err != nil {
					return nil, err
				}
			}
		}
	}
	for i, gCol := range gCols {
		colIdx := gCol.ColumnInfo.Offset
		val, err := e.GenExprs[i].Eval(chunk.MutRowFromDatums(row).ToRow())
		if e.ctx.GetSessionVars().StmtCtx.HandleTruncate(err) != nil {
			return nil, err
		}
		row[colIdx], err = table.CastValue(e.ctx, val, gCol.ToInfo(), false, false)
		if err != nil {
			return nil, err
		}
		// Handle the bad null error.
		if err = gCol.HandleBadNull(&row[colIdx], e.ctx.GetSessionVars().StmtCtx); err != nil {
			return nil, err
		}
	}
	return row, nil
}

// isAutoNull can help judge whether a datum is AutoIncrement Null quickly.
// This used to help lazyFillAutoIncrement to find consecutive N datum backwards for batch autoID alloc.
func (e *InsertValues) isAutoNull(ctx context.Context, d types.Datum, col *table.Column) bool {
	var err error
	var recordID int64
	if !d.IsNull() {
		recordID, err = getAutoRecordID(d, &col.FieldType, true)
		if err != nil {
			return false
		}
	}
	// Use the value if it's not null and not 0.
	if recordID != 0 {
		return false
	}
	// Change NULL to auto id.
	// Change value 0 to auto id, if NoAutoValueOnZero SQL mode is not set.
	if d.IsNull() || e.ctx.GetSessionVars().SQLMode&mysql.ModeNoAutoValueOnZero == 0 {
		return true
	}
	return false
}

func findAutoIncrementColumn(t table.Table) (col *table.Column, offsetInRow int, found bool) {
	for i, c := range t.Cols() {
		if mysql.HasAutoIncrementFlag(c.Flag) {
			return c, i, true
		}
	}
	return nil, -1, false
}

func setDatumAutoIDAndCast(ctx sessionctx.Context, d *types.Datum, id int64, col *table.Column) error {
	d.SetAutoID(id, col.Flag)
	var err error
	*d, err = table.CastValue(ctx, *d, col.ToInfo(), false, false)
	return err
}

// lazyAdjustAutoIncrementDatum is quite similar to adjustAutoIncrementDatum
// except it will cache auto increment datum previously for lazy batch allocation of autoID.
func (e *InsertValues) lazyAdjustAutoIncrementDatum(ctx context.Context, rows [][]types.Datum) ([][]types.Datum, error) {
	// Not in lazyFillAutoID mode means no need to fill.
	if !e.lazyFillAutoID {
		return rows, nil
	}
	col, idx, found := findAutoIncrementColumn(e.Table)
	if !found {
		return rows, nil
	}
	retryInfo := e.ctx.GetSessionVars().RetryInfo
	rowCount := len(rows)
	for processedIdx := 0; processedIdx < rowCount; processedIdx++ {
		autoDatum := rows[processedIdx][idx]

		var err error
		var recordID int64
		if !autoDatum.IsNull() {
			recordID, err = getAutoRecordID(autoDatum, &col.FieldType, true)
			if err != nil {
				return nil, err
			}
		}
		// Use the value if it's not null and not 0.
		if recordID != 0 {
			err = e.Table.RebaseAutoID(e.ctx, recordID, true, autoid.RowIDAllocType)
			if err != nil {
				return nil, err
			}
			e.ctx.GetSessionVars().StmtCtx.InsertID = uint64(recordID)
			retryInfo.AddAutoIncrementID(recordID)
			continue
		}

		// Change NULL to auto id.
		// Change value 0 to auto id, if NoAutoValueOnZero SQL mode is not set.
		if autoDatum.IsNull() || e.ctx.GetSessionVars().SQLMode&mysql.ModeNoAutoValueOnZero == 0 {
			// Consume the auto IDs in RetryInfo first.
			for retryInfo.Retrying && processedIdx < rowCount {
				nextID, ok := retryInfo.GetCurrAutoIncrementID()
				if !ok {
					break
				}
				err = setDatumAutoIDAndCast(e.ctx, &rows[processedIdx][idx], nextID, col)
				if err != nil {
					return nil, err
				}
				processedIdx++
				if processedIdx == rowCount {
					return rows, nil
				}
			}
			// Find consecutive num.
			start := processedIdx
			cnt := 1
			for processedIdx+1 < rowCount && e.isAutoNull(ctx, rows[processedIdx+1][idx], col) {
				processedIdx++
				cnt++
			}
			// AllocBatchAutoIncrementValue allocates batch N consecutive autoIDs.
			// The max value can be derived from adding the increment value to min for cnt-1 times.
			min, increment, err := table.AllocBatchAutoIncrementValue(ctx, e.Table, e.ctx, cnt)
			if e.handleErr(col, &autoDatum, cnt, err) != nil {
				return nil, err
			}
			// It's compatible with mysql setting the first allocated autoID to lastInsertID.
			// Cause autoID may be specified by user, judge only the first row is not suitable.
			if e.lastInsertID == 0 {
				e.lastInsertID = uint64(min)
			}
			// Assign autoIDs to rows.
			for j := 0; j < cnt; j++ {
				offset := j + start
				id := int64(uint64(min) + uint64(j)*uint64(increment))
				err = setDatumAutoIDAndCast(e.ctx, &rows[offset][idx], id, col)
				if err != nil {
					return nil, err
				}
				retryInfo.AddAutoIncrementID(id)
			}
			continue
		}

		err = setDatumAutoIDAndCast(e.ctx, &rows[processedIdx][idx], recordID, col)
		if err != nil {
			return nil, err
		}
		retryInfo.AddAutoIncrementID(recordID)
	}
	return rows, nil
}

func (e *InsertValues) adjustAutoIncrementDatum(ctx context.Context, d types.Datum, hasValue bool, c *table.Column) (types.Datum, error) {
	retryInfo := e.ctx.GetSessionVars().RetryInfo
	if retryInfo.Retrying {
		id, ok := retryInfo.GetCurrAutoIncrementID()
		if ok {
			d.SetAutoID(id, c.Flag)
			return d, nil
		}
	}

	var err error
	var recordID int64
	if !hasValue {
		d.SetNull()
	}
	if !d.IsNull() {
		recordID, err = getAutoRecordID(d, &c.FieldType, true)
		if err != nil {
			return types.Datum{}, err
		}
	}
	// Use the value if it's not null and not 0.
	if recordID != 0 {
		err = e.Table.RebaseAutoID(e.ctx, recordID, true, autoid.RowIDAllocType)
		if err != nil {
			return types.Datum{}, err
		}
		e.ctx.GetSessionVars().StmtCtx.InsertID = uint64(recordID)
		retryInfo.AddAutoIncrementID(recordID)
		return d, nil
	}

	// Change NULL to auto id.
	// Change value 0 to auto id, if NoAutoValueOnZero SQL mode is not set.
	if d.IsNull() || e.ctx.GetSessionVars().SQLMode&mysql.ModeNoAutoValueOnZero == 0 {
		recordID, err = table.AllocAutoIncrementValue(ctx, e.Table, e.ctx)
		if e.handleErr(c, &d, 0, err) != nil {
			return types.Datum{}, err
		}
		// It's compatible with mysql setting the first allocated autoID to lastInsertID.
		// Cause autoID may be specified by user, judge only the first row is not suitable.
		if e.lastInsertID == 0 {
			e.lastInsertID = uint64(recordID)
		}
	}

	err = setDatumAutoIDAndCast(e.ctx, &d, recordID, c)
	if err != nil {
		return types.Datum{}, err
	}
	retryInfo.AddAutoIncrementID(recordID)
	return d, nil
}

func getAutoRecordID(d types.Datum, target *types.FieldType, isInsert bool) (int64, error) {
	var recordID int64
	switch target.Tp {
	case mysql.TypeFloat, mysql.TypeDouble:
		f := d.GetFloat64()
		if isInsert {
			recordID = int64(math.Round(f))
		} else {
			recordID = int64(f)
		}
	case mysql.TypeTiny, mysql.TypeShort, mysql.TypeInt24, mysql.TypeLong, mysql.TypeLonglong:
		recordID = d.GetInt64()
	default:
		return 0, errors.Errorf("unexpected field type [%v]", target.Tp)
	}

	return recordID, nil
}

func (e *InsertValues) adjustAutoRandomDatum(ctx context.Context, d types.Datum, hasValue bool, c *table.Column) (types.Datum, error) {
	retryInfo := e.ctx.GetSessionVars().RetryInfo
	if retryInfo.Retrying {
		autoRandomID, ok := retryInfo.GetCurrAutoRandomID()
		if ok {
			d.SetAutoID(autoRandomID, c.Flag)
			return d, nil
		}
	}

	var err error
	var recordID int64
	if !hasValue {
		d.SetNull()
	}
	if !d.IsNull() {
		recordID, err = getAutoRecordID(d, &c.FieldType, true)
		if err != nil {
			return types.Datum{}, err
		}
	}
	// Use the value if it's not null and not 0.
	if recordID != 0 {
		if !e.ctx.GetSessionVars().AllowAutoRandExplicitInsert {
			return types.Datum{}, ddl.ErrInvalidAutoRandom.GenWithStackByArgs(autoid.AutoRandomExplicitInsertDisabledErrMsg)
		}
		err = e.rebaseAutoRandomID(recordID, &c.FieldType)
		if err != nil {
			return types.Datum{}, err
		}
		e.ctx.GetSessionVars().StmtCtx.InsertID = uint64(recordID)
		d.SetAutoID(recordID, c.Flag)
		retryInfo.AddAutoRandomID(recordID)
		return d, nil
	}

	// Change NULL to auto id.
	// Change value 0 to auto id, if NoAutoValueOnZero SQL mode is not set.
	if d.IsNull() || e.ctx.GetSessionVars().SQLMode&mysql.ModeNoAutoValueOnZero == 0 {
		_, err := e.ctx.Txn(true)
		if err != nil {
			return types.Datum{}, errors.Trace(err)
		}
		recordID, err = e.allocAutoRandomID(ctx, &c.FieldType)
		if err != nil {
			return types.Datum{}, err
		}
		// It's compatible with mysql setting the first allocated autoID to lastInsertID.
		// Cause autoID may be specified by user, judge only the first row is not suitable.
		if e.lastInsertID == 0 {
			e.lastInsertID = uint64(recordID)
		}
	}

	err = setDatumAutoIDAndCast(e.ctx, &d, recordID, c)
	if err != nil {
		return types.Datum{}, err
	}
	retryInfo.AddAutoRandomID(recordID)
	return d, nil
}

// allocAutoRandomID allocates a random id for primary key column. It assumes tableInfo.AutoRandomBits > 0.
func (e *InsertValues) allocAutoRandomID(ctx context.Context, fieldType *types.FieldType) (int64, error) {
	alloc := e.Table.Allocators(e.ctx).Get(autoid.AutoRandomType)
	tableInfo := e.Table.Meta()
	increment := e.ctx.GetSessionVars().AutoIncrementIncrement
	offset := e.ctx.GetSessionVars().AutoIncrementOffset
	_, autoRandomID, err := alloc.Alloc(ctx, tableInfo.ID, 1, int64(increment), int64(offset))
	if err != nil {
		return 0, err
	}
	layout := autoid.NewAutoRandomIDLayout(fieldType, tableInfo.AutoRandomBits)
	if tables.OverflowShardBits(autoRandomID, tableInfo.AutoRandomBits, layout.TypeBitsLength, layout.HasSignBit) {
		return 0, autoid.ErrAutoRandReadFailed
	}
	shard := e.ctx.GetSessionVars().TxnCtx.GetShard(tableInfo.AutoRandomBits, layout.TypeBitsLength, layout.HasSignBit, 1)
	autoRandomID |= shard
	return autoRandomID, nil
}

func (e *InsertValues) rebaseAutoRandomID(recordID int64, fieldType *types.FieldType) error {
	if recordID < 0 {
		return nil
	}
	alloc := e.Table.Allocators(e.ctx).Get(autoid.AutoRandomType)
	tableInfo := e.Table.Meta()

	layout := autoid.NewAutoRandomIDLayout(fieldType, tableInfo.AutoRandomBits)
	autoRandomID := layout.IncrementalMask() & recordID

	return alloc.Rebase(tableInfo.ID, autoRandomID, true)
}

func (e *InsertValues) handleWarning(err error) {
	sc := e.ctx.GetSessionVars().StmtCtx
	sc.AppendWarning(err)
}

func (e *InsertValues) collectRuntimeStatsEnabled() bool {
	if e.runtimeStats != nil {
		if e.stats == nil {
			snapshotStats := &tikv.SnapshotRuntimeStats{}
			e.stats = &InsertRuntimeStat{
				BasicRuntimeStats:    e.runtimeStats,
				SnapshotRuntimeStats: snapshotStats,
				Prefetch:             0,
				CheckInsertTime:      0,
			}
			e.ctx.GetSessionVars().StmtCtx.RuntimeStatsColl.RegisterStats(e.id, e.stats)
		}
		return true
	}
	return false
}

// batchCheckAndInsert checks rows with duplicate errors.
// All duplicate rows will be ignored and appended as duplicate warnings.
func (e *InsertValues) batchCheckAndInsert(ctx context.Context, rows [][]types.Datum, addRecord func(ctx context.Context, row []types.Datum) error) error {
	// all the rows will be checked, so it is safe to set BatchCheck = true
	e.ctx.GetSessionVars().StmtCtx.BatchCheck = true
	if span := opentracing.SpanFromContext(ctx); span != nil && span.Tracer() != nil {
		span1 := span.Tracer().StartSpan("InsertValues.batchCheckAndInsert", opentracing.ChildOf(span.Context()))
		defer span1.Finish()
		opentracing.ContextWithSpan(ctx, span1)
	}
	start := time.Now()
	// Get keys need to be checked.
	toBeCheckedRows, err := getKeysNeedCheck(ctx, e.ctx, e.Table, rows)
	if err != nil {
		return err
	}

	txn, err := e.ctx.Txn(true)
	if err != nil {
		return err
	}
	if e.collectRuntimeStatsEnabled() {
		if snapshot := txn.GetSnapshot(); snapshot != nil {
			snapshot.SetOption(kv.CollectRuntimeStats, e.stats.SnapshotRuntimeStats)
			defer snapshot.DelOption(kv.CollectRuntimeStats)
		}
	}
	prefetchStart := time.Now()
	// Fill cache using BatchGet, the following Get requests don't need to visit TiKV.
	if _, err = prefetchUniqueIndices(ctx, txn, toBeCheckedRows); err != nil {
		return err
	}
	if e.stats != nil {
		e.stats.Prefetch += time.Since(prefetchStart)
	}

	// append warnings and get no duplicated error rows
	for i, r := range toBeCheckedRows {
		if r.ignored {
			continue
		}
		skip := false
		if r.handleKey != nil {
			_, err := txn.Get(ctx, r.handleKey.newKey)
			if err == nil {
				e.ctx.GetSessionVars().StmtCtx.AppendWarning(r.handleKey.dupErr)
				continue
			}
			if !kv.IsErrNotFound(err) {
				return err
			}
		}
		for _, uk := range r.uniqueKeys {
			_, err := txn.Get(ctx, uk.newKey)
			if err == nil {
				// If duplicate keys were found in BatchGet, mark row = nil.
				e.ctx.GetSessionVars().StmtCtx.AppendWarning(uk.dupErr)
				skip = true
				break
			}
			if !kv.IsErrNotFound(err) {
				return err
			}
		}

		// If row was checked with no duplicate keys,
		// it should be add to values map for the further row check.
		// There may be duplicate keys inside the insert statement.
		if !skip {
			e.ctx.GetSessionVars().StmtCtx.AddCopiedRows(1)
			err = addRecord(ctx, rows[i])
			if err != nil {
				return err
			}
		}
	}
	if e.stats != nil {
		e.stats.CheckInsertTime += time.Since(start)
	}
	return nil
}

func (e *InsertValues) addRecord(ctx context.Context, row []types.Datum) error {
	return e.addRecordWithAutoIDHint(ctx, row, 0)
}

func (e *InsertValues) addRecordWithAutoIDHint(ctx context.Context, row []types.Datum, reserveAutoIDCount int) (err error) {
	vars := e.ctx.GetSessionVars()
	if !vars.ConstraintCheckInPlace {
		vars.PresumeKeyNotExists = true
	}
	if reserveAutoIDCount > 0 {
		_, err = e.Table.AddRecord(e.ctx, row, table.WithCtx(ctx), table.WithReserveAutoIDHint(reserveAutoIDCount))
	} else {
		_, err = e.Table.AddRecord(e.ctx, row, table.WithCtx(ctx))
	}
	vars.PresumeKeyNotExists = false
	if err != nil {
		return err
	}
	if e.lastInsertID != 0 {
		vars.SetLastInsertID(e.lastInsertID)
	}
	return nil
}

// InsertRuntimeStat record the stat about insert and check
type InsertRuntimeStat struct {
	*execdetails.BasicRuntimeStats
	*tikv.SnapshotRuntimeStats
	CheckInsertTime time.Duration
	Prefetch        time.Duration
}

func (e *InsertRuntimeStat) String() string {
	if e.CheckInsertTime == 0 {
		// For replace statement.
		if e.Prefetch > 0 && e.SnapshotRuntimeStats != nil {
			return fmt.Sprintf("prefetch: %v, rpc:{%v}", execdetails.FormatDuration(e.Prefetch), e.SnapshotRuntimeStats.String())
		}
		return ""
	}
	buf := bytes.NewBuffer(make([]byte, 0, 32))
	buf.WriteString(fmt.Sprintf("prepare:%v, ", execdetails.FormatDuration(time.Duration(e.BasicRuntimeStats.GetTime())-e.CheckInsertTime)))
	if e.Prefetch > 0 {
		buf.WriteString(fmt.Sprintf("check_insert: {total_time: %v, mem_insert_time: %v, prefetch: %v",
			execdetails.FormatDuration(e.CheckInsertTime),
			execdetails.FormatDuration(e.CheckInsertTime-e.Prefetch),
			execdetails.FormatDuration(e.Prefetch)))
		if e.SnapshotRuntimeStats != nil {
			if rpc := e.SnapshotRuntimeStats.String(); len(rpc) > 0 {
				buf.WriteString(fmt.Sprintf(", rpc:{%s}", rpc))
			}
		}
		buf.WriteString("}")
	} else {
		buf.WriteString(fmt.Sprintf("insert:%v", execdetails.FormatDuration(e.CheckInsertTime)))
	}
	return buf.String()
}

// Clone implements the RuntimeStats interface.
func (e *InsertRuntimeStat) Clone() execdetails.RuntimeStats {
	newRs := &InsertRuntimeStat{
		CheckInsertTime: e.CheckInsertTime,
		Prefetch:        e.Prefetch,
	}
	if e.SnapshotRuntimeStats != nil {
		snapshotStats := e.SnapshotRuntimeStats.Clone()
		newRs.SnapshotRuntimeStats = snapshotStats.(*tikv.SnapshotRuntimeStats)
	}
	if e.BasicRuntimeStats != nil {
		basicStats := e.BasicRuntimeStats.Clone()
		newRs.BasicRuntimeStats = basicStats.(*execdetails.BasicRuntimeStats)
	}
	return newRs
}

// Merge implements the RuntimeStats interface.
func (e *InsertRuntimeStat) Merge(other execdetails.RuntimeStats) {
	tmp, ok := other.(*InsertRuntimeStat)
	if !ok {
		return
	}
	if tmp.SnapshotRuntimeStats != nil {
		if e.SnapshotRuntimeStats == nil {
			snapshotStats := tmp.SnapshotRuntimeStats.Clone()
			e.SnapshotRuntimeStats = snapshotStats.(*tikv.SnapshotRuntimeStats)
		} else {
			e.SnapshotRuntimeStats.Merge(tmp.SnapshotRuntimeStats)
		}
	}
	if tmp.BasicRuntimeStats != nil {
		if e.BasicRuntimeStats == nil {
			basicStats := tmp.BasicRuntimeStats.Clone()
			e.BasicRuntimeStats = basicStats.(*execdetails.BasicRuntimeStats)
		} else {
			e.BasicRuntimeStats.Merge(tmp.BasicRuntimeStats)
		}
	}
	e.Prefetch += tmp.Prefetch
	e.CheckInsertTime += tmp.CheckInsertTime
}

// Tp implements the RuntimeStats interface.
func (e *InsertRuntimeStat) Tp() int {
	return execdetails.TpInsertRuntimeStat
}<|MERGE_RESOLUTION|>--- conflicted
+++ resolved
@@ -80,11 +80,9 @@
 	lazyFillAutoID bool
 	memTracker     *memory.Tracker
 
-<<<<<<< HEAD
 	origSelectOutputLen int
-=======
+
 	stats *InsertRuntimeStat
->>>>>>> 857e3da6
 }
 
 type defaultVal struct {
@@ -452,7 +450,7 @@
 				memUsageOfRows = types.EstimatedMemUsage(rows[0], len(rows))
 				memUsageOfExtraCols = types.EstimatedMemUsage(extraColsInSel[0], len(extraColsInSel))
 				memTracker.Consume(memUsageOfRows + memUsageOfExtraCols)
-				e.ctx.GetSessionVars().CurrInsertBatch = extraColsInSel
+				e.ctx.GetSessionVars().CurrInsertBatchExtraCols = extraColsInSel
 				if err = base.exec(ctx, rows); err != nil {
 					return err
 				}
@@ -471,7 +469,7 @@
 			memUsageOfRows = types.EstimatedMemUsage(rows[0], len(rows))
 			memUsageOfExtraCols = types.EstimatedMemUsage(extraColsInSel[0], len(extraColsInSel))
 			memTracker.Consume(memUsageOfRows + memUsageOfExtraCols)
-			e.ctx.GetSessionVars().CurrInsertBatch = extraColsInSel
+			e.ctx.GetSessionVars().CurrInsertBatchExtraCols = extraColsInSel
 		}
 		err = base.exec(ctx, rows)
 		if err != nil {
@@ -506,15 +504,9 @@
 func (e *InsertValues) getRow(ctx context.Context, vals []types.Datum) ([]types.Datum, error) {
 	row := make([]types.Datum, len(e.Table.Cols()))
 	hasValue := make([]bool, len(e.Table.Cols()))
-<<<<<<< HEAD
 	for i := 0; i < e.origSelectOutputLen; i++ {
-		casted, err := table.CastValue(e.ctx, vals[i], e.insertColumns[i].ToInfo())
+		casted, err := table.CastValue(e.ctx, v, e.insertColumns[i].ToInfo(), false, false)
 		if e.handleErr(nil, &vals[i], 0, err) != nil {
-=======
-	for i, v := range vals {
-		casted, err := table.CastValue(e.ctx, v, e.insertColumns[i].ToInfo(), false, false)
-		if e.handleErr(nil, &v, 0, err) != nil {
->>>>>>> 857e3da6
 			return nil, err
 		}
 
