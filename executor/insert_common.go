// Copyright 2018 PingCAP, Inc.
//
// Licensed under the Apache License, Version 2.0 (the "License");
// you may not use this file except in compliance with the License.
// You may obtain a copy of the License at
//
//     http://www.apache.org/licenses/LICENSE-2.0
//
// Unless required by applicable law or agreed to in writing, software
// distributed under the License is distributed on an "AS IS" BASIS,
// WITHOUT WARRANTIES OR CONDITIONS OF ANY KIND, either express or implied.
// See the License for the specific language governing permissions and
// limitations under the License.

package executor

import (
	"bytes"
	"context"
	"fmt"
	"math"
	"time"

	"github.com/pingcap/errors"
	"github.com/pingcap/tidb/ddl"
	"github.com/pingcap/tidb/expression"
	"github.com/pingcap/tidb/infoschema"
	"github.com/pingcap/tidb/kv"
	"github.com/pingcap/tidb/meta/autoid"
	"github.com/pingcap/tidb/parser/ast"
	"github.com/pingcap/tidb/parser/model"
	"github.com/pingcap/tidb/parser/mysql"
	"github.com/pingcap/tidb/planner/core"
	"github.com/pingcap/tidb/sessionctx"
	"github.com/pingcap/tidb/sessionctx/variable"
	"github.com/pingcap/tidb/sessiontxn"
	"github.com/pingcap/tidb/table"
	"github.com/pingcap/tidb/table/tables"
	"github.com/pingcap/tidb/tablecodec"
	"github.com/pingcap/tidb/types"
	"github.com/pingcap/tidb/util/chunk"
	"github.com/pingcap/tidb/util/collate"
	"github.com/pingcap/tidb/util/dbterror"
	"github.com/pingcap/tidb/util/dbterror/exeerrors"
	"github.com/pingcap/tidb/util/execdetails"
	"github.com/pingcap/tidb/util/logutil"
	"github.com/pingcap/tidb/util/memory"
	"github.com/pingcap/tidb/util/tracing"
	"github.com/tikv/client-go/v2/txnkv/txnsnapshot"
	"go.uber.org/zap"
)

// InsertValues is the data to insert.
// nolint:structcheck
type InsertValues struct {
	baseExecutor

	rowCount       uint64
	curBatchCnt    uint64
	maxRowsInBatch uint64
	lastInsertID   uint64

	SelectExec Executor

	Table   table.Table
	Columns []*ast.ColumnName
	Lists   [][]expression.Expression

	GenExprs []expression.Expression

	insertColumns []*table.Column

	// colDefaultVals is used to store casted default value.
	// Because not every insert statement needs colDefaultVals, so we will init the buffer lazily.
	colDefaultVals  []defaultVal
	evalBuffer      chunk.MutRow
	evalBufferTypes []*types.FieldType

	allAssignmentsAreConstant bool

	hasRefCols     bool
	hasExtraHandle bool

	// lazyFillAutoID indicates whatever had been filled the autoID lazily to datum. This is used for being compatible with JDBC using getGeneratedKeys().
	// `insert|replace values` can guarantee consecutive autoID in a batch.
	// Other statements like `insert select from` don't guarantee consecutive autoID.
	// https://dev.mysql.com/doc/refman/8.0/en/innodb-auto-increment-handling.html
	lazyFillAutoID bool
	memTracker     *memory.Tracker

	rowLen int

	stats *InsertRuntimeStat

	// fkChecks contains the foreign key checkers.
	fkChecks   []*FKCheckExec
	fkCascades []*FKCascadeExec
}

type defaultVal struct {
	val types.Datum
	// valid indicates whether the val is evaluated. We evaluate the default value lazily.
	valid bool
}

type insertCommon interface {
	insertCommon() *InsertValues
	exec(ctx context.Context, rows [][]types.Datum) error
}

func (e *InsertValues) insertCommon() *InsertValues {
	return e
}

func (e *InsertValues) exec(_ context.Context, _ [][]types.Datum) error {
	panic("derived should overload exec function")
}

// initInsertColumns sets the explicitly specified columns of an insert statement. There are three cases:
// There are three types of insert statements:
// 1 insert ... values(...)  --> name type column
// 2 insert ... set x=y...   --> set type column
// 3 insert ... (select ..)  --> name type column
// set type is converted to name type in the optimizer
// See https://dev.mysql.com/doc/refman/5.7/en/insert.html
func (e *InsertValues) initInsertColumns() error {
	var cols []*table.Column
	var missingColIdx int
	var err error

	tableCols := e.Table.Cols()

<<<<<<< HEAD
	if len(e.SetList) > 0 {
		// Process `set` type column.
		columns := make([]string, 0, len(e.SetList))
		for _, v := range e.SetList {
			columns = append(columns, v.ColName.L)
		}
		cols, missingColIdx = table.FindColumns(tableCols, columns, e.Table.Meta().PKIsHandle)
		if missingColIdx >= 0 {
			return errors.Errorf(
				"INSERT INTO %s: unknown column %s",
				e.Table.Meta().Name.O, e.SetList[missingColIdx].ColName.O,
			)
		}
		if len(cols) == 0 {
			return errors.Errorf("INSERT INTO %s: empty column", e.Table.Meta().Name.O)
		}
	} else if len(e.Columns) > 0 {
		// Process `name` type column.
=======
	if len(e.Columns) > 0 {
		// Process `name` and `set` type column.
>>>>>>> 5b54baaf
		columns := make([]string, 0, len(e.Columns))
		for _, v := range e.Columns {
			columns = append(columns, v.Name.L)
		}
		cols, missingColIdx = table.FindColumns(tableCols, columns, e.Table.Meta().PKIsHandle)
		if missingColIdx >= 0 {
			return errors.Errorf(
				"INSERT INTO %s: unknown column %s",
				e.Table.Meta().Name.O, e.Columns[missingColIdx].Name.O,
			)
		}
	} else {
		// If e.Columns are empty, use all columns instead.
		cols = tableCols
	}
	for _, col := range cols {
		if !col.IsGenerated() {
			e.insertColumns = append(e.insertColumns, col)
		}
		if col.Name.L == model.ExtraHandleName.L {
			if !e.ctx.GetSessionVars().AllowWriteRowID {
				return errors.Errorf("insert, update and replace statements for _tidb_rowid are not supported")
			}
			e.hasExtraHandle = true
		}
	}

	// Check column whether is specified only once.
	err = table.CheckOnce(cols)
	if err != nil {
		return err
	}
	return nil
}

func (e *InsertValues) initEvalBuffer() {
	numCols := len(e.Table.Cols())
	if e.hasExtraHandle {
		numCols++
	}
	e.evalBufferTypes = make([]*types.FieldType, numCols)
	for i, col := range e.Table.Cols() {
		e.evalBufferTypes[i] = &(col.FieldType)
	}
	if e.hasExtraHandle {
		e.evalBufferTypes[len(e.evalBufferTypes)-1] = types.NewFieldType(mysql.TypeLonglong)
	}
	e.evalBuffer = chunk.MutRowFromTypes(e.evalBufferTypes)
}

func (e *InsertValues) lazilyInitColDefaultValBuf() (ok bool) {
	if e.colDefaultVals != nil {
		return true
	}

	// only if values count of insert statement is more than one, use colDefaultVals to store
	// casted default values has benefits.
	if len(e.Lists) > 1 {
		e.colDefaultVals = make([]defaultVal, len(e.Table.Cols()))
		return true
	}

	return false
}

// insertRows processes `insert|replace into values ()` or `insert|replace into set x=y`
func insertRows(ctx context.Context, base insertCommon) (err error) {
	e := base.insertCommon()
	sessVars := e.ctx.GetSessionVars()
	batchSize := sessVars.DMLBatchSize
	batchInsert := sessVars.BatchInsert && !sessVars.InTxn() && variable.EnableBatchDML.Load() && batchSize > 0

	e.lazyFillAutoID = true
	evalRowFunc := e.fastEvalRow
	if !e.allAssignmentsAreConstant {
		evalRowFunc = e.evalRow
	}

	rows := make([][]types.Datum, 0, len(e.Lists))
	memUsageOfRows := int64(0)
	memTracker := e.memTracker
	for i, list := range e.Lists {
		e.rowCount++
		var row []types.Datum
		row, err = evalRowFunc(ctx, list, i)
		if err != nil {
			return err
		}
		rows = append(rows, row)
		if batchInsert && e.rowCount%uint64(batchSize) == 0 {
			memUsageOfRows = types.EstimatedMemUsage(rows[0], len(rows))
			memTracker.Consume(memUsageOfRows)
			// Before batch insert, fill the batch allocated autoIDs.
			rows, err = e.lazyAdjustAutoIncrementDatum(ctx, rows)
			if err != nil {
				return err
			}
			if err = base.exec(ctx, rows); err != nil {
				return err
			}
			rows = rows[:0]
			memTracker.Consume(-memUsageOfRows)
			memUsageOfRows = 0
			if err = e.doBatchInsert(ctx); err != nil {
				return err
			}
		}
	}
	if len(rows) != 0 {
		memUsageOfRows = types.EstimatedMemUsage(rows[0], len(rows))
		memTracker.Consume(memUsageOfRows)
	}
	// Fill the batch allocated autoIDs.
	rows, err = e.lazyAdjustAutoIncrementDatum(ctx, rows)
	if err != nil {
		return err
	}
	err = base.exec(ctx, rows)
	if err != nil {
		return err
	}
	memTracker.Consume(-memUsageOfRows)
	return nil
}

func completeInsertErr(col *model.ColumnInfo, val *types.Datum, rowIdx int, err error) error {
	var (
		colTp   byte
		colName string
	)
	if col != nil {
		colTp = col.GetType()
		colName = col.Name.String()
	}

	if types.ErrDataTooLong.Equal(err) {
		err = resetErrDataTooLong(colName, rowIdx+1, err)
	} else if types.ErrOverflow.Equal(err) {
		err = types.ErrWarnDataOutOfRange.GenWithStackByArgs(colName, rowIdx+1)
	} else if types.ErrTruncated.Equal(err) {
		err = types.ErrTruncated.GenWithStackByArgs(colName, rowIdx+1)
	} else if types.ErrTruncatedWrongVal.Equal(err) && (colTp == mysql.TypeDuration || colTp == mysql.TypeDatetime || colTp == mysql.TypeDate || colTp == mysql.TypeTimestamp) {
		valStr, err1 := val.ToString()
		if err1 != nil {
			logutil.BgLogger().Debug("time truncated error", zap.Error(err1))
		}
		err = exeerrors.ErrTruncateWrongInsertValue.GenWithStackByArgs(types.TypeStr(colTp), valStr, colName, rowIdx+1)
	} else if types.ErrTruncatedWrongVal.Equal(err) || types.ErrWrongValue.Equal(err) {
		valStr, err1 := val.ToString()
		if err1 != nil {
			logutil.BgLogger().Debug("truncated/wrong value error", zap.Error(err1))
		}
		err = table.ErrTruncatedWrongValueForField.GenWithStackByArgs(types.TypeStr(colTp), valStr, colName, rowIdx+1)
	} else if types.ErrWarnDataOutOfRange.Equal(err) {
		err = types.ErrWarnDataOutOfRange.GenWithStackByArgs(colName, rowIdx+1)
	}
	return err
}

func completeLoadErr(col *model.ColumnInfo, rowIdx int, err error) error {
	var (
		colName string
	)
	if col != nil {
		colName = col.Name.String()
	}

	if types.ErrDataTooLong.Equal(err) {
		err = types.ErrTruncated.GenWithStack("Data truncated for column '%v' at row %v", colName, rowIdx)
	}
	return err
}

func (e *InsertValues) handleErr(col *table.Column, val *types.Datum, rowIdx int, err error) error {
	if err == nil {
		return nil
	}

	// Convert the error with full messages.
	var c *model.ColumnInfo
	if col != nil {
		c = col.ColumnInfo
	}
	if e.ctx.GetSessionVars().StmtCtx.InLoadDataStmt {
		err = completeLoadErr(c, rowIdx, err)
	} else {
		err = completeInsertErr(c, val, rowIdx, err)
	}

	if !e.ctx.GetSessionVars().StmtCtx.DupKeyAsWarning {
		return err
	}
	// TODO: should not filter all types of errors here.
	e.handleWarning(err)
	return nil
}

// evalRow evaluates a to-be-inserted row. The value of the column may base on another column,
// so we use setValueForRefColumn to fill the empty row some default values when needFillDefaultValues is true.
func (e *InsertValues) evalRow(ctx context.Context, list []expression.Expression, rowIdx int) ([]types.Datum, error) {
	rowLen := len(e.Table.Cols())
	if e.hasExtraHandle {
		rowLen++
	}
	row := make([]types.Datum, rowLen)
	hasValue := make([]bool, rowLen)

	// For statements like `insert into t set a = b + 1`.
	if e.hasRefCols {
		if err := e.setValueForRefColumn(row, hasValue); err != nil {
			return nil, err
		}
	}

	e.evalBuffer.SetDatums(row...)
	sc := e.ctx.GetSessionVars().StmtCtx
	warnCnt := int(sc.WarningCount())
	for i, expr := range list {
		val, err := expr.Eval(e.evalBuffer.ToRow())
		if err != nil {
			return nil, err
		}
		val1, err := table.CastValue(e.ctx, val, e.insertColumns[i].ToInfo(), false, false)
		if err = e.handleErr(e.insertColumns[i], &val, rowIdx, err); err != nil {
			return nil, err
		}
		if newWarnings := sc.TruncateWarnings(warnCnt); len(newWarnings) > 0 {
			for k := range newWarnings {
				newWarnings[k].Err = completeInsertErr(e.insertColumns[i].ColumnInfo, &val, rowIdx, newWarnings[k].Err)
			}
			sc.AppendWarnings(newWarnings)
			warnCnt += len(newWarnings)
		}

		offset := e.insertColumns[i].Offset
		val1.Copy(&row[offset])
		hasValue[offset] = true
		e.evalBuffer.SetDatum(offset, val1)
	}
	// Row may lack of generated column, autoIncrement column, empty column here.
	return e.fillRow(ctx, row, hasValue, rowIdx)
}

var emptyRow chunk.Row

func (e *InsertValues) fastEvalRow(ctx context.Context, list []expression.Expression, rowIdx int) (
	[]types.Datum, error,
) {
	rowLen := len(e.Table.Cols())
	if e.hasExtraHandle {
		rowLen++
	}
	row := make([]types.Datum, rowLen)
	hasValue := make([]bool, rowLen)
	sc := e.ctx.GetSessionVars().StmtCtx
	warnCnt := int(sc.WarningCount())
	for i, expr := range list {
		con := expr.(*expression.Constant)
		val, err := con.Eval(emptyRow)
		if err = e.handleErr(e.insertColumns[i], &val, rowIdx, err); err != nil {
			return nil, err
		}
		val1, err := table.CastValue(e.ctx, val, e.insertColumns[i].ToInfo(), false, false)
		if err = e.handleErr(e.insertColumns[i], &val, rowIdx, err); err != nil {
			return nil, err
		}
		if newWarnings := sc.TruncateWarnings(warnCnt); len(newWarnings) > 0 {
			for k := range newWarnings {
				newWarnings[k].Err = completeInsertErr(e.insertColumns[i].ColumnInfo, &val, rowIdx, newWarnings[k].Err)
			}
			sc.AppendWarnings(newWarnings)
			warnCnt += len(newWarnings)
		}
		offset := e.insertColumns[i].Offset
		row[offset], hasValue[offset] = val1, true
	}
	return e.fillRow(ctx, row, hasValue, rowIdx)
}

// setValueForRefColumn set some default values for the row to eval the row value with other columns,
// it follows these rules:
//  1. for nullable and no default value column, use NULL.
//  2. for nullable and have default value column, use it's default value.
//  3. for not null column, use zero value even in strict mode.
//  4. for auto_increment column, use zero value.
//  5. for generated column, use NULL.
func (e *InsertValues) setValueForRefColumn(row []types.Datum, hasValue []bool) error {
	for i, c := range e.Table.Cols() {
		d, err := e.getColDefaultValue(i, c)
		if err == nil {
			row[i] = d
			if !mysql.HasAutoIncrementFlag(c.GetFlag()) {
				// It is an interesting behavior in MySQL.
				// If the value of auto ID is not explicit, MySQL use 0 value for auto ID when it is
				// evaluated by another column, but it should be used once only.
				// When we fill it as an auto ID column, it should be set as it used to be.
				// So just keep `hasValue` false for auto ID, and the others set true.
				hasValue[c.Offset] = true
			}
		} else if table.ErrNoDefaultValue.Equal(err) {
			row[i] = table.GetZeroValue(c.ToInfo())
			hasValue[c.Offset] = false
		} else if e.handleErr(c, &d, 0, err) != nil {
			return err
		}
	}
	return nil
}

func insertRowsFromSelect(ctx context.Context, base insertCommon) error {
	// process `insert|replace into ... select ... from ...`
	e := base.insertCommon()
	selectExec := e.children[0]
	fields := retTypes(selectExec)
	chk := tryNewCacheChunk(selectExec)
	iter := chunk.NewIterator4Chunk(chk)
	rows := make([][]types.Datum, 0, chk.Capacity())

	sessVars := e.ctx.GetSessionVars()
	batchSize := sessVars.DMLBatchSize
	batchInsert := sessVars.BatchInsert && !sessVars.InTxn() && variable.EnableBatchDML.Load() && batchSize > 0
	memUsageOfRows := int64(0)
	memUsageOfExtraCols := int64(0)
	memTracker := e.memTracker
	extraColsInSel := make([][]types.Datum, 0, chk.Capacity())
	// In order to ensure the correctness of the `transaction write throughput` SLI statistics,
	// just ignore the transaction which contain `insert|replace into ... select ... from ...` statement.
	e.ctx.GetTxnWriteThroughputSLI().SetInvalid()
	for {
		err := Next(ctx, selectExec, chk)
		if err != nil {
			return err
		}
		if chk.NumRows() == 0 {
			break
		}
		chkMemUsage := chk.MemoryUsage()
		memTracker.Consume(chkMemUsage)
		for innerChunkRow := iter.Begin(); innerChunkRow != iter.End(); innerChunkRow = iter.Next() {
			innerRow := innerChunkRow.GetDatumRow(fields)
			e.rowCount++
			row, err := e.getRow(ctx, innerRow)
			if err != nil {
				return err
			}
			extraColsInSel = append(extraColsInSel, innerRow[e.rowLen:])
			rows = append(rows, row)
			if batchInsert && e.rowCount%uint64(batchSize) == 0 {
				memUsageOfRows = types.EstimatedMemUsage(rows[0], len(rows))
				memUsageOfExtraCols = types.EstimatedMemUsage(extraColsInSel[0], len(extraColsInSel))
				memTracker.Consume(memUsageOfRows + memUsageOfExtraCols)
				e.ctx.GetSessionVars().CurrInsertBatchExtraCols = extraColsInSel
				if err = base.exec(ctx, rows); err != nil {
					return err
				}
				rows = rows[:0]
				extraColsInSel = extraColsInSel[:0]
				memTracker.Consume(-memUsageOfRows)
				memTracker.Consume(-memUsageOfExtraCols)
				memUsageOfRows = 0
				if err = e.doBatchInsert(ctx); err != nil {
					return err
				}
			}
		}

		if len(rows) != 0 {
			memUsageOfRows = types.EstimatedMemUsage(rows[0], len(rows))
			memUsageOfExtraCols = types.EstimatedMemUsage(extraColsInSel[0], len(extraColsInSel))
			memTracker.Consume(memUsageOfRows + memUsageOfExtraCols)
			e.ctx.GetSessionVars().CurrInsertBatchExtraCols = extraColsInSel
		}
		err = base.exec(ctx, rows)
		if err != nil {
			return err
		}
		rows = rows[:0]
		extraColsInSel = extraColsInSel[:0]
		memTracker.Consume(-memUsageOfRows)
		memTracker.Consume(-memUsageOfExtraCols)
		memTracker.Consume(-chkMemUsage)
	}
	return nil
}

func (e *InsertValues) doBatchInsert(ctx context.Context) error {
	txn, err := e.ctx.Txn(false)
	if err != nil {
		return exeerrors.ErrBatchInsertFail.GenWithStack("BatchInsert failed with error: %v", err)
	}
	e.memTracker.Consume(-int64(txn.Size()))
	e.ctx.StmtCommit(ctx)
	if err := sessiontxn.NewTxnInStmt(ctx, e.ctx); err != nil {
		// We should return a special error for batch insert.
		return exeerrors.ErrBatchInsertFail.GenWithStack("BatchInsert failed with error: %v", err)
	}
	return nil
}

// getRow gets the row which from `insert into select from` or `load data`.
// The input values from these two statements are datums instead of
// expressions which are used in `insert into set x=y`.
func (e *InsertValues) getRow(ctx context.Context, vals []types.Datum) ([]types.Datum, error) {
	row := make([]types.Datum, len(e.Table.Cols()))
	hasValue := make([]bool, len(e.Table.Cols()))
	sc := e.ctx.GetSessionVars().StmtCtx
	warnCnt := int(sc.WarningCount())

	inLoadData := e.ctx.GetSessionVars().StmtCtx.InLoadDataStmt

	for i := 0; i < e.rowLen; i++ {
		col := e.insertColumns[i].ToInfo()
		casted, err := table.CastValue(e.ctx, vals[i], col, false, false)
		if newErr := e.handleErr(e.insertColumns[i], &vals[i], int(e.rowCount), err); newErr != nil {
			if inLoadData {
				return nil, newErr
			}
			return nil, err
		}

		offset := e.insertColumns[i].Offset
		row[offset] = casted
		hasValue[offset] = true

		if inLoadData {
			if newWarnings := sc.TruncateWarnings(warnCnt); len(newWarnings) > 0 {
				for k := range newWarnings {
					newWarnings[k].Err = completeLoadErr(col, int(e.rowCount), newWarnings[k].Err)
				}
				sc.AppendWarnings(newWarnings)
				warnCnt += len(newWarnings)
			}
		}
	}

	return e.fillRow(ctx, row, hasValue, 0)
}

// getColDefaultValue gets the column default value.
func (e *InsertValues) getColDefaultValue(idx int, col *table.Column) (d types.Datum, err error) {
	if !col.DefaultIsExpr && e.colDefaultVals != nil && e.colDefaultVals[idx].valid {
		return e.colDefaultVals[idx].val, nil
	}

	var defaultVal types.Datum
	if col.DefaultIsExpr && col.DefaultExpr != nil {
		defaultVal, err = table.EvalColDefaultExpr(e.ctx, col.ToInfo(), col.DefaultExpr)
	} else {
		defaultVal, err = table.GetColDefaultValue(e.ctx, col.ToInfo())
	}
	if err != nil {
		return types.Datum{}, err
	}
	if initialized := e.lazilyInitColDefaultValBuf(); initialized && !col.DefaultIsExpr {
		e.colDefaultVals[idx].val = defaultVal
		e.colDefaultVals[idx].valid = true
	}

	return defaultVal, nil
}

// fillColValue fills the column value if it is not set in the insert statement.
func (e *InsertValues) fillColValue(
	ctx context.Context,
	datum types.Datum,
	idx int,
	column *table.Column,
	hasValue bool,
) (types.Datum, error) {
	if mysql.HasAutoIncrementFlag(column.GetFlag()) {
		if !hasValue && mysql.HasNoDefaultValueFlag(column.ToInfo().GetFlag()) {
			vars := e.ctx.GetSessionVars()
			sc := vars.StmtCtx
			if vars.StrictSQLMode {
				return datum, table.ErrNoDefaultValue.FastGenByArgs(column.ToInfo().Name)
			}
			sc.AppendWarning(table.ErrNoDefaultValue.FastGenByArgs(column.ToInfo().Name))
		}

		if e.lazyFillAutoID {
			// Handle hasValue info in autoIncrement column previously for lazy handle.
			if !hasValue {
				datum.SetNull()
			}
			// Store the plain datum of autoIncrement column directly for lazy handle.
			return datum, nil
		}
		d, err := e.adjustAutoIncrementDatum(ctx, datum, hasValue, column)
		if err != nil {
			return types.Datum{}, err
		}
		return d, nil
	}
	tblInfo := e.Table.Meta()
	if ddl.IsAutoRandomColumnID(tblInfo, column.ID) {
		d, err := e.adjustAutoRandomDatum(ctx, datum, hasValue, column)
		if err != nil {
			return types.Datum{}, err
		}
		return d, nil
	}
	if column.ID == model.ExtraHandleID && hasValue {
		d, err := e.adjustImplicitRowID(ctx, datum, hasValue, column)
		if err != nil {
			return types.Datum{}, err
		}
		return d, nil
	}
	if !hasValue {
		d, err := e.getColDefaultValue(idx, column)
		if e.handleErr(column, &datum, 0, err) != nil {
			return types.Datum{}, err
		}
		return d, nil
	}
	return datum, nil
}

// fillRow fills generated columns, auto_increment column and empty column.
// For NOT NULL column, it will return error or use zero value based on sql_mode.
// When lazyFillAutoID is true, fill row will lazily handle auto increment datum for lazy batch allocation.
// `insert|replace values` can guarantee consecutive autoID in a batch.
// Other statements like `insert select from` don't guarantee consecutive autoID.
// https://dev.mysql.com/doc/refman/8.0/en/innodb-auto-increment-handling.html
func (e *InsertValues) fillRow(ctx context.Context, row []types.Datum, hasValue []bool, rowIdx int) (
	[]types.Datum, error,
) {
	gCols := make([]*table.Column, 0)
	tCols := e.Table.Cols()
	if e.hasExtraHandle {
		col := &table.Column{}
		col.ColumnInfo = model.NewExtraHandleColInfo()
		col.ColumnInfo.Offset = len(tCols)
		tCols = append(tCols, col)
	}
	rowCntInLoadData := uint64(0)
	if e.ctx.GetSessionVars().StmtCtx.InLoadDataStmt {
		rowCntInLoadData = e.rowCount
	}

	for i, c := range tCols {
		var err error
		// Evaluate the generated columns later after real columns set
		if c.IsGenerated() {
			gCols = append(gCols, c)
		} else {
			// Get the default value for all no value columns, the auto increment column is different from the others.
			if row[i], err = e.fillColValue(ctx, row[i], i, c, hasValue[i]); err != nil {
				return nil, err
			}
			if !e.lazyFillAutoID || (e.lazyFillAutoID && !mysql.HasAutoIncrementFlag(c.GetFlag())) {
				if err = c.HandleBadNull(&row[i], e.ctx.GetSessionVars().StmtCtx, rowCntInLoadData); err != nil {
					return nil, err
				}
			}
		}
	}
	tbl := e.Table.Meta()
	// Handle exchange partition
	if tbl.ExchangePartitionInfo != nil && tbl.ExchangePartitionInfo.ExchangePartitionFlag {
		is := e.ctx.GetDomainInfoSchema().(infoschema.InfoSchema)
		pt, tableFound := is.TableByID(tbl.ExchangePartitionInfo.ExchangePartitionID)
		if !tableFound {
			return nil, errors.Errorf("exchange partition process table by id failed")
		}
		p, ok := pt.(table.PartitionedTable)
		if !ok {
			return nil, errors.Errorf("exchange partition process assert table partition failed")
		}
		err := p.CheckForExchangePartition(
			e.ctx,
			pt.Meta().Partition,
			row,
			tbl.ExchangePartitionInfo.ExchangePartitionDefID,
		)
		if err != nil {
			return nil, err
		}
	}
	sc := e.ctx.GetSessionVars().StmtCtx
	warnCnt := int(sc.WarningCount())
	for i, gCol := range gCols {
		colIdx := gCol.ColumnInfo.Offset
		val, err := e.GenExprs[i].Eval(chunk.MutRowFromDatums(row).ToRow())
		if err != nil && gCol.FieldType.IsArray() {
			return nil, completeError(tbl, gCol.Offset, rowIdx, err)
		}
		if e.ctx.GetSessionVars().StmtCtx.HandleTruncate(err) != nil {
			return nil, err
		}
		row[colIdx], err = table.CastValue(e.ctx, val, gCol.ToInfo(), false, false)
		if err = e.handleErr(gCol, &val, rowIdx, err); err != nil {
			return nil, err
		}
		if newWarnings := sc.TruncateWarnings(warnCnt); len(newWarnings) > 0 {
			for k := range newWarnings {
				newWarnings[k].Err = completeInsertErr(gCol.ColumnInfo, &val, rowIdx, newWarnings[k].Err)
			}
			sc.AppendWarnings(newWarnings)
			warnCnt += len(newWarnings)
		}
		// Handle the bad null error.
		if err = gCol.HandleBadNull(&row[colIdx], e.ctx.GetSessionVars().StmtCtx, rowCntInLoadData); err != nil {
			return nil, err
		}
	}
	return row, nil
}

func completeError(tbl *model.TableInfo, offset int, rowIdx int, err error) error {
	name := "expression_index"
	for _, idx := range tbl.Indices {
		for _, column := range idx.Columns {
			if column.Offset == offset {
				name = idx.Name.O
				break
			}
		}
	}

	if expression.ErrInvalidJSONForFuncIndex.Equal(err) {
		return expression.ErrInvalidJSONForFuncIndex.GenWithStackByArgs(name)
	}
	if types.ErrOverflow.Equal(err) {
		return expression.ErrDataOutOfRangeFuncIndex.GenWithStackByArgs(name, rowIdx+1)
	}
	if types.ErrDataTooLong.Equal(err) {
		return expression.ErrFuncIndexDataIsTooLong.GenWithStackByArgs(name)
	}
	return err
}

// isAutoNull can help judge whether a datum is AutoIncrement Null quickly.
// This used to help lazyFillAutoIncrement to find consecutive N datum backwards for batch autoID alloc.
func (e *InsertValues) isAutoNull(ctx context.Context, d types.Datum, col *table.Column) bool {
	var err error
	var recordID int64
	if !d.IsNull() {
		recordID, err = getAutoRecordID(d, &col.FieldType, true)
		if err != nil {
			return false
		}
	}
	// Use the value if it's not null and not 0.
	if recordID != 0 {
		return false
	}
	// Change NULL to auto id.
	// Change value 0 to auto id, if NoAutoValueOnZero SQL mode is not set.
	if d.IsNull() || e.ctx.GetSessionVars().SQLMode&mysql.ModeNoAutoValueOnZero == 0 {
		return true
	}
	return false
}

func findAutoIncrementColumn(t table.Table) (col *table.Column, offsetInRow int, found bool) {
	for i, c := range t.Cols() {
		if mysql.HasAutoIncrementFlag(c.GetFlag()) {
			return c, i, true
		}
	}
	return nil, -1, false
}

func setDatumAutoIDAndCast(ctx sessionctx.Context, d *types.Datum, id int64, col *table.Column) error {
	d.SetAutoID(id, col.GetFlag())
	var err error
	*d, err = table.CastValue(ctx, *d, col.ToInfo(), false, false)
	if err == nil && d.GetInt64() < id {
		// Auto ID is out of range.
		sc := ctx.GetSessionVars().StmtCtx
		insertPlan, ok := sc.GetPlan().(*core.Insert)
		if ok && sc.TruncateAsWarning && len(insertPlan.OnDuplicate) > 0 {
			// Fix issue #38950: AUTO_INCREMENT is incompatible with mysql
			// An auto id out of range error occurs in `insert ignore into ... on duplicate ...`.
			// We should allow the SQL to be executed successfully.
			return nil
		}
		// The truncated ID is possible to duplicate with an existing ID.
		// To prevent updating unrelated rows in the REPLACE statement, it is better to throw an error.
		return autoid.ErrAutoincReadFailed
	}
	return err
}

// lazyAdjustAutoIncrementDatum is quite similar to adjustAutoIncrementDatum
// except it will cache auto increment datum previously for lazy batch allocation of autoID.
func (e *InsertValues) lazyAdjustAutoIncrementDatum(ctx context.Context, rows [][]types.Datum) (
	[][]types.Datum, error,
) {
	// Not in lazyFillAutoID mode means no need to fill.
	if !e.lazyFillAutoID {
		return rows, nil
	}
	col, idx, found := findAutoIncrementColumn(e.Table)
	if !found {
		return rows, nil
	}
	retryInfo := e.ctx.GetSessionVars().RetryInfo
	rowCount := len(rows)
	for processedIdx := 0; processedIdx < rowCount; processedIdx++ {
		autoDatum := rows[processedIdx][idx]

		var err error
		var recordID int64
		if !autoDatum.IsNull() {
			recordID, err = getAutoRecordID(autoDatum, &col.FieldType, true)
			if err != nil {
				return nil, err
			}
		}
		// Use the value if it's not null and not 0.
		if recordID != 0 {
			alloc := e.Table.Allocators(e.ctx).Get(autoid.AutoIncrementType)
			err = alloc.Rebase(ctx, recordID, true)
			if err != nil {
				return nil, err
			}
			e.ctx.GetSessionVars().StmtCtx.InsertID = uint64(recordID)
			retryInfo.AddAutoIncrementID(recordID)
			continue
		}

		// Change NULL to auto id.
		// Change value 0 to auto id, if NoAutoValueOnZero SQL mode is not set.
		if autoDatum.IsNull() || e.ctx.GetSessionVars().SQLMode&mysql.ModeNoAutoValueOnZero == 0 {
			// Consume the auto IDs in RetryInfo first.
			for retryInfo.Retrying && processedIdx < rowCount {
				nextID, ok := retryInfo.GetCurrAutoIncrementID()
				if !ok {
					break
				}
				err = setDatumAutoIDAndCast(e.ctx, &rows[processedIdx][idx], nextID, col)
				if err != nil {
					return nil, err
				}
				processedIdx++
				if processedIdx == rowCount {
					return rows, nil
				}
			}
			// Find consecutive num.
			start := processedIdx
			cnt := 1
			for processedIdx+1 < rowCount && e.isAutoNull(ctx, rows[processedIdx+1][idx], col) {
				processedIdx++
				cnt++
			}
			// AllocBatchAutoIncrementValue allocates batch N consecutive autoIDs.
			// The max value can be derived from adding the increment value to min for cnt-1 times.
			min, increment, err := table.AllocBatchAutoIncrementValue(ctx, e.Table, e.ctx, cnt)
			if e.handleErr(col, &autoDatum, cnt, err) != nil {
				return nil, err
			}
			// It's compatible with mysql setting the first allocated autoID to lastInsertID.
			// Cause autoID may be specified by user, judge only the first row is not suitable.
			if e.lastInsertID == 0 {
				e.lastInsertID = uint64(min)
			}
			// Assign autoIDs to rows.
			for j := 0; j < cnt; j++ {
				offset := j + start
				id := int64(uint64(min) + uint64(j)*uint64(increment))
				err = setDatumAutoIDAndCast(e.ctx, &rows[offset][idx], id, col)
				if err != nil {
					return nil, err
				}
				retryInfo.AddAutoIncrementID(id)
			}
			continue
		}

		err = setDatumAutoIDAndCast(e.ctx, &rows[processedIdx][idx], recordID, col)
		if err != nil {
			return nil, err
		}
		retryInfo.AddAutoIncrementID(recordID)
	}
	return rows, nil
}

func (e *InsertValues) adjustAutoIncrementDatum(
	ctx context.Context, d types.Datum, hasValue bool, c *table.Column,
) (types.Datum, error) {
	retryInfo := e.ctx.GetSessionVars().RetryInfo
	if retryInfo.Retrying {
		id, ok := retryInfo.GetCurrAutoIncrementID()
		if ok {
			err := setDatumAutoIDAndCast(e.ctx, &d, id, c)
			if err != nil {
				return types.Datum{}, err
			}
			return d, nil
		}
	}

	var err error
	var recordID int64
	if !hasValue {
		d.SetNull()
	}
	if !d.IsNull() {
		recordID, err = getAutoRecordID(d, &c.FieldType, true)
		if err != nil {
			return types.Datum{}, err
		}
	}
	// Use the value if it's not null and not 0.
	if recordID != 0 {
		err = e.Table.Allocators(e.ctx).Get(autoid.AutoIncrementType).Rebase(ctx, recordID, true)
		if err != nil {
			return types.Datum{}, err
		}
		e.ctx.GetSessionVars().StmtCtx.InsertID = uint64(recordID)
		retryInfo.AddAutoIncrementID(recordID)
		return d, nil
	}

	// Change NULL to auto id.
	// Change value 0 to auto id, if NoAutoValueOnZero SQL mode is not set.
	if d.IsNull() || e.ctx.GetSessionVars().SQLMode&mysql.ModeNoAutoValueOnZero == 0 {
		recordID, err = table.AllocAutoIncrementValue(ctx, e.Table, e.ctx)
		if e.handleErr(c, &d, 0, err) != nil {
			return types.Datum{}, err
		}
		// It's compatible with mysql setting the first allocated autoID to lastInsertID.
		// Cause autoID may be specified by user, judge only the first row is not suitable.
		if e.lastInsertID == 0 {
			e.lastInsertID = uint64(recordID)
		}
	}

	err = setDatumAutoIDAndCast(e.ctx, &d, recordID, c)
	if err != nil {
		return types.Datum{}, err
	}
	retryInfo.AddAutoIncrementID(recordID)
	return d, nil
}

func getAutoRecordID(d types.Datum, target *types.FieldType, isInsert bool) (int64, error) {
	var recordID int64
	switch target.GetType() {
	case mysql.TypeFloat, mysql.TypeDouble:
		f := d.GetFloat64()
		if isInsert {
			recordID = int64(math.Round(f))
		} else {
			recordID = int64(f)
		}
	case mysql.TypeTiny, mysql.TypeShort, mysql.TypeInt24, mysql.TypeLong, mysql.TypeLonglong:
		recordID = d.GetInt64()
	default:
		return 0, errors.Errorf("unexpected field type [%v]", target.GetType())
	}

	return recordID, nil
}

func (e *InsertValues) adjustAutoRandomDatum(
	ctx context.Context, d types.Datum, hasValue bool, c *table.Column,
) (types.Datum, error) {
	retryInfo := e.ctx.GetSessionVars().RetryInfo
	if retryInfo.Retrying {
		autoRandomID, ok := retryInfo.GetCurrAutoRandomID()
		if ok {
			err := setDatumAutoIDAndCast(e.ctx, &d, autoRandomID, c)
			if err != nil {
				return types.Datum{}, err
			}
			return d, nil
		}
	}

	var err error
	var recordID int64
	if !hasValue {
		d.SetNull()
	}
	if !d.IsNull() {
		recordID, err = getAutoRecordID(d, &c.FieldType, true)
		if err != nil {
			return types.Datum{}, err
		}
	}
	// Use the value if it's not null and not 0.
	if recordID != 0 {
		if !e.ctx.GetSessionVars().AllowAutoRandExplicitInsert {
			return types.Datum{}, dbterror.ErrInvalidAutoRandom.GenWithStackByArgs(autoid.AutoRandomExplicitInsertDisabledErrMsg)
		}
		err = e.rebaseAutoRandomID(ctx, recordID, &c.FieldType)
		if err != nil {
			return types.Datum{}, err
		}
		e.ctx.GetSessionVars().StmtCtx.InsertID = uint64(recordID)
		err = setDatumAutoIDAndCast(e.ctx, &d, recordID, c)
		if err != nil {
			return types.Datum{}, err
		}
		retryInfo.AddAutoRandomID(recordID)
		return d, nil
	}

	// Change NULL to auto id.
	// Change value 0 to auto id, if NoAutoValueOnZero SQL mode is not set.
	if d.IsNull() || e.ctx.GetSessionVars().SQLMode&mysql.ModeNoAutoValueOnZero == 0 {
		recordID, err = e.allocAutoRandomID(ctx, &c.FieldType)
		if err != nil {
			return types.Datum{}, err
		}
		// It's compatible with mysql setting the first allocated autoID to lastInsertID.
		// Cause autoID may be specified by user, judge only the first row is not suitable.
		if e.lastInsertID == 0 {
			e.lastInsertID = uint64(recordID)
		}
	}

	err = setDatumAutoIDAndCast(e.ctx, &d, recordID, c)
	if err != nil {
		return types.Datum{}, err
	}
	retryInfo.AddAutoRandomID(recordID)
	return d, nil
}

// allocAutoRandomID allocates a random id for primary key column. It assumes tableInfo.AutoRandomBits > 0.
func (e *InsertValues) allocAutoRandomID(ctx context.Context, fieldType *types.FieldType) (int64, error) {
	alloc := e.Table.Allocators(e.ctx).Get(autoid.AutoRandomType)
	tableInfo := e.Table.Meta()
	increment := e.ctx.GetSessionVars().AutoIncrementIncrement
	offset := e.ctx.GetSessionVars().AutoIncrementOffset
	_, autoRandomID, err := alloc.Alloc(ctx, 1, int64(increment), int64(offset))
	if err != nil {
		return 0, err
	}
	shardFmt := autoid.NewShardIDFormat(fieldType, tableInfo.AutoRandomBits, tableInfo.AutoRandomRangeBits)
	if shardFmt.IncrementalMask()&autoRandomID != autoRandomID {
		return 0, autoid.ErrAutoRandReadFailed
	}
	_, err = e.ctx.Txn(true)
	if err != nil {
		return 0, err
	}
	currentShard := e.ctx.GetSessionVars().GetCurrentShard(1)
	return shardFmt.Compose(currentShard, autoRandomID), nil
}

func (e *InsertValues) rebaseAutoRandomID(ctx context.Context, recordID int64, fieldType *types.FieldType) error {
	if recordID < 0 {
		return nil
	}
	alloc := e.Table.Allocators(e.ctx).Get(autoid.AutoRandomType)
	tableInfo := e.Table.Meta()

	shardFmt := autoid.NewShardIDFormat(fieldType, tableInfo.AutoRandomBits, tableInfo.AutoRandomRangeBits)
	autoRandomID := shardFmt.IncrementalMask() & recordID

	return alloc.Rebase(ctx, autoRandomID, true)
}

func (e *InsertValues) adjustImplicitRowID(
	ctx context.Context, d types.Datum, hasValue bool, c *table.Column,
) (types.Datum, error) {
	var err error
	var recordID int64
	if !hasValue {
		d.SetNull()
	}
	if !d.IsNull() {
		recordID = d.GetInt64()
	}
	// Use the value if it's not null and not 0.
	if recordID != 0 {
		if !e.ctx.GetSessionVars().AllowWriteRowID {
			return types.Datum{}, errors.Errorf("insert, update and replace statements for _tidb_rowid are not supported")
		}
		err = e.rebaseImplicitRowID(ctx, recordID)
		if err != nil {
			return types.Datum{}, err
		}
		d.SetInt64(recordID)
		return d, nil
	}
	// Change NULL to auto id.
	// Change value 0 to auto id, if NoAutoValueOnZero SQL mode is not set.
	if d.IsNull() || e.ctx.GetSessionVars().SQLMode&mysql.ModeNoAutoValueOnZero == 0 {
		_, err := e.ctx.Txn(true)
		if err != nil {
			return types.Datum{}, errors.Trace(err)
		}
		intHandle, err := tables.AllocHandle(ctx, e.ctx, e.Table)
		if err != nil {
			return types.Datum{}, err
		}
		recordID = intHandle.IntValue()
	}
	err = setDatumAutoIDAndCast(e.ctx, &d, recordID, c)
	if err != nil {
		return types.Datum{}, err
	}
	return d, nil
}

func (e *InsertValues) rebaseImplicitRowID(ctx context.Context, recordID int64) error {
	if recordID < 0 {
		return nil
	}
	alloc := e.Table.Allocators(e.ctx).Get(autoid.RowIDAllocType)
	tableInfo := e.Table.Meta()

	shardFmt := autoid.NewShardIDFormat(
		types.NewFieldType(mysql.TypeLonglong),
		tableInfo.ShardRowIDBits,
		autoid.RowIDBitLength,
	)
	newTiDBRowIDBase := shardFmt.IncrementalMask() & recordID

	return alloc.Rebase(ctx, newTiDBRowIDBase, true)
}

func (e *InsertValues) handleWarning(err error) {
	sc := e.ctx.GetSessionVars().StmtCtx
	sc.AppendWarning(err)
}

func (e *InsertValues) collectRuntimeStatsEnabled() bool {
	if e.runtimeStats != nil {
		if e.stats == nil {
			snapshotStats := &txnsnapshot.SnapshotRuntimeStats{}
			e.stats = &InsertRuntimeStat{
				BasicRuntimeStats:     e.runtimeStats,
				SnapshotRuntimeStats:  snapshotStats,
				AllocatorRuntimeStats: autoid.NewAllocatorRuntimeStats(),
			}
		}
		return true
	}
	return false
}

// batchCheckAndInsert checks rows with duplicate errors.
// All duplicate rows will be ignored and appended as duplicate warnings.
func (e *InsertValues) batchCheckAndInsert(
	ctx context.Context, rows [][]types.Datum,
	addRecord func(ctx context.Context, row []types.Datum) error,
	replace bool,
) error {
	// all the rows will be checked, so it is safe to set BatchCheck = true
	e.ctx.GetSessionVars().StmtCtx.BatchCheck = true
	defer tracing.StartRegion(ctx, "InsertValues.batchCheckAndInsert").End()
	start := time.Now()
	// Get keys need to be checked.
	toBeCheckedRows, err := getKeysNeedCheck(ctx, e.ctx, e.Table, rows)
	if err != nil {
		return err
	}

	txn, err := e.ctx.Txn(true)
	if err != nil {
		return err
	}
	setOptionForTopSQL(e.ctx.GetSessionVars().StmtCtx, txn)
	if e.collectRuntimeStatsEnabled() {
		if snapshot := txn.GetSnapshot(); snapshot != nil {
			snapshot.SetOption(kv.CollectRuntimeStats, e.stats.SnapshotRuntimeStats)
			defer snapshot.SetOption(kv.CollectRuntimeStats, nil)
		}
	}
	sc := e.ctx.GetSessionVars().StmtCtx
	for _, fkc := range e.fkChecks {
		err = fkc.checkRows(ctx, sc, txn, toBeCheckedRows)
		if err != nil {
			return err
		}
	}
	prefetchStart := time.Now()
	// Fill cache using BatchGet, the following Get requests don't need to visit TiKV.
	// Temporary table need not to do prefetch because its all data are stored in the memory.
	if e.Table.Meta().TempTableType == model.TempTableNone {
		if _, err = prefetchUniqueIndices(ctx, txn, toBeCheckedRows); err != nil {
			return err
		}
	}

	if e.stats != nil {
		e.stats.FKCheckTime += prefetchStart.Sub(start)
		e.stats.Prefetch += time.Since(prefetchStart)
	}

	// append warnings and get no duplicated error rows
CheckAndInsert:
	for i, r := range toBeCheckedRows {
		if r.ignored {
			continue
		}
		if r.handleKey != nil {
			_, err := txn.Get(ctx, r.handleKey.newKey)
			if err == nil {
				if !replace {
					e.ctx.GetSessionVars().StmtCtx.AppendWarning(r.handleKey.dupErr)
					if txnCtx := e.ctx.GetSessionVars().TxnCtx; txnCtx.IsPessimistic &&
						e.ctx.GetSessionVars().LockUnchangedKeys {
						// lock duplicated row key on insert-ignore
						txnCtx.AddUnchangedKeyForLock(r.handleKey.newKey)
					}
					continue
				}
				handle, err := tablecodec.DecodeRowKey(r.handleKey.newKey)
				if err != nil {
					return err
				}
				unchanged, err2 := e.removeRow(ctx, txn, handle, r, false)
				if err2 != nil {
					return err2
				}
				if unchanged {
					// we don't need to add the identical row again, but the
					// counter should act as if we did.
					e.ctx.GetSessionVars().StmtCtx.AddCopiedRows(1)
					continue
				}
			} else if !kv.IsErrNotFound(err) {
				return err
			}
		}

		for _, uk := range r.uniqueKeys {
			_, err := txn.Get(ctx, uk.newKey)
			if err == nil {
				if !replace {
					// If duplicate keys were found in BatchGet, mark row = nil.
					e.ctx.GetSessionVars().StmtCtx.AppendWarning(uk.dupErr)
					if txnCtx := e.ctx.GetSessionVars().TxnCtx; txnCtx.IsPessimistic &&
						e.ctx.GetSessionVars().LockUnchangedKeys {
						// lock duplicated unique key on insert-ignore
						txnCtx.AddUnchangedKeyForLock(uk.newKey)
					}
					continue CheckAndInsert
				}
				_, handle, err := tables.FetchDuplicatedHandle(
					ctx,
					uk.newKey,
					true,
					txn,
					e.Table.Meta().ID,
					uk.commonHandle,
				)
				if err != nil {
					return err
				}
				if handle == nil {
					continue
				}
				_, err = e.removeRow(ctx, txn, handle, r, true)
				if err != nil {
					return err
				}
			} else if !kv.IsErrNotFound(err) {
				return err
			}
		}

		// If row was checked with no duplicate keys,
		// it should be added to values map for the further row check.
		// There may be duplicate keys inside the insert statement.
		e.ctx.GetSessionVars().StmtCtx.AddCopiedRows(1)
		err = addRecord(ctx, rows[i])
		if err != nil {
			// throw warning when violate check constraint
			if table.ErrCheckConstraintViolated.Equal(err) {
				if !sc.InLoadDataStmt {
					sc.AppendWarning(err)
				}
				continue
			}
			return err
		}
	}
	if e.stats != nil {
		e.stats.CheckInsertTime += time.Since(start)
	}
	return nil
}

// removeRow removes the duplicate row and cleanup its keys in the key-value map.
// But if the to-be-removed row equals to the to-be-added row, no remove or add
// things to do and return (true, nil).
func (e *InsertValues) removeRow(
	ctx context.Context,
	txn kv.Transaction,
	handle kv.Handle,
	r toBeCheckedRow,
	inReplace bool,
) (bool, error) {
	newRow := r.row
	oldRow, err := getOldRow(ctx, e.ctx, txn, r.t, handle, e.GenExprs)
	if err != nil {
		logutil.BgLogger().Error(
			"get old row failed when replace",
			zap.String("handle", handle.String()),
			zap.String("toBeInsertedRow", types.DatumsToStrNoErr(r.row)),
		)
		if kv.IsErrNotFound(err) {
			err = errors.NotFoundf("can not be duplicated row, due to old row not found. handle %s", handle)
		}
		return false, err
	}

	identical, err := e.equalDatumsAsBinary(oldRow, newRow)
	if err != nil {
		return false, err
	}
	if identical {
		if inReplace {
			e.ctx.GetSessionVars().StmtCtx.AddAffectedRows(1)
		}
		keySet := lockRowKey
		if e.ctx.GetSessionVars().LockUnchangedKeys {
			keySet |= lockUniqueKeys
		}
		if _, err := addUnchangedKeysForLockByRow(e.ctx, r.t, handle, oldRow, keySet); err != nil {
			return false, err
		}
		return true, nil
	}

	err = r.t.RemoveRecord(e.ctx, handle, oldRow)
	if err != nil {
		return false, err
	}
	err = onRemoveRowForFK(e.ctx, oldRow, e.fkChecks, e.fkCascades)
	if err != nil {
		return false, err
	}
	if inReplace {
		e.ctx.GetSessionVars().StmtCtx.AddAffectedRows(1)
	} else {
		e.ctx.GetSessionVars().StmtCtx.AddDeletedRows(1)
	}

	return false, nil
}

// equalDatumsAsBinary compare if a and b contains the same datum values in binary collation.
func (e *InsertValues) equalDatumsAsBinary(a []types.Datum, b []types.Datum) (bool, error) {
	if len(a) != len(b) {
		return false, nil
	}
	for i, ai := range a {
		v, err := ai.Compare(e.ctx.GetSessionVars().StmtCtx, &b[i], collate.GetBinaryCollator())
		if err != nil {
			return false, errors.Trace(err)
		}
		if v != 0 {
			return false, nil
		}
	}
	return true, nil
}

func (e *InsertValues) addRecord(ctx context.Context, row []types.Datum) error {
	return e.addRecordWithAutoIDHint(ctx, row, 0)
}

func (e *InsertValues) addRecordWithAutoIDHint(
	ctx context.Context, row []types.Datum, reserveAutoIDCount int,
) (err error) {
	vars := e.ctx.GetSessionVars()
	if !vars.ConstraintCheckInPlace {
		vars.PresumeKeyNotExists = true
	}
	if reserveAutoIDCount > 0 {
		_, err = e.Table.AddRecord(e.ctx, row, table.WithCtx(ctx), table.WithReserveAutoIDHint(reserveAutoIDCount))
	} else {
		_, err = e.Table.AddRecord(e.ctx, row, table.WithCtx(ctx))
	}
	vars.PresumeKeyNotExists = false
	if err != nil {
		return err
	}
	vars.StmtCtx.AddAffectedRows(1)
	if e.lastInsertID != 0 {
		vars.SetLastInsertID(e.lastInsertID)
	}
	if !vars.StmtCtx.BatchCheck {
		for _, fkc := range e.fkChecks {
			err = fkc.insertRowNeedToCheck(vars.StmtCtx, row)
			if err != nil {
				return err
			}
		}
	}
	return nil
}

// CreateSession will be assigned by session package.
var CreateSession func(ctx sessionctx.Context) (sessionctx.Context, error)

// CloseSession will be assigned by session package.
var CloseSession func(ctx sessionctx.Context)

// InsertRuntimeStat record the stat about insert and check
type InsertRuntimeStat struct {
	*execdetails.BasicRuntimeStats
	*txnsnapshot.SnapshotRuntimeStats
	*autoid.AllocatorRuntimeStats
	CheckInsertTime time.Duration
	Prefetch        time.Duration
	FKCheckTime     time.Duration
}

func (e *InsertRuntimeStat) String() string {
	buf := bytes.NewBuffer(make([]byte, 0, 32))
	var allocatorStatsStr string
	if e.AllocatorRuntimeStats != nil {
		allocatorStatsStr = e.AllocatorRuntimeStats.String()
	}
	if e.CheckInsertTime == 0 {
		// For replace statement.
		if allocatorStatsStr != "" {
			buf.WriteString(allocatorStatsStr)
		}
		if e.Prefetch > 0 && e.SnapshotRuntimeStats != nil {
			if buf.Len() > 0 {
				buf.WriteString(", ")
			}
			buf.WriteString("prefetch: ")
			buf.WriteString(execdetails.FormatDuration(e.Prefetch))
			buf.WriteString(", rpc: {")
			buf.WriteString(e.SnapshotRuntimeStats.String())
			buf.WriteString("}")
		}
		return buf.String()
	}
	if allocatorStatsStr != "" {
		buf.WriteString("prepare: {total: ")
		buf.WriteString(execdetails.FormatDuration(time.Duration(e.BasicRuntimeStats.GetTime()) - e.CheckInsertTime))
		buf.WriteString(", ")
		buf.WriteString(allocatorStatsStr)
		buf.WriteString("}, ")
	} else {
		buf.WriteString("prepare: ")
		buf.WriteString(execdetails.FormatDuration(time.Duration(e.BasicRuntimeStats.GetTime()) - e.CheckInsertTime))
		buf.WriteString(", ")
	}
	if e.Prefetch > 0 {
		fmt.Fprintf(
			buf, "check_insert: {total_time: %v, mem_insert_time: %v, prefetch: %v",
			execdetails.FormatDuration(e.CheckInsertTime),
			execdetails.FormatDuration(e.CheckInsertTime-e.Prefetch),
			execdetails.FormatDuration(e.Prefetch),
		)
		if e.FKCheckTime > 0 {
			fmt.Fprintf(buf, ", fk_check: %v", execdetails.FormatDuration(e.FKCheckTime))
		}
		if e.SnapshotRuntimeStats != nil {
			if rpc := e.SnapshotRuntimeStats.String(); len(rpc) > 0 {
				fmt.Fprintf(buf, ", rpc:{%s}", rpc)
			}
		}
		buf.WriteString("}")
	} else {
		fmt.Fprintf(buf, "insert:%v", execdetails.FormatDuration(e.CheckInsertTime))
	}
	return buf.String()
}

// Clone implements the RuntimeStats interface.
func (e *InsertRuntimeStat) Clone() execdetails.RuntimeStats {
	newRs := &InsertRuntimeStat{
		CheckInsertTime: e.CheckInsertTime,
		Prefetch:        e.Prefetch,
		FKCheckTime:     e.FKCheckTime,
	}
	if e.SnapshotRuntimeStats != nil {
		snapshotStats := e.SnapshotRuntimeStats.Clone()
		newRs.SnapshotRuntimeStats = snapshotStats
	}
	if e.BasicRuntimeStats != nil {
		basicStats := e.BasicRuntimeStats.Clone()
		newRs.BasicRuntimeStats = basicStats.(*execdetails.BasicRuntimeStats)
	}
	if e.AllocatorRuntimeStats != nil {
		newRs.AllocatorRuntimeStats = e.AllocatorRuntimeStats.Clone()
	}
	return newRs
}

// Merge implements the RuntimeStats interface.
func (e *InsertRuntimeStat) Merge(other execdetails.RuntimeStats) {
	tmp, ok := other.(*InsertRuntimeStat)
	if !ok {
		return
	}
	if tmp.SnapshotRuntimeStats != nil {
		if e.SnapshotRuntimeStats == nil {
			snapshotStats := tmp.SnapshotRuntimeStats.Clone()
			e.SnapshotRuntimeStats = snapshotStats
		} else {
			e.SnapshotRuntimeStats.Merge(tmp.SnapshotRuntimeStats)
		}
	}
	if tmp.BasicRuntimeStats != nil {
		if e.BasicRuntimeStats == nil {
			basicStats := tmp.BasicRuntimeStats.Clone()
			e.BasicRuntimeStats = basicStats.(*execdetails.BasicRuntimeStats)
		} else {
			e.BasicRuntimeStats.Merge(tmp.BasicRuntimeStats)
		}
	}
	if tmp.AllocatorRuntimeStats != nil {
		if e.AllocatorRuntimeStats == nil {
			e.AllocatorRuntimeStats = tmp.AllocatorRuntimeStats.Clone()
		} else {
			e.AllocatorRuntimeStats.Merge(tmp.AllocatorRuntimeStats)
		}
	}
	e.Prefetch += tmp.Prefetch
	e.FKCheckTime += tmp.FKCheckTime
	e.CheckInsertTime += tmp.CheckInsertTime
}

// Tp implements the RuntimeStats interface.
func (e *InsertRuntimeStat) Tp() int {
	return execdetails.TpInsertRuntimeStat
}<|MERGE_RESOLUTION|>--- conflicted
+++ resolved
@@ -130,29 +130,8 @@
 
 	tableCols := e.Table.Cols()
 
-<<<<<<< HEAD
-	if len(e.SetList) > 0 {
-		// Process `set` type column.
-		columns := make([]string, 0, len(e.SetList))
-		for _, v := range e.SetList {
-			columns = append(columns, v.ColName.L)
-		}
-		cols, missingColIdx = table.FindColumns(tableCols, columns, e.Table.Meta().PKIsHandle)
-		if missingColIdx >= 0 {
-			return errors.Errorf(
-				"INSERT INTO %s: unknown column %s",
-				e.Table.Meta().Name.O, e.SetList[missingColIdx].ColName.O,
-			)
-		}
-		if len(cols) == 0 {
-			return errors.Errorf("INSERT INTO %s: empty column", e.Table.Meta().Name.O)
-		}
-	} else if len(e.Columns) > 0 {
-		// Process `name` type column.
-=======
 	if len(e.Columns) > 0 {
 		// Process `name` and `set` type column.
->>>>>>> 5b54baaf
 		columns := make([]string, 0, len(e.Columns))
 		for _, v := range e.Columns {
 			columns = append(columns, v.Name.L)
