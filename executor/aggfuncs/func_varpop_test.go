package aggfuncs_test

import (
	"testing"

	. "github.com/pingcap/check"
	"github.com/pingcap/parser/ast"
	"github.com/pingcap/parser/mysql"
	"github.com/pingcap/tidb/executor/aggfuncs"
	"github.com/pingcap/tidb/types"
)

func (s *testSuite) TestMergePartialResult4Varpop(c *C) {
	tests := []aggTest{
		buildAggTester(ast.AggFuncVarPop, mysql.TypeDouble, 5, types.NewFloat64Datum(float64(2)), types.NewFloat64Datum(float64(2)/float64(3)), types.NewFloat64Datum(float64(59)/float64(8)-float64(19*19)/float64(8*8))),
	}
	for _, test := range tests {
		s.testMergePartialResult(c, test)
	}

	tests2 := []aggTest{
		buildAggTester(ast.AggFuncVarPop, mysql.TypeDouble, 5, types.NewFloat64Datum(float64(2)), types.NewFloat64Datum(float64(2)/float64(3)), types.NewFloat64Datum(2)),
	}
	for _, test := range tests2 {
		s.testMergePartialResultWithDistinct(c, test)
	}
}

func (s *testSuite) TestVarpop(c *C) {
	tests := []aggTest{
		buildAggTester(ast.AggFuncVarPop, mysql.TypeDouble, 5, nil, types.NewFloat64Datum(float64(2))),
	}
	for _, test := range tests {
		s.testAggFunc(c, test)
	}
}

<<<<<<< HEAD
func BenchmarkVarPop(b *testing.B) {
	s := testSuite{}
	s.SetUpSuite(nil)

	rowNum := 50000
	tests := []aggTest{
		buildAggTester(ast.AggFuncVarPop, mysql.TypeDouble, rowNum, nil, ""),
	}
	for _, test := range tests {
		s.benchmarkAggFunc(b, test)
=======
func (s *testSuite) TestMemVarpop(c *C) {
	tests := []aggMemTest{
		buildAggMemTester(ast.AggFuncVarPop, mysql.TypeDouble, 5,
			aggfuncs.DefPartialResult4VarPopFloat64Size, defaultUpdateMemDeltaGens, false),
		buildAggMemTester(ast.AggFuncVarPop, mysql.TypeDouble, 5,
			aggfuncs.DefPartialResult4VarPopDistinctFloat64Size, distinctUpdateMemDeltaGens, true),
	}
	for _, test := range tests {
		s.testAggMemFunc(c, test)
>>>>>>> c537ecf6
	}
}<|MERGE_RESOLUTION|>--- conflicted
+++ resolved
@@ -1,8 +1,6 @@
 package aggfuncs_test
 
 import (
-	"testing"
-
 	. "github.com/pingcap/check"
 	"github.com/pingcap/parser/ast"
 	"github.com/pingcap/parser/mysql"
@@ -35,18 +33,6 @@
 	}
 }
 
-<<<<<<< HEAD
-func BenchmarkVarPop(b *testing.B) {
-	s := testSuite{}
-	s.SetUpSuite(nil)
-
-	rowNum := 50000
-	tests := []aggTest{
-		buildAggTester(ast.AggFuncVarPop, mysql.TypeDouble, rowNum, nil, ""),
-	}
-	for _, test := range tests {
-		s.benchmarkAggFunc(b, test)
-=======
 func (s *testSuite) TestMemVarpop(c *C) {
 	tests := []aggMemTest{
 		buildAggMemTester(ast.AggFuncVarPop, mysql.TypeDouble, 5,
@@ -56,6 +42,5 @@
 	}
 	for _, test := range tests {
 		s.testAggMemFunc(c, test)
->>>>>>> c537ecf6
 	}
 }