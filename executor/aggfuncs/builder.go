--- conflicted
+++ resolved
@@ -69,13 +69,10 @@
 		return buildFirstValue(windowFuncDesc, ordinal)
 	case ast.WindowFuncLastValue:
 		return buildLastValue(windowFuncDesc, ordinal)
-<<<<<<< HEAD
+	case ast.WindowFuncCumeDist:
+		return buildCumeDist(ordinal, orderByCols)
 	case ast.WindowFuncNthValue:
 		return buildNthValue(windowFuncDesc, ordinal)
-=======
-	case ast.WindowFuncCumeDist:
-		return buildCumeDist(ordinal, orderByCols)
->>>>>>> f0aca29f
 	default:
 		return Build(ctx, windowFuncDesc, ordinal)
 	}
@@ -372,7 +369,14 @@
 	return &lastValue{baseAggFunc: base, tp: aggFuncDesc.RetTp}
 }
 
-<<<<<<< HEAD
+func buildCumeDist(ordinal int, orderByCols []*expression.Column) AggFunc {
+	base := baseAggFunc{
+		ordinal: ordinal,
+	}
+	r := &cumeDist{baseAggFunc: base, rowComparer: buildRowComparer(orderByCols)}
+	return r
+}
+
 func buildNthValue(aggFuncDesc *aggregation.AggFuncDesc, ordinal int) AggFunc {
 	base := baseAggFunc{
 		args:    aggFuncDesc.Args,
@@ -381,12 +385,4 @@
 	// Already checked when building the function description.
 	nth, _, _ := expression.GetUint64FromConstant(aggFuncDesc.Args[1])
 	return &nthValue{baseAggFunc: base, tp: aggFuncDesc.RetTp, nth: nth}
-=======
-func buildCumeDist(ordinal int, orderByCols []*expression.Column) AggFunc {
-	base := baseAggFunc{
-		ordinal: ordinal,
-	}
-	r := &cumeDist{baseAggFunc: base, rowComparer: buildRowComparer(orderByCols)}
-	return r
->>>>>>> f0aca29f
 }