// Copyright 2018 PingCAP, Inc.
//
// Licensed under the Apache License, Version 2.0 (the "License");
// you may not use this file except in compliance with the License.
// You may obtain a copy of the License at
//
//     http://www.apache.org/licenses/LICENSE-2.0
//
// Unless required by applicable law or agreed to in writing, software
// distributed under the License is distributed on an "AS IS" BASIS,
// See the License for the specific language governing permissions and
// limitations under the License.

package aggfuncs

import (
	"fmt"
	"strconv"

	"github.com/pingcap/errors"
	"github.com/pingcap/parser/ast"
	"github.com/pingcap/parser/mysql"
	"github.com/pingcap/tidb/expression"
	"github.com/pingcap/tidb/expression/aggregation"
	"github.com/pingcap/tidb/sessionctx"
	"github.com/pingcap/tidb/sessionctx/variable"
	"github.com/pingcap/tidb/types"
	"github.com/pingcap/tidb/util/chunk"
)

// Build is used to build a specific AggFunc implementation according to the
// input aggFuncDesc.
func Build(ctx sessionctx.Context, aggFuncDesc *aggregation.AggFuncDesc, ordinal int) AggFunc {
	switch aggFuncDesc.Name {
	case ast.AggFuncCount:
		return buildCount(aggFuncDesc, ordinal)
	case ast.AggFuncSum:
		return buildSum(aggFuncDesc, ordinal)
	case ast.AggFuncAvg:
		return buildAvg(aggFuncDesc, ordinal)
	case ast.AggFuncFirstRow:
		return buildFirstRow(aggFuncDesc, ordinal)
	case ast.AggFuncMax:
		return buildMaxMin(aggFuncDesc, ordinal, true)
	case ast.AggFuncMin:
		return buildMaxMin(aggFuncDesc, ordinal, false)
	case ast.AggFuncGroupConcat:
		return buildGroupConcat(ctx, aggFuncDesc, ordinal)
	case ast.AggFuncBitOr:
		return buildBitOr(aggFuncDesc, ordinal)
	case ast.AggFuncBitXor:
		return buildBitXor(aggFuncDesc, ordinal)
	case ast.AggFuncBitAnd:
		return buildBitAnd(aggFuncDesc, ordinal)
	}
	return nil
}

// BuildWindowFunctions builds specific window function according to function description and order by columns.
func BuildWindowFunctions(ctx sessionctx.Context, windowFuncDesc *aggregation.AggFuncDesc, ordinal int, orderByCols []*expression.Column) AggFunc {
	switch windowFuncDesc.Name {
	case ast.WindowFuncRank:
		return buildRank(ordinal, orderByCols, false)
	case ast.WindowFuncDenseRank:
		return buildRank(ordinal, orderByCols, true)
	case ast.WindowFuncRowNumber:
		return buildRowNumber(windowFuncDesc, ordinal)
	case ast.WindowFuncFirstValue:
		return buildFirstValue(windowFuncDesc, ordinal)
	case ast.WindowFuncLastValue:
		return buildLastValue(windowFuncDesc, ordinal)
	case ast.WindowFuncCumeDist:
		return buildCumeDist(ordinal, orderByCols)
	case ast.WindowFuncNthValue:
		return buildNthValue(windowFuncDesc, ordinal)
<<<<<<< HEAD
	case ast.WindowFuncLead:
		return buildLead(windowFuncDesc, ordinal)
	case ast.WindowFuncLag:
		return buildLag(windowFuncDesc, ordinal)
=======
	case ast.WindowFuncPercentRank:
		return buildPercenRank(ordinal, orderByCols)
>>>>>>> f5a4dd98
	default:
		return Build(ctx, windowFuncDesc, ordinal)
	}
}

// buildCount builds the AggFunc implementation for function "COUNT".
func buildCount(aggFuncDesc *aggregation.AggFuncDesc, ordinal int) AggFunc {
	// If mode is DedupMode, we return nil for not implemented.
	if aggFuncDesc.Mode == aggregation.DedupMode {
		return nil // not implemented yet.
	}

	base := baseAggFunc{
		args:    aggFuncDesc.Args,
		ordinal: ordinal,
	}

	// If HasDistinct and mode is CompleteMode or Partial1Mode, we should
	// use countOriginalWithDistinct.
	if aggFuncDesc.HasDistinct &&
		(aggFuncDesc.Mode == aggregation.CompleteMode || aggFuncDesc.Mode == aggregation.Partial1Mode) {
		return &countOriginalWithDistinct{baseCount{base}}
	}

	switch aggFuncDesc.Mode {
	case aggregation.CompleteMode, aggregation.Partial1Mode:
		switch aggFuncDesc.Args[0].GetType().EvalType() {
		case types.ETInt:
			return &countOriginal4Int{baseCount{base}}
		case types.ETReal:
			return &countOriginal4Real{baseCount{base}}
		case types.ETDecimal:
			return &countOriginal4Decimal{baseCount{base}}
		case types.ETTimestamp, types.ETDatetime:
			return &countOriginal4Time{baseCount{base}}
		case types.ETDuration:
			return &countOriginal4Duration{baseCount{base}}
		case types.ETJson:
			return &countOriginal4JSON{baseCount{base}}
		case types.ETString:
			return &countOriginal4String{baseCount{base}}
		}
	case aggregation.Partial2Mode, aggregation.FinalMode:
		return &countPartial{baseCount{base}}
	}

	return nil
}

// buildSum builds the AggFunc implementation for function "SUM".
func buildSum(aggFuncDesc *aggregation.AggFuncDesc, ordinal int) AggFunc {
	base := baseSumAggFunc{
		baseAggFunc: baseAggFunc{
			args:    aggFuncDesc.Args,
			ordinal: ordinal,
		},
	}
	switch aggFuncDesc.Mode {
	case aggregation.DedupMode:
		return nil
	default:
		switch aggFuncDesc.RetTp.EvalType() {
		case types.ETDecimal:
			if aggFuncDesc.HasDistinct {
				return &sum4DistinctDecimal{base}
			}
			return &sum4Decimal{base}
		default:
			if aggFuncDesc.HasDistinct {
				return &sum4DistinctFloat64{base}
			}
			return &sum4Float64{base}
		}
	}
}

// buildAvg builds the AggFunc implementation for function "AVG".
func buildAvg(aggFuncDesc *aggregation.AggFuncDesc, ordinal int) AggFunc {
	base := baseAggFunc{
		args:    aggFuncDesc.Args,
		ordinal: ordinal,
	}
	switch aggFuncDesc.Mode {
	// Build avg functions which consume the original data and remove the
	// duplicated input of the same group.
	case aggregation.DedupMode:
		return nil // not implemented yet.

	// Build avg functions which consume the original data and update their
	// partial results.
	case aggregation.CompleteMode, aggregation.Partial1Mode:
		switch aggFuncDesc.RetTp.EvalType() {
		case types.ETDecimal:
			if aggFuncDesc.HasDistinct {
				return &avgOriginal4DistinctDecimal{base}
			}
			return &avgOriginal4Decimal{baseAvgDecimal{base}}
		default:
			if aggFuncDesc.HasDistinct {
				return &avgOriginal4DistinctFloat64{base}
			}
			return &avgOriginal4Float64{baseAvgFloat64{base}}
		}

	// Build avg functions which consume the partial result of other avg
	// functions and update their partial results.
	case aggregation.Partial2Mode, aggregation.FinalMode:
		switch aggFuncDesc.RetTp.Tp {
		case mysql.TypeNewDecimal:
			return &avgPartial4Decimal{baseAvgDecimal{base}}
		case mysql.TypeDouble:
			return &avgPartial4Float64{baseAvgFloat64{base}}
		}
	}
	return nil
}

// buildFirstRow builds the AggFunc implementation for function "FIRST_ROW".
func buildFirstRow(aggFuncDesc *aggregation.AggFuncDesc, ordinal int) AggFunc {
	base := baseAggFunc{
		args:    aggFuncDesc.Args,
		ordinal: ordinal,
	}

	evalType, fieldType := aggFuncDesc.RetTp.EvalType(), aggFuncDesc.RetTp
	if fieldType.Tp == mysql.TypeBit {
		evalType = types.ETString
	}
	switch aggFuncDesc.Mode {
	case aggregation.DedupMode:
	default:
		switch evalType {
		case types.ETInt:
			return &firstRow4Int{base}
		case types.ETReal:
			switch fieldType.Tp {
			case mysql.TypeFloat:
				return &firstRow4Float32{base}
			case mysql.TypeDouble:
				return &firstRow4Float64{base}
			}
		case types.ETDecimal:
			return &firstRow4Decimal{base}
		case types.ETDatetime, types.ETTimestamp:
			return &firstRow4Time{base}
		case types.ETDuration:
			return &firstRow4Duration{base}
		case types.ETString:
			return &firstRow4String{base}
		case types.ETJson:
			return &firstRow4JSON{base}
		}
	}
	return nil
}

// buildMaxMin builds the AggFunc implementation for function "MAX" and "MIN".
func buildMaxMin(aggFuncDesc *aggregation.AggFuncDesc, ordinal int, isMax bool) AggFunc {
	base := baseMaxMinAggFunc{
		baseAggFunc: baseAggFunc{
			args:    aggFuncDesc.Args,
			ordinal: ordinal,
		},
		isMax: isMax,
	}

	evalType, fieldType := aggFuncDesc.RetTp.EvalType(), aggFuncDesc.RetTp
	if fieldType.Tp == mysql.TypeBit {
		evalType = types.ETString
	}
	switch aggFuncDesc.Mode {
	case aggregation.DedupMode:
	default:
		switch evalType {
		case types.ETInt:
			if mysql.HasUnsignedFlag(fieldType.Flag) {
				return &maxMin4Uint{base}
			}
			return &maxMin4Int{base}
		case types.ETReal:
			switch fieldType.Tp {
			case mysql.TypeFloat:
				return &maxMin4Float32{base}
			case mysql.TypeDouble:
				return &maxMin4Float64{base}
			}
		case types.ETDecimal:
			return &maxMin4Decimal{base}
		case types.ETString:
			return &maxMin4String{base}
		case types.ETDatetime, types.ETTimestamp:
			return &maxMin4Time{base}
		case types.ETDuration:
			return &maxMin4Duration{base}
		case types.ETJson:
			return &maxMin4JSON{base}
		}
	}
	return nil
}

// buildGroupConcat builds the AggFunc implementation for function "GROUP_CONCAT".
func buildGroupConcat(ctx sessionctx.Context, aggFuncDesc *aggregation.AggFuncDesc, ordinal int) AggFunc {
	switch aggFuncDesc.Mode {
	case aggregation.DedupMode:
		return nil
	default:
		base := baseAggFunc{
			args:    aggFuncDesc.Args[:len(aggFuncDesc.Args)-1],
			ordinal: ordinal,
		}
		// The last arg is promised to be a not-null string constant, so the error can be ignored.
		c, _ := aggFuncDesc.Args[len(aggFuncDesc.Args)-1].(*expression.Constant)
		sep, _, err := c.EvalString(nil, chunk.Row{})
		// This err should never happen.
		if err != nil {
			panic(fmt.Sprintf("Error happened when buildGroupConcat: %s", errors.Trace(err).Error()))
		}
		var s string
		s, err = variable.GetSessionSystemVar(ctx.GetSessionVars(), variable.GroupConcatMaxLen)
		if err != nil {
			panic(fmt.Sprintf("Error happened when buildGroupConcat: no system variable named '%s'", variable.GroupConcatMaxLen))
		}
		maxLen, err := strconv.ParseUint(s, 10, 64)
		// Should never happen
		if err != nil {
			panic(fmt.Sprintf("Error happened when buildGroupConcat: %s", errors.Trace(err).Error()))
		}
		var truncated int32
		if aggFuncDesc.HasDistinct {
			return &groupConcatDistinct{baseGroupConcat4String{baseAggFunc: base, sep: sep, maxLen: maxLen, truncated: &truncated}}
		}
		return &groupConcat{baseGroupConcat4String{baseAggFunc: base, sep: sep, maxLen: maxLen, truncated: &truncated}}
	}
}

// buildBitOr builds the AggFunc implementation for function "BIT_OR".
func buildBitOr(aggFuncDesc *aggregation.AggFuncDesc, ordinal int) AggFunc {
	base := baseAggFunc{
		args:    aggFuncDesc.Args,
		ordinal: ordinal,
	}
	return &bitOrUint64{baseBitAggFunc{base}}
}

// buildBitXor builds the AggFunc implementation for function "BIT_XOR".
func buildBitXor(aggFuncDesc *aggregation.AggFuncDesc, ordinal int) AggFunc {
	base := baseAggFunc{
		args:    aggFuncDesc.Args,
		ordinal: ordinal,
	}
	return &bitXorUint64{baseBitAggFunc{base}}
}

// buildBitAnd builds the AggFunc implementation for function "BIT_AND".
func buildBitAnd(aggFuncDesc *aggregation.AggFuncDesc, ordinal int) AggFunc {
	base := baseAggFunc{
		args:    aggFuncDesc.Args,
		ordinal: ordinal,
	}
	return &bitAndUint64{baseBitAggFunc{base}}
}

// buildRowNumber builds the AggFunc implementation for function "ROW_NUMBER".
func buildRowNumber(aggFuncDesc *aggregation.AggFuncDesc, ordinal int) AggFunc {
	base := baseAggFunc{
		args:    aggFuncDesc.Args,
		ordinal: ordinal,
	}
	return &rowNumber{base}
}

func buildRank(ordinal int, orderByCols []*expression.Column, isDense bool) AggFunc {
	base := baseAggFunc{
		ordinal: ordinal,
	}
	r := &rank{baseAggFunc: base, isDense: isDense, rowComparer: buildRowComparer(orderByCols)}
	return r
}

func buildFirstValue(aggFuncDesc *aggregation.AggFuncDesc, ordinal int) AggFunc {
	base := baseAggFunc{
		args:    aggFuncDesc.Args,
		ordinal: ordinal,
	}
	return &firstValue{baseAggFunc: base, tp: aggFuncDesc.RetTp}
}

func buildLastValue(aggFuncDesc *aggregation.AggFuncDesc, ordinal int) AggFunc {
	base := baseAggFunc{
		args:    aggFuncDesc.Args,
		ordinal: ordinal,
	}
	return &lastValue{baseAggFunc: base, tp: aggFuncDesc.RetTp}
}

func buildCumeDist(ordinal int, orderByCols []*expression.Column) AggFunc {
	base := baseAggFunc{
		ordinal: ordinal,
	}
	r := &cumeDist{baseAggFunc: base, rowComparer: buildRowComparer(orderByCols)}
	return r
}

func buildNthValue(aggFuncDesc *aggregation.AggFuncDesc, ordinal int) AggFunc {
	base := baseAggFunc{
		args:    aggFuncDesc.Args,
		ordinal: ordinal,
	}
	// Already checked when building the function description.
	nth, _, _ := expression.GetUint64FromConstant(aggFuncDesc.Args[1])
	return &nthValue{baseAggFunc: base, tp: aggFuncDesc.RetTp, nth: nth}
}

<<<<<<< HEAD
func buildLeadLag(aggFuncDesc *aggregation.AggFuncDesc, ordinal int) baseLeadLag {
	offset := uint64(1)
	if len(aggFuncDesc.Args) >= 2 {
		offset, _, _ = expression.GetUint64FromConstant(aggFuncDesc.Args[1])
	}
	var defaultExpr expression.Expression
	defaultExpr = expression.Null
	if len(aggFuncDesc.Args) == 3 {
		defaultExpr = aggFuncDesc.Args[2]
	}
	base := baseAggFunc{
		args:    aggFuncDesc.Args,
		ordinal: ordinal,
	}
	return baseLeadLag{baseAggFunc: base, offset: offset, defaultExpr: defaultExpr, tp: aggFuncDesc.RetTp}
}

func buildLead(aggFuncDesc *aggregation.AggFuncDesc, ordinal int) AggFunc {
	return &lead{buildLeadLag(aggFuncDesc, ordinal)}
}

func buildLag(aggFuncDesc *aggregation.AggFuncDesc, ordinal int) AggFunc {
	return &lag{buildLeadLag(aggFuncDesc, ordinal)}
=======
func buildPercenRank(ordinal int, orderByCols []*expression.Column) AggFunc {
	base := baseAggFunc{
		ordinal: ordinal,
	}
	return &percentRank{baseAggFunc: base, rowComparer: buildRowComparer(orderByCols)}
>>>>>>> f5a4dd98
}<|MERGE_RESOLUTION|>--- conflicted
+++ resolved
@@ -73,15 +73,12 @@
 		return buildCumeDist(ordinal, orderByCols)
 	case ast.WindowFuncNthValue:
 		return buildNthValue(windowFuncDesc, ordinal)
-<<<<<<< HEAD
+	case ast.WindowFuncPercentRank:
+		return buildPercenRank(ordinal, orderByCols)
 	case ast.WindowFuncLead:
 		return buildLead(windowFuncDesc, ordinal)
 	case ast.WindowFuncLag:
 		return buildLag(windowFuncDesc, ordinal)
-=======
-	case ast.WindowFuncPercentRank:
-		return buildPercenRank(ordinal, orderByCols)
->>>>>>> f5a4dd98
 	default:
 		return Build(ctx, windowFuncDesc, ordinal)
 	}
@@ -396,7 +393,13 @@
 	return &nthValue{baseAggFunc: base, tp: aggFuncDesc.RetTp, nth: nth}
 }
 
-<<<<<<< HEAD
+func buildPercenRank(ordinal int, orderByCols []*expression.Column) AggFunc {
+	base := baseAggFunc{
+		ordinal: ordinal,
+	}
+	return &percentRank{baseAggFunc: base, rowComparer: buildRowComparer(orderByCols)}
+}
+
 func buildLeadLag(aggFuncDesc *aggregation.AggFuncDesc, ordinal int) baseLeadLag {
 	offset := uint64(1)
 	if len(aggFuncDesc.Args) >= 2 {
@@ -420,11 +423,4 @@
 
 func buildLag(aggFuncDesc *aggregation.AggFuncDesc, ordinal int) AggFunc {
 	return &lag{buildLeadLag(aggFuncDesc, ordinal)}
-=======
-func buildPercenRank(ordinal int, orderByCols []*expression.Column) AggFunc {
-	base := baseAggFunc{
-		ordinal: ordinal,
-	}
-	return &percentRank{baseAggFunc: base, rowComparer: buildRowComparer(orderByCols)}
->>>>>>> f5a4dd98
 }