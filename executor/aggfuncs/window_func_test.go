// Copyright 2019 PingCAP, Inc.
//
// Licensed under the Apache License, Version 2.0 (the "License");
// you may not use this file except in compliance with the License.
// You may obtain a copy of the License at
//
//     http://www.apache.org/licenses/LICENSE-2.0
//
// Unless required by applicable law or agreed to in writing, software
// distributed under the License is distributed on an "AS IS" BASIS,
// See the License for the specific language governing permissions and
// limitations under the License.

package aggfuncs_test

import (
	"time"

	. "github.com/pingcap/check"
	"github.com/pingcap/parser/ast"
	"github.com/pingcap/parser/mysql"

	"github.com/pingcap/tidb/executor/aggfuncs"
	"github.com/pingcap/tidb/expression"
	"github.com/pingcap/tidb/expression/aggregation"
	"github.com/pingcap/tidb/types"
	"github.com/pingcap/tidb/types/json"
	"github.com/pingcap/tidb/util/chunk"
)

type windowTest struct {
	dataType    *types.FieldType
	numRows     int
	funcName    string
	args        []expression.Expression
	orderByCols []*expression.Column
	results     []types.Datum
}

type windowMemTest struct {
	windowTest         windowTest
	allocMemDelta      int64
	updateMemDeltaGens updateMemDeltaGens
}

func (s *testSuite) testWindowFunc(c *C, p windowTest) {
	srcChk := chunk.NewChunkWithCapacity([]*types.FieldType{p.dataType}, p.numRows)
	dataGen := getDataGenFunc(p.dataType)
	for i := 0; i < p.numRows; i++ {
		dt := dataGen(i)
		srcChk.AppendDatum(0, &dt)
	}

	desc, err := aggregation.NewAggFuncDesc(s.ctx, p.funcName, p.args, false)
	c.Assert(err, IsNil)
	finalFunc := aggfuncs.BuildWindowFunctions(s.ctx, desc, 0, p.orderByCols)
	finalPr, _ := finalFunc.AllocPartialResult()
	resultChk := chunk.NewChunkWithCapacity([]*types.FieldType{desc.RetTp}, 1)

	iter := chunk.NewIterator4Chunk(srcChk)
	for row := iter.Begin(); row != iter.End(); row = iter.Next() {
		_, err = finalFunc.UpdatePartialResult(s.ctx, []chunk.Row{row}, finalPr)
		c.Assert(err, IsNil)
	}

	c.Assert(p.numRows, Equals, len(p.results))
	for i := 0; i < p.numRows; i++ {
		err = finalFunc.AppendFinalResult2Chunk(s.ctx, finalPr, resultChk)
		c.Assert(err, IsNil)
		dt := resultChk.GetRow(0).GetDatum(0, desc.RetTp)
		result, err := dt.CompareDatum(s.ctx.GetSessionVars().StmtCtx, &p.results[i])
		c.Assert(err, IsNil)
		c.Assert(result, Equals, 0)
		resultChk.Reset()
	}
	finalFunc.ResetPartialResult(finalPr)
}

<<<<<<< HEAD
func (s *testSuite) testWindowMemFunc(c *C, p windowMemTest) {
=======
func (s *testSuite) testWindowAggMemFunc(c *C, p windowMemTest) {
>>>>>>> bcfaaf55
	srcChk := chunk.NewChunkWithCapacity([]*types.FieldType{p.windowTest.dataType}, p.windowTest.numRows)
	dataGen := getDataGenFunc(p.windowTest.dataType)
	for i := 0; i < p.windowTest.numRows; i++ {
		dt := dataGen(i)
		srcChk.AppendDatum(0, &dt)
	}

	desc, err := aggregation.NewAggFuncDesc(s.ctx, p.windowTest.funcName, p.windowTest.args, false)
	c.Assert(err, IsNil)
	finalFunc := aggfuncs.BuildWindowFunctions(s.ctx, desc, 0, p.windowTest.orderByCols)
	finalPr, memDelta := finalFunc.AllocPartialResult()
	c.Assert(memDelta, Equals, p.allocMemDelta)

	updateMemDeltas, err := p.updateMemDeltaGens(srcChk, p.windowTest.dataType)
	c.Assert(err, IsNil)
	i := 0
	iter := chunk.NewIterator4Chunk(srcChk)
	for row := iter.Begin(); row != iter.End(); row = iter.Next() {
<<<<<<< HEAD
		memDelta, err := finalFunc.UpdatePartialResult(s.ctx, []chunk.Row{row}, finalPr)
		c.Assert(err, IsNil)
		c.Assert(memDelta, Equals, updateMemDeltas[i])
		i++
=======
		memDelta, err = finalFunc.UpdatePartialResult(s.ctx, []chunk.Row{row}, finalPr)
		c.Assert(err, IsNil)
		c.Assert(memDelta, Equals, updateMemDeltas[i])
>>>>>>> bcfaaf55
	}
}

func buildWindowTesterWithArgs(funcName string, tp byte, args []expression.Expression, orderByCols int, numRows int, results ...interface{}) windowTest {
	pt := windowTest{
		dataType: types.NewFieldType(tp),
		numRows:  numRows,
		funcName: funcName,
	}
	if funcName != ast.WindowFuncNtile {
		pt.args = append(pt.args, &expression.Column{RetType: pt.dataType, Index: 0})
	}
	pt.args = append(pt.args, args...)
	if orderByCols > 0 {
		pt.orderByCols = append(pt.orderByCols, &expression.Column{RetType: pt.dataType, Index: 0})
	}

	for _, result := range results {
		pt.results = append(pt.results, types.NewDatum(result))
	}
	return pt
}

func buildWindowTester(funcName string, tp byte, constantArg uint64, orderByCols int, numRows int, results ...interface{}) windowTest {
	pt := windowTest{
		dataType: types.NewFieldType(tp),
		numRows:  numRows,
		funcName: funcName,
	}
	if funcName != ast.WindowFuncNtile {
		pt.args = append(pt.args, &expression.Column{RetType: pt.dataType, Index: 0})
	}
	if constantArg > 0 {
		pt.args = append(pt.args, &expression.Constant{Value: types.NewUintDatum(constantArg)})
	}
	if orderByCols > 0 {
		pt.orderByCols = append(pt.orderByCols, &expression.Column{RetType: pt.dataType, Index: 0})
	}

	for _, result := range results {
		pt.results = append(pt.results, types.NewDatum(result))
	}
	return pt
}

<<<<<<< HEAD
type windowMemTest struct {
	windowTest         windowTest
	allocMemDelta      int64
	updateMemDeltaGens updateMemDeltaGens
	isDistinct         bool
}

func buildWindowMemTester(funcName string, tp byte, constantArg uint64, orderByCols int, numRows int, allocMemDelta int64, updateMemDeltaGens updateMemDeltaGens, isDistinct bool) windowMemTest {
=======
func buildWindowMemTester(funcName string, tp byte, constantArg uint64, numRows int, orderByCols int, allocMemDelta int64, updateMemDeltaGens updateMemDeltaGens) windowMemTest {
>>>>>>> bcfaaf55
	windowTest := buildWindowTester(funcName, tp, constantArg, orderByCols, numRows)
	pt := windowMemTest{
		windowTest:         windowTest,
		allocMemDelta:      allocMemDelta,
		updateMemDeltaGens: updateMemDeltaGens,
<<<<<<< HEAD
		isDistinct:         isDistinct,
=======
>>>>>>> bcfaaf55
	}
	return pt
}

func (s *testSuite) TestWindowFunctions(c *C) {
	tests := []windowTest{
		buildWindowTester(ast.WindowFuncCumeDist, mysql.TypeLonglong, 0, 1, 1, 1),
		buildWindowTester(ast.WindowFuncCumeDist, mysql.TypeLonglong, 0, 0, 2, 1, 1),
		buildWindowTester(ast.WindowFuncCumeDist, mysql.TypeLonglong, 0, 1, 4, 0.25, 0.5, 0.75, 1),

		buildWindowTester(ast.WindowFuncDenseRank, mysql.TypeLonglong, 0, 0, 2, 1, 1),
		buildWindowTester(ast.WindowFuncDenseRank, mysql.TypeLonglong, 0, 1, 4, 1, 2, 3, 4),

		buildWindowTester(ast.WindowFuncFirstValue, mysql.TypeLonglong, 0, 1, 2, 0, 0),
		buildWindowTester(ast.WindowFuncFirstValue, mysql.TypeFloat, 0, 1, 2, 0, 0),
		buildWindowTester(ast.WindowFuncFirstValue, mysql.TypeDouble, 0, 1, 2, 0, 0),
		buildWindowTester(ast.WindowFuncFirstValue, mysql.TypeNewDecimal, 0, 1, 2, types.NewDecFromInt(0), types.NewDecFromInt(0)),
		buildWindowTester(ast.WindowFuncFirstValue, mysql.TypeString, 0, 1, 2, "0", "0"),
		buildWindowTester(ast.WindowFuncFirstValue, mysql.TypeDate, 0, 1, 2, types.TimeFromDays(365), types.TimeFromDays(365)),
		buildWindowTester(ast.WindowFuncFirstValue, mysql.TypeDuration, 0, 1, 2, types.Duration{Duration: time.Duration(0)}, types.Duration{Duration: time.Duration(0)}),
		buildWindowTester(ast.WindowFuncFirstValue, mysql.TypeJSON, 0, 1, 2, json.CreateBinary(int64(0)), json.CreateBinary(int64(0))),

		buildWindowTester(ast.WindowFuncLastValue, mysql.TypeLonglong, 1, 0, 2, 1, 1),

		buildWindowTester(ast.WindowFuncNthValue, mysql.TypeLonglong, 2, 0, 3, 1, 1, 1),
		buildWindowTester(ast.WindowFuncNthValue, mysql.TypeLonglong, 5, 0, 3, nil, nil, nil),

		buildWindowTester(ast.WindowFuncNtile, mysql.TypeLonglong, 3, 0, 4, 1, 1, 2, 3),
		buildWindowTester(ast.WindowFuncNtile, mysql.TypeLonglong, 5, 0, 3, 1, 2, 3),

		buildWindowTester(ast.WindowFuncPercentRank, mysql.TypeLonglong, 0, 1, 1, 0),
		buildWindowTester(ast.WindowFuncPercentRank, mysql.TypeLonglong, 0, 0, 3, 0, 0, 0),
		buildWindowTester(ast.WindowFuncPercentRank, mysql.TypeLonglong, 0, 1, 4, 0, 0.3333333333333333, 0.6666666666666666, 1),

		buildWindowTester(ast.WindowFuncRank, mysql.TypeLonglong, 0, 1, 1, 1),
		buildWindowTester(ast.WindowFuncRank, mysql.TypeLonglong, 0, 0, 3, 1, 1, 1),
		buildWindowTester(ast.WindowFuncRank, mysql.TypeLonglong, 0, 1, 4, 1, 2, 3, 4),

		buildWindowTester(ast.WindowFuncRowNumber, mysql.TypeLonglong, 0, 0, 4, 1, 2, 3, 4),
	}
	for _, test := range tests {
		s.testWindowFunc(c, test)
	}
}

func (s *testSuite) TestMemRank(c *C) {
	tests := []windowMemTest{
		buildWindowMemTester(ast.WindowFuncRank, mysql.TypeLonglong, 0, 1, 1,
			aggfuncs.DefPartialResult4RankSize, rowMemDeltaGens),
		buildWindowMemTester(ast.WindowFuncRank, mysql.TypeLonglong, 0, 3, 0,
			aggfuncs.DefPartialResult4RankSize, rowMemDeltaGens),
		buildWindowMemTester(ast.WindowFuncRank, mysql.TypeLonglong, 0, 4, 1,
			aggfuncs.DefPartialResult4RankSize, rowMemDeltaGens),
	}
	for _, test := range tests {
		s.testWindowAggMemFunc(c, test)
	}
}<|MERGE_RESOLUTION|>--- conflicted
+++ resolved
@@ -76,11 +76,7 @@
 	finalFunc.ResetPartialResult(finalPr)
 }
 
-<<<<<<< HEAD
-func (s *testSuite) testWindowMemFunc(c *C, p windowMemTest) {
-=======
 func (s *testSuite) testWindowAggMemFunc(c *C, p windowMemTest) {
->>>>>>> bcfaaf55
 	srcChk := chunk.NewChunkWithCapacity([]*types.FieldType{p.windowTest.dataType}, p.windowTest.numRows)
 	dataGen := getDataGenFunc(p.windowTest.dataType)
 	for i := 0; i < p.windowTest.numRows; i++ {
@@ -99,16 +95,9 @@
 	i := 0
 	iter := chunk.NewIterator4Chunk(srcChk)
 	for row := iter.Begin(); row != iter.End(); row = iter.Next() {
-<<<<<<< HEAD
-		memDelta, err := finalFunc.UpdatePartialResult(s.ctx, []chunk.Row{row}, finalPr)
+		memDelta, err = finalFunc.UpdatePartialResult(s.ctx, []chunk.Row{row}, finalPr)
 		c.Assert(err, IsNil)
 		c.Assert(memDelta, Equals, updateMemDeltas[i])
-		i++
-=======
-		memDelta, err = finalFunc.UpdatePartialResult(s.ctx, []chunk.Row{row}, finalPr)
-		c.Assert(err, IsNil)
-		c.Assert(memDelta, Equals, updateMemDeltas[i])
->>>>>>> bcfaaf55
 	}
 }
 
@@ -154,27 +143,12 @@
 	return pt
 }
 
-<<<<<<< HEAD
-type windowMemTest struct {
-	windowTest         windowTest
-	allocMemDelta      int64
-	updateMemDeltaGens updateMemDeltaGens
-	isDistinct         bool
-}
-
-func buildWindowMemTester(funcName string, tp byte, constantArg uint64, orderByCols int, numRows int, allocMemDelta int64, updateMemDeltaGens updateMemDeltaGens, isDistinct bool) windowMemTest {
-=======
 func buildWindowMemTester(funcName string, tp byte, constantArg uint64, numRows int, orderByCols int, allocMemDelta int64, updateMemDeltaGens updateMemDeltaGens) windowMemTest {
->>>>>>> bcfaaf55
 	windowTest := buildWindowTester(funcName, tp, constantArg, orderByCols, numRows)
 	pt := windowMemTest{
 		windowTest:         windowTest,
 		allocMemDelta:      allocMemDelta,
 		updateMemDeltaGens: updateMemDeltaGens,
-<<<<<<< HEAD
-		isDistinct:         isDistinct,
-=======
->>>>>>> bcfaaf55
 	}
 	return pt
 }
