// Copyright 2019 PingCAP, Inc.
//
// Licensed under the Apache License, Version 2.0 (the "License");
// you may not use this file except in compliance with the License.
// You may obtain a copy of the License at
//
//     http://www.apache.org/licenses/LICENSE-2.0
//
// Unless required by applicable law or agreed to in writing, software
// distributed under the License is distributed on an "AS IS" BASIS,
// See the License for the specific language governing permissions and
// limitations under the License.

package aggfuncs_test

import (
	"time"

	. "github.com/pingcap/check"
	"github.com/pingcap/parser/ast"
	"github.com/pingcap/parser/mysql"

	"github.com/pingcap/tidb/executor/aggfuncs"
	"github.com/pingcap/tidb/expression"
	"github.com/pingcap/tidb/expression/aggregation"
	"github.com/pingcap/tidb/types"
	"github.com/pingcap/tidb/types/json"
	"github.com/pingcap/tidb/util/chunk"
)

type windowTest struct {
	dataType    *types.FieldType
	numRows     int
	funcName    string
	args        []expression.Expression
	orderByCols []*expression.Column
	results     []types.Datum
}

<<<<<<< HEAD
func (p *windowTest) genSrcChk() *chunk.Chunk {
=======
type windowMemTest struct {
	windowTest         windowTest
	allocMemDelta      int64
	updateMemDeltaGens updateMemDeltaGens
}

func (s *testSuite) testWindowFunc(c *C, p windowTest) {
>>>>>>> 3d33bdf4
	srcChk := chunk.NewChunkWithCapacity([]*types.FieldType{p.dataType}, p.numRows)
	dataGen := getDataGenFunc(p.dataType)
	for i := 0; i < p.numRows; i++ {
		dt := dataGen(i)
		srcChk.AppendDatum(0, &dt)
	}
	return srcChk
}

type windowMemTest struct {
	windowTest         windowTest
	allocMemDelta      int64
	updateMemDeltaGens updateMemDeltaGens
	isDistinct         bool
}

func (s *testSuite) testWindowFunc(c *C, p windowTest) {
	srcChk := p.genSrcChk()

	desc, err := aggregation.NewAggFuncDesc(s.ctx, p.funcName, p.args, false)
	c.Assert(err, IsNil)
	finalFunc := aggfuncs.BuildWindowFunctions(s.ctx, desc, 0, p.orderByCols)
	finalPr, _ := finalFunc.AllocPartialResult()
	resultChk := chunk.NewChunkWithCapacity([]*types.FieldType{desc.RetTp}, 1)

	iter := chunk.NewIterator4Chunk(srcChk)
	for row := iter.Begin(); row != iter.End(); row = iter.Next() {
		_, err = finalFunc.UpdatePartialResult(s.ctx, []chunk.Row{row}, finalPr)
		c.Assert(err, IsNil)
	}

	c.Assert(p.numRows, Equals, len(p.results))
	for i := 0; i < p.numRows; i++ {
		err = finalFunc.AppendFinalResult2Chunk(s.ctx, finalPr, resultChk)
		c.Assert(err, IsNil)
		dt := resultChk.GetRow(0).GetDatum(0, desc.RetTp)
		result, err := dt.CompareDatum(s.ctx.GetSessionVars().StmtCtx, &p.results[i])
		c.Assert(err, IsNil)
		c.Assert(result, Equals, 0)
		resultChk.Reset()
	}
	finalFunc.ResetPartialResult(finalPr)
}

<<<<<<< HEAD
func buildWindowMemTester(funcName string, tp byte, constantArg uint64, orderByCols int, numRows int, allocMemDelta int64, updateMemDeltaGens updateMemDeltaGens, isDistinct bool) windowMemTest {
	windowTest := buildWindowTester(funcName, tp, constantArg, orderByCols, numRows)
	pt := windowMemTest{
		windowTest:         windowTest,
		allocMemDelta:      allocMemDelta,
		updateMemDeltaGens: updateMemDeltaGens,
		isDistinct:         isDistinct,
	}
	return pt
}

func (s *testSuite) testWindowMemFunc(c *C, p windowMemTest) {
	srcChk := p.windowTest.genSrcChk()
=======
func (s *testSuite) testWindowAggMemFunc(c *C, p windowMemTest) {
	srcChk := chunk.NewChunkWithCapacity([]*types.FieldType{p.windowTest.dataType}, p.windowTest.numRows)
	dataGen := getDataGenFunc(p.windowTest.dataType)
	for i := 0; i < p.windowTest.numRows; i++ {
		dt := dataGen(i)
		srcChk.AppendDatum(0, &dt)
	}
>>>>>>> 3d33bdf4

	desc, err := aggregation.NewAggFuncDesc(s.ctx, p.windowTest.funcName, p.windowTest.args, false)
	c.Assert(err, IsNil)
	finalFunc := aggfuncs.BuildWindowFunctions(s.ctx, desc, 0, p.windowTest.orderByCols)
	finalPr, memDelta := finalFunc.AllocPartialResult()
	c.Assert(memDelta, Equals, p.allocMemDelta)

	updateMemDeltas, err := p.updateMemDeltaGens(srcChk, p.windowTest.dataType)
	c.Assert(err, IsNil)
<<<<<<< HEAD
	iter := chunk.NewIterator4Chunk(srcChk)
	i := 0
=======
	i := 0
	iter := chunk.NewIterator4Chunk(srcChk)
>>>>>>> 3d33bdf4
	for row := iter.Begin(); row != iter.End(); row = iter.Next() {
		memDelta, err = finalFunc.UpdatePartialResult(s.ctx, []chunk.Row{row}, finalPr)
		c.Assert(err, IsNil)
		c.Assert(memDelta, Equals, updateMemDeltas[i])
<<<<<<< HEAD
		i++
=======
>>>>>>> 3d33bdf4
	}
}

func buildWindowTesterWithArgs(funcName string, tp byte, args []expression.Expression, orderByCols int, numRows int, results ...interface{}) windowTest {
	pt := windowTest{
		dataType: types.NewFieldType(tp),
		numRows:  numRows,
		funcName: funcName,
	}
	if funcName != ast.WindowFuncNtile {
		pt.args = append(pt.args, &expression.Column{RetType: pt.dataType, Index: 0})
	}
	pt.args = append(pt.args, args...)
	if orderByCols > 0 {
		pt.orderByCols = append(pt.orderByCols, &expression.Column{RetType: pt.dataType, Index: 0})
	}

	for _, result := range results {
		pt.results = append(pt.results, types.NewDatum(result))
	}
	return pt
}

func buildWindowTester(funcName string, tp byte, constantArg uint64, orderByCols int, numRows int, results ...interface{}) windowTest {
	pt := windowTest{
		dataType: types.NewFieldType(tp),
		numRows:  numRows,
		funcName: funcName,
	}
	if funcName != ast.WindowFuncNtile {
		pt.args = append(pt.args, &expression.Column{RetType: pt.dataType, Index: 0})
	}
	if constantArg > 0 {
		pt.args = append(pt.args, &expression.Constant{Value: types.NewUintDatum(constantArg)})
	}
	if orderByCols > 0 {
		pt.orderByCols = append(pt.orderByCols, &expression.Column{RetType: pt.dataType, Index: 0})
	}

	for _, result := range results {
		pt.results = append(pt.results, types.NewDatum(result))
	}
	return pt
}

func buildWindowMemTester(funcName string, tp byte, constantArg uint64, numRows int, orderByCols int, allocMemDelta int64, updateMemDeltaGens updateMemDeltaGens) windowMemTest {
	windowTest := buildWindowTester(funcName, tp, constantArg, orderByCols, numRows)
	pt := windowMemTest{
		windowTest:         windowTest,
		allocMemDelta:      allocMemDelta,
		updateMemDeltaGens: updateMemDeltaGens,
	}
	return pt
}

func (s *testSuite) TestWindowFunctions(c *C) {
	tests := []windowTest{
		buildWindowTester(ast.WindowFuncCumeDist, mysql.TypeLonglong, 0, 1, 1, 1),
		buildWindowTester(ast.WindowFuncCumeDist, mysql.TypeLonglong, 0, 0, 2, 1, 1),
		buildWindowTester(ast.WindowFuncCumeDist, mysql.TypeLonglong, 0, 1, 4, 0.25, 0.5, 0.75, 1),

		buildWindowTester(ast.WindowFuncDenseRank, mysql.TypeLonglong, 0, 0, 2, 1, 1),
		buildWindowTester(ast.WindowFuncDenseRank, mysql.TypeLonglong, 0, 1, 4, 1, 2, 3, 4),

		buildWindowTester(ast.WindowFuncFirstValue, mysql.TypeLonglong, 0, 1, 2, 0, 0),
		buildWindowTester(ast.WindowFuncFirstValue, mysql.TypeFloat, 0, 1, 2, 0, 0),
		buildWindowTester(ast.WindowFuncFirstValue, mysql.TypeDouble, 0, 1, 2, 0, 0),
		buildWindowTester(ast.WindowFuncFirstValue, mysql.TypeNewDecimal, 0, 1, 2, types.NewDecFromInt(0), types.NewDecFromInt(0)),
		buildWindowTester(ast.WindowFuncFirstValue, mysql.TypeString, 0, 1, 2, "0", "0"),
		buildWindowTester(ast.WindowFuncFirstValue, mysql.TypeDate, 0, 1, 2, types.TimeFromDays(365), types.TimeFromDays(365)),
		buildWindowTester(ast.WindowFuncFirstValue, mysql.TypeDuration, 0, 1, 2, types.Duration{Duration: time.Duration(0)}, types.Duration{Duration: time.Duration(0)}),
		buildWindowTester(ast.WindowFuncFirstValue, mysql.TypeJSON, 0, 1, 2, json.CreateBinary(int64(0)), json.CreateBinary(int64(0))),

		buildWindowTester(ast.WindowFuncLastValue, mysql.TypeLonglong, 1, 0, 2, 1, 1),

		buildWindowTester(ast.WindowFuncNthValue, mysql.TypeLonglong, 2, 0, 3, 1, 1, 1),
		buildWindowTester(ast.WindowFuncNthValue, mysql.TypeLonglong, 5, 0, 3, nil, nil, nil),

		buildWindowTester(ast.WindowFuncNtile, mysql.TypeLonglong, 3, 0, 4, 1, 1, 2, 3),
		buildWindowTester(ast.WindowFuncNtile, mysql.TypeLonglong, 5, 0, 3, 1, 2, 3),

		buildWindowTester(ast.WindowFuncPercentRank, mysql.TypeLonglong, 0, 1, 1, 0),
		buildWindowTester(ast.WindowFuncPercentRank, mysql.TypeLonglong, 0, 0, 3, 0, 0, 0),
		buildWindowTester(ast.WindowFuncPercentRank, mysql.TypeLonglong, 0, 1, 4, 0, 0.3333333333333333, 0.6666666666666666, 1),

		buildWindowTester(ast.WindowFuncRank, mysql.TypeLonglong, 0, 1, 1, 1),
		buildWindowTester(ast.WindowFuncRank, mysql.TypeLonglong, 0, 0, 3, 1, 1, 1),
		buildWindowTester(ast.WindowFuncRank, mysql.TypeLonglong, 0, 1, 4, 1, 2, 3, 4),

		buildWindowTester(ast.WindowFuncRowNumber, mysql.TypeLonglong, 0, 0, 4, 1, 2, 3, 4),
	}
	for _, test := range tests {
		s.testWindowFunc(c, test)
	}
}

func (s *testSuite) TestMemRank(c *C) {
	tests := []windowMemTest{
		buildWindowMemTester(ast.WindowFuncRank, mysql.TypeLonglong, 0, 1, 1,
			aggfuncs.DefPartialResult4RankSize, rowMemDeltaGens),
		buildWindowMemTester(ast.WindowFuncRank, mysql.TypeLonglong, 0, 3, 0,
			aggfuncs.DefPartialResult4RankSize, rowMemDeltaGens),
		buildWindowMemTester(ast.WindowFuncRank, mysql.TypeLonglong, 0, 4, 1,
			aggfuncs.DefPartialResult4RankSize, rowMemDeltaGens),
	}
	for _, test := range tests {
		s.testWindowAggMemFunc(c, test)
	}
}<|MERGE_RESOLUTION|>--- conflicted
+++ resolved
@@ -37,17 +37,7 @@
 	results     []types.Datum
 }
 
-<<<<<<< HEAD
 func (p *windowTest) genSrcChk() *chunk.Chunk {
-=======
-type windowMemTest struct {
-	windowTest         windowTest
-	allocMemDelta      int64
-	updateMemDeltaGens updateMemDeltaGens
-}
-
-func (s *testSuite) testWindowFunc(c *C, p windowTest) {
->>>>>>> 3d33bdf4
 	srcChk := chunk.NewChunkWithCapacity([]*types.FieldType{p.dataType}, p.numRows)
 	dataGen := getDataGenFunc(p.dataType)
 	for i := 0; i < p.numRows; i++ {
@@ -61,7 +51,6 @@
 	windowTest         windowTest
 	allocMemDelta      int64
 	updateMemDeltaGens updateMemDeltaGens
-	isDistinct         bool
 }
 
 func (s *testSuite) testWindowFunc(c *C, p windowTest) {
@@ -92,29 +81,9 @@
 	finalFunc.ResetPartialResult(finalPr)
 }
 
-<<<<<<< HEAD
-func buildWindowMemTester(funcName string, tp byte, constantArg uint64, orderByCols int, numRows int, allocMemDelta int64, updateMemDeltaGens updateMemDeltaGens, isDistinct bool) windowMemTest {
-	windowTest := buildWindowTester(funcName, tp, constantArg, orderByCols, numRows)
-	pt := windowMemTest{
-		windowTest:         windowTest,
-		allocMemDelta:      allocMemDelta,
-		updateMemDeltaGens: updateMemDeltaGens,
-		isDistinct:         isDistinct,
-	}
-	return pt
-}
-
-func (s *testSuite) testWindowMemFunc(c *C, p windowMemTest) {
+
+func (s *testSuite) testWindowAggMemFunc(c *C, p windowMemTest) {
 	srcChk := p.windowTest.genSrcChk()
-=======
-func (s *testSuite) testWindowAggMemFunc(c *C, p windowMemTest) {
-	srcChk := chunk.NewChunkWithCapacity([]*types.FieldType{p.windowTest.dataType}, p.windowTest.numRows)
-	dataGen := getDataGenFunc(p.windowTest.dataType)
-	for i := 0; i < p.windowTest.numRows; i++ {
-		dt := dataGen(i)
-		srcChk.AppendDatum(0, &dt)
-	}
->>>>>>> 3d33bdf4
 
 	desc, err := aggregation.NewAggFuncDesc(s.ctx, p.windowTest.funcName, p.windowTest.args, false)
 	c.Assert(err, IsNil)
@@ -124,21 +93,14 @@
 
 	updateMemDeltas, err := p.updateMemDeltaGens(srcChk, p.windowTest.dataType)
 	c.Assert(err, IsNil)
-<<<<<<< HEAD
-	iter := chunk.NewIterator4Chunk(srcChk)
-	i := 0
-=======
+
 	i := 0
 	iter := chunk.NewIterator4Chunk(srcChk)
->>>>>>> 3d33bdf4
 	for row := iter.Begin(); row != iter.End(); row = iter.Next() {
 		memDelta, err = finalFunc.UpdatePartialResult(s.ctx, []chunk.Row{row}, finalPr)
 		c.Assert(err, IsNil)
 		c.Assert(memDelta, Equals, updateMemDeltas[i])
-<<<<<<< HEAD
 		i++
-=======
->>>>>>> 3d33bdf4
 	}
 }
 
