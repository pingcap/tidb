--- conflicted
+++ resolved
@@ -69,13 +69,8 @@
 
 	iter := chunk.NewIterator4Chunk(srcChk)
 	for row := iter.Begin(); row != iter.End(); row = iter.Next() {
-<<<<<<< HEAD
-		_, err = finalFunc.UpdatePartialResult(s.ctx, []chunk.Row{row}, finalPr, false)
-		c.Assert(err, IsNil)
-=======
-		_, err = finalFunc.UpdatePartialResult(ctx, []chunk.Row{row}, finalPr)
-		require.NoError(t, err)
->>>>>>> 4a580bf2
+		_, err = finalFunc.UpdatePartialResult(ctx, []chunk.Row{row}, finalPr, false)
+		require.NoError(t, err)
 	}
 
 	require.Len(t, p.results, p.numRows)
@@ -107,15 +102,9 @@
 	i := 0
 	iter := chunk.NewIterator4Chunk(srcChk)
 	for row := iter.Begin(); row != iter.End(); row = iter.Next() {
-<<<<<<< HEAD
-		memDelta, err = finalFunc.UpdatePartialResult(s.ctx, []chunk.Row{row}, finalPr, false)
-		c.Assert(err, IsNil)
-		c.Assert(memDelta, Equals, updateMemDeltas[i])
-=======
-		memDelta, err = finalFunc.UpdatePartialResult(ctx, []chunk.Row{row}, finalPr)
+		memDelta, err = finalFunc.UpdatePartialResult(ctx, []chunk.Row{row}, finalPr, false)
 		require.NoError(t, err)
 		require.Equal(t, updateMemDeltas[i], memDelta)
->>>>>>> 4a580bf2
 		i++
 	}
 }
