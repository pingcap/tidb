// Copyright 2019 PingCAP, Inc.
//
// Licensed under the Apache License, Version 2.0 (the "License");
// you may not use this file except in compliance with the License.
// You may obtain a copy of the License at
//
//     http://www.apache.org/licenses/LICENSE-2.0
//
// Unless required by applicable law or agreed to in writing, software
// distributed under the License is distributed on an "AS IS" BASIS,
// See the License for the specific language governing permissions and
// limitations under the License.

package aggfuncs

import (
	"unsafe"

	"github.com/pingcap/errors"
	"github.com/pingcap/tidb/sessionctx"
	"github.com/pingcap/tidb/util/chunk"
	"github.com/pingcap/tidb/util/set"
)

const (
	// DefPartialResult4VarPopFloat64Size is the size of partialResult4VarPopFloat64
	DefPartialResult4VarPopFloat64Size = int64(unsafe.Sizeof(partialResult4VarPopFloat64{}))
	// DefPartialResult4VarPopDistinctFloat64Size is the size of partialResult4VarPopDistinctFloat64
	DefPartialResult4VarPopDistinctFloat64Size = int64(unsafe.Sizeof(partialResult4VarPopDistinctFloat64{}))
)

type baseVarPopAggFunc struct {
	baseAggFunc
}

type varPop4Float64 struct {
	baseVarPopAggFunc
}

type partialResult4VarPopFloat64 struct {
	count    int64
	sum      float64
	variance float64
}

func (e *varPop4Float64) AllocPartialResult() (pr PartialResult, memDelta int64) {
	return PartialResult(&partialResult4VarPopFloat64{}), DefPartialResult4VarPopFloat64Size
}

func (e *varPop4Float64) ResetPartialResult(pr PartialResult) {
	p := (*partialResult4VarPopFloat64)(pr)
	p.count = 0
	p.sum = 0
	p.variance = 0
}

func (e *varPop4Float64) AppendFinalResult2Chunk(sctx sessionctx.Context, pr PartialResult, chk *chunk.Chunk) error {
	p := (*partialResult4VarPopFloat64)(pr)
	if p.count == 0 {
		chk.AppendNull(e.ordinal)
		return nil
	}
	variance := p.variance / float64(p.count)
	chk.AppendFloat64(e.ordinal, variance)
	return nil
}

func calculateIntermediate(count int64, sum float64, input float64, variance float64) float64 {
	t := float64(count)*input - sum
	variance += (t * t) / (float64(count * (count - 1)))
	return variance
}

func (e *varPop4Float64) UpdatePartialResult(sctx sessionctx.Context, rowsInGroup []chunk.Row, pr PartialResult) (memDelta int64, err error) {
	p := (*partialResult4VarPopFloat64)(pr)
	for _, row := range rowsInGroup {
		input, isNull, err := e.args[0].EvalReal(sctx, row)
		if err != nil {
			return 0, errors.Trace(err)
		}
		if isNull {
			continue
		}
		p.count++
		p.sum += input
		if p.count > 1 {
			p.variance = calculateIntermediate(p.count, p.sum, input, p.variance)
		}
	}
	return 0, nil
}

func calculateMerge(srcCount, dstCount int64, srcSum, dstSum, srcVariance, dstVariance float64) float64 {
	srcCountFloat64 := float64(srcCount)
	dstCountFloat64 := float64(dstCount)

	t := (srcCountFloat64/dstCountFloat64)*dstSum - srcSum
	dstVariance += srcVariance + ((dstCountFloat64/srcCountFloat64)/(dstCountFloat64+srcCountFloat64))*t*t
	return dstVariance
}

func (e *varPop4Float64) MergePartialResult(sctx sessionctx.Context, src, dst PartialResult) (memDelta int64, err error) {
	p1, p2 := (*partialResult4VarPopFloat64)(src), (*partialResult4VarPopFloat64)(dst)
	if p1.count == 0 {
		return 0, nil
	}
	if p2.count == 0 {
		p2.count = p1.count
		p2.sum = p1.sum
		p2.variance = p1.variance
		return 0, nil
	}
	if p2.count != 0 && p1.count != 0 {
		p2.variance = calculateMerge(p1.count, p2.count, p1.sum, p2.sum, p1.variance, p2.variance)
		p2.count += p1.count
		p2.sum += p1.sum
	}
	return 0, nil
}

type varPop4DistinctFloat64 struct {
	baseVarPopAggFunc
}

type partialResult4VarPopDistinctFloat64 struct {
	count    int64
	sum      float64
	variance float64
	valSet   set.Float64Set
	valList  []float64 // ordered value set
}

func (e *varPop4DistinctFloat64) AllocPartialResult() (pr PartialResult, memDelta int64) {
	p := new(partialResult4VarPopDistinctFloat64)
	p.count = 0
	p.sum = 0
	p.variance = 0
	p.valSet = set.NewFloat64Set()
<<<<<<< HEAD
	p.valList = make([]float64, 0)
	return PartialResult(p), 0
=======
	return PartialResult(p), DefPartialResult4VarPopDistinctFloat64Size
>>>>>>> c537ecf6
}

func (e *varPop4DistinctFloat64) ResetPartialResult(pr PartialResult) {
	p := (*partialResult4VarPopDistinctFloat64)(pr)
	p.count = 0
	p.sum = 0
	p.variance = 0
	p.valSet = set.NewFloat64Set()
	p.valList = p.valList[:0]
}

func (e *varPop4DistinctFloat64) AppendFinalResult2Chunk(sctx sessionctx.Context, pr PartialResult, chk *chunk.Chunk) error {
	p := (*partialResult4VarPopDistinctFloat64)(pr)
	if p.count == 0 {
		chk.AppendNull(e.ordinal)
		return nil
	}
	variance := p.variance / float64(p.count)
	chk.AppendFloat64(e.ordinal, variance)
	return nil
}

func (e *varPop4DistinctFloat64) UpdatePartialResult(sctx sessionctx.Context, rowsInGroup []chunk.Row, pr PartialResult) (memDelta int64, err error) {
	p := (*partialResult4VarPopDistinctFloat64)(pr)
	for _, row := range rowsInGroup {
		input, isNull, err := e.args[0].EvalReal(sctx, row)
		if err != nil {
			return memDelta, errors.Trace(err)
		}
		if isNull || p.valSet.Exist(input) {
			continue
		}
		p.valSet.Insert(input)
		p.valList = append(p.valList, input)
		p.count++
		p.sum += input

		memDelta += DefFloat64Size
		if p.count > 1 {
			p.variance = calculateIntermediate(p.count, p.sum, input, p.variance)
		}
	}
<<<<<<< HEAD
	return 0, nil
}

func (e *varPop4DistinctFloat64) MergePartialResult(sctx sessionctx.Context, src, dst PartialResult) (memDelta int64, err error) {
	p1, p2 := (*partialResult4VarPopDistinctFloat64)(src), (*partialResult4VarPopDistinctFloat64)(dst)
	for _, f := range p1.valList {
		if p2.valSet.Exist(f) {
			continue
		}
		p2.valSet.Insert(f)
		p2.valList = append(p2.valList, f)
		p2.count++
		p2.sum += f
		if p2.count > 1 {
			p2.variance = calculateIntermediate(p2.count, p2.sum, f, p2.variance)
		}
	}
	return 0, nil
=======
	return memDelta, nil
>>>>>>> c537ecf6
}<|MERGE_RESOLUTION|>--- conflicted
+++ resolved
@@ -136,12 +136,8 @@
 	p.sum = 0
 	p.variance = 0
 	p.valSet = set.NewFloat64Set()
-<<<<<<< HEAD
 	p.valList = make([]float64, 0)
-	return PartialResult(p), 0
-=======
 	return PartialResult(p), DefPartialResult4VarPopDistinctFloat64Size
->>>>>>> c537ecf6
 }
 
 func (e *varPop4DistinctFloat64) ResetPartialResult(pr PartialResult) {
@@ -184,8 +180,7 @@
 			p.variance = calculateIntermediate(p.count, p.sum, input, p.variance)
 		}
 	}
-<<<<<<< HEAD
-	return 0, nil
+	return memDelta, nil
 }
 
 func (e *varPop4DistinctFloat64) MergePartialResult(sctx sessionctx.Context, src, dst PartialResult) (memDelta int64, err error) {
@@ -203,7 +198,4 @@
 		}
 	}
 	return 0, nil
-=======
-	return memDelta, nil
->>>>>>> c537ecf6
 }