// Copyright 2018 PingCAP, Inc.
//
// Licensed under the Apache License, Version 2.0 (the "License");
// you may not use this file except in compliance with the License.
// You may obtain a copy of the License at
//
//     http://www.apache.org/licenses/LICENSE-2.0
//
// Unless required by applicable law or agreed to in writing, software
// distributed under the License is distributed on an "AS IS" BASIS,
// See the License for the specific language governing permissions and
// limitations under the License.

package aggfuncs

import (
	"unsafe"

	"github.com/pingcap/tidb/sessionctx"
	"github.com/pingcap/tidb/types"
	"github.com/pingcap/tidb/util/chunk"
	"github.com/pingcap/tidb/util/hack"
	"github.com/pingcap/tidb/util/set"
)

const (
	// DefPartialResult4SumFloat64Size is the size of partialResult4SumFloat64
	DefPartialResult4SumFloat64Size = int64(unsafe.Sizeof(partialResult4SumFloat64{}))
	// DefPartialResult4SumDecimalSize is the size of partialResult4SumDecimal
	DefPartialResult4SumDecimalSize = int64(unsafe.Sizeof(partialResult4SumDecimal{}))
	// DefPartialResult4SumDistinctFloat64Size is the size of partialResult4SumDistinctFloat64
	DefPartialResult4SumDistinctFloat64Size = int64(unsafe.Sizeof(partialResult4SumDistinctFloat64{}))
	// DefPartialResult4SumDistinctDecimalSize is the size of partialResult4SumDistinctDecimal
	DefPartialResult4SumDistinctDecimalSize = int64(unsafe.Sizeof(partialResult4SumDistinctDecimal{}))
)

type partialResult4SumFloat64 struct {
	val             float64
	notNullRowCount int64
}

type partialResult4SumDecimal struct {
	val             types.MyDecimal
	notNullRowCount int64
}

type partialResult4SumDistinctFloat64 struct {
	val    float64
	isNull bool
	valSet set.Float64Set
}

type partialResult4SumDistinctDecimal struct {
	val    types.MyDecimal
	isNull bool
	valSet set.StringSet
}

type baseSumAggFunc struct {
	baseAggFunc
}

type baseSum4Float64 struct {
	baseSumAggFunc
}

func (e *baseSum4Float64) AllocPartialResult() (pr PartialResult, memDelta int64) {
	p := new(partialResult4SumFloat64)
	return PartialResult(p), DefPartialResult4SumFloat64Size
}

func (e *baseSum4Float64) ResetPartialResult(pr PartialResult) {
	p := (*partialResult4SumFloat64)(pr)
	p.val = 0
	p.notNullRowCount = 0
}

func (e *baseSum4Float64) AppendFinalResult2Chunk(sctx sessionctx.Context, pr PartialResult, chk *chunk.Chunk) error {
	p := (*partialResult4SumFloat64)(pr)
	if p.notNullRowCount == 0 {
		chk.AppendNull(e.ordinal)
		return nil
	}
	chk.AppendFloat64(e.ordinal, p.val)
	return nil
}

func (e *baseSum4Float64) UpdatePartialResult(sctx sessionctx.Context, rowsInGroup []chunk.Row, pr PartialResult) (memDelta int64, err error) {
	p := (*partialResult4SumFloat64)(pr)
	for _, row := range rowsInGroup {
		input, isNull, err := e.args[0].EvalReal(sctx, row)
		if err != nil {
			return 0, err
		}
		if isNull {
			continue
		}
		p.val += input
		p.notNullRowCount++
	}
	return 0, nil
}

func (e *baseSum4Float64) MergePartialResult(sctx sessionctx.Context, src, dst PartialResult) (memDelta int64, err error) {
	p1, p2 := (*partialResult4SumFloat64)(src), (*partialResult4SumFloat64)(dst)
	if p1.notNullRowCount == 0 {
		return 0, nil
	}
	p2.val += p1.val
	p2.notNullRowCount += p1.notNullRowCount
	return 0, nil
}

type sum4Float64 struct {
	baseSum4Float64
}

func (e *sum4Float64) Slide(sctx sessionctx.Context, rows []chunk.Row, lastStart, lastEnd uint64, shiftStart, shiftEnd uint64, pr PartialResult) error {
	p := (*partialResult4SumFloat64)(pr)
	for i := uint64(0); i < shiftEnd; i++ {
		input, isNull, err := e.args[0].EvalReal(sctx, rows[lastEnd+i])
		if err != nil {
			return err
		}
		if isNull {
			continue
		}
		p.val += input
		p.notNullRowCount++
	}
	for i := uint64(0); i < shiftStart; i++ {
		input, isNull, err := e.args[0].EvalReal(sctx, rows[lastStart+i])
		if err != nil {
			return err
		}
		if isNull {
			continue
		}
		p.val -= input
		p.notNullRowCount--
	}
	return nil
}

type sum4Float64HighPrecision struct {
	baseSum4Float64
}

type sum4Decimal struct {
	baseSumAggFunc
}

func (e *sum4Decimal) AllocPartialResult() (pr PartialResult, memDelta int64) {
	p := new(partialResult4SumDecimal)
<<<<<<< HEAD
	p.val = *types.NewZeroDec(e.args[0].GetType().Flen, e.args[0].GetType().Decimal)
	return PartialResult(p), 0
=======
	return PartialResult(p), DefPartialResult4SumDecimalSize
>>>>>>> 7690e292
}

func (e *sum4Decimal) ResetPartialResult(pr PartialResult) {
	p := (*partialResult4SumDecimal)(pr)
	p.val = *types.NewZeroDec(e.args[0].GetType().Flen, e.args[0].GetType().Decimal)
	p.notNullRowCount = 0
}

func (e *sum4Decimal) AppendFinalResult2Chunk(sctx sessionctx.Context, pr PartialResult, chk *chunk.Chunk) error {
	p := (*partialResult4SumDecimal)(pr)
	if p.notNullRowCount == 0 {
		chk.AppendNull(e.ordinal)
		return nil
	}
	chk.AppendMyDecimal(e.ordinal, &p.val)
	return nil
}

func (e *sum4Decimal) UpdatePartialResult(sctx sessionctx.Context, rowsInGroup []chunk.Row, pr PartialResult) (memDelta int64, err error) {
	p := (*partialResult4SumDecimal)(pr)
	for _, row := range rowsInGroup {
		input, isNull, err := e.args[0].EvalDecimal(sctx, row)
		if err != nil {
			return 0, err
		}
		if isNull {
			continue
		}

		newSum := new(types.MyDecimal)
		err = types.DecimalAdd(&p.val, input, newSum)
		if err != nil {
			return 0, err
		}
		p.val = *newSum
		p.notNullRowCount++
	}
	return 0, nil
}

func (e *sum4Decimal) Slide(sctx sessionctx.Context, rows []chunk.Row, lastStart, lastEnd uint64, shiftStart, shiftEnd uint64, pr PartialResult) error {
	p := (*partialResult4SumDecimal)(pr)
	for i := uint64(0); i < shiftEnd; i++ {
		input, isNull, err := e.args[0].EvalDecimal(sctx, rows[lastEnd+i])
		if err != nil {
			return err
		}
		if isNull {
			continue
		}
		if p.notNullRowCount == 0 {
			p.val = *input
			p.notNullRowCount = 1
			continue
		}
		newSum := new(types.MyDecimal)
		err = types.DecimalAdd(&p.val, input, newSum)
		if err != nil {
			return err
		}
		p.val = *newSum
		p.notNullRowCount++
	}
	for i := uint64(0); i < shiftStart; i++ {
		input, isNull, err := e.args[0].EvalDecimal(sctx, rows[lastStart+i])
		if err != nil {
			return err
		}
		if isNull {
			continue
		}
		newSum := new(types.MyDecimal)
		err = types.DecimalSub(&p.val, input, newSum)
		if err != nil {
			return err
		}
		p.val = *newSum
		p.notNullRowCount--
	}
	return nil
}

func (e *sum4Decimal) MergePartialResult(sctx sessionctx.Context, src, dst PartialResult) (memDelta int64, err error) {
	p1, p2 := (*partialResult4SumDecimal)(src), (*partialResult4SumDecimal)(dst)
	if p1.notNullRowCount == 0 {
		return 0, nil
	}
	newSum := new(types.MyDecimal)
	err = types.DecimalAdd(&p1.val, &p2.val, newSum)
	if err != nil {
		return 0, err
	}
	p2.val = *newSum
	p2.notNullRowCount += p1.notNullRowCount
	return 0, nil
}

type sum4DistinctFloat64 struct {
	baseSumAggFunc
}

func (e *sum4DistinctFloat64) AllocPartialResult() (pr PartialResult, memDelta int64) {
	p := new(partialResult4SumDistinctFloat64)
	p.isNull = true
	p.valSet = set.NewFloat64Set()
	return PartialResult(p), DefPartialResult4SumDistinctFloat64Size
}

func (e *sum4DistinctFloat64) ResetPartialResult(pr PartialResult) {
	p := (*partialResult4SumDistinctFloat64)(pr)
	p.isNull = true
	p.valSet = set.NewFloat64Set()
}

func (e *sum4DistinctFloat64) UpdatePartialResult(sctx sessionctx.Context, rowsInGroup []chunk.Row, pr PartialResult) (memDelta int64, err error) {
	p := (*partialResult4SumDistinctFloat64)(pr)
	for _, row := range rowsInGroup {
		input, isNull, err := e.args[0].EvalReal(sctx, row)
		if err != nil {
			return memDelta, err
		}
		if isNull || p.valSet.Exist(input) {
			continue
		}
		p.valSet.Insert(input)
		memDelta += DefFloat64Size
		if p.isNull {
			p.val = input
			p.isNull = false
			continue
		}
		p.val += input
	}
	return memDelta, nil
}

func (e *sum4DistinctFloat64) AppendFinalResult2Chunk(sctx sessionctx.Context, pr PartialResult, chk *chunk.Chunk) error {
	p := (*partialResult4SumDistinctFloat64)(pr)
	if p.isNull {
		chk.AppendNull(e.ordinal)
		return nil
	}
	chk.AppendFloat64(e.ordinal, p.val)
	return nil
}

type sum4DistinctDecimal struct {
	baseSumAggFunc
}

func (e *sum4DistinctDecimal) AllocPartialResult() (pr PartialResult, memDelta int64) {
	p := new(partialResult4SumDistinctDecimal)
	p.val = *types.NewZeroDec(e.args[0].GetType().Flen, e.args[0].GetType().Decimal)
	p.isNull = true
	p.valSet = set.NewStringSet()
	return PartialResult(p), DefPartialResult4SumDistinctDecimalSize
}

func (e *sum4DistinctDecimal) ResetPartialResult(pr PartialResult) {
	p := (*partialResult4SumDistinctDecimal)(pr)
	p.val = *types.NewZeroDec(e.args[0].GetType().Flen, e.args[0].GetType().Decimal)
	p.isNull = true
	p.valSet = set.NewStringSet()
}

func (e *sum4DistinctDecimal) UpdatePartialResult(sctx sessionctx.Context, rowsInGroup []chunk.Row, pr PartialResult) (memDelta int64, err error) {
	p := (*partialResult4SumDistinctDecimal)(pr)
	for _, row := range rowsInGroup {
		input, isNull, err := e.args[0].EvalDecimal(sctx, row)
		if err != nil {
			return memDelta, err
		}
		if isNull {
			continue
		}
		hash, err := input.ToHashKey()
		if err != nil {
			return memDelta, err
		}
		decStr := string(hack.String(hash))
		if p.valSet.Exist(decStr) {
			continue
		}
		p.valSet.Insert(decStr)
		memDelta += int64(len(decStr))
		if p.isNull {
			p.isNull = false
		}
		newSum := new(types.MyDecimal)
		if err = types.DecimalAdd(&p.val, input, newSum); err != nil {
			return memDelta, err
		}
		p.val = *newSum
	}
	return memDelta, nil
}

func (e *sum4DistinctDecimal) AppendFinalResult2Chunk(sctx sessionctx.Context, pr PartialResult, chk *chunk.Chunk) error {
	p := (*partialResult4SumDistinctDecimal)(pr)
	if p.isNull {
		chk.AppendNull(e.ordinal)
		return nil
	}
	chk.AppendMyDecimal(e.ordinal, &p.val)
	return nil
}<|MERGE_RESOLUTION|>--- conflicted
+++ resolved
@@ -152,12 +152,8 @@
 
 func (e *sum4Decimal) AllocPartialResult() (pr PartialResult, memDelta int64) {
 	p := new(partialResult4SumDecimal)
-<<<<<<< HEAD
 	p.val = *types.NewZeroDec(e.args[0].GetType().Flen, e.args[0].GetType().Decimal)
-	return PartialResult(p), 0
-=======
 	return PartialResult(p), DefPartialResult4SumDecimalSize
->>>>>>> 7690e292
 }
 
 func (e *sum4Decimal) ResetPartialResult(pr PartialResult) {
