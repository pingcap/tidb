--- conflicted
+++ resolved
@@ -113,15 +113,7 @@
 	if p.buffer == nil {
 		return nil
 	}
-<<<<<<< HEAD
 	return e.truncatePartialResultIfNeed(sctx, p.buffer)
-=======
-	if p.buffer != nil {
-		p.buffer.Truncate(p.buffer.Len() - len(e.sep))
-		return e.truncatePartialResultIfNeed(sctx, p.buffer)
-	}
-	return nil
->>>>>>> 65692641
 }
 
 func (e *groupConcat) MergePartialResult(sctx sessionctx.Context, src, dst PartialResult) error {
