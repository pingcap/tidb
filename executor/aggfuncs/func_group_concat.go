--- conflicted
+++ resolved
@@ -275,13 +275,8 @@
 }
 
 // TODO implement it
-<<<<<<< HEAD
-func (e *groupConcatDistinct) serializeForSpill(pr PartialResult, buf []byte, helper *SpillSerializeHelper) []byte {
-	return buf
-=======
 func (e *groupConcatDistinct) DeserializeToPartialResultForSpill(sctx sessionctx.Context, src *chunk.Chunk) ([]PartialResult, int64, error) {
 	return nil, 0, nil
->>>>>>> 0f033fbf
 }
 
 // TODO implement it
