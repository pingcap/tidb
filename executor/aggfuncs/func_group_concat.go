--- conflicted
+++ resolved
@@ -551,10 +551,7 @@
 func (e *groupConcatDistinctOrder) MergePartialResult(sctx sessionctx.Context, src, dst PartialResult) (memDelta int64, err error) {
 	// If order by exists, the parallel hash aggregation is forbidden in executorBuilder.buildHashAgg.
 	// So MergePartialResult will not be called.
-<<<<<<< HEAD
 	return 0, dbterror.ClassOptimizer.NewStd(mysql.ErrInternal)
-=======
-	return 0, terror.ClassOptimizer.New(mysql.ErrInternal, mysql.MySQLErrName[mysql.ErrInternal]).GenWithStack("groupConcatDistinctOrder.MergePartialResult should not be called")
 }
 
 // GetDatumMemSize calculates the memory size of each types.Datum in sortRow.byItems.
@@ -566,5 +563,4 @@
 	datumMemSize += int64(len(d.GetBytes()))
 	datumMemSize += getValMemDelta(d.GetInterface()) - DefInterfaceSize
 	return datumMemSize
->>>>>>> 62190f37
 }