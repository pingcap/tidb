// Copyright 2018 PingCAP, Inc.
//
// Licensed under the Apache License, Version 2.0 (the "License");
// you may not use this file except in compliance with the License.
// You may obtain a copy of the License at
//
//     http://www.apache.org/licenses/LICENSE-2.0
//
// Unless required by applicable law or agreed to in writing, software
// distributed under the License is distributed on an "AS IS" BASIS,
// See the License for the specific language governing permissions and
// limitations under the License.

package aggfuncs

import (
	"unsafe"

	"github.com/pingcap/tidb/expression"
	"github.com/pingcap/tidb/sessionctx"
	"github.com/pingcap/tidb/util/chunk"
)

// All the AggFunc implementations are listed here for navigation.
var (
	// All the AggFunc implementations for "COUNT" are listed here.
	_ AggFunc = (*countPartial)(nil)
	_ AggFunc = (*countOriginal4Int)(nil)
	_ AggFunc = (*countOriginal4Real)(nil)
	_ AggFunc = (*countOriginal4Decimal)(nil)
	_ AggFunc = (*countOriginal4Time)(nil)
	_ AggFunc = (*countOriginal4Duration)(nil)
	_ AggFunc = (*countOriginal4JSON)(nil)
	_ AggFunc = (*countOriginal4String)(nil)
	_ AggFunc = (*countOriginalWithDistinct)(nil)

	// All the AggFunc implementations for "SUM" are listed here.
	// All the AggFunc implementations for "FIRSTROW" are listed here.

	// All the AggFunc implementations for "MAX"/"MIN" are listed here.
	_ AggFunc = (*maxMin4Int)(nil)
	_ AggFunc = (*maxMin4Float32)(nil)
	_ AggFunc = (*maxMin4Float64)(nil)
	_ AggFunc = (*maxMin4Decimal)(nil)
	_ AggFunc = (*maxMin4String)(nil)
	_ AggFunc = (*maxMin4Duration)(nil)
	_ AggFunc = (*maxMin4JSON)(nil)

	// All the AggFunc implementations for "AVG" are listed here.
	_ AggFunc = (*avgOriginal4Decimal)(nil)
	_ AggFunc = (*avgOriginal4DistinctDecimal)(nil)
	_ AggFunc = (*avgPartial4Decimal)(nil)

	_ AggFunc = (*avgOriginal4Float64)(nil)
	_ AggFunc = (*avgPartial4Float64)(nil)
	_ AggFunc = (*avgOriginal4DistinctFloat64)(nil)

<<<<<<< HEAD
	_ AggFunc = (*sumAggFunc4Float64)(nil)
	_ AggFunc = (*sumAggFunc4Decimal)(nil)

	// All the AggFunc implementations for "FIRSTROW" are listed here.
	// All the AggFunc implementations for "MAX" are listed here.
	// All the AggFunc implementations for "MIN" are listed here.
=======
>>>>>>> cef80b3d
	// All the AggFunc implementations for "GROUP_CONCAT" are listed here.
	_ AggFunc = (*groupConcatDistinct)(nil)
	_ AggFunc = (*groupConcat)(nil)

	// All the AggFunc implementations for "BIT_OR" are listed here.
	_ AggFunc = (*bitOrUint64)(nil)

	// All the AggFunc implementations for "BIT_XOR" are listed here.
	_ AggFunc = (*bitXorUint64)(nil)

	// All the AggFunc implementations for "BIT_AND" are listed here.
	_ AggFunc = (*bitAndUint64)(nil)
)

// PartialResult represents data structure to store the partial result for the
// aggregate functions. Here we use unsafe.Pointer to allow the partial result
// to be any type.
type PartialResult unsafe.Pointer

// AggFunc is the interface to evaluate the aggregate functions.
type AggFunc interface {
	// AllocPartialResult allocates a specific data structure to store the
	// partial result, initializes it, and converts it to PartialResult to
	// return back. Aggregate operator implementation, no matter it's a hash
	// or stream, should hold this allocated PartialResult for the further
	// operations like: "ResetPartialResult", "UpdatePartialResult".
	AllocPartialResult() PartialResult

	// ResetPartialResult resets the partial result to the original state for a
	// specific aggregate function. It converts the input PartialResult to the
	// specific data structure which stores the partial result and then reset
	// every field to the proper original state.
	ResetPartialResult(pr PartialResult)

	// UpdatePartialResult updates the specific partial result for an aggregate
	// function using the input rows which all belonging to the same data group.
	// It converts the PartialResult to the specific data structure which stores
	// the partial result and then iterates on the input rows and update that
	// partial result according to the functionality and the state of the
	// aggregate function.
	UpdatePartialResult(sctx sessionctx.Context, rowsInGroup []chunk.Row, pr PartialResult) error

	// AppendFinalResult2Chunk finalizes the partial result and append the
	// final result to the input chunk. Like other operations, it converts the
	// input PartialResult to the specific data structure which stores the
	// partial result and then calculates the final result and append that
	// final result to the chunk provided.
	AppendFinalResult2Chunk(sctx sessionctx.Context, pr PartialResult, chk *chunk.Chunk) error
}

type baseAggFunc struct {
	// args stores the input arguments for an aggregate function, we should
	// call arg.EvalXXX to get the actual input data for this function.
	args []expression.Expression

	// ordinal stores the ordinal of the columns in the output chunk, which is
	// used to append the final result of this function.
	ordinal int
}<|MERGE_RESOLUTION|>--- conflicted
+++ resolved
@@ -55,15 +55,9 @@
 	_ AggFunc = (*avgPartial4Float64)(nil)
 	_ AggFunc = (*avgOriginal4DistinctFloat64)(nil)
 
-<<<<<<< HEAD
 	_ AggFunc = (*sumAggFunc4Float64)(nil)
 	_ AggFunc = (*sumAggFunc4Decimal)(nil)
 
-	// All the AggFunc implementations for "FIRSTROW" are listed here.
-	// All the AggFunc implementations for "MAX" are listed here.
-	// All the AggFunc implementations for "MIN" are listed here.
-=======
->>>>>>> cef80b3d
 	// All the AggFunc implementations for "GROUP_CONCAT" are listed here.
 	_ AggFunc = (*groupConcatDistinct)(nil)
 	_ AggFunc = (*groupConcat)(nil)
