// Copyright 2018 PingCAP, Inc.
//
// Licensed under the Apache License, Version 2.0 (the "License");
// you may not use this file except in compliance with the License.
// You may obtain a copy of the License at
//
//     http://www.apache.org/licenses/LICENSE-2.0
//
// Unless required by applicable law or agreed to in writing, software
// distributed under the License is distributed on an "AS IS" BASIS,
// See the License for the specific language governing permissions and
// limitations under the License.

package aggfuncs

import (
	"unsafe"

	"github.com/pingcap/tidb/expression"
	"github.com/pingcap/tidb/sessionctx"
	"github.com/pingcap/tidb/util/chunk"
)

// All the AggFunc implementations are listed here for navigation.
var (
	// All the AggFunc implementations for "COUNT" are listed here.
	// All the AggFunc implementations for "SUM" are listed here.
	// All the AggFunc implementations for "AVG" are listed here.
<<<<<<< HEAD
	// All the AggFunc implementations for "FIRSTROW" are listed here.
	// All the AggFunc implementations for "MAX"/"MIN" are listed here.
	_ AggFunc = (*maxMin4Float32)(nil)

=======
	_ AggFunc = (*avgOriginal4Decimal)(nil)
	_ AggFunc = (*avgPartial4Decimal)(nil)

	_ AggFunc = (*avgOriginal4Float64)(nil)
	_ AggFunc = (*avgPartial4Float64)(nil)

// All the AggFunc implementations for "FIRSTROW" are listed here.
// All the AggFunc implementations for "MAX" are listed here.
// All the AggFunc implementations for "MIN" are listed here.
>>>>>>> 1f6e12cc
// All the AggFunc implementations for "GROUP_CONCAT" are listed here.
// All the AggFunc implementations for "BIT_OR" are listed here.
// All the AggFunc implementations for "BIT_XOR" are listed here.
// All the AggFunc implementations for "BIT_AND" are listed here.
)

// PartialResult represents data structure to store the partial result for the
// aggregate functions. Here we use unsafe.Pointer to allow the partial result
// to be any type.
type PartialResult unsafe.Pointer

// AggFunc is the interface to evaluate the aggregate functions.
type AggFunc interface {
	// AllocPartialResult allocates a specific data structure to store the
	// partial result, initializes it, and converts it to PartialResult to
	// return back. Aggregate operator implementation, no matter it's a hash
	// or stream, should hold this allocated PartialResult for the further
	// operations like: "ResetPartialResult", "UpdatePartialResult".
	AllocPartialResult() PartialResult

	// ResetPartialResult resets the partial result to the original state for a
	// specific aggregate function. It converts the input PartialResult to the
	// specific data structure which stores the partial result and then reset
	// every field to the proper original state.
	ResetPartialResult(pr PartialResult)

	// UpdatePartialResult updates the specific partial result for an aggregate
	// function using the input rows which all belonging to the same data group.
	// It converts the PartialResult to the specific data structure which stores
	// the partial result and then iterates on the input rows and update that
	// partial result according to the functionality and the state of the
	// aggregate function.
	UpdatePartialResult(sctx sessionctx.Context, rowsInGroup []chunk.Row, pr PartialResult) error

	// AppendFinalResult2Chunk finalizes the partial result and append the
	// final result to the input chunk. Like other operations, it converts the
	// input PartialResult to the specific data structure which stores the
	// partial result and then calculates the final result and append that
	// final result to the chunk provided.
	AppendFinalResult2Chunk(sctx sessionctx.Context, pr PartialResult, chk *chunk.Chunk) error
}

type baseAggFunc struct {
	// args stores the input arguments for an aggregate function, we should
	// call arg.EvalXXX to get the actual input data for this function.
	args []expression.Expression

	// ordinal stores the ordinal of the columns in the output chunk, which is
	// used to append the final result of this function.
	ordinal int
}<|MERGE_RESOLUTION|>--- conflicted
+++ resolved
@@ -25,27 +25,21 @@
 var (
 	// All the AggFunc implementations for "COUNT" are listed here.
 	// All the AggFunc implementations for "SUM" are listed here.
-	// All the AggFunc implementations for "AVG" are listed here.
-<<<<<<< HEAD
 	// All the AggFunc implementations for "FIRSTROW" are listed here.
 	// All the AggFunc implementations for "MAX"/"MIN" are listed here.
 	_ AggFunc = (*maxMin4Float32)(nil)
 
-=======
+	// All the AggFunc implementations for "AVG" are listed here.
 	_ AggFunc = (*avgOriginal4Decimal)(nil)
 	_ AggFunc = (*avgPartial4Decimal)(nil)
 
 	_ AggFunc = (*avgOriginal4Float64)(nil)
 	_ AggFunc = (*avgPartial4Float64)(nil)
 
-// All the AggFunc implementations for "FIRSTROW" are listed here.
-// All the AggFunc implementations for "MAX" are listed here.
-// All the AggFunc implementations for "MIN" are listed here.
->>>>>>> 1f6e12cc
-// All the AggFunc implementations for "GROUP_CONCAT" are listed here.
-// All the AggFunc implementations for "BIT_OR" are listed here.
-// All the AggFunc implementations for "BIT_XOR" are listed here.
-// All the AggFunc implementations for "BIT_AND" are listed here.
+	// All the AggFunc implementations for "GROUP_CONCAT" are listed here.
+	// All the AggFunc implementations for "BIT_OR" are listed here.
+	// All the AggFunc implementations for "BIT_XOR" are listed here.
+	// All the AggFunc implementations for "BIT_AND" are listed here.
 )
 
 // PartialResult represents data structure to store the partial result for the
