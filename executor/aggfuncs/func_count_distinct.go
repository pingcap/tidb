--- conflicted
+++ resolved
@@ -86,13 +86,8 @@
 }
 
 // TODO implement it
-<<<<<<< HEAD
-func (e *countOriginalWithDistinct4Int) serializeForSpill(pr PartialResult, buf []byte, helper *SpillSerializeHelper) []byte {
-	return buf
-=======
 func (e *countOriginalWithDistinct4Int) DeserializeToPartialResultForSpill(sctx sessionctx.Context, src *chunk.Chunk) ([]PartialResult, int64, error) {
 	return nil, 0, nil
->>>>>>> 0f033fbf
 }
 
 // TODO implement it
@@ -176,13 +171,8 @@
 }
 
 // TODO implement it
-<<<<<<< HEAD
-func (e *countOriginalWithDistinct4Real) serializeForSpill(pr PartialResult, buf []byte, helper *SpillSerializeHelper) []byte {
-	return buf
-=======
 func (e *countOriginalWithDistinct4Real) DeserializeToPartialResultForSpill(sctx sessionctx.Context, src *chunk.Chunk) ([]PartialResult, int64, error) {
 	return nil, 0, nil
->>>>>>> 0f033fbf
 }
 
 // TODO implement it
@@ -252,13 +242,8 @@
 }
 
 // TODO implement it
-<<<<<<< HEAD
-func (e *countOriginalWithDistinct4Decimal) serializeForSpill(pr PartialResult, buf []byte, helper *SpillSerializeHelper) []byte {
-	return buf
-=======
 func (e *countOriginalWithDistinct4Decimal) DeserializeToPartialResultForSpill(sctx sessionctx.Context, src *chunk.Chunk) ([]PartialResult, int64, error) {
 	return nil, 0, nil
->>>>>>> 0f033fbf
 }
 
 // TODO implement it
@@ -323,13 +308,8 @@
 }
 
 // TODO implement it
-<<<<<<< HEAD
-func (e *countOriginalWithDistinct4Duration) serializeForSpill(pr PartialResult, buf []byte, helper *SpillSerializeHelper) []byte {
-	return buf
-=======
 func (e *countOriginalWithDistinct4Duration) DeserializeToPartialResultForSpill(sctx sessionctx.Context, src *chunk.Chunk) ([]PartialResult, int64, error) {
 	return nil, 0, nil
->>>>>>> 0f033fbf
 }
 
 // TODO implement it
@@ -398,13 +378,8 @@
 }
 
 // TODO implement it
-<<<<<<< HEAD
-func (e *countOriginalWithDistinct4String) serializeForSpill(pr PartialResult, buf []byte, helper *SpillSerializeHelper) []byte {
-	return buf
-=======
 func (e *countOriginalWithDistinct4String) DeserializeToPartialResultForSpill(sctx sessionctx.Context, src *chunk.Chunk) ([]PartialResult, int64, error) {
 	return nil, 0, nil
->>>>>>> 0f033fbf
 }
 
 // TODO implement it
@@ -485,13 +460,8 @@
 }
 
 // TODO implement it
-<<<<<<< HEAD
-func (e *countOriginalWithDistinct) serializeForSpill(pr PartialResult, buf []byte, helper *SpillSerializeHelper) []byte {
-	return buf
-=======
 func (e *countOriginalWithDistinct) DeserializeToPartialResultForSpill(sctx sessionctx.Context, src *chunk.Chunk) ([]PartialResult, int64, error) {
 	return nil, 0, nil
->>>>>>> 0f033fbf
 }
 
 // TODO implement it
@@ -923,13 +893,8 @@
 }
 
 // TODO implement it
-<<<<<<< HEAD
-func (e *baseApproxCountDistinct) serializeForSpill(pr PartialResult, buf []byte, helper *SpillSerializeHelper) []byte {
-	return buf
-=======
 func (e *baseApproxCountDistinct) DeserializeToPartialResultForSpill(sctx sessionctx.Context, src *chunk.Chunk) ([]PartialResult, int64, error) {
 	return nil, 0, nil
->>>>>>> 0f033fbf
 }
 
 // TODO implement it
