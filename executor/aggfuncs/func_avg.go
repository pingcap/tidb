--- conflicted
+++ resolved
@@ -271,19 +271,7 @@
 	if err != nil {
 		return err
 	}
-<<<<<<< HEAD
-	// Make the decimal be the result of type inferring.
-	frac := e.args[0].GetType().Decimal
-	if len(e.args) == 2 {
-		frac = e.args[1].GetType().Decimal
-	}
-	if frac == -1 {
-		frac = mysql.MaxDecimalScale
-	}
-	err = finalResult.Round(finalResult, mathutil.Min(frac, mysql.MaxDecimalScale), types.ModeHalfEven)
-=======
 	err = finalResult.Round(finalResult, e.frac, types.ModeHalfEven)
->>>>>>> cc0e1d46
 	if err != nil {
 		return err
 	}
