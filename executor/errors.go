--- conflicted
+++ resolved
@@ -51,12 +51,9 @@
 	ErrBadDB                       = terror.ClassExecutor.New(mysql.ErrBadDB, mysql.MySQLErrName[mysql.ErrBadDB])
 	ErrWrongObject                 = terror.ClassExecutor.New(mysql.ErrWrongObject, mysql.MySQLErrName[mysql.ErrWrongObject])
 	ErrRoleNotGranted              = terror.ClassPrivilege.New(mysql.ErrRoleNotGranted, mysql.MySQLErrName[mysql.ErrRoleNotGranted])
-<<<<<<< HEAD
 	ErrNotValidPassword            = terror.ClassExecutor.New(mysql.ErrNotValidPassword, mysql.MySQLErrName[mysql.ErrNotValidPassword])
-=======
 	ErrDeadlock                    = terror.ClassExecutor.New(mysql.ErrLockDeadlock, mysql.MySQLErrName[mysql.ErrLockDeadlock])
 	ErrQueryInterrupted            = terror.ClassExecutor.New(mysql.ErrQueryInterrupted, mysql.MySQLErrName[mysql.ErrQueryInterrupted])
->>>>>>> 884371a5
 )
 
 func init() {
@@ -73,12 +70,9 @@
 		mysql.ErrTableaccessDenied:           mysql.ErrTableaccessDenied,
 		mysql.ErrBadDB:                       mysql.ErrBadDB,
 		mysql.ErrWrongObject:                 mysql.ErrWrongObject,
-<<<<<<< HEAD
 		mysql.ErrNotValidPassword:            mysql.ErrNotValidPassword,
-=======
 		mysql.ErrLockDeadlock:                mysql.ErrLockDeadlock,
 		mysql.ErrQueryInterrupted:            mysql.ErrQueryInterrupted,
->>>>>>> 884371a5
 	}
 	terror.ErrClassToMySQLCodes[terror.ClassExecutor] = tableMySQLErrCodes
 }