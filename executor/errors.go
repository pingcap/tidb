--- conflicted
+++ resolved
@@ -60,11 +60,8 @@
 	ErrCTEMaxRecursionDepth          = dbterror.ClassExecutor.NewStd(mysql.ErrCTEMaxRecursionDepth)
 	ErrDataInConsistentExtraIndex    = dbterror.ClassExecutor.NewStd(mysql.ErrDataInConsistentExtraIndex)
 	ErrDataInConsistentMisMatchIndex = dbterror.ClassExecutor.NewStd(mysql.ErrDataInConsistentMisMatchIndex)
-<<<<<<< HEAD
 	ErrNotSupportedWithSem           = dbterror.ClassOptimizer.NewStd(mysql.ErrNotSupportedWithSem)
-=======
 	ErrFuncNotEnabled                = dbterror.ClassExecutor.NewStdErr(mysql.ErrNotSupportedYet, parser_mysql.Message("%-.32s is not supported. To enable this experimental feature, set '%-.32s' in the configuration file.", nil))
->>>>>>> 5659b7d6
 
 	errUnsupportedFlashbackTmpTable = dbterror.ClassDDL.NewStdErr(mysql.ErrUnsupportedDDLOperation, parser_mysql.Message("Recover/flashback table is not supported on temporary tables", nil))
 	errTruncateWrongInsertValue     = dbterror.ClassTable.NewStdErr(mysql.ErrTruncatedWrongValue, parser_mysql.Message("Incorrect %-.32s value: '%-.128s' for column '%.192s' at row %d", nil))
