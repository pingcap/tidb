--- conflicted
+++ resolved
@@ -37,15 +37,6 @@
     race = "on",
     shard_count = 6,
     deps = [
-<<<<<<< HEAD
-        "//br/pkg/lightning/config",
-        "//executor",
-        "//executor/importer",
-        "//kv",
-        "//parser/auth",
-        "//store/mockstore",
-=======
->>>>>>> master
         "//testkit",
         "//util/sqlexec",
         "@com_github_stretchr_testify//require",
