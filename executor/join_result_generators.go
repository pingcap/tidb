// Copyright 2017 PingCAP, Inc.
//
// Licensed under the Apache License, Version 2.0 (the "License");
// you may not use this file except in compliance with the License.
// You may obtain a copy of the License at
//
//     http://www.apache.org/licenses/LICENSE-2.0
//
// Unless required by applicable law or agreed to in writing, software
// distributed under the License is distributed on an "AS IS" BASIS,
// See the License for the specific language governing permissions and
// limitations under the License.

package executor

import (
	"github.com/juju/errors"
	"github.com/pingcap/tidb/context"
	"github.com/pingcap/tidb/expression"
	"github.com/pingcap/tidb/mysql"
	"github.com/pingcap/tidb/plan"
	"github.com/pingcap/tidb/types"
	"github.com/pingcap/tidb/util/chunk"
)

var (
	_ joinResultGenerator = &semiJoinResultGenerator{}
	_ joinResultGenerator = &antiSemiJoinResultGenerator{}
	_ joinResultGenerator = &leftOuterSemiJoinResultGenerator{}
	_ joinResultGenerator = &antiLeftOuterSemiJoinResultGenerator{}
	_ joinResultGenerator = &leftOuterJoinResultGenerator{}
	_ joinResultGenerator = &rightOuterJoinResultGenerator{}
	_ joinResultGenerator = &innerJoinResultGenerator{}
)

// joinResultGenerator is used to generate join results according the join type, see every implementor for detailed information.
type joinResultGenerator interface {
<<<<<<< HEAD
	// outerIdx returns the child index of outer table.
	outerIdx() int
	// initDefaultChunkInner converts default inner rows stored in a Datum slice to a chunk.Row.
	initDefaultChunkInner(innerTypes []*types.FieldType)

	// emitMatchedInners should be called when key in outer row is equal to key in every inner row.
	// Reutrn true if outer row can be joined with any input inner row.
	emitMatchedInners(outer Row, inners []Row, resultBuffer []Row) ([]Row, bool, error)
	emitMatchedInnersToChunk(outer chunk.Row, inners []chunk.Row, chk *chunk.Chunk) (bool, error)

	// emitUnMatchedOuter should be called when outer row is not matched to any inner row.
	emitUnMatchedOuter(outer Row, resultBuffer []Row) []Row
	emitUnMatchedOuterToChunk(outer chunk.Row, chk *chunk.Chunk)

	// emitUnMatchedOuters should be called when outer row is not matched to any inner row.
	emitUnMatchedOuters(outers []Row, resultBuffer []Row) []Row
	emitUnMatchedOutersToChunk(outers []chunk.Row, chk *chunk.Chunk)
}

func newJoinResultGenerator(ctx context.Context, joinType plan.JoinType, outerIsRight bool, defaultInner Row, filter []expression.Expression) joinResultGenerator {
	baseGenerator := baseJoinResultGenerator{
=======
	// emit tries to join an outer row with a batch of inner rows.
	// When len(inners) == 0, it means that the outer row can not be joined with any inner row:
	//     1. SemiJoin:	unmatched outer row is ignored.
	//     2. AntiSemiJoin:  unmatched outer row is appended to the result buffer.
	//     3. LeftOuterSemiJoin: unmatched outer row is appended with 0 and appended to the result buffer.
	//     4. AntiLeftOuterSemiJoin: unmatched outer row is appended with 1 and appended to the result buffer.
	//     5. LeftOuterJoin: unmatched outer row is joined with a row of NULLs and appended to the result buffer.
	//     6. RightOuterJoin: unmatched outer row is joined with a row of NULLs and appended to the result buffer.
	//     7. InnerJoin: unmatched outer row is ignored.
	// When len(inner) != 0 but all the joined rows are filtered, this means that the outer row is unmatched and the above action is tacked as well.
	// Otherwise, the outer row is matched and some joined rows is appended to the result buffer.
	emit(outer Row, inners []Row, resultBuffer []Row) ([]Row, error)

	// emitToChunk takes the same operation as emit, but the joined rows is appended to a Chunk instead of a result buffer.
	emitToChunk(outer chunk.Row, inners []chunk.Row, chk *chunk.Chunk) error
}

func newJoinResultGenerator(ctx context.Context, joinType plan.JoinType,
	outerIsRight bool, defaultInner Row, filter []expression.Expression,
	lhsColTypes, rhsColTypes []*types.FieldType) joinResultGenerator {
	base := baseJoinResultGenerator{
>>>>>>> 6b3ac08b
		ctx:          ctx,
		filter:       filter,
		defaultInner: defaultInner,
		outerIsRight: outerIsRight,
	}
<<<<<<< HEAD
	switch joinType {
	case plan.SemiJoin:
		return &semiJoinResultGenerator{baseGenerator}
	case plan.AntiSemiJoin:
		return &antiSemiJoinResultGenerator{baseGenerator}
	case plan.LeftOuterSemiJoin:
		return &leftOuterSemiJoinResultGenerator{baseGenerator}
	case plan.AntiLeftOuterSemiJoin:
		return &antiLeftOuterSemiJoinResultGenerator{baseGenerator}
	case plan.LeftOuterJoin:
		return &leftOuterJoinResultGenerator{baseGenerator}
	case plan.RightOuterJoin:
		return &rightOuterJoinResultGenerator{baseGenerator}
	case plan.InnerJoin:
		return &innerJoinResultGenerator{baseGenerator}
	}
	panic("unsupported join type in func newJoinResultGenerator()")
}

func newJoinResultGenerator4Chunk(ctx context.Context, joinType plan.JoinType, outerIsRight bool, defaultInner Row, filter []expression.Expression, colTypes []*types.FieldType) joinResultGenerator {
	baseGenerator := baseJoinResultGenerator{
		ctx:          ctx,
		filter:       filter,
		defaultInner: defaultInner,
		outerIsRight: outerIsRight,
		chk:          chunk.NewChunk(colTypes),
		selected:     make([]bool, 0, chunk.InitialCapacity),
=======
	colTypes := make([]*types.FieldType, 0, len(lhsColTypes)+len(rhsColTypes))
	colTypes = append(colTypes, lhsColTypes...)
	colTypes = append(colTypes, rhsColTypes...)
	base.chk = chunk.NewChunk(colTypes)
	base.selected = make([]bool, 0, chunk.InitialCapacity)
	if joinType == plan.LeftOuterJoin || joinType == plan.RightOuterJoin {
		innerColTypes := lhsColTypes
		if !outerIsRight {
			innerColTypes = rhsColTypes
		}
		base.initDefaultChunkInner(innerColTypes)
>>>>>>> 6b3ac08b
	}
	switch joinType {
	case plan.SemiJoin:
		return &semiJoinResultGenerator{base}
	case plan.AntiSemiJoin:
		return &antiSemiJoinResultGenerator{base}
	case plan.LeftOuterSemiJoin:
		return &leftOuterSemiJoinResultGenerator{base}
	case plan.AntiLeftOuterSemiJoin:
		return &antiLeftOuterSemiJoinResultGenerator{base}
	case plan.LeftOuterJoin:
		return &leftOuterJoinResultGenerator{base}
	case plan.RightOuterJoin:
		return &rightOuterJoinResultGenerator{base}
	case plan.InnerJoin:
		return &innerJoinResultGenerator{base}
	}
	panic("unsupported join type in func newJoinResultGenerator()")
}

type baseJoinResultGenerator struct {
	ctx               context.Context
	filter            []expression.Expression
	defaultChunkInner chunk.Row
	outerIsRight      bool
	chk               *chunk.Chunk
	selected          []bool
	defaultInner      Row
}

<<<<<<< HEAD
func (outputer *baseJoinResultGenerator) outerIdx() int {
	if outputer.outerIsRight {
		return 1
	}
	return 0
}

=======
>>>>>>> 6b3ac08b
func (outputer *baseJoinResultGenerator) initDefaultChunkInner(innerTypes []*types.FieldType) {
	shadowChunk := chunk.NewChunk(innerTypes)
	for i, colType := range innerTypes {
		if outputer.defaultInner[i].IsNull() {
			shadowChunk.AppendNull(i)
			continue
		}
		switch colType.Tp {
		case mysql.TypeNull:
			shadowChunk.AppendNull(i)
		case mysql.TypeFloat:
			shadowChunk.AppendFloat32(i, outputer.defaultInner[i].GetFloat32())
		case mysql.TypeDouble:
			shadowChunk.AppendFloat64(i, outputer.defaultInner[i].GetFloat64())
		case mysql.TypeTiny, mysql.TypeShort, mysql.TypeInt24, mysql.TypeLong, mysql.TypeLonglong, mysql.TypeYear:
			shadowChunk.AppendInt64(i, outputer.defaultInner[i].GetInt64())
		case mysql.TypeDuration:
			shadowChunk.AppendDuration(i, outputer.defaultInner[i].GetMysqlDuration())
		case mysql.TypeNewDecimal:
			shadowChunk.AppendMyDecimal(i, outputer.defaultInner[i].GetMysqlDecimal())
		case mysql.TypeDate, mysql.TypeDatetime, mysql.TypeTimestamp:
			shadowChunk.AppendTime(i, outputer.defaultInner[i].GetMysqlTime())
		case mysql.TypeJSON:
			shadowChunk.AppendJSON(i, outputer.defaultInner[i].GetMysqlJSON())
		case mysql.TypeBit:
			shadowChunk.AppendBytes(i, outputer.defaultInner[i].GetMysqlBit())
		case mysql.TypeEnum:
			shadowChunk.AppendEnum(i, outputer.defaultInner[i].GetMysqlEnum())
		case mysql.TypeSet:
			shadowChunk.AppendSet(i, outputer.defaultInner[i].GetMysqlSet())
		case mysql.TypeVarchar, mysql.TypeTinyBlob, mysql.TypeMediumBlob, mysql.TypeLongBlob, mysql.TypeBlob, mysql.TypeVarString, mysql.TypeString, mysql.TypeGeometry:
			shadowChunk.AppendBytes(i, outputer.defaultInner[i].GetBytes())
		default:
			shadowChunk.AppendNull(i)
		}
	}
	outputer.defaultChunkInner = shadowChunk.Begin()
}

// makeJoinRowToBuffer concatenates "lhs" and "rhs" to "buffer" and return that buffer.
// With the help of this function, we can make all of the joined rows to a consecutive
// memory buffer and explore the best cache performance.
func (outputer *baseJoinResultGenerator) makeJoinRowToBuffer(buffer []types.Datum, lhs, rhs Row) []types.Datum {
	buffer = append(buffer, lhs...)
	buffer = append(buffer, rhs...)
	return buffer
}

func (outputer *baseJoinResultGenerator) makeJoinRowToChunk(chk *chunk.Chunk, lhs, rhs chunk.Row) {
	chk.AppendRow(0, lhs)
	chk.AppendRow(lhs.Len(), rhs)
}

// growResultBufferIfNecessary grows resultBuffer if necessary.
func (outputer *baseJoinResultGenerator) growResultBufferIfNecessary(resultBuffer []Row, numToAppend int) []Row {
	length := len(resultBuffer)
	if cap(resultBuffer)-length >= numToAppend {
		return resultBuffer
	}
	newResultBuffer := make([]Row, length, length+numToAppend)
	copy(newResultBuffer, resultBuffer)
	return newResultBuffer
}

// filterResult filters resultBuffer according to filter.
func (outputer *baseJoinResultGenerator) filterResult(resultBuffer []Row, originLen int) ([]Row, bool, error) {
	if outputer.filter == nil {
		return resultBuffer, len(resultBuffer) > originLen, nil
	}

	curLen := originLen
	for _, joinedRow := range resultBuffer[originLen:] {
		matched, err := expression.EvalBool(outputer.filter, joinedRow, outputer.ctx)
		if err != nil {
			return nil, false, errors.Trace(err)
		}
		if matched {
			resultBuffer[curLen] = joinedRow
			curLen++
		}
	}
	return resultBuffer[:curLen], curLen > originLen, nil
}

func (outputer *baseJoinResultGenerator) filterChunk(input, output *chunk.Chunk) (matched bool, err error) {
<<<<<<< HEAD
	outputer.selected = outputer.selected[:0]
=======
>>>>>>> 6b3ac08b
	outputer.selected, err = expression.VectorizedFilter(outputer.ctx, outputer.filter, input, outputer.selected)
	if err != nil {
		return false, errors.Trace(err)
	}
	for i := 0; i < len(outputer.selected); i++ {
		if !outputer.selected[i] {
			continue
		}
		matched = true
		output.AppendRow(0, input.GetRow(i))
	}
	return matched, nil
}

type semiJoinResultGenerator struct {
	baseJoinResultGenerator
}

// emit implements joinResultGenerator interface.
func (outputer *semiJoinResultGenerator) emit(outer Row, inners []Row, resultBuffer []Row) ([]Row, error) {
	// outer row can not be joined with any inner row.
	if len(inners) == 0 {
		return resultBuffer, nil
	}
	// outer row can be joined with an inner row.
	if outputer.filter == nil {
		return append(resultBuffer, outer), nil
	}

	buffer := make(Row, 0, len(inners[0])+len(outer))
	for _, inner := range inners {
		if outputer.outerIsRight {
			buffer = outputer.makeJoinRowToBuffer(buffer[:0], inner, outer)
		} else {
			buffer = outputer.makeJoinRowToBuffer(buffer[:0], outer, inner)
		}

		matched, err := expression.EvalBool(outputer.filter, buffer, outputer.ctx)
		if err != nil {
			return resultBuffer, errors.Trace(err)
		}
		if matched {
			// outer row can be joined with an inner row.
			return append(resultBuffer, outer), nil
		}
	}
	// outer row can not be joined with any inner row.
	return resultBuffer, nil
}

<<<<<<< HEAD
// emitMatchedInnersToChunk implements joinResultGenerator interface.
func (outputer *semiJoinResultGenerator) emitMatchedInnersToChunk(outer chunk.Row, inners []chunk.Row, chk *chunk.Chunk) (bool, error) {
	if len(inners) == 0 {
		return false, nil
	}
	if outputer.filter == nil {
		chk.AppendRow(0, outer)
		return true, nil
	}

	for _, inner := range inners {
		outputer.chk.Reset()
		if outputer.outerIsRight {
			outputer.makeJoinRowToChunk(outputer.chk, inner, outer)
		} else {
			outputer.makeJoinRowToChunk(outputer.chk, outer, inner)
		}
		selected, err := expression.EvalBool(outputer.filter, outputer.chk.Begin(), outputer.ctx)
		if err != nil {
			return false, errors.Trace(err)
		}
		if selected {
			chk.AppendRow(0, outer)
			return true, nil
		}
	}
	return false, nil
}

// emitUnMatchedOuter implements joinResultGenerator interface.
func (outputer *semiJoinResultGenerator) emitUnMatchedOuter(outer Row, resultBuffer []Row) []Row {
	return resultBuffer
}

// emitUnMatchedOuterToChunk implements joinResultGenerator interface.
func (outputer *semiJoinResultGenerator) emitUnMatchedOuterToChunk(outer chunk.Row, chk *chunk.Chunk) {
}

// emitUnMatchedOuters implements joinResultGenerator interface.
func (outputer *semiJoinResultGenerator) emitUnMatchedOuters(outers []Row, resultBuffer []Row) []Row {
	return resultBuffer
=======
// emitToChunk implements joinResultGenerator interface.
func (outputer *semiJoinResultGenerator) emitToChunk(outer chunk.Row, inners []chunk.Row, chk *chunk.Chunk) error {
	if len(inners) == 0 {
		return nil
	}
	if outputer.filter == nil {
		chk.AppendRow(0, outer)
		return nil
	}

	for _, inner := range inners {
		outputer.chk.Reset()
		if outputer.outerIsRight {
			outputer.makeJoinRowToChunk(outputer.chk, inner, outer)
		} else {
			outputer.makeJoinRowToChunk(outputer.chk, outer, inner)
		}
		selected, err := expression.EvalBool(outputer.filter, outputer.chk.Begin(), outputer.ctx)
		if err != nil {
			return errors.Trace(err)
		}
		if selected {
			chk.AppendRow(0, outer)
			return nil
		}
	}
	return nil
>>>>>>> 6b3ac08b
}

// emitUnMatchedOutersToChunk implements joinResultGenerator interface.
func (outputer *semiJoinResultGenerator) emitUnMatchedOutersToChunk(outers []chunk.Row, chk *chunk.Chunk) {
}

type antiSemiJoinResultGenerator struct {
	baseJoinResultGenerator
}

// emit implements joinResultGenerator interface.
func (outputer *antiSemiJoinResultGenerator) emit(outer Row, inners []Row, resultBuffer []Row) (_ []Row, err error) {
	// outer row can not be joined with any inner row.
	if len(inners) == 0 {
		return append(resultBuffer, outer), nil
	}
	// outer row can be joined with an inner row.
	if outputer.filter == nil {
		return resultBuffer, nil
	}

	buffer := make(Row, 0, len(outer)+len(inners[0]))
	for _, inner := range inners {
		if outputer.outerIsRight {
			buffer = outputer.makeJoinRowToBuffer(buffer[:0], inner, outer)
		} else {
			buffer = outputer.makeJoinRowToBuffer(buffer[:0], outer, inner)
		}

		matched, err1 := expression.EvalBool(outputer.filter, buffer, outputer.ctx)
		if err1 != nil {
			return nil, errors.Trace(err1)
		}
		if matched {
			// outer row can be joined with an inner row.
			return resultBuffer, nil
		}
	}
	// outer row can not be joined with any inner row.
	return append(resultBuffer, outer), nil
}

<<<<<<< HEAD
// emitMatchedInnersToChunk implements joinResultGenerator interface.
func (outputer *antiSemiJoinResultGenerator) emitMatchedInnersToChunk(outer chunk.Row, inners []chunk.Row, chk *chunk.Chunk) (bool, error) {
	if len(inners) == 0 {
		return false, nil
	}
	if outputer.filter == nil {
		return true, nil
	}

	for _, inner := range inners {
		outputer.chk.Reset()
		if outputer.outerIsRight {
			outputer.makeJoinRowToChunk(outputer.chk, inner, outer)
		} else {
			outputer.makeJoinRowToChunk(outputer.chk, outer, inner)
		}

		matched, err := expression.EvalBool(outputer.filter, outputer.chk.Begin(), outputer.ctx)
		if err != nil {
			return false, errors.Trace(err)
		}
		if matched {
			return true, nil
		}
	}
	return false, nil
}

// emitUnMatchedOuter implements joinResultGenerator interface.
func (outputer *antiSemiJoinResultGenerator) emitUnMatchedOuter(outer Row, resultBuffer []Row) []Row {
	return append(resultBuffer, outer)
}

// emitUnMatchedOuterToChunk implements joinResultGenerator interface.
func (outputer *antiSemiJoinResultGenerator) emitUnMatchedOuterToChunk(outer chunk.Row, chk *chunk.Chunk) {
	chk.AppendRow(0, outer)
}

// emitUnMatchedOuters implements joinResultGenerator interface.
func (outputer *antiSemiJoinResultGenerator) emitUnMatchedOuters(outers []Row, resultBuffer []Row) []Row {
	for _, outer := range outers {
		resultBuffer = append(resultBuffer, outer)
=======
// emitToChunk implements joinResultGenerator interface.
func (outputer *antiSemiJoinResultGenerator) emitToChunk(outer chunk.Row, inners []chunk.Row, chk *chunk.Chunk) error {
	if len(inners) == 0 {
		chk.AppendRow(0, outer)
		return nil
	}
	if outputer.filter == nil {
		return nil
	}

	for _, inner := range inners {
		outputer.chk.Reset()
		if outputer.outerIsRight {
			outputer.makeJoinRowToChunk(outputer.chk, inner, outer)
		} else {
			outputer.makeJoinRowToChunk(outputer.chk, outer, inner)
		}

		matched, err := expression.EvalBool(outputer.filter, outputer.chk.Begin(), outputer.ctx)
		if err != nil {
			return errors.Trace(err)
		}
		if matched {
			return nil
		}
>>>>>>> 6b3ac08b
	}
	chk.AppendRow(0, outer)
	return nil
}

// emitUnMatchedOutersToChunk implements joinResultGenerator interface.
func (outputer *antiSemiJoinResultGenerator) emitUnMatchedOutersToChunk(outers []chunk.Row, chk *chunk.Chunk) {
	for i := range outers {
		chk.AppendRow(0, outers[i])
	}
}

type leftOuterSemiJoinResultGenerator struct {
	baseJoinResultGenerator
}

// emit implements joinResultGenerator interface.
func (outputer *leftOuterSemiJoinResultGenerator) emit(outer Row, inners []Row, resultBuffer []Row) ([]Row, error) {
	// outer row can not be joined with any inner row.
	if len(inners) == 0 {
		return outputer.emitUnMatchedOuter(outer, resultBuffer), nil
	}
	buffer := make(Row, 0, len(outer)+len(inners[0]))
	// outer row can be joined with an inner row.
	if outputer.filter == nil {
		joinedRow := outputer.makeJoinRowToBuffer(buffer[:0], outer, Row{types.NewIntDatum(1)})
		return append(resultBuffer, joinedRow), nil
	}

	for _, inner := range inners {
		buffer = outputer.makeJoinRowToBuffer(buffer[:0], outer, inner)
		matched, err := expression.EvalBool(outputer.filter, buffer, outputer.ctx)
		if err != nil {
			return resultBuffer, errors.Trace(err)
		}
		if matched {
			// outer row can be joined with an inner row.
			buffer = append(buffer[:len(outer)], types.NewDatum(true))
			return append(resultBuffer, buffer), nil
		}
	}
	// outer row can not be joined with any inner row.
	return outputer.emitUnMatchedOuter(outer, resultBuffer), nil
}

// emitToChunk implements joinResultGenerator interface.
func (outputer *leftOuterSemiJoinResultGenerator) emitToChunk(outer chunk.Row, inners []chunk.Row, chk *chunk.Chunk) error {
	if len(inners) == 0 {
		chk.AppendRow(0, outer)
		chk.AppendInt64(outer.Len(), 0)
		return nil
	}
	if outputer.filter == nil {
		chk.AppendRow(0, outer)
		chk.AppendInt64(outer.Len(), 1)
		return nil
	}

	for _, inner := range inners {
		outputer.chk.Reset()
		outputer.makeJoinRowToChunk(outputer.chk, outer, inner)
		matched, err := expression.EvalBool(outputer.filter, outputer.chk.Begin(), outputer.ctx)
		if err != nil {
			return errors.Trace(err)
		}
		if matched {
			chk.AppendRow(0, outer)
			chk.AppendInt64(outer.Len(), 1)
			return nil
		}
	}
	chk.AppendRow(0, outer)
	chk.AppendInt64(outer.Len(), 0)
	return nil
}

// emitMatchedInnersToChunk implements joinResultGenerator interface.
func (outputer *leftOuterSemiJoinResultGenerator) emitMatchedInnersToChunk(outer chunk.Row, inners []chunk.Row, chk *chunk.Chunk) (bool, error) {
	if len(inners) == 0 {
		return false, nil
	}
	if outputer.filter == nil {
		chk.AppendRow(0, outer)
		chk.AppendInt64(outer.Len(), 1)
		return true, nil
	}

	for _, inner := range inners {
		outputer.chk.Reset()
		outputer.makeJoinRowToChunk(outputer.chk, outer, inner)
		matched, err := expression.EvalBool(outputer.filter, outputer.chk.Begin(), outputer.ctx)
		if err != nil {
			return false, errors.Trace(err)
		}
		if matched {
			chk.AppendRow(0, outer)
			chk.AppendInt64(outer.Len(), 1)
			return true, nil
		}
	}
	return false, nil
}

// emitUnMatchedOuter implements joinResultGenerator interface.
func (outputer *leftOuterSemiJoinResultGenerator) emitUnMatchedOuter(outer Row, resultBuffer []Row) []Row {
	buffer := make(Row, 0, len(outer)+1)
	joinedRow := outputer.makeJoinRowToBuffer(buffer, outer, Row{types.NewIntDatum(0)})
	return append(resultBuffer, joinedRow)
}

<<<<<<< HEAD
// emitUnMatchedOuterToChunk implements joinResultGenerator interface.
func (outputer *leftOuterSemiJoinResultGenerator) emitUnMatchedOuterToChunk(outer chunk.Row, chk *chunk.Chunk) {
	chk.AppendRow(0, outer)
	chk.AppendInt64(outer.Len(), 0)
}

// emitUnMatchedOuters implements joinResultGenerator interface.
func (outputer *leftOuterSemiJoinResultGenerator) emitUnMatchedOuters(outers []Row, resultBuffer []Row) []Row {
	if len(outers) == 0 {
		return resultBuffer
	}
	resultBuffer = outputer.growResultBufferIfNecessary(resultBuffer, len(outers))
	buffer := make(Row, 0, (len(outers[0])+1)*len(outers))
	inner := Row{types.NewIntDatum(0)}
	for _, outer := range outers {
		buffer = outputer.makeJoinRowToBuffer(buffer[len(buffer):], outer, inner)
		resultBuffer = append(resultBuffer, buffer)
	}
	return resultBuffer
}

// emitUnMatchedOutersToChunk implements joinResultGenerator interface.
func (outputer *leftOuterSemiJoinResultGenerator) emitUnMatchedOutersToChunk(outers []chunk.Row, chk *chunk.Chunk) {
	for i := range outers {
		chk.AppendRow(0, outers[i])
		chk.AppendInt64(outers[i].Len(), 0)
	}
}

=======
>>>>>>> 6b3ac08b
type antiLeftOuterSemiJoinResultGenerator struct {
	baseJoinResultGenerator
}

// emit implements joinResultGenerator interface.
func (outputer *antiLeftOuterSemiJoinResultGenerator) emit(outer Row, inners []Row, resultBuffer []Row) ([]Row, error) {
	// outer row can not be joined with any inner row.
	if len(inners) == 0 {
		return outputer.emitUnMatchedOuter(outer, resultBuffer), nil
	}
	buffer := make(Row, 0, len(outer)+len(inners[0]))
	// outer row can be joined with an inner row.
	if outputer.filter == nil {
		joinedRow := outputer.makeJoinRowToBuffer(buffer[:0], outer, Row{types.NewIntDatum(0)})
		return append(resultBuffer, joinedRow), nil
	}

	for _, inner := range inners {
		buffer = outputer.makeJoinRowToBuffer(buffer[:0], outer, inner)
		matched, err := expression.EvalBool(outputer.filter, buffer, outputer.ctx)
		if err != nil {
			return resultBuffer, errors.Trace(err)
		}
		if matched {
			// outer row can be joined with an inner row.
			buffer = append(buffer[:len(outer)], types.NewDatum(false))
			return append(resultBuffer, buffer), nil
		}
	}
	// outer row can not be joined with any inner row.
	return outputer.emitUnMatchedOuter(outer, resultBuffer), nil
}

// emitToChunk implements joinResultGenerator interface.
func (outputer *antiLeftOuterSemiJoinResultGenerator) emitToChunk(outer chunk.Row, inners []chunk.Row, chk *chunk.Chunk) error {
	// outer row can not be joined with any inner row.
	if len(inners) == 0 {
		chk.AppendRow(0, outer)
		chk.AppendInt64(outer.Len(), 1)
		return nil
	}

	// outer row can be joined with an inner row.
	if outputer.filter == nil {
		chk.AppendRow(0, outer)
		chk.AppendInt64(outer.Len(), 0)
		return nil
	}

	for _, inner := range inners {
		outputer.chk.Reset()
		outputer.makeJoinRowToChunk(outputer.chk, outer, inner)
		matched, err := expression.EvalBool(outputer.filter, outputer.chk.Begin(), outputer.ctx)
		if err != nil {
			return errors.Trace(err)
		}
		// outer row can be joined with an inner row.
		if matched {
			chk.AppendRow(0, outer)
			chk.AppendInt64(outer.Len(), 0)
			return nil
		}
	}

	// outer row can not be joined with any inner row.
	chk.AppendRow(0, outer)
	chk.AppendInt64(outer.Len(), 1)
	return nil
}

// emitMatchedInnersToChunk implements joinResultGenerator interface.
func (outputer *antiLeftOuterSemiJoinResultGenerator) emitMatchedInnersToChunk(outer chunk.Row, inners []chunk.Row, chk *chunk.Chunk) (bool, error) {
	if len(inners) == 0 {
		return false, nil
	}
	if outputer.filter == nil {
		chk.AppendRow(0, outer)
		chk.AppendInt64(outer.Len(), 0)
		return true, nil
	}

	for _, inner := range inners {
		outputer.chk.Reset()
		outputer.makeJoinRowToChunk(outputer.chk, outer, inner)
		matched, err := expression.EvalBool(outputer.filter, outputer.chk.Begin(), outputer.ctx)
		if err != nil {
			return false, errors.Trace(err)
		}
		if matched {
			chk.AppendRow(0, outer)
			chk.AppendInt64(outer.Len(), 0)
			return true, nil
		}
	}
	return false, nil
}

// emitUnMatchedOuter implements joinResultGenerator interface.
func (outputer *antiLeftOuterSemiJoinResultGenerator) emitUnMatchedOuter(outer Row, resultBuffer []Row) []Row {
	buffer := make(Row, 0, len(outer)+1)
	joinedRow := outputer.makeJoinRowToBuffer(buffer, outer, Row{types.NewIntDatum(1)})
	return append(resultBuffer, joinedRow)
}

<<<<<<< HEAD
// emitUnMatchedOuterToChunk implements joinResultGenerator interface.
func (outputer *antiLeftOuterSemiJoinResultGenerator) emitUnMatchedOuterToChunk(outer chunk.Row, chk *chunk.Chunk) {
	chk.AppendRow(0, outer)
	chk.AppendInt64(outer.Len(), 1)
}

// emitUnMatchedOuters implements joinResultGenerator interface.
func (outputer *antiLeftOuterSemiJoinResultGenerator) emitUnMatchedOuters(outers []Row, resultBuffer []Row) []Row {
	if len(outers) == 0 {
		return resultBuffer
	}
	resultBuffer = outputer.growResultBufferIfNecessary(resultBuffer, len(outers))
	buffer := make(Row, 0, (len(outers[0])+1)*len(outers))
	inner := Row{types.NewIntDatum(1)}
	for _, outer := range outers {
		buffer = outputer.makeJoinRowToBuffer(buffer[len(buffer):], outer, inner)
		resultBuffer = append(resultBuffer, buffer)
	}
	return resultBuffer
}

// emitUnMatchedOutersToChunk implements joinResultGenerator interface.
func (outputer *antiLeftOuterSemiJoinResultGenerator) emitUnMatchedOutersToChunk(outers []chunk.Row, chk *chunk.Chunk) {
	for i := range outers {
		chk.AppendRow(0, outers[i])
		chk.AppendInt64(outers[i].Len(), 1)
	}
}

=======
>>>>>>> 6b3ac08b
type leftOuterJoinResultGenerator struct {
	baseJoinResultGenerator
}

// emit implements joinResultGenerator interface.
func (outputer *leftOuterJoinResultGenerator) emit(outer Row, inners []Row, resultBuffer []Row) ([]Row, error) {
	// outer row can not be joined with any inner row.
	if len(inners) == 0 {
		return append(resultBuffer, makeJoinRow(outer, outputer.defaultInner)), nil
	}
	resultBuffer = outputer.growResultBufferIfNecessary(resultBuffer, len(inners))
	originLen := len(resultBuffer)
	buffer := make([]types.Datum, 0, len(inners)*(len(outer)+len(inners[0])))
	for _, inner := range inners {
		buffer = outputer.makeJoinRowToBuffer(buffer[len(buffer):], outer, inner)
		resultBuffer = append(resultBuffer, buffer)
	}
	var matched bool
	var err error
	resultBuffer, matched, err = outputer.filterResult(resultBuffer, originLen)
	if err != nil {
		return nil, errors.Trace(err)
	}
	if !matched {
		// outer row can not be joined with any inner row.
		return append(resultBuffer, makeJoinRow(outer, outputer.defaultInner)), nil
	}
	return resultBuffer, nil
}

<<<<<<< HEAD
// emitMatchedInnersToChunk implements joinResultGenerator interface.
func (outputer *leftOuterJoinResultGenerator) emitMatchedInnersToChunk(outer chunk.Row, inners []chunk.Row, chk *chunk.Chunk) (bool, error) {
	if len(inners) == 0 {
		return false, nil
	}
	outputer.chk.Reset()
	for _, inner := range inners {
		outputer.makeJoinRowToChunk(outputer.chk, outer, inner)
	}
	return outputer.filterChunk(outputer.chk, chk)
}

// emitUnMatchedOuter implements joinResultGenerator interface.
func (outputer *leftOuterJoinResultGenerator) emitUnMatchedOuter(outer Row, resultBuffer []Row) []Row {
	return append(resultBuffer, makeJoinRow(outer, outputer.defaultInner))
}

// emitUnMatchedOuterToChunk implements joinResultGenerator interface.
func (outputer *leftOuterJoinResultGenerator) emitUnMatchedOuterToChunk(outer chunk.Row, chk *chunk.Chunk) {
	chk.AppendRow(0, outer)
	chk.AppendRow(outer.Len(), outputer.defaultChunkInner)
}

// emitUnMatchedOuters implements joinResultGenerator interface.
func (outputer *leftOuterJoinResultGenerator) emitUnMatchedOuters(outers []Row, resultBuffer []Row) []Row {
	if len(outers) == 0 {
		return resultBuffer
=======
// emitToChunk implements joinResultGenerator interface.
func (outputer *leftOuterJoinResultGenerator) emitToChunk(outer chunk.Row, inners []chunk.Row, chk *chunk.Chunk) error {
	// outer row can not be joined with any inner row.
	if len(inners) == 0 {
		chk.AppendRow(0, outer)
		chk.AppendRow(outer.Len(), outputer.defaultChunkInner)
		return nil
	}
	outputer.chk.Reset()
	chkForJoin := outputer.chk
	if outputer.filter == nil {
		chkForJoin = chk
	}
	for _, inner := range inners {
		outputer.makeJoinRowToChunk(chkForJoin, outer, inner)
	}
	if outputer.filter == nil {
		return nil
	}

	// reach here, chkForJoin is outputer.chk
	matched, err := outputer.filterChunk(chkForJoin, chk)
	if err != nil {
		return errors.Trace(err)
>>>>>>> 6b3ac08b
	}
	if !matched {
		// outer row can not be joined with any inner row.
		chk.AppendRow(0, outer)
		chk.AppendRow(outer.Len(), outputer.defaultChunkInner)
	}
	return nil
}

// emitUnMatchedOutersToChunk implements joinResultGenerator interface.
func (outputer *leftOuterJoinResultGenerator) emitUnMatchedOutersToChunk(outers []chunk.Row, chk *chunk.Chunk) {
	for i := range outers {
		outputer.makeJoinRowToChunk(chk, outers[i], outputer.defaultChunkInner)
	}
}

type rightOuterJoinResultGenerator struct {
	baseJoinResultGenerator
}

// emit implements joinResultGenerator interface.
func (outputer *rightOuterJoinResultGenerator) emit(outer Row, inners []Row, resultBuffer []Row) ([]Row, error) {
	// outer row can not be joined with any inner row.
	if len(inners) == 0 {
		return append(resultBuffer, makeJoinRow(outputer.defaultInner, outer)), nil
	}
	resultBuffer = outputer.growResultBufferIfNecessary(resultBuffer, len(inners))
	originLen := len(resultBuffer)
	buffer := make([]types.Datum, 0, len(inners)*(len(outer)+len(inners[0])))
	for _, inner := range inners {
		buffer = outputer.makeJoinRowToBuffer(buffer[len(buffer):], inner, outer)
		resultBuffer = append(resultBuffer, buffer)
	}
	var matched bool
	var err error
	resultBuffer, matched, err = outputer.filterResult(resultBuffer, originLen)
	if err != nil {
		return nil, errors.Trace(err)
	}
	// outer row can not be joined with any inner row.
	if !matched {
		return append(resultBuffer, makeJoinRow(outputer.defaultInner, outer)), nil
	}
	return resultBuffer, nil
}

<<<<<<< HEAD
// emitMatchedInnersToChunk implements joinResultGenerator interface.
func (outputer *rightOuterJoinResultGenerator) emitMatchedInnersToChunk(outer chunk.Row, inners []chunk.Row, chk *chunk.Chunk) (bool, error) {
	if len(inners) == 0 {
		return false, nil
	}
	outputer.chk.Reset()
	for _, inner := range inners {
		outputer.makeJoinRowToChunk(outputer.chk, inner, outer)
	}
	return outputer.filterChunk(outputer.chk, chk)
}

// emitUnMatchedOuter implements joinResultGenerator interface.
func (outputer *rightOuterJoinResultGenerator) emitUnMatchedOuter(outer Row, resultBuffer []Row) []Row {
	return append(resultBuffer, makeJoinRow(outputer.defaultInner, outer))
}

// emitUnMatchedOuterToChunk implements joinResultGenerator interface.
func (outputer *rightOuterJoinResultGenerator) emitUnMatchedOuterToChunk(outer chunk.Row, chk *chunk.Chunk) {
	chk.AppendRow(0, outputer.defaultChunkInner)
	chk.AppendRow(outputer.defaultChunkInner.Len(), outer)
}

// emitUnMatchedOuters implements joinResultGenerator interface.
func (outputer *rightOuterJoinResultGenerator) emitUnMatchedOuters(outers []Row, resultBuffer []Row) []Row {
	if len(outers) == 0 {
		return resultBuffer
=======
// emitToChunk implements joinResultGenerator interface.
func (outputer *rightOuterJoinResultGenerator) emitToChunk(outer chunk.Row, inners []chunk.Row, chk *chunk.Chunk) error {
	// outer row can not be joined with any inner row.
	if len(inners) == 0 {
		chk.AppendRow(0, outputer.defaultChunkInner)
		chk.AppendRow(outputer.defaultChunkInner.Len(), outer)
		return nil
	}
	outputer.chk.Reset()
	chkForJoin := outputer.chk
	if outputer.filter == nil {
		chkForJoin = chk
	}
	for _, inner := range inners {
		outputer.makeJoinRowToChunk(chkForJoin, inner, outer)
	}
	if outputer.filter == nil {
		return nil
	}

	// reach here, chkForJoin is outputer.chk
	matched, err := outputer.filterChunk(chkForJoin, chk)
	if err != nil {
		return errors.Trace(err)
>>>>>>> 6b3ac08b
	}
	// outer row can not be joined with any inner row.
	if !matched {
		chk.AppendRow(0, outputer.defaultChunkInner)
		chk.AppendRow(outputer.defaultChunkInner.Len(), outer)
	}
	return nil
}

// emitUnMatchedOutersToChunk implements joinResultGenerator interface.
func (outputer *rightOuterJoinResultGenerator) emitUnMatchedOutersToChunk(outers []chunk.Row, chk *chunk.Chunk) {
	for i := range outers {
		outputer.makeJoinRowToChunk(chk, outputer.defaultChunkInner, outers[i])
	}
}

type innerJoinResultGenerator struct {
	baseJoinResultGenerator
}

// emit implements joinResultGenerator interface.
func (outputer *innerJoinResultGenerator) emit(outer Row, inners []Row, resultBuffer []Row) ([]Row, error) {
	// outer row can not be joined with any inner row.
	if len(inners) == 0 {
		return resultBuffer, nil
	}
	resultBuffer = outputer.growResultBufferIfNecessary(resultBuffer, len(inners))
	originLen := len(resultBuffer)
	buffer := make([]types.Datum, 0, (len(outer)+len(inners[0]))*len(inners))
	if outputer.outerIsRight {
		for _, inner := range inners {
			buffer = outputer.makeJoinRowToBuffer(buffer[len(buffer):], inner, outer)
			resultBuffer = append(resultBuffer, buffer)
		}
	} else {
		for _, inner := range inners {
			buffer = outputer.makeJoinRowToBuffer(buffer[len(buffer):], outer, inner)
			resultBuffer = append(resultBuffer, buffer)
		}
	}
	var err error
	resultBuffer, _, err = outputer.filterResult(resultBuffer, originLen)
	return resultBuffer, errors.Trace(err)
}

<<<<<<< HEAD
// emitMatchedInnersToChunk implements joinResultGenerator interface.
func (outputer *innerJoinResultGenerator) emitMatchedInnersToChunk(outer chunk.Row, inners []chunk.Row, chk *chunk.Chunk) (bool, error) {
	if len(inners) == 0 {
		return false, nil
	}
	outputer.chk.Reset()
	if outputer.outerIsRight {
		for _, inner := range inners {
			outputer.makeJoinRowToChunk(outputer.chk, inner, outer)
		}
	} else {
		for _, inner := range inners {
			outputer.makeJoinRowToChunk(outputer.chk, outer, inner)
		}
	}
	return outputer.filterChunk(outputer.chk, chk)
}

// emitUnMatchedOuter implements joinResultGenerator interface.
func (outputer *innerJoinResultGenerator) emitUnMatchedOuter(_ Row, resultBuffer []Row) []Row {
	return resultBuffer
}

// emitUnMatchedOuterToChunk implements joinResultGenerator interface.
func (outputer *innerJoinResultGenerator) emitUnMatchedOuterToChunk(outer chunk.Row, chk *chunk.Chunk) {
}

// emitUnMatchedOuters implements joinResultGenerator interface.
func (outputer *innerJoinResultGenerator) emitUnMatchedOuters(_ []Row, resultBuffer []Row) []Row {
	return resultBuffer
}

// emitUnMatchedOutersToChunk implements joinResultGenerator interface.
func (outputer *innerJoinResultGenerator) emitUnMatchedOutersToChunk(outers []chunk.Row, chk *chunk.Chunk) {
=======
// emitToChunk implements joinResultGenerator interface.
func (outputer *innerJoinResultGenerator) emitToChunk(outer chunk.Row, inners []chunk.Row, chk *chunk.Chunk) error {
	if len(inners) == 0 {
		return nil
	}
	outputer.chk.Reset()
	chkForJoin := outputer.chk
	if outputer.filter == nil {
		chkForJoin = chk
	}
	if outputer.outerIsRight {
		for _, inner := range inners {
			outputer.makeJoinRowToChunk(chkForJoin, inner, outer)
		}
	} else {
		for _, inner := range inners {
			outputer.makeJoinRowToChunk(chkForJoin, outer, inner)
		}
	}
	if outputer.filter == nil {
		return nil
	}

	// reach here, chkForJoin is outputer.chk
	_, err := outputer.filterChunk(chkForJoin, chk)
	if err != nil {
		return errors.Trace(err)
	}
	return nil
>>>>>>> 6b3ac08b
}<|MERGE_RESOLUTION|>--- conflicted
+++ resolved
@@ -35,29 +35,6 @@
 
 // joinResultGenerator is used to generate join results according the join type, see every implementor for detailed information.
 type joinResultGenerator interface {
-<<<<<<< HEAD
-	// outerIdx returns the child index of outer table.
-	outerIdx() int
-	// initDefaultChunkInner converts default inner rows stored in a Datum slice to a chunk.Row.
-	initDefaultChunkInner(innerTypes []*types.FieldType)
-
-	// emitMatchedInners should be called when key in outer row is equal to key in every inner row.
-	// Reutrn true if outer row can be joined with any input inner row.
-	emitMatchedInners(outer Row, inners []Row, resultBuffer []Row) ([]Row, bool, error)
-	emitMatchedInnersToChunk(outer chunk.Row, inners []chunk.Row, chk *chunk.Chunk) (bool, error)
-
-	// emitUnMatchedOuter should be called when outer row is not matched to any inner row.
-	emitUnMatchedOuter(outer Row, resultBuffer []Row) []Row
-	emitUnMatchedOuterToChunk(outer chunk.Row, chk *chunk.Chunk)
-
-	// emitUnMatchedOuters should be called when outer row is not matched to any inner row.
-	emitUnMatchedOuters(outers []Row, resultBuffer []Row) []Row
-	emitUnMatchedOutersToChunk(outers []chunk.Row, chk *chunk.Chunk)
-}
-
-func newJoinResultGenerator(ctx context.Context, joinType plan.JoinType, outerIsRight bool, defaultInner Row, filter []expression.Expression) joinResultGenerator {
-	baseGenerator := baseJoinResultGenerator{
-=======
 	// emit tries to join an outer row with a batch of inner rows.
 	// When len(inners) == 0, it means that the outer row can not be joined with any inner row:
 	//     1. SemiJoin:	unmatched outer row is ignored.
@@ -79,41 +56,11 @@
 	outerIsRight bool, defaultInner Row, filter []expression.Expression,
 	lhsColTypes, rhsColTypes []*types.FieldType) joinResultGenerator {
 	base := baseJoinResultGenerator{
->>>>>>> 6b3ac08b
 		ctx:          ctx,
 		filter:       filter,
 		defaultInner: defaultInner,
 		outerIsRight: outerIsRight,
 	}
-<<<<<<< HEAD
-	switch joinType {
-	case plan.SemiJoin:
-		return &semiJoinResultGenerator{baseGenerator}
-	case plan.AntiSemiJoin:
-		return &antiSemiJoinResultGenerator{baseGenerator}
-	case plan.LeftOuterSemiJoin:
-		return &leftOuterSemiJoinResultGenerator{baseGenerator}
-	case plan.AntiLeftOuterSemiJoin:
-		return &antiLeftOuterSemiJoinResultGenerator{baseGenerator}
-	case plan.LeftOuterJoin:
-		return &leftOuterJoinResultGenerator{baseGenerator}
-	case plan.RightOuterJoin:
-		return &rightOuterJoinResultGenerator{baseGenerator}
-	case plan.InnerJoin:
-		return &innerJoinResultGenerator{baseGenerator}
-	}
-	panic("unsupported join type in func newJoinResultGenerator()")
-}
-
-func newJoinResultGenerator4Chunk(ctx context.Context, joinType plan.JoinType, outerIsRight bool, defaultInner Row, filter []expression.Expression, colTypes []*types.FieldType) joinResultGenerator {
-	baseGenerator := baseJoinResultGenerator{
-		ctx:          ctx,
-		filter:       filter,
-		defaultInner: defaultInner,
-		outerIsRight: outerIsRight,
-		chk:          chunk.NewChunk(colTypes),
-		selected:     make([]bool, 0, chunk.InitialCapacity),
-=======
 	colTypes := make([]*types.FieldType, 0, len(lhsColTypes)+len(rhsColTypes))
 	colTypes = append(colTypes, lhsColTypes...)
 	colTypes = append(colTypes, rhsColTypes...)
@@ -125,7 +72,6 @@
 			innerColTypes = rhsColTypes
 		}
 		base.initDefaultChunkInner(innerColTypes)
->>>>>>> 6b3ac08b
 	}
 	switch joinType {
 	case plan.SemiJoin:
@@ -156,16 +102,6 @@
 	defaultInner      Row
 }
 
-<<<<<<< HEAD
-func (outputer *baseJoinResultGenerator) outerIdx() int {
-	if outputer.outerIsRight {
-		return 1
-	}
-	return 0
-}
-
-=======
->>>>>>> 6b3ac08b
 func (outputer *baseJoinResultGenerator) initDefaultChunkInner(innerTypes []*types.FieldType) {
 	shadowChunk := chunk.NewChunk(innerTypes)
 	for i, colType := range innerTypes {
@@ -251,10 +187,6 @@
 }
 
 func (outputer *baseJoinResultGenerator) filterChunk(input, output *chunk.Chunk) (matched bool, err error) {
-<<<<<<< HEAD
-	outputer.selected = outputer.selected[:0]
-=======
->>>>>>> 6b3ac08b
 	outputer.selected, err = expression.VectorizedFilter(outputer.ctx, outputer.filter, input, outputer.selected)
 	if err != nil {
 		return false, errors.Trace(err)
@@ -305,15 +237,14 @@
 	return resultBuffer, nil
 }
 
-<<<<<<< HEAD
-// emitMatchedInnersToChunk implements joinResultGenerator interface.
-func (outputer *semiJoinResultGenerator) emitMatchedInnersToChunk(outer chunk.Row, inners []chunk.Row, chk *chunk.Chunk) (bool, error) {
-	if len(inners) == 0 {
-		return false, nil
-	}
-	if outputer.filter == nil {
-		chk.AppendRow(0, outer)
-		return true, nil
+// emitToChunk implements joinResultGenerator interface.
+func (outputer *semiJoinResultGenerator) emitToChunk(outer chunk.Row, inners []chunk.Row, chk *chunk.Chunk) error {
+	if len(inners) == 0 {
+		return nil
+	}
+	if outputer.filter == nil {
+		chk.AppendRow(0, outer)
+		return nil
 	}
 
 	for _, inner := range inners {
@@ -325,36 +256,63 @@
 		}
 		selected, err := expression.EvalBool(outputer.filter, outputer.chk.Begin(), outputer.ctx)
 		if err != nil {
-			return false, errors.Trace(err)
+			return errors.Trace(err)
 		}
 		if selected {
 			chk.AppendRow(0, outer)
-			return true, nil
-		}
-	}
-	return false, nil
-}
-
-// emitUnMatchedOuter implements joinResultGenerator interface.
-func (outputer *semiJoinResultGenerator) emitUnMatchedOuter(outer Row, resultBuffer []Row) []Row {
-	return resultBuffer
-}
-
-// emitUnMatchedOuterToChunk implements joinResultGenerator interface.
-func (outputer *semiJoinResultGenerator) emitUnMatchedOuterToChunk(outer chunk.Row, chk *chunk.Chunk) {
-}
-
-// emitUnMatchedOuters implements joinResultGenerator interface.
-func (outputer *semiJoinResultGenerator) emitUnMatchedOuters(outers []Row, resultBuffer []Row) []Row {
-	return resultBuffer
-=======
+			return nil
+		}
+	}
+	return nil
+}
+
+// emitUnMatchedOutersToChunk implements joinResultGenerator interface.
+func (outputer *semiJoinResultGenerator) emitUnMatchedOutersToChunk(outers []chunk.Row, chk *chunk.Chunk) {
+}
+
+type antiSemiJoinResultGenerator struct {
+	baseJoinResultGenerator
+}
+
+// emit implements joinResultGenerator interface.
+func (outputer *antiSemiJoinResultGenerator) emit(outer Row, inners []Row, resultBuffer []Row) (_ []Row, err error) {
+	// outer row can not be joined with any inner row.
+	if len(inners) == 0 {
+		return append(resultBuffer, outer), nil
+	}
+	// outer row can be joined with an inner row.
+	if outputer.filter == nil {
+		return resultBuffer, nil
+	}
+
+	buffer := make(Row, 0, len(outer)+len(inners[0]))
+	for _, inner := range inners {
+		if outputer.outerIsRight {
+			buffer = outputer.makeJoinRowToBuffer(buffer[:0], inner, outer)
+		} else {
+			buffer = outputer.makeJoinRowToBuffer(buffer[:0], outer, inner)
+		}
+
+		matched, err1 := expression.EvalBool(outputer.filter, buffer, outputer.ctx)
+		if err1 != nil {
+			return nil, errors.Trace(err1)
+		}
+		if matched {
+			// outer row can be joined with an inner row.
+			return resultBuffer, nil
+		}
+	}
+	// outer row can not be joined with any inner row.
+	return append(resultBuffer, outer), nil
+}
+
 // emitToChunk implements joinResultGenerator interface.
-func (outputer *semiJoinResultGenerator) emitToChunk(outer chunk.Row, inners []chunk.Row, chk *chunk.Chunk) error {
-	if len(inners) == 0 {
-		return nil
-	}
-	if outputer.filter == nil {
-		chk.AppendRow(0, outer)
+func (outputer *antiSemiJoinResultGenerator) emitToChunk(outer chunk.Row, inners []chunk.Row, chk *chunk.Chunk) error {
+	if len(inners) == 0 {
+		chk.AppendRow(0, outer)
+		return nil
+	}
+	if outputer.filter == nil {
 		return nil
 	}
 
@@ -365,129 +323,14 @@
 		} else {
 			outputer.makeJoinRowToChunk(outputer.chk, outer, inner)
 		}
-		selected, err := expression.EvalBool(outputer.filter, outputer.chk.Begin(), outputer.ctx)
+
+		matched, err := expression.EvalBool(outputer.filter, outputer.chk.Begin(), outputer.ctx)
 		if err != nil {
 			return errors.Trace(err)
 		}
-		if selected {
-			chk.AppendRow(0, outer)
+		if matched {
 			return nil
 		}
-	}
-	return nil
->>>>>>> 6b3ac08b
-}
-
-// emitUnMatchedOutersToChunk implements joinResultGenerator interface.
-func (outputer *semiJoinResultGenerator) emitUnMatchedOutersToChunk(outers []chunk.Row, chk *chunk.Chunk) {
-}
-
-type antiSemiJoinResultGenerator struct {
-	baseJoinResultGenerator
-}
-
-// emit implements joinResultGenerator interface.
-func (outputer *antiSemiJoinResultGenerator) emit(outer Row, inners []Row, resultBuffer []Row) (_ []Row, err error) {
-	// outer row can not be joined with any inner row.
-	if len(inners) == 0 {
-		return append(resultBuffer, outer), nil
-	}
-	// outer row can be joined with an inner row.
-	if outputer.filter == nil {
-		return resultBuffer, nil
-	}
-
-	buffer := make(Row, 0, len(outer)+len(inners[0]))
-	for _, inner := range inners {
-		if outputer.outerIsRight {
-			buffer = outputer.makeJoinRowToBuffer(buffer[:0], inner, outer)
-		} else {
-			buffer = outputer.makeJoinRowToBuffer(buffer[:0], outer, inner)
-		}
-
-		matched, err1 := expression.EvalBool(outputer.filter, buffer, outputer.ctx)
-		if err1 != nil {
-			return nil, errors.Trace(err1)
-		}
-		if matched {
-			// outer row can be joined with an inner row.
-			return resultBuffer, nil
-		}
-	}
-	// outer row can not be joined with any inner row.
-	return append(resultBuffer, outer), nil
-}
-
-<<<<<<< HEAD
-// emitMatchedInnersToChunk implements joinResultGenerator interface.
-func (outputer *antiSemiJoinResultGenerator) emitMatchedInnersToChunk(outer chunk.Row, inners []chunk.Row, chk *chunk.Chunk) (bool, error) {
-	if len(inners) == 0 {
-		return false, nil
-	}
-	if outputer.filter == nil {
-		return true, nil
-	}
-
-	for _, inner := range inners {
-		outputer.chk.Reset()
-		if outputer.outerIsRight {
-			outputer.makeJoinRowToChunk(outputer.chk, inner, outer)
-		} else {
-			outputer.makeJoinRowToChunk(outputer.chk, outer, inner)
-		}
-
-		matched, err := expression.EvalBool(outputer.filter, outputer.chk.Begin(), outputer.ctx)
-		if err != nil {
-			return false, errors.Trace(err)
-		}
-		if matched {
-			return true, nil
-		}
-	}
-	return false, nil
-}
-
-// emitUnMatchedOuter implements joinResultGenerator interface.
-func (outputer *antiSemiJoinResultGenerator) emitUnMatchedOuter(outer Row, resultBuffer []Row) []Row {
-	return append(resultBuffer, outer)
-}
-
-// emitUnMatchedOuterToChunk implements joinResultGenerator interface.
-func (outputer *antiSemiJoinResultGenerator) emitUnMatchedOuterToChunk(outer chunk.Row, chk *chunk.Chunk) {
-	chk.AppendRow(0, outer)
-}
-
-// emitUnMatchedOuters implements joinResultGenerator interface.
-func (outputer *antiSemiJoinResultGenerator) emitUnMatchedOuters(outers []Row, resultBuffer []Row) []Row {
-	for _, outer := range outers {
-		resultBuffer = append(resultBuffer, outer)
-=======
-// emitToChunk implements joinResultGenerator interface.
-func (outputer *antiSemiJoinResultGenerator) emitToChunk(outer chunk.Row, inners []chunk.Row, chk *chunk.Chunk) error {
-	if len(inners) == 0 {
-		chk.AppendRow(0, outer)
-		return nil
-	}
-	if outputer.filter == nil {
-		return nil
-	}
-
-	for _, inner := range inners {
-		outputer.chk.Reset()
-		if outputer.outerIsRight {
-			outputer.makeJoinRowToChunk(outputer.chk, inner, outer)
-		} else {
-			outputer.makeJoinRowToChunk(outputer.chk, outer, inner)
-		}
-
-		matched, err := expression.EvalBool(outputer.filter, outputer.chk.Begin(), outputer.ctx)
-		if err != nil {
-			return errors.Trace(err)
-		}
-		if matched {
-			return nil
-		}
->>>>>>> 6b3ac08b
 	}
 	chk.AppendRow(0, outer)
 	return nil
@@ -598,38 +441,6 @@
 	return append(resultBuffer, joinedRow)
 }
 
-<<<<<<< HEAD
-// emitUnMatchedOuterToChunk implements joinResultGenerator interface.
-func (outputer *leftOuterSemiJoinResultGenerator) emitUnMatchedOuterToChunk(outer chunk.Row, chk *chunk.Chunk) {
-	chk.AppendRow(0, outer)
-	chk.AppendInt64(outer.Len(), 0)
-}
-
-// emitUnMatchedOuters implements joinResultGenerator interface.
-func (outputer *leftOuterSemiJoinResultGenerator) emitUnMatchedOuters(outers []Row, resultBuffer []Row) []Row {
-	if len(outers) == 0 {
-		return resultBuffer
-	}
-	resultBuffer = outputer.growResultBufferIfNecessary(resultBuffer, len(outers))
-	buffer := make(Row, 0, (len(outers[0])+1)*len(outers))
-	inner := Row{types.NewIntDatum(0)}
-	for _, outer := range outers {
-		buffer = outputer.makeJoinRowToBuffer(buffer[len(buffer):], outer, inner)
-		resultBuffer = append(resultBuffer, buffer)
-	}
-	return resultBuffer
-}
-
-// emitUnMatchedOutersToChunk implements joinResultGenerator interface.
-func (outputer *leftOuterSemiJoinResultGenerator) emitUnMatchedOutersToChunk(outers []chunk.Row, chk *chunk.Chunk) {
-	for i := range outers {
-		chk.AppendRow(0, outers[i])
-		chk.AppendInt64(outers[i].Len(), 0)
-	}
-}
-
-=======
->>>>>>> 6b3ac08b
 type antiLeftOuterSemiJoinResultGenerator struct {
 	baseJoinResultGenerator
 }
@@ -734,38 +545,6 @@
 	return append(resultBuffer, joinedRow)
 }
 
-<<<<<<< HEAD
-// emitUnMatchedOuterToChunk implements joinResultGenerator interface.
-func (outputer *antiLeftOuterSemiJoinResultGenerator) emitUnMatchedOuterToChunk(outer chunk.Row, chk *chunk.Chunk) {
-	chk.AppendRow(0, outer)
-	chk.AppendInt64(outer.Len(), 1)
-}
-
-// emitUnMatchedOuters implements joinResultGenerator interface.
-func (outputer *antiLeftOuterSemiJoinResultGenerator) emitUnMatchedOuters(outers []Row, resultBuffer []Row) []Row {
-	if len(outers) == 0 {
-		return resultBuffer
-	}
-	resultBuffer = outputer.growResultBufferIfNecessary(resultBuffer, len(outers))
-	buffer := make(Row, 0, (len(outers[0])+1)*len(outers))
-	inner := Row{types.NewIntDatum(1)}
-	for _, outer := range outers {
-		buffer = outputer.makeJoinRowToBuffer(buffer[len(buffer):], outer, inner)
-		resultBuffer = append(resultBuffer, buffer)
-	}
-	return resultBuffer
-}
-
-// emitUnMatchedOutersToChunk implements joinResultGenerator interface.
-func (outputer *antiLeftOuterSemiJoinResultGenerator) emitUnMatchedOutersToChunk(outers []chunk.Row, chk *chunk.Chunk) {
-	for i := range outers {
-		chk.AppendRow(0, outers[i])
-		chk.AppendInt64(outers[i].Len(), 1)
-	}
-}
-
-=======
->>>>>>> 6b3ac08b
 type leftOuterJoinResultGenerator struct {
 	baseJoinResultGenerator
 }
@@ -796,35 +575,6 @@
 	return resultBuffer, nil
 }
 
-<<<<<<< HEAD
-// emitMatchedInnersToChunk implements joinResultGenerator interface.
-func (outputer *leftOuterJoinResultGenerator) emitMatchedInnersToChunk(outer chunk.Row, inners []chunk.Row, chk *chunk.Chunk) (bool, error) {
-	if len(inners) == 0 {
-		return false, nil
-	}
-	outputer.chk.Reset()
-	for _, inner := range inners {
-		outputer.makeJoinRowToChunk(outputer.chk, outer, inner)
-	}
-	return outputer.filterChunk(outputer.chk, chk)
-}
-
-// emitUnMatchedOuter implements joinResultGenerator interface.
-func (outputer *leftOuterJoinResultGenerator) emitUnMatchedOuter(outer Row, resultBuffer []Row) []Row {
-	return append(resultBuffer, makeJoinRow(outer, outputer.defaultInner))
-}
-
-// emitUnMatchedOuterToChunk implements joinResultGenerator interface.
-func (outputer *leftOuterJoinResultGenerator) emitUnMatchedOuterToChunk(outer chunk.Row, chk *chunk.Chunk) {
-	chk.AppendRow(0, outer)
-	chk.AppendRow(outer.Len(), outputer.defaultChunkInner)
-}
-
-// emitUnMatchedOuters implements joinResultGenerator interface.
-func (outputer *leftOuterJoinResultGenerator) emitUnMatchedOuters(outers []Row, resultBuffer []Row) []Row {
-	if len(outers) == 0 {
-		return resultBuffer
-=======
 // emitToChunk implements joinResultGenerator interface.
 func (outputer *leftOuterJoinResultGenerator) emitToChunk(outer chunk.Row, inners []chunk.Row, chk *chunk.Chunk) error {
 	// outer row can not be joined with any inner row.
@@ -849,7 +599,6 @@
 	matched, err := outputer.filterChunk(chkForJoin, chk)
 	if err != nil {
 		return errors.Trace(err)
->>>>>>> 6b3ac08b
 	}
 	if !matched {
 		// outer row can not be joined with any inner row.
@@ -896,35 +645,6 @@
 	return resultBuffer, nil
 }
 
-<<<<<<< HEAD
-// emitMatchedInnersToChunk implements joinResultGenerator interface.
-func (outputer *rightOuterJoinResultGenerator) emitMatchedInnersToChunk(outer chunk.Row, inners []chunk.Row, chk *chunk.Chunk) (bool, error) {
-	if len(inners) == 0 {
-		return false, nil
-	}
-	outputer.chk.Reset()
-	for _, inner := range inners {
-		outputer.makeJoinRowToChunk(outputer.chk, inner, outer)
-	}
-	return outputer.filterChunk(outputer.chk, chk)
-}
-
-// emitUnMatchedOuter implements joinResultGenerator interface.
-func (outputer *rightOuterJoinResultGenerator) emitUnMatchedOuter(outer Row, resultBuffer []Row) []Row {
-	return append(resultBuffer, makeJoinRow(outputer.defaultInner, outer))
-}
-
-// emitUnMatchedOuterToChunk implements joinResultGenerator interface.
-func (outputer *rightOuterJoinResultGenerator) emitUnMatchedOuterToChunk(outer chunk.Row, chk *chunk.Chunk) {
-	chk.AppendRow(0, outputer.defaultChunkInner)
-	chk.AppendRow(outputer.defaultChunkInner.Len(), outer)
-}
-
-// emitUnMatchedOuters implements joinResultGenerator interface.
-func (outputer *rightOuterJoinResultGenerator) emitUnMatchedOuters(outers []Row, resultBuffer []Row) []Row {
-	if len(outers) == 0 {
-		return resultBuffer
-=======
 // emitToChunk implements joinResultGenerator interface.
 func (outputer *rightOuterJoinResultGenerator) emitToChunk(outer chunk.Row, inners []chunk.Row, chk *chunk.Chunk) error {
 	// outer row can not be joined with any inner row.
@@ -949,7 +669,6 @@
 	matched, err := outputer.filterChunk(chkForJoin, chk)
 	if err != nil {
 		return errors.Trace(err)
->>>>>>> 6b3ac08b
 	}
 	// outer row can not be joined with any inner row.
 	if !matched {
@@ -995,42 +714,6 @@
 	return resultBuffer, errors.Trace(err)
 }
 
-<<<<<<< HEAD
-// emitMatchedInnersToChunk implements joinResultGenerator interface.
-func (outputer *innerJoinResultGenerator) emitMatchedInnersToChunk(outer chunk.Row, inners []chunk.Row, chk *chunk.Chunk) (bool, error) {
-	if len(inners) == 0 {
-		return false, nil
-	}
-	outputer.chk.Reset()
-	if outputer.outerIsRight {
-		for _, inner := range inners {
-			outputer.makeJoinRowToChunk(outputer.chk, inner, outer)
-		}
-	} else {
-		for _, inner := range inners {
-			outputer.makeJoinRowToChunk(outputer.chk, outer, inner)
-		}
-	}
-	return outputer.filterChunk(outputer.chk, chk)
-}
-
-// emitUnMatchedOuter implements joinResultGenerator interface.
-func (outputer *innerJoinResultGenerator) emitUnMatchedOuter(_ Row, resultBuffer []Row) []Row {
-	return resultBuffer
-}
-
-// emitUnMatchedOuterToChunk implements joinResultGenerator interface.
-func (outputer *innerJoinResultGenerator) emitUnMatchedOuterToChunk(outer chunk.Row, chk *chunk.Chunk) {
-}
-
-// emitUnMatchedOuters implements joinResultGenerator interface.
-func (outputer *innerJoinResultGenerator) emitUnMatchedOuters(_ []Row, resultBuffer []Row) []Row {
-	return resultBuffer
-}
-
-// emitUnMatchedOutersToChunk implements joinResultGenerator interface.
-func (outputer *innerJoinResultGenerator) emitUnMatchedOutersToChunk(outers []chunk.Row, chk *chunk.Chunk) {
-=======
 // emitToChunk implements joinResultGenerator interface.
 func (outputer *innerJoinResultGenerator) emitToChunk(outer chunk.Row, inners []chunk.Row, chk *chunk.Chunk) error {
 	if len(inners) == 0 {
@@ -1060,5 +743,8 @@
 		return errors.Trace(err)
 	}
 	return nil
->>>>>>> 6b3ac08b
+}
+
+// emitUnMatchedOutersToChunk implements joinResultGenerator interface.
+func (outputer *innerJoinResultGenerator) emitUnMatchedOutersToChunk(outers []chunk.Row, chk *chunk.Chunk) {
 }