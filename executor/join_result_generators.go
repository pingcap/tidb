--- conflicted
+++ resolved
@@ -215,14 +215,8 @@
 			return resultBuffer, false, errors.Trace(err)
 		}
 		if matched {
-<<<<<<< HEAD
-			buffer = buffer[:len(outer)]
-			buffer = append(outer, types.NewDatum(true))
+			buffer = append(buffer[:len(outer)], types.NewDatum(true))
 			return append(resultBuffer, buffer), true, nil
-=======
-			joinedRow = append(joinedRow[:len(outer)], types.NewDatum(true))
-			return append(resultBuffer, joinedRow), true, nil
->>>>>>> ee2168ed
 		}
 	}
 	return resultBuffer, false, nil
@@ -264,14 +258,8 @@
 			return resultBuffer, false, errors.Trace(err)
 		}
 		if matched {
-<<<<<<< HEAD
-			buffer = buffer[:len(outer)]
-			buffer = append(outer, types.NewDatum(false))
+			buffer = append(buffer[:len(outer)], types.NewDatum(false))
 			return append(resultBuffer, buffer), true, nil
-=======
-			joinedRow = append(joinedRow[:len(outer)], types.NewDatum(false))
-			return append(resultBuffer, joinedRow), true, nil
->>>>>>> ee2168ed
 		}
 	}
 	return resultBuffer, false, nil
