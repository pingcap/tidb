--- conflicted
+++ resolved
@@ -209,7 +209,7 @@
 	} else if snapshotRow == nil {
 		row = addedRow
 	} else {
-		isSnapshotRow, err = us.compare(us.ctx.GetSessionVars().StmtCtx, snapshotRow, addedRow)
+		isSnapshotRow, err = us.compare(us.Ctx().GetSessionVars().StmtCtx, snapshotRow, addedRow)
 		if err != nil {
 			return nil, err
 		}
@@ -292,15 +292,9 @@
 	handleCols plannercore.HandleCols
 }
 
-<<<<<<< HEAD
 func (ce compareExec) compare(sctx *stmtctx.StatementContext, a, b []types.Datum) (ret bool, err error) {
 	var cmp int
 	for _, colOff := range ce.usedIndex {
-=======
-func (us *UnionScanExec) compare(a, b []types.Datum) (int, error) {
-	sc := us.Ctx().GetSessionVars().StmtCtx
-	for _, colOff := range us.usedIndex {
->>>>>>> 96dcbb7c
 		aColumn := a[colOff]
 		bColumn := b[colOff]
 		cmp, err = aColumn.Compare(sctx, &bColumn, ce.collators[colOff])
