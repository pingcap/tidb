// Copyright 2016 PingCAP, Inc.
//
// Licensed under the Apache License, Version 2.0 (the "License");
// you may not use this file except in compliance with the License.
// You may obtain a copy of the License at
//
//     http://www.apache.org/licenses/LICENSE-2.0
//
// Unless required by applicable law or agreed to in writing, software
// distributed under the License is distributed on an "AS IS" BASIS,
// WITHOUT WARRANTIES OR CONDITIONS OF ANY KIND, either express or implied.
// See the License for the specific language governing permissions and
// limitations under the License.

package executor

import (
	"context"
	"fmt"
	"runtime/trace"

	"github.com/pingcap/tidb/expression"
	"github.com/pingcap/tidb/kv"
	"github.com/pingcap/tidb/parser/model"
	"github.com/pingcap/tidb/parser/mysql"
	plannercore "github.com/pingcap/tidb/planner/core"
	"github.com/pingcap/tidb/table"
	"github.com/pingcap/tidb/tablecodec"
	"github.com/pingcap/tidb/types"
	"github.com/pingcap/tidb/util/chunk"
	"github.com/pingcap/tidb/util/collate"
	"github.com/pingcap/tidb/util/tracing"
)

// UnionScanExec merges the rows from dirty table and the rows from distsql request.
type UnionScanExec struct {
	baseExecutor

	memBuf     kv.MemBuffer
	memBufSnap kv.Getter

	// usedIndex is the column offsets of the index which Src executor has used.
	usedIndex            []int
	desc                 bool
	conditions           []expression.Expression
	conditionsWithVirCol []expression.Expression
	columns              []*model.ColumnInfo
	table                table.Table
	// belowHandleCols is the handle's position of the below scan plan.
	belowHandleCols plannercore.HandleCols

	addedRowsIter       memRowsIter
	cursor4AddRows      []types.Datum
	snapshotRows        [][]types.Datum
	cursor4SnapshotRows int
	snapshotChunkBuffer *chunk.Chunk
	mutableRow          chunk.MutRow
	// virtualColumnIndex records all the indices of virtual columns and sort them in definition
	// to make sure we can compute the virtual column in right order.
	virtualColumnIndex []int

	// cacheTable not nil means it's reading from cached table.
	cacheTable kv.MemBuffer
	collators  []collate.Collator

	// If partitioned table and the physical table id is encoded in the chuck at this column index
	// used with dynamic prune mode
	// < 0 if not used.
	physTblIDIdx int
}

// Open implements the Executor Open interface.
func (us *UnionScanExec) Open(ctx context.Context) error {
	r, ctx := tracing.StartRegionEx(ctx, "UnionScanExec.Open")
	defer r.End()

	if err := us.baseExecutor.Open(ctx); err != nil {
		return err
	}
	return us.open(ctx)
}

func (us *UnionScanExec) open(ctx context.Context) error {
	var err error
	reader := us.children[0]

	// If the push-downed condition contains virtual column, we may build a selection upon reader. Since unionScanExec
	// has already contained condition, we can ignore the selection.
	if sel, ok := reader.(*SelectionExec); ok {
		reader = sel.children[0]
	}

	defer trace.StartRegion(ctx, "UnionScanBuildRows").End()
	txn, err := us.ctx.Txn(false)
	if err != nil {
		return err
	}

	us.physTblIDIdx = -1
	for i := len(us.columns) - 1; i >= 0; i-- {
		if us.columns[i].ID == model.ExtraPhysTblID {
			us.physTblIDIdx = i
			break
		}
	}
	mb := txn.GetMemBuffer()
	mb.RLock()
	defer mb.RUnlock()

	us.memBuf = mb
	us.memBufSnap = mb.SnapshotGetter()

	// 1. select without virtual columns
	// 2. build virtual columns and select with virtual columns
	switch x := reader.(type) {
	case *TableReaderExecutor:
<<<<<<< HEAD
		us.addedRowsIter, err = buildMemTableReader(ctx, us, x).getMemRowsIter(ctx)
=======
		us.addedRows, err = buildMemTableReader(ctx, us, x.kvRanges).getMemRows(ctx)
>>>>>>> d2a504e1
	case *IndexReaderExecutor:
		us.addedRowsIter, err = buildMemIndexReader(ctx, us, x).getMemRowsIter(ctx)
	case *IndexLookUpExecutor:
		us.addedRowsIter, err = buildMemIndexLookUpReader(ctx, us, x).getMemRowsIter(ctx)
	case *IndexMergeReaderExecutor:
<<<<<<< HEAD
		us.addedRowsIter, err = buildMemIndexMergeReader(ctx, us, x).getMemRowsIter(ctx)
=======
		us.addedRows, err = buildMemIndexMergeReader(ctx, us, x).getMemRows(ctx)
	case *MPPGather:
		us.addedRows, err = buildMemTableReader(ctx, us, x.kvRanges).getMemRows(ctx)
>>>>>>> d2a504e1
	default:
		err = fmt.Errorf("unexpected union scan children:%T", reader)
	}
	if err != nil {
		return err
	}
	us.snapshotChunkBuffer = tryNewCacheChunk(us)
	return nil
}

// Next implements the Executor Next interface.
func (us *UnionScanExec) Next(ctx context.Context, req *chunk.Chunk) error {
	us.memBuf.RLock()
	defer us.memBuf.RUnlock()

	// Assume req.Capacity() > 0 after GrowAndReset(), if this assumption fail,
	// the for-loop may exit without read one single row!
	req.GrowAndReset(us.maxChunkSize)

	mutableRow := chunk.MutRowFromTypes(retTypes(us))
	for batchSize := req.Capacity(); req.NumRows() < batchSize; {
		row, err := us.getOneRow(ctx)
		if err != nil {
			return err
		}
		// no more data.
		if row == nil {
			return nil
		}
		mutableRow.SetDatums(row...)

		for _, idx := range us.virtualColumnIndex {
			datum, err := us.schema.Columns[idx].EvalVirtualColumn(mutableRow.ToRow())
			if err != nil {
				return err
			}
			// Because the expression might return different type from
			// the generated column, we should wrap a CAST on the result.
			castDatum, err := table.CastValue(us.ctx, datum, us.columns[idx], false, true)
			if err != nil {
				return err
			}
			// Handle the bad null error.
			if (mysql.HasNotNullFlag(us.columns[idx].GetFlag()) || mysql.HasPreventNullInsertFlag(us.columns[idx].GetFlag())) && castDatum.IsNull() {
				castDatum = table.GetZeroValue(us.columns[idx])
			}
			mutableRow.SetDatum(idx, castDatum)
		}

		matched, _, err := expression.EvalBool(us.ctx, us.conditionsWithVirCol, mutableRow.ToRow())
		if err != nil {
			return err
		}
		if matched {
			req.AppendRow(mutableRow.ToRow())
		}
	}
	return nil
}

// Close implements the Executor Close interface.
func (us *UnionScanExec) Close() error {
	us.cursor4AddRows = nil
	us.cursor4SnapshotRows = 0
	us.snapshotRows = us.snapshotRows[:0]
	return us.children[0].Close()
}

// getOneRow gets one result row from dirty table or child.
func (us *UnionScanExec) getOneRow(ctx context.Context) ([]types.Datum, error) {
	snapshotRow, err := us.getSnapshotRow(ctx)
	if err != nil {
		return nil, err
	}
	addedRow, err := us.getAddedRow()
	if err != nil {
		return nil, err
	}

	var row []types.Datum
	var isSnapshotRow bool
	if addedRow == nil {
		row = snapshotRow
		isSnapshotRow = true
	} else if snapshotRow == nil {
		row = addedRow
	} else {
		isSnapshotRow, err = us.shouldPickFirstRow(snapshotRow, addedRow)
		if err != nil {
			return nil, err
		}
		if isSnapshotRow {
			row = snapshotRow
		} else {
			row = addedRow
		}
	}
	if row == nil {
		return nil, nil
	}

	if isSnapshotRow {
		us.cursor4SnapshotRows++
	} else {
		us.cursor4AddRows = nil
	}
	return row, nil
}

func (us *UnionScanExec) getSnapshotRow(ctx context.Context) ([]types.Datum, error) {
	if us.cacheTable != nil {
		// From cache table, so the snapshot is nil
		return nil, nil
	}
	if us.cursor4SnapshotRows < len(us.snapshotRows) {
		return us.snapshotRows[us.cursor4SnapshotRows], nil
	}
	var err error
	us.cursor4SnapshotRows = 0
	us.snapshotRows = us.snapshotRows[:0]
	for len(us.snapshotRows) == 0 {
		err = Next(ctx, us.children[0], us.snapshotChunkBuffer)
		if err != nil || us.snapshotChunkBuffer.NumRows() == 0 {
			return nil, err
		}
		iter := chunk.NewIterator4Chunk(us.snapshotChunkBuffer)
		for row := iter.Begin(); row != iter.End(); row = iter.Next() {
			var snapshotHandle kv.Handle
			snapshotHandle, err = us.belowHandleCols.BuildHandle(row)
			if err != nil {
				return nil, err
			}
			var checkKey kv.Key
			if us.physTblIDIdx >= 0 {
				tblID := row.GetInt64(us.physTblIDIdx)
				checkKey = tablecodec.EncodeRowKeyWithHandle(tblID, snapshotHandle)
			} else {
				checkKey = tablecodec.EncodeRecordKey(us.table.RecordPrefix(), snapshotHandle)
			}
			if _, err := us.memBufSnap.Get(context.TODO(), checkKey); err == nil {
				// If src handle appears in added rows, it means there is conflict and the transaction will fail to
				// commit, but for simplicity, we don't handle it here.
				continue
			}
			us.snapshotRows = append(us.snapshotRows, row.GetDatumRow(retTypes(us.children[0])))
		}
	}
	return us.snapshotRows[0], nil
}

func (us *UnionScanExec) getAddedRow() ([]types.Datum, error) {
	if us.cursor4AddRows == nil {
		var err error
		us.cursor4AddRows, err = us.addedRowsIter.Next()
		if err != nil {
			return nil, err
		}
	}
	return us.cursor4AddRows, nil
}

// shouldPickFirstRow picks the suitable row in order.
// The value returned is used to determine whether to pick the first input row.
func (us *UnionScanExec) shouldPickFirstRow(a, b []types.Datum) (bool, error) {
	var isFirstRow bool
	addedCmpSrc, err := us.compare(a, b)
	if err != nil {
		return isFirstRow, err
	}
	// Compare result will never be 0.
	if us.desc {
		if addedCmpSrc > 0 {
			isFirstRow = true
		}
	} else {
		if addedCmpSrc < 0 {
			isFirstRow = true
		}
	}
	return isFirstRow, nil
}

func (us *UnionScanExec) compare(a, b []types.Datum) (int, error) {
	sc := us.ctx.GetSessionVars().StmtCtx
	for _, colOff := range us.usedIndex {
		aColumn := a[colOff]
		bColumn := b[colOff]
		cmp, err := aColumn.Compare(sc, &bColumn, us.collators[colOff])
		if err != nil {
			return 0, err
		}
		if cmp != 0 {
			return cmp, nil
		}
	}
	return us.belowHandleCols.Compare(a, b, us.collators)
}<|MERGE_RESOLUTION|>--- conflicted
+++ resolved
@@ -114,23 +114,15 @@
 	// 2. build virtual columns and select with virtual columns
 	switch x := reader.(type) {
 	case *TableReaderExecutor:
-<<<<<<< HEAD
-		us.addedRowsIter, err = buildMemTableReader(ctx, us, x).getMemRowsIter(ctx)
-=======
-		us.addedRows, err = buildMemTableReader(ctx, us, x.kvRanges).getMemRows(ctx)
->>>>>>> d2a504e1
+		us.addedRowsIter, err = buildMemTableReader(ctx, us, x.kvRanges).getMemRowsIter(ctx)
 	case *IndexReaderExecutor:
 		us.addedRowsIter, err = buildMemIndexReader(ctx, us, x).getMemRowsIter(ctx)
 	case *IndexLookUpExecutor:
 		us.addedRowsIter, err = buildMemIndexLookUpReader(ctx, us, x).getMemRowsIter(ctx)
 	case *IndexMergeReaderExecutor:
-<<<<<<< HEAD
 		us.addedRowsIter, err = buildMemIndexMergeReader(ctx, us, x).getMemRowsIter(ctx)
-=======
-		us.addedRows, err = buildMemIndexMergeReader(ctx, us, x).getMemRows(ctx)
 	case *MPPGather:
-		us.addedRows, err = buildMemTableReader(ctx, us, x.kvRanges).getMemRows(ctx)
->>>>>>> d2a504e1
+		us.addedRowsIter, err = buildMemTableReader(ctx, us, x.kvRanges).getMemRowsIter(ctx)
 	default:
 		err = fmt.Errorf("unexpected union scan children:%T", reader)
 	}
