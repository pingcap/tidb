--- conflicted
+++ resolved
@@ -539,7 +539,7 @@
 
 	tk.MustExec("drop view if exists v")
 	tk.MustExec("create or replace definer=`root`@`127.0.0.1` view v as select JSON_MERGE('{}', '{}') as col;")
-	tk.MustQuery("show create view v").Check(testutil.RowsWithSep("|", "v|CREATE ALGORITHM=UNDEFINED DEFINER=`root`@`127.0.0.1` SQL SECURITY DEFINER VIEW `v` (`col`) AS SELECT JSON_MERGE(_UTF8MB4'{}', _UTF8MB4'{}') AS `col`  "))
+	tk.MustQuery("show create view v").Check(testutil.RowsWithSep("|", "v|CREATE ALGORITHM=UNDEFINED DEFINER=`root`@`127.0.0.1` SQL SECURITY DEFINER VIEW `v` (`col`) AS SELECT JSON_MERGE('{}', '{}') AS `col`  "))
 	tk.MustExec("drop view if exists v")
 
 	tk.MustExec("drop table if exists t1")
@@ -807,7 +807,6 @@
 			") ENGINE=InnoDB DEFAULT CHARSET=utf8mb4 COLLATE=utf8mb4_bin",
 	))
 
-<<<<<<< HEAD
 	// Test issue #20327
 	tk.MustExec("drop table if exists t;")
 	tk.MustExec("create table t(a int, b char(10) as ('a'));")
@@ -817,7 +816,7 @@
 	tk.MustExec("create table t(a int, b char(10) as (_utf8'a'));")
 	result = tk.MustQuery("show create table t;").Rows()[0][1]
 	c.Assert(result, Matches, `(?s).*GENERATED ALWAYS AS \(_utf8'a'\).*`)
-=======
+
 	// Test show list partition table
 	tk.MustExec(`DROP TABLE IF EXISTS t`)
 	tk.MustExec(`create table t (id int, name varchar(10), unique index idx (id)) partition by list  (id) (
@@ -872,7 +871,6 @@
 			"  PARTITION `p0` VALUES IN ((3,\"1\"),(5,\"5\")),\n"+
 			"  PARTITION `p1` VALUES IN ((1,\"1\"))\n"+
 			")"))
->>>>>>> c5d0f407
 }
 
 func (s *testAutoRandomSuite) TestShowCreateTableAutoRandom(c *C) {
