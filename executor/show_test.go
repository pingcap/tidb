// Copyright 2016 PingCAP, Inc.
//
// Licensed under the Apache License, Version 2.0 (the "License");
// you may not use this file except in compliance with the License.
// You may obtain a copy of the License at
//
//     http://www.apache.org/licenses/LICENSE-2.0
//
// Unless required by applicable law or agreed to in writing, software
// distributed under the License is distributed on an "AS IS" BASIS,
// See the License for the specific language governing permissions and
// limitations under the License.

package executor_test

import (
	"fmt"
	"strconv"
	"time"

	. "github.com/pingcap/check"
	"github.com/pingcap/errors"
	"github.com/pingcap/parser/auth"
	"github.com/pingcap/parser/model"
	"github.com/pingcap/parser/mysql"
	"github.com/pingcap/tidb/domain"
	"github.com/pingcap/tidb/meta/autoid"
	plannercore "github.com/pingcap/tidb/planner/core"
	"github.com/pingcap/tidb/session"
	"github.com/pingcap/tidb/sessionctx"
	"github.com/pingcap/tidb/sessionctx/variable"
	"github.com/pingcap/tidb/util/testkit"
	"github.com/pingcap/tidb/util/testutil"
	"golang.org/x/net/context"
)

func (s *testSuite) TestShow(c *C) {
	tk := testkit.NewTestKit(c, s.store)
	tk.MustExec("use test")

	testSQL := `drop table if exists show_test`
	tk.MustExec(testSQL)
	testSQL = `create table SHOW_test (id int PRIMARY KEY AUTO_INCREMENT, c1 int comment "c1_comment", c2 int, c3 int default 1, c4 text, c5 boolean, key idx_wide_c4(c3, c4(10))) ENGINE=InnoDB AUTO_INCREMENT=28934 DEFAULT CHARSET=utf8 COMMENT "table_comment";`
	tk.MustExec(testSQL)

	testSQL = "show columns from show_test;"
	result := tk.MustQuery(testSQL)
	c.Check(result.Rows(), HasLen, 6)

	testSQL = "show create table show_test;"
	result = tk.MustQuery(testSQL)
	c.Check(result.Rows(), HasLen, 1)
	row := result.Rows()[0]
	// For issue https://github.com/pingcap/tidb/issues/1061
	expectedRow := []interface{}{
		"SHOW_test", "CREATE TABLE `SHOW_test` (\n  `id` int(11) NOT NULL AUTO_INCREMENT,\n  `c1` int(11) DEFAULT NULL COMMENT 'c1_comment',\n  `c2` int(11) DEFAULT NULL,\n  `c3` int(11) DEFAULT '1',\n  `c4` text DEFAULT NULL,\n  `c5` tinyint(1) DEFAULT NULL,\n  PRIMARY KEY (`id`),\n  KEY `idx_wide_c4` (`c3`,`c4`(10))\n) ENGINE=InnoDB DEFAULT CHARSET=utf8 COLLATE=utf8_bin AUTO_INCREMENT=28934 COMMENT='table_comment'"}
	for i, r := range row {
		c.Check(r, Equals, expectedRow[i])
	}

	// For issue https://github.com/pingcap/tidb/issues/1918
	testSQL = `create table ptest(
		a int primary key,
		b double NOT NULL DEFAULT 2.0,
		c varchar(10) NOT NULL,
		d time unique,
		e timestamp NULL,
		f timestamp
	);`
	tk.MustExec(testSQL)
	testSQL = "show create table ptest;"
	result = tk.MustQuery(testSQL)
	c.Check(result.Rows(), HasLen, 1)
	row = result.Rows()[0]
	expectedRow = []interface{}{
		"ptest", "CREATE TABLE `ptest` (\n  `a` int(11) NOT NULL,\n  `b` double NOT NULL DEFAULT '2.0',\n  `c` varchar(10) NOT NULL,\n  `d` time DEFAULT NULL,\n  `e` timestamp NULL DEFAULT NULL,\n  `f` timestamp NULL DEFAULT NULL,\n  PRIMARY KEY (`a`),\n  UNIQUE KEY `d` (`d`)\n) ENGINE=InnoDB DEFAULT CHARSET=utf8mb4 COLLATE=utf8mb4_bin"}
	for i, r := range row {
		c.Check(r, Equals, expectedRow[i])
	}

	// Issue #4684.
	tk.MustExec("drop table if exists `t1`")
	testSQL = "create table `t1` (" +
		"`c1` tinyint unsigned default null," +
		"`c2` smallint unsigned default null," +
		"`c3` mediumint unsigned default null," +
		"`c4` int unsigned default null," +
		"`c5` bigint unsigned default null);`"

	tk.MustExec(testSQL)
	testSQL = "show create table t1"
	result = tk.MustQuery(testSQL)
	c.Check(result.Rows(), HasLen, 1)
	row = result.Rows()[0]
	expectedRow = []interface{}{
		"t1", "CREATE TABLE `t1` (\n" +
			"  `c1` tinyint(3) UNSIGNED DEFAULT NULL,\n" +
			"  `c2` smallint(5) UNSIGNED DEFAULT NULL,\n" +
			"  `c3` mediumint(8) UNSIGNED DEFAULT NULL,\n" +
			"  `c4` int(10) UNSIGNED DEFAULT NULL,\n" +
			"  `c5` bigint(20) UNSIGNED DEFAULT NULL\n" +
			") ENGINE=InnoDB DEFAULT CHARSET=utf8mb4 COLLATE=utf8mb4_bin"}
	for i, r := range row {
		c.Check(r, Equals, expectedRow[i])
	}

	// Issue #7665
	tk.MustExec("drop table if exists `decimalschema`")
	testSQL = "create table `decimalschema` (`c1` decimal);"
	tk.MustExec(testSQL)
	testSQL = "show create table decimalschema"
	result = tk.MustQuery(testSQL)
	c.Check(result.Rows(), HasLen, 1)
	row = result.Rows()[0]
	expectedRow = []interface{}{
		"decimalschema", "CREATE TABLE `decimalschema` (\n" +
			"  `c1` decimal(11,0) DEFAULT NULL\n" +
			") ENGINE=InnoDB DEFAULT CHARSET=utf8mb4 COLLATE=utf8mb4_bin"}
	for i, r := range row {
		c.Check(r, Equals, expectedRow[i])
	}

	tk.MustExec("drop table if exists `decimalschema`")
	testSQL = "create table `decimalschema` (`c1` decimal(15));"
	tk.MustExec(testSQL)
	testSQL = "show create table decimalschema"
	result = tk.MustQuery(testSQL)
	c.Check(result.Rows(), HasLen, 1)
	row = result.Rows()[0]
	expectedRow = []interface{}{
		"decimalschema", "CREATE TABLE `decimalschema` (\n" +
			"  `c1` decimal(15,0) DEFAULT NULL\n" +
			") ENGINE=InnoDB DEFAULT CHARSET=utf8mb4 COLLATE=utf8mb4_bin"}
	for i, r := range row {
		c.Check(r, Equals, expectedRow[i])
	}

	testSQL = "SHOW VARIABLES LIKE 'character_set_results';"
	result = tk.MustQuery(testSQL)
	c.Check(result.Rows(), HasLen, 1)

	// Test case for index type and comment
	tk.MustExec(`create table show_index (id int, c int, primary key (id), index cIdx using hash (c) comment "index_comment_for_cIdx");`)
	tk.MustExec(`create index idx1 on show_index (id) using hash;`)
	tk.MustExec(`create index idx2 on show_index (id) comment 'idx';`)
	tk.MustExec(`create index idx3 on show_index (id) using hash comment 'idx';`)
	tk.MustExec(`alter table show_index add index idx4 (id) using btree comment 'idx';`)
	tk.MustExec(`create index idx5 using hash on show_index (id) using btree comment 'idx';`)
	tk.MustExec(`create index idx6 using hash on show_index (id);`)
	tk.MustExec(`create index idx7 on show_index (id);`)
	testSQL = "SHOW index from show_index;"
	tk.MustQuery(testSQL).Check(testutil.RowsWithSep("|",
		"show_index|0|PRIMARY|1|id|A|0|<nil>|<nil>||BTREE||",
		"show_index|1|cIdx|1|c|A|0|<nil>|<nil>|YES|HASH||index_comment_for_cIdx",
		"show_index|1|idx1|1|id|A|0|<nil>|<nil>|YES|HASH||",
		"show_index|1|idx2|1|id|A|0|<nil>|<nil>|YES|BTREE||idx",
		"show_index|1|idx3|1|id|A|0|<nil>|<nil>|YES|HASH||idx",
		"show_index|1|idx4|1|id|A|0|<nil>|<nil>|YES|BTREE||idx",
		"show_index|1|idx5|1|id|A|0|<nil>|<nil>|YES|BTREE||idx",
		"show_index|1|idx6|1|id|A|0|<nil>|<nil>|YES|HASH||",
		"show_index|1|idx7|1|id|A|0|<nil>|<nil>|YES|BTREE||",
	))

	// For show like with escape
	testSQL = `show tables like 'SHOW\_test'`
	result = tk.MustQuery(testSQL)
	rows := result.Rows()
	c.Check(rows, HasLen, 1)
	c.Check(rows[0], DeepEquals, []interface{}{"SHOW_test"})

	var ss stats
	variable.RegisterStatistics(ss)
	testSQL = "show status like 'character_set_results';"
	result = tk.MustQuery(testSQL)
	c.Check(result.Rows(), NotNil)

	tk.MustQuery("SHOW PROCEDURE STATUS WHERE Db='test'").Check(testkit.Rows())
	tk.MustQuery("SHOW TRIGGERS WHERE `Trigger` ='test'").Check(testkit.Rows())
	tk.MustQuery("SHOW PROCESSLIST;").Check(testkit.Rows())
	tk.MustQuery("SHOW FULL PROCESSLIST;").Check(testkit.Rows())
	tk.MustQuery("SHOW EVENTS WHERE Db = 'test'").Check(testkit.Rows())
	tk.MustQuery("SHOW PLUGINS").Check(testkit.Rows())
	tk.MustQuery("SHOW PROFILES").Check(testkit.Rows())

	// +-------------+--------------------+--------------+------------------+-------------------+
	// | File        | Position           | Binlog_Do_DB | Binlog_Ignore_DB | Executed_Gtid_Set |
	// +-------------+--------------------+--------------+------------------+-------------------+
	// | tidb-binlog | 400668057259474944 |              |                  |                   |
	// +-------------+--------------------+--------------+------------------+-------------------+
	result = tk.MustQuery("SHOW MASTER STATUS")
	c.Check(result.Rows(), HasLen, 1)
	row = result.Rows()[0]
	c.Check(row, HasLen, 5)

	tk.MustQuery("SHOW PRIVILEGES")

	// Test show create database
	testSQL = `create database show_test_DB`
	tk.MustExec(testSQL)
	testSQL = "show create database show_test_DB;"
	tk.MustQuery(testSQL).Check(testutil.RowsWithSep("|",
		"show_test_DB|CREATE DATABASE `show_test_DB` /* !40100 DEFAULT CHARACTER SET utf8mb4 */",
	))

	tk.MustExec("use show_test_DB")
	result = tk.MustQuery("SHOW index from show_index from test where Column_name = 'c'")
	c.Check(result.Rows(), HasLen, 1)

	// Test show full columns
	// for issue https://github.com/pingcap/tidb/issues/4224
	tk.MustExec(`drop table if exists show_test_comment`)
	tk.MustExec(`create table show_test_comment (id int not null default 0 comment "show_test_comment_id")`)
	tk.MustQuery(`show full columns from show_test_comment`).Check(testutil.RowsWithSep("|",
		"id|int(11)|binary|NO||0||select,insert,update,references|show_test_comment_id",
	))

	// Test show create table with AUTO_INCREMENT option
	// for issue https://github.com/pingcap/tidb/issues/3747
	tk.MustExec(`drop table if exists show_auto_increment`)
	tk.MustExec(`create table show_auto_increment (id int key auto_increment) auto_increment=4`)
	tk.MustQuery(`show create table show_auto_increment`).Check(testutil.RowsWithSep("|",
		""+
			"show_auto_increment CREATE TABLE `show_auto_increment` (\n"+
			"  `id` int(11) NOT NULL AUTO_INCREMENT,\n"+
			"  PRIMARY KEY (`id`)\n"+
			") ENGINE=InnoDB DEFAULT CHARSET=utf8mb4 COLLATE=utf8mb4_bin AUTO_INCREMENT=4",
	))
	// for issue https://github.com/pingcap/tidb/issues/4678
	autoIDStep := autoid.GetStep()
	tk.MustExec("insert into show_auto_increment values(20)")
	autoID := autoIDStep + 21
	tk.MustQuery(`show create table show_auto_increment`).Check(testutil.RowsWithSep("|",
		""+
			"show_auto_increment CREATE TABLE `show_auto_increment` (\n"+
			"  `id` int(11) NOT NULL AUTO_INCREMENT,\n"+
			"  PRIMARY KEY (`id`)\n"+
			") ENGINE=InnoDB DEFAULT CHARSET=utf8mb4 COLLATE=utf8mb4_bin AUTO_INCREMENT="+strconv.Itoa(int(autoID)),
	))
	tk.MustExec(`drop table show_auto_increment`)
	tk.MustExec(`create table show_auto_increment (id int primary key auto_increment)`)
	tk.MustQuery(`show create table show_auto_increment`).Check(testutil.RowsWithSep("|",
		""+
			"show_auto_increment CREATE TABLE `show_auto_increment` (\n"+
			"  `id` int(11) NOT NULL AUTO_INCREMENT,\n"+
			"  PRIMARY KEY (`id`)\n"+
			") ENGINE=InnoDB DEFAULT CHARSET=utf8mb4 COLLATE=utf8mb4_bin",
	))
	tk.MustExec("insert into show_auto_increment values(10)")
	autoID = autoIDStep + 11
	tk.MustQuery(`show create table show_auto_increment`).Check(testutil.RowsWithSep("|",
		""+
			"show_auto_increment CREATE TABLE `show_auto_increment` (\n"+
			"  `id` int(11) NOT NULL AUTO_INCREMENT,\n"+
			"  PRIMARY KEY (`id`)\n"+
			") ENGINE=InnoDB DEFAULT CHARSET=utf8mb4 COLLATE=utf8mb4_bin AUTO_INCREMENT="+strconv.Itoa(int(autoID)),
	))

	// Test show table with column's comment contain escape character
	// for issue https://github.com/pingcap/tidb/issues/4411
	tk.MustExec(`drop table if exists show_escape_character`)
	tk.MustExec(`create table show_escape_character(id int comment 'a\rb\nc\td\0ef')`)
	tk.MustQuery(`show create table show_escape_character`).Check(testutil.RowsWithSep("|",
		""+
			"show_escape_character CREATE TABLE `show_escape_character` (\n"+
			"  `id` int(11) DEFAULT NULL COMMENT 'a\\rb\\nc	d\\0ef'\n"+
			") ENGINE=InnoDB DEFAULT CHARSET=utf8mb4 COLLATE=utf8mb4_bin",
	))

	// for issue https://github.com/pingcap/tidb/issues/4424
	tk.MustExec("drop table if exists show_test")
	testSQL = `create table show_test(
		a varchar(10) COMMENT 'a\nb\rc\td\0e'
	) COMMENT='a\nb\rc\td\0e';`
	tk.MustExec(testSQL)
	testSQL = "show create table show_test;"
	result = tk.MustQuery(testSQL)
	c.Check(result.Rows(), HasLen, 1)
	row = result.Rows()[0]
	expectedRow = []interface{}{
		"show_test", "CREATE TABLE `show_test` (\n  `a` varchar(10) DEFAULT NULL COMMENT 'a\\nb\\rc	d\\0e'\n) ENGINE=InnoDB DEFAULT CHARSET=utf8mb4 COLLATE=utf8mb4_bin COMMENT='a\\nb\\rc	d\\0e'"}
	for i, r := range row {
		c.Check(r, Equals, expectedRow[i])
	}

	// for issue https://github.com/pingcap/tidb/issues/4425
	tk.MustExec("drop table if exists show_test")
	testSQL = `create table show_test(
		a varchar(10) DEFAULT 'a\nb\rc\td\0e'
	);`
	tk.MustExec(testSQL)
	testSQL = "show create table show_test;"
	result = tk.MustQuery(testSQL)
	c.Check(result.Rows(), HasLen, 1)
	row = result.Rows()[0]
	expectedRow = []interface{}{
		"show_test", "CREATE TABLE `show_test` (\n  `a` varchar(10) DEFAULT 'a\\nb\\rc	d\\0e'\n) ENGINE=InnoDB DEFAULT CHARSET=utf8mb4 COLLATE=utf8mb4_bin"}
	for i, r := range row {
		c.Check(r, Equals, expectedRow[i])
	}

	// for issue https://github.com/pingcap/tidb/issues/4426
	tk.MustExec("drop table if exists show_test")
	testSQL = `create table show_test(
		a bit(1),
		b bit(32) DEFAULT 0b0,
		c bit(1) DEFAULT 0b1,
		d bit(10) DEFAULT 0b1010
	);`
	tk.MustExec(testSQL)
	testSQL = "show create table show_test;"
	result = tk.MustQuery(testSQL)
	c.Check(result.Rows(), HasLen, 1)
	row = result.Rows()[0]
	expectedRow = []interface{}{
		"show_test", "CREATE TABLE `show_test` (\n  `a` bit(1) DEFAULT NULL,\n  `b` bit(32) DEFAULT b'0',\n  `c` bit(1) DEFAULT b'1',\n  `d` bit(10) DEFAULT b'1010'\n) ENGINE=InnoDB DEFAULT CHARSET=utf8mb4 COLLATE=utf8mb4_bin"}
	for i, r := range row {
		c.Check(r, Equals, expectedRow[i])
	}

	// for issue #4255
	result = tk.MustQuery(`show function status like '%'`)
	result.Check(result.Rows())
	result = tk.MustQuery(`show plugins like '%'`)
	result.Check(result.Rows())

	// for issue #4740
	testSQL = `drop table if exists t`
	tk.MustExec(testSQL)
	testSQL = `create table t (a int1, b int2, c int3, d int4, e int8)`
	tk.MustExec(testSQL)
	testSQL = `show create table t;`
	result = tk.MustQuery(testSQL)
	c.Check(result.Rows(), HasLen, 1)
	row = result.Rows()[0]
	expectedRow = []interface{}{
		"t",
		"CREATE TABLE `t` (\n" +
			"  `a` tinyint(4) DEFAULT NULL,\n" +
			"  `b` smallint(6) DEFAULT NULL,\n" +
			"  `c` mediumint(9) DEFAULT NULL,\n" +
			"  `d` int(11) DEFAULT NULL,\n" +
			"  `e` bigint(20) DEFAULT NULL\n" +
			") ENGINE=InnoDB DEFAULT CHARSET=utf8mb4 COLLATE=utf8mb4_bin",
	}
	for i, r := range row {
		c.Check(r, Equals, expectedRow[i])
	}

	// Test get default collate for a specified charset.
	tk.MustExec(`drop table if exists t`)
	tk.MustExec(`create table t (a int) default charset=utf8mb4`)
	tk.MustQuery(`show create table t`).Check(testutil.RowsWithSep("|",
		"t CREATE TABLE `t` (\n"+
			"  `a` int(11) DEFAULT NULL\n"+
			") ENGINE=InnoDB DEFAULT CHARSET=utf8mb4 COLLATE=utf8mb4_bin",
	))

	// Test range partition
	tk.MustExec(`drop table if exists t`)
	tk.MustExec(`CREATE TABLE t (a int) PARTITION BY RANGE(a) (
 	PARTITION p0 VALUES LESS THAN (10),
 	PARTITION p1 VALUES LESS THAN (20),
 	PARTITION p2 VALUES LESS THAN (MAXVALUE))`)
	tk.MustQuery("show create table t").Check(testutil.RowsWithSep("|",
		"t CREATE TABLE `t` (\n"+
			"  `a` int(11) DEFAULT NULL\n"+
			") ENGINE=InnoDB DEFAULT CHARSET=utf8mb4 COLLATE=utf8mb4_bin"+"\nPARTITION BY RANGE ( `a` ) (\n  PARTITION p0 VALUES LESS THAN (10),\n  PARTITION p1 VALUES LESS THAN (20),\n  PARTITION p2 VALUES LESS THAN (MAXVALUE)\n)",
	))

	tk.MustExec(`drop table if exists t`)
	_, err := tk.Exec(`CREATE TABLE t (x int, y char) PARTITION BY RANGE(y) (
 	PARTITION p0 VALUES LESS THAN (10),
 	PARTITION p1 VALUES LESS THAN (20),
 	PARTITION p2 VALUES LESS THAN (MAXVALUE))`)
	c.Assert(err, NotNil)

	// Test range columns partition
	tk.MustExec(`drop table if exists t`)
	tk.MustExec(`CREATE TABLE t (a int, b int, c char, d int) PARTITION BY RANGE COLUMNS(a,d,c) (
 	PARTITION p0 VALUES LESS THAN (5,10,'ggg'),
 	PARTITION p1 VALUES LESS THAN (10,20,'mmm'),
 	PARTITION p2 VALUES LESS THAN (15,30,'sss'),
        PARTITION p3 VALUES LESS THAN (50,MAXVALUE,MAXVALUE))`)
	tk.MustQuery("show create table t").Check(testutil.RowsWithSep("|",
		"t CREATE TABLE `t` (\n"+
			"  `a` int(11) DEFAULT NULL,\n"+
			"  `b` int(11) DEFAULT NULL,\n"+
			"  `c` char(1) DEFAULT NULL,\n"+
			"  `d` int(11) DEFAULT NULL\n"+
			") ENGINE=InnoDB DEFAULT CHARSET=utf8mb4 COLLATE=utf8mb4_bin"+"\nPARTITION BY RANGE COLUMNS(a,d,c) (\n  PARTITION p0 VALUES LESS THAN (5,10,\"ggg\"),\n  PARTITION p1 VALUES LESS THAN (10,20,\"mmm\"),\n  PARTITION p2 VALUES LESS THAN (15,30,\"sss\"),\n  PARTITION p3 VALUES LESS THAN (50,MAXVALUE,MAXVALUE)\n)",
	))

	// Test show create table compression type.
	tk.MustExec(`drop table if exists t1`)
	tk.MustExec(`CREATE TABLE t1 (c1 INT) COMPRESSION="zlib";`)
	tk.MustQuery("show create table t1").Check(testutil.RowsWithSep("|",
		"t1 CREATE TABLE `t1` (\n"+
			"  `c1` int(11) DEFAULT NULL\n"+
			") ENGINE=InnoDB DEFAULT CHARSET=utf8mb4 COLLATE=utf8mb4_bin COMPRESSION='zlib'",
	))

	// Test show create table year type
	tk.MustExec(`drop table if exists t`)
	tk.MustExec(`create table t(y year unsigned signed zerofill zerofill, x int, primary key(y));`)
	tk.MustQuery(`show create table t`).Check(testutil.RowsWithSep("|",
		"t CREATE TABLE `t` (\n"+
			"  `y` year NOT NULL,\n"+
			"  `x` int(11) DEFAULT NULL,\n"+
			"  PRIMARY KEY (`y`)\n"+
			") ENGINE=InnoDB DEFAULT CHARSET=utf8mb4 COLLATE=utf8mb4_bin"))

	// Test show create table with zerofill flag
	tk.MustExec(`drop table if exists t`)
	tk.MustExec(`create table t(id int primary key, val tinyint(10) zerofill);`)
	tk.MustQuery(`show create table t`).Check(testutil.RowsWithSep("|",
		"t CREATE TABLE `t` (\n"+
			"  `id` int(11) NOT NULL,\n"+
			"  `val` tinyint(10) UNSIGNED ZEROFILL DEFAULT NULL,\n"+
			"  PRIMARY KEY (`id`)\n"+
<<<<<<< HEAD
			") ENGINE=InnoDB DEFAULT CHARSET=utf8mb4 COLLATE=utf8mb4_bin"))
=======
			") ENGINE=InnoDB DEFAULT CHARSET=utf8 COLLATE=utf8_bin"))

	// Test show columns with different types of default value
	tk.MustExec(`drop table if exists t`)
	tk.MustExec(`create table t(
		c0 int default 1,
		c1 int default b'010',
		c2 bigint default x'A7',
		c3 bit(8) default b'00110001',
		c4 varchar(6) default b'00110001',
		c5 varchar(6) default '\'C6\'',
		c6 enum('s', 'm', 'l', 'xl') default 'xl',
		c7 set('a', 'b', 'c', 'd') default 'a,c,c',
		c8 datetime default current_timestamp on update current_timestamp,
		c9 year default '2014'
	);`)
	tk.MustQuery(`show columns from t`).Check(testutil.RowsWithSep("|",
		"c0|int(11)|YES||1|",
		"c1|int(11)|YES||2|",
		"c2|bigint(20)|YES||167|",
		"c3|bit(8)|YES||b'110001'|",
		"c4|varchar(6)|YES||1|",
		"c5|varchar(6)|YES||'C6'|",
		"c6|enum('s','m','l','xl')|YES||xl|",
		"c7|set('a','b','c','d')|YES||a,c,c|",
		"c8|datetime|YES||CURRENT_TIMESTAMP|on update CURRENT_TIMESTAMP",
		"c9|year|YES||2014|",
	))
>>>>>>> 8e5f4b12
}

func (s *testSuite) TestShowVisibility(c *C) {
	tk := testkit.NewTestKit(c, s.store)
	tk.MustExec("create database showdatabase")
	tk.MustExec("use showdatabase")
	tk.MustExec("create table t1 (id int)")
	tk.MustExec("create table t2 (id int)")
	tk.MustExec(`create user 'show'@'%'`)
	tk.MustExec(`flush privileges`)

	tk1 := testkit.NewTestKit(c, s.store)
	se, err := session.CreateSession4Test(s.store)
	c.Assert(err, IsNil)
	c.Assert(se.Auth(&auth.UserIdentity{Username: "show", Hostname: "%"}, nil, nil), IsTrue)
	tk1.Se = se

	// No ShowDatabases privilege, this user would see nothing except INFORMATION_SCHEMA.
	tk.MustQuery("show databases").Check(testkit.Rows("INFORMATION_SCHEMA"))

	// After grant, the user can see the database.
	tk.MustExec(`grant select on showdatabase.t1 to 'show'@'%'`)
	tk.MustExec(`flush privileges`)
	tk1.MustQuery("show databases").Check(testkit.Rows("INFORMATION_SCHEMA", "showdatabase"))

	// The user can see t1 but not t2.
	tk1.MustExec("use showdatabase")
	tk1.MustQuery("show tables").Check(testkit.Rows("t1"))

	// After revoke, show database result should be just except INFORMATION_SCHEMA.
	tk.MustExec(`revoke select on showdatabase.t1 from 'show'@'%'`)
	tk.MustExec(`flush privileges`)
	tk1.MustQuery("show databases").Check(testkit.Rows("INFORMATION_SCHEMA"))

	// Grant any global privilege would make show databases available.
	tk.MustExec(`grant CREATE on *.* to 'show'@'%'`)
	tk.MustExec(`flush privileges`)
	rows := tk1.MustQuery("show databases").Rows()
	c.Assert(len(rows), GreaterEqual, 2) // At least INFORMATION_SCHEMA and showdatabase

	tk.MustExec(`drop user 'show'@'%'`)
	tk.MustExec("drop database showdatabase")
}

func (s *testSuite) TestShowDatabasesInfoSchemaFirst(c *C) {
	tk := testkit.NewTestKit(c, s.store)
	tk.MustQuery("show databases").Check(testkit.Rows("INFORMATION_SCHEMA"))
	tk.MustExec(`create user 'show'@'%'`)
	tk.MustExec(`flush privileges`)

	tk.MustExec(`create database AAAA`)
	tk.MustExec(`create database BBBB`)
	tk.MustExec(`grant select on AAAA.* to 'show'@'%'`)
	tk.MustExec(`grant select on BBBB.* to 'show'@'%'`)
	tk.MustExec(`flush privileges`)

	tk1 := testkit.NewTestKit(c, s.store)
	se, err := session.CreateSession4Test(s.store)
	c.Assert(err, IsNil)
	c.Assert(se.Auth(&auth.UserIdentity{Username: "show", Hostname: "%"}, nil, nil), IsTrue)
	tk1.Se = se
	tk1.MustQuery("show databases").Check(testkit.Rows("INFORMATION_SCHEMA", "AAAA", "BBBB"))

	tk.MustExec(`drop user 'show'@'%'`)
	tk.MustExec(`drop database AAAA`)
	tk.MustExec(`drop database BBBB`)
}

// mockSessionManager is a mocked session manager that wraps one session
// it returns only this session's current process info as processlist for test.
type mockSessionManager struct {
	session.Session
}

// Kill implements the SessionManager.Kill interface.
func (msm *mockSessionManager) Kill(cid uint64, query bool) {
}

type stats struct {
}

func (s stats) GetScope(status string) variable.ScopeFlag { return variable.DefaultStatusVarScopeFlag }

func (s stats) Stats(vars *variable.SessionVars) (map[string]interface{}, error) {
	m := make(map[string]interface{})
	var a, b interface{}
	b = "123"
	m["test_interface_nil"] = a
	m["test_interface"] = b
	m["test_interface_slice"] = []interface{}{"a", "b", "c"}
	return m, nil
}

func (s *testSuite) TestShowWarnings(c *C) {
	tk := testkit.NewTestKit(c, s.store)
	tk.MustExec("use test")
	testSQL := `create table if not exists show_warnings (a int)`
	tk.MustExec(testSQL)
	tk.MustExec("set @@sql_mode=''")
	tk.MustExec("insert show_warnings values ('a')")
	c.Assert(tk.Se.GetSessionVars().StmtCtx.WarningCount(), Equals, uint16(1))
	tk.MustQuery("show warnings").Check(testutil.RowsWithSep("|", "Warning|1265|Data Truncated"))
	c.Assert(tk.Se.GetSessionVars().StmtCtx.WarningCount(), Equals, uint16(0))
	tk.MustQuery("show warnings").Check(testutil.RowsWithSep("|", "Warning|1265|Data Truncated"))
	c.Assert(tk.Se.GetSessionVars().StmtCtx.WarningCount(), Equals, uint16(0))

	// Test Warning level 'Error'
	testSQL = `create table show_warnings (a int)`
	tk.Exec(testSQL)
	c.Assert(tk.Se.GetSessionVars().StmtCtx.WarningCount(), Equals, uint16(1))
	tk.MustQuery("show warnings").Check(testutil.RowsWithSep("|", "Error|1050|Table 'test.show_warnings' already exists"))
	tk.MustQuery("select @@error_count").Check(testutil.RowsWithSep("|", "1"))

	// Test Warning level 'Note'
	testSQL = `create table show_warnings_2 (a int)`
	tk.MustExec(testSQL)
	testSQL = `create table if not exists show_warnings_2 like show_warnings`
	tk.Exec(testSQL)
	c.Assert(tk.Se.GetSessionVars().StmtCtx.WarningCount(), Equals, uint16(1))
	tk.MustQuery("show warnings").Check(testutil.RowsWithSep("|", "Note|1050|Table 'test.show_warnings_2' already exists"))
	tk.MustQuery("select @@warning_count").Check(testutil.RowsWithSep("|", "1"))
	tk.MustQuery("select @@warning_count").Check(testutil.RowsWithSep("|", "0"))
}

func (s *testSuite) TestShowErrors(c *C) {
	tk := testkit.NewTestKit(c, s.store)
	tk.MustExec("use test")
	testSQL := `create table if not exists show_errors (a int)`
	tk.MustExec(testSQL)
	testSQL = `create table show_errors (a int)`
	tk.Exec(testSQL)

	tk.MustQuery("show errors").Check(testutil.RowsWithSep("|", "Error|1050|Table 'test.show_errors' already exists"))
}

func (s *testSuite) TestIssue3641(c *C) {
	tk := testkit.NewTestKit(c, s.store)
	_, err := tk.Exec("show tables;")
	c.Assert(err.Error(), Equals, plannercore.ErrNoDB.Error())
	_, err = tk.Exec("show table status;")
	c.Assert(err.Error(), Equals, plannercore.ErrNoDB.Error())
}

// TestShow2 is moved from session_test
func (s *testSuite) TestShow2(c *C) {
	tk := testkit.NewTestKit(c, s.store)
	tk.MustExec("use test")

	tk.MustExec("set global autocommit=0")
	tk1 := testkit.NewTestKit(c, s.store)
	tk1.MustQuery("show global variables where variable_name = 'autocommit'").Check(testkit.Rows("autocommit 0"))
	tk.MustExec("set global autocommit = 1")
	tk2 := testkit.NewTestKit(c, s.store)
	// TODO: In MySQL, the result is "autocommit ON".
	tk2.MustQuery("show global variables where variable_name = 'autocommit'").Check(testkit.Rows("autocommit 1"))

	tk.MustExec("drop table if exists t")
	tk.MustExec(`create table if not exists t (c int) comment '注释'`)
	tk.MustQuery(`show columns from t`).Check(testutil.RowsWithSep(",", "c,int(11),YES,,<nil>,"))
	tk.MustQuery("show collation where Charset = 'utf8' and Collation = 'utf8_bin'").Check(testutil.RowsWithSep(",", "utf8_bin,utf8,83,,Yes,1"))

	tk.MustQuery("show tables").Check(testkit.Rows("t"))
	tk.MustQuery("show full tables").Check(testkit.Rows("t BASE TABLE"))
	ctx := tk.Se.(sessionctx.Context)
	is := domain.GetDomain(ctx).InfoSchema()
	tblInfo, err := is.TableByName(model.NewCIStr("test"), model.NewCIStr("t"))
	c.Assert(err, IsNil)
	create_time := model.TSConvert2Time(tblInfo.Meta().UpdateTS).String()
	r := tk.MustQuery("show table status from test like 't'")
	timeStr := time.Now().Format("2006-01-02 15:04:05")
	r.Check(testkit.Rows(fmt.Sprintf("t InnoDB 10 Compact 100 100 100 100 100 100 100 %s %s %s utf8_general_ci   注释", create_time, timeStr, timeStr)))

	// The Hostname is the actual host
	tk.Se.Auth(&auth.UserIdentity{Username: "root", Hostname: "192.168.0.1", AuthUsername: "root", AuthHostname: "%"}, nil, []byte("012345678901234567890"))

	tk.MustQuery("show databases like 'test'").Check(testkit.Rows("test"))

	tk.MustExec(`grant all on *.* to 'root'@'%'`)
	tk.MustQuery("show grants").Check(testkit.Rows(`GRANT ALL PRIVILEGES ON *.* TO 'root'@'%'`))

	tk.MustQuery("show grants for current_user()").Check(testkit.Rows(`GRANT ALL PRIVILEGES ON *.* TO 'root'@'%'`))
	tk.MustQuery("show grants for current_user").Check(testkit.Rows(`GRANT ALL PRIVILEGES ON *.* TO 'root'@'%'`))
}

func (s *testSuite) TestCollation(c *C) {
	tk := testkit.NewTestKit(c, s.store)
	tk.MustExec("use test")

	rs, err := tk.Exec("show collation;")
	c.Assert(err, IsNil)
	fields := rs.Fields()
	c.Assert(fields[0].Column.Tp, Equals, mysql.TypeVarchar)
	c.Assert(fields[1].Column.Tp, Equals, mysql.TypeVarchar)
	c.Assert(fields[2].Column.Tp, Equals, mysql.TypeLonglong)
	c.Assert(fields[3].Column.Tp, Equals, mysql.TypeVarchar)
	c.Assert(fields[4].Column.Tp, Equals, mysql.TypeVarchar)
	c.Assert(fields[5].Column.Tp, Equals, mysql.TypeLonglong)
}

func (s *testSuite) TestShowTableStatus(c *C) {
	tk := testkit.NewTestKit(c, s.store)

	tk.MustExec("use test")
	tk.MustExec(`drop table if exists t;`)
	tk.MustExec(`create table t(a bigint);`)

	// It's not easy to test the result contents because every time the test runs, "Create_time" changed.
	tk.MustExec("show table status;")
	rs, err := tk.Exec("show table status;")
	c.Assert(errors.ErrorStack(err), Equals, "")
	c.Assert(rs, NotNil)
	rows, err := session.GetRows4Test(context.Background(), tk.Se, rs)
	c.Assert(errors.ErrorStack(err), Equals, "")
	err = rs.Close()
	c.Assert(errors.ErrorStack(err), Equals, "")

	for i := range rows {
		row := rows[i]
		c.Assert(row.GetString(0), Equals, "t")
		c.Assert(row.GetString(1), Equals, "InnoDB")
		c.Assert(row.GetInt64(2), Equals, int64(10))
		c.Assert(row.GetString(3), Equals, "Compact")
	}
	tk.MustExec(`drop table if exists tp;`)
	tk.MustExec(`create table tp (a int)
 		partition by range(a)
 		( partition p0 values less than (10),
		  partition p1 values less than (20),
		  partition p2 values less than (maxvalue)
  		);`)
	rs, err = tk.Exec("show table status from test like 'tp';")
	c.Assert(errors.ErrorStack(err), Equals, "")
	rows, err = session.GetRows4Test(context.Background(), tk.Se, rs)
	c.Assert(errors.ErrorStack(err), Equals, "")
	c.Assert(rows[0].GetString(16), Equals, "partitioned")
}

func (s *testSuite) TestShowSlow(c *C) {
	tk := testkit.NewTestKit(c, s.store)
	// The test result is volatile, because
	// 1. Slow queries is stored in domain, which may be affected by other tests.
	// 2. Collecting slow queries is a asynchronous process, check immediately may not get the expected result.
	// 3. Make slow query like "select sleep(1)" would slow the CI.
	// So, we just cover the code but do not check the result.
	tk.MustQuery(`admin show slow recent 3`)
	tk.MustQuery(`admin show slow top 3`)
	tk.MustQuery(`admin show slow top internal 3`)
	tk.MustQuery(`admin show slow top all 3`)
}<|MERGE_RESOLUTION|>--- conflicted
+++ resolved
@@ -417,10 +417,7 @@
 			"  `id` int(11) NOT NULL,\n"+
 			"  `val` tinyint(10) UNSIGNED ZEROFILL DEFAULT NULL,\n"+
 			"  PRIMARY KEY (`id`)\n"+
-<<<<<<< HEAD
 			") ENGINE=InnoDB DEFAULT CHARSET=utf8mb4 COLLATE=utf8mb4_bin"))
-=======
-			") ENGINE=InnoDB DEFAULT CHARSET=utf8 COLLATE=utf8_bin"))
 
 	// Test show columns with different types of default value
 	tk.MustExec(`drop table if exists t`)
@@ -448,7 +445,6 @@
 		"c8|datetime|YES||CURRENT_TIMESTAMP|on update CURRENT_TIMESTAMP",
 		"c9|year|YES||2014|",
 	))
->>>>>>> 8e5f4b12
 }
 
 func (s *testSuite) TestShowVisibility(c *C) {
