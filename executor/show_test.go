// Copyright 2016 PingCAP, Inc.
//
// Licensed under the Apache License, Version 2.0 (the "License");
// you may not use this file except in compliance with the License.
// You may obtain a copy of the License at
//
//     http://www.apache.org/licenses/LICENSE-2.0
//
// Unless required by applicable law or agreed to in writing, software
// distributed under the License is distributed on an "AS IS" BASIS,
// See the License for the specific language governing permissions and
// limitations under the License.

package executor_test

import (
	"strings"

	. "github.com/pingcap/check"
	"github.com/pingcap/tidb"
	"github.com/pingcap/tidb/mysql"
	"github.com/pingcap/tidb/plan"
	"github.com/pingcap/tidb/privilege/privileges"
	"github.com/pingcap/tidb/sessionctx/variable"
	"github.com/pingcap/tidb/util"
	"github.com/pingcap/tidb/util/auth"
	"github.com/pingcap/tidb/util/testkit"
	"github.com/pingcap/tidb/util/testutil"
)

func (s *testSuite) TestShow(c *C) {
	tk := testkit.NewTestKit(c, s.store)
	tk.MustExec("use test")

	testSQL := `drop table if exists show_test`
	tk.MustExec(testSQL)
	testSQL = `create table SHOW_test (id int PRIMARY KEY AUTO_INCREMENT, c1 int comment "c1_comment", c2 int, c3 int default 1) ENGINE=InnoDB AUTO_INCREMENT=28934 DEFAULT CHARSET=utf8 COMMENT "table_comment";`
	tk.MustExec(testSQL)

	testSQL = "show columns from show_test;"
	result := tk.MustQuery(testSQL)
	c.Check(result.Rows(), HasLen, 4)

	testSQL = "show create table show_test;"
	result = tk.MustQuery(testSQL)
	c.Check(result.Rows(), HasLen, 1)
	row := result.Rows()[0]
	// For issue https://github.com/pingcap/tidb/issues/1061
	expectedRow := []interface{}{
		"SHOW_test", "CREATE TABLE `SHOW_test` (\n  `id` int(11) NOT NULL AUTO_INCREMENT,\n  `c1` int(11) DEFAULT NULL COMMENT 'c1_comment',\n  `c2` int(11) DEFAULT NULL,\n  `c3` int(11) DEFAULT '1',\n  PRIMARY KEY (`id`)\n) ENGINE=InnoDB DEFAULT CHARSET=utf8 COLLATE=utf8_bin AUTO_INCREMENT=28934 COMMENT='table_comment'"}
	for i, r := range row {
		c.Check(r, Equals, expectedRow[i])
	}

	// For issue https://github.com/pingcap/tidb/issues/1918
	testSQL = `create table ptest(
		a int primary key,
		b double NOT NULL DEFAULT 2.0,
		c varchar(10) NOT NULL,
		d time unique,
		e timestamp NULL
	);`
	tk.MustExec(testSQL)
	testSQL = "show create table ptest;"
	result = tk.MustQuery(testSQL)
	c.Check(result.Rows(), HasLen, 1)
	row = result.Rows()[0]
	expectedRow = []interface{}{
		"ptest", "CREATE TABLE `ptest` (\n  `a` int(11) NOT NULL,\n  `b` double NOT NULL DEFAULT '2.0',\n  `c` varchar(10) NOT NULL,\n  `d` time DEFAULT NULL,\n  `e` timestamp NULL DEFAULT NULL,\n  PRIMARY KEY (`a`),\n  UNIQUE KEY `d` (`d`)\n) ENGINE=InnoDB DEFAULT CHARSET=utf8 COLLATE=utf8_bin"}
	for i, r := range row {
		c.Check(r, Equals, expectedRow[i])
	}

	// Issue #4684.
	tk.MustExec("drop table if exists `t1`")
	testSQL = "create table `t1` (" +
		"`c1` tinyint unsigned default null," +
		"`c2` smallint unsigned default null," +
		"`c3` mediumint unsigned default null," +
		"`c4` int unsigned default null," +
		"`c5` bigint unsigned default null);`"

	tk.MustExec(testSQL)
	testSQL = "show create table t1"
	result = tk.MustQuery(testSQL)
	c.Check(result.Rows(), HasLen, 1)
	row = result.Rows()[0]
	expectedRow = []interface{}{
		"t1", "CREATE TABLE `t1` (\n" +
			"  `c1` tinyint(3) UNSIGNED DEFAULT NULL,\n" +
			"  `c2` smallint(5) UNSIGNED DEFAULT NULL,\n" +
			"  `c3` mediumint(8) UNSIGNED DEFAULT NULL,\n" +
			"  `c4` int(10) UNSIGNED DEFAULT NULL,\n" +
			"  `c5` bigint(20) UNSIGNED DEFAULT NULL\n" +
			") ENGINE=InnoDB DEFAULT CHARSET=utf8 COLLATE=utf8_bin"}
	for i, r := range row {
		c.Check(r, Equals, expectedRow[i])
	}

	testSQL = "SHOW VARIABLES LIKE 'character_set_results';"
	result = tk.MustQuery(testSQL)
	c.Check(result.Rows(), HasLen, 1)

	// Test case for index type and comment
	tk.MustExec(`create table show_index (id int, c int, primary key (id), index cIdx using hash (c) comment "index_comment_for_cIdx");`)
	tk.MustExec(`create index idx1 on show_index (id) using hash;`)
	tk.MustExec(`create index idx2 on show_index (id) comment 'idx';`)
	tk.MustExec(`create index idx3 on show_index (id) using hash comment 'idx';`)
	tk.MustExec(`alter table show_index add index idx4 (id) using btree comment 'idx';`)
	tk.MustExec(`create index idx5 using hash on show_index (id) using btree comment 'idx';`)
	tk.MustExec(`create index idx6 using hash on show_index (id);`)
	tk.MustExec(`create index idx7 on show_index (id);`)
	testSQL = "SHOW index from show_index;"
	tk.MustQuery(testSQL).Check(testutil.RowsWithSep("|",
		"show_index|0|PRIMARY|1|id|A|0|<nil>|<nil>||BTREE||",
		"show_index|1|cIdx|1|c|A|0|<nil>|<nil>|YES|HASH||index_comment_for_cIdx",
		"show_index|1|idx1|1|id|A|0|<nil>|<nil>|YES|HASH||",
		"show_index|1|idx2|1|id|A|0|<nil>|<nil>|YES|BTREE||idx",
		"show_index|1|idx3|1|id|A|0|<nil>|<nil>|YES|HASH||idx",
		"show_index|1|idx4|1|id|A|0|<nil>|<nil>|YES|BTREE||idx",
		"show_index|1|idx5|1|id|A|0|<nil>|<nil>|YES|BTREE||idx",
		"show_index|1|idx6|1|id|A|0|<nil>|<nil>|YES|HASH||",
		"show_index|1|idx7|1|id|A|0|<nil>|<nil>|YES|BTREE||",
	))

	// For show like with escape
	testSQL = `show tables like 'SHOW\_test'`
	result = tk.MustQuery(testSQL)
	rows := result.Rows()
	c.Check(rows, HasLen, 1)
	c.Check(rows[0], DeepEquals, []interface{}{"SHOW_test"})

	var ss stats
	variable.RegisterStatistics(ss)
	testSQL = "show status like 'character_set_results';"
	result = tk.MustQuery(testSQL)
	c.Check(result.Rows(), NotNil)

	tk.MustQuery("SHOW PROCEDURE STATUS WHERE Db='test'").Check(testkit.Rows())
	tk.MustQuery("SHOW TRIGGERS WHERE `Trigger` ='test'").Check(testkit.Rows())
	tk.MustQuery("SHOW PROCESSLIST;").Check(testkit.Rows())
	tk.MustQuery("SHOW FULL PROCESSLIST;").Check(testkit.Rows())
	tk.MustQuery("SHOW EVENTS WHERE Db = 'test'").Check(testkit.Rows())
	tk.MustQuery("SHOW PLUGINS").Check(testkit.Rows())
	tk.MustQuery("SHOW PROFILES").Check(testkit.Rows())

	// Test show create database
	testSQL = `create database show_test_DB`
	tk.MustExec(testSQL)
	testSQL = "show create database show_test_DB;"
	tk.MustQuery(testSQL).Check(testutil.RowsWithSep("|",
		"show_test_DB|CREATE DATABASE `show_test_DB` /* !40100 DEFAULT CHARACTER SET utf8 */",
	))

	tk.MustExec("use show_test_DB")
	result = tk.MustQuery("SHOW index from show_index from test where Column_name = 'c'")
	c.Check(result.Rows(), HasLen, 1)

	// Test show full columns
	// for issue https://github.com/pingcap/tidb/issues/4224
	tk.MustExec(`drop table if exists show_test_comment`)
	tk.MustExec(`create table show_test_comment (id int not null default 0 comment "show_test_comment_id")`)
	tk.MustQuery(`show full columns from show_test_comment`).Check(testutil.RowsWithSep("|",
		"id|int(11)|binary|NO||0||select,insert,update,references|show_test_comment_id",
	))

	// Test show create table with AUTO_INCREMENT option
	// for issue https://github.com/pingcap/tidb/issues/3747
	tk.MustExec(`drop table if exists show_auto_increment`)
	tk.MustExec(`create table show_auto_increment (id int) auto_increment=4`)
	tk.MustQuery(`show create table show_auto_increment`).Check(testutil.RowsWithSep("|",
		""+
			"show_auto_increment CREATE TABLE `show_auto_increment` (\n"+
			"  `id` int(11) DEFAULT NULL\n"+
			") ENGINE=InnoDB DEFAULT CHARSET=utf8 COLLATE=utf8_bin AUTO_INCREMENT=4",
	))

	// Test show table with column's comment contain escape character
	// for issue https://github.com/pingcap/tidb/issues/4411
	tk.MustExec(`drop table if exists show_escape_character`)
	tk.MustExec(`create table show_escape_character(id int comment 'a\rb\nc\td\0ef')`)
	tk.MustQuery(`show create table show_escape_character`).Check(testutil.RowsWithSep("|",
		""+
			"show_escape_character CREATE TABLE `show_escape_character` (\n"+
			"  `id` int(11) DEFAULT NULL COMMENT 'a\\rb\\nc	d\\0ef'\n"+
			") ENGINE=InnoDB DEFAULT CHARSET=utf8 COLLATE=utf8_bin",
	))

	// for issue https://github.com/pingcap/tidb/issues/4424
	tk.MustExec("drop table if exists show_test")
	testSQL = `create table show_test(
		a varchar(10) COMMENT 'a\nb\rc\td\0e'
	) COMMENT='a\nb\rc\td\0e';`
	tk.MustExec(testSQL)
	testSQL = "show create table show_test;"
	result = tk.MustQuery(testSQL)
	c.Check(result.Rows(), HasLen, 1)
	row = result.Rows()[0]
	expectedRow = []interface{}{
		"show_test", "CREATE TABLE `show_test` (\n  `a` varchar(10) DEFAULT NULL COMMENT 'a\\nb\\rc	d\\0e'\n) ENGINE=InnoDB DEFAULT CHARSET=utf8 COLLATE=utf8_bin COMMENT='a\\nb\\rc	d\\0e'"}
	for i, r := range row {
		c.Check(r, Equals, expectedRow[i])
	}

	// for issue https://github.com/pingcap/tidb/issues/4425
	tk.MustExec("drop table if exists show_test")
	testSQL = `create table show_test(
		a varchar(10) DEFAULT 'a\nb\rc\td\0e'
	);`
	tk.MustExec(testSQL)
	testSQL = "show create table show_test;"
	result = tk.MustQuery(testSQL)
	c.Check(result.Rows(), HasLen, 1)
	row = result.Rows()[0]
	expectedRow = []interface{}{
		"show_test", "CREATE TABLE `show_test` (\n  `a` varchar(10) DEFAULT 'a\\nb\\rc	d\\0e'\n) ENGINE=InnoDB DEFAULT CHARSET=utf8 COLLATE=utf8_bin"}
	for i, r := range row {
		c.Check(r, Equals, expectedRow[i])
	}

	// for issue https://github.com/pingcap/tidb/issues/4426
	tk.MustExec("drop table if exists show_test")
	testSQL = `create table show_test(
		a bit(1),
		b bit(32) DEFAULT 0b0,
		c bit(1) DEFAULT 0b1,
		d bit(10) DEFAULT 0b1010
	);`
	tk.MustExec(testSQL)
	testSQL = "show create table show_test;"
	result = tk.MustQuery(testSQL)
	c.Check(result.Rows(), HasLen, 1)
	row = result.Rows()[0]
	expectedRow = []interface{}{
		"show_test", "CREATE TABLE `show_test` (\n  `a` bit(1) DEFAULT NULL,\n  `b` bit(32) DEFAULT b'0',\n  `c` bit(1) DEFAULT b'1',\n  `d` bit(10) DEFAULT b'1010'\n) ENGINE=InnoDB DEFAULT CHARSET=utf8 COLLATE=utf8_bin"}
	for i, r := range row {
		c.Check(r, Equals, expectedRow[i])
	}

	// for issue #4255
	result = tk.MustQuery("show function status like '%'")
	result.Check(result.Rows())
	result = tk.MustQuery("show plugins like '%'")
	result.Check(result.Rows())

	// for issue #4740
	testSQL = `drop table if exists t`
	tk.MustExec(testSQL)
	testSQL = `create table t (a int1, b int2, c int3, d int4, e int8)`
	tk.MustExec(testSQL)
	testSQL = `show create table t;`
	result = tk.MustQuery(testSQL)
	c.Check(result.Rows(), HasLen, 1)
	row = result.Rows()[0]
	expectedRow = []interface{}{
		"t",
		"CREATE TABLE `t` (\n" +
			"  `a` tinyint(4) DEFAULT NULL,\n" +
			"  `b` smallint(6) DEFAULT NULL,\n" +
			"  `c` mediumint(9) DEFAULT NULL,\n" +
			"  `d` int(11) DEFAULT NULL,\n" +
			"  `e` bigint(20) DEFAULT NULL\n" +
			") ENGINE=InnoDB DEFAULT CHARSET=utf8 COLLATE=utf8_bin",
	}
}

func (s *testSuite) TestShowVisibility(c *C) {
	save := privileges.Enable
	privileges.Enable = true
	tk := testkit.NewTestKit(c, s.store)
	tk.MustExec("create database showdatabase")
	tk.MustExec("use showdatabase")
	tk.MustExec("create table t1 (id int)")
	tk.MustExec("create table t2 (id int)")
	tk.MustExec(`create user 'show'@'%'`)
	tk.MustExec(`flush privileges`)

	tk1 := testkit.NewTestKit(c, s.store)
	se, err := tidb.CreateSession(s.store)
	c.Assert(err, IsNil)
	c.Assert(se.Auth(&auth.UserIdentity{Username: "show", Hostname: "%"}, nil, nil), IsTrue)
	tk1.Se = se

	// No ShowDatabases privilege, this user would see nothing except INFORMATION_SCHEMA.
	tk.MustQuery("show databases").Check(testkit.Rows("INFORMATION_SCHEMA"))

	// After grant, the user can see the database.
	tk.MustExec(`grant select on showdatabase.t1 to 'show'@'%'`)
	tk.MustExec(`flush privileges`)
	tk1.MustQuery("show databases").Check(testkit.Rows("INFORMATION_SCHEMA", "showdatabase"))

	// The user can see t1 but not t2.
	tk1.MustExec("use showdatabase")
	tk1.MustQuery("show tables").Check(testkit.Rows("t1"))

	// After revoke, show database result should be just except INFORMATION_SCHEMA.
	tk.MustExec(`revoke select on showdatabase.t1 from 'show'@'%'`)
	tk.MustExec(`flush privileges`)
	tk1.MustQuery("show databases").Check(testkit.Rows("INFORMATION_SCHEMA"))

	// Grant any global privilege would make show databases available.
	tk.MustExec(`grant CREATE on *.* to 'show'@'%'`)
	tk.MustExec(`flush privileges`)
	rows := tk1.MustQuery("show databases").Rows()
	c.Assert(len(rows), GreaterEqual, 2) // At least INFORMATION_SCHEMA and showdatabase

	privileges.Enable = save
	tk.MustExec(`drop user 'show'@'%'`)
	tk.MustExec("drop database showdatabase")
}

// mockSessionManager is a mocked session manager that wraps one session
// it returns only this session's current proccess info as processlist for test.
type mockSessionManager struct {
	tidb.Session
}

// ShowProcessList implements the SessionManager.ShowProcessList interface.
func (msm *mockSessionManager) ShowProcessList() []util.ProcessInfo {
	return []util.ProcessInfo{msm.ShowProcess()}
}

// Kill implements the SessionManager.Kill interface.
func (msm *mockSessionManager) Kill(cid uint64, query bool) {
}

func (s *testSuite) TestShowFullProcessList(c *C) {
	tk := testkit.NewTestKit(c, s.store)
	tk.MustExec("select 1") // for tk.Se init

	se := tk.Se
	se.SetSessionManager(&mockSessionManager{se})

	fullSQL := "show                                                                                        full processlist"
	simpSQL := "show                                                                                        processlist"

<<<<<<< HEAD
	tk.MustQuery(fullSQL).Check(testutil.RowsWithSep("|", "222|   Query|0|2|"+fullSQL))
	tk.MustQuery(simpSQL).Check(testutil.RowsWithSep("|", "222|   Query|0|2|"+simpSQL[:100]))
=======
	tk.MustQuery(fullSQL).Check(testutil.RowsWithSep("|", "220|   Query|0|2|"+fullSQL))
	tk.MustQuery(simpSQL).Check(testutil.RowsWithSep("|", "220|   Query|0|2|"+simpSQL[:100]))
>>>>>>> 7cdcc1d9

	se.SetSessionManager(nil) // reset sm so other tests won't use this
}

type stats struct {
}

func (s stats) GetScope(status string) variable.ScopeFlag { return variable.DefaultStatusVarScopeFlag }

func (s stats) Stats(vars *variable.SessionVars) (map[string]interface{}, error) {
	m := make(map[string]interface{})
	var a, b interface{}
	b = "123"
	m["test_interface_nil"] = a
	m["test_interface"] = b
	m["test_interface_slice"] = []interface{}{"a", "b", "c"}
	return m, nil
}

func (s *testSuite) TestForeignKeyInShowCreateTable(c *C) {
	tk := testkit.NewTestKit(c, s.store)
	tk.MustExec("use test")
	testSQL := `drop table if exists show_test`
	tk.MustExec(testSQL)
	testSQL = `drop table if exists t1`
	tk.MustExec(testSQL)
	testSQL = `CREATE TABLE t1 (pk int PRIMARY KEY AUTO_INCREMENT)`
	tk.MustExec(testSQL)

	// For table with single fk.
	sqlLines := []string{
		"CREATE TABLE `show_test` (",
		"  `id` int(11) NOT NULL AUTO_INCREMENT,",
		"  PRIMARY KEY (`id`),",
		"  CONSTRAINT `Fk` FOREIGN KEY (`id`) REFERENCES `t1` (`pk`) ON DELETE CASCADE ON UPDATE CASCADE",
		") ENGINE=InnoDB DEFAULT CHARSET=utf8 COLLATE=utf8_bin",
	}
	testSQL = strings.Join(sqlLines, "\n")
	tk.MustExec(testSQL)
	result := tk.MustQuery("show create table show_test;")
	c.Check(result.Rows(), HasLen, 1)
	row := result.Rows()[0]
	expectedRow := []interface{}{"show_test", testSQL}
	for i, r := range row {
		c.Check(r, Equals, expectedRow[i])
	}

	// For table with multiple fk.
	sqlLines = []string{
		"CREATE TABLE `pilot_languages` (",
		"  `pilot_id` int(11) NOT NULL,",
		"  `language_id` int(11) NOT NULL,",
		"  CONSTRAINT `pilot_language_fkey` FOREIGN KEY (`pilot_id`) REFERENCES `pilots` (`pilot_id`),",
		"  CONSTRAINT `languages_fkey` FOREIGN KEY (`language_id`) REFERENCES `languages` (`language_id`)",
		") ENGINE=InnoDB DEFAULT CHARSET=utf8 COLLATE=utf8_bin",
	}
	testSQL = strings.Join(sqlLines, "\n")
	tk.MustExec(testSQL)
	result = tk.MustQuery("show create table pilot_languages;")
	c.Check(result.Rows(), HasLen, 1)
	row = result.Rows()[0]
	expectedRow = []interface{}{"pilot_languages", testSQL}
	for i, r := range row {
		c.Check(r, Equals, expectedRow[i])
	}

	testSQL = "alter table show_test drop foreign key `fk`"
	tk.MustExec(testSQL)
	testSQL = "show create table show_test;"
	result = tk.MustQuery(testSQL)
	c.Check(result.Rows(), HasLen, 1)
	row = result.Rows()[0]
	expectedRow = []interface{}{
		"show_test", "CREATE TABLE `show_test` (\n  `id` int(11) NOT NULL AUTO_INCREMENT,\n  PRIMARY KEY (`id`)\n) ENGINE=InnoDB DEFAULT CHARSET=utf8 COLLATE=utf8_bin"}
	for i, r := range row {
		c.Check(r, Equals, expectedRow[i])
	}

	testSQL = "ALTER TABLE SHOW_TEST ADD CONSTRAINT `Fk` FOREIGN KEY (`id`) REFERENCES `t1` (`pk`) ON DELETE CASCADE ON UPDATE CASCADE\n "
	tk.MustExec(testSQL)
	testSQL = "show create table show_test;"
	result = tk.MustQuery(testSQL)
	c.Check(result.Rows(), HasLen, 1)
	row = result.Rows()[0]
	expectedRow = []interface{}{
		"show_test", "CREATE TABLE `show_test` (\n  `id` int(11) NOT NULL AUTO_INCREMENT,\n  PRIMARY KEY (`id`),\n  CONSTRAINT `Fk` FOREIGN KEY (`id`) REFERENCES `t1` (`pk`) ON DELETE CASCADE ON UPDATE CASCADE\n) ENGINE=InnoDB DEFAULT CHARSET=utf8 COLLATE=utf8_bin"}
	for i, r := range row {
		c.Check(r, Equals, expectedRow[i])
	}
}

func (s *testSuite) TestShowWarnings(c *C) {
	tk := testkit.NewTestKit(c, s.store)
	tk.MustExec("use test")
	testSQL := `create table if not exists show_warnings (a int)`
	tk.MustExec(testSQL)
	tk.MustExec("set @@sql_mode=''")
	tk.MustExec("insert show_warnings values ('a')")
	c.Assert(tk.Se.GetSessionVars().StmtCtx.WarningCount(), Equals, uint16(1))
	tk.MustQuery("show warnings").Check(testutil.RowsWithSep("|", "Warning|1265|Data Truncated"))
	c.Assert(tk.Se.GetSessionVars().StmtCtx.WarningCount(), Equals, uint16(0))
	tk.MustQuery("show warnings").Check(testutil.RowsWithSep("|", "Warning|1265|Data Truncated"))
	c.Assert(tk.Se.GetSessionVars().StmtCtx.WarningCount(), Equals, uint16(0))
}

func (s *testSuite) TestIssue3641(c *C) {
	tk := testkit.NewTestKit(c, s.store)
	_, err := tk.Exec("show tables;")
	c.Assert(err.Error(), Equals, plan.ErrNoDB.Error())
	_, err = tk.Exec("show table status;")
	c.Assert(err.Error(), Equals, plan.ErrNoDB.Error())
}

// TestShow2 is moved from session_test
func (s *testSuite) TestShow2(c *C) {
	tk := testkit.NewTestKit(c, s.store)
	tk.MustExec("use test")

	tk.MustExec("set global autocommit=0")
	tk1 := testkit.NewTestKit(c, s.store)
	tk1.MustQuery("show global variables where variable_name = 'autocommit'").Check(testkit.Rows("autocommit 0"))
	tk.MustExec("set global autocommit = 1")
	tk2 := testkit.NewTestKit(c, s.store)
	// TODO: In MySQL, the result is "autocommit ON".
	tk2.MustQuery("show global variables where variable_name = 'autocommit'").Check(testkit.Rows("autocommit 1"))

	tk.MustExec("drop table if exists t")
	tk.MustExec(`create table if not exists t (c int) comment '注释'`)
	tk.MustQuery(`show columns from t`).Check(testutil.RowsWithSep(",", "c,int(11),YES,,<nil>,"))

	tk.MustQuery("show collation where Charset = 'utf8' and Collation = 'utf8_bin'").Check(testutil.RowsWithSep(",", "utf8_bin,utf8,83,,Yes,1"))

	tk.MustQuery("show tables").Check(testkit.Rows("t"))
	tk.MustQuery("show full tables").Check(testkit.Rows("t BASE TABLE"))

	r, err := tk.Exec("show table status from test like 't'")
	c.Assert(err, IsNil)
	row, err := r.Next()
	c.Assert(err, IsNil)
	c.Assert(row.Data, HasLen, 18)
	c.Assert(row.Data[0].GetString(), Equals, "t")
	c.Assert(row.Data[17].GetString(), Equals, "注释")

	tk.Se.Auth(&auth.UserIdentity{Username: "root", Hostname: "%"}, nil, []byte("012345678901234567890"))

	tk.MustQuery("show databases like 'test'").Check(testkit.Rows("test"))

	tk.MustExec("grant all on *.* to 'root'@'%'")
	tk.MustQuery("show grants").Check(testkit.Rows("GRANT ALL PRIVILEGES ON *.* TO 'root'@'%'"))
}

func (s *testSuite) TestCollation(c *C) {
	tk := testkit.NewTestKit(c, s.store)
	tk.MustExec("use test")

	rs, err := tk.Exec("show collation;")
	c.Assert(err, IsNil)
	fields, err := rs.Fields()
	c.Assert(err, IsNil)
	c.Assert(fields[0].Column.Tp, Equals, mysql.TypeVarchar)
	c.Assert(fields[1].Column.Tp, Equals, mysql.TypeVarchar)
	c.Assert(fields[2].Column.Tp, Equals, mysql.TypeLonglong)
	c.Assert(fields[3].Column.Tp, Equals, mysql.TypeVarchar)
	c.Assert(fields[4].Column.Tp, Equals, mysql.TypeVarchar)
	c.Assert(fields[5].Column.Tp, Equals, mysql.TypeLonglong)
}<|MERGE_RESOLUTION|>--- conflicted
+++ resolved
@@ -334,13 +334,8 @@
 	fullSQL := "show                                                                                        full processlist"
 	simpSQL := "show                                                                                        processlist"
 
-<<<<<<< HEAD
-	tk.MustQuery(fullSQL).Check(testutil.RowsWithSep("|", "222|   Query|0|2|"+fullSQL))
-	tk.MustQuery(simpSQL).Check(testutil.RowsWithSep("|", "222|   Query|0|2|"+simpSQL[:100]))
-=======
-	tk.MustQuery(fullSQL).Check(testutil.RowsWithSep("|", "220|   Query|0|2|"+fullSQL))
-	tk.MustQuery(simpSQL).Check(testutil.RowsWithSep("|", "220|   Query|0|2|"+simpSQL[:100]))
->>>>>>> 7cdcc1d9
+	tk.MustQuery(fullSQL).Check(testutil.RowsWithSep("|", "224|   Query|0|2|"+fullSQL))
+	tk.MustQuery(simpSQL).Check(testutil.RowsWithSep("|", "224|   Query|0|2|"+simpSQL[:100]))
 
 	se.SetSessionManager(nil) // reset sm so other tests won't use this
 }
