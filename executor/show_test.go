// Copyright 2016 PingCAP, Inc.
//
// Licensed under the Apache License, Version 2.0 (the "License");
// you may not use this file except in compliance with the License.
// You may obtain a copy of the License at
//
//     http://www.apache.org/licenses/LICENSE-2.0
//
// Unless required by applicable law or agreed to in writing, software
// distributed under the License is distributed on an "AS IS" BASIS,
// See the License for the specific language governing permissions and
// limitations under the License.

package executor_test

import (
	"fmt"
	"strconv"
	"strings"
	"time"

	"github.com/juju/errors"
	. "github.com/pingcap/check"
	"github.com/pingcap/tidb/meta/autoid"
	"github.com/pingcap/tidb/mysql"
	"github.com/pingcap/tidb/plan"
	"github.com/pingcap/tidb/privilege/privileges"
	"github.com/pingcap/tidb/session"
	"github.com/pingcap/tidb/sessionctx/variable"
	"github.com/pingcap/tidb/util"
	"github.com/pingcap/tidb/util/auth"
	"github.com/pingcap/tidb/util/testkit"
	"github.com/pingcap/tidb/util/testutil"
	"golang.org/x/net/context"
)

func (s *testSuite) TestShow(c *C) {
	tk := testkit.NewTestKit(c, s.store)
	tk.MustExec("use test")

	testSQL := `drop table if exists show_test`
	tk.MustExec(testSQL)
	testSQL = `create table SHOW_test (id int PRIMARY KEY AUTO_INCREMENT, c1 int comment "c1_comment", c2 int, c3 int default 1, c4 text, c5 boolean, key idx_wide_c4(c3, c4(10))) ENGINE=InnoDB AUTO_INCREMENT=28934 DEFAULT CHARSET=utf8 COMMENT "table_comment";`
	tk.MustExec(testSQL)

	testSQL = "show columns from show_test;"
	result := tk.MustQuery(testSQL)
	c.Check(result.Rows(), HasLen, 6)

	testSQL = "show create table show_test;"
	result = tk.MustQuery(testSQL)
	c.Check(result.Rows(), HasLen, 1)
	row := result.Rows()[0]
	// For issue https://github.com/pingcap/tidb/issues/1061
	expectedRow := []interface{}{
		"SHOW_test", "CREATE TABLE `SHOW_test` (\n  `id` int(11) NOT NULL AUTO_INCREMENT,\n  `c1` int(11) DEFAULT NULL COMMENT 'c1_comment',\n  `c2` int(11) DEFAULT NULL,\n  `c3` int(11) DEFAULT '1',\n  `c4` text DEFAULT NULL,\n  `c5` tinyint(1) DEFAULT NULL,\n  PRIMARY KEY (`id`),\n  KEY `idx_wide_c4` (`c3`,`c4`(10))\n) ENGINE=InnoDB DEFAULT CHARSET=utf8 COLLATE=utf8_bin AUTO_INCREMENT=28934 COMMENT='table_comment'"}
	for i, r := range row {
		c.Check(r, Equals, expectedRow[i])
	}

	// For issue https://github.com/pingcap/tidb/issues/1918
	testSQL = `create table ptest(
		a int primary key,
		b double NOT NULL DEFAULT 2.0,
		c varchar(10) NOT NULL,
		d time unique,
		e timestamp NULL
	);`
	tk.MustExec(testSQL)
	testSQL = "show create table ptest;"
	result = tk.MustQuery(testSQL)
	c.Check(result.Rows(), HasLen, 1)
	row = result.Rows()[0]
	expectedRow = []interface{}{
		"ptest", "CREATE TABLE `ptest` (\n  `a` int(11) NOT NULL,\n  `b` double NOT NULL DEFAULT '2.0',\n  `c` varchar(10) NOT NULL,\n  `d` time DEFAULT NULL,\n  `e` timestamp NULL DEFAULT NULL,\n  PRIMARY KEY (`a`),\n  UNIQUE KEY `d` (`d`)\n) ENGINE=InnoDB DEFAULT CHARSET=utf8 COLLATE=utf8_bin"}
	for i, r := range row {
		c.Check(r, Equals, expectedRow[i])
	}

	// Issue #4684.
	tk.MustExec("drop table if exists `t1`")
	testSQL = "create table `t1` (" +
		"`c1` tinyint unsigned default null," +
		"`c2` smallint unsigned default null," +
		"`c3` mediumint unsigned default null," +
		"`c4` int unsigned default null," +
		"`c5` bigint unsigned default null);`"

	tk.MustExec(testSQL)
	testSQL = "show create table t1"
	result = tk.MustQuery(testSQL)
	c.Check(result.Rows(), HasLen, 1)
	row = result.Rows()[0]
	expectedRow = []interface{}{
		"t1", "CREATE TABLE `t1` (\n" +
			"  `c1` tinyint(3) UNSIGNED DEFAULT NULL,\n" +
			"  `c2` smallint(5) UNSIGNED DEFAULT NULL,\n" +
			"  `c3` mediumint(8) UNSIGNED DEFAULT NULL,\n" +
			"  `c4` int(10) UNSIGNED DEFAULT NULL,\n" +
			"  `c5` bigint(20) UNSIGNED DEFAULT NULL\n" +
			") ENGINE=InnoDB DEFAULT CHARSET=utf8 COLLATE=utf8_bin"}
	for i, r := range row {
		c.Check(r, Equals, expectedRow[i])
	}

	testSQL = "SHOW VARIABLES LIKE 'character_set_results';"
	result = tk.MustQuery(testSQL)
	c.Check(result.Rows(), HasLen, 1)

	// Test case for index type and comment
	tk.MustExec(`create table show_index (id int, c int, primary key (id), index cIdx using hash (c) comment "index_comment_for_cIdx");`)
	tk.MustExec(`create index idx1 on show_index (id) using hash;`)
	tk.MustExec(`create index idx2 on show_index (id) comment 'idx';`)
	tk.MustExec(`create index idx3 on show_index (id) using hash comment 'idx';`)
	tk.MustExec(`alter table show_index add index idx4 (id) using btree comment 'idx';`)
	tk.MustExec(`create index idx5 using hash on show_index (id) using btree comment 'idx';`)
	tk.MustExec(`create index idx6 using hash on show_index (id);`)
	tk.MustExec(`create index idx7 on show_index (id);`)
	testSQL = "SHOW index from show_index;"
	tk.MustQuery(testSQL).Check(testutil.RowsWithSep("|",
		"show_index|0|PRIMARY|1|id|A|0|<nil>|<nil>||BTREE||",
		"show_index|1|cIdx|1|c|A|0|<nil>|<nil>|YES|HASH||index_comment_for_cIdx",
		"show_index|1|idx1|1|id|A|0|<nil>|<nil>|YES|HASH||",
		"show_index|1|idx2|1|id|A|0|<nil>|<nil>|YES|BTREE||idx",
		"show_index|1|idx3|1|id|A|0|<nil>|<nil>|YES|HASH||idx",
		"show_index|1|idx4|1|id|A|0|<nil>|<nil>|YES|BTREE||idx",
		"show_index|1|idx5|1|id|A|0|<nil>|<nil>|YES|BTREE||idx",
		"show_index|1|idx6|1|id|A|0|<nil>|<nil>|YES|HASH||",
		"show_index|1|idx7|1|id|A|0|<nil>|<nil>|YES|BTREE||",
	))

	// For show like with escape
	testSQL = `show tables like 'SHOW\_test'`
	result = tk.MustQuery(testSQL)
	rows := result.Rows()
	c.Check(rows, HasLen, 1)
	c.Check(rows[0], DeepEquals, []interface{}{"SHOW_test"})

	var ss stats
	variable.RegisterStatistics(ss)
	testSQL = "show status like 'character_set_results';"
	result = tk.MustQuery(testSQL)
	c.Check(result.Rows(), NotNil)

	tk.MustQuery("SHOW PROCEDURE STATUS WHERE Db='test'").Check(testkit.Rows())
	tk.MustQuery("SHOW TRIGGERS WHERE `Trigger` ='test'").Check(testkit.Rows())
	tk.MustQuery("SHOW PROCESSLIST;").Check(testkit.Rows())
	tk.MustQuery("SHOW FULL PROCESSLIST;").Check(testkit.Rows())
	tk.MustQuery("SHOW EVENTS WHERE Db = 'test'").Check(testkit.Rows())
	tk.MustQuery("SHOW PLUGINS").Check(testkit.Rows())
	tk.MustQuery("SHOW PROFILES").Check(testkit.Rows())

	// Test show create database
	testSQL = `create database show_test_DB`
	tk.MustExec(testSQL)
	testSQL = "show create database show_test_DB;"
	tk.MustQuery(testSQL).Check(testutil.RowsWithSep("|",
		"show_test_DB|CREATE DATABASE `show_test_DB` /* !40100 DEFAULT CHARACTER SET utf8 */",
	))

	tk.MustExec("use show_test_DB")
	result = tk.MustQuery("SHOW index from show_index from test where Column_name = 'c'")
	c.Check(result.Rows(), HasLen, 1)

	// Test show full columns
	// for issue https://github.com/pingcap/tidb/issues/4224
	tk.MustExec(`drop table if exists show_test_comment`)
	tk.MustExec(`create table show_test_comment (id int not null default 0 comment "show_test_comment_id")`)
	tk.MustQuery(`show full columns from show_test_comment`).Check(testutil.RowsWithSep("|",
		"id|int(11)|binary|NO||0||select,insert,update,references|show_test_comment_id",
	))

	// Test show create table with AUTO_INCREMENT option
	// for issue https://github.com/pingcap/tidb/issues/3747
	tk.MustExec(`drop table if exists show_auto_increment`)
	tk.MustExec(`create table show_auto_increment (id int key auto_increment) auto_increment=4`)
	tk.MustQuery(`show create table show_auto_increment`).Check(testutil.RowsWithSep("|",
		""+
			"show_auto_increment CREATE TABLE `show_auto_increment` (\n"+
			"  `id` int(11) NOT NULL AUTO_INCREMENT,\n"+
			"  PRIMARY KEY (`id`)\n"+
			") ENGINE=InnoDB DEFAULT CHARSET=utf8 COLLATE=utf8_bin AUTO_INCREMENT=4",
	))
	// for issue https://github.com/pingcap/tidb/issues/4678
	autoIDStep := autoid.GetStep()
	tk.MustExec("insert into show_auto_increment values(20)")
	autoID := autoIDStep + 21
	tk.MustQuery(`show create table show_auto_increment`).Check(testutil.RowsWithSep("|",
		""+
			"show_auto_increment CREATE TABLE `show_auto_increment` (\n"+
			"  `id` int(11) NOT NULL AUTO_INCREMENT,\n"+
			"  PRIMARY KEY (`id`)\n"+
			") ENGINE=InnoDB DEFAULT CHARSET=utf8 COLLATE=utf8_bin AUTO_INCREMENT="+strconv.Itoa(int(autoID)),
	))
	tk.MustExec(`drop table show_auto_increment`)
	tk.MustExec(`create table show_auto_increment (id int primary key auto_increment)`)
	tk.MustQuery(`show create table show_auto_increment`).Check(testutil.RowsWithSep("|",
		""+
			"show_auto_increment CREATE TABLE `show_auto_increment` (\n"+
			"  `id` int(11) NOT NULL AUTO_INCREMENT,\n"+
			"  PRIMARY KEY (`id`)\n"+
			") ENGINE=InnoDB DEFAULT CHARSET=utf8 COLLATE=utf8_bin",
	))
	tk.MustExec("insert into show_auto_increment values(10)")
	autoID = autoIDStep + 11
	tk.MustQuery(`show create table show_auto_increment`).Check(testutil.RowsWithSep("|",
		""+
			"show_auto_increment CREATE TABLE `show_auto_increment` (\n"+
			"  `id` int(11) NOT NULL AUTO_INCREMENT,\n"+
			"  PRIMARY KEY (`id`)\n"+
			") ENGINE=InnoDB DEFAULT CHARSET=utf8 COLLATE=utf8_bin AUTO_INCREMENT="+strconv.Itoa(int(autoID)),
	))

	// Test show table with column's comment contain escape character
	// for issue https://github.com/pingcap/tidb/issues/4411
	tk.MustExec(`drop table if exists show_escape_character`)
	tk.MustExec(`create table show_escape_character(id int comment 'a\rb\nc\td\0ef')`)
	tk.MustQuery(`show create table show_escape_character`).Check(testutil.RowsWithSep("|",
		""+
			"show_escape_character CREATE TABLE `show_escape_character` (\n"+
			"  `id` int(11) DEFAULT NULL COMMENT 'a\\rb\\nc	d\\0ef'\n"+
			") ENGINE=InnoDB DEFAULT CHARSET=utf8 COLLATE=utf8_bin",
	))

	// for issue https://github.com/pingcap/tidb/issues/4424
	tk.MustExec("drop table if exists show_test")
	testSQL = `create table show_test(
		a varchar(10) COMMENT 'a\nb\rc\td\0e'
	) COMMENT='a\nb\rc\td\0e';`
	tk.MustExec(testSQL)
	testSQL = "show create table show_test;"
	result = tk.MustQuery(testSQL)
	c.Check(result.Rows(), HasLen, 1)
	row = result.Rows()[0]
	expectedRow = []interface{}{
		"show_test", "CREATE TABLE `show_test` (\n  `a` varchar(10) DEFAULT NULL COMMENT 'a\\nb\\rc	d\\0e'\n) ENGINE=InnoDB DEFAULT CHARSET=utf8 COLLATE=utf8_bin COMMENT='a\\nb\\rc	d\\0e'"}
	for i, r := range row {
		c.Check(r, Equals, expectedRow[i])
	}

	// for issue https://github.com/pingcap/tidb/issues/4425
	tk.MustExec("drop table if exists show_test")
	testSQL = `create table show_test(
		a varchar(10) DEFAULT 'a\nb\rc\td\0e'
	);`
	tk.MustExec(testSQL)
	testSQL = "show create table show_test;"
	result = tk.MustQuery(testSQL)
	c.Check(result.Rows(), HasLen, 1)
	row = result.Rows()[0]
	expectedRow = []interface{}{
		"show_test", "CREATE TABLE `show_test` (\n  `a` varchar(10) DEFAULT 'a\\nb\\rc	d\\0e'\n) ENGINE=InnoDB DEFAULT CHARSET=utf8 COLLATE=utf8_bin"}
	for i, r := range row {
		c.Check(r, Equals, expectedRow[i])
	}

	// for issue https://github.com/pingcap/tidb/issues/4426
	tk.MustExec("drop table if exists show_test")
	testSQL = `create table show_test(
		a bit(1),
		b bit(32) DEFAULT 0b0,
		c bit(1) DEFAULT 0b1,
		d bit(10) DEFAULT 0b1010
	);`
	tk.MustExec(testSQL)
	testSQL = "show create table show_test;"
	result = tk.MustQuery(testSQL)
	c.Check(result.Rows(), HasLen, 1)
	row = result.Rows()[0]
	expectedRow = []interface{}{
		"show_test", "CREATE TABLE `show_test` (\n  `a` bit(1) DEFAULT NULL,\n  `b` bit(32) DEFAULT b'0',\n  `c` bit(1) DEFAULT b'1',\n  `d` bit(10) DEFAULT b'1010'\n) ENGINE=InnoDB DEFAULT CHARSET=utf8 COLLATE=utf8_bin"}
	for i, r := range row {
		c.Check(r, Equals, expectedRow[i])
	}

	// for issue #4255
	result = tk.MustQuery("show function status like '%'")
	result.Check(result.Rows())
	result = tk.MustQuery("show plugins like '%'")
	result.Check(result.Rows())

	// for issue #4740
	testSQL = `drop table if exists t`
	tk.MustExec(testSQL)
	testSQL = `create table t (a int1, b int2, c int3, d int4, e int8)`
	tk.MustExec(testSQL)
	testSQL = `show create table t;`
	result = tk.MustQuery(testSQL)
	c.Check(result.Rows(), HasLen, 1)
	row = result.Rows()[0]
	expectedRow = []interface{}{
		"t",
		"CREATE TABLE `t` (\n" +
			"  `a` tinyint(4) DEFAULT NULL,\n" +
			"  `b` smallint(6) DEFAULT NULL,\n" +
			"  `c` mediumint(9) DEFAULT NULL,\n" +
			"  `d` int(11) DEFAULT NULL,\n" +
			"  `e` bigint(20) DEFAULT NULL\n" +
			") ENGINE=InnoDB DEFAULT CHARSET=utf8 COLLATE=utf8_bin",
	}
	for i, r := range row {
		c.Check(r, Equals, expectedRow[i])
	}

	// Test get default collate for a specified charset.
	tk.MustExec(`drop table if exists t`)
	tk.MustExec(`create table t (a int) default charset=utf8mb4`)
	tk.MustQuery(`show create table t`).Check(testutil.RowsWithSep("|",
		"t CREATE TABLE `t` (\n"+
			"  `a` int(11) DEFAULT NULL\n"+
			") ENGINE=InnoDB DEFAULT CHARSET=utf8mb4 COLLATE=utf8mb4_bin",
	))

	tk.MustExec(`drop table if exists t`)
}

func (s *testSuite) TestShowVisibility(c *C) {
	save := privileges.Enable
	privileges.Enable = true
	tk := testkit.NewTestKit(c, s.store)
	tk.MustExec("create database showdatabase")
	tk.MustExec("use showdatabase")
	tk.MustExec("create table t1 (id int)")
	tk.MustExec("create table t2 (id int)")
	tk.MustExec(`create user 'show'@'%'`)
	tk.MustExec(`flush privileges`)

	tk1 := testkit.NewTestKit(c, s.store)
	se, err := session.CreateSession4Test(s.store)
	c.Assert(err, IsNil)
	c.Assert(se.Auth(&auth.UserIdentity{Username: "show", Hostname: "%"}, nil, nil), IsTrue)
	tk1.Se = se

	// No ShowDatabases privilege, this user would see nothing except INFORMATION_SCHEMA.
	tk.MustQuery("show databases").Check(testkit.Rows("INFORMATION_SCHEMA"))

	// After grant, the user can see the database.
	tk.MustExec(`grant select on showdatabase.t1 to 'show'@'%'`)
	tk.MustExec(`flush privileges`)
	tk1.MustQuery("show databases").Check(testkit.Rows("INFORMATION_SCHEMA", "showdatabase"))

	// The user can see t1 but not t2.
	tk1.MustExec("use showdatabase")
	tk1.MustQuery("show tables").Check(testkit.Rows("t1"))

	// After revoke, show database result should be just except INFORMATION_SCHEMA.
	tk.MustExec(`revoke select on showdatabase.t1 from 'show'@'%'`)
	tk.MustExec(`flush privileges`)
	tk1.MustQuery("show databases").Check(testkit.Rows("INFORMATION_SCHEMA"))

	// Grant any global privilege would make show databases available.
	tk.MustExec(`grant CREATE on *.* to 'show'@'%'`)
	tk.MustExec(`flush privileges`)
	rows := tk1.MustQuery("show databases").Rows()
	c.Assert(len(rows), GreaterEqual, 2) // At least INFORMATION_SCHEMA and showdatabase

	privileges.Enable = save
	tk.MustExec(`drop user 'show'@'%'`)
	tk.MustExec("drop database showdatabase")
}

// mockSessionManager is a mocked session manager that wraps one session
// it returns only this session's current process info as processlist for test.
type mockSessionManager struct {
<<<<<<< HEAD
	tidb.Session
	ps []util.ProcessInfo
=======
	session.Session
>>>>>>> d68bf868
}

// ShowProcessList implements the SessionManager.ShowProcessList interface.
func (msm *mockSessionManager) ShowProcessList() []util.ProcessInfo {
	ps := []util.ProcessInfo{msm.ShowProcess()}
	ps = append(ps, msm.ps...)
	return ps
}

// Kill implements the SessionManager.Kill interface.
func (msm *mockSessionManager) Kill(cid uint64, query bool) {
}

func (s *testSuite) TestShowFullProcessList(c *C) {
	// Compose a mocked session manager.
	ps := make([]util.ProcessInfo, 0, 1)
	pi := util.ProcessInfo{
		ID:      0,
		User:    "test",
		Host:    "127.0.0.1",
		DB:      "test",
		Command: "Sleep",
		Time:    time.Now().Add(-10 * time.Second),
		State:   1,
		Info:    "",
	}
	ps = append(ps, pi)

	tk := testkit.NewTestKit(c, s.store)
	tk.MustExec("select 1") // for tk.Se init
	se := tk.Se
	se.SetSessionManager(&mockSessionManager{Session: se, ps: ps})
	fullSQL := "show                                                                                        full processlist"
	simpSQL := "show                                                                                        processlist"

	cols := []int{4, 5, 6, 7} // columns to check: Command, Time, State, Info
	tk.MustQuery(fullSQL).CheckAt(cols, testutil.RowsWithSep("|", "Query|0|2|"+fullSQL, "Sleep|10|1|"))
	tk.MustQuery(simpSQL).CheckAt(cols, testutil.RowsWithSep("|", "Query|0|2|"+simpSQL[:100], "Sleep|10|1|"))

	se.SetSessionManager(nil) // reset sm so other tests won't use this
}

type stats struct {
}

func (s stats) GetScope(status string) variable.ScopeFlag { return variable.DefaultStatusVarScopeFlag }

func (s stats) Stats(vars *variable.SessionVars) (map[string]interface{}, error) {
	m := make(map[string]interface{})
	var a, b interface{}
	b = "123"
	m["test_interface_nil"] = a
	m["test_interface"] = b
	m["test_interface_slice"] = []interface{}{"a", "b", "c"}
	return m, nil
}

func (s *testSuite) TestForeignKeyInShowCreateTable(c *C) {
	tk := testkit.NewTestKit(c, s.store)
	tk.MustExec("use test")
	testSQL := `drop table if exists show_test`
	tk.MustExec(testSQL)
	testSQL = `drop table if exists t1`
	tk.MustExec(testSQL)
	testSQL = `CREATE TABLE t1 (pk int PRIMARY KEY AUTO_INCREMENT)`
	tk.MustExec(testSQL)

	// For table with single fk.
	sqlLines := []string{
		"CREATE TABLE `show_test` (",
		"  `id` int(11) NOT NULL AUTO_INCREMENT,",
		"  PRIMARY KEY (`id`),",
		"  CONSTRAINT `Fk` FOREIGN KEY (`id`) REFERENCES `t1` (`pk`) ON DELETE CASCADE ON UPDATE CASCADE",
		") ENGINE=InnoDB DEFAULT CHARSET=utf8 COLLATE=utf8_bin",
	}
	testSQL = strings.Join(sqlLines, "\n")
	tk.MustExec(testSQL)
	result := tk.MustQuery("show create table show_test;")
	c.Check(result.Rows(), HasLen, 1)
	row := result.Rows()[0]
	expectedRow := []interface{}{"show_test", testSQL}
	for i, r := range row {
		c.Check(r, Equals, expectedRow[i])
	}

	// For table with multiple fk.
	sqlLines = []string{
		"CREATE TABLE `pilot_languages` (",
		"  `pilot_id` int(11) NOT NULL,",
		"  `language_id` int(11) NOT NULL,",
		"  CONSTRAINT `pilot_language_fkey` FOREIGN KEY (`pilot_id`) REFERENCES `pilots` (`pilot_id`),",
		"  CONSTRAINT `languages_fkey` FOREIGN KEY (`language_id`) REFERENCES `languages` (`language_id`)",
		") ENGINE=InnoDB DEFAULT CHARSET=utf8 COLLATE=utf8_bin",
	}
	testSQL = strings.Join(sqlLines, "\n")
	tk.MustExec(testSQL)
	result = tk.MustQuery("show create table pilot_languages;")
	c.Check(result.Rows(), HasLen, 1)
	row = result.Rows()[0]
	expectedRow = []interface{}{"pilot_languages", testSQL}
	for i, r := range row {
		c.Check(r, Equals, expectedRow[i])
	}

	testSQL = "alter table show_test drop foreign key `fk`"
	tk.MustExec(testSQL)
	testSQL = "show create table show_test;"
	result = tk.MustQuery(testSQL)
	c.Check(result.Rows(), HasLen, 1)
	row = result.Rows()[0]
	expectedRow = []interface{}{
		"show_test", "CREATE TABLE `show_test` (\n  `id` int(11) NOT NULL AUTO_INCREMENT,\n  PRIMARY KEY (`id`)\n) ENGINE=InnoDB DEFAULT CHARSET=utf8 COLLATE=utf8_bin"}
	for i, r := range row {
		c.Check(r, Equals, expectedRow[i])
	}

	testSQL = `CREATE TABLE followers (
  f1 int NOT NULL REFERENCES user_profiles (uid),
  f2 int NOT NULL REFERENCES user_profiles (uid),
  PRIMARY KEY (f1,f2)
);`
	tk.MustExec(testSQL)
	testSQL = "show create table followers;"
	result = tk.MustQuery(testSQL)
	c.Check(result.Rows(), HasLen, 1)
	row = result.Rows()[0]
	expectedRow = []interface{}{
		"followers", "CREATE TABLE `followers` (\n  `f1` int(11) NOT NULL,\n  `f2` int(11) NOT NULL,\n" +
			"  PRIMARY KEY (`f1`,`f2`)\n) ENGINE=InnoDB DEFAULT CHARSET=utf8 COLLATE=utf8_bin"}
	for i, r := range row {
		c.Check(r, Equals, expectedRow[i])
	}

	testSQL = "ALTER TABLE SHOW_TEST ADD CONSTRAINT `Fk` FOREIGN KEY (`id`) REFERENCES `t1` (`pk`) ON DELETE CASCADE ON UPDATE CASCADE\n "
	tk.MustExec(testSQL)
	testSQL = "show create table show_test;"
	result = tk.MustQuery(testSQL)
	c.Check(result.Rows(), HasLen, 1)
	row = result.Rows()[0]
	expectedRow = []interface{}{
		"show_test", "CREATE TABLE `show_test` (\n  `id` int(11) NOT NULL AUTO_INCREMENT,\n  PRIMARY KEY (`id`),\n  CONSTRAINT `Fk` FOREIGN KEY (`id`) REFERENCES `t1` (`pk`) ON DELETE CASCADE ON UPDATE CASCADE\n) ENGINE=InnoDB DEFAULT CHARSET=utf8 COLLATE=utf8_bin"}
	for i, r := range row {
		c.Check(r, Equals, expectedRow[i])
	}
}

func (s *testSuite) TestShowWarnings(c *C) {
	tk := testkit.NewTestKit(c, s.store)
	tk.MustExec("use test")
	testSQL := `create table if not exists show_warnings (a int)`
	tk.MustExec(testSQL)
	tk.MustExec("set @@sql_mode=''")
	tk.MustExec("insert show_warnings values ('a')")
	c.Assert(tk.Se.GetSessionVars().StmtCtx.WarningCount(), Equals, uint16(1))
	tk.MustQuery("show warnings").Check(testutil.RowsWithSep("|", "Warning|1265|Data Truncated"))
	c.Assert(tk.Se.GetSessionVars().StmtCtx.WarningCount(), Equals, uint16(0))
	tk.MustQuery("show warnings").Check(testutil.RowsWithSep("|", "Warning|1265|Data Truncated"))
	c.Assert(tk.Se.GetSessionVars().StmtCtx.WarningCount(), Equals, uint16(0))
}

func (s *testSuite) TestIssue3641(c *C) {
	tk := testkit.NewTestKit(c, s.store)
	_, err := tk.Exec("show tables;")
	c.Assert(err.Error(), Equals, plan.ErrNoDB.Error())
	_, err = tk.Exec("show table status;")
	c.Assert(err.Error(), Equals, plan.ErrNoDB.Error())
}

// TestShow2 is moved from session_test
func (s *testSuite) TestShow2(c *C) {
	tk := testkit.NewTestKit(c, s.store)
	tk.MustExec("use test")

	tk.MustExec("set global autocommit=0")
	tk1 := testkit.NewTestKit(c, s.store)
	tk1.MustQuery("show global variables where variable_name = 'autocommit'").Check(testkit.Rows("autocommit 0"))
	tk.MustExec("set global autocommit = 1")
	tk2 := testkit.NewTestKit(c, s.store)
	// TODO: In MySQL, the result is "autocommit ON".
	tk2.MustQuery("show global variables where variable_name = 'autocommit'").Check(testkit.Rows("autocommit 1"))

	tk.MustExec("drop table if exists t")
	tk.MustExec(`create table if not exists t (c int) comment '注释'`)
	tk.MustQuery(`show columns from t`).Check(testutil.RowsWithSep(",", "c,int(11),YES,,<nil>,"))

	tk.MustQuery("show collation where Charset = 'utf8' and Collation = 'utf8_bin'").Check(testutil.RowsWithSep(",", "utf8_bin,utf8,83,,Yes,1"))

	tk.MustQuery("show tables").Check(testkit.Rows("t"))
	tk.MustQuery("show full tables").Check(testkit.Rows("t BASE TABLE"))

	r := tk.MustQuery("show table status from test like 't'")
	timeStr := time.Now().Format("2006-01-02 15:04:05")
	r.Check(testkit.Rows(fmt.Sprintf("t InnoDB 10 Compact 100 100 100 100 100 100 100 %s %s %s utf8_general_ci   注释", timeStr, timeStr, timeStr)))

	tk.Se.Auth(&auth.UserIdentity{Username: "root", Hostname: "%"}, nil, []byte("012345678901234567890"))

	tk.MustQuery("show databases like 'test'").Check(testkit.Rows("test"))

	tk.MustExec("grant all on *.* to 'root'@'%'")
	tk.MustQuery("show grants").Check(testkit.Rows("GRANT ALL PRIVILEGES ON *.* TO 'root'@'%'"))
}

func (s *testSuite) TestCollation(c *C) {
	tk := testkit.NewTestKit(c, s.store)
	tk.MustExec("use test")

	rs, err := tk.Exec("show collation;")
	c.Assert(err, IsNil)
	fields := rs.Fields()
	c.Assert(fields[0].Column.Tp, Equals, mysql.TypeVarchar)
	c.Assert(fields[1].Column.Tp, Equals, mysql.TypeVarchar)
	c.Assert(fields[2].Column.Tp, Equals, mysql.TypeLonglong)
	c.Assert(fields[3].Column.Tp, Equals, mysql.TypeVarchar)
	c.Assert(fields[4].Column.Tp, Equals, mysql.TypeVarchar)
	c.Assert(fields[5].Column.Tp, Equals, mysql.TypeLonglong)
}

func (s *testSuite) TestShowTableStatus(c *C) {
	tk := testkit.NewTestKit(c, s.store)

	tk.MustExec("use test")
	tk.MustExec(`drop table if exists t;`)
	tk.MustExec(`create table t(a bigint);`)

	// It's not easy to test the result contents because every time the test runs, "Create_time" changed.
	tk.MustExec("show table status;")
	rs, err := tk.Exec("show table status;")
	c.Assert(errors.ErrorStack(err), Equals, "")
	c.Assert(rs, NotNil)
	rows, err := session.GetRows4Test(context.Background(), tk.Se, rs)
	c.Assert(errors.ErrorStack(err), Equals, "")
	err = rs.Close()
	c.Assert(errors.ErrorStack(err), Equals, "")

	for i := range rows {
		row := rows[i]
		c.Assert(row.GetString(0), Equals, "t")
		c.Assert(row.GetString(1), Equals, "InnoDB")
		c.Assert(row.GetInt64(2), Equals, int64(10))
		c.Assert(row.GetString(3), Equals, "Compact")
	}
}<|MERGE_RESOLUTION|>--- conflicted
+++ resolved
@@ -362,12 +362,8 @@
 // mockSessionManager is a mocked session manager that wraps one session
 // it returns only this session's current process info as processlist for test.
 type mockSessionManager struct {
-<<<<<<< HEAD
-	tidb.Session
+	session.Session
 	ps []util.ProcessInfo
-=======
-	session.Session
->>>>>>> d68bf868
 }
 
 // ShowProcessList implements the SessionManager.ShowProcessList interface.
