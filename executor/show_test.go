--- conflicted
+++ resolved
@@ -1728,13 +1728,8 @@
 	tk.MustExec("use test")
 	tk.MustExec("drop table if exists t;")
 	tk.MustExec("create table t(a int, b int)")
-<<<<<<< HEAD
-	tk.MustExec(`set session tidb_mem_quota_bind_cache = 1`)
-	tk.MustQuery("select @@tidb_mem_quota_bind_cache").Check(testkit.Rows("1"))
-=======
 	tk.MustExec(`set global tidb_mem_quota_bind_cache = 1`)
 	tk.MustQuery("select @@global.tidb_mem_quota_bind_cache").Check(testkit.Rows("1"))
->>>>>>> a23e91db
 	tk.MustExec("admin reload bindings;")
 	res := tk.MustQuery("show global bindings")
 	require.Equal(t, 0, len(res.Rows()))
@@ -1743,13 +1738,8 @@
 	res = tk.MustQuery("show global bindings")
 	require.Equal(t, 0, len(res.Rows()))
 
-<<<<<<< HEAD
-	tk.MustExec(`set session tidb_mem_quota_bind_cache = default`)
-	tk.MustQuery("select @@tidb_mem_quota_bind_cache").Check(testkit.Rows("67108864"))
-=======
 	tk.MustExec(`set global tidb_mem_quota_bind_cache = default`)
 	tk.MustQuery("select @@global.tidb_mem_quota_bind_cache").Check(testkit.Rows("67108864"))
->>>>>>> a23e91db
 	tk.MustExec("admin reload bindings")
 	res = tk.MustQuery("show global bindings")
 	require.Equal(t, 1, len(res.Rows()))
@@ -1757,7 +1747,6 @@
 	tk.MustExec("create global binding for select * from t where a > 1 using select * from t where a > 1")
 	res = tk.MustQuery("show global bindings")
 	require.Equal(t, 2, len(res.Rows()))
-<<<<<<< HEAD
 }
 
 func TestShowBindingCacheStatus(t *testing.T) {
@@ -1793,6 +1782,4 @@
 
 	tk.MustQuery("show binding_cache status").Check(testkit.Rows(
 		"2 1 185 250"))
-=======
->>>>>>> a23e91db
 }