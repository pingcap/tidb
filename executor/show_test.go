--- conflicted
+++ resolved
@@ -313,7 +313,6 @@
 	tk.MustExec("drop view v1")
 	tk.MustExec("drop table t1")
 
-<<<<<<< HEAD
 	// For issue #9211
 	tk.MustExec("create table t(c int, b int as (c + 1))ENGINE=InnoDB DEFAULT CHARSET=utf8mb4 COLLATE=utf8mb4_bin;")
 	tk.MustQuery("show create table `t`").Check(testutil.RowsWithSep("|",
@@ -339,22 +338,20 @@
 		""+
 			"t CREATE TABLE `t` (\n"+
 			"  `a` char(10) CHARACTER SET utf8 COLLATE utf8_bin DEFAULT NULL,\n"+
-			"  `b` char(10) CHARACTER SET utf8mb4 COLLATE utf8mb4_bin GENERATED ALWAYS AS (rtrim(`a`)) VIRTUAL\n"+
+			"  `b` char(10) GENERATED ALWAYS AS (rtrim(`a`)) VIRTUAL\n"+
 			") ENGINE=InnoDB DEFAULT CHARSET=utf8mb4 COLLATE=utf8mb4_bin",
 	))
 	tk.MustExec("drop table t")
-=======
+
 	tk.MustExec(`drop table if exists different_charset`)
 	tk.MustExec(`create table different_charset(ch1 varchar(10) charset utf8, ch2 varchar(10) charset binary);`)
 	tk.MustQuery(`show create table different_charset`).Check(testutil.RowsWithSep("|",
 		""+
 			"different_charset CREATE TABLE `different_charset` (\n"+
-			"  `ch1` varchar(10) CHARSET utf8 COLLATE utf8_bin DEFAULT NULL,\n"+
+			"  `ch1` varchar(10) CHARACTER SET utf8 COLLATE utf8_bin DEFAULT NULL,\n"+
 			"  `ch2` varbinary(10) DEFAULT NULL\n"+
 			") ENGINE=InnoDB DEFAULT CHARSET=utf8mb4 COLLATE=utf8mb4_bin",
 	))
-
->>>>>>> f73c4e2d
 }
 
 func (s *testSuite2) TestShowEscape(c *C) {
