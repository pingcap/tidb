// Copyright 2016 PingCAP, Inc.
//
// Licensed under the Apache License, Version 2.0 (the "License");
// you may not use this file except in compliance with the License.
// You may obtain a copy of the License at
//
//     http://www.apache.org/licenses/LICENSE-2.0
//
// Unless required by applicable law or agreed to in writing, software
// distributed under the License is distributed on an "AS IS" BASIS,
// WITHOUT WARRANTIES OR CONDITIONS OF ANY KIND, either express or implied.
// See the License for the specific language governing permissions and
// limitations under the License.

package executor_test

import (
	"context"
	"fmt"
	"strings"
	"testing"

	"github.com/pingcap/failpoint"
	"github.com/pingcap/tidb/executor"
	"github.com/pingcap/tidb/infoschema"
	"github.com/pingcap/tidb/parser/auth"
	"github.com/pingcap/tidb/parser/model"
	"github.com/pingcap/tidb/parser/mysql"
	parsertypes "github.com/pingcap/tidb/parser/types"
	plannercore "github.com/pingcap/tidb/planner/core"
	"github.com/pingcap/tidb/privilege/privileges"
	"github.com/pingcap/tidb/session"
	"github.com/pingcap/tidb/sessionctx/variable"
	"github.com/pingcap/tidb/testkit"
	"github.com/pingcap/tidb/types"
	"github.com/stretchr/testify/require"
)

func TestShowVisibility(t *testing.T) {
	store, clean := testkit.CreateMockStore(t)
	defer clean()
	tk := testkit.NewTestKit(t, store)
	tk.MustExec("create database showdatabase")
	tk.MustExec("use showdatabase")
	tk.MustExec("create table t1 (id int)")
	tk.MustExec("create table t2 (id int)")
	tk.MustExec(`create user 'show'@'%'`)

	tk1 := testkit.NewTestKit(t, store)
	require.True(t, tk1.Session().Auth(&auth.UserIdentity{Username: "show", Hostname: "%"}, nil, nil))

	// No ShowDatabases privilege, this user would see nothing except INFORMATION_SCHEMA.
	tk.MustQuery("show databases").Check(testkit.Rows("INFORMATION_SCHEMA"))

	// After grant, the user can see the database.
	tk.MustExec(`grant select on showdatabase.t1 to 'show'@'%'`)
	tk1.MustQuery("show databases").Check(testkit.Rows("INFORMATION_SCHEMA", "showdatabase"))

	// The user can see t1 but not t2.
	tk1.MustExec("use showdatabase")
	tk1.MustQuery("show tables").Check(testkit.Rows("t1"))

	// After revoke, show database result should be just except INFORMATION_SCHEMA.
	tk.MustExec(`revoke select on showdatabase.t1 from 'show'@'%'`)
	tk1.MustQuery("show databases").Check(testkit.Rows("INFORMATION_SCHEMA"))

	// Grant any global privilege would make show databases available.
	tk.MustExec(`grant CREATE on *.* to 'show'@'%'`)
	rows := tk1.MustQuery("show databases").Rows()
	require.GreaterOrEqual(t, len(rows), 2)

	tk.MustExec(`drop user 'show'@'%'`)
	tk.MustExec("drop database showdatabase")
}

func TestShowDatabasesInfoSchemaFirst(t *testing.T) {
	store, clean := testkit.CreateMockStore(t)
	defer clean()
	tk := testkit.NewTestKit(t, store)
	tk.MustQuery("show databases").Check(testkit.Rows("INFORMATION_SCHEMA"))
	tk.MustExec(`create user 'show'@'%'`)

	tk.MustExec(`create database AAAA`)
	tk.MustExec(`create database BBBB`)
	tk.MustExec(`grant select on AAAA.* to 'show'@'%'`)
	tk.MustExec(`grant select on BBBB.* to 'show'@'%'`)

	tk1 := testkit.NewTestKit(t, store)
	require.True(t, tk1.Session().Auth(&auth.UserIdentity{Username: "show", Hostname: "%"}, nil, nil))
	tk1.MustQuery("show databases").Check(testkit.Rows("INFORMATION_SCHEMA", "AAAA", "BBBB"))

	tk.MustExec(`drop user 'show'@'%'`)
	tk.MustExec(`drop database AAAA`)
	tk.MustExec(`drop database BBBB`)
}

func TestShowWarnings(t *testing.T) {
	store, clean := testkit.CreateMockStore(t)
	defer clean()
	tk := testkit.NewTestKit(t, store)
	tk.MustExec("use test")
	testSQL := `create table if not exists show_warnings (a int)`
	tk.MustExec(testSQL)
	tk.MustExec("set @@sql_mode=''")
	tk.MustExec("insert show_warnings values ('a')")
	require.Equal(t, uint16(1), tk.Session().GetSessionVars().StmtCtx.WarningCount())
	tk.MustQuery("show warnings").Check(testkit.RowsWithSep("|", "Warning|1292|Truncated incorrect DOUBLE value: 'a'"))
	require.Equal(t, uint16(0), tk.Session().GetSessionVars().StmtCtx.WarningCount())
	tk.MustQuery("show warnings").Check(testkit.RowsWithSep("|", "Warning|1292|Truncated incorrect DOUBLE value: 'a'"))
	require.Equal(t, uint16(0), tk.Session().GetSessionVars().StmtCtx.WarningCount())

	// Test Warning level 'Error'
	testSQL = `create table show_warnings (a int)`
	_, _ = tk.Exec(testSQL)
	// FIXME: Table 'test.show_warnings' already exists
	require.Equal(t, uint16(1), tk.Session().GetSessionVars().StmtCtx.WarningCount())
	tk.MustQuery("show warnings").Check(testkit.RowsWithSep("|", "Error|1050|Table 'test.show_warnings' already exists"))
	tk.MustQuery("select @@error_count").Check(testkit.RowsWithSep("|", "1"))

	// Test Warning level 'Note'
	testSQL = `create table show_warnings_2 (a int)`
	tk.MustExec(testSQL)
	testSQL = `create table if not exists show_warnings_2 like show_warnings`
	_, err := tk.Exec(testSQL)
	require.NoError(t, err)
	require.Equal(t, uint16(1), tk.Session().GetSessionVars().StmtCtx.WarningCount())
	tk.MustQuery("show warnings").Check(testkit.RowsWithSep("|", "Note|1050|Table 'test.show_warnings_2' already exists"))
	tk.MustQuery("select @@warning_count").Check(testkit.RowsWithSep("|", "1"))
	tk.MustQuery("select @@warning_count").Check(testkit.RowsWithSep("|", "0"))
}

func TestShowErrors(t *testing.T) {
	store, clean := testkit.CreateMockStore(t)
	defer clean()
	tk := testkit.NewTestKit(t, store)
	tk.MustExec("use test")
	testSQL := `create table if not exists show_errors (a int)`
	tk.MustExec(testSQL)
	testSQL = `create table show_errors (a int)`
	// FIXME: 'test.show_errors' already exists
	_, _ = tk.Exec(testSQL)

	tk.MustQuery("show errors").Check(testkit.RowsWithSep("|", "Error|1050|Table 'test.show_errors' already exists"))
}

func TestShowWarningsForExprPushdown(t *testing.T) {
	store, dom, clean := testkit.CreateMockStoreAndDomain(t)
	defer clean()
	tk := testkit.NewTestKit(t, store)
	tk.MustExec("use test")
	testSQL := `create table if not exists show_warnings_expr_pushdown (a int, value date)`
	tk.MustExec(testSQL)

	// create tiflash replica
	{
		is := dom.InfoSchema()
		db, exists := is.SchemaByName(model.NewCIStr("test"))
		require.True(t, exists)
		for _, tblInfo := range db.Tables {
			if tblInfo.Name.L == "show_warnings_expr_pushdown" {
				tblInfo.TiFlashReplica = &model.TiFlashReplicaInfo{
					Count:     1,
					Available: true,
				}
			}
		}
	}
	tk.MustExec("set tidb_allow_mpp=0")
	tk.MustExec("explain select * from show_warnings_expr_pushdown t where md5(value) = '2020-01-01'")
	require.Equal(t, uint16(1), tk.Session().GetSessionVars().StmtCtx.WarningCount())
	tk.MustQuery("show warnings").Check(testkit.RowsWithSep("|", "Warning|1105|Scalar function 'md5'(signature: MD5, return type: var_string(32)) is not supported to push down to tiflash now."))
	tk.MustExec("explain select max(md5(value)) from show_warnings_expr_pushdown group by a")
	require.Equal(t, uint16(2), tk.Session().GetSessionVars().StmtCtx.WarningCount())
	tk.MustQuery("show warnings").Check(testkit.RowsWithSep("|", "Warning|1105|Scalar function 'md5'(signature: MD5, return type: var_string(32)) is not supported to push down to tiflash now.", "Warning|1105|Aggregation can not be pushed to tiflash because arguments of AggFunc `max` contains unsupported exprs"))
	tk.MustExec("explain select max(a) from show_warnings_expr_pushdown group by md5(value)")
	require.Equal(t, uint16(2), tk.Session().GetSessionVars().StmtCtx.WarningCount())
	tk.MustQuery("show warnings").Check(testkit.RowsWithSep("|", "Warning|1105|Scalar function 'md5'(signature: MD5, return type: var_string(32)) is not supported to push down to tiflash now.", "Warning|1105|Aggregation can not be pushed to tiflash because groupByItems contain unsupported exprs"))
	tk.MustExec("set tidb_opt_distinct_agg_push_down=0")
	tk.MustExec("explain select max(distinct a) from show_warnings_expr_pushdown group by value")
	require.Equal(t, uint16(0), tk.Session().GetSessionVars().StmtCtx.WarningCount())
	// tk.MustQuery("show warnings").Check(testkit.RowsWithSep("|", "Warning|1105|Aggregation can not be pushed to storage layer in non-mpp mode because it contains agg function with distinct"))
}

func TestShowGrantsPrivilege(t *testing.T) {
	store, clean := testkit.CreateMockStore(t)
	defer clean()
	tk := testkit.NewTestKit(t, store)
	tk.MustExec("create user show_grants")
	tk.MustExec("show grants for show_grants")
	tk1 := testkit.NewTestKit(t, store)
	require.True(t, tk1.Session().Auth(&auth.UserIdentity{Username: "show_grants", Hostname: "%"}, nil, nil))
	err := tk1.QueryToErr("show grants for root")
	require.EqualError(t, executor.ErrDBaccessDenied.GenWithStackByArgs("show_grants", "%", mysql.SystemDB), err.Error())
	// Test show grants for user with auth host name `%`.
	tk2 := testkit.NewTestKit(t, store)
	require.True(t, tk2.Session().Auth(&auth.UserIdentity{Username: "show_grants", Hostname: "127.0.0.1", AuthUsername: "show_grants", AuthHostname: "%"}, nil, nil))
	tk2.MustQuery("show grants")
}

func TestShowStatsPrivilege(t *testing.T) {
	store, clean := testkit.CreateMockStore(t)
	defer clean()
	tk := testkit.NewTestKit(t, store)
	tk.MustExec("create user show_stats")
	tk1 := testkit.NewTestKit(t, store)

	require.True(t, tk1.Session().Auth(&auth.UserIdentity{Username: "show_stats", Hostname: "%"}, nil, nil))
	eqErr := plannercore.ErrDBaccessDenied.GenWithStackByArgs("show_stats", "%", mysql.SystemDB)
	_, err := tk1.Exec("show stats_meta")
	require.EqualError(t, err, eqErr.Error())
	_, err = tk1.Exec("SHOW STATS_BUCKETS")
	require.EqualError(t, err, eqErr.Error())
	_, err = tk1.Exec("SHOW STATS_HEALTHY")
	require.EqualError(t, err, eqErr.Error())
	_, err = tk1.Exec("SHOW STATS_HISTOGRAMS")
	require.EqualError(t, err, eqErr.Error())
	tk.MustExec("grant select on mysql.* to show_stats")
	tk1.MustExec("show stats_meta")
	tk1.MustExec("SHOW STATS_BUCKETS")
	tk1.MustExec("SHOW STATS_HEALTHY")
	tk1.MustExec("SHOW STATS_HISTOGRAMS")
}

func TestIssue18878(t *testing.T) {
	store, clean := testkit.CreateMockStore(t)
	defer clean()
	tk := testkit.NewTestKit(t, store)
	require.True(t, tk.Session().Auth(&auth.UserIdentity{Username: "root", Hostname: "127.0.0.1", AuthHostname: "%"}, nil, nil))
	tk.MustQuery("select user()").Check(testkit.Rows("root@127.0.0.1"))
	tk.MustQuery("show grants")
	tk.MustQuery("select user()").Check(testkit.Rows("root@127.0.0.1"))
	err := tk.QueryToErr("show grants for root@127.0.0.1")
	require.Equal(t, privileges.ErrNonexistingGrant.FastGenByArgs("root", "127.0.0.1").Error(), err.Error())
	err = tk.QueryToErr("show grants for root@localhost")
	require.Equal(t, privileges.ErrNonexistingGrant.FastGenByArgs("root", "localhost").Error(), err.Error())
	err = tk.QueryToErr("show grants for root@1.1.1.1")
	require.Equal(t, privileges.ErrNonexistingGrant.FastGenByArgs("root", "1.1.1.1").Error(), err.Error())
	tk.MustExec("create user `show_grants`@`127.0.%`")
	err = tk.QueryToErr("show grants for `show_grants`@`127.0.0.1`")
	require.Equal(t, privileges.ErrNonexistingGrant.FastGenByArgs("show_grants", "127.0.0.1").Error(), err.Error())
	tk.MustQuery("show grants for `show_grants`@`127.0.%`")
}

func TestIssue17794(t *testing.T) {
	store, clean := testkit.CreateMockStore(t)
	defer clean()
	tk := testkit.NewTestKit(t, store)
	tk.MustExec("CREATE USER 'root'@'8.8.%'")
	require.True(t, tk.Session().Auth(&auth.UserIdentity{Username: "root", Hostname: "9.9.9.9", AuthHostname: "%"}, nil, nil))

	tk1 := testkit.NewTestKit(t, store)
	require.True(t, tk1.Session().Auth(&auth.UserIdentity{Username: "root", Hostname: "8.8.8.8", AuthHostname: "8.8.%"}, nil, nil))
	tk.MustQuery("show grants").Check(testkit.Rows("GRANT ALL PRIVILEGES ON *.* TO 'root'@'%' WITH GRANT OPTION"))
	tk1.MustQuery("show grants").Check(testkit.Rows("GRANT USAGE ON *.* TO 'root'@'8.8.%'"))
}

func TestIssue3641(t *testing.T) {
	store, clean := testkit.CreateMockStore(t)
	defer clean()
	tk := testkit.NewTestKit(t, store)
	_, err := tk.Exec("show tables;")
	require.Equal(t, plannercore.ErrNoDB.Error(), err.Error())
	_, err = tk.Exec("show table status;")
	require.Equal(t, plannercore.ErrNoDB.Error(), err.Error())
}

func TestIssue10549(t *testing.T) {
	store, clean := testkit.CreateMockStore(t)
	defer clean()
	tk := testkit.NewTestKit(t, store)
	tk.MustExec("CREATE DATABASE newdb;")
	tk.MustExec("CREATE ROLE 'app_developer';")
	tk.MustExec("GRANT ALL ON newdb.* TO 'app_developer';")
	tk.MustExec("CREATE USER 'dev';")
	tk.MustExec("GRANT 'app_developer' TO 'dev';")
	tk.MustExec("SET DEFAULT ROLE app_developer TO 'dev';")

	require.True(t, tk.Session().Auth(&auth.UserIdentity{Username: "dev", Hostname: "%", AuthUsername: "dev", AuthHostname: "%"}, nil, nil))
	tk.MustQuery("SHOW DATABASES;").Check(testkit.Rows("INFORMATION_SCHEMA", "newdb"))
	tk.MustQuery("SHOW GRANTS;").Check(testkit.Rows("GRANT USAGE ON *.* TO 'dev'@'%'", "GRANT ALL PRIVILEGES ON newdb.* TO 'dev'@'%'", "GRANT 'app_developer'@'%' TO 'dev'@'%'"))
	tk.MustQuery("SHOW GRANTS FOR CURRENT_USER").Check(testkit.Rows("GRANT USAGE ON *.* TO 'dev'@'%'", "GRANT ALL PRIVILEGES ON newdb.* TO 'dev'@'%'", "GRANT 'app_developer'@'%' TO 'dev'@'%'"))
	tk.MustQuery("SHOW GRANTS FOR dev").Check(testkit.Rows("GRANT USAGE ON *.* TO 'dev'@'%'", "GRANT 'app_developer'@'%' TO 'dev'@'%'"))
}

func TestIssue11165(t *testing.T) {
	store, clean := testkit.CreateMockStore(t)
	defer clean()
	tk := testkit.NewTestKit(t, store)
	tk.MustExec("CREATE ROLE 'r_manager';")
	tk.MustExec("CREATE USER 'manager'@'localhost';")
	tk.MustExec("GRANT 'r_manager' TO 'manager'@'localhost';")

	require.True(t, tk.Session().Auth(&auth.UserIdentity{Username: "manager", Hostname: "localhost", AuthUsername: "manager", AuthHostname: "localhost"}, nil, nil))
	tk.MustExec("SET DEFAULT ROLE ALL TO 'manager'@'localhost';")
	tk.MustExec("SET DEFAULT ROLE NONE TO 'manager'@'localhost';")
	tk.MustExec("SET DEFAULT ROLE 'r_manager' TO 'manager'@'localhost';")
}

// TestShow2 is moved from session_test
func TestShow2(t *testing.T) {
	store, dom, clean := testkit.CreateMockStoreAndDomain(t)
	defer clean()
	tk := testkit.NewTestKit(t, store)
	tk.MustExec("use test")

	tk.MustExec("set global autocommit=0")
	tk1 := testkit.NewTestKit(t, store)
	tk1.MustQuery("show global variables where variable_name = 'autocommit'").Check(testkit.Rows("autocommit OFF"))
	tk.MustExec("set global autocommit = 1")
	tk2 := testkit.NewTestKit(t, store)
	tk2.MustQuery("show global variables where variable_name = 'autocommit'").Check(testkit.Rows("autocommit ON"))

	// TODO: Specifying the charset for national char/varchar should not be supported.
	tk.MustExec("drop table if exists test_full_column")
	tk.MustExec(`create table test_full_column(
					c_int int,
					c_float float,
					c_bit bit,
					c_bool bool,
					c_char char(1) charset ascii collate ascii_bin,
					c_nchar national char(1) charset ascii collate ascii_bin,
					c_binary binary,
					c_varchar varchar(1) charset ascii collate ascii_bin,
					c_varchar_default varchar(20) charset ascii collate ascii_bin default 'cUrrent_tImestamp',
					c_nvarchar national varchar(1) charset ascii collate ascii_bin,
					c_varbinary varbinary(1),
					c_year year,
					c_date date,
					c_time time,
					c_datetime datetime,
					c_datetime_default datetime default current_timestamp,
					c_datetime_default_2 datetime(2) default current_timestamp(2),
					c_timestamp timestamp,
					c_timestamp_default timestamp default current_timestamp,
					c_timestamp_default_3 timestamp(3) default current_timestamp(3),
					c_timestamp_default_4 timestamp(3) default current_timestamp(3) on update current_timestamp(3),
					c_blob blob,
					c_tinyblob tinyblob,
					c_mediumblob mediumblob,
					c_longblob longblob,
					c_text text charset ascii collate ascii_bin,
					c_tinytext tinytext charset ascii collate ascii_bin,
					c_mediumtext mediumtext charset ascii collate ascii_bin,
					c_longtext longtext charset ascii collate ascii_bin,
					c_json json,
					c_enum enum('1') charset ascii collate ascii_bin,
					c_set set('1') charset ascii collate ascii_bin
				);`)

	tk.MustQuery(`show full columns from test_full_column`).Check(testkit.Rows(
		"" +
			"c_int int(11) <nil> YES  <nil>  select,insert,update,references ]\n" +
			"[c_float float <nil> YES  <nil>  select,insert,update,references ]\n" +
			"[c_bit bit(1) <nil> YES  <nil>  select,insert,update,references ]\n" +
			"[c_bool tinyint(1) <nil> YES  <nil>  select,insert,update,references ]\n" +
			"[c_char char(1) ascii_bin YES  <nil>  select,insert,update,references ]\n" +
			"[c_nchar char(1) ascii_bin YES  <nil>  select,insert,update,references ]\n" +
			"[c_binary binary(1) <nil> YES  <nil>  select,insert,update,references ]\n" +
			"[c_varchar varchar(1) ascii_bin YES  <nil>  select,insert,update,references ]\n" +
			"[c_varchar_default varchar(20) ascii_bin YES  cUrrent_tImestamp  select,insert,update,references ]\n" +
			"[c_nvarchar varchar(1) ascii_bin YES  <nil>  select,insert,update,references ]\n" +
			"[c_varbinary varbinary(1) <nil> YES  <nil>  select,insert,update,references ]\n" +
			"[c_year year(4) <nil> YES  <nil>  select,insert,update,references ]\n" +
			"[c_date date <nil> YES  <nil>  select,insert,update,references ]\n" +
			"[c_time time <nil> YES  <nil>  select,insert,update,references ]\n" +
			"[c_datetime datetime <nil> YES  <nil>  select,insert,update,references ]\n" +
			"[c_datetime_default datetime <nil> YES  CURRENT_TIMESTAMP  select,insert,update,references ]\n" +
			"[c_datetime_default_2 datetime(2) <nil> YES  CURRENT_TIMESTAMP(2)  select,insert,update,references ]\n" +
			"[c_timestamp timestamp <nil> YES  <nil>  select,insert,update,references ]\n" +
			"[c_timestamp_default timestamp <nil> YES  CURRENT_TIMESTAMP  select,insert,update,references ]\n" +
			"[c_timestamp_default_3 timestamp(3) <nil> YES  CURRENT_TIMESTAMP(3)  select,insert,update,references ]\n" +
			"[c_timestamp_default_4 timestamp(3) <nil> YES  CURRENT_TIMESTAMP(3) DEFAULT_GENERATED on update CURRENT_TIMESTAMP(3) select,insert,update,references ]\n" +
			"[c_blob blob <nil> YES  <nil>  select,insert,update,references ]\n" +
			"[c_tinyblob tinyblob <nil> YES  <nil>  select,insert,update,references ]\n" +
			"[c_mediumblob mediumblob <nil> YES  <nil>  select,insert,update,references ]\n" +
			"[c_longblob longblob <nil> YES  <nil>  select,insert,update,references ]\n" +
			"[c_text text ascii_bin YES  <nil>  select,insert,update,references ]\n" +
			"[c_tinytext tinytext ascii_bin YES  <nil>  select,insert,update,references ]\n" +
			"[c_mediumtext mediumtext ascii_bin YES  <nil>  select,insert,update,references ]\n" +
			"[c_longtext longtext ascii_bin YES  <nil>  select,insert,update,references ]\n" +
			"[c_json json <nil> YES  <nil>  select,insert,update,references ]\n" +
			"[c_enum enum('1') ascii_bin YES  <nil>  select,insert,update,references ]\n" +
			"[c_set set('1') ascii_bin YES  <nil>  select,insert,update,references "))

	tk.MustExec("drop table if exists test_full_column")

	tk.MustExec("drop table if exists t")
	tk.MustExec(`create table if not exists t (c int) comment '注释'`)
	tk.MustExec("create or replace definer='root'@'localhost' view v as select * from t")
	tk.MustQuery(`show columns from t`).Check(testkit.RowsWithSep(",", "c,int(11),YES,,<nil>,"))
	tk.MustQuery(`describe t`).Check(testkit.RowsWithSep(",", "c,int(11),YES,,<nil>,"))
	tk.MustQuery(`show columns from v`).Check(testkit.RowsWithSep(",", "c,int(11),YES,,<nil>,"))
	tk.MustQuery(`describe v`).Check(testkit.RowsWithSep(",", "c,int(11),YES,,<nil>,"))
	tk.MustQuery("show collation where Charset = 'utf8' and Collation = 'utf8_bin'").Check(testkit.RowsWithSep(",", "utf8_bin,utf8,83,Yes,Yes,1"))
	tk.MustExec(`drop sequence if exists seq`)
	tk.MustExec(`create sequence seq`)
	tk.MustQuery("show tables").Check(testkit.Rows("seq", "t", "v"))
	tk.MustQuery("show full tables").Check(testkit.Rows("seq SEQUENCE", "t BASE TABLE", "v VIEW"))

	// Bug 19427
	tk.MustQuery("SHOW FULL TABLES in INFORMATION_SCHEMA like 'VIEWS'").Check(testkit.Rows("VIEWS SYSTEM VIEW"))
	tk.MustQuery("SHOW FULL TABLES in information_schema like 'VIEWS'").Check(testkit.Rows("VIEWS SYSTEM VIEW"))
	tk.MustQuery("SHOW FULL TABLES in metrics_schema like 'uptime'").Check(testkit.Rows("uptime SYSTEM VIEW"))

	is := dom.InfoSchema()
	tblInfo, err := is.TableByName(model.NewCIStr("test"), model.NewCIStr("t"))
	require.NoError(t, err)
	createTime := model.TSConvert2Time(tblInfo.Meta().UpdateTS).Format("2006-01-02 15:04:05")

	// The Hostname is the actual host
	tk.Session().Auth(&auth.UserIdentity{Username: "root", Hostname: "192.168.0.1", AuthUsername: "root", AuthHostname: "%"}, nil, []byte("012345678901234567890"))

	r := tk.MustQuery("show table status from test like 't'")
	r.Check(testkit.Rows(fmt.Sprintf("t InnoDB 10 Compact 0 0 0 0 0 0 <nil> %s <nil> <nil> utf8mb4_bin   注释", createTime)))

	tk.MustQuery("show databases like 'test'").Check(testkit.Rows("test"))

	tk.MustExec(`grant all on *.* to 'root'@'%'`)
	tk.MustQuery("show grants").Check(testkit.Rows(`GRANT ALL PRIVILEGES ON *.* TO 'root'@'%' WITH GRANT OPTION`))

	tk.MustQuery("show grants for current_user()").Check(testkit.Rows(`GRANT ALL PRIVILEGES ON *.* TO 'root'@'%' WITH GRANT OPTION`))
	tk.MustQuery("show grants for current_user").Check(testkit.Rows(`GRANT ALL PRIVILEGES ON *.* TO 'root'@'%' WITH GRANT OPTION`))
}

func TestShowCreateUser(t *testing.T) {
	store, clean := testkit.CreateMockStore(t)
	defer clean()
	tk := testkit.NewTestKit(t, store)
	// Create a new user.
	tk.MustExec(`CREATE USER 'test_show_create_user'@'%' IDENTIFIED BY 'root';`)
	tk.MustQuery("show create user 'test_show_create_user'@'%'").
		Check(testkit.Rows(`CREATE USER 'test_show_create_user'@'%' IDENTIFIED WITH 'mysql_native_password' AS '*81F5E21E35407D884A6CD4A731AEBFB6AF209E1B' REQUIRE NONE PASSWORD EXPIRE DEFAULT ACCOUNT UNLOCK`))

	tk.MustExec(`CREATE USER 'test_show_create_user'@'localhost' IDENTIFIED BY 'test';`)
	tk.MustQuery("show create user 'test_show_create_user'@'localhost';").
		Check(testkit.Rows(`CREATE USER 'test_show_create_user'@'localhost' IDENTIFIED WITH 'mysql_native_password' AS '*94BDCEBE19083CE2A1F959FD02F964C7AF4CFC29' REQUIRE NONE PASSWORD EXPIRE DEFAULT ACCOUNT UNLOCK`))

	// Case: the user exists but the host portion doesn't match
	err := tk.QueryToErr("show create user 'test_show_create_user'@'asdf';")
	require.Equal(t, executor.ErrCannotUser.GenWithStackByArgs("SHOW CREATE USER", "'test_show_create_user'@'asdf'").Error(), err.Error())

	// Case: a user that doesn't exist
	err = tk.QueryToErr("show create user 'aaa'@'localhost';")
	require.Equal(t, executor.ErrCannotUser.GenWithStackByArgs("SHOW CREATE USER", "'aaa'@'localhost'").Error(), err.Error())

	tk.Session().Auth(&auth.UserIdentity{Username: "root", Hostname: "127.0.0.1", AuthUsername: "root", AuthHostname: "%"}, nil, nil)
	tk.MustQuery("show create user current_user").
		Check(testkit.Rows("CREATE USER 'root'@'127.0.0.1' IDENTIFIED WITH 'mysql_native_password' AS '' REQUIRE NONE PASSWORD EXPIRE DEFAULT ACCOUNT UNLOCK"))

	tk.MustQuery("show create user current_user()").
		Check(testkit.Rows("CREATE USER 'root'@'127.0.0.1' IDENTIFIED WITH 'mysql_native_password' AS '' REQUIRE NONE PASSWORD EXPIRE DEFAULT ACCOUNT UNLOCK"))

	tk.MustExec("create user 'check_priv'")

	// "show create user" for other user requires the SELECT privilege on mysql database.
	tk1 := testkit.NewTestKit(t, store)
	tk1.MustExec("use mysql")
	succ := tk1.Session().Auth(&auth.UserIdentity{Username: "check_priv", Hostname: "127.0.0.1", AuthUsername: "test_show", AuthHostname: "asdf"}, nil, nil)
	require.True(t, succ)
	err = tk1.QueryToErr("show create user 'root'@'%'")
	require.Error(t, err)

	// "show create user" for current user doesn't check privileges.
	tk1.MustQuery("show create user current_user").
		Check(testkit.Rows("CREATE USER 'check_priv'@'127.0.0.1' IDENTIFIED WITH 'mysql_native_password' AS '' REQUIRE NONE PASSWORD EXPIRE DEFAULT ACCOUNT UNLOCK"))

	// Creating users with `IDENTIFIED WITH 'caching_sha2_password'`
	tk.MustExec("CREATE USER 'sha_test'@'%' IDENTIFIED WITH 'caching_sha2_password' BY 'temp_passwd'")

	// Compare only the start of the output as the salt changes every time.
	rows := tk.MustQuery("SHOW CREATE USER 'sha_test'@'%'")
	require.Equal(t, "CREATE USER 'sha_test'@'%' IDENTIFIED WITH 'caching_sha2_password' AS '$A$005$", rows.Rows()[0][0].(string)[:78])
	// Creating users with `IDENTIFIED WITH 'auth-socket'`
	tk.MustExec("CREATE USER 'sock'@'%' IDENTIFIED WITH 'auth_socket'")

	// Compare only the start of the output as the salt changes every time.
	rows = tk.MustQuery("SHOW CREATE USER 'sock'@'%'")
	require.Equal(t, "CREATE USER 'sock'@'%' IDENTIFIED WITH 'auth_socket' REQUIRE NONE PASSWORD EXPIRE DEFAULT ACCOUNT UNLOCK", rows.Rows()[0][0].(string))
	tk.MustExec("CREATE USER 'sock2'@'%' IDENTIFIED WITH 'auth_socket' AS 'sock3'")

	// Compare only the start of the output as the salt changes every time.
	rows = tk.MustQuery("SHOW CREATE USER 'sock2'@'%'")
	require.Equal(t, "CREATE USER 'sock2'@'%' IDENTIFIED WITH 'auth_socket' AS 'sock3' REQUIRE NONE PASSWORD EXPIRE DEFAULT ACCOUNT UNLOCK", rows.Rows()[0][0].(string))
}

func TestUnprivilegedShow(t *testing.T) {
	store, dom, clean := testkit.CreateMockStoreAndDomain(t)
	defer clean()
	tk := testkit.NewTestKit(t, store)
	tk.MustExec("CREATE DATABASE testshow")
	tk.MustExec("USE testshow")
	tk.MustExec("CREATE TABLE t1 (a int)")
	tk.MustExec("CREATE TABLE t2 (a int)")

	tk.MustExec(`CREATE USER 'lowprivuser'`) // no grants

	tk.Session().Auth(&auth.UserIdentity{Username: "lowprivuser", Hostname: "192.168.0.1", AuthUsername: "lowprivuser", AuthHostname: "%"}, nil, []byte("012345678901234567890"))
	rs, err := tk.Exec("SHOW TABLE STATUS FROM testshow")
	require.NoError(t, err)
	require.NotNil(t, rs)

	tk.Session().Auth(&auth.UserIdentity{Username: "root", Hostname: "192.168.0.1", AuthUsername: "root", AuthHostname: "%"}, nil, []byte("012345678901234567890"))
	tk.MustExec("GRANT ALL ON testshow.t1 TO 'lowprivuser'")
	tk.Session().Auth(&auth.UserIdentity{Username: "lowprivuser", Hostname: "192.168.0.1", AuthUsername: "lowprivuser", AuthHostname: "%"}, nil, []byte("012345678901234567890"))

	is := dom.InfoSchema()
	tblInfo, err := is.TableByName(model.NewCIStr("testshow"), model.NewCIStr("t1"))
	require.NoError(t, err)
	createTime := model.TSConvert2Time(tblInfo.Meta().UpdateTS).Format("2006-01-02 15:04:05")

	tk.MustQuery("show table status from testshow").Check(testkit.Rows(fmt.Sprintf("t1 InnoDB 10 Compact 0 0 0 0 0 0 <nil> %s <nil> <nil> utf8mb4_bin   ", createTime)))

}

func TestCollation(t *testing.T) {
	store, clean := testkit.CreateMockStore(t)
	defer clean()
	tk := testkit.NewTestKit(t, store)
	tk.MustExec("use test")

	rs, err := tk.Exec("show collation;")
	require.NoError(t, err)
	fields := rs.Fields()
	require.Equal(t, mysql.TypeVarchar, fields[0].Column.Tp)
	require.Equal(t, mysql.TypeVarchar, fields[1].Column.Tp)
	require.Equal(t, mysql.TypeLonglong, fields[2].Column.Tp)
	require.Equal(t, mysql.TypeVarchar, fields[3].Column.Tp)
	require.Equal(t, mysql.TypeVarchar, fields[4].Column.Tp)
	require.Equal(t, mysql.TypeLonglong, fields[5].Column.Tp)
}

func TestShowTableStatus(t *testing.T) {
	store, clean := testkit.CreateMockStore(t)
	defer clean()
	tk := testkit.NewTestKit(t, store)

	tk.MustExec("use test")
	tk.MustExec(`drop table if exists t;`)
	tk.MustExec(`create table t(a bigint);`)

	tk.Session().Auth(&auth.UserIdentity{Username: "root", Hostname: "192.168.0.1", AuthUsername: "root", AuthHostname: "%"}, nil, []byte("012345678901234567890"))

	// It's not easy to test the result contents because every time the test runs, "Create_time" changed.
	tk.MustExec("show table status;")
	rs, err := tk.Exec("show table status;")
	require.NoError(t, err)
	require.NotNil(t, rs)
	rows, err := session.GetRows4Test(context.Background(), tk.Session(), rs)
	require.NoError(t, err)
	err = rs.Close()
	require.NoError(t, err)
	require.Equal(t, 1, len(rows))

	for i := range rows {
		row := rows[i]
		require.Equal(t, "t", row.GetString(0))
		require.Equal(t, "InnoDB", row.GetString(1))
		require.Equal(t, int64(10), row.GetInt64(2))
		require.Equal(t, "Compact", row.GetString(3))
	}
	tk.MustExec(`drop table if exists tp;`)
	tk.MustExec(`create table tp (a int)
 		partition by range(a)
 		( partition p0 values less than (10),
		  partition p1 values less than (20),
		  partition p2 values less than (maxvalue)
  		);`)
	rs, err = tk.Exec("show table status from test like 'tp';")
	require.NoError(t, err)
	rows, err = session.GetRows4Test(context.Background(), tk.Session(), rs)
	require.NoError(t, err)
	require.Equal(t, "partitioned", rows[0].GetString(16))

	tk.MustExec("create database UPPER_CASE")
	tk.MustExec("use UPPER_CASE")
	tk.MustExec("create table t (i int)")
	rs, err = tk.Exec("show table status")
	require.NoError(t, err)
	require.NotNil(t, rs)
	rows, err = session.GetRows4Test(context.Background(), tk.Session(), rs)
	require.NoError(t, err)
	err = rs.Close()
	require.NoError(t, err)
	require.Equal(t, 1, len(rows))

	tk.MustExec("use upper_case")
	rs, err = tk.Exec("show table status")
	require.NoError(t, err)
	require.NotNil(t, rs)
	rows, err = session.GetRows4Test(context.Background(), tk.Session(), rs)
	require.NoError(t, err)
	err = rs.Close()
	require.NoError(t, err)
	require.Equal(t, 1, len(rows))

	tk.MustExec("drop database UPPER_CASE")
}

func TestShowSlow(t *testing.T) {
	store, clean := testkit.CreateMockStore(t)
	defer clean()
	tk := testkit.NewTestKit(t, store)
	// The test result is volatile, because
	// 1. Slow queries is stored in domain, which may be affected by other tests.
	// 2. Collecting slow queries is a asynchronous process, check immediately may not get the expected result.
	// 3. Make slow query like "select sleep(1)" would slow the CI.
	// So, we just cover the code but do not check the result.
	tk.MustQuery(`admin show slow recent 3`)
	tk.MustQuery(`admin show slow top 3`)
	tk.MustQuery(`admin show slow top internal 3`)
	tk.MustQuery(`admin show slow top all 3`)
}

func TestShowOpenTables(t *testing.T) {
	store, clean := testkit.CreateMockStore(t)
	defer clean()
	tk := testkit.NewTestKit(t, store)
	tk.MustQuery("show open tables")
	tk.MustQuery("show open tables in test")
}
func TestShowCreateViewDefiner(t *testing.T) {
	store, clean := testkit.CreateMockStore(t)
	defer clean()
	tk := testkit.NewTestKit(t, store)
	require.True(t, tk.Session().Auth(&auth.UserIdentity{Username: "root", Hostname: "%", AuthUsername: "root", AuthHostname: "%"}, nil, nil))

	tk.MustExec("use test")
	tk.MustExec("create or replace view v1 as select 1")
	tk.MustQuery("show create view v1").Check(testkit.RowsWithSep("|", "v1|CREATE ALGORITHM=UNDEFINED DEFINER=`root`@`%` SQL SECURITY DEFINER VIEW `v1` (`1`) AS SELECT 1 AS `1`|utf8mb4|utf8mb4_bin"))
	tk.MustExec("drop view v1")
}

func TestShowCreateTable(t *testing.T) {
	store, clean := testkit.CreateMockStore(t)
	defer clean()
	tk := testkit.NewTestKit(t, store)

	tk.MustExec("use test")
	tk.MustExec("drop table if exists t1")
	tk.MustExec("create table t1(a int,b int)")
	tk.MustExec("drop view if exists v1")
	tk.MustExec("create or replace definer=`root`@`127.0.0.1` view v1 as select * from t1")
	tk.MustQuery("show create table v1").Check(testkit.RowsWithSep("|", "v1|CREATE ALGORITHM=UNDEFINED DEFINER=`root`@`127.0.0.1` SQL SECURITY DEFINER VIEW `v1` (`a`, `b`) AS SELECT `test`.`t1`.`a` AS `a`,`test`.`t1`.`b` AS `b` FROM `test`.`t1`|utf8mb4|utf8mb4_bin"))
	tk.MustQuery("show create view v1").Check(testkit.RowsWithSep("|", "v1|CREATE ALGORITHM=UNDEFINED DEFINER=`root`@`127.0.0.1` SQL SECURITY DEFINER VIEW `v1` (`a`, `b`) AS SELECT `test`.`t1`.`a` AS `a`,`test`.`t1`.`b` AS `b` FROM `test`.`t1`|utf8mb4|utf8mb4_bin"))
	tk.MustExec("drop view v1")
	tk.MustExec("drop table t1")

	tk.MustExec("drop view if exists v")
	tk.MustExec("create or replace definer=`root`@`127.0.0.1` view v as select JSON_MERGE('{}', '{}') as col;")
	tk.MustQuery("show create view v").Check(testkit.RowsWithSep("|", "v|CREATE ALGORITHM=UNDEFINED DEFINER=`root`@`127.0.0.1` SQL SECURITY DEFINER VIEW `v` (`col`) AS SELECT JSON_MERGE(_UTF8MB4'{}', _UTF8MB4'{}') AS `col`|utf8mb4|utf8mb4_bin"))
	tk.MustExec("drop view if exists v")

	tk.MustExec("drop table if exists t1")
	tk.MustExec("create table t1(a int,b int)")
	tk.MustExec("create or replace definer=`root`@`127.0.0.1` view v1 as select avg(a),t1.* from t1 group by a")
	tk.MustQuery("show create view v1").Check(testkit.RowsWithSep("|", "v1|CREATE ALGORITHM=UNDEFINED DEFINER=`root`@`127.0.0.1` SQL SECURITY DEFINER VIEW `v1` (`avg(a)`, `a`, `b`) AS SELECT AVG(`a`) AS `avg(a)`,`test`.`t1`.`a` AS `a`,`test`.`t1`.`b` AS `b` FROM `test`.`t1` GROUP BY `a`|utf8mb4|utf8mb4_bin"))
	tk.MustExec("drop view v1")
	tk.MustExec("create or replace definer=`root`@`127.0.0.1` view v1 as select a+b, t1.* , a as c from t1")
	tk.MustQuery("show create view v1").Check(testkit.RowsWithSep("|", "v1|CREATE ALGORITHM=UNDEFINED DEFINER=`root`@`127.0.0.1` SQL SECURITY DEFINER VIEW `v1` (`a+b`, `a`, `b`, `c`) AS SELECT `a`+`b` AS `a+b`,`test`.`t1`.`a` AS `a`,`test`.`t1`.`b` AS `b`,`a` AS `c` FROM `test`.`t1`|utf8mb4|utf8mb4_bin"))
	tk.MustExec("drop table t1")
	tk.MustExec("drop view v1")

	// For issue #9211
	tk.MustExec("create table t(c int, b int as (c + 1))ENGINE=InnoDB DEFAULT CHARSET=utf8mb4 COLLATE=utf8mb4_bin;")
	tk.MustQuery("show create table `t`").Check(testkit.RowsWithSep("|",
		""+
			"t CREATE TABLE `t` (\n"+
			"  `c` int(11) DEFAULT NULL,\n"+
			"  `b` int(11) GENERATED ALWAYS AS (`c` + 1) VIRTUAL\n"+
			") ENGINE=InnoDB DEFAULT CHARSET=utf8mb4 COLLATE=utf8mb4_bin",
	))

	tk.MustExec("drop table t")
	tk.MustExec("create table t(c int, b int as (c + 1) not null)ENGINE=InnoDB DEFAULT CHARSET=utf8mb4 COLLATE=utf8mb4_bin;")
	tk.MustQuery("show create table `t`").Check(testkit.RowsWithSep("|",
		""+
			"t CREATE TABLE `t` (\n"+
			"  `c` int(11) DEFAULT NULL,\n"+
			"  `b` int(11) GENERATED ALWAYS AS (`c` + 1) VIRTUAL NOT NULL\n"+
			") ENGINE=InnoDB DEFAULT CHARSET=utf8mb4 COLLATE=utf8mb4_bin",
	))
	tk.MustExec("drop table t")
	tk.MustExec("create table t ( a char(10) charset utf8 collate utf8_bin, b char(10) as (rtrim(a)));")
	tk.MustQuery("show create table `t`").Check(testkit.RowsWithSep("|",
		""+
			"t CREATE TABLE `t` (\n"+
			"  `a` char(10) CHARACTER SET utf8 COLLATE utf8_bin DEFAULT NULL,\n"+
			"  `b` char(10) GENERATED ALWAYS AS (rtrim(`a`)) VIRTUAL\n"+
			") ENGINE=InnoDB DEFAULT CHARSET=utf8mb4 COLLATE=utf8mb4_bin",
	))
	tk.MustExec("drop table t")

	tk.MustExec(`drop table if exists different_charset`)
	tk.MustExec(`create table different_charset(ch1 varchar(10) charset utf8, ch2 varchar(10) charset binary);`)
	tk.MustQuery(`show create table different_charset`).Check(testkit.RowsWithSep("|",
		""+
			"different_charset CREATE TABLE `different_charset` (\n"+
			"  `ch1` varchar(10) CHARACTER SET utf8 COLLATE utf8_bin DEFAULT NULL,\n"+
			"  `ch2` varbinary(10) DEFAULT NULL\n"+
			") ENGINE=InnoDB DEFAULT CHARSET=utf8mb4 COLLATE=utf8mb4_bin",
	))

	tk.MustExec("drop table if exists t")
	tk.MustExec("create table `t` (\n" +
		"`a` timestamp not null default current_timestamp,\n" +
		"`b` timestamp(3) default current_timestamp(3),\n" +
		"`c` datetime default current_timestamp,\n" +
		"`d` datetime(4) default current_timestamp(4),\n" +
		"`e` varchar(20) default 'cUrrent_tImestamp',\n" +
		"`f` datetime(2) default current_timestamp(2) on update current_timestamp(2),\n" +
		"`g` timestamp(2) default current_timestamp(2) on update current_timestamp(2))")
	tk.MustQuery("show create table `t`").Check(testkit.RowsWithSep("|",
		""+
			"t CREATE TABLE `t` (\n"+
			"  `a` timestamp NOT NULL DEFAULT CURRENT_TIMESTAMP,\n"+
			"  `b` timestamp(3) DEFAULT CURRENT_TIMESTAMP(3),\n"+
			"  `c` datetime DEFAULT CURRENT_TIMESTAMP,\n"+
			"  `d` datetime(4) DEFAULT CURRENT_TIMESTAMP(4),\n"+
			"  `e` varchar(20) DEFAULT 'cUrrent_tImestamp',\n"+
			"  `f` datetime(2) DEFAULT CURRENT_TIMESTAMP(2) ON UPDATE CURRENT_TIMESTAMP(2),\n"+
			"  `g` timestamp(2) DEFAULT CURRENT_TIMESTAMP(2) ON UPDATE CURRENT_TIMESTAMP(2)\n"+
			") ENGINE=InnoDB DEFAULT CHARSET=utf8mb4 COLLATE=utf8mb4_bin",
	))
	tk.MustExec("drop table t")

	tk.MustExec("create table t (a int, b int) shard_row_id_bits = 4 pre_split_regions=3;")
	tk.MustQuery("show create table `t`").Check(testkit.RowsWithSep("|",
		""+
			"t CREATE TABLE `t` (\n"+
			"  `a` int(11) DEFAULT NULL,\n"+
			"  `b` int(11) DEFAULT NULL\n"+
			") ENGINE=InnoDB DEFAULT CHARSET=utf8mb4 COLLATE=utf8mb4_bin /*T! SHARD_ROW_ID_BITS=4 PRE_SPLIT_REGIONS=3 */",
	))
	tk.MustExec("drop table t")

	// for issue #20446
	tk.MustExec("drop table if exists t1;")
	tk.MustExec("create table t1(c int unsigned default 0);")
	tk.MustQuery("show create table `t1`").Check(testkit.RowsWithSep("|",
		""+
			"t1 CREATE TABLE `t1` (\n"+
			"  `c` int(10) unsigned DEFAULT '0'\n"+
			") ENGINE=InnoDB DEFAULT CHARSET=utf8mb4 COLLATE=utf8mb4_bin",
	))
	tk.MustExec("drop table t1")

	tk.MustExec("CREATE TABLE `log` (" +
		"`LOG_ID` bigint(20) UNSIGNED NOT NULL AUTO_INCREMENT," +
		"`ROUND_ID` bigint(20) UNSIGNED NOT NULL," +
		"`USER_ID` int(10) UNSIGNED NOT NULL," +
		"`USER_IP` int(10) UNSIGNED DEFAULT NULL," +
		"`END_TIME` datetime NOT NULL," +
		"`USER_TYPE` int(11) DEFAULT NULL," +
		"`APP_ID` int(11) DEFAULT NULL," +
		"PRIMARY KEY (`LOG_ID`,`END_TIME`)," +
		"KEY `IDX_EndTime` (`END_TIME`)," +
		"KEY `IDX_RoundId` (`ROUND_ID`)," +
		"KEY `IDX_UserId_EndTime` (`USER_ID`,`END_TIME`)" +
		") ENGINE=InnoDB DEFAULT CHARSET=utf8 COLLATE=utf8_bin AUTO_INCREMENT=505488 " +
		"PARTITION BY RANGE ( month(`end_time`) ) (" +
		"PARTITION `p1` VALUES LESS THAN (2)," +
		"PARTITION `p2` VALUES LESS THAN (3)," +
		"PARTITION `p3` VALUES LESS THAN (4)," +
		"PARTITION `p4` VALUES LESS THAN (5)," +
		"PARTITION `p5` VALUES LESS THAN (6)," +
		"PARTITION `p6` VALUES LESS THAN (7)," +
		"PARTITION `p7` VALUES LESS THAN (8)," +
		"PARTITION `p8` VALUES LESS THAN (9)," +
		"PARTITION `p9` VALUES LESS THAN (10)," +
		"PARTITION `p10` VALUES LESS THAN (11)," +
		"PARTITION `p11` VALUES LESS THAN (12)," +
		"PARTITION `p12` VALUES LESS THAN (MAXVALUE))")
	tk.MustQuery("show create table log").Check(testkit.RowsWithSep("|",
		"log CREATE TABLE `log` (\n"+
			"  `LOG_ID` bigint(20) unsigned NOT NULL AUTO_INCREMENT,\n"+
			"  `ROUND_ID` bigint(20) unsigned NOT NULL,\n"+
			"  `USER_ID` int(10) unsigned NOT NULL,\n"+
			"  `USER_IP` int(10) unsigned DEFAULT NULL,\n"+
			"  `END_TIME` datetime NOT NULL,\n"+
			"  `USER_TYPE` int(11) DEFAULT NULL,\n"+
			"  `APP_ID` int(11) DEFAULT NULL,\n"+
			"  PRIMARY KEY (`LOG_ID`,`END_TIME`) /*T![clustered_index] NONCLUSTERED */,\n"+
			"  KEY `IDX_EndTime` (`END_TIME`),\n"+
			"  KEY `IDX_RoundId` (`ROUND_ID`),\n"+
			"  KEY `IDX_UserId_EndTime` (`USER_ID`,`END_TIME`)\n"+
			") ENGINE=InnoDB DEFAULT CHARSET=utf8 COLLATE=utf8_bin AUTO_INCREMENT=505488\n"+
			"PARTITION BY RANGE (MONTH(`end_time`))\n"+
			"(PARTITION `p1` VALUES LESS THAN (2),\n"+
			" PARTITION `p2` VALUES LESS THAN (3),\n"+
			" PARTITION `p3` VALUES LESS THAN (4),\n"+
			" PARTITION `p4` VALUES LESS THAN (5),\n"+
			" PARTITION `p5` VALUES LESS THAN (6),\n"+
			" PARTITION `p6` VALUES LESS THAN (7),\n"+
			" PARTITION `p7` VALUES LESS THAN (8),\n"+
			" PARTITION `p8` VALUES LESS THAN (9),\n"+
			" PARTITION `p9` VALUES LESS THAN (10),\n"+
			" PARTITION `p10` VALUES LESS THAN (11),\n"+
			" PARTITION `p11` VALUES LESS THAN (12),\n"+
			" PARTITION `p12` VALUES LESS THAN (MAXVALUE))"))

	// for issue #11831
	tk.MustExec("create table ttt4(a varchar(123) default null collate utf8mb4_unicode_ci)engine=innodb default charset=utf8mb4 collate=utf8mb4_unicode_ci;")
	tk.MustQuery("show create table `ttt4`").Check(testkit.RowsWithSep("|",
		""+
			"ttt4 CREATE TABLE `ttt4` (\n"+
			"  `a` varchar(123) COLLATE utf8mb4_unicode_ci DEFAULT NULL\n"+
			") ENGINE=InnoDB DEFAULT CHARSET=utf8mb4 COLLATE=utf8mb4_unicode_ci",
	))
	tk.MustExec("create table ttt5(a varchar(123) default null)engine=innodb default charset=utf8mb4 collate=utf8mb4_bin;")
	tk.MustQuery("show create table `ttt5`").Check(testkit.RowsWithSep("|",
		""+
			"ttt5 CREATE TABLE `ttt5` (\n"+
			"  `a` varchar(123) DEFAULT NULL\n"+
			") ENGINE=InnoDB DEFAULT CHARSET=utf8mb4 COLLATE=utf8mb4_bin",
	))

	// for expression index
	tk.MustExec("drop table if exists t;")
	tk.MustExec("create table t(a int, b real);")
	tk.MustExec("alter table t add index expr_idx((a*b+1));")
	tk.MustQuery("show create table t;").Check(testkit.RowsWithSep("|",
		""+
			"t CREATE TABLE `t` (\n"+
			"  `a` int(11) DEFAULT NULL,\n"+
			"  `b` double DEFAULT NULL,\n"+
			"  KEY `expr_idx` ((`a` * `b` + 1))\n"+
			") ENGINE=InnoDB DEFAULT CHARSET=utf8mb4 COLLATE=utf8mb4_bin",
	))

	// Fix issue #15175, show create table sequence_name.
	tk.MustExec("drop sequence if exists seq")
	tk.MustExec("create sequence seq")
	tk.MustQuery("show create table seq;").Check(testkit.Rows("seq CREATE SEQUENCE `seq` start with 1 minvalue 1 maxvalue 9223372036854775806 increment by 1 cache 1000 nocycle ENGINE=InnoDB"))

	// Test for issue #15633, 'binary' collation should be ignored in the result of 'show create table'.
	tk.MustExec(`drop table if exists binary_collate`)
	tk.MustExec(`create table binary_collate(a varchar(10)) default collate=binary;`)
	tk.MustQuery(`show create table binary_collate`).Check(testkit.RowsWithSep("|",
		""+
			"binary_collate CREATE TABLE `binary_collate` (\n"+
			"  `a` varbinary(10) DEFAULT NULL\n"+
			") ENGINE=InnoDB DEFAULT CHARSET=binary", // binary collate is ignored
	))
	tk.MustExec(`drop table if exists binary_collate`)
	tk.MustExec(`create table binary_collate(a varchar(10)) default charset=binary collate=binary;`)
	tk.MustQuery(`show create table binary_collate`).Check(testkit.RowsWithSep("|",
		""+
			"binary_collate CREATE TABLE `binary_collate` (\n"+
			"  `a` varbinary(10) DEFAULT NULL\n"+
			") ENGINE=InnoDB DEFAULT CHARSET=binary", // binary collate is ignored
	))
	tk.MustExec(`drop table if exists binary_collate`)
	tk.MustExec(`create table binary_collate(a varchar(10)) default charset=utf8mb4 collate=utf8mb4_bin;`)
	tk.MustQuery(`show create table binary_collate`).Check(testkit.RowsWithSep("|",
		""+
			"binary_collate CREATE TABLE `binary_collate` (\n"+
			"  `a` varchar(10) DEFAULT NULL\n"+
			") ENGINE=InnoDB DEFAULT CHARSET=utf8mb4 COLLATE=utf8mb4_bin", // non-binary collate is kept.
	))
	// Test for issue #17 in bug competition, default num and sequence should be shown without quote.
	tk.MustExec(`drop table if exists default_num`)
	tk.MustExec("create table default_num(a int default 11)")
	tk.MustQuery("show create table default_num").Check(testkit.RowsWithSep("|",
		""+
			"default_num CREATE TABLE `default_num` (\n"+
			"  `a` int(11) DEFAULT '11'\n"+
			") ENGINE=InnoDB DEFAULT CHARSET=utf8mb4 COLLATE=utf8mb4_bin",
	))
	tk.MustExec(`drop table if exists default_varchar`)
	tk.MustExec("create table default_varchar(a varchar(10) default \"haha\")")
	tk.MustQuery("show create table default_varchar").Check(testkit.RowsWithSep("|",
		""+
			"default_varchar CREATE TABLE `default_varchar` (\n"+
			"  `a` varchar(10) DEFAULT 'haha'\n"+
			") ENGINE=InnoDB DEFAULT CHARSET=utf8mb4 COLLATE=utf8mb4_bin",
	))
	tk.MustExec(`drop table if exists default_sequence`)
	tk.MustExec("create table default_sequence(a int default nextval(seq))")
	tk.MustQuery("show create table default_sequence").Check(testkit.RowsWithSep("|",
		""+
			"default_sequence CREATE TABLE `default_sequence` (\n"+
			"  `a` int(11) DEFAULT nextval(`test`.`seq`)\n"+
			") ENGINE=InnoDB DEFAULT CHARSET=utf8mb4 COLLATE=utf8mb4_bin",
	))

	// TiDB defaults (and only supports) foreign_key_checks=0
	// This means that the child table can be created before the parent table.
	// This behavior is required for mysqldump restores.
	tk.MustExec(`DROP TABLE IF EXISTS parent, child`)
	tk.MustExec(`CREATE TABLE child (id INT NOT NULL PRIMARY KEY auto_increment, parent_id INT NOT NULL, INDEX par_ind (parent_id), CONSTRAINT child_ibfk_1 FOREIGN KEY (parent_id) REFERENCES parent(id))`)
	tk.MustExec(`CREATE TABLE parent ( id INT NOT NULL PRIMARY KEY auto_increment )`)
	tk.MustQuery(`show create table child`).Check(testkit.RowsWithSep("|",
		""+
			"child CREATE TABLE `child` (\n"+
			"  `id` int(11) NOT NULL AUTO_INCREMENT,\n"+
			"  `parent_id` int(11) NOT NULL,\n"+
			"  PRIMARY KEY (`id`) /*T![clustered_index] CLUSTERED */,\n"+
			"  KEY `par_ind` (`parent_id`),\n"+
			"  CONSTRAINT `child_ibfk_1` FOREIGN KEY (`parent_id`) REFERENCES `parent` (`id`)\n"+
			") ENGINE=InnoDB DEFAULT CHARSET=utf8mb4 COLLATE=utf8mb4_bin",
	))

	// Test Foreign keys + ON DELETE / ON UPDATE
	tk.MustExec(`DROP TABLE child`)
	tk.MustExec(`CREATE TABLE child (id INT NOT NULL PRIMARY KEY auto_increment, parent_id INT NOT NULL, INDEX par_ind (parent_id), CONSTRAINT child_ibfk_1 FOREIGN KEY (parent_id) REFERENCES parent(id) ON DELETE SET NULL ON UPDATE CASCADE)`)
	tk.MustQuery(`show create table child`).Check(testkit.RowsWithSep("|",
		""+
			"child CREATE TABLE `child` (\n"+
			"  `id` int(11) NOT NULL AUTO_INCREMENT,\n"+
			"  `parent_id` int(11) NOT NULL,\n"+
			"  PRIMARY KEY (`id`) /*T![clustered_index] CLUSTERED */,\n"+
			"  KEY `par_ind` (`parent_id`),\n"+
			"  CONSTRAINT `child_ibfk_1` FOREIGN KEY (`parent_id`) REFERENCES `parent` (`id`) ON DELETE SET NULL ON UPDATE CASCADE\n"+
			") ENGINE=InnoDB DEFAULT CHARSET=utf8mb4 COLLATE=utf8mb4_bin",
	))

	// Test issue #20327
	tk.MustExec("drop table if exists t;")
	tk.MustExec("create table t(a int, b char(10) as ('a'));")
	result := tk.MustQuery("show create table t;").Rows()[0][1]
	require.Regexp(t, `(?s).*GENERATED ALWAYS AS \(_utf8mb4'a'\).*`, result)
	tk.MustExec("drop table if exists t;")
	tk.MustExec("create table t(a int, b char(10) as (_utf8'a'));")
	result = tk.MustQuery("show create table t;").Rows()[0][1]
	require.Regexp(t, `(?s).*GENERATED ALWAYS AS \(_utf8'a'\).*`, result)
	// Test show list partition table
	tk.MustExec("set @@session.tidb_enable_list_partition = ON")
	tk.MustExec(`DROP TABLE IF EXISTS t`)
	tk.MustExec(`create table t (id int, name varchar(10), unique index idx (id)) partition by list  (id) (
    	partition p0 values in (3,5,6,9,17),
    	partition p1 values in (1,2,10,11,19,20),
    	partition p2 values in (4,12,13,14,18),
    	partition p3 values in (7,8,15,16,null)
	);`)
	tk.MustQuery(`show create table t`).Check(testkit.RowsWithSep("|",
		"t CREATE TABLE `t` (\n"+
			"  `id` int(11) DEFAULT NULL,\n"+
			"  `name` varchar(10) DEFAULT NULL,\n"+
			"  UNIQUE KEY `idx` (`id`)\n"+
			") ENGINE=InnoDB DEFAULT CHARSET=utf8mb4 COLLATE=utf8mb4_bin\n"+
			"PARTITION BY LIST (`id`)\n"+
			"(PARTITION `p0` VALUES IN (3,5,6,9,17),\n"+
			" PARTITION `p1` VALUES IN (1,2,10,11,19,20),\n"+
			" PARTITION `p2` VALUES IN (4,12,13,14,18),\n"+
			" PARTITION `p3` VALUES IN (7,8,15,16,NULL))"))
	// Test show list column partition table
	tk.MustExec(`DROP TABLE IF EXISTS t`)
	tk.MustExec(`create table t (id int, name varchar(10), unique index idx (id)) partition by list columns (id) (
    	partition p0 values in (3,5,6,9,17),
    	partition p1 values in (1,2,10,11,19,20),
    	partition p2 values in (4,12,13,14,18),
    	partition p3 values in (7,8,15,16,null)
	);`)
	tk.MustQuery(`show create table t`).Check(testkit.RowsWithSep("|",
		"t CREATE TABLE `t` (\n"+
			"  `id` int(11) DEFAULT NULL,\n"+
			"  `name` varchar(10) DEFAULT NULL,\n"+
			"  UNIQUE KEY `idx` (`id`)\n"+
			") ENGINE=InnoDB DEFAULT CHARSET=utf8mb4 COLLATE=utf8mb4_bin\n"+
			"PARTITION BY LIST COLUMNS(`id`)\n"+
			"(PARTITION `p0` VALUES IN (3,5,6,9,17),\n"+
			" PARTITION `p1` VALUES IN (1,2,10,11,19,20),\n"+
			" PARTITION `p2` VALUES IN (4,12,13,14,18),\n"+
			" PARTITION `p3` VALUES IN (7,8,15,16,NULL))"))
	tk.MustExec(`DROP TABLE IF EXISTS t`)
	tk.MustExec(`create table t (id int, name varchar(10), unique index idx (id, name)) partition by list columns (id, name) (
    	partition p0 values in ((3, '1'), (5, '5')),
    	partition p1 values in ((1, '1')));`)
	tk.MustQuery(`show create table t`).Check(testkit.RowsWithSep("|",
		"t CREATE TABLE `t` (\n"+
			"  `id` int(11) DEFAULT NULL,\n"+
			"  `name` varchar(10) DEFAULT NULL,\n"+
			"  UNIQUE KEY `idx` (`id`,`name`)\n"+
			") ENGINE=InnoDB DEFAULT CHARSET=utf8mb4 COLLATE=utf8mb4_bin\n"+
			"PARTITION BY LIST COLUMNS(`id`,`name`)\n"+
			"(PARTITION `p0` VALUES IN ((3,\"1\"),(5,\"5\")),\n"+
			" PARTITION `p1` VALUES IN ((1,\"1\")))"))
	tk.MustExec(`DROP TABLE IF EXISTS t`)
	tk.MustExec(`create table t (id int primary key, v varchar(255) not null, key idx_v (v) comment 'foo\'bar')`)
	tk.MustQuery(`show create table t`).Check(testkit.RowsWithSep("|",
		"t CREATE TABLE `t` (\n"+
			"  `id` int(11) NOT NULL,\n"+
			"  `v` varchar(255) NOT NULL,\n"+
			"  PRIMARY KEY (`id`) /*T![clustered_index] CLUSTERED */,\n"+
			"  KEY `idx_v` (`v`) COMMENT 'foo''bar'\n"+
			") ENGINE=InnoDB DEFAULT CHARSET=utf8mb4 COLLATE=utf8mb4_bin"))

	// For issue #29922
	tk.MustExec("CREATE TABLE `thash` (\n  `id` bigint unsigned NOT NULL,\n  `data` varchar(255) DEFAULT NULL,\n  PRIMARY KEY (`id`)\n)\nPARTITION BY HASH (`id`)\n(PARTITION pEven COMMENT = \"Even ids\",\n PARTITION pOdd COMMENT = \"Odd ids\");")
	tk.MustQuery("show create table `thash`").Check(testkit.RowsWithSep("|", ""+
		"thash CREATE TABLE `thash` (\n"+
		"  `id` bigint(20) unsigned NOT NULL,\n"+
		"  `data` varchar(255) DEFAULT NULL,\n"+
		"  PRIMARY KEY (`id`) /*T![clustered_index] CLUSTERED */\n"+
		") ENGINE=InnoDB DEFAULT CHARSET=utf8mb4 COLLATE=utf8mb4_bin\n"+
		"PARTITION BY HASH (`id`)\n"+
		"(PARTITION `pEven` COMMENT 'Even ids',\n"+
		" PARTITION `pOdd` COMMENT 'Odd ids')",
	))
	// empty edge case
	tk.MustExec("drop table if exists `thash`")
	tk.MustExec("CREATE TABLE `thash` (\n  `id` bigint unsigned NOT NULL,\n  `data` varchar(255) DEFAULT NULL,\n  PRIMARY KEY (`id`)\n)\nPARTITION BY HASH (`id`);")
	tk.MustQuery("show create table `thash`").Check(testkit.RowsWithSep("|", ""+
		"thash CREATE TABLE `thash` (\n"+
		"  `id` bigint(20) unsigned NOT NULL,\n"+
		"  `data` varchar(255) DEFAULT NULL,\n"+
		"  PRIMARY KEY (`id`) /*T![clustered_index] CLUSTERED */\n"+
		") ENGINE=InnoDB DEFAULT CHARSET=utf8mb4 COLLATE=utf8mb4_bin\n"+
		"PARTITION BY HASH (`id`) PARTITIONS 1",
	))
}

func TestShowCreateTablePlacement(t *testing.T) {
	store, clean := testkit.CreateMockStore(t)
	defer clean()
	tk := testkit.NewTestKit(t, store)
	tk.MustExec("use test")
	defer tk.MustExec(`DROP TABLE IF EXISTS t`)

	// case for policy
	tk.MustExec(`DROP TABLE IF EXISTS t`)
	tk.MustExec("create placement policy x " +
		"FOLLOWERS=2 " +
		"CONSTRAINTS=\"[+disk=ssd]\" ")
	defer tk.MustExec(`DROP PLACEMENT POLICY IF EXISTS x`)
	tk.MustExec("create table t(a int)" +
		"PLACEMENT POLICY=\"x\"")
	tk.MustQuery(`show create table t`).Check(testkit.RowsWithSep("|",
		"t CREATE TABLE `t` (\n"+
			"  `a` int(11) DEFAULT NULL\n"+
			") ENGINE=InnoDB DEFAULT CHARSET=utf8mb4 COLLATE=utf8mb4_bin "+
			"/*T![placement] PLACEMENT POLICY=`x` */",
	))

	// case for policy with quotes
	tk.MustExec(`DROP TABLE IF EXISTS t`)
	tk.MustExec("create table t(a int)" +
		"/*T![placement] PLACEMENT POLICY=\"x\" */")
	tk.MustQuery(`show create table t`).Check(testkit.RowsWithSep("|",
		"t CREATE TABLE `t` (\n"+
			"  `a` int(11) DEFAULT NULL\n"+
			") ENGINE=InnoDB DEFAULT CHARSET=utf8mb4 COLLATE=utf8mb4_bin "+
			"/*T![placement] PLACEMENT POLICY=`x` */",
	))

	// Partitioned tables
	tk.MustExec(`DROP TABLE IF EXISTS t`)
	tk.MustExec("set @old_list_part = @@tidb_enable_list_partition")
	defer tk.MustExec("set @@tidb_enable_list_partition = @old_list_part")
	tk.MustExec("set tidb_enable_list_partition = 1")
	tk.MustExec("create table t(a int, b varchar(255))" +
		"/*T![placement] PLACEMENT POLICY=\"x\" */" +
		"PARTITION BY LIST (a)\n" +
		"(PARTITION pLow VALUES in (1,2,3,5,8) COMMENT 'a comment' placement policy 'x'," +
		" PARTITION pMid VALUES in (9) COMMENT 'another comment'," +
		"partition pMax values IN (10,11,12))")
	tk.MustQuery(`show create table t`).Check(testkit.RowsWithSep("|", ""+
		"t CREATE TABLE `t` (\n"+
		"  `a` int(11) DEFAULT NULL,\n"+
		"  `b` varchar(255) DEFAULT NULL\n"+
		") ENGINE=InnoDB DEFAULT CHARSET=utf8mb4 COLLATE=utf8mb4_bin /*T![placement] PLACEMENT POLICY=`x` */\n"+
		"PARTITION BY LIST (`a`)\n"+
		"(PARTITION `pLow` VALUES IN (1,2,3,5,8) COMMENT 'a comment' /*T![placement] PLACEMENT POLICY=`x` */,\n"+
		" PARTITION `pMid` VALUES IN (9) COMMENT 'another comment',\n"+
		" PARTITION `pMax` VALUES IN (10,11,12))",
	))

	tk.MustExec(`DROP TABLE IF EXISTS t`)
	tk.MustExec("create table t(a int, b varchar(255))" +
		"PARTITION BY LIST COLUMNS (b)\n" +
		"(PARTITION pLow VALUES in ('1','2','3','5','8') COMMENT 'a comment' placement policy 'x'," +
		"partition pMax values IN ('10','11','12'))")
	tk.MustQuery(`show create table t`).Check(testkit.RowsWithSep("|", ""+
		"t CREATE TABLE `t` (\n"+
		"  `a` int(11) DEFAULT NULL,\n"+
		"  `b` varchar(255) DEFAULT NULL\n"+
		") ENGINE=InnoDB DEFAULT CHARSET=utf8mb4 COLLATE=utf8mb4_bin\n"+
		"PARTITION BY LIST COLUMNS(`b`)\n"+
		"(PARTITION `pLow` VALUES IN (\"1\",\"2\",\"3\",\"5\",\"8\") COMMENT 'a comment' /*T![placement] PLACEMENT POLICY=`x` */,\n"+
		" PARTITION `pMax` VALUES IN (\"10\",\"11\",\"12\"))",
	))

	tk.MustExec(`DROP TABLE IF EXISTS t`)
	tk.MustExec("create table t(a int, b varchar(255))" +
		"PARTITION BY LIST COLUMNS (a,b)\n" +
		"(PARTITION pLow VALUES in ((1,'1'),(2,'2'),(3,'3'),(5,'5'),(8,'8')) COMMENT 'a comment' placement policy 'x'," +
		"partition pMax values IN ((10,'10'),(11,'11'),(12,'12')))")
	tk.MustQuery(`show create table t`).Check(testkit.RowsWithSep("|", ""+
		"t CREATE TABLE `t` (\n"+
		"  `a` int(11) DEFAULT NULL,\n"+
		"  `b` varchar(255) DEFAULT NULL\n"+
		") ENGINE=InnoDB DEFAULT CHARSET=utf8mb4 COLLATE=utf8mb4_bin\n"+
		"PARTITION BY LIST COLUMNS(`a`,`b`)\n"+
		"(PARTITION `pLow` VALUES IN ((1,\"1\"),(2,\"2\"),(3,\"3\"),(5,\"5\"),(8,\"8\")) COMMENT 'a comment' /*T![placement] PLACEMENT POLICY=`x` */,\n"+
		" PARTITION `pMax` VALUES IN ((10,\"10\"),(11,\"11\"),(12,\"12\")))",
	))

	tk.MustExec(`DROP TABLE IF EXISTS t`)
	tk.MustExec("create table t(a int, b varchar(255))" +
		"PARTITION BY RANGE (a)\n" +
		"(PARTITION pLow VALUES less than (1000000) COMMENT 'a comment' placement policy 'x'," +
		"partition pMax values LESS THAN (MAXVALUE))")
	tk.MustQuery(`show create table t`).Check(testkit.RowsWithSep("|", ""+
		"t CREATE TABLE `t` (\n"+
		"  `a` int(11) DEFAULT NULL,\n"+
		"  `b` varchar(255) DEFAULT NULL\n"+
		") ENGINE=InnoDB DEFAULT CHARSET=utf8mb4 COLLATE=utf8mb4_bin\n"+
		"PARTITION BY RANGE (`a`)\n"+
		"(PARTITION `pLow` VALUES LESS THAN (1000000) COMMENT 'a comment' /*T![placement] PLACEMENT POLICY=`x` */,\n"+
		" PARTITION `pMax` VALUES LESS THAN (MAXVALUE))",
	))

	tk.MustExec(`DROP TABLE IF EXISTS t`)
	tk.MustExec("create table t(a int, b varchar(255))" +
		"PARTITION BY RANGE COLUMNS (b)\n" +
		"(PARTITION pLow VALUES less than ('1000000') COMMENT 'a comment' placement policy 'x'," +
		"partition pMax values LESS THAN (MAXVALUE))")
	tk.MustQuery(`show create table t`).Check(testkit.RowsWithSep("|", ""+
		"t CREATE TABLE `t` (\n"+
		"  `a` int(11) DEFAULT NULL,\n"+
		"  `b` varchar(255) DEFAULT NULL\n"+
		") ENGINE=InnoDB DEFAULT CHARSET=utf8mb4 COLLATE=utf8mb4_bin\n"+
		"PARTITION BY RANGE COLUMNS(`b`)\n"+
		"(PARTITION `pLow` VALUES LESS THAN (\"1000000\") COMMENT 'a comment' /*T![placement] PLACEMENT POLICY=`x` */,\n"+
		" PARTITION `pMax` VALUES LESS THAN (MAXVALUE))",
	))

	tk.MustExec(`DROP TABLE IF EXISTS t`)
	// RANGE COLUMNS with multiple columns is not supported!
	tk.MustExec("create table t(a int, b varchar(255))" +
		"/*T![placement] PLACEMENT POLICY=\"x\" */" +
		"PARTITION BY RANGE COLUMNS (a,b)\n" +
		"(PARTITION pLow VALUES less than (1000000,'1000000') COMMENT 'a comment' placement policy 'x'," +
		" PARTITION pMidLow VALUES less than (1000000,MAXVALUE) COMMENT 'another comment' placement policy 'x'," +
		" PARTITION pMadMax VALUES less than (MAXVALUE,'1000000') COMMENT ='Not a comment' placement policy 'x'," +
		"partition pMax values LESS THAN (MAXVALUE, MAXVALUE))")
	tk.MustQuery("show warnings").Check(testkit.Rows("Warning 8200 Unsupported partition type RANGE, treat as normal table"))
	tk.MustQuery(`show create table t`).Check(testkit.RowsWithSep("|", ""+
		"t CREATE TABLE `t` (\n"+
		"  `a` int(11) DEFAULT NULL,\n"+
		"  `b` varchar(255) DEFAULT NULL\n"+
		") ENGINE=InnoDB DEFAULT CHARSET=utf8mb4 COLLATE=utf8mb4_bin /*T![placement] PLACEMENT POLICY=`x` */",
	))

	tk.MustExec(`DROP TABLE IF EXISTS t`)
	tk.MustExec("create table t(a int, b varchar(255))" +
		"/*T![placement] PLACEMENT POLICY=\"x\" */" +
		"PARTITION BY HASH (a) PARTITIONS 2")
	tk.MustQuery(`show create table t`).Check(testkit.RowsWithSep("|", ""+
		"t CREATE TABLE `t` (\n"+
		"  `a` int(11) DEFAULT NULL,\n"+
		"  `b` varchar(255) DEFAULT NULL\n"+
		") ENGINE=InnoDB DEFAULT CHARSET=utf8mb4 COLLATE=utf8mb4_bin /*T![placement] PLACEMENT POLICY=`x` */\n"+
		"PARTITION BY HASH (`a`) PARTITIONS 2",
	))

	tk.MustExec(`DROP TABLE IF EXISTS t`)
	tk.MustExec("create table t(a int, b varchar(255))" +
		"PARTITION BY HASH (a)\n" +
		"(PARTITION pLow COMMENT 'a comment' placement policy 'x'," +
		"partition pMax)")
	tk.MustQuery(`show create table t`).Check(testkit.RowsWithSep("|", ""+
		"t CREATE TABLE `t` (\n"+
		"  `a` int(11) DEFAULT NULL,\n"+
		"  `b` varchar(255) DEFAULT NULL\n"+
		") ENGINE=InnoDB DEFAULT CHARSET=utf8mb4 COLLATE=utf8mb4_bin\n"+
		"PARTITION BY HASH (`a`)\n"+
		"(PARTITION `pLow` COMMENT 'a comment' /*T![placement] PLACEMENT POLICY=`x` */,\n"+
		" PARTITION `pMax`)",
	))
	tk.MustExec(`DROP TABLE t`)
}

func TestShowCreateTableAutoRandom(t *testing.T) {
	store, clean := testkit.CreateMockStore(t)
	defer clean()
	tk := testkit.NewTestKit(t, store)
	tk.MustExec("use test")

	// Basic show create table.
	tk.MustExec("create table auto_random_tbl1 (a bigint primary key auto_random(3), b varchar(255))")
	tk.MustQuery("show create table `auto_random_tbl1`").Check(testkit.RowsWithSep("|",
		""+
			"auto_random_tbl1 CREATE TABLE `auto_random_tbl1` (\n"+
			"  `a` bigint(20) NOT NULL /*T![auto_rand] AUTO_RANDOM(3) */,\n"+
			"  `b` varchar(255) DEFAULT NULL,\n"+
			"  PRIMARY KEY (`a`) /*T![clustered_index] CLUSTERED */\n"+
			") ENGINE=InnoDB DEFAULT CHARSET=utf8mb4 COLLATE=utf8mb4_bin",
	))

	// Implicit auto_random value should be shown explicitly.
	tk.MustExec("create table auto_random_tbl2 (a bigint auto_random primary key, b char)")
	tk.MustQuery("show create table auto_random_tbl2").Check(testkit.RowsWithSep("|",
		""+
			"auto_random_tbl2 CREATE TABLE `auto_random_tbl2` (\n"+
			"  `a` bigint(20) NOT NULL /*T![auto_rand] AUTO_RANDOM(5) */,\n"+
			"  `b` char(1) DEFAULT NULL,\n"+
			"  PRIMARY KEY (`a`) /*T![clustered_index] CLUSTERED */\n"+
			") ENGINE=InnoDB DEFAULT CHARSET=utf8mb4 COLLATE=utf8mb4_bin",
	))

	// Special version comment can be shown in TiDB with new version.
	tk.MustExec("create table auto_random_tbl3 (a bigint /*T![auto_rand] auto_random */ primary key)")
	tk.MustQuery("show create table auto_random_tbl3").Check(testkit.RowsWithSep("|",
		""+
			"auto_random_tbl3 CREATE TABLE `auto_random_tbl3` (\n"+
			"  `a` bigint(20) NOT NULL /*T![auto_rand] AUTO_RANDOM(5) */,\n"+
			"  PRIMARY KEY (`a`) /*T![clustered_index] CLUSTERED */\n"+
			") ENGINE=InnoDB DEFAULT CHARSET=utf8mb4 COLLATE=utf8mb4_bin",
	))
	// Test show auto_random table option.
	tk.MustExec("create table auto_random_tbl4 (a bigint primary key auto_random(5), b varchar(255)) auto_random_base = 100")
	tk.MustQuery("show create table `auto_random_tbl4`").Check(testkit.RowsWithSep("|",
		""+
			"auto_random_tbl4 CREATE TABLE `auto_random_tbl4` (\n"+
			"  `a` bigint(20) NOT NULL /*T![auto_rand] AUTO_RANDOM(5) */,\n"+
			"  `b` varchar(255) DEFAULT NULL,\n"+
			"  PRIMARY KEY (`a`) /*T![clustered_index] CLUSTERED */\n"+
			") ENGINE=InnoDB DEFAULT CHARSET=utf8mb4 COLLATE=utf8mb4_bin /*T![auto_rand_base] AUTO_RANDOM_BASE=100 */",
	))
	// Test implicit auto_random with auto_random table option.
	tk.MustExec("create table auto_random_tbl5 (a bigint auto_random primary key, b char) auto_random_base 50")
	tk.MustQuery("show create table auto_random_tbl5").Check(testkit.RowsWithSep("|",
		""+
			"auto_random_tbl5 CREATE TABLE `auto_random_tbl5` (\n"+
			"  `a` bigint(20) NOT NULL /*T![auto_rand] AUTO_RANDOM(5) */,\n"+
			"  `b` char(1) DEFAULT NULL,\n"+
			"  PRIMARY KEY (`a`) /*T![clustered_index] CLUSTERED */\n"+
			") ENGINE=InnoDB DEFAULT CHARSET=utf8mb4 COLLATE=utf8mb4_bin /*T![auto_rand_base] AUTO_RANDOM_BASE=50 */",
	))
	// Test auto_random table option already with special comment.
	tk.MustExec("create table auto_random_tbl6 (a bigint /*T![auto_rand] auto_random */ primary key) auto_random_base 200")
	tk.MustQuery("show create table auto_random_tbl6").Check(testkit.RowsWithSep("|",
		""+
			"auto_random_tbl6 CREATE TABLE `auto_random_tbl6` (\n"+
			"  `a` bigint(20) NOT NULL /*T![auto_rand] AUTO_RANDOM(5) */,\n"+
			"  PRIMARY KEY (`a`) /*T![clustered_index] CLUSTERED */\n"+
			") ENGINE=InnoDB DEFAULT CHARSET=utf8mb4 COLLATE=utf8mb4_bin /*T![auto_rand_base] AUTO_RANDOM_BASE=200 */",
	))
}

// TestAutoIdCache overrides testAutoRandomSuite to test auto id cache.
func TestAutoIdCache(t *testing.T) {
	store, clean := testkit.CreateMockStore(t)
	defer clean()
	tk := testkit.NewTestKit(t, store)
	tk.MustExec("use test")

	tk.MustExec("drop table if exists t")
	tk.MustExec("create table t(a int auto_increment key) auto_id_cache = 10")
	tk.MustQuery("show create table t").Check(testkit.RowsWithSep("|",
		""+
			"t CREATE TABLE `t` (\n"+
			"  `a` int(11) NOT NULL AUTO_INCREMENT,\n"+
			"  PRIMARY KEY (`a`) /*T![clustered_index] CLUSTERED */\n"+
			") ENGINE=InnoDB DEFAULT CHARSET=utf8mb4 COLLATE=utf8mb4_bin /*T![auto_id_cache] AUTO_ID_CACHE=10 */",
	))
	tk.MustExec("drop table if exists t")
	tk.MustExec("create table t(a int auto_increment unique, b int key) auto_id_cache 100")
	tk.MustQuery("show create table t").Check(testkit.RowsWithSep("|",
		""+
			"t CREATE TABLE `t` (\n"+
			"  `a` int(11) NOT NULL AUTO_INCREMENT,\n"+
			"  `b` int(11) NOT NULL,\n"+
			"  PRIMARY KEY (`b`) /*T![clustered_index] CLUSTERED */,\n"+
			"  UNIQUE KEY `a` (`a`)\n"+
			") ENGINE=InnoDB DEFAULT CHARSET=utf8mb4 COLLATE=utf8mb4_bin /*T![auto_id_cache] AUTO_ID_CACHE=100 */",
	))
	tk.MustExec("drop table if exists t")
	tk.MustExec("create table t(a int key) auto_id_cache 5")
	tk.MustQuery("show create table t").Check(testkit.RowsWithSep("|",
		""+
			"t CREATE TABLE `t` (\n"+
			"  `a` int(11) NOT NULL,\n"+
			"  PRIMARY KEY (`a`) /*T![clustered_index] CLUSTERED */\n"+
			") ENGINE=InnoDB DEFAULT CHARSET=utf8mb4 COLLATE=utf8mb4_bin /*T![auto_id_cache] AUTO_ID_CACHE=5 */",
	))
}

func TestShowCreateStmtIgnoreLocalTemporaryTables(t *testing.T) {
	store, clean := testkit.CreateMockStore(t)
	defer clean()
	tk := testkit.NewTestKit(t, store)
	tk.MustExec("use test")

	// SHOW CREATE VIEW ignores local temporary table with the same name
	tk.MustExec("drop view if exists v1")
	tk.MustExec("create view v1 as select 1")
	tk.MustExec("create temporary table v1 (a int)")
	tk.MustQuery("show create table v1").Check(testkit.RowsWithSep("|",
		""+
			"v1 CREATE TEMPORARY TABLE `v1` (\n"+
			"  `a` int(11) DEFAULT NULL\n"+
			") ENGINE=InnoDB DEFAULT CHARSET=utf8mb4 COLLATE=utf8mb4_bin",
	))
	tk.MustExec("drop view v1")
	err := tk.ExecToErr("show create view v1")
	require.True(t, infoschema.ErrTableNotExists.Equal(err))

	// SHOW CREATE SEQUENCE ignores local temporary table with the same name
	tk.MustExec("drop view if exists seq1")
	tk.MustExec("create sequence seq1")
	tk.MustExec("create temporary table seq1 (a int)")
	tk.MustQuery("show create sequence seq1").Check(testkit.RowsWithSep("|",
		"seq1 CREATE SEQUENCE `seq1` start with 1 minvalue 1 maxvalue 9223372036854775806 increment by 1 cache 1000 nocycle ENGINE=InnoDB",
	))
	tk.MustExec("drop sequence seq1")
	err = tk.ExecToErr("show create sequence seq1")
	require.True(t, infoschema.ErrTableNotExists.Equal(err))
}

func TestAutoRandomBase(t *testing.T) {
	require.NoError(t, failpoint.Enable("github.com/pingcap/tidb/meta/autoid/mockAutoIDChange", `return(true)`))
	defer func() {
		require.NoError(t, failpoint.Disable("github.com/pingcap/tidb/meta/autoid/mockAutoIDChange"))
	}()
	store, clean := testkit.CreateMockStore(t)
	defer clean()
	tk := testkit.NewTestKit(t, store)
	tk.MustExec("set @@allow_auto_random_explicit_insert = true")
	tk.MustExec("use test")

	tk.MustExec("drop table if exists t")
	tk.MustExec("create table t (a bigint primary key auto_random(5), b int unique key auto_increment) auto_random_base = 100, auto_increment = 100")
	tk.MustQuery("show create table t").Check(testkit.RowsWithSep("|",
		""+
			"t CREATE TABLE `t` (\n"+
			"  `a` bigint(20) NOT NULL /*T![auto_rand] AUTO_RANDOM(5) */,\n"+
			"  `b` int(11) NOT NULL AUTO_INCREMENT,\n"+
			"  PRIMARY KEY (`a`) /*T![clustered_index] CLUSTERED */,\n"+
			"  UNIQUE KEY `b` (`b`)\n"+
			") ENGINE=InnoDB DEFAULT CHARSET=utf8mb4 COLLATE=utf8mb4_bin AUTO_INCREMENT=100 /*T![auto_rand_base] AUTO_RANDOM_BASE=100 */",
	))

	tk.MustExec("insert into t(`a`) values (1000)")
	tk.MustQuery("show create table t").Check(testkit.RowsWithSep("|",
		""+
			"t CREATE TABLE `t` (\n"+
			"  `a` bigint(20) NOT NULL /*T![auto_rand] AUTO_RANDOM(5) */,\n"+
			"  `b` int(11) NOT NULL AUTO_INCREMENT,\n"+
			"  PRIMARY KEY (`a`) /*T![clustered_index] CLUSTERED */,\n"+
			"  UNIQUE KEY `b` (`b`)\n"+
			") ENGINE=InnoDB DEFAULT CHARSET=utf8mb4 COLLATE=utf8mb4_bin AUTO_INCREMENT=5100 /*T![auto_rand_base] AUTO_RANDOM_BASE=6001 */",
	))
}

func TestAutoRandomWithLargeSignedShowTableRegions(t *testing.T) {
	store, clean := testkit.CreateMockStore(t)
	defer clean()
	tk := testkit.NewTestKit(t, store)
	tk.MustExec("create database if not exists auto_random_db;")
	defer tk.MustExec("drop database if exists auto_random_db;")
	tk.MustExec("use auto_random_db;")
	tk.MustExec("drop table if exists t;")

	tk.MustExec("create table t (a bigint unsigned auto_random primary key clustered);")
	tk.MustExec("set @@global.tidb_scatter_region=1;")
	// 18446744073709541615 is MaxUint64 - 10000.
	// 18446744073709551615 is the MaxUint64.
	tk.MustQuery("split table t between (18446744073709541615) and (18446744073709551615) regions 2;").
		Check(testkit.Rows("1 1"))
	startKey := tk.MustQuery("show table t regions;").Rows()[1][1].(string)
	idx := strings.Index(startKey, "_r_")
	require.False(t, idx == -1)
	require.Falsef(t, startKey[idx+3] == '-', "actual key: %s", startKey)
}

func TestShowEscape(t *testing.T) {
	store, clean := testkit.CreateMockStore(t)
	defer clean()
	tk := testkit.NewTestKit(t, store)

	tk.MustExec("use test")
	tk.MustExec("drop table if exists `t``abl\"e`")
	tk.MustExec("create table `t``abl\"e`(`c``olum\"n` int(11) primary key)")
	tk.MustQuery("show create table `t``abl\"e`").Check(testkit.RowsWithSep("|",
		""+
			"t`abl\"e CREATE TABLE `t``abl\"e` (\n"+
			"  `c``olum\"n` int(11) NOT NULL,\n"+
			"  PRIMARY KEY (`c``olum\"n`) /*T![clustered_index] CLUSTERED */\n"+
			") ENGINE=InnoDB DEFAULT CHARSET=utf8mb4 COLLATE=utf8mb4_bin",
	))

	// ANSI_QUOTES will change the SHOW output
	tk.MustExec("set @old_sql_mode=@@sql_mode")
	tk.MustExec("set sql_mode=ansi_quotes")
	tk.MustQuery("show create table \"t`abl\"\"e\"").Check(testkit.RowsWithSep("|",
		""+
			"t`abl\"e CREATE TABLE \"t`abl\"\"e\" (\n"+
			"  \"c`olum\"\"n\" int(11) NOT NULL,\n"+
			"  PRIMARY KEY (\"c`olum\"\"n\") /*T![clustered_index] CLUSTERED */\n"+
			") ENGINE=InnoDB DEFAULT CHARSET=utf8mb4 COLLATE=utf8mb4_bin",
	))

	tk.MustExec("rename table \"t`abl\"\"e\" to t")
	tk.MustExec("set sql_mode=@old_sql_mode")
}

func TestShowBuiltin(t *testing.T) {
	store, clean := testkit.CreateMockStore(t)
	defer clean()
	tk := testkit.NewTestKit(t, store)
	res := tk.MustQuery("show builtins;")
	require.NotNil(t, res)
	rows := res.Rows()
	const builtinFuncNum = 275
	require.Equal(t, len(rows), builtinFuncNum)
	require.Equal(t, rows[0][0].(string), "abs")
	require.Equal(t, rows[builtinFuncNum-1][0].(string), "yearweek")
}

func TestShowClusterConfig(t *testing.T) {
	store, clean := testkit.CreateMockStore(t)
	defer clean()
	tk := testkit.NewTestKit(t, store)
	tk.MustExec("use test")

	var confItems [][]types.Datum
	var confErr error
	var confFunc executor.TestShowClusterConfigFunc = func() ([][]types.Datum, error) {
		return confItems, confErr
	}
	tk.Session().SetValue(executor.TestShowClusterConfigKey, confFunc)
	strs2Items := func(strs ...string) []types.Datum {
		items := make([]types.Datum, 0, len(strs))
		for _, s := range strs {
			items = append(items, types.NewStringDatum(s))
		}
		return items
	}
	confItems = append(confItems, strs2Items("tidb", "127.0.0.1:1111", "log.level", "info"))
	confItems = append(confItems, strs2Items("pd", "127.0.0.1:2222", "log.level", "info"))
	confItems = append(confItems, strs2Items("tikv", "127.0.0.1:3333", "log.level", "info"))
	tk.MustQuery("show config").Check(testkit.Rows(
		"tidb 127.0.0.1:1111 log.level info",
		"pd 127.0.0.1:2222 log.level info",
		"tikv 127.0.0.1:3333 log.level info"))
	tk.MustQuery("show config where type='tidb'").Check(testkit.Rows(
		"tidb 127.0.0.1:1111 log.level info"))
	tk.MustQuery("show config where type like '%ti%'").Check(testkit.Rows(
		"tidb 127.0.0.1:1111 log.level info",
		"tikv 127.0.0.1:3333 log.level info"))

	confErr = fmt.Errorf("something unknown error")
	require.EqualError(t, tk.QueryToErr("show config"), confErr.Error())
}

func TestInvisibleCoprCacheConfig(t *testing.T) {
	store, clean := testkit.CreateMockStore(t)
	defer clean()
	tk := testkit.NewTestKit(t, store)
	rows := tk.MustQuery("show variables like '%config%'").Rows()
	require.Equal(t, 1, len(rows))
	configValue := rows[0][1].(string)
	coprCacheVal :=
		"\t\t\"copr-cache\": {\n" +
			"\t\t\t\"capacity-mb\": 1000\n" +
			"\t\t},\n"
	require.Equal(t, true, strings.Contains(configValue, coprCacheVal))
}

func TestInvisibleGlobalKillConfig(t *testing.T) {
	store, clean := testkit.CreateMockStore(t)
	defer clean()
	tk := testkit.NewTestKit(t, store)
	rows := tk.MustQuery("show variables like '%config%'").Rows()
	require.Equal(t, 1, len(rows))
	configValue := rows[0][1].(string)
	globalKillVal := "global-kill"
	require.Equal(t, false, strings.Contains(configValue, globalKillVal))
}

func TestShowCreateTableWithIntegerDisplayLengthWarnings(t *testing.T) {
	parsertypes.TiDBStrictIntegerDisplayWidth = true
	defer func() {
		parsertypes.TiDBStrictIntegerDisplayWidth = false
	}()
	store, clean := testkit.CreateMockStore(t)
	defer clean()
	tk := testkit.NewTestKit(t, store)
	tk.MustExec("use test")

	tk.MustExec("drop table if exists t")
	tk.MustExec("create table t(a int(2), b varchar(2))")
	tk.MustQuery("show warnings").Check(testkit.Rows("Warning 1064 You have an error in your SQL syntax; check the manual that corresponds to your TiDB version for the right syntax to use [parser:1681]Integer display width is deprecated and will be removed in a future release."))
	tk.MustQuery("show create table t").Check(testkit.Rows("t CREATE TABLE `t` (\n" +
		"  `a` int DEFAULT NULL,\n" +
		"  `b` varchar(2) DEFAULT NULL\n" +
		") ENGINE=InnoDB DEFAULT CHARSET=utf8mb4 COLLATE=utf8mb4_bin"))

	tk.MustExec("drop table if exists t")
	tk.MustExec("create table t(a bigint(10), b bigint)")
	tk.MustQuery("show warnings").Check(testkit.Rows("Warning 1064 You have an error in your SQL syntax; check the manual that corresponds to your TiDB version for the right syntax to use [parser:1681]Integer display width is deprecated and will be removed in a future release."))
	tk.MustQuery("show create table t").Check(testkit.Rows("t CREATE TABLE `t` (\n" +
		"  `a` bigint DEFAULT NULL,\n" +
		"  `b` bigint DEFAULT NULL\n" +
		") ENGINE=InnoDB DEFAULT CHARSET=utf8mb4 COLLATE=utf8mb4_bin"))

	tk.MustExec("drop table if exists t")
	tk.MustExec("create table t(a tinyint(5), b tinyint(2), c tinyint)")
	// Here it will occur 2 warnings.
	tk.MustQuery("show warnings").Check(testkit.Rows("Warning 1064 You have an error in your SQL syntax; check the manual that corresponds to your TiDB version for the right syntax to use [parser:1681]Integer display width is deprecated and will be removed in a future release.",
		"Warning 1064 You have an error in your SQL syntax; check the manual that corresponds to your TiDB version for the right syntax to use [parser:1681]Integer display width is deprecated and will be removed in a future release."))
	tk.MustQuery("show create table t").Check(testkit.Rows("t CREATE TABLE `t` (\n" +
		"  `a` tinyint DEFAULT NULL,\n" +
		"  `b` tinyint DEFAULT NULL,\n" +
		"  `c` tinyint DEFAULT NULL\n" +
		") ENGINE=InnoDB DEFAULT CHARSET=utf8mb4 COLLATE=utf8mb4_bin"))

	tk.MustExec("drop table if exists t")
	tk.MustExec("create table t(a smallint(5), b smallint)")
	tk.MustQuery("show warnings").Check(testkit.Rows("Warning 1064 You have an error in your SQL syntax; check the manual that corresponds to your TiDB version for the right syntax to use [parser:1681]Integer display width is deprecated and will be removed in a future release."))
	tk.MustQuery("show create table t").Check(testkit.Rows("t CREATE TABLE `t` (\n" +
		"  `a` smallint DEFAULT NULL,\n" +
		"  `b` smallint DEFAULT NULL\n" +
		") ENGINE=InnoDB DEFAULT CHARSET=utf8mb4 COLLATE=utf8mb4_bin"))

	tk.MustExec("drop table if exists t")
	tk.MustExec("create table t(a mediumint(5), b mediumint)")
	tk.MustQuery("show warnings").Check(testkit.Rows("Warning 1064 You have an error in your SQL syntax; check the manual that corresponds to your TiDB version for the right syntax to use [parser:1681]Integer display width is deprecated and will be removed in a future release."))
	tk.MustQuery("show create table t").Check(testkit.Rows("t CREATE TABLE `t` (\n" +
		"  `a` mediumint DEFAULT NULL,\n" +
		"  `b` mediumint DEFAULT NULL\n" +
		") ENGINE=InnoDB DEFAULT CHARSET=utf8mb4 COLLATE=utf8mb4_bin"))

	tk.MustExec("drop table if exists t")
	tk.MustExec("create table t(a int1(1), b int2(2), c int3, d int4, e int8)")
	tk.MustQuery("show warnings").Check(testkit.Rows("Warning 1064 You have an error in your SQL syntax; check the manual that corresponds to your TiDB version for the right syntax to use [parser:1681]Integer display width is deprecated and will be removed in a future release.",
		"Warning 1064 You have an error in your SQL syntax; check the manual that corresponds to your TiDB version for the right syntax to use [parser:1681]Integer display width is deprecated and will be removed in a future release."))
	tk.MustQuery("show create table t").Check(testkit.Rows("t CREATE TABLE `t` (\n" +
		"  `a` tinyint DEFAULT NULL,\n" +
		"  `b` smallint DEFAULT NULL,\n" +
		"  `c` mediumint DEFAULT NULL,\n" +
		"  `d` int DEFAULT NULL,\n" +
		"  `e` bigint DEFAULT NULL\n" +
		") ENGINE=InnoDB DEFAULT CHARSET=utf8mb4 COLLATE=utf8mb4_bin"))
}

func TestShowVar(t *testing.T) {
	store, clean := testkit.CreateMockStore(t)
	defer clean()
	tk := testkit.NewTestKit(t, store)
	var showSQL string
	sessionVars := make([]string, 0, len(variable.GetSysVars()))
	globalVars := make([]string, 0, len(variable.GetSysVars()))
	for _, v := range variable.GetSysVars() {
		if v.Hidden {
			continue
		}

		if v.Scope == variable.ScopeSession {
			sessionVars = append(sessionVars, v.Name)
		} else {
			globalVars = append(globalVars, v.Name)
		}
	}

	// When ScopeSession only. `show global variables` must return empty.
	sessionVarsStr := strings.Join(sessionVars, "','")
	showSQL = "show variables where variable_name in('" + sessionVarsStr + "')"
	res := tk.MustQuery(showSQL)
	require.Len(t, res.Rows(), len(sessionVars))
	showSQL = "show global variables where variable_name in('" + sessionVarsStr + "')"
	res = tk.MustQuery(showSQL)
	require.Len(t, res.Rows(), 0)

	globalVarsStr := strings.Join(globalVars, "','")
	showSQL = "show variables where variable_name in('" + globalVarsStr + "')"
	res = tk.MustQuery(showSQL)
	require.Len(t, res.Rows(), len(globalVars))
	showSQL = "show global variables where variable_name in('" + globalVarsStr + "')"
	res = tk.MustQuery(showSQL)
	require.Len(t, res.Rows(), len(globalVars))

	// Test a known hidden variable.
	res = tk.MustQuery("show variables like '" + variable.TiDBPartitionPruneMode + "'")
	require.Len(t, res.Rows(), 0)
	res = tk.MustQuery("show global variables like '" + variable.TiDBPartitionPruneMode + "'")
	require.Len(t, res.Rows(), 0)
	// Test Hidden tx_read_ts
	res = tk.MustQuery("show variables like '%tx_read_ts'")
	require.Len(t, res.Rows(), 0)
	// Test Hidden tidb_enable_streaming
	res = tk.MustQuery("show variables like '%tidb_enable_streaming%';")
	require.Len(t, res.Rows(), 0)
}

func TestIssue19507(t *testing.T) {
	store, clean := testkit.CreateMockStore(t)
	defer clean()
	tk := testkit.NewTestKit(t, store)
	tk.MustExec("use test")
	tk.MustExec("CREATE TABLE t2(a int primary key, b int unique, c int not null, unique index (c));")
	tk.MustQuery("SHOW INDEX IN t2;").Check(
		testkit.RowsWithSep("|", "t2|0|PRIMARY|1|a|A|0|<nil>|<nil>||BTREE|||YES|<nil>|YES",
			"t2|0|c|1|c|A|0|<nil>|<nil>||BTREE|||YES|<nil>|NO",
			"t2|0|b|1|b|A|0|<nil>|<nil>|YES|BTREE|||YES|<nil>|NO"))

	tk.MustExec("CREATE INDEX t2_b_c_index ON t2 (b, c);")
	tk.MustExec("CREATE INDEX t2_c_b_index ON t2 (c, b);")
	tk.MustQuery("SHOW INDEX IN t2;").Check(
		testkit.RowsWithSep("|", "t2|0|PRIMARY|1|a|A|0|<nil>|<nil>||BTREE|||YES|<nil>|YES",
			"t2|0|c|1|c|A|0|<nil>|<nil>||BTREE|||YES|<nil>|NO",
			"t2|0|b|1|b|A|0|<nil>|<nil>|YES|BTREE|||YES|<nil>|NO",
			"t2|1|t2_b_c_index|1|b|A|0|<nil>|<nil>|YES|BTREE|||YES|<nil>|NO",
			"t2|1|t2_b_c_index|2|c|A|0|<nil>|<nil>||BTREE|||YES|<nil>|NO",
			"t2|1|t2_c_b_index|1|c|A|0|<nil>|<nil>||BTREE|||YES|<nil>|NO",
			"t2|1|t2_c_b_index|2|b|A|0|<nil>|<nil>|YES|BTREE|||YES|<nil>|NO"))
}

// TestShowPerformanceSchema tests for Issue 19231
func TestShowPerformanceSchema(t *testing.T) {
	store, clean := testkit.CreateMockStore(t)
	defer clean()
	tk := testkit.NewTestKit(t, store)
	// Ideally we should create a new performance_schema table here with indices that we run the tests on.
	// However, its not possible to create a new performance_schema table since its a special in memory table.
	// Instead the test below uses the default index on the table.
	tk.MustQuery("SHOW INDEX FROM performance_schema.events_statements_summary_by_digest").Check(
		testkit.Rows("events_statements_summary_by_digest 0 SCHEMA_NAME 1 SCHEMA_NAME A 0 <nil> <nil> YES BTREE   YES <nil> NO",
			"events_statements_summary_by_digest 0 SCHEMA_NAME 2 DIGEST A 0 <nil> <nil> YES BTREE   YES <nil> NO"))
}

func TestShowCreatePlacementPolicy(t *testing.T) {
	store, clean := testkit.CreateMockStore(t)
	defer clean()
	tk := testkit.NewTestKit(t, store)
	tk.MustExec("CREATE PLACEMENT POLICY xyz PRIMARY_REGION='us-east-1' REGIONS='us-east-1,us-east-2' FOLLOWERS=4")
	tk.MustQuery("SHOW CREATE PLACEMENT POLICY xyz").Check(testkit.Rows("xyz CREATE PLACEMENT POLICY `xyz` PRIMARY_REGION=\"us-east-1\" REGIONS=\"us-east-1,us-east-2\" FOLLOWERS=4"))
	// non existent policy
	err := tk.QueryToErr("SHOW CREATE PLACEMENT POLICY doesnotexist")
	require.Equal(t, infoschema.ErrPlacementPolicyNotExists.GenWithStackByArgs("doesnotexist").Error(), err.Error())
	// alter and try second example
	tk.MustExec("ALTER PLACEMENT POLICY xyz FOLLOWERS=4")
	tk.MustQuery("SHOW CREATE PLACEMENT POLICY xyz").Check(testkit.Rows("xyz CREATE PLACEMENT POLICY `xyz` FOLLOWERS=4"))
	tk.MustExec("DROP PLACEMENT POLICY xyz")
}

func TestShowTemporaryTable(t *testing.T) {
	store, clean := testkit.CreateMockStore(t)
	defer clean()
	tk := testkit.NewTestKit(t, store)
	tk.MustExec("use test")
	tk.MustExec("create global temporary table t1 (id int) on commit delete rows")
	tk.MustExec("create global temporary table t3 (i int primary key, j int) on commit delete rows")
	// For issue https://github.com/pingcap/tidb/issues/24752
	tk.MustQuery("show create table t1").Check(testkit.Rows("t1 CREATE GLOBAL TEMPORARY TABLE `t1` (\n" +
		"  `id` int(11) DEFAULT NULL\n" +
		") ENGINE=InnoDB DEFAULT CHARSET=utf8mb4 COLLATE=utf8mb4_bin ON COMMIT DELETE ROWS"))
	// No panic, fix issue https://github.com/pingcap/tidb/issues/24788
	expect := "CREATE GLOBAL TEMPORARY TABLE `t3` (\n" +
		"  `i` int(11) NOT NULL,\n" +
		"  `j` int(11) DEFAULT NULL,\n" +
		"  PRIMARY KEY (`i`) /*T![clustered_index] CLUSTERED */\n" +
		") ENGINE=InnoDB DEFAULT CHARSET=utf8mb4 COLLATE=utf8mb4_bin ON COMMIT DELETE ROWS"
	tk.MustQuery("show create table t3").Check(testkit.Rows("t3 " + expect))

	// Verify that the `show create table` result can be used to build the table.
	createTable := strings.ReplaceAll(expect, "t3", "t4")
	tk.MustExec(createTable)

	// Cover auto increment column.
	tk.MustExec(`CREATE GLOBAL TEMPORARY TABLE t5 (
	id int(11) NOT NULL AUTO_INCREMENT,
	b int(11) NOT NULL,
	pad varbinary(255) DEFAULT NULL,
	PRIMARY KEY (id),
	KEY b (b)) ON COMMIT DELETE ROWS`)
	expect = "CREATE GLOBAL TEMPORARY TABLE `t5` (\n" +
		"  `id` int(11) NOT NULL AUTO_INCREMENT,\n" +
		"  `b` int(11) NOT NULL,\n" +
		"  `pad` varbinary(255) DEFAULT NULL,\n" +
		"  PRIMARY KEY (`id`) /*T![clustered_index] CLUSTERED */,\n" +
		"  KEY `b` (`b`)\n" +
		") ENGINE=InnoDB DEFAULT CHARSET=utf8mb4 COLLATE=utf8mb4_bin ON COMMIT DELETE ROWS"
	tk.MustQuery("show create table t5").Check(testkit.Rows("t5 " + expect))

	tk.MustExec("create temporary table t6 (i int primary key, j int)")
	expect = "CREATE TEMPORARY TABLE `t6` (\n" +
		"  `i` int(11) NOT NULL,\n" +
		"  `j` int(11) DEFAULT NULL,\n" +
		"  PRIMARY KEY (`i`) /*T![clustered_index] CLUSTERED */\n" +
		") ENGINE=InnoDB DEFAULT CHARSET=utf8mb4 COLLATE=utf8mb4_bin"
	tk.MustQuery("show create table t6").Check(testkit.Rows("t6 " + expect))
	tk.MustExec("create temporary table t7 (i int primary key auto_increment, j int)")
	defer func() {
		tk.MustExec("commit;")
	}()
	tk.MustExec("begin;")
	tk.MustExec("insert into t7 (j) values (14)")
	tk.MustExec("insert into t7 (j) values (24)")
	tk.MustQuery("select * from t7").Check(testkit.Rows("1 14", "2 24"))
	expect = "CREATE TEMPORARY TABLE `t7` (\n" +
		"  `i` int(11) NOT NULL AUTO_INCREMENT,\n" +
		"  `j` int(11) DEFAULT NULL,\n" +
		"  PRIMARY KEY (`i`) /*T![clustered_index] CLUSTERED */\n" +
		") ENGINE=InnoDB DEFAULT CHARSET=utf8mb4 COLLATE=utf8mb4_bin AUTO_INCREMENT=2"
	tk.MustQuery("show create table t7").Check(testkit.Rows("t7 " + expect))
}

func TestShowCachedTable(t *testing.T) {
	store, clean := testkit.CreateMockStore(t)
	defer clean()
	tk := testkit.NewTestKit(t, store)
	tk.MustExec("use test")
	tk.MustExec("create table t1 (id int)")
	tk.MustExec("alter table t1 cache")
	tk.MustQuery("show create table t1").Check(
		testkit.Rows("t1 CREATE TABLE `t1` (\n" +
			"  `id` int(11) DEFAULT NULL\n" +
			") ENGINE=InnoDB DEFAULT CHARSET=utf8mb4 COLLATE=utf8mb4_bin /* CACHED ON */"))
	tk.MustQuery("select create_options from information_schema.tables where table_schema = 'test' and table_name = 't1'").Check(
		testkit.Rows("cached=on"))

	tk.MustExec("alter table t1 nocache")
	tk.MustQuery("show create table t1").Check(
		testkit.Rows("t1 CREATE TABLE `t1` (\n" +
			"  `id` int(11) DEFAULT NULL\n" +
			") ENGINE=InnoDB DEFAULT CHARSET=utf8mb4 COLLATE=utf8mb4_bin"))
	tk.MustQuery("select create_options from information_schema.tables where table_schema = 'test' and table_name = 't1'").Check(
		testkit.Rows(""))
}

func TestShowBindingCache(t *testing.T) {
	store, clean := testkit.CreateMockStore(t)
	defer clean()
	tk := testkit.NewTestKit(t, store)
	tk.MustExec("use test")
	tk.MustExec("drop table if exists t;")
	tk.MustExec("create table t(a int, b int)")
	tk.MustExec(`set global tidb_mem_quota_bind_cache = 1`)
	tk.MustQuery("select @@global.tidb_mem_quota_bind_cache").Check(testkit.Rows("1"))
	tk.MustExec("admin reload bindings;")
	res := tk.MustQuery("show global bindings")
	require.Equal(t, 0, len(res.Rows()))

	tk.MustExec("create global binding for select * from t using select * from t")
	res = tk.MustQuery("show global bindings")
	require.Equal(t, 0, len(res.Rows()))

	tk.MustExec(`set global tidb_mem_quota_bind_cache = default`)
	tk.MustQuery("select @@global.tidb_mem_quota_bind_cache").Check(testkit.Rows("67108864"))
	tk.MustExec("admin reload bindings")
	res = tk.MustQuery("show global bindings")
	require.Equal(t, 1, len(res.Rows()))

	tk.MustExec("create global binding for select * from t where a > 1 using select * from t where a > 1")
	res = tk.MustQuery("show global bindings")
	require.Equal(t, 2, len(res.Rows()))
<<<<<<< HEAD
}

func TestShowBindingCacheStatus(t *testing.T) {
	store, clean := testkit.CreateMockStore(t)
	defer clean()

	tk := testkit.NewTestKit(t, store)
	tk.MustExec("use test")
	tk.MustQuery("show binding_cache status").Check(testkit.Rows(
		"0 0 0 67108864"))

	tk.MustExec("drop table if exists t")
	tk.MustExec("create table t(a int, b int, index idx_a(a), index idx_b(b))")
	result := tk.MustQuery("show global bindings")
	rows := result.Rows()
	require.Equal(t, len(rows), 0)
	tk.MustExec("create global binding for select * from t using select * from t")

	result = tk.MustQuery("show global bindings")
	rows = result.Rows()
	require.Equal(t, len(rows), 1)

	tk.MustQuery("show binding_cache status").Check(testkit.Rows(
		"1 1 157 67108864"))

	tk.MustExec(`set session tidb_mem_quota_bind_cache = 250`)
	tk.MustQuery(`select @@tidb_mem_quota_bind_cache`).Check(testkit.Rows("250"))
	tk.MustExec("admin reload bindings;")
	tk.MustExec("create global binding for select * from t where a > 1 using select * from t where a > 1")
	result = tk.MustQuery("show global bindings")
	rows = result.Rows()
	require.Equal(t, len(rows), 1)

	tk.MustQuery("show binding_cache status").Check(testkit.Rows(
		"2 1 185 250"))
=======
>>>>>>> 1a4bd066
}<|MERGE_RESOLUTION|>--- conflicted
+++ resolved
@@ -1747,42 +1747,4 @@
 	tk.MustExec("create global binding for select * from t where a > 1 using select * from t where a > 1")
 	res = tk.MustQuery("show global bindings")
 	require.Equal(t, 2, len(res.Rows()))
-<<<<<<< HEAD
-}
-
-func TestShowBindingCacheStatus(t *testing.T) {
-	store, clean := testkit.CreateMockStore(t)
-	defer clean()
-
-	tk := testkit.NewTestKit(t, store)
-	tk.MustExec("use test")
-	tk.MustQuery("show binding_cache status").Check(testkit.Rows(
-		"0 0 0 67108864"))
-
-	tk.MustExec("drop table if exists t")
-	tk.MustExec("create table t(a int, b int, index idx_a(a), index idx_b(b))")
-	result := tk.MustQuery("show global bindings")
-	rows := result.Rows()
-	require.Equal(t, len(rows), 0)
-	tk.MustExec("create global binding for select * from t using select * from t")
-
-	result = tk.MustQuery("show global bindings")
-	rows = result.Rows()
-	require.Equal(t, len(rows), 1)
-
-	tk.MustQuery("show binding_cache status").Check(testkit.Rows(
-		"1 1 157 67108864"))
-
-	tk.MustExec(`set session tidb_mem_quota_bind_cache = 250`)
-	tk.MustQuery(`select @@tidb_mem_quota_bind_cache`).Check(testkit.Rows("250"))
-	tk.MustExec("admin reload bindings;")
-	tk.MustExec("create global binding for select * from t where a > 1 using select * from t where a > 1")
-	result = tk.MustQuery("show global bindings")
-	rows = result.Rows()
-	require.Equal(t, len(rows), 1)
-
-	tk.MustQuery("show binding_cache status").Check(testkit.Rows(
-		"2 1 185 250"))
-=======
->>>>>>> 1a4bd066
 }