// Copyright 2016 PingCAP, Inc.
//
// Licensed under the Apache License, Version 2.0 (the "License");
// you may not use this file except in compliance with the License.
// You may obtain a copy of the License at
//
//     http://www.apache.org/licenses/LICENSE-2.0
//
// Unless required by applicable law or agreed to in writing, software
// distributed under the License is distributed on an "AS IS" BASIS,
// See the License for the specific language governing permissions and
// limitations under the License.

package executor_test

import (
	"strings"

	. "github.com/pingcap/check"
	"github.com/pingcap/tidb"
	"github.com/pingcap/tidb/mysql"
	"github.com/pingcap/tidb/plan"
	"github.com/pingcap/tidb/privilege/privileges"
	"github.com/pingcap/tidb/sessionctx/variable"
	"github.com/pingcap/tidb/util"
	"github.com/pingcap/tidb/util/auth"
	"github.com/pingcap/tidb/util/testkit"
	"github.com/pingcap/tidb/util/testutil"
	goctx "golang.org/x/net/context"
)

func (s *testSuite) TestShow(c *C) {
	tk := testkit.NewTestKit(c, s.store)
	tk.MustExec("use test")

	testSQL := `drop table if exists show_test`
	tk.MustExec(testSQL)
	testSQL = `create table SHOW_test (id int PRIMARY KEY AUTO_INCREMENT, c1 int comment "c1_comment", c2 int, c3 int default 1) ENGINE=InnoDB AUTO_INCREMENT=28934 DEFAULT CHARSET=utf8 COMMENT "table_comment";`
	tk.MustExec(testSQL)

	testSQL = "show columns from show_test;"
	result := tk.MustQuery(testSQL)
	c.Check(result.Rows(), HasLen, 4)

	testSQL = "show create table show_test;"
	result = tk.MustQuery(testSQL)
	c.Check(result.Rows(), HasLen, 1)
	row := result.Rows()[0]
	// For issue https://github.com/pingcap/tidb/issues/1061
	expectedRow := []interface{}{
		"SHOW_test", "CREATE TABLE `SHOW_test` (\n  `id` int(11) NOT NULL AUTO_INCREMENT,\n  `c1` int(11) DEFAULT NULL COMMENT 'c1_comment',\n  `c2` int(11) DEFAULT NULL,\n  `c3` int(11) DEFAULT '1',\n  PRIMARY KEY (`id`)\n) ENGINE=InnoDB DEFAULT CHARSET=utf8 COLLATE=utf8_bin AUTO_INCREMENT=28934 COMMENT='table_comment'"}
	for i, r := range row {
		c.Check(r, Equals, expectedRow[i])
	}

	// For issue https://github.com/pingcap/tidb/issues/1918
	testSQL = `create table ptest(
		a int primary key,
		b double NOT NULL DEFAULT 2.0,
		c varchar(10) NOT NULL,
		d time unique,
		e timestamp NULL
	);`
	tk.MustExec(testSQL)
	testSQL = "show create table ptest;"
	result = tk.MustQuery(testSQL)
	c.Check(result.Rows(), HasLen, 1)
	row = result.Rows()[0]
	expectedRow = []interface{}{
		"ptest", "CREATE TABLE `ptest` (\n  `a` int(11) NOT NULL,\n  `b` double NOT NULL DEFAULT '2.0',\n  `c` varchar(10) NOT NULL,\n  `d` time DEFAULT NULL,\n  `e` timestamp NULL DEFAULT NULL,\n  PRIMARY KEY (`a`),\n  UNIQUE KEY `d` (`d`)\n) ENGINE=InnoDB DEFAULT CHARSET=utf8 COLLATE=utf8_bin"}
	for i, r := range row {
		c.Check(r, Equals, expectedRow[i])
	}

	// Issue #4684.
	tk.MustExec("drop table if exists `t1`")
	testSQL = "create table `t1` (" +
		"`c1` tinyint unsigned default null," +
		"`c2` smallint unsigned default null," +
		"`c3` mediumint unsigned default null," +
		"`c4` int unsigned default null," +
		"`c5` bigint unsigned default null);`"

	tk.MustExec(testSQL)
	testSQL = "show create table t1"
	result = tk.MustQuery(testSQL)
	c.Check(result.Rows(), HasLen, 1)
	row = result.Rows()[0]
	expectedRow = []interface{}{
		"t1", "CREATE TABLE `t1` (\n" +
			"  `c1` tinyint(3) UNSIGNED DEFAULT NULL,\n" +
			"  `c2` smallint(5) UNSIGNED DEFAULT NULL,\n" +
			"  `c3` mediumint(8) UNSIGNED DEFAULT NULL,\n" +
			"  `c4` int(10) UNSIGNED DEFAULT NULL,\n" +
			"  `c5` bigint(20) UNSIGNED DEFAULT NULL\n" +
			") ENGINE=InnoDB DEFAULT CHARSET=utf8 COLLATE=utf8_bin"}
	for i, r := range row {
		c.Check(r, Equals, expectedRow[i])
	}

	testSQL = "SHOW VARIABLES LIKE 'character_set_results';"
	result = tk.MustQuery(testSQL)
	c.Check(result.Rows(), HasLen, 1)

	// Test case for index type and comment
	tk.MustExec(`create table show_index (id int, c int, primary key (id), index cIdx using hash (c) comment "index_comment_for_cIdx");`)
	tk.MustExec(`create index idx1 on show_index (id) using hash;`)
	tk.MustExec(`create index idx2 on show_index (id) comment 'idx';`)
	tk.MustExec(`create index idx3 on show_index (id) using hash comment 'idx';`)
	tk.MustExec(`alter table show_index add index idx4 (id) using btree comment 'idx';`)
	tk.MustExec(`create index idx5 using hash on show_index (id) using btree comment 'idx';`)
	tk.MustExec(`create index idx6 using hash on show_index (id);`)
	tk.MustExec(`create index idx7 on show_index (id);`)
	testSQL = "SHOW index from show_index;"
	tk.MustQuery(testSQL).Check(testutil.RowsWithSep("|",
		"show_index|0|PRIMARY|1|id|A|0|<nil>|<nil>||BTREE||",
		"show_index|1|cIdx|1|c|A|0|<nil>|<nil>|YES|HASH||index_comment_for_cIdx",
		"show_index|1|idx1|1|id|A|0|<nil>|<nil>|YES|HASH||",
		"show_index|1|idx2|1|id|A|0|<nil>|<nil>|YES|BTREE||idx",
		"show_index|1|idx3|1|id|A|0|<nil>|<nil>|YES|HASH||idx",
		"show_index|1|idx4|1|id|A|0|<nil>|<nil>|YES|BTREE||idx",
		"show_index|1|idx5|1|id|A|0|<nil>|<nil>|YES|BTREE||idx",
		"show_index|1|idx6|1|id|A|0|<nil>|<nil>|YES|HASH||",
		"show_index|1|idx7|1|id|A|0|<nil>|<nil>|YES|BTREE||",
	))

	// For show like with escape
	testSQL = `show tables like 'SHOW\_test'`
	result = tk.MustQuery(testSQL)
	rows := result.Rows()
	c.Check(rows, HasLen, 1)
	c.Check(rows[0], DeepEquals, []interface{}{"SHOW_test"})

	var ss stats
	variable.RegisterStatistics(ss)
	testSQL = "show status like 'character_set_results';"
	result = tk.MustQuery(testSQL)
	c.Check(result.Rows(), NotNil)

	tk.MustQuery("SHOW PROCEDURE STATUS WHERE Db='test'").Check(testkit.Rows())
	tk.MustQuery("SHOW TRIGGERS WHERE `Trigger` ='test'").Check(testkit.Rows())
	tk.MustQuery("SHOW PROCESSLIST;").Check(testkit.Rows())
	tk.MustQuery("SHOW FULL PROCESSLIST;").Check(testkit.Rows())
	tk.MustQuery("SHOW EVENTS WHERE Db = 'test'").Check(testkit.Rows())
	tk.MustQuery("SHOW PLUGINS").Check(testkit.Rows())
	tk.MustQuery("SHOW PROFILES").Check(testkit.Rows())

	// Test show create database
	testSQL = `create database show_test_DB`
	tk.MustExec(testSQL)
	testSQL = "show create database show_test_DB;"
	tk.MustQuery(testSQL).Check(testutil.RowsWithSep("|",
		"show_test_DB|CREATE DATABASE `show_test_DB` /* !40100 DEFAULT CHARACTER SET utf8 */",
	))

	tk.MustExec("use show_test_DB")
	result = tk.MustQuery("SHOW index from show_index from test where Column_name = 'c'")
	c.Check(result.Rows(), HasLen, 1)

	// Test show full columns
	// for issue https://github.com/pingcap/tidb/issues/4224
	tk.MustExec(`drop table if exists show_test_comment`)
	tk.MustExec(`create table show_test_comment (id int not null default 0 comment "show_test_comment_id")`)
	tk.MustQuery(`show full columns from show_test_comment`).Check(testutil.RowsWithSep("|",
		"id|int(11)|binary|NO||0||select,insert,update,references|show_test_comment_id",
	))

	// Test show create table with AUTO_INCREMENT option
	// for issue https://github.com/pingcap/tidb/issues/3747
	tk.MustExec(`drop table if exists show_auto_increment`)
	tk.MustExec(`create table show_auto_increment (id int) auto_increment=4`)
	tk.MustQuery(`show create table show_auto_increment`).Check(testutil.RowsWithSep("|",
		""+
			"show_auto_increment CREATE TABLE `show_auto_increment` (\n"+
			"  `id` int(11) DEFAULT NULL\n"+
			") ENGINE=InnoDB DEFAULT CHARSET=utf8 COLLATE=utf8_bin AUTO_INCREMENT=4",
	))

	// Test show table with column's comment contain escape character
	// for issue https://github.com/pingcap/tidb/issues/4411
	tk.MustExec(`drop table if exists show_escape_character`)
	tk.MustExec(`create table show_escape_character(id int comment 'a\rb\nc\td\0ef')`)
	tk.MustQuery(`show create table show_escape_character`).Check(testutil.RowsWithSep("|",
		""+
			"show_escape_character CREATE TABLE `show_escape_character` (\n"+
			"  `id` int(11) DEFAULT NULL COMMENT 'a\\rb\\nc	d\\0ef'\n"+
			") ENGINE=InnoDB DEFAULT CHARSET=utf8 COLLATE=utf8_bin",
	))

	// for issue https://github.com/pingcap/tidb/issues/4424
	tk.MustExec("drop table if exists show_test")
	testSQL = `create table show_test(
		a varchar(10) COMMENT 'a\nb\rc\td\0e'
	) COMMENT='a\nb\rc\td\0e';`
	tk.MustExec(testSQL)
	testSQL = "show create table show_test;"
	result = tk.MustQuery(testSQL)
	c.Check(result.Rows(), HasLen, 1)
	row = result.Rows()[0]
	expectedRow = []interface{}{
		"show_test", "CREATE TABLE `show_test` (\n  `a` varchar(10) DEFAULT NULL COMMENT 'a\\nb\\rc	d\\0e'\n) ENGINE=InnoDB DEFAULT CHARSET=utf8 COLLATE=utf8_bin COMMENT='a\\nb\\rc	d\\0e'"}
	for i, r := range row {
		c.Check(r, Equals, expectedRow[i])
	}

	// for issue https://github.com/pingcap/tidb/issues/4425
	tk.MustExec("drop table if exists show_test")
	testSQL = `create table show_test(
		a varchar(10) DEFAULT 'a\nb\rc\td\0e'
	);`
	tk.MustExec(testSQL)
	testSQL = "show create table show_test;"
	result = tk.MustQuery(testSQL)
	c.Check(result.Rows(), HasLen, 1)
	row = result.Rows()[0]
	expectedRow = []interface{}{
		"show_test", "CREATE TABLE `show_test` (\n  `a` varchar(10) DEFAULT 'a\\nb\\rc	d\\0e'\n) ENGINE=InnoDB DEFAULT CHARSET=utf8 COLLATE=utf8_bin"}
	for i, r := range row {
		c.Check(r, Equals, expectedRow[i])
	}

	// for issue https://github.com/pingcap/tidb/issues/4426
	tk.MustExec("drop table if exists show_test")
	testSQL = `create table show_test(
		a bit(1),
		b bit(32) DEFAULT 0b0,
		c bit(1) DEFAULT 0b1,
		d bit(10) DEFAULT 0b1010
	);`
	tk.MustExec(testSQL)
	testSQL = "show create table show_test;"
	result = tk.MustQuery(testSQL)
	c.Check(result.Rows(), HasLen, 1)
	row = result.Rows()[0]
	expectedRow = []interface{}{
		"show_test", "CREATE TABLE `show_test` (\n  `a` bit(1) DEFAULT NULL,\n  `b` bit(32) DEFAULT b'0',\n  `c` bit(1) DEFAULT b'1',\n  `d` bit(10) DEFAULT b'1010'\n) ENGINE=InnoDB DEFAULT CHARSET=utf8 COLLATE=utf8_bin"}
	for i, r := range row {
		c.Check(r, Equals, expectedRow[i])
	}

	// for issue #4255
	result = tk.MustQuery("show function status like '%'")
	result.Check(result.Rows())
	result = tk.MustQuery("show plugins like '%'")
	result.Check(result.Rows())

	// for issue #4740
	testSQL = `drop table if exists t`
	tk.MustExec(testSQL)
	testSQL = `create table t (a int1, b int2, c int3, d int4, e int8)`
	tk.MustExec(testSQL)
	testSQL = `show create table t;`
	result = tk.MustQuery(testSQL)
	c.Check(result.Rows(), HasLen, 1)
	row = result.Rows()[0]
	expectedRow = []interface{}{
		"t",
		"CREATE TABLE `t` (\n" +
			"  `a` tinyint(4) DEFAULT NULL,\n" +
			"  `b` smallint(6) DEFAULT NULL,\n" +
			"  `c` mediumint(9) DEFAULT NULL,\n" +
			"  `d` int(11) DEFAULT NULL,\n" +
			"  `e` bigint(20) DEFAULT NULL\n" +
			") ENGINE=InnoDB DEFAULT CHARSET=utf8 COLLATE=utf8_bin",
	}
}

func (s *testSuite) TestShowVisibility(c *C) {
	save := privileges.Enable
	privileges.Enable = true
	tk := testkit.NewTestKit(c, s.store)
	tk.MustExec("create database showdatabase")
	tk.MustExec("use showdatabase")
	tk.MustExec("create table t1 (id int)")
	tk.MustExec("create table t2 (id int)")
	tk.MustExec(`create user 'show'@'%'`)
	tk.MustExec(`flush privileges`)

	tk1 := testkit.NewTestKit(c, s.store)
	se, err := tidb.CreateSession4Test(s.store)
	c.Assert(err, IsNil)
	c.Assert(se.Auth(&auth.UserIdentity{Username: "show", Hostname: "%"}, nil, nil), IsTrue)
	tk1.Se = se

	// No ShowDatabases privilege, this user would see nothing except INFORMATION_SCHEMA.
	tk.MustQuery("show databases").Check(testkit.Rows("INFORMATION_SCHEMA"))

	// After grant, the user can see the database.
	tk.MustExec(`grant select on showdatabase.t1 to 'show'@'%'`)
	tk.MustExec(`flush privileges`)
	tk1.MustQuery("show databases").Check(testkit.Rows("INFORMATION_SCHEMA", "showdatabase"))

	// The user can see t1 but not t2.
	tk1.MustExec("use showdatabase")
	tk1.MustQuery("show tables").Check(testkit.Rows("t1"))

	// After revoke, show database result should be just except INFORMATION_SCHEMA.
	tk.MustExec(`revoke select on showdatabase.t1 from 'show'@'%'`)
	tk.MustExec(`flush privileges`)
	tk1.MustQuery("show databases").Check(testkit.Rows("INFORMATION_SCHEMA"))

	// Grant any global privilege would make show databases available.
	tk.MustExec(`grant CREATE on *.* to 'show'@'%'`)
	tk.MustExec(`flush privileges`)
	rows := tk1.MustQuery("show databases").Rows()
	c.Assert(len(rows), GreaterEqual, 2) // At least INFORMATION_SCHEMA and showdatabase

	privileges.Enable = save
	tk.MustExec(`drop user 'show'@'%'`)
	tk.MustExec("drop database showdatabase")
}

// mockSessionManager is a mocked session manager that wraps one session
// it returns only this session's current proccess info as processlist for test.
type mockSessionManager struct {
	tidb.Session
}

// ShowProcessList implements the SessionManager.ShowProcessList interface.
func (msm *mockSessionManager) ShowProcessList() []util.ProcessInfo {
	return []util.ProcessInfo{msm.ShowProcess()}
}

// Kill implements the SessionManager.Kill interface.
func (msm *mockSessionManager) Kill(cid uint64, query bool) {
}

func (s *testSuite) TestShowFullProcessList(c *C) {
	tk := testkit.NewTestKit(c, s.store)
	tk.MustExec("select 1") // for tk.Se init

	se := tk.Se
	se.SetSessionManager(&mockSessionManager{se})

	fullSQL := "show                                                                                        full processlist"
	simpSQL := "show                                                                                        processlist"

<<<<<<< HEAD
	tk.MustQuery(fullSQL).Check(testutil.RowsWithSep("|", "220|   Query|0|2|"+fullSQL))
	tk.MustQuery(simpSQL).Check(testutil.RowsWithSep("|", "220|   Query|0|2|"+simpSQL[:100]))
=======
	cols := []int{4, 5, 6, 7} // columns to check: Command, Time, State, Info
	tk.MustQuery(fullSQL).CheckAt(cols, testutil.RowsWithSep("|", "Query|0|2|"+fullSQL))
	tk.MustQuery(simpSQL).CheckAt(cols, testutil.RowsWithSep("|", "Query|0|2|"+simpSQL[:100]))
>>>>>>> cbf12b4f

	se.SetSessionManager(nil) // reset sm so other tests won't use this
}

type stats struct {
}

func (s stats) GetScope(status string) variable.ScopeFlag { return variable.DefaultStatusVarScopeFlag }

func (s stats) Stats(vars *variable.SessionVars) (map[string]interface{}, error) {
	m := make(map[string]interface{})
	var a, b interface{}
	b = "123"
	m["test_interface_nil"] = a
	m["test_interface"] = b
	m["test_interface_slice"] = []interface{}{"a", "b", "c"}
	return m, nil
}

func (s *testSuite) TestForeignKeyInShowCreateTable(c *C) {
	tk := testkit.NewTestKit(c, s.store)
	tk.MustExec("use test")
	testSQL := `drop table if exists show_test`
	tk.MustExec(testSQL)
	testSQL = `drop table if exists t1`
	tk.MustExec(testSQL)
	testSQL = `CREATE TABLE t1 (pk int PRIMARY KEY AUTO_INCREMENT)`
	tk.MustExec(testSQL)

	// For table with single fk.
	sqlLines := []string{
		"CREATE TABLE `show_test` (",
		"  `id` int(11) NOT NULL AUTO_INCREMENT,",
		"  PRIMARY KEY (`id`),",
		"  CONSTRAINT `Fk` FOREIGN KEY (`id`) REFERENCES `t1` (`pk`) ON DELETE CASCADE ON UPDATE CASCADE",
		") ENGINE=InnoDB DEFAULT CHARSET=utf8 COLLATE=utf8_bin",
	}
	testSQL = strings.Join(sqlLines, "\n")
	tk.MustExec(testSQL)
	result := tk.MustQuery("show create table show_test;")
	c.Check(result.Rows(), HasLen, 1)
	row := result.Rows()[0]
	expectedRow := []interface{}{"show_test", testSQL}
	for i, r := range row {
		c.Check(r, Equals, expectedRow[i])
	}

	// For table with multiple fk.
	sqlLines = []string{
		"CREATE TABLE `pilot_languages` (",
		"  `pilot_id` int(11) NOT NULL,",
		"  `language_id` int(11) NOT NULL,",
		"  CONSTRAINT `pilot_language_fkey` FOREIGN KEY (`pilot_id`) REFERENCES `pilots` (`pilot_id`),",
		"  CONSTRAINT `languages_fkey` FOREIGN KEY (`language_id`) REFERENCES `languages` (`language_id`)",
		") ENGINE=InnoDB DEFAULT CHARSET=utf8 COLLATE=utf8_bin",
	}
	testSQL = strings.Join(sqlLines, "\n")
	tk.MustExec(testSQL)
	result = tk.MustQuery("show create table pilot_languages;")
	c.Check(result.Rows(), HasLen, 1)
	row = result.Rows()[0]
	expectedRow = []interface{}{"pilot_languages", testSQL}
	for i, r := range row {
		c.Check(r, Equals, expectedRow[i])
	}

	testSQL = "alter table show_test drop foreign key `fk`"
	tk.MustExec(testSQL)
	testSQL = "show create table show_test;"
	result = tk.MustQuery(testSQL)
	c.Check(result.Rows(), HasLen, 1)
	row = result.Rows()[0]
	expectedRow = []interface{}{
		"show_test", "CREATE TABLE `show_test` (\n  `id` int(11) NOT NULL AUTO_INCREMENT,\n  PRIMARY KEY (`id`)\n) ENGINE=InnoDB DEFAULT CHARSET=utf8 COLLATE=utf8_bin"}
	for i, r := range row {
		c.Check(r, Equals, expectedRow[i])
	}

	testSQL = "ALTER TABLE SHOW_TEST ADD CONSTRAINT `Fk` FOREIGN KEY (`id`) REFERENCES `t1` (`pk`) ON DELETE CASCADE ON UPDATE CASCADE\n "
	tk.MustExec(testSQL)
	testSQL = "show create table show_test;"
	result = tk.MustQuery(testSQL)
	c.Check(result.Rows(), HasLen, 1)
	row = result.Rows()[0]
	expectedRow = []interface{}{
		"show_test", "CREATE TABLE `show_test` (\n  `id` int(11) NOT NULL AUTO_INCREMENT,\n  PRIMARY KEY (`id`),\n  CONSTRAINT `Fk` FOREIGN KEY (`id`) REFERENCES `t1` (`pk`) ON DELETE CASCADE ON UPDATE CASCADE\n) ENGINE=InnoDB DEFAULT CHARSET=utf8 COLLATE=utf8_bin"}
	for i, r := range row {
		c.Check(r, Equals, expectedRow[i])
	}
}

func (s *testSuite) TestShowWarnings(c *C) {
	tk := testkit.NewTestKit(c, s.store)
	tk.MustExec("use test")
	testSQL := `create table if not exists show_warnings (a int)`
	tk.MustExec(testSQL)
	tk.MustExec("set @@sql_mode=''")
	tk.MustExec("insert show_warnings values ('a')")
	c.Assert(tk.Se.GetSessionVars().StmtCtx.WarningCount(), Equals, uint16(1))
	tk.MustQuery("show warnings").Check(testutil.RowsWithSep("|", "Warning|1265|Data Truncated"))
	c.Assert(tk.Se.GetSessionVars().StmtCtx.WarningCount(), Equals, uint16(0))
	tk.MustQuery("show warnings").Check(testutil.RowsWithSep("|", "Warning|1265|Data Truncated"))
	c.Assert(tk.Se.GetSessionVars().StmtCtx.WarningCount(), Equals, uint16(0))
}

func (s *testSuite) TestIssue3641(c *C) {
	tk := testkit.NewTestKit(c, s.store)
	_, err := tk.Exec("show tables;")
	c.Assert(err.Error(), Equals, plan.ErrNoDB.Error())
	_, err = tk.Exec("show table status;")
	c.Assert(err.Error(), Equals, plan.ErrNoDB.Error())
}

// TestShow2 is moved from session_test
func (s *testSuite) TestShow2(c *C) {
	tk := testkit.NewTestKit(c, s.store)
	tk.MustExec("use test")

	tk.MustExec("set global autocommit=0")
	tk1 := testkit.NewTestKit(c, s.store)
	tk1.MustQuery("show global variables where variable_name = 'autocommit'").Check(testkit.Rows("autocommit 0"))
	tk.MustExec("set global autocommit = 1")
	tk2 := testkit.NewTestKit(c, s.store)
	// TODO: In MySQL, the result is "autocommit ON".
	tk2.MustQuery("show global variables where variable_name = 'autocommit'").Check(testkit.Rows("autocommit 1"))

	tk.MustExec("drop table if exists t")
	tk.MustExec(`create table if not exists t (c int) comment '注释'`)
	tk.MustQuery(`show columns from t`).Check(testutil.RowsWithSep(",", "c,int(11),YES,,<nil>,"))

	tk.MustQuery("show collation where Charset = 'utf8' and Collation = 'utf8_bin'").Check(testutil.RowsWithSep(",", "utf8_bin,utf8,83,,Yes,1"))

	tk.MustQuery("show tables").Check(testkit.Rows("t"))
	tk.MustQuery("show full tables").Check(testkit.Rows("t BASE TABLE"))

	r, err := tk.Exec("show table status from test like 't'")
	c.Assert(err, IsNil)
	row, err := r.Next(goctx.Background())
	c.Assert(err, IsNil)
	c.Assert(row.Len(), Equals, 18)
	c.Assert(row.GetString(0), Equals, "t")
	c.Assert(row.GetString(17), Equals, "注释")

	tk.Se.Auth(&auth.UserIdentity{Username: "root", Hostname: "%"}, nil, []byte("012345678901234567890"))

	tk.MustQuery("show databases like 'test'").Check(testkit.Rows("test"))

	tk.MustExec("grant all on *.* to 'root'@'%'")
	tk.MustQuery("show grants").Check(testkit.Rows("GRANT ALL PRIVILEGES ON *.* TO 'root'@'%'"))
}

func (s *testSuite) TestCollation(c *C) {
	tk := testkit.NewTestKit(c, s.store)
	tk.MustExec("use test")

	rs, err := tk.Exec("show collation;")
	c.Assert(err, IsNil)
	fields := rs.Fields()
	c.Assert(fields[0].Column.Tp, Equals, mysql.TypeVarchar)
	c.Assert(fields[1].Column.Tp, Equals, mysql.TypeVarchar)
	c.Assert(fields[2].Column.Tp, Equals, mysql.TypeLonglong)
	c.Assert(fields[3].Column.Tp, Equals, mysql.TypeVarchar)
	c.Assert(fields[4].Column.Tp, Equals, mysql.TypeVarchar)
	c.Assert(fields[5].Column.Tp, Equals, mysql.TypeLonglong)
}<|MERGE_RESOLUTION|>--- conflicted
+++ resolved
@@ -335,14 +335,9 @@
 	fullSQL := "show                                                                                        full processlist"
 	simpSQL := "show                                                                                        processlist"
 
-<<<<<<< HEAD
-	tk.MustQuery(fullSQL).Check(testutil.RowsWithSep("|", "220|   Query|0|2|"+fullSQL))
-	tk.MustQuery(simpSQL).Check(testutil.RowsWithSep("|", "220|   Query|0|2|"+simpSQL[:100]))
-=======
 	cols := []int{4, 5, 6, 7} // columns to check: Command, Time, State, Info
 	tk.MustQuery(fullSQL).CheckAt(cols, testutil.RowsWithSep("|", "Query|0|2|"+fullSQL))
 	tk.MustQuery(simpSQL).CheckAt(cols, testutil.RowsWithSep("|", "Query|0|2|"+simpSQL[:100]))
->>>>>>> cbf12b4f
 
 	se.SetSessionManager(nil) // reset sm so other tests won't use this
 }
