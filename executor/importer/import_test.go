// Copyright 2023 PingCAP, Inc.
//
// Licensed under the Apache License, Version 2.0 (the "License");
// you may not use this file except in compliance with the License.
// You may obtain a copy of the License at
//
//     http://www.apache.org/licenses/LICENSE-2.0
//
// Unless required by applicable law or agreed to in writing, software
// distributed under the License is distributed on an "AS IS" BASIS,
// WITHOUT WARRANTIES OR CONDITIONS OF ANY KIND, either express or implied.
// See the License for the specific language governing permissions and
// limitations under the License.

package importer

import (
	"fmt"
	"math"
	"runtime"
	"testing"

	"github.com/pingcap/errors"
	berrors "github.com/pingcap/tidb/br/pkg/errors"
	"github.com/pingcap/tidb/br/pkg/lightning/config"
	"github.com/pingcap/tidb/expression"
	"github.com/pingcap/tidb/parser"
	"github.com/pingcap/tidb/parser/ast"
	plannercore "github.com/pingcap/tidb/planner/core"
	"github.com/pingcap/tidb/util/dbterror/exeerrors"
	"github.com/pingcap/tidb/util/mock"
	"github.com/stretchr/testify/require"
)

func TestInitDefaultOptions(t *testing.T) {
	ignoreInTest = true
	t.Cleanup(func() {
		ignoreInTest = false
	})

	plan := &Plan{}
	plan.initDefaultOptions()
	require.Equal(t, LogicalImportMode, plan.ImportMode)
	require.Equal(t, config.ByteSize(50<<30), plan.DiskQuota)
	require.Equal(t, config.OpLevelRequired, plan.Checksum)
	require.Equal(t, true, plan.AddIndex)
	require.Equal(t, config.OpLevelOptional, plan.Analyze)
	require.Equal(t, int64(runtime.NumCPU()), plan.ThreadCnt)
	require.Equal(t, int64(1000), plan.BatchSize)
	require.Equal(t, unlimitedWriteSpeed, plan.MaxWriteSpeed)
	require.Equal(t, false, plan.SplitFile)
	require.Equal(t, int64(100), plan.MaxRecordedErrors)
	require.Equal(t, false, plan.Detached)

	plan = &Plan{Format: LoadDataFormatParquet}
	plan.initDefaultOptions()
	require.Greater(t, plan.ThreadCnt, int64(0))
	require.Equal(t, int64(math.Max(1, float64(runtime.NumCPU())*0.75)), plan.ThreadCnt)
}

func TestInitOptions(t *testing.T) {
	cases := []struct {
		OptionStr string
		Err       error
	}{
		{OptionStr: "xx=1", Err: exeerrors.ErrUnknownOption},
		{OptionStr: detachedOption + "=1", Err: exeerrors.ErrInvalidOptionVal},
		{OptionStr: addIndexOption, Err: exeerrors.ErrInvalidOptionVal},
		{OptionStr: detachedOption + ", " + detachedOption, Err: exeerrors.ErrDuplicateOption},
		{OptionStr: importModeOption + "='logical', " + diskQuotaOption + "='100GiB'", Err: exeerrors.ErrLoadDataUnsupportedOption},
		{OptionStr: importModeOption + "='logical', " + checksumOption + "='optional'", Err: exeerrors.ErrLoadDataUnsupportedOption},
		{OptionStr: importModeOption + "='logical', " + addIndexOption + "=false", Err: exeerrors.ErrLoadDataUnsupportedOption},
		{OptionStr: importModeOption + "='logical', " + analyzeOption + "='optional'", Err: exeerrors.ErrLoadDataUnsupportedOption},

		{OptionStr: importModeOption + "='aa'", Err: exeerrors.ErrInvalidOptionVal},
		{OptionStr: importModeOption + "=1", Err: exeerrors.ErrInvalidOptionVal},
		{OptionStr: importModeOption + "=false", Err: exeerrors.ErrInvalidOptionVal},
		{OptionStr: importModeOption + "=null", Err: exeerrors.ErrInvalidOptionVal},

		{OptionStr: importModeOption + "='physical', " + diskQuotaOption + "='aa'", Err: exeerrors.ErrInvalidOptionVal},
		{OptionStr: importModeOption + "='physical', " + diskQuotaOption + "='220MiBxxx'", Err: exeerrors.ErrInvalidOptionVal},
		{OptionStr: importModeOption + "='physical', " + diskQuotaOption + "=false", Err: exeerrors.ErrInvalidOptionVal},
		{OptionStr: importModeOption + "='physical', " + diskQuotaOption + "=null", Err: exeerrors.ErrInvalidOptionVal},

		{OptionStr: importModeOption + "='physical', " + checksumOption + "=''", Err: exeerrors.ErrInvalidOptionVal},
		{OptionStr: importModeOption + "='physical', " + checksumOption + "=123", Err: exeerrors.ErrInvalidOptionVal},
		{OptionStr: importModeOption + "='physical', " + checksumOption + "=false", Err: exeerrors.ErrInvalidOptionVal},
		{OptionStr: importModeOption + "='physical', " + checksumOption + "=null", Err: exeerrors.ErrInvalidOptionVal},

		{OptionStr: importModeOption + "='physical', " + addIndexOption + "='aa'", Err: exeerrors.ErrInvalidOptionVal},
		{OptionStr: importModeOption + "='physical', " + addIndexOption + "=123", Err: exeerrors.ErrInvalidOptionVal},
		{OptionStr: importModeOption + "='physical', " + addIndexOption + "=null", Err: exeerrors.ErrInvalidOptionVal},

		{OptionStr: importModeOption + "='physical', " + analyzeOption + "='aa'", Err: exeerrors.ErrInvalidOptionVal},
		{OptionStr: importModeOption + "='physical', " + analyzeOption + "=123", Err: exeerrors.ErrInvalidOptionVal},
		{OptionStr: importModeOption + "='physical', " + analyzeOption + "=false", Err: exeerrors.ErrInvalidOptionVal},
		{OptionStr: importModeOption + "='physical', " + analyzeOption + "=null", Err: exeerrors.ErrInvalidOptionVal},

		{OptionStr: threadOption + "='aa'", Err: exeerrors.ErrInvalidOptionVal},
		{OptionStr: threadOption + "=0", Err: exeerrors.ErrInvalidOptionVal},
		{OptionStr: threadOption + "=false", Err: exeerrors.ErrInvalidOptionVal},
		{OptionStr: threadOption + "=-100", Err: exeerrors.ErrInvalidOptionVal},
		{OptionStr: threadOption + "=null", Err: exeerrors.ErrInvalidOptionVal},

		{OptionStr: batchSizeOption + "='aa'", Err: exeerrors.ErrInvalidOptionVal},
		{OptionStr: batchSizeOption + "='11aa'", Err: exeerrors.ErrInvalidOptionVal},
		{OptionStr: batchSizeOption + "=null", Err: exeerrors.ErrInvalidOptionVal},

		{OptionStr: maxWriteSpeedOption + "='aa'", Err: exeerrors.ErrInvalidOptionVal},
		{OptionStr: maxWriteSpeedOption + "='11aa'", Err: exeerrors.ErrInvalidOptionVal},
		{OptionStr: maxWriteSpeedOption + "=null", Err: exeerrors.ErrInvalidOptionVal},
		{OptionStr: maxWriteSpeedOption + "=-1", Err: exeerrors.ErrInvalidOptionVal},

		{OptionStr: splitFileOption + "='aa'", Err: exeerrors.ErrInvalidOptionVal},
		{OptionStr: splitFileOption + "=111", Err: exeerrors.ErrInvalidOptionVal},
		{OptionStr: splitFileOption + "='false'", Err: exeerrors.ErrInvalidOptionVal},
		{OptionStr: splitFileOption + "=null", Err: exeerrors.ErrInvalidOptionVal},

		{OptionStr: recordErrorsOption + "='aa'", Err: exeerrors.ErrInvalidOptionVal},
		{OptionStr: recordErrorsOption + "='111aa'", Err: exeerrors.ErrInvalidOptionVal},
		{OptionStr: recordErrorsOption + "=-123", Err: exeerrors.ErrInvalidOptionVal},
		{OptionStr: recordErrorsOption + "=null", Err: exeerrors.ErrInvalidOptionVal},
	}

	ctx := mock.NewContext()
	defer ctx.Close()

	convertOptions := func(inOptions []*ast.LoadDataOpt) []*plannercore.LoadDataOpt {
		options := []*plannercore.LoadDataOpt{}
		var err error
		for _, opt := range inOptions {
			loadDataOpt := plannercore.LoadDataOpt{Name: opt.Name}
			if opt.Value != nil {
				loadDataOpt.Value, err = expression.RewriteSimpleExprWithNames(ctx, opt.Value, nil, nil)
				require.NoError(t, err)
			}
			options = append(options, &loadDataOpt)
		}
		return options
	}

	sqlTemplate := "load data infile '/xx' into table t with %s"
	p := parser.New()
	for _, c := range cases {
		sql := fmt.Sprintf(sqlTemplate, c.OptionStr)
		stmt, err2 := p.ParseOneStmt(sql, "", "")
		require.NoError(t, err2, sql)
		plan := &Plan{}
		err := plan.initOptions(ctx, convertOptions(stmt.(*ast.LoadDataStmt).Options))
		require.ErrorIs(t, err, c.Err, sql)
	}
	plan := &Plan{}
	sql := fmt.Sprintf(sqlTemplate, importModeOption+"='physical', "+
		diskQuotaOption+"='100gib', "+
		checksumOption+"='optional', "+
		addIndexOption+"=false, "+
		analyzeOption+"='required', "+
		threadOption+"='100000', "+
		batchSizeOption+"=2000, "+
		maxWriteSpeedOption+"='200mib', "+
		splitFileOption+"=true, "+
		recordErrorsOption+"=123, "+
		detachedOption)
	stmt, err := p.ParseOneStmt(sql, "", "")
	require.NoError(t, err, sql)
	err = plan.initOptions(ctx, convertOptions(stmt.(*ast.LoadDataStmt).Options))
	require.NoError(t, err, sql)
	require.Equal(t, PhysicalImportMode, plan.ImportMode, sql)
	require.Equal(t, config.ByteSize(100<<30), plan.DiskQuota, sql)
	require.Equal(t, config.OpLevelOptional, plan.Checksum, sql)
	require.False(t, plan.AddIndex, sql)
	require.Equal(t, config.OpLevelRequired, plan.Analyze, sql)
	require.Equal(t, int64(runtime.NumCPU()), plan.ThreadCnt, sql)
	require.Equal(t, int64(2000), plan.BatchSize, sql)
	require.Equal(t, config.ByteSize(200<<20), plan.MaxWriteSpeed, sql)
	require.True(t, plan.SplitFile, sql)
	require.Equal(t, int64(123), plan.MaxRecordedErrors, sql)
	require.True(t, plan.Detached, sql)
}

func TestAdjustOptions(t *testing.T) {
	plan := &Plan{
		DiskQuota:     1,
		ThreadCnt:     100000000,
		MaxWriteSpeed: 10,
	}
<<<<<<< HEAD
	e.adjustOptions()
	require.Equal(t, minDiskQuota, e.diskQuota)
	require.Equal(t, int64(runtime.NumCPU()), e.ThreadCnt)
	require.Equal(t, config.ByteSize(10), e.maxWriteSpeed) // not adjusted
=======
	plan.adjustOptions()
	require.Equal(t, minDiskQuota, plan.DiskQuota)
	require.Equal(t, int64(runtime.NumCPU()), plan.ThreadCnt)
	require.Equal(t, minWriteSpeed, plan.MaxWriteSpeed)
>>>>>>> 2062b686
}

func TestGetMsgFromBRError(t *testing.T) {
	var berr error = berrors.ErrStorageInvalidConfig
	require.Equal(t, "[BR:ExternalStorage:ErrStorageInvalidConfig]invalid external storage config", berr.Error())
	require.Equal(t, "invalid external storage config", GetMsgFromBRError(berr))
	berr = errors.Annotatef(berr, "some message about error reason")
	require.Equal(t, "some message about error reason: [BR:ExternalStorage:ErrStorageInvalidConfig]invalid external storage config", berr.Error())
	require.Equal(t, "some message about error reason", GetMsgFromBRError(berr))
}<|MERGE_RESOLUTION|>--- conflicted
+++ resolved
@@ -184,17 +184,10 @@
 		ThreadCnt:     100000000,
 		MaxWriteSpeed: 10,
 	}
-<<<<<<< HEAD
-	e.adjustOptions()
-	require.Equal(t, minDiskQuota, e.diskQuota)
-	require.Equal(t, int64(runtime.NumCPU()), e.ThreadCnt)
-	require.Equal(t, config.ByteSize(10), e.maxWriteSpeed) // not adjusted
-=======
 	plan.adjustOptions()
 	require.Equal(t, minDiskQuota, plan.DiskQuota)
 	require.Equal(t, int64(runtime.NumCPU()), plan.ThreadCnt)
-	require.Equal(t, minWriteSpeed, plan.MaxWriteSpeed)
->>>>>>> 2062b686
+	require.Equal(t, config.ByteSize(10), plan.MaxWriteSpeed) // not adjusted
 }
 
 func TestGetMsgFromBRError(t *testing.T) {
