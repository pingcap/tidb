--- conflicted
+++ resolved
@@ -148,11 +148,7 @@
 
 	// todo: use a real region size getter
 	regionSizeGetter := &local.TableRegionSizeGetterImpl{}
-<<<<<<< HEAD
-	localBackend, err := local.NewLocalBackend(param.GroupCtx, tls, backendConfig, regionSizeGetter)
-=======
-	localBackend, err := local.NewBackend(ctx, tls, backendConfig, regionSizeGetter)
->>>>>>> d7b70700
+	localBackend, err := local.NewBackend(param.GroupCtx, tls, backendConfig, regionSizeGetter)
 	if err != nil {
 		return nil, err
 	}
