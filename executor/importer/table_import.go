--- conflicted
+++ resolved
@@ -158,13 +158,8 @@
 		DupeDetectEnabled:       false,
 		DuplicateDetectOpt:      local.DupDetectOpt{ReportErrOnDup: false},
 		StoreWriteBWLimit:       int(e.MaxWriteSpeed),
-<<<<<<< HEAD
-		MaxOpenFiles:            int(util.GenRLimit()),
+		MaxOpenFiles:            int(util.GenRLimit("table_import")),
 		KeyspaceName:            tidb.GetGlobalKeyspaceName(),
-=======
-		MaxOpenFiles:            int(util.GenRLimit("table_import")),
-		KeyspaceName:            keySpaceName,
->>>>>>> ce9c0b9b
 		PausePDSchedulerScope:   config.PausePDSchedulerScopeTable,
 	}
 
