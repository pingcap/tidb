--- conflicted
+++ resolved
@@ -52,17 +52,13 @@
 // NewTiKVModeSwitcher make it a var, so we can mock it in tests.
 var NewTiKVModeSwitcher = local.NewTiKVModeSwitcher
 
-<<<<<<< HEAD
-func prepareSortDir(e *LoadDataController, taskID int64) (string, error) {
-=======
 var (
 	// CheckDiskQuotaInterval is the default time interval to check disk quota.
 	// TODO: make it dynamically adjusting according to the speed of import and the disk size.
 	CheckDiskQuotaInterval = time.Minute
 )
 
-func prepareSortDir(e *LoadDataController, jobID int64) (string, error) {
->>>>>>> 336b8934
+func prepareSortDir(e *LoadDataController, taskID int64) (string, error) {
 	tidbCfg := tidb.GetGlobalConfig()
 	sortPathSuffix := "import-" + strconv.Itoa(int(tidbCfg.Port))
 	sortPath := filepath.Join(tidbCfg.TempDir, sortPathSuffix, strconv.FormatInt(taskID, 10))
