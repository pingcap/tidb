// Copyright 2023 PingCAP, Inc.
//
// Licensed under the Apache License, Version 2.0 (the "License");
// you may not use this file except in compliance with the License.
// You may obtain a copy of the License at
//
//     http://www.apache.org/licenses/LICENSE-2.0
//
// Unless required by applicable law or agreed to in writing, software
// distributed under the License is distributed on an "AS IS" BASIS,
// WITHOUT WARRANTIES OR CONDITIONS OF ANY KIND, either express or implied.
// See the License for the specific language governing permissions and
// limitations under the License.

package importer

import (
	"context"
	"fmt"
	"io"
	"net"
	"os"
	"path/filepath"
	"runtime"
	"strconv"
	"time"

	"github.com/pingcap/errors"
	"github.com/pingcap/failpoint"
	"github.com/pingcap/tidb/br/pkg/lightning/backend"
	"github.com/pingcap/tidb/br/pkg/lightning/backend/encode"
	"github.com/pingcap/tidb/br/pkg/lightning/backend/kv"
	"github.com/pingcap/tidb/br/pkg/lightning/backend/local"
	"github.com/pingcap/tidb/br/pkg/lightning/checkpoints"
	"github.com/pingcap/tidb/br/pkg/lightning/common"
	"github.com/pingcap/tidb/br/pkg/lightning/config"
	"github.com/pingcap/tidb/br/pkg/lightning/log"
	"github.com/pingcap/tidb/br/pkg/lightning/mydump"
	verify "github.com/pingcap/tidb/br/pkg/lightning/verification"
	"github.com/pingcap/tidb/br/pkg/storage"
	tidb "github.com/pingcap/tidb/config"
	tidbkv "github.com/pingcap/tidb/kv"
	"github.com/pingcap/tidb/parser/mysql"
	"github.com/pingcap/tidb/table"
	"github.com/pingcap/tidb/table/tables"
	"github.com/pingcap/tidb/util"
	"go.uber.org/multierr"
	"go.uber.org/zap"
)

func prepareSortDir(e *LoadDataController, jobID int64) (string, error) {
	tidbCfg := tidb.GetGlobalConfig()
	sortPathSuffix := "import-" + strconv.Itoa(int(tidbCfg.Port))
	sortPath := filepath.Join(tidbCfg.TempDir, sortPathSuffix, strconv.FormatInt(jobID, 10))

	if info, err := os.Stat(sortPath); err != nil {
		if !os.IsNotExist(err) {
			e.logger.Error("stat sort dir failed", zap.String("path", sortPath), zap.Error(err))
			return "", errors.Trace(err)
		}
	} else if info.IsDir() {
		// Currently remove all dir to clean garbage data.
		// TODO: when do checkpoint should change follow logic.
		err := os.RemoveAll(sortPath)
		if err != nil {
			e.logger.Error("remove sort dir failed", zap.String("path", sortPath), zap.Error(err))
		}
	}

	err := os.MkdirAll(sortPath, 0o700)
	if err != nil {
		e.logger.Error("failed to make sort dir", zap.String("path", sortPath), zap.Error(err))
		return "", errors.Trace(err)
	}
	e.logger.Info("sort dir prepared", zap.String("path", sortPath))
	return sortPath, nil
}

// NewTableImporter creates a new table importer.
func NewTableImporter(param *JobImportParam, e *LoadDataController) (ti *TableImporter, err error) {
	idAlloc := kv.NewPanickingAllocators(0)
	tbl, err := tables.TableFromMeta(idAlloc, e.Table.Meta())
	if err != nil {
		return nil, errors.Annotatef(err, "failed to tables.TableFromMeta %s", e.Table.Meta().Name)
	}

	tidbCfg := tidb.GetGlobalConfig()
	dir, err := prepareSortDir(e, param.Job.ID)
	if err != nil {
		return nil, err
	}

	hostPort := net.JoinHostPort("127.0.0.1", strconv.Itoa(int(tidbCfg.Status.StatusPort)))
	tls, err := common.NewTLS(
		tidbCfg.Security.ClusterSSLCA,
		tidbCfg.Security.ClusterSSLCert,
		tidbCfg.Security.ClusterSSLKey,
		hostPort,
		nil, nil, nil,
	)
	if err != nil {
		return nil, err
	}

	// Disable GC because TiDB enables GC already.
	keySpaceName := tidb.GetGlobalKeyspaceName()
	// the kv store we get is a cached store, so we can't close it.
	kvStore, err := GetKVStore(fmt.Sprintf("tikv://%s?disableGC=true&keyspaceName=%s", tidbCfg.Path, keySpaceName), tls.ToTiKVSecurityConfig())
	if err != nil {
		return nil, errors.Trace(err)
	}

	backendConfig := local.BackendConfig{
<<<<<<< HEAD
		PDAddr:            tidbCfg.Path,
		LocalStoreDir:     dir,
		MaxConnPerStore:   config.DefaultRangeConcurrency,
		ConnCompressType:  config.CompressionNone,
		WorkerConcurrency: config.DefaultRangeConcurrency * 2,
		KVWriteBatchCount: config.KVWriteBatchCount,
		KVWriteBatchSize:  config.KVWriteBatchSize,
=======
		PDAddr:                 tidbCfg.Path,
		LocalStoreDir:          dir,
		MaxConnPerStore:        config.DefaultRangeConcurrency,
		ConnCompressType:       config.CompressionNone,
		WorkerConcurrency:      config.DefaultRangeConcurrency * 2,
		KVWriteBatchSize:       config.KVWriteBatchSize,
		RegionSplitBatchSize:   config.DefaultRegionSplitBatchSize,
		RegionSplitConcurrency: runtime.GOMAXPROCS(0),
>>>>>>> 6e5604f0
		// todo: local backend report error when the sort-dir already exists & checkpoint disabled.
		// set to false when we fix it.
		CheckpointEnabled:       true,
		MemTableSize:            config.DefaultEngineMemCacheSize,
		LocalWriterMemCacheSize: int64(config.DefaultLocalWriterMemCacheSize),
		ShouldCheckTiKV:         true,
		DupeDetectEnabled:       false,
		DuplicateDetectOpt:      local.DupDetectOpt{ReportErrOnDup: false},
		StoreWriteBWLimit:       int(e.MaxWriteSpeed),
		// todo: we can set it false when we support switch import mode.
		ShouldCheckWriteStall: true,
		MaxOpenFiles:          int(util.GenRLimit()),
		KeyspaceName:          keySpaceName,
		PausePDSchedulerScope: config.PausePDSchedulerScopeTable,
	}

	tableMeta := &mydump.MDTableMeta{
		DB:        e.DBName,
		Name:      e.Table.Meta().Name.O,
		DataFiles: e.toMyDumpFiles(),
		// todo: set IsRowOrdered.
	}
	dataDivideCfg := &mydump.DataDivideConfig{
		ColumnCnt:         len(e.Table.Meta().Columns),
		EngineDataSize:    int64(config.DefaultBatchSize),
		MaxChunkSize:      int64(config.MaxRegionSize),
		Concurrency:       int(e.ThreadCnt),
		EngineConcurrency: config.DefaultTableConcurrency,
		IOWorkers:         nil,
		Store:             e.dataStore,
		TableMeta:         tableMeta,
	}

	// todo: use a real region size getter
	regionSizeGetter := &local.TableRegionSizeGetterImpl{}
	localBackend, err := local.NewBackend(param.GroupCtx, tls, backendConfig, regionSizeGetter)
	if err != nil {
		return nil, err
	}

	return &TableImporter{
		JobImportParam:     param,
		LoadDataController: e,
		backend:            localBackend,
		tableCp: &checkpoints.TableCheckpoint{
			Engines: map[int32]*checkpoints.EngineCheckpoint{},
		},
		tableInfo: &checkpoints.TidbTableInfo{
			ID:   e.Table.Meta().ID,
			Name: e.Table.Meta().Name.O,
			Core: e.Table.Meta(),
		},
		tableMeta:       tableMeta,
		encTable:        tbl,
		dbID:            e.DBID,
		dataDivideCfg:   dataDivideCfg,
		store:           e.dataStore,
		kvStore:         kvStore,
		logger:          e.logger,
		regionSplitSize: int64(config.SplitRegionSize),
		regionSplitKeys: int64(config.SplitRegionKeys),
	}, nil
}

// TableImporter is a table importer.
type TableImporter struct {
	*JobImportParam
	*LoadDataController
	backend   *local.Backend
	tableCp   *checkpoints.TableCheckpoint
	tableInfo *checkpoints.TidbTableInfo
	tableMeta *mydump.MDTableMeta
	// this table has a separate id allocator used to record the max row id allocated.
	encTable      table.Table
	dbID          int64
	dataDivideCfg *mydump.DataDivideConfig

	store           storage.ExternalStorage
	kvStore         tidbkv.Storage
	logger          *zap.Logger
	regionSplitSize int64
	regionSplitKeys int64
	// the smallest auto-generated ID in current import.
	// if there's no auto-generated id column or the column value is not auto-generated, it will be 0.
	lastInsertID uint64
}

var _ JobImporter = &TableImporter{}

// Param implements JobImporter.Param.
func (ti *TableImporter) Param() *JobImportParam {
	return ti.JobImportParam
}

// Import implements JobImporter.Import.
func (ti *TableImporter) Import() {
	ti.Group.Go(func() error {
		defer close(ti.Done)
		return ti.importTable(ti.GroupCtx)
	})
}

// Result implements JobImporter.Result.
func (ti *TableImporter) Result() JobImportResult {
	var (
		numWarnings uint64
		numRecords  uint64
		numDeletes  uint64
		numSkipped  uint64
	)
	numRecords = ti.Progress.ReadRowCnt.Load()
	// todo: we don't have a strict REPLACE or IGNORE mode in physical mode, so we can't get the numDeletes/numSkipped.
	// we can have it when there's duplicate detection.
	msg := fmt.Sprintf(mysql.MySQLErrName[mysql.ErrLoadInfo].Raw, numRecords, numDeletes, numSkipped, numWarnings)
	return JobImportResult{
		Msg:          msg,
		Affected:     ti.Progress.LoadedRowCnt.Load(),
		LastInsertID: ti.lastInsertID,
	}
}

func (ti *TableImporter) getParser(ctx context.Context, chunk *checkpoints.ChunkCheckpoint) (mydump.Parser, error) {
	info := LoadDataReaderInfo{
		Opener: func(ctx context.Context) (io.ReadSeekCloser, error) {
			reader, err := mydump.OpenReader(ctx, &chunk.FileMeta, ti.dataStore)
			if err != nil {
				return nil, errors.Trace(err)
			}
			return reader, nil
		},
		Remote: &chunk.FileMeta,
	}
	parser, err := ti.LoadDataController.GetParser(ctx, info)
	if err != nil {
		return nil, err
	}
	// todo: when support checkpoint, we should set pos too.
	// WARN: parser.SetPos can only be set before we read anything now. should fix it before set pos.
	parser.SetRowID(chunk.Chunk.PrevRowIDMax)
	return parser, nil
}

func (ti *TableImporter) getKVEncoder(chunk *checkpoints.ChunkCheckpoint) (kvEncoder, error) {
	cfg := &encode.EncodingConfig{
		SessionOptions: encode.SessionOptions{
			SQLMode:        ti.SQLMode,
			Timestamp:      chunk.Timestamp,
			SysVars:        ti.ImportantSysVars,
			AutoRandomSeed: chunk.Chunk.PrevRowIDMax,
		},
		Path:   chunk.FileMeta.Path,
		Table:  ti.encTable,
		Logger: log.Logger{Logger: ti.logger.With(zap.String("path", chunk.FileMeta.Path))},
	}
	return newTableKVEncoder(cfg, ti)
}

func (ti *TableImporter) importTable(ctx context.Context) (err error) {
	task := log.BeginTask(ti.logger, "import table")
	defer func() {
		task.End(zap.ErrorLevel, err)
	}()
	// todo: pause GC if we need duplicate detection
	// todo: register task to pd?
	// no need to pause all schedulers, since we can pause them by key range
	// todo: if add index by sql, drop all index first
	// todo: tikv enter into import mode
	if _, err2 := ti.PopulateChunks(ctx); err2 != nil {
		return err2
	}
	if err2 := ti.preprocessAndImportEngines(ctx); err2 != nil {
		return err2
	}
	return ti.postProcess(ctx)
}

func (ti *TableImporter) postProcess(ctx context.Context) (err error) {
	task := log.BeginTask(ti.logger, "post process")
	defer func() {
		task.End(zap.ErrorLevel, err)
	}()
	// todo: post process
	if ti.Checksum != config.OpLevelOff {
		return ti.checksumTable(ctx)
	}
	return nil
}

func (ti *TableImporter) localChecksum() verify.KVChecksum {
	var localChecksum verify.KVChecksum
	for _, engine := range ti.tableCp.Engines {
		for _, chunk := range engine.Chunks {
			localChecksum.Add(&chunk.Checksum)
		}
	}
	ti.logger.Info("local checksum", zap.Object("checksum", &localChecksum))
	return localChecksum
}

// VerifyChecksum verify the checksum of the table.
func (ti *TableImporter) VerifyChecksum(ctx context.Context, localChecksum verify.KVChecksum) (err error) {
	task := log.BeginTask(ti.logger, "verify checksum")
	defer func() {
		task.End(zap.ErrorLevel, err)
	}()
	manager := local.NewTiKVChecksumManager(ti.kvStore.GetClient(), ti.backend.GetPDClient(), uint(ti.DistSQLScanConcurrency))
	remoteChecksum, err2 := manager.Checksum(ctx, ti.tableInfo)
	if err2 != nil {
		return err2
	}
	if remoteChecksum.IsEqual(&localChecksum) {
		ti.logger.Info("checksum pass", zap.Object("local", &localChecksum))
	} else {
		err3 := common.ErrChecksumMismatch.GenWithStackByArgs(
			remoteChecksum.Checksum, localChecksum.Sum(),
			remoteChecksum.TotalKVs, localChecksum.SumKVS(),
			remoteChecksum.TotalBytes, localChecksum.SumSize(),
		)
		if ti.Checksum == config.OpLevelOptional {
			ti.logger.Warn("verify checksum failed, but checksum is optional, will skip it", log.ShortError(err3))
			err3 = nil
		}
		return err3
	}
	return nil
}

func (ti *TableImporter) checksumTable(ctx context.Context) error {
	localChecksum := ti.localChecksum()
	return ti.VerifyChecksum(ctx, localChecksum)
}

// PopulateChunks populates chunks from table regions.
// in dist framework, this should be done in the tidb node which is responsible for splitting job into subtasks
// then table-importer handles data belongs to the subtask.
func (ti *TableImporter) PopulateChunks(ctx context.Context) (ecp map[int32]*checkpoints.EngineCheckpoint, err error) {
	task := log.BeginTask(ti.logger, "populate chunks")
	defer func() {
		task.End(zap.ErrorLevel, err)
	}()
	tableRegions, err2 := mydump.MakeTableRegions(ctx, ti.dataDivideCfg)

	if err2 != nil {
		ti.logger.Error("populate chunks failed", zap.Error(err2))
		return nil, err2
	}

	var maxRowID int64
	timestamp := time.Now().Unix()
	for _, region := range tableRegions {
		engine, found := ti.tableCp.Engines[region.EngineID]
		if !found {
			engine = &checkpoints.EngineCheckpoint{
				Status: checkpoints.CheckpointStatusLoaded,
			}
			ti.tableCp.Engines[region.EngineID] = engine
		}
		ccp := &checkpoints.ChunkCheckpoint{
			Key: checkpoints.ChunkCheckpointKey{
				Path:   region.FileMeta.Path,
				Offset: region.Chunk.Offset,
			},
			FileMeta:          region.FileMeta,
			ColumnPermutation: nil,
			Chunk:             region.Chunk,
			Timestamp:         timestamp,
		}
		engine.Chunks = append(engine.Chunks, ccp)
		if region.Chunk.RowIDMax > maxRowID {
			maxRowID = region.Chunk.RowIDMax
		}
	}

	if common.TableHasAutoID(ti.tableInfo.Core) {
		// todo: the new base should be the max row id of the last Node if we support distributed import.
		if err3 := common.RebaseGlobalAutoID(ctx, 0, ti.kvStore, ti.dbID, ti.tableInfo.Core); err3 != nil {
			return nil, errors.Trace(err3)
		}
		newMinRowID, _, err3 := common.AllocGlobalAutoID(ctx, maxRowID, ti.kvStore, ti.dbID, ti.tableInfo.Core)
		if err3 != nil {
			return nil, errors.Trace(err3)
		}
		ti.rebaseChunkRowID(newMinRowID)
	}

	// Add index engine checkpoint
	ti.tableCp.Engines[common.IndexEngineID] = &checkpoints.EngineCheckpoint{Status: checkpoints.CheckpointStatusLoaded}
	return ti.tableCp.Engines, nil
}

func (ti *TableImporter) rebaseChunkRowID(rowIDBase int64) {
	if rowIDBase == 0 {
		return
	}
	for _, engine := range ti.tableCp.Engines {
		for _, chunk := range engine.Chunks {
			chunk.Chunk.PrevRowIDMax += rowIDBase
			chunk.Chunk.RowIDMax += rowIDBase
		}
	}
}

// OpenIndexEngine opens an index engine.
func (ti *TableImporter) OpenIndexEngine(ctx context.Context, engineID int32) (*backend.OpenedEngine, error) {
	idxEngineCfg := &backend.EngineConfig{
		TableInfo: ti.tableInfo,
	}
	idxCnt := len(ti.tableInfo.Core.Indices)
	if !common.TableHasAutoRowID(ti.tableInfo.Core) {
		idxCnt--
	}
	threshold := local.EstimateCompactionThreshold(ti.tableMeta.DataFiles, ti.tableCp, int64(idxCnt))
	idxEngineCfg.Local = backend.LocalEngineConfig{
		Compact:            threshold > 0,
		CompactConcurrency: 4,
		CompactThreshold:   threshold,
	}
	fullTableName := ti.tableMeta.FullTableName()
	// todo: cleanup all engine data on any error since we don't support checkpoint for now
	// some return path, didn't make sure all data engine and index engine are cleaned up.
	// maybe we can add this in upper level to clean the whole local-sort directory
	mgr := backend.MakeEngineManager(ti.backend)
	return mgr.OpenEngine(ctx, idxEngineCfg, fullTableName, engineID)
}

// OpenDataEngine opens a data engine.
func (ti *TableImporter) OpenDataEngine(ctx context.Context, engineID int32) (*backend.OpenedEngine, error) {
	dataEngineCfg := &backend.EngineConfig{
		TableInfo: ti.tableInfo,
	}
	if ti.tableMeta.IsRowOrdered {
		dataEngineCfg.Local.Compact = true
		dataEngineCfg.Local.CompactConcurrency = 4
		dataEngineCfg.Local.CompactThreshold = local.CompactionUpperThreshold
	}
	mgr := backend.MakeEngineManager(ti.backend)
	return mgr.OpenEngine(ctx, dataEngineCfg, ti.tableMeta.FullTableName(), engineID)
}

func (ti *TableImporter) preprocessAndImportEngines(ctx context.Context) (err error) {
	task := log.BeginTask(ti.logger, "preprocess and import engines")
	defer func() {
		task.End(zap.ErrorLevel, err)
	}()
	indexEngine, err3 := ti.OpenIndexEngine(ctx, common.IndexEngineID)
	if err3 != nil {
		return errors.Trace(err3)
	}

	for id, engineCP := range ti.tableCp.Engines {
		// skip index engine
		if id == common.IndexEngineID {
			continue
		}
		dataClosedEngine, err2 := ti.preprocessEngine(ctx, indexEngine, id, engineCP.Chunks)
		if err2 != nil {
			return err2
		}
		if err2 = ti.ImportAndCleanup(ctx, dataClosedEngine); err2 != nil {
			return err2
		}

		failpoint.Inject("AfterImportDataEngine", nil)
		failpoint.Inject("SyncAfterImportDataEngine", func() {
			TestSyncCh <- struct{}{}
			<-TestSyncCh
		})
	}

	closedIndexEngine, err3 := indexEngine.Close(ctx)
	if err3 != nil {
		return errors.Trace(err3)
	}
	return ti.ImportAndCleanup(ctx, closedIndexEngine)
}

func (ti *TableImporter) preprocessEngine(ctx context.Context, indexEngine *backend.OpenedEngine, engineID int32, chunks []*checkpoints.ChunkCheckpoint) (*backend.ClosedEngine, error) {
	processor := engineProcessor{
		engineID:      engineID,
		fullTableName: ti.tableMeta.FullTableName(),
		backend:       ti.backend,
		tableInfo:     ti.tableInfo,
		logger:        ti.logger.With(zap.Int32("engine-id", engineID)),
		tableImporter: ti,
		rowOrdered:    ti.tableMeta.IsRowOrdered,
		indexEngine:   indexEngine,
		chunks:        chunks,
	}
	return processor.process(ctx)
}

// ImportAndCleanup imports the engine and cleanup the engine data.
func (ti *TableImporter) ImportAndCleanup(ctx context.Context, closedEngine *backend.ClosedEngine) error {
	importErr := closedEngine.Import(ctx, ti.regionSplitSize, ti.regionSplitKeys)
	if closedEngine.GetID() != common.IndexEngineID {
		// todo: change to a finer-grain progress later.
		// each row is encoded into 1 data key
		kvCount := ti.backend.GetImportedKVCount(closedEngine.GetUUID())
		ti.Progress.LoadedRowCnt.Add(uint64(kvCount))
	}
	// todo: if we need support checkpoint, engine should not be cleanup if import failed.
	cleanupErr := closedEngine.Cleanup(ctx)
	return multierr.Combine(importErr, cleanupErr)
}

// Close implements the io.Closer interface.
func (ti *TableImporter) Close() error {
	ti.backend.Close()
	return nil
}

func (ti *TableImporter) setLastInsertID(id uint64) {
	// todo: if we run concurrently, we should use atomic operation here.
	if id == 0 {
		return
	}
	if ti.lastInsertID == 0 || id < ti.lastInsertID {
		ti.lastInsertID = id
	}
}<|MERGE_RESOLUTION|>--- conflicted
+++ resolved
@@ -111,24 +111,15 @@
 	}
 
 	backendConfig := local.BackendConfig{
-<<<<<<< HEAD
-		PDAddr:            tidbCfg.Path,
-		LocalStoreDir:     dir,
-		MaxConnPerStore:   config.DefaultRangeConcurrency,
-		ConnCompressType:  config.CompressionNone,
-		WorkerConcurrency: config.DefaultRangeConcurrency * 2,
-		KVWriteBatchCount: config.KVWriteBatchCount,
-		KVWriteBatchSize:  config.KVWriteBatchSize,
-=======
 		PDAddr:                 tidbCfg.Path,
 		LocalStoreDir:          dir,
 		MaxConnPerStore:        config.DefaultRangeConcurrency,
 		ConnCompressType:       config.CompressionNone,
 		WorkerConcurrency:      config.DefaultRangeConcurrency * 2,
+		KVWriteBatchCount:      config.KVWriteBatchCount,
 		KVWriteBatchSize:       config.KVWriteBatchSize,
 		RegionSplitBatchSize:   config.DefaultRegionSplitBatchSize,
 		RegionSplitConcurrency: runtime.GOMAXPROCS(0),
->>>>>>> 6e5604f0
 		// todo: local backend report error when the sort-dir already exists & checkpoint disabled.
 		// set to false when we fix it.
 		CheckpointEnabled:       true,
