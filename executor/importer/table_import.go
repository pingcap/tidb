--- conflicted
+++ resolved
@@ -53,10 +53,7 @@
 var NewTiKVModeSwitcher = local.NewTiKVModeSwitcher
 
 var (
-<<<<<<< HEAD
-=======
 	// CheckDiskQuotaInterval is the default time interval to check disk quota.
->>>>>>> d815abea
 	CheckDiskQuotaInterval = time.Minute
 )
 
@@ -575,10 +572,7 @@
 	}
 }
 
-<<<<<<< HEAD
-=======
 // CheckDiskQuota checks disk quota.
->>>>>>> d815abea
 func (ti *TableImporter) CheckDiskQuota(ctx context.Context) {
 	var locker sync.Locker
 	lockDiskQuota := func() {
