// Copyright 2023 PingCAP, Inc.
//
// Licensed under the Apache License, Version 2.0 (the "License");
// you may not use this file except in compliance with the License.
// You may obtain a copy of the License at
//
//     http://www.apache.org/licenses/LICENSE-2.0
//
// Unless required by applicable law or agreed to in writing, software
// distributed under the License is distributed on an "AS IS" BASIS,
// WITHOUT WARRANTIES OR CONDITIONS OF ANY KIND, either express or implied.
// See the License for the specific language governing permissions and
// limitations under the License.

package importer

import (
	"context"
	"fmt"
	"io"
	"math"
	"path/filepath"
	"runtime"
	"strings"
	"unicode/utf8"

	"github.com/pingcap/errors"
	"github.com/pingcap/log"
	"github.com/pingcap/tidb/br/pkg/lightning/common"
	"github.com/pingcap/tidb/br/pkg/lightning/config"
	litlog "github.com/pingcap/tidb/br/pkg/lightning/log"
	"github.com/pingcap/tidb/br/pkg/lightning/mydump"
	"github.com/pingcap/tidb/br/pkg/storage"
	"github.com/pingcap/tidb/executor/asyncloaddata"
	tidbkv "github.com/pingcap/tidb/kv"
	"github.com/pingcap/tidb/parser/ast"
	"github.com/pingcap/tidb/parser/model"
	"github.com/pingcap/tidb/parser/mysql"
	"github.com/pingcap/tidb/parser/terror"
	plannercore "github.com/pingcap/tidb/planner/core"
	"github.com/pingcap/tidb/sessionctx"
	"github.com/pingcap/tidb/sessionctx/variable"
	"github.com/pingcap/tidb/table"
	"github.com/pingcap/tidb/util/chunk"
	"github.com/pingcap/tidb/util/dbterror"
	"github.com/pingcap/tidb/util/dbterror/exeerrors"
	"github.com/pingcap/tidb/util/filter"
	"github.com/pingcap/tidb/util/intest"
	"github.com/pingcap/tidb/util/logutil"
	"github.com/pingcap/tidb/util/stringutil"
	kvconfig "github.com/tikv/client-go/v2/config"
	"go.uber.org/zap"
	"golang.org/x/sync/errgroup"
)

const (
	// LoadDataFormatDelimitedData delimited data.
	LoadDataFormatDelimitedData = "delimited data"
	// LoadDataFormatSQLDump represents the data source file of LOAD DATA is mydumper-format DML file.
	LoadDataFormatSQLDump = "sql file"
	// LoadDataFormatParquet represents the data source file of LOAD DATA is parquet.
	LoadDataFormatParquet = "parquet"

	// LogicalImportMode represents the import mode is SQL-like.
	LogicalImportMode = "logical"
	// PhysicalImportMode represents the import mode is KV-like.
	PhysicalImportMode = "physical"
	// 0 means no limit
	unlimitedWriteSpeed = config.ByteSize(0)
	minDiskQuota        = config.ByteSize(10 << 30) // 10GiB

	importModeOption    = "import_mode"
	diskQuotaOption     = "disk_quota"
	checksumOption      = "checksum_table"
	addIndexOption      = "add_index"
	analyzeOption       = "analyze_table"
	threadOption        = "thread"
	batchSizeOption     = "batch_size"
	maxWriteSpeedOption = "max_write_speed"
	splitFileOption     = "split_file"
	recordErrorsOption  = "record_errors"
)

var (
	detachedOption = plannercore.DetachedOption

	// name -> whether the option has value
	supportedOptions = map[string]bool{
		importModeOption:    true,
		diskQuotaOption:     true,
		checksumOption:      true,
		addIndexOption:      true,
		analyzeOption:       true,
		threadOption:        true,
		batchSizeOption:     true,
		maxWriteSpeedOption: true,
		splitFileOption:     true,
		recordErrorsOption:  true,
		detachedOption:      false,
	}

	// options only allowed when import mode is physical
	optionsForPhysicalImport = map[string]struct{}{
		diskQuotaOption: {},
		checksumOption:  {},
		addIndexOption:  {},
		analyzeOption:   {},
	}

	// LoadDataReadBlockSize is exposed for test.
	LoadDataReadBlockSize = int64(config.ReadBlockSize)
)

// GetKVStore returns a kv.Storage.
// kv encoder of physical mode needs it.
var GetKVStore func(path string, tls kvconfig.Security) (tidbkv.Storage, error)

// FieldMapping indicates the relationship between input field and table column or user variable
type FieldMapping struct {
	Column  *table.Column
	UserVar *ast.VariableExpr
}

// LoadDataReaderInfo provides information for a data reader of LOAD DATA.
type LoadDataReaderInfo struct {
	// Opener can be called at needed to get a io.ReadSeekCloser. It will only
	// be called once.
	Opener func(ctx context.Context) (io.ReadSeekCloser, error)
	// Remote is not nil only if load from cloud storage.
	Remote *mydump.SourceFileMeta
}

// Plan describes the plan of LOAD DATA.
type Plan struct {
	TableName *ast.TableName
	TableInfo *model.TableInfo

	FileLocRef         ast.FileLocRefTp
	Path               string
	Format             string
	ColumnsAndUserVars []*ast.ColumnNameOrUserVar
	ColumnAssignments  []*ast.Assignment
	OnDuplicate        ast.OnDuplicateKeyHandlingType
	FieldsInfo         *ast.FieldsClause
	LinesInfo          *ast.LinesClause
	Restrictive        bool
	IgnoreLines        *uint64

	SQLMode          mysql.SQLMode
	Charset          *string
	ImportantSysVars map[string]string

	ImportMode        string
	DiskQuota         config.ByteSize
	Checksum          config.PostOpLevel
	AddIndex          bool
	Analyze           config.PostOpLevel
	ThreadCnt         int64
	BatchSize         int64
	MaxWriteSpeed     config.ByteSize
	SplitFile         bool
	MaxRecordedErrors int64
	Detached          bool
}

// LoadDataController load data controller.
// todo: need a better name
type LoadDataController struct {
	FileLocRef         ast.FileLocRefTp
	Path               string
	Format             string
	ColumnsAndUserVars []*ast.ColumnNameOrUserVar
	ColumnAssignments  []*ast.Assignment
	OnDuplicate        ast.OnDuplicateKeyHandlingType

	Table  table.Table
	DBName string
	DBID   int64

	// how input field(or input column) from data file is mapped, either to a column or variable.
	// if there's NO column list clause in load data statement, then it's table's columns
	// else it's user defined list.
	FieldMappings []*FieldMapping
	// see InsertValues.InsertColumns
	// todo: our behavior is different with mysql. such as for table t(a,b)
	// - "...(a,a) set a=100" is allowed in mysql, but not in tidb
	// - "...(a,b) set b=100" will set b=100 in mysql, but in tidb the set is ignored.
	// - ref columns in set clause is allowed in mysql, but not in tidb
	InsertColumns []*table.Column
	// Data interpretation is restrictive if the SQL mode is restrictive and neither
	// the IGNORE nor the LOCAL modifier is specified. Errors terminate the load
	// operation.
	// ref https://dev.mysql.com/doc/refman/8.0/en/load-data.html#load-data-column-assignments
	Restrictive bool

	// used for DELIMITED DATA format
	FieldNullDef         []string
	NullValueOptEnclosed bool
	plannercore.LineFieldsInfo
	IgnoreLines uint64

	// import options
	ImportMode        string
	diskQuota         config.ByteSize
	checksum          config.PostOpLevel
	addIndex          bool
	analyze           config.PostOpLevel
	ThreadCnt         int64
	BatchSize         int64
	maxWriteSpeed     config.ByteSize // per second
	splitFile         bool
	maxRecordedErrors int64 // -1 means record all error
	Detached          bool

	logger           *zap.Logger
	sqlMode          mysql.SQLMode
	charset          *string
	importantSysVars map[string]string
	dataStore        storage.ExternalStorage
	dataFiles        []*mydump.SourceFileMeta
	// total data file size in bytes, only initialized when load from remote.
	TotalFileSize int64
}

func getImportantSysVars(sctx sessionctx.Context) map[string]string {
	res := map[string]string{}
	for k, defVal := range common.DefaultImportantVariables {
		if val, ok := sctx.GetSessionVars().GetSystemVar(k); ok {
			res[k] = val
		} else {
			res[k] = defVal
		}
	}
	for k, defVal := range common.DefaultImportVariablesTiDB {
		if val, ok := sctx.GetSessionVars().GetSystemVar(k); ok {
			res[k] = val
		} else {
			res[k] = defVal
		}
	}
	return res
}

// NewPlan creates a new load data plan.
func NewPlan(userSctx sessionctx.Context, plan *plannercore.LoadData, tbl table.Table) (*Plan, error) {
	fullTableName := common.UniqueTable(plan.Table.Schema.L, plan.Table.Name.L)
	logger := log.L().With(zap.String("table", fullTableName))
	var format string
	if plan.Format != nil {
		format = strings.ToLower(*plan.Format)
	} else {
		// without FORMAT 'xxx' clause, default to DELIMITED DATA
		format = LoadDataFormatDelimitedData
	}
	charset := plan.Charset
	if charset == nil {
		// https://dev.mysql.com/doc/refman/8.0/en/load-data.html#load-data-character-set
		d, err2 := userSctx.GetSessionVars().GetSessionOrGlobalSystemVar(
			context.Background(), variable.CharsetDatabase)
		if err2 != nil {
			logger.Error("LOAD DATA get charset failed", zap.Error(err2))
		} else {
			charset = &d
		}
	}
	restrictive := userSctx.GetSessionVars().SQLMode.HasStrictMode() &&
		plan.OnDuplicate != ast.OnDuplicateKeyHandlingIgnore

	p := &Plan{
		TableName: plan.Table,
		TableInfo: tbl.Meta(),

		FileLocRef:         plan.FileLocRef,
		Path:               plan.Path,
		Format:             format,
		ColumnsAndUserVars: plan.ColumnsAndUserVars,
		ColumnAssignments:  plan.ColumnAssignments,
		OnDuplicate:        plan.OnDuplicate,
		FieldsInfo:         plan.FieldsInfo,
		LinesInfo:          plan.LinesInfo,
		Restrictive:        restrictive,
		IgnoreLines:        plan.IgnoreLines,

		SQLMode:          userSctx.GetSessionVars().SQLMode,
		Charset:          charset,
		ImportantSysVars: getImportantSysVars(userSctx),
	}
	if err := p.initOptions(userSctx, plan.Options); err != nil {
		return nil, err
	}
	return p, nil
}

// NewLoadDataController create new controller.
func NewLoadDataController(plan *Plan, tbl table.Table) (*LoadDataController, error) {
	fullTableName := common.UniqueTable(plan.TableName.Schema.L, plan.TableName.Name.L)
	logger := log.L().With(zap.String("table", fullTableName))
	c := &LoadDataController{
		FileLocRef:         plan.FileLocRef,
		Path:               plan.Path,
		Format:             plan.Format,
		ColumnsAndUserVars: plan.ColumnsAndUserVars,
		ColumnAssignments:  plan.ColumnAssignments,
		OnDuplicate:        plan.OnDuplicate,
		DBName:             plan.TableName.Schema.O,
		DBID:               plan.TableName.DBInfo.ID,
		Table:              tbl,
		LineFieldsInfo:     plannercore.NewLineFieldsInfo(plan.FieldsInfo, plan.LinesInfo),
		Restrictive:        plan.Restrictive,

		ImportMode:        plan.ImportMode,
		diskQuota:         plan.DiskQuota,
		checksum:          plan.Checksum,
		addIndex:          plan.AddIndex,
		analyze:           plan.Analyze,
		ThreadCnt:         plan.ThreadCnt,
		BatchSize:         plan.BatchSize,
		maxWriteSpeed:     plan.MaxWriteSpeed,
		splitFile:         plan.SplitFile,
		maxRecordedErrors: plan.MaxRecordedErrors,
		Detached:          plan.Detached,

		logger:           logger,
		sqlMode:          plan.SQLMode,
		charset:          plan.Charset,
		importantSysVars: plan.ImportantSysVars,
	}
	if err := c.initFieldParams(plan); err != nil {
		return nil, err
	}

	columnNames := c.initFieldMappings()
	if err := c.initLoadColumns(columnNames); err != nil {
		return nil, err
	}
	return c, nil
}

func (e *LoadDataController) initFieldParams(plan *Plan) error {
	if e.Path == "" {
		return exeerrors.ErrLoadDataEmptyPath
	}
	if e.Format != LoadDataFormatDelimitedData && e.Format != LoadDataFormatParquet && e.Format != LoadDataFormatSQLDump {
		return exeerrors.ErrLoadDataUnsupportedFormat.GenWithStackByArgs(e.Format)
	}

	if e.FileLocRef == ast.FileLocClient {
		if e.Detached {
			return exeerrors.ErrLoadDataLocalUnsupportedOption.FastGenByArgs("DETACHED")
		}
		if e.Format == LoadDataFormatParquet {
			// parquet parser need seek around, it's not supported for client local file
			return exeerrors.ErrLoadParquetFromLocal
		}
		if e.ImportMode == PhysicalImportMode {
			return exeerrors.ErrLoadDataLocalUnsupportedOption.FastGenByArgs("import_mode='physical'")
		}
	}

	if e.Format != LoadDataFormatDelimitedData {
		if plan.FieldsInfo != nil || plan.LinesInfo != nil || plan.IgnoreLines != nil {
			return exeerrors.ErrLoadDataWrongFormatConfig.GenWithStackByArgs(fmt.Sprintf("cannot specify FIELDS ... or LINES ... or IGNORE N LINES for format '%s'", e.Format))
		}
		// no need to init those param for sql/parquet
		return nil
	}

	if plan.IgnoreLines != nil {
		e.IgnoreLines = *plan.IgnoreLines
	}

	var (
		nullDef              []string
		nullValueOptEnclosed = false
	)

	// todo: move null defined into plannercore.LineFieldsInfo
	// in load data, there maybe multiple null def, but in SELECT ... INTO OUTFILE there's only one
	if plan.FieldsInfo != nil && plan.FieldsInfo.DefinedNullBy != nil {
		nullDef = append(nullDef, *plan.FieldsInfo.DefinedNullBy)
		nullValueOptEnclosed = plan.FieldsInfo.NullValueOptEnclosed
	} else if len(e.FieldsEnclosedBy) != 0 {
		nullDef = append(nullDef, "NULL")
	}
	if len(e.FieldsEscapedBy) != 0 {
		nullDef = append(nullDef, string([]byte{e.FieldsEscapedBy[0], 'N'}))
	}

	e.FieldNullDef = nullDef
	e.NullValueOptEnclosed = nullValueOptEnclosed

	if nullValueOptEnclosed && len(e.FieldsEnclosedBy) == 0 {
		return exeerrors.ErrLoadDataWrongFormatConfig.GenWithStackByArgs("must specify FIELDS [OPTIONALLY] ENCLOSED BY when use NULL DEFINED BY OPTIONALLY ENCLOSED")
	}
	// moved from planerbuilder.buildLoadData
	// see https://github.com/pingcap/tidb/issues/33298
	if len(e.FieldsTerminatedBy) == 0 {
		return exeerrors.ErrLoadDataWrongFormatConfig.GenWithStackByArgs("load data with empty field terminator")
	}
	// TODO: support lines terminated is "".
	if len(e.LinesTerminatedBy) == 0 {
		return exeerrors.ErrLoadDataWrongFormatConfig.GenWithStackByArgs("LINES TERMINATED BY is empty")
	}
	if len(e.FieldsEnclosedBy) > 0 &&
		(strings.HasPrefix(e.FieldsEnclosedBy, e.FieldsTerminatedBy) || strings.HasPrefix(e.FieldsTerminatedBy, e.FieldsEnclosedBy)) {
		return exeerrors.ErrLoadDataWrongFormatConfig.GenWithStackByArgs("FIELDS ENCLOSED BY and TERMINATED BY must not be prefix of each other")
	}

	return nil
}

var ignoreInTest = false

func (p *Plan) initDefaultOptions() {
	threadCnt := runtime.NumCPU()
	if intest.InTest && !ignoreInTest {
		threadCnt = 1
	}
	if p.Format == LoadDataFormatParquet {
		threadCnt = int(math.Max(1, float64(threadCnt)*0.75))
	}

	p.ImportMode = LogicalImportMode
	_ = p.DiskQuota.UnmarshalText([]byte("50GiB")) // todo confirm with pm
	p.Checksum = config.OpLevelRequired
	p.AddIndex = true
	p.Analyze = config.OpLevelOptional
	p.ThreadCnt = int64(threadCnt)
	p.BatchSize = 1000
	p.MaxWriteSpeed = unlimitedWriteSpeed
	p.SplitFile = false
	p.MaxRecordedErrors = 100
	p.Detached = false
}

func (p *Plan) initOptions(seCtx sessionctx.Context, options []*plannercore.LoadDataOpt) error {
	p.initDefaultOptions()

	specifiedOptions := map[string]*plannercore.LoadDataOpt{}
	for _, opt := range options {
		hasValue, ok := supportedOptions[opt.Name]
		if !ok {
			return exeerrors.ErrUnknownOption.FastGenByArgs(opt.Name)
		}
		if hasValue && opt.Value == nil || !hasValue && opt.Value != nil {
			return exeerrors.ErrInvalidOptionVal.FastGenByArgs(opt.Name)
		}
		if _, ok = specifiedOptions[opt.Name]; ok {
			return exeerrors.ErrDuplicateOption.FastGenByArgs(opt.Name)
		}
		specifiedOptions[opt.Name] = opt
	}

	var (
		v      string
		err    error
		isNull bool
	)
	if opt, ok := specifiedOptions[importModeOption]; ok {
		v, isNull, err = opt.Value.EvalString(seCtx, chunk.Row{})
		if err != nil || isNull {
			return exeerrors.ErrInvalidOptionVal.FastGenByArgs(opt.Name)
		}
		v = strings.ToLower(v)
		if v != LogicalImportMode && v != PhysicalImportMode {
			return exeerrors.ErrInvalidOptionVal.FastGenByArgs(opt.Name)
		}
		p.ImportMode = v
	}

	if p.ImportMode == LogicalImportMode {
		// some options are only allowed in physical mode
		for _, opt := range specifiedOptions {
			if _, ok := optionsForPhysicalImport[opt.Name]; ok {
				return exeerrors.ErrLoadDataUnsupportedOption.FastGenByArgs(opt.Name, p.ImportMode)
			}
		}
	}
	if opt, ok := specifiedOptions[diskQuotaOption]; ok {
		v, isNull, err = opt.Value.EvalString(seCtx, chunk.Row{})
		if err != nil || isNull {
			return exeerrors.ErrInvalidOptionVal.FastGenByArgs(opt.Name)
		}
		if err = p.DiskQuota.UnmarshalText([]byte(v)); err != nil || p.DiskQuota <= 0 {
			return exeerrors.ErrInvalidOptionVal.FastGenByArgs(opt.Name)
		}
	}
	if opt, ok := specifiedOptions[checksumOption]; ok {
		v, isNull, err = opt.Value.EvalString(seCtx, chunk.Row{})
		if err != nil || isNull {
			return exeerrors.ErrInvalidOptionVal.FastGenByArgs(opt.Name)
		}
		if err = p.Checksum.FromStringValue(v); err != nil {
			return exeerrors.ErrInvalidOptionVal.FastGenByArgs(opt.Name)
		}
	}
	if opt, ok := specifiedOptions[addIndexOption]; ok {
		var vInt int64
		if !mysql.HasIsBooleanFlag(opt.Value.GetType().GetFlag()) {
			return exeerrors.ErrInvalidOptionVal.FastGenByArgs(opt.Name)
		}
		vInt, isNull, err = opt.Value.EvalInt(seCtx, chunk.Row{})
		if err != nil || isNull {
			return exeerrors.ErrInvalidOptionVal.FastGenByArgs(opt.Name)
		}
		p.AddIndex = vInt == 1
	}
	if opt, ok := specifiedOptions[analyzeOption]; ok {
		v, isNull, err = opt.Value.EvalString(seCtx, chunk.Row{})
		if err != nil || isNull {
			return exeerrors.ErrInvalidOptionVal.FastGenByArgs(opt.Name)
		}
		if err = p.Analyze.FromStringValue(v); err != nil {
			return exeerrors.ErrInvalidOptionVal.FastGenByArgs(opt.Name)
		}
	}
	if opt, ok := specifiedOptions[threadOption]; ok {
		// boolean true will be taken as 1
		p.ThreadCnt, isNull, err = opt.Value.EvalInt(seCtx, chunk.Row{})
		if err != nil || isNull || p.ThreadCnt <= 0 {
			return exeerrors.ErrInvalidOptionVal.FastGenByArgs(opt.Name)
		}
	}
	if opt, ok := specifiedOptions[batchSizeOption]; ok {
		p.BatchSize, isNull, err = opt.Value.EvalInt(seCtx, chunk.Row{})
		if err != nil || isNull || p.BatchSize < 0 {
			return exeerrors.ErrInvalidOptionVal.FastGenByArgs(opt.Name)
		}
	}
	if opt, ok := specifiedOptions[maxWriteSpeedOption]; ok {
		v, isNull, err = opt.Value.EvalString(seCtx, chunk.Row{})
		if err != nil || isNull {
			return exeerrors.ErrInvalidOptionVal.FastGenByArgs(opt.Name)
		}
<<<<<<< HEAD
		if err = e.maxWriteSpeed.UnmarshalText([]byte(v)); err != nil || e.maxWriteSpeed < 0 {
=======
		if err = p.MaxWriteSpeed.UnmarshalText([]byte(v)); err != nil || p.MaxWriteSpeed <= 0 {
>>>>>>> 2062b686
			return exeerrors.ErrInvalidOptionVal.FastGenByArgs(opt.Name)
		}
	}
	if opt, ok := specifiedOptions[splitFileOption]; ok {
		if !mysql.HasIsBooleanFlag(opt.Value.GetType().GetFlag()) {
			return exeerrors.ErrInvalidOptionVal.FastGenByArgs(opt.Name)
		}
		var vInt int64
		vInt, isNull, err = opt.Value.EvalInt(seCtx, chunk.Row{})
		if err != nil || isNull {
			return exeerrors.ErrInvalidOptionVal.FastGenByArgs(opt.Name)
		}
		p.SplitFile = vInt == 1
	}
	if opt, ok := specifiedOptions[recordErrorsOption]; ok {
		p.MaxRecordedErrors, isNull, err = opt.Value.EvalInt(seCtx, chunk.Row{})
		if err != nil || isNull || p.MaxRecordedErrors < -1 {
			return exeerrors.ErrInvalidOptionVal.FastGenByArgs(opt.Name)
		}
		// todo: set a max value for this param?
	}
	if _, ok := specifiedOptions[detachedOption]; ok {
		p.Detached = true
	}

	p.adjustOptions()
	return nil
}

func (p *Plan) adjustOptions() {
	if p.DiskQuota < minDiskQuota {
		p.DiskQuota = minDiskQuota
	}
	// max value is cpu-count
	numCPU := int64(runtime.NumCPU())
	if p.ThreadCnt > numCPU {
		p.ThreadCnt = numCPU
	}
<<<<<<< HEAD
=======
	if p.MaxWriteSpeed < minWriteSpeed {
		p.MaxWriteSpeed = minWriteSpeed
	}
>>>>>>> 2062b686
}

// initFieldMappings make a field mapping slice to implicitly map input field to table column or user defined variable
// the slice's order is the same as the order of the input fields.
// Returns a slice of same ordered column names without user defined variable names.
func (e *LoadDataController) initFieldMappings() []string {
	columns := make([]string, 0, len(e.ColumnsAndUserVars)+len(e.ColumnAssignments))
	tableCols := e.Table.VisibleCols()

	if len(e.ColumnsAndUserVars) == 0 {
		for _, v := range tableCols {
			fieldMapping := &FieldMapping{
				Column: v,
			}
			e.FieldMappings = append(e.FieldMappings, fieldMapping)
			columns = append(columns, v.Name.O)
		}

		return columns
	}

	var column *table.Column

	for _, v := range e.ColumnsAndUserVars {
		if v.ColumnName != nil {
			column = table.FindCol(tableCols, v.ColumnName.Name.O)
			columns = append(columns, v.ColumnName.Name.O)
		} else {
			column = nil
		}

		fieldMapping := &FieldMapping{
			Column:  column,
			UserVar: v.UserVar,
		}
		e.FieldMappings = append(e.FieldMappings, fieldMapping)
	}

	return columns
}

// initLoadColumns sets columns which the input fields loaded to.
func (e *LoadDataController) initLoadColumns(columnNames []string) error {
	var cols []*table.Column
	var missingColName string
	var err error
	tableCols := e.Table.VisibleCols()

	if len(columnNames) != len(tableCols) {
		for _, v := range e.ColumnAssignments {
			columnNames = append(columnNames, v.Column.Name.O)
		}
	}

	cols, missingColName = table.FindCols(tableCols, columnNames, e.Table.Meta().PKIsHandle)
	if missingColName != "" {
		return dbterror.ErrBadField.GenWithStackByArgs(missingColName, "field list")
	}

	for _, col := range cols {
		if !col.IsGenerated() {
			// todo: should report error here, since in reorderColumns we report error if en(cols) != len(columnNames)
			e.InsertColumns = append(e.InsertColumns, col)
		}
	}

	// e.InsertColumns is appended according to the original tables' column sequence.
	// We have to reorder it to follow the use-specified column order which is shown in the columnNames.
	if err = e.reorderColumns(columnNames); err != nil {
		return err
	}

	// Check column whether is specified only once.
	err = table.CheckOnce(cols)
	if err != nil {
		return err
	}

	return nil
}

// reorderColumns reorder the e.InsertColumns according to the order of columnNames
// Note: We must ensure there must be one-to-one mapping between e.InsertColumns and columnNames in terms of column name.
func (e *LoadDataController) reorderColumns(columnNames []string) error {
	cols := e.InsertColumns

	if len(cols) != len(columnNames) {
		return exeerrors.ErrColumnsNotMatched
	}

	reorderedColumns := make([]*table.Column, len(cols))

	if columnNames == nil {
		return nil
	}

	mapping := make(map[string]int)
	for idx, colName := range columnNames {
		mapping[strings.ToLower(colName)] = idx
	}

	for _, col := range cols {
		idx := mapping[col.Name.L]
		reorderedColumns[idx] = col
	}

	e.InsertColumns = reorderedColumns

	return nil
}

// GetFieldCount get field count.
func (e *LoadDataController) GetFieldCount() int {
	return len(e.FieldMappings)
}

// GenerateCSVConfig generates a CSV config for parser from LoadDataWorker.
func (e *LoadDataController) GenerateCSVConfig() *config.CSVConfig {
	return &config.CSVConfig{
		Separator: e.FieldsTerminatedBy,
		// ignore optionally enclosed
		Delimiter:        e.FieldsEnclosedBy,
		Terminator:       e.LinesTerminatedBy,
		NotNull:          false,
		Null:             e.FieldNullDef,
		Header:           false,
		TrimLastSep:      false,
		EscapedBy:        e.FieldsEscapedBy,
		StartingBy:       e.LinesStartingBy,
		AllowEmptyLine:   true,
		QuotedNullIsText: !e.NullValueOptEnclosed,
		UnescapedQuote:   true,
	}
}

// InitDataFiles initializes the data store and load data files.
func (e *LoadDataController) InitDataFiles(ctx context.Context) error {
	u, err2 := storage.ParseRawURL(e.Path)
	if err2 != nil {
		return exeerrors.ErrLoadDataInvalidURI.GenWithStackByArgs(err2.Error())
	}
	path := strings.Trim(u.Path, "/")
	u.Path = ""
	b, err2 := storage.ParseBackendFromURL(u, nil)
	if err2 != nil {
		return exeerrors.ErrLoadDataInvalidURI.GenWithStackByArgs(GetMsgFromBRError(err2))
	}
	if b.GetLocal() != nil {
		return exeerrors.ErrLoadDataFromServerDisk.GenWithStackByArgs(e.Path)
	}
	// try to find pattern error in advance
	_, err2 = filepath.Match(stringutil.EscapeGlobExceptAsterisk(path), "")
	if err2 != nil {
		return exeerrors.ErrLoadDataInvalidURI.GenWithStackByArgs("Glob pattern error: " + err2.Error())
	}

	opt := &storage.ExternalStorageOptions{}
	if intest.InTest {
		opt.NoCredentials = true
	}
	s, err := storage.New(ctx, b, opt)
	if err != nil {
		return exeerrors.ErrLoadDataCantAccess.GenWithStackByArgs(GetMsgFromBRError(err))
	}

	var totalSize int64
	dataFiles := []*mydump.SourceFileMeta{}
	idx := strings.IndexByte(path, '*')
	// simple path when the INFILE represent one file
	sourceType := e.getSourceType()
	if idx == -1 {
		fileReader, err2 := s.Open(ctx, path)
		if err2 != nil {
			return exeerrors.ErrLoadDataCantRead.GenWithStackByArgs(GetMsgFromBRError(err2), "Please check the INFILE path is correct")
		}
		defer func() {
			terror.Log(fileReader.Close())
		}()
		size, err3 := fileReader.Seek(0, io.SeekEnd)
		if err3 != nil {
			return exeerrors.ErrLoadDataCantRead.GenWithStackByArgs(GetMsgFromBRError(err2), "failed to read file size by seek in LOAD DATA")
		}
		compressTp := mydump.ParseCompressionOnFileExtension(path)
		dataFiles = append(dataFiles, &mydump.SourceFileMeta{
			Path:        path,
			FileSize:    size,
			Compression: compressTp,
			Type:        sourceType,
			// todo: if we support compression for physical mode, should set it to size * compressRatio to better split
			// engines
			RealSize: size,
		})
		totalSize = size
	} else {
		commonPrefix := path[:idx]
		// we only support '*', in order to reuse glob library manually escape the path
		escapedPath := stringutil.EscapeGlobExceptAsterisk(path)
		err = s.WalkDir(ctx, &storage.WalkOption{ObjPrefix: commonPrefix},
			func(remotePath string, size int64) error {
				// we have checked in LoadDataExec.Next
				//nolint: errcheck
				match, _ := filepath.Match(escapedPath, remotePath)
				if !match {
					return nil
				}
				compressTp := mydump.ParseCompressionOnFileExtension(remotePath)
				dataFiles = append(dataFiles, &mydump.SourceFileMeta{
					Path:        remotePath,
					FileSize:    size,
					Compression: compressTp,
					Type:        sourceType,
					RealSize:    size,
				})
				totalSize += size
				return nil
			})
		if err != nil {
			return err
		}
	}

	e.dataStore = s
	e.dataFiles = dataFiles
	e.TotalFileSize = totalSize
	return nil
}

func (e *LoadDataController) getSourceType() mydump.SourceType {
	switch e.Format {
	case LoadDataFormatParquet:
		return mydump.SourceTypeParquet
	case LoadDataFormatDelimitedData:
		return mydump.SourceTypeCSV
	default:
		// LoadDataFormatSQLDump
		return mydump.SourceTypeSQL
	}
}

// GetLoadDataReaderInfos returns the LoadDataReaderInfo for each data file.
func (e *LoadDataController) GetLoadDataReaderInfos() []LoadDataReaderInfo {
	result := make([]LoadDataReaderInfo, 0, len(e.dataFiles))
	for i := range e.dataFiles {
		f := e.dataFiles[i]
		result = append(result, LoadDataReaderInfo{
			Opener: func(ctx context.Context) (io.ReadSeekCloser, error) {
				fileReader, err2 := mydump.OpenReader(ctx, f, e.dataStore)
				if err2 != nil {
					return nil, exeerrors.ErrLoadDataCantRead.GenWithStackByArgs(GetMsgFromBRError(err2), "Please check the INFILE path is correct")
				}
				return fileReader, nil
			},
			Remote: f,
		})
	}
	return result
}

// GetParser returns a parser for the data file.
func (e *LoadDataController) GetParser(
	ctx context.Context,
	dataFileInfo LoadDataReaderInfo,
) (parser mydump.Parser, err error) {
	reader, err2 := dataFileInfo.Opener(ctx)
	if err2 != nil {
		return nil, err2
	}
	defer func() {
		if err != nil {
			if err3 := reader.Close(); err3 != nil {
				e.logger.Warn("failed to close reader", zap.Error(err3))
			}
		}
	}()
	switch e.Format {
	case LoadDataFormatDelimitedData:
		var charsetConvertor *mydump.CharsetConvertor
		if e.charset != nil {
			charsetConvertor, err = mydump.NewCharsetConvertor(*e.charset, string(utf8.RuneError))
			if err != nil {
				return nil, err
			}
		}
		if err != nil {
			return nil, err
		}
		parser, err = mydump.NewCSVParser(
			ctx,
			e.GenerateCSVConfig(),
			reader,
			LoadDataReadBlockSize,
			nil,
			false,
			charsetConvertor)
	case LoadDataFormatSQLDump:
		parser = mydump.NewChunkParser(
			ctx,
			e.sqlMode,
			reader,
			LoadDataReadBlockSize,
			nil,
		)
	case LoadDataFormatParquet:
		parser, err = mydump.NewParquetParser(
			ctx,
			e.dataStore,
			reader,
			dataFileInfo.Remote.Path,
		)
	}
	if err != nil {
		return nil, exeerrors.ErrLoadDataWrongFormatConfig.GenWithStack(err.Error())
	}
	parser.SetLogger(litlog.Logger{Logger: logutil.Logger(ctx)})

	// handle IGNORE N LINES
	ignoreOneLineFn := parser.ReadRow
	if csvParser, ok := parser.(*mydump.CSVParser); ok {
		ignoreOneLineFn = func() error {
			_, _, err3 := csvParser.ReadUntilTerminator()
			return err3
		}
	}

	ignoreLineCnt := e.IgnoreLines
	for ignoreLineCnt > 0 {
		err = ignoreOneLineFn()
		if err != nil {
			if errors.Cause(err) == io.EOF {
				return parser, nil
			}
			return nil, err
		}

		ignoreLineCnt--
	}
	return parser, nil
}

func (e *LoadDataController) toMyDumpFiles() []mydump.FileInfo {
	tbl := filter.Table{
		Schema: e.DBName,
		Name:   e.Table.Meta().Name.O,
	}
	res := []mydump.FileInfo{}
	for _, f := range e.dataFiles {
		res = append(res, mydump.FileInfo{
			TableName: tbl,
			FileMeta:  *f,
		})
	}
	return res
}

// JobImportParam is the param of the job import.
type JobImportParam struct {
	Job      *asyncloaddata.Job
	Group    *errgroup.Group
	GroupCtx context.Context
	// should be closed in the end of the job.
	Done chan struct{}

	Progress *asyncloaddata.Progress
}

// JobImporter is the interface for importing a job.
type JobImporter interface {
	// Param returns the param of the job import.
	Param() *JobImportParam
	// Import imports the job.
	// import should run in routines using param.Group, when import finished, it should close param.Done.
	// during import, we should use param.GroupCtx, so this method has no context param.
	Import()
	// Result returns the result of the job import.
	// todo: return a struct
	Result() string
	io.Closer
}

// GetMsgFromBRError get msg from BR error.
// TODO: add GetMsg() to errors package to replace this function.
// see TestGetMsgFromBRError for more details.
func GetMsgFromBRError(err error) string {
	if err == nil {
		return ""
	}
	if berr, ok := err.(*errors.Error); ok {
		return berr.GetMsg()
	}
	raw := err.Error()
	berrMsg := errors.Cause(err).Error()
	if len(raw) <= len(berrMsg)+len(": ") {
		return raw
	}
	return raw[:len(raw)-len(berrMsg)-len(": ")]
}

// TestSyncCh is used in unit test to synchronize the execution of LOAD DATA.
var TestSyncCh = make(chan struct{})<|MERGE_RESOLUTION|>--- conflicted
+++ resolved
@@ -532,11 +532,7 @@
 		if err != nil || isNull {
 			return exeerrors.ErrInvalidOptionVal.FastGenByArgs(opt.Name)
 		}
-<<<<<<< HEAD
-		if err = e.maxWriteSpeed.UnmarshalText([]byte(v)); err != nil || e.maxWriteSpeed < 0 {
-=======
-		if err = p.MaxWriteSpeed.UnmarshalText([]byte(v)); err != nil || p.MaxWriteSpeed <= 0 {
->>>>>>> 2062b686
+		if err = p.MaxWriteSpeed.UnmarshalText([]byte(v)); err != nil || p.MaxWriteSpeed < 0 {
 			return exeerrors.ErrInvalidOptionVal.FastGenByArgs(opt.Name)
 		}
 	}
@@ -575,12 +571,6 @@
 	if p.ThreadCnt > numCPU {
 		p.ThreadCnt = numCPU
 	}
-<<<<<<< HEAD
-=======
-	if p.MaxWriteSpeed < minWriteSpeed {
-		p.MaxWriteSpeed = minWriteSpeed
-	}
->>>>>>> 2062b686
 }
 
 // initFieldMappings make a field mapping slice to implicitly map input field to table column or user defined variable
