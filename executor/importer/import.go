--- conflicted
+++ resolved
@@ -989,14 +989,8 @@
 			"Glob pattern error: "+err2.Error())
 	}
 
-<<<<<<< HEAD
-	s, err := storage.NewWithDefaultOpt(ctx, b)
-	if err != nil {
-		return exeerrors.ErrLoadDataCantAccess.GenWithStackByArgs(GetMsgFromBRError(err))
-=======
 	if err2 = e.InitDataStore(ctx); err2 != nil {
 		return err2
->>>>>>> 9b6228ca
 	}
 
 	s := e.dataStore
