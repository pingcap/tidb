--- conflicted
+++ resolved
@@ -134,22 +134,6 @@
 		return err2
 	})
 
-<<<<<<< HEAD
-		cp := &chunkProcessor{
-			parser:      parser,
-			chunkInfo:   chunk,
-			logger:      ep.logger.With(zap.String("key", chunk.GetKey())),
-			kvsCh:       make(chan []deliveredRow, maxKVQueueSize),
-			dataWriter:  dataWriter,
-			indexWriter: indexWriter,
-			encoder:     encoder,
-			kvCodec:     ep.kvStore.GetCodec(),
-			progress:    ep.tableImporter.Progress,
-		}
-		// todo: process in parallel
-		err = cp.process(ctx)
-		if err != nil {
-=======
 	cp := &chunkProcessor{
 		parser:      parser,
 		chunkInfo:   chunk,
@@ -159,6 +143,7 @@
 		indexWriter: indexWriter,
 		encoder:     encoder,
 		kvCodec:     tableImporter.kvStore.GetCodec(),
+		progress:    tableImporter.Progress,
 	}
 	// todo: process in parallel
 	err = cp.process(ctx)
@@ -174,7 +159,6 @@
 func (ep *engineProcessor) localSort(ctx context.Context, dataEngine *backend.OpenedEngine) (err error) {
 	for _, chunk := range ep.chunks {
 		if err := ProcessChunk(ctx, chunk, ep.tableImporter, dataEngine, ep.indexEngine, ep.logger); err != nil {
->>>>>>> 2062b686
 			return err
 		}
 	}
