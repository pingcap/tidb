--- conflicted
+++ resolved
@@ -227,17 +227,12 @@
 	tk.MustQuery("select * from t_info_null where (date = '2020-10-02' or date = '2020-10-06') and app = 'xxx' and media = '19003006'").Check(testkit.Rows())
 }
 
-<<<<<<< HEAD
 func (s *partitionTableSuite) TestBatchGetandPointGet(c *C) {
-=======
-func (s *partitionTableSuite) TestGlobalStatsAndSQLBinding(c *C) {
->>>>>>> 82ea46d6
 	if israce.RaceEnabled {
 		c.Skip("exhaustive types test, skip race test")
 	}
 
 	tk := testkit.NewTestKitWithInit(c, s.store)
-<<<<<<< HEAD
 	tk.MustExec("create database test_batchget_pointget")
 	tk.MustExec("use test_batchget_pointget")
 	tk.MustExec("set @@tidb_partition_prune_mode = 'dynamic'")
@@ -328,7 +323,14 @@
 		c.Assert(tk.HasPlan(queryList, "Point_Get"), IsTrue) // check if PointGet is used
 		tk.MustQuery(queryList).Check(testkit.Rows(fmt.Sprintf("%v", strings.Join(points, ","))))
 	}
-=======
+}
+  
+func (s *partitionTableSuite) TestGlobalStatsAndSQLBinding(c *C) {
+	if israce.RaceEnabled {
+		c.Skip("exhaustive types test, skip race test")
+	}
+  
+  tk := testkit.NewTestKitWithInit(c, s.store)
 	tk.MustExec("create database test_global_stats")
 	tk.MustExec("use test_global_stats")
 	tk.MustExec("set @@tidb_partition_prune_mode = 'dynamic'")
@@ -399,7 +401,6 @@
 	tk.MustIndexLookup("select * from thash where a<100")
 	tk.MustIndexLookup("select * from trange where a<100")
 	tk.MustIndexLookup("select * from tlist where a<1")
->>>>>>> 82ea46d6
 }
 
 func (s *globalIndexSuite) TestGlobalIndexScan(c *C) {
