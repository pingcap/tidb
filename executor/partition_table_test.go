--- conflicted
+++ resolved
@@ -227,17 +227,12 @@
 	tk.MustQuery("select * from t_info_null where (date = '2020-10-02' or date = '2020-10-06') and app = 'xxx' and media = '19003006'").Check(testkit.Rows())
 }
 
-<<<<<<< HEAD
 func (s *partitionTableSuite) TestView(c *C) {
-=======
-func (s *partitionTableSuite) TestGlobalStatsAndSQLBinding(c *C) {
->>>>>>> 82ea46d6
 	if israce.RaceEnabled {
 		c.Skip("exhaustive types test, skip race test")
 	}
 
 	tk := testkit.NewTestKitWithInit(c, s.store)
-<<<<<<< HEAD
 	tk.MustExec("create database test_view")
 	tk.MustExec("use test_view")
 	tk.MustExec("set @@tidb_partition_prune_mode = 'dynamic'")
@@ -302,7 +297,14 @@
 		tk.MustQuery(fmt.Sprintf(`select * from vboth where a>=%v and b>=%v`, x, x)).Sort().Check(
 			tk.MustQuery(fmt.Sprintf(`select * from vt where a>=%v and b>=%v`, x, x)).Sort().Rows())
 	}
-=======
+}
+
+func (s *partitionTableSuite) TestGlobalStatsAndSQLBinding(c *C) {
+	if israce.RaceEnabled {
+		c.Skip("exhaustive types test, skip race test")
+	}
+
+	tk := testkit.NewTestKitWithInit(c, s.store)
 	tk.MustExec("create database test_global_stats")
 	tk.MustExec("use test_global_stats")
 	tk.MustExec("set @@tidb_partition_prune_mode = 'dynamic'")
@@ -373,7 +375,6 @@
 	tk.MustIndexLookup("select * from thash where a<100")
 	tk.MustIndexLookup("select * from trange where a<100")
 	tk.MustIndexLookup("select * from tlist where a<1")
->>>>>>> 82ea46d6
 }
 
 func (s *globalIndexSuite) TestGlobalIndexScan(c *C) {
