--- conflicted
+++ resolved
@@ -434,7 +434,6 @@
 	tk.MustIndexLookup("select * from tlist where a<1")
 }
 
-<<<<<<< HEAD
 func createTable4DynamicPruneModeTestWithExpression(tk *testkit.TestKit) {
 	tk.MustExec("create table trange(a int) partition by range(a) (partition p0 values less than(3), partition p1 values less than (5), partition p2 values less than(11));")
 	tk.MustExec("create table thash(a int) partition by hash(a) partitions 4;")
@@ -491,7 +490,9 @@
 			c.Assert(tk.MustPartition(sql, t.partitions[i]), IsTrue)
 			tk.MustQuery(sql).Sort().Check(tk.MustQuery(fmt.Sprintf(t.sql, "t")).Sort().Rows())
 		}
-=======
+  }
+}
+
 func (s *partitionTableSuite) TestDirectReadingWithAgg(c *C) {
 	if israce.RaceEnabled {
 		c.Skip("exhaustive types test, skip race test")
@@ -633,7 +634,6 @@
 		queryRegular4 := fmt.Sprintf("select /*+ hash_agg() */ count(*), sum(b), max(b), a from tregular2 where a in (%v, %v, %v) group by a;", x, y, z)
 		c.Assert(tk.HasPlan(queryPartition4, "HashAgg"), IsTrue) // check if IndexLookUp is used
 		tk.MustQuery(queryPartition4).Sort().Check(tk.MustQuery(queryRegular4).Sort().Rows())
->>>>>>> 24e9c134
 	}
 }
 
