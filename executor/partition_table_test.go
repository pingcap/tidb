// Copyright 2020 PingCAP, Inc.
//
// Licensed under the Apache License, Version 2.0 (the "License");
// you may not use this file except in compliance with the License.
// You may obtain a copy of the License at
//
//     http://www.apache.org/licenses/LICENSE-2.0
//
// Unless required by applicable law or agreed to in writing, software
// distributed under the License is distributed on an "AS IS" BASIS,
// WITHOUT WARRANTIES OR CONDITIONS OF ANY KIND, either express or implied.
// See the License for the specific language governing permissions and
// limitations under the License.

package executor_test

import (
	"fmt"
	"math/rand"
	"strconv"
	"strings"
	"testing"
	"time"

	"github.com/pingcap/failpoint"
	"github.com/pingcap/tidb/config"
	"github.com/pingcap/tidb/domain"
	"github.com/pingcap/tidb/infoschema"
	"github.com/pingcap/tidb/parser/model"
	"github.com/pingcap/tidb/sessionctx/variable"
	"github.com/pingcap/tidb/testkit"
	"github.com/pingcap/tidb/testkit/external"
	"github.com/pingcap/tidb/testkit/testdata"
	"github.com/pingcap/tidb/util/memory"
	"github.com/stretchr/testify/require"
)

func TestSetPartitionPruneMode(t *testing.T) {
	store := testkit.CreateMockStore(t)

	tkInit := testkit.NewTestKit(t, store)
	tkInit.MustExec(`set @@session.tidb_partition_prune_mode = DEFAULT`)
	tkInit.MustQuery("show warnings").Check(testkit.Rows())
	tkInit.MustExec(`set @@global.tidb_partition_prune_mode = DEFAULT`)
	tkInit.MustQuery("show warnings").Check(testkit.Rows("Warning 1105 Please analyze all partition tables again for consistency between partition and global stats"))
	tk := testkit.NewTestKit(t, store)
	tk.MustQuery("select @@global.tidb_partition_prune_mode").Check(testkit.Rows("dynamic"))
	tk.MustQuery("select @@session.tidb_partition_prune_mode").Check(testkit.Rows("dynamic"))
	tk.MustExec(`set @@session.tidb_partition_prune_mode = "static"`)
	tk.MustQuery("show warnings").Check(testkit.Rows())
	tk.MustExec(`set @@global.tidb_partition_prune_mode = "static"`)
	tk.MustQuery("show warnings").Check(testkit.Rows())
	tk2 := testkit.NewTestKit(t, store)
	tk2.MustQuery("select @@session.tidb_partition_prune_mode").Check(testkit.Rows("static"))
	tk2.MustQuery("show warnings").Check(testkit.Rows())
	tk2.MustQuery("select @@global.tidb_partition_prune_mode").Check(testkit.Rows("static"))
	tk2.MustExec(`set @@session.tidb_partition_prune_mode = "dynamic"`)
	tk2.MustQuery("show warnings").Sort().Check(testkit.Rows(
		`Warning 1105 Please analyze all partition tables again for consistency between partition and global stats`,
		`Warning 1105 Please avoid setting partition prune mode to dynamic at session level and set partition prune mode to dynamic at global level`))
	tk2.MustExec(`set @@global.tidb_partition_prune_mode = "dynamic"`)
	tk2.MustQuery("show warnings").Check(testkit.Rows(`Warning 1105 Please analyze all partition tables again for consistency between partition and global stats`))
	tk3 := testkit.NewTestKit(t, store)
	tk3.MustQuery("select @@global.tidb_partition_prune_mode").Check(testkit.Rows("dynamic"))
	tk3.MustQuery("select @@session.tidb_partition_prune_mode").Check(testkit.Rows("dynamic"))
}

func TestFourReader(t *testing.T) {
	failpoint.Enable("github.com/pingcap/tidb/planner/core/forceDynamicPrune", `return(true)`)
	defer failpoint.Disable("github.com/pingcap/tidb/planner/core/forceDynamicPrune")
	store := testkit.CreateMockStore(t)

	tk := testkit.NewTestKit(t, store)
	tk.MustExec("use test")
	tk.MustExec("drop table if exists pt")
	tk.MustExec(`create table pt (id int, c int, key i_id(id), key i_c(c)) partition by range (c) (
partition p0 values less than (4),
partition p1 values less than (7),
partition p2 values less than (10))`)
	tk.MustExec("insert into pt values (0, 0), (2, 2), (4, 4), (6, 6), (7, 7), (9, 9), (null, null)")

	// Table reader
	tk.MustQuery("select * from pt").Sort().Check(testkit.Rows("0 0", "2 2", "4 4", "6 6", "7 7", "9 9", "<nil> <nil>"))
	// Table reader: table dual
	tk.MustQuery("select * from pt where c > 10").Check(testkit.Rows())
	// Table reader: one partition
	tk.MustQuery("select * from pt where c > 8").Check(testkit.Rows("9 9"))
	// Table reader: more than one partition
	tk.MustQuery("select * from pt where c < 2 or c >= 9").Sort().Check(testkit.Rows("0 0", "9 9"))

	// Index reader
	tk.MustQuery("select c from pt").Sort().Check(testkit.Rows("0", "2", "4", "6", "7", "9", "<nil>"))
	tk.MustQuery("select c from pt where c > 10").Check(testkit.Rows())
	tk.MustQuery("select c from pt where c > 8").Check(testkit.Rows("9"))
	tk.MustQuery("select c from pt where c < 2 or c >= 9").Sort().Check(testkit.Rows("0", "9"))

	// Index lookup
	tk.MustQuery("select /*+ use_index(pt, i_id) */ * from pt").Sort().Check(testkit.Rows("0 0", "2 2", "4 4", "6 6", "7 7", "9 9", "<nil> <nil>"))
	tk.MustQuery("select /*+ use_index(pt, i_id) */ * from pt where id < 4 and c > 10").Check(testkit.Rows())
	tk.MustQuery("select /*+ use_index(pt, i_id) */ * from pt where id < 10 and c > 8").Check(testkit.Rows("9 9"))
	tk.MustQuery("select /*+ use_index(pt, i_id) */ * from pt where id < 10 and c < 2 or c >= 9").Sort().Check(testkit.Rows("0 0", "9 9"))

	// Index Merge
	tk.MustExec("set @@tidb_enable_index_merge = 1")
	tk.MustQuery("select /*+ use_index(i_c, i_id) */ * from pt where id = 4 or c < 7").Sort().Check(testkit.Rows("0 0", "2 2", "4 4", "6 6"))
}

func TestPartitionIndexJoin(t *testing.T) {
	store := testkit.CreateMockStore(t)

	tk := testkit.NewTestKit(t, store)
	tk.MustExec("use test")
	tk.MustExec("set @@session.tidb_enable_table_partition = 1")
	tk.MustExec("set @@session.tidb_enable_list_partition = 1")
	for i := 0; i < 3; i++ {
		tk.MustExec("drop table if exists p, t")
		if i == 0 {
			// Test for range partition
			tk.MustExec(`create table p (id int, c int, key i_id(id), key i_c(c)) partition by range (c) (
				partition p0 values less than (4),
				partition p1 values less than (7),
				partition p2 values less than (10))`)
		} else if i == 1 {
			// Test for list partition
			tk.MustExec(`create table p (id int, c int, key i_id(id), key i_c(c)) partition by list (c) (
				partition p0 values in (1,2,3,4),
				partition p1 values in (5,6,7),
				partition p2 values in (8, 9,10))`)
		} else {
			// Test for hash partition
			tk.MustExec(`create table p (id int, c int, key i_id(id), key i_c(c)) partition by hash(c) partitions 5;`)
		}

		tk.MustExec("create table t (id int)")
		tk.MustExec("insert into p values (3,3), (4,4), (6,6), (9,9)")
		tk.MustExec("insert into t values (4), (9)")

		// Build indexLookUp in index join
		tk.MustQuery("select /*+ INL_JOIN(p) */ * from p, t where p.id = t.id").Sort().Check(testkit.Rows("4 4 4", "9 9 9"))
		// Build index reader in index join
		tk.MustQuery("select /*+ INL_JOIN(p) */ p.id from p, t where p.id = t.id").Sort().Check(testkit.Rows("4", "9"))
	}
}

func TestPartitionUnionScanIndexJoin(t *testing.T) {
	// For issue https://github.com/pingcap/tidb/issues/19152
	store := testkit.CreateMockStore(t)

	tk := testkit.NewTestKit(t, store)
	tk.MustExec("use test")

	tk.MustExec("drop table if exists t1, t2")
	tk.MustExec("create table t1  (c_int int, c_str varchar(40), primary key (c_int)) partition by range (c_int) ( partition p0 values less than (10), partition p1 values less than maxvalue)")
	tk.MustExec("create table t2  (c_int int, c_str varchar(40), primary key (c_int, c_str)) partition by hash (c_int) partitions 4")
	tk.MustExec("insert into t1 values (10, 'interesting neumann')")
	tk.MustExec("insert into t2 select * from t1")
	tk.MustExec("begin")
	tk.MustExec("insert into t2 values (11, 'hopeful hoover');")
	tk.MustQuery("select /*+ INL_JOIN(t1,t2) */  * from t1 join t2 on t1.c_int = t2.c_int and t1.c_str = t2.c_str where t1.c_int in (10, 11)").Check(testkit.Rows("10 interesting neumann 10 interesting neumann"))
	tk.MustQuery("select /*+ INL_HASH_JOIN(t1,t2) */  * from t1 join t2 on t1.c_int = t2.c_int and t1.c_str = t2.c_str where t1.c_int in (10, 11)").Check(testkit.Rows("10 interesting neumann 10 interesting neumann"))
	tk.MustExec("commit")
}

func TestPointGetwithRangeAndListPartitionTable(t *testing.T) {
	store := testkit.CreateMockStore(t)

	tk := testkit.NewTestKit(t, store)
	tk.MustExec("use test")
	tk.MustExec("create database test_pointget_list_hash")
	tk.MustExec("use test_pointget_list_hash")
	tk.MustExec("set @@tidb_partition_prune_mode = 'dynamic'")
	tk.MustExec("set @@session.tidb_enable_list_partition = ON")

	// list partition table
	tk.MustExec(`create table tlist(a int, b int, unique index idx_a(a), index idx_b(b)) partition by list(a)(
		partition p0 values in (NULL, 1, 2, 3, 4),
			partition p1 values in (5, 6, 7, 8),
			partition p2 values in (9, 10, 11, 12));`)

	// range partition table
	tk.MustExec(`create table trange1(a int, unique key(a)) partition by range(a) (
		partition p0 values less than (30),
		partition p1 values less than (60),
		partition p2 values less than (90),
		partition p3 values less than (120));`)

	// range partition table + unsigned int
	tk.MustExec(`create table trange2(a int unsigned, unique key(a)) partition by range(a) (
		partition p0 values less than (30),
		partition p1 values less than (60),
		partition p2 values less than (90),
		partition p3 values less than (120));`)

	// insert data into list partition table
	tk.MustExec("insert into tlist values(1,1), (2,2), (3, 3), (4, 4), (5,5), (6, 6), (7,7), (8, 8), (9, 9), (10, 10), (11, 11), (12, 12), (NULL, NULL);")

	vals := make([]string, 0, 100)
	// insert data into range partition table and hash partition table
	for i := 0; i < 100; i++ {
		vals = append(vals, fmt.Sprintf("(%v)", i+1))
	}
	tk.MustExec("insert into trange1 values " + strings.Join(vals, ","))
	tk.MustExec("insert into trange2 values " + strings.Join(vals, ","))

	// test PointGet
	for i := 0; i < 100; i++ {
		// explain select a from t where a = {x}; // x >= 1 and x <= 100 Check if PointGet is used
		// select a from t where a={x}; // the result is {x}
		x := rand.Intn(100) + 1
		queryRange1 := fmt.Sprintf("select a from trange1 where a=%v", x)
		require.True(t, tk.HasPlan(queryRange1, "Point_Get")) // check if PointGet is used
		tk.MustQuery(queryRange1).Check(testkit.Rows(fmt.Sprintf("%v", x)))

		queryRange2 := fmt.Sprintf("select a from trange1 where a=%v", x)
		require.True(t, tk.HasPlan(queryRange2, "Point_Get")) // check if PointGet is used
		tk.MustQuery(queryRange2).Check(testkit.Rows(fmt.Sprintf("%v", x)))

		y := rand.Intn(12) + 1
		queryList := fmt.Sprintf("select a from tlist where a=%v", y)
		require.True(t, tk.HasPlan(queryList, "Point_Get")) // check if PointGet is used
		tk.MustQuery(queryList).Check(testkit.Rows(fmt.Sprintf("%v", y)))
	}

	// test table dual
	queryRange1 := "select a from trange1 where a=200"
	require.True(t, tk.HasPlan(queryRange1, "TableDual")) // check if TableDual is used
	tk.MustQuery(queryRange1).Check(testkit.Rows())

	queryRange2 := "select a from trange2 where a=200"
	require.True(t, tk.HasPlan(queryRange2, "TableDual")) // check if TableDual is used
	tk.MustQuery(queryRange2).Check(testkit.Rows())

	queryList := "select a from tlist where a=200"
	require.True(t, tk.HasPlan(queryList, "TableDual")) // check if TableDual is used
	tk.MustQuery(queryList).Check(testkit.Rows())
}

func TestPartitionReaderUnderApply(t *testing.T) {
	store := testkit.CreateMockStore(t)

	tk := testkit.NewTestKit(t, store)
	tk.MustExec("use test")

	// For issue 19458.
	tk.MustExec("drop table if exists t")
	tk.MustExec("create table t(c_int int)")
	tk.MustExec("insert into t values(1), (2), (3), (4), (5), (6), (7), (8), (9)")
	tk.MustExec("DROP TABLE IF EXISTS `t1`")
	tk.MustExec(`CREATE TABLE t1 (
		  c_int int NOT NULL,
		  c_str varchar(40) NOT NULL,
		  c_datetime datetime NOT NULL,
		  c_timestamp timestamp NULL DEFAULT NULL,
		  c_double double DEFAULT NULL,
		  c_decimal decimal(12,6) DEFAULT NULL,
		  PRIMARY KEY (c_int,c_str,c_datetime)
		) ENGINE=InnoDB DEFAULT CHARSET=utf8mb4 COLLATE=utf8mb4_general_ci
		 PARTITION BY RANGE (c_int)
		(PARTITION p0 VALUES LESS THAN (2) ENGINE = InnoDB,
		 PARTITION p1 VALUES LESS THAN (4) ENGINE = InnoDB,
		 PARTITION p2 VALUES LESS THAN (6) ENGINE = InnoDB,
		 PARTITION p3 VALUES LESS THAN (8) ENGINE = InnoDB,
		 PARTITION p4 VALUES LESS THAN (10) ENGINE = InnoDB,
		 PARTITION p5 VALUES LESS THAN (20) ENGINE = InnoDB,
		 PARTITION p6 VALUES LESS THAN (50) ENGINE = InnoDB,
		 PARTITION p7 VALUES LESS THAN (1000000000) ENGINE = InnoDB)`)
	tk.MustExec("INSERT INTO `t1` VALUES (19,'nifty feistel','2020-02-28 04:01:28','2020-02-04 06:11:57',32.430079,1.284000),(20,'objective snyder','2020-04-15 17:55:04','2020-05-30 22:04:13',37.690874,9.372000)")
	tk.MustExec("begin")
	tk.MustExec("insert into t1 values (22, 'wizardly saha', '2020-05-03 16:35:22', '2020-05-03 02:18:42', 96.534810, 0.088)")
	tk.MustQuery("select c_int from t where (select min(t1.c_int) from t1 where t1.c_int > t.c_int) > (select count(*) from t1 where t1.c_int > t.c_int) order by c_int").Check(testkit.Rows(
		"1", "2", "3", "4", "5", "6", "7", "8", "9"))
	tk.MustExec("rollback")

	// For issue 19450.
	tk.MustExec("drop table if exists t1, t2")
	tk.MustExec("create table t1  (c_int int, c_str varchar(40), c_decimal decimal(12, 6), primary key (c_int))")
	tk.MustExec("create table t2  (c_int int, c_str varchar(40), c_decimal decimal(12, 6), primary key (c_int)) partition by hash (c_int) partitions 4")
	tk.MustExec("insert into t1 values (1, 'romantic robinson', 4.436), (2, 'stoic chaplygin', 9.826), (3, 'vibrant shamir', 6.300), (4, 'hungry wilson', 4.900), (5, 'naughty swartz', 9.524)")
	tk.MustExec("insert into t2 select * from t1")
	tk.MustQuery("select * from t1 where c_decimal in (select c_decimal from t2 where t1.c_int = t2.c_int or t1.c_int = t2.c_int and t1.c_str > t2.c_str)").Check(testkit.Rows(
		"1 romantic robinson 4.436000",
		"2 stoic chaplygin 9.826000",
		"3 vibrant shamir 6.300000",
		"4 hungry wilson 4.900000",
		"5 naughty swartz 9.524000"))

	// For issue 19450 release-4.0
	tk.MustExec(`set @@tidb_partition_prune_mode='` + string(variable.Static) + `'`)
	tk.MustQuery("select * from t1 where c_decimal in (select c_decimal from t2 where t1.c_int = t2.c_int or t1.c_int = t2.c_int and t1.c_str > t2.c_str)").Check(testkit.Rows(
		"1 romantic robinson 4.436000",
		"2 stoic chaplygin 9.826000",
		"3 vibrant shamir 6.300000",
		"4 hungry wilson 4.900000",
		"5 naughty swartz 9.524000"))
}

func TestImproveCoverage(t *testing.T) {
	store := testkit.CreateMockStore(t)

	tk := testkit.NewTestKit(t, store)
	tk.MustExec("use test")
	tk.MustExec(`create table coverage_rr (
pk1 varchar(35) NOT NULL,
pk2 int NOT NULL,
c int,
PRIMARY KEY (pk1,pk2)) partition by hash(pk2) partitions 4;`)
	tk.MustExec("create table coverage_dt (pk1 varchar(35), pk2 int)")
	tk.MustExec("insert into coverage_rr values ('ios', 3, 2),('android', 4, 7),('linux',5,1)")
	tk.MustExec("insert into coverage_dt values ('apple',3),('ios',3),('linux',5)")
	tk.MustExec("set @@tidb_partition_prune_mode = 'dynamic'")
	tk.MustQuery("select /*+ INL_JOIN(dt, rr) */ * from coverage_dt dt join coverage_rr rr on (dt.pk1 = rr.pk1 and dt.pk2 = rr.pk2);").Sort().Check(testkit.Rows("ios 3 ios 3 2", "linux 5 linux 5 1"))
	tk.MustQuery("select /*+ INL_MERGE_JOIN(dt, rr) */ * from coverage_dt dt join coverage_rr rr on (dt.pk1 = rr.pk1 and dt.pk2 = rr.pk2);").Sort().Check(testkit.Rows("ios 3 ios 3 2", "linux 5 linux 5 1"))
}

func TestPartitionInfoDisable(t *testing.T) {
	store := testkit.CreateMockStore(t)

	tk := testkit.NewTestKit(t, store)
	tk.MustExec("use test")
	tk.MustExec("drop table if exists t_info_null")
	tk.MustExec(`CREATE TABLE t_info_null (
  id bigint(20) unsigned NOT NULL AUTO_INCREMENT,
  date date NOT NULL,
  media varchar(32) NOT NULL DEFAULT '0',
  app varchar(32) NOT NULL DEFAULT '',
  xxx bigint(20) NOT NULL DEFAULT '0',
  PRIMARY KEY (id, date),
  UNIQUE KEY idx_media_id (media, date, app)
) PARTITION BY RANGE COLUMNS(date) (
  PARTITION p201912 VALUES LESS THAN ("2020-01-01"),
  PARTITION p202001 VALUES LESS THAN ("2020-02-01"),
  PARTITION p202002 VALUES LESS THAN ("2020-03-01"),
  PARTITION p202003 VALUES LESS THAN ("2020-04-01"),
  PARTITION p202004 VALUES LESS THAN ("2020-05-01"),
  PARTITION p202005 VALUES LESS THAN ("2020-06-01"),
  PARTITION p202006 VALUES LESS THAN ("2020-07-01"),
  PARTITION p202007 VALUES LESS THAN ("2020-08-01"),
  PARTITION p202008 VALUES LESS THAN ("2020-09-01"),
  PARTITION p202009 VALUES LESS THAN ("2020-10-01"),
  PARTITION p202010 VALUES LESS THAN ("2020-11-01"),
  PARTITION p202011 VALUES LESS THAN ("2020-12-01")
)`)
	is := tk.Session().GetInfoSchema().(infoschema.InfoSchema)
	tbl, err := is.TableByName(model.NewCIStr("test"), model.NewCIStr("t_info_null"))
	require.NoError(t, err)

	tbInfo := tbl.Meta()
	// Mock for a case that the tableInfo.Partition is not nil, but tableInfo.Partition.Enable is false.
	// That may happen when upgrading from a old version TiDB.
	tbInfo.Partition.Enable = false
	tbInfo.Partition.Num = 0

	tk.MustExec("set @@tidb_partition_prune_mode = 'static'")
	tk.MustQuery("explain select * from t_info_null where (date = '2020-10-02' or date = '2020-10-06') and app = 'xxx' and media = '19003006'").Check(testkit.Rows("Batch_Point_Get_5 2.00 root table:t_info_null, index:idx_media_id(media, date, app) keep order:false, desc:false"))
	tk.MustQuery("explain select * from t_info_null").Check(testkit.Rows("TableReader_5 10000.00 root  data:TableFullScan_4",
		"└─TableFullScan_4 10000.00 cop[tikv] table:t_info_null keep order:false, stats:pseudo"))
	// No panic.
	tk.MustQuery("select * from t_info_null where (date = '2020-10-02' or date = '2020-10-06') and app = 'xxx' and media = '19003006'").Check(testkit.Rows())
}

func TestOrderByAndLimit(t *testing.T) {
	store := testkit.CreateMockStore(t)

	tk := testkit.NewTestKit(t, store)
	tk.MustExec("use test")
	tk.MustExec("create database test_orderby_limit")
	tk.MustExec("use test_orderby_limit")
	tk.MustExec("set @@tidb_partition_prune_mode = 'dynamic'")

	// range partition table
	tk.MustExec(`create table trange(a int, b int, index idx_a(a), index idx_b(b), index idx_ab(a, b)) partition by range(a) (
		partition p0 values less than(300),
		partition p1 values less than (500),
		partition p2 values less than(1100));`)

	// hash partition table
	tk.MustExec("create table thash(a int, b int, index idx_a(a), index idx_b(b), index idx_ab(a, b)) partition by hash(a) partitions 4;")

	// regular table
	tk.MustExec("create table tregular(a int, b int, index idx_a(a), index idx_b(b), index idx_ab(a, b))")

	// range partition table with int pk
	tk.MustExec(`create table trange_intpk(a int primary key, b int) partition by range(a) (
		partition p0 values less than(300),
		partition p1 values less than (500),
		partition p2 values less than(1100));`)

	// hash partition table with int pk
	tk.MustExec("create table thash_intpk(a int primary key, b int) partition by hash(a) partitions 4;")

	// regular table with int pk
	tk.MustExec("create table tregular_intpk(a int primary key, b int)")

	// range partition table with clustered index
	tk.MustExec(`create table trange_clustered(a int, b int, primary key(a, b) clustered) partition by range(a) (
		partition p0 values less than(300),
		partition p1 values less than (500),
		partition p2 values less than(1100));`)

	// hash partition table with clustered index
	tk.MustExec("create table thash_clustered(a int, b int, primary key(a, b) clustered) partition by hash(a) partitions 4;")

	// regular table with clustered index
	tk.MustExec("create table tregular_clustered(a int, b int, primary key(a, b) clustered)")

	listVals := make([]int, 0, 2000)

	for i := 0; i < 2000; i++ {
		listVals = append(listVals, i)
	}
	rand.Shuffle(len(listVals), func(i, j int) {
		listVals[i], listVals[j] = listVals[j], listVals[i]
	})

	var listVals1, listVals2, listVals3 string

	for i := 0; i <= 600; i++ {
		listVals1 += strconv.Itoa(listVals[i])
		if i != 600 {
			listVals1 += ","
		}
	}
	for i := 601; i <= 1200; i++ {
		listVals2 += strconv.Itoa(listVals[i])
		if i != 1200 {
			listVals2 += ","
		}
	}
	for i := 1201; i <= 1999; i++ {
		listVals3 += strconv.Itoa(listVals[i])
		if i != 1999 {
			listVals3 += ","
		}
	}

	tk.MustExec(fmt.Sprintf(`create table tlist_intpk(a int primary key, b int) partition by list(a)(
		partition p1 values in (%s),
		partition p2 values in (%s),
		partition p3 values in (%s)
	)`, listVals1, listVals2, listVals3))
	tk.MustExec(fmt.Sprintf(`create table tlist(a int, b int, index idx_a(a), index idx_b(b), index idx_ab(a, b)) partition by list(a)(
		partition p1 values in (%s),
		partition p2 values in (%s),
		partition p3 values in (%s)
	)`, listVals1, listVals2, listVals3))
	tk.MustExec(fmt.Sprintf(`create table tlist_clustered(a int, b int, primary key(a, b)) partition by list(a)(
		partition p1 values in (%s),
		partition p2 values in (%s),
		partition p3 values in (%s)
	)`, listVals1, listVals2, listVals3))

	// generate some random data to be inserted
	vals := make([]string, 0, 2000)
	for i := 0; i < 2000; i++ {
		vals = append(vals, fmt.Sprintf("(%v, %v)", rand.Intn(1100), rand.Intn(2000)))
	}

	dedupValsA := make([]string, 0, 2000)
	dedupMapA := make(map[int]struct{}, 2000)
	for i := 0; i < 2000; i++ {
		valA := rand.Intn(1100)
		if _, ok := dedupMapA[valA]; ok {
			continue
		}
		dedupValsA = append(dedupValsA, fmt.Sprintf("(%v, %v)", valA, rand.Intn(2000)))
		dedupMapA[valA] = struct{}{}
	}

	dedupValsAB := make([]string, 0, 2000)
	dedupMapAB := make(map[string]struct{}, 2000)
	for i := 0; i < 2000; i++ {
		val := fmt.Sprintf("(%v, %v)", rand.Intn(1100), rand.Intn(2000))
		if _, ok := dedupMapAB[val]; ok {
			continue
		}
		dedupValsAB = append(dedupValsAB, val)
		dedupMapAB[val] = struct{}{}
	}

	valInserted := strings.Join(vals, ",")
	valDedupAInserted := strings.Join(dedupValsA, ",")
	valDedupABInserted := strings.Join(dedupValsAB, ",")

	tk.MustExec("insert into trange values " + valInserted)
	tk.MustExec("insert into thash values " + valInserted)
	tk.MustExec("insert into tlist values" + valInserted)
	tk.MustExec("insert into tregular values " + valInserted)
	tk.MustExec("insert into trange_intpk values " + valDedupAInserted)
	tk.MustExec("insert into thash_intpk values " + valDedupAInserted)
	tk.MustExec("insert into tlist_intpk values " + valDedupAInserted)
	tk.MustExec("insert into tregular_intpk values " + valDedupAInserted)
	tk.MustExec("insert into trange_clustered values " + valDedupABInserted)
	tk.MustExec("insert into thash_clustered values " + valDedupABInserted)
	tk.MustExec("insert into tlist_clustered values " + valDedupABInserted)
	tk.MustExec("insert into tregular_clustered values " + valDedupABInserted)

	tk.MustExec("analyze table trange")
	tk.MustExec("analyze table trange_intpk")
	tk.MustExec("analyze table trange_clustered")
	tk.MustExec("analyze table thash")
	tk.MustExec("analyze table thash_intpk")
	tk.MustExec("analyze table thash_clustered")
	tk.MustExec("analyze table tregular")
	tk.MustExec("analyze table tregular_intpk")
	tk.MustExec("analyze table tregular_clustered")
	tk.MustExec("analyze table tlist")
	tk.MustExec("analyze table tlist_intpk")
	tk.MustExec("analyze table tlist_clustered")

	// Create virtual tiflash replica info.
	dom := domain.GetDomain(tk.Session())
	is := dom.InfoSchema()
	db, exists := is.SchemaByName(model.NewCIStr("test_orderby_limit"))
	require.True(t, exists)
	for _, tblInfo := range db.Tables {
		if strings.HasPrefix(tblInfo.Name.L, "tr") || strings.HasPrefix(tblInfo.Name.L, "thash") || strings.HasPrefix(tblInfo.Name.L, "tlist") {
			tblInfo.TiFlashReplica = &model.TiFlashReplicaInfo{
				Count:     1,
				Available: true,
			}
		}
	}
	tk.MustExec("set @@session.tidb_isolation_read_engines=\"tikv\"")

	// test indexLookUp
	for i := 0; i < 100; i++ {
		// explain select * from t where a > {y}  use index(idx_a) order by a limit {x}; // check if IndexLookUp is used
		// select * from t where a > {y} use index(idx_a) order by a limit {x}; // it can return the correct result
		x := rand.Intn(1099)
		y := rand.Intn(2000) + 1
		queryPartition := fmt.Sprintf("select * from trange use index(idx_a) where a > %v order by a, b limit %v;", x, y)
		queryRegular := fmt.Sprintf("select * from tregular use index(idx_a) where a > %v order by a, b limit %v;", x, y)
		require.True(t, tk.HasPlan(queryPartition, "IndexLookUp")) // check if IndexLookUp is used
		tk.MustQuery(queryPartition).Check(tk.MustQuery(queryRegular).Rows())
	}

	// test indexLookUp with order property pushed down.
	for i := 0; i < 100; i++ {
		if i%2 == 0 {
			tk.MustExec("set tidb_partition_prune_mode = `static-only`")
		} else {
			tk.MustExec("set tidb_partition_prune_mode = `dynamic-only`")
		}
		// explain select * from t where a > {y}  use index(idx_a) order by a limit {x}; // check if IndexLookUp is used
		// select * from t where a > {y} use index(idx_a) order by a limit {x}; // it can return the correct result
		x := rand.Intn(1099)
		y := rand.Intn(2000) + 1
		// Since we only use order by a not order by a, b, the result is not stable when we read both a and b.
		// We cut the max element so that the result can be stable.
		maxEle := tk.MustQuery(fmt.Sprintf("select ifnull(max(a), 1100) from (select * from tregular use index(idx_a) where a > %v order by a limit %v) t", x, y)).Rows()[0][0]
		queryRangePartitionWithLimitHint := fmt.Sprintf("select /*+ LIMIT_TO_COP() */ * from trange use index(idx_a) where a > %v and a < greatest(%v+1, %v) order by a limit %v", x, x+1, maxEle, y)
		queryHashPartitionWithLimitHint := fmt.Sprintf("select /*+ LIMIT_TO_COP() */ * from thash use index(idx_a) where a > %v and a < greatest(%v+1, %v) order by a limit %v", x, x+1, maxEle, y)
		queryListPartitionWithLimitHint := fmt.Sprintf("select /*+ LIMIT_TO_COP() */ * from tlist use index(idx_a) where a > %v and a < greatest(%v+1, %v) order by a limit %v", x, x+1, maxEle, y)
		queryRegular := fmt.Sprintf("select * from tregular use index(idx_a) where a > %v and a < greatest(%v+1, %v) order by a limit %v;", x, x+1, maxEle, y)
		require.True(t, tk.HasPlan(queryRangePartitionWithLimitHint, "Limit"))
		require.True(t, tk.HasPlan(queryRangePartitionWithLimitHint, "IndexLookUp"))
		require.True(t, tk.HasPlan(queryHashPartitionWithLimitHint, "Limit"))
		require.True(t, tk.HasPlan(queryHashPartitionWithLimitHint, "IndexLookUp"))
		require.True(t, tk.HasPlan(queryListPartitionWithLimitHint, "Limit"))
		require.True(t, tk.HasPlan(queryListPartitionWithLimitHint, "IndexLookUp"))
		if i%2 != 0 {
			require.False(t, tk.HasPlan(queryRangePartitionWithLimitHint, "TopN")) // fully pushed
			require.False(t, tk.HasPlan(queryHashPartitionWithLimitHint, "TopN"))
			require.False(t, tk.HasPlan(queryListPartitionWithLimitHint, "TopN"))
		}
		regularResult := tk.MustQuery(queryRegular).Sort().Rows()
		tk.MustQuery(queryRangePartitionWithLimitHint).Sort().Check(regularResult)
		tk.MustQuery(queryHashPartitionWithLimitHint).Sort().Check(regularResult)
		tk.MustQuery(queryListPartitionWithLimitHint).Sort().Check(regularResult)
	}

	// test indexLookUp with order property pushed down.
	for i := 0; i < 100; i++ {
		if i%2 == 0 {
			tk.MustExec("set tidb_partition_prune_mode = `static-only`")
		} else {
			tk.MustExec("set tidb_partition_prune_mode = `dynamic-only`")
		}
		// explain select * from t where b > {y}  use index(idx_b) order by b limit {x}; // check if IndexLookUp is used
		// select * from t where b > {y} use index(idx_b) order by b limit {x}; // it can return the correct result
		x := rand.Intn(1999)
		y := rand.Intn(2000) + 1
		maxEle := tk.MustQuery(fmt.Sprintf("select ifnull(max(b), 2000) from (select * from tregular use index(idx_b) where b > %v order by b limit %v) t", x, y)).Rows()[0][0]
		queryRangePartitionWithLimitHint := fmt.Sprintf("select /*+ LIMIT_TO_COP() */ * from trange use index(idx_b) where b > %v and b < greatest(%v+1, %v) order by b limit %v", x, x+1, maxEle, y)
		queryHashPartitionWithLimitHint := fmt.Sprintf("select /*+ LIMIT_TO_COP() */ * from thash use index(idx_b) where b > %v and b < greatest(%v+1, %v) order by b limit %v", x, x+1, maxEle, y)
		queryListPartitionWithLimitHint := fmt.Sprintf("select /*+ LIMIT_TO_COP() */ * from tlist use index(idx_b) where b > %v and b < greatest(%v+1, %v) order by b limit %v", x, x+1, maxEle, y)
		queryRegular := fmt.Sprintf("select * from tregular use index(idx_b) where b > %v and b < greatest(%v+1, %v) order by b limit %v;", x, x+1, maxEle, y)
		require.True(t, tk.HasPlan(queryRangePartitionWithLimitHint, "Limit"))
		require.True(t, tk.HasPlan(queryRangePartitionWithLimitHint, "IndexLookUp"))
		require.True(t, tk.HasPlan(queryHashPartitionWithLimitHint, "Limit"))
		require.True(t, tk.HasPlan(queryHashPartitionWithLimitHint, "IndexLookUp"))
		require.True(t, tk.HasPlan(queryListPartitionWithLimitHint, "Limit"))
		require.True(t, tk.HasPlan(queryListPartitionWithLimitHint, "IndexLookUp"))
		if i%2 != 0 {
			require.False(t, tk.HasPlan(queryRangePartitionWithLimitHint, "TopN")) // fully pushed
			require.False(t, tk.HasPlan(queryHashPartitionWithLimitHint, "TopN"))
			require.False(t, tk.HasPlan(queryListPartitionWithLimitHint, "TopN"))
		}
		regularResult := tk.MustQuery(queryRegular).Sort().Rows()
		tk.MustQuery(queryRangePartitionWithLimitHint).Sort().Check(regularResult)
		tk.MustQuery(queryHashPartitionWithLimitHint).Sort().Check(regularResult)
		tk.MustQuery(queryListPartitionWithLimitHint).Sort().Check(regularResult)
	}

	tk.MustExec("set tidb_partition_prune_mode = default")

	// test tableReader
	for i := 0; i < 100; i++ {
		// explain select * from t where a > {y}  ignore index(idx_a) order by a limit {x}; // check if IndexLookUp is used
		// select * from t where a > {y} ignore index(idx_a) order by a limit {x}; // it can return the correct result
		x := rand.Intn(1099)
		y := rand.Intn(2000) + 1
		queryPartition := fmt.Sprintf("select * from trange ignore index(idx_a, idx_ab) where a > %v order by a, b limit %v;", x, y)
		queryRegular := fmt.Sprintf("select * from tregular ignore index(idx_a, idx_ab) where a > %v order by a, b limit %v;", x, y)
		require.True(t, tk.HasPlan(queryPartition, "TableReader")) // check if tableReader is used
		tk.MustQuery(queryPartition).Check(tk.MustQuery(queryRegular).Rows())
	}

	// test tableReader with order property pushed down.
	for i := 0; i < 100; i++ {
		// explain select * from t where a > {y}  ignore index(idx_a) order by a limit {x}; // check if IndexLookUp is used
		// select * from t where a > {y} ignore index(idx_a) order by a limit {x}; // it can return the correct result
		x := rand.Intn(1099)
		y := rand.Intn(2000) + 1
		queryRangePartition := fmt.Sprintf("select /*+ LIMIT_TO_COP() */ * from trange ignore index(idx_a, idx_ab) where a > %v order by a, b limit %v;", x, y)
		queryHashPartition := fmt.Sprintf("select /*+ LIMIT_TO_COP() */ * from thash ignore index(idx_a, idx_ab) where a > %v order by a, b limit %v;", x, y)
		queryListPartition := fmt.Sprintf("select /*+ LIMIT_TO_COP() */ * from tlist ignore index(idx_a, idx_ab) where a > %v order by a, b limit %v;", x, y)
		queryRegular := fmt.Sprintf("select * from tregular ignore index(idx_a) where a > %v order by a, b limit %v;", x, y)
		require.True(t, tk.HasPlan(queryRangePartition, "TableReader")) // check if tableReader is used
		require.True(t, tk.HasPlan(queryHashPartition, "TableReader"))
		require.True(t, tk.HasPlan(queryListPartition, "TableReader"))
		require.False(t, tk.HasPlan(queryRangePartition, "Limit")) // check if order property is not pushed
		require.False(t, tk.HasPlan(queryHashPartition, "Limit"))
		require.False(t, tk.HasPlan(queryListPartition, "Limit"))
		regularResult := tk.MustQuery(queryRegular).Rows()
		tk.MustQuery(queryRangePartition).Check(regularResult)
		tk.MustQuery(queryHashPartition).Check(regularResult)
		tk.MustQuery(queryListPartition).Check(regularResult)

		// test int pk
		// To be simplified, we only read column a.
		queryRangePartition = fmt.Sprintf("select /*+ LIMIT_TO_COP() */ a from trange_intpk use index(primary) where a > %v order by a limit %v", x, y)
		queryHashPartition = fmt.Sprintf("select /*+ LIMIT_TO_COP() */ a from thash_intpk use index(primary) where a > %v order by a limit %v", x, y)
		queryListPartition = fmt.Sprintf("select /*+ LIMIT_TO_COP() */ a from tlist_intpk use index(primary) where a > %v order by a limit %v", x, y)
		queryRegular = fmt.Sprintf("select a from tregular_intpk where a > %v order by a limit %v", x, y)
		require.True(t, tk.HasPlan(queryRangePartition, "TableReader"))
		require.True(t, tk.HasPlan(queryHashPartition, "TableReader"))
		require.True(t, tk.HasPlan(queryListPartition, "TableReader"))
		require.True(t, tk.HasPlan(queryRangePartition, "Limit")) // check if order property is pushed
		require.False(t, tk.HasPlan(queryRangePartition, "TopN")) // and is fully pushed
		require.True(t, tk.HasPlan(queryHashPartition, "Limit"))
		require.False(t, tk.HasPlan(queryHashPartition, "TopN"))
		require.True(t, tk.HasPlan(queryListPartition, "Limit"))
		require.False(t, tk.HasPlan(queryListPartition, "TopN"))
		regularResult = tk.MustQuery(queryRegular).Rows()
		tk.MustQuery(queryRangePartition).Check(regularResult)
		tk.MustQuery(queryHashPartition).Check(regularResult)
		tk.MustQuery(queryListPartition).Check(regularResult)

		// test clustered index
		queryRangePartition = fmt.Sprintf("select /*+ LIMIT_TO_COP() */ * from trange_clustered use index(primary) where a > %v order by a, b limit %v;", x, y)
		queryHashPartition = fmt.Sprintf("select /*+ LIMIT_TO_COP() */ * from thash_clustered use index(primary) where a > %v order by a, b limit %v;", x, y)
		queryListPartition = fmt.Sprintf("select /*+ LIMIT_TO_COP() */ * from tlist_clustered use index(primary) where a > %v order by a, b limit %v;", x, y)
		queryRegular = fmt.Sprintf("select * from tregular_clustered where a > %v order by a, b limit %v;", x, y)
		require.True(t, tk.HasPlan(queryRangePartition, "TableReader")) // check if tableReader is used
		require.True(t, tk.HasPlan(queryHashPartition, "TableReader"))
		require.True(t, tk.HasPlan(queryListPartition, "TableReader"))
		require.True(t, tk.HasPlan(queryRangePartition, "Limit")) // check if order property is pushed
		require.True(t, tk.HasPlan(queryHashPartition, "Limit"))
		require.True(t, tk.HasPlan(queryListPartition, "Limit"))
		require.False(t, tk.HasPlan(queryRangePartition, "TopN")) // could fully pushed for TableScan executor
		require.False(t, tk.HasPlan(queryHashPartition, "TopN"))
		require.False(t, tk.HasPlan(queryListPartition, "TopN"))
		regularResult = tk.MustQuery(queryRegular).Rows()
		tk.MustQuery(queryRangePartition).Check(regularResult)
		tk.MustQuery(queryHashPartition).Check(regularResult)
		tk.MustQuery(queryListPartition).Check(regularResult)

		tk.MustExec(" set @@tidb_allow_mpp=1;")
		tk.MustExec("set @@session.tidb_isolation_read_engines=\"tiflash,tikv\"")
		queryPartitionWithTiFlash := fmt.Sprintf("select /*+ read_from_storage(tiflash[trange_intpk]) */ * from trange_intpk where a > %v order by a limit %v", x, y)
		// check if tiflash is used
		require.True(t, tk.HasTiFlashPlan(queryPartitionWithTiFlash), fmt.Sprintf("%v", tk.MustQuery("explain "+queryPartitionWithTiFlash).Rows()))
		// but order is not pushed
		require.False(t, tk.HasPlan(queryPartitionWithTiFlash, "Limit"), fmt.Sprintf("%v", tk.MustQuery("explain "+queryPartitionWithTiFlash).Rows()))
		queryPartitionWithTiFlash = fmt.Sprintf("select /*+ read_from_storage(tiflash[trange_intpk]) */ /*+ LIMIT_TO_COP() */ * from trange_intpk where a > %v order by a limit %v", x, y)
		// check if tiflash is used
		require.True(t, tk.HasTiFlashPlan(queryPartitionWithTiFlash), fmt.Sprintf("%v", tk.MustQuery("explain "+queryPartitionWithTiFlash).Rows()))
		// but order is not pushed
		require.False(t, tk.HasPlan(queryPartitionWithTiFlash, "Limit"), fmt.Sprintf("%v", tk.MustQuery("explain "+queryPartitionWithTiFlash).Rows()))
		queryPartitionWithTiFlash = fmt.Sprintf("select /*+ read_from_storage(tiflash[trange_clustered]) */ * from trange_clustered where a > %v order by a limit %v", x, y)
		// check if tiflash is used
		require.True(t, tk.HasTiFlashPlan(queryPartitionWithTiFlash), fmt.Sprintf("%v", tk.MustQuery("explain "+queryPartitionWithTiFlash).Rows()))
		queryPartitionWithTiFlash = fmt.Sprintf("select /*+ read_from_storage(tiflash[trange_clustered]) */ /*+ LIMIT_TO_COP() */ * from trange_clustered where a > %v order by a limit %v", x, y)
		// check if tiflash is used
		require.True(t, tk.HasTiFlashPlan(queryPartitionWithTiFlash))
		// but order is not pushed
		require.False(t, tk.HasPlan(queryPartitionWithTiFlash, "Limit"), fmt.Sprintf("%v", tk.MustQuery("explain "+queryPartitionWithTiFlash).Rows()))
		queryPartitionWithTiFlash = fmt.Sprintf("select /*+ read_from_storage(tiflash[thash_intpk]) */ * from thash_intpk where a > %v order by a limit %v", x, y)
		// check if tiflash is used
		require.True(t, tk.HasTiFlashPlan(queryPartitionWithTiFlash), fmt.Sprintf("%v", tk.MustQuery("explain "+queryPartitionWithTiFlash).Rows()))
		queryPartitionWithTiFlash = fmt.Sprintf("select /*+ read_from_storage(tiflash[thash_intpk]) */ /*+ LIMIT_TO_COP() */ * from thash_intpk where a > %v order by a limit %v", x, y)
		// check if tiflash is used
		require.True(t, tk.HasTiFlashPlan(queryPartitionWithTiFlash))
		// but order is not pushed
		require.False(t, tk.HasPlan(queryPartitionWithTiFlash, "Limit"), fmt.Sprintf("%v", tk.MustQuery("explain "+queryPartitionWithTiFlash).Rows()))
		queryPartitionWithTiFlash = fmt.Sprintf("select /*+ read_from_storage(tiflash[thash_clustered]) */ * from thash_clustered where a > %v order by a limit %v", x, y)
		// check if tiflash is used
		require.True(t, tk.HasTiFlashPlan(queryPartitionWithTiFlash), fmt.Sprintf("%v", tk.MustQuery("explain "+queryPartitionWithTiFlash).Rows()))
		queryPartitionWithTiFlash = fmt.Sprintf("select /*+ read_from_storage(tiflash[thash_clustered]) */ /*+ LIMIT_TO_COP() */ * from thash_clustered where a > %v order by a limit %v", x, y)
		// check if tiflash is used
		require.True(t, tk.HasTiFlashPlan(queryPartitionWithTiFlash))
		// but order is not pushed
		require.False(t, tk.HasPlan(queryPartitionWithTiFlash, "Limit"), fmt.Sprintf("%v", tk.MustQuery("explain "+queryPartitionWithTiFlash).Rows()))
		queryPartitionWithTiFlash = fmt.Sprintf("select /*+ read_from_storage(tiflash[tlist_intpk]) */ * from tlist_intpk where a > %v order by a limit %v", x, y)
		// check if tiflash is used
		require.True(t, tk.HasTiFlashPlan(queryPartitionWithTiFlash), fmt.Sprintf("%v", tk.MustQuery("explain "+queryPartitionWithTiFlash).Rows()))
		queryPartitionWithTiFlash = fmt.Sprintf("select /*+ read_from_storage(tiflash[tlist_intpk]) */ /*+ LIMIT_TO_COP() */ * from tlist_intpk where a > %v order by a limit %v", x, y)
		// check if tiflash is used
		require.True(t, tk.HasTiFlashPlan(queryPartitionWithTiFlash))
		// but order is not pushed
		require.False(t, tk.HasPlan(queryPartitionWithTiFlash, "Limit"), fmt.Sprintf("%v", tk.MustQuery("explain "+queryPartitionWithTiFlash).Rows()))
		queryPartitionWithTiFlash = fmt.Sprintf("select /*+ read_from_storage(tiflash[tlist_clustered]) */ * from tlist_clustered where a > %v order by a limit %v", x, y)
		// check if tiflash is used
		require.True(t, tk.HasTiFlashPlan(queryPartitionWithTiFlash), fmt.Sprintf("%v", tk.MustQuery("explain "+queryPartitionWithTiFlash).Rows()))
		queryPartitionWithTiFlash = fmt.Sprintf("select /*+ read_from_storage(tiflash[tlist_clustered]) */ /*+ LIMIT_TO_COP() */ * from tlist_clustered where a > %v order by a limit %v", x, y)
		// check if tiflash is used
		require.True(t, tk.HasTiFlashPlan(queryPartitionWithTiFlash))
		// but order is not pushed
		require.False(t, tk.HasPlan(queryPartitionWithTiFlash, "Limit"), fmt.Sprintf("%v", tk.MustQuery("explain "+queryPartitionWithTiFlash).Rows()))
		tk.MustExec(" set @@tidb_allow_mpp=0;")
		tk.MustExec("set @@session.tidb_isolation_read_engines=\"tikv\"")
	}

	// test indexReader
	for i := 0; i < 100; i++ {
		// explain select a from t where a > {y}  use index(idx_a) order by a limit {x}; // check if IndexLookUp is used
		// select a from t where a > {y} use index(idx_a) order by a limit {x}; // it can return the correct result
		x := rand.Intn(1099)
		y := rand.Intn(2000) + 1
		queryPartition := fmt.Sprintf("select a from trange use index(idx_a) where a > %v order by a limit %v;", x, y)
		queryRegular := fmt.Sprintf("select a from tregular use index(idx_a) where a > %v order by a limit %v;", x, y)
		require.True(t, tk.HasPlan(queryPartition, "IndexReader")) // check if indexReader is used
		tk.MustQuery(queryPartition).Check(tk.MustQuery(queryRegular).Rows())
	}

	// test indexReader with order property pushed down.
	for i := 0; i < 100; i++ {
		// explain select a from t where a > {y}  use index(idx_a) order by a limit {x}; // check if IndexLookUp is used
		// select a from t where a > {y} use index(idx_a) order by a limit {x}; // it can return the correct result
		x := rand.Intn(1099)
		y := rand.Intn(2000) + 1
		queryRangePartition := fmt.Sprintf("select /*+ LIMIT_TO_COP() */ a from trange use index(idx_a) where a > %v order by a limit %v;", x, y)
		queryHashPartition := fmt.Sprintf("select /*+ LIMIT_TO_COP() */ a from thash use index(idx_a) where a > %v order by a limit %v;", x, y)
		queryRegular := fmt.Sprintf("select a from tregular use index(idx_a) where a > %v order by a limit %v;", x, y)
		require.True(t, tk.HasPlan(queryRangePartition, "IndexReader")) // check if indexReader is used
		require.True(t, tk.HasPlan(queryHashPartition, "IndexReader"))
		require.True(t, tk.HasPlan(queryRangePartition, "Limit")) // check if order property is pushed
		require.True(t, tk.HasPlan(queryHashPartition, "Limit"))
		require.False(t, tk.HasPlan(queryRangePartition, "TopN")) // fully pushed limit
		require.False(t, tk.HasPlan(queryHashPartition, "TopN"))
		regularResult := tk.MustQuery(queryRegular).Rows()
		tk.MustQuery(queryRangePartition).Check(regularResult)
		tk.MustQuery(queryHashPartition).Check(regularResult)
	}

	// test indexReader use idx_ab(a, b) with a = {x} order by b limit {y}
	for i := 0; i < 100; i++ {
		x := rand.Intn(1099)
		y := rand.Intn(2000) + 1
		queryRangePartition := fmt.Sprintf("select /*+ LIMIT_TO_COP() */ a from trange use index(idx_ab) where a = %v order by b limit %v;", x, y)
		queryHashPartition := fmt.Sprintf("select /*+ LIMIT_TO_COP() */ a from thash use index(idx_ab) where a = %v order by b limit %v;", x, y)
		queryListPartition := fmt.Sprintf("select /*+ LIMIT_TO_COP() */ a from tlist use index(idx_ab) where a = %v order by b limit %v;", x, y)
		queryRegular := fmt.Sprintf("select a from tregular use index(idx_ab) where a = %v order by b limit %v;", x, y)
		require.True(t, tk.HasPlan(queryRangePartition, "IndexReader")) // check if indexReader is used
		require.True(t, tk.HasPlan(queryHashPartition, "IndexReader"))
		require.True(t, tk.HasPlan(queryListPartition, "IndexReader"))
		require.True(t, tk.HasPlan(queryRangePartition, "Limit")) // check if order property is pushed
		require.True(t, tk.HasPlan(queryHashPartition, "Limit"))
		require.True(t, tk.HasPlan(queryListPartition, "Limit"))
		require.False(t, tk.HasPlan(queryRangePartition, "TopN")) // fully pushed limit
		require.False(t, tk.HasPlan(queryHashPartition, "TopN"))
		require.False(t, tk.HasPlan(queryListPartition, "TopN"))
		regularResult := tk.MustQuery(queryRegular).Rows()
		tk.MustQuery(queryRangePartition).Check(regularResult)
		tk.MustQuery(queryHashPartition).Check(regularResult)
		tk.MustQuery(queryListPartition).Check(regularResult)
	}

	// test indexMerge
	for i := 0; i < 100; i++ {
		// explain select /*+ use_index_merge(t) */ * from t where a > 2 or b < 5 order by a, b limit {x}; // check if IndexMerge is used
		// select /*+ use_index_merge(t) */ * from t where a > 2 or b < 5 order by a, b limit {x};  // can return the correct value
		y := rand.Intn(2000) + 1
		queryHashPartition := fmt.Sprintf("select /*+ use_index_merge(thash) */ * from thash where a > 2 or b < 5 order by a, b limit %v;", y)
		queryRegular := fmt.Sprintf("select * from tregular where a > 2 or b < 5 order by a, b limit %v;", y)
		require.True(t, tk.HasPlan(queryHashPartition, "IndexMerge")) // check if indexMerge is used
		tk.MustQuery(queryHashPartition).Check(tk.MustQuery(queryRegular).Rows())
	}

	// test sql killed when memory exceed `tidb_mem_quota_query`
	originMemQuota := tk.MustQuery("show variables like 'tidb_mem_quota_query'").Rows()[0][1].(string)
	originOOMAction := tk.MustQuery("show variables like 'tidb_mem_oom_action'").Rows()[0][1].(string)
	tk.MustExec("set session tidb_mem_quota_query=128")
	tk.MustExec("set global tidb_mem_oom_action=CANCEL")
	err := tk.QueryToErr("select /*+ LIMIT_TO_COP() */ a from trange use index(idx_a) where a > 1 order by a limit 2000")
	require.Error(t, err)
	require.Regexp(t, memory.PanicMemoryExceedWarnMsg+memory.WarnMsgSuffixForSingleQuery, err)
	tk.MustExec(fmt.Sprintf("set session tidb_mem_quota_query=%s", originMemQuota))
	tk.MustExec(fmt.Sprintf("set global tidb_mem_oom_action=%s", originOOMAction))
}

func TestOrderByOnUnsignedPk(t *testing.T) {
	store := testkit.CreateMockStore(t)

	tk := testkit.NewTestKit(t, store)
	tk.MustExec("use test")
	tk.MustExec("create table tunsigned_hash(a bigint unsigned primary key) partition by hash(a) partitions 6")
	tk.MustExec("insert into tunsigned_hash values(25), (9279808998424041135)")
	tk.MustQuery("select min(a) from tunsigned_hash").Check(testkit.Rows("25"))
	tk.MustQuery("select max(a) from tunsigned_hash").Check(testkit.Rows("9279808998424041135"))
}

func TestPartitionHandleWithKeepOrder(t *testing.T) {
	// https://github.com/pingcap/tidb/issues/44312
	store := testkit.CreateMockStore(t)

	tk := testkit.NewTestKit(t, store)
	tk.MustExec("use test")
	tk.MustExec("create table t (id int not null, store_id int not null )" +
		"partition by range (store_id)" +
		"(partition p0 values less than (6)," +
		"partition p1 values less than (11)," +
		"partition p2 values less than (16)," +
		"partition p3 values less than (21))")
	tk.MustExec("create table t1(id int not null, store_id int not null)")
	tk.MustExec("insert into t values (1, 1)")
	tk.MustExec("insert into t values (2, 17)")
	tk.MustExec("insert into t1 values (0, 18)")
	tk.MustExec("alter table t exchange partition p3 with table t1")
	tk.MustExec("alter table t add index idx(id)")
	tk.MustExec("analyze table t")
	tk.MustQuery("select *,_tidb_rowid from t use index(idx) order by id limit 2").Check(testkit.Rows("0 18 1", "1 1 1"))

	tk.MustExec("drop table t, t1")
	tk.MustExec("create table t (a int, b int, c int, key `idx_ac`(a, c), key `idx_bc`(b, c))" +
		"partition by range (b)" +
		"(partition p0 values less than (6)," +
		"partition p1 values less than (11)," +
		"partition p2 values less than (16)," +
		"partition p3 values less than (21))")
	tk.MustExec("create table t1 (a int, b int, c int, key `idx_ac`(a, c), key `idx_bc`(b, c))")
	tk.MustExec("insert into t values (1,2,3), (2,3,4), (3,4,5)")
	tk.MustExec("insert into t1 values (1,18,3)")
	tk.MustExec("alter table t exchange partition p3 with table t1")
	tk.MustExec("analyze table t")
	tk.MustQuery("select * from t where a = 1 or b = 5 order by c limit 2").Sort().Check(testkit.Rows("1 18 3", "1 2 3"))
}

func TestOrderByOnHandle(t *testing.T) {
	// https://github.com/pingcap/tidb/issues/44266
	store := testkit.CreateMockStore(t)

	tk := testkit.NewTestKit(t, store)
	tk.MustExec("use test")
	for i := 0; i < 2; i++ {
		// indexLookUp + _tidb_rowid
		tk.MustExec("drop table if exists t")
		tk.MustExec("CREATE TABLE `t`(" +
			"`a` int(11) NOT NULL," +
			"`b` int(11) DEFAULT NULL," +
			"`c` int(11) DEFAULT NULL," +
			"KEY `idx_b` (`b`)) PARTITION BY HASH (`a`) PARTITIONS 2;")
		tk.MustExec("insert into t values (2,-1,3), (3,2,2), (1,1,1);")
		if i == 1 {
			tk.MustExec("analyze table t")
		}
		tk.MustQuery("select * from t use index(idx_b) order by b, _tidb_rowid limit 10;").Check(testkit.Rows("2 -1 3", "1 1 1", "3 2 2"))

		// indexLookUp + pkIsHandle
		tk.MustExec("drop table if exists t")
		tk.MustExec("CREATE TABLE `t`(" +
			"`a` int(11) NOT NULL," +
			"`b` int(11) DEFAULT NULL," +
			"`c` int(11) DEFAULT NULL," +
			"primary key(`a`)," +
			"KEY `idx_b` (`b`)) PARTITION BY HASH (`a`) PARTITIONS 2;")
		tk.MustExec("insert into t values (2,-1,3), (3,2,2), (1,1,1);")
		if i == 1 {
			tk.MustExec("analyze table t")
		}
		tk.MustQuery("select * from t use index(idx_b) order by b, a limit 10;").Check(testkit.Rows("2 -1 3", "1 1 1", "3 2 2"))

		// indexMerge + _tidb_rowid
		tk.MustExec("drop table if exists t")
		tk.MustExec("CREATE TABLE `t`(" +
			"`a` int(11) NOT NULL," +
			"`b` int(11) DEFAULT NULL," +
			"`c` int(11) DEFAULT NULL," +
			"KEY `idx_b` (`b`)," +
			"KEY `idx_c` (`c`)) PARTITION BY HASH (`a`) PARTITIONS 2;")
		tk.MustExec("insert into t values (2,-1,3), (3,2,2), (1,1,1);")
		if i == 1 {
			tk.MustExec("analyze table t")
		}
		tk.MustQuery("select * from t use index(idx_b, idx_c) where b = 1 or c = 2 order by _tidb_rowid limit 10;").Check(testkit.Rows("3 2 2", "1 1 1"))

		// indexMerge + pkIsHandle
		tk.MustExec("drop table if exists t")
		tk.MustExec("CREATE TABLE `t`(" +
			"`a` int(11) NOT NULL," +
			"`b` int(11) DEFAULT NULL," +
			"`c` int(11) DEFAULT NULL," +
			"KEY `idx_b` (`b`)," +
			"KEY `idx_c` (`c`)," +
			"PRIMARY KEY (`a`)) PARTITION BY HASH (`a`) PARTITIONS 2;")
		tk.MustExec("insert into t values (2,-1,3), (3,2,2), (1,1,1);")
		if i == 1 {
			tk.MustExec("analyze table t")
		}
		tk.MustQuery("select * from t use index(idx_b, idx_c) where b = 1 or c = 2 order by a limit 10;").Check(testkit.Rows("1 1 1", "3 2 2"))
	}
}

func TestBatchGetandPointGetwithHashPartition(t *testing.T) {
	store := testkit.CreateMockStore(t)

	tk := testkit.NewTestKit(t, store)
	tk.MustExec("use test")
	tk.MustExec("create database test_batchget_pointget")
	tk.MustExec("use test_batchget_pointget")
	tk.MustExec("set @@tidb_partition_prune_mode = 'dynamic'")

	// hash partition table
	tk.MustExec("create table thash(a int, unique key(a)) partition by hash(a) partitions 4;")

	// regular partition table
	tk.MustExec("create table tregular(a int, unique key(a));")

	vals := make([]string, 0, 100)
	// insert data into range partition table and hash partition table
	for i := 0; i < 100; i++ {
		vals = append(vals, fmt.Sprintf("(%v)", i+1))
	}
	tk.MustExec("insert into thash values " + strings.Join(vals, ","))
	tk.MustExec("insert into tregular values " + strings.Join(vals, ","))

	// test PointGet
	for i := 0; i < 100; i++ {
		// explain select a from t where a = {x}; // x >= 1 and x <= 100 Check if PointGet is used
		// select a from t where a={x}; // the result is {x}
		x := rand.Intn(100) + 1
		queryHash := fmt.Sprintf("select a from thash where a=%v", x)
		queryRegular := fmt.Sprintf("select a from tregular where a=%v", x)
		require.True(t, tk.HasPlan(queryHash, "Point_Get")) // check if PointGet is used
		tk.MustQuery(queryHash).Check(tk.MustQuery(queryRegular).Rows())
	}

	// test empty PointGet
	queryHash := "select a from thash where a=200"
	require.True(t, tk.HasPlan(queryHash, "Point_Get")) // check if PointGet is used
	tk.MustQuery(queryHash).Check(testkit.Rows())

	// test BatchGet
	for i := 0; i < 100; i++ {
		// explain select a from t where a in ({x1}, {x2}, ... {x10}); // BatchGet is used
		// select a from t where where a in ({x1}, {x2}, ... {x10});
		points := make([]string, 0, 10)
		for i := 0; i < 10; i++ {
			x := rand.Intn(100) + 1
			points = append(points, fmt.Sprintf("%v", x))
		}

		queryHash := fmt.Sprintf("select a from thash where a in (%v)", strings.Join(points, ","))
		queryRegular := fmt.Sprintf("select a from tregular where a in (%v)", strings.Join(points, ","))
		require.True(t, tk.HasPlan(queryHash, "Point_Get")) // check if PointGet is used
		tk.MustQuery(queryHash).Sort().Check(tk.MustQuery(queryRegular).Sort().Rows())
	}
}

func TestView(t *testing.T) {
	store := testkit.CreateMockStore(t)

	tk := testkit.NewTestKit(t, store)
	tk.MustExec("use test")
	tk.MustExec("create database test_view")
	tk.MustExec("use test_view")
	tk.MustExec("set @@tidb_partition_prune_mode = 'dynamic'")

	tk.MustExec(`create table thash (a int, b int, key(a)) partition by hash(a) partitions 4`)
	tk.MustExec(`create table trange (a varchar(10), b varchar(10), key(a)) partition by range columns(a) (
						partition p0 values less than ('300'),
						partition p1 values less than ('600'),
						partition p2 values less than ('900'),
						partition p3 values less than ('9999'))`)
	tk.MustExec(`create table t1 (a int, b int, key(a))`)
	tk.MustExec(`create table t2 (a varchar(10), b varchar(10), key(a))`)

	// insert the same data into thash and t1
	vals := make([]string, 0, 3000)
	for i := 0; i < 3000; i++ {
		vals = append(vals, fmt.Sprintf(`(%v, %v)`, rand.Intn(10000), rand.Intn(10000)))
	}
	tk.MustExec(fmt.Sprintf(`insert into thash values %v`, strings.Join(vals, ", ")))
	tk.MustExec(fmt.Sprintf(`insert into t1 values %v`, strings.Join(vals, ", ")))

	// insert the same data into trange and t2
	vals = vals[:0]
	for i := 0; i < 2000; i++ {
		vals = append(vals, fmt.Sprintf(`("%v", "%v")`, rand.Intn(1000), rand.Intn(1000)))
	}
	tk.MustExec(fmt.Sprintf(`insert into trange values %v`, strings.Join(vals, ", ")))
	tk.MustExec(fmt.Sprintf(`insert into t2 values %v`, strings.Join(vals, ", ")))

	// test views on a single table
	tk.MustExec(`create definer='root'@'localhost' view vhash as select a*2 as a, a+b as b from thash`)
	tk.MustExec(`create definer='root'@'localhost' view v1 as select a*2 as a, a+b as b from t1`)
	tk.MustExec(`create definer='root'@'localhost' view vrange as select concat(a, b) as a, a+b as b from trange`)
	tk.MustExec(`create definer='root'@'localhost' view v2 as select concat(a, b) as a, a+b as b from t2`)
	for i := 0; i < 100; i++ {
		xhash := rand.Intn(10000)
		tk.MustQuery(fmt.Sprintf(`select * from vhash where a>=%v`, xhash)).Sort().Check(
			tk.MustQuery(fmt.Sprintf(`select * from v1 where a>=%v`, xhash)).Sort().Rows())
		tk.MustQuery(fmt.Sprintf(`select * from vhash where b>=%v`, xhash)).Sort().Check(
			tk.MustQuery(fmt.Sprintf(`select * from v1 where b>=%v`, xhash)).Sort().Rows())
		tk.MustQuery(fmt.Sprintf(`select * from vhash where a>=%v and b>=%v`, xhash, xhash)).Sort().Check(
			tk.MustQuery(fmt.Sprintf(`select * from v1 where a>=%v and b>=%v`, xhash, xhash)).Sort().Rows())

		xrange := fmt.Sprintf(`"%v"`, rand.Intn(1000))
		tk.MustQuery(fmt.Sprintf(`select * from vrange where a>=%v`, xrange)).Sort().Check(
			tk.MustQuery(fmt.Sprintf(`select * from v2 where a>=%v`, xrange)).Sort().Rows())
		tk.MustQuery(fmt.Sprintf(`select * from vrange where b>=%v`, xrange)).Sort().Check(
			tk.MustQuery(fmt.Sprintf(`select * from v2 where b>=%v`, xrange)).Sort().Rows())
		tk.MustQuery(fmt.Sprintf(`select * from vrange where a>=%v and b<=%v`, xrange, xrange)).Sort().Check(
			tk.MustQuery(fmt.Sprintf(`select * from v2 where a>=%v and b<=%v`, xrange, xrange)).Sort().Rows())
	}

	// test views on both tables
	tk.MustExec(`create definer='root'@'localhost' view vboth as select thash.a+trange.a as a, thash.b+trange.b as b from thash, trange where thash.a=trange.a`)
	tk.MustExec(`create definer='root'@'localhost' view vt as select t1.a+t2.a as a, t1.b+t2.b as b from t1, t2 where t1.a=t2.a`)
	for i := 0; i < 100; i++ {
		x := rand.Intn(10000)
		tk.MustQuery(fmt.Sprintf(`select * from vboth where a>=%v`, x)).Sort().Check(
			tk.MustQuery(fmt.Sprintf(`select * from vt where a>=%v`, x)).Sort().Rows())
		tk.MustQuery(fmt.Sprintf(`select * from vboth where b>=%v`, x)).Sort().Check(
			tk.MustQuery(fmt.Sprintf(`select * from vt where b>=%v`, x)).Sort().Rows())
		tk.MustQuery(fmt.Sprintf(`select * from vboth where a>=%v and b>=%v`, x, x)).Sort().Check(
			tk.MustQuery(fmt.Sprintf(`select * from vt where a>=%v and b>=%v`, x, x)).Sort().Rows())
	}
}

func TestDirectReadingwithIndexJoin(t *testing.T) {
	failpoint.Enable("github.com/pingcap/tidb/planner/core/forceDynamicPrune", `return(true)`)
	defer failpoint.Disable("github.com/pingcap/tidb/planner/core/forceDynamicPrune")
	store := testkit.CreateMockStore(t)

	tk := testkit.NewTestKit(t, store)
	tk.MustExec("use test")
	tk.MustExec("create database test_dr_join")
	tk.MustExec("use test_dr_join")
	tk.MustExec("set @@tidb_partition_prune_mode = 'dynamic'")

	// hash and range partition
	tk.MustExec("create table thash (a int, b int, c int, primary key(a), index idx_b(b)) partition by hash(a) partitions 4;")
	tk.MustExec(`create table trange (a int, b int, c int, primary key(a), index idx_b(b)) partition by range(a) (
		 partition p0 values less than(1000),
		 partition p1 values less than(2000),
		 partition p2 values less than(3000),
		 partition p3 values less than(4000));`)

	// regualr table
	tk.MustExec(`create table tnormal (a int, b int, c int, primary key(a), index idx_b(b));`)
	tk.MustExec(`create table touter (a int, b int, c int);`)

	// generate some random data to be inserted
	vals := make([]string, 0, 2000)
	for i := 0; i < 2000; i++ {
		vals = append(vals, fmt.Sprintf("(%v, %v, %v)", rand.Intn(4000), rand.Intn(4000), rand.Intn(4000)))
	}
	tk.MustExec("insert ignore into trange values " + strings.Join(vals, ","))
	tk.MustExec("insert ignore into thash values " + strings.Join(vals, ","))
	tk.MustExec("insert ignore into tnormal values " + strings.Join(vals, ","))
	tk.MustExec("insert ignore into touter values " + strings.Join(vals, ","))

	// test indexLookUp + hash
	queryPartition := "select /*+ INL_JOIN(touter, thash) */ * from touter join thash use index(idx_b) on touter.b = thash.b"
	queryRegular := "select /*+ INL_JOIN(touter, tnormal) */ * from touter join tnormal use index(idx_b) on touter.b = tnormal.b"
	tk.MustQuery("explain format = 'brief' " + queryPartition).Check(testkit.Rows(
		"IndexJoin 12487.50 root  inner join, inner:IndexLookUp, outer key:test_dr_join.touter.b, inner key:test_dr_join.thash.b, equal cond:eq(test_dr_join.touter.b, test_dr_join.thash.b)",
		"├─TableReader(Build) 9990.00 root  data:Selection",
		"│ └─Selection 9990.00 cop[tikv]  not(isnull(test_dr_join.touter.b))",
		"│   └─TableFullScan 10000.00 cop[tikv] table:touter keep order:false, stats:pseudo",
		"└─IndexLookUp(Probe) 12487.50 root partition:all ",
		"  ├─Selection(Build) 12487.50 cop[tikv]  not(isnull(test_dr_join.thash.b))",
		"  │ └─IndexRangeScan 12500.00 cop[tikv] table:thash, index:idx_b(b) range: decided by [eq(test_dr_join.thash.b, test_dr_join.touter.b)], keep order:false, stats:pseudo",
		"  └─TableRowIDScan(Probe) 12487.50 cop[tikv] table:thash keep order:false, stats:pseudo")) // check if IndexLookUp is used
	tk.MustQuery(queryPartition).Sort().Check(tk.MustQuery(queryRegular).Sort().Rows())

	// test tableReader + hash
	queryPartition = "select /*+ INL_JOIN(touter, thash) */ * from touter join thash on touter.a = thash.a"
	queryRegular = "select /*+ INL_JOIN(touter, tnormal) */ * from touter join tnormal on touter.a = tnormal.a"
	tk.MustQuery("explain format = 'brief' " + queryPartition).Check(testkit.Rows(
		"IndexJoin 12487.50 root  inner join, inner:TableReader, outer key:test_dr_join.touter.a, inner key:test_dr_join.thash.a, equal cond:eq(test_dr_join.touter.a, test_dr_join.thash.a)",
		"├─TableReader(Build) 9990.00 root  data:Selection",
		"│ └─Selection 9990.00 cop[tikv]  not(isnull(test_dr_join.touter.a))",
		"│   └─TableFullScan 10000.00 cop[tikv] table:touter keep order:false, stats:pseudo",
		"└─TableReader(Probe) 9990.00 root partition:all data:TableRangeScan",
		"  └─TableRangeScan 9990.00 cop[tikv] table:thash range: decided by [test_dr_join.touter.a], keep order:false, stats:pseudo")) // check if tableReader is used
	tk.MustQuery(queryPartition).Sort().Check(tk.MustQuery(queryRegular).Sort().Rows())

	// test indexReader + hash
	queryPartition = "select /*+ INL_JOIN(touter, thash) */ thash.b from touter join thash use index(idx_b) on touter.b = thash.b;"
	queryRegular = "select /*+ INL_JOIN(touter, tnormal) */ tnormal.b from touter join tnormal use index(idx_b) on touter.b = tnormal.b;"
	tk.MustQuery("explain format = 'brief' " + queryPartition).Check(testkit.Rows(
		"IndexJoin 12487.50 root  inner join, inner:IndexReader, outer key:test_dr_join.touter.b, inner key:test_dr_join.thash.b, equal cond:eq(test_dr_join.touter.b, test_dr_join.thash.b)",
		"├─TableReader(Build) 9990.00 root  data:Selection",
		"│ └─Selection 9990.00 cop[tikv]  not(isnull(test_dr_join.touter.b))",
		"│   └─TableFullScan 10000.00 cop[tikv] table:touter keep order:false, stats:pseudo",
		"└─IndexReader(Probe) 12487.50 root partition:all index:Selection",
		"  └─Selection 12487.50 cop[tikv]  not(isnull(test_dr_join.thash.b))",
		"    └─IndexRangeScan 12500.00 cop[tikv] table:thash, index:idx_b(b) range: decided by [eq(test_dr_join.thash.b, test_dr_join.touter.b)], keep order:false, stats:pseudo")) // check if indexReader is used
	tk.MustQuery(queryPartition).Sort().Check(tk.MustQuery(queryRegular).Sort().Rows())

	// test indexLookUp + range
	// explain select /*+ INL_JOIN(touter, tinner) */ * from touter join tinner use index(a) on touter.a = tinner.a;
	queryPartition = "select /*+ INL_JOIN(touter, trange) */ * from touter join trange use index(idx_b) on touter.b = trange.b;"
	queryRegular = "select /*+ INL_JOIN(touter, tnormal) */ * from touter join tnormal use index(idx_b) on touter.b = tnormal.b;"
	tk.MustQuery("explain format = 'brief' " + queryPartition).Check(testkit.Rows(
		"IndexJoin 12487.50 root  inner join, inner:IndexLookUp, outer key:test_dr_join.touter.b, inner key:test_dr_join.trange.b, equal cond:eq(test_dr_join.touter.b, test_dr_join.trange.b)",
		"├─TableReader(Build) 9990.00 root  data:Selection",
		"│ └─Selection 9990.00 cop[tikv]  not(isnull(test_dr_join.touter.b))",
		"│   └─TableFullScan 10000.00 cop[tikv] table:touter keep order:false, stats:pseudo",
		"└─IndexLookUp(Probe) 12487.50 root partition:all ",
		"  ├─Selection(Build) 12487.50 cop[tikv]  not(isnull(test_dr_join.trange.b))",
		"  │ └─IndexRangeScan 12500.00 cop[tikv] table:trange, index:idx_b(b) range: decided by [eq(test_dr_join.trange.b, test_dr_join.touter.b)], keep order:false, stats:pseudo",
		"  └─TableRowIDScan(Probe) 12487.50 cop[tikv] table:trange keep order:false, stats:pseudo")) // check if IndexLookUp is used
	tk.MustQuery(queryPartition).Sort().Check(tk.MustQuery(queryRegular).Sort().Rows())

	// test tableReader + range
	queryPartition = "select /*+ INL_JOIN(touter, trange) */ * from touter join trange on touter.a = trange.a;"
	queryRegular = "select /*+ INL_JOIN(touter, tnormal) */ * from touter join tnormal on touter.a = tnormal.a;"
	tk.MustQuery("explain format = 'brief' " + queryPartition).Check(testkit.Rows(
		"IndexJoin 12487.50 root  inner join, inner:TableReader, outer key:test_dr_join.touter.a, inner key:test_dr_join.trange.a, equal cond:eq(test_dr_join.touter.a, test_dr_join.trange.a)",
		"├─TableReader(Build) 9990.00 root  data:Selection",
		"│ └─Selection 9990.00 cop[tikv]  not(isnull(test_dr_join.touter.a))",
		"│   └─TableFullScan 10000.00 cop[tikv] table:touter keep order:false, stats:pseudo",
		"└─TableReader(Probe) 9990.00 root partition:all data:TableRangeScan",
		"  └─TableRangeScan 9990.00 cop[tikv] table:trange range: decided by [test_dr_join.touter.a], keep order:false, stats:pseudo")) // check if tableReader is used
	tk.MustQuery(queryPartition).Sort().Check(tk.MustQuery(queryRegular).Sort().Rows())

	// test indexReader + range
	// explain select /*+ INL_JOIN(touter, tinner) */ tinner.a from touter join tinner on touter.a = tinner.a;
	queryPartition = "select /*+ INL_JOIN(touter, trange) */ trange.b from touter join trange use index(idx_b) on touter.b = trange.b;"
	queryRegular = "select /*+ INL_JOIN(touter, tnormal) */ tnormal.b from touter join tnormal use index(idx_b) on touter.b = tnormal.b;"
	tk.MustQuery("explain format = 'brief' " + queryPartition).Check(testkit.Rows(
		"IndexJoin 12487.50 root  inner join, inner:IndexReader, outer key:test_dr_join.touter.b, inner key:test_dr_join.trange.b, equal cond:eq(test_dr_join.touter.b, test_dr_join.trange.b)",
		"├─TableReader(Build) 9990.00 root  data:Selection",
		"│ └─Selection 9990.00 cop[tikv]  not(isnull(test_dr_join.touter.b))",
		"│   └─TableFullScan 10000.00 cop[tikv] table:touter keep order:false, stats:pseudo",
		"└─IndexReader(Probe) 12487.50 root partition:all index:Selection",
		"  └─Selection 12487.50 cop[tikv]  not(isnull(test_dr_join.trange.b))",
		"    └─IndexRangeScan 12500.00 cop[tikv] table:trange, index:idx_b(b) range: decided by [eq(test_dr_join.trange.b, test_dr_join.touter.b)], keep order:false, stats:pseudo")) // check if indexReader is used
	tk.MustQuery(queryPartition).Sort().Check(tk.MustQuery(queryRegular).Sort().Rows())
}

func TestDynamicPruningUnderIndexJoin(t *testing.T) {
	failpoint.Enable("github.com/pingcap/tidb/planner/core/forceDynamicPrune", `return(true)`)
	defer failpoint.Disable("github.com/pingcap/tidb/planner/core/forceDynamicPrune")
	store := testkit.CreateMockStore(t)

	tk := testkit.NewTestKit(t, store)
	tk.MustExec("use test")

	tk.MustExec("create database pruing_under_index_join")
	tk.MustExec("use pruing_under_index_join")
	tk.MustExec("set @@tidb_partition_prune_mode = 'dynamic'")

	tk.MustExec(`create table tnormal (a int, b int, c int, primary key(a), index idx_b(b))`)
	tk.MustExec(`create table thash (a int, b int, c int, primary key(a), index idx_b(b)) partition by hash(a) partitions 4`)
	tk.MustExec(`create table touter (a int, b int, c int)`)

	vals := make([]string, 0, 2000)
	for i := 0; i < 2000; i++ {
		vals = append(vals, fmt.Sprintf("(%v, %v, %v)", i, rand.Intn(10000), rand.Intn(10000)))
	}
	tk.MustExec(`insert into tnormal values ` + strings.Join(vals, ", "))
	tk.MustExec(`insert into thash values ` + strings.Join(vals, ", "))
	tk.MustExec(`insert into touter values ` + strings.Join(vals, ", "))

	// case 1: IndexReader in the inner side
	tk.MustQuery(`explain format='brief' select /*+ INL_JOIN(touter, thash) */ thash.b from touter join thash use index(idx_b) on touter.b = thash.b`).Check(testkit.Rows(
		`IndexJoin 12487.50 root  inner join, inner:IndexReader, outer key:pruing_under_index_join.touter.b, inner key:pruing_under_index_join.thash.b, equal cond:eq(pruing_under_index_join.touter.b, pruing_under_index_join.thash.b)`,
		`├─TableReader(Build) 9990.00 root  data:Selection`,
		`│ └─Selection 9990.00 cop[tikv]  not(isnull(pruing_under_index_join.touter.b))`,
		`│   └─TableFullScan 10000.00 cop[tikv] table:touter keep order:false, stats:pseudo`,
		`└─IndexReader(Probe) 12487.50 root partition:all index:Selection`,
		`  └─Selection 12487.50 cop[tikv]  not(isnull(pruing_under_index_join.thash.b))`,
		`    └─IndexRangeScan 12500.00 cop[tikv] table:thash, index:idx_b(b) range: decided by [eq(pruing_under_index_join.thash.b, pruing_under_index_join.touter.b)], keep order:false, stats:pseudo`))
	tk.MustQuery(`select /*+ INL_JOIN(touter, thash) */ thash.b from touter join thash use index(idx_b) on touter.b = thash.b`).Sort().Check(
		tk.MustQuery(`select /*+ INL_JOIN(touter, tnormal) */ tnormal.b from touter join tnormal use index(idx_b) on touter.b = tnormal.b`).Sort().Rows())

	// case 2: TableReader in the inner side
	tk.MustQuery(`explain format='brief' select /*+ INL_JOIN(touter, thash) */ thash.* from touter join thash use index(primary) on touter.b = thash.a`).Check(testkit.Rows(
		`IndexJoin 12487.50 root  inner join, inner:TableReader, outer key:pruing_under_index_join.touter.b, inner key:pruing_under_index_join.thash.a, equal cond:eq(pruing_under_index_join.touter.b, pruing_under_index_join.thash.a)`,
		`├─TableReader(Build) 9990.00 root  data:Selection`,
		`│ └─Selection 9990.00 cop[tikv]  not(isnull(pruing_under_index_join.touter.b))`,
		`│   └─TableFullScan 10000.00 cop[tikv] table:touter keep order:false, stats:pseudo`,
		`└─TableReader(Probe) 9990.00 root partition:all data:TableRangeScan`,
		`  └─TableRangeScan 9990.00 cop[tikv] table:thash range: decided by [pruing_under_index_join.touter.b], keep order:false, stats:pseudo`))
	tk.MustQuery(`select /*+ INL_JOIN(touter, thash) */ thash.* from touter join thash use index(primary) on touter.b = thash.a`).Sort().Check(
		tk.MustQuery(`select /*+ INL_JOIN(touter, tnormal) */ tnormal.* from touter join tnormal use index(primary) on touter.b = tnormal.a`).Sort().Rows())

	// case 3: IndexLookUp in the inner side + read all inner columns
	tk.MustQuery(`explain format='brief' select /*+ INL_JOIN(touter, thash) */ thash.* from touter join thash use index(idx_b) on touter.b = thash.b`).Check(testkit.Rows(
		`IndexJoin 12487.50 root  inner join, inner:IndexLookUp, outer key:pruing_under_index_join.touter.b, inner key:pruing_under_index_join.thash.b, equal cond:eq(pruing_under_index_join.touter.b, pruing_under_index_join.thash.b)`,
		`├─TableReader(Build) 9990.00 root  data:Selection`,
		`│ └─Selection 9990.00 cop[tikv]  not(isnull(pruing_under_index_join.touter.b))`,
		`│   └─TableFullScan 10000.00 cop[tikv] table:touter keep order:false, stats:pseudo`,
		`└─IndexLookUp(Probe) 12487.50 root partition:all `,
		`  ├─Selection(Build) 12487.50 cop[tikv]  not(isnull(pruing_under_index_join.thash.b))`,
		`  │ └─IndexRangeScan 12500.00 cop[tikv] table:thash, index:idx_b(b) range: decided by [eq(pruing_under_index_join.thash.b, pruing_under_index_join.touter.b)], keep order:false, stats:pseudo`,
		`  └─TableRowIDScan(Probe) 12487.50 cop[tikv] table:thash keep order:false, stats:pseudo`))
	tk.MustQuery(`select /*+ INL_JOIN(touter, thash) */ thash.* from touter join thash use index(idx_b) on touter.b = thash.b`).Sort().Check(
		tk.MustQuery(`select /*+ INL_JOIN(touter, tnormal) */ tnormal.* from touter join tnormal use index(idx_b) on touter.b = tnormal.b`).Sort().Rows())
}

func TestIssue25527(t *testing.T) {
	store := testkit.CreateMockStore(t)

	tk := testkit.NewTestKit(t, store)
	tk.MustExec("use test")
	tk.MustExec("create database test_issue_25527")
	tk.MustExec("use test_issue_25527")
	tk.MustExec("set @@tidb_partition_prune_mode = 'dynamic'")
	tk.MustExec("set @@session.tidb_enable_list_partition = ON")

	// the original case
	tk.MustExec(`CREATE TABLE t (
		  col1 tinyint(4) primary key
		) ENGINE=InnoDB DEFAULT CHARSET=utf8mb4 COLLATE=utf8mb4_bin PARTITION BY HASH( COL1 DIV 80 )
		PARTITIONS 6`)
	tk.MustExec(`insert into t values(-128), (107)`)
	tk.MustExec(`prepare stmt from 'select col1 from t where col1 in (?, ?, ?)'`)
	tk.MustExec(`set @a=-128, @b=107, @c=-128`)
	tk.MustQuery(`execute stmt using @a,@b,@c`).Sort().Check(testkit.Rows("-128", "107"))

	// the minimal reproducible case for hash partitioning
	tk.MustExec(`CREATE TABLE t0 (a int primary key) PARTITION BY HASH( a DIV 80 ) PARTITIONS 2`)
	tk.MustExec(`insert into t0 values (1)`)
	tk.MustQuery(`select a from t0 where a in (1)`).Check(testkit.Rows("1"))

	// the minimal reproducible case for range partitioning
	tk.MustExec(`create table t1 (a int primary key) partition by range (a+5) (
		partition p0 values less than(10), partition p1 values less than(20))`)
	tk.MustExec(`insert into t1 values (5)`)
	tk.MustQuery(`select a from t1 where a in (5)`).Check(testkit.Rows("5"))

	// the minimal reproducible case for list partitioning
	tk.MustExec(`create table  t2 (a int primary key) partition by list (a+5) (
		partition p0 values in (5, 6, 7, 8), partition p1 values in (9, 10, 11, 12))`)
	tk.MustExec(`insert into t2 values (5)`)
	tk.MustQuery(`select a from t2 where a in (5)`).Check(testkit.Rows("5"))
}

func TestIssue25598(t *testing.T) {
	store := testkit.CreateMockStore(t)

	tk := testkit.NewTestKit(t, store)
	tk.MustExec("use test")
	tk.MustExec("create database test_issue_25598")
	tk.MustExec("use test_issue_25598")
	tk.MustExec(`CREATE TABLE UK_HP16726 (
	  COL1 bigint(16) DEFAULT NULL,
	  COL2 varchar(20) DEFAULT NULL,
	  COL4 datetime DEFAULT NULL,
	  COL3 bigint(20) DEFAULT NULL,
	  COL5 float DEFAULT NULL,
	  UNIQUE KEY UK_COL1 (COL1) /*!80000 INVISIBLE */
	) ENGINE=InnoDB DEFAULT CHARSET=utf8mb4 COLLATE=utf8mb4_bin
	PARTITION BY HASH( COL1 )
	PARTITIONS 25`)

	tk.MustQuery(`select t1. col1, t2. col1 from UK_HP16726 as t1 inner join UK_HP16726 as t2 on t1.col1 = t2.col1 where t1.col1 > -9223372036854775808 group by t1.col1, t2.col1 having t1.col1 != 9223372036854775807`).Check(testkit.Rows())
	tk.MustExec(`explain select t1. col1, t2. col1 from UK_HP16726 as t1 inner join UK_HP16726 as t2 on t1.col1 = t2.col1 where t1.col1 > -9223372036854775808 group by t1.col1, t2.col1 having t1.col1 != 9223372036854775807`)

	tk.MustExec(`set @@tidb_partition_prune_mode = 'dynamic'`)
	tk.MustQuery(`select t1. col1, t2. col1 from UK_HP16726 as t1 inner join UK_HP16726 as t2 on t1.col1 = t2.col1 where t1.col1 > -9223372036854775808 group by t1.col1, t2.col1 having t1.col1 != 9223372036854775807`).Check(testkit.Rows())
	tk.MustExec(`explain select t1. col1, t2. col1 from UK_HP16726 as t1 inner join UK_HP16726 as t2 on t1.col1 = t2.col1 where t1.col1 > -9223372036854775808 group by t1.col1, t2.col1 having t1.col1 != 9223372036854775807`)
}

func TestBatchGetforRangeandListPartitionTable(t *testing.T) {
	store := testkit.CreateMockStore(t)

	tk := testkit.NewTestKit(t, store)
	tk.MustExec("use test")
	tk.MustExec("create database test_pointget")
	tk.MustExec("use test_pointget")
	tk.MustExec("set @@tidb_partition_prune_mode = 'dynamic'")
	tk.MustExec("set @@session.tidb_enable_list_partition = ON")

	// list partition table
	tk.MustExec(`create table tlist(a int, b int, unique index idx_a(a), index idx_b(b)) partition by list(a)(
		partition p0 values in (1, 2, 3, 4),
			partition p1 values in (5, 6, 7, 8),
			partition p2 values in (9, 10, 11, 12));`)

	// range partition table
	tk.MustExec(`create table trange(a int, unique key(a)) partition by range(a) (
		partition p0 values less than (30),
		partition p1 values less than (60),
		partition p2 values less than (90),
		partition p3 values less than (120));`)

	// hash partition table
	tk.MustExec("create table thash(a int unsigned, unique key(a)) partition by hash(a) partitions 4;")

	// insert data into list partition table
	tk.MustExec("insert into tlist values(1,1), (2,2), (3, 3), (4, 4), (5,5), (6, 6), (7,7), (8, 8), (9, 9), (10, 10), (11, 11), (12, 12);")
	// regular partition table
	tk.MustExec("create table tregular1(a int, unique key(a));")
	tk.MustExec("create table tregular2(a int, unique key(a));")

	vals := make([]string, 0, 100)
	// insert data into range partition table and hash partition table
	for i := 0; i < 100; i++ {
		vals = append(vals, fmt.Sprintf("(%v)", i+1))
	}
	tk.MustExec("insert into trange values " + strings.Join(vals, ","))
	tk.MustExec("insert into thash values " + strings.Join(vals, ","))
	tk.MustExec("insert into tregular1 values " + strings.Join(vals, ","))
	tk.MustExec("insert into tregular2 values (1), (2), (3), (4), (5), (6), (7), (8), (9), (10), (11), (12)")

	// test BatchGet
	for i := 0; i < 100; i++ {
		// explain select a from t where a in ({x1}, {x2}, ... {x10}); // BatchGet is used
		// select a from t where where a in ({x1}, {x2}, ... {x10});
		points := make([]string, 0, 10)
		for i := 0; i < 10; i++ {
			x := rand.Intn(100) + 1
			points = append(points, fmt.Sprintf("%v", x))
		}
		queryRegular1 := fmt.Sprintf("select a from tregular1 where a in (%v)", strings.Join(points, ","))

		queryHash := fmt.Sprintf("select a from thash where a in (%v)", strings.Join(points, ","))
		require.True(t, tk.HasPlan(queryHash, "Batch_Point_Get")) // check if BatchGet is used
		tk.MustQuery(queryHash).Sort().Check(tk.MustQuery(queryRegular1).Sort().Rows())

		queryRange := fmt.Sprintf("select a from trange where a in (%v)", strings.Join(points, ","))
		require.True(t, tk.HasPlan(queryRange, "Batch_Point_Get")) // check if BatchGet is used
		tk.MustQuery(queryRange).Sort().Check(tk.MustQuery(queryRegular1).Sort().Rows())

		points = make([]string, 0, 10)
		for i := 0; i < 10; i++ {
			x := rand.Intn(12) + 1
			points = append(points, fmt.Sprintf("%v", x))
		}
		queryRegular2 := fmt.Sprintf("select a from tregular2 where a in (%v)", strings.Join(points, ","))
		queryList := fmt.Sprintf("select a from tlist where a in (%v)", strings.Join(points, ","))
		require.True(t, tk.HasPlan(queryList, "Batch_Point_Get")) // check if BatchGet is used
		tk.MustQuery(queryList).Sort().Check(tk.MustQuery(queryRegular2).Sort().Rows())
	}

	// test different data type
	// unsigned flag
	// partition table and reguar table pair
	tk.MustExec(`create table trange3(a int unsigned, unique key(a)) partition by range(a) (
		partition p0 values less than (30),
		partition p1 values less than (60),
		partition p2 values less than (90),
		partition p3 values less than (120));`)
	tk.MustExec("create table tregular3(a int unsigned, unique key(a));")
	vals = make([]string, 0, 100)
	// insert data into range partition table and hash partition table
	for i := 0; i < 100; i++ {
		vals = append(vals, fmt.Sprintf("(%v)", i+1))
	}
	tk.MustExec("insert into trange3 values " + strings.Join(vals, ","))
	tk.MustExec("insert into tregular3 values " + strings.Join(vals, ","))
	// test BatchGet
	// explain select a from t where a in ({x1}, {x2}, ... {x10}); // BatchGet is used
	// select a from t where where a in ({x1}, {x2}, ... {x10});
	points := make([]string, 0, 10)
	for i := 0; i < 10; i++ {
		x := rand.Intn(100) + 1
		points = append(points, fmt.Sprintf("%v", x))
	}
	queryRegular := fmt.Sprintf("select a from tregular3 where a in (%v)", strings.Join(points, ","))
	queryRange := fmt.Sprintf("select a from trange3 where a in (%v)", strings.Join(points, ","))
	require.True(t, tk.HasPlan(queryRange, "Batch_Point_Get")) // check if BatchGet is used
	tk.MustQuery(queryRange).Sort().Check(tk.MustQuery(queryRegular).Sort().Rows())
}

func TestGlobalStatsAndSQLBinding(t *testing.T) {
	store := testkit.CreateMockStore(t)

	tk := testkit.NewTestKit(t, store)
	tk.MustExec("use test")
	tk.MustExec("create database test_global_stats")
	tk.MustExec("use test_global_stats")
	tk.MustExec("set @@tidb_partition_prune_mode = 'dynamic'")
	tk.MustExec("set tidb_cost_model_version=2")

	// hash and range and list partition
	tk.MustExec("create table thash(a int, b int, key(a)) partition by hash(a) partitions 4")
	tk.MustExec(`create table trange(a int, b int, key(a)) partition by range(a) (
		partition p0 values less than (200),
		partition p1 values less than (400),
		partition p2 values less than (600),
		partition p3 values less than (800),
		partition p4 values less than (1001))`)
	tk.MustExec(`create table tlist (a int, b int, key(a)) partition by list (a) (
		partition p0 values in (0, 1, 2, 3, 4, 5, 6, 7, 8, 9),
		partition p1 values in (10, 11, 12, 13, 14, 15, 16, 17, 18, 19),
		partition p2 values in (20, 21, 22, 23, 24, 25, 26, 27, 28, 29),
		partition p3 values in (30, 31, 32, 33, 34, 35, 36, 37, 38, 39),
		partition p4 values in (40, 41, 42, 43, 44, 45, 46, 47, 48, 49, 50))`)

	// construct some special data distribution
	vals := make([]string, 0, 1000)
	listVals := make([]string, 0, 1000)
	for i := 0; i < 1000; i++ {
		if i < 10 {
			// for hash and range partition, 1% of records are in [0, 100)
			vals = append(vals, fmt.Sprintf("(%v, %v)", rand.Intn(100), rand.Intn(100)))
			// for list partition, 1% of records are equal to 0
			listVals = append(listVals, "(0, 0)")
		} else {
			vals = append(vals, fmt.Sprintf("(%v, %v)", 100+rand.Intn(900), 100+rand.Intn(900)))
			listVals = append(listVals, fmt.Sprintf("(%v, %v)", 1+rand.Intn(50), 1+rand.Intn(50)))
		}
	}
	tk.MustExec("insert into thash values " + strings.Join(vals, ","))
	tk.MustExec("insert into trange values " + strings.Join(vals, ","))
	tk.MustExec("insert into tlist values " + strings.Join(listVals, ","))

	// before analyzing, the planner will choose TableScan to access the 1% of records
	require.True(t, tk.HasPlan("select * from thash where a<100", "TableFullScan"))
	require.True(t, tk.HasPlan("select * from trange where a<100", "TableFullScan"))
	require.True(t, tk.HasPlan("select * from tlist where a<1", "TableFullScan"))

	tk.MustExec("analyze table thash")
	tk.MustExec("analyze table trange")
	tk.MustExec("analyze table tlist")

	require.True(t, tk.HasPlan("select * from thash where a<100", "TableFullScan"))
	require.True(t, tk.HasPlan("select * from trange where a<100", "TableFullScan"))
	require.True(t, tk.HasPlan("select * from tlist where a<1", "TableFullScan"))

	// create SQL bindings
	tk.MustExec("create session binding for select * from thash where a<100 using select * from thash ignore index(a) where a<100")
	tk.MustExec("create session binding for select * from trange where a<100 using select * from trange ignore index(a) where a<100")
	tk.MustExec("create session binding for select * from tlist where a<100 using select * from tlist ignore index(a) where a<100")

	// use TableScan again since the Index(a) is ignored
	require.True(t, tk.HasPlan("select * from thash where a<100", "TableFullScan"))
	require.True(t, tk.HasPlan("select * from trange where a<100", "TableFullScan"))
	require.True(t, tk.HasPlan("select * from tlist where a<1", "TableFullScan"))

	// drop SQL bindings
	tk.MustExec("drop session binding for select * from thash where a<100")
	tk.MustExec("drop session binding for select * from trange where a<100")
	tk.MustExec("drop session binding for select * from tlist where a<100")

	require.True(t, tk.HasPlan("select * from thash where a<100", "TableFullScan"))
	require.True(t, tk.HasPlan("select * from trange where a<100", "TableFullScan"))
	require.True(t, tk.HasPlan("select * from tlist where a<1", "TableFullScan"))
}

func TestPartitionTableWithDifferentJoin(t *testing.T) {
	failpoint.Enable("github.com/pingcap/tidb/planner/core/forceDynamicPrune", `return(true)`)
	defer failpoint.Disable("github.com/pingcap/tidb/planner/core/forceDynamicPrune")
	store := testkit.CreateMockStore(t)

	tk := testkit.NewTestKit(t, store)
	tk.MustExec("use test")
	tk.MustExec("create database test_partition_joins")
	tk.MustExec("use test_partition_joins")
	tk.MustExec("set @@tidb_partition_prune_mode = 'dynamic'")

	// hash and range partition
	tk.MustExec("create table thash(a int, b int, key(a)) partition by hash(a) partitions 4")
	tk.MustExec("create table tregular1(a int, b int, key(a))")

	tk.MustExec(`create table trange(a int, b int, key(a)) partition by range(a) (
		partition p0 values less than (200),
		partition p1 values less than (400),
		partition p2 values less than (600),
		partition p3 values less than (800),
		partition p4 values less than (1001))`)
	tk.MustExec("create table tregular2(a int, b int, key(a))")

	vals := make([]string, 0, 2000)
	for i := 0; i < 2000; i++ {
		vals = append(vals, fmt.Sprintf("(%v, %v)", rand.Intn(1000), rand.Intn(1000)))
	}
	tk.MustExec("insert into thash values " + strings.Join(vals, ","))
	tk.MustExec("insert into tregular1 values " + strings.Join(vals, ","))

	vals = make([]string, 0, 2000)
	for i := 0; i < 2000; i++ {
		vals = append(vals, fmt.Sprintf("(%v, %v)", rand.Intn(1000), rand.Intn(1000)))
	}
	tk.MustExec("insert into trange values " + strings.Join(vals, ","))
	tk.MustExec("insert into tregular2 values " + strings.Join(vals, ","))

	// random params
	x1 := rand.Intn(1000)
	x2 := rand.Intn(1000)
	x3 := rand.Intn(1000)
	x4 := rand.Intn(1000)

	// group 1
	// hash_join range partition and hash partition
	queryHash := fmt.Sprintf("select /*+ hash_join(trange, thash) */ * from trange, thash where trange.b=thash.b and thash.a = %v and trange.a > %v;", x1, x2)
	queryRegular := fmt.Sprintf("select /*+ hash_join(tregular2, tregular1) */ * from tregular2, tregular1 where tregular2.b=tregular1.b and tregular1.a = %v and tregular2.a > %v;", x1, x2)
	require.True(t, tk.HasPlan(queryHash, "HashJoin"))
	tk.MustQuery(queryHash).Sort().Check(tk.MustQuery(queryRegular).Sort().Rows())

	queryHash = fmt.Sprintf("select /*+ hash_join(trange, thash) */ * from trange, thash where trange.a=thash.a and thash.a > %v;", x1)
	queryRegular = fmt.Sprintf("select /*+ hash_join(tregular2, tregular1) */ * from tregular2, tregular1 where tregular2.a=tregular1.a and tregular1.a > %v;", x1)
	require.True(t, tk.HasPlan(queryHash, "HashJoin"))
	tk.MustQuery(queryHash).Sort().Check(tk.MustQuery(queryRegular).Sort().Rows())

	queryHash = fmt.Sprintf("select /*+ hash_join(trange, thash) */ * from trange, thash where trange.a=thash.a and trange.b = thash.b and thash.a > %v;", x1)
	queryRegular = fmt.Sprintf("select /*+ hash_join(tregular2, tregular1) */ * from tregular2, tregular1 where tregular2.a=tregular1.a and tregular1.b = tregular2.b and tregular1.a > %v;", x1)
	require.True(t, tk.HasPlan(queryHash, "HashJoin"))
	tk.MustQuery(queryHash).Sort().Check(tk.MustQuery(queryRegular).Sort().Rows())

	queryHash = fmt.Sprintf("select /*+ hash_join(trange, thash) */ * from trange, thash where trange.a=thash.a and thash.a = %v;", x1)
	queryRegular = fmt.Sprintf("select /*+ hash_join(tregular2, tregular1) */ * from tregular2, tregular1 where tregular2.a=tregular1.a and tregular1.a = %v;", x1)
	require.True(t, tk.HasPlan(queryHash, "HashJoin"))
	tk.MustQuery(queryHash).Sort().Check(tk.MustQuery(queryRegular).Sort().Rows())

	// group 2
	// hash_join range partition and regular table
	queryHash = fmt.Sprintf("select /*+ hash_join(trange, tregular1) */ * from trange, tregular1 where trange.a = tregular1.a and trange.a >= %v and tregular1.a > %v;", x1, x2)
	queryRegular = fmt.Sprintf("select /*+ hash_join(tregular2, tregular1) */ * from tregular2, tregular1 where tregular2.a = tregular1.a and tregular2.a >= %v and tregular1.a > %v;", x1, x2)
	require.True(t, tk.HasPlan(queryHash, "HashJoin"))
	tk.MustQuery(queryHash).Sort().Check(tk.MustQuery(queryRegular).Sort().Rows())

	queryHash = fmt.Sprintf("select /*+ hash_join(trange, tregular1) */ * from trange, tregular1 where trange.a = tregular1.a and trange.a in (%v, %v, %v);", x1, x2, x3)
	queryRegular = fmt.Sprintf("select /*+ hash_join(tregular2, tregular1) */ * from tregular2, tregular1 where tregular2.a = tregular1.a and tregular2.a in (%v, %v, %v);", x1, x2, x3)
	require.True(t, tk.HasPlan(queryHash, "HashJoin"))
	tk.MustQuery(queryHash).Sort().Check(tk.MustQuery(queryRegular).Sort().Rows())

	queryHash = fmt.Sprintf("select /*+ hash_join(trange, tregular1) */ * from trange, tregular1 where trange.a = tregular1.a and tregular1.a >= %v;", x1)
	queryRegular = fmt.Sprintf("select /*+ hash_join(tregular2, tregular1) */ * from tregular2, tregular1 where tregular2.a = tregular1.a and tregular1.a >= %v;", x1)
	require.True(t, tk.HasPlan(queryHash, "HashJoin"))
	tk.MustQuery(queryHash).Sort().Check(tk.MustQuery(queryRegular).Sort().Rows())

	// group 3
	// merge_join range partition and hash partition
	queryHash = fmt.Sprintf("select /*+ merge_join(trange, thash) */ * from trange, thash where trange.b=thash.b and thash.a = %v and trange.a > %v;", x1, x2)
	queryRegular = fmt.Sprintf("select /*+ merge_join(tregular2, tregular1) */ * from tregular2, tregular1 where tregular2.b=tregular1.b and tregular1.a = %v and tregular2.a > %v;", x1, x2)
	require.True(t, tk.HasPlan(queryHash, "MergeJoin"))
	tk.MustQuery(queryHash).Sort().Check(tk.MustQuery(queryRegular).Sort().Rows())

	queryHash = fmt.Sprintf("select /*+ merge_join(trange, thash) */ * from trange, thash where trange.a=thash.a and thash.a > %v;", x1)
	queryRegular = fmt.Sprintf("select /*+ merge_join(tregular2, tregular1) */ * from tregular2, tregular1 where tregular2.a=tregular1.a and tregular1.a > %v;", x1)
	require.True(t, tk.HasPlan(queryHash, "MergeJoin"))
	tk.MustQuery(queryHash).Sort().Check(tk.MustQuery(queryRegular).Sort().Rows())

	queryHash = fmt.Sprintf("select /*+ merge_join(trange, thash) */ * from trange, thash where trange.a=thash.a and trange.b = thash.b and thash.a > %v;", x1)
	queryRegular = fmt.Sprintf("select /*+ merge_join(tregular2, tregular1) */ * from tregular2, tregular1 where tregular2.a=tregular1.a and tregular1.b = tregular2.b and tregular1.a > %v;", x1)
	require.True(t, tk.HasPlan(queryHash, "MergeJoin"))
	tk.MustQuery(queryHash).Sort().Check(tk.MustQuery(queryRegular).Sort().Rows())

	queryHash = fmt.Sprintf("select /*+ merge_join(trange, thash) */ * from trange, thash where trange.a=thash.a and thash.a = %v;", x1)
	queryRegular = fmt.Sprintf("select /*+ merge_join(tregular2, tregular1) */ * from tregular2, tregular1 where tregular2.a=tregular1.a and tregular1.a = %v;", x1)
	require.True(t, tk.HasPlan(queryHash, "MergeJoin"))
	tk.MustQuery(queryHash).Sort().Check(tk.MustQuery(queryRegular).Sort().Rows())

	// group 4
	// merge_join range partition and regular table
	queryHash = fmt.Sprintf("select /*+ merge_join(trange, tregular1) */ * from trange, tregular1 where trange.a = tregular1.a and trange.a >= %v and tregular1.a > %v;", x1, x2)
	queryRegular = fmt.Sprintf("select /*+ merge_join(tregular2, tregular1) */ * from tregular2, tregular1 where tregular2.a = tregular1.a and tregular2.a >= %v and tregular1.a > %v;", x1, x2)
	require.True(t, tk.HasPlan(queryHash, "MergeJoin"))
	tk.MustQuery(queryHash).Sort().Check(tk.MustQuery(queryRegular).Sort().Rows())

	queryHash = fmt.Sprintf("select /*+ merge_join(trange, tregular1) */ * from trange, tregular1 where trange.a = tregular1.a and trange.a in (%v, %v, %v);", x1, x2, x3)
	queryRegular = fmt.Sprintf("select /*+ merge_join(tregular2, tregular1) */ * from tregular2, tregular1 where tregular2.a = tregular1.a and tregular2.a in (%v, %v, %v);", x1, x2, x3)
	require.True(t, tk.HasPlan(queryHash, "MergeJoin"))
	tk.MustQuery(queryHash).Sort().Check(tk.MustQuery(queryRegular).Sort().Rows())

	queryHash = fmt.Sprintf("select /*+ merge_join(trange, tregular1) */ * from trange, tregular1 where trange.a = tregular1.a and tregular1.a >= %v;", x1)
	queryRegular = fmt.Sprintf("select /*+ merge_join(tregular2, tregular1) */ * from tregular2, tregular1 where tregular2.a = tregular1.a and tregular1.a >= %v;", x1)
	require.True(t, tk.HasPlan(queryHash, "MergeJoin"))
	tk.MustQuery(queryHash).Sort().Check(tk.MustQuery(queryRegular).Sort().Rows())

	// new table instances
	tk.MustExec("create table thash2(a int, b int, index idx(a)) partition by hash(a) partitions 4")
	tk.MustExec("create table tregular3(a int, b int, index idx(a))")

	tk.MustExec(`create table trange2(a int, b int, index idx(a)) partition by range(a) (
		partition p0 values less than (200),
		partition p1 values less than (400),
		partition p2 values less than (600),
		partition p3 values less than (800),
		partition p4 values less than (1001))`)
	tk.MustExec("create table tregular4(a int, b int, index idx(a))")

	vals = make([]string, 0, 2000)
	for i := 0; i < 2000; i++ {
		vals = append(vals, fmt.Sprintf("(%v, %v)", rand.Intn(1000), rand.Intn(1000)))
	}
	tk.MustExec("insert into thash2 values " + strings.Join(vals, ","))
	tk.MustExec("insert into tregular3 values " + strings.Join(vals, ","))

	vals = make([]string, 0, 2000)
	for i := 0; i < 2000; i++ {
		vals = append(vals, fmt.Sprintf("(%v, %v)", rand.Intn(1000), rand.Intn(1000)))
	}
	tk.MustExec("insert into trange2 values " + strings.Join(vals, ","))
	tk.MustExec("insert into tregular4 values " + strings.Join(vals, ","))

	// group 5
	// index_merge_join range partition and range partition
	// Currently don't support index merge join on two partition tables. Only test warning.
	queryHash = fmt.Sprintf("select /*+ inl_merge_join(trange, trange2) */ * from trange, trange2 where trange.a=trange2.a and trange.a > %v;", x1)
	// queryRegular = fmt.Sprintf("select /*+ inl_merge_join(tregular2, tregular4) */ * from tregular2, tregular4 where tregular2.a=tregular4.a and tregular2.a > %v;", x1)
	// require.True(t,tk.HasPlan(queryHash, "IndexMergeJoin"))
	// tk.MustQuery(queryHash).Sort().Check(tk.MustQuery(queryRegular).Sort().Rows())
	tk.MustQuery(queryHash)
	tk.MustQuery("show warnings").Check(testkit.RowsWithSep("|", "Warning|1815|Optimizer Hint /*+ INL_MERGE_JOIN(trange, trange2) */ is inapplicable"))

	queryHash = fmt.Sprintf("select /*+ inl_merge_join(trange, trange2) */ * from trange, trange2 where trange.a=trange2.a and trange.a > %v and trange2.a > %v;", x1, x2)
	// queryRegular = fmt.Sprintf("select /*+ inl_merge_join(tregular2, tregular4) */ * from tregular2, tregular4 where tregular2.a=tregular4.a and tregular2.a > %v and tregular4.a > %v;", x1, x2)
	// require.True(t,tk.HasPlan(queryHash, "IndexMergeJoin"))
	// tk.MustQuery(queryHash).Sort().Check(tk.MustQuery(queryRegular).Sort().Rows())
	tk.MustQuery(queryHash)
	tk.MustQuery("show warnings").Check(testkit.RowsWithSep("|", "Warning|1815|Optimizer Hint /*+ INL_MERGE_JOIN(trange, trange2) */ is inapplicable"))

	queryHash = fmt.Sprintf("select /*+ inl_merge_join(trange, trange2) */ * from trange, trange2 where trange.a=trange2.a and trange.a > %v and trange.b > %v;", x1, x2)
	// queryRegular = fmt.Sprintf("select /*+ inl_merge_join(tregular2, tregular4) */ * from tregular2, tregular4 where tregular2.a=tregular4.a and tregular2.a > %v and tregular2.b > %v;", x1, x2)
	// require.True(t,tk.HasPlan(queryHash, "IndexMergeJoin"))
	// tk.MustQuery(queryHash).Sort().Check(tk.MustQuery(queryRegular).Sort().Rows())
	tk.MustQuery(queryHash)
	tk.MustQuery("show warnings").Check(testkit.RowsWithSep("|", "Warning|1815|Optimizer Hint /*+ INL_MERGE_JOIN(trange, trange2) */ is inapplicable"))

	queryHash = fmt.Sprintf("select /*+ inl_merge_join(trange, trange2) */ * from trange, trange2 where trange.a=trange2.a and trange.a > %v and trange2.b > %v;", x1, x2)
	// queryRegular = fmt.Sprintf("select /*+ inl_merge_join(tregular2, tregular4) */ * from tregular2, tregular4 where tregular2.a=tregular4.a and tregular2.a > %v and tregular4.b > %v;", x1, x2)
	// require.True(t,tk.HasPlan(queryHash, "IndexMergeJoin"))
	// tk.MustQuery(queryHash).Sort().Check(tk.MustQuery(queryRegular).Sort().Rows())
	tk.MustQuery(queryHash)
	tk.MustQuery("show warnings").Check(testkit.RowsWithSep("|", "Warning|1815|Optimizer Hint /*+ INL_MERGE_JOIN(trange, trange2) */ is inapplicable"))

	// group 6
	// index_merge_join range partition and regualr table
	queryHash = fmt.Sprintf("select /*+ inl_merge_join(trange, tregular4) */ * from trange, tregular4 where trange.a=tregular4.a and trange.a > %v;", x1)
	queryRegular = fmt.Sprintf("select /*+ inl_merge_join(tregular2, tregular4) */ * from tregular2, tregular4 where tregular2.a=tregular4.a and tregular2.a > %v;", x1)
	require.True(t, tk.HasPlan(queryHash, "IndexMergeJoin"))
	tk.MustQuery(queryHash).Sort().Check(tk.MustQuery(queryRegular).Sort().Rows())

	queryHash = fmt.Sprintf("select /*+ inl_merge_join(trange, tregular4) */ * from trange, tregular4 where trange.a=tregular4.a and trange.a > %v and tregular4.a > %v;", x1, x2)
	queryRegular = fmt.Sprintf("select /*+ inl_merge_join(tregular2, tregular4) */ * from tregular2, tregular4 where tregular2.a=tregular4.a and tregular2.a > %v and tregular4.a > %v;", x1, x2)
	require.True(t, tk.HasPlan(queryHash, "IndexMergeJoin"))
	tk.MustQuery(queryHash).Sort().Check(tk.MustQuery(queryRegular).Sort().Rows())

	queryHash = fmt.Sprintf("select /*+ inl_merge_join(trange, tregular4) */ * from trange, tregular4 where trange.a=tregular4.a and trange.a > %v and trange.b > %v;", x1, x2)
	queryRegular = fmt.Sprintf("select /*+ inl_merge_join(tregular2, tregular4) */ * from tregular2, tregular4 where tregular2.a=tregular4.a and tregular2.a > %v and tregular2.b > %v;", x1, x2)
	require.True(t, tk.HasPlan(queryHash, "IndexMergeJoin"))
	tk.MustQuery(queryHash).Sort().Check(tk.MustQuery(queryRegular).Sort().Rows())

	queryHash = fmt.Sprintf("select /*+ inl_merge_join(trange, tregular4) */ * from trange, tregular4 where trange.a=tregular4.a and trange.a > %v and tregular4.b > %v;", x1, x2)
	queryRegular = fmt.Sprintf("select /*+ inl_merge_join(tregular2, tregular4) */ * from tregular2, tregular4 where tregular2.a=tregular4.a and tregular2.a > %v and tregular4.b > %v;", x1, x2)
	require.True(t, tk.HasPlan(queryHash, "IndexMergeJoin"))
	tk.MustQuery(queryHash).Sort().Check(tk.MustQuery(queryRegular).Sort().Rows())

	// group 7
	// index_hash_join hash partition and hash partition
	queryHash = fmt.Sprintf("select /*+ inl_hash_join(thash, thash2) */ * from thash, thash2 where thash.a = thash2.a and thash.a in (%v, %v);", x1, x2)
	queryRegular = fmt.Sprintf("select /*+ inl_hash_join(tregular1, tregular3) */ * from tregular1, tregular3 where tregular1.a = tregular3.a and tregular1.a in (%v, %v);", x1, x2)
	require.True(t, tk.HasPlan(queryHash, "IndexHashJoin"))
	tk.MustQuery(queryHash).Sort().Check(tk.MustQuery(queryRegular).Sort().Rows())

	queryHash = fmt.Sprintf("select /*+ inl_hash_join(thash, thash2) */ * from thash, thash2 where thash.a = thash2.a and thash.a in (%v, %v) and thash2.a in (%v, %v);", x1, x2, x3, x4)
	queryRegular = fmt.Sprintf("select /*+ inl_hash_join(tregular1, tregular3) */ * from tregular1, tregular3 where tregular1.a = tregular3.a and tregular1.a in (%v, %v) and tregular3.a in (%v, %v);", x1, x2, x3, x4)
	require.True(t, tk.HasPlan(queryHash, "IndexHashJoin"))
	tk.MustQuery(queryHash).Sort().Check(tk.MustQuery(queryRegular).Sort().Rows())

	queryHash = fmt.Sprintf("select /*+ inl_hash_join(thash, thash2) */ * from thash, thash2 where thash.a = thash2.a and thash.a > %v and thash2.b > %v;", x1, x2)
	queryRegular = fmt.Sprintf("select /*+ inl_hash_join(tregular1, tregular3) */ * from tregular1, tregular3 where tregular1.a = tregular3.a and tregular1.a > %v and tregular3.b > %v;", x1, x2)
	require.True(t, tk.HasPlan(queryHash, "IndexHashJoin"))
	tk.MustQuery(queryHash).Sort().Check(tk.MustQuery(queryRegular).Sort().Rows())

	// group 8
	// index_hash_join hash partition and hash partition
	queryHash = fmt.Sprintf("select /*+ inl_hash_join(thash, tregular3) */ * from thash, tregular3 where thash.a = tregular3.a and thash.a in (%v, %v);", x1, x2)
	queryRegular = fmt.Sprintf("select /*+ inl_hash_join(tregular1, tregular3) */ * from tregular1, tregular3 where tregular1.a = tregular3.a and tregular1.a in (%v, %v);", x1, x2)
	require.True(t, tk.HasPlan(queryHash, "IndexHashJoin"))
	tk.MustQuery(queryHash).Sort().Check(tk.MustQuery(queryRegular).Sort().Rows())

	queryHash = fmt.Sprintf("select /*+ inl_hash_join(thash, tregular3) */ * from thash, tregular3 where thash.a = tregular3.a and thash.a in (%v, %v) and tregular3.a in (%v, %v);", x1, x2, x3, x4)
	queryRegular = fmt.Sprintf("select /*+ inl_hash_join(tregular1, tregular3) */ * from tregular1, tregular3 where tregular1.a = tregular3.a and tregular1.a in (%v, %v) and tregular3.a in (%v, %v);", x1, x2, x3, x4)
	require.True(t, tk.HasPlan(queryHash, "IndexHashJoin"))
	tk.MustQuery(queryHash).Sort().Check(tk.MustQuery(queryRegular).Sort().Rows())

	queryHash = fmt.Sprintf("select /*+ inl_hash_join(thash, tregular3) */ * from thash, tregular3 where thash.a = tregular3.a and thash.a > %v and tregular3.b > %v;", x1, x2)
	queryRegular = fmt.Sprintf("select /*+ inl_hash_join(tregular1, tregular3) */ * from tregular1, tregular3 where tregular1.a = tregular3.a and tregular1.a > %v and tregular3.b > %v;", x1, x2)
	require.True(t, tk.HasPlan(queryHash, "IndexHashJoin"))
	tk.MustQuery(queryHash).Sort().Check(tk.MustQuery(queryRegular).Sort().Rows())
}

func createTable4DynamicPruneModeTestWithExpression(tk *testkit.TestKit) {
	tk.MustExec("create table trange(a int, b int) partition by range(a) (partition p0 values less than(3), partition p1 values less than (5), partition p2 values less than(11));")
	tk.MustExec("create table thash(a int, b int) partition by hash(a) partitions 4;")
	tk.MustExec("create table t(a int, b int)")
	tk.MustExec("insert into trange values(1, NULL), (1, NULL), (1, 1), (2, 1), (3, 2), (4, 3), (5, 5), (6, 7), (7, 7), (7, 7), (10, NULL), (NULL, NULL), (NULL, 1);")
	tk.MustExec("insert into thash values(1, NULL), (1, NULL), (1, 1), (2, 1), (3, 2), (4, 3), (5, 5), (6, 7), (7, 7), (7, 7), (10, NULL), (NULL, NULL), (NULL, 1);")
	tk.MustExec("insert into t values(1, NULL), (1, NULL), (1, 1), (2, 1), (3, 2), (4, 3), (5, 5), (6, 7), (7, 7), (7, 7), (10, NULL), (NULL, NULL), (NULL, 1);")
	tk.MustExec("set session tidb_partition_prune_mode='dynamic'")
	tk.MustExec("analyze table trange")
	tk.MustExec("analyze table thash")
	tk.MustExec("analyze table t")
}

type testData4Expression struct {
	sql        string
	partitions []string
}

func TestDateColWithUnequalExpression(t *testing.T) {
	store := testkit.CreateMockStore(t)

	tk := testkit.NewTestKit(t, store)
	tk.MustExec("use test")
	tk.MustExec("drop database if exists db_datetime_unequal_expression")
	tk.MustExec("create database db_datetime_unequal_expression")
	tk.MustExec("use db_datetime_unequal_expression")
	tk.MustExec("set tidb_partition_prune_mode='dynamic'")
	tk.MustExec(`create table tp(a datetime, b int) partition by range columns (a) (partition p0 values less than("2012-12-10 00:00:00"), partition p1 values less than("2022-12-30 00:00:00"), partition p2 values less than("2025-12-12 00:00:00"))`)
	tk.MustExec(`create table t(a datetime, b int) partition by range columns (a) (partition p0 values less than("2012-12-10 00:00:00"), partition p1 values less than("2022-12-30 00:00:00"), partition p2 values less than("2025-12-12 00:00:00"))`)
	tk.MustExec(`insert into tp values("2015-09-09 00:00:00", 1), ("2020-08-08 19:00:01", 2), ("2024-01-01 01:01:01", 3)`)
	tk.MustExec(`insert into t values("2015-09-09 00:00:00", 1), ("2020-08-08 19:00:01", 2), ("2024-01-01 01:01:01", 3)`)
	tk.MustExec("analyze table tp")
	tk.MustExec("analyze table t")

	tests := []testData4Expression{
		{
			sql:        "select * from %s where a != '2024-01-01 01:01:01'",
			partitions: []string{"all"},
		},
		{
			sql:        "select * from %s where a != '2024-01-01 01:01:01' and a > '2015-09-09 00:00:00'",
			partitions: []string{"p1,p2"},
		},
	}

	for _, t := range tests {
		tpSQL := fmt.Sprintf(t.sql, "tp")
		tSQL := fmt.Sprintf(t.sql, "t")
		tk.MustPartition(tpSQL, t.partitions[0]).Sort().Check(tk.MustQuery(tSQL).Sort().Rows())
	}
}

func TestToDaysColWithExpression(t *testing.T) {
	store := testkit.CreateMockStore(t)

	tk := testkit.NewTestKit(t, store)
	tk.MustExec("use test")
	tk.MustExec("drop database if exists db_to_days_expression")
	tk.MustExec("create database db_to_days_expression")
	tk.MustExec("use db_to_days_expression")
	tk.MustExec("set tidb_partition_prune_mode='dynamic'")
	tk.MustExec("create table tp(a date, b int) partition by range(to_days(a)) (partition p0 values less than (737822), partition p1 values less than (738019), partition p2 values less than (738154))")
	tk.MustExec("create table t(a date, b int)")
	tk.MustExec("insert into tp values('2020-01-01', 1), ('2020-03-02', 2), ('2020-05-05', 3), ('2020-11-11', 4)")
	tk.MustExec("insert into t values('2020-01-01', 1), ('2020-03-02', 2), ('2020-05-05', 3), ('2020-11-11', 4)")
	tk.MustExec("analyze table tp")
	tk.MustExec("analyze table t")

	tests := []testData4Expression{
		{
			sql:        "select * from %s where a < '2020-08-16'",
			partitions: []string{"p0,p1"},
		},
		{
			sql:        "select * from %s where a between '2020-05-01' and '2020-10-01'",
			partitions: []string{"p1,p2"},
		},
	}

	for _, t := range tests {
		tpSQL := fmt.Sprintf(t.sql, "tp")
		tSQL := fmt.Sprintf(t.sql, "t")
		tk.MustPartition(tpSQL, t.partitions[0]).Sort().Check(tk.MustQuery(tSQL).Sort().Rows())
	}
}

func TestWeekdayWithExpression(t *testing.T) {
	store := testkit.CreateMockStore(t)

	tk := testkit.NewTestKit(t, store)
	tk.MustExec("use test")
	tk.MustExec("drop database if exists db_weekday_expression")
	tk.MustExec("create database db_weekday_expression")
	tk.MustExec("use db_weekday_expression")
	tk.MustExec("set tidb_partition_prune_mode='dynamic'")
	tk.MustExec("create table tp(a datetime, b int) partition by range(weekday(a)) (partition p0 values less than(3), partition p1 values less than(5), partition p2 values less than(8))")
	tk.MustExec("create table t(a datetime, b int)")
	tk.MustExec(`insert into tp values("2020-08-17 00:00:00", 1), ("2020-08-18 00:00:00", 2), ("2020-08-19 00:00:00", 4), ("2020-08-20 00:00:00", 5), ("2020-08-21 00:00:00", 6), ("2020-08-22 00:00:00", 0)`)
	tk.MustExec(`insert into t values("2020-08-17 00:00:00", 1), ("2020-08-18 00:00:00", 2), ("2020-08-19 00:00:00", 4), ("2020-08-20 00:00:00", 5), ("2020-08-21 00:00:00", 6), ("2020-08-22 00:00:00", 0)`)
	tk.MustExec("analyze table tp")
	tk.MustExec("analyze table t")

	tests := []testData4Expression{
		{
			sql:        "select * from %s where a = '2020-08-17 00:00:00'",
			partitions: []string{"p0"},
		},
		{
			sql:        "select * from %s where a= '2020-08-20 00:00:00' and a < '2020-08-22 00:00:00'",
			partitions: []string{"p1"},
		},
		{
			sql:        " select * from %s where a < '2020-08-19 00:00:00'",
			partitions: []string{"all"},
		},
	}

	for _, t := range tests {
		tpSQL := fmt.Sprintf(t.sql, "tp")
		tSQL := fmt.Sprintf(t.sql, "t")
		tk.MustPartition(tpSQL, t.partitions[0]).Sort().Check(tk.MustQuery(tSQL).Sort().Rows())
	}
}

func TestFloorUnixTimestampAndIntColWithExpression(t *testing.T) {
	store := testkit.CreateMockStore(t)

	tk := testkit.NewTestKit(t, store)
	tk.MustExec("use test")
	tk.MustExec("drop database if exists db_floor_unix_timestamp_int_expression")
	tk.MustExec("create database db_floor_unix_timestamp_int_expression")
	tk.MustExec("use db_floor_unix_timestamp_int_expression")
	tk.MustExec("set tidb_partition_prune_mode='dynamic'")
	tk.MustExec("create table tp(a timestamp, b int) partition by range(floor(unix_timestamp(a))) (partition p0 values less than(1580670000), partition p1 values less than(1597622400), partition p2 values less than(1629158400))")
	tk.MustExec("create table t(a timestamp, b int)")
	tk.MustExec("insert into tp values('2020-01-01 19:00:00', 1),('2020-08-15 00:00:00', -1), ('2020-08-18 05:00:01', 2), ('2020-10-01 14:13:15', 3)")
	tk.MustExec("insert into t values('2020-01-01 19:00:00', 1),('2020-08-15 00:00:00', -1), ('2020-08-18 05:00:01', 2), ('2020-10-01 14:13:15', 3)")
	tk.MustExec("analyze table tp")
	tk.MustExec("analyze table t")

	tests := []testData4Expression{
		{
			sql:        "select * from %s where a > '2020-09-11 00:00:00'",
			partitions: []string{"p2"},
		},
		{
			sql:        "select * from %s where a < '2020-07-07 01:00:00'",
			partitions: []string{"p0,p1"},
		},
	}

	for _, t := range tests {
		tpSQL := fmt.Sprintf(t.sql, "tp")
		tSQL := fmt.Sprintf(t.sql, "t")
		tk.MustPartition(tpSQL, t.partitions[0]).Sort().Check(tk.MustQuery(tSQL).Sort().Rows())
	}
}

func TestUnixTimestampAndIntColWithExpression(t *testing.T) {
	store := testkit.CreateMockStore(t)

	tk := testkit.NewTestKit(t, store)
	tk.MustExec("use test")
	tk.MustExec("drop database if exists db_unix_timestamp_int_expression")
	tk.MustExec("create database db_unix_timestamp_int_expression")
	tk.MustExec("use db_unix_timestamp_int_expression")
	tk.MustExec("set tidb_partition_prune_mode='dynamic'")
	tk.MustExec("create table tp(a timestamp, b int) partition by range(unix_timestamp(a)) (partition p0 values less than(1580670000), partition p1 values less than(1597622400), partition p2 values less than(1629158400))")
	tk.MustExec("create table t(a timestamp, b int)")
	tk.MustExec("insert into tp values('2020-01-01 19:00:00', 1),('2020-08-15 00:00:00', -1), ('2020-08-18 05:00:01', 2), ('2020-10-01 14:13:15', 3)")
	tk.MustExec("insert into t values('2020-01-01 19:00:00', 1),('2020-08-15 00:00:00', -1), ('2020-08-18 05:00:01', 2), ('2020-10-01 14:13:15', 3)")
	tk.MustExec("analyze table tp")
	tk.MustExec("analyze table t")

	tests := []testData4Expression{
		{
			sql:        "select * from %s where a > '2020-09-11 00:00:00'",
			partitions: []string{"p2"},
		},
		{
			sql:        "select * from %s where a < '2020-07-07 01:00:00'",
			partitions: []string{"p0,p1"},
		},
	}

	for _, t := range tests {
		tpSQL := fmt.Sprintf(t.sql, "tp")
		tSQL := fmt.Sprintf(t.sql, "t")
		tk.MustPartition(tpSQL, t.partitions[0]).Sort().Check(tk.MustQuery(tSQL).Sort().Rows())
	}
}

func TestDatetimeColAndIntColWithExpression(t *testing.T) {
	store := testkit.CreateMockStore(t)

	tk := testkit.NewTestKit(t, store)
	tk.MustExec("use test")
	tk.MustExec("drop database if exists db_datetime_int_expression")
	tk.MustExec("create database db_datetime_int_expression")
	tk.MustExec("use db_datetime_int_expression")
	tk.MustExec("set tidb_partition_prune_mode='dynamic'")
	tk.MustExec("create table tp(a datetime, b int) partition by range columns(a) (partition p0 values less than('2020-02-02 00:00:00'), partition p1 values less than('2020-09-01 00:00:00'), partition p2 values less than('2020-12-20 00:00:00'))")
	tk.MustExec("create table t(a datetime, b int)")
	tk.MustExec("insert into tp values('2020-01-01 12:00:00', 1), ('2020-08-22 10:00:00', 2), ('2020-09-09 11:00:00', 3), ('2020-10-01 00:00:00', 4)")
	tk.MustExec("insert into t values('2020-01-01 12:00:00', 1), ('2020-08-22 10:00:00', 2), ('2020-09-09 11:00:00', 3), ('2020-10-01 00:00:00', 4)")
	tk.MustExec("analyze table tp")
	tk.MustExec("analyze table t")

	tests := []testData4Expression{
		{
			sql:        "select * from %s where a < '2020-09-01 00:00:00'",
			partitions: []string{"p0,p1"},
		},
		{
			sql:        "select * from %s where a > '2020-07-07 01:00:00'",
			partitions: []string{"p1,p2"},
		},
	}

	for _, t := range tests {
		tpSQL := fmt.Sprintf(t.sql, "tp")
		tSQL := fmt.Sprintf(t.sql, "t")
		tk.MustPartition(tpSQL, t.partitions[0]).Sort().Check(tk.MustQuery(tSQL).Sort().Rows())
	}
}

func TestVarcharColAndIntColWithExpression(t *testing.T) {
	store := testkit.CreateMockStore(t)

	tk := testkit.NewTestKit(t, store)
	tk.MustExec("use test")
	tk.MustExec("drop database if exists db_varchar_int_expression")
	tk.MustExec("create database db_varchar_int_expression")
	tk.MustExec("use db_varchar_int_expression")
	tk.MustExec("set tidb_partition_prune_mode='dynamic'")
	tk.MustExec("create table tp(a varchar(255), b int) partition by range columns(a) (partition p0 values less than('ddd'), partition p1 values less than('ggggg'), partition p2 values less than('mmmmmm'))")
	tk.MustExec("create table t(a varchar(255), b int)")
	tk.MustExec("insert into tp values('aaa', 1), ('bbbb', 2), ('ccc', 3), ('dfg', 4), ('kkkk', 5), ('10', 6)")
	tk.MustExec("insert into t values('aaa', 1), ('bbbb', 2), ('ccc', 3), ('dfg', 4), ('kkkk', 5), ('10', 6)")
	tk.MustExec("analyze table tp")
	tk.MustExec("analyze table t")

	tests := []testData4Expression{
		{
			sql:        "select * from %s where a < '10'",
			partitions: []string{"p0"},
		},
		{
			sql:        "select * from %s where a > 0",
			partitions: []string{"all"},
		},
		{
			sql:        "select * from %s where a < 0",
			partitions: []string{"all"},
		},
	}

	for _, t := range tests {
		tpSQL := fmt.Sprintf(t.sql, "tp")
		tSQL := fmt.Sprintf(t.sql, "t")
		tk.MustPartition(tpSQL, t.partitions[0]).Sort().Check(tk.MustQuery(tSQL).Sort().Rows())
	}
}

func TestDynamicPruneModeWithExpression(t *testing.T) {
	store := testkit.CreateMockStore(t)

	tk := testkit.NewTestKit(t, store)
	tk.MustExec("use test")
	tk.MustExec("drop database if exists db_equal_expression")
	tk.MustExec("create database db_equal_expression")
	tk.MustExec("use db_equal_expression")
	createTable4DynamicPruneModeTestWithExpression(tk)

	tables := []string{"trange", "thash"}
	tests := []testData4Expression{
		{
			sql: "select * from %s where a = 2",
			partitions: []string{
				"p0",
				"p2",
			},
		},
		{
			sql: "select * from %s where a = 4 or a = 1",
			partitions: []string{
				"p0,p1",
				"p0,p1",
			},
		},
		{
			sql: "select * from %s where a = -1",
			partitions: []string{
				"p0",
				"p1",
			},
		},
		{
			sql: "select * from %s where a is NULL",
			partitions: []string{
				"p0",
				"p0",
			},
		},
		{
			sql: "select * from %s where b is NULL",
			partitions: []string{
				"all",
				"all",
			},
		},
		{
			sql: "select * from %s where a > -1",
			partitions: []string{
				"all",
				"all",
			},
		},
		{
			sql: "select * from %s where a >= 4 and a <= 5",
			partitions: []string{
				"p1,p2",
				"p0,p1",
			},
		},
		{
			sql: "select * from %s where a > 10",
			partitions: []string{
				"dual",
				"all",
			},
		},
		{
			sql: "select * from %s where a >=2 and a <= 3",
			partitions: []string{
				"p0,p1",
				"p2,p3",
			},
		},
		{
			sql: "select * from %s where a between 2 and 3",
			partitions: []string{
				"p0,p1",
				"p2,p3",
			},
		},
		{
			sql: "select * from %s where a < 2",
			partitions: []string{
				"p0",
				"all",
			},
		},
		{
			sql: "select * from %s where a <= 3",
			partitions: []string{
				"p0,p1",
				"all",
			},
		},
		{
			sql: "select * from %s where a in (2, 3)",
			partitions: []string{
				"p0,p1",
				"p2,p3",
			},
		},
		{
			sql: "select * from %s where a in (1, 5)",
			partitions: []string{
				"p0,p2",
				"p1",
			},
		},
		{
			sql: "select * from %s where a not in (1, 5)",
			partitions: []string{
				"all",
				"all",
			},
		},
		{
			sql: "select * from %s where a = 2 and a = 2",
			partitions: []string{
				"p0",
				"p2",
			},
		},
		{
			sql: "select * from %s where a = 2 and a = 3",
			partitions: []string{
				// This means that we have no partition-read plan
				"",
				"",
			},
		},
		{
			sql: "select * from %s where a < 2 and a > 0",
			partitions: []string{
				"p0",
				"p1",
			},
		},
		{
			sql: "select * from %s where a < 2 and a < 3",
			partitions: []string{
				"p0",
				"all",
			},
		},
		{
			sql: "select * from %s where a > 1 and a > 2",
			partitions: []string{
				"p1,p2",
				"all",
			},
		},
		{
			sql: "select * from %s where a = 2 or a = 3",
			partitions: []string{
				"p0,p1",
				"p2,p3",
			},
		},
		{
			sql: "select * from %s where a = 2 or a in (3)",
			partitions: []string{
				"p0,p1",
				"p2,p3",
			},
		},
		{
			sql: "select * from %s where a = 2 or a > 3",
			partitions: []string{
				"all",
				"all",
			},
		},
		{
			sql: "select * from %s where a = 2 or a <= 1",
			partitions: []string{
				"p0",
				"all",
			},
		},
		{
			sql: "select * from %s where a = 2 or a between 2 and 2",
			partitions: []string{
				"p0",
				"p2",
			},
		},
		{
			sql: "select * from %s where a != 2",
			partitions: []string{
				"all",
				"all",
			},
		},
		{
			sql: "select * from %s where a != 2 and a > 4",
			partitions: []string{
				"p2",
				"all",
			},
		},
		{
			sql: "select * from %s where a != 2 and a != 3",
			partitions: []string{
				"all",
				"all",
			},
		},
		{
			sql: "select * from %s where a != 2 and a = 3",
			partitions: []string{
				"p1",
				"p3",
			},
		},
		{
			sql: "select * from %s where not (a = 2)",
			partitions: []string{
				"all",
				"all",
			},
		},
		{
			sql: "select * from %s where not (a > 2)",
			partitions: []string{
				"p0",
				"all",
			},
		},
		{
			sql: "select * from %s where not (a < 2)",
			partitions: []string{
				"all",
				"all",
			},
		},
		// cases that partition pruning can not work
		{
			sql: "select * from %s where a + 1 > 4",
			partitions: []string{
				"all",
				"all",
			},
		},
		{
			sql: "select * from %s where a - 1 > 0",
			partitions: []string{
				"all",
				"all",
			},
		},
		{
			sql: "select * from %s where a * 2 < 0",
			partitions: []string{
				"all",
				"all",
			},
		},
		{
			sql: "select * from %s where a << 1 < 0",
			partitions: []string{
				"all",
				"all",
			},
		},
		// comparison between int column and string column
		{
			sql: "select * from %s where a > '10'",
			partitions: []string{
				"dual",
				"all",
			},
		},
		{
			sql: "select * from %s where a > '10ab'",
			partitions: []string{
				"dual",
				"all",
			},
		},
	}

	for _, t := range tests {
		for i := range t.partitions {
			sql := fmt.Sprintf(t.sql, tables[i])
			tk.MustPartition(sql, t.partitions[i]).Sort().Check(tk.MustQuery(fmt.Sprintf(t.sql, "t")).Sort().Rows())
		}
	}
}

func TestAddDropPartitions(t *testing.T) {
	failpoint.Enable("github.com/pingcap/tidb/planner/core/forceDynamicPrune", `return(true)`)
	defer failpoint.Disable("github.com/pingcap/tidb/planner/core/forceDynamicPrune")
	store := testkit.CreateMockStore(t)

	tk := testkit.NewTestKit(t, store)
	tk.MustExec("use test")
	tk.MustExec("create database test_add_drop_partition")
	tk.MustExec("use test_add_drop_partition")
	tk.MustExec("set @@tidb_partition_prune_mode = 'dynamic'")

	tk.MustExec(`create table t(a int) partition by range(a) (
		  partition p0 values less than (5),
		  partition p1 values less than (10),
		  partition p2 values less than (15))`)
	tk.MustExec(`insert into t values (2), (7), (12)`)
	tk.MustPartition(`select * from t where a < 3`, "p0").Sort().Check(testkit.Rows("2"))
	tk.MustPartition(`select * from t where a < 8`, "p0,p1").Sort().Check(testkit.Rows("2", "7"))
	tk.MustPartition(`select * from t where a < 20`, "all").Sort().Check(testkit.Rows("12", "2", "7"))

	// remove p0
	tk.MustExec(`alter table t drop partition p0`)
	tk.MustPartition(`select * from t where a < 3`, "p1").Sort().Check(testkit.Rows())
	tk.MustPartition(`select * from t where a < 8`, "p1").Sort().Check(testkit.Rows("7"))
	tk.MustPartition(`select * from t where a < 20`, "all").Sort().Check(testkit.Rows("12", "7"))

	// add 2 more partitions
	tk.MustExec(`alter table t add partition (partition p3 values less than (20))`)
	tk.MustExec(`alter table t add partition (partition p4 values less than (40))`)
	tk.MustExec(`insert into t values (15), (25)`)
	tk.MustPartition(`select * from t where a < 3`, "p1").Sort().Check(testkit.Rows())
	tk.MustPartition(`select * from t where a < 8`, "p1").Sort().Check(testkit.Rows("7"))
	tk.MustPartition(`select * from t where a < 20`, "p1,p2,p3").Sort().Check(testkit.Rows("12", "15", "7"))
}

func TestMPPQueryExplainInfo(t *testing.T) {
	failpoint.Enable("github.com/pingcap/tidb/planner/core/forceDynamicPrune", `return(true)`)
	defer failpoint.Disable("github.com/pingcap/tidb/planner/core/forceDynamicPrune")
	store := testkit.CreateMockStore(t)

	tk := testkit.NewTestKit(t, store)
	tk.MustExec("use test")
	tk.MustExec("create database tiflash_partition_test")
	tk.MustExec("use tiflash_partition_test")
	tk.MustExec("set @@tidb_partition_prune_mode = 'dynamic'")

	tk.MustExec(`create table t(a int) partition by range(a) (
		  partition p0 values less than (5),
		  partition p1 values less than (10),
		  partition p2 values less than (15))`)
	tb := external.GetTableByName(t, tk, "tiflash_partition_test", "t")
	for _, partition := range tb.Meta().GetPartitionInfo().Definitions {
		err := domain.GetDomain(tk.Session()).DDL().UpdateTableReplicaInfo(tk.Session(), partition.ID, true)
		require.NoError(t, err)
	}
	err := domain.GetDomain(tk.Session()).DDL().UpdateTableReplicaInfo(tk.Session(), tb.Meta().ID, true)
	require.NoError(t, err)
	tk.MustExec(`insert into t values (2), (7), (12)`)
	tk.MustExec("set tidb_enforce_mpp=1")
	tk.MustPartition(`select * from t where a < 3`, "p0").Sort().Check(testkit.Rows("2"))
	tk.MustPartition(`select * from t where a < 8`, "p0,p1").Sort().Check(testkit.Rows("2", "7"))
	tk.MustPartition(`select * from t where a < 20`, "all").Sort().Check(testkit.Rows("12", "2", "7"))
	tk.MustPartition(`select * from t where a < 5 union all select * from t where a > 10`, "p0").Sort().Check(testkit.Rows("12", "2"))
	tk.MustPartition(`select * from t where a < 5 union all select * from t where a > 10`, "p2").Sort().Check(testkit.Rows("12", "2"))
}

func TestPartitionPruningInTransaction(t *testing.T) {
	failpoint.Enable("github.com/pingcap/tidb/planner/core/forceDynamicPrune", `return(true)`)
	defer failpoint.Disable("github.com/pingcap/tidb/planner/core/forceDynamicPrune")
	store := testkit.CreateMockStore(t)

	tk := testkit.NewTestKit(t, store)
	tk.MustExec("use test")
	tk.MustExec("create database test_pruning_transaction")
	defer tk.MustExec(`drop database test_pruning_transaction`)
	tk.MustExec("use test_pruning_transaction")
	tk.MustExec(`create table t(a int, b int) partition by range(a) (partition p0 values less than(3), partition p1 values less than (5), partition p2 values less than(11))`)
	tk.MustExec("set @@tidb_partition_prune_mode = 'static'")
	tk.MustExec(`begin`)
	tk.MustPartitionByList(`select * from t`, []string{"p0", "p1", "p2"})
	tk.MustPartitionByList(`select * from t where a > 3`, []string{"p1", "p2"}) // partition pruning can work in transactions
	tk.MustPartitionByList(`select * from t where a > 7`, []string{"p2"})
	tk.MustExec(`rollback`)
	tk.MustExec("set @@tidb_partition_prune_mode = 'dynamic'")
	tk.MustExec(`begin`)
	tk.MustPartition(`select * from t`, "all")
	tk.MustPartition(`select * from t where a > 3`, "p1,p2") // partition pruning can work in transactions
	tk.MustPartition(`select * from t where a > 7`, "p2")
	tk.MustExec(`rollback`)
	tk.MustExec("set @@tidb_partition_prune_mode = default")
}

func TestIssue25253(t *testing.T) {
	store := testkit.CreateMockStore(t)

	tk := testkit.NewTestKit(t, store)
	tk.MustExec("use test")
	tk.MustExec("create database issue25253")
	defer tk.MustExec("drop database issue25253")
	tk.MustExec("use issue25253")

	tk.MustExec(`CREATE TABLE IDT_HP23902 (
	  COL1 smallint DEFAULT NULL,
	  COL2 varchar(20) DEFAULT NULL,
	  COL4 datetime DEFAULT NULL,
	  COL3 bigint DEFAULT NULL,
	  COL5 float DEFAULT NULL,
	  KEY UK_COL1 (COL1)
	) ENGINE=InnoDB DEFAULT CHARSET=utf8mb4 COLLATE=utf8mb4_bin
	PARTITION BY HASH( COL1+30 )
	PARTITIONS 6`)
	tk.MustExec(`insert ignore into IDT_HP23902 partition(p0, p1)(col1, col3) values(-10355, 1930590137900568573), (13810, -1332233145730692137)`)
	tk.MustQuery(`show warnings`).Check(testkit.Rows("Warning 1748 Found a row not matching the given partition set",
		"Warning 1748 Found a row not matching the given partition set"))
	tk.MustQuery(`select * from IDT_HP23902`).Check(testkit.Rows())

	tk.MustExec(`create table t (
	  a int
	) partition by range(a) (
	  partition p0 values less than (10),
	  partition p1 values less than (20))`)
	tk.MustExec(`insert ignore into t partition(p0)(a) values(12)`)
	tk.MustQuery(`show warnings`).Check(testkit.Rows("Warning 1748 Found a row not matching the given partition set"))
	tk.MustQuery(`select * from t`).Check(testkit.Rows())
}

func TestDML(t *testing.T) {
	store := testkit.CreateMockStore(t)

	tk := testkit.NewTestKit(t, store)
	tk.MustExec("use test")
	tk.MustExec("create database test_DML")
	defer tk.MustExec(`drop database test_DML`)
	tk.MustExec("use test_DML")
	tk.MustExec("set @@tidb_partition_prune_mode = 'dynamic'")

	tk.MustExec(`create table tinner (a int, b int)`)
	tk.MustExec(`create table thash (a int, b int) partition by hash(a) partitions 4`)
	tk.MustExec(`create table trange (a int, b int) partition by range(a) (
		partition p0 values less than(10000),
		partition p1 values less than(20000),
		partition p2 values less than(30000),
		partition p3 values less than(40000),
		partition p4 values less than MAXVALUE)`)

	vals := make([]string, 0, 50)
	for i := 0; i < 50; i++ {
		vals = append(vals, fmt.Sprintf("(%v, %v)", rand.Intn(40000), rand.Intn(40000)))
	}
	tk.MustExec(`insert into tinner values ` + strings.Join(vals, ", "))
	tk.MustExec(`insert into thash values ` + strings.Join(vals, ", "))
	tk.MustExec(`insert into trange values ` + strings.Join(vals, ", "))

	// delete, insert, replace, update
	for i := 0; i < 200; i++ {
		var pattern string
		switch rand.Intn(4) {
		case 0: // delete
			col := []string{"a", "b"}[rand.Intn(2)]
			l := rand.Intn(40000)
			r := l + rand.Intn(5000)
			pattern = fmt.Sprintf(`delete from %%v where %v>%v and %v<%v`, col, l, col, r)
		case 1: // insert
			a, b := rand.Intn(40000), rand.Intn(40000)
			pattern = fmt.Sprintf(`insert into %%v values (%v, %v)`, a, b)
		case 2: // replace
			a, b := rand.Intn(40000), rand.Intn(40000)
			pattern = fmt.Sprintf(`replace into %%v(a, b) values (%v, %v)`, a, b)
		case 3: // update
			col := []string{"a", "b"}[rand.Intn(2)]
			l := rand.Intn(40000)
			r := l + rand.Intn(5000)
			x := rand.Intn(1000) - 500
			pattern = fmt.Sprintf(`update %%v set %v=%v+%v where %v>%v and %v<%v`, col, col, x, col, l, col, r)
		}
		for _, tbl := range []string{"tinner", "thash", "trange"} {
			tk.MustExec(fmt.Sprintf(pattern, tbl))
		}

		// check
		r := tk.MustQuery(`select * from tinner`).Sort().Rows()
		tk.MustQuery(`select * from thash`).Sort().Check(r)
		tk.MustQuery(`select * from trange`).Sort().Check(r)
	}
}

func TestUnion(t *testing.T) {
	store := testkit.CreateMockStore(t)

	tk := testkit.NewTestKit(t, store)
	tk.MustExec("use test")
	tk.MustExec("create database test_union")
	defer tk.MustExec(`drop database test_union`)
	tk.MustExec("use test_union")
	tk.MustExec("set @@tidb_partition_prune_mode = 'dynamic'")

	tk.MustExec(`create table t(a int, b int, key(a))`)
	tk.MustExec(`create table thash (a int, b int, key(a)) partition by hash(a) partitions 4`)
	tk.MustExec(`create table trange (a int, b int, key(a)) partition by range(a) (
		partition p0 values less than (10000),
		partition p1 values less than (20000),
		partition p2 values less than (30000),
		partition p3 values less than (40000))`)

	vals := make([]string, 0, 1000)
	for i := 0; i < 1000; i++ {
		vals = append(vals, fmt.Sprintf("(%v, %v)", rand.Intn(40000), rand.Intn(40000)))
	}
	tk.MustExec(`insert into t values ` + strings.Join(vals, ", "))
	tk.MustExec(`insert into thash values ` + strings.Join(vals, ", "))
	tk.MustExec(`insert into trange values ` + strings.Join(vals, ", "))

	randRange := func() (int, int) {
		l, r := rand.Intn(40000), rand.Intn(40000)
		if l > r {
			l, r = r, l
		}
		return l, r
	}

	for i := 0; i < 100; i++ {
		a1l, a1r := randRange()
		a2l, a2r := randRange()
		b1l, b1r := randRange()
		b2l, b2r := randRange()
		for _, utype := range []string{"union all", "union distinct"} {
			pattern := fmt.Sprintf(`select * from %%v where a>=%v and a<=%v and b>=%v and b<=%v
			%v select * from %%v where a>=%v and a<=%v and b>=%v and b<=%v`, a1l, a1r, b1l, b1r, utype, a2l, a2r, b2l, b2r)
			r := tk.MustQuery(fmt.Sprintf(pattern, "t", "t")).Sort().Rows()
			tk.MustQuery(fmt.Sprintf(pattern, "thash", "thash")).Sort().Check(r)   // hash + hash
			tk.MustQuery(fmt.Sprintf(pattern, "trange", "trange")).Sort().Check(r) // range + range
			tk.MustQuery(fmt.Sprintf(pattern, "trange", "thash")).Sort().Check(r)  // range + hash
		}
	}
}

func TestSubqueries(t *testing.T) {
	store := testkit.CreateMockStore(t)

	tk := testkit.NewTestKit(t, store)
	tk.MustExec("use test")
	tk.MustExec("create database test_subquery")
	defer tk.MustExec(`drop database test_subquery`)
	tk.MustExec("use test_subquery")
	tk.MustExec("set @@tidb_partition_prune_mode = 'dynamic'")

	tk.MustExec(`create table touter (a int, b int, index(a))`)
	tk.MustExec(`create table tinner (a int, b int, c int, index(a))`)
	tk.MustExec(`create table thash (a int, b int, c int, index(a)) partition by hash(a) partitions 4`)
	tk.MustExec(`create table trange (a int, b int, c int, index(a)) partition by range(a) (
		partition p0 values less than(10000),
		partition p1 values less than(20000),
		partition p2 values less than(30000),
		partition p3 values less than(40000))`)

	outerVals := make([]string, 0, 100)
	for i := 0; i < 100; i++ {
		outerVals = append(outerVals, fmt.Sprintf(`(%v, %v)`, rand.Intn(40000), rand.Intn(40000)))
	}
	tk.MustExec(`insert into touter values ` + strings.Join(outerVals, ", "))
	vals := make([]string, 0, 2000)
	for i := 0; i < 2000; i++ {
		vals = append(vals, fmt.Sprintf(`(%v, %v, %v)`, rand.Intn(40000), rand.Intn(40000), rand.Intn(40000)))
	}
	tk.MustExec(`insert into tinner values ` + strings.Join(vals, ", "))
	tk.MustExec(`insert into thash values ` + strings.Join(vals, ", "))
	tk.MustExec(`insert into trange values ` + strings.Join(vals, ", "))

	// in
	for i := 0; i < 50; i++ {
		for _, op := range []string{"in", "not in"} {
			x := rand.Intn(40000)
			var r [][]interface{}
			for _, t := range []string{"tinner", "thash", "trange"} {
				q := fmt.Sprintf(`select * from touter where touter.a %v (select %v.b from %v where %v.a > touter.b and %v.c > %v)`, op, t, t, t, t, x)
				if r == nil {
					r = tk.MustQuery(q).Sort().Rows()
				} else {
					tk.MustQuery(q).Sort().Check(r)
				}
			}
		}
	}

	// exist
	for i := 0; i < 50; i++ {
		for _, op := range []string{"exists", "not exists"} {
			x := rand.Intn(40000)
			var r [][]interface{}
			for _, t := range []string{"tinner", "thash", "trange"} {
				q := fmt.Sprintf(`select * from touter where %v (select %v.b from %v where %v.a > touter.b and %v.c > %v)`, op, t, t, t, t, x)
				if r == nil {
					r = tk.MustQuery(q).Sort().Rows()
				} else {
					tk.MustQuery(q).Sort().Check(r)
				}
			}
		}
	}
}

func TestSplitRegion(t *testing.T) {
	failpoint.Enable("github.com/pingcap/tidb/planner/core/forceDynamicPrune", `return(true)`)
	defer failpoint.Disable("github.com/pingcap/tidb/planner/core/forceDynamicPrune")
	store := testkit.CreateMockStore(t)

	tk := testkit.NewTestKit(t, store)
	tk.MustExec("use test")
	tk.MustExec("create database test_split_region")
	tk.MustExec("use test_split_region")
	tk.MustExec("set @@tidb_partition_prune_mode = 'dynamic'")

	tk.MustExec(`create table tnormal (a int, b int)`)
	tk.MustExec(`create table thash (a int, b int, index(a)) partition by hash(a) partitions 4`)
	tk.MustExec(`create table trange (a int, b int, index(a)) partition by range(a) (
		partition p0 values less than (10000),
		partition p1 values less than (20000),
		partition p2 values less than (30000),
		partition p3 values less than (40000))`)
	vals := make([]string, 0, 1000)
	for i := 0; i < 1000; i++ {
		vals = append(vals, fmt.Sprintf("(%v, %v)", rand.Intn(40000), rand.Intn(40000)))
	}
	tk.MustExec(`insert into tnormal values ` + strings.Join(vals, ", "))
	tk.MustExec(`insert into thash values ` + strings.Join(vals, ", "))
	tk.MustExec(`insert into trange values ` + strings.Join(vals, ", "))

	tk.MustExec(`SPLIT TABLE thash INDEX a BETWEEN (1) AND (25000) REGIONS 10`)
	tk.MustExec(`SPLIT TABLE trange INDEX a BETWEEN (1) AND (25000) REGIONS 10`)

	result := tk.MustQuery(`select * from tnormal where a>=1 and a<=15000`).Sort().Rows()
	tk.MustPartition(`select * from trange where a>=1 and a<=15000`, "p0,p1").Sort().Check(result)
	tk.MustPartition(`select * from thash where a>=1 and a<=15000`, "all").Sort().Check(result)

	result = tk.MustQuery(`select * from tnormal where a in (1, 10001, 20001)`).Sort().Rows()
	tk.MustPartition(`select * from trange where a in (1, 10001, 20001)`, "p0,p1,p2").Sort().Check(result)
	tk.MustPartition(`select * from thash where a in (1, 10001, 20001)`, "p1").Sort().Check(result)
}

func TestParallelApply(t *testing.T) {
	failpoint.Enable("github.com/pingcap/tidb/planner/core/forceDynamicPrune", `return(true)`)
	defer failpoint.Disable("github.com/pingcap/tidb/planner/core/forceDynamicPrune")

	store := testkit.CreateMockStore(t)

	tk := testkit.NewTestKit(t, store)
	tk.MustExec("use test")
	tk.MustExec("set tidb_cost_model_version=2")
	tk.MustExec("create database test_parallel_apply")
	tk.MustExec("use test_parallel_apply")
	tk.MustExec("set @@tidb_partition_prune_mode = 'dynamic'")
	tk.MustExec("set tidb_enable_parallel_apply=true")

	tk.MustExec(`create table touter (a int, b int)`)
	tk.MustExec(`create table tinner (a int, b int, key(a))`)
	tk.MustExec(`create table thash (a int, b int, key(a)) partition by hash(a) partitions 4`)
	tk.MustExec(`create table trange (a int, b int, key(a)) partition by range(a) (
			  partition p0 values less than(10000),
			  partition p1 values less than(20000),
			  partition p2 values less than(30000),
			  partition p3 values less than(40000))`)

	vouter := make([]string, 0, 100)
	for i := 0; i < 100; i++ {
		vouter = append(vouter, fmt.Sprintf("(%v, %v)", rand.Intn(40000), rand.Intn(40000)))
	}
	tk.MustExec("insert into touter values " + strings.Join(vouter, ", "))

	vals := make([]string, 0, 2000)
	for i := 0; i < 100; i++ {
		vals = append(vals, fmt.Sprintf("(%v, %v)", rand.Intn(40000), rand.Intn(40000)))
	}
	tk.MustExec("insert into tinner values " + strings.Join(vals, ", "))
	tk.MustExec("insert into thash values " + strings.Join(vals, ", "))
	tk.MustExec("insert into trange values " + strings.Join(vals, ", "))

	// parallel apply + hash partition + IndexReader as its inner child
	tk.MustQuery(`explain format='brief' select * from touter where touter.a > (select sum(thash.a) from thash use index(a) where thash.a>touter.b)`).Check(testkit.Rows(
		`Projection 10000.00 root  test_parallel_apply.touter.a, test_parallel_apply.touter.b`,
		`└─Apply 10000.00 root  CARTESIAN inner join, other cond:gt(cast(test_parallel_apply.touter.a, decimal(10,0) BINARY), Column#7)`,
		`  ├─TableReader(Build) 10000.00 root  data:TableFullScan`,
		`  │ └─TableFullScan 10000.00 cop[tikv] table:touter keep order:false, stats:pseudo`,
		`  └─HashAgg(Probe) 10000.00 root  funcs:sum(Column#8)->Column#7`,
		`    └─IndexReader 10000.00 root partition:all index:HashAgg`, // IndexReader is a inner child of Apply
		`      └─HashAgg 10000.00 cop[tikv]  funcs:sum(test_parallel_apply.thash.a)->Column#8`,
		`        └─Selection 80000000.00 cop[tikv]  gt(test_parallel_apply.thash.a, test_parallel_apply.touter.b)`,
		`          └─IndexFullScan 100000000.00 cop[tikv] table:thash, index:a(a) keep order:false, stats:pseudo`))
	tk.MustQuery(`select * from touter where touter.a > (select sum(thash.a) from thash use index(a) where thash.a>touter.b)`).Sort().Check(
		tk.MustQuery(`select * from touter where touter.a > (select sum(tinner.a) from tinner use index(a) where tinner.a>touter.b)`).Sort().Rows())

	// parallel apply + hash partition + TableReader as its inner child
	tk.MustQuery(`explain format='brief' select * from touter where touter.a > (select sum(thash.b) from thash ignore index(a) where thash.a>touter.b)`).Check(testkit.Rows(
		`Projection 10000.00 root  test_parallel_apply.touter.a, test_parallel_apply.touter.b`,
		`└─Apply 10000.00 root  CARTESIAN inner join, other cond:gt(cast(test_parallel_apply.touter.a, decimal(10,0) BINARY), Column#7)`,
		`  ├─TableReader(Build) 10000.00 root  data:TableFullScan`,
		`  │ └─TableFullScan 10000.00 cop[tikv] table:touter keep order:false, stats:pseudo`,
		`  └─HashAgg(Probe) 10000.00 root  funcs:sum(Column#8)->Column#7`,
		`    └─TableReader 10000.00 root partition:all data:HashAgg`, // TableReader is a inner child of Apply
		`      └─HashAgg 10000.00 cop[tikv]  funcs:sum(test_parallel_apply.thash.b)->Column#8`,
		`        └─Selection 80000000.00 cop[tikv]  gt(test_parallel_apply.thash.a, test_parallel_apply.touter.b)`,
		`          └─TableFullScan 100000000.00 cop[tikv] table:thash keep order:false, stats:pseudo`))
	tk.MustQuery(`select * from touter where touter.a > (select sum(thash.b) from thash ignore index(a) where thash.a>touter.b)`).Sort().Check(
		tk.MustQuery(`select * from touter where touter.a > (select sum(tinner.b) from tinner ignore index(a) where tinner.a>touter.b)`).Sort().Rows())

	// parallel apply + hash partition + IndexLookUp as its inner child
	tk.MustQuery(`explain format='brief' select * from touter where touter.a > (select sum(tinner.b) from tinner use index(a) where tinner.a>touter.b)`).Check(testkit.Rows(
		`Projection 10000.00 root  test_parallel_apply.touter.a, test_parallel_apply.touter.b`,
		`└─Apply 10000.00 root  CARTESIAN inner join, other cond:gt(cast(test_parallel_apply.touter.a, decimal(10,0) BINARY), Column#7)`,
		`  ├─TableReader(Build) 10000.00 root  data:TableFullScan`,
		`  │ └─TableFullScan 10000.00 cop[tikv] table:touter keep order:false, stats:pseudo`,
		`  └─HashAgg(Probe) 10000.00 root  funcs:sum(Column#9)->Column#7`,
		`    └─IndexLookUp 10000.00 root  `, // IndexLookUp is a inner child of Apply
		`      ├─Selection(Build) 80000000.00 cop[tikv]  gt(test_parallel_apply.tinner.a, test_parallel_apply.touter.b)`,
		`      │ └─IndexFullScan 100000000.00 cop[tikv] table:tinner, index:a(a) keep order:false, stats:pseudo`,
		`      └─HashAgg(Probe) 10000.00 cop[tikv]  funcs:sum(test_parallel_apply.tinner.b)->Column#9`,
		`        └─TableRowIDScan 80000000.00 cop[tikv] table:tinner keep order:false, stats:pseudo`))
	tk.MustQuery(`select * from touter where touter.a > (select sum(thash.b) from thash use index(a) where thash.a>touter.b)`).Sort().Check(
		tk.MustQuery(`select * from touter where touter.a > (select sum(tinner.b) from tinner use index(a) where tinner.a>touter.b)`).Sort().Rows())

	// parallel apply + range partition + IndexReader as its inner child
	tk.MustQuery(`explain format='brief' select * from touter where touter.a > (select sum(trange.a) from trange use index(a) where trange.a>touter.b)`).Check(testkit.Rows(
		`Projection 10000.00 root  test_parallel_apply.touter.a, test_parallel_apply.touter.b`,
		`└─Apply 10000.00 root  CARTESIAN inner join, other cond:gt(cast(test_parallel_apply.touter.a, decimal(10,0) BINARY), Column#7)`,
		`  ├─TableReader(Build) 10000.00 root  data:TableFullScan`,
		`  │ └─TableFullScan 10000.00 cop[tikv] table:touter keep order:false, stats:pseudo`,
		`  └─HashAgg(Probe) 10000.00 root  funcs:sum(Column#8)->Column#7`,
		`    └─IndexReader 10000.00 root partition:all index:HashAgg`, // IndexReader is a inner child of Apply
		`      └─HashAgg 10000.00 cop[tikv]  funcs:sum(test_parallel_apply.trange.a)->Column#8`,
		`        └─Selection 80000000.00 cop[tikv]  gt(test_parallel_apply.trange.a, test_parallel_apply.touter.b)`,
		`          └─IndexFullScan 100000000.00 cop[tikv] table:trange, index:a(a) keep order:false, stats:pseudo`))
	tk.MustQuery(`select * from touter where touter.a > (select sum(trange.a) from trange use index(a) where trange.a>touter.b)`).Sort().Check(
		tk.MustQuery(`select * from touter where touter.a > (select sum(tinner.a) from tinner use index(a) where tinner.a>touter.b)`).Sort().Rows())

	// parallel apply + range partition + TableReader as its inner child
	tk.MustQuery(`explain format='brief' select * from touter where touter.a > (select sum(trange.b) from trange ignore index(a) where trange.a>touter.b)`).Check(testkit.Rows(
		`Projection 10000.00 root  test_parallel_apply.touter.a, test_parallel_apply.touter.b`,
		`└─Apply 10000.00 root  CARTESIAN inner join, other cond:gt(cast(test_parallel_apply.touter.a, decimal(10,0) BINARY), Column#7)`,
		`  ├─TableReader(Build) 10000.00 root  data:TableFullScan`,
		`  │ └─TableFullScan 10000.00 cop[tikv] table:touter keep order:false, stats:pseudo`,
		`  └─HashAgg(Probe) 10000.00 root  funcs:sum(Column#8)->Column#7`,
		`    └─TableReader 10000.00 root partition:all data:HashAgg`, // TableReader is a inner child of Apply
		`      └─HashAgg 10000.00 cop[tikv]  funcs:sum(test_parallel_apply.trange.b)->Column#8`,
		`        └─Selection 80000000.00 cop[tikv]  gt(test_parallel_apply.trange.a, test_parallel_apply.touter.b)`,
		`          └─TableFullScan 100000000.00 cop[tikv] table:trange keep order:false, stats:pseudo`))
	tk.MustQuery(`select * from touter where touter.a > (select sum(trange.b) from trange ignore index(a) where trange.a>touter.b)`).Sort().Check(
		tk.MustQuery(`select * from touter where touter.a > (select sum(tinner.b) from tinner ignore index(a) where tinner.a>touter.b)`).Sort().Rows())

	// parallel apply + range partition + IndexLookUp as its inner child
	tk.MustQuery(`explain format='brief' select * from touter where touter.a > (select sum(tinner.b) from tinner use index(a) where tinner.a>touter.b)`).Check(testkit.Rows(
		`Projection 10000.00 root  test_parallel_apply.touter.a, test_parallel_apply.touter.b`,
		`└─Apply 10000.00 root  CARTESIAN inner join, other cond:gt(cast(test_parallel_apply.touter.a, decimal(10,0) BINARY), Column#7)`,
		`  ├─TableReader(Build) 10000.00 root  data:TableFullScan`,
		`  │ └─TableFullScan 10000.00 cop[tikv] table:touter keep order:false, stats:pseudo`,
		`  └─HashAgg(Probe) 10000.00 root  funcs:sum(Column#9)->Column#7`,
		`    └─IndexLookUp 10000.00 root  `, // IndexLookUp is a inner child of Apply
		`      ├─Selection(Build) 80000000.00 cop[tikv]  gt(test_parallel_apply.tinner.a, test_parallel_apply.touter.b)`,
		`      │ └─IndexFullScan 100000000.00 cop[tikv] table:tinner, index:a(a) keep order:false, stats:pseudo`,
		`      └─HashAgg(Probe) 10000.00 cop[tikv]  funcs:sum(test_parallel_apply.tinner.b)->Column#9`,
		`        └─TableRowIDScan 80000000.00 cop[tikv] table:tinner keep order:false, stats:pseudo`))
	tk.MustQuery(`select * from touter where touter.a > (select sum(trange.b) from trange use index(a) where trange.a>touter.b)`).Sort().Check(
		tk.MustQuery(`select * from touter where touter.a > (select sum(tinner.b) from tinner use index(a) where tinner.a>touter.b)`).Sort().Rows())

	// random queries
	ops := []string{"!=", ">", "<", ">=", "<="}
	aggFuncs := []string{"sum", "count", "max", "min"}
	tbls := []string{"tinner", "thash", "trange"}
	for i := 0; i < 50; i++ {
		var r [][]interface{}
		op := ops[rand.Intn(len(ops))]
		agg := aggFuncs[rand.Intn(len(aggFuncs))]
		x := rand.Intn(10000)
		for _, tbl := range tbls {
			q := fmt.Sprintf(`select * from touter where touter.a > (select %v(%v.b) from %v where %v.a%vtouter.b-%v)`, agg, tbl, tbl, tbl, op, x)
			if r == nil {
				r = tk.MustQuery(q).Sort().Rows()
			} else {
				tk.MustQuery(q).Sort().Check(r)
			}
		}
	}
}

func TestDirectReadingWithUnionScan(t *testing.T) {
	store := testkit.CreateMockStore(t)

	tk := testkit.NewTestKit(t, store)
	tk.MustExec("use test")
	tk.MustExec("create database test_unionscan")
	defer tk.MustExec(`drop database test_unionscan`)
	tk.MustExec("use test_unionscan")
	tk.MustExec("set @@tidb_partition_prune_mode = 'dynamic'")

	tk.MustExec(`create table trange(a int, b int, index idx_a(a)) partition by range(a) (
		partition p0 values less than (10),
		partition p1 values less than (30),
		partition p2 values less than (50))`)
	tk.MustExec(`create table thash(a int, b int, index idx_a(a)) partition by hash(a) partitions 4`)
	tk.MustExec(`create table tnormal(a int, b int, index idx_a(a))`)

	vals := make([]string, 0, 1000)
	for i := 0; i < 1000; i++ {
		vals = append(vals, fmt.Sprintf("(%v, %v)", rand.Intn(50), rand.Intn(50)))
	}
	for _, tb := range []string{`trange`, `tnormal`, `thash`} {
		sql := fmt.Sprintf(`insert into %v values `+strings.Join(vals, ", "), tb)
		tk.MustExec(sql)
	}

	randCond := func(col string) string {
		la, ra := rand.Intn(50), rand.Intn(50)
		if la > ra {
			la, ra = ra, la
		}
		return fmt.Sprintf(`%v>=%v and %v<=%v`, col, la, col, ra)
	}

	tk.MustExec(`begin`)
	for i := 0; i < 1000; i++ {
		if i == 0 || rand.Intn(2) == 0 { // insert some inflight rows
			val := fmt.Sprintf("(%v, %v)", rand.Intn(50), rand.Intn(50))
			for _, tb := range []string{`trange`, `tnormal`, `thash`} {
				sql := fmt.Sprintf(`insert into %v values `+val, tb)
				tk.MustExec(sql)
			}
		} else {
			var sql string
			switch rand.Intn(3) {
			case 0: // table scan
				sql = `select * from %v ignore index(idx_a) where ` + randCond(`b`)
			case 1: // index reader
				sql = `select a from %v use index(idx_a) where ` + randCond(`a`)
			case 2: // index lookup
				sql = `select * from %v use index(idx_a) where ` + randCond(`a`) + ` and ` + randCond(`b`)
			}
			switch rand.Intn(2) {
			case 0: // order by a
				sql += ` order by a`
			case 1: // order by b
				sql += ` order by b`
			}

			var result [][]interface{}
			for _, tb := range []string{`trange`, `tnormal`, `thash`} {
				q := fmt.Sprintf(sql, tb)
				tk.HasPlan(q, `UnionScan`)
				if result == nil {
					result = tk.MustQuery(q).Sort().Rows()
				} else {
					tk.MustQuery(q).Sort().Check(result)
				}
			}
		}
	}
	tk.MustExec(`rollback`)
}

func TestIssue25030(t *testing.T) {
	store := testkit.CreateMockStore(t)

	tk := testkit.NewTestKit(t, store)
	tk.MustExec("use test")
	tk.MustExec("create database test_issue_25030")
	tk.MustExec("use test_issue_25030")
	tk.MustExec("set @@tidb_partition_prune_mode = 'dynamic'")

	tk.MustExec(`CREATE TABLE tbl_936 (
	col_5410 smallint NOT NULL,
	col_5411 double,
	col_5412 boolean NOT NULL DEFAULT 1,
	col_5413 set('Alice', 'Bob', 'Charlie', 'David') NOT NULL DEFAULT 'Charlie',
	col_5414 varbinary(147) COLLATE 'binary' DEFAULT 'bvpKgYWLfyuTiOYSkj',
	col_5415 timestamp NOT NULL DEFAULT '2021-07-06',
	col_5416 decimal(6, 6) DEFAULT 0.49,
	col_5417 text COLLATE utf8_bin,
	col_5418 float DEFAULT 2048.0762299371554,
	col_5419 int UNSIGNED NOT NULL DEFAULT 3152326370,
	PRIMARY KEY (col_5419) )
	PARTITION BY HASH (col_5419) PARTITIONS 3`)
	tk.MustQuery(`SELECT last_value(col_5414) OVER w FROM tbl_936
	WINDOW w AS (ORDER BY col_5410, col_5411, col_5412, col_5413, col_5414, col_5415, col_5416, col_5417, col_5418, col_5419)
	ORDER BY col_5410, col_5411, col_5412, col_5413, col_5414, col_5415, col_5416, col_5417, col_5418, col_5419, nth_value(col_5412, 5) OVER w`).
		Check(testkit.Rows()) // can work properly without any error or panic
}

func TestUnsignedPartitionColumn(t *testing.T) {
	store := testkit.CreateMockStore(t)

	tk := testkit.NewTestKit(t, store)
	tk.MustExec("use test")
	tk.MustExec("create database test_unsigned_partition")
	tk.MustExec("use test_unsigned_partition")
	tk.MustExec("set @@tidb_partition_prune_mode = 'dynamic'")

	tk.MustExec(`create table thash_pk (a int unsigned, b int, primary key(a)) partition by hash (a) partitions 3`)
	tk.MustExec(`create table trange_pk (a int unsigned, b int, primary key(a)) partition by range (a) (
		partition p1 values less than (100000),
		partition p2 values less than (200000),
		partition p3 values less than (300000),
		partition p4 values less than (400000))`)
	tk.MustExec(`create table tnormal_pk (a int unsigned, b int, primary key(a))`)
	tk.MustExec(`create table thash_uniq (a int unsigned, b int, unique key(a)) partition by hash (a) partitions 3`)
	tk.MustExec(`create table trange_uniq (a int unsigned, b int, unique key(a)) partition by range (a) (
		partition p1 values less than (100000),
		partition p2 values less than (200000),
		partition p3 values less than (300000),
		partition p4 values less than (400000))`)
	tk.MustExec(`create table tnormal_uniq (a int unsigned, b int, unique key(a))`)

	valColA := make(map[int]struct{}, 1000)
	vals := make([]string, 0, 1000)
	for len(vals) < 1000 {
		a := rand.Intn(400000)
		if _, ok := valColA[a]; ok {
			continue
		}
		valColA[a] = struct{}{}
		vals = append(vals, fmt.Sprintf("(%v, %v)", a, rand.Intn(400000)))
	}
	valStr := strings.Join(vals, ", ")
	for _, tbl := range []string{"thash_pk", "trange_pk", "tnormal_pk", "thash_uniq", "trange_uniq", "tnormal_uniq"} {
		tk.MustExec(fmt.Sprintf("insert into %v values %v", tbl, valStr))
	}

	for i := 0; i < 100; i++ {
		scanCond := fmt.Sprintf("a %v %v", []string{">", "<"}[rand.Intn(2)], rand.Intn(400000))
		pointCond := fmt.Sprintf("a = %v", rand.Intn(400000))
		batchCond := fmt.Sprintf("a in (%v, %v, %v)", rand.Intn(400000), rand.Intn(400000), rand.Intn(400000))

		var rScan, rPoint, rBatch [][]interface{}
		for tid, tbl := range []string{"tnormal_pk", "trange_pk", "thash_pk"} {
			// unsigned + TableReader
			scanSQL := fmt.Sprintf("select * from %v use index(primary) where %v", tbl, scanCond)
			require.True(t, tk.HasPlan(scanSQL, "TableReader"))
			r := tk.MustQuery(scanSQL).Sort()
			if tid == 0 {
				rScan = r.Rows()
			} else {
				r.Check(rScan)
			}

			// unsigned + PointGet on PK
			pointSQL := fmt.Sprintf("select * from %v use index(primary) where %v", tbl, pointCond)
			tk.MustPointGet(pointSQL)
			r = tk.MustQuery(pointSQL).Sort()
			if tid == 0 {
				rPoint = r.Rows()
			} else {
				r.Check(rPoint)
			}

			// unsigned + BatchGet on PK
			batchSQL := fmt.Sprintf("select * from %v where %v", tbl, batchCond)
			require.True(t, tk.HasPlan(batchSQL, "Batch_Point_Get"))
			r = tk.MustQuery(batchSQL).Sort()
			if tid == 0 {
				rBatch = r.Rows()
			} else {
				r.Check(rBatch)
			}
		}

		lookupCond := fmt.Sprintf("a %v %v", []string{">", "<"}[rand.Intn(2)], rand.Intn(400000))
		var rLookup [][]interface{}
		for tid, tbl := range []string{"tnormal_uniq", "trange_uniq", "thash_uniq"} {
			// unsigned + IndexReader
			scanSQL := fmt.Sprintf("select a from %v use index(a) where %v", tbl, scanCond)
			require.True(t, tk.HasPlan(scanSQL, "IndexReader"))
			r := tk.MustQuery(scanSQL).Sort()
			if tid == 0 {
				rScan = r.Rows()
			} else {
				r.Check(rScan)
			}

			// unsigned + IndexLookUp
			lookupSQL := fmt.Sprintf("select * from %v use index(a) where %v", tbl, lookupCond)
			tk.MustIndexLookup(lookupSQL)
			r = tk.MustQuery(lookupSQL).Sort()
			if tid == 0 {
				rLookup = r.Rows()
			} else {
				r.Check(rLookup)
			}

			// unsigned + PointGet on UniqueIndex
			pointSQL := fmt.Sprintf("select * from %v use index(a) where %v", tbl, pointCond)
			tk.MustPointGet(pointSQL)
			r = tk.MustQuery(pointSQL).Sort()
			if tid == 0 {
				rPoint = r.Rows()
			} else {
				r.Check(rPoint)
			}

			// unsigned + BatchGet on UniqueIndex
			batchSQL := fmt.Sprintf("select * from %v where %v", tbl, batchCond)
			require.True(t, tk.HasPlan(batchSQL, "Batch_Point_Get"))
			r = tk.MustQuery(batchSQL).Sort()
			if tid == 0 {
				rBatch = r.Rows()
			} else {
				r.Check(rBatch)
			}
		}
	}
}

func TestDirectReadingWithAgg(t *testing.T) {
	store := testkit.CreateMockStore(t)

	tk := testkit.NewTestKit(t, store)
	tk.MustExec("use test")
	tk.MustExec("create database test_dr_agg")
	tk.MustExec("use test_dr_agg")
	tk.MustExec("set @@tidb_partition_prune_mode = 'dynamic'")

	// list partition table
	tk.MustExec(`create table tlist(a int, b int, index idx_a(a), index idx_b(b)) partition by list(a)(
		partition p0 values in (1, 2, 3, 4),
		partition p1 values in (5, 6, 7, 8),
		partition p2 values in (9, 10, 11, 12));`)

	// range partition table
	tk.MustExec(`create table trange(a int, b int, index idx_a(a), index idx_b(b)) partition by range(a) (
		partition p0 values less than(300),
		partition p1 values less than (500),
		partition p2 values less than(1100));`)

	// hash partition table
	tk.MustExec(`create table thash(a int, b int) partition by hash(a) partitions 4;`)

	// regular table
	tk.MustExec("create table tregular1(a int, b int, index idx_a(a))")
	tk.MustExec("create table tregular2(a int, b int, index idx_a(a))")

	// generate some random data to be inserted
	vals := make([]string, 0, 2000)
	for i := 0; i < 2000; i++ {
		vals = append(vals, fmt.Sprintf("(%v, %v)", rand.Intn(1100), rand.Intn(2000)))
	}

	tk.MustExec("insert into trange values " + strings.Join(vals, ","))
	tk.MustExec("insert into thash values " + strings.Join(vals, ","))
	tk.MustExec("insert into tregular1 values " + strings.Join(vals, ","))

	vals = make([]string, 0, 2000)
	for i := 0; i < 2000; i++ {
		vals = append(vals, fmt.Sprintf("(%v, %v)", rand.Intn(12)+1, rand.Intn(20)))
	}

	tk.MustExec("insert into tlist values " + strings.Join(vals, ","))
	tk.MustExec("insert into tregular2 values " + strings.Join(vals, ","))

	// test range partition
	for i := 0; i < 200; i++ {
		// select /*+ stream_agg() */ a from t where a > ? group by a;
		// select /*+ hash_agg() */ a from t where a > ? group by a;
		// select /*+ stream_agg() */ a from t where a in(?, ?, ?) group by a;
		// select /*+ hash_agg() */ a from t where a in (?, ?, ?) group by a;
		x := rand.Intn(1099)

		queryPartition1 := fmt.Sprintf("select /*+ stream_agg() */ count(*), sum(b), max(b), a from trange where a > %v group by a;", x)
		queryRegular1 := fmt.Sprintf("select /*+ stream_agg() */ count(*), sum(b), max(b), a from tregular1 where a > %v group by a;", x)
		require.True(t, tk.HasPlan(queryPartition1, "StreamAgg")) // check if IndexLookUp is used
		tk.MustQuery(queryPartition1).Sort().Check(tk.MustQuery(queryRegular1).Sort().Rows())

		queryPartition2 := fmt.Sprintf("select /*+ hash_agg() */ count(*), sum(b), max(b), a from trange where a > %v group by a;", x)
		queryRegular2 := fmt.Sprintf("select /*+ hash_agg() */ count(*), sum(b), max(b), a from tregular1 where a > %v group by a;", x)
		require.True(t, tk.HasPlan(queryPartition2, "HashAgg")) // check if IndexLookUp is used
		tk.MustQuery(queryPartition2).Sort().Check(tk.MustQuery(queryRegular2).Sort().Rows())

		y := rand.Intn(1099)
		z := rand.Intn(1099)

		queryPartition3 := fmt.Sprintf("select /*+ stream_agg() */ count(*), sum(b), max(b), a from trange where a in(%v, %v, %v) group by a;", x, y, z)
		queryRegular3 := fmt.Sprintf("select /*+ stream_agg() */ count(*), sum(b), max(b), a from tregular1 where a in(%v, %v, %v) group by a;", x, y, z)
		require.True(t, tk.HasPlan(queryPartition3, "StreamAgg")) // check if IndexLookUp is used
		tk.MustQuery(queryPartition3).Sort().Check(tk.MustQuery(queryRegular3).Sort().Rows())

		queryPartition4 := fmt.Sprintf("select /*+ hash_agg() */ count(*), sum(b), max(b), a from trange where a in (%v, %v, %v) group by a;", x, y, z)
		queryRegular4 := fmt.Sprintf("select /*+ hash_agg() */ count(*), sum(b), max(b), a from tregular1 where a in (%v, %v, %v) group by a;", x, y, z)
		require.True(t, tk.HasPlan(queryPartition4, "HashAgg")) // check if IndexLookUp is used
		tk.MustQuery(queryPartition4).Sort().Check(tk.MustQuery(queryRegular4).Sort().Rows())
	}

	// test hash partition
	for i := 0; i < 200; i++ {
		// select /*+ stream_agg() */ a from t where a > ? group by a;
		// select /*+ hash_agg() */ a from t where a > ? group by a;
		// select /*+ stream_agg() */ a from t where a in(?, ?, ?) group by a;
		// select /*+ hash_agg() */ a from t where a in (?, ?, ?) group by a;
		x := rand.Intn(1099)

		queryPartition1 := fmt.Sprintf("select /*+ stream_agg() */ count(*), sum(b), max(b), a from thash where a > %v group by a;", x)
		queryRegular1 := fmt.Sprintf("select /*+ stream_agg() */ count(*), sum(b), max(b), a from tregular1 where a > %v group by a;", x)
		require.True(t, tk.HasPlan(queryPartition1, "StreamAgg")) // check if IndexLookUp is used
		tk.MustQuery(queryPartition1).Sort().Check(tk.MustQuery(queryRegular1).Sort().Rows())

		queryPartition2 := fmt.Sprintf("select /*+ hash_agg() */ count(*), sum(b), max(b), a from thash where a > %v group by a;", x)
		queryRegular2 := fmt.Sprintf("select /*+ hash_agg() */ count(*), sum(b), max(b), a from tregular1 where a > %v group by a;", x)
		require.True(t, tk.HasPlan(queryPartition2, "HashAgg")) // check if IndexLookUp is used
		tk.MustQuery(queryPartition2).Sort().Check(tk.MustQuery(queryRegular2).Sort().Rows())

		y := rand.Intn(1099)
		z := rand.Intn(1099)

		queryPartition3 := fmt.Sprintf("select /*+ stream_agg() */ count(*), sum(b), max(b), a from thash where a in(%v, %v, %v) group by a;", x, y, z)
		queryRegular3 := fmt.Sprintf("select /*+ stream_agg() */ count(*), sum(b), max(b), a from tregular1 where a in(%v, %v, %v) group by a;", x, y, z)
		require.True(t, tk.HasPlan(queryPartition3, "StreamAgg")) // check if IndexLookUp is used
		tk.MustQuery(queryPartition3).Sort().Check(tk.MustQuery(queryRegular3).Sort().Rows())

		queryPartition4 := fmt.Sprintf("select /*+ hash_agg() */ count(*), sum(b), max(b), a from thash where a in (%v, %v, %v) group by a;", x, y, z)
		queryRegular4 := fmt.Sprintf("select /*+ hash_agg() */ count(*), sum(b), max(b), a from tregular1 where a in (%v, %v, %v) group by a;", x, y, z)
		require.True(t, tk.HasPlan(queryPartition4, "HashAgg")) // check if IndexLookUp is used
		tk.MustQuery(queryPartition4).Sort().Check(tk.MustQuery(queryRegular4).Sort().Rows())
	}

	// test list partition
	for i := 0; i < 200; i++ {
		// select /*+ stream_agg() */ a from t where a > ? group by a;
		// select /*+ hash_agg() */ a from t where a > ? group by a;
		// select /*+ stream_agg() */ a from t where a in(?, ?, ?) group by a;
		// select /*+ hash_agg() */ a from t where a in (?, ?, ?) group by a;
		x := rand.Intn(12) + 1

		queryPartition1 := fmt.Sprintf("select /*+ stream_agg() */ count(*), sum(b), max(b), a from tlist where a > %v group by a;", x)
		queryRegular1 := fmt.Sprintf("select /*+ stream_agg() */ count(*), sum(b), max(b), a from tregular2 where a > %v group by a;", x)
		require.True(t, tk.HasPlan(queryPartition1, "StreamAgg")) // check if IndexLookUp is used
		tk.MustQuery(queryPartition1).Sort().Check(tk.MustQuery(queryRegular1).Sort().Rows())

		queryPartition2 := fmt.Sprintf("select /*+ hash_agg() */ count(*), sum(b), max(b), a from tlist where a > %v group by a;", x)
		queryRegular2 := fmt.Sprintf("select /*+ hash_agg() */ count(*), sum(b), max(b), a from tregular2 where a > %v group by a;", x)
		require.True(t, tk.HasPlan(queryPartition2, "HashAgg")) // check if IndexLookUp is used
		tk.MustQuery(queryPartition2).Sort().Check(tk.MustQuery(queryRegular2).Sort().Rows())

		y := rand.Intn(12) + 1
		z := rand.Intn(12) + 1

		queryPartition3 := fmt.Sprintf("select /*+ stream_agg() */ count(*), sum(b), max(b), a from tlist where a in(%v, %v, %v) group by a;", x, y, z)
		queryRegular3 := fmt.Sprintf("select /*+ stream_agg() */ count(*), sum(b), max(b), a from tregular2 where a in(%v, %v, %v) group by a;", x, y, z)
		require.True(t, tk.HasPlan(queryPartition3, "StreamAgg")) // check if IndexLookUp is used
		tk.MustQuery(queryPartition3).Sort().Check(tk.MustQuery(queryRegular3).Sort().Rows())

		queryPartition4 := fmt.Sprintf("select /*+ hash_agg() */ count(*), sum(b), max(b), a from tlist where a in (%v, %v, %v) group by a;", x, y, z)
		queryRegular4 := fmt.Sprintf("select /*+ hash_agg() */ count(*), sum(b), max(b), a from tregular2 where a in (%v, %v, %v) group by a;", x, y, z)
		require.True(t, tk.HasPlan(queryPartition4, "HashAgg")) // check if IndexLookUp is used
		tk.MustQuery(queryPartition4).Sort().Check(tk.MustQuery(queryRegular4).Sort().Rows())
	}
}

func TestDynamicModeByDefault(t *testing.T) {
	failpoint.Enable("github.com/pingcap/tidb/planner/core/forceDynamicPrune", `return(true)`)
	defer failpoint.Disable("github.com/pingcap/tidb/planner/core/forceDynamicPrune")
	store := testkit.CreateMockStore(t)

	tk := testkit.NewTestKit(t, store)
	tk.MustExec("use test")
	tk.MustExec("create database test_dynamic_by_default")

	tk.MustExec(`create table trange(a int, b int, primary key(a) clustered, index idx_b(b)) partition by range(a) (
		partition p0 values less than(300),
		partition p1 values less than(500),
		partition p2 values less than(1100));`)
	tk.MustExec(`create table thash(a int, b int, primary key(a) clustered, index idx_b(b)) partition by hash(a) partitions 4;`)

	for _, q := range []string{
		"explain select * from trange where a>400",
		"explain select * from thash where a>=100",
	} {
		for _, r := range tk.MustQuery(q).Rows() {
			require.NotContains(t, strings.ToLower(r[0].(string)), "partitionunion")
		}
	}
}

func TestIssue24636(t *testing.T) {
	store := testkit.CreateMockStore(t)

	tk := testkit.NewTestKit(t, store)
	tk.MustExec("use test")
	tk.MustExec("create database test_issue_24636")
	tk.MustExec("use test_issue_24636")

	tk.MustExec(`CREATE TABLE t (a int, b date, c int, PRIMARY KEY (a,b))
		PARTITION BY RANGE ( TO_DAYS(b) ) (
		  PARTITION p0 VALUES LESS THAN (737821),
		  PARTITION p1 VALUES LESS THAN (738289)
		)`)
	tk.MustExec(`INSERT INTO t (a, b, c) VALUES(0, '2021-05-05', 0)`)
	tk.MustQuery(`select c from t use index(primary) where a=0 limit 1`).Check(testkit.Rows("0"))

	tk.MustExec(`
		CREATE TABLE test_partition (
		  a varchar(100) NOT NULL,
		  b date NOT NULL,
		  c varchar(100) NOT NULL,
		  d datetime DEFAULT NULL,
		  e datetime DEFAULT NULL,
		  f bigint(20) DEFAULT NULL,
		  g bigint(20) DEFAULT NULL,
		  h bigint(20) DEFAULT NULL,
		  i bigint(20) DEFAULT NULL,
		  j bigint(20) DEFAULT NULL,
		  k bigint(20) DEFAULT NULL,
		  l bigint(20) DEFAULT NULL,
		  PRIMARY KEY (a,b,c) /*T![clustered_index] NONCLUSTERED */
		) ENGINE=InnoDB DEFAULT CHARSET=utf8mb4 COLLATE=utf8mb4_bin
		PARTITION BY RANGE ( TO_DAYS(b) ) (
		  PARTITION pmin VALUES LESS THAN (737821),
		  PARTITION p20200601 VALUES LESS THAN (738289))`)
	tk.MustExec(`INSERT INTO test_partition (a, b, c, d, e, f, g, h, i, j, k, l) VALUES('aaa', '2021-05-05', '428ff6a1-bb37-42ac-9883-33d7a29961e6', '2021-05-06 08:13:38', '2021-05-06 13:28:08', 0, 8, 3, 0, 9, 1, 0)`)
	tk.MustQuery(`select c,j,l from test_partition where c='428ff6a1-bb37-42ac-9883-33d7a29961e6' and a='aaa' limit 0, 200`).Check(testkit.Rows("428ff6a1-bb37-42ac-9883-33d7a29961e6 9 0"))
}

func TestIdexMerge(t *testing.T) {
	store := testkit.CreateMockStore(t)

	tk := testkit.NewTestKit(t, store)
	tk.MustExec("use test")
	tk.MustExec("create database test_idx_merge")
	tk.MustExec("use test_idx_merge")
	tk.MustExec("set @@tidb_partition_prune_mode = 'dynamic'")

	// list partition table
	tk.MustExec(`create table tlist(a int, b int, primary key(a) clustered, index idx_b(b)) partition by list(a)(
		partition p0 values in (1, 2, 3, 4),
		partition p1 values in (5, 6, 7, 8),
		partition p2 values in (9, 10, 11, 12));`)

	// range partition table
	tk.MustExec(`create table trange(a int, b int, primary key(a) clustered, index idx_b(b)) partition by range(a) (
		partition p0 values less than(300),
		partition p1 values less than (500),
		partition p2 values less than(1100));`)

	// hash partition table
	tk.MustExec(`create table thash(a int, b int, primary key(a) clustered, index idx_b(b)) partition by hash(a) partitions 4;`)

	// regular table
	tk.MustExec("create table tregular1(a int, b int, primary key(a) clustered)")
	tk.MustExec("create table tregular2(a int, b int, primary key(a) clustered)")

	// generate some random data to be inserted
	vals := make([]string, 0, 2000)
	for i := 0; i < 2000; i++ {
		vals = append(vals, fmt.Sprintf("(%v, %v)", rand.Intn(1100), rand.Intn(2000)))
	}

	tk.MustExec("insert ignore into trange values " + strings.Join(vals, ","))
	tk.MustExec("insert ignore into thash values " + strings.Join(vals, ","))
	tk.MustExec("insert ignore into tregular1 values " + strings.Join(vals, ","))

	vals = make([]string, 0, 2000)
	for i := 0; i < 2000; i++ {
		vals = append(vals, fmt.Sprintf("(%v, %v)", rand.Intn(12)+1, rand.Intn(20)))
	}

	tk.MustExec("insert ignore into tlist values " + strings.Join(vals, ","))
	tk.MustExec("insert ignore into tregular2 values " + strings.Join(vals, ","))

	// test range partition
	for i := 0; i < 100; i++ {
		x1 := rand.Intn(1099)
		x2 := rand.Intn(1099)

		queryPartition1 := fmt.Sprintf("select /*+ use_index_merge(trange) */ * from trange where a > %v or b < %v;", x1, x2)
		queryRegular1 := fmt.Sprintf("select /*+ use_index_merge(tregular1) */ * from tregular1 where a > %v or b < %v;", x1, x2)
		require.True(t, tk.HasPlan(queryPartition1, "IndexMerge")) // check if IndexLookUp is used
		tk.MustQuery(queryPartition1).Sort().Check(tk.MustQuery(queryRegular1).Sort().Rows())

		queryPartition2 := fmt.Sprintf("select /*+ use_index_merge(trange) */ * from trange where a > %v or b > %v;", x1, x2)
		queryRegular2 := fmt.Sprintf("select /*+ use_index_merge(tregular1) */ * from tregular1 where a > %v or b > %v;", x1, x2)
		require.True(t, tk.HasPlan(queryPartition2, "IndexMerge")) // check if IndexLookUp is used
		tk.MustQuery(queryPartition2).Sort().Check(tk.MustQuery(queryRegular2).Sort().Rows())
	}

	// test hash partition
	for i := 0; i < 100; i++ {
		x1 := rand.Intn(1099)
		x2 := rand.Intn(1099)

		queryPartition1 := fmt.Sprintf("select /*+ use_index_merge(thash) */ * from thash where a > %v or b < %v;", x1, x2)
		queryRegular1 := fmt.Sprintf("select /*+ use_index_merge(tregualr1) */ * from tregular1 where a > %v or b < %v;", x1, x2)
		require.True(t, tk.HasPlan(queryPartition1, "IndexMerge")) // check if IndexLookUp is used
		tk.MustQuery(queryPartition1).Sort().Check(tk.MustQuery(queryRegular1).Sort().Rows())

		queryPartition2 := fmt.Sprintf("select /*+ use_index_merge(thash) */ * from thash where a > %v or b > %v;", x1, x2)
		queryRegular2 := fmt.Sprintf("select /*+ use_index_merge(tregular1) */ * from tregular1 where a > %v or b > %v;", x1, x2)
		require.True(t, tk.HasPlan(queryPartition2, "IndexMerge")) // check if IndexLookUp is used
		tk.MustQuery(queryPartition2).Sort().Check(tk.MustQuery(queryRegular2).Sort().Rows())
	}

	// test list partition
	for i := 0; i < 100; i++ {
		x1 := rand.Intn(12) + 1
		x2 := rand.Intn(12) + 1
		queryPartition1 := fmt.Sprintf("select /*+ use_index_merge(tlist) */ * from tlist where a > %v or b < %v;", x1, x2)
		queryRegular1 := fmt.Sprintf("select /*+ use_index_merge(tregular2) */ * from tregular2 where a > %v or b < %v;", x1, x2)
		require.True(t, tk.HasPlan(queryPartition1, "IndexMerge")) // check if IndexLookUp is used
		tk.MustQuery(queryPartition1).Sort().Check(tk.MustQuery(queryRegular1).Sort().Rows())

		queryPartition2 := fmt.Sprintf("select /*+ use_index_merge(tlist) */ * from tlist where a > %v or b > %v;", x1, x2)
		queryRegular2 := fmt.Sprintf("select /*+ use_index_merge(tregular2) */ * from tregular2 where a > %v or b > %v;", x1, x2)
		require.True(t, tk.HasPlan(queryPartition2, "IndexMerge")) // check if IndexLookUp is used
		tk.MustQuery(queryPartition2).Sort().Check(tk.MustQuery(queryRegular2).Sort().Rows())
	}
}

func TestIssue25309(t *testing.T) {
	store := testkit.CreateMockStore(t)

	tk := testkit.NewTestKit(t, store)
	tk.MustExec("use test")
	tk.MustExec("create database test_issue_25309")
	tk.MustExec("use test_issue_25309")
	tk.MustExec("set @@tidb_partition_prune_mode = 'dynamic'")

	tk.MustExec(`CREATE TABLE tbl_500 (
      col_20 tinyint(4) NOT NULL,
      col_21 varchar(399) CHARACTER SET utf8 COLLATE utf8_unicode_ci DEFAULT NULL,
      col_22 json DEFAULT NULL,
      col_23 blob DEFAULT NULL,
      col_24 mediumint(9) NOT NULL,
      col_25 float NOT NULL DEFAULT '7306.384497585912',
      col_26 binary(196) NOT NULL,
      col_27 timestamp DEFAULT '1976-12-08 00:00:00',
      col_28 bigint(20) NOT NULL,
      col_29 tinyint(1) NOT NULL DEFAULT '1',
      PRIMARY KEY (col_29,col_20) /*T![clustered_index] NONCLUSTERED */,
      KEY idx_7 (col_28,col_20,col_26,col_27,col_21,col_24),
      KEY idx_8 (col_25,col_29,col_24)
    ) ENGINE=InnoDB DEFAULT CHARSET=utf8mb4 COLLATE=utf8mb4_bin`)

	tk.MustExec(`CREATE TABLE tbl_600 (
      col_60 int(11) NOT NULL DEFAULT '-776833487',
      col_61 tinyint(1) NOT NULL DEFAULT '1',
      col_62 tinyint(4) NOT NULL DEFAULT '-125',
      PRIMARY KEY (col_62,col_60,col_61) /*T![clustered_index] NONCLUSTERED */,
      KEY idx_19 (col_60)
    ) ENGINE=InnoDB DEFAULT CHARSET=utf8 COLLATE=utf8_unicode_ci
    PARTITION BY HASH( col_60 )
    PARTITIONS 1`)

	tk.MustExec(`insert into tbl_500 select -34, 'lrfGPPPUuZjtT', '{"obj1": {"sub_obj0": 100}}', 0x6C47636D, 1325624, 7306.3843, 'abc', '1976-12-08', 4757891479624162031, 0`)
	tk.MustQuery(`select tbl_5.* from tbl_500 tbl_5 where col_24 in ( select col_62 from tbl_600 where tbl_5.col_26 < 'hSvHLdQeGBNIyOFXStV' )`).Check(testkit.Rows())
}

func TestGlobalIndexScan(t *testing.T) {
	store := testkit.CreateMockStore(t)

	tk := testkit.NewTestKit(t, store)
	restoreConfig := config.RestoreFunc()
	defer restoreConfig()
	config.UpdateGlobal(func(conf *config.Config) {
		conf.EnableGlobalIndex = true
	})
	tk.MustExec("use test")
	tk.MustExec("drop table if exists p")
	tk.MustExec(`create table p (id int, c int) partition by range (c) (
partition p0 values less than (4),
partition p1 values less than (7),
partition p2 values less than (10))`)
	tk.MustExec("alter table p add unique idx(id)")
	tk.MustExec("insert into p values (1,3), (3,4), (5,6), (7,9)")
	tk.MustExec("analyze table p")
	tk.MustQuery("select id from p use index (idx) order by id").Check(testkit.Rows("1", "3", "5", "7"))
}

func TestAggWithGlobalIndex(t *testing.T) {
	store := testkit.CreateMockStore(t)

	tk := testkit.NewTestKit(t, store)
	restoreConfig := config.RestoreFunc()
	defer restoreConfig()
	config.UpdateGlobal(func(conf *config.Config) {
		conf.EnableGlobalIndex = true
	})
	tk.MustExec("use test")
	tk.MustExec("drop table if exists p")
	tk.MustExec(`create table p (id int, c int) partition by range (c) (
partition p0 values less than (4),
partition p1 values less than (7),
partition p2 values less than (10))`)
	tk.MustExec("alter table p add unique idx(id)")
	tk.MustExec("insert into p values (1,3), (3,4), (5,6), (7,9)")
	tk.MustExec("analyze table p")
	tk.MustQuery("select count(*) from p use index (idx)").Check(testkit.Rows("4"))
	tk.MustQuery("select count(*) from p partition(p0) use index (idx)").Check(testkit.Rows("1"))
}

func TestGlobalIndexDoubleRead(t *testing.T) {
	failpoint.Enable("github.com/pingcap/tidb/planner/core/forceDynamicPrune", `return(true)`)
	defer failpoint.Disable("github.com/pingcap/tidb/planner/core/forceDynamicPrune")
	store := testkit.CreateMockStore(t)

	tk := testkit.NewTestKit(t, store)
	restoreConfig := config.RestoreFunc()
	defer restoreConfig()
	config.UpdateGlobal(func(conf *config.Config) {
		conf.EnableGlobalIndex = true
	})
	tk.MustExec("use test")
	tk.MustExec("drop table if exists p")
	tk.MustExec(`create table p (id int, c int) partition by range (c) (
partition p0 values less than (4),
partition p1 values less than (7),
partition p2 values less than (10))`)
	tk.MustExec("alter table p add unique idx(id)")
	tk.MustExec("insert into p values (1,3), (3,4), (5,6), (7,9)")
	tk.MustQuery("select * from p use index (idx)").Sort().Check(testkit.Rows("1 3", "3 4", "5 6", "7 9"))
}

func TestDropGlobalIndex(t *testing.T) {
	store := testkit.CreateMockStore(t)

	tk := testkit.NewTestKit(t, store)
	restoreConfig := config.RestoreFunc()
	defer restoreConfig()
	config.UpdateGlobal(func(conf *config.Config) {
		conf.EnableGlobalIndex = true
	})
	tk.MustExec("use test")
	tk.MustExec("drop table if exists p")
	tk.MustExec(`create table p (id int, c int) partition by range (c) (
partition p0 values less than (4),
partition p1 values less than (7),
partition p2 values less than (10))`)
	tk.MustExec("alter table p add unique idx(id)")

	failpoint.Enable("github.com/pingcap/tidb/ddl/checkDropGlobalIndex", `return(true)`)
	tk.MustExec("alter table p drop index idx")
	failpoint.Disable("github.com/pingcap/tidb/ddl/checkDropGlobalIndex")
}

func TestIssue20028(t *testing.T) {
	store := testkit.CreateMockStore(t)

	tk := testkit.NewTestKit(t, store)
	tk.MustExec("use test")
	tk.MustExec("drop table if exists t1, t2")
	tk.MustExec("set @@tidb_partition_prune_mode='static-only'")
	tk.MustExec(`create table t1 (c_datetime datetime, primary key (c_datetime))
partition by range (to_days(c_datetime)) ( partition p0 values less than (to_days('2020-02-01')),
partition p1 values less than (to_days('2020-04-01')),
partition p2 values less than (to_days('2020-06-01')),
partition p3 values less than maxvalue)`)
	tk.MustExec("create table t2 (c_datetime datetime, unique key(c_datetime))")
	tk.MustExec("insert into t1 values ('2020-06-26 03:24:00'), ('2020-02-21 07:15:33'), ('2020-04-27 13:50:58')")
	tk.MustExec("insert into t2 values ('2020-01-10 09:36:00'), ('2020-02-04 06:00:00'), ('2020-06-12 03:45:18')")
	tk.MustExec("begin")
	tk.MustQuery("select * from t1 join t2 on t1.c_datetime >= t2.c_datetime for update").
		Sort().
		Check(testkit.Rows(
			"2020-02-21 07:15:33 2020-01-10 09:36:00",
			"2020-02-21 07:15:33 2020-02-04 06:00:00",
			"2020-04-27 13:50:58 2020-01-10 09:36:00",
			"2020-04-27 13:50:58 2020-02-04 06:00:00",
			"2020-06-26 03:24:00 2020-01-10 09:36:00",
			"2020-06-26 03:24:00 2020-02-04 06:00:00",
			"2020-06-26 03:24:00 2020-06-12 03:45:18"))
	tk.MustExec("rollback")
}

func TestSelectLockOnPartitionTable(t *testing.T) {
	store := testkit.CreateMockStore(t)

	tk := testkit.NewTestKit(t, store)
	tk.MustExec("use test")
	tk.MustExec("drop table if exists pt")
	tk.MustExec(`create table pt (id int primary key, k int, c int, index(k))
partition by range (id) (
partition p0 values less than (4),
partition p1 values less than (7),
partition p2 values less than (11))`)

	tk2 := testkit.NewTestKit(t, store)
	tk2.MustExec("use test")

	optimisticTableReader := func() {
		tk.MustExec("set @@tidb_txn_mode = 'optimistic'")
		tk2.MustExec("set @@tidb_txn_mode = 'optimistic'")
		tk.MustExec("begin")
		tk.MustQuery("select id, k from pt ignore index (k) where k = 5 for update").Check(testkit.Rows("5 5"))
		tk2.MustExec("update pt set c = c + 1 where k = 5")
		_, err := tk.Exec("commit")
		require.Error(t, err) // Write conflict
	}

	optimisticIndexReader := func() {
		tk.MustExec("set @@tidb_txn_mode = 'optimistic'")
		tk2.MustExec("set @@tidb_txn_mode = 'optimistic'")
		tk.MustExec("begin")
		// This is not index reader actually.
		tk.MustQuery("select k from pt where k = 5 for update").Check(testkit.Rows("5"))
		tk2.MustExec("update pt set c = c + 1 where k = 5")
		_, err := tk.Exec("commit")
		require.Error(t, err)
	}

	optimisticIndexLookUp := func() {
		tk.MustExec("set @@tidb_txn_mode = 'optimistic'")
		tk2.MustExec("set @@tidb_txn_mode = 'optimistic'")
		tk.MustExec("begin")
		tk.MustQuery("select c, k from pt use index (k) where k = 5 for update").Check(testkit.Rows("5 5"))
		tk2.MustExec("update pt set c = c + 1 where k = 5")
		_, err := tk.Exec("commit")
		require.Error(t, err)
	}

	pessimisticTableReader := func() {
		tk.MustExec("set @@tidb_txn_mode = 'pessimistic'")
		tk2.MustExec("set @@tidb_txn_mode = 'pessimistic'")
		tk.MustExec("begin")
		tk.MustQuery("select id, k from pt ignore index (k) where k = 5 for update").Check(testkit.Rows("5 5"))
		ch := make(chan int, 2)
		go func() {
			tk2.MustExec("update pt set c = c + 1 where k = 5")
			ch <- 1
		}()
		time.Sleep(100 * time.Millisecond)
		ch <- 2

		// Check the operation in the goroutine is blocked, if not the first result in
		// the channel should be 1.
		require.Equal(t, 2, <-ch)

		tk.MustExec("commit")
		<-ch
		tk.MustQuery("select c from pt where k = 5").Check(testkit.Rows("6"))
	}

	pessimisticIndexReader := func() {
		tk.MustExec("set @@tidb_txn_mode = 'pessimistic'")
		tk2.MustExec("set @@tidb_txn_mode = 'pessimistic'")
		tk.MustExec("begin")
		// This is not index reader actually.
		tk.MustQuery("select k from pt where k = 5 for update").Check(testkit.Rows("5"))
		ch := make(chan int, 2)
		go func() {
			tk2.MustExec("update pt set c = c + 1 where k = 5")
			ch <- 1
		}()
		time.Sleep(100 * time.Millisecond)
		ch <- 2

		// Check the operation in the goroutine is blocked,
		require.Equal(t, 2, <-ch)

		tk.MustExec("commit")
		<-ch
		tk.MustQuery("select c from pt where k = 5").Check(testkit.Rows("6"))
	}

	pessimisticIndexLookUp := func() {
		tk.MustExec("set @@tidb_txn_mode = 'pessimistic'")
		tk2.MustExec("set @@tidb_txn_mode = 'pessimistic'")
		tk.MustExec("begin")
		tk.MustQuery("select c, k from pt use index (k) where k = 5 for update").Check(testkit.Rows("5 5"))
		ch := make(chan int, 2)
		go func() {
			tk2.MustExec("update pt set c = c + 1 where k = 5")
			ch <- 1
		}()
		time.Sleep(100 * time.Millisecond)
		ch <- 2

		// Check the operation in the goroutine is blocked,
		require.Equal(t, 2, <-ch)

		tk.MustExec("commit")
		<-ch
		tk.MustQuery("select c from pt where k = 5").Check(testkit.Rows("6"))
	}

	partitionModes := []string{
		"'dynamic'",
		"'static'",
	}
	testCases := []func(){
		optimisticTableReader,
		optimisticIndexLookUp,
		optimisticIndexReader,
		pessimisticTableReader,
		pessimisticIndexReader,
		pessimisticIndexLookUp,
	}

	for _, mode := range partitionModes {
		tk.MustExec("set @@tidb_partition_prune_mode=" + mode)
		for _, c := range testCases {
			tk.MustExec("replace into pt values (5, 5, 5)")
			c()
		}
	}
}

func TestIssue21731(t *testing.T) {
	store := testkit.CreateMockStore(t)

	tk := testkit.NewTestKit(t, store)
	tk.MustExec("use test")
	tk.MustExec("drop table if exists p, t")
	tk.MustExec("set @@tidb_enable_list_partition = OFF")
	// Notice that this does not really test the issue #21731
	tk.MustExec("create table t (a int, b int, unique index idx(a)) partition by list columns(b) (partition p0 values in (1), partition p1 values in (2));")
}

type testOutput struct {
	SQL  string
	Plan []string
	Res  []string
}

func verifyPartitionResult(tk *testkit.TestKit, input []string, output []testOutput) {
	for i, tt := range input {
		var isSelect = false
		if strings.HasPrefix(strings.ToLower(tt), "select ") {
			isSelect = true
		}
		testdata.OnRecord(func() {
			output[i].SQL = tt
			if isSelect {
				output[i].Plan = testdata.ConvertRowsToStrings(tk.UsedPartitions(tt).Rows())
				output[i].Res = testdata.ConvertRowsToStrings(tk.MustQuery(tt).Sort().Rows())
			} else {
				// Just verify SELECT (also avoid double INSERTs during record)
				output[i].Res = nil
				output[i].Plan = nil
			}
		})
		if isSelect {
			tk.UsedPartitions(tt).Check(testkit.Rows(output[i].Plan...))
			tk.MustQuery(tt).Sort().Check(testkit.Rows(output[i].Res...))
		} else {
			tk.MustExec(tt)
		}
	}
}

func TestRangePartitionBoundariesEq(t *testing.T) {
	store := testkit.CreateMockStore(t)

	tk := testkit.NewTestKit(t, store)

	tk.MustExec("SET @@tidb_partition_prune_mode = 'dynamic'")
	tk.MustExec("CREATE DATABASE TestRangePartitionBoundaries")
	defer tk.MustExec("DROP DATABASE TestRangePartitionBoundaries")
	tk.MustExec("USE TestRangePartitionBoundaries")
	tk.MustExec("DROP TABLE IF EXISTS t")
	tk.MustExec(`CREATE TABLE t
(a INT, b varchar(255))
PARTITION BY RANGE (a) (
 PARTITION p0 VALUES LESS THAN (1000000),
 PARTITION p1 VALUES LESS THAN (2000000),
 PARTITION p2 VALUES LESS THAN (3000000));
`)

	var input []string
	var output []testOutput
	executorSuiteData.LoadTestCases(t, &input, &output)
	verifyPartitionResult(tk, input, output)
}

func TestRangePartitionBoundariesNe(t *testing.T) {
	store := testkit.CreateMockStore(t)

	tk := testkit.NewTestKit(t, store)

	tk.MustExec("SET @@tidb_partition_prune_mode = 'dynamic'")
	tk.MustExec("CREATE DATABASE TestRangePartitionBoundariesNe")
	defer tk.MustExec("DROP DATABASE TestRangePartitionBoundariesNe")
	tk.MustExec("USE TestRangePartitionBoundariesNe")
	tk.MustExec("DROP TABLE IF EXISTS t")
	tk.MustExec(`CREATE TABLE t
(a INT, b varchar(255))
PARTITION BY RANGE (a) (
 PARTITION p0 VALUES LESS THAN (1),
 PARTITION p1 VALUES LESS THAN (2),
 PARTITION p2 VALUES LESS THAN (3),
 PARTITION p3 VALUES LESS THAN (4),
 PARTITION p4 VALUES LESS THAN (5),
 PARTITION p5 VALUES LESS THAN (6),
 PARTITION p6 VALUES LESS THAN (7))`)

	var input []string
	var output []testOutput
	executorSuiteData.LoadTestCases(t, &input, &output)
	verifyPartitionResult(tk, input, output)
}

func TestRangePartitionBoundariesBetweenM(t *testing.T) {
	store := testkit.CreateMockStore(t)

	tk := testkit.NewTestKit(t, store)

	tk.MustExec("CREATE DATABASE IF NOT EXISTS TestRangePartitionBoundariesBetweenM")
	defer tk.MustExec("DROP DATABASE TestRangePartitionBoundariesBetweenM")
	tk.MustExec("USE TestRangePartitionBoundariesBetweenM")
	tk.MustExec("DROP TABLE IF EXISTS t")
	tk.MustExec(`CREATE TABLE t
(a INT, b varchar(255))
PARTITION BY RANGE (a) (
 PARTITION p0 VALUES LESS THAN (1000000),
 PARTITION p1 VALUES LESS THAN (2000000),
 PARTITION p2 VALUES LESS THAN (3000000))`)

	var input []string
	var output []testOutput
	executorSuiteData.LoadTestCases(t, &input, &output)
	verifyPartitionResult(tk, input, output)
}

func TestRangePartitionBoundariesBetweenS(t *testing.T) {
	store := testkit.CreateMockStore(t)

	tk := testkit.NewTestKit(t, store)

	tk.MustExec("CREATE DATABASE IF NOT EXISTS TestRangePartitionBoundariesBetweenS")
	defer tk.MustExec("DROP DATABASE TestRangePartitionBoundariesBetweenS")
	tk.MustExec("USE TestRangePartitionBoundariesBetweenS")
	tk.MustExec("DROP TABLE IF EXISTS t")
	tk.MustExec(`CREATE TABLE t
(a INT, b varchar(255))
PARTITION BY RANGE (a) (
 PARTITION p0 VALUES LESS THAN (1),
 PARTITION p1 VALUES LESS THAN (2),
 PARTITION p2 VALUES LESS THAN (3),
 PARTITION p3 VALUES LESS THAN (4),
 PARTITION p4 VALUES LESS THAN (5),
 PARTITION p5 VALUES LESS THAN (6),
 PARTITION p6 VALUES LESS THAN (7))`)

	var input []string
	var output []testOutput
	executorSuiteData.LoadTestCases(t, &input, &output)
	verifyPartitionResult(tk, input, output)
}

func TestRangePartitionBoundariesLtM(t *testing.T) {
	store := testkit.CreateMockStore(t)

	tk := testkit.NewTestKit(t, store)

	tk.MustExec("set @@tidb_partition_prune_mode = 'dynamic'")
	tk.MustExec("create database TestRangePartitionBoundariesLtM")
	defer tk.MustExec("drop database TestRangePartitionBoundariesLtM")
	tk.MustExec("use TestRangePartitionBoundariesLtM")
	tk.MustExec("drop table if exists t")
	tk.MustExec(`CREATE TABLE t
(a INT, b varchar(255))
PARTITION BY RANGE (a) (
 PARTITION p0 VALUES LESS THAN (1000000),
 PARTITION p1 VALUES LESS THAN (2000000),
 PARTITION p2 VALUES LESS THAN (3000000))`)

	var input []string
	var output []testOutput
	executorSuiteData.LoadTestCases(t, &input, &output)
	verifyPartitionResult(tk, input, output)
}

func TestRangePartitionBoundariesLtS(t *testing.T) {
	store := testkit.CreateMockStore(t)

	tk := testkit.NewTestKit(t, store)

	tk.MustExec("set @@tidb_partition_prune_mode = 'dynamic'")
	tk.MustExec("create database TestRangePartitionBoundariesLtS")
	defer tk.MustExec("drop database TestRangePartitionBoundariesLtS")
	tk.MustExec("use TestRangePartitionBoundariesLtS")
	tk.MustExec("drop table if exists t")
	tk.MustExec(`CREATE TABLE t
(a INT, b varchar(255))
PARTITION BY RANGE (a) (
 PARTITION p0 VALUES LESS THAN (1),
 PARTITION p1 VALUES LESS THAN (2),
 PARTITION p2 VALUES LESS THAN (3),
 PARTITION p3 VALUES LESS THAN (4),
 PARTITION p4 VALUES LESS THAN (5),
 PARTITION p5 VALUES LESS THAN (6),
 PARTITION p6 VALUES LESS THAN (7))`)

	var input []string
	var output []testOutput
	executorSuiteData.LoadTestCases(t, &input, &output)
	verifyPartitionResult(tk, input, output)
}

func TestIssue25528(t *testing.T) {
	store := testkit.CreateMockStore(t)

	tk := testkit.NewTestKit(t, store)
	tk.MustExec("set @@tidb_partition_prune_mode = 'static'")
	tk.MustExec("use test")
	tk.MustExec("create table issue25528 (id int primary key, balance DECIMAL(10, 2), balance2 DECIMAL(10, 2) GENERATED ALWAYS AS (-balance) VIRTUAL, created_at TIMESTAMP) PARTITION BY HASH(id) PARTITIONS 8")
	tk.MustExec("insert into issue25528 (id, balance, created_at) values(1, 100, '2021-06-17 22:35:20')")
	tk.MustExec("begin pessimistic")
	tk.MustQuery("select * from issue25528 where id = 1 for update").Check(testkit.Rows("1 100.00 -100.00 2021-06-17 22:35:20"))

	tk.MustExec("drop table if exists issue25528")
	tk.MustExec("CREATE TABLE `issue25528` ( `c1` int(11) NOT NULL, `c2` int(11) DEFAULT NULL, `c3` int(11) DEFAULT NULL, `c4` int(11) DEFAULT NULL, PRIMARY KEY (`c1`) /*T![clustered_index] CLUSTERED */, KEY `k2` (`c2`), KEY `k3` (`c3`) ) ENGINE=InnoDB DEFAULT CHARSET=utf8mb4 COLLATE=utf8mb4_bin PARTITION BY HASH( `c1` ) PARTITIONS 10;")
	tk.MustExec("INSERT INTO issue25528 (`c1`, `c2`, `c3`, `c4`) VALUES (1, 1, 1, 1) , (3, 3, 3, 3) , (2, 2, 2, 2) , (4, 4, 4, 4);")
	tk.MustQuery("select * from issue25528 where c1 in (3, 4) order by c2 for update;").Check(testkit.Rows("3 3 3 3", "4 4 4 4"))
}

func TestIssue26251(t *testing.T) {
	store := testkit.CreateMockStore(t)

	tk1 := testkit.NewTestKit(t, store)
	restoreConfig := config.RestoreFunc()
	defer restoreConfig()
	config.UpdateGlobal(func(conf *config.Config) {
		conf.EnableGlobalIndex = true
	})
	tk1.MustExec("use test")
	tk1.MustExec("create table tp (id int primary key) partition by range (id) (partition p0 values less than (100));")
	tk1.MustExec("create table tn (id int primary key);")
	tk1.MustExec("insert into tp values(1),(2);")
	tk1.MustExec("insert into tn values(1),(2);")

	tk2 := testkit.NewTestKit(t, store)
	tk2.MustExec("use test")

	tk1.MustExec("begin pessimistic")
	tk1.MustQuery("select * from tp,tn where tp.id=tn.id and tn.id<=1 for update;").Check(testkit.Rows("1 1"))

	ch := make(chan struct{}, 1)
	tk2.MustExec("begin pessimistic")
	go func() {
		// This query should block.
		tk2.MustQuery("select * from tn where id=1 for update;").Check(testkit.Rows("1"))
		ch <- struct{}{}
	}()

	select {
	case <-time.After(100 * time.Millisecond):
		// Expected, query blocked, not finish within 100ms.
		tk1.MustExec("rollback")
	case <-ch:
		// Unexpected, test fail.
		t.Fail()
	}

	// Clean up
	<-ch
	tk2.MustExec("rollback")
}

func TestLeftJoinForUpdate(t *testing.T) {
	store := testkit.CreateMockStore(t)

	tk1 := testkit.NewTestKit(t, store)
	tk1.MustExec("create database TestLeftJoinForUpdate")
	defer tk1.MustExec("drop database TestLeftJoinForUpdate")
	tk1.MustExec("use TestLeftJoinForUpdate")
	tk2 := testkit.NewTestKit(t, store)
	tk2.MustExec("use TestLeftJoinForUpdate")
	tk3 := testkit.NewTestKit(t, store)
	tk3.MustExec("use TestLeftJoinForUpdate")

	tk1.MustExec("drop table if exists nt, pt")
	tk1.MustExec("create table nt (id int, col varchar(32), primary key (id))")
	tk1.MustExec("create table pt (id int, col varchar(32), primary key (id)) partition by hash(id) partitions 4")

	resetData := func() {
		tk1.MustExec("truncate table nt")
		tk1.MustExec("truncate table pt")
		tk1.MustExec("insert into nt values (1, 'hello')")
		tk1.MustExec("insert into pt values (2, 'test')")
	}

	// ========================== First round of test ==================
	// partition table left join normal table.
	// =================================================================
	resetData()
	ch := make(chan int, 10)
	tk1.MustExec("begin pessimistic")
	// No union scan
	tk1.MustQuery("select * from pt left join nt on pt.id = nt.id for update").Check(testkit.Rows("2 test <nil> <nil>"))
	go func() {
		// Check the key is locked.
		tk2.MustExec("update pt set col = 'xxx' where id = 2")
		ch <- 2
	}()

	// Union scan
	tk1.MustExec("insert into pt values (1, 'world')")
	tk1.MustQuery("select * from pt left join nt on pt.id = nt.id for update").Sort().Check(testkit.Rows("1 world 1 hello", "2 test <nil> <nil>"))
	go func() {
		// Check the key is locked.
		tk3.MustExec("update nt set col = 'yyy' where id = 1")
		ch <- 3
	}()

	// Give chance for the goroutines to run first.
	time.Sleep(80 * time.Millisecond)
	ch <- 1
	tk1.MustExec("rollback")

	checkOrder := func() {
		require.Equal(t, <-ch, 1)
		v1 := <-ch
		v2 := <-ch
		require.True(t, (v1 == 2 && v2 == 3) || (v1 == 3 && v2 == 2))
	}
	checkOrder()

	// ========================== Another round of test ==================
	// normal table left join partition table.
	// ===================================================================
	resetData()
	tk1.MustExec("begin pessimistic")
	// No union scan
	tk1.MustQuery("select * from nt left join pt on pt.id = nt.id for update").Check(testkit.Rows("1 hello <nil> <nil>"))

	// Union scan
	tk1.MustExec("insert into pt values (1, 'world')")
	tk1.MustQuery("select * from nt left join pt on pt.id = nt.id for update").Check(testkit.Rows("1 hello 1 world"))
	go func() {
		tk2.MustExec("replace into pt values (1, 'aaa')")
		ch <- 2
	}()
	go func() {
		tk3.MustExec("update nt set col = 'bbb' where id = 1")
		ch <- 3
	}()
	time.Sleep(80 * time.Millisecond)
	ch <- 1
	tk1.MustExec("rollback")
	checkOrder()
}

func TestIssue31024(t *testing.T) {
	store := testkit.CreateMockStore(t)

	tk1 := testkit.NewTestKit(t, store)
	tk1.MustExec("create database TestIssue31024")
	defer tk1.MustExec("drop database TestIssue31024")
	tk1.MustExec("use TestIssue31024")
	tk1.MustExec("create table t1 (c_datetime datetime, c1 int, c2 int, primary key (c_datetime), key(c1), key(c2))" +
		" partition by range (to_days(c_datetime)) " +
		"( partition p0 values less than (to_days('2020-02-01'))," +
		" partition p1 values less than (to_days('2020-04-01'))," +
		" partition p2 values less than (to_days('2020-06-01'))," +
		" partition p3 values less than maxvalue)")
	tk1.MustExec("create table t2 (c_datetime datetime, unique key(c_datetime))")
	tk1.MustExec("insert into t1 values ('2020-06-26 03:24:00', 1, 1), ('2020-02-21 07:15:33', 2, 2), ('2020-04-27 13:50:58', 3, 3)")
	tk1.MustExec("insert into t2 values ('2020-01-10 09:36:00'), ('2020-02-04 06:00:00'), ('2020-06-12 03:45:18')")
	tk1.MustExec("SET GLOBAL tidb_txn_mode = 'pessimistic'")

	tk2 := testkit.NewTestKit(t, store)
	tk2.MustExec("use TestIssue31024")

	ch := make(chan int, 10)
	tk1.MustExec("set @@tidb_partition_prune_mode='dynamic'")
	tk1.MustExec("begin pessimistic")
	tk1.MustQuery("select /*+ use_index_merge(t1) */ * from t1 join t2 on t1.c_datetime >= t2.c_datetime where t1.c1 < 10 or t1.c2 < 10 for update")

	go func() {
		// Check the key is locked.
		tk2.MustExec("set @@tidb_partition_prune_mode='dynamic'")
		tk2.MustExec("begin pessimistic")
		tk2.MustExec("update t1 set c_datetime = '2020-06-26 03:24:00' where c1 = 1")
		ch <- 2
	}()

	// Give chance for the goroutines to run first.
	time.Sleep(80 * time.Millisecond)
	ch <- 1
	tk1.MustExec("rollback")

	require.Equal(t, <-ch, 1)
	require.Equal(t, <-ch, 2)

	tk2.MustExec("rollback")
}

func TestIssue27346(t *testing.T) {
	store := testkit.CreateMockStore(t)

	tk1 := testkit.NewTestKit(t, store)
	tk1.MustExec("create database TestIssue27346")
	defer tk1.MustExec("drop database TestIssue27346")
	tk1.MustExec("use TestIssue27346")

	tk1.MustExec("set @@tidb_enable_index_merge=1,@@tidb_partition_prune_mode='dynamic'")

	tk1.MustExec("DROP TABLE IF EXISTS `tbl_18`")
	tk1.MustExec("CREATE TABLE `tbl_18` (`col_119` binary(16) NOT NULL DEFAULT 'skPoKiwYUi',`col_120` int(10) unsigned NOT NULL,`col_121` timestamp NOT NULL,`col_122` double NOT NULL DEFAULT '3937.1887880628115',`col_123` bigint(20) NOT NULL DEFAULT '3550098074891542725',PRIMARY KEY (`col_123`,`col_121`,`col_122`,`col_120`) CLUSTERED,UNIQUE KEY `idx_103` (`col_123`,`col_119`,`col_120`),UNIQUE KEY `idx_104` (`col_122`,`col_120`),UNIQUE KEY `idx_105` (`col_119`,`col_120`),KEY `idx_106` (`col_121`,`col_120`,`col_122`,`col_119`),KEY `idx_107` (`col_121`)) ENGINE=InnoDB DEFAULT CHARSET=utf8 COLLATE=utf8_general_ci PARTITION BY HASH( `col_120` ) PARTITIONS 3")
	tk1.MustExec("INSERT INTO tbl_18 (`col_119`, `col_120`, `col_121`, `col_122`, `col_123`) VALUES (X'736b506f4b6977595569000000000000', 672436701, '1974-02-24 00:00:00', 3937.1887880628115e0, -7373106839136381229), (X'736b506f4b6977595569000000000000', 2637316689, '1993-10-29 00:00:00', 3937.1887880628115e0, -4522626077860026631), (X'736b506f4b6977595569000000000000', 831809724, '1995-11-20 00:00:00', 3937.1887880628115e0, -4426441253940231780), (X'736b506f4b6977595569000000000000', 1588592628, '2001-03-28 00:00:00', 3937.1887880628115e0, 1329207475772244999), (X'736b506f4b6977595569000000000000', 3908038471, '2031-06-06 00:00:00', 3937.1887880628115e0, -6562815696723135786), (X'736b506f4b6977595569000000000000', 1674237178, '2001-10-24 00:00:00', 3937.1887880628115e0, -6459065549188938772), (X'736b506f4b6977595569000000000000', 3507075493, '2010-03-25 00:00:00', 3937.1887880628115e0, -4329597025765326929), (X'736b506f4b6977595569000000000000', 1276461709, '2019-07-20 00:00:00', 3937.1887880628115e0, 3550098074891542725)")

	tk1.MustQuery("select col_120,col_122,col_123 from tbl_18 where tbl_18.col_122 = 4763.320888074281 and not( tbl_18.col_121 in ( '2032-11-01' , '1975-05-21' , '1994-05-16' , '1984-01-15' ) ) or not( tbl_18.col_121 >= '2008-10-24' ) order by tbl_18.col_119,tbl_18.col_120,tbl_18.col_121,tbl_18.col_122,tbl_18.col_123 limit 919 for update").Sort().Check(testkit.Rows(
		"1588592628 3937.1887880628115 1329207475772244999",
		"1674237178 3937.1887880628115 -6459065549188938772",
		"2637316689 3937.1887880628115 -4522626077860026631",
		"672436701 3937.1887880628115 -7373106839136381229",
		"831809724 3937.1887880628115 -4426441253940231780"))
	tk1.MustQuery("select /*+ use_index_merge( tbl_18 ) */ col_120,col_122,col_123 from tbl_18 where tbl_18.col_122 = 4763.320888074281 and not( tbl_18.col_121 in ( '2032-11-01' , '1975-05-21' , '1994-05-16' , '1984-01-15' ) ) or not( tbl_18.col_121 >= '2008-10-24' ) order by tbl_18.col_119,tbl_18.col_120,tbl_18.col_121,tbl_18.col_122,tbl_18.col_123 limit 919 for update").Sort().Check(testkit.Rows(
		"1588592628 3937.1887880628115 1329207475772244999",
		"1674237178 3937.1887880628115 -6459065549188938772",
		"2637316689 3937.1887880628115 -4522626077860026631",
		"672436701 3937.1887880628115 -7373106839136381229",
		"831809724 3937.1887880628115 -4426441253940231780"))
}

<<<<<<< HEAD
func TestPartitionTableExplain(t *testing.T) {
	store := testkit.CreateMockStore(t)

	tk := testkit.NewTestKit(t, store)
	tk.MustExec("create database TestPartitionTableExplain")
	tk.MustExec("set tidb_cost_model_version=2")
	tk.MustExec("use TestPartitionTableExplain")
	tk.MustExec("set @@tidb_partition_prune_mode = 'static'")
	tk.MustExec(`create table t (a int primary key, b int, key (b)) partition by hash(a) (partition P0, partition p1, partition P2)`)
	tk.MustExec(`create table t2 (a int, b int)`)
	tk.MustExec(`insert into t values (1,1),(2,2),(3,3)`)
	tk.MustExec(`insert into t2 values (1,1),(2,2),(3,3)`)
	tk.MustExec(`analyze table t`)
	tk.MustExec(`analyze table t2`)
	tk.MustQuery(`explain format = 'brief' select * from t`).Check(testkit.Rows(
		"PartitionUnion 3.00 root  ",
		"├─TableReader 1.00 root  data:TableFullScan",
		"│ └─TableFullScan 1.00 cop[tikv] table:t, partition:P0 keep order:false",
		"├─TableReader 1.00 root  data:TableFullScan",
		"│ └─TableFullScan 1.00 cop[tikv] table:t, partition:p1 keep order:false",
		"└─TableReader 1.00 root  data:TableFullScan",
		"  └─TableFullScan 1.00 cop[tikv] table:t, partition:P2 keep order:false"))
	tk.MustQuery(`explain format = 'brief' select * from t partition(P0,p1)`).Check(testkit.Rows(
		"PartitionUnion 2.00 root  ",
		"├─TableReader 1.00 root  data:TableFullScan",
		"│ └─TableFullScan 1.00 cop[tikv] table:t, partition:P0 keep order:false",
		"└─TableReader 1.00 root  data:TableFullScan",
		"  └─TableFullScan 1.00 cop[tikv] table:t, partition:p1 keep order:false"))
	tk.MustQuery(`explain format = 'brief' select * from t where a = 1`).Check(testkit.Rows("Point_Get 1.00 root table:t, partition:p1 handle:1"))
	tk.MustQuery(`explain format = 'brief' select * from t where a = 2`).Check(testkit.Rows("Point_Get 1.00 root table:t, partition:P2 handle:2"))
	// above ^^ is enough for Issue32719, the below vv for completeness
	tk.MustQuery(`explain format = 'brief' select * from t where a = 1 OR a = 2`).Check(testkit.Rows(
		"PartitionUnion 2.00 root  ",
		"├─Batch_Point_Get 1.00 root table:t handle:[1 2], keep order:false, desc:false",
		"└─Batch_Point_Get 1.00 root table:t handle:[1 2], keep order:false, desc:false"))
	tk.MustQuery(`explain format = 'brief' select * from t where a IN (2,3,4)`).Check(testkit.Rows("Batch_Point_Get 3.00 root table:t, partition:P0,p1,P2 handle:[2 3 4], keep order:false, desc:false"))
	tk.MustQuery(`explain format = 'brief' select * from t where a IN (2,3)`).Check(testkit.Rows("Batch_Point_Get 2.00 root table:t, partition:P0,P2 handle:[2 3], keep order:false, desc:false"))
	// above ^^ is for completeness, the below vv is enough for Issue32719
	tk.MustQuery(`explain format = 'brief' select * from t where b = 1`).Check(testkit.Rows(
		"PartitionUnion 1.00 root  ",
		"├─IndexReader 1.00 root  index:IndexRangeScan",
		"│ └─IndexRangeScan 1.00 cop[tikv] table:t, partition:P0, index:b(b) range:[1,1], keep order:false",
		"├─IndexReader 1.00 root  index:IndexRangeScan",
		"│ └─IndexRangeScan 1.00 cop[tikv] table:t, partition:p1, index:b(b) range:[1,1], keep order:false",
		"└─IndexReader 1.00 root  index:IndexRangeScan",
		"  └─IndexRangeScan 1.00 cop[tikv] table:t, partition:P2, index:b(b) range:[1,1], keep order:false"))
	// The below vvv is for completeness
	tk.MustQuery(`explain format = 'brief' select * from t where b = 2`).Check(testkit.Rows(
		"PartitionUnion 1.00 root  ",
		"├─IndexReader 1.00 root  index:IndexRangeScan",
		"│ └─IndexRangeScan 1.00 cop[tikv] table:t, partition:P0, index:b(b) range:[2,2], keep order:false",
		"├─IndexReader 1.00 root  index:IndexRangeScan",
		"│ └─IndexRangeScan 1.00 cop[tikv] table:t, partition:p1, index:b(b) range:[2,2], keep order:false",
		"└─IndexReader 1.00 root  index:IndexRangeScan",
		"  └─IndexRangeScan 1.00 cop[tikv] table:t, partition:P2, index:b(b) range:[2,2], keep order:false"))
	tk.MustQuery(`explain format = 'brief' select * from t where b = 1 OR b = 2`).Check(testkit.Rows(
		"PartitionUnion 2.00 root  ",
		"├─IndexReader 1.00 root  index:IndexRangeScan",
		"│ └─IndexRangeScan 1.00 cop[tikv] table:t, partition:P0, index:b(b) range:[1,2], keep order:false",
		"├─IndexReader 1.00 root  index:IndexRangeScan",
		"│ └─IndexRangeScan 1.00 cop[tikv] table:t, partition:p1, index:b(b) range:[1,2], keep order:false",
		"└─IndexReader 1.00 root  index:IndexRangeScan",
		"  └─IndexRangeScan 1.00 cop[tikv] table:t, partition:P2, index:b(b) range:[1,2], keep order:false"))
	tk.MustQuery(`explain format = 'brief' select * from t where b IN (2,3,4)`).Check(testkit.Rows(
		"PartitionUnion 2.00 root  ",
		"├─IndexReader 1.00 root  index:IndexRangeScan",
		"│ └─IndexRangeScan 1.00 cop[tikv] table:t, partition:P0, index:b(b) range:[2,2], [3,3], [4,4], keep order:false",
		"├─IndexReader 1.00 root  index:IndexRangeScan",
		"│ └─IndexRangeScan 1.00 cop[tikv] table:t, partition:p1, index:b(b) range:[2,2], [3,3], [4,4], keep order:false",
		"└─IndexReader 1.00 root  index:IndexRangeScan",
		"  └─IndexRangeScan 1.00 cop[tikv] table:t, partition:P2, index:b(b) range:[2,2], [3,3], [4,4], keep order:false"))
	tk.MustQuery(`explain format = 'brief' select * from t where b IN (2,3)`).Check(testkit.Rows(
		"PartitionUnion 2.00 root  ",
		"├─IndexReader 1.00 root  index:IndexRangeScan",
		"│ └─IndexRangeScan 1.00 cop[tikv] table:t, partition:P0, index:b(b) range:[2,2], [3,3], keep order:false",
		"├─IndexReader 1.00 root  index:IndexRangeScan",
		"│ └─IndexRangeScan 1.00 cop[tikv] table:t, partition:p1, index:b(b) range:[2,2], [3,3], keep order:false",
		"└─IndexReader 1.00 root  index:IndexRangeScan",
		"  └─IndexRangeScan 1.00 cop[tikv] table:t, partition:P2, index:b(b) range:[2,2], [3,3], keep order:false"))
	tk.MustQuery(`explain format = 'brief' select * from t,t2 where t2.a = 1 and t2.b = t.b`).Check(testkit.Rows(
		"Projection 1.00 root  testpartitiontableexplain.t.a, testpartitiontableexplain.t.b, testpartitiontableexplain.t2.a, testpartitiontableexplain.t2.b",
		"└─HashJoin 1.00 root  inner join, equal:[eq(testpartitiontableexplain.t2.b, testpartitiontableexplain.t.b)]",
		"  ├─TableReader(Build) 1.00 root  data:Selection",
		"  │ └─Selection 1.00 cop[tikv]  eq(testpartitiontableexplain.t2.a, 1), not(isnull(testpartitiontableexplain.t2.b))",
		"  │   └─TableFullScan 3.00 cop[tikv] table:t2 keep order:false",
		"  └─PartitionUnion(Probe) 3.00 root  ",
		"    ├─IndexReader 1.00 root  index:IndexFullScan",
		"    │ └─IndexFullScan 1.00 cop[tikv] table:t, partition:P0, index:b(b) keep order:false",
		"    ├─IndexReader 1.00 root  index:IndexFullScan",
		"    │ └─IndexFullScan 1.00 cop[tikv] table:t, partition:p1, index:b(b) keep order:false",
		"    └─IndexReader 1.00 root  index:IndexFullScan",
		"      └─IndexFullScan 1.00 cop[tikv] table:t, partition:P2, index:b(b) keep order:false"))
	tk.MustQuery(`explain format = 'brief' select * from t partition (p1),t2 where t2.a = 1 and t2.b = t.b`).Check(testkit.Rows(
		"HashJoin 1.00 root  inner join, equal:[eq(testpartitiontableexplain.t.b, testpartitiontableexplain.t2.b)]",
		"├─TableReader(Build) 1.00 root  data:Selection",
		"│ └─Selection 1.00 cop[tikv]  eq(testpartitiontableexplain.t2.a, 1), not(isnull(testpartitiontableexplain.t2.b))",
		"│   └─TableFullScan 3.00 cop[tikv] table:t2 keep order:false",
		"└─IndexReader(Probe) 1.00 root  index:IndexFullScan",
		"  └─IndexFullScan 1.00 cop[tikv] table:t, partition:p1, index:b(b) keep order:false"))
	tk.MustQuery(`explain format = 'brief' select * from t,t2 where t2.a = 1 and t2.b = t.b and t.a = 1`).Check(testkit.Rows(
		"HashJoin 1.00 root  inner join, equal:[eq(testpartitiontableexplain.t.b, testpartitiontableexplain.t2.b)]",
		`├─Selection(Build) 1.00 root  not(isnull(testpartitiontableexplain.t.b))`,
		`│ └─Point_Get 1.00 root table:t, partition:p1 handle:1`,
		`└─TableReader(Probe) 1.00 root  data:Selection`,
		`  └─Selection 1.00 cop[tikv]  eq(testpartitiontableexplain.t2.a, 1), not(isnull(testpartitiontableexplain.t2.b))`,
		`    └─TableFullScan 3.00 cop[tikv] table:t2 keep order:false`))

	tk.MustExec("set @@tidb_partition_prune_mode = 'dynamic'")
	tk.MustExec(`analyze table t`)
	tk.MustQuery(`explain format = 'brief' select * from t`).Check(testkit.Rows(
		"TableReader 3.00 root partition:all data:TableFullScan",
		"└─TableFullScan 3.00 cop[tikv] table:t keep order:false"))
	tk.MustQuery(`explain format = 'brief' select * from t partition(P0,p1)`).Check(testkit.Rows(
		"TableReader 3.00 root partition:P0,p1 data:TableFullScan",
		"└─TableFullScan 3.00 cop[tikv] table:t keep order:false"))
	tk.MustQuery(`explain format = 'brief' select * from t where a = 1`).Check(testkit.Rows("Point_Get 1.00 root table:t, partition:p1 handle:1"))
	tk.MustQuery(`explain format = 'brief' select * from t where a = 2`).Check(testkit.Rows("Point_Get 1.00 root table:t, partition:P2 handle:2"))
	tk.MustQuery(`explain format = 'brief' select * from t where a = 1 OR a = 2`).Check(testkit.Rows(
		"TableReader 2.00 root partition:p1,P2 data:TableRangeScan",
		"└─TableRangeScan 2.00 cop[tikv] table:t range:[1,1], [2,2], keep order:false"))
	tk.MustQuery(`explain format = 'brief' select * from t where a IN (2,3,4)`).Check(testkit.Rows("Batch_Point_Get 3.00 root table:t, partition:P0,p1,P2 handle:[2 3 4], keep order:false, desc:false"))
	tk.MustQuery(`explain format = 'brief' select * from t where a IN (2,3)`).Check(testkit.Rows("Batch_Point_Get 2.00 root table:t, partition:P0,P2 handle:[2 3], keep order:false, desc:false"))
	tk.MustQuery(`explain format = 'brief' select * from t where b = 1`).Check(testkit.Rows(
		"IndexReader 1.00 root partition:all index:IndexRangeScan",
		"└─IndexRangeScan 1.00 cop[tikv] table:t, index:b(b) range:[1,1], keep order:false"))
	tk.MustQuery(`explain format = 'brief' select * from t partition (P0,p1) where b = 1`).Check(testkit.Rows(
		"IndexReader 1.00 root partition:P0,p1 index:IndexRangeScan",
		"└─IndexRangeScan 1.00 cop[tikv] table:t, index:b(b) range:[1,1], keep order:false"))
	tk.MustQuery(`explain format = 'brief' select * from t where b = 1 OR b = 2`).Check(testkit.Rows(
		"IndexReader 2.00 root partition:all index:IndexRangeScan",
		"└─IndexRangeScan 2.00 cop[tikv] table:t, index:b(b) range:[1,2], keep order:false"))
	tk.MustQuery(`explain format = 'brief' select * from t partition (p1,P2) where b = 1 OR b = 2`).Check(testkit.Rows(
		"IndexReader 2.00 root partition:p1,P2 index:IndexRangeScan",
		"└─IndexRangeScan 2.00 cop[tikv] table:t, index:b(b) range:[1,2], keep order:false"))
	tk.MustQuery(`explain format = 'brief' select * from t where b IN (2,3,4)`).Check(testkit.Rows(
		"IndexReader 2.00 root partition:all index:IndexRangeScan",
		"└─IndexRangeScan 2.00 cop[tikv] table:t, index:b(b) range:[2,2], [3,3], [4,4], keep order:false"))
	tk.MustQuery(`explain format = 'brief' select * from t where b IN (2,3)`).Check(testkit.Rows(
		"IndexReader 2.00 root partition:all index:IndexRangeScan",
		"└─IndexRangeScan 2.00 cop[tikv] table:t, index:b(b) range:[2,2], [3,3], keep order:false"))
	tk.MustQuery(`explain format = 'brief' select * from t,t2 where t2.a = 1 and t2.b = t.b`).Check(testkit.Rows(
		"Projection 1.00 root  testpartitiontableexplain.t.a, testpartitiontableexplain.t.b, testpartitiontableexplain.t2.a, testpartitiontableexplain.t2.b",
		"└─HashJoin 1.00 root  inner join, equal:[eq(testpartitiontableexplain.t2.b, testpartitiontableexplain.t.b)]",
		"  ├─TableReader(Build) 1.00 root  data:Selection",
		"  │ └─Selection 1.00 cop[tikv]  eq(testpartitiontableexplain.t2.a, 1), not(isnull(testpartitiontableexplain.t2.b))",
		"  │   └─TableFullScan 3.00 cop[tikv] table:t2 keep order:false",
		"  └─IndexReader(Probe) 3.00 root partition:all index:IndexFullScan",
		"    └─IndexFullScan 3.00 cop[tikv] table:t, index:b(b) keep order:false"))
	tk.MustQuery(`explain format = 'brief' select * from t partition (p1),t2 where t2.a = 1 and t2.b = t.b`).Check(testkit.Rows(
		"Projection 1.00 root  testpartitiontableexplain.t.a, testpartitiontableexplain.t.b, testpartitiontableexplain.t2.a, testpartitiontableexplain.t2.b",
		"└─HashJoin 1.00 root  inner join, equal:[eq(testpartitiontableexplain.t2.b, testpartitiontableexplain.t.b)]",
		"  ├─TableReader(Build) 1.00 root  data:Selection",
		"  │ └─Selection 1.00 cop[tikv]  eq(testpartitiontableexplain.t2.a, 1), not(isnull(testpartitiontableexplain.t2.b))",
		"  │   └─TableFullScan 3.00 cop[tikv] table:t2 keep order:false",
		"  └─IndexReader(Probe) 3.00 root partition:p1 index:IndexFullScan",
		"    └─IndexFullScan 3.00 cop[tikv] table:t, index:b(b) keep order:false"))
	tk.MustQuery(`explain format = 'brief' select * from t,t2 where t2.a = 1 and t2.b = t.b and t.a = 1`).Check(testkit.Rows(
		"HashJoin 1.00 root  inner join, equal:[eq(testpartitiontableexplain.t.b, testpartitiontableexplain.t2.b)]",
		"├─Selection(Build) 1.00 root  not(isnull(testpartitiontableexplain.t.b))",
		"│ └─Point_Get 1.00 root table:t, partition:p1 handle:1",
		"└─TableReader(Probe) 1.00 root  data:Selection",
		"  └─Selection 1.00 cop[tikv]  eq(testpartitiontableexplain.t2.a, 1), not(isnull(testpartitiontableexplain.t2.b))",
		"    └─TableFullScan 3.00 cop[tikv] table:t2 keep order:false"))
}

=======
>>>>>>> ca12156a
func TestIssue35181(t *testing.T) {
	store := testkit.CreateMockStore(t)

	tk := testkit.NewTestKit(t, store)
	tk.MustExec("create database TestIssue35181")
	tk.MustExec("use TestIssue35181")
	tk.MustExec("CREATE TABLE `t` (`a` int(11) DEFAULT NULL, `b` int(11) DEFAULT NULL) PARTITION BY RANGE (`a`) (PARTITION `p0` VALUES LESS THAN (2021), PARTITION `p1` VALUES LESS THAN (3000))")

	tk.MustExec("set @@tidb_partition_prune_mode = 'static'")
	tk.MustExec(`insert into t select * from t where a=3000`)
	tk.MustExec("set @@tidb_partition_prune_mode = 'dynamic'")
	tk.MustExec(`insert into t select * from t where a=3000`)
}

func TestIssue21732(t *testing.T) {
	failpoint.Enable("github.com/pingcap/tidb/planner/core/forceDynamicPrune", `return(true)`)
	defer failpoint.Disable("github.com/pingcap/tidb/planner/core/forceDynamicPrune")
	restoreConfig := config.RestoreFunc()
	defer restoreConfig()
	config.UpdateGlobal(func(conf *config.Config) {
		conf.EnableGlobalIndex = true
	})

	store := testkit.CreateMockStore(t)

	tk := testkit.NewTestKit(t, store)
	tk.MustExec("create database TestIssue21732")
	tk.MustExec("use TestIssue21732")
	tk.MustExec("drop table if exists p")
	tk.MustExec(`create table p (a int, b int GENERATED ALWAYS AS (3*a-2*a) VIRTUAL) partition by hash(b) partitions 2;`)
	tk.MustExec("alter table p add unique index idx (a);")
	tk.MustExec("insert into p (a) values  (1),(2),(3);")
	tk.MustQuery("select * from p use index (idx)").Sort().Check(testkit.Rows("1 1", "2 2", "3 3"))
	tk.MustExec("drop database TestIssue21732")
}

func TestGlobalIndexSelectSpecifiedPartition(t *testing.T) {
	failpoint.Enable("github.com/pingcap/tidb/planner/core/forceDynamicPrune", `return(true)`)
	defer failpoint.Disable("github.com/pingcap/tidb/planner/core/forceDynamicPrune")
	restoreConfig := config.RestoreFunc()
	defer restoreConfig()
	config.UpdateGlobal(func(conf *config.Config) {
		conf.EnableGlobalIndex = true
	})

	store := testkit.CreateMockStore(t)

	tk := testkit.NewTestKit(t, store)
	tk.MustExec("use test")
	tk.MustExec("drop table if exists p")
	tk.MustExec(`create table p (id int, c int) partition by range (c) (
partition p0 values less than (4),
partition p1 values less than (7),
partition p2 values less than (10))`)
	tk.MustExec("alter table p add unique idx(id)")
	tk.MustExec("insert into p values (1,3), (3,4), (5,6), (7,9)")
	tk.MustQuery("select * from p partition(p0) use index (idx)").Sort().Check(testkit.Rows("1 3"))
}

func TestGlobalIndexScanSpecifiedPartition(t *testing.T) {
	restoreConfig := config.RestoreFunc()
	defer restoreConfig()
	config.UpdateGlobal(func(conf *config.Config) {
		conf.EnableGlobalIndex = true
	})

	store := testkit.CreateMockStore(t)

	tk := testkit.NewTestKit(t, store)
	tk.MustExec("use test")
	tk.MustExec("drop table if exists p")
	tk.MustExec(`create table p (id int, c int) partition by range (c) (
partition p0 values less than (4),
partition p1 values less than (7),
partition p2 values less than (10))`)
	tk.MustExec("alter table p add unique idx(id)")
	tk.MustExec("insert into p values (1,3), (3,4), (5,6), (7,9)")
	tk.MustExec("analyze table p")
	tk.MustQuery("select id from p partition(p0) use index (idx)").Sort().Check(testkit.Rows("1"))
}

func TestGlobalIndexScanForClusteredSpecifiedPartition(t *testing.T) {
	restoreConfig := config.RestoreFunc()
	defer restoreConfig()
	config.UpdateGlobal(func(conf *config.Config) {
		conf.EnableGlobalIndex = true
	})

	store := testkit.CreateMockStore(t)

	tk := testkit.NewTestKit(t, store)
	tk.MustExec("use test")
	tk.MustExec("drop table if exists p")
	tk.MustExec(`create table p (id int, c int, d int, e int, primary key(d, c) clustered) partition by range (c) (
partition p0 values less than (4),
partition p1 values less than (7),
partition p2 values less than (10))`)
	tk.MustExec("alter table p add unique idx(id)")
	tk.MustExec("insert into p values (1,3,1,1), (3,4,3,3), (5,6,5,5), (7,9,7,7)")
	tk.MustExec("analyze table p")
	tk.MustQuery("select id from p partition(p0) use index (idx)").Sort().Check(testkit.Rows("1"))
}

func TestGlobalIndexJoin(t *testing.T) {
	restoreConfig := config.RestoreFunc()
	defer restoreConfig()
	config.UpdateGlobal(func(conf *config.Config) {
		conf.EnableGlobalIndex = true
	})

	store := testkit.CreateMockStore(t)

	tk := testkit.NewTestKit(t, store)
	tk.MustExec("use test")
	tk.MustExec("drop table if exists p")
	tk.MustExec(`create table t1 (id int, c int) partition by range (c) (
partition p0 values less than (4),
partition p1 values less than (7),
partition p2 values less than (10))`)
	tk.MustExec("alter table t1 add unique idx(id)")
	tk.MustExec("insert into t1 values (1,3), (3,4), (5,6), (7,9)")

	tk.MustExec(`create table t2 (id int, c int)`)
	tk.MustExec("insert into t2 values (1, 3)")

	tk.MustExec("analyze table t1")
	tk.MustExec("analyze table t2")
	tk.MustQuery("select /*+ INL_JOIN(t1, t2) */ * from t1 inner join t2 on t1.id = t2.id").Sort().Check(testkit.Rows("1 3 1 3"))
	tk.MustQuery("select /*+ INL_JOIN(t1, t2) */ t1.id from t1 inner join t2 on t1.id = t2.id").Sort().Check(testkit.Rows("1"))
}

func TestGlobalIndexJoinSpecifiedPartition(t *testing.T) {
	restoreConfig := config.RestoreFunc()
	defer restoreConfig()
	config.UpdateGlobal(func(conf *config.Config) {
		conf.EnableGlobalIndex = true
	})

	store := testkit.CreateMockStore(t)

	tk := testkit.NewTestKit(t, store)
	tk.MustExec("use test")
	tk.MustExec("drop table if exists p")
	tk.MustExec(`create table t1 (id int, c int) partition by range (c) (
partition p0 values less than (4),
partition p1 values less than (7),
partition p2 values less than (10))`)
	tk.MustExec("alter table t1 add unique idx(id)")
	tk.MustExec("insert into t1 values (1,3), (3,4), (5,6), (7,9)")

	tk.MustExec(`create table t2 (id int, c int)`)
	tk.MustExec("insert into t2 values (1, 3)")

	tk.MustExec("analyze table t1")
	tk.MustExec("analyze table t2")
	tk.MustQuery("select /*+ INL_JOIN(t1, t2) */ * from t1 partition(p0) inner join t2 on t1.id = t2.id").Sort().Check(testkit.Rows("1 3 1 3"))
	tk.MustQuery("select /*+ INL_JOIN(t1, t2) */ t1.id from t1 partition(p0) inner join t2 on t1.id = t2.id").Sort().Check(testkit.Rows("1"))
}

func TestGlobalIndexJoinForClusteredSpecifiedPartition(t *testing.T) {
	restoreConfig := config.RestoreFunc()
	defer restoreConfig()
	config.UpdateGlobal(func(conf *config.Config) {
		conf.EnableGlobalIndex = true
	})

	store := testkit.CreateMockStore(t)

	tk := testkit.NewTestKit(t, store)
	tk.MustExec("use test")
	tk.MustExec("drop table if exists p")
	tk.MustExec(`create table t1 (id int, c int, d int, e int, primary key(d, c) clustered) partition by range (c) (
partition p0 values less than (4),
partition p1 values less than (7),
partition p2 values less than (10))`)
	tk.MustExec("alter table t1 add unique idx(id)")
	tk.MustExec("insert into t1 values (1,3,1,1), (3,4,3,3), (5,6,5,5), (7,9,7,7)")

	tk.MustExec(`create table t2 (id int, c int)`)
	tk.MustExec("insert into t2 values (1, 3)")

	tk.MustExec("analyze table t1")
	tk.MustExec("analyze table t2")
	tk.MustQuery("select /*+ INL_JOIN(t1, t2) */ * from t1 partition(p0) inner join t2 on t1.id = t2.id").Sort().Check(testkit.Rows("1 3 1 1 1 3"))
	tk.MustQuery("select /*+ INL_JOIN(t1, t2) */ t1.id from t1 partition(p0) inner join t2 on t1.id = t2.id").Sort().Check(testkit.Rows("1"))
}

func TestGlobalIndexForIssue40149(t *testing.T) {
	restoreConfig := config.RestoreFunc()
	defer restoreConfig()
	config.UpdateGlobal(func(conf *config.Config) {
		conf.EnableGlobalIndex = true
	})

	store := testkit.CreateMockStore(t)

	tk := testkit.NewTestKit(t, store)
	for _, opt := range []string{"true", "false"} {
		failpoint.Enable("github.com/pingcap/tidb/planner/core/forceDynamicPrune", `return(`+opt+`)`)
		tk.MustExec("use test")
		tk.MustExec("drop table if exists test_t1")
		tk.MustExec(`CREATE TABLE test_t1 (
  		a int(11) NOT NULL,
  		b int(11) DEFAULT NULL,
  		c int(11) DEFAULT NULL
	) ENGINE=InnoDB DEFAULT CHARSET=utf8mb4 COLLATE=utf8mb4_bin PARTITION BY RANGE (c) (
 	PARTITION p0 VALUES LESS THAN (10),
 	PARTITION p1 VALUES LESS THAN (MAXVALUE));`)
		tk.MustExec("alter table test_t1 add unique  p_a (a);")
		tk.MustExec("insert into test_t1 values (1,1,1);")
		tk.MustQuery("select * from test_t1 where a = 1;").Sort().Check(testkit.Rows("1 1 1"))
		failpoint.Disable("github.com/pingcap/tidb/planner/core/forceDynamicPrune")
	}
}

func TestGlobalIndexMerge(t *testing.T) {
	restoreConfig := config.RestoreFunc()
	defer restoreConfig()
	config.UpdateGlobal(func(conf *config.Config) {
		conf.EnableGlobalIndex = true
	})

	store := testkit.CreateMockStore(t)
	tk := testkit.NewTestKit(t, store)
	tk.MustExec("use test")
	tk.MustExec("SET session tidb_enable_index_merge = ON;")
	tk.MustExec("drop table if exists t")
	tk.MustExec(`CREATE TABLE t (
  		a int(11) NOT NULL,
  		b int(11) DEFAULT NULL,
  		c int(11) DEFAULT NULL,
		d int(11) NOT NULL AUTO_INCREMENT,
		KEY idx_bd (b, c),
		UNIQUE KEY uidx_ac(a)
	) ENGINE=InnoDB DEFAULT CHARSET=utf8mb4 COLLATE=utf8mb4_bin PARTITION BY RANGE (c) (
 	PARTITION p0 VALUES LESS THAN (10),
 	PARTITION p1 VALUES LESS THAN (MAXVALUE));`)
	tk.MustExec("insert into t values (1,1,1,1),(2,2,2,2),(3,3,3,3),(4,4,4,4),(5,5,5,5),(6,6,6,6),(7,7,7,7),(8,8,8,8);")
	tk.MustExec("analyze table t")
	// when index_merge has global index as its partial path, ignore it.
	require.False(t, tk.MustUseIndex("select /*+ use_index_merge(t, uidx_ac, idx_bc) */ * from t where a=1 or b=2", "uidx_ac"))
	tk.MustQuery("select /*+ use_index_merge(t, uidx_ac, idx_bc) */ * from t where a=1 or b=2").Sort().Check(
		testkit.Rows("1 1 1 1", "2 2 2 2"))
}

func TestIssue39999(t *testing.T) {
	store := testkit.CreateMockStore(t)

	tk := testkit.NewTestKit(t, store)

	tk.MustExec(`create schema test39999`)
	tk.MustExec(`use test39999`)
	tk.MustExec(`set @@tidb_opt_advanced_join_hint=0`)
	tk.MustExec(`drop table if exists c, t`)
	tk.MustExec("CREATE TABLE `c` (" +
		"`serial_id` varchar(24)," +
		"`occur_trade_date` date," +
		"`txt_account_id` varchar(24)," +
		"`capital_sub_class` varchar(10)," +
		"`occur_amount` decimal(16,2)," +
		"`broker` varchar(10)," +
		"PRIMARY KEY (`txt_account_id`,`occur_trade_date`,`serial_id`) /*T![clustered_index] CLUSTERED */," +
		"KEY `idx_serial_id` (`serial_id`)" +
		") ENGINE=InnoDB DEFAULT CHARSET=utf8 COLLATE=utf8_unicode_ci " +
		"PARTITION BY RANGE COLUMNS(`serial_id`) (" +
		"PARTITION `p202209` VALUES LESS THAN ('20221001')," +
		"PARTITION `p202210` VALUES LESS THAN ('20221101')," +
		"PARTITION `p202211` VALUES LESS THAN ('20221201')" +
		")")

	tk.MustExec("CREATE TABLE `t` ( " +
		"`txn_account_id` varchar(24), " +
		"`account_id` varchar(32), " +
		"`broker` varchar(10), " +
		"PRIMARY KEY (`txn_account_id`) /*T![clustered_index] CLUSTERED */ " +
		") ENGINE=InnoDB DEFAULT CHARSET=utf8 COLLATE=utf8_unicode_ci")

	tk.MustExec("INSERT INTO `c` (serial_id, txt_account_id, capital_sub_class, occur_trade_date, occur_amount, broker) VALUES ('2022111700196920','04482786','CUST','2022-11-17',-2.01,'0009')")
	tk.MustExec("INSERT INTO `t` VALUES ('04482786','1142927','0009')")

	tk.MustExec(`set tidb_partition_prune_mode='dynamic'`)
	tk.MustExec(`analyze table c`)
	tk.MustExec(`analyze table t`)
	query := `select
    /*+ inl_join(c) */
    c.occur_amount
from
    c
    join t on c.txt_account_id = t.txn_account_id
    and t.broker = '0009'
    and c.occur_trade_date = '2022-11-17'`
	tk.MustQuery("explain " + query).Check(testkit.Rows(""+
		"IndexJoin_22 1.00 root  inner join, inner:TableReader_21, outer key:test39999.t.txn_account_id, inner key:test39999.c.txt_account_id, equal cond:eq(test39999.t.txn_account_id, test39999.c.txt_account_id)",
		"├─TableReader_27(Build) 1.00 root  data:Selection_26",
		"│ └─Selection_26 1.00 cop[tikv]  eq(test39999.t.broker, \"0009\")",
		"│   └─TableFullScan_25 1.00 cop[tikv] table:t keep order:false",
		"└─TableReader_21(Probe) 1.00 root partition:all data:Selection_20",
		"  └─Selection_20 1.00 cop[tikv]  eq(test39999.c.occur_trade_date, 2022-11-17 00:00:00.000000)",
		"    └─TableRangeScan_19 1.00 cop[tikv] table:c range: decided by [eq(test39999.c.txt_account_id, test39999.t.txn_account_id) eq(test39999.c.occur_trade_date, 2022-11-17 00:00:00.000000)], keep order:false"))
	tk.MustQuery(query).Check(testkit.Rows("-2.01"))

	// Add the missing partition key part.
	tk.MustExec(`alter table t add column serial_id varchar(24) default '2022111700196920'`)
	query += ` and c.serial_id = t.serial_id`
	tk.MustQuery(query).Check(testkit.Rows("-2.01"))
	tk.MustQuery("explain " + query).Check(testkit.Rows(""+
		`IndexJoin_20 0.80 root  inner join, inner:TableReader_19, outer key:test39999.t.txn_account_id, test39999.t.serial_id, inner key:test39999.c.txt_account_id, test39999.c.serial_id, equal cond:eq(test39999.t.serial_id, test39999.c.serial_id), eq(test39999.t.txn_account_id, test39999.c.txt_account_id)`,
		`├─TableReader_25(Build) 0.80 root  data:Selection_24`,
		`│ └─Selection_24 0.80 cop[tikv]  eq(test39999.t.broker, "0009"), not(isnull(test39999.t.serial_id))`,
		`│   └─TableFullScan_23 1.00 cop[tikv] table:t keep order:false`,
		`└─TableReader_19(Probe) 0.80 root partition:all data:Selection_18`,
		`  └─Selection_18 0.80 cop[tikv]  eq(test39999.c.occur_trade_date, 2022-11-17 00:00:00.000000)`,
		`    └─TableRangeScan_17 0.80 cop[tikv] table:c range: decided by [eq(test39999.c.txt_account_id, test39999.t.txn_account_id) eq(test39999.c.serial_id, test39999.t.serial_id) eq(test39999.c.occur_trade_date, 2022-11-17 00:00:00.000000)], keep order:false`))
}<|MERGE_RESOLUTION|>--- conflicted
+++ resolved
@@ -3961,174 +3961,6 @@
 		"831809724 3937.1887880628115 -4426441253940231780"))
 }
 
-<<<<<<< HEAD
-func TestPartitionTableExplain(t *testing.T) {
-	store := testkit.CreateMockStore(t)
-
-	tk := testkit.NewTestKit(t, store)
-	tk.MustExec("create database TestPartitionTableExplain")
-	tk.MustExec("set tidb_cost_model_version=2")
-	tk.MustExec("use TestPartitionTableExplain")
-	tk.MustExec("set @@tidb_partition_prune_mode = 'static'")
-	tk.MustExec(`create table t (a int primary key, b int, key (b)) partition by hash(a) (partition P0, partition p1, partition P2)`)
-	tk.MustExec(`create table t2 (a int, b int)`)
-	tk.MustExec(`insert into t values (1,1),(2,2),(3,3)`)
-	tk.MustExec(`insert into t2 values (1,1),(2,2),(3,3)`)
-	tk.MustExec(`analyze table t`)
-	tk.MustExec(`analyze table t2`)
-	tk.MustQuery(`explain format = 'brief' select * from t`).Check(testkit.Rows(
-		"PartitionUnion 3.00 root  ",
-		"├─TableReader 1.00 root  data:TableFullScan",
-		"│ └─TableFullScan 1.00 cop[tikv] table:t, partition:P0 keep order:false",
-		"├─TableReader 1.00 root  data:TableFullScan",
-		"│ └─TableFullScan 1.00 cop[tikv] table:t, partition:p1 keep order:false",
-		"└─TableReader 1.00 root  data:TableFullScan",
-		"  └─TableFullScan 1.00 cop[tikv] table:t, partition:P2 keep order:false"))
-	tk.MustQuery(`explain format = 'brief' select * from t partition(P0,p1)`).Check(testkit.Rows(
-		"PartitionUnion 2.00 root  ",
-		"├─TableReader 1.00 root  data:TableFullScan",
-		"│ └─TableFullScan 1.00 cop[tikv] table:t, partition:P0 keep order:false",
-		"└─TableReader 1.00 root  data:TableFullScan",
-		"  └─TableFullScan 1.00 cop[tikv] table:t, partition:p1 keep order:false"))
-	tk.MustQuery(`explain format = 'brief' select * from t where a = 1`).Check(testkit.Rows("Point_Get 1.00 root table:t, partition:p1 handle:1"))
-	tk.MustQuery(`explain format = 'brief' select * from t where a = 2`).Check(testkit.Rows("Point_Get 1.00 root table:t, partition:P2 handle:2"))
-	// above ^^ is enough for Issue32719, the below vv for completeness
-	tk.MustQuery(`explain format = 'brief' select * from t where a = 1 OR a = 2`).Check(testkit.Rows(
-		"PartitionUnion 2.00 root  ",
-		"├─Batch_Point_Get 1.00 root table:t handle:[1 2], keep order:false, desc:false",
-		"└─Batch_Point_Get 1.00 root table:t handle:[1 2], keep order:false, desc:false"))
-	tk.MustQuery(`explain format = 'brief' select * from t where a IN (2,3,4)`).Check(testkit.Rows("Batch_Point_Get 3.00 root table:t, partition:P0,p1,P2 handle:[2 3 4], keep order:false, desc:false"))
-	tk.MustQuery(`explain format = 'brief' select * from t where a IN (2,3)`).Check(testkit.Rows("Batch_Point_Get 2.00 root table:t, partition:P0,P2 handle:[2 3], keep order:false, desc:false"))
-	// above ^^ is for completeness, the below vv is enough for Issue32719
-	tk.MustQuery(`explain format = 'brief' select * from t where b = 1`).Check(testkit.Rows(
-		"PartitionUnion 1.00 root  ",
-		"├─IndexReader 1.00 root  index:IndexRangeScan",
-		"│ └─IndexRangeScan 1.00 cop[tikv] table:t, partition:P0, index:b(b) range:[1,1], keep order:false",
-		"├─IndexReader 1.00 root  index:IndexRangeScan",
-		"│ └─IndexRangeScan 1.00 cop[tikv] table:t, partition:p1, index:b(b) range:[1,1], keep order:false",
-		"└─IndexReader 1.00 root  index:IndexRangeScan",
-		"  └─IndexRangeScan 1.00 cop[tikv] table:t, partition:P2, index:b(b) range:[1,1], keep order:false"))
-	// The below vvv is for completeness
-	tk.MustQuery(`explain format = 'brief' select * from t where b = 2`).Check(testkit.Rows(
-		"PartitionUnion 1.00 root  ",
-		"├─IndexReader 1.00 root  index:IndexRangeScan",
-		"│ └─IndexRangeScan 1.00 cop[tikv] table:t, partition:P0, index:b(b) range:[2,2], keep order:false",
-		"├─IndexReader 1.00 root  index:IndexRangeScan",
-		"│ └─IndexRangeScan 1.00 cop[tikv] table:t, partition:p1, index:b(b) range:[2,2], keep order:false",
-		"└─IndexReader 1.00 root  index:IndexRangeScan",
-		"  └─IndexRangeScan 1.00 cop[tikv] table:t, partition:P2, index:b(b) range:[2,2], keep order:false"))
-	tk.MustQuery(`explain format = 'brief' select * from t where b = 1 OR b = 2`).Check(testkit.Rows(
-		"PartitionUnion 2.00 root  ",
-		"├─IndexReader 1.00 root  index:IndexRangeScan",
-		"│ └─IndexRangeScan 1.00 cop[tikv] table:t, partition:P0, index:b(b) range:[1,2], keep order:false",
-		"├─IndexReader 1.00 root  index:IndexRangeScan",
-		"│ └─IndexRangeScan 1.00 cop[tikv] table:t, partition:p1, index:b(b) range:[1,2], keep order:false",
-		"└─IndexReader 1.00 root  index:IndexRangeScan",
-		"  └─IndexRangeScan 1.00 cop[tikv] table:t, partition:P2, index:b(b) range:[1,2], keep order:false"))
-	tk.MustQuery(`explain format = 'brief' select * from t where b IN (2,3,4)`).Check(testkit.Rows(
-		"PartitionUnion 2.00 root  ",
-		"├─IndexReader 1.00 root  index:IndexRangeScan",
-		"│ └─IndexRangeScan 1.00 cop[tikv] table:t, partition:P0, index:b(b) range:[2,2], [3,3], [4,4], keep order:false",
-		"├─IndexReader 1.00 root  index:IndexRangeScan",
-		"│ └─IndexRangeScan 1.00 cop[tikv] table:t, partition:p1, index:b(b) range:[2,2], [3,3], [4,4], keep order:false",
-		"└─IndexReader 1.00 root  index:IndexRangeScan",
-		"  └─IndexRangeScan 1.00 cop[tikv] table:t, partition:P2, index:b(b) range:[2,2], [3,3], [4,4], keep order:false"))
-	tk.MustQuery(`explain format = 'brief' select * from t where b IN (2,3)`).Check(testkit.Rows(
-		"PartitionUnion 2.00 root  ",
-		"├─IndexReader 1.00 root  index:IndexRangeScan",
-		"│ └─IndexRangeScan 1.00 cop[tikv] table:t, partition:P0, index:b(b) range:[2,2], [3,3], keep order:false",
-		"├─IndexReader 1.00 root  index:IndexRangeScan",
-		"│ └─IndexRangeScan 1.00 cop[tikv] table:t, partition:p1, index:b(b) range:[2,2], [3,3], keep order:false",
-		"└─IndexReader 1.00 root  index:IndexRangeScan",
-		"  └─IndexRangeScan 1.00 cop[tikv] table:t, partition:P2, index:b(b) range:[2,2], [3,3], keep order:false"))
-	tk.MustQuery(`explain format = 'brief' select * from t,t2 where t2.a = 1 and t2.b = t.b`).Check(testkit.Rows(
-		"Projection 1.00 root  testpartitiontableexplain.t.a, testpartitiontableexplain.t.b, testpartitiontableexplain.t2.a, testpartitiontableexplain.t2.b",
-		"└─HashJoin 1.00 root  inner join, equal:[eq(testpartitiontableexplain.t2.b, testpartitiontableexplain.t.b)]",
-		"  ├─TableReader(Build) 1.00 root  data:Selection",
-		"  │ └─Selection 1.00 cop[tikv]  eq(testpartitiontableexplain.t2.a, 1), not(isnull(testpartitiontableexplain.t2.b))",
-		"  │   └─TableFullScan 3.00 cop[tikv] table:t2 keep order:false",
-		"  └─PartitionUnion(Probe) 3.00 root  ",
-		"    ├─IndexReader 1.00 root  index:IndexFullScan",
-		"    │ └─IndexFullScan 1.00 cop[tikv] table:t, partition:P0, index:b(b) keep order:false",
-		"    ├─IndexReader 1.00 root  index:IndexFullScan",
-		"    │ └─IndexFullScan 1.00 cop[tikv] table:t, partition:p1, index:b(b) keep order:false",
-		"    └─IndexReader 1.00 root  index:IndexFullScan",
-		"      └─IndexFullScan 1.00 cop[tikv] table:t, partition:P2, index:b(b) keep order:false"))
-	tk.MustQuery(`explain format = 'brief' select * from t partition (p1),t2 where t2.a = 1 and t2.b = t.b`).Check(testkit.Rows(
-		"HashJoin 1.00 root  inner join, equal:[eq(testpartitiontableexplain.t.b, testpartitiontableexplain.t2.b)]",
-		"├─TableReader(Build) 1.00 root  data:Selection",
-		"│ └─Selection 1.00 cop[tikv]  eq(testpartitiontableexplain.t2.a, 1), not(isnull(testpartitiontableexplain.t2.b))",
-		"│   └─TableFullScan 3.00 cop[tikv] table:t2 keep order:false",
-		"└─IndexReader(Probe) 1.00 root  index:IndexFullScan",
-		"  └─IndexFullScan 1.00 cop[tikv] table:t, partition:p1, index:b(b) keep order:false"))
-	tk.MustQuery(`explain format = 'brief' select * from t,t2 where t2.a = 1 and t2.b = t.b and t.a = 1`).Check(testkit.Rows(
-		"HashJoin 1.00 root  inner join, equal:[eq(testpartitiontableexplain.t.b, testpartitiontableexplain.t2.b)]",
-		`├─Selection(Build) 1.00 root  not(isnull(testpartitiontableexplain.t.b))`,
-		`│ └─Point_Get 1.00 root table:t, partition:p1 handle:1`,
-		`└─TableReader(Probe) 1.00 root  data:Selection`,
-		`  └─Selection 1.00 cop[tikv]  eq(testpartitiontableexplain.t2.a, 1), not(isnull(testpartitiontableexplain.t2.b))`,
-		`    └─TableFullScan 3.00 cop[tikv] table:t2 keep order:false`))
-
-	tk.MustExec("set @@tidb_partition_prune_mode = 'dynamic'")
-	tk.MustExec(`analyze table t`)
-	tk.MustQuery(`explain format = 'brief' select * from t`).Check(testkit.Rows(
-		"TableReader 3.00 root partition:all data:TableFullScan",
-		"└─TableFullScan 3.00 cop[tikv] table:t keep order:false"))
-	tk.MustQuery(`explain format = 'brief' select * from t partition(P0,p1)`).Check(testkit.Rows(
-		"TableReader 3.00 root partition:P0,p1 data:TableFullScan",
-		"└─TableFullScan 3.00 cop[tikv] table:t keep order:false"))
-	tk.MustQuery(`explain format = 'brief' select * from t where a = 1`).Check(testkit.Rows("Point_Get 1.00 root table:t, partition:p1 handle:1"))
-	tk.MustQuery(`explain format = 'brief' select * from t where a = 2`).Check(testkit.Rows("Point_Get 1.00 root table:t, partition:P2 handle:2"))
-	tk.MustQuery(`explain format = 'brief' select * from t where a = 1 OR a = 2`).Check(testkit.Rows(
-		"TableReader 2.00 root partition:p1,P2 data:TableRangeScan",
-		"└─TableRangeScan 2.00 cop[tikv] table:t range:[1,1], [2,2], keep order:false"))
-	tk.MustQuery(`explain format = 'brief' select * from t where a IN (2,3,4)`).Check(testkit.Rows("Batch_Point_Get 3.00 root table:t, partition:P0,p1,P2 handle:[2 3 4], keep order:false, desc:false"))
-	tk.MustQuery(`explain format = 'brief' select * from t where a IN (2,3)`).Check(testkit.Rows("Batch_Point_Get 2.00 root table:t, partition:P0,P2 handle:[2 3], keep order:false, desc:false"))
-	tk.MustQuery(`explain format = 'brief' select * from t where b = 1`).Check(testkit.Rows(
-		"IndexReader 1.00 root partition:all index:IndexRangeScan",
-		"└─IndexRangeScan 1.00 cop[tikv] table:t, index:b(b) range:[1,1], keep order:false"))
-	tk.MustQuery(`explain format = 'brief' select * from t partition (P0,p1) where b = 1`).Check(testkit.Rows(
-		"IndexReader 1.00 root partition:P0,p1 index:IndexRangeScan",
-		"└─IndexRangeScan 1.00 cop[tikv] table:t, index:b(b) range:[1,1], keep order:false"))
-	tk.MustQuery(`explain format = 'brief' select * from t where b = 1 OR b = 2`).Check(testkit.Rows(
-		"IndexReader 2.00 root partition:all index:IndexRangeScan",
-		"└─IndexRangeScan 2.00 cop[tikv] table:t, index:b(b) range:[1,2], keep order:false"))
-	tk.MustQuery(`explain format = 'brief' select * from t partition (p1,P2) where b = 1 OR b = 2`).Check(testkit.Rows(
-		"IndexReader 2.00 root partition:p1,P2 index:IndexRangeScan",
-		"└─IndexRangeScan 2.00 cop[tikv] table:t, index:b(b) range:[1,2], keep order:false"))
-	tk.MustQuery(`explain format = 'brief' select * from t where b IN (2,3,4)`).Check(testkit.Rows(
-		"IndexReader 2.00 root partition:all index:IndexRangeScan",
-		"└─IndexRangeScan 2.00 cop[tikv] table:t, index:b(b) range:[2,2], [3,3], [4,4], keep order:false"))
-	tk.MustQuery(`explain format = 'brief' select * from t where b IN (2,3)`).Check(testkit.Rows(
-		"IndexReader 2.00 root partition:all index:IndexRangeScan",
-		"└─IndexRangeScan 2.00 cop[tikv] table:t, index:b(b) range:[2,2], [3,3], keep order:false"))
-	tk.MustQuery(`explain format = 'brief' select * from t,t2 where t2.a = 1 and t2.b = t.b`).Check(testkit.Rows(
-		"Projection 1.00 root  testpartitiontableexplain.t.a, testpartitiontableexplain.t.b, testpartitiontableexplain.t2.a, testpartitiontableexplain.t2.b",
-		"└─HashJoin 1.00 root  inner join, equal:[eq(testpartitiontableexplain.t2.b, testpartitiontableexplain.t.b)]",
-		"  ├─TableReader(Build) 1.00 root  data:Selection",
-		"  │ └─Selection 1.00 cop[tikv]  eq(testpartitiontableexplain.t2.a, 1), not(isnull(testpartitiontableexplain.t2.b))",
-		"  │   └─TableFullScan 3.00 cop[tikv] table:t2 keep order:false",
-		"  └─IndexReader(Probe) 3.00 root partition:all index:IndexFullScan",
-		"    └─IndexFullScan 3.00 cop[tikv] table:t, index:b(b) keep order:false"))
-	tk.MustQuery(`explain format = 'brief' select * from t partition (p1),t2 where t2.a = 1 and t2.b = t.b`).Check(testkit.Rows(
-		"Projection 1.00 root  testpartitiontableexplain.t.a, testpartitiontableexplain.t.b, testpartitiontableexplain.t2.a, testpartitiontableexplain.t2.b",
-		"└─HashJoin 1.00 root  inner join, equal:[eq(testpartitiontableexplain.t2.b, testpartitiontableexplain.t.b)]",
-		"  ├─TableReader(Build) 1.00 root  data:Selection",
-		"  │ └─Selection 1.00 cop[tikv]  eq(testpartitiontableexplain.t2.a, 1), not(isnull(testpartitiontableexplain.t2.b))",
-		"  │   └─TableFullScan 3.00 cop[tikv] table:t2 keep order:false",
-		"  └─IndexReader(Probe) 3.00 root partition:p1 index:IndexFullScan",
-		"    └─IndexFullScan 3.00 cop[tikv] table:t, index:b(b) keep order:false"))
-	tk.MustQuery(`explain format = 'brief' select * from t,t2 where t2.a = 1 and t2.b = t.b and t.a = 1`).Check(testkit.Rows(
-		"HashJoin 1.00 root  inner join, equal:[eq(testpartitiontableexplain.t.b, testpartitiontableexplain.t2.b)]",
-		"├─Selection(Build) 1.00 root  not(isnull(testpartitiontableexplain.t.b))",
-		"│ └─Point_Get 1.00 root table:t, partition:p1 handle:1",
-		"└─TableReader(Probe) 1.00 root  data:Selection",
-		"  └─Selection 1.00 cop[tikv]  eq(testpartitiontableexplain.t2.a, 1), not(isnull(testpartitiontableexplain.t2.b))",
-		"    └─TableFullScan 3.00 cop[tikv] table:t2 keep order:false"))
-}
-
-=======
->>>>>>> ca12156a
 func TestIssue35181(t *testing.T) {
 	store := testkit.CreateMockStore(t)
 
