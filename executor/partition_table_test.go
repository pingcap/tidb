// Copyright 2020 PingCAP, Inc.
//
// Licensed under the Apache License, Version 2.0 (the "License");
// you may not use this file except in compliance with the License.
// You may obtain a copy of the License at
//
//     http://www.apache.org/licenses/LICENSE-2.0
//
// Unless required by applicable law or agreed to in writing, software
// distributed under the License is distributed on an "AS IS" BASIS,
// See the License for the specific language governing permissions and
// limitations under the License.

package executor_test

import (
	"context"

	. "github.com/pingcap/check"
	"github.com/pingcap/tidb/util/testkit"
)

func (s *partitionTableSuite) TestFourReader(c *C) {
	tk := testkit.NewTestKitWithInit(c, s.store)
	tk.MustExec("drop table if exists pt")
	tk.MustExec(`create table pt (id int, c int, key i_id(id), key i_c(c)) partition by range (c) (
partition p0 values less than (4),
partition p1 values less than (7),
partition p2 values less than (10))`)
	tk.MustExec("insert into pt values (0, 0), (2, 2), (4, 4), (6, 6), (7, 7), (9, 9), (null, null)")

	// Table reader
	tk.MustQuery("select * from pt").Sort().Check(testkit.Rows("0 0", "2 2", "4 4", "6 6", "7 7", "9 9", "<nil> <nil>"))
	// Table reader: table dual
	tk.MustQuery("select * from pt where c > 10").Check(testkit.Rows())
	// Table reader: one partition
	tk.MustQuery("select * from pt where c > 8").Check(testkit.Rows("9 9"))
	// Table reader: more than one partition
	tk.MustQuery("select * from pt where c < 2 or c >= 9").Check(testkit.Rows("0 0", "9 9"))

	// Index reader
	tk.MustQuery("select c from pt").Sort().Check(testkit.Rows("0", "2", "4", "6", "7", "9", "<nil>"))
	tk.MustQuery("select c from pt where c > 10").Check(testkit.Rows())
	tk.MustQuery("select c from pt where c > 8").Check(testkit.Rows("9"))
	tk.MustQuery("select c from pt where c < 2 or c >= 9").Check(testkit.Rows("0", "9"))

	// Index lookup
	tk.MustQuery("select /*+ use_index(pt, i_id) */ * from pt").Sort().Check(testkit.Rows("0 0", "2 2", "4 4", "6 6", "7 7", "9 9", "<nil> <nil>"))
	tk.MustQuery("select /*+ use_index(pt, i_id) */ * from pt where id < 4 and c > 10").Check(testkit.Rows())
	tk.MustQuery("select /*+ use_index(pt, i_id) */ * from pt where id < 10 and c > 8").Check(testkit.Rows("9 9"))
	tk.MustQuery("select /*+ use_index(pt, i_id) */ * from pt where id < 10 and c < 2 or c >= 9").Check(testkit.Rows("0 0", "9 9"))

	// Index Merge
	tk.MustExec("set @@tidb_enable_index_merge = 1")
	tk.MustQuery("select /*+ use_index(i_c, i_id) */ * from pt where id = 4 or c < 7").Check(testkit.Rows("0 0", "2 2", "4 4", "6 6"))
}

func (s *partitionTableSuite) TestPartitionIndexJoin(c *C) {
	tk := testkit.NewTestKitWithInit(c, s.store)
	tk.MustExec("drop table if exists p, t")
	tk.MustExec(`create table p (id int, c int, key i_id(id), key i_c(c)) partition by range (c) (
partition p0 values less than (4),
partition p1 values less than (7),
partition p2 values less than (10))`)
	tk.MustExec("create table t (id int)")
	tk.MustExec("insert into p values (3,3), (4,4), (6,6), (9,9)")
	tk.MustExec("insert into t values (4), (9)")

	// Build indexLookUp in index join
	tk.MustQuery("select /*+ INL_JOIN(p) */ * from p, t where p.id = t.id").Sort().Check(testkit.Rows("4 4 4", "9 9 9"))
	// Build index reader in index join
	tk.MustQuery("select /*+ INL_JOIN(p) */ p.id from p, t where p.id = t.id").Check(testkit.Rows("4", "9"))
}

<<<<<<< HEAD
func (s *partitionTableSuite) TestPartitionUnionScanIndexJoin(c *C) {
	// For issue https://github.com/pingcap/tidb/issues/19152
	tk := testkit.NewTestKitWithInit(c, s.store)
	tk.MustExec("drop table if exists t1, t2")
	tk.MustExec("create table t1  (c_int int, c_str varchar(40), primary key (c_int)) partition by range (c_int) ( partition p0 values less than (10), partition p1 values less than maxvalue)")
	tk.MustExec("create table t2  (c_int int, c_str varchar(40), primary key (c_int, c_str)) partition by hash (c_int) partitions 4")
	tk.MustExec("insert into t1 values (10, 'interesting neumann')")
	tk.MustExec("insert into t2 select * from t1")
	tk.MustExec("begin")
	tk.MustExec("insert into t2 values (11, 'hopeful hoover');")
	tk.MustQuery("select /*+ INL_JOIN(t1,t2) */  * from t1 join t2 on t1.c_int = t2.c_int and t1.c_str = t2.c_str where t1.c_int in (10, 11)").Check(testkit.Rows("10 interesting neumann 10 interesting neumann"))
	tk.MustQuery("select /*+ INL_HASH_JOIN(t1,t2) */  * from t1 join t2 on t1.c_int = t2.c_int and t1.c_str = t2.c_str where t1.c_int in (10, 11)").Check(testkit.Rows("10 interesting neumann 10 interesting neumann"))
	tk.MustExec("commit")
=======
func (s *partitionTableSuite) TestDAGTableID(c *C) {
	// This test checks the table ID in the DAG is changed to partition ID in the nextPartition function.
	tk := testkit.NewTestKitWithInit(c, s.store)
	tk.MustExec("use test")
	tk.MustExec("create table employees (id int,store_id int not null)partition by hash(store_id) partitions 4;")
	sql := "select * from test.employees"
	rs, err := tk.Exec(sql)
	c.Assert(err, IsNil)

	m := make(map[int64]struct{})
	ctx := context.WithValue(context.Background(), "nextPartitionUpdateDAGReq", m)
	tk.ResultSetToResultWithCtx(ctx, rs, Commentf("sql:%s, args:%v", sql))
	// Check table ID is changed to partition ID for each partition.
	c.Assert(m, HasLen, 4)
>>>>>>> eb40424d
}<|MERGE_RESOLUTION|>--- conflicted
+++ resolved
@@ -72,7 +72,6 @@
 	tk.MustQuery("select /*+ INL_JOIN(p) */ p.id from p, t where p.id = t.id").Check(testkit.Rows("4", "9"))
 }
 
-<<<<<<< HEAD
 func (s *partitionTableSuite) TestPartitionUnionScanIndexJoin(c *C) {
 	// For issue https://github.com/pingcap/tidb/issues/19152
 	tk := testkit.NewTestKitWithInit(c, s.store)
@@ -86,7 +85,8 @@
 	tk.MustQuery("select /*+ INL_JOIN(t1,t2) */  * from t1 join t2 on t1.c_int = t2.c_int and t1.c_str = t2.c_str where t1.c_int in (10, 11)").Check(testkit.Rows("10 interesting neumann 10 interesting neumann"))
 	tk.MustQuery("select /*+ INL_HASH_JOIN(t1,t2) */  * from t1 join t2 on t1.c_int = t2.c_int and t1.c_str = t2.c_str where t1.c_int in (10, 11)").Check(testkit.Rows("10 interesting neumann 10 interesting neumann"))
 	tk.MustExec("commit")
-=======
+}
+
 func (s *partitionTableSuite) TestDAGTableID(c *C) {
 	// This test checks the table ID in the DAG is changed to partition ID in the nextPartition function.
 	tk := testkit.NewTestKitWithInit(c, s.store)
@@ -101,5 +101,4 @@
 	tk.ResultSetToResultWithCtx(ctx, rs, Commentf("sql:%s, args:%v", sql))
 	// Check table ID is changed to partition ID for each partition.
 	c.Assert(m, HasLen, 4)
->>>>>>> eb40424d
 }