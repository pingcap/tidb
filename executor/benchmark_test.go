// Copyright 2019 PingCAP, Inc.
//
// Licensed under the Apache License, Version 2.0 (the "License");
// you may not use this file except in compliance with the License.
// You may obtain a copy of the License at
//
//     http://www.apache.org/licenses/LICENSE-2.0
//
// Unless required by applicable law or agreed to in writing, software
// distributed under the License is distributed on an "AS IS" BASIS,
// See the License for the specific language governing permissions and
// limitations under the License.

package executor

import (
	"context"
	"encoding/base64"
	"fmt"
	"math/rand"
	"sort"
	"strings"
	"sync"
	"testing"
	"time"

	"github.com/pingcap/log"
	"github.com/pingcap/parser/ast"
	"github.com/pingcap/parser/mysql"
	"github.com/pingcap/tidb/expression"
	"github.com/pingcap/tidb/expression/aggregation"
	"github.com/pingcap/tidb/planner/core"
	"github.com/pingcap/tidb/planner/property"
	"github.com/pingcap/tidb/planner/util"
	"github.com/pingcap/tidb/sessionctx"
	"github.com/pingcap/tidb/sessionctx/variable"
	"github.com/pingcap/tidb/types"
	"github.com/pingcap/tidb/util/chunk"
	"github.com/pingcap/tidb/util/disk"
	"github.com/pingcap/tidb/util/memory"
	"github.com/pingcap/tidb/util/mock"
	"github.com/pingcap/tidb/util/stringutil"
	"go.uber.org/zap/zapcore"
)

var (
	_          Executor          = &mockDataSource{}
	_          core.PhysicalPlan = &mockDataPhysicalPlan{}
	wideString                   = strings.Repeat("x", 5*1024)
)

type mockDataSourceParameters struct {
	schema      *expression.Schema
	genDataFunc func(row int, typ *types.FieldType) interface{}
	ndvs        []int  // number of distinct values on columns[i] and zero represents no limit
	orders      []bool // columns[i] should be ordered if orders[i] is true
	rows        int    // number of rows the DataSource should output
	ctx         sessionctx.Context
}

type mockDataSource struct {
	baseExecutor
	p        mockDataSourceParameters
	genData  []*chunk.Chunk
	chunks   []*chunk.Chunk
	chunkPtr int
}

type mockDataPhysicalPlan struct {
	MockPhysicalPlan
	schema *expression.Schema
	exec   Executor
}

func (mp *mockDataPhysicalPlan) GetExecutor() Executor {
	return mp.exec
}

func (mp *mockDataPhysicalPlan) Schema() *expression.Schema {
	return mp.schema
}

func (mp *mockDataPhysicalPlan) ExplainID() fmt.Stringer {
	return stringutil.MemoizeStr(func() string {
		return "mockData_0"
	})
}

func (mp *mockDataPhysicalPlan) Stats() *property.StatsInfo {
	return nil
}

func (mp *mockDataPhysicalPlan) SelectBlockOffset() int {
	return 0
}

func (mds *mockDataSource) genColDatums(col int) (results []interface{}) {
	typ := mds.retFieldTypes[col]
	order := false
	if col < len(mds.p.orders) {
		order = mds.p.orders[col]
	}
	rows := mds.p.rows
	NDV := 0
	if col < len(mds.p.ndvs) {
		NDV = mds.p.ndvs[col]
	}
	results = make([]interface{}, 0, rows)
	if NDV == 0 {
		if mds.p.genDataFunc == nil {
			for i := 0; i < rows; i++ {
				results = append(results, mds.randDatum(typ))
			}
		} else {
			for i := 0; i < rows; i++ {
				results = append(results, mds.p.genDataFunc(i, typ))
			}
		}
	} else {
		datumSet := make(map[string]bool, NDV)
		datums := make([]interface{}, 0, NDV)
		for len(datums) < NDV {
			d := mds.randDatum(typ)
			str := fmt.Sprintf("%v", d)
			if datumSet[str] {
				continue
			}
			datumSet[str] = true
			datums = append(datums, d)
		}

		for i := 0; i < rows; i++ {
			results = append(results, datums[rand.Intn(NDV)])
		}
	}

	if order {
		sort.Slice(results, func(i, j int) bool {
			switch typ.Tp {
			case mysql.TypeLong, mysql.TypeLonglong:
				return results[i].(int64) < results[j].(int64)
			case mysql.TypeDouble:
				return results[i].(float64) < results[j].(float64)
			case mysql.TypeVarString:
				return results[i].(string) < results[j].(string)
			default:
				panic("not implement")
			}
		})
	}

	return
}

func (mds *mockDataSource) randDatum(typ *types.FieldType) interface{} {
	switch typ.Tp {
	case mysql.TypeLong, mysql.TypeLonglong:
		return int64(rand.Int())
	case mysql.TypeDouble, mysql.TypeFloat:
		return rand.Float64()
	case mysql.TypeNewDecimal:
		var d types.MyDecimal
		return d.FromInt(int64(rand.Int()))
	case mysql.TypeVarString:
		buff := make([]byte, 10)
		rand.Read(buff)
		return base64.RawURLEncoding.EncodeToString(buff)
	default:
		panic("not implement")
	}
}

func (mds *mockDataSource) prepareChunks() {
	mds.chunks = make([]*chunk.Chunk, len(mds.genData))
	for i := range mds.chunks {
		mds.chunks[i] = mds.genData[i].CopyConstruct()
	}
	mds.chunkPtr = 0
}

func (mds *mockDataSource) Next(ctx context.Context, req *chunk.Chunk) error {
	if mds.chunkPtr >= len(mds.chunks) {
		req.Reset()
		return nil
	}
	dataChk := mds.chunks[mds.chunkPtr]
	dataChk.SwapColumns(req)
	mds.chunkPtr++
	return nil
}

func buildMockDataSource(opt mockDataSourceParameters) *mockDataSource {
	baseExec := newBaseExecutor(opt.ctx, opt.schema, 0)
	m := &mockDataSource{baseExec, opt, nil, nil, 0}
	rTypes := retTypes(m)
	colData := make([][]interface{}, len(rTypes))
	for i := 0; i < len(rTypes); i++ {
		colData[i] = m.genColDatums(i)
	}

	m.genData = make([]*chunk.Chunk, (m.p.rows+m.maxChunkSize-1)/m.maxChunkSize)
	for i := range m.genData {
		m.genData[i] = chunk.NewChunkWithCapacity(retTypes(m), m.maxChunkSize)
	}

	for i := 0; i < m.p.rows; i++ {
		idx := i / m.maxChunkSize
		retTypes := retTypes(m)
		for colIdx := 0; colIdx < len(rTypes); colIdx++ {
			switch retTypes[colIdx].Tp {
			case mysql.TypeLong, mysql.TypeLonglong:
				m.genData[idx].AppendInt64(colIdx, colData[colIdx][i].(int64))
			case mysql.TypeDouble, mysql.TypeFloat:
				m.genData[idx].AppendFloat64(colIdx, colData[colIdx][i].(float64))
			case mysql.TypeNewDecimal:
				m.genData[idx].AppendMyDecimal(colIdx, colData[colIdx][i].(*types.MyDecimal))
			case mysql.TypeVarString:
				m.genData[idx].AppendString(colIdx, colData[colIdx][i].(string))
			default:
				panic("not implement")
			}
		}
	}
	return m
}

func buildMockDataSourceWithIndex(opt mockDataSourceParameters, index []int) *mockDataSource {
	opt.orders = make([]bool, len(opt.schema.Columns))
	for _, idx := range index {
		opt.orders[idx] = true
	}
	return buildMockDataSource(opt)
}

// aggTestCase has a fixed schema (aggCol Double, groupBy LongLong).
type aggTestCase struct {
	execType    string // "hash" or "stream"
	aggFunc     string // sum, avg, count ....
	groupByNDV  int    // the number of distinct group-by keys
	hasDistinct bool
	rows        int
	concurrency int
	ctx         sessionctx.Context
}

func (a aggTestCase) columns() []*expression.Column {
	return []*expression.Column{
		{Index: 0, RetType: types.NewFieldType(mysql.TypeDouble)},
		{Index: 1, RetType: types.NewFieldType(mysql.TypeLonglong)},
	}
}

func (a aggTestCase) String() string {
	return fmt.Sprintf("(execType:%v, aggFunc:%v, ndv:%v, hasDistinct:%v, rows:%v, concurrency:%v)",
		a.execType, a.aggFunc, a.groupByNDV, a.hasDistinct, a.rows, a.concurrency)
}

func defaultAggTestCase(exec string) *aggTestCase {
	ctx := mock.NewContext()
	ctx.GetSessionVars().InitChunkSize = variable.DefInitChunkSize
	ctx.GetSessionVars().MaxChunkSize = variable.DefMaxChunkSize
	return &aggTestCase{exec, ast.AggFuncSum, 1000, false, 10000000, 4, ctx}
}

func buildHashAggExecutor(ctx sessionctx.Context, src Executor, schema *expression.Schema,
	aggFuncs []*aggregation.AggFuncDesc, groupItems []expression.Expression) Executor {
	plan := new(core.PhysicalHashAgg)
	plan.AggFuncs = aggFuncs
	plan.GroupByItems = groupItems
	plan.SetSchema(schema)
	plan.Init(ctx, nil, 0)
	plan.SetChildren(nil)
	b := newExecutorBuilder(ctx, nil)
	exec := b.build(plan)
	hashAgg := exec.(*HashAggExec)
	hashAgg.children[0] = src
	return exec
}

func buildStreamAggExecutor(ctx sessionctx.Context, src Executor, schema *expression.Schema,
	aggFuncs []*aggregation.AggFuncDesc, groupItems []expression.Expression) Executor {
	plan := new(core.PhysicalStreamAgg)
	plan.AggFuncs = aggFuncs
	plan.GroupByItems = groupItems
	plan.SetSchema(schema)
	plan.Init(ctx, nil, 0)
	plan.SetChildren(nil)
	b := newExecutorBuilder(ctx, nil)
	exec := b.build(plan)
	streamAgg := exec.(*StreamAggExec)
	streamAgg.children[0] = src
	return exec
}

func buildAggExecutor(b *testing.B, testCase *aggTestCase, child Executor) Executor {
	ctx := testCase.ctx
	if err := ctx.GetSessionVars().SetSystemVar(variable.TiDBHashAggFinalConcurrency, fmt.Sprintf("%v", testCase.concurrency)); err != nil {
		b.Fatal(err)
	}
	if err := ctx.GetSessionVars().SetSystemVar(variable.TiDBHashAggPartialConcurrency, fmt.Sprintf("%v", testCase.concurrency)); err != nil {
		b.Fatal(err)
	}

	childCols := testCase.columns()
	schema := expression.NewSchema(childCols...)
	groupBy := []expression.Expression{childCols[1]}
	aggFunc, err := aggregation.NewAggFuncDesc(testCase.ctx, testCase.aggFunc, []expression.Expression{childCols[0]}, testCase.hasDistinct)
	if err != nil {
		b.Fatal(err)
	}
	aggFuncs := []*aggregation.AggFuncDesc{aggFunc}

	var aggExec Executor
	switch testCase.execType {
	case "hash":
		aggExec = buildHashAggExecutor(testCase.ctx, child, schema, aggFuncs, groupBy)
	case "stream":
		aggExec = buildStreamAggExecutor(testCase.ctx, child, schema, aggFuncs, groupBy)
	default:
		b.Fatal("not implement")
	}
	return aggExec
}

func benchmarkAggExecWithCase(b *testing.B, casTest *aggTestCase) {
	cols := casTest.columns()
	orders := []bool{false, casTest.execType == "stream"}
	dataSource := buildMockDataSource(mockDataSourceParameters{
		schema: expression.NewSchema(cols...),
		ndvs:   []int{0, casTest.groupByNDV},
		orders: orders,
		rows:   casTest.rows,
		ctx:    casTest.ctx,
	})

	b.ResetTimer()
	for i := 0; i < b.N; i++ {
		b.StopTimer() // prepare a new agg-executor
		aggExec := buildAggExecutor(b, casTest, dataSource)
		tmpCtx := context.Background()
		chk := newFirstChunk(aggExec)
		dataSource.prepareChunks()

		b.StartTimer()
		if err := aggExec.Open(tmpCtx); err != nil {
			b.Fatal(err)
		}
		for {
			if err := aggExec.Next(tmpCtx, chk); err != nil {
				b.Fatal(b)
			}
			if chk.NumRows() == 0 {
				break
			}
		}

		if err := aggExec.Close(); err != nil {
			b.Fatal(err)
		}
		b.StopTimer()
	}
}

func BenchmarkAggRows(b *testing.B) {
	rows := []int{100000, 1000000, 10000000}
	concurrencies := []int{1, 4, 8, 15, 20, 30, 40}
	for _, row := range rows {
		for _, con := range concurrencies {
			for _, exec := range []string{"hash", "stream"} {
				if exec == "stream" && con > 1 {
					continue
				}
				cas := defaultAggTestCase(exec)
				cas.rows = row
				cas.concurrency = con
				b.Run(fmt.Sprintf("%v", cas), func(b *testing.B) {
					benchmarkAggExecWithCase(b, cas)
				})
			}
		}
	}
}

func BenchmarkAggGroupByNDV(b *testing.B) {
	NDVs := []int{10, 100, 1000, 10000, 100000, 1000000, 10000000}
	for _, NDV := range NDVs {
		for _, exec := range []string{"hash", "stream"} {
			cas := defaultAggTestCase(exec)
			cas.groupByNDV = NDV
			b.Run(fmt.Sprintf("%v", cas), func(b *testing.B) {
				benchmarkAggExecWithCase(b, cas)
			})
		}
	}
}

func BenchmarkAggConcurrency(b *testing.B) {
	concs := []int{1, 4, 8, 15, 20, 30, 40}
	for _, con := range concs {
		for _, exec := range []string{"hash", "stream"} {
			if exec == "stream" && con > 1 {
				continue
			}
			cas := defaultAggTestCase(exec)
			cas.concurrency = con
			b.Run(fmt.Sprintf("%v", cas), func(b *testing.B) {
				benchmarkAggExecWithCase(b, cas)
			})
		}
	}
}

func BenchmarkAggDistinct(b *testing.B) {
	rows := []int{100000, 1000000, 10000000}
	distincts := []bool{false, true}
	for _, row := range rows {
		for _, exec := range []string{"hash", "stream"} {
			for _, distinct := range distincts {
				cas := defaultAggTestCase(exec)
				cas.rows = row
				cas.hasDistinct = distinct
				b.Run(fmt.Sprintf("%v", cas), func(b *testing.B) {
					benchmarkAggExecWithCase(b, cas)
				})
			}
		}
	}
}

func buildWindowExecutor(ctx sessionctx.Context, windowFunc string, funcs int, frame *core.WindowFrame, srcExec Executor, schema *expression.Schema, partitionBy []*expression.Column, concurrency int, dataSourceSorted bool) Executor {
	src := &mockDataPhysicalPlan{
		schema: srcExec.Schema(),
		exec:   srcExec,
	}

	win := new(core.PhysicalWindow)
	win.WindowFuncDescs = make([]*aggregation.WindowFuncDesc, 0)
	winSchema := schema.Clone()
	for i := 0; i < funcs; i++ {
		var args []expression.Expression
		switch windowFunc {
		case ast.WindowFuncNtile:
			args = append(args, &expression.Constant{Value: types.NewUintDatum(2)})
		case ast.WindowFuncNthValue:
			args = append(args, partitionBy[0], &expression.Constant{Value: types.NewUintDatum(2)})
		case ast.AggFuncSum:
			args = append(args, src.Schema().Columns[0])
		case ast.AggFuncAvg:
			args = append(args, src.Schema().Columns[0])
		case ast.AggFuncBitXor:
			args = append(args, src.Schema().Columns[0])
		case ast.AggFuncMax, ast.AggFuncMin:
			args = append(args, src.Schema().Columns[0])
		default:
			args = append(args, partitionBy[0])
		}
		desc, _ := aggregation.NewWindowFuncDesc(ctx, windowFunc, args)

		win.WindowFuncDescs = append(win.WindowFuncDescs, desc)
		winSchema.Append(&expression.Column{
			UniqueID: 10 + (int64)(i),
			RetType:  types.NewFieldType(mysql.TypeLonglong),
		})
	}
	for _, col := range partitionBy {
		win.PartitionBy = append(win.PartitionBy, property.Item{Col: col})
	}
	win.Frame = frame
	win.OrderBy = nil

	win.SetSchema(winSchema)
	win.Init(ctx, nil, 0)

	var tail core.PhysicalPlan = win
	if !dataSourceSorted {
		byItems := make([]*util.ByItems, 0, len(partitionBy))
		for _, col := range partitionBy {
			byItems = append(byItems, &util.ByItems{Expr: col, Desc: false})
		}
		sort := &core.PhysicalSort{ByItems: byItems}
		sort.SetChildren(src)
		win.SetChildren(sort)
		tail = sort
	} else {
		win.SetChildren(src)
	}

	var plan core.PhysicalPlan
	if concurrency > 1 {
		byItems := make([]expression.Expression, 0, len(win.PartitionBy))
		for _, item := range win.PartitionBy {
			byItems = append(byItems, item.Col)
		}

		plan = core.PhysicalShuffle{
			Concurrency:  concurrency,
			Tail:         tail,
			DataSource:   src,
			SplitterType: core.PartitionHashSplitterType,
			HashByItems:  byItems,
		}.Init(ctx, nil, 0)
		plan.SetChildren(win)
	} else {
		plan = win
	}

	b := newExecutorBuilder(ctx, nil)
	exec := b.build(plan)
	return exec
}

// windowTestCase has a fixed schema (col Double, partitionBy LongLong, rawData VarString(16), col LongLong).
type windowTestCase struct {
	windowFunc       string
	numFunc          int // The number of windowFuncs. Default: 1.
	frame            *core.WindowFrame
	ndv              int // the number of distinct group-by keys
	rows             int
	concurrency      int
	dataSourceSorted bool
	ctx              sessionctx.Context
	rawDataSmall     string
	columns          []*expression.Column // the columns of mock schema
}

func (a windowTestCase) String() string {
	return fmt.Sprintf("(func:%v, aggColType:%s, numFunc:%v, ndv:%v, rows:%v, sorted:%v, concurrency:%v)",
		a.windowFunc, a.columns[0].RetType, a.numFunc, a.ndv, a.rows, a.dataSourceSorted, a.concurrency)
}

func defaultWindowTestCase() *windowTestCase {
	ctx := mock.NewContext()
	ctx.GetSessionVars().InitChunkSize = variable.DefInitChunkSize
	ctx.GetSessionVars().MaxChunkSize = variable.DefMaxChunkSize
	return &windowTestCase{ast.WindowFuncRowNumber, 1, nil, 1000, 10000000, 1, true, ctx, strings.Repeat("x", 16),
		[]*expression.Column{
			{Index: 0, RetType: types.NewFieldType(mysql.TypeDouble)},
			{Index: 1, RetType: types.NewFieldType(mysql.TypeLonglong)},
			{Index: 2, RetType: types.NewFieldType(mysql.TypeVarString)},
			{Index: 3, RetType: types.NewFieldType(mysql.TypeLonglong)},
		}}
}

func benchmarkWindowExecWithCase(b *testing.B, casTest *windowTestCase) {
	ctx := casTest.ctx
	if err := ctx.GetSessionVars().SetSystemVar(variable.TiDBWindowConcurrency, fmt.Sprintf("%v", casTest.concurrency)); err != nil {
		b.Fatal(err)
	}

	cols := casTest.columns
	dataSource := buildMockDataSource(mockDataSourceParameters{
		schema: expression.NewSchema(cols...),
		ndvs:   []int{0, casTest.ndv, 0, 0},
		orders: []bool{false, casTest.dataSourceSorted, false, false},
		rows:   casTest.rows,
		ctx:    casTest.ctx,
	})

	b.ResetTimer()
	for i := 0; i < b.N; i++ {
		b.StopTimer() // prepare a new window-executor
		childCols := casTest.columns
		schema := expression.NewSchema(childCols...)
		windowExec := buildWindowExecutor(casTest.ctx, casTest.windowFunc, casTest.numFunc, casTest.frame, dataSource, schema, childCols[1:2], casTest.concurrency, casTest.dataSourceSorted)
		tmpCtx := context.Background()
		chk := newFirstChunk(windowExec)
		dataSource.prepareChunks()

		b.StartTimer()
		if err := windowExec.Open(tmpCtx); err != nil {
			b.Fatal(err)
		}
		for {
			if err := windowExec.Next(tmpCtx, chk); err != nil {
				b.Fatal(b)
			}
			if chk.NumRows() == 0 {
				break
			}
		}

		if err := windowExec.Close(); err != nil {
			b.Fatal(err)
		}
		b.StopTimer()
	}
}

func BenchmarkWindowRows(b *testing.B) {
	b.ReportAllocs()
	rows := []int{1000, 100000}
	ndvs := []int{10, 1000}
	concs := []int{1, 2, 4}
	for _, row := range rows {
		for _, ndv := range ndvs {
			for _, con := range concs {
				cas := defaultWindowTestCase()
				cas.rows = row
				cas.ndv = ndv
				cas.concurrency = con
				cas.dataSourceSorted = false
				cas.windowFunc = ast.WindowFuncRowNumber // cheapest
				b.Run(fmt.Sprintf("%v", cas), func(b *testing.B) {
					benchmarkWindowExecWithCase(b, cas)
				})
			}
		}
	}
}

func BenchmarkWindowFunctions(b *testing.B) {
	b.ReportAllocs()
	windowFuncs := []string{
		ast.WindowFuncRowNumber,
		ast.WindowFuncRank,
		ast.WindowFuncDenseRank,
		ast.WindowFuncCumeDist,
		ast.WindowFuncPercentRank,
		ast.WindowFuncNtile,
		ast.WindowFuncLead,
		ast.WindowFuncLag,
		ast.WindowFuncFirstValue,
		ast.WindowFuncLastValue,
		ast.WindowFuncNthValue,
	}
	concs := []int{1, 4}
	for _, windowFunc := range windowFuncs {
		for _, con := range concs {
			cas := defaultWindowTestCase()
			cas.rows = 100000
			cas.ndv = 1000
			cas.concurrency = con
			cas.dataSourceSorted = false
			cas.windowFunc = windowFunc
			b.Run(fmt.Sprintf("%v", cas), func(b *testing.B) {
				benchmarkWindowExecWithCase(b, cas)
			})
		}
	}
}

func BenchmarkWindowFunctionsWithFrame(b *testing.B) {
	b.ReportAllocs()
	windowFuncs := []string{
		ast.WindowFuncRowNumber,
		ast.AggFuncBitXor,
	}
	numFuncs := []int{1, 5}
	frames := []*core.WindowFrame{
		{Type: ast.Rows, Start: &core.FrameBound{UnBounded: true}, End: &core.FrameBound{Type: ast.CurrentRow}},
	}
	sortTypes := []bool{false, true}
	concs := []int{1, 2, 3, 4, 5, 6}
	for i, windowFunc := range windowFuncs {
		for _, sorted := range sortTypes {
			for _, numFunc := range numFuncs {
				for _, con := range concs {
					cas := defaultWindowTestCase()
					cas.rows = 100000
					cas.ndv = 1000
					cas.concurrency = con
					cas.dataSourceSorted = sorted
					cas.windowFunc = windowFunc
					cas.numFunc = numFunc
					if i < len(frames) {
						cas.frame = frames[i]
					}
					b.Run(fmt.Sprintf("%v", cas), func(b *testing.B) {
						benchmarkWindowExecWithCase(b, cas)
					})
				}
			}
		}
	}
}

func BenchmarkWindowFunctionsAggWindowProcessorAboutFrame(b *testing.B) {
	b.ReportAllocs()
	windowFunc := ast.AggFuncMax
	frame := &core.WindowFrame{Type: ast.Rows, Start: &core.FrameBound{UnBounded: true}, End: &core.FrameBound{UnBounded: true}}
	cas := defaultWindowTestCase()
	cas.rows = 10000
	cas.ndv = 10
	cas.concurrency = 1
	cas.dataSourceSorted = false
	cas.windowFunc = windowFunc
	cas.numFunc = 1
	cas.frame = frame
	b.Run(fmt.Sprintf("%v", cas), func(b *testing.B) {
		benchmarkWindowExecWithCase(b, cas)
	})
}

func baseBenchmarkWindowFunctionsWithSlidingWindow(b *testing.B, frameType ast.FrameType) {
	b.ReportAllocs()
	windowFuncs := []struct {
		aggFunc     string
		aggColTypes byte
	}{
		{ast.AggFuncSum, mysql.TypeFloat},
		{ast.AggFuncSum, mysql.TypeNewDecimal},
		{ast.AggFuncCount, mysql.TypeLong},
		{ast.AggFuncAvg, mysql.TypeFloat},
		{ast.AggFuncAvg, mysql.TypeNewDecimal},
		{ast.AggFuncBitXor, mysql.TypeLong},
		{ast.AggFuncMax, mysql.TypeLong},
		{ast.AggFuncMax, mysql.TypeFloat},
		{ast.AggFuncMin, mysql.TypeLong},
		{ast.AggFuncMin, mysql.TypeFloat},
	}
	row := 100000
	ndv := 100
	frame := &core.WindowFrame{
		Type:  frameType,
		Start: &core.FrameBound{Type: ast.Preceding, Num: 10},
		End:   &core.FrameBound{Type: ast.Following, Num: 10},
	}
	for _, windowFunc := range windowFuncs {
		cas := defaultWindowTestCase()
		cas.ctx.GetSessionVars().WindowingUseHighPrecision = false
		cas.rows = row
		cas.ndv = ndv
		cas.windowFunc = windowFunc.aggFunc
		cas.frame = frame
		cas.columns[0].RetType.Tp = windowFunc.aggColTypes
		b.Run(fmt.Sprintf("%v", cas), func(b *testing.B) {
			benchmarkWindowExecWithCase(b, cas)
		})
	}
}

func BenchmarkWindowFunctionsWithSlidingWindow(b *testing.B) {
	baseBenchmarkWindowFunctionsWithSlidingWindow(b, ast.Rows)
	baseBenchmarkWindowFunctionsWithSlidingWindow(b, ast.Ranges)
}

type hashJoinTestCase struct {
	rows               int
	cols               []*types.FieldType
	concurrency        int
	ctx                sessionctx.Context
	keyIdx             []int
	joinType           core.JoinType
	disk               bool
	useOuterToBuild    bool
	rawData            string
	childrenUsedSchema [][]bool
}

func (tc hashJoinTestCase) columns() []*expression.Column {
	ret := make([]*expression.Column, 0)
	for i, t := range tc.cols {
		column := &expression.Column{Index: i, RetType: t, UniqueID: tc.ctx.GetSessionVars().AllocPlanColumnID()}
		ret = append(ret, column)
	}
	return ret
}

func (tc hashJoinTestCase) String() string {
	return fmt.Sprintf("(rows:%v, cols:%v, concurency:%v, joinKeyIdx: %v, disk:%v)",
		tc.rows, tc.cols, tc.concurrency, tc.keyIdx, tc.disk)
}

func defaultHashJoinTestCase(cols []*types.FieldType, joinType core.JoinType, useOuterToBuild bool) *hashJoinTestCase {
	ctx := mock.NewContext()
	ctx.GetSessionVars().InitChunkSize = variable.DefInitChunkSize
	ctx.GetSessionVars().MaxChunkSize = variable.DefMaxChunkSize
	ctx.GetSessionVars().StmtCtx.MemTracker = memory.NewTracker(-1, -1)
	ctx.GetSessionVars().StmtCtx.DiskTracker = disk.NewTracker(-1, -1)
	ctx.GetSessionVars().SetIndexLookupJoinConcurrency(4)
	tc := &hashJoinTestCase{rows: 100000, concurrency: 4, ctx: ctx, keyIdx: []int{0, 1}, rawData: wideString}
	tc.cols = cols
	tc.useOuterToBuild = useOuterToBuild
	tc.joinType = joinType
	return tc
}

func prepare4HashJoin(testCase *hashJoinTestCase, innerExec, outerExec Executor) *HashJoinExec {
	if testCase.useOuterToBuild {
		innerExec, outerExec = outerExec, innerExec
	}
	cols0 := innerExec.Schema().Columns
	cols1 := outerExec.Schema().Columns

	joinSchema := expression.NewSchema()
	if testCase.childrenUsedSchema != nil {
		for i, used := range testCase.childrenUsedSchema[0] {
			if used {
				joinSchema.Append(cols0[i])
			}
		}
		for i, used := range testCase.childrenUsedSchema[1] {
			if used {
				joinSchema.Append(cols1[i])
			}
		}
	} else {
		joinSchema.Append(cols0...)
		joinSchema.Append(cols1...)
	}

	joinKeys := make([]*expression.Column, 0, len(testCase.keyIdx))
	for _, keyIdx := range testCase.keyIdx {
		joinKeys = append(joinKeys, cols0[keyIdx])
	}
	probeKeys := make([]*expression.Column, 0, len(testCase.keyIdx))
	for _, keyIdx := range testCase.keyIdx {
		probeKeys = append(probeKeys, cols1[keyIdx])
	}
	e := &HashJoinExec{
		baseExecutor:      newBaseExecutor(testCase.ctx, joinSchema, 5, innerExec, outerExec),
		concurrency:       uint(testCase.concurrency),
		joinType:          testCase.joinType, // 0 for InnerJoin, 1 for LeftOutersJoin, 2 for RightOuterJoin
		isOuterJoin:       false,
		buildKeys:         joinKeys,
		probeKeys:         probeKeys,
		buildSideExec:     innerExec,
		probeSideExec:     outerExec,
		buildSideEstCount: float64(testCase.rows),
		useOuterToBuild:   testCase.useOuterToBuild,
	}

	childrenUsedSchema := markChildrenUsedCols(e.Schema(), e.children[0].Schema(), e.children[1].Schema())
	defaultValues := make([]types.Datum, e.buildSideExec.Schema().Len())
	lhsTypes, rhsTypes := retTypes(innerExec), retTypes(outerExec)
	e.joiners = make([]joiner, e.concurrency)
	for i := uint(0); i < e.concurrency; i++ {
		e.joiners[i] = newJoiner(testCase.ctx, e.joinType, true, defaultValues,
			nil, lhsTypes, rhsTypes, childrenUsedSchema)
	}
	memLimit := int64(-1)
	if testCase.disk {
		memLimit = 1
	}
	t := memory.NewTracker(-1, memLimit)
	t.SetActionOnExceed(nil)
	t2 := disk.NewTracker(-1, -1)
	e.ctx.GetSessionVars().StmtCtx.MemTracker = t
	e.ctx.GetSessionVars().StmtCtx.DiskTracker = t2
	return e
}

func benchmarkHashJoinExecWithCase(b *testing.B, casTest *hashJoinTestCase) {
	opt1 := mockDataSourceParameters{
		rows: casTest.rows,
		ctx:  casTest.ctx,
		genDataFunc: func(row int, typ *types.FieldType) interface{} {
			switch typ.Tp {
			case mysql.TypeLong, mysql.TypeLonglong:
				return int64(row)
			case mysql.TypeVarString:
				return casTest.rawData
			case mysql.TypeDouble:
				return float64(row)
			default:
				panic("not implement")
			}
		},
	}
	opt2 := opt1
	opt1.schema = expression.NewSchema(casTest.columns()...)
	opt2.schema = expression.NewSchema(casTest.columns()...)
	dataSource1 := buildMockDataSource(opt1)
	dataSource2 := buildMockDataSource(opt2)
	// Test spill result.
	benchmarkHashJoinExec(b, casTest, dataSource1, dataSource2, true)
	b.ResetTimer()
	for i := 0; i < b.N; i++ {
		benchmarkHashJoinExec(b, casTest, dataSource1, dataSource2, false)
	}
}

func benchmarkHashJoinExec(b *testing.B, casTest *hashJoinTestCase, opt1, opt2 *mockDataSource, testResult bool) {
	b.StopTimer()
	exec := prepare4HashJoin(casTest, opt1, opt2)
	tmpCtx := context.Background()
	chk := newFirstChunk(exec)
	opt1.prepareChunks()
	opt2.prepareChunks()

	totalRow := 0
	b.StartTimer()
	if err := exec.Open(tmpCtx); err != nil {
		b.Fatal(err)
	}
	for {
		if err := exec.Next(tmpCtx, chk); err != nil {
			b.Fatal(err)
		}
		if chk.NumRows() == 0 {
			break
		}
		totalRow += chk.NumRows()
	}

	if testResult {
		time.Sleep(200 * time.Millisecond)
		if spilled := exec.rowContainer.alreadySpilledSafeForTest(); spilled != casTest.disk {
			b.Fatal("wrong usage with disk:", spilled, casTest.disk)
		}
	}

	if err := exec.Close(); err != nil {
		b.Fatal(err)
	}
	b.StopTimer()
	if totalRow == 0 {
		b.Fatal("totalRow == 0")
	}
}

func BenchmarkHashJoinInlineProjection(b *testing.B) {
	cols := []*types.FieldType{
		types.NewFieldType(mysql.TypeLonglong),
		types.NewFieldType(mysql.TypeVarString),
	}

	b.ReportAllocs()

	{
		cas := defaultHashJoinTestCase(cols, 0, false)
		cas.keyIdx = []int{0}
		cas.childrenUsedSchema = [][]bool{
			{false, true},
			{false, false},
		}
		b.Run("InlineProjection:ON", func(b *testing.B) {
			benchmarkHashJoinExecWithCase(b, cas)
		})
	}

	{
		cas := defaultHashJoinTestCase(cols, 0, false)
		cas.keyIdx = []int{0}
		b.Run("InlineProjection:OFF", func(b *testing.B) {
			benchmarkHashJoinExecWithCase(b, cas)
		})
	}
}

func BenchmarkHashJoinExec(b *testing.B) {
	lvl := log.GetLevel()
	log.SetLevel(zapcore.ErrorLevel)
	defer log.SetLevel(lvl)

	cols := []*types.FieldType{
		types.NewFieldType(mysql.TypeLonglong),
		types.NewFieldType(mysql.TypeVarString),
	}

	b.ReportAllocs()
	cas := defaultHashJoinTestCase(cols, 0, false)
	b.Run(fmt.Sprintf("%v", cas), func(b *testing.B) {
		benchmarkHashJoinExecWithCase(b, cas)
	})

	cas.keyIdx = []int{0}
	b.Run(fmt.Sprintf("%v", cas), func(b *testing.B) {
		benchmarkHashJoinExecWithCase(b, cas)
	})

	cas.keyIdx = []int{0}
	cas.disk = true
	b.Run(fmt.Sprintf("%v", cas), func(b *testing.B) {
		benchmarkHashJoinExecWithCase(b, cas)
	})

	// Replace the wide string column with double column
	cols = []*types.FieldType{
		types.NewFieldType(mysql.TypeLonglong),
		types.NewFieldType(mysql.TypeDouble),
	}

	cas = defaultHashJoinTestCase(cols, 0, false)
	cas.keyIdx = []int{0}
	cas.rows = 5
	b.Run(fmt.Sprintf("%v", cas), func(b *testing.B) {
		benchmarkHashJoinExecWithCase(b, cas)
	})

	cas = defaultHashJoinTestCase(cols, 0, false)
	b.Run(fmt.Sprintf("%v", cas), func(b *testing.B) {
		benchmarkHashJoinExecWithCase(b, cas)
	})

	cas.keyIdx = []int{0}
	b.Run(fmt.Sprintf("%v", cas), func(b *testing.B) {
		benchmarkHashJoinExecWithCase(b, cas)
	})
}

func BenchmarkOuterHashJoinExec(b *testing.B) {
	lvl := log.GetLevel()
	log.SetLevel(zapcore.ErrorLevel)
	defer log.SetLevel(lvl)

	cols := []*types.FieldType{
		types.NewFieldType(mysql.TypeLonglong),
		types.NewFieldType(mysql.TypeVarString),
	}

	b.ReportAllocs()
	cas := defaultHashJoinTestCase(cols, 2, true)
	b.Run(fmt.Sprintf("%v", cas), func(b *testing.B) {
		benchmarkHashJoinExecWithCase(b, cas)
	})

	cas.keyIdx = []int{0}
	b.Run(fmt.Sprintf("%v", cas), func(b *testing.B) {
		benchmarkHashJoinExecWithCase(b, cas)
	})

	cas.keyIdx = []int{0}
	cas.disk = true
	b.Run(fmt.Sprintf("%v", cas), func(b *testing.B) {
		benchmarkHashJoinExecWithCase(b, cas)
	})

	// Replace the wide string column with double column
	cols = []*types.FieldType{
		types.NewFieldType(mysql.TypeLonglong),
		types.NewFieldType(mysql.TypeDouble),
	}

	cas = defaultHashJoinTestCase(cols, 2, true)
	cas.keyIdx = []int{0}
	cas.rows = 5
	b.Run(fmt.Sprintf("%v", cas), func(b *testing.B) {
		benchmarkHashJoinExecWithCase(b, cas)
	})

	cas = defaultHashJoinTestCase(cols, 2, true)
	b.Run(fmt.Sprintf("%v", cas), func(b *testing.B) {
		benchmarkHashJoinExecWithCase(b, cas)
	})

	cas.keyIdx = []int{0}
	b.Run(fmt.Sprintf("%v", cas), func(b *testing.B) {
		benchmarkHashJoinExecWithCase(b, cas)
	})
}

func benchmarkBuildHashTableForList(b *testing.B, casTest *hashJoinTestCase) {
	opt := mockDataSourceParameters{
		schema: expression.NewSchema(casTest.columns()...),
		rows:   casTest.rows,
		ctx:    casTest.ctx,
		genDataFunc: func(row int, typ *types.FieldType) interface{} {
			switch typ.Tp {
			case mysql.TypeLong, mysql.TypeLonglong:
				return int64(row)
			case mysql.TypeVarString:
				return casTest.rawData
			default:
				panic("not implement")
			}
		},
	}
	dataSource1 := buildMockDataSource(opt)
	dataSource2 := buildMockDataSource(opt)

	dataSource1.prepareChunks()
	benchmarkBuildHashTable(b, casTest, dataSource1, dataSource2, true)
	b.ResetTimer()
	for i := 0; i < b.N; i++ {
		benchmarkBuildHashTable(b, casTest, dataSource1, dataSource2, false)
	}
}

func benchmarkBuildHashTable(b *testing.B, casTest *hashJoinTestCase, dataSource1, dataSource2 *mockDataSource, testResult bool) {
	b.StopTimer()
	exec := prepare4HashJoin(casTest, dataSource1, dataSource2)
	tmpCtx := context.Background()
	if err := exec.Open(tmpCtx); err != nil {
		b.Fatal(err)
	}
	exec.prepared = true

	innerResultCh := make(chan *chunk.Chunk, len(dataSource1.chunks))
	for _, chk := range dataSource1.chunks {
		innerResultCh <- chk
	}
	close(innerResultCh)

	b.StartTimer()
	if err := exec.buildHashTableForList(innerResultCh); err != nil {
		b.Fatal(err)
	}

	if testResult {
		time.Sleep(200 * time.Millisecond)
		if exec.rowContainer.alreadySpilledSafeForTest() != casTest.disk {
			b.Fatal("wrong usage with disk")
		}
	}

	if err := exec.Close(); err != nil {
		b.Fatal(err)
	}
	b.StopTimer()
}

func BenchmarkBuildHashTableForList(b *testing.B) {
	lvl := log.GetLevel()
	log.SetLevel(zapcore.ErrorLevel)
	defer log.SetLevel(lvl)

	cols := []*types.FieldType{
		types.NewFieldType(mysql.TypeLonglong),
		types.NewFieldType(mysql.TypeVarString),
	}

	b.ReportAllocs()
	cas := defaultHashJoinTestCase(cols, 0, false)
	rows := []int{10, 100000}
	keyIdxs := [][]int{{0, 1}, {0}}
	disks := []bool{false, true}
	for _, row := range rows {
		for _, keyIdx := range keyIdxs {
			for _, disk := range disks {
				cas.rows = row
				cas.keyIdx = keyIdx
				cas.disk = disk
				b.Run(fmt.Sprintf("%v", cas), func(b *testing.B) {
					benchmarkBuildHashTableForList(b, cas)
				})
			}
		}
	}
}

type indexJoinTestCase struct {
	outerRows       int
	innerRows       int
	concurrency     int
	ctx             sessionctx.Context
	outerJoinKeyIdx []int
	innerJoinKeyIdx []int
	innerIdx        []int
	needOuterSort   bool
	rawData         string
}

func (tc indexJoinTestCase) columns() []*expression.Column {
	return []*expression.Column{
		{Index: 0, RetType: types.NewFieldType(mysql.TypeLonglong)},
		{Index: 1, RetType: types.NewFieldType(mysql.TypeDouble)},
		{Index: 2, RetType: types.NewFieldType(mysql.TypeVarString)},
	}
}

func defaultIndexJoinTestCase() *indexJoinTestCase {
	ctx := mock.NewContext()
	ctx.GetSessionVars().InitChunkSize = variable.DefInitChunkSize
	ctx.GetSessionVars().MaxChunkSize = variable.DefMaxChunkSize
	ctx.GetSessionVars().SnapshotTS = 1
	ctx.GetSessionVars().StmtCtx.MemTracker = memory.NewTracker(-1, -1)
	ctx.GetSessionVars().StmtCtx.DiskTracker = disk.NewTracker(-1, -1)
	tc := &indexJoinTestCase{
		outerRows:       100000,
		innerRows:       variable.DefMaxChunkSize * 100,
		concurrency:     4,
		ctx:             ctx,
		outerJoinKeyIdx: []int{0, 1},
		innerJoinKeyIdx: []int{0, 1},
		innerIdx:        []int{0, 1},
		rawData:         wideString,
	}
	return tc
}

func (tc indexJoinTestCase) String() string {
	return fmt.Sprintf("(outerRows:%v, innerRows:%v, concurency:%v, outerJoinKeyIdx: %v, innerJoinKeyIdx: %v, NeedOuterSort:%v)",
		tc.outerRows, tc.innerRows, tc.concurrency, tc.outerJoinKeyIdx, tc.innerJoinKeyIdx, tc.needOuterSort)
}
func (tc indexJoinTestCase) getMockDataSourceOptByRows(rows int) mockDataSourceParameters {
	return mockDataSourceParameters{
		schema: expression.NewSchema(tc.columns()...),
		rows:   rows,
		ctx:    tc.ctx,
		genDataFunc: func(row int, typ *types.FieldType) interface{} {
			switch typ.Tp {
			case mysql.TypeLong, mysql.TypeLonglong:
				return int64(row)
			case mysql.TypeDouble:
				return float64(row)
			case mysql.TypeVarString:
				return tc.rawData
			default:
				panic("not implement")
			}
		},
	}
}

func prepare4IndexInnerHashJoin(tc *indexJoinTestCase, outerDS *mockDataSource, innerDS *mockDataSource) Executor {
	outerCols, innerCols := tc.columns(), tc.columns()
	joinSchema := expression.NewSchema(outerCols...)
	joinSchema.Append(innerCols...)
	leftTypes, rightTypes := retTypes(outerDS), retTypes(innerDS)
	defaultValues := make([]types.Datum, len(innerCols))
	colLens := make([]int, len(innerCols))
	for i := range colLens {
		colLens[i] = types.UnspecifiedLength
	}
	keyOff2IdxOff := make([]int, len(tc.outerJoinKeyIdx))
	for i := range keyOff2IdxOff {
		keyOff2IdxOff[i] = i
	}
	e := &IndexLookUpJoin{
		baseExecutor: newBaseExecutor(tc.ctx, joinSchema, 1, outerDS),
		outerCtx: outerCtx{
			rowTypes: leftTypes,
			keyCols:  tc.outerJoinKeyIdx,
		},
		innerCtx: innerCtx{
			readerBuilder: &dataReaderBuilder{Plan: &mockPhysicalIndexReader{e: innerDS}, executorBuilder: newExecutorBuilder(tc.ctx, nil)},
			rowTypes:      rightTypes,
			colLens:       colLens,
			keyCols:       tc.innerJoinKeyIdx,
		},
		workerWg:      new(sync.WaitGroup),
		joiner:        newJoiner(tc.ctx, 0, false, defaultValues, nil, leftTypes, rightTypes, nil),
		isOuterJoin:   false,
		keyOff2IdxOff: keyOff2IdxOff,
		lastColHelper: nil,
	}
	e.joinResult = newFirstChunk(e)
	return e
}

func prepare4IndexOuterHashJoin(tc *indexJoinTestCase, outerDS *mockDataSource, innerDS *mockDataSource) Executor {
	e := prepare4IndexInnerHashJoin(tc, outerDS, innerDS).(*IndexLookUpJoin)
	idxHash := &IndexNestedLoopHashJoin{IndexLookUpJoin: *e}
	concurrency := tc.concurrency
	idxHash.joiners = make([]joiner, concurrency)
	for i := 0; i < concurrency; i++ {
		idxHash.joiners[i] = e.joiner.Clone()
	}
	return idxHash
}

func prepare4IndexMergeJoin(tc *indexJoinTestCase, outerDS *mockDataSource, innerDS *mockDataSource) Executor {
	outerCols, innerCols := tc.columns(), tc.columns()
	joinSchema := expression.NewSchema(outerCols...)
	joinSchema.Append(innerCols...)
	outerJoinKeys := make([]*expression.Column, 0, len(tc.outerJoinKeyIdx))
	innerJoinKeys := make([]*expression.Column, 0, len(tc.innerJoinKeyIdx))
	for _, keyIdx := range tc.outerJoinKeyIdx {
		outerJoinKeys = append(outerJoinKeys, outerCols[keyIdx])
	}
	for _, keyIdx := range tc.innerJoinKeyIdx {
		innerJoinKeys = append(innerJoinKeys, innerCols[keyIdx])
	}
	leftTypes, rightTypes := retTypes(outerDS), retTypes(innerDS)
	defaultValues := make([]types.Datum, len(innerCols))
	colLens := make([]int, len(innerCols))
	for i := range colLens {
		colLens[i] = types.UnspecifiedLength
	}
	keyOff2IdxOff := make([]int, len(outerJoinKeys))
	for i := range keyOff2IdxOff {
		keyOff2IdxOff[i] = i
	}

	compareFuncs := make([]expression.CompareFunc, 0, len(outerJoinKeys))
	outerCompareFuncs := make([]expression.CompareFunc, 0, len(outerJoinKeys))
	for i := range outerJoinKeys {
		compareFuncs = append(compareFuncs, expression.GetCmpFunction(nil, outerJoinKeys[i], innerJoinKeys[i]))
		outerCompareFuncs = append(outerCompareFuncs, expression.GetCmpFunction(nil, outerJoinKeys[i], outerJoinKeys[i]))
	}
	e := &IndexLookUpMergeJoin{
		baseExecutor: newBaseExecutor(tc.ctx, joinSchema, 2, outerDS),
		outerMergeCtx: outerMergeCtx{
			rowTypes:      leftTypes,
			keyCols:       tc.outerJoinKeyIdx,
			joinKeys:      outerJoinKeys,
			needOuterSort: tc.needOuterSort,
			compareFuncs:  outerCompareFuncs,
		},
		innerMergeCtx: innerMergeCtx{
			readerBuilder: &dataReaderBuilder{Plan: &mockPhysicalIndexReader{e: innerDS}, executorBuilder: newExecutorBuilder(tc.ctx, nil)},
			rowTypes:      rightTypes,
			joinKeys:      innerJoinKeys,
			colLens:       colLens,
			keyCols:       tc.innerJoinKeyIdx,
			compareFuncs:  compareFuncs,
		},
		workerWg:      new(sync.WaitGroup),
		isOuterJoin:   false,
		keyOff2IdxOff: keyOff2IdxOff,
		lastColHelper: nil,
	}
	concurrency := e.ctx.GetSessionVars().IndexLookupJoinConcurrency()
	joiners := make([]joiner, concurrency)
	for i := 0; i < concurrency; i++ {
		joiners[i] = newJoiner(tc.ctx, 0, false, defaultValues, nil, leftTypes, rightTypes, nil)
	}
	e.joiners = joiners
	return e
}

type indexJoinType int8

const (
	indexInnerHashJoin indexJoinType = iota
	indexOuterHashJoin
	indexMergeJoin
)

func benchmarkIndexJoinExecWithCase(
	b *testing.B,
	tc *indexJoinTestCase,
	outerDS *mockDataSource,
	innerDS *mockDataSource,
	execType indexJoinType,
) {
	b.ResetTimer()
	for i := 0; i < b.N; i++ {
		b.StopTimer()
		var exec Executor
		switch execType {
		case indexInnerHashJoin:
			exec = prepare4IndexInnerHashJoin(tc, outerDS, innerDS)
		case indexOuterHashJoin:
			exec = prepare4IndexOuterHashJoin(tc, outerDS, innerDS)
		case indexMergeJoin:
			exec = prepare4IndexMergeJoin(tc, outerDS, innerDS)
		}

		tmpCtx := context.Background()
		chk := newFirstChunk(exec)
		outerDS.prepareChunks()
		innerDS.prepareChunks()

		b.StartTimer()
		if err := exec.Open(tmpCtx); err != nil {
			b.Fatal(err)
		}
		for {
			if err := exec.Next(tmpCtx, chk); err != nil {
				b.Fatal(err)
			}
			if chk.NumRows() == 0 {
				break
			}
		}

		if err := exec.Close(); err != nil {
			b.Fatal(err)
		}
		b.StopTimer()
	}
}

func BenchmarkIndexJoinExec(b *testing.B) {
	lvl := log.GetLevel()
	log.SetLevel(zapcore.ErrorLevel)
	defer log.SetLevel(lvl)

	b.ReportAllocs()
	tc := defaultIndexJoinTestCase()
	outerOpt := tc.getMockDataSourceOptByRows(tc.outerRows)
	innerOpt := tc.getMockDataSourceOptByRows(tc.innerRows)
	outerDS := buildMockDataSourceWithIndex(outerOpt, tc.innerIdx)
	innerDS := buildMockDataSourceWithIndex(innerOpt, tc.innerIdx)

	tc.needOuterSort = true
	b.Run(fmt.Sprintf("index merge join need outer sort %v", tc), func(b *testing.B) {
		benchmarkIndexJoinExecWithCase(b, tc, outerDS, innerDS, indexMergeJoin)
	})

	tc.needOuterSort = false
	b.Run(fmt.Sprintf("index merge join %v", tc), func(b *testing.B) {
		benchmarkIndexJoinExecWithCase(b, tc, outerDS, innerDS, indexMergeJoin)
	})

	b.Run(fmt.Sprintf("index inner hash join %v", tc), func(b *testing.B) {
		benchmarkIndexJoinExecWithCase(b, tc, outerDS, innerDS, indexInnerHashJoin)
	})

	b.Run(fmt.Sprintf("index outer hash join %v", tc), func(b *testing.B) {
		benchmarkIndexJoinExecWithCase(b, tc, outerDS, innerDS, indexOuterHashJoin)
	})
}

type mergeJoinTestCase struct {
	indexJoinTestCase
	childrenUsedSchema [][]bool
}

func prepare4MergeJoin(tc *mergeJoinTestCase, leftExec, rightExec *mockDataSource) *MergeJoinExec {
	outerCols, innerCols := tc.columns(), tc.columns()

	joinSchema := expression.NewSchema()
	if tc.childrenUsedSchema != nil {
		for i, used := range tc.childrenUsedSchema[0] {
			if used {
				joinSchema.Append(outerCols[i])
			}
		}
		for i, used := range tc.childrenUsedSchema[1] {
			if used {
				joinSchema.Append(innerCols[i])
			}
		}
	} else {
		joinSchema.Append(outerCols...)
		joinSchema.Append(innerCols...)
	}

	outerJoinKeys := make([]*expression.Column, 0, len(tc.outerJoinKeyIdx))
	innerJoinKeys := make([]*expression.Column, 0, len(tc.innerJoinKeyIdx))
	for _, keyIdx := range tc.outerJoinKeyIdx {
		outerJoinKeys = append(outerJoinKeys, outerCols[keyIdx])
	}
	for _, keyIdx := range tc.innerJoinKeyIdx {
		innerJoinKeys = append(innerJoinKeys, innerCols[keyIdx])
	}
	compareFuncs := make([]expression.CompareFunc, 0, len(outerJoinKeys))
	outerCompareFuncs := make([]expression.CompareFunc, 0, len(outerJoinKeys))
	for i := range outerJoinKeys {
		compareFuncs = append(compareFuncs, expression.GetCmpFunction(nil, outerJoinKeys[i], innerJoinKeys[i]))
		outerCompareFuncs = append(outerCompareFuncs, expression.GetCmpFunction(nil, outerJoinKeys[i], outerJoinKeys[i]))
	}

	defaultValues := make([]types.Datum, len(innerCols))

	// only benchmark inner join
	e := &MergeJoinExec{
		stmtCtx:      tc.ctx.GetSessionVars().StmtCtx,
		baseExecutor: newBaseExecutor(tc.ctx, joinSchema, 3, leftExec, rightExec),
		compareFuncs: compareFuncs,
		isOuterJoin:  false,
	}

	e.joiner = newJoiner(
		tc.ctx,
		0,
		false,
		defaultValues,
		nil,
		retTypes(leftExec),
		retTypes(rightExec),
		tc.childrenUsedSchema,
	)

	e.innerTable = &mergeJoinTable{
		isInner:    true,
		childIndex: 1,
		joinKeys:   innerJoinKeys,
	}

	e.outerTable = &mergeJoinTable{
		childIndex: 0,
		filters:    nil,
		joinKeys:   outerJoinKeys,
	}

	return e
}

func defaultMergeJoinTestCase() *mergeJoinTestCase {
	return &mergeJoinTestCase{*defaultIndexJoinTestCase(), nil}
}

func newMergeJoinBenchmark(numOuterRows, numInnerDup, numInnerRedundant int) (tc *mergeJoinTestCase, innerDS, outerDS *mockDataSource) {
	ctx := mock.NewContext()
	ctx.GetSessionVars().InitChunkSize = variable.DefInitChunkSize
	ctx.GetSessionVars().MaxChunkSize = variable.DefMaxChunkSize
	ctx.GetSessionVars().SnapshotTS = 1
	ctx.GetSessionVars().StmtCtx.MemTracker = memory.NewTracker(-1, -1)
	ctx.GetSessionVars().StmtCtx.DiskTracker = disk.NewTracker(-1, -1)

	numInnerRows := numOuterRows*numInnerDup + numInnerRedundant
	itc := &indexJoinTestCase{
		outerRows:       numOuterRows,
		innerRows:       numInnerRows,
		concurrency:     4,
		ctx:             ctx,
		outerJoinKeyIdx: []int{0, 1},
		innerJoinKeyIdx: []int{0, 1},
		innerIdx:        []int{0, 1},
		rawData:         wideString,
	}
	tc = &mergeJoinTestCase{*itc, nil}
	outerOpt := mockDataSourceParameters{
		schema: expression.NewSchema(tc.columns()...),
		rows:   numOuterRows,
		ctx:    tc.ctx,
		genDataFunc: func(row int, typ *types.FieldType) interface{} {
			switch typ.Tp {
			case mysql.TypeLong, mysql.TypeLonglong:
				return int64(row)
			case mysql.TypeDouble:
				return float64(row)
			case mysql.TypeVarString:
				return tc.rawData
			default:
				panic("not implement")
			}
		},
	}

	innerOpt := mockDataSourceParameters{
		schema: expression.NewSchema(tc.columns()...),
		rows:   numInnerRows,
		ctx:    tc.ctx,
		genDataFunc: func(row int, typ *types.FieldType) interface{} {
			row = row / numInnerDup
			switch typ.Tp {
			case mysql.TypeLong, mysql.TypeLonglong:
				return int64(row)
			case mysql.TypeDouble:
				return float64(row)
			case mysql.TypeVarString:
				return tc.rawData
			default:
				panic("not implement")
			}
		},
	}

	innerDS = buildMockDataSource(innerOpt)
	outerDS = buildMockDataSource(outerOpt)

	return
}

type mergeJoinType int8

const (
	innerMergeJoin mergeJoinType = iota
)

func benchmarkMergeJoinExecWithCase(b *testing.B, tc *mergeJoinTestCase, innerDS, outerDS *mockDataSource, joinType mergeJoinType) {
	b.ResetTimer()
	for i := 0; i < b.N; i++ {
		b.StopTimer()
		var exec Executor
		switch joinType {
		case innerMergeJoin:
			exec = prepare4MergeJoin(tc, innerDS, outerDS)
		}

		tmpCtx := context.Background()
		chk := newFirstChunk(exec)
		outerDS.prepareChunks()
		innerDS.prepareChunks()

		b.StartTimer()
		if err := exec.Open(tmpCtx); err != nil {
			b.Fatal(err)
		}
		for {
			if err := exec.Next(tmpCtx, chk); err != nil {
				b.Fatal(err)
			}
			if chk.NumRows() == 0 {
				break
			}
		}

		if err := exec.Close(); err != nil {
			b.Fatal(err)
		}
		b.StopTimer()
	}
}

func BenchmarkMergeJoinExec(b *testing.B) {
	lvl := log.GetLevel()
	log.SetLevel(zapcore.ErrorLevel)
	defer log.SetLevel(lvl)
	b.ReportAllocs()

	totalRows := 300000

	innerDupAndRedundant := [][]int{
		{1, 0},
		{100, 0},
		{10000, 0},
		{1, 30000},
	}

	childrenUsedSchemas := [][][]bool{
		nil,
		{
			{true, false, false},
			{false, true, false},
		},
	}

	for _, params := range innerDupAndRedundant {
		numInnerDup, numInnerRedundant := params[0], params[1]
		for _, childrenUsedSchema := range childrenUsedSchemas {
			tc, innerDS, outerDS := newMergeJoinBenchmark(totalRows/numInnerDup, numInnerDup, numInnerRedundant)
			inlineProj := false
			if childrenUsedSchema != nil {
				inlineProj = true
				tc.childrenUsedSchema = childrenUsedSchema
			}

			b.Run(fmt.Sprintf("merge join %v InlineProj:%v", tc, inlineProj), func(b *testing.B) {
				benchmarkMergeJoinExecWithCase(b, tc, outerDS, innerDS, innerMergeJoin)
			})
		}
	}
}

type sortCase struct {
	rows       int
	orderByIdx []int
	ndvs       []int
	ctx        sessionctx.Context
}

func (tc sortCase) columns() []*expression.Column {
	return []*expression.Column{
		{Index: 0, RetType: types.NewFieldType(mysql.TypeLonglong)},
		{Index: 1, RetType: types.NewFieldType(mysql.TypeLonglong)},
	}
}

func (tc sortCase) String() string {
	return fmt.Sprintf("(rows:%v, orderBy:%v, ndvs: %v)", tc.rows, tc.orderByIdx, tc.ndvs)
}

func defaultSortTestCase() *sortCase {
	ctx := mock.NewContext()
	ctx.GetSessionVars().InitChunkSize = variable.DefInitChunkSize
	ctx.GetSessionVars().MaxChunkSize = variable.DefMaxChunkSize
	ctx.GetSessionVars().StmtCtx.MemTracker = memory.NewTracker(-1, -1)
	tc := &sortCase{rows: 300000, orderByIdx: []int{0, 1}, ndvs: []int{0, 0}, ctx: ctx}
	return tc
}

func benchmarkSortExec(b *testing.B, cas *sortCase) {
	opt := mockDataSourceParameters{
		schema: expression.NewSchema(cas.columns()...),
		rows:   cas.rows,
		ctx:    cas.ctx,
		ndvs:   cas.ndvs,
	}
	dataSource := buildMockDataSource(opt)
	exec := &SortExec{
		baseExecutor: newBaseExecutor(cas.ctx, dataSource.schema, 4, dataSource),
		ByItems:      make([]*util.ByItems, 0, len(cas.orderByIdx)),
		schema:       dataSource.schema,
	}
	for _, idx := range cas.orderByIdx {
		exec.ByItems = append(exec.ByItems, &util.ByItems{Expr: cas.columns()[idx]})
	}
	b.ResetTimer()
	for i := 0; i < b.N; i++ {
		b.StopTimer()
		tmpCtx := context.Background()
		chk := newFirstChunk(exec)
		dataSource.prepareChunks()

		b.StartTimer()
		if err := exec.Open(tmpCtx); err != nil {
			b.Fatal(err)
		}
		for {
			if err := exec.Next(tmpCtx, chk); err != nil {
				b.Fatal(err)
			}
			if chk.NumRows() == 0 {
				break
			}
		}

		if err := exec.Close(); err != nil {
			b.Fatal(err)
		}
		b.StopTimer()
	}
}

func BenchmarkSortExec(b *testing.B) {
	b.ReportAllocs()
	cas := defaultSortTestCase()
	// all random data
	cas.ndvs = []int{0, 0}
	cas.orderByIdx = []int{0, 1}
	b.Run(fmt.Sprintf("%v", cas), func(b *testing.B) {
		benchmarkSortExec(b, cas)
	})

	ndvs := []int{1, 10000}
	for _, ndv := range ndvs {
		cas.ndvs = []int{ndv, 0}
		cas.orderByIdx = []int{0, 1}
		b.Run(fmt.Sprintf("%v", cas), func(b *testing.B) {
			benchmarkSortExec(b, cas)
		})

		cas.ndvs = []int{ndv, 0}
		cas.orderByIdx = []int{0}
		b.Run(fmt.Sprintf("%v", cas), func(b *testing.B) {
			benchmarkSortExec(b, cas)
		})

		cas.ndvs = []int{ndv, 0}
		cas.orderByIdx = []int{1}
		b.Run(fmt.Sprintf("%v", cas), func(b *testing.B) {
			benchmarkSortExec(b, cas)
		})
	}
}

<<<<<<< HEAD
type selectionCase struct {
	rows                  int
	count                 int
	filter                []expression.Expression
=======
type limitCase struct {
	rows                  int
	offset                int
	count                 int
>>>>>>> c7651f02
	childUsedSchema       []bool
	usingInlineProjection bool
	ctx                   sessionctx.Context
}

<<<<<<< HEAD
func (tc selectionCase) columns() []*expression.Column {
=======
func (tc limitCase) columns() []*expression.Column {
>>>>>>> c7651f02
	return []*expression.Column{
		{Index: 0, RetType: types.NewFieldType(mysql.TypeLonglong)},
		{Index: 1, RetType: types.NewFieldType(mysql.TypeLonglong)},
	}
}

<<<<<<< HEAD
func (tc selectionCase) String() string {
	return fmt.Sprintf("(rows:%v, count:%v, inline_projection:%v)",
		tc.rows, tc.count, tc.usingInlineProjection)
}

func defaultSelectionTestCase() *selectionCase {
=======
func (tc limitCase) String() string {
	return fmt.Sprintf("(rows:%v, offset:%v, count:%v, inline_projection:%v)",
		tc.rows, tc.offset, tc.count, tc.usingInlineProjection)
}

func defaultLimitTestCase() *limitCase {
>>>>>>> c7651f02
	ctx := mock.NewContext()
	ctx.GetSessionVars().InitChunkSize = variable.DefInitChunkSize
	ctx.GetSessionVars().MaxChunkSize = variable.DefMaxChunkSize
	ctx.GetSessionVars().StmtCtx.MemTracker = memory.NewTracker(-1, -1)
<<<<<<< HEAD
	f1, _ := expression.NewFunction(ctx, ast.LT, types.NewFieldType(mysql.TypeLonglong),
		&expression.Column{Index: 0, RetType: types.NewFieldType(mysql.TypeLonglong)},
		expression.NewZero())
	tc := &selectionCase{
		rows:                  300000,
		count:                 100000,
		filter:                []expression.Expression{f1},
		childUsedSchema:       []bool{true, false},
=======
	tc := &limitCase{
		rows:                  30000,
		offset:                10000,
		count:                 10000,
		childUsedSchema:       []bool{false, true},
>>>>>>> c7651f02
		usingInlineProjection: false,
		ctx:                   ctx,
	}
	return tc
}

<<<<<<< HEAD
func benchmarkSelectionExec(b *testing.B, cas *selectionCase) {
=======
func benchmarkLimitExec(b *testing.B, cas *limitCase) {
>>>>>>> c7651f02
	opt := mockDataSourceParameters{
		schema: expression.NewSchema(cas.columns()...),
		rows:   cas.rows,
		ctx:    cas.ctx,
	}
	dataSource := buildMockDataSource(opt)
	var exec Executor
<<<<<<< HEAD
	selection := &SelectionExec{
		baseExecutor: newBaseExecutor(cas.ctx, dataSource.schema, 4, dataSource),
		filters:      cas.filter,
	}
	if cas.usingInlineProjection {
		if len(cas.childUsedSchema) > 0 {
			selection.columnIdxsUsedByChild = make([]int, 0, len(cas.childUsedSchema))
			for i, used := range cas.childUsedSchema {
				if used {
					selection.columnIdxsUsedByChild = append(selection.columnIdxsUsedByChild, i)
				}
			}
		}
		exec = selection
=======
	limit := &LimitExec{
		baseExecutor: newBaseExecutor(cas.ctx, dataSource.schema, 4, dataSource),
		begin:        uint64(cas.offset),
		end:          uint64(cas.offset + cas.count),
	}
	if cas.usingInlineProjection {
		if len(cas.childUsedSchema) > 0 {
			limit.columnIdxsUsedByChild = make([]int, 0, len(cas.childUsedSchema))
			for i, used := range cas.childUsedSchema {
				if used {
					limit.columnIdxsUsedByChild = append(limit.columnIdxsUsedByChild, i)
				}
			}
		}
		exec = limit
>>>>>>> c7651f02
	} else {
		columns := cas.columns()
		usedCols := make([]*expression.Column, 0, len(columns))
		exprs := make([]expression.Expression, 0, len(columns))
		for i, used := range cas.childUsedSchema {
			if used {
				usedCols = append(usedCols, columns[i])
				exprs = append(exprs, columns[i])
			}
		}
		proj := &ProjectionExec{
<<<<<<< HEAD
			baseExecutor:  newBaseExecutor(cas.ctx, expression.NewSchema(usedCols...), 0, selection),
=======
			baseExecutor:  newBaseExecutor(cas.ctx, expression.NewSchema(usedCols...), 0, limit),
>>>>>>> c7651f02
			numWorkers:    1,
			evaluatorSuit: expression.NewEvaluatorSuite(exprs, false),
		}
		exec = proj
	}
<<<<<<< HEAD
=======

>>>>>>> c7651f02
	b.ResetTimer()
	for i := 0; i < b.N; i++ {
		b.StopTimer()
		tmpCtx := context.Background()
		chk := newFirstChunk(exec)
		dataSource.prepareChunks()

		b.StartTimer()
		if err := exec.Open(tmpCtx); err != nil {
			b.Fatal(err)
		}
		for {
			if err := exec.Next(tmpCtx, chk); err != nil {
				b.Fatal(err)
			}
			if chk.NumRows() == 0 {
				break
			}
		}

		if err := exec.Close(); err != nil {
			b.Fatal(err)
		}
		b.StopTimer()
	}
}

<<<<<<< HEAD
func BenchmarkSelectionExec(b *testing.B) {
	b.ReportAllocs()
	cas := defaultSelectionTestCase()
=======
func BenchmarkLimitExec(b *testing.B) {
	b.ReportAllocs()
	cas := defaultLimitTestCase()
>>>>>>> c7651f02
	usingInlineProjection := []bool{false, true}
	for _, inlineProjection := range usingInlineProjection {
		cas.usingInlineProjection = inlineProjection
		b.Run(fmt.Sprintf("%v", cas), func(b *testing.B) {
<<<<<<< HEAD
			benchmarkSelectionExec(b, cas)
=======
			benchmarkLimitExec(b, cas)
>>>>>>> c7651f02
		})
	}
}<|MERGE_RESOLUTION|>--- conflicted
+++ resolved
@@ -1710,53 +1710,149 @@
 	}
 }
 
-<<<<<<< HEAD
+type limitCase struct {
+	rows                  int
+	offset                int
+	count                 int
+	childUsedSchema       []bool
+	usingInlineProjection bool
+	ctx                   sessionctx.Context
+}
+
+func (tc limitCase) columns() []*expression.Column {
+	return []*expression.Column{
+		{Index: 0, RetType: types.NewFieldType(mysql.TypeLonglong)},
+		{Index: 1, RetType: types.NewFieldType(mysql.TypeLonglong)},
+	}
+}
+
+func (tc limitCase) String() string {
+	return fmt.Sprintf("(rows:%v, offset:%v, count:%v, inline_projection:%v)",
+		tc.rows, tc.offset, tc.count, tc.usingInlineProjection)
+}
+
+func defaultLimitTestCase() *limitCase {
+	ctx := mock.NewContext()
+	ctx.GetSessionVars().InitChunkSize = variable.DefInitChunkSize
+	ctx.GetSessionVars().MaxChunkSize = variable.DefMaxChunkSize
+	ctx.GetSessionVars().StmtCtx.MemTracker = memory.NewTracker(-1, -1)
+	tc := &limitCase{
+		rows:                  30000,
+		offset:                10000,
+		count:                 10000,
+		childUsedSchema:       []bool{false, true},
+		usingInlineProjection: false,
+		ctx:                   ctx,
+	}
+	return tc
+}
+
+func benchmarkLimitExec(b *testing.B, cas *limitCase) {
+	opt := mockDataSourceParameters{
+		schema: expression.NewSchema(cas.columns()...),
+		rows:   cas.rows,
+		ctx:    cas.ctx,
+	}
+	dataSource := buildMockDataSource(opt)
+	var exec Executor
+	limit := &LimitExec{
+		baseExecutor: newBaseExecutor(cas.ctx, dataSource.schema, 4, dataSource),
+		begin:        uint64(cas.offset),
+		end:          uint64(cas.offset + cas.count),
+	}
+	if cas.usingInlineProjection {
+		if len(cas.childUsedSchema) > 0 {
+			limit.columnIdxsUsedByChild = make([]int, 0, len(cas.childUsedSchema))
+			for i, used := range cas.childUsedSchema {
+				if used {
+					limit.columnIdxsUsedByChild = append(limit.columnIdxsUsedByChild, i)
+				}
+			}
+		}
+		exec = limit
+	} else {
+		columns := cas.columns()
+		usedCols := make([]*expression.Column, 0, len(columns))
+		exprs := make([]expression.Expression, 0, len(columns))
+		for i, used := range cas.childUsedSchema {
+			if used {
+				usedCols = append(usedCols, columns[i])
+				exprs = append(exprs, columns[i])
+			}
+		}
+		proj := &ProjectionExec{
+			baseExecutor:  newBaseExecutor(cas.ctx, expression.NewSchema(usedCols...), 0, limit),
+			numWorkers:    1,
+			evaluatorSuit: expression.NewEvaluatorSuite(exprs, false),
+		}
+		exec = proj
+	}
+
+	b.ResetTimer()
+	for i := 0; i < b.N; i++ {
+		b.StopTimer()
+		tmpCtx := context.Background()
+		chk := newFirstChunk(exec)
+		dataSource.prepareChunks()
+
+		b.StartTimer()
+		if err := exec.Open(tmpCtx); err != nil {
+			b.Fatal(err)
+		}
+		for {
+			if err := exec.Next(tmpCtx, chk); err != nil {
+				b.Fatal(err)
+			}
+			if chk.NumRows() == 0 {
+				break
+			}
+		}
+
+		if err := exec.Close(); err != nil {
+			b.Fatal(err)
+		}
+		b.StopTimer()
+	}
+}
+
+func BenchmarkLimitExec(b *testing.B) {
+	b.ReportAllocs()
+	cas := defaultLimitTestCase()
+	usingInlineProjection := []bool{false, true}
+	for _, inlineProjection := range usingInlineProjection {
+		cas.usingInlineProjection = inlineProjection
+		b.Run(fmt.Sprintf("%v", cas), func(b *testing.B) {
+			benchmarkLimitExec(b, cas)
+		})
+	}
+}
+
 type selectionCase struct {
 	rows                  int
 	count                 int
 	filter                []expression.Expression
-=======
-type limitCase struct {
-	rows                  int
-	offset                int
-	count                 int
->>>>>>> c7651f02
 	childUsedSchema       []bool
 	usingInlineProjection bool
 	ctx                   sessionctx.Context
 }
 
-<<<<<<< HEAD
 func (tc selectionCase) columns() []*expression.Column {
-=======
-func (tc limitCase) columns() []*expression.Column {
->>>>>>> c7651f02
 	return []*expression.Column{
 		{Index: 0, RetType: types.NewFieldType(mysql.TypeLonglong)},
 		{Index: 1, RetType: types.NewFieldType(mysql.TypeLonglong)},
 	}
 }
 
-<<<<<<< HEAD
 func (tc selectionCase) String() string {
 	return fmt.Sprintf("(rows:%v, count:%v, inline_projection:%v)",
 		tc.rows, tc.count, tc.usingInlineProjection)
 }
 
 func defaultSelectionTestCase() *selectionCase {
-=======
-func (tc limitCase) String() string {
-	return fmt.Sprintf("(rows:%v, offset:%v, count:%v, inline_projection:%v)",
-		tc.rows, tc.offset, tc.count, tc.usingInlineProjection)
-}
-
-func defaultLimitTestCase() *limitCase {
->>>>>>> c7651f02
 	ctx := mock.NewContext()
 	ctx.GetSessionVars().InitChunkSize = variable.DefInitChunkSize
 	ctx.GetSessionVars().MaxChunkSize = variable.DefMaxChunkSize
 	ctx.GetSessionVars().StmtCtx.MemTracker = memory.NewTracker(-1, -1)
-<<<<<<< HEAD
 	f1, _ := expression.NewFunction(ctx, ast.LT, types.NewFieldType(mysql.TypeLonglong),
 		&expression.Column{Index: 0, RetType: types.NewFieldType(mysql.TypeLonglong)},
 		expression.NewZero())
@@ -1765,24 +1861,13 @@
 		count:                 100000,
 		filter:                []expression.Expression{f1},
 		childUsedSchema:       []bool{true, false},
-=======
-	tc := &limitCase{
-		rows:                  30000,
-		offset:                10000,
-		count:                 10000,
-		childUsedSchema:       []bool{false, true},
->>>>>>> c7651f02
 		usingInlineProjection: false,
 		ctx:                   ctx,
 	}
 	return tc
 }
 
-<<<<<<< HEAD
 func benchmarkSelectionExec(b *testing.B, cas *selectionCase) {
-=======
-func benchmarkLimitExec(b *testing.B, cas *limitCase) {
->>>>>>> c7651f02
 	opt := mockDataSourceParameters{
 		schema: expression.NewSchema(cas.columns()...),
 		rows:   cas.rows,
@@ -1790,7 +1875,6 @@
 	}
 	dataSource := buildMockDataSource(opt)
 	var exec Executor
-<<<<<<< HEAD
 	selection := &SelectionExec{
 		baseExecutor: newBaseExecutor(cas.ctx, dataSource.schema, 4, dataSource),
 		filters:      cas.filter,
@@ -1805,23 +1889,6 @@
 			}
 		}
 		exec = selection
-=======
-	limit := &LimitExec{
-		baseExecutor: newBaseExecutor(cas.ctx, dataSource.schema, 4, dataSource),
-		begin:        uint64(cas.offset),
-		end:          uint64(cas.offset + cas.count),
-	}
-	if cas.usingInlineProjection {
-		if len(cas.childUsedSchema) > 0 {
-			limit.columnIdxsUsedByChild = make([]int, 0, len(cas.childUsedSchema))
-			for i, used := range cas.childUsedSchema {
-				if used {
-					limit.columnIdxsUsedByChild = append(limit.columnIdxsUsedByChild, i)
-				}
-			}
-		}
-		exec = limit
->>>>>>> c7651f02
 	} else {
 		columns := cas.columns()
 		usedCols := make([]*expression.Column, 0, len(columns))
@@ -1833,20 +1900,12 @@
 			}
 		}
 		proj := &ProjectionExec{
-<<<<<<< HEAD
 			baseExecutor:  newBaseExecutor(cas.ctx, expression.NewSchema(usedCols...), 0, selection),
-=======
-			baseExecutor:  newBaseExecutor(cas.ctx, expression.NewSchema(usedCols...), 0, limit),
->>>>>>> c7651f02
 			numWorkers:    1,
 			evaluatorSuit: expression.NewEvaluatorSuite(exprs, false),
 		}
 		exec = proj
 	}
-<<<<<<< HEAD
-=======
-
->>>>>>> c7651f02
 	b.ResetTimer()
 	for i := 0; i < b.N; i++ {
 		b.StopTimer()
@@ -1874,24 +1933,14 @@
 	}
 }
 
-<<<<<<< HEAD
 func BenchmarkSelectionExec(b *testing.B) {
 	b.ReportAllocs()
 	cas := defaultSelectionTestCase()
-=======
-func BenchmarkLimitExec(b *testing.B) {
-	b.ReportAllocs()
-	cas := defaultLimitTestCase()
->>>>>>> c7651f02
 	usingInlineProjection := []bool{false, true}
 	for _, inlineProjection := range usingInlineProjection {
 		cas.usingInlineProjection = inlineProjection
 		b.Run(fmt.Sprintf("%v", cas), func(b *testing.B) {
-<<<<<<< HEAD
 			benchmarkSelectionExec(b, cas)
-=======
-			benchmarkLimitExec(b, cas)
->>>>>>> c7651f02
 		})
 	}
 }