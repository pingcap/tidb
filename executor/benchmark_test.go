--- conflicted
+++ resolved
@@ -2173,11 +2173,7 @@
 		b.Run(fmt.Sprintf("MapRows %v", c.rowNum), func(b *testing.B) {
 			b.ReportAllocs()
 			for i := 0; i < b.N; i++ {
-<<<<<<< HEAD
-				aggMap := make(aggregate.AggPartialResultMapper)
-=======
 				aggMap := make(aggfuncs.AggPartialResultMapper)
->>>>>>> cb1fb1a2
 				tempSlice := make([]aggfuncs.PartialResult, 10)
 				for num := 0; num < c.rowNum; num++ {
 					aggMap[strconv.Itoa(num)] = tempSlice
