// Copyright 2019 PingCAP, Inc.
//
// Licensed under the Apache License, Version 2.0 (the "License");
// you may not use this file except in compliance with the License.
// You may obtain a copy of the License at
//
//     http://www.apache.org/licenses/LICENSE-2.0
//
// Unless required by applicable law or agreed to in writing, software
// distributed under the License is distributed on an "AS IS" BASIS,
// WITHOUT WARRANTIES OR CONDITIONS OF ANY KIND, either express or implied.
// See the License for the specific language governing permissions and
// limitations under the License.

package executor

import (
	"context"
	"encoding/base64"
	"fmt"
	"math/rand"
	"os"
	"sort"
	"strconv"
	"strings"
	"sync"
	"testing"
	"time"

	"github.com/pingcap/log"
	"github.com/pingcap/tidb/executor/aggfuncs"
	"github.com/pingcap/tidb/expression"
	"github.com/pingcap/tidb/expression/aggregation"
	"github.com/pingcap/tidb/parser/ast"
	"github.com/pingcap/tidb/parser/mysql"
	"github.com/pingcap/tidb/planner/core"
	"github.com/pingcap/tidb/planner/property"
	"github.com/pingcap/tidb/planner/util"
	"github.com/pingcap/tidb/sessionctx"
	"github.com/pingcap/tidb/sessionctx/variable"
	"github.com/pingcap/tidb/types"
	"github.com/pingcap/tidb/util/chunk"
	"github.com/pingcap/tidb/util/disk"
	"github.com/pingcap/tidb/util/memory"
	"github.com/pingcap/tidb/util/mock"
	"github.com/pingcap/tidb/util/stringutil"
	"go.uber.org/zap/zapcore"
)

var (
	_          Executor          = &mockDataSource{}
	_          core.PhysicalPlan = &mockDataPhysicalPlan{}
	wideString                   = strings.Repeat("x", 5*1024)
)

type mockDataSourceParameters struct {
	schema      *expression.Schema
	genDataFunc func(row int, typ *types.FieldType) interface{}
	ndvs        []int  // number of distinct values on columns[i] and zero represents no limit
	orders      []bool // columns[i] should be ordered if orders[i] is true
	rows        int    // number of rows the DataSource should output
	ctx         sessionctx.Context
}

type mockDataSource struct {
	baseExecutor
	p        mockDataSourceParameters
	genData  []*chunk.Chunk
	chunks   []*chunk.Chunk
	chunkPtr int
}

type mockDataPhysicalPlan struct {
	MockPhysicalPlan
	schema *expression.Schema
	exec   Executor
}

func (mp *mockDataPhysicalPlan) GetExecutor() Executor {
	return mp.exec
}

func (mp *mockDataPhysicalPlan) Schema() *expression.Schema {
	return mp.schema
}

func (mp *mockDataPhysicalPlan) ExplainID() fmt.Stringer {
	return stringutil.MemoizeStr(func() string {
		return "mockData_0"
	})
}

func (mp *mockDataPhysicalPlan) ID() int {
	return 0
}

func (mp *mockDataPhysicalPlan) Stats() *property.StatsInfo {
	return nil
}

func (mp *mockDataPhysicalPlan) SelectBlockOffset() int {
	return 0
}

// MemoryUsage of mockDataPhysicalPlan is only for testing
func (mp *mockDataPhysicalPlan) MemoryUsage() (sum int64) {
	return
}

func buildMockDataPhysicalPlan(ctx sessionctx.Context, srcExec Executor) *mockDataPhysicalPlan {
	return &mockDataPhysicalPlan{
		schema: srcExec.Schema(),
		exec:   srcExec,
	}
}

func (mds *mockDataSource) genColDatums(col int) (results []interface{}) {
	typ := mds.retFieldTypes[col]
	order := false
	if col < len(mds.p.orders) {
		order = mds.p.orders[col]
	}
	rows := mds.p.rows
	NDV := 0
	if col < len(mds.p.ndvs) {
		NDV = mds.p.ndvs[col]
	}
	results = make([]interface{}, 0, rows)
	if NDV == 0 {
		if mds.p.genDataFunc == nil {
			for i := 0; i < rows; i++ {
				results = append(results, mds.randDatum(typ))
			}
		} else {
			for i := 0; i < rows; i++ {
				results = append(results, mds.p.genDataFunc(i, typ))
			}
		}
	} else {
		datumSet := make(map[string]bool, NDV)
		datums := make([]interface{}, 0, NDV)
		for len(datums) < NDV {
			d := mds.randDatum(typ)
			str := fmt.Sprintf("%v", d)
			if datumSet[str] {
				continue
			}
			datumSet[str] = true
			datums = append(datums, d)
		}

		for i := 0; i < rows; i++ {
			results = append(results, datums[rand.Intn(NDV)])
		}
	}

	if order {
		sort.Slice(results, func(i, j int) bool {
			switch typ.GetType() {
			case mysql.TypeLong, mysql.TypeLonglong:
				return results[i].(int64) < results[j].(int64)
			case mysql.TypeDouble:
				return results[i].(float64) < results[j].(float64)
			case mysql.TypeVarString:
				return results[i].(string) < results[j].(string)
			default:
				panic("not implement")
			}
		})
	}

	return
}

func (mds *mockDataSource) randDatum(typ *types.FieldType) interface{} {
	switch typ.GetType() {
	case mysql.TypeLong, mysql.TypeLonglong:
		return int64(rand.Int())
	case mysql.TypeFloat:
		return rand.Float32()
	case mysql.TypeDouble:
		return rand.Float64()
	case mysql.TypeNewDecimal:
		var d types.MyDecimal
		return d.FromInt(int64(rand.Int()))
	case mysql.TypeVarString:
		buff := make([]byte, 10)
		rand.Read(buff)
		return base64.RawURLEncoding.EncodeToString(buff)
	default:
		panic("not implement")
	}
}

func (mds *mockDataSource) prepareChunks() {
	mds.chunks = make([]*chunk.Chunk, len(mds.genData))
	for i := range mds.chunks {
		mds.chunks[i] = mds.genData[i].CopyConstruct()
	}
	mds.chunkPtr = 0
}

func (mds *mockDataSource) Next(ctx context.Context, req *chunk.Chunk) error {
	if mds.chunkPtr >= len(mds.chunks) {
		req.Reset()
		return nil
	}
	dataChk := mds.chunks[mds.chunkPtr]
	dataChk.SwapColumns(req)
	mds.chunkPtr++
	return nil
}

func buildMockDataSource(opt mockDataSourceParameters) *mockDataSource {
	baseExec := newBaseExecutor(opt.ctx, opt.schema, 0)
	m := &mockDataSource{baseExec, opt, nil, nil, 0}
	rTypes := retTypes(m)
	colData := make([][]interface{}, len(rTypes))
	for i := 0; i < len(rTypes); i++ {
		colData[i] = m.genColDatums(i)
	}

	m.genData = make([]*chunk.Chunk, (m.p.rows+m.maxChunkSize-1)/m.maxChunkSize)
	for i := range m.genData {
		m.genData[i] = chunk.NewChunkWithCapacity(retTypes(m), m.maxChunkSize)
	}

	for i := 0; i < m.p.rows; i++ {
		idx := i / m.maxChunkSize
		retTypes := retTypes(m)
		for colIdx := 0; colIdx < len(rTypes); colIdx++ {
			switch retTypes[colIdx].GetType() {
			case mysql.TypeLong, mysql.TypeLonglong:
				m.genData[idx].AppendInt64(colIdx, colData[colIdx][i].(int64))
			case mysql.TypeFloat:
				m.genData[idx].AppendFloat32(colIdx, colData[colIdx][i].(float32))
			case mysql.TypeDouble:
				m.genData[idx].AppendFloat64(colIdx, colData[colIdx][i].(float64))
			case mysql.TypeNewDecimal:
				m.genData[idx].AppendMyDecimal(colIdx, colData[colIdx][i].(*types.MyDecimal))
			case mysql.TypeVarString:
				m.genData[idx].AppendString(colIdx, colData[colIdx][i].(string))
			default:
				panic("not implement")
			}
		}
	}
	return m
}

func buildMockDataSourceWithIndex(opt mockDataSourceParameters, index []int) *mockDataSource {
	opt.orders = make([]bool, len(opt.schema.Columns))
	for _, idx := range index {
		opt.orders[idx] = true
	}
	return buildMockDataSource(opt)
}

// aggTestCase has a fixed schema (aggCol Double, groupBy LongLong).
type aggTestCase struct {
	execType         string // "hash" or "stream"
	aggFunc          string // sum, avg, count ....
	groupByNDV       int    // the number of distinct group-by keys
	hasDistinct      bool
	rows             int
	concurrency      int
	dataSourceSorted bool
	ctx              sessionctx.Context
}

func (a aggTestCase) columns() []*expression.Column {
	return []*expression.Column{
		{Index: 0, RetType: types.NewFieldType(mysql.TypeDouble)},
		{Index: 1, RetType: types.NewFieldType(mysql.TypeLonglong)},
	}
}

func (a aggTestCase) String() string {
	return fmt.Sprintf("(execType:%v, aggFunc:%v, ndv:%v, hasDistinct:%v, rows:%v, concurrency:%v, sorted:%v)",
		a.execType, a.aggFunc, a.groupByNDV, a.hasDistinct, a.rows, a.concurrency, a.dataSourceSorted)
}

func defaultAggTestCase(exec string) *aggTestCase {
	ctx := mock.NewContext()
	ctx.GetSessionVars().InitChunkSize = variable.DefInitChunkSize
	ctx.GetSessionVars().MaxChunkSize = variable.DefMaxChunkSize
	return &aggTestCase{exec, ast.AggFuncSum, 1000, false, 10000000, 4, true, ctx}
}

func buildHashAggExecutor(ctx sessionctx.Context, src Executor, schema *expression.Schema,
	aggFuncs []*aggregation.AggFuncDesc, groupItems []expression.Expression) Executor {
	plan := new(core.PhysicalHashAgg)
	plan.AggFuncs = aggFuncs
	plan.GroupByItems = groupItems
	plan.SetSchema(schema)
	plan.Init(ctx, nil, 0)
	plan.SetChildren(nil)
	b := newExecutorBuilder(ctx, nil, nil)
	exec := b.build(plan)
	hashAgg := exec.(*HashAggExec)
	hashAgg.children[0] = src
	return exec
}

func buildStreamAggExecutor(ctx sessionctx.Context, srcExec Executor, schema *expression.Schema,
	aggFuncs []*aggregation.AggFuncDesc, groupItems []expression.Expression, concurrency int, dataSourceSorted bool) Executor {
	src := buildMockDataPhysicalPlan(ctx, srcExec)

	sg := new(core.PhysicalStreamAgg)
	sg.AggFuncs = aggFuncs
	sg.GroupByItems = groupItems
	sg.SetSchema(schema)
	sg.Init(ctx, nil, 0)

	var tail core.PhysicalPlan = sg
	// if data source is not sorted, we have to attach sort, to make the input of stream-agg sorted
	if !dataSourceSorted {
		byItems := make([]*util.ByItems, 0, len(sg.GroupByItems))
		for _, col := range sg.GroupByItems {
			byItems = append(byItems, &util.ByItems{Expr: col, Desc: false})
		}
		sortPP := &core.PhysicalSort{ByItems: byItems}
		sortPP.SetChildren(src)
		sg.SetChildren(sortPP)
		tail = sortPP
	} else {
		sg.SetChildren(src)
	}

	var (
		plan     core.PhysicalPlan
		splitter core.PartitionSplitterType = core.PartitionHashSplitterType
	)
	if concurrency > 1 {
		if dataSourceSorted {
			splitter = core.PartitionRangeSplitterType
		}
		plan = core.PhysicalShuffle{
			Concurrency:  concurrency,
			Tails:        []core.PhysicalPlan{tail},
			DataSources:  []core.PhysicalPlan{src},
			SplitterType: splitter,
			ByItemArrays: [][]expression.Expression{sg.GroupByItems},
		}.Init(ctx, nil, 0)
		plan.SetChildren(sg)
	} else {
		plan = sg
	}

	b := newExecutorBuilder(ctx, nil, nil)
	return b.build(plan)
}

func buildAggExecutor(b *testing.B, testCase *aggTestCase, child Executor) Executor {
	ctx := testCase.ctx
	if testCase.execType == "stream" {
		if err := ctx.GetSessionVars().SetSystemVar(variable.TiDBStreamAggConcurrency, fmt.Sprintf("%v", testCase.concurrency)); err != nil {
			b.Fatal(err)
		}
	} else {
		if err := ctx.GetSessionVars().SetSystemVar(variable.TiDBHashAggFinalConcurrency, fmt.Sprintf("%v", testCase.concurrency)); err != nil {
			b.Fatal(err)
		}
		if err := ctx.GetSessionVars().SetSystemVar(variable.TiDBHashAggPartialConcurrency, fmt.Sprintf("%v", testCase.concurrency)); err != nil {
			b.Fatal(err)
		}
	}

	childCols := testCase.columns()
	schema := expression.NewSchema(childCols...)
	groupBy := []expression.Expression{childCols[1]}
	aggFunc, err := aggregation.NewAggFuncDesc(testCase.ctx, testCase.aggFunc, []expression.Expression{childCols[0]}, testCase.hasDistinct)
	if err != nil {
		b.Fatal(err)
	}
	aggFuncs := []*aggregation.AggFuncDesc{aggFunc}

	var aggExec Executor
	switch testCase.execType {
	case "hash":
		aggExec = buildHashAggExecutor(testCase.ctx, child, schema, aggFuncs, groupBy)
	case "stream":
		aggExec = buildStreamAggExecutor(testCase.ctx, child, schema, aggFuncs, groupBy, testCase.concurrency, testCase.dataSourceSorted)
	default:
		b.Fatal("not implement")
	}
	return aggExec
}

func benchmarkAggExecWithCase(b *testing.B, casTest *aggTestCase) {
	if err := casTest.ctx.GetSessionVars().SetSystemVar(variable.TiDBStreamAggConcurrency, fmt.Sprintf("%v", casTest.concurrency)); err != nil {
		b.Fatal(err)
	}

	cols := casTest.columns()
	dataSource := buildMockDataSource(mockDataSourceParameters{
		schema: expression.NewSchema(cols...),
		ndvs:   []int{0, casTest.groupByNDV},
		orders: []bool{false, casTest.dataSourceSorted},
		rows:   casTest.rows,
		ctx:    casTest.ctx,
	})

	b.ResetTimer()
	for i := 0; i < b.N; i++ {
		b.StopTimer() // prepare a new agg-executor
		aggExec := buildAggExecutor(b, casTest, dataSource)
		tmpCtx := context.Background()
		chk := newFirstChunk(aggExec)
		dataSource.prepareChunks()

		b.StartTimer()
		if err := aggExec.Open(tmpCtx); err != nil {
			b.Fatal(err)
		}
		for {
			if err := aggExec.Next(tmpCtx, chk); err != nil {
				b.Fatal(b)
			}
			if chk.NumRows() == 0 {
				break
			}
		}

		if err := aggExec.Close(); err != nil {
			b.Fatal(err)
		}
		b.StopTimer()
	}
}

func BenchmarkShuffleStreamAggRows(b *testing.B) {
	b.ReportAllocs()
	sortTypes := []bool{false, true}
	rows := []int{10000, 100000, 1000000, 10000000}
	concurrencies := []int{1, 2, 4, 8}
	for _, row := range rows {
		for _, con := range concurrencies {
			for _, sorted := range sortTypes {
				cas := defaultAggTestCase("stream")
				cas.rows = row
				cas.dataSourceSorted = sorted
				cas.concurrency = con
				b.Run(fmt.Sprintf("%v", cas), func(b *testing.B) {
					benchmarkAggExecWithCase(b, cas)
				})
			}
		}
	}
}

func BenchmarkHashAggRows(b *testing.B) {
	rows := []int{100000, 1000000, 10000000}
	concurrencies := []int{1, 4, 8, 15, 20, 30, 40}
	for _, row := range rows {
		for _, con := range concurrencies {
			cas := defaultAggTestCase("hash")
			cas.rows = row
			cas.concurrency = con
			b.Run(fmt.Sprintf("%v", cas), func(b *testing.B) {
				benchmarkAggExecWithCase(b, cas)
			})
		}
	}
}

func BenchmarkAggGroupByNDV(b *testing.B) {
	NDVs := []int{10, 100, 1000, 10000, 100000, 1000000, 10000000}
	for _, NDV := range NDVs {
		for _, exec := range []string{"hash", "stream"} {
			cas := defaultAggTestCase(exec)
			cas.groupByNDV = NDV
			b.Run(fmt.Sprintf("%v", cas), func(b *testing.B) {
				benchmarkAggExecWithCase(b, cas)
			})
		}
	}
}

func BenchmarkAggConcurrency(b *testing.B) {
	concs := []int{1, 4, 8, 15, 20, 30, 40}
	for _, con := range concs {
		for _, exec := range []string{"hash", "stream"} {
			cas := defaultAggTestCase(exec)
			cas.concurrency = con
			b.Run(fmt.Sprintf("%v", cas), func(b *testing.B) {
				benchmarkAggExecWithCase(b, cas)
			})
		}
	}
}

func BenchmarkAggDistinct(b *testing.B) {
	rows := []int{100000, 1000000, 10000000}
	distincts := []bool{false, true}
	for _, row := range rows {
		for _, exec := range []string{"hash", "stream"} {
			for _, distinct := range distincts {
				cas := defaultAggTestCase(exec)
				cas.rows = row
				cas.hasDistinct = distinct
				b.Run(fmt.Sprintf("%v", cas), func(b *testing.B) {
					benchmarkAggExecWithCase(b, cas)
				})
			}
		}
	}
}

func buildWindowExecutor(ctx sessionctx.Context, windowFunc string, funcs int, frame *core.WindowFrame, srcExec Executor, schema *expression.Schema, partitionBy []*expression.Column, concurrency int, dataSourceSorted bool) Executor {
	src := buildMockDataPhysicalPlan(ctx, srcExec)
	win := new(core.PhysicalWindow)
	win.WindowFuncDescs = make([]*aggregation.WindowFuncDesc, 0)
	winSchema := schema.Clone()
	for i := 0; i < funcs; i++ {
		var args []expression.Expression
		switch windowFunc {
		case ast.WindowFuncNtile:
			args = append(args, &expression.Constant{Value: types.NewUintDatum(2)})
		case ast.WindowFuncNthValue:
			args = append(args, partitionBy[0], &expression.Constant{Value: types.NewUintDatum(2)})
		case ast.AggFuncSum:
			args = append(args, src.Schema().Columns[0])
		case ast.AggFuncAvg:
			args = append(args, src.Schema().Columns[0])
		case ast.AggFuncBitXor:
			args = append(args, src.Schema().Columns[0])
		case ast.AggFuncMax, ast.AggFuncMin:
			args = append(args, src.Schema().Columns[0])
		default:
			args = append(args, partitionBy[0])
		}
		desc, _ := aggregation.NewWindowFuncDesc(ctx, windowFunc, args, false)

		win.WindowFuncDescs = append(win.WindowFuncDescs, desc)
		winSchema.Append(&expression.Column{
			UniqueID: 10 + (int64)(i),
			RetType:  types.NewFieldType(mysql.TypeLonglong),
		})
	}
	for _, col := range partitionBy {
		win.PartitionBy = append(win.PartitionBy, property.SortItem{Col: col})
	}
	win.Frame = frame
	win.OrderBy = nil

	win.SetSchema(winSchema)
	win.Init(ctx, nil, 0)

	var tail core.PhysicalPlan = win
	if !dataSourceSorted {
		byItems := make([]*util.ByItems, 0, len(partitionBy))
		for _, col := range partitionBy {
			byItems = append(byItems, &util.ByItems{Expr: col, Desc: false})
		}
		sort := &core.PhysicalSort{ByItems: byItems}
		sort.SetChildren(src)
		win.SetChildren(sort)
		tail = sort
	} else {
		win.SetChildren(src)
	}

	var plan core.PhysicalPlan
	if concurrency > 1 {
		byItems := make([]expression.Expression, 0, len(win.PartitionBy))
		for _, item := range win.PartitionBy {
			byItems = append(byItems, item.Col)
		}

		plan = core.PhysicalShuffle{
			Concurrency:  concurrency,
			Tails:        []core.PhysicalPlan{tail},
			DataSources:  []core.PhysicalPlan{src},
			SplitterType: core.PartitionHashSplitterType,
			ByItemArrays: [][]expression.Expression{byItems},
		}.Init(ctx, nil, 0)
		plan.SetChildren(win)
	} else {
		plan = win
	}

	b := newExecutorBuilder(ctx, nil, nil)
	exec := b.build(plan)
	return exec
}

// windowTestCase has a fixed schema (col Double, partitionBy LongLong, rawData VarString(16), col LongLong).
type windowTestCase struct {
	windowFunc       string
	numFunc          int // The number of windowFuncs. Default: 1.
	frame            *core.WindowFrame
	ndv              int // the number of distinct group-by keys
	rows             int
	concurrency      int
	pipelined        int
	dataSourceSorted bool
	ctx              sessionctx.Context
	rawDataSmall     string
	columns          []*expression.Column // the columns of mock schema
}

func (a windowTestCase) String() string {
	return fmt.Sprintf("(func:%v, aggColType:%s, numFunc:%v, ndv:%v, rows:%v, sorted:%v, concurrency:%v, pipelined:%v)",
		a.windowFunc, a.columns[0].RetType, a.numFunc, a.ndv, a.rows, a.dataSourceSorted, a.concurrency, a.pipelined)
}

func defaultWindowTestCase() *windowTestCase {
	ctx := mock.NewContext()
	ctx.GetSessionVars().InitChunkSize = variable.DefInitChunkSize
	ctx.GetSessionVars().MaxChunkSize = variable.DefMaxChunkSize
	return &windowTestCase{ast.WindowFuncRowNumber, 1, nil, 1000, 10000000, 1, 0, true, ctx, strings.Repeat("x", 16),
		[]*expression.Column{
			{Index: 0, RetType: types.NewFieldType(mysql.TypeDouble)},
			{Index: 1, RetType: types.NewFieldType(mysql.TypeLonglong)},
			{Index: 2, RetType: types.NewFieldType(mysql.TypeVarString)},
			{Index: 3, RetType: types.NewFieldType(mysql.TypeLonglong)},
		}}
}

func benchmarkWindowExecWithCase(b *testing.B, casTest *windowTestCase) {
	ctx := casTest.ctx
	if err := ctx.GetSessionVars().SetSystemVar(variable.TiDBWindowConcurrency, fmt.Sprintf("%v", casTest.concurrency)); err != nil {
		b.Fatal(err)
	}
	if err := ctx.GetSessionVars().SetSystemVar(variable.TiDBEnablePipelinedWindowFunction, fmt.Sprintf("%v", casTest.pipelined)); err != nil {
		b.Fatal(err)
	}

	cols := casTest.columns
	dataSource := buildMockDataSource(mockDataSourceParameters{
		schema: expression.NewSchema(cols...),
		ndvs:   []int{0, casTest.ndv, 0, 0},
		orders: []bool{false, casTest.dataSourceSorted, false, false},
		rows:   casTest.rows,
		ctx:    casTest.ctx,
	})

	b.ResetTimer()
	for i := 0; i < b.N; i++ {
		b.StopTimer() // prepare a new window-executor
		childCols := casTest.columns
		schema := expression.NewSchema(childCols...)
		windowExec := buildWindowExecutor(casTest.ctx, casTest.windowFunc, casTest.numFunc, casTest.frame, dataSource, schema, childCols[1:2], casTest.concurrency, casTest.dataSourceSorted)
		tmpCtx := context.Background()
		chk := newFirstChunk(windowExec)
		dataSource.prepareChunks()

		b.StartTimer()
		if err := windowExec.Open(tmpCtx); err != nil {
			b.Fatal(err)
		}
		for {
			if err := windowExec.Next(tmpCtx, chk); err != nil {
				b.Fatal(b)
			}
			if chk.NumRows() == 0 {
				break
			}
		}

		if err := windowExec.Close(); err != nil {
			b.Fatal(err)
		}
		b.StopTimer()
	}
}

func baseBenchmarkWindowRows(b *testing.B, pipelined int) {
	b.ReportAllocs()
	rows := []int{1000, 100000}
	ndvs := []int{1, 10, 1000}
	concs := []int{1, 2, 4}
	for _, row := range rows {
		for _, ndv := range ndvs {
			for _, con := range concs {
				cas := defaultWindowTestCase()
				cas.rows = row
				cas.ndv = ndv
				cas.concurrency = con
				cas.dataSourceSorted = false
				cas.windowFunc = ast.WindowFuncRowNumber // cheapest
				cas.pipelined = pipelined
				b.Run(fmt.Sprintf("%v", cas), func(b *testing.B) {
					benchmarkWindowExecWithCase(b, cas)
				})
			}
		}
	}
}

func BenchmarkWindowRows(b *testing.B) {
	baseBenchmarkWindowRows(b, 0)
	baseBenchmarkWindowRows(b, 1)
}

func baseBenchmarkWindowFunctions(b *testing.B, pipelined int) {
	b.ReportAllocs()
	windowFuncs := []string{
		// ast.WindowFuncRowNumber,
		// ast.WindowFuncRank,
		// ast.WindowFuncDenseRank,
		// ast.WindowFuncCumeDist,
		// ast.WindowFuncPercentRank,
		// ast.WindowFuncNtile,
		// ast.WindowFuncLead,
		ast.WindowFuncLag,
		// ast.WindowFuncFirstValue,
		// ast.WindowFuncLastValue,
		// ast.WindowFuncNthValue,
	}
	concs := []int{1, 4}
	for _, windowFunc := range windowFuncs {
		for _, con := range concs {
			cas := defaultWindowTestCase()
			cas.rows = 100000
			cas.ndv = 1000
			cas.concurrency = con
			cas.dataSourceSorted = false
			cas.windowFunc = windowFunc
			cas.pipelined = pipelined
			b.Run(fmt.Sprintf("%v", cas), func(b *testing.B) {
				benchmarkWindowExecWithCase(b, cas)
			})
		}
	}
}

func BenchmarkWindowFunctions(b *testing.B) {
	baseBenchmarkWindowFunctions(b, 0)
	baseBenchmarkWindowFunctions(b, 1)
}

func baseBenchmarkWindowFunctionsWithFrame(b *testing.B, pipelined int) {
	b.ReportAllocs()
	windowFuncs := []string{
		ast.WindowFuncRowNumber,
		ast.AggFuncBitXor,
	}
	numFuncs := []int{1, 5}
	frames := []*core.WindowFrame{
		{Type: ast.Rows, Start: &core.FrameBound{UnBounded: true}, End: &core.FrameBound{Type: ast.CurrentRow}},
	}
	sortTypes := []bool{false, true}
	concs := []int{1, 2, 3, 4, 5, 6}
	for i, windowFunc := range windowFuncs {
		for _, sorted := range sortTypes {
			for _, numFunc := range numFuncs {
				for _, con := range concs {
					cas := defaultWindowTestCase()
					cas.rows = 100000
					cas.ndv = 1000
					cas.concurrency = con
					cas.dataSourceSorted = sorted
					cas.windowFunc = windowFunc
					cas.numFunc = numFunc
					if i < len(frames) {
						cas.frame = frames[i]
					}
					cas.pipelined = pipelined
					b.Run(fmt.Sprintf("%v", cas), func(b *testing.B) {
						benchmarkWindowExecWithCase(b, cas)
					})
				}
			}
		}
	}
}

func BenchmarkWindowFunctionsWithFrame(b *testing.B) {
	baseBenchmarkWindowFunctionsWithFrame(b, 0)
	baseBenchmarkWindowFunctionsWithFrame(b, 1)
}

func baseBenchmarkWindowFunctionsAggWindowProcessorAboutFrame(b *testing.B, pipelined int) {
	b.ReportAllocs()
	windowFunc := ast.AggFuncMax
	frame := &core.WindowFrame{Type: ast.Rows, Start: &core.FrameBound{UnBounded: true}, End: &core.FrameBound{UnBounded: true}}
	cas := defaultWindowTestCase()
	cas.rows = 10000
	cas.ndv = 10
	cas.concurrency = 1
	cas.dataSourceSorted = false
	cas.windowFunc = windowFunc
	cas.numFunc = 1
	cas.frame = frame
	cas.pipelined = pipelined
	b.Run(fmt.Sprintf("%v", cas), func(b *testing.B) {
		benchmarkWindowExecWithCase(b, cas)
	})
}

func BenchmarkWindowFunctionsAggWindowProcessorAboutFrame(b *testing.B) {
	baseBenchmarkWindowFunctionsAggWindowProcessorAboutFrame(b, 0)
	baseBenchmarkWindowFunctionsAggWindowProcessorAboutFrame(b, 1)
}

func baseBenchmarkWindowFunctionsWithSlidingWindow(b *testing.B, frameType ast.FrameType, pipelined int) {
	b.ReportAllocs()
	windowFuncs := []struct {
		aggFunc     string
		aggColTypes byte
	}{
		{ast.AggFuncSum, mysql.TypeFloat},
		{ast.AggFuncSum, mysql.TypeNewDecimal},
		{ast.AggFuncCount, mysql.TypeLong},
		{ast.AggFuncAvg, mysql.TypeFloat},
		{ast.AggFuncAvg, mysql.TypeNewDecimal},
		{ast.AggFuncBitXor, mysql.TypeLong},
		{ast.AggFuncMax, mysql.TypeLong},
		{ast.AggFuncMax, mysql.TypeFloat},
		{ast.AggFuncMin, mysql.TypeLong},
		{ast.AggFuncMin, mysql.TypeFloat},
	}
	row := 100000
	ndv := 100
	frame := &core.WindowFrame{
		Type:  frameType,
		Start: &core.FrameBound{Type: ast.Preceding, Num: 10},
		End:   &core.FrameBound{Type: ast.Following, Num: 10},
	}
	for _, windowFunc := range windowFuncs {
		cas := defaultWindowTestCase()
		cas.ctx.GetSessionVars().WindowingUseHighPrecision = false
		cas.rows = row
		cas.ndv = ndv
		cas.windowFunc = windowFunc.aggFunc
		cas.frame = frame
		cas.columns[0].RetType.SetType(windowFunc.aggColTypes)
		cas.pipelined = pipelined
		b.Run(fmt.Sprintf("%v", cas), func(b *testing.B) {
			benchmarkWindowExecWithCase(b, cas)
		})
	}
}

func BenchmarkWindowFunctionsWithSlidingWindow(b *testing.B) {
	baseBenchmarkWindowFunctionsWithSlidingWindow(b, ast.Rows, 0)
	baseBenchmarkWindowFunctionsWithSlidingWindow(b, ast.Ranges, 0)
	baseBenchmarkWindowFunctionsWithSlidingWindow(b, ast.Rows, 1)
	baseBenchmarkWindowFunctionsWithSlidingWindow(b, ast.Ranges, 1)
}

type hashJoinTestCase struct {
	rows               int
	cols               []*types.FieldType
	concurrency        int
	ctx                sessionctx.Context
	keyIdx             []int
	joinType           core.JoinType
	disk               bool
	useOuterToBuild    bool
	rawData            string
	childrenUsedSchema [][]bool
}

func (tc hashJoinTestCase) columns() []*expression.Column {
	ret := make([]*expression.Column, 0)
	for i, t := range tc.cols {
		column := &expression.Column{Index: i, RetType: t, UniqueID: tc.ctx.GetSessionVars().AllocPlanColumnID()}
		ret = append(ret, column)
	}
	return ret
}

func (tc hashJoinTestCase) String() string {
	return fmt.Sprintf("(rows:%v, cols:%v, concurency:%v, joinKeyIdx: %v, disk:%v)",
		tc.rows, tc.cols, tc.concurrency, tc.keyIdx, tc.disk)
}

func defaultHashJoinTestCase(cols []*types.FieldType, joinType core.JoinType, useOuterToBuild bool) *hashJoinTestCase {
	ctx := mock.NewContext()
	ctx.GetSessionVars().InitChunkSize = variable.DefInitChunkSize
	ctx.GetSessionVars().MaxChunkSize = variable.DefMaxChunkSize
	ctx.GetSessionVars().StmtCtx.MemTracker = memory.NewTracker(-1, -1)
	ctx.GetSessionVars().StmtCtx.DiskTracker = disk.NewTracker(-1, -1)
	ctx.GetSessionVars().SetIndexLookupJoinConcurrency(4)
	tc := &hashJoinTestCase{rows: 100000, concurrency: 4, ctx: ctx, keyIdx: []int{0, 1}, rawData: wideString}
	tc.cols = cols
	tc.useOuterToBuild = useOuterToBuild
	tc.joinType = joinType
	return tc
}

func prepare4HashJoin(testCase *hashJoinTestCase, innerExec, outerExec Executor) *HashJoinExec {
	if testCase.useOuterToBuild {
		innerExec, outerExec = outerExec, innerExec
	}
	cols0 := innerExec.Schema().Columns
	cols1 := outerExec.Schema().Columns

	joinSchema := expression.NewSchema()
	if testCase.childrenUsedSchema != nil {
		for i, used := range testCase.childrenUsedSchema[0] {
			if used {
				joinSchema.Append(cols0[i])
			}
		}
		for i, used := range testCase.childrenUsedSchema[1] {
			if used {
				joinSchema.Append(cols1[i])
			}
		}
	} else {
		joinSchema.Append(cols0...)
		joinSchema.Append(cols1...)
	}

	joinKeys := make([]*expression.Column, 0, len(testCase.keyIdx))
	for _, keyIdx := range testCase.keyIdx {
		joinKeys = append(joinKeys, cols0[keyIdx])
	}
	probeKeys := make([]*expression.Column, 0, len(testCase.keyIdx))
	for _, keyIdx := range testCase.keyIdx {
		probeKeys = append(probeKeys, cols1[keyIdx])
	}
	e := &HashJoinExec{
		baseExecutor: newBaseExecutor(testCase.ctx, joinSchema, 5, innerExec, outerExec),
<<<<<<< HEAD
		probeSideTupleFetcher: probeSideTupleFetcher{
=======
		hashJoinCtx: &hashJoinCtx{
			joinType:        testCase.joinType, // 0 for InnerJoin, 1 for LeftOutersJoin, 2 for RightOuterJoin
			isOuterJoin:     false,
			useOuterToBuild: testCase.useOuterToBuild,
		},
		probeSideTupleFetcher: &probeSideTupleFetcher{
>>>>>>> 6af4e4b1
			probeSideExec: outerExec,
		},
		probeWorkers:      make([]probeWorker, testCase.concurrency),
		concurrency:       uint(testCase.concurrency),
		buildKeys:         joinKeys,
		probeKeys:         probeKeys,
		buildSideExec:     innerExec,
		buildSideEstCount: float64(testCase.rows),
	}

	childrenUsedSchema := markChildrenUsedCols(e.Schema(), e.children[0].Schema(), e.children[1].Schema())
	defaultValues := make([]types.Datum, e.buildSideExec.Schema().Len())
	lhsTypes, rhsTypes := retTypes(innerExec), retTypes(outerExec)
	for i := uint(0); i < e.concurrency; i++ {
		e.probeWorkers[i].joiner = newJoiner(testCase.ctx, e.joinType, true, defaultValues,
			nil, lhsTypes, rhsTypes, childrenUsedSchema, false)
	}
	memLimit := int64(-1)
	if testCase.disk {
		memLimit = 1
	}
	t := memory.NewTracker(-1, memLimit)
	t.SetActionOnExceed(nil)
	t2 := disk.NewTracker(-1, -1)
	e.ctx.GetSessionVars().MemTracker = t
	e.ctx.GetSessionVars().StmtCtx.MemTracker.AttachTo(t)
	e.ctx.GetSessionVars().DiskTracker = t2
	e.ctx.GetSessionVars().StmtCtx.DiskTracker.AttachTo(t2)
	return e
}

func benchmarkHashJoinExecWithCase(b *testing.B, casTest *hashJoinTestCase) {
	opt1 := mockDataSourceParameters{
		rows: casTest.rows,
		ctx:  casTest.ctx,
		genDataFunc: func(row int, typ *types.FieldType) interface{} {
			switch typ.GetType() {
			case mysql.TypeLong, mysql.TypeLonglong:
				return int64(row)
			case mysql.TypeVarString:
				return casTest.rawData
			case mysql.TypeDouble:
				return float64(row)
			default:
				panic("not implement")
			}
		},
	}
	opt2 := opt1
	opt1.schema = expression.NewSchema(casTest.columns()...)
	opt2.schema = expression.NewSchema(casTest.columns()...)
	dataSource1 := buildMockDataSource(opt1)
	dataSource2 := buildMockDataSource(opt2)
	// Test spill result.
	benchmarkHashJoinExec(b, casTest, dataSource1, dataSource2, true)
	b.ResetTimer()
	for i := 0; i < b.N; i++ {
		benchmarkHashJoinExec(b, casTest, dataSource1, dataSource2, false)
	}
}

func benchmarkHashJoinExec(b *testing.B, casTest *hashJoinTestCase, opt1, opt2 *mockDataSource, testResult bool) {
	b.StopTimer()
	exec := prepare4HashJoin(casTest, opt1, opt2)
	tmpCtx := context.Background()
	chk := newFirstChunk(exec)
	opt1.prepareChunks()
	opt2.prepareChunks()

	totalRow := 0
	b.StartTimer()
	if err := exec.Open(tmpCtx); err != nil {
		b.Fatal(err)
	}
	for {
		if err := exec.Next(tmpCtx, chk); err != nil {
			b.Fatal(err)
		}
		if chk.NumRows() == 0 {
			break
		}
		totalRow += chk.NumRows()
	}

	if testResult {
		time.Sleep(200 * time.Millisecond)
		if spilled := exec.rowContainer.alreadySpilledSafeForTest(); spilled != casTest.disk {
			b.Fatal("wrong usage with disk:", spilled, casTest.disk)
		}
	}

	if err := exec.Close(); err != nil {
		b.Fatal(err)
	}
	b.StopTimer()
	if totalRow == 0 {
		b.Fatal("totalRow == 0")
	}
}

func BenchmarkHashJoinInlineProjection(b *testing.B) {
	cols := []*types.FieldType{
		types.NewFieldType(mysql.TypeLonglong),
		types.NewFieldType(mysql.TypeVarString),
	}

	b.ReportAllocs()

	{
		cas := defaultHashJoinTestCase(cols, 0, false)
		cas.keyIdx = []int{0}
		cas.childrenUsedSchema = [][]bool{
			{false, true},
			{false, false},
		}
		b.Run("InlineProjection:ON", func(b *testing.B) {
			benchmarkHashJoinExecWithCase(b, cas)
		})
	}

	{
		cas := defaultHashJoinTestCase(cols, 0, false)
		cas.keyIdx = []int{0}
		b.Run("InlineProjection:OFF", func(b *testing.B) {
			benchmarkHashJoinExecWithCase(b, cas)
		})
	}
}

func BenchmarkHashJoinExec(b *testing.B) {
	lvl := log.GetLevel()
	log.SetLevel(zapcore.ErrorLevel)
	defer log.SetLevel(lvl)

	cols := []*types.FieldType{
		types.NewFieldType(mysql.TypeLonglong),
		types.NewFieldType(mysql.TypeVarString),
	}

	b.ReportAllocs()
	cas := defaultHashJoinTestCase(cols, 0, false)
	b.Run(fmt.Sprintf("%v", cas), func(b *testing.B) {
		benchmarkHashJoinExecWithCase(b, cas)
	})

	cas.keyIdx = []int{0}
	b.Run(fmt.Sprintf("%v", cas), func(b *testing.B) {
		benchmarkHashJoinExecWithCase(b, cas)
	})

	cas.keyIdx = []int{0}
	cas.disk = true
	b.Run(fmt.Sprintf("%v", cas), func(b *testing.B) {
		benchmarkHashJoinExecWithCase(b, cas)
	})

	// Replace the wide string column with double column
	cols = []*types.FieldType{
		types.NewFieldType(mysql.TypeLonglong),
		types.NewFieldType(mysql.TypeDouble),
	}

	cas = defaultHashJoinTestCase(cols, 0, false)
	cas.keyIdx = []int{0}
	cas.rows = 5
	b.Run(fmt.Sprintf("%v", cas), func(b *testing.B) {
		benchmarkHashJoinExecWithCase(b, cas)
	})

	cas = defaultHashJoinTestCase(cols, 0, false)
	b.Run(fmt.Sprintf("%v", cas), func(b *testing.B) {
		benchmarkHashJoinExecWithCase(b, cas)
	})

	cas.keyIdx = []int{0}
	b.Run(fmt.Sprintf("%v", cas), func(b *testing.B) {
		benchmarkHashJoinExecWithCase(b, cas)
	})
}

func BenchmarkOuterHashJoinExec(b *testing.B) {
	lvl := log.GetLevel()
	log.SetLevel(zapcore.ErrorLevel)
	defer log.SetLevel(lvl)

	cols := []*types.FieldType{
		types.NewFieldType(mysql.TypeLonglong),
		types.NewFieldType(mysql.TypeVarString),
	}

	b.ReportAllocs()
	cas := defaultHashJoinTestCase(cols, 2, true)
	b.Run(fmt.Sprintf("%v", cas), func(b *testing.B) {
		benchmarkHashJoinExecWithCase(b, cas)
	})

	cas.keyIdx = []int{0}
	b.Run(fmt.Sprintf("%v", cas), func(b *testing.B) {
		benchmarkHashJoinExecWithCase(b, cas)
	})

	cas.keyIdx = []int{0}
	cas.disk = true
	b.Run(fmt.Sprintf("%v", cas), func(b *testing.B) {
		benchmarkHashJoinExecWithCase(b, cas)
	})

	// Replace the wide string column with double column
	cols = []*types.FieldType{
		types.NewFieldType(mysql.TypeLonglong),
		types.NewFieldType(mysql.TypeDouble),
	}

	cas = defaultHashJoinTestCase(cols, 2, true)
	cas.keyIdx = []int{0}
	cas.rows = 5
	b.Run(fmt.Sprintf("%v", cas), func(b *testing.B) {
		benchmarkHashJoinExecWithCase(b, cas)
	})

	cas = defaultHashJoinTestCase(cols, 2, true)
	b.Run(fmt.Sprintf("%v", cas), func(b *testing.B) {
		benchmarkHashJoinExecWithCase(b, cas)
	})

	cas.keyIdx = []int{0}
	b.Run(fmt.Sprintf("%v", cas), func(b *testing.B) {
		benchmarkHashJoinExecWithCase(b, cas)
	})
}

func benchmarkBuildHashTableForList(b *testing.B, casTest *hashJoinTestCase) {
	opt := mockDataSourceParameters{
		schema: expression.NewSchema(casTest.columns()...),
		rows:   casTest.rows,
		ctx:    casTest.ctx,
		genDataFunc: func(row int, typ *types.FieldType) interface{} {
			switch typ.GetType() {
			case mysql.TypeLong, mysql.TypeLonglong:
				return int64(row)
			case mysql.TypeVarString:
				return casTest.rawData
			default:
				panic("not implement")
			}
		},
	}
	dataSource1 := buildMockDataSource(opt)
	dataSource2 := buildMockDataSource(opt)

	dataSource1.prepareChunks()
	benchmarkBuildHashTable(b, casTest, dataSource1, dataSource2, true)
	b.ResetTimer()
	for i := 0; i < b.N; i++ {
		benchmarkBuildHashTable(b, casTest, dataSource1, dataSource2, false)
	}
}

func benchmarkBuildHashTable(b *testing.B, casTest *hashJoinTestCase, dataSource1, dataSource2 *mockDataSource, testResult bool) {
	b.StopTimer()
	exec := prepare4HashJoin(casTest, dataSource1, dataSource2)
	tmpCtx := context.Background()
	if err := exec.Open(tmpCtx); err != nil {
		b.Fatal(err)
	}
	exec.prepared = true

	innerResultCh := make(chan *chunk.Chunk, len(dataSource1.chunks))
	for _, chk := range dataSource1.chunks {
		innerResultCh <- chk
	}
	close(innerResultCh)

	b.StartTimer()
	if err := exec.buildHashTableForList(innerResultCh); err != nil {
		b.Fatal(err)
	}

	if testResult {
		time.Sleep(200 * time.Millisecond)
		if exec.rowContainer.alreadySpilledSafeForTest() != casTest.disk {
			b.Fatal("wrong usage with disk")
		}
	}

	if err := exec.Close(); err != nil {
		b.Fatal(err)
	}
	b.StopTimer()
}

func BenchmarkBuildHashTableForList(b *testing.B) {
	lvl := log.GetLevel()
	log.SetLevel(zapcore.ErrorLevel)
	defer log.SetLevel(lvl)

	cols := []*types.FieldType{
		types.NewFieldType(mysql.TypeLonglong),
		types.NewFieldType(mysql.TypeVarString),
	}

	b.ReportAllocs()
	cas := defaultHashJoinTestCase(cols, 0, false)
	rows := []int{10, 100000}
	keyIdxs := [][]int{{0, 1}, {0}}
	disks := []bool{false, true}
	for _, row := range rows {
		for _, keyIdx := range keyIdxs {
			for _, disk := range disks {
				cas.rows = row
				cas.keyIdx = keyIdx
				cas.disk = disk
				b.Run(fmt.Sprintf("%v", cas), func(b *testing.B) {
					benchmarkBuildHashTableForList(b, cas)
				})
			}
		}
	}
}

type indexJoinTestCase struct {
	outerRows       int
	innerRows       int
	concurrency     int
	ctx             sessionctx.Context
	outerJoinKeyIdx []int
	innerJoinKeyIdx []int
	outerHashKeyIdx []int
	innerHashKeyIdx []int
	innerIdx        []int
	needOuterSort   bool
	rawData         string
}

func (tc indexJoinTestCase) columns() []*expression.Column {
	return []*expression.Column{
		{Index: 0, RetType: types.NewFieldType(mysql.TypeLonglong)},
		{Index: 1, RetType: types.NewFieldType(mysql.TypeDouble)},
		{Index: 2, RetType: types.NewFieldType(mysql.TypeVarString)},
	}
}

func defaultIndexJoinTestCase() *indexJoinTestCase {
	ctx := mock.NewContext()
	ctx.GetSessionVars().InitChunkSize = variable.DefInitChunkSize
	ctx.GetSessionVars().MaxChunkSize = variable.DefMaxChunkSize
	ctx.GetSessionVars().SnapshotTS = 1
	ctx.GetSessionVars().StmtCtx.MemTracker = memory.NewTracker(-1, -1)
	ctx.GetSessionVars().StmtCtx.DiskTracker = disk.NewTracker(-1, -1)
	tc := &indexJoinTestCase{
		outerRows:       100000,
		innerRows:       variable.DefMaxChunkSize * 100,
		concurrency:     4,
		ctx:             ctx,
		outerJoinKeyIdx: []int{0, 1},
		innerJoinKeyIdx: []int{0, 1},
		outerHashKeyIdx: []int{0, 1},
		innerHashKeyIdx: []int{0, 1},
		innerIdx:        []int{0, 1},
		rawData:         wideString,
	}
	return tc
}

func (tc indexJoinTestCase) String() string {
	return fmt.Sprintf("(outerRows:%v, innerRows:%v, concurency:%v, outerJoinKeyIdx: %v, innerJoinKeyIdx: %v, NeedOuterSort:%v)",
		tc.outerRows, tc.innerRows, tc.concurrency, tc.outerJoinKeyIdx, tc.innerJoinKeyIdx, tc.needOuterSort)
}
func (tc indexJoinTestCase) getMockDataSourceOptByRows(rows int) mockDataSourceParameters {
	return mockDataSourceParameters{
		schema: expression.NewSchema(tc.columns()...),
		rows:   rows,
		ctx:    tc.ctx,
		genDataFunc: func(row int, typ *types.FieldType) interface{} {
			switch typ.GetType() {
			case mysql.TypeLong, mysql.TypeLonglong:
				return int64(row)
			case mysql.TypeDouble:
				return float64(row)
			case mysql.TypeVarString:
				return tc.rawData
			default:
				panic("not implement")
			}
		},
	}
}

func prepare4IndexInnerHashJoin(tc *indexJoinTestCase, outerDS *mockDataSource, innerDS *mockDataSource) (Executor, error) {
	outerCols, innerCols := tc.columns(), tc.columns()
	joinSchema := expression.NewSchema(outerCols...)
	joinSchema.Append(innerCols...)
	leftTypes, rightTypes := retTypes(outerDS), retTypes(innerDS)
	defaultValues := make([]types.Datum, len(innerCols))
	colLens := make([]int, len(innerCols))
	for i := range colLens {
		colLens[i] = types.UnspecifiedLength
	}
	keyOff2IdxOff := make([]int, len(tc.outerJoinKeyIdx))
	for i := range keyOff2IdxOff {
		keyOff2IdxOff[i] = i
	}

	readerBuilder, err := newExecutorBuilder(tc.ctx, nil, nil).
		newDataReaderBuilder(&mockPhysicalIndexReader{e: innerDS})
	if err != nil {
		return nil, err
	}

	e := &IndexLookUpJoin{
		baseExecutor: newBaseExecutor(tc.ctx, joinSchema, 1, outerDS),
		outerCtx: outerCtx{
			rowTypes: leftTypes,
			keyCols:  tc.outerJoinKeyIdx,
			hashCols: tc.outerHashKeyIdx,
		},
		innerCtx: innerCtx{
			readerBuilder: readerBuilder,
			rowTypes:      rightTypes,
			colLens:       colLens,
			keyCols:       tc.innerJoinKeyIdx,
			hashCols:      tc.innerHashKeyIdx,
		},
		workerWg:      new(sync.WaitGroup),
		joiner:        newJoiner(tc.ctx, 0, false, defaultValues, nil, leftTypes, rightTypes, nil, false),
		isOuterJoin:   false,
		keyOff2IdxOff: keyOff2IdxOff,
		lastColHelper: nil,
	}
	e.joinResult = newFirstChunk(e)
	return e, nil
}

func prepare4IndexOuterHashJoin(tc *indexJoinTestCase, outerDS *mockDataSource, innerDS *mockDataSource) (Executor, error) {
	e, err := prepare4IndexInnerHashJoin(tc, outerDS, innerDS)
	if err != nil {
		return nil, err
	}
	idxHash := &IndexNestedLoopHashJoin{IndexLookUpJoin: *e.(*IndexLookUpJoin)}
	concurrency := tc.concurrency
	idxHash.joiners = make([]joiner, concurrency)
	for i := 0; i < concurrency; i++ {
		idxHash.joiners[i] = e.(*IndexLookUpJoin).joiner.Clone()
	}
	return idxHash, nil
}

func prepare4IndexMergeJoin(tc *indexJoinTestCase, outerDS *mockDataSource, innerDS *mockDataSource) (Executor, error) {
	outerCols, innerCols := tc.columns(), tc.columns()
	joinSchema := expression.NewSchema(outerCols...)
	joinSchema.Append(innerCols...)
	outerJoinKeys := make([]*expression.Column, 0, len(tc.outerJoinKeyIdx))
	innerJoinKeys := make([]*expression.Column, 0, len(tc.innerJoinKeyIdx))
	for _, keyIdx := range tc.outerJoinKeyIdx {
		outerJoinKeys = append(outerJoinKeys, outerCols[keyIdx])
	}
	for _, keyIdx := range tc.innerJoinKeyIdx {
		innerJoinKeys = append(innerJoinKeys, innerCols[keyIdx])
	}
	leftTypes, rightTypes := retTypes(outerDS), retTypes(innerDS)
	defaultValues := make([]types.Datum, len(innerCols))
	colLens := make([]int, len(innerCols))
	for i := range colLens {
		colLens[i] = types.UnspecifiedLength
	}
	keyOff2IdxOff := make([]int, len(outerJoinKeys))
	for i := range keyOff2IdxOff {
		keyOff2IdxOff[i] = i
	}

	compareFuncs := make([]expression.CompareFunc, 0, len(outerJoinKeys))
	outerCompareFuncs := make([]expression.CompareFunc, 0, len(outerJoinKeys))
	for i := range outerJoinKeys {
		compareFuncs = append(compareFuncs, expression.GetCmpFunction(nil, outerJoinKeys[i], innerJoinKeys[i]))
		outerCompareFuncs = append(outerCompareFuncs, expression.GetCmpFunction(nil, outerJoinKeys[i], outerJoinKeys[i]))
	}

	readerBuilder, err := newExecutorBuilder(tc.ctx, nil, nil).
		newDataReaderBuilder(&mockPhysicalIndexReader{e: innerDS})
	if err != nil {
		return nil, err
	}

	e := &IndexLookUpMergeJoin{
		baseExecutor: newBaseExecutor(tc.ctx, joinSchema, 2, outerDS),
		outerMergeCtx: outerMergeCtx{
			rowTypes:      leftTypes,
			keyCols:       tc.outerJoinKeyIdx,
			joinKeys:      outerJoinKeys,
			needOuterSort: tc.needOuterSort,
			compareFuncs:  outerCompareFuncs,
		},
		innerMergeCtx: innerMergeCtx{
			readerBuilder: readerBuilder,
			rowTypes:      rightTypes,
			joinKeys:      innerJoinKeys,
			colLens:       colLens,
			keyCols:       tc.innerJoinKeyIdx,
			compareFuncs:  compareFuncs,
		},
		workerWg:      new(sync.WaitGroup),
		isOuterJoin:   false,
		keyOff2IdxOff: keyOff2IdxOff,
		lastColHelper: nil,
	}
	concurrency := e.ctx.GetSessionVars().IndexLookupJoinConcurrency()
	joiners := make([]joiner, concurrency)
	for i := 0; i < concurrency; i++ {
		joiners[i] = newJoiner(tc.ctx, 0, false, defaultValues, nil, leftTypes, rightTypes, nil, false)
	}
	e.joiners = joiners
	return e, nil
}

type indexJoinType int8

const (
	indexInnerHashJoin indexJoinType = iota
	indexOuterHashJoin
	indexMergeJoin
)

func benchmarkIndexJoinExecWithCase(
	b *testing.B,
	tc *indexJoinTestCase,
	outerDS *mockDataSource,
	innerDS *mockDataSource,
	execType indexJoinType,
) {
	b.ResetTimer()
	for i := 0; i < b.N; i++ {
		b.StopTimer()
		var exec Executor
		var err error
		switch execType {
		case indexInnerHashJoin:
			exec, err = prepare4IndexInnerHashJoin(tc, outerDS, innerDS)
		case indexOuterHashJoin:
			exec, err = prepare4IndexOuterHashJoin(tc, outerDS, innerDS)
		case indexMergeJoin:
			exec, err = prepare4IndexMergeJoin(tc, outerDS, innerDS)
		}

		if err != nil {
			b.Fatal(err)
		}

		tmpCtx := context.Background()
		chk := newFirstChunk(exec)
		outerDS.prepareChunks()
		innerDS.prepareChunks()

		b.StartTimer()
		if err = exec.Open(tmpCtx); err != nil {
			b.Fatal(err)
		}
		for {
			if err := exec.Next(tmpCtx, chk); err != nil {
				b.Fatal(err)
			}
			if chk.NumRows() == 0 {
				break
			}
		}

		if err := exec.Close(); err != nil {
			b.Fatal(err)
		}
		b.StopTimer()
	}
}

func BenchmarkIndexJoinExec(b *testing.B) {
	lvl := log.GetLevel()
	log.SetLevel(zapcore.ErrorLevel)
	defer log.SetLevel(lvl)

	b.ReportAllocs()
	tc := defaultIndexJoinTestCase()
	outerOpt := tc.getMockDataSourceOptByRows(tc.outerRows)
	innerOpt := tc.getMockDataSourceOptByRows(tc.innerRows)
	outerDS := buildMockDataSourceWithIndex(outerOpt, tc.innerIdx)
	innerDS := buildMockDataSourceWithIndex(innerOpt, tc.innerIdx)

	tc.needOuterSort = true
	b.Run(fmt.Sprintf("index merge join need outer sort %v", tc), func(b *testing.B) {
		benchmarkIndexJoinExecWithCase(b, tc, outerDS, innerDS, indexMergeJoin)
	})

	tc.needOuterSort = false
	b.Run(fmt.Sprintf("index merge join %v", tc), func(b *testing.B) {
		benchmarkIndexJoinExecWithCase(b, tc, outerDS, innerDS, indexMergeJoin)
	})

	b.Run(fmt.Sprintf("index inner hash join %v", tc), func(b *testing.B) {
		benchmarkIndexJoinExecWithCase(b, tc, outerDS, innerDS, indexInnerHashJoin)
	})

	b.Run(fmt.Sprintf("index outer hash join %v", tc), func(b *testing.B) {
		benchmarkIndexJoinExecWithCase(b, tc, outerDS, innerDS, indexOuterHashJoin)
	})
}

type mergeJoinTestCase struct {
	indexJoinTestCase
	childrenUsedSchema [][]bool
}

func prepareMergeJoinExec(tc *mergeJoinTestCase, joinSchema *expression.Schema, leftExec, rightExec Executor, defaultValues []types.Datum,
	compareFuncs []expression.CompareFunc, innerJoinKeys []*expression.Column, outerJoinKeys []*expression.Column) *MergeJoinExec {
	// only benchmark inner join
	mergeJoinExec := &MergeJoinExec{
		stmtCtx:      tc.ctx.GetSessionVars().StmtCtx,
		baseExecutor: newBaseExecutor(tc.ctx, joinSchema, 3, leftExec, rightExec),
		compareFuncs: compareFuncs,
		isOuterJoin:  false,
	}

	mergeJoinExec.joiner = newJoiner(
		tc.ctx,
		0,
		false,
		defaultValues,
		nil,
		retTypes(leftExec),
		retTypes(rightExec),
		tc.childrenUsedSchema,
		false,
	)

	mergeJoinExec.innerTable = &mergeJoinTable{
		isInner:    true,
		childIndex: 1,
		joinKeys:   innerJoinKeys,
	}

	mergeJoinExec.outerTable = &mergeJoinTable{
		childIndex: 0,
		filters:    nil,
		joinKeys:   outerJoinKeys,
	}

	return mergeJoinExec
}

func prepare4MergeJoin(tc *mergeJoinTestCase, innerDS, outerDS *mockDataSource, sorted bool, concurrency int) Executor {
	outerCols, innerCols := tc.columns(), tc.columns()

	joinSchema := expression.NewSchema()
	if tc.childrenUsedSchema != nil {
		for i, used := range tc.childrenUsedSchema[0] {
			if used {
				joinSchema.Append(outerCols[i])
			}
		}
		for i, used := range tc.childrenUsedSchema[1] {
			if used {
				joinSchema.Append(innerCols[i])
			}
		}
	} else {
		joinSchema.Append(outerCols...)
		joinSchema.Append(innerCols...)
	}

	outerJoinKeys := make([]*expression.Column, 0, len(tc.outerJoinKeyIdx))
	innerJoinKeys := make([]*expression.Column, 0, len(tc.innerJoinKeyIdx))
	for _, keyIdx := range tc.outerJoinKeyIdx {
		outerJoinKeys = append(outerJoinKeys, outerCols[keyIdx])
	}
	for _, keyIdx := range tc.innerJoinKeyIdx {
		innerJoinKeys = append(innerJoinKeys, innerCols[keyIdx])
	}
	compareFuncs := make([]expression.CompareFunc, 0, len(outerJoinKeys))
	for i := range outerJoinKeys {
		compareFuncs = append(compareFuncs, expression.GetCmpFunction(nil, outerJoinKeys[i], innerJoinKeys[i]))
	}

	defaultValues := make([]types.Datum, len(innerCols))

	var leftExec, rightExec Executor
	if sorted {
		leftSortExec := &SortExec{
			baseExecutor: newBaseExecutor(tc.ctx, innerDS.schema, 3, innerDS),
			ByItems:      make([]*util.ByItems, 0, len(tc.innerJoinKeyIdx)),
			schema:       innerDS.schema,
		}
		for _, key := range innerJoinKeys {
			leftSortExec.ByItems = append(leftSortExec.ByItems, &util.ByItems{Expr: key})
		}
		leftExec = leftSortExec

		rightSortExec := &SortExec{
			baseExecutor: newBaseExecutor(tc.ctx, outerDS.schema, 4, outerDS),
			ByItems:      make([]*util.ByItems, 0, len(tc.outerJoinKeyIdx)),
			schema:       outerDS.schema,
		}
		for _, key := range outerJoinKeys {
			rightSortExec.ByItems = append(rightSortExec.ByItems, &util.ByItems{Expr: key})
		}
		rightExec = rightSortExec
	} else {
		leftExec = innerDS
		rightExec = outerDS
	}

	var e Executor
	if concurrency == 1 {
		e = prepareMergeJoinExec(tc, joinSchema, leftExec, rightExec, defaultValues, compareFuncs, innerJoinKeys, outerJoinKeys)
	} else {
		// build dataSources
		dataSources := []Executor{leftExec, rightExec}
		// build splitters
		innerByItems := make([]expression.Expression, 0, len(innerJoinKeys))
		for _, innerJoinKey := range innerJoinKeys {
			innerByItems = append(innerByItems, innerJoinKey)
		}
		outerByItems := make([]expression.Expression, 0, len(outerJoinKeys))
		for _, outerJoinKey := range outerJoinKeys {
			outerByItems = append(outerByItems, outerJoinKey)
		}
		splitters := []partitionSplitter{
			&partitionHashSplitter{
				byItems:    innerByItems,
				numWorkers: concurrency,
			},
			&partitionHashSplitter{
				byItems:    outerByItems,
				numWorkers: concurrency,
			},
		}
		// build ShuffleMergeJoinExec
		shuffle := &ShuffleExec{
			baseExecutor: newBaseExecutor(tc.ctx, joinSchema, 4),
			concurrency:  concurrency,
			dataSources:  dataSources,
			splitters:    splitters,
		}

		// build workers, only benchmark inner join
		shuffle.workers = make([]*shuffleWorker, shuffle.concurrency)
		for i := range shuffle.workers {
			leftReceiver := shuffleReceiver{
				baseExecutor: newBaseExecutor(tc.ctx, leftExec.Schema(), 0),
			}
			rightReceiver := shuffleReceiver{
				baseExecutor: newBaseExecutor(tc.ctx, rightExec.Schema(), 0),
			}
			w := &shuffleWorker{
				receivers: []*shuffleReceiver{&leftReceiver, &rightReceiver},
			}
			w.childExec = prepareMergeJoinExec(tc, joinSchema, &leftReceiver, &rightReceiver, defaultValues, compareFuncs, innerJoinKeys, outerJoinKeys)

			shuffle.workers[i] = w
		}
		e = shuffle
	}

	return e
}

func newMergeJoinBenchmark(numOuterRows, numInnerDup, numInnerRedundant int) (tc *mergeJoinTestCase, innerDS, outerDS *mockDataSource) {
	ctx := mock.NewContext()
	ctx.GetSessionVars().InitChunkSize = variable.DefInitChunkSize
	ctx.GetSessionVars().MaxChunkSize = variable.DefMaxChunkSize
	ctx.GetSessionVars().SnapshotTS = 1
	ctx.GetSessionVars().StmtCtx.MemTracker = memory.NewTracker(-1, -1)
	ctx.GetSessionVars().StmtCtx.DiskTracker = disk.NewTracker(-1, -1)

	numInnerRows := numOuterRows*numInnerDup + numInnerRedundant
	itc := &indexJoinTestCase{
		outerRows:       numOuterRows,
		innerRows:       numInnerRows,
		concurrency:     4,
		ctx:             ctx,
		outerJoinKeyIdx: []int{0, 1},
		innerJoinKeyIdx: []int{0, 1},
		outerHashKeyIdx: []int{0, 1},
		innerHashKeyIdx: []int{0, 1},
		innerIdx:        []int{0, 1},
		rawData:         wideString,
	}
	tc = &mergeJoinTestCase{*itc, nil}
	outerOpt := mockDataSourceParameters{
		schema: expression.NewSchema(tc.columns()...),
		rows:   numOuterRows,
		ctx:    tc.ctx,
		genDataFunc: func(row int, typ *types.FieldType) interface{} {
			switch typ.GetType() {
			case mysql.TypeLong, mysql.TypeLonglong:
				return int64(row)
			case mysql.TypeDouble:
				return float64(row)
			case mysql.TypeVarString:
				return tc.rawData
			default:
				panic("not implement")
			}
		},
	}

	innerOpt := mockDataSourceParameters{
		schema: expression.NewSchema(tc.columns()...),
		rows:   numInnerRows,
		ctx:    tc.ctx,
		genDataFunc: func(row int, typ *types.FieldType) interface{} {
			row = row / numInnerDup
			switch typ.GetType() {
			case mysql.TypeLong, mysql.TypeLonglong:
				return int64(row)
			case mysql.TypeDouble:
				return float64(row)
			case mysql.TypeVarString:
				return tc.rawData
			default:
				panic("not implement")
			}
		},
	}

	innerDS = buildMockDataSource(innerOpt)
	outerDS = buildMockDataSource(outerOpt)

	return
}

type mergeJoinType int8

const (
	innerMergeJoin mergeJoinType = iota
)

func benchmarkMergeJoinExecWithCase(b *testing.B, tc *mergeJoinTestCase, innerDS, outerDS *mockDataSource, joinType mergeJoinType) {
	b.ResetTimer()
	for i := 0; i < b.N; i++ {
		b.StopTimer()
		var exec Executor
		switch joinType {
		case innerMergeJoin:
			exec = prepare4MergeJoin(tc, innerDS, outerDS, true, 2)
		}

		tmpCtx := context.Background()
		chk := newFirstChunk(exec)
		outerDS.prepareChunks()
		innerDS.prepareChunks()

		b.StartTimer()
		if err := exec.Open(tmpCtx); err != nil {
			b.Fatal(err)
		}
		for {
			if err := exec.Next(tmpCtx, chk); err != nil {
				b.Fatal(err)
			}
			if chk.NumRows() == 0 {
				break
			}
		}

		if err := exec.Close(); err != nil {
			b.Fatal(err)
		}
		b.StopTimer()
	}
}

func BenchmarkMergeJoinExec(b *testing.B) {
	lvl := log.GetLevel()
	log.SetLevel(zapcore.ErrorLevel)
	defer log.SetLevel(lvl)
	b.ReportAllocs()

	totalRows := 300000

	innerDupAndRedundant := [][]int{
		{1, 0},
		{100, 0},
		{10000, 0},
		{1, 30000},
	}

	childrenUsedSchemas := [][][]bool{
		nil,
		{
			{true, false, false},
			{false, true, false},
		},
	}

	for _, params := range innerDupAndRedundant {
		numInnerDup, numInnerRedundant := params[0], params[1]
		for _, childrenUsedSchema := range childrenUsedSchemas {
			tc, innerDS, outerDS := newMergeJoinBenchmark(totalRows/numInnerDup, numInnerDup, numInnerRedundant)
			inlineProj := false
			if childrenUsedSchema != nil {
				inlineProj = true
				tc.childrenUsedSchema = childrenUsedSchema
			}

			b.Run(fmt.Sprintf("merge join %v InlineProj:%v", tc, inlineProj), func(b *testing.B) {
				benchmarkMergeJoinExecWithCase(b, tc, outerDS, innerDS, innerMergeJoin)
			})
		}
	}
}

type sortCase struct {
	rows       int
	orderByIdx []int
	ndvs       []int
	ctx        sessionctx.Context
}

func (tc sortCase) columns() []*expression.Column {
	return []*expression.Column{
		{Index: 0, RetType: types.NewFieldType(mysql.TypeLonglong)},
		{Index: 1, RetType: types.NewFieldType(mysql.TypeLonglong)},
	}
}

func (tc sortCase) String() string {
	return fmt.Sprintf("(rows:%v, orderBy:%v, ndvs: %v)", tc.rows, tc.orderByIdx, tc.ndvs)
}

func defaultSortTestCase() *sortCase {
	ctx := mock.NewContext()
	ctx.GetSessionVars().InitChunkSize = variable.DefInitChunkSize
	ctx.GetSessionVars().MaxChunkSize = variable.DefMaxChunkSize
	ctx.GetSessionVars().StmtCtx.MemTracker = memory.NewTracker(-1, -1)
	tc := &sortCase{rows: 300000, orderByIdx: []int{0, 1}, ndvs: []int{0, 0}, ctx: ctx}
	return tc
}

func benchmarkSortExec(b *testing.B, cas *sortCase) {
	opt := mockDataSourceParameters{
		schema: expression.NewSchema(cas.columns()...),
		rows:   cas.rows,
		ctx:    cas.ctx,
		ndvs:   cas.ndvs,
	}
	dataSource := buildMockDataSource(opt)
	exec := &SortExec{
		baseExecutor: newBaseExecutor(cas.ctx, dataSource.schema, 4, dataSource),
		ByItems:      make([]*util.ByItems, 0, len(cas.orderByIdx)),
		schema:       dataSource.schema,
	}
	for _, idx := range cas.orderByIdx {
		exec.ByItems = append(exec.ByItems, &util.ByItems{Expr: cas.columns()[idx]})
	}
	b.ResetTimer()
	for i := 0; i < b.N; i++ {
		b.StopTimer()
		tmpCtx := context.Background()
		chk := newFirstChunk(exec)
		dataSource.prepareChunks()

		b.StartTimer()
		if err := exec.Open(tmpCtx); err != nil {
			b.Fatal(err)
		}
		for {
			if err := exec.Next(tmpCtx, chk); err != nil {
				b.Fatal(err)
			}
			if chk.NumRows() == 0 {
				break
			}
		}

		if err := exec.Close(); err != nil {
			b.Fatal(err)
		}
		b.StopTimer()
	}
}

func BenchmarkSortExec(b *testing.B) {
	b.ReportAllocs()
	cas := defaultSortTestCase()
	// all random data
	cas.ndvs = []int{0, 0}
	cas.orderByIdx = []int{0, 1}
	b.Run(fmt.Sprintf("%v", cas), func(b *testing.B) {
		benchmarkSortExec(b, cas)
	})

	ndvs := []int{1, 10000}
	for _, ndv := range ndvs {
		cas.ndvs = []int{ndv, 0}
		cas.orderByIdx = []int{0, 1}
		b.Run(fmt.Sprintf("%v", cas), func(b *testing.B) {
			benchmarkSortExec(b, cas)
		})

		cas.ndvs = []int{ndv, 0}
		cas.orderByIdx = []int{0}
		b.Run(fmt.Sprintf("%v", cas), func(b *testing.B) {
			benchmarkSortExec(b, cas)
		})

		cas.ndvs = []int{ndv, 0}
		cas.orderByIdx = []int{1}
		b.Run(fmt.Sprintf("%v", cas), func(b *testing.B) {
			benchmarkSortExec(b, cas)
		})
	}
}

type limitCase struct {
	rows                  int
	offset                int
	count                 int
	childUsedSchema       []bool
	usingInlineProjection bool
	ctx                   sessionctx.Context
}

func (tc limitCase) columns() []*expression.Column {
	return []*expression.Column{
		{Index: 0, RetType: types.NewFieldType(mysql.TypeLonglong)},
		{Index: 1, RetType: types.NewFieldType(mysql.TypeLonglong)},
	}
}

func (tc limitCase) String() string {
	return fmt.Sprintf("(rows:%v, offset:%v, count:%v, inline_projection:%v)",
		tc.rows, tc.offset, tc.count, tc.usingInlineProjection)
}

func defaultLimitTestCase() *limitCase {
	ctx := mock.NewContext()
	ctx.GetSessionVars().InitChunkSize = variable.DefInitChunkSize
	ctx.GetSessionVars().MaxChunkSize = variable.DefMaxChunkSize
	ctx.GetSessionVars().StmtCtx.MemTracker = memory.NewTracker(-1, -1)
	tc := &limitCase{
		rows:                  30000,
		offset:                10000,
		count:                 10000,
		childUsedSchema:       []bool{false, true},
		usingInlineProjection: false,
		ctx:                   ctx,
	}
	return tc
}

func benchmarkLimitExec(b *testing.B, cas *limitCase) {
	opt := mockDataSourceParameters{
		schema: expression.NewSchema(cas.columns()...),
		rows:   cas.rows,
		ctx:    cas.ctx,
	}
	dataSource := buildMockDataSource(opt)
	var exec Executor
	limit := &LimitExec{
		baseExecutor: newBaseExecutor(cas.ctx, dataSource.schema, 4, dataSource),
		begin:        uint64(cas.offset),
		end:          uint64(cas.offset + cas.count),
	}
	if cas.usingInlineProjection {
		if len(cas.childUsedSchema) > 0 {
			limit.columnIdxsUsedByChild = make([]int, 0, len(cas.childUsedSchema))
			for i, used := range cas.childUsedSchema {
				if used {
					limit.columnIdxsUsedByChild = append(limit.columnIdxsUsedByChild, i)
				}
			}
		}
		exec = limit
	} else {
		columns := cas.columns()
		usedCols := make([]*expression.Column, 0, len(columns))
		exprs := make([]expression.Expression, 0, len(columns))
		for i, used := range cas.childUsedSchema {
			if used {
				usedCols = append(usedCols, columns[i])
				exprs = append(exprs, columns[i])
			}
		}
		proj := &ProjectionExec{
			baseExecutor:  newBaseExecutor(cas.ctx, expression.NewSchema(usedCols...), 0, limit),
			numWorkers:    1,
			evaluatorSuit: expression.NewEvaluatorSuite(exprs, false),
		}
		exec = proj
	}

	b.ResetTimer()
	for i := 0; i < b.N; i++ {
		b.StopTimer()
		tmpCtx := context.Background()
		chk := newFirstChunk(exec)
		dataSource.prepareChunks()

		b.StartTimer()
		if err := exec.Open(tmpCtx); err != nil {
			b.Fatal(err)
		}
		for {
			if err := exec.Next(tmpCtx, chk); err != nil {
				b.Fatal(err)
			}
			if chk.NumRows() == 0 {
				break
			}
		}

		if err := exec.Close(); err != nil {
			b.Fatal(err)
		}
		b.StopTimer()
	}
}

func BenchmarkLimitExec(b *testing.B) {
	b.ReportAllocs()
	cas := defaultLimitTestCase()
	usingInlineProjection := []bool{false, true}
	for _, inlineProjection := range usingInlineProjection {
		cas.usingInlineProjection = inlineProjection
		b.Run(fmt.Sprintf("%v", cas), func(b *testing.B) {
			benchmarkLimitExec(b, cas)
		})
	}
}

func BenchmarkReadLastLinesOfHugeLine(b *testing.B) {
	// step 1. initial a huge line log file
	hugeLine := make([]byte, 1024*1024*10)
	for i := range hugeLine {
		hugeLine[i] = 'a' + byte(i%26)
	}
	fileName := "tidb.log"
	err := os.WriteFile(fileName, hugeLine, 0644)
	if err != nil {
		b.Fatal(err)
	}
	file, err := os.OpenFile(fileName, os.O_RDONLY, os.ModePerm)
	if err != nil {
		b.Fatal(err)
	}
	defer func() {
		file.Close()
		os.Remove(fileName)
	}()
	stat, _ := file.Stat()
	filesize := stat.Size()
	b.ResetTimer()
	for i := 0; i < b.N; i++ {
		_, n, err := readLastLines(context.Background(), file, filesize)
		if err != nil {
			b.Fatal(err)
		}
		if n != len(hugeLine) {
			b.Fatalf("len %v, expected: %v", n, len(hugeLine))
		}
	}
}

func BenchmarkAggPartialResultMapperMemoryUsage(b *testing.B) {
	b.ReportAllocs()
	type testCase struct {
		rowNum int
	}
	cases := []testCase{
		{
			rowNum: 0,
		},
		{
			rowNum: 100,
		},
		{
			rowNum: 10000,
		},
		{
			rowNum: 1000000,
		},
		{
			rowNum: 851968, // 6.5 * (1 << 17)
		},
		{
			rowNum: 851969, // 6.5 * (1 << 17) + 1
		},
		{
			rowNum: 425984, // 6.5 * (1 << 16)
		},
		{
			rowNum: 425985, // 6.5 * (1 << 16) + 1
		},
	}

	for _, c := range cases {
		b.Run(fmt.Sprintf("MapRows %v", c.rowNum), func(b *testing.B) {
			b.ReportAllocs()
			for i := 0; i < b.N; i++ {
				aggMap := make(aggPartialResultMapper)
				tempSlice := make([]aggfuncs.PartialResult, 10)
				for num := 0; num < c.rowNum; num++ {
					aggMap[strconv.Itoa(num)] = tempSlice
				}
			}
		})
	}
}

func BenchmarkPipelinedRowNumberWindowFunctionExecution(b *testing.B) {
	b.ReportAllocs()
}<|MERGE_RESOLUTION|>--- conflicted
+++ resolved
@@ -916,16 +916,12 @@
 	}
 	e := &HashJoinExec{
 		baseExecutor: newBaseExecutor(testCase.ctx, joinSchema, 5, innerExec, outerExec),
-<<<<<<< HEAD
-		probeSideTupleFetcher: probeSideTupleFetcher{
-=======
 		hashJoinCtx: &hashJoinCtx{
 			joinType:        testCase.joinType, // 0 for InnerJoin, 1 for LeftOutersJoin, 2 for RightOuterJoin
 			isOuterJoin:     false,
 			useOuterToBuild: testCase.useOuterToBuild,
 		},
 		probeSideTupleFetcher: &probeSideTupleFetcher{
->>>>>>> 6af4e4b1
 			probeSideExec: outerExec,
 		},
 		probeWorkers:      make([]probeWorker, testCase.concurrency),
