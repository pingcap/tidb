--- conflicted
+++ resolved
@@ -550,19 +550,11 @@
 		}
 
 		plan = core.PhysicalShuffle{
-<<<<<<< HEAD
 			Concurrency:  concurrency,
-			Tail:         tail,
-			DataSource:   src,
+			Tails:        []plannercore.PhysicalPlan{tail},
+			DataSources:  []plannercore.PhysicalPlan{src},
 			SplitterType: core.PartitionHashSplitterType,
-			ByItems:      byItems,
-=======
-			Concurrency:      concurrency,
-			Tails:            []plannercore.PhysicalPlan{tail},
-			DataSources:      []plannercore.PhysicalPlan{src},
-			SplitterType:     core.PartitionHashSplitterType,
-			HashByItemArrays: [][]expression.Expression{byItems},
->>>>>>> ceddc106
+			ByItemArrays: [][]expression.Expression{byItems},
 		}.Init(ctx, nil, 0)
 		plan.SetChildren(win)
 	} else {
