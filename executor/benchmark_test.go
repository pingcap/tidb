// Copyright 2019 PingCAP, Inc.
//
// Licensed under the Apache License, Version 2.0 (the "License");
// you may not use this file except in compliance with the License.
// You may obtain a copy of the License at
//
//     http://www.apache.org/licenses/LICENSE-2.0
//
// Unless required by applicable law or agreed to in writing, software
// distributed under the License is distributed on an "AS IS" BASIS,
// See the License for the specific language governing permissions and
// limitations under the License.

package executor

import (
	"context"
	"fmt"
	"math/rand"
	"sort"
	"strings"
	"sync"
	"testing"

	"github.com/pingcap/log"
	"github.com/pingcap/parser/ast"
	"github.com/pingcap/parser/mysql"
	"github.com/pingcap/tidb/expression"
	"github.com/pingcap/tidb/expression/aggregation"
	"github.com/pingcap/tidb/planner/core"
	"github.com/pingcap/tidb/planner/property"
	"github.com/pingcap/tidb/sessionctx"
	"github.com/pingcap/tidb/sessionctx/variable"
	"github.com/pingcap/tidb/types"
	"github.com/pingcap/tidb/util/chunk"
	"github.com/pingcap/tidb/util/disk"
	"github.com/pingcap/tidb/util/memory"
	"github.com/pingcap/tidb/util/mock"
	"github.com/pingcap/tidb/util/stringutil"
	"go.uber.org/zap/zapcore"
)

var (
	_ Executor          = &mockDataSource{}
	_ core.PhysicalPlan = &mockDataPhysicalPlan{}
)

type mockDataSourceParameters struct {
	schema         *expression.Schema
	genDataFunc    func(row int, typ *types.FieldType) interface{}
	ndvs           []int  // number of distinct values on columns[i] and zero represents no limit
	orders         []bool // columns[i] should be ordered if orders[i] is true
	rows           int    // number of rows the DataSource should output
	ctx            sessionctx.Context
	isRawDataSmall bool // false: rawData, true: rawDataSmall
}

type mockDataSource struct {
	baseExecutor
	p        mockDataSourceParameters
	genData  []*chunk.Chunk
	chunks   []*chunk.Chunk
	chunkPtr int
}

type mockDataPhysicalPlan struct {
	MockPhysicalPlan
	schema *expression.Schema
	exec   Executor
}

func (mp *mockDataPhysicalPlan) GetExecutor() Executor {
	return mp.exec
}

func (mp *mockDataPhysicalPlan) Schema() *expression.Schema {
	return mp.schema
}

func (mp *mockDataPhysicalPlan) ExplainID() fmt.Stringer {
	return stringutil.MemoizeStr(func() string {
		return "mockData_0"
	})
}

func (mp *mockDataPhysicalPlan) Stats() *property.StatsInfo {
	return nil
}

func (mp *mockDataPhysicalPlan) SelectBlockOffset() int {
	return 0
}

func (mds *mockDataSource) genColDatums(col int) (results []interface{}) {
	typ := mds.retFieldTypes[col]
	order := false
	if col < len(mds.p.orders) {
		order = mds.p.orders[col]
	}
	rows := mds.p.rows
	NDV := 0
	if col < len(mds.p.ndvs) {
		NDV = mds.p.ndvs[col]
	}
	results = make([]interface{}, 0, rows)
	if mds.p.genDataFunc != nil {
		for i := 0; i < rows; i++ {
			results = append(results, mds.p.genDataFunc(i, typ))
		}
	} else if NDV == 0 {
		for i := 0; i < rows; i++ {
			results = append(results, mds.randDatum(typ))
		}
	} else {
		datumSet := make(map[string]bool, NDV)
		datums := make([]interface{}, 0, NDV)
		for len(datums) < NDV {
			d := mds.randDatum(typ)
			str := fmt.Sprintf("%v", d)
			if datumSet[str] {
				continue
			}
			datumSet[str] = true
			datums = append(datums, d)
		}

		for i := 0; i < rows; i++ {
			results = append(results, datums[rand.Intn(NDV)])
		}
	}

	if order {
		sort.Slice(results, func(i, j int) bool {
			switch typ.Tp {
			case mysql.TypeLong, mysql.TypeLonglong:
				return results[i].(int64) < results[j].(int64)
			case mysql.TypeDouble:
				return results[i].(float64) < results[j].(float64)
			case mysql.TypeVarString:
				return results[i].(string) < results[j].(string)
			default:
				panic("not implement")
			}
		})
	}

	return
}

func (mds *mockDataSource) randDatum(typ *types.FieldType) interface{} {
	switch typ.Tp {
	case mysql.TypeLong, mysql.TypeLonglong:
		return int64(rand.Int())
	case mysql.TypeDouble:
		return rand.Float64()
	case mysql.TypeVarString:
		if mds.p.isRawDataSmall {
			return rawDataSmall
		}
		return rawData
	default:
		panic("not implement")
	}
}

func (mds *mockDataSource) prepareChunks() {
	mds.chunks = make([]*chunk.Chunk, len(mds.genData))
	for i := range mds.chunks {
		mds.chunks[i] = mds.genData[i].CopyConstruct()
	}
	mds.chunkPtr = 0
}

func (mds *mockDataSource) Next(ctx context.Context, req *chunk.Chunk) error {
	if mds.chunkPtr >= len(mds.chunks) {
		req.Reset()
		return nil
	}
	dataChk := mds.chunks[mds.chunkPtr]
	dataChk.SwapColumns(req)
	mds.chunkPtr++
	return nil
}

func buildMockDataSource(opt mockDataSourceParameters) *mockDataSource {
	baseExec := newBaseExecutor(opt.ctx, opt.schema, nil)
	m := &mockDataSource{baseExec, opt, nil, nil, 0}
	types := retTypes(m)
	colData := make([][]interface{}, len(types))
	for i := 0; i < len(types); i++ {
		colData[i] = m.genColDatums(i)
	}

	m.genData = make([]*chunk.Chunk, (m.p.rows+m.maxChunkSize-1)/m.maxChunkSize)
	for i := range m.genData {
		m.genData[i] = chunk.NewChunkWithCapacity(retTypes(m), m.maxChunkSize)
	}

	for i := 0; i < m.p.rows; i++ {
		idx := i / m.maxChunkSize
		retTypes := retTypes(m)
		for colIdx := 0; colIdx < len(types); colIdx++ {
			switch retTypes[colIdx].Tp {
			case mysql.TypeLong, mysql.TypeLonglong:
				m.genData[idx].AppendInt64(colIdx, colData[colIdx][i].(int64))
			case mysql.TypeDouble:
				m.genData[idx].AppendFloat64(colIdx, colData[colIdx][i].(float64))
			case mysql.TypeVarString:
				m.genData[idx].AppendString(colIdx, colData[colIdx][i].(string))
			default:
				panic("not implement")
			}
		}
	}
	return m
}

func buildMockDataSourceWithIndex(opt mockDataSourceParameters, index []int) *mockDataSource {
	opt.orders = make([]bool, len(opt.schema.Columns))
	for _, idx := range index {
		opt.orders[idx] = true
	}
	return buildMockDataSource(opt)
}

type aggTestCase struct {
	// The test table's schema is fixed (aggCol Double, groupBy LongLong).
	execType    string // "hash" or "stream"
	aggFunc     string // sum, avg, count ....
	groupByNDV  int    // the number of distinct group-by keys
	hasDistinct bool
	rows        int
	concurrency int
	ctx         sessionctx.Context
}

func (a aggTestCase) columns() []*expression.Column {
	return []*expression.Column{
		{Index: 0, RetType: types.NewFieldType(mysql.TypeDouble)},
		{Index: 1, RetType: types.NewFieldType(mysql.TypeLonglong)},
	}
}

func (a aggTestCase) String() string {
	return fmt.Sprintf("(execType:%v, aggFunc:%v, ndv:%v, hasDistinct:%v, rows:%v, concurrency:%v)",
		a.execType, a.aggFunc, a.groupByNDV, a.hasDistinct, a.rows, a.concurrency)
}

func defaultAggTestCase(exec string) *aggTestCase {
	ctx := mock.NewContext()
	ctx.GetSessionVars().InitChunkSize = variable.DefInitChunkSize
	ctx.GetSessionVars().MaxChunkSize = variable.DefMaxChunkSize
	return &aggTestCase{exec, ast.AggFuncSum, 1000, false, 10000000, 4, ctx}
}

func buildHashAggExecutor(ctx sessionctx.Context, src Executor, schema *expression.Schema,
	aggFuncs []*aggregation.AggFuncDesc, groupItems []expression.Expression) Executor {
	plan := new(core.PhysicalHashAgg)
	plan.AggFuncs = aggFuncs
	plan.GroupByItems = groupItems
	plan.SetSchema(schema)
	plan.Init(ctx, nil, 0)
	plan.SetChildren(nil)
	b := newExecutorBuilder(ctx, nil)
	exec := b.build(plan)
	hashAgg := exec.(*HashAggExec)
	hashAgg.children[0] = src
	return exec
}

func buildStreamAggExecutor(ctx sessionctx.Context, src Executor, schema *expression.Schema,
	aggFuncs []*aggregation.AggFuncDesc, groupItems []expression.Expression) Executor {
	plan := new(core.PhysicalStreamAgg)
	plan.AggFuncs = aggFuncs
	plan.GroupByItems = groupItems
	plan.SetSchema(schema)
	plan.Init(ctx, nil, 0)
	plan.SetChildren(nil)
	b := newExecutorBuilder(ctx, nil)
	exec := b.build(plan)
	streamAgg := exec.(*StreamAggExec)
	streamAgg.children[0] = src
	return exec
}

func buildAggExecutor(b *testing.B, testCase *aggTestCase, child Executor) Executor {
	ctx := testCase.ctx
	if err := ctx.GetSessionVars().SetSystemVar(variable.TiDBHashAggFinalConcurrency, fmt.Sprintf("%v", testCase.concurrency)); err != nil {
		b.Fatal(err)
	}
	if err := ctx.GetSessionVars().SetSystemVar(variable.TiDBHashAggPartialConcurrency, fmt.Sprintf("%v", testCase.concurrency)); err != nil {
		b.Fatal(err)
	}

	childCols := testCase.columns()
	schema := expression.NewSchema(childCols...)
	groupBy := []expression.Expression{childCols[1]}
	aggFunc, err := aggregation.NewAggFuncDesc(testCase.ctx, testCase.aggFunc, []expression.Expression{childCols[0]}, testCase.hasDistinct)
	if err != nil {
		b.Fatal(err)
	}
	aggFuncs := []*aggregation.AggFuncDesc{aggFunc}

	var aggExec Executor
	switch testCase.execType {
	case "hash":
		aggExec = buildHashAggExecutor(testCase.ctx, child, schema, aggFuncs, groupBy)
	case "stream":
		aggExec = buildStreamAggExecutor(testCase.ctx, child, schema, aggFuncs, groupBy)
	default:
		b.Fatal("not implement")
	}
	return aggExec
}

func benchmarkAggExecWithCase(b *testing.B, casTest *aggTestCase) {
	cols := casTest.columns()
	orders := []bool{false, casTest.execType == "stream"}
	dataSource := buildMockDataSource(mockDataSourceParameters{
		schema: expression.NewSchema(cols...),
		ndvs:   []int{0, casTest.groupByNDV},
		orders: orders,
		rows:   casTest.rows,
		ctx:    casTest.ctx,
	})

	b.ResetTimer()
	for i := 0; i < b.N; i++ {
		b.StopTimer() // prepare a new agg-executor
		aggExec := buildAggExecutor(b, casTest, dataSource)
		tmpCtx := context.Background()
		chk := newFirstChunk(aggExec)
		dataSource.prepareChunks()

		b.StartTimer()
		if err := aggExec.Open(tmpCtx); err != nil {
			b.Fatal(err)
		}
		for {
			if err := aggExec.Next(tmpCtx, chk); err != nil {
				b.Fatal(b)
			}
			if chk.NumRows() == 0 {
				break
			}
		}

		if err := aggExec.Close(); err != nil {
			b.Fatal(err)
		}
		b.StopTimer()
	}
}

func BenchmarkAggRows(b *testing.B) {
	rows := []int{100000, 1000000, 10000000}
	concurrencies := []int{1, 4, 8, 15, 20, 30, 40}
	for _, row := range rows {
		for _, con := range concurrencies {
			for _, exec := range []string{"hash", "stream"} {
				if exec == "stream" && con > 1 {
					continue
				}
				cas := defaultAggTestCase(exec)
				cas.rows = row
				cas.concurrency = con
				b.Run(fmt.Sprintf("%v", cas), func(b *testing.B) {
					benchmarkAggExecWithCase(b, cas)
				})
			}
		}
	}
}

func BenchmarkAggGroupByNDV(b *testing.B) {
	NDVs := []int{10, 100, 1000, 10000, 100000, 1000000, 10000000}
	for _, NDV := range NDVs {
		for _, exec := range []string{"hash", "stream"} {
			cas := defaultAggTestCase(exec)
			cas.groupByNDV = NDV
			b.Run(fmt.Sprintf("%v", cas), func(b *testing.B) {
				benchmarkAggExecWithCase(b, cas)
			})
		}
	}
}

func BenchmarkAggConcurrency(b *testing.B) {
	concs := []int{1, 4, 8, 15, 20, 30, 40}
	for _, con := range concs {
		for _, exec := range []string{"hash", "stream"} {
			if exec == "stream" && con > 1 {
				continue
			}
			cas := defaultAggTestCase(exec)
			cas.concurrency = con
			b.Run(fmt.Sprintf("%v", cas), func(b *testing.B) {
				benchmarkAggExecWithCase(b, cas)
			})
		}
	}
}

func BenchmarkAggDistinct(b *testing.B) {
	rows := []int{100000, 1000000, 10000000}
	distincts := []bool{false, true}
	for _, row := range rows {
		for _, exec := range []string{"hash", "stream"} {
			for _, distinct := range distincts {
				cas := defaultAggTestCase(exec)
				cas.rows = row
				cas.hasDistinct = distinct
				b.Run(fmt.Sprintf("%v", cas), func(b *testing.B) {
					benchmarkAggExecWithCase(b, cas)
				})
			}
		}
	}
}

<<<<<<< HEAD
func buildWindowExecutor(ctx sessionctx.Context, windowFunc string, frame *core.WindowFrame, src Executor, schema *expression.Schema, partitionBy []*expression.Column) Executor {
	plan := new(core.PhysicalWindow)

	var args []expression.Expression
	switch windowFunc {
	case ast.WindowFuncNtile:
		args = append(args, &expression.Constant{Value: types.NewUintDatum(2)})
	case ast.WindowFuncNthValue:
		args = append(args, partitionBy[0], &expression.Constant{Value: types.NewUintDatum(2)})
	case ast.AggFuncCount:
		args = append(args, src.Schema().Columns[0])
	default:
		args = append(args, partitionBy[0])
=======
func buildWindowExecutor(ctx sessionctx.Context, windowFunc string, funcs int, frame *core.WindowFrame, srcExec Executor, schema *expression.Schema, partitionBy []*expression.Column, concurrency int, dataSourceSorted bool) Executor {
	src := &mockDataPhysicalPlan{
		schema: srcExec.Schema(),
		exec:   srcExec,
	}

	win := new(core.PhysicalWindow)
	win.WindowFuncDescs = make([]*aggregation.WindowFuncDesc, 0)
	winSchema := schema.Clone()
	for i := 0; i < funcs; i++ {
		var args []expression.Expression
		switch windowFunc {
		case ast.WindowFuncNtile:
			args = append(args, &expression.Constant{Value: types.NewUintDatum(2)})
		case ast.WindowFuncNthValue:
			args = append(args, partitionBy[0], &expression.Constant{Value: types.NewUintDatum(2)})
		case ast.AggFuncSum:
			args = append(args, src.Schema().Columns[0])
		case ast.AggFuncAvg:
			args = append(args, src.Schema().Columns[0])
		case ast.AggFuncBitXor:
			args = append(args, src.Schema().Columns[0])
		default:
			args = append(args, partitionBy[0])
		}
		desc, _ := aggregation.NewWindowFuncDesc(ctx, windowFunc, args)

		win.WindowFuncDescs = append(win.WindowFuncDescs, desc)
		winSchema.Append(&expression.Column{
			UniqueID: 10 + (int64)(i),
			RetType:  types.NewFieldType(mysql.TypeLonglong),
		})
>>>>>>> 664adfe4
	}
	for _, col := range partitionBy {
		win.PartitionBy = append(win.PartitionBy, property.Item{Col: col})
	}
<<<<<<< HEAD
	plan.OrderBy = nil
	plan.Frame = frame
	plan.SetSchema(schema)
	plan.Init(ctx, nil, 0)
	plan.SetChildren(nil)
=======
	win.Frame = frame
	win.OrderBy = nil

	win.SetSchema(winSchema)
	win.Init(ctx, nil, 0)

	var tail core.PhysicalPlan = win
	if !dataSourceSorted {
		byItems := make([]*core.ByItems, 0, len(partitionBy))
		for _, col := range partitionBy {
			byItems = append(byItems, &core.ByItems{Expr: col, Desc: false})
		}
		sort := &core.PhysicalSort{ByItems: byItems}
		sort.SetChildren(src)
		win.SetChildren(sort)
		tail = sort
	} else {
		win.SetChildren(src)
	}

	var plan core.PhysicalPlan
	if concurrency > 1 {
		byItems := make([]expression.Expression, 0, len(win.PartitionBy))
		for _, item := range win.PartitionBy {
			byItems = append(byItems, item.Col)
		}

		plan = core.PhysicalShuffle{
			Concurrency:  concurrency,
			Tail:         tail,
			DataSource:   src,
			SplitterType: core.PartitionHashSplitterType,
			HashByItems:  byItems,
		}.Init(ctx, nil, 0)
		plan.SetChildren(win)
	} else {
		plan = win
	}

>>>>>>> 664adfe4
	b := newExecutorBuilder(ctx, nil)
	exec := b.build(plan)
	return exec
}

type windowTestCase struct {
<<<<<<< HEAD
	// The test table's schema is fixed (col Double, partitionBy LongLong, rawData VarString(5128), col LongLong).
	windowFunc string
	frame      *core.WindowFrame
	ndv        int // the number of distinct group-by keys
	rows       int
	ctx        sessionctx.Context
=======
	// The test table's schema is fixed (col Double, partitionBy LongLong, rawData VarString(16), col LongLong).
	windowFunc       string
	numFunc          int // The number of windowFuncs. Default: 1.
	frame            *core.WindowFrame
	ndv              int // the number of distinct group-by keys
	rows             int
	concurrency      int
	dataSourceSorted bool
	ctx              sessionctx.Context
>>>>>>> 664adfe4
}

var rawData = strings.Repeat("x", 5*1024)
var rawDataSmall = strings.Repeat("x", 16)

func (a windowTestCase) columns() []*expression.Column {
	rawDataTp := new(types.FieldType)
	types.DefaultTypeForValue(rawData, rawDataTp)
	return []*expression.Column{
		{Index: 0, RetType: types.NewFieldType(mysql.TypeDouble)},
		{Index: 1, RetType: types.NewFieldType(mysql.TypeLonglong)},
		{Index: 2, RetType: rawDataTp},
		{Index: 3, RetType: types.NewFieldType(mysql.TypeLonglong)},
	}
}

func (a windowTestCase) String() string {
	return fmt.Sprintf("(func:%v, numFunc:%v, ndv:%v, rows:%v, sorted:%v, concurrency:%v)",
		a.windowFunc, a.numFunc, a.ndv, a.rows, a.dataSourceSorted, a.concurrency)
}

func defaultWindowTestCase() *windowTestCase {
	ctx := mock.NewContext()
	ctx.GetSessionVars().InitChunkSize = variable.DefInitChunkSize
	ctx.GetSessionVars().MaxChunkSize = variable.DefMaxChunkSize
<<<<<<< HEAD
	return &windowTestCase{
		windowFunc: ast.WindowFuncRowNumber,
		frame:      nil,
		ndv:        1000,
		rows:       10000000,
		ctx:        ctx,
	}
=======
	return &windowTestCase{ast.WindowFuncRowNumber, 1, nil, 1000, 10000000, 1, true, ctx}
>>>>>>> 664adfe4
}

func benchmarkWindowExecWithCase(b *testing.B, casTest *windowTestCase) {
	ctx := casTest.ctx
	if err := ctx.GetSessionVars().SetSystemVar(variable.TiDBWindowConcurrency, fmt.Sprintf("%v", casTest.concurrency)); err != nil {
		b.Fatal(err)
	}

	cols := casTest.columns()
	dataSource := buildMockDataSource(mockDataSourceParameters{
		schema:         expression.NewSchema(cols...),
		ndvs:           []int{0, casTest.ndv, 0, 0},
		orders:         []bool{false, casTest.dataSourceSorted, false, false},
		rows:           casTest.rows,
		ctx:            casTest.ctx,
		isRawDataSmall: true,
	})

	b.ResetTimer()
	for i := 0; i < b.N; i++ {
		b.StopTimer() // prepare a new window-executor
		childCols := casTest.columns()
		schema := expression.NewSchema(childCols...)
<<<<<<< HEAD
		windowExec := buildWindowExecutor(casTest.ctx, casTest.windowFunc, casTest.frame, dataSource, schema, childCols[1:2])
=======
		windowExec := buildWindowExecutor(casTest.ctx, casTest.windowFunc, casTest.numFunc, casTest.frame, dataSource, schema, childCols[1:2], casTest.concurrency, casTest.dataSourceSorted)
>>>>>>> 664adfe4
		tmpCtx := context.Background()
		chk := newFirstChunk(windowExec)
		dataSource.prepareChunks()

		b.StartTimer()
		if err := windowExec.Open(tmpCtx); err != nil {
			b.Fatal(err)
		}
		for {
			if err := windowExec.Next(tmpCtx, chk); err != nil {
				b.Fatal(b)
			}
			if chk.NumRows() == 0 {
				break
			}
		}

		if err := windowExec.Close(); err != nil {
			b.Fatal(err)
		}
		b.StopTimer()
	}
}

func BenchmarkWindowRows(b *testing.B) {
	b.ReportAllocs()
	rows := []int{1000, 100000}
	ndvs := []int{10, 1000}
	concs := []int{1, 2, 4}
	for _, row := range rows {
		for _, ndv := range ndvs {
			for _, con := range concs {
				cas := defaultWindowTestCase()
				cas.rows = row
				cas.ndv = ndv
				cas.concurrency = con
				cas.dataSourceSorted = false
				cas.windowFunc = ast.WindowFuncRowNumber // cheapest
				b.Run(fmt.Sprintf("%v", cas), func(b *testing.B) {
					benchmarkWindowExecWithCase(b, cas)
				})
			}
		}
	}
}

func BenchmarkWindowFunctions(b *testing.B) {
	b.ReportAllocs()
	windowFuncs := []string{
		ast.WindowFuncRowNumber,
		ast.WindowFuncRank,
		ast.WindowFuncDenseRank,
		ast.WindowFuncCumeDist,
		ast.WindowFuncPercentRank,
		ast.WindowFuncNtile,
		ast.WindowFuncLead,
		ast.WindowFuncLag,
		ast.WindowFuncFirstValue,
		ast.WindowFuncLastValue,
		ast.WindowFuncNthValue,
	}
	concs := []int{1, 4}
	for _, windowFunc := range windowFuncs {
		for _, con := range concs {
			cas := defaultWindowTestCase()
			cas.rows = 100000
			cas.ndv = 1000
			cas.concurrency = con
			cas.dataSourceSorted = false
			cas.windowFunc = windowFunc
			b.Run(fmt.Sprintf("%v", cas), func(b *testing.B) {
				benchmarkWindowExecWithCase(b, cas)
			})
		}
	}
}

func BenchmarkWindowFunctionsWithFrame(b *testing.B) {
	b.ReportAllocs()
	windowFuncs := []string{
		ast.WindowFuncRowNumber,
		ast.AggFuncBitXor,
	}
	numFuncs := []int{1, 5}
	frames := []*core.WindowFrame{
		{Type: ast.Rows, Start: &core.FrameBound{UnBounded: true}, End: &core.FrameBound{Type: ast.CurrentRow}},
	}
	sortTypes := []bool{false, true}
	concs := []int{1, 2, 3, 4, 5, 6}
	for i, windowFunc := range windowFuncs {
		for _, sorted := range sortTypes {
			for _, numFunc := range numFuncs {
				for _, con := range concs {
					cas := defaultWindowTestCase()
					cas.rows = 100000
					cas.ndv = 1000
					cas.concurrency = con
					cas.dataSourceSorted = sorted
					cas.windowFunc = windowFunc
					cas.numFunc = numFunc
					if i < len(frames) {
						cas.frame = frames[i]
					}
					b.Run(fmt.Sprintf("%v", cas), func(b *testing.B) {
						benchmarkWindowExecWithCase(b, cas)
					})
				}
			}
		}
	}
}

func BenchmarkWindowFunctionsWithSlidingWindow(b *testing.B) {
	b.ReportAllocs()
	windowFuncs := []string{
		ast.AggFuncCount,
	}
	rows := []int{1000, 100000}
	ndvs := []int{10, 1000}
	frames := []*core.WindowFrame{
		{Type: ast.Rows, Start: &core.FrameBound{Type: ast.Preceding, Num: 10}, End: &core.FrameBound{Type: ast.Following, Num: 10}},
		{Type: ast.Rows, Start: &core.FrameBound{Type: ast.Preceding, Num: 100}, End: &core.FrameBound{Type: ast.Following, Num: 100}},
	}
	for _, row := range rows {
		for _, ndv := range ndvs {
			for _, frame := range frames {
				for _, windowFunc := range windowFuncs {
					cas := defaultWindowTestCase()
					cas.rows = row
					cas.ndv = ndv
					cas.windowFunc = windowFunc
					cas.frame = frame
					b.Run(fmt.Sprintf("%v", cas), func(b *testing.B) {
						benchmarkWindowExecWithCase(b, cas)
					})
				}
			}
		}
	}
}

type hashJoinTestCase struct {
	rows            int
	cols            []*types.FieldType
	concurrency     int
	ctx             sessionctx.Context
	keyIdx          []int
	joinType        core.JoinType
	disk            bool
	useOuterToBuild bool
}

func (tc hashJoinTestCase) columns() []*expression.Column {
	ret := make([]*expression.Column, 0)
	for i, t := range tc.cols {
		column := &expression.Column{Index: i, RetType: t}
		ret = append(ret, column)
	}
	return ret
}

func (tc hashJoinTestCase) String() string {
	return fmt.Sprintf("(rows:%v, cols:%v, concurency:%v, joinKeyIdx: %v, disk:%v)",
		tc.rows, tc.cols, tc.concurrency, tc.keyIdx, tc.disk)
}

func defaultHashJoinTestCase(cols []*types.FieldType, joinType core.JoinType, useOuterToBuild bool) *hashJoinTestCase {
	ctx := mock.NewContext()
	ctx.GetSessionVars().InitChunkSize = variable.DefInitChunkSize
	ctx.GetSessionVars().MaxChunkSize = variable.DefMaxChunkSize
	ctx.GetSessionVars().StmtCtx.MemTracker = memory.NewTracker(nil, -1)
	ctx.GetSessionVars().StmtCtx.DiskTracker = disk.NewTracker(nil, -1)
	ctx.GetSessionVars().IndexLookupJoinConcurrency = 4
	tc := &hashJoinTestCase{rows: 100000, concurrency: 4, ctx: ctx, keyIdx: []int{0, 1}}
	tc.cols = cols
	tc.useOuterToBuild = useOuterToBuild
	tc.joinType = joinType
	return tc
}

func prepare4HashJoin(testCase *hashJoinTestCase, innerExec, outerExec Executor) *HashJoinExec {
	if testCase.useOuterToBuild {
		innerExec, outerExec = outerExec, innerExec
	}
	cols0 := testCase.columns()
	cols1 := testCase.columns()
	joinSchema := expression.NewSchema(cols0...)
	joinSchema.Append(cols1...)
	joinKeys := make([]*expression.Column, 0, len(testCase.keyIdx))
	for _, keyIdx := range testCase.keyIdx {
		joinKeys = append(joinKeys, cols0[keyIdx])
	}
	e := &HashJoinExec{
		baseExecutor:      newBaseExecutor(testCase.ctx, joinSchema, stringutil.StringerStr("HashJoin"), innerExec, outerExec),
		concurrency:       uint(testCase.concurrency),
		joinType:          testCase.joinType, // 0 for InnerJoin, 1 for LeftOutersJoin, 2 for RightOuterJoin
		isOuterJoin:       false,
		buildKeys:         joinKeys,
		probeKeys:         joinKeys,
		buildSideExec:     innerExec,
		probeSideExec:     outerExec,
		buildSideEstCount: float64(testCase.rows),
		useOuterToBuild:   testCase.useOuterToBuild,
	}
	defaultValues := make([]types.Datum, e.buildSideExec.Schema().Len())
	lhsTypes, rhsTypes := retTypes(innerExec), retTypes(outerExec)
	e.joiners = make([]joiner, e.concurrency)
	for i := uint(0); i < e.concurrency; i++ {
		e.joiners[i] = newJoiner(testCase.ctx, e.joinType, true, defaultValues,
			nil, lhsTypes, rhsTypes)
	}
	memLimit := int64(-1)
	if testCase.disk {
		memLimit = 1
	}
	t := memory.NewTracker(stringutil.StringerStr("root of prepare4HashJoin"), memLimit)
	t.SetActionOnExceed(nil)
	t2 := disk.NewTracker(stringutil.StringerStr("root of prepare4HashJoin"), -1)
	e.ctx.GetSessionVars().StmtCtx.MemTracker = t
	e.ctx.GetSessionVars().StmtCtx.DiskTracker = t2
	return e
}

func benchmarkHashJoinExecWithCase(b *testing.B, casTest *hashJoinTestCase) {
	opt := mockDataSourceParameters{
		schema: expression.NewSchema(casTest.columns()...),
		rows:   casTest.rows,
		ctx:    casTest.ctx,
		genDataFunc: func(row int, typ *types.FieldType) interface{} {
			switch typ.Tp {
			case mysql.TypeLong, mysql.TypeLonglong:
				return int64(row)
			case mysql.TypeVarString:
				return rawData
			case mysql.TypeDouble:
				return float64(row)
			default:
				panic("not implement")
			}
		},
	}
	dataSource1 := buildMockDataSource(opt)
	dataSource2 := buildMockDataSource(opt)

	b.ResetTimer()
	for i := 0; i < b.N; i++ {
		b.StopTimer()
		exec := prepare4HashJoin(casTest, dataSource1, dataSource2)
		tmpCtx := context.Background()
		chk := newFirstChunk(exec)
		dataSource1.prepareChunks()
		dataSource2.prepareChunks()

		b.StartTimer()
		if err := exec.Open(tmpCtx); err != nil {
			b.Fatal(err)
		}
		for {
			if err := exec.Next(tmpCtx, chk); err != nil {
				b.Fatal(err)
			}
			if chk.NumRows() == 0 {
				break
			}
		}

		if err := exec.Close(); err != nil {
			b.Fatal(err)
		}
		b.StopTimer()
		if exec.rowContainer.alreadySpilled() != casTest.disk {
			b.Fatal("wrong usage with disk")
		}
	}
}

func BenchmarkHashJoinExec(b *testing.B) {
	lvl := log.GetLevel()
	log.SetLevel(zapcore.ErrorLevel)
	defer log.SetLevel(lvl)

	cols := []*types.FieldType{
		types.NewFieldType(mysql.TypeLonglong),
		types.NewFieldType(mysql.TypeVarString),
	}

	b.ReportAllocs()
	cas := defaultHashJoinTestCase(cols, 0, false)
	b.Run(fmt.Sprintf("%v", cas), func(b *testing.B) {
		benchmarkHashJoinExecWithCase(b, cas)
	})

	cas.keyIdx = []int{0}
	b.Run(fmt.Sprintf("%v", cas), func(b *testing.B) {
		benchmarkHashJoinExecWithCase(b, cas)
	})

	cas.keyIdx = []int{0}
	cas.disk = true
	b.Run(fmt.Sprintf("%v", cas), func(b *testing.B) {
		benchmarkHashJoinExecWithCase(b, cas)
	})

	cas.keyIdx = []int{0}
	cas.disk = true
	cas.rows = 1000
	b.Run(fmt.Sprintf("%v", cas), func(b *testing.B) {
		benchmarkHashJoinExecWithCase(b, cas)
	})

	// Replace the wide string column with double column
	cols = []*types.FieldType{
		types.NewFieldType(mysql.TypeLonglong),
		types.NewFieldType(mysql.TypeDouble),
	}
	cas = defaultHashJoinTestCase(cols, 0, false)
	b.Run(fmt.Sprintf("%v", cas), func(b *testing.B) {
		benchmarkHashJoinExecWithCase(b, cas)
	})

	cas.keyIdx = []int{0}
	b.Run(fmt.Sprintf("%v", cas), func(b *testing.B) {
		benchmarkHashJoinExecWithCase(b, cas)
	})
}

func BenchmarkOuterHashJoinExec(b *testing.B) {
	lvl := log.GetLevel()
	log.SetLevel(zapcore.ErrorLevel)
	defer log.SetLevel(lvl)

	cols := []*types.FieldType{
		types.NewFieldType(mysql.TypeLonglong),
		types.NewFieldType(mysql.TypeVarString),
	}

	b.ReportAllocs()
	cas := defaultHashJoinTestCase(cols, 2, true)
	b.Run(fmt.Sprintf("%v", cas), func(b *testing.B) {
		benchmarkHashJoinExecWithCase(b, cas)
	})

	cas.keyIdx = []int{0}
	b.Run(fmt.Sprintf("%v", cas), func(b *testing.B) {
		benchmarkHashJoinExecWithCase(b, cas)
	})

	cas.keyIdx = []int{0}
	cas.disk = true
	b.Run(fmt.Sprintf("%v", cas), func(b *testing.B) {
		benchmarkHashJoinExecWithCase(b, cas)
	})

	cas.keyIdx = []int{0}
	cas.disk = true
	cas.rows = 1000
	b.Run(fmt.Sprintf("%v", cas), func(b *testing.B) {
		benchmarkHashJoinExecWithCase(b, cas)
	})

	// Replace the wide string column with double column
	cols = []*types.FieldType{
		types.NewFieldType(mysql.TypeLonglong),
		types.NewFieldType(mysql.TypeDouble),
	}
	cas = defaultHashJoinTestCase(cols, 2, true)
	b.Run(fmt.Sprintf("%v", cas), func(b *testing.B) {
		benchmarkHashJoinExecWithCase(b, cas)
	})

	cas.keyIdx = []int{0}
	b.Run(fmt.Sprintf("%v", cas), func(b *testing.B) {
		benchmarkHashJoinExecWithCase(b, cas)
	})
}

func benchmarkBuildHashTableForList(b *testing.B, casTest *hashJoinTestCase) {
	opt := mockDataSourceParameters{
		schema: expression.NewSchema(casTest.columns()...),
		rows:   casTest.rows,
		ctx:    casTest.ctx,
		genDataFunc: func(row int, typ *types.FieldType) interface{} {
			switch typ.Tp {
			case mysql.TypeLong, mysql.TypeLonglong:
				return int64(row)
			case mysql.TypeVarString:
				return rawData
			default:
				panic("not implement")
			}
		},
	}
	dataSource1 := buildMockDataSource(opt)
	dataSource2 := buildMockDataSource(opt)

	dataSource1.prepareChunks()
	b.ResetTimer()
	for i := 0; i < b.N; i++ {
		b.StopTimer()
		exec := prepare4HashJoin(casTest, dataSource1, dataSource2)
		tmpCtx := context.Background()
		if err := exec.Open(tmpCtx); err != nil {
			b.Fatal(err)
		}
		exec.prepared = true

		innerResultCh := make(chan *chunk.Chunk, len(dataSource1.chunks))
		for _, chk := range dataSource1.chunks {
			innerResultCh <- chk
		}
		close(innerResultCh)

		b.StartTimer()
		if err := exec.buildHashTableForList(innerResultCh); err != nil {
			b.Fatal(err)
		}

		if err := exec.Close(); err != nil {
			b.Fatal(err)
		}
		b.StopTimer()
		if exec.rowContainer.alreadySpilled() != casTest.disk {
			b.Fatal("wrong usage with disk")
		}
	}
}

func BenchmarkBuildHashTableForList(b *testing.B) {
	lvl := log.GetLevel()
	log.SetLevel(zapcore.ErrorLevel)
	defer log.SetLevel(lvl)

	cols := []*types.FieldType{
		types.NewFieldType(mysql.TypeLonglong),
		types.NewFieldType(mysql.TypeVarString),
	}

	b.ReportAllocs()
	cas := defaultHashJoinTestCase(cols, 0, false)
	rows := []int{10, 100000}
	keyIdxs := [][]int{{0, 1}, {0}}
	disks := []bool{false, true}
	for _, row := range rows {
		for _, keyIdx := range keyIdxs {
			for _, disk := range disks {
				cas.rows = row
				cas.keyIdx = keyIdx
				cas.disk = disk
				b.Run(fmt.Sprintf("%v", cas), func(b *testing.B) {
					benchmarkBuildHashTableForList(b, cas)
				})
			}
		}
	}
}

type indexJoinTestCase struct {
	outerRows       int
	innerRows       int
	concurrency     int
	ctx             sessionctx.Context
	outerJoinKeyIdx []int
	innerJoinKeyIdx []int
	innerIdx        []int
	needOuterSort   bool
}

func (tc indexJoinTestCase) columns() []*expression.Column {
	return []*expression.Column{
		{Index: 0, RetType: types.NewFieldType(mysql.TypeLonglong)},
		{Index: 1, RetType: types.NewFieldType(mysql.TypeDouble)},
		{Index: 2, RetType: types.NewFieldType(mysql.TypeVarString)},
	}
}

func defaultIndexJoinTestCase() *indexJoinTestCase {
	ctx := mock.NewContext()
	ctx.GetSessionVars().InitChunkSize = variable.DefInitChunkSize
	ctx.GetSessionVars().MaxChunkSize = variable.DefMaxChunkSize
	ctx.GetSessionVars().SnapshotTS = 1
	ctx.GetSessionVars().StmtCtx.MemTracker = memory.NewTracker(nil, -1)
	ctx.GetSessionVars().StmtCtx.DiskTracker = disk.NewTracker(nil, -1)
	tc := &indexJoinTestCase{
		outerRows:       100000,
		innerRows:       variable.DefMaxChunkSize * 100,
		concurrency:     4,
		ctx:             ctx,
		outerJoinKeyIdx: []int{0, 1},
		innerJoinKeyIdx: []int{0, 1},
		innerIdx:        []int{0, 1},
	}
	return tc
}

func (tc indexJoinTestCase) String() string {
	return fmt.Sprintf("(outerRows:%v, innerRows:%v, concurency:%v, outerJoinKeyIdx: %v, innerJoinKeyIdx: %v, NeedOuterSort:%v)",
		tc.outerRows, tc.innerRows, tc.concurrency, tc.outerJoinKeyIdx, tc.innerJoinKeyIdx, tc.needOuterSort)
}
func (tc indexJoinTestCase) getMockDataSourceOptByRows(rows int) mockDataSourceParameters {
	return mockDataSourceParameters{
		schema: expression.NewSchema(tc.columns()...),
		rows:   rows,
		ctx:    tc.ctx,
		genDataFunc: func(row int, typ *types.FieldType) interface{} {
			switch typ.Tp {
			case mysql.TypeLong, mysql.TypeLonglong:
				return int64(row)
			case mysql.TypeDouble:
				return float64(row)
			case mysql.TypeVarString:
				return rawData
			default:
				panic("not implement")
			}
		},
	}
}

func prepare4IndexInnerHashJoin(tc *indexJoinTestCase, outerDS *mockDataSource, innerDS *mockDataSource) Executor {
	outerCols, innerCols := tc.columns(), tc.columns()
	joinSchema := expression.NewSchema(outerCols...)
	joinSchema.Append(innerCols...)
	leftTypes, rightTypes := retTypes(outerDS), retTypes(innerDS)
	defaultValues := make([]types.Datum, len(innerCols))
	colLens := make([]int, len(innerCols))
	for i := range colLens {
		colLens[i] = types.UnspecifiedLength
	}
	keyOff2IdxOff := make([]int, len(tc.outerJoinKeyIdx))
	for i := range keyOff2IdxOff {
		keyOff2IdxOff[i] = i
	}
	e := &IndexLookUpJoin{
		baseExecutor: newBaseExecutor(tc.ctx, joinSchema, stringutil.StringerStr("IndexInnerHashJoin"), outerDS),
		outerCtx: outerCtx{
			rowTypes: leftTypes,
			keyCols:  tc.outerJoinKeyIdx,
		},
		innerCtx: innerCtx{
			readerBuilder: &dataReaderBuilder{Plan: &mockPhysicalIndexReader{e: innerDS}, executorBuilder: newExecutorBuilder(tc.ctx, nil)},
			rowTypes:      rightTypes,
			colLens:       colLens,
			keyCols:       tc.innerJoinKeyIdx,
		},
		workerWg:      new(sync.WaitGroup),
		joiner:        newJoiner(tc.ctx, 0, false, defaultValues, nil, leftTypes, rightTypes),
		isOuterJoin:   false,
		keyOff2IdxOff: keyOff2IdxOff,
		lastColHelper: nil,
	}
	e.joinResult = newFirstChunk(e)
	return e
}

func prepare4IndexOuterHashJoin(tc *indexJoinTestCase, outerDS *mockDataSource, innerDS *mockDataSource) Executor {
	e := prepare4IndexInnerHashJoin(tc, outerDS, innerDS).(*IndexLookUpJoin)
	idxHash := &IndexNestedLoopHashJoin{IndexLookUpJoin: *e}
	concurrency := tc.concurrency
	idxHash.joiners = make([]joiner, concurrency)
	for i := 0; i < concurrency; i++ {
		idxHash.joiners[i] = e.joiner.Clone()
	}
	return idxHash
}

func prepare4IndexMergeJoin(tc *indexJoinTestCase, outerDS *mockDataSource, innerDS *mockDataSource) Executor {
	outerCols, innerCols := tc.columns(), tc.columns()
	joinSchema := expression.NewSchema(outerCols...)
	joinSchema.Append(innerCols...)
	outerJoinKeys := make([]*expression.Column, 0, len(tc.outerJoinKeyIdx))
	innerJoinKeys := make([]*expression.Column, 0, len(tc.innerJoinKeyIdx))
	for _, keyIdx := range tc.outerJoinKeyIdx {
		outerJoinKeys = append(outerJoinKeys, outerCols[keyIdx])
	}
	for _, keyIdx := range tc.innerJoinKeyIdx {
		innerJoinKeys = append(innerJoinKeys, innerCols[keyIdx])
	}
	leftTypes, rightTypes := retTypes(outerDS), retTypes(innerDS)
	defaultValues := make([]types.Datum, len(innerCols))
	colLens := make([]int, len(innerCols))
	for i := range colLens {
		colLens[i] = types.UnspecifiedLength
	}
	keyOff2IdxOff := make([]int, len(outerJoinKeys))
	for i := range keyOff2IdxOff {
		keyOff2IdxOff[i] = i
	}

	compareFuncs := make([]expression.CompareFunc, 0, len(outerJoinKeys))
	outerCompareFuncs := make([]expression.CompareFunc, 0, len(outerJoinKeys))
	for i := range outerJoinKeys {
		compareFuncs = append(compareFuncs, expression.GetCmpFunction(outerJoinKeys[i], innerJoinKeys[i]))
		outerCompareFuncs = append(outerCompareFuncs, expression.GetCmpFunction(outerJoinKeys[i], outerJoinKeys[i]))
	}
	e := &IndexLookUpMergeJoin{
		baseExecutor: newBaseExecutor(tc.ctx, joinSchema, stringutil.StringerStr("IndexMergeJoin"), outerDS),
		outerMergeCtx: outerMergeCtx{
			rowTypes:      leftTypes,
			keyCols:       tc.outerJoinKeyIdx,
			joinKeys:      outerJoinKeys,
			needOuterSort: tc.needOuterSort,
			compareFuncs:  outerCompareFuncs,
		},
		innerMergeCtx: innerMergeCtx{
			readerBuilder: &dataReaderBuilder{Plan: &mockPhysicalIndexReader{e: innerDS}, executorBuilder: newExecutorBuilder(tc.ctx, nil)},
			rowTypes:      rightTypes,
			joinKeys:      innerJoinKeys,
			colLens:       colLens,
			keyCols:       tc.innerJoinKeyIdx,
			compareFuncs:  compareFuncs,
		},
		workerWg:      new(sync.WaitGroup),
		isOuterJoin:   false,
		keyOff2IdxOff: keyOff2IdxOff,
		lastColHelper: nil,
	}
	joiners := make([]joiner, e.ctx.GetSessionVars().IndexLookupJoinConcurrency)
	for i := 0; i < e.ctx.GetSessionVars().IndexLookupJoinConcurrency; i++ {
		joiners[i] = newJoiner(tc.ctx, 0, false, defaultValues, nil, leftTypes, rightTypes)
	}
	e.joiners = joiners
	return e
}

type indexJoinType int8

const (
	indexInnerHashJoin indexJoinType = iota
	indexOuterHashJoin
	indexMergeJoin
)

func benchmarkIndexJoinExecWithCase(
	b *testing.B,
	tc *indexJoinTestCase,
	outerDS *mockDataSource,
	innerDS *mockDataSource,
	execType indexJoinType,
) {
	b.ResetTimer()
	for i := 0; i < b.N; i++ {
		b.StopTimer()
		var exec Executor
		switch execType {
		case indexInnerHashJoin:
			exec = prepare4IndexInnerHashJoin(tc, outerDS, innerDS)
		case indexOuterHashJoin:
			exec = prepare4IndexOuterHashJoin(tc, outerDS, innerDS)
		case indexMergeJoin:
			exec = prepare4IndexMergeJoin(tc, outerDS, innerDS)
		}

		tmpCtx := context.Background()
		chk := newFirstChunk(exec)
		outerDS.prepareChunks()
		innerDS.prepareChunks()

		b.StartTimer()
		if err := exec.Open(tmpCtx); err != nil {
			b.Fatal(err)
		}
		for {
			if err := exec.Next(tmpCtx, chk); err != nil {
				b.Fatal(err)
			}
			if chk.NumRows() == 0 {
				break
			}
		}

		if err := exec.Close(); err != nil {
			b.Fatal(err)
		}
		b.StopTimer()
	}
}

func BenchmarkIndexJoinExec(b *testing.B) {
	lvl := log.GetLevel()
	log.SetLevel(zapcore.ErrorLevel)
	defer log.SetLevel(lvl)

	b.ReportAllocs()
	tc := defaultIndexJoinTestCase()
	outerOpt := tc.getMockDataSourceOptByRows(tc.outerRows)
	innerOpt := tc.getMockDataSourceOptByRows(tc.innerRows)
	outerDS := buildMockDataSourceWithIndex(outerOpt, tc.innerIdx)
	innerDS := buildMockDataSourceWithIndex(innerOpt, tc.innerIdx)

	tc.needOuterSort = true
	b.Run(fmt.Sprintf("index merge join need outer sort %v", tc), func(b *testing.B) {
		benchmarkIndexJoinExecWithCase(b, tc, outerDS, innerDS, indexMergeJoin)
	})

	tc.needOuterSort = false
	b.Run(fmt.Sprintf("index merge join %v", tc), func(b *testing.B) {
		benchmarkIndexJoinExecWithCase(b, tc, outerDS, innerDS, indexMergeJoin)
	})

	b.Run(fmt.Sprintf("index inner hash join %v", tc), func(b *testing.B) {
		benchmarkIndexJoinExecWithCase(b, tc, outerDS, innerDS, indexInnerHashJoin)
	})

	b.Run(fmt.Sprintf("index outer hash join %v", tc), func(b *testing.B) {
		benchmarkIndexJoinExecWithCase(b, tc, outerDS, innerDS, indexOuterHashJoin)
	})
}

type mergeJoinTestCase struct {
	indexJoinTestCase
}

func prepare4MergeJoin(tc *mergeJoinTestCase, leftExec, rightExec *mockDataSource) *MergeJoinExec {
	outerCols, innerCols := tc.columns(), tc.columns()
	joinSchema := expression.NewSchema(outerCols...)
	joinSchema.Append(innerCols...)

	outerJoinKeys := make([]*expression.Column, 0, len(tc.outerJoinKeyIdx))
	innerJoinKeys := make([]*expression.Column, 0, len(tc.innerJoinKeyIdx))
	for _, keyIdx := range tc.outerJoinKeyIdx {
		outerJoinKeys = append(outerJoinKeys, outerCols[keyIdx])
	}
	for _, keyIdx := range tc.innerJoinKeyIdx {
		innerJoinKeys = append(innerJoinKeys, innerCols[keyIdx])
	}
	compareFuncs := make([]expression.CompareFunc, 0, len(outerJoinKeys))
	outerCompareFuncs := make([]expression.CompareFunc, 0, len(outerJoinKeys))
	for i := range outerJoinKeys {
		compareFuncs = append(compareFuncs, expression.GetCmpFunction(outerJoinKeys[i], innerJoinKeys[i]))
		outerCompareFuncs = append(outerCompareFuncs, expression.GetCmpFunction(outerJoinKeys[i], outerJoinKeys[i]))
	}

	defaultValues := make([]types.Datum, len(innerCols))

	// only benchmark inner join
	e := &MergeJoinExec{
		stmtCtx:      tc.ctx.GetSessionVars().StmtCtx,
		baseExecutor: newBaseExecutor(tc.ctx, joinSchema, stringutil.StringerStr("MergeJoin"), leftExec, rightExec),
		compareFuncs: compareFuncs,
		joiner: newJoiner(
			tc.ctx,
			0,
			false,
			defaultValues,
			nil,
			retTypes(leftExec),
			retTypes(rightExec),
		),
		isOuterJoin: false,
	}

	e.outerIdx = 0

	e.innerTable = &mergeJoinInnerTable{
		reader:   rightExec,
		joinKeys: innerJoinKeys,
	}

	e.outerTable = &mergeJoinOuterTable{
		reader: leftExec,
		filter: nil,
		keys:   outerJoinKeys,
	}

	return e
}

func defaultMergeJoinTestCase() *mergeJoinTestCase {
	return &mergeJoinTestCase{*defaultIndexJoinTestCase()}
}

func newMergeJoinBenchmark(numOuterRows, numInnerDup, numInnerRedundant int) (tc *mergeJoinTestCase, innerDS, outerDS *mockDataSource) {
	ctx := mock.NewContext()
	ctx.GetSessionVars().InitChunkSize = variable.DefInitChunkSize
	ctx.GetSessionVars().MaxChunkSize = variable.DefMaxChunkSize
	ctx.GetSessionVars().SnapshotTS = 1
	ctx.GetSessionVars().StmtCtx.MemTracker = memory.NewTracker(nil, -1)
	ctx.GetSessionVars().StmtCtx.DiskTracker = disk.NewTracker(nil, -1)

	numInnerRows := numOuterRows*numInnerDup + numInnerRedundant
	itc := &indexJoinTestCase{
		outerRows:       numOuterRows,
		innerRows:       numInnerRows,
		concurrency:     4,
		ctx:             ctx,
		outerJoinKeyIdx: []int{0, 1},
		innerJoinKeyIdx: []int{0, 1},
		innerIdx:        []int{0, 1},
	}
	tc = &mergeJoinTestCase{*itc}
	outerOpt := mockDataSourceParameters{
		schema: expression.NewSchema(tc.columns()...),
		rows:   numOuterRows,
		ctx:    tc.ctx,
		genDataFunc: func(row int, typ *types.FieldType) interface{} {
			switch typ.Tp {
			case mysql.TypeLong, mysql.TypeLonglong:
				return int64(row)
			case mysql.TypeDouble:
				return float64(row)
			case mysql.TypeVarString:
				return rawData
			default:
				panic("not implement")
			}
		},
	}

	innerOpt := mockDataSourceParameters{
		schema: expression.NewSchema(tc.columns()...),
		rows:   numInnerRows,
		ctx:    tc.ctx,
		genDataFunc: func(row int, typ *types.FieldType) interface{} {
			row = row / numInnerDup
			switch typ.Tp {
			case mysql.TypeLong, mysql.TypeLonglong:
				return int64(row)
			case mysql.TypeDouble:
				return float64(row)
			case mysql.TypeVarString:
				return rawData
			default:
				panic("not implement")
			}
		},
	}

	innerDS = buildMockDataSource(innerOpt)
	outerDS = buildMockDataSource(outerOpt)

	return
}

type mergeJoinType int8

const (
	innerMergeJoin mergeJoinType = iota
)

func benchmarkMergeJoinExecWithCase(b *testing.B, tc *mergeJoinTestCase, innerDS, outerDS *mockDataSource, joinType mergeJoinType) {
	b.ResetTimer()
	for i := 0; i < b.N; i++ {
		b.StopTimer()
		var exec Executor
		switch joinType {
		case innerMergeJoin:
			exec = prepare4MergeJoin(tc, innerDS, outerDS)
		}

		tmpCtx := context.Background()
		chk := newFirstChunk(exec)
		outerDS.prepareChunks()
		innerDS.prepareChunks()

		b.StartTimer()
		if err := exec.Open(tmpCtx); err != nil {
			b.Fatal(err)
		}
		for {
			if err := exec.Next(tmpCtx, chk); err != nil {
				b.Fatal(err)
			}
			if chk.NumRows() == 0 {
				break
			}
		}

		if err := exec.Close(); err != nil {
			b.Fatal(err)
		}
		b.StopTimer()
	}
}

func BenchmarkMergeJoinExec(b *testing.B) {
	lvl := log.GetLevel()
	log.SetLevel(zapcore.ErrorLevel)
	defer log.SetLevel(lvl)
	b.ReportAllocs()

	totalRows := 300000

	{
		numInnerDup := 1
		tc, innerDS, outerDS := newMergeJoinBenchmark(totalRows/numInnerDup, numInnerDup, 0)
		b.Run(fmt.Sprintf("merge join %v", tc), func(b *testing.B) {
			benchmarkMergeJoinExecWithCase(b, tc, outerDS, innerDS, innerMergeJoin)
		})
	}

	{
		numInnerDup := 100
		tc, innerDS, outerDS := newMergeJoinBenchmark(totalRows/numInnerDup, numInnerDup, 0)
		b.Run(fmt.Sprintf("merge join %v", tc), func(b *testing.B) {
			benchmarkMergeJoinExecWithCase(b, tc, outerDS, innerDS, innerMergeJoin)
		})
	}

	{
		numInnerDup := 10000
		tc, innerDS, outerDS := newMergeJoinBenchmark(totalRows/numInnerDup, numInnerDup, 0)
		b.Run(fmt.Sprintf("merge join %v", tc), func(b *testing.B) {
			benchmarkMergeJoinExecWithCase(b, tc, outerDS, innerDS, innerMergeJoin)
		})
	}

	{
		numInnerDup := 1
		numInnerRedundant := 30000
		tc, innerDS, outerDS := newMergeJoinBenchmark(totalRows/numInnerDup, numInnerDup, numInnerRedundant)
		b.Run(fmt.Sprintf("merge join %v", tc), func(b *testing.B) {
			benchmarkMergeJoinExecWithCase(b, tc, outerDS, innerDS, innerMergeJoin)
		})
	}
}<|MERGE_RESOLUTION|>--- conflicted
+++ resolved
@@ -418,21 +418,6 @@
 	}
 }
 
-<<<<<<< HEAD
-func buildWindowExecutor(ctx sessionctx.Context, windowFunc string, frame *core.WindowFrame, src Executor, schema *expression.Schema, partitionBy []*expression.Column) Executor {
-	plan := new(core.PhysicalWindow)
-
-	var args []expression.Expression
-	switch windowFunc {
-	case ast.WindowFuncNtile:
-		args = append(args, &expression.Constant{Value: types.NewUintDatum(2)})
-	case ast.WindowFuncNthValue:
-		args = append(args, partitionBy[0], &expression.Constant{Value: types.NewUintDatum(2)})
-	case ast.AggFuncCount:
-		args = append(args, src.Schema().Columns[0])
-	default:
-		args = append(args, partitionBy[0])
-=======
 func buildWindowExecutor(ctx sessionctx.Context, windowFunc string, funcs int, frame *core.WindowFrame, srcExec Executor, schema *expression.Schema, partitionBy []*expression.Column, concurrency int, dataSourceSorted bool) Executor {
 	src := &mockDataPhysicalPlan{
 		schema: srcExec.Schema(),
@@ -465,18 +450,10 @@
 			UniqueID: 10 + (int64)(i),
 			RetType:  types.NewFieldType(mysql.TypeLonglong),
 		})
->>>>>>> 664adfe4
 	}
 	for _, col := range partitionBy {
 		win.PartitionBy = append(win.PartitionBy, property.Item{Col: col})
 	}
-<<<<<<< HEAD
-	plan.OrderBy = nil
-	plan.Frame = frame
-	plan.SetSchema(schema)
-	plan.Init(ctx, nil, 0)
-	plan.SetChildren(nil)
-=======
 	win.Frame = frame
 	win.OrderBy = nil
 
@@ -516,21 +493,12 @@
 		plan = win
 	}
 
->>>>>>> 664adfe4
 	b := newExecutorBuilder(ctx, nil)
 	exec := b.build(plan)
 	return exec
 }
 
 type windowTestCase struct {
-<<<<<<< HEAD
-	// The test table's schema is fixed (col Double, partitionBy LongLong, rawData VarString(5128), col LongLong).
-	windowFunc string
-	frame      *core.WindowFrame
-	ndv        int // the number of distinct group-by keys
-	rows       int
-	ctx        sessionctx.Context
-=======
 	// The test table's schema is fixed (col Double, partitionBy LongLong, rawData VarString(16), col LongLong).
 	windowFunc       string
 	numFunc          int // The number of windowFuncs. Default: 1.
@@ -540,7 +508,6 @@
 	concurrency      int
 	dataSourceSorted bool
 	ctx              sessionctx.Context
->>>>>>> 664adfe4
 }
 
 var rawData = strings.Repeat("x", 5*1024)
@@ -566,17 +533,7 @@
 	ctx := mock.NewContext()
 	ctx.GetSessionVars().InitChunkSize = variable.DefInitChunkSize
 	ctx.GetSessionVars().MaxChunkSize = variable.DefMaxChunkSize
-<<<<<<< HEAD
-	return &windowTestCase{
-		windowFunc: ast.WindowFuncRowNumber,
-		frame:      nil,
-		ndv:        1000,
-		rows:       10000000,
-		ctx:        ctx,
-	}
-=======
 	return &windowTestCase{ast.WindowFuncRowNumber, 1, nil, 1000, 10000000, 1, true, ctx}
->>>>>>> 664adfe4
 }
 
 func benchmarkWindowExecWithCase(b *testing.B, casTest *windowTestCase) {
@@ -600,11 +557,7 @@
 		b.StopTimer() // prepare a new window-executor
 		childCols := casTest.columns()
 		schema := expression.NewSchema(childCols...)
-<<<<<<< HEAD
-		windowExec := buildWindowExecutor(casTest.ctx, casTest.windowFunc, casTest.frame, dataSource, schema, childCols[1:2])
-=======
 		windowExec := buildWindowExecutor(casTest.ctx, casTest.windowFunc, casTest.numFunc, casTest.frame, dataSource, schema, childCols[1:2], casTest.concurrency, casTest.dataSourceSorted)
->>>>>>> 664adfe4
 		tmpCtx := context.Background()
 		chk := newFirstChunk(windowExec)
 		dataSource.prepareChunks()
