--- conflicted
+++ resolved
@@ -463,10 +463,6 @@
 	distincts := []bool{false, true}
 	for _, con := range concs {
 		for _, exec := range []string{"hash", "stream"} {
-<<<<<<< HEAD
-			if exec == "stream" && con > 1 {
-				continue
-			}
 			for _, distinct := range distincts {
 				cas := defaultAggTestCase(exec)
 				cas.concurrency = con
@@ -475,13 +471,6 @@
 					benchmarkAggExecWithCase(b, cas)
 				})
 			}
-=======
-			cas := defaultAggTestCase(exec)
-			cas.concurrency = con
-			b.Run(fmt.Sprintf("%v", cas), func(b *testing.B) {
-				benchmarkAggExecWithCase(b, cas)
-			})
->>>>>>> cc0e1d46
 		}
 	}
 }
