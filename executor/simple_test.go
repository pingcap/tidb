// Copyright 2016 PingCAP, Inc.
//
// Licensed under the Apache License, Version 2.0 (the "License");
// you may not use this file except in compliance with the License.
// You may obtain a copy of the License at
//
//     http://www.apache.org/licenses/LICENSE-2.0
//
// Unless required by applicable law or agreed to in writing, software
// distributed under the License is distributed on an "AS IS" BASIS,
// WITHOUT WARRANTIES OR CONDITIONS OF ANY KIND, either express or implied.
// See the License for the specific language governing permissions and
// limitations under the License.

package executor_test

import (
	"context"
	"fmt"
	"strconv"
	"testing"

	"github.com/pingcap/tidb/config"
	"github.com/pingcap/tidb/kv"
	"github.com/pingcap/tidb/parser/auth"
	"github.com/pingcap/tidb/parser/mysql"
	"github.com/pingcap/tidb/server"
	"github.com/pingcap/tidb/testkit"
	"github.com/pingcap/tidb/util"
	"github.com/stretchr/testify/require"
)

func TestKillStmt(t *testing.T) {
	store, dom := testkit.CreateMockStoreAndDomain(t)
	sv := server.CreateMockServer(t, store)
	sv.SetDomain(dom)
	defer sv.Close()

	conn1 := server.CreateMockConn(t, sv)
	tk := testkit.NewTestKitWithSession(t, store, conn1.Context().Session)

	originCfg := config.GetGlobalConfig()
	newCfg := *originCfg
	newCfg.EnableGlobalKill = false
	config.StoreGlobalConfig(&newCfg)
	defer func() {
		config.StoreGlobalConfig(originCfg)
	}()

	connID := conn1.ID()

	tk.MustExec("use test")
	tk.MustExec(fmt.Sprintf("kill %d", connID))
	result := tk.MustQuery("show warnings")
	result.Check(testkit.Rows("Warning 1105 Invalid operation. Please use 'KILL TIDB [CONNECTION | QUERY] [connectionID | CONNECTION_ID()]' instead"))

	newCfg2 := *originCfg
	newCfg2.EnableGlobalKill = true
	config.StoreGlobalConfig(&newCfg2)

	// ZERO serverID, treated as truncated.
	tk.MustExec("kill 1")
	result = tk.MustQuery("show warnings")
	result.Check(testkit.Rows("Warning 1105 Kill failed: Received a 32bits truncated ConnectionID, expect 64bits. Please execute 'KILL [CONNECTION | QUERY] ConnectionID' to send a Kill without truncating ConnectionID."))

	// truncated
	tk.MustExec("kill 101")
	result = tk.MustQuery("show warnings")
	result.Check(testkit.Rows("Warning 1105 Kill failed: Received a 32bits truncated ConnectionID, expect 64bits. Please execute 'KILL [CONNECTION | QUERY] ConnectionID' to send a Kill without truncating ConnectionID."))

	// excceed int64
	tk.MustExec("kill 9223372036854775808") // 9223372036854775808 == 2^63
	result = tk.MustQuery("show warnings")
	result.Check(testkit.Rows("Warning 1105 Parse ConnectionID failed: Unexpected connectionID exceeds int64"))

	connectionIDAllocator := util.GlobalConnIDAllocator{}
	connectionIDAllocator.Init()

	// local kill
<<<<<<< HEAD
	connID := connectionIDAllocator.NextID()
	tk.MustExec("kill " + strconv.FormatUint(connID, 10))
=======
	killConnID := util.NewGlobalConnID(connID, true)
	tk.MustExec("kill " + strconv.FormatUint(killConnID.ID(), 10))
>>>>>>> 0344a3b7
	result = tk.MustQuery("show warnings")
	result.Check(testkit.Rows())

	tk.MustExecToErr("kill rand()", "Invalid operation. Please use 'KILL TIDB [CONNECTION | QUERY] [connectionID | CONNECTION_ID()]' instead")
	// remote kill is tested in `tests/globalkilltest`
}

func TestUserAttributes(t *testing.T) {
	store, _ := testkit.CreateMockStoreAndDomain(t)
	rootTK := testkit.NewTestKit(t, store)
	ctx := kv.WithInternalSourceType(context.Background(), kv.InternalTxnPrivilege)

	// https://dev.mysql.com/doc/refman/8.0/en/create-user.html#create-user-comments-attributes
	rootTK.MustExec(`CREATE USER testuser COMMENT '1234'`)
	rootTK.MustExec(`CREATE USER testuser1 ATTRIBUTE '{"name": "Tom", "age": 19}'`)
	_, err := rootTK.Exec(`CREATE USER testuser2 ATTRIBUTE '{"name": "Tom", age: 19}'`)
	rootTK.MustExec(`CREATE USER testuser2`)
	require.Error(t, err)
	rootTK.MustQuery(`SELECT user_attributes FROM mysql.user WHERE user = 'testuser'`).Check(testkit.Rows(`{"metadata": {"comment": "1234"}}`))
	rootTK.MustQuery(`SELECT user_attributes FROM mysql.user WHERE user = 'testuser1'`).Check(testkit.Rows(`{"metadata": {"age": 19, "name": "Tom"}}`))
	rootTK.MustQuery(`SELECT user_attributes FROM mysql.user WHERE user = 'testuser2'`).Check(testkit.Rows(`{}`))
	rootTK.MustQueryWithContext(ctx, `SELECT attribute FROM information_schema.user_attributes WHERE user = 'testuser'`).Check(testkit.Rows(`{"comment": "1234"}`))
	rootTK.MustQueryWithContext(ctx, `SELECT attribute FROM information_schema.user_attributes WHERE user = 'testuser1'`).Check(testkit.Rows(`{"age": 19, "name": "Tom"}`))
	rootTK.MustQueryWithContext(ctx, `SELECT attribute->>"$.age" AS age, attribute->>"$.name" AS name FROM information_schema.user_attributes WHERE user = 'testuser1'`).Check(testkit.Rows(`19 Tom`))
	rootTK.MustQueryWithContext(ctx, `SELECT attribute FROM information_schema.user_attributes WHERE user = 'testuser2'`).Check(testkit.Rows(`<nil>`))

	// https://dev.mysql.com/doc/refman/8.0/en/alter-user.html#alter-user-comments-attributes
	rootTK.MustExec(`ALTER USER testuser1 ATTRIBUTE '{"age": 20, "sex": "male"}'`)
	rootTK.MustQueryWithContext(ctx, `SELECT attribute FROM information_schema.user_attributes WHERE user = 'testuser1'`).Check(testkit.Rows(`{"age": 20, "name": "Tom", "sex": "male"}`))
	rootTK.MustExec(`ALTER USER testuser1 ATTRIBUTE '{"hobby": "soccer"}'`)
	rootTK.MustQueryWithContext(ctx, `SELECT attribute FROM information_schema.user_attributes WHERE user = 'testuser1'`).Check(testkit.Rows(`{"age": 20, "hobby": "soccer", "name": "Tom", "sex": "male"}`))
	rootTK.MustExec(`ALTER USER testuser1 ATTRIBUTE '{"sex": null, "hobby": null}'`)
	rootTK.MustQueryWithContext(ctx, `SELECT attribute FROM information_schema.user_attributes WHERE user = 'testuser1'`).Check(testkit.Rows(`{"age": 20, "name": "Tom"}`))
	rootTK.MustExec(`ALTER USER testuser1 COMMENT '5678'`)
	rootTK.MustQueryWithContext(ctx, `SELECT attribute FROM information_schema.user_attributes WHERE user = 'testuser1'`).Check(testkit.Rows(`{"age": 20, "comment": "5678", "name": "Tom"}`))
	rootTK.MustExec(`ALTER USER testuser1 COMMENT ''`)
	rootTK.MustQueryWithContext(ctx, `SELECT attribute FROM information_schema.user_attributes WHERE user = 'testuser1'`).Check(testkit.Rows(`{"age": 20, "comment": "", "name": "Tom"}`))
	rootTK.MustExec(`ALTER USER testuser1 ATTRIBUTE '{"comment": null}'`)
	rootTK.MustQueryWithContext(ctx, `SELECT attribute FROM information_schema.user_attributes WHERE user = 'testuser1'`).Check(testkit.Rows(`{"age": 20, "name": "Tom"}`))

	// Non-root users could access COMMENT or ATTRIBUTE of all users via the view,
	// but not via the mysql.user table.
	tk := testkit.NewTestKit(t, store)
	require.NoError(t, tk.Session().Auth(&auth.UserIdentity{Username: "testuser1"}, nil, nil))
	tk.MustQueryWithContext(ctx, `SELECT user, host, attribute FROM information_schema.user_attributes ORDER BY user`).Check(
		testkit.Rows("root % <nil>", "testuser % {\"comment\": \"1234\"}", "testuser1 % {\"age\": 20, \"name\": \"Tom\"}", "testuser2 % <nil>"))
	tk.MustGetErrCode(`SELECT user, host, user_attributes FROM mysql.user ORDER BY user`, mysql.ErrTableaccessDenied)

	// https://github.com/pingcap/tidb/issues/39207
	rootTK.MustExec("create user usr1@'%' identified by 'passord'")
	rootTK.MustExec("alter user usr1 comment 'comment1'")
	rootTK.MustQuery("select user_attributes from mysql.user where user = 'usr1'").Check(testkit.Rows(`{"metadata": {"comment": "comment1"}}`))
	rootTK.MustExec("set global tidb_enable_resource_control = 'on'")
	rootTK.MustExec("CREATE RESOURCE GROUP rg1 ru_per_sec = 100")
	rootTK.MustExec("alter user usr1 resource group rg1")
	rootTK.MustQuery("select user_attributes from mysql.user where user = 'usr1'").Check(testkit.Rows(`{"metadata": {"comment": "comment1"}, "resource_group": "rg1"}`))
}

func TestSetResourceGroup(t *testing.T) {
	store, _ := testkit.CreateMockStoreAndDomain(t)
	tk := testkit.NewTestKit(t, store)

	tk.MustExec("SET GLOBAL tidb_enable_resource_control='on'")

	tk.MustContainErrMsg("SET RESOURCE GROUP rg1", "Unknown resource group 'rg1'")

	tk.MustExec("CREATE RESOURCE GROUP rg1 ru_per_sec = 100")
	tk.MustExec("ALTER USER `root` RESOURCE GROUP `rg1`")
	tk.MustQuery("SELECT CURRENT_RESOURCE_GROUP()").Check(testkit.Rows(""))
	require.NoError(t, tk.Session().Auth(&auth.UserIdentity{Username: "root", Hostname: "%"}, nil, nil))
	tk.MustQuery("SELECT CURRENT_RESOURCE_GROUP()").Check(testkit.Rows("rg1"))

	tk.MustExec("CREATE RESOURCE GROUP rg2 ru_per_sec = 200")
	tk.MustExec("SET RESOURCE GROUP `rg2`")
	tk.MustQuery("SELECT CURRENT_RESOURCE_GROUP()").Check(testkit.Rows("rg2"))
	tk.MustExec("SET RESOURCE GROUP ``")
	tk.MustQuery("SELECT CURRENT_RESOURCE_GROUP()").Check(testkit.Rows(""))

	tk.RefreshSession()
	require.NoError(t, tk.Session().Auth(&auth.UserIdentity{Username: "root", Hostname: "%"}, nil, nil))
	tk.MustQuery("SELECT CURRENT_RESOURCE_GROUP()").Check(testkit.Rows("rg1"))
}<|MERGE_RESOLUTION|>--- conflicted
+++ resolved
@@ -77,13 +77,8 @@
 	connectionIDAllocator.Init()
 
 	// local kill
-<<<<<<< HEAD
-	connID := connectionIDAllocator.NextID()
-	tk.MustExec("kill " + strconv.FormatUint(connID, 10))
-=======
-	killConnID := util.NewGlobalConnID(connID, true)
-	tk.MustExec("kill " + strconv.FormatUint(killConnID.ID(), 10))
->>>>>>> 0344a3b7
+	killConnID := connectionIDAllocator.NextID()
+	tk.MustExec("kill " + strconv.FormatUint(killConnID, 10))
 	result = tk.MustQuery("show warnings")
 	result.Check(testkit.Rows())
 
