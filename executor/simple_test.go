--- conflicted
+++ resolved
@@ -501,11 +501,10 @@
 	querySQL = `select user,host from mysql.user where user = 'userD';`
 	tk.MustQuery(querySQL).Check(testkit.Rows("userD demo.com"))
 
-<<<<<<< HEAD
 	createUserSQL = `create user foo@localhost identified with 'foobar';`
 	_, err = tk.Exec(createUserSQL)
 	c.Check(terror.ErrorEqual(err, executor.ErrPluginIsNotLoaded), IsTrue, Commentf("err %v", err))
-=======
+
 	tk.MustExec(`create user joan;`)
 	tk.MustExec(`create user sally;`)
 	tk.MustExec(`create role engineering;`)
@@ -524,7 +523,6 @@
 		Check(testkit.Rows("engineering india"))
 	tk.MustQuery("select user,host from mysql.user where user='engineering' and host = 'us'").
 		Check(testkit.Rows("engineering us"))
->>>>>>> b7ed87de
 }
 
 func (s *testSuite3) TestSetPwd(c *C) {
