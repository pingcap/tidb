// Copyright 2016 PingCAP, Inc.
//
// Licensed under the Apache License, Version 2.0 (the "License");
// you may not use this file except in compliance with the License.
// You may obtain a copy of the License at
//
//     http://www.apache.org/licenses/LICENSE-2.0
//
// Unless required by applicable law or agreed to in writing, software
// distributed under the License is distributed on an "AS IS" BASIS,
// WITHOUT WARRANTIES OR CONDITIONS OF ANY KIND, either express or implied.
// See the License for the specific language governing permissions and
// limitations under the License.

package executor_test

import (
	"context"
	"fmt"
	"strconv"
	"testing"

	"github.com/pingcap/tidb/config"
	"github.com/pingcap/tidb/parser/auth"
	"github.com/pingcap/tidb/parser/mysql"
	"github.com/pingcap/tidb/server"
	"github.com/pingcap/tidb/testkit"
	"github.com/pingcap/tidb/util"
	"github.com/stretchr/testify/require"
	tikvutil "github.com/tikv/client-go/v2/util"
)

func TestKillStmt(t *testing.T) {
	store, dom := testkit.CreateMockStoreAndDomain(t)
	sv := server.CreateMockServer(t, store)
	sv.SetDomain(dom)
	defer sv.Close()

	conn1 := server.CreateMockConn(t, sv)
	tk := testkit.NewTestKitWithSession(t, store, conn1.Context().Session)

	originCfg := config.GetGlobalConfig()
	newCfg := *originCfg
	newCfg.EnableGlobalKill = false
	config.StoreGlobalConfig(&newCfg)
	defer func() {
		config.StoreGlobalConfig(originCfg)
	}()

	connID := conn1.ID()

	tk.MustExec("use test")
	tk.MustExec(fmt.Sprintf("kill %d", connID))
	result := tk.MustQuery("show warnings")
	result.Check(testkit.Rows("Warning 1105 Invalid operation. Please use 'KILL TIDB [CONNECTION | QUERY] [connectionID | CONNECTION_ID()]' instead"))

	newCfg2 := *originCfg
	newCfg2.EnableGlobalKill = true
	config.StoreGlobalConfig(&newCfg2)

	// ZERO serverID, treated as truncated.
	tk.MustExec("kill 1")
	result = tk.MustQuery("show warnings")
	result.Check(testkit.Rows("Warning 1105 Kill failed: Received a 32bits truncated ConnectionID, expect 64bits. Please execute 'KILL [CONNECTION | QUERY] ConnectionID' to send a Kill without truncating ConnectionID."))

	// truncated
	tk.MustExec("kill 101")
	result = tk.MustQuery("show warnings")
	result.Check(testkit.Rows("Warning 1105 Kill failed: Received a 32bits truncated ConnectionID, expect 64bits. Please execute 'KILL [CONNECTION | QUERY] ConnectionID' to send a Kill without truncating ConnectionID."))

	// excceed int64
	tk.MustExec("kill 9223372036854775808") // 9223372036854775808 == 2^63
	result = tk.MustQuery("show warnings")
	result.Check(testkit.Rows("Warning 1105 Parse ConnectionID failed: Unexpected connectionID excceeds int64"))

	// local kill
	killConnID := util.NewGlobalConnID(connID, true)
	tk.MustExec("kill " + strconv.FormatUint(killConnID.ID(), 10))
	result = tk.MustQuery("show warnings")
	result.Check(testkit.Rows())

	tk.MustExecToErr("kill rand()", "Invalid operation. Please use 'KILL TIDB [CONNECTION | QUERY] [connectionID | CONNECTION_ID()]' instead")
	// remote kill is tested in `tests/globalkilltest`
}

func TestUserAttributes(t *testing.T) {
	store, _ := testkit.CreateMockStoreAndDomain(t)
	rootTK := testkit.NewTestKit(t, store)
	ctx := context.WithValue(context.Background(), tikvutil.RequestSourceKey, tikvutil.RequestSource{RequestSourceInternal: true})

	// https://dev.mysql.com/doc/refman/8.0/en/create-user.html#create-user-comments-attributes
	rootTK.MustExec(`CREATE USER testuser COMMENT '1234'`)
	rootTK.MustExec(`CREATE USER testuser1 ATTRIBUTE '{"name": "Tom", "age": 19}'`)
	_, err := rootTK.Exec(`CREATE USER testuser2 ATTRIBUTE '{"name": "Tom", age: 19}'`)
	rootTK.MustExec(`CREATE USER testuser2`)
	require.Error(t, err)
	rootTK.MustQuery(`SELECT user_attributes FROM mysql.user WHERE user = 'testuser'`).Check(testkit.Rows(`{"metadata": {"comment": "1234"}}`))
	rootTK.MustQuery(`SELECT user_attributes FROM mysql.user WHERE user = 'testuser1'`).Check(testkit.Rows(`{"metadata": {"age": 19, "name": "Tom"}}`))
	rootTK.MustQuery(`SELECT user_attributes FROM mysql.user WHERE user = 'testuser2'`).Check(testkit.Rows(`<nil>`))
	rootTK.MustQueryWithContext(ctx, `SELECT attribute FROM information_schema.user_attributes WHERE user = 'testuser'`).Check(testkit.Rows(`{"comment": "1234"}`))
	rootTK.MustQueryWithContext(ctx, `SELECT attribute FROM information_schema.user_attributes WHERE user = 'testuser1'`).Check(testkit.Rows(`{"age": 19, "name": "Tom"}`))
	rootTK.MustQueryWithContext(ctx, `SELECT attribute->>"$.age" AS age, attribute->>"$.name" AS name FROM information_schema.user_attributes WHERE user = 'testuser1'`).Check(testkit.Rows(`19 Tom`))
	rootTK.MustQueryWithContext(ctx, `SELECT attribute FROM information_schema.user_attributes WHERE user = 'testuser2'`).Check(testkit.Rows(`<nil>`))

	// https://dev.mysql.com/doc/refman/8.0/en/alter-user.html#alter-user-comments-attributes
	rootTK.MustExec(`ALTER USER testuser1 ATTRIBUTE '{"age": 20, "sex": "male"}'`)
	rootTK.MustQueryWithContext(ctx, `SELECT attribute FROM information_schema.user_attributes WHERE user = 'testuser1'`).Check(testkit.Rows(`{"age": 20, "name": "Tom", "sex": "male"}`))
	rootTK.MustExec(`ALTER USER testuser1 ATTRIBUTE '{"hobby": "soccer"}'`)
	rootTK.MustQueryWithContext(ctx, `SELECT attribute FROM information_schema.user_attributes WHERE user = 'testuser1'`).Check(testkit.Rows(`{"age": 20, "hobby": "soccer", "name": "Tom", "sex": "male"}`))
	rootTK.MustExec(`ALTER USER testuser1 ATTRIBUTE '{"sex": null, "hobby": null}'`)
	rootTK.MustQueryWithContext(ctx, `SELECT attribute FROM information_schema.user_attributes WHERE user = 'testuser1'`).Check(testkit.Rows(`{"age": 20, "name": "Tom"}`))
	rootTK.MustExec(`ALTER USER testuser1 COMMENT '5678'`)
	rootTK.MustQueryWithContext(ctx, `SELECT attribute FROM information_schema.user_attributes WHERE user = 'testuser1'`).Check(testkit.Rows(`{"age": 20, "comment": "5678", "name": "Tom"}`))
	rootTK.MustExec(`ALTER USER testuser1 COMMENT ''`)
	rootTK.MustQueryWithContext(ctx, `SELECT attribute FROM information_schema.user_attributes WHERE user = 'testuser1'`).Check(testkit.Rows(`{"age": 20, "comment": "", "name": "Tom"}`))
	rootTK.MustExec(`ALTER USER testuser1 ATTRIBUTE '{"comment": null}'`)
	rootTK.MustQueryWithContext(ctx, `SELECT attribute FROM information_schema.user_attributes WHERE user = 'testuser1'`).Check(testkit.Rows(`{"age": 20, "name": "Tom"}`))

	// Non-root users could access COMMENT or ATTRIBUTE of all users via the view,
	// but not via the mysql.user table.
	tk := testkit.NewTestKit(t, store)
	require.NoError(t, tk.Session().Auth(&auth.UserIdentity{Username: "testuser1"}, nil, nil))
	tk.MustQueryWithContext(ctx, `SELECT user, host, attribute FROM information_schema.user_attributes ORDER BY user`).Check(
		testkit.Rows("root % <nil>", "testuser % {\"comment\": \"1234\"}", "testuser1 % {\"age\": 20, \"name\": \"Tom\"}", "testuser2 % <nil>"))
	tk.MustGetErrCode(`SELECT user, host, user_attributes FROM mysql.user ORDER BY user`, mysql.ErrTableaccessDenied)
<<<<<<< HEAD
}

func TestValidatePassword(t *testing.T) {
	store, _ := testkit.CreateMockStoreAndDomain(t)
	tk := testkit.NewTestKit(t, store)
	subtk := testkit.NewTestKit(t, store)
	err := tk.Session().Auth(&auth.UserIdentity{Username: "root", Hostname: "%"}, nil, nil)
	require.NoError(t, err)
	tk.MustExec("CREATE USER ''@'localhost'")
	tk.MustExec("GRANT ALL PRIVILEGES ON mysql.* TO ''@'localhost';")
	err = subtk.Session().Auth(&auth.UserIdentity{Hostname: "localhost"}, nil, nil)
	require.NoError(t, err)

	authPlugins := []string{mysql.AuthNativePassword, mysql.AuthCachingSha2Password, mysql.AuthTiDBSM3Password}
	tk.MustQuery("SELECT @@global.validate_password.enable").Check(testkit.Rows("0"))
	tk.MustExec("SET GLOBAL validate_password.enable = 1")
	tk.MustQuery("SELECT @@global.validate_password.enable").Check(testkit.Rows("1"))

	for _, authPlugin := range authPlugins {
		tk.MustExec("DROP USER IF EXISTS testuser")
		tk.MustExec(fmt.Sprintf("CREATE USER testuser IDENTIFIED WITH %s BY '!Abc12345678'", authPlugin))

		tk.MustExec("SET GLOBAL validate_password.policy = 'LOW'")
		// check user name
		tk.MustQuery("SELECT @@global.validate_password.check_user_name").Check(testkit.Rows("1"))
		tk.MustContainErrMsg("ALTER USER testuser IDENTIFIED BY '!Abcdroot1234'", "Password Contains User Name")
		tk.MustContainErrMsg("ALTER USER testuser IDENTIFIED BY '!Abcdtoor1234'", "Password Contains Reversed User Name")
		tk.MustExec("SET PASSWORD FOR 'testuser' = 'testuser'") // password the same as the user name, but run by root
		tk.MustExec("ALTER USER testuser IDENTIFIED BY 'testuser'")
		tk.MustExec("SET GLOBAL validate_password.check_user_name = 0")
		tk.MustExec("ALTER USER testuser IDENTIFIED BY '!Abcdroot1234'")
		tk.MustExec("ALTER USER testuser IDENTIFIED BY '!Abcdtoor1234'")
		tk.MustExec("SET GLOBAL validate_password.check_user_name = 1")

		// LOW: Length
		tk.MustQuery("SELECT @@global.validate_password.length").Check(testkit.Rows("8"))
		tk.MustContainErrMsg("ALTER USER testuser IDENTIFIED BY '1234567'", "Require Password Length: 8")
		tk.MustExec("SET GLOBAL validate_password.length = 12")
		tk.MustContainErrMsg("ALTER USER testuser IDENTIFIED BY '!Abcdefg123'", "Require Password Length: 12")
		tk.MustExec("ALTER USER testuser IDENTIFIED BY '!Abcdefg1234'")
		tk.MustExec("SET GLOBAL validate_password.length = 8")

		// MEDIUM: Length; numeric, lowercase/uppercase, and special characters
		tk.MustExec("SET GLOBAL validate_password.policy = 'MEDIUM'")
		tk.MustExec("ALTER USER testuser IDENTIFIED BY '!Abc1234567'")
		tk.MustContainErrMsg("ALTER USER testuser IDENTIFIED BY '!ABC1234567'", "Require Password Lowercase Count: 1")
		tk.MustContainErrMsg("ALTER USER testuser IDENTIFIED BY '!abc1234567'", "Require Password Uppercase Count: 1")
		tk.MustContainErrMsg("ALTER USER testuser IDENTIFIED BY '!ABCDabcd'", "Require Password Digit Count: 1")
		tk.MustContainErrMsg("ALTER USER testuser IDENTIFIED BY 'Abc1234567'", "Require Password Non-alphanumeric Count: 1")
		tk.MustExec("SET GLOBAL validate_password.special_char_count = 0")
		tk.MustExec("ALTER USER testuser IDENTIFIED BY 'Abc1234567'")
		tk.MustExec("SET GLOBAL validate_password.special_char_count = 1")
		tk.MustContainErrMsg("SET GLOBAL validate_password.length = 3", "Variable 'validate_password.length' can't be set to the value of '3'")

		// STRONG: Length; numeric, lowercase/uppercase, and special characters; dictionary file
		tk.MustExec("SET GLOBAL validate_password.policy = 'STRONG'")
		tk.MustExec("ALTER USER testuser IDENTIFIED BY '!Abc1234567'")
		tk.MustExec(fmt.Sprintf("SET GLOBAL validate_password.dictionary = '%s'", "1234;5678"))
		tk.MustExec("ALTER USER testuser IDENTIFIED BY '!Abc123567'")
		tk.MustExec("ALTER USER testuser IDENTIFIED BY '!Abc43218765'")
		tk.MustContainErrMsg("ALTER USER testuser IDENTIFIED BY '!Abc1234567'", "Password contains word in the dictionary")
		tk.MustExec("SET GLOBAL validate_password.dictionary = ''")
		tk.MustExec("ALTER USER testuser IDENTIFIED BY '!Abc1234567'")

		// "IDENTIFIED AS 'xxx'" is not affected by validation
		tk.MustExec(fmt.Sprintf("ALTER USER testuser IDENTIFIED WITH '%s' AS ''", authPlugin))
	}
	tk.MustContainErrMsg("CREATE USER 'testuser1'@'localhost'", "Your password does not satisfy the current policy requirements")
	tk.MustContainErrMsg("CREATE USER 'testuser1'@'localhost' IDENTIFIED WITH 'caching_sha2_password'", "Your password does not satisfy the current policy requirements")
	tk.MustContainErrMsg("CREATE USER 'testuser1'@'localhost' IDENTIFIED WITH 'caching_sha2_password' AS ''", "Your password does not satisfy the current policy requirements")

	// if the username is '', all password can pass the check_user_name
	subtk.MustQuery("SELECT user(), current_user()").Check(testkit.Rows("@localhost @localhost"))
	subtk.MustQuery("SELECT @@global.validate_password.check_user_name").Check(testkit.Rows("1"))
	subtk.MustQuery("SELECT @@global.validate_password.enable").Check(testkit.Rows("1"))
	subtk.MustExec("ALTER USER ''@'localhost' IDENTIFIED BY ''")
	subtk.MustExec("ALTER USER ''@'localhost' IDENTIFIED BY 'abcd'")

	tk.MustExec("SET GLOBAL validate_password.enable = 1")
=======

	// https://github.com/pingcap/tidb/issues/39207
	rootTK.MustExec("create user usr1@'%' identified by 'passord'")
	rootTK.MustExec("alter user usr1 comment 'comment1'")
	rootTK.MustQuery("select user_attributes from mysql.user where user = 'usr1'").Check(testkit.Rows(`{"metadata": {"comment": "comment1"}}`))
>>>>>>> 65585a5b
}<|MERGE_RESOLUTION|>--- conflicted
+++ resolved
@@ -123,7 +123,11 @@
 	tk.MustQueryWithContext(ctx, `SELECT user, host, attribute FROM information_schema.user_attributes ORDER BY user`).Check(
 		testkit.Rows("root % <nil>", "testuser % {\"comment\": \"1234\"}", "testuser1 % {\"age\": 20, \"name\": \"Tom\"}", "testuser2 % <nil>"))
 	tk.MustGetErrCode(`SELECT user, host, user_attributes FROM mysql.user ORDER BY user`, mysql.ErrTableaccessDenied)
-<<<<<<< HEAD
+
+	// https://github.com/pingcap/tidb/issues/39207
+	rootTK.MustExec("create user usr1@'%' identified by 'passord'")
+	rootTK.MustExec("alter user usr1 comment 'comment1'")
+	rootTK.MustQuery("select user_attributes from mysql.user where user = 'usr1'").Check(testkit.Rows(`{"metadata": {"comment": "comment1"}}`))
 }
 
 func TestValidatePassword(t *testing.T) {
@@ -203,11 +207,4 @@
 	subtk.MustExec("ALTER USER ''@'localhost' IDENTIFIED BY 'abcd'")
 
 	tk.MustExec("SET GLOBAL validate_password.enable = 1")
-=======
-
-	// https://github.com/pingcap/tidb/issues/39207
-	rootTK.MustExec("create user usr1@'%' identified by 'passord'")
-	rootTK.MustExec("alter user usr1 comment 'comment1'")
-	rootTK.MustQuery("select user_attributes from mysql.user where user = 'usr1'").Check(testkit.Rows(`{"metadata": {"comment": "comment1"}}`))
->>>>>>> 65585a5b
 }