--- conflicted
+++ resolved
@@ -60,14 +60,7 @@
 }
 
 func (e *SQLBindExec) dropSQLBind() error {
-<<<<<<< HEAD
-	record := &bindinfo.BindRecord{
-		OriginalSQL: e.normdOrigSQL,
-		Db:          e.db,
-	}
-=======
 	var bindInfo *bindinfo.Binding
->>>>>>> 39a370ce
 	if e.bindSQL != "" {
 		bindInfo = &bindinfo.Binding{
 			BindSQL:   e.bindSQL,
@@ -77,9 +70,9 @@
 	}
 	if !e.isGlobal {
 		handle := e.ctx.Value(bindinfo.SessionBindInfoKeyType).(*bindinfo.SessionHandle)
-		return handle.DropBindRecord(e.normdOrigSQL, e.ctx.GetSessionVars().CurrentDB, bindInfo)
+		return handle.DropBindRecord(e.normdOrigSQL, e.db, bindInfo)
 	}
-	return domain.GetDomain(e.ctx).BindHandle().DropBindRecord(e.normdOrigSQL, e.ctx.GetSessionVars().CurrentDB, bindInfo)
+	return domain.GetDomain(e.ctx).BindHandle().DropBindRecord(e.normdOrigSQL, e.db, bindInfo)
 }
 
 func (e *SQLBindExec) createSQLBind() error {
