// Copyright 2018 PingCAP, Inc.
//
// Licensed under the Apache License, Version 2.0 (the "License");
// you may not use this file except in compliance with the License.
// You may obtain a copy of the License at
//
//     http://www.apache.org/licenses/LICENSE-2.0
//
// Unless required by applicable law or agreed to in writing, software
// distributed under the License is distributed on an "AS IS" BASIS,
// See the License for the specific language governing permissions and
// limitations under the License.

package executor_test

import (
	"context"
	"fmt"
	"sync"
	"time"

	. "github.com/pingcap/check"
	"github.com/pingcap/parser/terror"
	"github.com/pingcap/tidb/domain"
	"github.com/pingcap/tidb/kv"
	"github.com/pingcap/tidb/session"
	"github.com/pingcap/tidb/store/mockstore"
	"github.com/pingcap/tidb/store/tikv"
	"github.com/pingcap/tidb/tablecodec"
	"github.com/pingcap/tidb/types"
	"github.com/pingcap/tidb/util/codec"
	"github.com/pingcap/tidb/util/testkit"
)

type testPointGetSuite struct {
	store kv.Storage
	dom   *domain.Domain
	cli   *checkRequestClient
}

func (s *testPointGetSuite) SetUpSuite(c *C) {
	cli := &checkRequestClient{}
	hijackClient := func(c tikv.Client) tikv.Client {
		cli.Client = c
		return cli
	}
	s.cli = cli

	var err error
	s.store, err = mockstore.NewMockTikvStore(
		mockstore.WithHijackClient(hijackClient),
	)
	c.Assert(err, IsNil)
	s.dom, err = session.BootstrapSession(s.store)
	c.Assert(err, IsNil)
	s.dom.SetStatsUpdating(true)
}

func (s *testPointGetSuite) TearDownSuite(c *C) {
	s.dom.Close()
	s.store.Close()
}

func (s *testPointGetSuite) TearDownTest(c *C) {
	tk := testkit.NewTestKit(c, s.store)
	tk.MustExec("use test")
	r := tk.MustQuery("show tables")
	for _, tb := range r.Rows() {
		tableName := tb[0]
		tk.MustExec(fmt.Sprintf("drop table %v", tableName))
	}
}

func (s *testPointGetSuite) TestPointGet(c *C) {
	tk := testkit.NewTestKit(c, s.store)
	tk.MustExec("use test")
	tk.MustExec("create table point (id int primary key, c int, d varchar(10), unique c_d (c, d))")
	tk.MustExec("insert point values (1, 1, 'a')")
	tk.MustExec("insert point values (2, 2, 'b')")
	tk.MustQuery("select * from point where id = 1 and c = 0").Check(testkit.Rows())
	tk.MustQuery("select * from point where id < 0 and c = 1 and d = 'b'").Check(testkit.Rows())
	result, err := tk.Exec("select id as ident from point where id = 1")
	c.Assert(err, IsNil)
	fields := result.Fields()
	c.Assert(fields[0].ColumnAsName.O, Equals, "ident")
	result.Close()

	tk.MustExec("CREATE TABLE tab3(pk INTEGER PRIMARY KEY, col0 INTEGER, col1 FLOAT, col2 TEXT, col3 INTEGER, col4 FLOAT, col5 TEXT);")
	tk.MustExec("CREATE UNIQUE INDEX idx_tab3_0 ON tab3 (col4);")
	tk.MustExec("INSERT INTO tab3 VALUES(0,854,111.96,'mguub',711,966.36,'snwlo');")
	tk.MustQuery("SELECT ALL * FROM tab3 WHERE col4 = 85;").Check(testkit.Rows())

	tk.MustExec(`drop table if exists t;`)
	tk.MustExec(`create table t(a bigint primary key, b bigint, c bigint);`)
	tk.MustExec(`insert into t values(1, NULL, NULL), (2, NULL, 2), (3, 3, NULL), (4, 4, 4), (5, 6, 7);`)
	tk.MustQuery(`select * from t where a = 1;`).Check(testkit.Rows(
		`1 <nil> <nil>`,
	))
	tk.MustQuery(`select * from t where a = 2;`).Check(testkit.Rows(
		`2 <nil> 2`,
	))
	tk.MustQuery(`select * from t where a = 3;`).Check(testkit.Rows(
		`3 3 <nil>`,
	))
	tk.MustQuery(`select * from t where a = 4;`).Check(testkit.Rows(
		`4 4 4`,
	))
	tk.MustQuery(`select a, a, b, a, b, c, b, c, c from t where a = 5;`).Check(testkit.Rows(
		`5 5 6 5 6 7 6 7 7`,
	))
	tk.MustQuery(`select b, b from t where a = 1`).Check(testkit.Rows(
		"<nil> <nil>"))
}

func (s *testPointGetSuite) TestPointGetOverflow(c *C) {
	tk := testkit.NewTestKit(c, s.store)
	tk.MustExec("use test")
	tk.MustExec("drop table if exists t0")
	tk.MustExec("CREATE TABLE t0(c1 BOOL UNIQUE)")
	tk.MustExec("INSERT INTO t0(c1) VALUES (-128)")
	tk.MustExec("INSERT INTO t0(c1) VALUES (127)")
	tk.MustQuery("SELECT t0.c1 FROM t0 WHERE t0.c1=-129").Check(testkit.Rows()) // no result
	tk.MustQuery("SELECT t0.c1 FROM t0 WHERE t0.c1=-128").Check(testkit.Rows("-128"))
	tk.MustQuery("SELECT t0.c1 FROM t0 WHERE t0.c1=128").Check(testkit.Rows())
	tk.MustQuery("SELECT t0.c1 FROM t0 WHERE t0.c1=127").Check(testkit.Rows("127"))
}

func (s *testPointGetSuite) TestPointGetCharPK(c *C) {
	tk := testkit.NewTestKit(c, s.store)
	tk.MustExec(`use test;`)
	tk.MustExec(`drop table if exists t;`)
	tk.MustExec(`create table t(a char(4) primary key, b char(4));`)
	tk.MustExec(`insert into t values("aa", "bb");`)

	// Test CHAR type.
	tk.MustExec(`set @@sql_mode="";`)
	tk.MustPointGet(`select * from t where a = "aa";`).Check(testkit.Rows(`aa bb`))
	tk.MustPointGet(`select * from t where a = "aab";`).Check(testkit.Rows())

	tk.MustExec(`truncate table t;`)
	tk.MustExec(`insert into t values("a ", "b ");`)

	tk.MustExec(`set @@sql_mode="";`)
	tk.MustPointGet(`select * from t where a = "a";`).Check(testkit.Rows(`a b`))
	tk.MustPointGet(`select * from t where a = "a ";`).Check(testkit.Rows())
	tk.MustPointGet(`select * from t where a = "a  ";`).Check(testkit.Rows())

	// Test CHAR BINARY.
	tk.MustExec(`drop table if exists t;`)
	tk.MustExec(`create table t(a char(2) binary primary key, b char(2));`)
	tk.MustExec(`insert into t values("  ", "  ");`)
	tk.MustExec(`insert into t values("a ", "b ");`)

	tk.MustExec(`set @@sql_mode="";`)
	tk.MustPointGet(`select * from t where a = "a";`).Check(testkit.Rows(`a b`))
	tk.MustPointGet(`select * from t where a = "a ";`).Check(testkit.Rows())
	tk.MustTableDual(`select * from t where a = "a  ";`).Check(testkit.Rows())
	tk.MustPointGet(`select * from t where a = "";`).Check(testkit.Rows(` `))
	tk.MustPointGet(`select * from t where a = "  ";`).Check(testkit.Rows())
	tk.MustTableDual(`select * from t where a = "   ";`).Check(testkit.Rows())

}

func (s *testPointGetSuite) TestPointGetAliasTableCharPK(c *C) {
	tk := testkit.NewTestKit(c, s.store)
	tk.MustExec(`use test;`)
	tk.MustExec(`drop table if exists t;`)
	tk.MustExec(`create table t(a char(2) primary key, b char(2));`)
	tk.MustExec(`insert into t values("aa", "bb");`)

	tk.MustExec(`set @@sql_mode="";`)
	tk.MustPointGet(`select * from t tmp where a = "aa";`).Check(testkit.Rows(`aa bb`))
	tk.MustTableDual(`select * from t tmp where a = "aab";`).Check(testkit.Rows())

	tk.MustExec(`truncate table t;`)
	tk.MustExec(`insert into t values("a ", "b ");`)

	tk.MustExec(`set @@sql_mode="";`)
	tk.MustPointGet(`select * from t tmp where a = "a";`).Check(testkit.Rows(`a b`))
	tk.MustPointGet(`select * from t tmp where a = "a ";`).Check(testkit.Rows())
	tk.MustTableDual(`select * from t tmp where a = "a  ";`).Check(testkit.Rows())

	// Test CHAR BINARY.
	tk.MustExec(`drop table if exists t;`)
	tk.MustExec(`create table t(a char(2) binary primary key, b char(2));`)
	tk.MustExec(`insert into t values("  ", "  ");`)
	tk.MustExec(`insert into t values("a ", "b ");`)

	tk.MustExec(`set @@sql_mode="";`)
	tk.MustPointGet(`select * from t tmp where a = "a";`).Check(testkit.Rows(`a b`))
	tk.MustPointGet(`select * from t tmp where a = "a ";`).Check(testkit.Rows())
	tk.MustTableDual(`select * from t tmp where a = "a  ";`).Check(testkit.Rows())
	tk.MustPointGet(`select * from t tmp where a = "";`).Check(testkit.Rows(` `))
	tk.MustPointGet(`select * from t tmp where a = "  ";`).Check(testkit.Rows())
	tk.MustTableDual(`select * from t tmp where a = "   ";`).Check(testkit.Rows())

	// Test both wildcard and column name exist in select field list
	tk.MustExec(`set @@sql_mode="";`)
	tk.MustExec(`drop table if exists t;`)
	tk.MustExec(`create table t(a char(2) primary key, b char(2));`)
	tk.MustExec(`insert into t values("aa", "bb");`)
	tk.MustPointGet(`select *, a from t tmp where a = "aa";`).Check(testkit.Rows(`aa bb aa`))

	// Test using table alias in field list
	tk.MustPointGet(`select tmp.* from t tmp where a = "aa";`).Check(testkit.Rows(`aa bb`))
	tk.MustPointGet(`select tmp.a, tmp.b from t tmp where a = "aa";`).Check(testkit.Rows(`aa bb`))
	tk.MustPointGet(`select tmp.*, tmp.a, tmp.b from t tmp where a = "aa";`).Check(testkit.Rows(`aa bb aa bb`))
	tk.MustTableDual(`select tmp.* from t tmp where a = "aab";`).Check(testkit.Rows())
	tk.MustTableDual(`select tmp.a, tmp.b from t tmp where a = "aab";`).Check(testkit.Rows())
	tk.MustTableDual(`select tmp.*, tmp.a, tmp.b from t tmp where a = "aab";`).Check(testkit.Rows())

	// Test using table alias in where clause
	tk.MustPointGet(`select * from t tmp where tmp.a = "aa";`).Check(testkit.Rows(`aa bb`))
	tk.MustPointGet(`select a, b from t tmp where tmp.a = "aa";`).Check(testkit.Rows(`aa bb`))
	tk.MustPointGet(`select *, a, b from t tmp where tmp.a = "aa";`).Check(testkit.Rows(`aa bb aa bb`))

	// Unknown table name in where clause and field list
	err := tk.ExecToErr(`select a from t where xxxxx.a = "aa"`)
	c.Assert(err, ErrorMatches, ".*Unknown column 'xxxxx.a' in 'where clause'")
	err = tk.ExecToErr(`select xxxxx.a from t where a = "aa"`)
	c.Assert(err, ErrorMatches, ".*Unknown column 'xxxxx.a' in 'field list'")

	// When an alias is provided, it completely hides the actual name of the table.
	err = tk.ExecToErr(`select a from t tmp where t.a = "aa"`)
	c.Assert(err, ErrorMatches, ".*Unknown column 't.a' in 'where clause'")
	err = tk.ExecToErr(`select t.a from t tmp where a = "aa"`)
	c.Assert(err, ErrorMatches, ".*Unknown column 't.a' in 'field list'")
	err = tk.ExecToErr(`select t.* from t tmp where a = "aa"`)
	c.Assert(err, ErrorMatches, ".*Unknown table 't'")
}

func (s *testPointGetSuite) TestIndexLookupChar(c *C) {
	tk := testkit.NewTestKit(c, s.store)
	tk.MustExec(`use test;`)
	tk.MustExec(`drop table if exists t;`)
	tk.MustExec(`create table t(a char(2), b char(2), index idx_1(a));`)
	tk.MustExec(`insert into t values("aa", "bb");`)

	tk.MustExec(`set @@sql_mode="";`)
	tk.MustIndexLookup(`select * from t where a = "aa";`).Check(testkit.Rows(`aa bb`))
	tk.MustIndexLookup(`select * from t where a = "aab";`).Check(testkit.Rows())

	// Test query with table alias
	tk.MustIndexLookup(`select * from t tmp where a = "aa";`).Check(testkit.Rows(`aa bb`))
	tk.MustIndexLookup(`select * from t tmp where a = "aab";`).Check(testkit.Rows())

	tk.MustExec(`truncate table t;`)
	tk.MustExec(`insert into t values("a ", "b ");`)

	tk.MustExec(`set @@sql_mode="";`)
	tk.MustIndexLookup(`select * from t where a = "a";`).Check(testkit.Rows(`a b`))
	tk.MustIndexLookup(`select * from t where a = "a ";`).Check(testkit.Rows())
	tk.MustIndexLookup(`select * from t where a = "a  ";`).Check(testkit.Rows())

	// Test CHAR BINARY.
	tk.MustExec(`drop table if exists t;`)
	tk.MustExec(`create table t(a char(2) binary, b char(2), index idx_1(a));`)
	tk.MustExec(`insert into t values("  ", "  ");`)
	tk.MustExec(`insert into t values("a ", "b ");`)

	tk.MustExec(`set @@sql_mode="";`)
	tk.MustIndexLookup(`select * from t where a = "a";`).Check(testkit.Rows(`a b`))
	tk.MustIndexLookup(`select * from t where a = "a ";`).Check(testkit.Rows())
	tk.MustIndexLookup(`select * from t where a = "a  ";`).Check(testkit.Rows())
	tk.MustIndexLookup(`select * from t where a = "";`).Check(testkit.Rows(` `))
	tk.MustIndexLookup(`select * from t where a = " ";`).Check(testkit.Rows())
	tk.MustIndexLookup(`select * from t where a = "  ";`).Check(testkit.Rows())
	tk.MustIndexLookup(`select * from t where a = "   ";`).Check(testkit.Rows())

}

func (s *testPointGetSuite) TestPointGetVarcharPK(c *C) {
	tk := testkit.NewTestKit(c, s.store)
	tk.MustExec(`use test;`)
	tk.MustExec(`drop table if exists t;`)
	tk.MustExec(`create table t(a varchar(2) primary key, b varchar(2));`)
	tk.MustExec(`insert into t values("aa", "bb");`)

	tk.MustExec(`set @@sql_mode="";`)
	tk.MustPointGet(`select * from t where a = "aa";`).Check(testkit.Rows(`aa bb`))
	tk.MustTableDual(`select * from t where a = "aab";`).Check(testkit.Rows())

	tk.MustExec(`truncate table t;`)
	tk.MustExec(`insert into t values("a ", "b ");`)

	tk.MustExec(`set @@sql_mode="";`)
	tk.MustPointGet(`select * from t where a = "a";`).Check(testkit.Rows())
	tk.MustPointGet(`select * from t where a = "a ";`).Check(testkit.Rows(`a  b `))
	tk.MustTableDual(`select * from t where a = "a  ";`).Check(testkit.Rows())

	// // Test VARCHAR BINARY.
	tk.MustExec(`drop table if exists t;`)
	tk.MustExec(`create table t(a varchar(2) binary primary key, b varchar(2));`)
	tk.MustExec(`insert into t values("  ", "  ");`)
	tk.MustExec(`insert into t values("a ", "b ");`)

	tk.MustExec(`set @@sql_mode="";`)
	tk.MustPointGet(`select * from t where a = "a";`).Check(testkit.Rows())
	tk.MustPointGet(`select * from t where a = "a ";`).Check(testkit.Rows(`a  b `))
	tk.MustTableDual(`select * from t where a = "a  ";`).Check(testkit.Rows())
	tk.MustPointGet(`select * from t where a = " ";`).Check(testkit.Rows())
	tk.MustPointGet(`select * from t where a = "  ";`).Check(testkit.Rows(`     `))
	tk.MustTableDual(`select * from t where a = "   ";`).Check(testkit.Rows())

}

func (s *testPointGetSuite) TestPointGetBinaryPK(c *C) {
	tk := testkit.NewTestKit(c, s.store)
	tk.MustExec(`use test;`)
	tk.MustExec(`drop table if exists t;`)
	tk.MustExec(`create table t(a binary(2) primary key, b binary(2));`)
	tk.MustExec(`insert into t values("a", "b");`)

	tk.MustExec(`set @@sql_mode="";`)
	tk.MustPointGet(`select * from t where a = "a";`).Check(testkit.Rows())
	tk.MustPointGet(`select * from t where a = "a ";`).Check(testkit.Rows())
	tk.MustPointGet(`select * from t where a = "a  ";`).Check(testkit.Rows())
	tk.MustPointGet(`select * from t where a = "a\0";`).Check(testkit.Rows("a\x00 b\x00"))

	tk.MustExec(`insert into t values("a ", "b ");`)
	tk.MustPointGet(`select * from t where a = "a";`).Check(testkit.Rows())
	tk.MustPointGet(`select * from t where a = "a ";`).Check(testkit.Rows(`a  b `))
	tk.MustPointGet(`select * from t where a = "a  ";`).Check(testkit.Rows())

	tk.MustPointGet(`select * from t where a = "a";`).Check(testkit.Rows())
	tk.MustPointGet(`select * from t where a = "a ";`).Check(testkit.Rows(`a  b `))
	tk.MustPointGet(`select * from t where a = "a  ";`).Check(testkit.Rows())
}

func (s *testPointGetSuite) TestPointGetAliasTableBinaryPK(c *C) {
	tk := testkit.NewTestKit(c, s.store)
	tk.MustExec(`use test;`)
	tk.MustExec(`drop table if exists t;`)
	tk.MustExec(`create table t(a binary(2) primary key, b binary(2));`)
	tk.MustExec(`insert into t values("a", "b");`)

	tk.MustExec(`set @@sql_mode="";`)
	tk.MustPointGet(`select * from t tmp where a = "a";`).Check(testkit.Rows())
	tk.MustPointGet(`select * from t tmp where a = "a ";`).Check(testkit.Rows())
	tk.MustPointGet(`select * from t tmp where a = "a  ";`).Check(testkit.Rows())
	tk.MustPointGet(`select * from t tmp where a = "a\0";`).Check(testkit.Rows("a\x00 b\x00"))

	tk.MustExec(`insert into t values("a ", "b ");`)
	tk.MustPointGet(`select * from t tmp where a = "a";`).Check(testkit.Rows())
	tk.MustPointGet(`select * from t tmp where a = "a ";`).Check(testkit.Rows(`a  b `))
	tk.MustPointGet(`select * from t tmp where a = "a  ";`).Check(testkit.Rows())

	tk.MustPointGet(`select * from t tmp where a = "a";`).Check(testkit.Rows())
	tk.MustPointGet(`select * from t tmp where a = "a ";`).Check(testkit.Rows(`a  b `))
	tk.MustPointGet(`select * from t tmp where a = "a  ";`).Check(testkit.Rows())
}

func (s *testPointGetSuite) TestIndexLookupBinary(c *C) {
	tk := testkit.NewTestKit(c, s.store)
	tk.MustExec(`use test;`)
	tk.MustExec(`drop table if exists t;`)
	tk.MustExec(`create table t(a binary(2), b binary(2), index idx_1(a));`)
	tk.MustExec(`insert into t values("a", "b");`)

	tk.MustExec(`set @@sql_mode="";`)
	tk.MustIndexLookup(`select * from t where a = "a";`).Check(testkit.Rows())
	tk.MustIndexLookup(`select * from t where a = "a ";`).Check(testkit.Rows())
	tk.MustIndexLookup(`select * from t where a = "a  ";`).Check(testkit.Rows())
	tk.MustIndexLookup(`select * from t where a = "a\0";`).Check(testkit.Rows("a\x00 b\x00"))

	// Test query with table alias
	tk.MustExec(`set @@sql_mode="";`)
	tk.MustIndexLookup(`select * from t tmp where a = "a";`).Check(testkit.Rows())
	tk.MustIndexLookup(`select * from t tmp where a = "a ";`).Check(testkit.Rows())
	tk.MustIndexLookup(`select * from t tmp where a = "a  ";`).Check(testkit.Rows())
	tk.MustIndexLookup(`select * from t tmp where a = "a\0";`).Check(testkit.Rows("a\x00 b\x00"))

	tk.MustExec(`insert into t values("a ", "b ");`)
	tk.MustIndexLookup(`select * from t where a = "a";`).Check(testkit.Rows())
	tk.MustIndexLookup(`select * from t where a = "a ";`).Check(testkit.Rows(`a  b `))
	tk.MustIndexLookup(`select * from t where a = "a  ";`).Check(testkit.Rows())

	tk.MustIndexLookup(`select * from t where a = "a";`).Check(testkit.Rows())
	tk.MustIndexLookup(`select * from t where a = "a ";`).Check(testkit.Rows(`a  b `))
	tk.MustIndexLookup(`select * from t where a = "a  ";`).Check(testkit.Rows())

}

func (s *testPointGetSuite) TestOverflowOrTruncated(c *C) {
	tk := testkit.NewTestKitWithInit(c, s.store)
	tk.MustExec("create table t6 (id bigint, a bigint, primary key(id), unique key(a));")
	tk.MustExec("insert into t6 values(9223372036854775807, 9223372036854775807);")
	tk.MustExec("insert into t6 values(1, 1);")
	var nilVal []string
	// for unique key
	tk.MustQuery("select * from t6 where a = 9223372036854775808").Check(testkit.Rows(nilVal...))
	tk.MustQuery("select * from t6 where a = '1.123'").Check(testkit.Rows(nilVal...))
	// for primary key
	tk.MustQuery("select * from t6 where id = 9223372036854775808").Check(testkit.Rows(nilVal...))
	tk.MustQuery("select * from t6 where id = '1.123'").Check(testkit.Rows(nilVal...))
}

func (s *testPointGetSuite) TestIssue10448(c *C) {
	tk := testkit.NewTestKit(c, s.store)
	tk.MustExec("use test")
	tk.MustExec("drop table if exists t")
	tk.MustExec("create table t(pk int1 primary key)")
	tk.MustExec("insert into t values(125)")
	tk.MustQuery("desc select * from t where pk = 9223372036854775807").Check(testkit.Rows("TableDual_2 0.00 root  rows:0"))
	tk.MustQuery("desc select * from t where pk = 18446744073709551616").Check(testkit.Rows("TableDual_2 0.00 root  rows:0"))
	tk.MustQuery("desc select * from t where pk = 9223372036854775808").Check(testkit.Rows("TableDual_2 0.00 root  rows:0"))
	tk.MustQuery("desc select * from t where pk = 18446744073709551615").Check(testkit.Rows("TableDual_2 0.00 root  rows:0"))
	tk.MustQuery("desc select * from t where pk = 128").Check(testkit.Rows("TableDual_2 0.00 root  rows:0"))

	tk.MustExec("drop table if exists t")
	tk.MustExec("create table t(pk int8 primary key)")
	tk.MustExec("insert into t values(9223372036854775807)")
	tk.MustQuery("select * from t where pk = 9223372036854775807").Check(testkit.Rows("9223372036854775807"))
	tk.MustQuery("desc select * from t where pk = 9223372036854775807").Check(testkit.Rows("Point_Get_1 1.00 root table:t handle:9223372036854775807"))
	tk.MustQuery("desc select * from t where pk = 18446744073709551616").Check(testkit.Rows("TableDual_2 0.00 root  rows:0"))
	tk.MustQuery("desc select * from t where pk = 9223372036854775808").Check(testkit.Rows("TableDual_2 0.00 root  rows:0"))
	tk.MustQuery("desc select * from t where pk = 18446744073709551615").Check(testkit.Rows("TableDual_2 0.00 root  rows:0"))

	tk.MustExec("drop table if exists t")
	tk.MustExec("create table t(pk int1 unsigned primary key)")
	tk.MustExec("insert into t values(255)")
	tk.MustQuery("select * from t where pk = 255").Check(testkit.Rows("255"))
	tk.MustQuery("desc select * from t where pk = 256").Check(testkit.Rows("TableDual_2 0.00 root  rows:0"))
	tk.MustQuery("desc select * from t where pk = 9223372036854775807").Check(testkit.Rows("TableDual_2 0.00 root  rows:0"))
	tk.MustQuery("desc select * from t where pk = 18446744073709551616").Check(testkit.Rows("TableDual_2 0.00 root  rows:0"))
	tk.MustQuery("desc select * from t where pk = 9223372036854775808").Check(testkit.Rows("TableDual_2 0.00 root  rows:0"))
	tk.MustQuery("desc select * from t where pk = 18446744073709551615").Check(testkit.Rows("TableDual_2 0.00 root  rows:0"))

	tk.MustExec("drop table if exists t")
	tk.MustExec("create table t(pk int8 unsigned primary key)")
	tk.MustExec("insert into t value(18446744073709551615)")
	tk.MustQuery("desc select * from t where pk = 18446744073709551615").Check(testkit.Rows("Point_Get_1 1.00 root table:t handle:18446744073709551615"))
	tk.MustQuery("select * from t where pk = 18446744073709551615").Check(testkit.Rows("18446744073709551615"))
	tk.MustQuery("desc select * from t where pk = 9223372036854775807").Check(testkit.Rows("Point_Get_1 1.00 root table:t handle:9223372036854775807"))
	tk.MustQuery("desc select * from t where pk = 18446744073709551616").Check(testkit.Rows("TableDual_2 0.00 root  rows:0"))
	tk.MustQuery("desc select * from t where pk = 9223372036854775808").Check(testkit.Rows("Point_Get_1 1.00 root table:t handle:9223372036854775808"))
}

func (s *testPointGetSuite) TestIssue10677(c *C) {
	tk := testkit.NewTestKit(c, s.store)
	tk.MustExec("use test")
	tk.MustExec("drop table if exists t")
	tk.MustExec("create table t(pk int1 primary key)")
	tk.MustExec("insert into t values(1)")
	tk.MustQuery("desc select * from t where pk = 1.1").Check(testkit.Rows("TableDual_2 0.00 root  rows:0"))
	tk.MustQuery("select * from t where pk = 1.1").Check(testkit.Rows())
	tk.MustQuery("desc select * from t where pk = '1.1'").Check(testkit.Rows("TableDual_2 0.00 root  rows:0"))
	tk.MustQuery("select * from t where pk = '1.1'").Check(testkit.Rows())
	tk.MustQuery("desc select * from t where pk = 1").Check(testkit.Rows("Point_Get_1 1.00 root table:t handle:1"))
	tk.MustQuery("select * from t where pk = 1").Check(testkit.Rows("1"))
	tk.MustQuery("desc select * from t where pk = '1'").Check(testkit.Rows("Point_Get_1 1.00 root table:t handle:1"))
	tk.MustQuery("select * from t where pk = '1'").Check(testkit.Rows("1"))
	tk.MustQuery("desc select * from t where pk = '1.0'").Check(testkit.Rows("Point_Get_1 1.00 root table:t handle:1"))
	tk.MustQuery("select * from t where pk = '1.0'").Check(testkit.Rows("1"))
}

func (s *testPointGetSuite) TestForUpdateRetry(c *C) {
	tk := testkit.NewTestKitWithInit(c, s.store)
	tk.Exec("drop table if exists t")
	tk.MustExec("create table t(pk int primary key, c int)")
	tk.MustExec("insert into t values (1, 1), (2, 2)")
	tk.MustExec("set @@tidb_disable_txn_auto_retry = 0")
	tk.MustExec("begin")
	tk.MustQuery("select * from t where pk = 1 for update")
	tk2 := testkit.NewTestKitWithInit(c, s.store)
	tk2.MustExec("update t set c = c + 1 where pk = 1")
	tk.MustExec("update t set c = c + 1 where pk = 2")
	_, err := tk.Exec("commit")
	c.Assert(session.ErrForUpdateCantRetry.Equal(err), IsTrue)
}

func (s *testPointGetSuite) TestPointGetByRowID(c *C) {
	tk := testkit.NewTestKit(c, s.store)
	tk.MustExec("use test")
	tk.MustExec("drop table if exists t")
	tk.MustExec("create table t (a varchar(20), b int)")
	tk.MustExec("insert into t values(\"aaa\", 12)")
	tk.MustQuery("explain select * from t where t._tidb_rowid = 1").Check(testkit.Rows(
		"Point_Get_1 1.00 root table:t handle:1"))
	tk.MustQuery("select * from t where t._tidb_rowid = 1").Check(testkit.Rows("aaa 12"))
}

func (s *testPointGetSuite) TestSelectCheckVisibility(c *C) {
	tk := testkit.NewTestKit(c, s.store)
	tk.MustExec("use test")
	tk.MustExec("drop table if exists t")
	tk.MustExec("create table t (a varchar(10) key, b int,index idx(b))")
	tk.MustExec("insert into t values('1',1)")
	tk.MustExec("begin")
	txn, err := tk.Se.Txn(false)
	c.Assert(err, IsNil)
	ts := txn.StartTS()
	store := tk.Se.GetStore().(tikv.Storage)
	// Update gc safe time for check data visibility.
	store.UpdateSPCache(ts+1, time.Now())
	checkSelectResultError := func(sql string, expectErr *terror.Error) {
		re, err := tk.Exec(sql)
		c.Assert(err, IsNil)
		_, err = session.ResultSetToStringSlice(context.Background(), tk.Se, re)
		c.Assert(err, NotNil)
		c.Assert(expectErr.Equal(err), IsTrue)
	}
	// Test point get.
	checkSelectResultError("select * from t where a='1'", tikv.ErrGCTooEarly)
	// Test batch point get.
	checkSelectResultError("select * from t where a in ('1','2')", tikv.ErrGCTooEarly)
	// Test Index look up read.
	checkSelectResultError("select * from t where b > 0 ", tikv.ErrGCTooEarly)
	// Test Index read.
	checkSelectResultError("select b from t where b > 0 ", tikv.ErrGCTooEarly)
	// Test table read.
	checkSelectResultError("select * from t", tikv.ErrGCTooEarly)
}

func (s *testPointGetSuite) TestNullValues(c *C) {
	tk := testkit.NewTestKit(c, s.store)
	tk.MustExec("use test")
	tk.MustExec("drop table if exists t")
	tk.MustExec("create table t ( id bigint(10) primary key, f varchar(191) default null, unique key `idx_f` (`f`))")
	tk.MustExec(`insert into t values (1, "")`)
	rs := tk.MustQuery(`select * from t where f in (null)`).Rows()
	c.Assert(len(rs), Equals, 0)
}

func (s *testPointGetSuite) TestReturnValues(c *C) {
	tk := testkit.NewTestKit(c, s.store)
	tk.MustExec("use test")
	tk.MustExec("drop table if exists t")
	tk.MustExec("create table t (a varchar(64) primary key, b int)")
	tk.MustExec("insert t values ('a', 1), ('b', 2), ('c', 3)")
	tk.MustExec("begin pessimistic")
	tk.MustQuery("select * from t where a = 'b' for update").Check(testkit.Rows("b 2"))
	tid := tk.GetTableID("t")
	idxVal, err := codec.EncodeKey(tk.Se.GetSessionVars().StmtCtx, nil, types.NewStringDatum("b"))
	c.Assert(err, IsNil)
	pk := tablecodec.EncodeIndexSeekKey(tid, 1, idxVal)
	txnCtx := tk.Se.GetSessionVars().TxnCtx
	val, ok := txnCtx.GetKeyInPessimisticLockCache(pk)
	c.Assert(ok, IsTrue)
	handle, err := tablecodec.DecodeHandle(val)
	c.Assert(err, IsNil)
	rowKey := tablecodec.EncodeRowKeyWithHandle(tid, handle)
	_, ok = txnCtx.GetKeyInPessimisticLockCache(rowKey)
	c.Assert(ok, IsTrue)
	tk.MustExec("rollback")
}

<<<<<<< HEAD
func (s *testPointGetSuite) TestWithTiDBSnapshot(c *C) {
	// Fix issue https://github.com/pingcap/tidb/issues/22436
	// Point get should not use math.MaxUint64 when variable @@tidb_snapshot is set.
	tk := testkit.NewTestKit(c, s.store)
	tk.MustExec("use test")
	tk.MustExec("drop table if exists xx")
	tk.MustExec(`create table xx (id int key)`)
	tk.MustExec(`insert into xx values (1), (7)`)

	// Unrelated code, to make this test pass in the unit test.
	// The `tikv_gc_safe_point` global variable must be there, otherwise the 'set @@tidb_snapshot' operation fails.
	timeSafe := time.Now().Add(-48 * 60 * 60 * time.Second).Format("20060102-15:04:05 -0700 MST")
	safePointSQL := `INSERT HIGH_PRIORITY INTO mysql.tidb VALUES ('tikv_gc_safe_point', '%[1]s', '')
			       ON DUPLICATE KEY
			       UPDATE variable_value = '%[1]s'`
	tk.MustExec(fmt.Sprintf(safePointSQL, timeSafe))

	// Record the current tso.
	tk.MustExec("begin")
	tso := tk.Se.GetSessionVars().TxnCtx.StartTS
	tk.MustExec("rollback")
	c.Assert(tso > 0, IsTrue)

	// Insert data.
	tk.MustExec("insert into xx values (8)")

	// Change the snapshot before the tso, the inserted data should not be seen.
	tk.MustExec(fmt.Sprintf("set @@tidb_snapshot = '%d'", tso))
	tk.MustQuery("select * from xx where id = 8").Check(testkit.Rows())

	tk.MustQuery("select * from xx").Check(testkit.Rows("1", "7"))

	// Check the query inside a transaction.
	tk.MustExec("begin")
	tk.MustQuery("select * from xx where id = 8").Check(testkit.Rows())
	tk.MustExec("rollback")
=======
func (s *testPointGetSuite) TestPointGetLockExistKey(c *C) {
	var wg sync.WaitGroup
	errCh := make(chan error)

	testLock := func(rc bool, key string, tableName string) {
		doneCh := make(chan struct{}, 1)
		tk1, tk2 := testkit.NewTestKit(c, s.store), testkit.NewTestKit(c, s.store)

		errCh <- tk1.ExecToErr("use test")
		errCh <- tk2.ExecToErr("use test")

		errCh <- tk1.ExecToErr(fmt.Sprintf("drop table if exists %s", tableName))
		errCh <- tk1.ExecToErr(fmt.Sprintf("create table %s(id int, v int, k int, %s key0(id, v))", tableName, key))
		errCh <- tk1.ExecToErr(fmt.Sprintf("insert into %s values(1, 1, 1)", tableName))

		if rc {
			errCh <- tk1.ExecToErr("set tx_isolation = 'READ-COMMITTED'")
			errCh <- tk2.ExecToErr("set tx_isolation = 'READ-COMMITTED'")
		}

		// select for update
		errCh <- tk1.ExecToErr("begin pessimistic")
		errCh <- tk2.ExecToErr("begin pessimistic")
		// lock exist key
		errCh <- tk1.ExecToErr(fmt.Sprintf("select * from %s where id = 1 and v = 1 for update", tableName))
		// read committed will not lock non-exist key
		if rc {
			errCh <- tk1.ExecToErr(fmt.Sprintf("select * from %s where id = 2 and v = 2 for update", tableName))
		}
		errCh <- tk2.ExecToErr(fmt.Sprintf("insert into %s values(2, 2, 2)", tableName))
		go func() {
			errCh <- tk2.ExecToErr(fmt.Sprintf("insert into %s values(1, 1, 10)", tableName))
			//tk2.MustExec(fmt.Sprintf("insert into %s values(1, 1, 10)", tableName))
			doneCh <- struct{}{}
		}()
		time.Sleep(150 * time.Millisecond)
		errCh <- tk1.ExecToErr(fmt.Sprintf("update %s set v = 2 where id = 1 and v = 1", tableName))
		errCh <- tk1.ExecToErr("commit")
		<-doneCh
		errCh <- tk2.ExecToErr("commit")
		tk1.MustQuery(fmt.Sprintf("select * from %s", tableName)).Check(testkit.Rows(
			"1 2 1",
			"2 2 2",
			"1 1 10",
		))

		// update
		errCh <- tk1.ExecToErr("begin pessimistic")
		errCh <- tk2.ExecToErr("begin pessimistic")
		// lock exist key
		errCh <- tk1.ExecToErr(fmt.Sprintf("update %s set v = 3 where id = 2 and v = 2", tableName))
		// read committed will not lock non-exist key
		if rc {
			errCh <- tk1.ExecToErr(fmt.Sprintf("update %s set v =4 where id = 3 and v = 3", tableName))
		}
		errCh <- tk2.ExecToErr(fmt.Sprintf("insert into %s values(3, 3, 3)", tableName))
		go func() {
			errCh <- tk2.ExecToErr(fmt.Sprintf("insert into %s values(2, 2, 20)", tableName))
			doneCh <- struct{}{}
		}()
		time.Sleep(150 * time.Millisecond)
		errCh <- tk1.ExecToErr("commit")
		<-doneCh
		errCh <- tk2.ExecToErr("commit")
		tk1.MustQuery(fmt.Sprintf("select * from %s", tableName)).Check(testkit.Rows(
			"1 2 1",
			"2 3 2",
			"1 1 10",
			"3 3 3",
			"2 2 20",
		))

		// delete
		errCh <- tk1.ExecToErr("begin pessimistic")
		errCh <- tk2.ExecToErr("begin pessimistic")
		// lock exist key
		errCh <- tk1.ExecToErr(fmt.Sprintf("delete from %s where id = 3 and v = 3", tableName))
		// read committed will not lock non-exist key
		if rc {
			errCh <- tk1.ExecToErr(fmt.Sprintf("delete from %s where id = 4 and v = 4", tableName))
		}
		errCh <- tk2.ExecToErr(fmt.Sprintf("insert into %s values(4, 4, 4)", tableName))
		go func() {
			errCh <- tk2.ExecToErr(fmt.Sprintf("insert into %s values(3, 3, 30)", tableName))
			doneCh <- struct{}{}
		}()
		time.Sleep(50 * time.Millisecond)
		errCh <- tk1.ExecToErr("commit")
		<-doneCh
		errCh <- tk2.ExecToErr("commit")
		tk1.MustQuery(fmt.Sprintf("select * from %s", tableName)).Check(testkit.Rows(
			"1 2 1",
			"2 3 2",
			"1 1 10",
			"2 2 20",
			"4 4 4",
			"3 3 30",
		))
		wg.Done()
	}

	for i, one := range []struct {
		rc  bool
		key string
	}{
		{rc: false, key: "primary key"},
		{rc: false, key: "unique key"},
		{rc: true, key: "primary key"},
		{rc: true, key: "unique key"},
	} {
		wg.Add(1)
		tableName := fmt.Sprintf("t_%d", i)
		go testLock(one.rc, one.key, tableName)
	}

	go func() {
		wg.Wait()
		close(errCh)
	}()
	for err := range errCh {
		c.Assert(err, IsNil)
	}
>>>>>>> 5e5b8b9e
}<|MERGE_RESOLUTION|>--- conflicted
+++ resolved
@@ -545,7 +545,6 @@
 	tk.MustExec("rollback")
 }
 
-<<<<<<< HEAD
 func (s *testPointGetSuite) TestWithTiDBSnapshot(c *C) {
 	// Fix issue https://github.com/pingcap/tidb/issues/22436
 	// Point get should not use math.MaxUint64 when variable @@tidb_snapshot is set.
@@ -582,7 +581,8 @@
 	tk.MustExec("begin")
 	tk.MustQuery("select * from xx where id = 8").Check(testkit.Rows())
 	tk.MustExec("rollback")
-=======
+}
+
 func (s *testPointGetSuite) TestPointGetLockExistKey(c *C) {
 	var wg sync.WaitGroup
 	errCh := make(chan error)
@@ -705,5 +705,4 @@
 	for err := range errCh {
 		c.Assert(err, IsNil)
 	}
->>>>>>> 5e5b8b9e
 }