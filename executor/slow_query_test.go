// Copyright 2019 PingCAP, Inc.
//
// Licensed under the Apache License, Version 2.0 (the "License");
// you may not use this file except in compliance with the License.
// You may obtain a copy of the License at
//
//     http://www.apache.org/licenses/LICENSE-2.0
//
// Unless required by applicable law or agreed to in writing, software
// distributed under the License is distributed on an "AS IS" BASIS,
// See the License for the specific language governing permissions and
// limitations under the License.

package executor

import (
	"bufio"
	"bytes"
	"io"
	"os"
	"strings"
	"time"

	. "github.com/pingcap/check"
	"github.com/pingcap/parser/terror"
	plannercore "github.com/pingcap/tidb/planner/core"
	"github.com/pingcap/tidb/sessionctx"
	"github.com/pingcap/tidb/sessionctx/variable"
	"github.com/pingcap/tidb/types"
	"github.com/pingcap/tidb/util/logutil"
	"github.com/pingcap/tidb/util/mock"
)

func parseSlowLog(ctx sessionctx.Context, reader *bufio.Reader) ([][]types.Datum, error) {
	retriever := &slowQueryRetriever{}
	// Ignore the error is ok for test.
	terror.Log(retriever.initialize(ctx))
	rows, err := retriever.parseSlowLog(ctx, reader, 1024)
	if err == io.EOF {
		err = nil
	}
	return rows, err
}

func (s *testExecSuite) TestParseSlowLogFile(c *C) {
	slowLogStr :=
		`# Time: 2019-04-28T15:24:04.309074+08:00
# Txn_start_ts: 405888132465033227
# Query_time: 0.216905
# Process_time: 0.021 Request_count: 1 Total_keys: 637 Processed_keys: 436
# Is_internal: true
# Digest: 42a1c8aae6f133e934d4bf0147491709a8812ea05ff8819ec522780fe657b772
# Stats: t1:1,t2:2
# Cop_proc_avg: 0.1 Cop_proc_p90: 0.2 Cop_proc_max: 0.03 Cop_proc_addr: 127.0.0.1:20160
# Cop_wait_avg: 0.05 Cop_wait_p90: 0.6 Cop_wait_max: 0.8 Cop_wait_addr: 0.0.0.0:20160
# Mem_max: 70724
# Succ: false
# Plan_digest: 60e9378c746d9a2be1c791047e008967cf252eb6de9167ad3aa6098fa2d523f4
# Prev_stmt: update t set i = 1;
select * from t;`
	reader := bufio.NewReader(bytes.NewBufferString(slowLogStr))
	loc, err := time.LoadLocation("Asia/Shanghai")
	c.Assert(err, IsNil)
	ctx := mock.NewContext()
	ctx.GetSessionVars().TimeZone = loc
	rows, err := parseSlowLog(ctx, reader)
	c.Assert(err, IsNil)
	c.Assert(len(rows), Equals, 1)
	recordString := ""
	for i, value := range rows[0] {
		str, err := value.ToString()
		c.Assert(err, IsNil)
		if i > 0 {
			recordString += ","
		}
		recordString += str
	}
	expectRecordString := "2019-04-28 15:24:04.309074,405888132465033227,,,0,0.216905,0,0,0,0,0,0,0,,0,0,0,0,0,0,0.021,0,0,0,1,637,0,,,1,42a1c8aae6f133e934d4bf0147491709a8812ea05ff8819ec522780fe657b772,t1:1,t2:2,0.1,0.2,0.03,127.0.0.1:20160,0.05,0.6,0.8,0.0.0.0:20160,70724,0,,60e9378c746d9a2be1c791047e008967cf252eb6de9167ad3aa6098fa2d523f4,update t set i = 1;,select * from t;"
	c.Assert(expectRecordString, Equals, recordString)

	// fix sql contain '# ' bug
	slowLog := bytes.NewBufferString(
		`# Time: 2019-04-28T15:24:04.309074+08:00
select a# from t;
# Time: 2019-01-24T22:32:29.313255+08:00
# Txn_start_ts: 405888132465033227
# Query_time: 0.216905
# Process_time: 0.021 Request_count: 1 Total_keys: 637 Processed_keys: 436
# Is_internal: true
# Digest: 42a1c8aae6f133e934d4bf0147491709a8812ea05ff8819ec522780fe657b772
# Stats: t1:1,t2:2
# Succ: false
select * from t;
`)
	reader = bufio.NewReader(slowLog)
	_, err = parseSlowLog(ctx, reader)
	c.Assert(err, IsNil)

	// test for time format compatibility.
	slowLog = bytes.NewBufferString(
		`# Time: 2019-04-28T15:24:04.309074+08:00
select * from t;
# Time: 2019-04-24-19:41:21.716221 +0800
select * from t;
`)
	reader = bufio.NewReader(slowLog)
	rows, err = parseSlowLog(ctx, reader)
	c.Assert(err, IsNil)
	c.Assert(len(rows) == 2, IsTrue)
	t0Str, err := rows[0][0].ToString()
	c.Assert(err, IsNil)
	c.Assert(t0Str, Equals, "2019-04-28 15:24:04.309074")
	t1Str, err := rows[1][0].ToString()
	c.Assert(err, IsNil)
	c.Assert(t1Str, Equals, "2019-04-24 19:41:21.716221")

	// Add parse error check.
	slowLog = bytes.NewBufferString(
		`# Time: 2019-04-28T15:24:04.309074+08:00
# Succ: abc
select * from t;
`)
	reader = bufio.NewReader(slowLog)
	_, err = parseSlowLog(ctx, reader)
	c.Assert(err, IsNil)
	warnings := ctx.GetSessionVars().StmtCtx.GetWarnings()
	c.Assert(warnings, HasLen, 1)
	c.Assert(warnings[0].Err.Error(), Equals, "Parse slow log at line 2 failed. Field: `Succ`, error: strconv.ParseBool: parsing \"abc\": invalid syntax")
}

// It changes variable.MaxOfMaxAllowedPacket, so must be stayed in SerialSuite.
func (s *testExecSerialSuite) TestParseSlowLogFileSerial(c *C) {
	loc, err := time.LoadLocation("Asia/Shanghai")
	c.Assert(err, IsNil)
	ctx := mock.NewContext()
	ctx.GetSessionVars().TimeZone = loc
	// test for bufio.Scanner: token too long.
	slowLog := bytes.NewBufferString(
		`# Time: 2019-04-28T15:24:04.309074+08:00
select * from t;
# Time: 2019-04-24-19:41:21.716221 +0800
`)
	originValue := variable.MaxOfMaxAllowedPacket
	variable.MaxOfMaxAllowedPacket = 65536
	sql := strings.Repeat("x", int(variable.MaxOfMaxAllowedPacket+1))
	slowLog.WriteString(sql)
	reader := bufio.NewReader(slowLog)
	_, err = parseSlowLog(ctx, reader)
	c.Assert(err, NotNil)
	c.Assert(err.Error(), Equals, "single line length exceeds limit: 65536")

	variable.MaxOfMaxAllowedPacket = originValue
	reader = bufio.NewReader(slowLog)
	_, err = parseSlowLog(ctx, reader)
	c.Assert(err, IsNil)
}

func (s *testExecSuite) TestSlowLogParseTime(c *C) {
	t1Str := "2019-01-24T22:32:29.313255+08:00"
	t2Str := "2019-01-24T22:32:29.313255"
	t1, err := ParseTime(t1Str)
	c.Assert(err, IsNil)
	loc, err := time.LoadLocation("Asia/Shanghai")
	c.Assert(err, IsNil)
	t2, err := time.ParseInLocation("2006-01-02T15:04:05.999999999", t2Str, loc)
	c.Assert(err, IsNil)
	c.Assert(t1.Unix(), Equals, t2.Unix())
	t1Format := t1.In(loc).Format(logutil.SlowLogTimeFormat)
	c.Assert(t1Format, Equals, t1Str)
}

// TestFixParseSlowLogFile bugfix
// sql select * from INFORMATION_SCHEMA.SLOW_QUERY limit 1;
// ERROR 1105 (HY000): string "2019-05-12-11:23:29.61474688" doesn't has a prefix that matches format "2006-01-02-15:04:05.999999999 -0700", err: parsing time "2019-05-12-11:23:29.61474688" as "2006-01-02-15:04:05.999999999 -0700": cannot parse "" as "-0700"
func (s *testExecSuite) TestFixParseSlowLogFile(c *C) {
	slowLog := bytes.NewBufferString(
		`# Time: 2019-05-12-11:23:29.614327491 +0800
# Txn_start_ts: 405888132465033227
# Query_time: 0.216905
# Process_time: 0.021 Request_count: 1 Total_keys: 637 Processed_keys: 436
# Is_internal: true
# Digest: 42a1c8aae6f133e934d4bf0147491709a8812ea05ff8819ec522780fe657b772
# Stats: t1:1,t2:2
# Cop_proc_avg: 0.1 Cop_proc_p90: 0.2 Cop_proc_max: 0.03
# Cop_wait_avg: 0.05 Cop_wait_p90: 0.6 Cop_wait_max: 0.8
# Mem_max: 70724
select * from t
# Time: 2019-05-12-11:23:29.614327491 +0800
# Txn_start_ts: 405888132465033227
# Query_time: 0.216905
# Process_time: 0.021 Request_count: 1 Total_keys: 637 Processed_keys: 436
# Is_internal: true
# Digest: 42a1c8aae6f133e934d4bf0147491709a8812ea05ff8819ec522780fe657b772
# Stats: t1:1,t2:2
# Cop_proc_avg: 0.1 Cop_proc_p90: 0.2 Cop_proc_max: 0.03
# Cop_wait_avg: 0.05 Cop_wait_p90: 0.6 Cop_wait_max: 0.8
# Mem_max: 70724
# Plan_digest: 60e9378c746d9a2be1c791047e008967cf252eb6de9167ad3aa6098fa2d523f4
select * from t;`)
	scanner := bufio.NewReader(slowLog)
	loc, err := time.LoadLocation("Asia/Shanghai")
	c.Assert(err, IsNil)
	ctx := mock.NewContext()
	ctx.GetSessionVars().TimeZone = loc
	_, err = parseSlowLog(ctx, scanner)
	c.Assert(err, IsNil)

	// Test parser error.
	slowLog = bytes.NewBufferString(
		`# Time: 2019-05-12-11:23:29.614327491 +0800
# Txn_start_ts: 405888132465033227#
`)

	scanner = bufio.NewReader(slowLog)
	_, err = parseSlowLog(ctx, scanner)
	c.Assert(err, IsNil)
	warnings := ctx.GetSessionVars().StmtCtx.GetWarnings()
	c.Assert(warnings, HasLen, 1)
	c.Assert(warnings[0].Err.Error(), Equals, "Parse slow log at line 2 failed. Field: `Txn_start_ts`, error: strconv.ParseUint: parsing \"405888132465033227#\": invalid syntax")

}

func (s *testExecSuite) TestSlowQueryRetriever(c *C) {
	writeFile := func(file string, data string) {
		f, err := os.OpenFile(file, os.O_CREATE|os.O_WRONLY, 0644)
		c.Assert(err, IsNil)
		_, err = f.Write([]byte(data))
		c.Assert(f.Close(), IsNil)
		c.Assert(err, IsNil)
	}

	logData0 := ""
	logData1 := `
# Time: 2020-02-15T18:00:01.000000+08:00
select 1;
# Time: 2020-02-15T19:00:05.000000+08:00
select 2;`
	logData2 := `
# Time: 2020-02-16T18:00:01.000000+08:00
select 3;
# Time: 2020-02-16T18:00:05.000000+08:00
select 4;`
	logData3 := `
# Time: 2020-02-16T19:00:00.000000+08:00
select 5;
# Time: 2020-02-17T18:00:05.000000+08:00
<<<<<<< HEAD
<<<<<<< HEAD
select 6;`
=======
select 6;
# Time: 2020-04-15T18:00:05.299063744+08:00
select 7;`
>>>>>>> 5e4a694... executor: fix slow_query bug when query with time equal condit… (#16768)
=======
select 6;
# Time: 2020-04-15T18:00:05.200716+08:00
select 7;`
>>>>>>> 9191a14b

	fileName0 := "tidb-slow-2020-02-14T19-04-05.01.log"
	fileName1 := "tidb-slow-2020-02-15T19-04-05.01.log"
	fileName2 := "tidb-slow-2020-02-16T19-04-05.01.log"
	fileName3 := "tidb-slow.log"
	writeFile(fileName0, logData0)
	writeFile(fileName1, logData1)
	writeFile(fileName2, logData2)
	writeFile(fileName3, logData3)
	defer func() {
		os.Remove(fileName0)
		os.Remove(fileName1)
		os.Remove(fileName2)
		os.Remove(fileName3)
	}()

	cases := []struct {
		startTime string
		endTime   string
		files     []string
		querys    []string
	}{
		{
			startTime: "2020-02-15T18:00:00.000000+08:00",
			endTime:   "2020-02-17T20:00:00.000000+08:00",
			files:     []string{fileName1, fileName2, fileName3},
			querys: []string{
				"select 1;",
				"select 2;",
				"select 3;",
				"select 4;",
				"select 5;",
				"select 6;",
			},
		},
		{
			startTime: "2020-02-15T18:00:02.000000+08:00",
			endTime:   "2020-02-16T20:00:00.000000+08:00",
			files:     []string{fileName1, fileName2, fileName3},
			querys: []string{
				"select 2;",
				"select 3;",
				"select 4;",
				"select 5;",
			},
		},
		{
			startTime: "2020-02-16T18:00:03.000000+08:00",
			endTime:   "2020-02-16T18:59:00.000000+08:00",
			files:     []string{fileName2},
			querys: []string{
				"select 4;",
			},
		},
		{
			startTime: "2020-02-16T18:00:03.000000+08:00",
			endTime:   "2020-02-16T20:00:00.000000+08:00",
			files:     []string{fileName2, fileName3},
			querys: []string{
				"select 4;",
				"select 5;",
			},
		},
		{
			startTime: "2020-02-16T19:00:00.000000+08:00",
			endTime:   "2020-02-17T17:00:00.000000+08:00",
			files:     []string{fileName3},
			querys: []string{
				"select 5;",
			},
		},
		{
			startTime: "2010-01-01T00:00:00.000000+08:00",
			endTime:   "2010-01-01T01:00:00.000000+08:00",
			files:     []string{},
		},
		{
			startTime: "2020-03-01T00:00:00.000000+08:00",
			endTime:   "2010-03-01T01:00:00.000000+08:00",
			files:     []string{},
		},
		{
			startTime: "",
			endTime:   "",
			files:     []string{fileName3},
			querys: []string{
				"select 5;",
				"select 6;",
<<<<<<< HEAD
<<<<<<< HEAD
=======
=======
>>>>>>> 9191a14b
				"select 7;",
			},
		},
		{
<<<<<<< HEAD
			startTime: "2020-04-15T18:00:05.299063744+08:00",
			endTime:   "2020-04-15T18:00:05.299063744+08:00",
			files:     []string{fileName3},
			querys: []string{
				"select 7;",
>>>>>>> 5e4a694... executor: fix slow_query bug when query with time equal condit… (#16768)
=======
			startTime: "2020-04-15T18:00:05.200716+08:00",
			endTime:   "2020-04-15T18:00:05.200716+08:00",
			files:     []string{fileName3},
			querys: []string{
				"select 7;",
>>>>>>> 9191a14b
			},
		},
	}

	loc, err := time.LoadLocation("Asia/Shanghai")
	c.Assert(err, IsNil)
	ctx := mock.NewContext()
	ctx.GetSessionVars().TimeZone = loc
	ctx.GetSessionVars().SlowQueryFile = fileName3
	for i, cas := range cases {
		extractor := &plannercore.SlowQueryExtractor{Enable: (len(cas.startTime) > 0 && len(cas.endTime) > 0)}
		if extractor.Enable {
			startTime, err := ParseTime(cas.startTime)
			c.Assert(err, IsNil)
			endTime, err := ParseTime(cas.endTime)
			c.Assert(err, IsNil)
			extractor.StartTime = startTime
			extractor.EndTime = endTime

		}
		retriever := &slowQueryRetriever{extractor: extractor}
		err := retriever.initialize(ctx)
		c.Assert(err, IsNil)
		comment := Commentf("case id: %v", i)
		c.Assert(retriever.files, HasLen, len(cas.files), comment)
		if len(retriever.files) > 0 {
			rows, err := retriever.parseSlowLog(ctx, bufio.NewReader(retriever.files[0].file), 1024)
			c.Assert(err, IsNil)
			c.Assert(len(rows), Equals, len(cas.querys), comment)
			for i, row := range rows {
				c.Assert(row[len(row)-1].GetString(), Equals, cas.querys[i], comment)
			}
		}

		for i, file := range retriever.files {
			c.Assert(file.file.Name(), Equals, cas.files[i])
			c.Assert(file.file.Close(), IsNil)
		}
	}
}<|MERGE_RESOLUTION|>--- conflicted
+++ resolved
@@ -244,19 +244,10 @@
 # Time: 2020-02-16T19:00:00.000000+08:00
 select 5;
 # Time: 2020-02-17T18:00:05.000000+08:00
-<<<<<<< HEAD
-<<<<<<< HEAD
-select 6;`
-=======
+
 select 6;
 # Time: 2020-04-15T18:00:05.299063744+08:00
 select 7;`
->>>>>>> 5e4a694... executor: fix slow_query bug when query with time equal condit… (#16768)
-=======
-select 6;
-# Time: 2020-04-15T18:00:05.200716+08:00
-select 7;`
->>>>>>> 9191a14b
 
 	fileName0 := "tidb-slow-2020-02-14T19-04-05.01.log"
 	fileName1 := "tidb-slow-2020-02-15T19-04-05.01.log"
@@ -345,29 +336,15 @@
 			querys: []string{
 				"select 5;",
 				"select 6;",
-<<<<<<< HEAD
-<<<<<<< HEAD
-=======
-=======
->>>>>>> 9191a14b
 				"select 7;",
 			},
 		},
 		{
-<<<<<<< HEAD
 			startTime: "2020-04-15T18:00:05.299063744+08:00",
 			endTime:   "2020-04-15T18:00:05.299063744+08:00",
 			files:     []string{fileName3},
 			querys: []string{
 				"select 7;",
->>>>>>> 5e4a694... executor: fix slow_query bug when query with time equal condit… (#16768)
-=======
-			startTime: "2020-04-15T18:00:05.200716+08:00",
-			endTime:   "2020-04-15T18:00:05.200716+08:00",
-			files:     []string{fileName3},
-			querys: []string{
-				"select 7;",
->>>>>>> 9191a14b
 			},
 		},
 	}
