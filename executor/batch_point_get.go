--- conflicted
+++ resolved
@@ -145,13 +145,9 @@
 func (e *BatchPointGetExec) initialize(ctx context.Context) error {
 	var handleVals map[string][]byte
 	var indexKeys []kv.Key
-<<<<<<< HEAD
 	var err error
 	batchGetter := e.batchGetter
-	if e.idxInfo != nil {
-=======
 	if e.idxInfo != nil && !isCommonHandleRead(e.tblInfo, e.idxInfo) {
->>>>>>> 88dfb22d
 		// `SELECT a, b FROM t WHERE (a, b) IN ((1, 2), (1, 2), (2, 1), (1, 2))` should not return duplicated rows
 		dedup := make(map[hack.MutableString]struct{})
 		keys := make([]kv.Key, 0, len(e.idxVals))
