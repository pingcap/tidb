// Copyright 2018 PingCAP, Inc.
//
// Licensed under the Apache License, Version 2.0 (the "License");
// you may not use this file except in compliance with the License.
// You may obtain a copy of the License at
//
//     http://www.apache.org/licenses/LICENSE-2.0
//
// Unless required by applicable law or agreed to in writing, software
// distributed under the License is distributed on an "AS IS" BASIS,
// WITHOUT WARRANTIES OR CONDITIONS OF ANY KIND, either express or implied.
// See the License for the specific language governing permissions and
// limitations under the License.

package executor

import (
	"context"
	"fmt"
	"sort"
	"sync/atomic"

	"github.com/pingcap/errors"
	"github.com/pingcap/failpoint"
	"github.com/pingcap/kvproto/pkg/metapb"
	"github.com/pingcap/tidb/ddl/placement"
	"github.com/pingcap/tidb/expression"
	"github.com/pingcap/tidb/kv"
	"github.com/pingcap/tidb/parser/model"
	"github.com/pingcap/tidb/parser/mysql"
	"github.com/pingcap/tidb/sessionctx"
	"github.com/pingcap/tidb/sessionctx/variable"
	driver "github.com/pingcap/tidb/store/driver/txn"
	"github.com/pingcap/tidb/table/tables"
	"github.com/pingcap/tidb/tablecodec"
	"github.com/pingcap/tidb/types"
	"github.com/pingcap/tidb/util/chunk"
	"github.com/pingcap/tidb/util/codec"
	"github.com/pingcap/tidb/util/hack"
	"github.com/pingcap/tidb/util/logutil/consistency"
	"github.com/pingcap/tidb/util/math"
	"github.com/pingcap/tidb/util/rowcodec"
	"github.com/tikv/client-go/v2/txnkv/txnsnapshot"
)

// BatchPointGetExec executes a bunch of point select queries.
type BatchPointGetExec struct {
	baseExecutor

	tblInfo          *model.TableInfo
	idxInfo          *model.IndexInfo
	handles          []kv.Handle
	physIDs          []int64
	partExpr         *tables.PartitionExpr
	partPos          int
	singlePart       bool
	partTblID        int64
	idxVals          [][]types.Datum
	startTS          uint64
	readReplicaScope string
	isStaleness      bool
	snapshotTS       uint64
	txn              kv.Transaction
	lock             bool
	waitTime         int64
	inited           uint32
	values           [][]byte
	index            int
	rowDecoder       *rowcodec.ChunkDecoder
	keepOrder        bool
	desc             bool
	batchGetter      kv.BatchGetter

	columns []*model.ColumnInfo
	// virtualColumnIndex records all the indices of virtual columns and sort them in definition
	// to make sure we can compute the virtual column in right order.
	virtualColumnIndex []int

	// virtualColumnRetFieldTypes records the RetFieldTypes of virtual columns.
	virtualColumnRetFieldTypes []*types.FieldType

	snapshot   kv.Snapshot
	stats      *runtimeStatsWithSnapshot
	cacheTable kv.MemBuffer
}

// buildVirtualColumnInfo saves virtual column indices and sort them in definition order
func (e *BatchPointGetExec) buildVirtualColumnInfo() {
	e.virtualColumnIndex = buildVirtualColumnIndex(e.Schema(), e.columns)
	if len(e.virtualColumnIndex) > 0 {
		e.virtualColumnRetFieldTypes = make([]*types.FieldType, len(e.virtualColumnIndex))
		for i, idx := range e.virtualColumnIndex {
			e.virtualColumnRetFieldTypes[i] = e.schema.Columns[idx].RetType
		}
	}
}

// Open implements the Executor interface.
func (e *BatchPointGetExec) Open(context.Context) error {
	e.snapshotTS = e.startTS
	sessVars := e.ctx.GetSessionVars()
	txnCtx := sessVars.TxnCtx
	stmtCtx := sessVars.StmtCtx
	if e.lock {
		e.snapshotTS = txnCtx.GetForUpdateTS()
	}
	txn, err := e.ctx.Txn(false)
	if err != nil {
		return err
	}
	e.txn = txn
	var snapshot kv.Snapshot
	if txn.Valid() && txnCtx.StartTS == txnCtx.GetForUpdateTS() && txnCtx.StartTS == e.snapshotTS {
		// We can safely reuse the transaction snapshot if startTS is equal to forUpdateTS.
		// The snapshot may contains cache that can reduce RPC call.
		snapshot = txn.GetSnapshot()
	} else {
		snapshot = e.ctx.GetSnapshotWithTS(e.snapshotTS)
	}
	if e.cacheTable != nil {
		snapshot = cacheTableSnapshot{snapshot, e.cacheTable}
	}
	if e.runtimeStats != nil {
		snapshotStats := &txnsnapshot.SnapshotRuntimeStats{}
		e.stats = &runtimeStatsWithSnapshot{
			SnapshotRuntimeStats: snapshotStats,
		}
		snapshot.SetOption(kv.CollectRuntimeStats, snapshotStats)
		stmtCtx.RuntimeStatsColl.RegisterStats(e.id, e.stats)
	}
	replicaReadType := e.ctx.GetSessionVars().GetReplicaRead()
	if replicaReadType.IsFollowerRead() {
		snapshot.SetOption(kv.ReplicaRead, replicaReadType)
	}
	snapshot.SetOption(kv.TaskID, stmtCtx.TaskID)
	snapshot.SetOption(kv.ReadReplicaScope, e.readReplicaScope)
	snapshot.SetOption(kv.IsStalenessReadOnly, e.isStaleness)
	failpoint.Inject("assertBatchPointReplicaOption", func(val failpoint.Value) {
		assertScope := val.(string)
		if replicaReadType.IsClosestRead() && assertScope != e.readReplicaScope {
			panic("batch point get replica option fail")
		}
	})

	if replicaReadType.IsClosestRead() && e.readReplicaScope != kv.GlobalTxnScope {
		snapshot.SetOption(kv.MatchStoreLabels, []*metapb.StoreLabel{
			{
				Key:   placement.DCLabelKey,
				Value: e.readReplicaScope,
			},
		})
	}
	setResourceGroupTaggerForTxn(stmtCtx, snapshot)
	setRPCInterceptorOfExecCounterForTxn(sessVars, snapshot)
	var batchGetter kv.BatchGetter = snapshot
	if txn.Valid() {
		lock := e.tblInfo.Lock
		if e.lock {
			batchGetter = driver.NewBufferBatchGetter(txn.GetMemBuffer(), &PessimisticLockCacheGetter{txnCtx: txnCtx}, snapshot)
		} else if lock != nil && (lock.Tp == model.TableLockRead || lock.Tp == model.TableLockReadOnly) && e.ctx.GetSessionVars().EnablePointGetCache {
			batchGetter = newCacheBatchGetter(e.ctx, e.tblInfo.ID, snapshot)
		} else {
			batchGetter = driver.NewBufferBatchGetter(txn.GetMemBuffer(), nil, snapshot)
		}
	}
	e.snapshot = snapshot
	e.batchGetter = batchGetter
	return nil
}

// CacheTable always use memBuffer in session as snapshot.
// cacheTableSnapshot inherits kv.Snapshot and override the BatchGet methods and Get methods.
type cacheTableSnapshot struct {
	kv.Snapshot
	memBuffer kv.MemBuffer
}

func (s cacheTableSnapshot) BatchGet(ctx context.Context, keys []kv.Key) (map[string][]byte, error) {
	values := make(map[string][]byte)
	if s.memBuffer == nil {
		return values, nil
	}

	for _, key := range keys {
		val, err := s.memBuffer.Get(ctx, key)
		if kv.ErrNotExist.Equal(err) {
			continue
		}

		if err != nil {
			return nil, err
		}

		if len(val) == 0 {
			continue
		}

		values[string(key)] = val
	}

	return values, nil
}

func (s cacheTableSnapshot) Get(ctx context.Context, key kv.Key) ([]byte, error) {
	return s.memBuffer.Get(ctx, key)
}

// MockNewCacheTableSnapShot only serves for test.
func MockNewCacheTableSnapShot(snapshot kv.Snapshot, memBuffer kv.MemBuffer) *cacheTableSnapshot {
	return &cacheTableSnapshot{snapshot, memBuffer}
}

// Close implements the Executor interface.
func (e *BatchPointGetExec) Close() error {
	if e.runtimeStats != nil && e.snapshot != nil {
		e.snapshot.SetOption(kv.CollectRuntimeStats, nil)
	}
	e.inited = 0
	e.index = 0
	return nil
}

// Next implements the Executor interface.
func (e *BatchPointGetExec) Next(ctx context.Context, req *chunk.Chunk) error {
	req.Reset()
	if atomic.CompareAndSwapUint32(&e.inited, 0, 1) {
		if err := e.initialize(ctx); err != nil {
			return err
		}
		if e.lock {
			e.updateDeltaForTableID(e.tblInfo.ID)
		}
	}

	if e.index >= len(e.values) {
		return nil
	}
	for !req.IsFull() && e.index < len(e.values) {
		handle, val := e.handles[e.index], e.values[e.index]
		err := DecodeRowValToChunk(e.base().ctx, e.schema, e.tblInfo, handle, val, req, e.rowDecoder)
		if err != nil {
			return err
		}
		e.index++
	}

	err := FillVirtualColumnValue(e.virtualColumnRetFieldTypes, e.virtualColumnIndex, e.schema, e.columns, e.ctx, req)
	if err != nil {
		return err
	}
	return nil
}

func datumsContainNull(vals []types.Datum) bool {
	for _, val := range vals {
		if val.IsNull() {
			return true
		}
	}
	return false
}

func (e *BatchPointGetExec) initialize(ctx context.Context) error {
	var handleVals map[string][]byte
	var indexKeys []kv.Key
	var err error
	batchGetter := e.batchGetter
	rc := e.ctx.GetSessionVars().IsPessimisticReadConsistency()
	if e.idxInfo != nil && !isCommonHandleRead(e.tblInfo, e.idxInfo) {
		// `SELECT a, b FROM t WHERE (a, b) IN ((1, 2), (1, 2), (2, 1), (1, 2))` should not return duplicated rows
		dedup := make(map[hack.MutableString]struct{})
		toFetchIndexKeys := make([]kv.Key, 0, len(e.idxVals))
		for _, idxVals := range e.idxVals {
			// For all x, 'x IN (null)' evaluate to null, so the query get no result.
			if datumsContainNull(idxVals) {
				continue
			}

			physID, err := getPhysID(e.tblInfo, e.partExpr, idxVals[e.partPos].GetInt64())
			if err != nil {
				continue
			}

			// If this BatchPointGetExec is built only for the specific table partition, skip those filters not matching this partition.
			if e.singlePart && e.partTblID != physID {
				continue
			}
			idxKey, err1 := EncodeUniqueIndexKey(e.ctx, e.tblInfo, e.idxInfo, idxVals, physID)
			if err1 != nil && !kv.ErrNotExist.Equal(err1) {
				return err1
			}
			if idxKey == nil {
				continue
			}
			s := hack.String(idxKey)
			if _, found := dedup[s]; found {
				continue
			}
			dedup[s] = struct{}{}
			toFetchIndexKeys = append(toFetchIndexKeys, idxKey)
		}
		if e.keepOrder {
			sort.Slice(toFetchIndexKeys, func(i int, j int) bool {
				if e.desc {
					return toFetchIndexKeys[i].Cmp(toFetchIndexKeys[j]) > 0
				}
				return toFetchIndexKeys[i].Cmp(toFetchIndexKeys[j]) < 0
			})
		}

		// lock all keys in repeatable read isolation.
		// for read consistency, only lock exist keys,
		// indexKeys will be generated after getting handles.
		if !rc {
			indexKeys = toFetchIndexKeys
		} else {
			indexKeys = make([]kv.Key, 0, len(toFetchIndexKeys))
		}

		// SELECT * FROM t WHERE x IN (null), in this case there is no key.
		if len(toFetchIndexKeys) == 0 {
			return nil
		}

		// Fetch all handles.
		handleVals, err = batchGetter.BatchGet(ctx, toFetchIndexKeys)
		if err != nil {
			return err
		}

		e.handles = make([]kv.Handle, 0, len(toFetchIndexKeys))
		if e.tblInfo.Partition != nil {
			e.physIDs = make([]int64, 0, len(toFetchIndexKeys))
		}
		for _, key := range toFetchIndexKeys {
			handleVal := handleVals[string(key)]
			if len(handleVal) == 0 {
				continue
			}
			handle, err1 := tablecodec.DecodeHandleInUniqueIndexValue(handleVal, e.tblInfo.IsCommonHandle)
			if err1 != nil {
				return err1
			}
			e.handles = append(e.handles, handle)
			if rc {
				indexKeys = append(indexKeys, key)
			}
			if e.tblInfo.Partition != nil {
				pid := tablecodec.DecodeTableID(key)
				e.physIDs = append(e.physIDs, pid)
				if e.lock {
					e.updateDeltaForTableID(pid)
				}
			}
		}

		// The injection is used to simulate following scenario:
		// 1. Session A create a point get query but pause before second time `GET` kv from backend
		// 2. Session B create an UPDATE query to update the record that will be obtained in step 1
		// 3. Then point get retrieve data from backend after step 2 finished
		// 4. Check the result
		failpoint.InjectContext(ctx, "batchPointGetRepeatableReadTest-step1", func() {
			if ch, ok := ctx.Value("batchPointGetRepeatableReadTest").(chan struct{}); ok {
				// Make `UPDATE` continue
				close(ch)
			}
			// Wait `UPDATE` finished
			failpoint.InjectContext(ctx, "batchPointGetRepeatableReadTest-step2", nil)
		})
	} else if e.keepOrder {
		less := func(i int, j int) bool {
			if e.desc {
				return e.handles[i].Compare(e.handles[j]) > 0
			}
			return e.handles[i].Compare(e.handles[j]) < 0

		}
		if e.tblInfo.PKIsHandle && mysql.HasUnsignedFlag(e.tblInfo.GetPkColInfo().Flag) {
			uintComparator := func(i, h kv.Handle) int {
				if !i.IsInt() || !h.IsInt() {
					panic(fmt.Sprintf("both handles need be IntHandle, but got %T and %T ", i, h))
				}
				ihVal := uint64(i.IntValue())
				hVal := uint64(h.IntValue())
				if ihVal > hVal {
					return 1
				}
				if ihVal < hVal {
					return -1
				}
				return 0
			}
			less = func(i int, j int) bool {
				if e.desc {
					return uintComparator(e.handles[i], e.handles[j]) > 0
				}
				return uintComparator(e.handles[i], e.handles[j]) < 0
			}
		}
		sort.Slice(e.handles, less)
	}

	keys := make([]kv.Key, 0, len(e.handles))
	newHandles := make([]kv.Handle, 0, len(e.handles))
	for i, handle := range e.handles {
		var tID int64
		if len(e.physIDs) > 0 {
			tID = e.physIDs[i]
		} else {
			if handle.IsInt() {
				tID, err = getPhysID(e.tblInfo, e.partExpr, handle.IntValue())
				if err != nil {
					continue
				}
			} else {
				_, d, err1 := codec.DecodeOne(handle.EncodedCol(e.partPos))
				if err1 != nil {
					return err1
				}
				tID, err = getPhysID(e.tblInfo, e.partExpr, d.GetInt64())
				if err != nil {
					continue
				}
			}
		}
		// If this BatchPointGetExec is built only for the specific table partition, skip those handles not matching this partition.
		if e.singlePart && e.partTblID != tID {
			continue
		}
		key := tablecodec.EncodeRowKeyWithHandle(tID, handle)
		keys = append(keys, key)
		newHandles = append(newHandles, handle)
	}
	e.handles = newHandles

	var values map[string][]byte
	// Lock keys (include exists and non-exists keys) before fetch all values for Repeatable Read Isolation.
	if e.lock && !rc {
		lockKeys := make([]kv.Key, len(keys)+len(indexKeys))
		copy(lockKeys, keys)
		copy(lockKeys[len(keys):], indexKeys)
		err = LockKeys(ctx, e.ctx, e.waitTime, lockKeys...)
		if err != nil {
			return err
		}
		// Change the unique index LOCK into PUT record.
		if len(indexKeys) > 0 {
			if !e.txn.Valid() {
				return kv.ErrInvalidTxn
			}
			membuf := e.txn.GetMemBuffer()
			for _, idxKey := range indexKeys {
				handleVal := handleVals[string(idxKey)]
				if len(handleVal) == 0 {
					continue
				}
				err = membuf.Set(idxKey, handleVal)
				if err != nil {
					return err
				}
			}
		}
	}
	// Fetch all values.
	values, err = batchGetter.BatchGet(ctx, keys)
	if err != nil {
		return err
	}
	handles := make([]kv.Handle, 0, len(values))
	var existKeys []kv.Key
	if e.lock && rc {
		existKeys = make([]kv.Key, 0, 2*len(values))
	}
	changeLockToPutIdxKeys := make([]kv.Key, 0, len(indexKeys))
	e.values = make([][]byte, 0, len(values))
	for i, key := range keys {
		val := values[string(key)]
		if len(val) == 0 {
<<<<<<< HEAD
			if e.idxInfo != nil && (!e.tblInfo.IsCommonHandle || !e.idxInfo.Primary) {
				return (&consistency.Reporter{
					HandleEncode: func(_ kv.Handle) kv.Key {
						return key
					},
					IndexEncode: func(_ *consistency.RecordData) kv.Key {
						return indexKeys[i]
					},
					Tbl:  e.tblInfo,
					Idx:  e.idxInfo,
					Sctx: e.ctx,
				}).ReportLookupInconsistent(ctx,
					1, 0,
					e.handles[i:i+1],
					e.handles,
					[]consistency.RecordData{{}},
				)
=======
			if e.idxInfo != nil && (!e.tblInfo.IsCommonHandle || !e.idxInfo.Primary) &&
				!e.ctx.GetSessionVars().StmtCtx.WeakConsistency {
				return kv.ErrNotExist.GenWithStack("inconsistent extra index %s, handle %d not found in table",
					e.idxInfo.Name.O, e.handles[i])
>>>>>>> aa7ad03b
			}
			continue
		}
		e.values = append(e.values, val)
		handles = append(handles, e.handles[i])
		if e.lock && rc {
			existKeys = append(existKeys, key)
			// when e.handles is set in builder directly, index should be primary key and the plan is CommonHandleRead
			// with clustered index enabled, indexKeys is empty in this situation
			// lock primary key for clustered index table is redundant
			if len(indexKeys) != 0 {
				existKeys = append(existKeys, indexKeys[i])
				changeLockToPutIdxKeys = append(changeLockToPutIdxKeys, indexKeys[i])
			}
		}
	}
	// Lock exists keys only for Read Committed Isolation.
	if e.lock && rc {
		err = LockKeys(ctx, e.ctx, e.waitTime, existKeys...)
		if err != nil {
			return err
		}
		if len(changeLockToPutIdxKeys) > 0 {
			if !e.txn.Valid() {
				return kv.ErrInvalidTxn
			}
			for _, idxKey := range changeLockToPutIdxKeys {
				membuf := e.txn.GetMemBuffer()
				handleVal := handleVals[string(idxKey)]
				if len(handleVal) == 0 {
					return kv.ErrNotExist
				}
				err = membuf.Set(idxKey, handleVal)
				if err != nil {
					return err
				}
			}
		}
	}
	e.handles = handles
	return nil
}

// LockKeys locks the keys for pessimistic transaction.
func LockKeys(ctx context.Context, seCtx sessionctx.Context, lockWaitTime int64, keys ...kv.Key) error {
	txnCtx := seCtx.GetSessionVars().TxnCtx
	lctx := newLockCtx(seCtx.GetSessionVars(), lockWaitTime, len(keys))
	if txnCtx.IsPessimistic {
		lctx.InitReturnValues(len(keys))
	}
	err := doLockKeys(ctx, seCtx, lctx, keys...)
	if err != nil {
		return err
	}
	if txnCtx.IsPessimistic {
		// When doLockKeys returns without error, no other goroutines access the map,
		// it's safe to read it without mutex.
		for _, key := range keys {
			if v, ok := lctx.GetValueNotLocked(key); ok {
				txnCtx.SetPessimisticLockCache(key, v)
			}
		}
	}
	return nil
}

// PessimisticLockCacheGetter implements the kv.Getter interface.
// It is used as a middle cache to construct the BufferedBatchGetter.
type PessimisticLockCacheGetter struct {
	txnCtx *variable.TransactionContext
}

// Get implements the kv.Getter interface.
func (getter *PessimisticLockCacheGetter) Get(_ context.Context, key kv.Key) ([]byte, error) {
	val, ok := getter.txnCtx.GetKeyInPessimisticLockCache(key)
	if ok {
		return val, nil
	}
	return nil, kv.ErrNotExist
}

func getPhysID(tblInfo *model.TableInfo, partitionExpr *tables.PartitionExpr, intVal int64) (int64, error) {
	pi := tblInfo.GetPartitionInfo()
	if pi == nil {
		return tblInfo.ID, nil
	}

	if partitionExpr == nil {
		return tblInfo.ID, nil
	}

	switch pi.Type {
	case model.PartitionTypeHash:
		partIdx := math.Abs(intVal % int64(pi.Num))
		return pi.Definitions[partIdx].ID, nil
	case model.PartitionTypeRange:
		// we've check the type assertions in func TryFastPlan
		col, ok := partitionExpr.Expr.(*expression.Column)
		if !ok {
			return 0, errors.Errorf("unsupported partition type in BatchGet")
		}
		unsigned := mysql.HasUnsignedFlag(col.GetType().Flag)
		ranges := partitionExpr.ForRangePruning
		length := len(ranges.LessThan)
		partIdx := sort.Search(length, func(i int) bool {
			return ranges.Compare(i, intVal, unsigned) > 0
		})
		if partIdx >= 0 && partIdx < length {
			return pi.Definitions[partIdx].ID, nil
		}
	case model.PartitionTypeList:
		isNull := false // we've guaranteed this in the build process of either TryFastPlan or buildBatchPointGet
		partIdx := partitionExpr.ForListPruning.LocatePartition(intVal, isNull)
		if partIdx >= 0 {
			return pi.Definitions[partIdx].ID, nil
		}
	}

	return 0, errors.Errorf("dual partition")
}

type cacheBatchGetter struct {
	ctx      sessionctx.Context
	tid      int64
	snapshot kv.Snapshot
}

func (b *cacheBatchGetter) BatchGet(ctx context.Context, keys []kv.Key) (map[string][]byte, error) {
	cacheDB := b.ctx.GetStore().GetMemCache()
	vals := make(map[string][]byte)
	for _, key := range keys {
		val, err := cacheDB.UnionGet(ctx, b.tid, b.snapshot, key)
		if err != nil {
			if !kv.ErrNotExist.Equal(err) {
				return nil, err
			}
			continue
		}
		vals[string(key)] = val
	}
	return vals, nil
}

func newCacheBatchGetter(ctx sessionctx.Context, tid int64, snapshot kv.Snapshot) *cacheBatchGetter {
	return &cacheBatchGetter{ctx, tid, snapshot}
}<|MERGE_RESOLUTION|>--- conflicted
+++ resolved
@@ -476,8 +476,8 @@
 	for i, key := range keys {
 		val := values[string(key)]
 		if len(val) == 0 {
-<<<<<<< HEAD
-			if e.idxInfo != nil && (!e.tblInfo.IsCommonHandle || !e.idxInfo.Primary) {
+			if e.idxInfo != nil && (!e.tblInfo.IsCommonHandle || !e.idxInfo.Primary) &&
+				!e.ctx.GetSessionVars().StmtCtx.WeakConsistency {
 				return (&consistency.Reporter{
 					HandleEncode: func(_ kv.Handle) kv.Key {
 						return key
@@ -494,12 +494,6 @@
 					e.handles,
 					[]consistency.RecordData{{}},
 				)
-=======
-			if e.idxInfo != nil && (!e.tblInfo.IsCommonHandle || !e.idxInfo.Primary) &&
-				!e.ctx.GetSessionVars().StmtCtx.WeakConsistency {
-				return kv.ErrNotExist.GenWithStack("inconsistent extra index %s, handle %d not found in table",
-					e.idxInfo.Name.O, e.handles[i])
->>>>>>> aa7ad03b
 			}
 			continue
 		}
