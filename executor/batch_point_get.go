--- conflicted
+++ resolved
@@ -79,16 +79,11 @@
 	// virtualColumnRetFieldTypes records the RetFieldTypes of virtual columns.
 	virtualColumnRetFieldTypes []*types.FieldType
 
-<<<<<<< HEAD
-	snapshot kv.Snapshot
-	stats    *runtimeStatsWithSnapshot
-
-	memTracker *memory.Tracker
-=======
 	snapshot   kv.Snapshot
 	stats      *runtimeStatsWithSnapshot
 	cacheTable kv.MemBuffer
->>>>>>> a6fc5c6e
+
+	memTracker *memory.Tracker
 }
 
 // buildVirtualColumnInfo saves virtual column indices and sort them in definition order
@@ -489,7 +484,6 @@
 	e.values = make([][]byte, 0, len(values))
 	for i, key := range keys {
 		val := values[string(key)]
-
 		if len(val) == 0 {
 			if e.idxInfo != nil && (!e.tblInfo.IsCommonHandle || !e.idxInfo.Primary) {
 				return kv.ErrNotExist.GenWithStack("inconsistent extra index %s, handle %d not found in table",
