--- conflicted
+++ resolved
@@ -130,14 +130,11 @@
 			},
 		})
 	}
-<<<<<<< HEAD
+	setResourceGroupTagForTxn(stmtCtx, snapshot)
 	// Avoid network requests for the temporary table.
 	if e.tblInfo.TempTableType == model.TempTableGlobal {
 		snapshot = globalTemporaryTableSnapshot{snapshot}
 	}
-=======
-	setResourceGroupTagForTxn(stmtCtx, snapshot)
->>>>>>> ab5cf857
 	var batchGetter kv.BatchGetter = snapshot
 	if txn.Valid() {
 		lock := e.tblInfo.Lock
