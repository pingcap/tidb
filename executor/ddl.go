--- conflicted
+++ resolved
@@ -30,19 +30,18 @@
 	"github.com/pingcap/tidb/infoschema"
 	"github.com/pingcap/tidb/kv"
 	"github.com/pingcap/tidb/meta"
+	"github.com/pingcap/tidb/meta/autoid"
 	"github.com/pingcap/tidb/planner/core"
 	"github.com/pingcap/tidb/sessionctx/variable"
-<<<<<<< HEAD
-=======
 	"github.com/pingcap/tidb/table"
 	"github.com/pingcap/tidb/table/tables"
->>>>>>> b33137f5
 	"github.com/pingcap/tidb/tablecodec"
 	"github.com/pingcap/tidb/util/admin"
 	"github.com/pingcap/tidb/util/chunk"
 	"github.com/pingcap/tidb/util/gcutil"
 	"github.com/pingcap/tidb/util/logutil"
 	"github.com/pingcap/tidb/util/sqlexec"
+	"github.com/tikv/client-go/v2/tikv"
 	"go.uber.org/zap"
 )
 
@@ -330,52 +329,6 @@
 	return err
 }
 
-<<<<<<< HEAD
-=======
-func (e *DDLExec) createSessionTemporaryTable(s *ast.CreateTableStmt) error {
-	is := e.ctx.GetInfoSchema().(infoschema.InfoSchema)
-	dbInfo, ok := is.SchemaByName(s.Table.Schema)
-	if !ok {
-		return infoschema.ErrDatabaseNotExists.GenWithStackByArgs(s.Table.Schema.O)
-	}
-	tbInfo, err := ddl.BuildTableInfoWithCheck(e.ctx, s, dbInfo.Charset, dbInfo.Collate)
-	if err != nil {
-		return err
-	}
-
-	tbl, err := e.newTemporaryTableFromTableInfo(tbInfo)
-	if err != nil {
-		return err
-	}
-
-	// Store this temporary table to the session.
-	sessVars := e.ctx.GetSessionVars()
-	if sessVars.LocalTemporaryTables == nil {
-		sessVars.LocalTemporaryTables = infoschema.NewLocalTemporaryTables()
-	}
-	localTempTables := sessVars.LocalTemporaryTables.(*infoschema.LocalTemporaryTables)
-
-	// Init MemBuffer in session
-	if sessVars.TemporaryTableData == nil {
-		// Create this txn just for getting a MemBuffer. It's a little tricky
-		bufferTxn, err := e.ctx.GetStore().BeginWithOption(tikv.DefaultStartTSOption().SetStartTS(0))
-		if err != nil {
-			return err
-		}
-
-		sessVars.TemporaryTableData = bufferTxn.GetMemBuffer()
-	}
-
-	err = localTempTables.AddTable(dbInfo.Name, tbl)
-
-	if err != nil && s.IfNotExists && infoschema.ErrTableExists.Equal(err) {
-		e.ctx.GetSessionVars().StmtCtx.AppendNote(err)
-		return nil
-	}
-
-	return err
-}
-
 func (e *DDLExec) newTemporaryTableFromTableInfo(tbInfo *model.TableInfo) (table.Table, error) {
 	dom := domain.GetDomain(e.ctx)
 	// Local temporary table uses a real table ID.
@@ -404,7 +357,6 @@
 	return tables.TableFromMeta(allocs, tbInfo)
 }
 
->>>>>>> b33137f5
 func (e *DDLExec) executeCreateView(s *ast.CreateViewStmt) error {
 	ret := &core.PreprocessorReturn{}
 	err := core.Preprocess(e.ctx, s.Select, core.WithPreprocessorReturn(ret))
