--- conflicted
+++ resolved
@@ -267,16 +267,11 @@
 		}
 
 		if config.CheckTableBeforeDrop {
-<<<<<<< HEAD
-			log.Info("xxxxxxxxxxxxxxxxxxxxxxxxxxxxxxxxxxxxxxxxxxxxxxxxxxxxxxxxxxxxxxxxxxxxxxxxxxxxxxxxxxxxxxxxxxxxxxxx")
-			log.Info("xxxxxxxxxxxxxxxxxxxxxxxxxxxxxxxxxxxxxxxxxxxxxxxxxxxxxxxxxxxxxxxxxxxxxxxxxxxxxxxxxxxxxxxxxxxxxxxx")
-			log.Warnf("admin check table `%s`.`%s` before drop.", fullti.Schema.O, fullti.Name.O)
-=======
+			logutil.BgLogger().Info("xxxxxxxxxxxxxxxxxxxxxxxxxxxxxxxxxxxxxxxxxxxxxxxxxxxxxxxxxxxxxxxxxxxxxxxxxxxxxxxxxxxxxxxxxxxxxxxx")
 			logutil.BgLogger().Warn("admin check table before drop",
 				zap.String("database", fullti.Schema.O),
 				zap.String("table", fullti.Name.O),
 			)
->>>>>>> 4fd815b4
 			sql := fmt.Sprintf("admin check table `%s`.`%s`", fullti.Schema.O, fullti.Name.O)
 			_, _, err = e.ctx.(sqlexec.RestrictedSQLExecutor).ExecRestrictedSQL(e.ctx, sql)
 			if err != nil {
