--- conflicted
+++ resolved
@@ -613,11 +613,7 @@
 		return nil, nil, err
 	}
 	if job == nil {
-<<<<<<< HEAD
-		return nil, nil, ddl.ErrDDLJobNotFound.GenWithStackByArgs(s.JobID)
-=======
 		return nil, nil, dbterror.ErrDDLJobNotFound.GenWithStackByArgs(s.JobID)
->>>>>>> d124796d
 	}
 	if job.Type != model.ActionDropTable && job.Type != model.ActionTruncateTable {
 		return nil, nil, errors.Errorf("Job %v type is %v, not dropped/truncated table", job.ID, job.Type)
@@ -696,16 +692,12 @@
 	fn := func(jobs []*model.Job) (bool, error) {
 		return GetDropOrTruncateTableInfoFromJobs(jobs, gcSafePoint, dom, handleJobAndTableInfo)
 	}
-<<<<<<< HEAD
 	se, err := e.getSysSession()
 	if err != nil {
 		return nil, nil, err
 	}
 	defer e.releaseSysSession(se)
 	err = ddl.IterHistoryDDLJobs(se, txn, fn)
-=======
-	err = ddl.IterHistoryDDLJobs(txn, fn)
->>>>>>> d124796d
 	if err != nil {
 		if terror.ErrorEqual(variable.ErrSnapshotTooOld, err) {
 			return nil, nil, errors.Errorf("Can't find dropped/truncated table '%s' in GC safe point %s", tableName.Name.O, model.TSConvert2Time(gcSafePoint).String())
