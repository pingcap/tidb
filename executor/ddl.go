--- conflicted
+++ resolved
@@ -561,10 +561,6 @@
 // It is built from "recover table" statement,
 // is used to recover the table that deleted by mistake.
 func (e *DDLExec) executeRecoverTable(s *ast.RecoverTableStmt) error {
-<<<<<<< HEAD
-	var err error
-=======
->>>>>>> 2c3f717a
 	dom := domain.GetDomain(e.ctx)
 	var job *model.Job
 	var err error
