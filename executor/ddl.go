--- conflicted
+++ resolved
@@ -32,11 +32,8 @@
 	"github.com/pingcap/tidb/meta"
 	"github.com/pingcap/tidb/planner/core"
 	"github.com/pingcap/tidb/sessionctx/variable"
-<<<<<<< HEAD
-=======
 	"github.com/pingcap/tidb/table"
 	"github.com/pingcap/tidb/table/tables"
->>>>>>> 01a87e32
 	"github.com/pingcap/tidb/tablecodec"
 	"github.com/pingcap/tidb/util/admin"
 	"github.com/pingcap/tidb/util/chunk"
@@ -330,81 +327,6 @@
 	return err
 }
 
-<<<<<<< HEAD
-=======
-func (e *DDLExec) createSessionTemporaryTable(s *ast.CreateTableStmt) error {
-	is := e.ctx.GetInfoSchema().(infoschema.InfoSchema)
-	dbInfo, ok := is.SchemaByName(s.Table.Schema)
-	if !ok {
-		return infoschema.ErrDatabaseNotExists.GenWithStackByArgs(s.Table.Schema.O)
-	}
-	tbInfo, err := ddl.BuildTableInfoWithCheck(e.ctx, s, dbInfo.Charset, dbInfo.Collate)
-	if err != nil {
-		return err
-	}
-
-	tbl, err := e.newTemporaryTableFromTableInfo(tbInfo)
-	if err != nil {
-		return err
-	}
-
-	// Store this temporary table to the session.
-	sessVars := e.ctx.GetSessionVars()
-	if sessVars.LocalTemporaryTables == nil {
-		sessVars.LocalTemporaryTables = infoschema.NewLocalTemporaryTables()
-	}
-	localTempTables := sessVars.LocalTemporaryTables.(*infoschema.LocalTemporaryTables)
-
-	// Init MemBuffer in session
-	if sessVars.TemporaryTableData == nil {
-		// Create this txn just for getting a MemBuffer. It's a little tricky
-		bufferTxn, err := e.ctx.GetStore().BeginWithOption(tikv.DefaultStartTSOption().SetStartTS(0))
-		if err != nil {
-			return err
-		}
-
-		sessVars.TemporaryTableData = bufferTxn.GetMemBuffer()
-	}
-
-	err = localTempTables.AddTable(dbInfo.Name, tbl)
-
-	if err != nil && s.IfNotExists && infoschema.ErrTableExists.Equal(err) {
-		e.ctx.GetSessionVars().StmtCtx.AppendNote(err)
-		return nil
-	}
-
-	return err
-}
-
-func (e *DDLExec) newTemporaryTableFromTableInfo(tbInfo *model.TableInfo) (table.Table, error) {
-	dom := domain.GetDomain(e.ctx)
-	// Local temporary table uses a real table ID.
-	// We could mock a table ID, but the mocked ID might be identical to an existing
-	// real table, and then we'll get into trouble.
-	err := kv.RunInNewTxn(context.Background(), dom.Store(), true, func(ctx context.Context, txn kv.Transaction) error {
-		m := meta.NewMeta(txn)
-		tblID, err := m.GenGlobalID()
-		if err != nil {
-			return errors.Trace(err)
-		}
-		tbInfo.ID = tblID
-		tbInfo.State = model.StatePublic
-		return nil
-	})
-	if err != nil {
-		return nil, err
-	}
-
-	// AutoID is allocated in mocked..
-	alloc := autoid.NewAllocatorFromTempTblInfo(tbInfo)
-	allocs := make([]autoid.Allocator, 0, 1)
-	if alloc != nil {
-		allocs = append(allocs, alloc)
-	}
-	return tables.TableFromMeta(allocs, tbInfo)
-}
-
->>>>>>> 01a87e32
 func (e *DDLExec) executeCreateView(s *ast.CreateViewStmt) error {
 	ret := &core.PreprocessorReturn{}
 	err := core.Preprocess(e.ctx, s.Select, core.WithPreprocessorReturn(ret))
