// Copyright 2016 PingCAP, Inc.
//
// Licensed under the Apache License, Version 2.0 (the "License");
// you may not use this file except in compliance with the License.
// You may obtain a copy of the License at
//
//     http://www.apache.org/licenses/LICENSE-2.0
//
// Unless required by applicable law or agreed to in writing, software
// distributed under the License is distributed on an "AS IS" BASIS,
// See the License for the specific language governing permissions and
// limitations under the License.

package executor

import (
	"bytes"
	"context"
	"fmt"
	"strings"

	"github.com/pingcap/errors"
	"github.com/pingcap/parser/ast"
	"github.com/pingcap/parser/model"
	"github.com/pingcap/parser/mysql"
	"github.com/pingcap/parser/terror"
	"github.com/pingcap/tidb/config"
	"github.com/pingcap/tidb/ddl"
	"github.com/pingcap/tidb/domain"
	"github.com/pingcap/tidb/infoschema"
	"github.com/pingcap/tidb/kv"
	"github.com/pingcap/tidb/meta"
	"github.com/pingcap/tidb/meta/autoid"
	"github.com/pingcap/tidb/planner/core"
	"github.com/pingcap/tidb/sessionctx/variable"
	"github.com/pingcap/tidb/table"
	"github.com/pingcap/tidb/table/tables"
	"github.com/pingcap/tidb/tablecodec"
	"github.com/pingcap/tidb/util/admin"
	"github.com/pingcap/tidb/util/chunk"
	"github.com/pingcap/tidb/util/gcutil"
	"github.com/pingcap/tidb/util/logutil"
	"github.com/pingcap/tidb/util/sqlexec"
	"github.com/tikv/client-go/v2/tikv"
	"go.uber.org/zap"
)

// DDLExec represents a DDL executor.
// It grabs a DDL instance from Domain, calling the DDL methods to do the work.
type DDLExec struct {
	baseExecutor

	stmt ast.StmtNode
	is   infoschema.InfoSchema
	done bool
}

// toErr converts the error to the ErrInfoSchemaChanged when the schema is outdated.
func (e *DDLExec) toErr(err error) error {
	// The err may be cause by schema changed, here we distinguish the ErrInfoSchemaChanged error from other errors.
	dom := domain.GetDomain(e.ctx)
	checker := domain.NewSchemaChecker(dom, e.is.SchemaMetaVersion(), nil)
	txn, err1 := e.ctx.Txn(true)
	if err1 != nil {
		logutil.BgLogger().Error("active txn failed", zap.Error(err))
		return err1
	}
	_, schemaInfoErr := checker.Check(txn.StartTS())
	if schemaInfoErr != nil {
		return errors.Trace(schemaInfoErr)
	}
	return err
}

// deleteTemporaryTableRecords delete temporary table data.
func deleteTemporaryTableRecords(memData kv.MemBuffer, tblID int64) error {
	if memData == nil {
		return kv.ErrNotExist
	}

	tblPrefix := tablecodec.EncodeTablePrefix(tblID)
	endKey := tablecodec.EncodeTablePrefix(tblID + 1)

	iter, err := memData.Iter(tblPrefix, endKey)
	if err != nil {
		return err
	}
	for iter.Valid() {
		key := iter.Key()
		if !bytes.HasPrefix(key, tblPrefix) {
			break
		}

		err = memData.Delete(key)
		if err != nil {
			return err
		}

		err = iter.Next()
		if err != nil {
			return err
		}
	}

	return nil
}

func (e *DDLExec) getLocalTemporaryTables() *infoschema.LocalTemporaryTables {
	tempTables := e.ctx.GetSessionVars().LocalTemporaryTables
	if tempTables != nil {
		return tempTables.(*infoschema.LocalTemporaryTables)
	}
	return nil
}

func (e *DDLExec) getLocalTemporaryTable(schema model.CIStr, table model.CIStr) (table.Table, bool) {
	tbl, err := e.ctx.GetInfoSchema().(infoschema.InfoSchema).TableByName(schema, table)
	if infoschema.ErrTableNotExists.Equal(err) {
		return nil, false
	}

	if tbl.Meta().TempTableType != model.TempTableLocal {
		return nil, false
	}

	return tbl, true
}

// Next implements the Executor Next interface.
func (e *DDLExec) Next(ctx context.Context, req *chunk.Chunk) (err error) {
	if e.done {
		return nil
	}
	e.done = true

	// For each DDL, we should commit the previous transaction and create a new transaction.
	// Following cases are exceptions
	var localTempTablesToDrop []*model.TableInfo
	switch s := e.stmt.(type) {
	case *ast.CreateTableStmt:
		if s.TemporaryKeyword == ast.TemporaryLocal {
			return e.createSessionTemporaryTable(s)
		}
	case *ast.DropTableStmt:
		if s.IsView {
			break
		}
		sessVars := e.ctx.GetSessionVars()
		sessVarsTempTable := sessVars.LocalTemporaryTables
		if sessVarsTempTable == nil {
			break
		}
		localTemporaryTables := sessVarsTempTable.(*infoschema.LocalTemporaryTables)
		for tbIdx := len(s.Tables) - 1; tbIdx >= 0; tbIdx-- {
			tb := s.Tables[tbIdx]
			if tableInfo, ok := localTemporaryTables.TableByName(s.Tables[tbIdx].Schema, s.Tables[tbIdx].Name); ok {
				localTempTablesToDrop = append(localTempTablesToDrop, tableInfo.Meta())
				localTemporaryTables.RemoveTable(tb.Schema, tb.Name)
				s.Tables = append(s.Tables[:tbIdx], s.Tables[tbIdx+1:]...)
			}
		}
		// if all tables are local temporary, directly drop those tables.
		if len(s.Tables) == 0 {
			return e.dropLocalTemporaryTables(localTempTablesToDrop)
		}
	}

	if err = e.ctx.NewTxn(ctx); err != nil {
		return err
	}

	defer func() { e.ctx.GetSessionVars().StmtCtx.IsDDLJobInQueue = false }()

	switch x := e.stmt.(type) {
	case *ast.AlterDatabaseStmt:
		err = e.executeAlterDatabase(x)
	case *ast.AlterTableStmt:
		err = e.executeAlterTable(ctx, x)
	case *ast.CreateIndexStmt:
		err = e.executeCreateIndex(x)
	case *ast.CreateDatabaseStmt:
		err = e.executeCreateDatabase(x)
	case *ast.CreateTableStmt:
		err = e.executeCreateTable(x)
	case *ast.CreateViewStmt:
		err = e.executeCreateView(x)
	case *ast.DropIndexStmt:
		err = e.executeDropIndex(x)
	case *ast.DropDatabaseStmt:
		err = e.executeDropDatabase(x)
	case *ast.DropTableStmt:
		if x.IsView {
			err = e.executeDropView(x)
		} else {
			err = e.executeDropTable(x)
			if err == nil {
				err = e.dropLocalTemporaryTables(localTempTablesToDrop)
			}
		}
	case *ast.RecoverTableStmt:
		err = e.executeRecoverTable(x)
	case *ast.FlashBackTableStmt:
		err = e.executeFlashbackTable(x)
	case *ast.RenameTableStmt:
		err = e.executeRenameTable(x)
	case *ast.TruncateTableStmt:
		err = e.executeTruncateTable(x)
	case *ast.LockTablesStmt:
		err = e.executeLockTables(x)
	case *ast.UnlockTablesStmt:
		err = e.executeUnlockTables(x)
	case *ast.CleanupTableLockStmt:
		err = e.executeCleanupTableLock(x)
	case *ast.RepairTableStmt:
		err = e.executeRepairTable(x)
	case *ast.CreateSequenceStmt:
		err = e.executeCreateSequence(x)
	case *ast.DropSequenceStmt:
		err = e.executeDropSequence(x)
	case *ast.AlterSequenceStmt:
		err = e.executeAlterSequence(x)
	}
	if err != nil {
		// If the owner return ErrTableNotExists error when running this DDL, it may be caused by schema changed,
		// otherwise, ErrTableNotExists can be returned before putting this DDL job to the job queue.
		if (e.ctx.GetSessionVars().StmtCtx.IsDDLJobInQueue && infoschema.ErrTableNotExists.Equal(err)) ||
			!e.ctx.GetSessionVars().StmtCtx.IsDDLJobInQueue {
			return e.toErr(err)
		}
		return err
	}

	dom := domain.GetDomain(e.ctx)
	// Update InfoSchema in TxnCtx, so it will pass schema check.
	is := dom.InfoSchema()
	txnCtx := e.ctx.GetSessionVars().TxnCtx
	txnCtx.InfoSchema = is
	// DDL will force commit old transaction, after DDL, in transaction status should be false.
	e.ctx.GetSessionVars().SetInTxn(false)
	return nil
}

func (e *DDLExec) executeTruncateTable(s *ast.TruncateTableStmt) error {
	ident := ast.Ident{Schema: s.Table.Schema, Name: s.Table.Name}
	if _, exist := e.getLocalTemporaryTable(s.Table.Schema, s.Table.Name); exist {
		return e.executeTruncateLocalTemporaryTable(s)
	}
	err := domain.GetDomain(e.ctx).DDL().TruncateTable(e.ctx, ident)
	return err
}

func (e *DDLExec) executeTruncateLocalTemporaryTable(s *ast.TruncateTableStmt) error {
	tbl, exists := e.getLocalTemporaryTable(s.Table.Schema, s.Table.Name)
	if !exists {
		return infoschema.ErrTableNotExists.GenWithStackByArgs(s.Table.Schema, s.Table.Name)
	}

	tblInfo := tbl.Meta()

	newTbl, err := e.newTemporaryTableFromTableInfo(tblInfo.Clone())
	if err != nil {
		return err
	}

	localTempTables := e.getLocalTemporaryTables()
	localTempTables.RemoveTable(s.Table.Schema, s.Table.Name)
	if err := localTempTables.AddTable(s.Table.Schema, newTbl); err != nil {
		return err
	}

	err = deleteTemporaryTableRecords(e.ctx.GetSessionVars().TemporaryTableData, tblInfo.ID)
	if err != nil {
		return err
	}

	return nil
}

func (e *DDLExec) executeRenameTable(s *ast.RenameTableStmt) error {
	isAlterTable := false
	var err error
	if len(s.TableToTables) == 1 {
		oldIdent := ast.Ident{Schema: s.TableToTables[0].OldTable.Schema, Name: s.TableToTables[0].OldTable.Name}
		newIdent := ast.Ident{Schema: s.TableToTables[0].NewTable.Schema, Name: s.TableToTables[0].NewTable.Name}
		err = domain.GetDomain(e.ctx).DDL().RenameTable(e.ctx, oldIdent, newIdent, isAlterTable)
	} else {
		oldIdents := make([]ast.Ident, 0, len(s.TableToTables))
		newIdents := make([]ast.Ident, 0, len(s.TableToTables))
		for _, tables := range s.TableToTables {
			oldIdent := ast.Ident{Schema: tables.OldTable.Schema, Name: tables.OldTable.Name}
			newIdent := ast.Ident{Schema: tables.NewTable.Schema, Name: tables.NewTable.Name}
			oldIdents = append(oldIdents, oldIdent)
			newIdents = append(newIdents, newIdent)
		}
		err = domain.GetDomain(e.ctx).DDL().RenameTables(e.ctx, oldIdents, newIdents, isAlterTable)
	}
	return err
}

func (e *DDLExec) executeCreateDatabase(s *ast.CreateDatabaseStmt) error {
	var opt *ast.CharsetOpt
	if len(s.Options) != 0 {
		opt = &ast.CharsetOpt{}
		for _, val := range s.Options {
			switch val.Tp {
			case ast.DatabaseOptionCharset:
				opt.Chs = val.Value
			case ast.DatabaseOptionCollate:
				opt.Col = val.Value
			}
		}
	}
	err := domain.GetDomain(e.ctx).DDL().CreateSchema(e.ctx, model.NewCIStr(s.Name), opt)
	if err != nil {
		if infoschema.ErrDatabaseExists.Equal(err) && s.IfNotExists {
			err = nil
		}
	}
	return err
}

func (e *DDLExec) executeAlterDatabase(s *ast.AlterDatabaseStmt) error {
	err := domain.GetDomain(e.ctx).DDL().AlterSchema(e.ctx, s)
	return err
}

func (e *DDLExec) executeCreateTable(s *ast.CreateTableStmt) error {
	err := domain.GetDomain(e.ctx).DDL().CreateTable(e.ctx, s)
	return err
}

func (e *DDLExec) createSessionTemporaryTable(s *ast.CreateTableStmt) error {
	is := e.ctx.GetInfoSchema().(infoschema.InfoSchema)
	dbInfo, ok := is.SchemaByName(s.Table.Schema)
	if !ok {
		return infoschema.ErrDatabaseNotExists.GenWithStackByArgs(s.Table.Schema.O)
	}
	tbInfo, err := ddl.BuildTableInfoWithCheck(e.ctx, s, dbInfo.Charset, dbInfo.Collate)
	if err != nil {
		return err
	}

<<<<<<< HEAD
	tbl, err := e.newTemporaryTableFromTableInfo(tbInfo)
=======
	dom := domain.GetDomain(e.ctx)
	// Local temporary table uses a real table ID.
	// We could mock a table ID, but the mocked ID might be identical to an existing
	// real table, and then we'll get into trouble.
	err = kv.RunInNewTxn(context.Background(), dom.Store(), true, func(ctx context.Context, txn kv.Transaction) error {
		m := meta.NewMeta(txn)
		tblID, err := m.GenGlobalID()
		if err != nil {
			return errors.Trace(err)
		}
		tbInfo.ID = tblID
		tbInfo.State = model.StatePublic
		return nil
	})
	if err != nil {
		return err
	}

	// AutoID is allocated in mocked..
	alloc := autoid.NewAllocatorFromTempTblInfo(tbInfo)
	allocs := make([]autoid.Allocator, 0, 1)
	if alloc != nil {
		allocs = append(allocs, alloc)
	}
	tbl, err := tables.TableFromMeta(allocs, tbInfo)
>>>>>>> 0ed15511
	if err != nil {
		return err
	}

	// Store this temporary table to the session.
	sessVars := e.ctx.GetSessionVars()
	if sessVars.LocalTemporaryTables == nil {
		sessVars.LocalTemporaryTables = infoschema.NewLocalTemporaryTables()
	}
	localTempTables := sessVars.LocalTemporaryTables.(*infoschema.LocalTemporaryTables)

	// Init MemBuffer in session
	if sessVars.TemporaryTableData == nil {
		// Create this txn just for getting a MemBuffer. It's a little tricky
		bufferTxn, err := e.ctx.GetStore().BeginWithOption(tikv.DefaultStartTSOption().SetStartTS(0))
		if err != nil {
			return err
		}

		sessVars.TemporaryTableData = bufferTxn.GetMemBuffer()
	}

	err = localTempTables.AddTable(dbInfo.Name, tbl)

	if err != nil && s.IfNotExists && infoschema.ErrTableExists.Equal(err) {
		e.ctx.GetSessionVars().StmtCtx.AppendNote(err)
		return nil
	}

	return err
}

func (e *DDLExec) newTemporaryTableFromTableInfo(tbInfo *model.TableInfo) (table.Table, error) {
	dom := domain.GetDomain(e.ctx)
	// Local temporary table uses a real table ID.
	// We could mock a table ID, but the mocked ID might be identical to an existing
	// real table, and then we'll get into trouble.
	err := kv.RunInNewTxn(context.Background(), dom.Store(), true, func(ctx context.Context, txn kv.Transaction) error {
		m := meta.NewMeta(txn)
		tblID, err := m.GenGlobalID()
		if err != nil {
			return errors.Trace(err)
		}
		tbInfo.ID = tblID
		tbInfo.State = model.StatePublic
		return nil
	})

	if err != nil {
		return nil, err
	}

	// AutoID is allocated in mocked..
	alloc := autoid.NewAllocatorFromTempTblInfo(tbInfo)
	tbl, err := tables.TableFromMeta([]autoid.Allocator{alloc}, tbInfo)
	if err != nil {
		return nil, err
	}

	return tbl, nil
}

func (e *DDLExec) executeCreateView(s *ast.CreateViewStmt) error {
	ret := &core.PreprocessorReturn{}
	err := core.Preprocess(e.ctx, s.Select, core.WithPreprocessorReturn(ret))
	if err != nil {
		return errors.Trace(err)
	}
	if ret.IsStaleness {
		return ErrViewInvalid.GenWithStackByArgs(s.ViewName.Schema.L, s.ViewName.Name.L)
	}

	return domain.GetDomain(e.ctx).DDL().CreateView(e.ctx, s)
}

func (e *DDLExec) executeCreateIndex(s *ast.CreateIndexStmt) error {
	ident := ast.Ident{Schema: s.Table.Schema, Name: s.Table.Name}
	err := domain.GetDomain(e.ctx).DDL().CreateIndex(e.ctx, ident, s.KeyType, model.NewCIStr(s.IndexName),
		s.IndexPartSpecifications, s.IndexOption, s.IfNotExists)
	return err
}

func (e *DDLExec) executeDropDatabase(s *ast.DropDatabaseStmt) error {
	dbName := model.NewCIStr(s.Name)

	// Protect important system table from been dropped by a mistake.
	// I can hardly find a case that a user really need to do this.
	if dbName.L == "mysql" {
		return errors.New("Drop 'mysql' database is forbidden")
	}

	err := domain.GetDomain(e.ctx).DDL().DropSchema(e.ctx, dbName)
	if infoschema.ErrDatabaseNotExists.Equal(err) {
		if s.IfExists {
			err = nil
		} else {
			err = infoschema.ErrDatabaseDropExists.GenWithStackByArgs(s.Name)
		}
	}
	sessionVars := e.ctx.GetSessionVars()
	if err == nil && strings.ToLower(sessionVars.CurrentDB) == dbName.L {
		sessionVars.CurrentDB = ""
		err = variable.SetSessionSystemVar(sessionVars, variable.CharsetDatabase, mysql.DefaultCharset)
		if err != nil {
			return err
		}
		err = variable.SetSessionSystemVar(sessionVars, variable.CollationDatabase, mysql.DefaultCollationName)
		if err != nil {
			return err
		}
	}
	return err
}

// If one drop those tables by mistake, it's difficult to recover.
// In the worst case, the whole TiDB cluster fails to bootstrap, so we prevent user from dropping them.
var systemTables = map[string]struct{}{
	"tidb":                 {},
	"gc_delete_range":      {},
	"gc_delete_range_done": {},
}

func isSystemTable(schema, table string) bool {
	if schema != "mysql" {
		return false
	}
	if _, ok := systemTables[table]; ok {
		return true
	}
	return false
}

type objectType int

const (
	tableObject objectType = iota
	viewObject
	sequenceObject
)

func (e *DDLExec) executeDropTable(s *ast.DropTableStmt) error {
	return e.dropTableObject(s.Tables, tableObject, s.IfExists)
}

func (e *DDLExec) executeDropView(s *ast.DropTableStmt) error {
	return e.dropTableObject(s.Tables, viewObject, s.IfExists)
}

func (e *DDLExec) executeDropSequence(s *ast.DropSequenceStmt) error {
	return e.dropTableObject(s.Sequences, sequenceObject, s.IfExists)
}

// dropTableObject actually applies to `tableObject`, `viewObject` and `sequenceObject`.
func (e *DDLExec) dropTableObject(objects []*ast.TableName, obt objectType, ifExists bool) error {
	var notExistTables []string
	sessVars := e.ctx.GetSessionVars()
	for _, tn := range objects {
		fullti := ast.Ident{Schema: tn.Schema, Name: tn.Name}
		_, ok := e.is.SchemaByName(tn.Schema)
		if !ok {
			// TODO: we should return special error for table not exist, checking "not exist" is not enough,
			// because some other errors may contain this error string too.
			notExistTables = append(notExistTables, fullti.String())
			continue
		}
		_, err := e.is.TableByName(tn.Schema, tn.Name)
		if err != nil && infoschema.ErrTableNotExists.Equal(err) {
			notExistTables = append(notExistTables, fullti.String())
			continue
		} else if err != nil {
			return err
		}

		// Protect important system table from been dropped by a mistake.
		// I can hardly find a case that a user really need to do this.
		if isSystemTable(tn.Schema.L, tn.Name.L) {
			return errors.Errorf("Drop tidb system table '%s.%s' is forbidden", tn.Schema.L, tn.Name.L)
		}
		tableInfo, err := e.is.TableByName(tn.Schema, tn.Name)
		if err != nil {
			return err
		}
		tempTableType := tableInfo.Meta().TempTableType
		if obt == tableObject && config.CheckTableBeforeDrop && tempTableType == model.TempTableNone {
			logutil.BgLogger().Warn("admin check table before drop",
				zap.String("database", fullti.Schema.O),
				zap.String("table", fullti.Name.O),
			)
			exec := e.ctx.(sqlexec.RestrictedSQLExecutor)
			stmt, err := exec.ParseWithParams(context.TODO(), "admin check table %n.%n", fullti.Schema.O, fullti.Name.O)
			if err != nil {
				return err
			}
			_, _, err = exec.ExecRestrictedStmt(context.TODO(), stmt)
			if err != nil {
				return err
			}
		}
		switch obt {
		case tableObject:
			err = domain.GetDomain(e.ctx).DDL().DropTable(e.ctx, fullti)
		case viewObject:
			err = domain.GetDomain(e.ctx).DDL().DropView(e.ctx, fullti)
		case sequenceObject:
			err = domain.GetDomain(e.ctx).DDL().DropSequence(e.ctx, fullti, ifExists)
		}
		if infoschema.ErrDatabaseNotExists.Equal(err) || infoschema.ErrTableNotExists.Equal(err) {
			notExistTables = append(notExistTables, fullti.String())
		} else if err != nil {
			return err
		}
	}
	if len(notExistTables) > 0 && !ifExists {
		if obt == sequenceObject {
			return infoschema.ErrSequenceDropExists.GenWithStackByArgs(strings.Join(notExistTables, ","))
		}
		return infoschema.ErrTableDropExists.GenWithStackByArgs(strings.Join(notExistTables, ","))
	}
	// We need add warning when use if exists.
	if len(notExistTables) > 0 && ifExists {
		for _, table := range notExistTables {
			if obt == sequenceObject {
				sessVars.StmtCtx.AppendNote(infoschema.ErrSequenceDropExists.GenWithStackByArgs(table))
			} else {
				sessVars.StmtCtx.AppendNote(infoschema.ErrTableDropExists.GenWithStackByArgs(table))
			}
		}
	}
	return nil
}

func (e *DDLExec) dropLocalTemporaryTables(localTempTables []*model.TableInfo) error {
	if len(localTempTables) == 0 {
		return nil
	}
	sessVars := e.ctx.GetSessionVars()
	for _, tb := range localTempTables {
		err := deleteTemporaryTableRecords(sessVars.TemporaryTableData, tb.ID)
		if err != nil {
			return err
		}
	}
	return nil
}

func (e *DDLExec) executeDropIndex(s *ast.DropIndexStmt) error {
	ti := ast.Ident{Schema: s.Table.Schema, Name: s.Table.Name}
	err := domain.GetDomain(e.ctx).DDL().DropIndex(e.ctx, ti, model.NewCIStr(s.IndexName), s.IfExists)
	if (infoschema.ErrDatabaseNotExists.Equal(err) || infoschema.ErrTableNotExists.Equal(err)) && s.IfExists {
		err = nil
	}
	return err
}

func (e *DDLExec) executeAlterTable(ctx context.Context, s *ast.AlterTableStmt) error {
	ti := ast.Ident{Schema: s.Table.Schema, Name: s.Table.Name}
	err := domain.GetDomain(e.ctx).DDL().AlterTable(ctx, e.ctx, ti, s.Specs)
	return err
}

// executeRecoverTable represents a recover table executor.
// It is built from "recover table" statement,
// is used to recover the table that deleted by mistake.
func (e *DDLExec) executeRecoverTable(s *ast.RecoverTableStmt) error {
	txn, err := e.ctx.Txn(true)
	if err != nil {
		return err
	}
	t := meta.NewMeta(txn)
	dom := domain.GetDomain(e.ctx)
	var job *model.Job
	var tblInfo *model.TableInfo
	if s.JobID != 0 {
		job, tblInfo, err = e.getRecoverTableByJobID(s, t, dom)
	} else {
		job, tblInfo, err = e.getRecoverTableByTableName(s.Table)
	}
	if err != nil {
		return err
	}
	// Check the table ID was not exists.
	tbl, ok := dom.InfoSchema().TableByID(tblInfo.ID)
	if ok {
		return infoschema.ErrTableExists.GenWithStack("Table '%-.192s' already been recover to '%-.192s', can't be recover repeatedly", s.Table.Name.O, tbl.Meta().Name.O)
	}

	autoIncID, autoRandID, err := e.getTableAutoIDsFromSnapshot(job)
	if err != nil {
		return err
	}

	recoverInfo := &ddl.RecoverInfo{
		SchemaID:      job.SchemaID,
		TableInfo:     tblInfo,
		DropJobID:     job.ID,
		SnapshotTS:    job.StartTS,
		CurAutoIncID:  autoIncID,
		CurAutoRandID: autoRandID,
	}
	// Call DDL RecoverTable.
	err = domain.GetDomain(e.ctx).DDL().RecoverTable(e.ctx, recoverInfo)
	return err
}

func (e *DDLExec) getTableAutoIDsFromSnapshot(job *model.Job) (autoIncID, autoRandID int64, err error) {
	// Get table original autoIDs before table drop.
	dom := domain.GetDomain(e.ctx)
	m, err := dom.GetSnapshotMeta(job.StartTS)
	if err != nil {
		return 0, 0, err
	}
	autoIncID, err = m.GetAutoTableID(job.SchemaID, job.TableID)
	if err != nil {
		return 0, 0, errors.Errorf("recover table_id: %d, get original autoIncID from snapshot meta err: %s", job.TableID, err.Error())
	}
	autoRandID, err = m.GetAutoRandomID(job.SchemaID, job.TableID)
	if err != nil {
		return 0, 0, errors.Errorf("recover table_id: %d, get original autoRandID from snapshot meta err: %s", job.TableID, err.Error())
	}
	return autoIncID, autoRandID, nil
}

func (e *DDLExec) getRecoverTableByJobID(s *ast.RecoverTableStmt, t *meta.Meta, dom *domain.Domain) (*model.Job, *model.TableInfo, error) {
	job, err := t.GetHistoryDDLJob(s.JobID)
	if err != nil {
		return nil, nil, err
	}
	if job == nil {
		return nil, nil, admin.ErrDDLJobNotFound.GenWithStackByArgs(s.JobID)
	}
	if job.Type != model.ActionDropTable && job.Type != model.ActionTruncateTable {
		return nil, nil, errors.Errorf("Job %v type is %v, not dropped/truncated table", job.ID, job.Type)
	}

	// Check GC safe point for getting snapshot infoSchema.
	err = gcutil.ValidateSnapshot(e.ctx, job.StartTS)
	if err != nil {
		return nil, nil, err
	}

	// Get the snapshot infoSchema before drop table.
	snapInfo, err := dom.GetSnapshotInfoSchema(job.StartTS)
	if err != nil {
		return nil, nil, err
	}
	// Get table meta from snapshot infoSchema.
	table, ok := snapInfo.TableByID(job.TableID)
	if !ok {
		return nil, nil, infoschema.ErrTableNotExists.GenWithStackByArgs(
			fmt.Sprintf("(Schema ID %d)", job.SchemaID),
			fmt.Sprintf("(Table ID %d)", job.TableID),
		)
	}
	return job, table.Meta(), nil
}

// GetDropOrTruncateTableInfoFromJobs gets the dropped/truncated table information from DDL jobs,
// it will use the `start_ts` of DDL job as snapshot to get the dropped/truncated table information.
func GetDropOrTruncateTableInfoFromJobs(jobs []*model.Job, gcSafePoint uint64, dom *domain.Domain, fn func(*model.Job, *model.TableInfo) (bool, error)) (bool, error) {
	for _, job := range jobs {
		// Check GC safe point for getting snapshot infoSchema.
		err := gcutil.ValidateSnapshotWithGCSafePoint(job.StartTS, gcSafePoint)
		if err != nil {
			return false, err
		}
		if job.Type != model.ActionDropTable && job.Type != model.ActionTruncateTable {
			continue
		}

		snapMeta, err := dom.GetSnapshotMeta(job.StartTS)
		if err != nil {
			return false, err
		}
		tbl, err := snapMeta.GetTable(job.SchemaID, job.TableID)
		if err != nil {
			if meta.ErrDBNotExists.Equal(err) {
				// The dropped/truncated DDL maybe execute failed that caused by the parallel DDL execution,
				// then can't find the table from the snapshot info-schema. Should just ignore error here,
				// see more in TestParallelDropSchemaAndDropTable.
				continue
			}
			return false, err
		}
		if tbl == nil {
			// The dropped/truncated DDL maybe execute failed that caused by the parallel DDL execution,
			// then can't find the table from the snapshot info-schema. Should just ignore error here,
			// see more in TestParallelDropSchemaAndDropTable.
			continue
		}
		finish, err := fn(job, tbl)
		if err != nil || finish {
			return finish, err
		}
	}
	return false, nil
}

func (e *DDLExec) getRecoverTableByTableName(tableName *ast.TableName) (*model.Job, *model.TableInfo, error) {
	txn, err := e.ctx.Txn(true)
	if err != nil {
		return nil, nil, err
	}
	schemaName := tableName.Schema.L
	if schemaName == "" {
		schemaName = strings.ToLower(e.ctx.GetSessionVars().CurrentDB)
	}
	if schemaName == "" {
		return nil, nil, errors.Trace(core.ErrNoDB)
	}
	gcSafePoint, err := gcutil.GetGCSafePoint(e.ctx)
	if err != nil {
		return nil, nil, err
	}
	var jobInfo *model.Job
	var tableInfo *model.TableInfo
	dom := domain.GetDomain(e.ctx)
	handleJobAndTableInfo := func(job *model.Job, tblInfo *model.TableInfo) (bool, error) {
		if tblInfo.Name.L != tableName.Name.L {
			return false, nil
		}
		schema, ok := dom.InfoSchema().SchemaByID(job.SchemaID)
		if !ok {
			return false, nil
		}
		if schema.Name.L == schemaName {
			tableInfo = tblInfo
			jobInfo = job
			return true, nil
		}
		return false, nil
	}
	fn := func(jobs []*model.Job) (bool, error) {
		return GetDropOrTruncateTableInfoFromJobs(jobs, gcSafePoint, dom, handleJobAndTableInfo)
	}
	err = admin.IterHistoryDDLJobs(txn, fn)
	if err != nil {
		if terror.ErrorEqual(variable.ErrSnapshotTooOld, err) {
			return nil, nil, errors.Errorf("Can't find dropped/truncated table '%s' in GC safe point %s", tableName.Name.O, model.TSConvert2Time(gcSafePoint).String())
		}
		return nil, nil, err
	}
	if tableInfo == nil || jobInfo == nil {
		return nil, nil, errors.Errorf("Can't find dropped/truncated table: %v in DDL history jobs", tableName.Name)
	}
	// Dropping local temporary tables won't appear in DDL jobs.
	if tableInfo.TempTableType == model.TempTableGlobal {
		return nil, nil, errUnsupportedFlashbackTmpTable
	}
	return jobInfo, tableInfo, nil
}

func (e *DDLExec) executeFlashbackTable(s *ast.FlashBackTableStmt) error {
	job, tblInfo, err := e.getRecoverTableByTableName(s.Table)
	if err != nil {
		return err
	}
	if len(s.NewName) != 0 {
		tblInfo.Name = model.NewCIStr(s.NewName)
	}
	// Check the table ID was not exists.
	is := domain.GetDomain(e.ctx).InfoSchema()
	tbl, ok := is.TableByID(tblInfo.ID)
	if ok {
		return infoschema.ErrTableExists.GenWithStack("Table '%-.192s' already been flashback to '%-.192s', can't be flashback repeatedly", s.Table.Name.O, tbl.Meta().Name.O)
	}

	autoIncID, autoRandID, err := e.getTableAutoIDsFromSnapshot(job)
	if err != nil {
		return err
	}
	recoverInfo := &ddl.RecoverInfo{
		SchemaID:      job.SchemaID,
		TableInfo:     tblInfo,
		DropJobID:     job.ID,
		SnapshotTS:    job.StartTS,
		CurAutoIncID:  autoIncID,
		CurAutoRandID: autoRandID,
	}
	// Call DDL RecoverTable.
	err = domain.GetDomain(e.ctx).DDL().RecoverTable(e.ctx, recoverInfo)
	return err
}

func (e *DDLExec) executeLockTables(s *ast.LockTablesStmt) error {
	if !config.TableLockEnabled() {
		return nil
	}
	return domain.GetDomain(e.ctx).DDL().LockTables(e.ctx, s)
}

func (e *DDLExec) executeUnlockTables(_ *ast.UnlockTablesStmt) error {
	if !config.TableLockEnabled() {
		return nil
	}
	lockedTables := e.ctx.GetAllTableLocks()
	return domain.GetDomain(e.ctx).DDL().UnlockTables(e.ctx, lockedTables)
}

func (e *DDLExec) executeCleanupTableLock(s *ast.CleanupTableLockStmt) error {
	return domain.GetDomain(e.ctx).DDL().CleanupTableLock(e.ctx, s.Tables)
}

func (e *DDLExec) executeRepairTable(s *ast.RepairTableStmt) error {
	return domain.GetDomain(e.ctx).DDL().RepairTable(e.ctx, s.Table, s.CreateStmt)
}

func (e *DDLExec) executeCreateSequence(s *ast.CreateSequenceStmt) error {
	return domain.GetDomain(e.ctx).DDL().CreateSequence(e.ctx, s)
}

func (e *DDLExec) executeAlterSequence(s *ast.AlterSequenceStmt) error {
	return domain.GetDomain(e.ctx).DDL().AlterSequence(e.ctx, s)
}<|MERGE_RESOLUTION|>--- conflicted
+++ resolved
@@ -340,35 +340,7 @@
 		return err
 	}
 
-<<<<<<< HEAD
 	tbl, err := e.newTemporaryTableFromTableInfo(tbInfo)
-=======
-	dom := domain.GetDomain(e.ctx)
-	// Local temporary table uses a real table ID.
-	// We could mock a table ID, but the mocked ID might be identical to an existing
-	// real table, and then we'll get into trouble.
-	err = kv.RunInNewTxn(context.Background(), dom.Store(), true, func(ctx context.Context, txn kv.Transaction) error {
-		m := meta.NewMeta(txn)
-		tblID, err := m.GenGlobalID()
-		if err != nil {
-			return errors.Trace(err)
-		}
-		tbInfo.ID = tblID
-		tbInfo.State = model.StatePublic
-		return nil
-	})
-	if err != nil {
-		return err
-	}
-
-	// AutoID is allocated in mocked..
-	alloc := autoid.NewAllocatorFromTempTblInfo(tbInfo)
-	allocs := make([]autoid.Allocator, 0, 1)
-	if alloc != nil {
-		allocs = append(allocs, alloc)
-	}
-	tbl, err := tables.TableFromMeta(allocs, tbInfo)
->>>>>>> 0ed15511
 	if err != nil {
 		return err
 	}
@@ -416,19 +388,17 @@
 		tbInfo.State = model.StatePublic
 		return nil
 	})
-
 	if err != nil {
 		return nil, err
 	}
 
 	// AutoID is allocated in mocked..
 	alloc := autoid.NewAllocatorFromTempTblInfo(tbInfo)
-	tbl, err := tables.TableFromMeta([]autoid.Allocator{alloc}, tbInfo)
-	if err != nil {
-		return nil, err
-	}
-
-	return tbl, nil
+	allocs := make([]autoid.Allocator, 0, 1)
+	if alloc != nil {
+		allocs = append(allocs, alloc)
+	}
+	return tables.TableFromMeta(allocs, tbInfo)
 }
 
 func (e *DDLExec) executeCreateView(s *ast.CreateViewStmt) error {
