// Copyright 2016 PingCAP, Inc.
//
// Licensed under the Apache License, Version 2.0 (the "License");
// you may not use this file except in compliance with the License.
// You may obtain a copy of the License at
//
//     http://www.apache.org/licenses/LICENSE-2.0
//
// Unless required by applicable law or agreed to in writing, software
// distributed under the License is distributed on an "AS IS" BASIS,
// See the License for the specific language governing permissions and
// limitations under the License.

package executor

import (
	"context"
	"fmt"
	"strings"

	"github.com/pingcap/errors"
	"github.com/pingcap/parser/ast"
	"github.com/pingcap/parser/model"
	"github.com/pingcap/parser/mysql"
	"github.com/pingcap/tidb/config"
	"github.com/pingcap/tidb/domain"
	"github.com/pingcap/tidb/infoschema"
	"github.com/pingcap/tidb/meta"
	"github.com/pingcap/tidb/planner/core"
	"github.com/pingcap/tidb/sessionctx/variable"
	"github.com/pingcap/tidb/types"
	"github.com/pingcap/tidb/util/admin"
	"github.com/pingcap/tidb/util/chunk"
	"github.com/pingcap/tidb/util/gcutil"
	"github.com/pingcap/tidb/util/logutil"
	"github.com/pingcap/tidb/util/sqlexec"
	"go.uber.org/zap"
)

// DDLExec represents a DDL executor.
// It grabs a DDL instance from Domain, calling the DDL methods to do the work.
type DDLExec struct {
	baseExecutor

	stmt ast.StmtNode
	is   infoschema.InfoSchema
	done bool
}

// toErr converts the error to the ErrInfoSchemaChanged when the schema is outdated.
func (e *DDLExec) toErr(err error) error {
	if e.ctx.GetSessionVars().StmtCtx.IsDDLJobInQueue {
		return err
	}

	// Before the DDL job is ready, it encouters an error that may be due to the outdated schema information.
	// After the DDL job is ready, the ErrInfoSchemaChanged error won't happen because we are getting the schema directly from storage.
	// So we needn't to consider this condition.
	// Here we distinguish the ErrInfoSchemaChanged error from other errors.
	dom := domain.GetDomain(e.ctx)
	checker := domain.NewSchemaChecker(dom, e.is.SchemaMetaVersion(), nil)
	txn, err1 := e.ctx.Txn(true)
	if err1 != nil {
		logutil.Logger(context.Background()).Error("active txn failed", zap.Error(err))
		return err1
	}
	schemaInfoErr := checker.Check(txn.StartTS())
	if schemaInfoErr != nil {
		return errors.Trace(schemaInfoErr)
	}
	return err
}

// Next implements the Executor Next interface.
func (e *DDLExec) Next(ctx context.Context, req *chunk.RecordBatch) (err error) {
	if e.done {
		return nil
	}
	e.done = true

	// For each DDL, we should commit the previous transaction and create a new transaction.
	if err = e.ctx.NewTxn(ctx); err != nil {
		return err
	}
	defer func() { e.ctx.GetSessionVars().StmtCtx.IsDDLJobInQueue = false }()

	switch x := e.stmt.(type) {
	case *ast.AlterDatabaseStmt:
		err = e.executeAlterDatabase(x)
	case *ast.AlterTableStmt:
		err = e.executeAlterTable(x)
	case *ast.CreateIndexStmt:
		err = e.executeCreateIndex(x)
	case *ast.CreateDatabaseStmt:
		err = e.executeCreateDatabase(x)
	case *ast.CreateTableStmt:
		err = e.executeCreateTable(x)
	case *ast.CreateViewStmt:
		err = e.executeCreateView(x)
	case *ast.DropIndexStmt:
		err = e.executeDropIndex(x)
	case *ast.DropDatabaseStmt:
		err = e.executeDropDatabase(x)
	case *ast.DropTableStmt:
		err = e.executeDropTableOrView(x)
	case *ast.RecoverTableStmt:
		err = e.executeRecoverTable(x)
<<<<<<< HEAD
	case *ast.LockTablesStmt:
		err = e.executeLockTables(x)
	case *ast.UnlockTablesStmt:
		err = e.executeUnlockTables(x)
=======
	case *ast.RenameTableStmt:
		err = e.executeRenameTable(x)
	case *ast.TruncateTableStmt:
		err = e.executeTruncateTable(x)
>>>>>>> 43a5cf29
	}
	if err != nil {
		return e.toErr(err)
	}

	dom := domain.GetDomain(e.ctx)
	// Update InfoSchema in TxnCtx, so it will pass schema check.
	is := dom.InfoSchema()
	txnCtx := e.ctx.GetSessionVars().TxnCtx
	txnCtx.InfoSchema = is
	txnCtx.SchemaVersion = is.SchemaMetaVersion()
	// DDL will force commit old transaction, after DDL, in transaction status should be false.
	e.ctx.GetSessionVars().SetStatusFlag(mysql.ServerStatusInTrans, false)
	return nil
}

func (e *DDLExec) executeTruncateTable(s *ast.TruncateTableStmt) error {
	ident := ast.Ident{Schema: s.Table.Schema, Name: s.Table.Name}
	err := domain.GetDomain(e.ctx).DDL().TruncateTable(e.ctx, ident)
	return err
}

func (e *DDLExec) executeRenameTable(s *ast.RenameTableStmt) error {
	if len(s.TableToTables) != 1 {
		// Now we only allow one schema changing at the same time.
		return errors.Errorf("can't run multi schema change")
	}
	oldIdent := ast.Ident{Schema: s.OldTable.Schema, Name: s.OldTable.Name}
	newIdent := ast.Ident{Schema: s.NewTable.Schema, Name: s.NewTable.Name}
	isAlterTable := false
	err := domain.GetDomain(e.ctx).DDL().RenameTable(e.ctx, oldIdent, newIdent, isAlterTable)
	return err
}

func (e *DDLExec) executeCreateDatabase(s *ast.CreateDatabaseStmt) error {
	var opt *ast.CharsetOpt
	if len(s.Options) != 0 {
		opt = &ast.CharsetOpt{}
		for _, val := range s.Options {
			switch val.Tp {
			case ast.DatabaseOptionCharset:
				opt.Chs = val.Value
			case ast.DatabaseOptionCollate:
				opt.Col = val.Value
			}
		}
	}
	err := domain.GetDomain(e.ctx).DDL().CreateSchema(e.ctx, model.NewCIStr(s.Name), opt)
	if err != nil {
		if infoschema.ErrDatabaseExists.Equal(err) && s.IfNotExists {
			err = nil
		}
	}
	return err
}

func (e *DDLExec) executeAlterDatabase(s *ast.AlterDatabaseStmt) error {
	err := domain.GetDomain(e.ctx).DDL().AlterSchema(e.ctx, s)
	return err
}

func (e *DDLExec) executeCreateTable(s *ast.CreateTableStmt) error {
	err := domain.GetDomain(e.ctx).DDL().CreateTable(e.ctx, s)
	return err
}

func (e *DDLExec) executeCreateView(s *ast.CreateViewStmt) error {
	err := domain.GetDomain(e.ctx).DDL().CreateView(e.ctx, s)
	return err
}

func (e *DDLExec) executeCreateIndex(s *ast.CreateIndexStmt) error {
	ident := ast.Ident{Schema: s.Table.Schema, Name: s.Table.Name}
	err := domain.GetDomain(e.ctx).DDL().CreateIndex(e.ctx, ident, s.Unique, model.NewCIStr(s.IndexName), s.IndexColNames, s.IndexOption)
	return err
}

func (e *DDLExec) executeDropDatabase(s *ast.DropDatabaseStmt) error {
	dbName := model.NewCIStr(s.Name)

	// Protect important system table from been dropped by a mistake.
	// I can hardly find a case that a user really need to do this.
	if dbName.L == "mysql" {
		return errors.New("Drop 'mysql' database is forbidden")
	}

	err := domain.GetDomain(e.ctx).DDL().DropSchema(e.ctx, dbName)
	if infoschema.ErrDatabaseNotExists.Equal(err) {
		if s.IfExists {
			err = nil
		} else {
			err = infoschema.ErrDatabaseDropExists.GenWithStackByArgs(s.Name)
		}
	}
	sessionVars := e.ctx.GetSessionVars()
	if err == nil && strings.ToLower(sessionVars.CurrentDB) == dbName.L {
		sessionVars.CurrentDB = ""
		err = variable.SetSessionSystemVar(sessionVars, variable.CharsetDatabase, types.NewStringDatum("utf8"))
		if err != nil {
			return err
		}
		err = variable.SetSessionSystemVar(sessionVars, variable.CollationDatabase, types.NewStringDatum("utf8_unicode_ci"))
		if err != nil {
			return err
		}
	}
	return err
}

// If one drop those tables by mistake, it's difficult to recover.
// In the worst case, the whole TiDB cluster fails to bootstrap, so we prevent user from dropping them.
var systemTables = map[string]struct{}{
	"tidb":                 {},
	"gc_delete_range":      {},
	"gc_delete_range_done": {},
}

func isSystemTable(schema, table string) bool {
	if schema != "mysql" {
		return false
	}
	if _, ok := systemTables[table]; ok {
		return true
	}
	return false
}

func (e *DDLExec) executeDropTableOrView(s *ast.DropTableStmt) error {
	var notExistTables []string
	for _, tn := range s.Tables {
		fullti := ast.Ident{Schema: tn.Schema, Name: tn.Name}
		_, ok := e.is.SchemaByName(tn.Schema)
		if !ok {
			// TODO: we should return special error for table not exist, checking "not exist" is not enough,
			// because some other errors may contain this error string too.
			notExistTables = append(notExistTables, fullti.String())
			continue
		}
		_, err := e.is.TableByName(tn.Schema, tn.Name)
		if err != nil && infoschema.ErrTableNotExists.Equal(err) {
			notExistTables = append(notExistTables, fullti.String())
			continue
		} else if err != nil {
			return err
		}

		// Protect important system table from been dropped by a mistake.
		// I can hardly find a case that a user really need to do this.
		if isSystemTable(tn.Schema.L, tn.Name.L) {
			return errors.Errorf("Drop tidb system table '%s.%s' is forbidden", tn.Schema.L, tn.Name.L)
		}

		if config.CheckTableBeforeDrop {
			logutil.Logger(context.Background()).Warn("admin check table before drop",
				zap.String("database", fullti.Schema.O),
				zap.String("table", fullti.Name.O),
			)
			sql := fmt.Sprintf("admin check table `%s`.`%s`", fullti.Schema.O, fullti.Name.O)
			_, _, err = e.ctx.(sqlexec.RestrictedSQLExecutor).ExecRestrictedSQL(e.ctx, sql)
			if err != nil {
				return err
			}
		}

		if s.IsView {
			err = domain.GetDomain(e.ctx).DDL().DropView(e.ctx, fullti)
		} else {
			err = domain.GetDomain(e.ctx).DDL().DropTable(e.ctx, fullti)
		}
		if infoschema.ErrDatabaseNotExists.Equal(err) || infoschema.ErrTableNotExists.Equal(err) {
			notExistTables = append(notExistTables, fullti.String())
		} else if err != nil {
			return err
		}
	}
	if len(notExistTables) > 0 && !s.IfExists {
		return infoschema.ErrTableDropExists.GenWithStackByArgs(strings.Join(notExistTables, ","))
	}
	return nil
}

func (e *DDLExec) executeDropIndex(s *ast.DropIndexStmt) error {
	ti := ast.Ident{Schema: s.Table.Schema, Name: s.Table.Name}
	err := domain.GetDomain(e.ctx).DDL().DropIndex(e.ctx, ti, model.NewCIStr(s.IndexName))
	if (infoschema.ErrDatabaseNotExists.Equal(err) || infoschema.ErrTableNotExists.Equal(err)) && s.IfExists {
		err = nil
	}
	return err
}

func (e *DDLExec) executeAlterTable(s *ast.AlterTableStmt) error {
	ti := ast.Ident{Schema: s.Table.Schema, Name: s.Table.Name}
	err := domain.GetDomain(e.ctx).DDL().AlterTable(e.ctx, ti, s.Specs)
	return err
}

// executeRecoverTable represents a recover table executor.
// It is built from "recover table" statement,
// is used to recover the table that deleted by mistake.
func (e *DDLExec) executeRecoverTable(s *ast.RecoverTableStmt) error {
	txn, err := e.ctx.Txn(true)
	if err != nil {
		return err
	}
	t := meta.NewMeta(txn)
	dom := domain.GetDomain(e.ctx)
	var job *model.Job
	var tblInfo *model.TableInfo
	if s.JobID != 0 {
		job, tblInfo, err = e.getRecoverTableByJobID(s, t, dom)
	} else {
		job, tblInfo, err = e.getRecoverTableByTableName(s, t, dom)
	}
	if err != nil {
		return err
	}
	// Get table original autoID before table drop.
	m, err := dom.GetSnapshotMeta(job.StartTS)
	if err != nil {
		return err
	}
	autoID, err := m.GetAutoTableID(job.SchemaID, job.TableID)
	if err != nil {
		return errors.Errorf("recover table_id: %d, get original autoID from snapshot meta err: %s", job.TableID, err.Error())
	}
	// Call DDL RecoverTable
	err = domain.GetDomain(e.ctx).DDL().RecoverTable(e.ctx, tblInfo, job.SchemaID, autoID, job.ID, job.StartTS)
	return err
}

func (e *DDLExec) getRecoverTableByJobID(s *ast.RecoverTableStmt, t *meta.Meta, dom *domain.Domain) (*model.Job, *model.TableInfo, error) {
	job, err := t.GetHistoryDDLJob(s.JobID)
	if err != nil {
		return nil, nil, err
	}
	if job == nil {
		return nil, nil, admin.ErrDDLJobNotFound.GenWithStackByArgs(s.JobID)
	}
	if job.Type != model.ActionDropTable {
		return nil, nil, errors.Errorf("Job %v type is %v, not drop table", job.ID, job.Type)
	}

	// Check GC safe point for getting snapshot infoSchema.
	err = gcutil.ValidateSnapshot(e.ctx, job.StartTS)
	if err != nil {
		return nil, nil, err
	}

	// Get the snapshot infoSchema before drop table.
	snapInfo, err := dom.GetSnapshotInfoSchema(job.StartTS)
	if err != nil {
		return nil, nil, err
	}
	// Get table meta from snapshot infoSchema.
	table, ok := snapInfo.TableByID(job.TableID)
	if !ok {
		return nil, nil, infoschema.ErrTableNotExists.GenWithStackByArgs(
			fmt.Sprintf("(Schema ID %d)", job.SchemaID),
			fmt.Sprintf("(Table ID %d)", job.TableID),
		)
	}
	return job, table.Meta(), nil
}

func (e *DDLExec) getRecoverTableByTableName(s *ast.RecoverTableStmt, t *meta.Meta, dom *domain.Domain) (*model.Job, *model.TableInfo, error) {
	jobs, err := t.GetAllHistoryDDLJobs()
	if err != nil {
		return nil, nil, err
	}
	var job *model.Job
	var tblInfo *model.TableInfo
	gcSafePoint, err := gcutil.GetGCSafePoint(e.ctx)
	if err != nil {
		return nil, nil, err
	}
	schemaName := s.Table.Schema.L
	if schemaName == "" {
		schemaName = e.ctx.GetSessionVars().CurrentDB
	}
	if schemaName == "" {
		return nil, nil, errors.Trace(core.ErrNoDB)
	}
	// TODO: only search recent `e.JobNum` DDL jobs.
	for i := len(jobs) - 1; i > 0; i-- {
		job = jobs[i]
		if job.Type != model.ActionDropTable {
			continue
		}
		// Check GC safe point for getting snapshot infoSchema.
		err = gcutil.ValidateSnapshotWithGCSafePoint(job.StartTS, gcSafePoint)
		if err != nil {
			return nil, nil, err
		}
		// Get the snapshot infoSchema before drop table.
		snapInfo, err := dom.GetSnapshotInfoSchema(job.StartTS)
		if err != nil {
			return nil, nil, err
		}
		// Get table meta from snapshot infoSchema.
		table, ok := snapInfo.TableByID(job.TableID)
		if !ok {
			return nil, nil, infoschema.ErrTableNotExists.GenWithStackByArgs(
				fmt.Sprintf("(Schema ID %d)", job.SchemaID),
				fmt.Sprintf("(Table ID %d)", job.TableID),
			)
		}
		if table.Meta().Name.L == s.Table.Name.L {
			schema, ok := dom.InfoSchema().SchemaByID(job.SchemaID)
			if !ok {
				return nil, nil, infoschema.ErrDatabaseNotExists.GenWithStackByArgs(
					fmt.Sprintf("(Schema ID %d)", job.SchemaID),
				)
			}
			if schema.Name.L == schemaName {
				tblInfo = table.Meta()
				break
			}
		}
	}
	if tblInfo == nil {
		return nil, nil, errors.Errorf("Can't found drop table: %v in ddl history jobs", s.Table.Name)
	}
	return job, tblInfo, nil
}

func (e *DDLExec) executeLockTables(s *ast.LockTablesStmt) error {
	err := domain.GetDomain(e.ctx).DDL().LockTables(e.ctx, s)
	return err
}

func (e *DDLExec) executeUnlockTables(s *ast.UnlockTablesStmt) error {
	lockedTables := e.ctx.GetAllTableLocks()
	err := domain.GetDomain(e.ctx).DDL().UnlockTables(e.ctx, lockedTables)
	return err
}<|MERGE_RESOLUTION|>--- conflicted
+++ resolved
@@ -105,17 +105,14 @@
 		err = e.executeDropTableOrView(x)
 	case *ast.RecoverTableStmt:
 		err = e.executeRecoverTable(x)
-<<<<<<< HEAD
+	case *ast.RenameTableStmt:
+		err = e.executeRenameTable(x)
+	case *ast.TruncateTableStmt:
+		err = e.executeTruncateTable(x)
 	case *ast.LockTablesStmt:
 		err = e.executeLockTables(x)
 	case *ast.UnlockTablesStmt:
 		err = e.executeUnlockTables(x)
-=======
-	case *ast.RenameTableStmt:
-		err = e.executeRenameTable(x)
-	case *ast.TruncateTableStmt:
-		err = e.executeTruncateTable(x)
->>>>>>> 43a5cf29
 	}
 	if err != nil {
 		return e.toErr(err)
