// Copyright 2016 PingCAP, Inc.
//
// Licensed under the Apache License, Version 2.0 (the "License");
// you may not use this file except in compliance with the License.
// You may obtain a copy of the License at
//
//     http://www.apache.org/licenses/LICENSE-2.0
//
// Unless required by applicable law or agreed to in writing, software
// distributed under the License is distributed on an "AS IS" BASIS,
// See the License for the specific language governing permissions and
// limitations under the License.

package executor

import (
	"context"
	"fmt"
	"strings"

	"github.com/pingcap/errors"
	"github.com/pingcap/parser/ast"
	"github.com/pingcap/parser/charset"
	"github.com/pingcap/parser/mysql"
	"github.com/pingcap/parser/terror"
	"github.com/pingcap/tidb/domain"
	"github.com/pingcap/tidb/expression"
	"github.com/pingcap/tidb/plugin"
	"github.com/pingcap/tidb/sessionctx/variable"
	"github.com/pingcap/tidb/types"
	"github.com/pingcap/tidb/util/chunk"
	"github.com/pingcap/tidb/util/collate"
	"github.com/pingcap/tidb/util/gcutil"
	"github.com/pingcap/tidb/util/logutil"
	"github.com/pingcap/tidb/util/stmtsummary"
	"github.com/pingcap/tidb/util/stringutil"
	"go.uber.org/zap"
)

const (
	scopeGlobal  = "global"
	scopeSession = "session"
)

// SetExecutor executes set statement.
type SetExecutor struct {
	baseExecutor

	vars []*expression.VarAssignment
	done bool
}

// Next implements the Executor Next interface.
func (e *SetExecutor) Next(ctx context.Context, req *chunk.Chunk) error {
	req.Reset()
	if e.done {
		return nil
	}
	e.done = true
	sessionVars := e.ctx.GetSessionVars()
	for _, v := range e.vars {
		// Variable is case insensitive, we use lower case.
		if v.Name == ast.SetNames || v.Name == ast.SetCharset {
			// This is set charset stmt.
			if v.IsDefault {
				err := e.setCharset(mysql.DefaultCharset, "", v.Name == ast.SetNames)
				if err != nil {
					return err
				}
				continue
			}
			dt, err := v.Expr.(*expression.Constant).Eval(chunk.Row{})
			if err != nil {
				return err
			}
			cs := dt.GetString()
			var co string
			if v.ExtendValue != nil {
				co = v.ExtendValue.Value.GetString()
			}
			err = e.setCharset(cs, co, v.Name == ast.SetNames)
			if err != nil {
				return err
			}
			continue
		}
		name := strings.ToLower(v.Name)
		if !v.IsSystem {
			// Set user variable.
			value, err := v.Expr.Eval(chunk.Row{})
			if err != nil {
				return err
			}

			if value.IsNull() {
				delete(sessionVars.Users, name)
			} else {
				svalue, err1 := value.ToString()
				if err1 != nil {
					return err1
				}

				sessionVars.SetUserVar(name, stringutil.Copy(svalue), value.Collation())
			}
			continue
		}

		syns := e.getSynonyms(name)
		// Set system variable
		for _, n := range syns {
			err := e.setSysVariable(n, v)
			if err != nil {
				return err
			}
		}
	}
	return nil
}

func (e *SetExecutor) getSynonyms(varName string) []string {
	synonyms, ok := variable.SynonymsSysVariables[varName]
	if ok {
		return synonyms
	}

	synonyms = []string{varName}
	return synonyms
}

func (e *SetExecutor) setSysVariable(name string, v *expression.VarAssignment) error {
	sessionVars := e.ctx.GetSessionVars()
	sysVar := variable.GetSysVar(name)
	if sysVar == nil {
		return variable.ErrUnknownSystemVar.GenWithStackByArgs(name)
	}
	if sysVar.Scope == variable.ScopeNone {
		return errors.Errorf("Variable '%s' is a read only variable", name)
	}
	var valStr string
	var scopeStr string
	if v.IsGlobal {
		scopeStr = scopeGlobal
		// Set global scope system variable.
		if sysVar.Scope&variable.ScopeGlobal == 0 {
			return errors.Errorf("Variable '%s' is a SESSION variable and can't be used with SET GLOBAL", name)
		}
		value, err := e.getVarValue(v, sysVar)
		if err != nil {
			return err
		}
		if value.IsNull() {
			value.SetString("", mysql.DefaultCollationName)
		}
		valStr, err = value.ToString()
		if err != nil {
			return err
		}
		err = sessionVars.GlobalVarsAccessor.SetGlobalSysVar(name, valStr)
		if err != nil {
			return err
		}
		err = plugin.ForeachPlugin(plugin.Audit, func(p *plugin.Plugin) error {
			auditPlugin := plugin.DeclareAuditManifest(p.Manifest)
			if auditPlugin.OnGlobalVariableEvent != nil {
				auditPlugin.OnGlobalVariableEvent(context.Background(), e.ctx.GetSessionVars(), name, valStr)
			}
			return nil
		})
		if err != nil {
			return err
		}
	} else {
		scopeStr = scopeSession
		// Set session scope system variable.
		if sysVar.Scope&variable.ScopeSession == 0 {
			return errors.Errorf("Variable '%s' is a GLOBAL variable and should be set with SET GLOBAL", name)
		}
		value, err := e.getVarValue(v, nil)
		if err != nil {
			return err
		}
		oldSnapshotTS := sessionVars.SnapshotTS
		if name == variable.TxnIsolationOneShot && sessionVars.InTxn() {
			return errors.Trace(ErrCantChangeTxCharacteristics)
		}
		if name == variable.TiDBFoundInPlanCache {
			sessionVars.StmtCtx.AppendWarning(fmt.Errorf("Set operation for '%s' will not take effect", variable.TiDBFoundInPlanCache))
			return nil
		}
		err = variable.SetSessionSystemVar(sessionVars, name, value)
		if err != nil {
			return err
		}
		newSnapshotIsSet := sessionVars.SnapshotTS > 0 && sessionVars.SnapshotTS != oldSnapshotTS
		if newSnapshotIsSet {
			err = gcutil.ValidateSnapshot(e.ctx, sessionVars.SnapshotTS)
			if err != nil {
				sessionVars.SnapshotTS = oldSnapshotTS
				return err
			}
		}
		err = e.loadSnapshotInfoSchemaIfNeeded(name)
		if err != nil {
			sessionVars.SnapshotTS = oldSnapshotTS
			return err
		}
		if value.IsNull() {
			valStr = "NULL"
		} else {
			var err error
			valStr, err = value.ToString()
			terror.Log(err)
		}
	}
	if name != variable.AutoCommit {
		logutil.BgLogger().Info(fmt.Sprintf("set %s var", scopeStr), zap.Uint64("conn", sessionVars.ConnectionID), zap.String("name", name), zap.String("val", valStr))
	} else {
		// Some applications will set `autocommit` variable before query.
		// This will print too many unnecessary log info.
		logutil.BgLogger().Debug(fmt.Sprintf("set %s var", scopeStr), zap.Uint64("conn", sessionVars.ConnectionID), zap.String("name", name), zap.String("val", valStr))
	}

	switch name {
	case variable.TiDBEnableStmtSummary:
		return stmtsummary.StmtSummaryByDigestMap.SetEnabled(valStr, !v.IsGlobal)
	case variable.TiDBStmtSummaryInternalQuery:
		return stmtsummary.StmtSummaryByDigestMap.SetEnabledInternalQuery(valStr, !v.IsGlobal)
	case variable.TiDBStmtSummaryRefreshInterval:
		return stmtsummary.StmtSummaryByDigestMap.SetRefreshInterval(valStr, !v.IsGlobal)
	case variable.TiDBStmtSummaryHistorySize:
		return stmtsummary.StmtSummaryByDigestMap.SetHistorySize(valStr, !v.IsGlobal)
	case variable.TiDBStmtSummaryMaxStmtCount:
		return stmtsummary.StmtSummaryByDigestMap.SetMaxStmtCount(valStr, !v.IsGlobal)
	case variable.TiDBStmtSummaryMaxSQLLength:
		return stmtsummary.StmtSummaryByDigestMap.SetMaxSQLLength(valStr, !v.IsGlobal)
	case variable.TiDBCapturePlanBaseline:
		variable.CapturePlanBaseline.Set(strings.ToLower(valStr), !v.IsGlobal)
	}

	return nil
}

func (e *SetExecutor) setCharset(cs, co string, isSetName bool) error {
	var err error
	if len(co) == 0 {
		if co, err = charset.GetDefaultCollation(cs); err != nil {
			return err
		}
	} else {
		var coll *charset.Collation
		if coll, err = collate.GetCollationByName(co); err != nil {
			return err
		}
		if coll.CharsetName != cs {
			return charset.ErrCollationCharsetMismatch.GenWithStackByArgs(coll.Name, cs)
		}
	}
	sessionVars := e.ctx.GetSessionVars()
	if isSetName {
		for _, v := range variable.SetNamesVariables {
			if err = sessionVars.SetSystemVar(v, cs); err != nil {
				return errors.Trace(err)
			}
		}
		return errors.Trace(sessionVars.SetSystemVar(variable.CollationConnection, co))
	}
	// Set charset statement, see also https://dev.mysql.com/doc/refman/8.0/en/set-character-set.html.
	for _, v := range variable.SetCharsetVariables {
		if err = sessionVars.SetSystemVar(v, cs); err != nil {
			return errors.Trace(err)
		}
	}
<<<<<<< HEAD
	csDb, err := sessionVars.GlobalVarsAccessor.GetGlobalSysVar(variable.CharsetDatabase)
	if err != nil {
		return err
	}
	coDb, err := sessionVars.GlobalVarsAccessor.GetGlobalSysVar(variable.CollationDatabase)
	if err != nil {
		return err
	}
	err = sessionVars.SetSystemVar(variable.CharacterSetConnection, csDb)
	if err != nil {
		return errors.Trace(err)
	}
	return errors.Trace(sessionVars.SetSystemVar(variable.CollationConnection, coDb))
=======
	return sessionVars.SetSystemVar(variable.CollationConnection, co)
>>>>>>> e7c73b09
}

func (e *SetExecutor) getVarValue(v *expression.VarAssignment, sysVar *variable.SysVar) (value types.Datum, err error) {
	if v.IsDefault {
		// To set a SESSION variable to the GLOBAL value or a GLOBAL value
		// to the compiled-in MySQL default value, use the DEFAULT keyword.
		// See http://dev.mysql.com/doc/refman/5.7/en/set-statement.html
		if sysVar != nil {
			value = types.NewStringDatum(sysVar.Value)
		} else {
			s, err1 := variable.GetGlobalSystemVar(e.ctx.GetSessionVars(), v.Name)
			if err1 != nil {
				return value, err1
			}
			value = types.NewStringDatum(s)
		}
		return
	}
	value, err = v.Expr.Eval(chunk.Row{})
	return value, err
}

func (e *SetExecutor) loadSnapshotInfoSchemaIfNeeded(name string) error {
	if name != variable.TiDBSnapshot {
		return nil
	}
	vars := e.ctx.GetSessionVars()
	if vars.SnapshotTS == 0 {
		vars.SnapshotInfoschema = nil
		return nil
	}
	logutil.BgLogger().Info("load snapshot info schema", zap.Uint64("conn", vars.ConnectionID), zap.Uint64("SnapshotTS", vars.SnapshotTS))
	dom := domain.GetDomain(e.ctx)
	snapInfo, err := dom.GetSnapshotInfoSchema(vars.SnapshotTS)
	if err != nil {
		return err
	}
	vars.SnapshotInfoschema = snapInfo
	return nil
}<|MERGE_RESOLUTION|>--- conflicted
+++ resolved
@@ -270,7 +270,6 @@
 			return errors.Trace(err)
 		}
 	}
-<<<<<<< HEAD
 	csDb, err := sessionVars.GlobalVarsAccessor.GetGlobalSysVar(variable.CharsetDatabase)
 	if err != nil {
 		return err
@@ -284,9 +283,6 @@
 		return errors.Trace(err)
 	}
 	return errors.Trace(sessionVars.SetSystemVar(variable.CollationConnection, coDb))
-=======
-	return sessionVars.SetSystemVar(variable.CollationConnection, co)
->>>>>>> e7c73b09
 }
 
 func (e *SetExecutor) getVarValue(v *expression.VarAssignment, sysVar *variable.SysVar) (value types.Datum, err error) {
