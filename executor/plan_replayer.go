--- conflicted
+++ resolved
@@ -292,15 +292,6 @@
 				records[i] = record
 			}
 		}
-<<<<<<< HEAD
-		if err != nil {
-			for i, record := range records {
-				record.FailedReason = err.Error()
-				records[i] = record
-			}
-		}
-=======
->>>>>>> 066e9c81
 		domain.GetDomain(sctx).GetPlanReplayerHandle().InsertPlanReplayerStatus(ctx, records)
 	}()
 	// Dump config
@@ -370,11 +361,7 @@
 	return dumpExplain(sctx, zw, execStmts, task.Analyze)
 }
 
-<<<<<<< HEAD
 func generateRecords(task *domain.PlanReplayerDumpTask) []domain.PlanReplayerStatusRecord {
-=======
-func generateRecords(task *PlanReplayerDumpTask) []domain.PlanReplayerStatusRecord {
->>>>>>> 066e9c81
 	records := make([]domain.PlanReplayerStatusRecord, 0)
 	if len(task.ExecStmts) > 0 {
 		for _, execStmt := range task.ExecStmts {
