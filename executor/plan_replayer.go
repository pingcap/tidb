// Copyright 2021 PingCAP, Inc.
//
// Licensed under the Apache License, Version 2.0 (the "License");
// you may not use this file except in compliance with the License.
// You may obtain a copy of the License at
//
//     http://www.apache.org/licenses/LICENSE-2.0
//
// Unless required by applicable law or agreed to in writing, software
// distributed under the License is distributed on an "AS IS" BASIS,
// WITHOUT WARRANTIES OR CONDITIONS OF ANY KIND, either express or implied.
// See the License for the specific language governing permissions and
// limitations under the License.

package executor

import (
	"archive/zip"
	"bytes"
	"context"
	"crypto/rand"
	"encoding/base64"
	"encoding/json"
	"fmt"
	"io"
	"os"
	"path/filepath"
	"strings"
	"time"

	"github.com/BurntSushi/toml"
	"github.com/pingcap/errors"
	"github.com/pingcap/tidb/config"
	"github.com/pingcap/tidb/domain"
	"github.com/pingcap/tidb/infoschema"
	"github.com/pingcap/tidb/parser/ast"
	"github.com/pingcap/tidb/parser/model"
	"github.com/pingcap/tidb/sessionctx"
	"github.com/pingcap/tidb/sessionctx/variable"
	"github.com/pingcap/tidb/statistics/handle"
	"github.com/pingcap/tidb/util/chunk"
	"github.com/pingcap/tidb/util/logutil"
	"github.com/pingcap/tidb/util/printer"
	"github.com/pingcap/tidb/util/sqlexec"
	"go.uber.org/zap"
)

var _ Executor = &PlanReplayerSingleExec{}
var _ Executor = &PlanReplayerLoadExec{}

const (
	configFile          = "config.toml"
	metaFile            = "meta.txt"
	variablesFile       = "variables.toml"
	sqlFile             = "sqls.sql"
	tiFlashReplicasFile = "table_tiflash_replica.txt"
	sessionBindingFile  = "session_bindings.sql"
	globalBindingFile   = "global_bindings.sql"
	explainFile         = "explain.txt"
)

// PlanReplayerSingleExec represents a plan replayer executor.
type PlanReplayerSingleExec struct {
	baseExecutor
	ExecStmt ast.StmtNode
	Analyze  bool

	endFlag bool
}

type tableNamePair struct {
	DBName    string
	TableName string
	IsView    bool
}

type tableNameExtractor struct {
	ctx      context.Context
	executor sqlexec.RestrictedSQLExecutor
	is       infoschema.InfoSchema
	curDB    model.CIStr
	names    map[tableNamePair]struct{}
	cteNames map[string]struct{}
	err      error
}

func (tne *tableNameExtractor) Enter(in ast.Node) (ast.Node, bool) {
	if _, ok := in.(*ast.TableName); ok {
		return in, true
	}
	return in, false
}

func (tne *tableNameExtractor) Leave(in ast.Node) (ast.Node, bool) {
	if tne.err != nil {
		return in, true
	}
	if t, ok := in.(*ast.TableName); ok {
		isView, err := tne.handleIsView(t)
		if err != nil {
			tne.err = err
<<<<<<< HEAD
			return in, isView
=======
			return in, true
>>>>>>> 75c70ecd
		}
		tp := tableNamePair{DBName: t.Schema.L, TableName: t.Name.L, IsView: isView}
		if tp.DBName == "" {
			tp.DBName = tne.curDB.L
		}
		if _, ok := tne.names[tp]; !ok {
			tne.names[tp] = struct{}{}
		}
	} else if s, ok := in.(*ast.SelectStmt); ok {
		if s.With != nil && len(s.With.CTEs) > 0 {
			for _, cte := range s.With.CTEs {
				tne.cteNames[cte.Name.L] = struct{}{}
			}
		}
	}
	return in, true
}

func (tne *tableNameExtractor) handleIsView(t *ast.TableName) (bool, error) {
	schema := t.Schema
	if schema.L == "" {
		schema = tne.curDB
	}
	table := t.Name
	isView := tne.is.TableIsView(schema, table)
	if !isView {
		return false, nil
	}
	viewTbl, err := tne.is.TableByName(schema, table)
	if err != nil {
		return false, err
	}
	sql := viewTbl.Meta().View.SelectStmt
	node, err := tne.executor.ParseWithParams(tne.ctx, sql)
	if err != nil {
		return false, err
	}
	node.Accept(tne)
	return true, nil
}

// Next implements the Executor Next interface.
func (e *PlanReplayerSingleExec) Next(ctx context.Context, req *chunk.Chunk) error {
	req.GrowAndReset(e.maxChunkSize)
	if e.endFlag {
		return nil
	}
	if e.ExecStmt == nil {
		return errors.New("plan replayer: sql is empty")
	}
	res, err := e.dumpSingle(ctx, domain.GetPlanReplayerDirName())
	if err != nil {
		return err
	}
	req.AppendString(0, res)
	e.endFlag = true
	return nil
}

// dumpSingle will dump the information about a single sql.
// The files will be organized into the following format:
/*
 |-meta.txt
 |-schema
 |	 |-db1.table1.schema.txt
 |	 |-db2.table2.schema.txt
 |	 |-....
 |-view
 | 	 |-db1.view1.view.txt
 |	 |-db2.view2.view.txt
 |	 |-....
 |-stats
 |   |-stats1.json
 |   |-stats2.json
 |   |-....
 |-config.toml
 |-table_tiflash_replica.txt
 |-variables.toml
 |-bindings.sql
 |-sqls.sql
 |_explain
     |-explain.txt
*/
func (e *PlanReplayerSingleExec) dumpSingle(ctx context.Context, path string) (fileName string, err error) {
	// Create path
	err = os.MkdirAll(path, os.ModePerm)
	if err != nil {
		return "", errors.AddStack(err)
	}

	// Generate key and create zip file
	time := time.Now().UnixNano()
	b := make([]byte, 16)
	//nolint: gosec
	_, err = rand.Read(b)
	if err != nil {
		return "", err
	}
	key := base64.URLEncoding.EncodeToString(b)
	fileName = fmt.Sprintf("replayer_single_%v_%v.zip", key, time)
	zf, err := os.Create(filepath.Join(path, fileName))
	if err != nil {
		return "", errors.AddStack(err)
	}

	// Create zip writer
	zw := zip.NewWriter(zf)
	defer func() {
		err = zw.Close()
		if err != nil {
			logutil.BgLogger().Error("Closing zip writer failed", zap.Error(err), zap.String("filename", fileName))
		}
		err = zf.Close()
		if err != nil {
			logutil.BgLogger().Error("Closing zip file failed", zap.Error(err), zap.String("filename", fileName))
		}
	}()

	// Dump config
	if err = dumpConfig(zw); err != nil {
		return "", err
	}

	// Dump meta
	if err = dumpMeta(zw); err != nil {
		return "", err
	}

	// Retrieve current DB
	sessionVars := e.ctx.GetSessionVars()
	dbName := model.NewCIStr(sessionVars.CurrentDB)
	do := domain.GetDomain(e.ctx)

	// Retrieve all tables
	pairs, err := e.extractTableNames(ctx, e.ExecStmt, dbName)
	if err != nil {
		return "", errors.AddStack(fmt.Errorf("plan replayer: invalid SQL text, err: %v", err))
	}

	// Dump Schema and View
	if err = dumpSchemas(e.ctx, zw, pairs); err != nil {
		return "", err
	}

	// Dump tables tiflash replicas
	if err = dumpTiFlashReplica(e.ctx, zw, pairs); err != nil {
		return "", err
	}

	// Dump stats
	if err = dumpStats(zw, pairs, do); err != nil {
		return "", err
	}

	// Dump variables
	if err = dumpVariables(e.ctx, zw); err != nil {
		return "", err
	}

	// Dump sql
	sql, err := zw.Create(sqlFile)
	if err != nil {
		return "", nil
	}
	_, err = sql.Write([]byte(e.ExecStmt.Text()))
	if err != nil {
		return "", err
	}

	// Dump session bindings
	if err = dumpSessionBindings(e.ctx, zw); err != nil {
		return "", err
	}

	// Dump global bindings
	if err = dumpGlobalBindings(e.ctx, zw); err != nil {
		return "", err
	}

	// Dump explain
	if err = dumpExplain(e.ctx, zw, e.ExecStmt.Text(), e.Analyze); err != nil {
		return "", err
	}

	return fileName, nil
}

func dumpConfig(zw *zip.Writer) error {
	cf, err := zw.Create(configFile)
	if err != nil {
		return errors.AddStack(err)
	}
	if err := toml.NewEncoder(cf).Encode(config.GetGlobalConfig()); err != nil {
		return errors.AddStack(err)
	}
	return nil
}

func dumpMeta(zw *zip.Writer) error {
	mt, err := zw.Create(metaFile)
	if err != nil {
		return errors.AddStack(err)
	}
	_, err = mt.Write([]byte(printer.GetTiDBInfo()))
	if err != nil {
		return errors.AddStack(err)
	}
	return nil
}

func dumpTiFlashReplica(ctx sessionctx.Context, zw *zip.Writer, pairs map[tableNamePair]struct{}) error {
	bf, err := zw.Create(tiFlashReplicasFile)
	if err != nil {
		return errors.AddStack(err)
	}
	is := domain.GetDomain(ctx).InfoSchema()
	for pair := range pairs {
		dbName := model.NewCIStr(pair.DBName)
		tableName := model.NewCIStr(pair.TableName)
		t, err := is.TableByName(dbName, tableName)
		if err != nil {
			logutil.BgLogger().Warn("failed to find table info", zap.Error(err),
				zap.String("dbName", dbName.L), zap.String("tableName", tableName.L))
			continue
		}
		if t.Meta().TiFlashReplica != nil && t.Meta().TiFlashReplica.Count > 0 {
			sql := fmt.Sprintf("SELECT TABLE_SCHEMA,TABLE_NAME,REPLICA_COUNT FROM INFORMATION_SCHEMA.TIFLASH_REPLICA WHERE TABLE_SCHEMA ='%s' AND TABLE_NAME='%s' AND REPLICA_COUNT > 0",
				dbName.L, tableName.L)
			recordSet, err := ctx.(sqlexec.SQLExecutor).ExecuteInternal(context.Background(), sql)
			if err != nil {
				return err
			}
			sRows, err := resultSetToStringSlice(context.Background(), recordSet)
			if err != nil {
				return err
			}
			for _, row := range sRows {
				fmt.Fprintf(bf, "%s\n", strings.Join(row, "\t"))
			}
		}
	}
	return nil
}

func dumpSchemas(ctx sessionctx.Context, zw *zip.Writer, pairs map[tableNamePair]struct{}) error {
	for pair := range pairs {
		err := getShowCreateTable(pair, zw, ctx)
		if err != nil {
			return err
		}
	}
	return nil
}

func dumpStats(zw *zip.Writer, pairs map[tableNamePair]struct{}, do *domain.Domain) error {
	for pair := range pairs {
		if pair.IsView {
			continue
		}
		jsonTbl, err := getStatsForTable(do, pair)
		if err != nil {
			return err
		}
		statsFw, err := zw.Create(fmt.Sprintf("stats/%v.%v.json", pair.DBName, pair.TableName))
		if err != nil {
			return errors.AddStack(err)
		}
		data, err := json.Marshal(jsonTbl)
		if err != nil {
			return errors.AddStack(err)
		}
		_, err = statsFw.Write(data)
		if err != nil {
			return errors.AddStack(err)
		}
	}
	return nil
}

func dumpVariables(ctx sessionctx.Context, zw *zip.Writer) error {
	varMap := make(map[string]string)
	recordSet, err := ctx.(sqlexec.SQLExecutor).ExecuteInternal(context.Background(), "show variables")
	if err != nil {
		return err
	}
	sRows, err := resultSetToStringSlice(context.Background(), recordSet)
	if err != nil {
		return err
	}
	vf, err := zw.Create(variablesFile)
	if err != nil {
		return errors.AddStack(err)
	}
	for _, row := range sRows {
		varMap[row[0]] = row[1]
	}
	if err := toml.NewEncoder(vf).Encode(varMap); err != nil {
		return errors.AddStack(err)
	}
	return nil
}

func dumpSessionBindings(ctx sessionctx.Context, zw *zip.Writer) error {
	recordSet, err := ctx.(sqlexec.SQLExecutor).ExecuteInternal(context.Background(), "show bindings")
	if err != nil {
		return err
	}
	sRows, err := resultSetToStringSlice(context.Background(), recordSet)
	if err != nil {
		return err
	}
	bf, err := zw.Create(sessionBindingFile)
	if err != nil {
		return errors.AddStack(err)
	}
	for _, row := range sRows {
		fmt.Fprintf(bf, "%s\n", strings.Join(row, "\t"))
	}
	return nil
}

func dumpGlobalBindings(ctx sessionctx.Context, zw *zip.Writer) error {
	recordSet, err := ctx.(sqlexec.SQLExecutor).ExecuteInternal(context.Background(), "show global bindings")
	if err != nil {
		return err
	}
	sRows, err := resultSetToStringSlice(context.Background(), recordSet)
	if err != nil {
		return err
	}
	bf, err := zw.Create(globalBindingFile)
	if err != nil {
		return errors.AddStack(err)
	}
	for _, row := range sRows {
		fmt.Fprintf(bf, "%s\n", strings.Join(row, "\t"))
	}
	return nil
}

func dumpExplain(ctx sessionctx.Context, zw *zip.Writer, sql string, isAnalyze bool) error {
	var recordSet sqlexec.RecordSet
	var err error
	if isAnalyze {
		// Explain analyze
		recordSet, err = ctx.(sqlexec.SQLExecutor).ExecuteInternal(context.Background(), fmt.Sprintf("explain analyze %s", sql))
		if err != nil {
			return err
		}
	} else {
		// Explain
		recordSet, err = ctx.(sqlexec.SQLExecutor).ExecuteInternal(context.Background(), fmt.Sprintf("explain %s", sql))
		if err != nil {
			return err
		}
	}
	sRows, err := resultSetToStringSlice(context.Background(), recordSet)
	if err != nil {
		return err
	}
	fw, err := zw.Create(explainFile)
	if err != nil {
		return errors.AddStack(err)
	}
	for _, row := range sRows {
		fmt.Fprintf(fw, "%s\n", strings.Join(row, "\t"))
	}
	return nil
}

func (e *PlanReplayerSingleExec) extractTableNames(ctx context.Context,
	ExecStmt ast.StmtNode, curDB model.CIStr) (map[tableNamePair]struct{}, error) {
	tableExtractor := &tableNameExtractor{
		ctx:      ctx,
		executor: e.ctx.(sqlexec.RestrictedSQLExecutor),
		is:       domain.GetDomain(e.ctx).InfoSchema(),
		curDB:    curDB,
		names:    make(map[tableNamePair]struct{}),
		cteNames: make(map[string]struct{}),
	}
	ExecStmt.Accept(tableExtractor)
	if tableExtractor.err != nil {
		return nil, tableExtractor.err
	}
	r := make(map[tableNamePair]struct{})
	for tablePair := range tableExtractor.names {
		if tablePair.IsView {
			r[tablePair] = struct{}{}
			continue
		}
		// remove cte in table names
		_, ok := tableExtractor.cteNames[tablePair.TableName]
		if !ok {
			r[tablePair] = struct{}{}
		}
	}
	return r, nil
}

func getStatsForTable(do *domain.Domain, pair tableNamePair) (*handle.JSONTable, error) {
	is := do.InfoSchema()
	h := do.StatsHandle()
	tbl, err := is.TableByName(model.NewCIStr(pair.DBName), model.NewCIStr(pair.TableName))
	if err != nil {
		return nil, err
	}
	js, err := h.DumpStatsToJSON(pair.DBName, tbl.Meta(), nil)
	return js, err
}

func getShowCreateTable(pair tableNamePair, zw *zip.Writer, ctx sessionctx.Context) error {
	recordSet, err := ctx.(sqlexec.SQLExecutor).ExecuteInternal(context.Background(), fmt.Sprintf("show create table `%v`.`%v`", pair.DBName, pair.TableName))
	if err != nil {
		return err
	}
	sRows, err := resultSetToStringSlice(context.Background(), recordSet)
	if err != nil {
		return err
	}
	var fw io.Writer
	if pair.IsView {
		fw, err = zw.Create(fmt.Sprintf("view/%v.%v.view.txt", pair.DBName, pair.TableName))
		if err != nil {
			return errors.AddStack(err)
		}
		if len(sRows) == 0 || len(sRows[0]) != 4 {
			return fmt.Errorf("plan replayer: get create view %v.%v failed", pair.DBName, pair.TableName)
		}
	} else {
		fw, err = zw.Create(fmt.Sprintf("schema/%v.%v.schema.txt", pair.DBName, pair.TableName))
		if err != nil {
			return errors.AddStack(err)
		}
		if len(sRows) == 0 || len(sRows[0]) != 2 {
			return fmt.Errorf("plan replayer: get create table %v.%v failed", pair.DBName, pair.TableName)
<<<<<<< HEAD
=======
		}
	}
	fmt.Fprintf(fw, "create database if not exists `%v`; use `%v`;", pair.DBName, pair.DBName)
	fmt.Fprintf(fw, "%s", sRows[0][1])
	if len(recordSets) > 0 {
		if err := recordSets[0].Close(); err != nil {
			return err
>>>>>>> 75c70ecd
		}
	}
	fmt.Fprintf(fw, "create database if not exists `%v`; use `%v`;", pair.DBName, pair.DBName)
	fmt.Fprintf(fw, "%s", sRows[0][1])
	return nil
}

func resultSetToStringSlice(ctx context.Context, rs sqlexec.RecordSet) ([][]string, error) {
	rows, err := getRows(ctx, rs)
	if err != nil {
		return nil, err
	}
	err = rs.Close()
	if err != nil {
		return nil, err
	}
	sRows := make([][]string, len(rows))
	for i, row := range rows {
		iRow := make([]string, row.Len())
		for j := 0; j < row.Len(); j++ {
			if row.IsNull(j) {
				iRow[j] = "<nil>"
			} else {
				d := row.GetDatum(j, &rs.Fields()[j].Column.FieldType)
				iRow[j], err = d.ToString()
				if err != nil {
					return nil, err
				}
			}
		}
		sRows[i] = iRow
	}
	return sRows, nil
}

func getRows(ctx context.Context, rs sqlexec.RecordSet) ([]chunk.Row, error) {
	if rs == nil {
		return nil, nil
	}
	var rows []chunk.Row
	req := rs.NewChunk(nil)
	// Must reuse `req` for imitating server.(*clientConn).writeChunks
	for {
		err := rs.Next(ctx, req)
		if err != nil {
			return nil, err
		}
		if req.NumRows() == 0 {
			break
		}

		iter := chunk.NewIterator4Chunk(req.CopyConstruct())
		for row := iter.Begin(); row != iter.End(); row = iter.Next() {
			rows = append(rows, row)
		}
	}
	return rows, nil
}

// PlanReplayerLoadExec represents a plan replayer load executor.
type PlanReplayerLoadExec struct {
	baseExecutor
	info *PlanReplayerLoadInfo
}

// PlanReplayerLoadInfo contains file path and session context.
type PlanReplayerLoadInfo struct {
	Path string
	Ctx  sessionctx.Context
}

type planReplayerLoadKeyType int

func (k planReplayerLoadKeyType) String() string {
	return "plan_replayer_load_var"
}

// PlanReplayerLoadVarKey is a variable key for plan replayer load.
const PlanReplayerLoadVarKey planReplayerLoadKeyType = 0

// Next implements the Executor Next interface.
func (e *PlanReplayerLoadExec) Next(ctx context.Context, req *chunk.Chunk) error {
	req.GrowAndReset(e.maxChunkSize)
	if len(e.info.Path) == 0 {
		return errors.New("plan replayer: file path is empty")
	}
	val := e.ctx.Value(PlanReplayerLoadVarKey)
	if val != nil {
		e.ctx.SetValue(PlanReplayerLoadVarKey, nil)
		return errors.New("plan replayer: previous plan replayer load option isn't closed normally, please try again")
	}
	e.ctx.SetValue(PlanReplayerLoadVarKey, e.info)
	return nil
}

func loadSetTiFlashReplica(ctx sessionctx.Context, z *zip.Reader) error {
	for _, zipFile := range z.File {
		if strings.Compare(zipFile.Name, tiFlashReplicasFile) == 0 {
			//varMap := make(map[string]string)
			v, err := zipFile.Open()
			if err != nil {
				return errors.AddStack(err)
			}
			//nolint: errcheck,all_revive
			defer v.Close()
			buf := new(bytes.Buffer)
			_, err = buf.ReadFrom(v)
			if err != nil {
				return errors.AddStack(err)
			}
			rows := strings.Split(buf.String(), "\n")
			for _, row := range rows {
				if len(row) < 1 {
					continue
				}
				r := strings.Split(row, "\t")
				if len(r) < 3 {
					logutil.BgLogger().Debug("plan replayer: skip error",
						zap.Error(errors.New("setting tiflash replicas failed")))
					continue
				}
				dbName := r[0]
				tableName := r[1]
				c := context.Background()
				// Though we record tiflash replica in txt, we only set 1 tiflash replica as it's enough for reproduce the plan
				sql := fmt.Sprintf("alter table %s.%s set tiflash replica 1", dbName, tableName)
				_, err = ctx.(sqlexec.SQLExecutor).ExecuteInternal(c, sql)
				logutil.BgLogger().Debug("plan replayer: skip error", zap.Error(err))
			}
		}
	}
	return nil
}

func loadVariables(ctx sessionctx.Context, z *zip.Reader) error {
	for _, zipFile := range z.File {
		if strings.Compare(zipFile.Name, variablesFile) == 0 {
			varMap := make(map[string]string)
			v, err := zipFile.Open()
			if err != nil {
				return errors.AddStack(err)
			}
			//nolint: errcheck,all_revive
			defer v.Close()
			_, err = toml.DecodeReader(v, &varMap)
			if err != nil {
				return errors.AddStack(err)
			}
			vars := ctx.GetSessionVars()
			for name, value := range varMap {
				sysVar := variable.GetSysVar(name)
				if sysVar == nil {
					return variable.ErrUnknownSystemVar.GenWithStackByArgs(name)
				}
				sVal, err := sysVar.Validate(vars, value, variable.ScopeSession)
				if err != nil {
					logutil.BgLogger().Debug(fmt.Sprintf("skip variable %s:%s", name, value), zap.Error(err))
					continue
				}
				err = vars.SetSystemVar(name, sVal)
				if err != nil {
					return err
				}
			}
		}
	}
	return nil
}

// createSchemaAndItems creates schema and tables or views
func createSchemaAndItems(ctx sessionctx.Context, f *zip.File) error {
	r, err := f.Open()
	if err != nil {
		return errors.AddStack(err)
	}
	//nolint: errcheck
	defer r.Close()
	buf := new(bytes.Buffer)
	_, err = buf.ReadFrom(r)
	if err != nil {
		return errors.AddStack(err)
	}
	sqls := strings.Split(buf.String(), ";")
	if len(sqls) != 3 {
		return errors.New("plan replayer: create schema and tables failed")
	}
	c := context.Background()
	// create database if not exists
<<<<<<< HEAD
	_, err = ctx.(sqlexec.SQLExecutor).ExecuteInternal(c, sqls[0])
=======
	_, err = ctx.(sqlexec.SQLExecutor).Execute(c, sqls[0])
>>>>>>> 75c70ecd
	logutil.BgLogger().Debug("plan replayer: skip error", zap.Error(err))
	// use database
	_, err = ctx.(sqlexec.SQLExecutor).ExecuteInternal(c, sqls[1])
	if err != nil {
		return err
	}
	// create table or view
<<<<<<< HEAD
	_, err = ctx.(sqlexec.SQLExecutor).ExecuteInternal(c, sqls[2])
=======
	_, err = ctx.(sqlexec.SQLExecutor).Execute(c, sqls[2])
>>>>>>> 75c70ecd
	if err != nil {
		return err
	}
	return nil
}

func loadStats(ctx sessionctx.Context, f *zip.File) error {
	jsonTbl := &handle.JSONTable{}
	r, err := f.Open()
	if err != nil {
		return errors.AddStack(err)
	}
	//nolint: errcheck
	defer r.Close()
	buf := new(bytes.Buffer)
	_, err = buf.ReadFrom(r)
	if err != nil {
		return errors.AddStack(err)
	}
	if err := json.Unmarshal(buf.Bytes(), jsonTbl); err != nil {
		return errors.AddStack(err)
	}
	do := domain.GetDomain(ctx)
	h := do.StatsHandle()
	if h == nil {
		return errors.New("plan replayer: hanlde is nil")
	}
	return h.LoadStatsFromJSON(ctx.GetInfoSchema().(infoschema.InfoSchema), jsonTbl)
}

// Update updates the data of the corresponding table.
func (e *PlanReplayerLoadInfo) Update(data []byte) error {
	b := bytes.NewReader(data)
	z, err := zip.NewReader(b, int64(len(data)))
	if err != nil {
		return errors.AddStack(err)
	}

	// load variable
	err = loadVariables(e.Ctx, z)
	if err != nil {
		return err
	}

	// build schema and table first
	for _, zipFile := range z.File {
		path := strings.Split(zipFile.Name, "/")
		if len(path) == 2 && strings.Compare(path[0], "schema") == 0 {
			err = createSchemaAndItems(e.Ctx, zipFile)
			if err != nil {
				return err
			}
		}
	}

<<<<<<< HEAD
	// set tiflash replica if exists
	err = loadSetTiFlashReplica(e.Ctx, z)
	if err != nil {
		return err
	}

=======
>>>>>>> 75c70ecd
	// build view next
	for _, zipFile := range z.File {
		path := strings.Split(zipFile.Name, "/")
		if len(path) == 2 && strings.Compare(path[0], "view") == 0 {
			err = createSchemaAndItems(e.Ctx, zipFile)
			if err != nil {
				return err
			}
		}
	}

	// load stats
	for _, zipFile := range z.File {
		path := strings.Split(zipFile.Name, "/")
		if len(path) == 2 && strings.Compare(path[0], "stats") == 0 {
			err = loadStats(e.Ctx, zipFile)
			if err != nil {
				return err
			}
		}
	}
	return nil
}<|MERGE_RESOLUTION|>--- conflicted
+++ resolved
@@ -99,11 +99,7 @@
 		isView, err := tne.handleIsView(t)
 		if err != nil {
 			tne.err = err
-<<<<<<< HEAD
-			return in, isView
-=======
 			return in, true
->>>>>>> 75c70ecd
 		}
 		tp := tableNamePair{DBName: t.Schema.L, TableName: t.Name.L, IsView: isView}
 		if tp.DBName == "" {
@@ -539,16 +535,6 @@
 		}
 		if len(sRows) == 0 || len(sRows[0]) != 2 {
 			return fmt.Errorf("plan replayer: get create table %v.%v failed", pair.DBName, pair.TableName)
-<<<<<<< HEAD
-=======
-		}
-	}
-	fmt.Fprintf(fw, "create database if not exists `%v`; use `%v`;", pair.DBName, pair.DBName)
-	fmt.Fprintf(fw, "%s", sRows[0][1])
-	if len(recordSets) > 0 {
-		if err := recordSets[0].Close(); err != nil {
-			return err
->>>>>>> 75c70ecd
 		}
 	}
 	fmt.Fprintf(fw, "create database if not exists `%v`; use `%v`;", pair.DBName, pair.DBName)
@@ -737,11 +723,7 @@
 	}
 	c := context.Background()
 	// create database if not exists
-<<<<<<< HEAD
 	_, err = ctx.(sqlexec.SQLExecutor).ExecuteInternal(c, sqls[0])
-=======
-	_, err = ctx.(sqlexec.SQLExecutor).Execute(c, sqls[0])
->>>>>>> 75c70ecd
 	logutil.BgLogger().Debug("plan replayer: skip error", zap.Error(err))
 	// use database
 	_, err = ctx.(sqlexec.SQLExecutor).ExecuteInternal(c, sqls[1])
@@ -749,11 +731,7 @@
 		return err
 	}
 	// create table or view
-<<<<<<< HEAD
 	_, err = ctx.(sqlexec.SQLExecutor).ExecuteInternal(c, sqls[2])
-=======
-	_, err = ctx.(sqlexec.SQLExecutor).Execute(c, sqls[2])
->>>>>>> 75c70ecd
 	if err != nil {
 		return err
 	}
@@ -808,16 +786,13 @@
 			}
 		}
 	}
-
-<<<<<<< HEAD
+	
 	// set tiflash replica if exists
 	err = loadSetTiFlashReplica(e.Ctx, z)
 	if err != nil {
 		return err
 	}
 
-=======
->>>>>>> 75c70ecd
 	// build view next
 	for _, zipFile := range z.File {
 		path := strings.Split(zipFile.Name, "/")
