// Copyright 2021 PingCAP, Inc.
//
// Licensed under the Apache License, Version 2.0 (the "License");
// you may not use this file except in compliance with the License.
// You may obtain a copy of the License at
//
//     http://www.apache.org/licenses/LICENSE-2.0
//
// Unless required by applicable law or agreed to in writing, software
// distributed under the License is distributed on an "AS IS" BASIS,
// WITHOUT WARRANTIES OR CONDITIONS OF ANY KIND, either express or implied.
// See the License for the specific language governing permissions and
// limitations under the License.

package executor

import (
	"archive/zip"
	"bytes"
	"context"
	"crypto/rand"
	"encoding/base64"
	"encoding/json"
	"fmt"
	"io"
	"os"
	"path/filepath"
	"strconv"
	"strings"
	"time"

	"github.com/BurntSushi/toml"
	"github.com/pingcap/errors"
	"github.com/pingcap/tidb/config"
	"github.com/pingcap/tidb/domain"
	"github.com/pingcap/tidb/infoschema"
	"github.com/pingcap/tidb/parser"
	"github.com/pingcap/tidb/parser/ast"
	"github.com/pingcap/tidb/parser/model"
	"github.com/pingcap/tidb/sessionctx"
	"github.com/pingcap/tidb/sessionctx/variable"
	"github.com/pingcap/tidb/statistics/handle"
	"github.com/pingcap/tidb/util/chunk"
	"github.com/pingcap/tidb/util/logutil"
	"github.com/pingcap/tidb/util/printer"
	"github.com/pingcap/tidb/util/sqlexec"
	"go.uber.org/zap"
)

var _ Executor = &PlanReplayerExec{}
var _ Executor = &PlanReplayerLoadExec{}

const (
	configFile          = "config.toml"
	metaFile            = "meta.txt"
	variablesFile       = "variables.toml"
	tiFlashReplicasFile = "table_tiflash_replica.txt"
	sessionBindingFile  = "session_bindings.sql"
	globalBindingFile   = "global_bindings.sql"
)

type planReplayerDumpKeyType int

func (k planReplayerDumpKeyType) String() string {
	return "plan_replayer_dump_var"
}

// PlanReplayerDumpVarKey is a variable key for plan replayer dump.
const PlanReplayerDumpVarKey planReplayerDumpKeyType = 0

// PlanReplayerExec represents a plan replayer executor.
type PlanReplayerExec struct {
	baseExecutor
	DumpInfo *PlanReplayerDumpInfo
	endFlag  bool
}

type PlanReplayerDumpInfo struct {
	ExecStmts []ast.StmtNode
	Analyze   bool
	Path      string
	File      *os.File
	FileName  string
	ctx       sessionctx.Context
}

// Next implements the Executor Next interface.
func (e *PlanReplayerExec) Next(ctx context.Context, req *chunk.Chunk) error {
	req.GrowAndReset(e.maxChunkSize)
	if e.endFlag {
		return nil
	}
	err := e.createFile(domain.GetPlanReplayerDirName())
	if err != nil {
		return err
	}
	if len(e.DumpInfo.Path) > 0 {
		err = e.setKey()
		if err != nil {
			return err
		}
		e.endFlag = true
		return nil
	}
	if e.DumpInfo.ExecStmts == nil {
		return errors.New("plan replayer: sql is empty")
	}
	err = e.DumpInfo.dump(ctx)
	if err != nil {
		return err
	}
	req.AppendString(0, e.DumpInfo.FileName)
	e.endFlag = true
	return nil
}

func (e *PlanReplayerExec) createFile(path string) error {
	// Create path
	err := os.MkdirAll(path, os.ModePerm)
	if err != nil {
		return errors.AddStack(err)
	}

	// Generate key and create zip file
	time := time.Now().UnixNano()
	b := make([]byte, 16)
	//nolint: gosec
	_, err = rand.Read(b)
	if err != nil {
		return err
	}
<<<<<<< HEAD
	key := base64.URLEncoding.EncodeToString(b)
	fileName := fmt.Sprintf("replayer_%v_%v.zip", key, time)
	zf, err := os.Create(filepath.Join(path, fileName))
	if err != nil {
		return errors.AddStack(err)
	}
	e.DumpInfo.File = zf
	e.DumpInfo.FileName = fileName
=======
	req.AppendString(0, res)
	e.endFlag = true
	e.ctx.GetSessionVars().LastPlanReplayerToken = res
>>>>>>> a22ca73b
	return nil
}

// dumpSingle will dump the information about sqls.
// The files will be organized into the following format:
/*
 |-meta.txt
 |-schema
 |	 |-db1.table1.schema.txt
 |	 |-db2.table2.schema.txt
 |	 |-....
 |-view
 | 	 |-db1.view1.view.txt
 |	 |-db2.view2.view.txt
 |	 |-....
 |-stats
 |   |-stats1.json
 |   |-stats2.json
 |   |-....
 |-config.toml
 |-table_tiflash_replica.txt
 |-variables.toml
 |-bindings.sql
 |-sql
 |   |-sql1.sql
 |   |-sql2.sql
 |	 |-....
 |_explain
     |-explain1.txt
     |-explain2.txt
     |-....
*/
func (e *PlanReplayerDumpInfo) dump(ctx context.Context) (err error) {
	fileName := e.FileName
	zf := e.File
	// Create zip writer
	zw := zip.NewWriter(zf)
	defer func() {
		err = zw.Close()
		if err != nil {
			logutil.BgLogger().Error("Closing zip writer failed", zap.Error(err), zap.String("filename", fileName))
		}
		err = zf.Close()
		if err != nil {
			logutil.BgLogger().Error("Closing zip file failed", zap.Error(err), zap.String("filename", fileName))
		}
	}()

	// Dump config
	if err = dumpConfig(zw); err != nil {
		return err
	}

	// Dump meta
	if err = dumpMeta(zw); err != nil {
		return err
	}

	// Retrieve current DB
	sessionVars := e.ctx.GetSessionVars()
	dbName := model.NewCIStr(sessionVars.CurrentDB)
	do := domain.GetDomain(e.ctx)

	// Retrieve all tables
	pairs, err := e.extractTableNames(ctx, e.ExecStmts, dbName)
	if err != nil {
		return errors.AddStack(fmt.Errorf("plan replayer: invalid SQL text, err: %v", err))
	}

	// Dump Schema and View
	if err = dumpSchemas(e.ctx, zw, pairs); err != nil {
		return err
	}

	// Dump tables tiflash replicas
	if err = dumpTiFlashReplica(e.ctx, zw, pairs); err != nil {
		return err
	}

	// Dump stats
	if err = dumpStats(zw, pairs, do); err != nil {
		return err
	}

	// Dump variables
	if err = dumpVariables(e.ctx, zw); err != nil {
		return err
	}

	// Dump sql
	if err = dumpSQLs(e.ExecStmts, zw); err != nil {
		return err
	}

	// Dump session bindings
	if err = dumpSessionBindings(e.ctx, zw); err != nil {
		return err
	}

	// Dump global bindings
	if err = dumpGlobalBindings(e.ctx, zw); err != nil {
		return err
	}

	// Dump explain
	if err = dumpExplain(e.ctx, zw, e.ExecStmts, e.Analyze); err != nil {
		return err
	}

	return nil
}

func dumpConfig(zw *zip.Writer) error {
	cf, err := zw.Create(configFile)
	if err != nil {
		return errors.AddStack(err)
	}
	if err := toml.NewEncoder(cf).Encode(config.GetGlobalConfig()); err != nil {
		return errors.AddStack(err)
	}
	return nil
}

func dumpMeta(zw *zip.Writer) error {
	mt, err := zw.Create(metaFile)
	if err != nil {
		return errors.AddStack(err)
	}
	_, err = mt.Write([]byte(printer.GetTiDBInfo()))
	if err != nil {
		return errors.AddStack(err)
	}
	return nil
}

func dumpTiFlashReplica(ctx sessionctx.Context, zw *zip.Writer, pairs map[tableNamePair]struct{}) error {
	bf, err := zw.Create(tiFlashReplicasFile)
	if err != nil {
		return errors.AddStack(err)
	}
	is := domain.GetDomain(ctx).InfoSchema()
	for pair := range pairs {
		dbName := model.NewCIStr(pair.DBName)
		tableName := model.NewCIStr(pair.TableName)
		t, err := is.TableByName(dbName, tableName)
		if err != nil {
			logutil.BgLogger().Warn("failed to find table info", zap.Error(err),
				zap.String("dbName", dbName.L), zap.String("tableName", tableName.L))
			continue
		}
		if t.Meta().TiFlashReplica != nil && t.Meta().TiFlashReplica.Count > 0 {
			row := []string{
				pair.DBName, pair.TableName, strconv.FormatUint(t.Meta().TiFlashReplica.Count, 10),
			}
			fmt.Fprintf(bf, "%s\n", strings.Join(row, "\t"))
		}
	}
	return nil
}

func dumpSchemas(ctx sessionctx.Context, zw *zip.Writer, pairs map[tableNamePair]struct{}) error {
	for pair := range pairs {
		err := getShowCreateTable(pair, zw, ctx)
		if err != nil {
			return err
		}
	}
	return nil
}

func dumpStats(zw *zip.Writer, pairs map[tableNamePair]struct{}, do *domain.Domain) error {
	for pair := range pairs {
		if pair.IsView {
			continue
		}
		jsonTbl, err := getStatsForTable(do, pair)
		if err != nil {
			return err
		}
		statsFw, err := zw.Create(fmt.Sprintf("stats/%v.%v.json", pair.DBName, pair.TableName))
		if err != nil {
			return errors.AddStack(err)
		}
		data, err := json.Marshal(jsonTbl)
		if err != nil {
			return errors.AddStack(err)
		}
		_, err = statsFw.Write(data)
		if err != nil {
			return errors.AddStack(err)
		}
	}
	return nil
}

func dumpSQLs(execStmts []ast.StmtNode, zw *zip.Writer) error {
	for i, stmtExec := range execStmts {
		zf, err := zw.Create(fmt.Sprintf("sql/sql%v.sql", i))
		if err != nil {
			return err
		}
		_, err = zf.Write([]byte(stmtExec.Text()))
		if err != nil {
			return err
		}
	}
	return nil
}

func dumpVariables(ctx sessionctx.Context, zw *zip.Writer) error {
	varMap := make(map[string]string)
	recordSets, err := ctx.(sqlexec.SQLExecutor).Execute(context.Background(), "show variables")
	if err != nil {
		return err
	}
	sRows, err := resultSetToStringSlice(context.Background(), recordSets[0], false)
	if err != nil {
		return err
	}
	vf, err := zw.Create(variablesFile)
	if err != nil {
		return errors.AddStack(err)
	}
	for _, row := range sRows {
		varMap[row[0]] = row[1]
	}
	if err := toml.NewEncoder(vf).Encode(varMap); err != nil {
		return errors.AddStack(err)
	}
	if len(recordSets) > 0 {
		if err := recordSets[0].Close(); err != nil {
			return err
		}
	}
	return nil
}

func dumpSessionBindings(ctx sessionctx.Context, zw *zip.Writer) error {
	recordSets, err := ctx.(sqlexec.SQLExecutor).Execute(context.Background(), "show bindings")
	if err != nil {
		return err
	}
	sRows, err := resultSetToStringSlice(context.Background(), recordSets[0], true)
	if err != nil {
		return err
	}
	bf, err := zw.Create(sessionBindingFile)
	if err != nil {
		return errors.AddStack(err)
	}
	for _, row := range sRows {
		fmt.Fprintf(bf, "%s\n", strings.Join(row, "\t"))
	}
	if len(recordSets) > 0 {
		if err := recordSets[0].Close(); err != nil {
			return err
		}
	}
	return nil
}

func dumpGlobalBindings(ctx sessionctx.Context, zw *zip.Writer) error {
	recordSets, err := ctx.(sqlexec.SQLExecutor).Execute(context.Background(), "show global bindings")
	if err != nil {
		return err
	}
	sRows, err := resultSetToStringSlice(context.Background(), recordSets[0], false)
	if err != nil {
		return err
	}
	bf, err := zw.Create(globalBindingFile)
	if err != nil {
		return errors.AddStack(err)
	}
	for _, row := range sRows {
		fmt.Fprintf(bf, "%s\n", strings.Join(row, "\t"))
	}
	if len(recordSets) > 0 {
		if err := recordSets[0].Close(); err != nil {
			return err
		}
	}
	return nil
}

func dumpExplain(ctx sessionctx.Context, zw *zip.Writer, execStmts []ast.StmtNode, isAnalyze bool) error {
	for i, stmtExec := range execStmts {
		sql := stmtExec.Text()
		var recordSets []sqlexec.RecordSet
		var err error
		if isAnalyze {
			// Explain analyze
			recordSets, err = ctx.(sqlexec.SQLExecutor).Execute(context.Background(), fmt.Sprintf("explain analyze %s", sql))
			if err != nil {
				return err
			}
		} else {
			// Explain
			recordSets, err = ctx.(sqlexec.SQLExecutor).Execute(context.Background(), fmt.Sprintf("explain %s", sql))
			if err != nil {
				return err
			}
		}
		sRows, err := resultSetToStringSlice(context.Background(), recordSets[0], false)
		if err != nil {
			return err
		}
		fw, err := zw.Create(fmt.Sprintf("explain/sql%v.txt", i))
		if err != nil {
			return errors.AddStack(err)
		}
		for _, row := range sRows {
			fmt.Fprintf(fw, "%s\n", strings.Join(row, "\t"))
		}
		if len(recordSets) > 0 {
			if err := recordSets[0].Close(); err != nil {
				return err
			}
		}
	}
	return nil
}

func (e *PlanReplayerDumpInfo) extractTableNames(ctx context.Context,
	ExecStmts []ast.StmtNode, curDB model.CIStr) (map[tableNamePair]struct{}, error) {
	tableExtractor := &tableNameExtractor{
		ctx:      ctx,
		executor: e.ctx.(sqlexec.RestrictedSQLExecutor),
		is:       domain.GetDomain(e.ctx).InfoSchema(),
		curDB:    curDB,
		names:    make(map[tableNamePair]struct{}),
		cteNames: make(map[string]struct{}),
	}
	for _, execStmt := range ExecStmts {
		execStmt.Accept(tableExtractor)
	}
	if tableExtractor.err != nil {
		return nil, tableExtractor.err
	}
	r := make(map[tableNamePair]struct{})
	for tablePair := range tableExtractor.names {
		if tablePair.IsView {
			r[tablePair] = struct{}{}
			continue
		}
		// remove cte in table names
		_, ok := tableExtractor.cteNames[tablePair.TableName]
		if !ok {
			r[tablePair] = struct{}{}
		}
	}
	return r, nil
}

func (e *PlanReplayerExec) setKey() error {
	if len(e.DumpInfo.Path) == 0 {
		return errors.New("plan replayer: file path is empty")
	}
	val := e.ctx.Value(PlanReplayerDumpVarKey)
	if val != nil {
		e.ctx.SetValue(PlanReplayerDumpVarKey, nil)
		return errors.New("plan replayer: previous plan replayer dump option isn't closed normally, please try again")
	}
	e.ctx.SetValue(PlanReplayerDumpVarKey, e.DumpInfo)
	logutil.BgLogger().Info("plan replayer dump", zap.String("filename", e.DumpInfo.FileName))
	return nil
}

// DumpSQLsFromFile dumps plan replayer results for sqls from file
func (e *PlanReplayerDumpInfo) DumpSQLsFromFile(ctx context.Context, b []byte) error {
	sqls := strings.Split(string(b), ";")
	p := parser.New()
	e.ExecStmts = make([]ast.StmtNode, 0)
	for _, sql := range sqls {
		s := strings.Trim(sql, "\n")
		if len(s) < 1 {
			continue
		}
		node, err := p.ParseOneStmt(s, "", "")
		if err != nil {
			// TODO: add error info
			return err
		}
		e.ExecStmts = append(e.ExecStmts, node)
	}
	return e.dump(ctx)
}

func getStatsForTable(do *domain.Domain, pair tableNamePair) (*handle.JSONTable, error) {
	is := do.InfoSchema()
	h := do.StatsHandle()
	tbl, err := is.TableByName(model.NewCIStr(pair.DBName), model.NewCIStr(pair.TableName))
	if err != nil {
		return nil, err
	}
	js, err := h.DumpStatsToJSON(pair.DBName, tbl.Meta(), nil)
	return js, err
}

func getShowCreateTable(pair tableNamePair, zw *zip.Writer, ctx sessionctx.Context) error {
	recordSets, err := ctx.(sqlexec.SQLExecutor).Execute(context.Background(), fmt.Sprintf("show create table `%v`.`%v`", pair.DBName, pair.TableName))
	if err != nil {
		return err
	}
	sRows, err := resultSetToStringSlice(context.Background(), recordSets[0], false)
	if err != nil {
		return err
	}
	var fw io.Writer
	if pair.IsView {
		fw, err = zw.Create(fmt.Sprintf("view/%v.%v.view.txt", pair.DBName, pair.TableName))
		if err != nil {
			return errors.AddStack(err)
		}
		if len(sRows) == 0 || len(sRows[0]) != 4 {
			return fmt.Errorf("plan replayer: get create view %v.%v failed", pair.DBName, pair.TableName)
		}
	} else {
		fw, err = zw.Create(fmt.Sprintf("schema/%v.%v.schema.txt", pair.DBName, pair.TableName))
		if err != nil {
			return errors.AddStack(err)
		}
		if len(sRows) == 0 || len(sRows[0]) != 2 {
			return fmt.Errorf("plan replayer: get create table %v.%v failed", pair.DBName, pair.TableName)
		}
	}
	fmt.Fprintf(fw, "create database if not exists `%v`; use `%v`;", pair.DBName, pair.DBName)
	fmt.Fprintf(fw, "%s", sRows[0][1])
	if len(recordSets) > 0 {
		if err := recordSets[0].Close(); err != nil {
			return err
		}
	}
	return nil
}

func resultSetToStringSlice(ctx context.Context, rs sqlexec.RecordSet, emptyAsNil bool) ([][]string, error) {
	rows, err := getRows(ctx, rs)
	if err != nil {
		return nil, err
	}
	err = rs.Close()
	if err != nil {
		return nil, err
	}
	sRows := make([][]string, len(rows))
	for i, row := range rows {
		iRow := make([]string, row.Len())
		for j := 0; j < row.Len(); j++ {
			if row.IsNull(j) {
				iRow[j] = "<nil>"
			} else {
				d := row.GetDatum(j, &rs.Fields()[j].Column.FieldType)
				iRow[j], err = d.ToString()
				if err != nil {
					return nil, err
				}
				if len(iRow[j]) < 1 && emptyAsNil {
					iRow[j] = "<nil>"
				}
			}
		}
		sRows[i] = iRow
	}
	return sRows, nil
}

func getRows(ctx context.Context, rs sqlexec.RecordSet) ([]chunk.Row, error) {
	if rs == nil {
		return nil, nil
	}
	var rows []chunk.Row
	req := rs.NewChunk(nil)
	// Must reuse `req` for imitating server.(*clientConn).writeChunks
	for {
		err := rs.Next(ctx, req)
		if err != nil {
			return nil, err
		}
		if req.NumRows() == 0 {
			break
		}

		iter := chunk.NewIterator4Chunk(req.CopyConstruct())
		for row := iter.Begin(); row != iter.End(); row = iter.Next() {
			rows = append(rows, row)
		}
	}
	return rows, nil
}

// PlanReplayerLoadExec represents a plan replayer load executor.
type PlanReplayerLoadExec struct {
	baseExecutor
	info *PlanReplayerLoadInfo
}

// PlanReplayerLoadInfo contains file path and session context.
type PlanReplayerLoadInfo struct {
	Path string
	Ctx  sessionctx.Context
}

type planReplayerLoadKeyType int

func (k planReplayerLoadKeyType) String() string {
	return "plan_replayer_load_var"
}

// PlanReplayerLoadVarKey is a variable key for plan replayer load.
const PlanReplayerLoadVarKey planReplayerLoadKeyType = 0

// Next implements the Executor Next interface.
func (e *PlanReplayerLoadExec) Next(ctx context.Context, req *chunk.Chunk) error {
	req.GrowAndReset(e.maxChunkSize)
	if len(e.info.Path) == 0 {
		return errors.New("plan replayer: file path is empty")
	}
	val := e.ctx.Value(PlanReplayerLoadVarKey)
	if val != nil {
		e.ctx.SetValue(PlanReplayerLoadVarKey, nil)
		return errors.New("plan replayer: previous plan replayer load option isn't closed normally, please try again")
	}
	e.ctx.SetValue(PlanReplayerLoadVarKey, e.info)
	return nil
}

func loadSetTiFlashReplica(ctx sessionctx.Context, z *zip.Reader) error {
	for _, zipFile := range z.File {
		if strings.Compare(zipFile.Name, tiFlashReplicasFile) == 0 {
			v, err := zipFile.Open()
			if err != nil {
				return errors.AddStack(err)
			}
			//nolint: errcheck,all_revive
			defer v.Close()
			buf := new(bytes.Buffer)
			_, err = buf.ReadFrom(v)
			if err != nil {
				return errors.AddStack(err)
			}
			rows := strings.Split(buf.String(), "\n")
			for _, row := range rows {
				if len(row) < 1 {
					continue
				}
				r := strings.Split(row, "\t")
				if len(r) < 3 {
					logutil.BgLogger().Debug("plan replayer: skip error",
						zap.Error(errors.New("setting tiflash replicas failed")))
					continue
				}
				dbName := r[0]
				tableName := r[1]
				c := context.Background()
				// Though we record tiflash replica in txt, we only set 1 tiflash replica as it's enough for reproduce the plan
				sql := fmt.Sprintf("alter table %s.%s set tiflash replica 1", dbName, tableName)
				_, err = ctx.(sqlexec.SQLExecutor).Execute(c, sql)
				logutil.BgLogger().Debug("plan replayer: skip error", zap.Error(err))
			}
		}
	}
	return nil
}

func loadAllBindings(ctx sessionctx.Context, z *zip.Reader) error {
	for _, f := range z.File {
		if strings.Compare(f.Name, sessionBindingFile) == 0 {
			err := loadBindings(ctx, f, true)
			if err != nil {
				return err
			}
		} else if strings.Compare(f.Name, globalBindingFile) == 0 {
			err := loadBindings(ctx, f, false)
			if err != nil {
				return err
			}
		}
	}
	return nil
}

func loadBindings(ctx sessionctx.Context, f *zip.File, isSession bool) error {
	r, err := f.Open()
	if err != nil {
		return errors.AddStack(err)
	}
	//nolint: errcheck
	defer r.Close()
	buf := new(bytes.Buffer)
	_, err = buf.ReadFrom(r)
	if err != nil {
		return errors.AddStack(err)
	}
	if len(buf.String()) < 1 {
		return nil
	}
	bindings := strings.Split(buf.String(), "\n")
	for _, binding := range bindings {
		cols := strings.Split(binding, "\t")
		if len(cols) < 3 {
			continue
		}
		originSQL := cols[0]
		bindingSQL := cols[1]
		enabled := cols[3]
		if strings.Compare(enabled, "enabled") == 0 {
			sql := fmt.Sprintf("CREATE %s BINDING FOR %s USING %s", func() string {
				if isSession {
					return "SESSION"
				}
				return "GLOBAL"
			}(), originSQL, bindingSQL)
			c := context.Background()
			_, err = ctx.(sqlexec.SQLExecutor).Execute(c, sql)
			if err != nil {
				return err
			}
		}
	}
	return nil
}

func loadVariables(ctx sessionctx.Context, z *zip.Reader) error {
	unLoadVars := make([]string, 0)
	for _, zipFile := range z.File {
		if strings.Compare(zipFile.Name, variablesFile) == 0 {
			varMap := make(map[string]string)
			v, err := zipFile.Open()
			if err != nil {
				return errors.AddStack(err)
			}
			//nolint: errcheck,all_revive
			defer v.Close()
			_, err = toml.DecodeReader(v, &varMap)
			if err != nil {
				return errors.AddStack(err)
			}
			vars := ctx.GetSessionVars()
			for name, value := range varMap {
				sysVar := variable.GetSysVar(name)
				if sysVar == nil {
					unLoadVars = append(unLoadVars, name)
					logutil.BgLogger().Warn(fmt.Sprintf("skip set variable %s:%s", name, value), zap.Error(err))
					continue
				}
				sVal, err := sysVar.Validate(vars, value, variable.ScopeSession)
				if err != nil {
					unLoadVars = append(unLoadVars, name)
					logutil.BgLogger().Warn(fmt.Sprintf("skip variable %s:%s", name, value), zap.Error(err))
					continue
				}
				err = vars.SetSystemVar(name, sVal)
				if err != nil {
					unLoadVars = append(unLoadVars, name)
					logutil.BgLogger().Warn(fmt.Sprintf("skip set variable %s:%s", name, value), zap.Error(err))
					continue
				}
			}
		}
	}
	if len(unLoadVars) > 0 {
		ctx.GetSessionVars().StmtCtx.AppendWarning(errors.Errorf("variables set failed:%s", strings.Join(unLoadVars, ",")))
	}
	return nil
}

// createSchemaAndItems creates schema and tables or views
func createSchemaAndItems(ctx sessionctx.Context, f *zip.File) error {
	r, err := f.Open()
	if err != nil {
		return errors.AddStack(err)
	}
	//nolint: errcheck
	defer r.Close()
	buf := new(bytes.Buffer)
	_, err = buf.ReadFrom(r)
	if err != nil {
		return errors.AddStack(err)
	}
	sqls := strings.Split(buf.String(), ";")
	if len(sqls) != 3 {
		return errors.New("plan replayer: create schema and tables failed")
	}
	c := context.Background()
	// create database if not exists
	_, err = ctx.(sqlexec.SQLExecutor).Execute(c, sqls[0])
	logutil.BgLogger().Debug("plan replayer: skip error", zap.Error(err))
	// use database
	_, err = ctx.(sqlexec.SQLExecutor).Execute(c, sqls[1])
	if err != nil {
		return err
	}
	// create table or view
	_, err = ctx.(sqlexec.SQLExecutor).Execute(c, sqls[2])
	if err != nil {
		return err
	}
	return nil
}

func loadStats(ctx sessionctx.Context, f *zip.File) error {
	jsonTbl := &handle.JSONTable{}
	r, err := f.Open()
	if err != nil {
		return errors.AddStack(err)
	}
	//nolint: errcheck
	defer r.Close()
	buf := new(bytes.Buffer)
	_, err = buf.ReadFrom(r)
	if err != nil {
		return errors.AddStack(err)
	}
	if err := json.Unmarshal(buf.Bytes(), jsonTbl); err != nil {
		return errors.AddStack(err)
	}
	do := domain.GetDomain(ctx)
	h := do.StatsHandle()
	if h == nil {
		return errors.New("plan replayer: hanlde is nil")
	}
	return h.LoadStatsFromJSON(ctx.GetInfoSchema().(infoschema.InfoSchema), jsonTbl)
}

// Update updates the data of the corresponding table.
func (e *PlanReplayerLoadInfo) Update(data []byte) error {
	b := bytes.NewReader(data)
	z, err := zip.NewReader(b, int64(len(data)))
	if err != nil {
		return errors.AddStack(err)
	}

	// load variable
	err = loadVariables(e.Ctx, z)
	if err != nil {
		return err
	}

	// build schema and table first
	for _, zipFile := range z.File {
		path := strings.Split(zipFile.Name, "/")
		if len(path) == 2 && strings.Compare(path[0], "schema") == 0 {
			err = createSchemaAndItems(e.Ctx, zipFile)
			if err != nil {
				return err
			}
		}
	}

	// set tiflash replica if exists
	err = loadSetTiFlashReplica(e.Ctx, z)
	if err != nil {
		return err
	}

	// build view next
	for _, zipFile := range z.File {
		path := strings.Split(zipFile.Name, "/")
		if len(path) == 2 && strings.Compare(path[0], "view") == 0 {
			err = createSchemaAndItems(e.Ctx, zipFile)
			if err != nil {
				return err
			}
		}
	}

	// load stats
	for _, zipFile := range z.File {
		path := strings.Split(zipFile.Name, "/")
		if len(path) == 2 && strings.Compare(path[0], "stats") == 0 {
			err = loadStats(e.Ctx, zipFile)
			if err != nil {
				return err
			}
		}
	}

	err = loadAllBindings(e.Ctx, z)
	if err != nil {
		logutil.BgLogger().Warn("load bindings failed", zap.Error(err))
		e.Ctx.GetSessionVars().StmtCtx.AppendWarning(fmt.Errorf("load bindings failed, err:%v", err))
	}
	return nil
}

type tableNamePair struct {
	DBName    string
	TableName string
	IsView    bool
}

type tableNameExtractor struct {
	ctx      context.Context
	executor sqlexec.RestrictedSQLExecutor
	is       infoschema.InfoSchema
	curDB    model.CIStr
	names    map[tableNamePair]struct{}
	cteNames map[string]struct{}
	err      error
}

func (tne *tableNameExtractor) Enter(in ast.Node) (ast.Node, bool) {
	if _, ok := in.(*ast.TableName); ok {
		return in, true
	}
	return in, false
}

func (tne *tableNameExtractor) Leave(in ast.Node) (ast.Node, bool) {
	if tne.err != nil {
		return in, true
	}
	if t, ok := in.(*ast.TableName); ok {
		isView, err := tne.handleIsView(t)
		if err != nil {
			tne.err = err
			return in, true
		}
		tp := tableNamePair{DBName: t.Schema.L, TableName: t.Name.L, IsView: isView}
		if tp.DBName == "" {
			tp.DBName = tne.curDB.L
		}
		if _, ok := tne.names[tp]; !ok {
			tne.names[tp] = struct{}{}
		}
	} else if s, ok := in.(*ast.SelectStmt); ok {
		if s.With != nil && len(s.With.CTEs) > 0 {
			for _, cte := range s.With.CTEs {
				tne.cteNames[cte.Name.L] = struct{}{}
			}
		}
	}
	return in, true
}

func (tne *tableNameExtractor) handleIsView(t *ast.TableName) (bool, error) {
	schema := t.Schema
	if schema.L == "" {
		schema = tne.curDB
	}
	table := t.Name
	isView := tne.is.TableIsView(schema, table)
	if !isView {
		return false, nil
	}
	viewTbl, err := tne.is.TableByName(schema, table)
	if err != nil {
		return false, err
	}
	sql := viewTbl.Meta().View.SelectStmt
	node, err := tne.executor.ParseWithParams(tne.ctx, sql)
	if err != nil {
		return false, err
	}
	node.Accept(tne)
	return true, nil
}<|MERGE_RESOLUTION|>--- conflicted
+++ resolved
@@ -111,6 +111,7 @@
 	}
 	req.AppendString(0, e.DumpInfo.FileName)
 	e.endFlag = true
+	e.ctx.GetSessionVars().LastPlanReplayerToken = res
 	return nil
 }
 
@@ -129,7 +130,6 @@
 	if err != nil {
 		return err
 	}
-<<<<<<< HEAD
 	key := base64.URLEncoding.EncodeToString(b)
 	fileName := fmt.Sprintf("replayer_%v_%v.zip", key, time)
 	zf, err := os.Create(filepath.Join(path, fileName))
@@ -138,11 +138,6 @@
 	}
 	e.DumpInfo.File = zf
 	e.DumpInfo.FileName = fileName
-=======
-	req.AppendString(0, res)
-	e.endFlag = true
-	e.ctx.GetSessionVars().LastPlanReplayerToken = res
->>>>>>> a22ca73b
 	return nil
 }
 
