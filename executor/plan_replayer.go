// Copyright 2021 PingCAP, Inc.
//
// Licensed under the Apache License, Version 2.0 (the "License");
// you may not use this file except in compliance with the License.
// You may obtain a copy of the License at
//
//     http://www.apache.org/licenses/LICENSE-2.0
//
// Unless required by applicable law or agreed to in writing, software
// distributed under the License is distributed on an "AS IS" BASIS,
// WITHOUT WARRANTIES OR CONDITIONS OF ANY KIND, either express or implied.
// See the License for the specific language governing permissions and
// limitations under the License.

package executor

import (
	"archive/zip"
	"bytes"
	"context"
	"crypto/rand"
	"encoding/base64"
	"encoding/json"
	"fmt"
	"io"
	"os"
	"path/filepath"
	"strconv"
	"strings"
	"time"

	"github.com/BurntSushi/toml"
	"github.com/pingcap/errors"
	"github.com/pingcap/tidb/config"
	"github.com/pingcap/tidb/domain"
	"github.com/pingcap/tidb/infoschema"
	"github.com/pingcap/tidb/parser"
	"github.com/pingcap/tidb/parser/ast"
	"github.com/pingcap/tidb/parser/model"
	"github.com/pingcap/tidb/sessionctx"
	"github.com/pingcap/tidb/sessionctx/variable"
	"github.com/pingcap/tidb/statistics/handle"
	"github.com/pingcap/tidb/util/chunk"
	"github.com/pingcap/tidb/util/logutil"
	"github.com/pingcap/tidb/util/printer"
	"github.com/pingcap/tidb/util/sqlexec"
	"go.uber.org/zap"
)

var _ Executor = &PlanReplayerExec{}
var _ Executor = &PlanReplayerLoadExec{}

const (
	configFile          = "config.toml"
	metaFile            = "meta.txt"
	variablesFile       = "variables.toml"
	tiFlashReplicasFile = "table_tiflash_replica.txt"
	sessionBindingFile  = "session_bindings.sql"
	globalBindingFile   = "global_bindings.sql"
)

// PlanReplayerExec represents a plan replayer executor.
type PlanReplayerExec struct {
	baseExecutor
	DumpInfo *PlanReplayerDumpInfo
	endFlag  bool
}

type PlanReplayerDumpInfo struct {
	ExecStmts []ast.StmtNode
	Analyze   bool
	Path      string
	File      *os.File
	FileName  string
	ctx       sessionctx.Context
}

// Next implements the Executor Next interface.
func (e *PlanReplayerExec) Next(ctx context.Context, req *chunk.Chunk) error {
	req.GrowAndReset(e.maxChunkSize)
	if e.endFlag {
		return nil
	}
	err := e.createFile(domain.GetPlanReplayerDirName())
	if err != nil {
		return err
	}
	if len(e.DumpInfo.Path) > 0 {
		err = e.prepare()
		if err != nil {
			return err
		}
		e.endFlag = true
		e.ctx.GetSessionVars().LastPlanReplayerToken = e.DumpInfo.FileName
		return nil
	}
	if e.DumpInfo.ExecStmts == nil {
		return errors.New("plan replayer: sql is empty")
	}
	err = e.DumpInfo.dump(ctx)
	if err != nil {
		return err
	}
	req.AppendString(0, e.DumpInfo.FileName)
	e.endFlag = true
	e.ctx.GetSessionVars().LastPlanReplayerToken = e.DumpInfo.FileName
	return nil
}

func (e *PlanReplayerExec) createFile(path string) error {
	// Create path
	err := os.MkdirAll(path, os.ModePerm)
	if err != nil {
		return errors.AddStack(err)
	}

	// Generate key and create zip file
	time := time.Now().UnixNano()
	b := make([]byte, 16)
	//nolint: gosec
	_, err = rand.Read(b)
	if err != nil {
		return err
	}
<<<<<<< HEAD
	key := base64.URLEncoding.EncodeToString(b)
	fileName := fmt.Sprintf("replayer_%v_%v.zip", key, time)
	zf, err := os.Create(filepath.Join(path, fileName))
	if err != nil {
		return errors.AddStack(err)
	}
	e.DumpInfo.File = zf
	e.DumpInfo.FileName = fileName
=======
	req.AppendString(0, res)
	e.endFlag = true
	e.ctx.GetSessionVars().LastPlanReplayerToken = res
>>>>>>> 6eab1bdd
	return nil
}

// dumpSingle will dump the information about sqls.
// The files will be organized into the following format:
/*
 |-meta.txt
 |-schema
 |	 |-db1.table1.schema.txt
 |	 |-db2.table2.schema.txt
 |	 |-....
 |-view
 | 	 |-db1.view1.view.txt
 |	 |-db2.view2.view.txt
 |	 |-....
 |-stats
 |   |-stats1.json
 |   |-stats2.json
 |   |-....
 |-config.toml
 |-table_tiflash_replica.txt
 |-variables.toml
 |-bindings.sql
 |-sql
 |   |-sql1.sql
 |   |-sql2.sql
 |	 |-....
 |_explain
     |-explain1.txt
     |-explain2.txt
     |-....
*/
func (e *PlanReplayerDumpInfo) dump(ctx context.Context) (err error) {
	fileName := e.FileName
	zf := e.File
	// Create zip writer
	zw := zip.NewWriter(zf)
	defer func() {
		err = zw.Close()
		if err != nil {
			logutil.BgLogger().Error("Closing zip writer failed", zap.Error(err), zap.String("filename", fileName))
		}
		err = zf.Close()
		if err != nil {
			logutil.BgLogger().Error("Closing zip file failed", zap.Error(err), zap.String("filename", fileName))
		}
	}()

	// Dump config
	if err = dumpConfig(zw); err != nil {
		return err
	}

	// Dump meta
	if err = dumpMeta(zw); err != nil {
		return err
	}

	// Retrieve current DB
	sessionVars := e.ctx.GetSessionVars()
	dbName := model.NewCIStr(sessionVars.CurrentDB)
	do := domain.GetDomain(e.ctx)

	// Retrieve all tables
	pairs, err := e.extractTableNames(ctx, e.ExecStmts, dbName)
	if err != nil {
		return errors.AddStack(fmt.Errorf("plan replayer: invalid SQL text, err: %v", err))
	}

	// Dump Schema and View
	if err = dumpSchemas(e.ctx, zw, pairs); err != nil {
		return err
	}

	// Dump tables tiflash replicas
	if err = dumpTiFlashReplica(e.ctx, zw, pairs); err != nil {
		return err
	}

	// Dump stats
	if err = dumpStats(zw, pairs, do); err != nil {
		return err
	}

	// Dump variables
	if err = dumpVariables(e.ctx, zw); err != nil {
		return err
	}

	// Dump sql
	if err = dumpSQLs(e.ExecStmts, zw); err != nil {
		return err
	}

	// Dump session bindings
	if err = dumpSessionBindings(e.ctx, zw); err != nil {
		return err
	}

	// Dump global bindings
	if err = dumpGlobalBindings(e.ctx, zw); err != nil {
		return err
	}

	// Dump explain
	if err = dumpExplain(e.ctx, zw, e.ExecStmts, e.Analyze); err != nil {
		return err
	}

	return nil
}

func dumpConfig(zw *zip.Writer) error {
	cf, err := zw.Create(configFile)
	if err != nil {
		return errors.AddStack(err)
	}
	if err := toml.NewEncoder(cf).Encode(config.GetGlobalConfig()); err != nil {
		return errors.AddStack(err)
	}
	return nil
}

func dumpMeta(zw *zip.Writer) error {
	mt, err := zw.Create(metaFile)
	if err != nil {
		return errors.AddStack(err)
	}
	_, err = mt.Write([]byte(printer.GetTiDBInfo()))
	if err != nil {
		return errors.AddStack(err)
	}
	return nil
}

func dumpTiFlashReplica(ctx sessionctx.Context, zw *zip.Writer, pairs map[tableNamePair]struct{}) error {
	bf, err := zw.Create(tiFlashReplicasFile)
	if err != nil {
		return errors.AddStack(err)
	}
	is := domain.GetDomain(ctx).InfoSchema()
	for pair := range pairs {
		dbName := model.NewCIStr(pair.DBName)
		tableName := model.NewCIStr(pair.TableName)
		t, err := is.TableByName(dbName, tableName)
		if err != nil {
			logutil.BgLogger().Warn("failed to find table info", zap.Error(err),
				zap.String("dbName", dbName.L), zap.String("tableName", tableName.L))
			continue
		}
		if t.Meta().TiFlashReplica != nil && t.Meta().TiFlashReplica.Count > 0 {
			row := []string{
				pair.DBName, pair.TableName, strconv.FormatUint(t.Meta().TiFlashReplica.Count, 10),
			}
			fmt.Fprintf(bf, "%s\n", strings.Join(row, "\t"))
		}
	}
	return nil
}

func dumpSchemas(ctx sessionctx.Context, zw *zip.Writer, pairs map[tableNamePair]struct{}) error {
	for pair := range pairs {
		err := getShowCreateTable(pair, zw, ctx)
		if err != nil {
			return err
		}
	}
	return nil
}

func dumpStats(zw *zip.Writer, pairs map[tableNamePair]struct{}, do *domain.Domain) error {
	for pair := range pairs {
		if pair.IsView {
			continue
		}
		jsonTbl, err := getStatsForTable(do, pair)
		if err != nil {
			return err
		}
		statsFw, err := zw.Create(fmt.Sprintf("stats/%v.%v.json", pair.DBName, pair.TableName))
		if err != nil {
			return errors.AddStack(err)
		}
		data, err := json.Marshal(jsonTbl)
		if err != nil {
			return errors.AddStack(err)
		}
		_, err = statsFw.Write(data)
		if err != nil {
			return errors.AddStack(err)
		}
	}
	return nil
}

func dumpSQLs(execStmts []ast.StmtNode, zw *zip.Writer) error {
	for i, stmtExec := range execStmts {
		zf, err := zw.Create(fmt.Sprintf("sql/sql%v.sql", i))
		if err != nil {
			return err
		}
		_, err = zf.Write([]byte(stmtExec.Text()))
		if err != nil {
			return err
		}
	}
	return nil
}

func dumpVariables(ctx sessionctx.Context, zw *zip.Writer) error {
	varMap := make(map[string]string)
	recordSets, err := ctx.(sqlexec.SQLExecutor).Execute(context.Background(), "show variables")
	if err != nil {
		return err
	}
	sRows, err := resultSetToStringSlice(context.Background(), recordSets[0], false)
	if err != nil {
		return err
	}
	vf, err := zw.Create(variablesFile)
	if err != nil {
		return errors.AddStack(err)
	}
	for _, row := range sRows {
		varMap[row[0]] = row[1]
	}
	if err := toml.NewEncoder(vf).Encode(varMap); err != nil {
		return errors.AddStack(err)
	}
	if len(recordSets) > 0 {
		if err := recordSets[0].Close(); err != nil {
			return err
		}
	}
	return nil
}

func dumpSessionBindings(ctx sessionctx.Context, zw *zip.Writer) error {
	recordSets, err := ctx.(sqlexec.SQLExecutor).Execute(context.Background(), "show bindings")
	if err != nil {
		return err
	}
	sRows, err := resultSetToStringSlice(context.Background(), recordSets[0], true)
	if err != nil {
		return err
	}
	bf, err := zw.Create(sessionBindingFile)
	if err != nil {
		return errors.AddStack(err)
	}
	for _, row := range sRows {
		fmt.Fprintf(bf, "%s\n", strings.Join(row, "\t"))
	}
	if len(recordSets) > 0 {
		if err := recordSets[0].Close(); err != nil {
			return err
		}
	}
	return nil
}

func dumpGlobalBindings(ctx sessionctx.Context, zw *zip.Writer) error {
	recordSets, err := ctx.(sqlexec.SQLExecutor).Execute(context.Background(), "show global bindings")
	if err != nil {
		return err
	}
	sRows, err := resultSetToStringSlice(context.Background(), recordSets[0], false)
	if err != nil {
		return err
	}
	bf, err := zw.Create(globalBindingFile)
	if err != nil {
		return errors.AddStack(err)
	}
	for _, row := range sRows {
		fmt.Fprintf(bf, "%s\n", strings.Join(row, "\t"))
	}
	if len(recordSets) > 0 {
		if err := recordSets[0].Close(); err != nil {
			return err
		}
	}
	return nil
}

func dumpExplain(ctx sessionctx.Context, zw *zip.Writer, execStmts []ast.StmtNode, isAnalyze bool) error {
	for i, stmtExec := range execStmts {
		sql := stmtExec.Text()
		var recordSets []sqlexec.RecordSet
		var err error
		if isAnalyze {
			// Explain analyze
			recordSets, err = ctx.(sqlexec.SQLExecutor).Execute(context.Background(), fmt.Sprintf("explain analyze %s", sql))
			if err != nil {
				return err
			}
		} else {
			// Explain
			recordSets, err = ctx.(sqlexec.SQLExecutor).Execute(context.Background(), fmt.Sprintf("explain %s", sql))
			if err != nil {
				return err
			}
		}
		sRows, err := resultSetToStringSlice(context.Background(), recordSets[0], false)
		if err != nil {
			return err
		}
		fw, err := zw.Create(fmt.Sprintf("explain/sql%v.txt", i))
		if err != nil {
			return errors.AddStack(err)
		}
		for _, row := range sRows {
			fmt.Fprintf(fw, "%s\n", strings.Join(row, "\t"))
		}
		if len(recordSets) > 0 {
			if err := recordSets[0].Close(); err != nil {
				return err
			}
		}
	}
	return nil
}

func (e *PlanReplayerDumpInfo) extractTableNames(ctx context.Context,
	ExecStmts []ast.StmtNode, curDB model.CIStr) (map[tableNamePair]struct{}, error) {
	tableExtractor := &tableNameExtractor{
		ctx:      ctx,
		executor: e.ctx.(sqlexec.RestrictedSQLExecutor),
		is:       domain.GetDomain(e.ctx).InfoSchema(),
		curDB:    curDB,
		names:    make(map[tableNamePair]struct{}),
		cteNames: make(map[string]struct{}),
	}
	for _, execStmt := range ExecStmts {
		execStmt.Accept(tableExtractor)
	}
	if tableExtractor.err != nil {
		return nil, tableExtractor.err
	}
	r := make(map[tableNamePair]struct{})
	for tablePair := range tableExtractor.names {
		if tablePair.IsView {
			r[tablePair] = struct{}{}
			continue
		}
		// remove cte in table names
		_, ok := tableExtractor.cteNames[tablePair.TableName]
		if !ok {
			r[tablePair] = struct{}{}
		}
	}
	return r, nil
}

func (e *PlanReplayerExec) prepare() error {
	if len(e.DumpInfo.Path) == 0 {
		return errors.New("plan replayer: file path is empty")
	}
	val := e.ctx.Value(PlanReplayerDumpVarKey)
	if val != nil {
		e.ctx.SetValue(PlanReplayerDumpVarKey, nil)
		return errors.New("plan replayer: previous plan replayer dump option isn't closed normally, please try again")
	}
	e.ctx.SetValue(PlanReplayerDumpVarKey, e.DumpInfo)
	return nil
}

// DumpSQLsFromFile dumps plan replayer results for sqls from file
func (e *PlanReplayerDumpInfo) DumpSQLsFromFile(ctx context.Context, b []byte) error {
	sqls := strings.Split(string(b), ";")
	p := parser.New()
	e.ExecStmts = make([]ast.StmtNode, 0)
	for _, sql := range sqls {
		s := strings.Trim(sql, "\n")
		if len(s) < 1 {
			continue
		}
		node, err := p.ParseOneStmt(s, "", "")
		if err != nil {
			// TODO: add error info
			return err
		}
		e.ExecStmts = append(e.ExecStmts, node)
	}
	return e.dump(ctx)
}

func getStatsForTable(do *domain.Domain, pair tableNamePair) (*handle.JSONTable, error) {
	is := do.InfoSchema()
	h := do.StatsHandle()
	tbl, err := is.TableByName(model.NewCIStr(pair.DBName), model.NewCIStr(pair.TableName))
	if err != nil {
		return nil, err
	}
	js, err := h.DumpStatsToJSON(pair.DBName, tbl.Meta(), nil)
	return js, err
}

func getShowCreateTable(pair tableNamePair, zw *zip.Writer, ctx sessionctx.Context) error {
	recordSets, err := ctx.(sqlexec.SQLExecutor).Execute(context.Background(), fmt.Sprintf("show create table `%v`.`%v`", pair.DBName, pair.TableName))
	if err != nil {
		return err
	}
	sRows, err := resultSetToStringSlice(context.Background(), recordSets[0], false)
	if err != nil {
		return err
	}
	var fw io.Writer
	if pair.IsView {
		fw, err = zw.Create(fmt.Sprintf("view/%v.%v.view.txt", pair.DBName, pair.TableName))
		if err != nil {
			return errors.AddStack(err)
		}
		if len(sRows) == 0 || len(sRows[0]) != 4 {
			return fmt.Errorf("plan replayer: get create view %v.%v failed", pair.DBName, pair.TableName)
		}
	} else {
		fw, err = zw.Create(fmt.Sprintf("schema/%v.%v.schema.txt", pair.DBName, pair.TableName))
		if err != nil {
			return errors.AddStack(err)
		}
		if len(sRows) == 0 || len(sRows[0]) != 2 {
			return fmt.Errorf("plan replayer: get create table %v.%v failed", pair.DBName, pair.TableName)
		}
	}
	fmt.Fprintf(fw, "create database if not exists `%v`; use `%v`;", pair.DBName, pair.DBName)
	fmt.Fprintf(fw, "%s", sRows[0][1])
	if len(recordSets) > 0 {
		if err := recordSets[0].Close(); err != nil {
			return err
		}
	}
	return nil
}

func resultSetToStringSlice(ctx context.Context, rs sqlexec.RecordSet, emptyAsNil bool) ([][]string, error) {
	rows, err := getRows(ctx, rs)
	if err != nil {
		return nil, err
	}
	err = rs.Close()
	if err != nil {
		return nil, err
	}
	sRows := make([][]string, len(rows))
	for i, row := range rows {
		iRow := make([]string, row.Len())
		for j := 0; j < row.Len(); j++ {
			if row.IsNull(j) {
				iRow[j] = "<nil>"
			} else {
				d := row.GetDatum(j, &rs.Fields()[j].Column.FieldType)
				iRow[j], err = d.ToString()
				if err != nil {
					return nil, err
				}
				if len(iRow[j]) < 1 && emptyAsNil {
					iRow[j] = "<nil>"
				}
			}
		}
		sRows[i] = iRow
	}
	return sRows, nil
}

func getRows(ctx context.Context, rs sqlexec.RecordSet) ([]chunk.Row, error) {
	if rs == nil {
		return nil, nil
	}
	var rows []chunk.Row
	req := rs.NewChunk(nil)
	// Must reuse `req` for imitating server.(*clientConn).writeChunks
	for {
		err := rs.Next(ctx, req)
		if err != nil {
			return nil, err
		}
		if req.NumRows() == 0 {
			break
		}

		iter := chunk.NewIterator4Chunk(req.CopyConstruct())
		for row := iter.Begin(); row != iter.End(); row = iter.Next() {
			rows = append(rows, row)
		}
	}
	return rows, nil
}

// PlanReplayerLoadExec represents a plan replayer load executor.
type PlanReplayerLoadExec struct {
	baseExecutor
	info *PlanReplayerLoadInfo
}

// PlanReplayerLoadInfo contains file path and session context.
type PlanReplayerLoadInfo struct {
	Path string
	Ctx  sessionctx.Context
}

type planReplayerKeyType int

func (k planReplayerKeyType) String() string {
	return "plan_replayer_load_var"
}

// PlanReplayerLoadVarKey is a variable key for plan replayer load.
const PlanReplayerLoadVarKey planReplayerKeyType = 0

// PlanReplayerDumpVarKey is a variable key for plan replayer dump.
const PlanReplayerDumpVarKey planReplayerKeyType = 1

// Next implements the Executor Next interface.
func (e *PlanReplayerLoadExec) Next(ctx context.Context, req *chunk.Chunk) error {
	req.GrowAndReset(e.maxChunkSize)
	if len(e.info.Path) == 0 {
		return errors.New("plan replayer: file path is empty")
	}
	val := e.ctx.Value(PlanReplayerLoadVarKey)
	if val != nil {
		e.ctx.SetValue(PlanReplayerLoadVarKey, nil)
		return errors.New("plan replayer: previous plan replayer load option isn't closed normally, please try again")
	}
	e.ctx.SetValue(PlanReplayerLoadVarKey, e.info)
	return nil
}

func loadSetTiFlashReplica(ctx sessionctx.Context, z *zip.Reader) error {
	for _, zipFile := range z.File {
		if strings.Compare(zipFile.Name, tiFlashReplicasFile) == 0 {
			v, err := zipFile.Open()
			if err != nil {
				return errors.AddStack(err)
			}
			//nolint: errcheck,all_revive
			defer v.Close()
			buf := new(bytes.Buffer)
			_, err = buf.ReadFrom(v)
			if err != nil {
				return errors.AddStack(err)
			}
			rows := strings.Split(buf.String(), "\n")
			for _, row := range rows {
				if len(row) < 1 {
					continue
				}
				r := strings.Split(row, "\t")
				if len(r) < 3 {
					logutil.BgLogger().Debug("plan replayer: skip error",
						zap.Error(errors.New("setting tiflash replicas failed")))
					continue
				}
				dbName := r[0]
				tableName := r[1]
				c := context.Background()
				// Though we record tiflash replica in txt, we only set 1 tiflash replica as it's enough for reproduce the plan
				sql := fmt.Sprintf("alter table %s.%s set tiflash replica 1", dbName, tableName)
				_, err = ctx.(sqlexec.SQLExecutor).Execute(c, sql)
				logutil.BgLogger().Debug("plan replayer: skip error", zap.Error(err))
			}
		}
	}
	return nil
}

func loadAllBindings(ctx sessionctx.Context, z *zip.Reader) error {
	for _, f := range z.File {
		if strings.Compare(f.Name, sessionBindingFile) == 0 {
			err := loadBindings(ctx, f, true)
			if err != nil {
				return err
			}
		} else if strings.Compare(f.Name, globalBindingFile) == 0 {
			err := loadBindings(ctx, f, false)
			if err != nil {
				return err
			}
		}
	}
	return nil
}

func loadBindings(ctx sessionctx.Context, f *zip.File, isSession bool) error {
	r, err := f.Open()
	if err != nil {
		return errors.AddStack(err)
	}
	//nolint: errcheck
	defer r.Close()
	buf := new(bytes.Buffer)
	_, err = buf.ReadFrom(r)
	if err != nil {
		return errors.AddStack(err)
	}
	if len(buf.String()) < 1 {
		return nil
	}
	bindings := strings.Split(buf.String(), "\n")
	for _, binding := range bindings {
		cols := strings.Split(binding, "\t")
		if len(cols) < 3 {
			continue
		}
		originSQL := cols[0]
		bindingSQL := cols[1]
		enabled := cols[3]
		if strings.Compare(enabled, "enabled") == 0 {
			sql := fmt.Sprintf("CREATE %s BINDING FOR %s USING %s", func() string {
				if isSession {
					return "SESSION"
				}
				return "GLOBAL"
			}(), originSQL, bindingSQL)
			c := context.Background()
			_, err = ctx.(sqlexec.SQLExecutor).Execute(c, sql)
			if err != nil {
				return err
			}
		}
	}
	return nil
}

func loadVariables(ctx sessionctx.Context, z *zip.Reader) error {
	unLoadVars := make([]string, 0)
	for _, zipFile := range z.File {
		if strings.Compare(zipFile.Name, variablesFile) == 0 {
			varMap := make(map[string]string)
			v, err := zipFile.Open()
			if err != nil {
				return errors.AddStack(err)
			}
			//nolint: errcheck,all_revive
			defer v.Close()
			_, err = toml.DecodeReader(v, &varMap)
			if err != nil {
				return errors.AddStack(err)
			}
			vars := ctx.GetSessionVars()
			for name, value := range varMap {
				sysVar := variable.GetSysVar(name)
				if sysVar == nil {
					unLoadVars = append(unLoadVars, name)
					logutil.BgLogger().Warn(fmt.Sprintf("skip set variable %s:%s", name, value), zap.Error(err))
					continue
				}
				sVal, err := sysVar.Validate(vars, value, variable.ScopeSession)
				if err != nil {
					unLoadVars = append(unLoadVars, name)
					logutil.BgLogger().Warn(fmt.Sprintf("skip variable %s:%s", name, value), zap.Error(err))
					continue
				}
				err = vars.SetSystemVar(name, sVal)
				if err != nil {
					unLoadVars = append(unLoadVars, name)
					logutil.BgLogger().Warn(fmt.Sprintf("skip set variable %s:%s", name, value), zap.Error(err))
					continue
				}
			}
		}
	}
	if len(unLoadVars) > 0 {
		ctx.GetSessionVars().StmtCtx.AppendWarning(errors.Errorf("variables set failed:%s", strings.Join(unLoadVars, ",")))
	}
	return nil
}

// createSchemaAndItems creates schema and tables or views
func createSchemaAndItems(ctx sessionctx.Context, f *zip.File) error {
	r, err := f.Open()
	if err != nil {
		return errors.AddStack(err)
	}
	//nolint: errcheck
	defer r.Close()
	buf := new(bytes.Buffer)
	_, err = buf.ReadFrom(r)
	if err != nil {
		return errors.AddStack(err)
	}
	sqls := strings.Split(buf.String(), ";")
	if len(sqls) != 3 {
		return errors.New("plan replayer: create schema and tables failed")
	}
	c := context.Background()
	// create database if not exists
	_, err = ctx.(sqlexec.SQLExecutor).Execute(c, sqls[0])
	logutil.BgLogger().Debug("plan replayer: skip error", zap.Error(err))
	// use database
	_, err = ctx.(sqlexec.SQLExecutor).Execute(c, sqls[1])
	if err != nil {
		return err
	}
	// create table or view
	_, err = ctx.(sqlexec.SQLExecutor).Execute(c, sqls[2])
	if err != nil {
		return err
	}
	return nil
}

func loadStats(ctx sessionctx.Context, f *zip.File) error {
	jsonTbl := &handle.JSONTable{}
	r, err := f.Open()
	if err != nil {
		return errors.AddStack(err)
	}
	//nolint: errcheck
	defer r.Close()
	buf := new(bytes.Buffer)
	_, err = buf.ReadFrom(r)
	if err != nil {
		return errors.AddStack(err)
	}
	if err := json.Unmarshal(buf.Bytes(), jsonTbl); err != nil {
		return errors.AddStack(err)
	}
	do := domain.GetDomain(ctx)
	h := do.StatsHandle()
	if h == nil {
		return errors.New("plan replayer: hanlde is nil")
	}
	return h.LoadStatsFromJSON(ctx.GetInfoSchema().(infoschema.InfoSchema), jsonTbl)
}

// Update updates the data of the corresponding table.
func (e *PlanReplayerLoadInfo) Update(data []byte) error {
	b := bytes.NewReader(data)
	z, err := zip.NewReader(b, int64(len(data)))
	if err != nil {
		return errors.AddStack(err)
	}

	// load variable
	err = loadVariables(e.Ctx, z)
	if err != nil {
		return err
	}

	// build schema and table first
	for _, zipFile := range z.File {
		path := strings.Split(zipFile.Name, "/")
		if len(path) == 2 && strings.Compare(path[0], "schema") == 0 {
			err = createSchemaAndItems(e.Ctx, zipFile)
			if err != nil {
				return err
			}
		}
	}

	// set tiflash replica if exists
	err = loadSetTiFlashReplica(e.Ctx, z)
	if err != nil {
		return err
	}

	// build view next
	for _, zipFile := range z.File {
		path := strings.Split(zipFile.Name, "/")
		if len(path) == 2 && strings.Compare(path[0], "view") == 0 {
			err = createSchemaAndItems(e.Ctx, zipFile)
			if err != nil {
				return err
			}
		}
	}

	// load stats
	for _, zipFile := range z.File {
		path := strings.Split(zipFile.Name, "/")
		if len(path) == 2 && strings.Compare(path[0], "stats") == 0 {
			err = loadStats(e.Ctx, zipFile)
			if err != nil {
				return err
			}
		}
	}

	err = loadAllBindings(e.Ctx, z)
	if err != nil {
		logutil.BgLogger().Warn("load bindings failed", zap.Error(err))
		e.Ctx.GetSessionVars().StmtCtx.AppendWarning(fmt.Errorf("load bindings failed, err:%v", err))
	}
	return nil
}

type tableNamePair struct {
	DBName    string
	TableName string
	IsView    bool
}

type tableNameExtractor struct {
	ctx      context.Context
	executor sqlexec.RestrictedSQLExecutor
	is       infoschema.InfoSchema
	curDB    model.CIStr
	names    map[tableNamePair]struct{}
	cteNames map[string]struct{}
	err      error
}

func (tne *tableNameExtractor) Enter(in ast.Node) (ast.Node, bool) {
	if _, ok := in.(*ast.TableName); ok {
		return in, true
	}
	return in, false
}

func (tne *tableNameExtractor) Leave(in ast.Node) (ast.Node, bool) {
	if tne.err != nil {
		return in, true
	}
	if t, ok := in.(*ast.TableName); ok {
		isView, err := tne.handleIsView(t)
		if err != nil {
			tne.err = err
			return in, true
		}
		tp := tableNamePair{DBName: t.Schema.L, TableName: t.Name.L, IsView: isView}
		if tp.DBName == "" {
			tp.DBName = tne.curDB.L
		}
		if _, ok := tne.names[tp]; !ok {
			tne.names[tp] = struct{}{}
		}
	} else if s, ok := in.(*ast.SelectStmt); ok {
		if s.With != nil && len(s.With.CTEs) > 0 {
			for _, cte := range s.With.CTEs {
				tne.cteNames[cte.Name.L] = struct{}{}
			}
		}
	}
	return in, true
}

func (tne *tableNameExtractor) handleIsView(t *ast.TableName) (bool, error) {
	schema := t.Schema
	if schema.L == "" {
		schema = tne.curDB
	}
	table := t.Name
	isView := tne.is.TableIsView(schema, table)
	if !isView {
		return false, nil
	}
	viewTbl, err := tne.is.TableByName(schema, table)
	if err != nil {
		return false, err
	}
	sql := viewTbl.Meta().View.SelectStmt
	node, err := tne.executor.ParseWithParams(tne.ctx, sql)
	if err != nil {
		return false, err
	}
	node.Accept(tne)
	return true, nil
}<|MERGE_RESOLUTION|>--- conflicted
+++ resolved
@@ -122,7 +122,6 @@
 	if err != nil {
 		return err
 	}
-<<<<<<< HEAD
 	key := base64.URLEncoding.EncodeToString(b)
 	fileName := fmt.Sprintf("replayer_%v_%v.zip", key, time)
 	zf, err := os.Create(filepath.Join(path, fileName))
@@ -131,11 +130,7 @@
 	}
 	e.DumpInfo.File = zf
 	e.DumpInfo.FileName = fileName
-=======
-	req.AppendString(0, res)
-	e.endFlag = true
-	e.ctx.GetSessionVars().LastPlanReplayerToken = res
->>>>>>> 6eab1bdd
+	e.ctx.GetSessionVars().LastPlanReplayerToken = e.DumpInfo.FileName
 	return nil
 }
 
