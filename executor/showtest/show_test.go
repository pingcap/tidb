// Copyright 2020 PingCAP, Inc.
//
// Licensed under the Apache License, Version 2.0 (the "License");
// you may not use this file except in compliance with the License.
// You may obtain a copy of the License at
//
//     http://www.apache.org/licenses/LICENSE-2.0
//
// Unless required by applicable law or agreed to in writing, software
// distributed under the License is distributed on an "AS IS" BASIS,
// WITHOUT WARRANTIES OR CONDITIONS OF ANY KIND, either express or implied.
// See the License for the specific language governing permissions and
// limitations under the License.

package showtest

import (
	"context"
	"fmt"
	"strings"
	"testing"

	"github.com/pingcap/failpoint"
	"github.com/pingcap/tidb/executor"
	"github.com/pingcap/tidb/infoschema"
	"github.com/pingcap/tidb/parser"
	"github.com/pingcap/tidb/parser/auth"
	"github.com/pingcap/tidb/parser/model"
	"github.com/pingcap/tidb/parser/mysql"
	parsertypes "github.com/pingcap/tidb/parser/types"
	plannercore "github.com/pingcap/tidb/planner/core"
	"github.com/pingcap/tidb/privilege/privileges"
	"github.com/pingcap/tidb/session"
	"github.com/pingcap/tidb/sessionctx/variable"
	"github.com/pingcap/tidb/testkit"
	"github.com/pingcap/tidb/types"
	"github.com/stretchr/testify/require"
)

func TestShowHistogramsInFlight(t *testing.T) {
	store := testkit.CreateMockStore(t)

	tk := testkit.NewTestKit(t, store)
	tk.MustExec("use test")
	result := tk.MustQuery("show histograms_in_flight")
	rows := result.Rows()
	require.Len(t, rows, 1)
	require.Equal(t, rows[0][0], "0")
}

func TestShowOpenTables(t *testing.T) {
	store := testkit.CreateMockStore(t)
	tk := testkit.NewTestKit(t, store)
	tk.MustQuery("show open tables")
	tk.MustQuery("show open tables in test")
}

func TestShowCreateViewDefiner(t *testing.T) {
	store := testkit.CreateMockStore(t)
	tk := testkit.NewTestKit(t, store)
	require.NoError(t, tk.Session().Auth(&auth.UserIdentity{Username: "root", Hostname: "%", AuthUsername: "root", AuthHostname: "%"}, nil, nil))

	tk.MustExec("use test")
	tk.MustExec("create or replace view v1 as select 1")
	tk.MustQuery("show create view v1").Check(testkit.RowsWithSep("|", "v1|CREATE ALGORITHM=UNDEFINED DEFINER=`root`@`%` SQL SECURITY DEFINER VIEW `v1` (`1`) AS SELECT 1 AS `1`|utf8mb4|utf8mb4_bin"))
	tk.MustExec("drop view v1")
}

func TestShowCreateTable(t *testing.T) {
	store := testkit.CreateMockStore(t)
	tk := testkit.NewTestKit(t, store)

	tk.MustExec("use test")
	tk.MustExec("drop table if exists t1")
	tk.MustExec("create table t1(a int,b int)")
	tk.MustExec("drop view if exists v1")
	tk.MustExec("create or replace definer=`root`@`127.0.0.1` view v1 as select * from t1")
	tk.MustQuery("show create table v1").Check(testkit.RowsWithSep("|", "v1|CREATE ALGORITHM=UNDEFINED DEFINER=`root`@`127.0.0.1` SQL SECURITY DEFINER VIEW `v1` (`a`, `b`) AS SELECT `test`.`t1`.`a` AS `a`,`test`.`t1`.`b` AS `b` FROM `test`.`t1`|utf8mb4|utf8mb4_bin"))
	tk.MustQuery("show create view v1").Check(testkit.RowsWithSep("|", "v1|CREATE ALGORITHM=UNDEFINED DEFINER=`root`@`127.0.0.1` SQL SECURITY DEFINER VIEW `v1` (`a`, `b`) AS SELECT `test`.`t1`.`a` AS `a`,`test`.`t1`.`b` AS `b` FROM `test`.`t1`|utf8mb4|utf8mb4_bin"))
	tk.MustExec("drop view v1")
	tk.MustExec("drop table t1")

	tk.MustExec("drop view if exists v")
	tk.MustExec("create or replace definer=`root`@`127.0.0.1` view v as select JSON_MERGE('{}', '{}') as col;")
	tk.MustQuery("show create view v").Check(testkit.RowsWithSep("|", "v|CREATE ALGORITHM=UNDEFINED DEFINER=`root`@`127.0.0.1` SQL SECURITY DEFINER VIEW `v` (`col`) AS SELECT JSON_MERGE(_UTF8MB4'{}', _UTF8MB4'{}') AS `col`|utf8mb4|utf8mb4_bin"))
	tk.MustExec("drop view if exists v")

	tk.MustExec("drop table if exists t1")
	tk.MustExec("create table t1(a int,b int)")
	tk.MustExec("create or replace definer=`root`@`127.0.0.1` view v1 as select avg(a),t1.* from t1 group by a")
	tk.MustQuery("show create view v1").Check(testkit.RowsWithSep("|", "v1|CREATE ALGORITHM=UNDEFINED DEFINER=`root`@`127.0.0.1` SQL SECURITY DEFINER VIEW `v1` (`avg(a)`, `a`, `b`) AS SELECT AVG(`a`) AS `avg(a)`,`test`.`t1`.`a` AS `a`,`test`.`t1`.`b` AS `b` FROM `test`.`t1` GROUP BY `a`|utf8mb4|utf8mb4_bin"))
	tk.MustExec("drop view v1")
	tk.MustExec("create or replace definer=`root`@`127.0.0.1` view v1 as select a+b, t1.* , a as c from t1")
	tk.MustQuery("show create view v1").Check(testkit.RowsWithSep("|", "v1|CREATE ALGORITHM=UNDEFINED DEFINER=`root`@`127.0.0.1` SQL SECURITY DEFINER VIEW `v1` (`a+b`, `a`, `b`, `c`) AS SELECT `a`+`b` AS `a+b`,`test`.`t1`.`a` AS `a`,`test`.`t1`.`b` AS `b`,`a` AS `c` FROM `test`.`t1`|utf8mb4|utf8mb4_bin"))
	tk.MustExec("drop table t1")
	tk.MustExec("drop view v1")

	// For issue #9211
	tk.MustExec("create table t(c int, b int as (c + 1))ENGINE=InnoDB DEFAULT CHARSET=utf8mb4 COLLATE=utf8mb4_bin;")
	tk.MustQuery("show create table `t`").Check(testkit.RowsWithSep("|",
		""+
			"t CREATE TABLE `t` (\n"+
			"  `c` int(11) DEFAULT NULL,\n"+
			"  `b` int(11) GENERATED ALWAYS AS (`c` + 1) VIRTUAL\n"+
			") ENGINE=InnoDB DEFAULT CHARSET=utf8mb4 COLLATE=utf8mb4_bin",
	))

	tk.MustExec("drop table t")
	tk.MustExec("create table t(c int, b int as (c + 1) not null)ENGINE=InnoDB DEFAULT CHARSET=utf8mb4 COLLATE=utf8mb4_bin;")
	tk.MustQuery("show create table `t`").Check(testkit.RowsWithSep("|",
		""+
			"t CREATE TABLE `t` (\n"+
			"  `c` int(11) DEFAULT NULL,\n"+
			"  `b` int(11) GENERATED ALWAYS AS (`c` + 1) VIRTUAL NOT NULL\n"+
			") ENGINE=InnoDB DEFAULT CHARSET=utf8mb4 COLLATE=utf8mb4_bin",
	))
	tk.MustExec("drop table t")
	tk.MustExec("create table t ( a char(10) charset utf8 collate utf8_bin, b char(10) as (rtrim(a)));")
	tk.MustQuery("show create table `t`").Check(testkit.RowsWithSep("|",
		""+
			"t CREATE TABLE `t` (\n"+
			"  `a` char(10) CHARACTER SET utf8 COLLATE utf8_bin DEFAULT NULL,\n"+
			"  `b` char(10) GENERATED ALWAYS AS (rtrim(`a`)) VIRTUAL\n"+
			") ENGINE=InnoDB DEFAULT CHARSET=utf8mb4 COLLATE=utf8mb4_bin",
	))
	tk.MustExec("drop table t")

	tk.MustExec(`drop table if exists different_charset`)
	tk.MustExec(`create table different_charset(ch1 varchar(10) charset utf8, ch2 varchar(10) charset binary);`)
	tk.MustQuery(`show create table different_charset`).Check(testkit.RowsWithSep("|",
		""+
			"different_charset CREATE TABLE `different_charset` (\n"+
			"  `ch1` varchar(10) CHARACTER SET utf8 COLLATE utf8_bin DEFAULT NULL,\n"+
			"  `ch2` varbinary(10) DEFAULT NULL\n"+
			") ENGINE=InnoDB DEFAULT CHARSET=utf8mb4 COLLATE=utf8mb4_bin",
	))

	tk.MustExec("drop table if exists t")
	tk.MustExec("create table `t` (\n" +
		"`a` timestamp not null default current_timestamp,\n" +
		"`b` timestamp(3) default current_timestamp(3),\n" +
		"`c` datetime default current_timestamp,\n" +
		"`d` datetime(4) default current_timestamp(4),\n" +
		"`e` varchar(20) default 'cUrrent_tImestamp',\n" +
		"`f` datetime(2) default current_timestamp(2) on update current_timestamp(2),\n" +
		"`g` timestamp(2) default current_timestamp(2) on update current_timestamp(2))")
	tk.MustQuery("show create table `t`").Check(testkit.RowsWithSep("|",
		""+
			"t CREATE TABLE `t` (\n"+
			"  `a` timestamp NOT NULL DEFAULT CURRENT_TIMESTAMP,\n"+
			"  `b` timestamp(3) DEFAULT CURRENT_TIMESTAMP(3),\n"+
			"  `c` datetime DEFAULT CURRENT_TIMESTAMP,\n"+
			"  `d` datetime(4) DEFAULT CURRENT_TIMESTAMP(4),\n"+
			"  `e` varchar(20) DEFAULT 'cUrrent_tImestamp',\n"+
			"  `f` datetime(2) DEFAULT CURRENT_TIMESTAMP(2) ON UPDATE CURRENT_TIMESTAMP(2),\n"+
			"  `g` timestamp(2) DEFAULT CURRENT_TIMESTAMP(2) ON UPDATE CURRENT_TIMESTAMP(2)\n"+
			") ENGINE=InnoDB DEFAULT CHARSET=utf8mb4 COLLATE=utf8mb4_bin",
	))
	tk.MustExec("drop table t")

	tk.MustExec("create table t (a int, b int) shard_row_id_bits = 4 pre_split_regions=3;")
	tk.MustQuery("show create table `t`").Check(testkit.RowsWithSep("|",
		""+
			"t CREATE TABLE `t` (\n"+
			"  `a` int(11) DEFAULT NULL,\n"+
			"  `b` int(11) DEFAULT NULL\n"+
			") ENGINE=InnoDB DEFAULT CHARSET=utf8mb4 COLLATE=utf8mb4_bin /*T! SHARD_ROW_ID_BITS=4 PRE_SPLIT_REGIONS=3 */",
	))
	tk.MustExec("drop table t")

	// for issue #20446
	tk.MustExec("drop table if exists t1;")
	tk.MustExec("create table t1(c int unsigned default 0);")
	tk.MustQuery("show create table `t1`").Check(testkit.RowsWithSep("|",
		""+
			"t1 CREATE TABLE `t1` (\n"+
			"  `c` int(10) unsigned DEFAULT '0'\n"+
			") ENGINE=InnoDB DEFAULT CHARSET=utf8mb4 COLLATE=utf8mb4_bin",
	))
	tk.MustExec("drop table t1")

	tk.MustExec("CREATE TABLE `log` (" +
		"`LOG_ID` bigint(20) UNSIGNED NOT NULL AUTO_INCREMENT," +
		"`ROUND_ID` bigint(20) UNSIGNED NOT NULL," +
		"`USER_ID` int(10) UNSIGNED NOT NULL," +
		"`USER_IP` int(10) UNSIGNED DEFAULT NULL," +
		"`END_TIME` datetime NOT NULL," +
		"`USER_TYPE` int(11) DEFAULT NULL," +
		"`APP_ID` int(11) DEFAULT NULL," +
		"PRIMARY KEY (`LOG_ID`,`END_TIME`) NONCLUSTERED," +
		"KEY `IDX_EndTime` (`END_TIME`)," +
		"KEY `IDX_RoundId` (`ROUND_ID`)," +
		"KEY `IDX_UserId_EndTime` (`USER_ID`,`END_TIME`)" +
		") ENGINE=InnoDB DEFAULT CHARSET=utf8 COLLATE=utf8_bin AUTO_INCREMENT=505488 " +
		"PARTITION BY RANGE ( month(`end_time`) ) (" +
		"PARTITION `p1` VALUES LESS THAN (2)," +
		"PARTITION `p2` VALUES LESS THAN (3)," +
		"PARTITION `p3` VALUES LESS THAN (4)," +
		"PARTITION `p4` VALUES LESS THAN (5)," +
		"PARTITION `p5` VALUES LESS THAN (6)," +
		"PARTITION `p6` VALUES LESS THAN (7)," +
		"PARTITION `p7` VALUES LESS THAN (8)," +
		"PARTITION `p8` VALUES LESS THAN (9)," +
		"PARTITION `p9` VALUES LESS THAN (10)," +
		"PARTITION `p10` VALUES LESS THAN (11)," +
		"PARTITION `p11` VALUES LESS THAN (12)," +
		"PARTITION `p12` VALUES LESS THAN (MAXVALUE))")
	tk.MustQuery("show create table log").Check(testkit.RowsWithSep("|",
		"log CREATE TABLE `log` (\n"+
			"  `LOG_ID` bigint(20) unsigned NOT NULL AUTO_INCREMENT,\n"+
			"  `ROUND_ID` bigint(20) unsigned NOT NULL,\n"+
			"  `USER_ID` int(10) unsigned NOT NULL,\n"+
			"  `USER_IP` int(10) unsigned DEFAULT NULL,\n"+
			"  `END_TIME` datetime NOT NULL,\n"+
			"  `USER_TYPE` int(11) DEFAULT NULL,\n"+
			"  `APP_ID` int(11) DEFAULT NULL,\n"+
			"  PRIMARY KEY (`LOG_ID`,`END_TIME`) /*T![clustered_index] NONCLUSTERED */,\n"+
			"  KEY `IDX_EndTime` (`END_TIME`),\n"+
			"  KEY `IDX_RoundId` (`ROUND_ID`),\n"+
			"  KEY `IDX_UserId_EndTime` (`USER_ID`,`END_TIME`)\n"+
			") ENGINE=InnoDB DEFAULT CHARSET=utf8 COLLATE=utf8_bin AUTO_INCREMENT=505488\n"+
			"PARTITION BY RANGE (MONTH(`end_time`))\n"+
			"(PARTITION `p1` VALUES LESS THAN (2),\n"+
			" PARTITION `p2` VALUES LESS THAN (3),\n"+
			" PARTITION `p3` VALUES LESS THAN (4),\n"+
			" PARTITION `p4` VALUES LESS THAN (5),\n"+
			" PARTITION `p5` VALUES LESS THAN (6),\n"+
			" PARTITION `p6` VALUES LESS THAN (7),\n"+
			" PARTITION `p7` VALUES LESS THAN (8),\n"+
			" PARTITION `p8` VALUES LESS THAN (9),\n"+
			" PARTITION `p9` VALUES LESS THAN (10),\n"+
			" PARTITION `p10` VALUES LESS THAN (11),\n"+
			" PARTITION `p11` VALUES LESS THAN (12),\n"+
			" PARTITION `p12` VALUES LESS THAN (MAXVALUE))"))

	// for issue #11831
	tk.MustExec("create table ttt4(a varchar(123) default null collate utf8mb4_unicode_ci)engine=innodb default charset=utf8mb4 collate=utf8mb4_unicode_ci;")
	tk.MustQuery("show create table `ttt4`").Check(testkit.RowsWithSep("|",
		""+
			"ttt4 CREATE TABLE `ttt4` (\n"+
			"  `a` varchar(123) COLLATE utf8mb4_unicode_ci DEFAULT NULL\n"+
			") ENGINE=InnoDB DEFAULT CHARSET=utf8mb4 COLLATE=utf8mb4_unicode_ci",
	))
	tk.MustExec("create table ttt5(a varchar(123) default null)engine=innodb default charset=utf8mb4 collate=utf8mb4_bin;")
	tk.MustQuery("show create table `ttt5`").Check(testkit.RowsWithSep("|",
		""+
			"ttt5 CREATE TABLE `ttt5` (\n"+
			"  `a` varchar(123) DEFAULT NULL\n"+
			") ENGINE=InnoDB DEFAULT CHARSET=utf8mb4 COLLATE=utf8mb4_bin",
	))

	// for expression index
	tk.MustExec("drop table if exists t;")
	tk.MustExec("create table t(a int, b real);")
	tk.MustExec("alter table t add index expr_idx((a*b+1));")
	tk.MustQuery("show create table t;").Check(testkit.RowsWithSep("|",
		""+
			"t CREATE TABLE `t` (\n"+
			"  `a` int(11) DEFAULT NULL,\n"+
			"  `b` double DEFAULT NULL,\n"+
			"  KEY `expr_idx` ((`a` * `b` + 1))\n"+
			") ENGINE=InnoDB DEFAULT CHARSET=utf8mb4 COLLATE=utf8mb4_bin",
	))

	// Fix issue #15175, show create table sequence_name.
	tk.MustExec("drop sequence if exists seq")
	tk.MustExec("create sequence seq")
	tk.MustQuery("show create table seq;").Check(testkit.Rows("seq CREATE SEQUENCE `seq` start with 1 minvalue 1 maxvalue 9223372036854775806 increment by 1 cache 1000 nocycle ENGINE=InnoDB"))

	// Test for issue #15633, 'binary' collation should be ignored in the result of 'show create table'.
	tk.MustExec(`drop table if exists binary_collate`)
	tk.MustExec(`create table binary_collate(a varchar(10)) default collate=binary;`)
	tk.MustQuery(`show create table binary_collate`).Check(testkit.RowsWithSep("|",
		""+
			"binary_collate CREATE TABLE `binary_collate` (\n"+
			"  `a` varbinary(10) DEFAULT NULL\n"+
			") ENGINE=InnoDB DEFAULT CHARSET=binary", // binary collate is ignored
	))
	tk.MustExec(`drop table if exists binary_collate`)
	tk.MustExec(`create table binary_collate(a varchar(10)) default charset=binary collate=binary;`)
	tk.MustQuery(`show create table binary_collate`).Check(testkit.RowsWithSep("|",
		""+
			"binary_collate CREATE TABLE `binary_collate` (\n"+
			"  `a` varbinary(10) DEFAULT NULL\n"+
			") ENGINE=InnoDB DEFAULT CHARSET=binary", // binary collate is ignored
	))
	tk.MustExec(`drop table if exists binary_collate`)
	tk.MustExec(`create table binary_collate(a varchar(10)) default charset=utf8mb4 collate=utf8mb4_bin;`)
	tk.MustQuery(`show create table binary_collate`).Check(testkit.RowsWithSep("|",
		""+
			"binary_collate CREATE TABLE `binary_collate` (\n"+
			"  `a` varchar(10) DEFAULT NULL\n"+
			") ENGINE=InnoDB DEFAULT CHARSET=utf8mb4 COLLATE=utf8mb4_bin", // non-binary collate is kept.
	))
	// Test for issue #17 in bug competition, default num and sequence should be shown without quote.
	tk.MustExec(`drop table if exists default_num`)
	tk.MustExec("create table default_num(a int default 11)")
	tk.MustQuery("show create table default_num").Check(testkit.RowsWithSep("|",
		""+
			"default_num CREATE TABLE `default_num` (\n"+
			"  `a` int(11) DEFAULT '11'\n"+
			") ENGINE=InnoDB DEFAULT CHARSET=utf8mb4 COLLATE=utf8mb4_bin",
	))
	tk.MustExec(`drop table if exists default_varchar`)
	tk.MustExec("create table default_varchar(a varchar(10) default \"haha\")")
	tk.MustQuery("show create table default_varchar").Check(testkit.RowsWithSep("|",
		""+
			"default_varchar CREATE TABLE `default_varchar` (\n"+
			"  `a` varchar(10) DEFAULT 'haha'\n"+
			") ENGINE=InnoDB DEFAULT CHARSET=utf8mb4 COLLATE=utf8mb4_bin",
	))
	tk.MustExec(`drop table if exists default_sequence`)
	tk.MustExec("create table default_sequence(a int default nextval(seq))")
	tk.MustQuery("show create table default_sequence").Check(testkit.RowsWithSep("|",
		""+
			"default_sequence CREATE TABLE `default_sequence` (\n"+
			"  `a` int(11) DEFAULT nextval(`test`.`seq`)\n"+
			") ENGINE=InnoDB DEFAULT CHARSET=utf8mb4 COLLATE=utf8mb4_bin",
	))

	// TiDB defaults (and only supports) foreign_key_checks=0
	// This means that the child table can be created before the parent table.
	// This behavior is required for mysqldump restores.
	tk.MustExec(`DROP TABLE IF EXISTS parent, child`)
	tk.MustExec(`CREATE TABLE child (id INT NOT NULL PRIMARY KEY auto_increment, parent_id INT NOT NULL, INDEX par_ind (parent_id), CONSTRAINT child_ibfk_1 FOREIGN KEY (parent_id) REFERENCES parent(id))`)
	tk.MustExec(`CREATE TABLE parent ( id INT NOT NULL PRIMARY KEY auto_increment )`)
	tk.MustQuery(`show create table child`).Check(testkit.RowsWithSep("|",
		""+
			"child CREATE TABLE `child` (\n"+
			"  `id` int(11) NOT NULL AUTO_INCREMENT,\n"+
			"  `parent_id` int(11) NOT NULL,\n"+
			"  PRIMARY KEY (`id`) /*T![clustered_index] CLUSTERED */,\n"+
			"  KEY `par_ind` (`parent_id`),\n"+
			"  CONSTRAINT `child_ibfk_1` FOREIGN KEY (`parent_id`) REFERENCES `test`.`parent` (`id`) /* FOREIGN KEY INVALID */\n"+
			") ENGINE=InnoDB DEFAULT CHARSET=utf8mb4 COLLATE=utf8mb4_bin",
	))

	// Test Foreign keys + ON DELETE / ON UPDATE
	tk.MustExec(`DROP TABLE child`)
	tk.MustExec(`CREATE TABLE child (id INT NOT NULL PRIMARY KEY auto_increment, parent_id INT NOT NULL, INDEX par_ind (parent_id), CONSTRAINT child_ibfk_1 FOREIGN KEY (parent_id) REFERENCES parent(id) ON DELETE RESTRICT ON UPDATE CASCADE)`)
	tk.MustQuery(`show create table child`).Check(testkit.RowsWithSep("|",
		""+
			"child CREATE TABLE `child` (\n"+
			"  `id` int(11) NOT NULL AUTO_INCREMENT,\n"+
			"  `parent_id` int(11) NOT NULL,\n"+
			"  PRIMARY KEY (`id`) /*T![clustered_index] CLUSTERED */,\n"+
			"  KEY `par_ind` (`parent_id`),\n"+
			"  CONSTRAINT `child_ibfk_1` FOREIGN KEY (`parent_id`) REFERENCES `test`.`parent` (`id`) ON DELETE RESTRICT ON UPDATE CASCADE /* FOREIGN KEY INVALID */\n"+
			") ENGINE=InnoDB DEFAULT CHARSET=utf8mb4 COLLATE=utf8mb4_bin",
	))

	// Test Foreign key refer other database table.
	tk.MustExec("create database test1")
	tk.MustExec("create database test2")
	tk.MustExec("create table test1.t1 (id int key, b int, index(b));")
	tk.MustExec("create table test2.t2 (id int key, b int, foreign key fk(b) references test1.t1(id));")
	tk.MustQuery("show create table test2.t2").Check(testkit.Rows("t2 CREATE TABLE `t2` (\n" +
		"  `id` int(11) NOT NULL,\n" +
		"  `b` int(11) DEFAULT NULL,\n" +
		"  PRIMARY KEY (`id`) /*T![clustered_index] CLUSTERED */,\n" +
		"  CONSTRAINT `fk` FOREIGN KEY (`b`) REFERENCES `test1`.`t1` (`id`) /* FOREIGN KEY INVALID */\n" +
		") ENGINE=InnoDB DEFAULT CHARSET=utf8mb4 COLLATE=utf8mb4_bin"))

	// Test issue #20327
	tk.MustExec("drop table if exists t;")
	tk.MustExec("create table t(a int, b char(10) as ('a'));")
	result := tk.MustQuery("show create table t;").Rows()[0][1]
	require.Regexp(t, `(?s).*GENERATED ALWAYS AS \(_utf8mb4'a'\).*`, result)
	tk.MustExec("drop table if exists t;")
	tk.MustExec("create table t(a int, b char(10) as (_utf8'a'));")
	result = tk.MustQuery("show create table t;").Rows()[0][1]
	require.Regexp(t, `(?s).*GENERATED ALWAYS AS \(_utf8'a'\).*`, result)
	// Test show list partition table
	tk.MustExec("set @@session.tidb_enable_list_partition = ON")
	tk.MustExec(`DROP TABLE IF EXISTS t`)
	tk.MustExec(`create table t (id int, name varchar(10), unique index idx (id)) partition by list  (id) (
    	partition p0 values in (3,5,6,9,17),
    	partition p1 values in (1,2,10,11,19,20),
    	partition p2 values in (4,12,13,14,18),
    	partition p3 values in (7,8,15,16,null)
	);`)
	tk.MustQuery(`show create table t`).Check(testkit.RowsWithSep("|",
		"t CREATE TABLE `t` (\n"+
			"  `id` int(11) DEFAULT NULL,\n"+
			"  `name` varchar(10) DEFAULT NULL,\n"+
			"  UNIQUE KEY `idx` (`id`)\n"+
			") ENGINE=InnoDB DEFAULT CHARSET=utf8mb4 COLLATE=utf8mb4_bin\n"+
			"PARTITION BY LIST (`id`)\n"+
			"(PARTITION `p0` VALUES IN (3,5,6,9,17),\n"+
			" PARTITION `p1` VALUES IN (1,2,10,11,19,20),\n"+
			" PARTITION `p2` VALUES IN (4,12,13,14,18),\n"+
			" PARTITION `p3` VALUES IN (7,8,15,16,NULL))"))
	// Test show list column partition table
	tk.MustExec(`DROP TABLE IF EXISTS t`)
	tk.MustExec(`create table t (id int, name varchar(10), unique index idx (id)) partition by list columns (id) (
    	partition p0 values in (3,5,6,9,17),
    	partition p1 values in (1,2,10,11,19,20),
    	partition p2 values in (4,12,13,14,18),
    	partition p3 values in (7,8,15,16,null)
	);`)
	tk.MustQuery(`show create table t`).Check(testkit.RowsWithSep("|",
		"t CREATE TABLE `t` (\n"+
			"  `id` int(11) DEFAULT NULL,\n"+
			"  `name` varchar(10) DEFAULT NULL,\n"+
			"  UNIQUE KEY `idx` (`id`)\n"+
			") ENGINE=InnoDB DEFAULT CHARSET=utf8mb4 COLLATE=utf8mb4_bin\n"+
			"PARTITION BY LIST COLUMNS(`id`)\n"+
			"(PARTITION `p0` VALUES IN (3,5,6,9,17),\n"+
			" PARTITION `p1` VALUES IN (1,2,10,11,19,20),\n"+
			" PARTITION `p2` VALUES IN (4,12,13,14,18),\n"+
			" PARTITION `p3` VALUES IN (7,8,15,16,NULL))"))
	tk.MustExec(`DROP TABLE IF EXISTS t`)
	tk.MustExec(`create table t (id int, name varchar(10), unique index idx (id, name)) partition by list columns (id, name) (
    	partition p0 values in ((3, '1'), (5, '5')),
    	partition p1 values in ((1, '1')));`)
	// The strings are single quoted in MySQL even if sql_mode doesn't contain ANSI_QUOTES.
	tk.MustQuery(`show create table t`).Check(testkit.RowsWithSep("|",
		"t CREATE TABLE `t` (\n"+
			"  `id` int(11) DEFAULT NULL,\n"+
			"  `name` varchar(10) DEFAULT NULL,\n"+
			"  UNIQUE KEY `idx` (`id`,`name`)\n"+
			") ENGINE=InnoDB DEFAULT CHARSET=utf8mb4 COLLATE=utf8mb4_bin\n"+
			"PARTITION BY LIST COLUMNS(`id`,`name`)\n"+
			"(PARTITION `p0` VALUES IN ((3,'1'),(5,'5')),\n"+
			" PARTITION `p1` VALUES IN ((1,'1')))"))
	tk.MustExec(`DROP TABLE IF EXISTS t`)
	tk.MustExec(`create table t (id int primary key, v varchar(255) not null, key idx_v (v) comment 'foo\'bar')`)
	tk.MustQuery(`show create table t`).Check(testkit.RowsWithSep("|",
		"t CREATE TABLE `t` (\n"+
			"  `id` int(11) NOT NULL,\n"+
			"  `v` varchar(255) NOT NULL,\n"+
			"  PRIMARY KEY (`id`) /*T![clustered_index] CLUSTERED */,\n"+
			"  KEY `idx_v` (`v`) COMMENT 'foo''bar'\n"+
			") ENGINE=InnoDB DEFAULT CHARSET=utf8mb4 COLLATE=utf8mb4_bin"))

	// For issue #29922
	tk.MustExec("CREATE TABLE `thash` (\n  `id` bigint unsigned NOT NULL,\n  `data` varchar(255) DEFAULT NULL,\n  PRIMARY KEY (`id`)\n)\nPARTITION BY HASH (`id`)\n(PARTITION pEven COMMENT = \"Even ids\",\n PARTITION pOdd COMMENT = \"Odd ids\");")
	tk.MustQuery("show create table `thash`").Check(testkit.RowsWithSep("|", ""+
		"thash CREATE TABLE `thash` (\n"+
		"  `id` bigint(20) unsigned NOT NULL,\n"+
		"  `data` varchar(255) DEFAULT NULL,\n"+
		"  PRIMARY KEY (`id`) /*T![clustered_index] CLUSTERED */\n"+
		") ENGINE=InnoDB DEFAULT CHARSET=utf8mb4 COLLATE=utf8mb4_bin\n"+
		"PARTITION BY HASH (`id`)\n"+
		"(PARTITION `pEven` COMMENT 'Even ids',\n"+
		" PARTITION `pOdd` COMMENT 'Odd ids')",
	))
	// empty edge case
	tk.MustExec("drop table if exists `thash`")
	tk.MustExec("CREATE TABLE `thash` (\n  `id` bigint unsigned NOT NULL,\n  `data` varchar(255) DEFAULT NULL,\n  PRIMARY KEY (`id`)\n)\nPARTITION BY HASH (`id`);")
	tk.MustQuery("show create table `thash`").Check(testkit.RowsWithSep("|", ""+
		"thash CREATE TABLE `thash` (\n"+
		"  `id` bigint(20) unsigned NOT NULL,\n"+
		"  `data` varchar(255) DEFAULT NULL,\n"+
		"  PRIMARY KEY (`id`) /*T![clustered_index] CLUSTERED */\n"+
		") ENGINE=InnoDB DEFAULT CHARSET=utf8mb4 COLLATE=utf8mb4_bin\n"+
		"PARTITION BY HASH (`id`) PARTITIONS 1",
	))

	// default value escape character '\\' display case
	tk.MustExec("drop table if exists t;")
	tk.MustExec("create table t(a int primary key, b varchar(20) default '\\\\');")
	tk.MustQuery("show create table t;").Check(testkit.RowsWithSep("|",
		""+
			"t CREATE TABLE `t` (\n"+
			"  `a` int(11) NOT NULL,\n"+
			"  `b` varchar(20) DEFAULT '\\\\',\n"+
			"  PRIMARY KEY (`a`) /*T![clustered_index] CLUSTERED */\n"+
			") ENGINE=InnoDB DEFAULT CHARSET=utf8mb4 COLLATE=utf8mb4_bin"))

	tk.MustExec("drop table if exists t;")
	tk.MustExec("create table t(" +
		"a set('a', 'b') charset binary," +
		"b enum('a', 'b') charset ascii);")
	tk.MustQuery("show create table t;").Check(testkit.RowsWithSep("|",
		""+
			"t CREATE TABLE `t` (\n"+
			"  `a` set('a','b') CHARACTER SET binary COLLATE binary DEFAULT NULL,\n"+
			"  `b` enum('a','b') CHARACTER SET ascii COLLATE ascii_bin DEFAULT NULL\n"+
			") ENGINE=InnoDB DEFAULT CHARSET=utf8mb4 COLLATE=utf8mb4_bin"))

	tk.MustExec(`drop table if exists t`)
	tk.MustExec(`create table t(a bit default (rand()))`)
	tk.MustQuery(`show create table t`).Check(testkit.RowsWithSep("|", ""+
		"t CREATE TABLE `t` (\n"+
		"  `a` bit(1) DEFAULT rand()\n"+
		") ENGINE=InnoDB DEFAULT CHARSET=utf8mb4 COLLATE=utf8mb4_bin"))

	tk.MustExec(`drop table if exists t`)
	err := tk.ExecToErr(`create table t (a varchar(255) character set ascii) partition by range columns (a) (partition p values less than (0xff))`)
	require.ErrorContains(t, err, "[ddl:1654]Partition column values of incorrect type")
	tk.MustExec(`create table t (a varchar(255) character set ascii) partition by range columns (a) (partition p values less than (0x7f))`)
	tk.MustQuery(`show create table t`).Check(testkit.Rows(
		"t CREATE TABLE `t` (\n" +
			"  `a` varchar(255) CHARACTER SET ascii COLLATE ascii_bin DEFAULT NULL\n" +
			") ENGINE=InnoDB DEFAULT CHARSET=utf8mb4 COLLATE=utf8mb4_bin\n" +
			"PARTITION BY RANGE COLUMNS(`a`)\n" +
			"(PARTITION `p` VALUES LESS THAN (x'7f'))"))
}

func TestShowCreateTablePlacement(t *testing.T) {
	store := testkit.CreateMockStore(t)
	tk := testkit.NewTestKit(t, store)
	tk.MustExec("use test")
	defer tk.MustExec(`DROP TABLE IF EXISTS t`)

	// case for policy
	tk.MustExec(`DROP TABLE IF EXISTS t`)
	tk.MustExec("create placement policy x " +
		"FOLLOWERS=2 " +
		"CONSTRAINTS=\"[+disk=ssd]\" ")
	defer tk.MustExec(`DROP PLACEMENT POLICY IF EXISTS x`)
	tk.MustExec("create table t(a int)" +
		"PLACEMENT POLICY=\"x\"")
	tk.MustQuery(`show create table t`).Check(testkit.RowsWithSep("|",
		"t CREATE TABLE `t` (\n"+
			"  `a` int(11) DEFAULT NULL\n"+
			") ENGINE=InnoDB DEFAULT CHARSET=utf8mb4 COLLATE=utf8mb4_bin "+
			"/*T![placement] PLACEMENT POLICY=`x` */",
	))

	// case for policy with quotes
	tk.MustExec(`DROP TABLE IF EXISTS t`)
	tk.MustExec("create table t(a int)" +
		"/*T![placement] PLACEMENT POLICY=\"x\" */")
	tk.MustQuery(`show create table t`).Check(testkit.RowsWithSep("|",
		"t CREATE TABLE `t` (\n"+
			"  `a` int(11) DEFAULT NULL\n"+
			") ENGINE=InnoDB DEFAULT CHARSET=utf8mb4 COLLATE=utf8mb4_bin "+
			"/*T![placement] PLACEMENT POLICY=`x` */",
	))

	// Partitioned tables
	tk.MustExec(`DROP TABLE IF EXISTS t`)
	tk.MustExec("set @old_list_part = @@tidb_enable_list_partition")
	defer tk.MustExec("set @@tidb_enable_list_partition = @old_list_part")
	tk.MustExec("set tidb_enable_list_partition = 1")
	tk.MustExec("create table t(a int, b varchar(255))" +
		"/*T![placement] PLACEMENT POLICY=\"x\" */" +
		"PARTITION BY LIST (a)\n" +
		"(PARTITION pLow VALUES in (1,2,3,5,8) COMMENT 'a comment' placement policy 'x'," +
		" PARTITION pMid VALUES in (9) COMMENT 'another comment'," +
		"partition pMax values IN (10,11,12))")
	tk.MustQuery(`show create table t`).Check(testkit.RowsWithSep("|", ""+
		"t CREATE TABLE `t` (\n"+
		"  `a` int(11) DEFAULT NULL,\n"+
		"  `b` varchar(255) DEFAULT NULL\n"+
		") ENGINE=InnoDB DEFAULT CHARSET=utf8mb4 COLLATE=utf8mb4_bin /*T![placement] PLACEMENT POLICY=`x` */\n"+
		"PARTITION BY LIST (`a`)\n"+
		"(PARTITION `pLow` VALUES IN (1,2,3,5,8) COMMENT 'a comment' /*T![placement] PLACEMENT POLICY=`x` */,\n"+
		" PARTITION `pMid` VALUES IN (9) COMMENT 'another comment',\n"+
		" PARTITION `pMax` VALUES IN (10,11,12))",
	))

	tk.MustExec(`DROP TABLE IF EXISTS t`)
	tk.MustExec("create table t(a int, b varchar(255))" +
		"PARTITION BY LIST COLUMNS (b)\n" +
		"(PARTITION pLow VALUES in ('1','2','3','5','8') COMMENT 'a comment' placement policy 'x'," +
		"partition pMax values IN ('10','11','12'))")
	tk.MustQuery(`show create table t`).Check(testkit.RowsWithSep("|", ""+
		"t CREATE TABLE `t` (\n"+
		"  `a` int(11) DEFAULT NULL,\n"+
		"  `b` varchar(255) DEFAULT NULL\n"+
		") ENGINE=InnoDB DEFAULT CHARSET=utf8mb4 COLLATE=utf8mb4_bin\n"+
		"PARTITION BY LIST COLUMNS(`b`)\n"+
		"(PARTITION `pLow` VALUES IN ('1','2','3','5','8') COMMENT 'a comment' /*T![placement] PLACEMENT POLICY=`x` */,\n"+
		" PARTITION `pMax` VALUES IN ('10','11','12'))",
	))

	tk.MustExec(`DROP TABLE IF EXISTS t`)
	tk.MustExec("create table t(a int, b varchar(255))" +
		"PARTITION BY LIST COLUMNS (a,b)\n" +
		"(PARTITION pLow VALUES in ((1,'1'),(2,'2'),(3,'3'),(5,'5'),(8,'8')) COMMENT 'a comment' placement policy 'x'," +
		"partition pMax values IN ((10,'10'),(11,'11'),(12,'12')))")
	tk.MustQuery(`show create table t`).Check(testkit.RowsWithSep("|", ""+
		"t CREATE TABLE `t` (\n"+
		"  `a` int(11) DEFAULT NULL,\n"+
		"  `b` varchar(255) DEFAULT NULL\n"+
		") ENGINE=InnoDB DEFAULT CHARSET=utf8mb4 COLLATE=utf8mb4_bin\n"+
		"PARTITION BY LIST COLUMNS(`a`,`b`)\n"+
		"(PARTITION `pLow` VALUES IN ((1,'1'),(2,'2'),(3,'3'),(5,'5'),(8,'8')) COMMENT 'a comment' /*T![placement] PLACEMENT POLICY=`x` */,\n"+
		" PARTITION `pMax` VALUES IN ((10,'10'),(11,'11'),(12,'12')))",
	))

	tk.MustExec(`DROP TABLE IF EXISTS t`)
	tk.MustExec("create table t(a int, b varchar(255))" +
		"PARTITION BY RANGE (a)\n" +
		"(PARTITION pLow VALUES less than (1000000) COMMENT 'a comment' placement policy 'x'," +
		"partition pMax values LESS THAN (MAXVALUE))")
	tk.MustQuery(`show create table t`).Check(testkit.RowsWithSep("|", ""+
		"t CREATE TABLE `t` (\n"+
		"  `a` int(11) DEFAULT NULL,\n"+
		"  `b` varchar(255) DEFAULT NULL\n"+
		") ENGINE=InnoDB DEFAULT CHARSET=utf8mb4 COLLATE=utf8mb4_bin\n"+
		"PARTITION BY RANGE (`a`)\n"+
		"(PARTITION `pLow` VALUES LESS THAN (1000000) COMMENT 'a comment' /*T![placement] PLACEMENT POLICY=`x` */,\n"+
		" PARTITION `pMax` VALUES LESS THAN (MAXVALUE))",
	))

	tk.MustExec(`DROP TABLE IF EXISTS t`)
	tk.MustExec("create table t(a int, b varchar(255))" +
		"PARTITION BY RANGE COLUMNS (b)\n" +
		"(PARTITION pLow VALUES less than ('1000000') COMMENT 'a comment' placement policy 'x'," +
		"partition pMax values LESS THAN (MAXVALUE))")
	tk.MustQuery(`show create table t`).Check(testkit.RowsWithSep("|", ""+
		"t CREATE TABLE `t` (\n"+
		"  `a` int(11) DEFAULT NULL,\n"+
		"  `b` varchar(255) DEFAULT NULL\n"+
		") ENGINE=InnoDB DEFAULT CHARSET=utf8mb4 COLLATE=utf8mb4_bin\n"+
		"PARTITION BY RANGE COLUMNS(`b`)\n"+
		"(PARTITION `pLow` VALUES LESS THAN ('1000000') COMMENT 'a comment' /*T![placement] PLACEMENT POLICY=`x` */,\n"+
		" PARTITION `pMax` VALUES LESS THAN (MAXVALUE))",
	))

	tk.MustExec(`DROP TABLE IF EXISTS t`)

	tk.MustExec("create table t(a int, b varchar(255))" +
		"/*T![placement] PLACEMENT POLICY=\"x\" */" +
		"PARTITION BY RANGE COLUMNS (a,b)\n" +
		"(PARTITION pLow VALUES less than (1000000,'1000000') COMMENT 'a comment' placement policy 'x'," +
		" PARTITION pMidLow VALUES less than (1000000,MAXVALUE) COMMENT 'another comment' placement policy 'x'," +
		" PARTITION pMadMax VALUES less than (9000000,'1000000') COMMENT ='Not a comment' placement policy 'x'," +
		"partition pMax values LESS THAN (MAXVALUE, 'Does not matter...'))")
	tk.MustQuery("show warnings").Check(testkit.Rows())
	tk.MustExec(`insert into t values (1,'1')`)
	tk.MustQuery("select * from t").Check(testkit.Rows("1 1"))
	tk.MustQuery(`show create table t`).Check(testkit.Rows(
		"t CREATE TABLE `t` (\n" +
			"  `a` int(11) DEFAULT NULL,\n" +
			"  `b` varchar(255) DEFAULT NULL\n" +
			") ENGINE=InnoDB DEFAULT CHARSET=utf8mb4 COLLATE=utf8mb4_bin /*T![placement] PLACEMENT POLICY=`x` */\n" +
			"PARTITION BY RANGE COLUMNS(`a`,`b`)\n" +
			"(PARTITION `pLow` VALUES LESS THAN (1000000,'1000000') COMMENT 'a comment' /*T![placement] PLACEMENT POLICY=`x` */,\n" +
			" PARTITION `pMidLow` VALUES LESS THAN (1000000,MAXVALUE) COMMENT 'another comment' /*T![placement] PLACEMENT POLICY=`x` */,\n" +
			" PARTITION `pMadMax` VALUES LESS THAN (9000000,'1000000') COMMENT 'Not a comment' /*T![placement] PLACEMENT POLICY=`x` */,\n" +
			" PARTITION `pMax` VALUES LESS THAN (MAXVALUE,'Does not matter...'))"))

	tk.MustExec(`DROP TABLE IF EXISTS t`)
	tk.MustExec("create table t(a int, b varchar(255))" +
		"/*T![placement] PLACEMENT POLICY=\"x\" */" +
		"PARTITION BY HASH (a) PARTITIONS 2")
	tk.MustQuery(`show create table t`).Check(testkit.RowsWithSep("|", ""+
		"t CREATE TABLE `t` (\n"+
		"  `a` int(11) DEFAULT NULL,\n"+
		"  `b` varchar(255) DEFAULT NULL\n"+
		") ENGINE=InnoDB DEFAULT CHARSET=utf8mb4 COLLATE=utf8mb4_bin /*T![placement] PLACEMENT POLICY=`x` */\n"+
		"PARTITION BY HASH (`a`) PARTITIONS 2",
	))

	tk.MustExec(`DROP TABLE IF EXISTS t`)
	tk.MustExec("create table t(a int, b varchar(255))" +
		"PARTITION BY HASH (a)\n" +
		"(PARTITION pLow COMMENT 'a comment' placement policy 'x'," +
		"partition pMax)")
	tk.MustQuery(`show create table t`).Check(testkit.RowsWithSep("|", ""+
		"t CREATE TABLE `t` (\n"+
		"  `a` int(11) DEFAULT NULL,\n"+
		"  `b` varchar(255) DEFAULT NULL\n"+
		") ENGINE=InnoDB DEFAULT CHARSET=utf8mb4 COLLATE=utf8mb4_bin\n"+
		"PARTITION BY HASH (`a`)\n"+
		"(PARTITION `pLow` COMMENT 'a comment' /*T![placement] PLACEMENT POLICY=`x` */,\n"+
		" PARTITION `pMax`)",
	))
	tk.MustExec(`DROP TABLE t`)
}

func TestShowVisibility(t *testing.T) {
	store := testkit.CreateMockStore(t)
	tk := testkit.NewTestKit(t, store)
	tk.MustExec("create database showdatabase")
	tk.MustExec("use showdatabase")
	tk.MustExec("create table t1 (id int)")
	tk.MustExec("create table t2 (id int)")
	tk.MustExec(`create user 'show'@'%'`)

	tk1 := testkit.NewTestKit(t, store)
	require.NoError(t, tk1.Session().Auth(&auth.UserIdentity{Username: "show", Hostname: "%"}, nil, nil))

	// No ShowDatabases privilege, this user would see nothing except INFORMATION_SCHEMA.
	tk.MustQuery("show databases").Check(testkit.Rows("INFORMATION_SCHEMA"))

	// After grant, the user can see the database.
	tk.MustExec(`grant select on showdatabase.t1 to 'show'@'%'`)
	tk1.MustQuery("show databases").Check(testkit.Rows("INFORMATION_SCHEMA", "showdatabase"))

	// The user can see t1 but not t2.
	tk1.MustExec("use showdatabase")
	tk1.MustQuery("show tables").Check(testkit.Rows("t1"))

	// After revoke, show database result should be just except INFORMATION_SCHEMA.
	tk.MustExec(`revoke select on showdatabase.t1 from 'show'@'%'`)
	tk1.MustQuery("show databases").Check(testkit.Rows("INFORMATION_SCHEMA"))

	// Grant any global privilege would make show databases available.
	tk.MustExec(`grant CREATE on *.* to 'show'@'%'`)
	rows := tk1.MustQuery("show databases").Rows()
	require.GreaterOrEqual(t, len(rows), 2)

	tk.MustExec(`drop user 'show'@'%'`)
	tk.MustExec("drop database showdatabase")
}

func TestShowDatabasesInfoSchemaFirst(t *testing.T) {
	store := testkit.CreateMockStore(t)
	tk := testkit.NewTestKit(t, store)
	tk.MustQuery("show databases").Check(testkit.Rows("INFORMATION_SCHEMA"))
	tk.MustExec(`create user 'show'@'%'`)

	tk.MustExec(`create database AAAA`)
	tk.MustExec(`create database BBBB`)
	tk.MustExec(`grant select on AAAA.* to 'show'@'%'`)
	tk.MustExec(`grant select on BBBB.* to 'show'@'%'`)

	tk1 := testkit.NewTestKit(t, store)
	require.NoError(t, tk1.Session().Auth(&auth.UserIdentity{Username: "show", Hostname: "%"}, nil, nil))
	tk1.MustQuery("show databases").Check(testkit.Rows("INFORMATION_SCHEMA", "AAAA", "BBBB"))

	tk.MustExec(`drop user 'show'@'%'`)
	tk.MustExec(`drop database AAAA`)
	tk.MustExec(`drop database BBBB`)
}

func TestShowWarnings(t *testing.T) {
	store := testkit.CreateMockStore(t)
	tk := testkit.NewTestKit(t, store)
	tk.MustExec("use test")
	testSQL := `create table if not exists show_warnings (a int)`
	tk.MustExec(testSQL)
	tk.MustExec("set @@sql_mode=''")
	tk.MustExec("insert show_warnings values ('a')")
	require.Equal(t, uint16(1), tk.Session().GetSessionVars().StmtCtx.WarningCount())
	tk.MustQuery("show warnings").Check(testkit.RowsWithSep("|", "Warning|1366|Incorrect int value: 'a' for column 'a' at row 1"))
	require.Equal(t, uint16(0), tk.Session().GetSessionVars().StmtCtx.WarningCount())
	tk.MustQuery("show warnings").Check(testkit.RowsWithSep("|", "Warning|1366|Incorrect int value: 'a' for column 'a' at row 1"))
	require.Equal(t, uint16(0), tk.Session().GetSessionVars().StmtCtx.WarningCount())

	// Test Warning level 'Error'
	testSQL = `create table show_warnings (a int)`
	_, _ = tk.Exec(testSQL)
	// FIXME: Table 'test.show_warnings' already exists
	require.Equal(t, uint16(1), tk.Session().GetSessionVars().StmtCtx.WarningCount())
	tk.MustQuery("show warnings").Check(testkit.RowsWithSep("|", "Error|1050|Table 'test.show_warnings' already exists"))
	tk.MustQuery("select @@error_count").Check(testkit.RowsWithSep("|", "1"))

	// Test Warning level 'Note'
	testSQL = `create table show_warnings_2 (a int)`
	tk.MustExec(testSQL)
	testSQL = `create table if not exists show_warnings_2 like show_warnings`
	_, err := tk.Exec(testSQL)
	require.NoError(t, err)
	require.Equal(t, uint16(1), tk.Session().GetSessionVars().StmtCtx.WarningCount())
	tk.MustQuery("show warnings").Check(testkit.RowsWithSep("|", "Note|1050|Table 'test.show_warnings_2' already exists"))
	tk.MustQuery("select @@warning_count").Check(testkit.RowsWithSep("|", "1"))
	tk.MustQuery("select @@warning_count").Check(testkit.RowsWithSep("|", "0"))
}

func TestShowErrors(t *testing.T) {
	store := testkit.CreateMockStore(t)
	tk := testkit.NewTestKit(t, store)
	tk.MustExec("use test")
	testSQL := `create table if not exists show_errors (a int)`
	tk.MustExec(testSQL)
	testSQL = `create table show_errors (a int)`
	// FIXME: 'test.show_errors' already exists
	_, _ = tk.Exec(testSQL)

	tk.MustQuery("show errors").Check(testkit.RowsWithSep("|", "Error|1050|Table 'test.show_errors' already exists"))

	// eliminate previous errors
	tk.MustExec("select 1")
	_, _ = tk.Exec("create invalid")
	tk.MustQuery("show errors").Check(testkit.RowsWithSep("|", "Error|1064|You have an error in your SQL syntax; check the manual that corresponds to your TiDB version for the right syntax to use line 1 column 14 near \"invalid\" "))
}

func TestShowWarningsForExprPushdown(t *testing.T) {
	store, dom := testkit.CreateMockStoreAndDomain(t)
	tk := testkit.NewTestKit(t, store)
	tk.MustExec("use test")
	tk.MustExec(`set tidb_cost_model_version=2`)
	testSQL := `create table if not exists show_warnings_expr_pushdown (a int, value date)`
	tk.MustExec(testSQL)

	// create tiflash replica
	{
		is := dom.InfoSchema()
		db, exists := is.SchemaByName(model.NewCIStr("test"))
		require.True(t, exists)
		for _, tblInfo := range db.Tables {
			if tblInfo.Name.L == "show_warnings_expr_pushdown" {
				tblInfo.TiFlashReplica = &model.TiFlashReplicaInfo{
					Count:     1,
					Available: true,
				}
			}
		}
	}
	tk.MustExec("set tidb_allow_mpp=0")
	tk.MustExec("explain select * from show_warnings_expr_pushdown t where md5(value) = '2020-01-01'")
	require.Equal(t, uint16(1), tk.Session().GetSessionVars().StmtCtx.WarningCount())
	tk.MustQuery("show warnings").Check(testkit.RowsWithSep("|", "Warning|1105|Scalar function 'md5'(signature: MD5, return type: var_string(32)) is not supported to push down to tiflash now."))
	tk.MustExec("explain select /*+ read_from_storage(tiflash[show_warnings_expr_pushdown]) */ max(md5(value)) from show_warnings_expr_pushdown group by a")
	require.Equal(t, uint16(2), tk.Session().GetSessionVars().StmtCtx.WarningCount())
	tk.MustQuery("show warnings").Check(testkit.RowsWithSep("|", "Warning|1105|Scalar function 'md5'(signature: MD5, return type: var_string(32)) is not supported to push down to tiflash now.", "Warning|1105|Aggregation can not be pushed to tiflash because arguments of AggFunc `max` contains unsupported exprs"))
	tk.MustExec("explain select /*+ read_from_storage(tiflash[show_warnings_expr_pushdown]) */ max(a) from show_warnings_expr_pushdown group by md5(value)")
	require.Equal(t, uint16(2), tk.Session().GetSessionVars().StmtCtx.WarningCount())
	tk.MustQuery("show warnings").Check(testkit.RowsWithSep("|", "Warning|1105|Scalar function 'md5'(signature: MD5, return type: var_string(32)) is not supported to push down to tiflash now.", "Warning|1105|Aggregation can not be pushed to tiflash because groupByItems contain unsupported exprs"))
	tk.MustExec("set tidb_opt_distinct_agg_push_down=0")
	tk.MustExec("explain select max(distinct a) from show_warnings_expr_pushdown group by value")
	require.Equal(t, uint16(0), tk.Session().GetSessionVars().StmtCtx.WarningCount())
	// tk.MustQuery("show warnings").Check(testkit.RowsWithSep("|", "Warning|1105|Aggregation can not be pushed to storage layer in non-mpp mode because it contains agg function with distinct"))
}

func TestShowGrantsPrivilege(t *testing.T) {
	store := testkit.CreateMockStore(t)
	tk := testkit.NewTestKit(t, store)
	tk.MustExec("create user show_grants")
	tk.MustExec("show grants for show_grants")
	tk1 := testkit.NewTestKit(t, store)
	require.NoError(t, tk1.Session().Auth(&auth.UserIdentity{Username: "show_grants", Hostname: "%"}, nil, nil))
	err := tk1.QueryToErr("show grants for root")
	require.EqualError(t, executor.ErrDBaccessDenied.GenWithStackByArgs("show_grants", "%", mysql.SystemDB), err.Error())
	// Test show grants for user with auth host name `%`.
	tk2 := testkit.NewTestKit(t, store)
	require.NoError(t, tk2.Session().Auth(&auth.UserIdentity{Username: "show_grants", Hostname: "127.0.0.1", AuthUsername: "show_grants", AuthHostname: "%"}, nil, nil))
	tk2.MustQuery("show grants")
}

func TestShowStatsPrivilege(t *testing.T) {
	store := testkit.CreateMockStore(t)
	tk := testkit.NewTestKit(t, store)
	tk.MustExec("create user show_stats")
	tk1 := testkit.NewTestKit(t, store)

	require.NoError(t, tk1.Session().Auth(&auth.UserIdentity{Username: "show_stats", Hostname: "%"}, nil, nil))
	e := "[planner:1142]SHOW command denied to user 'show_stats'@'%' for table"
	err := tk1.ExecToErr("show stats_meta")
	require.ErrorContains(t, err, e)
	err = tk1.ExecToErr("SHOW STATS_BUCKETS")
	require.ErrorContains(t, err, e)
	err = tk1.ExecToErr("SHOW STATS_HISTOGRAMS")
	require.ErrorContains(t, err, e)

	eqErr := plannercore.ErrDBaccessDenied.GenWithStackByArgs("show_stats", "%", mysql.SystemDB)
	err = tk1.ExecToErr("SHOW STATS_HEALTHY")
	require.EqualError(t, err, eqErr.Error())
	tk.MustExec("grant select on mysql.* to show_stats")
	tk1.MustExec("show stats_meta")
	tk1.MustExec("SHOW STATS_BUCKETS")
	tk1.MustExec("SHOW STATS_HEALTHY")
	tk1.MustExec("SHOW STATS_HISTOGRAMS")

	tk.MustExec("create user a@'%' identified by '';")
	require.NoError(t, tk1.Session().Auth(&auth.UserIdentity{Username: "a", Hostname: "%"}, nil, nil))
	tk.MustExec("grant select on mysql.stats_meta to a@'%';")
	tk.MustExec("grant select on mysql.stats_buckets to a@'%';")
	tk.MustExec("grant select on mysql.stats_histograms to a@'%';")
	tk1.MustExec("show stats_meta")
	tk1.MustExec("SHOW STATS_BUCKETS")
	tk1.MustExec("SHOW STATS_HISTOGRAMS")
}

func TestIssue18878(t *testing.T) {
	store := testkit.CreateMockStore(t)
	tk := testkit.NewTestKit(t, store)
	require.NoError(t, tk.Session().Auth(&auth.UserIdentity{Username: "root", Hostname: "127.0.0.1", AuthHostname: "%"}, nil, nil))
	tk.MustQuery("select user()").Check(testkit.Rows("root@127.0.0.1"))
	tk.MustQuery("show grants")
	tk.MustQuery("select user()").Check(testkit.Rows("root@127.0.0.1"))
	err := tk.QueryToErr("show grants for root@127.0.0.1")
	require.Equal(t, privileges.ErrNonexistingGrant.FastGenByArgs("root", "127.0.0.1").Error(), err.Error())
	err = tk.QueryToErr("show grants for root@localhost")
	require.Equal(t, privileges.ErrNonexistingGrant.FastGenByArgs("root", "localhost").Error(), err.Error())
	err = tk.QueryToErr("show grants for root@1.1.1.1")
	require.Equal(t, privileges.ErrNonexistingGrant.FastGenByArgs("root", "1.1.1.1").Error(), err.Error())
	tk.MustExec("create user `show_grants`@`127.0.%`")
	err = tk.QueryToErr("show grants for `show_grants`@`127.0.0.1`")
	require.Equal(t, privileges.ErrNonexistingGrant.FastGenByArgs("show_grants", "127.0.0.1").Error(), err.Error())
	tk.MustQuery("show grants for `show_grants`@`127.0.%`")
}

func TestIssue17794(t *testing.T) {
	store := testkit.CreateMockStore(t)
	tk := testkit.NewTestKit(t, store)
	tk.MustExec("CREATE USER 'root'@'8.8.%'")
	require.NoError(t, tk.Session().Auth(&auth.UserIdentity{Username: "root", Hostname: "9.9.9.9", AuthHostname: "%"}, nil, nil))

	tk1 := testkit.NewTestKit(t, store)
	require.NoError(t, tk1.Session().Auth(&auth.UserIdentity{Username: "root", Hostname: "8.8.8.8", AuthHostname: "8.8.%"}, nil, nil))
	tk.MustQuery("show grants").Check(testkit.Rows("GRANT ALL PRIVILEGES ON *.* TO 'root'@'%' WITH GRANT OPTION"))
	tk1.MustQuery("show grants").Check(testkit.Rows("GRANT USAGE ON *.* TO 'root'@'8.8.%'"))
}

func TestIssue3641(t *testing.T) {
	store := testkit.CreateMockStore(t)
	tk := testkit.NewTestKit(t, store)
	tk.MustGetErrCode("show tables;", mysql.ErrNoDB)
	tk.MustGetErrCode("show tables;", mysql.ErrNoDB)
}

func TestIssue10549(t *testing.T) {
	store := testkit.CreateMockStore(t)
	tk := testkit.NewTestKit(t, store)
	tk.MustExec("CREATE DATABASE newdb;")
	tk.MustExec("CREATE ROLE 'app_developer';")
	tk.MustExec("GRANT ALL ON newdb.* TO 'app_developer';")
	tk.MustExec("CREATE USER 'dev';")
	tk.MustExec("GRANT 'app_developer' TO 'dev';")
	tk.MustExec("SET DEFAULT ROLE app_developer TO 'dev';")

	require.NoError(t, tk.Session().Auth(&auth.UserIdentity{Username: "dev", Hostname: "%", AuthUsername: "dev", AuthHostname: "%"}, nil, nil))
	tk.MustQuery("SHOW DATABASES;").Check(testkit.Rows("INFORMATION_SCHEMA", "newdb"))
	tk.MustQuery("SHOW GRANTS;").Check(testkit.Rows("GRANT USAGE ON *.* TO 'dev'@'%'", "GRANT ALL PRIVILEGES ON newdb.* TO 'dev'@'%'", "GRANT 'app_developer'@'%' TO 'dev'@'%'"))
	tk.MustQuery("SHOW GRANTS FOR CURRENT_USER").Check(testkit.Rows("GRANT USAGE ON *.* TO 'dev'@'%'", "GRANT ALL PRIVILEGES ON newdb.* TO 'dev'@'%'", "GRANT 'app_developer'@'%' TO 'dev'@'%'"))
	tk.MustQuery("SHOW GRANTS FOR dev").Check(testkit.Rows("GRANT USAGE ON *.* TO 'dev'@'%'", "GRANT 'app_developer'@'%' TO 'dev'@'%'"))
}

func TestIssue11165(t *testing.T) {
	store := testkit.CreateMockStore(t)
	tk := testkit.NewTestKit(t, store)
	tk.MustExec("CREATE ROLE 'r_manager';")
	tk.MustExec("CREATE USER 'manager'@'localhost';")
	tk.MustExec("GRANT 'r_manager' TO 'manager'@'localhost';")

	require.NoError(t, tk.Session().Auth(&auth.UserIdentity{Username: "manager", Hostname: "localhost", AuthUsername: "manager", AuthHostname: "localhost"}, nil, nil))
	tk.MustExec("SET DEFAULT ROLE ALL TO 'manager'@'localhost';")
	tk.MustExec("SET DEFAULT ROLE NONE TO 'manager'@'localhost';")
	tk.MustExec("SET DEFAULT ROLE 'r_manager' TO 'manager'@'localhost';")
}

// TestShow2 is moved from session_test
func TestShow2(t *testing.T) {
	store, dom := testkit.CreateMockStoreAndDomain(t)
	tk := testkit.NewTestKit(t, store)
	tk.MustExec("use test")

	tk.MustExec("set global autocommit=0")
	tk1 := testkit.NewTestKit(t, store)
	tk1.MustQuery("show global variables where variable_name = 'autocommit'").Check(testkit.Rows("autocommit OFF"))
	tk.MustExec("set global autocommit = 1")
	tk2 := testkit.NewTestKit(t, store)
	tk2.MustQuery("show global variables where variable_name = 'autocommit'").Check(testkit.Rows("autocommit ON"))

	// TODO: Specifying the charset for national char/varchar should not be supported.
	tk.MustExec("drop table if exists test_full_column")
	tk.MustExec(`create table test_full_column(
					c_int int,
					c_float float,
					c_bit bit,
					c_bool bool,
					c_char char(1) charset ascii collate ascii_bin,
					c_nchar national char(1) charset ascii collate ascii_bin,
					c_binary binary,
					c_varchar varchar(1) charset ascii collate ascii_bin,
					c_varchar_default varchar(20) charset ascii collate ascii_bin default 'cUrrent_tImestamp',
					c_nvarchar national varchar(1) charset ascii collate ascii_bin,
					c_varbinary varbinary(1),
					c_year year,
					c_date date,
					c_time time,
					c_datetime datetime,
					c_datetime_default datetime default current_timestamp,
					c_datetime_default_2 datetime(2) default current_timestamp(2),
					c_timestamp timestamp,
					c_timestamp_default timestamp default current_timestamp,
					c_timestamp_default_3 timestamp(3) default current_timestamp(3),
					c_timestamp_default_4 timestamp(3) default current_timestamp(3) on update current_timestamp(3),
					c_blob blob,
					c_tinyblob tinyblob,
					c_mediumblob mediumblob,
					c_longblob longblob,
					c_text text charset ascii collate ascii_bin,
					c_tinytext tinytext charset ascii collate ascii_bin,
					c_mediumtext mediumtext charset ascii collate ascii_bin,
					c_longtext longtext charset ascii collate ascii_bin,
					c_json json,
					c_enum enum('1') charset ascii collate ascii_bin,
					c_set set('1') charset ascii collate ascii_bin
				);`)

	tk.MustQuery(`show full columns from test_full_column`).Check(testkit.Rows(
		"" +
			"c_int int(11) <nil> YES  <nil>  select,insert,update,references ]\n" +
			"[c_float float <nil> YES  <nil>  select,insert,update,references ]\n" +
			"[c_bit bit(1) <nil> YES  <nil>  select,insert,update,references ]\n" +
			"[c_bool tinyint(1) <nil> YES  <nil>  select,insert,update,references ]\n" +
			"[c_char char(1) ascii_bin YES  <nil>  select,insert,update,references ]\n" +
			"[c_nchar char(1) ascii_bin YES  <nil>  select,insert,update,references ]\n" +
			"[c_binary binary(1) <nil> YES  <nil>  select,insert,update,references ]\n" +
			"[c_varchar varchar(1) ascii_bin YES  <nil>  select,insert,update,references ]\n" +
			"[c_varchar_default varchar(20) ascii_bin YES  cUrrent_tImestamp  select,insert,update,references ]\n" +
			"[c_nvarchar varchar(1) ascii_bin YES  <nil>  select,insert,update,references ]\n" +
			"[c_varbinary varbinary(1) <nil> YES  <nil>  select,insert,update,references ]\n" +
			"[c_year year(4) <nil> YES  <nil>  select,insert,update,references ]\n" +
			"[c_date date <nil> YES  <nil>  select,insert,update,references ]\n" +
			"[c_time time <nil> YES  <nil>  select,insert,update,references ]\n" +
			"[c_datetime datetime <nil> YES  <nil>  select,insert,update,references ]\n" +
			"[c_datetime_default datetime <nil> YES  CURRENT_TIMESTAMP  select,insert,update,references ]\n" +
			"[c_datetime_default_2 datetime(2) <nil> YES  CURRENT_TIMESTAMP(2)  select,insert,update,references ]\n" +
			"[c_timestamp timestamp <nil> YES  <nil>  select,insert,update,references ]\n" +
			"[c_timestamp_default timestamp <nil> YES  CURRENT_TIMESTAMP  select,insert,update,references ]\n" +
			"[c_timestamp_default_3 timestamp(3) <nil> YES  CURRENT_TIMESTAMP(3)  select,insert,update,references ]\n" +
			"[c_timestamp_default_4 timestamp(3) <nil> YES  CURRENT_TIMESTAMP(3) DEFAULT_GENERATED on update CURRENT_TIMESTAMP(3) select,insert,update,references ]\n" +
			"[c_blob blob <nil> YES  <nil>  select,insert,update,references ]\n" +
			"[c_tinyblob tinyblob <nil> YES  <nil>  select,insert,update,references ]\n" +
			"[c_mediumblob mediumblob <nil> YES  <nil>  select,insert,update,references ]\n" +
			"[c_longblob longblob <nil> YES  <nil>  select,insert,update,references ]\n" +
			"[c_text text ascii_bin YES  <nil>  select,insert,update,references ]\n" +
			"[c_tinytext tinytext ascii_bin YES  <nil>  select,insert,update,references ]\n" +
			"[c_mediumtext mediumtext ascii_bin YES  <nil>  select,insert,update,references ]\n" +
			"[c_longtext longtext ascii_bin YES  <nil>  select,insert,update,references ]\n" +
			"[c_json json <nil> YES  <nil>  select,insert,update,references ]\n" +
			"[c_enum enum('1') ascii_bin YES  <nil>  select,insert,update,references ]\n" +
			"[c_set set('1') ascii_bin YES  <nil>  select,insert,update,references "))

	tk.MustExec("drop table if exists test_full_column")

	tk.MustExec("drop table if exists t")
	tk.MustExec(`create table if not exists t (c int) comment '注释'`)
	tk.MustExec("create or replace definer='root'@'localhost' view v as select * from t")
	tk.MustQuery(`show columns from t`).Check(testkit.RowsWithSep(",", "c,int(11),YES,,<nil>,"))
	tk.MustQuery(`describe t`).Check(testkit.RowsWithSep(",", "c,int(11),YES,,<nil>,"))
	tk.MustQuery(`show columns from v`).Check(testkit.RowsWithSep(",", "c,int(11),YES,,<nil>,"))
	tk.MustQuery(`describe v`).Check(testkit.RowsWithSep(",", "c,int(11),YES,,<nil>,"))
	tk.MustQuery("show collation where Charset = 'utf8' and Collation = 'utf8_bin'").Check(testkit.RowsWithSep(",", "utf8_bin,utf8,83,Yes,Yes,1"))
	tk.MustExec(`drop sequence if exists seq`)
	tk.MustExec(`create sequence seq`)
	tk.MustQuery("show tables").Check(testkit.Rows("seq", "t", "v"))
	tk.MustQuery("show full tables").Check(testkit.Rows("seq SEQUENCE", "t BASE TABLE", "v VIEW"))

	// Bug 19427
	tk.MustQuery("SHOW FULL TABLES in INFORMATION_SCHEMA like 'VIEWS'").Check(testkit.Rows("VIEWS SYSTEM VIEW"))
	tk.MustQuery("SHOW FULL TABLES in information_schema like 'VIEWS'").Check(testkit.Rows("VIEWS SYSTEM VIEW"))
	tk.MustQuery("SHOW FULL TABLES in metrics_schema like 'uptime'").Check(testkit.Rows("uptime SYSTEM VIEW"))

	is := dom.InfoSchema()
	tblInfo, err := is.TableByName(model.NewCIStr("test"), model.NewCIStr("t"))
	require.NoError(t, err)
	createTime := model.TSConvert2Time(tblInfo.Meta().UpdateTS).Format("2006-01-02 15:04:05")

	// The Hostname is the actual host
	tk.Session().Auth(&auth.UserIdentity{Username: "root", Hostname: "192.168.0.1", AuthUsername: "root", AuthHostname: "%"}, nil, []byte("012345678901234567890"))

	r := tk.MustQuery("show table status from test like 't'")
	r.Check(testkit.Rows(fmt.Sprintf("t InnoDB 10 Compact 0 0 0 0 0 0 <nil> %s <nil> <nil> utf8mb4_bin   注释", createTime)))

	tk.MustQuery("show databases like 'test'").Check(testkit.Rows("test"))

	tk.MustExec(`grant all on *.* to 'root'@'%'`)
	tk.MustQuery("show grants").Check(testkit.Rows(`GRANT ALL PRIVILEGES ON *.* TO 'root'@'%' WITH GRANT OPTION`))

	tk.MustQuery("show grants for current_user()").Check(testkit.Rows(`GRANT ALL PRIVILEGES ON *.* TO 'root'@'%' WITH GRANT OPTION`))
	tk.MustQuery("show grants for current_user").Check(testkit.Rows(`GRANT ALL PRIVILEGES ON *.* TO 'root'@'%' WITH GRANT OPTION`))
}

func TestShowCreateUser(t *testing.T) {
	store := testkit.CreateMockStore(t)
	tk := testkit.NewTestKit(t, store)
	// Create a new user.
	tk.MustExec(`CREATE USER 'test_show_create_user'@'%' IDENTIFIED BY 'root';`)
	tk.MustQuery("show create user 'test_show_create_user'@'%'").
		Check(testkit.Rows(`CREATE USER 'test_show_create_user'@'%' IDENTIFIED WITH 'mysql_native_password' AS '*81F5E21E35407D884A6CD4A731AEBFB6AF209E1B' REQUIRE NONE PASSWORD EXPIRE DEFAULT ACCOUNT UNLOCK PASSWORD HISTORY DEFALUT PASSWORD REUSE INTERVAL DEFALUT`))

	tk.MustExec(`CREATE USER 'test_show_create_user'@'localhost' IDENTIFIED BY 'test';`)
	tk.MustQuery("show create user 'test_show_create_user'@'localhost';").
		Check(testkit.Rows(`CREATE USER 'test_show_create_user'@'localhost' IDENTIFIED WITH 'mysql_native_password' AS '*94BDCEBE19083CE2A1F959FD02F964C7AF4CFC29' REQUIRE NONE PASSWORD EXPIRE DEFAULT ACCOUNT UNLOCK PASSWORD HISTORY DEFALUT PASSWORD REUSE INTERVAL DEFALUT`))

	// Case: the user exists but the host portion doesn't match
	err := tk.QueryToErr("show create user 'test_show_create_user'@'asdf';")
	require.Equal(t, executor.ErrCannotUser.GenWithStackByArgs("SHOW CREATE USER", "'test_show_create_user'@'asdf'").Error(), err.Error())

	// Case: a user that doesn't exist
	err = tk.QueryToErr("show create user 'aaa'@'localhost';")
	require.Equal(t, executor.ErrCannotUser.GenWithStackByArgs("SHOW CREATE USER", "'aaa'@'localhost'").Error(), err.Error())

	tk.Session().Auth(&auth.UserIdentity{Username: "root", Hostname: "127.0.0.1", AuthUsername: "root", AuthHostname: "%"}, nil, nil)
	tk.MustQuery("show create user current_user").
		Check(testkit.Rows("CREATE USER 'root'@'127.0.0.1' IDENTIFIED WITH 'mysql_native_password' AS '' REQUIRE NONE PASSWORD EXPIRE DEFAULT ACCOUNT UNLOCK PASSWORD HISTORY DEFALUT PASSWORD REUSE INTERVAL DEFALUT"))

	tk.MustQuery("show create user current_user()").
		Check(testkit.Rows("CREATE USER 'root'@'127.0.0.1' IDENTIFIED WITH 'mysql_native_password' AS '' REQUIRE NONE PASSWORD EXPIRE DEFAULT ACCOUNT UNLOCK PASSWORD HISTORY DEFALUT PASSWORD REUSE INTERVAL DEFALUT"))

	tk.MustExec("create user 'check_priv'")

	// "show create user" for other user requires the SELECT privilege on mysql database.
	tk1 := testkit.NewTestKit(t, store)
	tk1.MustExec("use mysql")
	require.NoError(t, tk1.Session().Auth(&auth.UserIdentity{Username: "check_priv", Hostname: "127.0.0.1", AuthUsername: "test_show", AuthHostname: "asdf"}, nil, nil))
	err = tk1.QueryToErr("show create user 'root'@'%'")
	require.Error(t, err)

	// "show create user" for current user doesn't check privileges.
	tk1.MustQuery("show create user current_user").
		Check(testkit.Rows("CREATE USER 'check_priv'@'127.0.0.1' IDENTIFIED WITH 'mysql_native_password' AS '' REQUIRE NONE PASSWORD EXPIRE DEFAULT ACCOUNT UNLOCK PASSWORD HISTORY DEFALUT PASSWORD REUSE INTERVAL DEFALUT"))

	// Creating users with `IDENTIFIED WITH 'caching_sha2_password'`.
	tk.MustExec("CREATE USER 'sha_test'@'%' IDENTIFIED WITH 'caching_sha2_password' BY 'temp_passwd'")

	// Compare only the start of the output as the salt changes every time.
	rows := tk.MustQuery("SHOW CREATE USER 'sha_test'@'%'")
	require.Equal(t, "CREATE USER 'sha_test'@'%' IDENTIFIED WITH 'caching_sha2_password' AS '$A$005$", rows.Rows()[0][0].(string)[:78])
	// Creating users with `IDENTIFIED WITH 'auth-socket'`
	tk.MustExec("CREATE USER 'sock'@'%' IDENTIFIED WITH 'auth_socket'")

	// Compare only the start of the output as the salt changes every time.
	rows = tk.MustQuery("SHOW CREATE USER 'sock'@'%'")
	require.Equal(t, "CREATE USER 'sock'@'%' IDENTIFIED WITH 'auth_socket' REQUIRE NONE PASSWORD EXPIRE DEFAULT ACCOUNT UNLOCK PASSWORD HISTORY DEFALUT PASSWORD REUSE INTERVAL DEFALUT", rows.Rows()[0][0].(string))
	tk.MustExec("CREATE USER 'sock2'@'%' IDENTIFIED WITH 'auth_socket' AS 'sock3'")

	// Compare only the start of the output as the salt changes every time.
	rows = tk.MustQuery("SHOW CREATE USER 'sock2'@'%'")
	require.Equal(t, "CREATE USER 'sock2'@'%' IDENTIFIED WITH 'auth_socket' AS 'sock3' REQUIRE NONE PASSWORD EXPIRE DEFAULT ACCOUNT UNLOCK PASSWORD HISTORY DEFALUT PASSWORD REUSE INTERVAL DEFALUT", rows.Rows()[0][0].(string))

	// Test ACCOUNT LOCK/UNLOCK.
	tk.MustExec("CREATE USER 'lockness'@'%' IDENTIFIED BY 'monster' ACCOUNT LOCK")
	rows = tk.MustQuery("SHOW CREATE USER 'lockness'@'%'")
	require.Equal(t, "CREATE USER 'lockness'@'%' IDENTIFIED WITH 'mysql_native_password' AS '*BC05309E7FE12AFD4EBB9FFE7E488A6320F12FF3' REQUIRE NONE PASSWORD EXPIRE DEFAULT ACCOUNT LOCK PASSWORD HISTORY DEFALUT PASSWORD REUSE INTERVAL DEFALUT", rows.Rows()[0][0].(string))

	// Test COMMENT and ATTRIBUTE.
	tk.MustExec("CREATE USER commentUser COMMENT '1234'")
	tk.MustQuery("SHOW CREATE USER commentUser").Check(testkit.Rows(`CREATE USER 'commentUser'@'%' IDENTIFIED WITH 'mysql_native_password' AS '' REQUIRE NONE PASSWORD EXPIRE DEFAULT ACCOUNT UNLOCK ATTRIBUTE {"comment": "1234"} PASSWORD HISTORY DEFALUT PASSWORD REUSE INTERVAL DEFALUT`))
	tk.MustExec(`CREATE USER attributeUser attribute '{"name": "Tom", "age": 19}'`)
	tk.MustQuery("SHOW CREATE USER attributeUser").Check(testkit.Rows(`CREATE USER 'attributeUser'@'%' IDENTIFIED WITH 'mysql_native_password' AS '' REQUIRE NONE PASSWORD EXPIRE DEFAULT ACCOUNT UNLOCK ATTRIBUTE {"age": 19, "name": "Tom"} PASSWORD HISTORY DEFALUT PASSWORD REUSE INTERVAL DEFALUT`))

	// Creating users with IDENTIFIED WITH 'tidb_auth_token'.
	tk.MustExec(`CREATE USER 'token_user'@'%' IDENTIFIED WITH 'tidb_auth_token' ATTRIBUTE '{"email": "user@pingcap.com"}'`)
	tk.MustQuery("SHOW CREATE USER token_user").Check(testkit.Rows(`CREATE USER 'token_user'@'%' IDENTIFIED WITH 'tidb_auth_token' AS '' REQUIRE NONE PASSWORD EXPIRE DEFAULT ACCOUNT UNLOCK ATTRIBUTE {"email": "user@pingcap.com"} PASSWORD HISTORY DEFALUT PASSWORD REUSE INTERVAL DEFALUT`))
	tk.MustExec(`ALTER USER 'token_user'@'%' REQUIRE token_issuer 'issuer-ABC'`)
<<<<<<< HEAD
	tk.MustQuery("SHOW CREATE USER token_user").Check(testkit.Rows(`CREATE USER 'token_user'@'%' IDENTIFIED WITH 'tidb_auth_token' AS '' REQUIRE NONE token_issuer issuer-ABC PASSWORD EXPIRE DEFAULT ACCOUNT UNLOCK ATTRIBUTE {"email": "user@pingcap.com"}`))

	tk.MustExec("CREATE USER 'jeffrey1'@'localhost' PASSWORD EXPIRE")
	tk.MustQuery("SHOW CREATE USER 'jeffrey1'@'localhost'").Check(testkit.Rows(`CREATE USER 'jeffrey1'@'localhost' IDENTIFIED WITH 'mysql_native_password' AS '' REQUIRE NONE PASSWORD EXPIRE ACCOUNT UNLOCK`))
	tk.MustExec("CREATE USER 'jeffrey2'@'localhost' PASSWORD EXPIRE DEFAULT")
	tk.MustQuery("SHOW CREATE USER 'jeffrey2'@'localhost'").Check(testkit.Rows(`CREATE USER 'jeffrey2'@'localhost' IDENTIFIED WITH 'mysql_native_password' AS '' REQUIRE NONE PASSWORD EXPIRE DEFAULT ACCOUNT UNLOCK`))
	tk.MustExec("CREATE USER 'jeffrey3'@'localhost' PASSWORD EXPIRE NEVER")
	tk.MustQuery("SHOW CREATE USER 'jeffrey3'@'localhost'").Check(testkit.Rows(`CREATE USER 'jeffrey3'@'localhost' IDENTIFIED WITH 'mysql_native_password' AS '' REQUIRE NONE PASSWORD EXPIRE NEVER ACCOUNT UNLOCK`))
	tk.MustExec("CREATE USER 'jeffrey4'@'localhost' PASSWORD EXPIRE INTERVAL 180 DAY")
	tk.MustQuery("SHOW CREATE USER 'jeffrey4'@'localhost'").Check(testkit.Rows(`CREATE USER 'jeffrey4'@'localhost' IDENTIFIED WITH 'mysql_native_password' AS '' REQUIRE NONE PASSWORD EXPIRE INTERVAL 180 DAY ACCOUNT UNLOCK`))
=======
	tk.MustQuery("SHOW CREATE USER token_user").Check(testkit.Rows(`CREATE USER 'token_user'@'%' IDENTIFIED WITH 'tidb_auth_token' AS '' REQUIRE NONE token_issuer issuer-ABC PASSWORD EXPIRE DEFAULT ACCOUNT UNLOCK ATTRIBUTE {"email": "user@pingcap.com"} PASSWORD HISTORY DEFALUT PASSWORD REUSE INTERVAL DEFALUT`))

	// create users with password reuse.
	tk.MustExec(`CREATE USER 'reuse_user'@'%' IDENTIFIED WITH 'tidb_auth_token' PASSWORD HISTORY 5 PASSWORD REUSE INTERVAL 3 DAY`)
	tk.MustQuery("SHOW CREATE USER reuse_user").Check(testkit.Rows(`CREATE USER 'reuse_user'@'%' IDENTIFIED WITH 'tidb_auth_token' AS '' REQUIRE NONE PASSWORD EXPIRE DEFAULT ACCOUNT UNLOCK PASSWORD HISTORY 5 PASSWORD REUSE INTERVAL 3 DAY`))
	tk.MustExec(`ALTER USER 'reuse_user'@'%' PASSWORD HISTORY 50`)
	tk.MustQuery("SHOW CREATE USER reuse_user").Check(testkit.Rows(`CREATE USER 'reuse_user'@'%' IDENTIFIED WITH 'tidb_auth_token' AS '' REQUIRE NONE PASSWORD EXPIRE DEFAULT ACCOUNT UNLOCK PASSWORD HISTORY 50 PASSWORD REUSE INTERVAL 3 DAY`))
	tk.MustExec(`ALTER USER 'reuse_user'@'%' PASSWORD REUSE INTERVAL 31 DAY`)
	tk.MustQuery("SHOW CREATE USER reuse_user").Check(testkit.Rows(`CREATE USER 'reuse_user'@'%' IDENTIFIED WITH 'tidb_auth_token' AS '' REQUIRE NONE PASSWORD EXPIRE DEFAULT ACCOUNT UNLOCK PASSWORD HISTORY 50 PASSWORD REUSE INTERVAL 31 DAY`))
>>>>>>> 40d1ddb3
}

func TestUnprivilegedShow(t *testing.T) {
	store, dom := testkit.CreateMockStoreAndDomain(t)
	tk := testkit.NewTestKit(t, store)
	tk.MustExec("CREATE DATABASE testshow")
	tk.MustExec("USE testshow")
	tk.MustExec("CREATE TABLE t1 (a int)")
	tk.MustExec("CREATE TABLE t2 (a int)")

	tk.MustExec(`CREATE USER 'lowprivuser'`) // no grants

	tk.Session().Auth(&auth.UserIdentity{Username: "lowprivuser", Hostname: "192.168.0.1", AuthUsername: "lowprivuser", AuthHostname: "%"}, nil, []byte("012345678901234567890"))
	rs, err := tk.Exec("SHOW TABLE STATUS FROM testshow")
	require.NoError(t, err)
	require.NotNil(t, rs)

	tk.Session().Auth(&auth.UserIdentity{Username: "root", Hostname: "192.168.0.1", AuthUsername: "root", AuthHostname: "%"}, nil, []byte("012345678901234567890"))
	tk.MustExec("GRANT ALL ON testshow.t1 TO 'lowprivuser'")
	tk.Session().Auth(&auth.UserIdentity{Username: "lowprivuser", Hostname: "192.168.0.1", AuthUsername: "lowprivuser", AuthHostname: "%"}, nil, []byte("012345678901234567890"))

	is := dom.InfoSchema()
	tblInfo, err := is.TableByName(model.NewCIStr("testshow"), model.NewCIStr("t1"))
	require.NoError(t, err)
	createTime := model.TSConvert2Time(tblInfo.Meta().UpdateTS).Format("2006-01-02 15:04:05")

	tk.MustQuery("show table status from testshow").Check(testkit.Rows(fmt.Sprintf("t1 InnoDB 10 Compact 0 0 0 0 0 0 <nil> %s <nil> <nil> utf8mb4_bin   ", createTime)))
}

func TestCollation(t *testing.T) {
	store := testkit.CreateMockStore(t)
	tk := testkit.NewTestKit(t, store)
	tk.MustExec("use test")

	rs, err := tk.Exec("show collation;")
	require.NoError(t, err)
	fields := rs.Fields()
	require.Equal(t, mysql.TypeVarchar, fields[0].Column.GetType())
	require.Equal(t, mysql.TypeVarchar, fields[1].Column.GetType())
	require.Equal(t, mysql.TypeLonglong, fields[2].Column.GetType())
	require.Equal(t, mysql.TypeVarchar, fields[3].Column.GetType())
	require.Equal(t, mysql.TypeVarchar, fields[4].Column.GetType())
	require.Equal(t, mysql.TypeLonglong, fields[5].Column.GetType())
}

func TestShowTableStatus(t *testing.T) {
	store := testkit.CreateMockStore(t)
	tk := testkit.NewTestKit(t, store)

	tk.MustExec("use test")
	tk.MustExec(`drop table if exists t;`)
	tk.MustExec(`create table t(a bigint);`)

	tk.Session().Auth(&auth.UserIdentity{Username: "root", Hostname: "192.168.0.1", AuthUsername: "root", AuthHostname: "%"}, nil, []byte("012345678901234567890"))

	// It's not easy to test the result contents because every time the test runs, "Create_time" changed.
	tk.MustExec("show table status;")
	rs, err := tk.Exec("show table status;")
	require.NoError(t, err)
	require.NotNil(t, rs)
	rows, err := session.GetRows4Test(context.Background(), tk.Session(), rs)
	require.NoError(t, err)
	err = rs.Close()
	require.NoError(t, err)
	require.Equal(t, 1, len(rows))

	for i := range rows {
		row := rows[i]
		require.Equal(t, "t", row.GetString(0))
		require.Equal(t, "InnoDB", row.GetString(1))
		require.Equal(t, int64(10), row.GetInt64(2))
		require.Equal(t, "Compact", row.GetString(3))
	}
	tk.MustExec(`drop table if exists tp;`)
	tk.MustExec(`create table tp (a int)
 		partition by range(a)
 		( partition p0 values less than (10),
		  partition p1 values less than (20),
		  partition p2 values less than (maxvalue)
  		);`)
	rs, err = tk.Exec("show table status from test like 'tp';")
	require.NoError(t, err)
	rows, err = session.GetRows4Test(context.Background(), tk.Session(), rs)
	require.NoError(t, err)
	require.Equal(t, "partitioned", rows[0].GetString(16))

	tk.MustExec("create database UPPER_CASE")
	tk.MustExec("use UPPER_CASE")
	tk.MustExec("create table t (i int)")
	rs, err = tk.Exec("show table status")
	require.NoError(t, err)
	require.NotNil(t, rs)
	rows, err = session.GetRows4Test(context.Background(), tk.Session(), rs)
	require.NoError(t, err)
	err = rs.Close()
	require.NoError(t, err)
	require.Equal(t, 1, len(rows))

	tk.MustExec("use upper_case")
	rs, err = tk.Exec("show table status")
	require.NoError(t, err)
	require.NotNil(t, rs)
	rows, err = session.GetRows4Test(context.Background(), tk.Session(), rs)
	require.NoError(t, err)
	err = rs.Close()
	require.NoError(t, err)
	require.Equal(t, 1, len(rows))

	tk.MustExec("drop database UPPER_CASE")
}

func TestShowSlow(t *testing.T) {
	store := testkit.CreateMockStore(t)
	tk := testkit.NewTestKit(t, store)
	// The test result is volatile, because
	// 1. Slow queries is stored in domain, which may be affected by other tests.
	// 2. Collecting slow queries is a asynchronous process, check immediately may not get the expected result.
	// 3. Make slow query like "select sleep(1)" would slow the CI.
	// So, we just cover the code but do not check the result.
	tk.MustQuery(`admin show slow recent 3`)
	tk.MustQuery(`admin show slow top 3`)
	tk.MustQuery(`admin show slow top internal 3`)
	tk.MustQuery(`admin show slow top all 3`)
}

func TestShowCreateTableAutoRandom(t *testing.T) {
	store := testkit.CreateMockStore(t)
	tk := testkit.NewTestKit(t, store)
	tk.MustExec("use test")

	// Basic show create table.
	tk.MustExec("create table auto_random_tbl1 (a bigint primary key auto_random(3), b varchar(255))")
	tk.MustQuery("show create table `auto_random_tbl1`").Check(testkit.RowsWithSep("|",
		""+
			"auto_random_tbl1 CREATE TABLE `auto_random_tbl1` (\n"+
			"  `a` bigint(20) NOT NULL /*T![auto_rand] AUTO_RANDOM(3) */,\n"+
			"  `b` varchar(255) DEFAULT NULL,\n"+
			"  PRIMARY KEY (`a`) /*T![clustered_index] CLUSTERED */\n"+
			") ENGINE=InnoDB DEFAULT CHARSET=utf8mb4 COLLATE=utf8mb4_bin",
	))

	// Implicit auto_random value should be shown explicitly.
	tk.MustExec("create table auto_random_tbl2 (a bigint auto_random primary key, b char)")
	tk.MustQuery("show create table auto_random_tbl2").Check(testkit.RowsWithSep("|",
		""+
			"auto_random_tbl2 CREATE TABLE `auto_random_tbl2` (\n"+
			"  `a` bigint(20) NOT NULL /*T![auto_rand] AUTO_RANDOM(5) */,\n"+
			"  `b` char(1) DEFAULT NULL,\n"+
			"  PRIMARY KEY (`a`) /*T![clustered_index] CLUSTERED */\n"+
			") ENGINE=InnoDB DEFAULT CHARSET=utf8mb4 COLLATE=utf8mb4_bin",
	))

	// Special version comment can be shown in TiDB with new version.
	tk.MustExec("create table auto_random_tbl3 (a bigint /*T![auto_rand] auto_random */ primary key)")
	tk.MustQuery("show create table auto_random_tbl3").Check(testkit.RowsWithSep("|",
		""+
			"auto_random_tbl3 CREATE TABLE `auto_random_tbl3` (\n"+
			"  `a` bigint(20) NOT NULL /*T![auto_rand] AUTO_RANDOM(5) */,\n"+
			"  PRIMARY KEY (`a`) /*T![clustered_index] CLUSTERED */\n"+
			") ENGINE=InnoDB DEFAULT CHARSET=utf8mb4 COLLATE=utf8mb4_bin",
	))
	// Test show auto_random table option.
	tk.MustExec("create table auto_random_tbl4 (a bigint primary key auto_random(5), b varchar(255)) auto_random_base = 100")
	tk.MustQuery("show create table `auto_random_tbl4`").Check(testkit.RowsWithSep("|",
		""+
			"auto_random_tbl4 CREATE TABLE `auto_random_tbl4` (\n"+
			"  `a` bigint(20) NOT NULL /*T![auto_rand] AUTO_RANDOM(5) */,\n"+
			"  `b` varchar(255) DEFAULT NULL,\n"+
			"  PRIMARY KEY (`a`) /*T![clustered_index] CLUSTERED */\n"+
			") ENGINE=InnoDB DEFAULT CHARSET=utf8mb4 COLLATE=utf8mb4_bin /*T![auto_rand_base] AUTO_RANDOM_BASE=100 */",
	))
	// Test implicit auto_random with auto_random table option.
	tk.MustExec("create table auto_random_tbl5 (a bigint auto_random primary key, b char) auto_random_base 50")
	tk.MustQuery("show create table auto_random_tbl5").Check(testkit.RowsWithSep("|",
		""+
			"auto_random_tbl5 CREATE TABLE `auto_random_tbl5` (\n"+
			"  `a` bigint(20) NOT NULL /*T![auto_rand] AUTO_RANDOM(5) */,\n"+
			"  `b` char(1) DEFAULT NULL,\n"+
			"  PRIMARY KEY (`a`) /*T![clustered_index] CLUSTERED */\n"+
			") ENGINE=InnoDB DEFAULT CHARSET=utf8mb4 COLLATE=utf8mb4_bin /*T![auto_rand_base] AUTO_RANDOM_BASE=50 */",
	))
	// Test auto_random table option already with special comment.
	tk.MustExec("create table auto_random_tbl6 (a bigint /*T![auto_rand] auto_random */ primary key) auto_random_base 200")
	tk.MustQuery("show create table auto_random_tbl6").Check(testkit.RowsWithSep("|",
		""+
			"auto_random_tbl6 CREATE TABLE `auto_random_tbl6` (\n"+
			"  `a` bigint(20) NOT NULL /*T![auto_rand] AUTO_RANDOM(5) */,\n"+
			"  PRIMARY KEY (`a`) /*T![clustered_index] CLUSTERED */\n"+
			") ENGINE=InnoDB DEFAULT CHARSET=utf8mb4 COLLATE=utf8mb4_bin /*T![auto_rand_base] AUTO_RANDOM_BASE=200 */",
	))
	// Test auto_random table with range bits can be shown correctly.
	tk.MustExec("create table auto_random_tbl7 (a bigint primary key auto_random(4, 32), b varchar(255));")
	tk.MustQuery("show create table auto_random_tbl7").Check(testkit.RowsWithSep("|",
		""+
			"auto_random_tbl7 CREATE TABLE `auto_random_tbl7` (\n"+
			"  `a` bigint(20) NOT NULL /*T![auto_rand] AUTO_RANDOM(4, 32) */,\n"+
			"  `b` varchar(255) DEFAULT NULL,\n"+
			"  PRIMARY KEY (`a`) /*T![clustered_index] CLUSTERED */\n"+
			") ENGINE=InnoDB DEFAULT CHARSET=utf8mb4 COLLATE=utf8mb4_bin",
	))
}

// TestAutoIdCache overrides testAutoRandomSuite to test auto id cache.
func TestAutoIdCache(t *testing.T) {
	store := testkit.CreateMockStore(t)
	tk := testkit.NewTestKit(t, store)
	tk.MustExec("use test")

	tk.MustExec("drop table if exists t")
	tk.MustExec("create table t(a int auto_increment key) auto_id_cache = 10")
	tk.MustQuery("show create table t").Check(testkit.RowsWithSep("|",
		""+
			"t CREATE TABLE `t` (\n"+
			"  `a` int(11) NOT NULL AUTO_INCREMENT,\n"+
			"  PRIMARY KEY (`a`) /*T![clustered_index] CLUSTERED */\n"+
			") ENGINE=InnoDB DEFAULT CHARSET=utf8mb4 COLLATE=utf8mb4_bin /*T![auto_id_cache] AUTO_ID_CACHE=10 */",
	))
	tk.MustExec("drop table if exists t")
	tk.MustExec("create table t(a int auto_increment unique, b int key) auto_id_cache 100")
	tk.MustQuery("show create table t").Check(testkit.RowsWithSep("|",
		""+
			"t CREATE TABLE `t` (\n"+
			"  `a` int(11) NOT NULL AUTO_INCREMENT,\n"+
			"  `b` int(11) NOT NULL,\n"+
			"  PRIMARY KEY (`b`) /*T![clustered_index] CLUSTERED */,\n"+
			"  UNIQUE KEY `a` (`a`)\n"+
			") ENGINE=InnoDB DEFAULT CHARSET=utf8mb4 COLLATE=utf8mb4_bin /*T![auto_id_cache] AUTO_ID_CACHE=100 */",
	))
	tk.MustExec("drop table if exists t")
	tk.MustExec("create table t(a int key) auto_id_cache 5")
	tk.MustQuery("show create table t").Check(testkit.RowsWithSep("|",
		""+
			"t CREATE TABLE `t` (\n"+
			"  `a` int(11) NOT NULL,\n"+
			"  PRIMARY KEY (`a`) /*T![clustered_index] CLUSTERED */\n"+
			") ENGINE=InnoDB DEFAULT CHARSET=utf8mb4 COLLATE=utf8mb4_bin /*T![auto_id_cache] AUTO_ID_CACHE=5 */",
	))
}

func TestShowCreateStmtIgnoreLocalTemporaryTables(t *testing.T) {
	store := testkit.CreateMockStore(t)
	tk := testkit.NewTestKit(t, store)
	tk.MustExec("use test")

	// SHOW CREATE VIEW ignores local temporary table with the same name
	tk.MustExec("drop view if exists v1")
	tk.MustExec("create view v1 as select 1")
	tk.MustExec("create temporary table v1 (a int)")
	tk.MustQuery("show create table v1").Check(testkit.RowsWithSep("|",
		""+
			"v1 CREATE TEMPORARY TABLE `v1` (\n"+
			"  `a` int(11) DEFAULT NULL\n"+
			") ENGINE=InnoDB DEFAULT CHARSET=utf8mb4 COLLATE=utf8mb4_bin",
	))
	tk.MustExec("drop view v1")
	err := tk.ExecToErr("show create view v1")
	require.True(t, infoschema.ErrTableNotExists.Equal(err))

	// SHOW CREATE SEQUENCE ignores local temporary table with the same name
	tk.MustExec("drop view if exists seq1")
	tk.MustExec("create sequence seq1")
	tk.MustExec("create temporary table seq1 (a int)")
	tk.MustQuery("show create sequence seq1").Check(testkit.RowsWithSep("|",
		"seq1 CREATE SEQUENCE `seq1` start with 1 minvalue 1 maxvalue 9223372036854775806 increment by 1 cache 1000 nocycle ENGINE=InnoDB",
	))
	tk.MustExec("drop sequence seq1")
	err = tk.ExecToErr("show create sequence seq1")
	require.True(t, infoschema.ErrTableNotExists.Equal(err))
}

func TestAutoRandomBase(t *testing.T) {
	require.NoError(t, failpoint.Enable("github.com/pingcap/tidb/meta/autoid/mockAutoIDChange", `return(true)`))
	defer func() {
		require.NoError(t, failpoint.Disable("github.com/pingcap/tidb/meta/autoid/mockAutoIDChange"))
	}()
	store := testkit.CreateMockStore(t)
	tk := testkit.NewTestKit(t, store)
	tk.MustExec("set @@allow_auto_random_explicit_insert = true")
	tk.MustExec("use test")

	tk.MustExec("drop table if exists t")
	tk.MustExec("create table t (a bigint primary key auto_random(5), b int unique key auto_increment) auto_random_base = 100, auto_increment = 100")
	tk.MustQuery("show create table t").Check(testkit.RowsWithSep("|",
		""+
			"t CREATE TABLE `t` (\n"+
			"  `a` bigint(20) NOT NULL /*T![auto_rand] AUTO_RANDOM(5) */,\n"+
			"  `b` int(11) NOT NULL AUTO_INCREMENT,\n"+
			"  PRIMARY KEY (`a`) /*T![clustered_index] CLUSTERED */,\n"+
			"  UNIQUE KEY `b` (`b`)\n"+
			") ENGINE=InnoDB DEFAULT CHARSET=utf8mb4 COLLATE=utf8mb4_bin AUTO_INCREMENT=100 /*T![auto_rand_base] AUTO_RANDOM_BASE=100 */",
	))

	tk.MustExec("insert into t(`a`) values (1000)")
	tk.MustQuery("show create table t").Check(testkit.RowsWithSep("|",
		""+
			"t CREATE TABLE `t` (\n"+
			"  `a` bigint(20) NOT NULL /*T![auto_rand] AUTO_RANDOM(5) */,\n"+
			"  `b` int(11) NOT NULL AUTO_INCREMENT,\n"+
			"  PRIMARY KEY (`a`) /*T![clustered_index] CLUSTERED */,\n"+
			"  UNIQUE KEY `b` (`b`)\n"+
			") ENGINE=InnoDB DEFAULT CHARSET=utf8mb4 COLLATE=utf8mb4_bin AUTO_INCREMENT=5100 /*T![auto_rand_base] AUTO_RANDOM_BASE=6001 */",
	))
}

func TestAutoRandomWithLargeSignedShowTableRegions(t *testing.T) {
	store := testkit.CreateMockStore(t)
	tk := testkit.NewTestKit(t, store)
	tk.MustExec("create database if not exists auto_random_db;")
	defer tk.MustExec("drop database if exists auto_random_db;")
	tk.MustExec("use auto_random_db;")
	tk.MustExec("drop table if exists t;")

	tk.MustExec("create table t (a bigint unsigned auto_random primary key clustered);")
	tk.MustExec("set @@global.tidb_scatter_region=1;")
	// 18446744073709541615 is MaxUint64 - 10000.
	// 18446744073709551615 is the MaxUint64.
	tk.MustQuery("split table t between (18446744073709541615) and (18446744073709551615) regions 2;").
		Check(testkit.Rows("1 1"))
	startKey := tk.MustQuery("show table t regions;").Rows()[1][1].(string)
	idx := strings.Index(startKey, "_r_")
	require.False(t, idx == -1)
	require.Falsef(t, startKey[idx+3] == '-', "actual key: %s", startKey)
}

func TestShowEscape(t *testing.T) {
	store := testkit.CreateMockStore(t)
	tk := testkit.NewTestKit(t, store)

	tk.MustExec("use test")
	tk.MustExec("drop table if exists `t``abl\"e`")
	tk.MustExec("create table `t``abl\"e`(`c``olum\"n` int(11) primary key)")
	tk.MustQuery("show create table `t``abl\"e`").Check(testkit.RowsWithSep("|",
		""+
			"t`abl\"e CREATE TABLE `t``abl\"e` (\n"+
			"  `c``olum\"n` int(11) NOT NULL,\n"+
			"  PRIMARY KEY (`c``olum\"n`) /*T![clustered_index] CLUSTERED */\n"+
			") ENGINE=InnoDB DEFAULT CHARSET=utf8mb4 COLLATE=utf8mb4_bin",
	))

	// ANSI_QUOTES will change the SHOW output
	tk.MustExec("set @old_sql_mode=@@sql_mode")
	tk.MustExec("set sql_mode=ansi_quotes")
	tk.MustQuery("show create table \"t`abl\"\"e\"").Check(testkit.RowsWithSep("|",
		""+
			"t`abl\"e CREATE TABLE \"t`abl\"\"e\" (\n"+
			"  \"c`olum\"\"n\" int(11) NOT NULL,\n"+
			"  PRIMARY KEY (\"c`olum\"\"n\") /*T![clustered_index] CLUSTERED */\n"+
			") ENGINE=InnoDB DEFAULT CHARSET=utf8mb4 COLLATE=utf8mb4_bin",
	))

	tk.MustExec("rename table \"t`abl\"\"e\" to t")
	tk.MustExec("set sql_mode=@old_sql_mode")
}

func TestShowBuiltin(t *testing.T) {
	store := testkit.CreateMockStore(t)
	tk := testkit.NewTestKit(t, store)
	res := tk.MustQuery("show builtins;")
	require.NotNil(t, res)
	rows := res.Rows()
	const builtinFuncNum = 283
	require.Equal(t, builtinFuncNum, len(rows))
	require.Equal(t, rows[0][0].(string), "abs")
	require.Equal(t, rows[builtinFuncNum-1][0].(string), "yearweek")
}

func TestShowClusterConfig(t *testing.T) {
	store := testkit.CreateMockStore(t)
	tk := testkit.NewTestKit(t, store)
	tk.MustExec("use test")

	var confItems [][]types.Datum
	var confErr error
	var confFunc executor.TestShowClusterConfigFunc = func() ([][]types.Datum, error) {
		return confItems, confErr
	}
	tk.Session().SetValue(executor.TestShowClusterConfigKey, confFunc)
	strs2Items := func(strs ...string) []types.Datum {
		items := make([]types.Datum, 0, len(strs))
		for _, s := range strs {
			items = append(items, types.NewStringDatum(s))
		}
		return items
	}
	confItems = append(confItems, strs2Items("tidb", "127.0.0.1:1111", "log.level", "info"))
	confItems = append(confItems, strs2Items("pd", "127.0.0.1:2222", "log.level", "info"))
	confItems = append(confItems, strs2Items("tikv", "127.0.0.1:3333", "log.level", "info"))
	tk.MustQuery("show config").Check(testkit.Rows(
		"tidb 127.0.0.1:1111 log.level info",
		"pd 127.0.0.1:2222 log.level info",
		"tikv 127.0.0.1:3333 log.level info"))
	tk.MustQuery("show config where type='tidb'").Check(testkit.Rows(
		"tidb 127.0.0.1:1111 log.level info"))
	tk.MustQuery("show config where type like '%ti%'").Check(testkit.Rows(
		"tidb 127.0.0.1:1111 log.level info",
		"tikv 127.0.0.1:3333 log.level info"))

	confErr = fmt.Errorf("something unknown error")
	require.EqualError(t, tk.QueryToErr("show config"), confErr.Error())
}

func TestInvisibleCoprCacheConfig(t *testing.T) {
	store := testkit.CreateMockStore(t)
	tk := testkit.NewTestKit(t, store)
	rows := tk.MustQuery("show variables like '%config%'").Rows()
	require.Equal(t, 1, len(rows))
	configValue := rows[0][1].(string)
	coprCacheVal :=
		"\t\t\"copr-cache\": {\n" +
			"\t\t\t\"capacity-mb\": 1000\n" +
			"\t\t},\n"
	require.Equal(t, true, strings.Contains(configValue, coprCacheVal))
}

func TestEnableGlobalKillConfig(t *testing.T) {
	store := testkit.CreateMockStore(t)
	tk := testkit.NewTestKit(t, store)
	rows := tk.MustQuery("show variables like '%config%'").Rows()
	require.Equal(t, 1, len(rows))
	configValue := rows[0][1].(string)
	globalKillVal := "\"enable-global-kill\": true"
	require.True(t, strings.Contains(configValue, globalKillVal))
}

func TestShowCreateTableWithIntegerDisplayLengthWarnings(t *testing.T) {
	parsertypes.TiDBStrictIntegerDisplayWidth = true
	defer func() {
		parsertypes.TiDBStrictIntegerDisplayWidth = false
	}()
	store := testkit.CreateMockStore(t)
	tk := testkit.NewTestKit(t, store)
	tk.MustExec("use test")

	tk.MustExec("drop table if exists t")
	tk.MustExec("create table t(a int(2), b varchar(2))")
	tk.MustQuery("show warnings").Check(testkit.Rows("Warning 1064 You have an error in your SQL syntax; check the manual that corresponds to your TiDB version for the right syntax to use [parser:1681]Integer display width is deprecated and will be removed in a future release."))
	tk.MustQuery("show create table t").Check(testkit.Rows("t CREATE TABLE `t` (\n" +
		"  `a` int DEFAULT NULL,\n" +
		"  `b` varchar(2) DEFAULT NULL\n" +
		") ENGINE=InnoDB DEFAULT CHARSET=utf8mb4 COLLATE=utf8mb4_bin"))

	tk.MustExec("drop table if exists t")
	tk.MustExec("create table t(a bigint(10), b bigint)")
	tk.MustQuery("show warnings").Check(testkit.Rows("Warning 1064 You have an error in your SQL syntax; check the manual that corresponds to your TiDB version for the right syntax to use [parser:1681]Integer display width is deprecated and will be removed in a future release."))
	tk.MustQuery("show create table t").Check(testkit.Rows("t CREATE TABLE `t` (\n" +
		"  `a` bigint DEFAULT NULL,\n" +
		"  `b` bigint DEFAULT NULL\n" +
		") ENGINE=InnoDB DEFAULT CHARSET=utf8mb4 COLLATE=utf8mb4_bin"))

	tk.MustExec("drop table if exists t")
	tk.MustExec("create table t(a tinyint(5), b tinyint(2), c tinyint)")
	// Here it will occur 2 warnings.
	tk.MustQuery("show warnings").Check(testkit.Rows("Warning 1064 You have an error in your SQL syntax; check the manual that corresponds to your TiDB version for the right syntax to use [parser:1681]Integer display width is deprecated and will be removed in a future release.",
		"Warning 1064 You have an error in your SQL syntax; check the manual that corresponds to your TiDB version for the right syntax to use [parser:1681]Integer display width is deprecated and will be removed in a future release."))
	tk.MustQuery("show create table t").Check(testkit.Rows("t CREATE TABLE `t` (\n" +
		"  `a` tinyint DEFAULT NULL,\n" +
		"  `b` tinyint DEFAULT NULL,\n" +
		"  `c` tinyint DEFAULT NULL\n" +
		") ENGINE=InnoDB DEFAULT CHARSET=utf8mb4 COLLATE=utf8mb4_bin"))

	tk.MustExec("drop table if exists t")
	tk.MustExec("create table t(a smallint(5), b smallint)")
	tk.MustQuery("show warnings").Check(testkit.Rows("Warning 1064 You have an error in your SQL syntax; check the manual that corresponds to your TiDB version for the right syntax to use [parser:1681]Integer display width is deprecated and will be removed in a future release."))
	tk.MustQuery("show create table t").Check(testkit.Rows("t CREATE TABLE `t` (\n" +
		"  `a` smallint DEFAULT NULL,\n" +
		"  `b` smallint DEFAULT NULL\n" +
		") ENGINE=InnoDB DEFAULT CHARSET=utf8mb4 COLLATE=utf8mb4_bin"))

	tk.MustExec("drop table if exists t")
	tk.MustExec("create table t(a mediumint(5), b mediumint)")
	tk.MustQuery("show warnings").Check(testkit.Rows("Warning 1064 You have an error in your SQL syntax; check the manual that corresponds to your TiDB version for the right syntax to use [parser:1681]Integer display width is deprecated and will be removed in a future release."))
	tk.MustQuery("show create table t").Check(testkit.Rows("t CREATE TABLE `t` (\n" +
		"  `a` mediumint DEFAULT NULL,\n" +
		"  `b` mediumint DEFAULT NULL\n" +
		") ENGINE=InnoDB DEFAULT CHARSET=utf8mb4 COLLATE=utf8mb4_bin"))

	tk.MustExec("drop table if exists t")
	tk.MustExec("create table t(a int1(1), b int2(2), c int3, d int4, e int8)")
	tk.MustQuery("show warnings").Check(testkit.Rows("Warning 1064 You have an error in your SQL syntax; check the manual that corresponds to your TiDB version for the right syntax to use [parser:1681]Integer display width is deprecated and will be removed in a future release.",
		"Warning 1064 You have an error in your SQL syntax; check the manual that corresponds to your TiDB version for the right syntax to use [parser:1681]Integer display width is deprecated and will be removed in a future release."))
	tk.MustQuery("show create table t").Check(testkit.Rows("t CREATE TABLE `t` (\n" +
		"  `a` tinyint DEFAULT NULL,\n" +
		"  `b` smallint DEFAULT NULL,\n" +
		"  `c` mediumint DEFAULT NULL,\n" +
		"  `d` int DEFAULT NULL,\n" +
		"  `e` bigint DEFAULT NULL\n" +
		") ENGINE=InnoDB DEFAULT CHARSET=utf8mb4 COLLATE=utf8mb4_bin"))
}

func TestShowVar(t *testing.T) {
	store := testkit.CreateMockStore(t)
	tk := testkit.NewTestKit(t, store)
	var showSQL string
	sessionVars := make([]string, 0, len(variable.GetSysVars()))
	globalVars := make([]string, 0, len(variable.GetSysVars()))
	for _, v := range variable.GetSysVars() {
		if v.Scope == variable.ScopeSession {
			sessionVars = append(sessionVars, v.Name)
		} else {
			globalVars = append(globalVars, v.Name)
		}
	}

	// When ScopeSession only. `show global variables` must return empty.
	sessionVarsStr := strings.Join(sessionVars, "','")
	showSQL = "show variables where variable_name in('" + sessionVarsStr + "')"
	res := tk.MustQuery(showSQL)
	require.Len(t, res.Rows(), len(sessionVars))
	showSQL = "show global variables where variable_name in('" + sessionVarsStr + "')"
	res = tk.MustQuery(showSQL)
	require.Len(t, res.Rows(), 0)

	globalVarsStr := strings.Join(globalVars, "','")
	showSQL = "show variables where variable_name in('" + globalVarsStr + "')"
	res = tk.MustQuery(showSQL)
	require.Len(t, res.Rows(), len(globalVars))
	showSQL = "show global variables where variable_name in('" + globalVarsStr + "')"
	res = tk.MustQuery(showSQL)
	require.Len(t, res.Rows(), len(globalVars))

	// Test versions' related variables
	res = tk.MustQuery("show variables like 'version%'")
	for _, row := range res.Rows() {
		line := fmt.Sprint(row)
		if strings.HasPrefix(line, "version ") {
			require.Equal(t, mysql.ServerVersion, line[len("version "):])
		} else if strings.HasPrefix(line, "version_comment ") {
			require.Equal(t, variable.GetSysVar(variable.VersionComment), line[len("version_comment "):])
		}
	}

	// Test case insensitive case for show session variables
	tk.MustExec("SET @@SQL_MODE='NO_BACKSLASH_ESCAPES'")
	tk.MustQuery("SHOW SESSION VARIABLES like 'sql_mode'").Check(
		testkit.RowsWithSep("|", "sql_mode|NO_BACKSLASH_ESCAPES"))
	tk.MustQuery("SHOW SESSION VARIABLES like 'SQL_MODE'").Check(
		testkit.RowsWithSep("|", "sql_mode|NO_BACKSLASH_ESCAPES"))
}

func TestIssue19507(t *testing.T) {
	store := testkit.CreateMockStore(t)
	tk := testkit.NewTestKit(t, store)
	tk.MustExec("use test")
	tk.MustExec("CREATE TABLE t2(a int primary key, b int unique, c int not null, unique index (c));")
	tk.MustQuery("SHOW INDEX IN t2;").Check(
		testkit.RowsWithSep("|", "t2|0|PRIMARY|1|a|A|0|<nil>|<nil>||BTREE|||YES|<nil>|YES",
			"t2|0|c|1|c|A|0|<nil>|<nil>||BTREE|||YES|<nil>|NO",
			"t2|0|b|1|b|A|0|<nil>|<nil>|YES|BTREE|||YES|<nil>|NO"))

	tk.MustExec("CREATE INDEX t2_b_c_index ON t2 (b, c);")
	tk.MustExec("CREATE INDEX t2_c_b_index ON t2 (c, b);")
	tk.MustQuery("SHOW INDEX IN t2;").Check(
		testkit.RowsWithSep("|", "t2|0|PRIMARY|1|a|A|0|<nil>|<nil>||BTREE|||YES|<nil>|YES",
			"t2|0|c|1|c|A|0|<nil>|<nil>||BTREE|||YES|<nil>|NO",
			"t2|0|b|1|b|A|0|<nil>|<nil>|YES|BTREE|||YES|<nil>|NO",
			"t2|1|t2_b_c_index|1|b|A|0|<nil>|<nil>|YES|BTREE|||YES|<nil>|NO",
			"t2|1|t2_b_c_index|2|c|A|0|<nil>|<nil>||BTREE|||YES|<nil>|NO",
			"t2|1|t2_c_b_index|1|c|A|0|<nil>|<nil>||BTREE|||YES|<nil>|NO",
			"t2|1|t2_c_b_index|2|b|A|0|<nil>|<nil>|YES|BTREE|||YES|<nil>|NO"))
}

// TestShowPerformanceSchema tests for Issue 19231
func TestShowPerformanceSchema(t *testing.T) {
	store := testkit.CreateMockStore(t)
	tk := testkit.NewTestKit(t, store)
	// Ideally we should create a new performance_schema table here with indices that we run the tests on.
	// However, its not possible to create a new performance_schema table since its a special in memory table.
	// Instead the test below uses the default index on the table.
	tk.MustQuery("SHOW INDEX FROM performance_schema.events_statements_summary_by_digest").Check(
		testkit.Rows("events_statements_summary_by_digest 0 SCHEMA_NAME 1 SCHEMA_NAME A 0 <nil> <nil> YES BTREE   YES <nil> NO",
			"events_statements_summary_by_digest 0 SCHEMA_NAME 2 DIGEST A 0 <nil> <nil> YES BTREE   YES <nil> NO"))
}

func TestShowCreatePlacementPolicy(t *testing.T) {
	store := testkit.CreateMockStore(t)
	tk := testkit.NewTestKit(t, store)
	tk.MustExec("CREATE PLACEMENT POLICY xyz PRIMARY_REGION='us-east-1' REGIONS='us-east-1,us-east-2' FOLLOWERS=4")
	tk.MustQuery("SHOW CREATE PLACEMENT POLICY xyz").Check(testkit.Rows("xyz CREATE PLACEMENT POLICY `xyz` PRIMARY_REGION=\"us-east-1\" REGIONS=\"us-east-1,us-east-2\" FOLLOWERS=4"))
	// non existent policy
	err := tk.QueryToErr("SHOW CREATE PLACEMENT POLICY doesnotexist")
	require.Equal(t, infoschema.ErrPlacementPolicyNotExists.GenWithStackByArgs("doesnotexist").Error(), err.Error())
	// alter and try second example
	tk.MustExec("ALTER PLACEMENT POLICY xyz FOLLOWERS=4")
	tk.MustQuery("SHOW CREATE PLACEMENT POLICY xyz").Check(testkit.Rows("xyz CREATE PLACEMENT POLICY `xyz` FOLLOWERS=4"))
	tk.MustExec("DROP PLACEMENT POLICY xyz")
}

func TestShowTemporaryTable(t *testing.T) {
	store := testkit.CreateMockStore(t)
	tk := testkit.NewTestKit(t, store)
	tk.MustExec("use test")
	tk.MustExec("create global temporary table t1 (id int) on commit delete rows")
	tk.MustExec("create global temporary table t3 (i int primary key, j int) on commit delete rows")
	// For issue https://github.com/pingcap/tidb/issues/24752
	tk.MustQuery("show create table t1").Check(testkit.Rows("t1 CREATE GLOBAL TEMPORARY TABLE `t1` (\n" +
		"  `id` int(11) DEFAULT NULL\n" +
		") ENGINE=InnoDB DEFAULT CHARSET=utf8mb4 COLLATE=utf8mb4_bin ON COMMIT DELETE ROWS"))
	// No panic, fix issue https://github.com/pingcap/tidb/issues/24788
	expect := "CREATE GLOBAL TEMPORARY TABLE `t3` (\n" +
		"  `i` int(11) NOT NULL,\n" +
		"  `j` int(11) DEFAULT NULL,\n" +
		"  PRIMARY KEY (`i`) /*T![clustered_index] CLUSTERED */\n" +
		") ENGINE=InnoDB DEFAULT CHARSET=utf8mb4 COLLATE=utf8mb4_bin ON COMMIT DELETE ROWS"
	tk.MustQuery("show create table t3").Check(testkit.Rows("t3 " + expect))

	// Verify that the `show create table` result can be used to build the table.
	createTable := strings.ReplaceAll(expect, "t3", "t4")
	tk.MustExec(createTable)

	// Cover auto increment column.
	tk.MustExec(`CREATE GLOBAL TEMPORARY TABLE t5 (
	id int(11) NOT NULL AUTO_INCREMENT,
	b int(11) NOT NULL,
	pad varbinary(255) DEFAULT NULL,
	PRIMARY KEY (id),
	KEY b (b)) ON COMMIT DELETE ROWS`)
	expect = "CREATE GLOBAL TEMPORARY TABLE `t5` (\n" +
		"  `id` int(11) NOT NULL AUTO_INCREMENT,\n" +
		"  `b` int(11) NOT NULL,\n" +
		"  `pad` varbinary(255) DEFAULT NULL,\n" +
		"  PRIMARY KEY (`id`) /*T![clustered_index] CLUSTERED */,\n" +
		"  KEY `b` (`b`)\n" +
		") ENGINE=InnoDB DEFAULT CHARSET=utf8mb4 COLLATE=utf8mb4_bin ON COMMIT DELETE ROWS"
	tk.MustQuery("show create table t5").Check(testkit.Rows("t5 " + expect))

	tk.MustExec("create temporary table t6 (i int primary key, j int)")
	expect = "CREATE TEMPORARY TABLE `t6` (\n" +
		"  `i` int(11) NOT NULL,\n" +
		"  `j` int(11) DEFAULT NULL,\n" +
		"  PRIMARY KEY (`i`) /*T![clustered_index] CLUSTERED */\n" +
		") ENGINE=InnoDB DEFAULT CHARSET=utf8mb4 COLLATE=utf8mb4_bin"
	tk.MustQuery("show create table t6").Check(testkit.Rows("t6 " + expect))
	tk.MustExec("create temporary table t7 (i int primary key auto_increment, j int)")
	defer func() {
		tk.MustExec("commit;")
	}()
	tk.MustExec("begin;")
	tk.MustExec("insert into t7 (j) values (14)")
	tk.MustExec("insert into t7 (j) values (24)")
	tk.MustQuery("select * from t7").Check(testkit.Rows("1 14", "2 24"))
	expect = "CREATE TEMPORARY TABLE `t7` (\n" +
		"  `i` int(11) NOT NULL AUTO_INCREMENT,\n" +
		"  `j` int(11) DEFAULT NULL,\n" +
		"  PRIMARY KEY (`i`) /*T![clustered_index] CLUSTERED */\n" +
		") ENGINE=InnoDB DEFAULT CHARSET=utf8mb4 COLLATE=utf8mb4_bin AUTO_INCREMENT=3"
	tk.MustQuery("show create table t7").Check(testkit.Rows("t7 " + expect))
}

func TestShowCachedTable(t *testing.T) {
	store := testkit.CreateMockStore(t)
	tk := testkit.NewTestKit(t, store)
	tk.MustExec("use test")
	tk.MustExec("create table t1 (id int)")
	tk.MustExec("alter table t1 cache")
	tk.MustQuery("show create table t1").Check(
		testkit.Rows("t1 CREATE TABLE `t1` (\n" +
			"  `id` int(11) DEFAULT NULL\n" +
			") ENGINE=InnoDB DEFAULT CHARSET=utf8mb4 COLLATE=utf8mb4_bin /* CACHED ON */"))
	tk.MustQuery("select create_options from information_schema.tables where table_schema = 'test' and table_name = 't1'").Check(
		testkit.Rows("cached=on"))

	tk.MustExec("alter table t1 nocache")
	tk.MustQuery("show create table t1").Check(
		testkit.Rows("t1 CREATE TABLE `t1` (\n" +
			"  `id` int(11) DEFAULT NULL\n" +
			") ENGINE=InnoDB DEFAULT CHARSET=utf8mb4 COLLATE=utf8mb4_bin"))
	tk.MustQuery("select create_options from information_schema.tables where table_schema = 'test' and table_name = 't1'").Check(
		testkit.Rows(""))
}

func TestShowBindingCache(t *testing.T) {
	store := testkit.CreateMockStore(t)
	tk := testkit.NewTestKit(t, store)
	tk.MustExec("use test")
	tk.MustExec("drop table if exists t;")
	tk.MustExec("create table t(a int, b int)")
	tk.MustExec(`set global tidb_mem_quota_binding_cache = 1`)
	tk.MustQuery("select @@global.tidb_mem_quota_binding_cache").Check(testkit.Rows("1"))
	tk.MustExec("admin reload bindings;")
	res := tk.MustQuery("show global bindings")
	require.Equal(t, 0, len(res.Rows()))

	tk.MustExec("create global binding for select * from t using select * from t")
	res = tk.MustQuery("show global bindings")
	require.Equal(t, 0, len(res.Rows()))

	tk.MustExec(`set global tidb_mem_quota_binding_cache = default`)
	tk.MustQuery("select @@global.tidb_mem_quota_binding_cache").Check(testkit.Rows("67108864"))
	tk.MustExec("admin reload bindings")
	res = tk.MustQuery("show global bindings")
	require.Equal(t, 1, len(res.Rows()))

	tk.MustExec("create global binding for select * from t where a > 1 using select * from t where a > 1")
	res = tk.MustQuery("show global bindings")
	require.Equal(t, 2, len(res.Rows()))
}

func TestShowBindingCacheStatus(t *testing.T) {
	store := testkit.CreateMockStore(t)

	tk := testkit.NewTestKit(t, store)
	tk.MustExec("use test")
	tk.MustQuery("show binding_cache status").Check(testkit.Rows(
		"0 0 0 Bytes 64 MB"))

	tk.MustExec("drop table if exists t")
	tk.MustExec("create table t(a int, b int, index idx_a(a), index idx_b(b))")
	result := tk.MustQuery("show global bindings")
	rows := result.Rows()
	require.Equal(t, len(rows), 0)
	tk.MustExec("create global binding for select * from t using select * from t")

	result = tk.MustQuery("show global bindings")
	rows = result.Rows()
	require.Equal(t, len(rows), 1)

	tk.MustQuery("show binding_cache status").Check(testkit.Rows(
		"1 1 159 Bytes 64 MB"))

	tk.MustExec(`set global tidb_mem_quota_binding_cache = 250`)
	tk.MustQuery(`select @@global.tidb_mem_quota_binding_cache`).Check(testkit.Rows("250"))
	tk.MustExec("admin reload bindings;")
	tk.MustExec("create global binding for select * from t where a > 1 using select * from t where a > 1")
	result = tk.MustQuery("show global bindings")
	rows = result.Rows()
	require.Equal(t, len(rows), 1)
	tk.MustQuery("show binding_cache status").Check(testkit.Rows(
		"1 2 187 Bytes 250 Bytes"))

	tk.MustExec("drop global binding for select * from t where a > 1")
	result = tk.MustQuery("show global bindings")
	rows = result.Rows()
	require.Equal(t, len(rows), 0)
	tk.MustQuery("show binding_cache status").Check(testkit.Rows(
		"0 1 0 Bytes 250 Bytes"))

	tk.MustExec("admin reload bindings")
	result = tk.MustQuery("show global bindings")
	rows = result.Rows()
	require.Equal(t, len(rows), 1)
	tk.MustQuery("show binding_cache status").Check(testkit.Rows(
		"1 1 159 Bytes 250 Bytes"))

	tk.MustExec("create global binding for select * from t using select * from t use index(idx_a)")

	result = tk.MustQuery("show global bindings")
	rows = result.Rows()
	require.Equal(t, len(rows), 1)

	tk.MustQuery("show binding_cache status").Check(testkit.Rows(
		"1 1 198 Bytes 250 Bytes"))
}

func TestShowDatabasesLike(t *testing.T) {
	store := testkit.CreateMockStore(t)

	tk := testkit.NewTestKit(t, store)
	require.NoError(t, tk.Session().Auth(&auth.UserIdentity{
		Username: "root", Hostname: "%"}, nil, nil))

	tk.MustExec("DROP DATABASE IF EXISTS `TEST_$1`")
	tk.MustExec("DROP DATABASE IF EXISTS `test_$2`")
	tk.MustExec("CREATE DATABASE `TEST_$1`;")
	tk.MustExec("CREATE DATABASE `test_$2`;")

	tk.MustQuery("SHOW DATABASES LIKE 'TEST_%'").Check(testkit.Rows("TEST_$1", "test_$2"))
	tk.MustQuery("SHOW DATABASES LIKE 'test_%'").Check(testkit.Rows("TEST_$1", "test_$2"))
}

func TestShowTableStatusLike(t *testing.T) {
	store := testkit.CreateMockStore(t)

	tk := testkit.NewTestKit(t, store)
	tk.MustExec("use test")
	tk.MustExec("DROP table IF EXISTS `T1`")
	tk.MustExec("CREATE table `T1` (a int);")
	rows := tk.MustQuery("SHOW table status LIKE 't1'").Rows()
	require.Equal(t, "T1", rows[0][0])

	tk.MustExec("DROP table IF EXISTS `Li_1`")
	tk.MustExec("DROP table IF EXISTS `li_2`")

	tk.MustExec("CREATE table `Li_1` (a int);")
	tk.MustExec("CREATE table `li_2` (a int);")

	rows = tk.MustQuery("SHOW table status LIKE 'li%'").Rows()
	require.Equal(t, "Li_1", rows[0][0])
	require.Equal(t, "li_2", rows[1][0])
}

func TestShowCollationsLike(t *testing.T) {
	store := testkit.CreateMockStore(t)

	tk := testkit.NewTestKit(t, store)
	require.NoError(t, tk.Session().Auth(&auth.UserIdentity{
		Username: "root", Hostname: "%"}, nil, nil))
	tk.MustQuery("SHOW COLLATION LIKE 'UTF8MB4_BI%'").Check(testkit.Rows("utf8mb4_bin utf8mb4 46 Yes Yes 1"))
	tk.MustQuery("SHOW COLLATION LIKE 'utf8mb4_bi%'").Check(testkit.Rows("utf8mb4_bin utf8mb4 46 Yes Yes 1"))
}

func TestShowViewWithWindowFunction(t *testing.T) {
	store := testkit.CreateMockStore(t)

	tk := testkit.NewTestKit(t, store)
	tk.MustExec("use test")
	tk.MustExec("CREATE TABLE `test1` (`id` int(0) NOT NULL,`num` int(0) DEFAULT NULL) ENGINE=InnoDB DEFAULT CHARSET=utf8 COLLATE=utf8_bin;")
	tk.MustExec("create or replace view test1_v as(select id,row_number() over (partition by num) from test1);")
	tk.MustQuery("desc test1_v;").Check(testkit.Rows("id int(0) NO  <nil> ", "row_number() over (partition by num) bigint(21) YES  <nil> "))
}

func TestShowLimitReturnRow(t *testing.T) {
	store := testkit.CreateMockStore(t)

	tk := testkit.NewTestKit(t, store)
	tk.MustExec("use test")
	tk.MustExec("drop table if exists t")
	tk.MustExec("create table t1(a int, b int, c int, d int, index idx_a(a), index idx_b(b))")
	tk.MustExec("create table t2(a int, b int, c int, d int, index idx_a(a), index idx_b(b))")
	tk.MustExec("INSERT INTO t1 VALUES(1,2,3,4)")
	tk.MustExec("INSERT INTO t1 VALUES(4,3,1,2)")
	tk.MustExec("SET @@sql_select_limit=1")
	tk.MustExec("PREPARE stmt FROM \"SHOW COLUMNS FROM t1\"")
	result := tk.MustQuery("EXECUTE stmt")
	rows := result.Rows()
	require.Equal(t, len(rows), 1)

	tk.MustExec("PREPARE stmt FROM \"select * FROM t1\"")
	result = tk.MustQuery("EXECUTE stmt")
	rows = result.Rows()
	require.Equal(t, len(rows), 1)

	// Test case for other scenarios.
	result = tk.MustQuery("SHOW ENGINES")
	rows = result.Rows()
	require.Equal(t, len(rows), 1)

	tk.MustQuery("SHOW DATABASES like '%SCHEMA'").Check(testkit.RowsWithSep("|", "INFORMATION_SCHEMA"))

	tk.MustQuery("SHOW TABLES where tables_in_test='t2'").Check(testkit.RowsWithSep("|", "t2"))

	result = tk.MustQuery("SHOW TABLE STATUS where name='t2'")
	rows = result.Rows()
	require.Equal(t, rows[0][0], "t2")

	tk.MustQuery("SHOW COLUMNS FROM t1 where Field ='d'").Check(testkit.RowsWithSep("|", ""+
		"d int(11) YES  <nil> "))

	tk.MustQuery("Show Charset where charset='gbk'").Check(testkit.RowsWithSep("|", ""+
		"gbk Chinese Internal Code Specification gbk_chinese_ci 2"))

	tk.MustQuery("Show Variables where variable_name ='max_allowed_packet'").Check(testkit.RowsWithSep("|", ""+
		"max_allowed_packet 67108864"))

	result = tk.MustQuery("SHOW status where variable_name ='server_id'")
	rows = result.Rows()
	require.Equal(t, rows[0][0], "server_id")

	tk.MustQuery("Show Collation where collation='utf8_bin'").Check(testkit.RowsWithSep("|", ""+
		"utf8_bin utf8 83 Yes Yes 1"))

	result = tk.MustQuery("show index from t1 where key_name='idx_b'")
	rows = result.Rows()
	require.Equal(t, rows[0][2], "idx_b")
}

func TestShowTTLOption(t *testing.T) {
	parser.TTLFeatureGate = true

	store := testkit.CreateMockStore(t)

	tk := testkit.NewTestKit(t, store)
	tk.MustExec("use test")
	tk.MustExec("drop table if exists t")
	tk.MustExec("create table t(created_at datetime) ttl = `created_at` + INTERVAL 100 YEAR")
	tk.MustQuery("show create table t").Check(testkit.Rows("t CREATE TABLE `t` (\n  `created_at` datetime DEFAULT NULL\n) ENGINE=InnoDB DEFAULT CHARSET=utf8mb4 COLLATE=utf8mb4_bin TTL = `created_at` + INTERVAL 100 YEAR TTL_ENABLE = 'ON'"))
	tk.MustExec("drop table if exists t")
	tk.MustExec("create table t(created_at datetime) ttl = `created_at` + INTERVAL 100 YEAR ttl_enable = 'OFF'")
	tk.MustQuery("show create table t").Check(testkit.Rows("t CREATE TABLE `t` (\n  `created_at` datetime DEFAULT NULL\n) ENGINE=InnoDB DEFAULT CHARSET=utf8mb4 COLLATE=utf8mb4_bin TTL = `created_at` + INTERVAL 100 YEAR TTL_ENABLE = 'OFF'"))

	tk.MustExec("drop table if exists t")
	tk.MustExec("create table t (created_at datetime) TTL = created_at + INTERVAL 3.14159 HOUR_MINUTE")
	tk.MustQuery("show create table t").Check(testkit.Rows("t CREATE TABLE `t` (\n  `created_at` datetime DEFAULT NULL\n) ENGINE=InnoDB DEFAULT CHARSET=utf8mb4 COLLATE=utf8mb4_bin TTL = `created_at` + INTERVAL 3.14159 HOUR_MINUTE TTL_ENABLE = 'ON'"))

	tk.MustExec("drop table if exists t")
	tk.MustExec("create table t (created_at datetime) TTL = created_at + INTERVAL \"15:20\" HOUR_MINUTE")
	tk.MustQuery("show create table t").Check(testkit.Rows("t CREATE TABLE `t` (\n  `created_at` datetime DEFAULT NULL\n) ENGINE=InnoDB DEFAULT CHARSET=utf8mb4 COLLATE=utf8mb4_bin TTL = `created_at` + INTERVAL _utf8mb4'15:20' HOUR_MINUTE TTL_ENABLE = 'ON'"))
}

func TestShowBindingDigestField(t *testing.T) {
	store := testkit.CreateMockStore(t)
	tk := testkit.NewTestKit(t, store)

	tk.MustExec("use test")
	tk.MustExec("drop table if exists t1, t2")
	tk.MustExec("create table t1(id int, key(id))")
	tk.MustExec("create table t2(id int, key(id))")
	tk.MustExec("create binding for select * from t1, t2 where t1.id = t2.id using select /*+ merge_join(t1, t2)*/ * from t1, t2 where t1.id = t2.id")
	result := tk.MustQuery("show bindings;")
	rows := result.Rows()[0]
	require.Equal(t, len(rows), 11)
	require.Equal(t, rows[9], "ac1ceb4eb5c01f7c03e29b7d0d6ab567e563f4c93164184cde218f20d07fd77c")
	tk.MustExec("drop binding for select * from t1, t2 where t1.id = t2.id")
	result = tk.MustQuery("show bindings;")
	require.Equal(t, len(result.Rows()), 0)

	tk.MustExec("create global binding for select * from t1, t2 where t1.id = t2.id using select /*+ merge_join(t1, t2)*/ * from t1, t2 where t1.id = t2.id")
	result = tk.MustQuery("show global bindings;")
	rows = result.Rows()[0]
	require.Equal(t, len(rows), 11)
	require.Equal(t, rows[9], "ac1ceb4eb5c01f7c03e29b7d0d6ab567e563f4c93164184cde218f20d07fd77c")
	tk.MustExec("drop global binding for select * from t1, t2 where t1.id = t2.id")
	result = tk.MustQuery("show global bindings;")
	require.Equal(t, len(result.Rows()), 0)
}<|MERGE_RESOLUTION|>--- conflicted
+++ resolved
@@ -1125,8 +1125,15 @@
 	tk.MustExec(`CREATE USER 'token_user'@'%' IDENTIFIED WITH 'tidb_auth_token' ATTRIBUTE '{"email": "user@pingcap.com"}'`)
 	tk.MustQuery("SHOW CREATE USER token_user").Check(testkit.Rows(`CREATE USER 'token_user'@'%' IDENTIFIED WITH 'tidb_auth_token' AS '' REQUIRE NONE PASSWORD EXPIRE DEFAULT ACCOUNT UNLOCK ATTRIBUTE {"email": "user@pingcap.com"} PASSWORD HISTORY DEFALUT PASSWORD REUSE INTERVAL DEFALUT`))
 	tk.MustExec(`ALTER USER 'token_user'@'%' REQUIRE token_issuer 'issuer-ABC'`)
-<<<<<<< HEAD
-	tk.MustQuery("SHOW CREATE USER token_user").Check(testkit.Rows(`CREATE USER 'token_user'@'%' IDENTIFIED WITH 'tidb_auth_token' AS '' REQUIRE NONE token_issuer issuer-ABC PASSWORD EXPIRE DEFAULT ACCOUNT UNLOCK ATTRIBUTE {"email": "user@pingcap.com"}`))
+	tk.MustQuery("SHOW CREATE USER token_user").Check(testkit.Rows(`CREATE USER 'token_user'@'%' IDENTIFIED WITH 'tidb_auth_token' AS '' REQUIRE NONE token_issuer issuer-ABC PASSWORD EXPIRE DEFAULT ACCOUNT UNLOCK ATTRIBUTE {"email": "user@pingcap.com"} PASSWORD HISTORY DEFALUT PASSWORD REUSE INTERVAL DEFALUT`))
+
+	// create users with password reuse.
+	tk.MustExec(`CREATE USER 'reuse_user'@'%' IDENTIFIED WITH 'tidb_auth_token' PASSWORD HISTORY 5 PASSWORD REUSE INTERVAL 3 DAY`)
+	tk.MustQuery("SHOW CREATE USER reuse_user").Check(testkit.Rows(`CREATE USER 'reuse_user'@'%' IDENTIFIED WITH 'tidb_auth_token' AS '' REQUIRE NONE PASSWORD EXPIRE DEFAULT ACCOUNT UNLOCK PASSWORD HISTORY 5 PASSWORD REUSE INTERVAL 3 DAY`))
+	tk.MustExec(`ALTER USER 'reuse_user'@'%' PASSWORD HISTORY 50`)
+	tk.MustQuery("SHOW CREATE USER reuse_user").Check(testkit.Rows(`CREATE USER 'reuse_user'@'%' IDENTIFIED WITH 'tidb_auth_token' AS '' REQUIRE NONE PASSWORD EXPIRE DEFAULT ACCOUNT UNLOCK PASSWORD HISTORY 50 PASSWORD REUSE INTERVAL 3 DAY`))
+	tk.MustExec(`ALTER USER 'reuse_user'@'%' PASSWORD REUSE INTERVAL 31 DAY`)
+	tk.MustQuery("SHOW CREATE USER reuse_user").Check(testkit.Rows(`CREATE USER 'reuse_user'@'%' IDENTIFIED WITH 'tidb_auth_token' AS '' REQUIRE NONE PASSWORD EXPIRE DEFAULT ACCOUNT UNLOCK PASSWORD HISTORY 50 PASSWORD REUSE INTERVAL 31 DAY`))
 
 	tk.MustExec("CREATE USER 'jeffrey1'@'localhost' PASSWORD EXPIRE")
 	tk.MustQuery("SHOW CREATE USER 'jeffrey1'@'localhost'").Check(testkit.Rows(`CREATE USER 'jeffrey1'@'localhost' IDENTIFIED WITH 'mysql_native_password' AS '' REQUIRE NONE PASSWORD EXPIRE ACCOUNT UNLOCK`))
@@ -1136,17 +1143,6 @@
 	tk.MustQuery("SHOW CREATE USER 'jeffrey3'@'localhost'").Check(testkit.Rows(`CREATE USER 'jeffrey3'@'localhost' IDENTIFIED WITH 'mysql_native_password' AS '' REQUIRE NONE PASSWORD EXPIRE NEVER ACCOUNT UNLOCK`))
 	tk.MustExec("CREATE USER 'jeffrey4'@'localhost' PASSWORD EXPIRE INTERVAL 180 DAY")
 	tk.MustQuery("SHOW CREATE USER 'jeffrey4'@'localhost'").Check(testkit.Rows(`CREATE USER 'jeffrey4'@'localhost' IDENTIFIED WITH 'mysql_native_password' AS '' REQUIRE NONE PASSWORD EXPIRE INTERVAL 180 DAY ACCOUNT UNLOCK`))
-=======
-	tk.MustQuery("SHOW CREATE USER token_user").Check(testkit.Rows(`CREATE USER 'token_user'@'%' IDENTIFIED WITH 'tidb_auth_token' AS '' REQUIRE NONE token_issuer issuer-ABC PASSWORD EXPIRE DEFAULT ACCOUNT UNLOCK ATTRIBUTE {"email": "user@pingcap.com"} PASSWORD HISTORY DEFALUT PASSWORD REUSE INTERVAL DEFALUT`))
-
-	// create users with password reuse.
-	tk.MustExec(`CREATE USER 'reuse_user'@'%' IDENTIFIED WITH 'tidb_auth_token' PASSWORD HISTORY 5 PASSWORD REUSE INTERVAL 3 DAY`)
-	tk.MustQuery("SHOW CREATE USER reuse_user").Check(testkit.Rows(`CREATE USER 'reuse_user'@'%' IDENTIFIED WITH 'tidb_auth_token' AS '' REQUIRE NONE PASSWORD EXPIRE DEFAULT ACCOUNT UNLOCK PASSWORD HISTORY 5 PASSWORD REUSE INTERVAL 3 DAY`))
-	tk.MustExec(`ALTER USER 'reuse_user'@'%' PASSWORD HISTORY 50`)
-	tk.MustQuery("SHOW CREATE USER reuse_user").Check(testkit.Rows(`CREATE USER 'reuse_user'@'%' IDENTIFIED WITH 'tidb_auth_token' AS '' REQUIRE NONE PASSWORD EXPIRE DEFAULT ACCOUNT UNLOCK PASSWORD HISTORY 50 PASSWORD REUSE INTERVAL 3 DAY`))
-	tk.MustExec(`ALTER USER 'reuse_user'@'%' PASSWORD REUSE INTERVAL 31 DAY`)
-	tk.MustQuery("SHOW CREATE USER reuse_user").Check(testkit.Rows(`CREATE USER 'reuse_user'@'%' IDENTIFIED WITH 'tidb_auth_token' AS '' REQUIRE NONE PASSWORD EXPIRE DEFAULT ACCOUNT UNLOCK PASSWORD HISTORY 50 PASSWORD REUSE INTERVAL 31 DAY`))
->>>>>>> 40d1ddb3
 }
 
 func TestUnprivilegedShow(t *testing.T) {
