// Copyright 2022 PingCAP, Inc.
//
// Licensed under the Apache License, Version 2.0 (the "License");
// you may not use this file except in compliance with the License.
// You may obtain a copy of the License at
//
//     http://www.apache.org/licenses/LICENSE-2.0
//
// Unless required by applicable law or agreed to in writing, software
// distributed under the License is distributed on an "AS IS" BASIS,
// WITHOUT WARRANTIES OR CONDITIONS OF ANY KIND, either express or implied.
// See the License for the specific language governing permissions and
// limitations under the License.

package ddl_test

import (
	"fmt"
	"strings"
	"testing"
	"time"

	"github.com/pingcap/tidb/ddl"
	"github.com/pingcap/tidb/errno"
	"github.com/pingcap/tidb/parser/model"
	"github.com/pingcap/tidb/testkit"
	"github.com/pingcap/tidb/util/logutil"
	"github.com/stretchr/testify/require"
	"go.uber.org/zap"
)

type testCancelJob struct {
	sql         string
	ok          bool
	cancelState model.SchemaState
	onJobBefore bool
	onJobUpdate bool
	prepareSQL  []string
}

var allTestCase = []testCancelJob{
	// Add index.
	{"create unique index c3_index on t_partition (c1)", true, model.StateWriteReorganization, true, true, nil},
	{"alter table t_partition add primary key c3_index (c1)", true, model.StateWriteReorganization, true, true, nil},
	// Add primary key
	{"alter table t add primary key idx_pc2 (c2)", true, model.StateNone, true, false, nil},
	{"alter table t add primary key idx_pc2 (c2)", true, model.StateDeleteOnly, true, true, nil},
	{"alter table t add primary key idx_pc2 (c2)", true, model.StateWriteOnly, true, true, nil},
	{"alter table t add primary key idx_pc2 (c2)", true, model.StateWriteReorganization, true, true, nil},
	{"alter table t add primary key idx_pc2 (c2)", false, model.StatePublic, false, true, nil},
	// Drop primary key
	// TODO: fix schema state.
	{"alter table t drop primary key", true, model.StateNone, true, false, nil},
	{"alter table t drop primary key", false, model.StateWriteOnly, true, false, nil},
	{"alter table t drop primary key", false, model.StateWriteOnly, true, false, []string{"alter table t add primary key idx_pc2 (c2)"}},
	{"alter table t drop primary key", false, model.StateDeleteOnly, true, false, []string{"alter table t add primary key idx_pc2 (c2)"}},
	{"alter table t drop primary key", false, model.StateDeleteOnly, false, true, []string{"alter table t add primary key idx_pc2 (c2)"}},
	// Add unique key
	{"alter table t add unique index idx_uc2 (c2)", true, model.StateNone, true, false, nil},
	{"alter table t add unique index idx_uc2 (c2)", true, model.StateDeleteOnly, true, true, nil},
	{"alter table t add unique index idx_uc2 (c2)", true, model.StateWriteOnly, true, true, nil},
	{"alter table t add unique index idx_uc2 (c2)", true, model.StateWriteReorganization, true, true, nil},
	{"alter table t add unique index idx_uc2 (c2)", false, model.StatePublic, false, true, nil},
	{"alter table t add index idx_c2(c2)", true, model.StateNone, true, false, nil},
	{"alter table t add index idx_c2(c2)", true, model.StateDeleteOnly, true, true, nil},
	{"alter table t add index idx_c2(c2)", true, model.StateWriteOnly, true, true, nil},
	{"alter table t add index idx_cx2(c2)", false, model.StatePublic, false, true, nil},
	// Add column.
	{"alter table t add column c4 bigint", true, model.StateNone, true, false, nil},
	{"alter table t add column c4 bigint", true, model.StateDeleteOnly, true, true, nil},
	{"alter table t add column c4 bigint", true, model.StateWriteOnly, true, true, nil},
	{"alter table t add column c4 bigint", true, model.StateWriteReorganization, true, true, nil},
	{"alter table t add column c4 bigint", false, model.StatePublic, false, true, nil},
	// Create table.
	{"create table test_create_table(a int)", true, model.StateNone, true, false, nil},
	{"create table test_create_table(a int)", false, model.StatePublic, false, true, nil},
	// Drop table.
	// TODO: fix schema state.
	{"drop table test_create_table", true, model.StateNone, true, false, nil},
	{"drop table test_create_table", false, model.StateWriteOnly, true, true, []string{"create table if not exists test_create_table(a int)"}},
	{"drop table test_create_table", false, model.StateDeleteOnly, true, true, []string{"create table if not exists test_create_table(a int)"}},
	{"drop table test_create_table", false, model.StatePublic, false, true, []string{"create table if not exists test_create_table(a int)"}},
	// Create schema.
	{"create database test_create_db", true, model.StateNone, true, false, nil},
	{"create database test_create_db", false, model.StatePublic, false, true, nil},
	// Drop schema.
	// TODO: fix schema state.
	{"drop database test_create_db", true, model.StateNone, true, false, nil},
	{"drop database test_create_db", false, model.StateWriteOnly, true, true, []string{"create database if not exists test_create_db"}},
	{"drop database test_create_db", false, model.StateDeleteOnly, true, true, []string{"create database if not exists test_create_db"}},
	{"drop database test_create_db", false, model.StatePublic, false, true, []string{"create database if not exists test_create_db"}},
	// Drop column.
	// TODO: fix schema state.
	{"alter table t drop column c3", true, model.StateNone, true, false, nil},
	{"alter table t drop column c3", false, model.StateDeleteOnly, true, false, nil},
	{"alter table t drop column c3", false, model.StateDeleteOnly, false, true, []string{"alter table t add column c3 bigint"}},
	{"alter table t drop column c3", false, model.StateWriteOnly, true, true, []string{"alter table t add column c3 bigint"}},
	{"alter table t drop column c3", false, model.StateDeleteReorganization, true, true, []string{"alter table t add column c3 bigint"}},
	{"alter table t drop column c3", false, model.StatePublic, false, true, []string{"alter table t add column c3 bigint"}},
	// Drop column with index.
	// TODO: fix schema state.
	{"alter table t drop column c3", true, model.StateNone, true, false, []string{"alter table t add column c3 bigint", "alter table t add index idx_c3(c3)"}},
	{"alter table t drop column c3", false, model.StateDeleteOnly, true, false, nil},
	{"alter table t drop column c3", false, model.StateDeleteOnly, false, true, []string{"alter table t add column c3 bigint", "alter table t add index idx_c3(c3)"}},
	{"alter table t drop column c3", false, model.StateWriteOnly, true, true, []string{"alter table t add column c3 bigint", "alter table t add index idx_c3(c3)"}},
	{"alter table t drop column c3", false, model.StateDeleteReorganization, true, true, []string{"alter table t add column c3 bigint", "alter table t add index idx_c3(c3)"}},
	{"alter table t drop column c3", false, model.StatePublic, false, true, []string{"alter table t add column c3 bigint", "alter table t add index idx_c3(c3)"}},
	// rebase auto ID.
	{"alter table t_rebase auto_increment = 6000", true, model.StateNone, true, false, []string{"create table t_rebase (c1 bigint auto_increment primary key, c2 bigint);"}},
	{"alter table t_rebase auto_increment = 9000", false, model.StatePublic, false, true, nil},
	// Shard row ID,
	{"alter table t_auto shard_row_id_bits = 5", true, model.StateNone, true, false, []string{"create table t_auto (c1 int not null auto_increment unique) shard_row_id_bits = 0"}},
	{"alter table t_auto shard_row_id_bits = 8", false, model.StatePublic, false, true, nil},
	// Modify column, no reorg.
	{"alter table t modify column c11 mediumint", true, model.StateNone, true, false, nil},
	{"alter table t modify column c11 int", false, model.StatePublic, false, true, nil},
	// TODO: test cancel during second model.StateNone
	{"alter table t modify column mayNullCol bigint default 1 not null", true, model.StateNone, true, false, []string{"alter table t add column mayNullCol bigint default 1"}},
	{"alter table t modify column mayNullCol bigint default 1 not null", true, model.StateNone, false, true, nil},
	{"alter table t modify column mayNullCol bigint default 1 not null", false, model.StatePublic, false, true, nil},
	// Modify column, reorg.
	{"alter table t modify column c11 char(10)", true, model.StateNone, true, false, nil},
	{"alter table t modify column c11 char(10)", true, model.StateDeleteOnly, true, true, nil},
	{"alter table t modify column c11 char(10)", true, model.StateWriteOnly, true, true, nil},
	{"alter table t modify column c11 char(10)", true, model.StateWriteReorganization, true, true, nil},
	{"alter table t modify column c11 char(10)", false, model.StatePublic, false, true, nil},
	// Add foreign key.
	{"alter table t add constraint fk foreign key a(c1) references t_ref(c1)", true, model.StateNone, true, false, []string{"create table t_ref (c1 int, c2 int, c3 int, c11 tinyint);"}},
	{"alter table t add constraint fk foreign key a(c1) references t_ref(c1)", false, model.StatePublic, false, true, nil},
	// Drop foreign key.
	// TODO: fix schema state.
	{"alter table t drop foreign key fk", true, model.StateNone, true, false, nil},
	{"alter table t drop foreign key fk", false, model.StatePublic, false, true, nil},
	// Rename table.
	{"rename table t_rename1 to t_rename11", true, model.StateNone, true, false, []string{"create table t_rename1 (c1 bigint , c2 bigint);", "create table t_rename2 (c1 bigint , c2 bigint);"}},
	{"rename table t_rename1 to t_rename11", false, model.StatePublic, false, true, nil},
	// Rename tables.
	{"rename table t_rename11 to t_rename111, t_rename2 to t_rename22", true, model.StateNone, true, false, nil},
	{"rename table t_rename11 to t_rename111, t_rename2 to t_rename22", false, model.StatePublic, false, true, nil},
	// Modify table charset and collate.
	{"alter table t_cs convert to charset utf8mb4", true, model.StateNone, true, false, []string{"create table t_cs(a varchar(10)) charset utf8"}},
	{"alter table t_cs convert to charset utf8mb4", false, model.StatePublic, false, true, nil},
	// Modify schema charset and collate.
	{"alter database db_coll charset utf8mb4 collate utf8mb4_bin", true, model.StateNone, true, false, []string{"create database db_coll default charset utf8 collate utf8_bin"}},
	{"alter database db_coll charset utf8mb4 collate utf8mb4_bin", false, model.StatePublic, false, true, nil},
	// Truncate partition.
	{"alter table t_partition truncate partition p3", true, model.StateNone, true, false, nil},
	{"alter table t_partition truncate partition p3", false, model.StatePublic, false, true, nil},
	// Add columns.
	{"alter table t add column c41 bigint, add column c42 bigint", true, model.StateNone, true, false, nil},
	{"alter table t add column c41 bigint, add column c42 bigint", true, model.StateDeleteOnly, true, true, nil},
	{"alter table t add column c41 bigint, add column c42 bigint", true, model.StateWriteOnly, true, true, nil},
	{"alter table t add column c41 bigint, add column c42 bigint", true, model.StateWriteReorganization, true, true, nil},
	{"alter table t add column c41 bigint, add column c42 bigint", false, model.StatePublic, false, true, nil},
	// Drop columns.
	// TODO: fix schema state.
	{"alter table t drop column c41, drop column c42", true, model.StateNone, true, false, nil},
	{"alter table t drop column c41, drop column c42", false, model.StateDeleteOnly, true, false, nil},
	{"alter table t drop column c41, drop column c42", false, model.StateDeleteOnly, false, true, []string{"alter table t add column c41 bigint, add column c42 bigint"}},
	{"alter table t drop column c41, drop column c42", false, model.StateWriteOnly, true, true, []string{"alter table t add column c41 bigint, add column c42 bigint"}},
	{"alter table t drop column c41, drop column c42", false, model.StateDeleteReorganization, true, true, []string{"alter table t add column c41 bigint, add column c42 bigint"}},
	{"alter table t drop column c41, drop column c42", false, model.StatePublic, false, true, []string{"alter table t add column c41 bigint, add column c42 bigint"}},
	// Drop columns with index.
	// TODO: fix schema state.
	{"alter table t drop column c41, drop column c42", true, model.StateNone, true, false, []string{"alter table t add column c41 bigint, add column c42 bigint", "alter table t add index drop_columns_idx(c41)"}},
	{"alter table t drop column c41, drop column c42", false, model.StateDeleteOnly, true, false, nil},
	{"alter table t drop column c41, drop column c42", false, model.StateDeleteOnly, false, true, []string{"alter table t add column c41 bigint, add column c42 bigint", "alter table t add index drop_columns_idx(c41)"}},
	{"alter table t drop column c41, drop column c42", false, model.StateWriteOnly, true, true, []string{"alter table t add column c41 bigint, add column c42 bigint", "alter table t add index drop_columns_idx(c41)"}},
	{"alter table t drop column c41, drop column c42", false, model.StateDeleteReorganization, true, true, []string{"alter table t add column c41 bigint, add column c42 bigint", "alter table t add index drop_columns_idx(c41)"}},
	{"alter table t drop column c41, drop column c42", false, model.StatePublic, false, true, []string{"alter table t add column c41 bigint, add column c42 bigint", "alter table t add index drop_columns_idx(c41)"}},
	// Alter index visibility.
	{"alter table t alter index idx_v invisible", true, model.StateNone, true, false, []string{"alter table t add index idx_v(c1)"}},
	{"alter table t alter index idx_v invisible", false, model.StatePublic, false, true, nil},
	// Exchange partition.
	{"alter table t_partition exchange partition p0 with table t_partition2", true, model.StateNone, true, false, []string{"create table t_partition2(c1 int, c2 int, c3 int)", "set @@tidb_enable_exchange_partition=1"}},
	{"alter table t_partition exchange partition p0 with table t_partition2", false, model.StatePublic, false, true, nil},
	// Add partition.
	{"alter table t_partition add partition (partition p6 values less than (8192))", true, model.StateNone, true, false, nil},
	{"alter table t_partition add partition (partition p6 values less than (8192))", true, model.StateReplicaOnly, true, true, nil},
	{"alter table t_partition add partition (partition p6 values less than (8192))", false, model.StatePublic, false, true, nil},
	// Drop partition.
	// TODO: fix schema state.
	{"alter table t_partition drop partition p6", true, model.StateNone, true, false, nil},
	{"alter table t_partition drop partition p6", false, model.StateDeleteOnly, true, false, nil},
	{"alter table t_partition drop partition p6", false, model.StateDeleteOnly, false, true, []string{"alter table t_partition add partition (partition p6 values less than (8192))"}},
	{"alter table t_partition drop partition p6", false, model.StateDeleteReorganization, true, true, []string{"alter table t_partition add partition (partition p6 values less than (8192))"}},
	{"alter table t_partition drop partition p6", false, model.StatePublic, true, true, []string{"alter table t_partition add partition (partition p6 values less than (8192))"}},
	// Drop indexes.
	// TODO: fix schema state.
	{"alter table t drop index mul_idx1, drop index mul_idx2", true, model.StateNone, true, false, []string{"alter table t add index mul_idx1(c1)", "alter table t add index mul_idx2(c1)"}},
	{"alter table t drop index mul_idx1, drop index mul_idx2", false, model.StateWriteOnly, true, false, nil},
	{"alter table t drop index mul_idx1, drop index mul_idx2", false, model.StateWriteOnly, true, false, []string{"alter table t add index mul_idx1(c1)", "alter table t add index mul_idx2(c1)"}},
	{"alter table t drop index mul_idx1, drop index mul_idx2", false, model.StateDeleteOnly, true, false, []string{"alter table t add index mul_idx1(c1)", "alter table t add index mul_idx2(c1)"}},
	{"alter table t drop index mul_idx1, drop index mul_idx2", false, model.StateDeleteOnly, false, true, []string{"alter table t add index mul_idx1(c1)", "alter table t add index mul_idx2(c1)"}},
	{"alter table t drop index mul_idx1, drop index mul_idx2", false, model.StateDeleteReorganization, true, false, []string{"alter table t add index mul_idx1(c1)", "alter table t add index mul_idx2(c1)"}},
	{"alter table t drop index mul_idx1, drop index mul_idx2", false, model.StateDeleteReorganization, false, true, []string{"alter table t add index mul_idx1(c1)", "alter table t add index mul_idx2(c1)"}},
	// Alter db placement.
	{"alter database db_placement placement policy = 'alter_x'", true, model.StateNone, true, false, []string{"create placement policy alter_x PRIMARY_REGION=\"cn-east-1\", REGIONS=\"cn-east-1\";", "create database db_placement"}},
	{"alter database db_placement placement policy = 'alter_x'", false, model.StatePublic, false, true, nil},
	// Rename index.
	{"alter table t rename index rename_idx1 to rename_idx2", true, model.StateNone, true, false, []string{"alter table t add index rename_idx1(c1)"}},
	{"alter table t rename index rename_idx1 to rename_idx2", false, model.StatePublic, false, true, nil},
}

func cancelSuccess(rs *testkit.Result) bool {
	return strings.Contains(rs.Rows()[0][1].(string), "success")
}

func TestCancel(t *testing.T) {
	store, dom, clean := testkit.CreateMockStoreAndDomainWithSchemaLease(t, 100*time.Millisecond)
	defer clean()
	tk := testkit.NewTestKit(t, store)
	tkCancel := testkit.NewTestKit(t, store)

	// Prepare schema.
	tk.MustExec("use test")
	tk.MustExec("drop table if exists t_partition;")
	tk.MustExec(`create table t_partition (
		c1 int, c2 int, c3 int
	)
	partition by range( c1 ) (
    	partition p0 values less than (1024),
    	partition p1 values less than (2048),
    	partition p2 values less than (3072),
    	partition p3 values less than (4096),
		partition p4 values less than (7096)
   	);`)
	tk.MustExec(`create table t (
		c1 int, c2 int, c3 int, c11 tinyint
	);`)

	// Prepare data.
	for i := 0; i <= 2048; i++ {
		tk.MustExec(fmt.Sprintf("insert into t_partition values(%d, %d, %d)", i*3, i*2, i))
		tk.MustExec(fmt.Sprintf("insert into t(c1, c2, c3) values(%d, %d, %d)", i*3, i*2, i))
	}

	// Change some configurations.
	ddl.ReorgWaitTimeout = 10 * time.Microsecond
	tk.MustExec("set @@global.tidb_ddl_reorg_batch_size = 8")

	hook := &ddl.TestDDLCallback{Do: dom}
	i := 0
	cancel := false
	cancelWhenReorgNotStart := false

	hookFunc := func(job *model.Job) {
		if job.SchemaState == allTestCase[i].cancelState && !cancel {
<<<<<<< HEAD
			if !cancelWhenReorgNotStart && job.SchemaState == model.StateWriteReorganization && ddl.MayNeedReorg(job) && job.RowCount == 0 {
=======
			if job.SchemaState == model.StateWriteReorganization && job.MayNeedReorg() && job.RowCount == 0 {
>>>>>>> ffa4ba91
				return
			}
			rs := tkCancel.MustQuery(fmt.Sprintf("admin cancel ddl jobs %d", job.ID))
			require.Equal(t, allTestCase[i].ok, cancelSuccess(rs))
			cancel = true
		}
	}
	dom.DDL().SetHook(hook)

	restHook := func(h *ddl.TestDDLCallback) {
		h.OnJobRunBeforeExported = nil
		h.OnJobUpdatedExported = nil
	}
	registHook := func(h *ddl.TestDDLCallback, onJobRunBefore bool) {
		if onJobRunBefore {
			h.OnJobRunBeforeExported = hookFunc
		} else {
			h.OnJobUpdatedExported = hookFunc
		}
	}

	for j, tc := range allTestCase {
		i = j
		if tc.onJobBefore {
			restHook(hook)
			for _, prepareSQL := range tc.prepareSQL {
				tk.MustExec(prepareSQL)
			}

			cancel = false
			cancelWhenReorgNotStart = true
			registHook(hook, true)
			logutil.BgLogger().Info("test case", zap.Int("", i))
			if tc.ok {
				tk.MustGetErrCode(tc.sql, errno.ErrCancelledDDLJob)
			} else {
				tk.MustExec(tc.sql)
			}
		}
		if tc.onJobUpdate {
			restHook(hook)
			for _, prepareSQL := range tc.prepareSQL {
				tk.MustExec(prepareSQL)
			}

			cancel = false
			cancelWhenReorgNotStart = false
			registHook(hook, false)
			logutil.BgLogger().Info("test case", zap.Int("", i))
			if tc.ok {
				tk.MustGetErrCode(tc.sql, errno.ErrCancelledDDLJob)
			} else {
				tk.MustExec(tc.sql)
			}
		}
	}
}<|MERGE_RESOLUTION|>--- conflicted
+++ resolved
@@ -246,11 +246,7 @@
 
 	hookFunc := func(job *model.Job) {
 		if job.SchemaState == allTestCase[i].cancelState && !cancel {
-<<<<<<< HEAD
-			if !cancelWhenReorgNotStart && job.SchemaState == model.StateWriteReorganization && ddl.MayNeedReorg(job) && job.RowCount == 0 {
-=======
-			if job.SchemaState == model.StateWriteReorganization && job.MayNeedReorg() && job.RowCount == 0 {
->>>>>>> ffa4ba91
+			if !cancelWhenReorgNotStart && job.SchemaState == model.StateWriteReorganization && job.MayNeedReorg() && job.RowCount == 0 {
 				return
 			}
 			rs := tkCancel.MustQuery(fmt.Sprintf("admin cancel ddl jobs %d", job.ID))
