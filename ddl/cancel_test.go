// Copyright 2022 PingCAP, Inc.
//
// Licensed under the Apache License, Version 2.0 (the "License");
// you may not use this file except in compliance with the License.
// You may obtain a copy of the License at
//
//     http://www.apache.org/licenses/LICENSE-2.0
//
// Unless required by applicable law or agreed to in writing, software
// distributed under the License is distributed on an "AS IS" BASIS,
// WITHOUT WARRANTIES OR CONDITIONS OF ANY KIND, either express or implied.
// See the License for the specific language governing permissions and
// limitations under the License.

package ddl_test

import (
	"fmt"
	"strings"
	"testing"
	"time"

	"github.com/pingcap/failpoint"
	"github.com/pingcap/tidb/ddl"
	"github.com/pingcap/tidb/errno"
	"github.com/pingcap/tidb/parser/model"
	"github.com/pingcap/tidb/testkit"
	"github.com/stretchr/testify/assert"
	"github.com/stretchr/testify/require"
	atomicutil "go.uber.org/atomic"
)

type testCancelJob struct {
	sql         string
	ok          bool
	cancelState interface{} // model.SchemaState | []model.SchemaState
	onJobBefore bool
	onJobUpdate bool
	prepareSQL  []string
}

type subStates = []model.SchemaState

func testMatchCancelState(t *testing.T, job *model.Job, cancelState interface{}, sql string) bool {
	switch v := cancelState.(type) {
	case model.SchemaState:
<<<<<<< HEAD
		if job.MultiSchemaInfo != nil && job.Type == model.ActionMultiSchemaChange {
=======
		if job.Type == model.ActionMultiSchemaChange {
>>>>>>> b91bdd08
			msg := fmt.Sprintf("unexpected multi-schema change(sql: %s, cancel state: %s)", sql, v)
			assert.Failf(t, msg, "use []model.SchemaState as cancel states instead")
			return false
		}
		return job.SchemaState == v
<<<<<<< HEAD
	case []model.SchemaState: // For multi-schema change sub-jobs.
=======
	case subStates: // For multi-schema change sub-jobs.
>>>>>>> b91bdd08
		if job.MultiSchemaInfo == nil {
			msg := fmt.Sprintf("not multi-schema change(sql: %s, cancel state: %v)", sql, v)
			assert.Failf(t, msg, "use model.SchemaState as the cancel state instead")
			return false
		}
		assert.Equal(t, len(job.MultiSchemaInfo.SubJobs), len(v), sql)
		for i, subJobSchemaState := range v {
			if job.MultiSchemaInfo.SubJobs[i].SchemaState != subJobSchemaState {
				return false
			}
		}
		return true
	default:
		return false
	}
}

var allTestCase = []testCancelJob{
	// Add index.
	{"create unique index c3_index on t_partition (c1)", true, model.StateWriteReorganization, true, true, nil},
	{"alter table t_partition add primary key c3_index (c1)", true, model.StateWriteReorganization, true, true, nil},
	// Add primary key
	{"alter table t add primary key idx_pc2 (c2)", true, model.StateNone, true, false, nil},
	{"alter table t add primary key idx_pc2 (c2)", true, model.StateDeleteOnly, true, true, nil},
	{"alter table t add primary key idx_pc2 (c2)", true, model.StateWriteOnly, true, true, nil},
	{"alter table t add primary key idx_pc2 (c2)", true, model.StateWriteReorganization, true, true, nil},
	{"alter table t add primary key idx_pc2 (c2)", false, model.StatePublic, false, true, nil},
	// Drop primary key
	{"alter table t drop primary key", true, model.StatePublic, true, false, nil},
	{"alter table t drop primary key", false, model.StateWriteOnly, true, false, nil},
	{"alter table t drop primary key", false, model.StateWriteOnly, true, false, []string{"alter table t add primary key idx_pc2 (c2)"}},
	{"alter table t drop primary key", false, model.StateDeleteOnly, true, false, []string{"alter table t add primary key idx_pc2 (c2)"}},
	{"alter table t drop primary key", false, model.StateDeleteOnly, false, true, []string{"alter table t add primary key idx_pc2 (c2)"}},
	// Add unique key
	{"alter table t add unique index idx_uc2 (c2)", true, model.StateNone, true, false, nil},
	{"alter table t add unique index idx_uc2 (c2)", true, model.StateDeleteOnly, true, true, nil},
	{"alter table t add unique index idx_uc2 (c2)", true, model.StateWriteOnly, true, true, nil},
	{"alter table t add unique index idx_uc2 (c2)", true, model.StateWriteReorganization, true, true, nil},
	{"alter table t add unique index idx_uc2 (c2)", false, model.StatePublic, false, true, nil},
	{"alter table t add index idx_c2(c2)", true, model.StateNone, true, false, nil},
	{"alter table t add index idx_c2(c2)", true, model.StateDeleteOnly, true, true, nil},
	{"alter table t add index idx_c2(c2)", true, model.StateWriteOnly, true, true, nil},
	{"alter table t add index idx_cx2(c2)", false, model.StatePublic, false, true, nil},
	// Add column.
	{"alter table t add column c4 bigint", true, model.StateNone, true, false, nil},
	{"alter table t add column c4 bigint", true, model.StateDeleteOnly, true, true, nil},
	{"alter table t add column c4 bigint", true, model.StateWriteOnly, true, true, nil},
	{"alter table t add column c4 bigint", true, model.StateWriteReorganization, true, true, nil},
	{"alter table t add column c4 bigint", false, model.StatePublic, false, true, nil},
	// Create table.
	{"create table test_create_table(a int)", true, model.StateNone, true, false, nil},
	{"create table test_create_table(a int)", false, model.StatePublic, false, true, nil},
	// Drop table.
	{"drop table test_create_table", true, model.StatePublic, true, false, nil},
	{"drop table test_create_table", false, model.StateWriteOnly, true, true, []string{"create table if not exists test_create_table(a int)"}},
	{"drop table test_create_table", false, model.StateDeleteOnly, true, true, []string{"create table if not exists test_create_table(a int)"}},
	{"drop table test_create_table", false, model.StateNone, false, true, []string{"create table if not exists test_create_table(a int)"}},
	// Create schema.
	{"create database test_create_db", true, model.StateNone, true, false, nil},
	{"create database test_create_db", false, model.StatePublic, false, true, nil},
	// Drop schema.
	{"drop database test_create_db", true, model.StatePublic, true, false, nil},
	{"drop database test_create_db", false, model.StateWriteOnly, true, true, []string{"create database if not exists test_create_db"}},
	{"drop database test_create_db", false, model.StateDeleteOnly, true, true, []string{"create database if not exists test_create_db"}},
	{"drop database test_create_db", false, model.StateNone, false, true, []string{"create database if not exists test_create_db"}},
	// Drop column.
	{"alter table t drop column c3", true, model.StatePublic, true, false, nil},
	{"alter table t drop column c3", false, model.StateDeleteOnly, true, false, nil},
	{"alter table t drop column c3", false, model.StateDeleteOnly, false, true, []string{"alter table t add column c3 bigint"}},
	{"alter table t drop column c3", false, model.StateWriteOnly, true, true, []string{"alter table t add column c3 bigint"}},
	{"alter table t drop column c3", false, model.StateDeleteReorganization, true, true, []string{"alter table t add column c3 bigint"}},
	{"alter table t drop column c3", false, model.StateNone, false, true, []string{"alter table t add column c3 bigint"}},
	// Drop column with index.
	{"alter table t drop column c3", true, model.StatePublic, true, false, []string{"alter table t add column c3 bigint", "alter table t add index idx_c3(c3)"}},
	{"alter table t drop column c3", false, model.StateDeleteOnly, true, false, nil},
	{"alter table t drop column c3", false, model.StateDeleteOnly, false, true, []string{"alter table t add column c3 bigint", "alter table t add index idx_c3(c3)"}},
	{"alter table t drop column c3", false, model.StateWriteOnly, true, true, []string{"alter table t add column c3 bigint", "alter table t add index idx_c3(c3)"}},
	{"alter table t drop column c3", false, model.StateDeleteReorganization, true, true, []string{"alter table t add column c3 bigint", "alter table t add index idx_c3(c3)"}},
	{"alter table t drop column c3", false, model.StateNone, false, true, []string{"alter table t add column c3 bigint", "alter table t add index idx_c3(c3)"}},
	// rebase auto ID.
	{"alter table t_rebase auto_increment = 6000", true, model.StateNone, true, false, []string{"create table t_rebase (c1 bigint auto_increment primary key, c2 bigint);"}},
	{"alter table t_rebase auto_increment = 9000", false, model.StatePublic, false, true, nil},
	// Shard row ID,
	{"alter table t_auto shard_row_id_bits = 5", true, model.StateNone, true, false, []string{"create table t_auto (c1 int not null auto_increment unique) shard_row_id_bits = 0"}},
	{"alter table t_auto shard_row_id_bits = 8", false, model.StatePublic, false, true, nil},
	// Modify column, no reorg.
	{"alter table t modify column c11 mediumint", true, model.StateNone, true, false, nil},
	{"alter table t modify column c11 int", false, model.StatePublic, false, true, nil},
	// TODO: test cancel during second model.StateNone
	{"alter table t modify column mayNullCol bigint default 1 not null", true, model.StateNone, true, false, []string{"alter table t add column mayNullCol bigint default 1"}},
	{"alter table t modify column mayNullCol bigint default 1 not null", true, model.StateNone, false, true, nil},
	{"alter table t modify column mayNullCol bigint default 1 not null", false, model.StatePublic, false, true, nil},
	// Modify column, reorg.
	{"alter table t modify column c11 char(10)", true, model.StateNone, true, false, nil},
	{"alter table t modify column c11 char(10)", true, model.StateDeleteOnly, true, true, nil},
	{"alter table t modify column c11 char(10)", true, model.StateWriteOnly, true, true, nil},
	{"alter table t modify column c11 char(10)", true, model.StateWriteReorganization, true, true, nil},
	{"alter table t modify column c11 char(10)", false, model.StatePublic, false, true, nil},
	// Add foreign key.
	{"alter table t add constraint fk foreign key a(c1) references t_ref(c1)", true, model.StateNone, true, false, []string{"create table t_ref (c1 int, c2 int, c3 int, c11 tinyint);"}},
	{"alter table t add constraint fk foreign key a(c1) references t_ref(c1)", false, model.StatePublic, false, true, nil},
	// Drop foreign key.
	{"alter table t drop foreign key fk", true, model.StatePublic, true, false, nil},
	{"alter table t drop foreign key fk", false, model.StateNone, false, true, nil},
	// Rename table.
	{"rename table t_rename1 to t_rename11", true, model.StateNone, true, false, []string{"create table t_rename1 (c1 bigint , c2 bigint);", "create table t_rename2 (c1 bigint , c2 bigint);"}},
	{"rename table t_rename1 to t_rename11", false, model.StatePublic, false, true, nil},
	// Rename tables.
	{"rename table t_rename11 to t_rename111, t_rename2 to t_rename22", true, model.StateNone, true, false, nil},
	{"rename table t_rename11 to t_rename111, t_rename2 to t_rename22", false, model.StatePublic, false, true, nil},
	// Modify table charset and collate.
	{"alter table t_cs convert to charset utf8mb4", true, model.StateNone, true, false, []string{"create table t_cs(a varchar(10)) charset utf8"}},
	{"alter table t_cs convert to charset utf8mb4", false, model.StatePublic, false, true, nil},
	// Modify schema charset and collate.
	{"alter database db_coll charset utf8mb4 collate utf8mb4_bin", true, model.StateNone, true, false, []string{"create database db_coll default charset utf8 collate utf8_bin"}},
	{"alter database db_coll charset utf8mb4 collate utf8mb4_bin", false, model.StatePublic, false, true, nil},
	// Truncate partition.
	{"alter table t_partition truncate partition p3", true, model.StateNone, true, false, nil},
	{"alter table t_partition truncate partition p3", false, model.StatePublic, false, true, nil},
	// Add columns.
	{"alter table t add column c41 bigint, add column c42 bigint", true, subStates{model.StateNone, model.StateNone}, true, false, nil},
	{"alter table t add column c41 bigint, add column c42 bigint", true, subStates{model.StateDeleteOnly, model.StateNone}, true, true, nil},
	{"alter table t add column c41 bigint, add column c42 bigint", true, subStates{model.StateWriteOnly, model.StateNone}, true, true, nil},
	{"alter table t add column c41 bigint, add column c42 bigint", true, subStates{model.StateWriteReorganization, model.StateNone}, true, true, nil},
	{"alter table t add column c41 bigint, add column c42 bigint", false, subStates{model.StatePublic, model.StatePublic}, false, true, nil},
	// Drop columns.
	{"alter table t drop column c41, drop column c42", true, subStates{model.StatePublic, model.StatePublic}, true, false, nil},
	{"alter table t drop column c41, drop column c42", false, subStates{model.StateDeleteOnly, model.StateDeleteOnly}, true, false, nil},
	{"alter table t drop column c41, drop column c42", false, subStates{model.StateDeleteOnly, model.StateDeleteOnly}, false, true, []string{"alter table t add column c41 bigint, add column c42 bigint"}},
	{"alter table t drop column c41, drop column c42", false, subStates{model.StateWriteOnly, model.StateDeleteOnly}, true, true, []string{"alter table t add column c41 bigint, add column c42 bigint"}},
	{"alter table t drop column c41, drop column c42", false, subStates{model.StateDeleteReorganization, model.StateDeleteOnly}, true, true, []string{"alter table t add column c41 bigint, add column c42 bigint"}},
	{"alter table t drop column c41, drop column c42", false, subStates{model.StateNone, model.StateDeleteOnly}, false, true, []string{"alter table t add column c41 bigint, add column c42 bigint"}},
	// Drop columns with index.
	{"alter table t drop column c41, drop column c42", true, subStates{model.StatePublic, model.StatePublic}, true, false, []string{"alter table t add column c41 bigint, add column c42 bigint", "alter table t add index drop_columns_idx(c41)"}},
	{"alter table t drop column c41, drop column c42", false, subStates{model.StateDeleteOnly, model.StateDeleteOnly}, true, false, nil},
	{"alter table t drop column c41, drop column c42", false, subStates{model.StateDeleteOnly, model.StateDeleteOnly}, false, true, []string{"alter table t add column c41 bigint, add column c42 bigint", "alter table t add index drop_columns_idx(c41)"}},
	{"alter table t drop column c41, drop column c42", false, subStates{model.StateWriteOnly, model.StateDeleteOnly}, true, true, []string{"alter table t add column c41 bigint, add column c42 bigint", "alter table t add index drop_columns_idx(c41)"}},
	{"alter table t drop column c41, drop column c42", false, subStates{model.StateDeleteReorganization, model.StateDeleteOnly}, true, true, []string{"alter table t add column c41 bigint, add column c42 bigint", "alter table t add index drop_columns_idx(c41)"}},
	{"alter table t drop column c41, drop column c42", false, subStates{model.StateNone, model.StateDeleteOnly}, false, true, []string{"alter table t add column c41 bigint, add column c42 bigint", "alter table t add index drop_columns_idx(c41)"}},
	// Alter index visibility.
	{"alter table t alter index idx_v invisible", true, model.StateNone, true, false, []string{"alter table t add index idx_v(c1)"}},
	{"alter table t alter index idx_v invisible", false, model.StatePublic, false, true, nil},
	// Exchange partition.
	{"alter table t_partition exchange partition p0 with table t_partition2", true, model.StateNone, true, false, []string{"create table t_partition2(c1 int, c2 int, c3 int)", "set @@tidb_enable_exchange_partition=1"}},
	{"alter table t_partition exchange partition p0 with table t_partition2", false, model.StatePublic, false, true, nil},
	// Add partition.
	{"alter table t_partition add partition (partition p6 values less than (8192))", true, model.StateNone, true, false, nil},
	{"alter table t_partition add partition (partition p6 values less than (8192))", true, model.StateReplicaOnly, true, true, nil},
	{"alter table t_partition add partition (partition p6 values less than (8192))", false, model.StatePublic, false, true, nil},
	// Drop partition.
	{"alter table t_partition drop partition p6", true, model.StatePublic, true, false, nil},
	{"alter table t_partition drop partition p6", false, model.StateDeleteOnly, true, false, nil},
	{"alter table t_partition drop partition p6", false, model.StateDeleteOnly, false, true, []string{"alter table t_partition add partition (partition p6 values less than (8192))"}},
	{"alter table t_partition drop partition p6", false, model.StateDeleteReorganization, true, true, []string{"alter table t_partition add partition (partition p6 values less than (8192))"}},
	{"alter table t_partition drop partition p6", false, model.StateNone, true, true, []string{"alter table t_partition add partition (partition p6 values less than (8192))"}},
	// Drop indexes.
	{"alter table t drop index mul_idx1, drop index mul_idx2", true, subStates{model.StatePublic, model.StatePublic}, true, false, []string{"alter table t add index mul_idx1(c1)", "alter table t add index mul_idx2(c1)"}},
	{"alter table t drop index mul_idx1, drop index mul_idx2", false, subStates{model.StateWriteOnly, model.StateWriteOnly}, true, false, nil},
	{"alter table t drop index mul_idx1, drop index mul_idx2", false, subStates{model.StateWriteOnly, model.StateWriteOnly}, true, false, []string{"alter table t add index mul_idx1(c1)", "alter table t add index mul_idx2(c1)"}},
	{"alter table t drop index mul_idx1, drop index mul_idx2", false, subStates{model.StateDeleteOnly, model.StateWriteOnly}, true, false, []string{"alter table t add index mul_idx1(c1)", "alter table t add index mul_idx2(c1)"}},
	{"alter table t drop index mul_idx1, drop index mul_idx2", false, subStates{model.StateDeleteOnly, model.StateWriteOnly}, false, true, []string{"alter table t add index mul_idx1(c1)", "alter table t add index mul_idx2(c1)"}},
	{"alter table t drop index mul_idx1, drop index mul_idx2", false, subStates{model.StateDeleteReorganization, model.StateWriteOnly}, true, false, []string{"alter table t add index mul_idx1(c1)", "alter table t add index mul_idx2(c1)"}},
	{"alter table t drop index mul_idx1, drop index mul_idx2", false, subStates{model.StateDeleteReorganization, model.StateWriteOnly}, false, true, []string{"alter table t add index mul_idx1(c1)", "alter table t add index mul_idx2(c1)"}},
	// Alter db placement.
	{"alter database db_placement placement policy = 'alter_x'", true, model.StateNone, true, false, []string{"create placement policy alter_x PRIMARY_REGION=\"cn-east-1\", REGIONS=\"cn-east-1\";", "create database db_placement"}},
	{"alter database db_placement placement policy = 'alter_x'", false, model.StatePublic, false, true, nil},
	// Rename index.
	{"alter table t rename index rename_idx1 to rename_idx2", true, model.StateNone, true, false, []string{"alter table t add index rename_idx1(c1)"}},
	{"alter table t rename index rename_idx1 to rename_idx2", false, model.StatePublic, false, true, nil},
}

func cancelSuccess(rs *testkit.Result) bool {
	return strings.Contains(rs.Rows()[0][1].(string), "success")
}

func TestCancel(t *testing.T) {
	store, dom, clean := testkit.CreateMockStoreAndDomainWithSchemaLease(t, 100*time.Millisecond)
	defer clean()
	tk := testkit.NewTestKit(t, store)
	tkCancel := testkit.NewTestKit(t, store)

	// Prepare schema.
	tk.MustExec("use test")
	tk.MustExec("drop table if exists t_partition;")
	tk.MustExec(`create table t_partition (
		c1 int, c2 int, c3 int
	)
	partition by range( c1 ) (
    	partition p0 values less than (1024),
    	partition p1 values less than (2048),
    	partition p2 values less than (3072),
    	partition p3 values less than (4096),
		partition p4 values less than (7096)
   	);`)
	tk.MustExec(`create table t (
		c1 int, c2 int, c3 int, c11 tinyint
	);`)

	// Prepare data.
	for i := 0; i <= 2048; i++ {
		tk.MustExec(fmt.Sprintf("insert into t_partition values(%d, %d, %d)", i*3, i*2, i))
		tk.MustExec(fmt.Sprintf("insert into t(c1, c2, c3) values(%d, %d, %d)", i*3, i*2, i))
	}

	// Change some configurations.
	ddl.ReorgWaitTimeout = 10 * time.Millisecond
	tk.MustExec("set @@global.tidb_ddl_reorg_batch_size = 8")
	tk.MustExec("set @@global.tidb_ddl_reorg_worker_cnt = 1")
	tk = testkit.NewTestKit(t, store)
	tk.MustExec("use test")
	require.NoError(t, failpoint.Enable("github.com/pingcap/tidb/ddl/mockBackfillSlow", "return"))
	defer func() {
		require.NoError(t, failpoint.Disable("github.com/pingcap/tidb/ddl/mockBackfillSlow"))
	}()

	hook := &ddl.TestDDLCallback{Do: dom}
	i := atomicutil.NewInt64(0)
	cancel := false
	cancelResult := false
	cancelWhenReorgNotStart := false

	hookFunc := func(job *model.Job) {
		if testMatchCancelState(t, job, allTestCase[i.Load()].cancelState, allTestCase[i.Load()].sql) && !cancel {
			if !cancelWhenReorgNotStart && job.SchemaState == model.StateWriteReorganization && job.MayNeedReorg() && job.RowCount == 0 {
				return
			}
			rs := tkCancel.MustQuery(fmt.Sprintf("admin cancel ddl jobs %d", job.ID))
			cancelResult = cancelSuccess(rs)
			cancel = true
		}
	}
	dom.DDL().SetHook(hook)

	restHook := func(h *ddl.TestDDLCallback) {
		h.OnJobRunBeforeExported = nil
		h.OnJobUpdatedExported = nil
	}
	registHook := func(h *ddl.TestDDLCallback, onJobRunBefore bool) {
		if onJobRunBefore {
			h.OnJobRunBeforeExported = hookFunc
		} else {
			h.OnJobUpdatedExported = hookFunc
		}
	}

	for j, tc := range allTestCase {
		i.Store(int64(j))
		msg := fmt.Sprintf("sql: %s, state: %s", tc.sql, tc.cancelState)
		if tc.onJobBefore {
			restHook(hook)
			for _, prepareSQL := range tc.prepareSQL {
				tk.MustExec(prepareSQL)
			}
			cancel = false
			cancelWhenReorgNotStart = true
			registHook(hook, true)
			if tc.ok {
				tk.MustGetErrCode(tc.sql, errno.ErrCancelledDDLJob)
			} else {
				tk.MustExec(tc.sql)
			}
			if cancel {
				require.Equal(t, tc.ok, cancelResult, msg)
			}
		}
		if tc.onJobUpdate {
			restHook(hook)
			for _, prepareSQL := range tc.prepareSQL {
				tk.MustExec(prepareSQL)
			}
			cancel = false
			cancelWhenReorgNotStart = false
			registHook(hook, false)
			if tc.ok {
				tk.MustGetErrCode(tc.sql, errno.ErrCancelledDDLJob)
			} else {
				tk.MustExec(tc.sql)
			}
			if cancel {
				require.Equal(t, tc.ok, cancelResult, msg)
			}
		}
	}
}<|MERGE_RESOLUTION|>--- conflicted
+++ resolved
@@ -44,21 +44,13 @@
 func testMatchCancelState(t *testing.T, job *model.Job, cancelState interface{}, sql string) bool {
 	switch v := cancelState.(type) {
 	case model.SchemaState:
-<<<<<<< HEAD
-		if job.MultiSchemaInfo != nil && job.Type == model.ActionMultiSchemaChange {
-=======
 		if job.Type == model.ActionMultiSchemaChange {
->>>>>>> b91bdd08
 			msg := fmt.Sprintf("unexpected multi-schema change(sql: %s, cancel state: %s)", sql, v)
 			assert.Failf(t, msg, "use []model.SchemaState as cancel states instead")
 			return false
 		}
 		return job.SchemaState == v
-<<<<<<< HEAD
-	case []model.SchemaState: // For multi-schema change sub-jobs.
-=======
 	case subStates: // For multi-schema change sub-jobs.
->>>>>>> b91bdd08
 		if job.MultiSchemaInfo == nil {
 			msg := fmt.Sprintf("not multi-schema change(sql: %s, cancel state: %v)", sql, v)
 			assert.Failf(t, msg, "use model.SchemaState as the cancel state instead")
