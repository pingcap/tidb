--- conflicted
+++ resolved
@@ -72,14 +72,8 @@
 	// Split table region.
 	regionIDs := make([]uint64, 0, 1<<(tbInfo.PreSplitRegions)+len(tbInfo.Indices))
 	step := int64(1 << (tbInfo.ShardRowIDBits - tbInfo.PreSplitRegions))
-<<<<<<< HEAD
-	// The highest bit is the symbol bit,and alloc _tidb_rowid will always be positive number.
-	// So we only need to split the region for the positive number.
-	max := int64(1 << (tbInfo.ShardRowIDBits - 1))
-	splitTableKeys := make([][]byte, 0, 1<<(tbInfo.PreSplitRegions-1))
-=======
 	max := int64(1 << tbInfo.ShardRowIDBits)
->>>>>>> 82ec3ca2
+	splitTableKeys := make([][]byte, 0, 1<<(tbInfo.PreSplitRegions))
 	for p := int64(step); p < max; p += step {
 		recordID := p << (64 - tbInfo.ShardRowIDBits - 1)
 		recordPrefix := tablecodec.GenTableRecordPrefix(tbInfo.ID)
