--- conflicted
+++ resolved
@@ -47,22 +47,9 @@
 
 func splitPreSplitedTable(store kv.SplittableStore, tbInfo *model.TableInfo, scatter bool) {
 	// Example:
-<<<<<<< HEAD
-	// PreSplitRegions = 3
-=======
-	// ShardRowIDBits = 4
 	// PreSplitRegions = 2
->>>>>>> 1881d95a
-	//
 	// then will pre-split 2^2 = 4 regions.
 	//
-<<<<<<< HEAD
-=======
-	// in this code:
-	// max   = 1 << tblInfo.ShardRowIDBits = 16
-	// step := int64(1 << (tblInfo.ShardRowIDBits - tblInfo.PreSplitRegions)) = 1 << (4-2) = 4;
-	//
->>>>>>> 1881d95a
 	// then split regionID is below:
 	// 1  << 61 = 2305843009213693952
 	// 2  << 61 = 4611686018427387904
@@ -77,19 +64,10 @@
 	// And the max _tidb_rowid is 9223372036854775807, it won't be negative number.
 
 	// Split table region.
-<<<<<<< HEAD
-	regionIDs := make([]uint64, 0, 1<<(tbInfo.PreSplitRegions-1)+len(tbInfo.Indices))
-
-	regionLen := int64(1) << (tbInfo.PreSplitRegions - 1)
+	regionLen := int64(1) << tbInfo.PreSplitRegions
+ 	splitTableKeys := make([][]byte, 0, 1<<(tbInfo.PreSplitRegions))
 	for i := int64(1); i < regionLen; i++ {
-		recordID := i << (64 - tbInfo.PreSplitRegions)
-=======
-	step := int64(1 << (tbInfo.ShardRowIDBits - tbInfo.PreSplitRegions))
-	max := int64(1 << tbInfo.ShardRowIDBits)
-	splitTableKeys := make([][]byte, 0, 1<<(tbInfo.PreSplitRegions))
-	for p := int64(step); p < max; p += step {
-		recordID := p << (64 - tbInfo.ShardRowIDBits - 1)
->>>>>>> 1881d95a
+		recordID := i << (64 - tbInfo.PreSplitRegions - 1)
 		recordPrefix := tablecodec.GenTableRecordPrefix(tbInfo.ID)
 		key := tablecodec.EncodeRecordKey(recordPrefix, recordID)
 		splitTableKeys = append(splitTableKeys, key)
