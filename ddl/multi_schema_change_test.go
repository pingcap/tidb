--- conflicted
+++ resolved
@@ -74,8 +74,6 @@
 	tk.MustQuery("select * from t use index (i)").Check(testkit.Rows("1"))
 
 	tk.MustExec("drop table if exists t;")
-<<<<<<< HEAD
-=======
 	tk.MustExec("create table t (a int, b int, c int);")
 	tk.MustExec("insert into t values (1, 2, 3);")
 	tk.MustExec("alter table t add column (index i1(a, b, c), index i2(c, b, a), index i3((a + 1)), index i4((c - 1)));")
@@ -83,7 +81,6 @@
 	tk.MustExec("admin check table t;")
 
 	tk.MustExec("drop table if exists t;")
->>>>>>> fb6f6a4f
 	tk.MustExec("create table t (a int default 1);")
 	tk.MustExec("insert into t values ();")
 	tk.MustExec("alter table t add column if not exists (b int default 2, c int default 3);")
