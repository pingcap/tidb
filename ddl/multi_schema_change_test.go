--- conflicted
+++ resolved
@@ -308,7 +308,6 @@
 	tk.MustGetErrCode("alter table t add column c int default 3 after a, add column d int default 4 first, drop column a, drop column b;", errno.ErrUnsupportedDDLOperation)
 }
 
-<<<<<<< HEAD
 func TestMultiSchemaChangeRenameColumns(t *testing.T) {
 	store, dom, clean := testkit.CreateMockStoreAndDomain(t)
 	originHook := dom.DDL().GetHook()
@@ -503,8 +502,6 @@
 	tk.MustGetErrCode("select d from t", errno.ErrBadField)
 }
 
-=======
->>>>>>> a2cc6b83
 func TestMultiSchemaChangeAddIndexes(t *testing.T) {
 	store, clean := testkit.CreateMockStore(t)
 	defer clean()
@@ -524,20 +521,14 @@
 	tk.MustExec("drop table if exists t")
 	tk.MustExec("create table t (a int, b int, c int)")
 	tk.MustGetErrCode("alter table t add index t(a), add index t(b)", errno.ErrUnsupportedDDLOperation)
-<<<<<<< HEAD
-=======
 	tk.MustQuery("show index from t;").Check(testkit.Rows( /* no index */ ))
->>>>>>> a2cc6b83
 
 	// Test add indexes with drop column.
 	tk.MustExec("drop table if exists t")
 	tk.MustExec("create table t (a int, b int, c int)")
 	tk.MustGetErrCode("alter table t add index t(a), drop column a", errno.ErrUnsupportedDDLOperation)
 	tk.MustGetErrCode("alter table t add index t(a, b), drop column a", errno.ErrUnsupportedDDLOperation)
-<<<<<<< HEAD
-=======
 	tk.MustQuery("show index from t;").Check(testkit.Rows( /* no index */ ))
->>>>>>> a2cc6b83
 
 	// Test add index failed.
 	tk.MustExec("drop table if exists t;")
@@ -701,7 +692,6 @@
 	tk.MustExec("admin check table t;")
 }
 
-<<<<<<< HEAD
 func TestMultiSchemaChangeRenameIndexes(t *testing.T) {
 	store, dom, clean := testkit.CreateMockStoreAndDomain(t)
 	defer clean()
@@ -1075,8 +1065,6 @@
 	tk.MustGetErrCode("alter table t drop column b, alter index idx invisible;", errno.ErrKeyDoesNotExist)
 }
 
-=======
->>>>>>> a2cc6b83
 func TestMultiSchemaChangeWithExpressionIndex(t *testing.T) {
 	store, dom, clean := testkit.CreateMockStoreAndDomain(t)
 	defer clean()
@@ -1094,12 +1082,9 @@
 	hook := &ddl.TestDDLCallback{Do: dom}
 	var checkErr error
 	hook.OnJobRunBeforeExported = func(job *model.Job) {
-<<<<<<< HEAD
-=======
 		if checkErr != nil {
 			return
 		}
->>>>>>> a2cc6b83
 		assert.Equal(t, model.ActionMultiSchemaChange, job.Type)
 		if job.MultiSchemaInfo.SubJobs[1].SchemaState == model.StateWriteOnly {
 			tk2 := testkit.NewTestKit(t, store)
@@ -1123,7 +1108,6 @@
 	tk.MustQuery("select * from t use index(idx1, idx2);").Check(testkit.Rows("1 2 10", "2 1 10"))
 }
 
-<<<<<<< HEAD
 func TestMultiSchemaChangeNoSubJobs(t *testing.T) {
 	store, clean := testkit.CreateMockStore(t)
 	defer clean()
@@ -1138,8 +1122,6 @@
 	require.Equal(t, "create table", rs[0][3])
 }
 
-=======
->>>>>>> a2cc6b83
 type cancelOnceHook struct {
 	store     kv.Storage
 	triggered bool
