--- conflicted
+++ resolved
@@ -1031,7 +1031,6 @@
 	dom.DDL().SetHook(originHook)
 }
 
-<<<<<<< HEAD
 func TestMultiSchemaChangeTableOption(t *testing.T) {
 	store, clean := testkit.CreateMockStore(t)
 	defer clean()
@@ -1068,8 +1067,6 @@
 	tk.MustQuery("select * from t;").Check(testkit.Rows("10 0"))
 }
 
-=======
->>>>>>> 405f7a05
 func TestMultiSchemaChangeAlterIndexVisibility(t *testing.T) {
 	store, clean := testkit.CreateMockStore(t)
 	defer clean()
@@ -1079,10 +1076,7 @@
 	tk.MustExec("alter table t add index idx2(a), alter index idx visible;")
 	tk.MustQuery("select * from t use index (idx, idx2);").Check(testkit.Rows( /* no rows */ ))
 	tk.MustGetErrCode("alter table t drop column b, alter index idx invisible;", errno.ErrKeyDoesNotExist)
-<<<<<<< HEAD
-=======
 	tk.MustQuery("select a, b from t;").Check(testkit.Rows( /* no rows */ ))
->>>>>>> 405f7a05
 }
 
 func TestMultiSchemaChangeWithExpressionIndex(t *testing.T) {
