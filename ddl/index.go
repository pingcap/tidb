// Copyright 2015 PingCAP, Inc.
//
// Licensed under the Apache License, Version 2.0 (the "License");
// you may not use this file except in compliance with the License.
// You may obtain a copy of the License at
//
//     http://www.apache.org/licenses/LICENSE-2.0
//
// Unless required by applicable law or agreed to in writing, software
// distributed under the License is distributed on an "AS IS" BASIS,
// WITHOUT WARRANTIES OR CONDITIONS OF ANY KIND, either express or implied.
// See the License for the specific language governing permissions and
// limitations under the License.

package ddl

import (
	"context"
	"sort"
	"strings"
	"sync/atomic"
	"time"

	"github.com/pingcap/errors"
	"github.com/pingcap/failpoint"
	"github.com/pingcap/kvproto/pkg/kvrpcpb"
	"github.com/pingcap/tidb/config"
	"github.com/pingcap/tidb/infoschema"
	"github.com/pingcap/tidb/kv"
	"github.com/pingcap/tidb/meta"
	"github.com/pingcap/tidb/meta/autoid"
	"github.com/pingcap/tidb/metrics"
	"github.com/pingcap/tidb/parser/ast"
	"github.com/pingcap/tidb/parser/charset"
	"github.com/pingcap/tidb/parser/model"
	"github.com/pingcap/tidb/parser/mysql"
	"github.com/pingcap/tidb/sessionctx"
	"github.com/pingcap/tidb/table"
	"github.com/pingcap/tidb/table/tables"
	"github.com/pingcap/tidb/tablecodec"
	"github.com/pingcap/tidb/types"
	"github.com/pingcap/tidb/util"
	"github.com/pingcap/tidb/util/dbterror"
	"github.com/pingcap/tidb/util/logutil"
	decoder "github.com/pingcap/tidb/util/rowDecoder"
	"github.com/prometheus/client_golang/prometheus"
	"github.com/tikv/client-go/v2/oracle"
	"github.com/tikv/client-go/v2/tikv"
	"go.uber.org/zap"
)

const (
	// MaxCommentLength is exported for testing.
	MaxCommentLength = 1024
)

func buildIndexColumns(columns []*model.ColumnInfo, indexPartSpecifications []*ast.IndexPartSpecification) ([]*model.IndexColumn, error) {
	// Build offsets.
	idxParts := make([]*model.IndexColumn, 0, len(indexPartSpecifications))
	var col *model.ColumnInfo

	// The sum of length of all index columns.
	sumLength := 0
	for _, ip := range indexPartSpecifications {
		col = model.FindColumnInfo(columns, ip.Column.Name.L)
		if col == nil {
			return nil, dbterror.ErrKeyColumnDoesNotExits.GenWithStack("column does not exist: %s", ip.Column.Name)
		}

		if err := checkIndexColumn(col, ip.Length); err != nil {
			return nil, err
		}

		indexColumnLength, err := getIndexColumnLength(col, ip.Length)
		if err != nil {
			return nil, err
		}
		sumLength += indexColumnLength

		// The sum of all lengths must be shorter than the max length for prefix.
		if sumLength > config.GetGlobalConfig().MaxIndexLength {
			return nil, dbterror.ErrTooLongKey.GenWithStackByArgs(config.GetGlobalConfig().MaxIndexLength)
		}

		idxParts = append(idxParts, &model.IndexColumn{
			Name:   col.Name,
			Offset: col.Offset,
			Length: ip.Length,
		})
	}

	return idxParts, nil
}

func checkPKOnGeneratedColumn(tblInfo *model.TableInfo, indexPartSpecifications []*ast.IndexPartSpecification) (*model.ColumnInfo, error) {
	var lastCol *model.ColumnInfo
	for _, colName := range indexPartSpecifications {
		lastCol = getColumnInfoByName(tblInfo, colName.Column.Name.L)
		if lastCol == nil {
			return nil, dbterror.ErrKeyColumnDoesNotExits.GenWithStackByArgs(colName.Column.Name)
		}
		// Virtual columns cannot be used in primary key.
		if lastCol.IsGenerated() && !lastCol.GeneratedStored {
			if lastCol.Hidden {
				return nil, dbterror.ErrFunctionalIndexPrimaryKey
			}
			return nil, dbterror.ErrUnsupportedOnGeneratedColumn.GenWithStackByArgs("Defining a virtual generated column as primary key")
		}
	}

	return lastCol, nil
}

func checkIndexPrefixLength(columns []*model.ColumnInfo, idxColumns []*model.IndexColumn) error {
	idxLen, err := indexColumnsLen(columns, idxColumns)
	if err != nil {
		return err
	}
	if idxLen > config.GetGlobalConfig().MaxIndexLength {
		return dbterror.ErrTooLongKey.GenWithStackByArgs(config.GetGlobalConfig().MaxIndexLength)
	}
	return nil
}

func checkIndexColumn(col *model.ColumnInfo, indexColumnLen int) error {
	if col.Flen == 0 && (types.IsTypeChar(col.FieldType.Tp) || types.IsTypeVarchar(col.FieldType.Tp)) {
		if col.Hidden {
			return errors.Trace(dbterror.ErrWrongKeyColumnFunctionalIndex.GenWithStackByArgs(col.GeneratedExprString))
		}
		return errors.Trace(dbterror.ErrWrongKeyColumn.GenWithStackByArgs(col.Name))
	}

	// JSON column cannot index.
	if col.FieldType.Tp == mysql.TypeJSON {
		if col.Hidden {
			return dbterror.ErrFunctionalIndexOnJSONOrGeometryFunction
		}
		return errors.Trace(dbterror.ErrJSONUsedAsKey.GenWithStackByArgs(col.Name.O))
	}

	// Length must be specified and non-zero for BLOB and TEXT column indexes.
	if types.IsTypeBlob(col.FieldType.Tp) {
		if indexColumnLen == types.UnspecifiedLength {
			if col.Hidden {
				return dbterror.ErrFunctionalIndexOnBlob
			}
			return errors.Trace(dbterror.ErrBlobKeyWithoutLength.GenWithStackByArgs(col.Name.O))
		}
		if indexColumnLen == types.ErrorLength {
			return errors.Trace(dbterror.ErrKeyPart0.GenWithStackByArgs(col.Name.O))
		}
	}

	// Length can only be specified for specifiable types.
	if indexColumnLen != types.UnspecifiedLength && !types.IsTypePrefixable(col.FieldType.Tp) {
		return errors.Trace(dbterror.ErrIncorrectPrefixKey)
	}

	// Key length must be shorter or equal to the column length.
	if indexColumnLen != types.UnspecifiedLength &&
		types.IsTypeChar(col.FieldType.Tp) {
		if col.Flen < indexColumnLen {
			return errors.Trace(dbterror.ErrIncorrectPrefixKey)
		}
		// Length must be non-zero for char.
		if indexColumnLen == types.ErrorLength {
			return errors.Trace(dbterror.ErrKeyPart0.GenWithStackByArgs(col.Name.O))
		}
	}

	if types.IsString(col.FieldType.Tp) {
		desc, err := charset.GetCharsetInfo(col.Charset)
		if err != nil {
			return err
		}
		indexColumnLen *= desc.Maxlen
	}
	// Specified length must be shorter than the max length for prefix.
	if indexColumnLen > config.GetGlobalConfig().MaxIndexLength {
		return dbterror.ErrTooLongKey.GenWithStackByArgs(config.GetGlobalConfig().MaxIndexLength)
	}
	return nil
}

// getIndexColumnLength calculate the bytes number required in an index column.
func getIndexColumnLength(col *model.ColumnInfo, colLen int) (int, error) {
	length := types.UnspecifiedLength
	if colLen != types.UnspecifiedLength {
		length = colLen
	} else if col.Flen != types.UnspecifiedLength {
		length = col.Flen
	}

	switch col.Tp {
	case mysql.TypeBit:
		return (length + 7) >> 3, nil
	case mysql.TypeVarchar, mysql.TypeString, mysql.TypeTinyBlob, mysql.TypeMediumBlob, mysql.TypeBlob, mysql.TypeLongBlob:
		// Different charsets occupy different numbers of bytes on each character.
		desc, err := charset.GetCharsetInfo(col.Charset)
		if err != nil {
			return 0, dbterror.ErrUnsupportedCharset.GenWithStackByArgs(col.Charset, col.Collate)
		}
		return desc.Maxlen * length, nil
	case mysql.TypeTiny, mysql.TypeInt24, mysql.TypeLong, mysql.TypeLonglong, mysql.TypeDouble, mysql.TypeShort:
		return mysql.DefaultLengthOfMysqlTypes[col.Tp], nil
	case mysql.TypeFloat:
		if length <= mysql.MaxFloatPrecisionLength {
			return mysql.DefaultLengthOfMysqlTypes[mysql.TypeFloat], nil
		}
		return mysql.DefaultLengthOfMysqlTypes[mysql.TypeDouble], nil
	case mysql.TypeNewDecimal:
		return calcBytesLengthForDecimal(length), nil
	case mysql.TypeYear, mysql.TypeDate, mysql.TypeDuration, mysql.TypeDatetime, mysql.TypeTimestamp:
		return mysql.DefaultLengthOfMysqlTypes[col.Tp], nil
	default:
		return length, nil
	}
}

// Decimal using a binary format that packs nine decimal (base 10) digits into four bytes.
func calcBytesLengthForDecimal(m int) int {
	return (m / 9 * 4) + ((m%9)+1)/2
}

func buildIndexInfo(tblInfo *model.TableInfo, indexName model.CIStr, indexPartSpecifications []*ast.IndexPartSpecification, state model.SchemaState) (*model.IndexInfo, error) {
	if err := checkTooLongIndex(indexName); err != nil {
		return nil, errors.Trace(err)
	}

	idxColumns, err := buildIndexColumns(tblInfo.Columns, indexPartSpecifications)
	if err != nil {
		return nil, errors.Trace(err)
	}

	// Create index info.
	idxInfo := &model.IndexInfo{
		Name:    indexName,
		Columns: idxColumns,
		State:   state,
	}
	return idxInfo, nil
}

func addIndexColumnFlag(tblInfo *model.TableInfo, indexInfo *model.IndexInfo) {
	if indexInfo.Primary {
		for _, col := range indexInfo.Columns {
			tblInfo.Columns[col.Offset].Flag |= mysql.PriKeyFlag
		}
		return
	}

	col := indexInfo.Columns[0]
	if indexInfo.Unique && len(indexInfo.Columns) == 1 {
		tblInfo.Columns[col.Offset].Flag |= mysql.UniqueKeyFlag
	} else {
		tblInfo.Columns[col.Offset].Flag |= mysql.MultipleKeyFlag
	}
}

func dropIndexColumnFlag(tblInfo *model.TableInfo, indexInfo *model.IndexInfo) {
	if indexInfo.Primary {
		for _, col := range indexInfo.Columns {
			tblInfo.Columns[col.Offset].Flag &= ^mysql.PriKeyFlag
		}
	} else if indexInfo.Unique && len(indexInfo.Columns) == 1 {
		tblInfo.Columns[indexInfo.Columns[0].Offset].Flag &= ^mysql.UniqueKeyFlag
	} else {
		tblInfo.Columns[indexInfo.Columns[0].Offset].Flag &= ^mysql.MultipleKeyFlag
	}

	col := indexInfo.Columns[0]
	// other index may still cover this col
	for _, index := range tblInfo.Indices {
		if index.Name.L == indexInfo.Name.L {
			continue
		}

		if index.Columns[0].Name.L != col.Name.L {
			continue
		}

		addIndexColumnFlag(tblInfo, index)
	}
}

func validateRenameIndex(from, to model.CIStr, tbl *model.TableInfo) (ignore bool, err error) {
	if fromIdx := tbl.FindIndexByName(from.L); fromIdx == nil {
		return false, errors.Trace(infoschema.ErrKeyNotExists.GenWithStackByArgs(from.O, tbl.Name))
	}
	// Take case-sensitivity into account, if `FromKey` and  `ToKey` are the same, nothing need to be changed
	if from.O == to.O {
		return true, nil
	}
	// If spec.FromKey.L == spec.ToKey.L, we operate on the same index(case-insensitive) and change its name (case-sensitive)
	// e.g: from `inDex` to `IndEX`. Otherwise, we try to rename an index to another different index which already exists,
	// that's illegal by rule.
	if toIdx := tbl.FindIndexByName(to.L); toIdx != nil && from.L != to.L {
		return false, errors.Trace(infoschema.ErrKeyNameDuplicate.GenWithStackByArgs(toIdx.Name.O))
	}
	return false, nil
}

func onRenameIndex(t *meta.Meta, job *model.Job) (ver int64, _ error) {
	tblInfo, from, to, err := checkRenameIndex(t, job)
	if err != nil || tblInfo == nil {
		return ver, errors.Trace(err)
	}
	if tblInfo.TableCacheStatusType != model.TableCacheStatusDisable {
		return ver, errors.Trace(dbterror.ErrOptOnCacheTable.GenWithStackByArgs("Rename Index"))
	}

	idx := tblInfo.FindIndexByName(from.L)
	if job.MultiSchemaInfo != nil && job.MultiSchemaInfo.Revertible {
		job.MarkNonRevertible()
		// Store the mark and enter the next DDL handling loop.
		return updateVersionAndTableInfoWithCheck(t, job, tblInfo, false)
	}

	idx.Name = to
	if ver, err = updateVersionAndTableInfo(t, job, tblInfo, true); err != nil {
		job.State = model.JobStateCancelled
		return ver, errors.Trace(err)
	}
	job.FinishTableJob(model.JobStateDone, model.StatePublic, ver, tblInfo)
	return ver, nil
}

func validateAlterIndexVisibility(indexName model.CIStr, invisible bool, tbl *model.TableInfo) (bool, error) {
	if idx := tbl.FindIndexByName(indexName.L); idx == nil {
		return false, errors.Trace(infoschema.ErrKeyNotExists.GenWithStackByArgs(indexName.O, tbl.Name))
	} else if idx.Invisible == invisible {
		return true, nil
	}
	return false, nil
}

func onAlterIndexVisibility(t *meta.Meta, job *model.Job) (ver int64, _ error) {
	tblInfo, from, invisible, err := checkAlterIndexVisibility(t, job)
	if err != nil || tblInfo == nil {
		return ver, errors.Trace(err)
	}
	idx := tblInfo.FindIndexByName(from.L)
	idx.Invisible = invisible
	if ver, err = updateVersionAndTableInfoWithCheck(t, job, tblInfo, true); err != nil {
		job.State = model.JobStateCancelled
		return ver, errors.Trace(err)
	}
	job.FinishTableJob(model.JobStateDone, model.StatePublic, ver, tblInfo)
	return ver, nil
}

func getNullColInfos(tblInfo *model.TableInfo, indexInfo *model.IndexInfo) ([]*model.ColumnInfo, error) {
	nullCols := make([]*model.ColumnInfo, 0, len(indexInfo.Columns))
	for _, colName := range indexInfo.Columns {
		col := model.FindColumnInfo(tblInfo.Columns, colName.Name.L)
		if !mysql.HasNotNullFlag(col.Flag) || mysql.HasPreventNullInsertFlag(col.Flag) {
			nullCols = append(nullCols, col)
		}
	}
	return nullCols, nil
}

func checkPrimaryKeyNotNull(w *worker, sqlMode mysql.SQLMode, t *meta.Meta, job *model.Job,
	tblInfo *model.TableInfo, indexInfo *model.IndexInfo) (warnings []string, err error) {
	if !indexInfo.Primary {
		return nil, nil
	}

	dbInfo, err := checkSchemaExistAndCancelNotExistJob(t, job)
	if err != nil {
		return nil, err
	}
	nullCols, err := getNullColInfos(tblInfo, indexInfo)
	if err != nil {
		return nil, err
	}
	if len(nullCols) == 0 {
		return nil, nil
	}

	err = modifyColsFromNull2NotNull(w, dbInfo, tblInfo, nullCols, &model.ColumnInfo{Name: model.NewCIStr("")}, false)
	if err == nil {
		return nil, nil
	}
	_, err = convertAddIdxJob2RollbackJob(t, job, tblInfo, indexInfo, err)
	// TODO: Support non-strict mode.
	// warnings = append(warnings, ErrWarnDataTruncated.GenWithStackByArgs(oldCol.Name.L, 0).Error())
	return nil, err
}

func updateHiddenColumns(tblInfo *model.TableInfo, idxInfo *model.IndexInfo, state model.SchemaState) {
	for _, col := range idxInfo.Columns {
		if tblInfo.Columns[col.Offset].Hidden {
			tblInfo.Columns[col.Offset].State = state
		}
	}
}

func (w *worker) onCreateIndex(d *ddlCtx, t *meta.Meta, job *model.Job, isPK bool) (ver int64, err error) {
	// Handle the rolling back job.
	if job.IsRollingback() {
		ver, err = onDropIndex(t, job)
		if err != nil {
			return ver, errors.Trace(err)
		}
		return ver, nil
	}

	// Handle normal job.
	schemaID := job.SchemaID
	tblInfo, err := GetTableInfoAndCancelFaultJob(t, job, schemaID)
	if err != nil {
		return ver, errors.Trace(err)
	}
	if tblInfo.TableCacheStatusType != model.TableCacheStatusDisable {
		return ver, errors.Trace(dbterror.ErrOptOnCacheTable.GenWithStackByArgs("Create Index"))
	}

	var (
		unique                  bool
		global                  bool
		indexName               model.CIStr
		indexPartSpecifications []*ast.IndexPartSpecification
		indexOption             *ast.IndexOption
		sqlMode                 mysql.SQLMode
		warnings                []string
		hiddenCols              []*model.ColumnInfo
	)
	if isPK {
		// Notice: sqlMode and warnings is used to support non-strict mode.
		err = job.DecodeArgs(&unique, &indexName, &indexPartSpecifications, &indexOption, &sqlMode, &warnings, &global)
	} else {
		err = job.DecodeArgs(&unique, &indexName, &indexPartSpecifications, &indexOption, &hiddenCols, &global)
	}
	if err != nil {
		job.State = model.JobStateCancelled
		return ver, errors.Trace(err)
	}

	indexInfo := tblInfo.FindIndexByName(indexName.L)
	if indexInfo != nil && indexInfo.State == model.StatePublic {
		job.State = model.JobStateCancelled
		err = dbterror.ErrDupKeyName.GenWithStack("index already exist %s", indexName)
		if isPK {
			err = infoschema.ErrMultiplePriKey
		}
		return ver, err
	}

	if indexInfo == nil {
		for _, hiddenCol := range hiddenCols {
			columnInfo := model.FindColumnInfo(tblInfo.Columns, hiddenCol.Name.L)
			if columnInfo != nil && columnInfo.State == model.StatePublic {
				// We already have a column with the same column name.
				job.State = model.JobStateCancelled
				// TODO: refine the error message
				return ver, infoschema.ErrColumnExists.GenWithStackByArgs(hiddenCol.Name)
			}
		}
	}

	if indexInfo == nil {
		if len(hiddenCols) > 0 {
			pos := &ast.ColumnPosition{Tp: ast.ColumnPositionNone}
			for _, hiddenCol := range hiddenCols {
				_, _, err = createColumnInfo(tblInfo, hiddenCol, pos)
				if err != nil {
					job.State = model.JobStateCancelled
					return ver, errors.Trace(err)
				}
			}
		}
		if err = checkAddColumnTooManyColumns(len(tblInfo.Columns)); err != nil {
			job.State = model.JobStateCancelled
			return ver, errors.Trace(err)
		}
		indexInfo, err = buildIndexInfo(tblInfo, indexName, indexPartSpecifications, model.StateNone)
		if err != nil {
			job.State = model.JobStateCancelled
			return ver, errors.Trace(err)
		}
		if indexOption != nil {
			indexInfo.Comment = indexOption.Comment
			if indexOption.Visibility == ast.IndexVisibilityInvisible {
				indexInfo.Invisible = true
			}
			if indexOption.Tp == model.IndexTypeInvalid {
				// Use btree as default index type.
				indexInfo.Tp = model.IndexTypeBtree
			} else {
				indexInfo.Tp = indexOption.Tp
			}
		} else {
			// Use btree as default index type.
			indexInfo.Tp = model.IndexTypeBtree
		}
		indexInfo.Primary = false
		if isPK {
			if _, err = checkPKOnGeneratedColumn(tblInfo, indexPartSpecifications); err != nil {
				job.State = model.JobStateCancelled
				return ver, err
			}
			indexInfo.Primary = true
		}
		indexInfo.Unique = unique
		indexInfo.Global = global
		indexInfo.ID = allocateIndexID(tblInfo)
		tblInfo.Indices = append(tblInfo.Indices, indexInfo)
		if err = checkTooManyIndexes(tblInfo.Indices); err != nil {
			job.State = model.JobStateCancelled
			return ver, errors.Trace(err)
		}
		// Here we need do this check before set state to `DeleteOnly`,
		// because if hidden columns has been set to `DeleteOnly`,
		// the `DeleteOnly` columns are missing when we do this check.
		if err := checkInvisibleIndexOnPK(tblInfo); err != nil {
			job.State = model.JobStateCancelled
			return ver, err
		}
		logutil.BgLogger().Info("[ddl] run add index job", zap.String("job", job.String()), zap.Reflect("indexInfo", indexInfo))
	}
	originalState := indexInfo.State
	switch indexInfo.State {
	case model.StateNone:
		// none -> delete only
		indexInfo.State = model.StateDeleteOnly
		updateHiddenColumns(tblInfo, indexInfo, model.StatePublic)
		ver, err = updateVersionAndTableInfoWithCheck(t, job, tblInfo, originalState != indexInfo.State)
		if err != nil {
			return ver, err
		}
		job.SchemaState = model.StateDeleteOnly
		metrics.GetBackfillProgressByLabel(metrics.LblAddIndex).Set(0)
	case model.StateDeleteOnly:
		// delete only -> write only
		indexInfo.State = model.StateWriteOnly
		_, err = checkPrimaryKeyNotNull(w, sqlMode, t, job, tblInfo, indexInfo)
		if err != nil {
			break
		}
		ver, err = updateVersionAndTableInfo(t, job, tblInfo, originalState != indexInfo.State)
		if err != nil {
			return ver, err
		}
		job.SchemaState = model.StateWriteOnly
	case model.StateWriteOnly:
		// write only -> reorganization
		indexInfo.State = model.StateWriteReorganization
		_, err = checkPrimaryKeyNotNull(w, sqlMode, t, job, tblInfo, indexInfo)
		if err != nil {
			break
		}
		ver, err = updateVersionAndTableInfo(t, job, tblInfo, originalState != indexInfo.State)
		if err != nil {
			return ver, err
		}
		// Initialize SnapshotVer to 0 for later reorganization check.
		job.SnapshotVer = 0
		job.SchemaState = model.StateWriteReorganization
	case model.StateWriteReorganization:
		var done bool
		done, ver, err = multiSchemaChangeOnCreateIndexFinish(t, job, tblInfo, indexInfo)
		if done {
			return ver, err
		}

		// reorganization -> public
		tbl, err := getTable(d.store, schemaID, tblInfo)
		if err != nil {
			return ver, errors.Trace(err)
		}

<<<<<<< HEAD
		elements := []*meta.Element{{ID: indexInfo.ID, TypeKey: meta.IndexElementKey}}
		reorgInfo, err := getReorgInfo(w.jobContext, d, t, job, tbl, elements)
		if err != nil || reorgInfo.first {
			done, ver, err1 := multiSchemaChangeOnCreateIndexCancelling(err, t, job, tblInfo, indexInfo)
			if done {
				// Remove the cancelling signal before converting to rollback job.
				w.reorgCtx.cleanNotifyReorgCancel()
				return ver, err1
			}
			// If we run reorg firstly, we should update the job snapshot version
			// and then run the reorg next time.
			return ver, errors.Trace(err)
		}

		err = w.runReorgJob(t, reorgInfo, tbl.Meta(), d.lease, func() (addIndexErr error) {
			defer util.Recover(metrics.LabelDDL, "onCreateIndex",
				func() {
					addIndexErr = dbterror.ErrCancelledDDLJob.GenWithStack("add table `%v` index `%v` panic", tblInfo.Name, indexInfo.Name)
				}, false)
			return w.addTableIndex(tbl, indexInfo, reorgInfo)
		})
		if err != nil {
			if dbterror.ErrWaitReorgTimeout.Equal(err) {
				// if timeout, we should return, check for the owner and re-wait job done.
				return ver, nil
			}
			if kv.ErrKeyExists.Equal(err) || dbterror.ErrCancelledDDLJob.Equal(err) || dbterror.ErrCantDecodeRecord.Equal(err) {
				logutil.BgLogger().Warn("[ddl] run add index job failed, convert job to rollback", zap.String("job", job.String()), zap.Error(err))
				ver, err = convertAddIdxJob2RollbackJob(t, job, tblInfo, indexInfo, err)
				if err1 := t.RemoveDDLReorgHandle(job, reorgInfo.elements); err1 != nil {
					logutil.BgLogger().Warn("[ddl] run add index job failed, convert job to rollback, RemoveDDLReorgHandle failed", zap.String("job", job.String()), zap.Error(err1))
				}
			}
			// Clean up the channel of notifyCancelReorgJob. Make sure it can't affect other jobs.
			w.reorgCtx.cleanNotifyReorgCancel()
			return ver, errors.Trace(err)
		}
		// Clean up the channel of notifyCancelReorgJob. Make sure it can't affect other jobs.
		w.reorgCtx.cleanNotifyReorgCancel()

=======
		var done bool
		done, ver, err = doReorgWorkForCreateIndex(w, d, t, job, tbl, indexInfo)
		if !done {
			return ver, err
		}

		indexInfo.State = model.StatePublic
>>>>>>> 0c0bbbf8
		// Set column index flag.
		addIndexColumnFlag(tblInfo, indexInfo)
		if isPK {
			if err = updateColsNull2NotNull(tblInfo, indexInfo); err != nil {
				return ver, errors.Trace(err)
			}
		}

		done, ver, err = multiSchemaChangeOnCreateIndexPending(t, job, tblInfo)
		if done {
			return ver, err
		}

		indexInfo.State = model.StatePublic
		ver, err = updateVersionAndTableInfo(t, job, tblInfo, originalState != indexInfo.State)
		if err != nil {
			return ver, errors.Trace(err)
		}
		// Finish this job.
		job.FinishTableJob(model.JobStateDone, model.StatePublic, ver, tblInfo)
	default:
		err = dbterror.ErrInvalidDDLState.GenWithStackByArgs("index", tblInfo.State)
	}

	return ver, errors.Trace(err)
}

func doReorgWorkForCreateIndex(w *worker, d *ddlCtx, t *meta.Meta, job *model.Job,
	tbl table.Table, indexInfo *model.IndexInfo) (done bool, ver int64, err error) {
	elements := []*meta.Element{{ID: indexInfo.ID, TypeKey: meta.IndexElementKey}}
	reorgInfo, err := getReorgInfo(w.jobContext, d, t, job, tbl, elements)
	if err != nil || reorgInfo.first {
		// If we run reorg firstly, we should update the job snapshot version
		// and then run the reorg next time.
		return false, ver, errors.Trace(err)
	}

	err = w.runReorgJob(t, reorgInfo, tbl.Meta(), d.lease, func() (addIndexErr error) {
		defer util.Recover(metrics.LabelDDL, "onCreateIndex",
			func() {
				addIndexErr = dbterror.ErrCancelledDDLJob.GenWithStack("add table `%v` index `%v` panic", tbl.Meta().Name, indexInfo.Name)
			}, false)
		return w.addTableIndex(tbl, indexInfo, reorgInfo)
	})
	if err != nil {
		if dbterror.ErrWaitReorgTimeout.Equal(err) {
			// if timeout, we should return, check for the owner and re-wait job done.
			return false, ver, nil
		}
		if kv.ErrKeyExists.Equal(err) || dbterror.ErrCancelledDDLJob.Equal(err) || dbterror.ErrCantDecodeRecord.Equal(err) {
			logutil.BgLogger().Warn("[ddl] run add index job failed, convert job to rollback", zap.String("job", job.String()), zap.Error(err))
			ver, err = convertAddIdxJob2RollbackJob(t, job, tbl.Meta(), indexInfo, err)
			if err1 := t.RemoveDDLReorgHandle(job, reorgInfo.elements); err1 != nil {
				logutil.BgLogger().Warn("[ddl] run add index job failed, convert job to rollback, RemoveDDLReorgHandle failed", zap.String("job", job.String()), zap.Error(err1))
			}
		}
		// Clean up the channel of notifyCancelReorgJob. Make sure it can't affect other jobs.
		w.reorgCtx.cleanNotifyReorgCancel()
		return false, ver, errors.Trace(err)
	}
	// Clean up the channel of notifyCancelReorgJob. Make sure it can't affect other jobs.
	w.reorgCtx.cleanNotifyReorgCancel()
	return true, ver, errors.Trace(err)
}

func onDropIndex(t *meta.Meta, job *model.Job) (ver int64, _ error) {
	tblInfo, indexInfo, ifExists, err := checkDropIndex(t, job)
	if err != nil {
		if ifExists && dbterror.ErrCantDropFieldOrKey.Equal(err) {
			job.Warning = toTError(err)
			job.FinishTableJob(model.JobStateDone, model.StateNone, ver, tblInfo)
			return ver, nil
		}
		return ver, errors.Trace(err)
	}
	if tblInfo.TableCacheStatusType != model.TableCacheStatusDisable {
		return ver, errors.Trace(dbterror.ErrOptOnCacheTable.GenWithStackByArgs("Drop Index"))
	}

	if job.MultiSchemaInfo != nil && job.MultiSchemaInfo.Revertible {
		job.MarkNonRevertible()
		job.SchemaState = indexInfo.State
		return updateVersionAndTableInfo(t, job, tblInfo, false)
	}

	originalState := indexInfo.State
	switch indexInfo.State {
	case model.StatePublic:
		// public -> write only
		indexInfo.State = model.StateWriteOnly
		ver, err = updateVersionAndTableInfo(t, job, tblInfo, originalState != indexInfo.State)
		if err != nil {
			return ver, errors.Trace(err)
		}
		job.SchemaState = model.StateWriteOnly
	case model.StateWriteOnly:
		// write only -> delete only
		indexInfo.State = model.StateDeleteOnly
		ver, err = updateVersionAndTableInfo(t, job, tblInfo, originalState != indexInfo.State)
		if err != nil {
			return ver, errors.Trace(err)
		}
		job.SchemaState = model.StateDeleteOnly
	case model.StateDeleteOnly:
		// delete only -> reorganization
		indexInfo.State = model.StateDeleteReorganization
		ver, err = updateVersionAndTableInfo(t, job, tblInfo, originalState != indexInfo.State)
		if err != nil {
			return ver, errors.Trace(err)
		}
		job.SchemaState = model.StateDeleteReorganization
	case model.StateDeleteReorganization:
		// reorganization -> absent
		// Set column index flag.
		dropIndexColumnFlag(tblInfo, indexInfo)
		removeDependentHiddenColumns(tblInfo, indexInfo)
		removeIndexInfo(tblInfo, indexInfo)

		failpoint.Inject("mockExceedErrorLimit", func(val failpoint.Value) {
			if val.(bool) {
				panic("panic test in cancelling add index")
			}
		})

		ver, err = updateVersionAndTableInfoWithCheck(t, job, tblInfo, originalState != model.StateNone)
		if err != nil {
			return ver, errors.Trace(err)
		}

		// Finish this job.
		if job.IsRollingback() {
			job.FinishTableJob(model.JobStateRollbackDone, model.StateNone, ver, tblInfo)
			job.Args[0] = indexInfo.ID
			// the partition ids were append by convertAddIdxJob2RollbackJob, it is weird, but for the compatibility,
			// we should keep appending the partitions in the convertAddIdxJob2RollbackJob.
		} else {
			job.FinishTableJob(model.JobStateDone, model.StateNone, ver, tblInfo)
			job.Args = append(job.Args, indexInfo.ID, getPartitionIDs(tblInfo))
		}
	default:
		err = dbterror.ErrInvalidDDLState.GenWithStackByArgs("index", indexInfo.State)
	}
	return ver, errors.Trace(err)
}

func removeDependentHiddenColumns(tblInfo *model.TableInfo, idxInfo *model.IndexInfo) {
	hiddenColOffs := make([]int, 0)
	for _, indexColumn := range idxInfo.Columns {
		col := tblInfo.Columns[indexColumn.Offset]
		if col.Hidden {
			hiddenColOffs = append(hiddenColOffs, col.Offset)
		}
	}
	// Sort the offset in descending order.
	sort.Slice(hiddenColOffs, func(i, j int) bool {
		return hiddenColOffs[i] > hiddenColOffs[j]
	})
	// Move all the dependent hidden columns to the end.
	endOffset := len(tblInfo.Columns) - 1
	for _, offset := range hiddenColOffs {
		tblInfo.MoveColumnInfo(offset, endOffset)
	}
	tblInfo.Columns = tblInfo.Columns[:len(tblInfo.Columns)-len(hiddenColOffs)]
}

func removeIndexInfo(tblInfo *model.TableInfo, idxInfo *model.IndexInfo) {
	indices := tblInfo.Indices
	offset := -1
	for i, idx := range indices {
		if idxInfo.ID == idx.ID {
			offset = i
			break
		}
	}
	if offset == -1 {
		// The target index has been removed.
		return
	}
	// Swap the target index to the end and remove it.
	indices[offset], indices[len(indices)-1] = indices[len(indices)-1], indices[offset]
	tblInfo.Indices = tblInfo.Indices[:len(tblInfo.Indices)-1]
}

func checkDropIndex(t *meta.Meta, job *model.Job) (*model.TableInfo, *model.IndexInfo, bool /* ifExists */, error) {
	schemaID := job.SchemaID
	tblInfo, err := GetTableInfoAndCancelFaultJob(t, job, schemaID)
	if err != nil {
		return nil, nil, false, errors.Trace(err)
	}

	var indexName model.CIStr
	var ifExists bool
	if err = job.DecodeArgs(&indexName, &ifExists); err != nil {
		job.State = model.JobStateCancelled
		return nil, nil, false, errors.Trace(err)
	}

	indexInfo := tblInfo.FindIndexByName(indexName.L)
	if indexInfo == nil {
		job.State = model.JobStateCancelled
		return nil, nil, ifExists, dbterror.ErrCantDropFieldOrKey.GenWithStack("index %s doesn't exist", indexName)
	}

	// Double check for drop index on auto_increment column.
	err = checkDropIndexOnAutoIncrementColumn(tblInfo, indexInfo)
	if err != nil {
		job.State = model.JobStateCancelled
		return nil, nil, false, autoid.ErrWrongAutoKey
	}

	// Check that drop primary index will not cause invisible implicit primary index.
	if err := checkInvisibleIndexesOnPK(tblInfo, []*model.IndexInfo{indexInfo}, job); err != nil {
		job.State = model.JobStateCancelled
		return nil, nil, false, errors.Trace(err)
	}

	return tblInfo, indexInfo, false, nil
}

func checkInvisibleIndexesOnPK(tblInfo *model.TableInfo, indexInfos []*model.IndexInfo, job *model.Job) error {
	newIndices := make([]*model.IndexInfo, 0, len(tblInfo.Indices))
	for _, oidx := range tblInfo.Indices {
		needAppend := true
		for _, idx := range indexInfos {
			if idx.Name.L == oidx.Name.L {
				needAppend = false
				break
			}
		}
		if needAppend {
			newIndices = append(newIndices, oidx)
		}
	}
	newTbl := tblInfo.Clone()
	newTbl.Indices = newIndices
	if err := checkInvisibleIndexOnPK(newTbl); err != nil {
		job.State = model.JobStateCancelled
		return err
	}

	return nil
}

func checkDropIndexOnAutoIncrementColumn(tblInfo *model.TableInfo, indexInfo *model.IndexInfo) error {
	cols := tblInfo.Columns
	for _, idxCol := range indexInfo.Columns {
		flag := cols[idxCol.Offset].Flag
		if !mysql.HasAutoIncrementFlag(flag) {
			continue
		}
		// check the count of index on auto_increment column.
		count := 0
		for _, idx := range tblInfo.Indices {
			for _, c := range idx.Columns {
				if c.Name.L == idxCol.Name.L {
					count++
					break
				}
			}
		}
		if tblInfo.PKIsHandle && mysql.HasPriKeyFlag(flag) {
			count++
		}
		if count < 2 {
			return autoid.ErrWrongAutoKey
		}
	}
	return nil
}

func checkRenameIndex(t *meta.Meta, job *model.Job) (*model.TableInfo, model.CIStr, model.CIStr, error) {
	var from, to model.CIStr
	schemaID := job.SchemaID
	tblInfo, err := GetTableInfoAndCancelFaultJob(t, job, schemaID)
	if err != nil {
		return nil, from, to, errors.Trace(err)
	}

	if err := job.DecodeArgs(&from, &to); err != nil {
		job.State = model.JobStateCancelled
		return nil, from, to, errors.Trace(err)
	}

	// Double check. See function `RenameIndex` in ddl_api.go
	duplicate, err := validateRenameIndex(from, to, tblInfo)
	if duplicate {
		return nil, from, to, nil
	}
	if err != nil {
		job.State = model.JobStateCancelled
		return nil, from, to, errors.Trace(err)
	}
	return tblInfo, from, to, errors.Trace(err)
}

func checkAlterIndexVisibility(t *meta.Meta, job *model.Job) (*model.TableInfo, model.CIStr, bool, error) {
	var (
		indexName model.CIStr
		invisible bool
	)

	schemaID := job.SchemaID
	tblInfo, err := GetTableInfoAndCancelFaultJob(t, job, schemaID)
	if err != nil {
		return nil, indexName, invisible, errors.Trace(err)
	}

	if err := job.DecodeArgs(&indexName, &invisible); err != nil {
		job.State = model.JobStateCancelled
		return nil, indexName, invisible, errors.Trace(err)
	}

	skip, err := validateAlterIndexVisibility(indexName, invisible, tblInfo)
	if err != nil {
		job.State = model.JobStateCancelled
		return nil, indexName, invisible, errors.Trace(err)
	}
	if skip {
		return nil, indexName, invisible, nil
	}
	return tblInfo, indexName, invisible, nil
}

// indexRecord is the record information of an index.
type indexRecord struct {
	handle kv.Handle
	key    []byte        // It's used to lock a record. Record it to reduce the encoding time.
	vals   []types.Datum // It's the index values.
	rsData []types.Datum // It's the restored data for handle.
	skip   bool          // skip indicates that the index key is already exists, we should not add it.
}

type baseIndexWorker struct {
	*backfillWorker
	indexes []table.Index

	metricCounter prometheus.Counter

	// The following attributes are used to reduce memory allocation.
	defaultVals []types.Datum
	idxRecords  []*indexRecord
	rowMap      map[int64]types.Datum
	rowDecoder  *decoder.RowDecoder

	sqlMode mysql.SQLMode
}

type addIndexWorker struct {
	baseIndexWorker
	index table.Index

	// The following attributes are used to reduce memory allocation.
	idxKeyBufs         [][]byte
	batchCheckKeys     []kv.Key
	distinctCheckFlags []bool
}

func newAddIndexWorker(sessCtx sessionctx.Context, worker *worker, id int, t table.PhysicalTable, indexInfo *model.IndexInfo, decodeColMap map[int64]decoder.Column, sqlMode mysql.SQLMode) *addIndexWorker {
	index := tables.NewIndex(t.GetPhysicalID(), t.Meta(), indexInfo)
	rowDecoder := decoder.NewRowDecoder(t, t.WritableCols(), decodeColMap)
	return &addIndexWorker{
		baseIndexWorker: baseIndexWorker{
			backfillWorker: newBackfillWorker(sessCtx, worker, id, t),
			indexes:        []table.Index{index},
			rowDecoder:     rowDecoder,
			defaultVals:    make([]types.Datum, len(t.WritableCols())),
			rowMap:         make(map[int64]types.Datum, len(decodeColMap)),
			metricCounter:  metrics.BackfillTotalCounter.WithLabelValues("add_idx_rate"),
			sqlMode:        sqlMode,
		},
		index: index,
	}
}

func (w *baseIndexWorker) AddMetricInfo(cnt float64) {
	w.metricCounter.Add(cnt)
}

// mockNotOwnerErrOnce uses to make sure `notOwnerErr` only mock error once.
var mockNotOwnerErrOnce uint32

// getIndexRecord gets index columns values use w.rowDecoder, and generate indexRecord.
func (w *baseIndexWorker) getIndexRecord(idxInfo *model.IndexInfo, handle kv.Handle, recordKey []byte) (*indexRecord, error) {
	cols := w.table.WritableCols()
	failpoint.Inject("MockGetIndexRecordErr", func(val failpoint.Value) {
		if valStr, ok := val.(string); ok {
			switch valStr {
			case "cantDecodeRecordErr":
				failpoint.Return(nil, errors.Trace(dbterror.ErrCantDecodeRecord.GenWithStackByArgs("index",
					errors.New("mock can't decode record error"))))
			case "modifyColumnNotOwnerErr":
				if idxInfo.Name.O == "_Idx$_idx" && handle.IntValue() == 7168 && atomic.CompareAndSwapUint32(&mockNotOwnerErrOnce, 0, 1) {
					failpoint.Return(nil, errors.Trace(dbterror.ErrNotOwner))
				}
			case "addIdxNotOwnerErr":
				// For the case of the old TiDB version(do not exist the element information) is upgraded to the new TiDB version.
				// First step, we need to exit "addPhysicalTableIndex".
				if idxInfo.Name.O == "idx2" && handle.IntValue() == 6144 && atomic.CompareAndSwapUint32(&mockNotOwnerErrOnce, 1, 2) {
					failpoint.Return(nil, errors.Trace(dbterror.ErrNotOwner))
				}
			}
		}
	})
	idxVal := make([]types.Datum, len(idxInfo.Columns))
	var err error
	for j, v := range idxInfo.Columns {
		col := cols[v.Offset]
		idxColumnVal, ok := w.rowMap[col.ID]
		if ok {
			idxVal[j] = idxColumnVal
			continue
		}
		idxColumnVal, err = tables.GetColDefaultValue(w.sessCtx, col, w.defaultVals)
		if err != nil {
			return nil, errors.Trace(err)
		}

		idxVal[j] = idxColumnVal
	}

	rsData := tables.TryGetHandleRestoredDataWrapper(w.table, nil, w.rowMap, idxInfo)
	idxRecord := &indexRecord{handle: handle, key: recordKey, vals: idxVal, rsData: rsData}
	return idxRecord, nil
}

func (w *baseIndexWorker) cleanRowMap() {
	for id := range w.rowMap {
		delete(w.rowMap, id)
	}
}

// getNextKey gets next key of entry that we are going to process.
func (w *baseIndexWorker) getNextKey(taskRange reorgBackfillTask, taskDone bool) (nextKey kv.Key) {
	if !taskDone {
		// The task is not done. So we need to pick the last processed entry's handle and add one.
		lastHandle := w.idxRecords[len(w.idxRecords)-1].handle
		recordKey := tablecodec.EncodeRecordKey(w.table.RecordPrefix(), lastHandle)
		return recordKey.Next()
	}
	return taskRange.endKey.Next()
}

func (w *baseIndexWorker) updateRowDecoder(handle kv.Handle, rawRecord []byte) error {
	sysZone := w.sessCtx.GetSessionVars().StmtCtx.TimeZone
	_, err := w.rowDecoder.DecodeAndEvalRowWithMap(w.sessCtx, handle, rawRecord, sysZone, w.rowMap)
	if err != nil {
		return errors.Trace(dbterror.ErrCantDecodeRecord.GenWithStackByArgs("index", err))
	}
	return nil
}

// fetchRowColVals fetch w.batchCnt count records that need to reorganize indices, and build the corresponding indexRecord slice.
// fetchRowColVals returns:
// 1. The corresponding indexRecord slice.
// 2. Next handle of entry that we need to process.
// 3. Boolean indicates whether the task is done.
// 4. error occurs in fetchRowColVals. nil if no error occurs.
func (w *baseIndexWorker) fetchRowColVals(txn kv.Transaction, taskRange reorgBackfillTask) ([]*indexRecord, kv.Key, bool, error) {
	// TODO: use tableScan to prune columns.
	w.idxRecords = w.idxRecords[:0]
	startTime := time.Now()

	// taskDone means that the reorged handle is out of taskRange.endHandle.
	taskDone := false
	oprStartTime := startTime
	err := iterateSnapshotRows(w.ddlWorker.jobContext, w.sessCtx.GetStore(), w.priority, w.table, txn.StartTS(), taskRange.startKey, taskRange.endKey,
		func(handle kv.Handle, recordKey kv.Key, rawRow []byte) (bool, error) {
			oprEndTime := time.Now()
			logSlowOperations(oprEndTime.Sub(oprStartTime), "iterateSnapshotRows in baseIndexWorker fetchRowColVals", 0)
			oprStartTime = oprEndTime

			taskDone = recordKey.Cmp(taskRange.endKey) > 0

			if taskDone || len(w.idxRecords) >= w.batchCnt {
				return false, nil
			}

			// Decode one row, generate records of this row.
			err := w.updateRowDecoder(handle, rawRow)
			if err != nil {
				return false, err
			}
			for _, index := range w.indexes {
				idxRecord, err1 := w.getIndexRecord(index.Meta(), handle, recordKey)
				if err1 != nil {
					return false, errors.Trace(err1)
				}
				w.idxRecords = append(w.idxRecords, idxRecord)
			}
			// If there are generated column, rowDecoder will use column value that not in idxInfo.Columns to calculate
			// the generated value, so we need to clear up the reusing map.
			w.cleanRowMap()

			if recordKey.Cmp(taskRange.endKey) == 0 {
				// If taskRange.endIncluded == false, we will not reach here when handle == taskRange.endHandle
				taskDone = true
				return false, nil
			}
			return true, nil
		})

	if len(w.idxRecords) == 0 {
		taskDone = true
	}

	logutil.BgLogger().Debug("[ddl] txn fetches handle info", zap.Uint64("txnStartTS", txn.StartTS()),
		zap.String("taskRange", taskRange.String()), zap.Duration("takeTime", time.Since(startTime)))
	return w.idxRecords, w.getNextKey(taskRange, taskDone), taskDone, errors.Trace(err)
}

func (w *addIndexWorker) initBatchCheckBufs(batchCount int) {
	if len(w.idxKeyBufs) < batchCount {
		w.idxKeyBufs = make([][]byte, batchCount)
	}

	w.batchCheckKeys = w.batchCheckKeys[:0]
	w.distinctCheckFlags = w.distinctCheckFlags[:0]
}

func (w *addIndexWorker) checkHandleExists(key kv.Key, value []byte, handle kv.Handle) error {
	idxInfo := w.index.Meta()
	tblInfo := w.table.Meta()
	idxColLen := len(idxInfo.Columns)
	h, err := tablecodec.DecodeIndexHandle(key, value, idxColLen)
	if err != nil {
		return errors.Trace(err)
	}
	hasBeenBackFilled := h.Equal(handle)
	if hasBeenBackFilled {
		return nil
	}
	colInfos := tables.BuildRowcodecColInfoForIndexColumns(idxInfo, tblInfo)
	values, err := tablecodec.DecodeIndexKV(key, value, idxColLen, tablecodec.HandleNotNeeded, colInfos)
	if err != nil {
		return err
	}
	indexName := w.index.Meta().Name.String()
	valueStr := make([]string, 0, idxColLen)
	for i, val := range values[:idxColLen] {
		d, err := tablecodec.DecodeColumnValue(val, colInfos[i].Ft, time.Local)
		if err != nil {
			return kv.ErrKeyExists.FastGenByArgs(key.String(), indexName)
		}
		str, err := d.ToString()
		if err != nil {
			str = string(val)
		}
		valueStr = append(valueStr, str)
	}
	return kv.ErrKeyExists.FastGenByArgs(strings.Join(valueStr, "-"), indexName)
}

func (w *addIndexWorker) batchCheckUniqueKey(txn kv.Transaction, idxRecords []*indexRecord) error {
	idxInfo := w.index.Meta()
	if !idxInfo.Unique {
		// non-unique key need not to check, just overwrite it,
		// because in most case, backfilling indices is not exists.
		return nil
	}

	w.initBatchCheckBufs(len(idxRecords))
	stmtCtx := w.sessCtx.GetSessionVars().StmtCtx
	for i, record := range idxRecords {
		idxKey, distinct, err := w.index.GenIndexKey(stmtCtx, record.vals, record.handle, w.idxKeyBufs[i])
		if err != nil {
			return errors.Trace(err)
		}
		// save the buffer to reduce memory allocations.
		w.idxKeyBufs[i] = idxKey

		w.batchCheckKeys = append(w.batchCheckKeys, idxKey)
		w.distinctCheckFlags = append(w.distinctCheckFlags, distinct)
	}

	batchVals, err := txn.BatchGet(context.Background(), w.batchCheckKeys)
	if err != nil {
		return errors.Trace(err)
	}

	// 1. unique-key/primary-key is duplicate and the handle is equal, skip it.
	// 2. unique-key/primary-key is duplicate and the handle is not equal, return duplicate error.
	// 3. non-unique-key is duplicate, skip it.
	for i, key := range w.batchCheckKeys {
		if val, found := batchVals[string(key)]; found {
			if w.distinctCheckFlags[i] {
				if err := w.checkHandleExists(key, val, idxRecords[i].handle); err != nil {
					return errors.Trace(err)
				}
			}
			idxRecords[i].skip = true
		} else if w.distinctCheckFlags[i] {
			// The keys in w.batchCheckKeys also maybe duplicate,
			// so we need to backfill the not found key into `batchVals` map.
			needRsData := tables.NeedRestoredData(w.index.Meta().Columns, w.table.Meta().Columns)
			val, err := tablecodec.GenIndexValuePortal(stmtCtx, w.table.Meta(), w.index.Meta(), needRsData, w.distinctCheckFlags[i], false, idxRecords[i].vals, idxRecords[i].handle, 0, idxRecords[i].rsData)
			if err != nil {
				return errors.Trace(err)
			}
			batchVals[string(key)] = val
		}
	}
	// Constrains is already checked.
	stmtCtx.BatchCheck = true
	return nil
}

// BackfillDataInTxn will backfill table index in a transaction. A lock corresponds to a rowKey if the value of rowKey is changed,
// Note that index columns values may change, and an index is not allowed to be added, so the txn will rollback and retry.
// BackfillDataInTxn will add w.batchCnt indices once, default value of w.batchCnt is 128.
func (w *addIndexWorker) BackfillDataInTxn(handleRange reorgBackfillTask) (taskCtx backfillTaskContext, errInTxn error) {
	failpoint.Inject("errorMockPanic", func(val failpoint.Value) {
		if val.(bool) {
			panic("panic test")
		}
	})

	oprStartTime := time.Now()
	errInTxn = kv.RunInNewTxn(context.Background(), w.sessCtx.GetStore(), true, func(ctx context.Context, txn kv.Transaction) error {
		taskCtx.addedCount = 0
		taskCtx.scanCount = 0
		txn.SetOption(kv.Priority, w.priority)
		if tagger := w.ddlWorker.getResourceGroupTaggerForTopSQL(); tagger != nil {
			txn.SetOption(kv.ResourceGroupTagger, tagger)
		}

		idxRecords, nextKey, taskDone, err := w.fetchRowColVals(txn, handleRange)
		if err != nil {
			return errors.Trace(err)
		}
		taskCtx.nextKey = nextKey
		taskCtx.done = taskDone

		err = w.batchCheckUniqueKey(txn, idxRecords)
		if err != nil {
			return errors.Trace(err)
		}

		for _, idxRecord := range idxRecords {
			taskCtx.scanCount++
			// The index is already exists, we skip it, no needs to backfill it.
			// The following update, delete, insert on these rows, TiDB can handle it correctly.
			if idxRecord.skip {
				continue
			}

			// We need to add this lock to make sure pessimistic transaction can realize this operation.
			// For the normal pessimistic transaction, it's ok. But if async commmit is used, it may lead to inconsistent data and index.
			err := txn.LockKeys(context.Background(), new(kv.LockCtx), idxRecord.key)
			if err != nil {
				return errors.Trace(err)
			}

			// Create the index.
			handle, err := w.index.Create(w.sessCtx, txn, idxRecord.vals, idxRecord.handle, idxRecord.rsData, table.WithIgnoreAssertion)
			if err != nil {
				if kv.ErrKeyExists.Equal(err) && idxRecord.handle.Equal(handle) {
					// Index already exists, skip it.
					continue
				}

				return errors.Trace(err)
			}
			taskCtx.addedCount++
		}

		return nil
	})
	logSlowOperations(time.Since(oprStartTime), "AddIndexBackfillDataInTxn", 3000)

	return
}

func (w *worker) addPhysicalTableIndex(t table.PhysicalTable, indexInfo *model.IndexInfo, reorgInfo *reorgInfo) error {
	logutil.BgLogger().Info("[ddl] start to add table index", zap.String("job", reorgInfo.Job.String()), zap.String("reorgInfo", reorgInfo.String()))
	return w.writePhysicalTableRecord(t, typeAddIndexWorker, indexInfo, nil, nil, reorgInfo)
}

// addTableIndex handles the add index reorganization state for a table.
func (w *worker) addTableIndex(t table.Table, idx *model.IndexInfo, reorgInfo *reorgInfo) error {
	var err error
	if tbl, ok := t.(table.PartitionedTable); ok {
		var finish bool
		for !finish {
			p := tbl.GetPartition(reorgInfo.PhysicalTableID)
			if p == nil {
				return dbterror.ErrCancelledDDLJob.GenWithStack("Can not find partition id %d for table %d", reorgInfo.PhysicalTableID, t.Meta().ID)
			}
			err = w.addPhysicalTableIndex(p, idx, reorgInfo)
			if err != nil {
				break
			}
			finish, err = w.updateReorgInfo(tbl, reorgInfo)
			if err != nil {
				return errors.Trace(err)
			}
		}
	} else {
		err = w.addPhysicalTableIndex(t.(table.PhysicalTable), idx, reorgInfo)
	}
	return errors.Trace(err)
}

// updateReorgInfo will find the next partition according to current reorgInfo.
// If no more partitions, or table t is not a partitioned table, returns true to
// indicate that the reorganize work is finished.
func (w *worker) updateReorgInfo(t table.PartitionedTable, reorg *reorgInfo) (bool, error) {
	pi := t.Meta().GetPartitionInfo()
	if pi == nil {
		return true, nil
	}

	pid, err := findNextPartitionID(reorg.PhysicalTableID, pi.Definitions)
	if err != nil {
		// Fatal error, should not run here.
		logutil.BgLogger().Error("[ddl] find next partition ID failed", zap.Reflect("table", t), zap.Error(err))
		return false, errors.Trace(err)
	}
	if pid == 0 {
		// Next partition does not exist, all the job done.
		return true, nil
	}

	failpoint.Inject("mockUpdateCachedSafePoint", func(val failpoint.Value) {
		if val.(bool) {
			ts := oracle.GoTimeToTS(time.Now())
			s := reorg.d.store.(tikv.Storage)
			s.UpdateSPCache(ts, time.Now())
			time.Sleep(time.Millisecond * 3)
		}
	})
	currentVer, err := getValidCurrentVersion(reorg.d.store)
	if err != nil {
		return false, errors.Trace(err)
	}
	start, end, err := getTableRange(w.jobContext, reorg.d, t.GetPartition(pid), currentVer.Ver, reorg.Job.Priority)
	if err != nil {
		return false, errors.Trace(err)
	}
	reorg.StartKey, reorg.EndKey, reorg.PhysicalTableID = start, end, pid

	// Write the reorg info to store so the whole reorganize process can recover from panic.
	err = reorg.UpdateReorgMeta(start)
	logutil.BgLogger().Info("[ddl] job update reorgInfo",
		zap.Int64("jobID", reorg.Job.ID),
		zap.ByteString("elementType", reorg.currElement.TypeKey),
		zap.Int64("elementID", reorg.currElement.ID),
		zap.Int64("partitionTableID", pid),
		zap.String("startHandle", tryDecodeToHandleString(start)),
		zap.String("endHandle", tryDecodeToHandleString(end)), zap.Error(err))
	return false, errors.Trace(err)
}

// findNextPartitionID finds the next partition ID in the PartitionDefinition array.
// Returns 0 if current partition is already the last one.
func findNextPartitionID(currentPartition int64, defs []model.PartitionDefinition) (int64, error) {
	for i, def := range defs {
		if currentPartition == def.ID {
			if i == len(defs)-1 {
				return 0, nil
			}
			return defs[i+1].ID, nil
		}
	}
	return 0, errors.Errorf("partition id not found %d", currentPartition)
}

func allocateIndexID(tblInfo *model.TableInfo) int64 {
	tblInfo.MaxIndexID++
	return tblInfo.MaxIndexID
}

func getIndexInfoByNameAndColumn(oldTableInfo *model.TableInfo, newOne *model.IndexInfo) *model.IndexInfo {
	for _, oldOne := range oldTableInfo.Indices {
		if newOne.Name.L == oldOne.Name.L && indexColumnSliceEqual(newOne.Columns, oldOne.Columns) {
			return oldOne
		}
	}
	return nil
}

func indexColumnSliceEqual(a, b []*model.IndexColumn) bool {
	if len(a) != len(b) {
		return false
	}
	if len(a) == 0 {
		logutil.BgLogger().Warn("[ddl] admin repair table : index's columns length equal to 0")
		return true
	}
	// Accelerate the compare by eliminate index bound check.
	b = b[:len(a)]
	for i, v := range a {
		if v.Name.L != b[i].Name.L {
			return false
		}
	}
	return true
}

type cleanUpIndexWorker struct {
	baseIndexWorker
}

func newCleanUpIndexWorker(sessCtx sessionctx.Context, worker *worker, id int, t table.PhysicalTable, decodeColMap map[int64]decoder.Column, sqlMode mysql.SQLMode) *cleanUpIndexWorker {
	indexes := make([]table.Index, 0, len(t.Indices()))
	rowDecoder := decoder.NewRowDecoder(t, t.WritableCols(), decodeColMap)
	for _, index := range t.Indices() {
		if index.Meta().Global {
			indexes = append(indexes, index)
		}
	}
	return &cleanUpIndexWorker{
		baseIndexWorker: baseIndexWorker{
			backfillWorker: newBackfillWorker(sessCtx, worker, id, t),
			indexes:        indexes,
			rowDecoder:     rowDecoder,
			defaultVals:    make([]types.Datum, len(t.WritableCols())),
			rowMap:         make(map[int64]types.Datum, len(decodeColMap)),
			metricCounter:  metrics.BackfillTotalCounter.WithLabelValues("cleanup_idx_rate"),
			sqlMode:        sqlMode,
		},
	}
}

func (w *cleanUpIndexWorker) BackfillDataInTxn(handleRange reorgBackfillTask) (taskCtx backfillTaskContext, errInTxn error) {
	failpoint.Inject("errorMockPanic", func(val failpoint.Value) {
		if val.(bool) {
			panic("panic test")
		}
	})

	oprStartTime := time.Now()
	errInTxn = kv.RunInNewTxn(context.Background(), w.sessCtx.GetStore(), true, func(ctx context.Context, txn kv.Transaction) error {
		taskCtx.addedCount = 0
		taskCtx.scanCount = 0
		txn.SetOption(kv.Priority, w.priority)
		if tagger := w.ddlWorker.getResourceGroupTaggerForTopSQL(); tagger != nil {
			txn.SetOption(kv.ResourceGroupTagger, tagger)
		}

		idxRecords, nextKey, taskDone, err := w.fetchRowColVals(txn, handleRange)
		if err != nil {
			return errors.Trace(err)
		}
		taskCtx.nextKey = nextKey
		taskCtx.done = taskDone

		txn.SetDiskFullOpt(kvrpcpb.DiskFullOpt_AllowedOnAlmostFull)

		n := len(w.indexes)
		for i, idxRecord := range idxRecords {
			taskCtx.scanCount++
			// we fetch records row by row, so records will belong to
			// index[0], index[1] ... index[n-1], index[0], index[1] ...
			// respectively. So indexes[i%n] is the index of idxRecords[i].
			err := w.indexes[i%n].Delete(w.sessCtx.GetSessionVars().StmtCtx, txn, idxRecord.vals, idxRecord.handle)
			if err != nil {
				return errors.Trace(err)
			}
			taskCtx.addedCount++
		}
		return nil
	})
	logSlowOperations(time.Since(oprStartTime), "cleanUpIndexBackfillDataInTxn", 3000)

	return
}

// cleanupPhysicalTableIndex handles the drop partition reorganization state for a non-partitioned table or a partition.
func (w *worker) cleanupPhysicalTableIndex(t table.PhysicalTable, reorgInfo *reorgInfo) error {
	logutil.BgLogger().Info("[ddl] start to clean up index", zap.String("job", reorgInfo.Job.String()), zap.String("reorgInfo", reorgInfo.String()))
	return w.writePhysicalTableRecord(t, typeCleanUpIndexWorker, nil, nil, nil, reorgInfo)
}

// cleanupGlobalIndex handles the drop partition reorganization state to clean up index entries of partitions.
func (w *worker) cleanupGlobalIndexes(tbl table.PartitionedTable, partitionIDs []int64, reorgInfo *reorgInfo) error {
	var err error
	var finish bool
	for !finish {
		p := tbl.GetPartition(reorgInfo.PhysicalTableID)
		if p == nil {
			return dbterror.ErrCancelledDDLJob.GenWithStack("Can not find partition id %d for table %d", reorgInfo.PhysicalTableID, tbl.Meta().ID)
		}
		err = w.cleanupPhysicalTableIndex(p, reorgInfo)
		if err != nil {
			break
		}
		finish, err = w.updateReorgInfoForPartitions(tbl, reorgInfo, partitionIDs)
		if err != nil {
			return errors.Trace(err)
		}
	}

	return errors.Trace(err)
}

// updateReorgInfoForPartitions will find the next partition in partitionIDs according to current reorgInfo.
// If no more partitions, or table t is not a partitioned table, returns true to
// indicate that the reorganize work is finished.
func (w *worker) updateReorgInfoForPartitions(t table.PartitionedTable, reorg *reorgInfo, partitionIDs []int64) (bool, error) {
	pi := t.Meta().GetPartitionInfo()
	if pi == nil {
		return true, nil
	}

	var pid int64
	for i, pi := range partitionIDs {
		if pi == reorg.PhysicalTableID {
			if i == len(partitionIDs)-1 {
				return true, nil
			}
		}
		pid = partitionIDs[i+1]
	}

	currentVer, err := getValidCurrentVersion(reorg.d.store)
	if err != nil {
		return false, errors.Trace(err)
	}
	start, end, err := getTableRange(w.jobContext, reorg.d, t.GetPartition(pid), currentVer.Ver, reorg.Job.Priority)
	if err != nil {
		return false, errors.Trace(err)
	}
	reorg.StartKey, reorg.EndKey, reorg.PhysicalTableID = start, end, pid

	// Write the reorg info to store so the whole reorganize process can recover from panic.
	err = reorg.UpdateReorgMeta(reorg.StartKey)
	logutil.BgLogger().Info("[ddl] job update reorgInfo", zap.Int64("jobID", reorg.Job.ID),
		zap.ByteString("elementType", reorg.currElement.TypeKey), zap.Int64("elementID", reorg.currElement.ID),
		zap.Int64("partitionTableID", pid), zap.String("startHandle", tryDecodeToHandleString(start)),
		zap.String("endHandle", tryDecodeToHandleString(end)), zap.Error(err))
	return false, errors.Trace(err)
}

func findIndexesByColName(indexes []*model.IndexInfo, colName string) ([]*model.IndexInfo, []int) {
	idxInfos := make([]*model.IndexInfo, 0, len(indexes))
	offsets := make([]int, 0, len(indexes))
	for _, idxInfo := range indexes {
		for i, c := range idxInfo.Columns {
			if strings.EqualFold(colName, c.Name.L) {
				idxInfos = append(idxInfos, idxInfo)
				offsets = append(offsets, i)
				break
			}
		}
	}
	return idxInfos, offsets
}<|MERGE_RESOLUTION|>--- conflicted
+++ resolved
@@ -570,56 +570,11 @@
 			return ver, errors.Trace(err)
 		}
 
-<<<<<<< HEAD
-		elements := []*meta.Element{{ID: indexInfo.ID, TypeKey: meta.IndexElementKey}}
-		reorgInfo, err := getReorgInfo(w.jobContext, d, t, job, tbl, elements)
-		if err != nil || reorgInfo.first {
-			done, ver, err1 := multiSchemaChangeOnCreateIndexCancelling(err, t, job, tblInfo, indexInfo)
-			if done {
-				// Remove the cancelling signal before converting to rollback job.
-				w.reorgCtx.cleanNotifyReorgCancel()
-				return ver, err1
-			}
-			// If we run reorg firstly, we should update the job snapshot version
-			// and then run the reorg next time.
-			return ver, errors.Trace(err)
-		}
-
-		err = w.runReorgJob(t, reorgInfo, tbl.Meta(), d.lease, func() (addIndexErr error) {
-			defer util.Recover(metrics.LabelDDL, "onCreateIndex",
-				func() {
-					addIndexErr = dbterror.ErrCancelledDDLJob.GenWithStack("add table `%v` index `%v` panic", tblInfo.Name, indexInfo.Name)
-				}, false)
-			return w.addTableIndex(tbl, indexInfo, reorgInfo)
-		})
-		if err != nil {
-			if dbterror.ErrWaitReorgTimeout.Equal(err) {
-				// if timeout, we should return, check for the owner and re-wait job done.
-				return ver, nil
-			}
-			if kv.ErrKeyExists.Equal(err) || dbterror.ErrCancelledDDLJob.Equal(err) || dbterror.ErrCantDecodeRecord.Equal(err) {
-				logutil.BgLogger().Warn("[ddl] run add index job failed, convert job to rollback", zap.String("job", job.String()), zap.Error(err))
-				ver, err = convertAddIdxJob2RollbackJob(t, job, tblInfo, indexInfo, err)
-				if err1 := t.RemoveDDLReorgHandle(job, reorgInfo.elements); err1 != nil {
-					logutil.BgLogger().Warn("[ddl] run add index job failed, convert job to rollback, RemoveDDLReorgHandle failed", zap.String("job", job.String()), zap.Error(err1))
-				}
-			}
-			// Clean up the channel of notifyCancelReorgJob. Make sure it can't affect other jobs.
-			w.reorgCtx.cleanNotifyReorgCancel()
-			return ver, errors.Trace(err)
-		}
-		// Clean up the channel of notifyCancelReorgJob. Make sure it can't affect other jobs.
-		w.reorgCtx.cleanNotifyReorgCancel()
-
-=======
-		var done bool
 		done, ver, err = doReorgWorkForCreateIndex(w, d, t, job, tbl, indexInfo)
 		if !done {
 			return ver, err
 		}
 
-		indexInfo.State = model.StatePublic
->>>>>>> 0c0bbbf8
 		// Set column index flag.
 		addIndexColumnFlag(tblInfo, indexInfo)
 		if isPK {
@@ -652,6 +607,12 @@
 	elements := []*meta.Element{{ID: indexInfo.ID, TypeKey: meta.IndexElementKey}}
 	reorgInfo, err := getReorgInfo(w.jobContext, d, t, job, tbl, elements)
 	if err != nil || reorgInfo.first {
+		done, ver, err1 := multiSchemaChangeOnCreateIndexCancelling(err, t, job, tblInfo, indexInfo)
+		if done {
+			// Remove the cancelling signal before converting to rollback job.
+			w.reorgCtx.cleanNotifyReorgCancel()
+			return false, ver, err1
+		}
 		// If we run reorg firstly, we should update the job snapshot version
 		// and then run the reorg next time.
 		return false, ver, errors.Trace(err)
