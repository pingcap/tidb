--- conflicted
+++ resolved
@@ -588,16 +588,12 @@
 func doReorgWorkForCreateIndex(w *worker, d *ddlCtx, t *meta.Meta, job *model.Job,
 	tbl table.Table, indexInfo *model.IndexInfo) (done bool, ver int64, err error) {
 	elements := []*meta.Element{{ID: indexInfo.ID, TypeKey: meta.IndexElementKey}}
-<<<<<<< HEAD
 	var reorgInfo *reorgInfo
 	if variable.AllowConcurrencyDDL.Load() {
 		reorgInfo, err = w.getReorgInfo(d, t, job, tbl, elements)
 	} else {
-		reorgInfo, err = getReorgInfo(w.jobContext, d, t, job, tbl, elements, nil)
-	}
-=======
-	reorgInfo, err := getReorgInfo(w.JobContext, d, t, job, tbl, elements)
->>>>>>> dbd8f153
+		reorgInfo, err = getReorgInfo(w.JobContext, d, t, job, tbl, elements, nil)
+	}
 	if err != nil || reorgInfo.first {
 		// If we run reorg firstly, we should update the job snapshot version
 		// and then run the reorg next time.
