// Copyright 2015 PingCAP, Inc.
//
// Licensed under the Apache License, Version 2.0 (the "License");
// you may not use this file except in compliance with the License.
// You may obtain a copy of the License at
//
//     http://www.apache.org/licenses/LICENSE-2.0
//
// Unless required by applicable law or agreed to in writing, software
// distributed under the License is distributed on an "AS IS" BASIS,
// See the License for the specific language governing permissions and
// limitations under the License.

package ddl

import (
	"context"
	"sync/atomic"
	"time"

	"github.com/juju/errors"
	"github.com/pingcap/tidb/ast"
	"github.com/pingcap/tidb/infoschema"
	"github.com/pingcap/tidb/kv"
	"github.com/pingcap/tidb/meta"
	"github.com/pingcap/tidb/metrics"
	"github.com/pingcap/tidb/model"
	"github.com/pingcap/tidb/mysql"
	"github.com/pingcap/tidb/sessionctx"
	"github.com/pingcap/tidb/sessionctx/variable"
	"github.com/pingcap/tidb/store/tikv"
	"github.com/pingcap/tidb/table"
	"github.com/pingcap/tidb/table/tables"
	"github.com/pingcap/tidb/tablecodec"
	"github.com/pingcap/tidb/types"
	"github.com/pingcap/tidb/util"
	log "github.com/sirupsen/logrus"
)

const maxPrefixLength = 3072
const maxCommentLength = 1024

func buildIndexColumns(columns []*model.ColumnInfo, idxColNames []*ast.IndexColName) ([]*model.IndexColumn, error) {
	// Build offsets.
	idxColumns := make([]*model.IndexColumn, 0, len(idxColNames))

	// The sum of length of all index columns.
	sumLength := 0

	for _, ic := range idxColNames {
		col := model.FindColumnInfo(columns, ic.Column.Name.O)
		if col == nil {
			return nil, errKeyColumnDoesNotExits.Gen("column does not exist: %s", ic.Column.Name)
		}

		if col.Flen == 0 {
			return nil, errors.Trace(errWrongKeyColumn.GenByArgs(ic.Column.Name))
		}

		// JSON column cannot index.
		if col.FieldType.Tp == mysql.TypeJSON {
			return nil, errors.Trace(errJSONUsedAsKey.GenByArgs(col.Name.O))
		}

		// Length must be specified for BLOB and TEXT column indexes.
		if types.IsTypeBlob(col.FieldType.Tp) && ic.Length == types.UnspecifiedLength {
			return nil, errors.Trace(errBlobKeyWithoutLength)
		}

		// Length can only be specified for specifiable types.
		if ic.Length != types.UnspecifiedLength && !types.IsTypePrefixable(col.FieldType.Tp) {
			return nil, errors.Trace(errIncorrectPrefixKey)
		}

		// Key length must be shorter or equal to the column length.
		if ic.Length != types.UnspecifiedLength &&
			types.IsTypeChar(col.FieldType.Tp) && col.Flen < ic.Length {
			return nil, errors.Trace(errIncorrectPrefixKey)
		}

		// Specified length must be shorter than the max length for prefix.
		if ic.Length > maxPrefixLength {
			return nil, errors.Trace(errTooLongKey)
		}

		// Take care of the sum of length of all index columns.
		if ic.Length != types.UnspecifiedLength {
			sumLength += ic.Length
		} else {
			// Specified data types.
			if col.Flen != types.UnspecifiedLength {
				// Special case for the bit type.
				if col.FieldType.Tp == mysql.TypeBit {
					sumLength += (col.Flen + 7) >> 3
				} else {
					sumLength += col.Flen
				}
			} else {
				if length, ok := mysql.DefaultLengthOfMysqlTypes[col.FieldType.Tp]; ok {
					sumLength += length
				} else {
					return nil, errUnknownTypeLength.GenByArgs(col.FieldType.Tp)
				}

				// Special case for time fraction.
				if types.IsTypeFractionable(col.FieldType.Tp) &&
					col.FieldType.Decimal != types.UnspecifiedLength {
					if length, ok := mysql.DefaultLengthOfTimeFraction[col.FieldType.Decimal]; ok {
						sumLength += length
					} else {
						return nil, errUnknownFractionLength.GenByArgs(col.FieldType.Tp, col.FieldType.Decimal)
					}
				}
			}
		}

		// The sum of all lengths must be shorter than the max length for prefix.
		if sumLength > maxPrefixLength {
			return nil, errors.Trace(errTooLongKey)
		}

		idxColumns = append(idxColumns, &model.IndexColumn{
			Name:   col.Name,
			Offset: col.Offset,
			Length: ic.Length,
		})
	}

	return idxColumns, nil
}

func buildIndexInfo(tblInfo *model.TableInfo, indexName model.CIStr, idxColNames []*ast.IndexColName, state model.SchemaState) (*model.IndexInfo, error) {
	idxColumns, err := buildIndexColumns(tblInfo.Columns, idxColNames)
	if err != nil {
		return nil, errors.Trace(err)
	}

	// Create index info.
	idxInfo := &model.IndexInfo{
		Name:    indexName,
		Columns: idxColumns,
		State:   state,
	}
	return idxInfo, nil
}

func addIndexColumnFlag(tblInfo *model.TableInfo, indexInfo *model.IndexInfo) {
	col := indexInfo.Columns[0]

	if indexInfo.Unique && len(indexInfo.Columns) == 1 {
		tblInfo.Columns[col.Offset].Flag |= mysql.UniqueKeyFlag
	} else {
		tblInfo.Columns[col.Offset].Flag |= mysql.MultipleKeyFlag
	}
}

func dropIndexColumnFlag(tblInfo *model.TableInfo, indexInfo *model.IndexInfo) {
	col := indexInfo.Columns[0]

	if indexInfo.Unique && len(indexInfo.Columns) == 1 {
		tblInfo.Columns[col.Offset].Flag &= ^mysql.UniqueKeyFlag
	} else {
		tblInfo.Columns[col.Offset].Flag &= ^mysql.MultipleKeyFlag
	}

	// other index may still cover this col
	for _, index := range tblInfo.Indices {
		if index.Name.L == indexInfo.Name.L {
			continue
		}

		if index.Columns[0].Name.L != col.Name.L {
			continue
		}

		addIndexColumnFlag(tblInfo, index)
	}
}

func validateRenameIndex(from, to model.CIStr, tbl *model.TableInfo) (ignore bool, err error) {
	if fromIdx := findIndexByName(from.L, tbl.Indices); fromIdx == nil {
		return false, errors.Trace(infoschema.ErrKeyNotExists.GenByArgs(from.O, tbl.Name))
	}
	// Take case-sensitivity into account, if `FromKey` and  `ToKey` are the same, nothing need to be changed
	if from.O == to.O {
		return true, nil
	}
	// If spec.FromKey.L == spec.ToKey.L, we operate on the same index(case-insensitive) and change its name (case-sensitive)
	// e.g: from `inDex` to `IndEX`. Otherwise, we try to rename an index to another different index which already exists,
	// that's illegal by rule.
	if toIdx := findIndexByName(to.L, tbl.Indices); toIdx != nil && from.L != to.L {
		return false, errors.Trace(infoschema.ErrKeyNameDuplicate.GenByArgs(toIdx.Name.O))
	}
	return false, nil
}

func onRenameIndex(t *meta.Meta, job *model.Job) (ver int64, _ error) {
	var from, to model.CIStr
	if err := job.DecodeArgs(&from, &to); err != nil {
		job.State = model.JobStateCancelled
		return ver, errors.Trace(err)
	}
	tblInfo, err := getTableInfo(t, job, job.SchemaID)
	if err != nil {
		job.State = model.JobStateCancelled
		return ver, errors.Trace(err)
	}

	// Double check. See function `RenameIndex` in ddl_api.go
	duplicate, err := validateRenameIndex(from, to, tblInfo)
	if duplicate {
		return ver, nil
	}
	if err != nil {
		job.State = model.JobStateCancelled
		return ver, errors.Trace(err)
	}
	idx := findIndexByName(from.L, tblInfo.Indices)
	idx.Name = to
	if ver, err = updateVersionAndTableInfo(t, job, tblInfo, true); err != nil {
		job.State = model.JobStateCancelled
		return ver, errors.Trace(err)
	}
	job.FinishTableJob(model.JobStateDone, model.StatePublic, ver, tblInfo)
	return ver, nil
}

func (w *worker) onCreateIndex(d *ddlCtx, t *meta.Meta, job *model.Job) (ver int64, err error) {
	// Handle the rolling back job.
	if job.IsRollingback() {
		ver, err = onDropIndex(t, job)
		if err != nil {
			return ver, errors.Trace(err)
		}
		return ver, nil
	}

	// Handle normal job.
	schemaID := job.SchemaID
	tblInfo, err := getTableInfo(t, job, schemaID)
	if err != nil {
		return ver, errors.Trace(err)
	}

	var (
		unique      bool
		indexName   model.CIStr
		idxColNames []*ast.IndexColName
		indexOption *ast.IndexOption
	)
	err = job.DecodeArgs(&unique, &indexName, &idxColNames, &indexOption)
	if err != nil {
		job.State = model.JobStateCancelled
		return ver, errors.Trace(err)
	}

	indexInfo := findIndexByName(indexName.L, tblInfo.Indices)
	if indexInfo != nil && indexInfo.State == model.StatePublic {
		job.State = model.JobStateCancelled
		return ver, ErrDupKeyName.Gen("index already exist %s", indexName)
	}

	if indexInfo == nil {
		indexInfo, err = buildIndexInfo(tblInfo, indexName, idxColNames, model.StateNone)
		if err != nil {
			job.State = model.JobStateCancelled
			return ver, errors.Trace(err)
		}
		if indexOption != nil {
			indexInfo.Comment = indexOption.Comment
			if indexOption.Tp == model.IndexTypeInvalid {
				// Use btree as default index type.
				indexInfo.Tp = model.IndexTypeBtree
			} else {
				indexInfo.Tp = indexOption.Tp
			}
		} else {
			// Use btree as default index type.
			indexInfo.Tp = model.IndexTypeBtree
		}
		indexInfo.Primary = false
		indexInfo.Unique = unique
		indexInfo.ID = allocateIndexID(tblInfo)
		tblInfo.Indices = append(tblInfo.Indices, indexInfo)
		log.Infof("[ddl] add index, run DDL job %s, index info %#v", job, indexInfo)
	}
	originalState := indexInfo.State
	switch indexInfo.State {
	case model.StateNone:
		// none -> delete only
		job.SchemaState = model.StateDeleteOnly
		indexInfo.State = model.StateDeleteOnly
		ver, err = updateVersionAndTableInfo(t, job, tblInfo, originalState != indexInfo.State)
	case model.StateDeleteOnly:
		// delete only -> write only
		job.SchemaState = model.StateWriteOnly
		indexInfo.State = model.StateWriteOnly
		ver, err = updateVersionAndTableInfo(t, job, tblInfo, originalState != indexInfo.State)
	case model.StateWriteOnly:
		// write only -> reorganization
		job.SchemaState = model.StateWriteReorganization
		indexInfo.State = model.StateWriteReorganization
		// Initialize SnapshotVer to 0 for later reorganization check.
		job.SnapshotVer = 0
		ver, err = updateVersionAndTableInfo(t, job, tblInfo, originalState != indexInfo.State)
	case model.StateWriteReorganization:
		// reorganization -> public
		var tbl table.Table
		tbl, err = getTable(d.store, schemaID, tblInfo)
		if err != nil {
			return ver, errors.Trace(err)
		}

		var reorgInfo *reorgInfo
		reorgInfo, err = getReorgInfo(d, t, job, tbl)
		if err != nil || reorgInfo.first {
			// If we run reorg firstly, we should update the job snapshot version
			// and then run the reorg next time.
			return ver, errors.Trace(err)
		}

		err = w.runReorgJob(t, reorgInfo, d.lease, func() error {
			return w.addTableIndex(tbl, indexInfo, reorgInfo)
		})
		if err != nil {
			if errWaitReorgTimeout.Equal(err) {
				// if timeout, we should return, check for the owner and re-wait job done.
				return ver, nil
			}
			if kv.ErrKeyExists.Equal(err) || errCancelledDDLJob.Equal(err) {
				log.Warnf("[ddl] run DDL job %v err %v, convert job to rollback job", job, err)
				ver, err = convert2RollbackJob(t, job, tblInfo, indexInfo, err)
			}
			// Clean up the channel of notifyCancelReorgJob. Make sure it can't affect other jobs.
			w.reorgCtx.cleanNotifyReorgCancel()
			return ver, errors.Trace(err)
		}
		// Clean up the channel of notifyCancelReorgJob. Make sure it can't affect other jobs.
		w.reorgCtx.cleanNotifyReorgCancel()

		indexInfo.State = model.StatePublic
		// Set column index flag.
		addIndexColumnFlag(tblInfo, indexInfo)
		ver, err = updateVersionAndTableInfo(t, job, tblInfo, originalState != indexInfo.State)
		if err != nil {
			return ver, errors.Trace(err)
		}
		// Finish this job.
		job.FinishTableJob(model.JobStateDone, model.StatePublic, ver, tblInfo)
	default:
		err = ErrInvalidIndexState.Gen("invalid index state %v", tblInfo.State)
	}

	return ver, errors.Trace(err)
}

func convert2RollbackJob(t *meta.Meta, job *model.Job, tblInfo *model.TableInfo, indexInfo *model.IndexInfo, err error) (int64, error) {
	job.State = model.JobStateRollingback
	job.Args = []interface{}{indexInfo.Name}
	// If add index job rollbacks in write reorganization state, its need to delete all keys which has been added.
	// Its work is the same as drop index job do.
	// The write reorganization state in add index job that likes write only state in drop index job.
	// So the next state is delete only state.
	indexInfo.State = model.StateDeleteOnly
	originalState := indexInfo.State
	job.SchemaState = model.StateDeleteOnly
	ver, err1 := updateVersionAndTableInfo(t, job, tblInfo, originalState != indexInfo.State)
	if err1 != nil {
		return ver, errors.Trace(err1)
	}

	if kv.ErrKeyExists.Equal(err) {
		return ver, kv.ErrKeyExists.Gen("Duplicate for key %s", indexInfo.Name.O)
	}

	return ver, errors.Trace(err)
}

func onDropIndex(t *meta.Meta, job *model.Job) (ver int64, _ error) {
	schemaID := job.SchemaID
	tblInfo, err := getTableInfo(t, job, schemaID)
	if err != nil {
		return ver, errors.Trace(err)
	}

	var indexName model.CIStr
	if err = job.DecodeArgs(&indexName); err != nil {
		job.State = model.JobStateCancelled
		return ver, errors.Trace(err)
	}

	indexInfo := findIndexByName(indexName.L, tblInfo.Indices)
	if indexInfo == nil {
		job.State = model.JobStateCancelled
		return ver, ErrCantDropFieldOrKey.Gen("index %s doesn't exist", indexName)
	}

	originalState := indexInfo.State
	switch indexInfo.State {
	case model.StatePublic:
		// public -> write only
		job.SchemaState = model.StateWriteOnly
		indexInfo.State = model.StateWriteOnly
		ver, err = updateVersionAndTableInfo(t, job, tblInfo, originalState != indexInfo.State)
	case model.StateWriteOnly:
		// write only -> delete only
		job.SchemaState = model.StateDeleteOnly
		indexInfo.State = model.StateDeleteOnly
		ver, err = updateVersionAndTableInfo(t, job, tblInfo, originalState != indexInfo.State)
	case model.StateDeleteOnly:
		// delete only -> reorganization
		job.SchemaState = model.StateDeleteReorganization
		indexInfo.State = model.StateDeleteReorganization
		ver, err = updateVersionAndTableInfo(t, job, tblInfo, originalState != indexInfo.State)
	case model.StateDeleteReorganization:
		// reorganization -> absent
		newIndices := make([]*model.IndexInfo, 0, len(tblInfo.Indices))
		for _, idx := range tblInfo.Indices {
			if idx.Name.L != indexName.L {
				newIndices = append(newIndices, idx)
			}
		}
		tblInfo.Indices = newIndices
		// Set column index flag.
		dropIndexColumnFlag(tblInfo, indexInfo)

		ver, err = updateVersionAndTableInfo(t, job, tblInfo, originalState != model.StateNone)
		if err != nil {
			return ver, errors.Trace(err)
		}

		// Finish this job.
		if job.IsRollingback() {
			job.FinishTableJob(model.JobStateRollbackDone, model.StateNone, ver, tblInfo)
			job.Args[0] = indexInfo.ID
		} else {
			job.FinishTableJob(model.JobStateDone, model.StateNone, ver, tblInfo)
			job.Args = append(job.Args, indexInfo.ID)
		}
	default:
		err = ErrInvalidTableState.Gen("invalid table state %v", tblInfo.State)
	}
	return ver, errors.Trace(err)
}

const (
	defaultTaskHandleCnt = 128
)

// indexRecord is the record information of an index.
type indexRecord struct {
	handle int64
	key    []byte        // It's used to lock a record. Record it to reduce the encoding time.
	vals   []types.Datum // It's the index values.
}

type addIndexWorker struct {
	id          int
	ddlWorker   *worker
	batchCnt    int
	sessCtx     sessionctx.Context
	taskCh      chan *reorgIndexTask
	resultCh    chan *addIndexResult
	index       table.Index
	table       table.Table
	colFieldMap map[int64]*types.FieldType
	closed      bool

	defaultVals []types.Datum         // It's used to reduce the number of new slice.
	idxRecords  []*indexRecord        // It's used to reduce the number of new slice.
	rowMap      map[int64]types.Datum // It's the index column values map. It is used to reduce the number of making map.
}

type reorgIndexTask struct {
	partitionID int64
	startHandle int64
	endHandle   int64
	// When the last handle is math.MaxInt64, set endIncluded to true to
	// tell worker backfilling index of endHandle.
	endIncluded bool
}

type addIndexResult struct {
	addedCount int
	scanCount  int
	nextHandle int64
	err        error
}

func newAddIndexWorker(sessCtx sessionctx.Context, worker *worker, id int, t table.Table, indexInfo *model.IndexInfo, colFieldMap map[int64]*types.FieldType) *addIndexWorker {
	index := tables.NewIndex(t.Meta().ID, indexInfo)
	return &addIndexWorker{
		id:          id,
		ddlWorker:   worker,
		batchCnt:    defaultTaskHandleCnt,
		sessCtx:     sessCtx,
		taskCh:      make(chan *reorgIndexTask, 1),
		resultCh:    make(chan *addIndexResult, 1),
		index:       index,
		table:       t,
		colFieldMap: colFieldMap,

		defaultVals: make([]types.Datum, len(t.Cols())),
		rowMap:      make(map[int64]types.Datum, len(colFieldMap)),
	}
}

func (w *addIndexWorker) close() {
	if !w.closed {
		w.closed = true
		close(w.taskCh)
	}
}

// getIndexRecord gets index columns values from raw binary value row.
func (w *addIndexWorker) getIndexRecord(handle int64, recordKey []byte, rawRecord []byte) (*indexRecord, error) {
	t := w.table
	cols := t.Cols()
	idxInfo := w.index.Meta()
	_, err := tablecodec.DecodeRowWithMap(rawRecord, w.colFieldMap, time.UTC, w.rowMap)
	if err != nil {
		return nil, errors.Trace(err)
	}
	idxVal := make([]types.Datum, len(idxInfo.Columns))
	for j, v := range idxInfo.Columns {
		col := cols[v.Offset]
		if col.IsPKHandleColumn(t.Meta()) {
			if mysql.HasUnsignedFlag(col.Flag) {
				idxVal[j].SetUint64(uint64(handle))
			} else {
				idxVal[j].SetInt64(handle)
			}
			continue
		}
		idxColumnVal := w.rowMap[col.ID]
		if _, ok := w.rowMap[col.ID]; ok {
			idxVal[j] = idxColumnVal
			// Make sure there is no dirty data.
			delete(w.rowMap, col.ID)
			continue
		}
		idxColumnVal, err = tables.GetColDefaultValue(w.sessCtx, col, w.defaultVals)
		if err != nil {
			return nil, errors.Trace(err)
		}
		idxVal[j] = idxColumnVal
	}
	idxRecord := &indexRecord{handle: handle, key: recordKey, vals: idxVal}
	return idxRecord, nil
}

func (w *addIndexWorker) fetchRowColVals(txn kv.Transaction, taskRange reorgIndexTask) ([]*indexRecord, bool, error) {
	// TODO: use tableScan to prune columns.
	w.idxRecords = w.idxRecords[:0]
	startTime := time.Now()
	handleOutOfRange := false
<<<<<<< HEAD
	err := iterateSnapshotRows(w.sessCtx.GetStore(), taskRange.partitionID, txn.StartTS(), taskRange.startHandle,
=======
	oprStartTime := time.Now()
	err := iterateSnapshotRows(w.sessCtx.GetStore(), w.table, txn.StartTS(), taskRange.startHandle,
>>>>>>> 44e34bd3
		func(handle int64, recordKey kv.Key, rawRow []byte) (bool, error) {
			oprEndTime := time.Now()
			w.logSlowOperations(oprEndTime.Sub(oprStartTime), "iterateSnapshotRows in fetchRowColVals", 0)
			oprStartTime = oprEndTime

			if !taskRange.endIncluded {
				handleOutOfRange = handle >= taskRange.endHandle
			} else {
				handleOutOfRange = handle > taskRange.endHandle
			}

			if handleOutOfRange || len(w.idxRecords) >= w.batchCnt {
				return false, nil
			}

			idxRecord, err1 := w.getIndexRecord(handle, recordKey, rawRow)
			if err1 != nil {
				return false, errors.Trace(err1)
			}

			w.idxRecords = append(w.idxRecords, idxRecord)
			if handle == taskRange.endHandle {
				// If taskRange.endIncluded == false, we will not reach here when handle == taskRange.endHandle
				handleOutOfRange = true
				return false, nil
			}
			return true, nil
		})

	log.Debugf("[ddl] txn %v fetches handle info %v, takes time %v", txn.StartTS(), taskRange, time.Since(startTime))
	return w.idxRecords, handleOutOfRange, errors.Trace(err)
}

func (w *addIndexWorker) logSlowOperations(elapsed time.Duration, slowMsg string, threshold uint32) {
	if threshold == 0 {
		threshold = atomic.LoadUint32(&variable.DDLSlowOprThreshold)
	}

	if elapsed >= time.Duration(threshold)*time.Millisecond {
		log.Infof("[ddl-reorg][SLOW-OPERATIONS] elapsed time: %v, message: %v", elapsed, slowMsg)
	}
}

// backfillIndexInTxn will backfill table index in a transaction, lock corresponding rowKey, if the value of rowKey is changed,
// indicate that index columns values may changed, index is not allowed to be added, so the txn will rollback and retry.
// backfillIndexInTxn will add w.batchCnt indices once, default value of w.batchCnt is 128.
// TODO: make w.batchCnt can be modified by system variable.
func (w *addIndexWorker) backfillIndexInTxn(handleRange reorgIndexTask) (nextHandle int64, addedCount, scanCount int, errInTxn error) {
	oprStartTime := time.Now()
	errInTxn = kv.RunInNewTxn(w.sessCtx.GetStore(), true, func(txn kv.Transaction) error {
		addedCount = 0
		scanCount = 0
		txn.SetOption(kv.Priority, kv.PriorityLow)
		idxRecords, handleOutOfRange, err := w.fetchRowColVals(txn, handleRange)
		if err != nil {
			return errors.Trace(err)
		}

		for _, idxRecord := range idxRecords {
			err := txn.LockKeys(idxRecord.key)
			if err != nil {
				return errors.Trace(err)
			}
			scanCount++

			// Create the index.
			// TODO: backfill unique-key will check constraint every row, we can speed up this case by using batch check.
			handle, err := w.index.Create(w.sessCtx, txn, idxRecord.vals, idxRecord.handle)
			if err != nil {
				if kv.ErrKeyExists.Equal(err) && idxRecord.handle == handle {
					// Index already exists, skip it.
					continue
				}

				return errors.Trace(err)
			}
			addedCount++
		}

		if handleOutOfRange || len(idxRecords) == 0 {
			nextHandle = handleRange.endHandle
		} else {
			nextHandle = idxRecords[len(idxRecords)-1].handle + 1
		}
		return nil
	})
	w.logSlowOperations(time.Since(oprStartTime), "backfillIndexInTxn", 3000)

	return
}

// handleBackfillTask backfills range [task.startHandle, task.endHandle) handle's index to table.
func (w *addIndexWorker) handleBackfillTask(d *ddlCtx, task *reorgIndexTask) *addIndexResult {
	handleRange := *task
	result := &addIndexResult{addedCount: 0, nextHandle: handleRange.startHandle, err: nil}
	lastLogCount := 0
	startTime := time.Now()
	for {
		addedCount := 0
		nextHandle, addedCount, scanCount, err := w.backfillIndexInTxn(handleRange)
		if err == nil {
			// Because reorgIndexTask may run a long time,
			// we should check whether this ddl job is still runnable.
			err = w.ddlWorker.isReorgRunnable(d)
		}
		if err != nil {
			result.err = err
			return result
		}

		result.nextHandle = nextHandle
		result.addedCount += addedCount
		result.scanCount += scanCount
		w.ddlWorker.reorgCtx.increaseRowCount(int64(addedCount))

		if result.scanCount-lastLogCount >= 30000 {
			lastLogCount = result.scanCount
			log.Infof("[ddl-reorg] worker(%v), finish batch addedCount:%v backfill, task addedCount:%v, task scanCount:%v, nextHandle:%v",
				w.id, addedCount, result.addedCount, result.scanCount, nextHandle)
		}

		handleRange.startHandle = nextHandle
		if handleRange.startHandle >= handleRange.endHandle {
			break
		}
	}
	log.Infof("[ddl-reorg] worker(%v), finish region ranges [%v,%v) addedCount:%v, scanCount:%v, nextHandle:%v, elapsed time(s):%v",
		w.id, task.startHandle, task.endHandle, result.addedCount, result.scanCount, result.nextHandle, time.Since(startTime).Seconds())

	return result
}

var gofailMockAddindexErrOnceGuard bool

func (w *addIndexWorker) run(d *ddlCtx) {
	log.Infof("[ddl-reorg] worker[%v] start", w.id)
	defer func() {
		r := recover()
		if r != nil {
			buf := util.GetStack()
			log.Errorf("[ddl-reorg] addIndexWorker %v %s", r, buf)
			metrics.PanicCounter.WithLabelValues(metrics.LabelDDL).Inc()
		}
		w.resultCh <- &addIndexResult{err: errReorgPanic}
	}()
	for {
		task, more := <-w.taskCh
		if !more {
			break
		}

		log.Debug("[ddl-reorg] got backfill index task:#v", task)
		// gofail: var mockAddIndexErr bool
		//if w.id == 0 && mockAddIndexErr && !gofailMockAddindexErrOnceGuard {
		//	gofailMockAddindexErrOnceGuard = true
		//	result := &addIndexResult{addedCount: 0, nextHandle: 0, err: errors.Errorf("mock add index error")}
		//	w.resultCh <- result
		//	continue
		//}

		result := w.handleBackfillTask(d, task)
		w.resultCh <- result
	}
	log.Infof("[ddl-reorg] worker[%v] exit", w.id)
}

func makeupIndexColFieldMap(t table.Table, indexInfo *model.IndexInfo) map[int64]*types.FieldType {
	cols := t.Cols()
	colFieldMap := make(map[int64]*types.FieldType, len(indexInfo.Columns))
	for _, v := range indexInfo.Columns {
		col := cols[v.Offset]
		colFieldMap[col.ID] = &col.FieldType
	}
	return colFieldMap
}

// splitTableRanges uses PD region's key ranges to split the backfilling table key range space,
// to speed up adding index in table with disperse handle.
func splitTableRanges(t table.Table, reorgInfo *reorgInfo) ([]kv.KeyRange, error) {
	partitionID := reorgInfo.PartitionID()
	startHandle := reorgInfo.StartHandle
	reorgMeta := reorgInfo.Job.ReorgMeta
	startRecordKey := tablecodec.EncodeRowKeyWithHandle(partitionID, startHandle)
	endRecordKey := tablecodec.EncodeRowKeyWithHandle(partitionID, reorgMeta.EndHandle).Next()

	log.Infof("[ddl-reorg] split partition %v range [%v, %v] from PD", partitionID, startHandle, reorgMeta.EndHandle)
	kvRange := kv.KeyRange{StartKey: startRecordKey, EndKey: endRecordKey}
	s, ok := reorgInfo.d.store.(tikv.Storage)
	if !ok {
		// Only support split ranges in tikv.Storage now.
		return []kv.KeyRange{kvRange}, nil
	}

	maxSleep := 10000 // ms
	bo := tikv.NewBackoffer(context.Background(), maxSleep)
	ranges, err := tikv.SplitRegionRanges(bo, s.GetRegionCache(), []kv.KeyRange{kvRange})
	if err != nil {
		return nil, errors.Trace(err)
	}
	if len(ranges) == 0 {
		return nil, errors.Trace(errInvalidSplitRegionRanges)
	}
	return ranges, nil
}

func decodeHandleRange(keyRange kv.KeyRange) (int64, int64, error) {
	_, startHandle, err := tablecodec.DecodeRecordKey(keyRange.StartKey)
	if err != nil {
		return 0, 0, errors.Trace(err)
	}
	_, endHandle, err := tablecodec.DecodeRecordKey(keyRange.EndKey)
	if err != nil {
		return 0, 0, errors.Trace(err)
	}

	return startHandle, endHandle, nil
}

func closeAddIndexWorkers(workers []*addIndexWorker) {
	for _, worker := range workers {
		worker.close()
	}
}

func (w *worker) waitTaskResults(workers []*addIndexWorker, taskCnt int, totalAddedCount *int64, startHandle int64) (int64, int64, error) {
	var (
		addedCount int64
		nextHandle = startHandle
		firstErr   error
	)
	for i := 0; i < taskCnt; i++ {
		worker := workers[i]
		result := <-worker.resultCh
		if firstErr == nil && result.err != nil {
			firstErr = result.err
			// We should wait all working workers exits, any way.
			continue
		}

		if result.err != nil {
			log.Warnf("[ddl-reorg] worker[%v] return err:%v", i, result.err)
		}

		if firstErr == nil {
			*totalAddedCount += int64(result.addedCount)
			addedCount += int64(result.addedCount)
			nextHandle = result.nextHandle
		}
	}

	return nextHandle, addedCount, errors.Trace(firstErr)
}

// handleReorgTasks sends tasks to workers, and waits for all the running workers to return results,
// there are taskCnt running workers.
func (w *worker) handleReorgTasks(reorgInfo *reorgInfo, totalAddedCount *int64, workers []*addIndexWorker, batchTasks []*reorgIndexTask) error {
	for i, task := range batchTasks {
		workers[i].taskCh <- task
	}

	startHandle := batchTasks[0].startHandle
	taskCnt := len(batchTasks)
	startTime := time.Now()
	nextHandle, taskAddedCount, err := w.waitTaskResults(workers, taskCnt, totalAddedCount, startHandle)
	elapsedTime := time.Since(startTime).Seconds()
	if err == nil {
		err = w.isReorgRunnable(reorgInfo.d)
	}

	if err != nil {
		// update the reorg handle that has been processed.
		err1 := kv.RunInNewTxn(reorgInfo.d.store, true, func(txn kv.Transaction) error {
			return errors.Trace(reorgInfo.UpdateHandle(txn, nextHandle))
		})
		metrics.BatchAddIdxHistogram.WithLabelValues(metrics.LblError).Observe(elapsedTime)
		log.Warnf("[ddl-reorg] total added index for %d rows, this task [%d,%d) add index for %d failed %v, take time %v, update handle err %v",
			*totalAddedCount, startHandle, nextHandle, taskAddedCount, err, elapsedTime, err1)
		return errors.Trace(err)
	}

	// nextHandle will be updated periodically in runReorgJob, so no need to update it here.
	w.reorgCtx.setNextHandle(nextHandle)
	metrics.BatchAddIdxHistogram.WithLabelValues(metrics.LblOK).Observe(elapsedTime)
	log.Infof("[ddl-reorg] total added index for %d rows, this task [%d,%d) added index for %d rows, take time %v",
		*totalAddedCount, startHandle, nextHandle, taskAddedCount, elapsedTime)
	return nil
}

func (w *worker) buildKVRangesIndex(t table.Table, workers []*addIndexWorker, kvRanges []kv.KeyRange, job *model.Job, reorgInfo *reorgInfo) error {
	totalAddedCount := job.GetRowCount()
	batchTasks := make([]*reorgIndexTask, 0, len(workers))
	partitionID := reorgInfo.PartitionID()

	log.Infof("[ddl-reorg] start to reorg index of %v region ranges.", len(kvRanges))
	for i, keyRange := range kvRanges {
		startHandle, endHandle, err := decodeHandleRange(keyRange)
		if err != nil {
			return errors.Trace(err)
		}

		endKey := t.RecordKey(endHandle)
		endIncluded := false
		if endKey.Cmp(keyRange.EndKey) < 0 {
			endIncluded = true
		}
		task := &reorgIndexTask{partitionID, startHandle, endHandle, endIncluded}

		batchTasks = append(batchTasks, task)
		if len(batchTasks) >= len(workers) || i == (len(kvRanges)-1) {
			// Wait tasks finish.
			err = w.handleReorgTasks(reorgInfo, &totalAddedCount, workers, batchTasks)
			if err != nil {
				return errors.Trace(err)
			}
			batchTasks = batchTasks[:0]
		}
	}

	return nil
}

// addTableIndex adds index into table.
// How to add index in reorganization state?
// Concurrently process the defaultTaskHandleCnt tasks. Each task deals with a handle range of the index record.
// The handle range is split from PD regions now. Each worker deal with a region table key range one time.
// Each handle range by estimation, concurrent processing needs to perform after the handle range has been acquired.
// The operation flow is as follows:
//	1. Open numbers of defaultWorkers goroutines.
//	2. Split table key range from PD regions.
//	3. Send tasks to running workers by workers's task channel. Each task deals with a region key ranges.
//	4. Wait all these running tasks finished, then continue to step 3, until all tasks is done.
// The above operations are completed in a transaction.
// Finally, update the concurrent processing of the total number of rows, and store the completed handle value.
func (w *worker) addTableIndex(t table.Table, indexInfo *model.IndexInfo, reorgInfo *reorgInfo) error {
	job := reorgInfo.Job
	log.Infof("[ddl-reorg] addTableIndex, job:%s, reorgInfo:%#v", job, reorgInfo)
	colFieldMap := makeupIndexColFieldMap(t, indexInfo)

	// variable.ddlReorgWorkerCounter can be modified by system variable "tidb_ddl_reorg_worker_cnt".
	workerCnt := variable.GetDDLReorgWorkerCounter()
	idxWorkers := make([]*addIndexWorker, workerCnt)
	for i := 0; i < int(workerCnt); i++ {
		sessCtx := newContext(reorgInfo.d.store)
		idxWorkers[i] = newAddIndexWorker(sessCtx, w, i, t, indexInfo, colFieldMap)
		go idxWorkers[i].run(reorgInfo.d)
	}
	defer closeAddIndexWorkers(idxWorkers)

	finish := false
	for !finish {
		kvRanges, err := splitTableRanges(t, reorgInfo)
		if err != nil {
			return errors.Trace(err)
		}
		err = w.buildKVRangesIndex(t, idxWorkers, kvRanges, job, reorgInfo)
		if err != nil {
			return errors.Trace(err)
		}

		finish, err = w.updateReorgInfo(t, reorgInfo)
		if err != nil {
			return errors.Trace(err)
		}
	}
	return nil
}

// updateReorgInfo will find the next partition according to current reorgInfo.
func (w *worker) updateReorgInfo(t table.Table, reorg *reorgInfo) (bool, error) {
	pi := t.Meta().GetPartitionInfo()
	if pi == nil {
		return true, nil
	}

	pid, err := findNextPartitionID(reorg.PartitionID(), pi.Definitions)
	if err != nil {
		// Fatal error, should not run here.
		return false, errors.Errorf("wrong reorgInfo, partition id %d not found", reorg.PartitionID())
	}
	if pid == 0 {
		// Next partition does not exist, all the job done.
		return true, nil
	}

	start, end, err := getTableRange(reorg.d, t.Meta(), pid, reorg.Job.SnapshotVer)
	if err != nil {
		return false, errors.Trace(err)
	}

	reorgMeta := model.NewDDLReorgMeta()
	reorgMeta.PartitionID = pid
	reorgMeta.EndHandle = end
	reorg.Job.ReorgMeta = reorgMeta
	reorg.StartHandle = start

	log.Infof("[ddl] job %v update reorgInfo partition %d range [%d %d]", reorg.Job.ID, pid, start, end)

	// TODO: Uncomment it.
	// Actually, it just need to update the job.ReorgMeta.
	// err = kv.RunInNewTxn(reorg.d.store, false, func(txn kv.Transaction) error {
	// 	t := meta.NewMeta(txn)
	// 	return errors.Trace(w.updateDDLJob(t, reorg.Job, false))
	// })
	return false, errors.Trace(err)
}

// findNextPartitionID finds the next partition ID in the PartitionDefinition.
// Returns 0 if current partitionID is already the last one.
func findNextPartitionID(partitionID int64, defs []model.PartitionDefinition) (int64, error) {
	for i, def := range defs {
		if partitionID == def.ID {
			if i == len(defs)-1 {
				return 0, nil
			} else {
				return defs[i+1].ID, nil
			}
		}
	}
	return 0, errors.New("partition id not found")
}

func findIndexByName(idxName string, indices []*model.IndexInfo) *model.IndexInfo {
	for _, idx := range indices {
		if idx.Name.L == idxName {
			return idx
		}
	}
	return nil
}

func allocateIndexID(tblInfo *model.TableInfo) int64 {
	tblInfo.MaxIndexID++
	return tblInfo.MaxIndexID
}

// recordIterFunc is used for low-level record iteration.
type recordIterFunc func(h int64, rowKey kv.Key, rawRecord []byte) (more bool, err error)

func iterateSnapshotRows(store kv.Storage, partitionID int64, version uint64, seekHandle int64, fn recordIterFunc) error {
	ver := kv.Version{Ver: version}

	snap, err := store.GetSnapshot(ver)
	snap.SetPriority(kv.PriorityLow)
	if err != nil {
		return errors.Trace(err)
	}
	firstKey := tablecodec.EncodeRowKeyWithHandle(partitionID, seekHandle)
	it, err := snap.Seek(firstKey)
	if err != nil {
		return errors.Trace(err)
	}
	defer it.Close()

	recordPrefix := tablecodec.GenTableRecordPrefix(partitionID)
	for it.Valid() {
		if !it.Key().HasPrefix(recordPrefix) {
			break
		}

		var handle int64
		handle, err = tablecodec.DecodeRowKey(it.Key())
		if err != nil {
			return errors.Trace(err)
		}
		rk := tablecodec.EncodeRecordKey(recordPrefix, handle)

		more, err := fn(handle, rk, it.Value())
		if !more || err != nil {
			return errors.Trace(err)
		}

		err = kv.NextUntil(it, util.RowKeyPrefixFilter(rk))
		if err != nil {
			if kv.ErrNotExist.Equal(err) {
				break
			}
			return errors.Trace(err)
		}
	}

	return nil
}<|MERGE_RESOLUTION|>--- conflicted
+++ resolved
@@ -553,13 +553,9 @@
 	// TODO: use tableScan to prune columns.
 	w.idxRecords = w.idxRecords[:0]
 	startTime := time.Now()
+	oprStartTime := startTime
 	handleOutOfRange := false
-<<<<<<< HEAD
 	err := iterateSnapshotRows(w.sessCtx.GetStore(), taskRange.partitionID, txn.StartTS(), taskRange.startHandle,
-=======
-	oprStartTime := time.Now()
-	err := iterateSnapshotRows(w.sessCtx.GetStore(), w.table, txn.StartTS(), taskRange.startHandle,
->>>>>>> 44e34bd3
 		func(handle int64, recordKey kv.Key, rawRow []byte) (bool, error) {
 			oprEndTime := time.Now()
 			w.logSlowOperations(oprEndTime.Sub(oprStartTime), "iterateSnapshotRows in fetchRowColVals", 0)
@@ -739,13 +735,13 @@
 // splitTableRanges uses PD region's key ranges to split the backfilling table key range space,
 // to speed up adding index in table with disperse handle.
 func splitTableRanges(t table.Table, reorgInfo *reorgInfo) ([]kv.KeyRange, error) {
-	partitionID := reorgInfo.PartitionID()
+	partitionID := reorgInfo.PartitionID
 	startHandle := reorgInfo.StartHandle
-	reorgMeta := reorgInfo.Job.ReorgMeta
+	endHandle := reorgInfo.EndHandle
 	startRecordKey := tablecodec.EncodeRowKeyWithHandle(partitionID, startHandle)
-	endRecordKey := tablecodec.EncodeRowKeyWithHandle(partitionID, reorgMeta.EndHandle).Next()
-
-	log.Infof("[ddl-reorg] split partition %v range [%v, %v] from PD", partitionID, startHandle, reorgMeta.EndHandle)
+	endRecordKey := tablecodec.EncodeRowKeyWithHandle(partitionID, endHandle).Next()
+
+	log.Infof("[ddl-reorg] split partition %v range [%v, %v] from PD", partitionID, startHandle, endHandle)
 	kvRange := kv.KeyRange{StartKey: startRecordKey, EndKey: endRecordKey}
 	s, ok := reorgInfo.d.store.(tikv.Storage)
 	if !ok {
@@ -832,7 +828,7 @@
 	if err != nil {
 		// update the reorg handle that has been processed.
 		err1 := kv.RunInNewTxn(reorgInfo.d.store, true, func(txn kv.Transaction) error {
-			return errors.Trace(reorgInfo.UpdateHandle(txn, nextHandle))
+			return errors.Trace(reorgInfo.UpdateHandle(txn, nextHandle, reorgInfo.EndHandle, reorgInfo.PartitionID))
 		})
 		metrics.BatchAddIdxHistogram.WithLabelValues(metrics.LblError).Observe(elapsedTime)
 		log.Warnf("[ddl-reorg] total added index for %d rows, this task [%d,%d) add index for %d failed %v, take time %v, update handle err %v",
@@ -851,7 +847,7 @@
 func (w *worker) buildKVRangesIndex(t table.Table, workers []*addIndexWorker, kvRanges []kv.KeyRange, job *model.Job, reorgInfo *reorgInfo) error {
 	totalAddedCount := job.GetRowCount()
 	batchTasks := make([]*reorgIndexTask, 0, len(workers))
-	partitionID := reorgInfo.PartitionID()
+	partitionID := reorgInfo.PartitionID
 
 	log.Infof("[ddl-reorg] start to reorg index of %v region ranges.", len(kvRanges))
 	for i, keyRange := range kvRanges {
@@ -934,10 +930,10 @@
 		return true, nil
 	}
 
-	pid, err := findNextPartitionID(reorg.PartitionID(), pi.Definitions)
+	pid, err := findNextPartitionID(reorg.PartitionID, pi.Definitions)
 	if err != nil {
 		// Fatal error, should not run here.
-		return false, errors.Errorf("wrong reorgInfo, partition id %d not found", reorg.PartitionID())
+		return false, errors.Errorf("wrong reorgInfo, partition id %d not found", reorg.PartitionID)
 	}
 	if pid == 0 {
 		// Next partition does not exist, all the job done.
@@ -948,21 +944,8 @@
 	if err != nil {
 		return false, errors.Trace(err)
 	}
-
-	reorgMeta := model.NewDDLReorgMeta()
-	reorgMeta.PartitionID = pid
-	reorgMeta.EndHandle = end
-	reorg.Job.ReorgMeta = reorgMeta
-	reorg.StartHandle = start
-
 	log.Infof("[ddl] job %v update reorgInfo partition %d range [%d %d]", reorg.Job.ID, pid, start, end)
-
-	// TODO: Uncomment it.
-	// Actually, it just need to update the job.ReorgMeta.
-	// err = kv.RunInNewTxn(reorg.d.store, false, func(txn kv.Transaction) error {
-	// 	t := meta.NewMeta(txn)
-	// 	return errors.Trace(w.updateDDLJob(t, reorg.Job, false))
-	// })
+	reorg.StartHandle, reorg.EndHandle, reorg.PartitionID = start, end, pid
 	return false, errors.Trace(err)
 }
 
