// Copyright 2015 PingCAP, Inc.
//
// Licensed under the Apache License, Version 2.0 (the "License");
// you may not use this file except in compliance with the License.
// You may obtain a copy of the License at
//
//     http://www.apache.org/licenses/LICENSE-2.0
//
// Unless required by applicable law or agreed to in writing, software
// distributed under the License is distributed on an "AS IS" BASIS,
// See the License for the specific language governing permissions and
// limitations under the License.

package ddl

import (
	"context"
	"time"

	"github.com/juju/errors"
	"github.com/pingcap/tidb/ast"
	"github.com/pingcap/tidb/infoschema"
	"github.com/pingcap/tidb/kv"
	"github.com/pingcap/tidb/meta"
	"github.com/pingcap/tidb/metrics"
	"github.com/pingcap/tidb/model"
	"github.com/pingcap/tidb/mysql"
	"github.com/pingcap/tidb/sessionctx"
	"github.com/pingcap/tidb/sessionctx/variable"
	"github.com/pingcap/tidb/store/tikv"
	"github.com/pingcap/tidb/table"
	"github.com/pingcap/tidb/table/tables"
	"github.com/pingcap/tidb/tablecodec"
	"github.com/pingcap/tidb/types"
	"github.com/pingcap/tidb/util"
	log "github.com/sirupsen/logrus"
)

const maxPrefixLength = 3072
const maxCommentLength = 1024

func buildIndexColumns(columns []*model.ColumnInfo, idxColNames []*ast.IndexColName) ([]*model.IndexColumn, error) {
	// Build offsets.
	idxColumns := make([]*model.IndexColumn, 0, len(idxColNames))

	// The sum of length of all index columns.
	sumLength := 0

	for _, ic := range idxColNames {
		col := model.FindColumnInfo(columns, ic.Column.Name.O)
		if col == nil {
			return nil, errKeyColumnDoesNotExits.Gen("column does not exist: %s", ic.Column.Name)
		}

		if col.Flen == 0 {
			return nil, errors.Trace(errWrongKeyColumn.GenByArgs(ic.Column.Name))
		}

		// JSON column cannot index.
		if col.FieldType.Tp == mysql.TypeJSON {
			return nil, errors.Trace(errJSONUsedAsKey.GenByArgs(col.Name.O))
		}

		// Length must be specified for BLOB and TEXT column indexes.
		if types.IsTypeBlob(col.FieldType.Tp) && ic.Length == types.UnspecifiedLength {
			return nil, errors.Trace(errBlobKeyWithoutLength)
		}

		// Length can only be specified for specifiable types.
		if ic.Length != types.UnspecifiedLength && !types.IsTypePrefixable(col.FieldType.Tp) {
			return nil, errors.Trace(errIncorrectPrefixKey)
		}

		// Key length must be shorter or equal to the column length.
		if ic.Length != types.UnspecifiedLength &&
			types.IsTypeChar(col.FieldType.Tp) && col.Flen < ic.Length {
			return nil, errors.Trace(errIncorrectPrefixKey)
		}

		// Specified length must be shorter than the max length for prefix.
		if ic.Length > maxPrefixLength {
			return nil, errors.Trace(errTooLongKey)
		}

		// Take care of the sum of length of all index columns.
		if ic.Length != types.UnspecifiedLength {
			sumLength += ic.Length
		} else {
			// Specified data types.
			if col.Flen != types.UnspecifiedLength {
				// Special case for the bit type.
				if col.FieldType.Tp == mysql.TypeBit {
					sumLength += (col.Flen + 7) >> 3
				} else {
					sumLength += col.Flen
				}
			} else {
				if length, ok := mysql.DefaultLengthOfMysqlTypes[col.FieldType.Tp]; ok {
					sumLength += length
				} else {
					return nil, errUnknownTypeLength.GenByArgs(col.FieldType.Tp)
				}

				// Special case for time fraction.
				if types.IsTypeFractionable(col.FieldType.Tp) &&
					col.FieldType.Decimal != types.UnspecifiedLength {
					if length, ok := mysql.DefaultLengthOfTimeFraction[col.FieldType.Decimal]; ok {
						sumLength += length
					} else {
						return nil, errUnknownFractionLength.GenByArgs(col.FieldType.Tp, col.FieldType.Decimal)
					}
				}
			}
		}

		// The sum of all lengths must be shorter than the max length for prefix.
		if sumLength > maxPrefixLength {
			return nil, errors.Trace(errTooLongKey)
		}

		idxColumns = append(idxColumns, &model.IndexColumn{
			Name:   col.Name,
			Offset: col.Offset,
			Length: ic.Length,
		})
	}

	return idxColumns, nil
}

func buildIndexInfo(tblInfo *model.TableInfo, indexName model.CIStr, idxColNames []*ast.IndexColName, state model.SchemaState) (*model.IndexInfo, error) {
	idxColumns, err := buildIndexColumns(tblInfo.Columns, idxColNames)
	if err != nil {
		return nil, errors.Trace(err)
	}

	// Create index info.
	idxInfo := &model.IndexInfo{
		Name:    indexName,
		Columns: idxColumns,
		State:   state,
	}
	return idxInfo, nil
}

func addIndexColumnFlag(tblInfo *model.TableInfo, indexInfo *model.IndexInfo) {
	col := indexInfo.Columns[0]

	if indexInfo.Unique && len(indexInfo.Columns) == 1 {
		tblInfo.Columns[col.Offset].Flag |= mysql.UniqueKeyFlag
	} else {
		tblInfo.Columns[col.Offset].Flag |= mysql.MultipleKeyFlag
	}
}

func dropIndexColumnFlag(tblInfo *model.TableInfo, indexInfo *model.IndexInfo) {
	col := indexInfo.Columns[0]

	if indexInfo.Unique && len(indexInfo.Columns) == 1 {
		tblInfo.Columns[col.Offset].Flag &= ^mysql.UniqueKeyFlag
	} else {
		tblInfo.Columns[col.Offset].Flag &= ^mysql.MultipleKeyFlag
	}

	// other index may still cover this col
	for _, index := range tblInfo.Indices {
		if index.Name.L == indexInfo.Name.L {
			continue
		}

		if index.Columns[0].Name.L != col.Name.L {
			continue
		}

		addIndexColumnFlag(tblInfo, index)
	}
}

func validateRenameIndex(from, to model.CIStr, tbl *model.TableInfo) (ignore bool, err error) {
	if fromIdx := findIndexByName(from.L, tbl.Indices); fromIdx == nil {
		return false, errors.Trace(infoschema.ErrKeyNotExists.GenByArgs(from.O, tbl.Name))
	}
	// Take case-sensitivity into account, if `FromKey` and  `ToKey` are the same, nothing need to be changed
	if from.O == to.O {
		return true, nil
	}
	// If spec.FromKey.L == spec.ToKey.L, we operate on the same index(case-insensitive) and change its name (case-sensitive)
	// e.g: from `inDex` to `IndEX`. Otherwise, we try to rename an index to another different index which already exists,
	// that's illegal by rule.
	if toIdx := findIndexByName(to.L, tbl.Indices); toIdx != nil && from.L != to.L {
		return false, errors.Trace(infoschema.ErrKeyNameDuplicate.GenByArgs(toIdx.Name.O))
	}
	return false, nil
}

func onRenameIndex(t *meta.Meta, job *model.Job) (ver int64, _ error) {
	var from, to model.CIStr
	if err := job.DecodeArgs(&from, &to); err != nil {
		job.State = model.JobStateCancelled
		return ver, errors.Trace(err)
	}
	tblInfo, err := getTableInfo(t, job, job.SchemaID)
	if err != nil {
		job.State = model.JobStateCancelled
		return ver, errors.Trace(err)
	}

	// Double check. See function `RenameIndex` in ddl_api.go
	duplicate, err := validateRenameIndex(from, to, tblInfo)
	if duplicate {
		return ver, nil
	}
	if err != nil {
		job.State = model.JobStateCancelled
		return ver, errors.Trace(err)
	}
	idx := findIndexByName(from.L, tblInfo.Indices)
	idx.Name = to
	if ver, err = updateVersionAndTableInfo(t, job, tblInfo, true); err != nil {
		job.State = model.JobStateCancelled
		return ver, errors.Trace(err)
	}
	job.FinishTableJob(model.JobStateDone, model.StatePublic, ver, tblInfo)
	return ver, nil
}

func (w *worker) onCreateIndex(d *ddlCtx, t *meta.Meta, job *model.Job) (ver int64, err error) {
	// Handle the rolling back job.
	if job.IsRollingback() {
		ver, err = onDropIndex(t, job)
		if err != nil {
			return ver, errors.Trace(err)
		}
		return ver, nil
	}

	// Handle normal job.
	schemaID := job.SchemaID
	tblInfo, err := getTableInfo(t, job, schemaID)
	if err != nil {
		return ver, errors.Trace(err)
	}

	var (
		unique      bool
		indexName   model.CIStr
		idxColNames []*ast.IndexColName
		indexOption *ast.IndexOption
	)
	err = job.DecodeArgs(&unique, &indexName, &idxColNames, &indexOption)
	if err != nil {
		job.State = model.JobStateCancelled
		return ver, errors.Trace(err)
	}

	indexInfo := findIndexByName(indexName.L, tblInfo.Indices)
	if indexInfo != nil && indexInfo.State == model.StatePublic {
		job.State = model.JobStateCancelled
		return ver, ErrDupKeyName.Gen("index already exist %s", indexName)
	}

	if indexInfo == nil {
		indexInfo, err = buildIndexInfo(tblInfo, indexName, idxColNames, model.StateNone)
		if err != nil {
			job.State = model.JobStateCancelled
			return ver, errors.Trace(err)
		}
		if indexOption != nil {
			indexInfo.Comment = indexOption.Comment
			if indexOption.Tp == model.IndexTypeInvalid {
				// Use btree as default index type.
				indexInfo.Tp = model.IndexTypeBtree
			} else {
				indexInfo.Tp = indexOption.Tp
			}
		} else {
			// Use btree as default index type.
			indexInfo.Tp = model.IndexTypeBtree
		}
		indexInfo.Primary = false
		indexInfo.Unique = unique
		indexInfo.ID = allocateIndexID(tblInfo)
		tblInfo.Indices = append(tblInfo.Indices, indexInfo)
		log.Infof("[ddl] add index, run DDL job %s, index info %#v", job, indexInfo)
	}
	originalState := indexInfo.State
	switch indexInfo.State {
	case model.StateNone:
		// none -> delete only
		job.SchemaState = model.StateDeleteOnly
		indexInfo.State = model.StateDeleteOnly
		ver, err = updateVersionAndTableInfo(t, job, tblInfo, originalState != indexInfo.State)
	case model.StateDeleteOnly:
		// delete only -> write only
		job.SchemaState = model.StateWriteOnly
		indexInfo.State = model.StateWriteOnly
		ver, err = updateVersionAndTableInfo(t, job, tblInfo, originalState != indexInfo.State)
	case model.StateWriteOnly:
		// write only -> reorganization
		job.SchemaState = model.StateWriteReorganization
		indexInfo.State = model.StateWriteReorganization
		// Initialize SnapshotVer to 0 for later reorganization check.
		job.SnapshotVer = 0
		ver, err = updateVersionAndTableInfo(t, job, tblInfo, originalState != indexInfo.State)
	case model.StateWriteReorganization:
		// reorganization -> public
		var tbl table.Table
		tbl, err = getTable(d.store, schemaID, tblInfo)
		if err != nil {
			return ver, errors.Trace(err)
		}

		var reorgInfo *reorgInfo
		reorgInfo, err = getReorgInfo(d, t, job, tbl)
		if err != nil || reorgInfo.first {
			// If we run reorg firstly, we should update the job snapshot version
			// and then run the reorg next time.
			return ver, errors.Trace(err)
		}

		err = w.runReorgJob(t, reorgInfo, d.lease, func() error {
			return w.addTableIndex(tbl, indexInfo, reorgInfo)
		})
		if err != nil {
			if errWaitReorgTimeout.Equal(err) {
				// if timeout, we should return, check for the owner and re-wait job done.
				return ver, nil
			}
			if kv.ErrKeyExists.Equal(err) || errCancelledDDLJob.Equal(err) {
				log.Warnf("[ddl] run DDL job %v err %v, convert job to rollback job", job, err)
				ver, err = convert2RollbackJob(t, job, tblInfo, indexInfo, err)
			}
			// Clean up the channel of notifyCancelReorgJob. Make sure it can't affect other jobs.
			w.reorgCtx.cleanNotifyReorgCancel()
			return ver, errors.Trace(err)
		}
		// Clean up the channel of notifyCancelReorgJob. Make sure it can't affect other jobs.
		w.reorgCtx.cleanNotifyReorgCancel()

		indexInfo.State = model.StatePublic
		// Set column index flag.
		addIndexColumnFlag(tblInfo, indexInfo)
		ver, err = updateVersionAndTableInfo(t, job, tblInfo, originalState != indexInfo.State)
		if err != nil {
			return ver, errors.Trace(err)
		}
		// Finish this job.
		job.FinishTableJob(model.JobStateDone, model.StatePublic, ver, tblInfo)
	default:
		err = ErrInvalidIndexState.Gen("invalid index state %v", tblInfo.State)
	}

	return ver, errors.Trace(err)
}

func convert2RollbackJob(t *meta.Meta, job *model.Job, tblInfo *model.TableInfo, indexInfo *model.IndexInfo, err error) (int64, error) {
	job.State = model.JobStateRollingback
	job.Args = []interface{}{indexInfo.Name}
	// If add index job rollbacks in write reorganization state, its need to delete all keys which has been added.
	// Its work is the same as drop index job do.
	// The write reorganization state in add index job that likes write only state in drop index job.
	// So the next state is delete only state.
	indexInfo.State = model.StateDeleteOnly
	originalState := indexInfo.State
	job.SchemaState = model.StateDeleteOnly
	ver, err1 := updateVersionAndTableInfo(t, job, tblInfo, originalState != indexInfo.State)
	if err1 != nil {
		return ver, errors.Trace(err1)
	}

	if kv.ErrKeyExists.Equal(err) {
		return ver, kv.ErrKeyExists.Gen("Duplicate for key %s", indexInfo.Name.O)
	}

	return ver, errors.Trace(err)
}

func onDropIndex(t *meta.Meta, job *model.Job) (ver int64, _ error) {
	schemaID := job.SchemaID
	tblInfo, err := getTableInfo(t, job, schemaID)
	if err != nil {
		return ver, errors.Trace(err)
	}

	var indexName model.CIStr
	if err = job.DecodeArgs(&indexName); err != nil {
		job.State = model.JobStateCancelled
		return ver, errors.Trace(err)
	}

	indexInfo := findIndexByName(indexName.L, tblInfo.Indices)
	if indexInfo == nil {
		job.State = model.JobStateCancelled
		return ver, ErrCantDropFieldOrKey.Gen("index %s doesn't exist", indexName)
	}

	originalState := indexInfo.State
	switch indexInfo.State {
	case model.StatePublic:
		// public -> write only
		job.SchemaState = model.StateWriteOnly
		indexInfo.State = model.StateWriteOnly
		ver, err = updateVersionAndTableInfo(t, job, tblInfo, originalState != indexInfo.State)
	case model.StateWriteOnly:
		// write only -> delete only
		job.SchemaState = model.StateDeleteOnly
		indexInfo.State = model.StateDeleteOnly
		ver, err = updateVersionAndTableInfo(t, job, tblInfo, originalState != indexInfo.State)
	case model.StateDeleteOnly:
		// delete only -> reorganization
		job.SchemaState = model.StateDeleteReorganization
		indexInfo.State = model.StateDeleteReorganization
		ver, err = updateVersionAndTableInfo(t, job, tblInfo, originalState != indexInfo.State)
	case model.StateDeleteReorganization:
		// reorganization -> absent
		newIndices := make([]*model.IndexInfo, 0, len(tblInfo.Indices))
		for _, idx := range tblInfo.Indices {
			if idx.Name.L != indexName.L {
				newIndices = append(newIndices, idx)
			}
		}
		tblInfo.Indices = newIndices
		// Set column index flag.
		dropIndexColumnFlag(tblInfo, indexInfo)

		ver, err = updateVersionAndTableInfo(t, job, tblInfo, originalState != model.StateNone)
		if err != nil {
			return ver, errors.Trace(err)
		}

		// Finish this job.
		if job.IsRollingback() {
			job.FinishTableJob(model.JobStateRollbackDone, model.StateNone, ver, tblInfo)
			job.Args[0] = indexInfo.ID
		} else {
			job.FinishTableJob(model.JobStateDone, model.StateNone, ver, tblInfo)
			job.Args = append(job.Args, indexInfo.ID)
		}
	default:
		err = ErrInvalidTableState.Gen("invalid table state %v", tblInfo.State)
	}
	return ver, errors.Trace(err)
}

const (
	defaultTaskHandleCnt = 128
<<<<<<< HEAD
=======
	defaultIndexWorkers  = 16
>>>>>>> 42675d97
)

// indexRecord is the record information of an index.
type indexRecord struct {
	handle int64
	key    []byte        // It's used to lock a record. Record it to reduce the encoding time.
	vals   []types.Datum // It's the index values.
}

type addIndexWorker struct {
	id          int
	ddlWorker   *worker
	batchCnt    int
	sessCtx     sessionctx.Context
	taskCh      chan *reorgIndexTask
	resultCh    chan *addIndexResult
	index       table.Index
	table       table.Table
	colFieldMap map[int64]*types.FieldType
	closed      bool

	defaultVals []types.Datum         // It's used to reduce the number of new slice.
	idxRecords  []*indexRecord        // It's used to reduce the number of new slice.
	rowMap      map[int64]types.Datum // It's the index column values map. It is used to reduce the number of making map.
}

type reorgIndexTask struct {
	startHandle int64
	endHandle   int64
	// When the last handle is math.MaxInt64, set endIncluded to true to
	// tell worker backfilling index of endHandle.
	endIncluded bool
}

type addIndexResult struct {
	addedCount int
	scanCount  int
	nextHandle int64
	err        error
}

func newAddIndexWorker(sessCtx sessionctx.Context, worker *worker, id int, t table.Table, indexInfo *model.IndexInfo, colFieldMap map[int64]*types.FieldType) *addIndexWorker {
	index := tables.NewIndex(t.Meta(), indexInfo)
	return &addIndexWorker{
		id:          id,
		ddlWorker:   worker,
		batchCnt:    defaultTaskHandleCnt,
		sessCtx:     sessCtx,
		taskCh:      make(chan *reorgIndexTask, 1),
		resultCh:    make(chan *addIndexResult, 1),
		index:       index,
		table:       t,
		colFieldMap: colFieldMap,

		defaultVals: make([]types.Datum, len(t.Cols())),
		rowMap:      make(map[int64]types.Datum, len(colFieldMap)),
	}
}

func (w *addIndexWorker) close() {
	if !w.closed {
		w.closed = true
		close(w.taskCh)
	}
}

// getIndexRecord gets index columns values from raw binary value row.
func (w *addIndexWorker) getIndexRecord(handle int64, recordKey []byte, rawRecord []byte) (*indexRecord, error) {
	t := w.table
	cols := t.Cols()
	idxInfo := w.index.Meta()
	_, err := tablecodec.DecodeRowWithMap(rawRecord, w.colFieldMap, time.UTC, w.rowMap)
	if err != nil {
		return nil, errors.Trace(err)
	}
	idxVal := make([]types.Datum, len(idxInfo.Columns))
	for j, v := range idxInfo.Columns {
		col := cols[v.Offset]
		if col.IsPKHandleColumn(t.Meta()) {
			if mysql.HasUnsignedFlag(col.Flag) {
				idxVal[j].SetUint64(uint64(handle))
			} else {
				idxVal[j].SetInt64(handle)
			}
			continue
		}
		idxColumnVal := w.rowMap[col.ID]
		if _, ok := w.rowMap[col.ID]; ok {
			idxVal[j] = idxColumnVal
			// Make sure there is no dirty data.
			delete(w.rowMap, col.ID)
			continue
		}
		idxColumnVal, err = tables.GetColDefaultValue(w.sessCtx, col, w.defaultVals)
		if err != nil {
			return nil, errors.Trace(err)
		}
		idxVal[j] = idxColumnVal
	}
	idxRecord := &indexRecord{handle: handle, key: recordKey, vals: idxVal}
	return idxRecord, nil
}

func (w *addIndexWorker) fetchRowColVals(txn kv.Transaction, taskRange reorgIndexTask) ([]*indexRecord, bool, error) {
	// TODO: use tableScan to prune columns.
	w.idxRecords = w.idxRecords[:0]
	startTime := time.Now()
	handleOutOfRange := false
	err := iterateSnapshotRows(w.sessCtx.GetStore(), w.table, txn.StartTS(), taskRange.startHandle,
		func(handle int64, recordKey kv.Key, rawRow []byte) (bool, error) {
			if !taskRange.endIncluded {
				handleOutOfRange = handle >= taskRange.endHandle
			} else {
				handleOutOfRange = handle > taskRange.endHandle
			}

			if handleOutOfRange || len(w.idxRecords) >= w.batchCnt {
				return false, nil
			}

			idxRecord, err1 := w.getIndexRecord(handle, recordKey, rawRow)
			if err1 != nil {
				return false, errors.Trace(err1)
			}

			w.idxRecords = append(w.idxRecords, idxRecord)
			if handle == taskRange.endHandle {
				// If taskRange.endIncluded == false, we will not reach here when handle == taskRange.endHandle
				handleOutOfRange = true
				return false, nil
			}
			return true, nil
		})

	log.Debugf("[ddl] txn %v fetches handle info %v, takes time %v", txn.StartTS(), taskRange, time.Since(startTime))
	return w.idxRecords, handleOutOfRange, errors.Trace(err)
}

// backfillIndexInTxn will backfill table index in a transaction, lock corresponding rowKey, if the value of rowKey is changed,
// indicate that index columns values may changed, index is not allowed to be added, so the txn will rollback and retry.
// backfillIndexInTxn will add w.batchCnt indices once, default value of w.batchCnt is 128.
// TODO: make w.batchCnt can be modified by system variable.
func (w *addIndexWorker) backfillIndexInTxn(handleRange reorgIndexTask) (nextHandle int64, addedCount, scanCount int, errInTxn error) {
	addedCount = 0
	scanCount = 0
	errInTxn = kv.RunInNewTxn(w.sessCtx.GetStore(), true, func(txn kv.Transaction) error {
		txn.SetOption(kv.Priority, kv.PriorityLow)
		idxRecords, handleOutOfRange, err := w.fetchRowColVals(txn, handleRange)
		if err != nil {
			return errors.Trace(err)
		}

		for _, idxRecord := range idxRecords {
			err := txn.LockKeys(idxRecord.key)
			if err != nil {
				return errors.Trace(err)
			}
			scanCount++

			// Create the index.
			// TODO: backfill unique-key will check constraint every row, we can speed up this case by using batch check.
			handle, err := w.index.Create(w.sessCtx, txn, idxRecord.vals, idxRecord.handle)
			if err != nil {
				if kv.ErrKeyExists.Equal(err) && idxRecord.handle == handle {
					// Index already exists, skip it.
					continue
				}

				return errors.Trace(err)
			}
			addedCount++
		}

		if handleOutOfRange || len(idxRecords) == 0 {
			nextHandle = handleRange.endHandle
		} else {
			nextHandle = idxRecords[len(idxRecords)-1].handle + 1
		}
		return nil
	})

	return
}

// handleBackfillTask backfills range [task.startHandle, task.endHandle) handle's index to table.
func (w *addIndexWorker) handleBackfillTask(d *ddlCtx, task *reorgIndexTask) *addIndexResult {
	handleRange := *task
	result := &addIndexResult{addedCount: 0, nextHandle: handleRange.startHandle, err: nil}
	lastLogCount := 0
	startTime := time.Now()
	for {
		addedCount := 0
		nextHandle, addedCount, scanCount, err := w.backfillIndexInTxn(handleRange)
		if err == nil {
			// Because reorgIndexTask may run a long time,
			// we should check whether this ddl job is still runnable.
			err = w.ddlWorker.isReorgRunnable(d)
		}
		if err != nil {
			result.err = err
			return result
		}

		result.nextHandle = nextHandle
		result.addedCount += addedCount
		result.scanCount += scanCount
		w.ddlWorker.reorgCtx.increaseRowCount(int64(addedCount))

		if result.scanCount-lastLogCount >= 30000 {
			lastLogCount = result.scanCount
			log.Infof("[ddl-reorg] worker(%v), finish batch addedCount:%v backfill, task addedCount:%v, task scanCount:%v, nextHandle:%v",
				w.id, addedCount, result.addedCount, result.scanCount, nextHandle)
		}

		handleRange.startHandle = nextHandle
		if handleRange.startHandle >= handleRange.endHandle {
			break
		}
	}
	log.Infof("[ddl-reorg] worker(%v), finish region ranges [%v,%v) addedCount:%v, scanCount:%v, nextHandle:%v, elapsed time(s):%v",
		w.id, task.startHandle, task.endHandle, result.addedCount, result.scanCount, result.nextHandle, time.Since(startTime).Seconds())

	return result
}

func (w *addIndexWorker) run(d *ddlCtx) {
	log.Infof("[ddl-reorg] worker[%v] start", w.id)
	defer func() {
		r := recover()
		if r != nil {
			buf := util.GetStack()
			log.Errorf("[ddl-reorg] addIndexWorker %v %s", r, buf)
			metrics.PanicCounter.WithLabelValues(metrics.LabelDDL).Inc()
		}
		w.resultCh <- &addIndexResult{err: errReorgPanic}
	}()
	for {
		task, more := <-w.taskCh
		if !more {
			break
		}

		log.Debug("[ddl-reorg] got backfill index task:#v", task)
		result := w.handleBackfillTask(d, task)
		w.resultCh <- result
	}
	log.Infof("[ddl-reorg] worker[%v] exit", w.id)
}

func makeupIndexColFieldMap(t table.Table, indexInfo *model.IndexInfo) map[int64]*types.FieldType {
	cols := t.Cols()
	colFieldMap := make(map[int64]*types.FieldType, len(indexInfo.Columns))
	for _, v := range indexInfo.Columns {
		col := cols[v.Offset]
		colFieldMap[col.ID] = &col.FieldType
	}
	return colFieldMap
}

// splitTableRanges uses PD region's key ranges to split the backfilling table key range space,
// to speed up adding index in table with disperse handle.
func splitTableRanges(t table.Table, reorgInfo *reorgInfo) ([]kv.KeyRange, error) {
	startHandle := reorgInfo.StartHandle
	endHandle := reorgInfo.EndHandle
	startRecordKey := t.RecordKey(startHandle)
	endRecordKey := t.RecordKey(endHandle).Next()

	log.Infof("[ddl-reorg] split handle ranges [%v, %v] from PD", startHandle, endHandle)
	kvRange := kv.KeyRange{StartKey: startRecordKey, EndKey: endRecordKey}
	s, ok := reorgInfo.d.store.(tikv.Storage)
	if !ok {
		// Only support split ranges in tikv.Storage now.
		return []kv.KeyRange{kvRange}, nil
	}

	maxSleep := 10000 // ms
	bo := tikv.NewBackoffer(context.Background(), maxSleep)
	ranges, err := tikv.SplitRegionRanges(bo, s.GetRegionCache(), []kv.KeyRange{kvRange})
	if err != nil {
		return nil, errors.Trace(err)
	}
	if len(ranges) == 0 {
		return nil, errors.Trace(errInvalidSplitRegionRanges)
	}
	return ranges, nil
}

func decodeHandleRange(keyRange kv.KeyRange) (int64, int64, error) {
	_, startHandle, err := tablecodec.DecodeRecordKey(keyRange.StartKey)
	if err != nil {
		return 0, 0, errors.Trace(err)
	}
	_, endHandle, err := tablecodec.DecodeRecordKey(keyRange.EndKey)
	if err != nil {
		return 0, 0, errors.Trace(err)
	}

	return startHandle, endHandle, nil
}

func closeAddIndexWorkers(workers []*addIndexWorker) {
	for _, worker := range workers {
		worker.close()
	}
}

func (w *worker) waitTaskResults(workers []*addIndexWorker, taskCnt int, totalAddedCount *int64, startHandle int64) (int64, int64, error) {
	var (
		addedCount int64
		nextHandle = startHandle
		firstErr   error
	)
	for i := 0; i < taskCnt; i++ {
		worker := workers[i]
		result := <-worker.resultCh
		if firstErr == nil && result.err != nil {
			firstErr = result.err
			// We should wait all working workers exits, any way.
			continue
		}

		if result.err != nil {
			log.Warnf("[ddl-reorg] worker[%v] return err:%v", i, result.err)
		}

		if firstErr == nil {
			*totalAddedCount += int64(result.addedCount)
			addedCount += int64(result.addedCount)
			nextHandle = result.nextHandle
		}
	}

	return nextHandle, addedCount, errors.Trace(firstErr)
}

// handleReorgTasks sends tasks to workers, and waits for all the running workers to return results,
// there are taskCnt running workers.
func (w *worker) handleReorgTasks(startTime time.Time, startHandle int64, reorgInfo *reorgInfo, totalAddedCount *int64, workers []*addIndexWorker, batchTasks []*reorgIndexTask) error {
	for i, task := range batchTasks {
		workers[i].taskCh <- task
	}

	taskCnt := len(batchTasks)
	nextHandle, taskAddedCount, err := w.waitTaskResults(workers, taskCnt, totalAddedCount, startHandle)
	elapsedTime := time.Since(startTime).Seconds()
	if err == nil {
		err = w.isReorgRunnable(reorgInfo.d)
	}

	if err != nil {
		// update the reorg handle that has been processed.
		err1 := kv.RunInNewTxn(reorgInfo.d.store, true, func(txn kv.Transaction) error {
			return errors.Trace(reorgInfo.UpdateHandle(txn, nextHandle))
		})
		metrics.BatchAddIdxHistogram.WithLabelValues(metrics.LblError).Observe(elapsedTime)
		log.Warnf("[ddl-reorg] total added index for %d rows, this task [%d,%d) add index for %d failed %v, take time %v, update handle err %v",
			*totalAddedCount, startHandle, nextHandle, taskAddedCount, err, elapsedTime, err1)
		return errors.Trace(err)
	}

	// nextHandle will be updated periodically in runReorgJob, so no need to update it here.
	w.reorgCtx.setNextHandle(nextHandle)
	metrics.BatchAddIdxHistogram.WithLabelValues(metrics.LblOK).Observe(elapsedTime)
	log.Infof("[ddl-reorg] total added index for %d rows, this task [%d,%d) added index for %d rows, take time %v",
		*totalAddedCount, startHandle, nextHandle, taskAddedCount, elapsedTime)
	return nil
}

func (w *worker) buildKVRangesIndex(t table.Table, workers []*addIndexWorker, kvRanges []kv.KeyRange, job *model.Job, reorgInfo *reorgInfo) error {
	var (
		startTime   time.Time
		startHandle int64
		endHandle   int64
		err         error
	)
	totalAddedCount := job.GetRowCount()
	batchTasks := make([]*reorgIndexTask, 0, len(workers))

	log.Infof("[ddl-reorg] start to reorg index of %v region ranges.", len(kvRanges))
	for i, keyRange := range kvRanges {
		startTime = time.Now()

		startHandle, endHandle, err = decodeHandleRange(keyRange)
		if err != nil {
			return errors.Trace(err)
		}
		endKey := t.RecordKey(endHandle)
		endIncluded := false
		if endKey.Cmp(keyRange.EndKey) < 0 {
			endIncluded = true
		}
		task := &reorgIndexTask{startHandle, endHandle, endIncluded}

		batchTasks = append(batchTasks, task)
		if len(batchTasks) >= len(workers) || i == (len(kvRanges)-1) {
			// Wait tasks finish.
			err = w.handleReorgTasks(startTime, startHandle, reorgInfo, &totalAddedCount, workers, batchTasks)
			if err != nil {
				return errors.Trace(err)
			}
			batchTasks = batchTasks[:0]
		}
	}

	return nil
}

// addTableIndex adds index into table.
// How to add index in reorganization state?
// Concurrently process the defaultTaskHandleCnt tasks. Each task deals with a handle range of the index record.
// The handle range is split from PD regions now. Each worker deal with a region table key range one time.
// Each handle range by estimation, concurrent processing needs to perform after the handle range has been acquired.
// The operation flow is as follows:
//	1. Open numbers of defaultWorkers goroutines.
//	2. Split table key range from PD regions.
//	3. Send tasks to running workers by workers's task channel. Each task deals with a region key ranges.
//	4. Wait all these running tasks finished, then continue to step 3, until all tasks is done.
// The above operations are completed in a transaction.
// Finally, update the concurrent processing of the total number of rows, and store the completed handle value.
func (w *worker) addTableIndex(t table.Table, indexInfo *model.IndexInfo, reorgInfo *reorgInfo) error {
	job := reorgInfo.Job
	log.Infof("[ddl-reorg] addTableIndex, job:%s, reorgInfo:%#v", job, reorgInfo)
	colFieldMap := makeupIndexColFieldMap(t, indexInfo)

<<<<<<< HEAD
	// variable.ddlReorgWorkerCounter can be modified by system variable "tidb_ddl_reorg_worker_cnt".
	workerCnt := variable.GetDDLReorgWorkerCounter()
	workers := make([]*addIndexWorker, workerCnt)
	for i := 0; i < int(workerCnt); i++ {
		sessCtx := d.newContext()
		workers[i] = newAddIndexWorker(sessCtx, d, i, t, indexInfo, colFieldMap)
		go workers[i].run()
=======
	// TODO: make workerCnt can be modified by system variable.
	workerCnt := defaultIndexWorkers
	idxWorkers := make([]*addIndexWorker, workerCnt)
	for i := 0; i < workerCnt; i++ {
		sessCtx := newContext(reorgInfo.d.store)
		idxWorkers[i] = newAddIndexWorker(sessCtx, w, i, t, indexInfo, colFieldMap)
		go idxWorkers[i].run(reorgInfo.d)
>>>>>>> 42675d97
	}
	defer closeAddIndexWorkers(idxWorkers)

	kvRanges, err := splitTableRanges(t, reorgInfo)
	if err != nil {
		return errors.Trace(err)
	}

	return w.buildKVRangesIndex(t, idxWorkers, kvRanges, job, reorgInfo)
}

func findIndexByName(idxName string, indices []*model.IndexInfo) *model.IndexInfo {
	for _, idx := range indices {
		if idx.Name.L == idxName {
			return idx
		}
	}
	return nil
}

func allocateIndexID(tblInfo *model.TableInfo) int64 {
	tblInfo.MaxIndexID++
	return tblInfo.MaxIndexID
}

// recordIterFunc is used for low-level record iteration.
type recordIterFunc func(h int64, rowKey kv.Key, rawRecord []byte) (more bool, err error)

func iterateSnapshotRows(store kv.Storage, t table.Table, version uint64, seekHandle int64, fn recordIterFunc) error {
	ver := kv.Version{Ver: version}

	snap, err := store.GetSnapshot(ver)
	snap.SetPriority(kv.PriorityLow)
	if err != nil {
		return errors.Trace(err)
	}
	firstKey := t.RecordKey(seekHandle)
	it, err := snap.Seek(firstKey)
	if err != nil {
		return errors.Trace(err)
	}
	defer it.Close()

	for it.Valid() {
		if !it.Key().HasPrefix(t.RecordPrefix()) {
			break
		}

		var handle int64
		handle, err = tablecodec.DecodeRowKey(it.Key())
		if err != nil {
			return errors.Trace(err)
		}
		rk := t.RecordKey(handle)

		more, err := fn(handle, rk, it.Value())
		if !more || err != nil {
			return errors.Trace(err)
		}

		err = kv.NextUntil(it, util.RowKeyPrefixFilter(rk))
		if err != nil {
			if kv.ErrNotExist.Equal(err) {
				break
			}
			return errors.Trace(err)
		}
	}

	return nil
}<|MERGE_RESOLUTION|>--- conflicted
+++ resolved
@@ -444,10 +444,6 @@
 
 const (
 	defaultTaskHandleCnt = 128
-<<<<<<< HEAD
-=======
-	defaultIndexWorkers  = 16
->>>>>>> 42675d97
 )
 
 // indexRecord is the record information of an index.
@@ -872,23 +868,13 @@
 	log.Infof("[ddl-reorg] addTableIndex, job:%s, reorgInfo:%#v", job, reorgInfo)
 	colFieldMap := makeupIndexColFieldMap(t, indexInfo)
 
-<<<<<<< HEAD
 	// variable.ddlReorgWorkerCounter can be modified by system variable "tidb_ddl_reorg_worker_cnt".
 	workerCnt := variable.GetDDLReorgWorkerCounter()
-	workers := make([]*addIndexWorker, workerCnt)
+	idxWorkers := make([]*addIndexWorker, workerCnt)
 	for i := 0; i < int(workerCnt); i++ {
-		sessCtx := d.newContext()
-		workers[i] = newAddIndexWorker(sessCtx, d, i, t, indexInfo, colFieldMap)
-		go workers[i].run()
-=======
-	// TODO: make workerCnt can be modified by system variable.
-	workerCnt := defaultIndexWorkers
-	idxWorkers := make([]*addIndexWorker, workerCnt)
-	for i := 0; i < workerCnt; i++ {
 		sessCtx := newContext(reorgInfo.d.store)
 		idxWorkers[i] = newAddIndexWorker(sessCtx, w, i, t, indexInfo, colFieldMap)
 		go idxWorkers[i].run(reorgInfo.d)
->>>>>>> 42675d97
 	}
 	defer closeAddIndexWorkers(idxWorkers)
 
