--- conflicted
+++ resolved
@@ -108,11 +108,7 @@
 func CheckPKOnGeneratedColumn(tblInfo *model.TableInfo, indexPartSpecifications []*ast.IndexPartSpecification) (*model.ColumnInfo, error) {
 	var lastCol *model.ColumnInfo
 	for _, colName := range indexPartSpecifications {
-<<<<<<< HEAD
-		lastCol = GetColumnInfoByName(tblInfo, colName.Column.Name.L)
-=======
 		lastCol = tblInfo.FindPublicColumnByName(colName.Column.Name.L)
->>>>>>> 678bbeef
 		if lastCol == nil {
 			return nil, dbterror.ErrKeyColumnDoesNotExits.GenWithStackByArgs(colName.Column.Name)
 		}
