// Copyright 2015 PingCAP, Inc.
//
// Licensed under the Apache License, Version 2.0 (the "License");
// you may not use this file except in compliance with the License.
// You may obtain a copy of the License at
//
//     http://www.apache.org/licenses/LICENSE-2.0
//
// Unless required by applicable law or agreed to in writing, software
// distributed under the License is distributed on an "AS IS" BASIS,
// WITHOUT WARRANTIES OR CONDITIONS OF ANY KIND, either express or implied.
// See the License for the specific language governing permissions and
// limitations under the License.

package ddl

import (
	"context"
	"strings"
	"sync/atomic"
	"time"

	"github.com/pingcap/errors"
	"github.com/pingcap/failpoint"
	"github.com/pingcap/kvproto/pkg/kvrpcpb"
	"github.com/pingcap/tidb/config"
	"github.com/pingcap/tidb/infoschema"
	"github.com/pingcap/tidb/kv"
	"github.com/pingcap/tidb/meta"
	"github.com/pingcap/tidb/meta/autoid"
	"github.com/pingcap/tidb/metrics"
	"github.com/pingcap/tidb/parser/ast"
	"github.com/pingcap/tidb/parser/charset"
	"github.com/pingcap/tidb/parser/model"
	"github.com/pingcap/tidb/parser/mysql"
	"github.com/pingcap/tidb/sessionctx"
	"github.com/pingcap/tidb/table"
	"github.com/pingcap/tidb/table/tables"
	"github.com/pingcap/tidb/tablecodec"
	"github.com/pingcap/tidb/types"
	"github.com/pingcap/tidb/util"
	"github.com/pingcap/tidb/util/dbterror"
	"github.com/pingcap/tidb/util/logutil"
	decoder "github.com/pingcap/tidb/util/rowDecoder"
	"github.com/prometheus/client_golang/prometheus"
	"github.com/tikv/client-go/v2/oracle"
	"github.com/tikv/client-go/v2/tikv"
	"go.uber.org/zap"
	"golang.org/x/exp/slices"
)

const (
	// MaxCommentLength is exported for testing.
	MaxCommentLength = 1024
)

func buildIndexColumns(ctx sessionctx.Context, columns []*model.ColumnInfo, indexPartSpecifications []*ast.IndexPartSpecification) ([]*model.IndexColumn, error) {
	// Build offsets.
	idxParts := make([]*model.IndexColumn, 0, len(indexPartSpecifications))
	var col *model.ColumnInfo
	maxIndexLength := config.GetGlobalConfig().MaxIndexLength
	// The sum of length of all index columns.
	sumLength := 0
	for _, ip := range indexPartSpecifications {
		col = model.FindColumnInfo(columns, ip.Column.Name.L)
		if col == nil {
			return nil, dbterror.ErrKeyColumnDoesNotExits.GenWithStack("column does not exist: %s", ip.Column.Name)
		}

		if err := checkIndexColumn(ctx, col, ip.Length); err != nil {
			return nil, err
		}
		indexColLen := ip.Length
		indexColumnLength, err := getIndexColumnLength(col, ip.Length)
		if err != nil {
			return nil, err
		}
		sumLength += indexColumnLength

		// The sum of all lengths must be shorter than the max length for prefix.
		if sumLength > maxIndexLength {
			// The multiple column index and the unique index in which the length sum exceeds the maximum size
			// will return an error instead produce a warning.
			if ctx == nil || ctx.GetSessionVars().StrictSQLMode || mysql.HasUniKeyFlag(col.GetFlag()) || len(indexPartSpecifications) > 1 {
				return nil, dbterror.ErrTooLongKey.GenWithStackByArgs(maxIndexLength)
			}
			// truncate index length and produce warning message in non-restrict sql mode.
			colLenPerUint, err := getIndexColumnLength(col, 1)
			if err != nil {
				return nil, err
			}
			indexColLen = maxIndexLength / colLenPerUint
			// produce warning message
			ctx.GetSessionVars().StmtCtx.AppendWarning(dbterror.ErrTooLongKey.FastGenByArgs(maxIndexLength))
		}

		idxParts = append(idxParts, &model.IndexColumn{
			Name:   col.Name,
			Offset: col.Offset,
			Length: indexColLen,
		})
	}

	return idxParts, nil
}

// CheckPKOnGeneratedColumn checks the specification of PK is valid.
func CheckPKOnGeneratedColumn(tblInfo *model.TableInfo, indexPartSpecifications []*ast.IndexPartSpecification) (*model.ColumnInfo, error) {
	var lastCol *model.ColumnInfo
	for _, colName := range indexPartSpecifications {
		lastCol = tblInfo.FindPublicColumnByName(colName.Column.Name.L)
		if lastCol == nil {
			return nil, dbterror.ErrKeyColumnDoesNotExits.GenWithStackByArgs(colName.Column.Name)
		}
		// Virtual columns cannot be used in primary key.
		if lastCol.IsGenerated() && !lastCol.GeneratedStored {
			if lastCol.Hidden {
				return nil, dbterror.ErrFunctionalIndexPrimaryKey
			}
			return nil, dbterror.ErrUnsupportedOnGeneratedColumn.GenWithStackByArgs("Defining a virtual generated column as primary key")
		}
	}

	return lastCol, nil
}

func checkIndexPrefixLength(columns []*model.ColumnInfo, idxColumns []*model.IndexColumn) error {
	idxLen, err := indexColumnsLen(columns, idxColumns)
	if err != nil {
		return err
	}
	if idxLen > config.GetGlobalConfig().MaxIndexLength {
		return dbterror.ErrTooLongKey.GenWithStackByArgs(config.GetGlobalConfig().MaxIndexLength)
	}
	return nil
}

func checkIndexColumn(ctx sessionctx.Context, col *model.ColumnInfo, indexColumnLen int) error {
	if col.GetFlen() == 0 && (types.IsTypeChar(col.FieldType.GetType()) || types.IsTypeVarchar(col.FieldType.GetType())) {
		if col.Hidden {
			return errors.Trace(dbterror.ErrWrongKeyColumnFunctionalIndex.GenWithStackByArgs(col.GeneratedExprString))
		}
		return errors.Trace(dbterror.ErrWrongKeyColumn.GenWithStackByArgs(col.Name))
	}

	// JSON column cannot index.
	if col.FieldType.GetType() == mysql.TypeJSON {
		if col.Hidden {
			return dbterror.ErrFunctionalIndexOnJSONOrGeometryFunction
		}
		return errors.Trace(dbterror.ErrJSONUsedAsKey.GenWithStackByArgs(col.Name.O))
	}

	// Length must be specified and non-zero for BLOB and TEXT column indexes.
	if types.IsTypeBlob(col.FieldType.GetType()) {
		if indexColumnLen == types.UnspecifiedLength {
			if col.Hidden {
				return dbterror.ErrFunctionalIndexOnBlob
			}
			return errors.Trace(dbterror.ErrBlobKeyWithoutLength.GenWithStackByArgs(col.Name.O))
		}
		if indexColumnLen == types.ErrorLength {
			return errors.Trace(dbterror.ErrKeyPart0.GenWithStackByArgs(col.Name.O))
		}
	}

	// Length can only be specified for specifiable types.
	if indexColumnLen != types.UnspecifiedLength && !types.IsTypePrefixable(col.FieldType.GetType()) {
		return errors.Trace(dbterror.ErrIncorrectPrefixKey)
	}

	// Key length must be shorter or equal to the column length.
	if indexColumnLen != types.UnspecifiedLength &&
		types.IsTypeChar(col.FieldType.GetType()) {
		if col.GetFlen() < indexColumnLen {
			return errors.Trace(dbterror.ErrIncorrectPrefixKey)
		}
		// Length must be non-zero for char.
		if indexColumnLen == types.ErrorLength {
			return errors.Trace(dbterror.ErrKeyPart0.GenWithStackByArgs(col.Name.O))
		}
	}

	if types.IsString(col.FieldType.GetType()) {
		desc, err := charset.GetCharsetInfo(col.GetCharset())
		if err != nil {
			return err
		}
		indexColumnLen *= desc.Maxlen
	}
	// Specified length must be shorter than the max length for prefix.
	maxIndexLength := config.GetGlobalConfig().MaxIndexLength
	if indexColumnLen > maxIndexLength && (ctx == nil || ctx.GetSessionVars().StrictSQLMode) {
		// return error in strict sql mode
		return dbterror.ErrTooLongKey.GenWithStackByArgs(maxIndexLength)
	}
	return nil
}

// getIndexColumnLength calculate the bytes number required in an index column.
func getIndexColumnLength(col *model.ColumnInfo, colLen int) (int, error) {
	length := types.UnspecifiedLength
	if colLen != types.UnspecifiedLength {
		length = colLen
	} else if col.GetFlen() != types.UnspecifiedLength {
		length = col.GetFlen()
	}

	switch col.GetType() {
	case mysql.TypeBit:
		return (length + 7) >> 3, nil
	case mysql.TypeVarchar, mysql.TypeString, mysql.TypeTinyBlob, mysql.TypeMediumBlob, mysql.TypeBlob, mysql.TypeLongBlob:
		// Different charsets occupy different numbers of bytes on each character.
		desc, err := charset.GetCharsetInfo(col.GetCharset())
		if err != nil {
			return 0, dbterror.ErrUnsupportedCharset.GenWithStackByArgs(col.GetCharset(), col.GetCollate())
		}
		return desc.Maxlen * length, nil
	case mysql.TypeTiny, mysql.TypeInt24, mysql.TypeLong, mysql.TypeLonglong, mysql.TypeDouble, mysql.TypeShort:
		return mysql.DefaultLengthOfMysqlTypes[col.GetType()], nil
	case mysql.TypeFloat:
		if length <= mysql.MaxFloatPrecisionLength {
			return mysql.DefaultLengthOfMysqlTypes[mysql.TypeFloat], nil
		}
		return mysql.DefaultLengthOfMysqlTypes[mysql.TypeDouble], nil
	case mysql.TypeNewDecimal:
		return calcBytesLengthForDecimal(length), nil
	case mysql.TypeYear, mysql.TypeDate, mysql.TypeDuration, mysql.TypeDatetime, mysql.TypeTimestamp:
		return mysql.DefaultLengthOfMysqlTypes[col.GetType()], nil
	default:
		return length, nil
	}
}

// decimal using a binary format that packs nine decimal (base 10) digits into four bytes.
func calcBytesLengthForDecimal(m int) int {
	return (m / 9 * 4) + ((m%9)+1)/2
}

// BuildIndexInfo builds a new IndexInfo according to the index information.
func BuildIndexInfo(
	ctx sessionctx.Context,
	allTableColumns []*model.ColumnInfo,
	indexName model.CIStr,
	isPrimary bool,
	isUnique bool,
	isGlobal bool,
	indexPartSpecifications []*ast.IndexPartSpecification,
	indexOption *ast.IndexOption,
	state model.SchemaState,
) (*model.IndexInfo, error) {
	if err := checkTooLongIndex(indexName); err != nil {
		return nil, errors.Trace(err)
	}

	idxColumns, err := buildIndexColumns(ctx, allTableColumns, indexPartSpecifications)
	if err != nil {
		return nil, errors.Trace(err)
	}

	// Create index info.
	idxInfo := &model.IndexInfo{
		Name:    indexName,
		Columns: idxColumns,
		State:   state,
		Primary: isPrimary,
		Unique:  isUnique,
		Global:  isGlobal,
	}

	if indexOption != nil {
		idxInfo.Comment = indexOption.Comment
		if indexOption.Visibility == ast.IndexVisibilityInvisible {
			idxInfo.Invisible = true
		}
		if indexOption.Tp == model.IndexTypeInvalid {
			// Use btree as default index type.
			idxInfo.Tp = model.IndexTypeBtree
		} else {
			idxInfo.Tp = indexOption.Tp
		}
	} else {
		// Use btree as default index type.
		idxInfo.Tp = model.IndexTypeBtree
	}

	return idxInfo, nil
}

// AddIndexColumnFlag aligns the column flags of columns in TableInfo to IndexInfo.
func AddIndexColumnFlag(tblInfo *model.TableInfo, indexInfo *model.IndexInfo) {
	if indexInfo.Primary {
		for _, col := range indexInfo.Columns {
			tblInfo.Columns[col.Offset].AddFlag(mysql.PriKeyFlag)
		}
		return
	}

	col := indexInfo.Columns[0]
	if indexInfo.Unique && len(indexInfo.Columns) == 1 {
		tblInfo.Columns[col.Offset].AddFlag(mysql.UniqueKeyFlag)
	} else {
		tblInfo.Columns[col.Offset].AddFlag(mysql.MultipleKeyFlag)
	}
}

// DropIndexColumnFlag drops the column flag of columns in TableInfo according to the IndexInfo.
func DropIndexColumnFlag(tblInfo *model.TableInfo, indexInfo *model.IndexInfo) {
	if indexInfo.Primary {
		for _, col := range indexInfo.Columns {
			tblInfo.Columns[col.Offset].DelFlag(mysql.PriKeyFlag)
		}
	} else if indexInfo.Unique && len(indexInfo.Columns) == 1 {
		tblInfo.Columns[indexInfo.Columns[0].Offset].DelFlag(mysql.UniqueKeyFlag)
	} else {
		tblInfo.Columns[indexInfo.Columns[0].Offset].DelFlag(mysql.MultipleKeyFlag)
	}

	col := indexInfo.Columns[0]
	// other index may still cover this col
	for _, index := range tblInfo.Indices {
		if index.Name.L == indexInfo.Name.L {
			continue
		}

		if index.Columns[0].Name.L != col.Name.L {
			continue
		}

		AddIndexColumnFlag(tblInfo, index)
	}
}

// ValidateRenameIndex checks if index name is ok to be renamed.
func ValidateRenameIndex(from, to model.CIStr, tbl *model.TableInfo) (ignore bool, err error) {
	if fromIdx := tbl.FindIndexByName(from.L); fromIdx == nil {
		return false, errors.Trace(infoschema.ErrKeyNotExists.GenWithStackByArgs(from.O, tbl.Name))
	}
	// Take case-sensitivity into account, if `FromKey` and  `ToKey` are the same, nothing need to be changed
	if from.O == to.O {
		return true, nil
	}
	// If spec.FromKey.L == spec.ToKey.L, we operate on the same index(case-insensitive) and change its name (case-sensitive)
	// e.g: from `inDex` to `IndEX`. Otherwise, we try to rename an index to another different index which already exists,
	// that's illegal by rule.
	if toIdx := tbl.FindIndexByName(to.L); toIdx != nil && from.L != to.L {
		return false, errors.Trace(infoschema.ErrKeyNameDuplicate.GenWithStackByArgs(toIdx.Name.O))
	}
	return false, nil
}

func onRenameIndex(d *ddlCtx, t *meta.Meta, job *model.Job) (ver int64, _ error) {
	tblInfo, from, to, err := checkRenameIndex(t, job)
	if err != nil || tblInfo == nil {
		return ver, errors.Trace(err)
	}
	if tblInfo.TableCacheStatusType != model.TableCacheStatusDisable {
		return ver, errors.Trace(dbterror.ErrOptOnCacheTable.GenWithStackByArgs("Rename Index"))
	}

	if job.MultiSchemaInfo != nil && job.MultiSchemaInfo.Revertible {
		job.MarkNonRevertible()
		// Store the mark and enter the next DDL handling loop.
		return updateVersionAndTableInfoWithCheck(d, t, job, tblInfo, false)
	}

	renameIndexes(tblInfo, from, to)
	if ver, err = updateVersionAndTableInfo(d, t, job, tblInfo, true); err != nil {
		job.State = model.JobStateCancelled
		return ver, errors.Trace(err)
	}
	job.FinishTableJob(model.JobStateDone, model.StatePublic, ver, tblInfo)
	return ver, nil
}

func validateAlterIndexVisibility(ctx sessionctx.Context, indexName model.CIStr, invisible bool, tbl *model.TableInfo) (bool, error) {
	var idx *model.IndexInfo
	if idx = tbl.FindIndexByName(indexName.L); idx == nil || idx.State != model.StatePublic {
		return false, errors.Trace(infoschema.ErrKeyNotExists.GenWithStackByArgs(indexName.O, tbl.Name))
	}
	if ctx == nil || ctx.GetSessionVars() == nil || ctx.GetSessionVars().StmtCtx.MultiSchemaInfo == nil {
		// Early return.
		if idx.Invisible == invisible {
			return true, nil
		}
	}
	return false, nil
}

func onAlterIndexVisibility(d *ddlCtx, t *meta.Meta, job *model.Job) (ver int64, _ error) {
	tblInfo, from, invisible, err := checkAlterIndexVisibility(t, job)
	if err != nil || tblInfo == nil {
		return ver, errors.Trace(err)
	}

	if job.MultiSchemaInfo != nil && job.MultiSchemaInfo.Revertible {
		job.MarkNonRevertible()
		return updateVersionAndTableInfo(d, t, job, tblInfo, false)
	}

	setIndexVisibility(tblInfo, from, invisible)
	if ver, err = updateVersionAndTableInfoWithCheck(d, t, job, tblInfo, true); err != nil {
		job.State = model.JobStateCancelled
		return ver, errors.Trace(err)
	}
	job.FinishTableJob(model.JobStateDone, model.StatePublic, ver, tblInfo)
	return ver, nil
}

func setIndexVisibility(tblInfo *model.TableInfo, name model.CIStr, invisible bool) {
	for _, idx := range tblInfo.Indices {
		if idx.Name.L == name.L || (isTempIdxInfo(idx, tblInfo) && getChangingIndexOriginName(idx) == name.O) {
			idx.Invisible = invisible
		}
	}
}

func getNullColInfos(tblInfo *model.TableInfo, indexInfo *model.IndexInfo) ([]*model.ColumnInfo, error) {
	nullCols := make([]*model.ColumnInfo, 0, len(indexInfo.Columns))
	for _, colName := range indexInfo.Columns {
		col := model.FindColumnInfo(tblInfo.Columns, colName.Name.L)
		if !mysql.HasNotNullFlag(col.GetFlag()) || mysql.HasPreventNullInsertFlag(col.GetFlag()) {
			nullCols = append(nullCols, col)
		}
	}
	return nullCols, nil
}

func checkPrimaryKeyNotNull(d *ddlCtx, w *worker, t *meta.Meta, job *model.Job,
	tblInfo *model.TableInfo, indexInfo *model.IndexInfo) (warnings []string, err error) {
	if !indexInfo.Primary {
		return nil, nil
	}

	dbInfo, err := checkSchemaExistAndCancelNotExistJob(t, job)
	if err != nil {
		return nil, err
	}
	nullCols, err := getNullColInfos(tblInfo, indexInfo)
	if err != nil {
		return nil, err
	}
	if len(nullCols) == 0 {
		return nil, nil
	}

	err = modifyColsFromNull2NotNull(w, dbInfo, tblInfo, nullCols, &model.ColumnInfo{Name: model.NewCIStr("")}, false)
	if err == nil {
		return nil, nil
	}
	_, err = convertAddIdxJob2RollbackJob(d, t, job, tblInfo, indexInfo, err)
	// TODO: Support non-strict mode.
	// warnings = append(warnings, ErrWarnDataTruncated.GenWithStackByArgs(oldCol.Name.L, 0).Error())
	return nil, err
}

// moveAndUpdateHiddenColumnsToPublic updates the hidden columns to public, and
// moves the hidden columns to proper offsets, so that Table.Columns' states meet the assumption of
// [public, public, ..., public, non-public, non-public, ..., non-public].
func moveAndUpdateHiddenColumnsToPublic(tblInfo *model.TableInfo, idxInfo *model.IndexInfo) {
	hiddenColOffset := make(map[int]struct{}, 0)
	for _, col := range idxInfo.Columns {
		if tblInfo.Columns[col.Offset].Hidden {
			hiddenColOffset[col.Offset] = struct{}{}
		}
	}
	if len(hiddenColOffset) == 0 {
		return
	}
	// Find the first non-public column.
	firstNonPublicPos := len(tblInfo.Columns) - 1
	for i, c := range tblInfo.Columns {
		if c.State != model.StatePublic {
			firstNonPublicPos = i
			break
		}
	}
	for _, col := range idxInfo.Columns {
		tblInfo.Columns[col.Offset].State = model.StatePublic
		if _, needMove := hiddenColOffset[col.Offset]; needMove {
			tblInfo.MoveColumnInfo(col.Offset, firstNonPublicPos)
		}
	}
}

func (w *worker) onCreateIndex(d *ddlCtx, t *meta.Meta, job *model.Job, isPK bool) (ver int64, err error) {
	// Handle the rolling back job.
	if job.IsRollingback() {
		ver, err = onDropIndex(d, t, job)
		if err != nil {
			return ver, errors.Trace(err)
		}
		return ver, nil
	}

	// Handle normal job.
	schemaID := job.SchemaID
	tblInfo, err := GetTableInfoAndCancelFaultJob(t, job, schemaID)
	if err != nil {
		return ver, errors.Trace(err)
	}
	if tblInfo.TableCacheStatusType != model.TableCacheStatusDisable {
		return ver, errors.Trace(dbterror.ErrOptOnCacheTable.GenWithStackByArgs("Create Index"))
	}

	var (
		unique                  bool
		global                  bool
		indexName               model.CIStr
		indexPartSpecifications []*ast.IndexPartSpecification
		indexOption             *ast.IndexOption
		sqlMode                 mysql.SQLMode
		warnings                []string
		hiddenCols              []*model.ColumnInfo
	)
	if isPK {
		// Notice: sqlMode and warnings is used to support non-strict mode.
		err = job.DecodeArgs(&unique, &indexName, &indexPartSpecifications, &indexOption, &sqlMode, &warnings, &global)
	} else {
		err = job.DecodeArgs(&unique, &indexName, &indexPartSpecifications, &indexOption, &hiddenCols, &global)
	}
	if err != nil {
		job.State = model.JobStateCancelled
		return ver, errors.Trace(err)
	}

	indexInfo := tblInfo.FindIndexByName(indexName.L)
	if indexInfo != nil && indexInfo.State == model.StatePublic {
		job.State = model.JobStateCancelled
		err = dbterror.ErrDupKeyName.GenWithStack("index already exist %s", indexName)
		if isPK {
			err = infoschema.ErrMultiplePriKey
		}
		return ver, err
	}

	if indexInfo == nil {
		for _, hiddenCol := range hiddenCols {
			columnInfo := model.FindColumnInfo(tblInfo.Columns, hiddenCol.Name.L)
			if columnInfo != nil && columnInfo.State == model.StatePublic {
				// We already have a column with the same column name.
				job.State = model.JobStateCancelled
				// TODO: refine the error message
				return ver, infoschema.ErrColumnExists.GenWithStackByArgs(hiddenCol.Name)
			}
		}
	}

	if indexInfo == nil {
		if len(hiddenCols) > 0 {
			for _, hiddenCol := range hiddenCols {
				InitAndAddColumnToTable(tblInfo, hiddenCol)
			}
		}
		if err = checkAddColumnTooManyColumns(len(tblInfo.Columns)); err != nil {
			job.State = model.JobStateCancelled
			return ver, errors.Trace(err)
		}
		indexInfo, err = BuildIndexInfo(
			nil,
			tblInfo.Columns,
			indexName,
			isPK,
			unique,
			global,
			indexPartSpecifications,
			indexOption,
			model.StateNone,
		)
		if err != nil {
			job.State = model.JobStateCancelled
			return ver, errors.Trace(err)
		}
		if isPK {
			if _, err = CheckPKOnGeneratedColumn(tblInfo, indexPartSpecifications); err != nil {
				job.State = model.JobStateCancelled
				return ver, err
			}
		}
		indexInfo.ID = AllocateIndexID(tblInfo)
		tblInfo.Indices = append(tblInfo.Indices, indexInfo)
		if err = checkTooManyIndexes(tblInfo.Indices); err != nil {
			job.State = model.JobStateCancelled
			return ver, errors.Trace(err)
		}
		// Here we need do this check before set state to `DeleteOnly`,
		// because if hidden columns has been set to `DeleteOnly`,
		// the `DeleteOnly` columns are missing when we do this check.
		if err := checkInvisibleIndexOnPK(tblInfo); err != nil {
			job.State = model.JobStateCancelled
			return ver, err
		}
		logutil.BgLogger().Info("[ddl] run add index job", zap.String("job", job.String()), zap.Reflect("indexInfo", indexInfo))
	}
	originalState := indexInfo.State
	switch indexInfo.State {
	case model.StateNone:
		// Determin whether the new backfiller will be used or not.
		if IsEnableFastReorg() {
			err = prepareBackend(w.ctx, indexInfo.Unique, job, job.ReorgMeta.SQLMode)
			if err == nil {
				setLightningEnabled(job.ID, true)
			} else {
				indexInfo.SubState = model.StatePublic
			}
		} else {
			indexInfo.SubState = model.StatePublic
		}
		// none -> delete only
		indexInfo.State = model.StateDeleteOnly
		moveAndUpdateHiddenColumnsToPublic(tblInfo, indexInfo)
		ver, err = updateVersionAndTableInfoWithCheck(d, t, job, tblInfo, originalState != indexInfo.State)
		if err != nil {
			return ver, err
		}
		job.SchemaState = model.StateDeleteOnly
		metrics.GetBackfillProgressByLabel(metrics.LblAddIndex, job.SchemaName, tblInfo.Name.String()).Set(0)
	case model.StateDeleteOnly:
		// delete only -> write only
		indexInfo.State = model.StateWriteOnly
		_, err = checkPrimaryKeyNotNull(d, w, t, job, tblInfo, indexInfo)
		if err != nil {
			break
		}
		ver, err = updateVersionAndTableInfo(d, t, job, tblInfo, originalState != indexInfo.State)
		if err != nil {
			return ver, err
		}
		job.SchemaState = model.StateWriteOnly
	case model.StateWriteOnly:
		// write only -> reorganization
		indexInfo.State = model.StateWriteReorganization
		_, err = checkPrimaryKeyNotNull(d, w, t, job, tblInfo, indexInfo)
		if err != nil {
			break
		}
		ver, err = updateVersionAndTableInfo(d, t, job, tblInfo, originalState != indexInfo.State)
		if err != nil {
			return ver, err
		}
		// Initialize SnapshotVer to 0 for later reorganization check.
		job.SnapshotVer = 0
		job.SchemaState = model.StateWriteReorganization
	case model.StateWriteReorganization:
		// reorganization -> public
		tbl, err := getTable(d.store, schemaID, tblInfo)
		if err != nil {
			return ver, errors.Trace(err)
		}

		var done bool
		if job.MultiSchemaInfo != nil {
			done, ver, err = doReorgWorkForCreateIndexMultiSchema(w, d, t, job, tbl, indexInfo)
		} else {
			done, ver, err = doReorgWorkForCreateIndex(w, d, t, job, tbl, indexInfo)
		}
		if !done {
			return ver, err
		}

		indexInfo.State = model.StatePublic
		var tmpIndexID int64
		if indexInfo.SubState != model.StatePublic {
			// After merge data into TiKV, then the progress is set to 100.
			metrics.GetBackfillProgressByLabel(metrics.LblAddIndex, job.SchemaName, tblInfo.Name.String()).Set(100)
			// Set sub state to stateNone to stop double write
			indexInfo.SubState = model.StatePublic
			tmpIndexID = tablecodec.TempIndexPrefix | indexInfo.ID
		}

		// Set column index flag.
		AddIndexColumnFlag(tblInfo, indexInfo)
		if isPK {
			if err = UpdateColsNull2NotNull(tblInfo, indexInfo); err != nil {
				return ver, errors.Trace(err)
			}
		}
		indexInfo.State = model.StatePublic
		ver, err = updateVersionAndTableInfo(d, t, job, tblInfo, originalState != indexInfo.State)
		if err != nil {
			return ver, errors.Trace(err)
		}
		// Finish this job.
		job.FinishTableJob(model.JobStateDone, model.StatePublic, ver, tblInfo)
		if tmpIndexID != 0 {
			// Clean temp index if needed
			job.Args = job.Args[:0]
			job.Args = []interface{}{tmpIndexID, false, getPartitionIDs(tblInfo)}
		}
	default:
		err = dbterror.ErrInvalidDDLState.GenWithStackByArgs("index", tblInfo.State)
	}

	return ver, errors.Trace(err)
}

func doReorgWorkForCreateIndexMultiSchema(w *worker, d *ddlCtx, t *meta.Meta, job *model.Job,
	tbl table.Table, indexInfo *model.IndexInfo) (done bool, ver int64, err error) {
	if job.MultiSchemaInfo.Revertible {
		done, ver, err = doReorgWorkForCreateIndex(w, d, t, job, tbl, indexInfo)
		if done {
			job.MarkNonRevertible()
		}
		// We need another round to wait for all the others sub-jobs to finish.
		return false, ver, err
	}
	return true, ver, err
}

func goFastDDLBackfill(w *worker, d *ddlCtx, t *meta.Meta, job *model.Job,
	tbl table.Table, indexInfo *model.IndexInfo, reorgInfo *reorgInfo,
	elements []*meta.Element, rh *reorgHandler) (reorg bool, ver int64, err error) {
	// When sub state is StatePublic means not go fast ddl path.
	if indexInfo.SubState == model.StatePublic {
		return false, 0, nil
	}

	// If enter this backfill flow，then need finished it。
	switch indexInfo.SubState {
	case model.StateNone:
		logutil.BgLogger().Info("Lightning backfill start state none")
		indexInfo.SubState = model.StateBackfillSync
		ver, err = updateVersionAndTableInfo(d, t, job, tbl.Meta(), true)
		if err != nil {
			return false, ver, errors.Trace(err)
		}
		return false, ver, nil
	case model.StateBackfillSync:
		logutil.BgLogger().Info("Lightning backfill state backfill Sync")
		indexInfo.SubState = model.StateBackfill
		ver, err = updateVersionAndTableInfo(d, t, job, tbl.Meta(), true)
		if err != nil {
			return false, ver, errors.Trace(err)
		}
		return false, ver, nil
	case model.StateBackfill:
		logutil.BgLogger().Info("Lightning backfill state backfill")
		// Restore reorg task if it interrupt during backfill state and TiDB owner is not changed or restarted.
		if isLightningEnabled(job.ID) && needRestoreJob(job.ID) {
			// If reorg task can not be restore with lightning execution, should restart reorg task to keep data consist.
			// ToDo：Should be changed after checkpoint.
			if !canRestoreReorgTask(job, indexInfo.ID) {
				reorgInfo, err = getReorgInfo(d.jobContext(job), d, rh, job, tbl, elements)
				if err != nil || reorgInfo.first {
					return false, ver, errors.Trace(err)
				}
			}
		} else if !isLightningEnabled(job.ID) {
			// Be here, means the DDL Owner changed or restarted, the reorg state is re-entered.
			// If it is an empty table, do not need start lightning backfiller.
			if reorgInfo.StartKey == nil && reorgInfo.EndKey == nil {
				return false, ver, nil
			}

			err = prepareBackend(w.ctx, indexInfo.Unique, job, reorgInfo.ReorgMeta.SQLMode)
			if err == nil {
				setLightningEnabled(job.ID, true)
				// Todo: refactor when checkpoint implement.
				if err := rh.RemoveDDLReorgHandle(job, reorgInfo.elements); err != nil {
					logutil.BgLogger().Warn("[ddl] Lightning: removeDDLReorgHandle failed", zap.Error(err))
					return false, 0, errors.Trace(err)
				}
				job.SnapshotVer = 0
				reorgInfo, err = getReorgInfo(d.jobContext(job), d, rh, job, tbl, elements)
				if err != nil {
					logutil.BgLogger().Warn("[ddl] Lightning: resumeDDLReorgHandle failed", zap.Error(err))
					return false, 0, errors.Trace(err)
				}
			}
			
		}
		return true, ver, nil
	case model.StateMergeSync:
		logutil.BgLogger().Info("Lightning backfill state merge Sync")
		indexInfo.SubState = model.StateMerge
		ver, err = updateVersionAndTableInfo(d, t, job, tbl.Meta(), true)
		if err != nil {
			return false, ver, errors.Trace(err)
		}
		return false, ver, nil
	case model.StateMerge:
		logutil.BgLogger().Info("Lightning start merge the increment part of adding index")
		err = w.runMergeJob(rh, reorgInfo, tbl.Meta(), d.lease, func() (addIndexErr error) {
			defer util.Recover(metrics.LabelDDL, "onMergeIndex",
				func() {
					addIndexErr = dbterror.ErrCancelledDDLJob.GenWithStack("merge table `%v` index `%v` panic", tbl.Meta().Name, indexInfo.Name)
				}, false)
			return w.mergeTempIndex(tbl, indexInfo, reorgInfo)
		})
		if err != nil {
			return false, 0, errors.Trace(err)
		}
		logutil.BgLogger().Info("Lightning finished merge the increment part of adding index")
		// Clean lightning backend.
		cleanUpLightningEnv(reorgInfo, false)
		return true, ver, nil
	default:
		return false, 0, errors.New("Lightning go fast path wrong sub states: should not happened")
	}
}

func doReorgWorkForCreateIndex(w *worker, d *ddlCtx, t *meta.Meta, job *model.Job,
	tbl table.Table, indexInfo *model.IndexInfo) (done bool, ver int64, err error) {
	var doReorg bool
	elements := []*meta.Element{{ID: indexInfo.ID, TypeKey: meta.IndexElementKey}}
	rh := newReorgHandler(t, w.sess, w.concurrentDDL)
	reorgInfo, err := getReorgInfo(d.jobContext(job), d, rh, job, tbl, elements)
	if err != nil || reorgInfo.first {
		// If we run reorg firstly, we should update the job snapshot version
		// and then run the reorg next time.
		return false, ver, errors.Trace(err)
	}

	doReorg, ver, err = goFastDDLBackfill(w, d, t, job, tbl, indexInfo, reorgInfo, elements, rh)
	if indexInfo.SubState != model.StatePublic {
		if err != nil {
			logutil.BgLogger().Error("Lightning: Add index fast path processing:", zap.String("Error:", err.Error()))
			return doReorg, ver, err
		}
		// Only when SubState is in BackFill state, then need start to start new backfill task.
		if !doReorg || indexInfo.SubState == model.StateMerge {
			return doReorg, ver, err
		}
	}

	err = w.runReorgJob(rh, reorgInfo, tbl.Meta(), d.lease, func() (addIndexErr error) {
		defer util.Recover(metrics.LabelDDL, "onCreateIndex",
			func() {
				addIndexErr = dbterror.ErrCancelledDDLJob.GenWithStack("add table `%v` index `%v` panic", tbl.Meta().Name, indexInfo.Name)
			}, false)
		return w.addTableIndex(tbl, indexInfo, reorgInfo)
	})
	if err != nil {
		if dbterror.ErrWaitReorgTimeout.Equal(err) {
			// if timeout, we should return, check for the owner and re-wait job done.
			return false, ver, nil
		}
		if kv.ErrKeyExists.Equal(err) || dbterror.ErrCancelledDDLJob.Equal(err) || dbterror.ErrCantDecodeRecord.Equal(err) {
			logutil.BgLogger().Warn("[ddl] run add index job failed, convert job to rollback", zap.String("job", job.String()), zap.Error(err))
			ver, err = convertAddIdxJob2RollbackJob(d, t, job, tbl.Meta(), indexInfo, err)
			if err1 := rh.RemoveDDLReorgHandle(job, reorgInfo.elements); err1 != nil {
				logutil.BgLogger().Warn("[ddl] run add index job failed, convert job to rollback, RemoveDDLReorgHandle failed", zap.String("job", job.String()), zap.Error(err1))
			}
		}
		// Clean job related lightning backend data, will handle both user cancel ddl job and
		// others errors that occurs in reorg processing.
		// For error that will rollback the add index statement, here only remove locale lightning
		// files, other rollback process will follow add index roll back flow.
		cleanUpLightningEnv(reorgInfo, true, indexInfo.ID)
		return false, ver, errors.Trace(err)
	}
	// Ingest data to TiKV
	err = importIndexDataToStore(w.ctx, reorgInfo, indexInfo.ID, indexInfo.Unique, tbl)
	if err != nil {
		if kv.ErrKeyExists.Equal(err) {
			logutil.BgLogger().Warn("Lightning: [DDL] import index duplicate key, convert job to rollback", zap.String("job", job.String()), zap.Error(err))
			ver, err = convertAddIdxJob2RollbackJob(d, t, job, tbl.Meta(), indexInfo, err)
			if err1 := rh.RemoveDDLReorgHandle(job, reorgInfo.elements); err1 != nil {
				logutil.BgLogger().Warn("[ddl] run add index job failed, convert job to rollback, RemoveDDLReorgHandle failed", zap.String("job", job.String()), zap.Error(err1))
			}
		} else {
			logutil.BgLogger().Warn("Lightning import error:", zap.Error(err))
		}
		cleanUpLightningEnv(reorgInfo, true, indexInfo.ID)
		return false, ver, errors.Trace(err)
	}

	// Go through new backfill path
	if indexInfo.SubState != model.StatePublic {
		indexInfo.SubState = model.StateMergeSync
		ver, err = updateVersionAndTableInfo(d, t, job, tbl.Meta(), true)
		if err != nil {
			return false, ver, errors.Trace(err)
		}
		//Init merge reorgInfo for merge temp index task.
		job.SnapshotVer = 0
		_, err = getMergeReorgInfo(d.jobContext(job), d, rh, job, tbl, elements, indexInfo.ID)
		if err != nil {
			return done, ver, errors.Trace(err)
		}
	} else {
		// Original backfill finished from here.
		return true, ver, errors.Trace(err)
	}
	// Cleanup lightning engines
	cleanUpLightningEngines(reorgInfo)
	return false, ver, errors.Trace(err)
}

func onDropIndex(d *ddlCtx, t *meta.Meta, job *model.Job) (ver int64, _ error) {
	tblInfo, indexInfo, ifExists, err := checkDropIndex(t, job)
	if err != nil {
		if ifExists && dbterror.ErrCantDropFieldOrKey.Equal(err) {
			job.Warning = toTError(err)
			job.State = model.JobStateDone
			return ver, nil
		}
		return ver, errors.Trace(err)
	}
	if tblInfo.TableCacheStatusType != model.TableCacheStatusDisable {
		return ver, errors.Trace(dbterror.ErrOptOnCacheTable.GenWithStackByArgs("Drop Index"))
	}

	if job.MultiSchemaInfo != nil && !job.IsRollingback() && job.MultiSchemaInfo.Revertible {
		job.MarkNonRevertible()
		job.SchemaState = indexInfo.State
		return updateVersionAndTableInfo(d, t, job, tblInfo, false)
	}

	originalState := indexInfo.State
	switch indexInfo.State {
	case model.StatePublic:
		// public -> write only
		indexInfo.State = model.StateWriteOnly
		ver, err = updateVersionAndTableInfo(d, t, job, tblInfo, originalState != indexInfo.State)
		if err != nil {
			return ver, errors.Trace(err)
		}
	case model.StateWriteOnly:
		// write only -> delete only
		indexInfo.State = model.StateDeleteOnly
		ver, err = updateVersionAndTableInfo(d, t, job, tblInfo, originalState != indexInfo.State)
		if err != nil {
			return ver, errors.Trace(err)
		}
	case model.StateDeleteOnly:
		// delete only -> reorganization
		indexInfo.State = model.StateDeleteReorganization
		ver, err = updateVersionAndTableInfo(d, t, job, tblInfo, originalState != indexInfo.State)
		if err != nil {
			return ver, errors.Trace(err)
		}
	case model.StateDeleteReorganization:
		// reorganization -> absent
		indexInfo.State = model.StateNone
		// Set column index flag.
		DropIndexColumnFlag(tblInfo, indexInfo)
		RemoveDependentHiddenColumns(tblInfo, indexInfo)
		removeIndexInfo(tblInfo, indexInfo)

		failpoint.Inject("mockExceedErrorLimit", func(val failpoint.Value) {
			if val.(bool) {
				panic("panic test in cancelling add index")
			}
		})

		ver, err = updateVersionAndTableInfoWithCheck(d, t, job, tblInfo, originalState != model.StateNone)
		if err != nil {
			return ver, errors.Trace(err)
		}

		// Finish this job.
		if job.IsRollingback() {
			job.FinishTableJob(model.JobStateRollbackDone, model.StateNone, ver, tblInfo)
<<<<<<< HEAD
			if indexInfo.SubState == model.StatePublic {
				job.Args[0] = indexInfo.ID
			} else {
				// If go through new backfill flow, set temp index id as index id.
				job.Args[0] = tablecodec.TempIndexPrefix | indexInfo.ID
			}
=======
			job.Args[0] = indexInfo.ID
		} else {
>>>>>>> 9a16a8dd
			// the partition ids were append by convertAddIdxJob2RollbackJob, it is weird, but for the compatibility,
			// we should keep appending the partitions in the convertAddIdxJob2RollbackJob.
			job.FinishTableJob(model.JobStateDone, model.StateNone, ver, tblInfo)
			job.Args = append(job.Args, indexInfo.ID, getPartitionIDs(tblInfo))
		}
	default:
		return ver, errors.Trace(dbterror.ErrInvalidDDLState.GenWithStackByArgs("index", indexInfo.State))
	}
	job.SchemaState = indexInfo.State
	return ver, errors.Trace(err)
}

// RemoveDependentHiddenColumns removes hidden columns by the indexInfo.
func RemoveDependentHiddenColumns(tblInfo *model.TableInfo, idxInfo *model.IndexInfo) {
	hiddenColOffs := make([]int, 0)
	for _, indexColumn := range idxInfo.Columns {
		col := tblInfo.Columns[indexColumn.Offset]
		if col.Hidden {
			hiddenColOffs = append(hiddenColOffs, col.Offset)
		}
	}
	// Sort the offset in descending order.
	slices.SortFunc(hiddenColOffs, func(a, b int) bool { return a > b })
	// Move all the dependent hidden columns to the end.
	endOffset := len(tblInfo.Columns) - 1
	for _, offset := range hiddenColOffs {
		tblInfo.MoveColumnInfo(offset, endOffset)
	}
	tblInfo.Columns = tblInfo.Columns[:len(tblInfo.Columns)-len(hiddenColOffs)]
}

func removeIndexInfo(tblInfo *model.TableInfo, idxInfo *model.IndexInfo) {
	indices := tblInfo.Indices
	offset := -1
	for i, idx := range indices {
		if idxInfo.ID == idx.ID {
			offset = i
			break
		}
	}
	if offset == -1 {
		// The target index has been removed.
		return
	}
	// Remove the target index.
	tblInfo.Indices = append(tblInfo.Indices[:offset], tblInfo.Indices[offset+1:]...)
}

func checkDropIndex(t *meta.Meta, job *model.Job) (*model.TableInfo, *model.IndexInfo, bool /* ifExists */, error) {
	schemaID := job.SchemaID
	tblInfo, err := GetTableInfoAndCancelFaultJob(t, job, schemaID)
	if err != nil {
		return nil, nil, false, errors.Trace(err)
	}

	var indexName model.CIStr
	var ifExists bool
	if err = job.DecodeArgs(&indexName, &ifExists); err != nil {
		job.State = model.JobStateCancelled
		return nil, nil, false, errors.Trace(err)
	}

	indexInfo := tblInfo.FindIndexByName(indexName.L)
	if indexInfo == nil {
		job.State = model.JobStateCancelled
		return nil, nil, ifExists, dbterror.ErrCantDropFieldOrKey.GenWithStack("index %s doesn't exist", indexName)
	}

	// Double check for drop index on auto_increment column.
	err = CheckDropIndexOnAutoIncrementColumn(tblInfo, indexInfo)
	if err != nil {
		job.State = model.JobStateCancelled
		return nil, nil, false, autoid.ErrWrongAutoKey
	}

	// Check that drop primary index will not cause invisible implicit primary index.
	if err := checkInvisibleIndexesOnPK(tblInfo, []*model.IndexInfo{indexInfo}, job); err != nil {
		job.State = model.JobStateCancelled
		return nil, nil, false, errors.Trace(err)
	}

	return tblInfo, indexInfo, false, nil
}

func checkInvisibleIndexesOnPK(tblInfo *model.TableInfo, indexInfos []*model.IndexInfo, job *model.Job) error {
	newIndices := make([]*model.IndexInfo, 0, len(tblInfo.Indices))
	for _, oidx := range tblInfo.Indices {
		needAppend := true
		for _, idx := range indexInfos {
			if idx.Name.L == oidx.Name.L {
				needAppend = false
				break
			}
		}
		if needAppend {
			newIndices = append(newIndices, oidx)
		}
	}
	newTbl := tblInfo.Clone()
	newTbl.Indices = newIndices
	if err := checkInvisibleIndexOnPK(newTbl); err != nil {
		job.State = model.JobStateCancelled
		return err
	}

	return nil
}

// CheckDropIndexOnAutoIncrementColumn checks if the index to drop is on auto_increment column.
func CheckDropIndexOnAutoIncrementColumn(tblInfo *model.TableInfo, indexInfo *model.IndexInfo) error {
	cols := tblInfo.Columns
	for _, idxCol := range indexInfo.Columns {
		flag := cols[idxCol.Offset].GetFlag()
		if !mysql.HasAutoIncrementFlag(flag) {
			continue
		}
		// check the count of index on auto_increment column.
		count := 0
		for _, idx := range tblInfo.Indices {
			for _, c := range idx.Columns {
				if c.Name.L == idxCol.Name.L {
					count++
					break
				}
			}
		}
		if tblInfo.PKIsHandle && mysql.HasPriKeyFlag(flag) {
			count++
		}
		if count < 2 {
			return autoid.ErrWrongAutoKey
		}
	}
	return nil
}

func checkRenameIndex(t *meta.Meta, job *model.Job) (*model.TableInfo, model.CIStr, model.CIStr, error) {
	var from, to model.CIStr
	schemaID := job.SchemaID
	tblInfo, err := GetTableInfoAndCancelFaultJob(t, job, schemaID)
	if err != nil {
		return nil, from, to, errors.Trace(err)
	}

	if err := job.DecodeArgs(&from, &to); err != nil {
		job.State = model.JobStateCancelled
		return nil, from, to, errors.Trace(err)
	}

	// Double check. See function `RenameIndex` in ddl_api.go
	duplicate, err := ValidateRenameIndex(from, to, tblInfo)
	if duplicate {
		return nil, from, to, nil
	}
	if err != nil {
		job.State = model.JobStateCancelled
		return nil, from, to, errors.Trace(err)
	}
	return tblInfo, from, to, errors.Trace(err)
}

func checkAlterIndexVisibility(t *meta.Meta, job *model.Job) (*model.TableInfo, model.CIStr, bool, error) {
	var (
		indexName model.CIStr
		invisible bool
	)

	schemaID := job.SchemaID
	tblInfo, err := GetTableInfoAndCancelFaultJob(t, job, schemaID)
	if err != nil {
		return nil, indexName, invisible, errors.Trace(err)
	}

	if err := job.DecodeArgs(&indexName, &invisible); err != nil {
		job.State = model.JobStateCancelled
		return nil, indexName, invisible, errors.Trace(err)
	}

	skip, err := validateAlterIndexVisibility(nil, indexName, invisible, tblInfo)
	if err != nil {
		job.State = model.JobStateCancelled
		return nil, indexName, invisible, errors.Trace(err)
	}
	if skip {
		job.State = model.JobStateDone
		return nil, indexName, invisible, nil
	}
	return tblInfo, indexName, invisible, nil
}

// indexRecord is the record information of an index.
type indexRecord struct {
	handle kv.Handle
	key    []byte        // It's used to lock a record. Record it to reduce the encoding time.
	vals   []types.Datum // It's the index values.
	rsData []types.Datum // It's the restored data for handle.
	skip   bool          // skip indicates that the index key is already exists, we should not add it.
}

type baseIndexWorker struct {
	*backfillWorker
	indexes []table.Index

	metricCounter prometheus.Counter

	// The following attributes are used to reduce memory allocation.
	defaultVals []types.Datum
	idxRecords  []*indexRecord
	rowMap      map[int64]types.Datum
	rowDecoder  *decoder.RowDecoder

	sqlMode    mysql.SQLMode
	jobContext *JobContext
}

type addIndexWorker struct {
	baseIndexWorker
	index table.Index

	// The following attributes are used to reduce memory allocation.
	idxKeyBufs         [][]byte
	batchCheckKeys     []kv.Key
	distinctCheckFlags []bool
}

<<<<<<< HEAD
func newAddIndexWorker(sessCtx sessionctx.Context, worker *worker, id int, t table.PhysicalTable, indexInfo *model.IndexInfo, decodeColMap map[int64]decoder.Column, reorgInfo *reorgInfo, jc *JobContext, newBF bool) *addIndexWorker {
	index := tables.NewIndex(t.GetPhysicalID(), t.Meta(), indexInfo, newBF)
=======
func newAddIndexWorker(sessCtx sessionctx.Context, id int, t table.PhysicalTable, indexInfo *model.IndexInfo, decodeColMap map[int64]decoder.Column, reorgInfo *reorgInfo, jc *JobContext) *addIndexWorker {
	index := tables.NewIndex(t.GetPhysicalID(), t.Meta(), indexInfo)
>>>>>>> 9a16a8dd
	rowDecoder := decoder.NewRowDecoder(t, t.WritableCols(), decodeColMap)
	return &addIndexWorker{
		baseIndexWorker: baseIndexWorker{
			backfillWorker: newBackfillWorker(sessCtx, id, t, reorgInfo),
			indexes:        []table.Index{index},
			rowDecoder:     rowDecoder,
			defaultVals:    make([]types.Datum, len(t.WritableCols())),
			rowMap:         make(map[int64]types.Datum, len(decodeColMap)),
			metricCounter:  metrics.BackfillTotalCounter.WithLabelValues(metrics.GenerateReorgLabel("add_idx_rate", reorgInfo.SchemaName, t.Meta().Name.String())),
			sqlMode:        reorgInfo.ReorgMeta.SQLMode,
			jobContext:     jc,
		},
		index: index,
	}
}

func (w *baseIndexWorker) AddMetricInfo(cnt float64) {
	w.metricCounter.Add(cnt)
}

// mockNotOwnerErrOnce uses to make sure `notOwnerErr` only mock error once.
var mockNotOwnerErrOnce uint32

// getIndexRecord gets index columns values use w.rowDecoder, and generate indexRecord.
func (w *baseIndexWorker) getIndexRecord(idxInfo *model.IndexInfo, handle kv.Handle, recordKey []byte) (*indexRecord, error) {
	cols := w.table.WritableCols()
	failpoint.Inject("MockGetIndexRecordErr", func(val failpoint.Value) {
		if valStr, ok := val.(string); ok {
			switch valStr {
			case "cantDecodeRecordErr":
				failpoint.Return(nil, errors.Trace(dbterror.ErrCantDecodeRecord.GenWithStackByArgs("index",
					errors.New("mock can't decode record error"))))
			case "modifyColumnNotOwnerErr":
				if idxInfo.Name.O == "_Idx$_idx" && handle.IntValue() == 7168 && atomic.CompareAndSwapUint32(&mockNotOwnerErrOnce, 0, 1) {
					failpoint.Return(nil, errors.Trace(dbterror.ErrNotOwner))
				}
			case "addIdxNotOwnerErr":
				// For the case of the old TiDB version(do not exist the element information) is upgraded to the new TiDB version.
				// First step, we need to exit "addPhysicalTableIndex".
				if idxInfo.Name.O == "idx2" && handle.IntValue() == 6144 && atomic.CompareAndSwapUint32(&mockNotOwnerErrOnce, 1, 2) {
					failpoint.Return(nil, errors.Trace(dbterror.ErrNotOwner))
				}
			}
		}
	})
	idxVal := make([]types.Datum, len(idxInfo.Columns))
	var err error
	for j, v := range idxInfo.Columns {
		col := cols[v.Offset]
		idxColumnVal, ok := w.rowMap[col.ID]
		if ok {
			idxVal[j] = idxColumnVal
			continue
		}
		idxColumnVal, err = tables.GetColDefaultValue(w.sessCtx, col, w.defaultVals)
		if err != nil {
			return nil, errors.Trace(err)
		}

		idxVal[j] = idxColumnVal
	}

	rsData := tables.TryGetHandleRestoredDataWrapper(w.table, nil, w.rowMap, idxInfo)
	idxRecord := &indexRecord{handle: handle, key: recordKey, vals: idxVal, rsData: rsData}
	return idxRecord, nil
}

func (w *baseIndexWorker) cleanRowMap() {
	for id := range w.rowMap {
		delete(w.rowMap, id)
	}
}

// getNextKey gets next key of entry that we are going to process.
func (w *baseIndexWorker) getNextKey(taskRange reorgBackfillTask, taskDone bool) (nextKey kv.Key) {
	if !taskDone {
		// The task is not done. So we need to pick the last processed entry's handle and add one.
		lastHandle := w.idxRecords[len(w.idxRecords)-1].handle
		recordKey := tablecodec.EncodeRecordKey(w.table.RecordPrefix(), lastHandle)
		return recordKey.Next()
	}
	return taskRange.endKey.Next()
}

func (w *baseIndexWorker) updateRowDecoder(handle kv.Handle, rawRecord []byte) error {
	sysZone := w.sessCtx.GetSessionVars().StmtCtx.TimeZone
	_, err := w.rowDecoder.DecodeAndEvalRowWithMap(w.sessCtx, handle, rawRecord, sysZone, w.rowMap)
	if err != nil {
		return errors.Trace(dbterror.ErrCantDecodeRecord.GenWithStackByArgs("index", err))
	}
	return nil
}

// fetchRowColVals fetch w.batchCnt count records that need to reorganize indices, and build the corresponding indexRecord slice.
// fetchRowColVals returns:
// 1. The corresponding indexRecord slice.
// 2. Next handle of entry that we need to process.
// 3. Boolean indicates whether the task is done.
// 4. error occurs in fetchRowColVals. nil if no error occurs.
func (w *baseIndexWorker) fetchRowColVals(txn kv.Transaction, taskRange reorgBackfillTask) ([]*indexRecord, kv.Key, bool, error) {
	// TODO: use tableScan to prune columns.
	w.idxRecords = w.idxRecords[:0]
	startTime := time.Now()

	// taskDone means that the reorged handle is out of taskRange.endHandle.
	taskDone := false
	oprStartTime := startTime
	err := iterateSnapshotRows(w.reorgInfo.d.jobContext(w.reorgInfo.Job), w.sessCtx.GetStore(), w.priority, w.table, txn.StartTS(), taskRange.startKey, taskRange.endKey,
		func(handle kv.Handle, recordKey kv.Key, rawRow []byte) (bool, error) {
			oprEndTime := time.Now()
			logSlowOperations(oprEndTime.Sub(oprStartTime), "iterateSnapshotRows in baseIndexWorker fetchRowColVals", 0)
			oprStartTime = oprEndTime

			if taskRange.endInclude {
				taskDone = recordKey.Cmp(taskRange.endKey) > 0
			} else {
				taskDone = recordKey.Cmp(taskRange.endKey) >= 0
			}

			if taskDone || len(w.idxRecords) >= w.batchCnt {
				return false, nil
			}

			// Decode one row, generate records of this row.
			err := w.updateRowDecoder(handle, rawRow)
			if err != nil {
				return false, err
			}
			for _, index := range w.indexes {
				idxRecord, err1 := w.getIndexRecord(index.Meta(), handle, recordKey)
				if err1 != nil {
					return false, errors.Trace(err1)
				}
				w.idxRecords = append(w.idxRecords, idxRecord)
			}
			// If there are generated column, rowDecoder will use column value that not in idxInfo.Columns to calculate
			// the generated value, so we need to clear up the reusing map.
			w.cleanRowMap()

			if recordKey.Cmp(taskRange.endKey) == 0 {
				taskDone = true
				return false, nil
			}
			return true, nil
		})

	if len(w.idxRecords) == 0 {
		taskDone = true
	}

	logutil.BgLogger().Debug("[ddl] txn fetches handle info", zap.Uint64("txnStartTS", txn.StartTS()),
		zap.String("taskRange", taskRange.String()), zap.Duration("takeTime", time.Since(startTime)))
	return w.idxRecords, w.getNextKey(taskRange, taskDone), taskDone, errors.Trace(err)
}

func (w *addIndexWorker) initBatchCheckBufs(batchCount int) {
	if len(w.idxKeyBufs) < batchCount {
		w.idxKeyBufs = make([][]byte, batchCount)
	}

	w.batchCheckKeys = w.batchCheckKeys[:0]
	w.distinctCheckFlags = w.distinctCheckFlags[:0]
}

func (w *addIndexWorker) checkHandleExists(key kv.Key, value []byte, handle kv.Handle) error {
	idxInfo := w.index.Meta()
	tblInfo := w.table.Meta()
	idxColLen := len(idxInfo.Columns)
	h, err := tablecodec.DecodeIndexHandle(key, value, idxColLen)
	if err != nil {
		return errors.Trace(err)
	}
	hasBeenBackFilled := h.Equal(handle)
	if hasBeenBackFilled {
		return nil
	}
	colInfos := tables.BuildRowcodecColInfoForIndexColumns(idxInfo, tblInfo)
	values, err := tablecodec.DecodeIndexKV(key, value, idxColLen, tablecodec.HandleNotNeeded, colInfos)
	if err != nil {
		return err
	}
	indexName := w.index.Meta().Name.String()
	valueStr := make([]string, 0, idxColLen)
	for i, val := range values[:idxColLen] {
		d, err := tablecodec.DecodeColumnValue(val, colInfos[i].Ft, time.Local)
		if err != nil {
			return kv.ErrKeyExists.FastGenByArgs(key.String(), indexName)
		}
		str, err := d.ToString()
		if err != nil {
			str = string(val)
		}
		valueStr = append(valueStr, str)
	}
	return kv.ErrKeyExists.FastGenByArgs(strings.Join(valueStr, "-"), indexName)
}

func (w *addIndexWorker) batchCheckUniqueKey(txn kv.Transaction, idxRecords []*indexRecord) error {
	idxInfo := w.index.Meta()
	if !idxInfo.Unique {
		// non-unique key need not to check, just overwrite it,
		// because in most case, backfilling indices is not exists.
		return nil
	}

	w.initBatchCheckBufs(len(idxRecords))
	stmtCtx := w.sessCtx.GetSessionVars().StmtCtx
	for i, record := range idxRecords {
		idxKey, distinct, err := w.index.GenIndexKey(stmtCtx, record.vals, record.handle, w.idxKeyBufs[i])
		if err != nil {
			return errors.Trace(err)
		}
		// save the buffer to reduce memory allocations.
		w.idxKeyBufs[i] = idxKey

		w.batchCheckKeys = append(w.batchCheckKeys, idxKey)
		w.distinctCheckFlags = append(w.distinctCheckFlags, distinct)
	}

	batchVals, err := txn.BatchGet(context.Background(), w.batchCheckKeys)
	if err != nil {
		return errors.Trace(err)
	}

	// 1. unique-key/primary-key is duplicate and the handle is equal, skip it.
	// 2. unique-key/primary-key is duplicate and the handle is not equal, return duplicate error.
	// 3. non-unique-key is duplicate, skip it.
	for i, key := range w.batchCheckKeys {
		if val, found := batchVals[string(key)]; found {
			if w.distinctCheckFlags[i] {
				if err := w.checkHandleExists(key, val, idxRecords[i].handle); err != nil {
					return errors.Trace(err)
				}
			}
			idxRecords[i].skip = true
		} else if w.distinctCheckFlags[i] {
			// The keys in w.batchCheckKeys also maybe duplicate,
			// so we need to backfill the not found key into `batchVals` map.
			needRsData := tables.NeedRestoredData(w.index.Meta().Columns, w.table.Meta().Columns)
			val, err := tablecodec.GenIndexValuePortal(stmtCtx, w.table.Meta(), w.index.Meta(), needRsData, w.distinctCheckFlags[i], false, idxRecords[i].vals, idxRecords[i].handle, 0, idxRecords[i].rsData)
			if err != nil {
				return errors.Trace(err)
			}
			batchVals[string(key)] = val
		}
	}
	// Constrains is already checked.
	stmtCtx.BatchCheck = true
	return nil
}

// BackfillDataInTxn will backfill table index in a transaction. A lock corresponds to a rowKey if the value of rowKey is changed,
// Note that index columns values may change, and an index is not allowed to be added, so the txn will rollback and retry.
// BackfillDataInTxn will add w.batchCnt indices once, default value of w.batchCnt is 128.
func (w *addIndexWorker) BackfillDataInTxn(handleRange reorgBackfillTask) (taskCtx backfillTaskContext, errInTxn error) {
	failpoint.Inject("errorMockPanic", func(val failpoint.Value) {
		if val.(bool) {
			panic("panic test")
		}
	})

	oprStartTime := time.Now()
	ctx := kv.WithInternalSourceType(context.Background(), w.jobContext.ddlJobSourceType())
	errInTxn = kv.RunInNewTxn(ctx, w.sessCtx.GetStore(), true, func(ctx context.Context, txn kv.Transaction) error {
		taskCtx.addedCount = 0
		taskCtx.scanCount = 0
		txn.SetOption(kv.Priority, w.priority)
		if tagger := w.reorgInfo.d.getResourceGroupTaggerForTopSQL(w.reorgInfo.Job); tagger != nil {
			txn.SetOption(kv.ResourceGroupTagger, tagger)
		}

		idxRecords, nextKey, taskDone, err := w.fetchRowColVals(txn, handleRange)
		if err != nil {
			return errors.Trace(err)
		}
		taskCtx.nextKey = nextKey
		taskCtx.done = taskDone

		err = w.batchCheckUniqueKey(txn, idxRecords)
		if err != nil {
			return errors.Trace(err)
		}

		for _, idxRecord := range idxRecords {
			taskCtx.scanCount++
			// The index is already exists, we skip it, no needs to backfill it.
			// The following update, delete, insert on these rows, TiDB can handle it correctly.
			if idxRecord.skip {
				continue
			}

			// When backfill go new backfill path, but use original worker then no need to lock index key.
			if !w.isNewBF {
				// We need to add this lock to make sure pessimistic transaction can realize this operation.
				// For the normal pessimistic transaction, it's ok. But if async commmit is used, it may lead to inconsistent data and index.
				err := txn.LockKeys(context.Background(), new(kv.LockCtx), idxRecord.key)
				if err != nil {
					return errors.Trace(err)
				}
			}

			// Create the index.
			handle, err := w.index.Create(w.sessCtx, txn, idxRecord.vals, idxRecord.handle, idxRecord.rsData, table.WithIgnoreAssertion)
			if err != nil {
				if kv.ErrKeyExists.Equal(err) && idxRecord.handle.Equal(handle) {
					// Index already exists, skip it.
					continue
				}

				return errors.Trace(err)
			}
			taskCtx.addedCount++
		}

		return nil
	})
	logSlowOperations(time.Since(oprStartTime), "AddIndexBackfillDataInTxn", 3000)

	return
}

func (w *worker) addPhysicalTableIndex(t table.PhysicalTable, indexInfo *model.IndexInfo, reorgInfo *reorgInfo) error {
	logutil.BgLogger().Info("[ddl] start to add table index", zap.String("job", reorgInfo.Job.String()), zap.String("reorgInfo", reorgInfo.String()))
	return w.writePhysicalTableRecord(t, typeAddIndexWorker, indexInfo, nil, nil, reorgInfo)
}

// addTableIndex handles the add index reorganization state for a table.
func (w *worker) addTableIndex(t table.Table, idx *model.IndexInfo, reorgInfo *reorgInfo) error {
	var err error
	if tbl, ok := t.(table.PartitionedTable); ok {
		var finish bool
		for !finish {
			p := tbl.GetPartition(reorgInfo.PhysicalTableID)
			if p == nil {
				return dbterror.ErrCancelledDDLJob.GenWithStack("Can not find partition id %d for table %d", reorgInfo.PhysicalTableID, t.Meta().ID)
			}
			err = w.addPhysicalTableIndex(p, idx, reorgInfo)
			if err != nil {
				break
			}
			finish, err = w.updateReorgInfo(tbl, reorgInfo)
			if err != nil {
				return errors.Trace(err)
			}
		}
	} else {
		err = w.addPhysicalTableIndex(t.(table.PhysicalTable), idx, reorgInfo)
	}
	return errors.Trace(err)
}

// updateReorgInfo will find the next partition according to current reorgInfo.
// If no more partitions, or table t is not a partitioned table, returns true to
// indicate that the reorganize work is finished.
func (w *worker) updateReorgInfo(t table.PartitionedTable, reorg *reorgInfo) (bool, error) {
	pi := t.Meta().GetPartitionInfo()
	if pi == nil {
		return true, nil
	}

	pid, err := findNextPartitionID(reorg.PhysicalTableID, pi.Definitions)
	if err != nil {
		// Fatal error, should not run here.
		logutil.BgLogger().Error("[ddl] find next partition ID failed", zap.Reflect("table", t), zap.Error(err))
		return false, errors.Trace(err)
	}
	if pid == 0 {
		// Next partition does not exist, all the job done.
		return true, nil
	}

	failpoint.Inject("mockUpdateCachedSafePoint", func(val failpoint.Value) {
		if val.(bool) {
			ts := oracle.GoTimeToTS(time.Now())
			s := reorg.d.store.(tikv.Storage)
			s.UpdateSPCache(ts, time.Now())
			time.Sleep(time.Second * 3)
		}
	})
	currentVer, err := getValidCurrentVersion(reorg.d.store)
	if err != nil {
		return false, errors.Trace(err)
	}
	start, end, err := getTableRange(reorg.d.jobContext(reorg.Job), reorg.d, t.GetPartition(pid), currentVer.Ver, reorg.Job.Priority)
	if err != nil {
		return false, errors.Trace(err)
	}
	reorg.StartKey, reorg.EndKey, reorg.PhysicalTableID = start, end, pid

	// Write the reorg info to store so the whole reorganize process can recover from panic.
	err = reorg.UpdateReorgMeta(start, w.sessPool)
	logutil.BgLogger().Info("[ddl] job update reorgInfo",
		zap.Int64("jobID", reorg.Job.ID),
		zap.ByteString("elementType", reorg.currElement.TypeKey),
		zap.Int64("elementID", reorg.currElement.ID),
		zap.Int64("partitionTableID", pid),
		zap.String("startHandle", tryDecodeToHandleString(start)),
		zap.String("endHandle", tryDecodeToHandleString(end)), zap.Error(err))
	return false, errors.Trace(err)
}

// findNextPartitionID finds the next partition ID in the PartitionDefinition array.
// Returns 0 if current partition is already the last one.
func findNextPartitionID(currentPartition int64, defs []model.PartitionDefinition) (int64, error) {
	for i, def := range defs {
		if currentPartition == def.ID {
			if i == len(defs)-1 {
				return 0, nil
			}
			return defs[i+1].ID, nil
		}
	}
	return 0, errors.Errorf("partition id not found %d", currentPartition)
}

// AllocateIndexID allocates an index ID from TableInfo.
func AllocateIndexID(tblInfo *model.TableInfo) int64 {
	tblInfo.MaxIndexID++
	return tblInfo.MaxIndexID
}

func getIndexInfoByNameAndColumn(oldTableInfo *model.TableInfo, newOne *model.IndexInfo) *model.IndexInfo {
	for _, oldOne := range oldTableInfo.Indices {
		if newOne.Name.L == oldOne.Name.L && indexColumnSliceEqual(newOne.Columns, oldOne.Columns) {
			return oldOne
		}
	}
	return nil
}

func indexColumnSliceEqual(a, b []*model.IndexColumn) bool {
	if len(a) != len(b) {
		return false
	}
	if len(a) == 0 {
		logutil.BgLogger().Warn("[ddl] admin repair table : index's columns length equal to 0")
		return true
	}
	// Accelerate the compare by eliminate index bound check.
	b = b[:len(a)]
	for i, v := range a {
		if v.Name.L != b[i].Name.L {
			return false
		}
	}
	return true
}

type cleanUpIndexWorker struct {
	baseIndexWorker
}

func newCleanUpIndexWorker(sessCtx sessionctx.Context, id int, t table.PhysicalTable, decodeColMap map[int64]decoder.Column, reorgInfo *reorgInfo, jc *JobContext) *cleanUpIndexWorker {
	indexes := make([]table.Index, 0, len(t.Indices()))
	rowDecoder := decoder.NewRowDecoder(t, t.WritableCols(), decodeColMap)
	for _, index := range t.Indices() {
		if index.Meta().Global {
			indexes = append(indexes, index)
		}
	}
	return &cleanUpIndexWorker{
		baseIndexWorker: baseIndexWorker{
			backfillWorker: newBackfillWorker(sessCtx, id, t, reorgInfo),
			indexes:        indexes,
			rowDecoder:     rowDecoder,
			defaultVals:    make([]types.Datum, len(t.WritableCols())),
			rowMap:         make(map[int64]types.Datum, len(decodeColMap)),
			metricCounter:  metrics.BackfillTotalCounter.WithLabelValues(metrics.GenerateReorgLabel("cleanup_idx_rate", reorgInfo.SchemaName, t.Meta().Name.String())),
			sqlMode:        reorgInfo.ReorgMeta.SQLMode,
			jobContext:     jc,
		},
	}
}

func (w *cleanUpIndexWorker) BackfillDataInTxn(handleRange reorgBackfillTask) (taskCtx backfillTaskContext, errInTxn error) {
	failpoint.Inject("errorMockPanic", func(val failpoint.Value) {
		if val.(bool) {
			panic("panic test")
		}
	})

	oprStartTime := time.Now()
	ctx := kv.WithInternalSourceType(context.Background(), w.jobContext.ddlJobSourceType())
	errInTxn = kv.RunInNewTxn(ctx, w.sessCtx.GetStore(), true, func(ctx context.Context, txn kv.Transaction) error {
		taskCtx.addedCount = 0
		taskCtx.scanCount = 0
		txn.SetOption(kv.Priority, w.priority)
		if tagger := w.reorgInfo.d.getResourceGroupTaggerForTopSQL(w.reorgInfo.Job); tagger != nil {
			txn.SetOption(kv.ResourceGroupTagger, tagger)
		}

		idxRecords, nextKey, taskDone, err := w.fetchRowColVals(txn, handleRange)
		if err != nil {
			return errors.Trace(err)
		}
		taskCtx.nextKey = nextKey
		taskCtx.done = taskDone

		txn.SetDiskFullOpt(kvrpcpb.DiskFullOpt_AllowedOnAlmostFull)

		n := len(w.indexes)
		for i, idxRecord := range idxRecords {
			taskCtx.scanCount++
			// we fetch records row by row, so records will belong to
			// index[0], index[1] ... index[n-1], index[0], index[1] ...
			// respectively. So indexes[i%n] is the index of idxRecords[i].
			err := w.indexes[i%n].Delete(w.sessCtx.GetSessionVars().StmtCtx, txn, idxRecord.vals, idxRecord.handle)
			if err != nil {
				return errors.Trace(err)
			}
			taskCtx.addedCount++
		}
		return nil
	})
	logSlowOperations(time.Since(oprStartTime), "cleanUpIndexBackfillDataInTxn", 3000)

	return
}

// cleanupPhysicalTableIndex handles the drop partition reorganization state for a non-partitioned table or a partition.
func (w *worker) cleanupPhysicalTableIndex(t table.PhysicalTable, reorgInfo *reorgInfo) error {
	logutil.BgLogger().Info("[ddl] start to clean up index", zap.String("job", reorgInfo.Job.String()), zap.String("reorgInfo", reorgInfo.String()))
	return w.writePhysicalTableRecord(t, typeCleanUpIndexWorker, nil, nil, nil, reorgInfo)
}

// cleanupGlobalIndex handles the drop partition reorganization state to clean up index entries of partitions.
func (w *worker) cleanupGlobalIndexes(tbl table.PartitionedTable, partitionIDs []int64, reorgInfo *reorgInfo) error {
	var err error
	var finish bool
	for !finish {
		p := tbl.GetPartition(reorgInfo.PhysicalTableID)
		if p == nil {
			return dbterror.ErrCancelledDDLJob.GenWithStack("Can not find partition id %d for table %d", reorgInfo.PhysicalTableID, tbl.Meta().ID)
		}
		err = w.cleanupPhysicalTableIndex(p, reorgInfo)
		if err != nil {
			break
		}
		finish, err = w.updateReorgInfoForPartitions(tbl, reorgInfo, partitionIDs)
		if err != nil {
			return errors.Trace(err)
		}
	}

	return errors.Trace(err)
}

// updateReorgInfoForPartitions will find the next partition in partitionIDs according to current reorgInfo.
// If no more partitions, or table t is not a partitioned table, returns true to
// indicate that the reorganize work is finished.
func (w *worker) updateReorgInfoForPartitions(t table.PartitionedTable, reorg *reorgInfo, partitionIDs []int64) (bool, error) {
	pi := t.Meta().GetPartitionInfo()
	if pi == nil {
		return true, nil
	}

	var pid int64
	for i, pi := range partitionIDs {
		if pi == reorg.PhysicalTableID {
			if i == len(partitionIDs)-1 {
				return true, nil
			}
		}
		pid = partitionIDs[i+1]
	}

	currentVer, err := getValidCurrentVersion(reorg.d.store)
	if err != nil {
		return false, errors.Trace(err)
	}
	start, end, err := getTableRange(reorg.d.jobContext(reorg.Job), reorg.d, t.GetPartition(pid), currentVer.Ver, reorg.Job.Priority)
	if err != nil {
		return false, errors.Trace(err)
	}
	reorg.StartKey, reorg.EndKey, reorg.PhysicalTableID = start, end, pid

	// Write the reorg info to store so the whole reorganize process can recover from panic.
	err = reorg.UpdateReorgMeta(reorg.StartKey, w.sessPool)
	logutil.BgLogger().Info("[ddl] job update reorgInfo", zap.Int64("jobID", reorg.Job.ID),
		zap.ByteString("elementType", reorg.currElement.TypeKey), zap.Int64("elementID", reorg.currElement.ID),
		zap.Int64("partitionTableID", pid), zap.String("startHandle", tryDecodeToHandleString(start)),
		zap.String("endHandle", tryDecodeToHandleString(end)), zap.Error(err))
	return false, errors.Trace(err)
}

// changingIndex is used to store the index that need to be changed during modifying column.
type changingIndex struct {
	IndexInfo *model.IndexInfo
	// Column offset in idxInfo.Columns.
	Offset int
	// When the modifying column is contained in the index, a temp index is created.
	// isTemp indicates whether the indexInfo is a temp index created by a previous modify column job.
	isTemp bool
}

// FindRelatedIndexesToChange finds the indexes that covering the given column.
// The normal one will be overridden by the temp one.
func FindRelatedIndexesToChange(tblInfo *model.TableInfo, colName model.CIStr) []changingIndex {
	// In multi-schema change jobs that contains several "modify column" sub-jobs, there may be temp indexes for another temp index.
	// To prevent reorganizing too many indexes, we should create the temp indexes that are really necessary.
	var normalIdxInfos, tempIdxInfos []changingIndex
	for _, idxInfo := range tblInfo.Indices {
		if pos := findIdxCol(idxInfo, colName); pos != -1 {
			isTemp := isTempIdxInfo(idxInfo, tblInfo)
			r := changingIndex{IndexInfo: idxInfo, Offset: pos, isTemp: isTemp}
			if isTemp {
				tempIdxInfos = append(tempIdxInfos, r)
			} else {
				normalIdxInfos = append(normalIdxInfos, r)
			}
		}
	}
	// Overwrite if the index has the corresponding temp index. For example,
	// we try to find the indexes that contain the column `b` and there are two indexes, `i(a, b)` and `$i($a, b)`.
	// Note that the symbol `$` means temporary. The index `$i($a, b)` is temporarily created by the previous "modify a" statement.
	// In this case, we would create a temporary index like $$i($a, $b), so the latter should be chosen.
	result := normalIdxInfos
	for _, tmpIdx := range tempIdxInfos {
		origName := getChangingIndexOriginName(tmpIdx.IndexInfo)
		for i, normIdx := range normalIdxInfos {
			if normIdx.IndexInfo.Name.O == origName {
				result[i] = tmpIdx
			}
		}
	}
	return result
}

func isTempIdxInfo(idxInfo *model.IndexInfo, tblInfo *model.TableInfo) bool {
	for _, idxCol := range idxInfo.Columns {
		if tblInfo.Columns[idxCol.Offset].ChangeStateInfo != nil {
			return true
		}
	}
	return false
}

func findIdxCol(idxInfo *model.IndexInfo, colName model.CIStr) int {
	for offset, idxCol := range idxInfo.Columns {
		if idxCol.Name.L == colName.L {
			return offset
		}
	}
	return -1
}

func renameIndexes(tblInfo *model.TableInfo, from, to model.CIStr) {
	for _, idx := range tblInfo.Indices {
		if idx.Name.L == from.L {
			idx.Name = to
		} else if isTempIdxInfo(idx, tblInfo) && getChangingIndexOriginName(idx) == from.O {
			idx.Name.L = strings.Replace(idx.Name.L, from.L, to.L, 1)
			idx.Name.O = strings.Replace(idx.Name.O, from.O, to.O, 1)
		}
	}
}<|MERGE_RESOLUTION|>--- conflicted
+++ resolved
@@ -767,7 +767,7 @@
 					return false, 0, errors.Trace(err)
 				}
 			}
-			
+
 		}
 		return true, ver, nil
 	case model.StateMergeSync:
@@ -952,17 +952,13 @@
 		// Finish this job.
 		if job.IsRollingback() {
 			job.FinishTableJob(model.JobStateRollbackDone, model.StateNone, ver, tblInfo)
-<<<<<<< HEAD
 			if indexInfo.SubState == model.StatePublic {
 				job.Args[0] = indexInfo.ID
 			} else {
 				// If go through new backfill flow, set temp index id as index id.
 				job.Args[0] = tablecodec.TempIndexPrefix | indexInfo.ID
 			}
-=======
-			job.Args[0] = indexInfo.ID
 		} else {
->>>>>>> 9a16a8dd
 			// the partition ids were append by convertAddIdxJob2RollbackJob, it is weird, but for the compatibility,
 			// we should keep appending the partitions in the convertAddIdxJob2RollbackJob.
 			job.FinishTableJob(model.JobStateDone, model.StateNone, ver, tblInfo)
@@ -1188,13 +1184,8 @@
 	distinctCheckFlags []bool
 }
 
-<<<<<<< HEAD
-func newAddIndexWorker(sessCtx sessionctx.Context, worker *worker, id int, t table.PhysicalTable, indexInfo *model.IndexInfo, decodeColMap map[int64]decoder.Column, reorgInfo *reorgInfo, jc *JobContext, newBF bool) *addIndexWorker {
+func newAddIndexWorker(sessCtx sessionctx.Context, id int, t table.PhysicalTable, indexInfo *model.IndexInfo, decodeColMap map[int64]decoder.Column, reorgInfo *reorgInfo, jc *JobContext, newBF bool) *addIndexWorker {
 	index := tables.NewIndex(t.GetPhysicalID(), t.Meta(), indexInfo, newBF)
-=======
-func newAddIndexWorker(sessCtx sessionctx.Context, id int, t table.PhysicalTable, indexInfo *model.IndexInfo, decodeColMap map[int64]decoder.Column, reorgInfo *reorgInfo, jc *JobContext) *addIndexWorker {
-	index := tables.NewIndex(t.GetPhysicalID(), t.Meta(), indexInfo)
->>>>>>> 9a16a8dd
 	rowDecoder := decoder.NewRowDecoder(t, t.WritableCols(), decodeColMap)
 	return &addIndexWorker{
 		baseIndexWorker: baseIndexWorker{
