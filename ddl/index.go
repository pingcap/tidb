// Copyright 2015 PingCAP, Inc.
//
// Licensed under the Apache License, Version 2.0 (the "License");
// you may not use this file except in compliance with the License.
// You may obtain a copy of the License at
//
//     http://www.apache.org/licenses/LICENSE-2.0
//
// Unless required by applicable law or agreed to in writing, software
// distributed under the License is distributed on an "AS IS" BASIS,
// WITHOUT WARRANTIES OR CONDITIONS OF ANY KIND, either express or implied.
// See the License for the specific language governing permissions and
// limitations under the License.

package ddl

import (
	"context"
	"strings"
	"sync/atomic"
	"time"

	"github.com/pingcap/errors"
	"github.com/pingcap/failpoint"
	"github.com/pingcap/kvproto/pkg/kvrpcpb"
	"github.com/pingcap/tidb/config"
	"github.com/pingcap/tidb/infoschema"
	"github.com/pingcap/tidb/kv"
	"github.com/pingcap/tidb/meta"
	"github.com/pingcap/tidb/meta/autoid"
	"github.com/pingcap/tidb/metrics"
	"github.com/pingcap/tidb/parser/ast"
	"github.com/pingcap/tidb/parser/charset"
	"github.com/pingcap/tidb/parser/model"
	"github.com/pingcap/tidb/parser/mysql"
	"github.com/pingcap/tidb/sessionctx"
	"github.com/pingcap/tidb/table"
	"github.com/pingcap/tidb/table/tables"
	"github.com/pingcap/tidb/tablecodec"
	"github.com/pingcap/tidb/types"
	"github.com/pingcap/tidb/util"
	"github.com/pingcap/tidb/util/dbterror"
	"github.com/pingcap/tidb/util/logutil"
	decoder "github.com/pingcap/tidb/util/rowDecoder"
	"github.com/prometheus/client_golang/prometheus"
	"github.com/tikv/client-go/v2/oracle"
	"github.com/tikv/client-go/v2/tikv"
	"go.uber.org/zap"
)

const (
	// MaxCommentLength is exported for testing.
	MaxCommentLength = 1024
)

func buildIndexColumns(columns []*model.ColumnInfo, indexPartSpecifications []*ast.IndexPartSpecification) ([]*model.IndexColumn, error) {
	// Build offsets.
	idxParts := make([]*model.IndexColumn, 0, len(indexPartSpecifications))
	var col *model.ColumnInfo

	// The sum of length of all index columns.
	sumLength := 0
	for _, ip := range indexPartSpecifications {
		col = model.FindColumnInfo(columns, ip.Column.Name.L)
		if col == nil {
			return nil, dbterror.ErrKeyColumnDoesNotExits.GenWithStack("column does not exist: %s", ip.Column.Name)
		}

		if err := checkIndexColumn(col, ip.Length); err != nil {
			return nil, err
		}

		indexColumnLength, err := getIndexColumnLength(col, ip.Length)
		if err != nil {
			return nil, err
		}
		sumLength += indexColumnLength

		// The sum of all lengths must be shorter than the max length for prefix.
		if sumLength > config.GetGlobalConfig().MaxIndexLength {
			return nil, dbterror.ErrTooLongKey.GenWithStackByArgs(config.GetGlobalConfig().MaxIndexLength)
		}

		idxParts = append(idxParts, &model.IndexColumn{
			Name:   col.Name,
			Offset: col.Offset,
			Length: ip.Length,
		})
	}

	return idxParts, nil
}

func checkPKOnGeneratedColumn(tblInfo *model.TableInfo, indexPartSpecifications []*ast.IndexPartSpecification) (*model.ColumnInfo, error) {
	var lastCol *model.ColumnInfo
	for _, colName := range indexPartSpecifications {
		lastCol = getColumnInfoByName(tblInfo, colName.Column.Name.L)
		if lastCol == nil {
			return nil, dbterror.ErrKeyColumnDoesNotExits.GenWithStackByArgs(colName.Column.Name)
		}
		// Virtual columns cannot be used in primary key.
		if lastCol.IsGenerated() && !lastCol.GeneratedStored {
			if lastCol.Hidden {
				return nil, dbterror.ErrFunctionalIndexPrimaryKey
			}
			return nil, dbterror.ErrUnsupportedOnGeneratedColumn.GenWithStackByArgs("Defining a virtual generated column as primary key")
		}
	}

	return lastCol, nil
}

func checkIndexPrefixLength(columns []*model.ColumnInfo, idxColumns []*model.IndexColumn) error {
	idxLen, err := indexColumnsLen(columns, idxColumns)
	if err != nil {
		return err
	}
	if idxLen > config.GetGlobalConfig().MaxIndexLength {
		return dbterror.ErrTooLongKey.GenWithStackByArgs(config.GetGlobalConfig().MaxIndexLength)
	}
	return nil
}

func checkIndexColumn(col *model.ColumnInfo, indexColumnLen int) error {
	if col.GetFlen() == 0 && (types.IsTypeChar(col.FieldType.GetType()) || types.IsTypeVarchar(col.FieldType.GetType())) {
		if col.Hidden {
			return errors.Trace(dbterror.ErrWrongKeyColumnFunctionalIndex.GenWithStackByArgs(col.GeneratedExprString))
		}
		return errors.Trace(dbterror.ErrWrongKeyColumn.GenWithStackByArgs(col.Name))
	}

	// JSON column cannot index.
	if col.FieldType.GetType() == mysql.TypeJSON {
		if col.Hidden {
			return dbterror.ErrFunctionalIndexOnJSONOrGeometryFunction
		}
		return errors.Trace(dbterror.ErrJSONUsedAsKey.GenWithStackByArgs(col.Name.O))
	}

	// Length must be specified and non-zero for BLOB and TEXT column indexes.
	if types.IsTypeBlob(col.FieldType.GetType()) {
		if indexColumnLen == types.UnspecifiedLength {
			if col.Hidden {
				return dbterror.ErrFunctionalIndexOnBlob
			}
			return errors.Trace(dbterror.ErrBlobKeyWithoutLength.GenWithStackByArgs(col.Name.O))
		}
		if indexColumnLen == types.ErrorLength {
			return errors.Trace(dbterror.ErrKeyPart0.GenWithStackByArgs(col.Name.O))
		}
	}

	// Length can only be specified for specifiable types.
	if indexColumnLen != types.UnspecifiedLength && !types.IsTypePrefixable(col.FieldType.GetType()) {
		return errors.Trace(dbterror.ErrIncorrectPrefixKey)
	}

	// Key length must be shorter or equal to the column length.
	if indexColumnLen != types.UnspecifiedLength &&
		types.IsTypeChar(col.FieldType.GetType()) {
		if col.GetFlen() < indexColumnLen {
			return errors.Trace(dbterror.ErrIncorrectPrefixKey)
		}
		// Length must be non-zero for char.
		if indexColumnLen == types.ErrorLength {
			return errors.Trace(dbterror.ErrKeyPart0.GenWithStackByArgs(col.Name.O))
		}
	}

	if types.IsString(col.FieldType.GetType()) {
		desc, err := charset.GetCharsetInfo(col.GetCharset())
		if err != nil {
			return err
		}
		indexColumnLen *= desc.Maxlen
	}
	// Specified length must be shorter than the max length for prefix.
	if indexColumnLen > config.GetGlobalConfig().MaxIndexLength {
		return dbterror.ErrTooLongKey.GenWithStackByArgs(config.GetGlobalConfig().MaxIndexLength)
	}
	return nil
}

// getIndexColumnLength calculate the bytes number required in an index column.
func getIndexColumnLength(col *model.ColumnInfo, colLen int) (int, error) {
	length := types.UnspecifiedLength
	if colLen != types.UnspecifiedLength {
		length = colLen
	} else if col.GetFlen() != types.UnspecifiedLength {
		length = col.GetFlen()
	}

	switch col.GetType() {
	case mysql.TypeBit:
		return (length + 7) >> 3, nil
	case mysql.TypeVarchar, mysql.TypeString, mysql.TypeTinyBlob, mysql.TypeMediumBlob, mysql.TypeBlob, mysql.TypeLongBlob:
		// Different charsets occupy different numbers of bytes on each character.
		desc, err := charset.GetCharsetInfo(col.GetCharset())
		if err != nil {
			return 0, dbterror.ErrUnsupportedCharset.GenWithStackByArgs(col.GetCharset(), col.GetCollate())
		}
		return desc.Maxlen * length, nil
	case mysql.TypeTiny, mysql.TypeInt24, mysql.TypeLong, mysql.TypeLonglong, mysql.TypeDouble, mysql.TypeShort:
		return mysql.DefaultLengthOfMysqlTypes[col.GetType()], nil
	case mysql.TypeFloat:
		if length <= mysql.MaxFloatPrecisionLength {
			return mysql.DefaultLengthOfMysqlTypes[mysql.TypeFloat], nil
		}
		return mysql.DefaultLengthOfMysqlTypes[mysql.TypeDouble], nil
	case mysql.TypeNewDecimal:
		return calcBytesLengthForDecimal(length), nil
	case mysql.TypeYear, mysql.TypeDate, mysql.TypeDuration, mysql.TypeDatetime, mysql.TypeTimestamp:
		return mysql.DefaultLengthOfMysqlTypes[col.GetType()], nil
	default:
		return length, nil
	}
}

// decimal using a binary format that packs nine decimal (base 10) digits into four bytes.
func calcBytesLengthForDecimal(m int) int {
	return (m / 9 * 4) + ((m%9)+1)/2
}

func buildIndexInfo(tblInfo *model.TableInfo, indexName model.CIStr, indexPartSpecifications []*ast.IndexPartSpecification, state model.SchemaState) (*model.IndexInfo, error) {
	if err := checkTooLongIndex(indexName); err != nil {
		return nil, errors.Trace(err)
	}

	idxColumns, err := buildIndexColumns(tblInfo.Columns, indexPartSpecifications)
	if err != nil {
		return nil, errors.Trace(err)
	}

	// Create index info.
	idxInfo := &model.IndexInfo{
		Name:    indexName,
		Columns: idxColumns,
		State:   state,
	}
	return idxInfo, nil
}

func addIndexColumnFlag(tblInfo *model.TableInfo, indexInfo *model.IndexInfo) {
	if indexInfo.Primary {
		for _, col := range indexInfo.Columns {
			tblInfo.Columns[col.Offset].AddFlag(mysql.PriKeyFlag)
		}
		return
	}

	col := indexInfo.Columns[0]
	if indexInfo.Unique && len(indexInfo.Columns) == 1 {
		tblInfo.Columns[col.Offset].AddFlag(mysql.UniqueKeyFlag)
	} else {
		tblInfo.Columns[col.Offset].AddFlag(mysql.MultipleKeyFlag)
	}
}

func dropIndexColumnFlag(tblInfo *model.TableInfo, indexInfo *model.IndexInfo) {
	if indexInfo.Primary {
		for _, col := range indexInfo.Columns {
			tblInfo.Columns[col.Offset].DelFlag(mysql.PriKeyFlag)
		}
	} else if indexInfo.Unique && len(indexInfo.Columns) == 1 {
		tblInfo.Columns[indexInfo.Columns[0].Offset].DelFlag(mysql.UniqueKeyFlag)
	} else {
		tblInfo.Columns[indexInfo.Columns[0].Offset].DelFlag(mysql.MultipleKeyFlag)
	}

	col := indexInfo.Columns[0]
	// other index may still cover this col
	for _, index := range tblInfo.Indices {
		if index.Name.L == indexInfo.Name.L {
			continue
		}

		if index.Columns[0].Name.L != col.Name.L {
			continue
		}

		addIndexColumnFlag(tblInfo, index)
	}
}

func validateRenameIndex(from, to model.CIStr, tbl *model.TableInfo) (ignore bool, err error) {
	if fromIdx := tbl.FindIndexByName(from.L); fromIdx == nil {
		return false, errors.Trace(infoschema.ErrKeyNotExists.GenWithStackByArgs(from.O, tbl.Name))
	}
	// Take case-sensitivity into account, if `FromKey` and  `ToKey` are the same, nothing need to be changed
	if from.O == to.O {
		return true, nil
	}
	// If spec.FromKey.L == spec.ToKey.L, we operate on the same index(case-insensitive) and change its name (case-sensitive)
	// e.g: from `inDex` to `IndEX`. Otherwise, we try to rename an index to another different index which already exists,
	// that's illegal by rule.
	if toIdx := tbl.FindIndexByName(to.L); toIdx != nil && from.L != to.L {
		return false, errors.Trace(infoschema.ErrKeyNameDuplicate.GenWithStackByArgs(toIdx.Name.O))
	}
	return false, nil
}

func onRenameIndex(d *ddlCtx, t *meta.Meta, job *model.Job) (ver int64, _ error) {
	tblInfo, from, to, err := checkRenameIndex(t, job)
	if err != nil || tblInfo == nil {
		return ver, errors.Trace(err)
	}
	if tblInfo.TableCacheStatusType != model.TableCacheStatusDisable {
		return ver, errors.Trace(dbterror.ErrOptOnCacheTable.GenWithStackByArgs("Rename Index"))
	}

	idx := tblInfo.FindIndexByName(from.L)
	idx.Name = to
	if ver, err = updateVersionAndTableInfo(d, t, job, tblInfo, true); err != nil {
		job.State = model.JobStateCancelled
		return ver, errors.Trace(err)
	}
	job.FinishTableJob(model.JobStateDone, model.StatePublic, ver, tblInfo)
	return ver, nil
}

func validateAlterIndexVisibility(indexName model.CIStr, invisible bool, tbl *model.TableInfo) (bool, error) {
	if idx := tbl.FindIndexByName(indexName.L); idx == nil {
		return false, errors.Trace(infoschema.ErrKeyNotExists.GenWithStackByArgs(indexName.O, tbl.Name))
	} else if idx.Invisible == invisible {
		return true, nil
	}
	return false, nil
}

func onAlterIndexVisibility(d *ddlCtx, t *meta.Meta, job *model.Job) (ver int64, _ error) {
	tblInfo, from, invisible, err := checkAlterIndexVisibility(t, job)
	if err != nil || tblInfo == nil {
		return ver, errors.Trace(err)
	}
	idx := tblInfo.FindIndexByName(from.L)
	idx.Invisible = invisible
	if ver, err = updateVersionAndTableInfoWithCheck(d, t, job, tblInfo, true); err != nil {
		job.State = model.JobStateCancelled
		return ver, errors.Trace(err)
	}
	job.FinishTableJob(model.JobStateDone, model.StatePublic, ver, tblInfo)
	return ver, nil
}

func getNullColInfos(tblInfo *model.TableInfo, indexInfo *model.IndexInfo) ([]*model.ColumnInfo, error) {
	nullCols := make([]*model.ColumnInfo, 0, len(indexInfo.Columns))
	for _, colName := range indexInfo.Columns {
		col := model.FindColumnInfo(tblInfo.Columns, colName.Name.L)
		if !mysql.HasNotNullFlag(col.GetFlag()) || mysql.HasPreventNullInsertFlag(col.GetFlag()) {
			nullCols = append(nullCols, col)
		}
	}
	return nullCols, nil
}

func checkPrimaryKeyNotNull(d *ddlCtx, w *worker, sqlMode mysql.SQLMode, t *meta.Meta, job *model.Job,
	tblInfo *model.TableInfo, indexInfo *model.IndexInfo) (warnings []string, err error) {
	if !indexInfo.Primary {
		return nil, nil
	}

	dbInfo, err := checkSchemaExistAndCancelNotExistJob(t, job)
	if err != nil {
		return nil, err
	}
	nullCols, err := getNullColInfos(tblInfo, indexInfo)
	if err != nil {
		return nil, err
	}
	if len(nullCols) == 0 {
		return nil, nil
	}

	err = modifyColsFromNull2NotNull(w, dbInfo, tblInfo, nullCols, &model.ColumnInfo{Name: model.NewCIStr("")}, false)
	if err == nil {
		return nil, nil
	}
	_, err = convertAddIdxJob2RollbackJob(d, t, job, tblInfo, indexInfo, err)
	// TODO: Support non-strict mode.
	// warnings = append(warnings, ErrWarnDataTruncated.GenWithStackByArgs(oldCol.Name.L, 0).Error())
	return nil, err
}

func updateHiddenColumns(tblInfo *model.TableInfo, idxInfo *model.IndexInfo, state model.SchemaState) {
	for _, col := range idxInfo.Columns {
		if tblInfo.Columns[col.Offset].Hidden {
			tblInfo.Columns[col.Offset].State = state
		}
	}
}

func (w *worker) onCreateIndex(d *ddlCtx, t *meta.Meta, job *model.Job, isPK bool) (ver int64, err error) {
	// Handle the rolling back job.
	if job.IsRollingback() {
		ver, err = onDropIndex(d, t, job)
		if err != nil {
			return ver, errors.Trace(err)
		}
		return ver, nil
	}

	// Handle normal job.
	schemaID := job.SchemaID
	tblInfo, err := GetTableInfoAndCancelFaultJob(t, job, schemaID)
	if err != nil {
		return ver, errors.Trace(err)
	}
	if tblInfo.TableCacheStatusType != model.TableCacheStatusDisable {
		return ver, errors.Trace(dbterror.ErrOptOnCacheTable.GenWithStackByArgs("Create Index"))
	}

	var (
		unique                  bool
		global                  bool
		indexName               model.CIStr
		indexPartSpecifications []*ast.IndexPartSpecification
		indexOption             *ast.IndexOption
		sqlMode                 mysql.SQLMode
		warnings                []string
		hiddenCols              []*model.ColumnInfo
	)
	if isPK {
		// Notice: sqlMode and warnings is used to support non-strict mode.
		err = job.DecodeArgs(&unique, &indexName, &indexPartSpecifications, &indexOption, &sqlMode, &warnings, &global)
	} else {
		err = job.DecodeArgs(&unique, &indexName, &indexPartSpecifications, &indexOption, &hiddenCols, &global)
	}
	if err != nil {
		job.State = model.JobStateCancelled
		return ver, errors.Trace(err)
	}

	indexInfo := tblInfo.FindIndexByName(indexName.L)
	if indexInfo != nil && indexInfo.State == model.StatePublic {
		job.State = model.JobStateCancelled
		err = dbterror.ErrDupKeyName.GenWithStack("index already exist %s", indexName)
		if isPK {
			err = infoschema.ErrMultiplePriKey
		}
		return ver, err
	}

	if indexInfo == nil {
		for _, hiddenCol := range hiddenCols {
			columnInfo := model.FindColumnInfo(tblInfo.Columns, hiddenCol.Name.L)
			if columnInfo != nil && columnInfo.State == model.StatePublic {
				// We already have a column with the same column name.
				job.State = model.JobStateCancelled
				// TODO: refine the error message
				return ver, infoschema.ErrColumnExists.GenWithStackByArgs(hiddenCol.Name)
			}
		}
	}

	if indexInfo == nil {
		if len(hiddenCols) > 0 {
			pos := &ast.ColumnPosition{Tp: ast.ColumnPositionNone}
			for _, hiddenCol := range hiddenCols {
				_, _, _, err = createColumnInfo(tblInfo, hiddenCol, pos)
				if err != nil {
					job.State = model.JobStateCancelled
					return ver, errors.Trace(err)
				}
			}
		}
		if err = checkAddColumnTooManyColumns(len(tblInfo.Columns)); err != nil {
			job.State = model.JobStateCancelled
			return ver, errors.Trace(err)
		}
		indexInfo, err = buildIndexInfo(tblInfo, indexName, indexPartSpecifications, model.StateNone)
		if err != nil {
			job.State = model.JobStateCancelled
			return ver, errors.Trace(err)
		}
		if indexOption != nil {
			indexInfo.Comment = indexOption.Comment
			if indexOption.Visibility == ast.IndexVisibilityInvisible {
				indexInfo.Invisible = true
			}
			if indexOption.Tp == model.IndexTypeInvalid {
				// Use btree as default index type.
				indexInfo.Tp = model.IndexTypeBtree
			} else {
				indexInfo.Tp = indexOption.Tp
			}
		} else {
			// Use btree as default index type.
			indexInfo.Tp = model.IndexTypeBtree
		}
		indexInfo.Primary = false
		if isPK {
			if _, err = checkPKOnGeneratedColumn(tblInfo, indexPartSpecifications); err != nil {
				job.State = model.JobStateCancelled
				return ver, err
			}
			indexInfo.Primary = true
		}
		indexInfo.Unique = unique
		indexInfo.Global = global
		indexInfo.ID = allocateIndexID(tblInfo)
		tblInfo.Indices = append(tblInfo.Indices, indexInfo)
		if err = checkTooManyIndexes(tblInfo.Indices); err != nil {
			job.State = model.JobStateCancelled
			return ver, errors.Trace(err)
		}
		// Here we need do this check before set state to `DeleteOnly`,
		// because if hidden columns has been set to `DeleteOnly`,
		// the `DeleteOnly` columns are missing when we do this check.
		if err := checkInvisibleIndexOnPK(tblInfo); err != nil {
			job.State = model.JobStateCancelled
			return ver, err
		}
		logutil.BgLogger().Info("[ddl] run add index job", zap.String("job", job.String()), zap.Reflect("indexInfo", indexInfo))
	}
	originalState := indexInfo.State
	switch indexInfo.State {
	case model.StateNone:
		// none -> delete only
		indexInfo.State = model.StateDeleteOnly
		updateHiddenColumns(tblInfo, indexInfo, model.StatePublic)
		ver, err = updateVersionAndTableInfoWithCheck(d, t, job, tblInfo, originalState != indexInfo.State)
		if err != nil {
			return ver, err
		}
		job.SchemaState = model.StateDeleteOnly
		metrics.GetBackfillProgressByLabel(metrics.GenerateReorgLabel(metrics.LblAddIndex, job.SchemaName, tblInfo.Name.String())).Set(0)
	case model.StateDeleteOnly:
		// delete only -> write only
		indexInfo.State = model.StateWriteOnly
		_, err = checkPrimaryKeyNotNull(d, w, sqlMode, t, job, tblInfo, indexInfo)
		if err != nil {
			break
		}
		ver, err = updateVersionAndTableInfo(d, t, job, tblInfo, originalState != indexInfo.State)
		if err != nil {
			return ver, err
		}
		job.SchemaState = model.StateWriteOnly
	case model.StateWriteOnly:
		// write only -> reorganization
		indexInfo.State = model.StateWriteReorganization
		_, err = checkPrimaryKeyNotNull(d, w, sqlMode, t, job, tblInfo, indexInfo)
		if err != nil {
			break
		}
		ver, err = updateVersionAndTableInfo(d, t, job, tblInfo, originalState != indexInfo.State)
		if err != nil {
			return ver, err
		}
		// Initialize SnapshotVer to 0 for later reorganization check.
		job.SnapshotVer = 0
		job.SchemaState = model.StateWriteReorganization
	case model.StateWriteReorganization:
		// reorganization -> public
		tbl, err := getTable(d.store, schemaID, tblInfo)
		if err != nil {
			return ver, errors.Trace(err)
		}

		var done bool
		done, ver, err = doReorgWorkForCreateIndex(w, d, t, job, tbl, indexInfo)
		if !done {
			return ver, err
		}

		indexInfo.State = model.StatePublic
		// Set column index flag.
		addIndexColumnFlag(tblInfo, indexInfo)
		if isPK {
			if err = updateColsNull2NotNull(tblInfo, indexInfo); err != nil {
				return ver, errors.Trace(err)
			}
		}
		ver, err = updateVersionAndTableInfo(d, t, job, tblInfo, originalState != indexInfo.State)
		if err != nil {
			return ver, errors.Trace(err)
		}
		// Finish this job.
		job.FinishTableJob(model.JobStateDone, model.StatePublic, ver, tblInfo)
	default:
		err = dbterror.ErrInvalidDDLState.GenWithStackByArgs("index", tblInfo.State)
	}

	return ver, errors.Trace(err)
}

func doReorgWorkForCreateIndex(w *worker, d *ddlCtx, t *meta.Meta, job *model.Job,
	tbl table.Table, indexInfo *model.IndexInfo) (done bool, ver int64, err error) {
	elements := []*meta.Element{{ID: indexInfo.ID, TypeKey: meta.IndexElementKey}}
	reorgInfo, err := w.getReorgInfo(d, t, job, tbl, elements)
	if err != nil || reorgInfo.first {
		// If we run reorg firstly, we should update the job snapshot version
		// and then run the reorg next time.
		return false, ver, errors.Trace(err)
	}

	err = w.runReorgJob(t, reorgInfo, tbl.Meta(), d.lease, func() (addIndexErr error) {
		defer util.Recover(metrics.LabelDDL, "onCreateIndex",
			func() {
				addIndexErr = dbterror.ErrCancelledDDLJob.GenWithStack("add table `%v` index `%v` panic", tbl.Meta().Name, indexInfo.Name)
			}, false)
		return w.addTableIndex(tbl, indexInfo, reorgInfo)
	})
	if err != nil {
		if dbterror.ErrWaitReorgTimeout.Equal(err) {
			// if timeout, we should return, check for the owner and re-wait job done.
			return false, ver, nil
		}
		if kv.ErrKeyExists.Equal(err) || dbterror.ErrCancelledDDLJob.Equal(err) || dbterror.ErrCantDecodeRecord.Equal(err) {
			logutil.BgLogger().Warn("[ddl] run add index job failed, convert job to rollback", zap.String("job", job.String()), zap.Error(err))
			ver, err = convertAddIdxJob2RollbackJob(d, t, job, tbl.Meta(), indexInfo, err)
			err1 := w.RemoveDDLReorgHandle(t, job, reorgInfo.elements)
			if err1 != nil {
				logutil.BgLogger().Warn("[ddl] run add index job failed, convert job to rollback, RemoveDDLReorgHandle failed", zap.String("job", job.String()), zap.Error(err1))
			}
		}
		return false, ver, errors.Trace(err)
	}
	return true, ver, errors.Trace(err)
}

func onDropIndex(d *ddlCtx, t *meta.Meta, job *model.Job) (ver int64, _ error) {
	tblInfo, indexInfo, err := checkDropIndex(t, job)
	if err != nil {
		return ver, errors.Trace(err)
	}
	if tblInfo.TableCacheStatusType != model.TableCacheStatusDisable {
		return ver, errors.Trace(dbterror.ErrOptOnCacheTable.GenWithStackByArgs("Drop Index"))
	}

	dependentHiddenCols := make([]*model.ColumnInfo, 0)
	for _, indexColumn := range indexInfo.Columns {
		if tblInfo.Columns[indexColumn.Offset].Hidden {
			dependentHiddenCols = append(dependentHiddenCols, tblInfo.Columns[indexColumn.Offset])
		}
	}

	originalState := indexInfo.State
	switch indexInfo.State {
	case model.StatePublic:
		// public -> write only
		indexInfo.State = model.StateWriteOnly
		ver, err = updateVersionAndTableInfo(d, t, job, tblInfo, originalState != indexInfo.State)
		if err != nil {
			return ver, errors.Trace(err)
		}
	case model.StateWriteOnly:
		// write only -> delete only
		indexInfo.State = model.StateDeleteOnly
		ver, err = updateVersionAndTableInfo(d, t, job, tblInfo, originalState != indexInfo.State)
		if err != nil {
			return ver, errors.Trace(err)
		}
	case model.StateDeleteOnly:
		// delete only -> reorganization
		indexInfo.State = model.StateDeleteReorganization
		ver, err = updateVersionAndTableInfo(d, t, job, tblInfo, originalState != indexInfo.State)
		if err != nil {
			return ver, errors.Trace(err)
		}
	case model.StateDeleteReorganization:
		// reorganization -> absent
		indexInfo.State = model.StateNone
		if len(dependentHiddenCols) > 0 {
			firstHiddenOffset := dependentHiddenCols[0].Offset
			for i := 0; i < len(dependentHiddenCols); i++ {
				// Set this column's offset to the last and reset all following columns' offsets.
				adjustColumnInfoInDropColumn(tblInfo, firstHiddenOffset)
			}
		}
		newIndices := make([]*model.IndexInfo, 0, len(tblInfo.Indices))
		for _, idx := range tblInfo.Indices {
			if idx.Name.L != indexInfo.Name.L {
				newIndices = append(newIndices, idx)
			}
		}
		tblInfo.Indices = newIndices
		// Set column index flag.
		dropIndexColumnFlag(tblInfo, indexInfo)

		tblInfo.Columns = tblInfo.Columns[:len(tblInfo.Columns)-len(dependentHiddenCols)]
		failpoint.Inject("mockExceedErrorLimit", func(val failpoint.Value) {
			if val.(bool) {
				panic("panic test in cancelling add index")
			}
		})

		ver, err = updateVersionAndTableInfoWithCheck(d, t, job, tblInfo, originalState != model.StateNone)
		if err != nil {
			return ver, errors.Trace(err)
		}

		// Finish this job.
		if job.IsRollingback() {
			job.FinishTableJob(model.JobStateRollbackDone, model.StateNone, ver, tblInfo)
			job.Args[0] = indexInfo.ID
			// the partition ids were append by convertAddIdxJob2RollbackJob, it is weird, but for the compatibility,
			// we should keep appending the partitions in the convertAddIdxJob2RollbackJob.
		} else {
			job.FinishTableJob(model.JobStateDone, model.StateNone, ver, tblInfo)
			job.Args = append(job.Args, indexInfo.ID, getPartitionIDs(tblInfo))
		}
	default:
		return ver, errors.Trace(dbterror.ErrInvalidDDLState.GenWithStackByArgs("index", indexInfo.State))
	}
	job.SchemaState = indexInfo.State
	return ver, errors.Trace(err)
}

func checkDropIndex(t *meta.Meta, job *model.Job) (*model.TableInfo, *model.IndexInfo, error) {
	schemaID := job.SchemaID
	tblInfo, err := GetTableInfoAndCancelFaultJob(t, job, schemaID)
	if err != nil {
		return nil, nil, errors.Trace(err)
	}

	var indexName model.CIStr
	if err = job.DecodeArgs(&indexName); err != nil {
		job.State = model.JobStateCancelled
		return nil, nil, errors.Trace(err)
	}

	indexInfo := tblInfo.FindIndexByName(indexName.L)
	if indexInfo == nil {
		job.State = model.JobStateCancelled
		return nil, nil, dbterror.ErrCantDropFieldOrKey.GenWithStack("index %s doesn't exist", indexName)
	}

	// Double check for drop index on auto_increment column.
	err = checkDropIndexOnAutoIncrementColumn(tblInfo, indexInfo)
	if err != nil {
		job.State = model.JobStateCancelled
		return nil, nil, autoid.ErrWrongAutoKey
	}

	// Check that drop primary index will not cause invisible implicit primary index.
	if err := checkInvisibleIndexesOnPK(tblInfo, []*model.IndexInfo{indexInfo}, job); err != nil {
		return nil, nil, errors.Trace(err)
	}

	return tblInfo, indexInfo, nil
}

func onDropIndexes(d *ddlCtx, t *meta.Meta, job *model.Job) (ver int64, _ error) {
	tblInfo, indexNames, ifExists, err := getSchemaInfos(t, job)
	if err != nil {
		return ver, errors.Trace(err)
	}
	if tblInfo.TableCacheStatusType != model.TableCacheStatusDisable {
		return ver, errors.Trace(dbterror.ErrOptOnCacheTable.GenWithStackByArgs("Drop Indexes"))
	}

	indexInfos, err := checkDropIndexes(tblInfo, job, indexNames, ifExists)
	if err != nil {
		return ver, errors.Trace(err)
	}

	if len(indexInfos) == 0 {
		job.State = model.JobStateCancelled
		return ver, nil
	}

	dependentHiddenCols := make([]*model.ColumnInfo, 0)
	for _, indexInfo := range indexInfos {
		for _, indexColumn := range indexInfo.Columns {
			if tblInfo.Columns[indexColumn.Offset].Hidden {
				dependentHiddenCols = append(dependentHiddenCols, tblInfo.Columns[indexColumn.Offset])
			}
		}
	}

	originalState := indexInfos[0].State
	switch indexInfos[0].State {
	case model.StatePublic:
		// public -> write only
		setIndicesState(indexInfos, model.StateWriteOnly)
		setColumnsState(dependentHiddenCols, model.StateWriteOnly)
		for _, colInfo := range dependentHiddenCols {
			adjustColumnInfoInDropColumn(tblInfo, colInfo.Offset)
		}
		ver, err = updateVersionAndTableInfo(d, t, job, tblInfo, originalState != indexInfos[0].State)
		if err != nil {
			return ver, errors.Trace(err)
		}
		job.SchemaState = model.StateWriteOnly
	case model.StateWriteOnly:
		// write only -> delete only
		setIndicesState(indexInfos, model.StateDeleteOnly)
		setColumnsState(dependentHiddenCols, model.StateDeleteOnly)
		ver, err = updateVersionAndTableInfo(d, t, job, tblInfo, originalState != indexInfos[0].State)
		if err != nil {
			return ver, errors.Trace(err)
		}
		job.SchemaState = model.StateDeleteOnly
	case model.StateDeleteOnly:
		// delete only -> reorganization
		setIndicesState(indexInfos, model.StateDeleteReorganization)
		setColumnsState(dependentHiddenCols, model.StateDeleteReorganization)
		ver, err = updateVersionAndTableInfo(d, t, job, tblInfo, originalState != indexInfos[0].State)
		if err != nil {
			return ver, errors.Trace(err)
		}
		job.SchemaState = model.StateDeleteReorganization
	case model.StateDeleteReorganization:
		// reorganization -> absent
		indexIDs := make([]int64, 0, len(indexInfos))
		indexNames := make(map[string]bool, len(indexInfos))
		for _, indexInfo := range indexInfos {
			indexNames[indexInfo.Name.L] = true
			indexIDs = append(indexIDs, indexInfo.ID)
		}

		newIndices := make([]*model.IndexInfo, 0, len(tblInfo.Indices))
		for _, idx := range tblInfo.Indices {
			if _, ok := indexNames[idx.Name.L]; !ok {
				newIndices = append(newIndices, idx)
			}
		}
		tblInfo.Indices = newIndices

		// Set column index flag.
		for _, indexInfo := range indexInfos {
			dropIndexColumnFlag(tblInfo, indexInfo)
		}

		tblInfo.Columns = tblInfo.Columns[:len(tblInfo.Columns)-len(dependentHiddenCols)]

		ver, err = updateVersionAndTableInfoWithCheck(d, t, job, tblInfo, originalState != model.StateNone)
		if err != nil {
			return ver, errors.Trace(err)
		}

		job.FinishTableJob(model.JobStateDone, model.StateNone, ver, tblInfo)
		job.Args = append(job.Args, indexIDs, getPartitionIDs(tblInfo))
	default:
		err = dbterror.ErrInvalidDDLState.GenWithStackByArgs("index", indexInfos[0].State)
	}

	return ver, errors.Trace(err)
}

func getSchemaInfos(t *meta.Meta, job *model.Job) (*model.TableInfo, []model.CIStr, []bool, error) {
	schemaID := job.SchemaID
	tblInfo, err := GetTableInfoAndCancelFaultJob(t, job, schemaID)
	if err != nil {
		return nil, nil, nil, errors.Trace(err)
	}

	var indexNames []model.CIStr
	var ifExists []bool
	if err = job.DecodeArgs(&indexNames, &ifExists); err != nil {
		return nil, nil, nil, errors.Trace(err)
	}

	return tblInfo, indexNames, ifExists, nil
}

func checkDropIndexes(tblInfo *model.TableInfo, job *model.Job, indexNames []model.CIStr, ifExists []bool) ([]*model.IndexInfo, error) {
	var warnings []*errors.Error
	indexInfos := make([]*model.IndexInfo, 0, len(indexNames))
	UniqueIndexNames := make(map[model.CIStr]bool, len(indexNames))
	for i, indexName := range indexNames {
		// Double check the index is exists.
		indexInfo := tblInfo.FindIndexByName(indexName.L)
		if indexInfo == nil {
			if ifExists[i] {
				warnings = append(warnings, toTError(dbterror.ErrCantDropFieldOrKey.GenWithStack("index %s doesn't exist", indexName)))
				continue
			}
			job.State = model.JobStateCancelled
			return nil, dbterror.ErrCantDropFieldOrKey.GenWithStack("index %s doesn't exist", indexName)
		}

		// Double check for drop index on auto_increment column.
		if err := checkDropIndexOnAutoIncrementColumn(tblInfo, indexInfo); err != nil {
			job.State = model.JobStateCancelled
			return nil, autoid.ErrWrongAutoKey
		}

		// Check for dropping duplicate indexes.
		if UniqueIndexNames[indexName] {
			if !ifExists[i] {
				job.State = model.JobStateCancelled
				return nil, dbterror.ErrCantDropFieldOrKey.GenWithStack("index %s doesn't exist", indexName)
			}
			warnings = append(warnings, toTError(dbterror.ErrCantDropFieldOrKey.GenWithStack("index %s doesn't exist", indexName)))
		}
		UniqueIndexNames[indexName] = true

		indexInfos = append(indexInfos, indexInfo)
	}

	// Check that drop primary index will not cause invisible implicit primary index.
	if err := checkInvisibleIndexesOnPK(tblInfo, indexInfos, job); err != nil {
		return nil, errors.Trace(err)
	}

	job.MultiSchemaInfo = &model.MultiSchemaInfo{Warnings: warnings}

	return indexInfos, nil
}

func checkInvisibleIndexesOnPK(tblInfo *model.TableInfo, indexInfos []*model.IndexInfo, job *model.Job) error {
	newIndices := make([]*model.IndexInfo, 0, len(tblInfo.Indices))
	for _, oidx := range tblInfo.Indices {
		needAppend := true
		for _, idx := range indexInfos {
			if idx.Name.L == oidx.Name.L {
				needAppend = false
				break
			}
		}
		if needAppend {
			newIndices = append(newIndices, oidx)
		}
	}
	newTbl := tblInfo.Clone()
	newTbl.Indices = newIndices
	if err := checkInvisibleIndexOnPK(newTbl); err != nil {
		job.State = model.JobStateCancelled
		return err
	}

	return nil
}

func checkDropIndexOnAutoIncrementColumn(tblInfo *model.TableInfo, indexInfo *model.IndexInfo) error {
	cols := tblInfo.Columns
	for _, idxCol := range indexInfo.Columns {
		flag := cols[idxCol.Offset].GetFlag()
		if !mysql.HasAutoIncrementFlag(flag) {
			continue
		}
		// check the count of index on auto_increment column.
		count := 0
		for _, idx := range tblInfo.Indices {
			for _, c := range idx.Columns {
				if c.Name.L == idxCol.Name.L {
					count++
					break
				}
			}
		}
		if tblInfo.PKIsHandle && mysql.HasPriKeyFlag(flag) {
			count++
		}
		if count < 2 {
			return autoid.ErrWrongAutoKey
		}
	}
	return nil
}

func checkRenameIndex(t *meta.Meta, job *model.Job) (*model.TableInfo, model.CIStr, model.CIStr, error) {
	var from, to model.CIStr
	schemaID := job.SchemaID
	tblInfo, err := GetTableInfoAndCancelFaultJob(t, job, schemaID)
	if err != nil {
		return nil, from, to, errors.Trace(err)
	}

	if err := job.DecodeArgs(&from, &to); err != nil {
		job.State = model.JobStateCancelled
		return nil, from, to, errors.Trace(err)
	}

	// Double check. See function `RenameIndex` in ddl_api.go
	duplicate, err := validateRenameIndex(from, to, tblInfo)
	if duplicate {
		return nil, from, to, nil
	}
	if err != nil {
		job.State = model.JobStateCancelled
		return nil, from, to, errors.Trace(err)
	}
	return tblInfo, from, to, errors.Trace(err)
}

func checkAlterIndexVisibility(t *meta.Meta, job *model.Job) (*model.TableInfo, model.CIStr, bool, error) {
	var (
		indexName model.CIStr
		invisible bool
	)

	schemaID := job.SchemaID
	tblInfo, err := GetTableInfoAndCancelFaultJob(t, job, schemaID)
	if err != nil {
		return nil, indexName, invisible, errors.Trace(err)
	}

	if err := job.DecodeArgs(&indexName, &invisible); err != nil {
		job.State = model.JobStateCancelled
		return nil, indexName, invisible, errors.Trace(err)
	}

	skip, err := validateAlterIndexVisibility(indexName, invisible, tblInfo)
	if err != nil {
		job.State = model.JobStateCancelled
		return nil, indexName, invisible, errors.Trace(err)
	}
	if skip {
		return nil, indexName, invisible, nil
	}
	return tblInfo, indexName, invisible, nil
}

// indexRecord is the record information of an index.
type indexRecord struct {
	handle kv.Handle
	key    []byte        // It's used to lock a record. Record it to reduce the encoding time.
	vals   []types.Datum // It's the index values.
	rsData []types.Datum // It's the restored data for handle.
	skip   bool          // skip indicates that the index key is already exists, we should not add it.
}

type baseIndexWorker struct {
	*backfillWorker
	indexes []table.Index

	metricCounter prometheus.Counter

	// The following attributes are used to reduce memory allocation.
	defaultVals []types.Datum
	idxRecords  []*indexRecord
	rowMap      map[int64]types.Datum
	rowDecoder  *decoder.RowDecoder

	sqlMode mysql.SQLMode
}

type addIndexWorker struct {
	baseIndexWorker
	index table.Index

	// The following attributes are used to reduce memory allocation.
	idxKeyBufs         [][]byte
	batchCheckKeys     []kv.Key
	distinctCheckFlags []bool
}

func newAddIndexWorker(sessCtx sessionctx.Context, worker *worker, id int, t table.PhysicalTable, indexInfo *model.IndexInfo, decodeColMap map[int64]decoder.Column, reorgInfo *reorgInfo) *addIndexWorker {
	index := tables.NewIndex(t.GetPhysicalID(), t.Meta(), indexInfo)
	rowDecoder := decoder.NewRowDecoder(t, t.WritableCols(), decodeColMap)
	return &addIndexWorker{
		baseIndexWorker: baseIndexWorker{
			backfillWorker: newBackfillWorker(sessCtx, worker, id, t, reorgInfo),
			indexes:        []table.Index{index},
			rowDecoder:     rowDecoder,
			defaultVals:    make([]types.Datum, len(t.WritableCols())),
			rowMap:         make(map[int64]types.Datum, len(decodeColMap)),
<<<<<<< HEAD
			metricCounter:  metrics.BackfillTotalCounter.WithLabelValues("add_idx_rate_" + reorgInfo.SchemaName + "_" + t.Meta().Name.String()),
=======
			metricCounter:  metrics.BackfillTotalCounter.WithLabelValues("add_idx_rate"),
>>>>>>> dba4dab5
			sqlMode:        reorgInfo.ReorgMeta.SQLMode,
		},
		index: index,
	}
}

func (w *baseIndexWorker) AddMetricInfo(cnt float64) {
	w.metricCounter.Add(cnt)
}

// mockNotOwnerErrOnce uses to make sure `notOwnerErr` only mock error once.
var mockNotOwnerErrOnce uint32

// getIndexRecord gets index columns values use w.rowDecoder, and generate indexRecord.
func (w *baseIndexWorker) getIndexRecord(idxInfo *model.IndexInfo, handle kv.Handle, recordKey []byte) (*indexRecord, error) {
	cols := w.table.WritableCols()
	failpoint.Inject("MockGetIndexRecordErr", func(val failpoint.Value) {
		if valStr, ok := val.(string); ok {
			switch valStr {
			case "cantDecodeRecordErr":
				failpoint.Return(nil, errors.Trace(dbterror.ErrCantDecodeRecord.GenWithStackByArgs("index",
					errors.New("mock can't decode record error"))))
			case "modifyColumnNotOwnerErr":
				if idxInfo.Name.O == "_Idx$_idx" && handle.IntValue() == 7168 && atomic.CompareAndSwapUint32(&mockNotOwnerErrOnce, 0, 1) {
					failpoint.Return(nil, errors.Trace(dbterror.ErrNotOwner))
				}
			case "addIdxNotOwnerErr":
				// For the case of the old TiDB version(do not exist the element information) is upgraded to the new TiDB version.
				// First step, we need to exit "addPhysicalTableIndex".
				if idxInfo.Name.O == "idx2" && handle.IntValue() == 6144 && atomic.CompareAndSwapUint32(&mockNotOwnerErrOnce, 1, 2) {
					failpoint.Return(nil, errors.Trace(dbterror.ErrNotOwner))
				}
			}
		}
	})
	idxVal := make([]types.Datum, len(idxInfo.Columns))
	var err error
	for j, v := range idxInfo.Columns {
		col := cols[v.Offset]
		idxColumnVal, ok := w.rowMap[col.ID]
		if ok {
			idxVal[j] = idxColumnVal
			continue
		}
		idxColumnVal, err = tables.GetColDefaultValue(w.sessCtx, col, w.defaultVals)
		if err != nil {
			return nil, errors.Trace(err)
		}

		idxVal[j] = idxColumnVal
	}

	rsData := tables.TryGetHandleRestoredDataWrapper(w.table, nil, w.rowMap, idxInfo)
	idxRecord := &indexRecord{handle: handle, key: recordKey, vals: idxVal, rsData: rsData}
	return idxRecord, nil
}

func (w *baseIndexWorker) cleanRowMap() {
	for id := range w.rowMap {
		delete(w.rowMap, id)
	}
}

// getNextKey gets next key of entry that we are going to process.
func (w *baseIndexWorker) getNextKey(taskRange reorgBackfillTask, taskDone bool) (nextKey kv.Key) {
	if !taskDone {
		// The task is not done. So we need to pick the last processed entry's handle and add one.
		lastHandle := w.idxRecords[len(w.idxRecords)-1].handle
		recordKey := tablecodec.EncodeRecordKey(w.table.RecordPrefix(), lastHandle)
		return recordKey.Next()
	}
	return taskRange.endKey.Next()
}

func (w *baseIndexWorker) updateRowDecoder(handle kv.Handle, rawRecord []byte) error {
	sysZone := w.sessCtx.GetSessionVars().StmtCtx.TimeZone
	_, err := w.rowDecoder.DecodeAndEvalRowWithMap(w.sessCtx, handle, rawRecord, sysZone, w.rowMap)
	if err != nil {
		return errors.Trace(dbterror.ErrCantDecodeRecord.GenWithStackByArgs("index", err))
	}
	return nil
}

// fetchRowColVals fetch w.batchCnt count records that need to reorganize indices, and build the corresponding indexRecord slice.
// fetchRowColVals returns:
// 1. The corresponding indexRecord slice.
// 2. Next handle of entry that we need to process.
// 3. Boolean indicates whether the task is done.
// 4. error occurs in fetchRowColVals. nil if no error occurs.
func (w *baseIndexWorker) fetchRowColVals(txn kv.Transaction, taskRange reorgBackfillTask) ([]*indexRecord, kv.Key, bool, error) {
	// TODO: use tableScan to prune columns.
	w.idxRecords = w.idxRecords[:0]
	startTime := time.Now()

	// taskDone means that the reorged handle is out of taskRange.endHandle.
	taskDone := false
	oprStartTime := startTime
	err := iterateSnapshotRows(w.ddlWorker.JobContext, w.sessCtx.GetStore(), w.priority, w.table, txn.StartTS(), taskRange.startKey, taskRange.endKey,
		func(handle kv.Handle, recordKey kv.Key, rawRow []byte) (bool, error) {
			oprEndTime := time.Now()
			logSlowOperations(oprEndTime.Sub(oprStartTime), "iterateSnapshotRows in baseIndexWorker fetchRowColVals", 0)
			oprStartTime = oprEndTime

			taskDone = recordKey.Cmp(taskRange.endKey) > 0

			if taskDone || len(w.idxRecords) >= w.batchCnt {
				return false, nil
			}

			// Decode one row, generate records of this row.
			err := w.updateRowDecoder(handle, rawRow)
			if err != nil {
				return false, err
			}
			for _, index := range w.indexes {
				idxRecord, err1 := w.getIndexRecord(index.Meta(), handle, recordKey)
				if err1 != nil {
					return false, errors.Trace(err1)
				}
				w.idxRecords = append(w.idxRecords, idxRecord)
			}
			// If there are generated column, rowDecoder will use column value that not in idxInfo.Columns to calculate
			// the generated value, so we need to clear up the reusing map.
			w.cleanRowMap()

			if recordKey.Cmp(taskRange.endKey) == 0 {
				// If taskRange.endIncluded == false, we will not reach here when handle == taskRange.endHandle
				taskDone = true
				return false, nil
			}
			return true, nil
		})

	if len(w.idxRecords) == 0 {
		taskDone = true
	}

	logutil.BgLogger().Debug("[ddl] txn fetches handle info", zap.Uint64("txnStartTS", txn.StartTS()),
		zap.String("taskRange", taskRange.String()), zap.Duration("takeTime", time.Since(startTime)))
	return w.idxRecords, w.getNextKey(taskRange, taskDone), taskDone, errors.Trace(err)
}

func (w *addIndexWorker) initBatchCheckBufs(batchCount int) {
	if len(w.idxKeyBufs) < batchCount {
		w.idxKeyBufs = make([][]byte, batchCount)
	}

	w.batchCheckKeys = w.batchCheckKeys[:0]
	w.distinctCheckFlags = w.distinctCheckFlags[:0]
}

func (w *addIndexWorker) checkHandleExists(key kv.Key, value []byte, handle kv.Handle) error {
	idxInfo := w.index.Meta()
	tblInfo := w.table.Meta()
	idxColLen := len(idxInfo.Columns)
	h, err := tablecodec.DecodeIndexHandle(key, value, idxColLen)
	if err != nil {
		return errors.Trace(err)
	}
	hasBeenBackFilled := h.Equal(handle)
	if hasBeenBackFilled {
		return nil
	}
	colInfos := tables.BuildRowcodecColInfoForIndexColumns(idxInfo, tblInfo)
	values, err := tablecodec.DecodeIndexKV(key, value, idxColLen, tablecodec.HandleNotNeeded, colInfos)
	if err != nil {
		return err
	}
	indexName := w.index.Meta().Name.String()
	valueStr := make([]string, 0, idxColLen)
	for i, val := range values[:idxColLen] {
		d, err := tablecodec.DecodeColumnValue(val, colInfos[i].Ft, time.Local)
		if err != nil {
			return kv.ErrKeyExists.FastGenByArgs(key.String(), indexName)
		}
		str, err := d.ToString()
		if err != nil {
			str = string(val)
		}
		valueStr = append(valueStr, str)
	}
	return kv.ErrKeyExists.FastGenByArgs(strings.Join(valueStr, "-"), indexName)
}

func (w *addIndexWorker) batchCheckUniqueKey(txn kv.Transaction, idxRecords []*indexRecord) error {
	idxInfo := w.index.Meta()
	if !idxInfo.Unique {
		// non-unique key need not to check, just overwrite it,
		// because in most case, backfilling indices is not exists.
		return nil
	}

	w.initBatchCheckBufs(len(idxRecords))
	stmtCtx := w.sessCtx.GetSessionVars().StmtCtx
	for i, record := range idxRecords {
		idxKey, distinct, err := w.index.GenIndexKey(stmtCtx, record.vals, record.handle, w.idxKeyBufs[i])
		if err != nil {
			return errors.Trace(err)
		}
		// save the buffer to reduce memory allocations.
		w.idxKeyBufs[i] = idxKey

		w.batchCheckKeys = append(w.batchCheckKeys, idxKey)
		w.distinctCheckFlags = append(w.distinctCheckFlags, distinct)
	}

	batchVals, err := txn.BatchGet(context.Background(), w.batchCheckKeys)
	if err != nil {
		return errors.Trace(err)
	}

	// 1. unique-key/primary-key is duplicate and the handle is equal, skip it.
	// 2. unique-key/primary-key is duplicate and the handle is not equal, return duplicate error.
	// 3. non-unique-key is duplicate, skip it.
	for i, key := range w.batchCheckKeys {
		if val, found := batchVals[string(key)]; found {
			if w.distinctCheckFlags[i] {
				if err := w.checkHandleExists(key, val, idxRecords[i].handle); err != nil {
					return errors.Trace(err)
				}
			}
			idxRecords[i].skip = true
		} else if w.distinctCheckFlags[i] {
			// The keys in w.batchCheckKeys also maybe duplicate,
			// so we need to backfill the not found key into `batchVals` map.
			needRsData := tables.NeedRestoredData(w.index.Meta().Columns, w.table.Meta().Columns)
			val, err := tablecodec.GenIndexValuePortal(stmtCtx, w.table.Meta(), w.index.Meta(), needRsData, w.distinctCheckFlags[i], false, idxRecords[i].vals, idxRecords[i].handle, 0, idxRecords[i].rsData)
			if err != nil {
				return errors.Trace(err)
			}
			batchVals[string(key)] = val
		}
	}
	// Constrains is already checked.
	stmtCtx.BatchCheck = true
	return nil
}

// BackfillDataInTxn will backfill table index in a transaction. A lock corresponds to a rowKey if the value of rowKey is changed,
// Note that index columns values may change, and an index is not allowed to be added, so the txn will rollback and retry.
// BackfillDataInTxn will add w.batchCnt indices once, default value of w.batchCnt is 128.
func (w *addIndexWorker) BackfillDataInTxn(handleRange reorgBackfillTask) (taskCtx backfillTaskContext, errInTxn error) {
	failpoint.Inject("errorMockPanic", func(val failpoint.Value) {
		if val.(bool) {
			panic("panic test")
		}
	})

	oprStartTime := time.Now()
	errInTxn = kv.RunInNewTxn(context.Background(), w.sessCtx.GetStore(), true, func(ctx context.Context, txn kv.Transaction) error {
		taskCtx.addedCount = 0
		taskCtx.scanCount = 0
		txn.SetOption(kv.Priority, w.priority)
		if tagger := w.ddlWorker.getResourceGroupTaggerForTopSQL(); tagger != nil {
			txn.SetOption(kv.ResourceGroupTagger, tagger)
		}

		idxRecords, nextKey, taskDone, err := w.fetchRowColVals(txn, handleRange)
		if err != nil {
			return errors.Trace(err)
		}
		taskCtx.nextKey = nextKey
		taskCtx.done = taskDone

		err = w.batchCheckUniqueKey(txn, idxRecords)
		if err != nil {
			return errors.Trace(err)
		}

		for _, idxRecord := range idxRecords {
			taskCtx.scanCount++
			// The index is already exists, we skip it, no needs to backfill it.
			// The following update, delete, insert on these rows, TiDB can handle it correctly.
			if idxRecord.skip {
				continue
			}

			// We need to add this lock to make sure pessimistic transaction can realize this operation.
			// For the normal pessimistic transaction, it's ok. But if async commmit is used, it may lead to inconsistent data and index.
			err := txn.LockKeys(context.Background(), new(kv.LockCtx), idxRecord.key)
			if err != nil {
				return errors.Trace(err)
			}

			// Create the index.
			handle, err := w.index.Create(w.sessCtx, txn, idxRecord.vals, idxRecord.handle, idxRecord.rsData, table.WithIgnoreAssertion)
			if err != nil {
				if kv.ErrKeyExists.Equal(err) && idxRecord.handle.Equal(handle) {
					// Index already exists, skip it.
					continue
				}

				return errors.Trace(err)
			}
			taskCtx.addedCount++
		}

		return nil
	})
	logSlowOperations(time.Since(oprStartTime), "AddIndexBackfillDataInTxn", 3000)

	return
}

func (w *worker) addPhysicalTableIndex(t table.PhysicalTable, indexInfo *model.IndexInfo, reorgInfo *reorgInfo) error {
	logutil.BgLogger().Info("[ddl] start to add table index", zap.String("job", reorgInfo.Job.String()), zap.String("reorgInfo", reorgInfo.String()))
	return w.writePhysicalTableRecord(t, typeAddIndexWorker, indexInfo, nil, nil, reorgInfo)
}

// addTableIndex handles the add index reorganization state for a table.
func (w *worker) addTableIndex(t table.Table, idx *model.IndexInfo, reorgInfo *reorgInfo) error {
	var err error
	if tbl, ok := t.(table.PartitionedTable); ok {
		var finish bool
		for !finish {
			p := tbl.GetPartition(reorgInfo.PhysicalTableID)
			if p == nil {
				return dbterror.ErrCancelledDDLJob.GenWithStack("Can not find partition id %d for table %d", reorgInfo.PhysicalTableID, t.Meta().ID)
			}
			err = w.addPhysicalTableIndex(p, idx, reorgInfo)
			if err != nil {
				break
			}
			finish, err = w.updateReorgInfo(tbl, reorgInfo)
			if err != nil {
				return errors.Trace(err)
			}
		}
	} else {
		err = w.addPhysicalTableIndex(t.(table.PhysicalTable), idx, reorgInfo)
	}
	return errors.Trace(err)
}

// updateReorgInfo will find the next partition according to current reorgInfo.
// If no more partitions, or table t is not a partitioned table, returns true to
// indicate that the reorganize work is finished.
func (w *worker) updateReorgInfo(t table.PartitionedTable, reorg *reorgInfo) (bool, error) {
	pi := t.Meta().GetPartitionInfo()
	if pi == nil {
		return true, nil
	}

	pid, err := findNextPartitionID(reorg.PhysicalTableID, pi.Definitions)
	if err != nil {
		// Fatal error, should not run here.
		logutil.BgLogger().Error("[ddl] find next partition ID failed", zap.Reflect("table", t), zap.Error(err))
		return false, errors.Trace(err)
	}
	if pid == 0 {
		// Next partition does not exist, all the job done.
		return true, nil
	}

	failpoint.Inject("mockUpdateCachedSafePoint", func(val failpoint.Value) {
		if val.(bool) {
			ts := oracle.GoTimeToTS(time.Now())
			s := reorg.d.store.(tikv.Storage)
			s.UpdateSPCache(ts, time.Now())
			time.Sleep(time.Second * 3)
		}
	})
	currentVer, err := getValidCurrentVersion(reorg.d.store)
	if err != nil {
		return false, errors.Trace(err)
	}
	start, end, err := getTableRange(w.JobContext, reorg.d, t.GetPartition(pid), currentVer.Ver, reorg.Job.Priority)
	if err != nil {
		return false, errors.Trace(err)
	}
	reorg.StartKey, reorg.EndKey, reorg.PhysicalTableID = start, end, pid

	// Write the reorg info to store so the whole reorganize process can recover from panic.
	err = reorg.UpdateReorgMeta(start, w.sessPool)
	logutil.BgLogger().Info("[ddl] job update reorgInfo",
		zap.Int64("jobID", reorg.Job.ID),
		zap.ByteString("elementType", reorg.currElement.TypeKey),
		zap.Int64("elementID", reorg.currElement.ID),
		zap.Int64("partitionTableID", pid),
		zap.String("startHandle", tryDecodeToHandleString(start)),
		zap.String("endHandle", tryDecodeToHandleString(end)), zap.Error(err))
	return false, errors.Trace(err)
}

// findNextPartitionID finds the next partition ID in the PartitionDefinition array.
// Returns 0 if current partition is already the last one.
func findNextPartitionID(currentPartition int64, defs []model.PartitionDefinition) (int64, error) {
	for i, def := range defs {
		if currentPartition == def.ID {
			if i == len(defs)-1 {
				return 0, nil
			}
			return defs[i+1].ID, nil
		}
	}
	return 0, errors.Errorf("partition id not found %d", currentPartition)
}

func allocateIndexID(tblInfo *model.TableInfo) int64 {
	tblInfo.MaxIndexID++
	return tblInfo.MaxIndexID
}

func getIndexInfoByNameAndColumn(oldTableInfo *model.TableInfo, newOne *model.IndexInfo) *model.IndexInfo {
	for _, oldOne := range oldTableInfo.Indices {
		if newOne.Name.L == oldOne.Name.L && indexColumnSliceEqual(newOne.Columns, oldOne.Columns) {
			return oldOne
		}
	}
	return nil
}

func indexColumnSliceEqual(a, b []*model.IndexColumn) bool {
	if len(a) != len(b) {
		return false
	}
	if len(a) == 0 {
		logutil.BgLogger().Warn("[ddl] admin repair table : index's columns length equal to 0")
		return true
	}
	// Accelerate the compare by eliminate index bound check.
	b = b[:len(a)]
	for i, v := range a {
		if v.Name.L != b[i].Name.L {
			return false
		}
	}
	return true
}

type cleanUpIndexWorker struct {
	baseIndexWorker
}

func newCleanUpIndexWorker(sessCtx sessionctx.Context, worker *worker, id int, t table.PhysicalTable, decodeColMap map[int64]decoder.Column, reorgInfo *reorgInfo) *cleanUpIndexWorker {
	indexes := make([]table.Index, 0, len(t.Indices()))
	rowDecoder := decoder.NewRowDecoder(t, t.WritableCols(), decodeColMap)
	for _, index := range t.Indices() {
		if index.Meta().Global {
			indexes = append(indexes, index)
		}
	}
	return &cleanUpIndexWorker{
		baseIndexWorker: baseIndexWorker{
			backfillWorker: newBackfillWorker(sessCtx, worker, id, t, reorgInfo),
			indexes:        indexes,
			rowDecoder:     rowDecoder,
			defaultVals:    make([]types.Datum, len(t.WritableCols())),
			rowMap:         make(map[int64]types.Datum, len(decodeColMap)),
<<<<<<< HEAD
			metricCounter:  metrics.BackfillTotalCounter.WithLabelValues("cleanup_idx_rate_" + reorgInfo.SchemaName + "_" + t.Meta().Name.String()),
=======
			metricCounter:  metrics.BackfillTotalCounter.WithLabelValues("cleanup_idx_rate"),
>>>>>>> dba4dab5
			sqlMode:        reorgInfo.ReorgMeta.SQLMode,
		},
	}
}

func (w *cleanUpIndexWorker) BackfillDataInTxn(handleRange reorgBackfillTask) (taskCtx backfillTaskContext, errInTxn error) {
	failpoint.Inject("errorMockPanic", func(val failpoint.Value) {
		if val.(bool) {
			panic("panic test")
		}
	})

	oprStartTime := time.Now()
	errInTxn = kv.RunInNewTxn(context.Background(), w.sessCtx.GetStore(), true, func(ctx context.Context, txn kv.Transaction) error {
		taskCtx.addedCount = 0
		taskCtx.scanCount = 0
		txn.SetOption(kv.Priority, w.priority)
		if tagger := w.ddlWorker.getResourceGroupTaggerForTopSQL(); tagger != nil {
			txn.SetOption(kv.ResourceGroupTagger, tagger)
		}

		idxRecords, nextKey, taskDone, err := w.fetchRowColVals(txn, handleRange)
		if err != nil {
			return errors.Trace(err)
		}
		taskCtx.nextKey = nextKey
		taskCtx.done = taskDone

		txn.SetDiskFullOpt(kvrpcpb.DiskFullOpt_AllowedOnAlmostFull)

		n := len(w.indexes)
		for i, idxRecord := range idxRecords {
			taskCtx.scanCount++
			// we fetch records row by row, so records will belong to
			// index[0], index[1] ... index[n-1], index[0], index[1] ...
			// respectively. So indexes[i%n] is the index of idxRecords[i].
			err := w.indexes[i%n].Delete(w.sessCtx.GetSessionVars().StmtCtx, txn, idxRecord.vals, idxRecord.handle)
			if err != nil {
				return errors.Trace(err)
			}
			taskCtx.addedCount++
		}
		return nil
	})
	logSlowOperations(time.Since(oprStartTime), "cleanUpIndexBackfillDataInTxn", 3000)

	return
}

// cleanupPhysicalTableIndex handles the drop partition reorganization state for a non-partitioned table or a partition.
func (w *worker) cleanupPhysicalTableIndex(t table.PhysicalTable, reorgInfo *reorgInfo) error {
	logutil.BgLogger().Info("[ddl] start to clean up index", zap.String("job", reorgInfo.Job.String()), zap.String("reorgInfo", reorgInfo.String()))
	return w.writePhysicalTableRecord(t, typeCleanUpIndexWorker, nil, nil, nil, reorgInfo)
}

// cleanupGlobalIndex handles the drop partition reorganization state to clean up index entries of partitions.
func (w *worker) cleanupGlobalIndexes(tbl table.PartitionedTable, partitionIDs []int64, reorgInfo *reorgInfo) error {
	var err error
	var finish bool
	for !finish {
		p := tbl.GetPartition(reorgInfo.PhysicalTableID)
		if p == nil {
			return dbterror.ErrCancelledDDLJob.GenWithStack("Can not find partition id %d for table %d", reorgInfo.PhysicalTableID, tbl.Meta().ID)
		}
		err = w.cleanupPhysicalTableIndex(p, reorgInfo)
		if err != nil {
			break
		}
		finish, err = w.updateReorgInfoForPartitions(tbl, reorgInfo, partitionIDs)
		if err != nil {
			return errors.Trace(err)
		}
	}

	return errors.Trace(err)
}

// updateReorgInfoForPartitions will find the next partition in partitionIDs according to current reorgInfo.
// If no more partitions, or table t is not a partitioned table, returns true to
// indicate that the reorganize work is finished.
func (w *worker) updateReorgInfoForPartitions(t table.PartitionedTable, reorg *reorgInfo, partitionIDs []int64) (bool, error) {
	pi := t.Meta().GetPartitionInfo()
	if pi == nil {
		return true, nil
	}

	var pid int64
	for i, pi := range partitionIDs {
		if pi == reorg.PhysicalTableID {
			if i == len(partitionIDs)-1 {
				return true, nil
			}
		}
		pid = partitionIDs[i+1]
	}

	currentVer, err := getValidCurrentVersion(reorg.d.store)
	if err != nil {
		return false, errors.Trace(err)
	}
	start, end, err := getTableRange(w.JobContext, reorg.d, t.GetPartition(pid), currentVer.Ver, reorg.Job.Priority)
	if err != nil {
		return false, errors.Trace(err)
	}
	reorg.StartKey, reorg.EndKey, reorg.PhysicalTableID = start, end, pid

	// Write the reorg info to store so the whole reorganize process can recover from panic.
	err = reorg.UpdateReorgMeta(reorg.StartKey, w.sessPool)
	logutil.BgLogger().Info("[ddl] job update reorgInfo", zap.Int64("jobID", reorg.Job.ID),
		zap.ByteString("elementType", reorg.currElement.TypeKey), zap.Int64("elementID", reorg.currElement.ID),
		zap.Int64("partitionTableID", pid), zap.String("startHandle", tryDecodeToHandleString(start)),
		zap.String("endHandle", tryDecodeToHandleString(end)), zap.Error(err))
	return false, errors.Trace(err)
}

func findIndexesByColName(indexes []*model.IndexInfo, colName string) ([]*model.IndexInfo, []int) {
	idxInfos := make([]*model.IndexInfo, 0, len(indexes))
	offsets := make([]int, 0, len(indexes))
	for _, idxInfo := range indexes {
		for i, c := range idxInfo.Columns {
			if strings.EqualFold(colName, c.Name.L) {
				idxInfos = append(idxInfos, idxInfo)
				offsets = append(offsets, i)
				break
			}
		}
	}
	return idxInfos, offsets
}<|MERGE_RESOLUTION|>--- conflicted
+++ resolved
@@ -1048,11 +1048,7 @@
 			rowDecoder:     rowDecoder,
 			defaultVals:    make([]types.Datum, len(t.WritableCols())),
 			rowMap:         make(map[int64]types.Datum, len(decodeColMap)),
-<<<<<<< HEAD
-			metricCounter:  metrics.BackfillTotalCounter.WithLabelValues("add_idx_rate_" + reorgInfo.SchemaName + "_" + t.Meta().Name.String()),
-=======
 			metricCounter:  metrics.BackfillTotalCounter.WithLabelValues("add_idx_rate"),
->>>>>>> dba4dab5
 			sqlMode:        reorgInfo.ReorgMeta.SQLMode,
 		},
 		index: index,
@@ -1502,11 +1498,7 @@
 			rowDecoder:     rowDecoder,
 			defaultVals:    make([]types.Datum, len(t.WritableCols())),
 			rowMap:         make(map[int64]types.Datum, len(decodeColMap)),
-<<<<<<< HEAD
-			metricCounter:  metrics.BackfillTotalCounter.WithLabelValues("cleanup_idx_rate_" + reorgInfo.SchemaName + "_" + t.Meta().Name.String()),
-=======
 			metricCounter:  metrics.BackfillTotalCounter.WithLabelValues("cleanup_idx_rate"),
->>>>>>> dba4dab5
 			sqlMode:        reorgInfo.ReorgMeta.SQLMode,
 		},
 	}
