// Copyright 2015 PingCAP, Inc.
//
// Licensed under the Apache License, Version 2.0 (the "License");
// you may not use this file except in compliance with the License.
// You may obtain a copy of the License at
//
//     http://www.apache.org/licenses/LICENSE-2.0
//
// Unless required by applicable law or agreed to in writing, software
// distributed under the License is distributed on an "AS IS" BASIS,
// WITHOUT WARRANTIES OR CONDITIONS OF ANY KIND, either express or implied.
// See the License for the specific language governing permissions and
// limitations under the License.

package ddl

import (
	"bytes"
	"context"
	"encoding/hex"
	"fmt"
	"strings"
	"sync/atomic"
	"time"

	"github.com/pingcap/errors"
	"github.com/pingcap/failpoint"
	"github.com/pingcap/kvproto/pkg/kvrpcpb"
	"github.com/pingcap/tidb/br/pkg/utils"
	"github.com/pingcap/tidb/config"
	"github.com/pingcap/tidb/ddl/ingest"
	"github.com/pingcap/tidb/infoschema"
	"github.com/pingcap/tidb/kv"
	"github.com/pingcap/tidb/meta"
	"github.com/pingcap/tidb/meta/autoid"
	"github.com/pingcap/tidb/metrics"
	"github.com/pingcap/tidb/parser/ast"
	"github.com/pingcap/tidb/parser/charset"
	"github.com/pingcap/tidb/parser/model"
	"github.com/pingcap/tidb/parser/mysql"
	"github.com/pingcap/tidb/sessionctx"
	"github.com/pingcap/tidb/table"
	"github.com/pingcap/tidb/table/tables"
	"github.com/pingcap/tidb/tablecodec"
	"github.com/pingcap/tidb/types"
	"github.com/pingcap/tidb/util"
	"github.com/pingcap/tidb/util/chunk"
	"github.com/pingcap/tidb/util/dbterror"
	"github.com/pingcap/tidb/util/logutil"
	decoder "github.com/pingcap/tidb/util/rowDecoder"
	"github.com/prometheus/client_golang/prometheus"
	"github.com/tikv/client-go/v2/oracle"
	"github.com/tikv/client-go/v2/tikv"
	"go.uber.org/zap"
	"golang.org/x/exp/slices"
)

const (
	// MaxCommentLength is exported for testing.
	MaxCommentLength = 1024
)

var (
	telemetryAddIndexIngestUsage = metrics.TelemetryAddIndexIngestCnt
)

func buildIndexColumns(ctx sessionctx.Context, columns []*model.ColumnInfo, indexPartSpecifications []*ast.IndexPartSpecification) ([]*model.IndexColumn, bool, error) {
	// Build offsets.
	idxParts := make([]*model.IndexColumn, 0, len(indexPartSpecifications))
	var col *model.ColumnInfo
	var mvIndex bool
	maxIndexLength := config.GetGlobalConfig().MaxIndexLength
	// The sum of length of all index columns.
	sumLength := 0
	for _, ip := range indexPartSpecifications {
		col = model.FindColumnInfo(columns, ip.Column.Name.L)
		if col == nil {
			return nil, false, dbterror.ErrKeyColumnDoesNotExits.GenWithStack("column does not exist: %s", ip.Column.Name)
		}

		if err := checkIndexColumn(ctx, col, ip.Length); err != nil {
			return nil, false, err
		}
		if col.FieldType.IsArray() {
			if mvIndex {
				return nil, false, dbterror.ErrNotSupportedYet.GenWithStack("'more than one multi-valued key part per index'")
			}
			mvIndex = true
		}
		indexColLen := ip.Length
		indexColumnLength, err := getIndexColumnLength(col, ip.Length)
		if err != nil {
			return nil, false, err
		}
		sumLength += indexColumnLength

		// The sum of all lengths must be shorter than the max length for prefix.
		if sumLength > maxIndexLength {
			// The multiple column index and the unique index in which the length sum exceeds the maximum size
			// will return an error instead produce a warning.
			if ctx == nil || ctx.GetSessionVars().StrictSQLMode || mysql.HasUniKeyFlag(col.GetFlag()) || len(indexPartSpecifications) > 1 {
				return nil, false, dbterror.ErrTooLongKey.GenWithStackByArgs(maxIndexLength)
			}
			// truncate index length and produce warning message in non-restrict sql mode.
			colLenPerUint, err := getIndexColumnLength(col, 1)
			if err != nil {
				return nil, false, err
			}
			indexColLen = maxIndexLength / colLenPerUint
			// produce warning message
			ctx.GetSessionVars().StmtCtx.AppendWarning(dbterror.ErrTooLongKey.FastGenByArgs(maxIndexLength))
		}

		idxParts = append(idxParts, &model.IndexColumn{
			Name:   col.Name,
			Offset: col.Offset,
			Length: indexColLen,
		})
	}

	return idxParts, mvIndex, nil
}

// CheckPKOnGeneratedColumn checks the specification of PK is valid.
func CheckPKOnGeneratedColumn(tblInfo *model.TableInfo, indexPartSpecifications []*ast.IndexPartSpecification) (*model.ColumnInfo, error) {
	var lastCol *model.ColumnInfo
	for _, colName := range indexPartSpecifications {
		lastCol = tblInfo.FindPublicColumnByName(colName.Column.Name.L)
		if lastCol == nil {
			return nil, dbterror.ErrKeyColumnDoesNotExits.GenWithStackByArgs(colName.Column.Name)
		}
		// Virtual columns cannot be used in primary key.
		if lastCol.IsGenerated() && !lastCol.GeneratedStored {
			if lastCol.Hidden {
				return nil, dbterror.ErrFunctionalIndexPrimaryKey
			}
			return nil, dbterror.ErrUnsupportedOnGeneratedColumn.GenWithStackByArgs("Defining a virtual generated column as primary key")
		}
	}

	return lastCol, nil
}

func checkIndexPrefixLength(columns []*model.ColumnInfo, idxColumns []*model.IndexColumn) error {
	idxLen, err := indexColumnsLen(columns, idxColumns)
	if err != nil {
		return err
	}
	if idxLen > config.GetGlobalConfig().MaxIndexLength {
		return dbterror.ErrTooLongKey.GenWithStackByArgs(config.GetGlobalConfig().MaxIndexLength)
	}
	return nil
}

func checkIndexColumn(ctx sessionctx.Context, col *model.ColumnInfo, indexColumnLen int) error {
	if col.GetFlen() == 0 && (types.IsTypeChar(col.FieldType.GetType()) || types.IsTypeVarchar(col.FieldType.GetType())) {
		if col.Hidden {
			return errors.Trace(dbterror.ErrWrongKeyColumnFunctionalIndex.GenWithStackByArgs(col.GeneratedExprString))
		}
		return errors.Trace(dbterror.ErrWrongKeyColumn.GenWithStackByArgs(col.Name))
	}

	// JSON column cannot index.
	if col.FieldType.GetType() == mysql.TypeJSON && !col.FieldType.IsArray() {
		if col.Hidden {
			return dbterror.ErrFunctionalIndexOnJSONOrGeometryFunction
		}
		return errors.Trace(dbterror.ErrJSONUsedAsKey.GenWithStackByArgs(col.Name.O))
	}

	// Length must be specified and non-zero for BLOB and TEXT column indexes.
	if types.IsTypeBlob(col.FieldType.GetType()) {
		if indexColumnLen == types.UnspecifiedLength {
			if col.Hidden {
				return dbterror.ErrFunctionalIndexOnBlob
			}
			return errors.Trace(dbterror.ErrBlobKeyWithoutLength.GenWithStackByArgs(col.Name.O))
		}
		if indexColumnLen == types.ErrorLength {
			return errors.Trace(dbterror.ErrKeyPart0.GenWithStackByArgs(col.Name.O))
		}
	}

	// Length can only be specified for specifiable types.
	if indexColumnLen != types.UnspecifiedLength && !types.IsTypePrefixable(col.FieldType.GetType()) {
		return errors.Trace(dbterror.ErrIncorrectPrefixKey)
	}

	// Key length must be shorter or equal to the column length.
	if indexColumnLen != types.UnspecifiedLength &&
		types.IsTypeChar(col.FieldType.GetType()) {
		if col.GetFlen() < indexColumnLen {
			return errors.Trace(dbterror.ErrIncorrectPrefixKey)
		}
		// Length must be non-zero for char.
		if indexColumnLen == types.ErrorLength {
			return errors.Trace(dbterror.ErrKeyPart0.GenWithStackByArgs(col.Name.O))
		}
	}

	if types.IsString(col.FieldType.GetType()) {
		desc, err := charset.GetCharsetInfo(col.GetCharset())
		if err != nil {
			return err
		}
		indexColumnLen *= desc.Maxlen
	}
	// Specified length must be shorter than the max length for prefix.
	maxIndexLength := config.GetGlobalConfig().MaxIndexLength
	if indexColumnLen > maxIndexLength && (ctx == nil || ctx.GetSessionVars().StrictSQLMode) {
		// return error in strict sql mode
		return dbterror.ErrTooLongKey.GenWithStackByArgs(maxIndexLength)
	}
	return nil
}

// getIndexColumnLength calculate the bytes number required in an index column.
func getIndexColumnLength(col *model.ColumnInfo, colLen int) (int, error) {
	length := types.UnspecifiedLength
	if colLen != types.UnspecifiedLength {
		length = colLen
	} else if col.GetFlen() != types.UnspecifiedLength {
		length = col.GetFlen()
	}

	switch col.GetType() {
	case mysql.TypeBit:
		return (length + 7) >> 3, nil
	case mysql.TypeVarchar, mysql.TypeString, mysql.TypeVarString, mysql.TypeTinyBlob, mysql.TypeMediumBlob, mysql.TypeBlob, mysql.TypeLongBlob:
		// Different charsets occupy different numbers of bytes on each character.
		desc, err := charset.GetCharsetInfo(col.GetCharset())
		if err != nil {
			return 0, dbterror.ErrUnsupportedCharset.GenWithStackByArgs(col.GetCharset(), col.GetCollate())
		}
		return desc.Maxlen * length, nil
	case mysql.TypeTiny, mysql.TypeInt24, mysql.TypeLong, mysql.TypeLonglong, mysql.TypeDouble, mysql.TypeShort:
		return mysql.DefaultLengthOfMysqlTypes[col.GetType()], nil
	case mysql.TypeFloat:
		if length <= mysql.MaxFloatPrecisionLength {
			return mysql.DefaultLengthOfMysqlTypes[mysql.TypeFloat], nil
		}
		return mysql.DefaultLengthOfMysqlTypes[mysql.TypeDouble], nil
	case mysql.TypeNewDecimal:
		return calcBytesLengthForDecimal(length), nil
	case mysql.TypeYear, mysql.TypeDate, mysql.TypeDuration, mysql.TypeDatetime, mysql.TypeTimestamp:
		return mysql.DefaultLengthOfMysqlTypes[col.GetType()], nil
	default:
		return length, nil
	}
}

// decimal using a binary format that packs nine decimal (base 10) digits into four bytes.
func calcBytesLengthForDecimal(m int) int {
	return (m / 9 * 4) + ((m%9)+1)/2
}

// BuildIndexInfo builds a new IndexInfo according to the index information.
func BuildIndexInfo(
	ctx sessionctx.Context,
	allTableColumns []*model.ColumnInfo,
	indexName model.CIStr,
	isPrimary bool,
	isUnique bool,
	isGlobal bool,
	indexPartSpecifications []*ast.IndexPartSpecification,
	indexOption *ast.IndexOption,
	state model.SchemaState,
) (*model.IndexInfo, error) {
	if err := checkTooLongIndex(indexName); err != nil {
		return nil, errors.Trace(err)
	}

	idxColumns, mvIndex, err := buildIndexColumns(ctx, allTableColumns, indexPartSpecifications)
	if err != nil {
		return nil, errors.Trace(err)
	}

	// Create index info.
	idxInfo := &model.IndexInfo{
		Name:    indexName,
		Columns: idxColumns,
		State:   state,
		Primary: isPrimary,
		Unique:  isUnique,
		Global:  isGlobal,
		MVIndex: mvIndex,
	}

	if indexOption != nil {
		idxInfo.Comment = indexOption.Comment
		if indexOption.Visibility == ast.IndexVisibilityInvisible {
			idxInfo.Invisible = true
		}
		if indexOption.Tp == model.IndexTypeInvalid {
			// Use btree as default index type.
			idxInfo.Tp = model.IndexTypeBtree
		} else {
			idxInfo.Tp = indexOption.Tp
		}
	} else {
		// Use btree as default index type.
		idxInfo.Tp = model.IndexTypeBtree
	}

	return idxInfo, nil
}

// AddIndexColumnFlag aligns the column flags of columns in TableInfo to IndexInfo.
func AddIndexColumnFlag(tblInfo *model.TableInfo, indexInfo *model.IndexInfo) {
	if indexInfo.Primary {
		for _, col := range indexInfo.Columns {
			tblInfo.Columns[col.Offset].AddFlag(mysql.PriKeyFlag)
		}
		return
	}

	col := indexInfo.Columns[0]
	if indexInfo.Unique && len(indexInfo.Columns) == 1 {
		tblInfo.Columns[col.Offset].AddFlag(mysql.UniqueKeyFlag)
	} else {
		tblInfo.Columns[col.Offset].AddFlag(mysql.MultipleKeyFlag)
	}
}

// DropIndexColumnFlag drops the column flag of columns in TableInfo according to the IndexInfo.
func DropIndexColumnFlag(tblInfo *model.TableInfo, indexInfo *model.IndexInfo) {
	if indexInfo.Primary {
		for _, col := range indexInfo.Columns {
			tblInfo.Columns[col.Offset].DelFlag(mysql.PriKeyFlag)
		}
	} else if indexInfo.Unique && len(indexInfo.Columns) == 1 {
		tblInfo.Columns[indexInfo.Columns[0].Offset].DelFlag(mysql.UniqueKeyFlag)
	} else {
		tblInfo.Columns[indexInfo.Columns[0].Offset].DelFlag(mysql.MultipleKeyFlag)
	}

	col := indexInfo.Columns[0]
	// other index may still cover this col
	for _, index := range tblInfo.Indices {
		if index.Name.L == indexInfo.Name.L {
			continue
		}

		if index.Columns[0].Name.L != col.Name.L {
			continue
		}

		AddIndexColumnFlag(tblInfo, index)
	}
}

// ValidateRenameIndex checks if index name is ok to be renamed.
func ValidateRenameIndex(from, to model.CIStr, tbl *model.TableInfo) (ignore bool, err error) {
	if fromIdx := tbl.FindIndexByName(from.L); fromIdx == nil {
		return false, errors.Trace(infoschema.ErrKeyNotExists.GenWithStackByArgs(from.O, tbl.Name))
	}
	// Take case-sensitivity into account, if `FromKey` and  `ToKey` are the same, nothing need to be changed
	if from.O == to.O {
		return true, nil
	}
	// If spec.FromKey.L == spec.ToKey.L, we operate on the same index(case-insensitive) and change its name (case-sensitive)
	// e.g: from `inDex` to `IndEX`. Otherwise, we try to rename an index to another different index which already exists,
	// that's illegal by rule.
	if toIdx := tbl.FindIndexByName(to.L); toIdx != nil && from.L != to.L {
		return false, errors.Trace(infoschema.ErrKeyNameDuplicate.GenWithStackByArgs(toIdx.Name.O))
	}
	return false, nil
}

func onRenameIndex(d *ddlCtx, t *meta.Meta, job *model.Job) (ver int64, _ error) {
	tblInfo, from, to, err := checkRenameIndex(t, job)
	if err != nil || tblInfo == nil {
		return ver, errors.Trace(err)
	}
	if tblInfo.TableCacheStatusType != model.TableCacheStatusDisable {
		return ver, errors.Trace(dbterror.ErrOptOnCacheTable.GenWithStackByArgs("Rename Index"))
	}

	if job.MultiSchemaInfo != nil && job.MultiSchemaInfo.Revertible {
		job.MarkNonRevertible()
		// Store the mark and enter the next DDL handling loop.
		return updateVersionAndTableInfoWithCheck(d, t, job, tblInfo, false)
	}

	renameIndexes(tblInfo, from, to)
	if ver, err = updateVersionAndTableInfo(d, t, job, tblInfo, true); err != nil {
		job.State = model.JobStateCancelled
		return ver, errors.Trace(err)
	}
	job.FinishTableJob(model.JobStateDone, model.StatePublic, ver, tblInfo)
	return ver, nil
}

func validateAlterIndexVisibility(ctx sessionctx.Context, indexName model.CIStr, invisible bool, tbl *model.TableInfo) (bool, error) {
	var idx *model.IndexInfo
	if idx = tbl.FindIndexByName(indexName.L); idx == nil || idx.State != model.StatePublic {
		return false, errors.Trace(infoschema.ErrKeyNotExists.GenWithStackByArgs(indexName.O, tbl.Name))
	}
	if ctx == nil || ctx.GetSessionVars() == nil || ctx.GetSessionVars().StmtCtx.MultiSchemaInfo == nil {
		// Early return.
		if idx.Invisible == invisible {
			return true, nil
		}
	}
	return false, nil
}

func onAlterIndexVisibility(d *ddlCtx, t *meta.Meta, job *model.Job) (ver int64, _ error) {
	tblInfo, from, invisible, err := checkAlterIndexVisibility(t, job)
	if err != nil || tblInfo == nil {
		return ver, errors.Trace(err)
	}

	if job.MultiSchemaInfo != nil && job.MultiSchemaInfo.Revertible {
		job.MarkNonRevertible()
		return updateVersionAndTableInfo(d, t, job, tblInfo, false)
	}

	setIndexVisibility(tblInfo, from, invisible)
	if ver, err = updateVersionAndTableInfoWithCheck(d, t, job, tblInfo, true); err != nil {
		job.State = model.JobStateCancelled
		return ver, errors.Trace(err)
	}
	job.FinishTableJob(model.JobStateDone, model.StatePublic, ver, tblInfo)
	return ver, nil
}

func setIndexVisibility(tblInfo *model.TableInfo, name model.CIStr, invisible bool) {
	for _, idx := range tblInfo.Indices {
		if idx.Name.L == name.L || (isTempIdxInfo(idx, tblInfo) && getChangingIndexOriginName(idx) == name.O) {
			idx.Invisible = invisible
		}
	}
}

func getNullColInfos(tblInfo *model.TableInfo, indexInfo *model.IndexInfo) ([]*model.ColumnInfo, error) {
	nullCols := make([]*model.ColumnInfo, 0, len(indexInfo.Columns))
	for _, colName := range indexInfo.Columns {
		col := model.FindColumnInfo(tblInfo.Columns, colName.Name.L)
		if !mysql.HasNotNullFlag(col.GetFlag()) || mysql.HasPreventNullInsertFlag(col.GetFlag()) {
			nullCols = append(nullCols, col)
		}
	}
	return nullCols, nil
}

func checkPrimaryKeyNotNull(d *ddlCtx, w *worker, t *meta.Meta, job *model.Job,
	tblInfo *model.TableInfo, indexInfo *model.IndexInfo) (warnings []string, err error) {
	if !indexInfo.Primary {
		return nil, nil
	}

	dbInfo, err := checkSchemaExistAndCancelNotExistJob(t, job)
	if err != nil {
		return nil, err
	}
	nullCols, err := getNullColInfos(tblInfo, indexInfo)
	if err != nil {
		return nil, err
	}
	if len(nullCols) == 0 {
		return nil, nil
	}

	err = modifyColsFromNull2NotNull(w, dbInfo, tblInfo, nullCols, &model.ColumnInfo{Name: model.NewCIStr("")}, false)
	if err == nil {
		return nil, nil
	}
	_, err = convertAddIdxJob2RollbackJob(d, t, job, tblInfo, indexInfo, err)
	// TODO: Support non-strict mode.
	// warnings = append(warnings, ErrWarnDataTruncated.GenWithStackByArgs(oldCol.Name.L, 0).Error())
	return nil, err
}

// moveAndUpdateHiddenColumnsToPublic updates the hidden columns to public, and
// moves the hidden columns to proper offsets, so that Table.Columns' states meet the assumption of
// [public, public, ..., public, non-public, non-public, ..., non-public].
func moveAndUpdateHiddenColumnsToPublic(tblInfo *model.TableInfo, idxInfo *model.IndexInfo) {
	hiddenColOffset := make(map[int]struct{}, 0)
	for _, col := range idxInfo.Columns {
		if tblInfo.Columns[col.Offset].Hidden {
			hiddenColOffset[col.Offset] = struct{}{}
		}
	}
	if len(hiddenColOffset) == 0 {
		return
	}
	// Find the first non-public column.
	firstNonPublicPos := len(tblInfo.Columns) - 1
	for i, c := range tblInfo.Columns {
		if c.State != model.StatePublic {
			firstNonPublicPos = i
			break
		}
	}
	for _, col := range idxInfo.Columns {
		tblInfo.Columns[col.Offset].State = model.StatePublic
		if _, needMove := hiddenColOffset[col.Offset]; needMove {
			tblInfo.MoveColumnInfo(col.Offset, firstNonPublicPos)
		}
	}
}

func (w *worker) onCreateIndex(d *ddlCtx, t *meta.Meta, job *model.Job, isPK bool) (ver int64, err error) {
	// Handle the rolling back job.
	if job.IsRollingback() {
		ver, err = onDropIndex(d, t, job)
		if err != nil {
			return ver, errors.Trace(err)
		}
		return ver, nil
	}

	// Handle normal job.
	schemaID := job.SchemaID
	tblInfo, err := GetTableInfoAndCancelFaultJob(t, job, schemaID)
	if err != nil {
		return ver, errors.Trace(err)
	}
	if tblInfo.TableCacheStatusType != model.TableCacheStatusDisable {
		return ver, errors.Trace(dbterror.ErrOptOnCacheTable.GenWithStackByArgs("Create Index"))
	}

	var (
		unique                  bool
		global                  bool
		indexName               model.CIStr
		indexPartSpecifications []*ast.IndexPartSpecification
		indexOption             *ast.IndexOption
		sqlMode                 mysql.SQLMode
		warnings                []string
		hiddenCols              []*model.ColumnInfo
	)
	if isPK {
		// Notice: sqlMode and warnings is used to support non-strict mode.
		err = job.DecodeArgs(&unique, &indexName, &indexPartSpecifications, &indexOption, &sqlMode, &warnings, &global)
	} else {
		err = job.DecodeArgs(&unique, &indexName, &indexPartSpecifications, &indexOption, &hiddenCols, &global)
	}
	if err != nil {
		job.State = model.JobStateCancelled
		return ver, errors.Trace(err)
	}

	indexInfo := tblInfo.FindIndexByName(indexName.L)
	if indexInfo != nil && indexInfo.State == model.StatePublic {
		job.State = model.JobStateCancelled
		err = dbterror.ErrDupKeyName.GenWithStack("index already exist %s", indexName)
		if isPK {
			err = infoschema.ErrMultiplePriKey
		}
		return ver, err
	}

	if indexInfo == nil {
		for _, hiddenCol := range hiddenCols {
			columnInfo := model.FindColumnInfo(tblInfo.Columns, hiddenCol.Name.L)
			if columnInfo != nil && columnInfo.State == model.StatePublic {
				// We already have a column with the same column name.
				job.State = model.JobStateCancelled
				// TODO: refine the error message
				return ver, infoschema.ErrColumnExists.GenWithStackByArgs(hiddenCol.Name)
			}
		}
	}

	if indexInfo == nil {
		if len(hiddenCols) > 0 {
			for _, hiddenCol := range hiddenCols {
				InitAndAddColumnToTable(tblInfo, hiddenCol)
			}
		}
		if err = checkAddColumnTooManyColumns(len(tblInfo.Columns)); err != nil {
			job.State = model.JobStateCancelled
			return ver, errors.Trace(err)
		}
		indexInfo, err = BuildIndexInfo(
			nil,
			tblInfo.Columns,
			indexName,
			isPK,
			unique,
			global,
			indexPartSpecifications,
			indexOption,
			model.StateNone,
		)
		if err != nil {
			job.State = model.JobStateCancelled
			return ver, errors.Trace(err)
		}
		if isPK {
			if _, err = CheckPKOnGeneratedColumn(tblInfo, indexPartSpecifications); err != nil {
				job.State = model.JobStateCancelled
				return ver, err
			}
		}
		indexInfo.ID = AllocateIndexID(tblInfo)
		tblInfo.Indices = append(tblInfo.Indices, indexInfo)
		if err = checkTooManyIndexes(tblInfo.Indices); err != nil {
			job.State = model.JobStateCancelled
			return ver, errors.Trace(err)
		}
		// Here we need do this check before set state to `DeleteOnly`,
		// because if hidden columns has been set to `DeleteOnly`,
		// the `DeleteOnly` columns are missing when we do this check.
		if err := checkInvisibleIndexOnPK(tblInfo); err != nil {
			job.State = model.JobStateCancelled
			return ver, err
		}
		logutil.BgLogger().Info("[ddl] run add index job", zap.String("job", job.String()), zap.Reflect("indexInfo", indexInfo))
	}
	originalState := indexInfo.State
	switch indexInfo.State {
	case model.StateNone:
		// none -> delete only
		reorgTp := pickBackfillType(w, job)
		if reorgTp.NeedMergeProcess() {
			// Increase telemetryAddIndexIngestUsage
			telemetryAddIndexIngestUsage.Inc()
			indexInfo.BackfillState = model.BackfillStateRunning
		}
		indexInfo.State = model.StateDeleteOnly
		moveAndUpdateHiddenColumnsToPublic(tblInfo, indexInfo)
		ver, err = updateVersionAndTableInfoWithCheck(d, t, job, tblInfo, originalState != indexInfo.State)
		if err != nil {
			return ver, err
		}
		job.SchemaState = model.StateDeleteOnly
	case model.StateDeleteOnly:
		// delete only -> write only
		indexInfo.State = model.StateWriteOnly
		_, err = checkPrimaryKeyNotNull(d, w, t, job, tblInfo, indexInfo)
		if err != nil {
			break
		}
		ver, err = updateVersionAndTableInfo(d, t, job, tblInfo, originalState != indexInfo.State)
		if err != nil {
			return ver, err
		}
		job.SchemaState = model.StateWriteOnly
	case model.StateWriteOnly:
		// write only -> reorganization
		indexInfo.State = model.StateWriteReorganization
		_, err = checkPrimaryKeyNotNull(d, w, t, job, tblInfo, indexInfo)
		if err != nil {
			break
		}
		ver, err = updateVersionAndTableInfo(d, t, job, tblInfo, originalState != indexInfo.State)
		if err != nil {
			return ver, err
		}
		// Initialize SnapshotVer to 0 for later reorganization check.
		job.SnapshotVer = 0
		job.SchemaState = model.StateWriteReorganization
	case model.StateWriteReorganization:
		// reorganization -> public
		tbl, err := getTable(d.store, schemaID, tblInfo)
		if err != nil {
			return ver, errors.Trace(err)
		}

		var done bool
		if job.MultiSchemaInfo != nil {
			done, ver, err = doReorgWorkForCreateIndexMultiSchema(w, d, t, job, tbl, indexInfo)
		} else {
			done, ver, err = doReorgWorkForCreateIndex(w, d, t, job, tbl, indexInfo)
		}
		if !done {
			return ver, err
		}

		// Set column index flag.
		AddIndexColumnFlag(tblInfo, indexInfo)
		if isPK {
			if err = UpdateColsNull2NotNull(tblInfo, indexInfo); err != nil {
				return ver, errors.Trace(err)
			}
		}
		indexInfo.State = model.StatePublic
		ver, err = updateVersionAndTableInfo(d, t, job, tblInfo, originalState != indexInfo.State)
		if err != nil {
			return ver, errors.Trace(err)
		}
		job.Args = []interface{}{indexInfo.ID, false /*if exists*/, getPartitionIDs(tbl.Meta())}
		// Finish this job.
		job.FinishTableJob(model.JobStateDone, model.StatePublic, ver, tblInfo)
		if job.ReorgMeta.ReorgTp == model.ReorgTypeLitMerge {
			ingest.LitBackCtxMgr.Unregister(job.ID)
		}
	default:
		err = dbterror.ErrInvalidDDLState.GenWithStackByArgs("index", tblInfo.State)
	}

	return ver, errors.Trace(err)
}

// pickBackfillType determines which backfill process will be used.
func pickBackfillType(w *worker, job *model.Job) model.ReorgType {
	if job.ReorgMeta.ReorgTp != model.ReorgTypeNone {
		// The backfill task has been started.
		// Don't switch the backfill process.
		return job.ReorgMeta.ReorgTp
	}
	if IsEnableFastReorg() {
		var useIngest bool
		if ingest.LitInitialized {
			useIngest = canUseIngest(w)
			if useIngest {
				job.ReorgMeta.ReorgTp = model.ReorgTypeLitMerge
				return model.ReorgTypeLitMerge
			}
		}
		// The lightning environment is unavailable, but we can still use the txn-merge backfill.
		logutil.BgLogger().Info("[ddl] fallback to txn-merge backfill process",
			zap.Bool("lightning env initialized", ingest.LitInitialized),
			zap.Bool("can use ingest", useIngest))
		job.ReorgMeta.ReorgTp = model.ReorgTypeTxnMerge
		return model.ReorgTypeTxnMerge
	}
	job.ReorgMeta.ReorgTp = model.ReorgTypeTxn
	return model.ReorgTypeTxn
}

// canUseIngest indicates whether it can use ingest way to backfill index.
func canUseIngest(w *worker) bool {
	// We only allow one task to use ingest at the same time, in order to limit the CPU usage.
	activeJobIDs := ingest.LitBackCtxMgr.Keys()
	if len(activeJobIDs) > 0 {
		logutil.BgLogger().Info("[ddl-ingest] ingest backfill is already in use by another DDL job",
			zap.Int64("job ID", activeJobIDs[0]))
		return false
	}
	ctx, err := w.sessPool.get()
	if err != nil {
		return false
	}
	defer w.sessPool.put(ctx)
	failpoint.Inject("EnablePiTR", func() {
		logutil.BgLogger().Info("lightning: mock enable PiTR")
		failpoint.Return(true)
	})
	// Ingest way is not compatible with PiTR.
	return !utils.IsLogBackupInUse(ctx)
}

// IngestJobsNotExisted checks the ddl about `add index` with ingest method not existed.
func IngestJobsNotExisted(ctx sessionctx.Context) bool {
	sess := session{ctx}
	template := "select job_meta from mysql.tidb_ddl_job where reorg and (type = %d or type = %d) and processing;"
	sql := fmt.Sprintf(template, model.ActionAddIndex, model.ActionAddPrimaryKey)
	rows, err := sess.execute(context.Background(), sql, "check-pitr")
	if err != nil {
		logutil.BgLogger().Warn("cannot check ingest job", zap.Error(err))
		return false
	}
	for _, row := range rows {
		jobBinary := row.GetBytes(0)
		runJob := model.Job{}
		err := runJob.Decode(jobBinary)
		if err != nil {
			logutil.BgLogger().Warn("cannot check ingest job", zap.Error(err))
			return false
		}
		// Check whether this add index job is using lightning to do the backfill work.
		if runJob.ReorgMeta.ReorgTp == model.ReorgTypeLitMerge {
			return false
		}
	}
	return true
}

// tryFallbackToTxnMerge changes the reorg type to txn-merge if the lightning backfill meets something wrong.
func tryFallbackToTxnMerge(job *model.Job, err error) error {
	if job.State != model.JobStateRollingback {
		logutil.BgLogger().Info("[ddl] fallback to txn-merge backfill process", zap.Error(err))
		job.ReorgMeta.ReorgTp = model.ReorgTypeTxnMerge
		job.SnapshotVer = 0
		job.RowCount = 0
		return nil
	}
	return err
}

func doReorgWorkForCreateIndexMultiSchema(w *worker, d *ddlCtx, t *meta.Meta, job *model.Job,
	tbl table.Table, indexInfo *model.IndexInfo) (done bool, ver int64, err error) {
	if job.MultiSchemaInfo.Revertible {
		done, ver, err = doReorgWorkForCreateIndex(w, d, t, job, tbl, indexInfo)
		if done {
			job.MarkNonRevertible()
		}
		// We need another round to wait for all the others sub-jobs to finish.
		return false, ver, err
	}
	return true, ver, err
}

func doReorgWorkForCreateIndex(w *worker, d *ddlCtx, t *meta.Meta, job *model.Job,
	tbl table.Table, indexInfo *model.IndexInfo) (done bool, ver int64, err error) {
	bfProcess := pickBackfillType(w, job)
	if !bfProcess.NeedMergeProcess() {
		return runReorgJobAndHandleErr(w, d, t, job, tbl, indexInfo, false)
	}
	switch indexInfo.BackfillState {
	case model.BackfillStateRunning:
		logutil.BgLogger().Info("[ddl] index backfill state running",
			zap.Int64("job ID", job.ID), zap.String("table", tbl.Meta().Name.O),
			zap.Bool("ingest mode", bfProcess == model.ReorgTypeLitMerge),
			zap.String("index", indexInfo.Name.O))
		switch bfProcess {
		case model.ReorgTypeLitMerge:
			bc, ok := ingest.LitBackCtxMgr.Load(job.ID)
			if ok && bc.Done() {
				break
			}
			if !ok && job.SnapshotVer != 0 {
				// The owner is crashed or changed, we need to restart the backfill.
				job.SnapshotVer = 0
				job.RowCount = 0
				return false, ver, nil
			}
			bc, err = ingest.LitBackCtxMgr.Register(w.ctx, indexInfo.Unique, job.ID, job.ReorgMeta.SQLMode)
			if err != nil {
				err = tryFallbackToTxnMerge(job, err)
				return false, ver, errors.Trace(err)
			}
			done, ver, err = runReorgJobAndHandleErr(w, d, t, job, tbl, indexInfo, false)
			if err != nil {
				ingest.LitBackCtxMgr.Unregister(job.ID)
				err = tryFallbackToTxnMerge(job, err)
				return false, ver, errors.Trace(err)
			}
			if !done {
				return false, ver, nil
			}
			err = bc.FinishImport(indexInfo.ID, indexInfo.Unique, tbl)
			if err != nil {
				if kv.ErrKeyExists.Equal(err) {
					logutil.BgLogger().Warn("[ddl] import index duplicate key, convert job to rollback", zap.String("job", job.String()), zap.Error(err))
					ver, err = convertAddIdxJob2RollbackJob(d, t, job, tbl.Meta(), indexInfo, err)
				} else {
					logutil.BgLogger().Warn("[ddl] lightning import error", zap.Error(err))
					err = tryFallbackToTxnMerge(job, err)
				}
				ingest.LitBackCtxMgr.Unregister(job.ID)
				return false, ver, errors.Trace(err)
			}
			bc.SetDone()
		case model.ReorgTypeTxnMerge:
			done, ver, err = runReorgJobAndHandleErr(w, d, t, job, tbl, indexInfo, false)
			if err != nil || !done {
				return false, ver, errors.Trace(err)
			}
		}
		indexInfo.BackfillState = model.BackfillStateReadyToMerge
		ver, err = updateVersionAndTableInfo(d, t, job, tbl.Meta(), true)
		return false, ver, errors.Trace(err)
	case model.BackfillStateReadyToMerge:
		logutil.BgLogger().Info("[ddl] index backfill state ready to merge", zap.Int64("job ID", job.ID),
			zap.String("table", tbl.Meta().Name.O), zap.String("index", indexInfo.Name.O))
		indexInfo.BackfillState = model.BackfillStateMerging
		if bfProcess == model.ReorgTypeLitMerge {
			ingest.LitBackCtxMgr.Unregister(job.ID)
		}
		job.SnapshotVer = 0 // Reset the snapshot version for merge index reorg.
		ver, err = updateVersionAndTableInfo(d, t, job, tbl.Meta(), true)
		return false, ver, errors.Trace(err)
	case model.BackfillStateMerging:
		done, ver, err = runReorgJobAndHandleErr(w, d, t, job, tbl, indexInfo, true)
		if !done {
			return false, ver, err
		}
		indexInfo.BackfillState = model.BackfillStateInapplicable // Prevent double-write on this index.
		return true, ver, nil
	default:
		return false, 0, dbterror.ErrInvalidDDLState.GenWithStackByArgs("backfill", indexInfo.BackfillState)
	}
}

func runReorgJobAndHandleErr(w *worker, d *ddlCtx, t *meta.Meta, job *model.Job,
	tbl table.Table, indexInfo *model.IndexInfo, mergingTmpIdx bool) (done bool, ver int64, err error) {
	elements := []*meta.Element{{ID: indexInfo.ID, TypeKey: meta.IndexElementKey}}
<<<<<<< HEAD
	rh := newReorgHandler(t, w.sess, w.concurrentDDL)
=======
	rh := newReorgHandler(t, w.sess)
>>>>>>> f7de8bee
	dbInfo, err := t.GetDatabase(job.SchemaID)
	if err != nil {
		return false, ver, errors.Trace(err)
	}
	reorgInfo, err := getReorgInfo(d.jobContext(job), d, rh, job, dbInfo, tbl, elements, mergingTmpIdx)
	if err != nil || reorgInfo.first {
		// If we run reorg firstly, we should update the job snapshot version
		// and then run the reorg next time.
		return false, ver, errors.Trace(err)
	}
	err = w.runReorgJob(rh, reorgInfo, tbl.Meta(), d.lease, func() (addIndexErr error) {
		defer util.Recover(metrics.LabelDDL, "onCreateIndex",
			func() {
				addIndexErr = dbterror.ErrCancelledDDLJob.GenWithStack("add table `%v` index `%v` panic", tbl.Meta().Name, indexInfo.Name)
			}, false)
		return w.addTableIndex(tbl, reorgInfo)
	})
	if err != nil {
		if dbterror.ErrWaitReorgTimeout.Equal(err) {
			// if timeout, we should return, check for the owner and re-wait job done.
			return false, ver, nil
		}
		if kv.ErrKeyExists.Equal(err) || dbterror.ErrCancelledDDLJob.Equal(err) || dbterror.ErrCantDecodeRecord.Equal(err) {
			logutil.BgLogger().Warn("[ddl] run add index job failed, convert job to rollback", zap.String("job", job.String()), zap.Error(err))
			ver, err = convertAddIdxJob2RollbackJob(d, t, job, tbl.Meta(), indexInfo, err)
			if err1 := rh.RemoveDDLReorgHandle(job, reorgInfo.elements); err1 != nil {
				logutil.BgLogger().Warn("[ddl] run add index job failed, convert job to rollback, RemoveDDLReorgHandle failed", zap.String("job", job.String()), zap.Error(err1))
			}
		}
		return false, ver, errors.Trace(err)
	}
	return true, ver, nil
}

func onDropIndex(d *ddlCtx, t *meta.Meta, job *model.Job) (ver int64, _ error) {
	tblInfo, indexInfo, ifExists, err := checkDropIndex(d, t, job)
	if err != nil {
		if ifExists && dbterror.ErrCantDropFieldOrKey.Equal(err) {
			job.Warning = toTError(err)
			job.State = model.JobStateDone
			return ver, nil
		}
		return ver, errors.Trace(err)
	}
	if tblInfo.TableCacheStatusType != model.TableCacheStatusDisable {
		return ver, errors.Trace(dbterror.ErrOptOnCacheTable.GenWithStackByArgs("Drop Index"))
	}

	if job.MultiSchemaInfo != nil && !job.IsRollingback() && job.MultiSchemaInfo.Revertible {
		job.MarkNonRevertible()
		job.SchemaState = indexInfo.State
		return updateVersionAndTableInfo(d, t, job, tblInfo, false)
	}

	originalState := indexInfo.State
	switch indexInfo.State {
	case model.StatePublic:
		// public -> write only
		indexInfo.State = model.StateWriteOnly
		ver, err = updateVersionAndTableInfo(d, t, job, tblInfo, originalState != indexInfo.State)
		if err != nil {
			return ver, errors.Trace(err)
		}
	case model.StateWriteOnly:
		// write only -> delete only
		indexInfo.State = model.StateDeleteOnly
		ver, err = updateVersionAndTableInfo(d, t, job, tblInfo, originalState != indexInfo.State)
		if err != nil {
			return ver, errors.Trace(err)
		}
	case model.StateDeleteOnly:
		// delete only -> reorganization
		indexInfo.State = model.StateDeleteReorganization
		ver, err = updateVersionAndTableInfo(d, t, job, tblInfo, originalState != indexInfo.State)
		if err != nil {
			return ver, errors.Trace(err)
		}
	case model.StateDeleteReorganization:
		// reorganization -> absent
		indexInfo.State = model.StateNone
		// Set column index flag.
		DropIndexColumnFlag(tblInfo, indexInfo)
		RemoveDependentHiddenColumns(tblInfo, indexInfo)
		removeIndexInfo(tblInfo, indexInfo)

		failpoint.Inject("mockExceedErrorLimit", func(val failpoint.Value) {
			//nolint:forcetypeassert
			if val.(bool) {
				panic("panic test in cancelling add index")
			}
		})

		ver, err = updateVersionAndTableInfoWithCheck(d, t, job, tblInfo, originalState != model.StateNone)
		if err != nil {
			return ver, errors.Trace(err)
		}

		// Finish this job.
		if job.IsRollingback() {
			job.FinishTableJob(model.JobStateRollbackDone, model.StateNone, ver, tblInfo)
			if job.ReorgMeta.ReorgTp == model.ReorgTypeLitMerge {
				ingest.LitBackCtxMgr.Unregister(job.ID)
			}
			job.Args[0] = indexInfo.ID
		} else {
			// the partition ids were append by convertAddIdxJob2RollbackJob, it is weird, but for the compatibility,
			// we should keep appending the partitions in the convertAddIdxJob2RollbackJob.
			job.FinishTableJob(model.JobStateDone, model.StateNone, ver, tblInfo)
			job.Args = append(job.Args, indexInfo.ID, getPartitionIDs(tblInfo))
		}
	default:
		return ver, errors.Trace(dbterror.ErrInvalidDDLState.GenWithStackByArgs("index", indexInfo.State))
	}
	job.SchemaState = indexInfo.State
	return ver, errors.Trace(err)
}

// RemoveDependentHiddenColumns removes hidden columns by the indexInfo.
func RemoveDependentHiddenColumns(tblInfo *model.TableInfo, idxInfo *model.IndexInfo) {
	hiddenColOffs := make([]int, 0)
	for _, indexColumn := range idxInfo.Columns {
		col := tblInfo.Columns[indexColumn.Offset]
		if col.Hidden {
			hiddenColOffs = append(hiddenColOffs, col.Offset)
		}
	}
	// Sort the offset in descending order.
	slices.SortFunc(hiddenColOffs, func(a, b int) bool { return a > b })
	// Move all the dependent hidden columns to the end.
	endOffset := len(tblInfo.Columns) - 1
	for _, offset := range hiddenColOffs {
		tblInfo.MoveColumnInfo(offset, endOffset)
	}
	tblInfo.Columns = tblInfo.Columns[:len(tblInfo.Columns)-len(hiddenColOffs)]
}

func removeIndexInfo(tblInfo *model.TableInfo, idxInfo *model.IndexInfo) {
	indices := tblInfo.Indices
	offset := -1
	for i, idx := range indices {
		if idxInfo.ID == idx.ID {
			offset = i
			break
		}
	}
	if offset == -1 {
		// The target index has been removed.
		return
	}
	// Remove the target index.
	tblInfo.Indices = append(tblInfo.Indices[:offset], tblInfo.Indices[offset+1:]...)
}

func checkDropIndex(d *ddlCtx, t *meta.Meta, job *model.Job) (*model.TableInfo, *model.IndexInfo, bool /* ifExists */, error) {
	schemaID := job.SchemaID
	tblInfo, err := GetTableInfoAndCancelFaultJob(t, job, schemaID)
	if err != nil {
		return nil, nil, false, errors.Trace(err)
	}

	var indexName model.CIStr
	var ifExists bool
	if err = job.DecodeArgs(&indexName, &ifExists); err != nil {
		job.State = model.JobStateCancelled
		return nil, nil, false, errors.Trace(err)
	}

	indexInfo := tblInfo.FindIndexByName(indexName.L)
	if indexInfo == nil {
		job.State = model.JobStateCancelled
		return nil, nil, ifExists, dbterror.ErrCantDropFieldOrKey.GenWithStack("index %s doesn't exist", indexName)
	}

	// Double check for drop index on auto_increment column.
	err = CheckDropIndexOnAutoIncrementColumn(tblInfo, indexInfo)
	if err != nil {
		job.State = model.JobStateCancelled
		return nil, nil, false, autoid.ErrWrongAutoKey
	}

	// Check that drop primary index will not cause invisible implicit primary index.
	if err := checkInvisibleIndexesOnPK(tblInfo, []*model.IndexInfo{indexInfo}, job); err != nil {
		job.State = model.JobStateCancelled
		return nil, nil, false, errors.Trace(err)
	}

	// Double check for drop index needed in foreign key.
	if err := checkIndexNeededInForeignKeyInOwner(d, t, job, job.SchemaName, tblInfo, indexInfo); err != nil {
		return nil, nil, false, errors.Trace(err)
	}
	return tblInfo, indexInfo, false, nil
}

func checkInvisibleIndexesOnPK(tblInfo *model.TableInfo, indexInfos []*model.IndexInfo, job *model.Job) error {
	newIndices := make([]*model.IndexInfo, 0, len(tblInfo.Indices))
	for _, oidx := range tblInfo.Indices {
		needAppend := true
		for _, idx := range indexInfos {
			if idx.Name.L == oidx.Name.L {
				needAppend = false
				break
			}
		}
		if needAppend {
			newIndices = append(newIndices, oidx)
		}
	}
	newTbl := tblInfo.Clone()
	newTbl.Indices = newIndices
	if err := checkInvisibleIndexOnPK(newTbl); err != nil {
		job.State = model.JobStateCancelled
		return err
	}

	return nil
}

// CheckDropIndexOnAutoIncrementColumn checks if the index to drop is on auto_increment column.
func CheckDropIndexOnAutoIncrementColumn(tblInfo *model.TableInfo, indexInfo *model.IndexInfo) error {
	cols := tblInfo.Columns
	for _, idxCol := range indexInfo.Columns {
		flag := cols[idxCol.Offset].GetFlag()
		if !mysql.HasAutoIncrementFlag(flag) {
			continue
		}
		// check the count of index on auto_increment column.
		count := 0
		for _, idx := range tblInfo.Indices {
			for _, c := range idx.Columns {
				if c.Name.L == idxCol.Name.L {
					count++
					break
				}
			}
		}
		if tblInfo.PKIsHandle && mysql.HasPriKeyFlag(flag) {
			count++
		}
		if count < 2 {
			return autoid.ErrWrongAutoKey
		}
	}
	return nil
}

func checkRenameIndex(t *meta.Meta, job *model.Job) (*model.TableInfo, model.CIStr, model.CIStr, error) {
	var from, to model.CIStr
	schemaID := job.SchemaID
	tblInfo, err := GetTableInfoAndCancelFaultJob(t, job, schemaID)
	if err != nil {
		return nil, from, to, errors.Trace(err)
	}

	if err := job.DecodeArgs(&from, &to); err != nil {
		job.State = model.JobStateCancelled
		return nil, from, to, errors.Trace(err)
	}

	// Double check. See function `RenameIndex` in ddl_api.go
	duplicate, err := ValidateRenameIndex(from, to, tblInfo)
	if duplicate {
		return nil, from, to, nil
	}
	if err != nil {
		job.State = model.JobStateCancelled
		return nil, from, to, errors.Trace(err)
	}
	return tblInfo, from, to, errors.Trace(err)
}

func checkAlterIndexVisibility(t *meta.Meta, job *model.Job) (*model.TableInfo, model.CIStr, bool, error) {
	var (
		indexName model.CIStr
		invisible bool
	)

	schemaID := job.SchemaID
	tblInfo, err := GetTableInfoAndCancelFaultJob(t, job, schemaID)
	if err != nil {
		return nil, indexName, invisible, errors.Trace(err)
	}

	if err := job.DecodeArgs(&indexName, &invisible); err != nil {
		job.State = model.JobStateCancelled
		return nil, indexName, invisible, errors.Trace(err)
	}

	skip, err := validateAlterIndexVisibility(nil, indexName, invisible, tblInfo)
	if err != nil {
		job.State = model.JobStateCancelled
		return nil, indexName, invisible, errors.Trace(err)
	}
	if skip {
		job.State = model.JobStateDone
		return nil, indexName, invisible, nil
	}
	return tblInfo, indexName, invisible, nil
}

// indexRecord is the record information of an index.
type indexRecord struct {
	handle kv.Handle
	key    []byte        // It's used to lock a record. Record it to reduce the encoding time.
	vals   []types.Datum // It's the index values.
	rsData []types.Datum // It's the restored data for handle.
	skip   bool          // skip indicates that the index key is already exists, we should not add it.
}

type baseIndexWorker struct {
	*backfillWorker
	indexes []table.Index

	metricCounter prometheus.Counter

	// The following attributes are used to reduce memory allocation.
	defaultVals []types.Datum
	idxRecords  []*indexRecord
	rowMap      map[int64]types.Datum
	rowDecoder  *decoder.RowDecoder

	sqlMode    mysql.SQLMode
	jobContext *JobContext
}

type addIndexWorker struct {
	baseIndexWorker
	index            table.Index
	writerCtx        *ingest.WriterContext
	copReqSenderPool *copReqSenderPool

	// The following attributes are used to reduce memory allocation.
	idxKeyBufs         [][]byte
	batchCheckKeys     []kv.Key
	distinctCheckFlags []bool
}

func newAddIndexWorker(sessCtx sessionctx.Context, id int, t table.PhysicalTable, decodeColMap map[int64]decoder.Column,
	reorgInfo *reorgInfo, jc *JobContext, job *model.Job) (*addIndexWorker, error) {
	if !bytes.Equal(reorgInfo.currElement.TypeKey, meta.IndexElementKey) {
		logutil.BgLogger().Error("Element type for addIndexWorker incorrect", zap.String("jobQuery", reorgInfo.Query),
			zap.String("reorgInfo", reorgInfo.String()))
		return nil, errors.Errorf("element type is not index, typeKey: %v", reorgInfo.currElement.TypeKey)
	}
	indexInfo := model.FindIndexInfoByID(t.Meta().Indices, reorgInfo.currElement.ID)
	index := tables.NewIndex(t.GetPhysicalID(), t.Meta(), indexInfo)
	rowDecoder := decoder.NewRowDecoder(t, t.WritableCols(), decodeColMap)

	var lwCtx *ingest.WriterContext
	if job.ReorgMeta.ReorgTp == model.ReorgTypeLitMerge {
		bc, ok := ingest.LitBackCtxMgr.Load(job.ID)
		if !ok {
			return nil, errors.Trace(errors.New(ingest.LitErrGetBackendFail))
		}
		ei, err := bc.EngMgr.Register(bc, job, reorgInfo.currElement.ID)
		if err != nil {
			return nil, errors.Trace(err)
		}
		lwCtx, err = ei.NewWriterCtx(id)
		if err != nil {
			return nil, err
		}
	}

	return &addIndexWorker{
		baseIndexWorker: baseIndexWorker{
			backfillWorker: newBackfillWorker(jc.ddlJobCtx, sessCtx, id, t, reorgInfo, typeAddIndexWorker),
			indexes:        []table.Index{index},
			rowDecoder:     rowDecoder,
			defaultVals:    make([]types.Datum, len(t.WritableCols())),
			rowMap:         make(map[int64]types.Datum, len(decodeColMap)),
			metricCounter:  metrics.BackfillTotalCounter.WithLabelValues(metrics.GenerateReorgLabel("add_idx_rate", reorgInfo.SchemaName, t.Meta().Name.String())),
			sqlMode:        reorgInfo.ReorgMeta.SQLMode,
			jobContext:     jc,
		},
		index:     index,
		writerCtx: lwCtx,
	}, nil
}

func (w *baseIndexWorker) AddMetricInfo(cnt float64) {
	w.metricCounter.Add(cnt)
}

// mockNotOwnerErrOnce uses to make sure `notOwnerErr` only mock error once.
var mockNotOwnerErrOnce uint32

// getIndexRecord gets index columns values use w.rowDecoder, and generate indexRecord.
func (w *baseIndexWorker) getIndexRecord(idxInfo *model.IndexInfo, handle kv.Handle, recordKey []byte) (*indexRecord, error) {
	cols := w.table.WritableCols()
	failpoint.Inject("MockGetIndexRecordErr", func(val failpoint.Value) {
		if valStr, ok := val.(string); ok {
			switch valStr {
			case "cantDecodeRecordErr":
				failpoint.Return(nil, errors.Trace(dbterror.ErrCantDecodeRecord.GenWithStackByArgs("index",
					errors.New("mock can't decode record error"))))
			case "modifyColumnNotOwnerErr":
				if idxInfo.Name.O == "_Idx$_idx_0" && handle.IntValue() == 7168 && atomic.CompareAndSwapUint32(&mockNotOwnerErrOnce, 0, 1) {
					failpoint.Return(nil, errors.Trace(dbterror.ErrNotOwner))
				}
			case "addIdxNotOwnerErr":
				// For the case of the old TiDB version(do not exist the element information) is upgraded to the new TiDB version.
				// First step, we need to exit "addPhysicalTableIndex".
				if idxInfo.Name.O == "idx2" && handle.IntValue() == 6144 && atomic.CompareAndSwapUint32(&mockNotOwnerErrOnce, 1, 2) {
					failpoint.Return(nil, errors.Trace(dbterror.ErrNotOwner))
				}
			}
		}
	})
	idxVal := make([]types.Datum, len(idxInfo.Columns))
	var err error
	for j, v := range idxInfo.Columns {
		col := cols[v.Offset]
		idxColumnVal, ok := w.rowMap[col.ID]
		if ok {
			idxVal[j] = idxColumnVal
			continue
		}
		idxColumnVal, err = tables.GetColDefaultValue(w.sessCtx, col, w.defaultVals)
		if err != nil {
			return nil, errors.Trace(err)
		}

		idxVal[j] = idxColumnVal
	}

	rsData := tables.TryGetHandleRestoredDataWrapper(w.table.Meta(), nil, w.rowMap, idxInfo)
	idxRecord := &indexRecord{handle: handle, key: recordKey, vals: idxVal, rsData: rsData}
	return idxRecord, nil
}

func (w *baseIndexWorker) cleanRowMap() {
	for id := range w.rowMap {
		delete(w.rowMap, id)
	}
}

// getNextKey gets next key of entry that we are going to process.
func (w *baseIndexWorker) getNextKey(taskRange reorgBackfillTask, taskDone bool) (nextKey kv.Key) {
	if !taskDone {
		// The task is not done. So we need to pick the last processed entry's handle and add one.
		lastHandle := w.idxRecords[len(w.idxRecords)-1].handle
		recordKey := tablecodec.EncodeRecordKey(w.table.RecordPrefix(), lastHandle)
		return recordKey.Next()
	}
	if taskRange.endInclude {
		return taskRange.endKey.Next()
	}
	return taskRange.endKey
}

func (w *baseIndexWorker) updateRowDecoder(handle kv.Handle, rawRecord []byte) error {
	sysZone := w.sessCtx.GetSessionVars().StmtCtx.TimeZone
	_, err := w.rowDecoder.DecodeAndEvalRowWithMap(w.sessCtx, handle, rawRecord, sysZone, w.rowMap)
	if err != nil {
		return errors.Trace(dbterror.ErrCantDecodeRecord.GenWithStackByArgs("index", err))
	}
	return nil
}

// fetchRowColVals fetch w.batchCnt count records that need to reorganize indices, and build the corresponding indexRecord slice.
// fetchRowColVals returns:
// 1. The corresponding indexRecord slice.
// 2. Next handle of entry that we need to process.
// 3. Boolean indicates whether the task is done.
// 4. error occurs in fetchRowColVals. nil if no error occurs.
func (w *baseIndexWorker) fetchRowColVals(txn kv.Transaction, taskRange reorgBackfillTask) ([]*indexRecord, kv.Key, bool, error) {
	// TODO: use tableScan to prune columns.
	w.idxRecords = w.idxRecords[:0]
	startTime := time.Now()

	// taskDone means that the reorged handle is out of taskRange.endHandle.
	taskDone := false
	oprStartTime := startTime
	err := iterateSnapshotKeys(w.reorgInfo.d.jobContext(w.reorgInfo.Job), w.sessCtx.GetStore(), w.priority, w.table.RecordPrefix(), txn.StartTS(), taskRange.startKey, taskRange.endKey,
		func(handle kv.Handle, recordKey kv.Key, rawRow []byte) (bool, error) {
			oprEndTime := time.Now()
			logSlowOperations(oprEndTime.Sub(oprStartTime), "iterateSnapshotKeys in baseIndexWorker fetchRowColVals", 0)
			oprStartTime = oprEndTime

			if taskRange.endInclude {
				taskDone = recordKey.Cmp(taskRange.endKey) > 0
			} else {
				taskDone = recordKey.Cmp(taskRange.endKey) >= 0
			}

			if taskDone || len(w.idxRecords) >= w.batchCnt {
				return false, nil
			}

			// Decode one row, generate records of this row.
			err := w.updateRowDecoder(handle, rawRow)
			if err != nil {
				return false, err
			}
			for _, index := range w.indexes {
				idxRecord, err1 := w.getIndexRecord(index.Meta(), handle, recordKey)
				if err1 != nil {
					return false, errors.Trace(err1)
				}
				w.idxRecords = append(w.idxRecords, idxRecord)
			}
			// If there are generated column, rowDecoder will use column value that not in idxInfo.Columns to calculate
			// the generated value, so we need to clear up the reusing map.
			w.cleanRowMap()

			if recordKey.Cmp(taskRange.endKey) == 0 {
				taskDone = true
				return false, nil
			}
			return true, nil
		})

	if len(w.idxRecords) == 0 {
		taskDone = true
	}

	logutil.BgLogger().Debug("[ddl] txn fetches handle info", zap.Uint64("txnStartTS", txn.StartTS()),
		zap.String("taskRange", taskRange.String()), zap.Duration("takeTime", time.Since(startTime)))
	return w.idxRecords, w.getNextKey(taskRange, taskDone), taskDone, errors.Trace(err)
}

func (w *addIndexWorker) initBatchCheckBufs(batchCount int) {
	if len(w.idxKeyBufs) < batchCount {
		w.idxKeyBufs = make([][]byte, batchCount)
	}

	w.batchCheckKeys = w.batchCheckKeys[:0]
	w.distinctCheckFlags = w.distinctCheckFlags[:0]
}

func (w *addIndexWorker) checkHandleExists(key kv.Key, value []byte, handle kv.Handle) error {
	idxInfo := w.index.Meta()
	tblInfo := w.table.Meta()
	idxColLen := len(idxInfo.Columns)
	h, err := tablecodec.DecodeIndexHandle(key, value, idxColLen)
	if err != nil {
		return errors.Trace(err)
	}
	hasBeenBackFilled := h.Equal(handle)
	if hasBeenBackFilled {
		return nil
	}
	colInfos := tables.BuildRowcodecColInfoForIndexColumns(idxInfo, tblInfo)
	values, err := tablecodec.DecodeIndexKV(key, value, idxColLen, tablecodec.HandleNotNeeded, colInfos)
	if err != nil {
		return err
	}
	indexName := fmt.Sprintf("%s.%s", w.index.TableMeta().Name.String(), w.index.Meta().Name.String())
	valueStr := make([]string, 0, idxColLen)
	for i, val := range values[:idxColLen] {
		d, err := tablecodec.DecodeColumnValue(val, colInfos[i].Ft, time.Local)
		if err != nil {
			return kv.ErrKeyExists.FastGenByArgs(key.String(), indexName)
		}
		str, err := d.ToString()
		if err != nil {
			str = string(val)
		}
		if types.IsBinaryStr(colInfos[i].Ft) || types.IsTypeBit(colInfos[i].Ft) {
			str = util.FmtNonASCIIPrintableCharToHex(str)
		}
		valueStr = append(valueStr, str)
	}
	return kv.ErrKeyExists.FastGenByArgs(strings.Join(valueStr, "-"), indexName)
}

func (w *addIndexWorker) batchCheckUniqueKey(txn kv.Transaction, idxRecords []*indexRecord) error {
	idxInfo := w.index.Meta()
	if !idxInfo.Unique {
		// non-unique key need not to check, just overwrite it,
		// because in most case, backfilling indices is not exists.
		return nil
	}

	w.initBatchCheckBufs(len(idxRecords))
	stmtCtx := w.sessCtx.GetSessionVars().StmtCtx
	for i, record := range idxRecords {
		idxKey, distinct, err := w.index.GenIndexKey(stmtCtx, record.vals, record.handle, w.idxKeyBufs[i])
		if err != nil {
			return errors.Trace(err)
		}
		// save the buffer to reduce memory allocations.
		w.idxKeyBufs[i] = idxKey

		w.batchCheckKeys = append(w.batchCheckKeys, idxKey)
		w.distinctCheckFlags = append(w.distinctCheckFlags, distinct)
	}

	batchVals, err := txn.BatchGet(context.Background(), w.batchCheckKeys)
	if err != nil {
		return errors.Trace(err)
	}

	// 1. unique-key/primary-key is duplicate and the handle is equal, skip it.
	// 2. unique-key/primary-key is duplicate and the handle is not equal, return duplicate error.
	// 3. non-unique-key is duplicate, skip it.
	for i, key := range w.batchCheckKeys {
		if val, found := batchVals[string(key)]; found {
			if w.distinctCheckFlags[i] {
				if err := w.checkHandleExists(key, val, idxRecords[i].handle); err != nil {
					return errors.Trace(err)
				}
			}
			idxRecords[i].skip = true
		} else if w.distinctCheckFlags[i] {
			// The keys in w.batchCheckKeys also maybe duplicate,
			// so we need to backfill the not found key into `batchVals` map.
			needRsData := tables.NeedRestoredData(w.index.Meta().Columns, w.table.Meta().Columns)
			val, err := tablecodec.GenIndexValuePortal(stmtCtx, w.table.Meta(), w.index.Meta(), needRsData, w.distinctCheckFlags[i], false, idxRecords[i].vals, idxRecords[i].handle, 0, idxRecords[i].rsData)
			if err != nil {
				return errors.Trace(err)
			}
			batchVals[string(key)] = val
		}
	}
	// Constrains is already checked.
	stmtCtx.BatchCheck = true
	return nil
}

// BackfillDataInTxn will backfill table index in a transaction. A lock corresponds to a rowKey if the value of rowKey is changed,
// Note that index columns values may change, and an index is not allowed to be added, so the txn will rollback and retry.
// BackfillDataInTxn will add w.batchCnt indices once, default value of w.batchCnt is 128.
func (w *addIndexWorker) BackfillDataInTxn(handleRange reorgBackfillTask) (taskCtx backfillTaskContext, errInTxn error) {
	failpoint.Inject("errorMockPanic", func(val failpoint.Value) {
		//nolint:forcetypeassert
		if val.(bool) {
			panic("panic test")
		}
	})

	needMergeTmpIdx := w.index.Meta().BackfillState != model.BackfillStateInapplicable

	oprStartTime := time.Now()
	ctx := kv.WithInternalSourceType(context.Background(), w.jobContext.ddlJobSourceType())
	errInTxn = kv.RunInNewTxn(ctx, w.sessCtx.GetStore(), true, func(ctx context.Context, txn kv.Transaction) (err error) {
		taskCtx.addedCount = 0
		taskCtx.scanCount = 0
		txn.SetOption(kv.Priority, w.priority)
		if tagger := w.reorgInfo.d.getResourceGroupTaggerForTopSQL(w.reorgInfo.Job); tagger != nil {
			txn.SetOption(kv.ResourceGroupTagger, tagger)
		}

		var (
			idxRecords []*indexRecord
			copChunk   *chunk.Chunk // only used by the coprocessor request sender.
			nextKey    kv.Key
			taskDone   bool
		)
		if w.copReqSenderPool != nil {
			idxRecords, copChunk, nextKey, taskDone, err = w.copReqSenderPool.fetchRowColValsFromCop(handleRange)
			defer w.copReqSenderPool.recycleIdxRecordsAndChunk(idxRecords, copChunk)
		} else {
			idxRecords, nextKey, taskDone, err = w.fetchRowColVals(txn, handleRange)
		}
		if err != nil {
			return errors.Trace(err)
		}
		taskCtx.nextKey = nextKey
		taskCtx.done = taskDone

		err = w.batchCheckUniqueKey(txn, idxRecords)
		if err != nil {
			return errors.Trace(err)
		}

		for _, idxRecord := range idxRecords {
			taskCtx.scanCount++
			// The index is already exists, we skip it, no needs to backfill it.
			// The following update, delete, insert on these rows, TiDB can handle it correctly.
			if idxRecord.skip {
				continue
			}

			// When the backfill-merge process is used, the writes from DML are redirected to a temp index.
			// The write-conflict will be handled by the merge worker. Thus, the locks are unnecessary.
			if !needMergeTmpIdx {
				// We need to add this lock to make sure pessimistic transaction can realize this operation.
				// For the normal pessimistic transaction, it's ok. But if async commit is used, it may lead to inconsistent data and index.
				err := txn.LockKeys(context.Background(), new(kv.LockCtx), idxRecord.key)
				if err != nil {
					return errors.Trace(err)
				}
			}

			// Create the index.
			if w.writerCtx == nil {
				handle, err := w.index.Create(w.sessCtx, txn, idxRecord.vals, idxRecord.handle, idxRecord.rsData, table.WithIgnoreAssertion, table.FromBackfill)
				if err != nil {
					if kv.ErrKeyExists.Equal(err) && idxRecord.handle.Equal(handle) {
						// Index already exists, skip it.
						continue
					}

					return errors.Trace(err)
				}
			} else { // The lightning environment is ready.
				vars := w.sessCtx.GetSessionVars()
				sCtx, writeBufs := vars.StmtCtx, vars.GetWriteStmtBufs()
				key, distinct, err := w.index.GenIndexKey(sCtx, idxRecord.vals, idxRecord.handle, writeBufs.IndexKeyBuf)
				if err != nil {
					return errors.Trace(err)
				}
				idxVal, err := w.index.GenIndexValue(sCtx, distinct, idxRecord.vals, idxRecord.handle, idxRecord.rsData)
				if err != nil {
					return errors.Trace(err)
				}
				err = w.writerCtx.WriteRow(key, idxVal)
				if err != nil {
					return errors.Trace(err)
				}
				writeBufs.IndexKeyBuf = key
			}
			taskCtx.addedCount++
		}

		return nil
	})
	logSlowOperations(time.Since(oprStartTime), "AddIndexBackfillDataInTxn", 3000)

	return
}

func (w *worker) addPhysicalTableIndex(t table.PhysicalTable, reorgInfo *reorgInfo) error {
	if reorgInfo.mergingTmpIdx {
		logutil.BgLogger().Info("[ddl] start to merge temp index", zap.String("job", reorgInfo.Job.String()), zap.String("reorgInfo", reorgInfo.String()))
		return w.writePhysicalTableRecord(w.sessPool, t, typeAddIndexMergeTmpWorker, reorgInfo)
	}
	logutil.BgLogger().Info("[ddl] start to add table index", zap.String("job", reorgInfo.Job.String()), zap.String("reorgInfo", reorgInfo.String()))
	return w.writePhysicalTableRecord(w.sessPool, t, typeAddIndexWorker, reorgInfo)
}

// addTableIndex handles the add index reorganization state for a table.
func (w *worker) addTableIndex(t table.Table, reorgInfo *reorgInfo) error {
	var err error
	if tbl, ok := t.(table.PartitionedTable); ok {
		var finish bool
		for !finish {
			p := tbl.GetPartition(reorgInfo.PhysicalTableID)
			if p == nil {
				return dbterror.ErrCancelledDDLJob.GenWithStack("Can not find partition id %d for table %d", reorgInfo.PhysicalTableID, t.Meta().ID)
			}
			err = w.addPhysicalTableIndex(p, reorgInfo)
			if err != nil {
				break
			}
			finish, err = w.updateReorgInfo(tbl, reorgInfo)
			if err != nil {
				return errors.Trace(err)
			}
		}
	} else {
		//nolint:forcetypeassert
		err = w.addPhysicalTableIndex(t.(table.PhysicalTable), reorgInfo)
	}
	return errors.Trace(err)
}

// updateReorgInfo will find the next partition according to current reorgInfo.
// If no more partitions, or table t is not a partitioned table, returns true to
// indicate that the reorganize work is finished.
func (w *worker) updateReorgInfo(t table.PartitionedTable, reorg *reorgInfo) (bool, error) {
	pi := t.Meta().GetPartitionInfo()
	if pi == nil {
		return true, nil
	}

	// During data copying, copy data from partitions to be dropped
	nextPartitionDefs := pi.DroppingDefinitions
	if bytes.Equal(reorg.currElement.TypeKey, meta.IndexElementKey) {
		// During index re-creation, process data from partitions to be added
		nextPartitionDefs = pi.AddingDefinitions
	}
	if nextPartitionDefs == nil {
		nextPartitionDefs = pi.Definitions
	}
	pid, err := findNextPartitionID(reorg.PhysicalTableID, nextPartitionDefs)
	if err != nil {
		// Fatal error, should not run here.
		logutil.BgLogger().Error("[ddl] find next partition ID failed", zap.Reflect("table", t), zap.Error(err))
		return false, errors.Trace(err)
	}
	if pid == 0 {
		// Next partition does not exist, all the job done.
		return true, nil
	}

	failpoint.Inject("mockUpdateCachedSafePoint", func(val failpoint.Value) {
		//nolint:forcetypeassert
		if val.(bool) {
			ts := oracle.GoTimeToTS(time.Now())
			//nolint:forcetypeassert
			s := reorg.d.store.(tikv.Storage)
			s.UpdateSPCache(ts, time.Now())
			time.Sleep(time.Second * 3)
		}
	})
	if reorg.mergingTmpIdx {
		indexID := reorg.currElement.ID
		reorg.StartKey, reorg.EndKey = tablecodec.GetTableIndexKeyRange(pid, tablecodec.TempIndexPrefix|indexID)
	} else {
		currentVer, err := getValidCurrentVersion(reorg.d.store)
		if err != nil {
			return false, errors.Trace(err)
		}
		start, end, err := getTableRange(reorg.d.jobContext(reorg.Job), reorg.d, t.GetPartition(pid), currentVer.Ver, reorg.Job.Priority)
		if err != nil {
			return false, errors.Trace(err)
		}
		reorg.StartKey, reorg.EndKey = start, end
	}
	reorg.PhysicalTableID = pid

	// Write the reorg info to store so the whole reorganize process can recover from panic.
	err = reorg.UpdateReorgMeta(reorg.StartKey, w.sessPool)
	logutil.BgLogger().Info("[ddl] job update reorgInfo",
		zap.Int64("jobID", reorg.Job.ID),
		zap.ByteString("elementType", reorg.currElement.TypeKey),
		zap.Int64("elementID", reorg.currElement.ID),
		zap.Int64("partitionTableID", pid),
		zap.String("startKey", hex.EncodeToString(reorg.StartKey)),
		zap.String("endKey", hex.EncodeToString(reorg.EndKey)), zap.Error(err))
	return false, errors.Trace(err)
}

// findNextPartitionID finds the next partition ID in the PartitionDefinition array.
// Returns 0 if current partition is already the last one.
func findNextPartitionID(currentPartition int64, defs []model.PartitionDefinition) (int64, error) {
	for i, def := range defs {
		if currentPartition == def.ID {
			if i == len(defs)-1 {
				return 0, nil
			}
			return defs[i+1].ID, nil
		}
	}
	return 0, errors.Errorf("partition id not found %d", currentPartition)
}

// AllocateIndexID allocates an index ID from TableInfo.
func AllocateIndexID(tblInfo *model.TableInfo) int64 {
	tblInfo.MaxIndexID++
	return tblInfo.MaxIndexID
}

func getIndexInfoByNameAndColumn(oldTableInfo *model.TableInfo, newOne *model.IndexInfo) *model.IndexInfo {
	for _, oldOne := range oldTableInfo.Indices {
		if newOne.Name.L == oldOne.Name.L && indexColumnSliceEqual(newOne.Columns, oldOne.Columns) {
			return oldOne
		}
	}
	return nil
}

func indexColumnSliceEqual(a, b []*model.IndexColumn) bool {
	if len(a) != len(b) {
		return false
	}
	if len(a) == 0 {
		logutil.BgLogger().Warn("[ddl] admin repair table : index's columns length equal to 0")
		return true
	}
	// Accelerate the compare by eliminate index bound check.
	b = b[:len(a)]
	for i, v := range a {
		if v.Name.L != b[i].Name.L {
			return false
		}
	}
	return true
}

type cleanUpIndexWorker struct {
	baseIndexWorker
}

func newCleanUpIndexWorker(sessCtx sessionctx.Context, id int, t table.PhysicalTable, decodeColMap map[int64]decoder.Column, reorgInfo *reorgInfo, jc *JobContext) *cleanUpIndexWorker {
	indexes := make([]table.Index, 0, len(t.Indices()))
	rowDecoder := decoder.NewRowDecoder(t, t.WritableCols(), decodeColMap)
	for _, index := range t.Indices() {
		if index.Meta().Global {
			indexes = append(indexes, index)
		}
	}
	return &cleanUpIndexWorker{
		baseIndexWorker: baseIndexWorker{
			backfillWorker: newBackfillWorker(jc.ddlJobCtx, sessCtx, id, t, reorgInfo, typeCleanUpIndexWorker),
			indexes:        indexes,
			rowDecoder:     rowDecoder,
			defaultVals:    make([]types.Datum, len(t.WritableCols())),
			rowMap:         make(map[int64]types.Datum, len(decodeColMap)),
			metricCounter:  metrics.BackfillTotalCounter.WithLabelValues(metrics.GenerateReorgLabel("cleanup_idx_rate", reorgInfo.SchemaName, t.Meta().Name.String())),
			sqlMode:        reorgInfo.ReorgMeta.SQLMode,
			jobContext:     jc,
		},
	}
}

func (w *cleanUpIndexWorker) BackfillDataInTxn(handleRange reorgBackfillTask) (taskCtx backfillTaskContext, errInTxn error) {
	failpoint.Inject("errorMockPanic", func(val failpoint.Value) {
		//nolint:forcetypeassert
		if val.(bool) {
			panic("panic test")
		}
	})

	oprStartTime := time.Now()
	ctx := kv.WithInternalSourceType(context.Background(), w.jobContext.ddlJobSourceType())
	errInTxn = kv.RunInNewTxn(ctx, w.sessCtx.GetStore(), true, func(ctx context.Context, txn kv.Transaction) error {
		taskCtx.addedCount = 0
		taskCtx.scanCount = 0
		txn.SetOption(kv.Priority, w.priority)
		if tagger := w.reorgInfo.d.getResourceGroupTaggerForTopSQL(w.reorgInfo.Job); tagger != nil {
			txn.SetOption(kv.ResourceGroupTagger, tagger)
		}

		idxRecords, nextKey, taskDone, err := w.fetchRowColVals(txn, handleRange)
		if err != nil {
			return errors.Trace(err)
		}
		taskCtx.nextKey = nextKey
		taskCtx.done = taskDone

		txn.SetDiskFullOpt(kvrpcpb.DiskFullOpt_AllowedOnAlmostFull)

		n := len(w.indexes)
		for i, idxRecord := range idxRecords {
			taskCtx.scanCount++
			// we fetch records row by row, so records will belong to
			// index[0], index[1] ... index[n-1], index[0], index[1] ...
			// respectively. So indexes[i%n] is the index of idxRecords[i].
			err := w.indexes[i%n].Delete(w.sessCtx.GetSessionVars().StmtCtx, txn, idxRecord.vals, idxRecord.handle)
			if err != nil {
				return errors.Trace(err)
			}
			taskCtx.addedCount++
		}
		return nil
	})
	logSlowOperations(time.Since(oprStartTime), "cleanUpIndexBackfillDataInTxn", 3000)

	return
}

// cleanupPhysicalTableIndex handles the drop partition reorganization state for a non-partitioned table or a partition.
func (w *worker) cleanupPhysicalTableIndex(t table.PhysicalTable, reorgInfo *reorgInfo) error {
	logutil.BgLogger().Info("[ddl] start to clean up index", zap.String("job", reorgInfo.Job.String()), zap.String("reorgInfo", reorgInfo.String()))
	return w.writePhysicalTableRecord(w.sessPool, t, typeCleanUpIndexWorker, reorgInfo)
}

// cleanupGlobalIndex handles the drop partition reorganization state to clean up index entries of partitions.
func (w *worker) cleanupGlobalIndexes(tbl table.PartitionedTable, partitionIDs []int64, reorgInfo *reorgInfo) error {
	var err error
	var finish bool
	for !finish {
		p := tbl.GetPartition(reorgInfo.PhysicalTableID)
		if p == nil {
			return dbterror.ErrCancelledDDLJob.GenWithStack("Can not find partition id %d for table %d", reorgInfo.PhysicalTableID, tbl.Meta().ID)
		}
		err = w.cleanupPhysicalTableIndex(p, reorgInfo)
		if err != nil {
			break
		}
		finish, err = w.updateReorgInfoForPartitions(tbl, reorgInfo, partitionIDs)
		if err != nil {
			return errors.Trace(err)
		}
	}

	return errors.Trace(err)
}

// updateReorgInfoForPartitions will find the next partition in partitionIDs according to current reorgInfo.
// If no more partitions, or table t is not a partitioned table, returns true to
// indicate that the reorganize work is finished.
func (w *worker) updateReorgInfoForPartitions(t table.PartitionedTable, reorg *reorgInfo, partitionIDs []int64) (bool, error) {
	pi := t.Meta().GetPartitionInfo()
	if pi == nil {
		return true, nil
	}

	var pid int64
	for i, pi := range partitionIDs {
		if pi == reorg.PhysicalTableID {
			if i == len(partitionIDs)-1 {
				return true, nil
			}
		}
		pid = partitionIDs[i+1]
	}

	currentVer, err := getValidCurrentVersion(reorg.d.store)
	if err != nil {
		return false, errors.Trace(err)
	}
	start, end, err := getTableRange(reorg.d.jobContext(reorg.Job), reorg.d, t.GetPartition(pid), currentVer.Ver, reorg.Job.Priority)
	if err != nil {
		return false, errors.Trace(err)
	}
	reorg.StartKey, reorg.EndKey, reorg.PhysicalTableID = start, end, pid

	// Write the reorg info to store so the whole reorganize process can recover from panic.
	err = reorg.UpdateReorgMeta(reorg.StartKey, w.sessPool)
	logutil.BgLogger().Info("[ddl] job update reorg info", zap.Int64("jobID", reorg.Job.ID),
		zap.ByteString("element type", reorg.currElement.TypeKey), zap.Int64("element ID", reorg.currElement.ID),
		zap.Int64("partition table ID", pid), zap.String("start key", hex.EncodeToString(start)),
		zap.String("end key", hex.EncodeToString(end)), zap.Error(err))
	return false, errors.Trace(err)
}

// changingIndex is used to store the index that need to be changed during modifying column.
type changingIndex struct {
	IndexInfo *model.IndexInfo
	// Column offset in idxInfo.Columns.
	Offset int
	// When the modifying column is contained in the index, a temp index is created.
	// isTemp indicates whether the indexInfo is a temp index created by a previous modify column job.
	isTemp bool
}

// FindRelatedIndexesToChange finds the indexes that covering the given column.
// The normal one will be overridden by the temp one.
func FindRelatedIndexesToChange(tblInfo *model.TableInfo, colName model.CIStr) []changingIndex {
	// In multi-schema change jobs that contains several "modify column" sub-jobs, there may be temp indexes for another temp index.
	// To prevent reorganizing too many indexes, we should create the temp indexes that are really necessary.
	var normalIdxInfos, tempIdxInfos []changingIndex
	for _, idxInfo := range tblInfo.Indices {
		if pos := findIdxCol(idxInfo, colName); pos != -1 {
			isTemp := isTempIdxInfo(idxInfo, tblInfo)
			r := changingIndex{IndexInfo: idxInfo, Offset: pos, isTemp: isTemp}
			if isTemp {
				tempIdxInfos = append(tempIdxInfos, r)
			} else {
				normalIdxInfos = append(normalIdxInfos, r)
			}
		}
	}
	// Overwrite if the index has the corresponding temp index. For example,
	// we try to find the indexes that contain the column `b` and there are two indexes, `i(a, b)` and `$i($a, b)`.
	// Note that the symbol `$` means temporary. The index `$i($a, b)` is temporarily created by the previous "modify a" statement.
	// In this case, we would create a temporary index like $$i($a, $b), so the latter should be chosen.
	result := normalIdxInfos
	for _, tmpIdx := range tempIdxInfos {
		origName := getChangingIndexOriginName(tmpIdx.IndexInfo)
		for i, normIdx := range normalIdxInfos {
			if normIdx.IndexInfo.Name.O == origName {
				result[i] = tmpIdx
			}
		}
	}
	return result
}

func isTempIdxInfo(idxInfo *model.IndexInfo, tblInfo *model.TableInfo) bool {
	for _, idxCol := range idxInfo.Columns {
		if tblInfo.Columns[idxCol.Offset].ChangeStateInfo != nil {
			return true
		}
	}
	return false
}

func findIdxCol(idxInfo *model.IndexInfo, colName model.CIStr) int {
	for offset, idxCol := range idxInfo.Columns {
		if idxCol.Name.L == colName.L {
			return offset
		}
	}
	return -1
}

func renameIndexes(tblInfo *model.TableInfo, from, to model.CIStr) {
	for _, idx := range tblInfo.Indices {
		if idx.Name.L == from.L {
			idx.Name = to
		} else if isTempIdxInfo(idx, tblInfo) && getChangingIndexOriginName(idx) == from.O {
			idx.Name.L = strings.Replace(idx.Name.L, from.L, to.L, 1)
			idx.Name.O = strings.Replace(idx.Name.O, from.O, to.O, 1)
		}
	}
}<|MERGE_RESOLUTION|>--- conflicted
+++ resolved
@@ -880,11 +880,7 @@
 func runReorgJobAndHandleErr(w *worker, d *ddlCtx, t *meta.Meta, job *model.Job,
 	tbl table.Table, indexInfo *model.IndexInfo, mergingTmpIdx bool) (done bool, ver int64, err error) {
 	elements := []*meta.Element{{ID: indexInfo.ID, TypeKey: meta.IndexElementKey}}
-<<<<<<< HEAD
-	rh := newReorgHandler(t, w.sess, w.concurrentDDL)
-=======
 	rh := newReorgHandler(t, w.sess)
->>>>>>> f7de8bee
 	dbInfo, err := t.GetDatabase(job.SchemaID)
 	if err != nil {
 		return false, ver, errors.Trace(err)
