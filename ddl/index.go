--- conflicted
+++ resolved
@@ -1189,11 +1189,7 @@
 			}
 
 			// Create the index.
-<<<<<<< HEAD
-			handle, err := w.index.Create(w.sessCtx, txn, idxRecord.vals, idxRecord.handle)
-=======
-			handle, err := w.index.Create(w.sessCtx, txn.GetUnionStore(), idxRecord.vals, idxRecord.handle, idxRecord.rsData)
->>>>>>> 6f250b62
+			handle, err := w.index.Create(w.sessCtx, txn, idxRecord.vals, idxRecord.handle, idxRecord.rsData)
 			if err != nil {
 				if kv.ErrKeyExists.Equal(err) && idxRecord.handle.Equal(handle) {
 					// Index already exists, skip it.
