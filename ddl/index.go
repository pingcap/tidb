// Copyright 2015 PingCAP, Inc.
//
// Licensed under the Apache License, Version 2.0 (the "License");
// you may not use this file except in compliance with the License.
// You may obtain a copy of the License at
//
//     http://www.apache.org/licenses/LICENSE-2.0
//
// Unless required by applicable law or agreed to in writing, software
// distributed under the License is distributed on an "AS IS" BASIS,
// WITHOUT WARRANTIES OR CONDITIONS OF ANY KIND, either express or implied.
// See the License for the specific language governing permissions and
// limitations under the License.

package ddl

import (
	"context"
	"sort"
	"strings"
	"sync/atomic"
	"time"

	"github.com/pingcap/errors"
	"github.com/pingcap/failpoint"
	"github.com/pingcap/kvproto/pkg/kvrpcpb"
	"github.com/pingcap/tidb/config"
	"github.com/pingcap/tidb/infoschema"
	"github.com/pingcap/tidb/kv"
	"github.com/pingcap/tidb/meta"
	"github.com/pingcap/tidb/meta/autoid"
	"github.com/pingcap/tidb/metrics"
	"github.com/pingcap/tidb/parser/ast"
	"github.com/pingcap/tidb/parser/charset"
	"github.com/pingcap/tidb/parser/model"
	"github.com/pingcap/tidb/parser/mysql"
	"github.com/pingcap/tidb/sessionctx"
	"github.com/pingcap/tidb/table"
	"github.com/pingcap/tidb/table/tables"
	"github.com/pingcap/tidb/tablecodec"
	"github.com/pingcap/tidb/types"
	"github.com/pingcap/tidb/util"
	"github.com/pingcap/tidb/util/dbterror"
	"github.com/pingcap/tidb/util/logutil"
	decoder "github.com/pingcap/tidb/util/rowDecoder"
	"github.com/prometheus/client_golang/prometheus"
	"github.com/tikv/client-go/v2/oracle"
	"github.com/tikv/client-go/v2/tikv"
	"go.uber.org/zap"
)

const (
	// MaxCommentLength is exported for testing.
	MaxCommentLength = 1024
)

func buildIndexColumns(columns []*model.ColumnInfo, indexPartSpecifications []*ast.IndexPartSpecification) ([]*model.IndexColumn, error) {
	// Build offsets.
	idxParts := make([]*model.IndexColumn, 0, len(indexPartSpecifications))
	var col *model.ColumnInfo

	// The sum of length of all index columns.
	sumLength := 0
	for _, ip := range indexPartSpecifications {
		col = model.FindColumnInfo(columns, ip.Column.Name.L)
		if col == nil {
			return nil, dbterror.ErrKeyColumnDoesNotExits.GenWithStack("column does not exist: %s", ip.Column.Name)
		}

		if err := checkIndexColumn(col, ip.Length); err != nil {
			return nil, err
		}

		indexColumnLength, err := getIndexColumnLength(col, ip.Length)
		if err != nil {
			return nil, err
		}
		sumLength += indexColumnLength

		// The sum of all lengths must be shorter than the max length for prefix.
		if sumLength > config.GetGlobalConfig().MaxIndexLength {
			return nil, dbterror.ErrTooLongKey.GenWithStackByArgs(config.GetGlobalConfig().MaxIndexLength)
		}

		idxParts = append(idxParts, &model.IndexColumn{
			Name:   col.Name,
			Offset: col.Offset,
			Length: ip.Length,
		})
	}

	return idxParts, nil
}

func checkPKOnGeneratedColumn(tblInfo *model.TableInfo, indexPartSpecifications []*ast.IndexPartSpecification) (*model.ColumnInfo, error) {
	var lastCol *model.ColumnInfo
	for _, colName := range indexPartSpecifications {
		lastCol = getColumnInfoByName(tblInfo, colName.Column.Name.L)
		if lastCol == nil {
			return nil, dbterror.ErrKeyColumnDoesNotExits.GenWithStackByArgs(colName.Column.Name)
		}
		// Virtual columns cannot be used in primary key.
		if lastCol.IsGenerated() && !lastCol.GeneratedStored {
			if lastCol.Hidden {
				return nil, dbterror.ErrFunctionalIndexPrimaryKey
			}
			return nil, dbterror.ErrUnsupportedOnGeneratedColumn.GenWithStackByArgs("Defining a virtual generated column as primary key")
		}
	}

	return lastCol, nil
}

func checkIndexPrefixLength(columns []*model.ColumnInfo, idxColumns []*model.IndexColumn) error {
	idxLen, err := indexColumnsLen(columns, idxColumns)
	if err != nil {
		return err
	}
	if idxLen > config.GetGlobalConfig().MaxIndexLength {
		return dbterror.ErrTooLongKey.GenWithStackByArgs(config.GetGlobalConfig().MaxIndexLength)
	}
	return nil
}

func checkIndexColumn(col *model.ColumnInfo, indexColumnLen int) error {
	if col.Flen == 0 && (types.IsTypeChar(col.FieldType.Tp) || types.IsTypeVarchar(col.FieldType.Tp)) {
		if col.Hidden {
			return errors.Trace(dbterror.ErrWrongKeyColumnFunctionalIndex.GenWithStackByArgs(col.GeneratedExprString))
		}
		return errors.Trace(dbterror.ErrWrongKeyColumn.GenWithStackByArgs(col.Name))
	}

	// JSON column cannot index.
	if col.FieldType.Tp == mysql.TypeJSON {
		if col.Hidden {
			return dbterror.ErrFunctionalIndexOnJSONOrGeometryFunction
		}
		return errors.Trace(dbterror.ErrJSONUsedAsKey.GenWithStackByArgs(col.Name.O))
	}

	// Length must be specified and non-zero for BLOB and TEXT column indexes.
	if types.IsTypeBlob(col.FieldType.Tp) {
		if indexColumnLen == types.UnspecifiedLength {
			if col.Hidden {
				return dbterror.ErrFunctionalIndexOnBlob
			}
			return errors.Trace(dbterror.ErrBlobKeyWithoutLength.GenWithStackByArgs(col.Name.O))
		}
		if indexColumnLen == types.ErrorLength {
			return errors.Trace(dbterror.ErrKeyPart0.GenWithStackByArgs(col.Name.O))
		}
	}

	// Length can only be specified for specifiable types.
	if indexColumnLen != types.UnspecifiedLength && !types.IsTypePrefixable(col.FieldType.Tp) {
		return errors.Trace(dbterror.ErrIncorrectPrefixKey)
	}

	// Key length must be shorter or equal to the column length.
	if indexColumnLen != types.UnspecifiedLength &&
		types.IsTypeChar(col.FieldType.Tp) {
		if col.Flen < indexColumnLen {
			return errors.Trace(dbterror.ErrIncorrectPrefixKey)
		}
		// Length must be non-zero for char.
		if indexColumnLen == types.ErrorLength {
			return errors.Trace(dbterror.ErrKeyPart0.GenWithStackByArgs(col.Name.O))
		}
	}

	if types.IsString(col.FieldType.Tp) {
		desc, err := charset.GetCharsetInfo(col.Charset)
		if err != nil {
			return err
		}
		indexColumnLen *= desc.Maxlen
	}
	// Specified length must be shorter than the max length for prefix.
	if indexColumnLen > config.GetGlobalConfig().MaxIndexLength {
		return dbterror.ErrTooLongKey.GenWithStackByArgs(config.GetGlobalConfig().MaxIndexLength)
	}
	return nil
}

// getIndexColumnLength calculate the bytes number required in an index column.
func getIndexColumnLength(col *model.ColumnInfo, colLen int) (int, error) {
	length := types.UnspecifiedLength
	if colLen != types.UnspecifiedLength {
		length = colLen
	} else if col.Flen != types.UnspecifiedLength {
		length = col.Flen
	}

	switch col.Tp {
	case mysql.TypeBit:
		return (length + 7) >> 3, nil
	case mysql.TypeVarchar, mysql.TypeString, mysql.TypeTinyBlob, mysql.TypeMediumBlob, mysql.TypeBlob, mysql.TypeLongBlob:
		// Different charsets occupy different numbers of bytes on each character.
		desc, err := charset.GetCharsetInfo(col.Charset)
		if err != nil {
			return 0, dbterror.ErrUnsupportedCharset.GenWithStackByArgs(col.Charset, col.Collate)
		}
		return desc.Maxlen * length, nil
	case mysql.TypeTiny, mysql.TypeInt24, mysql.TypeLong, mysql.TypeLonglong, mysql.TypeDouble, mysql.TypeShort:
		return mysql.DefaultLengthOfMysqlTypes[col.Tp], nil
	case mysql.TypeFloat:
		if length <= mysql.MaxFloatPrecisionLength {
			return mysql.DefaultLengthOfMysqlTypes[mysql.TypeFloat], nil
		}
		return mysql.DefaultLengthOfMysqlTypes[mysql.TypeDouble], nil
	case mysql.TypeNewDecimal:
		return calcBytesLengthForDecimal(length), nil
	case mysql.TypeYear, mysql.TypeDate, mysql.TypeDuration, mysql.TypeDatetime, mysql.TypeTimestamp:
		return mysql.DefaultLengthOfMysqlTypes[col.Tp], nil
	default:
		return length, nil
	}
}

// Decimal using a binary format that packs nine decimal (base 10) digits into four bytes.
func calcBytesLengthForDecimal(m int) int {
	return (m / 9 * 4) + ((m%9)+1)/2
}

func buildIndexInfo(tblInfo *model.TableInfo, indexName model.CIStr, indexPartSpecifications []*ast.IndexPartSpecification, state model.SchemaState) (*model.IndexInfo, error) {
	if err := checkTooLongIndex(indexName); err != nil {
		return nil, errors.Trace(err)
	}

	idxColumns, err := buildIndexColumns(tblInfo.Columns, indexPartSpecifications)
	if err != nil {
		return nil, errors.Trace(err)
	}

	// Create index info.
	idxInfo := &model.IndexInfo{
		Name:    indexName,
		Columns: idxColumns,
		State:   state,
	}
	return idxInfo, nil
}

func addIndexColumnFlag(tblInfo *model.TableInfo, indexInfo *model.IndexInfo) {
	if indexInfo.Primary {
		for _, col := range indexInfo.Columns {
			tblInfo.Columns[col.Offset].Flag |= mysql.PriKeyFlag
		}
		return
	}

	col := indexInfo.Columns[0]
	if indexInfo.Unique && len(indexInfo.Columns) == 1 {
		tblInfo.Columns[col.Offset].Flag |= mysql.UniqueKeyFlag
	} else {
		tblInfo.Columns[col.Offset].Flag |= mysql.MultipleKeyFlag
	}
}

func dropIndexColumnFlag(tblInfo *model.TableInfo, indexInfo *model.IndexInfo) {
	if indexInfo.Primary {
		for _, col := range indexInfo.Columns {
			tblInfo.Columns[col.Offset].Flag &= ^mysql.PriKeyFlag
		}
	} else if indexInfo.Unique && len(indexInfo.Columns) == 1 {
		tblInfo.Columns[indexInfo.Columns[0].Offset].Flag &= ^mysql.UniqueKeyFlag
	} else {
		tblInfo.Columns[indexInfo.Columns[0].Offset].Flag &= ^mysql.MultipleKeyFlag
	}

	col := indexInfo.Columns[0]
	// other index may still cover this col
	for _, index := range tblInfo.Indices {
		if index.Name.L == indexInfo.Name.L {
			continue
		}

		if index.Columns[0].Name.L != col.Name.L {
			continue
		}

		addIndexColumnFlag(tblInfo, index)
	}
}

func validateRenameIndex(from, to model.CIStr, tbl *model.TableInfo) (ignore bool, err error) {
	if fromIdx := tbl.FindIndexByName(from.L); fromIdx == nil {
		return false, errors.Trace(infoschema.ErrKeyNotExists.GenWithStackByArgs(from.O, tbl.Name))
	}
	// Take case-sensitivity into account, if `FromKey` and  `ToKey` are the same, nothing need to be changed
	if from.O == to.O {
		return true, nil
	}
	// If spec.FromKey.L == spec.ToKey.L, we operate on the same index(case-insensitive) and change its name (case-sensitive)
	// e.g: from `inDex` to `IndEX`. Otherwise, we try to rename an index to another different index which already exists,
	// that's illegal by rule.
	if toIdx := tbl.FindIndexByName(to.L); toIdx != nil && from.L != to.L {
		return false, errors.Trace(infoschema.ErrKeyNameDuplicate.GenWithStackByArgs(toIdx.Name.O))
	}
	return false, nil
}

func onRenameIndex(t *meta.Meta, job *model.Job) (ver int64, _ error) {
	tblInfo, from, to, err := checkRenameIndex(t, job)
	if err != nil || tblInfo == nil {
		return ver, errors.Trace(err)
	}
	if tblInfo.TableCacheStatusType != model.TableCacheStatusDisable {
		return ver, errors.Trace(dbterror.ErrOptOnCacheTable.GenWithStackByArgs("Rename Index"))
	}

	idx := tblInfo.FindIndexByName(from.L)
	if job.MultiSchemaInfo != nil && job.MultiSchemaInfo.Revertible {
		job.MarkNonRevertible()
		// Store the mark and enter the next DDL handling loop.
		return updateVersionAndTableInfoWithCheck(t, job, tblInfo, false)
	}

	idx.Name = to
	if ver, err = updateVersionAndTableInfo(t, job, tblInfo, true); err != nil {
		job.State = model.JobStateCancelled
		return ver, errors.Trace(err)
	}
	job.FinishTableJob(model.JobStateDone, model.StatePublic, ver, tblInfo)
	return ver, nil
}

func validateAlterIndexVisibility(indexName model.CIStr, invisible bool, tbl *model.TableInfo) (bool, error) {
	if idx := tbl.FindIndexByName(indexName.L); idx == nil {
		return false, errors.Trace(infoschema.ErrKeyNotExists.GenWithStackByArgs(indexName.O, tbl.Name))
	} else if idx.Invisible == invisible {
		return true, nil
	}
	return false, nil
}

func onAlterIndexVisibility(t *meta.Meta, job *model.Job) (ver int64, _ error) {
	tblInfo, from, invisible, err := checkAlterIndexVisibility(t, job)
	if err != nil || tblInfo == nil {
		return ver, errors.Trace(err)
	}
	idx := tblInfo.FindIndexByName(from.L)
	idx.Invisible = invisible
	if ver, err = updateVersionAndTableInfoWithCheck(t, job, tblInfo, true); err != nil {
		job.State = model.JobStateCancelled
		return ver, errors.Trace(err)
	}
	job.FinishTableJob(model.JobStateDone, model.StatePublic, ver, tblInfo)
	return ver, nil
}

func getNullColInfos(tblInfo *model.TableInfo, indexInfo *model.IndexInfo) ([]*model.ColumnInfo, error) {
	nullCols := make([]*model.ColumnInfo, 0, len(indexInfo.Columns))
	for _, colName := range indexInfo.Columns {
		col := model.FindColumnInfo(tblInfo.Columns, colName.Name.L)
		if !mysql.HasNotNullFlag(col.Flag) || mysql.HasPreventNullInsertFlag(col.Flag) {
			nullCols = append(nullCols, col)
		}
	}
	return nullCols, nil
}

func checkPrimaryKeyNotNull(w *worker, sqlMode mysql.SQLMode, t *meta.Meta, job *model.Job,
	tblInfo *model.TableInfo, indexInfo *model.IndexInfo) (warnings []string, err error) {
	if !indexInfo.Primary {
		return nil, nil
	}

	dbInfo, err := checkSchemaExistAndCancelNotExistJob(t, job)
	if err != nil {
		return nil, err
	}
	nullCols, err := getNullColInfos(tblInfo, indexInfo)
	if err != nil {
		return nil, err
	}
	if len(nullCols) == 0 {
		return nil, nil
	}

	err = modifyColsFromNull2NotNull(w, dbInfo, tblInfo, nullCols, &model.ColumnInfo{Name: model.NewCIStr("")}, false)
	if err == nil {
		return nil, nil
	}
	_, err = convertAddIdxJob2RollbackJob(t, job, tblInfo, indexInfo, err)
	// TODO: Support non-strict mode.
	// warnings = append(warnings, ErrWarnDataTruncated.GenWithStackByArgs(oldCol.Name.L, 0).Error())
	return nil, err
}

func updateHiddenColumns(tblInfo *model.TableInfo, idxInfo *model.IndexInfo, state model.SchemaState) {
	for _, col := range idxInfo.Columns {
		if tblInfo.Columns[col.Offset].Hidden {
			tblInfo.Columns[col.Offset].State = state
		}
	}
}

func (w *worker) onCreateIndex(d *ddlCtx, t *meta.Meta, job *model.Job, isPK bool) (ver int64, err error) {
	// Handle the rolling back job.
	if job.IsRollingback() {
		ver, err = onDropIndex(t, job)
		if err != nil {
			return ver, errors.Trace(err)
		}
		return ver, nil
	}

	// Handle normal job.
	schemaID := job.SchemaID
	tblInfo, err := GetTableInfoAndCancelFaultJob(t, job, schemaID)
	if err != nil {
		return ver, errors.Trace(err)
	}
	if tblInfo.TableCacheStatusType != model.TableCacheStatusDisable {
		return ver, errors.Trace(dbterror.ErrOptOnCacheTable.GenWithStackByArgs("Create Index"))
	}

	var (
		unique                  bool
		global                  bool
		indexName               model.CIStr
		indexPartSpecifications []*ast.IndexPartSpecification
		indexOption             *ast.IndexOption
		sqlMode                 mysql.SQLMode
		warnings                []string
		hiddenCols              []*model.ColumnInfo
	)
	if isPK {
		// Notice: sqlMode and warnings is used to support non-strict mode.
		err = job.DecodeArgs(&unique, &indexName, &indexPartSpecifications, &indexOption, &sqlMode, &warnings, &global)
	} else {
		err = job.DecodeArgs(&unique, &indexName, &indexPartSpecifications, &indexOption, &hiddenCols, &global)
	}
	if err != nil {
		job.State = model.JobStateCancelled
		return ver, errors.Trace(err)
	}

	indexInfo := tblInfo.FindIndexByName(indexName.L)
	if indexInfo != nil && indexInfo.State == model.StatePublic {
		job.State = model.JobStateCancelled
		err = dbterror.ErrDupKeyName.GenWithStack("index already exist %s", indexName)
		if isPK {
			err = infoschema.ErrMultiplePriKey
		}
		return ver, err
	}

	if indexInfo == nil {
		for _, hiddenCol := range hiddenCols {
			columnInfo := model.FindColumnInfo(tblInfo.Columns, hiddenCol.Name.L)
			if columnInfo != nil && columnInfo.State == model.StatePublic {
				// We already have a column with the same column name.
				job.State = model.JobStateCancelled
				// TODO: refine the error message
				return ver, infoschema.ErrColumnExists.GenWithStackByArgs(hiddenCol.Name)
			}
		}
	}

	if indexInfo == nil {
		if len(hiddenCols) > 0 {
			pos := &ast.ColumnPosition{Tp: ast.ColumnPositionNone}
			for _, hiddenCol := range hiddenCols {
				_, _, err = createColumnInfo(tblInfo, hiddenCol, pos)
				if err != nil {
					job.State = model.JobStateCancelled
					return ver, errors.Trace(err)
				}
			}
		}
		if err = checkAddColumnTooManyColumns(len(tblInfo.Columns)); err != nil {
			job.State = model.JobStateCancelled
			return ver, errors.Trace(err)
		}
		indexInfo, err = buildIndexInfo(tblInfo, indexName, indexPartSpecifications, model.StateNone)
		if err != nil {
			job.State = model.JobStateCancelled
			return ver, errors.Trace(err)
		}
		if indexOption != nil {
			indexInfo.Comment = indexOption.Comment
			if indexOption.Visibility == ast.IndexVisibilityInvisible {
				indexInfo.Invisible = true
			}
			if indexOption.Tp == model.IndexTypeInvalid {
				// Use btree as default index type.
				indexInfo.Tp = model.IndexTypeBtree
			} else {
				indexInfo.Tp = indexOption.Tp
			}
		} else {
			// Use btree as default index type.
			indexInfo.Tp = model.IndexTypeBtree
		}
		indexInfo.Primary = false
		if isPK {
			if _, err = checkPKOnGeneratedColumn(tblInfo, indexPartSpecifications); err != nil {
				job.State = model.JobStateCancelled
				return ver, err
			}
			indexInfo.Primary = true
		}
		indexInfo.Unique = unique
		indexInfo.Global = global
		indexInfo.ID = allocateIndexID(tblInfo)
		tblInfo.Indices = append(tblInfo.Indices, indexInfo)
		if err = checkTooManyIndexes(tblInfo.Indices); err != nil {
			job.State = model.JobStateCancelled
			return ver, errors.Trace(err)
		}
		// Here we need do this check before set state to `DeleteOnly`,
		// because if hidden columns has been set to `DeleteOnly`,
		// the `DeleteOnly` columns are missing when we do this check.
		if err := checkInvisibleIndexOnPK(tblInfo); err != nil {
			job.State = model.JobStateCancelled
			return ver, err
		}
		logutil.BgLogger().Info("[ddl] run add index job", zap.String("job", job.String()), zap.Reflect("indexInfo", indexInfo))
	}
	originalState := indexInfo.State
	switch indexInfo.State {
	case model.StateNone:
		// none -> delete only
		indexInfo.State = model.StateDeleteOnly
		updateHiddenColumns(tblInfo, indexInfo, model.StatePublic)
		ver, err = updateVersionAndTableInfoWithCheck(t, job, tblInfo, originalState != indexInfo.State)
		if err != nil {
			return ver, err
		}
		job.SchemaState = model.StateDeleteOnly
		metrics.GetBackfillProgressByLabel(metrics.LblAddIndex).Set(0)
	case model.StateDeleteOnly:
		// delete only -> write only
		indexInfo.State = model.StateWriteOnly
		_, err = checkPrimaryKeyNotNull(w, sqlMode, t, job, tblInfo, indexInfo)
		if err != nil {
			break
		}
		ver, err = updateVersionAndTableInfo(t, job, tblInfo, originalState != indexInfo.State)
		if err != nil {
			return ver, err
		}
		job.SchemaState = model.StateWriteOnly
	case model.StateWriteOnly:
		// write only -> reorganization
		indexInfo.State = model.StateWriteReorganization
		_, err = checkPrimaryKeyNotNull(w, sqlMode, t, job, tblInfo, indexInfo)
		if err != nil {
			break
		}
		ver, err = updateVersionAndTableInfo(t, job, tblInfo, originalState != indexInfo.State)
		if err != nil {
			return ver, err
		}
		// Initialize SnapshotVer to 0 for later reorganization check.
		job.SnapshotVer = 0
		job.SchemaState = model.StateWriteReorganization
	case model.StateWriteReorganization:
		done, ver, err := multiSchemaChangeOnCreateIndexFinish(t, job, tblInfo, indexInfo)
		if done {
			return ver, err
		}

		// reorganization -> public
		tbl, err := getTable(d.store, schemaID, tblInfo)
		if err != nil {
			return ver, errors.Trace(err)
		}

		elements := []*meta.Element{{ID: indexInfo.ID, TypeKey: meta.IndexElementKey}}
		reorgInfo, err := getReorgInfo(d, t, job, tbl, elements)
		if err != nil || reorgInfo.first {
			done, ver, err1 := multiSchemaChangeOnCreateIndexCancelling(err, t, job, tblInfo, indexInfo)
			if done {
				// Remove the cancelling signal before converting to rollback job.
				w.reorgCtx.cleanNotifyReorgCancel()
				return ver, err1
			}
			// If we run reorg firstly, we should update the job snapshot version
			// and then run the reorg next time.
			return ver, errors.Trace(err)
		}

		err = w.runReorgJob(t, reorgInfo, tbl.Meta(), d.lease, func() (addIndexErr error) {
			defer util.Recover(metrics.LabelDDL, "onCreateIndex",
				func() {
					addIndexErr = dbterror.ErrCancelledDDLJob.GenWithStack("add table `%v` index `%v` panic", tblInfo.Name, indexInfo.Name)
				}, false)
			return w.addTableIndex(tbl, indexInfo, reorgInfo)
		})
		if err != nil {
			if dbterror.ErrWaitReorgTimeout.Equal(err) {
				// if timeout, we should return, check for the owner and re-wait job done.
				return ver, nil
			}
			if kv.ErrKeyExists.Equal(err) || dbterror.ErrCancelledDDLJob.Equal(err) || dbterror.ErrCantDecodeRecord.Equal(err) {
				logutil.BgLogger().Warn("[ddl] run add index job failed, convert job to rollback", zap.String("job", job.String()), zap.Error(err))
				ver, err = convertAddIdxJob2RollbackJob(t, job, tblInfo, indexInfo, err)
				if err1 := t.RemoveDDLReorgHandle(job, reorgInfo.elements); err1 != nil {
					logutil.BgLogger().Warn("[ddl] run add index job failed, convert job to rollback, RemoveDDLReorgHandle failed", zap.String("job", job.String()), zap.Error(err1))
				}
			}
			// Clean up the channel of notifyCancelReorgJob. Make sure it can't affect other jobs.
			w.reorgCtx.cleanNotifyReorgCancel()
			return ver, errors.Trace(err)
		}
		// Clean up the channel of notifyCancelReorgJob. Make sure it can't affect other jobs.
		w.reorgCtx.cleanNotifyReorgCancel()

		// Set column index flag.
		addIndexColumnFlag(tblInfo, indexInfo)
		if isPK {
			if err = updateColsNull2NotNull(tblInfo, indexInfo); err != nil {
				return ver, errors.Trace(err)
			}
		}

		done, ver, err = multiSchemaChangeOnCreateIndexPending(t, job, tblInfo)
		if done {
			return ver, err
		}

		indexInfo.State = model.StatePublic
		ver, err = updateVersionAndTableInfo(t, job, tblInfo, originalState != indexInfo.State)
		if err != nil {
			return ver, errors.Trace(err)
		}
		// Finish this job.
		job.FinishTableJob(model.JobStateDone, model.StatePublic, ver, tblInfo)
	default:
		err = dbterror.ErrInvalidDDLState.GenWithStackByArgs("index", tblInfo.State)
	}

	return ver, errors.Trace(err)
}

func onDropIndex(t *meta.Meta, job *model.Job) (ver int64, _ error) {
	tblInfo, indexInfo, ifExists, err := checkDropIndex(t, job)
	if err != nil {
		if ifExists && dbterror.ErrCantDropFieldOrKey.Equal(err) {
			job.Warning = toTError(err)
			job.FinishTableJob(model.JobStateDone, model.StateNone, ver, tblInfo)
			return ver, nil
		}
		return ver, errors.Trace(err)
	}
	if tblInfo.TableCacheStatusType != model.TableCacheStatusDisable {
		return ver, errors.Trace(dbterror.ErrOptOnCacheTable.GenWithStackByArgs("Drop Index"))
	}

	if job.MultiSchemaInfo != nil && job.MultiSchemaInfo.Revertible {
		job.MarkNonRevertible()
		job.SchemaState = indexInfo.State
		return updateVersionAndTableInfo(t, job, tblInfo, false)
	}

	originalState := indexInfo.State
	switch indexInfo.State {
	case model.StatePublic:
		// public -> write only
		indexInfo.State = model.StateWriteOnly
		ver, err = updateVersionAndTableInfo(t, job, tblInfo, originalState != indexInfo.State)
		if err != nil {
			return ver, errors.Trace(err)
		}
		job.SchemaState = model.StateWriteOnly
	case model.StateWriteOnly:
		// write only -> delete only
		indexInfo.State = model.StateDeleteOnly
		ver, err = updateVersionAndTableInfo(t, job, tblInfo, originalState != indexInfo.State)
		if err != nil {
			return ver, errors.Trace(err)
		}
		job.SchemaState = model.StateDeleteOnly
	case model.StateDeleteOnly:
		// delete only -> reorganization
		indexInfo.State = model.StateDeleteReorganization
		ver, err = updateVersionAndTableInfo(t, job, tblInfo, originalState != indexInfo.State)
		if err != nil {
			return ver, errors.Trace(err)
		}
		job.SchemaState = model.StateDeleteReorganization
	case model.StateDeleteReorganization:
		// reorganization -> absent
		// Set column index flag.
		dropIndexColumnFlag(tblInfo, indexInfo)
		removeDependentHiddenColumns(tblInfo, indexInfo)
		removeIndexInfo(tblInfo, indexInfo)

		failpoint.Inject("mockExceedErrorLimit", func(val failpoint.Value) {
			if val.(bool) {
				panic("panic test in cancelling add index")
			}
		})

		ver, err = updateVersionAndTableInfoWithCheck(t, job, tblInfo, originalState != model.StateNone)
		if err != nil {
			return ver, errors.Trace(err)
		}

		// Finish this job.
		if job.IsRollingback() {
			job.FinishTableJob(model.JobStateRollbackDone, model.StateNone, ver, tblInfo)
			job.Args[0] = indexInfo.ID
			// the partition ids were append by convertAddIdxJob2RollbackJob, it is weird, but for the compatibility,
			// we should keep appending the partitions in the convertAddIdxJob2RollbackJob.
		} else {
			job.FinishTableJob(model.JobStateDone, model.StateNone, ver, tblInfo)
			job.Args = append(job.Args, indexInfo.ID, getPartitionIDs(tblInfo))
		}
	default:
		err = dbterror.ErrInvalidDDLState.GenWithStackByArgs("index", indexInfo.State)
	}
	return ver, errors.Trace(err)
}

func removeDependentHiddenColumns(tblInfo *model.TableInfo, idxInfo *model.IndexInfo) {
	hiddenColOffs := make([]int, 0)
	for _, indexColumn := range idxInfo.Columns {
		col := tblInfo.Columns[indexColumn.Offset]
		if col.Hidden {
			hiddenColOffs = append(hiddenColOffs, col.Offset)
		}
	}
	// Sort the offset in descending order.
	sort.Slice(hiddenColOffs, func(i, j int) bool {
		return hiddenColOffs[i] > hiddenColOffs[j]
	})
	// Move all the dependent hidden columns to the end.
	endOffset := len(tblInfo.Columns) - 1
	for _, offset := range hiddenColOffs {
		tblInfo.MoveColumnInfo(offset, endOffset)
	}
	tblInfo.Columns = tblInfo.Columns[:len(tblInfo.Columns)-len(hiddenColOffs)]
}

func removeIndexInfo(tblInfo *model.TableInfo, idxInfo *model.IndexInfo) {
	indices := tblInfo.Indices
	offset := -1
	for i, idx := range indices {
		if idxInfo.ID == idx.ID {
			offset = i
			break
		}
	}
	if offset == -1 {
		// The target index has been removed.
		return
	}
	// Swap the target index to the end and remove it.
	indices[offset], indices[len(indices)-1] = indices[len(indices)-1], indices[offset]
	tblInfo.Indices = tblInfo.Indices[:len(tblInfo.Indices)-1]
}

func checkDropIndex(t *meta.Meta, job *model.Job) (*model.TableInfo, *model.IndexInfo, bool /* ifExists */, error) {
	schemaID := job.SchemaID
	tblInfo, err := GetTableInfoAndCancelFaultJob(t, job, schemaID)
	if err != nil {
		return nil, nil, false, errors.Trace(err)
	}

	var indexName model.CIStr
	var ifExists bool
	if err = job.DecodeArgs(&indexName, &ifExists); err != nil {
		job.State = model.JobStateCancelled
		return nil, nil, false, errors.Trace(err)
	}

	indexInfo := tblInfo.FindIndexByName(indexName.L)
	if indexInfo == nil {
		job.State = model.JobStateCancelled
		return nil, nil, ifExists, dbterror.ErrCantDropFieldOrKey.GenWithStack("index %s doesn't exist", indexName)
	}

	// Double check for drop index on auto_increment column.
	err = checkDropIndexOnAutoIncrementColumn(tblInfo, indexInfo)
	if err != nil {
		job.State = model.JobStateCancelled
		return nil, nil, false, autoid.ErrWrongAutoKey
	}

	// Check that drop primary index will not cause invisible implicit primary index.
	if err := checkInvisibleIndexesOnPK(tblInfo, []*model.IndexInfo{indexInfo}, job); err != nil {
		job.State = model.JobStateCancelled
		return nil, nil, false, errors.Trace(err)
	}

<<<<<<< HEAD
	return tblInfo, indexInfo, false, nil
=======
	return ver, errors.Trace(err)
}

func getSchemaInfos(t *meta.Meta, job *model.Job) (*model.TableInfo, []model.CIStr, []bool, error) {
	schemaID := job.SchemaID
	tblInfo, err := GetTableInfoAndCancelFaultJob(t, job, schemaID)
	if err != nil {
		return nil, nil, nil, errors.Trace(err)
	}

	var indexNames []model.CIStr
	var ifExists []bool
	if err = job.DecodeArgs(&indexNames, &ifExists); err != nil {
		return nil, nil, nil, errors.Trace(err)
	}

	return tblInfo, indexNames, ifExists, nil
}

func checkDropIndexes(tblInfo *model.TableInfo, job *model.Job, indexNames []model.CIStr, ifExists []bool) ([]*model.IndexInfo, error) {
	var warnings []*errors.Error
	indexInfos := make([]*model.IndexInfo, 0, len(indexNames))
	UniqueIndexNames := make(map[model.CIStr]bool, len(indexNames))
	for i, indexName := range indexNames {
		// Double check the index is exists.
		indexInfo := tblInfo.FindIndexByName(indexName.L)
		if indexInfo == nil {
			if ifExists[i] {
				warnings = append(warnings, toTError(dbterror.ErrCantDropFieldOrKey.GenWithStack("index %s doesn't exist", indexName)))
				continue
			}
			job.State = model.JobStateCancelled
			return nil, dbterror.ErrCantDropFieldOrKey.GenWithStack("index %s doesn't exist", indexName)
		}

		// Double check for drop index on auto_increment column.
		if err := checkDropIndexOnAutoIncrementColumn(tblInfo, indexInfo); err != nil {
			job.State = model.JobStateCancelled
			return nil, autoid.ErrWrongAutoKey
		}

		// Check for dropping duplicate indexes.
		if UniqueIndexNames[indexName] {
			if !ifExists[i] {
				job.State = model.JobStateCancelled
				return nil, dbterror.ErrCantDropFieldOrKey.GenWithStack("index %s doesn't exist", indexName)
			}
			warnings = append(warnings, toTError(dbterror.ErrCantDropFieldOrKey.GenWithStack("index %s doesn't exist", indexName)))
		}
		UniqueIndexNames[indexName] = true

		indexInfos = append(indexInfos, indexInfo)
	}

	// Check that drop primary index will not cause invisible implicit primary index.
	if err := checkInvisibleIndexesOnPK(tblInfo, indexInfos, job); err != nil {
		return nil, errors.Trace(err)
	}

	job.MultiSchemaInfo = &model.MultiSchemaInfo{Warnings: warnings}

	return indexInfos, nil
>>>>>>> bb9cb76f
}

func checkInvisibleIndexesOnPK(tblInfo *model.TableInfo, indexInfos []*model.IndexInfo, job *model.Job) error {
	newIndices := make([]*model.IndexInfo, 0, len(tblInfo.Indices))
	for _, oidx := range tblInfo.Indices {
		needAppend := true
		for _, idx := range indexInfos {
			if idx.Name.L == oidx.Name.L {
				needAppend = false
				break
			}
		}
		if needAppend {
			newIndices = append(newIndices, oidx)
		}
	}
	newTbl := tblInfo.Clone()
	newTbl.Indices = newIndices
	if err := checkInvisibleIndexOnPK(newTbl); err != nil {
		job.State = model.JobStateCancelled
		return err
	}

	return nil
}

func checkDropIndexOnAutoIncrementColumn(tblInfo *model.TableInfo, indexInfo *model.IndexInfo) error {
	cols := tblInfo.Columns
	for _, idxCol := range indexInfo.Columns {
		flag := cols[idxCol.Offset].Flag
		if !mysql.HasAutoIncrementFlag(flag) {
			continue
		}
		// check the count of index on auto_increment column.
		count := 0
		for _, idx := range tblInfo.Indices {
			for _, c := range idx.Columns {
				if c.Name.L == idxCol.Name.L {
					count++
					break
				}
			}
		}
		if tblInfo.PKIsHandle && mysql.HasPriKeyFlag(flag) {
			count++
		}
		if count < 2 {
			return autoid.ErrWrongAutoKey
		}
	}
	return nil
}

func checkRenameIndex(t *meta.Meta, job *model.Job) (*model.TableInfo, model.CIStr, model.CIStr, error) {
	var from, to model.CIStr
	schemaID := job.SchemaID
	tblInfo, err := GetTableInfoAndCancelFaultJob(t, job, schemaID)
	if err != nil {
		return nil, from, to, errors.Trace(err)
	}

	if err := job.DecodeArgs(&from, &to); err != nil {
		job.State = model.JobStateCancelled
		return nil, from, to, errors.Trace(err)
	}

	// Double check. See function `RenameIndex` in ddl_api.go
	duplicate, err := validateRenameIndex(from, to, tblInfo)
	if duplicate {
		return nil, from, to, nil
	}
	if err != nil {
		job.State = model.JobStateCancelled
		return nil, from, to, errors.Trace(err)
	}
	return tblInfo, from, to, errors.Trace(err)
}

func checkAlterIndexVisibility(t *meta.Meta, job *model.Job) (*model.TableInfo, model.CIStr, bool, error) {
	var (
		indexName model.CIStr
		invisible bool
	)

	schemaID := job.SchemaID
	tblInfo, err := GetTableInfoAndCancelFaultJob(t, job, schemaID)
	if err != nil {
		return nil, indexName, invisible, errors.Trace(err)
	}

	if err := job.DecodeArgs(&indexName, &invisible); err != nil {
		job.State = model.JobStateCancelled
		return nil, indexName, invisible, errors.Trace(err)
	}

	skip, err := validateAlterIndexVisibility(indexName, invisible, tblInfo)
	if err != nil {
		job.State = model.JobStateCancelled
		return nil, indexName, invisible, errors.Trace(err)
	}
	if skip {
		return nil, indexName, invisible, nil
	}
	return tblInfo, indexName, invisible, nil
}

// indexRecord is the record information of an index.
type indexRecord struct {
	handle kv.Handle
	key    []byte        // It's used to lock a record. Record it to reduce the encoding time.
	vals   []types.Datum // It's the index values.
	rsData []types.Datum // It's the restored data for handle.
	skip   bool          // skip indicates that the index key is already exists, we should not add it.
}

type baseIndexWorker struct {
	*backfillWorker
	indexes []table.Index

	metricCounter prometheus.Counter

	// The following attributes are used to reduce memory allocation.
	defaultVals []types.Datum
	idxRecords  []*indexRecord
	rowMap      map[int64]types.Datum
	rowDecoder  *decoder.RowDecoder

	sqlMode mysql.SQLMode
}

type addIndexWorker struct {
	baseIndexWorker
	index table.Index

	// The following attributes are used to reduce memory allocation.
	idxKeyBufs         [][]byte
	batchCheckKeys     []kv.Key
	distinctCheckFlags []bool
}

func newAddIndexWorker(sessCtx sessionctx.Context, worker *worker, id int, t table.PhysicalTable, indexInfo *model.IndexInfo, decodeColMap map[int64]decoder.Column, sqlMode mysql.SQLMode) *addIndexWorker {
	index := tables.NewIndex(t.GetPhysicalID(), t.Meta(), indexInfo)
	rowDecoder := decoder.NewRowDecoder(t, t.WritableCols(), decodeColMap)
	return &addIndexWorker{
		baseIndexWorker: baseIndexWorker{
			backfillWorker: newBackfillWorker(sessCtx, worker, id, t),
			indexes:        []table.Index{index},
			rowDecoder:     rowDecoder,
			defaultVals:    make([]types.Datum, len(t.WritableCols())),
			rowMap:         make(map[int64]types.Datum, len(decodeColMap)),
			metricCounter:  metrics.BackfillTotalCounter.WithLabelValues("add_idx_rate"),
			sqlMode:        sqlMode,
		},
		index: index,
	}
}

func (w *baseIndexWorker) AddMetricInfo(cnt float64) {
	w.metricCounter.Add(cnt)
}

// mockNotOwnerErrOnce uses to make sure `notOwnerErr` only mock error once.
var mockNotOwnerErrOnce uint32

// getIndexRecord gets index columns values use w.rowDecoder, and generate indexRecord.
func (w *baseIndexWorker) getIndexRecord(idxInfo *model.IndexInfo, handle kv.Handle, recordKey []byte) (*indexRecord, error) {
	cols := w.table.WritableCols()
	failpoint.Inject("MockGetIndexRecordErr", func(val failpoint.Value) {
		if valStr, ok := val.(string); ok {
			switch valStr {
			case "cantDecodeRecordErr":
				failpoint.Return(nil, errors.Trace(dbterror.ErrCantDecodeRecord.GenWithStackByArgs("index",
					errors.New("mock can't decode record error"))))
			case "modifyColumnNotOwnerErr":
				if idxInfo.Name.O == "_Idx$_idx" && handle.IntValue() == 7168 && atomic.CompareAndSwapUint32(&mockNotOwnerErrOnce, 0, 1) {
					failpoint.Return(nil, errors.Trace(dbterror.ErrNotOwner))
				}
			case "addIdxNotOwnerErr":
				// For the case of the old TiDB version(do not exist the element information) is upgraded to the new TiDB version.
				// First step, we need to exit "addPhysicalTableIndex".
				if idxInfo.Name.O == "idx2" && handle.IntValue() == 6144 && atomic.CompareAndSwapUint32(&mockNotOwnerErrOnce, 1, 2) {
					failpoint.Return(nil, errors.Trace(dbterror.ErrNotOwner))
				}
			}
		}
	})
	idxVal := make([]types.Datum, len(idxInfo.Columns))
	var err error
	for j, v := range idxInfo.Columns {
		col := cols[v.Offset]
		idxColumnVal, ok := w.rowMap[col.ID]
		if ok {
			idxVal[j] = idxColumnVal
			continue
		}
		idxColumnVal, err = tables.GetColDefaultValue(w.sessCtx, col, w.defaultVals)
		if err != nil {
			return nil, errors.Trace(err)
		}

		idxVal[j] = idxColumnVal
	}

	rsData := tables.TryGetHandleRestoredDataWrapper(w.table, nil, w.rowMap, idxInfo)
	idxRecord := &indexRecord{handle: handle, key: recordKey, vals: idxVal, rsData: rsData}
	return idxRecord, nil
}

func (w *baseIndexWorker) cleanRowMap() {
	for id := range w.rowMap {
		delete(w.rowMap, id)
	}
}

// getNextKey gets next key of entry that we are going to process.
func (w *baseIndexWorker) getNextKey(taskRange reorgBackfillTask, taskDone bool) (nextKey kv.Key) {
	if !taskDone {
		// The task is not done. So we need to pick the last processed entry's handle and add one.
		lastHandle := w.idxRecords[len(w.idxRecords)-1].handle
		recordKey := tablecodec.EncodeRecordKey(w.table.RecordPrefix(), lastHandle)
		return recordKey.Next()
	}
	return taskRange.endKey.Next()
}

func (w *baseIndexWorker) updateRowDecoder(handle kv.Handle, rawRecord []byte) error {
	sysZone := w.sessCtx.GetSessionVars().StmtCtx.TimeZone
	_, err := w.rowDecoder.DecodeAndEvalRowWithMap(w.sessCtx, handle, rawRecord, sysZone, w.rowMap)
	if err != nil {
		return errors.Trace(dbterror.ErrCantDecodeRecord.GenWithStackByArgs("index", err))
	}
	return nil
}

// fetchRowColVals fetch w.batchCnt count records that need to reorganize indices, and build the corresponding indexRecord slice.
// fetchRowColVals returns:
// 1. The corresponding indexRecord slice.
// 2. Next handle of entry that we need to process.
// 3. Boolean indicates whether the task is done.
// 4. error occurs in fetchRowColVals. nil if no error occurs.
func (w *baseIndexWorker) fetchRowColVals(txn kv.Transaction, taskRange reorgBackfillTask) ([]*indexRecord, kv.Key, bool, error) {
	// TODO: use tableScan to prune columns.
	w.idxRecords = w.idxRecords[:0]
	startTime := time.Now()

	// taskDone means that the reorged handle is out of taskRange.endHandle.
	taskDone := false
	oprStartTime := startTime
	err := iterateSnapshotRows(w.sessCtx.GetStore(), w.priority, w.table, txn.StartTS(), taskRange.startKey, taskRange.endKey,
		func(handle kv.Handle, recordKey kv.Key, rawRow []byte) (bool, error) {
			oprEndTime := time.Now()
			logSlowOperations(oprEndTime.Sub(oprStartTime), "iterateSnapshotRows in baseIndexWorker fetchRowColVals", 0)
			oprStartTime = oprEndTime

			taskDone = recordKey.Cmp(taskRange.endKey) > 0

			if taskDone || len(w.idxRecords) >= w.batchCnt {
				return false, nil
			}

			// Decode one row, generate records of this row.
			err := w.updateRowDecoder(handle, rawRow)
			if err != nil {
				return false, err
			}
			for _, index := range w.indexes {
				idxRecord, err1 := w.getIndexRecord(index.Meta(), handle, recordKey)
				if err1 != nil {
					return false, errors.Trace(err1)
				}
				w.idxRecords = append(w.idxRecords, idxRecord)
			}
			// If there are generated column, rowDecoder will use column value that not in idxInfo.Columns to calculate
			// the generated value, so we need to clear up the reusing map.
			w.cleanRowMap()

			if recordKey.Cmp(taskRange.endKey) == 0 {
				// If taskRange.endIncluded == false, we will not reach here when handle == taskRange.endHandle
				taskDone = true
				return false, nil
			}
			return true, nil
		})

	if len(w.idxRecords) == 0 {
		taskDone = true
	}

	logutil.BgLogger().Debug("[ddl] txn fetches handle info", zap.Uint64("txnStartTS", txn.StartTS()),
		zap.String("taskRange", taskRange.String()), zap.Duration("takeTime", time.Since(startTime)))
	return w.idxRecords, w.getNextKey(taskRange, taskDone), taskDone, errors.Trace(err)
}

func (w *addIndexWorker) initBatchCheckBufs(batchCount int) {
	if len(w.idxKeyBufs) < batchCount {
		w.idxKeyBufs = make([][]byte, batchCount)
	}

	w.batchCheckKeys = w.batchCheckKeys[:0]
	w.distinctCheckFlags = w.distinctCheckFlags[:0]
}

func (w *addIndexWorker) checkHandleExists(key kv.Key, value []byte, handle kv.Handle) error {
	idxInfo := w.index.Meta()
	tblInfo := w.table.Meta()
	idxColLen := len(idxInfo.Columns)
	h, err := tablecodec.DecodeIndexHandle(key, value, idxColLen)
	if err != nil {
		return errors.Trace(err)
	}
	hasBeenBackFilled := h.Equal(handle)
	if hasBeenBackFilled {
		return nil
	}
	colInfos := tables.BuildRowcodecColInfoForIndexColumns(idxInfo, tblInfo)
	values, err := tablecodec.DecodeIndexKV(key, value, idxColLen, tablecodec.HandleNotNeeded, colInfos)
	if err != nil {
		return err
	}
	indexName := w.index.Meta().Name.String()
	valueStr := make([]string, 0, idxColLen)
	for i, val := range values[:idxColLen] {
		d, err := tablecodec.DecodeColumnValue(val, colInfos[i].Ft, time.Local)
		if err != nil {
			return kv.ErrKeyExists.FastGenByArgs(key.String(), indexName)
		}
		str, err := d.ToString()
		if err != nil {
			str = string(val)
		}
		valueStr = append(valueStr, str)
	}
	return kv.ErrKeyExists.FastGenByArgs(strings.Join(valueStr, "-"), indexName)
}

func (w *addIndexWorker) batchCheckUniqueKey(txn kv.Transaction, idxRecords []*indexRecord) error {
	idxInfo := w.index.Meta()
	if !idxInfo.Unique {
		// non-unique key need not to check, just overwrite it,
		// because in most case, backfilling indices is not exists.
		return nil
	}

	w.initBatchCheckBufs(len(idxRecords))
	stmtCtx := w.sessCtx.GetSessionVars().StmtCtx
	for i, record := range idxRecords {
		idxKey, distinct, err := w.index.GenIndexKey(stmtCtx, record.vals, record.handle, w.idxKeyBufs[i])
		if err != nil {
			return errors.Trace(err)
		}
		// save the buffer to reduce memory allocations.
		w.idxKeyBufs[i] = idxKey

		w.batchCheckKeys = append(w.batchCheckKeys, idxKey)
		w.distinctCheckFlags = append(w.distinctCheckFlags, distinct)
	}

	batchVals, err := txn.BatchGet(context.Background(), w.batchCheckKeys)
	if err != nil {
		return errors.Trace(err)
	}

	// 1. unique-key/primary-key is duplicate and the handle is equal, skip it.
	// 2. unique-key/primary-key is duplicate and the handle is not equal, return duplicate error.
	// 3. non-unique-key is duplicate, skip it.
	for i, key := range w.batchCheckKeys {
		if val, found := batchVals[string(key)]; found {
			if w.distinctCheckFlags[i] {
				if err := w.checkHandleExists(key, val, idxRecords[i].handle); err != nil {
					return errors.Trace(err)
				}
			}
			idxRecords[i].skip = true
		} else if w.distinctCheckFlags[i] {
			// The keys in w.batchCheckKeys also maybe duplicate,
			// so we need to backfill the not found key into `batchVals` map.
			needRsData := tables.NeedRestoredData(w.index.Meta().Columns, w.table.Meta().Columns)
			val, err := tablecodec.GenIndexValuePortal(stmtCtx, w.table.Meta(), w.index.Meta(), needRsData, w.distinctCheckFlags[i], false, idxRecords[i].vals, idxRecords[i].handle, 0, idxRecords[i].rsData)
			if err != nil {
				return errors.Trace(err)
			}
			batchVals[string(key)] = val
		}
	}
	// Constrains is already checked.
	stmtCtx.BatchCheck = true
	return nil
}

// BackfillDataInTxn will backfill table index in a transaction. A lock corresponds to a rowKey if the value of rowKey is changed,
// Note that index columns values may change, and an index is not allowed to be added, so the txn will rollback and retry.
// BackfillDataInTxn will add w.batchCnt indices once, default value of w.batchCnt is 128.
func (w *addIndexWorker) BackfillDataInTxn(handleRange reorgBackfillTask) (taskCtx backfillTaskContext, errInTxn error) {
	failpoint.Inject("errorMockPanic", func(val failpoint.Value) {
		if val.(bool) {
			panic("panic test")
		}
	})

	oprStartTime := time.Now()
	errInTxn = kv.RunInNewTxn(context.Background(), w.sessCtx.GetStore(), true, func(ctx context.Context, txn kv.Transaction) error {
		taskCtx.addedCount = 0
		taskCtx.scanCount = 0
		txn.SetOption(kv.Priority, w.priority)
		w.ddlWorker.setResourceGroupTaggerForTopSQL(txn)

		idxRecords, nextKey, taskDone, err := w.fetchRowColVals(txn, handleRange)
		if err != nil {
			return errors.Trace(err)
		}
		taskCtx.nextKey = nextKey
		taskCtx.done = taskDone

		err = w.batchCheckUniqueKey(txn, idxRecords)
		if err != nil {
			return errors.Trace(err)
		}

		for _, idxRecord := range idxRecords {
			taskCtx.scanCount++
			// The index is already exists, we skip it, no needs to backfill it.
			// The following update, delete, insert on these rows, TiDB can handle it correctly.
			if idxRecord.skip {
				continue
			}

			// We need to add this lock to make sure pessimistic transaction can realize this operation.
			// For the normal pessimistic transaction, it's ok. But if async commmit is used, it may lead to inconsistent data and index.
			err := txn.LockKeys(context.Background(), new(kv.LockCtx), idxRecord.key)
			if err != nil {
				return errors.Trace(err)
			}

			// Create the index.
			handle, err := w.index.Create(w.sessCtx, txn, idxRecord.vals, idxRecord.handle, idxRecord.rsData, table.WithIgnoreAssertion)
			if err != nil {
				if kv.ErrKeyExists.Equal(err) && idxRecord.handle.Equal(handle) {
					// Index already exists, skip it.
					continue
				}

				return errors.Trace(err)
			}
			taskCtx.addedCount++
		}

		return nil
	})
	logSlowOperations(time.Since(oprStartTime), "AddIndexBackfillDataInTxn", 3000)

	return
}

func (w *worker) addPhysicalTableIndex(t table.PhysicalTable, indexInfo *model.IndexInfo, reorgInfo *reorgInfo) error {
	logutil.BgLogger().Info("[ddl] start to add table index", zap.String("job", reorgInfo.Job.String()), zap.String("reorgInfo", reorgInfo.String()))
	return w.writePhysicalTableRecord(t, typeAddIndexWorker, indexInfo, nil, nil, reorgInfo)
}

// addTableIndex handles the add index reorganization state for a table.
func (w *worker) addTableIndex(t table.Table, idx *model.IndexInfo, reorgInfo *reorgInfo) error {
	var err error
	if tbl, ok := t.(table.PartitionedTable); ok {
		var finish bool
		for !finish {
			p := tbl.GetPartition(reorgInfo.PhysicalTableID)
			if p == nil {
				return dbterror.ErrCancelledDDLJob.GenWithStack("Can not find partition id %d for table %d", reorgInfo.PhysicalTableID, t.Meta().ID)
			}
			err = w.addPhysicalTableIndex(p, idx, reorgInfo)
			if err != nil {
				break
			}
			finish, err = w.updateReorgInfo(tbl, reorgInfo)
			if err != nil {
				return errors.Trace(err)
			}
		}
	} else {
		err = w.addPhysicalTableIndex(t.(table.PhysicalTable), idx, reorgInfo)
	}
	return errors.Trace(err)
}

// updateReorgInfo will find the next partition according to current reorgInfo.
// If no more partitions, or table t is not a partitioned table, returns true to
// indicate that the reorganize work is finished.
func (w *worker) updateReorgInfo(t table.PartitionedTable, reorg *reorgInfo) (bool, error) {
	pi := t.Meta().GetPartitionInfo()
	if pi == nil {
		return true, nil
	}

	pid, err := findNextPartitionID(reorg.PhysicalTableID, pi.Definitions)
	if err != nil {
		// Fatal error, should not run here.
		logutil.BgLogger().Error("[ddl] find next partition ID failed", zap.Reflect("table", t), zap.Error(err))
		return false, errors.Trace(err)
	}
	if pid == 0 {
		// Next partition does not exist, all the job done.
		return true, nil
	}

	failpoint.Inject("mockUpdateCachedSafePoint", func(val failpoint.Value) {
		if val.(bool) {
			ts := oracle.GoTimeToTS(time.Now())
			s := reorg.d.store.(tikv.Storage)
			s.UpdateSPCache(ts, time.Now())
			time.Sleep(time.Millisecond * 3)
		}
	})
	currentVer, err := getValidCurrentVersion(reorg.d.store)
	if err != nil {
		return false, errors.Trace(err)
	}
	start, end, err := getTableRange(reorg.d, t.GetPartition(pid), currentVer.Ver, reorg.Job.Priority)
	if err != nil {
		return false, errors.Trace(err)
	}
	reorg.StartKey, reorg.EndKey, reorg.PhysicalTableID = start, end, pid

	// Write the reorg info to store so the whole reorganize process can recover from panic.
	err = reorg.UpdateReorgMeta(start)
	logutil.BgLogger().Info("[ddl] job update reorgInfo",
		zap.Int64("jobID", reorg.Job.ID),
		zap.ByteString("elementType", reorg.currElement.TypeKey),
		zap.Int64("elementID", reorg.currElement.ID),
		zap.Int64("partitionTableID", pid),
		zap.String("startHandle", tryDecodeToHandleString(start)),
		zap.String("endHandle", tryDecodeToHandleString(end)), zap.Error(err))
	return false, errors.Trace(err)
}

// findNextPartitionID finds the next partition ID in the PartitionDefinition array.
// Returns 0 if current partition is already the last one.
func findNextPartitionID(currentPartition int64, defs []model.PartitionDefinition) (int64, error) {
	for i, def := range defs {
		if currentPartition == def.ID {
			if i == len(defs)-1 {
				return 0, nil
			}
			return defs[i+1].ID, nil
		}
	}
	return 0, errors.Errorf("partition id not found %d", currentPartition)
}

func allocateIndexID(tblInfo *model.TableInfo) int64 {
	tblInfo.MaxIndexID++
	return tblInfo.MaxIndexID
}

func getIndexInfoByNameAndColumn(oldTableInfo *model.TableInfo, newOne *model.IndexInfo) *model.IndexInfo {
	for _, oldOne := range oldTableInfo.Indices {
		if newOne.Name.L == oldOne.Name.L && indexColumnSliceEqual(newOne.Columns, oldOne.Columns) {
			return oldOne
		}
	}
	return nil
}

func indexColumnSliceEqual(a, b []*model.IndexColumn) bool {
	if len(a) != len(b) {
		return false
	}
	if len(a) == 0 {
		logutil.BgLogger().Warn("[ddl] admin repair table : index's columns length equal to 0")
		return true
	}
	// Accelerate the compare by eliminate index bound check.
	b = b[:len(a)]
	for i, v := range a {
		if v.Name.L != b[i].Name.L {
			return false
		}
	}
	return true
}

type cleanUpIndexWorker struct {
	baseIndexWorker
}

func newCleanUpIndexWorker(sessCtx sessionctx.Context, worker *worker, id int, t table.PhysicalTable, decodeColMap map[int64]decoder.Column, sqlMode mysql.SQLMode) *cleanUpIndexWorker {
	indexes := make([]table.Index, 0, len(t.Indices()))
	rowDecoder := decoder.NewRowDecoder(t, t.WritableCols(), decodeColMap)
	for _, index := range t.Indices() {
		if index.Meta().Global {
			indexes = append(indexes, index)
		}
	}
	return &cleanUpIndexWorker{
		baseIndexWorker: baseIndexWorker{
			backfillWorker: newBackfillWorker(sessCtx, worker, id, t),
			indexes:        indexes,
			rowDecoder:     rowDecoder,
			defaultVals:    make([]types.Datum, len(t.WritableCols())),
			rowMap:         make(map[int64]types.Datum, len(decodeColMap)),
			metricCounter:  metrics.BackfillTotalCounter.WithLabelValues("cleanup_idx_rate"),
			sqlMode:        sqlMode,
		},
	}
}

func (w *cleanUpIndexWorker) BackfillDataInTxn(handleRange reorgBackfillTask) (taskCtx backfillTaskContext, errInTxn error) {
	failpoint.Inject("errorMockPanic", func(val failpoint.Value) {
		if val.(bool) {
			panic("panic test")
		}
	})

	oprStartTime := time.Now()
	errInTxn = kv.RunInNewTxn(context.Background(), w.sessCtx.GetStore(), true, func(ctx context.Context, txn kv.Transaction) error {
		taskCtx.addedCount = 0
		taskCtx.scanCount = 0
		txn.SetOption(kv.Priority, w.priority)
		w.ddlWorker.setResourceGroupTaggerForTopSQL(txn)

		idxRecords, nextKey, taskDone, err := w.fetchRowColVals(txn, handleRange)
		if err != nil {
			return errors.Trace(err)
		}
		taskCtx.nextKey = nextKey
		taskCtx.done = taskDone

		txn.SetDiskFullOpt(kvrpcpb.DiskFullOpt_AllowedOnAlmostFull)

		n := len(w.indexes)
		for i, idxRecord := range idxRecords {
			taskCtx.scanCount++
			// we fetch records row by row, so records will belong to
			// index[0], index[1] ... index[n-1], index[0], index[1] ...
			// respectively. So indexes[i%n] is the index of idxRecords[i].
			err := w.indexes[i%n].Delete(w.sessCtx.GetSessionVars().StmtCtx, txn, idxRecord.vals, idxRecord.handle)
			if err != nil {
				return errors.Trace(err)
			}
			taskCtx.addedCount++
		}
		return nil
	})
	logSlowOperations(time.Since(oprStartTime), "cleanUpIndexBackfillDataInTxn", 3000)

	return
}

// cleanupPhysicalTableIndex handles the drop partition reorganization state for a non-partitioned table or a partition.
func (w *worker) cleanupPhysicalTableIndex(t table.PhysicalTable, reorgInfo *reorgInfo) error {
	logutil.BgLogger().Info("[ddl] start to clean up index", zap.String("job", reorgInfo.Job.String()), zap.String("reorgInfo", reorgInfo.String()))
	return w.writePhysicalTableRecord(t, typeCleanUpIndexWorker, nil, nil, nil, reorgInfo)
}

// cleanupGlobalIndex handles the drop partition reorganization state to clean up index entries of partitions.
func (w *worker) cleanupGlobalIndexes(tbl table.PartitionedTable, partitionIDs []int64, reorgInfo *reorgInfo) error {
	var err error
	var finish bool
	for !finish {
		p := tbl.GetPartition(reorgInfo.PhysicalTableID)
		if p == nil {
			return dbterror.ErrCancelledDDLJob.GenWithStack("Can not find partition id %d for table %d", reorgInfo.PhysicalTableID, tbl.Meta().ID)
		}
		err = w.cleanupPhysicalTableIndex(p, reorgInfo)
		if err != nil {
			break
		}
		finish, err = w.updateReorgInfoForPartitions(tbl, reorgInfo, partitionIDs)
		if err != nil {
			return errors.Trace(err)
		}
	}

	return errors.Trace(err)
}

// updateReorgInfoForPartitions will find the next partition in partitionIDs according to current reorgInfo.
// If no more partitions, or table t is not a partitioned table, returns true to
// indicate that the reorganize work is finished.
func (w *worker) updateReorgInfoForPartitions(t table.PartitionedTable, reorg *reorgInfo, partitionIDs []int64) (bool, error) {
	pi := t.Meta().GetPartitionInfo()
	if pi == nil {
		return true, nil
	}

	var pid int64
	for i, pi := range partitionIDs {
		if pi == reorg.PhysicalTableID {
			if i == len(partitionIDs)-1 {
				return true, nil
			}
		}
		pid = partitionIDs[i+1]
	}

	currentVer, err := getValidCurrentVersion(reorg.d.store)
	if err != nil {
		return false, errors.Trace(err)
	}
	start, end, err := getTableRange(reorg.d, t.GetPartition(pid), currentVer.Ver, reorg.Job.Priority)
	if err != nil {
		return false, errors.Trace(err)
	}
	reorg.StartKey, reorg.EndKey, reorg.PhysicalTableID = start, end, pid

	// Write the reorg info to store so the whole reorganize process can recover from panic.
	err = reorg.UpdateReorgMeta(reorg.StartKey)
	logutil.BgLogger().Info("[ddl] job update reorgInfo", zap.Int64("jobID", reorg.Job.ID),
		zap.ByteString("elementType", reorg.currElement.TypeKey), zap.Int64("elementID", reorg.currElement.ID),
		zap.Int64("partitionTableID", pid), zap.String("startHandle", tryDecodeToHandleString(start)),
		zap.String("endHandle", tryDecodeToHandleString(end)), zap.Error(err))
	return false, errors.Trace(err)
}

func findIndexesByColName(indexes []*model.IndexInfo, colName string) ([]*model.IndexInfo, []int) {
	idxInfos := make([]*model.IndexInfo, 0, len(indexes))
	offsets := make([]int, 0, len(indexes))
	for _, idxInfo := range indexes {
		for i, c := range idxInfo.Columns {
			if strings.EqualFold(colName, c.Name.L) {
				idxInfos = append(idxInfos, idxInfo)
				offsets = append(offsets, i)
				break
			}
		}
	}
	return idxInfos, offsets
}<|MERGE_RESOLUTION|>--- conflicted
+++ resolved
@@ -787,72 +787,7 @@
 		return nil, nil, false, errors.Trace(err)
 	}
 
-<<<<<<< HEAD
 	return tblInfo, indexInfo, false, nil
-=======
-	return ver, errors.Trace(err)
-}
-
-func getSchemaInfos(t *meta.Meta, job *model.Job) (*model.TableInfo, []model.CIStr, []bool, error) {
-	schemaID := job.SchemaID
-	tblInfo, err := GetTableInfoAndCancelFaultJob(t, job, schemaID)
-	if err != nil {
-		return nil, nil, nil, errors.Trace(err)
-	}
-
-	var indexNames []model.CIStr
-	var ifExists []bool
-	if err = job.DecodeArgs(&indexNames, &ifExists); err != nil {
-		return nil, nil, nil, errors.Trace(err)
-	}
-
-	return tblInfo, indexNames, ifExists, nil
-}
-
-func checkDropIndexes(tblInfo *model.TableInfo, job *model.Job, indexNames []model.CIStr, ifExists []bool) ([]*model.IndexInfo, error) {
-	var warnings []*errors.Error
-	indexInfos := make([]*model.IndexInfo, 0, len(indexNames))
-	UniqueIndexNames := make(map[model.CIStr]bool, len(indexNames))
-	for i, indexName := range indexNames {
-		// Double check the index is exists.
-		indexInfo := tblInfo.FindIndexByName(indexName.L)
-		if indexInfo == nil {
-			if ifExists[i] {
-				warnings = append(warnings, toTError(dbterror.ErrCantDropFieldOrKey.GenWithStack("index %s doesn't exist", indexName)))
-				continue
-			}
-			job.State = model.JobStateCancelled
-			return nil, dbterror.ErrCantDropFieldOrKey.GenWithStack("index %s doesn't exist", indexName)
-		}
-
-		// Double check for drop index on auto_increment column.
-		if err := checkDropIndexOnAutoIncrementColumn(tblInfo, indexInfo); err != nil {
-			job.State = model.JobStateCancelled
-			return nil, autoid.ErrWrongAutoKey
-		}
-
-		// Check for dropping duplicate indexes.
-		if UniqueIndexNames[indexName] {
-			if !ifExists[i] {
-				job.State = model.JobStateCancelled
-				return nil, dbterror.ErrCantDropFieldOrKey.GenWithStack("index %s doesn't exist", indexName)
-			}
-			warnings = append(warnings, toTError(dbterror.ErrCantDropFieldOrKey.GenWithStack("index %s doesn't exist", indexName)))
-		}
-		UniqueIndexNames[indexName] = true
-
-		indexInfos = append(indexInfos, indexInfo)
-	}
-
-	// Check that drop primary index will not cause invisible implicit primary index.
-	if err := checkInvisibleIndexesOnPK(tblInfo, indexInfos, job); err != nil {
-		return nil, errors.Trace(err)
-	}
-
-	job.MultiSchemaInfo = &model.MultiSchemaInfo{Warnings: warnings}
-
-	return indexInfos, nil
->>>>>>> bb9cb76f
 }
 
 func checkInvisibleIndexesOnPK(tblInfo *model.TableInfo, indexInfos []*model.IndexInfo, job *model.Job) error {
