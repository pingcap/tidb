--- conflicted
+++ resolved
@@ -827,19 +827,9 @@
 }
 
 func (w *worker) buildKVRangesIndex(t table.Table, workers []*addIndexWorker, kvRanges []kv.KeyRange, job *model.Job, reorgInfo *reorgInfo) error {
-<<<<<<< HEAD
-	var (
-		startTime   time.Time
-		partitionID int64
-		startHandle int64
-		endHandle   int64
-		err         error
-	)
-=======
->>>>>>> 0fbb980f
 	totalAddedCount := job.GetRowCount()
 	batchTasks := make([]*reorgIndexTask, 0, len(workers))
-	partitionID = reorgInfo.PartitionID()
+	partitionID := reorgInfo.PartitionID()
 
 	log.Infof("[ddl-reorg] start to reorg index of %v region ranges.", len(kvRanges))
 	for i, keyRange := range kvRanges {
