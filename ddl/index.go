--- conflicted
+++ resolved
@@ -162,11 +162,7 @@
 		tblInfo.Indices = append(tblInfo.Indices, indexInfo)
 	}
 
-<<<<<<< HEAD
-	err = updateSchemaVersion(t, job)
-=======
-	ver, err := t.GenSchemaVersion()
->>>>>>> 64e18128
+	ver, err := updateSchemaVersion(t, job)
 	if err != nil {
 		return errors.Trace(err)
 	}
@@ -283,11 +279,7 @@
 		return ErrCantDropFieldOrKey.Gen("index %s doesn't exist", indexName)
 	}
 
-<<<<<<< HEAD
-	err = updateSchemaVersion(t, job)
-=======
-	ver, err := t.GenSchemaVersion()
->>>>>>> 64e18128
+	ver, err := updateSchemaVersion(t, job)
 	if err != nil {
 		return errors.Trace(err)
 	}
