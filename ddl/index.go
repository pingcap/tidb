--- conflicted
+++ resolved
@@ -781,15 +781,6 @@
 	return tblInfo, indexName, invisible, nil
 }
 
-// ReorgIndexWorker use to receive and handle index reorg tasks and return results.
-type ReorgIndexWorker interface {
-	Run(d *ddlCtx)
-	Close()
-	ID() int
-	ResultCh() chan *reorgIndexResult
-	TaskCh() chan *reorgIndexTask
-}
-
 // indexRecord is the record information of an index.
 type indexRecord struct {
 	handle kv.Handle
@@ -798,24 +789,11 @@
 	skip   bool          // skip indicates that the index key is already exists, we should not add it.
 }
 
-<<<<<<< HEAD
 type baseIndexWorker struct {
-	id        int
-	ddlWorker *worker
-	batchCnt  int
-	sessCtx   sessionctx.Context
-	taskCh    chan *reorgIndexTask
-	resultCh  chan *reorgIndexResult
-	indexes   []table.Index
-	table     table.Table
-	closed    bool
-	priority  int
-=======
-type addIndexWorker struct {
 	*backfillWorker
-	index         table.Index
+	indexes []table.Index
+
 	metricCounter prometheus.Counter
->>>>>>> 7cd20c03
 
 	// The following attributes are used to reduce memory allocation.
 	defaultVals []types.Datum
@@ -824,102 +802,34 @@
 	rowDecoder  *decoder.RowDecoder
 }
 
-<<<<<<< HEAD
-type reorgIndexTask struct {
-	physicalTableID int64
-	startHandle     kv.Handle
-	endHandle       kv.Handle
-	// endIncluded indicates whether the range include the endHandle.
-	// When the last handle is math.MaxInt64, set endIncluded to true to
-	// tell worker backfilling index of endHandle.
-	endIncluded bool
-}
-
-func (r *reorgIndexTask) String() string {
-	rightParenthesis := ")"
-	if r.endIncluded {
-		rightParenthesis = "]"
-	}
-	return "physicalTableID" + strconv.FormatInt(r.physicalTableID, 10) + "_" + "[" + r.startHandle.String() + "," + r.endHandle.String() + rightParenthesis
-}
-
-type reorgIndexResult struct {
-	reorgedCount int
-	scanCount    int
-	nextHandle   kv.Handle
-	err          error
-}
-
-// reorgIndexTaskContext is the context of the batch reorganizing indices.
-// After finishing the batch reorganization, result in reorgIndexTaskContext will be merged into reorgIndexResult.
-type reorgIndexTaskContext struct {
-	nextHandle   kv.Handle
-	done         bool
-	reorgedCount int
-	scanCount    int
-}
-
-// mergeReorgIndexCtxToResult merge partial result in taskCtx into result.
-func mergeReorgIndexCtxToResult(taskCtx *reorgIndexTaskContext, result *reorgIndexResult) {
-	result.nextHandle = taskCtx.nextHandle
-	result.reorgedCount += taskCtx.reorgedCount
-	result.scanCount += taskCtx.scanCount
-}
-
-func (w *baseIndexWorker) ID() int {
-	return w.id
-}
-
-func (w *baseIndexWorker) Close() {
-	if !w.closed {
-		w.closed = true
-		close(w.taskCh)
-	}
-}
-
-func (w *baseIndexWorker) ResultCh() chan *reorgIndexResult {
-	return w.resultCh
-}
-
-func (w *baseIndexWorker) TaskCh() chan *reorgIndexTask {
-	return w.taskCh
-}
-
-func (w *baseIndexWorker) updateRowDecoder(handle kv.Handle, recordKey []byte, rawRecord []byte) error {
-	sysZone := timeutil.SystemLocation()
-	_, err := w.rowDecoder.DecodeAndEvalRowWithMap(w.sessCtx, handle, rawRecord, time.UTC, sysZone, w.rowMap)
-	if err != nil {
-		return errors.Trace(errCantDecodeIndex.GenWithStackByArgs(err))
-=======
+type addIndexWorker struct {
+	baseIndexWorker
+	index table.Index
+
+	// The following attributes are used to reduce memory allocation.
+	idxKeyBufs         [][]byte
+	batchCheckKeys     []kv.Key
+	distinctCheckFlags []bool
+}
+
 func newAddIndexWorker(sessCtx sessionctx.Context, worker *worker, id int, t table.PhysicalTable, indexInfo *model.IndexInfo, decodeColMap map[int64]decoder.Column) *addIndexWorker {
 	index := tables.NewIndex(t.GetPhysicalID(), t.Meta(), indexInfo)
 	rowDecoder := decoder.NewRowDecoder(t, t.WritableCols(), decodeColMap)
 	return &addIndexWorker{
-		backfillWorker: newBackfillWorker(sessCtx, worker, id, t),
-		index:          index,
-		metricCounter:  metrics.BackfillTotalCounter.WithLabelValues("add_idx_speed"),
-		rowDecoder:     rowDecoder,
-		defaultVals:    make([]types.Datum, len(t.WritableCols())),
-		rowMap:         make(map[int64]types.Datum, len(decodeColMap)),
-	}
-}
-
-func (w *addIndexWorker) AddMetricInfo(cnt float64) {
+		baseIndexWorker: baseIndexWorker{
+			backfillWorker: newBackfillWorker(sessCtx, worker, id, t),
+			indexes:        []table.Index{index},
+			rowDecoder:     rowDecoder,
+			defaultVals:    make([]types.Datum, len(t.WritableCols())),
+			rowMap:         make(map[int64]types.Datum, len(decodeColMap)),
+			metricCounter:  metrics.BackfillTotalCounter.WithLabelValues("add_idx_speed"),
+		},
+		index: index,
+	}
+}
+
+func (w *baseIndexWorker) AddMetricInfo(cnt float64) {
 	w.metricCounter.Add(cnt)
-}
-
-// getIndexRecord gets index columns values from raw binary value row.
-func (w *addIndexWorker) getIndexRecord(handle kv.Handle, recordKey []byte, rawRecord []byte) (*indexRecord, error) {
-	t := w.table
-	cols := t.WritableCols()
-	idxInfo := w.index.Meta()
-	sysZone := timeutil.SystemLocation()
-	_, err := w.rowDecoder.DecodeAndEvalRowWithMap(w.sessCtx, handle, rawRecord, time.UTC, sysZone, w.rowMap)
-	if err != nil {
-		return nil, errors.Trace(errCantDecodeRecord.GenWithStackByArgs("index", err))
->>>>>>> 7cd20c03
-	}
-	return nil
 }
 
 // getIndexRecord gets index columns values use w.rowDecoder, and generate indexRecord.
@@ -963,11 +873,7 @@
 }
 
 // getNextHandle gets next handle of entry that we are going to process.
-<<<<<<< HEAD
-func (w *baseIndexWorker) getNextHandle(taskRange reorgIndexTask, taskDone bool) (nextHandle kv.Handle) {
-=======
-func (w *addIndexWorker) getNextHandle(taskRange reorgBackfillTask, taskDone bool) (nextHandle kv.Handle) {
->>>>>>> 7cd20c03
+func (w *baseIndexWorker) getNextHandle(taskRange reorgBackfillTask, taskDone bool) (nextHandle kv.Handle) {
 	if !taskDone {
 		// The task is not done. So we need to pick the last processed entry's handle and add one.
 		return w.idxRecords[len(w.idxRecords)-1].handle.Next()
@@ -984,17 +890,22 @@
 	return taskRange.endHandle.Next()
 }
 
+func (w *baseIndexWorker) updateRowDecoder(handle kv.Handle, recordKey []byte, rawRecord []byte) error {
+	sysZone := timeutil.SystemLocation()
+	_, err := w.rowDecoder.DecodeAndEvalRowWithMap(w.sessCtx, handle, rawRecord, time.UTC, sysZone, w.rowMap)
+	if err != nil {
+		return errors.Trace(errCantDecodeRecord.GenWithStackByArgs("index", err))
+	}
+	return nil
+}
+
 // fetchRowColVals fetch w.batchCnt count records that need to reorganize indices, and build the corresponding indexRecord slice.
 // fetchRowColVals returns:
 // 1. The corresponding indexRecord slice.
 // 2. Next handle of entry that we need to process.
 // 3. Boolean indicates whether the task is done.
 // 4. error occurs in fetchRowColVals. nil if no error occurs.
-<<<<<<< HEAD
-func (w *baseIndexWorker) fetchRowColVals(txn kv.Transaction, taskRange reorgIndexTask) ([]*indexRecord, kv.Handle, bool, error) {
-=======
-func (w *addIndexWorker) fetchRowColVals(txn kv.Transaction, taskRange reorgBackfillTask) ([]*indexRecord, kv.Handle, bool, error) {
->>>>>>> 7cd20c03
+func (w *baseIndexWorker) fetchRowColVals(txn kv.Transaction, taskRange reorgBackfillTask) ([]*indexRecord, kv.Handle, bool, error) {
 	// TODO: use tableScan to prune columns.
 	w.idxRecords = w.idxRecords[:0]
 	startTime := time.Now()
@@ -1005,7 +916,7 @@
 	err := iterateSnapshotRows(w.sessCtx.GetStore(), w.priority, w.table, txn.StartTS(), taskRange.startHandle, taskRange.endHandle, taskRange.endIncluded,
 		func(handle kv.Handle, recordKey kv.Key, rawRow []byte) (bool, error) {
 			oprEndTime := time.Now()
-			logSlowOperations(oprEndTime.Sub(oprStartTime), "iterateSnapshotRows in addIndexWorker fetchRowColVals", 0)
+			logSlowOperations(oprEndTime.Sub(oprStartTime), "iterateSnapshotRows in baseIndexWorker fetchRowColVals", 0)
 			oprStartTime = oprEndTime
 
 			if !taskRange.endIncluded {
@@ -1050,54 +961,6 @@
 	return w.idxRecords, w.getNextHandle(taskRange, taskDone), taskDone, errors.Trace(err)
 }
 
-<<<<<<< HEAD
-func (w *baseIndexWorker) logSlowOperations(elapsed time.Duration, slowMsg string, threshold uint32) {
-	if threshold == 0 {
-		threshold = atomic.LoadUint32(&variable.DDLSlowOprThreshold)
-	}
-
-	if elapsed >= time.Duration(threshold)*time.Millisecond {
-		logutil.BgLogger().Info("[ddl] slow operations", zap.Duration("takeTimes", elapsed), zap.String("msg", slowMsg))
-	}
-}
-
-type addIndexWorker struct {
-	baseIndexWorker
-
-	// addIndexWorker only process one index, so use index field for compatibility, same as indexes[0].
-	// TODO: refactor the code and remove it.
-	index table.Index
-
-	batchCheckKeys     []kv.Key
-	distinctCheckFlags []bool
-	idxKeyBufs         [][]byte
-}
-
-func newAddIndexWorker(sessCtx sessionctx.Context, worker *worker, id int, t table.PhysicalTable, indexInfo *model.IndexInfo, decodeColMap map[int64]decoder.Column) *addIndexWorker {
-	index := tables.NewIndex(t.GetPhysicalID(), t.Meta(), indexInfo)
-	rowDecoder := decoder.NewRowDecoder(t, decodeColMap)
-	rowMap := make(map[int64]types.Datum, len(decodeColMap))
-	return &addIndexWorker{
-		baseIndexWorker: baseIndexWorker{
-			id:          id,
-			ddlWorker:   worker,
-			batchCnt:    int(variable.GetDDLReorgBatchSize()),
-			sessCtx:     sessCtx,
-			taskCh:      make(chan *reorgIndexTask, 1),
-			resultCh:    make(chan *reorgIndexResult, 1),
-			indexes:     []table.Index{index},
-			table:       t,
-			priority:    kv.PriorityLow,
-			defaultVals: make([]types.Datum, len(t.Cols())),
-			rowMap:      rowMap,
-			rowDecoder:  rowDecoder,
-		},
-		index: index,
-	}
-}
-
-=======
->>>>>>> 7cd20c03
 func (w *addIndexWorker) initBatchCheckBufs(batchCount int) {
 	if len(w.idxKeyBufs) < batchCount {
 		w.idxKeyBufs = make([][]byte, batchCount)
@@ -1167,11 +1030,7 @@
 // indicate that index columns values may changed, index is not allowed to be added, so the txn will rollback and retry.
 // BackfillDataInTxn will add w.batchCnt indices once, default value of w.batchCnt is 128.
 // TODO: make w.batchCnt can be modified by system variable.
-<<<<<<< HEAD
-func (w *addIndexWorker) backfillIndexInTxn(handleRange reorgIndexTask) (taskCtx reorgIndexTaskContext, errInTxn error) {
-=======
 func (w *addIndexWorker) BackfillDataInTxn(handleRange reorgBackfillTask) (taskCtx backfillTaskContext, errInTxn error) {
->>>>>>> 7cd20c03
 	failpoint.Inject("errorMockPanic", func(val failpoint.Value) {
 		if val.(bool) {
 			panic("panic test")
@@ -1180,7 +1039,7 @@
 
 	oprStartTime := time.Now()
 	errInTxn = kv.RunInNewTxn(w.sessCtx.GetStore(), true, func(txn kv.Transaction) error {
-		taskCtx.reorgedCount = 0
+		taskCtx.addedCount = 0
 		taskCtx.scanCount = 0
 		txn.SetOption(kv.Priority, w.priority)
 
@@ -1221,7 +1080,7 @@
 
 				return errors.Trace(err)
 			}
-			taskCtx.reorgedCount++
+			taskCtx.addedCount++
 		}
 
 		return nil
@@ -1231,390 +1090,9 @@
 	return
 }
 
-<<<<<<< HEAD
-var addIndexSpeedCounter = metrics.AddIndexTotalCounter.WithLabelValues("speed")
-
-// handleBackfillTask backfills range [task.startHandle, task.endHandle) handle's index to table.
-func (w *addIndexWorker) handleBackfillTask(d *ddlCtx, task *reorgIndexTask) *reorgIndexResult {
-	handleRange := *task
-	result := &reorgIndexResult{reorgedCount: 0, nextHandle: handleRange.startHandle, err: nil}
-	lastLogCount := 0
-	lastLogTime := time.Now()
-	startTime := lastLogTime
-
-	for {
-		// Give job chance to be canceled, if we not check it here,
-		// if there is panic in w.backfillIndexInTxn we will never cancel the job.
-		// Because reorgIndexTask may run a long time,
-		// we should check whether this ddl job is still runnable.
-		err := w.ddlWorker.isReorgRunnable(d)
-		if err != nil {
-			result.err = err
-			return result
-		}
-
-		taskCtx, err := w.backfillIndexInTxn(handleRange)
-		if err != nil {
-			result.err = err
-			return result
-		}
-
-		addIndexSpeedCounter.Add(float64(taskCtx.reorgedCount))
-		mergeReorgIndexCtxToResult(&taskCtx, result)
-		w.ddlWorker.reorgCtx.increaseRowCount(int64(taskCtx.reorgedCount))
-
-		if num := result.scanCount - lastLogCount; num >= 30000 {
-			lastLogCount = result.scanCount
-			logutil.BgLogger().Info("[ddl] add index worker back fill index", zap.Int("workerID", w.id), zap.Int("addedCount", result.reorgedCount),
-				zap.Int("scanCount", result.scanCount), zap.String("nextHandle", toString(taskCtx.nextHandle)), zap.Float64("speed(rows/s)", float64(num)/time.Since(lastLogTime).Seconds()))
-			lastLogTime = time.Now()
-		}
-
-		handleRange.startHandle = taskCtx.nextHandle
-		if taskCtx.done {
-			break
-		}
-	}
-	logutil.BgLogger().Info("[ddl] add index worker finish task", zap.Int("workerID", w.id),
-		zap.String("task", task.String()), zap.Int("addedCount", result.reorgedCount),
-		zap.Int("scanCount", result.scanCount), zap.String("nextHandle", toString(result.nextHandle)),
-		zap.String("takeTime", time.Since(startTime).String()))
-	return result
-}
-
-func (w *addIndexWorker) Run(d *ddlCtx) {
-	logutil.BgLogger().Info("[ddl] add index worker start", zap.Int("workerID", w.id))
-	defer func() {
-		w.resultCh <- &reorgIndexResult{err: errReorgPanic}
-	}()
-	defer util.Recover(metrics.LabelDDL, "addIndexWorker.run", nil, false)
-	for {
-		task, more := <-w.taskCh
-		if !more {
-			break
-		}
-
-		logutil.BgLogger().Debug("[ddl] add index worker got task", zap.Int("workerID", w.id), zap.String("task", task.String()))
-		failpoint.Inject("mockAddIndexErr", func() {
-			if w.id == 0 {
-				result := &reorgIndexResult{reorgedCount: 0, nextHandle: nil, err: errors.Errorf("mock add index error")}
-				w.resultCh <- result
-				failpoint.Continue()
-			}
-		})
-
-		// Dynamic change batch size.
-		w.batchCnt = int(variable.GetDDLReorgBatchSize())
-		result := w.handleBackfillTask(d, task)
-		w.resultCh <- result
-	}
-	logutil.BgLogger().Info("[ddl] add index worker exit", zap.Int("workerID", w.id))
-}
-
-func makeupDecodeColMap(sessCtx sessionctx.Context, t table.Table) (map[int64]decoder.Column, error) {
-	dbName := model.NewCIStr(sessCtx.GetSessionVars().CurrentDB)
-	exprCols, _, err := expression.ColumnInfos2ColumnsAndNames(sessCtx, dbName, t.Meta().Name, t.Meta().Columns, t.Meta())
-	if err != nil {
-		return nil, err
-	}
-	mockSchema := expression.NewSchema(exprCols...)
-
-	decodeColMap := decoder.BuildFullDecodeColMap(t, mockSchema)
-
-	return decodeColMap, nil
-}
-
-// splitTableRanges uses PD region's key ranges to split the backfilling table key range space,
-// to speed up reorganizing index in table with disperse handle.
-// The `t` should be a non-partitioned table or a partition.
-func splitTableRanges(t table.PhysicalTable, store kv.Storage, startHandle, endHandle kv.Handle) ([]kv.KeyRange, error) {
-	startRecordKey := t.RecordKey(startHandle)
-	endRecordKey := t.RecordKey(endHandle)
-
-	logutil.BgLogger().Info("[ddl] split table range from PD", zap.Int64("physicalTableID", t.GetPhysicalID()),
-		zap.String("startHandle", toString(startHandle)), zap.String("endHandle", toString(endHandle)))
-	kvRange := kv.KeyRange{StartKey: startRecordKey, EndKey: endRecordKey}
-	s, ok := store.(tikv.Storage)
-	if !ok {
-		// Only support split ranges in tikv.Storage now.
-		return []kv.KeyRange{kvRange}, nil
-	}
-
-	maxSleep := 10000 // ms
-	bo := tikv.NewBackofferWithVars(context.Background(), maxSleep, nil)
-	ranges, err := tikv.SplitRegionRanges(bo, s.GetRegionCache(), []kv.KeyRange{kvRange})
-	if err != nil {
-		return nil, errors.Trace(err)
-	}
-	if len(ranges) == 0 {
-		return nil, errors.Trace(errInvalidSplitRegionRanges)
-	}
-	return ranges, nil
-}
-
-func decodeHandleRange(keyRange kv.KeyRange) (kv.Handle, kv.Handle, error) {
-	startHandle, err := tablecodec.DecodeRowKey(keyRange.StartKey)
-	if err != nil {
-		return nil, nil, errors.Trace(err)
-	}
-	endHandle, err := tablecodec.DecodeRowKey(keyRange.EndKey)
-	if err != nil {
-		return nil, nil, errors.Trace(err)
-	}
-
-	return startHandle, endHandle, nil
-}
-
-func closeReorgIndexWorkers(workers []ReorgIndexWorker) {
-	for _, worker := range workers {
-		worker.Close()
-	}
-}
-
-func (w *worker) waitTaskResults(workers []ReorgIndexWorker, taskCnt int, totalReorgedCount *int64, startHandle kv.Handle) (kv.Handle, int64, error) {
-	var (
-		reorgedCount int64
-		nextHandle   = startHandle
-		firstErr     error
-	)
-	for i := 0; i < taskCnt; i++ {
-		worker := workers[i]
-		result := <-worker.ResultCh()
-		if firstErr == nil && result.err != nil {
-			firstErr = result.err
-			// We should wait all working workers exits, any way.
-			continue
-		}
-
-		if result.err != nil {
-			logutil.BgLogger().Warn("[ddl] reorg index worker failed", zap.Int("workerID", worker.ID()),
-				zap.Error(result.err))
-		}
-
-		if firstErr == nil {
-			*totalReorgedCount += int64(result.reorgedCount)
-			reorgedCount += int64(result.reorgedCount)
-			nextHandle = result.nextHandle
-		}
-	}
-
-	return nextHandle, reorgedCount, errors.Trace(firstErr)
-}
-
-// handleReorgTasks sends tasks to workers, and waits for all the running workers to return results,
-// there are taskCnt running workers.
-func (w *worker) handleReorgTasks(reorgInfo *reorgInfo, totalReorgedCount *int64, workers []ReorgIndexWorker, batchTasks []*reorgIndexTask) error {
-	for i, task := range batchTasks {
-		workers[i].TaskCh() <- task
-	}
-
-	startHandle := batchTasks[0].startHandle
-	taskCnt := len(batchTasks)
-	startTime := time.Now()
-	nextHandle, taskReorgedCount, err := w.waitTaskResults(workers, taskCnt, totalReorgedCount, startHandle)
-	elapsedTime := time.Since(startTime)
-	if err == nil {
-		err = w.isReorgRunnable(reorgInfo.d)
-	}
-
-	if err != nil {
-		// update the reorg handle that has been processed.
-		err1 := kv.RunInNewTxn(reorgInfo.d.store, true, func(txn kv.Transaction) error {
-			return errors.Trace(reorgInfo.UpdateReorgMeta(txn, nextHandle, reorgInfo.EndHandle, reorgInfo.PhysicalTableID))
-		})
-		metrics.BatchAddIdxHistogram.WithLabelValues(metrics.LblError).Observe(elapsedTime.Seconds())
-		logutil.BgLogger().Warn("[ddl] reorg index worker handle batch tasks failed",
-			zap.Int64("totalReorgedCount", *totalReorgedCount), zap.String("startHandle", toString(startHandle)),
-			zap.String("nextHandle", toString(nextHandle)), zap.Int64("batchReorgedCount", taskReorgedCount),
-			zap.String("taskFailedError", err.Error()), zap.String("takeTime", elapsedTime.String()),
-			zap.NamedError("updateHandleError", err1))
-		return errors.Trace(err)
-	}
-
-	// nextHandle will be updated periodically in runReorgJob, so no need to update it here.
-	w.reorgCtx.setNextHandle(nextHandle)
-	metrics.BatchAddIdxHistogram.WithLabelValues(metrics.LblOK).Observe(elapsedTime.Seconds())
-	logutil.BgLogger().Info("[ddl] reorg index worker handle batch tasks successful", zap.Int64("totalReorgedCount", *totalReorgedCount), zap.String("startHandle", toString(startHandle)),
-		zap.String("nextHandle", toString(nextHandle)), zap.Int64("batchReorgedCount", taskReorgedCount), zap.String("takeTime", elapsedTime.String()))
-	return nil
-}
-
-// sendRangeTaskToWorkers sends tasks to workers, and returns remaining kvRanges that is not handled.
-func (w *worker) sendRangeTaskToWorkers(t table.Table, workers []ReorgIndexWorker, reorgInfo *reorgInfo,
-	totalReorgedCount *int64, kvRanges []kv.KeyRange, globalEndHandle kv.Handle) ([]kv.KeyRange, error) {
-	batchTasks := make([]*reorgIndexTask, 0, len(workers))
-	physicalTableID := reorgInfo.PhysicalTableID
-
-	// Build reorg indices tasks.
-	for _, keyRange := range kvRanges {
-		startHandle, endHandle, err := decodeHandleRange(keyRange)
-		if err != nil {
-			return nil, errors.Trace(err)
-		}
-
-		endIncluded := false
-		if endHandle.Equal(globalEndHandle) {
-			endIncluded = true
-		}
-		task := &reorgIndexTask{physicalTableID, startHandle, endHandle, endIncluded}
-		batchTasks = append(batchTasks, task)
-
-		if len(batchTasks) >= len(workers) {
-			break
-		}
-	}
-
-	if len(batchTasks) == 0 {
-		return nil, nil
-	}
-
-	// Wait tasks finish.
-	err := w.handleReorgTasks(reorgInfo, totalReorgedCount, workers, batchTasks)
-	if err != nil {
-		return nil, errors.Trace(err)
-	}
-
-	if len(batchTasks) < len(kvRanges) {
-		// there are kvRanges not handled.
-		remains := kvRanges[len(batchTasks):]
-		return remains, nil
-	}
-
-	return nil, nil
-}
-
-var (
-	// TestCheckWorkerNumCh use for test adjust add index worker.
-	TestCheckWorkerNumCh = make(chan struct{})
-	// TestCheckWorkerNumber use for test adjust add index worker.
-	TestCheckWorkerNumber = int32(16)
-)
-
-func loadDDLReorgVars(w *worker) error {
-	// Get sessionctx from context resource pool.
-	var ctx sessionctx.Context
-	ctx, err := w.sessPool.get()
-	if err != nil {
-		return errors.Trace(err)
-	}
-	defer w.sessPool.put(ctx)
-	return ddlutil.LoadDDLReorgVars(ctx)
-}
-
-// addPhysicalTableIndex handles the add index reorganization state for a non-partitioned table or a partition.
-// For a partitioned table, it should be handled partition by partition.
-//
-// How to add index in reorganization state?
-// Concurrently process the @@tidb_ddl_reorg_worker_cnt tasks. Each task deals with a handle range of the index record.
-// The handle range is split from PD regions now. Each worker deal with a region table key range one time.
-// Each handle range by estimation, concurrent processing needs to perform after the handle range has been acquired.
-// The operation flow is as follows:
-//	1. Open numbers of defaultWorkers goroutines.
-//	2. Split table key range from PD regions.
-//	3. Send tasks to running workers by workers's task channel. Each task deals with a region key ranges.
-//	4. Wait all these running tasks finished, then continue to step 3, until all tasks is done.
-// The above operations are completed in a transaction.
-// Finally, update the concurrent processing of the total number of rows, and store the completed handle value.
-func (w *worker) addPhysicalTableIndex(t table.PhysicalTable, indexInfo *model.IndexInfo, reorgInfo *reorgInfo) error {
-	job := reorgInfo.Job
-	logutil.BgLogger().Info("[ddl] start to add table index", zap.String("job", job.String()), zap.String("reorgInfo", reorgInfo.String()))
-	totalAddedCount := job.GetRowCount()
-
-	if err := w.isReorgRunnable(reorgInfo.d); err != nil {
-		return errors.Trace(err)
-	}
-
-	failpoint.Inject("MockCaseWhenParseFailure", func(val failpoint.Value) {
-		if val.(bool) {
-			failpoint.Return(errors.New("job.ErrCount:" + strconv.Itoa(int(job.ErrorCount)) + ", mock unknown type: ast.whenClause."))
-		}
-	})
-
-	startHandle, endHandle := reorgInfo.StartHandle, reorgInfo.EndHandle
-	sessCtx := newContext(reorgInfo.d.store)
-	decodeColMap, err := makeupDecodeColMap(sessCtx, t)
-	if err != nil {
-		return errors.Trace(err)
-	}
-
-	if startHandle == nil && endHandle == nil {
-		return nil
-	}
-
-	// variable.ddlReorgWorkerCounter can be modified by system variable "tidb_ddl_reorg_worker_cnt".
-	workerCnt := variable.GetDDLReorgWorkerCounter()
-	idxWorkers := make([]ReorgIndexWorker, 0, workerCnt)
-	defer func() {
-		closeReorgIndexWorkers(idxWorkers)
-	}()
-
-	for {
-		kvRanges, err := splitTableRanges(t, reorgInfo.d.store, startHandle, endHandle)
-		if err != nil {
-			return errors.Trace(err)
-		}
-
-		// For dynamic adjust add index worker number.
-		if err := loadDDLReorgVars(w); err != nil {
-			logutil.BgLogger().Error("[ddl] load DDL reorganization variable failed", zap.Error(err))
-		}
-		workerCnt = variable.GetDDLReorgWorkerCounter()
-		// If only have 1 range, we can only start 1 worker.
-		if len(kvRanges) < int(workerCnt) {
-			workerCnt = int32(len(kvRanges))
-		}
-		// Enlarge the worker size.
-		for i := len(idxWorkers); i < int(workerCnt); i++ {
-			sessCtx := newContext(reorgInfo.d.store)
-			idxWorker := newAddIndexWorker(sessCtx, w, i, t, indexInfo, decodeColMap)
-			idxWorker.priority = job.Priority
-			idxWorkers = append(idxWorkers, idxWorker)
-			go idxWorkers[i].Run(reorgInfo.d)
-		}
-		// Shrink the worker size.
-		if len(idxWorkers) > int(workerCnt) {
-			workers := idxWorkers[workerCnt:]
-			idxWorkers = idxWorkers[:workerCnt]
-			closeReorgIndexWorkers(workers)
-		}
-
-		failpoint.Inject("checkIndexWorkerNum", func(val failpoint.Value) {
-			if val.(bool) {
-				num := int(atomic.LoadInt32(&TestCheckWorkerNumber))
-				if num != 0 {
-					if num > len(kvRanges) {
-						if len(idxWorkers) != len(kvRanges) {
-							failpoint.Return(errors.Errorf("check index worker num error, len kv ranges is: %v, check index worker num is: %v, actual index num is: %v", len(kvRanges), num, len(idxWorkers)))
-						}
-					} else if num != len(idxWorkers) {
-						failpoint.Return(errors.Errorf("check index worker num error, len kv ranges is: %v, check index worker num is: %v, actual index num is: %v", len(kvRanges), num, len(idxWorkers)))
-					}
-					TestCheckWorkerNumCh <- struct{}{}
-				}
-			}
-		})
-
-		logutil.BgLogger().Info("[ddl] start add index workers to reorg index", zap.Int("workerCnt", len(idxWorkers)),
-			zap.Int("regionCnt", len(kvRanges)), zap.String("startHandle", toString(startHandle)), zap.String("endHandle", toString(endHandle)))
-		remains, err := w.sendRangeTaskToWorkers(t, idxWorkers, reorgInfo, &totalAddedCount, kvRanges, endHandle)
-		if err != nil {
-			return errors.Trace(err)
-		}
-
-		if len(remains) == 0 {
-			break
-		}
-		startHandle, _, err = decodeHandleRange(remains[0])
-		if err != nil {
-			return errors.Trace(err)
-		}
-	}
-	return nil
-=======
 func (w *worker) addPhysicalTableIndex(t table.PhysicalTable, indexInfo *model.IndexInfo, reorgInfo *reorgInfo) error {
 	logutil.BgLogger().Info("[ddl] start to add table index", zap.String("job", reorgInfo.Job.String()), zap.String("reorgInfo", reorgInfo.String()))
 	return w.writePhysicalTableRecord(t.(table.PhysicalTable), typeAddIndexWorker, indexInfo, nil, nil, reorgInfo)
->>>>>>> 7cd20c03
 }
 
 // addTableIndex handles the add index reorganization state for a table.
@@ -1737,39 +1215,31 @@
 	return true
 }
 
-<<<<<<< HEAD
-type dropIndexWorker struct {
+type cleanUpIndexWorker struct {
 	baseIndexWorker
-	indexList []table.Index
-}
-
-func newDropIndexWorker(sessCtx sessionctx.Context, worker *worker, id int, t table.PhysicalTable, decodeColMap map[int64]decoder.Column) (*dropIndexWorker, error) {
+}
+
+func newCleanUpIndexWorker(sessCtx sessionctx.Context, worker *worker, id int, t table.PhysicalTable, decodeColMap map[int64]decoder.Column) *cleanUpIndexWorker {
 	indexes := make([]table.Index, 0, len(t.Indices()))
-	rowDecoder := decoder.NewRowDecoder(t, decodeColMap)
+	rowDecoder := decoder.NewRowDecoder(t, t.WritableCols(), decodeColMap)
 	for _, index := range t.Indices() {
 		if index.Meta().Global {
 			indexes = append(indexes, index)
 		}
 	}
-	return &dropIndexWorker{
+	return &cleanUpIndexWorker{
 		baseIndexWorker: baseIndexWorker{
-			id:          id,
-			ddlWorker:   worker,
-			batchCnt:    int(variable.GetDDLReorgBatchSize()),
-			sessCtx:     sessCtx,
-			taskCh:      make(chan *reorgIndexTask, 1),
-			resultCh:    make(chan *reorgIndexResult, 1),
-			indexes:     indexes,
-			table:       t,
-			priority:    kv.PriorityLow,
-			defaultVals: make([]types.Datum, len(t.Cols())),
-			rowMap:      make(map[int64]types.Datum, len(decodeColMap)),
-			rowDecoder:  rowDecoder,
+			backfillWorker: newBackfillWorker(sessCtx, worker, id, t),
+			indexes:        indexes,
+			rowDecoder:     rowDecoder,
+			defaultVals:    make([]types.Datum, len(t.WritableCols())),
+			rowMap:         make(map[int64]types.Datum, len(decodeColMap)),
+			metricCounter:  metrics.BackfillTotalCounter.WithLabelValues("add_idx_speed"),
 		},
-	}, nil
-}
-
-func (w *dropIndexWorker) cleanupIndexInTxn(handleRange reorgIndexTask) (taskCtx reorgIndexTaskContext, errInTxn error) {
+	}
+}
+
+func (w *cleanUpIndexWorker) BackfillDataInTxn(handleRange reorgBackfillTask) (taskCtx backfillTaskContext, errInTxn error) {
 	failpoint.Inject("errorMockPanic", func(val failpoint.Value) {
 		if val.(bool) {
 			panic("panic test")
@@ -1778,7 +1248,7 @@
 
 	oprStartTime := time.Now()
 	errInTxn = kv.RunInNewTxn(w.sessCtx.GetStore(), true, func(txn kv.Transaction) error {
-		taskCtx.reorgedCount = 0
+		taskCtx.addedCount = 0
 		taskCtx.scanCount = 0
 		txn.SetOption(kv.Priority, w.priority)
 
@@ -1799,158 +1269,19 @@
 			if err != nil {
 				return errors.Trace(err)
 			}
-			taskCtx.reorgedCount++
+			taskCtx.addedCount++
 		}
 		return nil
 	})
-	w.logSlowOperations(time.Since(oprStartTime), "cleanupIndexInTxn", 3000)
+	logSlowOperations(time.Since(oprStartTime), "cleanUpIndexBackfillDataInTxn", 3000)
 
 	return
-}
-
-// handleBackfillTask clean up range [task.startHandle, task.endHandle) handle's indexes.
-func (w *dropIndexWorker) handleCleanupTask(d *ddlCtx, task *reorgIndexTask) *reorgIndexResult {
-	handleRange := *task
-	result := &reorgIndexResult{reorgedCount: 0, nextHandle: handleRange.startHandle, err: nil}
-	lastLogCount := 0
-	lastLogTime := time.Now()
-	startTime := lastLogTime
-
-	for {
-		// Give job chance to be canceled.
-		// Because reorgIndexTask may run a long time,
-		// we should check whether this ddl job is still runnable.
-		err := w.ddlWorker.isReorgRunnable(d)
-		if err != nil {
-			result.err = err
-			return result
-		}
-
-		taskCtx, err := w.cleanupIndexInTxn(handleRange)
-		if err != nil {
-			result.err = err
-			return result
-		}
-
-		mergeReorgIndexCtxToResult(&taskCtx, result)
-		w.ddlWorker.reorgCtx.increaseRowCount(int64(taskCtx.reorgedCount))
-
-		if num := result.scanCount - lastLogCount; num >= 30000 {
-			lastLogCount = result.scanCount
-			logutil.BgLogger().Info("[ddl] drop index worker clean up index", zap.Int("workerID", w.id), zap.Int("reorgedCount", result.reorgedCount),
-				zap.Int("scanCount", result.scanCount), zap.String("nextHandle", toString(taskCtx.nextHandle)), zap.Float64("speed(rows/s)", float64(num)/time.Since(lastLogTime).Seconds()))
-			lastLogTime = time.Now()
-		}
-
-		handleRange.startHandle = taskCtx.nextHandle
-		if taskCtx.done {
-			break
-		}
-	}
-	logutil.BgLogger().Info("[ddl] drop index worker finish task", zap.Int("workerID", w.id),
-		zap.String("task", task.String()), zap.Int("reorgedCount", result.reorgedCount),
-		zap.Int("scanCount", result.scanCount), zap.String("nextHandle", toString(result.nextHandle)),
-		zap.String("takeTime", time.Since(startTime).String()))
-	return result
-}
-
-func (w *dropIndexWorker) Run(d *ddlCtx) {
-	logutil.BgLogger().Info("[ddl] drop index worker start", zap.Int("workerID", w.id))
-	defer func() {
-		w.resultCh <- &reorgIndexResult{err: errReorgPanic}
-	}()
-	defer util.Recover(metrics.LabelDDL, "dropIndexWorker.run", nil, false)
-	for {
-		task, more := <-w.taskCh
-		if !more {
-			break
-		}
-		logutil.BgLogger().Debug("[ddl] drop index worker got task", zap.Int("workerID", w.id), zap.String("task", task.String()))
-
-		// Dynamic change batch size.
-		w.batchCnt = int(variable.GetDDLReorgBatchSize())
-		result := w.handleCleanupTask(d, task)
-		w.resultCh <- result
-	}
-	logutil.BgLogger().Info("[ddl] drop index worker exit", zap.Int("workerID", w.id))
 }
 
 // cleanupPhysicalTableIndex handles the drop partition reorganization state for a non-partitioned table or a partition.
 func (w *worker) cleanupPhysicalTableIndex(t table.PhysicalTable, reorgInfo *reorgInfo) error {
-	job := reorgInfo.Job
-	logutil.BgLogger().Info("[ddl] start to clean up table index of partition", zap.String("job", job.String()), zap.String("reorgInfo", reorgInfo.String()))
-	totalReorgedCount := job.GetRowCount()
-
-	startHandle, endHandle := reorgInfo.StartHandle, reorgInfo.EndHandle
-	sessCtx := newContext(reorgInfo.d.store)
-	decodeColMap, err := makeupDecodeColMap(sessCtx, t)
-	if err != nil {
-		return errors.Trace(err)
-	}
-
-	if err := w.isReorgRunnable(reorgInfo.d); err != nil {
-		return errors.Trace(err)
-	}
-	if startHandle == nil && endHandle == nil {
-		return nil
-	}
-
-	// variable.ddlReorgWorkerCounter can be modified by system variable "tidb_ddl_reorg_worker_cnt".
-	workerCnt := variable.GetDDLReorgWorkerCounter()
-	idxWorkers := make([]ReorgIndexWorker, 0, workerCnt)
-	defer func() {
-		closeReorgIndexWorkers(idxWorkers)
-	}()
-
-	for {
-		kvRanges, err := splitTableRanges(t, reorgInfo.d.store, startHandle, endHandle)
-		if err != nil {
-			return errors.Trace(err)
-		}
-
-		// For dynamic adjust index worker number.
-		if err := loadDDLReorgVars(w); err != nil {
-			logutil.BgLogger().Error("[ddl] load DDL reorganization variable failed", zap.Error(err))
-		}
-		workerCnt = variable.GetDDLReorgWorkerCounter()
-		// If only have 1 range, we can only start 1 worker.
-		if len(kvRanges) < int(workerCnt) {
-			workerCnt = int32(len(kvRanges))
-		}
-		// Enlarge the worker size.
-		for i := len(idxWorkers); i < int(workerCnt); i++ {
-			sessCtx := newContext(reorgInfo.d.store)
-			idxWorker, err := newDropIndexWorker(sessCtx, w, i, t, decodeColMap)
-			if err != nil {
-				return err
-			}
-			idxWorker.priority = job.Priority
-			idxWorkers = append(idxWorkers, idxWorker)
-			go idxWorkers[i].Run(reorgInfo.d)
-		}
-		// Shrink the worker size.
-		if len(idxWorkers) > int(workerCnt) {
-			workers := idxWorkers[workerCnt:]
-			idxWorkers = idxWorkers[:workerCnt]
-			closeReorgIndexWorkers(workers)
-		}
-
-		logutil.BgLogger().Info("[ddl] start drop index workers to reorg index", zap.Int("workerCnt", len(idxWorkers)),
-			zap.Int("regionCnt", len(kvRanges)), zap.String("startHandle", toString(startHandle)), zap.String("endHandle", toString(endHandle)))
-		remains, err := w.sendRangeTaskToWorkers(t, idxWorkers, reorgInfo, &totalReorgedCount, kvRanges, endHandle)
-		if err != nil {
-			return errors.Trace(err)
-		}
-
-		if len(remains) == 0 {
-			break
-		}
-		startHandle, _, err = decodeHandleRange(remains[0])
-		if err != nil {
-			return errors.Trace(err)
-		}
-	}
-	return nil
+	logutil.BgLogger().Info("[ddl] start to clean up index", zap.String("job", reorgInfo.Job.String()), zap.String("reorgInfo", reorgInfo.String()))
+	return w.writePhysicalTableRecord(t.(table.PhysicalTable), typeCleanUpIndexWorker, nil, nil, nil, reorgInfo)
 }
 
 // cleanupGlobalIndex handles the drop partition reorganization state to clean up index entries of partitions.
@@ -2012,7 +1343,8 @@
 		zap.Int64("partitionTableID", pid), zap.String("startHandle", toString(start)),
 		zap.String("endHandle", toString(end)), zap.Error(err))
 	return false, errors.Trace(err)
-=======
+}
+
 func findIndexesByColName(indexes []*model.IndexInfo, colName string) ([]*model.IndexInfo, []int) {
 	idxInfos := make([]*model.IndexInfo, 0, len(indexes))
 	offsets := make([]int, 0, len(indexes))
@@ -2026,5 +1358,4 @@
 		}
 	}
 	return idxInfos, offsets
->>>>>>> 7cd20c03
 }