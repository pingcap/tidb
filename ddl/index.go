--- conflicted
+++ resolved
@@ -34,7 +34,8 @@
 	"github.com/pingcap/tidb/config"
 	"github.com/pingcap/tidb/ddl/ingest"
 	sess "github.com/pingcap/tidb/ddl/internal/session"
-	"github.com/pingcap/tidb/disttask/framework/handle"
+	"github.com/pingcap/tidb/disttask/framework/proto"
+	"github.com/pingcap/tidb/disttask/framework/storage"
 	"github.com/pingcap/tidb/infoschema"
 	"github.com/pingcap/tidb/kv"
 	"github.com/pingcap/tidb/meta"
@@ -1868,30 +1869,35 @@
 	if err != nil {
 		return err
 	}
+
+	globalTaskManager, err := storage.GetTaskManager()
+	if err != nil {
+		return err
+	}
+
 	taskKey := fmt.Sprintf("ddl/%s/%d", taskType, reorgInfo.Job.ID)
-
-	// TODO: handle cancel correctly.
-	var wg util.WaitGroupWrapper
+	globalTask, err := globalTaskManager.GetGlobalTaskByKey(taskKey)
+	if err != nil {
+		return err
+	}
+
+	if globalTask == nil {
+		taskID, err := globalTaskManager.AddNewGlobalTask(taskKey, taskType, distPhysicalTableConcurrency, metaData)
+		if err != nil {
+			return nil
+		}
+
+		globalTask, err = globalTaskManager.GetGlobalTaskByID(taskID)
+		if err != nil {
+			return err
+		}
+
+		if globalTask == nil {
+			return errors.Errorf("cannot find global task with ID %d", taskID)
+		}
+	}
+
 	ticker := time.NewTicker(CheckBackfillJobFinishInterval)
-<<<<<<< HEAD
-	ctx, cancel := context.WithCancel(context.Background())
-	defer func() {
-		cancel()
-		ticker.Stop()
-		wg.Wait()
-	}()
-	wg.Run(func() {
-		for {
-			select {
-			case <-ctx.Done():
-				return
-			case <-ticker.C:
-				if reorgInfo.Job.IsCancelling() {
-					cancel()
-					return
-				}
-			}
-=======
 	defer ticker.Stop()
 
 	for {
@@ -1913,15 +1919,8 @@
 		if found.State == proto.TaskStateReverted {
 			logutil.BgLogger().Error("[ddl] global task reverted", zap.Int64("taskID", globalTask.ID), zap.String("error", string(found.Error)))
 			return errors.New(string(found.Error))
->>>>>>> b0e139f3
-		}
-	})
-
-<<<<<<< HEAD
-	err = handle.SubmitGlobalTaskAndRun(ctx, taskKey, taskType, distPhysicalTableConcurrency, metaData)
-	if err == context.Canceled {
-		return dbterror.ErrCancelledDDLJob
-=======
+		}
+
 		// TODO: get the original error message.
 		if found.State == proto.TaskStateFailed || found.State == proto.TaskStateCanceled {
 			return errors.Errorf("ddl task stopped with state %s, err %s", found.State, found.Error)
@@ -1938,9 +1937,7 @@
 				}
 			}
 		}
->>>>>>> b0e139f3
-	}
-	return err
+	}
 }
 
 func getNextPartitionInfo(reorg *reorgInfo, t table.PartitionedTable, currPhysicalTableID int64) (int64, kv.Key, kv.Key, error) {
