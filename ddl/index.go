--- conflicted
+++ resolved
@@ -399,18 +399,10 @@
 func (w *worker) fetchRowColVals(txn kv.Transaction, t table.Table, taskOpInfo *indexTaskOpInfo) (
 	[]*indexRecord, *taskResult) {
 	startTime := time.Now()
-<<<<<<< HEAD
-	handleCnt := defaultTaskHandleCnt
-	rawRecords := make([][]byte, 0, handleCnt)
-	idxRecords := make([]*indexRecord, 0, handleCnt)
-	ret := &taskResult{doneHandle: handleInfo.startHandle}
-	err := d.iterateSnapshotRows(t, taskOpInfo.snapshotVer, handleInfo.startHandle,
-=======
 	w.idxRecords = w.idxRecords[:0]
 	ret := &taskResult{outOfRangeHandle: w.taskRange.endHandle}
 	isEnd := true
-	err := iterateSnapshotRows(w.ctx.GetStore(), t, txn.StartTS(), w.taskRange.startHandle,
->>>>>>> 00945121
+	err := iterateSnapshotRows(w.ctx.GetStore(), t, taskOpInfo.snapshotVer, w.taskRange.startHandle,
 		func(h int64, rowKey kv.Key, rawRecord []byte) (bool, error) {
 			if h >= w.taskRange.endHandle {
 				ret.outOfRangeHandle = h
@@ -496,15 +488,9 @@
 
 // indexTaskOpInfo records the information that is needed in the task.
 type indexTaskOpInfo struct {
-<<<<<<< HEAD
+	snapshotVer uint64
 	tblIndex    table.Index
 	colMap      map[int64]*types.FieldType // It's the index columns map.
-	taskRetCh   chan *taskResult           // Get the results of all tasks.
-	nextCh      chan int64                 // It notifies to start the next task.
-	snapshotVer uint64
-=======
-	tblIndex table.Index
-	colMap   map[int64]*types.FieldType // It's the index columns map.
 }
 
 type worker struct {
@@ -536,7 +522,6 @@
 type handleInfo struct {
 	startHandle int64
 	endHandle   int64
->>>>>>> 00945121
 }
 
 // addTableIndex adds index into table.
@@ -566,16 +551,9 @@
 	}
 	workerCnt := defaultWorkers
 	taskOpInfo := &indexTaskOpInfo{
-<<<<<<< HEAD
+		snapshotVer: job.SnapshotVer,
 		tblIndex:    tables.NewIndex(t.Meta(), indexInfo),
 		colMap:      colMap,
-		nextCh:      make(chan int64, 1),
-		taskRetCh:   make(chan *taskResult, taskCnt),
-		snapshotVer: job.SnapshotVer,
-=======
-		tblIndex: tables.NewIndex(t.Meta(), indexInfo),
-		colMap:   colMap,
->>>>>>> 00945121
 	}
 
 	taskBatch := int64(defaultTaskHandleCnt)
