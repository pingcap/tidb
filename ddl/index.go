--- conflicted
+++ resolved
@@ -16,7 +16,6 @@
 
 import (
 	"context"
-	"sort"
 	"strings"
 	"sync/atomic"
 	"time"
@@ -782,13 +781,7 @@
 		}
 	}
 	// Sort the offset in descending order.
-<<<<<<< HEAD
-	sort.Slice(hiddenColOffs, func(i, j int) bool {
-		return hiddenColOffs[i] > hiddenColOffs[j]
-	})
-=======
 	slices.SortFunc(hiddenColOffs, func(a, b int) bool { return a > b })
->>>>>>> 0483c4c7
 	// Move all the dependent hidden columns to the end.
 	endOffset := len(tblInfo.Columns) - 1
 	for _, offset := range hiddenColOffs {
@@ -810,14 +803,8 @@
 		// The target index has been removed.
 		return
 	}
-<<<<<<< HEAD
-	// Swap the target index to the end and remove it.
-	indices[offset], indices[len(indices)-1] = indices[len(indices)-1], indices[offset]
-	tblInfo.Indices = tblInfo.Indices[:len(tblInfo.Indices)-1]
-=======
 	// Remove the target index.
 	tblInfo.Indices = append(tblInfo.Indices[:offset], tblInfo.Indices[offset+1:]...)
->>>>>>> 0483c4c7
 }
 
 func checkDropIndex(t *meta.Meta, job *model.Job) (*model.TableInfo, *model.IndexInfo, bool /* ifExists */, error) {
@@ -849,31 +836,6 @@
 
 	// Check that drop primary index will not cause invisible implicit primary index.
 	if err := checkInvisibleIndexesOnPK(tblInfo, []*model.IndexInfo{indexInfo}, job); err != nil {
-<<<<<<< HEAD
-=======
-		job.State = model.JobStateCancelled
-		return nil, nil, false, errors.Trace(err)
-	}
-
-	return tblInfo, indexInfo, false, nil
-}
-
-func onDropIndexes(d *ddlCtx, t *meta.Meta, job *model.Job) (ver int64, _ error) {
-	tblInfo, indexNames, ifExists, err := getSchemaInfos(t, job)
-	if err != nil {
-		return ver, errors.Trace(err)
-	}
-	if tblInfo.TableCacheStatusType != model.TableCacheStatusDisable {
-		return ver, errors.Trace(dbterror.ErrOptOnCacheTable.GenWithStackByArgs("Drop Indexes"))
-	}
-
-	indexInfos, err := checkDropIndexes(tblInfo, job, indexNames, ifExists)
-	if err != nil {
-		return ver, errors.Trace(err)
-	}
-
-	if len(indexInfos) == 0 {
->>>>>>> 0483c4c7
 		job.State = model.JobStateCancelled
 		return nil, nil, false, errors.Trace(err)
 	}
