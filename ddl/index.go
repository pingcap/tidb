--- conflicted
+++ resolved
@@ -389,12 +389,7 @@
 		if job.IsRollingback() {
 			job.FinishTableJob(model.JobStateRollbackDone, model.StateNone, ver, tblInfo)
 		} else {
-<<<<<<< HEAD
 			job.FinishTableJob(model.JobStateDone, model.StateNone, ver, tblInfo)
-			d.asyncNotifyEvent(&ddlutil.Event{Tp: model.ActionDropIndex, TableInfo: tblInfo, IndexInfo: indexInfo})
-=======
-			job.State = model.JobStateDone
->>>>>>> d568bf7f
 		}
 		job.Args = append(job.Args, indexInfo.ID)
 	default:
