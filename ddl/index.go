// Copyright 2015 PingCAP, Inc.
//
// Licensed under the Apache License, Version 2.0 (the "License");
// you may not use this file except in compliance with the License.
// You may obtain a copy of the License at
//
//     http://www.apache.org/licenses/LICENSE-2.0
//
// Unless required by applicable law or agreed to in writing, software
// distributed under the License is distributed on an "AS IS" BASIS,
// See the License for the specific language governing permissions and
// limitations under the License.

package ddl

import (
	"context"
	"math"
	"strconv"
	"strings"
	"sync/atomic"
	"time"

	"github.com/pingcap/errors"
	"github.com/pingcap/failpoint"
	"github.com/pingcap/parser/ast"
	"github.com/pingcap/parser/charset"
	"github.com/pingcap/parser/model"
	"github.com/pingcap/parser/mysql"
	"github.com/pingcap/tidb/config"
	ddlutil "github.com/pingcap/tidb/ddl/util"
	"github.com/pingcap/tidb/expression"
	"github.com/pingcap/tidb/infoschema"
	"github.com/pingcap/tidb/kv"
	"github.com/pingcap/tidb/meta"
	"github.com/pingcap/tidb/meta/autoid"
	"github.com/pingcap/tidb/metrics"
	"github.com/pingcap/tidb/sessionctx"
	"github.com/pingcap/tidb/sessionctx/variable"
	"github.com/pingcap/tidb/store/tikv"
	"github.com/pingcap/tidb/store/tikv/oracle"
	"github.com/pingcap/tidb/table"
	"github.com/pingcap/tidb/table/tables"
	"github.com/pingcap/tidb/tablecodec"
	"github.com/pingcap/tidb/types"
	"github.com/pingcap/tidb/util"
	"github.com/pingcap/tidb/util/logutil"
	decoder "github.com/pingcap/tidb/util/rowDecoder"
	"github.com/pingcap/tidb/util/timeutil"
	"go.uber.org/zap"
)

const (
	// MaxCommentLength is exported for testing.
	MaxCommentLength = 1024
)

func buildIndexColumns(columns []*model.ColumnInfo, indexPartSpecifications []*ast.IndexPartSpecification) ([]*model.IndexColumn, error) {
	// Build offsets.
	idxParts := make([]*model.IndexColumn, 0, len(indexPartSpecifications))
	var col *model.ColumnInfo

	// The sum of length of all index columns.
	sumLength := 0
	for _, ip := range indexPartSpecifications {
		col = model.FindColumnInfo(columns, ip.Column.Name.L)
		if col == nil {
			return nil, errKeyColumnDoesNotExits.GenWithStack("column does not exist: %s", ip.Column.Name)
		}

		if err := checkIndexColumn(col, ip); err != nil {
			return nil, err
		}

		indexColumnLength, err := getIndexColumnLength(col, ip.Length)
		if err != nil {
			return nil, err
		}
		sumLength += indexColumnLength

		// The sum of all lengths must be shorter than the max length for prefix.
		if sumLength > config.GetGlobalConfig().MaxIndexLength {
			return nil, errTooLongKey.GenWithStackByArgs(config.GetGlobalConfig().MaxIndexLength)
		}

		idxParts = append(idxParts, &model.IndexColumn{
			Name:   col.Name,
			Offset: col.Offset,
			Length: ip.Length,
		})
	}

	return idxParts, nil
}

func checkPKOnGeneratedColumn(tblInfo *model.TableInfo, indexPartSpecifications []*ast.IndexPartSpecification) (*model.ColumnInfo, error) {
	var lastCol *model.ColumnInfo
	for _, colName := range indexPartSpecifications {
		lastCol = getColumnInfoByName(tblInfo, colName.Column.Name.L)
		if lastCol == nil {
			return nil, errKeyColumnDoesNotExits.GenWithStackByArgs(colName.Column.Name)
		}
		// Virtual columns cannot be used in primary key.
		if lastCol.IsGenerated() && !lastCol.GeneratedStored {
			return nil, ErrUnsupportedOnGeneratedColumn.GenWithStackByArgs("Defining a virtual generated column as primary key")
		}
	}

	return lastCol, nil
}

func checkIndexPrefixLength(columns []*model.ColumnInfo, idxColumns []*model.IndexColumn) error {
	// The sum of length of all index columns.
	sumLength := 0
	for _, ic := range idxColumns {
		col := model.FindColumnInfo(columns, ic.Name.L)
		if col == nil {
			return errKeyColumnDoesNotExits.GenWithStack("column does not exist: %s", ic.Name)
		}

		indexColumnLength, err := getIndexColumnLength(col, ic.Length)
		if err != nil {
			return err
		}
		sumLength += indexColumnLength
		// The sum of all lengths must be shorter than the max length for prefix.
		if sumLength > config.GetGlobalConfig().MaxIndexLength {
			return errTooLongKey.GenWithStackByArgs(config.GetGlobalConfig().MaxIndexLength)
		}
	}
	return nil
}

func checkIndexColumn(col *model.ColumnInfo, ic *ast.IndexPartSpecification) error {
	if col.Flen == 0 && (types.IsTypeChar(col.FieldType.Tp) || types.IsTypeVarchar(col.FieldType.Tp)) {
		return errors.Trace(errWrongKeyColumn.GenWithStackByArgs(ic.Column.Name))
	}

	// JSON column cannot index.
	if col.FieldType.Tp == mysql.TypeJSON {
		return errors.Trace(errJSONUsedAsKey.GenWithStackByArgs(col.Name.O))
	}

	// Length must be specified and non-zero for BLOB and TEXT column indexes.
	if types.IsTypeBlob(col.FieldType.Tp) {
		if ic.Length == types.UnspecifiedLength {
			return errors.Trace(errBlobKeyWithoutLength.GenWithStackByArgs(col.Name.O))
		}
		if ic.Length == types.ErrorLength {
			return errors.Trace(errKeyPart0.GenWithStackByArgs(col.Name.O))
		}
	}

	// Length can only be specified for specifiable types.
	if ic.Length != types.UnspecifiedLength && !types.IsTypePrefixable(col.FieldType.Tp) {
		return errors.Trace(errIncorrectPrefixKey)
	}

	// Key length must be shorter or equal to the column length.
	if ic.Length != types.UnspecifiedLength &&
		types.IsTypeChar(col.FieldType.Tp) {
		if col.Flen < ic.Length {
			return errors.Trace(errIncorrectPrefixKey)
		}
		// Length must be non-zero for char.
		if ic.Length == types.ErrorLength {
			return errors.Trace(errKeyPart0.GenWithStackByArgs(col.Name.O))
		}
	}

	// Specified length must be shorter than the max length for prefix.
	if ic.Length > config.GetGlobalConfig().MaxIndexLength {
		return errTooLongKey.GenWithStackByArgs(config.GetGlobalConfig().MaxIndexLength)
	}
	return nil
}

// getIndexColumnLength calculate the bytes number required in an index column.
func getIndexColumnLength(col *model.ColumnInfo, colLen int) (int, error) {
	length := types.UnspecifiedLength
	if colLen != types.UnspecifiedLength {
		length = colLen
	} else if col.Flen != types.UnspecifiedLength {
		length = col.Flen
	}

	switch col.Tp {
	case mysql.TypeBit:
		return (length + 7) >> 3, nil
	case mysql.TypeVarchar, mysql.TypeString:
		// Different charsets occupy different numbers of bytes on each character.
		desc, err := charset.GetCharsetDesc(col.Charset)
		if err != nil {
			return 0, errUnsupportedCharset.GenWithStackByArgs(col.Charset, col.Collate)
		}
		return desc.Maxlen * length, nil
	case mysql.TypeTinyBlob, mysql.TypeMediumBlob, mysql.TypeBlob, mysql.TypeLongBlob:
		return length, nil
	case mysql.TypeTiny, mysql.TypeInt24, mysql.TypeLong, mysql.TypeLonglong, mysql.TypeDouble, mysql.TypeShort:
		return mysql.DefaultLengthOfMysqlTypes[col.Tp], nil
	case mysql.TypeFloat:
		if length <= mysql.MaxFloatPrecisionLength {
			return mysql.DefaultLengthOfMysqlTypes[mysql.TypeFloat], nil
		}
		return mysql.DefaultLengthOfMysqlTypes[mysql.TypeDouble], nil
	case mysql.TypeNewDecimal:
		return calcBytesLengthForDecimal(length), nil
	case mysql.TypeYear, mysql.TypeDate, mysql.TypeDuration, mysql.TypeDatetime, mysql.TypeTimestamp:
		return mysql.DefaultLengthOfMysqlTypes[col.Tp], nil
	default:
		return length, nil
	}
}

// Decimal using a binary format that packs nine decimal (base 10) digits into four bytes.
func calcBytesLengthForDecimal(m int) int {
	return (m / 9 * 4) + ((m%9)+1)/2
}

func buildIndexInfo(tblInfo *model.TableInfo, indexName model.CIStr, indexPartSpecifications []*ast.IndexPartSpecification, state model.SchemaState) (*model.IndexInfo, error) {
	if err := checkTooLongIndex(indexName); err != nil {
		return nil, errors.Trace(err)
	}

	idxColumns, err := buildIndexColumns(tblInfo.Columns, indexPartSpecifications)
	if err != nil {
		return nil, errors.Trace(err)
	}

	// Create index info.
	idxInfo := &model.IndexInfo{
		Name:    indexName,
		Columns: idxColumns,
		State:   state,
	}
	return idxInfo, nil
}

func addIndexColumnFlag(tblInfo *model.TableInfo, indexInfo *model.IndexInfo) {
	if indexInfo.Primary {
		for _, col := range indexInfo.Columns {
			tblInfo.Columns[col.Offset].Flag |= mysql.PriKeyFlag
		}
		return
	}

	col := indexInfo.Columns[0]
	if indexInfo.Unique && len(indexInfo.Columns) == 1 {
		tblInfo.Columns[col.Offset].Flag |= mysql.UniqueKeyFlag
	} else {
		tblInfo.Columns[col.Offset].Flag |= mysql.MultipleKeyFlag
	}
}

func dropIndexColumnFlag(tblInfo *model.TableInfo, indexInfo *model.IndexInfo) {
	if indexInfo.Primary {
		for _, col := range indexInfo.Columns {
			tblInfo.Columns[col.Offset].Flag &= ^mysql.PriKeyFlag
		}
	} else if indexInfo.Unique && len(indexInfo.Columns) == 1 {
		tblInfo.Columns[indexInfo.Columns[0].Offset].Flag &= ^mysql.UniqueKeyFlag
	} else {
		tblInfo.Columns[indexInfo.Columns[0].Offset].Flag &= ^mysql.MultipleKeyFlag
	}

	col := indexInfo.Columns[0]
	// other index may still cover this col
	for _, index := range tblInfo.Indices {
		if index.Name.L == indexInfo.Name.L {
			continue
		}

		if index.Columns[0].Name.L != col.Name.L {
			continue
		}

		addIndexColumnFlag(tblInfo, index)
	}
}

func validateRenameIndex(from, to model.CIStr, tbl *model.TableInfo) (ignore bool, err error) {
	if fromIdx := tbl.FindIndexByName(from.L); fromIdx == nil {
		return false, errors.Trace(infoschema.ErrKeyNotExists.GenWithStackByArgs(from.O, tbl.Name))
	}
	// Take case-sensitivity into account, if `FromKey` and  `ToKey` are the same, nothing need to be changed
	if from.O == to.O {
		return true, nil
	}
	// If spec.FromKey.L == spec.ToKey.L, we operate on the same index(case-insensitive) and change its name (case-sensitive)
	// e.g: from `inDex` to `IndEX`. Otherwise, we try to rename an index to another different index which already exists,
	// that's illegal by rule.
	if toIdx := tbl.FindIndexByName(to.L); toIdx != nil && from.L != to.L {
		return false, errors.Trace(infoschema.ErrKeyNameDuplicate.GenWithStackByArgs(toIdx.Name.O))
	}
	return false, nil
}

func onRenameIndex(t *meta.Meta, job *model.Job) (ver int64, _ error) {
	tblInfo, from, to, err := checkRenameIndex(t, job)
	if err != nil || tblInfo == nil {
		return ver, errors.Trace(err)
	}

	idx := tblInfo.FindIndexByName(from.L)
	idx.Name = to
	if ver, err = updateVersionAndTableInfo(t, job, tblInfo, true); err != nil {
		job.State = model.JobStateCancelled
		return ver, errors.Trace(err)
	}
	job.FinishTableJob(model.JobStateDone, model.StatePublic, ver, tblInfo)
	return ver, nil
}

func validateAlterIndexVisibility(indexName model.CIStr, invisible bool, tbl *model.TableInfo) (bool, error) {
	if idx := tbl.FindIndexByName(indexName.L); idx == nil {
		return false, errors.Trace(infoschema.ErrKeyNotExists.GenWithStackByArgs(indexName.O, tbl.Name))
	} else if idx.Invisible == invisible {
		return true, nil
	}
	return false, nil
}

func onAlterIndexVisibility(t *meta.Meta, job *model.Job) (ver int64, _ error) {
	tblInfo, from, invisible, err := checkAlterIndexVisibility(t, job)
	if err != nil || tblInfo == nil {
		return ver, errors.Trace(err)
	}
	idx := tblInfo.FindIndexByName(from.L)
	idx.Invisible = invisible
	if ver, err = updateVersionAndTableInfoWithCheck(t, job, tblInfo, true); err != nil {
		job.State = model.JobStateCancelled
		return ver, errors.Trace(err)
	}
	job.FinishTableJob(model.JobStateDone, model.StatePublic, ver, tblInfo)
	return ver, nil
}

func getNullColInfos(tblInfo *model.TableInfo, indexInfo *model.IndexInfo) ([]*model.ColumnInfo, error) {
	nullCols := make([]*model.ColumnInfo, 0, len(indexInfo.Columns))
	for _, colName := range indexInfo.Columns {
		col := model.FindColumnInfo(tblInfo.Columns, colName.Name.L)
		if !mysql.HasNotNullFlag(col.Flag) || mysql.HasPreventNullInsertFlag(col.Flag) {
			nullCols = append(nullCols, col)
		}
	}
	return nullCols, nil
}

func checkPrimaryKeyNotNull(w *worker, sqlMode mysql.SQLMode, t *meta.Meta, job *model.Job,
	tblInfo *model.TableInfo, indexInfo *model.IndexInfo) (warnings []string, err error) {
	if !indexInfo.Primary {
		return nil, nil
	}

	dbInfo, err := checkSchemaExistAndCancelNotExistJob(t, job)
	if err != nil {
		return nil, err
	}
	nullCols, err := getNullColInfos(tblInfo, indexInfo)
	if err != nil {
		return nil, err
	}
	if len(nullCols) == 0 {
		return nil, nil
	}

	err = modifyColsFromNull2NotNull(w, dbInfo, tblInfo, nullCols, model.NewCIStr(""), false)
	if err == nil {
		return nil, nil
	}
	_, err = convertAddIdxJob2RollbackJob(t, job, tblInfo, indexInfo, err)
	// TODO: Support non-strict mode.
	// warnings = append(warnings, ErrWarnDataTruncated.GenWithStackByArgs(oldCol.Name.L, 0).Error())
	return nil, err
}

func updateHiddenColumns(tblInfo *model.TableInfo, idxInfo *model.IndexInfo, state model.SchemaState) {
	for _, col := range idxInfo.Columns {
		if tblInfo.Columns[col.Offset].Hidden {
			tblInfo.Columns[col.Offset].State = state
		}
	}
}

func (w *worker) onCreateIndex(d *ddlCtx, t *meta.Meta, job *model.Job, isPK bool) (ver int64, err error) {
	// Handle the rolling back job.
	if job.IsRollingback() {
		ver, err = onDropIndex(t, job)
		if err != nil {
			return ver, errors.Trace(err)
		}
		return ver, nil
	}

	// Handle normal job.
	schemaID := job.SchemaID
	tblInfo, err := getTableInfoAndCancelFaultJob(t, job, schemaID)
	if err != nil {
		return ver, errors.Trace(err)
	}

	var (
		unique                  bool
		global                  bool
		indexName               model.CIStr
		indexPartSpecifications []*ast.IndexPartSpecification
		indexOption             *ast.IndexOption
		sqlMode                 mysql.SQLMode
		warnings                []string
		hiddenCols              []*model.ColumnInfo
	)
	if isPK {
		// Notice: sqlMode and warnings is used to support non-strict mode.
		err = job.DecodeArgs(&unique, &indexName, &indexPartSpecifications, &indexOption, &sqlMode, &warnings, &global)
	} else {
		err = job.DecodeArgs(&unique, &indexName, &indexPartSpecifications, &indexOption, &hiddenCols, &global)
	}
	if err != nil {
		job.State = model.JobStateCancelled
		return ver, errors.Trace(err)
	}

	indexInfo := tblInfo.FindIndexByName(indexName.L)
	if indexInfo != nil && indexInfo.State == model.StatePublic {
		job.State = model.JobStateCancelled
		err = ErrDupKeyName.GenWithStack("index already exist %s", indexName)
		if isPK {
			err = infoschema.ErrMultiplePriKey
		}
		return ver, err
	}
	for _, hiddenCol := range hiddenCols {
		columnInfo := model.FindColumnInfo(tblInfo.Columns, hiddenCol.Name.L)
		if columnInfo != nil && columnInfo.State == model.StatePublic {
			// We already have a column with the same column name.
			job.State = model.JobStateCancelled
			// TODO: refine the error message
			return ver, infoschema.ErrColumnExists.GenWithStackByArgs(hiddenCol.Name)
		}
	}

	if indexInfo == nil {
		if len(hiddenCols) > 0 {
			pos := &ast.ColumnPosition{Tp: ast.ColumnPositionNone}
			for _, hiddenCol := range hiddenCols {
				_, _, _, err = createColumnInfo(tblInfo, hiddenCol, pos)
				if err != nil {
					job.State = model.JobStateCancelled
					return ver, errors.Trace(err)
				}
			}
		}
		if err = checkAddColumnTooManyColumns(len(tblInfo.Columns)); err != nil {
			job.State = model.JobStateCancelled
			return ver, errors.Trace(err)
		}
		indexInfo, err = buildIndexInfo(tblInfo, indexName, indexPartSpecifications, model.StateNone)
		if err != nil {
			job.State = model.JobStateCancelled
			return ver, errors.Trace(err)
		}
		if indexOption != nil {
			indexInfo.Comment = indexOption.Comment
			if indexOption.Visibility == ast.IndexVisibilityInvisible {
				indexInfo.Invisible = true
			}
			if indexOption.Tp == model.IndexTypeInvalid {
				// Use btree as default index type.
				indexInfo.Tp = model.IndexTypeBtree
			} else {
				indexInfo.Tp = indexOption.Tp
			}
		} else {
			// Use btree as default index type.
			indexInfo.Tp = model.IndexTypeBtree
		}
		indexInfo.Primary = false
		if isPK {
			if _, err = checkPKOnGeneratedColumn(tblInfo, indexPartSpecifications); err != nil {
				job.State = model.JobStateCancelled
				return ver, err
			}
			indexInfo.Primary = true
		}
		indexInfo.Unique = unique
		indexInfo.Global = global
		indexInfo.ID = allocateIndexID(tblInfo)
		tblInfo.Indices = append(tblInfo.Indices, indexInfo)

		// Here we need do this check before set state to `DeleteOnly`,
		// because if hidden columns has been set to `DeleteOnly`,
		// the `DeleteOnly` columns are missing when we do this check.
		if err := checkInvisibleIndexOnPK(tblInfo); err != nil {
			job.State = model.JobStateCancelled
			return ver, err
		}
		logutil.BgLogger().Info("[ddl] run add index job", zap.String("job", job.String()), zap.Reflect("indexInfo", indexInfo))
	}
	originalState := indexInfo.State
	switch indexInfo.State {
	case model.StateNone:
		// none -> delete only
		job.SchemaState = model.StateDeleteOnly
		indexInfo.State = model.StateDeleteOnly
		updateHiddenColumns(tblInfo, indexInfo, model.StateDeleteOnly)
		ver, err = updateVersionAndTableInfoWithCheck(t, job, tblInfo, originalState != indexInfo.State)
		metrics.AddIndexProgress.Set(0)
	case model.StateDeleteOnly:
		// delete only -> write only
		job.SchemaState = model.StateWriteOnly
		indexInfo.State = model.StateWriteOnly
		updateHiddenColumns(tblInfo, indexInfo, model.StateWriteOnly)
		_, err = checkPrimaryKeyNotNull(w, sqlMode, t, job, tblInfo, indexInfo)
		if err != nil {
			break
		}
		ver, err = updateVersionAndTableInfo(t, job, tblInfo, originalState != indexInfo.State)
	case model.StateWriteOnly:
		// write only -> reorganization
		job.SchemaState = model.StateWriteReorganization
		indexInfo.State = model.StateWriteReorganization
		updateHiddenColumns(tblInfo, indexInfo, model.StateWriteReorganization)
		_, err = checkPrimaryKeyNotNull(w, sqlMode, t, job, tblInfo, indexInfo)
		if err != nil {
			break
		}
		// Initialize SnapshotVer to 0 for later reorganization check.
		job.SnapshotVer = 0
		ver, err = updateVersionAndTableInfo(t, job, tblInfo, originalState != indexInfo.State)
	case model.StateWriteReorganization:
		// reorganization -> public
		updateHiddenColumns(tblInfo, indexInfo, model.StatePublic)
		tbl, err := getTable(d.store, schemaID, tblInfo)
		if err != nil {
			return ver, errors.Trace(err)
		}

		reorgInfo, err := getReorgInfo(d, t, job, tbl)
		if err != nil || reorgInfo.first {
			// If we run reorg firstly, we should update the job snapshot version
			// and then run the reorg next time.
			return ver, errors.Trace(err)
		}

		err = w.runReorgJob(t, reorgInfo, tbl.Meta(), d.lease, func() (addIndexErr error) {
			defer util.Recover(metrics.LabelDDL, "onCreateIndex",
				func() {
					addIndexErr = errCancelledDDLJob.GenWithStack("add table `%v` index `%v` panic", tblInfo.Name, indexInfo.Name)
				}, false)
			return w.addTableIndex(tbl, indexInfo, reorgInfo)
		})
		if err != nil {
			if errWaitReorgTimeout.Equal(err) {
				// if timeout, we should return, check for the owner and re-wait job done.
				return ver, nil
			}
			if kv.ErrKeyExists.Equal(err) || errCancelledDDLJob.Equal(err) || errCantDecodeIndex.Equal(err) {
				logutil.BgLogger().Warn("[ddl] run add index job failed, convert job to rollback", zap.String("job", job.String()), zap.Error(err))
				ver, err = convertAddIdxJob2RollbackJob(t, job, tblInfo, indexInfo, err)
			}
			// Clean up the channel of notifyCancelReorgJob. Make sure it can't affect other jobs.
			w.reorgCtx.cleanNotifyReorgCancel()
			return ver, errors.Trace(err)
		}
		// Clean up the channel of notifyCancelReorgJob. Make sure it can't affect other jobs.
		w.reorgCtx.cleanNotifyReorgCancel()

		indexInfo.State = model.StatePublic
		// Set column index flag.
		addIndexColumnFlag(tblInfo, indexInfo)
		if isPK {
			if err = updateColsNull2NotNull(tblInfo, indexInfo); err != nil {
				return ver, errors.Trace(err)
			}
		}
		ver, err = updateVersionAndTableInfo(t, job, tblInfo, originalState != indexInfo.State)
		if err != nil {
			return ver, errors.Trace(err)
		}
		// Finish this job.
		job.FinishTableJob(model.JobStateDone, model.StatePublic, ver, tblInfo)
	default:
		err = ErrInvalidDDLState.GenWithStackByArgs("index", tblInfo.State)
	}

	return ver, errors.Trace(err)
}

func onDropIndex(t *meta.Meta, job *model.Job) (ver int64, _ error) {
	tblInfo, indexInfo, err := checkDropIndex(t, job)
	if err != nil {
		return ver, errors.Trace(err)
	}

	return doDropIndices(t, job, tblInfo, []*model.IndexInfo{indexInfo})
}

func checkDropIndex(t *meta.Meta, job *model.Job) (*model.TableInfo, *model.IndexInfo, error) {
	schemaID := job.SchemaID
	tblInfo, err := getTableInfoAndCancelFaultJob(t, job, schemaID)
	if err != nil {
		return nil, nil, errors.Trace(err)
	}

	var indexName model.CIStr
	if err = job.DecodeArgs(&indexName); err != nil {
		job.State = model.JobStateCancelled
		return nil, nil, errors.Trace(err)
	}

	indexInfo := tblInfo.FindIndexByName(indexName.L)
	if indexInfo == nil {
		job.State = model.JobStateCancelled
		return nil, nil, ErrCantDropFieldOrKey.GenWithStack("index %s doesn't exist", indexName)
	}

	// Double check for drop index on auto_increment column.
	err = checkDropIndexOnAutoIncrementColumn(tblInfo, indexInfo)
	if err != nil {
		job.State = model.JobStateCancelled
		return nil, nil, autoid.ErrWrongAutoKey
	}

	return tblInfo, indexInfo, nil
}

func checkDropIndexOnAutoIncrementColumn(tblInfo *model.TableInfo, indexInfo *model.IndexInfo) error {
	cols := tblInfo.Columns
	for _, idxCol := range indexInfo.Columns {
		flag := cols[idxCol.Offset].Flag
		if !mysql.HasAutoIncrementFlag(flag) {
			continue
		}
		// check the count of index on auto_increment column.
		count := 0
		for _, idx := range tblInfo.Indices {
			for _, c := range idx.Columns {
				if c.Name.L == idxCol.Name.L {
					count++
					break
				}
			}
		}
		if tblInfo.PKIsHandle && mysql.HasPriKeyFlag(flag) {
			count++
		}
		if count < 2 {
			return autoid.ErrWrongAutoKey
		}
	}
	return nil
}

func checkRenameIndex(t *meta.Meta, job *model.Job) (*model.TableInfo, model.CIStr, model.CIStr, error) {
	var from, to model.CIStr
	schemaID := job.SchemaID
	tblInfo, err := getTableInfoAndCancelFaultJob(t, job, schemaID)
	if err != nil {
		return nil, from, to, errors.Trace(err)
	}

	if err := job.DecodeArgs(&from, &to); err != nil {
		job.State = model.JobStateCancelled
		return nil, from, to, errors.Trace(err)
	}

	// Double check. See function `RenameIndex` in ddl_api.go
	duplicate, err := validateRenameIndex(from, to, tblInfo)
	if duplicate {
		return nil, from, to, nil
	}
	if err != nil {
		job.State = model.JobStateCancelled
		return nil, from, to, errors.Trace(err)
	}
	return tblInfo, from, to, errors.Trace(err)
}

func checkAlterIndexVisibility(t *meta.Meta, job *model.Job) (*model.TableInfo, model.CIStr, bool, error) {
	var (
		indexName model.CIStr
		invisible bool
	)

	schemaID := job.SchemaID
	tblInfo, err := getTableInfoAndCancelFaultJob(t, job, schemaID)
	if err != nil {
		return nil, indexName, invisible, errors.Trace(err)
	}

	if err := job.DecodeArgs(&indexName, &invisible); err != nil {
		job.State = model.JobStateCancelled
		return nil, indexName, invisible, errors.Trace(err)
	}

	skip, err := validateAlterIndexVisibility(indexName, invisible, tblInfo)
	if err != nil {
		job.State = model.JobStateCancelled
		return nil, indexName, invisible, errors.Trace(err)
	}
	if skip {
		return nil, indexName, invisible, nil
	}
	return tblInfo, indexName, invisible, nil
}

// indexRecord is the record information of an index.
type indexRecord struct {
	handle kv.Handle
	key    []byte        // It's used to lock a record. Record it to reduce the encoding time.
	vals   []types.Datum // It's the index values.
	skip   bool          // skip indicates that the index key is already exists, we should not add it.
}

type addIndexWorker struct {
	*backfillWorker
	index table.Index

	// The following attributes are used to reduce memory allocation.
	defaultVals        []types.Datum
	idxRecords         []*indexRecord
	rowMap             map[int64]types.Datum
	rowDecoder         *decoder.RowDecoder
	idxKeyBufs         [][]byte
	batchCheckKeys     []kv.Key
	distinctCheckFlags []bool
}

type reorgIndexTask struct {
	physicalTableID int64
	startHandle     kv.Handle
	endHandle       kv.Handle
	// endIncluded indicates whether the range include the endHandle.
	// When the last handle is math.MaxInt64, set endIncluded to true to
	// tell worker backfilling index of endHandle.
	endIncluded bool
}

func (r *reorgIndexTask) String() string {
	rightParenthesis := ")"
	if r.endIncluded {
		rightParenthesis = "]"
	}
	return "physicalTableID" + strconv.FormatInt(r.physicalTableID, 10) + "_" + "[" + r.startHandle.String() + "," + r.endHandle.String() + rightParenthesis
}

type backfillResult struct {
	addedCount int
	scanCount  int
	nextHandle kv.Handle
	err        error
}

// backfillTaskContext is the context of the batch adding indices.
// After finishing the batch adding indices, result in backfillTaskContext will be merged into backfillResult.
type backfillTaskContext struct {
	nextHandle kv.Handle
	done       bool
	addedCount int
	scanCount  int
}

// mergeAddIndexCtxToResult merge partial result in taskCtx into result.
func mergeAddIndexCtxToResult(taskCtx *backfillTaskContext, result *backfillResult) {
	result.nextHandle = taskCtx.nextHandle
	result.addedCount += taskCtx.addedCount
	result.scanCount += taskCtx.scanCount
}

func newAddIndexWorker(sessCtx sessionctx.Context, worker *worker, id int, t table.PhysicalTable, indexInfo *model.IndexInfo, decodeColMap map[int64]decoder.Column) *addIndexWorker {
	index := tables.NewIndex(t.GetPhysicalID(), t.Meta(), indexInfo)
	rowDecoder := decoder.NewRowDecoder(t, t.WritableCols(), decodeColMap)
	return &addIndexWorker{
		backfillWorker: newBackfillWorker(sessCtx, worker, id, t),
		index:          index,
		rowDecoder:     rowDecoder,
		defaultVals:    make([]types.Datum, len(t.WritableCols())),
		rowMap:         make(map[int64]types.Datum, len(decodeColMap)),
	}
}

// getIndexRecord gets index columns values from raw binary value row.
func (w *addIndexWorker) getIndexRecord(handle kv.Handle, recordKey []byte, rawRecord []byte) (*indexRecord, error) {
	t := w.table
	cols := t.WritableCols()
	idxInfo := w.index.Meta()
	sysZone := timeutil.SystemLocation()
	_, err := w.rowDecoder.DecodeAndEvalRowWithMap(w.sessCtx, handle, rawRecord, time.UTC, sysZone, w.rowMap)
	if err != nil {
		return nil, errors.Trace(errCantDecodeIndex.GenWithStackByArgs(err))
	}
	idxVal := make([]types.Datum, len(idxInfo.Columns))
	for j, v := range idxInfo.Columns {
		col := cols[v.Offset]
		idxColumnVal, ok := w.rowMap[col.ID]
		if ok {
			idxVal[j] = idxColumnVal
			continue
		}
		idxColumnVal, err = tables.GetColDefaultValue(w.sessCtx, col, w.defaultVals)
		if err != nil {
			return nil, errors.Trace(err)
		}

		if idxColumnVal.Kind() == types.KindMysqlTime {
			t := idxColumnVal.GetMysqlTime()
			if t.Type() == mysql.TypeTimestamp && sysZone != time.UTC {
				err := t.ConvertTimeZone(sysZone, time.UTC)
				if err != nil {
					return nil, errors.Trace(err)
				}
				idxColumnVal.SetMysqlTime(t)
			}
		}
		idxVal[j] = idxColumnVal
	}
	// If there are generated column, rowDecoder will use column value that not in idxInfo.Columns to calculate
	// the generated value, so we need to clear up the reusing map.
	w.cleanRowMap()
	idxRecord := &indexRecord{handle: handle, key: recordKey, vals: idxVal}
	return idxRecord, nil
}

func (w *addIndexWorker) cleanRowMap() {
	for id := range w.rowMap {
		delete(w.rowMap, id)
	}
}

// getNextHandle gets next handle of entry that we are going to process.
func (w *addIndexWorker) getNextHandle(taskRange reorgIndexTask, taskDone bool) (nextHandle kv.Handle) {
	if !taskDone {
		// The task is not done. So we need to pick the last processed entry's handle and add one.
		return w.idxRecords[len(w.idxRecords)-1].handle.Next()
	}

	// The task is done. So we need to choose a handle outside this range.
	// Some corner cases should be considered:
	// - The end of task range is MaxInt64.
	// - The end of the task is excluded in the range.
	if (taskRange.endHandle.IsInt() && taskRange.endHandle.IntValue() == math.MaxInt64) || !taskRange.endIncluded {
		return taskRange.endHandle
	}

	return taskRange.endHandle.Next()
}

// fetchRowColVals fetch w.batchCnt count rows that need to backfill indices, and build the corresponding indexRecord slice.
// fetchRowColVals returns:
// 1. The corresponding indexRecord slice.
// 2. Next handle of entry that we need to process.
// 3. Boolean indicates whether the task is done.
// 4. error occurs in fetchRowColVals. nil if no error occurs.
func (w *addIndexWorker) fetchRowColVals(txn kv.Transaction, taskRange reorgIndexTask) ([]*indexRecord, kv.Handle, bool, error) {
	// TODO: use tableScan to prune columns.
	w.idxRecords = w.idxRecords[:0]
	startTime := time.Now()

	// taskDone means that the added handle is out of taskRange.endHandle.
	taskDone := false
	oprStartTime := startTime
	err := iterateSnapshotRows(w.sessCtx.GetStore(), w.priority, w.table, txn.StartTS(), taskRange.startHandle, taskRange.endHandle, taskRange.endIncluded,
		func(handle kv.Handle, recordKey kv.Key, rawRow []byte) (bool, error) {
			oprEndTime := time.Now()
			logSlowOperations(oprEndTime.Sub(oprStartTime), "iterateSnapshotRows in addIndexWorker fetchRowColVals", 0)
			oprStartTime = oprEndTime

			if !taskRange.endIncluded {
				taskDone = handle.Compare(taskRange.endHandle) >= 0
			} else {
				taskDone = handle.Compare(taskRange.endHandle) > 0
			}

			if taskDone || len(w.idxRecords) >= w.batchCnt {
				return false, nil
			}

			idxRecord, err1 := w.getIndexRecord(handle, recordKey, rawRow)
			if err1 != nil {
				return false, errors.Trace(err1)
			}

			w.idxRecords = append(w.idxRecords, idxRecord)
			if handle.Equal(taskRange.endHandle) {
				// If taskRange.endIncluded == false, we will not reach here when handle == taskRange.endHandle
				taskDone = true
				return false, nil
			}
			return true, nil
		})

	if len(w.idxRecords) == 0 {
		taskDone = true
	}

	logutil.BgLogger().Debug("[ddl] txn fetches handle info", zap.Uint64("txnStartTS", txn.StartTS()), zap.String("taskRange", taskRange.String()), zap.Duration("takeTime", time.Since(startTime)))
	return w.idxRecords, w.getNextHandle(taskRange, taskDone), taskDone, errors.Trace(err)
}

func logSlowOperations(elapsed time.Duration, slowMsg string, threshold uint32) {
	if threshold == 0 {
		threshold = atomic.LoadUint32(&variable.DDLSlowOprThreshold)
	}

	if elapsed >= time.Duration(threshold)*time.Millisecond {
		logutil.BgLogger().Info("[ddl] slow operations", zap.Duration("takeTimes", elapsed), zap.String("msg", slowMsg))
	}
}

func (w *addIndexWorker) initBatchCheckBufs(batchCount int) {
	if len(w.idxKeyBufs) < batchCount {
		w.idxKeyBufs = make([][]byte, batchCount)
	}

	w.batchCheckKeys = w.batchCheckKeys[:0]
	w.distinctCheckFlags = w.distinctCheckFlags[:0]
}

func (w *addIndexWorker) batchCheckUniqueKey(txn kv.Transaction, idxRecords []*indexRecord) error {
	idxInfo := w.index.Meta()
	if !idxInfo.Unique {
		// non-unique key need not to check, just overwrite it,
		// because in most case, backfilling indices is not exists.
		return nil
	}

	w.initBatchCheckBufs(len(idxRecords))
	stmtCtx := w.sessCtx.GetSessionVars().StmtCtx
	for i, record := range idxRecords {
		idxKey, distinct, err := w.index.GenIndexKey(stmtCtx, record.vals, record.handle, w.idxKeyBufs[i])
		if err != nil {
			return errors.Trace(err)
		}
		// save the buffer to reduce memory allocations.
		w.idxKeyBufs[i] = idxKey

		w.batchCheckKeys = append(w.batchCheckKeys, idxKey)
		w.distinctCheckFlags = append(w.distinctCheckFlags, distinct)
	}

	batchVals, err := txn.BatchGet(context.Background(), w.batchCheckKeys)
	if err != nil {
		return errors.Trace(err)
	}

	// 1. unique-key/primary-key is duplicate and the handle is equal, skip it.
	// 2. unique-key/primary-key is duplicate and the handle is not equal, return duplicate error.
	// 3. non-unique-key is duplicate, skip it.
	for i, key := range w.batchCheckKeys {
		if val, found := batchVals[string(key)]; found {
			if w.distinctCheckFlags[i] {
				handle, err1 := tablecodec.DecodeHandleInUniqueIndexValue(val, w.table.Meta().IsCommonHandle)
				if err1 != nil {
					return errors.Trace(err1)
				}

				if handle != idxRecords[i].handle {
					return errors.Trace(kv.ErrKeyExists)
				}
			}
			idxRecords[i].skip = true
		} else {
			// The keys in w.batchCheckKeys also maybe duplicate,
			// so we need to backfill the not found key into `batchVals` map.
			if w.distinctCheckFlags[i] {
				batchVals[string(key)] = tablecodec.EncodeHandleInUniqueIndexValue(idxRecords[i].handle, false)
			}
		}
	}
	// Constrains is already checked.
	stmtCtx.BatchCheck = true
	return nil
}

// BackfillDataInTxn will backfill table index in a transaction, lock corresponding rowKey, if the value of rowKey is changed,
// indicate that index columns values may changed, index is not allowed to be added, so the txn will rollback and retry.
// BackfillDataInTxn will add w.batchCnt indices once, default value of w.batchCnt is 128.
// TODO: make w.batchCnt can be modified by system variable.
func (w *addIndexWorker) BackfillDataInTxn(handleRange reorgIndexTask) (taskCtx backfillTaskContext, errInTxn error) {
	failpoint.Inject("errorMockPanic", func(val failpoint.Value) {
		if val.(bool) {
			panic("panic test")
		}
	})

	oprStartTime := time.Now()
	errInTxn = kv.RunInNewTxn(w.sessCtx.GetStore(), true, func(txn kv.Transaction) error {
		taskCtx.addedCount = 0
		taskCtx.scanCount = 0
		txn.SetOption(kv.Priority, w.priority)

		idxRecords, nextHandle, taskDone, err := w.fetchRowColVals(txn, handleRange)
		if err != nil {
			return errors.Trace(err)
		}
		taskCtx.nextHandle = nextHandle
		taskCtx.done = taskDone

		err = w.batchCheckUniqueKey(txn, idxRecords)
		if err != nil {
			return errors.Trace(err)
		}

		for _, idxRecord := range idxRecords {
			taskCtx.scanCount++
			// The index is already exists, we skip it, no needs to backfill it.
			// The following update, delete, insert on these rows, TiDB can handle it correctly.
			if idxRecord.skip {
				continue
			}

			// Lock the row key to notify us that someone delete or update the row,
			// then we should not backfill the index of it, otherwise the adding index is redundant.
			err := txn.LockKeys(context.Background(), new(kv.LockCtx), idxRecord.key)
			if err != nil {
				return errors.Trace(err)
			}

			// Create the index.
			handle, err := w.index.Create(w.sessCtx, txn.GetUnionStore(), idxRecord.vals, idxRecord.handle)
			if err != nil {
				if kv.ErrKeyExists.Equal(err) && idxRecord.handle.Equal(handle) {
					// Index already exists, skip it.
					continue
				}

				return errors.Trace(err)
			}
			taskCtx.addedCount++
		}

		return nil
	})
	logSlowOperations(time.Since(oprStartTime), "BackfillDataInTxn", 3000)

	return
}

var addIndexSpeedCounter = metrics.AddIndexTotalCounter.WithLabelValues("speed")

// handleBackfillTask backfills range [task.startHandle, task.endHandle) handle's index to table.
func (w *backfillWorker) handleBackfillTask(d *ddlCtx, task *reorgIndexTask, bf backfiller) *backfillResult {
	handleRange := *task
	result := &backfillResult{addedCount: 0, nextHandle: handleRange.startHandle, err: nil}
	lastLogCount := 0
	lastLogTime := time.Now()
	startTime := lastLogTime

	for {
		// Give job chance to be canceled, if we not check it here,
		// if there is panic in w.BackfillDataInTxn we will never cancel the job.
		// Because reorgIndexTask may run a long time,
		// we should check whether this ddl job is still runnable.
		err := w.ddlWorker.isReorgRunnable(d)
		if err != nil {
			result.err = err
			return result
		}

		taskCtx, err := bf.BackfillDataInTxn(handleRange)
		if err != nil {
			result.err = err
			return result
		}

		addIndexSpeedCounter.Add(float64(taskCtx.addedCount))
		mergeAddIndexCtxToResult(&taskCtx, result)
		w.ddlWorker.reorgCtx.increaseRowCount(int64(taskCtx.addedCount))

		if num := result.scanCount - lastLogCount; num >= 30000 {
			lastLogCount = result.scanCount
			logutil.BgLogger().Info("[ddl] add index worker back fill index", zap.Int("workerID", w.id), zap.Int("addedCount", result.addedCount),
				zap.Int("scanCount", result.scanCount), zap.String("nextHandle", toString(taskCtx.nextHandle)), zap.Float64("speed(rows/s)", float64(num)/time.Since(lastLogTime).Seconds()))
			lastLogTime = time.Now()
		}

		handleRange.startHandle = taskCtx.nextHandle
		if taskCtx.done {
			break
		}
	}
	logutil.BgLogger().Info("[ddl] add index worker finish task", zap.Int("workerID", w.id),
		zap.String("task", task.String()), zap.Int("addedCount", result.addedCount),
		zap.Int("scanCount", result.scanCount), zap.String("nextHandle", toString(result.nextHandle)),
		zap.String("takeTime", time.Since(startTime).String()))
	return result
}

func (w *backfillWorker) run(d *ddlCtx, bf backfiller) {
	logutil.BgLogger().Info("[ddl] add index worker start", zap.Int("workerID", w.id))
	defer func() {
		w.resultCh <- &backfillResult{err: errReorgPanic}
	}()
	defer util.Recover(metrics.LabelDDL, "addIndexWorker.run", nil, false)
	for {
		task, more := <-w.taskCh
		if !more {
			break
		}

		logutil.BgLogger().Debug("[ddl] add index worker got task", zap.Int("workerID", w.id), zap.String("task", task.String()))
		failpoint.Inject("mockAddIndexErr", func() {
			if w.id == 0 {
				result := &backfillResult{addedCount: 0, nextHandle: nil, err: errors.Errorf("mock add index error")}
				w.resultCh <- result
				failpoint.Continue()
			}
		})

		// Dynamic change batch size.
		w.batchCnt = int(variable.GetDDLReorgBatchSize())
		result := w.handleBackfillTask(d, task, bf)
		w.resultCh <- result
	}
	logutil.BgLogger().Info("[ddl] add index worker exit", zap.Int("workerID", w.id))
}

func makeupDecodeColMap(sessCtx sessionctx.Context, t table.Table) (map[int64]decoder.Column, error) {
	dbName := model.NewCIStr(sessCtx.GetSessionVars().CurrentDB)
	writableColInfos := make([]*model.ColumnInfo, 0, len(t.WritableCols()))
	for _, col := range t.WritableCols() {
		writableColInfos = append(writableColInfos, col.ColumnInfo)
	}
	exprCols, _, err := expression.ColumnInfos2ColumnsAndNames(sessCtx, dbName, t.Meta().Name, writableColInfos, t.Meta())
	if err != nil {
		return nil, err
	}
	mockSchema := expression.NewSchema(exprCols...)

	decodeColMap := decoder.BuildFullDecodeColMap(t.WritableCols(), mockSchema)

	return decodeColMap, nil
}

// splitTableRanges uses PD region's key ranges to split the backfilling table key range space,
// to speed up adding index in table with disperse handle.
// The `t` should be a non-partitioned table or a partition.
func splitTableRanges(t table.PhysicalTable, store kv.Storage, startHandle, endHandle kv.Handle) ([]kv.KeyRange, error) {
	startRecordKey := t.RecordKey(startHandle)
	endRecordKey := t.RecordKey(endHandle)

	logutil.BgLogger().Info("[ddl] split table range from PD", zap.Int64("physicalTableID", t.GetPhysicalID()),
		zap.String("startHandle", toString(startHandle)), zap.String("endHandle", toString(endHandle)))
	kvRange := kv.KeyRange{StartKey: startRecordKey, EndKey: endRecordKey}
	s, ok := store.(tikv.Storage)
	if !ok {
		// Only support split ranges in tikv.Storage now.
		return []kv.KeyRange{kvRange}, nil
	}

	maxSleep := 10000 // ms
	bo := tikv.NewBackofferWithVars(context.Background(), maxSleep, nil)
	ranges, err := tikv.SplitRegionRanges(bo, s.GetRegionCache(), []kv.KeyRange{kvRange})
	if err != nil {
		return nil, errors.Trace(err)
	}
	if len(ranges) == 0 {
		return nil, errors.Trace(errInvalidSplitRegionRanges)
	}
	return ranges, nil
}

func decodeHandleRange(keyRange kv.KeyRange) (kv.Handle, kv.Handle, error) {
	startHandle, err := tablecodec.DecodeRowKey(keyRange.StartKey)
	if err != nil {
		return nil, nil, errors.Trace(err)
	}
	endHandle, err := tablecodec.DecodeRowKey(keyRange.EndKey)
	if err != nil {
		return nil, nil, errors.Trace(err)
	}

	return startHandle, endHandle, nil
}

func (w *worker) waitTaskResults(workers []*backfillWorker, taskCnt int, totalAddedCount *int64, startHandle kv.Handle) (kv.Handle, int64, error) {
	var (
		addedCount int64
		nextHandle = startHandle
		firstErr   error
	)
	for i := 0; i < taskCnt; i++ {
		worker := workers[i]
		result := <-worker.resultCh
		if firstErr == nil && result.err != nil {
			firstErr = result.err
			// We should wait all working workers exits, any way.
			continue
		}

		if result.err != nil {
			logutil.BgLogger().Warn("[ddl] add index worker failed", zap.Int("workerID", worker.id),
				zap.Error(result.err))
		}

		if firstErr == nil {
			*totalAddedCount += int64(result.addedCount)
			addedCount += int64(result.addedCount)
			nextHandle = result.nextHandle
		}
	}

	return nextHandle, addedCount, errors.Trace(firstErr)
}

// handleReorgTasks sends tasks to workers, and waits for all the running workers to return results,
// there are taskCnt running workers.
func (w *worker) handleReorgTasks(reorgInfo *reorgInfo, totalAddedCount *int64, workers []*backfillWorker, batchTasks []*reorgIndexTask) error {
	for i, task := range batchTasks {
		workers[i].taskCh <- task
	}

	startHandle := batchTasks[0].startHandle
	taskCnt := len(batchTasks)
	startTime := time.Now()
	nextHandle, taskAddedCount, err := w.waitTaskResults(workers, taskCnt, totalAddedCount, startHandle)
	elapsedTime := time.Since(startTime)
	if err == nil {
		err = w.isReorgRunnable(reorgInfo.d)
	}

	if err != nil {
		// update the reorg handle that has been processed.
		err1 := kv.RunInNewTxn(reorgInfo.d.store, true, func(txn kv.Transaction) error {
			return errors.Trace(reorgInfo.UpdateReorgMeta(txn, nextHandle, reorgInfo.EndHandle, reorgInfo.PhysicalTableID))
		})
		metrics.BatchAddIdxHistogram.WithLabelValues(metrics.LblError).Observe(elapsedTime.Seconds())
		logutil.BgLogger().Warn("[ddl] add index worker handle batch tasks failed",
			zap.Int64("totalAddedCount", *totalAddedCount), zap.String("startHandle", toString(startHandle)),
			zap.String("nextHandle", toString(nextHandle)), zap.Int64("batchAddedCount", taskAddedCount),
			zap.String("taskFailedError", err.Error()), zap.String("takeTime", elapsedTime.String()),
			zap.NamedError("updateHandleError", err1))
		return errors.Trace(err)
	}

	// nextHandle will be updated periodically in runReorgJob, so no need to update it here.
	w.reorgCtx.setNextHandle(nextHandle)
	metrics.BatchAddIdxHistogram.WithLabelValues(metrics.LblOK).Observe(elapsedTime.Seconds())
	logutil.BgLogger().Info("[ddl] add index worker handle batch tasks successful", zap.Int64("totalAddedCount", *totalAddedCount), zap.String("startHandle", toString(startHandle)),
		zap.String("nextHandle", toString(nextHandle)), zap.Int64("batchAddedCount", taskAddedCount), zap.String("takeTime", elapsedTime.String()))
	return nil
}

// sendRangeTaskToWorkers sends tasks to workers, and returns remaining kvRanges that is not handled.
func (w *worker) sendRangeTaskToWorkers(workers []*backfillWorker, reorgInfo *reorgInfo,
	totalAddedCount *int64, kvRanges []kv.KeyRange, globalEndHandle kv.Handle) ([]kv.KeyRange, error) {
	batchTasks := make([]*reorgIndexTask, 0, len(workers))
	physicalTableID := reorgInfo.PhysicalTableID

	// Build reorg indices tasks.
	for _, keyRange := range kvRanges {
		startHandle, endHandle, err := decodeHandleRange(keyRange)
		if err != nil {
			return nil, errors.Trace(err)
		}

		endIncluded := false
		if endHandle.Equal(globalEndHandle) {
			endIncluded = true
		}
		task := &reorgIndexTask{physicalTableID, startHandle, endHandle, endIncluded}
		batchTasks = append(batchTasks, task)

		if len(batchTasks) >= len(workers) {
			break
		}
	}

	if len(batchTasks) == 0 {
		return nil, nil
	}

	// Wait tasks finish.
	err := w.handleReorgTasks(reorgInfo, totalAddedCount, workers, batchTasks)
	if err != nil {
		return nil, errors.Trace(err)
	}

	if len(batchTasks) < len(kvRanges) {
		// there are kvRanges not handled.
		remains := kvRanges[len(batchTasks):]
		return remains, nil
	}

	return nil, nil
}

var (
	// TestCheckWorkerNumCh use for test adjust add index worker.
	TestCheckWorkerNumCh = make(chan struct{})
	// TestCheckWorkerNumber use for test adjust add index worker.
	TestCheckWorkerNumber = int32(16)
)

func loadDDLReorgVars(w *worker) error {
	// Get sessionctx from context resource pool.
	var ctx sessionctx.Context
	ctx, err := w.sessPool.get()
	if err != nil {
		return errors.Trace(err)
	}
	defer w.sessPool.put(ctx)
	return ddlutil.LoadDDLReorgVars(ctx)
}

func (w *worker) addPhysicalTableIndex(t table.PhysicalTable, indexInfo *model.IndexInfo, reorgInfo *reorgInfo) error {
	logutil.BgLogger().Info("[ddl] start to add table index", zap.String("job", reorgInfo.Job.String()), zap.String("reorgInfo", reorgInfo.String()))
	return w.writePhysicalTableRecord(t.(table.PhysicalTable), typeAddIndexWorker, indexInfo, nil, nil, reorgInfo)
}

// writePhysicalTableRecord handles the "add index" or "modify/change column" reorganization state for a non-partitioned table or a partition.
// For a partitioned table, it should be handled partition by partition.
//
// How to "add index" or "update column value" in reorganization state?
// Concurrently process the @@tidb_ddl_reorg_worker_cnt tasks. Each task deals with a handle range of the index/row record.
// The handle range is split from PD regions now. Each worker deal with a region table key range one time.
// Each handle range by estimation, concurrent processing needs to perform after the handle range has been acquired.
// The operation flow is as follows:
//	1. Open numbers of defaultWorkers goroutines.
//	2. Split table key range from PD regions.
//	3. Send tasks to running workers by workers's task channel. Each task deals with a region key ranges.
//	4. Wait all these running tasks finished, then continue to step 3, until all tasks is done.
// The above operations are completed in a transaction.
// Finally, update the concurrent processing of the total number of rows, and store the completed handle value.
func (w *worker) writePhysicalTableRecord(t table.PhysicalTable, bfWorkerType backfillWorkerType,
	indexInfo *model.IndexInfo, oldColInfo, colInfo *model.ColumnInfo, reorgInfo *reorgInfo) error {
	job := reorgInfo.Job
	totalAddedCount := job.GetRowCount()

	if err := w.isReorgRunnable(reorgInfo.d); err != nil {
		return errors.Trace(err)
	}

	failpoint.Inject("MockCaseWhenParseFailure", func(val failpoint.Value) {
		if val.(bool) {
			failpoint.Return(errors.New("job.ErrCount:" + strconv.Itoa(int(job.ErrorCount)) + ", mock unknown type: ast.whenClause."))
		}
	})

	startHandle, endHandle := reorgInfo.StartHandle, reorgInfo.EndHandle
	sessCtx := newContext(reorgInfo.d.store)
	decodeColMap, err := makeupDecodeColMap(sessCtx, t)
	if err != nil {
		return errors.Trace(err)
	}

	if startHandle == nil && endHandle == nil {
		return nil
	}

	// variable.ddlReorgWorkerCounter can be modified by system variable "tidb_ddl_reorg_worker_cnt".
	workerCnt := variable.GetDDLReorgWorkerCounter()
	backfillWorkers := make([]*backfillWorker, 0, workerCnt)
	defer func() {
		closeBackfillWorkers(backfillWorkers)
	}()

	for {
		kvRanges, err := splitTableRanges(t, reorgInfo.d.store, startHandle, endHandle)
		if err != nil {
			return errors.Trace(err)
		}

		// For dynamic adjust add index worker number.
		if err := loadDDLReorgVars(w); err != nil {
			logutil.BgLogger().Error("[ddl] load DDL reorganization variable failed", zap.Error(err))
		}
		workerCnt = variable.GetDDLReorgWorkerCounter()
		// If only have 1 range, we can only start 1 worker.
		if len(kvRanges) < int(workerCnt) {
			workerCnt = int32(len(kvRanges))
		}
		// Enlarge the worker size.
		for i := len(backfillWorkers); i < int(workerCnt); i++ {
			sessCtx := newContext(reorgInfo.d.store)
			sessCtx.GetSessionVars().StmtCtx.IsDDLJobInQueue = true

			if bfWorkerType == typeAddIndexWorker {
				idxWorker := newAddIndexWorker(sessCtx, w, i, t, indexInfo, decodeColMap)
				idxWorker.priority = job.Priority
				backfillWorkers = append(backfillWorkers, idxWorker.backfillWorker)
				go idxWorker.backfillWorker.run(reorgInfo.d, idxWorker)
			} else {
				updateWorker := newUpdateColumnWorker(sessCtx, w, i, t, oldColInfo, colInfo, decodeColMap)
				updateWorker.priority = job.Priority
				backfillWorkers = append(backfillWorkers, updateWorker.backfillWorker)
				go updateWorker.backfillWorker.run(reorgInfo.d, updateWorker)
			}
		}
		// Shrink the worker size.
		if len(backfillWorkers) > int(workerCnt) {
			workers := backfillWorkers[workerCnt:]
			backfillWorkers = backfillWorkers[:workerCnt]
			closeBackfillWorkers(workers)
		}

		failpoint.Inject("checkIndexWorkerNum", func(val failpoint.Value) {
			if val.(bool) {
				num := int(atomic.LoadInt32(&TestCheckWorkerNumber))
				if num != 0 {
					if num > len(kvRanges) {
						if len(backfillWorkers) != len(kvRanges) {
							failpoint.Return(errors.Errorf("check index worker num error, len kv ranges is: %v, check index worker num is: %v, actual index num is: %v", len(kvRanges), num, len(backfillWorkers)))
						}
					} else if num != len(backfillWorkers) {
						failpoint.Return(errors.Errorf("check index worker num error, len kv ranges is: %v, check index worker num is: %v, actual index num is: %v", len(kvRanges), num, len(backfillWorkers)))
					}
					TestCheckWorkerNumCh <- struct{}{}
				}
			}
		})

		logutil.BgLogger().Info("[ddl] start add index workers to reorg index", zap.Int("workerCnt", len(backfillWorkers)),
			zap.Int("regionCnt", len(kvRanges)), zap.String("startHandle", toString(startHandle)), zap.String("endHandle", toString(endHandle)))
		remains, err := w.sendRangeTaskToWorkers(backfillWorkers, reorgInfo, &totalAddedCount, kvRanges, endHandle)
		if err != nil {
			return errors.Trace(err)
		}

		if len(remains) == 0 {
			break
		}
		startHandle, _, err = decodeHandleRange(remains[0])
		if err != nil {
			return errors.Trace(err)
		}
	}
	return nil
}

// addTableIndex handles the add index reorganization state for a table.
func (w *worker) addTableIndex(t table.Table, idx *model.IndexInfo, reorgInfo *reorgInfo) error {
	var err error
	if tbl, ok := t.(table.PartitionedTable); ok {
		var finish bool
		for !finish {
			p := tbl.GetPartition(reorgInfo.PhysicalTableID)
			if p == nil {
				return errCancelledDDLJob.GenWithStack("Can not find partition id %d for table %d", reorgInfo.PhysicalTableID, t.Meta().ID)
			}
			err = w.addPhysicalTableIndex(p, idx, reorgInfo)
			if err != nil {
				break
			}
			finish, err = w.updateReorgInfo(tbl, reorgInfo)
			if err != nil {
				return errors.Trace(err)
			}
		}
	} else {
		err = w.addPhysicalTableIndex(t.(table.PhysicalTable), idx, reorgInfo)
	}
	return errors.Trace(err)
}

// updateReorgInfo will find the next partition according to current reorgInfo.
// If no more partitions, or table t is not a partitioned table, returns true to
// indicate that the reorganize work is finished.
func (w *worker) updateReorgInfo(t table.PartitionedTable, reorg *reorgInfo) (bool, error) {
	pi := t.Meta().GetPartitionInfo()
	if pi == nil {
		return true, nil
	}

	pid, err := findNextPartitionID(reorg.PhysicalTableID, pi.Definitions)
	if err != nil {
		// Fatal error, should not run here.
		logutil.BgLogger().Error("[ddl] find next partition ID failed", zap.Reflect("table", t), zap.Error(err))
		return false, errors.Trace(err)
	}
	if pid == 0 {
		// Next partition does not exist, all the job done.
		return true, nil
	}

	failpoint.Inject("mockUpdateCachedSafePoint", func(val failpoint.Value) {
		if val.(bool) {
			// 18 is for the logical time.
			ts := oracle.GetPhysical(time.Now()) << 18
			s := reorg.d.store.(tikv.Storage)
			s.UpdateSPCache(uint64(ts), time.Now())
			time.Sleep(time.Millisecond * 3)
		}
	})
	currentVer, err := getValidCurrentVersion(reorg.d.store)
	if err != nil {
		return false, errors.Trace(err)
	}
	start, end, err := getTableRange(reorg.d, t.GetPartition(pid), currentVer.Ver, reorg.Job.Priority)
	if err != nil {
		return false, errors.Trace(err)
	}
	reorg.StartHandle, reorg.EndHandle, reorg.PhysicalTableID = start, end, pid

	// Write the reorg info to store so the whole reorganize process can recover from panic.
	err = kv.RunInNewTxn(reorg.d.store, true, func(txn kv.Transaction) error {
		return errors.Trace(reorg.UpdateReorgMeta(txn, reorg.StartHandle, reorg.EndHandle, reorg.PhysicalTableID))
	})
	logutil.BgLogger().Info("[ddl] job update reorgInfo", zap.Int64("jobID", reorg.Job.ID),
		zap.Int64("partitionTableID", pid), zap.String("startHandle", toString(start)),
		zap.String("endHandle", toString(end)), zap.Error(err))
	return false, errors.Trace(err)
}

// findNextPartitionID finds the next partition ID in the PartitionDefinition array.
// Returns 0 if current partition is already the last one.
func findNextPartitionID(currentPartition int64, defs []model.PartitionDefinition) (int64, error) {
	for i, def := range defs {
		if currentPartition == def.ID {
			if i == len(defs)-1 {
				return 0, nil
			}
			return defs[i+1].ID, nil
		}
	}
	return 0, errors.Errorf("partition id not found %d", currentPartition)
}

func allocateIndexID(tblInfo *model.TableInfo) int64 {
	tblInfo.MaxIndexID++
	return tblInfo.MaxIndexID
}

// recordIterFunc is used for low-level record iteration.
type recordIterFunc func(h kv.Handle, rowKey kv.Key, rawRecord []byte) (more bool, err error)

func iterateSnapshotRows(store kv.Storage, priority int, t table.Table, version uint64, startHandle kv.Handle, endHandle kv.Handle, endIncluded bool, fn recordIterFunc) error {
	var firstKey kv.Key
	if startHandle == nil {
		firstKey = t.RecordPrefix()
	} else {
		firstKey = t.RecordKey(startHandle)
	}

	var upperBound kv.Key
	if endHandle == nil {
		upperBound = t.RecordPrefix().PrefixNext()
	} else {
		if endIncluded {
			if endHandle.IsInt() && endHandle.IntValue() == math.MaxInt64 {
				upperBound = t.RecordKey(endHandle).PrefixNext()
			} else {
				upperBound = t.RecordKey(endHandle.Next())
			}
		} else {
			upperBound = t.RecordKey(endHandle)
		}
	}

	ver := kv.Version{Ver: version}
	snap, err := store.GetSnapshot(ver)
	snap.SetOption(kv.Priority, priority)
	if err != nil {
		return errors.Trace(err)
	}

	it, err := snap.Iter(firstKey, upperBound)
	if err != nil {
		return errors.Trace(err)
	}
	defer it.Close()

	for it.Valid() {
		if !it.Key().HasPrefix(t.RecordPrefix()) {
			break
		}

		var handle kv.Handle
		handle, err = tablecodec.DecodeRowKey(it.Key())
		if err != nil {
			return errors.Trace(err)
		}
		rk := t.RecordKey(handle)

		more, err := fn(handle, rk, it.Value())
		if !more || err != nil {
			return errors.Trace(err)
		}

		err = kv.NextUntil(it, util.RowKeyPrefixFilter(rk))
		if err != nil {
			if kv.ErrNotExist.Equal(err) {
				break
			}
			return errors.Trace(err)
		}
	}

	return nil
}

func getIndexInfoByNameAndColumn(oldTableInfo *model.TableInfo, newOne *model.IndexInfo) *model.IndexInfo {
	for _, oldOne := range oldTableInfo.Indices {
		if newOne.Name.L == oldOne.Name.L && indexColumnSliceEqual(newOne.Columns, oldOne.Columns) {
			return oldOne
		}
	}
	return nil
}

func indexColumnSliceEqual(a, b []*model.IndexColumn) bool {
	if len(a) != len(b) {
		return false
	}
	if len(a) == 0 {
		logutil.BgLogger().Warn("[ddl] admin repair table : index's columns length equal to 0")
		return true
	}
	// Accelerate the compare by eliminate index bound check.
	b = b[:len(a)]
	for i, v := range a {
		if v.Name.L != b[i].Name.L {
			return false
		}
	}
	return true
}

<<<<<<< HEAD
func doDropIndices(t *meta.Meta, job *model.Job, tblInfo *model.TableInfo, indexInfos []*model.IndexInfo) (ver int64, err error) {
	dependentHiddenCols := make([]*model.ColumnInfo, 0)
	for _, indexInfo := range indexInfos {
		for _, indexColumn := range indexInfo.Columns {
			if tblInfo.Columns[indexColumn.Offset].Hidden {
				dependentHiddenCols = append(dependentHiddenCols, tblInfo.Columns[indexColumn.Offset])
			}
		}
	}

	originalState := indexInfos[0].State
	switch indexInfos[0].State {
	case model.StatePublic:
		// public -> write only
		job.SchemaState = model.StateWriteOnly
		setIndicesState(indexInfos, model.StateWriteOnly)
		if len(dependentHiddenCols) > 0 {
			firstHiddenOffset := dependentHiddenCols[0].Offset
			for i := 0; i < len(dependentHiddenCols); i++ {
				tblInfo.Columns[firstHiddenOffset].State = model.StateWriteOnly
				// Set this column's offset to the last and reset all following columns' offsets.
				adjustColumnInfoInDropColumn(tblInfo, firstHiddenOffset)
			}
		}
		ver, err = updateVersionAndTableInfo(t, job, tblInfo, originalState != indexInfos[0].State)
	case model.StateWriteOnly:
		// write only -> delete only
		job.SchemaState = model.StateDeleteOnly
		setIndicesState(indexInfos, model.StateDeleteOnly)
		for _, indexInfo := range indexInfos {
			updateHiddenColumns(tblInfo, indexInfo, model.StateDeleteOnly)
		}
		ver, err = updateVersionAndTableInfo(t, job, tblInfo, originalState != indexInfos[0].State)
	case model.StateDeleteOnly:
		// delete only -> reorganization
		job.SchemaState = model.StateDeleteReorganization
		setIndicesState(indexInfos, model.StateDeleteReorganization)
		for _, indexInfo := range indexInfos {
			updateHiddenColumns(tblInfo, indexInfo, model.StateDeleteReorganization)
		}
		ver, err = updateVersionAndTableInfo(t, job, tblInfo, originalState != indexInfos[0].State)
	case model.StateDeleteReorganization:
		// reorganization -> absent
		newIndices := make([]*model.IndexInfo, 0, len(tblInfo.Indices))
		for _, idx := range tblInfo.Indices {
			if !indexInfoContains(idx.ID, indexInfos) {
				newIndices = append(newIndices, idx)
			}
		}
		tblInfo.Indices = newIndices
		// Set column index flag.
		for _, indexInfo := range indexInfos {
			dropIndexColumnFlag(tblInfo, indexInfo)
		}

		tblInfo.Columns = tblInfo.Columns[:len(tblInfo.Columns)-len(dependentHiddenCols)]

		ver, err = updateVersionAndTableInfoWithCheck(t, job, tblInfo, originalState != model.StateNone)
		if err != nil {
			return ver, errors.Trace(err)
		}

		indexIDs := indexInfosToIDList(indexInfos)
		// Finish this job.
		if job.IsRollingback() {
			job.FinishTableJob(model.JobStateRollbackDone, model.StateNone, ver, tblInfo)
			switch job.Type {
			case model.ActionDropIndex, model.ActionDropPrimaryKey, model.ActionAddIndex, model.ActionAddPrimaryKey:
				// the partition ids were append by convertAddIdxJob2RollbackJob, it is weird, but for the compatibility,
				// we should keep appending the partitions in the convertAddIdxJob2RollbackJob.
				job.Args[0] = indexIDs[0]
			case model.ActionDropColumn, model.ActionDropColumns:
				job.Args = append(job.Args, indexIDs, getPartitionIDs(tblInfo))
			}
		} else {
			job.FinishTableJob(model.JobStateDone, model.StateNone, ver, tblInfo)
			switch job.Type {
			case model.ActionDropIndex, model.ActionDropPrimaryKey:
				job.Args = append(job.Args, indexIDs[0], getPartitionIDs(tblInfo))
			case model.ActionDropColumn, model.ActionDropColumns:
				job.Args = append(job.Args, indexIDs, getPartitionIDs(tblInfo))
			}
		}
	default:
		err = ErrInvalidDDLState.GenWithStackByArgs("index", indexInfos[0].State)
	}
	return ver, errors.Trace(err)
=======
func findIndexesByColName(indexes []*model.IndexInfo, colName string) ([]*model.IndexInfo, []int) {
	idxInfos := make([]*model.IndexInfo, 0, len(indexes))
	offsets := make([]int, 0, len(indexes))
	for _, idxInfo := range indexes {
		for i, c := range idxInfo.Columns {
			if strings.EqualFold(colName, c.Name.L) {
				idxInfos = append(idxInfos, idxInfo)
				offsets = append(offsets, i)
				break
			}
		}
	}
	return idxInfos, offsets
>>>>>>> 945f7cc4
}<|MERGE_RESOLUTION|>--- conflicted
+++ resolved
@@ -1616,7 +1616,6 @@
 	return true
 }
 
-<<<<<<< HEAD
 func doDropIndices(t *meta.Meta, job *model.Job, tblInfo *model.TableInfo, indexInfos []*model.IndexInfo) (ver int64, err error) {
 	dependentHiddenCols := make([]*model.ColumnInfo, 0)
 	for _, indexInfo := range indexInfos {
@@ -1704,7 +1703,8 @@
 		err = ErrInvalidDDLState.GenWithStackByArgs("index", indexInfos[0].State)
 	}
 	return ver, errors.Trace(err)
-=======
+}
+
 func findIndexesByColName(indexes []*model.IndexInfo, colName string) ([]*model.IndexInfo, []int) {
 	idxInfos := make([]*model.IndexInfo, 0, len(indexes))
 	offsets := make([]int, 0, len(indexes))
@@ -1718,5 +1718,4 @@
 		}
 	}
 	return idxInfos, offsets
->>>>>>> 945f7cc4
 }