// Copyright 2015 PingCAP, Inc.
//
// Licensed under the Apache License, Version 2.0 (the "License");
// you may not use this file except in compliance with the License.
// You may obtain a copy of the License at
//
//     http://www.apache.org/licenses/LICENSE-2.0
//
// Unless required by applicable law or agreed to in writing, software
// distributed under the License is distributed on an "AS IS" BASIS,
// See the License for the specific language governing permissions and
// limitations under the License.

package ddl

import (
	"context"
	"math"
	"time"

	"github.com/juju/errors"
	"github.com/pingcap/tidb/ast"
	"github.com/pingcap/tidb/kv"
	"github.com/pingcap/tidb/meta"
	"github.com/pingcap/tidb/metrics"
	"github.com/pingcap/tidb/model"
	"github.com/pingcap/tidb/mysql"
	"github.com/pingcap/tidb/sessionctx"
	"github.com/pingcap/tidb/store/tikv"
	"github.com/pingcap/tidb/table"
	"github.com/pingcap/tidb/table/tables"
	"github.com/pingcap/tidb/tablecodec"
	"github.com/pingcap/tidb/types"
	"github.com/pingcap/tidb/util"
	log "github.com/sirupsen/logrus"
)

const maxPrefixLength = 3072
const maxCommentLength = 1024

func buildIndexColumns(columns []*model.ColumnInfo, idxColNames []*ast.IndexColName) ([]*model.IndexColumn, error) {
	// Build offsets.
	idxColumns := make([]*model.IndexColumn, 0, len(idxColNames))

	// The sum of length of all index columns.
	sumLength := 0

	for _, ic := range idxColNames {
		col := model.FindColumnInfo(columns, ic.Column.Name.O)
		if col == nil {
			return nil, errKeyColumnDoesNotExits.Gen("column does not exist: %s", ic.Column.Name)
		}

		if col.Flen == 0 {
			return nil, errors.Trace(errWrongKeyColumn.GenByArgs(ic.Column.Name))
		}

		// JSON column cannot index.
		if col.FieldType.Tp == mysql.TypeJSON {
			return nil, errors.Trace(errJSONUsedAsKey.GenByArgs(col.Name.O))
		}

		// Length must be specified for BLOB and TEXT column indexes.
		if types.IsTypeBlob(col.FieldType.Tp) && ic.Length == types.UnspecifiedLength {
			return nil, errors.Trace(errBlobKeyWithoutLength)
		}

		// Length can only be specified for specifiable types.
		if ic.Length != types.UnspecifiedLength && !types.IsTypePrefixable(col.FieldType.Tp) {
			return nil, errors.Trace(errIncorrectPrefixKey)
		}

		// Key length must be shorter or equal to the column length.
		if ic.Length != types.UnspecifiedLength &&
			types.IsTypeChar(col.FieldType.Tp) && col.Flen < ic.Length {
			return nil, errors.Trace(errIncorrectPrefixKey)
		}

		// Specified length must be shorter than the max length for prefix.
		if ic.Length > maxPrefixLength {
			return nil, errors.Trace(errTooLongKey)
		}

		// Take care of the sum of length of all index columns.
		if ic.Length != types.UnspecifiedLength {
			sumLength += ic.Length
		} else {
			// Specified data types.
			if col.Flen != types.UnspecifiedLength {
				// Special case for the bit type.
				if col.FieldType.Tp == mysql.TypeBit {
					sumLength += (col.Flen + 7) >> 3
				} else {
					sumLength += col.Flen
				}
			} else {
				if length, ok := mysql.DefaultLengthOfMysqlTypes[col.FieldType.Tp]; ok {
					sumLength += length
				} else {
					return nil, errUnknownTypeLength.GenByArgs(col.FieldType.Tp)
				}

				// Special case for time fraction.
				if types.IsTypeFractionable(col.FieldType.Tp) &&
					col.FieldType.Decimal != types.UnspecifiedLength {
					if length, ok := mysql.DefaultLengthOfTimeFraction[col.FieldType.Decimal]; ok {
						sumLength += length
					} else {
						return nil, errUnknownFractionLength.GenByArgs(col.FieldType.Tp, col.FieldType.Decimal)
					}
				}
			}
		}

		// The sum of all lengths must be shorter than the max length for prefix.
		if sumLength > maxPrefixLength {
			return nil, errors.Trace(errTooLongKey)
		}

		idxColumns = append(idxColumns, &model.IndexColumn{
			Name:   col.Name,
			Offset: col.Offset,
			Length: ic.Length,
		})
	}

	return idxColumns, nil
}

func buildIndexInfo(tblInfo *model.TableInfo, indexName model.CIStr, idxColNames []*ast.IndexColName, state model.SchemaState) (*model.IndexInfo, error) {
	idxColumns, err := buildIndexColumns(tblInfo.Columns, idxColNames)
	if err != nil {
		return nil, errors.Trace(err)
	}

	// Create index info.
	idxInfo := &model.IndexInfo{
		Name:    indexName,
		Columns: idxColumns,
		State:   state,
	}
	return idxInfo, nil
}

func addIndexColumnFlag(tblInfo *model.TableInfo, indexInfo *model.IndexInfo) {
	col := indexInfo.Columns[0]

	if indexInfo.Unique && len(indexInfo.Columns) == 1 {
		tblInfo.Columns[col.Offset].Flag |= mysql.UniqueKeyFlag
	} else {
		tblInfo.Columns[col.Offset].Flag |= mysql.MultipleKeyFlag
	}
}

func dropIndexColumnFlag(tblInfo *model.TableInfo, indexInfo *model.IndexInfo) {
	col := indexInfo.Columns[0]

	if indexInfo.Unique && len(indexInfo.Columns) == 1 {
		tblInfo.Columns[col.Offset].Flag &= ^mysql.UniqueKeyFlag
	} else {
		tblInfo.Columns[col.Offset].Flag &= ^mysql.MultipleKeyFlag
	}

	// other index may still cover this col
	for _, index := range tblInfo.Indices {
		if index.Name.L == indexInfo.Name.L {
			continue
		}

		if index.Columns[0].Name.L != col.Name.L {
			continue
		}

		addIndexColumnFlag(tblInfo, index)
	}
}

func (w *worker) onCreateIndex(d *ddlCtx, t *meta.Meta, job *model.Job) (ver int64, err error) {
	// Handle the rolling back job.
	if job.IsRollingback() {
		ver, err = onDropIndex(t, job)
		if err != nil {
			return ver, errors.Trace(err)
		}
		return ver, nil
	}

	// Handle normal job.
	schemaID := job.SchemaID
	tblInfo, err := getTableInfo(t, job, schemaID)
	if err != nil {
		return ver, errors.Trace(err)
	}

	var (
		unique      bool
		indexName   model.CIStr
		idxColNames []*ast.IndexColName
		indexOption *ast.IndexOption
	)
	err = job.DecodeArgs(&unique, &indexName, &idxColNames, &indexOption)
	if err != nil {
		job.State = model.JobStateCancelled
		return ver, errors.Trace(err)
	}

	indexInfo := findIndexByName(indexName.L, tblInfo.Indices)
	if indexInfo != nil && indexInfo.State == model.StatePublic {
		job.State = model.JobStateCancelled
		return ver, ErrDupKeyName.Gen("index already exist %s", indexName)
	}

	if indexInfo == nil {
		indexInfo, err = buildIndexInfo(tblInfo, indexName, idxColNames, model.StateNone)
		if err != nil {
			job.State = model.JobStateCancelled
			return ver, errors.Trace(err)
		}
		if indexOption != nil {
			indexInfo.Comment = indexOption.Comment
			if indexOption.Tp == model.IndexTypeInvalid {
				// Use btree as default index type.
				indexInfo.Tp = model.IndexTypeBtree
			} else {
				indexInfo.Tp = indexOption.Tp
			}
		} else {
			// Use btree as default index type.
			indexInfo.Tp = model.IndexTypeBtree
		}
		indexInfo.Primary = false
		indexInfo.Unique = unique
		indexInfo.ID = allocateIndexID(tblInfo)
		tblInfo.Indices = append(tblInfo.Indices, indexInfo)
		log.Infof("[ddl] add index, run DDL job %s, index info %#v", job, indexInfo)
	}
	originalState := indexInfo.State
	switch indexInfo.State {
	case model.StateNone:
		// none -> delete only
		job.SchemaState = model.StateDeleteOnly
		indexInfo.State = model.StateDeleteOnly
		ver, err = updateVersionAndTableInfo(t, job, tblInfo, originalState != indexInfo.State)
	case model.StateDeleteOnly:
		// delete only -> write only
		job.SchemaState = model.StateWriteOnly
		indexInfo.State = model.StateWriteOnly
		ver, err = updateVersionAndTableInfo(t, job, tblInfo, originalState != indexInfo.State)
	case model.StateWriteOnly:
		// write only -> reorganization
		job.SchemaState = model.StateWriteReorganization
		indexInfo.State = model.StateWriteReorganization
		// Initialize SnapshotVer to 0 for later reorganization check.
		job.SnapshotVer = 0
		ver, err = updateVersionAndTableInfo(t, job, tblInfo, originalState != indexInfo.State)
	case model.StateWriteReorganization:
		// reorganization -> public
		var tbl table.Table
		tbl, err = getTable(d.store, schemaID, tblInfo)
		if err != nil {
			return ver, errors.Trace(err)
		}

		var reorgInfo *reorgInfo
		reorgInfo, err = getReorgInfo(d, t, job, tbl)
		if err != nil || reorgInfo.first {
			// If we run reorg firstly, we should update the job snapshot version
			// and then run the reorg next time.
			return ver, errors.Trace(err)
		}

		err = w.runReorgJob(t, reorgInfo, d.lease, func() error {
			return w.addTableIndex(tbl, indexInfo, reorgInfo)
		})
		if err != nil {
			if errWaitReorgTimeout.Equal(err) {
				// if timeout, we should return, check for the owner and re-wait job done.
				return ver, nil
			}
			if kv.ErrKeyExists.Equal(err) || errCancelledDDLJob.Equal(err) {
				log.Warnf("[ddl] run DDL job %v err %v, convert job to rollback job", job, err)
				ver, err = convert2RollbackJob(t, job, tblInfo, indexInfo, err)
			}
			// Clean up the channel of notifyCancelReorgJob. Make sure it can't affect other jobs.
			w.reorgCtx.cleanNotifyReorgCancel()
			return ver, errors.Trace(err)
		}
		// Clean up the channel of notifyCancelReorgJob. Make sure it can't affect other jobs.
		w.reorgCtx.cleanNotifyReorgCancel()

		indexInfo.State = model.StatePublic
		// Set column index flag.
		addIndexColumnFlag(tblInfo, indexInfo)
		ver, err = updateVersionAndTableInfo(t, job, tblInfo, originalState != indexInfo.State)
		if err != nil {
			return ver, errors.Trace(err)
		}
		// Finish this job.
		job.FinishTableJob(model.JobStateDone, model.StatePublic, ver, tblInfo)
	default:
		err = ErrInvalidIndexState.Gen("invalid index state %v", tblInfo.State)
	}

	return ver, errors.Trace(err)
}

func convert2RollbackJob(t *meta.Meta, job *model.Job, tblInfo *model.TableInfo, indexInfo *model.IndexInfo, err error) (int64, error) {
	job.State = model.JobStateRollingback
	job.Args = []interface{}{indexInfo.Name}
	// If add index job rollbacks in write reorganization state, its need to delete all keys which has been added.
	// Its work is the same as drop index job do.
	// The write reorganization state in add index job that likes write only state in drop index job.
	// So the next state is delete only state.
	indexInfo.State = model.StateDeleteOnly
	originalState := indexInfo.State
	job.SchemaState = model.StateDeleteOnly
	ver, err1 := updateVersionAndTableInfo(t, job, tblInfo, originalState != indexInfo.State)
	if err1 != nil {
		return ver, errors.Trace(err1)
	}

	if kv.ErrKeyExists.Equal(err) {
		return ver, kv.ErrKeyExists.Gen("Duplicate for key %s", indexInfo.Name.O)
	}

	return ver, errors.Trace(err)
}

func onDropIndex(t *meta.Meta, job *model.Job) (ver int64, _ error) {
	schemaID := job.SchemaID
	tblInfo, err := getTableInfo(t, job, schemaID)
	if err != nil {
		return ver, errors.Trace(err)
	}

	var indexName model.CIStr
	if err = job.DecodeArgs(&indexName); err != nil {
		job.State = model.JobStateCancelled
		return ver, errors.Trace(err)
	}

	indexInfo := findIndexByName(indexName.L, tblInfo.Indices)
	if indexInfo == nil {
		job.State = model.JobStateCancelled
		return ver, ErrCantDropFieldOrKey.Gen("index %s doesn't exist", indexName)
	}

	originalState := indexInfo.State
	switch indexInfo.State {
	case model.StatePublic:
		// public -> write only
		job.SchemaState = model.StateWriteOnly
		indexInfo.State = model.StateWriteOnly
		ver, err = updateVersionAndTableInfo(t, job, tblInfo, originalState != indexInfo.State)
	case model.StateWriteOnly:
		// write only -> delete only
		job.SchemaState = model.StateDeleteOnly
		indexInfo.State = model.StateDeleteOnly
		ver, err = updateVersionAndTableInfo(t, job, tblInfo, originalState != indexInfo.State)
	case model.StateDeleteOnly:
		// delete only -> reorganization
		job.SchemaState = model.StateDeleteReorganization
		indexInfo.State = model.StateDeleteReorganization
		ver, err = updateVersionAndTableInfo(t, job, tblInfo, originalState != indexInfo.State)
	case model.StateDeleteReorganization:
		// reorganization -> absent
		newIndices := make([]*model.IndexInfo, 0, len(tblInfo.Indices))
		for _, idx := range tblInfo.Indices {
			if idx.Name.L != indexName.L {
				newIndices = append(newIndices, idx)
			}
		}
		tblInfo.Indices = newIndices
		// Set column index flag.
		dropIndexColumnFlag(tblInfo, indexInfo)

		ver, err = updateVersionAndTableInfo(t, job, tblInfo, originalState != model.StateNone)
		if err != nil {
			return ver, errors.Trace(err)
		}

		// Finish this job.
		if job.IsRollingback() {
			job.FinishTableJob(model.JobStateRollbackDone, model.StateNone, ver, tblInfo)
			job.Args[0] = indexInfo.ID
		} else {
			job.FinishTableJob(model.JobStateDone, model.StateNone, ver, tblInfo)
			job.Args = append(job.Args, indexInfo.ID)
		}
	default:
		err = ErrInvalidTableState.Gen("invalid table state %v", tblInfo.State)
	}
	return ver, errors.Trace(err)
}

const (
	defaultTaskHandleCnt = 128
	defaultIndexWorkers  = 16
)

// indexRecord is the record information of an index.
type indexRecord struct {
	handle int64
	key    []byte        // It's used to lock a record. Record it to reduce the encoding time.
	vals   []types.Datum // It's the index values.
}

type addIndexWorker struct {
	id          int
	ddlWorker   *worker
	batchCnt    int
	sessCtx     sessionctx.Context
	taskCh      chan *reorgIndexTask
	resultCh    chan *addIndexResult
	index       table.Index
	table       table.Table
	colFieldMap map[int64]*types.FieldType
	closed      bool

	defaultVals []types.Datum         // It's used to reduce the number of new slice.
	idxRecords  []*indexRecord        // It's used to reduce the number of new slice.
	rowMap      map[int64]types.Datum // It's the index column values map. It is used to reduce the number of making map.
}

type reorgIndexTask struct {
	startHandle int64
	endHandle   int64
	// When the last handle is math.MaxInt64, set endIncluded to true to
	// tell worker backfilling index of endHandle.
	endIncluded bool
}

type addIndexResult struct {
	addedCount int
	scanCount  int
	nextHandle int64
	err        error
}

func newAddIndexWorker(sessCtx sessionctx.Context, worker *worker, id int, t table.Table, indexInfo *model.IndexInfo, colFieldMap map[int64]*types.FieldType) *addIndexWorker {
	index := tables.NewIndex(t.Meta(), indexInfo)
	return &addIndexWorker{
		id:          id,
		ddlWorker:   worker,
		batchCnt:    defaultTaskHandleCnt,
		sessCtx:     sessCtx,
		taskCh:      make(chan *reorgIndexTask, 1),
		resultCh:    make(chan *addIndexResult, 1),
		index:       index,
		table:       t,
		colFieldMap: colFieldMap,

		defaultVals: make([]types.Datum, len(t.Cols())),
		rowMap:      make(map[int64]types.Datum, len(colFieldMap)),
	}
}

func (w *addIndexWorker) close() {
	if !w.closed {
		w.closed = true
		close(w.taskCh)
	}
}

// getIndexRecord gets index columns values from raw binary value row.
func (w *addIndexWorker) getIndexRecord(handle int64, recordKey []byte, rawRecord []byte) (*indexRecord, error) {
	t := w.table
	cols := t.Cols()
	idxInfo := w.index.Meta()
	_, err := tablecodec.DecodeRowWithMap(rawRecord, w.colFieldMap, time.UTC, w.rowMap)
	if err != nil {
		return nil, errors.Trace(err)
	}
	idxVal := make([]types.Datum, len(idxInfo.Columns))
	for j, v := range idxInfo.Columns {
		col := cols[v.Offset]
		if col.IsPKHandleColumn(t.Meta()) {
			if mysql.HasUnsignedFlag(col.Flag) {
				idxVal[j].SetUint64(uint64(handle))
			} else {
				idxVal[j].SetInt64(handle)
			}
			continue
		}
		idxColumnVal := w.rowMap[col.ID]
		if _, ok := w.rowMap[col.ID]; ok {
			idxVal[j] = idxColumnVal
			// Make sure there is no dirty data.
			delete(w.rowMap, col.ID)
			continue
		}
		idxColumnVal, err = tables.GetColDefaultValue(w.sessCtx, col, w.defaultVals)
		if err != nil {
			return nil, errors.Trace(err)
		}
		idxVal[j] = idxColumnVal
	}
	idxRecord := &indexRecord{handle: handle, key: recordKey, vals: idxVal}
	return idxRecord, nil
}

func (w *addIndexWorker) fetchRowColVals(txn kv.Transaction, taskRange reorgIndexTask) ([]*indexRecord, bool, error) {
	// TODO: use tableScan to prune columns.
	w.idxRecords = w.idxRecords[:0]
	startTime := time.Now()
	handleOutOfRange := false
	err := iterateSnapshotRows(w.sessCtx.GetStore(), w.table, txn.StartTS(), taskRange.startHandle,
		func(handle int64, recordKey kv.Key, rawRow []byte) (bool, error) {
			if !taskRange.endIncluded {
				handleOutOfRange = handle >= taskRange.endHandle
			} else {
				handleOutOfRange = handle > taskRange.endHandle
			}

			if handleOutOfRange || len(w.idxRecords) >= w.batchCnt {
				return false, nil
			}

			idxRecord, err1 := w.getIndexRecord(handle, recordKey, rawRow)
			if err1 != nil {
				return false, errors.Trace(err1)
			}

			w.idxRecords = append(w.idxRecords, idxRecord)
			if handle == taskRange.endHandle {
				// If !taskRange.endIncluded, we will not reach here when handle == taskRange.endHandle
				handleOutOfRange = true
				return false, nil
			}
			return true, nil
		})

	log.Debugf("[ddl] txn %v fetches handle info %v, takes time %v", txn.StartTS(), taskRange, time.Since(startTime))
	return w.idxRecords, handleOutOfRange, errors.Trace(err)
}

// backfillIndexInTxn will backfill table index in a transaction, lock corresponding rowKey, if the value of rowKey is changed,
// indicate that index columns values may changed, index is not allowed to be added, so the txn will rollback and retry.
// backfillIndexInTxn will add w.batchCnt indices once, default value of w.batchCnt is 128.
// TODO: make w.batchCnt can be modified by system variable.
func (w *addIndexWorker) backfillIndexInTxn(handleRange reorgIndexTask) (nextHandle int64, addedCount, scanCount int, errInTxn error) {
	addedCount = 0
	scanCount = 0
	errInTxn = kv.RunInNewTxn(w.sessCtx.GetStore(), true, func(txn kv.Transaction) error {
		txn.SetOption(kv.Priority, kv.PriorityLow)
		idxRecords, handleOutOfRange, err := w.fetchRowColVals(txn, handleRange)
		if err != nil {
			return errors.Trace(err)
		}

		for _, idxRecord := range idxRecords {
			err := txn.LockKeys(idxRecord.key)
			if err != nil {
				return errors.Trace(err)
			}
			scanCount++

			// Create the index.
			// TODO: backfill unique-key will check constraint every row, we can speed up this case by using batch check.
			handle, err := w.index.Create(w.sessCtx, txn, idxRecord.vals, idxRecord.handle)
			if err != nil {
				if kv.ErrKeyExists.Equal(err) && idxRecord.handle == handle {
					// Index already exists, skip it.
					continue
				}

				return errors.Trace(err)
			}
			addedCount++
		}

		if handleOutOfRange || len(idxRecords) == 0 {
			nextHandle = handleRange.endHandle
		} else {
			nextHandle = idxRecords[len(idxRecords)-1].handle + 1
		}
		return nil
	})

	return
}

// handleBackfillTask backfills range [task.startHandle, task.endHandle) handle's index to table.
func (w *addIndexWorker) handleBackfillTask(d *ddlCtx, task *reorgIndexTask) *addIndexResult {
	handleRange := *task
	result := &addIndexResult{addedCount: 0, nextHandle: handleRange.startHandle, err: nil}
	lastLogCount := 0
	startTime := time.Now()
	for {
		addedCount := 0
		nextHandle, addedCount, scanCount, err := w.backfillIndexInTxn(handleRange)
		if err == nil {
			// Because reorgIndexTask may run a long time,
			// we should check whether this ddl job is still runnable.
			err = w.ddlWorker.isReorgRunnable(d)
		}
		if err != nil {
			result.err = err
			return result
		}

		result.nextHandle = nextHandle
		result.addedCount += addedCount
		result.scanCount += scanCount
		w.ddlWorker.reorgCtx.increaseRowCount(int64(addedCount))

		if result.scanCount-lastLogCount >= 30000 {
			lastLogCount = result.scanCount
			log.Infof("[ddl-reorg] worker(%v), finish batch addedCount:%v backfill, task addedCount:%v, task scanCount:%v, nextHandle:%v",
				w.id, addedCount, result.addedCount, result.scanCount, nextHandle)
		}

		handleRange.startHandle = nextHandle
		if handleRange.startHandle >= handleRange.endHandle {
			break
		}
	}
	log.Infof("[ddl-reorg] worker(%v), finish region ranges [%v,%v) addedCount:%v, scanCount:%v, nextHandle:%v, elapsed time(s):%v",
		w.id, task.startHandle, task.endHandle, result.addedCount, result.scanCount, result.nextHandle, time.Since(startTime).Seconds())

	return result
}

func (w *addIndexWorker) run(d *ddlCtx) {
	log.Infof("[ddl-reorg] worker[%v] start", w.id)
	defer func() {
		r := recover()
		if r != nil {
			buf := util.GetStack()
			log.Errorf("[ddl-reorg] addIndexWorker %v %s", r, buf)
			metrics.PanicCounter.WithLabelValues(metrics.LabelDDL).Inc()
		}
		w.resultCh <- &addIndexResult{err: errReorgPanic}
	}()
	for {
		task, more := <-w.taskCh
		if !more {
			break
		}

		log.Debug("[ddl-reorg] got backfill index task:#v", task)
		result := w.handleBackfillTask(d, task)
		w.resultCh <- result
	}
	log.Infof("[ddl-reorg] worker[%v] exit", w.id)
}

func makeupIndexColFieldMap(t table.Table, indexInfo *model.IndexInfo) map[int64]*types.FieldType {
	cols := t.Cols()
	colFieldMap := make(map[int64]*types.FieldType, len(indexInfo.Columns))
	for _, v := range indexInfo.Columns {
		col := cols[v.Offset]
		colFieldMap[col.ID] = &col.FieldType
	}
	return colFieldMap
}

// splitTableRanges uses PD region's key ranges to split the backfilling table key range space,
// to speed up adding index in table with disperse handle.
func splitTableRanges(store kv.Storage, t table.Table, startHandle int64) ([]kv.KeyRange, error) {
	startRecordKey := t.RecordKey(startHandle)
	endRecordKey := t.RecordKey(math.MaxInt64).Next()
	kvRange := kv.KeyRange{StartKey: startRecordKey, EndKey: endRecordKey}
	s, ok := store.(tikv.Storage)
	if !ok {
		// Only support split ranges in tikv.Storage now.
		return []kv.KeyRange{kvRange}, nil
	}

	maxSleep := 10000 // ms
	bo := tikv.NewBackoffer(context.Background(), maxSleep)
	ranges, err := tikv.SplitRegionRanges(bo, s.GetRegionCache(), []kv.KeyRange{kvRange})
	if err != nil {
		return nil, errors.Trace(err)
	}
	if len(ranges) == 0 {
		return nil, errors.Trace(errInvalidSplitRegionRanges)
	}
	return ranges, nil
}

func decodeHandleRange(keyRange kv.KeyRange) (int64, int64, error) {
	_, startHandle, err := tablecodec.DecodeRecordKey(keyRange.StartKey)
	if err != nil {
		return 0, 0, errors.Trace(err)
	}
	_, endHandle, err := tablecodec.DecodeRecordKey(keyRange.EndKey)
	if err != nil {
		return 0, 0, errors.Trace(err)
	}

	return startHandle, endHandle, nil
}

func closeAddIndexWorkers(workers []*addIndexWorker) {
	for _, worker := range workers {
		worker.close()
	}
}

func (w *worker) waitTaskResults(workers []*addIndexWorker, taskCnt int, totalAddedCount *int64, startHandle int64) (int64, int64, error) {
	var (
		addedCount int64
		nextHandle = startHandle
		firstErr   error
	)
	for i := 0; i < taskCnt; i++ {
		worker := workers[i]
		result := <-worker.resultCh
		if firstErr == nil && result.err != nil {
			firstErr = result.err
			// We should wait all working workers exits, any way.
			continue
		}

		if result.err != nil {
			log.Warnf("[ddl-reorg] worker[%v] return err:%v", i, result.err)
		}

		if firstErr == nil {
			*totalAddedCount += int64(result.addedCount)
			addedCount += int64(result.addedCount)
			nextHandle = result.nextHandle
		}
	}

	return nextHandle, addedCount, errors.Trace(firstErr)
}

// buildBatchTasks sends tasks to workers, and waits all the running worker return back result,
// there are taskCnt running workers.
func (w *worker) buildBatchTasks(startTime time.Time, startHandle int64, reorgInfo *reorgInfo, totalAddedCount *int64, workers []*addIndexWorker, batchTasks []*reorgIndexTask) error {
	for i, task := range batchTasks {
		workers[i].taskCh <- task
	}

	taskCnt := len(batchTasks)
	nextHandle, taskAddedCount, err := w.waitTaskResults(workers, taskCnt, totalAddedCount, startHandle)
	elapsedTime := time.Since(startTime).Seconds()
	if err == nil {
		err = w.isReorgRunnable(reorgInfo.d)
	}

	if err != nil {
		// update the reorg handle that has been processed.
		err1 := kv.RunInNewTxn(reorgInfo.d.store, true, func(txn kv.Transaction) error {
			return errors.Trace(reorgInfo.UpdateHandle(txn, nextHandle))
		})
		metrics.BatchAddIdxHistogram.WithLabelValues(metrics.LblError).Observe(elapsedTime)
		log.Warnf("[ddl-reorg] total added index for %d rows, this task [%d,%d) add index for %d failed %v, take time %v, update handle err %v",
			*totalAddedCount, startHandle, nextHandle, taskAddedCount, err, elapsedTime, err1)
		return errors.Trace(err)
	}

	// nextHandle will be updated periodically in runReorgJob, so no need to update it here.
<<<<<<< HEAD
	w.reorgCtx.setNextHandle(nextHandle)
	metrics.BatchAddIdxHistogram.Observe(elapsedTime)
=======
	d.reorgCtx.setNextHandle(nextHandle)
	metrics.BatchAddIdxHistogram.WithLabelValues(metrics.LblOK).Observe(elapsedTime)
>>>>>>> 7314bdc6
	log.Infof("[ddl-reorg] total added index for %d rows, this task [%d,%d) added index for %d rows, take time %v",
		*totalAddedCount, startHandle, nextHandle, taskAddedCount, elapsedTime)
	return nil
}

func (w *worker) buildKVRangesIndex(t table.Table, workers []*addIndexWorker, kvRanges []kv.KeyRange, job *model.Job, reorgInfo *reorgInfo) error {
	var (
		startTime   time.Time
		startHandle int64
		endHandle   int64
		err         error
	)
	totalAddedCount := job.GetRowCount()
	batchTasks := make([]*reorgIndexTask, 0, len(workers))

	log.Infof("[ddl-reorg] start to reorg index of %v region ranges.", len(kvRanges))
	for i, keyRange := range kvRanges {
		startTime = time.Now()

		startHandle, endHandle, err = decodeHandleRange(keyRange)
		if err != nil {
			return errors.Trace(err)
		}
		endKey := t.RecordKey(endHandle)
		endIncluded := false
		if endKey.Cmp(keyRange.EndKey) < 0 {
			endIncluded = true
		}
		task := &reorgIndexTask{startHandle, endHandle, endIncluded}

		batchTasks = append(batchTasks, task)
		if len(batchTasks) >= len(workers) || i == (len(kvRanges)-1) {
			// Wait tasks finish.
			err = w.buildBatchTasks(startTime, startHandle, reorgInfo, &totalAddedCount, workers, batchTasks)
			if err != nil {
				return errors.Trace(err)
			}
			batchTasks = batchTasks[:0]
		}
	}

	return nil
}

// addTableIndex adds index into table.
// How to add index in reorganization state?
// Concurrently process the defaultTaskHandleCnt tasks. Each task deals with a handle range of the index record.
// The handle range is split from PD regions now. Each worker deal with a region table key range one time.
// Each handle range by estimation, concurrent processing needs to perform after the handle range has been acquired.
// The operation flow is as follows:
//	1. Open numbers of defaultWorkers goroutines.
//	2. Split table key range from PD regions.
//	3. Send tasks to running workers by workers's task channel. Each task deals with a region key ranges.
//	4. Wait all these running tasks finished, then continue to step 3, until all tasks is done.
// The above operations are completed in a transaction.
// Finally, update the concurrent processing of the total number of rows, and store the completed handle value.
func (w *worker) addTableIndex(t table.Table, indexInfo *model.IndexInfo, reorgInfo *reorgInfo) error {
	job := reorgInfo.Job
	log.Infof("[ddl-reorg] addTableIndex, job:%s, reorgInfo:%#v", job, reorgInfo)
	colFieldMap := makeupIndexColFieldMap(t, indexInfo)

	// TODO: make workerCnt can be modified by system variable.
	workerCnt := defaultIndexWorkers
	idxWorkers := make([]*addIndexWorker, workerCnt)
	for i := 0; i < workerCnt; i++ {
		sessCtx := newContext(reorgInfo.d.store)
		idxWorkers[i] = newAddIndexWorker(sessCtx, w, i, t, indexInfo, colFieldMap)
		go idxWorkers[i].run(reorgInfo.d)
	}
	defer closeAddIndexWorkers(idxWorkers)

	kvRanges, err := splitTableRanges(reorgInfo.d.store, t, reorgInfo.Handle)
	if err != nil {
		return errors.Trace(err)
	}

	return w.buildKVRangesIndex(t, idxWorkers, kvRanges, job, reorgInfo)
}

func findIndexByName(idxName string, indices []*model.IndexInfo) *model.IndexInfo {
	for _, idx := range indices {
		if idx.Name.L == idxName {
			return idx
		}
	}
	return nil
}

func allocateIndexID(tblInfo *model.TableInfo) int64 {
	tblInfo.MaxIndexID++
	return tblInfo.MaxIndexID
}

// recordIterFunc is used for low-level record iteration.
type recordIterFunc func(h int64, rowKey kv.Key, rawRecord []byte) (more bool, err error)

func iterateSnapshotRows(store kv.Storage, t table.Table, version uint64, seekHandle int64, fn recordIterFunc) error {
	ver := kv.Version{Ver: version}

	snap, err := store.GetSnapshot(ver)
	snap.SetPriority(kv.PriorityLow)
	if err != nil {
		return errors.Trace(err)
	}
	firstKey := t.RecordKey(seekHandle)
	it, err := snap.Seek(firstKey)
	if err != nil {
		return errors.Trace(err)
	}
	defer it.Close()

	for it.Valid() {
		if !it.Key().HasPrefix(t.RecordPrefix()) {
			break
		}

		var handle int64
		handle, err = tablecodec.DecodeRowKey(it.Key())
		if err != nil {
			return errors.Trace(err)
		}
		rk := t.RecordKey(handle)

		more, err := fn(handle, rk, it.Value())
		if !more || err != nil {
			return errors.Trace(err)
		}

		err = kv.NextUntil(it, util.RowKeyPrefixFilter(rk))
		if err != nil {
			if kv.ErrNotExist.Equal(err) {
				break
			}
			return errors.Trace(err)
		}
	}

	return nil
}<|MERGE_RESOLUTION|>--- conflicted
+++ resolved
@@ -753,13 +753,8 @@
 	}
 
 	// nextHandle will be updated periodically in runReorgJob, so no need to update it here.
-<<<<<<< HEAD
 	w.reorgCtx.setNextHandle(nextHandle)
-	metrics.BatchAddIdxHistogram.Observe(elapsedTime)
-=======
-	d.reorgCtx.setNextHandle(nextHandle)
 	metrics.BatchAddIdxHistogram.WithLabelValues(metrics.LblOK).Observe(elapsedTime)
->>>>>>> 7314bdc6
 	log.Infof("[ddl-reorg] total added index for %d rows, this task [%d,%d) added index for %d rows, take time %v",
 		*totalAddedCount, startHandle, nextHandle, taskAddedCount, elapsedTime)
 	return nil
