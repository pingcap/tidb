// Copyright 2015 PingCAP, Inc.
//
// Licensed under the Apache License, Version 2.0 (the "License");
// you may not use this file except in compliance with the License.
// You may obtain a copy of the License at
//
//     http://www.apache.org/licenses/LICENSE-2.0
//
// Unless required by applicable law or agreed to in writing, software
// distributed under the License is distributed on an "AS IS" BASIS,
// See the License for the specific language governing permissions and
// limitations under the License.

package ddl

import (
	"context"
	"strings"
	"sync/atomic"
	"time"

	"github.com/pingcap/errors"
	"github.com/pingcap/failpoint"
	"github.com/pingcap/parser/ast"
	"github.com/pingcap/parser/charset"
	"github.com/pingcap/parser/model"
	"github.com/pingcap/parser/mysql"
	"github.com/pingcap/tidb/config"
	"github.com/pingcap/tidb/infoschema"
	"github.com/pingcap/tidb/kv"
	"github.com/pingcap/tidb/meta"
	"github.com/pingcap/tidb/meta/autoid"
	"github.com/pingcap/tidb/metrics"
	"github.com/pingcap/tidb/sessionctx"
	"github.com/pingcap/tidb/store/tikv"
	"github.com/pingcap/tidb/store/tikv/oracle"
	"github.com/pingcap/tidb/table"
	"github.com/pingcap/tidb/table/tables"
	"github.com/pingcap/tidb/tablecodec"
	"github.com/pingcap/tidb/types"
	"github.com/pingcap/tidb/util"
	"github.com/pingcap/tidb/util/logutil"
	decoder "github.com/pingcap/tidb/util/rowDecoder"
	"github.com/pingcap/tidb/util/timeutil"
	"github.com/prometheus/client_golang/prometheus"
	"go.uber.org/zap"
)

const (
	// MaxCommentLength is exported for testing.
	MaxCommentLength = 1024
)

func buildIndexColumns(columns []*model.ColumnInfo, indexPartSpecifications []*ast.IndexPartSpecification) ([]*model.IndexColumn, error) {
	// Build offsets.
	idxParts := make([]*model.IndexColumn, 0, len(indexPartSpecifications))
	var col *model.ColumnInfo

	// The sum of length of all index columns.
	sumLength := 0
	for _, ip := range indexPartSpecifications {
		col = model.FindColumnInfo(columns, ip.Column.Name.L)
		if col == nil {
			return nil, errKeyColumnDoesNotExits.GenWithStack("column does not exist: %s", ip.Column.Name)
		}

		if err := checkIndexColumn(col, ip); err != nil {
			return nil, err
		}

		indexColumnLength, err := getIndexColumnLength(col, ip.Length)
		if err != nil {
			return nil, err
		}
		sumLength += indexColumnLength

		// The sum of all lengths must be shorter than the max length for prefix.
		if sumLength > config.GetGlobalConfig().MaxIndexLength {
			return nil, errTooLongKey.GenWithStackByArgs(config.GetGlobalConfig().MaxIndexLength)
		}

		idxParts = append(idxParts, &model.IndexColumn{
			Name:   col.Name,
			Offset: col.Offset,
			Length: ip.Length,
		})
	}

	return idxParts, nil
}

func checkPKOnGeneratedColumn(tblInfo *model.TableInfo, indexPartSpecifications []*ast.IndexPartSpecification) (*model.ColumnInfo, error) {
	var lastCol *model.ColumnInfo
	for _, colName := range indexPartSpecifications {
		lastCol = getColumnInfoByName(tblInfo, colName.Column.Name.L)
		if lastCol == nil {
			return nil, errKeyColumnDoesNotExits.GenWithStackByArgs(colName.Column.Name)
		}
		// Virtual columns cannot be used in primary key.
		if lastCol.IsGenerated() && !lastCol.GeneratedStored {
			if lastCol.Hidden {
				return nil, ErrFunctionalIndexPrimaryKey
			}
			return nil, ErrUnsupportedOnGeneratedColumn.GenWithStackByArgs("Defining a virtual generated column as primary key")
		}
	}

	return lastCol, nil
}

func checkIndexPrefixLength(columns []*model.ColumnInfo, idxColumns []*model.IndexColumn) error {
	// The sum of length of all index columns.
	sumLength := 0
	for _, ic := range idxColumns {
		col := model.FindColumnInfo(columns, ic.Name.L)
		if col == nil {
			return errKeyColumnDoesNotExits.GenWithStack("column does not exist: %s", ic.Name)
		}

		indexColumnLength, err := getIndexColumnLength(col, ic.Length)
		if err != nil {
			return err
		}
		sumLength += indexColumnLength
		// The sum of all lengths must be shorter than the max length for prefix.
		if sumLength > config.GetGlobalConfig().MaxIndexLength {
			return errTooLongKey.GenWithStackByArgs(config.GetGlobalConfig().MaxIndexLength)
		}
	}
	return nil
}

func checkIndexColumn(col *model.ColumnInfo, ic *ast.IndexPartSpecification) error {
	if col.Flen == 0 && (types.IsTypeChar(col.FieldType.Tp) || types.IsTypeVarchar(col.FieldType.Tp)) {
		if col.GeneratedExprString != "" {
			return errors.Trace(errWrongKeyColumnFunctionalIndex.GenWithStackByArgs(col.GeneratedExprString))
		}
		return errors.Trace(errWrongKeyColumn.GenWithStackByArgs(ic.Column.Name))
	}

	// JSON column cannot index.
	if col.FieldType.Tp == mysql.TypeJSON {
		return errors.Trace(errJSONUsedAsKey.GenWithStackByArgs(col.Name.O))
	}

	// Length must be specified and non-zero for BLOB and TEXT column indexes.
	if types.IsTypeBlob(col.FieldType.Tp) {
		if ic.Length == types.UnspecifiedLength {
			return errors.Trace(errBlobKeyWithoutLength.GenWithStackByArgs(col.Name.O))
		}
		if ic.Length == types.ErrorLength {
			return errors.Trace(errKeyPart0.GenWithStackByArgs(col.Name.O))
		}
	}

	// Length can only be specified for specifiable types.
	if ic.Length != types.UnspecifiedLength && !types.IsTypePrefixable(col.FieldType.Tp) {
		return errors.Trace(errIncorrectPrefixKey)
	}

	// Key length must be shorter or equal to the column length.
	if ic.Length != types.UnspecifiedLength &&
		types.IsTypeChar(col.FieldType.Tp) {
		if col.Flen < ic.Length {
			return errors.Trace(errIncorrectPrefixKey)
		}
		// Length must be non-zero for char.
		if ic.Length == types.ErrorLength {
			return errors.Trace(errKeyPart0.GenWithStackByArgs(col.Name.O))
		}
	}

	// Specified length must be shorter than the max length for prefix.
	if ic.Length > config.GetGlobalConfig().MaxIndexLength {
		return errTooLongKey.GenWithStackByArgs(config.GetGlobalConfig().MaxIndexLength)
	}
	return nil
}

// getIndexColumnLength calculate the bytes number required in an index column.
func getIndexColumnLength(col *model.ColumnInfo, colLen int) (int, error) {
	length := types.UnspecifiedLength
	if colLen != types.UnspecifiedLength {
		length = colLen
	} else if col.Flen != types.UnspecifiedLength {
		length = col.Flen
	}

	switch col.Tp {
	case mysql.TypeBit:
		return (length + 7) >> 3, nil
	case mysql.TypeVarchar, mysql.TypeString:
		// Different charsets occupy different numbers of bytes on each character.
		desc, err := charset.GetCharsetDesc(col.Charset)
		if err != nil {
			return 0, errUnsupportedCharset.GenWithStackByArgs(col.Charset, col.Collate)
		}
		return desc.Maxlen * length, nil
	case mysql.TypeTinyBlob, mysql.TypeMediumBlob, mysql.TypeBlob, mysql.TypeLongBlob:
		return length, nil
	case mysql.TypeTiny, mysql.TypeInt24, mysql.TypeLong, mysql.TypeLonglong, mysql.TypeDouble, mysql.TypeShort:
		return mysql.DefaultLengthOfMysqlTypes[col.Tp], nil
	case mysql.TypeFloat:
		if length <= mysql.MaxFloatPrecisionLength {
			return mysql.DefaultLengthOfMysqlTypes[mysql.TypeFloat], nil
		}
		return mysql.DefaultLengthOfMysqlTypes[mysql.TypeDouble], nil
	case mysql.TypeNewDecimal:
		return calcBytesLengthForDecimal(length), nil
	case mysql.TypeYear, mysql.TypeDate, mysql.TypeDuration, mysql.TypeDatetime, mysql.TypeTimestamp:
		return mysql.DefaultLengthOfMysqlTypes[col.Tp], nil
	default:
		return length, nil
	}
}

// Decimal using a binary format that packs nine decimal (base 10) digits into four bytes.
func calcBytesLengthForDecimal(m int) int {
	return (m / 9 * 4) + ((m%9)+1)/2
}

func buildIndexInfo(tblInfo *model.TableInfo, indexName model.CIStr, indexPartSpecifications []*ast.IndexPartSpecification, state model.SchemaState) (*model.IndexInfo, error) {
	if err := checkTooLongIndex(indexName); err != nil {
		return nil, errors.Trace(err)
	}

	idxColumns, err := buildIndexColumns(tblInfo.Columns, indexPartSpecifications)
	if err != nil {
		return nil, errors.Trace(err)
	}

	// Create index info.
	idxInfo := &model.IndexInfo{
		Name:    indexName,
		Columns: idxColumns,
		State:   state,
	}
	return idxInfo, nil
}

func addIndexColumnFlag(tblInfo *model.TableInfo, indexInfo *model.IndexInfo) {
	if indexInfo.Primary {
		for _, col := range indexInfo.Columns {
			tblInfo.Columns[col.Offset].Flag |= mysql.PriKeyFlag
		}
		return
	}

	col := indexInfo.Columns[0]
	if indexInfo.Unique && len(indexInfo.Columns) == 1 {
		tblInfo.Columns[col.Offset].Flag |= mysql.UniqueKeyFlag
	} else {
		tblInfo.Columns[col.Offset].Flag |= mysql.MultipleKeyFlag
	}
}

func dropIndexColumnFlag(tblInfo *model.TableInfo, indexInfo *model.IndexInfo) {
	if indexInfo.Primary {
		for _, col := range indexInfo.Columns {
			tblInfo.Columns[col.Offset].Flag &= ^mysql.PriKeyFlag
		}
	} else if indexInfo.Unique && len(indexInfo.Columns) == 1 {
		tblInfo.Columns[indexInfo.Columns[0].Offset].Flag &= ^mysql.UniqueKeyFlag
	} else {
		tblInfo.Columns[indexInfo.Columns[0].Offset].Flag &= ^mysql.MultipleKeyFlag
	}

	col := indexInfo.Columns[0]
	// other index may still cover this col
	for _, index := range tblInfo.Indices {
		if index.Name.L == indexInfo.Name.L {
			continue
		}

		if index.Columns[0].Name.L != col.Name.L {
			continue
		}

		addIndexColumnFlag(tblInfo, index)
	}
}

func validateRenameIndex(from, to model.CIStr, tbl *model.TableInfo) (ignore bool, err error) {
	if fromIdx := tbl.FindIndexByName(from.L); fromIdx == nil {
		return false, errors.Trace(infoschema.ErrKeyNotExists.GenWithStackByArgs(from.O, tbl.Name))
	}
	// Take case-sensitivity into account, if `FromKey` and  `ToKey` are the same, nothing need to be changed
	if from.O == to.O {
		return true, nil
	}
	// If spec.FromKey.L == spec.ToKey.L, we operate on the same index(case-insensitive) and change its name (case-sensitive)
	// e.g: from `inDex` to `IndEX`. Otherwise, we try to rename an index to another different index which already exists,
	// that's illegal by rule.
	if toIdx := tbl.FindIndexByName(to.L); toIdx != nil && from.L != to.L {
		return false, errors.Trace(infoschema.ErrKeyNameDuplicate.GenWithStackByArgs(toIdx.Name.O))
	}
	return false, nil
}

func onRenameIndex(t *meta.Meta, job *model.Job) (ver int64, _ error) {
	tblInfo, from, to, err := checkRenameIndex(t, job)
	if err != nil || tblInfo == nil {
		return ver, errors.Trace(err)
	}

	idx := tblInfo.FindIndexByName(from.L)
	idx.Name = to
	if ver, err = updateVersionAndTableInfo(t, job, tblInfo, true); err != nil {
		job.State = model.JobStateCancelled
		return ver, errors.Trace(err)
	}
	job.FinishTableJob(model.JobStateDone, model.StatePublic, ver, tblInfo)
	return ver, nil
}

func validateAlterIndexVisibility(indexName model.CIStr, invisible bool, tbl *model.TableInfo) (bool, error) {
	if idx := tbl.FindIndexByName(indexName.L); idx == nil {
		return false, errors.Trace(infoschema.ErrKeyNotExists.GenWithStackByArgs(indexName.O, tbl.Name))
	} else if idx.Invisible == invisible {
		return true, nil
	}
	return false, nil
}

func onAlterIndexVisibility(t *meta.Meta, job *model.Job) (ver int64, _ error) {
	tblInfo, from, invisible, err := checkAlterIndexVisibility(t, job)
	if err != nil || tblInfo == nil {
		return ver, errors.Trace(err)
	}
	idx := tblInfo.FindIndexByName(from.L)
	idx.Invisible = invisible
	if ver, err = updateVersionAndTableInfoWithCheck(t, job, tblInfo, true); err != nil {
		job.State = model.JobStateCancelled
		return ver, errors.Trace(err)
	}
	job.FinishTableJob(model.JobStateDone, model.StatePublic, ver, tblInfo)
	return ver, nil
}

func getNullColInfos(tblInfo *model.TableInfo, indexInfo *model.IndexInfo) ([]*model.ColumnInfo, error) {
	nullCols := make([]*model.ColumnInfo, 0, len(indexInfo.Columns))
	for _, colName := range indexInfo.Columns {
		col := model.FindColumnInfo(tblInfo.Columns, colName.Name.L)
		if !mysql.HasNotNullFlag(col.Flag) || mysql.HasPreventNullInsertFlag(col.Flag) {
			nullCols = append(nullCols, col)
		}
	}
	return nullCols, nil
}

func checkPrimaryKeyNotNull(w *worker, sqlMode mysql.SQLMode, t *meta.Meta, job *model.Job,
	tblInfo *model.TableInfo, indexInfo *model.IndexInfo) (warnings []string, err error) {
	if !indexInfo.Primary {
		return nil, nil
	}

	dbInfo, err := checkSchemaExistAndCancelNotExistJob(t, job)
	if err != nil {
		return nil, err
	}
	nullCols, err := getNullColInfos(tblInfo, indexInfo)
	if err != nil {
		return nil, err
	}
	if len(nullCols) == 0 {
		return nil, nil
	}

	err = modifyColsFromNull2NotNull(w, dbInfo, tblInfo, nullCols, model.NewCIStr(""), false)
	if err == nil {
		return nil, nil
	}
	_, err = convertAddIdxJob2RollbackJob(t, job, tblInfo, indexInfo, err)
	// TODO: Support non-strict mode.
	// warnings = append(warnings, ErrWarnDataTruncated.GenWithStackByArgs(oldCol.Name.L, 0).Error())
	return nil, err
}

func updateHiddenColumns(tblInfo *model.TableInfo, idxInfo *model.IndexInfo, state model.SchemaState) {
	for _, col := range idxInfo.Columns {
		if tblInfo.Columns[col.Offset].Hidden {
			tblInfo.Columns[col.Offset].State = state
		}
	}
}

func (w *worker) onCreateIndex(d *ddlCtx, t *meta.Meta, job *model.Job, isPK bool) (ver int64, err error) {
	// Handle the rolling back job.
	if job.IsRollingback() {
		ver, err = onDropIndex(t, job)
		if err != nil {
			return ver, errors.Trace(err)
		}
		return ver, nil
	}

	// Handle normal job.
	schemaID := job.SchemaID
	tblInfo, err := getTableInfoAndCancelFaultJob(t, job, schemaID)
	if err != nil {
		return ver, errors.Trace(err)
	}

	var (
		unique                  bool
		global                  bool
		indexName               model.CIStr
		indexPartSpecifications []*ast.IndexPartSpecification
		indexOption             *ast.IndexOption
		sqlMode                 mysql.SQLMode
		warnings                []string
		hiddenCols              []*model.ColumnInfo
	)
	if isPK {
		// Notice: sqlMode and warnings is used to support non-strict mode.
		err = job.DecodeArgs(&unique, &indexName, &indexPartSpecifications, &indexOption, &sqlMode, &warnings, &global)
	} else {
		err = job.DecodeArgs(&unique, &indexName, &indexPartSpecifications, &indexOption, &hiddenCols, &global)
	}
	if err != nil {
		job.State = model.JobStateCancelled
		return ver, errors.Trace(err)
	}

	indexInfo := tblInfo.FindIndexByName(indexName.L)
	if indexInfo != nil && indexInfo.State == model.StatePublic {
		job.State = model.JobStateCancelled
		err = ErrDupKeyName.GenWithStack("index already exist %s", indexName)
		if isPK {
			err = infoschema.ErrMultiplePriKey
		}
		return ver, err
	}
	for _, hiddenCol := range hiddenCols {
		columnInfo := model.FindColumnInfo(tblInfo.Columns, hiddenCol.Name.L)
		if columnInfo != nil && columnInfo.State == model.StatePublic {
			// We already have a column with the same column name.
			job.State = model.JobStateCancelled
			// TODO: refine the error message
			return ver, infoschema.ErrColumnExists.GenWithStackByArgs(hiddenCol.Name)
		}
	}

	if indexInfo == nil {
		if len(hiddenCols) > 0 {
			pos := &ast.ColumnPosition{Tp: ast.ColumnPositionNone}
			for _, hiddenCol := range hiddenCols {
				_, _, _, err = createColumnInfo(tblInfo, hiddenCol, pos)
				if err != nil {
					job.State = model.JobStateCancelled
					return ver, errors.Trace(err)
				}
			}
		}
		if err = checkAddColumnTooManyColumns(len(tblInfo.Columns)); err != nil {
			job.State = model.JobStateCancelled
			return ver, errors.Trace(err)
		}
		indexInfo, err = buildIndexInfo(tblInfo, indexName, indexPartSpecifications, model.StateNone)
		if err != nil {
			job.State = model.JobStateCancelled
			return ver, errors.Trace(err)
		}
		if indexOption != nil {
			indexInfo.Comment = indexOption.Comment
			if indexOption.Visibility == ast.IndexVisibilityInvisible {
				indexInfo.Invisible = true
			}
			if indexOption.Tp == model.IndexTypeInvalid {
				// Use btree as default index type.
				indexInfo.Tp = model.IndexTypeBtree
			} else {
				indexInfo.Tp = indexOption.Tp
			}
		} else {
			// Use btree as default index type.
			indexInfo.Tp = model.IndexTypeBtree
		}
		indexInfo.Primary = false
		if isPK {
			if _, err = checkPKOnGeneratedColumn(tblInfo, indexPartSpecifications); err != nil {
				job.State = model.JobStateCancelled
				return ver, err
			}
			indexInfo.Primary = true
		}
		indexInfo.Unique = unique
		indexInfo.Global = global
		indexInfo.ID = allocateIndexID(tblInfo)
		tblInfo.Indices = append(tblInfo.Indices, indexInfo)

		if err = checkTooManyIndexes(tblInfo.Indices); err != nil {
			job.State = model.JobStateCancelled
			return ver, errors.Trace(err)
		}
		// Here we need do this check before set state to `DeleteOnly`,
		// because if hidden columns has been set to `DeleteOnly`,
		// the `DeleteOnly` columns are missing when we do this check.
		if err := checkInvisibleIndexOnPK(tblInfo); err != nil {
			job.State = model.JobStateCancelled
			return ver, err
		}
		logutil.BgLogger().Info("[ddl] run add index job", zap.String("job", job.String()), zap.Reflect("indexInfo", indexInfo))
	}
	originalState := indexInfo.State
	switch indexInfo.State {
	case model.StateNone:
		// none -> delete only
		indexInfo.State = model.StateDeleteOnly
		updateHiddenColumns(tblInfo, indexInfo, model.StateDeleteOnly)
		ver, err = updateVersionAndTableInfoWithCheck(t, job, tblInfo, originalState != indexInfo.State)
		if err != nil {
			return ver, err
		}
		job.SchemaState = model.StateDeleteOnly
		metrics.GetBackfillProgressByLabel(metrics.LblAddIndex).Set(0)
	case model.StateDeleteOnly:
		// delete only -> write only
		indexInfo.State = model.StateWriteOnly
		updateHiddenColumns(tblInfo, indexInfo, model.StateWriteOnly)
		_, err = checkPrimaryKeyNotNull(w, sqlMode, t, job, tblInfo, indexInfo)
		if err != nil {
			break
		}
		ver, err = updateVersionAndTableInfo(t, job, tblInfo, originalState != indexInfo.State)
		if err != nil {
			return ver, err
		}
		job.SchemaState = model.StateWriteOnly
	case model.StateWriteOnly:
		// write only -> reorganization
		indexInfo.State = model.StateWriteReorganization
		updateHiddenColumns(tblInfo, indexInfo, model.StateWriteReorganization)
		_, err = checkPrimaryKeyNotNull(w, sqlMode, t, job, tblInfo, indexInfo)
		if err != nil {
			break
		}
		ver, err = updateVersionAndTableInfo(t, job, tblInfo, originalState != indexInfo.State)
		if err != nil {
			return ver, err
		}
		// Initialize SnapshotVer to 0 for later reorganization check.
		job.SnapshotVer = 0
		job.SchemaState = model.StateWriteReorganization
	case model.StateWriteReorganization:
		// reorganization -> public
		updateHiddenColumns(tblInfo, indexInfo, model.StatePublic)
		/*
			tbl, err := getTable(d.store, schemaID, tblInfo)
			if err != nil {
				return ver, errors.Trace(err)
			}

			elements := []*meta.Element{{ID: indexInfo.ID, TypeKey: meta.IndexElementKey}}
			reorgInfo, err := getReorgInfo(d, t, job, tbl, elements)
			if err != nil || reorgInfo.first {
				// If we run reorg firstly, we should update the job snapshot version
				// and then run the reorg next time.
				return ver, errors.Trace(err)
			}

			err = w.runReorgJob(t, reorgInfo, tbl.Meta(), d.lease, func() (addIndexErr error) {
				defer util.Recover(metrics.LabelDDL, "onCreateIndex",
					func() {
						addIndexErr = errCancelledDDLJob.GenWithStack("add table `%v` index `%v` panic", tblInfo.Name, indexInfo.Name)
					}, false)
				return w.addTableIndex(tbl, indexInfo, reorgInfo)
			})
			if err != nil {
				if errWaitReorgTimeout.Equal(err) {
					// if timeout, we should return, check for the owner and re-wait job done.
					return ver, nil
				}
				if kv.ErrKeyExists.Equal(err) || errCancelledDDLJob.Equal(err) || errCantDecodeRecord.Equal(err) {
					logutil.BgLogger().Warn("[ddl] run add index job failed, convert job to rollback", zap.String("job", job.String()), zap.Error(err))
					ver, err = convertAddIdxJob2RollbackJob(t, job, tblInfo, indexInfo, err)
					if err1 := t.RemoveDDLReorgHandle(job, reorgInfo.elements); err1 != nil {
						logutil.BgLogger().Warn("[ddl] run add index job failed, convert job to rollback, RemoveDDLReorgHandle failed", zap.String("job", job.String()), zap.Error(err1))
					}
				}
				// Clean up the channel of notifyCancelReorgJob. Make sure it can't affect other jobs.
				w.reorgCtx.cleanNotifyReorgCancel()
				return ver, errors.Trace(err)
			}
			// Clean up the channel of notifyCancelReorgJob. Make sure it can't affect other jobs.
			w.reorgCtx.cleanNotifyReorgCancel()
		*/
		var first bool
		ver, first, err = runAndWaitReorgIndexesJob(w, d, t, job, tblInfo, []*model.IndexInfo{indexInfo}, ver,
			"add index", "onCreateIndex",
			func(err error, reorgInfo *reorgInfo) (int64, error) {
				logutil.BgLogger().Warn("[ddl] run add index job failed, convert job to rollback", zap.String("job", job.String()), zap.Error(err))
				ver, err = convertAddIdxJob2RollbackJob(t, job, tblInfo, indexInfo, err)
				if err1 := t.RemoveDDLReorgHandle(job, reorgInfo.elements); err1 != nil {
					logutil.BgLogger().Warn("[ddl] run add index job failed, convert job to rollback, RemoveDDLReorgHandle failed", zap.String("job", job.String()), zap.Error(err1))
				}
				return ver, err
			})
		if err != nil {
			if errWaitReorgTimeout.Equal(err) {
				return ver, nil
			}
			return ver, errors.Trace(err)
		}

		if first {
			// If we run reorg firstly, we should update the job snapshot version
			// and then run the reorg next time.
			return ver, nil
		}

		indexInfo.State = model.StatePublic
		// Set column index flag.
		addIndexColumnFlag(tblInfo, indexInfo)
		if isPK {
			if err = updateColsNull2NotNull(tblInfo, indexInfo); err != nil {
				return ver, errors.Trace(err)
			}
		}
		ver, err = updateVersionAndTableInfo(t, job, tblInfo, originalState != indexInfo.State)
		if err != nil {
			return ver, errors.Trace(err)
		}
		// Finish this job.
		job.FinishTableJob(model.JobStateDone, model.StatePublic, ver, tblInfo)
	default:
		err = ErrInvalidDDLState.GenWithStackByArgs("index", tblInfo.State)
	}

	return ver, errors.Trace(err)
}

func onDropIndex(t *meta.Meta, job *model.Job) (ver int64, _ error) {
	tblInfo, indexInfo, err := checkDropIndex(t, job)
	if err != nil {
		return ver, errors.Trace(err)
	}

<<<<<<< HEAD
	return doDropIndexes(t, job, tblInfo, []*model.IndexInfo{indexInfo})
=======
	dependentHiddenCols := make([]*model.ColumnInfo, 0)
	for _, indexColumn := range indexInfo.Columns {
		if tblInfo.Columns[indexColumn.Offset].Hidden {
			dependentHiddenCols = append(dependentHiddenCols, tblInfo.Columns[indexColumn.Offset])
		}
	}

	originalState := indexInfo.State
	switch indexInfo.State {
	case model.StatePublic:
		// public -> write only
		indexInfo.State = model.StateWriteOnly
		if len(dependentHiddenCols) > 0 {
			firstHiddenOffset := dependentHiddenCols[0].Offset
			for i := 0; i < len(dependentHiddenCols); i++ {
				tblInfo.Columns[firstHiddenOffset].State = model.StateWriteOnly
				// Set this column's offset to the last and reset all following columns' offsets.
				adjustColumnInfoInDropColumn(tblInfo, firstHiddenOffset)
			}
		}
		ver, err = updateVersionAndTableInfo(t, job, tblInfo, originalState != indexInfo.State)
		if err != nil {
			return ver, errors.Trace(err)
		}
		job.SchemaState = model.StateWriteOnly
	case model.StateWriteOnly:
		// write only -> delete only
		indexInfo.State = model.StateDeleteOnly
		updateHiddenColumns(tblInfo, indexInfo, model.StateDeleteOnly)
		ver, err = updateVersionAndTableInfo(t, job, tblInfo, originalState != indexInfo.State)
		if err != nil {
			return ver, errors.Trace(err)
		}
		job.SchemaState = model.StateDeleteOnly
	case model.StateDeleteOnly:
		// delete only -> reorganization
		indexInfo.State = model.StateDeleteReorganization
		updateHiddenColumns(tblInfo, indexInfo, model.StateDeleteReorganization)
		ver, err = updateVersionAndTableInfo(t, job, tblInfo, originalState != indexInfo.State)
		if err != nil {
			return ver, errors.Trace(err)
		}
		job.SchemaState = model.StateDeleteReorganization
	case model.StateDeleteReorganization:
		// reorganization -> absent
		newIndices := make([]*model.IndexInfo, 0, len(tblInfo.Indices))
		for _, idx := range tblInfo.Indices {
			if idx.Name.L != indexInfo.Name.L {
				newIndices = append(newIndices, idx)
			}
		}
		tblInfo.Indices = newIndices
		// Set column index flag.
		dropIndexColumnFlag(tblInfo, indexInfo)

		failpoint.Inject("mockExceedErrorLimit", func(val failpoint.Value) {
			if val.(bool) {
				panic("panic test in cancelling add index")
			}
		})

		tblInfo.Columns = tblInfo.Columns[:len(tblInfo.Columns)-len(dependentHiddenCols)]

		ver, err = updateVersionAndTableInfoWithCheck(t, job, tblInfo, originalState != model.StateNone)
		if err != nil {
			return ver, errors.Trace(err)
		}

		// Finish this job.
		if job.IsRollingback() {
			job.FinishTableJob(model.JobStateRollbackDone, model.StateNone, ver, tblInfo)
			job.Args[0] = indexInfo.ID
			// the partition ids were append by convertAddIdxJob2RollbackJob, it is weird, but for the compatibility,
			// we should keep appending the partitions in the convertAddIdxJob2RollbackJob.
		} else {
			job.FinishTableJob(model.JobStateDone, model.StateNone, ver, tblInfo)
			job.Args = append(job.Args, indexInfo.ID, getPartitionIDs(tblInfo))
		}
	default:
		err = ErrInvalidDDLState.GenWithStackByArgs("index", indexInfo.State)
	}
	return ver, errors.Trace(err)
>>>>>>> 7d113f0d
}

func checkDropIndex(t *meta.Meta, job *model.Job) (*model.TableInfo, *model.IndexInfo, error) {
	schemaID := job.SchemaID
	tblInfo, err := getTableInfoAndCancelFaultJob(t, job, schemaID)
	if err != nil {
		return nil, nil, errors.Trace(err)
	}

	var indexName model.CIStr
	if err = job.DecodeArgs(&indexName); err != nil {
		job.State = model.JobStateCancelled
		return nil, nil, errors.Trace(err)
	}

	indexInfo := tblInfo.FindIndexByName(indexName.L)
	if indexInfo == nil {
		job.State = model.JobStateCancelled
		return nil, nil, ErrCantDropFieldOrKey.GenWithStack("index %s doesn't exist", indexName)
	}

	// Double check for drop index on auto_increment column.
	err = checkDropIndexOnAutoIncrementColumn(tblInfo, indexInfo)
	if err != nil {
		job.State = model.JobStateCancelled
		return nil, nil, autoid.ErrWrongAutoKey
	}

	// Check that drop primary index will not cause invisible implicit primary index.
	newIndices := make([]*model.IndexInfo, 0, len(tblInfo.Indices))
	for _, idx := range tblInfo.Indices {
		if idx.Name.L != indexInfo.Name.L {
			newIndices = append(newIndices, idx)
		}
	}
	newTbl := tblInfo.Clone()
	newTbl.Indices = newIndices
	err = checkInvisibleIndexOnPK(newTbl)
	if err != nil {
		job.State = model.JobStateCancelled
		return nil, nil, errors.Trace(err)
	}

	return tblInfo, indexInfo, nil
}

func checkDropIndexOnAutoIncrementColumn(tblInfo *model.TableInfo, indexInfo *model.IndexInfo) error {
	cols := tblInfo.Columns
	for _, idxCol := range indexInfo.Columns {
		flag := cols[idxCol.Offset].Flag
		if !mysql.HasAutoIncrementFlag(flag) {
			continue
		}
		// check the count of index on auto_increment column.
		count := 0
		for _, idx := range tblInfo.Indices {
			for _, c := range idx.Columns {
				if c.Name.L == idxCol.Name.L {
					count++
					break
				}
			}
		}
		if tblInfo.PKIsHandle && mysql.HasPriKeyFlag(flag) {
			count++
		}
		if count < 2 {
			return autoid.ErrWrongAutoKey
		}
	}
	return nil
}

func checkRenameIndex(t *meta.Meta, job *model.Job) (*model.TableInfo, model.CIStr, model.CIStr, error) {
	var from, to model.CIStr
	schemaID := job.SchemaID
	tblInfo, err := getTableInfoAndCancelFaultJob(t, job, schemaID)
	if err != nil {
		return nil, from, to, errors.Trace(err)
	}

	if err := job.DecodeArgs(&from, &to); err != nil {
		job.State = model.JobStateCancelled
		return nil, from, to, errors.Trace(err)
	}

	// Double check. See function `RenameIndex` in ddl_api.go
	duplicate, err := validateRenameIndex(from, to, tblInfo)
	if duplicate {
		return nil, from, to, nil
	}
	if err != nil {
		job.State = model.JobStateCancelled
		return nil, from, to, errors.Trace(err)
	}
	return tblInfo, from, to, errors.Trace(err)
}

func checkAlterIndexVisibility(t *meta.Meta, job *model.Job) (*model.TableInfo, model.CIStr, bool, error) {
	var (
		indexName model.CIStr
		invisible bool
	)

	schemaID := job.SchemaID
	tblInfo, err := getTableInfoAndCancelFaultJob(t, job, schemaID)
	if err != nil {
		return nil, indexName, invisible, errors.Trace(err)
	}

	if err := job.DecodeArgs(&indexName, &invisible); err != nil {
		job.State = model.JobStateCancelled
		return nil, indexName, invisible, errors.Trace(err)
	}

	skip, err := validateAlterIndexVisibility(indexName, invisible, tblInfo)
	if err != nil {
		job.State = model.JobStateCancelled
		return nil, indexName, invisible, errors.Trace(err)
	}
	if skip {
		return nil, indexName, invisible, nil
	}
	return tblInfo, indexName, invisible, nil
}

// indexRecord is the record information of an index.
type indexRecord struct {
	handle kv.Handle
	key    []byte        // It's used to lock a record. Record it to reduce the encoding time.
	vals   []types.Datum // It's the index values.
	rsData []types.Datum // It's the restored data for handle.
	skip   bool          // skip indicates that the index key is already exists, we should not add it.
}

type baseIndexWorker struct {
	*backfillWorker
	indexes []table.Index

	metricCounter prometheus.Counter

	// The following attributes are used to reduce memory allocation.
	defaultVals []types.Datum
	idxRecords  []*indexRecord
	rowMap      map[int64]types.Datum
	rowDecoder  *decoder.RowDecoder

	sqlMode mysql.SQLMode
}

type addIndexWorker struct {
	baseIndexWorker
	index table.Index

	// The following attributes are used to reduce memory allocation.
	idxKeyBufs         [][]byte
	batchCheckKeys     []kv.Key
	distinctCheckFlags []bool
}

func newAddIndexWorker(sessCtx sessionctx.Context, worker *worker, id int, t table.PhysicalTable, indexInfo *model.IndexInfo, decodeColMap map[int64]decoder.Column, sqlMode mysql.SQLMode) *addIndexWorker {
	index := tables.NewIndex(t.GetPhysicalID(), t.Meta(), indexInfo)
	rowDecoder := decoder.NewRowDecoder(t, t.WritableCols(), decodeColMap)
	return &addIndexWorker{
		baseIndexWorker: baseIndexWorker{
			backfillWorker: newBackfillWorker(sessCtx, worker, id, t),
			indexes:        []table.Index{index},
			rowDecoder:     rowDecoder,
			defaultVals:    make([]types.Datum, len(t.WritableCols())),
			rowMap:         make(map[int64]types.Datum, len(decodeColMap)),
			metricCounter:  metrics.BackfillTotalCounter.WithLabelValues("add_idx_speed"),
			sqlMode:        sqlMode,
		},
		index: index,
	}
}

func (w *baseIndexWorker) AddMetricInfo(cnt float64) {
	w.metricCounter.Add(cnt)
}

// mockNotOwnerErrOnce uses to make sure `notOwnerErr` only mock error once.
var mockNotOwnerErrOnce uint32

// getIndexRecord gets index columns values use w.rowDecoder, and generate indexRecord.
func (w *baseIndexWorker) getIndexRecord(idxInfo *model.IndexInfo, handle kv.Handle, recordKey []byte) (*indexRecord, error) {
	cols := w.table.WritableCols()
	sysZone := timeutil.SystemLocation()
	failpoint.Inject("MockGetIndexRecordErr", func(val failpoint.Value) {
		if valStr, ok := val.(string); ok {
			switch valStr {
			case "cantDecodeRecordErr":
				failpoint.Return(nil, errors.Trace(errCantDecodeRecord.GenWithStackByArgs("index",
					errors.New("mock can't decode record error"))))
			case "modifyColumnNotOwnerErr":
				if idxInfo.Name.O == "_Idx$_idx" && handle.IntValue() == 7168 && atomic.CompareAndSwapUint32(&mockNotOwnerErrOnce, 0, 1) {
					failpoint.Return(nil, errors.Trace(errNotOwner))
				}
			case "addIdxNotOwnerErr":
				// For the case of the old TiDB version(do not exist the element information) is upgraded to the new TiDB version.
				// First step, we need to exit "addPhysicalTableIndex".
				if idxInfo.Name.O == "idx2" && handle.IntValue() == 6144 && atomic.CompareAndSwapUint32(&mockNotOwnerErrOnce, 1, 2) {
					failpoint.Return(nil, errors.Trace(errNotOwner))
				}
			}
		}
	})
	idxVal := make([]types.Datum, len(idxInfo.Columns))
	var err error
	for j, v := range idxInfo.Columns {
		col := cols[v.Offset]
		idxColumnVal, ok := w.rowMap[col.ID]
		if ok {
			idxVal[j] = idxColumnVal
			continue
		}
		idxColumnVal, err = tables.GetColDefaultValue(w.sessCtx, col, w.defaultVals)
		if err != nil {
			return nil, errors.Trace(err)
		}

		if idxColumnVal.Kind() == types.KindMysqlTime {
			t := idxColumnVal.GetMysqlTime()
			if t.Type() == mysql.TypeTimestamp && sysZone != time.UTC {
				err := t.ConvertTimeZone(sysZone, time.UTC)
				if err != nil {
					return nil, errors.Trace(err)
				}
				idxColumnVal.SetMysqlTime(t)
			}
		}
		idxVal[j] = idxColumnVal
	}

	rsData := tables.TryGetHandleRestoredDataWrapper(w.table, nil, w.rowMap)
	idxRecord := &indexRecord{handle: handle, key: recordKey, vals: idxVal, rsData: rsData}
	return idxRecord, nil
}

func (w *baseIndexWorker) cleanRowMap() {
	for id := range w.rowMap {
		delete(w.rowMap, id)
	}
}

// getNextKey gets next key of entry that we are going to process.
func (w *baseIndexWorker) getNextKey(taskRange reorgBackfillTask, taskDone bool) (nextKey kv.Key) {
	if !taskDone {
		// The task is not done. So we need to pick the last processed entry's handle and add one.
		lastHandle := w.idxRecords[len(w.idxRecords)-1].handle
		recordKey := tablecodec.EncodeRecordKey(w.table.RecordPrefix(), lastHandle)
		return recordKey.Next()
	}
	return taskRange.endKey.Next()
}

func (w *baseIndexWorker) updateRowDecoder(handle kv.Handle, recordKey []byte, rawRecord []byte) error {
	sysZone := timeutil.SystemLocation()
	_, err := w.rowDecoder.DecodeAndEvalRowWithMap(w.sessCtx, handle, rawRecord, time.UTC, sysZone, w.rowMap)
	if err != nil {
		return errors.Trace(errCantDecodeRecord.GenWithStackByArgs("index", err))
	}
	return nil
}

// fetchRowColVals fetch w.batchCnt count records that need to reorganize indices, and build the corresponding indexRecord slice.
// fetchRowColVals returns:
// 1. The corresponding indexRecord slice.
// 2. Next handle of entry that we need to process.
// 3. Boolean indicates whether the task is done.
// 4. error occurs in fetchRowColVals. nil if no error occurs.
func (w *baseIndexWorker) fetchRowColVals(txn kv.Transaction, taskRange reorgBackfillTask) ([]*indexRecord, kv.Key, bool, error) {
	// TODO: use tableScan to prune columns.
	w.idxRecords = w.idxRecords[:0]
	startTime := time.Now()

	// taskDone means that the reorged handle is out of taskRange.endHandle.
	taskDone := false
	oprStartTime := startTime
	err := iterateSnapshotRows(w.sessCtx.GetStore(), w.priority, w.table, txn.StartTS(), taskRange.startKey, taskRange.endKey,
		func(handle kv.Handle, recordKey kv.Key, rawRow []byte) (bool, error) {
			oprEndTime := time.Now()
			logSlowOperations(oprEndTime.Sub(oprStartTime), "iterateSnapshotRows in baseIndexWorker fetchRowColVals", 0)
			oprStartTime = oprEndTime

			taskDone = recordKey.Cmp(taskRange.endKey) > 0

			if taskDone || len(w.idxRecords) >= w.batchCnt {
				return false, nil
			}

			// Decode one row, generate records of this row.
			err := w.updateRowDecoder(handle, recordKey, rawRow)
			if err != nil {
				return false, err
			}
			for _, index := range w.indexes {
				idxRecord, err1 := w.getIndexRecord(index.Meta(), handle, recordKey)
				if err1 != nil {
					return false, errors.Trace(err1)
				}
				w.idxRecords = append(w.idxRecords, idxRecord)
			}
			// If there are generated column, rowDecoder will use column value that not in idxInfo.Columns to calculate
			// the generated value, so we need to clear up the reusing map.
			w.cleanRowMap()

			if recordKey.Cmp(taskRange.endKey) == 0 {
				// If taskRange.endIncluded == false, we will not reach here when handle == taskRange.endHandle
				taskDone = true
				return false, nil
			}
			return true, nil
		})

	if len(w.idxRecords) == 0 {
		taskDone = true
	}

	logutil.BgLogger().Debug("[ddl] txn fetches handle info", zap.Uint64("txnStartTS", txn.StartTS()),
		zap.String("taskRange", taskRange.String()), zap.Duration("takeTime", time.Since(startTime)))
	return w.idxRecords, w.getNextKey(taskRange, taskDone), taskDone, errors.Trace(err)
}

func (w *addIndexWorker) initBatchCheckBufs(batchCount int) {
	if len(w.idxKeyBufs) < batchCount {
		w.idxKeyBufs = make([][]byte, batchCount)
	}

	w.batchCheckKeys = w.batchCheckKeys[:0]
	w.distinctCheckFlags = w.distinctCheckFlags[:0]
}

func (w *addIndexWorker) checkHandleExists(key kv.Key, value []byte, handle kv.Handle) error {
	idxInfo := w.index.Meta()
	tblInfo := w.table.Meta()
	idxColLen := len(idxInfo.Columns)
	h, err := tablecodec.DecodeIndexHandle(key, value, idxColLen)
	if err != nil {
		return errors.Trace(err)
	}
	hasBeenBackFilled := h.Equal(handle)
	if hasBeenBackFilled {
		return nil
	}
	colInfos := tables.BuildRowcodecColInfoForIndexColumns(idxInfo, tblInfo)
	values, err := tablecodec.DecodeIndexKV(key, value, idxColLen, tablecodec.HandleNotNeeded, colInfos)
	if err != nil {
		return err
	}
	indexName := w.index.Meta().Name.String()
	valueStr := make([]string, 0, idxColLen)
	for i, val := range values[:idxColLen] {
		d, err := tablecodec.DecodeColumnValue(val, colInfos[i].Ft, time.Local)
		if err != nil {
			return kv.ErrKeyExists.FastGenByArgs(key.String(), indexName)
		}
		str, err := d.ToString()
		if err != nil {
			str = string(val)
		}
		valueStr = append(valueStr, str)
	}
	return kv.ErrKeyExists.FastGenByArgs(strings.Join(valueStr, "-"), indexName)
}

func (w *addIndexWorker) batchCheckUniqueKey(txn kv.Transaction, idxRecords []*indexRecord) error {
	idxInfo := w.index.Meta()
	if !idxInfo.Unique {
		// non-unique key need not to check, just overwrite it,
		// because in most case, backfilling indices is not exists.
		return nil
	}

	w.initBatchCheckBufs(len(idxRecords))
	stmtCtx := w.sessCtx.GetSessionVars().StmtCtx
	for i, record := range idxRecords {
		idxKey, distinct, err := w.index.GenIndexKey(stmtCtx, record.vals, record.handle, w.idxKeyBufs[i])
		if err != nil {
			return errors.Trace(err)
		}
		// save the buffer to reduce memory allocations.
		w.idxKeyBufs[i] = idxKey

		w.batchCheckKeys = append(w.batchCheckKeys, idxKey)
		w.distinctCheckFlags = append(w.distinctCheckFlags, distinct)
	}

	batchVals, err := txn.BatchGet(context.Background(), w.batchCheckKeys)
	if err != nil {
		return errors.Trace(err)
	}

	// 1. unique-key/primary-key is duplicate and the handle is equal, skip it.
	// 2. unique-key/primary-key is duplicate and the handle is not equal, return duplicate error.
	// 3. non-unique-key is duplicate, skip it.
	for i, key := range w.batchCheckKeys {
		if val, found := batchVals[string(key)]; found {
			if w.distinctCheckFlags[i] {
				if err := w.checkHandleExists(key, val, idxRecords[i].handle); err != nil {
					return errors.Trace(err)
				}
			}
			idxRecords[i].skip = true
		} else if w.distinctCheckFlags[i] {
			// The keys in w.batchCheckKeys also maybe duplicate,
			// so we need to backfill the not found key into `batchVals` map.
			needRsData := tables.NeedRestoredData(w.index.Meta().Columns, w.table.Meta().Columns)
			val, err := tablecodec.GenIndexValuePortal(stmtCtx, w.table.Meta(), w.index.Meta(), needRsData, w.distinctCheckFlags[i], false, idxRecords[i].vals, idxRecords[i].handle, 0, idxRecords[i].rsData)
			if err != nil {
				return errors.Trace(err)
			}
			batchVals[string(key)] = val
		}
	}
	// Constrains is already checked.
	stmtCtx.BatchCheck = true
	return nil
}

// BackfillDataInTxn will backfill table index in a transaction, lock corresponding rowKey, if the value of rowKey is changed,
// indicate that index columns values may changed, index is not allowed to be added, so the txn will rollback and retry.
// BackfillDataInTxn will add w.batchCnt indices once, default value of w.batchCnt is 128.
// TODO: make w.batchCnt can be modified by system variable.
func (w *addIndexWorker) BackfillDataInTxn(handleRange reorgBackfillTask) (taskCtx backfillTaskContext, errInTxn error) {
	failpoint.Inject("errorMockPanic", func(val failpoint.Value) {
		if val.(bool) {
			panic("panic test")
		}
	})

	oprStartTime := time.Now()
	errInTxn = kv.RunInNewTxn(context.Background(), w.sessCtx.GetStore(), true, func(ctx context.Context, txn kv.Transaction) error {
		taskCtx.addedCount = 0
		taskCtx.scanCount = 0
		txn.SetOption(kv.Priority, w.priority)

		idxRecords, nextKey, taskDone, err := w.fetchRowColVals(txn, handleRange)
		if err != nil {
			return errors.Trace(err)
		}
		taskCtx.nextKey = nextKey
		taskCtx.done = taskDone

		err = w.batchCheckUniqueKey(txn, idxRecords)
		if err != nil {
			return errors.Trace(err)
		}

		for _, idxRecord := range idxRecords {
			taskCtx.scanCount++
			// The index is already exists, we skip it, no needs to backfill it.
			// The following update, delete, insert on these rows, TiDB can handle it correctly.
			if idxRecord.skip {
				continue
			}

			// Lock the row key to notify us that someone delete or update the row,
			// then we should not backfill the index of it, otherwise the adding index is redundant.
			err := txn.LockKeys(context.Background(), new(kv.LockCtx), idxRecord.key)
			if err != nil {
				return errors.Trace(err)
			}

			// Create the index.
			handle, err := w.index.Create(w.sessCtx, txn, idxRecord.vals, idxRecord.handle, idxRecord.rsData)
			if err != nil {
				if kv.ErrKeyExists.Equal(err) && idxRecord.handle.Equal(handle) {
					// Index already exists, skip it.
					continue
				}

				return errors.Trace(err)
			}
			taskCtx.addedCount++
		}

		return nil
	})
	logSlowOperations(time.Since(oprStartTime), "AddIndexBackfillDataInTxn", 3000)

	return
}

func (w *worker) addPhysicalTableIndex(t table.PhysicalTable, indexInfo *model.IndexInfo, reorgInfo *reorgInfo) error {
	logutil.BgLogger().Info("[ddl] start to add table index", zap.String("job", reorgInfo.Job.String()), zap.String("reorgInfo", reorgInfo.String()))
	return w.writePhysicalTableRecord(t.(table.PhysicalTable), typeAddIndexWorker, indexInfo, nil, nil, reorgInfo)
}

// addTableIndex handles the add index reorganization state for a table.
func (w *worker) addTableIndex(t table.Table, idx *model.IndexInfo, reorgInfo *reorgInfo) error {
	var err error
	if tbl, ok := t.(table.PartitionedTable); ok {
		var finish bool
		for !finish {
			p := tbl.GetPartition(reorgInfo.PhysicalTableID)
			if p == nil {
				return errCancelledDDLJob.GenWithStack("Can not find partition id %d for table %d", reorgInfo.PhysicalTableID, t.Meta().ID)
			}
			err = w.addPhysicalTableIndex(p, idx, reorgInfo)
			if err != nil {
				break
			}
			finish, err = w.updateReorgInfo(tbl, reorgInfo)
			if err != nil {
				return errors.Trace(err)
			}
		}
	} else {
		err = w.addPhysicalTableIndex(t.(table.PhysicalTable), idx, reorgInfo)
	}
	return errors.Trace(err)
}

// updateReorgInfo will find the next partition according to current reorgInfo.
// If no more partitions, or table t is not a partitioned table, returns true to
// indicate that the reorganize work is finished.
func (w *worker) updateReorgInfo(t table.PartitionedTable, reorg *reorgInfo) (bool, error) {
	pi := t.Meta().GetPartitionInfo()
	if pi == nil {
		return true, nil
	}

	pid, err := findNextPartitionID(reorg.PhysicalTableID, pi.Definitions)
	if err != nil {
		// Fatal error, should not run here.
		logutil.BgLogger().Error("[ddl] find next partition ID failed", zap.Reflect("table", t), zap.Error(err))
		return false, errors.Trace(err)
	}
	if pid == 0 {
		// Next partition does not exist, all the job done.
		return true, nil
	}

	failpoint.Inject("mockUpdateCachedSafePoint", func(val failpoint.Value) {
		if val.(bool) {
			// 18 is for the logical time.
			ts := oracle.GetPhysical(time.Now()) << 18
			s := reorg.d.store.(tikv.Storage)
			s.UpdateSPCache(uint64(ts), time.Now())
			time.Sleep(time.Millisecond * 3)
		}
	})
	currentVer, err := getValidCurrentVersion(reorg.d.store)
	if err != nil {
		return false, errors.Trace(err)
	}
	start, end, err := getTableRange(reorg.d, t.GetPartition(pid), currentVer.Ver, reorg.Job.Priority)
	if err != nil {
		return false, errors.Trace(err)
	}
	reorg.StartKey, reorg.EndKey, reorg.PhysicalTableID = start, end, pid

	// Write the reorg info to store so the whole reorganize process can recover from panic.
	err = reorg.UpdateReorgMeta(start)
	logutil.BgLogger().Info("[ddl] job update reorgInfo",
		zap.Int64("jobID", reorg.Job.ID),
		zap.ByteString("elementType", reorg.currElement.TypeKey),
		zap.Int64("elementID", reorg.currElement.ID),
		zap.Int64("partitionTableID", pid),
		zap.String("startHandle", tryDecodeToHandleString(start)),
		zap.String("endHandle", tryDecodeToHandleString(end)), zap.Error(err))
	return false, errors.Trace(err)
}

// findNextPartitionID finds the next partition ID in the PartitionDefinition array.
// Returns 0 if current partition is already the last one.
func findNextPartitionID(currentPartition int64, defs []model.PartitionDefinition) (int64, error) {
	for i, def := range defs {
		if currentPartition == def.ID {
			if i == len(defs)-1 {
				return 0, nil
			}
			return defs[i+1].ID, nil
		}
	}
	return 0, errors.Errorf("partition id not found %d", currentPartition)
}

func allocateIndexID(tblInfo *model.TableInfo) int64 {
	tblInfo.MaxIndexID++
	return tblInfo.MaxIndexID
}

func getIndexInfoByNameAndColumn(oldTableInfo *model.TableInfo, newOne *model.IndexInfo) *model.IndexInfo {
	for _, oldOne := range oldTableInfo.Indices {
		if newOne.Name.L == oldOne.Name.L && indexColumnSliceEqual(newOne.Columns, oldOne.Columns) {
			return oldOne
		}
	}
	return nil
}

func indexColumnSliceEqual(a, b []*model.IndexColumn) bool {
	if len(a) != len(b) {
		return false
	}
	if len(a) == 0 {
		logutil.BgLogger().Warn("[ddl] admin repair table : index's columns length equal to 0")
		return true
	}
	// Accelerate the compare by eliminate index bound check.
	b = b[:len(a)]
	for i, v := range a {
		if v.Name.L != b[i].Name.L {
			return false
		}
	}
	return true
}

func doDropIndexes(t *meta.Meta, job *model.Job, tblInfo *model.TableInfo, indexInfos []*model.IndexInfo) (ver int64, err error) {
	dependentHiddenCols := make([]*model.ColumnInfo, 0)
	for _, indexInfo := range indexInfos {
		for _, indexColumn := range indexInfo.Columns {
			if tblInfo.Columns[indexColumn.Offset].Hidden {
				dependentHiddenCols = append(dependentHiddenCols, tblInfo.Columns[indexColumn.Offset])
			}
		}
	}

	originalState := indexInfos[0].State
	switch indexInfos[0].State {
	case model.StatePublic:
		// public -> write only
		job.SchemaState = model.StateWriteOnly
		setIndexesState(indexInfos, model.StateWriteOnly)
		if len(dependentHiddenCols) > 0 {
			for _, hcolInfo := range dependentHiddenCols {
				hcolInfo.State = model.StateWriteOnly
				// Set this column's offset to the last and reset all following columns' offsets.
				adjustColumnInfoInDropColumn(tblInfo, hcolInfo.Offset)
			}
		}
		ver, err = updateVersionAndTableInfo(t, job, tblInfo, originalState != indexInfos[0].State)
	case model.StateWriteOnly:
		// write only -> delete only
		job.SchemaState = model.StateDeleteOnly
		setIndexesState(indexInfos, model.StateDeleteOnly)
		for _, indexInfo := range indexInfos {
			updateHiddenColumns(tblInfo, indexInfo, model.StateDeleteOnly)
		}
		ver, err = updateVersionAndTableInfo(t, job, tblInfo, originalState != indexInfos[0].State)
	case model.StateDeleteOnly:
		// delete only -> reorganization
		job.SchemaState = model.StateDeleteReorganization
		setIndexesState(indexInfos, model.StateDeleteReorganization)
		for _, indexInfo := range indexInfos {
			updateHiddenColumns(tblInfo, indexInfo, model.StateDeleteReorganization)
		}
		ver, err = updateVersionAndTableInfo(t, job, tblInfo, originalState != indexInfos[0].State)
	case model.StateDeleteReorganization:
		// reorganization -> absent
		newIndexes := make([]*model.IndexInfo, 0, len(tblInfo.Indices))
		for _, idx := range tblInfo.Indices {
			if !indexInfoContains(idx.ID, indexInfos) {
				newIndexes = append(newIndexes, idx)
			}
		}
		tblInfo.Indices = newIndexes
		// Set column index flag.
		for _, indexInfo := range indexInfos {
			dropIndexColumnFlag(tblInfo, indexInfo)
		}

		tblInfo.Columns = tblInfo.Columns[:len(tblInfo.Columns)-len(dependentHiddenCols)]

		ver, err = updateVersionAndTableInfoWithCheck(t, job, tblInfo, originalState != model.StateNone)
		if err != nil {
			return ver, errors.Trace(err)
		}

		indexIDs := indexInfosToIDList(indexInfos)
		// Finish this job.
		if job.IsRollingback() {
			job.FinishTableJob(model.JobStateRollbackDone, model.StateNone, ver, tblInfo)
			switch job.Type {
			case model.ActionDropIndex, model.ActionDropPrimaryKey, model.ActionAddIndex, model.ActionAddPrimaryKey:
				// the partition ids were append by convertAddIdxJob2RollbackJob, it is weird, but for the compatibility,
				// we should keep appending the partitions in the convertAddIdxJob2RollbackJob.
				job.Args[0] = indexIDs[0]
			case model.ActionDropColumn, model.ActionDropColumns:
				job.Args = append(job.Args, indexIDs, getPartitionIDs(tblInfo))
			}
		} else {
			job.FinishTableJob(model.JobStateDone, model.StateNone, ver, tblInfo)
			switch job.Type {
			case model.ActionDropIndex, model.ActionDropPrimaryKey:
				job.Args = append(job.Args, indexIDs[0], getPartitionIDs(tblInfo))
			case model.ActionDropColumn, model.ActionDropColumns:
				job.Args = append(job.Args, indexIDs, getPartitionIDs(tblInfo))
			}
		}
	default:
		err = ErrInvalidDDLState.GenWithStackByArgs("index", indexInfos[0].State)
	}
	return ver, errors.Trace(err)
}

type cleanUpIndexWorker struct {
	baseIndexWorker
}

func newCleanUpIndexWorker(sessCtx sessionctx.Context, worker *worker, id int, t table.PhysicalTable, decodeColMap map[int64]decoder.Column, sqlMode mysql.SQLMode) *cleanUpIndexWorker {
	indexes := make([]table.Index, 0, len(t.Indices()))
	rowDecoder := decoder.NewRowDecoder(t, t.WritableCols(), decodeColMap)
	for _, index := range t.Indices() {
		if index.Meta().Global {
			indexes = append(indexes, index)
		}
	}
	return &cleanUpIndexWorker{
		baseIndexWorker: baseIndexWorker{
			backfillWorker: newBackfillWorker(sessCtx, worker, id, t),
			indexes:        indexes,
			rowDecoder:     rowDecoder,
			defaultVals:    make([]types.Datum, len(t.WritableCols())),
			rowMap:         make(map[int64]types.Datum, len(decodeColMap)),
			metricCounter:  metrics.BackfillTotalCounter.WithLabelValues("clean_up_idx_speed"),
			sqlMode:        sqlMode,
		},
	}
}

func (w *cleanUpIndexWorker) BackfillDataInTxn(handleRange reorgBackfillTask) (taskCtx backfillTaskContext, errInTxn error) {
	failpoint.Inject("errorMockPanic", func(val failpoint.Value) {
		if val.(bool) {
			panic("panic test")
		}
	})

	oprStartTime := time.Now()
	errInTxn = kv.RunInNewTxn(context.Background(), w.sessCtx.GetStore(), true, func(ctx context.Context, txn kv.Transaction) error {
		taskCtx.addedCount = 0
		taskCtx.scanCount = 0
		txn.SetOption(kv.Priority, w.priority)

		idxRecords, nextKey, taskDone, err := w.fetchRowColVals(txn, handleRange)
		if err != nil {
			return errors.Trace(err)
		}
		taskCtx.nextKey = nextKey
		taskCtx.done = taskDone

		n := len(w.indexes)
		for i, idxRecord := range idxRecords {
			taskCtx.scanCount++
			// we fetch records row by row, so records will belong to
			// index[0], index[1] ... index[n-1], index[0], index[1] ...
			// respectively. So indexes[i%n] is the index of idxRecords[i].
			err := w.indexes[i%n].Delete(w.sessCtx.GetSessionVars().StmtCtx, txn.GetUnionStore(), idxRecord.vals, idxRecord.handle)
			if err != nil {
				return errors.Trace(err)
			}
			taskCtx.addedCount++
		}
		return nil
	})
	logSlowOperations(time.Since(oprStartTime), "cleanUpIndexBackfillDataInTxn", 3000)

	return
}

// cleanupPhysicalTableIndex handles the drop partition reorganization state for a non-partitioned table or a partition.
func (w *worker) cleanupPhysicalTableIndex(t table.PhysicalTable, reorgInfo *reorgInfo) error {
	logutil.BgLogger().Info("[ddl] start to clean up index", zap.String("job", reorgInfo.Job.String()), zap.String("reorgInfo", reorgInfo.String()))
	return w.writePhysicalTableRecord(t.(table.PhysicalTable), typeCleanUpIndexWorker, nil, nil, nil, reorgInfo)
}

// cleanupGlobalIndex handles the drop partition reorganization state to clean up index entries of partitions.
func (w *worker) cleanupGlobalIndexes(tbl table.PartitionedTable, partitionIDs []int64, reorgInfo *reorgInfo) error {
	var err error
	var finish bool
	for !finish {
		p := tbl.GetPartition(reorgInfo.PhysicalTableID)
		if p == nil {
			return errCancelledDDLJob.GenWithStack("Can not find partition id %d for table %d", reorgInfo.PhysicalTableID, tbl.Meta().ID)
		}
		err = w.cleanupPhysicalTableIndex(p, reorgInfo)
		if err != nil {
			break
		}
		finish, err = w.updateReorgInfoForPartitions(tbl, reorgInfo, partitionIDs)
		if err != nil {
			return errors.Trace(err)
		}
	}

	return errors.Trace(err)
}

// updateReorgInfoForPartitions will find the next partition in partitionIDs according to current reorgInfo.
// If no more partitions, or table t is not a partitioned table, returns true to
// indicate that the reorganize work is finished.
func (w *worker) updateReorgInfoForPartitions(t table.PartitionedTable, reorg *reorgInfo, partitionIDs []int64) (bool, error) {
	pi := t.Meta().GetPartitionInfo()
	if pi == nil {
		return true, nil
	}

	var pid int64
	for i, pi := range partitionIDs {
		if pi == reorg.PhysicalTableID {
			if i == len(partitionIDs)-1 {
				return true, nil
			}
		}
		pid = partitionIDs[i+1]
	}

	currentVer, err := getValidCurrentVersion(reorg.d.store)
	if err != nil {
		return false, errors.Trace(err)
	}
	start, end, err := getTableRange(reorg.d, t.GetPartition(pid), currentVer.Ver, reorg.Job.Priority)
	if err != nil {
		return false, errors.Trace(err)
	}
	reorg.StartKey, reorg.EndKey, reorg.PhysicalTableID = start, end, pid

	// Write the reorg info to store so the whole reorganize process can recover from panic.
	err = reorg.UpdateReorgMeta(reorg.StartKey)
	logutil.BgLogger().Info("[ddl] job update reorgInfo", zap.Int64("jobID", reorg.Job.ID),
		zap.ByteString("elementType", reorg.currElement.TypeKey), zap.Int64("elementID", reorg.currElement.ID),
		zap.Int64("partitionTableID", pid), zap.String("startHandle", tryDecodeToHandleString(start)),
		zap.String("endHandle", tryDecodeToHandleString(end)), zap.Error(err))
	return false, errors.Trace(err)
}

func findIndexesByColName(indexes []*model.IndexInfo, colName string) ([]*model.IndexInfo, []int) {
	idxInfos := make([]*model.IndexInfo, 0, len(indexes))
	offsets := make([]int, 0, len(indexes))
	for _, idxInfo := range indexes {
		for i, c := range idxInfo.Columns {
			if strings.EqualFold(colName, c.Name.L) {
				idxInfos = append(idxInfos, idxInfo)
				offsets = append(offsets, i)
				break
			}
		}
	}
	return idxInfos, offsets
}<|MERGE_RESOLUTION|>--- conflicted
+++ resolved
@@ -636,92 +636,7 @@
 		return ver, errors.Trace(err)
 	}
 
-<<<<<<< HEAD
 	return doDropIndexes(t, job, tblInfo, []*model.IndexInfo{indexInfo})
-=======
-	dependentHiddenCols := make([]*model.ColumnInfo, 0)
-	for _, indexColumn := range indexInfo.Columns {
-		if tblInfo.Columns[indexColumn.Offset].Hidden {
-			dependentHiddenCols = append(dependentHiddenCols, tblInfo.Columns[indexColumn.Offset])
-		}
-	}
-
-	originalState := indexInfo.State
-	switch indexInfo.State {
-	case model.StatePublic:
-		// public -> write only
-		indexInfo.State = model.StateWriteOnly
-		if len(dependentHiddenCols) > 0 {
-			firstHiddenOffset := dependentHiddenCols[0].Offset
-			for i := 0; i < len(dependentHiddenCols); i++ {
-				tblInfo.Columns[firstHiddenOffset].State = model.StateWriteOnly
-				// Set this column's offset to the last and reset all following columns' offsets.
-				adjustColumnInfoInDropColumn(tblInfo, firstHiddenOffset)
-			}
-		}
-		ver, err = updateVersionAndTableInfo(t, job, tblInfo, originalState != indexInfo.State)
-		if err != nil {
-			return ver, errors.Trace(err)
-		}
-		job.SchemaState = model.StateWriteOnly
-	case model.StateWriteOnly:
-		// write only -> delete only
-		indexInfo.State = model.StateDeleteOnly
-		updateHiddenColumns(tblInfo, indexInfo, model.StateDeleteOnly)
-		ver, err = updateVersionAndTableInfo(t, job, tblInfo, originalState != indexInfo.State)
-		if err != nil {
-			return ver, errors.Trace(err)
-		}
-		job.SchemaState = model.StateDeleteOnly
-	case model.StateDeleteOnly:
-		// delete only -> reorganization
-		indexInfo.State = model.StateDeleteReorganization
-		updateHiddenColumns(tblInfo, indexInfo, model.StateDeleteReorganization)
-		ver, err = updateVersionAndTableInfo(t, job, tblInfo, originalState != indexInfo.State)
-		if err != nil {
-			return ver, errors.Trace(err)
-		}
-		job.SchemaState = model.StateDeleteReorganization
-	case model.StateDeleteReorganization:
-		// reorganization -> absent
-		newIndices := make([]*model.IndexInfo, 0, len(tblInfo.Indices))
-		for _, idx := range tblInfo.Indices {
-			if idx.Name.L != indexInfo.Name.L {
-				newIndices = append(newIndices, idx)
-			}
-		}
-		tblInfo.Indices = newIndices
-		// Set column index flag.
-		dropIndexColumnFlag(tblInfo, indexInfo)
-
-		failpoint.Inject("mockExceedErrorLimit", func(val failpoint.Value) {
-			if val.(bool) {
-				panic("panic test in cancelling add index")
-			}
-		})
-
-		tblInfo.Columns = tblInfo.Columns[:len(tblInfo.Columns)-len(dependentHiddenCols)]
-
-		ver, err = updateVersionAndTableInfoWithCheck(t, job, tblInfo, originalState != model.StateNone)
-		if err != nil {
-			return ver, errors.Trace(err)
-		}
-
-		// Finish this job.
-		if job.IsRollingback() {
-			job.FinishTableJob(model.JobStateRollbackDone, model.StateNone, ver, tblInfo)
-			job.Args[0] = indexInfo.ID
-			// the partition ids were append by convertAddIdxJob2RollbackJob, it is weird, but for the compatibility,
-			// we should keep appending the partitions in the convertAddIdxJob2RollbackJob.
-		} else {
-			job.FinishTableJob(model.JobStateDone, model.StateNone, ver, tblInfo)
-			job.Args = append(job.Args, indexInfo.ID, getPartitionIDs(tblInfo))
-		}
-	default:
-		err = ErrInvalidDDLState.GenWithStackByArgs("index", indexInfo.State)
-	}
-	return ver, errors.Trace(err)
->>>>>>> 7d113f0d
 }
 
 func checkDropIndex(t *meta.Meta, job *model.Job) (*model.TableInfo, *model.IndexInfo, error) {
