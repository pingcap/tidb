--- conflicted
+++ resolved
@@ -1836,7 +1836,6 @@
 		return 0, nil, nil, nil
 	}
 
-<<<<<<< HEAD
 	// During data copying, copy data from partitions to be dropped
 	nextPartitionDefs := pi.DroppingDefinitions
 	if bytes.Equal(reorg.currElement.TypeKey, meta.IndexElementKey) {
@@ -1846,10 +1845,7 @@
 	if nextPartitionDefs == nil {
 		nextPartitionDefs = pi.Definitions
 	}
-	pid, err := findNextPartitionID(reorg.PhysicalTableID, nextPartitionDefs)
-=======
-	pid, err := findNextPartitionID(currPhysicalTableID, pi.Definitions)
->>>>>>> 1746f02a
+	pid, err := findNextPartitionID(currPhysicalTableID, nextPartitionDefs)
 	if err != nil {
 		// Fatal error, should not run here.
 		logutil.BgLogger().Error("[ddl] find next partition ID failed", zap.Reflect("table", t), zap.Error(err))
