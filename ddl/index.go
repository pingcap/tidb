--- conflicted
+++ resolved
@@ -338,16 +338,12 @@
 
 		// finish this job
 		job.SchemaState = model.StateNone
-<<<<<<< HEAD
-		job.State = model.JobDone
-		addFinishInfo(job, ver, tblInfo)
-=======
 		if job.State == model.JobRollback {
 			job.State = model.JobRollbackDone
 		} else {
 			job.State = model.JobDone
 		}
->>>>>>> dacb3929
+		addFinishInfo(job, ver, tblInfo)
 		return nil
 	default:
 		return ErrInvalidTableState.Gen("invalid table state %v", tblInfo.State)
