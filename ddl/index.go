// Copyright 2015 PingCAP, Inc.
//
// Licensed under the Apache License, Version 2.0 (the "License");
// you may not use this file except in compliance with the License.
// You may obtain a copy of the License at
//
//     http://www.apache.org/licenses/LICENSE-2.0
//
// Unless required by applicable law or agreed to in writing, software
// distributed under the License is distributed on an "AS IS" BASIS,
// WITHOUT WARRANTIES OR CONDITIONS OF ANY KIND, either express or implied.
// See the License for the specific language governing permissions and
// limitations under the License.

package ddl

import (
	"bytes"
	"context"
	"encoding/hex"
	"encoding/json"
	"fmt"
	"os"
	"path/filepath"
	"strings"
	"sync"
	"sync/atomic"
	"time"

	"github.com/pingcap/errors"
	"github.com/pingcap/failpoint"
	"github.com/pingcap/kvproto/pkg/kvrpcpb"
	"github.com/pingcap/tidb/br/pkg/lightning/common"
	"github.com/pingcap/tidb/config"
	"github.com/pingcap/tidb/ddl/ingest"
	sess "github.com/pingcap/tidb/ddl/internal/session"
	"github.com/pingcap/tidb/disttask/framework/proto"
	"github.com/pingcap/tidb/disttask/framework/storage"
	"github.com/pingcap/tidb/infoschema"
	"github.com/pingcap/tidb/kv"
	"github.com/pingcap/tidb/meta"
	"github.com/pingcap/tidb/metrics"
	"github.com/pingcap/tidb/parser/ast"
	"github.com/pingcap/tidb/parser/charset"
	"github.com/pingcap/tidb/parser/model"
	"github.com/pingcap/tidb/parser/mysql"
	"github.com/pingcap/tidb/parser/terror"
	"github.com/pingcap/tidb/sessionctx"
	"github.com/pingcap/tidb/sessionctx/stmtctx"
	"github.com/pingcap/tidb/sessionctx/variable"
	"github.com/pingcap/tidb/table"
	"github.com/pingcap/tidb/table/tables"
	"github.com/pingcap/tidb/tablecodec"
	"github.com/pingcap/tidb/types"
	"github.com/pingcap/tidb/util"
	"github.com/pingcap/tidb/util/chunk"
	"github.com/pingcap/tidb/util/dbterror"
	"github.com/pingcap/tidb/util/logutil"
	decoder "github.com/pingcap/tidb/util/rowDecoder"
	"github.com/prometheus/client_golang/prometheus"
	"github.com/tikv/client-go/v2/oracle"
	"github.com/tikv/client-go/v2/tikv"
	"go.uber.org/zap"
	"golang.org/x/exp/slices"
)

const (
	// MaxCommentLength is exported for testing.
	MaxCommentLength = 1024
)

var (
	telemetryAddIndexIngestUsage = metrics.TelemetryAddIndexIngestCnt
)

func buildIndexColumns(ctx sessionctx.Context, columns []*model.ColumnInfo, indexPartSpecifications []*ast.IndexPartSpecification) ([]*model.IndexColumn, bool, error) {
	// Build offsets.
	idxParts := make([]*model.IndexColumn, 0, len(indexPartSpecifications))
	var col *model.ColumnInfo
	var mvIndex bool
	maxIndexLength := config.GetGlobalConfig().MaxIndexLength
	// The sum of length of all index columns.
	sumLength := 0
	for _, ip := range indexPartSpecifications {
		col = model.FindColumnInfo(columns, ip.Column.Name.L)
		if col == nil {
			return nil, false, dbterror.ErrKeyColumnDoesNotExits.GenWithStack("column does not exist: %s", ip.Column.Name)
		}

		if err := checkIndexColumn(ctx, col, ip.Length); err != nil {
			return nil, false, err
		}
		if col.FieldType.IsArray() {
			if mvIndex {
				return nil, false, dbterror.ErrNotSupportedYet.GenWithStackByArgs("more than one multi-valued key part per index")
			}
			mvIndex = true
		}
		indexColLen := ip.Length
		indexColumnLength, err := getIndexColumnLength(col, ip.Length)
		if err != nil {
			return nil, false, err
		}
		sumLength += indexColumnLength

		// The sum of all lengths must be shorter than the max length for prefix.
		if sumLength > maxIndexLength {
			// The multiple column index and the unique index in which the length sum exceeds the maximum size
			// will return an error instead produce a warning.
			if ctx == nil || ctx.GetSessionVars().StrictSQLMode || mysql.HasUniKeyFlag(col.GetFlag()) || len(indexPartSpecifications) > 1 {
				return nil, false, dbterror.ErrTooLongKey.GenWithStackByArgs(sumLength, maxIndexLength)
			}
			// truncate index length and produce warning message in non-restrict sql mode.
			colLenPerUint, err := getIndexColumnLength(col, 1)
			if err != nil {
				return nil, false, err
			}
			indexColLen = maxIndexLength / colLenPerUint
			// produce warning message
			ctx.GetSessionVars().StmtCtx.AppendWarning(dbterror.ErrTooLongKey.FastGenByArgs(sumLength, maxIndexLength))
		}

		idxParts = append(idxParts, &model.IndexColumn{
			Name:   col.Name,
			Offset: col.Offset,
			Length: indexColLen,
		})
	}

	return idxParts, mvIndex, nil
}

// CheckPKOnGeneratedColumn checks the specification of PK is valid.
func CheckPKOnGeneratedColumn(tblInfo *model.TableInfo, indexPartSpecifications []*ast.IndexPartSpecification) (*model.ColumnInfo, error) {
	var lastCol *model.ColumnInfo
	for _, colName := range indexPartSpecifications {
		lastCol = tblInfo.FindPublicColumnByName(colName.Column.Name.L)
		if lastCol == nil {
			return nil, dbterror.ErrKeyColumnDoesNotExits.GenWithStackByArgs(colName.Column.Name)
		}
		// Virtual columns cannot be used in primary key.
		if lastCol.IsGenerated() && !lastCol.GeneratedStored {
			if lastCol.Hidden {
				return nil, dbterror.ErrFunctionalIndexPrimaryKey
			}
			return nil, dbterror.ErrUnsupportedOnGeneratedColumn.GenWithStackByArgs("Defining a virtual generated column as primary key")
		}
	}

	return lastCol, nil
}

func checkIndexPrefixLength(columns []*model.ColumnInfo, idxColumns []*model.IndexColumn) error {
	idxLen, err := indexColumnsLen(columns, idxColumns)
	if err != nil {
		return err
	}
	if idxLen > config.GetGlobalConfig().MaxIndexLength {
		return dbterror.ErrTooLongKey.GenWithStackByArgs(idxLen, config.GetGlobalConfig().MaxIndexLength)
	}
	return nil
}

func checkIndexColumn(ctx sessionctx.Context, col *model.ColumnInfo, indexColumnLen int) error {
	if col.GetFlen() == 0 && (types.IsTypeChar(col.FieldType.GetType()) || types.IsTypeVarchar(col.FieldType.GetType())) {
		if col.Hidden {
			return errors.Trace(dbterror.ErrWrongKeyColumnFunctionalIndex.GenWithStackByArgs(col.GeneratedExprString))
		}
		return errors.Trace(dbterror.ErrWrongKeyColumn.GenWithStackByArgs(col.Name))
	}

	// JSON column cannot index.
	if col.FieldType.GetType() == mysql.TypeJSON && !col.FieldType.IsArray() {
		if col.Hidden {
			return dbterror.ErrFunctionalIndexOnJSONOrGeometryFunction
		}
		return errors.Trace(dbterror.ErrJSONUsedAsKey.GenWithStackByArgs(col.Name.O))
	}

	// Length must be specified and non-zero for BLOB and TEXT column indexes.
	if types.IsTypeBlob(col.FieldType.GetType()) {
		if indexColumnLen == types.UnspecifiedLength {
			if col.Hidden {
				return dbterror.ErrFunctionalIndexOnBlob
			}
			return errors.Trace(dbterror.ErrBlobKeyWithoutLength.GenWithStackByArgs(col.Name.O))
		}
		if indexColumnLen == types.ErrorLength {
			return errors.Trace(dbterror.ErrKeyPart0.GenWithStackByArgs(col.Name.O))
		}
	}

	// Length can only be specified for specifiable types.
	if indexColumnLen != types.UnspecifiedLength && !types.IsTypePrefixable(col.FieldType.GetType()) {
		return errors.Trace(dbterror.ErrIncorrectPrefixKey)
	}

	// Key length must be shorter or equal to the column length.
	if indexColumnLen != types.UnspecifiedLength &&
		types.IsTypeChar(col.FieldType.GetType()) {
		if col.GetFlen() < indexColumnLen {
			return errors.Trace(dbterror.ErrIncorrectPrefixKey)
		}
		// Length must be non-zero for char.
		if indexColumnLen == types.ErrorLength {
			return errors.Trace(dbterror.ErrKeyPart0.GenWithStackByArgs(col.Name.O))
		}
	}

	if types.IsString(col.FieldType.GetType()) {
		desc, err := charset.GetCharsetInfo(col.GetCharset())
		if err != nil {
			return err
		}
		indexColumnLen *= desc.Maxlen
	}
	// Specified length must be shorter than the max length for prefix.
	maxIndexLength := config.GetGlobalConfig().MaxIndexLength
	if indexColumnLen > maxIndexLength && (ctx == nil || ctx.GetSessionVars().StrictSQLMode) {
		// return error in strict sql mode
		return dbterror.ErrTooLongKey.GenWithStackByArgs(indexColumnLen, maxIndexLength)
	}
	return nil
}

// getIndexColumnLength calculate the bytes number required in an index column.
func getIndexColumnLength(col *model.ColumnInfo, colLen int) (int, error) {
	length := types.UnspecifiedLength
	if colLen != types.UnspecifiedLength {
		length = colLen
	} else if col.GetFlen() != types.UnspecifiedLength {
		length = col.GetFlen()
	}

	switch col.GetType() {
	case mysql.TypeBit:
		return (length + 7) >> 3, nil
	case mysql.TypeVarchar, mysql.TypeString, mysql.TypeVarString, mysql.TypeTinyBlob, mysql.TypeMediumBlob, mysql.TypeBlob, mysql.TypeLongBlob:
		// Different charsets occupy different numbers of bytes on each character.
		desc, err := charset.GetCharsetInfo(col.GetCharset())
		if err != nil {
			return 0, dbterror.ErrUnsupportedCharset.GenWithStackByArgs(col.GetCharset(), col.GetCollate())
		}
		return desc.Maxlen * length, nil
	case mysql.TypeTiny, mysql.TypeInt24, mysql.TypeLong, mysql.TypeLonglong, mysql.TypeDouble, mysql.TypeShort:
		return mysql.DefaultLengthOfMysqlTypes[col.GetType()], nil
	case mysql.TypeFloat:
		if length <= mysql.MaxFloatPrecisionLength {
			return mysql.DefaultLengthOfMysqlTypes[mysql.TypeFloat], nil
		}
		return mysql.DefaultLengthOfMysqlTypes[mysql.TypeDouble], nil
	case mysql.TypeNewDecimal:
		return calcBytesLengthForDecimal(length), nil
	case mysql.TypeYear, mysql.TypeDate, mysql.TypeDuration, mysql.TypeDatetime, mysql.TypeTimestamp:
		return mysql.DefaultLengthOfMysqlTypes[col.GetType()], nil
	default:
		return length, nil
	}
}

// decimal using a binary format that packs nine decimal (base 10) digits into four bytes.
func calcBytesLengthForDecimal(m int) int {
	return (m / 9 * 4) + ((m%9)+1)/2
}

// BuildIndexInfo builds a new IndexInfo according to the index information.
func BuildIndexInfo(
	ctx sessionctx.Context,
	allTableColumns []*model.ColumnInfo,
	indexName model.CIStr,
	isPrimary bool,
	isUnique bool,
	isGlobal bool,
	indexPartSpecifications []*ast.IndexPartSpecification,
	indexOption *ast.IndexOption,
	state model.SchemaState,
) (*model.IndexInfo, error) {
	if err := checkTooLongIndex(indexName); err != nil {
		return nil, errors.Trace(err)
	}

	idxColumns, mvIndex, err := buildIndexColumns(ctx, allTableColumns, indexPartSpecifications)
	if err != nil {
		return nil, errors.Trace(err)
	}

	// Create index info.
	idxInfo := &model.IndexInfo{
		Name:    indexName,
		Columns: idxColumns,
		State:   state,
		Primary: isPrimary,
		Unique:  isUnique,
		Global:  isGlobal,
		MVIndex: mvIndex,
	}

	if indexOption != nil {
		idxInfo.Comment = indexOption.Comment
		if indexOption.Visibility == ast.IndexVisibilityInvisible {
			idxInfo.Invisible = true
		}
		if indexOption.Tp == model.IndexTypeInvalid {
			// Use btree as default index type.
			idxInfo.Tp = model.IndexTypeBtree
		} else {
			idxInfo.Tp = indexOption.Tp
		}
	} else {
		// Use btree as default index type.
		idxInfo.Tp = model.IndexTypeBtree
	}

	return idxInfo, nil
}

// AddIndexColumnFlag aligns the column flags of columns in TableInfo to IndexInfo.
func AddIndexColumnFlag(tblInfo *model.TableInfo, indexInfo *model.IndexInfo) {
	if indexInfo.Primary {
		for _, col := range indexInfo.Columns {
			tblInfo.Columns[col.Offset].AddFlag(mysql.PriKeyFlag)
		}
		return
	}

	col := indexInfo.Columns[0]
	if indexInfo.Unique && len(indexInfo.Columns) == 1 {
		tblInfo.Columns[col.Offset].AddFlag(mysql.UniqueKeyFlag)
	} else {
		tblInfo.Columns[col.Offset].AddFlag(mysql.MultipleKeyFlag)
	}
}

// DropIndexColumnFlag drops the column flag of columns in TableInfo according to the IndexInfo.
func DropIndexColumnFlag(tblInfo *model.TableInfo, indexInfo *model.IndexInfo) {
	if indexInfo.Primary {
		for _, col := range indexInfo.Columns {
			tblInfo.Columns[col.Offset].DelFlag(mysql.PriKeyFlag)
		}
	} else if indexInfo.Unique && len(indexInfo.Columns) == 1 {
		tblInfo.Columns[indexInfo.Columns[0].Offset].DelFlag(mysql.UniqueKeyFlag)
	} else {
		tblInfo.Columns[indexInfo.Columns[0].Offset].DelFlag(mysql.MultipleKeyFlag)
	}

	col := indexInfo.Columns[0]
	// other index may still cover this col
	for _, index := range tblInfo.Indices {
		if index.Name.L == indexInfo.Name.L {
			continue
		}

		if index.Columns[0].Name.L != col.Name.L {
			continue
		}

		AddIndexColumnFlag(tblInfo, index)
	}
}

// ValidateRenameIndex checks if index name is ok to be renamed.
func ValidateRenameIndex(from, to model.CIStr, tbl *model.TableInfo) (ignore bool, err error) {
	if fromIdx := tbl.FindIndexByName(from.L); fromIdx == nil {
		return false, errors.Trace(infoschema.ErrKeyNotExists.GenWithStackByArgs(from.O, tbl.Name))
	}
	// Take case-sensitivity into account, if `FromKey` and  `ToKey` are the same, nothing need to be changed
	if from.O == to.O {
		return true, nil
	}
	// If spec.FromKey.L == spec.ToKey.L, we operate on the same index(case-insensitive) and change its name (case-sensitive)
	// e.g: from `inDex` to `IndEX`. Otherwise, we try to rename an index to another different index which already exists,
	// that's illegal by rule.
	if toIdx := tbl.FindIndexByName(to.L); toIdx != nil && from.L != to.L {
		return false, errors.Trace(infoschema.ErrKeyNameDuplicate.GenWithStackByArgs(toIdx.Name.O))
	}
	return false, nil
}

func onRenameIndex(d *ddlCtx, t *meta.Meta, job *model.Job) (ver int64, _ error) {
	tblInfo, from, to, err := checkRenameIndex(t, job)
	if err != nil || tblInfo == nil {
		return ver, errors.Trace(err)
	}
	if tblInfo.TableCacheStatusType != model.TableCacheStatusDisable {
		return ver, errors.Trace(dbterror.ErrOptOnCacheTable.GenWithStackByArgs("Rename Index"))
	}

	if job.MultiSchemaInfo != nil && job.MultiSchemaInfo.Revertible {
		job.MarkNonRevertible()
		// Store the mark and enter the next DDL handling loop.
		return updateVersionAndTableInfoWithCheck(d, t, job, tblInfo, false)
	}

	renameIndexes(tblInfo, from, to)
	if ver, err = updateVersionAndTableInfo(d, t, job, tblInfo, true); err != nil {
		job.State = model.JobStateCancelled
		return ver, errors.Trace(err)
	}
	job.FinishTableJob(model.JobStateDone, model.StatePublic, ver, tblInfo)
	return ver, nil
}

func validateAlterIndexVisibility(ctx sessionctx.Context, indexName model.CIStr, invisible bool, tbl *model.TableInfo) (bool, error) {
	var idx *model.IndexInfo
	if idx = tbl.FindIndexByName(indexName.L); idx == nil || idx.State != model.StatePublic {
		return false, errors.Trace(infoschema.ErrKeyNotExists.GenWithStackByArgs(indexName.O, tbl.Name))
	}
	if ctx == nil || ctx.GetSessionVars() == nil || ctx.GetSessionVars().StmtCtx.MultiSchemaInfo == nil {
		// Early return.
		if idx.Invisible == invisible {
			return true, nil
		}
	}
	return false, nil
}

func onAlterIndexVisibility(d *ddlCtx, t *meta.Meta, job *model.Job) (ver int64, _ error) {
	tblInfo, from, invisible, err := checkAlterIndexVisibility(t, job)
	if err != nil || tblInfo == nil {
		return ver, errors.Trace(err)
	}

	if job.MultiSchemaInfo != nil && job.MultiSchemaInfo.Revertible {
		job.MarkNonRevertible()
		return updateVersionAndTableInfo(d, t, job, tblInfo, false)
	}

	setIndexVisibility(tblInfo, from, invisible)
	if ver, err = updateVersionAndTableInfoWithCheck(d, t, job, tblInfo, true); err != nil {
		job.State = model.JobStateCancelled
		return ver, errors.Trace(err)
	}
	job.FinishTableJob(model.JobStateDone, model.StatePublic, ver, tblInfo)
	return ver, nil
}

func setIndexVisibility(tblInfo *model.TableInfo, name model.CIStr, invisible bool) {
	for _, idx := range tblInfo.Indices {
		if idx.Name.L == name.L || (isTempIdxInfo(idx, tblInfo) && getChangingIndexOriginName(idx) == name.O) {
			idx.Invisible = invisible
		}
	}
}

func getNullColInfos(tblInfo *model.TableInfo, indexInfo *model.IndexInfo) ([]*model.ColumnInfo, error) {
	nullCols := make([]*model.ColumnInfo, 0, len(indexInfo.Columns))
	for _, colName := range indexInfo.Columns {
		col := model.FindColumnInfo(tblInfo.Columns, colName.Name.L)
		if !mysql.HasNotNullFlag(col.GetFlag()) || mysql.HasPreventNullInsertFlag(col.GetFlag()) {
			nullCols = append(nullCols, col)
		}
	}
	return nullCols, nil
}

func checkPrimaryKeyNotNull(d *ddlCtx, w *worker, t *meta.Meta, job *model.Job,
	tblInfo *model.TableInfo, indexInfo *model.IndexInfo) (warnings []string, err error) {
	if !indexInfo.Primary {
		return nil, nil
	}

	dbInfo, err := checkSchemaExistAndCancelNotExistJob(t, job)
	if err != nil {
		return nil, err
	}
	nullCols, err := getNullColInfos(tblInfo, indexInfo)
	if err != nil {
		return nil, err
	}
	if len(nullCols) == 0 {
		return nil, nil
	}

	err = modifyColsFromNull2NotNull(w, dbInfo, tblInfo, nullCols, &model.ColumnInfo{Name: model.NewCIStr("")}, false)
	if err == nil {
		return nil, nil
	}
	_, err = convertAddIdxJob2RollbackJob(d, t, job, tblInfo, indexInfo, err)
	// TODO: Support non-strict mode.
	// warnings = append(warnings, ErrWarnDataTruncated.GenWithStackByArgs(oldCol.Name.L, 0).Error())
	return nil, err
}

// moveAndUpdateHiddenColumnsToPublic updates the hidden columns to public, and
// moves the hidden columns to proper offsets, so that Table.Columns' states meet the assumption of
// [public, public, ..., public, non-public, non-public, ..., non-public].
func moveAndUpdateHiddenColumnsToPublic(tblInfo *model.TableInfo, idxInfo *model.IndexInfo) {
	hiddenColOffset := make(map[int]struct{}, 0)
	for _, col := range idxInfo.Columns {
		if tblInfo.Columns[col.Offset].Hidden {
			hiddenColOffset[col.Offset] = struct{}{}
		}
	}
	if len(hiddenColOffset) == 0 {
		return
	}
	// Find the first non-public column.
	firstNonPublicPos := len(tblInfo.Columns) - 1
	for i, c := range tblInfo.Columns {
		if c.State != model.StatePublic {
			firstNonPublicPos = i
			break
		}
	}
	for _, col := range idxInfo.Columns {
		tblInfo.Columns[col.Offset].State = model.StatePublic
		if _, needMove := hiddenColOffset[col.Offset]; needMove {
			tblInfo.MoveColumnInfo(col.Offset, firstNonPublicPos)
		}
	}
}

func (w *worker) onCreateIndex(d *ddlCtx, t *meta.Meta, job *model.Job, isPK bool) (ver int64, err error) {
	// Handle the rolling back job.
	if job.IsRollingback() {
		ver, err = onDropIndex(d, t, job)
		if err != nil {
			return ver, errors.Trace(err)
		}
		return ver, nil
	}

	// Handle normal job.
	schemaID := job.SchemaID
	tblInfo, err := GetTableInfoAndCancelFaultJob(t, job, schemaID)
	if err != nil {
		return ver, errors.Trace(err)
	}
	if tblInfo.TableCacheStatusType != model.TableCacheStatusDisable {
		return ver, errors.Trace(dbterror.ErrOptOnCacheTable.GenWithStackByArgs("Create Index"))
	}

	var (
		unique                  bool
		global                  bool
		indexName               model.CIStr
		indexPartSpecifications []*ast.IndexPartSpecification
		indexOption             *ast.IndexOption
		sqlMode                 mysql.SQLMode
		warnings                []string
		hiddenCols              []*model.ColumnInfo
	)
	if isPK {
		// Notice: sqlMode and warnings is used to support non-strict mode.
		err = job.DecodeArgs(&unique, &indexName, &indexPartSpecifications, &indexOption, &sqlMode, &warnings, &global)
	} else {
		err = job.DecodeArgs(&unique, &indexName, &indexPartSpecifications, &indexOption, &hiddenCols, &global)
	}
	if err != nil {
		job.State = model.JobStateCancelled
		return ver, errors.Trace(err)
	}

	indexInfo := tblInfo.FindIndexByName(indexName.L)
	if indexInfo != nil && indexInfo.State == model.StatePublic {
		job.State = model.JobStateCancelled
		err = dbterror.ErrDupKeyName.GenWithStack("index already exist %s", indexName)
		if isPK {
			err = infoschema.ErrMultiplePriKey
		}
		return ver, err
	}

	if indexInfo == nil {
		for _, hiddenCol := range hiddenCols {
			columnInfo := model.FindColumnInfo(tblInfo.Columns, hiddenCol.Name.L)
			if columnInfo != nil && columnInfo.State == model.StatePublic {
				// We already have a column with the same column name.
				job.State = model.JobStateCancelled
				// TODO: refine the error message
				return ver, infoschema.ErrColumnExists.GenWithStackByArgs(hiddenCol.Name)
			}
		}
	}

	if indexInfo == nil {
		if len(hiddenCols) > 0 {
			for _, hiddenCol := range hiddenCols {
				InitAndAddColumnToTable(tblInfo, hiddenCol)
			}
		}
		if err = checkAddColumnTooManyColumns(len(tblInfo.Columns)); err != nil {
			job.State = model.JobStateCancelled
			return ver, errors.Trace(err)
		}
		indexInfo, err = BuildIndexInfo(
			nil,
			tblInfo.Columns,
			indexName,
			isPK,
			unique,
			global,
			indexPartSpecifications,
			indexOption,
			model.StateNone,
		)
		if err != nil {
			job.State = model.JobStateCancelled
			return ver, errors.Trace(err)
		}
		if isPK {
			if _, err = CheckPKOnGeneratedColumn(tblInfo, indexPartSpecifications); err != nil {
				job.State = model.JobStateCancelled
				return ver, err
			}
		}
		indexInfo.ID = AllocateIndexID(tblInfo)
		tblInfo.Indices = append(tblInfo.Indices, indexInfo)
		if err = checkTooManyIndexes(tblInfo.Indices); err != nil {
			job.State = model.JobStateCancelled
			return ver, errors.Trace(err)
		}
		// Here we need do this check before set state to `DeleteOnly`,
		// because if hidden columns has been set to `DeleteOnly`,
		// the `DeleteOnly` columns are missing when we do this check.
		if err := checkInvisibleIndexOnPK(tblInfo); err != nil {
			job.State = model.JobStateCancelled
			return ver, err
		}
		logutil.BgLogger().Info("[ddl] run add index job", zap.String("job", job.String()), zap.Reflect("indexInfo", indexInfo))
	}
	originalState := indexInfo.State
	switch indexInfo.State {
	case model.StateNone:
		// none -> delete only
		var reorgTp model.ReorgType
		reorgTp, err = pickBackfillType(w.ctx, job, indexInfo.Unique)
		if err != nil {
			break
		}
		if reorgTp.NeedMergeProcess() {
			// Increase telemetryAddIndexIngestUsage
			telemetryAddIndexIngestUsage.Inc()
			indexInfo.BackfillState = model.BackfillStateRunning
		}
		indexInfo.State = model.StateDeleteOnly
		moveAndUpdateHiddenColumnsToPublic(tblInfo, indexInfo)
		ver, err = updateVersionAndTableInfoWithCheck(d, t, job, tblInfo, originalState != indexInfo.State)
		if err != nil {
			return ver, err
		}
		job.SchemaState = model.StateDeleteOnly
	case model.StateDeleteOnly:
		// delete only -> write only
		indexInfo.State = model.StateWriteOnly
		_, err = checkPrimaryKeyNotNull(d, w, t, job, tblInfo, indexInfo)
		if err != nil {
			break
		}
		ver, err = updateVersionAndTableInfo(d, t, job, tblInfo, originalState != indexInfo.State)
		if err != nil {
			return ver, err
		}
		job.SchemaState = model.StateWriteOnly
	case model.StateWriteOnly:
		// write only -> reorganization
		indexInfo.State = model.StateWriteReorganization
		_, err = checkPrimaryKeyNotNull(d, w, t, job, tblInfo, indexInfo)
		if err != nil {
			break
		}
		ver, err = updateVersionAndTableInfo(d, t, job, tblInfo, originalState != indexInfo.State)
		if err != nil {
			return ver, err
		}
		// Initialize SnapshotVer to 0 for later reorganization check.
		job.SnapshotVer = 0
		job.SchemaState = model.StateWriteReorganization

		if job.MultiSchemaInfo == nil && tblInfo.GetPartitionInfo() != nil {
			initDistReorg(job.ReorgMeta)
		}
	case model.StateWriteReorganization:
		// reorganization -> public
		tbl, err := getTable(d.store, schemaID, tblInfo)
		if err != nil {
			return ver, errors.Trace(err)
		}

		var done bool
		if job.MultiSchemaInfo != nil {
			done, ver, err = doReorgWorkForCreateIndexMultiSchema(w, d, t, job, tbl, indexInfo)
		} else {
			done, ver, err = doReorgWorkForCreateIndex(w, d, t, job, tbl, indexInfo)
		}
		if !done {
			return ver, err
		}

		// Set column index flag.
		AddIndexColumnFlag(tblInfo, indexInfo)
		if isPK {
			if err = UpdateColsNull2NotNull(tblInfo, indexInfo); err != nil {
				return ver, errors.Trace(err)
			}
		}
		indexInfo.State = model.StatePublic
		ver, err = updateVersionAndTableInfo(d, t, job, tblInfo, originalState != indexInfo.State)
		if err != nil {
			return ver, errors.Trace(err)
		}
		job.Args = []interface{}{indexInfo.ID, false /*if exists*/, getPartitionIDs(tbl.Meta())}
		// Finish this job.
		job.FinishTableJob(model.JobStateDone, model.StatePublic, ver, tblInfo)
		if job.ReorgMeta.ReorgTp == model.ReorgTypeLitMerge {
			ingest.LitBackCtxMgr.Unregister(job.ID)
		}
		logutil.BgLogger().Info("[ddl] run add index job done",
			zap.String("charset", job.Charset),
			zap.String("collation", job.Collate))
	default:
		err = dbterror.ErrInvalidDDLState.GenWithStackByArgs("index", tblInfo.State)
	}

	return ver, errors.Trace(err)
}

// pickBackfillType determines which backfill process will be used.
func pickBackfillType(ctx context.Context, job *model.Job, unique bool) (model.ReorgType, error) {
	if job.ReorgMeta.ReorgTp != model.ReorgTypeNone {
		// The backfill task has been started.
		// Don't change the backfill type.
		return job.ReorgMeta.ReorgTp, nil
	}
	if !IsEnableFastReorg() {
		job.ReorgMeta.ReorgTp = model.ReorgTypeTxn
		return model.ReorgTypeTxn, nil
	}
	if ingest.LitInitialized {
		available, err := ingest.LitBackCtxMgr.CheckAvailable()
		if err != nil {
			return model.ReorgTypeNone, err
		}
		if available {
			err = cleanupSortPath(job.ID)
			if err != nil {
				return model.ReorgTypeNone, err
			}
			_, err = ingest.LitBackCtxMgr.Register(ctx, unique, job.ID)
			if err != nil {
				return model.ReorgTypeNone, err
			}
			job.ReorgMeta.ReorgTp = model.ReorgTypeLitMerge
			return model.ReorgTypeLitMerge, nil
		}
	}
	// The lightning environment is unavailable, but we can still use the txn-merge backfill.
	logutil.BgLogger().Info("[ddl] fallback to txn-merge backfill process",
		zap.Bool("lightning env initialized", ingest.LitInitialized))
	job.ReorgMeta.ReorgTp = model.ReorgTypeTxnMerge
	return model.ReorgTypeTxnMerge, nil
}

// cleanupSortPath is used to clean up the temp data of the previous jobs.
// Because we don't remove all the files after the support of checkpoint,
// there maybe some stale files in the sort path if TiDB is killed during the backfill process.
func cleanupSortPath(currentJobID int64) error {
	sortPath := ingest.ConfigSortPath()
	err := os.MkdirAll(sortPath, 0700)
	if err != nil {
		return errors.Trace(err)
	}
	entries, err := os.ReadDir(sortPath)
	if err != nil {
		logutil.BgLogger().Warn("[ddl-ingest] cannot read sort path", zap.Error(err))
		return errors.Trace(err)
	}
	for _, entry := range entries {
		if !entry.IsDir() {
			continue
		}
		jobID, err := ingest.DecodeBackendTag(entry.Name())
		if err != nil {
			logutil.BgLogger().Warn("[ddl-ingest] cannot cleanup sort path", zap.Error(err))
			continue
		}
		// For now, there is only one task using ingest at the same time,
		// so we can remove all the temp data of the previous jobs.
		if jobID < currentJobID {
			logutil.BgLogger().Info("[ddl-ingest] remove stale temp index data",
				zap.Int64("jobID", jobID), zap.Int64("currentJobID", currentJobID))
			err := os.RemoveAll(filepath.Join(sortPath, entry.Name()))
			if err != nil {
				logutil.BgLogger().Warn("[ddl-ingest] cannot cleanup sort path", zap.Error(err))
				return nil
			}
		}
	}
	return nil
}

// IngestJobsNotExisted checks the ddl about `add index` with ingest method not existed.
func IngestJobsNotExisted(ctx sessionctx.Context) bool {
	se := sess.NewSession(ctx)
	template := "select job_meta from mysql.tidb_ddl_job where reorg and (type = %d or type = %d) and processing;"
	sql := fmt.Sprintf(template, model.ActionAddIndex, model.ActionAddPrimaryKey)
	rows, err := se.Execute(context.Background(), sql, "check-pitr")
	if err != nil {
		logutil.BgLogger().Warn("cannot check ingest job", zap.Error(err))
		return false
	}
	for _, row := range rows {
		jobBinary := row.GetBytes(0)
		runJob := model.Job{}
		err := runJob.Decode(jobBinary)
		if err != nil {
			logutil.BgLogger().Warn("cannot check ingest job", zap.Error(err))
			return false
		}
		// Check whether this add index job is using lightning to do the backfill work.
		if runJob.ReorgMeta.ReorgTp == model.ReorgTypeLitMerge {
			return false
		}
	}
	return true
}

// tryFallbackToTxnMerge changes the reorg type to txn-merge if the lightning backfill meets something wrong.
func tryFallbackToTxnMerge(job *model.Job, err error) error {
	if job.State != model.JobStateRollingback {
		logutil.BgLogger().Info("[ddl] fallback to txn-merge backfill process", zap.Error(err))
		job.ReorgMeta.ReorgTp = model.ReorgTypeTxnMerge
		job.SnapshotVer = 0
		job.RowCount = 0
		return nil
	}
	return err
}

func doReorgWorkForCreateIndexMultiSchema(w *worker, d *ddlCtx, t *meta.Meta, job *model.Job,
	tbl table.Table, indexInfo *model.IndexInfo) (done bool, ver int64, err error) {
	if job.MultiSchemaInfo.Revertible {
		done, ver, err = doReorgWorkForCreateIndex(w, d, t, job, tbl, indexInfo)
		if done {
			job.MarkNonRevertible()
			if err == nil {
				ver, err = updateVersionAndTableInfo(d, t, job, tbl.Meta(), true)
			}
		}
		// We need another round to wait for all the others sub-jobs to finish.
		return false, ver, err
	}
	return true, ver, err
}

func doReorgWorkForCreateIndex(w *worker, d *ddlCtx, t *meta.Meta, job *model.Job,
	tbl table.Table, indexInfo *model.IndexInfo) (done bool, ver int64, err error) {
	var reorgTp model.ReorgType
	reorgTp, err = pickBackfillType(w.ctx, job, indexInfo.Unique)
	if err != nil {
		return false, ver, err
	}
	if !reorgTp.NeedMergeProcess() {
		return runReorgJobAndHandleErr(w, d, t, job, tbl, indexInfo, false)
	}
	switch indexInfo.BackfillState {
	case model.BackfillStateRunning:
		logutil.BgLogger().Info("[ddl] index backfill state running",
			zap.Int64("job ID", job.ID), zap.String("table", tbl.Meta().Name.O),
			zap.Bool("ingest mode", reorgTp == model.ReorgTypeLitMerge),
			zap.String("index", indexInfo.Name.O))
		switch reorgTp {
		case model.ReorgTypeLitMerge:
			if job.ReorgMeta.IsDistReorg {
				done, ver, err = runIngestReorgJobDist(w, d, t, job, tbl, indexInfo)
			} else {
				done, ver, err = runIngestReorgJob(w, d, t, job, tbl, indexInfo)
			}
		case model.ReorgTypeTxnMerge:
			done, ver, err = runReorgJobAndHandleErr(w, d, t, job, tbl, indexInfo, false)
		}
		if err != nil || !done {
			return false, ver, errors.Trace(err)
		}
		indexInfo.BackfillState = model.BackfillStateReadyToMerge
		ver, err = updateVersionAndTableInfo(d, t, job, tbl.Meta(), true)
		return false, ver, errors.Trace(err)
	case model.BackfillStateReadyToMerge:
		logutil.BgLogger().Info("[ddl] index backfill state ready to merge", zap.Int64("job ID", job.ID),
			zap.String("table", tbl.Meta().Name.O), zap.String("index", indexInfo.Name.O))
		indexInfo.BackfillState = model.BackfillStateMerging
		if reorgTp == model.ReorgTypeLitMerge {
			ingest.LitBackCtxMgr.Unregister(job.ID)
		}
		job.SnapshotVer = 0 // Reset the snapshot version for merge index reorg.
		ver, err = updateVersionAndTableInfo(d, t, job, tbl.Meta(), true)
		return false, ver, errors.Trace(err)
	case model.BackfillStateMerging:
		done, ver, err = runReorgJobAndHandleErr(w, d, t, job, tbl, indexInfo, true)
		if !done {
			return false, ver, err
		}
		indexInfo.BackfillState = model.BackfillStateInapplicable // Prevent double-write on this index.
		return true, ver, err
	default:
		return false, 0, dbterror.ErrInvalidDDLState.GenWithStackByArgs("backfill", indexInfo.BackfillState)
	}
}

func runIngestReorgJobDist(w *worker, d *ddlCtx, t *meta.Meta, job *model.Job,
	tbl table.Table, indexInfo *model.IndexInfo) (done bool, ver int64, err error) {
	done, ver, err = runReorgJobAndHandleErr(w, d, t, job, tbl, indexInfo, false)
	if err != nil {
		return false, ver, errors.Trace(err)
	}

	if !done {
		return false, ver, nil
	}

	return true, ver, nil
}

func runIngestReorgJob(w *worker, d *ddlCtx, t *meta.Meta, job *model.Job,
	tbl table.Table, indexInfo *model.IndexInfo) (done bool, ver int64, err error) {
	bc, ok := ingest.LitBackCtxMgr.Load(job.ID)
	if ok && bc.Done() {
		return true, 0, nil
	}
	bc, err = ingest.LitBackCtxMgr.Register(w.ctx, indexInfo.Unique, job.ID)
	if err != nil {
		err = tryFallbackToTxnMerge(job, err)
		return false, ver, errors.Trace(err)
	}
	if bc.GetCheckpointManager() == nil {
		mgr, err := ingest.NewCheckpointManager(w.ctx, bc, w.sessPool, job.ID, indexInfo.ID)
		if err != nil {
			logutil.BgLogger().Warn("[ddl-ingest] create checkpoint manager failed", zap.Error(err))
		}
		bc.AttachCheckpointManager(mgr)
	}
	done, ver, err = runReorgJobAndHandleErr(w, d, t, job, tbl, indexInfo, false)
	if err != nil {
		ingest.LitBackCtxMgr.Unregister(job.ID)
		err = tryFallbackToTxnMerge(job, err)
		return false, ver, errors.Trace(err)
	}
	if !done {
		return false, ver, nil
	}
	err = bc.FinishImport(indexInfo.ID, indexInfo.Unique, tbl)
	if err != nil {
		if common.ErrFoundDuplicateKeys.Equal(err) {
			err = convertToKeyExistsErr(err, indexInfo, tbl.Meta())
		}
		if kv.ErrKeyExists.Equal(err) {
			logutil.BgLogger().Warn("[ddl] import index duplicate key, convert job to rollback", zap.String("job", job.String()), zap.Error(err))
			ver, err = convertAddIdxJob2RollbackJob(d, t, job, tbl.Meta(), indexInfo, err)
		} else {
			logutil.BgLogger().Warn("[ddl] lightning import error", zap.Error(err))
			err = tryFallbackToTxnMerge(job, err)
		}
		ingest.LitBackCtxMgr.Unregister(job.ID)
		return false, ver, errors.Trace(err)
	}
	bc.SetDone()
	return true, ver, nil
}

func convertToKeyExistsErr(originErr error, idxInfo *model.IndexInfo, tblInfo *model.TableInfo) error {
	tErr, ok := errors.Cause(originErr).(*terror.Error)
	if !ok {
		return originErr
	}
	if len(tErr.Args()) != 2 {
		return originErr
	}
	key, keyIsByte := tErr.Args()[0].([]byte)
	value, valIsByte := tErr.Args()[1].([]byte)
	if !keyIsByte || !valIsByte {
		return originErr
	}
	return genKeyExistsErr(key, value, idxInfo, tblInfo)
}

func runReorgJobAndHandleErr(w *worker, d *ddlCtx, t *meta.Meta, job *model.Job,
	tbl table.Table, indexInfo *model.IndexInfo, mergingTmpIdx bool) (done bool, ver int64, err error) {
	elements := []*meta.Element{{ID: indexInfo.ID, TypeKey: meta.IndexElementKey}}

	failpoint.Inject("mockDMLExecutionStateMerging", func(val failpoint.Value) {
		//nolint:forcetypeassert
		if val.(bool) && indexInfo.BackfillState == model.BackfillStateMerging &&
			MockDMLExecutionStateMerging != nil {
			MockDMLExecutionStateMerging()
		}
	})

	sctx, err1 := w.sessPool.Get()
	if err1 != nil {
		err = err1
		return
	}
	defer w.sessPool.Put(sctx)
	rh := newReorgHandler(sess.NewSession(sctx))
	dbInfo, err := t.GetDatabase(job.SchemaID)
	if err != nil {
		return false, ver, errors.Trace(err)
	}
	reorgInfo, err := getReorgInfo(d.jobContext(job.ID), d, rh, job, dbInfo, tbl, elements, mergingTmpIdx)
	if err != nil || reorgInfo == nil || reorgInfo.first {
		// If we run reorg firstly, we should update the job snapshot version
		// and then run the reorg next time.
		return false, ver, errors.Trace(err)
	}
	err = w.runReorgJob(rh, reorgInfo, tbl.Meta(), d.lease, func() (addIndexErr error) {
		defer util.Recover(metrics.LabelDDL, "onCreateIndex",
			func() {
				addIndexErr = dbterror.ErrCancelledDDLJob.GenWithStack("add table `%v` index `%v` panic", tbl.Meta().Name, indexInfo.Name)
			}, false)
		return w.addTableIndex(tbl, reorgInfo)
	})
	if err != nil {
		if dbterror.ErrWaitReorgTimeout.Equal(err) {
			// if timeout, we should return, check for the owner and re-wait job done.
			return false, ver, nil
		}
		if common.ErrFoundDuplicateKeys.Equal(err) {
			err = convertToKeyExistsErr(err, indexInfo, tbl.Meta())
		}
		if kv.ErrKeyExists.Equal(err) || dbterror.ErrCancelledDDLJob.Equal(err) || dbterror.ErrCantDecodeRecord.Equal(err) ||
			// TODO: Remove this check make it can be retry. Related test is TestModifyColumnReorgInfo.
			job.ReorgMeta.IsDistReorg {
			logutil.BgLogger().Warn("[ddl] run add index job failed, convert job to rollback", zap.String("job", job.String()), zap.Error(err))
			ver, err = convertAddIdxJob2RollbackJob(d, t, job, tbl.Meta(), indexInfo, err)
			if err1 := rh.RemoveDDLReorgHandle(job, reorgInfo.elements); err1 != nil {
				logutil.BgLogger().Warn("[ddl] run add index job failed, convert job to rollback, RemoveDDLReorgHandle failed", zap.String("job", job.String()), zap.Error(err1))
			}
		}
		return false, ver, errors.Trace(err)
	}
	return true, ver, nil
}

func onDropIndex(d *ddlCtx, t *meta.Meta, job *model.Job) (ver int64, _ error) {
	tblInfo, indexInfo, ifExists, err := checkDropIndex(d, t, job)
	if err != nil {
		if ifExists && dbterror.ErrCantDropFieldOrKey.Equal(err) {
			job.Warning = toTError(err)
			job.State = model.JobStateDone
			return ver, nil
		}
		return ver, errors.Trace(err)
	}
	if tblInfo.TableCacheStatusType != model.TableCacheStatusDisable {
		return ver, errors.Trace(dbterror.ErrOptOnCacheTable.GenWithStackByArgs("Drop Index"))
	}

	if job.MultiSchemaInfo != nil && !job.IsRollingback() && job.MultiSchemaInfo.Revertible {
		job.MarkNonRevertible()
		job.SchemaState = indexInfo.State
		return updateVersionAndTableInfo(d, t, job, tblInfo, false)
	}

	originalState := indexInfo.State
	switch indexInfo.State {
	case model.StatePublic:
		// public -> write only
		indexInfo.State = model.StateWriteOnly
		ver, err = updateVersionAndTableInfo(d, t, job, tblInfo, originalState != indexInfo.State)
		if err != nil {
			return ver, errors.Trace(err)
		}
	case model.StateWriteOnly:
		// write only -> delete only
		indexInfo.State = model.StateDeleteOnly
		ver, err = updateVersionAndTableInfo(d, t, job, tblInfo, originalState != indexInfo.State)
		if err != nil {
			return ver, errors.Trace(err)
		}
	case model.StateDeleteOnly:
		// delete only -> reorganization
		indexInfo.State = model.StateDeleteReorganization
		ver, err = updateVersionAndTableInfo(d, t, job, tblInfo, originalState != indexInfo.State)
		if err != nil {
			return ver, errors.Trace(err)
		}
	case model.StateDeleteReorganization:
		// reorganization -> absent
		indexInfo.State = model.StateNone
		// Set column index flag.
		DropIndexColumnFlag(tblInfo, indexInfo)
		RemoveDependentHiddenColumns(tblInfo, indexInfo)
		removeIndexInfo(tblInfo, indexInfo)

		failpoint.Inject("mockExceedErrorLimit", func(val failpoint.Value) {
			//nolint:forcetypeassert
			if val.(bool) {
				panic("panic test in cancelling add index")
			}
		})

		ver, err = updateVersionAndTableInfoWithCheck(d, t, job, tblInfo, originalState != model.StateNone)
		if err != nil {
			return ver, errors.Trace(err)
		}

		// Finish this job.
		if job.IsRollingback() {
			job.FinishTableJob(model.JobStateRollbackDone, model.StateNone, ver, tblInfo)
			if job.ReorgMeta.ReorgTp == model.ReorgTypeLitMerge {
				ingest.LitBackCtxMgr.Unregister(job.ID)
			}
			job.Args[0] = indexInfo.ID
		} else {
			// the partition ids were append by convertAddIdxJob2RollbackJob, it is weird, but for the compatibility,
			// we should keep appending the partitions in the convertAddIdxJob2RollbackJob.
			job.FinishTableJob(model.JobStateDone, model.StateNone, ver, tblInfo)
			// Global index key has t{tableID}_ prefix.
			// Assign partitionIDs empty to guarantee correct prefix in insertJobIntoDeleteRangeTable.
			if indexInfo.Global {
				job.Args = append(job.Args, indexInfo.ID, []int64{})
			} else {
				job.Args = append(job.Args, indexInfo.ID, getPartitionIDs(tblInfo))
			}
		}
	default:
		return ver, errors.Trace(dbterror.ErrInvalidDDLState.GenWithStackByArgs("index", indexInfo.State))
	}
	job.SchemaState = indexInfo.State
	return ver, errors.Trace(err)
}

// RemoveDependentHiddenColumns removes hidden columns by the indexInfo.
func RemoveDependentHiddenColumns(tblInfo *model.TableInfo, idxInfo *model.IndexInfo) {
	hiddenColOffs := make([]int, 0)
	for _, indexColumn := range idxInfo.Columns {
		col := tblInfo.Columns[indexColumn.Offset]
		if col.Hidden {
			hiddenColOffs = append(hiddenColOffs, col.Offset)
		}
	}
	// Sort the offset in descending order.
	slices.SortFunc(hiddenColOffs, func(a, b int) bool { return a > b })
	// Move all the dependent hidden columns to the end.
	endOffset := len(tblInfo.Columns) - 1
	for _, offset := range hiddenColOffs {
		tblInfo.MoveColumnInfo(offset, endOffset)
	}
	tblInfo.Columns = tblInfo.Columns[:len(tblInfo.Columns)-len(hiddenColOffs)]
}

func removeIndexInfo(tblInfo *model.TableInfo, idxInfo *model.IndexInfo) {
	indices := tblInfo.Indices
	offset := -1
	for i, idx := range indices {
		if idxInfo.ID == idx.ID {
			offset = i
			break
		}
	}
	if offset == -1 {
		// The target index has been removed.
		return
	}
	// Remove the target index.
	tblInfo.Indices = append(tblInfo.Indices[:offset], tblInfo.Indices[offset+1:]...)
}

func checkDropIndex(d *ddlCtx, t *meta.Meta, job *model.Job) (*model.TableInfo, *model.IndexInfo, bool /* ifExists */, error) {
	schemaID := job.SchemaID
	tblInfo, err := GetTableInfoAndCancelFaultJob(t, job, schemaID)
	if err != nil {
		return nil, nil, false, errors.Trace(err)
	}

	var indexName model.CIStr
	var ifExists bool
	if err = job.DecodeArgs(&indexName, &ifExists); err != nil {
		job.State = model.JobStateCancelled
		return nil, nil, false, errors.Trace(err)
	}

	indexInfo := tblInfo.FindIndexByName(indexName.L)
	if indexInfo == nil {
		job.State = model.JobStateCancelled
		return nil, nil, ifExists, dbterror.ErrCantDropFieldOrKey.GenWithStack("index %s doesn't exist", indexName)
	}

	// Check that drop primary index will not cause invisible implicit primary index.
	if err := checkInvisibleIndexesOnPK(tblInfo, []*model.IndexInfo{indexInfo}, job); err != nil {
		job.State = model.JobStateCancelled
		return nil, nil, false, errors.Trace(err)
	}

	// Double check for drop index needed in foreign key.
	if err := checkIndexNeededInForeignKeyInOwner(d, t, job, job.SchemaName, tblInfo, indexInfo); err != nil {
		return nil, nil, false, errors.Trace(err)
	}
	return tblInfo, indexInfo, false, nil
}

func checkInvisibleIndexesOnPK(tblInfo *model.TableInfo, indexInfos []*model.IndexInfo, job *model.Job) error {
	newIndices := make([]*model.IndexInfo, 0, len(tblInfo.Indices))
	for _, oidx := range tblInfo.Indices {
		needAppend := true
		for _, idx := range indexInfos {
			if idx.Name.L == oidx.Name.L {
				needAppend = false
				break
			}
		}
		if needAppend {
			newIndices = append(newIndices, oidx)
		}
	}
	newTbl := tblInfo.Clone()
	newTbl.Indices = newIndices
	if err := checkInvisibleIndexOnPK(newTbl); err != nil {
		job.State = model.JobStateCancelled
		return err
	}

	return nil
}

func checkRenameIndex(t *meta.Meta, job *model.Job) (*model.TableInfo, model.CIStr, model.CIStr, error) {
	var from, to model.CIStr
	schemaID := job.SchemaID
	tblInfo, err := GetTableInfoAndCancelFaultJob(t, job, schemaID)
	if err != nil {
		return nil, from, to, errors.Trace(err)
	}

	if err := job.DecodeArgs(&from, &to); err != nil {
		job.State = model.JobStateCancelled
		return nil, from, to, errors.Trace(err)
	}

	// Double check. See function `RenameIndex` in ddl_api.go
	duplicate, err := ValidateRenameIndex(from, to, tblInfo)
	if duplicate {
		return nil, from, to, nil
	}
	if err != nil {
		job.State = model.JobStateCancelled
		return nil, from, to, errors.Trace(err)
	}
	return tblInfo, from, to, errors.Trace(err)
}

func checkAlterIndexVisibility(t *meta.Meta, job *model.Job) (*model.TableInfo, model.CIStr, bool, error) {
	var (
		indexName model.CIStr
		invisible bool
	)

	schemaID := job.SchemaID
	tblInfo, err := GetTableInfoAndCancelFaultJob(t, job, schemaID)
	if err != nil {
		return nil, indexName, invisible, errors.Trace(err)
	}

	if err := job.DecodeArgs(&indexName, &invisible); err != nil {
		job.State = model.JobStateCancelled
		return nil, indexName, invisible, errors.Trace(err)
	}

	skip, err := validateAlterIndexVisibility(nil, indexName, invisible, tblInfo)
	if err != nil {
		job.State = model.JobStateCancelled
		return nil, indexName, invisible, errors.Trace(err)
	}
	if skip {
		job.State = model.JobStateDone
		return nil, indexName, invisible, nil
	}
	return tblInfo, indexName, invisible, nil
}

// indexRecord is the record information of an index.
type indexRecord struct {
	handle kv.Handle
	key    []byte        // It's used to lock a record. Record it to reduce the encoding time.
	vals   []types.Datum // It's the index values.
	rsData []types.Datum // It's the restored data for handle.
	skip   bool          // skip indicates that the index key is already exists, we should not add it.
}

type baseIndexWorker struct {
	*backfillCtx
	indexes []table.Index

	tp backfillerType
	// The following attributes are used to reduce memory allocation.
	defaultVals []types.Datum
	idxRecords  []*indexRecord
	rowMap      map[int64]types.Datum
	rowDecoder  *decoder.RowDecoder
}

type addIndexTxnWorker struct {
	baseIndexWorker
	index table.Index

	// The following attributes are used to reduce memory allocation.
	idxKeyBufs         [][]byte
	batchCheckKeys     []kv.Key
	batchCheckValues   [][]byte
	distinctCheckFlags []bool
	recordIdx          []int
}

func newAddIndexTxnWorker(decodeColMap map[int64]decoder.Column, t table.PhysicalTable, bfCtx *backfillCtx, jobID, eleID int64, eleTypeKey []byte) (*addIndexTxnWorker, error) {
	if !bytes.Equal(eleTypeKey, meta.IndexElementKey) {
		logutil.BgLogger().Error("Element type for addIndexTxnWorker incorrect",
			zap.Int64("job ID", jobID), zap.ByteString("element type", eleTypeKey), zap.Int64("element ID", eleID))
		return nil, errors.Errorf("element type is not index, typeKey: %v", eleTypeKey)
	}
	indexInfo := model.FindIndexInfoByID(t.Meta().Indices, eleID)
	index := tables.NewIndex(t.GetPhysicalID(), t.Meta(), indexInfo)
	rowDecoder := decoder.NewRowDecoder(t, t.WritableCols(), decodeColMap)

	return &addIndexTxnWorker{
		baseIndexWorker: baseIndexWorker{
			backfillCtx: bfCtx,
			indexes:     []table.Index{index},
			rowDecoder:  rowDecoder,
			defaultVals: make([]types.Datum, len(t.WritableCols())),
			rowMap:      make(map[int64]types.Datum, len(decodeColMap)),
		},
		index: index,
	}, nil
}

func (w *baseIndexWorker) AddMetricInfo(cnt float64) {
	w.metricCounter.Add(cnt)
}

func (w *baseIndexWorker) String() string {
	return w.tp.String()
}

func (w *baseIndexWorker) GetCtx() *backfillCtx {
	return w.backfillCtx
}

// mockNotOwnerErrOnce uses to make sure `notOwnerErr` only mock error once.
var mockNotOwnerErrOnce uint32

// getIndexRecord gets index columns values use w.rowDecoder, and generate indexRecord.
func (w *baseIndexWorker) getIndexRecord(idxInfo *model.IndexInfo, handle kv.Handle, recordKey []byte) (*indexRecord, error) {
	cols := w.table.WritableCols()
	failpoint.Inject("MockGetIndexRecordErr", func(val failpoint.Value) {
		if valStr, ok := val.(string); ok {
			switch valStr {
			case "cantDecodeRecordErr":
				failpoint.Return(nil, errors.Trace(dbterror.ErrCantDecodeRecord.GenWithStackByArgs("index",
					errors.New("mock can't decode record error"))))
			case "modifyColumnNotOwnerErr":
				if idxInfo.Name.O == "_Idx$_idx_0" && handle.IntValue() == 7168 && atomic.CompareAndSwapUint32(&mockNotOwnerErrOnce, 0, 1) {
					failpoint.Return(nil, errors.Trace(dbterror.ErrNotOwner))
				}
			case "addIdxNotOwnerErr":
				// For the case of the old TiDB version(do not exist the element information) is upgraded to the new TiDB version.
				// First step, we need to exit "addPhysicalTableIndex".
				if idxInfo.Name.O == "idx2" && handle.IntValue() == 6144 && atomic.CompareAndSwapUint32(&mockNotOwnerErrOnce, 1, 2) {
					failpoint.Return(nil, errors.Trace(dbterror.ErrNotOwner))
				}
			}
		}
	})
	idxVal := make([]types.Datum, len(idxInfo.Columns))
	var err error
	for j, v := range idxInfo.Columns {
		col := cols[v.Offset]
		idxColumnVal, ok := w.rowMap[col.ID]
		if ok {
			idxVal[j] = idxColumnVal
			continue
		}
		idxColumnVal, err = tables.GetColDefaultValue(w.sessCtx, col, w.defaultVals)
		if err != nil {
			return nil, errors.Trace(err)
		}

		idxVal[j] = idxColumnVal
	}

	rsData := tables.TryGetHandleRestoredDataWrapper(w.table.Meta(), nil, w.rowMap, idxInfo)
	idxRecord := &indexRecord{handle: handle, key: recordKey, vals: idxVal, rsData: rsData}
	return idxRecord, nil
}

func (w *baseIndexWorker) cleanRowMap() {
	for id := range w.rowMap {
		delete(w.rowMap, id)
	}
}

// getNextKey gets next key of entry that we are going to process.
func (w *baseIndexWorker) getNextKey(taskRange reorgBackfillTask, taskDone bool) (nextKey kv.Key) {
	if !taskDone {
		// The task is not done. So we need to pick the last processed entry's handle and add one.
		lastHandle := w.idxRecords[len(w.idxRecords)-1].handle
		recordKey := tablecodec.EncodeRecordKey(taskRange.physicalTable.RecordPrefix(), lastHandle)
		return recordKey.Next()
	}
	if taskRange.endInclude {
		return taskRange.endKey.Next()
	}
	return taskRange.endKey
}

func (w *baseIndexWorker) updateRowDecoder(handle kv.Handle, rawRecord []byte) error {
	sysZone := w.sessCtx.GetSessionVars().StmtCtx.TimeZone
	_, err := w.rowDecoder.DecodeAndEvalRowWithMap(w.sessCtx, handle, rawRecord, sysZone, w.rowMap)
	if err != nil {
		return errors.Trace(dbterror.ErrCantDecodeRecord.GenWithStackByArgs("index", err))
	}
	return nil
}

// fetchRowColVals fetch w.batchCnt count records that need to reorganize indices, and build the corresponding indexRecord slice.
// fetchRowColVals returns:
// 1. The corresponding indexRecord slice.
// 2. Next handle of entry that we need to process.
// 3. Boolean indicates whether the task is done.
// 4. error occurs in fetchRowColVals. nil if no error occurs.
func (w *baseIndexWorker) fetchRowColVals(txn kv.Transaction, taskRange reorgBackfillTask) ([]*indexRecord, kv.Key, bool, error) {
	// TODO: use tableScan to prune columns.
	w.idxRecords = w.idxRecords[:0]
	startTime := time.Now()

	// taskDone means that the reorged handle is out of taskRange.endHandle.
	taskDone := false
	oprStartTime := startTime
	err := iterateSnapshotKeys(w.jobContext, w.sessCtx.GetStore(), taskRange.priority, taskRange.physicalTable.RecordPrefix(), txn.StartTS(),
		taskRange.startKey, taskRange.endKey, func(handle kv.Handle, recordKey kv.Key, rawRow []byte) (bool, error) {
			oprEndTime := time.Now()
			logSlowOperations(oprEndTime.Sub(oprStartTime), "iterateSnapshotKeys in baseIndexWorker fetchRowColVals", 0)
			oprStartTime = oprEndTime

			if taskRange.endInclude {
				taskDone = recordKey.Cmp(taskRange.endKey) > 0
			} else {
				taskDone = recordKey.Cmp(taskRange.endKey) >= 0
			}

			if taskDone || len(w.idxRecords) >= w.batchCnt {
				return false, nil
			}

			// Decode one row, generate records of this row.
			err := w.updateRowDecoder(handle, rawRow)
			if err != nil {
				return false, err
			}
			for _, index := range w.indexes {
				idxRecord, err1 := w.getIndexRecord(index.Meta(), handle, recordKey)
				if err1 != nil {
					return false, errors.Trace(err1)
				}
				w.idxRecords = append(w.idxRecords, idxRecord)
			}
			// If there are generated column, rowDecoder will use column value that not in idxInfo.Columns to calculate
			// the generated value, so we need to clear up the reusing map.
			w.cleanRowMap()

			if recordKey.Cmp(taskRange.endKey) == 0 {
				taskDone = true
				return false, nil
			}
			return true, nil
		})

	if len(w.idxRecords) == 0 {
		taskDone = true
	}

	logutil.BgLogger().Debug("[ddl] txn fetches handle info", zap.Stringer("worker", w), zap.Uint64("txnStartTS", txn.StartTS()),
		zap.String("taskRange", taskRange.String()), zap.Duration("takeTime", time.Since(startTime)))
	return w.idxRecords, w.getNextKey(taskRange, taskDone), taskDone, errors.Trace(err)
}

func (w *addIndexTxnWorker) initBatchCheckBufs(batchCount int) {
	if len(w.idxKeyBufs) < batchCount {
		w.idxKeyBufs = make([][]byte, batchCount)
	}

	w.batchCheckKeys = w.batchCheckKeys[:0]
	w.batchCheckValues = w.batchCheckValues[:0]
	w.distinctCheckFlags = w.distinctCheckFlags[:0]
	w.recordIdx = w.recordIdx[:0]
}

func (w *addIndexTxnWorker) checkHandleExists(key kv.Key, value []byte, handle kv.Handle) error {
	idxInfo := w.index.Meta()
	tblInfo := w.table.Meta()
	idxColLen := len(idxInfo.Columns)
	h, err := tablecodec.DecodeIndexHandle(key, value, idxColLen)
	if err != nil {
		return errors.Trace(err)
	}
	hasBeenBackFilled := h.Equal(handle)
	if hasBeenBackFilled {
		return nil
	}
	return genKeyExistsErr(key, value, idxInfo, tblInfo)
}

func genKeyExistsErr(key, value []byte, idxInfo *model.IndexInfo, tblInfo *model.TableInfo) error {
	idxColLen := len(idxInfo.Columns)
	indexName := fmt.Sprintf("%s.%s", tblInfo.Name.String(), idxInfo.Name.String())
	colInfos := tables.BuildRowcodecColInfoForIndexColumns(idxInfo, tblInfo)
	values, err := tablecodec.DecodeIndexKV(key, value, idxColLen, tablecodec.HandleNotNeeded, colInfos)
	if err != nil {
		logutil.BgLogger().Warn("decode index key value failed", zap.String("index", indexName),
			zap.String("key", hex.EncodeToString(key)), zap.String("value", hex.EncodeToString(value)), zap.Error(err))
		return kv.ErrKeyExists.FastGenByArgs(key, indexName)
	}
	valueStr := make([]string, 0, idxColLen)
	for i, val := range values[:idxColLen] {
		d, err := tablecodec.DecodeColumnValue(val, colInfos[i].Ft, time.Local)
		if err != nil {
			logutil.BgLogger().Warn("decode column value failed", zap.String("index", indexName),
				zap.String("key", hex.EncodeToString(key)), zap.String("value", hex.EncodeToString(value)), zap.Error(err))
			return kv.ErrKeyExists.FastGenByArgs(key, indexName)
		}
		str, err := d.ToString()
		if err != nil {
			str = string(val)
		}
		if types.IsBinaryStr(colInfos[i].Ft) || types.IsTypeBit(colInfos[i].Ft) {
			str = util.FmtNonASCIIPrintableCharToHex(str)
		}
		valueStr = append(valueStr, str)
	}
	return kv.ErrKeyExists.FastGenByArgs(strings.Join(valueStr, "-"), indexName)
}

func (w *addIndexTxnWorker) batchCheckUniqueKey(txn kv.Transaction, idxRecords []*indexRecord) error {
	idxInfo := w.index.Meta()
	if !idxInfo.Unique {
		// non-unique key need not to check, just overwrite it,
		// because in most case, backfilling indices is not exists.
		return nil
	}

	w.initBatchCheckBufs(len(idxRecords))
	stmtCtx := w.sessCtx.GetSessionVars().StmtCtx
	cnt := 0
	for i, record := range idxRecords {
		// skip by default.
		idxRecords[i].skip = true
		iter := w.index.GenIndexKVIter(stmtCtx, record.vals, record.handle, idxRecords[i].rsData)
		for iter.Valid() {
			var buf []byte
			if cnt < len(w.idxKeyBufs) {
				buf = w.idxKeyBufs[cnt]
			}
			key, val, distinct, err := iter.Next(buf)
			if err != nil {
				return errors.Trace(err)
			}
			if cnt < len(w.idxKeyBufs) {
				w.idxKeyBufs[cnt] = key
			} else {
				w.idxKeyBufs = append(w.idxKeyBufs, key)
			}
			cnt++
			w.batchCheckKeys = append(w.batchCheckKeys, key)
			w.batchCheckValues = append(w.batchCheckValues, val)
			w.distinctCheckFlags = append(w.distinctCheckFlags, distinct)
			w.recordIdx = append(w.recordIdx, i)
		}
	}

	batchVals, err := txn.BatchGet(context.Background(), w.batchCheckKeys)
	if err != nil {
		return errors.Trace(err)
	}

	// 1. unique-key/primary-key is duplicate and the handle is equal, skip it.
	// 2. unique-key/primary-key is duplicate and the handle is not equal, return duplicate error.
	// 3. non-unique-key is duplicate, skip it.
	for i, key := range w.batchCheckKeys {
		val, found := batchVals[string(key)]
		if found {
			if w.distinctCheckFlags[i] {
				if err := w.checkHandleExists(key, val, idxRecords[w.recordIdx[i]].handle); err != nil {
					return errors.Trace(err)
				}
			}
		} else if w.distinctCheckFlags[i] {
			// The keys in w.batchCheckKeys also maybe duplicate,
			// so we need to backfill the not found key into `batchVals` map.
			batchVals[string(key)] = w.batchCheckValues[i]
		}
		idxRecords[w.recordIdx[i]].skip = found && idxRecords[w.recordIdx[i]].skip
	}
	// Constrains is already checked.
	stmtCtx.BatchCheck = true
	return nil
}

type addIndexIngestWorker struct {
	d             *ddlCtx
	metricCounter prometheus.Counter
	sessCtx       sessionctx.Context

	tbl              table.PhysicalTable
	index            table.Index
	writer           ingest.Writer
	copReqSenderPool *copReqSenderPool
	checkpointMgr    *ingest.CheckpointManager
	flushLock        *sync.RWMutex

	resultCh   chan *backfillResult
	jobID      int64
	distribute bool
}

func newAddIndexIngestWorker(t table.PhysicalTable, d *ddlCtx, ei ingest.Engine,
	resultCh chan *backfillResult, jobID int64, schemaName string, indexID int64, writerID int,
	copReqSenderPool *copReqSenderPool, sessCtx sessionctx.Context,
	checkpointMgr *ingest.CheckpointManager, distribute bool) (*addIndexIngestWorker, error) {
	indexInfo := model.FindIndexInfoByID(t.Meta().Indices, indexID)
	index := tables.NewIndex(t.GetPhysicalID(), t.Meta(), indexInfo)
	lw, err := ei.CreateWriter(writerID, indexInfo.Unique)
	if err != nil {
		return nil, err
	}

	return &addIndexIngestWorker{
		d:       d,
		sessCtx: sessCtx,
		metricCounter: metrics.BackfillTotalCounter.WithLabelValues(
			metrics.GenerateReorgLabel("add_idx_rate", schemaName, t.Meta().Name.O)),
		tbl:              t,
		index:            index,
		writer:           lw,
		copReqSenderPool: copReqSenderPool,
		resultCh:         resultCh,
		jobID:            jobID,
		checkpointMgr:    checkpointMgr,
		distribute:       distribute,
	}, nil
}

// WriteLocal will write index records to lightning engine.
func (w *addIndexIngestWorker) WriteLocal(rs *idxRecResult) (count int, nextKey kv.Key, err error) {
	oprStartTime := time.Now()
	copCtx := w.copReqSenderPool.copCtx
	vars := w.sessCtx.GetSessionVars()
	cnt, lastHandle, err := writeChunkToLocal(w.writer, w.index, copCtx, vars, rs.chunk)
	if err != nil || cnt == 0 {
		return 0, nil, err
	}
	w.metricCounter.Add(float64(cnt))
	logSlowOperations(time.Since(oprStartTime), "writeChunkToLocal", 3000)
	nextKey = tablecodec.EncodeRecordKey(w.tbl.RecordPrefix(), lastHandle)
	return cnt, nextKey, nil
}

func writeChunkToLocal(writer ingest.Writer,
	index table.Index, copCtx *copContext, vars *variable.SessionVars,
	copChunk *chunk.Chunk) (int, kv.Handle, error) {
	sCtx, writeBufs := vars.StmtCtx, vars.GetWriteStmtBufs()
	iter := chunk.NewIterator4Chunk(copChunk)
	idxDataBuf := make([]types.Datum, len(copCtx.idxColOutputOffsets))
	handleDataBuf := make([]types.Datum, len(copCtx.handleOutputOffsets))
	count := 0
	var lastHandle kv.Handle
	unlock := writer.LockForWrite()
	defer unlock()
	for row := iter.Begin(); row != iter.End(); row = iter.Next() {
		idxDataBuf, handleDataBuf = idxDataBuf[:0], handleDataBuf[:0]
		idxDataBuf = extractDatumByOffsets(row, copCtx.idxColOutputOffsets, copCtx.expColInfos, idxDataBuf)
		handleDataBuf := extractDatumByOffsets(row, copCtx.handleOutputOffsets, copCtx.expColInfos, handleDataBuf)
		handle, err := buildHandle(handleDataBuf, copCtx.tblInfo, copCtx.pkInfo, sCtx)
		if err != nil {
			return 0, nil, errors.Trace(err)
		}
		rsData := getRestoreData(copCtx.tblInfo, copCtx.idxInfo, copCtx.pkInfo, handleDataBuf)
		err = writeOneKVToLocal(writer, index, sCtx, writeBufs, idxDataBuf, rsData, handle)
		if err != nil {
			return 0, nil, errors.Trace(err)
		}
		count++
		lastHandle = handle
	}
	return count, lastHandle, nil
}

func writeOneKVToLocal(writer ingest.Writer,
	index table.Index, sCtx *stmtctx.StatementContext, writeBufs *variable.WriteStmtBufs,
	idxDt, rsData []types.Datum, handle kv.Handle) error {
	iter := index.GenIndexKVIter(sCtx, idxDt, handle, rsData)
	for iter.Valid() {
		key, idxVal, _, err := iter.Next(writeBufs.IndexKeyBuf)
		if err != nil {
			return errors.Trace(err)
		}
		failpoint.Inject("mockLocalWriterPanic", func() {
			panic("mock panic")
		})
		err = writer.WriteRow(key, idxVal, handle)
		if err != nil {
			return errors.Trace(err)
		}
		failpoint.Inject("mockLocalWriterError", func() {
			failpoint.Return(errors.New("mock engine error"))
		})
		writeBufs.IndexKeyBuf = key
	}
	return nil
}

// BackfillData will backfill table index in a transaction. A lock corresponds to a rowKey if the value of rowKey is changed,
// Note that index columns values may change, and an index is not allowed to be added, so the txn will rollback and retry.
// BackfillData will add w.batchCnt indices once, default value of w.batchCnt is 128.
func (w *addIndexTxnWorker) BackfillData(handleRange reorgBackfillTask) (taskCtx backfillTaskContext, errInTxn error) {
	failpoint.Inject("errorMockPanic", func(val failpoint.Value) {
		//nolint:forcetypeassert
		if val.(bool) {
			panic("panic test")
		}
	})

	oprStartTime := time.Now()
	jobID := handleRange.getJobID()
	ctx := kv.WithInternalSourceType(context.Background(), w.jobContext.ddlJobSourceType())
	errInTxn = kv.RunInNewTxn(ctx, w.sessCtx.GetStore(), true, func(ctx context.Context, txn kv.Transaction) (err error) {
		taskCtx.finishTS = txn.StartTS()
		taskCtx.addedCount = 0
		taskCtx.scanCount = 0
		txn.SetOption(kv.Priority, handleRange.priority)
		if tagger := w.GetCtx().getResourceGroupTaggerForTopSQL(jobID); tagger != nil {
			txn.SetOption(kv.ResourceGroupTagger, tagger)
		}

		idxRecords, nextKey, taskDone, err := w.fetchRowColVals(txn, handleRange)
		if err != nil {
			return errors.Trace(err)
		}
		taskCtx.nextKey = nextKey
		taskCtx.done = taskDone

		err = w.batchCheckUniqueKey(txn, idxRecords)
		if err != nil {
			return errors.Trace(err)
		}

		for _, idxRecord := range idxRecords {
			taskCtx.scanCount++
			// The index is already exists, we skip it, no needs to backfill it.
			// The following update, delete, insert on these rows, TiDB can handle it correctly.
			if idxRecord.skip {
				continue
			}

			// We need to add this lock to make sure pessimistic transaction can realize this operation.
			// For the normal pessimistic transaction, it's ok. But if async commit is used, it may lead to inconsistent data and index.
			err := txn.LockKeys(context.Background(), new(kv.LockCtx), idxRecord.key)
			if err != nil {
				return errors.Trace(err)
			}

			handle, err := w.index.Create(w.sessCtx, txn, idxRecord.vals, idxRecord.handle, idxRecord.rsData, table.WithIgnoreAssertion, table.FromBackfill)
			if err != nil {
				if kv.ErrKeyExists.Equal(err) && idxRecord.handle.Equal(handle) {
					// Index already exists, skip it.
					continue
				}
				return errors.Trace(err)
			}
			taskCtx.addedCount++
		}

		return nil
	})
	logSlowOperations(time.Since(oprStartTime), "AddIndexBackfillData", 3000)
	failpoint.Inject("mockDMLExecution", func(val failpoint.Value) {
		//nolint:forcetypeassert
		if val.(bool) && MockDMLExecution != nil {
			MockDMLExecution()
		}
	})
	return
}

// MockDMLExecution is only used for test.
var MockDMLExecution func()

// MockDMLExecutionMerging is only used for test.
var MockDMLExecutionMerging func()

// MockDMLExecutionStateMerging is only used for test.
var MockDMLExecutionStateMerging func()

func (w *worker) addPhysicalTableIndex(t table.PhysicalTable, reorgInfo *reorgInfo) error {
	if reorgInfo.mergingTmpIdx {
		logutil.BgLogger().Info("[ddl] start to merge temp index", zap.String("job", reorgInfo.Job.String()), zap.String("reorgInfo", reorgInfo.String()))
		return w.writePhysicalTableRecord(w.sessPool, t, typeAddIndexMergeTmpWorker, reorgInfo)
	}
	logutil.BgLogger().Info("[ddl] start to add table index", zap.String("job", reorgInfo.Job.String()), zap.String("reorgInfo", reorgInfo.String()))
	return w.writePhysicalTableRecord(w.sessPool, t, typeAddIndexWorker, reorgInfo)
}

// addTableIndex handles the add index reorganization state for a table.
func (w *worker) addTableIndex(t table.Table, reorgInfo *reorgInfo) error {
	// TODO: Support typeAddIndexMergeTmpWorker.
	if reorgInfo.Job.ReorgMeta.IsDistReorg && !reorgInfo.mergingTmpIdx {
		if reorgInfo.ReorgMeta.ReorgTp == model.ReorgTypeLitMerge {
			err := w.executeDistGlobalTask(reorgInfo)
			if err != nil {
				return err
			}
			indexInfo := model.FindIndexInfoByID(t.Meta().Indices, reorgInfo.currElement.ID)
			if indexInfo == nil {
				return errors.New("unexpected error, can't find index info")
			}
			if indexInfo.Unique {
				bc, err := ingest.LitBackCtxMgr.Register(w.ctx, indexInfo.Unique, reorgInfo.ID)
				if err != nil {
					return err
				}
				defer ingest.LitBackCtxMgr.Unregister(reorgInfo.ID)
				return bc.CollectRemoteDuplicateRows(indexInfo.ID, t)
			}
			return nil
		}
	}

	var err error
	if tbl, ok := t.(table.PartitionedTable); ok {
		var finish bool
		for !finish {
			p := tbl.GetPartition(reorgInfo.PhysicalTableID)
			if p == nil {
				return dbterror.ErrCancelledDDLJob.GenWithStack("Can not find partition id %d for table %d", reorgInfo.PhysicalTableID, t.Meta().ID)
			}
			err = w.addPhysicalTableIndex(p, reorgInfo)
			if err != nil {
				break
			}
			finish, err = updateReorgInfo(w.sessPool, tbl, reorgInfo)
			if err != nil {
				return errors.Trace(err)
			}
		}
	} else {
		//nolint:forcetypeassert
		phyTbl := t.(table.PhysicalTable)
		err = w.addPhysicalTableIndex(phyTbl, reorgInfo)
	}
	return errors.Trace(err)
}

func (w *worker) executeDistGlobalTask(reorgInfo *reorgInfo) error {
	if reorgInfo.mergingTmpIdx {
		return errors.New("do not support merge index")
	}

	taskType := BackfillTaskType
	taskMeta := &BackfillGlobalMeta{
		Job:        *reorgInfo.Job.Clone(),
		EleID:      reorgInfo.currElement.ID,
		EleTypeKey: reorgInfo.currElement.TypeKey,
	}

	metaData, err := json.Marshal(taskMeta)
	if err != nil {
		return err
	}

	globalTaskManager, err := storage.GetTaskManager()
	if err != nil {
		return err
	}

	taskKey := fmt.Sprintf("ddl/%s/%d", taskType, reorgInfo.Job.ID)
	globalTask, err := globalTaskManager.GetGlobalTaskByKey(taskKey)
	if err != nil {
		return err
	}

	if globalTask == nil {
		taskID, err := globalTaskManager.AddNewGlobalTask(taskKey, taskType, distPhysicalTableConcurrency, metaData)
		if err != nil {
			return nil
		}

		globalTask, err = globalTaskManager.GetGlobalTaskByID(taskID)
		if err != nil {
			return err
		}

		if globalTask == nil {
			return errors.Errorf("cannot find global task with ID %d", taskID)
		}
	}

	ticker := time.NewTicker(CheckBackfillJobFinishInterval)
	defer ticker.Stop()

	for {
		<-ticker.C
		found, err := globalTaskManager.GetGlobalTaskByID(globalTask.ID)
		if err != nil {
			logutil.BgLogger().Info("[ddl] get global task error", zap.Int64("taskID", globalTask.ID), zap.Error(err))
			continue
		}

		if found == nil {
			return errors.Errorf("cannot find global task with ID %d", globalTask.ID)
		}

		if found.State == proto.TaskStateSucceed {
			return nil
		}

		if found.State == proto.TaskStateReverted {
			logutil.BgLogger().Error("[ddl] global task reverted", zap.Int64("taskID", globalTask.ID), zap.String("error", string(found.Error)))
			return errors.New(string(found.Error))
		}

		// TODO: get the original error message.
		if found.State == proto.TaskStateFailed || found.State == proto.TaskStateCanceled {
			return errors.Errorf("ddl task stopped with state %s, err %s", found.State, found.Error)
		}

		if err = w.isReorgRunnable(reorgInfo.Job.ID, true); err != nil {
			if !dbterror.ErrCancelledDDLJob.Equal(err) {
				return errors.Trace(err)
			}

			if found.State == proto.TaskStatePending || found.State == proto.TaskStateRunning {
				if err = globalTaskManager.CancelGlobalTask(globalTask.ID); err != nil {
					logutil.BgLogger().Error("[ddl] cancel global task error", zap.Int64("taskID", globalTask.ID), zap.Error(err))
				}
			}
		}
	}
}

func getNextPartitionInfo(reorg *reorgInfo, t table.PartitionedTable, currPhysicalTableID int64) (int64, kv.Key, kv.Key, error) {
	pi := t.Meta().GetPartitionInfo()
	if pi == nil {
		return 0, nil, nil, nil
	}

	// During data copying, copy data from partitions to be dropped
	nextPartitionDefs := pi.DroppingDefinitions
	if bytes.Equal(reorg.currElement.TypeKey, meta.IndexElementKey) {
		// During index re-creation, process data from partitions to be added
		nextPartitionDefs = pi.AddingDefinitions
	}
<<<<<<< HEAD
	if nextPartitionDefs == nil {
		nextPartitionDefs = pi.Definitions
	}
	pid, err := findNextPartitionID(reorg.PhysicalTableID, nextPartitionDefs)
=======
	if len(nextPartitionDefs) == 0 {
		nextPartitionDefs = pi.Definitions
	}
	pid, err := findNextPartitionID(currPhysicalTableID, nextPartitionDefs)
>>>>>>> fd438de6
	if err != nil {
		// Fatal error, should not run here.
		logutil.BgLogger().Error("[ddl] find next partition ID failed", zap.Reflect("table", t), zap.Error(err))
		return 0, nil, nil, errors.Trace(err)
	}
	if pid == 0 {
		// Next partition does not exist, all the job done.
		return 0, nil, nil, nil
	}

	failpoint.Inject("mockUpdateCachedSafePoint", func(val failpoint.Value) {
		//nolint:forcetypeassert
		if val.(bool) {
			ts := oracle.GoTimeToTS(time.Now())
			//nolint:forcetypeassert
			s := reorg.d.store.(tikv.Storage)
			s.UpdateSPCache(ts, time.Now())
			time.Sleep(time.Second * 3)
		}
	})

	var startKey, endKey kv.Key
	if reorg.mergingTmpIdx {
		indexID := reorg.currElement.ID
		startKey, endKey = tablecodec.GetTableIndexKeyRange(pid, tablecodec.TempIndexPrefix|indexID)
	} else {
		currentVer, err := getValidCurrentVersion(reorg.d.store)
		if err != nil {
			return 0, nil, nil, errors.Trace(err)
		}
		startKey, endKey, err = getTableRange(reorg.d.jobContext(reorg.Job.ID), reorg.d, t.GetPartition(pid), currentVer.Ver, reorg.Job.Priority)
		if err != nil {
			return 0, nil, nil, errors.Trace(err)
		}
	}
	return pid, startKey, endKey, nil
}

// updateReorgInfo will find the next partition according to current reorgInfo.
// If no more partitions, or table t is not a partitioned table, returns true to
// indicate that the reorganize work is finished.
func updateReorgInfo(sessPool *sess.Pool, t table.PartitionedTable, reorg *reorgInfo) (bool, error) {
	pid, startKey, endKey, err := getNextPartitionInfo(reorg, t, reorg.PhysicalTableID)
	if err != nil {
		return false, errors.Trace(err)
	}
	if pid == 0 {
		// Next partition does not exist, all the job done.
		return true, nil
	}
	reorg.PhysicalTableID, reorg.StartKey, reorg.EndKey = pid, startKey, endKey

	// Write the reorg info to store so the whole reorganize process can recover from panic.
	err = reorg.UpdateReorgMeta(reorg.StartKey, sessPool)
	logutil.BgLogger().Info("[ddl] job update reorgInfo",
		zap.Int64("jobID", reorg.Job.ID),
		zap.Stringer("element", reorg.currElement),
		zap.Int64("partitionTableID", pid),
		zap.String("startKey", hex.EncodeToString(reorg.StartKey)),
		zap.String("endKey", hex.EncodeToString(reorg.EndKey)), zap.Error(err))
	return false, errors.Trace(err)
}

// findNextPartitionID finds the next partition ID in the PartitionDefinition array.
// Returns 0 if current partition is already the last one.
func findNextPartitionID(currentPartition int64, defs []model.PartitionDefinition) (int64, error) {
	for i, def := range defs {
		if currentPartition == def.ID {
			if i == len(defs)-1 {
				return 0, nil
			}
			return defs[i+1].ID, nil
		}
	}
	return 0, errors.Errorf("partition id not found %d", currentPartition)
}

// AllocateIndexID allocates an index ID from TableInfo.
func AllocateIndexID(tblInfo *model.TableInfo) int64 {
	tblInfo.MaxIndexID++
	return tblInfo.MaxIndexID
}

func getIndexInfoByNameAndColumn(oldTableInfo *model.TableInfo, newOne *model.IndexInfo) *model.IndexInfo {
	for _, oldOne := range oldTableInfo.Indices {
		if newOne.Name.L == oldOne.Name.L && indexColumnSliceEqual(newOne.Columns, oldOne.Columns) {
			return oldOne
		}
	}
	return nil
}

func indexColumnSliceEqual(a, b []*model.IndexColumn) bool {
	if len(a) != len(b) {
		return false
	}
	if len(a) == 0 {
		logutil.BgLogger().Warn("[ddl] admin repair table : index's columns length equal to 0")
		return true
	}
	// Accelerate the compare by eliminate index bound check.
	b = b[:len(a)]
	for i, v := range a {
		if v.Name.L != b[i].Name.L {
			return false
		}
	}
	return true
}

type cleanUpIndexWorker struct {
	baseIndexWorker
}

func newCleanUpIndexWorker(sessCtx sessionctx.Context, id int, t table.PhysicalTable, decodeColMap map[int64]decoder.Column, reorgInfo *reorgInfo, jc *JobContext) *cleanUpIndexWorker {
	indexes := make([]table.Index, 0, len(t.Indices()))
	rowDecoder := decoder.NewRowDecoder(t, t.WritableCols(), decodeColMap)
	for _, index := range t.Indices() {
		if index.Meta().Global {
			indexes = append(indexes, index)
		}
	}
	return &cleanUpIndexWorker{
		baseIndexWorker: baseIndexWorker{
			backfillCtx: newBackfillCtx(reorgInfo.d, id, sessCtx, reorgInfo.SchemaName, t, jc, "cleanup_idx_rate", false),
			indexes:     indexes,
			rowDecoder:  rowDecoder,
			defaultVals: make([]types.Datum, len(t.WritableCols())),
			rowMap:      make(map[int64]types.Datum, len(decodeColMap)),
		},
	}
}

func (w *cleanUpIndexWorker) BackfillData(handleRange reorgBackfillTask) (taskCtx backfillTaskContext, errInTxn error) {
	failpoint.Inject("errorMockPanic", func(val failpoint.Value) {
		//nolint:forcetypeassert
		if val.(bool) {
			panic("panic test")
		}
	})

	oprStartTime := time.Now()
	ctx := kv.WithInternalSourceType(context.Background(), w.jobContext.ddlJobSourceType())
	errInTxn = kv.RunInNewTxn(ctx, w.sessCtx.GetStore(), true, func(ctx context.Context, txn kv.Transaction) error {
		taskCtx.addedCount = 0
		taskCtx.scanCount = 0
		txn.SetOption(kv.Priority, handleRange.priority)
		if tagger := w.GetCtx().getResourceGroupTaggerForTopSQL(handleRange.getJobID()); tagger != nil {
			txn.SetOption(kv.ResourceGroupTagger, tagger)
		}

		idxRecords, nextKey, taskDone, err := w.fetchRowColVals(txn, handleRange)
		if err != nil {
			return errors.Trace(err)
		}
		taskCtx.nextKey = nextKey
		taskCtx.done = taskDone

		txn.SetDiskFullOpt(kvrpcpb.DiskFullOpt_AllowedOnAlmostFull)

		n := len(w.indexes)
		for i, idxRecord := range idxRecords {
			taskCtx.scanCount++
			// we fetch records row by row, so records will belong to
			// index[0], index[1] ... index[n-1], index[0], index[1] ...
			// respectively. So indexes[i%n] is the index of idxRecords[i].
			err := w.indexes[i%n].Delete(w.sessCtx.GetSessionVars().StmtCtx, txn, idxRecord.vals, idxRecord.handle)
			if err != nil {
				return errors.Trace(err)
			}
			taskCtx.addedCount++
		}
		return nil
	})
	logSlowOperations(time.Since(oprStartTime), "cleanUpIndexBackfillDataInTxn", 3000)

	return
}

// cleanupPhysicalTableIndex handles the drop partition reorganization state for a non-partitioned table or a partition.
func (w *worker) cleanupPhysicalTableIndex(t table.PhysicalTable, reorgInfo *reorgInfo) error {
	logutil.BgLogger().Info("[ddl] start to clean up index", zap.String("job", reorgInfo.Job.String()), zap.String("reorgInfo", reorgInfo.String()))
	return w.writePhysicalTableRecord(w.sessPool, t, typeCleanUpIndexWorker, reorgInfo)
}

// cleanupGlobalIndex handles the drop partition reorganization state to clean up index entries of partitions.
func (w *worker) cleanupGlobalIndexes(tbl table.PartitionedTable, partitionIDs []int64, reorgInfo *reorgInfo) error {
	var err error
	var finish bool
	for !finish {
		p := tbl.GetPartition(reorgInfo.PhysicalTableID)
		if p == nil {
			return dbterror.ErrCancelledDDLJob.GenWithStack("Can not find partition id %d for table %d", reorgInfo.PhysicalTableID, tbl.Meta().ID)
		}
		err = w.cleanupPhysicalTableIndex(p, reorgInfo)
		if err != nil {
			break
		}
		finish, err = w.updateReorgInfoForPartitions(tbl, reorgInfo, partitionIDs)
		if err != nil {
			return errors.Trace(err)
		}
	}

	return errors.Trace(err)
}

// updateReorgInfoForPartitions will find the next partition in partitionIDs according to current reorgInfo.
// If no more partitions, or table t is not a partitioned table, returns true to
// indicate that the reorganize work is finished.
func (w *worker) updateReorgInfoForPartitions(t table.PartitionedTable, reorg *reorgInfo, partitionIDs []int64) (bool, error) {
	pi := t.Meta().GetPartitionInfo()
	if pi == nil {
		return true, nil
	}

	var pid int64
	for i, pi := range partitionIDs {
		if pi == reorg.PhysicalTableID {
			if i == len(partitionIDs)-1 {
				return true, nil
			}
		}
		pid = partitionIDs[i+1]
	}

	currentVer, err := getValidCurrentVersion(reorg.d.store)
	if err != nil {
		return false, errors.Trace(err)
	}
	start, end, err := getTableRange(reorg.d.jobContext(reorg.Job.ID), reorg.d, t.GetPartition(pid), currentVer.Ver, reorg.Job.Priority)
	if err != nil {
		return false, errors.Trace(err)
	}
	reorg.StartKey, reorg.EndKey, reorg.PhysicalTableID = start, end, pid

	// Write the reorg info to store so the whole reorganize process can recover from panic.
	err = reorg.UpdateReorgMeta(reorg.StartKey, w.sessPool)
	logutil.BgLogger().Info("[ddl] job update reorg info", zap.Int64("jobID", reorg.Job.ID),
		zap.Stringer("element", reorg.currElement),
		zap.Int64("partition table ID", pid), zap.String("start key", hex.EncodeToString(start)),
		zap.String("end key", hex.EncodeToString(end)), zap.Error(err))
	return false, errors.Trace(err)
}

// changingIndex is used to store the index that need to be changed during modifying column.
type changingIndex struct {
	IndexInfo *model.IndexInfo
	// Column offset in idxInfo.Columns.
	Offset int
	// When the modifying column is contained in the index, a temp index is created.
	// isTemp indicates whether the indexInfo is a temp index created by a previous modify column job.
	isTemp bool
}

// FindRelatedIndexesToChange finds the indexes that covering the given column.
// The normal one will be overridden by the temp one.
func FindRelatedIndexesToChange(tblInfo *model.TableInfo, colName model.CIStr) []changingIndex {
	// In multi-schema change jobs that contains several "modify column" sub-jobs, there may be temp indexes for another temp index.
	// To prevent reorganizing too many indexes, we should create the temp indexes that are really necessary.
	var normalIdxInfos, tempIdxInfos []changingIndex
	for _, idxInfo := range tblInfo.Indices {
		if pos := findIdxCol(idxInfo, colName); pos != -1 {
			isTemp := isTempIdxInfo(idxInfo, tblInfo)
			r := changingIndex{IndexInfo: idxInfo, Offset: pos, isTemp: isTemp}
			if isTemp {
				tempIdxInfos = append(tempIdxInfos, r)
			} else {
				normalIdxInfos = append(normalIdxInfos, r)
			}
		}
	}
	// Overwrite if the index has the corresponding temp index. For example,
	// we try to find the indexes that contain the column `b` and there are two indexes, `i(a, b)` and `$i($a, b)`.
	// Note that the symbol `$` means temporary. The index `$i($a, b)` is temporarily created by the previous "modify a" statement.
	// In this case, we would create a temporary index like $$i($a, $b), so the latter should be chosen.
	result := normalIdxInfos
	for _, tmpIdx := range tempIdxInfos {
		origName := getChangingIndexOriginName(tmpIdx.IndexInfo)
		for i, normIdx := range normalIdxInfos {
			if normIdx.IndexInfo.Name.O == origName {
				result[i] = tmpIdx
			}
		}
	}
	return result
}

func isTempIdxInfo(idxInfo *model.IndexInfo, tblInfo *model.TableInfo) bool {
	for _, idxCol := range idxInfo.Columns {
		if tblInfo.Columns[idxCol.Offset].ChangeStateInfo != nil {
			return true
		}
	}
	return false
}

func findIdxCol(idxInfo *model.IndexInfo, colName model.CIStr) int {
	for offset, idxCol := range idxInfo.Columns {
		if idxCol.Name.L == colName.L {
			return offset
		}
	}
	return -1
}

func renameIndexes(tblInfo *model.TableInfo, from, to model.CIStr) {
	for _, idx := range tblInfo.Indices {
		if idx.Name.L == from.L {
			idx.Name = to
		} else if isTempIdxInfo(idx, tblInfo) && getChangingIndexOriginName(idx) == from.O {
			idx.Name.L = strings.Replace(idx.Name.L, from.L, to.L, 1)
			idx.Name.O = strings.Replace(idx.Name.O, from.O, to.O, 1)
		}
	}
}<|MERGE_RESOLUTION|>--- conflicted
+++ resolved
@@ -1946,17 +1946,10 @@
 		// During index re-creation, process data from partitions to be added
 		nextPartitionDefs = pi.AddingDefinitions
 	}
-<<<<<<< HEAD
-	if nextPartitionDefs == nil {
-		nextPartitionDefs = pi.Definitions
-	}
-	pid, err := findNextPartitionID(reorg.PhysicalTableID, nextPartitionDefs)
-=======
 	if len(nextPartitionDefs) == 0 {
 		nextPartitionDefs = pi.Definitions
 	}
 	pid, err := findNextPartitionID(currPhysicalTableID, nextPartitionDefs)
->>>>>>> fd438de6
 	if err != nil {
 		// Fatal error, should not run here.
 		logutil.BgLogger().Error("[ddl] find next partition ID failed", zap.Reflect("table", t), zap.Error(err))
