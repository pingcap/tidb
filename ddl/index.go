// Copyright 2015 PingCAP, Inc.
//
// Licensed under the Apache License, Version 2.0 (the "License");
// you may not use this file except in compliance with the License.
// You may obtain a copy of the License at
//
//     http://www.apache.org/licenses/LICENSE-2.0
//
// Unless required by applicable law or agreed to in writing, software
// distributed under the License is distributed on an "AS IS" BASIS,
// See the License for the specific language governing permissions and
// limitations under the License.

package ddl

import (
	"context"
	"math"
	"time"

	"github.com/juju/errors"
	"github.com/pingcap/tidb/ast"
	"github.com/pingcap/tidb/kv"
	"github.com/pingcap/tidb/meta"
	"github.com/pingcap/tidb/metrics"
	"github.com/pingcap/tidb/model"
	"github.com/pingcap/tidb/mysql"
	"github.com/pingcap/tidb/sessionctx"
	"github.com/pingcap/tidb/store/tikv"
	"github.com/pingcap/tidb/table"
	"github.com/pingcap/tidb/table/tables"
	"github.com/pingcap/tidb/tablecodec"
	"github.com/pingcap/tidb/types"
	"github.com/pingcap/tidb/util"
	log "github.com/sirupsen/logrus"
)

const maxPrefixLength = 3072
const maxCommentLength = 1024

func buildIndexColumns(columns []*model.ColumnInfo, idxColNames []*ast.IndexColName) ([]*model.IndexColumn, error) {
	// Build offsets.
	idxColumns := make([]*model.IndexColumn, 0, len(idxColNames))

	// The sum of length of all index columns.
	sumLength := 0

	for _, ic := range idxColNames {
		col := findCol(columns, ic.Column.Name.O)
		if col == nil {
			return nil, errKeyColumnDoesNotExits.Gen("column does not exist: %s", ic.Column.Name)
		}

		if col.Flen == 0 {
			return nil, errors.Trace(errWrongKeyColumn.GenByArgs(ic.Column.Name))
		}

		// JSON column cannot index.
		if col.FieldType.Tp == mysql.TypeJSON {
			return nil, errors.Trace(errJSONUsedAsKey.GenByArgs(col.Name.O))
		}

		// Length must be specified for BLOB and TEXT column indexes.
		if types.IsTypeBlob(col.FieldType.Tp) && ic.Length == types.UnspecifiedLength {
			return nil, errors.Trace(errBlobKeyWithoutLength)
		}

		// Length can only be specified for specifiable types.
		if ic.Length != types.UnspecifiedLength && !types.IsTypePrefixable(col.FieldType.Tp) {
			return nil, errors.Trace(errIncorrectPrefixKey)
		}

		// Key length must be shorter or equal to the column length.
		if ic.Length != types.UnspecifiedLength &&
			types.IsTypeChar(col.FieldType.Tp) && col.Flen < ic.Length {
			return nil, errors.Trace(errIncorrectPrefixKey)
		}

		// Specified length must be shorter than the max length for prefix.
		if ic.Length > maxPrefixLength {
			return nil, errors.Trace(errTooLongKey)
		}

		// Take care of the sum of length of all index columns.
		if ic.Length != types.UnspecifiedLength {
			sumLength += ic.Length
		} else {
			// Specified data types.
			if col.Flen != types.UnspecifiedLength {
				// Special case for the bit type.
				if col.FieldType.Tp == mysql.TypeBit {
					sumLength += (col.Flen + 7) >> 3
				} else {
					sumLength += col.Flen
				}
			} else {
				if length, ok := mysql.DefaultLengthOfMysqlTypes[col.FieldType.Tp]; ok {
					sumLength += length
				} else {
					return nil, errUnknownTypeLength.GenByArgs(col.FieldType.Tp)
				}

				// Special case for time fraction.
				if types.IsTypeFractionable(col.FieldType.Tp) &&
					col.FieldType.Decimal != types.UnspecifiedLength {
					if length, ok := mysql.DefaultLengthOfTimeFraction[col.FieldType.Decimal]; ok {
						sumLength += length
					} else {
						return nil, errUnknownFractionLength.GenByArgs(col.FieldType.Tp, col.FieldType.Decimal)
					}
				}
			}
		}

		// The sum of all lengths must be shorter than the max length for prefix.
		if sumLength > maxPrefixLength {
			return nil, errors.Trace(errTooLongKey)
		}

		idxColumns = append(idxColumns, &model.IndexColumn{
			Name:   col.Name,
			Offset: col.Offset,
			Length: ic.Length,
		})
	}

	return idxColumns, nil
}

func buildIndexInfo(tblInfo *model.TableInfo, indexName model.CIStr, idxColNames []*ast.IndexColName, state model.SchemaState) (*model.IndexInfo, error) {
	idxColumns, err := buildIndexColumns(tblInfo.Columns, idxColNames)
	if err != nil {
		return nil, errors.Trace(err)
	}

	// Create index info.
	idxInfo := &model.IndexInfo{
		Name:    indexName,
		Columns: idxColumns,
		State:   state,
	}
	return idxInfo, nil
}

func addIndexColumnFlag(tblInfo *model.TableInfo, indexInfo *model.IndexInfo) {
	col := indexInfo.Columns[0]

	if indexInfo.Unique && len(indexInfo.Columns) == 1 {
		tblInfo.Columns[col.Offset].Flag |= mysql.UniqueKeyFlag
	} else {
		tblInfo.Columns[col.Offset].Flag |= mysql.MultipleKeyFlag
	}
}

func dropIndexColumnFlag(tblInfo *model.TableInfo, indexInfo *model.IndexInfo) {
	col := indexInfo.Columns[0]

	if indexInfo.Unique && len(indexInfo.Columns) == 1 {
		tblInfo.Columns[col.Offset].Flag &= ^mysql.UniqueKeyFlag
	} else {
		tblInfo.Columns[col.Offset].Flag &= ^mysql.MultipleKeyFlag
	}

	// other index may still cover this col
	for _, index := range tblInfo.Indices {
		if index.Name.L == indexInfo.Name.L {
			continue
		}

		if index.Columns[0].Name.L != col.Name.L {
			continue
		}

		addIndexColumnFlag(tblInfo, index)
	}
}

func (w *worker) onCreateIndex(d *ddlCtx, t *meta.Meta, job *model.Job) (ver int64, err error) {
	// Handle the rolling back job.
	if job.IsRollingback() {
		ver, err = onDropIndex(t, job)
		if err != nil {
			return ver, errors.Trace(err)
		}
		return ver, nil
	}

	// Handle normal job.
	schemaID := job.SchemaID
	tblInfo, err := getTableInfo(t, job, schemaID)
	if err != nil {
		return ver, errors.Trace(err)
	}

	var (
		unique      bool
		indexName   model.CIStr
		idxColNames []*ast.IndexColName
		indexOption *ast.IndexOption
	)
	err = job.DecodeArgs(&unique, &indexName, &idxColNames, &indexOption)
	if err != nil {
		job.State = model.JobStateCancelled
		return ver, errors.Trace(err)
	}

	indexInfo := findIndexByName(indexName.L, tblInfo.Indices)
	if indexInfo != nil && indexInfo.State == model.StatePublic {
		job.State = model.JobStateCancelled
		return ver, errDupKeyName.Gen("index already exist %s", indexName)
	}

	if indexInfo == nil {
		indexInfo, err = buildIndexInfo(tblInfo, indexName, idxColNames, model.StateNone)
		if err != nil {
			job.State = model.JobStateCancelled
			return ver, errors.Trace(err)
		}
		if indexOption != nil {
			indexInfo.Comment = indexOption.Comment
			if indexOption.Tp == model.IndexTypeInvalid {
				// Use btree as default index type.
				indexInfo.Tp = model.IndexTypeBtree
			} else {
				indexInfo.Tp = indexOption.Tp
			}
		} else {
			// Use btree as default index type.
			indexInfo.Tp = model.IndexTypeBtree
		}
		indexInfo.Primary = false
		indexInfo.Unique = unique
		indexInfo.ID = allocateIndexID(tblInfo)
		tblInfo.Indices = append(tblInfo.Indices, indexInfo)
		log.Infof("[ddl] add index, run DDL job %s, index info %#v", job, indexInfo)
	}
	originalState := indexInfo.State
	switch indexInfo.State {
	case model.StateNone:
		// none -> delete only
		job.SchemaState = model.StateDeleteOnly
		indexInfo.State = model.StateDeleteOnly
		ver, err = updateVersionAndTableInfo(t, job, tblInfo, originalState != indexInfo.State)
	case model.StateDeleteOnly:
		// delete only -> write only
		job.SchemaState = model.StateWriteOnly
		indexInfo.State = model.StateWriteOnly
		ver, err = updateVersionAndTableInfo(t, job, tblInfo, originalState != indexInfo.State)
	case model.StateWriteOnly:
		// write only -> reorganization
		job.SchemaState = model.StateWriteReorganization
		indexInfo.State = model.StateWriteReorganization
		// Initialize SnapshotVer to 0 for later reorganization check.
		job.SnapshotVer = 0
		ver, err = updateVersionAndTableInfo(t, job, tblInfo, originalState != indexInfo.State)
	case model.StateWriteReorganization:
		// reorganization -> public
		var tbl table.Table
		tbl, err = getTable(d.store, schemaID, tblInfo)
		if err != nil {
			return ver, errors.Trace(err)
		}

		var reorgInfo *reorgInfo
		reorgInfo, err = getReorgInfo(d, t, job)
		if err != nil || reorgInfo.first {
			if err == nil {
				// Get the first handle of this table.
				err = iterateSnapshotRows(d.store, tbl, reorgInfo.SnapshotVer, math.MinInt64,
					func(h int64, rowKey kv.Key, rawRecord []byte) (bool, error) {
						reorgInfo.Handle = h
						return false, nil
					})
				return ver, errors.Trace(t.UpdateDDLReorgHandle(reorgInfo.Job, reorgInfo.Handle))
			}
			// If we run reorg firstly, we should update the job snapshot version
			// and then run the reorg next time.
			return ver, errors.Trace(err)
		}

<<<<<<< HEAD
		err = w.runReorgJob(t, job, d.lease, func() error {
			return w.addTableIndex(tbl, indexInfo, reorgInfo, job)
=======
		err = d.runReorgJob(t, reorgInfo, func() error {
			return d.addTableIndex(tbl, indexInfo, reorgInfo)
>>>>>>> b4d6d04a
		})
		if err != nil {
			if errWaitReorgTimeout.Equal(err) {
				// if timeout, we should return, check for the owner and re-wait job done.
				return ver, nil
			}
			if kv.ErrKeyExists.Equal(err) || errCancelledDDLJob.Equal(err) {
				log.Warnf("[ddl] run DDL job %v err %v, convert job to rollback job", job, err)
				ver, err = convert2RollbackJob(t, job, tblInfo, indexInfo, err)
			}
			// Clean up the channel of notifyCancelReorgJob. Make sure it can't affect other jobs.
			w.reorgCtx.cleanNotifyReorgCancel()
			return ver, errors.Trace(err)
		}
		// Clean up the channel of notifyCancelReorgJob. Make sure it can't affect other jobs.
		w.reorgCtx.cleanNotifyReorgCancel()

		indexInfo.State = model.StatePublic
		// Set column index flag.
		addIndexColumnFlag(tblInfo, indexInfo)
		ver, err = updateVersionAndTableInfo(t, job, tblInfo, originalState != indexInfo.State)
		if err != nil {
			return ver, errors.Trace(err)
		}
		// Finish this job.
		job.FinishTableJob(model.JobStateDone, model.StatePublic, ver, tblInfo)
	default:
		err = ErrInvalidIndexState.Gen("invalid index state %v", tblInfo.State)
	}

	return ver, errors.Trace(err)
}

func convert2RollbackJob(t *meta.Meta, job *model.Job, tblInfo *model.TableInfo, indexInfo *model.IndexInfo, err error) (int64, error) {
	job.State = model.JobStateRollingback
	job.Args = []interface{}{indexInfo.Name}
	// If add index job rollbacks in write reorganization state, its need to delete all keys which has been added.
	// Its work is the same as drop index job do.
	// The write reorganization state in add index job that likes write only state in drop index job.
	// So the next state is delete only state.
	indexInfo.State = model.StateDeleteOnly
	originalState := indexInfo.State
	job.SchemaState = model.StateDeleteOnly
	ver, err1 := updateVersionAndTableInfo(t, job, tblInfo, originalState != indexInfo.State)
	if err1 != nil {
		return ver, errors.Trace(err1)
	}

	if kv.ErrKeyExists.Equal(err) {
		return ver, kv.ErrKeyExists.Gen("Duplicate for key %s", indexInfo.Name.O)
	}

	return ver, errors.Trace(err)
}

func onDropIndex(t *meta.Meta, job *model.Job) (ver int64, _ error) {
	schemaID := job.SchemaID
	tblInfo, err := getTableInfo(t, job, schemaID)
	if err != nil {
		return ver, errors.Trace(err)
	}

	var indexName model.CIStr
	if err = job.DecodeArgs(&indexName); err != nil {
		job.State = model.JobStateCancelled
		return ver, errors.Trace(err)
	}

	indexInfo := findIndexByName(indexName.L, tblInfo.Indices)
	if indexInfo == nil {
		job.State = model.JobStateCancelled
		return ver, ErrCantDropFieldOrKey.Gen("index %s doesn't exist", indexName)
	}

	originalState := indexInfo.State
	switch indexInfo.State {
	case model.StatePublic:
		// public -> write only
		job.SchemaState = model.StateWriteOnly
		indexInfo.State = model.StateWriteOnly
		ver, err = updateVersionAndTableInfo(t, job, tblInfo, originalState != indexInfo.State)
	case model.StateWriteOnly:
		// write only -> delete only
		job.SchemaState = model.StateDeleteOnly
		indexInfo.State = model.StateDeleteOnly
		ver, err = updateVersionAndTableInfo(t, job, tblInfo, originalState != indexInfo.State)
	case model.StateDeleteOnly:
		// delete only -> reorganization
		job.SchemaState = model.StateDeleteReorganization
		indexInfo.State = model.StateDeleteReorganization
		ver, err = updateVersionAndTableInfo(t, job, tblInfo, originalState != indexInfo.State)
	case model.StateDeleteReorganization:
		// reorganization -> absent
		newIndices := make([]*model.IndexInfo, 0, len(tblInfo.Indices))
		for _, idx := range tblInfo.Indices {
			if idx.Name.L != indexName.L {
				newIndices = append(newIndices, idx)
			}
		}
		tblInfo.Indices = newIndices
		// Set column index flag.
		dropIndexColumnFlag(tblInfo, indexInfo)

		ver, err = updateVersionAndTableInfo(t, job, tblInfo, originalState != model.StateNone)
		if err != nil {
			return ver, errors.Trace(err)
		}

		// Finish this job.
		if job.IsRollingback() {
			job.FinishTableJob(model.JobStateRollbackDone, model.StateNone, ver, tblInfo)
			job.Args[0] = indexInfo.ID
		} else {
			job.FinishTableJob(model.JobStateDone, model.StateNone, ver, tblInfo)
			job.Args = append(job.Args, indexInfo.ID)
		}
	default:
		err = ErrInvalidTableState.Gen("invalid table state %v", tblInfo.State)
	}
	return ver, errors.Trace(err)
}

const (
	defaultTaskHandleCnt = 128
	defaultWorkers       = 16
)

// indexRecord is the record information of an index.
type indexRecord struct {
	handle int64
	key    []byte        // It's used to lock a record. Record it to reduce the encoding time.
	vals   []types.Datum // It's the index values.
}

type addIndexWorker struct {
	id          int
	ddlWorker   *worker
	batchCnt    int
	sessCtx     sessionctx.Context
	taskCh      chan *reorgIndexTask
	resultCh    chan *addIndexResult
	index       table.Index
	table       table.Table
	colFieldMap map[int64]*types.FieldType
	closed      bool

	defaultVals []types.Datum         // It's used to reduce the number of new slice.
	idxRecords  []*indexRecord        // It's used to reduce the number of new slice.
	rowMap      map[int64]types.Datum // It's the index column values map. It is used to reduce the number of making map.
}

type reorgIndexTask struct {
	startHandle int64
	endHandle   int64
}

type addIndexResult struct {
	addedCount int
	scanCount  int
	nextHandle int64
	err        error
}

func newAddIndexWorker(sessCtx sessionctx.Context, worker *worker, id int, t table.Table, indexInfo *model.IndexInfo, colFieldMap map[int64]*types.FieldType) *addIndexWorker {
	index := tables.NewIndex(t.Meta(), indexInfo)
	return &addIndexWorker{
		id:          id,
		ddlWorker:   worker,
		batchCnt:    defaultTaskHandleCnt,
		sessCtx:     sessCtx,
		taskCh:      make(chan *reorgIndexTask, 1),
		resultCh:    make(chan *addIndexResult, 1),
		index:       index,
		table:       t,
		colFieldMap: colFieldMap,

		defaultVals: make([]types.Datum, len(t.Cols())),
		rowMap:      make(map[int64]types.Datum, len(colFieldMap)),
	}
}

func (w *addIndexWorker) close() {
	if !w.closed {
		w.closed = true
		close(w.taskCh)
	}
}

// getIndexRecord gets index columns values from raw binary value row.
func (w *addIndexWorker) getIndexRecord(handle int64, recordKey []byte, rawRecord []byte) (*indexRecord, error) {
	t := w.table
	cols := t.Cols()
	idxInfo := w.index.Meta()
	_, err := tablecodec.DecodeRowWithMap(rawRecord, w.colFieldMap, time.UTC, w.rowMap)
	if err != nil {
		return nil, errors.Trace(err)
	}
	idxVal := make([]types.Datum, len(idxInfo.Columns))
	for j, v := range idxInfo.Columns {
		col := cols[v.Offset]
		if col.IsPKHandleColumn(t.Meta()) {
			if mysql.HasUnsignedFlag(col.Flag) {
				idxVal[j].SetUint64(uint64(handle))
			} else {
				idxVal[j].SetInt64(handle)
			}
			continue
		}
		idxColumnVal := w.rowMap[col.ID]
		if _, ok := w.rowMap[col.ID]; ok {
			idxVal[j] = idxColumnVal
			// Make sure there is no dirty data.
			delete(w.rowMap, col.ID)
			continue
		}
		idxColumnVal, err = tables.GetColDefaultValue(w.sessCtx, col, w.defaultVals)
		if err != nil {
			return nil, errors.Trace(err)
		}
		idxVal[j] = idxColumnVal
	}
	idxRecord := &indexRecord{handle: handle, key: recordKey, vals: idxVal}
	return idxRecord, nil
}

func (w *addIndexWorker) fetchRowColVals(txn kv.Transaction, taskRange reorgIndexTask) ([]*indexRecord, bool, error) {
	// TODO: use tableScan to prune columns.
	w.idxRecords = w.idxRecords[:0]
	startTime := time.Now()
	handleOutOfRange := false
	err := iterateSnapshotRows(w.sessCtx.GetStore(), w.table, txn.StartTS(), taskRange.startHandle,
		func(handle int64, recordKey kv.Key, rawRow []byte) (bool, error) {
			// Don't create endHandle index.
			handleOutOfRange = handle >= taskRange.endHandle
			if handleOutOfRange || len(w.idxRecords) >= w.batchCnt {
				return false, nil
			}

			idxRecord, err1 := w.getIndexRecord(handle, recordKey, rawRow)
			if err1 != nil {
				return false, errors.Trace(err1)
			}

			w.idxRecords = append(w.idxRecords, idxRecord)
			return true, nil
		})

	log.Debugf("[ddl] txn %v fetches handle info %v, takes time %v", txn.StartTS(), taskRange, time.Since(startTime))
	return w.idxRecords, handleOutOfRange, errors.Trace(err)
}

// backfillIndexInTxn will backfill table index in a transaction, lock corresponding rowKey, if the value of rowKey is changed,
// indicate that index columns values may changed, index is not allowed to be added, so the txn will rollback and retry.
// backfillIndexInTxn will add w.batchCnt indices once, default value of w.batchCnt is 128.
// TODO: make w.batchCnt can be modified by system variable.
func (w *addIndexWorker) backfillIndexInTxn(handleRange reorgIndexTask) (nextHandle int64, addedCount, scanCount int, errInTxn error) {
	addedCount = 0
	scanCount = 0
	errInTxn = kv.RunInNewTxn(w.sessCtx.GetStore(), true, func(txn kv.Transaction) error {
		txn.SetOption(kv.Priority, kv.PriorityLow)
		idxRecords, handleOutOfRange, err := w.fetchRowColVals(txn, handleRange)
		if err != nil {
			return errors.Trace(err)
		}

		for _, idxRecord := range idxRecords {
			err := txn.LockKeys(idxRecord.key)
			if err != nil {
				return errors.Trace(err)
			}
			scanCount++

			// Create the index.
			// TODO: backfill unique-key will check constraint every row, we can speed up this case by using batch check.
			handle, err := w.index.Create(w.sessCtx, txn, idxRecord.vals, idxRecord.handle)
			if err != nil {
				if kv.ErrKeyExists.Equal(err) && idxRecord.handle == handle {
					// Index already exists, skip it.
					continue
				}

				return errors.Trace(err)
			}
			addedCount++
		}

		if handleOutOfRange || len(idxRecords) == 0 {
			nextHandle = handleRange.endHandle
		} else {
			nextHandle = idxRecords[len(idxRecords)-1].handle + 1
		}
		return nil
	})

	return
}

// handleBackfillTask backfills range [task.startHandle, task.endHandle) handle's index to table.
func (w *addIndexWorker) handleBackfillTask(d *ddlCtx, task *reorgIndexTask) *addIndexResult {
	handleRange := *task
	result := &addIndexResult{addedCount: 0, nextHandle: handleRange.startHandle, err: nil}
	lastLogCount := 0
	startTime := time.Now()
	for {
		addedCount := 0
		nextHandle, addedCount, scanCount, err := w.backfillIndexInTxn(handleRange)
		if err == nil {
			// Because reorgIndexTask may run a long time,
			// we should check whether this ddl job is still runnable.
			err = w.ddlWorker.isReorgRunnable(d)
		}
		if err != nil {
			result.err = err
			return result
		}

		result.nextHandle = nextHandle
		result.addedCount += addedCount
		result.scanCount += scanCount
		w.d.reorgCtx.increaseRowCount(int64(addedCount))

		if result.scanCount-lastLogCount >= 30000 {
			lastLogCount = result.scanCount
			log.Infof("[ddl-reorg] worker(%v), finish batch addedCount:%v backfill, task addedCount:%v, task scanCount:%v, nextHandle:%v",
				w.id, addedCount, result.addedCount, result.scanCount, nextHandle)
		}

		handleRange.startHandle = nextHandle
		if handleRange.startHandle >= handleRange.endHandle {
			break
		}
	}
	log.Infof("[ddl-reorg] worker(%v), finish region ranges [%v,%v) addedCount:%v, scanCount:%v, nextHandle:%v, elapsed time(s):%v",
		w.id, task.startHandle, task.endHandle, result.addedCount, result.scanCount, result.nextHandle, time.Since(startTime).Seconds())

	return result
}

func (w *addIndexWorker) run(d *ddlCtx) {
	log.Infof("[ddl-reorg] worker[%v] start", w.id)
	defer func() {
		r := recover()
		if r != nil {
			buf := util.GetStack()
			log.Errorf("[ddl-reorg] addIndexWorker %v %s", r, buf)
			metrics.PanicCounter.WithLabelValues(metrics.LabelDDL).Inc()
		}
		w.resultCh <- &addIndexResult{err: errReorgPanic}
	}()
	for {
		task, more := <-w.taskCh
		if !more {
			break
		}

		log.Debug("[ddl-reorg] got backfill index task:#v", task)
		result := w.handleBackfillTask(d, task)
		w.resultCh <- result
	}
	log.Infof("[ddl-reorg] worker[%v] exit", w.id)
}

func makeupIndexColFieldMap(t table.Table, indexInfo *model.IndexInfo) map[int64]*types.FieldType {
	cols := t.Cols()
	colFieldMap := make(map[int64]*types.FieldType, len(indexInfo.Columns))
	for _, v := range indexInfo.Columns {
		col := cols[v.Offset]
		colFieldMap[col.ID] = &col.FieldType
	}
	return colFieldMap
}

// splitTableRanges uses PD region's key ranges to split the backfilling table key range space,
// to speed up adding index in table with disperse handle.
func splitTableRanges(store kv.Storage, t table.Table, startHandle int64) ([]kv.KeyRange, error) {
	startRecordKey := t.RecordKey(startHandle)
	endRecordKey := t.RecordKey(math.MaxInt64)
	kvRange := kv.KeyRange{StartKey: startRecordKey, EndKey: endRecordKey}
	s, ok := store.(tikv.Storage)
	if !ok {
		// Only support split ranges in tikv.Storage now.
		return []kv.KeyRange{kvRange}, nil
	}

	maxSleep := 10000 // ms
	bo := tikv.NewBackoffer(context.Background(), maxSleep)
	ranges, err := tikv.SplitRegionRanges(bo, s.GetRegionCache(), []kv.KeyRange{kvRange})
	if err != nil {
		return nil, errors.Trace(err)
	}
	if len(ranges) == 0 {
		return nil, errors.Trace(errInvalidSplitRegionRanges)
	}
	return ranges, nil
}

func decodeHandleRange(keyRange kv.KeyRange) (int64, int64, error) {
	_, startHandle, err := tablecodec.DecodeRecordKey(keyRange.StartKey)
	if err != nil {
		return 0, 0, errors.Trace(err)
	}
	_, endHandle, err := tablecodec.DecodeRecordKey(keyRange.EndKey)
	if err != nil {
		return 0, 0, errors.Trace(err)
	}

	return startHandle, endHandle, nil
}

func closeAddIndexWorkers(workers []*addIndexWorker) {
	for _, worker := range workers {
		worker.close()
	}
}

func (w *worker) waitTaskResults(workers []*addIndexWorker, taskCnt int, totalAddedCount *int64, startHandle int64) (int64, int64, error) {
	var (
		addedCount int64
		nextHandle = startHandle
		firstErr   error
	)
	for i := 0; i < taskCnt; i++ {
		worker := workers[i]
		result := <-worker.resultCh
		if firstErr == nil && result.err != nil {
			firstErr = result.err
			// We should wait all working workers exits, any way.
			continue
		}

		if result.err != nil {
			log.Warnf("[ddl-reorg] worker[%v] return err:%v", i, result.err)
		}

		if firstErr == nil {
			*totalAddedCount += int64(result.addedCount)
			addedCount += int64(result.addedCount)
			nextHandle = result.nextHandle
<<<<<<< HEAD

			w.reorgCtx.setRowCountAndHandle(*totalAddedCount, nextHandle)
=======
>>>>>>> b4d6d04a
		}
	}

	return nextHandle, addedCount, errors.Trace(firstErr)
}

// buildBatchTasks sends tasks to workers, and waits all the running worker return back result,
// there are taskCnt running workers.
func (w *worker) buildBatchTasks(startTime time.Time, startHandle int64, reorgInfo *reorgInfo, totalAddedCount *int64, workers []*addIndexWorker, batchTasks []*reorgIndexTask) error {
	for i, task := range batchTasks {
		workers[i].taskCh <- task
	}

	taskCnt := len(batchTasks)
	nextHandle, taskAddedCount, err := w.waitTaskResults(workers, taskCnt, totalAddedCount, startHandle)
	elapsedTime := time.Since(startTime).Seconds()
	if err == nil {
		err = w.isReorgRunnable(reorgInfo.d)
	}

	if err != nil {
		// update the reorg handle that has been processed.
		err1 := kv.RunInNewTxn(reorgInfo.d.store, true, func(txn kv.Transaction) error {
			return errors.Trace(reorgInfo.UpdateHandle(txn, nextHandle))
		})
		log.Warnf("[ddl-reorg] total added index for %d rows, this task [%d,%d) add index for %d failed %v, take time %v, update handle err %v",
			*totalAddedCount, startHandle, nextHandle, taskAddedCount, err, elapsedTime, err1)
		return errors.Trace(err)
	}

	// nextHandle will be updated periodically in runReorgJob, so no need to update it here.
<<<<<<< HEAD
	w.reorgCtx.setRowCountAndHandle(*totalAddedCount, nextHandle)
=======
	d.reorgCtx.setNextHandle(nextHandle)
>>>>>>> b4d6d04a
	metrics.BatchAddIdxHistogram.Observe(elapsedTime)
	log.Infof("[ddl-reorg] total added index for %d rows, this task [%d,%d) added index for %d rows, take time %v",
		*totalAddedCount, startHandle, nextHandle, taskAddedCount, elapsedTime)
	return nil
}

func (w *worker) buildKVRangesIndex(workers []*addIndexWorker, kvRanges []kv.KeyRange, job *model.Job, reorgInfo *reorgInfo) error {
	var (
		startTime   time.Time
		startHandle int64
		endHandle   int64
		err         error
	)
	totalAddedCount := job.GetRowCount()
	batchTasks := make([]*reorgIndexTask, 0, len(workers))

	log.Infof("[ddl-reorg] start to reorg index of %v region ranges.", len(kvRanges))
	for i, keyRange := range kvRanges {
		startTime = time.Now()

		startHandle, endHandle, err = decodeHandleRange(keyRange)
		if err != nil {
			return errors.Trace(err)
		}
		task := &reorgIndexTask{startHandle, endHandle}

		batchTasks = append(batchTasks, task)
		if len(batchTasks) >= len(workers) || i == (len(kvRanges)-1) {
			// Wait tasks finish.
			err = w.buildBatchTasks(startTime, startHandle, reorgInfo, &totalAddedCount, workers, batchTasks)
			if err != nil {
				return errors.Trace(err)
			}
			batchTasks = batchTasks[:0]
		}
	}

	return nil
}

// addTableIndex adds index into table.
// How to add index in reorganization state?
// Concurrently process the defaultTaskHandleCnt tasks. Each task deals with a handle range of the index record.
// The handle range is split from PD regions now. Each worker deal with a region table key range one time.
// Each handle range by estimation, concurrent processing needs to perform after the handle range has been acquired.
// The operation flow is as follows:
//	1. Open numbers of defaultWorkers goroutines.
//	2. Split table key range from PD regions.
//	3. Send tasks to running workers by workers's task channel. Each task deals with a region key ranges.
//	4. Wait all these running tasks finished, then continue to step 3, until all tasks is done.
// The above operations are completed in a transaction.
// Finally, update the concurrent processing of the total number of rows, and store the completed handle value.
<<<<<<< HEAD
func (w *worker) addTableIndex(t table.Table, indexInfo *model.IndexInfo, reorgInfo *reorgInfo, job *model.Job) error {
=======
func (d *ddl) addTableIndex(t table.Table, indexInfo *model.IndexInfo, reorgInfo *reorgInfo) error {
	job := reorgInfo.Job
>>>>>>> b4d6d04a
	log.Infof("[ddl-reorg] addTableIndex, job:%s, reorgInfo:%#v", job, reorgInfo)
	colFieldMap := makeupIndexColFieldMap(t, indexInfo)

	// TODO: make workerCnt can be modified by system variable.
	workerCnt := defaultWorkers
	workers := make([]*addIndexWorker, workerCnt)
	for i := 0; i < workerCnt; i++ {
		sessCtx := newContext(reorgInfo.d.store)
		workers[i] = newAddIndexWorker(sessCtx, w, i, t, indexInfo, colFieldMap)
		go workers[i].run(reorgInfo.d)
	}
	defer closeAddIndexWorkers(workers)

	kvRanges, err := splitTableRanges(reorgInfo.d.store, t, reorgInfo.Handle)
	if err != nil {
		return errors.Trace(err)
	}

	return w.buildKVRangesIndex(workers, kvRanges, job, reorgInfo)
}

func findIndexByName(idxName string, indices []*model.IndexInfo) *model.IndexInfo {
	for _, idx := range indices {
		if idx.Name.L == idxName {
			return idx
		}
	}
	return nil
}

func allocateIndexID(tblInfo *model.TableInfo) int64 {
	tblInfo.MaxIndexID++
	return tblInfo.MaxIndexID
}

// recordIterFunc is used for low-level record iteration.
type recordIterFunc func(h int64, rowKey kv.Key, rawRecord []byte) (more bool, err error)

func iterateSnapshotRows(store kv.Storage, t table.Table, version uint64, seekHandle int64, fn recordIterFunc) error {
	ver := kv.Version{Ver: version}

	snap, err := store.GetSnapshot(ver)
	snap.SetPriority(kv.PriorityLow)
	if err != nil {
		return errors.Trace(err)
	}
	firstKey := t.RecordKey(seekHandle)
	it, err := snap.Seek(firstKey)
	if err != nil {
		return errors.Trace(err)
	}
	defer it.Close()

	for it.Valid() {
		if !it.Key().HasPrefix(t.RecordPrefix()) {
			break
		}

		var handle int64
		handle, err = tablecodec.DecodeRowKey(it.Key())
		if err != nil {
			return errors.Trace(err)
		}
		rk := t.RecordKey(handle)

		more, err := fn(handle, rk, it.Value())
		if !more || err != nil {
			return errors.Trace(err)
		}

		err = kv.NextUntil(it, util.RowKeyPrefixFilter(rk))
		if err != nil {
			if kv.ErrNotExist.Equal(err) {
				break
			}
			return errors.Trace(err)
		}
	}

	return nil
}<|MERGE_RESOLUTION|>--- conflicted
+++ resolved
@@ -278,13 +278,8 @@
 			return ver, errors.Trace(err)
 		}
 
-<<<<<<< HEAD
-		err = w.runReorgJob(t, job, d.lease, func() error {
-			return w.addTableIndex(tbl, indexInfo, reorgInfo, job)
-=======
-		err = d.runReorgJob(t, reorgInfo, func() error {
-			return d.addTableIndex(tbl, indexInfo, reorgInfo)
->>>>>>> b4d6d04a
+		err = w.runReorgJob(t, reorgInfo, d.lease, func() error {
+			return w.addTableIndex(tbl, indexInfo, reorgInfo)
 		})
 		if err != nil {
 			if errWaitReorgTimeout.Equal(err) {
@@ -604,7 +599,7 @@
 		result.nextHandle = nextHandle
 		result.addedCount += addedCount
 		result.scanCount += scanCount
-		w.d.reorgCtx.increaseRowCount(int64(addedCount))
+		w.ddlWorker.reorgCtx.increaseRowCount(int64(addedCount))
 
 		if result.scanCount-lastLogCount >= 30000 {
 			lastLogCount = result.scanCount
@@ -723,11 +718,6 @@
 			*totalAddedCount += int64(result.addedCount)
 			addedCount += int64(result.addedCount)
 			nextHandle = result.nextHandle
-<<<<<<< HEAD
-
-			w.reorgCtx.setRowCountAndHandle(*totalAddedCount, nextHandle)
-=======
->>>>>>> b4d6d04a
 		}
 	}
 
@@ -759,11 +749,7 @@
 	}
 
 	// nextHandle will be updated periodically in runReorgJob, so no need to update it here.
-<<<<<<< HEAD
-	w.reorgCtx.setRowCountAndHandle(*totalAddedCount, nextHandle)
-=======
-	d.reorgCtx.setNextHandle(nextHandle)
->>>>>>> b4d6d04a
+	w.reorgCtx.setNextHandle(nextHandle)
 	metrics.BatchAddIdxHistogram.Observe(elapsedTime)
 	log.Infof("[ddl-reorg] total added index for %d rows, this task [%d,%d) added index for %d rows, take time %v",
 		*totalAddedCount, startHandle, nextHandle, taskAddedCount, elapsedTime)
@@ -816,12 +802,8 @@
 //	4. Wait all these running tasks finished, then continue to step 3, until all tasks is done.
 // The above operations are completed in a transaction.
 // Finally, update the concurrent processing of the total number of rows, and store the completed handle value.
-<<<<<<< HEAD
-func (w *worker) addTableIndex(t table.Table, indexInfo *model.IndexInfo, reorgInfo *reorgInfo, job *model.Job) error {
-=======
-func (d *ddl) addTableIndex(t table.Table, indexInfo *model.IndexInfo, reorgInfo *reorgInfo) error {
+func (w *worker) addTableIndex(t table.Table, indexInfo *model.IndexInfo, reorgInfo *reorgInfo) error {
 	job := reorgInfo.Job
->>>>>>> b4d6d04a
 	log.Infof("[ddl-reorg] addTableIndex, job:%s, reorgInfo:%#v", job, reorgInfo)
 	colFieldMap := makeupIndexColFieldMap(t, indexInfo)
 
