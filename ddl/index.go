// Copyright 2015 PingCAP, Inc.
//
// Licensed under the Apache License, Version 2.0 (the "License");
// you may not use this file except in compliance with the License.
// You may obtain a copy of the License at
//
//     http://www.apache.org/licenses/LICENSE-2.0
//
// Unless required by applicable law or agreed to in writing, software
// distributed under the License is distributed on an "AS IS" BASIS,
// See the License for the specific language governing permissions and
// limitations under the License.

package ddl

import (
	"context"
	"time"

	"github.com/juju/errors"
	"github.com/pingcap/tidb/ast"
	"github.com/pingcap/tidb/infoschema"
	"github.com/pingcap/tidb/kv"
	"github.com/pingcap/tidb/meta"
	"github.com/pingcap/tidb/metrics"
	"github.com/pingcap/tidb/model"
	"github.com/pingcap/tidb/mysql"
	"github.com/pingcap/tidb/sessionctx"
	"github.com/pingcap/tidb/store/tikv"
	"github.com/pingcap/tidb/table"
	"github.com/pingcap/tidb/table/tables"
	"github.com/pingcap/tidb/tablecodec"
	"github.com/pingcap/tidb/types"
	"github.com/pingcap/tidb/util"
	log "github.com/sirupsen/logrus"
)

const maxPrefixLength = 3072
const maxCommentLength = 1024

func buildIndexColumns(columns []*model.ColumnInfo, idxColNames []*ast.IndexColName) ([]*model.IndexColumn, error) {
	// Build offsets.
	idxColumns := make([]*model.IndexColumn, 0, len(idxColNames))

	// The sum of length of all index columns.
	sumLength := 0

	for _, ic := range idxColNames {
		col := model.FindColumnInfo(columns, ic.Column.Name.O)
		if col == nil {
			return nil, errKeyColumnDoesNotExits.Gen("column does not exist: %s", ic.Column.Name)
		}

		if col.Flen == 0 {
			return nil, errors.Trace(errWrongKeyColumn.GenByArgs(ic.Column.Name))
		}

		// JSON column cannot index.
		if col.FieldType.Tp == mysql.TypeJSON {
			return nil, errors.Trace(errJSONUsedAsKey.GenByArgs(col.Name.O))
		}

		// Length must be specified for BLOB and TEXT column indexes.
		if types.IsTypeBlob(col.FieldType.Tp) && ic.Length == types.UnspecifiedLength {
			return nil, errors.Trace(errBlobKeyWithoutLength)
		}

		// Length can only be specified for specifiable types.
		if ic.Length != types.UnspecifiedLength && !types.IsTypePrefixable(col.FieldType.Tp) {
			return nil, errors.Trace(errIncorrectPrefixKey)
		}

		// Key length must be shorter or equal to the column length.
		if ic.Length != types.UnspecifiedLength &&
			types.IsTypeChar(col.FieldType.Tp) && col.Flen < ic.Length {
			return nil, errors.Trace(errIncorrectPrefixKey)
		}

		// Specified length must be shorter than the max length for prefix.
		if ic.Length > maxPrefixLength {
			return nil, errors.Trace(errTooLongKey)
		}

		// Take care of the sum of length of all index columns.
		if ic.Length != types.UnspecifiedLength {
			sumLength += ic.Length
		} else {
			// Specified data types.
			if col.Flen != types.UnspecifiedLength {
				// Special case for the bit type.
				if col.FieldType.Tp == mysql.TypeBit {
					sumLength += (col.Flen + 7) >> 3
				} else {
					sumLength += col.Flen
				}
			} else {
				if length, ok := mysql.DefaultLengthOfMysqlTypes[col.FieldType.Tp]; ok {
					sumLength += length
				} else {
					return nil, errUnknownTypeLength.GenByArgs(col.FieldType.Tp)
				}

				// Special case for time fraction.
				if types.IsTypeFractionable(col.FieldType.Tp) &&
					col.FieldType.Decimal != types.UnspecifiedLength {
					if length, ok := mysql.DefaultLengthOfTimeFraction[col.FieldType.Decimal]; ok {
						sumLength += length
					} else {
						return nil, errUnknownFractionLength.GenByArgs(col.FieldType.Tp, col.FieldType.Decimal)
					}
				}
			}
		}

		// The sum of all lengths must be shorter than the max length for prefix.
		if sumLength > maxPrefixLength {
			return nil, errors.Trace(errTooLongKey)
		}

		idxColumns = append(idxColumns, &model.IndexColumn{
			Name:   col.Name,
			Offset: col.Offset,
			Length: ic.Length,
		})
	}

	return idxColumns, nil
}

func buildIndexInfo(tblInfo *model.TableInfo, indexName model.CIStr, idxColNames []*ast.IndexColName, state model.SchemaState) (*model.IndexInfo, error) {
	idxColumns, err := buildIndexColumns(tblInfo.Columns, idxColNames)
	if err != nil {
		return nil, errors.Trace(err)
	}

	// Create index info.
	idxInfo := &model.IndexInfo{
		Name:    indexName,
		Columns: idxColumns,
		State:   state,
	}
	return idxInfo, nil
}

func addIndexColumnFlag(tblInfo *model.TableInfo, indexInfo *model.IndexInfo) {
	col := indexInfo.Columns[0]

	if indexInfo.Unique && len(indexInfo.Columns) == 1 {
		tblInfo.Columns[col.Offset].Flag |= mysql.UniqueKeyFlag
	} else {
		tblInfo.Columns[col.Offset].Flag |= mysql.MultipleKeyFlag
	}
}

func dropIndexColumnFlag(tblInfo *model.TableInfo, indexInfo *model.IndexInfo) {
	col := indexInfo.Columns[0]

	if indexInfo.Unique && len(indexInfo.Columns) == 1 {
		tblInfo.Columns[col.Offset].Flag &= ^mysql.UniqueKeyFlag
	} else {
		tblInfo.Columns[col.Offset].Flag &= ^mysql.MultipleKeyFlag
	}

	// other index may still cover this col
	for _, index := range tblInfo.Indices {
		if index.Name.L == indexInfo.Name.L {
			continue
		}

		if index.Columns[0].Name.L != col.Name.L {
			continue
		}

		addIndexColumnFlag(tblInfo, index)
	}
}

<<<<<<< HEAD
func (w *worker) onCreateIndex(d *ddlCtx, t *meta.Meta, job *model.Job) (ver int64, err error) {
=======
func validateRenameIndex(from, to model.CIStr, tbl *model.TableInfo) (ignore bool, err error) {
	if fromIdx := findIndexByName(from.L, tbl.Indices); fromIdx == nil {
		return false, errors.Trace(infoschema.ErrKeyNotExists.GenByArgs(from.O, tbl.Name))
	}
	// Take case-sensitivity into account, if `FromKey` and  `ToKey` are the same, nothing need to be changed
	if from.O == to.O {
		return true, nil
	}
	// If spec.FromKey.L == spec.ToKey.L, we operate on the same index(case-insensitive) and change its name (case-sensitive)
	// e.g: from `inDex` to `IndEX`. Otherwise, we try to rename an index to another different index which already exists,
	// that's illegal by rule.
	if toIdx := findIndexByName(to.L, tbl.Indices); toIdx != nil && from.L != to.L {
		return false, errors.Trace(infoschema.ErrKeyNameDuplicate.GenByArgs(toIdx.Name.O))
	}
	return false, nil
}

func (d *ddl) onCreateIndex(t *meta.Meta, job *model.Job) (ver int64, err error) {
>>>>>>> 39a8d0eb
	// Handle the rolling back job.
	if job.IsRollingback() {
		ver, err = onDropIndex(t, job)
		if err != nil {
			return ver, errors.Trace(err)
		}
		return ver, nil
	}

	// Handle normal job.
	schemaID := job.SchemaID
	tblInfo, err := getTableInfo(t, job, schemaID)
	if err != nil {
		return ver, errors.Trace(err)
	}

	var (
		unique      bool
		indexName   model.CIStr
		idxColNames []*ast.IndexColName
		indexOption *ast.IndexOption
	)
	err = job.DecodeArgs(&unique, &indexName, &idxColNames, &indexOption)
	if err != nil {
		job.State = model.JobStateCancelled
		return ver, errors.Trace(err)
	}

	indexInfo := findIndexByName(indexName.L, tblInfo.Indices)
	if indexInfo != nil && indexInfo.State == model.StatePublic {
		job.State = model.JobStateCancelled
		return ver, ErrDupKeyName.Gen("index already exist %s", indexName)
	}

	if indexInfo == nil {
		indexInfo, err = buildIndexInfo(tblInfo, indexName, idxColNames, model.StateNone)
		if err != nil {
			job.State = model.JobStateCancelled
			return ver, errors.Trace(err)
		}
		if indexOption != nil {
			indexInfo.Comment = indexOption.Comment
			if indexOption.Tp == model.IndexTypeInvalid {
				// Use btree as default index type.
				indexInfo.Tp = model.IndexTypeBtree
			} else {
				indexInfo.Tp = indexOption.Tp
			}
		} else {
			// Use btree as default index type.
			indexInfo.Tp = model.IndexTypeBtree
		}
		indexInfo.Primary = false
		indexInfo.Unique = unique
		indexInfo.ID = allocateIndexID(tblInfo)
		tblInfo.Indices = append(tblInfo.Indices, indexInfo)
		log.Infof("[ddl] add index, run DDL job %s, index info %#v", job, indexInfo)
	}
	originalState := indexInfo.State
	switch indexInfo.State {
	case model.StateNone:
		// none -> delete only
		job.SchemaState = model.StateDeleteOnly
		indexInfo.State = model.StateDeleteOnly
		ver, err = updateVersionAndTableInfo(t, job, tblInfo, originalState != indexInfo.State)
	case model.StateDeleteOnly:
		// delete only -> write only
		job.SchemaState = model.StateWriteOnly
		indexInfo.State = model.StateWriteOnly
		ver, err = updateVersionAndTableInfo(t, job, tblInfo, originalState != indexInfo.State)
	case model.StateWriteOnly:
		// write only -> reorganization
		job.SchemaState = model.StateWriteReorganization
		indexInfo.State = model.StateWriteReorganization
		// Initialize SnapshotVer to 0 for later reorganization check.
		job.SnapshotVer = 0
		ver, err = updateVersionAndTableInfo(t, job, tblInfo, originalState != indexInfo.State)
	case model.StateWriteReorganization:
		// reorganization -> public
		var tbl table.Table
		tbl, err = getTable(d.store, schemaID, tblInfo)
		if err != nil {
			return ver, errors.Trace(err)
		}

		var reorgInfo *reorgInfo
		reorgInfo, err = getReorgInfo(d, t, job, tbl)
		if err != nil || reorgInfo.first {
			// If we run reorg firstly, we should update the job snapshot version
			// and then run the reorg next time.
			return ver, errors.Trace(err)
		}

		err = w.runReorgJob(t, reorgInfo, d.lease, func() error {
			return w.addTableIndex(tbl, indexInfo, reorgInfo)
		})
		if err != nil {
			if errWaitReorgTimeout.Equal(err) {
				// if timeout, we should return, check for the owner and re-wait job done.
				return ver, nil
			}
			if kv.ErrKeyExists.Equal(err) || errCancelledDDLJob.Equal(err) {
				log.Warnf("[ddl] run DDL job %v err %v, convert job to rollback job", job, err)
				ver, err = convert2RollbackJob(t, job, tblInfo, indexInfo, err)
			}
			// Clean up the channel of notifyCancelReorgJob. Make sure it can't affect other jobs.
			w.reorgCtx.cleanNotifyReorgCancel()
			return ver, errors.Trace(err)
		}
		// Clean up the channel of notifyCancelReorgJob. Make sure it can't affect other jobs.
		w.reorgCtx.cleanNotifyReorgCancel()

		indexInfo.State = model.StatePublic
		// Set column index flag.
		addIndexColumnFlag(tblInfo, indexInfo)
		ver, err = updateVersionAndTableInfo(t, job, tblInfo, originalState != indexInfo.State)
		if err != nil {
			return ver, errors.Trace(err)
		}
		// Finish this job.
		job.FinishTableJob(model.JobStateDone, model.StatePublic, ver, tblInfo)
	default:
		err = ErrInvalidIndexState.Gen("invalid index state %v", tblInfo.State)
	}

	return ver, errors.Trace(err)
}

func convert2RollbackJob(t *meta.Meta, job *model.Job, tblInfo *model.TableInfo, indexInfo *model.IndexInfo, err error) (int64, error) {
	job.State = model.JobStateRollingback
	job.Args = []interface{}{indexInfo.Name}
	// If add index job rollbacks in write reorganization state, its need to delete all keys which has been added.
	// Its work is the same as drop index job do.
	// The write reorganization state in add index job that likes write only state in drop index job.
	// So the next state is delete only state.
	indexInfo.State = model.StateDeleteOnly
	originalState := indexInfo.State
	job.SchemaState = model.StateDeleteOnly
	ver, err1 := updateVersionAndTableInfo(t, job, tblInfo, originalState != indexInfo.State)
	if err1 != nil {
		return ver, errors.Trace(err1)
	}

	if kv.ErrKeyExists.Equal(err) {
		return ver, kv.ErrKeyExists.Gen("Duplicate for key %s", indexInfo.Name.O)
	}

	return ver, errors.Trace(err)
}

func onDropIndex(t *meta.Meta, job *model.Job) (ver int64, _ error) {
	schemaID := job.SchemaID
	tblInfo, err := getTableInfo(t, job, schemaID)
	if err != nil {
		return ver, errors.Trace(err)
	}

	var indexName model.CIStr
	if err = job.DecodeArgs(&indexName); err != nil {
		job.State = model.JobStateCancelled
		return ver, errors.Trace(err)
	}

	indexInfo := findIndexByName(indexName.L, tblInfo.Indices)
	if indexInfo == nil {
		job.State = model.JobStateCancelled
		return ver, ErrCantDropFieldOrKey.Gen("index %s doesn't exist", indexName)
	}

	originalState := indexInfo.State
	switch indexInfo.State {
	case model.StatePublic:
		// public -> write only
		job.SchemaState = model.StateWriteOnly
		indexInfo.State = model.StateWriteOnly
		ver, err = updateVersionAndTableInfo(t, job, tblInfo, originalState != indexInfo.State)
	case model.StateWriteOnly:
		// write only -> delete only
		job.SchemaState = model.StateDeleteOnly
		indexInfo.State = model.StateDeleteOnly
		ver, err = updateVersionAndTableInfo(t, job, tblInfo, originalState != indexInfo.State)
	case model.StateDeleteOnly:
		// delete only -> reorganization
		job.SchemaState = model.StateDeleteReorganization
		indexInfo.State = model.StateDeleteReorganization
		ver, err = updateVersionAndTableInfo(t, job, tblInfo, originalState != indexInfo.State)
	case model.StateDeleteReorganization:
		// reorganization -> absent
		newIndices := make([]*model.IndexInfo, 0, len(tblInfo.Indices))
		for _, idx := range tblInfo.Indices {
			if idx.Name.L != indexName.L {
				newIndices = append(newIndices, idx)
			}
		}
		tblInfo.Indices = newIndices
		// Set column index flag.
		dropIndexColumnFlag(tblInfo, indexInfo)

		ver, err = updateVersionAndTableInfo(t, job, tblInfo, originalState != model.StateNone)
		if err != nil {
			return ver, errors.Trace(err)
		}

		// Finish this job.
		if job.IsRollingback() {
			job.FinishTableJob(model.JobStateRollbackDone, model.StateNone, ver, tblInfo)
			job.Args[0] = indexInfo.ID
		} else {
			job.FinishTableJob(model.JobStateDone, model.StateNone, ver, tblInfo)
			job.Args = append(job.Args, indexInfo.ID)
		}
	default:
		err = ErrInvalidTableState.Gen("invalid table state %v", tblInfo.State)
	}
	return ver, errors.Trace(err)
}

const (
	defaultTaskHandleCnt = 128
	defaultIndexWorkers  = 16
)

// indexRecord is the record information of an index.
type indexRecord struct {
	handle int64
	key    []byte        // It's used to lock a record. Record it to reduce the encoding time.
	vals   []types.Datum // It's the index values.
}

type addIndexWorker struct {
	id          int
	ddlWorker   *worker
	batchCnt    int
	sessCtx     sessionctx.Context
	taskCh      chan *reorgIndexTask
	resultCh    chan *addIndexResult
	index       table.Index
	table       table.Table
	colFieldMap map[int64]*types.FieldType
	closed      bool

	defaultVals []types.Datum         // It's used to reduce the number of new slice.
	idxRecords  []*indexRecord        // It's used to reduce the number of new slice.
	rowMap      map[int64]types.Datum // It's the index column values map. It is used to reduce the number of making map.
}

type reorgIndexTask struct {
	startHandle int64
	endHandle   int64
	// When the last handle is math.MaxInt64, set endIncluded to true to
	// tell worker backfilling index of endHandle.
	endIncluded bool
}

type addIndexResult struct {
	addedCount int
	scanCount  int
	nextHandle int64
	err        error
}

func newAddIndexWorker(sessCtx sessionctx.Context, worker *worker, id int, t table.Table, indexInfo *model.IndexInfo, colFieldMap map[int64]*types.FieldType) *addIndexWorker {
	index := tables.NewIndex(t.Meta(), indexInfo)
	return &addIndexWorker{
		id:          id,
		ddlWorker:   worker,
		batchCnt:    defaultTaskHandleCnt,
		sessCtx:     sessCtx,
		taskCh:      make(chan *reorgIndexTask, 1),
		resultCh:    make(chan *addIndexResult, 1),
		index:       index,
		table:       t,
		colFieldMap: colFieldMap,

		defaultVals: make([]types.Datum, len(t.Cols())),
		rowMap:      make(map[int64]types.Datum, len(colFieldMap)),
	}
}

func (w *addIndexWorker) close() {
	if !w.closed {
		w.closed = true
		close(w.taskCh)
	}
}

// getIndexRecord gets index columns values from raw binary value row.
func (w *addIndexWorker) getIndexRecord(handle int64, recordKey []byte, rawRecord []byte) (*indexRecord, error) {
	t := w.table
	cols := t.Cols()
	idxInfo := w.index.Meta()
	_, err := tablecodec.DecodeRowWithMap(rawRecord, w.colFieldMap, time.UTC, w.rowMap)
	if err != nil {
		return nil, errors.Trace(err)
	}
	idxVal := make([]types.Datum, len(idxInfo.Columns))
	for j, v := range idxInfo.Columns {
		col := cols[v.Offset]
		if col.IsPKHandleColumn(t.Meta()) {
			if mysql.HasUnsignedFlag(col.Flag) {
				idxVal[j].SetUint64(uint64(handle))
			} else {
				idxVal[j].SetInt64(handle)
			}
			continue
		}
		idxColumnVal := w.rowMap[col.ID]
		if _, ok := w.rowMap[col.ID]; ok {
			idxVal[j] = idxColumnVal
			// Make sure there is no dirty data.
			delete(w.rowMap, col.ID)
			continue
		}
		idxColumnVal, err = tables.GetColDefaultValue(w.sessCtx, col, w.defaultVals)
		if err != nil {
			return nil, errors.Trace(err)
		}
		idxVal[j] = idxColumnVal
	}
	idxRecord := &indexRecord{handle: handle, key: recordKey, vals: idxVal}
	return idxRecord, nil
}

func (w *addIndexWorker) fetchRowColVals(txn kv.Transaction, taskRange reorgIndexTask) ([]*indexRecord, bool, error) {
	// TODO: use tableScan to prune columns.
	w.idxRecords = w.idxRecords[:0]
	startTime := time.Now()
	handleOutOfRange := false
	err := iterateSnapshotRows(w.sessCtx.GetStore(), w.table, txn.StartTS(), taskRange.startHandle,
		func(handle int64, recordKey kv.Key, rawRow []byte) (bool, error) {
			if !taskRange.endIncluded {
				handleOutOfRange = handle >= taskRange.endHandle
			} else {
				handleOutOfRange = handle > taskRange.endHandle
			}

			if handleOutOfRange || len(w.idxRecords) >= w.batchCnt {
				return false, nil
			}

			idxRecord, err1 := w.getIndexRecord(handle, recordKey, rawRow)
			if err1 != nil {
				return false, errors.Trace(err1)
			}

			w.idxRecords = append(w.idxRecords, idxRecord)
			if handle == taskRange.endHandle {
				// If taskRange.endIncluded == false, we will not reach here when handle == taskRange.endHandle
				handleOutOfRange = true
				return false, nil
			}
			return true, nil
		})

	log.Debugf("[ddl] txn %v fetches handle info %v, takes time %v", txn.StartTS(), taskRange, time.Since(startTime))
	return w.idxRecords, handleOutOfRange, errors.Trace(err)
}

// backfillIndexInTxn will backfill table index in a transaction, lock corresponding rowKey, if the value of rowKey is changed,
// indicate that index columns values may changed, index is not allowed to be added, so the txn will rollback and retry.
// backfillIndexInTxn will add w.batchCnt indices once, default value of w.batchCnt is 128.
// TODO: make w.batchCnt can be modified by system variable.
func (w *addIndexWorker) backfillIndexInTxn(handleRange reorgIndexTask) (nextHandle int64, addedCount, scanCount int, errInTxn error) {
	addedCount = 0
	scanCount = 0
	errInTxn = kv.RunInNewTxn(w.sessCtx.GetStore(), true, func(txn kv.Transaction) error {
		txn.SetOption(kv.Priority, kv.PriorityLow)
		idxRecords, handleOutOfRange, err := w.fetchRowColVals(txn, handleRange)
		if err != nil {
			return errors.Trace(err)
		}

		for _, idxRecord := range idxRecords {
			err := txn.LockKeys(idxRecord.key)
			if err != nil {
				return errors.Trace(err)
			}
			scanCount++

			// Create the index.
			// TODO: backfill unique-key will check constraint every row, we can speed up this case by using batch check.
			handle, err := w.index.Create(w.sessCtx, txn, idxRecord.vals, idxRecord.handle)
			if err != nil {
				if kv.ErrKeyExists.Equal(err) && idxRecord.handle == handle {
					// Index already exists, skip it.
					continue
				}

				return errors.Trace(err)
			}
			addedCount++
		}

		if handleOutOfRange || len(idxRecords) == 0 {
			nextHandle = handleRange.endHandle
		} else {
			nextHandle = idxRecords[len(idxRecords)-1].handle + 1
		}
		return nil
	})

	return
}

// handleBackfillTask backfills range [task.startHandle, task.endHandle) handle's index to table.
func (w *addIndexWorker) handleBackfillTask(d *ddlCtx, task *reorgIndexTask) *addIndexResult {
	handleRange := *task
	result := &addIndexResult{addedCount: 0, nextHandle: handleRange.startHandle, err: nil}
	lastLogCount := 0
	startTime := time.Now()
	for {
		addedCount := 0
		nextHandle, addedCount, scanCount, err := w.backfillIndexInTxn(handleRange)
		if err == nil {
			// Because reorgIndexTask may run a long time,
			// we should check whether this ddl job is still runnable.
			err = w.ddlWorker.isReorgRunnable(d)
		}
		if err != nil {
			result.err = err
			return result
		}

		result.nextHandle = nextHandle
		result.addedCount += addedCount
		result.scanCount += scanCount
		w.ddlWorker.reorgCtx.increaseRowCount(int64(addedCount))

		if result.scanCount-lastLogCount >= 30000 {
			lastLogCount = result.scanCount
			log.Infof("[ddl-reorg] worker(%v), finish batch addedCount:%v backfill, task addedCount:%v, task scanCount:%v, nextHandle:%v",
				w.id, addedCount, result.addedCount, result.scanCount, nextHandle)
		}

		handleRange.startHandle = nextHandle
		if handleRange.startHandle >= handleRange.endHandle {
			break
		}
	}
	log.Infof("[ddl-reorg] worker(%v), finish region ranges [%v,%v) addedCount:%v, scanCount:%v, nextHandle:%v, elapsed time(s):%v",
		w.id, task.startHandle, task.endHandle, result.addedCount, result.scanCount, result.nextHandle, time.Since(startTime).Seconds())

	return result
}

func (w *addIndexWorker) run(d *ddlCtx) {
	log.Infof("[ddl-reorg] worker[%v] start", w.id)
	defer func() {
		r := recover()
		if r != nil {
			buf := util.GetStack()
			log.Errorf("[ddl-reorg] addIndexWorker %v %s", r, buf)
			metrics.PanicCounter.WithLabelValues(metrics.LabelDDL).Inc()
		}
		w.resultCh <- &addIndexResult{err: errReorgPanic}
	}()
	for {
		task, more := <-w.taskCh
		if !more {
			break
		}

		log.Debug("[ddl-reorg] got backfill index task:#v", task)
		result := w.handleBackfillTask(d, task)
		w.resultCh <- result
	}
	log.Infof("[ddl-reorg] worker[%v] exit", w.id)
}

func makeupIndexColFieldMap(t table.Table, indexInfo *model.IndexInfo) map[int64]*types.FieldType {
	cols := t.Cols()
	colFieldMap := make(map[int64]*types.FieldType, len(indexInfo.Columns))
	for _, v := range indexInfo.Columns {
		col := cols[v.Offset]
		colFieldMap[col.ID] = &col.FieldType
	}
	return colFieldMap
}

// splitTableRanges uses PD region's key ranges to split the backfilling table key range space,
// to speed up adding index in table with disperse handle.
func splitTableRanges(t table.Table, reorgInfo *reorgInfo) ([]kv.KeyRange, error) {
	startHandle := reorgInfo.StartHandle
	endHandle := reorgInfo.EndHandle
	startRecordKey := t.RecordKey(startHandle)
	endRecordKey := t.RecordKey(endHandle).Next()

	log.Infof("[ddl-reorg] split handle ranges [%v, %v] from PD", startHandle, endHandle)
	kvRange := kv.KeyRange{StartKey: startRecordKey, EndKey: endRecordKey}
	s, ok := reorgInfo.d.store.(tikv.Storage)
	if !ok {
		// Only support split ranges in tikv.Storage now.
		return []kv.KeyRange{kvRange}, nil
	}

	maxSleep := 10000 // ms
	bo := tikv.NewBackoffer(context.Background(), maxSleep)
	ranges, err := tikv.SplitRegionRanges(bo, s.GetRegionCache(), []kv.KeyRange{kvRange})
	if err != nil {
		return nil, errors.Trace(err)
	}
	if len(ranges) == 0 {
		return nil, errors.Trace(errInvalidSplitRegionRanges)
	}
	return ranges, nil
}

func decodeHandleRange(keyRange kv.KeyRange) (int64, int64, error) {
	_, startHandle, err := tablecodec.DecodeRecordKey(keyRange.StartKey)
	if err != nil {
		return 0, 0, errors.Trace(err)
	}
	_, endHandle, err := tablecodec.DecodeRecordKey(keyRange.EndKey)
	if err != nil {
		return 0, 0, errors.Trace(err)
	}

	return startHandle, endHandle, nil
}

func closeAddIndexWorkers(workers []*addIndexWorker) {
	for _, worker := range workers {
		worker.close()
	}
}

func (w *worker) waitTaskResults(workers []*addIndexWorker, taskCnt int, totalAddedCount *int64, startHandle int64) (int64, int64, error) {
	var (
		addedCount int64
		nextHandle = startHandle
		firstErr   error
	)
	for i := 0; i < taskCnt; i++ {
		worker := workers[i]
		result := <-worker.resultCh
		if firstErr == nil && result.err != nil {
			firstErr = result.err
			// We should wait all working workers exits, any way.
			continue
		}

		if result.err != nil {
			log.Warnf("[ddl-reorg] worker[%v] return err:%v", i, result.err)
		}

		if firstErr == nil {
			*totalAddedCount += int64(result.addedCount)
			addedCount += int64(result.addedCount)
			nextHandle = result.nextHandle
		}
	}

	return nextHandle, addedCount, errors.Trace(firstErr)
}

// buildBatchTasks sends tasks to workers, and waits all the running worker return back result,
// there are taskCnt running workers.
func (w *worker) buildBatchTasks(startTime time.Time, startHandle int64, reorgInfo *reorgInfo, totalAddedCount *int64, workers []*addIndexWorker, batchTasks []*reorgIndexTask) error {
	for i, task := range batchTasks {
		workers[i].taskCh <- task
	}

	taskCnt := len(batchTasks)
	nextHandle, taskAddedCount, err := w.waitTaskResults(workers, taskCnt, totalAddedCount, startHandle)
	elapsedTime := time.Since(startTime).Seconds()
	if err == nil {
		err = w.isReorgRunnable(reorgInfo.d)
	}

	if err != nil {
		// update the reorg handle that has been processed.
		err1 := kv.RunInNewTxn(reorgInfo.d.store, true, func(txn kv.Transaction) error {
			return errors.Trace(reorgInfo.UpdateHandle(txn, nextHandle))
		})
		metrics.BatchAddIdxHistogram.WithLabelValues(metrics.LblError).Observe(elapsedTime)
		log.Warnf("[ddl-reorg] total added index for %d rows, this task [%d,%d) add index for %d failed %v, take time %v, update handle err %v",
			*totalAddedCount, startHandle, nextHandle, taskAddedCount, err, elapsedTime, err1)
		return errors.Trace(err)
	}

	// nextHandle will be updated periodically in runReorgJob, so no need to update it here.
	w.reorgCtx.setNextHandle(nextHandle)
	metrics.BatchAddIdxHistogram.WithLabelValues(metrics.LblOK).Observe(elapsedTime)
	log.Infof("[ddl-reorg] total added index for %d rows, this task [%d,%d) added index for %d rows, take time %v",
		*totalAddedCount, startHandle, nextHandle, taskAddedCount, elapsedTime)
	return nil
}

func (w *worker) buildKVRangesIndex(t table.Table, workers []*addIndexWorker, kvRanges []kv.KeyRange, job *model.Job, reorgInfo *reorgInfo) error {
	var (
		startTime   time.Time
		startHandle int64
		endHandle   int64
		err         error
	)
	totalAddedCount := job.GetRowCount()
	batchTasks := make([]*reorgIndexTask, 0, len(workers))

	log.Infof("[ddl-reorg] start to reorg index of %v region ranges.", len(kvRanges))
	for i, keyRange := range kvRanges {
		startTime = time.Now()

		startHandle, endHandle, err = decodeHandleRange(keyRange)
		if err != nil {
			return errors.Trace(err)
		}
		endKey := t.RecordKey(endHandle)
		endIncluded := false
		if endKey.Cmp(keyRange.EndKey) < 0 {
			endIncluded = true
		}
		task := &reorgIndexTask{startHandle, endHandle, endIncluded}

		batchTasks = append(batchTasks, task)
		if len(batchTasks) >= len(workers) || i == (len(kvRanges)-1) {
			// Wait tasks finish.
			err = w.buildBatchTasks(startTime, startHandle, reorgInfo, &totalAddedCount, workers, batchTasks)
			if err != nil {
				return errors.Trace(err)
			}
			batchTasks = batchTasks[:0]
		}
	}

	return nil
}

// addTableIndex adds index into table.
// How to add index in reorganization state?
// Concurrently process the defaultTaskHandleCnt tasks. Each task deals with a handle range of the index record.
// The handle range is split from PD regions now. Each worker deal with a region table key range one time.
// Each handle range by estimation, concurrent processing needs to perform after the handle range has been acquired.
// The operation flow is as follows:
//	1. Open numbers of defaultWorkers goroutines.
//	2. Split table key range from PD regions.
//	3. Send tasks to running workers by workers's task channel. Each task deals with a region key ranges.
//	4. Wait all these running tasks finished, then continue to step 3, until all tasks is done.
// The above operations are completed in a transaction.
// Finally, update the concurrent processing of the total number of rows, and store the completed handle value.
func (w *worker) addTableIndex(t table.Table, indexInfo *model.IndexInfo, reorgInfo *reorgInfo) error {
	job := reorgInfo.Job
	log.Infof("[ddl-reorg] addTableIndex, job:%s, reorgInfo:%#v", job, reorgInfo)
	colFieldMap := makeupIndexColFieldMap(t, indexInfo)

	// TODO: make workerCnt can be modified by system variable.
	workerCnt := defaultIndexWorkers
	idxWorkers := make([]*addIndexWorker, workerCnt)
	for i := 0; i < workerCnt; i++ {
		sessCtx := newContext(reorgInfo.d.store)
		idxWorkers[i] = newAddIndexWorker(sessCtx, w, i, t, indexInfo, colFieldMap)
		go idxWorkers[i].run(reorgInfo.d)
	}
	defer closeAddIndexWorkers(idxWorkers)

	kvRanges, err := splitTableRanges(t, reorgInfo)
	if err != nil {
		return errors.Trace(err)
	}

	return w.buildKVRangesIndex(t, idxWorkers, kvRanges, job, reorgInfo)
}

func findIndexByName(idxName string, indices []*model.IndexInfo) *model.IndexInfo {
	for _, idx := range indices {
		if idx.Name.L == idxName {
			return idx
		}
	}
	return nil
}

func allocateIndexID(tblInfo *model.TableInfo) int64 {
	tblInfo.MaxIndexID++
	return tblInfo.MaxIndexID
}

// recordIterFunc is used for low-level record iteration.
type recordIterFunc func(h int64, rowKey kv.Key, rawRecord []byte) (more bool, err error)

func iterateSnapshotRows(store kv.Storage, t table.Table, version uint64, seekHandle int64, fn recordIterFunc) error {
	ver := kv.Version{Ver: version}

	snap, err := store.GetSnapshot(ver)
	snap.SetPriority(kv.PriorityLow)
	if err != nil {
		return errors.Trace(err)
	}
	firstKey := t.RecordKey(seekHandle)
	it, err := snap.Seek(firstKey)
	if err != nil {
		return errors.Trace(err)
	}
	defer it.Close()

	for it.Valid() {
		if !it.Key().HasPrefix(t.RecordPrefix()) {
			break
		}

		var handle int64
		handle, err = tablecodec.DecodeRowKey(it.Key())
		if err != nil {
			return errors.Trace(err)
		}
		rk := t.RecordKey(handle)

		more, err := fn(handle, rk, it.Value())
		if !more || err != nil {
			return errors.Trace(err)
		}

		err = kv.NextUntil(it, util.RowKeyPrefixFilter(rk))
		if err != nil {
			if kv.ErrNotExist.Equal(err) {
				break
			}
			return errors.Trace(err)
		}
	}

	return nil
}<|MERGE_RESOLUTION|>--- conflicted
+++ resolved
@@ -175,9 +175,6 @@
 	}
 }
 
-<<<<<<< HEAD
-func (w *worker) onCreateIndex(d *ddlCtx, t *meta.Meta, job *model.Job) (ver int64, err error) {
-=======
 func validateRenameIndex(from, to model.CIStr, tbl *model.TableInfo) (ignore bool, err error) {
 	if fromIdx := findIndexByName(from.L, tbl.Indices); fromIdx == nil {
 		return false, errors.Trace(infoschema.ErrKeyNotExists.GenByArgs(from.O, tbl.Name))
@@ -195,8 +192,38 @@
 	return false, nil
 }
 
-func (d *ddl) onCreateIndex(t *meta.Meta, job *model.Job) (ver int64, err error) {
->>>>>>> 39a8d0eb
+func onRenameIndex(t *meta.Meta, job *model.Job) (ver int64, _ error) {
+	var from, to model.CIStr
+	if err := job.DecodeArgs(&from, &to); err != nil {
+		job.State = model.JobStateCancelled
+		return ver, errors.Trace(err)
+	}
+	tblInfo, err := getTableInfo(t, job, job.SchemaID)
+	if err != nil {
+		job.State = model.JobStateCancelled
+		return ver, errors.Trace(err)
+	}
+
+	// Double check. See function `RenameIndex` in ddl_api.go
+	duplicate, err := validateRenameIndex(from, to, tblInfo)
+	if duplicate {
+		return ver, nil
+	}
+	if err != nil {
+		job.State = model.JobStateCancelled
+		return ver, errors.Trace(err)
+	}
+	idx := findIndexByName(from.L, tblInfo.Indices)
+	idx.Name = to
+	if ver, err = updateVersionAndTableInfo(t, job, tblInfo, true); err != nil {
+		job.State = model.JobStateCancelled
+		return ver, errors.Trace(err)
+	}
+	job.FinishTableJob(model.JobStateDone, model.StatePublic, ver, tblInfo)
+	return ver, nil
+}
+
+func (w *worker) onCreateIndex(d *ddlCtx, t *meta.Meta, job *model.Job) (ver int64, err error) {
 	// Handle the rolling back job.
 	if job.IsRollingback() {
 		ver, err = onDropIndex(t, job)
@@ -752,9 +779,9 @@
 	return nextHandle, addedCount, errors.Trace(firstErr)
 }
 
-// buildBatchTasks sends tasks to workers, and waits all the running worker return back result,
+// handleReorgTasks sends tasks to workers, and waits for all the running workers to return results,
 // there are taskCnt running workers.
-func (w *worker) buildBatchTasks(startTime time.Time, startHandle int64, reorgInfo *reorgInfo, totalAddedCount *int64, workers []*addIndexWorker, batchTasks []*reorgIndexTask) error {
+func (w *worker) handleReorgTasks(startTime time.Time, startHandle int64, reorgInfo *reorgInfo, totalAddedCount *int64, workers []*addIndexWorker, batchTasks []*reorgIndexTask) error {
 	for i, task := range batchTasks {
 		workers[i].taskCh <- task
 	}
@@ -813,7 +840,7 @@
 		batchTasks = append(batchTasks, task)
 		if len(batchTasks) >= len(workers) || i == (len(kvRanges)-1) {
 			// Wait tasks finish.
-			err = w.buildBatchTasks(startTime, startHandle, reorgInfo, &totalAddedCount, workers, batchTasks)
+			err = w.handleReorgTasks(startTime, startHandle, reorgInfo, &totalAddedCount, workers, batchTasks)
 			if err != nil {
 				return errors.Trace(err)
 			}
