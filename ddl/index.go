--- conflicted
+++ resolved
@@ -309,20 +309,14 @@
 		return ver, errors.Trace(dbterror.ErrOptOnCacheTable.GenWithStackByArgs("Rename Index"))
 	}
 
-<<<<<<< HEAD
 	if job.MultiSchemaInfo != nil && job.MultiSchemaInfo.Revertible {
 		job.MarkNonRevertible()
 		// Store the mark and enter the next DDL handling loop.
-		return updateVersionAndTableInfoWithCheck(t, job, tblInfo, false)
+		return updateVersionAndTableInfoWithCheck(d, t, job, tblInfo, false)
 	}
 
 	renameIndexes(tblInfo, from, to)
-	if ver, err = updateVersionAndTableInfo(t, job, tblInfo, true); err != nil {
-=======
-	idx := tblInfo.FindIndexByName(from.L)
-	idx.Name = to
 	if ver, err = updateVersionAndTableInfo(d, t, job, tblInfo, true); err != nil {
->>>>>>> f16f0e84
 		job.State = model.JobStateCancelled
 		return ver, errors.Trace(err)
 	}
@@ -349,20 +343,14 @@
 	if err != nil || tblInfo == nil {
 		return ver, errors.Trace(err)
 	}
-<<<<<<< HEAD
 
 	if job.MultiSchemaInfo != nil && job.MultiSchemaInfo.Revertible {
 		job.MarkNonRevertible()
-		return updateVersionAndTableInfo(t, job, tblInfo, false)
+		return updateVersionAndTableInfo(d, t, job, tblInfo, false)
 	}
 
 	setIndexVisibility(tblInfo, from, invisible)
-	if ver, err = updateVersionAndTableInfoWithCheck(t, job, tblInfo, true); err != nil {
-=======
-	idx := tblInfo.FindIndexByName(from.L)
-	idx.Invisible = invisible
 	if ver, err = updateVersionAndTableInfoWithCheck(d, t, job, tblInfo, true); err != nil {
->>>>>>> f16f0e84
 		job.State = model.JobStateCancelled
 		return ver, errors.Trace(err)
 	}
@@ -601,13 +589,9 @@
 				return ver, errors.Trace(err)
 			}
 		}
-<<<<<<< HEAD
 
 		indexInfo.State = model.StatePublic
-		ver, err = updateVersionAndTableInfo(t, job, tblInfo, originalState != indexInfo.State)
-=======
 		ver, err = updateVersionAndTableInfo(d, t, job, tblInfo, originalState != indexInfo.State)
->>>>>>> f16f0e84
 		if err != nil {
 			return ver, errors.Trace(err)
 		}
@@ -627,7 +611,7 @@
 			logutil.BgLogger().Warn("[ddl] run add index job failed, convert job to rollback",
 				zap.String("job", job.String()), zap.Error(err))
 			w.reorgCtx.cleanNotifyReorgCancel()
-			ver, err = convertAddIdxJob2RollbackJob(t, job, tbl.Meta(), indexInfo, dbterror.ErrCancelledDDLJob)
+			ver, err = convertAddIdxJob2RollbackJob(d, t, job, tbl.Meta(), indexInfo, dbterror.ErrCancelledDDLJob)
 			return false, ver, err
 		}
 		if job.MultiSchemaInfo.Revertible {
@@ -681,13 +665,8 @@
 	return true, ver, errors.Trace(err)
 }
 
-<<<<<<< HEAD
-func onDropIndex(t *meta.Meta, job *model.Job) (ver int64, _ error) {
+func onDropIndex(d *ddlCtx, t *meta.Meta, job *model.Job) (ver int64, _ error) {
 	tblInfo, indexInfo, ifExists, err := checkDropIndex(t, job)
-=======
-func onDropIndex(d *ddlCtx, t *meta.Meta, job *model.Job) (ver int64, _ error) {
-	tblInfo, indexInfo, err := checkDropIndex(t, job)
->>>>>>> f16f0e84
 	if err != nil {
 		if ifExists && dbterror.ErrCantDropFieldOrKey.Equal(err) {
 			job.Warning = toTError(err)
@@ -703,7 +682,7 @@
 	if job.MultiSchemaInfo != nil && job.MultiSchemaInfo.Revertible {
 		job.MarkNonRevertible()
 		job.SchemaState = indexInfo.State
-		return updateVersionAndTableInfo(t, job, tblInfo, false)
+		return updateVersionAndTableInfo(d, t, job, tblInfo, false)
 	}
 
 	originalState := indexInfo.State
@@ -833,126 +812,8 @@
 
 	// Check that drop primary index will not cause invisible implicit primary index.
 	if err := checkInvisibleIndexesOnPK(tblInfo, []*model.IndexInfo{indexInfo}, job); err != nil {
-<<<<<<< HEAD
 		job.State = model.JobStateCancelled
 		return nil, nil, false, errors.Trace(err)
-=======
-		return nil, nil, errors.Trace(err)
-	}
-
-	return tblInfo, indexInfo, nil
-}
-
-func onDropIndexes(d *ddlCtx, t *meta.Meta, job *model.Job) (ver int64, _ error) {
-	tblInfo, indexNames, ifExists, err := getSchemaInfos(t, job)
-	if err != nil {
-		return ver, errors.Trace(err)
-	}
-	if tblInfo.TableCacheStatusType != model.TableCacheStatusDisable {
-		return ver, errors.Trace(dbterror.ErrOptOnCacheTable.GenWithStackByArgs("Drop Indexes"))
-	}
-
-	indexInfos, err := checkDropIndexes(tblInfo, job, indexNames, ifExists)
-	if err != nil {
-		return ver, errors.Trace(err)
-	}
-
-	if len(indexInfos) == 0 {
-		job.State = model.JobStateCancelled
-		return ver, nil
-	}
-
-	dependentHiddenCols := make([]*model.ColumnInfo, 0)
-	for _, indexInfo := range indexInfos {
-		for _, indexColumn := range indexInfo.Columns {
-			if tblInfo.Columns[indexColumn.Offset].Hidden {
-				dependentHiddenCols = append(dependentHiddenCols, tblInfo.Columns[indexColumn.Offset])
-			}
-		}
-	}
-
-	originalState := indexInfos[0].State
-	switch indexInfos[0].State {
-	case model.StatePublic:
-		// public -> write only
-		setIndicesState(indexInfos, model.StateWriteOnly)
-		setColumnsState(dependentHiddenCols, model.StateWriteOnly)
-		for _, colInfo := range dependentHiddenCols {
-			adjustColumnInfoInDropColumn(tblInfo, colInfo.Offset)
-		}
-		ver, err = updateVersionAndTableInfo(d, t, job, tblInfo, originalState != indexInfos[0].State)
-		if err != nil {
-			return ver, errors.Trace(err)
-		}
-		job.SchemaState = model.StateWriteOnly
-	case model.StateWriteOnly:
-		// write only -> delete only
-		setIndicesState(indexInfos, model.StateDeleteOnly)
-		setColumnsState(dependentHiddenCols, model.StateDeleteOnly)
-		ver, err = updateVersionAndTableInfo(d, t, job, tblInfo, originalState != indexInfos[0].State)
-		if err != nil {
-			return ver, errors.Trace(err)
-		}
-		job.SchemaState = model.StateDeleteOnly
-	case model.StateDeleteOnly:
-		// delete only -> reorganization
-		setIndicesState(indexInfos, model.StateDeleteReorganization)
-		setColumnsState(dependentHiddenCols, model.StateDeleteReorganization)
-		ver, err = updateVersionAndTableInfo(d, t, job, tblInfo, originalState != indexInfos[0].State)
-		if err != nil {
-			return ver, errors.Trace(err)
-		}
-		job.SchemaState = model.StateDeleteReorganization
-	case model.StateDeleteReorganization:
-		// reorganization -> absent
-		indexIDs := make([]int64, 0, len(indexInfos))
-		indexNames := make(map[string]bool, len(indexInfos))
-		for _, indexInfo := range indexInfos {
-			indexNames[indexInfo.Name.L] = true
-			indexIDs = append(indexIDs, indexInfo.ID)
-		}
-
-		newIndices := make([]*model.IndexInfo, 0, len(tblInfo.Indices))
-		for _, idx := range tblInfo.Indices {
-			if _, ok := indexNames[idx.Name.L]; !ok {
-				newIndices = append(newIndices, idx)
-			}
-		}
-		tblInfo.Indices = newIndices
-
-		// Set column index flag.
-		for _, indexInfo := range indexInfos {
-			dropIndexColumnFlag(tblInfo, indexInfo)
-		}
-
-		tblInfo.Columns = tblInfo.Columns[:len(tblInfo.Columns)-len(dependentHiddenCols)]
-
-		ver, err = updateVersionAndTableInfoWithCheck(d, t, job, tblInfo, originalState != model.StateNone)
-		if err != nil {
-			return ver, errors.Trace(err)
-		}
-
-		job.FinishTableJob(model.JobStateDone, model.StateNone, ver, tblInfo)
-		job.Args = append(job.Args, indexIDs, getPartitionIDs(tblInfo))
-	default:
-		err = dbterror.ErrInvalidDDLState.GenWithStackByArgs("index", indexInfos[0].State)
-	}
-
-	return ver, errors.Trace(err)
-}
-
-func getSchemaInfos(t *meta.Meta, job *model.Job) (*model.TableInfo, []model.CIStr, []bool, error) {
-	schemaID := job.SchemaID
-	tblInfo, err := GetTableInfoAndCancelFaultJob(t, job, schemaID)
-	if err != nil {
-		return nil, nil, nil, errors.Trace(err)
-	}
-
-	var indexNames []model.CIStr
-	var ifExists []bool
-	if err = job.DecodeArgs(&indexNames, &ifExists); err != nil {
-		return nil, nil, nil, errors.Trace(err)
->>>>>>> f16f0e84
 	}
 
 	return tblInfo, indexInfo, false, nil
