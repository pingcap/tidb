--- conflicted
+++ resolved
@@ -814,6 +814,8 @@
 	idxRecords  []*indexRecord
 	rowMap      map[int64]types.Datum
 	rowDecoder  *decoder.RowDecoder
+
+	sqlMode mysql.SQLMode
 }
 
 type addIndexWorker struct {
@@ -824,15 +826,12 @@
 	idxKeyBufs         [][]byte
 	batchCheckKeys     []kv.Key
 	distinctCheckFlags []bool
-
-	sqlMode mysql.SQLMode
 }
 
 func newAddIndexWorker(sessCtx sessionctx.Context, worker *worker, id int, t table.PhysicalTable, indexInfo *model.IndexInfo, decodeColMap map[int64]decoder.Column, sqlMode mysql.SQLMode) *addIndexWorker {
 	index := tables.NewIndex(t.GetPhysicalID(), t.Meta(), indexInfo)
 	rowDecoder := decoder.NewRowDecoder(t, t.WritableCols(), decodeColMap)
 	return &addIndexWorker{
-<<<<<<< HEAD
 		baseIndexWorker: baseIndexWorker{
 			backfillWorker: newBackfillWorker(sessCtx, worker, id, t),
 			indexes:        []table.Index{index},
@@ -840,17 +839,9 @@
 			defaultVals:    make([]types.Datum, len(t.WritableCols())),
 			rowMap:         make(map[int64]types.Datum, len(decodeColMap)),
 			metricCounter:  metrics.BackfillTotalCounter.WithLabelValues("add_idx_speed"),
+			sqlMode:        sqlMode,
 		},
 		index: index,
-=======
-		backfillWorker: newBackfillWorker(sessCtx, worker, id, t),
-		index:          index,
-		metricCounter:  metrics.BackfillTotalCounter.WithLabelValues("add_idx_speed"),
-		rowDecoder:     rowDecoder,
-		defaultVals:    make([]types.Datum, len(t.WritableCols())),
-		rowMap:         make(map[int64]types.Datum, len(decodeColMap)),
-		sqlMode:        sqlMode,
->>>>>>> 57b244e9
 	}
 }
 
@@ -858,25 +849,13 @@
 	w.metricCounter.Add(cnt)
 }
 
-<<<<<<< HEAD
+// mockNotOwnerErrOnce uses to make sure `notOwnerErr` only mock error once.
+var mockNotOwnerErrOnce uint32
+
 // getIndexRecord gets index columns values use w.rowDecoder, and generate indexRecord.
 func (w *baseIndexWorker) getIndexRecord(idxInfo *model.IndexInfo, handle kv.Handle, recordKey []byte) (*indexRecord, error) {
 	cols := w.table.WritableCols()
 	sysZone := timeutil.SystemLocation()
-=======
-// mockNotOwnerErrOnce uses to make sure `notOwnerErr` only mock error once.
-var mockNotOwnerErrOnce uint32
-
-// getIndexRecord gets index columns values from raw binary value row.
-func (w *addIndexWorker) getIndexRecord(handle kv.Handle, recordKey []byte, rawRecord []byte) (*indexRecord, error) {
-	t := w.table
-	cols := t.WritableCols()
-	idxInfo := w.index.Meta()
-	sysZone := timeutil.SystemLocation()
-	_, err := w.rowDecoder.DecodeAndEvalRowWithMap(w.sessCtx, handle, rawRecord, time.UTC, sysZone, w.rowMap)
-	if err != nil {
-		return nil, errors.Trace(errCantDecodeRecord.GenWithStackByArgs("index", err))
-	}
 	failpoint.Inject("MockGetIndexRecordErr", func(val failpoint.Value) {
 		if valStr, ok := val.(string); ok {
 			switch valStr {
@@ -896,7 +875,6 @@
 			}
 		}
 	})
->>>>>>> 57b244e9
 	idxVal := make([]types.Datum, len(idxInfo.Columns))
 	var err error
 	for j, v := range idxInfo.Columns {
@@ -1280,7 +1258,7 @@
 	baseIndexWorker
 }
 
-func newCleanUpIndexWorker(sessCtx sessionctx.Context, worker *worker, id int, t table.PhysicalTable, decodeColMap map[int64]decoder.Column) *cleanUpIndexWorker {
+func newCleanUpIndexWorker(sessCtx sessionctx.Context, worker *worker, id int, t table.PhysicalTable, decodeColMap map[int64]decoder.Column, sqlMode mysql.SQLMode) *cleanUpIndexWorker {
 	indexes := make([]table.Index, 0, len(t.Indices()))
 	rowDecoder := decoder.NewRowDecoder(t, t.WritableCols(), decodeColMap)
 	for _, index := range t.Indices() {
@@ -1296,6 +1274,7 @@
 			defaultVals:    make([]types.Datum, len(t.WritableCols())),
 			rowMap:         make(map[int64]types.Datum, len(decodeColMap)),
 			metricCounter:  metrics.BackfillTotalCounter.WithLabelValues("add_idx_speed"),
+			sqlMode:        sqlMode,
 		},
 	}
 }
@@ -1397,10 +1376,9 @@
 	reorg.StartHandle, reorg.EndHandle, reorg.PhysicalTableID = start, end, pid
 
 	// Write the reorg info to store so the whole reorganize process can recover from panic.
-	err = kv.RunInNewTxn(reorg.d.store, true, func(txn kv.Transaction) error {
-		return errors.Trace(reorg.UpdateReorgMeta(txn, reorg.StartHandle, reorg.EndHandle, reorg.PhysicalTableID))
-	})
+	reorg.UpdateReorgMeta(reorg.StartHandle)
 	logutil.BgLogger().Info("[ddl] job update reorgInfo", zap.Int64("jobID", reorg.Job.ID),
+		zap.ByteString("elementType", reorg.currElement.TypeKey), zap.Int64("elementID", reorg.currElement.ID),
 		zap.Int64("partitionTableID", pid), zap.String("startHandle", toString(start)),
 		zap.String("endHandle", toString(end)), zap.Error(err))
 	return false, errors.Trace(err)
