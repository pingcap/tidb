--- conflicted
+++ resolved
@@ -2128,35 +2128,6 @@
 	return false, errors.Trace(err)
 }
 
-<<<<<<< HEAD
-func runBackfillJobsWithLightning(d *ddl, sess *sess.Session, bfJob *BackfillJob, jobCtx *JobContext) error {
-	bc, err := ingest.LitBackCtxMgr.Register(d.ctx, bfJob.Meta.IsUnique, bfJob.JobID)
-	if err != nil {
-		logutil.BgLogger().Warn("[ddl] lightning register error", zap.Error(err))
-		return err
-	}
-
-	tbl, err := runBackfillJobs(d, sess, bc, bfJob, jobCtx)
-	if err != nil {
-		logutil.BgLogger().Warn("[ddl] runBackfillJobs error", zap.Error(err))
-		ingest.LitBackCtxMgr.Unregister(bfJob.JobID)
-		return err
-	}
-
-	bc.ResetWorkers(bfJob.JobID, bfJob.EleID)
-	err = bc.FinishImport(bfJob.EleID, bfJob.Meta.IsUnique, tbl)
-	if err != nil {
-		logutil.BgLogger().Warn("[ddl] lightning import error", zap.String("first backfill job", bfJob.AbbrStr()), zap.Error(err))
-		ingest.LitBackCtxMgr.Unregister(bfJob.JobID)
-		return err
-	}
-	ingest.LitBackCtxMgr.Unregister(bfJob.JobID)
-	bc.SetDone()
-	return nil
-}
-
-=======
->>>>>>> 5075e5fc
 // changingIndex is used to store the index that need to be changed during modifying column.
 type changingIndex struct {
 	IndexInfo *model.IndexInfo
