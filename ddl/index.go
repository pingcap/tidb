// Copyright 2015 PingCAP, Inc.
//
// Licensed under the Apache License, Version 2.0 (the "License");
// you may not use this file except in compliance with the License.
// You may obtain a copy of the License at
//
//     http://www.apache.org/licenses/LICENSE-2.0
//
// Unless required by applicable law or agreed to in writing, software
// distributed under the License is distributed on an "AS IS" BASIS,
// WITHOUT WARRANTIES OR CONDITIONS OF ANY KIND, either express or implied.
// See the License for the specific language governing permissions and
// limitations under the License.

package ddl

import (
	"bytes"
	"context"
	"encoding/hex"
	"fmt"
	"strings"
	"sync/atomic"
	"time"

	"github.com/pingcap/errors"
	"github.com/pingcap/failpoint"
	"github.com/pingcap/kvproto/pkg/kvrpcpb"
	"github.com/pingcap/tidb/br/pkg/lightning/common"
	"github.com/pingcap/tidb/br/pkg/utils"
	"github.com/pingcap/tidb/config"
	"github.com/pingcap/tidb/ddl/ingest"
	"github.com/pingcap/tidb/infoschema"
	"github.com/pingcap/tidb/kv"
	"github.com/pingcap/tidb/meta"
	"github.com/pingcap/tidb/meta/autoid"
	"github.com/pingcap/tidb/metrics"
	"github.com/pingcap/tidb/parser/ast"
	"github.com/pingcap/tidb/parser/charset"
	"github.com/pingcap/tidb/parser/model"
	"github.com/pingcap/tidb/parser/mysql"
	"github.com/pingcap/tidb/parser/terror"
	"github.com/pingcap/tidb/sessionctx"
	"github.com/pingcap/tidb/sessionctx/variable"
	"github.com/pingcap/tidb/table"
	"github.com/pingcap/tidb/table/tables"
	"github.com/pingcap/tidb/tablecodec"
	"github.com/pingcap/tidb/types"
	"github.com/pingcap/tidb/util"
	"github.com/pingcap/tidb/util/chunk"
	"github.com/pingcap/tidb/util/dbterror"
	"github.com/pingcap/tidb/util/logutil"
	decoder "github.com/pingcap/tidb/util/rowDecoder"
	"github.com/prometheus/client_golang/prometheus"
	"github.com/tikv/client-go/v2/oracle"
	"github.com/tikv/client-go/v2/tikv"
	"go.uber.org/zap"
	"golang.org/x/exp/slices"
)

const (
	// MaxCommentLength is exported for testing.
	MaxCommentLength = 1024
)

var (
	telemetryAddIndexIngestUsage = metrics.TelemetryAddIndexIngestCnt
)

func buildIndexColumns(ctx sessionctx.Context, columns []*model.ColumnInfo, indexPartSpecifications []*ast.IndexPartSpecification) ([]*model.IndexColumn, bool, error) {
	// Build offsets.
	idxParts := make([]*model.IndexColumn, 0, len(indexPartSpecifications))
	var col *model.ColumnInfo
	var mvIndex bool
	maxIndexLength := config.GetGlobalConfig().MaxIndexLength
	// The sum of length of all index columns.
	sumLength := 0
	for _, ip := range indexPartSpecifications {
		col = model.FindColumnInfo(columns, ip.Column.Name.L)
		if col == nil {
			return nil, false, dbterror.ErrKeyColumnDoesNotExits.GenWithStack("column does not exist: %s", ip.Column.Name)
		}

		if err := checkIndexColumn(ctx, col, ip.Length); err != nil {
			return nil, false, err
		}
		if col.FieldType.IsArray() {
			if mvIndex {
				return nil, false, dbterror.ErrNotSupportedYet.GenWithStackByArgs("more than one multi-valued key part per index")
			}
			mvIndex = true
		}
		indexColLen := ip.Length
		indexColumnLength, err := getIndexColumnLength(col, ip.Length)
		if err != nil {
			return nil, false, err
		}
		sumLength += indexColumnLength

		// The sum of all lengths must be shorter than the max length for prefix.
		if sumLength > maxIndexLength {
			// The multiple column index and the unique index in which the length sum exceeds the maximum size
			// will return an error instead produce a warning.
			if ctx == nil || ctx.GetSessionVars().StrictSQLMode || mysql.HasUniKeyFlag(col.GetFlag()) || len(indexPartSpecifications) > 1 {
				return nil, false, dbterror.ErrTooLongKey.GenWithStackByArgs(maxIndexLength)
			}
			// truncate index length and produce warning message in non-restrict sql mode.
			colLenPerUint, err := getIndexColumnLength(col, 1)
			if err != nil {
				return nil, false, err
			}
			indexColLen = maxIndexLength / colLenPerUint
			// produce warning message
			ctx.GetSessionVars().StmtCtx.AppendWarning(dbterror.ErrTooLongKey.FastGenByArgs(maxIndexLength))
		}

		idxParts = append(idxParts, &model.IndexColumn{
			Name:   col.Name,
			Offset: col.Offset,
			Length: indexColLen,
		})
	}

	return idxParts, mvIndex, nil
}

// CheckPKOnGeneratedColumn checks the specification of PK is valid.
func CheckPKOnGeneratedColumn(tblInfo *model.TableInfo, indexPartSpecifications []*ast.IndexPartSpecification) (*model.ColumnInfo, error) {
	var lastCol *model.ColumnInfo
	for _, colName := range indexPartSpecifications {
		lastCol = tblInfo.FindPublicColumnByName(colName.Column.Name.L)
		if lastCol == nil {
			return nil, dbterror.ErrKeyColumnDoesNotExits.GenWithStackByArgs(colName.Column.Name)
		}
		// Virtual columns cannot be used in primary key.
		if lastCol.IsGenerated() && !lastCol.GeneratedStored {
			if lastCol.Hidden {
				return nil, dbterror.ErrFunctionalIndexPrimaryKey
			}
			return nil, dbterror.ErrUnsupportedOnGeneratedColumn.GenWithStackByArgs("Defining a virtual generated column as primary key")
		}
	}

	return lastCol, nil
}

func checkIndexPrefixLength(columns []*model.ColumnInfo, idxColumns []*model.IndexColumn) error {
	idxLen, err := indexColumnsLen(columns, idxColumns)
	if err != nil {
		return err
	}
	if idxLen > config.GetGlobalConfig().MaxIndexLength {
		return dbterror.ErrTooLongKey.GenWithStackByArgs(config.GetGlobalConfig().MaxIndexLength)
	}
	return nil
}

func checkIndexColumn(ctx sessionctx.Context, col *model.ColumnInfo, indexColumnLen int) error {
	if col.GetFlen() == 0 && (types.IsTypeChar(col.FieldType.GetType()) || types.IsTypeVarchar(col.FieldType.GetType())) {
		if col.Hidden {
			return errors.Trace(dbterror.ErrWrongKeyColumnFunctionalIndex.GenWithStackByArgs(col.GeneratedExprString))
		}
		return errors.Trace(dbterror.ErrWrongKeyColumn.GenWithStackByArgs(col.Name))
	}

	// JSON column cannot index.
	if col.FieldType.GetType() == mysql.TypeJSON && !col.FieldType.IsArray() {
		if col.Hidden {
			return dbterror.ErrFunctionalIndexOnJSONOrGeometryFunction
		}
		return errors.Trace(dbterror.ErrJSONUsedAsKey.GenWithStackByArgs(col.Name.O))
	}

	// Length must be specified and non-zero for BLOB and TEXT column indexes.
	if types.IsTypeBlob(col.FieldType.GetType()) {
		if indexColumnLen == types.UnspecifiedLength {
			if col.Hidden {
				return dbterror.ErrFunctionalIndexOnBlob
			}
			return errors.Trace(dbterror.ErrBlobKeyWithoutLength.GenWithStackByArgs(col.Name.O))
		}
		if indexColumnLen == types.ErrorLength {
			return errors.Trace(dbterror.ErrKeyPart0.GenWithStackByArgs(col.Name.O))
		}
	}

	// Length can only be specified for specifiable types.
	if indexColumnLen != types.UnspecifiedLength && !types.IsTypePrefixable(col.FieldType.GetType()) {
		return errors.Trace(dbterror.ErrIncorrectPrefixKey)
	}

	// Key length must be shorter or equal to the column length.
	if indexColumnLen != types.UnspecifiedLength &&
		types.IsTypeChar(col.FieldType.GetType()) {
		if col.GetFlen() < indexColumnLen {
			return errors.Trace(dbterror.ErrIncorrectPrefixKey)
		}
		// Length must be non-zero for char.
		if indexColumnLen == types.ErrorLength {
			return errors.Trace(dbterror.ErrKeyPart0.GenWithStackByArgs(col.Name.O))
		}
	}

	if types.IsString(col.FieldType.GetType()) {
		desc, err := charset.GetCharsetInfo(col.GetCharset())
		if err != nil {
			return err
		}
		indexColumnLen *= desc.Maxlen
	}
	// Specified length must be shorter than the max length for prefix.
	maxIndexLength := config.GetGlobalConfig().MaxIndexLength
	if indexColumnLen > maxIndexLength && (ctx == nil || ctx.GetSessionVars().StrictSQLMode) {
		// return error in strict sql mode
		return dbterror.ErrTooLongKey.GenWithStackByArgs(maxIndexLength)
	}
	return nil
}

// getIndexColumnLength calculate the bytes number required in an index column.
func getIndexColumnLength(col *model.ColumnInfo, colLen int) (int, error) {
	length := types.UnspecifiedLength
	if colLen != types.UnspecifiedLength {
		length = colLen
	} else if col.GetFlen() != types.UnspecifiedLength {
		length = col.GetFlen()
	}

	switch col.GetType() {
	case mysql.TypeBit:
		return (length + 7) >> 3, nil
	case mysql.TypeVarchar, mysql.TypeString, mysql.TypeVarString, mysql.TypeTinyBlob, mysql.TypeMediumBlob, mysql.TypeBlob, mysql.TypeLongBlob:
		// Different charsets occupy different numbers of bytes on each character.
		desc, err := charset.GetCharsetInfo(col.GetCharset())
		if err != nil {
			return 0, dbterror.ErrUnsupportedCharset.GenWithStackByArgs(col.GetCharset(), col.GetCollate())
		}
		return desc.Maxlen * length, nil
	case mysql.TypeTiny, mysql.TypeInt24, mysql.TypeLong, mysql.TypeLonglong, mysql.TypeDouble, mysql.TypeShort:
		return mysql.DefaultLengthOfMysqlTypes[col.GetType()], nil
	case mysql.TypeFloat:
		if length <= mysql.MaxFloatPrecisionLength {
			return mysql.DefaultLengthOfMysqlTypes[mysql.TypeFloat], nil
		}
		return mysql.DefaultLengthOfMysqlTypes[mysql.TypeDouble], nil
	case mysql.TypeNewDecimal:
		return calcBytesLengthForDecimal(length), nil
	case mysql.TypeYear, mysql.TypeDate, mysql.TypeDuration, mysql.TypeDatetime, mysql.TypeTimestamp:
		return mysql.DefaultLengthOfMysqlTypes[col.GetType()], nil
	default:
		return length, nil
	}
}

// decimal using a binary format that packs nine decimal (base 10) digits into four bytes.
func calcBytesLengthForDecimal(m int) int {
	return (m / 9 * 4) + ((m%9)+1)/2
}

// BuildIndexInfo builds a new IndexInfo according to the index information.
func BuildIndexInfo(
	ctx sessionctx.Context,
	allTableColumns []*model.ColumnInfo,
	indexName model.CIStr,
	isPrimary bool,
	isUnique bool,
	isGlobal bool,
	indexPartSpecifications []*ast.IndexPartSpecification,
	indexOption *ast.IndexOption,
	state model.SchemaState,
) (*model.IndexInfo, error) {
	if err := checkTooLongIndex(indexName); err != nil {
		return nil, errors.Trace(err)
	}

	idxColumns, mvIndex, err := buildIndexColumns(ctx, allTableColumns, indexPartSpecifications)
	if err != nil {
		return nil, errors.Trace(err)
	}

	// Create index info.
	idxInfo := &model.IndexInfo{
		Name:    indexName,
		Columns: idxColumns,
		State:   state,
		Primary: isPrimary,
		Unique:  isUnique,
		Global:  isGlobal,
		MVIndex: mvIndex,
	}

	if indexOption != nil {
		idxInfo.Comment = indexOption.Comment
		if indexOption.Visibility == ast.IndexVisibilityInvisible {
			idxInfo.Invisible = true
		}
		if indexOption.Tp == model.IndexTypeInvalid {
			// Use btree as default index type.
			idxInfo.Tp = model.IndexTypeBtree
		} else {
			idxInfo.Tp = indexOption.Tp
		}
	} else {
		// Use btree as default index type.
		idxInfo.Tp = model.IndexTypeBtree
	}

	return idxInfo, nil
}

// AddIndexColumnFlag aligns the column flags of columns in TableInfo to IndexInfo.
func AddIndexColumnFlag(tblInfo *model.TableInfo, indexInfo *model.IndexInfo) {
	if indexInfo.Primary {
		for _, col := range indexInfo.Columns {
			tblInfo.Columns[col.Offset].AddFlag(mysql.PriKeyFlag)
		}
		return
	}

	col := indexInfo.Columns[0]
	if indexInfo.Unique && len(indexInfo.Columns) == 1 {
		tblInfo.Columns[col.Offset].AddFlag(mysql.UniqueKeyFlag)
	} else {
		tblInfo.Columns[col.Offset].AddFlag(mysql.MultipleKeyFlag)
	}
}

// DropIndexColumnFlag drops the column flag of columns in TableInfo according to the IndexInfo.
func DropIndexColumnFlag(tblInfo *model.TableInfo, indexInfo *model.IndexInfo) {
	if indexInfo.Primary {
		for _, col := range indexInfo.Columns {
			tblInfo.Columns[col.Offset].DelFlag(mysql.PriKeyFlag)
		}
	} else if indexInfo.Unique && len(indexInfo.Columns) == 1 {
		tblInfo.Columns[indexInfo.Columns[0].Offset].DelFlag(mysql.UniqueKeyFlag)
	} else {
		tblInfo.Columns[indexInfo.Columns[0].Offset].DelFlag(mysql.MultipleKeyFlag)
	}

	col := indexInfo.Columns[0]
	// other index may still cover this col
	for _, index := range tblInfo.Indices {
		if index.Name.L == indexInfo.Name.L {
			continue
		}

		if index.Columns[0].Name.L != col.Name.L {
			continue
		}

		AddIndexColumnFlag(tblInfo, index)
	}
}

// ValidateRenameIndex checks if index name is ok to be renamed.
func ValidateRenameIndex(from, to model.CIStr, tbl *model.TableInfo) (ignore bool, err error) {
	if fromIdx := tbl.FindIndexByName(from.L); fromIdx == nil {
		return false, errors.Trace(infoschema.ErrKeyNotExists.GenWithStackByArgs(from.O, tbl.Name))
	}
	// Take case-sensitivity into account, if `FromKey` and  `ToKey` are the same, nothing need to be changed
	if from.O == to.O {
		return true, nil
	}
	// If spec.FromKey.L == spec.ToKey.L, we operate on the same index(case-insensitive) and change its name (case-sensitive)
	// e.g: from `inDex` to `IndEX`. Otherwise, we try to rename an index to another different index which already exists,
	// that's illegal by rule.
	if toIdx := tbl.FindIndexByName(to.L); toIdx != nil && from.L != to.L {
		return false, errors.Trace(infoschema.ErrKeyNameDuplicate.GenWithStackByArgs(toIdx.Name.O))
	}
	return false, nil
}

func onRenameIndex(d *ddlCtx, t *meta.Meta, job *model.Job) (ver int64, _ error) {
	tblInfo, from, to, err := checkRenameIndex(t, job)
	if err != nil || tblInfo == nil {
		return ver, errors.Trace(err)
	}
	if tblInfo.TableCacheStatusType != model.TableCacheStatusDisable {
		return ver, errors.Trace(dbterror.ErrOptOnCacheTable.GenWithStackByArgs("Rename Index"))
	}

	if job.MultiSchemaInfo != nil && job.MultiSchemaInfo.Revertible {
		job.MarkNonRevertible()
		// Store the mark and enter the next DDL handling loop.
		return updateVersionAndTableInfoWithCheck(d, t, job, tblInfo, false)
	}

	renameIndexes(tblInfo, from, to)
	if ver, err = updateVersionAndTableInfo(d, t, job, tblInfo, true); err != nil {
		job.State = model.JobStateCancelled
		return ver, errors.Trace(err)
	}
	job.FinishTableJob(model.JobStateDone, model.StatePublic, ver, tblInfo)
	return ver, nil
}

func validateAlterIndexVisibility(ctx sessionctx.Context, indexName model.CIStr, invisible bool, tbl *model.TableInfo) (bool, error) {
	var idx *model.IndexInfo
	if idx = tbl.FindIndexByName(indexName.L); idx == nil || idx.State != model.StatePublic {
		return false, errors.Trace(infoschema.ErrKeyNotExists.GenWithStackByArgs(indexName.O, tbl.Name))
	}
	if ctx == nil || ctx.GetSessionVars() == nil || ctx.GetSessionVars().StmtCtx.MultiSchemaInfo == nil {
		// Early return.
		if idx.Invisible == invisible {
			return true, nil
		}
	}
	return false, nil
}

func onAlterIndexVisibility(d *ddlCtx, t *meta.Meta, job *model.Job) (ver int64, _ error) {
	tblInfo, from, invisible, err := checkAlterIndexVisibility(t, job)
	if err != nil || tblInfo == nil {
		return ver, errors.Trace(err)
	}

	if job.MultiSchemaInfo != nil && job.MultiSchemaInfo.Revertible {
		job.MarkNonRevertible()
		return updateVersionAndTableInfo(d, t, job, tblInfo, false)
	}

	setIndexVisibility(tblInfo, from, invisible)
	if ver, err = updateVersionAndTableInfoWithCheck(d, t, job, tblInfo, true); err != nil {
		job.State = model.JobStateCancelled
		return ver, errors.Trace(err)
	}
	job.FinishTableJob(model.JobStateDone, model.StatePublic, ver, tblInfo)
	return ver, nil
}

func setIndexVisibility(tblInfo *model.TableInfo, name model.CIStr, invisible bool) {
	for _, idx := range tblInfo.Indices {
		if idx.Name.L == name.L || (isTempIdxInfo(idx, tblInfo) && getChangingIndexOriginName(idx) == name.O) {
			idx.Invisible = invisible
		}
	}
}

func getNullColInfos(tblInfo *model.TableInfo, indexInfo *model.IndexInfo) ([]*model.ColumnInfo, error) {
	nullCols := make([]*model.ColumnInfo, 0, len(indexInfo.Columns))
	for _, colName := range indexInfo.Columns {
		col := model.FindColumnInfo(tblInfo.Columns, colName.Name.L)
		if !mysql.HasNotNullFlag(col.GetFlag()) || mysql.HasPreventNullInsertFlag(col.GetFlag()) {
			nullCols = append(nullCols, col)
		}
	}
	return nullCols, nil
}

func checkPrimaryKeyNotNull(d *ddlCtx, w *worker, t *meta.Meta, job *model.Job,
	tblInfo *model.TableInfo, indexInfo *model.IndexInfo) (warnings []string, err error) {
	if !indexInfo.Primary {
		return nil, nil
	}

	dbInfo, err := checkSchemaExistAndCancelNotExistJob(t, job)
	if err != nil {
		return nil, err
	}
	nullCols, err := getNullColInfos(tblInfo, indexInfo)
	if err != nil {
		return nil, err
	}
	if len(nullCols) == 0 {
		return nil, nil
	}

	err = modifyColsFromNull2NotNull(w, dbInfo, tblInfo, nullCols, &model.ColumnInfo{Name: model.NewCIStr("")}, false)
	if err == nil {
		return nil, nil
	}
	_, err = convertAddIdxJob2RollbackJob(d, t, job, tblInfo, indexInfo, err)
	// TODO: Support non-strict mode.
	// warnings = append(warnings, ErrWarnDataTruncated.GenWithStackByArgs(oldCol.Name.L, 0).Error())
	return nil, err
}

// moveAndUpdateHiddenColumnsToPublic updates the hidden columns to public, and
// moves the hidden columns to proper offsets, so that Table.Columns' states meet the assumption of
// [public, public, ..., public, non-public, non-public, ..., non-public].
func moveAndUpdateHiddenColumnsToPublic(tblInfo *model.TableInfo, idxInfo *model.IndexInfo) {
	hiddenColOffset := make(map[int]struct{}, 0)
	for _, col := range idxInfo.Columns {
		if tblInfo.Columns[col.Offset].Hidden {
			hiddenColOffset[col.Offset] = struct{}{}
		}
	}
	if len(hiddenColOffset) == 0 {
		return
	}
	// Find the first non-public column.
	firstNonPublicPos := len(tblInfo.Columns) - 1
	for i, c := range tblInfo.Columns {
		if c.State != model.StatePublic {
			firstNonPublicPos = i
			break
		}
	}
	for _, col := range idxInfo.Columns {
		tblInfo.Columns[col.Offset].State = model.StatePublic
		if _, needMove := hiddenColOffset[col.Offset]; needMove {
			tblInfo.MoveColumnInfo(col.Offset, firstNonPublicPos)
		}
	}
}

func (w *worker) onCreateIndex(d *ddlCtx, t *meta.Meta, job *model.Job, isPK bool) (ver int64, err error) {
	// Handle the rolling back job.
	if job.IsRollingback() {
		ver, err = onDropIndex(d, t, job)
		if err != nil {
			return ver, errors.Trace(err)
		}
		return ver, nil
	}

	// Handle normal job.
	schemaID := job.SchemaID
	tblInfo, err := GetTableInfoAndCancelFaultJob(t, job, schemaID)
	if err != nil {
		return ver, errors.Trace(err)
	}
	if tblInfo.TableCacheStatusType != model.TableCacheStatusDisable {
		return ver, errors.Trace(dbterror.ErrOptOnCacheTable.GenWithStackByArgs("Create Index"))
	}

	var (
		unique                  bool
		global                  bool
		indexName               model.CIStr
		indexPartSpecifications []*ast.IndexPartSpecification
		indexOption             *ast.IndexOption
		sqlMode                 mysql.SQLMode
		warnings                []string
		hiddenCols              []*model.ColumnInfo
	)
	if isPK {
		// Notice: sqlMode and warnings is used to support non-strict mode.
		err = job.DecodeArgs(&unique, &indexName, &indexPartSpecifications, &indexOption, &sqlMode, &warnings, &global)
	} else {
		err = job.DecodeArgs(&unique, &indexName, &indexPartSpecifications, &indexOption, &hiddenCols, &global)
	}
	if err != nil {
		job.State = model.JobStateCancelled
		return ver, errors.Trace(err)
	}

	indexInfo := tblInfo.FindIndexByName(indexName.L)
	if indexInfo != nil && indexInfo.State == model.StatePublic {
		job.State = model.JobStateCancelled
		err = dbterror.ErrDupKeyName.GenWithStack("index already exist %s", indexName)
		if isPK {
			err = infoschema.ErrMultiplePriKey
		}
		return ver, err
	}

	if indexInfo == nil {
		for _, hiddenCol := range hiddenCols {
			columnInfo := model.FindColumnInfo(tblInfo.Columns, hiddenCol.Name.L)
			if columnInfo != nil && columnInfo.State == model.StatePublic {
				// We already have a column with the same column name.
				job.State = model.JobStateCancelled
				// TODO: refine the error message
				return ver, infoschema.ErrColumnExists.GenWithStackByArgs(hiddenCol.Name)
			}
		}
	}

	if indexInfo == nil {
		if len(hiddenCols) > 0 {
			for _, hiddenCol := range hiddenCols {
				InitAndAddColumnToTable(tblInfo, hiddenCol)
			}
		}
		if err = checkAddColumnTooManyColumns(len(tblInfo.Columns)); err != nil {
			job.State = model.JobStateCancelled
			return ver, errors.Trace(err)
		}
		indexInfo, err = BuildIndexInfo(
			nil,
			tblInfo.Columns,
			indexName,
			isPK,
			unique,
			global,
			indexPartSpecifications,
			indexOption,
			model.StateNone,
		)
		if err != nil {
			job.State = model.JobStateCancelled
			return ver, errors.Trace(err)
		}
		if isPK {
			if _, err = CheckPKOnGeneratedColumn(tblInfo, indexPartSpecifications); err != nil {
				job.State = model.JobStateCancelled
				return ver, err
			}
		}
		indexInfo.ID = AllocateIndexID(tblInfo)
		tblInfo.Indices = append(tblInfo.Indices, indexInfo)
		if err = checkTooManyIndexes(tblInfo.Indices); err != nil {
			job.State = model.JobStateCancelled
			return ver, errors.Trace(err)
		}
		// Here we need do this check before set state to `DeleteOnly`,
		// because if hidden columns has been set to `DeleteOnly`,
		// the `DeleteOnly` columns are missing when we do this check.
		if err := checkInvisibleIndexOnPK(tblInfo); err != nil {
			job.State = model.JobStateCancelled
			return ver, err
		}
		logutil.BgLogger().Info("[ddl] run add index job", zap.String("job", job.String()), zap.Reflect("indexInfo", indexInfo))
	}
	originalState := indexInfo.State
	switch indexInfo.State {
	case model.StateNone:
		// none -> delete only
		reorgTp := pickBackfillType(w, job)
		if reorgTp.NeedMergeProcess() {
			// Increase telemetryAddIndexIngestUsage
			telemetryAddIndexIngestUsage.Inc()
			indexInfo.BackfillState = model.BackfillStateRunning
		}
		indexInfo.State = model.StateDeleteOnly
		moveAndUpdateHiddenColumnsToPublic(tblInfo, indexInfo)
		ver, err = updateVersionAndTableInfoWithCheck(d, t, job, tblInfo, originalState != indexInfo.State)
		if err != nil {
			return ver, err
		}
		job.SchemaState = model.StateDeleteOnly
	case model.StateDeleteOnly:
		// delete only -> write only
		indexInfo.State = model.StateWriteOnly
		_, err = checkPrimaryKeyNotNull(d, w, t, job, tblInfo, indexInfo)
		if err != nil {
			break
		}
		ver, err = updateVersionAndTableInfo(d, t, job, tblInfo, originalState != indexInfo.State)
		if err != nil {
			return ver, err
		}
		job.SchemaState = model.StateWriteOnly
	case model.StateWriteOnly:
		// write only -> reorganization
		indexInfo.State = model.StateWriteReorganization
		_, err = checkPrimaryKeyNotNull(d, w, t, job, tblInfo, indexInfo)
		if err != nil {
			break
		}
		ver, err = updateVersionAndTableInfo(d, t, job, tblInfo, originalState != indexInfo.State)
		if err != nil {
			return ver, err
		}
		// Initialize SnapshotVer to 0 for later reorganization check.
		job.SnapshotVer = 0
		job.SchemaState = model.StateWriteReorganization
	case model.StateWriteReorganization:
		// reorganization -> public
		tbl, err := getTable(d.store, schemaID, tblInfo)
		if err != nil {
			return ver, errors.Trace(err)
		}

		var done bool
		if job.MultiSchemaInfo != nil {
			done, ver, err = doReorgWorkForCreateIndexMultiSchema(w, d, t, job, tbl, indexInfo)
		} else {
			// TODO: Support typeAddIndexMergeTmpWorker and partitionTable.
			isDistReorg := variable.DDLEnableDistributeReorg.Load()
			if isDistReorg {
				done, ver, err = doReorgWorkForCreateIndexWithDistReorg(w, d, t, job, tbl, indexInfo)
			} else {
				done, ver, err = doReorgWorkForCreateIndex(w, d, t, job, tbl, indexInfo)
			}
		}
		if !done {
			return ver, err
		}

		// Set column index flag.
		AddIndexColumnFlag(tblInfo, indexInfo)
		if isPK {
			if err = UpdateColsNull2NotNull(tblInfo, indexInfo); err != nil {
				return ver, errors.Trace(err)
			}
		}
		indexInfo.State = model.StatePublic
		ver, err = updateVersionAndTableInfo(d, t, job, tblInfo, originalState != indexInfo.State)
		if err != nil {
			return ver, errors.Trace(err)
		}
		job.Args = []interface{}{indexInfo.ID, false /*if exists*/, getPartitionIDs(tbl.Meta())}
		// Finish this job.
		job.FinishTableJob(model.JobStateDone, model.StatePublic, ver, tblInfo)
		if job.ReorgMeta.ReorgTp == model.ReorgTypeLitMerge {
			ingest.LitBackCtxMgr.Unregister(job.ID)
		}
	default:
		err = dbterror.ErrInvalidDDLState.GenWithStackByArgs("index", tblInfo.State)
	}

	return ver, errors.Trace(err)
}

// pickBackfillType determines which backfill process will be used.
func pickBackfillType(w *worker, job *model.Job) model.ReorgType {
	if job.ReorgMeta.ReorgTp != model.ReorgTypeNone {
		// The backfill task has been started.
		// Don't switch the backfill process.
		return job.ReorgMeta.ReorgTp
	}
	if IsEnableFastReorg() {
		var useIngest bool
		if ingest.LitInitialized {
			useIngest = canUseIngest(w)
			if useIngest {
				job.ReorgMeta.ReorgTp = model.ReorgTypeLitMerge
				return model.ReorgTypeLitMerge
			}
		}
		// The lightning environment is unavailable, but we can still use the txn-merge backfill.
		logutil.BgLogger().Info("[ddl] fallback to txn-merge backfill process",
			zap.Bool("lightning env initialized", ingest.LitInitialized),
			zap.Bool("can use ingest", useIngest))
		job.ReorgMeta.ReorgTp = model.ReorgTypeTxnMerge
		return model.ReorgTypeTxnMerge
	}
	job.ReorgMeta.ReorgTp = model.ReorgTypeTxn
	return model.ReorgTypeTxn
}

// canUseIngest indicates whether it can use ingest way to backfill index.
func canUseIngest(w *worker) bool {
	// We only allow one task to use ingest at the same time, in order to limit the CPU usage.
	activeJobIDs := ingest.LitBackCtxMgr.Keys()
	if len(activeJobIDs) > 0 {
		logutil.BgLogger().Info("[ddl-ingest] ingest backfill is already in use by another DDL job",
			zap.Int64("job ID", activeJobIDs[0]))
		return false
	}
	ctx, err := w.sessPool.get()
	if err != nil {
		return false
	}
	defer w.sessPool.put(ctx)
	failpoint.Inject("EnablePiTR", func() {
		logutil.BgLogger().Info("lightning: mock enable PiTR")
		failpoint.Return(true)
	})
	// Ingest way is not compatible with PiTR.
	return !utils.IsLogBackupInUse(ctx)
}

// IngestJobsNotExisted checks the ddl about `add index` with ingest method not existed.
func IngestJobsNotExisted(ctx sessionctx.Context) bool {
	sess := session{ctx}
	template := "select job_meta from mysql.tidb_ddl_job where reorg and (type = %d or type = %d) and processing;"
	sql := fmt.Sprintf(template, model.ActionAddIndex, model.ActionAddPrimaryKey)
	rows, err := sess.execute(context.Background(), sql, "check-pitr")
	if err != nil {
		logutil.BgLogger().Warn("cannot check ingest job", zap.Error(err))
		return false
	}
	for _, row := range rows {
		jobBinary := row.GetBytes(0)
		runJob := model.Job{}
		err := runJob.Decode(jobBinary)
		if err != nil {
			logutil.BgLogger().Warn("cannot check ingest job", zap.Error(err))
			return false
		}
		// Check whether this add index job is using lightning to do the backfill work.
		if runJob.ReorgMeta.ReorgTp == model.ReorgTypeLitMerge {
			return false
		}
	}
	return true
}

// tryFallbackToTxnMerge changes the reorg type to txn-merge if the lightning backfill meets something wrong.
func tryFallbackToTxnMerge(job *model.Job, err error) error {
	if job.State != model.JobStateRollingback {
		logutil.BgLogger().Info("[ddl] fallback to txn-merge backfill process", zap.Error(err))
		job.ReorgMeta.ReorgTp = model.ReorgTypeTxnMerge
		job.SnapshotVer = 0
		job.RowCount = 0
		return nil
	}
	return err
}

func doReorgWorkForCreateIndexMultiSchema(w *worker, d *ddlCtx, t *meta.Meta, job *model.Job,
	tbl table.Table, indexInfo *model.IndexInfo) (done bool, ver int64, err error) {
	if job.MultiSchemaInfo.Revertible {
		done, ver, err = doReorgWorkForCreateIndex(w, d, t, job, tbl, indexInfo)
		if done {
			job.MarkNonRevertible()
		}
		// We need another round to wait for all the others sub-jobs to finish.
		return false, ver, err
	}
	return true, ver, err
}

func doReorgWorkForCreateIndex(w *worker, d *ddlCtx, t *meta.Meta, job *model.Job,
	tbl table.Table, indexInfo *model.IndexInfo) (done bool, ver int64, err error) {
	bfProcess := pickBackfillType(w, job)
	if !bfProcess.NeedMergeProcess() {
		return runReorgJobAndHandleErr(w, d, t, job, tbl, indexInfo, false)
	}
	switch indexInfo.BackfillState {
	case model.BackfillStateRunning:
		logutil.BgLogger().Info("[ddl] index backfill state running",
			zap.Int64("job ID", job.ID), zap.String("table", tbl.Meta().Name.O),
			zap.Bool("ingest mode", bfProcess == model.ReorgTypeLitMerge),
			zap.String("index", indexInfo.Name.O))
		switch bfProcess {
		case model.ReorgTypeLitMerge:
			bc, ok := ingest.LitBackCtxMgr.Load(job.ID)
			if ok && bc.Done() {
				break
			}
			if !ok && job.SnapshotVer != 0 {
				// The owner is crashed or changed, we need to restart the backfill.
				job.SnapshotVer = 0
				job.RowCount = 0
				return false, ver, nil
			}
			bc, err = ingest.LitBackCtxMgr.Register(w.ctx, indexInfo.Unique, job.ID, job.ReorgMeta.SQLMode)
			if err != nil {
				err = tryFallbackToTxnMerge(job, err)
				return false, ver, errors.Trace(err)
			}
			done, ver, err = runReorgJobAndHandleErr(w, d, t, job, tbl, indexInfo, false)
			if err != nil {
				ingest.LitBackCtxMgr.Unregister(job.ID)
				err = tryFallbackToTxnMerge(job, err)
				return false, ver, errors.Trace(err)
			}
			if !done {
				return false, ver, nil
			}
			err = bc.FinishImport(indexInfo.ID, indexInfo.Unique, tbl)
			if err != nil {
				if kv.ErrKeyExists.Equal(err) || common.ErrFoundDuplicateKeys.Equal(err) {
					logutil.BgLogger().Warn("[ddl] import index duplicate key, convert job to rollback", zap.String("job", job.String()), zap.Error(err))
					if common.ErrFoundDuplicateKeys.Equal(err) {
						err = convertToKeyExistsErr(err, indexInfo, tbl.Meta())
					}
					ver, err = convertAddIdxJob2RollbackJob(d, t, job, tbl.Meta(), indexInfo, err)
				} else {
					logutil.BgLogger().Warn("[ddl] lightning import error", zap.Error(err))
					err = tryFallbackToTxnMerge(job, err)
				}
				ingest.LitBackCtxMgr.Unregister(job.ID)
				return false, ver, errors.Trace(err)
			}
			bc.SetDone()
		case model.ReorgTypeTxnMerge:
			done, ver, err = runReorgJobAndHandleErr(w, d, t, job, tbl, indexInfo, false)
			if err != nil || !done {
				return false, ver, errors.Trace(err)
			}
		}
		indexInfo.BackfillState = model.BackfillStateReadyToMerge
		ver, err = updateVersionAndTableInfo(d, t, job, tbl.Meta(), true)
		return false, ver, errors.Trace(err)
	case model.BackfillStateReadyToMerge:
		logutil.BgLogger().Info("[ddl] index backfill state ready to merge", zap.Int64("job ID", job.ID),
			zap.String("table", tbl.Meta().Name.O), zap.String("index", indexInfo.Name.O))
		indexInfo.BackfillState = model.BackfillStateMerging
		if bfProcess == model.ReorgTypeLitMerge {
			ingest.LitBackCtxMgr.Unregister(job.ID)
		}
		job.SnapshotVer = 0 // Reset the snapshot version for merge index reorg.
		ver, err = updateVersionAndTableInfo(d, t, job, tbl.Meta(), true)
		return false, ver, errors.Trace(err)
	case model.BackfillStateMerging:
		done, ver, err = runReorgJobAndHandleErr(w, d, t, job, tbl, indexInfo, true)
		if !done {
			return false, ver, err
		}
		indexInfo.BackfillState = model.BackfillStateInapplicable // Prevent double-write on this index.
		ver, err = updateVersionAndTableInfo(d, t, job, tbl.Meta(), true)
		return true, ver, err
	default:
		return false, 0, dbterror.ErrInvalidDDLState.GenWithStackByArgs("backfill", indexInfo.BackfillState)
	}
}

<<<<<<< HEAD
func doReorgWorkForCreateIndexWithDistReorg(w *worker, d *ddlCtx, t *meta.Meta, job *model.Job,
	tbl table.Table, indexInfo *model.IndexInfo) (done bool, ver int64, err error) {
	bfProcess := pickBackfillType(w, job)
	if !bfProcess.NeedMergeProcess() {
		return runReorgJobAndHandleErr(w, d, t, job, tbl, indexInfo, false)
	}
	switch indexInfo.BackfillState {
	case model.BackfillStateRunning:
		logutil.BgLogger().Info("[ddl] index backfill state running",
			zap.Int64("job ID", job.ID), zap.String("table", tbl.Meta().Name.O),
			zap.Bool("ingest mode", bfProcess == model.ReorgTypeLitMerge),
			zap.String("index", indexInfo.Name.O))
		switch bfProcess {
		case model.ReorgTypeLitMerge:
			done, ver, err = runReorgJobAndHandleErr(w, d, t, job, tbl, indexInfo, false)
			if err != nil {
				logutil.BgLogger().Warn("[ddl] dist lightning import error", zap.Error(err))
				return false, ver, errors.Trace(err)
			}
			if !done {
				return false, ver, nil
			}
		case model.ReorgTypeTxnMerge:
			done, ver, err = runReorgJobAndHandleErr(w, d, t, job, tbl, indexInfo, false)
			if err != nil || !done {
				return false, ver, errors.Trace(err)
			}
		}
		indexInfo.BackfillState = model.BackfillStateReadyToMerge
		ver, err = updateVersionAndTableInfo(d, t, job, tbl.Meta(), true)
		return false, ver, errors.Trace(err)
	case model.BackfillStateReadyToMerge:
		logutil.BgLogger().Info("[ddl] index backfill state ready to merge", zap.Int64("job ID", job.ID),
			zap.String("table", tbl.Meta().Name.O), zap.String("index", indexInfo.Name.O))
		indexInfo.BackfillState = model.BackfillStateMerging
		if bfProcess == model.ReorgTypeLitMerge {
			ingest.LitBackCtxMgr.Unregister(job.ID)
		}
		job.SnapshotVer = 0 // Reset the snapshot version for merge index reorg.
		ver, err = updateVersionAndTableInfo(d, t, job, tbl.Meta(), true)
		return false, ver, errors.Trace(err)
	case model.BackfillStateMerging:
		done, ver, err = runReorgJobAndHandleErr(w, d, t, job, tbl, indexInfo, true)
		if !done {
			return false, ver, err
		}
		indexInfo.BackfillState = model.BackfillStateInapplicable // Prevent double-write on this index.
		return true, ver, nil
	default:
		return false, 0, dbterror.ErrInvalidDDLState.GenWithStackByArgs("backfill", indexInfo.BackfillState)
	}
=======
func convertToKeyExistsErr(originErr error, idxInfo *model.IndexInfo, tblInfo *model.TableInfo) error {
	tErr, ok := errors.Cause(originErr).(*terror.Error)
	if !ok {
		return originErr
	}
	if len(tErr.Args()) != 2 {
		return originErr
	}
	key, keyIsByte := tErr.Args()[0].([]byte)
	value, valIsByte := tErr.Args()[1].([]byte)
	if !keyIsByte || !valIsByte {
		return originErr
	}
	return genKeyExistsErr(key, value, idxInfo, tblInfo)
>>>>>>> 280b7732
}

func runReorgJobAndHandleErr(w *worker, d *ddlCtx, t *meta.Meta, job *model.Job,
	tbl table.Table, indexInfo *model.IndexInfo, mergingTmpIdx bool) (done bool, ver int64, err error) {
	elements := []*meta.Element{{ID: indexInfo.ID, TypeKey: meta.IndexElementKey}}
	sctx, err1 := w.sessPool.get()
	if err1 != nil {
		err = err1
		return
	}
	defer w.sessPool.put(sctx)
	rh := newReorgHandler(newSession(sctx))
	dbInfo, err := t.GetDatabase(job.SchemaID)
	if err != nil {
		return false, ver, errors.Trace(err)
	}
	reorgInfo, err := getReorgInfo(d.jobContext(job.ID), d, rh, job, dbInfo, tbl, elements, mergingTmpIdx)
	if err != nil || reorgInfo.first {
		// If we run reorg firstly, we should update the job snapshot version
		// and then run the reorg next time.
		return false, ver, errors.Trace(err)
	}
	err = w.runReorgJob(rh, reorgInfo, tbl.Meta(), d.lease, func() (addIndexErr error) {
		defer util.Recover(metrics.LabelDDL, "onCreateIndex",
			func() {
				addIndexErr = dbterror.ErrCancelledDDLJob.GenWithStack("add table `%v` index `%v` panic", tbl.Meta().Name, indexInfo.Name)
			}, false)
		return w.addTableIndex(tbl, reorgInfo)
	})
	if err != nil {
		if dbterror.ErrWaitReorgTimeout.Equal(err) {
			// if timeout, we should return, check for the owner and re-wait job done.
			return false, ver, nil
		}
		if kv.ErrKeyExists.Equal(err) || dbterror.ErrCancelledDDLJob.Equal(err) || dbterror.ErrCantDecodeRecord.Equal(err) ||
			// TODO: Remove this check make it can be retry. Related test is TestModifyColumnReorgInfo.
			variable.DDLEnableDistributeReorg.Load() {
			logutil.BgLogger().Warn("[ddl] run add index job failed, convert job to rollback", zap.String("job", job.String()), zap.Error(err))
			ver, err = convertAddIdxJob2RollbackJob(d, t, job, tbl.Meta(), indexInfo, err)
			if err1 := rh.RemoveDDLReorgHandle(job, reorgInfo.elements); err1 != nil {
				logutil.BgLogger().Warn("[ddl] run add index job failed, convert job to rollback, RemoveDDLReorgHandle failed", zap.String("job", job.String()), zap.Error(err1))
			}
		}
		return false, ver, errors.Trace(err)
	}
	return true, ver, nil
}

func onDropIndex(d *ddlCtx, t *meta.Meta, job *model.Job) (ver int64, _ error) {
	tblInfo, indexInfo, ifExists, err := checkDropIndex(d, t, job)
	if err != nil {
		if ifExists && dbterror.ErrCantDropFieldOrKey.Equal(err) {
			job.Warning = toTError(err)
			job.State = model.JobStateDone
			return ver, nil
		}
		return ver, errors.Trace(err)
	}
	if tblInfo.TableCacheStatusType != model.TableCacheStatusDisable {
		return ver, errors.Trace(dbterror.ErrOptOnCacheTable.GenWithStackByArgs("Drop Index"))
	}

	if job.MultiSchemaInfo != nil && !job.IsRollingback() && job.MultiSchemaInfo.Revertible {
		job.MarkNonRevertible()
		job.SchemaState = indexInfo.State
		return updateVersionAndTableInfo(d, t, job, tblInfo, false)
	}

	originalState := indexInfo.State
	switch indexInfo.State {
	case model.StatePublic:
		// public -> write only
		indexInfo.State = model.StateWriteOnly
		ver, err = updateVersionAndTableInfo(d, t, job, tblInfo, originalState != indexInfo.State)
		if err != nil {
			return ver, errors.Trace(err)
		}
	case model.StateWriteOnly:
		// write only -> delete only
		indexInfo.State = model.StateDeleteOnly
		ver, err = updateVersionAndTableInfo(d, t, job, tblInfo, originalState != indexInfo.State)
		if err != nil {
			return ver, errors.Trace(err)
		}
	case model.StateDeleteOnly:
		// delete only -> reorganization
		indexInfo.State = model.StateDeleteReorganization
		ver, err = updateVersionAndTableInfo(d, t, job, tblInfo, originalState != indexInfo.State)
		if err != nil {
			return ver, errors.Trace(err)
		}
	case model.StateDeleteReorganization:
		// reorganization -> absent
		indexInfo.State = model.StateNone
		// Set column index flag.
		DropIndexColumnFlag(tblInfo, indexInfo)
		RemoveDependentHiddenColumns(tblInfo, indexInfo)
		removeIndexInfo(tblInfo, indexInfo)

		failpoint.Inject("mockExceedErrorLimit", func(val failpoint.Value) {
			//nolint:forcetypeassert
			if val.(bool) {
				panic("panic test in cancelling add index")
			}
		})

		ver, err = updateVersionAndTableInfoWithCheck(d, t, job, tblInfo, originalState != model.StateNone)
		if err != nil {
			return ver, errors.Trace(err)
		}

		// Finish this job.
		if job.IsRollingback() {
			job.FinishTableJob(model.JobStateRollbackDone, model.StateNone, ver, tblInfo)
			if job.ReorgMeta.ReorgTp == model.ReorgTypeLitMerge {
				ingest.LitBackCtxMgr.Unregister(job.ID)
			}
			job.Args[0] = indexInfo.ID
		} else {
			// the partition ids were append by convertAddIdxJob2RollbackJob, it is weird, but for the compatibility,
			// we should keep appending the partitions in the convertAddIdxJob2RollbackJob.
			job.FinishTableJob(model.JobStateDone, model.StateNone, ver, tblInfo)
			job.Args = append(job.Args, indexInfo.ID, getPartitionIDs(tblInfo))
		}
	default:
		return ver, errors.Trace(dbterror.ErrInvalidDDLState.GenWithStackByArgs("index", indexInfo.State))
	}
	job.SchemaState = indexInfo.State
	return ver, errors.Trace(err)
}

// RemoveDependentHiddenColumns removes hidden columns by the indexInfo.
func RemoveDependentHiddenColumns(tblInfo *model.TableInfo, idxInfo *model.IndexInfo) {
	hiddenColOffs := make([]int, 0)
	for _, indexColumn := range idxInfo.Columns {
		col := tblInfo.Columns[indexColumn.Offset]
		if col.Hidden {
			hiddenColOffs = append(hiddenColOffs, col.Offset)
		}
	}
	// Sort the offset in descending order.
	slices.SortFunc(hiddenColOffs, func(a, b int) bool { return a > b })
	// Move all the dependent hidden columns to the end.
	endOffset := len(tblInfo.Columns) - 1
	for _, offset := range hiddenColOffs {
		tblInfo.MoveColumnInfo(offset, endOffset)
	}
	tblInfo.Columns = tblInfo.Columns[:len(tblInfo.Columns)-len(hiddenColOffs)]
}

func removeIndexInfo(tblInfo *model.TableInfo, idxInfo *model.IndexInfo) {
	indices := tblInfo.Indices
	offset := -1
	for i, idx := range indices {
		if idxInfo.ID == idx.ID {
			offset = i
			break
		}
	}
	if offset == -1 {
		// The target index has been removed.
		return
	}
	// Remove the target index.
	tblInfo.Indices = append(tblInfo.Indices[:offset], tblInfo.Indices[offset+1:]...)
}

func checkDropIndex(d *ddlCtx, t *meta.Meta, job *model.Job) (*model.TableInfo, *model.IndexInfo, bool /* ifExists */, error) {
	schemaID := job.SchemaID
	tblInfo, err := GetTableInfoAndCancelFaultJob(t, job, schemaID)
	if err != nil {
		return nil, nil, false, errors.Trace(err)
	}

	var indexName model.CIStr
	var ifExists bool
	if err = job.DecodeArgs(&indexName, &ifExists); err != nil {
		job.State = model.JobStateCancelled
		return nil, nil, false, errors.Trace(err)
	}

	indexInfo := tblInfo.FindIndexByName(indexName.L)
	if indexInfo == nil {
		job.State = model.JobStateCancelled
		return nil, nil, ifExists, dbterror.ErrCantDropFieldOrKey.GenWithStack("index %s doesn't exist", indexName)
	}

	// Double check for drop index on auto_increment column.
	err = CheckDropIndexOnAutoIncrementColumn(tblInfo, indexInfo)
	if err != nil {
		job.State = model.JobStateCancelled
		return nil, nil, false, autoid.ErrWrongAutoKey
	}

	// Check that drop primary index will not cause invisible implicit primary index.
	if err := checkInvisibleIndexesOnPK(tblInfo, []*model.IndexInfo{indexInfo}, job); err != nil {
		job.State = model.JobStateCancelled
		return nil, nil, false, errors.Trace(err)
	}

	// Double check for drop index needed in foreign key.
	if err := checkIndexNeededInForeignKeyInOwner(d, t, job, job.SchemaName, tblInfo, indexInfo); err != nil {
		return nil, nil, false, errors.Trace(err)
	}
	return tblInfo, indexInfo, false, nil
}

func checkInvisibleIndexesOnPK(tblInfo *model.TableInfo, indexInfos []*model.IndexInfo, job *model.Job) error {
	newIndices := make([]*model.IndexInfo, 0, len(tblInfo.Indices))
	for _, oidx := range tblInfo.Indices {
		needAppend := true
		for _, idx := range indexInfos {
			if idx.Name.L == oidx.Name.L {
				needAppend = false
				break
			}
		}
		if needAppend {
			newIndices = append(newIndices, oidx)
		}
	}
	newTbl := tblInfo.Clone()
	newTbl.Indices = newIndices
	if err := checkInvisibleIndexOnPK(newTbl); err != nil {
		job.State = model.JobStateCancelled
		return err
	}

	return nil
}

// CheckDropIndexOnAutoIncrementColumn checks if the index to drop is on auto_increment column.
func CheckDropIndexOnAutoIncrementColumn(tblInfo *model.TableInfo, indexInfo *model.IndexInfo) error {
	cols := tblInfo.Columns
	for _, idxCol := range indexInfo.Columns {
		flag := cols[idxCol.Offset].GetFlag()
		if !mysql.HasAutoIncrementFlag(flag) {
			continue
		}
		// check the count of index on auto_increment column.
		count := 0
		for _, idx := range tblInfo.Indices {
			for _, c := range idx.Columns {
				if c.Name.L == idxCol.Name.L {
					count++
					break
				}
			}
		}
		if tblInfo.PKIsHandle && mysql.HasPriKeyFlag(flag) {
			count++
		}
		if count < 2 {
			return autoid.ErrWrongAutoKey
		}
	}
	return nil
}

func checkRenameIndex(t *meta.Meta, job *model.Job) (*model.TableInfo, model.CIStr, model.CIStr, error) {
	var from, to model.CIStr
	schemaID := job.SchemaID
	tblInfo, err := GetTableInfoAndCancelFaultJob(t, job, schemaID)
	if err != nil {
		return nil, from, to, errors.Trace(err)
	}

	if err := job.DecodeArgs(&from, &to); err != nil {
		job.State = model.JobStateCancelled
		return nil, from, to, errors.Trace(err)
	}

	// Double check. See function `RenameIndex` in ddl_api.go
	duplicate, err := ValidateRenameIndex(from, to, tblInfo)
	if duplicate {
		return nil, from, to, nil
	}
	if err != nil {
		job.State = model.JobStateCancelled
		return nil, from, to, errors.Trace(err)
	}
	return tblInfo, from, to, errors.Trace(err)
}

func checkAlterIndexVisibility(t *meta.Meta, job *model.Job) (*model.TableInfo, model.CIStr, bool, error) {
	var (
		indexName model.CIStr
		invisible bool
	)

	schemaID := job.SchemaID
	tblInfo, err := GetTableInfoAndCancelFaultJob(t, job, schemaID)
	if err != nil {
		return nil, indexName, invisible, errors.Trace(err)
	}

	if err := job.DecodeArgs(&indexName, &invisible); err != nil {
		job.State = model.JobStateCancelled
		return nil, indexName, invisible, errors.Trace(err)
	}

	skip, err := validateAlterIndexVisibility(nil, indexName, invisible, tblInfo)
	if err != nil {
		job.State = model.JobStateCancelled
		return nil, indexName, invisible, errors.Trace(err)
	}
	if skip {
		job.State = model.JobStateDone
		return nil, indexName, invisible, nil
	}
	return tblInfo, indexName, invisible, nil
}

// indexRecord is the record information of an index.
type indexRecord struct {
	handle kv.Handle
	key    []byte        // It's used to lock a record. Record it to reduce the encoding time.
	vals   []types.Datum // It's the index values.
	rsData []types.Datum // It's the restored data for handle.
	skip   bool          // skip indicates that the index key is already exists, we should not add it.
}

type baseIndexWorker struct {
	*backfillCtx
	indexes []table.Index

	tp            backfillerType
	metricCounter prometheus.Counter

	// The following attributes are used to reduce memory allocation.
	defaultVals []types.Datum
	idxRecords  []*indexRecord
	rowMap      map[int64]types.Datum
	rowDecoder  *decoder.RowDecoder

	jobContext *JobContext
}

type addIndexWorker struct {
	baseIndexWorker
	index            table.Index
	writerCtx        *ingest.WriterContext
	copReqSenderPool *copReqSenderPool

	// The following attributes are used to reduce memory allocation.
	idxKeyBufs         [][]byte
	batchCheckKeys     []kv.Key
	batchCheckValues   [][]byte
	distinctCheckFlags []bool
}

func newAddIndexWorker(decodeColMap map[int64]decoder.Column, t table.PhysicalTable, bfCtx *backfillCtx, jc *JobContext, jobID, eleID int64, eleTypeKey []byte) (*addIndexWorker, error) {
	if !bytes.Equal(eleTypeKey, meta.IndexElementKey) {
		logutil.BgLogger().Error("Element type for addIndexWorker incorrect", zap.String("jobQuery", jc.cacheSQL),
			zap.Int64("job ID", jobID), zap.ByteString("element type", eleTypeKey), zap.Int64("element ID", eleID))
		return nil, errors.Errorf("element type is not index, typeKey: %v", eleTypeKey)
	}
	indexInfo := model.FindIndexInfoByID(t.Meta().Indices, eleID)
	index := tables.NewIndex(t.GetPhysicalID(), t.Meta(), indexInfo)
	rowDecoder := decoder.NewRowDecoder(t, t.WritableCols(), decodeColMap)

	var lwCtx *ingest.WriterContext
	if bfCtx.reorgTp == model.ReorgTypeLitMerge {
		bc, ok := ingest.LitBackCtxMgr.Load(jobID)
		if !ok {
			return nil, errors.Trace(errors.New(ingest.LitErrGetBackendFail))
		}
		ei, err := bc.EngMgr.Register(bc, jobID, eleID, bfCtx.schemaName, t.Meta().Name.O)
		if err != nil {
			return nil, errors.Trace(err)
		}
<<<<<<< HEAD
		lwCtx, err = ei.NewWriterCtx(bfCtx.id)
=======
		lwCtx, err = ei.NewWriterCtx(id, indexInfo.Unique)
>>>>>>> 280b7732
		if err != nil {
			return nil, err
		}
	}

	return &addIndexWorker{
		baseIndexWorker: baseIndexWorker{
			backfillCtx:   bfCtx,
			indexes:       []table.Index{index},
			rowDecoder:    rowDecoder,
			defaultVals:   make([]types.Datum, len(t.WritableCols())),
			rowMap:        make(map[int64]types.Datum, len(decodeColMap)),
			metricCounter: metrics.BackfillTotalCounter.WithLabelValues(metrics.GenerateReorgLabel("add_idx_rate", bfCtx.schemaName, t.Meta().Name.String())),
			jobContext:    jc,
		},
		index:     index,
		writerCtx: lwCtx,
	}, nil
}

func (w *baseIndexWorker) AddMetricInfo(cnt float64) {
	w.metricCounter.Add(cnt)
}

func (*baseIndexWorker) GetTasks() ([]*BackfillJob, error) {
	return nil, nil
}

func (w *baseIndexWorker) String() string {
	return w.tp.String()
}

func (w *baseIndexWorker) UpdateTask(bfJob *BackfillJob) error {
	s := newSession(w.backfillCtx.sessCtx)

	return s.runInTxn(func(se *session) error {
		jobs, err := GetBackfillJobs(se, BackfillTable, fmt.Sprintf("ddl_job_id = %d and ele_id = %d and ele_key = '%s' and id = %d",
			bfJob.JobID, bfJob.EleID, bfJob.EleKey, bfJob.ID), "update_backfill_task")
		if err != nil {
			return err
		}
		if len(jobs) == 0 {
			return dbterror.ErrDDLJobNotFound.FastGen("get zero backfill job")
		}
		if jobs[0].InstanceID != bfJob.InstanceID {
			return dbterror.ErrDDLJobNotFound.FastGenByArgs(fmt.Sprintf("get a backfill job %v, want instance ID %s", jobs[0], bfJob.InstanceID))
		}

		currTime, err := GetOracleTimeWithStartTS(se)
		if err != nil {
			return err
		}
		bfJob.InstanceLease = GetLeaseGoTime(currTime, InstanceLease)
		return updateBackfillJob(se, BackfillTable, bfJob, "update_backfill_task")
	})
}

func (w *baseIndexWorker) FinishTask(bfJob *BackfillJob) error {
	s := newSession(w.backfillCtx.sessCtx)
	return s.runInTxn(func(se *session) error {
		txn, err := se.txn()
		if err != nil {
			return errors.Trace(err)
		}
		bfJob.FinishTS = txn.StartTS()
		err = RemoveBackfillJob(se, false, bfJob)
		if err != nil {
			return err
		}
		return AddBackfillHistoryJob(se, []*BackfillJob{bfJob})
	})
}

func (w *baseIndexWorker) GetCtx() *backfillCtx {
	return w.backfillCtx
}

func newAddIndexWorkerContext(d *ddl, schemaName model.CIStr, tbl table.Table, workerCnt int,
	bfJob *BackfillJob, jobCtx *JobContext) (*backfillWorkerContext, error) {
	//nolint:forcetypeassert
	phyTbl := tbl.(table.PhysicalTable)
	return newBackfillWorkerContext(d, schemaName.O, tbl, workerCnt, bfJob.Meta,
		func(bfCtx *backfillCtx) (backfiller, error) {
			decodeColMap, err := makeupDecodeColMap(bfCtx.sessCtx, schemaName, phyTbl)
			if err != nil {
				logutil.BgLogger().Info("[ddl] make up decode column map failed", zap.Error(err))
				return nil, errors.Trace(err)
			}
			bf, err1 := newAddIndexWorker(decodeColMap, phyTbl, bfCtx, jobCtx, bfJob.JobID, bfJob.EleID, bfJob.EleKey)
			return bf, err1
		})
}

// mockNotOwnerErrOnce uses to make sure `notOwnerErr` only mock error once.
var mockNotOwnerErrOnce uint32

// getIndexRecord gets index columns values use w.rowDecoder, and generate indexRecord.
func (w *baseIndexWorker) getIndexRecord(idxInfo *model.IndexInfo, handle kv.Handle, recordKey []byte) (*indexRecord, error) {
	cols := w.table.WritableCols()
	failpoint.Inject("MockGetIndexRecordErr", func(val failpoint.Value) {
		if valStr, ok := val.(string); ok {
			switch valStr {
			case "cantDecodeRecordErr":
				failpoint.Return(nil, errors.Trace(dbterror.ErrCantDecodeRecord.GenWithStackByArgs("index",
					errors.New("mock can't decode record error"))))
			case "modifyColumnNotOwnerErr":
				if idxInfo.Name.O == "_Idx$_idx_0" && handle.IntValue() == 7168 && atomic.CompareAndSwapUint32(&mockNotOwnerErrOnce, 0, 1) {
					failpoint.Return(nil, errors.Trace(dbterror.ErrNotOwner))
				}
			case "addIdxNotOwnerErr":
				// For the case of the old TiDB version(do not exist the element information) is upgraded to the new TiDB version.
				// First step, we need to exit "addPhysicalTableIndex".
				if idxInfo.Name.O == "idx2" && handle.IntValue() == 6144 && atomic.CompareAndSwapUint32(&mockNotOwnerErrOnce, 1, 2) {
					failpoint.Return(nil, errors.Trace(dbterror.ErrNotOwner))
				}
			}
		}
	})
	idxVal := make([]types.Datum, len(idxInfo.Columns))
	var err error
	for j, v := range idxInfo.Columns {
		col := cols[v.Offset]
		idxColumnVal, ok := w.rowMap[col.ID]
		if ok {
			idxVal[j] = idxColumnVal
			continue
		}
		idxColumnVal, err = tables.GetColDefaultValue(w.sessCtx, col, w.defaultVals)
		if err != nil {
			return nil, errors.Trace(err)
		}

		idxVal[j] = idxColumnVal
	}

	rsData := tables.TryGetHandleRestoredDataWrapper(w.table.Meta(), nil, w.rowMap, idxInfo)
	idxRecord := &indexRecord{handle: handle, key: recordKey, vals: idxVal, rsData: rsData}
	return idxRecord, nil
}

func (w *baseIndexWorker) cleanRowMap() {
	for id := range w.rowMap {
		delete(w.rowMap, id)
	}
}

// getNextKey gets next key of entry that we are going to process.
func (w *baseIndexWorker) getNextKey(taskRange reorgBackfillTask, taskDone bool) (nextKey kv.Key) {
	if !taskDone {
		// The task is not done. So we need to pick the last processed entry's handle and add one.
		lastHandle := w.idxRecords[len(w.idxRecords)-1].handle
		recordKey := tablecodec.EncodeRecordKey(taskRange.physicalTable.RecordPrefix(), lastHandle)
		return recordKey.Next()
	}
	if taskRange.endInclude {
		return taskRange.endKey.Next()
	}
	return taskRange.endKey
}

func (w *baseIndexWorker) updateRowDecoder(handle kv.Handle, rawRecord []byte) error {
	sysZone := w.sessCtx.GetSessionVars().StmtCtx.TimeZone
	_, err := w.rowDecoder.DecodeAndEvalRowWithMap(w.sessCtx, handle, rawRecord, sysZone, w.rowMap)
	if err != nil {
		return errors.Trace(dbterror.ErrCantDecodeRecord.GenWithStackByArgs("index", err))
	}
	return nil
}

// fetchRowColVals fetch w.batchCnt count records that need to reorganize indices, and build the corresponding indexRecord slice.
// fetchRowColVals returns:
// 1. The corresponding indexRecord slice.
// 2. Next handle of entry that we need to process.
// 3. Boolean indicates whether the task is done.
// 4. error occurs in fetchRowColVals. nil if no error occurs.
func (w *baseIndexWorker) fetchRowColVals(txn kv.Transaction, taskRange reorgBackfillTask) ([]*indexRecord, kv.Key, bool, error) {
	// TODO: use tableScan to prune columns.
	w.idxRecords = w.idxRecords[:0]
	startTime := time.Now()

	// taskDone means that the reorged handle is out of taskRange.endHandle.
	taskDone := false
	oprStartTime := startTime
	jobID := taskRange.getJobID()
	err := iterateSnapshotKeys(w.GetCtx().jobContext(jobID), w.sessCtx.GetStore(), taskRange.priority, taskRange.physicalTable.RecordPrefix(), txn.StartTS(),
		taskRange.startKey, taskRange.endKey, func(handle kv.Handle, recordKey kv.Key, rawRow []byte) (bool, error) {
			oprEndTime := time.Now()
			logSlowOperations(oprEndTime.Sub(oprStartTime), "iterateSnapshotKeys in baseIndexWorker fetchRowColVals", 0)
			oprStartTime = oprEndTime

			if taskRange.endInclude {
				taskDone = recordKey.Cmp(taskRange.endKey) > 0
			} else {
				taskDone = recordKey.Cmp(taskRange.endKey) >= 0
			}

			if taskDone || len(w.idxRecords) >= w.batchCnt {
				return false, nil
			}

			// Decode one row, generate records of this row.
			err := w.updateRowDecoder(handle, rawRow)
			if err != nil {
				return false, err
			}
			for _, index := range w.indexes {
				idxRecord, err1 := w.getIndexRecord(index.Meta(), handle, recordKey)
				if err1 != nil {
					return false, errors.Trace(err1)
				}
				w.idxRecords = append(w.idxRecords, idxRecord)
			}
			// If there are generated column, rowDecoder will use column value that not in idxInfo.Columns to calculate
			// the generated value, so we need to clear up the reusing map.
			w.cleanRowMap()

			if recordKey.Cmp(taskRange.endKey) == 0 {
				taskDone = true
				return false, nil
			}
			return true, nil
		})

	if len(w.idxRecords) == 0 {
		taskDone = true
	}

	logutil.BgLogger().Debug("[ddl] txn fetches handle info", zap.Stringer("worker", w), zap.Uint64("txnStartTS", txn.StartTS()),
		zap.String("taskRange", taskRange.String()), zap.Duration("takeTime", time.Since(startTime)))
	return w.idxRecords, w.getNextKey(taskRange, taskDone), taskDone, errors.Trace(err)
}

func (w *addIndexWorker) initBatchCheckBufs(batchCount int) {
	if len(w.idxKeyBufs) < batchCount {
		w.idxKeyBufs = make([][]byte, batchCount)
	}

	w.batchCheckKeys = w.batchCheckKeys[:0]
	w.batchCheckValues = w.batchCheckValues[:0]
	w.distinctCheckFlags = w.distinctCheckFlags[:0]
}

func (w *addIndexWorker) checkHandleExists(key kv.Key, value []byte, handle kv.Handle) error {
	idxInfo := w.index.Meta()
	tblInfo := w.table.Meta()
	idxColLen := len(idxInfo.Columns)
	h, err := tablecodec.DecodeIndexHandle(key, value, idxColLen)
	if err != nil {
		return errors.Trace(err)
	}
	hasBeenBackFilled := h.Equal(handle)
	if hasBeenBackFilled {
		return nil
	}
	return genKeyExistsErr(key, value, idxInfo, tblInfo)
}

func genKeyExistsErr(key, value []byte, idxInfo *model.IndexInfo, tblInfo *model.TableInfo) error {
	idxColLen := len(idxInfo.Columns)
	indexName := fmt.Sprintf("%s.%s", tblInfo.Name.String(), idxInfo.Name.String())
	colInfos := tables.BuildRowcodecColInfoForIndexColumns(idxInfo, tblInfo)
	values, err := tablecodec.DecodeIndexKV(key, value, idxColLen, tablecodec.HandleNotNeeded, colInfos)
	if err != nil {
		logutil.BgLogger().Warn("decode index key value failed", zap.String("index", indexName),
			zap.String("key", hex.EncodeToString(key)), zap.String("value", hex.EncodeToString(value)), zap.Error(err))
		return kv.ErrKeyExists.FastGenByArgs(key, indexName)
	}
	valueStr := make([]string, 0, idxColLen)
	for i, val := range values[:idxColLen] {
		d, err := tablecodec.DecodeColumnValue(val, colInfos[i].Ft, time.Local)
		if err != nil {
			logutil.BgLogger().Warn("decode column value failed", zap.String("index", indexName),
				zap.String("key", hex.EncodeToString(key)), zap.String("value", hex.EncodeToString(value)), zap.Error(err))
			return kv.ErrKeyExists.FastGenByArgs(key, indexName)
		}
		str, err := d.ToString()
		if err != nil {
			str = string(val)
		}
		if types.IsBinaryStr(colInfos[i].Ft) || types.IsTypeBit(colInfos[i].Ft) {
			str = util.FmtNonASCIIPrintableCharToHex(str)
		}
		valueStr = append(valueStr, str)
	}
	return kv.ErrKeyExists.FastGenByArgs(strings.Join(valueStr, "-"), indexName)
}

func (w *addIndexWorker) batchCheckUniqueKey(txn kv.Transaction, idxRecords []*indexRecord) error {
	idxInfo := w.index.Meta()
	if !idxInfo.Unique {
		// non-unique key need not to check, just overwrite it,
		// because in most case, backfilling indices is not exists.
		return nil
	}

	w.initBatchCheckBufs(len(idxRecords))
	stmtCtx := w.sessCtx.GetSessionVars().StmtCtx
	cnt := 0
	for i, record := range idxRecords {
		iter := w.index.GenIndexKVIter(stmtCtx, record.vals, record.handle, idxRecords[i].rsData)
		for iter.Valid() {
			var buf []byte
			if cnt < len(w.idxKeyBufs) {
				buf = w.idxKeyBufs[cnt]
			}
			key, val, distinct, err := iter.Next(buf)
			if err != nil {
				return errors.Trace(err)
			}
			if cnt < len(w.idxKeyBufs) {
				w.idxKeyBufs[cnt] = key
			} else {
				w.idxKeyBufs = append(w.idxKeyBufs, key)
			}
			cnt++
			w.batchCheckKeys = append(w.batchCheckKeys, key)
			w.batchCheckValues = append(w.batchCheckValues, val)
			w.distinctCheckFlags = append(w.distinctCheckFlags, distinct)
		}
	}

	batchVals, err := txn.BatchGet(context.Background(), w.batchCheckKeys)
	if err != nil {
		return errors.Trace(err)
	}

	// 1. unique-key/primary-key is duplicate and the handle is equal, skip it.
	// 2. unique-key/primary-key is duplicate and the handle is not equal, return duplicate error.
	// 3. non-unique-key is duplicate, skip it.
	for i, key := range w.batchCheckKeys {
		if val, found := batchVals[string(key)]; found {
			if w.distinctCheckFlags[i] {
				if err := w.checkHandleExists(key, val, idxRecords[i].handle); err != nil {
					return errors.Trace(err)
				}
			}
			idxRecords[i].skip = true
		} else if w.distinctCheckFlags[i] {
			// The keys in w.batchCheckKeys also maybe duplicate,
			// so we need to backfill the not found key into `batchVals` map.
			batchVals[string(key)] = w.batchCheckValues[i]
		}
	}
	// Constrains is already checked.
	stmtCtx.BatchCheck = true
	return nil
}

// BackfillDataInTxn will backfill table index in a transaction. A lock corresponds to a rowKey if the value of rowKey is changed,
// Note that index columns values may change, and an index is not allowed to be added, so the txn will rollback and retry.
// BackfillDataInTxn will add w.batchCnt indices once, default value of w.batchCnt is 128.
func (w *addIndexWorker) BackfillDataInTxn(handleRange reorgBackfillTask) (taskCtx backfillTaskContext, errInTxn error) {
	failpoint.Inject("errorMockPanic", func(val failpoint.Value) {
		//nolint:forcetypeassert
		if val.(bool) {
			panic("panic test")
		}
	})

	needMergeTmpIdx := w.index.Meta().BackfillState != model.BackfillStateInapplicable

	oprStartTime := time.Now()
	jobID := handleRange.getJobID()
	ctx := kv.WithInternalSourceType(context.Background(), w.jobContext.ddlJobSourceType())
	errInTxn = kv.RunInNewTxn(ctx, w.sessCtx.GetStore(), true, func(ctx context.Context, txn kv.Transaction) (err error) {
		taskCtx.finishTS = txn.StartTS()
		taskCtx.addedCount = 0
		taskCtx.scanCount = 0
		txn.SetOption(kv.Priority, handleRange.priority)
		if tagger := w.GetCtx().getResourceGroupTaggerForTopSQL(jobID); tagger != nil {
			txn.SetOption(kv.ResourceGroupTagger, tagger)
		}

		var (
			idxRecords []*indexRecord
			copChunk   *chunk.Chunk // only used by the coprocessor request sender.
			nextKey    kv.Key
			taskDone   bool
		)
		if w.copReqSenderPool != nil {
			idxRecords, copChunk, nextKey, taskDone, err = w.copReqSenderPool.fetchRowColValsFromCop(handleRange)
			defer w.copReqSenderPool.recycleIdxRecordsAndChunk(idxRecords, copChunk)
		} else {
			idxRecords, nextKey, taskDone, err = w.fetchRowColVals(txn, handleRange)
		}
		if err != nil {
			return errors.Trace(err)
		}
		taskCtx.nextKey = nextKey
		taskCtx.done = taskDone

		err = w.batchCheckUniqueKey(txn, idxRecords)
		if err != nil {
			return errors.Trace(err)
		}

		for _, idxRecord := range idxRecords {
			taskCtx.scanCount++
			// The index is already exists, we skip it, no needs to backfill it.
			// The following update, delete, insert on these rows, TiDB can handle it correctly.
			if idxRecord.skip {
				continue
			}

			// When the backfill-merge process is used, the writes from DML are redirected to a temp index.
			// The write-conflict will be handled by the merge worker. Thus, the locks are unnecessary.
			if !needMergeTmpIdx {
				// We need to add this lock to make sure pessimistic transaction can realize this operation.
				// For the normal pessimistic transaction, it's ok. But if async commit is used, it may lead to inconsistent data and index.
				err := txn.LockKeys(context.Background(), new(kv.LockCtx), idxRecord.key)
				if err != nil {
					return errors.Trace(err)
				}
			}

			// Create the index.
			if w.writerCtx == nil {
				handle, err := w.index.Create(w.sessCtx, txn, idxRecord.vals, idxRecord.handle, idxRecord.rsData, table.WithIgnoreAssertion, table.FromBackfill)
				if err != nil {
					if kv.ErrKeyExists.Equal(err) && idxRecord.handle.Equal(handle) {
						// Index already exists, skip it.
						continue
					}

					return errors.Trace(err)
				}
			} else { // The lightning environment is ready.
				vars := w.sessCtx.GetSessionVars()
				sCtx, writeBufs := vars.StmtCtx, vars.GetWriteStmtBufs()
				iter := w.index.GenIndexKVIter(sCtx, idxRecord.vals, idxRecord.handle, idxRecord.rsData)
				for iter.Valid() {
					key, idxVal, _, err := iter.Next(writeBufs.IndexKeyBuf)
					if err != nil {
						return errors.Trace(err)
					}
					err = w.writerCtx.WriteRow(key, idxVal)
					if err != nil {
						return errors.Trace(err)
					}
					writeBufs.IndexKeyBuf = key
				}
			}
			taskCtx.addedCount++
		}

		return nil
	})
	logSlowOperations(time.Since(oprStartTime), "AddIndexBackfillDataInTxn", 3000)
	failpoint.Inject("mockDMLExecution", func(val failpoint.Value) {
		//nolint:forcetypeassert
		if val.(bool) && MockDMLExecution != nil {
			MockDMLExecution()
		}
	})
	return
}

// MockDMLExecution is only used for test.
var MockDMLExecution func()

func (w *worker) addPhysicalTableIndex(t table.PhysicalTable, reorgInfo *reorgInfo) error {
	if reorgInfo.mergingTmpIdx {
		logutil.BgLogger().Info("[ddl] start to merge temp index", zap.String("job", reorgInfo.Job.String()), zap.String("reorgInfo", reorgInfo.String()))
		return w.writePhysicalTableRecord(w.sessPool, t, typeAddIndexMergeTmpWorker, reorgInfo)
	}
	logutil.BgLogger().Info("[ddl] start to add table index", zap.String("job", reorgInfo.Job.String()), zap.String("reorgInfo", reorgInfo.String()))
	return w.writePhysicalTableRecord(w.sessPool, t, typeAddIndexWorker, reorgInfo)
}

// addTableIndex handles the add index reorganization state for a table.
func (w *worker) addTableIndex(t table.Table, reorgInfo *reorgInfo) error {
	var err error
	if tbl, ok := t.(table.PartitionedTable); ok {
		var finish bool
		for !finish {
			p := tbl.GetPartition(reorgInfo.PhysicalTableID)
			if p == nil {
				return dbterror.ErrCancelledDDLJob.GenWithStack("Can not find partition id %d for table %d", reorgInfo.PhysicalTableID, t.Meta().ID)
			}
			err = w.addPhysicalTableIndex(p, reorgInfo)
			if err != nil {
				break
			}
			finish, err = w.updateReorgInfo(tbl, reorgInfo)
			if err != nil {
				return errors.Trace(err)
			}
		}
	} else {
		//nolint:forcetypeassert
		phyTbl := t.(table.PhysicalTable)
		// TODO: Support typeAddIndexMergeTmpWorker and partitionTable.
		isDistReorg := variable.DDLEnableDistributeReorg.Load()
		if isDistReorg && !reorgInfo.mergingTmpIdx && reorgInfo.Job.Type == model.ActionAddIndex {
			sCtx, err := w.sessPool.get()
			if err != nil {
				return errors.Trace(err)
			}
			defer w.sessPool.put(sCtx)
			return w.controlWritePhysicalTableRecord(newSession(sCtx), phyTbl, typeAddIndexWorker, reorgInfo)
		}
		err = w.addPhysicalTableIndex(phyTbl, reorgInfo)
	}
	return errors.Trace(err)
}

// updateReorgInfo will find the next partition according to current reorgInfo.
// If no more partitions, or table t is not a partitioned table, returns true to
// indicate that the reorganize work is finished.
func (w *worker) updateReorgInfo(t table.PartitionedTable, reorg *reorgInfo) (bool, error) {
	pi := t.Meta().GetPartitionInfo()
	if pi == nil {
		return true, nil
	}

	pid, err := findNextPartitionID(reorg.PhysicalTableID, pi.Definitions)
	if err != nil {
		// Fatal error, should not run here.
		logutil.BgLogger().Error("[ddl] find next partition ID failed", zap.Reflect("table", t), zap.Error(err))
		return false, errors.Trace(err)
	}
	if pid == 0 {
		// Next partition does not exist, all the job done.
		return true, nil
	}

	failpoint.Inject("mockUpdateCachedSafePoint", func(val failpoint.Value) {
		//nolint:forcetypeassert
		if val.(bool) {
			ts := oracle.GoTimeToTS(time.Now())
			//nolint:forcetypeassert
			s := reorg.d.store.(tikv.Storage)
			s.UpdateSPCache(ts, time.Now())
			time.Sleep(time.Second * 3)
		}
	})
	if reorg.mergingTmpIdx {
		indexID := reorg.currElement.ID
		reorg.StartKey, reorg.EndKey = tablecodec.GetTableIndexKeyRange(pid, tablecodec.TempIndexPrefix|indexID)
	} else {
		currentVer, err := getValidCurrentVersion(reorg.d.store)
		if err != nil {
			return false, errors.Trace(err)
		}
		start, end, err := getTableRange(reorg.d.jobContext(reorg.Job.ID), reorg.d, t.GetPartition(pid), currentVer.Ver, reorg.Job.Priority)
		if err != nil {
			return false, errors.Trace(err)
		}
		reorg.StartKey, reorg.EndKey = start, end
	}
	reorg.PhysicalTableID = pid

	// Write the reorg info to store so the whole reorganize process can recover from panic.
	err = reorg.UpdateReorgMeta(reorg.StartKey, w.sessPool)
	logutil.BgLogger().Info("[ddl] job update reorgInfo",
		zap.Int64("jobID", reorg.Job.ID),
		zap.Stringer("element", reorg.currElement),
		zap.Int64("partitionTableID", pid),
		zap.String("startKey", hex.EncodeToString(reorg.StartKey)),
		zap.String("endKey", hex.EncodeToString(reorg.EndKey)), zap.Error(err))
	return false, errors.Trace(err)
}

// findNextPartitionID finds the next partition ID in the PartitionDefinition array.
// Returns 0 if current partition is already the last one.
func findNextPartitionID(currentPartition int64, defs []model.PartitionDefinition) (int64, error) {
	for i, def := range defs {
		if currentPartition == def.ID {
			if i == len(defs)-1 {
				return 0, nil
			}
			return defs[i+1].ID, nil
		}
	}
	return 0, errors.Errorf("partition id not found %d", currentPartition)
}

// AllocateIndexID allocates an index ID from TableInfo.
func AllocateIndexID(tblInfo *model.TableInfo) int64 {
	tblInfo.MaxIndexID++
	return tblInfo.MaxIndexID
}

func getIndexInfoByNameAndColumn(oldTableInfo *model.TableInfo, newOne *model.IndexInfo) *model.IndexInfo {
	for _, oldOne := range oldTableInfo.Indices {
		if newOne.Name.L == oldOne.Name.L && indexColumnSliceEqual(newOne.Columns, oldOne.Columns) {
			return oldOne
		}
	}
	return nil
}

func indexColumnSliceEqual(a, b []*model.IndexColumn) bool {
	if len(a) != len(b) {
		return false
	}
	if len(a) == 0 {
		logutil.BgLogger().Warn("[ddl] admin repair table : index's columns length equal to 0")
		return true
	}
	// Accelerate the compare by eliminate index bound check.
	b = b[:len(a)]
	for i, v := range a {
		if v.Name.L != b[i].Name.L {
			return false
		}
	}
	return true
}

type cleanUpIndexWorker struct {
	baseIndexWorker
}

func newCleanUpIndexWorker(sessCtx sessionctx.Context, id int, t table.PhysicalTable, decodeColMap map[int64]decoder.Column, reorgInfo *reorgInfo, jc *JobContext) *cleanUpIndexWorker {
	indexes := make([]table.Index, 0, len(t.Indices()))
	rowDecoder := decoder.NewRowDecoder(t, t.WritableCols(), decodeColMap)
	for _, index := range t.Indices() {
		if index.Meta().Global {
			indexes = append(indexes, index)
		}
	}
	return &cleanUpIndexWorker{
		baseIndexWorker: baseIndexWorker{
			backfillCtx:   newBackfillCtx(reorgInfo.d, id, sessCtx, reorgInfo.ReorgMeta.ReorgTp, reorgInfo.SchemaName, t),
			indexes:       indexes,
			rowDecoder:    rowDecoder,
			defaultVals:   make([]types.Datum, len(t.WritableCols())),
			rowMap:        make(map[int64]types.Datum, len(decodeColMap)),
			metricCounter: metrics.BackfillTotalCounter.WithLabelValues(metrics.GenerateReorgLabel("cleanup_idx_rate", reorgInfo.SchemaName, t.Meta().Name.String())),
			jobContext:    jc,
		},
	}
}

func (w *cleanUpIndexWorker) BackfillDataInTxn(handleRange reorgBackfillTask) (taskCtx backfillTaskContext, errInTxn error) {
	failpoint.Inject("errorMockPanic", func(val failpoint.Value) {
		//nolint:forcetypeassert
		if val.(bool) {
			panic("panic test")
		}
	})

	oprStartTime := time.Now()
	ctx := kv.WithInternalSourceType(context.Background(), w.jobContext.ddlJobSourceType())
	errInTxn = kv.RunInNewTxn(ctx, w.sessCtx.GetStore(), true, func(ctx context.Context, txn kv.Transaction) error {
		taskCtx.addedCount = 0
		taskCtx.scanCount = 0
		txn.SetOption(kv.Priority, handleRange.priority)
		if tagger := w.GetCtx().getResourceGroupTaggerForTopSQL(handleRange.getJobID()); tagger != nil {
			txn.SetOption(kv.ResourceGroupTagger, tagger)
		}

		idxRecords, nextKey, taskDone, err := w.fetchRowColVals(txn, handleRange)
		if err != nil {
			return errors.Trace(err)
		}
		taskCtx.nextKey = nextKey
		taskCtx.done = taskDone

		txn.SetDiskFullOpt(kvrpcpb.DiskFullOpt_AllowedOnAlmostFull)

		n := len(w.indexes)
		for i, idxRecord := range idxRecords {
			taskCtx.scanCount++
			// we fetch records row by row, so records will belong to
			// index[0], index[1] ... index[n-1], index[0], index[1] ...
			// respectively. So indexes[i%n] is the index of idxRecords[i].
			err := w.indexes[i%n].Delete(w.sessCtx.GetSessionVars().StmtCtx, txn, idxRecord.vals, idxRecord.handle)
			if err != nil {
				return errors.Trace(err)
			}
			taskCtx.addedCount++
		}
		return nil
	})
	logSlowOperations(time.Since(oprStartTime), "cleanUpIndexBackfillDataInTxn", 3000)

	return
}

// cleanupPhysicalTableIndex handles the drop partition reorganization state for a non-partitioned table or a partition.
func (w *worker) cleanupPhysicalTableIndex(t table.PhysicalTable, reorgInfo *reorgInfo) error {
	logutil.BgLogger().Info("[ddl] start to clean up index", zap.String("job", reorgInfo.Job.String()), zap.String("reorgInfo", reorgInfo.String()))
	return w.writePhysicalTableRecord(w.sessPool, t, typeCleanUpIndexWorker, reorgInfo)
}

// cleanupGlobalIndex handles the drop partition reorganization state to clean up index entries of partitions.
func (w *worker) cleanupGlobalIndexes(tbl table.PartitionedTable, partitionIDs []int64, reorgInfo *reorgInfo) error {
	var err error
	var finish bool
	for !finish {
		p := tbl.GetPartition(reorgInfo.PhysicalTableID)
		if p == nil {
			return dbterror.ErrCancelledDDLJob.GenWithStack("Can not find partition id %d for table %d", reorgInfo.PhysicalTableID, tbl.Meta().ID)
		}
		err = w.cleanupPhysicalTableIndex(p, reorgInfo)
		if err != nil {
			break
		}
		finish, err = w.updateReorgInfoForPartitions(tbl, reorgInfo, partitionIDs)
		if err != nil {
			return errors.Trace(err)
		}
	}

	return errors.Trace(err)
}

// updateReorgInfoForPartitions will find the next partition in partitionIDs according to current reorgInfo.
// If no more partitions, or table t is not a partitioned table, returns true to
// indicate that the reorganize work is finished.
func (w *worker) updateReorgInfoForPartitions(t table.PartitionedTable, reorg *reorgInfo, partitionIDs []int64) (bool, error) {
	pi := t.Meta().GetPartitionInfo()
	if pi == nil {
		return true, nil
	}

	var pid int64
	for i, pi := range partitionIDs {
		if pi == reorg.PhysicalTableID {
			if i == len(partitionIDs)-1 {
				return true, nil
			}
		}
		pid = partitionIDs[i+1]
	}

	currentVer, err := getValidCurrentVersion(reorg.d.store)
	if err != nil {
		return false, errors.Trace(err)
	}
	start, end, err := getTableRange(reorg.d.jobContext(reorg.Job.ID), reorg.d, t.GetPartition(pid), currentVer.Ver, reorg.Job.Priority)
	if err != nil {
		return false, errors.Trace(err)
	}
	reorg.StartKey, reorg.EndKey, reorg.PhysicalTableID = start, end, pid

	// Write the reorg info to store so the whole reorganize process can recover from panic.
	err = reorg.UpdateReorgMeta(reorg.StartKey, w.sessPool)
	logutil.BgLogger().Info("[ddl] job update reorg info", zap.Int64("jobID", reorg.Job.ID),
		zap.Stringer("element", reorg.currElement),
		zap.Int64("partition table ID", pid), zap.String("start key", hex.EncodeToString(start)),
		zap.String("end key", hex.EncodeToString(end)), zap.Error(err))
	return false, errors.Trace(err)
}

func runBackfillJobsWithLightning(d *ddl, sess *session, bfJob *BackfillJob, jobCtx *JobContext) error {
	// TODO: Consider redo it.
	bc, ok := ingest.LitBackCtxMgr.Load(bfJob.JobID)
	if ok && bc.Done() {
		return errors.New(ingest.LitErrGetBackendFail)
	}
	var err error
	bc, err = ingest.LitBackCtxMgr.Register(d.ctx, bfJob.Meta.IsUnique, bfJob.JobID, bfJob.Meta.SQLMode)
	if err != nil {
		logutil.BgLogger().Warn("[ddl] lightning register error", zap.Error(err))
		return err
	}

	tbl, err := runBackfillJobs(d, sess, bfJob, jobCtx)
	if err != nil {
		logutil.BgLogger().Warn("[ddl] runBackfillJobs error", zap.Error(err))
		ingest.LitBackCtxMgr.Unregister(bfJob.JobID)
		return err
	}

	err = bc.FinishImport(bfJob.EleID, bfJob.Meta.IsUnique, tbl)
	if err != nil {
		logutil.BgLogger().Warn("[ddl] lightning import error", zap.String("first backfill job", bfJob.AbbrStr()), zap.Error(err))
		ingest.LitBackCtxMgr.Unregister(bfJob.JobID)
		return err
	}
	ingest.LitBackCtxMgr.Unregister(bfJob.ID)
	bc.SetDone()
	return nil
}

// changingIndex is used to store the index that need to be changed during modifying column.
type changingIndex struct {
	IndexInfo *model.IndexInfo
	// Column offset in idxInfo.Columns.
	Offset int
	// When the modifying column is contained in the index, a temp index is created.
	// isTemp indicates whether the indexInfo is a temp index created by a previous modify column job.
	isTemp bool
}

// FindRelatedIndexesToChange finds the indexes that covering the given column.
// The normal one will be overridden by the temp one.
func FindRelatedIndexesToChange(tblInfo *model.TableInfo, colName model.CIStr) []changingIndex {
	// In multi-schema change jobs that contains several "modify column" sub-jobs, there may be temp indexes for another temp index.
	// To prevent reorganizing too many indexes, we should create the temp indexes that are really necessary.
	var normalIdxInfos, tempIdxInfos []changingIndex
	for _, idxInfo := range tblInfo.Indices {
		if pos := findIdxCol(idxInfo, colName); pos != -1 {
			isTemp := isTempIdxInfo(idxInfo, tblInfo)
			r := changingIndex{IndexInfo: idxInfo, Offset: pos, isTemp: isTemp}
			if isTemp {
				tempIdxInfos = append(tempIdxInfos, r)
			} else {
				normalIdxInfos = append(normalIdxInfos, r)
			}
		}
	}
	// Overwrite if the index has the corresponding temp index. For example,
	// we try to find the indexes that contain the column `b` and there are two indexes, `i(a, b)` and `$i($a, b)`.
	// Note that the symbol `$` means temporary. The index `$i($a, b)` is temporarily created by the previous "modify a" statement.
	// In this case, we would create a temporary index like $$i($a, $b), so the latter should be chosen.
	result := normalIdxInfos
	for _, tmpIdx := range tempIdxInfos {
		origName := getChangingIndexOriginName(tmpIdx.IndexInfo)
		for i, normIdx := range normalIdxInfos {
			if normIdx.IndexInfo.Name.O == origName {
				result[i] = tmpIdx
			}
		}
	}
	return result
}

func isTempIdxInfo(idxInfo *model.IndexInfo, tblInfo *model.TableInfo) bool {
	for _, idxCol := range idxInfo.Columns {
		if tblInfo.Columns[idxCol.Offset].ChangeStateInfo != nil {
			return true
		}
	}
	return false
}

func findIdxCol(idxInfo *model.IndexInfo, colName model.CIStr) int {
	for offset, idxCol := range idxInfo.Columns {
		if idxCol.Name.L == colName.L {
			return offset
		}
	}
	return -1
}

func renameIndexes(tblInfo *model.TableInfo, from, to model.CIStr) {
	for _, idx := range tblInfo.Indices {
		if idx.Name.L == from.L {
			idx.Name = to
		} else if isTempIdxInfo(idx, tblInfo) && getChangingIndexOriginName(idx) == from.O {
			idx.Name.L = strings.Replace(idx.Name.L, from.L, to.L, 1)
			idx.Name.O = strings.Replace(idx.Name.O, from.O, to.O, 1)
		}
	}
}<|MERGE_RESOLUTION|>--- conflicted
+++ resolved
@@ -890,7 +890,6 @@
 	}
 }
 
-<<<<<<< HEAD
 func doReorgWorkForCreateIndexWithDistReorg(w *worker, d *ddlCtx, t *meta.Meta, job *model.Job,
 	tbl table.Table, indexInfo *model.IndexInfo) (done bool, ver int64, err error) {
 	bfProcess := pickBackfillType(w, job)
@@ -942,7 +941,8 @@
 	default:
 		return false, 0, dbterror.ErrInvalidDDLState.GenWithStackByArgs("backfill", indexInfo.BackfillState)
 	}
-=======
+}
+
 func convertToKeyExistsErr(originErr error, idxInfo *model.IndexInfo, tblInfo *model.TableInfo) error {
 	tErr, ok := errors.Cause(originErr).(*terror.Error)
 	if !ok {
@@ -957,7 +957,6 @@
 		return originErr
 	}
 	return genKeyExistsErr(key, value, idxInfo, tblInfo)
->>>>>>> 280b7732
 }
 
 func runReorgJobAndHandleErr(w *worker, d *ddlCtx, t *meta.Meta, job *model.Job,
@@ -1329,11 +1328,7 @@
 		if err != nil {
 			return nil, errors.Trace(err)
 		}
-<<<<<<< HEAD
 		lwCtx, err = ei.NewWriterCtx(bfCtx.id)
-=======
-		lwCtx, err = ei.NewWriterCtx(id, indexInfo.Unique)
->>>>>>> 280b7732
 		if err != nil {
 			return nil, err
 		}
