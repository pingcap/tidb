// Copyright 2015 PingCAP, Inc.
//
// Licensed under the Apache License, Version 2.0 (the "License");
// you may not use this file except in compliance with the License.
// You may obtain a copy of the License at
//
//     http://www.apache.org/licenses/LICENSE-2.0
//
// Unless required by applicable law or agreed to in writing, software
// distributed under the License is distributed on an "AS IS" BASIS,
// See the License for the specific language governing permissions and
// limitations under the License.

package ddl

import (
	"context"
	"math"
	"sync/atomic"
	"time"

	"github.com/juju/errors"
	"github.com/pingcap/tidb/ast"
	"github.com/pingcap/tidb/infoschema"
	"github.com/pingcap/tidb/kv"
	"github.com/pingcap/tidb/meta"
	"github.com/pingcap/tidb/metrics"
	"github.com/pingcap/tidb/model"
	"github.com/pingcap/tidb/mysql"
	"github.com/pingcap/tidb/sessionctx"
	"github.com/pingcap/tidb/sessionctx/variable"
	"github.com/pingcap/tidb/store/tikv"
	"github.com/pingcap/tidb/table"
	"github.com/pingcap/tidb/table/tables"
	"github.com/pingcap/tidb/tablecodec"
	"github.com/pingcap/tidb/types"
	"github.com/pingcap/tidb/util"
	log "github.com/sirupsen/logrus"
)

const maxPrefixLength = 3072
const maxCommentLength = 1024

func buildIndexColumns(columns []*model.ColumnInfo, idxColNames []*ast.IndexColName) ([]*model.IndexColumn, error) {
	// Build offsets.
	idxColumns := make([]*model.IndexColumn, 0, len(idxColNames))

	// The sum of length of all index columns.
	sumLength := 0

	for _, ic := range idxColNames {
		col := model.FindColumnInfo(columns, ic.Column.Name.O)
		if col == nil {
			return nil, errKeyColumnDoesNotExits.Gen("column does not exist: %s", ic.Column.Name)
		}

		if col.Flen == 0 {
			return nil, errors.Trace(errWrongKeyColumn.GenByArgs(ic.Column.Name))
		}

		// JSON column cannot index.
		if col.FieldType.Tp == mysql.TypeJSON {
			return nil, errors.Trace(errJSONUsedAsKey.GenByArgs(col.Name.O))
		}

		// Length must be specified for BLOB and TEXT column indexes.
		if types.IsTypeBlob(col.FieldType.Tp) && ic.Length == types.UnspecifiedLength {
			return nil, errors.Trace(errBlobKeyWithoutLength)
		}

		// Length can only be specified for specifiable types.
		if ic.Length != types.UnspecifiedLength && !types.IsTypePrefixable(col.FieldType.Tp) {
			return nil, errors.Trace(errIncorrectPrefixKey)
		}

		// Key length must be shorter or equal to the column length.
		if ic.Length != types.UnspecifiedLength &&
			types.IsTypeChar(col.FieldType.Tp) && col.Flen < ic.Length {
			return nil, errors.Trace(errIncorrectPrefixKey)
		}

		// Specified length must be shorter than the max length for prefix.
		if ic.Length > maxPrefixLength {
			return nil, errors.Trace(errTooLongKey)
		}

		// Take care of the sum of length of all index columns.
		if ic.Length != types.UnspecifiedLength {
			sumLength += ic.Length
		} else {
			// Specified data types.
			if col.Flen != types.UnspecifiedLength {
				// Special case for the bit type.
				if col.FieldType.Tp == mysql.TypeBit {
					sumLength += (col.Flen + 7) >> 3
				} else {
					sumLength += col.Flen
				}
			} else {
				if length, ok := mysql.DefaultLengthOfMysqlTypes[col.FieldType.Tp]; ok {
					sumLength += length
				} else {
					return nil, errUnknownTypeLength.GenByArgs(col.FieldType.Tp)
				}

				// Special case for time fraction.
				if types.IsTypeFractionable(col.FieldType.Tp) &&
					col.FieldType.Decimal != types.UnspecifiedLength {
					if length, ok := mysql.DefaultLengthOfTimeFraction[col.FieldType.Decimal]; ok {
						sumLength += length
					} else {
						return nil, errUnknownFractionLength.GenByArgs(col.FieldType.Tp, col.FieldType.Decimal)
					}
				}
			}
		}

		// The sum of all lengths must be shorter than the max length for prefix.
		if sumLength > maxPrefixLength {
			return nil, errors.Trace(errTooLongKey)
		}

		idxColumns = append(idxColumns, &model.IndexColumn{
			Name:   col.Name,
			Offset: col.Offset,
			Length: ic.Length,
		})
	}

	return idxColumns, nil
}

func buildIndexInfo(tblInfo *model.TableInfo, indexName model.CIStr, idxColNames []*ast.IndexColName, state model.SchemaState) (*model.IndexInfo, error) {
	idxColumns, err := buildIndexColumns(tblInfo.Columns, idxColNames)
	if err != nil {
		return nil, errors.Trace(err)
	}

	// Create index info.
	idxInfo := &model.IndexInfo{
		Name:    indexName,
		Columns: idxColumns,
		State:   state,
	}
	return idxInfo, nil
}

func addIndexColumnFlag(tblInfo *model.TableInfo, indexInfo *model.IndexInfo) {
	col := indexInfo.Columns[0]

	if indexInfo.Unique && len(indexInfo.Columns) == 1 {
		tblInfo.Columns[col.Offset].Flag |= mysql.UniqueKeyFlag
	} else {
		tblInfo.Columns[col.Offset].Flag |= mysql.MultipleKeyFlag
	}
}

func dropIndexColumnFlag(tblInfo *model.TableInfo, indexInfo *model.IndexInfo) {
	col := indexInfo.Columns[0]

	if indexInfo.Unique && len(indexInfo.Columns) == 1 {
		tblInfo.Columns[col.Offset].Flag &= ^mysql.UniqueKeyFlag
	} else {
		tblInfo.Columns[col.Offset].Flag &= ^mysql.MultipleKeyFlag
	}

	// other index may still cover this col
	for _, index := range tblInfo.Indices {
		if index.Name.L == indexInfo.Name.L {
			continue
		}

		if index.Columns[0].Name.L != col.Name.L {
			continue
		}

		addIndexColumnFlag(tblInfo, index)
	}
}

func validateRenameIndex(from, to model.CIStr, tbl *model.TableInfo) (ignore bool, err error) {
	if fromIdx := findIndexByName(from.L, tbl.Indices); fromIdx == nil {
		return false, errors.Trace(infoschema.ErrKeyNotExists.GenByArgs(from.O, tbl.Name))
	}
	// Take case-sensitivity into account, if `FromKey` and  `ToKey` are the same, nothing need to be changed
	if from.O == to.O {
		return true, nil
	}
	// If spec.FromKey.L == spec.ToKey.L, we operate on the same index(case-insensitive) and change its name (case-sensitive)
	// e.g: from `inDex` to `IndEX`. Otherwise, we try to rename an index to another different index which already exists,
	// that's illegal by rule.
	if toIdx := findIndexByName(to.L, tbl.Indices); toIdx != nil && from.L != to.L {
		return false, errors.Trace(infoschema.ErrKeyNameDuplicate.GenByArgs(toIdx.Name.O))
	}
	return false, nil
}

func onRenameIndex(t *meta.Meta, job *model.Job) (ver int64, _ error) {
	var from, to model.CIStr
	if err := job.DecodeArgs(&from, &to); err != nil {
		job.State = model.JobStateCancelled
		return ver, errors.Trace(err)
	}
	tblInfo, err := getTableInfo(t, job, job.SchemaID)
	if err != nil {
		job.State = model.JobStateCancelled
		return ver, errors.Trace(err)
	}

	// Double check. See function `RenameIndex` in ddl_api.go
	duplicate, err := validateRenameIndex(from, to, tblInfo)
	if duplicate {
		return ver, nil
	}
	if err != nil {
		job.State = model.JobStateCancelled
		return ver, errors.Trace(err)
	}
	idx := findIndexByName(from.L, tblInfo.Indices)
	idx.Name = to
	if ver, err = updateVersionAndTableInfo(t, job, tblInfo, true); err != nil {
		job.State = model.JobStateCancelled
		return ver, errors.Trace(err)
	}
	job.FinishTableJob(model.JobStateDone, model.StatePublic, ver, tblInfo)
	return ver, nil
}

func (w *worker) onCreateIndex(d *ddlCtx, t *meta.Meta, job *model.Job) (ver int64, err error) {
	// Handle the rolling back job.
	if job.IsRollingback() {
		ver, err = onDropIndex(t, job)
		if err != nil {
			return ver, errors.Trace(err)
		}
		return ver, nil
	}

	// Handle normal job.
	schemaID := job.SchemaID
	tblInfo, err := getTableInfo(t, job, schemaID)
	if err != nil {
		return ver, errors.Trace(err)
	}

	var (
		unique      bool
		indexName   model.CIStr
		idxColNames []*ast.IndexColName
		indexOption *ast.IndexOption
	)
	err = job.DecodeArgs(&unique, &indexName, &idxColNames, &indexOption)
	if err != nil {
		job.State = model.JobStateCancelled
		return ver, errors.Trace(err)
	}

	indexInfo := findIndexByName(indexName.L, tblInfo.Indices)
	if indexInfo != nil && indexInfo.State == model.StatePublic {
		job.State = model.JobStateCancelled
		return ver, ErrDupKeyName.Gen("index already exist %s", indexName)
	}

	if indexInfo == nil {
		indexInfo, err = buildIndexInfo(tblInfo, indexName, idxColNames, model.StateNone)
		if err != nil {
			job.State = model.JobStateCancelled
			return ver, errors.Trace(err)
		}
		if indexOption != nil {
			indexInfo.Comment = indexOption.Comment
			if indexOption.Tp == model.IndexTypeInvalid {
				// Use btree as default index type.
				indexInfo.Tp = model.IndexTypeBtree
			} else {
				indexInfo.Tp = indexOption.Tp
			}
		} else {
			// Use btree as default index type.
			indexInfo.Tp = model.IndexTypeBtree
		}
		indexInfo.Primary = false
		indexInfo.Unique = unique
		indexInfo.ID = allocateIndexID(tblInfo)
		tblInfo.Indices = append(tblInfo.Indices, indexInfo)
		log.Infof("[ddl] add index, run DDL job %s, index info %#v", job, indexInfo)
	}
	originalState := indexInfo.State
	switch indexInfo.State {
	case model.StateNone:
		// none -> delete only
		job.SchemaState = model.StateDeleteOnly
		indexInfo.State = model.StateDeleteOnly
		ver, err = updateVersionAndTableInfo(t, job, tblInfo, originalState != indexInfo.State)
	case model.StateDeleteOnly:
		// delete only -> write only
		job.SchemaState = model.StateWriteOnly
		indexInfo.State = model.StateWriteOnly
		ver, err = updateVersionAndTableInfo(t, job, tblInfo, originalState != indexInfo.State)
	case model.StateWriteOnly:
		// write only -> reorganization
		job.SchemaState = model.StateWriteReorganization
		indexInfo.State = model.StateWriteReorganization
		// Initialize SnapshotVer to 0 for later reorganization check.
		job.SnapshotVer = 0
		ver, err = updateVersionAndTableInfo(t, job, tblInfo, originalState != indexInfo.State)
	case model.StateWriteReorganization:
		// reorganization -> public
		var tbl table.Table
		tbl, err = getTable(d.store, schemaID, tblInfo)
		if err != nil {
			return ver, errors.Trace(err)
		}

		var reorgInfo *reorgInfo
		reorgInfo, err = getReorgInfo(d, t, job, tbl)
		if err != nil || reorgInfo.first {
			// If we run reorg firstly, we should update the job snapshot version
			// and then run the reorg next time.
			return ver, errors.Trace(err)
		}

		err = w.runReorgJob(t, reorgInfo, d.lease, func() error {
			return w.addTableIndex(tbl, indexInfo, reorgInfo)
		})
		if err != nil {
			if errWaitReorgTimeout.Equal(err) {
				// if timeout, we should return, check for the owner and re-wait job done.
				return ver, nil
			}
			if kv.ErrKeyExists.Equal(err) || errCancelledDDLJob.Equal(err) {
				log.Warnf("[ddl] run DDL job %v err %v, convert job to rollback job", job, err)
				ver, err = convert2RollbackJob(t, job, tblInfo, indexInfo, err)
			}
			// Clean up the channel of notifyCancelReorgJob. Make sure it can't affect other jobs.
			w.reorgCtx.cleanNotifyReorgCancel()
			return ver, errors.Trace(err)
		}
		// Clean up the channel of notifyCancelReorgJob. Make sure it can't affect other jobs.
		w.reorgCtx.cleanNotifyReorgCancel()

		indexInfo.State = model.StatePublic
		// Set column index flag.
		addIndexColumnFlag(tblInfo, indexInfo)
		ver, err = updateVersionAndTableInfo(t, job, tblInfo, originalState != indexInfo.State)
		if err != nil {
			return ver, errors.Trace(err)
		}
		// Finish this job.
		job.FinishTableJob(model.JobStateDone, model.StatePublic, ver, tblInfo)
	default:
		err = ErrInvalidIndexState.Gen("invalid index state %v", tblInfo.State)
	}

	return ver, errors.Trace(err)
}

func convert2RollbackJob(t *meta.Meta, job *model.Job, tblInfo *model.TableInfo, indexInfo *model.IndexInfo, err error) (int64, error) {
	job.State = model.JobStateRollingback
	job.Args = []interface{}{indexInfo.Name}
	// If add index job rollbacks in write reorganization state, its need to delete all keys which has been added.
	// Its work is the same as drop index job do.
	// The write reorganization state in add index job that likes write only state in drop index job.
	// So the next state is delete only state.
	indexInfo.State = model.StateDeleteOnly
	originalState := indexInfo.State
	job.SchemaState = model.StateDeleteOnly
	ver, err1 := updateVersionAndTableInfo(t, job, tblInfo, originalState != indexInfo.State)
	if err1 != nil {
		return ver, errors.Trace(err1)
	}

	if kv.ErrKeyExists.Equal(err) {
		return ver, kv.ErrKeyExists.Gen("Duplicate for key %s", indexInfo.Name.O)
	}

	return ver, errors.Trace(err)
}

func onDropIndex(t *meta.Meta, job *model.Job) (ver int64, _ error) {
	schemaID := job.SchemaID
	tblInfo, err := getTableInfo(t, job, schemaID)
	if err != nil {
		return ver, errors.Trace(err)
	}

	var indexName model.CIStr
	if err = job.DecodeArgs(&indexName); err != nil {
		job.State = model.JobStateCancelled
		return ver, errors.Trace(err)
	}

	indexInfo := findIndexByName(indexName.L, tblInfo.Indices)
	if indexInfo == nil {
		job.State = model.JobStateCancelled
		return ver, ErrCantDropFieldOrKey.Gen("index %s doesn't exist", indexName)
	}

	originalState := indexInfo.State
	switch indexInfo.State {
	case model.StatePublic:
		// public -> write only
		job.SchemaState = model.StateWriteOnly
		indexInfo.State = model.StateWriteOnly
		ver, err = updateVersionAndTableInfo(t, job, tblInfo, originalState != indexInfo.State)
	case model.StateWriteOnly:
		// write only -> delete only
		job.SchemaState = model.StateDeleteOnly
		indexInfo.State = model.StateDeleteOnly
		ver, err = updateVersionAndTableInfo(t, job, tblInfo, originalState != indexInfo.State)
	case model.StateDeleteOnly:
		// delete only -> reorganization
		job.SchemaState = model.StateDeleteReorganization
		indexInfo.State = model.StateDeleteReorganization
		ver, err = updateVersionAndTableInfo(t, job, tblInfo, originalState != indexInfo.State)
	case model.StateDeleteReorganization:
		// reorganization -> absent
		newIndices := make([]*model.IndexInfo, 0, len(tblInfo.Indices))
		for _, idx := range tblInfo.Indices {
			if idx.Name.L != indexName.L {
				newIndices = append(newIndices, idx)
			}
		}
		tblInfo.Indices = newIndices
		// Set column index flag.
		dropIndexColumnFlag(tblInfo, indexInfo)

		ver, err = updateVersionAndTableInfo(t, job, tblInfo, originalState != model.StateNone)
		if err != nil {
			return ver, errors.Trace(err)
		}

		// Finish this job.
		if job.IsRollingback() {
			job.FinishTableJob(model.JobStateRollbackDone, model.StateNone, ver, tblInfo)
			job.Args[0] = indexInfo.ID
		} else {
			job.FinishTableJob(model.JobStateDone, model.StateNone, ver, tblInfo)
			job.Args = append(job.Args, indexInfo.ID)
		}
	default:
		err = ErrInvalidTableState.Gen("invalid table state %v", tblInfo.State)
	}
	return ver, errors.Trace(err)
}

const (
	// DefaultTaskHandleCnt is default batch size of adding indices.
	DefaultTaskHandleCnt = 128
)

// indexRecord is the record information of an index.
type indexRecord struct {
	handle int64
	key    []byte        // It's used to lock a record. Record it to reduce the encoding time.
	vals   []types.Datum // It's the index values.
}

type addIndexWorker struct {
	id          int
	ddlWorker   *worker
	batchCnt    int
	sessCtx     sessionctx.Context
	taskCh      chan *reorgIndexTask
	resultCh    chan *addIndexResult
	index       table.Index
	table       table.Table
	colFieldMap map[int64]*types.FieldType
	closed      bool
	priority    int

	defaultVals []types.Datum         // It's used to reduce the number of new slice.
	idxRecords  []*indexRecord        // It's used to reduce the number of new slice.
	rowMap      map[int64]types.Datum // It's the index column values map. It is used to reduce the number of making map.
}

type reorgIndexTask struct {
	partitionID int64
	startHandle int64
	endHandle   int64
	// endIncluded indicates whether the range include the endHandle.
	// When the last handle is math.MaxInt64, set endIncluded to true to
	// tell worker backfilling index of endHandle.
	endIncluded bool
}

type addIndexResult struct {
	addedCount int
	scanCount  int
	nextHandle int64
	err        error
}

func newAddIndexWorker(sessCtx sessionctx.Context, worker *worker, id int, t table.Table, indexInfo *model.IndexInfo, colFieldMap map[int64]*types.FieldType) *addIndexWorker {
	index := tables.NewIndex(t.GetID(), t.Meta(), indexInfo)
	return &addIndexWorker{
		id:          id,
		ddlWorker:   worker,
		batchCnt:    DefaultTaskHandleCnt,
		sessCtx:     sessCtx,
		taskCh:      make(chan *reorgIndexTask, 1),
		resultCh:    make(chan *addIndexResult, 1),
		index:       index,
		table:       t,
		colFieldMap: colFieldMap,
		priority:    kv.PriorityLow,

		defaultVals: make([]types.Datum, len(t.Cols())),
		rowMap:      make(map[int64]types.Datum, len(colFieldMap)),
	}
}

func (w *addIndexWorker) close() {
	if !w.closed {
		w.closed = true
		close(w.taskCh)
	}
}

// getIndexRecord gets index columns values from raw binary value row.
func (w *addIndexWorker) getIndexRecord(handle int64, recordKey []byte, rawRecord []byte) (*indexRecord, error) {
	t := w.table
	cols := t.Cols()
	idxInfo := w.index.Meta()
	_, err := tablecodec.DecodeRowWithMap(rawRecord, w.colFieldMap, time.UTC, w.rowMap)
	if err != nil {
		return nil, errors.Trace(err)
	}
	idxVal := make([]types.Datum, len(idxInfo.Columns))
	for j, v := range idxInfo.Columns {
		col := cols[v.Offset]
		if col.IsPKHandleColumn(t.Meta()) {
			if mysql.HasUnsignedFlag(col.Flag) {
				idxVal[j].SetUint64(uint64(handle))
			} else {
				idxVal[j].SetInt64(handle)
			}
			continue
		}
		idxColumnVal := w.rowMap[col.ID]
		if _, ok := w.rowMap[col.ID]; ok {
			idxVal[j] = idxColumnVal
			// Make sure there is no dirty data.
			delete(w.rowMap, col.ID)
			continue
		}
		idxColumnVal, err = tables.GetColDefaultValue(w.sessCtx, col, w.defaultVals)
		if err != nil {
			return nil, errors.Trace(err)
		}
		idxVal[j] = idxColumnVal
	}
	idxRecord := &indexRecord{handle: handle, key: recordKey, vals: idxVal}
	return idxRecord, nil
}

// getNextHandle gets next handle of entry that we are going to process.
func (w *addIndexWorker) getNextHandle(taskRange reorgIndexTask, taskDone bool) (nextHandle int64) {
	if !taskDone {
		// The task is not done. So we need to pick the last processed entry's handle and add one.
		return w.idxRecords[len(w.idxRecords)-1].handle + 1
	}

	// The task is done. So we need to choose a handle outside this range.
	// Some corner cases should be considered:
	// - The end of task range is MaxInt64.
	// - The end of the task is excluded in the range.
	if taskRange.endHandle == math.MaxInt64 || !taskRange.endIncluded {
		return taskRange.endHandle
	}

	return taskRange.endHandle + 1
}

// fetchRowColVals fetch w.batchCnt count rows that need to backfill indices, and build the corresponding indexRecord slice.
// fetchRowColVals returns:
// 1. The corresponding indexRecord slice.
// 2. Next handle of entry that we need to process.
// 3. Boolean indicates whether the task is done.
// 4. error occurs in fetchRowColVals. nil if no error occurs.
func (w *addIndexWorker) fetchRowColVals(txn kv.Transaction, taskRange reorgIndexTask) ([]*indexRecord, int64, bool, error) {
	// TODO: use tableScan to prune columns.
	w.idxRecords = w.idxRecords[:0]
	startTime := time.Now()
<<<<<<< HEAD
	handleOutOfRange := false
	oprStartTime := time.Now()
	err := iterateSnapshotRows(w.sessCtx.GetStore(), w.priority, w.table, txn.StartTS(), taskRange.startHandle,
=======

	// taskDone means that the added handle is out of taskRange.endHandle.
	taskDone := false
	oprStartTime := startTime
	err := iterateSnapshotRows(w.sessCtx.GetStore(), w.table, txn.StartTS(), taskRange.startHandle,
>>>>>>> 9eb197f7
		func(handle int64, recordKey kv.Key, rawRow []byte) (bool, error) {
			oprEndTime := time.Now()
			w.logSlowOperations(oprEndTime.Sub(oprStartTime), "iterateSnapshotRows in fetchRowColVals", 0)
			oprStartTime = oprEndTime

			if !taskRange.endIncluded {
				taskDone = handle >= taskRange.endHandle
			} else {
				taskDone = handle > taskRange.endHandle
			}

			if taskDone || len(w.idxRecords) >= w.batchCnt {
				return false, nil
			}

			idxRecord, err1 := w.getIndexRecord(handle, recordKey, rawRow)
			if err1 != nil {
				return false, errors.Trace(err1)
			}

			w.idxRecords = append(w.idxRecords, idxRecord)
			if handle == taskRange.endHandle {
				// If taskRange.endIncluded == false, we will not reach here when handle == taskRange.endHandle
				taskDone = true
				return false, nil
			}
			return true, nil
		})

	if len(w.idxRecords) == 0 {
		taskDone = true
	}

	log.Debugf("[ddl] txn %v fetches handle info %v, takes time %v", txn.StartTS(), taskRange, time.Since(startTime))
	return w.idxRecords, w.getNextHandle(taskRange, taskDone), taskDone, errors.Trace(err)
}

func (w *addIndexWorker) logSlowOperations(elapsed time.Duration, slowMsg string, threshold uint32) {
	if threshold == 0 {
		threshold = atomic.LoadUint32(&variable.DDLSlowOprThreshold)
	}

	if elapsed >= time.Duration(threshold)*time.Millisecond {
		log.Infof("[ddl-reorg][SLOW-OPERATIONS] elapsed time: %v, message: %v", elapsed, slowMsg)
	}
}

// backfillIndexInTxn will backfill table index in a transaction, lock corresponding rowKey, if the value of rowKey is changed,
// indicate that index columns values may changed, index is not allowed to be added, so the txn will rollback and retry.
// backfillIndexInTxn will add w.batchCnt indices once, default value of w.batchCnt is 128.
// TODO: make w.batchCnt can be modified by system variable.
func (w *addIndexWorker) backfillIndexInTxn(handleRange reorgIndexTask) (nextHandle int64, taskDone bool, addedCount, scanCount int, errInTxn error) {
	oprStartTime := time.Now()
	errInTxn = kv.RunInNewTxn(w.sessCtx.GetStore(), true, func(txn kv.Transaction) error {
		addedCount = 0
		scanCount = 0
<<<<<<< HEAD
		txn.SetOption(kv.Priority, w.priority)
		idxRecords, handleOutOfRange, err := w.fetchRowColVals(txn, handleRange)
=======
		txn.SetOption(kv.Priority, kv.PriorityLow)
		var (
			idxRecords []*indexRecord
			err        error
		)
		idxRecords, nextHandle, taskDone, err = w.fetchRowColVals(txn, handleRange)
>>>>>>> 9eb197f7
		if err != nil {
			return errors.Trace(err)
		}

		for _, idxRecord := range idxRecords {
			err := txn.LockKeys(idxRecord.key)
			if err != nil {
				return errors.Trace(err)
			}
			scanCount++

			// Create the index.
			// TODO: backfill unique-key will check constraint every row, we can speed up this case by using batch check.
			handle, err := w.index.Create(w.sessCtx, txn, idxRecord.vals, idxRecord.handle)
			if err != nil {
				if kv.ErrKeyExists.Equal(err) && idxRecord.handle == handle {
					// Index already exists, skip it.
					continue
				}

				return errors.Trace(err)
			}
			addedCount++
		}

		return nil
	})
	w.logSlowOperations(time.Since(oprStartTime), "backfillIndexInTxn", 3000)

	return
}

// handleBackfillTask backfills range [task.startHandle, task.endHandle) handle's index to table.
func (w *addIndexWorker) handleBackfillTask(d *ddlCtx, task *reorgIndexTask) *addIndexResult {
	handleRange := *task
	result := &addIndexResult{addedCount: 0, nextHandle: handleRange.startHandle, err: nil}
	lastLogCount := 0
	startTime := time.Now()

	for {
		addedCount := 0
		nextHandle, taskDone, addedCount, scanCount, err := w.backfillIndexInTxn(handleRange)
		if err == nil {
			// Because reorgIndexTask may run a long time,
			// we should check whether this ddl job is still runnable.
			err = w.ddlWorker.isReorgRunnable(d)
		}
		if err != nil {
			result.err = err
			return result
		}

		result.nextHandle = nextHandle
		result.addedCount += addedCount
		result.scanCount += scanCount
		w.ddlWorker.reorgCtx.increaseRowCount(int64(addedCount))

		if result.scanCount-lastLogCount >= 30000 {
			lastLogCount = result.scanCount
			log.Infof("[ddl-reorg] worker(%v), finish batch addedCount:%v backfill, task addedCount:%v, task scanCount:%v, nextHandle:%v",
				w.id, addedCount, result.addedCount, result.scanCount, nextHandle)
		}

		handleRange.startHandle = nextHandle
		if taskDone {
			break
		}
	}
	rightParenthesis := ")"
	if task.endIncluded {
		rightParenthesis = "]"
	}
	log.Infof("[ddl-reorg] worker(%v), finish region %v ranges [%v,%v%s, addedCount:%v, scanCount:%v, nextHandle:%v, elapsed time(s):%v",
		w.id, task.partitionID, task.startHandle, task.endHandle, rightParenthesis, result.addedCount, result.scanCount, result.nextHandle, time.Since(startTime).Seconds())

	return result
}

var gofailMockAddindexErrOnceGuard bool

func (w *addIndexWorker) run(d *ddlCtx) {
	log.Infof("[ddl-reorg] worker[%v] start", w.id)
	defer func() {
		r := recover()
		if r != nil {
			buf := util.GetStack()
			log.Errorf("[ddl-reorg] addIndexWorker %v %s", r, buf)
			metrics.PanicCounter.WithLabelValues(metrics.LabelDDL).Inc()
		}
		w.resultCh <- &addIndexResult{err: errReorgPanic}
	}()
	for {
		task, more := <-w.taskCh
		if !more {
			break
		}

		log.Debug("[ddl-reorg] got backfill index task:#v", task)
		// gofail: var mockAddIndexErr bool
		//if w.id == 0 && mockAddIndexErr && !gofailMockAddindexErrOnceGuard {
		//	gofailMockAddindexErrOnceGuard = true
		//	result := &addIndexResult{addedCount: 0, nextHandle: 0, err: errors.Errorf("mock add index error")}
		//	w.resultCh <- result
		//	continue
		//}

		result := w.handleBackfillTask(d, task)
		w.resultCh <- result
	}
	log.Infof("[ddl-reorg] worker[%v] exit", w.id)
}

func makeupIndexColFieldMap(t table.Table, indexInfo *model.IndexInfo) map[int64]*types.FieldType {
	cols := t.Cols()
	colFieldMap := make(map[int64]*types.FieldType, len(indexInfo.Columns))
	for _, v := range indexInfo.Columns {
		col := cols[v.Offset]
		colFieldMap[col.ID] = &col.FieldType
	}
	return colFieldMap
}

// splitTableRanges uses PD region's key ranges to split the backfilling table key range space,
// to speed up adding index in table with disperse handle.
// The `t` should be a non-partitioned table or a partition.
func splitTableRanges(t table.Table, store kv.Storage, startHandle, endHandle int64) ([]kv.KeyRange, error) {
	startRecordKey := t.RecordKey(startHandle)
	endRecordKey := t.RecordKey(endHandle).Next()

	log.Infof("[ddl-reorg] split partition %v range [%v, %v] from PD", t.GetID(), startHandle, endHandle)
	kvRange := kv.KeyRange{StartKey: startRecordKey, EndKey: endRecordKey}
	s, ok := store.(tikv.Storage)
	if !ok {
		// Only support split ranges in tikv.Storage now.
		return []kv.KeyRange{kvRange}, nil
	}

	maxSleep := 10000 // ms
	bo := tikv.NewBackoffer(context.Background(), maxSleep)
	ranges, err := tikv.SplitRegionRanges(bo, s.GetRegionCache(), []kv.KeyRange{kvRange})
	if err != nil {
		return nil, errors.Trace(err)
	}
	if len(ranges) == 0 {
		return nil, errors.Trace(errInvalidSplitRegionRanges)
	}
	return ranges, nil
}

func decodeHandleRange(keyRange kv.KeyRange) (int64, int64, error) {
	_, startHandle, err := tablecodec.DecodeRecordKey(keyRange.StartKey)
	if err != nil {
		return 0, 0, errors.Trace(err)
	}
	_, endHandle, err := tablecodec.DecodeRecordKey(keyRange.EndKey)
	if err != nil {
		return 0, 0, errors.Trace(err)
	}

	return startHandle, endHandle, nil
}

func closeAddIndexWorkers(workers []*addIndexWorker) {
	for _, worker := range workers {
		worker.close()
	}
}

func (w *worker) waitTaskResults(workers []*addIndexWorker, taskCnt int, totalAddedCount *int64, startHandle int64) (int64, int64, error) {
	var (
		addedCount int64
		nextHandle = startHandle
		firstErr   error
	)
	for i := 0; i < taskCnt; i++ {
		worker := workers[i]
		result := <-worker.resultCh
		if firstErr == nil && result.err != nil {
			firstErr = result.err
			// We should wait all working workers exits, any way.
			continue
		}

		if result.err != nil {
			log.Warnf("[ddl-reorg] worker[%v] return err:%v", i, result.err)
		}

		if firstErr == nil {
			*totalAddedCount += int64(result.addedCount)
			addedCount += int64(result.addedCount)
			nextHandle = result.nextHandle
		}
	}

	return nextHandle, addedCount, errors.Trace(firstErr)
}

// handleReorgTasks sends tasks to workers, and waits for all the running workers to return results,
// there are taskCnt running workers.
func (w *worker) handleReorgTasks(reorgInfo *reorgInfo, totalAddedCount *int64, workers []*addIndexWorker, batchTasks []*reorgIndexTask) error {
	for i, task := range batchTasks {
		workers[i].taskCh <- task
	}

	startHandle := batchTasks[0].startHandle
	taskCnt := len(batchTasks)
	startTime := time.Now()
	nextHandle, taskAddedCount, err := w.waitTaskResults(workers, taskCnt, totalAddedCount, startHandle)
	elapsedTime := time.Since(startTime).Seconds()
	if err == nil {
		err = w.isReorgRunnable(reorgInfo.d)
	}

	if err != nil {
		// update the reorg handle that has been processed.
		err1 := kv.RunInNewTxn(reorgInfo.d.store, true, func(txn kv.Transaction) error {
			return errors.Trace(reorgInfo.UpdateReorgMeta(txn, nextHandle, reorgInfo.EndHandle, reorgInfo.PartitionID))
		})
		metrics.BatchAddIdxHistogram.WithLabelValues(metrics.LblError).Observe(elapsedTime)
		log.Warnf("[ddl-reorg] total added index for %d rows, this task [%d,%d) add index for %d failed %v, take time %v, update handle err %v",
			*totalAddedCount, startHandle, nextHandle, taskAddedCount, err, elapsedTime, err1)
		return errors.Trace(err)
	}

	// nextHandle will be updated periodically in runReorgJob, so no need to update it here.
	w.reorgCtx.setNextHandle(nextHandle)
	metrics.BatchAddIdxHistogram.WithLabelValues(metrics.LblOK).Observe(elapsedTime)
	log.Infof("[ddl-reorg] total added index for %d rows, this task [%d,%d) added index for %d rows, take time %v",
		*totalAddedCount, startHandle, nextHandle, taskAddedCount, elapsedTime)
	return nil
}

// sendRangeTaskToWorkers sends tasks to workers, and returns remaining kvRanges that is not handled.
func (w *worker) sendRangeTaskToWorkers(t table.Table, workers []*addIndexWorker, reorgInfo *reorgInfo, totalAddedCount *int64, kvRanges []kv.KeyRange) ([]kv.KeyRange, error) {
	batchTasks := make([]*reorgIndexTask, 0, len(workers))
	partitionID := reorgInfo.PartitionID

	// Build reorg indices tasks.
	for _, keyRange := range kvRanges {
		startHandle, endHandle, err := decodeHandleRange(keyRange)
		if err != nil {
			return nil, errors.Trace(err)
		}

		endKey := t.RecordKey(endHandle)
		endIncluded := false
		if endKey.Cmp(keyRange.EndKey) < 0 {
			endIncluded = true
		}
		task := &reorgIndexTask{partitionID, startHandle, endHandle, endIncluded}
		batchTasks = append(batchTasks, task)

		if len(batchTasks) >= len(workers) {
			break
		}
	}

	if len(batchTasks) == 0 {
		return nil, nil
	}

	// Wait tasks finish.
	err := w.handleReorgTasks(reorgInfo, totalAddedCount, workers, batchTasks)
	if err != nil {
		return nil, errors.Trace(err)
	}

	if len(batchTasks) < len(kvRanges) {
		// there are kvRanges not handled.
		remains := kvRanges[len(batchTasks):]
		return remains, nil
	}

	return nil, nil
}

// buildIndexForReorgInfo build backfilling tasks from [reorgInfo.StartHandle, reorgInfo.EndHandle),
// and send these tasks to add index workers, till we finish adding the indices.
func (w *worker) buildIndexForReorgInfo(t table.Table, workers []*addIndexWorker, job *model.Job, reorgInfo *reorgInfo) error {
	totalAddedCount := job.GetRowCount()

	startHandle, endHandle := reorgInfo.StartHandle, reorgInfo.EndHandle
	for {
		kvRanges, err := splitTableRanges(t, reorgInfo.d.store, startHandle, endHandle)
		if err != nil {
			return errors.Trace(err)
		}

		log.Infof("[ddl-reorg] start to reorg index of %v region ranges, handle range:[%v, %v).", len(kvRanges), startHandle, endHandle)
		remains, err := w.sendRangeTaskToWorkers(t, workers, reorgInfo, &totalAddedCount, kvRanges)
		if err != nil {
			return errors.Trace(err)
		}

		if len(remains) == 0 {
			break
		}
		startHandle, _, err = decodeHandleRange(remains[0])
		if err != nil {
			return errors.Trace(err)
		}
	}
	return nil
}

// addPhysicalTableIndex handles the add index reorganization state for a non-partitioned table or a partition.
// For a partitioned table, it should be handled partition by partition.
//
// How to add index in reorganization state?
// Concurrently process the defaultTaskHandleCnt tasks. Each task deals with a handle range of the index record.
// The handle range is split from PD regions now. Each worker deal with a region table key range one time.
// Each handle range by estimation, concurrent processing needs to perform after the handle range has been acquired.
// The operation flow is as follows:
//	1. Open numbers of defaultWorkers goroutines.
//	2. Split table key range from PD regions.
//	3. Send tasks to running workers by workers's task channel. Each task deals with a region key ranges.
//	4. Wait all these running tasks finished, then continue to step 3, until all tasks is done.
// The above operations are completed in a transaction.
// Finally, update the concurrent processing of the total number of rows, and store the completed handle value.
func (w *worker) addPhysicalTableIndex(t table.Table, indexInfo *model.IndexInfo, reorgInfo *reorgInfo) error {
	job := reorgInfo.Job
	log.Infof("[ddl-reorg] addTableIndex, job:%s, reorgInfo:%#v", job, reorgInfo)
	colFieldMap := makeupIndexColFieldMap(t, indexInfo)

	// variable.ddlReorgWorkerCounter can be modified by system variable "tidb_ddl_reorg_worker_cnt".
	workerCnt := variable.GetDDLReorgWorkerCounter()
	idxWorkers := make([]*addIndexWorker, workerCnt)
	for i := 0; i < int(workerCnt); i++ {
		sessCtx := newContext(reorgInfo.d.store)
		idxWorkers[i] = newAddIndexWorker(sessCtx, w, i, t, indexInfo, colFieldMap)
		idxWorkers[i].priority = job.Priority
		go idxWorkers[i].run(reorgInfo.d)
	}
	defer closeAddIndexWorkers(idxWorkers)
	err := w.buildIndexForReorgInfo(t, idxWorkers, job, reorgInfo)
	return errors.Trace(err)
}

// addTableIndex handles the add index reorganization state for a table.
func (w *worker) addTableIndex(t table.Table, idx *model.IndexInfo, reorgInfo *reorgInfo) error {
	var err error
	if tbl, ok := t.(table.PartitionedTable); ok {
		var finish bool
		for !finish {
			p := tbl.GetPartition(reorgInfo.PartitionID)
			if p == nil {
				return errors.Errorf("Can not find partition id %d for table %d", reorgInfo.PartitionID, t.Meta().ID)
			}
			err = w.addPhysicalTableIndex(p, idx, reorgInfo)
			if err != nil {
				break
			}
			finish, err = w.updateReorgInfo(tbl, reorgInfo)
			if err != nil {
				return errors.Trace(err)
			}
		}
	} else {
		err = w.addPhysicalTableIndex(t, idx, reorgInfo)
	}
	return errors.Trace(err)
}

// updateReorgInfo will find the next partition according to current reorgInfo.
// If no more partitions, or table t is not a partitioned table, returns true to
// indicate that the reorganize work is finished.
func (w *worker) updateReorgInfo(t table.PartitionedTable, reorg *reorgInfo) (bool, error) {
	pi := t.Meta().GetPartitionInfo()
	if pi == nil {
		return true, nil
	}

	pid, err := findNextPartitionID(reorg.PartitionID, pi.Definitions)
	if err != nil {
		// Fatal error, should not run here.
		log.Errorf("[ddl-reorg] update reorg fail, %v error stack: %s", t, errors.ErrorStack(err))
		return false, errors.Trace(err)
	}
	if pid == 0 {
		// Next partition does not exist, all the job done.
		return true, nil
	}

	start, end, err := getTableRange(reorg.d, t.GetPartition(pid), reorg.Job.SnapshotVer)
	if err != nil {
		return false, errors.Trace(err)
	}
	log.Infof("[ddl-reorg] job %v update reorgInfo partition %d range [%d %d]", reorg.Job.ID, pid, start, end)
	reorg.StartHandle, reorg.EndHandle, reorg.PartitionID = start, end, pid

	// Write the reorg info to store so the whole reorganize process can recover from panic.
	err = kv.RunInNewTxn(reorg.d.store, true, func(txn kv.Transaction) error {
		return errors.Trace(reorg.UpdateReorgMeta(txn, reorg.StartHandle, reorg.EndHandle, reorg.PartitionID))
	})
	return false, errors.Trace(err)
}

// findNextPartitionID finds the next partition ID in the PartitionDefinition array.
// Returns 0 if current partitionID is already the last one.
func findNextPartitionID(partitionID int64, defs []model.PartitionDefinition) (int64, error) {
	for i, def := range defs {
		if partitionID == def.ID {
			if i == len(defs)-1 {
				return 0, nil
			}
			return defs[i+1].ID, nil
		}
	}
	return 0, errors.Errorf("partition id not found %d", partitionID)
}

func findIndexByName(idxName string, indices []*model.IndexInfo) *model.IndexInfo {
	for _, idx := range indices {
		if idx.Name.L == idxName {
			return idx
		}
	}
	return nil
}

func allocateIndexID(tblInfo *model.TableInfo) int64 {
	tblInfo.MaxIndexID++
	return tblInfo.MaxIndexID
}

// recordIterFunc is used for low-level record iteration.
type recordIterFunc func(h int64, rowKey kv.Key, rawRecord []byte) (more bool, err error)

func iterateSnapshotRows(store kv.Storage, priority int, t table.Table, version uint64, seekHandle int64, fn recordIterFunc) error {
	ver := kv.Version{Ver: version}

	snap, err := store.GetSnapshot(ver)
	snap.SetPriority(priority)
	if err != nil {
		return errors.Trace(err)
	}
	firstKey := t.RecordKey(seekHandle)
	it, err := snap.Seek(firstKey)
	if err != nil {
		return errors.Trace(err)
	}
	defer it.Close()

	for it.Valid() {
		if !it.Key().HasPrefix(t.RecordPrefix()) {
			break
		}

		var handle int64
		handle, err = tablecodec.DecodeRowKey(it.Key())
		if err != nil {
			return errors.Trace(err)
		}
		rk := t.RecordKey(handle)

		more, err := fn(handle, rk, it.Value())
		if !more || err != nil {
			return errors.Trace(err)
		}

		err = kv.NextUntil(it, util.RowKeyPrefixFilter(rk))
		if err != nil {
			if kv.ErrNotExist.Equal(err) {
				break
			}
			return errors.Trace(err)
		}
	}

	return nil
}<|MERGE_RESOLUTION|>--- conflicted
+++ resolved
@@ -582,17 +582,11 @@
 	// TODO: use tableScan to prune columns.
 	w.idxRecords = w.idxRecords[:0]
 	startTime := time.Now()
-<<<<<<< HEAD
-	handleOutOfRange := false
-	oprStartTime := time.Now()
-	err := iterateSnapshotRows(w.sessCtx.GetStore(), w.priority, w.table, txn.StartTS(), taskRange.startHandle,
-=======
 
 	// taskDone means that the added handle is out of taskRange.endHandle.
 	taskDone := false
 	oprStartTime := startTime
-	err := iterateSnapshotRows(w.sessCtx.GetStore(), w.table, txn.StartTS(), taskRange.startHandle,
->>>>>>> 9eb197f7
+	err := iterateSnapshotRows(w.sessCtx.GetStore(), w.priority, w.table, txn.StartTS(), taskRange.startHandle,
 		func(handle int64, recordKey kv.Key, rawRow []byte) (bool, error) {
 			oprEndTime := time.Now()
 			w.logSlowOperations(oprEndTime.Sub(oprStartTime), "iterateSnapshotRows in fetchRowColVals", 0)
@@ -649,17 +643,13 @@
 	errInTxn = kv.RunInNewTxn(w.sessCtx.GetStore(), true, func(txn kv.Transaction) error {
 		addedCount = 0
 		scanCount = 0
-<<<<<<< HEAD
 		txn.SetOption(kv.Priority, w.priority)
-		idxRecords, handleOutOfRange, err := w.fetchRowColVals(txn, handleRange)
-=======
-		txn.SetOption(kv.Priority, kv.PriorityLow)
+
 		var (
 			idxRecords []*indexRecord
 			err        error
 		)
 		idxRecords, nextHandle, taskDone, err = w.fetchRowColVals(txn, handleRange)
->>>>>>> 9eb197f7
 		if err != nil {
 			return errors.Trace(err)
 		}
@@ -1043,7 +1033,7 @@
 		return true, nil
 	}
 
-	start, end, err := getTableRange(reorg.d, t.GetPartition(pid), reorg.Job.SnapshotVer)
+	start, end, err := getTableRange(reorg.d, t.GetPartition(pid), reorg.Job.SnapshotVer, reorg.Job.Priority)
 	if err != nil {
 		return false, errors.Trace(err)
 	}
