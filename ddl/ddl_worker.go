// Copyright 2015 PingCAP, Inc.
//
// Licensed under the Apache License, Version 2.0 (the "License");
// you may not use this file except in compliance with the License.
// You may obtain a copy of the License at
//
//     http://www.apache.org/licenses/LICENSE-2.0
//
// Unless required by applicable law or agreed to in writing, software
// distributed under the License is distributed on an "AS IS" BASIS,
// WITHOUT WARRANTIES OR CONDITIONS OF ANY KIND, either express or implied.
// See the License for the specific language governing permissions and
// limitations under the License.

package ddl

import (
	"context"
	"fmt"
	"math/rand"
	"strconv"
	"sync"
	"sync/atomic"
	"time"

	"github.com/pingcap/errors"
	"github.com/pingcap/failpoint"
	"github.com/pingcap/kvproto/pkg/kvrpcpb"
	sess "github.com/pingcap/tidb/ddl/internal/session"
	"github.com/pingcap/tidb/ddl/util"
	"github.com/pingcap/tidb/kv"
	"github.com/pingcap/tidb/meta"
	"github.com/pingcap/tidb/metrics"
	"github.com/pingcap/tidb/parser"
	"github.com/pingcap/tidb/parser/model"
	"github.com/pingcap/tidb/parser/terror"
	"github.com/pingcap/tidb/sessionctx"
	"github.com/pingcap/tidb/sessionctx/binloginfo"
	"github.com/pingcap/tidb/sessionctx/variable"
	pumpcli "github.com/pingcap/tidb/tidb-binlog/pump_client"
	tidbutil "github.com/pingcap/tidb/util"
	"github.com/pingcap/tidb/util/dbterror"
	"github.com/pingcap/tidb/util/intest"
	"github.com/pingcap/tidb/util/logutil"
	"github.com/pingcap/tidb/util/mathutil"
	"github.com/pingcap/tidb/util/resourcegrouptag"
	"github.com/pingcap/tidb/util/topsql"
	topsqlstate "github.com/pingcap/tidb/util/topsql/state"
	"github.com/tikv/client-go/v2/tikvrpc"
	clientv3 "go.etcd.io/etcd/client/v3"
	atomicutil "go.uber.org/atomic"
	"go.uber.org/zap"
)

var (
	// ddlWorkerID is used for generating the next DDL worker ID.
	ddlWorkerID = atomicutil.NewInt32(0)
	// backfillContextID is used for generating the next backfill context ID.
	backfillContextID = atomicutil.NewInt32(0)
	// WaitTimeWhenErrorOccurred is waiting interval when processing DDL jobs encounter errors.
	WaitTimeWhenErrorOccurred = int64(1 * time.Second)

	mockDDLErrOnce = int64(0)
	// TestNotifyBeginTxnCh is used for if the txn is beginning in runInTxn.
	TestNotifyBeginTxnCh = make(chan struct{})
)

// GetWaitTimeWhenErrorOccurred return waiting interval when processing DDL jobs encounter errors.
func GetWaitTimeWhenErrorOccurred() time.Duration {
	return time.Duration(atomic.LoadInt64(&WaitTimeWhenErrorOccurred))
}

// SetWaitTimeWhenErrorOccurred update waiting interval when processing DDL jobs encounter errors.
func SetWaitTimeWhenErrorOccurred(dur time.Duration) {
	atomic.StoreInt64(&WaitTimeWhenErrorOccurred, int64(dur))
}

type workerType byte

const (
	// generalWorker is the worker who handles all DDL statements except “add index”.
	generalWorker workerType = 0
	// addIdxWorker is the worker who handles the operation of adding indexes.
	addIdxWorker workerType = 1
	// waitDependencyJobInterval is the interval when the dependency job doesn't be done.
	waitDependencyJobInterval = 200 * time.Millisecond
	// noneDependencyJob means a job has no dependency-job.
	noneDependencyJob = 0
)

// worker is used for handling DDL jobs.
// Now we have two kinds of workers.
type worker struct {
	id              int32
	tp              workerType
	addingDDLJobKey string
	ddlJobCh        chan struct{}
	ctx             context.Context
	wg              sync.WaitGroup

	sessPool        *sess.Pool    // sessPool is used to new sessions to execute SQL in ddl package.
	sess            *sess.Session // sess is used and only used in running DDL job.
	delRangeManager delRangeManager
	logCtx          context.Context
	lockSeqNum      bool

	*ddlCtx
}

// JobContext is the ddl job execution context.
type JobContext struct {
	// below fields are cache for top sql
	ddlJobCtx          context.Context
	cacheSQL           string
	cacheNormalizedSQL string
	cacheDigest        *parser.Digest
	tp                 string
}

// NewJobContext returns a new ddl job context.
func NewJobContext() *JobContext {
	return &JobContext{
		ddlJobCtx:          context.Background(),
		cacheSQL:           "",
		cacheNormalizedSQL: "",
		cacheDigest:        nil,
		tp:                 "",
	}
}

func newWorker(ctx context.Context, tp workerType, sessPool *sess.Pool, delRangeMgr delRangeManager, dCtx *ddlCtx) *worker {
	worker := &worker{
		id:              ddlWorkerID.Add(1),
		tp:              tp,
		ddlJobCh:        make(chan struct{}, 1),
		ctx:             ctx,
		ddlCtx:          dCtx,
		sessPool:        sessPool,
		delRangeManager: delRangeMgr,
	}
	worker.addingDDLJobKey = addingDDLJobPrefix + worker.typeStr()
	worker.logCtx = logutil.WithKeyValue(context.Background(), "worker", worker.String())
	return worker
}

func (w *worker) typeStr() string {
	var str string
	switch w.tp {
	case generalWorker:
		str = "general"
	case addIdxWorker:
		str = "add index"
	default:
		str = "unknown"
	}
	return str
}

func (w *worker) String() string {
	return fmt.Sprintf("worker %d, tp %s", w.id, w.typeStr())
}

func (w *worker) Close() {
	startTime := time.Now()
	if w.sess != nil {
		w.sessPool.Put(w.sess.Session())
	}
	w.wg.Wait()
	logutil.Logger(w.logCtx).Info("[ddl] DDL worker closed", zap.Duration("take time", time.Since(startTime)))
}

func (dc *ddlCtx) asyncNotifyByEtcd(etcdPath string, jobID int64, jobType string) {
	if dc.etcdCli == nil {
		return
	}

	jobIDStr := strconv.FormatInt(jobID, 10)
	timeStart := time.Now()
	err := util.PutKVToEtcd(dc.ctx, dc.etcdCli, 1, etcdPath, jobIDStr)
	if err != nil {
		logutil.BgLogger().Info("[ddl] notify handling DDL job failed",
			zap.String("etcdPath", etcdPath), zap.Int64("jobID", jobID), zap.String("type", jobType), zap.Error(err))
	}
	metrics.DDLWorkerHistogram.WithLabelValues(metrics.WorkerNotifyDDLJob, jobType, metrics.RetLabel(err)).Observe(time.Since(timeStart).Seconds())
}

func asyncNotify(ch chan struct{}) {
	select {
	case ch <- struct{}{}:
	default:
	}
}

func (d *ddl) limitDDLJobs() {
	defer tidbutil.Recover(metrics.LabelDDL, "limitDDLJobs", nil, true)

	tasks := make([]*limitJobTask, 0, batchAddingJobs)
	for {
		select {
		case task := <-d.limitJobCh:
			tasks = tasks[:0]
			jobLen := len(d.limitJobCh)
			tasks = append(tasks, task)
			for i := 0; i < jobLen; i++ {
				tasks = append(tasks, <-d.limitJobCh)
			}
			d.addBatchDDLJobs(tasks)
		case <-d.ctx.Done():
			return
		}
	}
}

// addBatchDDLJobs gets global job IDs and puts the DDL jobs in the DDL queue.
func (d *ddl) addBatchDDLJobs(tasks []*limitJobTask) {
	startTime := time.Now()
	var err error
	// DDLForce2Queue is a flag to tell DDL worker to always push the job to the DDL queue.
	toTable := !variable.DDLForce2Queue.Load()
	if toTable {
		err = d.addBatchDDLJobs2Table(tasks)
	} else {
		err = d.addBatchDDLJobs2Queue(tasks)
	}
	var jobs string
	for _, task := range tasks {
		if err == nil {
			err = task.cacheErr
		}
		task.err <- err
		jobs += task.job.String() + "; "
		metrics.DDLWorkerHistogram.WithLabelValues(metrics.WorkerAddDDLJob, task.job.Type.String(),
			metrics.RetLabel(err)).Observe(time.Since(startTime).Seconds())
	}
	if err != nil {
		logutil.BgLogger().Warn("[ddl] add DDL jobs failed", zap.String("jobs", jobs), zap.Error(err))
	} else {
		logutil.BgLogger().Info("[ddl] add DDL jobs", zap.Int("batch count", len(tasks)), zap.String("jobs", jobs), zap.Bool("table", toTable))
	}
}

// buildJobDependence sets the curjob's dependency-ID.
// The dependency-job's ID must less than the current job's ID, and we need the largest one in the list.
func buildJobDependence(t *meta.Meta, curJob *model.Job) error {
	// Jobs in the same queue are ordered. If we want to find a job's dependency-job, we need to look for
	// it from the other queue. So if the job is "ActionAddIndex" job, we need find its dependency-job from DefaultJobList.
	jobListKey := meta.DefaultJobListKey
	if !curJob.MayNeedReorg() {
		jobListKey = meta.AddIndexJobListKey
	}
	jobs, err := t.GetAllDDLJobsInQueue(jobListKey)
	if err != nil {
		return errors.Trace(err)
	}

	for _, job := range jobs {
		if curJob.ID < job.ID {
			continue
		}
		isDependent, err := curJob.IsDependentOn(job)
		if err != nil {
			return errors.Trace(err)
		}
		if isDependent {
			logutil.BgLogger().Info("[ddl] current DDL job depends on other job", zap.String("currentJob", curJob.String()), zap.String("dependentJob", job.String()))
			curJob.DependencyID = job.ID
			break
		}
	}
	return nil
}

func (d *ddl) addBatchDDLJobs2Queue(tasks []*limitJobTask) error {
	ctx := kv.WithInternalSourceType(context.Background(), kv.InternalTxnDDL)
	return kv.RunInNewTxn(ctx, d.store, true, func(ctx context.Context, txn kv.Transaction) error {
		t := meta.NewMeta(txn)
		ids, err := t.GenGlobalIDs(len(tasks))
		if err != nil {
			return errors.Trace(err)
		}

		jobs, err := t.GetAllDDLJobsInQueue(meta.DefaultJobListKey)
		if err != nil {
			return errors.Trace(err)
		}
		for _, job := range jobs {
			if job.Type == model.ActionFlashbackCluster {
				return errors.Errorf("Can't add ddl job, have flashback cluster job")
			}
		}

		for i, task := range tasks {
			job := task.job
			job.Version = currentVersion
			job.StartTS = txn.StartTS()
			job.ID = ids[i]
			setJobStateToQueueing(job)
			if err = buildJobDependence(t, job); err != nil {
				return errors.Trace(err)
			}
			jobListKey := meta.DefaultJobListKey
			if job.MayNeedReorg() {
				jobListKey = meta.AddIndexJobListKey
			}
			injectModifyJobArgFailPoint(job)
			if err = t.EnQueueDDLJob(job, jobListKey); err != nil {
				return errors.Trace(err)
			}
		}
		failpoint.Inject("mockAddBatchDDLJobsErr", func(val failpoint.Value) {
			if val.(bool) {
				failpoint.Return(errors.Errorf("mockAddBatchDDLJobsErr"))
			}
		})
		return nil
	})
}

func injectModifyJobArgFailPoint(job *model.Job) {
	failpoint.Inject("MockModifyJobArg", func(val failpoint.Value) {
		if val.(bool) {
			// Corrupt the DDL job argument.
			if job.Type == model.ActionMultiSchemaChange {
				if len(job.MultiSchemaInfo.SubJobs) > 0 && len(job.MultiSchemaInfo.SubJobs[0].Args) > 0 {
					job.MultiSchemaInfo.SubJobs[0].Args[0] = 1
				}
			} else if len(job.Args) > 0 {
				job.Args[0] = 1
			}
		}
	})
}

func setJobStateToQueueing(job *model.Job) {
	if job.Type == model.ActionMultiSchemaChange && job.MultiSchemaInfo != nil {
		for _, sub := range job.MultiSchemaInfo.SubJobs {
			sub.State = model.JobStateQueueing
		}
	}
	job.State = model.JobStateQueueing
}

// addBatchDDLJobs2Table gets global job IDs and puts the DDL jobs in the DDL job table.
func (d *ddl) addBatchDDLJobs2Table(tasks []*limitJobTask) error {
	var ids []int64
	var err error

	se, err := d.sessPool.Get()
	if err != nil {
		return errors.Trace(err)
	}
	defer d.sessPool.Put(se)
	job, err := getJobsBySQL(sess.NewSession(se), JobTable, fmt.Sprintf("type = %d", model.ActionFlashbackCluster))
	if err != nil {
		return errors.Trace(err)
	}
	if len(job) != 0 {
		return errors.Errorf("Can't add ddl job, have flashback cluster job")
	}

	startTS := uint64(0)
	ctx := kv.WithInternalSourceType(context.Background(), kv.InternalTxnDDL)
	err = kv.RunInNewTxn(ctx, d.store, true, func(ctx context.Context, txn kv.Transaction) error {
		t := meta.NewMeta(txn)
		ids, err = t.GenGlobalIDs(len(tasks))
		if err != nil {
			return errors.Trace(err)
		}
		startTS = txn.StartTS()
		return nil
	})
	if err == nil {
		jobTasks := make([]*model.Job, 0, len(tasks))
		for i, task := range tasks {
			job := task.job
			job.Version = currentVersion
			job.StartTS = startTS
			job.ID = ids[i]
			setJobStateToQueueing(job)

			if d.stateSyncer.IsUpgradingState() && !hasSysDB(job) {
				if err = pauseRunningJob(sess.NewSession(se), job, model.AdminCommandBySystem); err != nil {
					logutil.BgLogger().Warn("[ddl-upgrading] pause user DDL by system failed", zap.Stringer("job", job), zap.Error(err))
					task.cacheErr = err
					continue
				}
				logutil.BgLogger().Info("[ddl-upgrading] pause user DDL by system successful", zap.Stringer("job", job))
			}

			jobTasks = append(jobTasks, job)
			injectModifyJobArgFailPoint(job)
		}

		se.SetDiskFullOpt(kvrpcpb.DiskFullOpt_AllowedOnAlmostFull)
		err = insertDDLJobs2Table(sess.NewSession(se), true, jobTasks...)
	}
	return errors.Trace(err)
}

func injectFailPointForGetJob(job *model.Job) {
	if job == nil {
		return
	}
	failpoint.Inject("mockModifyJobSchemaId", func(val failpoint.Value) {
		job.SchemaID = int64(val.(int))
	})
	failpoint.Inject("MockModifyJobTableId", func(val failpoint.Value) {
		job.TableID = int64(val.(int))
	})
}

// handleUpdateJobError handles the too large DDL job.
func (w *worker) handleUpdateJobError(t *meta.Meta, job *model.Job, err error) error {
	if err == nil {
		return nil
	}
	if kv.ErrEntryTooLarge.Equal(err) {
		logutil.Logger(w.logCtx).Warn("[ddl] update DDL job failed", zap.String("job", job.String()), zap.Error(err))
		w.sess.Rollback()
		err1 := w.sess.Begin()
		if err1 != nil {
			return errors.Trace(err1)
		}
		// Reduce this txn entry size.
		job.BinlogInfo.Clean()
		job.Error = toTError(err)
		job.ErrorCount++
		job.SchemaState = model.StateNone
		job.State = model.JobStateCancelled
		err = w.finishDDLJob(t, job)
	}
	return errors.Trace(err)
}

// updateDDLJob updates the DDL job information.
// Every time we enter another state except final state, we must call this function.
func (w *worker) updateDDLJob(job *model.Job, meetErr bool) error {
	failpoint.Inject("mockErrEntrySizeTooLarge", func(val failpoint.Value) {
		if val.(bool) {
			failpoint.Return(kv.ErrEntryTooLarge)
		}
	})
	updateRawArgs := needUpdateRawArgs(job, meetErr)
	if !updateRawArgs {
		logutil.Logger(w.logCtx).Info("[ddl] meet something wrong before update DDL job, shouldn't update raw args",
			zap.String("job", job.String()))
	}
	return errors.Trace(updateDDLJob2Table(w.sess, job, updateRawArgs))
}

// registerMDLInfo registers metadata lock info.
func (w *worker) registerMDLInfo(job *model.Job, ver int64) error {
	if !variable.EnableMDL.Load() {
		return nil
	}
	if ver == 0 {
		return nil
	}
	rows, err := w.sess.Execute(context.Background(), fmt.Sprintf("select table_ids from mysql.tidb_ddl_job where job_id = %d", job.ID), "register-mdl-info")
	if err != nil {
		return err
	}
	if len(rows) == 0 {
		return errors.Errorf("can't find ddl job %d", job.ID)
	}
	ids := rows[0].GetString(0)
	sql := fmt.Sprintf("replace into mysql.tidb_mdl_info (job_id, version, table_ids) values (%d, %d, '%s')", job.ID, ver, ids)
	_, err = w.sess.Execute(context.Background(), sql, "register-mdl-info")
	return err
}

// cleanMDLInfo cleans metadata lock info.
func cleanMDLInfo(pool *sess.Pool, jobID int64, ec *clientv3.Client) {
	if !variable.EnableMDL.Load() {
		return
	}
	sql := fmt.Sprintf("delete from mysql.tidb_mdl_info where job_id = %d", jobID)
	sctx, _ := pool.Get()
	defer pool.Put(sctx)
	se := sess.NewSession(sctx)
	se.SetDiskFullOpt(kvrpcpb.DiskFullOpt_AllowedOnAlmostFull)
	_, err := se.Execute(context.Background(), sql, "delete-mdl-info")
	if err != nil {
		logutil.BgLogger().Warn("unexpected error when clean mdl info", zap.Int64("job ID", jobID), zap.Error(err))
		return
	}
	if ec != nil {
		path := fmt.Sprintf("%s/%d/", util.DDLAllSchemaVersionsByJob, jobID)
		_, err = ec.Delete(context.Background(), path, clientv3.WithPrefix())
		if err != nil {
			logutil.BgLogger().Warn("[ddl] delete versions failed", zap.Int64("job ID", jobID), zap.Error(err))
		}
	}
}

// checkMDLInfo checks if metadata lock info exists. It means the schema is locked by some TiDBs if exists.
func checkMDLInfo(jobID int64, pool *sess.Pool) (bool, int64, error) {
	sql := fmt.Sprintf("select version from mysql.tidb_mdl_info where job_id = %d", jobID)
	sctx, _ := pool.Get()
	defer pool.Put(sctx)
	se := sess.NewSession(sctx)
	rows, err := se.Execute(context.Background(), sql, "check-mdl-info")
	if err != nil {
		return false, 0, err
	}
	if len(rows) == 0 {
		return false, 0, nil
	}
	ver := rows[0].GetInt64(0)
	return true, ver, nil
}

func needUpdateRawArgs(job *model.Job, meetErr bool) bool {
	// If there is an error when running job and the RawArgs hasn't been decoded by DecodeArgs,
	// we shouldn't replace RawArgs with the marshaling Args.
	if meetErr && job.RawArgs != nil && job.Args == nil {
		// However, for multi-schema change, the args of the parent job is always nil.
		// Since Job.Encode() can handle the sub-jobs properly, we can safely update the raw args.
		return job.MultiSchemaInfo != nil
	}
	return true
}

func (w *worker) deleteRange(ctx context.Context, job *model.Job) error {
	var err error
	if job.Version <= currentVersion {
		err = w.delRangeManager.addDelRangeJob(ctx, job)
	} else {
		err = dbterror.ErrInvalidDDLJobVersion.GenWithStackByArgs(job.Version, currentVersion)
	}
	return errors.Trace(err)
}

func jobNeedGC(job *model.Job) bool {
	if !job.IsCancelled() {
		if job.Warning != nil && dbterror.ErrCantDropFieldOrKey.Equal(job.Warning) {
			// For the field/key not exists warnings, there is no need to
			// delete the ranges.
			return false
		}
		switch job.Type {
		case model.ActionDropSchema, model.ActionDropTable,
			model.ActionTruncateTable, model.ActionDropIndex,
			model.ActionDropPrimaryKey,
			model.ActionDropTablePartition, model.ActionTruncateTablePartition,
			model.ActionDropColumn, model.ActionModifyColumn,
			model.ActionAddIndex, model.ActionAddPrimaryKey,
			model.ActionReorganizePartition:
			return true
		case model.ActionMultiSchemaChange:
			for _, sub := range job.MultiSchemaInfo.SubJobs {
				proxyJob := sub.ToProxyJob(job)
				needGC := jobNeedGC(&proxyJob)
				if needGC {
					return true
				}
			}
			return false
		}
	}
	return false
}

// finishDDLJob deletes the finished DDL job in the ddl queue and puts it to history queue.
// If the DDL job need to handle in background, it will prepare a background job.
func (w *worker) finishDDLJob(t *meta.Meta, job *model.Job) (err error) {
	startTime := time.Now()
	defer func() {
		metrics.DDLWorkerHistogram.WithLabelValues(metrics.WorkerFinishDDLJob, job.Type.String(), metrics.RetLabel(err)).Observe(time.Since(startTime).Seconds())
	}()

	if jobNeedGC(job) {
		err = w.deleteRange(w.ctx, job)
		if err != nil {
			return errors.Trace(err)
		}
	}

	switch job.Type {
	case model.ActionRecoverTable:
		err = finishRecoverTable(w, job)
	case model.ActionFlashbackCluster:
		err = finishFlashbackCluster(w, job)
	case model.ActionRecoverSchema:
		err = finishRecoverSchema(w, job)
	case model.ActionCreateTables:
		if job.IsCancelled() {
			// it may be too large that it can not be added to the history queue, too
			// delete its arguments
			job.Args = nil
		}
	}
	if err != nil {
		return errors.Trace(err)
	}
	err = w.deleteDDLJob(job)
	if err != nil {
		return errors.Trace(err)
	}

	job.BinlogInfo.FinishedTS = t.StartTS
	logutil.Logger(w.logCtx).Info("[ddl] finish DDL job", zap.String("job", job.String()))
	updateRawArgs := true
	if job.Type == model.ActionAddPrimaryKey && !job.IsCancelled() {
		// ActionAddPrimaryKey needs to check the warnings information in job.Args.
		// Notice: warnings is used to support non-strict mode.
		updateRawArgs = false
	}
	w.writeDDLSeqNum(job)
	w.removeJobCtx(job)
	err = AddHistoryDDLJob(w.sess, t, job, updateRawArgs)
	return errors.Trace(err)
}

func (w *worker) writeDDLSeqNum(job *model.Job) {
	w.ddlSeqNumMu.Lock()
	w.ddlSeqNumMu.seqNum++
	w.lockSeqNum = true
	job.SeqNum = w.ddlSeqNumMu.seqNum
}

func finishRecoverTable(w *worker, job *model.Job) error {
	var (
		recoverInfo           *RecoverInfo
		recoverTableCheckFlag int64
	)
	err := job.DecodeArgs(&recoverInfo, &recoverTableCheckFlag)
	if err != nil {
		return errors.Trace(err)
	}
	if recoverTableCheckFlag == recoverCheckFlagEnableGC {
		err = enableGC(w)
		if err != nil {
			return errors.Trace(err)
		}
	}
	return nil
}

func finishRecoverSchema(w *worker, job *model.Job) error {
	var (
		recoverSchemaInfo      *RecoverSchemaInfo
		recoverSchemaCheckFlag int64
	)
	err := job.DecodeArgs(&recoverSchemaInfo, &recoverSchemaCheckFlag)
	if err != nil {
		return errors.Trace(err)
	}
	if recoverSchemaCheckFlag == recoverCheckFlagEnableGC {
		err = enableGC(w)
		if err != nil {
			return errors.Trace(err)
		}
	}
	return nil
}

func (w *JobContext) setDDLLabelForTopSQL(jobQuery string) {
	if !topsqlstate.TopSQLEnabled() || jobQuery == "" {
		return
	}

	if jobQuery != w.cacheSQL || w.cacheDigest == nil {
		w.cacheNormalizedSQL, w.cacheDigest = parser.NormalizeDigest(jobQuery)
		w.cacheSQL = jobQuery
		w.ddlJobCtx = topsql.AttachAndRegisterSQLInfo(context.Background(), w.cacheNormalizedSQL, w.cacheDigest, false)
	} else {
		topsql.AttachAndRegisterSQLInfo(w.ddlJobCtx, w.cacheNormalizedSQL, w.cacheDigest, false)
	}
}

func (w *worker) unlockSeqNum(err error) {
	if w.lockSeqNum {
		if err != nil {
			// if meet error, we should reset seqNum.
			w.ddlSeqNumMu.seqNum--
		}
		w.lockSeqNum = false
		w.ddlSeqNumMu.Unlock()
	}
}

// DDLBackfillers contains the DDL need backfill step.
var DDLBackfillers = map[model.ActionType]string{
	model.ActionAddIndex:            "add_index",
	model.ActionModifyColumn:        "modify_column",
	model.ActionDropIndex:           "drop_index",
	model.ActionReorganizePartition: "reorganize_partition",
}

func getDDLRequestSource(jobType model.ActionType) string {
	if tp, ok := DDLBackfillers[jobType]; ok {
		return kv.InternalTxnBackfillDDLPrefix + tp
	}
	return kv.InternalTxnDDL
}

func (w *JobContext) setDDLLabelForDiagnosis(jobType model.ActionType) {
	if w.tp != "" {
		return
	}
	w.tp = getDDLRequestSource(jobType)
	w.ddlJobCtx = kv.WithInternalSourceType(w.ddlJobCtx, w.ddlJobSourceType())
}

func (w *worker) HandleJobDone(d *ddlCtx, job *model.Job, t *meta.Meta) error {
	err := w.finishDDLJob(t, job)
	if err != nil {
		w.sess.Rollback()
		return err
	}

	err = w.sess.Commit()
	if err != nil {
		return err
	}
	CleanupDDLReorgHandles(job, w.sess)
	asyncNotify(d.ddlJobDoneCh)
	return nil
}

func (w *worker) HandleDDLJobTable(d *ddlCtx, job *model.Job) (int64, error) {
	var (
		err       error
		schemaVer int64
		runJobErr error
	)
	defer func() {
		w.unlockSeqNum(err)
	}()

	err = w.sess.Begin()
	if err != nil {
		return 0, err
	}
	failpoint.Inject("mockRunJobTime", func(val failpoint.Value) {
		if val.(bool) {
			time.Sleep(time.Duration(rand.Intn(500)) * time.Millisecond) // #nosec G404
		}
	})
	txn, err := w.sess.Txn()
	if err != nil {
		w.sess.Rollback()
		return 0, err
	}
	// Only general DDLs are allowed to be executed when TiKV is disk full.
	if w.tp == addIdxWorker && job.IsRunning() {
		txn.SetDiskFullOpt(kvrpcpb.DiskFullOpt_NotAllowedOnFull)
	}
	w.setDDLLabelForTopSQL(job.ID, job.Query)
	w.setDDLSourceForDiagnosis(job.ID, job.Type)
	jobContext := w.jobContext(job.ID)
	if tagger := w.getResourceGroupTaggerForTopSQL(job.ID); tagger != nil {
		txn.SetOption(kv.ResourceGroupTagger, tagger)
	}
	t := meta.NewMeta(txn)
	if job.IsDone() || job.IsRollbackDone() {
		if job.IsDone() {
			job.State = model.JobStateSynced
		}
		err = w.HandleJobDone(d, job, t)
		return 0, err
	}
	d.mu.RLock()
	d.mu.hook.OnJobRunBefore(job)
	d.mu.RUnlock()

	// set request source type to DDL type
	txn.SetOption(kv.RequestSourceType, jobContext.ddlJobSourceType())

	// If running job meets error, we will save this error in job Error
	// and retry later if the job is not cancelled.
	schemaVer, runJobErr = w.runDDLJob(d, t, job)

	d.mu.RLock()
	d.mu.hook.OnJobRunAfter(job)
	d.mu.RUnlock()

	if job.IsCancelled() {
		defer d.unlockSchemaVersion(job.ID)
		w.sess.Reset()
		err = w.HandleJobDone(d, job, t)
		return 0, err
	}

	if runJobErr != nil && !job.IsRollingback() && !job.IsRollbackDone() {
		// If the running job meets an error
		// and the job state is rolling back, it means that we have already handled this error.
		// Some DDL jobs (such as adding indexes) may need to update the table info and the schema version,
		// then shouldn't discard the KV modification.
		// And the job state is rollback done, it means the job was already finished, also shouldn't discard too.
		// Otherwise, we should discard the KV modification when running job.
		w.sess.Reset()
		// If error happens after updateSchemaVersion(), then the schemaVer is updated.
		// Result in the retry duration is up to 2 * lease.
		schemaVer = 0
	}

	err = w.registerMDLInfo(job, schemaVer)
	if err != nil {
		w.sess.Rollback()
		d.unlockSchemaVersion(job.ID)
		return 0, err
	}
	err = w.updateDDLJob(job, runJobErr != nil)
	if err = w.handleUpdateJobError(t, job, err); err != nil {
		w.sess.Rollback()
		d.unlockSchemaVersion(job.ID)
		return 0, err
	}
	writeBinlog(d.binlogCli, txn, job)
	// reset the SQL digest to make topsql work right.
	w.sess.GetSessionVars().StmtCtx.ResetSQLDigest(job.Query)
	err = w.sess.Commit()
	d.unlockSchemaVersion(job.ID)
	if err != nil {
		return 0, err
	}
	w.registerSync(job)

	if runJobErr != nil {
		// Omit the ErrPausedDDLJob
		if !dbterror.ErrPausedDDLJob.Equal(runJobErr) {
			// wait a while to retry again. If we don't wait here, DDL will retry this job immediately,
			// which may act like a deadlock.
			logutil.Logger(w.logCtx).Info("[ddl] run DDL job failed, sleeps a while then retries it.",
				zap.Duration("waitTime", GetWaitTimeWhenErrorOccurred()), zap.Error(runJobErr))
		}

		// In test and job is cancelling we can ignore the sleep
		if !(intest.InTest && job.IsCancelling()) {
			time.Sleep(GetWaitTimeWhenErrorOccurred())
		}
	}

	return schemaVer, nil
}

func (w *JobContext) getResourceGroupTaggerForTopSQL() tikvrpc.ResourceGroupTagger {
	if !topsqlstate.TopSQLEnabled() || w.cacheDigest == nil {
		return nil
	}

	digest := w.cacheDigest
	tagger := func(req *tikvrpc.Request) {
		req.ResourceGroupTag = resourcegrouptag.EncodeResourceGroupTag(digest, nil,
			resourcegrouptag.GetResourceGroupLabelByKey(resourcegrouptag.GetFirstKeyFromRequest(req)))
	}
	return tagger
}

func (w *JobContext) ddlJobSourceType() string {
	return w.tp
}

func skipWriteBinlog(job *model.Job) bool {
	switch job.Type {
	// ActionUpdateTiFlashReplicaStatus is a TiDB internal DDL,
	// it's used to update table's TiFlash replica available status.
	case model.ActionUpdateTiFlashReplicaStatus:
		return true
	// Don't sync 'alter table cache|nocache' to other tools.
	// It's internal to the current cluster.
	case model.ActionAlterCacheTable, model.ActionAlterNoCacheTable:
		return true
	}

	return false
}

func writeBinlog(binlogCli *pumpcli.PumpsClient, txn kv.Transaction, job *model.Job) {
	if job.IsDone() || job.IsRollbackDone() ||
		// When this column is in the "delete only" and "delete reorg" states, the binlog of "drop column" has not been written yet,
		// but the column has been removed from the binlog of the write operation.
		// So we add this binlog to enable downstream components to handle DML correctly in this schema state.
		(job.Type == model.ActionDropColumn && job.SchemaState == model.StateDeleteOnly) {
		if skipWriteBinlog(job) {
			return
		}
		binloginfo.SetDDLBinlog(binlogCli, txn, job.ID, int32(job.SchemaState), job.Query)
	}
}

// waitDependencyJobFinished waits for the dependency-job to be finished.
// If the dependency job isn't finished yet, we'd better wait a moment.
func (w *worker) waitDependencyJobFinished(job *model.Job, cnt *int) {
	if job.DependencyID != noneDependencyJob {
		intervalCnt := int(3 * time.Second / waitDependencyJobInterval)
		if *cnt%intervalCnt == 0 {
			logutil.Logger(w.logCtx).Info("[ddl] DDL job need to wait dependent job, sleeps a while, then retries it.",
				zap.Int64("jobID", job.ID),
				zap.Int64("dependentJobID", job.DependencyID),
				zap.Duration("waitTime", waitDependencyJobInterval))
		}
		time.Sleep(waitDependencyJobInterval)
		*cnt++
	} else {
		*cnt = 0
	}
}

func chooseLeaseTime(t, max time.Duration) time.Duration {
	if t == 0 || t > max {
		return max
	}
	return t
}

// countForPanic records the error count for DDL job.
func (w *worker) countForPanic(job *model.Job) {
	// If run DDL job panic, just cancel the DDL jobs.
	if job.State == model.JobStateRollingback {
		job.State = model.JobStateCancelled
	} else {
		job.State = model.JobStateCancelling
	}
	job.ErrorCount++

	// Load global DDL variables.
	if err1 := loadDDLVars(w); err1 != nil {
		logutil.Logger(w.logCtx).Error("[ddl] load DDL global variable failed", zap.Error(err1))
	}
	errorCount := variable.GetDDLErrorCountLimit()

	if job.ErrorCount > errorCount {
		msg := fmt.Sprintf("panic in handling DDL logic and error count beyond the limitation %d, cancelled", errorCount)
		logutil.Logger(w.logCtx).Warn(msg)
		job.Error = toTError(errors.New(msg))
		job.State = model.JobStateCancelled
	}
}

// countForError records the error count for DDL job.
func (w *worker) countForError(err error, job *model.Job) error {
	job.Error = toTError(err)
	job.ErrorCount++

	// If job is cancelled, we shouldn't return an error and shouldn't load DDL variables.
	if job.State == model.JobStateCancelled {
		logutil.Logger(w.logCtx).Info("[ddl] DDL job is cancelled normally", zap.Error(err))
		return nil
	}
	logutil.Logger(w.logCtx).Error("[ddl] run DDL job error", zap.Error(err))

	// Load global DDL variables.
	if err1 := loadDDLVars(w); err1 != nil {
		logutil.Logger(w.logCtx).Error("[ddl] load DDL global variable failed", zap.Error(err1))
	}
	// Check error limit to avoid falling into an infinite loop.
	if job.ErrorCount > variable.GetDDLErrorCountLimit() && job.State == model.JobStateRunning && job.IsRollbackable() {
		logutil.Logger(w.logCtx).Warn("[ddl] DDL job error count exceed the limit, cancelling it now", zap.Int64("jobID", job.ID), zap.Int64("errorCountLimit", variable.GetDDLErrorCountLimit()))
		job.State = model.JobStateCancelling
	}
	return err
}

func (w *worker) processJobPausingRequest(d *ddlCtx, job *model.Job) (isRunnable bool, err error) {
	if job.IsPaused() {
		logutil.Logger(w.logCtx).Debug("[ddl] paused DDL job ", zap.String("job", job.String()))
		return false, err
	}
	if job.IsPausing() {
		logutil.Logger(w.logCtx).Debug("[ddl] pausing DDL job ", zap.String("job", job.String()))
		job.State = model.JobStatePaused
		return false, pauseReorgWorkers(w, d, job)
	}
	return true, nil
}

// runDDLJob runs a DDL job. It returns the current schema version in this transaction and the error.
func (w *worker) runDDLJob(d *ddlCtx, t *meta.Meta, job *model.Job) (ver int64, err error) {
	defer tidbutil.Recover(metrics.LabelDDLWorker, fmt.Sprintf("%s runDDLJob", w),
		func() {
			w.countForPanic(job)
		}, false)

	// Mock for run ddl job panic.
	failpoint.Inject("mockPanicInRunDDLJob", func(val failpoint.Value) {})

	if job.Type != model.ActionMultiSchemaChange {
		logutil.Logger(w.logCtx).Info("[ddl] run DDL job", zap.String("job", job.String()))
	}
	timeStart := time.Now()
	if job.RealStartTS == 0 {
		job.RealStartTS = t.StartTS
	}
	defer func() {
		metrics.DDLWorkerHistogram.WithLabelValues(metrics.WorkerRunDDLJob, job.Type.String(), metrics.RetLabel(err)).Observe(time.Since(timeStart).Seconds())
	}()
	if job.IsFinished() {
		logutil.Logger(w.logCtx).Debug("[ddl] finish DDL job", zap.String("job", job.String()))
		return ver, err
	}

	// The cause of this job state is that the job is cancelled by client.
	if job.IsCancelling() {
		logutil.Logger(w.logCtx).Debug("[ddl] cancel DDL job", zap.String("job", job.String()))
		return convertJob2RollbackJob(w, d, t, job)
	}

	isRunnable, err := w.processJobPausingRequest(d, job)
	if !isRunnable {
		return ver, err
	}

	// It would be better to do the positive check, but no idea to list all valid states here now.
	if !job.IsRollingback() {
		job.State = model.JobStateRunning
	}

	// For every type, `schema/table` modification and `job` modification are conducted
	// in the one kv transaction. The `schema/table` modification can be always discarded
	// by kv reset when meets an unhandled error, but the `job` modification can't.
	// So make sure job state and args change is after all other checks or make sure these
	// change has no effect when retrying it.
	switch job.Type {
	case model.ActionCreateSchema:
		ver, err = onCreateSchema(d, t, job)
	case model.ActionModifySchemaCharsetAndCollate:
		ver, err = onModifySchemaCharsetAndCollate(d, t, job)
	case model.ActionDropSchema:
		ver, err = onDropSchema(d, t, job)
	case model.ActionRecoverSchema:
		ver, err = w.onRecoverSchema(d, t, job)
	case model.ActionModifySchemaDefaultPlacement:
		ver, err = onModifySchemaDefaultPlacement(d, t, job)
	case model.ActionCreateTable:
		ver, err = onCreateTable(d, t, job)
	case model.ActionCreateTables:
		ver, err = onCreateTables(d, t, job)
	case model.ActionRepairTable:
		ver, err = onRepairTable(d, t, job)
	case model.ActionCreateView:
		ver, err = onCreateView(d, t, job)
	case model.ActionDropTable, model.ActionDropView, model.ActionDropSequence:
		ver, err = onDropTableOrView(d, t, job)
	case model.ActionDropTablePartition:
		ver, err = w.onDropTablePartition(d, t, job)
	case model.ActionTruncateTablePartition:
		ver, err = onTruncateTablePartition(d, t, job)
	case model.ActionExchangeTablePartition:
		ver, err = w.onExchangeTablePartition(d, t, job)
	case model.ActionAddColumn:
		ver, err = onAddColumn(d, t, job)
	case model.ActionDropColumn:
		ver, err = onDropColumn(d, t, job)
	case model.ActionModifyColumn:
		ver, err = w.onModifyColumn(d, t, job)
	case model.ActionSetDefaultValue:
		ver, err = onSetDefaultValue(d, t, job)
	case model.ActionAddIndex:
		ver, err = w.onCreateIndex(d, t, job, false)
	case model.ActionAddPrimaryKey:
		ver, err = w.onCreateIndex(d, t, job, true)
	case model.ActionDropIndex, model.ActionDropPrimaryKey:
		ver, err = onDropIndex(d, t, job)
	case model.ActionRenameIndex:
		ver, err = onRenameIndex(d, t, job)
	case model.ActionAddForeignKey:
		ver, err = w.onCreateForeignKey(d, t, job)
	case model.ActionDropForeignKey:
		ver, err = onDropForeignKey(d, t, job)
	case model.ActionTruncateTable:
		ver, err = onTruncateTable(d, t, job)
	case model.ActionRebaseAutoID:
		ver, err = onRebaseAutoIncrementIDType(d, t, job)
	case model.ActionRebaseAutoRandomBase:
		ver, err = onRebaseAutoRandomType(d, t, job)
	case model.ActionRenameTable:
		ver, err = onRenameTable(d, t, job)
	case model.ActionShardRowID:
		ver, err = w.onShardRowID(d, t, job)
	case model.ActionModifyTableComment:
		ver, err = onModifyTableComment(d, t, job)
	case model.ActionModifyTableAutoIdCache:
		ver, err = onModifyTableAutoIDCache(d, t, job)
	case model.ActionAddTablePartition:
		ver, err = w.onAddTablePartition(d, t, job)
	case model.ActionModifyTableCharsetAndCollate:
		ver, err = onModifyTableCharsetAndCollate(d, t, job)
	case model.ActionRecoverTable:
		ver, err = w.onRecoverTable(d, t, job)
	case model.ActionLockTable:
		ver, err = onLockTables(d, t, job)
	case model.ActionUnlockTable:
		ver, err = onUnlockTables(d, t, job)
	case model.ActionSetTiFlashReplica:
		ver, err = w.onSetTableFlashReplica(d, t, job)
	case model.ActionUpdateTiFlashReplicaStatus:
		ver, err = onUpdateFlashReplicaStatus(d, t, job)
	case model.ActionCreateSequence:
		ver, err = onCreateSequence(d, t, job)
	case model.ActionAlterIndexVisibility:
		ver, err = onAlterIndexVisibility(d, t, job)
	case model.ActionAlterSequence:
		ver, err = onAlterSequence(d, t, job)
	case model.ActionRenameTables:
		ver, err = onRenameTables(d, t, job)
	case model.ActionAlterTableAttributes:
		ver, err = onAlterTableAttributes(d, t, job)
	case model.ActionAlterTablePartitionAttributes:
		ver, err = onAlterTablePartitionAttributes(d, t, job)
	case model.ActionCreatePlacementPolicy:
		ver, err = onCreatePlacementPolicy(d, t, job)
	case model.ActionDropPlacementPolicy:
		ver, err = onDropPlacementPolicy(d, t, job)
	case model.ActionAlterPlacementPolicy:
		ver, err = onAlterPlacementPolicy(d, t, job)
	case model.ActionAlterTablePartitionPlacement:
		ver, err = onAlterTablePartitionPlacement(d, t, job)
	case model.ActionAlterTablePlacement:
		ver, err = onAlterTablePlacement(d, t, job)
	case model.ActionCreateResourceGroup:
		ver, err = onCreateResourceGroup(d, t, job)
	case model.ActionAlterResourceGroup:
		ver, err = onAlterResourceGroup(d, t, job)
	case model.ActionDropResourceGroup:
		ver, err = onDropResourceGroup(d, t, job)
	case model.ActionAlterCacheTable:
		ver, err = onAlterCacheTable(d, t, job)
	case model.ActionAlterNoCacheTable:
		ver, err = onAlterNoCacheTable(d, t, job)
	case model.ActionFlashbackCluster:
		ver, err = w.onFlashbackCluster(d, t, job)
	case model.ActionMultiSchemaChange:
		ver, err = onMultiSchemaChange(w, d, t, job)
	case model.ActionReorganizePartition:
		ver, err = w.onReorganizePartition(d, t, job)
	case model.ActionAlterTTLInfo:
		ver, err = onTTLInfoChange(d, t, job)
	case model.ActionAlterTTLRemove:
		ver, err = onTTLInfoRemove(d, t, job)
	default:
		// Invalid job, cancel it.
		job.State = model.JobStateCancelled
		err = dbterror.ErrInvalidDDLJob.GenWithStack("invalid ddl job type: %v", job.Type)
	}

	// Save errors in job if any, so that others can know errors happened.
	if err != nil {
		err = w.countForError(err, job)
	}
	return ver, err
}

func loadDDLVars(w *worker) error {
	// Get sessionctx from context resource pool.
	var ctx sessionctx.Context
	ctx, err := w.sessPool.Get()
	if err != nil {
		return errors.Trace(err)
	}
	defer w.sessPool.Put(ctx)
	return util.LoadDDLVars(ctx)
}

func toTError(err error) *terror.Error {
	originErr := errors.Cause(err)
	tErr, ok := originErr.(*terror.Error)
	if ok {
		return tErr
	}

	// TODO: Add the error code.
	return dbterror.ClassDDL.Synthesize(terror.CodeUnknown, err.Error())
}

// waitSchemaChanged waits for the completion of updating all servers' schema. In order to make sure that happens,
// we wait at most 2 * lease time(sessionTTL, 90 seconds).
func waitSchemaChanged(d *ddlCtx, waitTime time.Duration, latestSchemaVersion int64, job *model.Job) {
	if !job.IsRunning() && !job.IsRollingback() && !job.IsDone() && !job.IsRollbackDone() {
		return
	}
	if waitTime == 0 {
		return
	}

	timeStart := time.Now()
	var err error
	defer func() {
		metrics.DDLWorkerHistogram.WithLabelValues(metrics.WorkerWaitSchemaChanged, job.Type.String(), metrics.RetLabel(err)).Observe(time.Since(timeStart).Seconds())
	}()

	if latestSchemaVersion == 0 {
		logutil.Logger(d.ctx).Info("[ddl] schema version doesn't change")
		return
	}

	err = d.schemaSyncer.OwnerUpdateGlobalVersion(d.ctx, latestSchemaVersion)
	if err != nil {
		logutil.Logger(d.ctx).Info("[ddl] update latest schema version failed", zap.Int64("ver", latestSchemaVersion), zap.Error(err))
		if terror.ErrorEqual(err, context.DeadlineExceeded) {
			// If err is context.DeadlineExceeded, it means waitTime(2 * lease) is elapsed. So all the schemas are synced by ticker.
			// There is no need to use etcd to sync. The function returns directly.
			return
		}
	}

	// OwnerCheckAllVersions returns only when all TiDB schemas are synced(exclude the isolated TiDB).
	err = d.schemaSyncer.OwnerCheckAllVersions(d.ctx, job.ID, latestSchemaVersion)
	if err != nil {
		logutil.Logger(d.ctx).Info("[ddl] wait latest schema version encounter error", zap.Int64("ver", latestSchemaVersion), zap.Error(err))
		return
	}
	logutil.Logger(d.ctx).Info("[ddl] wait latest schema version changed(get the metadata lock if tidb_enable_metadata_lock is true)",
		zap.Int64("ver", latestSchemaVersion),
		zap.Duration("take time", time.Since(timeStart)),
		zap.String("job", job.String()))
}

// waitSchemaSyncedForMDL likes waitSchemaSynced, but it waits for getting the metadata lock of the latest version of this DDL.
func waitSchemaSyncedForMDL(d *ddlCtx, job *model.Job, latestSchemaVersion int64) error {
	failpoint.Inject("checkDownBeforeUpdateGlobalVersion", func(val failpoint.Value) {
		if val.(bool) {
			if mockDDLErrOnce > 0 && mockDDLErrOnce != latestSchemaVersion {
				panic("check down before update global version failed")
			} else {
				mockDDLErrOnce = -1
			}
		}
	})

	timeStart := time.Now()
	// OwnerCheckAllVersions returns only when all TiDB schemas are synced(exclude the isolated TiDB).
	err := d.schemaSyncer.OwnerCheckAllVersions(d.ctx, job.ID, latestSchemaVersion)
	if err != nil {
		logutil.Logger(d.ctx).Info("[ddl] wait latest schema version encounter error", zap.Int64("ver", latestSchemaVersion), zap.Error(err))
		return err
	}
	logutil.Logger(d.ctx).Info("[ddl] wait latest schema version changed(get the metadata lock if tidb_enable_metadata_lock is true)",
		zap.Int64("ver", latestSchemaVersion),
		zap.Duration("take time", time.Since(timeStart)),
		zap.String("job", job.String()))
	return nil
}

// waitSchemaSynced handles the following situation:
// If the job enters a new state, and the worker crashs when it's in the process of waiting for 2 * lease time,
// Then the worker restarts quickly, we may run the job immediately again,
// but in this case we don't wait enough 2 * lease time to let other servers update the schema.
// So here we get the latest schema version to make sure all servers' schema version update to the latest schema version
// in a cluster, or to wait for 2 * lease time.
func waitSchemaSynced(d *ddlCtx, job *model.Job, waitTime time.Duration) error {
	if !job.IsRunning() && !job.IsRollingback() && !job.IsDone() && !job.IsRollbackDone() {
		return nil
	}

	ver, _ := d.store.CurrentVersion(kv.GlobalTxnScope)
	snapshot := d.store.GetSnapshot(ver)
	m := meta.NewSnapshotMeta(snapshot)
	latestSchemaVersion, err := m.GetSchemaVersionWithNonEmptyDiff()
	if err != nil {
		logutil.Logger(d.ctx).Warn("[ddl] get global version failed", zap.Error(err))
		return err
	}

	failpoint.Inject("checkDownBeforeUpdateGlobalVersion", func(val failpoint.Value) {
		if val.(bool) {
			if mockDDLErrOnce > 0 && mockDDLErrOnce != latestSchemaVersion {
				panic("check down before update global version failed")
			} else {
				mockDDLErrOnce = -1
			}
		}
	})

	waitSchemaChanged(d, waitTime, latestSchemaVersion, job)
	return nil
}

func buildPlacementAffects(oldIDs []int64, newIDs []int64) []*model.AffectedOption {
	if len(oldIDs) == 0 {
		return nil
	}

	affects := make([]*model.AffectedOption, len(oldIDs))
	for i := 0; i < len(oldIDs); i++ {
		affects[i] = &model.AffectedOption{
			OldTableID: oldIDs[i],
			TableID:    newIDs[i],
		}
	}
	return affects
}

// updateSchemaVersion increments the schema version by 1 and sets SchemaDiff.
func updateSchemaVersion(d *ddlCtx, t *meta.Meta, job *model.Job, multiInfos ...schemaIDAndTableInfo) (int64, error) {
	schemaVersion, err := d.setSchemaVersion(job, d.store)
	if err != nil {
		return 0, errors.Trace(err)
	}
	diff := &model.SchemaDiff{
		Version:  schemaVersion,
		Type:     job.Type,
		SchemaID: job.SchemaID,
	}
	switch job.Type {
	case model.ActionCreateTables:
		var tableInfos []*model.TableInfo
		err = job.DecodeArgs(&tableInfos)
		if err != nil {
			return 0, errors.Trace(err)
		}
		diff.AffectedOpts = make([]*model.AffectedOption, len(tableInfos))
		for i := range tableInfos {
			diff.AffectedOpts[i] = &model.AffectedOption{
				SchemaID:    job.SchemaID,
				OldSchemaID: job.SchemaID,
				TableID:     tableInfos[i].ID,
				OldTableID:  tableInfos[i].ID,
			}
		}
	case model.ActionTruncateTable:
		// Truncate table has two table ID, should be handled differently.
		err = job.DecodeArgs(&diff.TableID)
		if err != nil {
			return 0, errors.Trace(err)
		}
		diff.OldTableID = job.TableID

		// affects are used to update placement rule cache
		if len(job.CtxVars) > 0 {
			oldIDs := job.CtxVars[0].([]int64)
			newIDs := job.CtxVars[1].([]int64)
			diff.AffectedOpts = buildPlacementAffects(oldIDs, newIDs)
		}
	case model.ActionCreateView:
		tbInfo := &model.TableInfo{}
		var orReplace bool
		var oldTbInfoID int64
		if err := job.DecodeArgs(tbInfo, &orReplace, &oldTbInfoID); err != nil {
			return 0, errors.Trace(err)
		}
		// When the statement is "create or replace view " and we need to drop the old view,
		// it has two table IDs and should be handled differently.
		if oldTbInfoID > 0 && orReplace {
			diff.OldTableID = oldTbInfoID
		}
		diff.TableID = tbInfo.ID
	case model.ActionRenameTable:
		err = job.DecodeArgs(&diff.OldSchemaID)
		if err != nil {
			return 0, errors.Trace(err)
		}
		diff.TableID = job.TableID
	case model.ActionRenameTables:
		var (
			oldSchemaIDs, newSchemaIDs, tableIDs []int64
			tableNames, oldSchemaNames           []*model.CIStr
		)
		err = job.DecodeArgs(&oldSchemaIDs, &newSchemaIDs, &tableNames, &tableIDs, &oldSchemaNames)
		if err != nil {
			return 0, errors.Trace(err)
		}
		affects := make([]*model.AffectedOption, len(newSchemaIDs))
		for i, newSchemaID := range newSchemaIDs {
			affects[i] = &model.AffectedOption{
				SchemaID:    newSchemaID,
				TableID:     tableIDs[i],
				OldTableID:  tableIDs[i],
				OldSchemaID: oldSchemaIDs[i],
			}
		}
		diff.TableID = tableIDs[0]
		diff.SchemaID = newSchemaIDs[0]
		diff.OldSchemaID = oldSchemaIDs[0]
		diff.AffectedOpts = affects
	case model.ActionExchangeTablePartition:
		// From start of function: diff.SchemaID = job.SchemaID
		// Old is original non partitioned table
		diff.OldTableID = job.TableID
		diff.OldSchemaID = job.SchemaID
		// Update the partitioned table (it is only done in the last state)
		var (
			ptSchemaID     int64
			ptTableID      int64
			ptDefID        int64
			partName       string // Not used
			withValidation bool   // Not used
		)
		// See ddl.ExchangeTablePartition
		err = job.DecodeArgs(&ptDefID, &ptSchemaID, &ptTableID, &partName, &withValidation)
		if err != nil {
			return 0, errors.Trace(err)
		}
		// This is needed for not crashing TiFlash!
		diff.AffectedOpts = []*model.AffectedOption{{
			TableID: ptTableID,
		}}
		if job.SchemaState != model.StatePublic {
			// No change, just to refresh the non-partitioned table
			// with its new ExchangePartitionInfo.
			diff.TableID = job.TableID
			// Keep this as Schema ID of non-partitioned table
			// to avoid trigger early rename in TiFlash
			diff.AffectedOpts[0].SchemaID = job.SchemaID
		} else {
			// Swap
			diff.TableID = ptDefID
			// Also add correct SchemaID in case different schemas
			diff.AffectedOpts[0].SchemaID = ptSchemaID
<<<<<<< HEAD
		}
		diff.OldTableID = job.TableID
		affects := make([]*model.AffectedOption, 1)
		affects[0] = &model.AffectedOption{
			SchemaID:   ptSchemaID,
			TableID:    ptTableID,
			OldTableID: ptTableID,
=======
>>>>>>> 08b93fd1
		}
	case model.ActionTruncateTablePartition:
		diff.TableID = job.TableID
		if len(job.CtxVars) > 0 {
			oldIDs := job.CtxVars[0].([]int64)
			newIDs := job.CtxVars[1].([]int64)
			diff.AffectedOpts = buildPlacementAffects(oldIDs, newIDs)
		}
	case model.ActionDropTablePartition, model.ActionRecoverTable, model.ActionDropTable:
		// affects are used to update placement rule cache
		diff.TableID = job.TableID
		if len(job.CtxVars) > 0 {
			if oldIDs, ok := job.CtxVars[0].([]int64); ok {
				diff.AffectedOpts = buildPlacementAffects(oldIDs, oldIDs)
			}
		}
	case model.ActionReorganizePartition:
		diff.TableID = job.TableID
		if len(job.CtxVars) > 0 {
			if droppedIDs, ok := job.CtxVars[0].([]int64); ok {
				if addedIDs, ok := job.CtxVars[1].([]int64); ok {
					// to use AffectedOpts we need both new and old to have the same length
					maxParts := mathutil.Max[int](len(droppedIDs), len(addedIDs))
					// Also initialize them to 0!
					oldIDs := make([]int64, maxParts)
					copy(oldIDs, droppedIDs)
					newIDs := make([]int64, maxParts)
					copy(newIDs, addedIDs)
					diff.AffectedOpts = buildPlacementAffects(oldIDs, newIDs)
				}
			}
		}
	case model.ActionCreateTable:
		diff.TableID = job.TableID
		if len(job.Args) > 0 {
			tbInfo, _ := job.Args[0].(*model.TableInfo)
			// When create table with foreign key, there are two schema status change:
			// 1. none -> write-only
			// 2. write-only -> public
			// In the second status change write-only -> public, infoschema loader should apply drop old table first, then
			// apply create new table. So need to set diff.OldTableID here to make sure it.
			if tbInfo != nil && tbInfo.State == model.StatePublic && len(tbInfo.ForeignKeys) > 0 {
				diff.OldTableID = job.TableID
			}
		}
	case model.ActionRecoverSchema:
		var (
			recoverSchemaInfo      *RecoverSchemaInfo
			recoverSchemaCheckFlag int64
		)
		err = job.DecodeArgs(&recoverSchemaInfo, &recoverSchemaCheckFlag)
		if err != nil {
			return 0, errors.Trace(err)
		}
		// Reserved recoverSchemaCheckFlag value for gc work judgment.
		job.Args[checkFlagIndexInJobArgs] = recoverSchemaCheckFlag
		recoverTabsInfo := recoverSchemaInfo.RecoverTabsInfo
		diff.AffectedOpts = make([]*model.AffectedOption, len(recoverTabsInfo))
		for i := range recoverTabsInfo {
			diff.AffectedOpts[i] = &model.AffectedOption{
				SchemaID:    job.SchemaID,
				OldSchemaID: job.SchemaID,
				TableID:     recoverTabsInfo[i].TableInfo.ID,
				OldTableID:  recoverTabsInfo[i].TableInfo.ID,
			}
		}
	case model.ActionFlashbackCluster:
		diff.TableID = -1
		if job.SchemaState == model.StatePublic {
			diff.RegenerateSchemaMap = true
		}
	default:
		diff.TableID = job.TableID
	}
	if len(multiInfos) > 0 {
		existsMap := make(map[int64]struct{})
		existsMap[diff.TableID] = struct{}{}
		for _, affect := range diff.AffectedOpts {
			existsMap[affect.TableID] = struct{}{}
		}
		for _, info := range multiInfos {
			_, exist := existsMap[info.tblInfo.ID]
			if exist {
				continue
			}
			existsMap[info.tblInfo.ID] = struct{}{}
			diff.AffectedOpts = append(diff.AffectedOpts, &model.AffectedOption{
				SchemaID:    info.schemaID,
				OldSchemaID: info.schemaID,
				TableID:     info.tblInfo.ID,
				OldTableID:  info.tblInfo.ID,
			})
		}
	}
	err = t.SetSchemaDiff(diff)
	return schemaVersion, errors.Trace(err)
}

func isChanClosed(quitCh <-chan struct{}) bool {
	select {
	case <-quitCh:
		return true
	default:
		return false
	}
}<|MERGE_RESOLUTION|>--- conflicted
+++ resolved
@@ -1399,16 +1399,6 @@
 			diff.TableID = ptDefID
 			// Also add correct SchemaID in case different schemas
 			diff.AffectedOpts[0].SchemaID = ptSchemaID
-<<<<<<< HEAD
-		}
-		diff.OldTableID = job.TableID
-		affects := make([]*model.AffectedOption, 1)
-		affects[0] = &model.AffectedOption{
-			SchemaID:   ptSchemaID,
-			TableID:    ptTableID,
-			OldTableID: ptTableID,
-=======
->>>>>>> 08b93fd1
 		}
 	case model.ActionTruncateTablePartition:
 		diff.TableID = job.TableID
