// Copyright 2015 PingCAP, Inc.
//
// Licensed under the Apache License, Version 2.0 (the "License");
// you may not use this file except in compliance with the License.
// You may obtain a copy of the License at
//
//     http://www.apache.org/licenses/LICENSE-2.0
//
// Unless required by applicable law or agreed to in writing, software
// distributed under the License is distributed on an "AS IS" BASIS,
// WITHOUT WARRANTIES OR CONDITIONS OF ANY KIND, either express or implied.
// See the License for the specific language governing permissions and
// limitations under the License.

package ddl

import (
	"context"
	"fmt"
	"strconv"
	"strings"
	"sync"
	"sync/atomic"
	"time"

	"github.com/pingcap/errors"
	"github.com/pingcap/failpoint"
	"github.com/pingcap/kvproto/pkg/kvrpcpb"
	"github.com/pingcap/log"
	pumpcli "github.com/pingcap/tidb-tools/tidb-binlog/pump_client"
	"github.com/pingcap/tidb/ddl/util"
	"github.com/pingcap/tidb/kv"
	"github.com/pingcap/tidb/meta"
	"github.com/pingcap/tidb/metrics"
	"github.com/pingcap/tidb/parser"
	"github.com/pingcap/tidb/parser/model"
	"github.com/pingcap/tidb/parser/terror"
	"github.com/pingcap/tidb/sessionctx"
	"github.com/pingcap/tidb/sessionctx/binloginfo"
	"github.com/pingcap/tidb/sessionctx/variable"
	"github.com/pingcap/tidb/table"
	tidbutil "github.com/pingcap/tidb/util"
	"github.com/pingcap/tidb/util/admin"
	"github.com/pingcap/tidb/util/dbterror"
	"github.com/pingcap/tidb/util/logutil"
	"github.com/pingcap/tidb/util/resourcegrouptag"
	"github.com/pingcap/tidb/util/topsql"
	topsqlstate "github.com/pingcap/tidb/util/topsql/state"
	"github.com/tikv/client-go/v2/tikvrpc"
	clientv3 "go.etcd.io/etcd/client/v3"
	atomicutil "go.uber.org/atomic"
	"go.uber.org/zap"
)

var (
	// RunWorker indicates if this TiDB server starts DDL worker and can run DDL job.
	RunWorker = true
	// ddlWorkerID is used for generating the next DDL worker ID.
	ddlWorkerID = atomicutil.NewInt32(0)
	// WaitTimeWhenErrorOccurred is waiting interval when processing DDL jobs encounter errors.
	WaitTimeWhenErrorOccurred = int64(1 * time.Second)
)

// GetWaitTimeWhenErrorOccurred return waiting interval when processing DDL jobs encounter errors.
func GetWaitTimeWhenErrorOccurred() time.Duration {
	return time.Duration(atomic.LoadInt64(&WaitTimeWhenErrorOccurred))
}

// SetWaitTimeWhenErrorOccurred update waiting interval when processing DDL jobs encounter errors.
func SetWaitTimeWhenErrorOccurred(dur time.Duration) {
	atomic.StoreInt64(&WaitTimeWhenErrorOccurred, int64(dur))
}

type workerType byte

const (
	// generalWorker is the worker who handles all DDL statements except “add index”.
	generalWorker workerType = 0
	// addIdxWorker is the worker who handles the operation of adding indexes.
	addIdxWorker workerType = 1
	// waitDependencyJobInterval is the interval when the dependency job doesn't be done.
	waitDependencyJobInterval = 200 * time.Millisecond
	// noneDependencyJob means a job has no dependency-job.
	noneDependencyJob = 0
)

// worker is used for handling DDL jobs.
// Now we have two kinds of workers.
type worker struct {
	id              int32
	tp              workerType
	addingDDLJobKey string
	ddlJobCh        chan struct{}
	ctx             context.Context
	wg              sync.WaitGroup

	sessPool        *sessionPool // sessPool is used to new sessions to execute SQL in ddl package.
	sessForJob      sessionctx.Context
	reorgCtx        *reorgCtx // reorgCtx is used for reorganization.
	delRangeManager delRangeManager
	logCtx          context.Context
	lockSeqNum      bool

	*ddlCtx
	ddlJobCache
}

// ddlJobCache is a cache for each DDL job.
type ddlJobCache struct {
	// below fields are cache for top sql
	ddlJobCtx          context.Context
	cacheSQL           string
	cacheNormalizedSQL string
	cacheDigest        *parser.Digest
}

func newWorker(ctx context.Context, tp workerType, sessPool *sessionPool, delRangeMgr delRangeManager, dCtx *ddlCtx) (*worker, error) {
	sessForJob, err := sessPool.get()
	if err != nil {
		return nil, err
	}
	worker := &worker{
		id:       ddlWorkerID.Add(1),
		tp:       tp,
		ddlJobCh: make(chan struct{}, 1),
		ctx:      ctx,
		ddlJobCache: ddlJobCache{
			ddlJobCtx:          context.Background(),
			cacheSQL:           "",
			cacheNormalizedSQL: "",
			cacheDigest:        nil,
		},
		ddlCtx:          dCtx,
		reorgCtx:        &reorgCtx{notifyCancelReorgJob: 0},
		sessPool:        sessPool,
		delRangeManager: delRangeMgr,
		sessForJob:      sessForJob,
	}
	worker.addingDDLJobKey = addingDDLJobPrefix + worker.typeStr()
	worker.logCtx = logutil.WithKeyValue(context.Background(), "worker", worker.String())
	return worker, nil
}

func (w *worker) typeStr() string {
	var str string
	switch w.tp {
	case generalWorker:
		str = "general"
	case addIdxWorker:
		str = "add index"
	default:
		str = "unknown"
	}
	return str
}

func (w *worker) getReorgInfo(d *ddlCtx, t *meta.Meta, job *model.Job, tbl table.Table, elements []*meta.Element) (*reorgInfo, error) {
	//TODO: remove getReorgInfo code, after refactor the old ddl test.
	return getReorgInfo(d, t, job, tbl, elements, w)
}

func (w *worker) String() string {
	return fmt.Sprintf("worker %d, tp %s", w.id, w.typeStr())
}

func (w *worker) Close() {
	startTime := time.Now()
	w.sessPool.put(w.sessForJob)
	w.wg.Wait()
	logutil.Logger(w.logCtx).Info("[ddl] DDL worker closed", zap.Duration("take time", time.Since(startTime)))
}

// start is used for async online schema changing, it will try to become the owner firstly,
// then wait or pull the job queue to handle a schema change job.
func (w *worker) start(d *ddlCtx) {
	logutil.Logger(w.logCtx).Info("[ddl] start DDL worker")
	defer w.wg.Done()
	defer tidbutil.Recover(
		metrics.LabelDDLWorker,
		fmt.Sprintf("DDL ID %s, %s start", d.uuid, w),
		nil, true,
	)

	// We use 4 * lease time to check owner's timeout, so here, we will update owner's status
	// every 2 * lease time. If lease is 0, we will use default 1s.
	// But we use etcd to speed up, normally it takes less than 1s now, so we use 1s as the max value.
	checkTime := chooseLeaseTime(2*d.lease, 1*time.Second)

	ticker := time.NewTicker(checkTime)
	defer ticker.Stop()
	var notifyDDLJobByEtcdCh clientv3.WatchChan
	if d.etcdCli != nil {
		notifyDDLJobByEtcdCh = d.etcdCli.Watch(context.Background(), w.addingDDLJobKey)
	}

	rewatchCnt := 0
	for {
		ok := true
		select {
		case <-ticker.C:
			logutil.Logger(w.logCtx).Debug("[ddl] wait to check DDL status again", zap.Duration("interval", checkTime))
		case <-w.ddlJobCh:
		case _, ok = <-notifyDDLJobByEtcdCh:
		case <-w.ctx.Done():
			return
		}

		if !ok {
			logutil.Logger(w.logCtx).Warn("[ddl] start worker watch channel closed", zap.String("watch key", w.addingDDLJobKey))
			notifyDDLJobByEtcdCh = d.etcdCli.Watch(context.Background(), w.addingDDLJobKey)
			rewatchCnt++
			if rewatchCnt > 10 {
				time.Sleep(time.Duration(rewatchCnt) * time.Second)
			}
			continue
		}

		rewatchCnt = 0
		err := w.handleDDLJobQueue(d)
		if err != nil {
			logutil.Logger(w.logCtx).Warn("[ddl] handle DDL job failed", zap.Error(err))
		}
	}
}

func (d *ddl) asyncNotifyByEtcd(addingDDLJobKey string, job *model.Job) {
	if d.etcdCli == nil {
		return
	}

	jobID := strconv.FormatInt(job.ID, 10)
	timeStart := time.Now()
	err := util.PutKVToEtcd(d.ctx, d.etcdCli, 1, addingDDLJobKey, jobID)
	if err != nil {
		logutil.BgLogger().Info("[ddl] notify handling DDL job failed", zap.String("jobID", jobID), zap.Error(err))
	}
	metrics.DDLWorkerHistogram.WithLabelValues(metrics.WorkerNotifyDDLJob, job.Type.String(), metrics.RetLabel(err)).Observe(time.Since(timeStart).Seconds())
}

func asyncNotify(ch chan struct{}) {
	select {
	case ch <- struct{}{}:
	default:
	}
}

// buildJobDependence sets the curjob's dependency-ID.
// The dependency-job's ID must less than the current job's ID, and we need the largest one in the list.
func buildJobDependence(t *meta.Meta, curJob *model.Job) error {
	// Jobs in the same queue are ordered. If we want to find a job's dependency-job, we need to look for
	// it from the other queue. So if the job is "ActionAddIndex" job, we need find its dependency-job from DefaultJobList.
	jobListKey := meta.DefaultJobListKey
	if !mayNeedReorg(curJob) {
		jobListKey = meta.AddIndexJobListKey
	}
	jobs, err := t.GetAllDDLJobsInQueue(jobListKey)
	if err != nil {
		return errors.Trace(err)
	}

	for _, job := range jobs {
		if curJob.ID < job.ID {
			continue
		}
		isDependent, err := curJob.IsDependentOn(job)
		if err != nil {
			return errors.Trace(err)
		}
		if isDependent {
			logutil.BgLogger().Info("[ddl] current DDL job depends on other job", zap.String("currentJob", curJob.String()), zap.String("dependentJob", job.String()))
			curJob.DependencyID = job.ID
			break
		}
	}
	return nil
}

func (d *ddl) limitDDLJobs() {
	defer tidbutil.Recover(metrics.LabelDDL, "limitDDLJobs", nil, true)
	tasks := make([]*limitJobTask, 0, batchAddingJobs)
	for {
		select {
		case task := <-d.limitJobCh:
			tasks = tasks[:0]
			jobLen := len(d.limitJobCh)
			tasks = append(tasks, task)
			for i := 0; i < jobLen; i++ {
				tasks = append(tasks, <-d.limitJobCh)
			}
			if variable.AllowConcurrencyDDL.Load() {
				d.addConcurrencyDDLJobs(tasks)
			} else {
				d.addBatchDDLJobs(tasks)
			}

		case <-d.ctx.Done():
			return
		}
	}
}

// addBatchDDLJobs gets global job IDs and puts the DDL jobs in the DDL queue.
func (d *ddl) addBatchDDLJobs(tasks []*limitJobTask) {
	startTime := time.Now()
	err := kv.RunInNewTxn(context.Background(), d.store, true, func(ctx context.Context, txn kv.Transaction) error {
		t := meta.NewMeta(txn)
		ids, err := t.GenGlobalIDs(len(tasks))
		if err != nil {
			return errors.Trace(err)
		}

		for i, task := range tasks {
			job := task.job
			job.Version = currentVersion
			job.StartTS = txn.StartTS()
			job.ID = ids[i]
			if err = buildJobDependence(t, job); err != nil {
				return errors.Trace(err)
			}
			jobListKey := meta.DefaultJobListKey
			if mayNeedReorg(job) {
				jobListKey = meta.AddIndexJobListKey
			}
			if err = t.EnQueueDDLJob(job, jobListKey); err != nil {
				return errors.Trace(err)
			}
		}
		failpoint.Inject("mockAddBatchDDLJobsErr", func(val failpoint.Value) {
			if val.(bool) {
				failpoint.Return(errors.Errorf("mockAddBatchDDLJobsErr"))
			}
		})
		return nil
	})
	var jobs string
	for _, task := range tasks {
		task.err <- err
		jobs += task.job.String() + "; "
		metrics.DDLWorkerHistogram.WithLabelValues(metrics.WorkerAddDDLJob, task.job.Type.String(),
			metrics.RetLabel(err)).Observe(time.Since(startTime).Seconds())
	}
	if err != nil {
		logutil.BgLogger().Warn("[ddl] add DDL jobs failed", zap.String("jobs", jobs), zap.Error(err))
	} else {
		logutil.BgLogger().Info("[ddl] add DDL jobs", zap.Int("batch count", len(tasks)), zap.String("jobs", jobs))
	}
}

// addConcurrencyDDLJobs gets global job IDs and puts the DDL jobs in the DDL job table.
func (d *ddl) addConcurrencyDDLJobs(tasks []*limitJobTask) {
	startTime := time.Now()
	var ids []int64
	var err error
	startTs := uint64(0)
	err = kv.RunInNewTxn(context.Background(), d.store, true, func(ctx context.Context, txn kv.Transaction) error {
		txn.SetDiskFullOpt(kvrpcpb.DiskFullOpt_AllowedOnAlmostFull)
		t := meta.NewMeta(txn)
		ids, err = t.GenGlobalIDs(len(tasks))
		if err != nil {
			log.Error("[ddl] GenGlobalJobID", zap.Error(err))
			return errors.Trace(err)
		}
		startTs = txn.StartTS()
		return nil
	})
	if err == nil {
		jobTasks := make([]*model.Job, len(tasks))
		for i, task := range tasks {
			job := task.job
			job.Version = currentVersion
			job.StartTS = startTs
			job.ID = ids[i]
			jobTasks[i] = job
		}
		err = d.addDDLJobs(jobTasks)
		if err != nil {
			log.Error("[ddl] addConcurrencyDDLJobs", zap.Error(err))
		}
	}
	var jobs strings.Builder
	for _, task := range tasks {
		task.err <- err
		jobs.WriteString(task.job.String())
		jobs.WriteString("; ")
		metrics.DDLWorkerHistogram.WithLabelValues(metrics.WorkerAddDDLJob, task.job.Type.String(),
			metrics.RetLabel(err)).Observe(time.Since(startTime).Seconds())
	}
	if err != nil {
		logutil.BgLogger().Warn("[ddl] add DDL jobs failed", zap.String("jobs", jobs.String()), zap.Error(err))
	} else {
		logutil.BgLogger().Info("[ddl] add DDL jobs", zap.Int("batch count", len(tasks)), zap.String("jobs", jobs.String()))
	}
}

// getHistoryDDLJob gets a DDL job with job's ID from history queue.
func (d *ddl) getHistoryDDLJob(id int64) (*model.Job, error) {
	var job *model.Job

	err := kv.RunInNewTxn(context.Background(), d.store, false, func(ctx context.Context, txn kv.Transaction) error {
		t := meta.NewMeta(txn)
		var err1 error
		job, err1 = t.GetHistoryDDLJob(id)
		return errors.Trace(err1)
	})

	return job, errors.Trace(err)
}

// getFirstDDLJob gets the first DDL job form DDL queue.
func (w *worker) getFirstDDLJob(t *meta.Meta) (*model.Job, error) {
	job, err := t.GetDDLJobByIdx(0)
	return job, errors.Trace(err)
}

// handleUpdateJobError handles the too large DDL job.
func (w *worker) handleUpdateJobError(t *meta.Meta, job *model.Job, err error) error {
	if err == nil {
		return nil
	}
	if kv.ErrEntryTooLarge.Equal(err) {
		logutil.Logger(w.logCtx).Warn("[ddl] update DDL job failed", zap.String("job", job.String()), zap.Error(err))
		// Reduce this txn entry size.
		job.BinlogInfo.Clean()
		job.Error = toTError(err)
		job.ErrorCount++
		job.SchemaState = model.StateNone
		job.State = model.JobStateCancelled
		err = w.finishDDLJob(t, job)
	}
	return errors.Trace(err)
}

// UpdateDDLJob updates the DDL job information.
// Every time we enter another state except final state, we must call this function.
func (w *worker) UpdateDDLJob(t *meta.Meta, job *model.Job, meetErr bool) error {
	failpoint.Inject("mockErrEntrySizeTooLarge", func(val failpoint.Value) {
		if val.(bool) {
			failpoint.Return(kv.ErrEntryTooLarge)
		}
	})
	updateRawArgs := true
	// If there is an error when running job and the RawArgs hasn't been decoded by DecodeArgs,
	// so we shouldn't replace RawArgs with the marshaling Args.
	if meetErr && (job.RawArgs != nil && job.Args == nil) {
		logutil.Logger(w.logCtx).Info("[ddl] meet something wrong before update DDL job, shouldn't update raw args",
			zap.String("job", job.String()))
		updateRawArgs = false
	}
	var err error
	if variable.AllowConcurrencyDDL.Load() {
		err = w.updateConcurrencyDDLJob(job, updateRawArgs)
	} else {
		err = t.UpdateDDLJob(0, job, updateRawArgs)
	}
	return errors.Trace(err)
}

func (w *worker) deleteRange(ctx context.Context, job *model.Job) error {
	var err error
	if job.Version <= currentVersion {
		err = w.delRangeManager.addDelRangeJob(ctx, job)
	} else {
		err = dbterror.ErrInvalidDDLJobVersion.GenWithStackByArgs(job.Version, currentVersion)
	}
	return errors.Trace(err)
}

// finishDDLJob deletes the finished DDL job in the ddl queue and puts it to history queue.
// If the DDL job need to handle in background, it will prepare a background job.
func (w *worker) finishDDLJob(t *meta.Meta, job *model.Job) (err error) {
	startTime := time.Now()
	defer func() {
		metrics.DDLWorkerHistogram.WithLabelValues(metrics.WorkerFinishDDLJob, job.Type.String(), metrics.RetLabel(err)).Observe(time.Since(startTime).Seconds())
	}()

	if !job.IsCancelled() {
		switch job.Type {
		case model.ActionAddIndex, model.ActionAddPrimaryKey:
			if job.State != model.JobStateRollbackDone {
				break
			}

			// After rolling back an AddIndex operation, we need to use delete-range to delete the half-done index data.
			err = w.deleteRange(w.ddlJobCtx, job)
		case model.ActionDropSchema, model.ActionDropTable, model.ActionTruncateTable, model.ActionDropIndex, model.ActionDropPrimaryKey,
			model.ActionDropTablePartition, model.ActionTruncateTablePartition, model.ActionDropColumn, model.ActionDropColumns, model.ActionModifyColumn, model.ActionDropIndexes:
			err = w.deleteRange(w.ddlJobCtx, job)
		}
	}

	switch job.Type {
	case model.ActionRecoverTable:
		err = finishRecoverTable(w, job)
	case model.ActionCreateTables:
		if job.IsCancelled() {
			// it may be too large that it can not be added to the history queue, too
			// delete its arguments
			job.Args = nil
		}
	}
	if err != nil {
		return errors.Trace(err)
	}
	if variable.AllowConcurrencyDDL.Load() {
		err = w.deleteDDLJob(job)
	} else {
		_, err = t.DeQueueDDLJob()
	}
	if err != nil {
		return errors.Trace(err)
	}

	job.BinlogInfo.FinishedTS = t.StartTS
	logutil.Logger(w.logCtx).Info("[ddl] finish DDL job", zap.String("job", job.String()))
	updateRawArgs := true
	if job.Type == model.ActionAddPrimaryKey && !job.IsCancelled() {
		// ActionAddPrimaryKey needs to check the warnings information in job.Args.
		// Notice: warnings is used to support non-strict mode.
		updateRawArgs = false
	}
	w.writeDDLSeqNum(job)
	err = t.AddHistoryDDLJob(job, updateRawArgs)
	return errors.Trace(err)
}

func (w *worker) writeDDLSeqNum(job *model.Job) {
	w.ddlSeqNumMu.Lock()
	w.ddlSeqNumMu.seqNum++
	w.lockSeqNum = true
	job.SeqNum = w.ddlSeqNumMu.seqNum
}

func finishRecoverTable(w *worker, job *model.Job) error {
	tbInfo := &model.TableInfo{}
	var autoIncID, autoRandID, dropJobID, recoverTableCheckFlag int64
	var snapshotTS uint64
	err := job.DecodeArgs(tbInfo, &autoIncID, &dropJobID, &snapshotTS, &recoverTableCheckFlag, &autoRandID)
	if err != nil {
		return errors.Trace(err)
	}
	if recoverTableCheckFlag == recoverTableCheckFlagEnableGC {
		err = enableGC(w)
		if err != nil {
			return errors.Trace(err)
		}
	}
	return nil
}

func isDependencyJobDone(t *meta.Meta, job *model.Job) (bool, error) {
	if job.DependencyID == noneDependencyJob {
		return true, nil
	}

	historyJob, err := t.GetHistoryDDLJob(job.DependencyID)
	if err != nil {
		return false, errors.Trace(err)
	}
	if historyJob == nil {
		return false, nil
	}
	logutil.BgLogger().Info("[ddl] current DDL job dependent job is finished", zap.String("currentJob", job.String()), zap.Int64("dependentJobID", job.DependencyID))
	job.DependencyID = noneDependencyJob
	return true, nil
}

func newMetaWithQueueTp(txn kv.Transaction, tp workerType) *meta.Meta {
	if tp == addIdxWorker {
		return meta.NewMeta(txn, meta.AddIndexJobListKey)
	}
	return meta.NewMeta(txn)
}

func (w *worker) setDDLLabelForTopSQL(job *model.Job) {
	if !topsqlstate.TopSQLEnabled() || job == nil {
		return
	}

	if job.Query != w.cacheSQL {
		w.cacheNormalizedSQL, w.cacheDigest = parser.NormalizeDigest(job.Query)
		w.cacheSQL = job.Query
	}

	w.ddlJobCtx = topsql.AttachSQLInfo(context.Background(), w.cacheNormalizedSQL, w.cacheDigest, "", nil, false)
}

<<<<<<< HEAD
func (w *worker) unlockSeqNum() {
	if w.lockSeqNum {
		// txn commit failed, we should reset seqNum.
		w.ddlSeqNumMu.seqNum--
		w.lockSeqNum = false
		w.ddlSeqNumMu.Unlock()
	}
}

func (w *worker) handleDDLJobWaitSchemaSynced(d *ddlCtx, job *model.Job) {
	if job == nil {
		return
	}
	waitTime := 2 * d.lease
	//waitDependencyJobCnt := 0
	//var schemaVer int64
	w.waitSchemaSynced(d, job, waitTime)
	/*
		if w.lockSeqNum {
			w.lockSeqNum = false
			d.ddlSeqNumMu.Unlock()
		}
		w.waitDependencyJobFinished(job, &waitDependencyJobCnt)

		// Here means the job enters another state (delete only, write only, public, etc...) or is cancelled.
		// If the job is done or still running or rolling back, we will wait 2 * lease time to guarantee other servers to update
		// the newest schema.
		ctx, cancel := context.WithTimeout(w.ctx, waitTime)
		w.waitSchemaChanged(ctx, d, waitTime, schemaVer, job)
		cancel()

		if RunInGoTest {
			// d.mu.hook is initialed from domain / test callback, which will force the owner host update schema diff synchronously.
			d.mu.RLock()
			d.mu.hook.OnSchemaStateChanged()
			d.mu.RUnlock()
		}

		d.mu.RLock()
		d.mu.hook.OnJobUpdated(job)
		d.mu.RUnlock()

		if job.IsSynced() || job.IsCancelled() || job.IsRollbackDone() {
			asyncNotify(d.ddlJobDoneCh)
		}
	*/
}

func (w *worker) HandleDDLJob(d *ddlCtx, job *model.Job, ch chan struct{}, level kvrpcpb.DiskFullOpt) error {
	defer func() {
		r := recover()
		if r == nil {
			return
		}
		log.Error("panic HandleDDLJob", zap.Any("recover()", r), zap.Stack("stack"))
	}()
	var (
		schemaVer int64
		runJobErr error
		waitTime  = 2 * d.lease
	)

	w.sessForJob.SetDiskFullOpt(level)
	w.setDDLLabelForTopSQL(job)
	err := w.sessForJob.NewTxn(w.ctx)
	if err != nil {
		return err
	}
	w.sessForJob.PrepareTSFuture(w.ctx)
	txn, err := w.sessForJob.Txn(true)
	if err != nil {
		return err
	}
	txn.SetDiskFullOpt(level)
	w.sessForJob.GetSessionVars().SetInTxn(true)
	t := meta.NewMeta(txn)

	if job.IsDone() || job.IsRollbackDone() {
		if !job.IsRollbackDone() {
			job.State = model.JobStateSynced
		}
		err = w.finishDDLJob(t, job)
		if err != nil {
			w.sessForJob.RollbackTxn(w.ctx)
			w.unlockSeqNum()
			log.Error("finishDDLJob", zap.Error(err))
			return err
		}
		w.sessForJob.StmtCommit()
		err := func() error {
			if t.Diff != nil {
				d.schemaVersionMu.Lock()
				defer d.schemaVersionMu.Unlock()
				err := t.SetSchemaDiff(d.store)
				if err != nil {
					w.sessForJob.RollbackTxn(w.ctx)
					log.Error("SetSchemaDiff", zap.Error(err))
					return err
				}
			}
			err = w.sessForJob.CommitTxn(w.ctx)
			if err != nil {
				log.Error("sessForJob.CommitTxn", zap.Error(err))
				return err
			}
			return nil
		}()
		if err != nil {
			w.unlockSeqNum()
			return err
		}
		if RunInGoTest {
			// d.mu.hook is initialed from domain / test callback, which will force the owner host update schema diff synchronously.
			d.mu.RLock()
			d.mu.hook.OnSchemaStateChanged()
			d.mu.RUnlock()
		}

		d.mu.RLock()
		d.mu.hook.OnJobUpdated(job)
		d.mu.RUnlock()
		asyncNotify(d.ddlJobDoneCh)
		if w.lockSeqNum {
			w.lockSeqNum = false
			d.ddlSeqNumMu.Unlock()
		}
		return nil
	}

	d.mu.RLock()
	d.mu.hook.OnJobRunBefore(job)
	d.mu.RUnlock()

	// If running job meets error, we will save this error in job Error
	// and retry later if the job is not cancelled.
	schemaVer, runJobErr = w.runDDLJob(d, t, job)
	if job.IsCancelled() {
		w.sessForJob.StmtRollback()
		err = w.finishDDLJob(t, job)
		if err != nil {
			w.sessForJob.RollbackTxn(context.TODO())
			w.unlockSeqNum()
			log.Error("finishDDLJob", zap.Error(err))
			return err
		}
		w.sessForJob.StmtCommit()
		err = w.sessForJob.CommitTxn(w.ctx)
		if err != nil {
			w.unlockSeqNum()
			log.Error("txn.Commit", zap.Error(err))
			return err
		}
		if w.lockSeqNum {
			w.lockSeqNum = false
			d.ddlSeqNumMu.Unlock()
		}
		return nil
	}

	if runJobErr != nil && !job.IsRollingback() && !job.IsRollbackDone() {
		// If the running job meets an error
		// and the job state is rolling back, it means that we have already handled this error.
		// Some DDL jobs (such as adding indexes) may need to update the table info and the schema version,
		// then shouldn't discard the KV modification.
		// And the job state is rollback done, it means the job was already finished, also shouldn't discard too.
		// Otherwise, we should discard the KV modification when running job.
		w.sessForJob.StmtRollback()
		// If error happens after updateSchemaVersion(), then the schemaVer is updated.
		// Result in the retry duration is up to 2 * lease.
		schemaVer = 0
	}

	err = w.UpdateDDLJob(t, job, runJobErr != nil)
	if err = w.handleUpdateJobError(t, job, err); err != nil {
		w.sessForJob.RollbackTxn(context.TODO())
		w.unlockSeqNum()
		return err
	}
	writeBinlog(d.binlogCli, txn, job)
	err = func() error {
		if t.Diff != nil {
			d.schemaVersionMu.Lock()
			defer d.schemaVersionMu.Unlock()
			err = t.SetSchemaDiff(d.store)
			if err != nil {
				w.sessForJob.RollbackTxn(w.ctx)
				return err
			}
			w.sessForJob.StmtCommit()
			schemaVer = t.Diff.Version
		}
		err = w.sessForJob.CommitTxn(w.ctx)
		if err != nil {
			log.Error("sessForJob.CommitTxn", zap.Error(err))
			return err
		}
		return nil
	}()
	if err != nil {
		w.unlockSeqNum()
		return err
	}

	if runJobErr != nil {
		// wait a while to retry again. If we don't wait here, DDL will retry this job immediately,
		// which may act like a deadlock.
		logutil.Logger(w.logCtx).Info("[ddl] run DDL job failed, sleeps a while then retries it.",
			zap.Duration("waitTime", GetWaitTimeWhenErrorOccurred()), zap.Error(runJobErr))
		time.Sleep(GetWaitTimeWhenErrorOccurred())
	}

	// Here means the job enters another state (delete only, write only, public, etc...) or is cancelled.
	// If the job is done or still running or rolling back, we will wait 2 * lease time to guarantee other servers to update
	// the newest schema.
	ctx, cancel := context.WithTimeout(w.ctx, waitTime)
	w.waitSchemaChanged(ctx, d, waitTime, schemaVer, job)
	cancel()

	if RunInGoTest {
		// d.mu.hook is initialed from domain / test callback, which will force the owner host update schema diff synchronously.
		d.mu.RLock()
		d.mu.hook.OnSchemaStateChanged()
		d.mu.RUnlock()
	}

	d.mu.RLock()
	d.mu.hook.OnJobUpdated(job)
	d.mu.RUnlock()

	if job.IsSynced() || job.IsCancelled() || job.IsRollbackDone() {
		asyncNotify(d.ddlJobDoneCh)
	} else {
		asyncNotify(ch)
	}
	if w.lockSeqNum {
		w.lockSeqNum = false
		d.ddlSeqNumMu.Unlock()
	}
	return nil
=======
func (w *worker) setResourceGroupTaggerForTopSQL(txn kv.Transaction) {
	if !topsqlstate.TopSQLEnabled() || w.cacheDigest == nil {
		return
	}

	digest := w.cacheDigest
	tagger := func(req *tikvrpc.Request) {
		req.ResourceGroupTag = resourcegrouptag.EncodeResourceGroupTag(digest, nil,
			resourcegrouptag.GetResourceGroupLabelByKey(resourcegrouptag.GetFirstKeyFromRequest(req)))
	}
	txn.SetOption(kv.ResourceGroupTagger, tikvrpc.ResourceGroupTagger(tagger))
>>>>>>> e130e522
}

// handleDDLJobQueue handles DDL jobs in DDL Job queue.
func (w *worker) handleDDLJobQueue(d *ddlCtx) error {
	once := true
	waitDependencyJobCnt := 0
	for {
		if isChanClosed(w.ctx.Done()) {
			return nil
		}

		var (
			job       *model.Job
			schemaVer int64
			runJobErr error
		)
		waitTime := 2 * d.lease
		err := kv.RunInNewTxn(context.Background(), d.store, false, func(ctx context.Context, txn kv.Transaction) error {
			// We are not owner, return and retry checking later.
			if !d.isOwner() {
				return nil
			}

			var err error
			t := newMetaWithQueueTp(txn, w.tp)
			// We become the owner. Get the first job and run it.
			job, err = w.getFirstDDLJob(t)
			if job == nil || err != nil {
				return errors.Trace(err)
			}

			// only general ddls allowed to be executed when TiKV is disk full.
			if w.tp == addIdxWorker && job.IsRunning() {
				txn.SetDiskFullOpt(kvrpcpb.DiskFullOpt_NotAllowedOnFull)
			}

			w.setDDLLabelForTopSQL(job)
			w.setResourceGroupTaggerForTopSQL(txn)
			if isDone, err1 := isDependencyJobDone(t, job); err1 != nil || !isDone {
				return errors.Trace(err1)
			}

			if once {
				w.waitSchemaSynced(d, job, waitTime)
				once = false
				return nil
			}

			if job.IsDone() || job.IsRollbackDone() {
				if !job.IsRollbackDone() {
					job.State = model.JobStateSynced
				}
				err = w.finishDDLJob(t, job)
				return errors.Trace(err)
			}

			d.mu.RLock()
			d.mu.hook.OnJobRunBefore(job)
			d.mu.RUnlock()

			// If running job meets error, we will save this error in job Error
			// and retry later if the job is not cancelled.
			schemaVer, runJobErr = w.runDDLJob(d, t, job)
			if job.IsCancelled() {
				txn.Reset()
				err = w.finishDDLJob(t, job)
				return errors.Trace(err)
			}
			if runJobErr != nil && !job.IsRollingback() && !job.IsRollbackDone() {
				// If the running job meets an error
				// and the job state is rolling back, it means that we have already handled this error.
				// Some DDL jobs (such as adding indexes) may need to update the table info and the schema version,
				// then shouldn't discard the KV modification.
				// And the job state is rollback done, it means the job was already finished, also shouldn't discard too.
				// Otherwise, we should discard the KV modification when running job.
				txn.Reset()
				// If error happens after updateSchemaVersion(), then the schemaVer is updated.
				// Result in the retry duration is up to 2 * lease.
				schemaVer = 0
			}
			err = w.UpdateDDLJob(t, job, runJobErr != nil)
			if err = w.handleUpdateJobError(t, job, err); err != nil {
				return errors.Trace(err)
			}
			writeBinlog(d.binlogCli, txn, job)
			return nil
		})

		if runJobErr != nil {
			// wait a while to retry again. If we don't wait here, DDL will retry this job immediately,
			// which may act like a deadlock.
			logutil.Logger(w.logCtx).Info("[ddl] run DDL job failed, sleeps a while then retries it.",
				zap.Duration("waitTime", GetWaitTimeWhenErrorOccurred()), zap.Error(runJobErr))
			time.Sleep(GetWaitTimeWhenErrorOccurred())
		}

		if err != nil {
			if w.lockSeqNum {
				// txn commit failed, we should reset seqNum.
				w.ddlSeqNumMu.seqNum--
				w.lockSeqNum = false
				w.ddlSeqNumMu.Unlock()
			}
			return errors.Trace(err)
		} else if job == nil {
			// No job now, return and retry getting later.
			return nil
		}
		if w.lockSeqNum {
			w.lockSeqNum = false
			d.ddlSeqNumMu.Unlock()
		}
		w.waitDependencyJobFinished(job, &waitDependencyJobCnt)

		// Here means the job enters another state (delete only, write only, public, etc...) or is cancelled.
		// If the job is done or still running or rolling back, we will wait 2 * lease time to guarantee other servers to update
		// the newest schema.
		ctx, cancel := context.WithTimeout(w.ctx, waitTime)
		w.waitSchemaChanged(ctx, d, waitTime, schemaVer, job)
		cancel()

		if RunInGoTest {
			// d.mu.hook is initialed from domain / test callback, which will force the owner host update schema diff synchronously.
			d.mu.RLock()
			d.mu.hook.OnSchemaStateChanged()
			d.mu.RUnlock()
		}

		d.mu.RLock()
		d.mu.hook.OnJobUpdated(job)
		d.mu.RUnlock()

		if job.IsSynced() || job.IsCancelled() || job.IsRollbackDone() {
			asyncNotify(d.ddlJobDoneCh)
		}
	}
}

func skipWriteBinlog(job *model.Job) bool {
	switch job.Type {
	// ActionUpdateTiFlashReplicaStatus is a TiDB internal DDL,
	// it's used to update table's TiFlash replica available status.
	case model.ActionUpdateTiFlashReplicaStatus:
		return true
	// Don't sync 'alter table cache|nocache' to other tools.
	// It's internal to the current cluster.
	case model.ActionAlterCacheTable, model.ActionAlterNoCacheTable:
		return true
	}

	return false
}

func writeBinlog(binlogCli *pumpcli.PumpsClient, txn kv.Transaction, job *model.Job) {
	if job.IsDone() || job.IsRollbackDone() ||
		// When this column is in the "delete only" and "delete reorg" states, the binlog of "drop column" has not been written yet,
		// but the column has been removed from the binlog of the write operation.
		// So we add this binlog to enable downstream components to handle DML correctly in this schema state.
		((job.Type == model.ActionDropColumn || job.Type == model.ActionDropColumns) && job.SchemaState == model.StateDeleteOnly) {
		if skipWriteBinlog(job) {
			return
		}
		binloginfo.SetDDLBinlog(binlogCli, txn, job.ID, int32(job.SchemaState), job.Query)
	}
}

// waitDependencyJobFinished waits for the dependency-job to be finished.
// If the dependency job isn't finished yet, we'd better wait a moment.
func (w *worker) waitDependencyJobFinished(job *model.Job, cnt *int) {
	if job.DependencyID != noneDependencyJob {
		intervalCnt := int(3 * time.Second / waitDependencyJobInterval)
		if *cnt%intervalCnt == 0 {
			logutil.Logger(w.logCtx).Info("[ddl] DDL job need to wait dependent job, sleeps a while, then retries it.",
				zap.Int64("jobID", job.ID),
				zap.Int64("dependentJobID", job.DependencyID),
				zap.Duration("waitTime", waitDependencyJobInterval))
		}
		time.Sleep(waitDependencyJobInterval)
		*cnt++
	} else {
		*cnt = 0
	}
}

func chooseLeaseTime(t, max time.Duration) time.Duration {
	if t == 0 || t > max {
		return max
	}
	return t
}

// countForPanic records the error count for DDL job.
func (w *worker) countForPanic(job *model.Job) {
	// If run DDL job panic, just cancel the DDL jobs.
	if job.State == model.JobStateRollingback {
		job.State = model.JobStateCancelled
	} else {
		job.State = model.JobStateCancelling
	}
	job.ErrorCount++

	// Load global DDL variables.
	if err1 := loadDDLVars(w); err1 != nil {
		logutil.Logger(w.logCtx).Error("[ddl] load DDL global variable failed", zap.Error(err1))
	}
	errorCount := variable.GetDDLErrorCountLimit()

	if job.ErrorCount > errorCount {
		msg := fmt.Sprintf("panic in handling DDL logic and error count beyond the limitation %d, cancelled", errorCount)
		logutil.Logger(w.logCtx).Warn(msg)
		job.Error = toTError(errors.New(msg))
		job.State = model.JobStateCancelled
	}
}

// countForError records the error count for DDL job.
func (w *worker) countForError(err error, job *model.Job) error {
	job.Error = toTError(err)
	job.ErrorCount++

	// If job is cancelled, we shouldn't return an error and shouldn't load DDL variables.
	if job.State == model.JobStateCancelled {
		logutil.Logger(w.logCtx).Info("[ddl] DDL job is cancelled normally", zap.Error(err))
		return nil
	}
	logutil.Logger(w.logCtx).Error("[ddl] run DDL job error", zap.Error(err))

	// Load global DDL variables.
	if err1 := loadDDLVars(w); err1 != nil {
		logutil.Logger(w.logCtx).Error("[ddl] load DDL global variable failed", zap.Error(err1))
	}
	// Check error limit to avoid falling into an infinite loop.
	if job.ErrorCount > variable.GetDDLErrorCountLimit() && job.State == model.JobStateRunning && admin.IsJobRollbackable(job) {
		logutil.Logger(w.logCtx).Warn("[ddl] DDL job error count exceed the limit, cancelling it now", zap.Int64("jobID", job.ID), zap.Int64("errorCountLimit", variable.GetDDLErrorCountLimit()))
		job.State = model.JobStateCancelling
	}
	return err
}

// runDDLJob runs a DDL job. It returns the current schema version in this transaction and the error.
func (w *worker) runDDLJob(d *ddlCtx, t *meta.Meta, job *model.Job) (ver int64, err error) {
	defer tidbutil.Recover(metrics.LabelDDLWorker, fmt.Sprintf("%s runDDLJob", w),
		func() {
			w.countForPanic(job)
		}, false)

	// Mock for run ddl job panic.
	failpoint.Inject("mockPanicInRunDDLJob", func(val failpoint.Value) {})

	logutil.Logger(w.logCtx).Info("[ddl] run DDL job", zap.String("job", job.String()))
	timeStart := time.Now()
	if job.RealStartTS == 0 {
		job.RealStartTS = t.StartTS
	}
	defer func() {
		metrics.DDLWorkerHistogram.WithLabelValues(metrics.WorkerRunDDLJob, job.Type.String(), metrics.RetLabel(err)).Observe(time.Since(timeStart).Seconds())
	}()
	if job.IsFinished() {
		logutil.Logger(w.logCtx).Debug("[ddl] finish DDL job", zap.String("job", job.String()))
		return
	}
	// The cause of this job state is that the job is cancelled by client.
	if job.IsCancelling() {
		logutil.Logger(w.logCtx).Debug("[ddl] cancel DDL job", zap.String("job", job.String()))
		return convertJob2RollbackJob(w, d, t, job)
	}

	if !job.IsRollingback() && !job.IsCancelling() {
		job.State = model.JobStateRunning
	}

	// For every type, `schema/table` modification and `job` modification are conducted
	// in the one kv transaction. The `schema/table` modification can be always discarded
	// by kv reset when meets a unhandled error, but the `job` modification can't.
	// So make sure job state and args change is after all other checks or make sure these
	// change has no effect when retrying it.
	switch job.Type {
	case model.ActionCreateSchema:
		ver, err = onCreateSchema(d, t, job)
	case model.ActionModifySchemaCharsetAndCollate:
		ver, err = onModifySchemaCharsetAndCollate(t, job)
	case model.ActionDropSchema:
		ver, err = onDropSchema(d, t, job)
	case model.ActionModifySchemaDefaultPlacement:
		ver, err = onModifySchemaDefaultPlacement(t, job)
	case model.ActionCreateTable:
		ver, err = onCreateTable(d, t, job)
	case model.ActionCreateTables:
		ver, err = onCreateTables(d, t, job)
	case model.ActionRepairTable:
		ver, err = onRepairTable(d, t, job)
	case model.ActionCreateView:
		ver, err = onCreateView(d, t, job)
	case model.ActionDropTable, model.ActionDropView, model.ActionDropSequence:
		ver, err = onDropTableOrView(t, job)
	case model.ActionDropTablePartition:
		ver, err = w.onDropTablePartition(d, t, job)
	case model.ActionTruncateTablePartition:
		ver, err = onTruncateTablePartition(d, t, job)
	case model.ActionExchangeTablePartition:
		ver, err = w.onExchangeTablePartition(d, t, job)
	case model.ActionAddColumn:
		ver, err = onAddColumn(d, t, job)
	case model.ActionAddColumns:
		ver, err = onAddColumns(d, t, job)
	case model.ActionDropColumn:
		ver, err = onDropColumn(t, job)
	case model.ActionDropColumns:
		ver, err = onDropColumns(t, job)
	case model.ActionModifyColumn:
		ver, err = w.onModifyColumn(d, t, job)
	case model.ActionSetDefaultValue:
		ver, err = onSetDefaultValue(t, job)
	case model.ActionAddIndex:
		ver, err = w.onCreateIndex(d, t, job, false)
	case model.ActionAddPrimaryKey:
		ver, err = w.onCreateIndex(d, t, job, true)
	case model.ActionDropIndex, model.ActionDropPrimaryKey:
		ver, err = onDropIndex(t, job)
	case model.ActionDropIndexes:
		ver, err = onDropIndexes(t, job)
	case model.ActionRenameIndex:
		ver, err = onRenameIndex(t, job)
	case model.ActionAddForeignKey:
		ver, err = onCreateForeignKey(t, job)
	case model.ActionDropForeignKey:
		ver, err = onDropForeignKey(t, job)
	case model.ActionTruncateTable:
		ver, err = onTruncateTable(d, t, job)
	case model.ActionRebaseAutoID:
		ver, err = onRebaseRowIDType(d.store, t, job)
	case model.ActionRebaseAutoRandomBase:
		ver, err = onRebaseAutoRandomType(d.store, t, job)
	case model.ActionRenameTable:
		ver, err = onRenameTable(d, t, job)
	case model.ActionShardRowID:
		ver, err = w.onShardRowID(d, t, job)
	case model.ActionModifyTableComment:
		ver, err = onModifyTableComment(t, job)
	case model.ActionModifyTableAutoIdCache:
		ver, err = onModifyTableAutoIDCache(t, job)
	case model.ActionAddTablePartition:
		ver, err = w.onAddTablePartition(d, t, job)
	case model.ActionModifyTableCharsetAndCollate:
		ver, err = onModifyTableCharsetAndCollate(t, job)
	case model.ActionRecoverTable:
		ver, err = w.onRecoverTable(d, t, job)
	case model.ActionLockTable:
		ver, err = onLockTables(t, job)
	case model.ActionUnlockTable:
		ver, err = onUnlockTables(t, job)
	case model.ActionSetTiFlashReplica:
		ver, err = w.onSetTableFlashReplica(t, job)
	case model.ActionUpdateTiFlashReplicaStatus:
		ver, err = onUpdateFlashReplicaStatus(t, job)
	case model.ActionCreateSequence:
		ver, err = onCreateSequence(d, t, job)
	case model.ActionAlterIndexVisibility:
		ver, err = onAlterIndexVisibility(t, job)
	case model.ActionAlterSequence:
		ver, err = onAlterSequence(t, job)
	case model.ActionRenameTables:
		ver, err = onRenameTables(d, t, job)
	case model.ActionAlterTableAttributes:
		ver, err = onAlterTableAttributes(t, job)
	case model.ActionAlterTablePartitionAttributes:
		ver, err = onAlterTablePartitionAttributes(t, job)
	case model.ActionCreatePlacementPolicy:
		ver, err = onCreatePlacementPolicy(d, t, job)
	case model.ActionDropPlacementPolicy:
		ver, err = onDropPlacementPolicy(d, t, job)
	case model.ActionAlterPlacementPolicy:
		ver, err = onAlterPlacementPolicy(t, job)
	case model.ActionAlterTablePartitionPlacement:
		ver, err = onAlterTablePartitionPlacement(t, job)
	case model.ActionAlterTablePlacement:
		ver, err = onAlterTablePlacement(d, t, job)
	case model.ActionAlterCacheTable:
		ver, err = onAlterCacheTable(t, job)
	case model.ActionAlterNoCacheTable:
		ver, err = onAlterNoCacheTable(t, job)
	default:
		// Invalid job, cancel it.
		job.State = model.JobStateCancelled
		err = dbterror.ErrInvalidDDLJob.GenWithStack("invalid ddl job type: %v", job.Type)
	}

	// Save errors in job if any, so that others can know errors happened.
	if err != nil {
		err = w.countForError(err, job)
	}
	return
}

func loadDDLVars(w *worker) error {
	// Get sessionctx from context resource pool.
	var ctx sessionctx.Context
	ctx, err := w.sessPool.get()
	if err != nil {
		return errors.Trace(err)
	}
	defer w.sessPool.put(ctx)
	return util.LoadDDLVars(ctx)
}

func toTError(err error) *terror.Error {
	originErr := errors.Cause(err)
	tErr, ok := originErr.(*terror.Error)
	if ok {
		return tErr
	}

	// TODO: Add the error code.
	return dbterror.ClassDDL.Synthesize(terror.CodeUnknown, err.Error())
}

// waitSchemaChanged waits for the completion of updating all servers' schema. In order to make sure that happens,
// we wait 2 * lease time.
func (w *worker) waitSchemaChanged(ctx context.Context, d *ddlCtx, waitTime time.Duration, latestSchemaVersion int64, job *model.Job) {
	if !job.IsRunning() && !job.IsRollingback() && !job.IsDone() && !job.IsRollbackDone() {
		return
	}
	if waitTime == 0 {
		return
	}

	timeStart := time.Now()
	var err error
	defer func() {
		metrics.DDLWorkerHistogram.WithLabelValues(metrics.WorkerWaitSchemaChanged, job.Type.String(), metrics.RetLabel(err)).Observe(time.Since(timeStart).Seconds())
	}()

	if latestSchemaVersion == 0 {
		logutil.Logger(w.logCtx).Info("[ddl] schema version doesn't change")
		return
	}

	err = d.schemaSyncer.OwnerUpdateGlobalVersion(ctx, latestSchemaVersion)
	if err != nil {
		logutil.Logger(w.logCtx).Info("[ddl] update latest schema version failed", zap.Int64("ver", latestSchemaVersion), zap.Error(err))
		if terror.ErrorEqual(err, context.DeadlineExceeded) {
			// If err is context.DeadlineExceeded, it means waitTime(2 * lease) is elapsed. So all the schemas are synced by ticker.
			// There is no need to use etcd to sync. The function returns directly.
			return
		}
	}

	// OwnerCheckAllVersions returns only when context is timeout(2 * lease) or all TiDB schemas are synced.
	err = d.schemaSyncer.OwnerCheckAllVersions(ctx, latestSchemaVersion)
	if err != nil {
		logutil.Logger(w.logCtx).Info("[ddl] wait latest schema version to deadline", zap.Int64("ver", latestSchemaVersion), zap.Error(err))
		if terror.ErrorEqual(err, context.DeadlineExceeded) {
			return
		}
		d.schemaSyncer.NotifyCleanExpiredPaths()
		// Wait until timeout.
		<-ctx.Done()
		return
	}
	logutil.Logger(w.logCtx).Info("[ddl] wait latest schema version changed",
		zap.Int64("ver", latestSchemaVersion),
		zap.Duration("take time", time.Since(timeStart)),
		zap.String("job", job.String()))
}

// waitSchemaSynced handles the following situation:
// If the job enters a new state, and the worker crashs when it's in the process of waiting for 2 * lease time,
// Then the worker restarts quickly, we may run the job immediately again,
// but in this case we don't wait enough 2 * lease time to let other servers update the schema.
// So here we get the latest schema version to make sure all servers' schema version update to the latest schema version
// in a cluster, or to wait for 2 * lease time.
func (w *worker) waitSchemaSynced(d *ddlCtx, job *model.Job, waitTime time.Duration) {
	if !job.IsRunning() && !job.IsRollingback() && !job.IsDone() && !job.IsRollbackDone() {
		return
	}
	ctx, cancelFunc := context.WithTimeout(w.ctx, waitTime)
	defer cancelFunc()

	latestSchemaVersion, err := d.schemaSyncer.MustGetGlobalVersion(ctx)
	if err != nil {
		logutil.Logger(w.logCtx).Warn("[ddl] get global version failed", zap.Error(err))
		return
	}
	w.waitSchemaChanged(ctx, d, waitTime, latestSchemaVersion, job)
}

func buildPlacementAffects(oldIDs []int64, newIDs []int64) []*model.AffectedOption {
	if len(oldIDs) == 0 {
		return nil
	}

	affects := make([]*model.AffectedOption, len(oldIDs))
	for i := 0; i < len(oldIDs); i++ {
		affects[i] = &model.AffectedOption{
			OldTableID: oldIDs[i],
			TableID:    newIDs[i],
		}
	}
	return affects
}

// updateSchemaVersion increments the schema version by 1 and sets SchemaDiff.
func updateSchemaVersion(t *meta.Meta, job *model.Job) (int64, error) {
	var err error
	schemaVersion := int64(0)
	if !variable.AllowConcurrencyDDL.Load() {
		schemaVersion, err = t.GenSchemaVersion()
		if err != nil {
			return 0, errors.Trace(err)
		}
	}
	diff := &model.SchemaDiff{
		Version:  schemaVersion,
		Type:     job.Type,
		SchemaID: job.SchemaID,
	}
	switch job.Type {
	case model.ActionCreateTables:
		var tableInfos []*model.TableInfo
		err = job.DecodeArgs(&tableInfos)
		if err != nil {
			return 0, errors.Trace(err)
		}
		diff.AffectedOpts = make([]*model.AffectedOption, len(tableInfos))
		for i := range tableInfos {
			diff.AffectedOpts[i] = &model.AffectedOption{
				SchemaID:    job.SchemaID,
				OldSchemaID: job.SchemaID,
				TableID:     tableInfos[i].ID,
				OldTableID:  tableInfos[i].ID,
			}
		}
	case model.ActionTruncateTable:
		// Truncate table has two table ID, should be handled differently.
		err = job.DecodeArgs(&diff.TableID)
		if err != nil {
			return 0, errors.Trace(err)
		}
		diff.OldTableID = job.TableID

		// affects are used to update placement rule cache
		if len(job.CtxVars) > 0 {
			oldIDs := job.CtxVars[0].([]int64)
			newIDs := job.CtxVars[1].([]int64)
			diff.AffectedOpts = buildPlacementAffects(oldIDs, newIDs)
		}
	case model.ActionCreateView:
		tbInfo := &model.TableInfo{}
		var orReplace bool
		var oldTbInfoID int64
		if err := job.DecodeArgs(tbInfo, &orReplace, &oldTbInfoID); err != nil {
			return 0, errors.Trace(err)
		}
		// When the statement is "create or replace view " and we need to drop the old view,
		// it has two table IDs and should be handled differently.
		if oldTbInfoID > 0 && orReplace {
			diff.OldTableID = oldTbInfoID
		}
		diff.TableID = tbInfo.ID
	case model.ActionRenameTable:
		err = job.DecodeArgs(&diff.OldSchemaID)
		if err != nil {
			return 0, errors.Trace(err)
		}
		diff.TableID = job.TableID
	case model.ActionRenameTables:
		var oldSchemaIDs []int64
		var newSchemaIDs []int64
		var tableNames []*model.CIStr
		var tableIDs []int64
		var oldSchemaNames []*model.CIStr
		err = job.DecodeArgs(&oldSchemaIDs, &newSchemaIDs, &tableNames, &tableIDs, &oldSchemaNames)
		if err != nil {
			return 0, errors.Trace(err)
		}
		affects := make([]*model.AffectedOption, len(newSchemaIDs))
		for i, newSchemaID := range newSchemaIDs {
			affects[i] = &model.AffectedOption{
				SchemaID:    newSchemaID,
				TableID:     tableIDs[i],
				OldTableID:  tableIDs[i],
				OldSchemaID: oldSchemaIDs[i],
			}
		}
		diff.TableID = tableIDs[0]
		diff.SchemaID = newSchemaIDs[0]
		diff.OldSchemaID = oldSchemaIDs[0]
		diff.AffectedOpts = affects
	case model.ActionExchangeTablePartition:
		var (
			ptSchemaID int64
			ptTableID  int64
		)
		err = job.DecodeArgs(&diff.TableID, &ptSchemaID, &ptTableID)
		if err != nil {
			return 0, errors.Trace(err)
		}
		diff.OldTableID = job.TableID
		affects := make([]*model.AffectedOption, 1)
		affects[0] = &model.AffectedOption{
			SchemaID:   ptSchemaID,
			TableID:    ptTableID,
			OldTableID: ptTableID,
		}
		diff.AffectedOpts = affects
	case model.ActionTruncateTablePartition:
		diff.TableID = job.TableID
		if len(job.CtxVars) > 0 {
			oldIDs := job.CtxVars[0].([]int64)
			newIDs := job.CtxVars[1].([]int64)
			diff.AffectedOpts = buildPlacementAffects(oldIDs, newIDs)
		}
	case model.ActionDropTablePartition, model.ActionRecoverTable, model.ActionDropTable:
		// affects are used to update placement rule cache
		diff.TableID = job.TableID
		if len(job.CtxVars) > 0 {
			if oldIDs, ok := job.CtxVars[0].([]int64); ok {
				diff.AffectedOpts = buildPlacementAffects(oldIDs, oldIDs)
			}
		}
	default:
		diff.TableID = job.TableID
	}
	if !variable.AllowConcurrencyDDL.Load() {
		err = t.SetSchemaDiffOld(diff)
	} else {
		t.PreSetSchemaDiff(diff)
	}
	return schemaVersion, errors.Trace(err)
}

func isChanClosed(quitCh <-chan struct{}) bool {
	select {
	case <-quitCh:
		return true
	default:
		return false
	}
}<|MERGE_RESOLUTION|>--- conflicted
+++ resolved
@@ -584,7 +584,6 @@
 	w.ddlJobCtx = topsql.AttachSQLInfo(context.Background(), w.cacheNormalizedSQL, w.cacheDigest, "", nil, false)
 }
 
-<<<<<<< HEAD
 func (w *worker) unlockSeqNum() {
 	if w.lockSeqNum {
 		// txn commit failed, we should reset seqNum.
@@ -824,7 +823,8 @@
 		d.ddlSeqNumMu.Unlock()
 	}
 	return nil
-=======
+}
+
 func (w *worker) setResourceGroupTaggerForTopSQL(txn kv.Transaction) {
 	if !topsqlstate.TopSQLEnabled() || w.cacheDigest == nil {
 		return
@@ -836,7 +836,6 @@
 			resourcegrouptag.GetResourceGroupLabelByKey(resourcegrouptag.GetFirstKeyFromRequest(req)))
 	}
 	txn.SetOption(kv.ResourceGroupTagger, tikvrpc.ResourceGroupTagger(tagger))
->>>>>>> e130e522
 }
 
 // handleDDLJobQueue handles DDL jobs in DDL Job queue.
