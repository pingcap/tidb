// Copyright 2015 PingCAP, Inc.
//
// Licensed under the Apache License, Version 2.0 (the "License");
// you may not use this file except in compliance with the License.
// You may obtain a copy of the License at
//
//     http://www.apache.org/licenses/LICENSE-2.0
//
// Unless required by applicable law or agreed to in writing, software
// distributed under the License is distributed on an "AS IS" BASIS,
// See the License for the specific language governing permissions and
// limitations under the License.

package ddl

import (
	"context"
	"fmt"
	"sync"
	"sync/atomic"
	"time"

	"github.com/pingcap/errors"
	"github.com/pingcap/failpoint"
	"github.com/pingcap/parser/model"
	"github.com/pingcap/parser/terror"
	pumpcli "github.com/pingcap/tidb-tools/tidb-binlog/pump_client"
	"github.com/pingcap/tidb/ddl/util"
	"github.com/pingcap/tidb/kv"
	"github.com/pingcap/tidb/meta"
	"github.com/pingcap/tidb/metrics"
	"github.com/pingcap/tidb/sessionctx"
	"github.com/pingcap/tidb/sessionctx/binloginfo"
	"github.com/pingcap/tidb/sessionctx/variable"
	tidbutil "github.com/pingcap/tidb/util"
	"github.com/pingcap/tidb/util/admin"
	"github.com/pingcap/tidb/util/logutil"
	"go.uber.org/zap"
)

var (
	// RunWorker indicates if this TiDB server starts DDL worker and can run DDL job.
	RunWorker = true
	// ddlWorkerID is used for generating the next DDL worker ID.
	ddlWorkerID = int32(0)
	// WaitTimeWhenErrorOccurred is waiting interval when processing DDL jobs encounter errors.
	WaitTimeWhenErrorOccurred = int64(1 * time.Second)
)

// GetWaitTimeWhenErrorOccurred return waiting interval when processing DDL jobs encounter errors.
func GetWaitTimeWhenErrorOccurred() time.Duration {
	return time.Duration(atomic.LoadInt64(&WaitTimeWhenErrorOccurred))
}

// SetWaitTimeWhenErrorOccurred update waiting interval when processing DDL jobs encounter errors.
func SetWaitTimeWhenErrorOccurred(dur time.Duration) {
	atomic.StoreInt64(&WaitTimeWhenErrorOccurred, int64(dur))
}

type workerType byte

const (
	// generalWorker is the worker who handles all DDL statements except “add index”.
	generalWorker workerType = 0
	// addIdxWorker is the worker who handles the operation of adding indexes.
	addIdxWorker workerType = 1
	// waitDependencyJobInterval is the interval when the dependency job doesn't be done.
	waitDependencyJobInterval = 200 * time.Millisecond
	// noneDependencyJob means a job has no dependency-job.
	noneDependencyJob = 0
)

// worker is used for handling DDL jobs.
// Now we have two kinds of workers.
type worker struct {
	id       int32
	tp       workerType
	ddlJobCh chan struct{}
	quitCh   chan struct{}
	wg       sync.WaitGroup

	sessPool        *sessionPool // sessPool is used to new sessions to execute SQL in ddl package.
	reorgCtx        *reorgCtx    // reorgCtx is used for reorganization.
	delRangeManager delRangeManager
	logCtx          context.Context
}

func newWorker(tp workerType, store kv.Storage, sessPool *sessionPool, delRangeMgr delRangeManager) *worker {
	worker := &worker{
		id:              atomic.AddInt32(&ddlWorkerID, 1),
		tp:              tp,
		ddlJobCh:        make(chan struct{}, 1),
		quitCh:          make(chan struct{}),
		reorgCtx:        &reorgCtx{notifyCancelReorgJob: 0},
		sessPool:        sessPool,
		delRangeManager: delRangeMgr,
	}

	worker.logCtx = logutil.WithKeyValue(context.Background(), "worker", worker.String())
	return worker
}

func (w *worker) typeStr() string {
	var str string
	switch w.tp {
	case generalWorker:
		str = "general"
	case addIdxWorker:
		str = model.AddIndexStr
	default:
		str = "unknow"
	}
	return str
}

func (w *worker) String() string {
	return fmt.Sprintf("worker %d, tp %s", w.id, w.typeStr())
}

func (w *worker) close() {
	startTime := time.Now()
	close(w.quitCh)
	w.wg.Wait()
	logutil.Logger(w.logCtx).Info("[ddl] DDL worker closed", zap.Duration("take time", time.Since(startTime)))
}

// start is used for async online schema changing, it will try to become the owner firstly,
// then wait or pull the job queue to handle a schema change job.
func (w *worker) start(d *ddlCtx) {
	logutil.Logger(w.logCtx).Info("[ddl] start DDL worker")
	defer w.wg.Done()

	// We use 4 * lease time to check owner's timeout, so here, we will update owner's status
	// every 2 * lease time. If lease is 0, we will use default 1s.
	// But we use etcd to speed up, normally it takes less than 1s now, so we use 1s as the max value.
	checkTime := chooseLeaseTime(2*d.lease, 1*time.Second)

	ticker := time.NewTicker(checkTime)
	defer ticker.Stop()

	for {
		select {
		case <-ticker.C:
			logutil.Logger(w.logCtx).Debug("[ddl] wait to check DDL status again", zap.Duration("interval", checkTime))
		case <-w.ddlJobCh:
		case <-w.quitCh:
			return
		}

		err := w.handleDDLJobQueue(d)
		if err != nil {
			logutil.Logger(w.logCtx).Error("[ddl] handle DDL job failed", zap.Error(err))
		}
	}
}

func asyncNotify(ch chan struct{}) {
	select {
	case ch <- struct{}{}:
	default:
	}
}

// buildJobDependence sets the curjob's dependency-ID.
// The dependency-job's ID must less than the current job's ID, and we need the largest one in the list.
func buildJobDependence(t *meta.Meta, curJob *model.Job) error {
	// Jobs in the same queue are ordered. If we want to find a job's dependency-job, we need to look for
	// it from the other queue. So if the job is "ActionAddIndex" job, we need find its dependency-job from DefaultJobList.
	var jobs []*model.Job
	var err error
	switch curJob.Type {
	case model.ActionAddIndex, model.ActionAddPrimaryKey:
		jobs, err = t.GetAllDDLJobsInQueue(meta.DefaultJobListKey)
	default:
		jobs, err = t.GetAllDDLJobsInQueue(meta.AddIndexJobListKey)
	}
	if err != nil {
		return errors.Trace(err)
	}

	for _, job := range jobs {
		if curJob.ID < job.ID {
			continue
		}
		isDependent, err := curJob.IsDependentOn(job)
		if err != nil {
			return errors.Trace(err)
		}
		if isDependent {
			logutil.BgLogger().Info("[ddl] current DDL job depends on other job", zap.String("currentJob", curJob.String()), zap.String("dependentJob", job.String()))
			curJob.DependencyID = job.ID
			break
		}
	}
	return nil
}

func (d *ddl) limitDDLJobs() {
	tasks := make([]*limitJobTask, 0, batchAddingJobs)
	for {
		select {
		case task := <-d.limitJobCh:
			tasks = tasks[:0]
			jobLen := len(d.limitJobCh)
			tasks = append(tasks, task)
			for i := 0; i < jobLen; i++ {
				tasks = append(tasks, <-d.limitJobCh)
			}
			d.addBatchDDLJobs(tasks)
		case <-d.quitCh:
			return
		}
	}
}

// addBatchDDLJobs gets global job IDs and puts the DDL jobs in the DDL queue.
func (d *ddl) addBatchDDLJobs(tasks []*limitJobTask) {
	startTime := time.Now()
	err := kv.RunInNewTxn(d.store, true, func(txn kv.Transaction) error {
		t := meta.NewMeta(txn)
		ids, err := t.GenGlobalIDs(len(tasks))
		if err != nil {
			return errors.Trace(err)
		}
		for i, task := range tasks {
			job := task.job
			job.Version = currentVersion
			job.StartTS = txn.StartTS()
			job.ID = ids[i]
			if err = buildJobDependence(t, job); err != nil {
				return errors.Trace(err)
			}

			if job.Type == model.ActionAddIndex || job.Type == model.ActionAddPrimaryKey {
				jobKey := meta.AddIndexJobListKey
				err = t.EnQueueDDLJob(job, jobKey)
			} else {
				err = t.EnQueueDDLJob(job)
			}
			if err != nil {
				return errors.Trace(err)
			}
		}
		return nil
	})
	var jobs string
	for _, task := range tasks {
		task.err <- err
		jobs += task.job.String() + "; "
		metrics.DDLWorkerHistogram.WithLabelValues(metrics.WorkerAddDDLJob, task.job.Type.String(),
			metrics.RetLabel(err)).Observe(time.Since(startTime).Seconds())
	}
	logutil.BgLogger().Info("[ddl] add DDL jobs", zap.Int("batch count", len(tasks)), zap.String("jobs", jobs))
}

// getHistoryDDLJob gets a DDL job with job's ID from history queue.
func (d *ddl) getHistoryDDLJob(id int64) (*model.Job, error) {
	var job *model.Job

	err := kv.RunInNewTxn(d.store, false, func(txn kv.Transaction) error {
		t := meta.NewMeta(txn)
		var err1 error
		job, err1 = t.GetHistoryDDLJob(id)
		return errors.Trace(err1)
	})

	return job, errors.Trace(err)
}

// getFirstDDLJob gets the first DDL job form DDL queue.
func (w *worker) getFirstDDLJob(t *meta.Meta) (*model.Job, error) {
	job, err := t.GetDDLJobByIdx(0)
	return job, errors.Trace(err)
}

// handleUpdateJobError handles the too large DDL job.
func (w *worker) handleUpdateJobError(t *meta.Meta, job *model.Job, err error) error {
	if err == nil {
		return nil
	}
	if kv.ErrEntryTooLarge.Equal(err) {
		logutil.Logger(w.logCtx).Warn("[ddl] update DDL job failed", zap.String("job", job.String()), zap.Error(err))
		// Reduce this txn entry size.
		job.BinlogInfo.Clean()
		job.Error = toTError(err)
		job.ErrorCount++
		job.SchemaState = model.StateNone
		job.State = model.JobStateCancelled
		err = w.finishDDLJob(t, job)
	}
	return errors.Trace(err)
}

// updateDDLJob updates the DDL job information.
// Every time we enter another state except final state, we must call this function.
func (w *worker) updateDDLJob(t *meta.Meta, job *model.Job, meetErr bool) error {
	failpoint.Inject("mockErrEntrySizeTooLarge", func(val failpoint.Value) {
		if val.(bool) {
			failpoint.Return(kv.ErrEntryTooLarge)
		}
	})
	updateRawArgs := true
	// If there is an error when running job and the RawArgs hasn't been decoded by DecodeArgs,
	// so we shouldn't replace RawArgs with the marshaling Args.
	if meetErr && (job.RawArgs != nil && job.Args == nil) {
		logutil.Logger(w.logCtx).Info("[ddl] meet something wrong before update DDL job, shouldn't update raw args",
			zap.String("job", job.String()))
		updateRawArgs = false
	}
	return errors.Trace(t.UpdateDDLJob(0, job, updateRawArgs))
}

func (w *worker) deleteRange(job *model.Job) error {
	var err error
	if job.Version <= currentVersion {
		err = w.delRangeManager.addDelRangeJob(job)
	} else {
		err = errInvalidDDLJobVersion.GenWithStackByArgs(job.Version, currentVersion)
	}
	return errors.Trace(err)
}

// finishDDLJob deletes the finished DDL job in the ddl queue and puts it to history queue.
// If the DDL job need to handle in background, it will prepare a background job.
func (w *worker) finishDDLJob(t *meta.Meta, job *model.Job) (err error) {
	startTime := time.Now()
	defer func() {
		metrics.DDLWorkerHistogram.WithLabelValues(metrics.WorkerFinishDDLJob, job.Type.String(), metrics.RetLabel(err)).Observe(time.Since(startTime).Seconds())
	}()

	if !job.IsCancelled() {
		switch job.Type {
		case model.ActionAddIndex, model.ActionAddPrimaryKey:
			if job.State != model.JobStateRollbackDone {
				break
			}

			// After rolling back an AddIndex operation, we need to use delete-range to delete the half-done index data.
			err = w.deleteRange(job)
		case model.ActionDropSchema, model.ActionDropTable, model.ActionTruncateTable, model.ActionDropIndex, model.ActionDropPrimaryKey,
			model.ActionDropTablePartition, model.ActionTruncateTablePartition:
			err = w.deleteRange(job)
		}
	}
	switch job.Type {
	case model.ActionRecoverTable:
		err = finishRecoverTable(w, t, job)
	}
	if err != nil {
		return errors.Trace(err)
	}

	_, err = t.DeQueueDDLJob()
	if err != nil {
		return errors.Trace(err)
	}

	job.BinlogInfo.FinishedTS = t.StartTS
	logutil.Logger(w.logCtx).Info("[ddl] finish DDL job", zap.String("job", job.String()))
	updateRawArgs := true
	if job.Type == model.ActionAddPrimaryKey && !job.IsCancelled() {
		// ActionAddPrimaryKey needs to check the warnings information in job.Args.
		// Notice: warnings is used to support non-strict mode.
		updateRawArgs = false
	}
	err = t.AddHistoryDDLJob(job, updateRawArgs)
	return errors.Trace(err)
}

func finishRecoverTable(w *worker, t *meta.Meta, job *model.Job) error {
	tbInfo := &model.TableInfo{}
	var autoIncID, autoRandID, dropJobID, recoverTableCheckFlag int64
	var snapshotTS uint64
	err := job.DecodeArgs(tbInfo, &autoIncID, &dropJobID, &snapshotTS, &recoverTableCheckFlag, &autoRandID)
	if err != nil {
		return errors.Trace(err)
	}
	if recoverTableCheckFlag == recoverTableCheckFlagEnableGC {
		err = enableGC(w)
		if err != nil {
			return errors.Trace(err)
		}
	}
	return nil
}

func isDependencyJobDone(t *meta.Meta, job *model.Job) (bool, error) {
	if job.DependencyID == noneDependencyJob {
		return true, nil
	}

	historyJob, err := t.GetHistoryDDLJob(job.DependencyID)
	if err != nil {
		return false, errors.Trace(err)
	}
	if historyJob == nil {
		return false, nil
	}
	logutil.BgLogger().Info("[ddl] current DDL job dependent job is finished", zap.String("currentJob", job.String()), zap.Int64("dependentJobID", job.DependencyID))
	job.DependencyID = noneDependencyJob
	return true, nil
}

func newMetaWithQueueTp(txn kv.Transaction, tp string) *meta.Meta {
	if tp == model.AddIndexStr || tp == model.AddPrimaryKeyStr {
		return meta.NewMeta(txn, meta.AddIndexJobListKey)
	}
	return meta.NewMeta(txn)
}

// handleDDLJobQueue handles DDL jobs in DDL Job queue.
func (w *worker) handleDDLJobQueue(d *ddlCtx) error {
	once := true
	waitDependencyJobCnt := 0
	for {
		if isChanClosed(w.quitCh) {
			return nil
		}

		var (
			job       *model.Job
			schemaVer int64
			runJobErr error
		)
		waitTime := 2 * d.lease
		err := kv.RunInNewTxn(d.store, false, func(txn kv.Transaction) error {
			// We are not owner, return and retry checking later.
			if !d.isOwner() {
				return nil
			}

			var err error
			t := newMetaWithQueueTp(txn, w.typeStr())
			// We become the owner. Get the first job and run it.
			job, err = w.getFirstDDLJob(t)
			if job == nil || err != nil {
				return errors.Trace(err)
			}
			if isDone, err1 := isDependencyJobDone(t, job); err1 != nil || !isDone {
				return errors.Trace(err1)
			}

			if once {
				w.waitSchemaSynced(d, job, waitTime)
				once = false
				return nil
			}

			if job.IsDone() || job.IsRollbackDone() {
				if !job.IsRollbackDone() {
					job.State = model.JobStateSynced
				}
				err = w.finishDDLJob(t, job)
				return errors.Trace(err)
			}

			d.mu.RLock()
			d.mu.hook.OnJobRunBefore(job)
			d.mu.RUnlock()

			// If running job meets error, we will save this error in job Error
			// and retry later if the job is not cancelled.
			tidbutil.WithRecovery(func() {
				schemaVer, runJobErr = w.runDDLJob(d, t, job)
			}, func(r interface{}) {
				if r != nil {
					// If run ddl job panic, just cancel the ddl jobs.
					job.State = model.JobStateCancelling
				}
			})
			if job.IsCancelled() {
				txn.Discard()
				err = w.finishDDLJob(t, job)
				return errors.Trace(err)
			}
			err = w.updateDDLJob(t, job, runJobErr != nil)
			if err = w.handleUpdateJobError(t, job, err); err != nil {
				return errors.Trace(err)
			}
			writeBinlog(d.binlogCli, txn, job)
			return nil
		})

		if runJobErr != nil {
			// wait a while to retry again. If we don't wait here, DDL will retry this job immediately,
			// which may act like a deadlock.
			logutil.Logger(w.logCtx).Info("[ddl] run DDL job failed, sleeps a while then retries it.",
				zap.Duration("waitTime", GetWaitTimeWhenErrorOccurred()), zap.Error(runJobErr))
			time.Sleep(GetWaitTimeWhenErrorOccurred())
		}

		if err != nil {
			return errors.Trace(err)
		} else if job == nil {
			// No job now, return and retry getting later.
			return nil
		}
		w.waitDependencyJobFinished(job, &waitDependencyJobCnt)

		d.mu.RLock()
		d.mu.hook.OnJobUpdated(job)
		d.mu.RUnlock()

		// Here means the job enters another state (delete only, write only, public, etc...) or is cancelled.
		// If the job is done or still running or rolling back, we will wait 2 * lease time to guarantee other servers to update
		// the newest schema.
		w.waitSchemaChanged(nil, d, waitTime, schemaVer, job)
		if job.IsSynced() || job.IsCancelled() {
			asyncNotify(d.ddlJobDoneCh)
		}
	}
}

func skipWriteBinlog(job *model.Job) bool {
	switch job.Type {
	// ActionUpdateTiFlashReplicaStatus is a TiDB internal DDL,
	// it's used to update table's TiFlash replica available status.
	case model.ActionUpdateTiFlashReplicaStatus:
		return true
	}

	return false
}

func writeBinlog(binlogCli *pumpcli.PumpsClient, txn kv.Transaction, job *model.Job) {
	if job.IsDone() || job.IsRollbackDone() ||
		// When this column is in the "delete only" and "delete reorg" states, the binlog of "drop column" has not been written yet,
		// but the column has been removed from the binlog of the write operation.
		// So we add this binlog to enable downstream components to handle DML correctly in this schema state.
<<<<<<< HEAD
		((job.Type == model.ActionDropColumn || job.Type == model.ActionDropColumns) && job.SchemaState == model.StateDeleteOnly) {
=======
		(job.Type == model.ActionDropColumn && job.SchemaState == model.StateDeleteOnly) {
		if skipWriteBinlog(job) {
			return
		}
>>>>>>> 57db6cec
		binloginfo.SetDDLBinlog(binlogCli, txn, job.ID, int32(job.SchemaState), job.Query)
	}
}

// waitDependencyJobFinished waits for the dependency-job to be finished.
// If the dependency job isn't finished yet, we'd better wait a moment.
func (w *worker) waitDependencyJobFinished(job *model.Job, cnt *int) {
	if job.DependencyID != noneDependencyJob {
		intervalCnt := int(3 * time.Second / waitDependencyJobInterval)
		if *cnt%intervalCnt == 0 {
			logutil.Logger(w.logCtx).Info("[ddl] DDL job need to wait dependent job, sleeps a while, then retries it.",
				zap.Int64("jobID", job.ID),
				zap.Int64("dependentJobID", job.DependencyID),
				zap.Duration("waitTime", waitDependencyJobInterval))
		}
		time.Sleep(waitDependencyJobInterval)
		*cnt++
	} else {
		*cnt = 0
	}
}

func chooseLeaseTime(t, max time.Duration) time.Duration {
	if t == 0 || t > max {
		return max
	}
	return t
}

// runDDLJob runs a DDL job. It returns the current schema version in this transaction and the error.
func (w *worker) runDDLJob(d *ddlCtx, t *meta.Meta, job *model.Job) (ver int64, err error) {
	// Mock for run ddl job panic.
	failpoint.Inject("mockPanicInRunDDLJob", func(val failpoint.Value) {})

	logutil.Logger(w.logCtx).Info("[ddl] run DDL job", zap.String("job", job.String()))
	timeStart := time.Now()
	defer func() {
		metrics.DDLWorkerHistogram.WithLabelValues(metrics.WorkerRunDDLJob, job.Type.String(), metrics.RetLabel(err)).Observe(time.Since(timeStart).Seconds())
	}()
	if job.IsFinished() {
		return
	}
	// The cause of this job state is that the job is cancelled by client.
	if job.IsCancelling() {
		return convertJob2RollbackJob(w, d, t, job)
	}

	if !job.IsRollingback() && !job.IsCancelling() {
		job.State = model.JobStateRunning
	}

	switch job.Type {
	case model.ActionCreateSchema:
		ver, err = onCreateSchema(d, t, job)
	case model.ActionModifySchemaCharsetAndCollate:
		ver, err = onModifySchemaCharsetAndCollate(t, job)
	case model.ActionDropSchema:
		ver, err = onDropSchema(t, job)
	case model.ActionCreateTable:
		ver, err = onCreateTable(d, t, job)
	case model.ActionRepairTable:
		ver, err = onRepairTable(d, t, job)
	case model.ActionCreateView:
		ver, err = onCreateView(d, t, job)
	case model.ActionDropTable, model.ActionDropView, model.ActionDropSequence:
		ver, err = onDropTableOrView(t, job)
	case model.ActionDropTablePartition:
		ver, err = onDropTablePartition(t, job)
	case model.ActionTruncateTablePartition:
		ver, err = onTruncateTablePartition(d, t, job)
	case model.ActionAddColumn:
		ver, err = onAddColumn(d, t, job)
	case model.ActionAddColumns:
		ver, err = onAddColumns(d, t, job)
	case model.ActionDropColumn:
		ver, err = onDropColumn(t, job)
	case model.ActionDropColumns:
		ver, err = onDropColumns(t, job)
	case model.ActionModifyColumn:
		ver, err = w.onModifyColumn(t, job)
	case model.ActionSetDefaultValue:
		ver, err = onSetDefaultValue(t, job)
	case model.ActionAddIndex:
		ver, err = w.onCreateIndex(d, t, job, false)
	case model.ActionAddPrimaryKey:
		ver, err = w.onCreateIndex(d, t, job, true)
	case model.ActionDropIndex, model.ActionDropPrimaryKey:
		ver, err = onDropIndex(t, job)
	case model.ActionRenameIndex:
		ver, err = onRenameIndex(t, job)
	case model.ActionAddForeignKey:
		ver, err = onCreateForeignKey(t, job)
	case model.ActionDropForeignKey:
		ver, err = onDropForeignKey(t, job)
	case model.ActionTruncateTable:
		ver, err = onTruncateTable(d, t, job)
	case model.ActionRebaseAutoID:
		ver, err = onRebaseAutoID(d.store, t, job)
	case model.ActionRenameTable:
		ver, err = onRenameTable(d, t, job)
	case model.ActionShardRowID:
		ver, err = w.onShardRowID(d, t, job)
	case model.ActionModifyTableComment:
		ver, err = onModifyTableComment(t, job)
	case model.ActionAddTablePartition:
		ver, err = onAddTablePartition(d, t, job)
	case model.ActionModifyTableCharsetAndCollate:
		ver, err = onModifyTableCharsetAndCollate(t, job)
	case model.ActionRecoverTable:
		ver, err = w.onRecoverTable(d, t, job)
	case model.ActionLockTable:
		ver, err = onLockTables(t, job)
	case model.ActionUnlockTable:
		ver, err = onUnlockTables(t, job)
	case model.ActionSetTiFlashReplica:
		ver, err = onSetTableFlashReplica(t, job)
	case model.ActionUpdateTiFlashReplicaStatus:
		ver, err = onUpdateFlashReplicaStatus(t, job)
	case model.ActionCreateSequence:
		ver, err = onCreateSequence(d, t, job)
	default:
		// Invalid job, cancel it.
		job.State = model.JobStateCancelled
		err = errInvalidDDLJob.GenWithStack("invalid ddl job type: %v", job.Type)
	}

	// Save errors in job, so that others can know errors happened.
	if err != nil {
		job.Error = toTError(err)
		job.ErrorCount++

		// If job is cancelled, we shouldn't return an error and shouldn't load DDL variables.
		if job.State == model.JobStateCancelled {
			logutil.Logger(w.logCtx).Info("[ddl] DDL job is cancelled normally", zap.Error(err))
			return ver, nil
		}
		logutil.Logger(w.logCtx).Error("[ddl] run DDL job error", zap.Error(err))

		// Load global ddl variables.
		if err1 := loadDDLVars(w); err1 != nil {
			logutil.Logger(w.logCtx).Error("[ddl] load DDL global variable failed", zap.Error(err1))
		}
		// Check error limit to avoid falling into an infinite loop.
		if job.ErrorCount > variable.GetDDLErrorCountLimit() && job.State == model.JobStateRunning && admin.IsJobRollbackable(job) {
			logutil.Logger(w.logCtx).Warn("[ddl] DDL job error count exceed the limit, cancelling it now", zap.Int64("jobID", job.ID), zap.Int64("errorCountLimit", variable.GetDDLErrorCountLimit()))
			job.State = model.JobStateCancelling
		}
	}
	return
}

func loadDDLVars(w *worker) error {
	// Get sessionctx from context resource pool.
	var ctx sessionctx.Context
	ctx, err := w.sessPool.get()
	if err != nil {
		return errors.Trace(err)
	}
	defer w.sessPool.put(ctx)
	return util.LoadDDLVars(ctx)
}

func toTError(err error) *terror.Error {
	originErr := errors.Cause(err)
	tErr, ok := originErr.(*terror.Error)
	if ok {
		return tErr
	}

	// TODO: Add the error code.
	return terror.ClassDDL.Synthesize(terror.CodeUnknown, err.Error())
}

// waitSchemaChanged waits for the completion of updating all servers' schema. In order to make sure that happens,
// we wait 2 * lease time.
func (w *worker) waitSchemaChanged(ctx context.Context, d *ddlCtx, waitTime time.Duration, latestSchemaVersion int64, job *model.Job) {
	if !job.IsRunning() && !job.IsRollingback() && !job.IsDone() && !job.IsRollbackDone() {
		return
	}
	if waitTime == 0 {
		return
	}

	timeStart := time.Now()
	var err error
	defer func() {
		metrics.DDLWorkerHistogram.WithLabelValues(metrics.WorkerWaitSchemaChanged, job.Type.String(), metrics.RetLabel(err)).Observe(time.Since(timeStart).Seconds())
	}()

	if latestSchemaVersion == 0 {
		logutil.Logger(w.logCtx).Info("[ddl] schema version doesn't change")
		return
	}

	if ctx == nil {
		var cancelFunc context.CancelFunc
		ctx, cancelFunc = context.WithTimeout(context.Background(), waitTime)
		defer cancelFunc()
	}
	err = d.schemaSyncer.OwnerUpdateGlobalVersion(ctx, latestSchemaVersion)
	if err != nil {
		logutil.Logger(w.logCtx).Info("[ddl] update latest schema version failed", zap.Int64("ver", latestSchemaVersion), zap.Error(err))
		if terror.ErrorEqual(err, context.DeadlineExceeded) {
			// If err is context.DeadlineExceeded, it means waitTime(2 * lease) is elapsed. So all the schemas are synced by ticker.
			// There is no need to use etcd to sync. The function returns directly.
			return
		}
	}

	// OwnerCheckAllVersions returns only when context is timeout(2 * lease) or all TiDB schemas are synced.
	err = d.schemaSyncer.OwnerCheckAllVersions(ctx, latestSchemaVersion)
	if err != nil {
		logutil.Logger(w.logCtx).Info("[ddl] wait latest schema version to deadline", zap.Int64("ver", latestSchemaVersion), zap.Error(err))
		if terror.ErrorEqual(err, context.DeadlineExceeded) {
			return
		}
		d.schemaSyncer.NotifyCleanExpiredPaths()
		// Wait until timeout.
		select {
		case <-ctx.Done():
			return
		}
	}
	logutil.Logger(w.logCtx).Info("[ddl] wait latest schema version changed",
		zap.Int64("ver", latestSchemaVersion),
		zap.Duration("take time", time.Since(timeStart)),
		zap.String("job", job.String()))
}

// waitSchemaSynced handles the following situation:
// If the job enters a new state, and the worker crashs when it's in the process of waiting for 2 * lease time,
// Then the worker restarts quickly, we may run the job immediately again,
// but in this case we don't wait enough 2 * lease time to let other servers update the schema.
// So here we get the latest schema version to make sure all servers' schema version update to the latest schema version
// in a cluster, or to wait for 2 * lease time.
func (w *worker) waitSchemaSynced(d *ddlCtx, job *model.Job, waitTime time.Duration) {
	if !job.IsRunning() && !job.IsRollingback() && !job.IsDone() && !job.IsRollbackDone() {
		return
	}
	// TODO: Make ctx exits when the d is close.
	ctx, cancelFunc := context.WithTimeout(context.Background(), waitTime)
	defer cancelFunc()

	latestSchemaVersion, err := d.schemaSyncer.MustGetGlobalVersion(ctx)
	if err != nil {
		logutil.Logger(w.logCtx).Warn("[ddl] get global version failed", zap.Error(err))
		return
	}
	w.waitSchemaChanged(ctx, d, waitTime, latestSchemaVersion, job)
}

// updateSchemaVersion increments the schema version by 1 and sets SchemaDiff.
func updateSchemaVersion(t *meta.Meta, job *model.Job) (int64, error) {
	schemaVersion, err := t.GenSchemaVersion()
	if err != nil {
		return 0, errors.Trace(err)
	}
	diff := &model.SchemaDiff{
		Version:  schemaVersion,
		Type:     job.Type,
		SchemaID: job.SchemaID,
	}
	switch job.Type {
	case model.ActionTruncateTable:
		// Truncate table has two table ID, should be handled differently.
		err = job.DecodeArgs(&diff.TableID)
		if err != nil {
			return 0, errors.Trace(err)
		}
		diff.OldTableID = job.TableID
	case model.ActionCreateView:
		tbInfo := &model.TableInfo{}
		var orReplace bool
		var oldTbInfoID int64
		if err := job.DecodeArgs(tbInfo, &orReplace, &oldTbInfoID); err != nil {
			return 0, errors.Trace(err)
		}
		// When the statement is "create or replace view " and we need to drop the old view,
		// it has two table IDs and should be handled differently.
		if oldTbInfoID > 0 && orReplace {
			diff.OldTableID = oldTbInfoID
		}
		diff.TableID = tbInfo.ID
	case model.ActionRenameTable:
		err = job.DecodeArgs(&diff.OldSchemaID)
		if err != nil {
			return 0, errors.Trace(err)
		}
		diff.TableID = job.TableID
	default:
		diff.TableID = job.TableID
	}
	err = t.SetSchemaDiff(diff)
	return schemaVersion, errors.Trace(err)
}

func isChanClosed(quitCh chan struct{}) bool {
	select {
	case <-quitCh:
		return true
	default:
		return false
	}
}<|MERGE_RESOLUTION|>--- conflicted
+++ resolved
@@ -527,14 +527,10 @@
 		// When this column is in the "delete only" and "delete reorg" states, the binlog of "drop column" has not been written yet,
 		// but the column has been removed from the binlog of the write operation.
 		// So we add this binlog to enable downstream components to handle DML correctly in this schema state.
-<<<<<<< HEAD
 		((job.Type == model.ActionDropColumn || job.Type == model.ActionDropColumns) && job.SchemaState == model.StateDeleteOnly) {
-=======
-		(job.Type == model.ActionDropColumn && job.SchemaState == model.StateDeleteOnly) {
 		if skipWriteBinlog(job) {
 			return
 		}
->>>>>>> 57db6cec
 		binloginfo.SetDDLBinlog(binlogCli, txn, job.ID, int32(job.SchemaState), job.Query)
 	}
 }
