--- conflicted
+++ resolved
@@ -685,13 +685,10 @@
 		ver, err = onAlterIndexVisibility(t, job)
 	case model.ActionAlterTableAlterPartition:
 		ver, err = onAlterTablePartition(t, job)
-<<<<<<< HEAD
+	case model.ActionAlterSequence:
+		ver, err = onAlterSequence(t, job)
 	case model.ActionRenameTables:
 		ver, err = onRenameTables(d, t, job)
-=======
-	case model.ActionAlterSequence:
-		ver, err = onAlterSequence(t, job)
->>>>>>> 8ed9a6ff
 	default:
 		// Invalid job, cancel it.
 		job.State = model.JobStateCancelled
