// Copyright 2015 PingCAP, Inc.
//
// Licensed under the Apache License, Version 2.0 (the "License");
// you may not use this file except in compliance with the License.
// You may obtain a copy of the License at
//
//     http://www.apache.org/licenses/LICENSE-2.0
//
// Unless required by applicable law or agreed to in writing, software
// distributed under the License is distributed on an "AS IS" BASIS,
// See the License for the specific language governing permissions and
// limitations under the License.

package ddl

import (
	"time"

	"github.com/juju/errors"
	"github.com/pingcap/tidb/context"
	"github.com/pingcap/tidb/kv"
	"github.com/pingcap/tidb/meta"
	"github.com/pingcap/tidb/model"
	"github.com/pingcap/tidb/sessionctx/binloginfo"
	"github.com/pingcap/tidb/terror"
	log "github.com/sirupsen/logrus"
	goctx "golang.org/x/net/context"
)

// RunWorker indicates if this TiDB server starts DDL worker and can run DDL job.
var RunWorker = true

// onDDLWorker is for async online schema changing, it will try to become the owner firstly,
// then wait or pull the job queue to handle a schema change job.
func (d *ddl) onDDLWorker() {
	defer d.wait.Done()
	if !RunWorker {
		return
	}

	// We use 4 * lease time to check owner's timeout, so here, we will update owner's status
	// every 2 * lease time. If lease is 0, we will use default 1s.
	// But we use etcd to speed up, normally it takes less than 1s now, so we use 1s as the max value.
	checkTime := chooseLeaseTime(2*d.lease, 1*time.Second)

	ticker := time.NewTicker(checkTime)
	defer ticker.Stop()

	for {
		select {
		case <-ticker.C:
			log.Debugf("[ddl] wait %s to check DDL status again", checkTime)
		case <-d.ddlJobCh:
		case <-d.quitCh:
			return
		}

		err := d.handleDDLJobQueue()
		if err != nil {
			log.Errorf("[ddl] handle ddl job err %v", errors.ErrorStack(err))
		}
	}
}

func asyncNotify(ch chan struct{}) {
	select {
	case ch <- struct{}{}:
	default:
	}
}

func cleanNotify(ch chan struct{}) {
	select {
	case <-ch:
	default:
	}
}

func (d *ddl) isOwner() bool {
	isOwner := d.ownerManager.IsOwner()
	log.Debugf("[ddl] it's the job owner %v, self id %s", isOwner, d.uuid)
	return isOwner
}

// addDDLJob gets a global job ID and puts the DDL job in the DDL queue.
func (d *ddl) addDDLJob(ctx context.Context, job *model.Job) error {
	job.Version = currentVersion
	job.Query, _ = ctx.Value(context.QueryString).(string)
	return kv.RunInNewTxn(d.store, true, func(txn kv.Transaction) error {
		t := meta.NewMeta(txn)
		var err error
		job.ID, err = t.GenGlobalID()
		if err != nil {
			return errors.Trace(err)
		}
		job.StartTS = txn.StartTS()
		err = t.EnQueueDDLJob(job)
		return errors.Trace(err)
	})
}

// getFirstDDLJob gets the first DDL job form DDL queue.
func (d *ddl) getFirstDDLJob(t *meta.Meta) (*model.Job, error) {
	job, err := t.GetDDLJob(0)
	return job, errors.Trace(err)
}

// handleUpdateJobError handles the too large DDL job.
func (d *ddl) handleUpdateJobError(t *meta.Meta, job *model.Job, err error) error {
	if err == nil {
		return nil
	}
	if kv.ErrEntryTooLarge.Equal(err) {
		log.Warnf("[ddl] update DDL job %v failed %v", job, errors.ErrorStack(err))
		// Reduce this txn entry size.
		job.BinlogInfo.Clean()
		job.Error = toTError(err)
		job.SchemaState = model.StateNone
		job.State = model.JobStateCancelled
		err = d.finishDDLJob(t, job)
	}
	return errors.Trace(err)
}

// updateDDLJob updates the DDL job information.
// Every time we enter another state except final state, we must call this function.
<<<<<<< HEAD
func (d *ddl) updateDDLJob(t *meta.Meta, job *model.Job) error {
	err := t.UpdateDDLJob(0, job)
	return errors.Trace(err)
=======
func (d *ddl) updateDDLJob(t *meta.Meta, job *model.Job, updateTS uint64, meetErr bool) error {
	job.LastUpdateTS = int64(updateTS)
	updateRawArgs := true
	// If there is an error when running job and the RawArgs hasn't been decoded by DecodeArgs,
	// so we shouldn't replace RawArgs with the marshaling Args.
	if meetErr && (job.RawArgs != nil && job.Args == nil) {
		log.Infof("[ddl] update DDL Job %s shouldn't update raw args", job)
		updateRawArgs = false
	}
	return errors.Trace(t.UpdateDDLJob(0, job, updateRawArgs))
>>>>>>> 7c23a84a
}

// finishDDLJob deletes the finished DDL job in the ddl queue and puts it to history queue.
// If the DDL job need to handle in background, it will prepare a background job.
func (d *ddl) finishDDLJob(t *meta.Meta, job *model.Job) (err error) {
	switch job.Type {
	case model.ActionDropSchema, model.ActionDropTable, model.ActionTruncateTable, model.ActionDropIndex:
		if job.Version <= currentVersion {
			err = d.delRangeManager.addDelRangeJob(job)
		} else {
			err = errInvalidJobVersion.GenByArgs(job.Version, currentVersion)
		}
		if err != nil {
			return errors.Trace(err)
		}
	}

	_, err = t.DeQueueDDLJob()
	if err != nil {
		return errors.Trace(err)
	}

	log.Infof("[ddl] finish DDL job %v", job)
	err = t.AddHistoryDDLJob(job)
	return errors.Trace(err)
}

// getHistoryDDLJob gets a DDL job with job's ID form history queue.
func (d *ddl) getHistoryDDLJob(id int64) (*model.Job, error) {
	var job *model.Job

	err := kv.RunInNewTxn(d.store, false, func(txn kv.Transaction) error {
		t := meta.NewMeta(txn)
		var err1 error
		job, err1 = t.GetHistoryDDLJob(id)
		return errors.Trace(err1)
	})

	return job, errors.Trace(err)
}

func (d *ddl) handleDDLJobQueue() error {
	once := true
	for {
		if d.isClosed() {
			return nil
		}

		waitTime := 2 * d.lease
		var job *model.Job
		var schemaVer int64
		err := kv.RunInNewTxn(d.store, false, func(txn kv.Transaction) error {
			// We are not owner, return and retry checking later.
			if !d.isOwner() {
				return nil
			}

			var err error
			t := meta.NewMeta(txn)
			// We become the owner. Get the first job and run it.
			job, err = d.getFirstDDLJob(t)
			if job == nil || err != nil {
				return errors.Trace(err)
			}

			if once {
				d.waitSchemaSynced(job, waitTime)
				once = false
				return nil
			}

			if job.IsDone() {
				binloginfo.SetDDLBinlog(d.workerVars.BinlogClient, txn, job.ID, job.Query)
				job.State = model.JobStateSynced
				err = d.finishDDLJob(t, job)
				return errors.Trace(err)
			}

			d.hookMu.Lock()
			d.hook.OnJobRunBefore(job)
			d.hookMu.Unlock()

			// If running job meets error, we will save this error in job Error
			// and retry later if the job is not cancelled.
			schemaVer, err = d.runDDLJob(t, job)
			if job.IsCancelled() {
				err = d.finishDDLJob(t, job)
				return errors.Trace(err)
			}
<<<<<<< HEAD
			err = d.updateDDLJob(t, job)
=======
			err = d.updateDDLJob(t, job, txn.StartTS(), err != nil)
>>>>>>> 7c23a84a
			return errors.Trace(d.handleUpdateJobError(t, job, err))
		})
		if err != nil {
			return errors.Trace(err)
		} else if job == nil {
			// No job now, return and retry getting later.
			return nil
		}

		d.hookMu.Lock()
		d.hook.OnJobUpdated(job)
		d.hookMu.Unlock()

		// Here means the job enters another state (delete only, write only, public, etc...) or is cancelled.
		// If the job is done or still running, we will wait 2 * lease time to guarantee other servers to update
		// the newest schema.
		if job.State == model.JobStateRunning || job.State == model.JobStateDone {
			d.waitSchemaChanged(nil, waitTime, schemaVer)
		}
		if job.IsSynced() {
			asyncNotify(d.ddlJobDoneCh)
		}
	}
}

func chooseLeaseTime(t, max time.Duration) time.Duration {
	if t == 0 || t > max {
		return max
	}
	return t
}

// runDDLJob runs a DDL job. It returns the current schema version in this transaction and the error.
func (d *ddl) runDDLJob(t *meta.Meta, job *model.Job) (ver int64, err error) {
	log.Infof("[ddl] run DDL job %s", job)
	if job.IsFinished() {
		return
	}
	// The cause of this job state is that the job is cancelled by client.
	if job.IsCancelling() {
		// If the value of SnapshotVer isn't zero, it means the work is backfilling the indexes.
		if job.Type == model.ActionAddIndex && job.SchemaState == model.StateWriteReorganization && job.SnapshotVer != 0 {
			log.Infof("[ddl] run the cancelling DDL job %s", job)
			asyncNotify(d.reorgCtx.notifyCancelReorgJob)
		} else {
			job.State = model.JobStateCancelled
			job.Error = errCancelledDDLJob
			job.ErrorCount++
			return
		}
	}

	if !job.IsRollingback() && !job.IsCancelling() {
		job.State = model.JobStateRunning
	}

	switch job.Type {
	case model.ActionCreateSchema:
		ver, err = d.onCreateSchema(t, job)
	case model.ActionDropSchema:
		ver, err = d.onDropSchema(t, job)
	case model.ActionCreateTable:
		ver, err = d.onCreateTable(t, job)
	case model.ActionDropTable:
		ver, err = d.onDropTable(t, job)
	case model.ActionAddColumn:
		ver, err = d.onAddColumn(t, job)
	case model.ActionDropColumn:
		ver, err = d.onDropColumn(t, job)
	case model.ActionModifyColumn:
		ver, err = d.onModifyColumn(t, job)
	case model.ActionAddIndex:
		ver, err = d.onCreateIndex(t, job)
	case model.ActionDropIndex:
		ver, err = d.onDropIndex(t, job)
	case model.ActionAddForeignKey:
		ver, err = d.onCreateForeignKey(t, job)
	case model.ActionDropForeignKey:
		ver, err = d.onDropForeignKey(t, job)
	case model.ActionTruncateTable:
		ver, err = d.onTruncateTable(t, job)
	case model.ActionRebaseAutoID:
		ver, err = d.onRebaseAutoID(t, job)
	case model.ActionRenameTable:
		ver, err = d.onRenameTable(t, job)
	case model.ActionSetDefaultValue:
		ver, err = d.onSetDefaultValue(t, job)
	default:
		// Invalid job, cancel it.
		job.State = model.JobStateCancelled
		err = errInvalidDDLJob.Gen("invalid ddl job %v", job)
	}

	// Save errors in job, so that others can know errors happened.
	if err != nil {
		// If job is not cancelled, we should log this error.
		if job.State != model.JobStateCancelled {
			log.Errorf("[ddl] run DDL job err %v", errors.ErrorStack(err))
		} else {
			log.Infof("[ddl] the DDL job is normal to cancel because %v", errors.ErrorStack(err))
		}

		job.Error = toTError(err)
		job.ErrorCount++
	}
	return
}

func toTError(err error) *terror.Error {
	originErr := errors.Cause(err)
	tErr, ok := originErr.(*terror.Error)
	if ok {
		return tErr
	}

	// TODO: Add the error code.
	return terror.ClassDDL.New(terror.CodeUnknown, err.Error())
}

// waitSchemaChanged waits for the completion of updating all servers' schema. In order to make sure that happens,
// we wait 2 * lease time.
func (d *ddl) waitSchemaChanged(ctx goctx.Context, waitTime time.Duration, latestSchemaVersion int64) {
	if waitTime == 0 {
		return
	}

	timeStart := time.Now()
	// TODO: Do we need to wait for a while?
	if latestSchemaVersion == 0 {
		log.Infof("[ddl] schema version doesn't change")
		return
	}

	if ctx == nil {
		var cancelFunc goctx.CancelFunc
		ctx, cancelFunc = goctx.WithTimeout(goctx.Background(), waitTime)
		defer cancelFunc()
	}
	err := d.schemaSyncer.OwnerUpdateGlobalVersion(ctx, latestSchemaVersion)
	if err != nil {
		log.Infof("[ddl] update latest schema version %d failed %v", latestSchemaVersion, err)
		if terror.ErrorEqual(err, goctx.DeadlineExceeded) {
			return
		}
	}

	err = d.schemaSyncer.OwnerCheckAllVersions(ctx, latestSchemaVersion)
	if err != nil {
		log.Infof("[ddl] wait latest schema version %d to deadline %v", latestSchemaVersion, err)
		if terror.ErrorEqual(err, goctx.DeadlineExceeded) {
			return
		}
		select {
		case <-ctx.Done():
			return
		}
	}
	log.Infof("[ddl] wait latest schema version %v changed, take time %v", latestSchemaVersion, time.Since(timeStart))
	return
}

// waitSchemaSynced handles the following situation:
// If the job enters a new state, and the worker crashs when it's in the process of waiting for 2 * lease time,
// Then the worker restarts quickly, we may run the job immediately again,
// but in this case we don't wait enough 2 * lease time to let other servers update the schema.
// So here we get the latest schema version to make sure all servers' schema version update to the latest schema version
// in a cluster, or to wait for 2 * lease time.
func (d *ddl) waitSchemaSynced(job *model.Job, waitTime time.Duration) {
	if !job.IsRunning() && !job.IsDone() {
		return
	}
	// TODO: Make ctx exits when the d is close.
	ctx, cancelFunc := goctx.WithTimeout(goctx.Background(), waitTime)
	defer cancelFunc()

	startTime := time.Now()
	latestSchemaVersion, err := d.schemaSyncer.MustGetGlobalVersion(ctx)
	if err != nil {
		log.Warnf("[ddl] handle exception take time %v", time.Since(startTime))
		return
	}
	d.waitSchemaChanged(ctx, waitTime, latestSchemaVersion)
	log.Infof("[ddl] the handle exception take time %v", time.Since(startTime))
}

// updateSchemaVersion increments the schema version by 1 and sets SchemaDiff.
func updateSchemaVersion(t *meta.Meta, job *model.Job) (int64, error) {
	schemaVersion, err := t.GenSchemaVersion()
	if err != nil {
		return 0, errors.Trace(err)
	}
	diff := &model.SchemaDiff{
		Version:  schemaVersion,
		Type:     job.Type,
		SchemaID: job.SchemaID,
	}
	if job.Type == model.ActionTruncateTable {
		// Truncate table has two table ID, should be handled differently.
		err = job.DecodeArgs(&diff.TableID)
		if err != nil {
			return 0, errors.Trace(err)
		}
		diff.OldTableID = job.TableID
	} else if job.Type == model.ActionRenameTable {
		err = job.DecodeArgs(&diff.OldSchemaID)
		if err != nil {
			return 0, errors.Trace(err)
		}
		diff.TableID = job.TableID
	} else {
		diff.TableID = job.TableID
	}
	err = t.SetSchemaDiff(diff)
	return schemaVersion, errors.Trace(err)
}<|MERGE_RESOLUTION|>--- conflicted
+++ resolved
@@ -124,13 +124,7 @@
 
 // updateDDLJob updates the DDL job information.
 // Every time we enter another state except final state, we must call this function.
-<<<<<<< HEAD
-func (d *ddl) updateDDLJob(t *meta.Meta, job *model.Job) error {
-	err := t.UpdateDDLJob(0, job)
-	return errors.Trace(err)
-=======
-func (d *ddl) updateDDLJob(t *meta.Meta, job *model.Job, updateTS uint64, meetErr bool) error {
-	job.LastUpdateTS = int64(updateTS)
+func (d *ddl) updateDDLJob(t *meta.Meta, job *model.Job, meetErr bool) error {
 	updateRawArgs := true
 	// If there is an error when running job and the RawArgs hasn't been decoded by DecodeArgs,
 	// so we shouldn't replace RawArgs with the marshaling Args.
@@ -139,7 +133,6 @@
 		updateRawArgs = false
 	}
 	return errors.Trace(t.UpdateDDLJob(0, job, updateRawArgs))
->>>>>>> 7c23a84a
 }
 
 // finishDDLJob deletes the finished DDL job in the ddl queue and puts it to history queue.
@@ -229,11 +222,7 @@
 				err = d.finishDDLJob(t, job)
 				return errors.Trace(err)
 			}
-<<<<<<< HEAD
-			err = d.updateDDLJob(t, job)
-=======
-			err = d.updateDDLJob(t, job, txn.StartTS(), err != nil)
->>>>>>> 7c23a84a
+			err = d.updateDDLJob(t, job, err != nil)
 			return errors.Trace(d.handleUpdateJobError(t, job, err))
 		})
 		if err != nil {
