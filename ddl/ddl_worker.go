// Copyright 2015 PingCAP, Inc.
//
// Licensed under the Apache License, Version 2.0 (the "License");
// you may not use this file except in compliance with the License.
// You may obtain a copy of the License at
//
//     http://www.apache.org/licenses/LICENSE-2.0
//
// Unless required by applicable law or agreed to in writing, software
// distributed under the License is distributed on an "AS IS" BASIS,
// See the License for the specific language governing permissions and
// limitations under the License.

package ddl

import (
	"fmt"
	"sync"
	"time"

	"github.com/juju/errors"
	"github.com/ngaut/pools"
	"github.com/pingcap/tidb/kv"
	"github.com/pingcap/tidb/meta"
	"github.com/pingcap/tidb/metrics"
	"github.com/pingcap/tidb/model"
	"github.com/pingcap/tidb/sessionctx"
	"github.com/pingcap/tidb/sessionctx/binloginfo"
	"github.com/pingcap/tidb/terror"
	"github.com/pingcap/tidb/util"
	log "github.com/sirupsen/logrus"
	"golang.org/x/net/context"
)

// RunWorker indicates if this TiDB server starts DDL worker and can run DDL job.
var RunWorker = true

type workerType byte

const (
	// generalWorker is the worker who handles all DDL statements except “add index”.
	generalWorker workerType = 0
	// addIdxWorker is the worker who handles the operation of adding indexes.
	addIdxWorker workerType = 1
)

// worker is used for handling DDL jobs.
// Now we have two kinds of workers.
type worker struct {
	id       int
	tp       workerType
	ddlJobCh chan struct{}
	quitCh   chan struct{}
	wg       sync.WaitGroup

	reorgCtx        *reorgCtx // reorgCtx is used for reorganization.
	delRangeManager delRangeManager
}

func newWorker(tp workerType, id int, store kv.Storage, ctxPool *pools.ResourcePool) *worker {
	worker := &worker{
		id:       id,
		tp:       tp,
		ddlJobCh: make(chan struct{}, 1),
		quitCh:   make(chan struct{}),
		reorgCtx: &reorgCtx{notifyCancelReorgJob: 0},
	}

	if ctxPool != nil {
		worker.delRangeManager = newDelRangeManager(store, ctxPool)
		log.Infof("[ddl] start delRangeManager OK, with emulator: %t", !store.SupportDeleteRange())
	} else {
		worker.delRangeManager = newMockDelRangeManager()
	}
	return worker
}

func (w *worker) String() string {
	var str string
	switch w.tp {
	case generalWorker:
		str = "general"
	case addIdxWorker:
		str = "add index"
	default:
		str = "unknow"
	}
	return fmt.Sprintf("%d, tp %s", w.id, str)
}

func (w *worker) close() {
	close(w.quitCh)
	w.delRangeManager.clear()
	w.wg.Wait()
	log.Infof("[ddl] close DDL worker %s", w)
}

// start is used for async online schema changing, it will try to become the owner firstly,
// then wait or pull the job queue to handle a schema change job.
func (w *worker) start(d *ddlCtx) {
	log.Infof("[ddl] start DDL worker %s", w)
	defer w.wg.Done()

	w.delRangeManager.start()

	// We use 4 * lease time to check owner's timeout, so here, we will update owner's status
	// every 2 * lease time. If lease is 0, we will use default 1s.
	// But we use etcd to speed up, normally it takes less than 1s now, so we use 1s as the max value.
	checkTime := chooseLeaseTime(2*d.lease, 1*time.Second)

	ticker := time.NewTicker(checkTime)
	defer ticker.Stop()
	defer func() {
		r := recover()
		if r != nil {
			buf := util.GetStack()
			log.Errorf("[ddl] ddl %s, worker %s, %v %s", d.uuid, w, r, buf)
			metrics.PanicCounter.WithLabelValues(metrics.LabelDDL).Inc()
		}
	}()

	for {
		select {
		case <-ticker.C:
<<<<<<< HEAD
			log.Debugf("[ddl] wait %s to check DDL status again", checkTime)
		case <-w.ddlJobCh:
=======
			log.Debugf("[ddl] worker %s waits %s to check DDL status again", w, checkTime)
		case <-d.ddlJobCh:
>>>>>>> e868f0e0
		case <-w.quitCh:
			return
		}

		err := w.handleDDLJobQueue(d)
		if err != nil {
<<<<<<< HEAD
			log.Errorf("[ddl] handle ddl job err %v", errors.ErrorStack(err))
=======
			log.Errorf("[ddl] worker %s handles DDL job err %v", w, errors.ErrorStack(err))
		} else if shouldCleanJobs {
			log.Infof("[ddl] worker %s cleans jobs in the adding index queue finished.", w)
			shouldCleanJobs = false
>>>>>>> e868f0e0
		}
	}
}

func asyncNotify(ch chan struct{}) {
	select {
	case ch <- struct{}{}:
	default:
	}
}

// buildJobDependence sets the curjob's dependency-ID.
// The dependency-job's ID must less than the current job's ID, and we need the largest one in the list.
func buildJobDependence(t *meta.Meta, curJob *model.Job) error {
	switch curJob.Type {
	case model.ActionAddIndex:
		t.SetJobListKey(meta.DefaultJobListKey)
		defer t.SetJobListKey(meta.AddIndexJobListKey)
	default:
		t.SetJobListKey(meta.AddIndexJobListKey)
		defer t.SetJobListKey(meta.DefaultJobListKey)
	}

	jobs, err := t.GetAllDDLJobs()
	if err != nil {
		return errors.Trace(err)
	}
	for _, job := range jobs {
		if curJob.ID < job.ID {
			continue
		}
		isDependent, err := curJob.IsDependentOn(job)
		if err != nil {
			return errors.Trace(err)
		}
		if isDependent {
			log.Infof("[ddl] current DDL job %v is dependent job %v", curJob, job)
			curJob.DependencyID = job.ID
			break
		}
	}
	return nil
}

// addDDLJob gets a global job ID and puts the DDL job in the DDL queue.
func (d *ddl) addDDLJob(ctx sessionctx.Context, job *model.Job) error {
	startTime := time.Now()
	job.Version = currentVersion
	job.Query, _ = ctx.Value(sessionctx.QueryString).(string)
	err := kv.RunInNewTxn(d.store, true, func(txn kv.Transaction) error {
		t := meta.NewMeta(txn)
		var err error
		job.ID, err = t.GenGlobalID()
		if err != nil {
			return errors.Trace(err)
		}
		job.StartTS = txn.StartTS()
		if err = buildJobDependence(t, job); err != nil {
			return errors.Trace(err)
		}
		err = t.EnQueueDDLJob(job)

		return errors.Trace(err)
	})
	metrics.DDLWorkerHistogram.WithLabelValues(metrics.WorkerAddDDLJob, metrics.RetLabel(err)).Observe(time.Since(startTime).Seconds())
	return errors.Trace(err)
}

// getHistoryDDLJob gets a DDL job with job's ID from history queue.
func (d *ddl) getHistoryDDLJob(id int64) (*model.Job, error) {
	var job *model.Job

	err := kv.RunInNewTxn(d.store, false, func(txn kv.Transaction) error {
		t := meta.NewMeta(txn)
		var err1 error
		job, err1 = t.GetHistoryDDLJob(id)
		return errors.Trace(err1)
	})

	return job, errors.Trace(err)
}

// getFirstDDLJob gets the first DDL job form DDL queue.
func (w *worker) getFirstDDLJob(t *meta.Meta) (*model.Job, error) {
	job, err := t.GetDDLJob(0)
	return job, errors.Trace(err)
}

// handleUpdateJobError handles the too large DDL job.
func (w *worker) handleUpdateJobError(t *meta.Meta, job *model.Job, err error) error {
	if err == nil {
		return nil
	}
	if kv.ErrEntryTooLarge.Equal(err) {
		log.Warnf("[ddl] update DDL job %v failed %v", job, errors.ErrorStack(err))
		// Reduce this txn entry size.
		job.BinlogInfo.Clean()
		job.Error = toTError(err)
		job.SchemaState = model.StateNone
		job.State = model.JobStateCancelled
		err = w.finishDDLJob(t, job)
	}
	return errors.Trace(err)
}

// updateDDLJob updates the DDL job information.
// Every time we enter another state except final state, we must call this function.
func (w *worker) updateDDLJob(t *meta.Meta, job *model.Job, meetErr bool) error {
	updateRawArgs := true
	// If there is an error when running job and the RawArgs hasn't been decoded by DecodeArgs,
	// so we shouldn't replace RawArgs with the marshaling Args.
	if meetErr && (job.RawArgs != nil && job.Args == nil) {
		log.Infof("[ddl] update DDL Job %s shouldn't update raw args", job)
		updateRawArgs = false
	}
	return errors.Trace(t.UpdateDDLJob(0, job, updateRawArgs))
}

func (w *worker) deleteRange(job *model.Job) error {
	var err error
	if job.Version <= currentVersion {
		err = w.delRangeManager.addDelRangeJob(job)
	} else {
		err = errInvalidJobVersion.GenByArgs(job.Version, currentVersion)
	}
	return errors.Trace(err)
}

// finishDDLJob deletes the finished DDL job in the ddl queue and puts it to history queue.
// If the DDL job need to handle in background, it will prepare a background job.
func (w *worker) finishDDLJob(t *meta.Meta, job *model.Job) (err error) {
	startTime := time.Now()
	defer func() {
		metrics.DDLWorkerHistogram.WithLabelValues(metrics.WorkerFinishDDLJob, metrics.RetLabel(err)).Observe(time.Since(startTime).Seconds())
	}()

	switch job.Type {
	case model.ActionAddIndex:
		if job.State != model.JobStateRollbackDone {
			break
		}
		// After rolling back an AddIndex operation, we need to use delete-range to delete the half-done index data.
		err = w.deleteRange(job)
	case model.ActionDropSchema, model.ActionDropTable, model.ActionTruncateTable, model.ActionDropIndex:
		err = w.deleteRange(job)
	}
	if err != nil {
		return errors.Trace(err)
	}

	_, err = t.DeQueueDDLJob()
	if err != nil {
		return errors.Trace(err)
	}

	job.BinlogInfo.FinishedTS = t.StartTS
	log.Infof("[ddl] finish DDL job %v", job)
	err = t.AddHistoryDDLJob(job)
	return errors.Trace(err)
}

func isDependencyJobDone(t *meta.Meta, job *model.Job) (bool, error) {
	if job.DependencyID == 0 {
		return true, nil
	}

	historyJob, err := t.GetHistoryDDLJob(job.DependencyID)
	if err != nil {
		return false, errors.Trace(err)
	}
	if historyJob == nil {
		return false, nil
	}
	log.Infof("[ddl] DDL job %v isn't dependent on job ID %d", job, job.DependencyID)
	job.DependencyID = 0
	return true, nil
}

// handleDDLJobQueue handles DDL jobs in DDL Job queue.
func (w *worker) handleDDLJobQueue(d *ddlCtx) error {
	once := true
	for {
		if isChanClosed(w.quitCh) {
			return nil
		}

		var (
			job       *model.Job
			schemaVer int64
			runJobErr error
		)
		waitTime := 2 * d.lease
		err := kv.RunInNewTxn(d.store, false, func(txn kv.Transaction) error {
			// We are not owner, return and retry checking later.
			if !d.isOwner() {
				return nil
			}

			var err error
			t := meta.NewMeta(txn)
			if w.tp == addIdxWorker {
				t.SetJobListKey(meta.AddIndexJobListKey)
			}
			// We become the owner. Get the first job and run it.
			job, err = w.getFirstDDLJob(t)
			if job == nil || err != nil {
				return errors.Trace(err)
			}
			if isDone, err1 := isDependencyJobDone(t, job); err1 != nil || !isDone {
				return errors.Trace(err1)
			}

			if once {
				w.waitSchemaSynced(d, job, waitTime)
				once = false
				return nil
			}

			if job.IsDone() || job.IsRollbackDone() {
				binloginfo.SetDDLBinlog(d.binlogCli, txn, job.ID, job.Query)
				if !job.IsRollbackDone() {
					job.State = model.JobStateSynced
				}
				err = w.finishDDLJob(t, job)
				return errors.Trace(err)
			}

			d.hookMu.Lock()
			d.hook.OnJobRunBefore(job)
			d.hookMu.Unlock()

			// If running job meets error, we will save this error in job Error
			// and retry later if the job is not cancelled.
			schemaVer, runJobErr = w.runDDLJob(d, t, job)
			if job.IsCancelled() {
				err = w.finishDDLJob(t, job)
				return errors.Trace(err)
			}
			err = w.updateDDLJob(t, job, runJobErr != nil)
			return errors.Trace(w.handleUpdateJobError(t, job, err))
		})

		waitDependencyJob := job != nil && job.DependencyID != 0
		if runJobErr != nil || waitDependencyJob {
			// wait a while to retry again. If we don't wait here, DDL will retry this job immediately,
			// which may act like a deadlock.
			log.Infof("[ddl] worker %s runs DDL job error, sleeps a while:%v then retries it.", w, WaitTimeWhenErrorOccured)
			metrics.DDLJobErrCounter.Inc()
			time.Sleep(WaitTimeWhenErrorOccured)
		}

		if err != nil {
			return errors.Trace(err)
		} else if job == nil {
			// No job now, return and retry getting later.
			return nil
		}

		d.hookMu.Lock()
		d.hook.OnJobUpdated(job)
		d.hookMu.Unlock()

		// Here means the job enters another state (delete only, write only, public, etc...) or is cancelled.
		// If the job is done or still running or rolling back, we will wait 2 * lease time to guarantee other servers to update
		// the newest schema.
		if job.IsRunning() || job.IsRollingback() || job.IsDone() || job.IsRollbackDone() {
			w.waitSchemaChanged(nil, d, waitTime, schemaVer)
		}
		if job.IsSynced() {
			asyncNotify(d.ddlJobDoneCh)
		}
	}
}

func chooseLeaseTime(t, max time.Duration) time.Duration {
	if t == 0 || t > max {
		return max
	}
	return t
}

// runDDLJob runs a DDL job. It returns the current schema version in this transaction and the error.
func (w *worker) runDDLJob(d *ddlCtx, t *meta.Meta, job *model.Job) (ver int64, err error) {
	log.Infof("[ddl] run DDL job %s", job)
	if job.IsFinished() {
		return
	}
	// The cause of this job state is that the job is cancelled by client.
	if job.IsCancelling() {
		// If the value of SnapshotVer isn't zero, it means the work is backfilling the indexes.
		if job.Type == model.ActionAddIndex && job.SchemaState == model.StateWriteReorganization && job.SnapshotVer != 0 {
			log.Infof("[ddl] run the cancelling DDL job %s", job)
			w.reorgCtx.notifyReorgCancel()
		} else {
			job.State = model.JobStateCancelled
			job.Error = errCancelledDDLJob
			job.ErrorCount++
			return
		}
	}

	if !job.IsRollingback() && !job.IsCancelling() {
		job.State = model.JobStateRunning
	}

	switch job.Type {
	case model.ActionCreateSchema:
		ver, err = onCreateSchema(t, job)
	case model.ActionDropSchema:
		ver, err = onDropSchema(t, job)
	case model.ActionCreateTable:
		ver, err = onCreateTable(d, t, job)
	case model.ActionDropTable:
		ver, err = onDropTable(t, job)
	case model.ActionAddColumn:
		ver, err = onAddColumn(d, t, job)
	case model.ActionDropColumn:
		ver, err = onDropColumn(t, job)
	case model.ActionModifyColumn:
		ver, err = onModifyColumn(t, job)
	case model.ActionSetDefaultValue:
		ver, err = onSetDefaultValue(t, job)
	case model.ActionAddIndex:
		ver, err = w.onCreateIndex(d, t, job)
	case model.ActionDropIndex:
		ver, err = onDropIndex(t, job)
	case model.ActionRenameIndex:
		ver, err = onRenameIndex(t, job)
	case model.ActionAddForeignKey:
		ver, err = onCreateForeignKey(t, job)
	case model.ActionDropForeignKey:
		ver, err = onDropForeignKey(t, job)
	case model.ActionTruncateTable:
		ver, err = onTruncateTable(t, job)
	case model.ActionRebaseAutoID:
		ver, err = onRebaseAutoID(d.store, t, job)
	case model.ActionRenameTable:
		ver, err = onRenameTable(t, job)
	case model.ActionShardRowID:
		ver, err = onShardRowID(t, job)
	case model.ActionModifyTableComment:
		ver, err = onModifyTableComment(t, job)
	case model.ActionAddTablePartition:
		ver, err = onAddTablePartition(t, job)
	default:
		// Invalid job, cancel it.
		job.State = model.JobStateCancelled
		err = errInvalidDDLJob.Gen("invalid ddl job %v", job)
	}

	// Save errors in job, so that others can know errors happened.
	if err != nil {
		// If job is not cancelled, we should log this error.
		if job.State != model.JobStateCancelled {
			log.Errorf("[ddl] run DDL job err %v", errors.ErrorStack(err))
		} else {
			log.Infof("[ddl] the DDL job is normal to cancel because %v", errors.ErrorStack(err))
		}

		job.Error = toTError(err)
		job.ErrorCount++
	}
	return
}

func toTError(err error) *terror.Error {
	originErr := errors.Cause(err)
	tErr, ok := originErr.(*terror.Error)
	if ok {
		return tErr
	}

	// TODO: Add the error code.
	return terror.ClassDDL.New(terror.CodeUnknown, err.Error())
}

// waitSchemaChanged waits for the completion of updating all servers' schema. In order to make sure that happens,
// we wait 2 * lease time.
func (w *worker) waitSchemaChanged(ctx context.Context, d *ddlCtx, waitTime time.Duration, latestSchemaVersion int64) {
	if waitTime == 0 {
		return
	}

	timeStart := time.Now()
	var err error
	defer func() {
		metrics.DDLWorkerHistogram.WithLabelValues(metrics.WorkerWaitSchemaChanged, metrics.RetLabel(err)).Observe(time.Since(timeStart).Seconds())
	}()

	if latestSchemaVersion == 0 {
		log.Infof("[ddl] schema version doesn't change")
		return
	}

	if ctx == nil {
		var cancelFunc context.CancelFunc
		ctx, cancelFunc = context.WithTimeout(context.Background(), waitTime)
		defer cancelFunc()
	}
	err = d.schemaSyncer.OwnerUpdateGlobalVersion(ctx, latestSchemaVersion)
	if err != nil {
		log.Infof("[ddl] update latest schema version %d failed %v", latestSchemaVersion, err)
		if terror.ErrorEqual(err, context.DeadlineExceeded) {
			// If err is context.DeadlineExceeded, it means waitTime(2 * lease) is elapsed. So all the schemas are synced by ticker.
			// There is no need to use etcd to sync. The function returns directly.
			return
		}
	}

	// OwnerCheckAllVersions returns only when context is timeout(2 * lease) or all TiDB schemas are synced.
	err = d.schemaSyncer.OwnerCheckAllVersions(ctx, latestSchemaVersion)
	if err != nil {
		log.Infof("[ddl] wait latest schema version %d to deadline %v", latestSchemaVersion, err)
		if terror.ErrorEqual(err, context.DeadlineExceeded) {
			return
		}
		select {
		case <-ctx.Done():
			return
		}
	}
	log.Infof("[ddl] wait latest schema version %v changed, take time %v", latestSchemaVersion, time.Since(timeStart))
	return
}

// waitSchemaSynced handles the following situation:
// If the job enters a new state, and the worker crashs when it's in the process of waiting for 2 * lease time,
// Then the worker restarts quickly, we may run the job immediately again,
// but in this case we don't wait enough 2 * lease time to let other servers update the schema.
// So here we get the latest schema version to make sure all servers' schema version update to the latest schema version
// in a cluster, or to wait for 2 * lease time.
func (w *worker) waitSchemaSynced(d *ddlCtx, job *model.Job, waitTime time.Duration) {
	if !job.IsRunning() && !job.IsRollingback() && !job.IsDone() && !job.IsRollbackDone() {
		return
	}
	// TODO: Make ctx exits when the d is close.
	ctx, cancelFunc := context.WithTimeout(context.Background(), waitTime)
	defer cancelFunc()

	startTime := time.Now()
	latestSchemaVersion, err := d.schemaSyncer.MustGetGlobalVersion(ctx)
	if err != nil {
		log.Warnf("[ddl] handle exception take time %v", time.Since(startTime))
		return
	}
	w.waitSchemaChanged(ctx, d, waitTime, latestSchemaVersion)
	log.Infof("[ddl] the handle exception take time %v", time.Since(startTime))
}

// updateSchemaVersion increments the schema version by 1 and sets SchemaDiff.
func updateSchemaVersion(t *meta.Meta, job *model.Job) (int64, error) {
	schemaVersion, err := t.GenSchemaVersion()
	if err != nil {
		return 0, errors.Trace(err)
	}
	diff := &model.SchemaDiff{
		Version:  schemaVersion,
		Type:     job.Type,
		SchemaID: job.SchemaID,
	}
	if job.Type == model.ActionTruncateTable {
		// Truncate table has two table ID, should be handled differently.
		err = job.DecodeArgs(&diff.TableID)
		if err != nil {
			return 0, errors.Trace(err)
		}
		diff.OldTableID = job.TableID
	} else if job.Type == model.ActionRenameTable {
		err = job.DecodeArgs(&diff.OldSchemaID)
		if err != nil {
			return 0, errors.Trace(err)
		}
		diff.TableID = job.TableID
	} else {
		diff.TableID = job.TableID
	}
	err = t.SetSchemaDiff(diff)
	return schemaVersion, errors.Trace(err)
}

<<<<<<< HEAD
=======
// cleanAddIndexQueueJobs cleans jobs in adding index queue.
// It's only done once after the worker become the owner.
// TODO: Remove this logic after we support the adding index queue.
func (w *worker) cleanAddIndexQueueJobs(d *ddlCtx, txn kv.Transaction) error {
	startTime := time.Now()
	m := meta.NewMeta(txn)
	m.SetJobListKey(meta.AddIndexJobListKey)
	for {
		job, err := w.getFirstDDLJob(m)
		if err != nil {
			return errors.Trace(err)
		}
		if job == nil {
			log.Infof("[ddl] cleaning jobs in the adding index queue takes time %v.", time.Since(startTime))
			return nil
		}
		log.Infof("[ddl] cleaning job %v in the adding index queue.", job)

		// The types of these jobs must be ActionAddIndex.
		if job.SchemaState == model.StatePublic || job.SchemaState == model.StateNone {
			if job.SchemaState == model.StateNone {
				job.State = model.JobStateCancelled
			} else {
				binloginfo.SetDDLBinlog(d.binlogCli, txn, job.ID, job.Query)
				job.State = model.JobStateSynced
			}
			err = w.finishDDLJob(m, job)
			if err != nil {
				return errors.Trace(err)
			}
			continue
		}

		// When the job not in "none" and "public" state, we need to rollback it.
		schemaID := job.SchemaID
		tblInfo, err := getTableInfo(m, job, schemaID)
		if err != nil {
			return errors.Trace(err)
		}
		var indexName model.CIStr
		var unique bool
		err = job.DecodeArgs(&unique, &indexName)
		if err != nil {
			return errors.Trace(err)
		}
		indexInfo := findIndexByName(indexName.L, tblInfo.Indices)
		_, err = convert2RollbackJob(m, job, tblInfo, indexInfo, nil)
		if err == nil {
			_, err = m.DeQueueDDLJob()
		}
		if err != nil {
			return errors.Trace(err)
		}
		// Put the job to the default job list.
		m.SetJobListKey(meta.DefaultJobListKey)
		err = m.EnQueueDDLJob(job)
		m.SetJobListKey(meta.AddIndexJobListKey)
		if err != nil {
			return errors.Trace(err)
		}
	}
}

>>>>>>> e868f0e0
func isChanClosed(quitCh chan struct{}) bool {
	select {
	case <-quitCh:
		return true
	default:
		return false
	}
}<|MERGE_RESOLUTION|>--- conflicted
+++ resolved
@@ -122,27 +122,16 @@
 	for {
 		select {
 		case <-ticker.C:
-<<<<<<< HEAD
 			log.Debugf("[ddl] wait %s to check DDL status again", checkTime)
 		case <-w.ddlJobCh:
-=======
 			log.Debugf("[ddl] worker %s waits %s to check DDL status again", w, checkTime)
-		case <-d.ddlJobCh:
->>>>>>> e868f0e0
 		case <-w.quitCh:
 			return
 		}
 
 		err := w.handleDDLJobQueue(d)
 		if err != nil {
-<<<<<<< HEAD
-			log.Errorf("[ddl] handle ddl job err %v", errors.ErrorStack(err))
-=======
 			log.Errorf("[ddl] worker %s handles DDL job err %v", w, errors.ErrorStack(err))
-		} else if shouldCleanJobs {
-			log.Infof("[ddl] worker %s cleans jobs in the adding index queue finished.", w)
-			shouldCleanJobs = false
->>>>>>> e868f0e0
 		}
 	}
 }
@@ -623,72 +612,6 @@
 	return schemaVersion, errors.Trace(err)
 }
 
-<<<<<<< HEAD
-=======
-// cleanAddIndexQueueJobs cleans jobs in adding index queue.
-// It's only done once after the worker become the owner.
-// TODO: Remove this logic after we support the adding index queue.
-func (w *worker) cleanAddIndexQueueJobs(d *ddlCtx, txn kv.Transaction) error {
-	startTime := time.Now()
-	m := meta.NewMeta(txn)
-	m.SetJobListKey(meta.AddIndexJobListKey)
-	for {
-		job, err := w.getFirstDDLJob(m)
-		if err != nil {
-			return errors.Trace(err)
-		}
-		if job == nil {
-			log.Infof("[ddl] cleaning jobs in the adding index queue takes time %v.", time.Since(startTime))
-			return nil
-		}
-		log.Infof("[ddl] cleaning job %v in the adding index queue.", job)
-
-		// The types of these jobs must be ActionAddIndex.
-		if job.SchemaState == model.StatePublic || job.SchemaState == model.StateNone {
-			if job.SchemaState == model.StateNone {
-				job.State = model.JobStateCancelled
-			} else {
-				binloginfo.SetDDLBinlog(d.binlogCli, txn, job.ID, job.Query)
-				job.State = model.JobStateSynced
-			}
-			err = w.finishDDLJob(m, job)
-			if err != nil {
-				return errors.Trace(err)
-			}
-			continue
-		}
-
-		// When the job not in "none" and "public" state, we need to rollback it.
-		schemaID := job.SchemaID
-		tblInfo, err := getTableInfo(m, job, schemaID)
-		if err != nil {
-			return errors.Trace(err)
-		}
-		var indexName model.CIStr
-		var unique bool
-		err = job.DecodeArgs(&unique, &indexName)
-		if err != nil {
-			return errors.Trace(err)
-		}
-		indexInfo := findIndexByName(indexName.L, tblInfo.Indices)
-		_, err = convert2RollbackJob(m, job, tblInfo, indexInfo, nil)
-		if err == nil {
-			_, err = m.DeQueueDDLJob()
-		}
-		if err != nil {
-			return errors.Trace(err)
-		}
-		// Put the job to the default job list.
-		m.SetJobListKey(meta.DefaultJobListKey)
-		err = m.EnQueueDDLJob(job)
-		m.SetJobListKey(meta.AddIndexJobListKey)
-		if err != nil {
-			return errors.Trace(err)
-		}
-	}
-}
-
->>>>>>> e868f0e0
 func isChanClosed(quitCh chan struct{}) bool {
 	select {
 	case <-quitCh:
