// Copyright 2015 PingCAP, Inc.
//
// Licensed under the Apache License, Version 2.0 (the "License");
// you may not use this file except in compliance with the License.
// You may obtain a copy of the License at
//
//     http://www.apache.org/licenses/LICENSE-2.0
//
// Unless required by applicable law or agreed to in writing, software
// distributed under the License is distributed on an "AS IS" BASIS,
// See the License for the specific language governing permissions and
// limitations under the License.

package ddl

import (
	"sync"
	"time"

	"github.com/juju/errors"
	"github.com/ngaut/pools"
	"github.com/pingcap/tidb/kv"
	"github.com/pingcap/tidb/meta"
	"github.com/pingcap/tidb/metrics"
	"github.com/pingcap/tidb/model"
	"github.com/pingcap/tidb/sessionctx"
	"github.com/pingcap/tidb/sessionctx/binloginfo"
	"github.com/pingcap/tidb/terror"
	"github.com/pingcap/tidb/util"
	log "github.com/sirupsen/logrus"
	"golang.org/x/net/context"
)

// RunWorker indicates if this TiDB server starts DDL worker and can run DDL job.
var RunWorker = true

type workerType byte

const (
	// generalWorker is the worker who handles all DDL worker now.
	// TODO: update the comments when we support the addIdxWorker.
	generalWorker workerType = 0
	addIdxWorker  workerType = 1
)

// worker is used for handling DDL jobs.
// Now we have two kinds of workers, but we only use the generalWorker.
// TODO: update the comments when we support the addIdxWorker.
type worker struct {
	id     int
	tp     workerType
	quitCh chan struct{}
	wg     sync.WaitGroup

	reorgCtx        *reorgCtx // reorgCtx is used for reorganization.
	delRangeManager delRangeManager
}

func newWorker(tp workerType, id int, store kv.Storage, ctxPool *pools.ResourcePool) *worker {
	worker := &worker{
		id:       id,
		tp:       tp,
		quitCh:   make(chan struct{}),
		reorgCtx: &reorgCtx{notifyCancelReorgJob: 0},
	}

	if ctxPool != nil {
		worker.delRangeManager = newDelRangeManager(store, ctxPool)
		log.Infof("[ddl] start delRangeManager OK, with emulator: %t", !store.SupportDeleteRange())
	} else {
		worker.delRangeManager = newMockDelRangeManager()
	}
	return worker
}

func (w *worker) close() {
	close(w.quitCh)
	w.delRangeManager.clear()
	w.wg.Wait()
	log.Infof("[ddl] close DDL worker %v", w.tp)
}

// start is used for async online schema changing, it will try to become the owner firstly,
// then wait or pull the job queue to handle a schema change job.
func (w *worker) start(d *ddlCtx) {
	log.Infof("[ddl] start DDL worker %v", w.tp)
	defer w.wg.Done()

	w.delRangeManager.start()

	// We use 4 * lease time to check owner's timeout, so here, we will update owner's status
	// every 2 * lease time. If lease is 0, we will use default 1s.
	// But we use etcd to speed up, normally it takes less than 1s now, so we use 1s as the max value.
	checkTime := chooseLeaseTime(2*d.lease, 1*time.Second)

	ticker := time.NewTicker(checkTime)
	defer ticker.Stop()
	defer func() {
		r := recover()
		if r != nil {
			buf := util.GetStack()
			log.Errorf("[ddl] worker %v %s", r, buf)
			metrics.PanicCounter.WithLabelValues(metrics.LabelDDL).Inc()
		}
	}()

	// shouldCleanJobs is used to determine whether to clean up the job in adding index queue.
	shouldCleanJobs := true
	for {
		select {
		case <-ticker.C:
			log.Debugf("[ddl] wait %s to check DDL status again", checkTime)
		case <-d.ddlJobCh:
		case <-w.quitCh:
			return
		}

		err := w.handleDDLJobQueue(d, shouldCleanJobs)
		if err != nil {
			log.Errorf("[ddl] handle ddl job err %v", errors.ErrorStack(err))
		} else if shouldCleanJobs {
			log.Info("[ddl] cleaning jobs in the adding index queue finished.")
			shouldCleanJobs = false
		}
	}
}

func asyncNotify(ch chan struct{}) {
	select {
	case ch <- struct{}{}:
	default:
	}
}

// buildJobDependence sets the curjob's dependency-ID.
// The dependency-job's ID must less than the current job's ID, and we need the largest one in the list.
func buildJobDependence(t *meta.Meta, curJob *model.Job) error {
	jobs, err := t.GetAllDDLJobs()
	if err != nil {
		return errors.Trace(err)
	}
	for _, job := range jobs {
		if curJob.ID < job.ID {
			continue
		}
		isDependent, err := curJob.IsDependentOn(job)
		if err != nil {
			return errors.Trace(err)
		}
		if isDependent {
			curJob.DependencyID = job.ID
			break
		}
	}
	return nil
}

// addDDLJob gets a global job ID and puts the DDL job in the DDL queue.
func (d *ddl) addDDLJob(ctx sessionctx.Context, job *model.Job) error {
	startTime := time.Now()
	job.Version = currentVersion
	job.Query, _ = ctx.Value(sessionctx.QueryString).(string)
	err := kv.RunInNewTxn(d.store, true, func(txn kv.Transaction) error {
		t := meta.NewMeta(txn)
		var err error
		job.ID, err = t.GenGlobalID()
		if err != nil {
			return errors.Trace(err)
		}
		job.StartTS = txn.StartTS()
		err = t.EnQueueDDLJob(job)
		return errors.Trace(err)
	})
	metrics.DDLWorkerHistogram.WithLabelValues(metrics.WorkerAddDDLJob, metrics.RetLabel(err)).Observe(time.Since(startTime).Seconds())
	return errors.Trace(err)
}

// getHistoryDDLJob gets a DDL job with job's ID from history queue.
func (d *ddl) getHistoryDDLJob(id int64) (*model.Job, error) {
	var job *model.Job

	err := kv.RunInNewTxn(d.store, false, func(txn kv.Transaction) error {
		t := meta.NewMeta(txn)
		var err1 error
		job, err1 = t.GetHistoryDDLJob(id)
		return errors.Trace(err1)
	})

	return job, errors.Trace(err)
}

// getFirstDDLJob gets the first DDL job form DDL queue.
func (w *worker) getFirstDDLJob(t *meta.Meta) (*model.Job, error) {
	job, err := t.GetDDLJob(0)
	return job, errors.Trace(err)
}

// handleUpdateJobError handles the too large DDL job.
func (w *worker) handleUpdateJobError(t *meta.Meta, job *model.Job, err error) error {
	if err == nil {
		return nil
	}
	if kv.ErrEntryTooLarge.Equal(err) {
		log.Warnf("[ddl] update DDL job %v failed %v", job, errors.ErrorStack(err))
		// Reduce this txn entry size.
		job.BinlogInfo.Clean()
		job.Error = toTError(err)
		job.SchemaState = model.StateNone
		job.State = model.JobStateCancelled
		err = w.finishDDLJob(t, job)
	}
	return errors.Trace(err)
}

// updateDDLJob updates the DDL job information.
// Every time we enter another state except final state, we must call this function.
func (w *worker) updateDDLJob(t *meta.Meta, job *model.Job, meetErr bool) error {
	updateRawArgs := true
	// If there is an error when running job and the RawArgs hasn't been decoded by DecodeArgs,
	// so we shouldn't replace RawArgs with the marshaling Args.
	if meetErr && (job.RawArgs != nil && job.Args == nil) {
		log.Infof("[ddl] update DDL Job %s shouldn't update raw args", job)
		updateRawArgs = false
	}
	return errors.Trace(t.UpdateDDLJob(0, job, updateRawArgs))
}

func (w *worker) deleteRange(job *model.Job) error {
	var err error
	if job.Version <= currentVersion {
		err = w.delRangeManager.addDelRangeJob(job)
	} else {
		err = errInvalidJobVersion.GenByArgs(job.Version, currentVersion)
	}
	return errors.Trace(err)
}

// finishDDLJob deletes the finished DDL job in the ddl queue and puts it to history queue.
// If the DDL job need to handle in background, it will prepare a background job.
func (w *worker) finishDDLJob(t *meta.Meta, job *model.Job) (err error) {
	startTime := time.Now()
	defer func() {
		metrics.DDLWorkerHistogram.WithLabelValues(metrics.WorkerFinishDDLJob, metrics.RetLabel(err)).Observe(time.Since(startTime).Seconds())
	}()

	switch job.Type {
	case model.ActionAddIndex:
		if job.State != model.JobStateRollbackDone {
			break
		}
		// After rolling back an AddIndex operation, we need to use delete-range to delete the half-done index data.
		err = w.deleteRange(job)
	case model.ActionDropSchema, model.ActionDropTable, model.ActionTruncateTable, model.ActionDropIndex:
		err = w.deleteRange(job)
	}
	if err != nil {
		return errors.Trace(err)
	}

	_, err = t.DeQueueDDLJob()
	if err != nil {
		return errors.Trace(err)
	}

	job.BinlogInfo.FinishedTS = t.StartTS
	log.Infof("[ddl] finish DDL job %v", job)
	err = t.AddHistoryDDLJob(job)
	return errors.Trace(err)
}

// handleDDLJobQueue handles DDL jobs in DDL Job queue.
// shouldCleanJobs is used to determine whether to clean up the job in adding index queue.
func (w *worker) handleDDLJobQueue(d *ddlCtx, shouldCleanJobs bool) error {
	once := true
	for {
		if isChanClosed(w.quitCh) {
			return nil
		}

		waitTime := 2 * d.lease

		var (
			job       *model.Job
			schemaVer int64
			runJobErr error
		)
		err := kv.RunInNewTxn(d.store, false, func(txn kv.Transaction) error {
			// We are not owner, return and retry checking later.
			if !d.isOwner() {
				return nil
			}

			// It's used for clean up the job in adding index queue before we support adding index queue.
			// TODO: Remove this logic after we support the adding index queue.
			if shouldCleanJobs {
				return errors.Trace(w.cleanAddIndexQueueJobs(d, txn))
			}

			var err error
			t := meta.NewMeta(txn)
			// We become the owner. Get the first job and run it.
			job, err = w.getFirstDDLJob(t)
			if job == nil || err != nil {
				return errors.Trace(err)
			}

			if once {
				w.waitSchemaSynced(d, job, waitTime)
				once = false
				return nil
			}

			if job.IsDone() || job.IsRollbackDone() {
				binloginfo.SetDDLBinlog(d.workerVars.BinlogClient, txn, job.ID, job.Query)
				if !job.IsRollbackDone() {
					job.State = model.JobStateSynced
				}
				err = w.finishDDLJob(t, job)
				return errors.Trace(err)
			}

			d.hookMu.Lock()
			d.hook.OnJobRunBefore(job)
			d.hookMu.Unlock()

			// If running job meets error, we will save this error in job Error
			// and retry later if the job is not cancelled.
			schemaVer, runJobErr = w.runDDLJob(d, t, job)
			if job.IsCancelled() {
				err = w.finishDDLJob(t, job)
				return errors.Trace(err)
			}
			err = w.updateDDLJob(t, job, runJobErr != nil)
			return errors.Trace(w.handleUpdateJobError(t, job, err))
		})

		if runJobErr != nil {
			// wait a while to retry again. If we don't wait here, DDL will retry this job immediately,
			// which may act like a deadlock.
			log.Infof("[ddl] run DDL job error, sleep a while:%v then retry it.", WaitTimeWhenErrorOccured)
			metrics.DDLJobErrCounter.Inc()
			time.Sleep(WaitTimeWhenErrorOccured)
		}

		if err != nil {
			return errors.Trace(err)
		} else if job == nil {
			// No job now, return and retry getting later.
			return nil
		}

		d.hookMu.Lock()
		d.hook.OnJobUpdated(job)
		d.hookMu.Unlock()

		// Here means the job enters another state (delete only, write only, public, etc...) or is cancelled.
		// If the job is done or still running or rolling back, we will wait 2 * lease time to guarantee other servers to update
		// the newest schema.
		if job.IsRunning() || job.IsRollingback() || job.IsDone() || job.IsRollbackDone() {
			w.waitSchemaChanged(nil, d, waitTime, schemaVer)
		}
		if job.IsSynced() {
			asyncNotify(d.ddlJobDoneCh)
		}
	}
}

func chooseLeaseTime(t, max time.Duration) time.Duration {
	if t == 0 || t > max {
		return max
	}
	return t
}

// runDDLJob runs a DDL job. It returns the current schema version in this transaction and the error.
func (w *worker) runDDLJob(d *ddlCtx, t *meta.Meta, job *model.Job) (ver int64, err error) {
	log.Infof("[ddl] run DDL job %s", job)
	if job.IsFinished() {
		return
	}
	// The cause of this job state is that the job is cancelled by client.
	if job.IsCancelling() {
		// If the value of SnapshotVer isn't zero, it means the work is backfilling the indexes.
		if job.Type == model.ActionAddIndex && job.SchemaState == model.StateWriteReorganization && job.SnapshotVer != 0 {
			log.Infof("[ddl] run the cancelling DDL job %s", job)
			w.reorgCtx.notifyReorgCancel()
		} else {
			job.State = model.JobStateCancelled
			job.Error = errCancelledDDLJob
			job.ErrorCount++
			return
		}
	}

	if !job.IsRollingback() && !job.IsCancelling() {
		job.State = model.JobStateRunning
	}

	switch job.Type {
	case model.ActionCreateSchema:
		ver, err = onCreateSchema(t, job)
	case model.ActionDropSchema:
		ver, err = onDropSchema(t, job)
	case model.ActionCreateTable:
		ver, err = onCreateTable(d, t, job)
	case model.ActionDropTable:
		ver, err = onDropTable(t, job)
	case model.ActionAddColumn:
		ver, err = onAddColumn(d, t, job)
	case model.ActionDropColumn:
		ver, err = onDropColumn(t, job)
	case model.ActionModifyColumn:
		ver, err = onModifyColumn(t, job)
	case model.ActionSetDefaultValue:
		ver, err = onSetDefaultValue(t, job)
	case model.ActionAddIndex:
		ver, err = w.onCreateIndex(d, t, job)
	case model.ActionDropIndex:
		ver, err = onDropIndex(t, job)
	case model.ActionRenameIndex:
		ver, err = onRenameIndex(t, job)
	case model.ActionAddForeignKey:
		ver, err = onCreateForeignKey(t, job)
	case model.ActionDropForeignKey:
		ver, err = onDropForeignKey(t, job)
	case model.ActionTruncateTable:
		ver, err = onTruncateTable(t, job)
	case model.ActionRebaseAutoID:
		ver, err = onRebaseAutoID(d.store, t, job)
	case model.ActionRenameTable:
		ver, err = onRenameTable(t, job)
	case model.ActionShardRowID:
		ver, err = onShardRowID(t, job)
	case model.ActionModifyTableComment:
<<<<<<< HEAD
		ver, err = d.onModifyTableComment(t, job)
	case model.ActionRenameIndex:
		ver, err = d.onRenameIndex(t, job)
	case model.ActionAddTablePartition:
		ver, err = d.onAddTablePartition(t, job)
=======
		ver, err = onModifyTableComment(t, job)
>>>>>>> 42675d97
	default:
		// Invalid job, cancel it.
		job.State = model.JobStateCancelled
		err = errInvalidDDLJob.Gen("invalid ddl job %v", job)
	}

	// Save errors in job, so that others can know errors happened.
	if err != nil {
		// If job is not cancelled, we should log this error.
		if job.State != model.JobStateCancelled {
			log.Errorf("[ddl] run DDL job err %v", errors.ErrorStack(err))
		} else {
			log.Infof("[ddl] the DDL job is normal to cancel because %v", errors.ErrorStack(err))
		}

		job.Error = toTError(err)
		job.ErrorCount++
	}
	return
}

func toTError(err error) *terror.Error {
	originErr := errors.Cause(err)
	tErr, ok := originErr.(*terror.Error)
	if ok {
		return tErr
	}

	// TODO: Add the error code.
	return terror.ClassDDL.New(terror.CodeUnknown, err.Error())
}

// waitSchemaChanged waits for the completion of updating all servers' schema. In order to make sure that happens,
// we wait 2 * lease time.
func (w *worker) waitSchemaChanged(ctx context.Context, d *ddlCtx, waitTime time.Duration, latestSchemaVersion int64) {
	if waitTime == 0 {
		return
	}

	timeStart := time.Now()
	var err error
	defer func() {
		metrics.DDLWorkerHistogram.WithLabelValues(metrics.WorkerWaitSchemaChanged, metrics.RetLabel(err)).Observe(time.Since(timeStart).Seconds())
	}()

	if latestSchemaVersion == 0 {
		log.Infof("[ddl] schema version doesn't change")
		return
	}

	if ctx == nil {
		var cancelFunc context.CancelFunc
		ctx, cancelFunc = context.WithTimeout(context.Background(), waitTime)
		defer cancelFunc()
	}
	err = d.schemaSyncer.OwnerUpdateGlobalVersion(ctx, latestSchemaVersion)
	if err != nil {
		log.Infof("[ddl] update latest schema version %d failed %v", latestSchemaVersion, err)
		if terror.ErrorEqual(err, context.DeadlineExceeded) {
			// If err is context.DeadlineExceeded, it means waitTime(2 * lease) is elapsed. So all the schemas are synced by ticker.
			// There is no need to use etcd to sync. The function returns directly.
			return
		}
	}

	// OwnerCheckAllVersions returns only when context is timeout(2 * lease) or all TiDB schemas are synced.
	err = d.schemaSyncer.OwnerCheckAllVersions(ctx, latestSchemaVersion)
	if err != nil {
		log.Infof("[ddl] wait latest schema version %d to deadline %v", latestSchemaVersion, err)
		if terror.ErrorEqual(err, context.DeadlineExceeded) {
			return
		}
		select {
		case <-ctx.Done():
			return
		}
	}
	log.Infof("[ddl] wait latest schema version %v changed, take time %v", latestSchemaVersion, time.Since(timeStart))
	return
}

// waitSchemaSynced handles the following situation:
// If the job enters a new state, and the worker crashs when it's in the process of waiting for 2 * lease time,
// Then the worker restarts quickly, we may run the job immediately again,
// but in this case we don't wait enough 2 * lease time to let other servers update the schema.
// So here we get the latest schema version to make sure all servers' schema version update to the latest schema version
// in a cluster, or to wait for 2 * lease time.
func (w *worker) waitSchemaSynced(d *ddlCtx, job *model.Job, waitTime time.Duration) {
	if !job.IsRunning() && !job.IsRollingback() && !job.IsDone() && !job.IsRollbackDone() {
		return
	}
	// TODO: Make ctx exits when the d is close.
	ctx, cancelFunc := context.WithTimeout(context.Background(), waitTime)
	defer cancelFunc()

	startTime := time.Now()
	latestSchemaVersion, err := d.schemaSyncer.MustGetGlobalVersion(ctx)
	if err != nil {
		log.Warnf("[ddl] handle exception take time %v", time.Since(startTime))
		return
	}
	w.waitSchemaChanged(ctx, d, waitTime, latestSchemaVersion)
	log.Infof("[ddl] the handle exception take time %v", time.Since(startTime))
}

// updateSchemaVersion increments the schema version by 1 and sets SchemaDiff.
func updateSchemaVersion(t *meta.Meta, job *model.Job) (int64, error) {
	schemaVersion, err := t.GenSchemaVersion()
	if err != nil {
		return 0, errors.Trace(err)
	}
	diff := &model.SchemaDiff{
		Version:  schemaVersion,
		Type:     job.Type,
		SchemaID: job.SchemaID,
	}
	if job.Type == model.ActionTruncateTable {
		// Truncate table has two table ID, should be handled differently.
		err = job.DecodeArgs(&diff.TableID)
		if err != nil {
			return 0, errors.Trace(err)
		}
		diff.OldTableID = job.TableID
	} else if job.Type == model.ActionRenameTable {
		err = job.DecodeArgs(&diff.OldSchemaID)
		if err != nil {
			return 0, errors.Trace(err)
		}
		diff.TableID = job.TableID
	} else {
		diff.TableID = job.TableID
	}
	err = t.SetSchemaDiff(diff)
	return schemaVersion, errors.Trace(err)
}

// cleanAddIndexQueueJobs cleans jobs in adding index queue.
// It's only done once after the worker become the owner.
// TODO: Remove this logic after we support the adding index queue.
func (w *worker) cleanAddIndexQueueJobs(d *ddlCtx, txn kv.Transaction) error {
	startTime := time.Now()
	m := meta.NewMeta(txn)
	m.SetJobListKey(meta.AddIndexJobListKey)
	for {
		job, err := w.getFirstDDLJob(m)
		if err != nil {
			return errors.Trace(err)
		}
		if job == nil {
			log.Infof("[ddl] cleaning jobs in the adding index queue takes time %v.", time.Since(startTime))
			return nil
		}
		log.Infof("[ddl] cleaning job %v in the adding index queue.", job)

		// The types of these jobs must be ActionAddIndex.
		if job.SchemaState == model.StatePublic || job.SchemaState == model.StateNone {
			if job.SchemaState == model.StateNone {
				job.State = model.JobStateCancelled
			} else {
				binloginfo.SetDDLBinlog(d.workerVars.BinlogClient, txn, job.ID, job.Query)
				job.State = model.JobStateSynced
			}
			err = w.finishDDLJob(m, job)
			if err != nil {
				return errors.Trace(err)
			}
			continue
		}

		// When the job not in "none" and "public" state, we need to rollback it.
		schemaID := job.SchemaID
		tblInfo, err := getTableInfo(m, job, schemaID)
		if err != nil {
			return errors.Trace(err)
		}
		var indexName model.CIStr
		var unique bool
		err = job.DecodeArgs(&unique, &indexName)
		if err != nil {
			return errors.Trace(err)
		}
		indexInfo := findIndexByName(indexName.L, tblInfo.Indices)
		_, err = convert2RollbackJob(m, job, tblInfo, indexInfo, nil)
		if err == nil {
			_, err = m.DeQueueDDLJob()
		}
		if err != nil {
			return errors.Trace(err)
		}
		// Put the job to the default job list.
		m.SetJobListKey(meta.DefaultJobListKey)
		err = m.EnQueueDDLJob(job)
		m.SetJobListKey(meta.AddIndexJobListKey)
		if err != nil {
			return errors.Trace(err)
		}
	}
}

func isChanClosed(quitCh chan struct{}) bool {
	select {
	case <-quitCh:
		return true
	default:
		return false
	}
}<|MERGE_RESOLUTION|>--- conflicted
+++ resolved
@@ -432,15 +432,9 @@
 	case model.ActionShardRowID:
 		ver, err = onShardRowID(t, job)
 	case model.ActionModifyTableComment:
-<<<<<<< HEAD
-		ver, err = d.onModifyTableComment(t, job)
-	case model.ActionRenameIndex:
-		ver, err = d.onRenameIndex(t, job)
-	case model.ActionAddTablePartition:
-		ver, err = d.onAddTablePartition(t, job)
-=======
 		ver, err = onModifyTableComment(t, job)
->>>>>>> 42675d97
+  case model.ActionAddTablePartition:
+		ver, err = onAddTablePartition(t, job)
 	default:
 		// Invalid job, cancel it.
 		job.State = model.JobStateCancelled
