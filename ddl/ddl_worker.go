// Copyright 2015 PingCAP, Inc.
//
// Licensed under the Apache License, Version 2.0 (the "License");
// you may not use this file except in compliance with the License.
// You may obtain a copy of the License at
//
//     http://www.apache.org/licenses/LICENSE-2.0
//
// Unless required by applicable law or agreed to in writing, software
// distributed under the License is distributed on an "AS IS" BASIS,
// WITHOUT WARRANTIES OR CONDITIONS OF ANY KIND, either express or implied.
// See the License for the specific language governing permissions and
// limitations under the License.

package ddl

import (
	"context"
	"fmt"
	"strconv"
	"strings"
	"sync/atomic"
	"time"

	"github.com/pingcap/errors"
	"github.com/pingcap/failpoint"
	"github.com/pingcap/kvproto/pkg/kvrpcpb"
	"github.com/pingcap/log"
	"github.com/pingcap/tidb/ddl/util"
	"github.com/pingcap/tidb/kv"
	"github.com/pingcap/tidb/meta"
	"github.com/pingcap/tidb/metrics"
	"github.com/pingcap/tidb/parser"
	"github.com/pingcap/tidb/parser/model"
	"github.com/pingcap/tidb/parser/terror"
	"github.com/pingcap/tidb/sessionctx"
	"github.com/pingcap/tidb/sessionctx/binloginfo"
	"github.com/pingcap/tidb/sessionctx/variable"
	"github.com/pingcap/tidb/table"
	pumpcli "github.com/pingcap/tidb/tidb-binlog/pump_client"
	tidbutil "github.com/pingcap/tidb/util"
	"github.com/pingcap/tidb/util/dbterror"
	"github.com/pingcap/tidb/util/logutil"
	"github.com/pingcap/tidb/util/resourcegrouptag"
	"github.com/pingcap/tidb/util/topsql"
	topsqlstate "github.com/pingcap/tidb/util/topsql/state"
	"github.com/tikv/client-go/v2/tikvrpc"
	clientv3 "go.etcd.io/etcd/client/v3"
	atomicutil "go.uber.org/atomic"
	"go.uber.org/zap"
)

var (
	// RunWorker indicates if this TiDB server starts DDL worker and can run DDL job.
	RunWorker = true
	// ddlWorkerID is used for generating the next DDL worker ID.
	ddlWorkerID = atomicutil.NewInt32(0)
	// WaitTimeWhenErrorOccurred is waiting interval when processing DDL jobs encounter errors.
	WaitTimeWhenErrorOccurred = int64(1 * time.Second)
)

// GetWaitTimeWhenErrorOccurred return waiting interval when processing DDL jobs encounter errors.
func GetWaitTimeWhenErrorOccurred() time.Duration {
	return time.Duration(atomic.LoadInt64(&WaitTimeWhenErrorOccurred))
}

// SetWaitTimeWhenErrorOccurred update waiting interval when processing DDL jobs encounter errors.
func SetWaitTimeWhenErrorOccurred(dur time.Duration) {
	atomic.StoreInt64(&WaitTimeWhenErrorOccurred, int64(dur))
}

type workerType byte

const (
	// generalWorker is the worker who handles all DDL statements except “add index”.
	generalWorker workerType = 0
	// addIdxWorker is the worker who handles the operation of adding indexes.
	addIdxWorker workerType = 1
	// waitDependencyJobInterval is the interval when the dependency job doesn't be done.
	waitDependencyJobInterval = 200 * time.Millisecond
	// noneDependencyJob means a job has no dependency-job.
	noneDependencyJob = 0
)

// worker is used for handling DDL jobs.
// Now we have two kinds of workers.
type worker struct {
	id              int32
	tp              workerType
	addingDDLJobKey string
	ddlJobCh        chan struct{}
	ctx             context.Context
	wg              tidbutil.WaitGroupWrapper

	sessPool        *sessionPool // sessPool is used to new sessions to execute SQL in ddl package.
	sess            *session
	delRangeManager delRangeManager
	logCtx          context.Context
	lockSeqNum      bool

	concurrentDDL bool

	*ddlCtx
}

// JobContext is the ddl job execution context.
type JobContext struct {
	// below fields are cache for top sql
	ddlJobCtx          context.Context
	cacheSQL           string
	cacheNormalizedSQL string
	cacheDigest        *parser.Digest
}

// NewJobContext returns a new ddl job context.
func NewJobContext() *JobContext {
	return &JobContext{
		ddlJobCtx:          context.Background(),
		cacheSQL:           "",
		cacheNormalizedSQL: "",
		cacheDigest:        nil,
	}
}

func newWorker(ctx context.Context, tp workerType, sessPool *sessionPool, delRangeMgr delRangeManager, dCtx *ddlCtx, concurrentDDL bool) (*worker, error) {
	sessForJob, err := sessPool.get()
	if err != nil {
		return nil, err
	}
	if tp == addIdxWorker {
		sessForJob.SetDiskFullOpt(kvrpcpb.DiskFullOpt_AllowedOnAlmostFull)
	} else {
		sessForJob.SetDiskFullOpt(kvrpcpb.DiskFullOpt_NotAllowedOnFull)
	}
	worker := &worker{
		id:              ddlWorkerID.Add(1),
		tp:              tp,
		ddlJobCh:        make(chan struct{}, 1),
		ctx:             ctx,
		ddlCtx:          dCtx,
		sessPool:        sessPool,
		delRangeManager: delRangeMgr,
		sess:            newSession(sessForJob),
		concurrentDDL:   concurrentDDL,
	}
	worker.addingDDLJobKey = addingDDLJobPrefix + worker.typeStr()
	worker.logCtx = logutil.WithKeyValue(context.Background(), "worker", worker.String())
	return worker, nil
}

func (w *worker) typeStr() string {
	var str string
	switch w.tp {
	case generalWorker:
		str = "general"
	case addIdxWorker:
		str = "add index"
	default:
		str = "unknown"
	}
	return str
}

func (w *worker) getReorgInfo(d *ddlCtx, t *meta.Meta, job *model.Job, tbl table.Table, elements []*meta.Element) (*reorgInfo, error) {
	//TODO: remove getReorgInfo code, after refactor the old ddl test.
	return getReorgInfo(d.jobContext(job), d, t, job, tbl, elements, w)
}

func (w *worker) String() string {
	tp := "unknown"
	switch w.tp {
	case generalWorker:
		tp = "non-reorg"
	case addIdxWorker:
		tp = "reorg"
	}
	return fmt.Sprintf("worker %d, tp %s", w.id, tp)
}

func (w *worker) Close() {
	startTime := time.Now()
	w.sessPool.put(w.sess.session())
	w.wg.Wait()
	logutil.Logger(w.logCtx).Info("[ddl] DDL worker closed", zap.Duration("take time", time.Since(startTime)))
}

// start is used for async online schema changing, it will try to become the owner firstly,
// then wait or pull the job queue to handle a schema change job.
func (w *worker) start(d *ddlCtx) {
	logutil.Logger(w.logCtx).Info("[ddl] start DDL worker")
	defer w.wg.Done()
	defer tidbutil.Recover(
		metrics.LabelDDLWorker,
		fmt.Sprintf("DDL ID %s, %s start", d.uuid, w),
		nil, true,
	)

	// We use 4 * lease time to check owner's timeout, so here, we will update owner's status
	// every 2 * lease time. If lease is 0, we will use default 1s.
	// But we use etcd to speed up, normally it takes less than 1s now, so we use 1s as the max value.
	checkTime := chooseLeaseTime(2*d.lease, 1*time.Second)

	ticker := time.NewTicker(checkTime)
	defer ticker.Stop()
	var notifyDDLJobByEtcdCh clientv3.WatchChan
	if d.etcdCli != nil {
		notifyDDLJobByEtcdCh = d.etcdCli.Watch(context.Background(), w.addingDDLJobKey)
	}

	rewatchCnt := 0
	for {
		ok := true
		select {
		case <-ticker.C:
			logutil.Logger(w.logCtx).Debug("[ddl] wait to check DDL status again", zap.Duration("interval", checkTime))
		case <-w.ddlJobCh:
		case _, ok = <-notifyDDLJobByEtcdCh:
		case <-w.ctx.Done():
			return
		}

		if !ok {
			logutil.Logger(w.logCtx).Warn("[ddl] start worker watch channel closed", zap.String("watch key", w.addingDDLJobKey))
			notifyDDLJobByEtcdCh = d.etcdCli.Watch(context.Background(), w.addingDDLJobKey)
			rewatchCnt++
			if rewatchCnt > 10 {
				time.Sleep(time.Duration(rewatchCnt) * time.Second)
			}
			continue
		}

		rewatchCnt = 0
		err := w.handleDDLJobQueue(d)
		if err != nil {
			logutil.Logger(w.logCtx).Warn("[ddl] handle DDL job failed", zap.Error(err))
		}
	}
}

func (d *ddl) asyncNotifyByEtcd(addingDDLJobKey string, job *model.Job) {
	if d.etcdCli == nil {
		return
	}

	jobID := strconv.FormatInt(job.ID, 10)
	timeStart := time.Now()
	err := util.PutKVToEtcd(d.ctx, d.etcdCli, 1, addingDDLJobKey, jobID)
	if err != nil {
		logutil.BgLogger().Info("[ddl] notify handling DDL job failed", zap.String("jobID", jobID), zap.Error(err))
	}
	metrics.DDLWorkerHistogram.WithLabelValues(metrics.WorkerNotifyDDLJob, job.Type.String(), metrics.RetLabel(err)).Observe(time.Since(timeStart).Seconds())
}

func asyncNotify(ch chan struct{}) {
	select {
	case ch <- struct{}{}:
	default:
	}
}

// buildJobDependence sets the curjob's dependency-ID.
// The dependency-job's ID must less than the current job's ID, and we need the largest one in the list.
func buildJobDependence(t *meta.Meta, curJob *model.Job) error {
	// Jobs in the same queue are ordered. If we want to find a job's dependency-job, we need to look for
	// it from the other queue. So if the job is "ActionAddIndex" job, we need find its dependency-job from DefaultJobList.
	jobListKey := meta.DefaultJobListKey
	if !curJob.MayNeedReorg() {
		jobListKey = meta.AddIndexJobListKey
	}
	jobs, err := t.GetAllDDLJobsInQueue(jobListKey)
	if err != nil {
		return errors.Trace(err)
	}

	for _, job := range jobs {
		if curJob.ID < job.ID {
			continue
		}
		isDependent, err := curJob.IsDependentOn(job)
		if err != nil {
			return errors.Trace(err)
		}
		if isDependent {
			logutil.BgLogger().Info("[ddl] current DDL job depends on other job", zap.String("currentJob", curJob.String()), zap.String("dependentJob", job.String()))
			curJob.DependencyID = job.ID
			break
		}
	}
	return nil
}

func (d *ddl) limitDDLJobs() {
	defer tidbutil.Recover(metrics.LabelDDL, "limitDDLJobs", nil, true)
	tasks := make([]*limitJobTask, 0, batchAddingJobs)
	for {
		select {
		case task := <-d.limitJobCh:
			tasks = tasks[:0]
			jobLen := len(d.limitJobCh)
			tasks = append(tasks, task)
			for i := 0; i < jobLen; i++ {
				tasks = append(tasks, <-d.limitJobCh)
			}
			if variable.AllowConcurrencyDDL.Load() {
				d.addConcurrencyDDLJobs(tasks)
			} else {
				d.addBatchDDLJobs(tasks)
			}

		case <-d.ctx.Done():
			return
		}
	}
}

// addBatchDDLJobs gets global job IDs and puts the DDL jobs in the DDL queue.
func (d *ddl) addBatchDDLJobs(tasks []*limitJobTask) {
	startTime := time.Now()
	err := kv.RunInNewTxn(context.Background(), d.store, true, func(ctx context.Context, txn kv.Transaction) error {
		t := meta.NewMeta(txn)
		ids, err := t.GenGlobalIDs(len(tasks))
		if err != nil {
			return errors.Trace(err)
		}

		for i, task := range tasks {
			job := task.job
			job.Version = currentVersion
			job.StartTS = txn.StartTS()
			job.ID = ids[i]
			setJobStateToQueueing(job)
			if err = buildJobDependence(t, job); err != nil {
				return errors.Trace(err)
			}
			jobListKey := meta.DefaultJobListKey
			if job.MayNeedReorg() {
				jobListKey = meta.AddIndexJobListKey
			}
			failpoint.Inject("MockModifyJobArg", func(val failpoint.Value) {
				if val.(bool) {
					if job.Type == model.ActionMultiSchemaChange {
						if len(job.MultiSchemaInfo.SubJobs) > 0 && len(job.MultiSchemaInfo.SubJobs[0].Args) > 0 {
							job.MultiSchemaInfo.SubJobs[0].Args[0] = 1
						}
					} else if len(job.Args) > 0 {
						job.Args[0] = 1
					}
				}
			})
			if err = t.EnQueueDDLJob(job, jobListKey); err != nil {
				return errors.Trace(err)
			}
		}
		failpoint.Inject("mockAddBatchDDLJobsErr", func(val failpoint.Value) {
			if val.(bool) {
				failpoint.Return(errors.Errorf("mockAddBatchDDLJobsErr"))
			}
		})
		return nil
	})
	var jobs string
	for _, task := range tasks {
		task.err <- err
		jobs += task.job.String() + "; "
		metrics.DDLWorkerHistogram.WithLabelValues(metrics.WorkerAddDDLJob, task.job.Type.String(),
			metrics.RetLabel(err)).Observe(time.Since(startTime).Seconds())
	}
	if err != nil {
		logutil.BgLogger().Warn("[ddl] add DDL jobs failed", zap.String("jobs", jobs), zap.Error(err))
	} else {
		logutil.BgLogger().Info("[ddl] add DDL jobs", zap.Int("batch count", len(tasks)), zap.String("jobs", jobs))
	}
}

<<<<<<< HEAD
// addConcurrencyDDLJobs gets global job IDs and puts the DDL jobs in the DDL job table.
func (d *ddl) addConcurrencyDDLJobs(tasks []*limitJobTask) {
	startTime := time.Now()
	var ids []int64
	var err error
	startTs := uint64(0)
	err = kv.RunInNewTxn(context.Background(), d.store, true, func(ctx context.Context, txn kv.Transaction) error {
		txn.SetDiskFullOpt(kvrpcpb.DiskFullOpt_AllowedOnAlmostFull)
=======
func setJobStateToQueueing(job *model.Job) {
	if job.Type == model.ActionMultiSchemaChange && job.MultiSchemaInfo != nil {
		for _, sub := range job.MultiSchemaInfo.SubJobs {
			sub.State = model.JobStateQueueing
		}
	}
	job.State = model.JobStateQueueing
}

// getHistoryDDLJob gets a DDL job with job's ID from history queue.
func (d *ddl) getHistoryDDLJob(id int64) (*model.Job, error) {
	var job *model.Job

	err := kv.RunInNewTxn(context.Background(), d.store, false, func(ctx context.Context, txn kv.Transaction) error {
>>>>>>> cc023a29
		t := meta.NewMeta(txn)
		ids, err = t.GenGlobalIDs(len(tasks))
		if err != nil {
			log.Error("[ddl] GenGlobalJobID", zap.Error(err))
			return errors.Trace(err)
		}
		startTs = txn.StartTS()
		return nil
	})
	if err == nil {
		jobTasks := make([]*model.Job, len(tasks))
		for i, task := range tasks {
			job := task.job
			job.Version = currentVersion
			job.StartTS = startTs
			job.ID = ids[i]
			job.State = model.JobStateQueueing
			jobTasks[i] = job
			failpoint.Inject("MockModifyJobArg", func(val failpoint.Value) {
				if val.(bool) {
					if len(job.Args) > 0 {
						job.Args[0] = 1
					}
				}
			})
		}
		err = d.addDDLJobs(jobTasks)
		if err != nil {
			log.Error("[ddl] addConcurrencyDDLJobs", zap.Error(err))
		}
		failpoint.Inject("mockAddBatchDDLJobsErr", func(val failpoint.Value) {
			if val.(bool) {
				err = errors.Errorf("mockAddBatchDDLJobsErr")
			}
		})
	}
	var jobs strings.Builder
	for _, task := range tasks {
		task.err <- err
		jobs.WriteString(task.job.String())
		jobs.WriteString("; ")
		metrics.DDLWorkerHistogram.WithLabelValues(metrics.WorkerAddDDLJob, task.job.Type.String(),
			metrics.RetLabel(err)).Observe(time.Since(startTime).Seconds())
	}
	if err != nil {
		logutil.BgLogger().Warn("[ddl] add DDL jobs failed", zap.String("jobs", jobs.String()), zap.Error(err))
	} else {
		logutil.BgLogger().Info("[ddl] add DDL jobs", zap.Int("batch count", len(tasks)), zap.String("jobs", jobs.String()))
	}
}

// getHistoryDDLJob gets a DDL job with job's ID from history queue.
func (d *ddl) getHistoryDDLJob(id int64) (*model.Job, error) {
	se, err := d.sessPool.get()
	if err != nil {
		return nil, errors.Trace(err)
	}
	defer d.sessPool.put(se)
	job, err := GetHistoryJobByID(se, id)
	return job, errors.Trace(err)
}

func injectFailPointForGetJob(job *model.Job) {
	if job == nil {
		return
	}
	failpoint.Inject("mockModifyJobSchemaId", func(val failpoint.Value) {
		job.SchemaID = int64(val.(int))
	})
	failpoint.Inject("MockModifyJobTableId", func(val failpoint.Value) {
		job.TableID = int64(val.(int))
	})
}

// getFirstDDLJob gets the first DDL job form DDL queue.
func (w *worker) getFirstDDLJob(t *meta.Meta) (*model.Job, error) {
	job, err := t.GetDDLJobByIdx(0)
	injectFailPointForGetJob(job)
	return job, errors.Trace(err)
}

// handleUpdateJobError handles the too large DDL job.
func (w *worker) handleUpdateJobError(t *meta.Meta, job *model.Job, err error) error {
	if err == nil {
		return nil
	}
	if kv.ErrEntryTooLarge.Equal(err) {
		logutil.Logger(w.logCtx).Warn("[ddl] update DDL job failed", zap.String("job", job.String()), zap.Error(err))
		// Reduce this txn entry size.
		job.BinlogInfo.Clean()
		job.Error = toTError(err)
		job.ErrorCount++
		job.SchemaState = model.StateNone
		job.State = model.JobStateCancelled
		err = w.finishDDLJob(t, job)
	}
	return errors.Trace(err)
}

// UpdateDDLJob updates the DDL job information.
// Every time we enter another state except final state, we must call this function.
func (w *worker) UpdateDDLJob(t *meta.Meta, job *model.Job, meetErr bool) error {
	failpoint.Inject("mockErrEntrySizeTooLarge", func(val failpoint.Value) {
		if val.(bool) {
			failpoint.Return(kv.ErrEntryTooLarge)
		}
	})
	updateRawArgs := true
	// If there is an error when running job and the RawArgs hasn't been decoded by DecodeArgs,
	// so we shouldn't replace RawArgs with the marshaling Args.
	if meetErr && (job.RawArgs != nil && job.Args == nil) {
		logutil.Logger(w.logCtx).Info("[ddl] meet something wrong before update DDL job, shouldn't update raw args",
			zap.String("job", job.String()))
		updateRawArgs = false
	}
	var err error
	if w.concurrentDDL {
		err = w.updateConcurrencyDDLJob(job, updateRawArgs)
	} else {
		err = t.UpdateDDLJob(0, job, updateRawArgs)
	}
	return errors.Trace(err)
}

func (w *worker) deleteRange(ctx context.Context, job *model.Job) error {
	var err error
	if job.Version <= currentVersion {
		err = w.delRangeManager.addDelRangeJob(ctx, job)
	} else {
		err = dbterror.ErrInvalidDDLJobVersion.GenWithStackByArgs(job.Version, currentVersion)
	}
	return errors.Trace(err)
}

func jobNeedGC(job *model.Job) bool {
	if !job.IsCancelled() {
		if job.Warning != nil && dbterror.ErrCantDropFieldOrKey.Equal(job.Warning) {
			// For the field/key not exists warnings, there is no need to
			// delete the ranges.
			return false
		}
		switch job.Type {
		case model.ActionAddIndex, model.ActionAddPrimaryKey:
			if job.State != model.JobStateRollbackDone {
				break
			}
			// After rolling back an AddIndex operation, we need to use delete-range to delete the half-done index data.
			return true
		case model.ActionDropSchema, model.ActionDropTable, model.ActionTruncateTable, model.ActionDropIndex, model.ActionDropPrimaryKey,
			model.ActionDropTablePartition, model.ActionTruncateTablePartition, model.ActionDropColumn, model.ActionModifyColumn:
			return true
		case model.ActionMultiSchemaChange:
			return true
		}
	}
	return false
}

// finishDDLJob deletes the finished DDL job in the ddl queue and puts it to history queue.
// If the DDL job need to handle in background, it will prepare a background job.
func (w *worker) finishDDLJob(t *meta.Meta, job *model.Job) (err error) {
	startTime := time.Now()
	defer func() {
		metrics.DDLWorkerHistogram.WithLabelValues(metrics.WorkerFinishDDLJob, job.Type.String(), metrics.RetLabel(err)).Observe(time.Since(startTime).Seconds())
	}()

	if jobNeedGC(job) {
		err = w.deleteRange(w.ctx, job)
		if err != nil {
			return errors.Trace(err)
		}
	}

	switch job.Type {
	case model.ActionRecoverTable:
		err = finishRecoverTable(w, job)
	case model.ActionCreateTables:
		if job.IsCancelled() {
			// it may be too large that it can not be added to the history queue, too
			// delete its arguments
			job.Args = nil
		}
	}
	if err != nil {
		return errors.Trace(err)
	}
	if w.concurrentDDL {
		err = w.deleteDDLJob(job)
	} else {
		_, err = t.DeQueueDDLJob()
	}
	if err != nil {
		return errors.Trace(err)
	}

	job.BinlogInfo.FinishedTS = t.StartTS
	logutil.Logger(w.logCtx).Info("[ddl] finish DDL job", zap.String("job", job.String()))
	updateRawArgs := true
	if job.Type == model.ActionAddPrimaryKey && !job.IsCancelled() {
		// ActionAddPrimaryKey needs to check the warnings information in job.Args.
		// Notice: warnings is used to support non-strict mode.
		updateRawArgs = false
	}
	w.writeDDLSeqNum(job)
	w.removeJobCtx(job)
	err = AddHistoryDDLJob(w.sess, t, job, updateRawArgs)
	return errors.Trace(err)
}

func addHistoryDDLJob(sess *session, job *model.Job, updateRawArgs bool) error {
	b, err := job.Encode(updateRawArgs)
	if err != nil {
		return err
	}
	_, err = sess.execute(context.Background(), fmt.Sprintf("insert into mysql.tidb_ddl_history(job_id, job_meta, job_seq) values (%d, 0x%x, %d)", job.ID, b, job.SeqNum), "insert_history")
	return errors.Trace(err)
}

func (w *worker) writeDDLSeqNum(job *model.Job) {
	w.ddlSeqNumMu.Lock()
	w.ddlSeqNumMu.seqNum++
	w.lockSeqNum = true
	job.SeqNum = w.ddlSeqNumMu.seqNum
}

func finishRecoverTable(w *worker, job *model.Job) error {
	tbInfo := &model.TableInfo{}
	var autoIncID, autoRandID, dropJobID, recoverTableCheckFlag int64
	var snapshotTS uint64
	err := job.DecodeArgs(tbInfo, &autoIncID, &dropJobID, &snapshotTS, &recoverTableCheckFlag, &autoRandID)
	if err != nil {
		return errors.Trace(err)
	}
	if recoverTableCheckFlag == recoverTableCheckFlagEnableGC {
		err = enableGC(w)
		if err != nil {
			return errors.Trace(err)
		}
	}
	return nil
}

func isDependencyJobDone(t *meta.Meta, job *model.Job) (bool, error) {
	if job.DependencyID == noneDependencyJob {
		return true, nil
	}

	historyJob, err := t.GetHistoryDDLJob(job.DependencyID)
	if err != nil {
		return false, errors.Trace(err)
	}
	if historyJob == nil {
		return false, nil
	}
	logutil.BgLogger().Info("[ddl] current DDL job dependent job is finished", zap.String("currentJob", job.String()), zap.Int64("dependentJobID", job.DependencyID))
	job.DependencyID = noneDependencyJob
	return true, nil
}

func newMetaWithQueueTp(txn kv.Transaction, tp workerType) *meta.Meta {
	if tp == addIdxWorker {
		return meta.NewMeta(txn, meta.AddIndexJobListKey)
	}
	return meta.NewMeta(txn)
}

func (w *JobContext) setDDLLabelForTopSQL(job *model.Job) {
	if !topsqlstate.TopSQLEnabled() || job == nil {
		return
	}

	if job.Query != w.cacheSQL || w.cacheDigest == nil {
		w.cacheNormalizedSQL, w.cacheDigest = parser.NormalizeDigest(job.Query)
		w.cacheSQL = job.Query
		w.ddlJobCtx = topsql.AttachAndRegisterSQLInfo(context.Background(), w.cacheNormalizedSQL, w.cacheDigest, false)
	} else {
		topsql.AttachAndRegisterSQLInfo(w.ddlJobCtx, w.cacheNormalizedSQL, w.cacheDigest, false)
	}
}

func (w *worker) unlockSeqNum() {
	if w.lockSeqNum {
		// txn commit failed, we should reset seqNum.
		w.ddlSeqNumMu.seqNum--
		w.lockSeqNum = false
		w.ddlSeqNumMu.Unlock()
	}
}

func (w *worker) handleDDLJobWaitSchemaSynced(d *ddlCtx, job *model.Job) {
	if job == nil {
		return
	}
	if !d.waitSchemaSyncedCtl.IsSynced(job) {
		waitTime := 2 * d.lease
		w.waitSchemaSynced(d, job, waitTime)
		d.waitSchemaSyncedCtl.Add(job)
	}

}

func (w *worker) HandleDDLJobWhenDoneOrRollbackDone(d *ddlCtx, job *model.Job, t *meta.Meta) error {
	if !job.IsRollbackDone() {
		job.State = model.JobStateSynced
	}
	err := w.finishDDLJob(t, job)
	if err != nil {
		w.sess.rollback()
		w.unlockSeqNum()
		log.Error("finishDDLJob", zap.Error(err))
		return err
	}

	err = w.sess.commit()
	if err != nil {
		log.Error("sessForJob.CommitTxn", zap.Error(err))
		w.unlockSeqNum()
		return err
	}
	if err != nil {
		w.unlockSeqNum()
		return err
	}
	if RunInGoTest {
		// d.mu.hook is initialed from domain / test callback, which will force the owner host update schema diff synchronously.
		d.mu.RLock()
		d.mu.hook.OnSchemaStateChanged()
		d.mu.RUnlock()
	}

	d.mu.RLock()
	d.mu.hook.OnJobUpdated(job)
	d.mu.RUnlock()
	asyncNotify(d.ddlJobDoneCh)
	d.waitSchemaSyncedCtl.Release(job)
	if w.lockSeqNum {
		w.lockSeqNum = false
		d.ddlSeqNumMu.Unlock()
	}
	return nil
}

func (w *worker) HandleDDLJob(d *ddlCtx, job *model.Job) error {
	defer func() {
		r := recover()
		if r == nil {
			return
		}
		log.Error("panic HandleDDLJob", zap.Any("recover()", r), zap.Stack("stack"))
	}()
	var (
		schemaVer int64
		runJobErr error
		waitTime  = 2 * d.lease
	)

	err := w.sess.begin()
	if err != nil {
		return err
	}
	txn, err := w.sess.txn()
	if err != nil {
		return err
	}
	w.setDDLLabelForTopSQL(job)
	if tagger := w.getResourceGroupTaggerForTopSQL(job); tagger != nil {
		txn.SetOption(kv.ResourceGroupTagger, tagger)
	}
	t := meta.NewMeta(txn)
	if job.IsDone() || job.IsRollbackDone() {
		return w.HandleDDLJobWhenDoneOrRollbackDone(d, job, t)
	}

	d.mu.RLock()
	d.mu.hook.OnJobRunBefore(job)
	d.mu.RUnlock()

	// If running job meets error, we will save this error in job Error
	// and retry later if the job is not cancelled.
	schemaVer, runJobErr = w.runDDLJob(d, t, job)

	if job.IsCancelled() {
		defer d.ResetSchemaVersion(job)
		w.sess.rollback()
		err = w.finishDDLJob(t, job)
		if err != nil {
			w.sess.rollback()
			w.unlockSeqNum()
			log.Error("finishDDLJob", zap.Error(err))
			return err
		}
		err = w.sess.commit()
		if err != nil {
			w.unlockSeqNum()
			log.Error("txn.Commit", zap.Error(err))
			return err
		}
		if w.lockSeqNum {
			w.lockSeqNum = false
			d.ddlSeqNumMu.Unlock()
		}
		return nil
	}

	if runJobErr != nil && !job.IsRollingback() && !job.IsRollbackDone() {
		// If the running job meets an error
		// and the job state is rolling back, it means that we have already handled this error.
		// Some DDL jobs (such as adding indexes) may need to update the table info and the schema version,
		// then shouldn't discard the KV modification.
		// And the job state is rollback done, it means the job was already finished, also shouldn't discard too.
		// Otherwise, we should discard the KV modification when running job.
		w.sess.reset()
		// If error happens after updateSchemaVersion(), then the schemaVer is updated.
		// Result in the retry duration is up to 2 * lease.
		schemaVer = 0
	}

	err = w.UpdateDDLJob(t, job, runJobErr != nil)
	if err = w.handleUpdateJobError(t, job, err); err != nil {
		w.sess.rollback()
		d.ResetSchemaVersion(job)
		w.unlockSeqNum()
		return err
	}
	writeBinlog(d.binlogCli, txn, job)
	err = w.sess.commit()
	d.ResetSchemaVersion(job)
	if err != nil {
		log.Error("sessForJob.CommitTxn", zap.Error(err))
		w.unlockSeqNum()
		return err
	}
	if err != nil {
		w.unlockSeqNum()
		return err
	}

	if runJobErr != nil {
		// wait a while to retry again. If we don't wait here, DDL will retry this job immediately,
		// which may act like a deadlock.
		logutil.Logger(w.logCtx).Info("[ddl] run DDL job failed, sleeps a while then retries it.",
			zap.Duration("waitTime", GetWaitTimeWhenErrorOccurred()), zap.Error(runJobErr))
		time.Sleep(GetWaitTimeWhenErrorOccurred())
	}

	// Here means the job enters another state (delete only, write only, public, etc...) or is cancelled.
	// If the job is done or still running or rolling back, we will wait 2 * lease time to guarantee other servers to update
	// the newest schema.
	ctx, cancel := context.WithTimeout(w.ctx, waitTime)
	w.waitSchemaChanged(ctx, d, waitTime, schemaVer, job)
	cancel()

	if RunInGoTest {
		// d.mu.hook is initialed from domain / test callback, which will force the owner host update schema diff synchronously.
		d.mu.RLock()
		d.mu.hook.OnSchemaStateChanged()
		d.mu.RUnlock()
	}

	d.mu.RLock()
	d.mu.hook.OnJobUpdated(job)
	d.mu.RUnlock()

	if w.lockSeqNum {
		w.lockSeqNum = false
		d.ddlSeqNumMu.Unlock()
	}
	return nil
}

func (w *JobContext) getResourceGroupTaggerForTopSQL() tikvrpc.ResourceGroupTagger {

	if !topsqlstate.TopSQLEnabled() || w.cacheDigest == nil {
		return nil
	}

	digest := w.cacheDigest
	tagger := func(req *tikvrpc.Request) {
		req.ResourceGroupTag = resourcegrouptag.EncodeResourceGroupTag(digest, nil,
			resourcegrouptag.GetResourceGroupLabelByKey(resourcegrouptag.GetFirstKeyFromRequest(req)))
	}
	return tagger
}

// handleDDLJobQueue handles DDL jobs in DDL Job queue.
func (w *worker) handleDDLJobQueue(d *ddlCtx) error {
	once := true
	waitDependencyJobCnt := 0
	for {
		if isChanClosed(w.ctx.Done()) {
			return nil
		}

		var (
			job       *model.Job
			schemaVer int64
			runJobErr error
		)
		waitTime := 2 * d.lease
		err := kv.RunInNewTxn(context.Background(), d.store, false, func(ctx context.Context, txn kv.Transaction) error {
			// We are not owner, return and retry checking later.
			if !d.isOwner() {
				return nil
			}

			var err error
			t := newMetaWithQueueTp(txn, w.tp)
			// We become the owner. Get the first job and run it.
			job, err = w.getFirstDDLJob(t)
			if job == nil || err != nil {
				return errors.Trace(err)
			}

			// only general ddls allowed to be executed when TiKV is disk full.
			if w.tp == addIdxWorker && job.IsRunning() {
				txn.SetDiskFullOpt(kvrpcpb.DiskFullOpt_NotAllowedOnFull)
			}

			w.setDDLLabelForTopSQL(job)
			if tagger := w.getResourceGroupTaggerForTopSQL(job); tagger != nil {
				txn.SetOption(kv.ResourceGroupTagger, tagger)
			}
			if isDone, err1 := isDependencyJobDone(t, job); err1 != nil || !isDone {
				return errors.Trace(err1)
			}

			if once {
				w.waitSchemaSynced(d, job, waitTime)
				once = false
				return nil
			}

			if job.IsDone() || job.IsRollbackDone() {
				if !job.IsRollbackDone() {
					job.State = model.JobStateSynced
				}
				err = w.finishDDLJob(t, job)
				return errors.Trace(err)
			}

			d.mu.RLock()
			d.mu.hook.OnJobRunBefore(job)
			d.mu.RUnlock()

			// If running job meets error, we will save this error in job Error
			// and retry later if the job is not cancelled.
			schemaVer, runJobErr = w.runDDLJob(d, t, job)
			if job.IsCancelled() {
				txn.Reset()
				err = w.finishDDLJob(t, job)
				return errors.Trace(err)
			}
			if runJobErr != nil && !job.IsRollingback() && !job.IsRollbackDone() {
				// If the running job meets an error
				// and the job state is rolling back, it means that we have already handled this error.
				// Some DDL jobs (such as adding indexes) may need to update the table info and the schema version,
				// then shouldn't discard the KV modification.
				// And the job state is rollback done, it means the job was already finished, also shouldn't discard too.
				// Otherwise, we should discard the KV modification when running job.
				txn.Reset()
				// If error happens after updateSchemaVersion(), then the schemaVer is updated.
				// Result in the retry duration is up to 2 * lease.
				schemaVer = 0
			}
			err = w.UpdateDDLJob(t, job, runJobErr != nil)
			if err = w.handleUpdateJobError(t, job, err); err != nil {
				return errors.Trace(err)
			}
			writeBinlog(d.binlogCli, txn, job)
			return nil
		})

		if runJobErr != nil {
			// wait a while to retry again. If we don't wait here, DDL will retry this job immediately,
			// which may act like a deadlock.
			logutil.Logger(w.logCtx).Info("[ddl] run DDL job failed, sleeps a while then retries it.",
				zap.Duration("waitTime", GetWaitTimeWhenErrorOccurred()), zap.Error(runJobErr))
			time.Sleep(GetWaitTimeWhenErrorOccurred())
		}
		d.ResetSchemaVersion(job)

		if err != nil {
			if w.lockSeqNum {
				// txn commit failed, we should reset seqNum.
				w.ddlSeqNumMu.seqNum--
				w.lockSeqNum = false
				w.ddlSeqNumMu.Unlock()
			}
			return errors.Trace(err)
		} else if job == nil {
			// No job now, return and retry getting later.
			return nil
		}
		if w.lockSeqNum {
			w.lockSeqNum = false
			d.ddlSeqNumMu.Unlock()
		}
		w.waitDependencyJobFinished(job, &waitDependencyJobCnt)

		// Here means the job enters another state (delete only, write only, public, etc...) or is cancelled.
		// If the job is done or still running or rolling back, we will wait 2 * lease time to guarantee other servers to update
		// the newest schema.
		ctx, cancel := context.WithTimeout(w.ctx, waitTime)
		w.waitSchemaChanged(ctx, d, waitTime, schemaVer, job)
		cancel()

		if RunInGoTest {
			// d.mu.hook is initialed from domain / test callback, which will force the owner host update schema diff synchronously.
			d.mu.RLock()
			d.mu.hook.OnSchemaStateChanged()
			d.mu.RUnlock()
		}

		d.mu.RLock()
		d.mu.hook.OnJobUpdated(job)
		d.mu.RUnlock()

		if job.IsSynced() || job.IsCancelled() || job.IsRollbackDone() {
			asyncNotify(d.ddlJobDoneCh)
		}
	}
}

func skipWriteBinlog(job *model.Job) bool {
	switch job.Type {
	// ActionUpdateTiFlashReplicaStatus is a TiDB internal DDL,
	// it's used to update table's TiFlash replica available status.
	case model.ActionUpdateTiFlashReplicaStatus:
		return true
	// Don't sync 'alter table cache|nocache' to other tools.
	// It's internal to the current cluster.
	case model.ActionAlterCacheTable, model.ActionAlterNoCacheTable:
		return true
	}

	return false
}

func writeBinlog(binlogCli *pumpcli.PumpsClient, txn kv.Transaction, job *model.Job) {
	if job.IsDone() || job.IsRollbackDone() ||
		// When this column is in the "delete only" and "delete reorg" states, the binlog of "drop column" has not been written yet,
		// but the column has been removed from the binlog of the write operation.
		// So we add this binlog to enable downstream components to handle DML correctly in this schema state.
		(job.Type == model.ActionDropColumn && job.SchemaState == model.StateDeleteOnly) {
		if skipWriteBinlog(job) {
			return
		}
		binloginfo.SetDDLBinlog(binlogCli, txn, job.ID, int32(job.SchemaState), job.Query)
	}
}

// waitDependencyJobFinished waits for the dependency-job to be finished.
// If the dependency job isn't finished yet, we'd better wait a moment.
func (w *worker) waitDependencyJobFinished(job *model.Job, cnt *int) {
	if job.DependencyID != noneDependencyJob {
		intervalCnt := int(3 * time.Second / waitDependencyJobInterval)
		if *cnt%intervalCnt == 0 {
			logutil.Logger(w.logCtx).Info("[ddl] DDL job need to wait dependent job, sleeps a while, then retries it.",
				zap.Int64("jobID", job.ID),
				zap.Int64("dependentJobID", job.DependencyID),
				zap.Duration("waitTime", waitDependencyJobInterval))
		}
		time.Sleep(waitDependencyJobInterval)
		*cnt++
	} else {
		*cnt = 0
	}
}

func chooseLeaseTime(t, max time.Duration) time.Duration {
	if t == 0 || t > max {
		return max
	}
	return t
}

// countForPanic records the error count for DDL job.
func (w *worker) countForPanic(job *model.Job) {
	// If run DDL job panic, just cancel the DDL jobs.
	if job.State == model.JobStateRollingback {
		job.State = model.JobStateCancelled
	} else {
		job.State = model.JobStateCancelling
	}
	job.ErrorCount++

	// Load global DDL variables.
	if err1 := loadDDLVars(w); err1 != nil {
		logutil.Logger(w.logCtx).Error("[ddl] load DDL global variable failed", zap.Error(err1))
	}
	errorCount := variable.GetDDLErrorCountLimit()

	if job.ErrorCount > errorCount {
		msg := fmt.Sprintf("panic in handling DDL logic and error count beyond the limitation %d, cancelled", errorCount)
		logutil.Logger(w.logCtx).Warn(msg)
		job.Error = toTError(errors.New(msg))
		job.State = model.JobStateCancelled
	}
}

// countForError records the error count for DDL job.
func (w *worker) countForError(err error, job *model.Job) error {
	job.Error = toTError(err)
	job.ErrorCount++

	// If job is cancelled, we shouldn't return an error and shouldn't load DDL variables.
	if job.State == model.JobStateCancelled {
		logutil.Logger(w.logCtx).Info("[ddl] DDL job is cancelled normally", zap.Error(err))
		return nil
	}
	logutil.Logger(w.logCtx).Error("[ddl] run DDL job error", zap.Error(err))

	// Load global DDL variables.
	if err1 := loadDDLVars(w); err1 != nil {
		logutil.Logger(w.logCtx).Error("[ddl] load DDL global variable failed", zap.Error(err1))
	}
	// Check error limit to avoid falling into an infinite loop.
	if job.ErrorCount > variable.GetDDLErrorCountLimit() && job.State == model.JobStateRunning && job.IsRollbackable() {
		logutil.Logger(w.logCtx).Warn("[ddl] DDL job error count exceed the limit, cancelling it now", zap.Int64("jobID", job.ID), zap.Int64("errorCountLimit", variable.GetDDLErrorCountLimit()))
		job.State = model.JobStateCancelling
	}
	return err
}

// runDDLJob runs a DDL job. It returns the current schema version in this transaction and the error.
func (w *worker) runDDLJob(d *ddlCtx, t *meta.Meta, job *model.Job) (ver int64, err error) {
	defer tidbutil.Recover(metrics.LabelDDLWorker, fmt.Sprintf("%s runDDLJob", w),
		func() {
			w.countForPanic(job)
		}, false)

	// Mock for run ddl job panic.
	failpoint.Inject("mockPanicInRunDDLJob", func(val failpoint.Value) {})

	if job.Type != model.ActionMultiSchemaChange {
		logutil.Logger(w.logCtx).Info("[ddl] run DDL job", zap.String("job", job.String()))
	}
	timeStart := time.Now()
	if job.RealStartTS == 0 {
		job.RealStartTS = t.StartTS
	}
	defer func() {
		metrics.DDLWorkerHistogram.WithLabelValues(metrics.WorkerRunDDLJob, job.Type.String(), metrics.RetLabel(err)).Observe(time.Since(timeStart).Seconds())
	}()
	if job.IsFinished() {
		logutil.Logger(w.logCtx).Debug("[ddl] finish DDL job", zap.String("job", job.String()))
		return
	}
	// The cause of this job state is that the job is cancelled by client.
	if job.IsCancelling() {
		logutil.Logger(w.logCtx).Debug("[ddl] cancel DDL job", zap.String("job", job.String()))
		return convertJob2RollbackJob(w, d, t, job)
	}

	if !job.IsRollingback() && !job.IsCancelling() {
		job.State = model.JobStateRunning
	}

	// For every type, `schema/table` modification and `job` modification are conducted
	// in the one kv transaction. The `schema/table` modification can be always discarded
	// by kv reset when meets a unhandled error, but the `job` modification can't.
	// So make sure job state and args change is after all other checks or make sure these
	// change has no effect when retrying it.
	switch job.Type {
	case model.ActionCreateSchema:
		ver, err = onCreateSchema(d, t, job)
	case model.ActionModifySchemaCharsetAndCollate:
		ver, err = onModifySchemaCharsetAndCollate(d, t, job)
	case model.ActionDropSchema:
		ver, err = onDropSchema(d, t, job)
	case model.ActionModifySchemaDefaultPlacement:
		ver, err = onModifySchemaDefaultPlacement(d, t, job)
	case model.ActionCreateTable:
		ver, err = onCreateTable(d, t, job)
	case model.ActionCreateTables:
		ver, err = onCreateTables(d, t, job)
	case model.ActionRepairTable:
		ver, err = onRepairTable(d, t, job)
	case model.ActionCreateView:
		ver, err = onCreateView(d, t, job)
	case model.ActionDropTable, model.ActionDropView, model.ActionDropSequence:
		ver, err = onDropTableOrView(d, t, job)
	case model.ActionDropTablePartition:
		ver, err = w.onDropTablePartition(d, t, job)
	case model.ActionTruncateTablePartition:
		ver, err = onTruncateTablePartition(d, t, job)
	case model.ActionExchangeTablePartition:
		ver, err = w.onExchangeTablePartition(d, t, job)
	case model.ActionAddColumn:
		ver, err = onAddColumn(d, t, job)
	case model.ActionDropColumn:
		ver, err = onDropColumn(d, t, job)
	case model.ActionModifyColumn:
		ver, err = w.onModifyColumn(d, t, job)
	case model.ActionSetDefaultValue:
		ver, err = onSetDefaultValue(d, t, job)
	case model.ActionAddIndex:
		ver, err = w.onCreateIndex(d, t, job, false)
	case model.ActionAddPrimaryKey:
		ver, err = w.onCreateIndex(d, t, job, true)
	case model.ActionDropIndex, model.ActionDropPrimaryKey:
		ver, err = onDropIndex(d, t, job)
	case model.ActionRenameIndex:
		ver, err = onRenameIndex(d, t, job)
	case model.ActionAddForeignKey:
		ver, err = onCreateForeignKey(d, t, job)
	case model.ActionDropForeignKey:
		ver, err = onDropForeignKey(d, t, job)
	case model.ActionTruncateTable:
		ver, err = onTruncateTable(d, t, job)
	case model.ActionRebaseAutoID:
		ver, err = onRebaseRowIDType(d, t, job)
	case model.ActionRebaseAutoRandomBase:
		ver, err = onRebaseAutoRandomType(d, t, job)
	case model.ActionRenameTable:
		ver, err = onRenameTable(d, t, job)
	case model.ActionShardRowID:
		ver, err = w.onShardRowID(d, t, job)
	case model.ActionModifyTableComment:
		ver, err = onModifyTableComment(d, t, job)
	case model.ActionModifyTableAutoIdCache:
		ver, err = onModifyTableAutoIDCache(d, t, job)
	case model.ActionAddTablePartition:
		ver, err = w.onAddTablePartition(d, t, job)
	case model.ActionModifyTableCharsetAndCollate:
		ver, err = onModifyTableCharsetAndCollate(d, t, job)
	case model.ActionRecoverTable:
		ver, err = w.onRecoverTable(d, t, job)
	case model.ActionLockTable:
		ver, err = onLockTables(d, t, job)
	case model.ActionUnlockTable:
		ver, err = onUnlockTables(d, t, job)
	case model.ActionSetTiFlashReplica:
		ver, err = w.onSetTableFlashReplica(d, t, job)
	case model.ActionUpdateTiFlashReplicaStatus:
		ver, err = onUpdateFlashReplicaStatus(d, t, job)
	case model.ActionCreateSequence:
		ver, err = onCreateSequence(d, t, job)
	case model.ActionAlterIndexVisibility:
		ver, err = onAlterIndexVisibility(d, t, job)
	case model.ActionAlterSequence:
		ver, err = onAlterSequence(d, t, job)
	case model.ActionRenameTables:
		ver, err = onRenameTables(d, t, job)
	case model.ActionAlterTableAttributes:
		ver, err = onAlterTableAttributes(d, t, job)
	case model.ActionAlterTablePartitionAttributes:
		ver, err = onAlterTablePartitionAttributes(d, t, job)
	case model.ActionCreatePlacementPolicy:
		ver, err = onCreatePlacementPolicy(d, t, job)
	case model.ActionDropPlacementPolicy:
		ver, err = onDropPlacementPolicy(d, t, job)
	case model.ActionAlterPlacementPolicy:
		ver, err = onAlterPlacementPolicy(d, t, job)
	case model.ActionAlterTablePartitionPlacement:
		ver, err = onAlterTablePartitionPlacement(d, t, job)
	case model.ActionAlterTablePlacement:
		ver, err = onAlterTablePlacement(d, t, job)
	case model.ActionAlterCacheTable:
		ver, err = onAlterCacheTable(d, t, job)
	case model.ActionAlterNoCacheTable:
		ver, err = onAlterNoCacheTable(d, t, job)
	case model.ActionMultiSchemaChange:
		ver, err = onMultiSchemaChange(w, d, t, job)
	default:
		// Invalid job, cancel it.
		job.State = model.JobStateCancelled
		err = dbterror.ErrInvalidDDLJob.GenWithStack("invalid ddl job type: %v", job.Type)
	}

	// Save errors in job if any, so that others can know errors happened.
	if err != nil {
		err = w.countForError(err, job)
	}
	return
}

func loadDDLVars(w *worker) error {
	// Get sessionctx from context resource pool.
	var ctx sessionctx.Context
	ctx, err := w.sessPool.get()
	if err != nil {
		return errors.Trace(err)
	}
	defer w.sessPool.put(ctx)
	return util.LoadDDLVars(ctx)
}

func toTError(err error) *terror.Error {
	originErr := errors.Cause(err)
	tErr, ok := originErr.(*terror.Error)
	if ok {
		return tErr
	}

	// TODO: Add the error code.
	return dbterror.ClassDDL.Synthesize(terror.CodeUnknown, err.Error())
}

// waitSchemaChanged waits for the completion of updating all servers' schema. In order to make sure that happens,
// we wait 2 * lease time.
func (w *worker) waitSchemaChanged(ctx context.Context, d *ddlCtx, waitTime time.Duration, latestSchemaVersion int64, job *model.Job) {
	if !job.IsRunning() && !job.IsRollingback() && !job.IsDone() && !job.IsRollbackDone() {
		return
	}
	if waitTime == 0 {
		return
	}

	timeStart := time.Now()
	var err error
	defer func() {
		metrics.DDLWorkerHistogram.WithLabelValues(metrics.WorkerWaitSchemaChanged, job.Type.String(), metrics.RetLabel(err)).Observe(time.Since(timeStart).Seconds())
	}()

	if latestSchemaVersion == 0 {
		logutil.Logger(w.logCtx).Info("[ddl] schema version doesn't change")
		return
	}

	err = d.schemaSyncer.OwnerUpdateGlobalVersion(ctx, latestSchemaVersion)
	if err != nil {
		logutil.Logger(w.logCtx).Info("[ddl] update latest schema version failed", zap.Int64("ver", latestSchemaVersion), zap.Error(err))
		if terror.ErrorEqual(err, context.DeadlineExceeded) {
			// If err is context.DeadlineExceeded, it means waitTime(2 * lease) is elapsed. So all the schemas are synced by ticker.
			// There is no need to use etcd to sync. The function returns directly.
			return
		}
	}

	// OwnerCheckAllVersions returns only when context is timeout(2 * lease) or all TiDB schemas are synced.
	err = d.schemaSyncer.OwnerCheckAllVersions(ctx, latestSchemaVersion)
	if err != nil {
		logutil.Logger(w.logCtx).Info("[ddl] wait latest schema version to deadline", zap.Int64("ver", latestSchemaVersion), zap.Error(err))
		if terror.ErrorEqual(err, context.DeadlineExceeded) {
			return
		}
		d.schemaSyncer.NotifyCleanExpiredPaths()
		// Wait until timeout.
		<-ctx.Done()
		return
	}
	logutil.Logger(w.logCtx).Info("[ddl] wait latest schema version changed",
		zap.Int64("ver", latestSchemaVersion),
		zap.Duration("take time", time.Since(timeStart)),
		zap.String("job", job.String()))
}

// waitSchemaSynced handles the following situation:
// If the job enters a new state, and the worker crashs when it's in the process of waiting for 2 * lease time,
// Then the worker restarts quickly, we may run the job immediately again,
// but in this case we don't wait enough 2 * lease time to let other servers update the schema.
// So here we get the latest schema version to make sure all servers' schema version update to the latest schema version
// in a cluster, or to wait for 2 * lease time.
func (w *worker) waitSchemaSynced(d *ddlCtx, job *model.Job, waitTime time.Duration) {
	if !job.IsRunning() && !job.IsRollingback() && !job.IsDone() && !job.IsRollbackDone() {
		return
	}
	ctx, cancelFunc := context.WithTimeout(w.ctx, waitTime)
	defer cancelFunc()

	latestSchemaVersion, err := d.schemaSyncer.MustGetGlobalVersion(ctx)
	if err != nil {
		logutil.Logger(w.logCtx).Warn("[ddl] get global version failed", zap.Error(err))
		return
	}
	w.waitSchemaChanged(ctx, d, waitTime, latestSchemaVersion, job)
}

func buildPlacementAffects(oldIDs []int64, newIDs []int64) []*model.AffectedOption {
	if len(oldIDs) == 0 {
		return nil
	}

	affects := make([]*model.AffectedOption, len(oldIDs))
	for i := 0; i < len(oldIDs); i++ {
		affects[i] = &model.AffectedOption{
			OldTableID: oldIDs[i],
			TableID:    newIDs[i],
		}
	}
	return affects
}

// updateSchemaVersion increments the schema version by 1 and sets SchemaDiff.
func updateSchemaVersion(d *ddlCtx, t *meta.Meta, job *model.Job) (int64, error) {
	schemaVersion, err := d.SetSchemaVersion(job, t)
	if err != nil {
		return 0, errors.Trace(err)
	}
	diff := &model.SchemaDiff{
		Version:  schemaVersion,
		Type:     job.Type,
		SchemaID: job.SchemaID,
	}
	switch job.Type {
	case model.ActionCreateTables:
		var tableInfos []*model.TableInfo
		err = job.DecodeArgs(&tableInfos)
		if err != nil {
			return 0, errors.Trace(err)
		}
		diff.AffectedOpts = make([]*model.AffectedOption, len(tableInfos))
		for i := range tableInfos {
			diff.AffectedOpts[i] = &model.AffectedOption{
				SchemaID:    job.SchemaID,
				OldSchemaID: job.SchemaID,
				TableID:     tableInfos[i].ID,
				OldTableID:  tableInfos[i].ID,
			}
		}
	case model.ActionTruncateTable:
		// Truncate table has two table ID, should be handled differently.
		err = job.DecodeArgs(&diff.TableID)
		if err != nil {
			return 0, errors.Trace(err)
		}
		diff.OldTableID = job.TableID

		// affects are used to update placement rule cache
		if len(job.CtxVars) > 0 {
			oldIDs := job.CtxVars[0].([]int64)
			newIDs := job.CtxVars[1].([]int64)
			diff.AffectedOpts = buildPlacementAffects(oldIDs, newIDs)
		}
	case model.ActionCreateView:
		tbInfo := &model.TableInfo{}
		var orReplace bool
		var oldTbInfoID int64
		if err := job.DecodeArgs(tbInfo, &orReplace, &oldTbInfoID); err != nil {
			return 0, errors.Trace(err)
		}
		// When the statement is "create or replace view " and we need to drop the old view,
		// it has two table IDs and should be handled differently.
		if oldTbInfoID > 0 && orReplace {
			diff.OldTableID = oldTbInfoID
		}
		diff.TableID = tbInfo.ID
	case model.ActionRenameTable:
		err = job.DecodeArgs(&diff.OldSchemaID)
		if err != nil {
			return 0, errors.Trace(err)
		}
		diff.TableID = job.TableID
	case model.ActionRenameTables:
		var (
			oldSchemaIDs, newSchemaIDs, tableIDs []int64
			tableNames, oldSchemaNames           []*model.CIStr
		)
		err = job.DecodeArgs(&oldSchemaIDs, &newSchemaIDs, &tableNames, &tableIDs, &oldSchemaNames)
		if err != nil {
			return 0, errors.Trace(err)
		}
		affects := make([]*model.AffectedOption, len(newSchemaIDs))
		for i, newSchemaID := range newSchemaIDs {
			affects[i] = &model.AffectedOption{
				SchemaID:    newSchemaID,
				TableID:     tableIDs[i],
				OldTableID:  tableIDs[i],
				OldSchemaID: oldSchemaIDs[i],
			}
		}
		diff.TableID = tableIDs[0]
		diff.SchemaID = newSchemaIDs[0]
		diff.OldSchemaID = oldSchemaIDs[0]
		diff.AffectedOpts = affects
	case model.ActionExchangeTablePartition:
		var (
			ptSchemaID int64
			ptTableID  int64
		)
		err = job.DecodeArgs(&diff.TableID, &ptSchemaID, &ptTableID)
		if err != nil {
			return 0, errors.Trace(err)
		}
		diff.OldTableID = job.TableID
		affects := make([]*model.AffectedOption, 1)
		affects[0] = &model.AffectedOption{
			SchemaID:   ptSchemaID,
			TableID:    ptTableID,
			OldTableID: ptTableID,
		}
		diff.AffectedOpts = affects
	case model.ActionTruncateTablePartition:
		diff.TableID = job.TableID
		if len(job.CtxVars) > 0 {
			oldIDs := job.CtxVars[0].([]int64)
			newIDs := job.CtxVars[1].([]int64)
			diff.AffectedOpts = buildPlacementAffects(oldIDs, newIDs)
		}
	case model.ActionDropTablePartition, model.ActionRecoverTable, model.ActionDropTable:
		// affects are used to update placement rule cache
		diff.TableID = job.TableID
		if len(job.CtxVars) > 0 {
			if oldIDs, ok := job.CtxVars[0].([]int64); ok {
				diff.AffectedOpts = buildPlacementAffects(oldIDs, oldIDs)
			}
		}
	default:
		diff.TableID = job.TableID
	}
	err = t.SetSchemaDiff(diff)
	return schemaVersion, errors.Trace(err)
}

func isChanClosed(quitCh <-chan struct{}) bool {
	select {
	case <-quitCh:
		return true
	default:
		return false
	}
}<|MERGE_RESOLUTION|>--- conflicted
+++ resolved
@@ -372,7 +372,6 @@
 	}
 }
 
-<<<<<<< HEAD
 // addConcurrencyDDLJobs gets global job IDs and puts the DDL jobs in the DDL job table.
 func (d *ddl) addConcurrencyDDLJobs(tasks []*limitJobTask) {
 	startTime := time.Now()
@@ -381,22 +380,6 @@
 	startTs := uint64(0)
 	err = kv.RunInNewTxn(context.Background(), d.store, true, func(ctx context.Context, txn kv.Transaction) error {
 		txn.SetDiskFullOpt(kvrpcpb.DiskFullOpt_AllowedOnAlmostFull)
-=======
-func setJobStateToQueueing(job *model.Job) {
-	if job.Type == model.ActionMultiSchemaChange && job.MultiSchemaInfo != nil {
-		for _, sub := range job.MultiSchemaInfo.SubJobs {
-			sub.State = model.JobStateQueueing
-		}
-	}
-	job.State = model.JobStateQueueing
-}
-
-// getHistoryDDLJob gets a DDL job with job's ID from history queue.
-func (d *ddl) getHistoryDDLJob(id int64) (*model.Job, error) {
-	var job *model.Job
-
-	err := kv.RunInNewTxn(context.Background(), d.store, false, func(ctx context.Context, txn kv.Transaction) error {
->>>>>>> cc023a29
 		t := meta.NewMeta(txn)
 		ids, err = t.GenGlobalIDs(len(tasks))
 		if err != nil {
@@ -446,6 +429,15 @@
 	} else {
 		logutil.BgLogger().Info("[ddl] add DDL jobs", zap.Int("batch count", len(tasks)), zap.String("jobs", jobs.String()))
 	}
+}
+
+func setJobStateToQueueing(job *model.Job) {
+	if job.Type == model.ActionMultiSchemaChange && job.MultiSchemaInfo != nil {
+		for _, sub := range job.MultiSchemaInfo.SubJobs {
+			sub.State = model.JobStateQueueing
+		}
+	}
+	job.State = model.JobStateQueueing
 }
 
 // getHistoryDDLJob gets a DDL job with job's ID from history queue.
