--- conflicted
+++ resolved
@@ -118,20 +118,7 @@
 
 func (d *ddl) checkOwner(t *meta.Meta, flag JobType) (*model.Owner, error) {
 	if ChangeOwnerInNewWay {
-<<<<<<< HEAD
-		if flag == ddlJobFlag {
-			if d.worker.isOwner() {
-				return nil, nil
-			}
-			return nil, errNotOwner
-		}
-		if d.worker.isBgOwner() {
-			return nil, nil
-		}
-		return nil, errNotOwner
-=======
 		return nil, errors.Trace(d.isOwner(flag))
->>>>>>> f453b193
 	}
 	owner, err := d.getJobOwner(t, flag)
 	if err != nil {
@@ -326,11 +313,6 @@
 				return errors.Trace(err)
 			}
 
-<<<<<<< HEAD
-			// Running job may cost some time, so here we must update owner status to
-			// prevent other become the owner.
-=======
->>>>>>> f453b193
 			if ChangeOwnerInNewWay {
 				return nil
 			}
