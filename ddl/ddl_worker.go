// Copyright 2015 PingCAP, Inc.
//
// Licensed under the Apache License, Version 2.0 (the "License");
// you may not use this file except in compliance with the License.
// You may obtain a copy of the License at
//
//     http://www.apache.org/licenses/LICENSE-2.0
//
// Unless required by applicable law or agreed to in writing, software
// distributed under the License is distributed on an "AS IS" BASIS,
// WITHOUT WARRANTIES OR CONDITIONS OF ANY KIND, either express or implied.
// See the License for the specific language governing permissions and
// limitations under the License.

package ddl

import (
	"context"
	"fmt"
	"strconv"
	"strings"
	"sync/atomic"
	"time"

	"github.com/pingcap/errors"
	"github.com/pingcap/failpoint"
	"github.com/pingcap/kvproto/pkg/kvrpcpb"
	"github.com/pingcap/log"
	"github.com/pingcap/tidb/ddl/util"
	"github.com/pingcap/tidb/kv"
	"github.com/pingcap/tidb/meta"
	"github.com/pingcap/tidb/metrics"
	"github.com/pingcap/tidb/parser"
	"github.com/pingcap/tidb/parser/model"
	"github.com/pingcap/tidb/parser/terror"
	"github.com/pingcap/tidb/sessionctx"
	"github.com/pingcap/tidb/sessionctx/binloginfo"
	"github.com/pingcap/tidb/sessionctx/variable"
	"github.com/pingcap/tidb/table"
	pumpcli "github.com/pingcap/tidb/tidb-binlog/pump_client"
	tidbutil "github.com/pingcap/tidb/util"
	"github.com/pingcap/tidb/util/admin"
	"github.com/pingcap/tidb/util/dbterror"
	"github.com/pingcap/tidb/util/logutil"
	"github.com/pingcap/tidb/util/resourcegrouptag"
	"github.com/pingcap/tidb/util/topsql"
	topsqlstate "github.com/pingcap/tidb/util/topsql/state"
	"github.com/tikv/client-go/v2/tikvrpc"
	clientv3 "go.etcd.io/etcd/client/v3"
	atomicutil "go.uber.org/atomic"
	"go.uber.org/zap"
)

var (
	// RunWorker indicates if this TiDB server starts DDL worker and can run DDL job.
	RunWorker = true
	// ddlWorkerID is used for generating the next DDL worker ID.
	ddlWorkerID = atomicutil.NewInt32(0)
	// WaitTimeWhenErrorOccurred is waiting interval when processing DDL jobs encounter errors.
	WaitTimeWhenErrorOccurred = int64(1 * time.Second)
)

// GetWaitTimeWhenErrorOccurred return waiting interval when processing DDL jobs encounter errors.
func GetWaitTimeWhenErrorOccurred() time.Duration {
	return time.Duration(atomic.LoadInt64(&WaitTimeWhenErrorOccurred))
}

// SetWaitTimeWhenErrorOccurred update waiting interval when processing DDL jobs encounter errors.
func SetWaitTimeWhenErrorOccurred(dur time.Duration) {
	atomic.StoreInt64(&WaitTimeWhenErrorOccurred, int64(dur))
}

type workerType byte

const (
	// generalWorker is the worker who handles all DDL statements except “add index”.
	generalWorker workerType = 0
	// addIdxWorker is the worker who handles the operation of adding indexes.
	addIdxWorker workerType = 1
	// waitDependencyJobInterval is the interval when the dependency job doesn't be done.
	waitDependencyJobInterval = 200 * time.Millisecond
	// noneDependencyJob means a job has no dependency-job.
	noneDependencyJob = 0
)

// worker is used for handling DDL jobs.
// Now we have two kinds of workers.
type worker struct {
	id              int32
	tp              workerType
	addingDDLJobKey string
	ddlJobCh        chan struct{}
	ctx             context.Context
	wg              tidbutil.WaitGroupWrapper

	sessPool        *sessionPool // sessPool is used to new sessions to execute SQL in ddl package.
	sessForJob      sessionctx.Context
	reorgCtx        *reorgCtx // reorgCtx is used for reorganization.
	delRangeManager delRangeManager
	logCtx          context.Context
	lockSeqNum      bool

	*ddlCtx
	*JobContext
}

// JobContext is the ddl job execution context.
type JobContext struct {
	// below fields are cache for top sql
	ddlJobCtx          context.Context
	cacheSQL           string
	cacheNormalizedSQL string
	cacheDigest        *parser.Digest
}

// NewJobContext returns a new ddl job context.
func NewJobContext() *JobContext {
	return &JobContext{
		ddlJobCtx:          context.Background(),
		cacheSQL:           "",
		cacheNormalizedSQL: "",
		cacheDigest:        nil,
	}
}

func newWorker(ctx context.Context, tp workerType, sessPool *sessionPool, delRangeMgr delRangeManager, dCtx *ddlCtx) (*worker, error) {
	sessForJob, err := sessPool.get()
	if err != nil {
		return nil, err
	}
	worker := &worker{
		id:              ddlWorkerID.Add(1),
		tp:              tp,
		ddlJobCh:        make(chan struct{}, 1),
		ctx:             ctx,
		JobContext:      NewJobContext(),
		ddlCtx:          dCtx,
		reorgCtx:        &reorgCtx{notifyCancelReorgJob: 0},
		sessPool:        sessPool,
		delRangeManager: delRangeMgr,
		sessForJob:      sessForJob,
	}
	worker.addingDDLJobKey = addingDDLJobPrefix + worker.typeStr()
	worker.logCtx = logutil.WithKeyValue(context.Background(), "worker", worker.String())
	return worker, nil
}

func (w *worker) typeStr() string {
	var str string
	switch w.tp {
	case generalWorker:
		str = "general"
	case addIdxWorker:
		str = "add index"
	default:
		str = "unknown"
	}
	return str
}

func (w *worker) getReorgInfo(d *ddlCtx, t *meta.Meta, job *model.Job, tbl table.Table, elements []*meta.Element) (*reorgInfo, error) {
	//TODO: remove getReorgInfo code, after refactor the old ddl test.
	return getReorgInfo(w.JobContext, d, t, job, tbl, elements, w)
}

func (w *worker) String() string {
	return fmt.Sprintf("worker %d, tp %s", w.id, w.typeStr())
}

func (w *worker) Close() {
	startTime := time.Now()
	w.sessPool.put(w.sessForJob)
	w.wg.Wait()
	logutil.Logger(w.logCtx).Info("[ddl] DDL worker closed", zap.Duration("take time", time.Since(startTime)))
}

// start is used for async online schema changing, it will try to become the owner firstly,
// then wait or pull the job queue to handle a schema change job.
func (w *worker) start(d *ddlCtx) {
	logutil.Logger(w.logCtx).Info("[ddl] start DDL worker")
	defer w.wg.Done()
	defer tidbutil.Recover(
		metrics.LabelDDLWorker,
		fmt.Sprintf("DDL ID %s, %s start", d.uuid, w),
		nil, true,
	)

	// We use 4 * lease time to check owner's timeout, so here, we will update owner's status
	// every 2 * lease time. If lease is 0, we will use default 1s.
	// But we use etcd to speed up, normally it takes less than 1s now, so we use 1s as the max value.
	checkTime := chooseLeaseTime(2*d.lease, 1*time.Second)

	ticker := time.NewTicker(checkTime)
	defer ticker.Stop()
	var notifyDDLJobByEtcdCh clientv3.WatchChan
	if d.etcdCli != nil {
		notifyDDLJobByEtcdCh = d.etcdCli.Watch(context.Background(), w.addingDDLJobKey)
	}

	rewatchCnt := 0
	for {
		ok := true
		select {
		case <-ticker.C:
			logutil.Logger(w.logCtx).Debug("[ddl] wait to check DDL status again", zap.Duration("interval", checkTime))
		case <-w.ddlJobCh:
		case _, ok = <-notifyDDLJobByEtcdCh:
		case <-w.ctx.Done():
			return
		}

		if !ok {
			logutil.Logger(w.logCtx).Warn("[ddl] start worker watch channel closed", zap.String("watch key", w.addingDDLJobKey))
			notifyDDLJobByEtcdCh = d.etcdCli.Watch(context.Background(), w.addingDDLJobKey)
			rewatchCnt++
			if rewatchCnt > 10 {
				time.Sleep(time.Duration(rewatchCnt) * time.Second)
			}
			continue
		}

		rewatchCnt = 0
		err := w.handleDDLJobQueue(d)
		if err != nil {
			logutil.Logger(w.logCtx).Warn("[ddl] handle DDL job failed", zap.Error(err))
		}
	}
}

func (d *ddl) asyncNotifyByEtcd(addingDDLJobKey string, job *model.Job) {
	if d.etcdCli == nil {
		return
	}

	jobID := strconv.FormatInt(job.ID, 10)
	timeStart := time.Now()
	err := util.PutKVToEtcd(d.ctx, d.etcdCli, 1, addingDDLJobKey, jobID)
	if err != nil {
		logutil.BgLogger().Info("[ddl] notify handling DDL job failed", zap.String("jobID", jobID), zap.Error(err))
	}
	metrics.DDLWorkerHistogram.WithLabelValues(metrics.WorkerNotifyDDLJob, job.Type.String(), metrics.RetLabel(err)).Observe(time.Since(timeStart).Seconds())
}

func asyncNotify(ch chan struct{}) {
	select {
	case ch <- struct{}{}:
	default:
	}
}

// buildJobDependence sets the curjob's dependency-ID.
// The dependency-job's ID must less than the current job's ID, and we need the largest one in the list.
func buildJobDependence(t *meta.Meta, curJob *model.Job) error {
	// Jobs in the same queue are ordered. If we want to find a job's dependency-job, we need to look for
	// it from the other queue. So if the job is "ActionAddIndex" job, we need find its dependency-job from DefaultJobList.
	jobListKey := meta.DefaultJobListKey
	if !MayNeedReorg(curJob) {
		jobListKey = meta.AddIndexJobListKey
	}
	jobs, err := t.GetAllDDLJobsInQueue(jobListKey)
	if err != nil {
		return errors.Trace(err)
	}

	for _, job := range jobs {
		if curJob.ID < job.ID {
			continue
		}
		isDependent, err := curJob.IsDependentOn(job)
		if err != nil {
			return errors.Trace(err)
		}
		if isDependent {
			logutil.BgLogger().Info("[ddl] current DDL job depends on other job", zap.String("currentJob", curJob.String()), zap.String("dependentJob", job.String()))
			curJob.DependencyID = job.ID
			break
		}
	}
	return nil
}

func (d *ddl) limitDDLJobs() {
	defer tidbutil.Recover(metrics.LabelDDL, "limitDDLJobs", nil, true)
	tasks := make([]*limitJobTask, 0, batchAddingJobs)
	for {
		select {
		case task := <-d.limitJobCh:
			tasks = tasks[:0]
			jobLen := len(d.limitJobCh)
			tasks = append(tasks, task)
			for i := 0; i < jobLen; i++ {
				tasks = append(tasks, <-d.limitJobCh)
			}
			if variable.AllowConcurrencyDDL.Load() {
				d.addConcurrencyDDLJobs(tasks)
			} else {
				d.addBatchDDLJobs(tasks)
			}

		case <-d.ctx.Done():
			return
		}
	}
}

// addBatchDDLJobs gets global job IDs and puts the DDL jobs in the DDL queue.
func (d *ddl) addBatchDDLJobs(tasks []*limitJobTask) {
	startTime := time.Now()
	err := kv.RunInNewTxn(context.Background(), d.store, true, func(ctx context.Context, txn kv.Transaction) error {
		t := meta.NewMeta(txn)
		ids, err := t.GenGlobalIDs(len(tasks))
		if err != nil {
			return errors.Trace(err)
		}

		for i, task := range tasks {
			job := task.job
			job.Version = currentVersion
			job.StartTS = txn.StartTS()
			job.ID = ids[i]
			job.State = model.JobStateQueueing
			if err = buildJobDependence(t, job); err != nil {
				return errors.Trace(err)
			}
			jobListKey := meta.DefaultJobListKey
			if MayNeedReorg(job) {
				jobListKey = meta.AddIndexJobListKey
			}
			failpoint.Inject("MockModifyJobArg", func(val failpoint.Value) {
				if val.(bool) {
					if len(job.Args) > 0 {
						job.Args[0] = 1
					}
				}
			})
			if err = t.EnQueueDDLJob(job, jobListKey); err != nil {
				return errors.Trace(err)
			}
		}
		failpoint.Inject("mockAddBatchDDLJobsErr", func(val failpoint.Value) {
			if val.(bool) {
				failpoint.Return(errors.Errorf("mockAddBatchDDLJobsErr"))
			}
		})
		return nil
	})
	var jobs string
	for _, task := range tasks {
		task.err <- err
		jobs += task.job.String() + "; "
		metrics.DDLWorkerHistogram.WithLabelValues(metrics.WorkerAddDDLJob, task.job.Type.String(),
			metrics.RetLabel(err)).Observe(time.Since(startTime).Seconds())
	}
	if err != nil {
		logutil.BgLogger().Warn("[ddl] add DDL jobs failed", zap.String("jobs", jobs), zap.Error(err))
	} else {
		logutil.BgLogger().Info("[ddl] add DDL jobs", zap.Int("batch count", len(tasks)), zap.String("jobs", jobs))
	}
}

// addConcurrencyDDLJobs gets global job IDs and puts the DDL jobs in the DDL job table.
func (d *ddl) addConcurrencyDDLJobs(tasks []*limitJobTask) {
	startTime := time.Now()
	var ids []int64
	var err error
	startTs := uint64(0)
	err = kv.RunInNewTxn(context.Background(), d.store, true, func(ctx context.Context, txn kv.Transaction) error {
		txn.SetDiskFullOpt(kvrpcpb.DiskFullOpt_AllowedOnAlmostFull)
		t := meta.NewMeta(txn)
		ids, err = t.GenGlobalIDs(len(tasks))
		if err != nil {
			log.Error("[ddl] GenGlobalJobID", zap.Error(err))
			return errors.Trace(err)
		}
		startTs = txn.StartTS()
		return nil
	})
	if err == nil {
		jobTasks := make([]*model.Job, len(tasks))
		for i, task := range tasks {
			job := task.job
			job.Version = currentVersion
			job.StartTS = startTs
			job.ID = ids[i]
			job.State = model.JobStateQueueing
			jobTasks[i] = job
			failpoint.Inject("MockModifyJobArg", func(val failpoint.Value) {
				if val.(bool) {
					if len(job.Args) > 0 {
						job.Args[0] = 1
					}
				}
			})
		}
		err = d.addDDLJobs(jobTasks)
		if err != nil {
			log.Error("[ddl] addConcurrencyDDLJobs", zap.Error(err))
		}
		failpoint.Inject("mockAddBatchDDLJobsErr", func(val failpoint.Value) {
			if val.(bool) {
				err = errors.Errorf("mockAddBatchDDLJobsErr")
			}
		})
	}
	var jobs strings.Builder
	for _, task := range tasks {
		task.err <- err
		jobs.WriteString(task.job.String())
		jobs.WriteString("; ")
		metrics.DDLWorkerHistogram.WithLabelValues(metrics.WorkerAddDDLJob, task.job.Type.String(),
			metrics.RetLabel(err)).Observe(time.Since(startTime).Seconds())
	}
	if err != nil {
		logutil.BgLogger().Warn("[ddl] add DDL jobs failed", zap.String("jobs", jobs.String()), zap.Error(err))
	} else {
		logutil.BgLogger().Info("[ddl] add DDL jobs", zap.Int("batch count", len(tasks)), zap.String("jobs", jobs.String()))
	}
}

// getHistoryDDLJob gets a DDL job with job's ID from history queue.
func (d *ddl) getHistoryDDLJob(id int64) (*model.Job, error) {
	var job *model.Job

	err := kv.RunInNewTxn(context.Background(), d.store, false, func(ctx context.Context, txn kv.Transaction) error {
		t := meta.NewMeta(txn)
		var err1 error
		job, err1 = t.GetHistoryDDLJob(id)
		return errors.Trace(err1)
	})

	return job, errors.Trace(err)
}

func injectFailPointForGetJob(job *model.Job) {
	if job == nil {
		return
	}
	failpoint.Inject("mockModifyJobSchemaId", func(val failpoint.Value) {
		job.SchemaID = int64(val.(int))
	})
	failpoint.Inject("MockModifyJobTableId", func(val failpoint.Value) {
		job.TableID = int64(val.(int))
	})
}

// getFirstDDLJob gets the first DDL job form DDL queue.
func (w *worker) getFirstDDLJob(t *meta.Meta) (*model.Job, error) {
	job, err := t.GetDDLJobByIdx(0)
	injectFailPointForGetJob(job)
	return job, errors.Trace(err)
}

// handleUpdateJobError handles the too large DDL job.
func (w *worker) handleUpdateJobError(t *meta.Meta, job *model.Job, err error) error {
	if err == nil {
		return nil
	}
	if kv.ErrEntryTooLarge.Equal(err) {
		logutil.Logger(w.logCtx).Warn("[ddl] update DDL job failed", zap.String("job", job.String()), zap.Error(err))
		// Reduce this txn entry size.
		job.BinlogInfo.Clean()
		job.Error = toTError(err)
		job.ErrorCount++
		job.SchemaState = model.StateNone
		job.State = model.JobStateCancelled
		err = w.finishDDLJob(t, job)
	}
	return errors.Trace(err)
}

// UpdateDDLJob updates the DDL job information.
// Every time we enter another state except final state, we must call this function.
func (w *worker) UpdateDDLJob(t *meta.Meta, job *model.Job, meetErr bool) error {
	failpoint.Inject("mockErrEntrySizeTooLarge", func(val failpoint.Value) {
		if val.(bool) {
			failpoint.Return(kv.ErrEntryTooLarge)
		}
	})
	updateRawArgs := true
	// If there is an error when running job and the RawArgs hasn't been decoded by DecodeArgs,
	// so we shouldn't replace RawArgs with the marshaling Args.
	if meetErr && (job.RawArgs != nil && job.Args == nil) {
		logutil.Logger(w.logCtx).Info("[ddl] meet something wrong before update DDL job, shouldn't update raw args",
			zap.String("job", job.String()))
		updateRawArgs = false
	}
	var err error
	if variable.AllowConcurrencyDDL.Load() {
		err = w.updateConcurrencyDDLJob(job, updateRawArgs)
	} else {
		err = t.UpdateDDLJob(0, job, updateRawArgs)
	}
	return errors.Trace(err)
}

func (w *worker) deleteRange(ctx context.Context, job *model.Job) error {
	var err error
	if job.Version <= currentVersion {
		err = w.delRangeManager.addDelRangeJob(ctx, job)
	} else {
		err = dbterror.ErrInvalidDDLJobVersion.GenWithStackByArgs(job.Version, currentVersion)
	}
	return errors.Trace(err)
}

func jobNeedGC(job *model.Job) bool {
	if !job.IsCancelled() {
		switch job.Type {
		case model.ActionAddIndex, model.ActionAddPrimaryKey:
			if job.State != model.JobStateRollbackDone {
				break
			}
			// After rolling back an AddIndex operation, we need to use delete-range to delete the half-done index data.
			return true
		case model.ActionDropSchema, model.ActionDropTable, model.ActionTruncateTable, model.ActionDropIndex, model.ActionDropPrimaryKey,
			model.ActionDropTablePartition, model.ActionTruncateTablePartition, model.ActionDropColumn, model.ActionDropColumns, model.ActionModifyColumn, model.ActionDropIndexes:
			return true
		}
	}
	return false
}

// finishDDLJob deletes the finished DDL job in the ddl queue and puts it to history queue.
// If the DDL job need to handle in background, it will prepare a background job.
func (w *worker) finishDDLJob(t *meta.Meta, job *model.Job) (err error) {
	startTime := time.Now()
	defer func() {
		metrics.DDLWorkerHistogram.WithLabelValues(metrics.WorkerFinishDDLJob, job.Type.String(), metrics.RetLabel(err)).Observe(time.Since(startTime).Seconds())
	}()

	if jobNeedGC(job) {
		err = w.deleteRange(w.ddlJobCtx, job)
		if err != nil {
			return err
		}
	}

	switch job.Type {
	case model.ActionRecoverTable:
		err = finishRecoverTable(w, job)
	case model.ActionCreateTables:
		if job.IsCancelled() {
			// it may be too large that it can not be added to the history queue, too
			// delete its arguments
			job.Args = nil
		}
	}
	if err != nil {
		return errors.Trace(err)
	}
	if variable.AllowConcurrencyDDL.Load() {
		err = w.deleteDDLJob(job)
	} else {
		_, err = t.DeQueueDDLJob()
	}
	if err != nil {
		return errors.Trace(err)
	}

	job.BinlogInfo.FinishedTS = t.StartTS
	logutil.Logger(w.logCtx).Info("[ddl] finish DDL job", zap.String("job", job.String()))
	updateRawArgs := true
	if job.Type == model.ActionAddPrimaryKey && !job.IsCancelled() {
		// ActionAddPrimaryKey needs to check the warnings information in job.Args.
		// Notice: warnings is used to support non-strict mode.
		updateRawArgs = false
	}
	w.writeDDLSeqNum(job)
	w.JobContext.resetWhenJobFinish()
	err = t.AddHistoryDDLJob(job, updateRawArgs)
	return errors.Trace(err)
}

func (w *worker) writeDDLSeqNum(job *model.Job) {
	w.ddlSeqNumMu.Lock()
	w.ddlSeqNumMu.seqNum++
	w.lockSeqNum = true
	job.SeqNum = w.ddlSeqNumMu.seqNum
}

func finishRecoverTable(w *worker, job *model.Job) error {
	tbInfo := &model.TableInfo{}
	var autoIncID, autoRandID, dropJobID, recoverTableCheckFlag int64
	var snapshotTS uint64
	err := job.DecodeArgs(tbInfo, &autoIncID, &dropJobID, &snapshotTS, &recoverTableCheckFlag, &autoRandID)
	if err != nil {
		return errors.Trace(err)
	}
	if recoverTableCheckFlag == recoverTableCheckFlagEnableGC {
		err = enableGC(w)
		if err != nil {
			return errors.Trace(err)
		}
	}
	return nil
}

func isDependencyJobDone(t *meta.Meta, job *model.Job) (bool, error) {
	if job.DependencyID == noneDependencyJob {
		return true, nil
	}

	historyJob, err := t.GetHistoryDDLJob(job.DependencyID)
	if err != nil {
		return false, errors.Trace(err)
	}
	if historyJob == nil {
		return false, nil
	}
	logutil.BgLogger().Info("[ddl] current DDL job dependent job is finished", zap.String("currentJob", job.String()), zap.Int64("dependentJobID", job.DependencyID))
	job.DependencyID = noneDependencyJob
	return true, nil
}

func newMetaWithQueueTp(txn kv.Transaction, tp workerType) *meta.Meta {
	if tp == addIdxWorker {
		return meta.NewMeta(txn, meta.AddIndexJobListKey)
	}
	return meta.NewMeta(txn)
}

func (w *JobContext) setDDLLabelForTopSQL(job *model.Job) {
	if !topsqlstate.TopSQLEnabled() || job == nil {
		return
	}

	if job.Query != w.cacheSQL || w.cacheDigest == nil {
		w.cacheNormalizedSQL, w.cacheDigest = parser.NormalizeDigest(job.Query)
		w.cacheSQL = job.Query
		w.ddlJobCtx = topsql.AttachSQLInfo(context.Background(), w.cacheNormalizedSQL, w.cacheDigest, "", nil, false)
	} else {
		topsql.AttachSQLInfo(w.ddlJobCtx, w.cacheNormalizedSQL, w.cacheDigest, "", nil, false)
	}
}

func (w *worker) unlockSeqNum() {
	if w.lockSeqNum {
		// txn commit failed, we should reset seqNum.
		w.ddlSeqNumMu.seqNum--
		w.lockSeqNum = false
		w.ddlSeqNumMu.Unlock()
	}
}

func (w *worker) handleDDLJobWaitSchemaSynced(d *ddlCtx, job *model.Job) {
	if job == nil {
		return
	}
	waitTime := 2 * d.lease
	//waitDependencyJobCnt := 0
	//var schemaVer int64
	w.waitSchemaSynced(d, job, waitTime)
	/*
		if w.lockSeqNum {
			w.lockSeqNum = false
			d.ddlSeqNumMu.Unlock()
		}
		w.waitDependencyJobFinished(job, &waitDependencyJobCnt)

		// Here means the job enters another state (delete only, write only, public, etc...) or is cancelled.
		// If the job is done or still running or rolling back, we will wait 2 * lease time to guarantee other servers to update
		// the newest schema.
		ctx, cancel := context.WithTimeout(w.ctx, waitTime)
		w.waitSchemaChanged(ctx, d, waitTime, schemaVer, job)
		cancel()

		if RunInGoTest {
			// d.mu.hook is initialed from domain / test callback, which will force the owner host update schema diff synchronously.
			d.mu.RLock()
			d.mu.hook.OnSchemaStateChanged()
			d.mu.RUnlock()
		}

		d.mu.RLock()
		d.mu.hook.OnJobUpdated(job)
		d.mu.RUnlock()

		if job.IsSynced() || job.IsCancelled() || job.IsRollbackDone() {
			asyncNotify(d.ddlJobDoneCh)
		}
	*/
}

func (w *worker) HandleDDLJobWhenDoneOrRollbackDone(d *ddlCtx, job *model.Job, t *meta.Meta) error {
	if !job.IsRollbackDone() {
		job.State = model.JobStateSynced
	}
	err := w.finishDDLJob(t, job)
	if err != nil {
		w.sessForJob.RollbackTxn(w.ctx)
		w.unlockSeqNum()
		log.Error("finishDDLJob", zap.Error(err))
		return err
	}
	w.sessForJob.StmtCommit()
	err = w.sessForJob.CommitTxn(w.ctx)
	if err != nil {
		log.Error("sessForJob.CommitTxn", zap.Error(err))
		w.unlockSeqNum()
		return err
	}
	if err != nil {
		w.unlockSeqNum()
		return err
	}
	if RunInGoTest {
		// d.mu.hook is initialed from domain / test callback, which will force the owner host update schema diff synchronously.
		d.mu.RLock()
		d.mu.hook.OnSchemaStateChanged()
		d.mu.RUnlock()
	}

	d.mu.RLock()
	d.mu.hook.OnJobUpdated(job)
	d.mu.RUnlock()
	asyncNotify(d.ddlJobDoneCh)
	if w.lockSeqNum {
		w.lockSeqNum = false
		d.ddlSeqNumMu.Unlock()
	}
	return nil
}

func (w *worker) HandleDDLJob(d *ddlCtx, job *model.Job, ch chan struct{}, level kvrpcpb.DiskFullOpt) error {
	defer func() {
		r := recover()
		if r == nil {
			return
		}
		log.Error("panic HandleDDLJob", zap.Any("recover()", r), zap.Stack("stack"))
	}()
	var (
		schemaVer int64
		runJobErr error
		waitTime  = 2 * d.lease
	)

	w.sessForJob.SetDiskFullOpt(level)
	err := w.sessForJob.NewTxn(w.ctx)
	if err != nil {
		return err
	}
	w.sessForJob.PrepareTSFuture(w.ctx)
	txn, err := w.sessForJob.Txn(true)
	if err != nil {
		return err
	}
	txn.SetDiskFullOpt(level)
	w.setDDLLabelForTopSQL(job)
	if tagger := w.getResourceGroupTaggerForTopSQL(); tagger != nil {
		txn.SetOption(kv.ResourceGroupTagger, tagger)
	}
	w.sessForJob.GetSessionVars().SetInTxn(true)
	t := meta.NewMeta(txn)
	if job.IsDone() || job.IsRollbackDone() {
		return w.HandleDDLJobWhenDoneOrRollbackDone(d, job, t)
	}

	d.mu.RLock()
	d.mu.hook.OnJobRunBefore(job)
	d.mu.RUnlock()

	// If running job meets error, we will save this error in job Error
	// and retry later if the job is not cancelled.
	schemaVer, runJobErr = w.runDDLJob(d, t, job)
	if job.IsCancelled() {
		w.sessForJob.StmtRollback()
		err = w.finishDDLJob(t, job)
		if err != nil {
			w.sessForJob.RollbackTxn(context.TODO())
			w.unlockSeqNum()
			log.Error("finishDDLJob", zap.Error(err))
			return err
		}
		w.sessForJob.StmtCommit()
		err = w.sessForJob.CommitTxn(w.ctx)
		if err != nil {
			w.unlockSeqNum()
			log.Error("txn.Commit", zap.Error(err))
			return err
		}
		if w.lockSeqNum {
			w.lockSeqNum = false
			d.ddlSeqNumMu.Unlock()
		}
		return nil
	}

	if runJobErr != nil && !job.IsRollingback() && !job.IsRollbackDone() {
		// If the running job meets an error
		// and the job state is rolling back, it means that we have already handled this error.
		// Some DDL jobs (such as adding indexes) may need to update the table info and the schema version,
		// then shouldn't discard the KV modification.
		// And the job state is rollback done, it means the job was already finished, also shouldn't discard too.
		// Otherwise, we should discard the KV modification when running job.
		w.sessForJob.StmtRollback()
		// If error happens after updateSchemaVersion(), then the schemaVer is updated.
		// Result in the retry duration is up to 2 * lease.
		schemaVer = 0
	}

	err = w.UpdateDDLJob(t, job, runJobErr != nil)
	if err = w.handleUpdateJobError(t, job, err); err != nil {
		w.sessForJob.RollbackTxn(context.TODO())
		w.unlockSeqNum()
		return err
	}
	writeBinlog(d.binlogCli, txn, job)
	w.sessForJob.StmtCommit()
	err = w.sessForJob.CommitTxn(w.ctx)
	if err != nil {
		log.Error("sessForJob.CommitTxn", zap.Error(err))
		w.unlockSeqNum()
		return err
	}
	if err != nil {
		w.unlockSeqNum()
		return err
	}

	if runJobErr != nil {
		// wait a while to retry again. If we don't wait here, DDL will retry this job immediately,
		// which may act like a deadlock.
		logutil.Logger(w.logCtx).Info("[ddl] run DDL job failed, sleeps a while then retries it.",
			zap.Duration("waitTime", GetWaitTimeWhenErrorOccurred()), zap.Error(runJobErr))
		time.Sleep(GetWaitTimeWhenErrorOccurred())
	}

	// Here means the job enters another state (delete only, write only, public, etc...) or is cancelled.
	// If the job is done or still running or rolling back, we will wait 2 * lease time to guarantee other servers to update
	// the newest schema.
	ctx, cancel := context.WithTimeout(w.ctx, waitTime)
	w.waitSchemaChanged(ctx, d, waitTime, schemaVer, job)
	cancel()

	if RunInGoTest {
		// d.mu.hook is initialed from domain / test callback, which will force the owner host update schema diff synchronously.
		d.mu.RLock()
		d.mu.hook.OnSchemaStateChanged()
		d.mu.RUnlock()
	}

	d.mu.RLock()
	d.mu.hook.OnJobUpdated(job)
	d.mu.RUnlock()

	if w.lockSeqNum {
		w.lockSeqNum = false
		d.ddlSeqNumMu.Unlock()
	}
	return nil
}

func (w *JobContext) getResourceGroupTaggerForTopSQL() tikvrpc.ResourceGroupTagger {

	if !topsqlstate.TopSQLEnabled() || w.cacheDigest == nil {
		return nil
	}

	digest := w.cacheDigest
	tagger := func(req *tikvrpc.Request) {
		req.ResourceGroupTag = resourcegrouptag.EncodeResourceGroupTag(digest, nil,
			resourcegrouptag.GetResourceGroupLabelByKey(resourcegrouptag.GetFirstKeyFromRequest(req)))
	}
	return tagger
}

func (w *JobContext) resetWhenJobFinish() {
	w.ddlJobCtx = context.Background()
	w.cacheSQL = ""
	w.cacheDigest = nil
	w.cacheNormalizedSQL = ""
}

// handleDDLJobQueue handles DDL jobs in DDL Job queue.
func (w *worker) handleDDLJobQueue(d *ddlCtx) error {
	once := true
	waitDependencyJobCnt := 0
	for {
		if isChanClosed(w.ctx.Done()) {
			return nil
		}

		var (
			job       *model.Job
			schemaVer int64
			runJobErr error
		)
		waitTime := 2 * d.lease
		err := kv.RunInNewTxn(context.Background(), d.store, false, func(ctx context.Context, txn kv.Transaction) error {
			// We are not owner, return and retry checking later.
			if !d.isOwner() {
				return nil
			}

			var err error
			t := newMetaWithQueueTp(txn, w.tp)
			// We become the owner. Get the first job and run it.
			job, err = w.getFirstDDLJob(t)
			if job == nil || err != nil {
				return errors.Trace(err)
			}

			// only general ddls allowed to be executed when TiKV is disk full.
			if w.tp == addIdxWorker && job.IsRunning() {
				txn.SetDiskFullOpt(kvrpcpb.DiskFullOpt_NotAllowedOnFull)
			}

			w.setDDLLabelForTopSQL(job)
			if tagger := w.getResourceGroupTaggerForTopSQL(); tagger != nil {
				txn.SetOption(kv.ResourceGroupTagger, tagger)
			}
			if isDone, err1 := isDependencyJobDone(t, job); err1 != nil || !isDone {
				return errors.Trace(err1)
			}

			if once {
				w.waitSchemaSynced(d, job, waitTime)
				once = false
				return nil
			}

			if job.IsDone() || job.IsRollbackDone() {
				if !job.IsRollbackDone() {
					job.State = model.JobStateSynced
				}
				err = w.finishDDLJob(t, job)
				return errors.Trace(err)
			}

			d.mu.RLock()
			d.mu.hook.OnJobRunBefore(job)
			d.mu.RUnlock()

			// If running job meets error, we will save this error in job Error
			// and retry later if the job is not cancelled.
			schemaVer, runJobErr = w.runDDLJob(d, t, job)
			if job.IsCancelled() {
				txn.Reset()
				err = w.finishDDLJob(t, job)
				return errors.Trace(err)
			}
			if runJobErr != nil && !job.IsRollingback() && !job.IsRollbackDone() {
				// If the running job meets an error
				// and the job state is rolling back, it means that we have already handled this error.
				// Some DDL jobs (such as adding indexes) may need to update the table info and the schema version,
				// then shouldn't discard the KV modification.
				// And the job state is rollback done, it means the job was already finished, also shouldn't discard too.
				// Otherwise, we should discard the KV modification when running job.
				txn.Reset()
				// If error happens after updateSchemaVersion(), then the schemaVer is updated.
				// Result in the retry duration is up to 2 * lease.
				schemaVer = 0
			}
			err = w.UpdateDDLJob(t, job, runJobErr != nil)
			if err = w.handleUpdateJobError(t, job, err); err != nil {
				return errors.Trace(err)
			}
			writeBinlog(d.binlogCli, txn, job)
			return nil
		})

		if runJobErr != nil {
			// wait a while to retry again. If we don't wait here, DDL will retry this job immediately,
			// which may act like a deadlock.
			logutil.Logger(w.logCtx).Info("[ddl] run DDL job failed, sleeps a while then retries it.",
				zap.Duration("waitTime", GetWaitTimeWhenErrorOccurred()), zap.Error(runJobErr))
			time.Sleep(GetWaitTimeWhenErrorOccurred())
		}

		if err != nil {
			if w.lockSeqNum {
				// txn commit failed, we should reset seqNum.
				w.ddlSeqNumMu.seqNum--
				w.lockSeqNum = false
				w.ddlSeqNumMu.Unlock()
			}
			return errors.Trace(err)
		} else if job == nil {
			// No job now, return and retry getting later.
			return nil
		}
		if w.lockSeqNum {
			w.lockSeqNum = false
			d.ddlSeqNumMu.Unlock()
		}
		w.waitDependencyJobFinished(job, &waitDependencyJobCnt)

		// Here means the job enters another state (delete only, write only, public, etc...) or is cancelled.
		// If the job is done or still running or rolling back, we will wait 2 * lease time to guarantee other servers to update
		// the newest schema.
		ctx, cancel := context.WithTimeout(w.ctx, waitTime)
		w.waitSchemaChanged(ctx, d, waitTime, schemaVer, job)
		cancel()

		if RunInGoTest {
			// d.mu.hook is initialed from domain / test callback, which will force the owner host update schema diff synchronously.
			d.mu.RLock()
			d.mu.hook.OnSchemaStateChanged()
			d.mu.RUnlock()
		}

		d.mu.RLock()
		d.mu.hook.OnJobUpdated(job)
		d.mu.RUnlock()

		if job.IsSynced() || job.IsCancelled() || job.IsRollbackDone() {
			asyncNotify(d.ddlJobDoneCh)
		}
	}
}

func skipWriteBinlog(job *model.Job) bool {
	switch job.Type {
	// ActionUpdateTiFlashReplicaStatus is a TiDB internal DDL,
	// it's used to update table's TiFlash replica available status.
	case model.ActionUpdateTiFlashReplicaStatus:
		return true
	// Don't sync 'alter table cache|nocache' to other tools.
	// It's internal to the current cluster.
	case model.ActionAlterCacheTable, model.ActionAlterNoCacheTable:
		return true
	}

	return false
}

func writeBinlog(binlogCli *pumpcli.PumpsClient, txn kv.Transaction, job *model.Job) {
	if job.IsDone() || job.IsRollbackDone() ||
		// When this column is in the "delete only" and "delete reorg" states, the binlog of "drop column" has not been written yet,
		// but the column has been removed from the binlog of the write operation.
		// So we add this binlog to enable downstream components to handle DML correctly in this schema state.
		((job.Type == model.ActionDropColumn || job.Type == model.ActionDropColumns) && job.SchemaState == model.StateDeleteOnly) {
		if skipWriteBinlog(job) {
			return
		}
		binloginfo.SetDDLBinlog(binlogCli, txn, job.ID, int32(job.SchemaState), job.Query)
	}
}

// waitDependencyJobFinished waits for the dependency-job to be finished.
// If the dependency job isn't finished yet, we'd better wait a moment.
func (w *worker) waitDependencyJobFinished(job *model.Job, cnt *int) {
	if job.DependencyID != noneDependencyJob {
		intervalCnt := int(3 * time.Second / waitDependencyJobInterval)
		if *cnt%intervalCnt == 0 {
			logutil.Logger(w.logCtx).Info("[ddl] DDL job need to wait dependent job, sleeps a while, then retries it.",
				zap.Int64("jobID", job.ID),
				zap.Int64("dependentJobID", job.DependencyID),
				zap.Duration("waitTime", waitDependencyJobInterval))
		}
		time.Sleep(waitDependencyJobInterval)
		*cnt++
	} else {
		*cnt = 0
	}
}

func chooseLeaseTime(t, max time.Duration) time.Duration {
	if t == 0 || t > max {
		return max
	}
	return t
}

// countForPanic records the error count for DDL job.
func (w *worker) countForPanic(job *model.Job) {
	// If run DDL job panic, just cancel the DDL jobs.
	if job.State == model.JobStateRollingback {
		job.State = model.JobStateCancelled
	} else {
		job.State = model.JobStateCancelling
	}
	job.ErrorCount++

	// Load global DDL variables.
	if err1 := loadDDLVars(w); err1 != nil {
		logutil.Logger(w.logCtx).Error("[ddl] load DDL global variable failed", zap.Error(err1))
	}
	errorCount := variable.GetDDLErrorCountLimit()

	if job.ErrorCount > errorCount {
		msg := fmt.Sprintf("panic in handling DDL logic and error count beyond the limitation %d, cancelled", errorCount)
		logutil.Logger(w.logCtx).Warn(msg)
		job.Error = toTError(errors.New(msg))
		job.State = model.JobStateCancelled
	}
}

// countForError records the error count for DDL job.
func (w *worker) countForError(err error, job *model.Job) error {
	job.Error = toTError(err)
	job.ErrorCount++

	// If job is cancelled, we shouldn't return an error and shouldn't load DDL variables.
	if job.State == model.JobStateCancelled {
		logutil.Logger(w.logCtx).Info("[ddl] DDL job is cancelled normally", zap.Error(err))
		return nil
	}
	logutil.Logger(w.logCtx).Error("[ddl] run DDL job error", zap.Error(err))

	// Load global DDL variables.
	if err1 := loadDDLVars(w); err1 != nil {
		logutil.Logger(w.logCtx).Error("[ddl] load DDL global variable failed", zap.Error(err1))
	}
	// Check error limit to avoid falling into an infinite loop.
	if job.ErrorCount > variable.GetDDLErrorCountLimit() && job.State == model.JobStateRunning && admin.IsJobRollbackable(job) {
		logutil.Logger(w.logCtx).Warn("[ddl] DDL job error count exceed the limit, cancelling it now", zap.Int64("jobID", job.ID), zap.Int64("errorCountLimit", variable.GetDDLErrorCountLimit()))
		job.State = model.JobStateCancelling
	}
	return err
}

// runDDLJob runs a DDL job. It returns the current schema version in this transaction and the error.
func (w *worker) runDDLJob(d *ddlCtx, t *meta.Meta, job *model.Job) (ver int64, err error) {
	defer tidbutil.Recover(metrics.LabelDDLWorker, fmt.Sprintf("%s runDDLJob", w),
		func() {
			w.countForPanic(job)
		}, false)

	// Mock for run ddl job panic.
	failpoint.Inject("mockPanicInRunDDLJob", func(val failpoint.Value) {})

	logutil.Logger(w.logCtx).Info("[ddl] run DDL job", zap.String("job", job.String()))
	timeStart := time.Now()
	if job.RealStartTS == 0 {
		job.RealStartTS = t.StartTS
	}
	defer func() {
		metrics.DDLWorkerHistogram.WithLabelValues(metrics.WorkerRunDDLJob, job.Type.String(), metrics.RetLabel(err)).Observe(time.Since(timeStart).Seconds())
	}()
	if job.IsFinished() {
		logutil.Logger(w.logCtx).Debug("[ddl] finish DDL job", zap.String("job", job.String()))
		return
	}
	// The cause of this job state is that the job is cancelled by client.
	if job.IsCancelling() {
		logutil.Logger(w.logCtx).Debug("[ddl] cancel DDL job", zap.String("job", job.String()))
		return convertJob2RollbackJob(w, d, t, job)
	}

	if !job.IsRollingback() && !job.IsCancelling() {
		job.State = model.JobStateRunning
	}

	// For every type, `schema/table` modification and `job` modification are conducted
	// in the one kv transaction. The `schema/table` modification can be always discarded
	// by kv reset when meets a unhandled error, but the `job` modification can't.
	// So make sure job state and args change is after all other checks or make sure these
	// change has no effect when retrying it.
	switch job.Type {
	case model.ActionCreateSchema:
		ver, err = onCreateSchema(d, t, job)
	case model.ActionModifySchemaCharsetAndCollate:
		ver, err = onModifySchemaCharsetAndCollate(d, t, job)
	case model.ActionDropSchema:
		ver, err = onDropSchema(d, t, job)
	case model.ActionModifySchemaDefaultPlacement:
		ver, err = onModifySchemaDefaultPlacement(d, t, job)
	case model.ActionCreateTable:
		ver, err = onCreateTable(d, t, job)
	case model.ActionCreateTables:
		ver, err = onCreateTables(d, t, job)
	case model.ActionRepairTable:
		ver, err = onRepairTable(d, t, job)
	case model.ActionCreateView:
		ver, err = onCreateView(d, t, job)
	case model.ActionDropTable, model.ActionDropView, model.ActionDropSequence:
		ver, err = onDropTableOrView(d, t, job)
	case model.ActionDropTablePartition:
		ver, err = w.onDropTablePartition(d, t, job)
	case model.ActionTruncateTablePartition:
		ver, err = onTruncateTablePartition(d, t, job)
	case model.ActionExchangeTablePartition:
		ver, err = w.onExchangeTablePartition(d, t, job)
	case model.ActionAddColumn:
		ver, err = onAddColumn(d, t, job)
	case model.ActionAddColumns:
		ver, err = onAddColumns(d, t, job)
	case model.ActionDropColumn:
		ver, err = onDropColumn(d, t, job)
	case model.ActionDropColumns:
		ver, err = onDropColumns(d, t, job)
	case model.ActionModifyColumn:
		ver, err = w.onModifyColumn(d, t, job)
	case model.ActionSetDefaultValue:
		ver, err = onSetDefaultValue(d, t, job)
	case model.ActionAddIndex:
		ver, err = w.onCreateIndex(d, t, job, false)
	case model.ActionAddPrimaryKey:
		ver, err = w.onCreateIndex(d, t, job, true)
	case model.ActionDropIndex, model.ActionDropPrimaryKey:
		ver, err = onDropIndex(d, t, job)
	case model.ActionDropIndexes:
		ver, err = onDropIndexes(d, t, job)
	case model.ActionRenameIndex:
		ver, err = onRenameIndex(d, t, job)
	case model.ActionAddForeignKey:
		ver, err = onCreateForeignKey(d, t, job)
	case model.ActionDropForeignKey:
		ver, err = onDropForeignKey(d, t, job)
	case model.ActionTruncateTable:
		ver, err = onTruncateTable(d, t, job)
	case model.ActionRebaseAutoID:
		ver, err = onRebaseRowIDType(d, t, job)
	case model.ActionRebaseAutoRandomBase:
		ver, err = onRebaseAutoRandomType(d, t, job)
	case model.ActionRenameTable:
		ver, err = onRenameTable(d, t, job)
	case model.ActionShardRowID:
		ver, err = w.onShardRowID(d, t, job)
	case model.ActionModifyTableComment:
		ver, err = onModifyTableComment(d, t, job)
	case model.ActionModifyTableAutoIdCache:
		ver, err = onModifyTableAutoIDCache(d, t, job)
	case model.ActionAddTablePartition:
		ver, err = w.onAddTablePartition(d, t, job)
	case model.ActionModifyTableCharsetAndCollate:
		ver, err = onModifyTableCharsetAndCollate(d, t, job)
	case model.ActionRecoverTable:
		ver, err = w.onRecoverTable(d, t, job)
	case model.ActionLockTable:
		ver, err = onLockTables(d, t, job)
	case model.ActionUnlockTable:
		ver, err = onUnlockTables(d, t, job)
	case model.ActionSetTiFlashReplica:
		ver, err = w.onSetTableFlashReplica(d, t, job)
	case model.ActionUpdateTiFlashReplicaStatus:
		ver, err = onUpdateFlashReplicaStatus(d, t, job)
	case model.ActionCreateSequence:
		ver, err = onCreateSequence(d, t, job)
	case model.ActionAlterIndexVisibility:
		ver, err = onAlterIndexVisibility(d, t, job)
	case model.ActionAlterSequence:
		ver, err = onAlterSequence(d, t, job)
	case model.ActionRenameTables:
		ver, err = onRenameTables(d, t, job)
	case model.ActionAlterTableAttributes:
		ver, err = onAlterTableAttributes(d, t, job)
	case model.ActionAlterTablePartitionAttributes:
		ver, err = onAlterTablePartitionAttributes(d, t, job)
	case model.ActionCreatePlacementPolicy:
		ver, err = onCreatePlacementPolicy(d, t, job)
	case model.ActionDropPlacementPolicy:
		ver, err = onDropPlacementPolicy(d, t, job)
	case model.ActionAlterPlacementPolicy:
		ver, err = onAlterPlacementPolicy(d, t, job)
	case model.ActionAlterTablePartitionPlacement:
		ver, err = onAlterTablePartitionPlacement(d, t, job)
	case model.ActionAlterTablePlacement:
		ver, err = onAlterTablePlacement(d, t, job)
	case model.ActionAlterCacheTable:
		ver, err = onAlterCacheTable(d, t, job)
	case model.ActionAlterNoCacheTable:
		ver, err = onAlterNoCacheTable(d, t, job)
	default:
		// Invalid job, cancel it.
		job.State = model.JobStateCancelled
		err = dbterror.ErrInvalidDDLJob.GenWithStack("invalid ddl job type: %v", job.Type)
	}

	// Save errors in job if any, so that others can know errors happened.
	if err != nil {
		err = w.countForError(err, job)
	}
	return
}

func loadDDLVars(w *worker) error {
	// Get sessionctx from context resource pool.
	var ctx sessionctx.Context
	ctx, err := w.sessPool.get()
	if err != nil {
		return errors.Trace(err)
	}
	defer w.sessPool.put(ctx)
	return util.LoadDDLVars(ctx)
}

func toTError(err error) *terror.Error {
	originErr := errors.Cause(err)
	tErr, ok := originErr.(*terror.Error)
	if ok {
		return tErr
	}

	// TODO: Add the error code.
	return dbterror.ClassDDL.Synthesize(terror.CodeUnknown, err.Error())
}

// waitSchemaChanged waits for the completion of updating all servers' schema. In order to make sure that happens,
// we wait 2 * lease time.
func (w *worker) waitSchemaChanged(ctx context.Context, d *ddlCtx, waitTime time.Duration, latestSchemaVersion int64, job *model.Job) {
	if !job.IsRunning() && !job.IsRollingback() && !job.IsDone() && !job.IsRollbackDone() {
		return
	}
	if waitTime == 0 {
		return
	}

	timeStart := time.Now()
	var err error
	defer func() {
		metrics.DDLWorkerHistogram.WithLabelValues(metrics.WorkerWaitSchemaChanged, job.Type.String(), metrics.RetLabel(err)).Observe(time.Since(timeStart).Seconds())
	}()

	if latestSchemaVersion == 0 {
		logutil.Logger(w.logCtx).Info("[ddl] schema version doesn't change")
		return
	}

	err = d.schemaSyncer.OwnerUpdateGlobalVersion(ctx, latestSchemaVersion)
	if err != nil {
		logutil.Logger(w.logCtx).Info("[ddl] update latest schema version failed", zap.Int64("ver", latestSchemaVersion), zap.Error(err))
		if terror.ErrorEqual(err, context.DeadlineExceeded) {
			// If err is context.DeadlineExceeded, it means waitTime(2 * lease) is elapsed. So all the schemas are synced by ticker.
			// There is no need to use etcd to sync. The function returns directly.
			return
		}
	}

	// OwnerCheckAllVersions returns only when context is timeout(2 * lease) or all TiDB schemas are synced.
	err = d.schemaSyncer.OwnerCheckAllVersions(ctx, latestSchemaVersion)
	if err != nil {
		logutil.Logger(w.logCtx).Info("[ddl] wait latest schema version to deadline", zap.Int64("ver", latestSchemaVersion), zap.Error(err))
		if terror.ErrorEqual(err, context.DeadlineExceeded) {
			return
		}
		d.schemaSyncer.NotifyCleanExpiredPaths()
		// Wait until timeout.
		<-ctx.Done()
		return
	}
	logutil.Logger(w.logCtx).Info("[ddl] wait latest schema version changed",
		zap.Int64("ver", latestSchemaVersion),
		zap.Duration("take time", time.Since(timeStart)),
		zap.String("job", job.String()))
}

// waitSchemaSynced handles the following situation:
// If the job enters a new state, and the worker crashs when it's in the process of waiting for 2 * lease time,
// Then the worker restarts quickly, we may run the job immediately again,
// but in this case we don't wait enough 2 * lease time to let other servers update the schema.
// So here we get the latest schema version to make sure all servers' schema version update to the latest schema version
// in a cluster, or to wait for 2 * lease time.
func (w *worker) waitSchemaSynced(d *ddlCtx, job *model.Job, waitTime time.Duration) {
	if !job.IsRunning() && !job.IsRollingback() && !job.IsDone() && !job.IsRollbackDone() {
		return
	}
	ctx, cancelFunc := context.WithTimeout(w.ctx, waitTime)
	defer cancelFunc()

	latestSchemaVersion, err := d.schemaSyncer.MustGetGlobalVersion(ctx)
	if err != nil {
		logutil.Logger(w.logCtx).Warn("[ddl] get global version failed", zap.Error(err))
		return
	}
	w.waitSchemaChanged(ctx, d, waitTime, latestSchemaVersion, job)
}

func buildPlacementAffects(oldIDs []int64, newIDs []int64) []*model.AffectedOption {
	if len(oldIDs) == 0 {
		return nil
	}

	affects := make([]*model.AffectedOption, len(oldIDs))
	for i := 0; i < len(oldIDs); i++ {
		affects[i] = &model.AffectedOption{
			OldTableID: oldIDs[i],
			TableID:    newIDs[i],
		}
	}
	return affects
}

// updateSchemaVersion increments the schema version by 1 and sets SchemaDiff.
<<<<<<< HEAD
func updateSchemaVersion(d *ddlCtx, t *meta.Meta, job *model.Job) (int64, error) {
	d.schemaVersionMu.Lock()
	defer d.schemaVersionMu.Unlock()
=======
func updateSchemaVersion(_ *ddlCtx, t *meta.Meta, job *model.Job) (int64, error) {
>>>>>>> 161e835d
	schemaVersion, err := t.GenSchemaVersion()
	if err != nil {
		return 0, errors.Trace(err)
	}
	diff := &model.SchemaDiff{
		Version:  schemaVersion,
		Type:     job.Type,
		SchemaID: job.SchemaID,
	}
	switch job.Type {
	case model.ActionCreateTables:
		var tableInfos []*model.TableInfo
		err = job.DecodeArgs(&tableInfos)
		if err != nil {
			return 0, errors.Trace(err)
		}
		diff.AffectedOpts = make([]*model.AffectedOption, len(tableInfos))
		for i := range tableInfos {
			diff.AffectedOpts[i] = &model.AffectedOption{
				SchemaID:    job.SchemaID,
				OldSchemaID: job.SchemaID,
				TableID:     tableInfos[i].ID,
				OldTableID:  tableInfos[i].ID,
			}
		}
	case model.ActionTruncateTable:
		// Truncate table has two table ID, should be handled differently.
		err = job.DecodeArgs(&diff.TableID)
		if err != nil {
			return 0, errors.Trace(err)
		}
		diff.OldTableID = job.TableID

		// affects are used to update placement rule cache
		if len(job.CtxVars) > 0 {
			oldIDs := job.CtxVars[0].([]int64)
			newIDs := job.CtxVars[1].([]int64)
			diff.AffectedOpts = buildPlacementAffects(oldIDs, newIDs)
		}
	case model.ActionCreateView:
		tbInfo := &model.TableInfo{}
		var orReplace bool
		var oldTbInfoID int64
		if err := job.DecodeArgs(tbInfo, &orReplace, &oldTbInfoID); err != nil {
			return 0, errors.Trace(err)
		}
		// When the statement is "create or replace view " and we need to drop the old view,
		// it has two table IDs and should be handled differently.
		if oldTbInfoID > 0 && orReplace {
			diff.OldTableID = oldTbInfoID
		}
		diff.TableID = tbInfo.ID
	case model.ActionRenameTable:
		err = job.DecodeArgs(&diff.OldSchemaID)
		if err != nil {
			return 0, errors.Trace(err)
		}
		diff.TableID = job.TableID
	case model.ActionRenameTables:
<<<<<<< HEAD
		var oldSchemaIDs []int64
		var newSchemaIDs []int64
		var tableNames []*model.CIStr
		var tableIDs []int64
		var oldSchemaNames []*model.CIStr
=======
		var (
			oldSchemaIDs, newSchemaIDs, tableIDs []int64
			tableNames, oldSchemaNames           []*model.CIStr
		)
>>>>>>> 161e835d
		err = job.DecodeArgs(&oldSchemaIDs, &newSchemaIDs, &tableNames, &tableIDs, &oldSchemaNames)
		if err != nil {
			return 0, errors.Trace(err)
		}
		affects := make([]*model.AffectedOption, len(newSchemaIDs))
		for i, newSchemaID := range newSchemaIDs {
			affects[i] = &model.AffectedOption{
				SchemaID:    newSchemaID,
				TableID:     tableIDs[i],
				OldTableID:  tableIDs[i],
				OldSchemaID: oldSchemaIDs[i],
			}
		}
		diff.TableID = tableIDs[0]
		diff.SchemaID = newSchemaIDs[0]
		diff.OldSchemaID = oldSchemaIDs[0]
		diff.AffectedOpts = affects
	case model.ActionExchangeTablePartition:
		var (
			ptSchemaID int64
			ptTableID  int64
		)
		err = job.DecodeArgs(&diff.TableID, &ptSchemaID, &ptTableID)
		if err != nil {
			return 0, errors.Trace(err)
		}
		diff.OldTableID = job.TableID
		affects := make([]*model.AffectedOption, 1)
		affects[0] = &model.AffectedOption{
			SchemaID:   ptSchemaID,
			TableID:    ptTableID,
			OldTableID: ptTableID,
		}
		diff.AffectedOpts = affects
	case model.ActionTruncateTablePartition:
		diff.TableID = job.TableID
		if len(job.CtxVars) > 0 {
			oldIDs := job.CtxVars[0].([]int64)
			newIDs := job.CtxVars[1].([]int64)
			diff.AffectedOpts = buildPlacementAffects(oldIDs, newIDs)
		}
	case model.ActionDropTablePartition, model.ActionRecoverTable, model.ActionDropTable:
		// affects are used to update placement rule cache
		diff.TableID = job.TableID
		if len(job.CtxVars) > 0 {
			if oldIDs, ok := job.CtxVars[0].([]int64); ok {
				diff.AffectedOpts = buildPlacementAffects(oldIDs, oldIDs)
			}
		}
	default:
		diff.TableID = job.TableID
	}
	err = t.SetSchemaDiff(diff)
	return schemaVersion, errors.Trace(err)
}

func isChanClosed(quitCh <-chan struct{}) bool {
	select {
	case <-quitCh:
		return true
	default:
		return false
	}
}<|MERGE_RESOLUTION|>--- conflicted
+++ resolved
@@ -1374,13 +1374,9 @@
 }
 
 // updateSchemaVersion increments the schema version by 1 and sets SchemaDiff.
-<<<<<<< HEAD
 func updateSchemaVersion(d *ddlCtx, t *meta.Meta, job *model.Job) (int64, error) {
 	d.schemaVersionMu.Lock()
 	defer d.schemaVersionMu.Unlock()
-=======
-func updateSchemaVersion(_ *ddlCtx, t *meta.Meta, job *model.Job) (int64, error) {
->>>>>>> 161e835d
 	schemaVersion, err := t.GenSchemaVersion()
 	if err != nil {
 		return 0, errors.Trace(err)
@@ -1440,18 +1436,10 @@
 		}
 		diff.TableID = job.TableID
 	case model.ActionRenameTables:
-<<<<<<< HEAD
-		var oldSchemaIDs []int64
-		var newSchemaIDs []int64
-		var tableNames []*model.CIStr
-		var tableIDs []int64
-		var oldSchemaNames []*model.CIStr
-=======
 		var (
 			oldSchemaIDs, newSchemaIDs, tableIDs []int64
 			tableNames, oldSchemaNames           []*model.CIStr
 		)
->>>>>>> 161e835d
 		err = job.DecodeArgs(&oldSchemaIDs, &newSchemaIDs, &tableNames, &tableIDs, &oldSchemaNames)
 		if err != nil {
 			return 0, errors.Trace(err)
