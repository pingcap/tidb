// Copyright 2015 PingCAP, Inc.
//
// Licensed under the Apache License, Version 2.0 (the "License");
// you may not use this file except in compliance with the License.
// You may obtain a copy of the License at
//
//     http://www.apache.org/licenses/LICENSE-2.0
//
// Unless required by applicable law or agreed to in writing, software
// distributed under the License is distributed on an "AS IS" BASIS,
// WITHOUT WARRANTIES OR CONDITIONS OF ANY KIND, either express or implied.
// See the License for the specific language governing permissions and
// limitations under the License.

package ddl

import (
	"context"
	"fmt"
	"math/rand"
	"strconv"
	"sync"
	"sync/atomic"
	"time"

	"github.com/pingcap/errors"
	"github.com/pingcap/failpoint"
	"github.com/pingcap/kvproto/pkg/kvrpcpb"
	"github.com/pingcap/tidb/ddl/util"
	"github.com/pingcap/tidb/kv"
	"github.com/pingcap/tidb/meta"
	"github.com/pingcap/tidb/metrics"
	"github.com/pingcap/tidb/parser"
	"github.com/pingcap/tidb/parser/model"
	"github.com/pingcap/tidb/parser/terror"
	"github.com/pingcap/tidb/sessionctx"
	"github.com/pingcap/tidb/sessionctx/binloginfo"
	"github.com/pingcap/tidb/sessionctx/variable"
	pumpcli "github.com/pingcap/tidb/tidb-binlog/pump_client"
	tidbutil "github.com/pingcap/tidb/util"
	"github.com/pingcap/tidb/util/dbterror"
	"github.com/pingcap/tidb/util/logutil"
	"github.com/pingcap/tidb/util/mathutil"
	"github.com/pingcap/tidb/util/resourcegrouptag"
	"github.com/pingcap/tidb/util/topsql"
	topsqlstate "github.com/pingcap/tidb/util/topsql/state"
	"github.com/tikv/client-go/v2/tikvrpc"
	clientv3 "go.etcd.io/etcd/client/v3"
	atomicutil "go.uber.org/atomic"
	"go.uber.org/zap"
)

var (
	// ddlWorkerID is used for generating the next DDL worker ID.
	ddlWorkerID = atomicutil.NewInt32(0)
	// WaitTimeWhenErrorOccurred is waiting interval when processing DDL jobs encounter errors.
	WaitTimeWhenErrorOccurred = int64(1 * time.Second)

	mockDDLErrOnce = int64(0)
)

// GetWaitTimeWhenErrorOccurred return waiting interval when processing DDL jobs encounter errors.
func GetWaitTimeWhenErrorOccurred() time.Duration {
	return time.Duration(atomic.LoadInt64(&WaitTimeWhenErrorOccurred))
}

// SetWaitTimeWhenErrorOccurred update waiting interval when processing DDL jobs encounter errors.
func SetWaitTimeWhenErrorOccurred(dur time.Duration) {
	atomic.StoreInt64(&WaitTimeWhenErrorOccurred, int64(dur))
}

type workerType byte

const (
	// generalWorker is the worker who handles all DDL statements except “add index”.
	generalWorker workerType = 0
	// addIdxWorker is the worker who handles the operation of adding indexes.
	addIdxWorker workerType = 1
	// waitDependencyJobInterval is the interval when the dependency job doesn't be done.
	waitDependencyJobInterval = 200 * time.Millisecond
	// noneDependencyJob means a job has no dependency-job.
	noneDependencyJob = 0
)

// worker is used for handling DDL jobs.
// Now we have two kinds of workers.
type worker struct {
	id              int32
	tp              workerType
	addingDDLJobKey string
	ddlJobCh        chan struct{}
	ctx             context.Context
	wg              sync.WaitGroup

	sessPool        *sessionPool // sessPool is used to new sessions to execute SQL in ddl package.
	sess            *session     // sess is used and only used in running DDL job.
	delRangeManager delRangeManager
	logCtx          context.Context
	lockSeqNum      bool

	*ddlCtx
}

// JobContext is the ddl job execution context.
type JobContext struct {
	// below fields are cache for top sql
	ddlJobCtx          context.Context
	cacheSQL           string
	cacheNormalizedSQL string
	cacheDigest        *parser.Digest
	tp                 string
}

// NewJobContext returns a new ddl job context.
func NewJobContext() *JobContext {
	return &JobContext{
		ddlJobCtx:          context.Background(),
		cacheSQL:           "",
		cacheNormalizedSQL: "",
		cacheDigest:        nil,
		tp:                 "",
	}
}

func newWorker(ctx context.Context, tp workerType, sessPool *sessionPool, delRangeMgr delRangeManager, dCtx *ddlCtx) *worker {
	worker := &worker{
		id:              ddlWorkerID.Add(1),
		tp:              tp,
		ddlJobCh:        make(chan struct{}, 1),
		ctx:             ctx,
		ddlCtx:          dCtx,
		sessPool:        sessPool,
		delRangeManager: delRangeMgr,
	}
	worker.addingDDLJobKey = addingDDLJobPrefix + worker.typeStr()
	worker.logCtx = logutil.WithKeyValue(context.Background(), "worker", worker.String())
	return worker
}

func (w *worker) typeStr() string {
	var str string
	switch w.tp {
	case generalWorker:
		str = "general"
	case addIdxWorker:
		str = "add index"
	default:
		str = "unknown"
	}
	return str
}

func (w *worker) String() string {
	return fmt.Sprintf("worker %d, tp %s", w.id, w.typeStr())
}

func (w *worker) Close() {
	startTime := time.Now()
	if w.sess != nil {
		w.sessPool.put(w.sess.session())
	}
	w.wg.Wait()
	logutil.Logger(w.logCtx).Info("[ddl] DDL worker closed", zap.Duration("take time", time.Since(startTime)))
}

func (d *ddl) asyncNotifyByEtcd(addingDDLJobKey string, job *model.Job) {
	if d.etcdCli == nil {
		return
	}

	jobID := strconv.FormatInt(job.ID, 10)
	timeStart := time.Now()
	err := util.PutKVToEtcd(d.ctx, d.etcdCli, 1, addingDDLJobKey, jobID)
	if err != nil {
		logutil.BgLogger().Info("[ddl] notify handling DDL job failed", zap.String("jobID", jobID), zap.Error(err))
	}
	metrics.DDLWorkerHistogram.WithLabelValues(metrics.WorkerNotifyDDLJob, job.Type.String(), metrics.RetLabel(err)).Observe(time.Since(timeStart).Seconds())
}

func asyncNotify(ch chan struct{}) {
	select {
	case ch <- struct{}{}:
	default:
	}
}

func (d *ddl) limitDDLJobs() {
	defer tidbutil.Recover(metrics.LabelDDL, "limitDDLJobs", nil, true)

	tasks := make([]*limitJobTask, 0, batchAddingJobs)
	for {
		select {
		case task := <-d.limitJobCh:
			tasks = tasks[:0]
			jobLen := len(d.limitJobCh)
			tasks = append(tasks, task)
			for i := 0; i < jobLen; i++ {
				tasks = append(tasks, <-d.limitJobCh)
			}
			d.addBatchDDLJobs(tasks)
		case <-d.ctx.Done():
			return
		}
	}
}

// addBatchDDLJobs gets global job IDs and puts the DDL jobs in the DDL queue.
func (d *ddl) addBatchDDLJobs(tasks []*limitJobTask) {
	startTime := time.Now()
	var err error
	// DDLForce2Queue is a flag to tell DDL worker to always push the job to the DDL queue.
	toTable := !variable.DDLForce2Queue.Load()
	if toTable {
		err = d.addBatchDDLJobs2Table(tasks)
	} else {
		err = d.addBatchDDLJobs2Queue(tasks)
	}
	var jobs string
	for _, task := range tasks {
		task.err <- err
		jobs += task.job.String() + "; "
		metrics.DDLWorkerHistogram.WithLabelValues(metrics.WorkerAddDDLJob, task.job.Type.String(),
			metrics.RetLabel(err)).Observe(time.Since(startTime).Seconds())
	}
	if err != nil {
		logutil.BgLogger().Warn("[ddl] add DDL jobs failed", zap.String("jobs", jobs), zap.Error(err))
	} else {
		logutil.BgLogger().Info("[ddl] add DDL jobs", zap.Int("batch count", len(tasks)), zap.String("jobs", jobs), zap.Bool("table", toTable))
	}
}

// buildJobDependence sets the curjob's dependency-ID.
// The dependency-job's ID must less than the current job's ID, and we need the largest one in the list.
func buildJobDependence(t *meta.Meta, curJob *model.Job) error {
	// Jobs in the same queue are ordered. If we want to find a job's dependency-job, we need to look for
	// it from the other queue. So if the job is "ActionAddIndex" job, we need find its dependency-job from DefaultJobList.
	jobListKey := meta.DefaultJobListKey
	if !curJob.MayNeedReorg() {
		jobListKey = meta.AddIndexJobListKey
	}
	jobs, err := t.GetAllDDLJobsInQueue(jobListKey)
	if err != nil {
		return errors.Trace(err)
	}

	for _, job := range jobs {
		if curJob.ID < job.ID {
			continue
		}
		isDependent, err := curJob.IsDependentOn(job)
		if err != nil {
			return errors.Trace(err)
		}
		if isDependent {
			logutil.BgLogger().Info("[ddl] current DDL job depends on other job", zap.String("currentJob", curJob.String()), zap.String("dependentJob", job.String()))
			curJob.DependencyID = job.ID
			break
		}
	}
	return nil
}

func (d *ddl) addBatchDDLJobs2Queue(tasks []*limitJobTask) error {
	ctx := kv.WithInternalSourceType(context.Background(), kv.InternalTxnDDL)
	return kv.RunInNewTxn(ctx, d.store, true, func(ctx context.Context, txn kv.Transaction) error {
		t := meta.NewMeta(txn)
		ids, err := t.GenGlobalIDs(len(tasks))
		if err != nil {
			return errors.Trace(err)
		}

		jobs, err := t.GetAllDDLJobsInQueue(meta.DefaultJobListKey)
		if err != nil {
			return errors.Trace(err)
		}
		for _, job := range jobs {
			if job.Type == model.ActionFlashbackCluster {
				return errors.Errorf("Can't add ddl job, have flashback cluster job")
			}
		}

		for i, task := range tasks {
			job := task.job
			job.Version = currentVersion
			job.StartTS = txn.StartTS()
			job.ID = ids[i]
			setJobStateToQueueing(job)
			if err = buildJobDependence(t, job); err != nil {
				return errors.Trace(err)
			}
			jobListKey := meta.DefaultJobListKey
			if job.MayNeedReorg() {
				jobListKey = meta.AddIndexJobListKey
			}
			injectModifyJobArgFailPoint(job)
			if err = t.EnQueueDDLJob(job, jobListKey); err != nil {
				return errors.Trace(err)
			}
		}
		failpoint.Inject("mockAddBatchDDLJobsErr", func(val failpoint.Value) {
			if val.(bool) {
				failpoint.Return(errors.Errorf("mockAddBatchDDLJobsErr"))
			}
		})
		return nil
	})
}

func injectModifyJobArgFailPoint(job *model.Job) {
	failpoint.Inject("MockModifyJobArg", func(val failpoint.Value) {
		if val.(bool) {
			// Corrupt the DDL job argument.
			if job.Type == model.ActionMultiSchemaChange {
				if len(job.MultiSchemaInfo.SubJobs) > 0 && len(job.MultiSchemaInfo.SubJobs[0].Args) > 0 {
					job.MultiSchemaInfo.SubJobs[0].Args[0] = 1
				}
			} else if len(job.Args) > 0 {
				job.Args[0] = 1
			}
		}
	})
}

func setJobStateToQueueing(job *model.Job) {
	if job.Type == model.ActionMultiSchemaChange && job.MultiSchemaInfo != nil {
		for _, sub := range job.MultiSchemaInfo.SubJobs {
			sub.State = model.JobStateQueueing
		}
	}
	job.State = model.JobStateQueueing
}

// addBatchDDLJobs2Table gets global job IDs and puts the DDL jobs in the DDL job table.
func (d *ddl) addBatchDDLJobs2Table(tasks []*limitJobTask) error {
	var ids []int64
	var err error

	sess, err := d.sessPool.get()
	if err != nil {
		return errors.Trace(err)
	}
	defer d.sessPool.put(sess)
	job, err := getJobsBySQL(newSession(sess), JobTable, fmt.Sprintf("type = %d", model.ActionFlashbackCluster))
	if err != nil {
		return errors.Trace(err)
	}
	if len(job) != 0 {
		return errors.Errorf("Can't add ddl job, have flashback cluster job")
	}

	startTS := uint64(0)
	ctx := kv.WithInternalSourceType(context.Background(), kv.InternalTxnDDL)
	err = kv.RunInNewTxn(ctx, d.store, true, func(ctx context.Context, txn kv.Transaction) error {
		t := meta.NewMeta(txn)
		ids, err = t.GenGlobalIDs(len(tasks))
		if err != nil {
			return errors.Trace(err)
		}
		startTS = txn.StartTS()
		return nil
	})
	if err == nil {
		jobTasks := make([]*model.Job, len(tasks))
		for i, task := range tasks {
			job := task.job
			job.Version = currentVersion
			job.StartTS = startTS
			job.ID = ids[i]
			setJobStateToQueueing(job)
			jobTasks[i] = job
			injectModifyJobArgFailPoint(job)
		}

		sess.SetDiskFullOpt(kvrpcpb.DiskFullOpt_AllowedOnAlmostFull)
		err = insertDDLJobs2Table(newSession(sess), true, jobTasks...)
	}
	return errors.Trace(err)
}

func injectFailPointForGetJob(job *model.Job) {
	if job == nil {
		return
	}
	failpoint.Inject("mockModifyJobSchemaId", func(val failpoint.Value) {
		job.SchemaID = int64(val.(int))
	})
	failpoint.Inject("MockModifyJobTableId", func(val failpoint.Value) {
		job.TableID = int64(val.(int))
	})
}

// handleUpdateJobError handles the too large DDL job.
func (w *worker) handleUpdateJobError(t *meta.Meta, job *model.Job, err error) error {
	if err == nil {
		return nil
	}
	if kv.ErrEntryTooLarge.Equal(err) {
		logutil.Logger(w.logCtx).Warn("[ddl] update DDL job failed", zap.String("job", job.String()), zap.Error(err))
		// Reduce this txn entry size.
		job.BinlogInfo.Clean()
		job.Error = toTError(err)
		job.ErrorCount++
		job.SchemaState = model.StateNone
		job.State = model.JobStateCancelled
		err = w.finishDDLJob(t, job)
	}
	return errors.Trace(err)
}

// updateDDLJob updates the DDL job information.
// Every time we enter another state except final state, we must call this function.
func (w *worker) updateDDLJob(job *model.Job, meetErr bool) error {
	failpoint.Inject("mockErrEntrySizeTooLarge", func(val failpoint.Value) {
		if val.(bool) {
			failpoint.Return(kv.ErrEntryTooLarge)
		}
	})
	updateRawArgs := needUpdateRawArgs(job, meetErr)
	if !updateRawArgs {
		logutil.Logger(w.logCtx).Info("[ddl] meet something wrong before update DDL job, shouldn't update raw args",
			zap.String("job", job.String()))
	}
	return errors.Trace(updateDDLJob2Table(w.sess, job, updateRawArgs))
}

// registerMDLInfo registers metadata lock info.
func (w *worker) registerMDLInfo(job *model.Job, ver int64) error {
	if !variable.EnableMDL.Load() {
		return nil
	}
	if ver == 0 {
		return nil
	}
	rows, err := w.sess.execute(context.Background(), fmt.Sprintf("select table_ids from mysql.tidb_ddl_job where job_id = %d", job.ID), "register-mdl-info")
	if err != nil {
		return err
	}
	if len(rows) == 0 {
		return errors.Errorf("can't find ddl job %d", job.ID)
	}
	ids := rows[0].GetString(0)
	sql := fmt.Sprintf("replace into mysql.tidb_mdl_info (job_id, version, table_ids) values (%d, %d, '%s')", job.ID, ver, ids)
	_, err = w.sess.execute(context.Background(), sql, "register-mdl-info")
	return err
}

// cleanMDLInfo cleans metadata lock info.
func cleanMDLInfo(pool *sessionPool, jobID int64, ec *clientv3.Client) {
	if !variable.EnableMDL.Load() {
		return
	}
	sql := fmt.Sprintf("delete from mysql.tidb_mdl_info where job_id = %d", jobID)
	sctx, _ := pool.get()
	defer pool.put(sctx)
	sess := newSession(sctx)
	sess.SetDiskFullOpt(kvrpcpb.DiskFullOpt_AllowedOnAlmostFull)
	_, err := sess.execute(context.Background(), sql, "delete-mdl-info")
	if err != nil {
		logutil.BgLogger().Warn("unexpected error when clean mdl info", zap.Error(err))
	}
	if ec != nil {
		path := fmt.Sprintf("%s/%d/", util.DDLAllSchemaVersionsByJob, jobID)
		_, err = ec.Delete(context.Background(), path, clientv3.WithPrefix())
		if err != nil {
			logutil.BgLogger().Warn("[ddl] delete versions failed", zap.Any("job id", jobID), zap.Error(err))
		}
	}
}

// checkMDLInfo checks if metadata lock info exists. It means the schema is locked by some TiDBs if exists.
func checkMDLInfo(jobID int64, pool *sessionPool) (bool, int64, error) {
	sql := fmt.Sprintf("select version from mysql.tidb_mdl_info where job_id = %d", jobID)
	sctx, _ := pool.get()
	defer pool.put(sctx)
	sess := newSession(sctx)
	rows, err := sess.execute(context.Background(), sql, "check-mdl-info")
	if err != nil {
		return false, 0, err
	}
	if len(rows) == 0 {
		return false, 0, nil
	}
	ver := rows[0].GetInt64(0)
	return true, ver, nil
}

func needUpdateRawArgs(job *model.Job, meetErr bool) bool {
	// If there is an error when running job and the RawArgs hasn't been decoded by DecodeArgs,
	// we shouldn't replace RawArgs with the marshaling Args.
	if meetErr && job.RawArgs != nil && job.Args == nil {
		// However, for multi-schema change, the args of the parent job is always nil.
		// Since Job.Encode() can handle the sub-jobs properly, we can safely update the raw args.
		return job.MultiSchemaInfo != nil
	}
	return true
}

func (w *worker) deleteRange(ctx context.Context, job *model.Job) error {
	var err error
	if job.Version <= currentVersion {
		err = w.delRangeManager.addDelRangeJob(ctx, job)
	} else {
		err = dbterror.ErrInvalidDDLJobVersion.GenWithStackByArgs(job.Version, currentVersion)
	}
	return errors.Trace(err)
}

func jobNeedGC(job *model.Job) bool {
	if !job.IsCancelled() {
		if job.Warning != nil && dbterror.ErrCantDropFieldOrKey.Equal(job.Warning) {
			// For the field/key not exists warnings, there is no need to
			// delete the ranges.
			return false
		}
		switch job.Type {
		case model.ActionDropSchema, model.ActionDropTable, model.ActionTruncateTable, model.ActionDropIndex, model.ActionDropPrimaryKey,
			model.ActionDropTablePartition, model.ActionTruncateTablePartition, model.ActionDropColumn, model.ActionModifyColumn,
			model.ActionAddIndex, model.ActionAddPrimaryKey,
			model.ActionReorganizePartition:
			return true
		case model.ActionMultiSchemaChange:
			for _, sub := range job.MultiSchemaInfo.SubJobs {
				proxyJob := sub.ToProxyJob(job)
				needGC := jobNeedGC(&proxyJob)
				if needGC {
					return true
				}
			}
			return false
		}
	}
	return false
}

// finishDDLJob deletes the finished DDL job in the ddl queue and puts it to history queue.
// If the DDL job need to handle in background, it will prepare a background job.
func (w *worker) finishDDLJob(t *meta.Meta, job *model.Job) (err error) {
	startTime := time.Now()
	defer func() {
		metrics.DDLWorkerHistogram.WithLabelValues(metrics.WorkerFinishDDLJob, job.Type.String(), metrics.RetLabel(err)).Observe(time.Since(startTime).Seconds())
	}()

	if jobNeedGC(job) {
		err = w.deleteRange(w.ctx, job)
		if err != nil {
			return errors.Trace(err)
		}
	}

	switch job.Type {
	case model.ActionRecoverTable:
		err = finishRecoverTable(w, job)
	case model.ActionFlashbackCluster:
		err = finishFlashbackCluster(w, job)
	case model.ActionRecoverSchema:
		err = finishRecoverSchema(w, job)
	case model.ActionCreateTables:
		if job.IsCancelled() {
			// it may be too large that it can not be added to the history queue, too
			// delete its arguments
			job.Args = nil
		}
	}
	if err != nil {
		return errors.Trace(err)
	}
	err = w.deleteDDLJob(job)
	if err != nil {
		return errors.Trace(err)
	}

	job.BinlogInfo.FinishedTS = t.StartTS
	logutil.Logger(w.logCtx).Info("[ddl] finish DDL job", zap.String("job", job.String()))
	updateRawArgs := true
	if job.Type == model.ActionAddPrimaryKey && !job.IsCancelled() {
		// ActionAddPrimaryKey needs to check the warnings information in job.Args.
		// Notice: warnings is used to support non-strict mode.
		updateRawArgs = false
	}
	w.writeDDLSeqNum(job)
	w.removeJobCtx(job)
	err = AddHistoryDDLJob(w.sess, t, job, updateRawArgs)
	return errors.Trace(err)
}

func (w *worker) writeDDLSeqNum(job *model.Job) {
	w.ddlSeqNumMu.Lock()
	w.ddlSeqNumMu.seqNum++
	w.lockSeqNum = true
	job.SeqNum = w.ddlSeqNumMu.seqNum
}

func finishRecoverTable(w *worker, job *model.Job) error {
	var (
		recoverInfo           *RecoverInfo
		recoverTableCheckFlag int64
	)
	err := job.DecodeArgs(&recoverInfo, &recoverTableCheckFlag)
	if err != nil {
		return errors.Trace(err)
	}
	if recoverTableCheckFlag == recoverCheckFlagEnableGC {
		err = enableGC(w)
		if err != nil {
			return errors.Trace(err)
		}
	}
	return nil
}

func finishRecoverSchema(w *worker, job *model.Job) error {
	var (
		recoverSchemaInfo      *RecoverSchemaInfo
		recoverSchemaCheckFlag int64
	)
	err := job.DecodeArgs(&recoverSchemaInfo, &recoverSchemaCheckFlag)
	if err != nil {
		return errors.Trace(err)
	}
	if recoverSchemaCheckFlag == recoverCheckFlagEnableGC {
		err = enableGC(w)
		if err != nil {
			return errors.Trace(err)
		}
	}
	return nil
}

func isDependencyJobDone(t *meta.Meta, job *model.Job) (bool, error) {
	if job.DependencyID == noneDependencyJob {
		return true, nil
	}

	historyJob, err := t.GetHistoryDDLJob(job.DependencyID)
	if err != nil {
		return false, errors.Trace(err)
	}
	if historyJob == nil {
		return false, nil
	}
	logutil.BgLogger().Info("[ddl] current DDL job dependent job is finished", zap.String("currentJob", job.String()), zap.Int64("dependentJobID", job.DependencyID))
	job.DependencyID = noneDependencyJob
	return true, nil
}

func (w *JobContext) setDDLLabelForTopSQL(jobQuery string) {
	if !topsqlstate.TopSQLEnabled() || jobQuery == "" {
		return
	}

	if jobQuery != w.cacheSQL || w.cacheDigest == nil {
		w.cacheNormalizedSQL, w.cacheDigest = parser.NormalizeDigest(jobQuery)
		w.cacheSQL = jobQuery
		w.ddlJobCtx = topsql.AttachAndRegisterSQLInfo(context.Background(), w.cacheNormalizedSQL, w.cacheDigest, false)
	} else {
		topsql.AttachAndRegisterSQLInfo(w.ddlJobCtx, w.cacheNormalizedSQL, w.cacheDigest, false)
	}
}

func (w *worker) unlockSeqNum(err error) {
	if w.lockSeqNum {
		if err != nil {
			// if meet error, we should reset seqNum.
			w.ddlSeqNumMu.seqNum--
		}
		w.lockSeqNum = false
		w.ddlSeqNumMu.Unlock()
	}
}

// DDLBackfillers contains the DDL need backfill step.
var DDLBackfillers = map[model.ActionType]string{
	model.ActionAddIndex:            "add_index",
	model.ActionModifyColumn:        "modify_column",
	model.ActionDropIndex:           "drop_index",
	model.ActionReorganizePartition: "reorganize_partition",
}

func getDDLRequestSource(job *model.Job) string {
	if tp, ok := DDLBackfillers[job.Type]; ok {
		return kv.InternalTxnBackfillDDLPrefix + tp
	}
	return kv.InternalTxnDDL
}

func (w *JobContext) setDDLLabelForDiagnosis(job *model.Job) {
	if w.tp != "" {
		return
	}
	w.tp = getDDLRequestSource(job)
	w.ddlJobCtx = kv.WithInternalSourceType(w.ddlJobCtx, w.ddlJobSourceType())
}

func (w *worker) HandleJobDone(d *ddlCtx, job *model.Job, t *meta.Meta) error {
	err := w.finishDDLJob(t, job)
	if err != nil {
		w.sess.rollback()
		return err
	}

	err = w.sess.commit()
	if err != nil {
		return err
	}
<<<<<<< HEAD
	CleanupDDLReorgHandles(job, w.sessPool)
=======
	CleanupDDLReorgHandles(job, w.sess)
>>>>>>> 4b6f0caa
	asyncNotify(d.ddlJobDoneCh)
	return nil
}

func (w *worker) HandleDDLJobTable(d *ddlCtx, job *model.Job) (int64, error) {
	var (
		err       error
		schemaVer int64
		runJobErr error
	)
	defer func() {
		w.unlockSeqNum(err)
	}()

	err = w.sess.begin()
	if err != nil {
		return 0, err
	}
	if d.waiting.Load() {
		w.sess.rollback()
		return 0, nil
	}
	failpoint.Inject("mockRunJobTime", func(val failpoint.Value) {
		if val.(bool) {
			time.Sleep(time.Duration(rand.Intn(500)) * time.Millisecond) // #nosec G404
		}
	})
	txn, err := w.sess.txn()
	if err != nil {
		w.sess.rollback()
		return 0, err
	}
	// Only general DDLs are allowed to be executed when TiKV is disk full.
	if w.tp == addIdxWorker && job.IsRunning() {
		txn.SetDiskFullOpt(kvrpcpb.DiskFullOpt_NotAllowedOnFull)
	}
	w.setDDLLabelForTopSQL(job.ID, job.Query)
	w.setDDLSourceForDiagnosis(job)
	jobContext := w.jobContext(job.ID)
	if tagger := w.getResourceGroupTaggerForTopSQL(job.ID); tagger != nil {
		txn.SetOption(kv.ResourceGroupTagger, tagger)
	}
	t := meta.NewMeta(txn)
	if job.IsDone() || job.IsRollbackDone() {
		if job.IsDone() {
			job.State = model.JobStateSynced
		}
		err = w.HandleJobDone(d, job, t)
		return 0, err
	}

	d.mu.RLock()
	d.mu.hook.OnJobRunBefore(job)
	d.mu.RUnlock()

	// set request source type to DDL type
	txn.SetOption(kv.RequestSourceType, jobContext.ddlJobSourceType())

	// If running job meets error, we will save this error in job Error
	// and retry later if the job is not cancelled.
	schemaVer, runJobErr = w.runDDLJob(d, t, job)

	if job.IsCancelled() {
		defer d.unlockSchemaVersion(job.ID)
		w.sess.reset()
		err = w.HandleJobDone(d, job, t)
		return 0, err
	}

	if runJobErr != nil && !job.IsRollingback() && !job.IsRollbackDone() {
		// If the running job meets an error
		// and the job state is rolling back, it means that we have already handled this error.
		// Some DDL jobs (such as adding indexes) may need to update the table info and the schema version,
		// then shouldn't discard the KV modification.
		// And the job state is rollback done, it means the job was already finished, also shouldn't discard too.
		// Otherwise, we should discard the KV modification when running job.
		w.sess.reset()
		// If error happens after updateSchemaVersion(), then the schemaVer is updated.
		// Result in the retry duration is up to 2 * lease.
		schemaVer = 0
	}

	err = w.registerMDLInfo(job, schemaVer)
	if err != nil {
		w.sess.rollback()
		d.unlockSchemaVersion(job.ID)
		return 0, err
	}
	err = w.updateDDLJob(job, runJobErr != nil)
	if err = w.handleUpdateJobError(t, job, err); err != nil {
		w.sess.rollback()
		d.unlockSchemaVersion(job.ID)
		return 0, err
	}
	writeBinlog(d.binlogCli, txn, job)
	// reset the SQL digest to make topsql work right.
	w.sess.GetSessionVars().StmtCtx.ResetSQLDigest(job.Query)
	err = w.sess.commit()
	CleanupDDLReorgHandles(job, w.sessPool)
	d.unlockSchemaVersion(job.ID)
	if err != nil {
		return 0, err
	}
	w.registerSync(job)

	if runJobErr != nil {
		// wait a while to retry again. If we don't wait here, DDL will retry this job immediately,
		// which may act like a deadlock.
		logutil.Logger(w.logCtx).Info("[ddl] run DDL job failed, sleeps a while then retries it.",
			zap.Duration("waitTime", GetWaitTimeWhenErrorOccurred()), zap.Error(runJobErr))
		time.Sleep(GetWaitTimeWhenErrorOccurred())
	}

	return schemaVer, nil
}

func (w *JobContext) getResourceGroupTaggerForTopSQL() tikvrpc.ResourceGroupTagger {
	if !topsqlstate.TopSQLEnabled() || w.cacheDigest == nil {
		return nil
	}

	digest := w.cacheDigest
	tagger := func(req *tikvrpc.Request) {
		req.ResourceGroupTag = resourcegrouptag.EncodeResourceGroupTag(digest, nil,
			resourcegrouptag.GetResourceGroupLabelByKey(resourcegrouptag.GetFirstKeyFromRequest(req)))
	}
	return tagger
}

func (w *JobContext) ddlJobSourceType() string {
	return w.tp
}

func skipWriteBinlog(job *model.Job) bool {
	switch job.Type {
	// ActionUpdateTiFlashReplicaStatus is a TiDB internal DDL,
	// it's used to update table's TiFlash replica available status.
	case model.ActionUpdateTiFlashReplicaStatus:
		return true
	// Don't sync 'alter table cache|nocache' to other tools.
	// It's internal to the current cluster.
	case model.ActionAlterCacheTable, model.ActionAlterNoCacheTable:
		return true
	}

	return false
}

func writeBinlog(binlogCli *pumpcli.PumpsClient, txn kv.Transaction, job *model.Job) {
	if job.IsDone() || job.IsRollbackDone() ||
		// When this column is in the "delete only" and "delete reorg" states, the binlog of "drop column" has not been written yet,
		// but the column has been removed from the binlog of the write operation.
		// So we add this binlog to enable downstream components to handle DML correctly in this schema state.
		(job.Type == model.ActionDropColumn && job.SchemaState == model.StateDeleteOnly) {
		if skipWriteBinlog(job) {
			return
		}
		binloginfo.SetDDLBinlog(binlogCli, txn, job.ID, int32(job.SchemaState), job.Query)
	}
}

// waitDependencyJobFinished waits for the dependency-job to be finished.
// If the dependency job isn't finished yet, we'd better wait a moment.
func (w *worker) waitDependencyJobFinished(job *model.Job, cnt *int) {
	if job.DependencyID != noneDependencyJob {
		intervalCnt := int(3 * time.Second / waitDependencyJobInterval)
		if *cnt%intervalCnt == 0 {
			logutil.Logger(w.logCtx).Info("[ddl] DDL job need to wait dependent job, sleeps a while, then retries it.",
				zap.Int64("jobID", job.ID),
				zap.Int64("dependentJobID", job.DependencyID),
				zap.Duration("waitTime", waitDependencyJobInterval))
		}
		time.Sleep(waitDependencyJobInterval)
		*cnt++
	} else {
		*cnt = 0
	}
}

func chooseLeaseTime(t, max time.Duration) time.Duration {
	if t == 0 || t > max {
		return max
	}
	return t
}

// countForPanic records the error count for DDL job.
func (w *worker) countForPanic(job *model.Job) {
	// If run DDL job panic, just cancel the DDL jobs.
	if job.State == model.JobStateRollingback {
		job.State = model.JobStateCancelled
	} else {
		job.State = model.JobStateCancelling
	}
	job.ErrorCount++

	// Load global DDL variables.
	if err1 := loadDDLVars(w); err1 != nil {
		logutil.Logger(w.logCtx).Error("[ddl] load DDL global variable failed", zap.Error(err1))
	}
	errorCount := variable.GetDDLErrorCountLimit()

	if job.ErrorCount > errorCount {
		msg := fmt.Sprintf("panic in handling DDL logic and error count beyond the limitation %d, cancelled", errorCount)
		logutil.Logger(w.logCtx).Warn(msg)
		job.Error = toTError(errors.New(msg))
		job.State = model.JobStateCancelled
	}
}

// countForError records the error count for DDL job.
func (w *worker) countForError(err error, job *model.Job) error {
	job.Error = toTError(err)
	job.ErrorCount++

	// If job is cancelled, we shouldn't return an error and shouldn't load DDL variables.
	if job.State == model.JobStateCancelled {
		logutil.Logger(w.logCtx).Info("[ddl] DDL job is cancelled normally", zap.Error(err))
		return nil
	}
	logutil.Logger(w.logCtx).Error("[ddl] run DDL job error", zap.Error(err))

	// Load global DDL variables.
	if err1 := loadDDLVars(w); err1 != nil {
		logutil.Logger(w.logCtx).Error("[ddl] load DDL global variable failed", zap.Error(err1))
	}
	// Check error limit to avoid falling into an infinite loop.
	if job.ErrorCount > variable.GetDDLErrorCountLimit() && job.State == model.JobStateRunning && job.IsRollbackable() {
		logutil.Logger(w.logCtx).Warn("[ddl] DDL job error count exceed the limit, cancelling it now", zap.Int64("jobID", job.ID), zap.Int64("errorCountLimit", variable.GetDDLErrorCountLimit()))
		job.State = model.JobStateCancelling
	}
	return err
}

// runDDLJob runs a DDL job. It returns the current schema version in this transaction and the error.
func (w *worker) runDDLJob(d *ddlCtx, t *meta.Meta, job *model.Job) (ver int64, err error) {
	defer tidbutil.Recover(metrics.LabelDDLWorker, fmt.Sprintf("%s runDDLJob", w),
		func() {
			w.countForPanic(job)
		}, false)

	// Mock for run ddl job panic.
	failpoint.Inject("mockPanicInRunDDLJob", func(val failpoint.Value) {})

	if job.Type != model.ActionMultiSchemaChange {
		logutil.Logger(w.logCtx).Info("[ddl] run DDL job", zap.String("job", job.String()))
	}
	timeStart := time.Now()
	if job.RealStartTS == 0 {
		job.RealStartTS = t.StartTS
	}
	defer func() {
		metrics.DDLWorkerHistogram.WithLabelValues(metrics.WorkerRunDDLJob, job.Type.String(), metrics.RetLabel(err)).Observe(time.Since(timeStart).Seconds())
	}()
	if job.IsFinished() {
		logutil.Logger(w.logCtx).Debug("[ddl] finish DDL job", zap.String("job", job.String()))
		return
	}
	// The cause of this job state is that the job is cancelled by client.
	if job.IsCancelling() {
		logutil.Logger(w.logCtx).Debug("[ddl] cancel DDL job", zap.String("job", job.String()))
		return convertJob2RollbackJob(w, d, t, job)
	}

	if !job.IsRollingback() && !job.IsCancelling() {
		job.State = model.JobStateRunning
	}

	// For every type, `schema/table` modification and `job` modification are conducted
	// in the one kv transaction. The `schema/table` modification can be always discarded
	// by kv reset when meets a unhandled error, but the `job` modification can't.
	// So make sure job state and args change is after all other checks or make sure these
	// change has no effect when retrying it.
	// TODO: Should this ^^ comment be updated with how to handle the tidb_ddl_reorg table?
	switch job.Type {
	case model.ActionCreateSchema:
		ver, err = onCreateSchema(d, t, job)
	case model.ActionModifySchemaCharsetAndCollate:
		ver, err = onModifySchemaCharsetAndCollate(d, t, job)
	case model.ActionDropSchema:
		ver, err = onDropSchema(d, t, job)
	case model.ActionRecoverSchema:
		ver, err = w.onRecoverSchema(d, t, job)
	case model.ActionModifySchemaDefaultPlacement:
		ver, err = onModifySchemaDefaultPlacement(d, t, job)
	case model.ActionCreateTable:
		ver, err = onCreateTable(d, t, job)
	case model.ActionCreateTables:
		ver, err = onCreateTables(d, t, job)
	case model.ActionRepairTable:
		ver, err = onRepairTable(d, t, job)
	case model.ActionCreateView:
		ver, err = onCreateView(d, t, job)
	case model.ActionDropTable, model.ActionDropView, model.ActionDropSequence:
		ver, err = onDropTableOrView(d, t, job)
	case model.ActionDropTablePartition:
		ver, err = w.onDropTablePartition(d, t, job)
	case model.ActionTruncateTablePartition:
		ver, err = onTruncateTablePartition(d, t, job)
	case model.ActionExchangeTablePartition:
		ver, err = w.onExchangeTablePartition(d, t, job)
	case model.ActionAddColumn:
		ver, err = onAddColumn(d, t, job)
	case model.ActionDropColumn:
		ver, err = onDropColumn(d, t, job)
	case model.ActionModifyColumn:
		ver, err = w.onModifyColumn(d, t, job)
	case model.ActionSetDefaultValue:
		ver, err = onSetDefaultValue(d, t, job)
	case model.ActionAddIndex:
		ver, err = w.onCreateIndex(d, t, job, false)
	case model.ActionAddPrimaryKey:
		ver, err = w.onCreateIndex(d, t, job, true)
	case model.ActionDropIndex, model.ActionDropPrimaryKey:
		ver, err = onDropIndex(d, t, job)
	case model.ActionRenameIndex:
		ver, err = onRenameIndex(d, t, job)
	case model.ActionAddForeignKey:
		ver, err = w.onCreateForeignKey(d, t, job)
	case model.ActionDropForeignKey:
		ver, err = onDropForeignKey(d, t, job)
	case model.ActionTruncateTable:
		ver, err = onTruncateTable(d, t, job)
	case model.ActionRebaseAutoID:
		ver, err = onRebaseAutoIncrementIDType(d, t, job)
	case model.ActionRebaseAutoRandomBase:
		ver, err = onRebaseAutoRandomType(d, t, job)
	case model.ActionRenameTable:
		ver, err = onRenameTable(d, t, job)
	case model.ActionShardRowID:
		ver, err = w.onShardRowID(d, t, job)
	case model.ActionModifyTableComment:
		ver, err = onModifyTableComment(d, t, job)
	case model.ActionModifyTableAutoIdCache:
		ver, err = onModifyTableAutoIDCache(d, t, job)
	case model.ActionAddTablePartition:
		ver, err = w.onAddTablePartition(d, t, job)
	case model.ActionModifyTableCharsetAndCollate:
		ver, err = onModifyTableCharsetAndCollate(d, t, job)
	case model.ActionRecoverTable:
		ver, err = w.onRecoverTable(d, t, job)
	case model.ActionLockTable:
		ver, err = onLockTables(d, t, job)
	case model.ActionUnlockTable:
		ver, err = onUnlockTables(d, t, job)
	case model.ActionSetTiFlashReplica:
		ver, err = w.onSetTableFlashReplica(d, t, job)
	case model.ActionUpdateTiFlashReplicaStatus:
		ver, err = onUpdateFlashReplicaStatus(d, t, job)
	case model.ActionCreateSequence:
		ver, err = onCreateSequence(d, t, job)
	case model.ActionAlterIndexVisibility:
		ver, err = onAlterIndexVisibility(d, t, job)
	case model.ActionAlterSequence:
		ver, err = onAlterSequence(d, t, job)
	case model.ActionRenameTables:
		ver, err = onRenameTables(d, t, job)
	case model.ActionAlterTableAttributes:
		ver, err = onAlterTableAttributes(d, t, job)
	case model.ActionAlterTablePartitionAttributes:
		ver, err = onAlterTablePartitionAttributes(d, t, job)
	case model.ActionCreatePlacementPolicy:
		ver, err = onCreatePlacementPolicy(d, t, job)
	case model.ActionDropPlacementPolicy:
		ver, err = onDropPlacementPolicy(d, t, job)
	case model.ActionAlterPlacementPolicy:
		ver, err = onAlterPlacementPolicy(d, t, job)
	case model.ActionAlterTablePartitionPlacement:
		ver, err = onAlterTablePartitionPlacement(d, t, job)
	case model.ActionAlterTablePlacement:
		ver, err = onAlterTablePlacement(d, t, job)
	case model.ActionCreateResourceGroup:
		ver, err = onCreateResourceGroup(d, t, job)
	case model.ActionAlterResourceGroup:
		ver, err = onAlterResourceGroup(d, t, job)
	case model.ActionDropResourceGroup:
		ver, err = onDropResourceGroup(d, t, job)
	case model.ActionAlterCacheTable:
		ver, err = onAlterCacheTable(d, t, job)
	case model.ActionAlterNoCacheTable:
		ver, err = onAlterNoCacheTable(d, t, job)
	case model.ActionFlashbackCluster:
		ver, err = w.onFlashbackCluster(d, t, job)
	case model.ActionMultiSchemaChange:
		ver, err = onMultiSchemaChange(w, d, t, job)
	case model.ActionReorganizePartition:
		ver, err = w.onReorganizePartition(d, t, job)
	case model.ActionAlterTTLInfo:
		ver, err = onTTLInfoChange(d, t, job)
	case model.ActionAlterTTLRemove:
		ver, err = onTTLInfoRemove(d, t, job)
	default:
		// Invalid job, cancel it.
		job.State = model.JobStateCancelled
		err = dbterror.ErrInvalidDDLJob.GenWithStack("invalid ddl job type: %v", job.Type)
	}

	// Save errors in job if any, so that others can know errors happened.
	if err != nil {
		err = w.countForError(err, job)
	}
	return
}

func loadDDLVars(w *worker) error {
	// Get sessionctx from context resource pool.
	var ctx sessionctx.Context
	ctx, err := w.sessPool.get()
	if err != nil {
		return errors.Trace(err)
	}
	defer w.sessPool.put(ctx)
	return util.LoadDDLVars(ctx)
}

func toTError(err error) *terror.Error {
	originErr := errors.Cause(err)
	tErr, ok := originErr.(*terror.Error)
	if ok {
		return tErr
	}

	// TODO: Add the error code.
	return dbterror.ClassDDL.Synthesize(terror.CodeUnknown, err.Error())
}

// waitSchemaChanged waits for the completion of updating all servers' schema. In order to make sure that happens,
// we wait at most 2 * lease time(sessionTTL, 90 seconds).
func waitSchemaChanged(ctx context.Context, d *ddlCtx, waitTime time.Duration, latestSchemaVersion int64, job *model.Job) {
	if !job.IsRunning() && !job.IsRollingback() && !job.IsDone() && !job.IsRollbackDone() {
		return
	}
	if waitTime == 0 {
		return
	}

	timeStart := time.Now()
	var err error
	defer func() {
		metrics.DDLWorkerHistogram.WithLabelValues(metrics.WorkerWaitSchemaChanged, job.Type.String(), metrics.RetLabel(err)).Observe(time.Since(timeStart).Seconds())
	}()

	if latestSchemaVersion == 0 {
		logutil.Logger(d.ctx).Info("[ddl] schema version doesn't change")
		return
	}

	err = d.schemaSyncer.OwnerUpdateGlobalVersion(ctx, latestSchemaVersion)
	if err != nil {
		logutil.Logger(d.ctx).Info("[ddl] update latest schema version failed", zap.Int64("ver", latestSchemaVersion), zap.Error(err))
		if terror.ErrorEqual(err, context.DeadlineExceeded) {
			// If err is context.DeadlineExceeded, it means waitTime(2 * lease) is elapsed. So all the schemas are synced by ticker.
			// There is no need to use etcd to sync. The function returns directly.
			return
		}
	}

	// OwnerCheckAllVersions returns only when all TiDB schemas are synced(exclude the isolated TiDB).
	err = d.schemaSyncer.OwnerCheckAllVersions(context.Background(), job.ID, latestSchemaVersion)
	if err != nil {
		logutil.Logger(d.ctx).Info("[ddl] wait latest schema version encounter error", zap.Int64("ver", latestSchemaVersion), zap.Error(err))
		return
	}
	logutil.Logger(d.ctx).Info("[ddl] wait latest schema version changed(get the metadata lock if tidb_enable_metadata_lock is true)",
		zap.Int64("ver", latestSchemaVersion),
		zap.Duration("take time", time.Since(timeStart)),
		zap.String("job", job.String()))
}

// waitSchemaSyncedForMDL likes waitSchemaSynced, but it waits for getting the metadata lock of the latest version of this DDL.
func waitSchemaSyncedForMDL(d *ddlCtx, job *model.Job, latestSchemaVersion int64) error {
	failpoint.Inject("checkDownBeforeUpdateGlobalVersion", func(val failpoint.Value) {
		if val.(bool) {
			if mockDDLErrOnce > 0 && mockDDLErrOnce != latestSchemaVersion {
				panic("check down before update global version failed")
			} else {
				mockDDLErrOnce = -1
			}
		}
	})

	timeStart := time.Now()
	// OwnerCheckAllVersions returns only when all TiDB schemas are synced(exclude the isolated TiDB).
	err := d.schemaSyncer.OwnerCheckAllVersions(context.Background(), job.ID, latestSchemaVersion)
	if err != nil {
		logutil.Logger(d.ctx).Info("[ddl] wait latest schema version encounter error", zap.Int64("ver", latestSchemaVersion), zap.Error(err))
		return err
	}
	logutil.Logger(d.ctx).Info("[ddl] wait latest schema version changed(get the metadata lock if tidb_enable_metadata_lock is true)",
		zap.Int64("ver", latestSchemaVersion),
		zap.Duration("take time", time.Since(timeStart)),
		zap.String("job", job.String()))
	return nil
}

// waitSchemaSynced handles the following situation:
// If the job enters a new state, and the worker crashs when it's in the process of waiting for 2 * lease time,
// Then the worker restarts quickly, we may run the job immediately again,
// but in this case we don't wait enough 2 * lease time to let other servers update the schema.
// So here we get the latest schema version to make sure all servers' schema version update to the latest schema version
// in a cluster, or to wait for 2 * lease time.
func waitSchemaSynced(d *ddlCtx, job *model.Job, waitTime time.Duration) error {
	if !job.IsRunning() && !job.IsRollingback() && !job.IsDone() && !job.IsRollbackDone() {
		return nil
	}

	ver, _ := d.store.CurrentVersion(kv.GlobalTxnScope)
	snapshot := d.store.GetSnapshot(ver)
	m := meta.NewSnapshotMeta(snapshot)
	latestSchemaVersion, err := m.GetSchemaVersionWithNonEmptyDiff()
	if err != nil {
		logutil.Logger(d.ctx).Warn("[ddl] get global version failed", zap.Error(err))
		return err
	}

	failpoint.Inject("checkDownBeforeUpdateGlobalVersion", func(val failpoint.Value) {
		if val.(bool) {
			if mockDDLErrOnce > 0 && mockDDLErrOnce != latestSchemaVersion {
				panic("check down before update global version failed")
			} else {
				mockDDLErrOnce = -1
			}
		}
	})

	waitSchemaChanged(context.Background(), d, waitTime, latestSchemaVersion, job)
	return nil
}

func buildPlacementAffects(oldIDs []int64, newIDs []int64) []*model.AffectedOption {
	if len(oldIDs) == 0 {
		return nil
	}

	affects := make([]*model.AffectedOption, len(oldIDs))
	for i := 0; i < len(oldIDs); i++ {
		affects[i] = &model.AffectedOption{
			OldTableID: oldIDs[i],
			TableID:    newIDs[i],
		}
	}
	return affects
}

// updateSchemaVersion increments the schema version by 1 and sets SchemaDiff.
func updateSchemaVersion(d *ddlCtx, t *meta.Meta, job *model.Job, multiInfos ...schemaIDAndTableInfo) (int64, error) {
	schemaVersion, err := d.setSchemaVersion(job, d.store)
	if err != nil {
		return 0, errors.Trace(err)
	}
	diff := &model.SchemaDiff{
		Version:  schemaVersion,
		Type:     job.Type,
		SchemaID: job.SchemaID,
	}
	switch job.Type {
	case model.ActionCreateTables:
		var tableInfos []*model.TableInfo
		err = job.DecodeArgs(&tableInfos)
		if err != nil {
			return 0, errors.Trace(err)
		}
		diff.AffectedOpts = make([]*model.AffectedOption, len(tableInfos))
		for i := range tableInfos {
			diff.AffectedOpts[i] = &model.AffectedOption{
				SchemaID:    job.SchemaID,
				OldSchemaID: job.SchemaID,
				TableID:     tableInfos[i].ID,
				OldTableID:  tableInfos[i].ID,
			}
		}
	case model.ActionTruncateTable:
		// Truncate table has two table ID, should be handled differently.
		err = job.DecodeArgs(&diff.TableID)
		if err != nil {
			return 0, errors.Trace(err)
		}
		diff.OldTableID = job.TableID

		// affects are used to update placement rule cache
		if len(job.CtxVars) > 0 {
			oldIDs := job.CtxVars[0].([]int64)
			newIDs := job.CtxVars[1].([]int64)
			diff.AffectedOpts = buildPlacementAffects(oldIDs, newIDs)
		}
	case model.ActionCreateView:
		tbInfo := &model.TableInfo{}
		var orReplace bool
		var oldTbInfoID int64
		if err := job.DecodeArgs(tbInfo, &orReplace, &oldTbInfoID); err != nil {
			return 0, errors.Trace(err)
		}
		// When the statement is "create or replace view " and we need to drop the old view,
		// it has two table IDs and should be handled differently.
		if oldTbInfoID > 0 && orReplace {
			diff.OldTableID = oldTbInfoID
		}
		diff.TableID = tbInfo.ID
	case model.ActionRenameTable:
		err = job.DecodeArgs(&diff.OldSchemaID)
		if err != nil {
			return 0, errors.Trace(err)
		}
		diff.TableID = job.TableID
	case model.ActionRenameTables:
		var (
			oldSchemaIDs, newSchemaIDs, tableIDs []int64
			tableNames, oldSchemaNames           []*model.CIStr
		)
		err = job.DecodeArgs(&oldSchemaIDs, &newSchemaIDs, &tableNames, &tableIDs, &oldSchemaNames)
		if err != nil {
			return 0, errors.Trace(err)
		}
		affects := make([]*model.AffectedOption, len(newSchemaIDs))
		for i, newSchemaID := range newSchemaIDs {
			affects[i] = &model.AffectedOption{
				SchemaID:    newSchemaID,
				TableID:     tableIDs[i],
				OldTableID:  tableIDs[i],
				OldSchemaID: oldSchemaIDs[i],
			}
		}
		diff.TableID = tableIDs[0]
		diff.SchemaID = newSchemaIDs[0]
		diff.OldSchemaID = oldSchemaIDs[0]
		diff.AffectedOpts = affects
	case model.ActionExchangeTablePartition:
		var (
			ptSchemaID     int64
			ptTableID      int64
			partName       string
			withValidation bool
		)
		err = job.DecodeArgs(&diff.TableID, &ptSchemaID, &ptTableID, &partName, &withValidation)
		if err != nil {
			return 0, errors.Trace(err)
		}
		diff.OldTableID = job.TableID
		affects := make([]*model.AffectedOption, 1)
		affects[0] = &model.AffectedOption{
			SchemaID:   ptSchemaID,
			TableID:    ptTableID,
			OldTableID: ptTableID,
		}
		diff.AffectedOpts = affects
	case model.ActionTruncateTablePartition:
		diff.TableID = job.TableID
		if len(job.CtxVars) > 0 {
			oldIDs := job.CtxVars[0].([]int64)
			newIDs := job.CtxVars[1].([]int64)
			diff.AffectedOpts = buildPlacementAffects(oldIDs, newIDs)
		}
	case model.ActionDropTablePartition, model.ActionRecoverTable, model.ActionDropTable:
		// affects are used to update placement rule cache
		diff.TableID = job.TableID
		if len(job.CtxVars) > 0 {
			if oldIDs, ok := job.CtxVars[0].([]int64); ok {
				diff.AffectedOpts = buildPlacementAffects(oldIDs, oldIDs)
			}
		}
	case model.ActionReorganizePartition:
		diff.TableID = job.TableID
		if len(job.CtxVars) > 0 {
			if droppedIDs, ok := job.CtxVars[0].([]int64); ok {
				if addedIDs, ok := job.CtxVars[1].([]int64); ok {
					// to use AffectedOpts we need both new and old to have the same length
					maxParts := mathutil.Max[int](len(droppedIDs), len(addedIDs))
					// Also initialize them to 0!
					oldIDs := make([]int64, maxParts)
					copy(oldIDs, droppedIDs)
					newIDs := make([]int64, maxParts)
					copy(newIDs, addedIDs)
					diff.AffectedOpts = buildPlacementAffects(oldIDs, newIDs)
				}
			}
		}
	case model.ActionCreateTable:
		diff.TableID = job.TableID
		if len(job.Args) > 0 {
			tbInfo, _ := job.Args[0].(*model.TableInfo)
			// When create table with foreign key, we actually has two schema status change:
			// 1. none -> write-only
			// 2. write-only -> public
			// In the second status change write-only -> public, infoschema loader should apply drop old table first, then
			// apply create new table. So need to set diff.OldTableID here to make sure it.
			if tbInfo != nil && tbInfo.State == model.StatePublic && len(tbInfo.ForeignKeys) > 0 {
				diff.OldTableID = job.TableID
			}
		}
	case model.ActionRecoverSchema:
		var (
			recoverSchemaInfo      *RecoverSchemaInfo
			recoverSchemaCheckFlag int64
		)
		err = job.DecodeArgs(&recoverSchemaInfo, &recoverSchemaCheckFlag)
		if err != nil {
			return 0, errors.Trace(err)
		}
		// Reserved recoverSchemaCheckFlag value for gc work judgment.
		job.Args[checkFlagIndexInJobArgs] = recoverSchemaCheckFlag
		recoverTabsInfo := recoverSchemaInfo.RecoverTabsInfo
		diff.AffectedOpts = make([]*model.AffectedOption, len(recoverTabsInfo))
		for i := range recoverTabsInfo {
			diff.AffectedOpts[i] = &model.AffectedOption{
				SchemaID:    job.SchemaID,
				OldSchemaID: job.SchemaID,
				TableID:     recoverTabsInfo[i].TableInfo.ID,
				OldTableID:  recoverTabsInfo[i].TableInfo.ID,
			}
		}
	case model.ActionFlashbackCluster:
		diff.TableID = -1
		if job.SchemaState == model.StatePublic {
			diff.RegenerateSchemaMap = true
		}
	default:
		diff.TableID = job.TableID
	}
	if len(multiInfos) > 0 {
		existsMap := make(map[int64]struct{})
		existsMap[diff.TableID] = struct{}{}
		for _, affect := range diff.AffectedOpts {
			existsMap[affect.TableID] = struct{}{}
		}
		for _, info := range multiInfos {
			_, exist := existsMap[info.tblInfo.ID]
			if exist {
				continue
			}
			existsMap[info.tblInfo.ID] = struct{}{}
			diff.AffectedOpts = append(diff.AffectedOpts, &model.AffectedOption{
				SchemaID:    info.schemaID,
				OldSchemaID: info.schemaID,
				TableID:     info.tblInfo.ID,
				OldTableID:  info.tblInfo.ID,
			})
		}
	}
	err = t.SetSchemaDiff(diff)
	return schemaVersion, errors.Trace(err)
}

func isChanClosed(quitCh <-chan struct{}) bool {
	select {
	case <-quitCh:
		return true
	default:
		return false
	}
}<|MERGE_RESOLUTION|>--- conflicted
+++ resolved
@@ -702,11 +702,7 @@
 	if err != nil {
 		return err
 	}
-<<<<<<< HEAD
-	CleanupDDLReorgHandles(job, w.sessPool)
-=======
 	CleanupDDLReorgHandles(job, w.sess)
->>>>>>> 4b6f0caa
 	asyncNotify(d.ddlJobDoneCh)
 	return nil
 }
