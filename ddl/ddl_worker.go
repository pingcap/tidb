--- conflicted
+++ resolved
@@ -509,18 +509,14 @@
 		// Here means the job enters another state (delete only, write only, public, etc...) or is cancelled.
 		// If the job is done or still running or rolling back, we will wait 2 * lease time to guarantee other servers to update
 		// the newest schema.
-<<<<<<< HEAD
 		ctx, cancel := context.WithTimeout(w.ctx, waitTime)
 		w.waitSchemaChanged(ctx, d, waitTime, schemaVer, job)
 		cancel()
-=======
-		w.waitSchemaChanged(nil, d, waitTime, schemaVer, job)
 
 		d.mu.RLock()
 		d.mu.hook.OnJobUpdated(job)
 		d.mu.RUnlock()
 
->>>>>>> ef8ad550
 		if job.IsSynced() || job.IsCancelled() {
 			asyncNotify(d.ddlJobDoneCh)
 		}
