// Copyright 2015 PingCAP, Inc.
//
// Licensed under the Apache License, Version 2.0 (the "License");
// you may not use this file except in compliance with the License.
// You may obtain a copy of the License at
//
//     http://www.apache.org/licenses/LICENSE-2.0
//
// Unless required by applicable law or agreed to in writing, software
// distributed under the License is distributed on an "AS IS" BASIS,
// WITHOUT WARRANTIES OR CONDITIONS OF ANY KIND, either express or implied.
// See the License for the specific language governing permissions and
// limitations under the License.

package ddl

import (
	"context"
	"testing"

	"github.com/pingcap/errors"
	"github.com/pingcap/tidb/kv"
	"github.com/pingcap/tidb/meta"
	"github.com/pingcap/tidb/meta/autoid"
	"github.com/pingcap/tidb/parser/model"
	"github.com/pingcap/tidb/sessionctx"
	"github.com/pingcap/tidb/store/mockstore"
	"github.com/pingcap/tidb/table"
	"github.com/pingcap/tidb/types"
	"github.com/stretchr/testify/require"
)

func testCreateTableT(t *testing.T, ctx sessionctx.Context, d *ddl, dbInfo *model.DBInfo, tblInfo *model.TableInfo) *model.Job {
	job := &model.Job{
		SchemaID:   dbInfo.ID,
		TableID:    tblInfo.ID,
		Type:       model.ActionCreateTable,
		BinlogInfo: &model.HistoryInfo{},
		Args:       []interface{}{tblInfo},
	}
	err := d.doDDLJob(ctx, job)
	require.NoError(t, err)

	v := getSchemaVerT(t, ctx)
	tblInfo.State = model.StatePublic
	checkHistoryJobArgsT(t, ctx, job.ID, &historyJobArgs{ver: v, tbl: tblInfo})
	tblInfo.State = model.StateNone
	return job
}

func testRenameTable(t *testing.T, ctx sessionctx.Context, d *ddl, newSchemaID, oldSchemaID int64, oldSchemaName model.CIStr, tblInfo *model.TableInfo) *model.Job {
	job := &model.Job{
		SchemaID:   newSchemaID,
		TableID:    tblInfo.ID,
		Type:       model.ActionRenameTable,
		BinlogInfo: &model.HistoryInfo{},
		Args:       []interface{}{oldSchemaID, tblInfo.Name, oldSchemaName},
	}
	err := d.doDDLJob(ctx, job)
	require.NoError(t, err)

	v := getSchemaVerT(t, ctx)
	tblInfo.State = model.StatePublic
	checkHistoryJobArgsT(t, ctx, job.ID, &historyJobArgs{ver: v, tbl: tblInfo})
	tblInfo.State = model.StateNone
	return job
}

func testLockTable(t *testing.T, ctx sessionctx.Context, d *ddl, newSchemaID int64, tblInfo *model.TableInfo, lockTp model.TableLockType) *model.Job {
	arg := &lockTablesArg{
		LockTables: []model.TableLockTpInfo{{SchemaID: newSchemaID, TableID: tblInfo.ID, Tp: lockTp}},
		SessionInfo: model.SessionInfo{
			ServerID:  d.GetID(),
			SessionID: ctx.GetSessionVars().ConnectionID,
		},
	}
	job := &model.Job{
		SchemaID:   newSchemaID,
		TableID:    tblInfo.ID,
		Type:       model.ActionLockTable,
		BinlogInfo: &model.HistoryInfo{},
		Args:       []interface{}{arg},
	}
	err := d.doDDLJob(ctx, job)
	require.NoError(t, err)

	v := getSchemaVerT(t, ctx)
	checkHistoryJobArgsT(t, ctx, job.ID, &historyJobArgs{ver: v})
	return job
}

func checkTableLockedTest(t *testing.T, d *ddl, dbInfo *model.DBInfo, tblInfo *model.TableInfo, serverID string, sessionID uint64, lockTp model.TableLockType) {
	err := kv.RunInNewTxn(context.Background(), d.store, false, func(ctx context.Context, txn kv.Transaction) error {
		tt := meta.NewMeta(txn)
		info, err := tt.GetTable(dbInfo.ID, tblInfo.ID)
		require.NoError(t, err)

		require.NotNil(t, info)
		require.NotNil(t, info.Lock)
		require.Len(t, info.Lock.Sessions, 1)
		require.Equal(t, serverID, info.Lock.Sessions[0].ServerID)
		require.Equal(t, sessionID, info.Lock.Sessions[0].SessionID)
		require.Equal(t, lockTp, info.Lock.Tp)
		require.Equal(t, lockTp, info.Lock.Tp)
		require.Equal(t, model.TableLockStatePublic, info.Lock.State)
		return nil
	})
	require.NoError(t, err)
}

func testDropTableT(t *testing.T, ctx sessionctx.Context, d *ddl, dbInfo *model.DBInfo, tblInfo *model.TableInfo) *model.Job {
	job := &model.Job{
		SchemaID:   dbInfo.ID,
		TableID:    tblInfo.ID,
		Type:       model.ActionDropTable,
		BinlogInfo: &model.HistoryInfo{},
	}
	err := d.doDDLJob(ctx, job)
	require.NoError(t, err)

	v := getSchemaVerT(t, ctx)
	checkHistoryJobArgsT(t, ctx, job.ID, &historyJobArgs{ver: v, tbl: tblInfo})
	return job
}

func testTruncateTable(t *testing.T, ctx sessionctx.Context, d *ddl, dbInfo *model.DBInfo, tblInfo *model.TableInfo) *model.Job {
	genIDs, err := d.genGlobalIDs(1)
	require.NoError(t, err)
	newTableID := genIDs[0]
	job := &model.Job{
		SchemaID:   dbInfo.ID,
		TableID:    tblInfo.ID,
		Type:       model.ActionTruncateTable,
		BinlogInfo: &model.HistoryInfo{},
		Args:       []interface{}{newTableID},
	}
	err = d.doDDLJob(ctx, job)
	require.NoError(t, err)

	v := getSchemaVerT(t, ctx)
	tblInfo.ID = newTableID
	checkHistoryJobArgsT(t, ctx, job.ID, &historyJobArgs{ver: v, tbl: tblInfo})
	return job
}

func testCheckTableStateT(t *testing.T, d *ddl, dbInfo *model.DBInfo, tblInfo *model.TableInfo, state model.SchemaState) {
	err := kv.RunInNewTxn(context.Background(), d.store, false, func(ctx context.Context, txn kv.Transaction) error {
		tt := meta.NewMeta(txn)
		info, err := tt.GetTable(dbInfo.ID, tblInfo.ID)
		require.NoError(t, err)

		if state == model.StateNone {
			require.Nil(t, info)
			return nil
		}

		require.EqualValues(t, tblInfo.Name, info.Name)
		require.Equal(t, state, info.State)
		return nil
	})
	require.NoError(t, err)
}

func testGetTableT(t *testing.T, d *ddl, schemaID int64, tableID int64) table.Table {
	tbl, err := testGetTableWithError(d, schemaID, tableID)
	require.NoError(t, err)
	return tbl
}

func testGetTableWithError(d *ddl, schemaID, tableID int64) (table.Table, error) {
	var tblInfo *model.TableInfo
	err := kv.RunInNewTxn(context.Background(), d.store, false, func(ctx context.Context, txn kv.Transaction) error {
		t := meta.NewMeta(txn)
		var err1 error
		tblInfo, err1 = t.GetTable(schemaID, tableID)
		if err1 != nil {
			return errors.Trace(err1)
		}
		return nil
	})
	if err != nil {
		return nil, errors.Trace(err)
	}
	if tblInfo == nil {
		return nil, errors.New("table not found")
	}
	alloc := autoid.NewAllocator(d.store, schemaID, tblInfo.ID, false, autoid.RowIDAllocType)
	tbl, err := table.TableFromMeta(autoid.NewAllocators(alloc), tblInfo)
	if err != nil {
		return nil, errors.Trace(err)
	}
	return tbl, nil
}

func TestTable(t *testing.T) {
	store, err := mockstore.NewMockStore()
	require.NoError(t, err)
	ddl, err := testNewDDLAndStart(
		context.Background(),
		WithStore(store),
		WithLease(testLease),
	)
	require.NoError(t, err)

<<<<<<< HEAD
	dbInfo, err := testSchemaInfo(ddl, "test_table")
	require.NoError(t, err)
	testCreateSchemaT(t, testNewContext(ddl), ddl, dbInfo)
=======
	s.dbInfo = testSchemaInfo(c, s.d, "test_table")
	testCreateSchema(c, testNewContext(s.d), s.d, s.dbInfo)
}

func (s *testTableSuite) TearDownSuite(c *C) {
	testDropSchema(c, testNewContext(s.d), s.d, s.dbInfo)
	err := s.d.Stop()
	c.Assert(err, IsNil)
	err = s.store.Close()
	c.Assert(err, IsNil)
}

func (s *testTableSuite) TestCreateTables(c *C) {
	d := s.d
	ctx := testNewContext(d)

	infos := []*model.TableInfo{}
	genIDs, err := d.genGlobalIDs(3)
	c.Assert(err, IsNil)
	infos = append(infos, &model.TableInfo{
		ID:   genIDs[0],
		Name: model.NewCIStr("s1"),
	})
	infos = append(infos, &model.TableInfo{
		ID:   genIDs[1],
		Name: model.NewCIStr("s2"),
	})
	infos = append(infos, &model.TableInfo{
		ID:   genIDs[2],
		Name: model.NewCIStr("s3"),
	})

	job := &model.Job{
		SchemaID:   s.dbInfo.ID,
		Type:       model.ActionCreateTables,
		BinlogInfo: &model.HistoryInfo{},
		Args:       []interface{}{infos},
	}
	err = d.doDDLJob(ctx, job)
	c.Assert(err, IsNil)

	t1 := testGetTable(c, d, s.dbInfo.ID, genIDs[0])
	c.Assert(t1, NotNil)
	t2 := testGetTable(c, d, s.dbInfo.ID, genIDs[1])
	c.Assert(t2, NotNil)
	t3 := testGetTable(c, d, s.dbInfo.ID, genIDs[2])
	c.Assert(t3, NotNil)
}

func (s *testTableSuite) TestTable(c *C) {
	d := s.d
>>>>>>> 91ceec5b

	ctx := testNewContext(ddl)

	tblInfo, err := testTableInfo(ddl, "t", 3)
	require.NoError(t, err)
	job := testCreateTableT(t, ctx, ddl, dbInfo, tblInfo)
	testCheckTableStateT(t, ddl, dbInfo, tblInfo, model.StatePublic)
	testCheckJobDoneT(t, ddl, job, true)

	// Create an existing table.
	newTblInfo, err := testTableInfo(ddl, "t", 3)
	require.NoError(t, err)
	doDDLJobErrT(t, dbInfo.ID, newTblInfo.ID, model.ActionCreateTable, []interface{}{newTblInfo}, ctx, ddl)

	count := 2000
	tbl := testGetTableT(t, ddl, dbInfo.ID, tblInfo.ID)
	for i := 1; i <= count; i++ {
		_, err := tbl.AddRecord(ctx, types.MakeDatums(i, i, i))
		require.NoError(t, err)
	}

	job = testDropTableT(t, ctx, ddl, dbInfo, tblInfo)
	testCheckJobDoneT(t, ddl, job, false)

	// for truncate table
	tblInfo, err = testTableInfo(ddl, "tt", 3)
	require.NoError(t, err)
	job = testCreateTableT(t, ctx, ddl, dbInfo, tblInfo)
	testCheckTableStateT(t, ddl, dbInfo, tblInfo, model.StatePublic)
	testCheckJobDoneT(t, ddl, job, true)
	job = testTruncateTable(t, ctx, ddl, dbInfo, tblInfo)
	testCheckTableStateT(t, ddl, dbInfo, tblInfo, model.StatePublic)
	testCheckJobDoneT(t, ddl, job, true)

	// for rename table
	dbInfo1, err := testSchemaInfo(ddl, "test_rename_table")
	require.NoError(t, err)
	testCreateSchemaT(t, testNewContext(ddl), ddl, dbInfo1)
	job = testRenameTable(t, ctx, ddl, dbInfo1.ID, dbInfo.ID, dbInfo.Name, tblInfo)
	testCheckTableStateT(t, ddl, dbInfo1, tblInfo, model.StatePublic)
	testCheckJobDoneT(t, ddl, job, true)

	job = testLockTable(t, ctx, ddl, dbInfo1.ID, tblInfo, model.TableLockWrite)
	testCheckTableStateT(t, ddl, dbInfo1, tblInfo, model.StatePublic)
	testCheckJobDoneT(t, ddl, job, true)
	checkTableLockedTest(t, ddl, dbInfo1, tblInfo, ddl.GetID(), ctx.GetSessionVars().ConnectionID, model.TableLockWrite)
	// for alter cache table
	job = testAlterCacheTable(t, ctx, ddl, dbInfo1.ID, tblInfo)
	testCheckTableStateT(t, ddl, dbInfo1, tblInfo, model.StatePublic)
	testCheckJobDoneT(t, ddl, job, true)
	checkTableCacheTest(t, ddl, dbInfo1, tblInfo)
	// for alter no cache table
	job = testAlterNoCacheTable(t, ctx, ddl, dbInfo1.ID, tblInfo)
	testCheckTableStateT(t, ddl, dbInfo1, tblInfo, model.StatePublic)
	testCheckJobDoneT(t, ddl, job, true)
	checkTableNoCacheTest(t, ddl, dbInfo1, tblInfo)

	testDropSchemaT(t, testNewContext(ddl), ddl, dbInfo)
	err = ddl.Stop()
	require.NoError(t, err)
	err = store.Close()
	require.NoError(t, err)
}

func checkTableCacheTest(t *testing.T, d *ddl, dbInfo *model.DBInfo, tblInfo *model.TableInfo) {
	err := kv.RunInNewTxn(context.Background(), d.store, false, func(ctx context.Context, txn kv.Transaction) error {
		tt := meta.NewMeta(txn)
		info, err := tt.GetTable(dbInfo.ID, tblInfo.ID)
		require.NoError(t, err)
		require.NotNil(t, info)
		require.NotNil(t, info.TableCacheStatusType)
		require.Equal(t, model.TableCacheStatusEnable, info.TableCacheStatusType)
		return nil
	})
	require.NoError(t, err)
}

func checkTableNoCacheTest(t *testing.T, d *ddl, dbInfo *model.DBInfo, tblInfo *model.TableInfo) {
	err := kv.RunInNewTxn(context.Background(), d.store, false, func(ctx context.Context, txn kv.Transaction) error {
		tt := meta.NewMeta(txn)
		info, err := tt.GetTable(dbInfo.ID, tblInfo.ID)
		require.NoError(t, err)
		require.NotNil(t, info)
		require.Equal(t, model.TableCacheStatusDisable, info.TableCacheStatusType)
		return nil
	})
	require.NoError(t, err)
}

func testAlterCacheTable(t *testing.T, ctx sessionctx.Context, d *ddl, newSchemaID int64, tblInfo *model.TableInfo) *model.Job {
	job := &model.Job{
		SchemaID:   newSchemaID,
		TableID:    tblInfo.ID,
		Type:       model.ActionAlterCacheTable,
		BinlogInfo: &model.HistoryInfo{},
		Args:       []interface{}{},
	}
	err := d.doDDLJob(ctx, job)
	require.NoError(t, err)

	v := getSchemaVerT(t, ctx)
	checkHistoryJobArgsT(t, ctx, job.ID, &historyJobArgs{ver: v})
	return job
}

func testAlterNoCacheTable(t *testing.T, ctx sessionctx.Context, d *ddl, newSchemaID int64, tblInfo *model.TableInfo) *model.Job {

	job := &model.Job{
		SchemaID:   newSchemaID,
		TableID:    tblInfo.ID,
		Type:       model.ActionAlterNoCacheTable,
		BinlogInfo: &model.HistoryInfo{},
		Args:       []interface{}{},
	}
	err := d.doDDLJob(ctx, job)
	require.NoError(t, err)

	v := getSchemaVerT(t, ctx)
	checkHistoryJobArgsT(t, ctx, job.ID, &historyJobArgs{ver: v})
	return job
}

func TestCreateTables(t *testing.T) {
	store, err := mockstore.NewMockStore()
	require.NoError(t, err)
	ddl, err := testNewDDLAndStart(
		context.Background(),
		WithStore(store),
		WithLease(testLease),
	)
	require.NoError(t, err)

	dbInfo, err := testSchemaInfo(ddl, "test_table")
	require.NoError(t, err)
	testCreateSchemaT(t, testNewContext(ddl), ddl, dbInfo)

	ctx := testNewContext(ddl)

	infos := []*model.TableInfo{}
	genIDs, err := ddl.genGlobalIDs(3)
	require.NoError(t, err)

	infos = append(infos, &model.TableInfo{
		ID:   genIDs[0],
		Name: model.NewCIStr("s1"),
	})
	infos = append(infos, &model.TableInfo{
		ID:   genIDs[1],
		Name: model.NewCIStr("s2"),
	})
	infos = append(infos, &model.TableInfo{
		ID:   genIDs[2],
		Name: model.NewCIStr("s3"),
	})

	job := &model.Job{
		SchemaID:   dbInfo.ID,
		Type:       model.ActionCreateTables,
		BinlogInfo: &model.HistoryInfo{},
		Args:       []interface{}{infos},
	}
	err = ddl.doDDLJob(ctx, job)
	require.NoError(t, err)

	testGetTableT(t, ddl, dbInfo.ID, genIDs[0])
	testGetTableT(t, ddl, dbInfo.ID, genIDs[1])
	testGetTableT(t, ddl, dbInfo.ID, genIDs[2])
}<|MERGE_RESOLUTION|>--- conflicted
+++ resolved
@@ -202,11 +202,6 @@
 	)
 	require.NoError(t, err)
 
-<<<<<<< HEAD
-	dbInfo, err := testSchemaInfo(ddl, "test_table")
-	require.NoError(t, err)
-	testCreateSchemaT(t, testNewContext(ddl), ddl, dbInfo)
-=======
 	s.dbInfo = testSchemaInfo(c, s.d, "test_table")
 	testCreateSchema(c, testNewContext(s.d), s.d, s.dbInfo)
 }
@@ -258,7 +253,6 @@
 
 func (s *testTableSuite) TestTable(c *C) {
 	d := s.d
->>>>>>> 91ceec5b
 
 	ctx := testNewContext(ddl)
 
