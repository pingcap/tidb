// Copyright 2015 PingCAP, Inc.
//
// Licensed under the Apache License, Version 2.0 (the "License");
// you may not use this file except in compliance with the License.
// You may obtain a copy of the License at
//
//     http://www.apache.org/licenses/LICENSE-2.0
//
// Unless required by applicable law or agreed to in writing, software
// distributed under the License is distributed on an "AS IS" BASIS,
// WITHOUT WARRANTIES OR CONDITIONS OF ANY KIND, either express or implied.
// See the License for the specific language governing permissions and
// limitations under the License.

package ddl

import (
	"context"
	"testing"

	"github.com/pingcap/errors"
	"github.com/pingcap/tidb/kv"
	"github.com/pingcap/tidb/meta"
	"github.com/pingcap/tidb/meta/autoid"
	"github.com/pingcap/tidb/parser/model"
	"github.com/pingcap/tidb/sessionctx"
	"github.com/pingcap/tidb/store/mockstore"
	"github.com/pingcap/tidb/table"
	"github.com/pingcap/tidb/types"
	"github.com/stretchr/testify/require"
)

func testCreateTableT(t *testing.T, ctx sessionctx.Context, d *ddl, dbInfo *model.DBInfo, tblInfo *model.TableInfo) *model.Job {
	job := &model.Job{
		SchemaID:   dbInfo.ID,
		TableID:    tblInfo.ID,
		Type:       model.ActionCreateTable,
		BinlogInfo: &model.HistoryInfo{},
		Args:       []interface{}{tblInfo},
	}
	err := d.doDDLJob(ctx, job)
	require.NoError(t, err)

	v := getSchemaVerT(t, ctx)
	tblInfo.State = model.StatePublic
	checkHistoryJobArgsT(t, ctx, job.ID, &historyJobArgs{ver: v, tbl: tblInfo})
	tblInfo.State = model.StateNone
	return job
}

func testRenameTable(t *testing.T, ctx sessionctx.Context, d *ddl, newSchemaID, oldSchemaID int64, oldSchemaName model.CIStr, tblInfo *model.TableInfo) *model.Job {
	job := &model.Job{
		SchemaID:   newSchemaID,
		TableID:    tblInfo.ID,
		Type:       model.ActionRenameTable,
		BinlogInfo: &model.HistoryInfo{},
		Args:       []interface{}{oldSchemaID, tblInfo.Name, oldSchemaName},
	}
	err := d.doDDLJob(ctx, job)
	require.NoError(t, err)

	v := getSchemaVerT(t, ctx)
	tblInfo.State = model.StatePublic
	checkHistoryJobArgsT(t, ctx, job.ID, &historyJobArgs{ver: v, tbl: tblInfo})
	tblInfo.State = model.StateNone
	return job
}

func testLockTable(t *testing.T, ctx sessionctx.Context, d *ddl, newSchemaID int64, tblInfo *model.TableInfo, lockTp model.TableLockType) *model.Job {
	arg := &lockTablesArg{
		LockTables: []model.TableLockTpInfo{{SchemaID: newSchemaID, TableID: tblInfo.ID, Tp: lockTp}},
		SessionInfo: model.SessionInfo{
			ServerID:  d.GetID(),
			SessionID: ctx.GetSessionVars().ConnectionID,
		},
	}
	job := &model.Job{
		SchemaID:   newSchemaID,
		TableID:    tblInfo.ID,
		Type:       model.ActionLockTable,
		BinlogInfo: &model.HistoryInfo{},
		Args:       []interface{}{arg},
	}
	err := d.doDDLJob(ctx, job)
	require.NoError(t, err)

	v := getSchemaVerT(t, ctx)
	checkHistoryJobArgsT(t, ctx, job.ID, &historyJobArgs{ver: v})
	return job
}

func checkTableLockedTest(t *testing.T, d *ddl, dbInfo *model.DBInfo, tblInfo *model.TableInfo, serverID string, sessionID uint64, lockTp model.TableLockType) {
	err := kv.RunInNewTxn(context.Background(), d.store, false, func(ctx context.Context, txn kv.Transaction) error {
		tt := meta.NewMeta(txn)
		info, err := tt.GetTable(dbInfo.ID, tblInfo.ID)
		require.NoError(t, err)

		require.NotNil(t, info)
		require.NotNil(t, info.Lock)
		require.Len(t, info.Lock.Sessions, 1)
		require.Equal(t, serverID, info.Lock.Sessions[0].ServerID)
		require.Equal(t, sessionID, info.Lock.Sessions[0].SessionID)
		require.Equal(t, lockTp, info.Lock.Tp)
		require.Equal(t, lockTp, info.Lock.Tp)
		require.Equal(t, model.TableLockStatePublic, info.Lock.State)
		return nil
	})
	require.NoError(t, err)
}

func testDropTableT(t *testing.T, ctx sessionctx.Context, d *ddl, dbInfo *model.DBInfo, tblInfo *model.TableInfo) *model.Job {
	job := &model.Job{
		SchemaID:   dbInfo.ID,
		TableID:    tblInfo.ID,
		Type:       model.ActionDropTable,
		BinlogInfo: &model.HistoryInfo{},
	}
	err := d.doDDLJob(ctx, job)
	require.NoError(t, err)

	v := getSchemaVerT(t, ctx)
	checkHistoryJobArgsT(t, ctx, job.ID, &historyJobArgs{ver: v, tbl: tblInfo})
	return job
}

func testTruncateTable(t *testing.T, ctx sessionctx.Context, d *ddl, dbInfo *model.DBInfo, tblInfo *model.TableInfo) *model.Job {
	genIDs, err := d.genGlobalIDs(1)
	require.NoError(t, err)
	newTableID := genIDs[0]
	job := &model.Job{
		SchemaID:   dbInfo.ID,
		TableID:    tblInfo.ID,
		Type:       model.ActionTruncateTable,
		BinlogInfo: &model.HistoryInfo{},
		Args:       []interface{}{newTableID},
	}
	err = d.doDDLJob(ctx, job)
	require.NoError(t, err)

	v := getSchemaVerT(t, ctx)
	tblInfo.ID = newTableID
	checkHistoryJobArgsT(t, ctx, job.ID, &historyJobArgs{ver: v, tbl: tblInfo})
	return job
}

func testCheckTableStateT(t *testing.T, d *ddl, dbInfo *model.DBInfo, tblInfo *model.TableInfo, state model.SchemaState) {
	err := kv.RunInNewTxn(context.Background(), d.store, false, func(ctx context.Context, txn kv.Transaction) error {
		tt := meta.NewMeta(txn)
		info, err := tt.GetTable(dbInfo.ID, tblInfo.ID)
		require.NoError(t, err)

		if state == model.StateNone {
			require.Nil(t, info)
			return nil
		}

		require.EqualValues(t, tblInfo.Name, info.Name)
		require.Equal(t, state, info.State)
		return nil
	})
	require.NoError(t, err)
}

func testGetTableT(t *testing.T, d *ddl, schemaID int64, tableID int64) table.Table {
	tbl, err := testGetTableWithError(d, schemaID, tableID)
	require.NoError(t, err)
	return tbl
}

func testGetTableWithError(d *ddl, schemaID, tableID int64) (table.Table, error) {
	var tblInfo *model.TableInfo
	err := kv.RunInNewTxn(context.Background(), d.store, false, func(ctx context.Context, txn kv.Transaction) error {
		t := meta.NewMeta(txn)
		var err1 error
		tblInfo, err1 = t.GetTable(schemaID, tableID)
		if err1 != nil {
			return errors.Trace(err1)
		}
		return nil
	})
	if err != nil {
		return nil, errors.Trace(err)
	}
	if tblInfo == nil {
		return nil, errors.New("table not found")
	}
	alloc := autoid.NewAllocator(d.store, schemaID, tblInfo.ID, false, autoid.RowIDAllocType)
	tbl, err := table.TableFromMeta(autoid.NewAllocators(alloc), tblInfo)
	if err != nil {
		return nil, errors.Trace(err)
	}
	return tbl, nil
}

func TestTable(t *testing.T) {
	store, err := mockstore.NewMockStore()
	require.NoError(t, err)
	ddl, err := testNewDDLAndStart(
		context.Background(),
		WithStore(store),
		WithLease(testLease),
	)
	require.NoError(t, err)
<<<<<<< HEAD
=======

	dbInfo, err := testSchemaInfo(ddl, "test_table")
	require.NoError(t, err)
	testCreateSchemaT(t, testNewContext(ddl), ddl, dbInfo)

	ctx := testNewContext(ddl)

	tblInfo, err := testTableInfo(ddl, "t", 3)
	require.NoError(t, err)
	job := testCreateTableT(t, ctx, ddl, dbInfo, tblInfo)
	testCheckTableStateT(t, ddl, dbInfo, tblInfo, model.StatePublic)
	testCheckJobDoneT(t, ddl, job, true)

	// Create an existing table.
	newTblInfo, err := testTableInfo(ddl, "t", 3)
	require.NoError(t, err)
	doDDLJobErrT(t, dbInfo.ID, newTblInfo.ID, model.ActionCreateTable, []interface{}{newTblInfo}, ctx, ddl)

	count := 2000
	tbl := testGetTableT(t, ddl, dbInfo.ID, tblInfo.ID)
	for i := 1; i <= count; i++ {
		_, err := tbl.AddRecord(ctx, types.MakeDatums(i, i, i))
		require.NoError(t, err)
	}
>>>>>>> fd449399

	job = testDropTableT(t, ctx, ddl, dbInfo, tblInfo)
	testCheckJobDoneT(t, ddl, job, false)

	// for truncate table
	tblInfo, err = testTableInfo(ddl, "tt", 3)
	require.NoError(t, err)
	job = testCreateTableT(t, ctx, ddl, dbInfo, tblInfo)
	testCheckTableStateT(t, ddl, dbInfo, tblInfo, model.StatePublic)
	testCheckJobDoneT(t, ddl, job, true)
	job = testTruncateTable(t, ctx, ddl, dbInfo, tblInfo)
	testCheckTableStateT(t, ddl, dbInfo, tblInfo, model.StatePublic)
	testCheckJobDoneT(t, ddl, job, true)

	// for rename table
	dbInfo1, err := testSchemaInfo(ddl, "test_rename_table")
	require.NoError(t, err)
	testCreateSchemaT(t, testNewContext(ddl), ddl, dbInfo1)
	job = testRenameTable(t, ctx, ddl, dbInfo1.ID, dbInfo.ID, dbInfo.Name, tblInfo)
	testCheckTableStateT(t, ddl, dbInfo1, tblInfo, model.StatePublic)
	testCheckJobDoneT(t, ddl, job, true)

	job = testLockTable(t, ctx, ddl, dbInfo1.ID, tblInfo, model.TableLockWrite)
	testCheckTableStateT(t, ddl, dbInfo1, tblInfo, model.StatePublic)
	testCheckJobDoneT(t, ddl, job, true)
	checkTableLockedTest(t, ddl, dbInfo1, tblInfo, ddl.GetID(), ctx.GetSessionVars().ConnectionID, model.TableLockWrite)
	// for alter cache table
	job = testAlterCacheTable(t, ctx, ddl, dbInfo1.ID, tblInfo)
	testCheckTableStateT(t, ddl, dbInfo1, tblInfo, model.StatePublic)
	testCheckJobDoneT(t, ddl, job, true)
	checkTableCacheTest(t, ddl, dbInfo1, tblInfo)
	// for alter no cache table
	job = testAlterNoCacheTable(t, ctx, ddl, dbInfo1.ID, tblInfo)
	testCheckTableStateT(t, ddl, dbInfo1, tblInfo, model.StatePublic)
	testCheckJobDoneT(t, ddl, job, true)
	checkTableNoCacheTest(t, ddl, dbInfo1, tblInfo)

	testDropSchemaT(t, testNewContext(ddl), ddl, dbInfo)
	err = ddl.Stop()
	require.NoError(t, err)
	err = store.Close()
	require.NoError(t, err)
}

func checkTableCacheTest(t *testing.T, d *ddl, dbInfo *model.DBInfo, tblInfo *model.TableInfo) {
	err := kv.RunInNewTxn(context.Background(), d.store, false, func(ctx context.Context, txn kv.Transaction) error {
		tt := meta.NewMeta(txn)
		info, err := tt.GetTable(dbInfo.ID, tblInfo.ID)
		require.NoError(t, err)
		require.NotNil(t, info)
		require.NotNil(t, info.TableCacheStatusType)
		require.Equal(t, model.TableCacheStatusEnable, info.TableCacheStatusType)
		return nil
	})
	require.NoError(t, err)
}

func checkTableNoCacheTest(t *testing.T, d *ddl, dbInfo *model.DBInfo, tblInfo *model.TableInfo) {
	err := kv.RunInNewTxn(context.Background(), d.store, false, func(ctx context.Context, txn kv.Transaction) error {
		tt := meta.NewMeta(txn)
		info, err := tt.GetTable(dbInfo.ID, tblInfo.ID)
		require.NoError(t, err)
		require.NotNil(t, info)
		require.Equal(t, model.TableCacheStatusDisable, info.TableCacheStatusType)
		return nil
	})
	require.NoError(t, err)
}

func testAlterCacheTable(t *testing.T, ctx sessionctx.Context, d *ddl, newSchemaID int64, tblInfo *model.TableInfo) *model.Job {
	job := &model.Job{
		SchemaID:   newSchemaID,
		TableID:    tblInfo.ID,
		Type:       model.ActionAlterCacheTable,
		BinlogInfo: &model.HistoryInfo{},
		Args:       []interface{}{},
	}
	err := d.doDDLJob(ctx, job)
	require.NoError(t, err)

	v := getSchemaVerT(t, ctx)
	checkHistoryJobArgsT(t, ctx, job.ID, &historyJobArgs{ver: v})
	return job
}

func testAlterNoCacheTable(t *testing.T, ctx sessionctx.Context, d *ddl, newSchemaID int64, tblInfo *model.TableInfo) *model.Job {

	job := &model.Job{
		SchemaID:   newSchemaID,
		TableID:    tblInfo.ID,
		Type:       model.ActionAlterNoCacheTable,
		BinlogInfo: &model.HistoryInfo{},
		Args:       []interface{}{},
	}
	err := d.doDDLJob(ctx, job)
	require.NoError(t, err)

	v := getSchemaVerT(t, ctx)
	checkHistoryJobArgsT(t, ctx, job.ID, &historyJobArgs{ver: v})
	return job
}

func TestCreateTables(t *testing.T) {
	store, err := mockstore.NewMockStore()
	require.NoError(t, err)
	ddl, err := testNewDDLAndStart(
		context.Background(),
		WithStore(store),
		WithLease(testLease),
	)
	require.NoError(t, err)

	dbInfo, err := testSchemaInfo(ddl, "test_table")
	require.NoError(t, err)
	testCreateSchemaT(t, testNewContext(ddl), ddl, dbInfo)

	ctx := testNewContext(ddl)

	infos := []*model.TableInfo{}
	genIDs, err := ddl.genGlobalIDs(3)
	require.NoError(t, err)

	infos = append(infos, &model.TableInfo{
		ID:   genIDs[0],
		Name: model.NewCIStr("s1"),
	})
	infos = append(infos, &model.TableInfo{
		ID:   genIDs[1],
		Name: model.NewCIStr("s2"),
	})
	infos = append(infos, &model.TableInfo{
		ID:   genIDs[2],
		Name: model.NewCIStr("s3"),
	})

	job := &model.Job{
		SchemaID:   dbInfo.ID,
		Type:       model.ActionCreateTables,
		BinlogInfo: &model.HistoryInfo{},
		Args:       []interface{}{infos},
	}
<<<<<<< HEAD
	err = d.doDDLJob(ctx, job)
	c.Assert(err, IsNil)

	t1 := testGetTable(c, d, s.dbInfo.ID, genIDs[0])
	c.Assert(t1, NotNil)
	t2 := testGetTable(c, d, s.dbInfo.ID, genIDs[1])
	c.Assert(t2, NotNil)
	t3 := testGetTable(c, d, s.dbInfo.ID, genIDs[2])
	c.Assert(t3, NotNil)
}

func (s *testTableSuite) TestTable(c *C) {
	d := s.d

	ctx := testNewContext(ddl)

	tblInfo, err := testTableInfo(ddl, "t", 3)
	require.NoError(t, err)
	job := testCreateTableT(t, ctx, ddl, dbInfo, tblInfo)
	testCheckTableStateT(t, ddl, dbInfo, tblInfo, model.StatePublic)
	testCheckJobDoneT(t, ddl, job, true)

	// Create an existing table.
	newTblInfo, err := testTableInfo(ddl, "t", 3)
	require.NoError(t, err)
	doDDLJobErrT(t, dbInfo.ID, newTblInfo.ID, model.ActionCreateTable, []interface{}{newTblInfo}, ctx, ddl)

	count := 2000
	tbl := testGetTableT(t, ddl, dbInfo.ID, tblInfo.ID)
	for i := 1; i <= count; i++ {
		_, err := tbl.AddRecord(ctx, types.MakeDatums(i, i, i))
		require.NoError(t, err)
	}

	job = testDropTableT(t, ctx, ddl, dbInfo, tblInfo)
	testCheckJobDoneT(t, ddl, job, false)

	// for truncate table
	tblInfo, err = testTableInfo(ddl, "tt", 3)
	require.NoError(t, err)
	job = testCreateTableT(t, ctx, ddl, dbInfo, tblInfo)
	testCheckTableStateT(t, ddl, dbInfo, tblInfo, model.StatePublic)
	testCheckJobDoneT(t, ddl, job, true)
	job = testTruncateTable(t, ctx, ddl, dbInfo, tblInfo)
	testCheckTableStateT(t, ddl, dbInfo, tblInfo, model.StatePublic)
	testCheckJobDoneT(t, ddl, job, true)

	// for rename table
	dbInfo1, err := testSchemaInfo(ddl, "test_rename_table")
	require.NoError(t, err)
	testCreateSchemaT(t, testNewContext(ddl), ddl, dbInfo1)
	job = testRenameTable(t, ctx, ddl, dbInfo1.ID, dbInfo.ID, dbInfo.Name, tblInfo)
	testCheckTableStateT(t, ddl, dbInfo1, tblInfo, model.StatePublic)
	testCheckJobDoneT(t, ddl, job, true)

	job = testLockTable(t, ctx, ddl, dbInfo1.ID, tblInfo, model.TableLockWrite)
	testCheckTableStateT(t, ddl, dbInfo1, tblInfo, model.StatePublic)
	testCheckJobDoneT(t, ddl, job, true)
	checkTableLockedTest(t, ddl, dbInfo1, tblInfo, ddl.GetID(), ctx.GetSessionVars().ConnectionID, model.TableLockWrite)
	// for alter cache table
	job = testAlterCacheTable(t, ctx, ddl, dbInfo1.ID, tblInfo)
	testCheckTableStateT(t, ddl, dbInfo1, tblInfo, model.StatePublic)
	testCheckJobDoneT(t, ddl, job, true)
	checkTableCacheTest(t, ddl, dbInfo1, tblInfo)
	// for alter no cache table
	job = testAlterNoCacheTable(t, ctx, ddl, dbInfo1.ID, tblInfo)
	testCheckTableStateT(t, ddl, dbInfo1, tblInfo, model.StatePublic)
	testCheckJobDoneT(t, ddl, job, true)
	checkTableNoCacheTest(t, ddl, dbInfo1, tblInfo)

	testDropSchemaT(t, testNewContext(ddl), ddl, dbInfo)
	err = ddl.Stop()
	require.NoError(t, err)
	err = store.Close()
	require.NoError(t, err)
}

func checkTableCacheTest(t *testing.T, d *ddl, dbInfo *model.DBInfo, tblInfo *model.TableInfo) {
	err := kv.RunInNewTxn(context.Background(), d.store, false, func(ctx context.Context, txn kv.Transaction) error {
		tt := meta.NewMeta(txn)
		info, err := tt.GetTable(dbInfo.ID, tblInfo.ID)
		require.NoError(t, err)
		require.NotNil(t, info)
		require.NotNil(t, info.TableCacheStatusType)
		require.Equal(t, model.TableCacheStatusEnable, info.TableCacheStatusType)
		return nil
	})
	require.NoError(t, err)
}

func checkTableNoCacheTest(t *testing.T, d *ddl, dbInfo *model.DBInfo, tblInfo *model.TableInfo) {
	err := kv.RunInNewTxn(context.Background(), d.store, false, func(ctx context.Context, txn kv.Transaction) error {
		tt := meta.NewMeta(txn)
		info, err := tt.GetTable(dbInfo.ID, tblInfo.ID)
		require.NoError(t, err)
		require.NotNil(t, info)
		require.Equal(t, model.TableCacheStatusDisable, info.TableCacheStatusType)
		return nil
	})
	require.NoError(t, err)
}

func testAlterCacheTable(t *testing.T, ctx sessionctx.Context, d *ddl, newSchemaID int64, tblInfo *model.TableInfo) *model.Job {
	job := &model.Job{
		SchemaID:   newSchemaID,
		TableID:    tblInfo.ID,
		Type:       model.ActionAlterCacheTable,
		BinlogInfo: &model.HistoryInfo{},
		Args:       []interface{}{},
	}
	err := d.doDDLJob(ctx, job)
	require.NoError(t, err)

	v := getSchemaVerT(t, ctx)
	checkHistoryJobArgsT(t, ctx, job.ID, &historyJobArgs{ver: v})
	return job
}

func testAlterNoCacheTable(t *testing.T, ctx sessionctx.Context, d *ddl, newSchemaID int64, tblInfo *model.TableInfo) *model.Job {

	job := &model.Job{
		SchemaID:   newSchemaID,
		TableID:    tblInfo.ID,
		Type:       model.ActionAlterNoCacheTable,
		BinlogInfo: &model.HistoryInfo{},
		Args:       []interface{}{},
	}
	err := d.doDDLJob(ctx, job)
	require.NoError(t, err)

	v := getSchemaVerT(t, ctx)
	checkHistoryJobArgsT(t, ctx, job.ID, &historyJobArgs{ver: v})
	return job
}

func TestCreateTables(t *testing.T) {
	store, err := mockstore.NewMockStore()
	require.NoError(t, err)
	ddl, err := testNewDDLAndStart(
		context.Background(),
		WithStore(store),
		WithLease(testLease),
	)
	require.NoError(t, err)

	dbInfo, err := testSchemaInfo(ddl, "test_table")
	require.NoError(t, err)
	testCreateSchemaT(t, testNewContext(ddl), ddl, dbInfo)

	ctx := testNewContext(ddl)

	infos := []*model.TableInfo{}
	genIDs, err := ddl.genGlobalIDs(3)
	require.NoError(t, err)

	infos = append(infos, &model.TableInfo{
		ID:   genIDs[0],
		Name: model.NewCIStr("s1"),
	})
	infos = append(infos, &model.TableInfo{
		ID:   genIDs[1],
		Name: model.NewCIStr("s2"),
	})
	infos = append(infos, &model.TableInfo{
		ID:   genIDs[2],
		Name: model.NewCIStr("s3"),
	})

	job := &model.Job{
		SchemaID:   dbInfo.ID,
		Type:       model.ActionCreateTables,
		BinlogInfo: &model.HistoryInfo{},
		Args:       []interface{}{infos},
	}
	err = ddl.doDDLJob(ctx, job)
	require.NoError(t, err)

=======
	err = ddl.doDDLJob(ctx, job)
	require.NoError(t, err)

>>>>>>> fd449399
	testGetTableT(t, ddl, dbInfo.ID, genIDs[0])
	testGetTableT(t, ddl, dbInfo.ID, genIDs[1])
	testGetTableT(t, ddl, dbInfo.ID, genIDs[2])
}<|MERGE_RESOLUTION|>--- conflicted
+++ resolved
@@ -201,33 +201,7 @@
 		WithLease(testLease),
 	)
 	require.NoError(t, err)
-<<<<<<< HEAD
-=======
-
-	dbInfo, err := testSchemaInfo(ddl, "test_table")
-	require.NoError(t, err)
-	testCreateSchemaT(t, testNewContext(ddl), ddl, dbInfo)
-
-	ctx := testNewContext(ddl)
-
-	tblInfo, err := testTableInfo(ddl, "t", 3)
-	require.NoError(t, err)
-	job := testCreateTableT(t, ctx, ddl, dbInfo, tblInfo)
-	testCheckTableStateT(t, ddl, dbInfo, tblInfo, model.StatePublic)
-	testCheckJobDoneT(t, ddl, job, true)
-
-	// Create an existing table.
-	newTblInfo, err := testTableInfo(ddl, "t", 3)
-	require.NoError(t, err)
-	doDDLJobErrT(t, dbInfo.ID, newTblInfo.ID, model.ActionCreateTable, []interface{}{newTblInfo}, ctx, ddl)
-
-	count := 2000
-	tbl := testGetTableT(t, ddl, dbInfo.ID, tblInfo.ID)
-	for i := 1; i <= count; i++ {
-		_, err := tbl.AddRecord(ctx, types.MakeDatums(i, i, i))
-		require.NoError(t, err)
-	}
->>>>>>> fd449399
+
 
 	job = testDropTableT(t, ctx, ddl, dbInfo, tblInfo)
 	testCheckJobDoneT(t, ddl, job, false)
@@ -369,7 +343,7 @@
 		BinlogInfo: &model.HistoryInfo{},
 		Args:       []interface{}{infos},
 	}
-<<<<<<< HEAD
+
 	err = d.doDDLJob(ctx, job)
 	c.Assert(err, IsNil)
 
@@ -547,11 +521,6 @@
 	err = ddl.doDDLJob(ctx, job)
 	require.NoError(t, err)
 
-=======
-	err = ddl.doDDLJob(ctx, job)
-	require.NoError(t, err)
-
->>>>>>> fd449399
 	testGetTableT(t, ddl, dbInfo.ID, genIDs[0])
 	testGetTableT(t, ddl, dbInfo.ID, genIDs[1])
 	testGetTableT(t, ddl, dbInfo.ID, genIDs[2])
