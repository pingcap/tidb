--- conflicted
+++ resolved
@@ -188,13 +188,8 @@
 
 	// To drop a table with reorgTableDeleteLimit+10 records.
 	tbl := testGetTable(c, d, s.dbInfo.ID, tblInfo.ID)
-<<<<<<< HEAD
-	for i := 1; i <= defaultBatchSize+10; i++ {
+	for i := 1; i <= reorgTableDeleteLimit+10; i++ {
 		_, err := tbl.AddRecord(ctx, types.MakeDatums(i, i, i))
-=======
-	for i := 1; i <= reorgTableDeleteLimit+10; i++ {
-		_, err = tbl.AddRecord(ctx, types.MakeDatums(i, i, i))
->>>>>>> 3f5488a5
 		c.Assert(err, IsNil)
 	}
 
@@ -222,7 +217,7 @@
 	testCheckJobDone(c, d, job, false)
 
 	// Check background ddl info.
-	time.Sleep(testLease * 200)
+	time.Sleep(testLease * 400)
 	verifyBgJobState(c, d, job, model.JobDone)
 	c.Assert(errors.ErrorStack(checkErr), Equals, "")
 	c.Assert(updatedCount, Equals, 2)
