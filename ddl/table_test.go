// Copyright 2015 PingCAP, Inc.
//
// Licensed under the Apache License, Version 2.0 (the "License");
// you may not use this file except in compliance with the License.
// You may obtain a copy of the License at
//
//     http://www.apache.org/licenses/LICENSE-2.0
//
// Unless required by applicable law or agreed to in writing, software
// distributed under the License is distributed on an "AS IS" BASIS,
// See the License for the specific language governing permissions and
// limitations under the License.

package ddl

import (
	"fmt"
	"time"

	"github.com/juju/errors"
	. "github.com/pingcap/check"
	"github.com/pingcap/tidb/context"
	"github.com/pingcap/tidb/kv"
	"github.com/pingcap/tidb/meta"
	"github.com/pingcap/tidb/meta/autoid"
	"github.com/pingcap/tidb/model"
	"github.com/pingcap/tidb/mysql"
	"github.com/pingcap/tidb/table"
	"github.com/pingcap/tidb/util/testleak"
	"github.com/pingcap/tidb/util/types"
)

var _ = Suite(&testTableSuite{})

type testTableSuite struct {
	store  kv.Storage
	dbInfo *model.DBInfo

	d *ddl
}

// create a test table with num int columns and with no index.
func testTableInfo(c *C, d *ddl, name string, num int) *model.TableInfo {
	var err error
	tblInfo := &model.TableInfo{
		Name: model.NewCIStr(name),
	}
	tblInfo.ID, err = d.genGlobalID()
	c.Assert(err, IsNil)

	cols := make([]*model.ColumnInfo, num)
	for i := range cols {
		col := &model.ColumnInfo{
			Name:         model.NewCIStr(fmt.Sprintf("c%d", i+1)),
			Offset:       i,
			DefaultValue: i + 1,
			State:        model.StatePublic,
		}

		col.FieldType = *types.NewFieldType(mysql.TypeLong)

		col.ID, err = d.genGlobalID()
		c.Assert(err, IsNil)
		cols[i] = col
	}

	tblInfo.Columns = cols

	return tblInfo
}

func testCreateTable(c *C, ctx context.Context, d *ddl, dbInfo *model.DBInfo, tblInfo *model.TableInfo) *model.Job {
	job := &model.Job{
		SchemaID: dbInfo.ID,
		TableID:  tblInfo.ID,
		Type:     model.ActionCreateTable,
		Args:     []interface{}{tblInfo},
	}
	err := d.doDDLJob(ctx, job)
	c.Assert(err, IsNil)

	v := getSchemaVer(c, ctx)
	tblInfo.State = model.StatePublic
	checkHistoryJobArgs(c, ctx, job.ID, &historyJobArgs{ver: v, tbl: tblInfo})
	tblInfo.State = model.StateNone
	return job
}

func testDropTable(c *C, ctx context.Context, d *ddl, dbInfo *model.DBInfo, tblInfo *model.TableInfo) *model.Job {
	job := &model.Job{
		SchemaID: dbInfo.ID,
		TableID:  tblInfo.ID,
		Type:     model.ActionDropTable,
	}
	err := d.doDDLJob(ctx, job)
	c.Assert(err, IsNil)

	v := getSchemaVer(c, ctx)
	checkHistoryJobArgs(c, ctx, job.ID, &historyJobArgs{ver: v, tbl: tblInfo})
	return job
}

func testTruncateTable(c *C, ctx context.Context, d *ddl, dbInfo *model.DBInfo, tblInfo *model.TableInfo) *model.Job {
	newTableID, err := d.genGlobalID()
	c.Assert(err, IsNil)
	job := &model.Job{
		SchemaID: dbInfo.ID,
		TableID:  tblInfo.ID,
		Type:     model.ActionTruncateTable,
		Args:     []interface{}{newTableID},
	}
	err = d.doDDLJob(ctx, job)
	c.Assert(err, IsNil)

	v := getSchemaVer(c, ctx)
	tblInfo.ID = newTableID
	checkHistoryJobArgs(c, ctx, job.ID, &historyJobArgs{ver: v, tbl: tblInfo})
	return job
}

func testCheckTableState(c *C, d *ddl, dbInfo *model.DBInfo, tblInfo *model.TableInfo, state model.SchemaState) {
	kv.RunInNewTxn(d.store, false, func(txn kv.Transaction) error {
		t := meta.NewMeta(txn)
		info, err := t.GetTable(dbInfo.ID, tblInfo.ID)
		c.Assert(err, IsNil)

		if state == model.StateNone {
			c.Assert(info, IsNil)
			return nil
		}

		c.Assert(info.Name, DeepEquals, tblInfo.Name)
		c.Assert(info.State, Equals, state)
		return nil
	})
}

func testGetTable(c *C, d *ddl, schemaID int64, tableID int64) table.Table {
	var tblInfo *model.TableInfo
	kv.RunInNewTxn(d.store, false, func(txn kv.Transaction) error {
		t := meta.NewMeta(txn)
		var err error
		tblInfo, err = t.GetTable(schemaID, tableID)
		c.Assert(err, IsNil)
		c.Assert(tblInfo, NotNil)
		return nil
	})
	alloc := autoid.NewAllocator(d.store, schemaID)
	tbl, err := table.TableFromMeta(alloc, tblInfo)
	c.Assert(err, IsNil)
	return tbl
}

func (s *testTableSuite) SetUpSuite(c *C) {
	s.store = testCreateStore(c, "test_table")
	s.d = newDDL(s.store, nil, nil, testLease)

	s.dbInfo = testSchemaInfo(c, s.d, "test")
	testCreateSchema(c, testNewContext(c, s.d), s.d, s.dbInfo)

	// Use a smaller limit to prevent the test from consuming too much time.
	reorgTableDeleteLimit = 2000
}

func (s *testTableSuite) TearDownSuite(c *C) {
	testDropSchema(c, testNewContext(c, s.d), s.d, s.dbInfo)
	s.d.close()
	s.store.Close()

	reorgTableDeleteLimit = 65536
}

func (s *testTableSuite) TestTable(c *C) {
	defer testleak.AfterTest(c)()
	d := s.d

	ctx := testNewContext(c, d)
	defer ctx.RollbackTxn()

	tblInfo := testTableInfo(c, d, "t", 3)
	job := testCreateTable(c, ctx, d, s.dbInfo, tblInfo)
	testCheckTableState(c, d, s.dbInfo, tblInfo, model.StatePublic)
	testCheckJobDone(c, d, job, true)

	// Create an existing table.
	newTblInfo := testTableInfo(c, d, "t", 3)
	doDDLJobErr(c, s.dbInfo.ID, newTblInfo.ID, model.ActionCreateTable, []interface{}{newTblInfo}, ctx, d)

	// To drop a table with reorgTableDeleteLimit+10 records.
	tbl := testGetTable(c, d, s.dbInfo.ID, tblInfo.ID)
	for i := 1; i <= reorgTableDeleteLimit+10; i++ {
		_, err := tbl.AddRecord(ctx, types.MakeDatums(i, i, i))
		c.Assert(err, IsNil)
	}

	tc := &testDDLCallback{}
	var checkErr error
	var updatedCount int
	tc.onBgJobUpdated = func(job *model.Job) {
		if job == nil || checkErr != nil {
			return
		}
		job.Mu.Lock()
		count := job.RowCount
		job.Mu.Unlock()
		if updatedCount == 0 && count != int64(reorgTableDeleteLimit) {
			checkErr = errors.Errorf("row count %v isn't equal to %v", count, reorgTableDeleteLimit)
			return
		}
		if updatedCount == 1 && count != int64(reorgTableDeleteLimit+10) {
			checkErr = errors.Errorf("row count %v isn't equal to %v", count, reorgTableDeleteLimit+10)
		}
		updatedCount++
	}
	d.setHook(tc)
	job = testDropTable(c, ctx, d, s.dbInfo, tblInfo)
	testCheckJobDone(c, d, job, false)

	// Check background ddl info.
<<<<<<< HEAD
	time.Sleep(testLease * 300)
=======
	time.Sleep(testLease * 400)
>>>>>>> a6144ad1
	verifyBgJobState(c, d, job, model.JobDone)
	c.Assert(errors.ErrorStack(checkErr), Equals, "")
	c.Assert(updatedCount, Equals, 2)

	// For truncate table.
	tblInfo = testTableInfo(c, d, "tt", 3)
	job = testCreateTable(c, ctx, d, s.dbInfo, tblInfo)
	testCheckTableState(c, d, s.dbInfo, tblInfo, model.StatePublic)
	testCheckJobDone(c, d, job, true)
	job = testTruncateTable(c, ctx, d, s.dbInfo, tblInfo)
	testCheckTableState(c, d, s.dbInfo, tblInfo, model.StatePublic)
	testCheckJobDone(c, d, job, false)
}

func (s *testTableSuite) TestTableResume(c *C) {
	defer testleak.AfterTest(c)()
	d := s.d

	testCheckOwner(c, d, true, ddlJobFlag)

	tblInfo := testTableInfo(c, d, "t1", 3)
	job := &model.Job{
		SchemaID: s.dbInfo.ID,
		TableID:  tblInfo.ID,
		Type:     model.ActionCreateTable,
		Args:     []interface{}{tblInfo},
	}
	testRunInterruptedJob(c, d, job)
	testCheckTableState(c, d, s.dbInfo, tblInfo, model.StatePublic)

	job = &model.Job{
		SchemaID: s.dbInfo.ID,
		TableID:  tblInfo.ID,
		Type:     model.ActionDropTable,
	}
	testRunInterruptedJob(c, d, job)
	testCheckTableState(c, d, s.dbInfo, tblInfo, model.StateNone)
}<|MERGE_RESOLUTION|>--- conflicted
+++ resolved
@@ -217,11 +217,7 @@
 	testCheckJobDone(c, d, job, false)
 
 	// Check background ddl info.
-<<<<<<< HEAD
 	time.Sleep(testLease * 300)
-=======
-	time.Sleep(testLease * 400)
->>>>>>> a6144ad1
 	verifyBgJobState(c, d, job, model.JobDone)
 	c.Assert(errors.ErrorStack(checkErr), Equals, "")
 	c.Assert(updatedCount, Equals, 2)
