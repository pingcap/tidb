--- conflicted
+++ resolved
@@ -46,12 +46,8 @@
 		BinlogInfo: &model.HistoryInfo{},
 		Args:       []interface{}{oldSchemaID, tblInfo.Name, oldSchemaName},
 	}
-<<<<<<< HEAD
+	ctx.SetValue(sessionctx.QueryString, "skip")
 	require.NoError(t, d.DoDDLJob(ctx, job))
-=======
-	ctx.SetValue(sessionctx.QueryString, "skip")
-	require.NoError(t, d.doDDLJob(ctx, job))
->>>>>>> d5867b1d
 
 	v := getSchemaVer(t, ctx)
 	tblInfo.State = model.StatePublic
@@ -70,12 +66,8 @@
 		BinlogInfo: &model.HistoryInfo{},
 		Args:       []interface{}{oldSchemaIDs, newSchemaIDs, newTableNames, oldTableIDs, oldSchemaNames},
 	}
-<<<<<<< HEAD
+	ctx.SetValue(sessionctx.QueryString, "skip")
 	require.NoError(t, d.DoDDLJob(ctx, job))
-=======
-	ctx.SetValue(sessionctx.QueryString, "skip")
-	require.NoError(t, d.doDDLJob(ctx, job))
->>>>>>> d5867b1d
 
 	v := getSchemaVer(t, ctx)
 	checkHistoryJobArgs(t, ctx, job.ID, &historyJobArgs{ver: v, tbl: nil})
@@ -97,12 +89,8 @@
 		BinlogInfo: &model.HistoryInfo{},
 		Args:       []interface{}{arg},
 	}
-<<<<<<< HEAD
+	ctx.SetValue(sessionctx.QueryString, "skip")
 	err := d.DoDDLJob(ctx, job)
-=======
-	ctx.SetValue(sessionctx.QueryString, "skip")
-	err := d.doDDLJob(ctx, job)
->>>>>>> d5867b1d
 	require.NoError(t, err)
 
 	v := getSchemaVer(t, ctx)
@@ -140,12 +128,8 @@
 		BinlogInfo: &model.HistoryInfo{},
 		Args:       []interface{}{newTableID},
 	}
-<<<<<<< HEAD
+	ctx.SetValue(sessionctx.QueryString, "skip")
 	err = d.DoDDLJob(ctx, job)
-=======
-	ctx.SetValue(sessionctx.QueryString, "skip")
-	err = d.doDDLJob(ctx, job)
->>>>>>> d5867b1d
 	require.NoError(t, err)
 
 	v := getSchemaVer(t, ctx)
@@ -289,12 +273,8 @@
 		BinlogInfo: &model.HistoryInfo{},
 		Args:       []interface{}{},
 	}
-<<<<<<< HEAD
+	ctx.SetValue(sessionctx.QueryString, "skip")
 	err := d.DoDDLJob(ctx, job)
-=======
-	ctx.SetValue(sessionctx.QueryString, "skip")
-	err := d.doDDLJob(ctx, job)
->>>>>>> d5867b1d
 	require.NoError(t, err)
 
 	v := getSchemaVer(t, ctx)
@@ -310,12 +290,8 @@
 		BinlogInfo: &model.HistoryInfo{},
 		Args:       []interface{}{},
 	}
-<<<<<<< HEAD
+	ctx.SetValue(sessionctx.QueryString, "skip")
 	require.NoError(t, d.DoDDLJob(ctx, job))
-=======
-	ctx.SetValue(sessionctx.QueryString, "skip")
-	require.NoError(t, d.doDDLJob(ctx, job))
->>>>>>> d5867b1d
 
 	v := getSchemaVer(t, ctx)
 	checkHistoryJobArgs(t, ctx, job.ID, &historyJobArgs{ver: v})
@@ -421,12 +397,8 @@
 		BinlogInfo: &model.HistoryInfo{},
 		Args:       []interface{}{infos},
 	}
-<<<<<<< HEAD
+	ctx.SetValue(sessionctx.QueryString, "skip")
 	err = d.DoDDLJob(ctx, job)
-=======
-	ctx.SetValue(sessionctx.QueryString, "skip")
-	err = d.doDDLJob(ctx, job)
->>>>>>> d5867b1d
 	require.NoError(t, err)
 
 	testGetTable(t, d, dbInfo.ID, genIDs[0])
