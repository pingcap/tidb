// Copyright 2023-2023 PingCAP Xingchen (Beijing) Technology Co., Ltd.
//
// Licensed under the Apache License, Version 2.0 (the "License");
// you may not use this file except in compliance with the License.
// You may obtain a copy of the License at
//
//     http://www.apache.org/licenses/LICENSE-2.0
//
// Unless required by applicable law or agreed to in writing, software
// distributed under the License is distributed on an "AS IS" BASIS,
// WITHOUT WARRANTIES OR CONDITIONS OF ANY KIND, either express or implied.
// See the License for the specific language governing permissions and
// limitations under the License.

package ddl_test

import (
	"fmt"
	"sort"
	"testing"

	"github.com/pingcap/failpoint"
	"github.com/pingcap/tidb/ddl/util/callback"
	"github.com/pingcap/tidb/parser/model"
	"github.com/pingcap/tidb/table"
	"github.com/pingcap/tidb/table/tables"
	"github.com/pingcap/tidb/testkit"
	"github.com/pingcap/tidb/testkit/external"
	"github.com/stretchr/testify/require"
)

func TestCreateTableWithCheckConstraints(t *testing.T) {
	store, _ := testkit.CreateMockStoreAndDomain(t)
	tk := testkit.NewTestKit(t, store)
	tk.MustExec("use test")
	tk.MustExec("drop table if exists t")
	tk.MustExec("set @@global.tidb_enable_check_constraint = 1")

	// Test column-type check constraint.
	tk.MustExec("create table t(a int not null check(a>0))")
	constraintTable := external.GetTableByName(t, tk, "test", "t")
	require.Equal(t, 1, len(constraintTable.Meta().Columns))
	require.Equal(t, 1, len(constraintTable.Meta().Constraints))
	constrs := constraintTable.Meta().Constraints
	require.Equal(t, int64(1), constrs[0].ID)
	require.True(t, constrs[0].InColumn)
	require.True(t, constrs[0].Enforced)
	require.Equal(t, "t", constrs[0].Table.L)
	require.Equal(t, model.StatePublic, constrs[0].State)
	require.Equal(t, 1, len(constrs[0].ConstraintCols))
	require.Equal(t, model.NewCIStr("a"), constrs[0].ConstraintCols[0])
	require.Equal(t, model.NewCIStr("t_chk_1"), constrs[0].Name)
	require.Equal(t, "`a` > 0", constrs[0].ExprString)

	tk.MustExec("drop table t")
	tk.MustExec("create table t(a bigint key constraint my_constr check(a<10), b int constraint check(b > 1) not enforced)")
	constraintTable = external.GetTableByName(t, tk, "test", "t")
	require.Equal(t, 2, len(constraintTable.Meta().Columns))
	constrs = constraintTable.Meta().Constraints
	require.Equal(t, 2, len(constrs))
	require.Equal(t, int64(1), constrs[0].ID)
	require.True(t, constrs[0].InColumn)
	require.True(t, constrs[0].Enforced)
	require.Equal(t, "t", constrs[0].Table.L)
	require.Equal(t, model.StatePublic, constrs[0].State)
	require.Equal(t, 1, len(constrs[0].ConstraintCols))
	require.Equal(t, model.NewCIStr("a"), constrs[0].ConstraintCols[0])
	require.Equal(t, model.NewCIStr("my_constr"), constrs[0].Name)
	require.Equal(t, "`a` < 10", constrs[0].ExprString)

	require.Equal(t, int64(2), constrs[1].ID)
	require.True(t, constrs[1].InColumn)
	require.False(t, constrs[1].Enforced)
	require.Equal(t, 1, len(constrs[0].ConstraintCols))
	require.Equal(t, "t", constrs[1].Table.L)
	require.Equal(t, model.StatePublic, constrs[1].State)
	require.Equal(t, 1, len(constrs[1].ConstraintCols))
	require.Equal(t, model.NewCIStr("b"), constrs[1].ConstraintCols[0])
	require.Equal(t, model.NewCIStr("t_chk_1"), constrs[1].Name)
	require.Equal(t, "`b` > 1", constrs[1].ExprString)

	// Test table-type check constraint.
	tk.MustExec("drop table t")
	tk.MustExec("create table t(a int constraint check(a > 1) not enforced, constraint my_constr check(a < 10))")
	constraintTable = external.GetTableByName(t, tk, "test", "t")
	require.Equal(t, 1, len(constraintTable.Meta().Columns))
	constrs = constraintTable.Meta().Constraints
	require.Equal(t, 2, len(constrs))
	// table-type check constraint.
	require.Equal(t, int64(1), constrs[0].ID)
	require.False(t, constrs[0].InColumn)
	require.True(t, constrs[0].Enforced)
	require.Equal(t, "t", constrs[0].Table.L)
	require.Equal(t, model.StatePublic, constrs[0].State)
	require.Equal(t, 1, len(constrs[0].ConstraintCols))
	require.Equal(t, model.NewCIStr("a"), constrs[0].ConstraintCols[0])
	require.Equal(t, model.NewCIStr("my_constr"), constrs[0].Name)
	require.Equal(t, "`a` < 10", constrs[0].ExprString)

	// column-type check constraint.
	require.Equal(t, int64(2), constrs[1].ID)
	require.True(t, constrs[1].InColumn)
	require.False(t, constrs[1].Enforced)
	require.Equal(t, "t", constrs[1].Table.L)
	require.Equal(t, model.StatePublic, constrs[1].State)
	require.Equal(t, 1, len(constrs[1].ConstraintCols))
	require.Equal(t, model.NewCIStr("a"), constrs[1].ConstraintCols[0])
	require.Equal(t, model.NewCIStr("t_chk_1"), constrs[1].Name)
	require.Equal(t, "`a` > 1", constrs[1].ExprString)

	// Test column-type check constraint fail on dependency.
	tk.MustExec("drop table t")
	_, err := tk.Exec("create table t(a int not null check(b>0))")
	require.Errorf(t, err, "[ddl:3813]Column check constraint 't_chk_1' references other column.")

	_, err = tk.Exec("create table t(a int not null check(b>a))")
	require.Errorf(t, err, "[ddl:3813]Column check constraint 't_chk_1' references other column.")

	_, err = tk.Exec("create table t(a int not null check(a>0), b int, constraint check(c>b))")
	require.Errorf(t, err, "[ddl:3820]Check constraint 't_chk_1' refers to non-existing column 'c'.")

	tk.MustExec("create table t(a int not null check(a>0), b int, constraint check(a>b))")
	tk.MustExec("drop table t")

	tk.MustExec("create table t(a int not null check(a > '12345'))")
	tk.MustExec("drop table t")

	tk.MustExec("create table t(a int not null primary key check(a > '12345'))")
	tk.MustExec("drop table t")

	tk.MustExec("create table t(a varchar(10) not null primary key check(a > '12345'))")
	tk.MustExec("drop table t")
}

func TestAlterTableAddCheckConstraints(t *testing.T) {
	store, _ := testkit.CreateMockStoreAndDomain(t)
	tk := testkit.NewTestKit(t, store)
	tk.MustExec("use test")
	tk.MustExec("drop table if exists t")
	tk.MustExec("set @@global.tidb_enable_check_constraint = 1")

	tk.MustExec("create table t(a int not null check(a>0))")
	// Add constraint with name.
	tk.MustExec("alter table t add constraint haha check(a<10)")
	constraintTable := external.GetTableByName(t, tk, "test", "t")
	require.Equal(t, 1, len(constraintTable.Meta().Columns))
	require.Equal(t, 2, len(constraintTable.Meta().Constraints))
	constrs := constraintTable.Meta().Constraints
	require.Equal(t, int64(2), constrs[1].ID)
	require.False(t, constrs[1].InColumn)
	require.True(t, constrs[1].Enforced)
	require.Equal(t, "t", constrs[1].Table.L)
	require.Equal(t, model.StatePublic, constrs[1].State)
	require.Equal(t, 1, len(constrs[1].ConstraintCols))
	require.Equal(t, model.NewCIStr("a"), constrs[1].ConstraintCols[0])
	require.Equal(t, model.NewCIStr("haha"), constrs[1].Name)
	require.Equal(t, "`a` < 10", constrs[1].ExprString)

	// Add constraint without name.
	tk.MustExec("alter table t add constraint check(a<11) not enforced")
	constraintTable = external.GetTableByName(t, tk, "test", "t")
	require.Equal(t, 1, len(constraintTable.Meta().Columns))
	require.Equal(t, 3, len(constraintTable.Meta().Constraints))
	constrs = constraintTable.Meta().Constraints
	require.Equal(t, int64(3), constrs[2].ID)
	require.False(t, constrs[2].InColumn)
	require.False(t, constrs[2].Enforced)
	require.Equal(t, "t", constrs[2].Table.L)
	require.Equal(t, model.StatePublic, constrs[2].State)
	require.Equal(t, 1, len(constrs[2].ConstraintCols))
	require.Equal(t, model.NewCIStr("a"), constrs[2].ConstraintCols[0])
	require.Equal(t, model.NewCIStr("t_chk_2"), constrs[2].Name)
	require.Equal(t, "`a` < 11", constrs[2].ExprString)

	// Add constraint with the name has already existed.
	_, err := tk.Exec("alter table t add constraint haha check(a)")
	require.Errorf(t, err, "[schema:3822]Duplicate check constraint name 'haha'.")

	// Add constraint with the unknown column.
	_, err = tk.Exec("alter table t add constraint check(b)")
	require.Errorf(t, err, "[ddl:3820]Check constraint 't_chk_3' refers to non-existing column 'b'.")

	tk.MustExec("alter table t add constraint check(a*2 < a+1) not enforced")
	// test add check constraint verify remain data
	tk.MustExec("drop table t")
	tk.MustExec("create table t(a int)")
	tk.MustExec("insert into t values(1), (2), (3)")
	tk.MustGetErrMsg("alter table t add constraint check(a < 2)", "[ddl:3819]Check constraint 't_chk_1' is violated.")
	tk.MustGetErrMsg("alter table t add constraint check(a < 2) not enforced", "[ddl:3819]Check constraint 't_chk_2' is violated.")
}

func TestAlterTableDropCheckConstraints(t *testing.T) {
	store, _ := testkit.CreateMockStoreAndDomain(t)
	tk := testkit.NewTestKit(t, store)
	tk.MustExec("use test")
	tk.MustExec("drop table if exists t")
	tk.MustExec("set @@global.tidb_enable_check_constraint = 1")

	tk.MustExec("create table t(a int not null check(a>0), b int, constraint haha check(a < b), check(a<b+1))")
	constraintTable := external.GetTableByName(t, tk, "test", "t")
	require.Equal(t, 2, len(constraintTable.Meta().Columns))
	require.Equal(t, 3, len(constraintTable.Meta().Constraints))
	constrs := constraintTable.Meta().Constraints

	require.Equal(t, int64(1), constrs[0].ID)
	require.False(t, constrs[0].InColumn)
	require.True(t, constrs[0].Enforced)
	require.Equal(t, "t", constrs[0].Table.L)
	require.Equal(t, model.StatePublic, constrs[0].State)
	require.Equal(t, 2, len(constrs[0].ConstraintCols))
	sort.Slice(constrs[0].ConstraintCols, func(i, j int) bool {
		return constrs[0].ConstraintCols[i].L < constrs[0].ConstraintCols[j].L
	})
	require.Equal(t, model.NewCIStr("a"), constrs[0].ConstraintCols[0])
	require.Equal(t, model.NewCIStr("b"), constrs[0].ConstraintCols[1])
	require.Equal(t, model.NewCIStr("haha"), constrs[0].Name)
	require.Equal(t, "`a` < `b`", constrs[0].ExprString)

	require.Equal(t, int64(2), constrs[1].ID)
	require.False(t, constrs[1].InColumn)
	require.True(t, constrs[1].Enforced)
	require.Equal(t, "t", constrs[1].Table.L)
	require.Equal(t, model.StatePublic, constrs[1].State)
	require.Equal(t, 2, len(constrs[1].ConstraintCols))
	sort.Slice(constrs[1].ConstraintCols, func(i, j int) bool {
		return constrs[1].ConstraintCols[i].L < constrs[1].ConstraintCols[j].L
	})
	require.Equal(t, model.NewCIStr("a"), constrs[1].ConstraintCols[0])
	require.Equal(t, model.NewCIStr("b"), constrs[1].ConstraintCols[1])
	require.Equal(t, model.NewCIStr("t_chk_1"), constrs[1].Name)
	require.Equal(t, "`a` < `b` + 1", constrs[1].ExprString)

	// Column check constraint will be appended to the table constraint list.
	// So the offset will be the last one, so is the id.
	require.Equal(t, int64(3), constrs[2].ID)
	require.True(t, constrs[2].InColumn)
	require.True(t, constrs[2].Enforced)
	require.Equal(t, "t", constrs[2].Table.L)
	require.Equal(t, model.StatePublic, constrs[2].State)
	require.Equal(t, 1, len(constrs[2].ConstraintCols))
	require.Equal(t, model.NewCIStr("a"), constrs[2].ConstraintCols[0])
	require.Equal(t, model.NewCIStr("t_chk_2"), constrs[2].Name)
	require.Equal(t, "`a` > 0", constrs[2].ExprString)

	// Drop a non-exist constraint
	_, err := tk.Exec("alter table t drop constraint not_exist_constraint")
	require.Errorf(t, err, "[ddl:3940]Constraint 'not_exist_constraint' does not exist")

	tk.MustExec("alter table t drop constraint haha")
	constraintTable = external.GetTableByName(t, tk, "test", "t")
	require.Equal(t, 2, len(constraintTable.Meta().Columns))
	require.Equal(t, 2, len(constraintTable.Meta().Constraints))
	constrs = constraintTable.Meta().Constraints
	require.Equal(t, model.NewCIStr("t_chk_1"), constrs[0].Name)
	require.Equal(t, model.NewCIStr("t_chk_2"), constrs[1].Name)

	tk.MustExec("alter table t drop constraint t_chk_2")
	constraintTable = external.GetTableByName(t, tk, "test", "t")
	require.Equal(t, 2, len(constraintTable.Meta().Columns))
	require.Equal(t, 1, len(constraintTable.Meta().Constraints))
	constrs = constraintTable.Meta().Constraints
	require.Equal(t, model.NewCIStr("t_chk_1"), constrs[0].Name)

	tk.MustExec("drop table t")
	tk.MustExec("create table t(a int check(a > 0))")
	tk.MustGetErrMsg("insert into t values(0)", "[table:3819]Check constraint 't_chk_1' is violated.")
	tk.MustExec("alter table t drop constraint t_chk_1")
	tk.MustExec("insert into t values(0)")
}

func TestAlterTableAlterCheckConstraints(t *testing.T) {
	store, _ := testkit.CreateMockStoreAndDomain(t)
	tk := testkit.NewTestKit(t, store)
	tk.MustExec("use test")
	tk.MustExec("drop table if exists t")
	tk.MustExec("set @@global.tidb_enable_check_constraint = 1")

	tk.MustExec("create table t(a int not null check(a>0) not enforced, b int, constraint haha check(a < b))")
	constraintTable := external.GetTableByName(t, tk, "test", "t")
	require.Equal(t, 2, len(constraintTable.Meta().Columns))
	require.Equal(t, 2, len(constraintTable.Meta().Constraints))
	constrs := constraintTable.Meta().Constraints

	require.Equal(t, int64(1), constrs[0].ID)
	require.False(t, constrs[0].InColumn)
	require.True(t, constrs[0].Enforced)
	require.Equal(t, "t", constrs[0].Table.L)
	require.Equal(t, model.StatePublic, constrs[0].State)
	require.Equal(t, 2, len(constrs[0].ConstraintCols))
	sort.Slice(constrs[0].ConstraintCols, func(i, j int) bool {
		return constrs[0].ConstraintCols[i].L < constrs[0].ConstraintCols[j].L
	})
	require.Equal(t, model.NewCIStr("a"), constrs[0].ConstraintCols[0])
	require.Equal(t, model.NewCIStr("b"), constrs[0].ConstraintCols[1])
	require.Equal(t, model.NewCIStr("haha"), constrs[0].Name)
	require.Equal(t, "`a` < `b`", constrs[0].ExprString)

	require.Equal(t, int64(2), constrs[1].ID)
	require.True(t, constrs[1].InColumn)
	require.False(t, constrs[1].Enforced)
	require.Equal(t, "t", constrs[1].Table.L)
	require.Equal(t, model.StatePublic, constrs[1].State)
	require.Equal(t, 1, len(constrs[1].ConstraintCols))
	require.Equal(t, model.NewCIStr("a"), constrs[1].ConstraintCols[0])
	require.Equal(t, model.NewCIStr("t_chk_1"), constrs[1].Name)
	require.Equal(t, "`a` > 0", constrs[1].ExprString)

	// Alter constraint alter constraint with unknown name.
	_, err := tk.Exec("alter table t alter constraint unknown not enforced")
	require.Errorf(t, err, "[ddl:3940]Constraint 'unknown' does not exist")

	// Alter table alter constraint with user name.
	tk.MustExec("alter table t alter constraint haha not enforced")
	constraintTable = external.GetTableByName(t, tk, "test", "t")
	require.Equal(t, 2, len(constraintTable.Meta().Columns))
	require.Equal(t, 2, len(constraintTable.Meta().Constraints))
	constrs = constraintTable.Meta().Constraints
	require.False(t, constrs[0].Enforced)
	require.Equal(t, model.NewCIStr("haha"), constrs[0].Name)
	require.False(t, constrs[1].Enforced)
	require.Equal(t, model.NewCIStr("t_chk_1"), constrs[1].Name)

	// Alter table alter constraint with generated name.
	tk.MustExec("alter table t alter constraint t_chk_1 enforced")
	constraintTable = external.GetTableByName(t, tk, "test", "t")
	require.Equal(t, 2, len(constraintTable.Meta().Columns))
	require.Equal(t, 2, len(constraintTable.Meta().Constraints))
	constrs = constraintTable.Meta().Constraints
	require.False(t, constrs[0].Enforced)
	require.Equal(t, model.NewCIStr("haha"), constrs[0].Name)
	require.True(t, constrs[1].Enforced)
	require.Equal(t, model.NewCIStr("t_chk_1"), constrs[1].Name)

	// Alter table alter constraint will violate check.
	// Here a=1, b=0 doesn't satisfy "a < b" constraint.
	// Since "a<b" is not enforced, so the insert will success.

	//tk.MustExec("insert into t values(1, 0)")
	//_, err = tk.Exec("alter table t alter constraint haha enforced")
	//require.Errorf(t, err, "[table:3819]Check constraint 'haha' is violated."))
}

func TestDropColumnWithCheckConstraints(t *testing.T) {
	store, _ := testkit.CreateMockStoreAndDomain(t)
	tk := testkit.NewTestKit(t, store)
	tk.MustExec("use test")
	tk.MustExec("drop table if exists t")
	tk.MustExec("set @@global.tidb_enable_check_constraint = 1")
	tk.MustExec("create table t(a int check(a > 0), b int, c int, check(c > 0), check (b > c))")
	tk.MustExec("alter table t drop column a")
	constraintTable := external.GetTableByName(t, tk, "test", "t")
	require.Equal(t, 2, len(constraintTable.Meta().Columns))
	require.Equal(t, 2, len(constraintTable.Meta().Constraints))
	tk.MustGetErrMsg("alter table t drop column b", "[ddl:3959]Check constraint 't_chk_2' uses column 'b', hence column cannot be dropped or renamed.")
	tk.MustGetErrMsg("alter table t rename column c to c1", "[ddl:3959]Check constraint 't_chk_1' uses column 'c', hence column cannot be dropped or renamed.")
}

func TestCheckConstraintsNotEnforcedWorks(t *testing.T) {
	store, _ := testkit.CreateMockStoreAndDomain(t)
	tk := testkit.NewTestKit(t, store)
	tk.MustExec("use test")
	tk.MustExec("drop table if exists t")
	tk.MustExec("set @@global.tidb_enable_check_constraint = 1")
	tk.MustExec("create table t(a int check(a > 0), b int check(b < 10) not enforced, c int)")
	tk.MustExec("alter table t alter constraint t_chk_1 not enforced")
	tk.MustExec("insert into t values(-1, 1, 0)")
	tk.MustExec("alter table t alter constraint t_chk_2 enforced")
	tk.MustGetErrMsg("insert into t values(-1, 11, 0)", "[table:3819]Check constraint 't_chk_2' is violated.")
	tk.MustExec("alter table t add check(c = 0)")
	tk.MustGetErrMsg("insert into t values(-1, 1, 1)", "[table:3819]Check constraint 't_chk_3' is violated.")
	tk.MustExec("alter table t alter constraint t_chk_3 not enforced")
	tk.MustExec("insert into t values(-1, 1, 0)")
}

func TestUnsupportedCheckConstraintsExprWhenCreateTable(t *testing.T) {
	store, _ := testkit.CreateMockStoreAndDomain(t)
	tk := testkit.NewTestKit(t, store)
	tk.MustExec("use test")
	tk.MustExec("drop table if exists t")
	tk.MustExec("set @@global.tidb_enable_check_constraint = 1")
	// functions
	tk.MustGetErrMsg("CREATE TABLE t1 (f1 TIMESTAMP CHECK (f1 + NOW() > '2011-11-21'));", "[ddl:3814]An expression of a check constraint 't1_chk_1' contains disallowed function: now.")
	tk.MustGetErrMsg("CREATE TABLE t1 (f1 TIMESTAMP CHECK (f1 + CURRENT_TIMESTAMP() > '2011-11-21 01:02:03'));", "[ddl:3814]An expression of a check constraint 't1_chk_1' contains disallowed function: current_timestamp.")
	tk.MustGetErrMsg("CREATE TABLE t1 (f1 TIMESTAMP CHECK (f1 + CURRENT_TIMESTAMP > '2011-11-21 01:02:03'));", "[ddl:3814]An expression of a check constraint 't1_chk_1' contains disallowed function: current_timestamp.")
	tk.MustGetErrMsg("CREATE TABLE t1 (f1 DATETIME CHECK (f1 + CURDATE() > '2011-11-21'));", "[ddl:3814]An expression of a check constraint 't1_chk_1' contains disallowed function: curdate.")
	tk.MustGetErrMsg("CREATE TABLE t1 (f1 DATETIME CHECK (f1 + CURTIME() > '23:11:21'));", "[ddl:3814]An expression of a check constraint 't1_chk_1' contains disallowed function: curtime.")
	tk.MustGetErrMsg("CREATE TABLE t1 (f1 TIMESTAMP CHECK (f1 + CURRENT_DATE() > '2011-11-21'));", "[ddl:3814]An expression of a check constraint 't1_chk_1' contains disallowed function: current_date.")
	tk.MustGetErrMsg("CREATE TABLE t1 (f1 TIMESTAMP CHECK (f1 + CURRENT_DATE > '2011-11-21'));", "[ddl:3814]An expression of a check constraint 't1_chk_1' contains disallowed function: current_date.")
	tk.MustGetErrMsg("CREATE TABLE t1 (f1 TIMESTAMP CHECK (f1 + CURRENT_TIME() > '01:02:03'));", "[ddl:3814]An expression of a check constraint 't1_chk_1' contains disallowed function: current_time.")
	tk.MustGetErrMsg("CREATE TABLE t1 (f1 TIMESTAMP CHECK (f1 + CURRENT_TIME > '01:02:03'));", "[ddl:3814]An expression of a check constraint 't1_chk_1' contains disallowed function: current_time.")
	tk.MustGetErrMsg("CREATE TABLE t1 (f1 DATETIME CHECK (f1 + LOCALTIME() > '23:11:21'));", "[ddl:3814]An expression of a check constraint 't1_chk_1' contains disallowed function: localtime.")
	tk.MustGetErrMsg("CREATE TABLE t1 (f1 DATETIME CHECK (f1 + LOCALTIME > '23:11:21'));", "[ddl:3814]An expression of a check constraint 't1_chk_1' contains disallowed function: localtime.")
	tk.MustGetErrMsg("CREATE TABLE t1 (f1 TIMESTAMP CHECK (f1 + LOCALTIMESTAMP() > '2011-11-21 01:02:03'));", "[ddl:3814]An expression of a check constraint 't1_chk_1' contains disallowed function: localtimestamp.")
	tk.MustGetErrMsg("CREATE TABLE t1 (f1 TIMESTAMP CHECK (f1 + LOCALTIMESTAMP > '2011-11-21 01:02:03'));", "[ddl:3814]An expression of a check constraint 't1_chk_1' contains disallowed function: localtimestamp.")
	tk.MustGetErrMsg("CREATE TABLE t1 (f1 TIMESTAMP CHECK (f1 + UNIX_TIMESTAMP() > '2011-11-21 01:02:03'));", "[ddl:3814]An expression of a check constraint 't1_chk_1' contains disallowed function: unix_timestamp.")
	tk.MustGetErrMsg("CREATE TABLE t1 (f1 DATETIME CHECK (f1 + UTC_DATE() > '2011-11-21'));", "[ddl:3814]An expression of a check constraint 't1_chk_1' contains disallowed function: utc_date.")
	tk.MustGetErrMsg("CREATE TABLE t1 (f1 TIMESTAMP CHECK (f1 + UTC_TIMESTAMP() > '2011-11-21 01:02:03'));", "[ddl:3814]An expression of a check constraint 't1_chk_1' contains disallowed function: utc_timestamp.")
	tk.MustGetErrMsg("CREATE TABLE t1 (f1 DATETIME CHECK (f1 + UTC_TIME() > '23:11:21'));", "[ddl:3814]An expression of a check constraint 't1_chk_1' contains disallowed function: utc_time.")
	tk.MustGetErrMsg("CREATE TABLE t1 (f1 INT CHECK (f1 + CONNECTION_ID() < 929));", "[ddl:3814]An expression of a check constraint 't1_chk_1' contains disallowed function: connection_id.")
	tk.MustGetErrMsg("CREATE TABLE t1 (a VARCHAR(32) CHECK (CURRENT_USER() != a));", "[ddl:3814]An expression of a check constraint 't1_chk_1' contains disallowed function: current_user.")
	tk.MustGetErrMsg("CREATE TABLE t1 (a VARCHAR(32) CHECK (CURRENT_USER != a));", "[ddl:3814]An expression of a check constraint 't1_chk_1' contains disallowed function: current_user.")
	tk.MustGetErrMsg("CREATE TABLE t1 (a VARCHAR(32) CHECK (SESSION_USER() != a));", "[ddl:3814]An expression of a check constraint 't1_chk_1' contains disallowed function: session_user.")
	tk.MustGetErrMsg("CREATE TABLE t1 (a VARCHAR(32) CHECK (VERSION() != a));", "[ddl:3814]An expression of a check constraint 't1_chk_1' contains disallowed function: version.")
	tk.MustGetErrMsg("CREATE TABLE t1 (a VARCHAR(1024), b INT CHECK (b + FOUND_ROWS() > 2000));", "[ddl:3814]An expression of a check constraint 't1_chk_1' contains disallowed function: found_rows.")
	tk.MustGetErrMsg("CREATE TABLE t1 (a INT CHECK ((a + LAST_INSERT_ID()) < 929));", "[ddl:3814]An expression of a check constraint 't1_chk_1' contains disallowed function: last_insert_id.")
	tk.MustGetErrMsg("CREATE TABLE t1 (a VARCHAR(32) CHECK (SYSTEM_USER() != a));", "[ddl:3814]An expression of a check constraint 't1_chk_1' contains disallowed function: system_user.")
	tk.MustGetErrMsg("CREATE TABLE t1 (a VARCHAR(32) CHECK (USER() != a));", "[ddl:3814]An expression of a check constraint 't1_chk_1' contains disallowed function: user.")
	tk.MustGetErrMsg("CREATE TABLE t1 (f1 FLOAT CHECK (f1 + RAND() < 929.929));", "[ddl:3814]An expression of a check constraint 't1_chk_1' contains disallowed function: rand.")
	tk.MustGetErrMsg("CREATE TABLE t1 (a INT CHECK (a + ROW_COUNT() > 1000));", "[ddl:3814]An expression of a check constraint 't1_chk_1' contains disallowed function: row_count.")
	tk.MustGetErrMsg("CREATE TABLE t1 (a VARCHAR(1024), b VARCHAR(1024) CHECK (GET_LOCK(b,10) != 0));", "[ddl:3814]An expression of a check constraint 't1_chk_1' contains disallowed function: get_lock.")
	tk.MustGetErrMsg("CREATE TABLE t1 (a VARCHAR(1024), b VARCHAR(1024) CHECK (IS_FREE_LOCK(b) != 0));", "[ddl:3814]An expression of a check constraint 't1_chk_1' contains disallowed function: is_free_lock.")
	tk.MustGetErrMsg("CREATE TABLE t1 (a VARCHAR(1024), b VARCHAR(1024) CHECK (IS_USED_LOCK(b) != 0));", "[ddl:3814]An expression of a check constraint 't1_chk_1' contains disallowed function: is_used_lock.")
	tk.MustGetErrMsg("CREATE TABLE t1 (a VARCHAR(1024), b VARCHAR(1024) CHECK (RELEASE_LOCK(b) != 0));", "[ddl:3814]An expression of a check constraint 't1_chk_1' contains disallowed function: release_lock.")
	tk.MustGetErrMsg("CREATE TABLE t1 (a VARCHAR(1024), b VARCHAR(1024), CHECK (RELEASE_ALL_LOCKS() != 0));", "[ddl:3814]An expression of a check constraint 't1_chk_1' contains disallowed function: release_all_locks.")
	tk.MustGetErrMsg("CREATE TABLE t1 (f1 VARCHAR(1024), f2 VARCHAR(1024) CHECK (LOAD_FILE(f2) != NULL));", "[ddl:3814]An expression of a check constraint 't1_chk_1' contains disallowed function: load_file.")
	tk.MustGetErrMsg("CREATE TABLE t1 (id CHAR(40) CHECK(UUID() != id));", "[ddl:3814]An expression of a check constraint 't1_chk_1' contains disallowed function: uuid.")
	tk.MustGetErrMsg("CREATE TABLE t1 (id INT CHECK(UUID_SHORT() != id));", "[ddl:3814]An expression of a check constraint 't1_chk_1' contains disallowed function: uuid_short.")
	tk.MustGetErrMsg("CREATE TABLE t1 (id INT CHECK(SLEEP(id) != 0));", "[ddl:3814]An expression of a check constraint 't1_chk_1' contains disallowed function: sleep.")
	// udf var and system var
	tk.MustExec("set @a = 1")
	tk.MustGetErrMsg("CREATE TABLE t1 (f1 int CHECK (f1 > @a))", "[ddl:3816]An expression of a check constraint 't1_chk_1' cannot refer to a user or system variable.")
	tk.MustGetErrMsg("CREATE TABLE t1 (f1 int CHECK (f1 > @@session.tidb_mem_quota_query))", "[ddl:3816]An expression of a check constraint 't1_chk_1' cannot refer to a user or system variable.")
	tk.MustGetErrMsg("CREATE TABLE t1 (f1 int CHECK (f1 > @@global.tidb_mem_quota_query))", "[ddl:3816]An expression of a check constraint 't1_chk_1' cannot refer to a user or system variable.")
	// auto-increment column
	tk.MustGetErrMsg("CREATE TABLE t1 (f1 int primary key auto_increment, f2 int, CHECK (f1 != f2));", "[ddl:3818]Check constraint 't1_chk_1' cannot refer to an auto-increment column.")
	// default
	tk.MustGetErrMsg("CREATE TABLE t1 (f1 INT CHECK (f1 = default(f1)))", "[ddl:3814]An expression of a check constraint 't1_chk_1' contains disallowed function: default.")
	// subquery
	tk.MustGetErrMsg("CREATE TABLE t1 (id INT CHECK (id != (SELECT 1)));", "[ddl:3815]An expression of a check constraint 't1_chk_1' contains disallowed function.")
	tk.MustGetErrMsg("CREATE TABLE t1 (a int check(a in (SELECT COALESCE(NULL, 1, 1))))", "[ddl:3815]An expression of a check constraint 't1_chk_1' contains disallowed function.")
}

func TestUnsupportedCheckConstraintsExprWhenAlterTable(t *testing.T) {
	store, _ := testkit.CreateMockStoreAndDomain(t)
	tk := testkit.NewTestKit(t, store)
	tk.MustExec("use test")
	tk.MustExec("drop table if exists t")
	tk.MustExec("set @@global.tidb_enable_check_constraint = 1")
	tk.MustExec("create table t1(f1 TIMESTAMP, f2 DATETIME, f3 INT, f4 VARCHAR(32), f5 FLOAT, f6 CHAR(40), f7 INT PRIMARY KEY AUTO_INCREMENT)")
	// functions
	tk.MustGetErrMsg("ALTER TABLE t1 ADD CHECK (f1 + NOW() > '2011-11-21');", "[ddl:3814]An expression of a check constraint 't1_chk_1' contains disallowed function: now.")
	tk.MustGetErrMsg("ALTER TABLE t1 ADD CHECK (f1 + CURRENT_TIMESTAMP() > '2011-11-21 01:02:03');", "[ddl:3814]An expression of a check constraint 't1_chk_1' contains disallowed function: current_timestamp.")
	tk.MustGetErrMsg("ALTER TABLE t1 ADD CHECK (f1 + CURRENT_TIMESTAMP > '2011-11-21 01:02:03');", "[ddl:3814]An expression of a check constraint 't1_chk_1' contains disallowed function: current_timestamp.")
	tk.MustGetErrMsg("ALTER TABLE t1 ADD CHECK (f2 + CURDATE() > '2011-11-21');", "[ddl:3814]An expression of a check constraint 't1_chk_1' contains disallowed function: curdate.")
	tk.MustGetErrMsg("ALTER TABLE t1 ADD CHECK (f2 + CURTIME() > '23:11:21');", "[ddl:3814]An expression of a check constraint 't1_chk_1' contains disallowed function: curtime.")
	tk.MustGetErrMsg("ALTER TABLE t1 ADD CHECK (f1 + CURRENT_DATE() > '2011-11-21');", "[ddl:3814]An expression of a check constraint 't1_chk_1' contains disallowed function: current_date.")
	tk.MustGetErrMsg("ALTER TABLE t1 ADD CHECK (f1 + CURRENT_DATE > '2011-11-21');", "[ddl:3814]An expression of a check constraint 't1_chk_1' contains disallowed function: current_date.")
	tk.MustGetErrMsg("ALTER TABLE t1 ADD CHECK (f1 + CURRENT_TIME() > '01:02:03');", "[ddl:3814]An expression of a check constraint 't1_chk_1' contains disallowed function: current_time.")
	tk.MustGetErrMsg("ALTER TABLE t1 ADD CHECK (f1 + CURRENT_TIME > '01:02:03');", "[ddl:3814]An expression of a check constraint 't1_chk_1' contains disallowed function: current_time.")
	tk.MustGetErrMsg("ALTER TABLE t1 ADD CHECK (f2 + LOCALTIME() > '23:11:21');", "[ddl:3814]An expression of a check constraint 't1_chk_1' contains disallowed function: localtime.")
	tk.MustGetErrMsg("ALTER TABLE t1 ADD CHECK (f2 + LOCALTIME > '23:11:21');", "[ddl:3814]An expression of a check constraint 't1_chk_1' contains disallowed function: localtime.")
	tk.MustGetErrMsg("ALTER TABLE t1 ADD CHECK (f1 + LOCALTIMESTAMP() > '2011-11-21 01:02:03');", "[ddl:3814]An expression of a check constraint 't1_chk_1' contains disallowed function: localtimestamp.")
	tk.MustGetErrMsg("ALTER TABLE t1 ADD CHECK (f1 + LOCALTIMESTAMP > '2011-11-21 01:02:03');", "[ddl:3814]An expression of a check constraint 't1_chk_1' contains disallowed function: localtimestamp.")
	tk.MustGetErrMsg("ALTER TABLE t1 ADD CHECK (f1 + UNIX_TIMESTAMP() > '2011-11-21 01:02:03');", "[ddl:3814]An expression of a check constraint 't1_chk_1' contains disallowed function: unix_timestamp.")
	tk.MustGetErrMsg("ALTER TABLE t1 ADD CHECK (f2 + UTC_DATE() > '2011-11-21');", "[ddl:3814]An expression of a check constraint 't1_chk_1' contains disallowed function: utc_date.")
	tk.MustGetErrMsg("ALTER TABLE t1 ADD CHECK (f1 + UTC_TIMESTAMP() > '2011-11-21 01:02:03');", "[ddl:3814]An expression of a check constraint 't1_chk_1' contains disallowed function: utc_timestamp.")
	tk.MustGetErrMsg("ALTER TABLE t1 ADD CHECK (f2 + UTC_TIME() > '23:11:21');", "[ddl:3814]An expression of a check constraint 't1_chk_1' contains disallowed function: utc_time.")
	tk.MustGetErrMsg("ALTER TABLE t1 ADD CHECK (f3 + CONNECTION_ID() < 929);", "[ddl:3814]An expression of a check constraint 't1_chk_1' contains disallowed function: connection_id.")
	tk.MustGetErrMsg("ALTER TABLE t1 ADD CHECK (CURRENT_USER() != f4);", "[ddl:3814]An expression of a check constraint 't1_chk_1' contains disallowed function: current_user.")
	tk.MustGetErrMsg("ALTER TABLE t1 ADD CHECK (CURRENT_USER != f4);", "[ddl:3814]An expression of a check constraint 't1_chk_1' contains disallowed function: current_user.")
	tk.MustGetErrMsg("ALTER TABLE t1 ADD CHECK (SESSION_USER() != f4);", "[ddl:3814]An expression of a check constraint 't1_chk_1' contains disallowed function: session_user.")
	tk.MustGetErrMsg("ALTER TABLE t1 ADD CHECK (VERSION() != f4);", "[ddl:3814]An expression of a check constraint 't1_chk_1' contains disallowed function: version.")
	tk.MustGetErrMsg("ALTER TABLE t1 ADD CHECK (f3 + FOUND_ROWS() > 2000);", "[ddl:3814]An expression of a check constraint 't1_chk_1' contains disallowed function: found_rows.")
	tk.MustGetErrMsg("ALTER TABLE t1 ADD CHECK ((f3 + LAST_INSERT_ID()) < 929);", "[ddl:3814]An expression of a check constraint 't1_chk_1' contains disallowed function: last_insert_id.")
	tk.MustGetErrMsg("ALTER TABLE t1 ADD CHECK (SYSTEM_USER() != f4);", "[ddl:3814]An expression of a check constraint 't1_chk_1' contains disallowed function: system_user.")
	tk.MustGetErrMsg("ALTER TABLE t1 ADD CHECK (USER() != f4);", "[ddl:3814]An expression of a check constraint 't1_chk_1' contains disallowed function: user.")
	tk.MustGetErrMsg("ALTER TABLE t1 ADD CHECK (f5 + RAND() < 929.929);", "[ddl:3814]An expression of a check constraint 't1_chk_1' contains disallowed function: rand.")
	tk.MustGetErrMsg("ALTER TABLE t1 ADD CHECK (f3 + ROW_COUNT() > 1000);", "[ddl:3814]An expression of a check constraint 't1_chk_1' contains disallowed function: row_count.")
	tk.MustGetErrMsg("ALTER TABLE t1 ADD CHECK (GET_LOCK(f4,10) != 0);", "[ddl:3814]An expression of a check constraint 't1_chk_1' contains disallowed function: get_lock.")
	tk.MustGetErrMsg("ALTER TABLE t1 ADD CHECK (IS_FREE_LOCK(f4) != 0);", "[ddl:3814]An expression of a check constraint 't1_chk_1' contains disallowed function: is_free_lock.")
	tk.MustGetErrMsg("ALTER TABLE t1 ADD CHECK (IS_USED_LOCK(f4) != 0);", "[ddl:3814]An expression of a check constraint 't1_chk_1' contains disallowed function: is_used_lock.")
	tk.MustGetErrMsg("ALTER TABLE t1 ADD CHECK (RELEASE_LOCK(f4) != 0);", "[ddl:3814]An expression of a check constraint 't1_chk_1' contains disallowed function: release_lock.")
	tk.MustGetErrMsg("ALTER TABLE t1 ADD CHECK (RELEASE_ALL_LOCKS() != 0);", "[ddl:3814]An expression of a check constraint 't1_chk_1' contains disallowed function: release_all_locks.")
	tk.MustGetErrMsg("ALTER TABLE t1 ADD CHECK (LOAD_FILE(f4) != NULL);", "[ddl:3814]An expression of a check constraint 't1_chk_1' contains disallowed function: load_file.")
	tk.MustGetErrMsg("ALTER TABLE t1 ADD CHECK(UUID() != f6);", "[ddl:3814]An expression of a check constraint 't1_chk_1' contains disallowed function: uuid.")
	tk.MustGetErrMsg("ALTER TABLE t1 ADD CHECK(UUID_SHORT() != f3);", "[ddl:3814]An expression of a check constraint 't1_chk_1' contains disallowed function: uuid_short.")
	tk.MustGetErrMsg("ALTER TABLE t1 ADD CHECK(SLEEP(f3) != 0);", "[ddl:3814]An expression of a check constraint 't1_chk_1' contains disallowed function: sleep.")
	// udf var and system var
	tk.MustExec("set @a = 1")
	tk.MustGetErrMsg("ALTER TABLE t1 ADD CHECK (f3 > @a)", "[ddl:3816]An expression of a check constraint 't1_chk_1' cannot refer to a user or system variable.")
	tk.MustGetErrMsg("ALTER TABLE t1 ADD CHECK (f3 > @@session.tidb_mem_quota_query)", "[ddl:3816]An expression of a check constraint 't1_chk_1' cannot refer to a user or system variable.")
	tk.MustGetErrMsg("ALTER TABLE t1 ADD CHECK (f3 > @@global.tidb_mem_quota_query)", "[ddl:3816]An expression of a check constraint 't1_chk_1' cannot refer to a user or system variable.")
	// auto-increment column
	tk.MustGetErrMsg("ALTER TABLE t1 ADD CHECK (f7 != f3);", "[ddl:3818]Check constraint 't1_chk_1' cannot refer to an auto-increment column.")
	// default
	tk.MustGetErrMsg("ALTER TABLE t1 ADD CHECK (f1 = default(f1))", "[ddl:3814]An expression of a check constraint 't1_chk_1' contains disallowed function: default.")
	// subquery
	tk.MustGetErrMsg("ALTER TABLE t1 ADD CHECK (f3 != (SELECT 1));", "[ddl:3815]An expression of a check constraint 't1_chk_1' contains disallowed function.")
	tk.MustGetErrMsg("ALTER TABLE t1 ADD check (f3 in (SELECT COALESCE(NULL, 1, 1)))", "[ddl:3815]An expression of a check constraint 't1_chk_1' contains disallowed function.")
}

func TestNameInCreateTableLike(t *testing.T) {
	store, _ := testkit.CreateMockStoreAndDomain(t)
	tk := testkit.NewTestKit(t, store)
	tk.MustExec("use test")
	tk.MustExec("drop table if exists t")
	tk.MustExec("set @@global.tidb_enable_check_constraint = 1")
	tk.MustExec("create table t(a int check(a > 10), b int constraint bbb check(b > 5), c int, check(c < 0))")
	tk.MustExec("create table s like t")

	constraintTable := external.GetTableByName(t, tk, "test", "s")
	require.Equal(t, 3, len(constraintTable.Meta().Columns))
	require.Equal(t, 3, len(constraintTable.Meta().Constraints))
	constrs := constraintTable.Meta().Constraints
	require.Equal(t, model.NewCIStr("s_chk_1"), constrs[0].Name)
	require.Equal(t, model.NewCIStr("s_chk_2"), constrs[1].Name)
	require.Equal(t, model.NewCIStr("s_chk_3"), constrs[2].Name)
	tk.MustGetErrMsg("insert into s(a) values(1)", "[table:3819]Check constraint 's_chk_2' is violated.")
	tk.MustGetErrMsg("insert into s(b) values(2)", "[table:3819]Check constraint 's_chk_3' is violated.")
	tk.MustGetErrMsg("insert into s(c) values(3)", "[table:3819]Check constraint 's_chk_1' is violated.")

	tk.MustExec("alter table s add check(a > 0)")
	tk.MustExec("alter table s add constraint aaa check(a > 0)")
	constraintTable = external.GetTableByName(t, tk, "test", "s")
	require.Equal(t, 5, len(constraintTable.Meta().Constraints))
	constrs = constraintTable.Meta().Constraints
	require.Equal(t, model.NewCIStr("s_chk_4"), constrs[3].Name)
	require.Equal(t, model.NewCIStr("aaa"), constrs[4].Name)
}

func TestInsertUpdateIgnoreWarningMessage(t *testing.T) {
	store, _ := testkit.CreateMockStoreAndDomain(t)
	tk := testkit.NewTestKit(t, store)
	tk.MustExec("use test")
	tk.MustExec("drop table if exists t")
	tk.MustExec("set @@global.tidb_enable_check_constraint = 1")
	tk.MustExec("create table t(a int check(a > 10))")
	tk.MustGetErrMsg("insert into t values(1),(11),(15)", "[table:3819]Check constraint 't_chk_1' is violated.")
	tk.MustExec("insert ignore into t values(1),(11),(15)")
	tk.MustQuery("show warnings").Check(testkit.Rows("Warning 3819 Check constraint 't_chk_1' is violated."))
	tk.MustQuery("select a from t").Check(testkit.Rows("11]\n[15"))

	tk.MustExec("update ignore t set a = a-2")
	tk.MustQuery("show warnings").Check(testkit.Rows("Warning 3819 Check constraint 't_chk_1' is violated."))
	tk.MustQuery("select a from t").Check(testkit.Rows("11]\n[13"))
}

func TestCheckConstraintForeignKey(t *testing.T) {
	store, _ := testkit.CreateMockStoreAndDomain(t)
	tk := testkit.NewTestKit(t, store)
	tk.MustExec("use test")
	tk.MustExec("drop table if exists t, s")
	tk.MustExec("set @@global.tidb_enable_check_constraint = 1")
	tk.MustExec("create table t(a int, b int, index(a), index(a, b))")
	tk.MustGetErrMsg("create table s(a int, check (a > 0), foreign key (a) references t(a) on update cascade)",
		"[ddl:3823]Column 'a' cannot be used in a check constraint 's_chk_1': needed in a foreign key constraint referential action.")
	tk.MustGetErrMsg("create table s(a int, b int,  check (a > 0), foreign key (a, b) references t(a, b) on update cascade)",
		"[ddl:3823]Column 'a' cannot be used in a check constraint 's_chk_1': needed in a foreign key constraint referential action.")

	tk.MustExec("create table t1(a int, foreign key (a) references t(a) on update cascade)")
	tk.MustGetErrMsg("alter table t1 add check ( a > 0 )",
		"[ddl:3823]Column 'a' cannot be used in a check constraint 't1_chk_1': needed in a foreign key constraint referential action.")
	tk.MustExec("create table t2(a int, b int, foreign key (a, b) references t(a, b) on update cascade)")
	tk.MustGetErrMsg("alter table t2 add check ( a > 0 )",
		"[ddl:3823]Column 'a' cannot be used in a check constraint 't2_chk_1': needed in a foreign key constraint referential action.")
}

func TestCheckConstrainNonBoolExpr(t *testing.T) {
	store, _ := testkit.CreateMockStoreAndDomain(t)
	tk := testkit.NewTestKit(t, store)
	tk.MustExec("use test")
	tk.MustExec("drop table if exists t")
	tk.MustExec("set @@global.tidb_enable_check_constraint = 1")
	tk.MustGetErrMsg("create table t(a int, check(a))", "[ddl:3812]An expression of non-boolean type specified to a check constraint 't_chk_1'.")
	tk.MustGetErrMsg("create table t(a int, check(1))", "[ddl:3812]An expression of non-boolean type specified to a check constraint 't_chk_1'.")
	tk.MustGetErrMsg("create table t(a int, check('1'))", "[ddl:3812]An expression of non-boolean type specified to a check constraint 't_chk_1'.")
	tk.MustGetErrMsg("create table t(a int check(a))", "[ddl:3812]An expression of non-boolean type specified to a check constraint 't_chk_1'.")
	tk.MustGetErrMsg("create table t(a int, check(1+1))", "[ddl:3812]An expression of non-boolean type specified to a check constraint 't_chk_1'.")
	tk.MustGetErrMsg("create table t(a int, check(1/2))", "[ddl:3812]An expression of non-boolean type specified to a check constraint 't_chk_1'.")
	tk.MustGetErrMsg("create table t(a int, check(a + 1/2))", "[ddl:3812]An expression of non-boolean type specified to a check constraint 't_chk_1'.")
	tk.MustGetErrMsg("create table t(a int check(a + 1/2))", "[ddl:3812]An expression of non-boolean type specified to a check constraint 't_chk_1'.")
	tk.MustGetErrMsg("create table t(a int, check(true + 1))", "[ddl:3812]An expression of non-boolean type specified to a check constraint 't_chk_1'.")
	tk.MustGetErrMsg("create table t(a int, check(abs(1)))", "[ddl:3812]An expression of non-boolean type specified to a check constraint 't_chk_1'.")
	tk.MustGetErrMsg("create table t(a int, check(length(a)))", "[ddl:3812]An expression of non-boolean type specified to a check constraint 't_chk_1'.")
	tk.MustGetErrMsg("create table t(a int, check(length(1)))", "[ddl:3812]An expression of non-boolean type specified to a check constraint 't_chk_1'.")
	tk.MustGetErrMsg("create table t(a int, check(floor(1.1)))", "[ddl:3812]An expression of non-boolean type specified to a check constraint 't_chk_1'.")
	tk.MustGetErrMsg("create table t(a int, check(mod(3, 2)))", "[ddl:3812]An expression of non-boolean type specified to a check constraint 't_chk_1'.")
	tk.MustGetErrMsg("create table t(a int, check('true'))", "[ddl:3812]An expression of non-boolean type specified to a check constraint 't_chk_1'.")

	tk.MustExec("create table t(a int, check(true))")
	tk.MustGetErrMsg("alter table t add check(a)", "[ddl:3812]An expression of non-boolean type specified to a check constraint 't_chk_2'.")
	tk.MustGetErrMsg("alter table t add check(1)", "[ddl:3812]An expression of non-boolean type specified to a check constraint 't_chk_2'.")
	tk.MustGetErrMsg("alter table t add check('1')", "[ddl:3812]An expression of non-boolean type specified to a check constraint 't_chk_2'.")
	tk.MustGetErrMsg("alter table t add check(1/2)", "[ddl:3812]An expression of non-boolean type specified to a check constraint 't_chk_2'.")
	tk.MustGetErrMsg("alter table t add check(a + 1/2)", "[ddl:3812]An expression of non-boolean type specified to a check constraint 't_chk_2'.")
	tk.MustGetErrMsg("alter table t add check(true + 1)", "[ddl:3812]An expression of non-boolean type specified to a check constraint 't_chk_2'.")
	tk.MustGetErrMsg("alter table t add check(abs(1))", "[ddl:3812]An expression of non-boolean type specified to a check constraint 't_chk_2'.")
	tk.MustGetErrMsg("alter table t add check(length(a))", "[ddl:3812]An expression of non-boolean type specified to a check constraint 't_chk_2'.")
	tk.MustGetErrMsg("alter table t add check(length(1))", "[ddl:3812]An expression of non-boolean type specified to a check constraint 't_chk_2'.")
	tk.MustGetErrMsg("alter table t add check(length(1))", "[ddl:3812]An expression of non-boolean type specified to a check constraint 't_chk_2'.")
	tk.MustGetErrMsg("alter table t add check(mod(3, 2))", "[ddl:3812]An expression of non-boolean type specified to a check constraint 't_chk_2'.")
	tk.MustGetErrMsg("alter table t add check('true')", "[ddl:3812]An expression of non-boolean type specified to a check constraint 't_chk_2'.")
}

func TestAlterAddCheckConstrainColumnBadErr(t *testing.T) {
	store, _ := testkit.CreateMockStoreAndDomain(t)
	tk := testkit.NewTestKit(t, store)
	tk.MustExec("use test")
	tk.MustExec("drop table if exists t")
	tk.MustExec("set @@global.tidb_enable_check_constraint = 1")
	tk.MustExec("create table t(a int)")
	tk.MustGetErrMsg("alter table t add check(b > 0)", "[ddl:1054]Unknown column 'b' in 'check constraint t_chk_1 expression'")
}

func TestCheckConstraintBoolExpr(t *testing.T) {
	store, _ := testkit.CreateMockStoreAndDomain(t)
	tk := testkit.NewTestKit(t, store)
	tk.MustExec("use test")
	tk.MustExec("drop table if exists t")
	tk.MustExec("set @@global.tidb_enable_check_constraint = 1")
	tk.MustExec("create table t(a json, b varchar(20))")
	tk.MustExec("alter table t add check (JSON_VALID(a))")
	tk.MustExec("alter table t add check (REGEXP_LIKE(b,'@'))")
}

func TestCheckConstraintNameMaxLength(t *testing.T) {
	store, _ := testkit.CreateMockStoreAndDomain(t)
	tk := testkit.NewTestKit(t, store)
	tk.MustExec("use test")
	tk.MustExec("drop table if exists t")
	tk.MustExec("set @@global.tidb_enable_check_constraint = 1")
	var str64, str65 string
	for i := 0; i < 64; i++ {
		str64 += "a"
	}
	str65 = str64 + "a"
	// create table
	tk.MustExec(fmt.Sprintf("create table t(a int constraint %s check(a > 0))", str64))
	tk.MustExec("drop table t")
	tk.MustExec(fmt.Sprintf("create table t(a int, constraint %s check(a > 0))", str64))
	tk.MustExec("drop table t")
	tk.MustGetErrMsg(fmt.Sprintf("create table t(a int constraint %s check(a > 0))", str65), "[ddl:1059]Identifier name 'aaaaaaaaaaaaaaaaaaaaaaaaaaaaaaaaaaaaaaaaaaaaaaaaaaaaaaaaaaaaaaaaa' is too long")
	tk.MustGetErrMsg(fmt.Sprintf("create table t(a int, constraint %s check(a > 0))", str65), "[ddl:1059]Identifier name 'aaaaaaaaaaaaaaaaaaaaaaaaaaaaaaaaaaaaaaaaaaaaaaaaaaaaaaaaaaaaaaaaa' is too long")
	tk.MustGetErrMsg(fmt.Sprintf("create table %s(a int check(a > 0))", str64), "[ddl:1059]Identifier name 'aaaaaaaaaaaaaaaaaaaaaaaaaaaaaaaaaaaaaaaaaaaaaaaaaaaaaaaaaaaaaaaa_chk_1' is too long")
	tk.MustGetErrMsg(fmt.Sprintf("create table %s(a int, check(a > 0))", str64), "[ddl:1059]Identifier name 'aaaaaaaaaaaaaaaaaaaaaaaaaaaaaaaaaaaaaaaaaaaaaaaaaaaaaaaaaaaaaaaa_chk_1' is too long")
	// alter table
	tk.MustExec("create table t(a int)")
	tk.MustGetErrMsg(fmt.Sprintf("alter table t add constraint %s check(a > 0)", str65), "[ddl:1059]Identifier name 'aaaaaaaaaaaaaaaaaaaaaaaaaaaaaaaaaaaaaaaaaaaaaaaaaaaaaaaaaaaaaaaaa' is too long")
	tk.MustExec(fmt.Sprintf("alter table t add constraint %s check(a > 0)", str64))
	tk.MustExec("drop table t")
	tk.MustExec(fmt.Sprintf("create table %s(a int)", str64))
	tk.MustGetErrMsg(fmt.Sprintf("alter table %s add check(a > 0)", str64), "[ddl:1059]Identifier name 'aaaaaaaaaaaaaaaaaaaaaaaaaaaaaaaaaaaaaaaaaaaaaaaaaaaaaaaaaaaaaaaa_chk_1' is too long")
}

func TestCheckConstraintNameCaseAndAccentSensitivity(t *testing.T) {
	store, _ := testkit.CreateMockStoreAndDomain(t)
	tk := testkit.NewTestKit(t, store)
	tk.MustExec("use test")
	tk.MustExec("drop table if exists t")
	tk.MustExec("set @@global.tidb_enable_check_constraint = 1")
	tk.MustExec("create table t(a int)")
	tk.MustExec("alter table t add constraint `cafe` check(a > 0)")
	tk.MustGetErrMsg("alter table t add constraint `CAFE` check(a > 0)", "[schema:3822]Duplicate check constraint name 'cafe'.")
	tk.MustExec("alter table t add constraint `café` check(a > 0)")
}

func TestCheckConstraintEvaluated(t *testing.T) {
	store, _ := testkit.CreateMockStoreAndDomain(t)
	tk := testkit.NewTestKit(t, store)
	tk.MustExec("use test")
	tk.MustExec("drop table if exists t, s")
	tk.MustExec("set @@global.tidb_enable_check_constraint = 1")
	tk.MustExec("create table t(a int check(a > 0))")
	tk.MustExec("insert into t values(1)")
	tk.MustExec("create table s(a int)")
	tk.MustExec("insert into s values(-1)")
	// insert
	tk.MustGetErrMsg("insert into t values(-1)", "[table:3819]Check constraint 't_chk_1' is violated.")
	tk.MustExec("insert into t values(1)")
	tk.MustGetErrMsg("insert into t(a) values(-1)", "[table:3819]Check constraint 't_chk_1' is violated.")
	tk.MustExec("insert into t(a) values(1)")
	tk.MustGetErrMsg("insert into t set a = -1", "[table:3819]Check constraint 't_chk_1' is violated.")
	tk.MustExec("insert into t set a = 1")
	tk.MustGetErrMsg("insert into t(a) select -1", "[table:3819]Check constraint 't_chk_1' is violated.")
	tk.MustExec("insert into t(a) select 1")
	tk.MustGetErrMsg("insert into t(a) select a from s", "[table:3819]Check constraint 't_chk_1' is violated.")
	tk.MustExec("insert into t(a) select a + 2 from s")
	// update
	tk.MustGetErrMsg("update t set a = -1", "[table:3819]Check constraint 't_chk_1' is violated.")
	tk.MustExec("update t set a = 1")
	tk.MustGetErrMsg("update t set a = a-1", "[table:3819]Check constraint 't_chk_1' is violated.")
	tk.MustExec("update t set a = a+1")
	tk.MustGetErrMsg("update t set a = -1 where a > 0", "[table:3819]Check constraint 't_chk_1' is violated.")
	tk.MustExec("update t set a = 1 where a > 0")
	tk.MustGetErrMsg("update t set a = (select a from s where a < 0) where a > 0", "[table:3819]Check constraint 't_chk_1' is violated.")
	tk.MustExec("update t set a = (select a + 2 from s where a < 0) where a > 0")
	tk.MustGetErrMsg("update t as a, s as b set a.a=b.a", "[table:3819]Check constraint 't_chk_1' is violated.")
	tk.MustExec("update t as a, s as b set a.a=b.a + 2")
	// replace
	tk.MustGetErrMsg("replace into t(a) values(-1)", "[table:3819]Check constraint 't_chk_1' is violated.")
	tk.MustExec("replace into t(a) values(1)")
	tk.MustGetErrMsg("replace into t(a) select -1", "[table:3819]Check constraint 't_chk_1' is violated.")
	tk.MustExec("replace into t(a) select 1")
	tk.MustGetErrMsg("replace into t set a = -1", "[table:3819]Check constraint 't_chk_1' is violated.")
	tk.MustExec("replace into t set a = 1")
}

func TestGenerateColumnCheckConstraint(t *testing.T) {
	store := testkit.CreateMockStore(t)
	tk := testkit.NewTestKit(t, store)
	tk.MustExec("use test")
	tk.MustExec("drop table if exists t;")
	tk.MustExec("set @@global.tidb_enable_check_constraint = 1")
	tk.MustExec("create table t( a int, b int as (a+1), CHECK (b > 0));")
	tk.MustExec("insert into t(a) values(0)")
	tk.MustGetErrMsg("insert into t(a) values(-2)", "[table:3819]Check constraint 't_chk_1' is violated.")
	tk.MustExec("alter table t alter constraint t_chk_1 not enforced")
	tk.MustExec("insert into t(a) values(-2)")

	constraintTable := external.GetTableByName(t, tk, "test", "t")
	require.Equal(t, 2, len(constraintTable.Meta().Columns))
	require.Equal(t, 1, len(constraintTable.Meta().Constraints))
	constrs := constraintTable.Meta().Constraints
	require.Equal(t, int64(1), constrs[0].ID)
	require.False(t, constrs[0].InColumn)
	require.False(t, constrs[0].Enforced)
	require.Equal(t, "t", constrs[0].Table.L)
	require.Equal(t, model.StatePublic, constrs[0].State)
	require.Equal(t, 1, len(constrs[0].ConstraintCols))
	require.Equal(t, model.NewCIStr("b"), constrs[0].ConstraintCols[0])
	require.Equal(t, model.NewCIStr("t_chk_1"), constrs[0].Name)
	require.Equal(t, "`b` > 0", constrs[0].ExprString)

	tk.MustExec("alter table t drop constraint t_chk_1")
	tk.MustExec("drop table t")
	tk.MustExec("create table t(a int, b int as (a+1))")
	tk.MustExec("alter table t add check(b > 0)")
	tk.MustExec("insert into t(a) values(0)")
	tk.MustGetErrMsg("insert into t(a) values(-2)", "[table:3819]Check constraint 't_chk_1' is violated.")
	tk.MustExec("alter table t alter constraint t_chk_1 not enforced")
	tk.MustExec("insert into t(a) values(-2)")
	tk.MustExec("alter table t drop constraint t_chk_1")
	tk.MustGetErrMsg("alter table t add check(b > 0)", "[ddl:3819]Check constraint 't_chk_1' is violated.")
}

func TestTemporaryTableCheckConstraint(t *testing.T) {
	store := testkit.CreateMockStore(t)
	tk := testkit.NewTestKit(t, store)
	tk.MustExec("use test")
	tk.MustExec("drop table if exists t;")
	tk.MustExec("set @@global.tidb_enable_check_constraint = 1")
	tk.MustExec("create table t(a int, CHECK (a < -999));")
	// local temporary table
	tk.MustExec("drop temporary table if exists t;")
	tk.MustExec("create temporary table t(a int, CHECK (a > 0));")
	tk.MustExec("insert into t(a) values(1)")
	tk.MustGetErrMsg("insert into t(a) values(-2)", "[table:3819]Check constraint 't_chk_1' is violated.")
	tk.MustExec("drop temporary table t")
	tk.MustExec("create temporary table t(a int, CHECK (a > 0) not enforced);")
	tk.MustExec("insert into t values(-1)")
	// global temporary table
	tk.MustExec("create global temporary table tt(a int, check(a > 0)) on commit delete rows")
	tk.MustExec("insert into tt(a) values(1)")
	tk.MustGetErrMsg("insert into tt(a) values(-2)", "[table:3819]Check constraint 'tt_chk_1' is violated.")
	tk.MustExec("alter table tt alter constraint tt_chk_1 not enforced")
	tk.MustExec("insert into tt(a) values(-2)")
	tk.MustExec("alter table tt drop constraint tt_chk_1")
}

func TestCheckConstraintWithPrepareInsertCheckConstraint(t *testing.T) {
	store := testkit.CreateMockStore(t)
	tk := testkit.NewTestKit(t, store)
	tk.MustExec("use test;")
	tk.MustExec("drop table if exists t;")
	tk.MustExec("set @@global.tidb_enable_check_constraint = 1")
	tk.MustExec("create table t(a int CHECK (a != 0));")
	tk.MustExec("prepare stmt from 'insert into t values(?)'")
	tk.MustExec("set @a = 1")
	tk.MustExec("execute stmt using @a")
	tk.MustExec("set @a = 0")
	tk.MustGetErrMsg("execute stmt using @a", "[table:3819]Check constraint 't_chk_1' is violated.")
	tk.MustExec("deallocate prepare stmt")
}

func TestCheckConstraintOnDuplicateKeyUpdate(t *testing.T) {
	store := testkit.CreateMockStore(t)
	tk := testkit.NewTestKit(t, store)
	tk.MustExec("use test")
	tk.MustExec("drop table if exists t, s")
	tk.MustExec("set @@global.tidb_enable_check_constraint = 1")
	tk.MustExec("create table t(a int primary key, b int, check (b > 0))")
	tk.MustExec("insert into t values(1, 1)")
	tk.MustGetErrMsg("insert into t values(1, -10) on duplicate key update b = -1", "[table:3819]Check constraint 't_chk_1' is violated.")
	tk.MustExec("insert ignore into t values(1, -10) on duplicate key update b = -1")
	tk.MustQuery("select * from t").Check(testkit.Rows("1 1"))
	tk.MustExec("create table s(a int primary key, check (a > 0))")
	tk.MustExec("insert into s values(1)")
	tk.MustGetErrMsg("insert into s values(1) on duplicate key update a = -1", "[table:3819]Check constraint 's_chk_1' is violated.")
	tk.MustExec("insert ignore into s values(1) on duplicate key update a = -1")
	tk.MustQuery("select * from s").Check(testkit.Rows("1"))
}

func TestCheckConstraintOnInsert(t *testing.T) {
	store, _ := testkit.CreateMockStoreAndDomain(t)
	tk := testkit.NewTestKit(t, store)
	tk.MustExec("DROP DATABASE IF EXISTS test_insert_check_constraint;")
	tk.MustExec("CREATE DATABASE test_insert_check_constraint;")
	tk.MustExec("USE test_insert_check_constraint;")
	tk.MustExec("set @@global.tidb_enable_check_constraint = 1")
	tk.MustExec("CREATE TABLE t1 (CHECK (c1 <> c2), c1 INT CHECK (c1 > 10), c2 INT CONSTRAINT c2_positive CHECK (c2 > 0));")
	tk.MustGetErrMsg("insert into t1 values (2, 2)", "[table:3819]Check constraint 't1_chk_1' is violated.")
	tk.MustGetErrMsg("insert into t1 values (9, 2)", "[table:3819]Check constraint 't1_chk_2' is violated.")
	tk.MustGetErrMsg("insert into t1 values (14, -4)", "[table:3819]Check constraint 'c2_positive' is violated.")
	tk.MustGetErrMsg("insert into t1(c1) values (9)", "[table:3819]Check constraint 't1_chk_2' is violated.")
	tk.MustGetErrMsg("insert into t1(c2) values (-3)", "[table:3819]Check constraint 'c2_positive' is violated.")
	tk.MustExec("insert into t1 values (14, 4)")
	tk.MustExec("insert into t1 values (null, 4)")
	tk.MustExec("insert into t1 values (13, null)")
	tk.MustExec("insert into t1 values (null, null)")
	tk.MustExec("insert into t1(c1) values (null)")
	tk.MustExec("insert into t1(c2) values (null)")

	// Test generated column with check constraint.
	tk.MustExec("CREATE TABLE t2 (CHECK (c1 <> c2), c1 INT CHECK (c1 > 10), c2 INT CONSTRAINT c2_positive CHECK (c2 > 0), c3 int as (c1 + c2) check(c3 > 15));")
	tk.MustGetErrMsg("insert into t2(c1, c2) values (11, 1)", "[table:3819]Check constraint 't2_chk_3' is violated.")
	tk.MustExec("insert into t2(c1, c2) values (12, 7)")
}

func TestCheckConstraintOnUpdate(t *testing.T) {
	store, _ := testkit.CreateMockStoreAndDomain(t)
	tk := testkit.NewTestKit(t, store)
	tk.MustExec("DROP DATABASE IF EXISTS test_update_check_constraint;")
	tk.MustExec("CREATE DATABASE test_update_check_constraint;")
	tk.MustExec("USE test_update_check_constraint;")
	tk.MustExec("set @@global.tidb_enable_check_constraint = 1")

	tk.MustExec("CREATE TABLE t1 (CHECK (c1 <> c2), c1 INT CHECK (c1 > 10), c2 INT CONSTRAINT c2_positive CHECK (c2 > 0));")
	tk.MustExec("insert into t1 values (11, 12), (12, 13), (13, 14), (14, 15), (15, 16);")
	tk.MustGetErrMsg("update t1 set c2 = -c2;", "[table:3819]Check constraint 'c2_positive' is violated.")
	tk.MustGetErrMsg("update t1 set c2 = c1;", "[table:3819]Check constraint 't1_chk_1' is violated.")
	tk.MustGetErrMsg("update t1 set c1 = c1 - 10;", "[table:3819]Check constraint 't1_chk_2' is violated.")
	tk.MustGetErrMsg("update t1 set c2 = -10 where c2 = 12;", "[table:3819]Check constraint 'c2_positive' is violated.")

	// Test generated column with check constraint.
	tk.MustExec("CREATE TABLE t2 (CHECK (c1 <> c2), c1 INT CHECK (c1 > 10), c2 INT CONSTRAINT c2_positive CHECK (c2 > 0), c3 int as (c1 + c2) check(c3 > 15));")
	tk.MustExec("insert into t2(c1, c2) values (11, 12), (12, 13), (13, 14), (14, 15), (15, 16);")
	tk.MustGetErrMsg("update t2 set c2 = c2 - 10;", "[table:3819]Check constraint 't2_chk_3' is violated.")
	tk.MustExec("update t2 set c2 = c2 - 5;")
}

func TestCheckConstraintOnUpdateWithPartition(t *testing.T) {
	store, _ := testkit.CreateMockStoreAndDomain(t)
	tk := testkit.NewTestKit(t, store)
	tk.MustExec("DROP DATABASE IF EXISTS test_update_check_constraint_hash;")
	tk.MustExec("CREATE DATABASE test_update_check_constraint_hash;")
	tk.MustExec("USE test_update_check_constraint_hash;")
	tk.MustExec("set @@global.tidb_enable_check_constraint = 1")

	tk.MustExec("CREATE TABLE t1 (CHECK (c1 <> c2), c1 INT CHECK (c1 > 10), c2 INT CONSTRAINT c2_positive CHECK (c2 > 0)) partition by hash(c2) partitions 5;")
	tk.MustExec("insert into t1 values (11, 12), (12, 13), (13, 14), (14, 15), (15, 16);")
	tk.MustGetErrMsg("update t1 set c2 = -c2;", "[table:3819]Check constraint 'c2_positive' is violated.")
	tk.MustGetErrMsg("update t1 set c2 = c1;", "[table:3819]Check constraint 't1_chk_1' is violated.")
	tk.MustGetErrMsg("update t1 set c1 = c1 - 10;", "[table:3819]Check constraint 't1_chk_2' is violated.")
	tk.MustGetErrMsg("update t1 set c2 = -10 where c2 = 12;", "[table:3819]Check constraint 'c2_positive' is violated.")

	// Test generated column with check constraint.
	tk.MustExec("CREATE TABLE t2 (CHECK (c1 <> c2), c1 INT CHECK (c1 > 10), c2 INT CONSTRAINT c2_positive CHECK (c2 > 0), c3 int as (c1 + c2) check(c3 > 15)) partition by hash(c2) partitions 5;")
	tk.MustExec("insert into t2(c1, c2) values (11, 12), (12, 13), (13, 14), (14, 15), (15, 16);")
	tk.MustGetErrMsg("update t2 set c2 = c2 - 10;", "[table:3819]Check constraint 't2_chk_3' is violated.")
	tk.MustExec("update t2 set c2 = c2 - 5;")
}

func TestShowCheckConstraint(t *testing.T) {
	store := testkit.CreateMockStore(t)
	tk := testkit.NewTestKit(t, store)
	tk.MustExec("use test")

	tk.MustExec("drop table if exists t")
	tk.MustExec("set @@global.tidb_enable_check_constraint = 1")
	// Create table with check constraint
	tk.MustExec("create table t(a int check (a>1), b int, constraint my_constr check(a<10))")
	tk.MustQuery("show create table t").Check(testkit.Rows("t CREATE TABLE `t` (\n" +
		"  `a` int(11) DEFAULT NULL,\n" +
		"  `b` int(11) DEFAULT NULL,\n" +
		"CONSTRAINT `my_constr` CHECK ((`a` < 10)),\n" +
		"CONSTRAINT `t_chk_1` CHECK ((`a` > 1))\n" +
		") ENGINE=InnoDB DEFAULT CHARSET=utf8mb4 COLLATE=utf8mb4_bin"))
	// Alter table add constraint.
	tk.MustExec("alter table t add constraint my_constr2 check (a<b) not enforced")
	tk.MustQuery("show create table t").Check(testkit.Rows("t CREATE TABLE `t` (\n" +
		"  `a` int(11) DEFAULT NULL,\n" +
		"  `b` int(11) DEFAULT NULL,\n" +
		"CONSTRAINT `my_constr` CHECK ((`a` < 10)),\n" +
		"CONSTRAINT `t_chk_1` CHECK ((`a` > 1)),\n" +
		"CONSTRAINT `my_constr2` CHECK ((`a` < `b`)) /*!80016 NOT ENFORCED */\n" +
		") ENGINE=InnoDB DEFAULT CHARSET=utf8mb4 COLLATE=utf8mb4_bin"))
	// Alter table drop constraint.
	tk.MustExec("alter table t drop constraint t_chk_1")
	tk.MustQuery("show create table t").Check(testkit.Rows("t CREATE TABLE `t` (\n" +
		"  `a` int(11) DEFAULT NULL,\n" +
		"  `b` int(11) DEFAULT NULL,\n" +
		"CONSTRAINT `my_constr` CHECK ((`a` < 10)),\n" +
		"CONSTRAINT `my_constr2` CHECK ((`a` < `b`)) /*!80016 NOT ENFORCED */\n" +
		") ENGINE=InnoDB DEFAULT CHARSET=utf8mb4 COLLATE=utf8mb4_bin"))
	tk.MustExec("drop table if exists t")
}

func TestAlterConstraintAddDrop(t *testing.T) {
	store, dom := testkit.CreateMockStoreAndDomain(t)
	tk := testkit.NewTestKit(t, store)
	tk.MustExec("use test")
	tk.MustExec("drop table if exists t")
	tk.MustExec("set @@global.tidb_enable_check_constraint = 1")
	tk.MustExec("create table t (a int check(a>1), b int, constraint a_b check(a<b))")

	tk1 := testkit.NewTestKit(t, store)
	tk1.MustExec("use test")
	_, err := tk1.Exec("insert into t (a, b) values(2, 3)")
	require.NoError(t, err)
	_, err = tk1.Exec("insert into t (a, b) values(3, 4)")
	require.NoError(t, err)
	_, err = tk1.Exec("insert into t (a, b) values(4, 3)")
	require.Error(t, err)

	var checkErr error
	d := dom.DDL()
	originalCallback := d.GetHook()
	callback := &callback.TestDDLCallback{}
	onJobUpdatedExportedFunc := func(job *model.Job) {
		if checkErr != nil {
			return
		}
		originalCallback.OnChanged(nil)
		if job.SchemaState == model.StateWriteOnly {
			_, checkErr = tk1.Exec("insert into t (a, b) values(5,6) ")
		}
	}
	callback.OnJobUpdatedExported.Store(&onJobUpdatedExportedFunc)
	d.SetHook(callback)
	tk.MustExec("alter table t add constraint cc check ( b < 5 )")
	require.Errorf(t, err, "[table:3819]Check constraint 'cc' is violated.")

	tk.MustExec("alter table t drop constraint cc")
	require.Errorf(t, err, "[table:3819]Check constraint 'cc' is violated.")
	tk.MustExec("drop table if exists t")
}

func TestAlterAddConstraintStateChange(t *testing.T) {
	store, dom := testkit.CreateMockStoreAndDomain(t)
	tk := testkit.NewTestKit(t, store)
	tk.MustExec("use test")
	tk.MustExec("drop table if exists t")
	tk.MustExec("set @@global.tidb_enable_check_constraint = 1")
	tk.MustExec("create table t (a int)")

	tk1 := testkit.NewTestKit(t, store)
	tk1.MustExec("use test")
	tk1.MustExec("insert into t values(12)")

	var checkErr error
	d := dom.DDL()
	originalCallback := d.GetHook()
	callback := &callback.TestDDLCallback{}
	onJobUpdatedExportedFunc := func(job *model.Job) {
		if checkErr != nil {
			return
		}
		originalCallback.OnChanged(nil)
		if job.SchemaState == model.StateWriteReorganization {
			tk1.MustQuery(fmt.Sprintf("select count(1) from `%s`.`%s` where not %s limit 1", "test", "t", "a > 10")).Check(testkit.Rows("0"))
			// set constraint state
			constraintTable := external.GetTableByName(t, tk1, "test", "t")
			tableCommon, ok := constraintTable.(*tables.TableCommon)
			require.True(t, ok)
			originCons := tableCommon.Constraints
			tableCommon.WritableConstraints = []*table.Constraint{}
			tableCommon.Constraints = []*table.Constraint{}
			// insert data
			tk1.MustExec("insert into t values(1)")
			// recover
			tableCommon.Constraints = originCons
			tableCommon.WritableConstraint()
		}
	}

	//StatNone  StateWriteReorganization
	require.NoError(t, failpoint.Enable("github.com/pingcap/tidb/ddl/mockVerifyRemainDataSuccess", "return(true)"))
	callback.OnJobUpdatedExported.Store(&onJobUpdatedExportedFunc)
	d.SetHook(callback)
	tk.MustExec("alter table t add constraint c0 check ( a > 10)")
	tk.MustQuery("select * from t").Check(testkit.Rows("12", "1"))
	tk.MustQuery("show create table t").Check(testkit.Rows("t CREATE TABLE `t` (\n  `a` int(11) DEFAULT NULL,\nCONSTRAINT `c0` CHECK ((`a` > 10))\n) ENGINE=InnoDB DEFAULT CHARSET=utf8mb4 COLLATE=utf8mb4_bin"))
	tk.MustExec("alter table t drop constraint c0")
	tk.MustExec("delete from t where a = 1")
	require.NoError(t, failpoint.Disable("github.com/pingcap/tidb/ddl/mockVerifyRemainDataSuccess"))
}

func TestAlterAddConstraintStateChange1(t *testing.T) {
	store, dom := testkit.CreateMockStoreAndDomain(t)
	tk := testkit.NewTestKit(t, store)
	tk.MustExec("use test")
	tk.MustExec("drop table if exists t")
	tk.MustExec("set @@global.tidb_enable_check_constraint = 1")
	tk.MustExec("create table t (a int)")
	tk1 := testkit.NewTestKit(t, store)
	tk1.MustExec("use test")
	tk1.MustExec("insert into t values(12)")

	var checkErr error
	d := dom.DDL()
	originalCallback := d.GetHook()
	callback := &callback.TestDDLCallback{}
	// StatNone -> StateWriteOnly
	onJobUpdatedExportedFunc1 := func(job *model.Job) {
		if checkErr != nil {
			return
		}
		originalCallback.OnChanged(nil)
		if job.SchemaState == model.StateWriteOnly {
			// set constraint state
			constraintTable := external.GetTableByName(t, tk1, "test", "t")
			tableCommon, ok := constraintTable.(*tables.TableCommon)
			require.True(t, ok)
			originCons := tableCommon.Constraints
			tableCommon.WritableConstraints = []*table.Constraint{}
			tableCommon.Constraints = []*table.Constraint{}
			// insert data
			tk1.MustExec("insert into t values(1)")
			// recover
			tableCommon.Constraints = originCons
			tableCommon.WritableConstraint()
		}
	}
	callback.OnJobUpdatedExported.Store(&onJobUpdatedExportedFunc1)
	d.SetHook(callback)
	tk.MustGetErrMsg("alter table t add constraint c1 check ( a > 10)", "[ddl:3819]Check constraint 'c1' is violated.")
	tk.MustQuery("select * from t").Check(testkit.Rows("12", "1"))
	tk.MustQuery("show create table t").Check(testkit.Rows("t CREATE TABLE `t` (\n  `a` int(11) DEFAULT NULL\n) ENGINE=InnoDB DEFAULT CHARSET=utf8mb4 COLLATE=utf8mb4_bin"))
	tk.MustExec("delete from t where a = 1")
}

func TestAlterAddConstraintStateChange2(t *testing.T) {
	store, dom := testkit.CreateMockStoreAndDomain(t)
	tk := testkit.NewTestKit(t, store)
	tk.MustExec("use test")
	tk.MustExec("drop table if exists t")
	tk.MustExec("set @@global.tidb_enable_check_constraint = 1")
	tk.MustExec("create table t (a int)")
	tk1 := testkit.NewTestKit(t, store)
	tk1.MustExec("use test")
	tk1.MustExec("insert into t values(12)")

	var checkErr error
	d := dom.DDL()
	originalCallback := d.GetHook()
	callback := &callback.TestDDLCallback{}
	// StateWriteOnly -> StateWriteReorganization
	onJobUpdatedExportedFunc2 := func(job *model.Job) {
		if checkErr != nil {
			return
		}
		originalCallback.OnChanged(nil)
		if job.SchemaState == model.StateWriteReorganization {
			// set constraint state
			constraintTable := external.GetTableByName(t, tk1, "test", "t")
			tableCommon, ok := constraintTable.(*tables.TableCommon)
			require.True(t, ok)
			tableCommon.Constraints[0].State = model.StateWriteOnly
			tableCommon.WritableConstraints = []*table.Constraint{}
			// insert data
			tk1.MustGetErrMsg("insert into t values(1)", "[table:3819]Check constraint 'c2' is violated.")
			// recover
			tableCommon.Constraints[0].State = model.StateWriteReorganization
			tableCommon.WritableConstraint()
		}
	}
	callback.OnJobUpdatedExported.Store(&onJobUpdatedExportedFunc2)
	d.SetHook(callback)
	tk.MustExec("alter table t add constraint c2 check ( a > 10)")
	tk.MustQuery("select * from t").Check(testkit.Rows("12"))
	tk.MustQuery("show create table t").Check(testkit.Rows("t CREATE TABLE `t` (\n  `a` int(11) DEFAULT NULL,\nCONSTRAINT `c2` CHECK ((`a` > 10))\n) ENGINE=InnoDB DEFAULT CHARSET=utf8mb4 COLLATE=utf8mb4_bin"))
	tk.MustExec("alter table t drop constraint c2")
}

func TestAlterAddConstraintStateChange3(t *testing.T) {
	store, dom := testkit.CreateMockStoreAndDomain(t)
	tk := testkit.NewTestKit(t, store)
	tk.MustExec("use test")
	tk.MustExec("drop table if exists t")
	tk.MustExec("set @@global.tidb_enable_check_constraint = 1")
	tk.MustExec("create table t (a int)")
	tk1 := testkit.NewTestKit(t, store)
	tk1.MustExec("use test")
	tk1.MustExec("insert into t values(12)")

	var checkErr error
	d := dom.DDL()
	originalCallback := d.GetHook()
	callback := &callback.TestDDLCallback{}
	// StateWriteReorganization -> StatePublic
	onJobUpdatedExportedFunc3 := func(job *model.Job) {
		if checkErr != nil {
			return
		}
		originalCallback.OnChanged(nil)
		if job.SchemaState == model.StatePublic {
			// set constraint state
			constraintTable := external.GetTableByName(t, tk1, "test", "t")
			tableCommon, ok := constraintTable.(*tables.TableCommon)
			require.True(t, ok)
			tableCommon.Constraints[0].State = model.StateWriteReorganization
			tableCommon.WritableConstraints = []*table.Constraint{}
			// insert data
			tk1.MustGetErrMsg("insert into t values(1)", "[table:3819]Check constraint 'c3' is violated.")
			// recover
			tableCommon.Constraints[0].State = model.StatePublic
			tableCommon.WritableConstraint()
		}
	}
	callback.OnJobUpdatedExported.Store(&onJobUpdatedExportedFunc3)
	d.SetHook(callback)
	tk.MustExec("alter table t add constraint c3 check ( a > 10)")
	tk.MustQuery("select * from t").Check(testkit.Rows("12"))
	tk.MustQuery("show create table t").Check(testkit.Rows("t CREATE TABLE `t` (\n  `a` int(11) DEFAULT NULL,\nCONSTRAINT `c3` CHECK ((`a` > 10))\n) ENGINE=InnoDB DEFAULT CHARSET=utf8mb4 COLLATE=utf8mb4_bin"))
}

func TestAlterEnforcedConstraintStateChange(t *testing.T) {
	store, dom := testkit.CreateMockStoreAndDomain(t)
	tk := testkit.NewTestKit(t, store)
	tk.MustExec("use test")
	tk.MustExec("drop table if exists t")
	tk.MustExec("set @@global.tidb_enable_check_constraint = 1")
	tk.MustExec("create table t (a int, constraint c1 check (a > 10) not enforced)")
	tk1 := testkit.NewTestKit(t, store)
	tk1.MustExec("use test")
	tk1.MustExec("insert into t values(12)")

	var checkErr error
	d := dom.DDL()
	originalCallback := d.GetHook()
	callback := &callback.TestDDLCallback{}
	// StateWriteReorganization -> StatePublic
	onJobUpdatedExportedFunc3 := func(job *model.Job) {
		if checkErr != nil {
			return
		}
		originalCallback.OnChanged(nil)
		if job.SchemaState == model.StateWriteReorganization {
			// set constraint state
			constraintTable := external.GetTableByName(t, tk1, "test", "t")
			tableCommon, ok := constraintTable.(*tables.TableCommon)
			require.True(t, ok)
			tableCommon.Constraints[0].State = model.StateWriteOnly
			tableCommon.WritableConstraints = []*table.Constraint{}
			// insert data
			tk1.MustGetErrMsg("insert into t values(1)", "[table:3819]Check constraint 'c1' is violated.")
			// recover
			tableCommon.Constraints[0].State = model.StateWriteReorganization
			tableCommon.WritableConstraint()
		}
	}
	callback.OnJobUpdatedExported.Store(&onJobUpdatedExportedFunc3)
	d.SetHook(callback)
	tk.MustExec("alter table t alter constraint c1 enforced")
	tk.MustQuery("select * from t").Check(testkit.Rows("12"))
}

func TestIssue44689(t *testing.T) {
	store := testkit.CreateMockStore(t)
	tk := testkit.NewTestKit(t, store)
	tk.MustExec("USE test")
	tk.MustExec("set @@global.tidb_enable_check_constraint = 1")
	for _, expr := range []string{"true", "false"} {
		tk.MustExec("DROP TABLE IF EXISTS t0, t1, t2")
		tk.MustExec(fmt.Sprintf("CREATE TABLE t0(c1 NUMERIC CHECK(%s))", expr))

		tk.MustExec(fmt.Sprintf("CREATE TABLE t1(c1 NUMERIC, CHECK(%s))", expr))

		tk.MustExec("CREATE TABLE t2(c1 NUMERIC)")
		tk.MustExec(fmt.Sprintf("ALTER TABLE t2 ADD CONSTRAINT CHECK(%s)", expr))
	}
}

<<<<<<< HEAD
func TestIssue44737(t *testing.T) {
	store, dom := testkit.CreateMockStoreAndDomain(t)
	tk := testkit.NewTestKit(t, store)
	tk.MustExec("use test")
	tk.MustExec("drop table if exists t")
	tk.MustExec("create table t (a int)")
	tk1 := testkit.NewTestKit(t, store)
	tk1.MustExec("use test")
	var checkErr error
	d := dom.DDL()
	originalCallback := d.GetHook()
	callback := &callback.TestDDLCallback{}

	//show create table at the intermediate state when add index
	func1 := func(job *model.Job) {
		if checkErr != nil {
			return
		}
		originalCallback.OnChanged(nil)
		if job.SchemaState == model.StateNone || job.SchemaState == model.StateDeleteOnly ||
			job.SchemaState == model.StateWriteOnly || job.SchemaState == model.StateWriteReorganization {
			tk1.MustQuery("show create table t").Check(testkit.Rows("t CREATE TABLE `t` (\n  `a` int(11) DEFAULT NULL\n) ENGINE=InnoDB DEFAULT CHARSET=utf8mb4 COLLATE=utf8mb4_bin"))
		} else if job.SchemaState == model.StatePublic {
			tk1.MustQuery("show create table t").Check(testkit.Rows("t CREATE TABLE `t` (\n  `a` int(11) DEFAULT NULL,\n  KEY `a` (`a`)\n) ENGINE=InnoDB DEFAULT CHARSET=utf8mb4 COLLATE=utf8mb4_bin"))
		}
	}
	callback.OnJobUpdatedExported.Store(&func1)
	d.SetHook(callback)
	tk.MustExec("alter table t add index(a)")
	tk.MustExec("alter table t drop index a")

	//show create table at the intermediate state when add check constraint
	func2 := func(job *model.Job) {
		if checkErr != nil {
			return
		}
		originalCallback.OnChanged(nil)
		if job.SchemaState == model.StateNone || job.SchemaState == model.StateWriteOnly ||
			job.SchemaState == model.StateWriteReorganization {
			tk1.MustQuery("show create table t").Check(testkit.Rows("t CREATE TABLE `t` (\n  `a` int(11) DEFAULT NULL\n) ENGINE=InnoDB DEFAULT CHARSET=utf8mb4 COLLATE=utf8mb4_bin"))
		} else if job.SchemaState == model.StatePublic {
			tk1.MustQuery("show create table t").Check(testkit.Rows("t CREATE TABLE `t` (\n  `a` int(11) DEFAULT NULL,\nCONSTRAINT `chk_a` CHECK ((true)) /*!80016 NOT ENFORCED */\n) ENGINE=InnoDB DEFAULT CHARSET=utf8mb4 COLLATE=utf8mb4_bin"))
		}
	}
	callback.OnJobUpdatedExported.Store(&func2)
	d.SetHook(callback)
	tk.MustExec("alter table t add constraint chk_a check(true) not enforced")

	//show create table at the intermediate state when alter check constraint
	func3 := func(job *model.Job) {
		if checkErr != nil {
			return
		}
		originalCallback.OnChanged(nil)
		if job.SchemaState == model.StateWriteOnly || job.SchemaState == model.StateWriteReorganization {
			tk1.MustQuery("show create table t").Check(testkit.Rows("t CREATE TABLE `t` (\n  `a` int(11) DEFAULT NULL\n) ENGINE=InnoDB DEFAULT CHARSET=utf8mb4 COLLATE=utf8mb4_bin"))
		} else if job.SchemaState == model.StatePublic {
			tk1.MustQuery("show create table t").Check(testkit.Rows("t CREATE TABLE `t` (\n  `a` int(11) DEFAULT NULL,\nCONSTRAINT `chk_a` CHECK ((true))\n) ENGINE=InnoDB DEFAULT CHARSET=utf8mb4 COLLATE=utf8mb4_bin"))
		}
	}
	callback.OnJobUpdatedExported.Store(&func3)
	d.SetHook(callback)
	tk.MustExec("alter table t alter constraint chk_a enforced")
=======
func TestCheckConstraintSwitch(t *testing.T) {
	store := testkit.CreateMockStore(t)
	tk := testkit.NewTestKit(t, store)
	tk.MustExec("use test")
	tk.MustExec("create table t(a int check(a > 0))")
	tk.MustQuery("show warnings").Check(testkit.Rows("Warning 1105 the switch of check constraint is off"))
	tk.MustQuery("show create table t").Check(testkit.Rows("t CREATE TABLE `t` (\n  `a` int(11) DEFAULT NULL\n) ENGINE=InnoDB DEFAULT CHARSET=utf8mb4 COLLATE=utf8mb4_bin"))

	tk.MustExec("drop table t")
	tk.MustExec("set @@global.tidb_enable_check_constraint = 1")
	tk.MustExec("create table t(a int check(a > 0))")
	tk.MustQuery("show warnings").Check(testkit.Rows())
	tk.MustQuery("show create table t").Check(testkit.Rows("t CREATE TABLE `t` (\n  `a` int(11) DEFAULT NULL,\nCONSTRAINT `t_chk_1` CHECK ((`a` > 0))\n) ENGINE=InnoDB DEFAULT CHARSET=utf8mb4 COLLATE=utf8mb4_bin"))
	tk.MustExec("alter table t add constraint chk check(true)")
	tk.MustQuery("show warnings").Check(testkit.Rows())
	tk.MustExec("alter table t alter constraint chk not enforced")
	tk.MustQuery("show warnings").Check(testkit.Rows())
	tk.MustExec("alter table t drop constraint chk")
	tk.MustQuery("show warnings").Check(testkit.Rows())

	tk.MustExec("set @@global.tidb_enable_check_constraint = 0")
	tk.MustExec("alter table t drop constraint t_chk_1")
	tk.MustQuery("show warnings").Check(testkit.Rows("Warning 1105 the switch of check constraint is off"))
	tk.MustExec("alter table t alter constraint t_chk_1 not enforced")
	tk.MustQuery("show warnings").Check(testkit.Rows("Warning 1105 the switch of check constraint is off"))
	tk.MustQuery("show create table t").Check(testkit.Rows("t CREATE TABLE `t` (\n  `a` int(11) DEFAULT NULL,\nCONSTRAINT `t_chk_1` CHECK ((`a` > 0))\n) ENGINE=InnoDB DEFAULT CHARSET=utf8mb4 COLLATE=utf8mb4_bin"))
>>>>>>> 8658a984
}<|MERGE_RESOLUTION|>--- conflicted
+++ resolved
@@ -1171,71 +1171,6 @@
 	}
 }
 
-<<<<<<< HEAD
-func TestIssue44737(t *testing.T) {
-	store, dom := testkit.CreateMockStoreAndDomain(t)
-	tk := testkit.NewTestKit(t, store)
-	tk.MustExec("use test")
-	tk.MustExec("drop table if exists t")
-	tk.MustExec("create table t (a int)")
-	tk1 := testkit.NewTestKit(t, store)
-	tk1.MustExec("use test")
-	var checkErr error
-	d := dom.DDL()
-	originalCallback := d.GetHook()
-	callback := &callback.TestDDLCallback{}
-
-	//show create table at the intermediate state when add index
-	func1 := func(job *model.Job) {
-		if checkErr != nil {
-			return
-		}
-		originalCallback.OnChanged(nil)
-		if job.SchemaState == model.StateNone || job.SchemaState == model.StateDeleteOnly ||
-			job.SchemaState == model.StateWriteOnly || job.SchemaState == model.StateWriteReorganization {
-			tk1.MustQuery("show create table t").Check(testkit.Rows("t CREATE TABLE `t` (\n  `a` int(11) DEFAULT NULL\n) ENGINE=InnoDB DEFAULT CHARSET=utf8mb4 COLLATE=utf8mb4_bin"))
-		} else if job.SchemaState == model.StatePublic {
-			tk1.MustQuery("show create table t").Check(testkit.Rows("t CREATE TABLE `t` (\n  `a` int(11) DEFAULT NULL,\n  KEY `a` (`a`)\n) ENGINE=InnoDB DEFAULT CHARSET=utf8mb4 COLLATE=utf8mb4_bin"))
-		}
-	}
-	callback.OnJobUpdatedExported.Store(&func1)
-	d.SetHook(callback)
-	tk.MustExec("alter table t add index(a)")
-	tk.MustExec("alter table t drop index a")
-
-	//show create table at the intermediate state when add check constraint
-	func2 := func(job *model.Job) {
-		if checkErr != nil {
-			return
-		}
-		originalCallback.OnChanged(nil)
-		if job.SchemaState == model.StateNone || job.SchemaState == model.StateWriteOnly ||
-			job.SchemaState == model.StateWriteReorganization {
-			tk1.MustQuery("show create table t").Check(testkit.Rows("t CREATE TABLE `t` (\n  `a` int(11) DEFAULT NULL\n) ENGINE=InnoDB DEFAULT CHARSET=utf8mb4 COLLATE=utf8mb4_bin"))
-		} else if job.SchemaState == model.StatePublic {
-			tk1.MustQuery("show create table t").Check(testkit.Rows("t CREATE TABLE `t` (\n  `a` int(11) DEFAULT NULL,\nCONSTRAINT `chk_a` CHECK ((true)) /*!80016 NOT ENFORCED */\n) ENGINE=InnoDB DEFAULT CHARSET=utf8mb4 COLLATE=utf8mb4_bin"))
-		}
-	}
-	callback.OnJobUpdatedExported.Store(&func2)
-	d.SetHook(callback)
-	tk.MustExec("alter table t add constraint chk_a check(true) not enforced")
-
-	//show create table at the intermediate state when alter check constraint
-	func3 := func(job *model.Job) {
-		if checkErr != nil {
-			return
-		}
-		originalCallback.OnChanged(nil)
-		if job.SchemaState == model.StateWriteOnly || job.SchemaState == model.StateWriteReorganization {
-			tk1.MustQuery("show create table t").Check(testkit.Rows("t CREATE TABLE `t` (\n  `a` int(11) DEFAULT NULL\n) ENGINE=InnoDB DEFAULT CHARSET=utf8mb4 COLLATE=utf8mb4_bin"))
-		} else if job.SchemaState == model.StatePublic {
-			tk1.MustQuery("show create table t").Check(testkit.Rows("t CREATE TABLE `t` (\n  `a` int(11) DEFAULT NULL,\nCONSTRAINT `chk_a` CHECK ((true))\n) ENGINE=InnoDB DEFAULT CHARSET=utf8mb4 COLLATE=utf8mb4_bin"))
-		}
-	}
-	callback.OnJobUpdatedExported.Store(&func3)
-	d.SetHook(callback)
-	tk.MustExec("alter table t alter constraint chk_a enforced")
-=======
 func TestCheckConstraintSwitch(t *testing.T) {
 	store := testkit.CreateMockStore(t)
 	tk := testkit.NewTestKit(t, store)
@@ -1262,5 +1197,69 @@
 	tk.MustExec("alter table t alter constraint t_chk_1 not enforced")
 	tk.MustQuery("show warnings").Check(testkit.Rows("Warning 1105 the switch of check constraint is off"))
 	tk.MustQuery("show create table t").Check(testkit.Rows("t CREATE TABLE `t` (\n  `a` int(11) DEFAULT NULL,\nCONSTRAINT `t_chk_1` CHECK ((`a` > 0))\n) ENGINE=InnoDB DEFAULT CHARSET=utf8mb4 COLLATE=utf8mb4_bin"))
->>>>>>> 8658a984
+}
+
+func TestIssue44737(t *testing.T) {
+	store, dom := testkit.CreateMockStoreAndDomain(t)
+	tk := testkit.NewTestKit(t, store)
+	tk.MustExec("use test")
+	tk.MustExec("drop table if exists t")
+	tk.MustExec("create table t (a int)")
+	tk1 := testkit.NewTestKit(t, store)
+	tk1.MustExec("use test")
+	var checkErr error
+	d := dom.DDL()
+	originalCallback := d.GetHook()
+	callback := &callback.TestDDLCallback{}
+
+	//show create table at the intermediate state when add index
+	func1 := func(job *model.Job) {
+		if checkErr != nil {
+			return
+		}
+		originalCallback.OnChanged(nil)
+		if job.SchemaState == model.StateNone || job.SchemaState == model.StateDeleteOnly ||
+			job.SchemaState == model.StateWriteOnly || job.SchemaState == model.StateWriteReorganization {
+			tk1.MustQuery("show create table t").Check(testkit.Rows("t CREATE TABLE `t` (\n  `a` int(11) DEFAULT NULL\n) ENGINE=InnoDB DEFAULT CHARSET=utf8mb4 COLLATE=utf8mb4_bin"))
+		} else if job.SchemaState == model.StatePublic {
+			tk1.MustQuery("show create table t").Check(testkit.Rows("t CREATE TABLE `t` (\n  `a` int(11) DEFAULT NULL,\n  KEY `a` (`a`)\n) ENGINE=InnoDB DEFAULT CHARSET=utf8mb4 COLLATE=utf8mb4_bin"))
+		}
+	}
+	callback.OnJobUpdatedExported.Store(&func1)
+	d.SetHook(callback)
+	tk.MustExec("alter table t add index(a)")
+	tk.MustExec("alter table t drop index a")
+
+	//show create table at the intermediate state when add check constraint
+	func2 := func(job *model.Job) {
+		if checkErr != nil {
+			return
+		}
+		originalCallback.OnChanged(nil)
+		if job.SchemaState == model.StateNone || job.SchemaState == model.StateWriteOnly ||
+			job.SchemaState == model.StateWriteReorganization {
+			tk1.MustQuery("show create table t").Check(testkit.Rows("t CREATE TABLE `t` (\n  `a` int(11) DEFAULT NULL\n) ENGINE=InnoDB DEFAULT CHARSET=utf8mb4 COLLATE=utf8mb4_bin"))
+		} else if job.SchemaState == model.StatePublic {
+			tk1.MustQuery("show create table t").Check(testkit.Rows("t CREATE TABLE `t` (\n  `a` int(11) DEFAULT NULL,\nCONSTRAINT `chk_a` CHECK ((true)) /*!80016 NOT ENFORCED */\n) ENGINE=InnoDB DEFAULT CHARSET=utf8mb4 COLLATE=utf8mb4_bin"))
+		}
+	}
+	callback.OnJobUpdatedExported.Store(&func2)
+	d.SetHook(callback)
+	tk.MustExec("alter table t add constraint chk_a check(true) not enforced")
+
+	//show create table at the intermediate state when alter check constraint
+	func3 := func(job *model.Job) {
+		if checkErr != nil {
+			return
+		}
+		originalCallback.OnChanged(nil)
+		if job.SchemaState == model.StateWriteOnly || job.SchemaState == model.StateWriteReorganization {
+			tk1.MustQuery("show create table t").Check(testkit.Rows("t CREATE TABLE `t` (\n  `a` int(11) DEFAULT NULL\n) ENGINE=InnoDB DEFAULT CHARSET=utf8mb4 COLLATE=utf8mb4_bin"))
+		} else if job.SchemaState == model.StatePublic {
+			tk1.MustQuery("show create table t").Check(testkit.Rows("t CREATE TABLE `t` (\n  `a` int(11) DEFAULT NULL,\nCONSTRAINT `chk_a` CHECK ((true))\n) ENGINE=InnoDB DEFAULT CHARSET=utf8mb4 COLLATE=utf8mb4_bin"))
+		}
+	}
+	callback.OnJobUpdatedExported.Store(&func3)
+	d.SetHook(callback)
+	tk.MustExec("alter table t alter constraint chk_a enforced")
 }