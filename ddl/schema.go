// Copyright 2015 PingCAP, Inc.
//
// Licensed under the Apache License, Version 2.0 (the "License");
// you may not use this file except in compliance with the License.
// You may obtain a copy of the License at
//
//     http://www.apache.org/licenses/LICENSE-2.0
//
// Unless required by applicable law or agreed to in writing, software
// distributed under the License is distributed on an "AS IS" BASIS,
// See the License for the specific language governing permissions and
// limitations under the License.

package ddl

import (
	"github.com/juju/errors"
	"github.com/pingcap/tidb/infoschema"
	"github.com/pingcap/tidb/meta"
	"github.com/pingcap/tidb/model"
<<<<<<< HEAD
	"github.com/pingcap/tidb/terror"
=======
>>>>>>> b7e826e0
)

func (d *ddl) onCreateSchema(t *meta.Meta, job *model.Job) error {
	schemaID := job.SchemaID
	dbInfo := &model.DBInfo{}
	if err := job.DecodeArgs(dbInfo); err != nil {
		// arg error, cancel this job.
		job.State = model.JobCancelled
		return errors.Trace(err)
	}

	dbInfo.ID = schemaID
	dbInfo.State = model.StateNone

	dbs, err := t.ListDatabases()
	if err != nil {
		return errors.Trace(err)
	}

	for _, db := range dbs {
		if db.Name.L == dbInfo.Name.L {
			if db.ID != schemaID {
				// database exists, can't create, we should cancel this job now.
				job.State = model.JobCancelled
				return errors.Trace(infoschema.ErrDatabaseExists)
			}
			dbInfo = db
		}
	}

	_, err = t.GenSchemaVersion()
	if err != nil {
		return errors.Trace(err)
	}

	switch dbInfo.State {
	case model.StateNone:
		// none -> public
		job.SchemaState = model.StatePublic
		dbInfo.State = model.StatePublic
		err = t.CreateDatabase(dbInfo)
		if err != nil {
			return errors.Trace(err)
		}
		// finish this job
		job.State = model.JobDone
		return nil
	default:
		// we can't enter here.
		return errors.Errorf("invalid db state %v", dbInfo.State)
	}
}

<<<<<<< HEAD
func (d *ddl) dropSchemaData(t *meta.Meta, job *model.Job) error {
	dbInfo := &model.DBInfo{}
	if err := job.DecodeArgs(dbInfo); err != nil {
		// arg error, cancel this job.
		job.State = model.JobCancelled
		return errors.Trace(err)
	}

	tables, err := t.ListTables(dbInfo.ID)
	if terror.ErrorEqual(meta.ErrDBNotExists, err) {
		job.State = model.JobDone
		return nil
	}
	if err != nil {
		return errors.Trace(err)
	}
	for _, tblInfo := range tables {
		err := d.dropTableData(tblInfo.ID)
		if err != nil {
			return errors.Trace(err)
		}
	}
	return nil
}

=======
>>>>>>> b7e826e0
func (d *ddl) onDropSchema(t *meta.Meta, job *model.Job) error {
	dbInfo, err := t.GetDatabase(job.SchemaID)
	if err != nil {
		return errors.Trace(err)
	}
	if dbInfo == nil {
		job.State = model.JobCancelled
		return errors.Trace(infoschema.ErrDatabaseDropExists)
	}

	_, err = t.GenSchemaVersion()
	if err != nil {
		return errors.Trace(err)
	}

	switch dbInfo.State {
	case model.StatePublic:
		// public -> write only
		job.SchemaState = model.StateWriteOnly
		dbInfo.State = model.StateWriteOnly
		err = t.UpdateDatabase(dbInfo)
	case model.StateWriteOnly:
		// write only -> delete only
		job.SchemaState = model.StateDeleteOnly
		dbInfo.State = model.StateDeleteOnly
		err = t.UpdateDatabase(dbInfo)
	case model.StateDeleteOnly:
		dbInfo.State = model.StateDeleteReorganization
		tables, err := t.ListTables(job.SchemaID)
		if err != nil {
			return errors.Trace(err)
		}

		err = t.UpdateDatabase(dbInfo)
		if err = t.DropDatabase(dbInfo.ID); err != nil {
			break
		}

		// finish this job
		if len(tables) > 0 {
			job.Args = []interface{}{getIDs(tables)}
		}
		job.State = model.JobDone
		job.SchemaState = model.StateNone
	default:
		// we can't enter here.
		err = errors.Errorf("invalid db state %v", dbInfo.State)
	}

	return errors.Trace(err)
<<<<<<< HEAD
=======
}

func getIDs(tables []*model.TableInfo) []int64 {
	ids := make([]int64, 0, len(tables))
	for _, t := range tables {
		ids = append(ids, t.ID)
	}

	return ids
}

func (d *ddl) delReorgSchema(t *meta.Meta, job *model.Job) error {
	var tableIDs []int64
	if err := job.DecodeArgs(&tableIDs); err != nil {
		// arg error, cancel this job.
		job.State = model.JobCancelled
		return errors.Trace(err)
	}

	isFinished, err := d.dropSchemaData(tableIDs, job, t)
	if err != nil {
		return errors.Trace(err)
	}
	if !isFinished {
		return nil
	}

	// finish this background job
	job.SchemaState = model.StateNone
	job.State = model.JobDone

	return nil
}

func (d *ddl) dropSchemaData(tIDs []int64, job *model.Job, m *meta.Meta) (bool, error) {
	if len(tIDs) == 0 {
		return true, nil
	}

	var isFinished bool
	for i, id := range tIDs {
		job.TableID = id
		limit := defaultBatchSize
		delCount, err := d.dropTableData(id, job, limit)
		if err != nil {
			return false, errors.Trace(err)
		}
		if delCount == limit {
			isFinished = false
			break
		}

		if i < len(tIDs)-1 {
			tIDs = tIDs[i+1:]
		} else {
			tIDs = nil
		}
		isFinished = true
		continue
	}
	job.TableID = 0
	job.Args = []interface{}{tIDs}

	return isFinished, nil
>>>>>>> b7e826e0
}<|MERGE_RESOLUTION|>--- conflicted
+++ resolved
@@ -18,10 +18,6 @@
 	"github.com/pingcap/tidb/infoschema"
 	"github.com/pingcap/tidb/meta"
 	"github.com/pingcap/tidb/model"
-<<<<<<< HEAD
-	"github.com/pingcap/tidb/terror"
-=======
->>>>>>> b7e826e0
 )
 
 func (d *ddl) onCreateSchema(t *meta.Meta, job *model.Job) error {
@@ -75,34 +71,6 @@
 	}
 }
 
-<<<<<<< HEAD
-func (d *ddl) dropSchemaData(t *meta.Meta, job *model.Job) error {
-	dbInfo := &model.DBInfo{}
-	if err := job.DecodeArgs(dbInfo); err != nil {
-		// arg error, cancel this job.
-		job.State = model.JobCancelled
-		return errors.Trace(err)
-	}
-
-	tables, err := t.ListTables(dbInfo.ID)
-	if terror.ErrorEqual(meta.ErrDBNotExists, err) {
-		job.State = model.JobDone
-		return nil
-	}
-	if err != nil {
-		return errors.Trace(err)
-	}
-	for _, tblInfo := range tables {
-		err := d.dropTableData(tblInfo.ID)
-		if err != nil {
-			return errors.Trace(err)
-		}
-	}
-	return nil
-}
-
-=======
->>>>>>> b7e826e0
 func (d *ddl) onDropSchema(t *meta.Meta, job *model.Job) error {
 	dbInfo, err := t.GetDatabase(job.SchemaID)
 	if err != nil {
@@ -153,8 +121,6 @@
 	}
 
 	return errors.Trace(err)
-<<<<<<< HEAD
-=======
 }
 
 func getIDs(tables []*model.TableInfo) []int64 {
@@ -219,5 +185,4 @@
 	job.Args = []interface{}{tIDs}
 
 	return isFinished, nil
->>>>>>> b7e826e0
 }