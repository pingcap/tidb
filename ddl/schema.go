// Copyright 2015 PingCAP, Inc.
//
// Licensed under the Apache License, Version 2.0 (the "License");
// you may not use this file except in compliance with the License.
// You may obtain a copy of the License at
//
//     http://www.apache.org/licenses/LICENSE-2.0
//
// Unless required by applicable law or agreed to in writing, software
// distributed under the License is distributed on an "AS IS" BASIS,
// See the License for the specific language governing permissions and
// limitations under the License.

package ddl

import (
	"github.com/juju/errors"
	"github.com/pingcap/tidb/infoschema"
	"github.com/pingcap/tidb/meta"
	"github.com/pingcap/tidb/model"
)

func (d *ddl) onCreateSchema(t *meta.Meta, job *model.Job) (ver int64, _ error) {
	schemaID := job.SchemaID
	dbInfo := &model.DBInfo{}
	if err := job.DecodeArgs(dbInfo); err != nil {
		// Invalid arguments, cancel this job.
		job.State = model.JobStateCancelled
		return ver, errors.Trace(err)
	}

	dbInfo.ID = schemaID
	dbInfo.State = model.StateNone

	dbs, err := t.ListDatabases()
	if err != nil {
		return ver, errors.Trace(err)
	}

	for _, db := range dbs {
		if db.Name.L == dbInfo.Name.L {
			if db.ID != schemaID {
				// The database already exists, can't create it, we should cancel this job now.
				job.State = model.JobStateCancelled
				return ver, infoschema.ErrDatabaseExists.GenByArgs(db.Name)
			}
			dbInfo = db
		}
	}

	ver, err = updateSchemaVersion(t, job)
	if err != nil {
		return ver, errors.Trace(err)
	}

	switch dbInfo.State {
	case model.StateNone:
		// none -> public
		dbInfo.State = model.StatePublic
		err = t.CreateDatabase(dbInfo)
		if err != nil {
			return ver, errors.Trace(err)
		}
		// Finish this job.
		job.FinishDBJob(model.JobStateDone, model.StatePublic, ver, dbInfo)
		return ver, nil
	default:
		// We can't enter here.
		return ver, errors.Errorf("invalid db state %v", dbInfo.State)
	}
}

func (d *ddl) onDropSchema(t *meta.Meta, job *model.Job) (ver int64, _ error) {
	dbInfo, err := t.GetDatabase(job.SchemaID)
	if err != nil {
		return ver, errors.Trace(err)
	}
	if dbInfo == nil {
		job.State = model.JobStateCancelled
		return ver, infoschema.ErrDatabaseDropExists.GenByArgs("")
	}

	ver, err = updateSchemaVersion(t, job)
	if err != nil {
		return ver, errors.Trace(err)
	}

	switch dbInfo.State {
	case model.StatePublic:
		// public -> write only
		job.SchemaState = model.StateWriteOnly
		dbInfo.State = model.StateWriteOnly
		err = t.UpdateDatabase(dbInfo)
	case model.StateWriteOnly:
		// write only -> delete only
		job.SchemaState = model.StateDeleteOnly
		dbInfo.State = model.StateDeleteOnly
		err = t.UpdateDatabase(dbInfo)
	case model.StateDeleteOnly:
		dbInfo.State = model.StateNone
		var tables []*model.TableInfo
		tables, err = t.ListTables(job.SchemaID)
		if err != nil {
			return ver, errors.Trace(err)
		}

		err = t.UpdateDatabase(dbInfo)
		if err != nil {
			return ver, errors.Trace(err)
		}
		if err = t.DropDatabase(dbInfo.ID); err != nil {
			break
		}

		// Finish this job.
		if len(tables) > 0 {
			job.Args = append(job.Args, getIDs(tables))
		}
<<<<<<< HEAD
		job.FinishDBJob(model.JobStateDone, model.StateNone, ver, dbInfo)
		for _, tblInfo := range dbInfo.Tables {
			d.asyncNotifyEvent(&util.Event{Tp: model.ActionDropTable, TableInfo: tblInfo})
		}
=======
		job.State = model.JobStateDone
		job.SchemaState = model.StateNone
>>>>>>> d568bf7f
	default:
		// We can't enter here.
		err = errors.Errorf("invalid db state %v", dbInfo.State)
	}

	return ver, errors.Trace(err)
}

func getIDs(tables []*model.TableInfo) []int64 {
	ids := make([]int64, 0, len(tables))
	for _, t := range tables {
		ids = append(ids, t.ID)
	}

	return ids
}<|MERGE_RESOLUTION|>--- conflicted
+++ resolved
@@ -116,15 +116,7 @@
 		if len(tables) > 0 {
 			job.Args = append(job.Args, getIDs(tables))
 		}
-<<<<<<< HEAD
 		job.FinishDBJob(model.JobStateDone, model.StateNone, ver, dbInfo)
-		for _, tblInfo := range dbInfo.Tables {
-			d.asyncNotifyEvent(&util.Event{Tp: model.ActionDropTable, TableInfo: tblInfo})
-		}
-=======
-		job.State = model.JobStateDone
-		job.SchemaState = model.StateNone
->>>>>>> d568bf7f
 	default:
 		// We can't enter here.
 		err = errors.Errorf("invalid db state %v", dbInfo.State)
