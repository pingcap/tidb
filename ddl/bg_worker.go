// Copyright 2015 PingCAP, Inc.
//
// Licensed under the Apache License, Version 2.0 (the "License");
// you may not use this file except in compliance with the License.
// You may obtain a copy of the License at
//
//     http://www.apache.org/licenses/LICENSE-2.0
//
// Unless required by applicable law or agreed to in writing, software
// distributed under the License is distributed on an "AS IS" BASIS,
// See the License for the specific language governing permissions and
// limitations under the License.

package ddl

import (
	"time"

	"github.com/juju/errors"
	"github.com/ngaut/log"
	"github.com/pingcap/tidb/kv"
	"github.com/pingcap/tidb/meta"
	"github.com/pingcap/tidb/model"
	"github.com/pingcap/tidb/terror"
)

// handleBgJobQueue handles the background job queue.
func (d *ddl) handleBgJobQueue() error {
	if d.isClosed() {
		return nil
	}

	job := &model.Job{}
	err := kv.RunInNewTxn(d.store, false, func(txn kv.Transaction) error {
		t := meta.NewMeta(txn)
		owner, err := d.checkOwner(t, bgJobFlag)
		if terror.ErrorEqual(err, errNotOwner) {
			return nil
		}
		if err != nil {
			return errors.Trace(err)
		}

		// Get the first background job and run it.
		job, err = d.getFirstBgJob(t)
		if err != nil {
			return errors.Trace(err)
		}
		if job == nil {
			return nil
		}

		d.runBgJob(t, job)
		if job.IsFinished() {
			err = d.finishBgJob(t, job)
		} else {
			err = d.updateBgJob(t, job)
		}
		if err != nil {
			return errors.Trace(err)
		}

		owner.LastUpdateTS = time.Now().UnixNano()
		err = t.SetBgJobOwner(owner)

		return errors.Trace(err)
	})
	if err != nil {
		return errors.Trace(err)
	}

	d.hookMu.Lock()
	d.hook.OnBgJobUpdated(job)
	d.hookMu.Unlock()

	return nil
}

// runBgJob runs a background job.
func (d *ddl) runBgJob(t *meta.Meta, job *model.Job) {
	job.State = model.JobRunning

	var err error
	switch job.Type {
	case model.ActionDropSchema:
		err = d.delReorgSchema(t, job)
	case model.ActionDropTable, model.ActionTruncateTable:
		err = d.delReorgTable(t, job)
	default:
		job.State = model.JobCancelled
		err = errInvalidBgJob
	}

	if err != nil {
		if job.State != model.JobCancelled {
			log.Errorf("[ddl] run background job err %v", errors.ErrorStack(err))
		}
		job.Error = toTError(err)
		job.ErrorCount++
	}
}

// prepareBgJob prepares a background job.
func (d *ddl) prepareBgJob(t *meta.Meta, ddlJob *model.Job) error {
	job := &model.Job{
		ID:       ddlJob.ID,
		SchemaID: ddlJob.SchemaID,
		TableID:  ddlJob.TableID,
		Type:     ddlJob.Type,
		Args:     ddlJob.Args,
	}
<<<<<<< HEAD
=======

	// TODO: Remove it.
	// This is for compatibility with previous version.
	if len(ddlJob.Args) >= 2 {
		// ddlJob.Args[0] is the schema version that isn't necessary in background job and
		// ddlJob.Args[1] is the table information or the database information.
		// They will make the background job of dropping schema become more complicated to handle.
		job.Args = ddlJob.Args[2:]
	} else {
		job.Args = ddlJob.Args
	}

>>>>>>> abbde2a6
	err := t.EnQueueBgJob(job)
	return errors.Trace(err)
}

// startBgJob starts a background job.
func (d *ddl) startBgJob(tp model.ActionType) {
	switch tp {
	case model.ActionDropSchema, model.ActionDropTable, model.ActionTruncateTable:
		asyncNotify(d.bgJobCh)
	}
}

// getFirstBgJob gets the first background job.
func (d *ddl) getFirstBgJob(t *meta.Meta) (*model.Job, error) {
	job, err := t.GetBgJob(0)
	return job, errors.Trace(err)
}

// updateBgJob updates a background job.
func (d *ddl) updateBgJob(t *meta.Meta, job *model.Job) error {
	err := t.UpdateBgJob(0, job)
	return errors.Trace(err)
}

// finishBgJob finishs a background job.
func (d *ddl) finishBgJob(t *meta.Meta, job *model.Job) error {
	log.Infof("[ddl] finish background job %v", job)
	if _, err := t.DeQueueBgJob(); err != nil {
		return errors.Trace(err)
	}

	err := t.AddHistoryBgJob(job)

	return errors.Trace(err)
}

func (d *ddl) onBackgroundWorker() {
	defer d.wait.Done()

	// We use 4 * lease time to check owner's timeout, so here, we will update owner's status
	// every 2 * lease time. If lease is 0, we will use default 10s.
	checkTime := chooseLeaseTime(2*d.lease, 10*time.Second)

	ticker := time.NewTicker(checkTime)
	defer ticker.Stop()

	for {
		select {
		case <-ticker.C:
			log.Debugf("[ddl] wait %s to check background job status again", checkTime)
		case <-d.bgJobCh:
		case <-d.quitCh:
			return
		}

		err := d.handleBgJobQueue()
		if err != nil {
			log.Errorf("[ddl] handle background job err %v", errors.ErrorStack(err))
		}
	}
}<|MERGE_RESOLUTION|>--- conflicted
+++ resolved
@@ -109,21 +109,7 @@
 		Type:     ddlJob.Type,
 		Args:     ddlJob.Args,
 	}
-<<<<<<< HEAD
-=======
 
-	// TODO: Remove it.
-	// This is for compatibility with previous version.
-	if len(ddlJob.Args) >= 2 {
-		// ddlJob.Args[0] is the schema version that isn't necessary in background job and
-		// ddlJob.Args[1] is the table information or the database information.
-		// They will make the background job of dropping schema become more complicated to handle.
-		job.Args = ddlJob.Args[2:]
-	} else {
-		job.Args = ddlJob.Args
-	}
-
->>>>>>> abbde2a6
 	err := t.EnQueueBgJob(job)
 	return errors.Trace(err)
 }
