// Copyright 2017 PingCAP, Inc.
//
// Licensed under the Apache License, Version 2.0 (the "License");
// you may not use this file except in compliance with the License.
// You may obtain a copy of the License at
//
//     http://www.apache.org/licenses/LICENSE-2.0
//
// Unless required by applicable law or agreed to in writing, software
// distributed under the License is distributed on an "AS IS" BASIS,
// See the License for the specific language governing permissions and
// limitations under the License.

package ddl_test

import (
	"fmt"
	"strings"
	"sync"
	"time"

	"github.com/juju/errors"
	. "github.com/pingcap/check"
	"github.com/pingcap/tidb/ast"
	"github.com/pingcap/tidb/ddl"
	"github.com/pingcap/tidb/domain"
	"github.com/pingcap/tidb/executor"
	"github.com/pingcap/tidb/kv"
	"github.com/pingcap/tidb/meta"
	"github.com/pingcap/tidb/model"
	"github.com/pingcap/tidb/parser"
	"github.com/pingcap/tidb/session"
	"github.com/pingcap/tidb/sessionctx"
	"github.com/pingcap/tidb/store/mockstore"
	"github.com/pingcap/tidb/terror"
	"github.com/pingcap/tidb/util/testkit"
	"github.com/pingcap/tidb/util/testleak"
	"golang.org/x/net/context"
)

var _ = Suite(&testStateChangeSuite{})

type testStateChangeSuite struct {
	lease time.Duration
	store kv.Storage
	dom   *domain.Domain
	se    session.Session
	p     *parser.Parser
}

func (s *testStateChangeSuite) SetUpSuite(c *C) {
	testleak.BeforeTest()
	s.lease = 200 * time.Millisecond
	var err error
	s.store, err = mockstore.NewMockTikvStore()
	c.Assert(err, IsNil)
	session.SetSchemaLease(s.lease)
	s.dom, err = session.BootstrapSession(s.store)
	c.Assert(err, IsNil)
	s.se, err = session.CreateSession4Test(s.store)
	c.Assert(err, IsNil)
	_, err = s.se.Execute(context.Background(), "create database test_db_state")
	c.Assert(err, IsNil)
	_, err = s.se.Execute(context.Background(), "use test_db_state")
	c.Assert(err, IsNil)
	s.p = parser.New()
}

func (s *testStateChangeSuite) TearDownSuite(c *C) {
	s.se.Execute(context.Background(), "drop database if exists test_db_state")
	s.se.Close()
	s.dom.Close()
	s.store.Close()
	testleak.AfterTest(c)()
}

func (s *testStateChangeSuite) TestTwoStates(c *C) {
	cnt := 5
	// New the testExecInfo.
	testInfo := &testExecInfo{
		execCases: cnt,
		sqlInfos:  make([]*sqlInfo, 4),
	}
	for i := 0; i < len(testInfo.sqlInfos); i++ {
		sqlInfo := &sqlInfo{cases: make([]*stateCase, cnt)}
		for j := 0; j < cnt; j++ {
			sqlInfo.cases[j] = new(stateCase)
		}
		testInfo.sqlInfos[i] = sqlInfo
	}
	err := testInfo.createSessions(s.store, "test_db_state")
	c.Assert(err, IsNil)
	// Fill the SQLs and expected error messages.
	testInfo.sqlInfos[0].sql = "insert into t (c1, c2, c3, c4) value(2, 'b', 'N', '2017-07-02')"
	testInfo.sqlInfos[1].sql = "insert into t (c1, c2, c3, d3, c4) value(3, 'b', 'N', 'a', '2017-07-03')"
	unknownColErr := errors.New("unknown column d3")
	testInfo.sqlInfos[1].cases[0].expectedErr = unknownColErr
	testInfo.sqlInfos[1].cases[1].expectedErr = unknownColErr
	testInfo.sqlInfos[1].cases[2].expectedErr = unknownColErr
	testInfo.sqlInfos[1].cases[3].expectedErr = unknownColErr
	testInfo.sqlInfos[2].sql = "update t set c2 = 'c2_update'"
	testInfo.sqlInfos[3].sql = "replace into t values(5, 'e', 'N', '2017-07-05')'"
	testInfo.sqlInfos[3].cases[4].expectedErr = errors.New("Column count doesn't match value count at row 1")
	alterTableSQL := "alter table t add column d3 enum('a', 'b') not null default 'a' after c3"
	s.test(c, "", alterTableSQL, testInfo)
	// TODO: Add more DDL statements.
}

func (s *testStateChangeSuite) test(c *C, tableName, alterTableSQL string, testInfo *testExecInfo) {
	_, err := s.se.Execute(context.Background(), `create table t (
		c1 int,
		c2 varchar(64),
		c3 enum('N','Y') not null default 'N',
		c4 timestamp on update current_timestamp,
		key(c1, c2))`)
	c.Assert(err, IsNil)
	defer s.se.Execute(context.Background(), "drop table t")
	_, err = s.se.Execute(context.Background(), "insert into t values(1, 'a', 'N', '2017-07-01')")
	c.Assert(err, IsNil)

	callback := &ddl.TestDDLCallback{}
	prevState := model.StateNone
	var checkErr error
	err = testInfo.parseSQLs(s.p)
	c.Assert(err, IsNil, Commentf("error stack %v", errors.ErrorStack(err)))
	times := 0
	callback.OnJobUpdatedExported = func(job *model.Job) {
		if job.SchemaState == prevState || checkErr != nil || times >= 3 {
			return
		}
		times++
		switch job.SchemaState {
		case model.StateDeleteOnly:
			// This state we execute every sqlInfo one time using the first session and other information.
			err = testInfo.compileSQL(0)
			if err != nil {
				checkErr = err
				break
			}
			err = testInfo.execSQL(0)
			if err != nil {
				checkErr = err
			}
		case model.StateWriteOnly:
			// This state we put the schema information to the second case.
			err = testInfo.compileSQL(1)
			if err != nil {
				checkErr = err
			}
		case model.StateWriteReorganization:
			// This state we execute every sqlInfo one time using the third session and other information.
			err = testInfo.compileSQL(2)
			if err != nil {
				checkErr = err
				break
			}
			err = testInfo.execSQL(2)
			if err != nil {
				checkErr = err
				break
			}
			// Mock the server is in `write only` state.
			err = testInfo.execSQL(1)
			if err != nil {
				checkErr = err
				break
			}
			// This state we put the schema information to the fourth case.
			err = testInfo.compileSQL(3)
			if err != nil {
				checkErr = err
			}
		}
	}
	d := s.dom.DDL()
	d.SetHook(callback)
	_, err = s.se.Execute(context.Background(), alterTableSQL)
	c.Assert(err, IsNil)
	err = testInfo.compileSQL(4)
	c.Assert(err, IsNil)
	err = testInfo.execSQL(4)
	c.Assert(err, IsNil)
	// Mock the server is in `write reorg` state.
	err = testInfo.execSQL(3)
	c.Assert(err, IsNil)
	c.Assert(errors.ErrorStack(checkErr), Equals, "")
	callback = &ddl.TestDDLCallback{}
	d.SetHook(callback)
}

type stateCase struct {
	session     session.Session
	rawStmt     ast.StmtNode
	stmt        ast.Statement
	expectedErr error
}

type sqlInfo struct {
	sql string
	// cases is multiple stateCases.
	// Every case need to be executed with the different schema state.
	cases []*stateCase
}

// testExecInfo contains some SQL information and the number of times each SQL is executed
// in a DDL statement.
type testExecInfo struct {
	// execCases represents every SQL need to be executed execCases times.
	// And the schema state is different at each execution.
	execCases int
	// sqlInfos represents this test information has multiple SQLs to test.
	sqlInfos []*sqlInfo
}

func (t *testExecInfo) createSessions(store kv.Storage, useDB string) error {
	var err error
	for i, info := range t.sqlInfos {
		for j, c := range info.cases {
			c.session, err = session.CreateSession4Test(store)
			if err != nil {
				return errors.Trace(err)
			}
			_, err = c.session.Execute(context.Background(), "use "+useDB)
			if err != nil {
				return errors.Trace(err)
			}
			// It's used to debug.
			c.session.SetConnectionID(uint64(i*10 + j))
		}
	}
	return nil
}

func (t *testExecInfo) parseSQLs(p *parser.Parser) error {
	if t.execCases <= 0 {
		return nil
	}
	var err error
	for _, sqlInfo := range t.sqlInfos {
		seVars := sqlInfo.cases[0].session.GetSessionVars()
		charset, collation := seVars.GetCharsetInfo()
		for j := 0; j < t.execCases; j++ {
			sqlInfo.cases[j].rawStmt, err = p.ParseOneStmt(sqlInfo.sql, charset, collation)
			if err != nil {
				return errors.Trace(err)
			}
		}
	}
	return nil
}

func (t *testExecInfo) compileSQL(idx int) (err error) {
	for _, info := range t.sqlInfos {
		c := info.cases[idx]
		compiler := executor.Compiler{Ctx: c.session}
		se := c.session
		ctx := context.TODO()
		se.PrepareTxnCtx(ctx)
		sctx := se.(sessionctx.Context)
		executor.ResetStmtCtx(sctx, c.rawStmt)

		c.stmt, err = compiler.Compile(ctx, c.rawStmt)
		if err != nil {
			return errors.Trace(err)
		}
	}
	return nil
}

func (t *testExecInfo) execSQL(idx int) error {
	for _, sqlInfo := range t.sqlInfos {
		c := sqlInfo.cases[idx]
		_, err := c.stmt.Exec(context.TODO())
		if c.expectedErr != nil {
			if err == nil {
				err = errors.Errorf("expected error %s but got nil", c.expectedErr)
			} else if strings.Contains(err.Error(), c.expectedErr.Error()) {
				err = nil
			}
		}
		if err != nil {
			return errors.Trace(err)
		}
		err = c.session.CommitTxn(context.TODO())
		if err != nil {
			return errors.Trace(err)
		}
	}
	return nil
}

type sqlWithErr struct {
	sql       string
	expectErr error
}

// TestWriteOnly tests whether the correct columns is used in PhysicalIndexScan's ToPB function.
func (s *testStateChangeSuite) TestWriteOnly(c *C) {
	sqls := make([]sqlWithErr, 3)
	sqls[0] = sqlWithErr{"delete from t where c1 = 'a'", nil}
	sqls[1] = sqlWithErr{"update t use index(idx2) set c1 = 'c1_update' where c1 = 'a'", nil}
	sqls[0] = sqlWithErr{"insert t set c1 = 'c1_insert', c3 = '2018-02-12', c4 = 1", nil}
	addColumnSQL := "alter table t add column a int not null default 1 first"
	s.runTestInSchemaState(c, model.StateWriteOnly, "", addColumnSQL, sqls)
}

// TestDeletaOnly tests whether the correct columns is used in PhysicalIndexScan's ToPB function.
func (s *testStateChangeSuite) TestDeleteOnly(c *C) {
	sqls := make([]sqlWithErr, 1)
	sqls[0] = sqlWithErr{"insert t set c1 = 'c1_insert', c3 = '2018-02-12', c4 = 1",
		errors.Errorf("Can't find column c1")}
	dropColumnSQL := "alter table t drop column c1"
	s.runTestInSchemaState(c, model.StateDeleteOnly, "", dropColumnSQL, sqls)
}

func (s *testStateChangeSuite) runTestInSchemaState(c *C, state model.SchemaState, tableName, alterTableSQL string,
	sqlWithErrs []sqlWithErr) {
	_, err := s.se.Execute(context.Background(), `create table t (
		c1 varchar(64),
		c2 enum('N','Y') not null default 'N',
		c3 timestamp on update current_timestamp,
		c4 int primary key,
		unique key idx2 (c2, c3))`)
	c.Assert(err, IsNil)
	defer s.se.Execute(context.Background(), "drop table t")
	_, err = s.se.Execute(context.Background(), "insert into t values('a', 'N', '2017-07-01', 8)")
	c.Assert(err, IsNil)
	// Make sure these sqls use the the plan of index scan.
	_, err = s.se.Execute(context.Background(), "drop stats t")
	c.Assert(err, IsNil)

	callback := &ddl.TestDDLCallback{}
	prevState := model.StateNone
	var checkErr error
	times := 0
	se, err := session.CreateSession(s.store)
	c.Assert(err, IsNil)
	_, err = se.Execute(context.Background(), "use test_db_state")
	c.Assert(err, IsNil)
	callback.OnJobUpdatedExported = func(job *model.Job) {
		if job.SchemaState == prevState || checkErr != nil || times >= 3 {
			return
		}
		times++
		if job.SchemaState != state {
			return
		}
		for _, sqlWithErr := range sqlWithErrs {
			_, err = se.Execute(context.Background(), sqlWithErr.sql)
			if !terror.ErrorEqual(err, sqlWithErr.expectErr) {
				checkErr = err
				break
			}
		}
	}
	d := s.dom.DDL()
	d.SetHook(callback)
	_, err = s.se.Execute(context.Background(), alterTableSQL)
	c.Assert(err, IsNil)
	c.Assert(errors.ErrorStack(checkErr), Equals, "")
	callback = &ddl.TestDDLCallback{}
	d.SetHook(callback)
}

func (s *testStateChangeSuite) execQuery(tk *testkit.TestKit, sql string, args ...interface{}) (*testkit.Result, error) {
	comment := Commentf("sql:%s, args:%v", sql, args)
	rs, err := tk.Exec(sql, args...)
	if err != nil {
		return nil, err
	}
	result := tk.ResultSetToResult(rs, comment)
	return result, nil
}

func checkResult(result *testkit.Result, expected [][]interface{}) error {
	got := fmt.Sprintf("%s", result.Rows())
	need := fmt.Sprintf("%s", expected)
	if got != need {
		return fmt.Errorf("need %v, but got %v", need, got)
	}
	return nil
}

func (s *testStateChangeSuite) CheckResult(tk *testkit.TestKit, sql string, args ...interface{}) (*testkit.Result, error) {
	comment := Commentf("sql:%s, args:%v", sql, args)
	rs, err := tk.Exec(sql, args...)
	if err != nil {
		return nil, err
	}
	result := tk.ResultSetToResult(rs, comment)
	return result, nil
}

func (s *testStateChangeSuite) TestShowIndex(c *C) {
	_, err := s.se.Execute(context.Background(), `create table t(c1 int primary key, c2 int)`)
	c.Assert(err, IsNil)
	defer s.se.Execute(context.Background(), "drop table t")

	callback := &ddl.TestDDLCallback{}
	prevState := model.StateNone
	tk := testkit.NewTestKit(c, s.store)
	tk.MustExec("use test_db_state")
	showIndexSQL := `show index from t`
	var checkErr error
	callback.OnJobUpdatedExported = func(job *model.Job) {
		if job.SchemaState == prevState || checkErr != nil {
			return
		}
		switch job.SchemaState {
		case model.StateDeleteOnly, model.StateWriteOnly, model.StateWriteReorganization:
			result, err1 := s.execQuery(tk, showIndexSQL)
			if err1 != nil {
				checkErr = err1
				break
			}
			checkErr = checkResult(result, testkit.Rows("t 0 PRIMARY 1 c1 A 0 <nil> <nil>  BTREE  "))
		}
	}

	d := s.dom.DDL()
	d.SetHook(callback)
	alterTableSQL := `alter table t add index c2(c2)`
	_, err = s.se.Execute(context.Background(), alterTableSQL)
	c.Assert(err, IsNil)
	c.Assert(errors.ErrorStack(checkErr), Equals, "")

	result, err := s.execQuery(tk, showIndexSQL)
	c.Assert(err, IsNil)
	err = checkResult(result, testkit.Rows("t 0 PRIMARY 1 c1 A 0 <nil> <nil>  BTREE  ", "t 1 c2 1 c2 A 0 <nil> <nil> YES BTREE  "))
	c.Assert(err, IsNil)
	callback = &ddl.TestDDLCallback{}
	d.SetHook(callback)
}

func (s *testStateChangeSuite) TestParallelAlterModifyColumn(c *C) {
	_, err := s.se.Execute(context.Background(), "use test_db_state")
	c.Assert(err, IsNil)
	_, err = s.se.Execute(context.Background(), "create table t(a int, b int, c int)")
	c.Assert(err, IsNil)
	defer s.se.Execute(context.Background(), "drop table t")

	callback := &ddl.TestDDLCallback{}
	times := 0
	callback.OnJobUpdatedExported = func(job *model.Job) {
		if times != 0 {
			return
		}
		var qLen int64
		var err1 error
		for {
			kv.RunInNewTxn(s.store, false, func(txn kv.Transaction) error {
				m := meta.NewMeta(txn)
				qLen, err1 = m.DDLJobQueueLen()
				if err1 != nil {
					return err1
				}
				return nil
			})
			if qLen == 2 {
				break
			}
			time.Sleep(5 * time.Millisecond)
		}
		times++
	}
	d := s.dom.DDL()
	d.SetHook(callback)

	wg := sync.WaitGroup{}
	var err1 error
	var err2 error
	se, err := session.CreateSession(s.store)
	c.Assert(err, IsNil)
	_, err = se.Execute(context.Background(), "use test_db_state")
	c.Assert(err, IsNil)
	se1, err := session.CreateSession(s.store)
	c.Assert(err, IsNil)
	_, err = se1.Execute(context.Background(), "use test_db_state")
	c.Assert(err, IsNil)
	wg.Add(2)
	go func() {
		defer wg.Done()
		_, err1 = se.Execute(context.Background(), "ALTER TABLE t MODIFY COLUMN b int FIRST;")
	}()

	go func() {
		defer wg.Done()
		_, err2 = se1.Execute(context.Background(), "ALTER TABLE t MODIFY COLUMN b int FIRST;")
	}()

	time.Sleep(1 * time.Second)
	wg.Wait()
	c.Assert(err1, IsNil)
	c.Assert(err2, IsNil)

	_, err = s.se.Execute(context.Background(), "select * from t")
	c.Assert(err, IsNil)

	callback = &ddl.TestDDLCallback{}
	d.SetHook(callback)
}

func (s *testStateChangeSuite) testParrallelExecSQL(c *C, sql string) {
	se, err := session.CreateSession(s.store)
	_, err = se.Execute(context.Background(), "use test_db_state")
	c.Assert(err, IsNil)

	se1, err1 := session.CreateSession(s.store)
	_, err = se1.Execute(context.Background(), "use test_db_state")
	c.Assert(err1, IsNil)

	var err2, err3 error
	wg := sync.WaitGroup{}

	callback := &ddl.TestDDLCallback{}
	once := sync.Once{}
	callback.OnJobUpdatedExported = func(job *model.Job) {
		// sleep a while, let other job enqueue.
		once.Do(func() {
			time.Sleep(time.Millisecond * 10)
		})
	}

	d := s.dom.DDL()
	d.SetHook(callback)

	wg.Add(2)
	go func() {
		defer wg.Done()
		_, err2 = se.Execute(context.Background(), sql)
	}()

	go func() {
		defer wg.Done()
		_, err3 = se1.Execute(context.Background(), sql)
	}()
	wg.Wait()
	c.Assert(err2, IsNil)
	c.Assert(err3, IsNil)
	callback = &ddl.TestDDLCallback{}
	d.SetHook(callback)
}

// TestCreateTableIfNotExists parallel exec create table if not exists xxx. No error returns is expected.
func (s *testStateChangeSuite) TestCreateTableIfNotExists(c *C) {
	defer s.se.Execute(context.Background(), "drop table test_not_exists")
	s.testParrallelExecSQL(c, "create table if not exists test_not_exists(a int);")
}

// TestCreateDBIfNotExists parallel exec create database if not exists xxx. No error returns is expected.
func (s *testStateChangeSuite) TestCreateDBIfNotExists(c *C) {
	defer s.se.Execute(context.Background(), "drop database test_not_exists")
	s.testParrallelExecSQL(c, "create database if not exists test_not_exists;")
}

func (s *testStateChangeSuite) TestParallelChangeColumnName(c *C) {
	_, err := s.se.Execute(context.Background(), "use test_db_state")
	c.Assert(err, IsNil)
	_, err = s.se.Execute(context.Background(), "create table t(a int, b int, c int)")
	c.Assert(err, IsNil)
	defer s.se.Execute(context.Background(), "drop table t")

	callback := &ddl.TestDDLCallback{}
	once := sync.Once{}
	callback.OnJobUpdatedExported = func(job *model.Job) {
		// Make sure the both DDL statements have entered the DDL queue before running the DDL jobs.
		once.Do(func() {
			var qLen int64
<<<<<<< HEAD
			var err1 error
			for {
				kv.RunInNewTxn(s.store, false, func(txn kv.Transaction) error {
					m := meta.NewMeta(txn)
					qLen, err1 = m.DDLJobQueueLen()
					if err1 != nil {
						return err1
=======
			var err2 error
			for {
				kv.RunInNewTxn(s.store, false, func(txn kv.Transaction) error {
					m := meta.NewMeta(txn)
					qLen, err2 = m.DDLJobQueueLen()
					if err2 != nil {
						return err2
>>>>>>> 3ae01253
					}
					return nil
				})
				if qLen == 2 {
					break
				}
				time.Sleep(5 * time.Millisecond)
			}
		})
	}
	d := s.dom.DDL()
	d.SetHook(callback)

	// Use two sessions to run DDL statements in parallel.
	wg := sync.WaitGroup{}
	var err1 error
	var err2 error
	se, err := session.CreateSession(s.store)
	c.Assert(err, IsNil)
	_, err = se.Execute(context.Background(), "use test_db_state")
	c.Assert(err, IsNil)
	se1, err := session.CreateSession(s.store)
	c.Assert(err, IsNil)
	_, err = se1.Execute(context.Background(), "use test_db_state")
	c.Assert(err, IsNil)
	wg.Add(2)
	go func() {
		defer wg.Done()
		_, err1 = se.Execute(context.Background(), "ALTER TABLE t CHANGE a aa int;")
	}()
	go func() {
		defer wg.Done()
		_, err2 = se1.Execute(context.Background(), "ALTER TABLE t CHANGE b aa int;")
	}()

	wg.Wait()
	// Make sure only a DDL encounters the error of 'duplicate column name'.
	var oneErr error
	if (err1 != nil && err2 == nil) || (err1 == nil && err2 != nil) {
		if err1 != nil {
			oneErr = err1
		} else {
			oneErr = err2
		}
	}
	c.Assert(oneErr.Error(), Equals, "[schema:1060]Duplicate column name 'aa'")

	callback = &ddl.TestDDLCallback{}
	d.SetHook(callback)
}<|MERGE_RESOLUTION|>--- conflicted
+++ resolved
@@ -566,15 +566,6 @@
 		// Make sure the both DDL statements have entered the DDL queue before running the DDL jobs.
 		once.Do(func() {
 			var qLen int64
-<<<<<<< HEAD
-			var err1 error
-			for {
-				kv.RunInNewTxn(s.store, false, func(txn kv.Transaction) error {
-					m := meta.NewMeta(txn)
-					qLen, err1 = m.DDLJobQueueLen()
-					if err1 != nil {
-						return err1
-=======
 			var err2 error
 			for {
 				kv.RunInNewTxn(s.store, false, func(txn kv.Transaction) error {
@@ -582,7 +573,6 @@
 					qLen, err2 = m.DDLJobQueueLen()
 					if err2 != nil {
 						return err2
->>>>>>> 3ae01253
 					}
 					return nil
 				})
