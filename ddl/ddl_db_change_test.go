// Copyright 2017 PingCAP, Inc.
//
// Licensed under the Apache License, Version 2.0 (the "License");
// you may not use this file except in compliance with the License.
// You may obtain a copy of the License at
//
//     http://www.apache.org/licenses/LICENSE-2.0
//
// Unless required by applicable law or agreed to in writing, software
// distributed under the License is distributed on an "AS IS" BASIS,
// See the License for the specific language governing permissions and
// limitations under the License.

package ddl_test

import (
	"github.com/pingcap/tidb/meta"
	"strings"
	"sync"
	"time"

	"github.com/juju/errors"
	"github.com/ngaut/log"
	. "github.com/pingcap/check"
	"github.com/pingcap/tidb"
	"github.com/pingcap/tidb/ast"
	"github.com/pingcap/tidb/context"
	"github.com/pingcap/tidb/ddl"
	"github.com/pingcap/tidb/domain"
	"github.com/pingcap/tidb/executor"
	"github.com/pingcap/tidb/kv"
	"github.com/pingcap/tidb/model"
	"github.com/pingcap/tidb/parser"
	"github.com/pingcap/tidb/store/tikv"
	"github.com/pingcap/tidb/terror"
	"github.com/pingcap/tidb/util/testleak"
)

var _ = Suite(&testStateChangeSuite{})

type testStateChangeSuite struct {
	lease time.Duration
	store kv.Storage
	dom   *domain.Domain
	se    tidb.Session
	p     *parser.Parser
}

func (s *testStateChangeSuite) SetUpSuite(c *C) {
	s.lease = 200 * time.Millisecond
	var err error
	s.store, err = tikv.NewMockTikvStore()
	c.Assert(err, IsNil)
	tidb.SetSchemaLease(s.lease)
	tidb.SetStatsLease(0)
	s.dom, err = tidb.BootstrapSession(s.store)
	c.Assert(err, IsNil)
	s.se, err = tidb.CreateSession(s.store)
	c.Assert(err, IsNil)
	_, err = s.se.Execute("create database test_db_state")
	c.Assert(err, IsNil)
	_, err = s.se.Execute("use test_db_state")
	c.Assert(err, IsNil)
	s.p = parser.New()
}

func (s *testStateChangeSuite) TearDownSuite(c *C) {
	s.se.Execute("drop database if exists test_db_state")
	s.se.Close()
	s.dom.Close()
	s.store.Close()
}

func (s *testStateChangeSuite) TestTwoStates(c *C) {
	cnt := 5
	// New the testExecInfo.
	testInfo := &testExecInfo{
		execCases: cnt,
		sqlInfos:  make([]*sqlInfo, 4),
	}
	for i := 0; i < len(testInfo.sqlInfos); i++ {
		sqlInfo := &sqlInfo{cases: make([]*stateCase, cnt)}
		for j := 0; j < cnt; j++ {
			sqlInfo.cases[j] = new(stateCase)
		}
		testInfo.sqlInfos[i] = sqlInfo
	}
	err := testInfo.createSessions(s.store, "test_db_state")
	c.Assert(err, IsNil)
	// Fill the SQLs and expected error messages.
	testInfo.sqlInfos[0].sql = "insert into t (c1, c2, c3, c4) value(2, 'b', 'N', '2017-07-02')"
	testInfo.sqlInfos[1].sql = "insert into t (c1, c2, c3, d3, c4) value(3, 'b', 'N', 'a', '2017-07-03')"
	unknownColErr := errors.New("unknown column d3")
	testInfo.sqlInfos[1].cases[0].expectedErr = unknownColErr
	testInfo.sqlInfos[1].cases[1].expectedErr = unknownColErr
	testInfo.sqlInfos[1].cases[2].expectedErr = unknownColErr
	testInfo.sqlInfos[1].cases[3].expectedErr = unknownColErr
	testInfo.sqlInfos[2].sql = "update t set c2 = 'c2_update'"
	testInfo.sqlInfos[3].sql = "replace into t values(5, 'e', 'N', '2017-07-05')'"
	testInfo.sqlInfos[3].cases[4].expectedErr = errors.New("Column count doesn't match value count at row 1")
	alterTableSQL := "alter table t add column d3 enum('a', 'b') not null default 'a' after c3"
	s.test(c, "", alterTableSQL, testInfo)
	// TODO: Add more DDL statements.
}

func (s *testStateChangeSuite) test(c *C, tableName, alterTableSQL string, testInfo *testExecInfo) {
	defer testleak.AfterTest(c)()
	_, err := s.se.Execute(`create table t (
		c1 int,
		c2 varchar(64),
		c3 enum('N','Y') not null default 'N',
		c4 timestamp on update current_timestamp,
		key(c1, c2))`)
	c.Assert(err, IsNil)
	defer s.se.Execute("drop table t")
	_, err = s.se.Execute("insert into t values(1, 'a', 'N', '2017-07-01')")
	c.Assert(err, IsNil)

	callback := &ddl.TestDDLCallback{}
	prevState := model.StateNone
	var checkErr error
	err = testInfo.parseSQLs(s.p)
	c.Assert(err, IsNil, Commentf("error stack %v", errors.ErrorStack(err)))
	times := 0
	callback.OnJobUpdatedExported = func(job *model.Job) {
		if job.SchemaState == prevState || checkErr != nil || times >= 3 {
			return
		}
		times++
		switch job.SchemaState {
		case model.StateDeleteOnly:
			// This state we execute every sqlInfo one time using the first session and other information.
			err = testInfo.compileSQL(0)
			if err != nil {
				checkErr = err
				break
			}
			err = testInfo.execSQL(0)
			if err != nil {
				checkErr = err
			}
		case model.StateWriteOnly:
			// This state we put the schema information to the second case.
			err = testInfo.compileSQL(1)
			if err != nil {
				checkErr = err
			}
		case model.StateWriteReorganization:
			// This state we execute every sqlInfo one time using the third session and other information.
			err = testInfo.compileSQL(2)
			if err != nil {
				checkErr = err
				break
			}
			err = testInfo.execSQL(2)
			if err != nil {
				checkErr = err
				break
			}
			// Mock the server is in `write only` state.
			err = testInfo.execSQL(1)
			if err != nil {
				checkErr = err
				break
			}
			// This state we put the schema information to the fourth case.
			err = testInfo.compileSQL(3)
			if err != nil {
				checkErr = err
			}
		}
	}
	d := s.dom.DDL()
	d.SetHook(callback)
	_, err = s.se.Execute(alterTableSQL)
	c.Assert(err, IsNil)
	err = testInfo.compileSQL(4)
	c.Assert(err, IsNil)
	err = testInfo.execSQL(4)
	c.Assert(err, IsNil)
	// Mock the server is in `write reorg` state.
	err = testInfo.execSQL(3)
	c.Assert(err, IsNil)
	c.Assert(errors.ErrorStack(checkErr), Equals, "")
	callback = &ddl.TestDDLCallback{}
	d.SetHook(callback)
}

type stateCase struct {
	session     tidb.Session
	rawStmt     ast.StmtNode
	stmt        ast.Statement
	expectedErr error
}

type sqlInfo struct {
	sql string
	// cases is multiple stateCases.
	// Every case need to be executed with the different schema state.
	cases []*stateCase
}

// testExecInfo contains some SQL information and the number of times each SQL is executed
// in a DDL statement.
type testExecInfo struct {
	// execCases represents every SQL need to be executed execCases times.
	// And the schema state is different at each execution.
	execCases int
	// sqlInfos represents this test information has multiple SQLs to test.
	sqlInfos []*sqlInfo
}

func (t *testExecInfo) createSessions(store kv.Storage, useDB string) error {
	var err error
	for i, info := range t.sqlInfos {
		for j, c := range info.cases {
			c.session, err = tidb.CreateSession(store)
			if err != nil {
				return errors.Trace(err)
			}
			_, err = c.session.Execute("use " + useDB)
			if err != nil {
				return errors.Trace(err)
			}
			// It's used to debug.
			c.session.SetConnectionID(uint64(i*10 + j))
		}
	}
	return nil
}

func (t *testExecInfo) parseSQLs(p *parser.Parser) error {
	if t.execCases <= 0 {
		return nil
	}
	var err error
	for _, sqlInfo := range t.sqlInfos {
		seVars := sqlInfo.cases[0].session.GetSessionVars()
		charset, collation := seVars.GetCharsetInfo()
		for j := 0; j < t.execCases; j++ {
			sqlInfo.cases[j].rawStmt, err = p.ParseOneStmt(sqlInfo.sql, charset, collation)
			if err != nil {
				return errors.Trace(err)
			}
		}
	}
	return nil
}

func (t *testExecInfo) compileSQL(idx int) (err error) {
	compiler := executor.Compiler{}
	for _, info := range t.sqlInfos {
		c := info.cases[idx]
		se := c.session
		se.PrepareTxnCtx()
		ctx := se.(context.Context)
		executor.ResetStmtCtx(ctx, c.rawStmt)

		c.stmt, err = compiler.Compile(ctx, c.rawStmt)
		if err != nil {
			return errors.Trace(err)
		}
	}
	return nil
}

func (t *testExecInfo) execSQL(idx int) error {
	for _, sqlInfo := range t.sqlInfos {
		c := sqlInfo.cases[idx]
		ctx := c.session.(context.Context)
		_, err := c.stmt.Exec(ctx)
		if c.expectedErr != nil {
			if err == nil {
				err = errors.Errorf("expected error %s but got nil", c.expectedErr)
			} else if strings.Contains(err.Error(), c.expectedErr.Error()) {
				err = nil
			}
		}
		if err != nil {
			return errors.Trace(err)
		}
		err = c.session.CommitTxn()
		if err != nil {
			return errors.Trace(err)
		}
	}
	return nil
}

type sqlWithErr struct {
	sql       string
	expectErr error
}

// TestWriteOnly tests whether the correct columns is used in PhysicalIndexScan's ToPB function.
func (s *testStateChangeSuite) TestWriteOnly(c *C) {
	sqls := make([]sqlWithErr, 3)
	sqls[0] = sqlWithErr{"delete from t where c1 = 'a'", nil}
	sqls[1] = sqlWithErr{"update t use index(idx2) set c1 = 'c1_update' where c1 = 'a'", nil}
	sqls[0] = sqlWithErr{"insert t set c1 = 'c1_insert', c3 = '2018-02-12', c4 = 1", nil}
	addColumnSQL := "alter table t add column a int not null default 1 first"
	s.runTestInSchemaState(c, model.StateWriteOnly, "", addColumnSQL, sqls)
}

// TestDeletaOnly tests whether the correct columns is used in PhysicalIndexScan's ToPB function.
func (s *testStateChangeSuite) TestDeleteOnly(c *C) {
	sqls := make([]sqlWithErr, 1)
	sqls[0] = sqlWithErr{"insert t set c1 = 'c1_insert', c3 = '2018-02-12', c4 = 1",
		errors.Errorf("Can't find column c1")}
	dropColumnSQL := "alter table t drop column c1"
	s.runTestInSchemaState(c, model.StateDeleteOnly, "", dropColumnSQL, sqls)
}

func (s *testStateChangeSuite) runTestInSchemaState(c *C, state model.SchemaState, tableName, alterTableSQL string,
	sqlWithErrs []sqlWithErr) {
	defer testleak.AfterTest(c)()
	_, err := s.se.Execute(`create table t (
		c1 varchar(64),
		c2 enum('N','Y') not null default 'N',
		c3 timestamp on update current_timestamp,
		c4 int primary key,
		unique key idx2 (c2, c3))`)
	c.Assert(err, IsNil)
	defer s.se.Execute("drop table t")
	_, err = s.se.Execute("insert into t values('a', 'N', '2017-07-01', 8)")
	c.Assert(err, IsNil)
	// Make sure these sqls use the the plan of index scan.
	_, err = s.se.Execute("drop stats t")
	c.Assert(err, IsNil)

	callback := &ddl.TestDDLCallback{}
	prevState := model.StateNone
	var checkErr error
	times := 0
	se, err := tidb.CreateSession(s.store)
	c.Assert(err, IsNil)
	_, err = se.Execute("use test_db_state")
	c.Assert(err, IsNil)
	callback.OnJobUpdatedExported = func(job *model.Job) {
		if job.SchemaState == prevState || checkErr != nil || times >= 3 {
			return
		}
		times++
		if job.SchemaState != state {
			return
		}
		for _, sqlWithErr := range sqlWithErrs {
			_, err = se.Execute(sqlWithErr.sql)
			if !terror.ErrorEqual(err, sqlWithErr.expectErr) {
				checkErr = err
				break
			}
		}
	}
	d := s.dom.DDL()
	d.SetHook(callback)
	_, err = s.se.Execute(alterTableSQL)
	c.Assert(err, IsNil)
	c.Assert(errors.ErrorStack(checkErr), Equals, "")
	callback = &ddl.TestDDLCallback{}
	d.SetHook(callback)
}

func (s *testStateChangeSuite) TestParallelDDL(c *C) {
	defer testleak.AfterTest(c)()
	_, err := s.se.Execute("use test_db_state")
	c.Assert(err, IsNil)
	_, err = s.se.Execute("create table t(a int, b int, c int)")
	c.Assert(err, IsNil)
	defer s.se.Execute("drop table t")

	callback := &ddl.TestDDLCallback{}
	times := 0
	callback.OnJobUpdatedExported = func(job *model.Job) {
		if times != 0 {
			return
		}
		var qLen int64
		var err error
		for {
			kv.RunInNewTxn(s.store, false, func(txn kv.Transaction) error {
				m := meta.NewMeta(txn)
				qLen, err = m.DDLJobQueueLen()
				if err != nil {
					return err
				}
				return nil
			})
			if qLen == 2 {
<<<<<<< HEAD
				log.Warn("***************************************")
=======
>>>>>>> 9799093f
				break
			}
			time.Sleep(5 * time.Millisecond)
		}
		times++
	}
	d := s.dom.DDL()
	d.SetHook(callback)

	wg := sync.WaitGroup{}
	var err1 error
	var err2 error
	se, err := tidb.CreateSession(s.store)
	c.Assert(err, IsNil)
	_, err = se.Execute("use test_db_state")
	c.Assert(err, IsNil)
	se1, err := tidb.CreateSession(s.store)
	c.Assert(err, IsNil)
	_, err = se1.Execute("use test_db_state")
	c.Assert(err, IsNil)
	go func() {
		wg.Add(1)
		defer wg.Done()
		_, err1 = se.Execute("ALTER TABLE t MODIFY COLUMN b int FIRST;")
	}()

	go func() {
		wg.Add(1)
		defer wg.Done()
		_, err2 = se1.Execute("ALTER TABLE t MODIFY COLUMN b int FIRST;")
	}()

	time.Sleep(1 * time.Second)
	wg.Wait()
	c.Assert(err1, IsNil)
	c.Assert(err2, IsNil)

	_, err = s.se.Execute("select * from t")
<<<<<<< HEAD
	c.Assert(err, IsNil)
=======
	c.Assert(err, IsNil, Commentf("err:%v", errors.ErrorStack(err)))
>>>>>>> 9799093f

	callback = &ddl.TestDDLCallback{}
	d.SetHook(callback)
}<|MERGE_RESOLUTION|>--- conflicted
+++ resolved
@@ -387,10 +387,6 @@
 				return nil
 			})
 			if qLen == 2 {
-<<<<<<< HEAD
-				log.Warn("***************************************")
-=======
->>>>>>> 9799093f
 				break
 			}
 			time.Sleep(5 * time.Millisecond)
@@ -429,11 +425,7 @@
 	c.Assert(err2, IsNil)
 
 	_, err = s.se.Execute("select * from t")
-<<<<<<< HEAD
-	c.Assert(err, IsNil)
-=======
-	c.Assert(err, IsNil, Commentf("err:%v", errors.ErrorStack(err)))
->>>>>>> 9799093f
+	c.Assert(err, IsNil)
 
 	callback = &ddl.TestDDLCallback{}
 	d.SetHook(callback)
