--- conflicted
+++ resolved
@@ -77,34 +77,20 @@
 	}
 }
 
-<<<<<<< HEAD
-=======
 func (d *ddl) delReorgTable(t *meta.Meta, job *model.Job) error {
-	tblInfo := &model.TableInfo{}
-	err := job.DecodeArgs(tblInfo)
-	if err != nil {
-		// arg error, cancel this job.
-		job.State = model.JobCancelled
-		return errors.Trace(err)
-	}
-	tblInfo.State = model.StateDeleteReorganization
-
 	limit := defaultBatchSize
-	delCount, err := d.dropTableData(tblInfo.ID, job, limit)
-	if err != nil {
-		return errors.Trace(err)
-	}
-
+	delCount, err := d.dropTableData(job.TableID, job, limit)
+	if err != nil {
+		return errors.Trace(err)
+	}
 	// finish this background job
 	if delCount < limit {
 		job.SchemaState = model.StateNone
 		job.State = model.JobDone
 	}
-
 	return nil
 }
 
->>>>>>> b7e826e0
 func (d *ddl) onDropTable(t *meta.Meta, job *model.Job) error {
 	schemaID := job.SchemaID
 	tableID := job.TableID
@@ -183,10 +169,10 @@
 	return tblInfo, nil
 }
 
-<<<<<<< HEAD
-func (d *ddl) dropTableData(tableID int64) error {
-	err := d.delKeysWithPrefix(tablecodec.EncodeTablePrefix(tableID), bgJobFlag)
-	return errors.Trace(err)
+// delKeysWithPrefix deletes data in a limited number. If limit < 0, deletes all data.
+func (d *ddl) dropTableData(tID int64, job *model.Job, limit int) (int, error) {
+	delCount, err := d.delKeysWithPrefix(tablecodec.EncodeTablePrefix(tID), bgJobFlag, job, limit)
+	return delCount, errors.Trace(err)
 }
 
 // onTruncateTable delete old table meta, and creates a new table identical to old table except for table ID.
@@ -229,10 +215,4 @@
 	}
 	job.State = model.JobDone
 	return nil
-=======
-// delKeysWithPrefix deletes data in a limited number. If limit < 0, deletes all data.
-func (d *ddl) dropTableData(tID int64, job *model.Job, limit int) (int, error) {
-	delCount, err := d.delKeysWithPrefix(tablecodec.EncodeTablePrefix(tID), bgJobFlag, job, limit)
-	return delCount, errors.Trace(err)
->>>>>>> b7e826e0
 }