// Copyright 2015 PingCAP, Inc.
//
// Licensed under the Apache License, Version 2.0 (the "License");
// you may not use this file except in compliance with the License.
// You may obtain a copy of the License at
//
//     http://www.apache.org/licenses/LICENSE-2.0
//
// Unless required by applicable law or agreed to in writing, software
// distributed under the License is distributed on an "AS IS" BASIS,
// See the License for the specific language governing permissions and
// limitations under the License.

package ddl

import (
	"github.com/juju/errors"
	"github.com/pingcap/tidb/infoschema"
	"github.com/pingcap/tidb/kv"
	"github.com/pingcap/tidb/meta"
	"github.com/pingcap/tidb/meta/autoid"
	"github.com/pingcap/tidb/model"
	"github.com/pingcap/tidb/table"
	"github.com/pingcap/tidb/tablecodec"
	"github.com/pingcap/tidb/terror"
)

func (d *ddl) onCreateTable(t *meta.Meta, job *model.Job) error {
	schemaID := job.SchemaID
	tbInfo := &model.TableInfo{}
	if err := job.DecodeArgs(tbInfo); err != nil {
		// arg error, cancel this job.
		job.State = model.JobCancelled
		return errors.Trace(err)
	}

	tbInfo.State = model.StateNone

	tables, err := t.ListTables(schemaID)
	if terror.ErrorEqual(err, meta.ErrDBNotExists) {
		job.State = model.JobCancelled
		return errors.Trace(infoschema.ErrDatabaseNotExists)
	} else if err != nil {
		return errors.Trace(err)
	}

	for _, tbl := range tables {
		if tbl.Name.L == tbInfo.Name.L {
			if tbl.ID != tbInfo.ID {
				// table exists, can't create, we should cancel this job now.
				job.State = model.JobCancelled
				return errors.Trace(infoschema.ErrTableExists)
			}

			tbInfo = tbl
		}
	}

	ver, err := updateSchemaVersion(t, job)
	if err != nil {
		return errors.Trace(err)
	}

	switch tbInfo.State {
	case model.StateNone:
		// none -> public
		job.SchemaState = model.StatePublic
		tbInfo.State = model.StatePublic
		err = t.CreateTable(schemaID, tbInfo)
		if err != nil {
			return errors.Trace(err)
		}
		// finish this job
		job.State = model.JobDone
		addTableHistoryInfo(job, ver, tbInfo)
		return nil
	default:
		return ErrInvalidTableState.Gen("invalid table state %v", tbInfo.State)
	}
}

<<<<<<< HEAD
=======
// Maximum number of keys to delete for each reorg table job run.
var reorgTableDeleteLimit = 65536

func (d *ddl) delReorgTable(t *meta.Meta, job *model.Job) error {
	delCount, err := d.dropTableData(job.TableID, job, reorgTableDeleteLimit)
	if err != nil {
		return errors.Trace(err)
	}
	// finish this background job
	if delCount < reorgTableDeleteLimit {
		job.SchemaState = model.StateNone
		job.State = model.JobDone
	}
	return nil
}

>>>>>>> 3f5488a5
func (d *ddl) onDropTable(t *meta.Meta, job *model.Job) error {
	schemaID := job.SchemaID
	tableID := job.TableID

	tblInfo, err := t.GetTable(schemaID, tableID)
	if terror.ErrorEqual(err, meta.ErrDBNotExists) {
		job.State = model.JobCancelled
		return errors.Trace(infoschema.ErrDatabaseNotExists)
	} else if err != nil {
		return errors.Trace(err)
	}

	if tblInfo == nil {
		job.State = model.JobCancelled
		return errors.Trace(infoschema.ErrTableNotExists)
	}

	ver, err := updateSchemaVersion(t, job)
	if err != nil {
		return errors.Trace(err)
	}

	switch tblInfo.State {
	case model.StatePublic:
		// public -> write only
		job.SchemaState = model.StateWriteOnly
		tblInfo.State = model.StateWriteOnly
		err = t.UpdateTable(schemaID, tblInfo)
	case model.StateWriteOnly:
		// write only -> delete only
		job.SchemaState = model.StateDeleteOnly
		tblInfo.State = model.StateDeleteOnly
		err = t.UpdateTable(schemaID, tblInfo)
	case model.StateDeleteOnly:
		tblInfo.State = model.StateNone
		err = t.UpdateTable(schemaID, tblInfo)
		if err = t.DropTable(job.SchemaID, job.TableID); err != nil {
			break
		}
		// finish this job
		job.State = model.JobDone
		job.SchemaState = model.StateNone
		addTableHistoryInfo(job, ver, tblInfo)
		startKey := tablecodec.EncodeTablePrefix(tableID)
		job.Args = append(job.Args, startKey)
	default:
		err = ErrInvalidTableState.Gen("invalid table state %v", tblInfo.State)
	}

	return errors.Trace(err)
}

func (d *ddl) delReorgTable(t *meta.Meta, job *model.Job) error {
	var prefix kv.Key
	if err := job.DecodeArgs(&prefix); err != nil {
		job.State = model.JobCancelled
		return errors.Trace(err)
	}

	limit := defaultBatchSize
	delCount, err := d.dropTableData(prefix, job, limit)
	if err != nil {
		return errors.Trace(err)
	}
	// finish this background job
	if delCount < limit {
		job.SchemaState = model.StateNone
		job.State = model.JobDone
	}
	return nil
}

func (d *ddl) getTable(schemaID int64, tblInfo *model.TableInfo) (table.Table, error) {
	alloc := autoid.NewAllocator(d.store, schemaID)
	tbl, err := table.TableFromMeta(alloc, tblInfo)
	return tbl, errors.Trace(err)
}

func (d *ddl) getTableInfo(t *meta.Meta, job *model.Job) (*model.TableInfo, error) {
	schemaID := job.SchemaID
	tableID := job.TableID
	tblInfo, err := t.GetTable(schemaID, tableID)
	if terror.ErrorEqual(err, meta.ErrDBNotExists) {
		job.State = model.JobCancelled
		return nil, errors.Trace(infoschema.ErrDatabaseNotExists)
	} else if err != nil {
		return nil, errors.Trace(err)
	} else if tblInfo == nil {
		job.State = model.JobCancelled
		return nil, errors.Trace(infoschema.ErrTableNotExists)
	}

	if tblInfo.State != model.StatePublic {
		job.State = model.JobCancelled
		return nil, ErrInvalidTableState.Gen("table %s is not in public, but %s", tblInfo.Name.L, tblInfo.State)
	}

	return tblInfo, nil
}

// dropTableData deletes data in a limited number. If limit < 0, deletes all data.
func (d *ddl) dropTableData(startKey kv.Key, job *model.Job, limit int) (int, error) {
	prefix := tablecodec.EncodeTablePrefix(job.TableID)
	delCount, nextStartKey, err := d.delKeysWithStartKey(prefix, startKey, bgJobFlag, job, limit)
	job.Args = []interface{}{nextStartKey}
	return delCount, errors.Trace(err)
}

// onTruncateTable delete old table meta, and creates a new table identical to old table except for table ID.
// As all the old data is encoded with old table ID, it can not be accessed any more.
// A background job will be created to delete old data.
func (d *ddl) onTruncateTable(t *meta.Meta, job *model.Job) error {
	schemaID := job.SchemaID
	tableID := job.TableID
	var newTableID int64
	err := job.DecodeArgs(&newTableID)
	if err != nil {
		job.State = model.JobCancelled
		return errors.Trace(err)
	}
	tblInfo, err := t.GetTable(schemaID, tableID)
	if terror.ErrorEqual(err, meta.ErrDBNotExists) {
		job.State = model.JobCancelled
		return errors.Trace(infoschema.ErrDatabaseNotExists)
	} else if err != nil {
		return errors.Trace(err)
	}
	if tblInfo == nil {
		job.State = model.JobCancelled
		return errors.Trace(infoschema.ErrTableNotExists)
	}

	err = t.DropTable(schemaID, tableID)
	if err != nil {
		job.State = model.JobCancelled
		return errors.Trace(err)
	}
	tblInfo.ID = newTableID
	err = t.CreateTable(schemaID, tblInfo)
	if err != nil {
		job.State = model.JobCancelled
		return errors.Trace(err)
	}

	ver, err := updateSchemaVersion(t, job)
	if err != nil {
		return errors.Trace(err)
	}
	job.State = model.JobDone
	addTableHistoryInfo(job, ver, tblInfo)
	startKey := tablecodec.EncodeTablePrefix(tableID)
	job.Args = append(job.Args, startKey)
	return nil
}<|MERGE_RESOLUTION|>--- conflicted
+++ resolved
@@ -79,25 +79,6 @@
 	}
 }
 
-<<<<<<< HEAD
-=======
-// Maximum number of keys to delete for each reorg table job run.
-var reorgTableDeleteLimit = 65536
-
-func (d *ddl) delReorgTable(t *meta.Meta, job *model.Job) error {
-	delCount, err := d.dropTableData(job.TableID, job, reorgTableDeleteLimit)
-	if err != nil {
-		return errors.Trace(err)
-	}
-	// finish this background job
-	if delCount < reorgTableDeleteLimit {
-		job.SchemaState = model.StateNone
-		job.State = model.JobDone
-	}
-	return nil
-}
-
->>>>>>> 3f5488a5
 func (d *ddl) onDropTable(t *meta.Meta, job *model.Job) error {
 	schemaID := job.SchemaID
 	tableID := job.TableID
@@ -150,6 +131,9 @@
 	return errors.Trace(err)
 }
 
+// Maximum number of keys to delete for each reorg table job run.
+var reorgTableDeleteLimit = 65536
+
 func (d *ddl) delReorgTable(t *meta.Meta, job *model.Job) error {
 	var prefix kv.Key
 	if err := job.DecodeArgs(&prefix); err != nil {
@@ -157,7 +141,7 @@
 		return errors.Trace(err)
 	}
 
-	limit := defaultBatchSize
+	limit := reorgTableDeleteLimit
 	delCount, err := d.dropTableData(prefix, job, limit)
 	if err != nil {
 		return errors.Trace(err)
