// Copyright 2015 PingCAP, Inc.
//
// Licensed under the Apache License, Version 2.0 (the "License");
// you may not use this file except in compliance with the License.
// You may obtain a copy of the License at
//
//     http://www.apache.org/licenses/LICENSE-2.0
//
// Unless required by applicable law or agreed to in writing, software
// distributed under the License is distributed on an "AS IS" BASIS,
// See the License for the specific language governing permissions and
// limitations under the License.

package ddl

import (
	"fmt"
	"strconv"
	"strings"

	"github.com/juju/errors"
	"github.com/pingcap/tidb/ddl/util"
	"github.com/pingcap/tidb/infoschema"
	"github.com/pingcap/tidb/kv"
	"github.com/pingcap/tidb/meta"
	"github.com/pingcap/tidb/meta/autoid"
	"github.com/pingcap/tidb/model"
	"github.com/pingcap/tidb/table"
	"github.com/pingcap/tidb/tablecodec"
	log "github.com/sirupsen/logrus"
)

func onCreateTable(d *ddlCtx, t *meta.Meta, job *model.Job) (ver int64, _ error) {
	schemaID := job.SchemaID
	tbInfo := &model.TableInfo{}
	if err := job.DecodeArgs(tbInfo); err != nil {
		// Invalid arguments, cancel this job.
		job.State = model.JobStateCancelled
		return ver, errors.Trace(err)
	}

	tbInfo.State = model.StateNone
	err := checkTableNotExists(t, job, schemaID, tbInfo.Name.L)
	if err != nil {
		return ver, errors.Trace(err)
	}

	if tbInfo.Partition != nil {
		err = checkCreatePartitionValue(tbInfo.Partition)
		if err != nil {
			job.State = model.JobStateCancelled
			return ver, errors.Trace(err)
		}
		err = checkAddPartitionTooManyPartitions(len(tbInfo.Partition.Definitions))
		if err != nil {
			job.State = model.JobStateCancelled
			return ver, errors.Trace(err)
		}
	}

	ver, err = updateSchemaVersion(t, job)
	if err != nil {
		return ver, errors.Trace(err)
	}

	switch tbInfo.State {
	case model.StateNone:
		// none -> public
		tbInfo.State = model.StatePublic
		tbInfo.UpdateTS = t.StartTS
		err = t.CreateTable(schemaID, tbInfo)
		if err != nil {
			return ver, errors.Trace(err)
		}
		if EnableSplitTableRegion {
			// TODO: Add restrictions to this operation.
			go splitTableRegion(d.store, tbInfo.ID)
		}
		// Finish this job.
		job.FinishTableJob(model.JobStateDone, model.StatePublic, ver, tbInfo)
		asyncNotifyEvent(d, &util.Event{Tp: model.ActionCreateTable, TableInfo: tbInfo})
		return ver, nil
	default:
		return ver, ErrInvalidTableState.Gen("invalid table state %v", tbInfo.State)
	}
}

func onDropTable(t *meta.Meta, job *model.Job) (ver int64, _ error) {
	schemaID := job.SchemaID
	tableID := job.TableID

	// Check this table's database.
	tblInfo, err := t.GetTable(schemaID, tableID)
	if err != nil {
		if meta.ErrDBNotExists.Equal(err) {
			job.State = model.JobStateCancelled
			return ver, errors.Trace(infoschema.ErrDatabaseNotExists.GenByArgs(
				fmt.Sprintf("(Schema ID %d)", schemaID),
			))
		}
		return ver, errors.Trace(err)
	}

	// Check the table.
	if tblInfo == nil {
		job.State = model.JobStateCancelled
		return ver, errors.Trace(infoschema.ErrTableNotExists.GenByArgs(
			fmt.Sprintf("(Schema ID %d)", schemaID),
			fmt.Sprintf("(Table ID %d)", tableID),
		))
	}

	originalState := job.SchemaState
	switch tblInfo.State {
	case model.StatePublic:
		// public -> write only
		job.SchemaState = model.StateWriteOnly
		tblInfo.State = model.StateWriteOnly
		ver, err = updateVersionAndTableInfo(t, job, tblInfo, originalState != tblInfo.State)
	case model.StateWriteOnly:
		// write only -> delete only
		job.SchemaState = model.StateDeleteOnly
		tblInfo.State = model.StateDeleteOnly
		ver, err = updateVersionAndTableInfo(t, job, tblInfo, originalState != tblInfo.State)
	case model.StateDeleteOnly:
		tblInfo.State = model.StateNone
		ver, err = updateVersionAndTableInfo(t, job, tblInfo, originalState != tblInfo.State)
		if err != nil {
			return ver, errors.Trace(err)
		}
		if err = t.DropTable(job.SchemaID, tableID, true); err != nil {
			break
		}
		// Finish this job.
		job.FinishTableJob(model.JobStateDone, model.StateNone, ver, tblInfo)
		startKey := tablecodec.EncodeTablePrefix(tableID)
		job.Args = append(job.Args, startKey, getPartitionIDs(tblInfo))
	default:
		err = ErrInvalidTableState.Gen("invalid table state %v", tblInfo.State)
	}

	return ver, errors.Trace(err)
}

type splitableStore interface {
	SplitRegion(splitKey kv.Key) error
}

func splitTableRegion(store kv.Storage, tableID int64) {
	s, ok := store.(splitableStore)
	if !ok {
		return
	}
	tableStartKey := tablecodec.GenTablePrefix(tableID)
	if err := s.SplitRegion(tableStartKey); err != nil {
		// It will be automatically split by TiKV later.
		log.Warnf("[ddl] splitting table region failed %v", errors.ErrorStack(err))
	}
}

func getTable(store kv.Storage, schemaID int64, tblInfo *model.TableInfo) (table.Table, error) {
	alloc := autoid.NewAllocator(store, tblInfo.GetDBID(schemaID))
	tbl, err := table.TableFromMeta(alloc, tblInfo)
	return tbl, errors.Trace(err)
}

func getTableInfo(t *meta.Meta, job *model.Job, schemaID int64) (*model.TableInfo, error) {
	tableID := job.TableID
	tblInfo, err := t.GetTable(schemaID, tableID)
	if err != nil {
		if meta.ErrDBNotExists.Equal(err) {
			job.State = model.JobStateCancelled
			return nil, errors.Trace(infoschema.ErrDatabaseNotExists.GenByArgs(
				fmt.Sprintf("(Schema ID %d)", schemaID),
			))
		}
		return nil, errors.Trace(err)
	} else if tblInfo == nil {
		job.State = model.JobStateCancelled
		return nil, errors.Trace(infoschema.ErrTableNotExists.GenByArgs(
			fmt.Sprintf("(Schema ID %d)", schemaID),
			fmt.Sprintf("(Table ID %d)", tableID),
		))
	}

	if tblInfo.State != model.StatePublic {
		job.State = model.JobStateCancelled
		return nil, ErrInvalidTableState.Gen("table %s is not in public, but %s", tblInfo.Name, tblInfo.State)
	}

	return tblInfo, nil
}

// onTruncateTable delete old table meta, and creates a new table identical to old table except for table ID.
// As all the old data is encoded with old table ID, it can not be accessed any more.
// A background job will be created to delete old data.
func onTruncateTable(t *meta.Meta, job *model.Job) (ver int64, _ error) {
	schemaID := job.SchemaID
	tableID := job.TableID
	var newTableID int64
	err := job.DecodeArgs(&newTableID)
	if err != nil {
		job.State = model.JobStateCancelled
		return ver, errors.Trace(err)
	}
	tblInfo, err := getTableInfo(t, job, schemaID)
	if err != nil {
		return ver, errors.Trace(err)
	}

	err = t.DropTable(schemaID, tblInfo.ID, true)
	if err != nil {
		job.State = model.JobStateCancelled
		return ver, errors.Trace(err)
	}

	// We use the new partition ID because all the old data is encoded with the old partition ID, it can not be accessed anymore.
	var oldPartitionIDs []int64
	if tblInfo.GetPartitionInfo() != nil {
		oldPartitionIDs = getPartitionIDs(tblInfo)
		for _, def := range tblInfo.Partition.Definitions {
			var pid int64
<<<<<<< HEAD
			pid, err = d.genGlobalID()
=======
			pid, err = t.GenGlobalID()
>>>>>>> cef80b3d
			if err != nil {
				job.State = model.JobStateCancelled
				return ver, errors.Trace(err)
			}
			def.ID = pid
		}
	}

	tblInfo.ID = newTableID
	err = t.CreateTable(schemaID, tblInfo)
	if err != nil {
		job.State = model.JobStateCancelled
		return ver, errors.Trace(err)
	}

	ver, err = updateSchemaVersion(t, job)
	if err != nil {
		return ver, errors.Trace(err)
	}
	job.FinishTableJob(model.JobStateDone, model.StatePublic, ver, tblInfo)
	startKey := tablecodec.EncodeTablePrefix(tableID)
	job.Args = []interface{}{startKey, oldPartitionIDs}
	return ver, nil
}

func onRebaseAutoID(store kv.Storage, t *meta.Meta, job *model.Job) (ver int64, _ error) {
	schemaID := job.SchemaID
	var newBase int64
	err := job.DecodeArgs(&newBase)
	if err != nil {
		job.State = model.JobStateCancelled
		return ver, errors.Trace(err)
	}
	tblInfo, err := getTableInfo(t, job, schemaID)
	if err != nil {
		job.State = model.JobStateCancelled
		return ver, errors.Trace(err)
	}
	tblInfo.AutoIncID = newBase
	tbl, err := getTable(store, schemaID, tblInfo)
	if err != nil {
		job.State = model.JobStateCancelled
		return ver, errors.Trace(err)
	}
	// The operation of the minus 1 to make sure that the current value doesn't be used,
	// the next Alloc operation will get this value.
	// Its behavior is consistent with MySQL.
	err = tbl.RebaseAutoID(nil, tblInfo.AutoIncID-1, false)
	if err != nil {
		job.State = model.JobStateCancelled
		return ver, errors.Trace(err)
	}
	ver, err = updateVersionAndTableInfo(t, job, tblInfo, true)
	if err != nil {
		job.State = model.JobStateCancelled
		return ver, errors.Trace(err)
	}
	job.FinishTableJob(model.JobStateDone, model.StatePublic, ver, tblInfo)
	return ver, nil
}

func onShardRowID(t *meta.Meta, job *model.Job) (ver int64, _ error) {
	var shardRowIDBits uint64
	err := job.DecodeArgs(&shardRowIDBits)
	if err != nil {
		job.State = model.JobStateCancelled
		return ver, errors.Trace(err)
	}
	tblInfo, err := getTableInfo(t, job, job.SchemaID)
	if err != nil {
		job.State = model.JobStateCancelled
		return ver, errors.Trace(err)
	}
	tblInfo.ShardRowIDBits = shardRowIDBits
	ver, err = updateVersionAndTableInfo(t, job, tblInfo, true)
	if err != nil {
		job.State = model.JobStateCancelled
		return ver, errors.Trace(err)
	}
	job.FinishTableJob(model.JobStateDone, model.StatePublic, ver, tblInfo)
	return ver, nil
}

func onRenameTable(t *meta.Meta, job *model.Job) (ver int64, _ error) {
	var oldSchemaID int64
	var tableName model.CIStr
	if err := job.DecodeArgs(&oldSchemaID, &tableName); err != nil {
		// Invalid arguments, cancel this job.
		job.State = model.JobStateCancelled
		return ver, errors.Trace(err)
	}

	tblInfo, err := getTableInfo(t, job, oldSchemaID)
	if err != nil {
		return ver, errors.Trace(err)
	}
	newSchemaID := job.SchemaID
	err = checkTableNotExists(t, job, newSchemaID, tableName.L)
	if err != nil {
		return ver, errors.Trace(err)
	}

	var baseID int64
	shouldDelAutoID := false
	if newSchemaID != oldSchemaID {
		shouldDelAutoID = true
		baseID, err = t.GetAutoTableID(tblInfo.GetDBID(oldSchemaID), tblInfo.ID)
		if err != nil {
			job.State = model.JobStateCancelled
			return ver, errors.Trace(err)
		}
		// It's compatible with old version.
		// TODO: Remove it.
		tblInfo.OldSchemaID = 0
	}

	err = t.DropTable(oldSchemaID, tblInfo.ID, shouldDelAutoID)
	if err != nil {
		job.State = model.JobStateCancelled
		return ver, errors.Trace(err)
	}
	tblInfo.Name = tableName
	err = t.CreateTable(newSchemaID, tblInfo)
	if err != nil {
		job.State = model.JobStateCancelled
		return ver, errors.Trace(err)
	}
	// Update the table's auto-increment ID.
	if newSchemaID != oldSchemaID {
		_, err = t.GenAutoTableID(newSchemaID, tblInfo.ID, baseID)
		if err != nil {
			job.State = model.JobStateCancelled
			return ver, errors.Trace(err)
		}
	}

	ver, err = updateSchemaVersion(t, job)
	if err != nil {
		return ver, errors.Trace(err)
	}
	job.FinishTableJob(model.JobStateDone, model.StatePublic, ver, tblInfo)
	return ver, nil
}

func onModifyTableComment(t *meta.Meta, job *model.Job) (ver int64, _ error) {
	var comment string
	if err := job.DecodeArgs(&comment); err != nil {
		job.State = model.JobStateCancelled
		return ver, errors.Trace(err)
	}

	tblInfo, err := getTableInfo(t, job, job.SchemaID)
	if err != nil {
		return ver, errors.Trace(err)
	}

	tblInfo.Comment = comment
	ver, err = updateVersionAndTableInfo(t, job, tblInfo, true)
	if err != nil {
		return ver, errors.Trace(err)
	}
	job.FinishTableJob(model.JobStateDone, model.StatePublic, ver, tblInfo)
	return ver, nil
}

func checkTableNotExists(t *meta.Meta, job *model.Job, schemaID int64, tableName string) error {
	// Check this table's database.
	tables, err := t.ListTables(schemaID)
	if err != nil {
		if meta.ErrDBNotExists.Equal(err) {
			job.State = model.JobStateCancelled
			return infoschema.ErrDatabaseNotExists.GenByArgs("")
		}
		return errors.Trace(err)
	}

	// Check the table.
	for _, tbl := range tables {
		if tbl.Name.L == tableName {
			// This table already exists and can't be created, we should cancel this job now.
			job.State = model.JobStateCancelled
			return infoschema.ErrTableExists.GenByArgs(tbl.Name)
		}
	}

	return nil
}

// updateVersionAndTableInfo updates the schema version and the table information.
func updateVersionAndTableInfo(t *meta.Meta, job *model.Job, tblInfo *model.TableInfo, shouldUpdateVer bool) (
	ver int64, err error) {
	if shouldUpdateVer {
		ver, err = updateSchemaVersion(t, job)
		if err != nil {
			return 0, errors.Trace(err)
		}
	}

	if tblInfo.State == model.StatePublic {
		tblInfo.UpdateTS = t.StartTS
	}
	return ver, t.UpdateTable(job.SchemaID, tblInfo)
}

// TODO: It may have the issue when two clients concurrently add partitions to a table.
func onAddTablePartition(t *meta.Meta, job *model.Job) (ver int64, _ error) {
	partInfo := &model.PartitionInfo{}
	err := job.DecodeArgs(&partInfo)
	if err != nil {
		job.State = model.JobStateCancelled
		return ver, errors.Trace(err)
	}

	tblInfo, err := getTableInfo(t, job, job.SchemaID)
	if err != nil {
		job.State = model.JobStateCancelled
		return ver, errors.Trace(err)
	}
	err = checkAddPartitionTooManyPartitions(len(tblInfo.Partition.Definitions) + len(partInfo.Definitions))
	if err != nil {
		job.State = model.JobStateCancelled
		return ver, errors.Trace(err)
	}
	err = checkPartitionNameUnique(tblInfo, partInfo)
	if err != nil {
		job.State = model.JobStateCancelled
		return ver, errors.Trace(err)
	}

	updatePartitionInfo(partInfo, tblInfo)
	ver, err = updateVersionAndTableInfo(t, job, tblInfo, true)
	if err != nil {
		return ver, errors.Trace(err)
	}
	// Finish this job.
	job.FinishTableJob(model.JobStateDone, model.StatePublic, ver, tblInfo)
	return ver, errors.Trace(err)
}

func updatePartitionInfo(partitionInfo *model.PartitionInfo, tblInfo *model.TableInfo) {
	parInfo := &model.PartitionInfo{}
	oldDefs, newDefs := tblInfo.Partition.Definitions, partitionInfo.Definitions
	parInfo.Definitions = make([]model.PartitionDefinition, 0, len(newDefs)+len(oldDefs))
	parInfo.Definitions = append(parInfo.Definitions, oldDefs...)
	parInfo.Definitions = append(parInfo.Definitions, newDefs...)
	tblInfo.Partition.Definitions = parInfo.Definitions
}

// checkAddPartitionValue values less than value must be strictly increasing for each partition.
func checkAddPartitionValue(meta *model.TableInfo, part *model.PartitionInfo) error {
	if meta.Partition.Type == model.PartitionTypeRange {
		newDefs, oldDefs := part.Definitions, meta.Partition.Definitions
		rangeValue := oldDefs[len(oldDefs)-1].LessThan[0]
		if strings.EqualFold(rangeValue, "MAXVALUE") {
			return errors.Trace(ErrPartitionMaxvalue)
		}

		currentRangeValue, err := strconv.Atoi(rangeValue)
		if err != nil {
			return errors.Trace(err)
		}

		for i := 0; i < len(newDefs); i++ {
			ifMaxvalue := strings.EqualFold(newDefs[i].LessThan[0], "MAXVALUE")
			if ifMaxvalue && i == len(newDefs)-1 {
				return nil
			} else if ifMaxvalue && i != len(newDefs)-1 {
				return errors.Trace(ErrPartitionMaxvalue)
			}

			nextRangeValue, err := strconv.Atoi(newDefs[i].LessThan[0])
			if err != nil {
				return errors.Trace(err)
			}
			if nextRangeValue <= currentRangeValue {
				return errors.Trace(ErrRangeNotIncreasing)
			}
			currentRangeValue = nextRangeValue
		}
	}
	return nil
}<|MERGE_RESOLUTION|>--- conflicted
+++ resolved
@@ -220,11 +220,7 @@
 		oldPartitionIDs = getPartitionIDs(tblInfo)
 		for _, def := range tblInfo.Partition.Definitions {
 			var pid int64
-<<<<<<< HEAD
-			pid, err = d.genGlobalID()
-=======
 			pid, err = t.GenGlobalID()
->>>>>>> cef80b3d
 			if err != nil {
 				job.State = model.JobStateCancelled
 				return ver, errors.Trace(err)
