--- conflicted
+++ resolved
@@ -73,9 +73,6 @@
 	}
 }
 
-<<<<<<< HEAD
-func onDropTable(t *meta.Meta, job *model.Job) (ver int64, err error) {
-=======
 func onCreateView(d *ddlCtx, t *meta.Meta, job *model.Job) (ver int64, _ error) {
 	schemaID := job.SchemaID
 	tbInfo := &model.TableInfo{}
@@ -113,7 +110,6 @@
 }
 
 func onDropTable(t *meta.Meta, job *model.Job) (ver int64, _ error) {
->>>>>>> d20bf285
 	schemaID := job.SchemaID
 	tableID := job.TableID
 	// Check this table's database.
