--- conflicted
+++ resolved
@@ -59,31 +59,6 @@
 		}
 		return tbInfo, errors.Trace(err)
 	}
-<<<<<<< HEAD
-	// placement rules meta inheritance.
-	dbInfo, err := checkSchemaExistAndCancelNotExistJob(t, job)
-	if err != nil {
-		return tbInfo, errors.Trace(err)
-	}
-	err = inheritPlacementRuleFromDB(tbInfo, dbInfo)
-	if err != nil {
-		return tbInfo, errors.Trace(err)
-	}
-
-	// build table & partition bundles if any.
-	tableBundle, err := newBundleFromTblInfo(t, job, tbInfo)
-	if err != nil {
-		return tbInfo, errors.Trace(err)
-	}
-	partitionBundles, err := newBundleFromPartition(t, job, tbInfo.Partition)
-	if err != nil {
-		return tbInfo, errors.Trace(err)
-	}
-	bundles := make([]*placement.Bundle, 0, 1+len(partitionBundles))
-	bundles = append(bundles, tableBundle)
-	bundles = append(bundles, partitionBundles...)
-=======
->>>>>>> c5e7cb87
 
 	switch tbInfo.State {
 	case model.StateNone:
@@ -122,85 +97,7 @@
 		return tbInfo, nil
 	default:
 		return tbInfo, ErrInvalidDDLState.GenWithStackByArgs("table", tbInfo.State)
-<<<<<<< HEAD
-	}
-}
-
-func onCreateTable(d *ddlCtx, t *meta.Meta, job *model.Job) (ver int64, _ error) {
-	failpoint.Inject("mockExceedErrorLimit", func(val failpoint.Value) {
-		if val.(bool) {
-			failpoint.Return(ver, errors.New("mock do job error"))
-		}
-	})
-
-	// just decode, createTable will use it as Args[0]
-	tbInfo := &model.TableInfo{}
-	if err := job.DecodeArgs(tbInfo); err != nil {
-		// Invalid arguments, cancel this job.
-		job.State = model.JobStateCancelled
-		return ver, errors.Trace(err)
-	}
-
-	tbInfo, err := createTable(d, t, job)
-	if err != nil {
-		return ver, errors.Trace(err)
-	}
-
-	ver, err = updateSchemaVersion(t, job)
-	if err != nil {
-		return ver, errors.Trace(err)
-=======
->>>>>>> c5e7cb87
-	}
-
-	// Finish this job.
-	job.FinishTableJob(model.JobStateDone, model.StatePublic, ver, tbInfo)
-	asyncNotifyEvent(d, &util.Event{Tp: model.ActionCreateTable, TableInfo: tbInfo})
-	return ver, errors.Trace(err)
-}
-
-func onCreateTables(d *ddlCtx, t *meta.Meta, job *model.Job) (int64, error) {
-	var ver int64
-
-	args := []*model.TableInfo{}
-	err := job.DecodeArgs(&args)
-	if err != nil {
-		// Invalid arguments, cancel this job.
-		job.State = model.JobStateCancelled
-		return ver, errors.Trace(err)
-	}
-
-	// We don't construct jobs for every table, but only tableInfo
-	// The following loop creates a stub job for every table
-	//
-	// &*job clones a stub job from the ActionCreateTables job
-	stubJob := &*job
-	stubJob.Args = make([]interface{}, 1)
-	for i := range args {
-		stubJob.TableID = args[i].ID
-		stubJob.Args[0] = args[i]
-		tbInfo, err := createTable(d, t, stubJob)
-		if err != nil {
-			job.State = model.JobStateCancelled
-			return ver, errors.Trace(err)
-		}
-		args[i] = tbInfo
-	}
-
-	ver, err = updateSchemaVersion(t, job)
-	if err != nil {
-		return ver, errors.Trace(err)
-	}
-
-	job.State = model.JobStateDone
-	job.SchemaState = model.StatePublic
-	job.BinlogInfo.SetTableInfos(ver, args)
-
-	for i := range args {
-		asyncNotifyEvent(d, &util.Event{Tp: model.ActionCreateTable, TableInfo: args[i]})
-	}
-
-	return ver, errors.Trace(err)
+	}
 }
 
 func onCreateTable(d *ddlCtx, t *meta.Meta, job *model.Job) (ver int64, _ error) {
