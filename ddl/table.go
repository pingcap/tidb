--- conflicted
+++ resolved
@@ -74,77 +74,24 @@
 	}
 }
 
-<<<<<<< HEAD
-func (w *worker) onRestoreTable(d *ddlCtx, t *meta.Meta, job *model.Job) (ver int64, err error) {
-	// check gc enable status again.
-	gcEnable, err := checkGCEnable(w)
-	if err != nil {
-		job.State = model.JobStateCancelled
-		return ver, errors.Trace(err)
-	}
-	if gcEnable {
-		job.State = model.JobStateCancelled
-		return ver, errors.Errorf("can not found gc enable variable in mysql.tidb")
-	}
-
-	schemaID := job.SchemaID
-	tbInfo := &model.TableInfo{}
-	var autoID, dropJobID int64
-	var enableGCAfterRecover bool
-	if err = job.DecodeArgs(tbInfo, &autoID, &dropJobID, &enableGCAfterRecover); err != nil {
-=======
 func onCreateView(d *ddlCtx, t *meta.Meta, job *model.Job) (ver int64, _ error) {
 	schemaID := job.SchemaID
 	tbInfo := &model.TableInfo{}
 	var orReplace bool
 	if err := job.DecodeArgs(tbInfo, &orReplace); err != nil {
->>>>>>> 4e8c4247
 		// Invalid arguments, cancel this job.
 		job.State = model.JobStateCancelled
 		return ver, errors.Trace(err)
 	}
-<<<<<<< HEAD
-
-	err = checkTableNotExists(t, job, schemaID, tbInfo.Name.L)
-	if err != nil {
-		return ver, errors.Trace(err)
-	}
-
-=======
 	tbInfo.State = model.StateNone
 	err := checkTableNotExists(t, job, schemaID, tbInfo.Name.L)
 	if err != nil {
 		return ver, errors.Trace(err)
 	}
->>>>>>> 4e8c4247
 	ver, err = updateSchemaVersion(t, job)
 	if err != nil {
 		return ver, errors.Trace(err)
 	}
-<<<<<<< HEAD
-
-	// Remove dropped table DDL job from gc_delete_range table.
-	err = w.delRangeManager.removeFromGCDeleteRange(dropJobID, tbInfo.ID)
-	if err != nil {
-		return ver, errors.Trace(err)
-	}
-
-	tbInfo.State = model.StatePublic
-	tbInfo.UpdateTS = t.StartTS
-	err = t.CreateTableAndSetAutoID(schemaID, tbInfo, autoID)
-	if err != nil {
-		return ver, errors.Trace(err)
-	}
-	if enableGCAfterRecover {
-		err = enableGC(w)
-		if err != nil {
-			return ver, errors.Trace(err)
-		}
-	}
-	// Finish this job.
-	job.FinishTableJob(model.JobStateDone, model.StatePublic, ver, tbInfo)
-	return ver, nil
-=======
 	switch tbInfo.State {
 	case model.StateNone:
 		// none -> public
@@ -161,7 +108,81 @@
 	default:
 		return ver, ErrInvalidTableState.GenWithStack("invalid view state %v", tbInfo.State)
 	}
->>>>>>> 4e8c4247
+}
+
+func (w *worker) onRestoreTable(d *ddlCtx, t *meta.Meta, job *model.Job) (ver int64, err error) {
+	// check gc enable status again.
+	gcEnable, err := checkGCEnable(w)
+	if err != nil {
+		job.State = model.JobStateCancelled
+		return ver, errors.Trace(err)
+	}
+	if gcEnable {
+		job.State = model.JobStateCancelled
+		return ver, errors.Errorf("can not found gc enable variable in mysql.tidb")
+	}
+
+	schemaID := job.SchemaID
+	tbInfo := &model.TableInfo{}
+	var autoID, dropJobID int64
+	var enableGCAfterRecover bool
+	if err = job.DecodeArgs(tbInfo, &autoID, &dropJobID, &enableGCAfterRecover); err != nil {
+		// Invalid arguments, cancel this job.
+		job.State = model.JobStateCancelled
+		return ver, errors.Trace(err)
+	}
+
+	err = checkTableNotExists(t, job, schemaID, tbInfo.Name.L)
+	if err != nil {
+		return ver, errors.Trace(err)
+	}
+
+	ver, err = updateSchemaVersion(t, job)
+	if err != nil {
+		return ver, errors.Trace(err)
+	}
+
+	// Remove dropped table DDL job from gc_delete_range table.
+	err = w.delRangeManager.removeFromGCDeleteRange(dropJobID, tbInfo.ID)
+	if err != nil {
+		return ver, errors.Trace(err)
+	}
+
+	tbInfo.State = model.StatePublic
+	tbInfo.UpdateTS = t.StartTS
+	err = t.CreateTableAndSetAutoID(schemaID, tbInfo, autoID)
+	if err != nil {
+		return ver, errors.Trace(err)
+	}
+	if enableGCAfterRecover {
+		err = enableGC(w)
+		if err != nil {
+			return ver, errors.Trace(err)
+		}
+	}
+	// Finish this job.
+	job.FinishTableJob(model.JobStateDone, model.StatePublic, ver, tbInfo)
+	return ver, nil
+}
+
+func enableGC(w *worker) error {
+	ctx, err := w.sessPool.get()
+	if err != nil {
+		return errors.Trace(err)
+	}
+	defer w.sessPool.put(ctx)
+
+	return admin.EnableGCAfterRecover(ctx)
+}
+
+func checkGCEnable(w *worker) (enable bool, err error) {
+	ctx, err := w.sessPool.get()
+	if err != nil {
+		return false, errors.Trace(err)
+	}
+	defer w.sessPool.put(ctx)
+
+	return admin.CheckGCEnableStatus(ctx)
 }
 
 func onDropTable(t *meta.Meta, job *model.Job) (ver int64, _ error) {
@@ -221,26 +242,6 @@
 	return ver, errors.Trace(err)
 }
 
-func enableGC(w *worker) error {
-	ctx, err := w.sessPool.get()
-	if err != nil {
-		return errors.Trace(err)
-	}
-	defer w.sessPool.put(ctx)
-
-	return admin.EnableGCAfterRecover(ctx)
-}
-
-func checkGCEnable(w *worker) (enable bool, err error) {
-	ctx, err := w.sessPool.get()
-	if err != nil {
-		return false, errors.Trace(err)
-	}
-	defer w.sessPool.put(ctx)
-
-	return admin.CheckGCEnableStatus(ctx)
-}
-
 type splitableStore interface {
 	SplitRegion(splitKey kv.Key) error
 }
@@ -629,4 +630,4 @@
 		}
 	}
 	return nil
-}+}
