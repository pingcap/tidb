// Copyright 2015 PingCAP, Inc.
//
// Licensed under the Apache License, Version 2.0 (the "License");
// you may not use this file except in compliance with the License.
// You may obtain a copy of the License at
//
//     http://www.apache.org/licenses/LICENSE-2.0
//
// Unless required by applicable law or agreed to in writing, software
// distributed under the License is distributed on an "AS IS" BASIS,
// See the License for the specific language governing permissions and
// limitations under the License.

package ddl

import (
	"github.com/juju/errors"
	"github.com/pingcap/tidb/infoschema"
	"github.com/pingcap/tidb/meta"
	"github.com/pingcap/tidb/meta/autoid"
	"github.com/pingcap/tidb/model"
	"github.com/pingcap/tidb/table"
	"github.com/pingcap/tidb/tablecodec"
	"github.com/pingcap/tidb/terror"
)

func (d *ddl) onCreateTable(t *meta.Meta, job *model.Job) error {
	schemaID := job.SchemaID
	tbInfo := &model.TableInfo{}
	if err := job.DecodeArgs(tbInfo); err != nil {
		// arg error, cancel this job.
		job.State = model.JobCancelled
		return errors.Trace(err)
	}

	tbInfo.State = model.StateNone

	tables, err := t.ListTables(schemaID)
	if terror.ErrorEqual(err, meta.ErrDBNotExists) {
		job.State = model.JobCancelled
		return errors.Trace(infoschema.ErrDatabaseNotExists)
	} else if err != nil {
		return errors.Trace(err)
	}

	for _, tbl := range tables {
		if tbl.Name.L == tbInfo.Name.L {
			if tbl.ID != tbInfo.ID {
				// table exists, can't create, we should cancel this job now.
				job.State = model.JobCancelled
				return errors.Trace(infoschema.ErrTableExists)
			}

			tbInfo = tbl
		}
	}

<<<<<<< HEAD
	err = updateSchemaVersion(t, job)
=======
	ver, err := t.GenSchemaVersion()
>>>>>>> 64e18128
	if err != nil {
		return errors.Trace(err)
	}

	switch tbInfo.State {
	case model.StateNone:
		// none -> public
		job.SchemaState = model.StatePublic
		tbInfo.State = model.StatePublic
		err = t.CreateTable(schemaID, tbInfo)
		if err != nil {
			return errors.Trace(err)
		}
		// finish this job
		job.State = model.JobDone
		addFinishInfo(job, ver, nil)
		return nil
	default:
		return ErrInvalidTableState.Gen("invalid table state %v", tbInfo.State)
	}
}

func (d *ddl) delReorgTable(t *meta.Meta, job *model.Job) error {
	limit := defaultBatchSize
	delCount, err := d.dropTableData(job.TableID, job, limit)
	if err != nil {
		return errors.Trace(err)
	}
	// finish this background job
	if delCount < limit {
		job.SchemaState = model.StateNone
		job.State = model.JobDone
	}
	return nil
}

func (d *ddl) onDropTable(t *meta.Meta, job *model.Job) error {
	schemaID := job.SchemaID
	tableID := job.TableID

	tblInfo, err := t.GetTable(schemaID, tableID)
	if terror.ErrorEqual(err, meta.ErrDBNotExists) {
		job.State = model.JobCancelled
		return errors.Trace(infoschema.ErrDatabaseNotExists)
	} else if err != nil {
		return errors.Trace(err)
	}

	if tblInfo == nil {
		job.State = model.JobCancelled
		return errors.Trace(infoschema.ErrTableNotExists)
	}

<<<<<<< HEAD
	err = updateSchemaVersion(t, job)
=======
	ver, err := t.GenSchemaVersion()
>>>>>>> 64e18128
	if err != nil {
		return errors.Trace(err)
	}

	switch tblInfo.State {
	case model.StatePublic:
		// public -> write only
		job.SchemaState = model.StateWriteOnly
		tblInfo.State = model.StateWriteOnly
		err = t.UpdateTable(schemaID, tblInfo)
	case model.StateWriteOnly:
		// write only -> delete only
		job.SchemaState = model.StateDeleteOnly
		tblInfo.State = model.StateDeleteOnly
		err = t.UpdateTable(schemaID, tblInfo)
	case model.StateDeleteOnly:
		tblInfo.State = model.StateNone
		err = t.UpdateTable(schemaID, tblInfo)
		if err = t.DropTable(job.SchemaID, job.TableID); err != nil {
			break
		}
		// finish this job
		job.State = model.JobDone
		job.SchemaState = model.StateNone
		addFinishInfo(job, ver, nil)
	default:
		err = ErrInvalidTableState.Gen("invalid table state %v", tblInfo.State)
	}

	return errors.Trace(err)
}

func (d *ddl) getTable(schemaID int64, tblInfo *model.TableInfo) (table.Table, error) {
	alloc := autoid.NewAllocator(d.store, schemaID)
	tbl, err := table.TableFromMeta(alloc, tblInfo)
	return tbl, errors.Trace(err)
}

func (d *ddl) getTableInfo(t *meta.Meta, job *model.Job) (*model.TableInfo, error) {
	schemaID := job.SchemaID
	tableID := job.TableID
	tblInfo, err := t.GetTable(schemaID, tableID)
	if terror.ErrorEqual(err, meta.ErrDBNotExists) {
		job.State = model.JobCancelled
		return nil, errors.Trace(infoschema.ErrDatabaseNotExists)
	} else if err != nil {
		return nil, errors.Trace(err)
	} else if tblInfo == nil {
		job.State = model.JobCancelled
		return nil, errors.Trace(infoschema.ErrTableNotExists)
	}

	if tblInfo.State != model.StatePublic {
		job.State = model.JobCancelled
		return nil, ErrInvalidTableState.Gen("table %s is not in public, but %s", tblInfo.Name.L, tblInfo.State)
	}

	return tblInfo, nil
}

// delKeysWithPrefix deletes data in a limited number. If limit < 0, deletes all data.
func (d *ddl) dropTableData(tID int64, job *model.Job, limit int) (int, error) {
	delCount, err := d.delKeysWithPrefix(tablecodec.EncodeTablePrefix(tID), bgJobFlag, job, limit)
	return delCount, errors.Trace(err)
}

// onTruncateTable delete old table meta, and creates a new table identical to old table except for table ID.
// As all the old data is encoded with old table ID, it can not be accessed any more.
// A background job will be created to delete old data.
func (d *ddl) onTruncateTable(t *meta.Meta, job *model.Job) error {
	schemaID := job.SchemaID
	tableID := job.TableID
	var newTableID int64
	err := job.DecodeArgs(&newTableID)
	if err != nil {
		job.State = model.JobCancelled
		return errors.Trace(err)
	}
	tblInfo, err := t.GetTable(schemaID, tableID)
	if terror.ErrorEqual(err, meta.ErrDBNotExists) {
		job.State = model.JobCancelled
		return errors.Trace(infoschema.ErrDatabaseNotExists)
	} else if err != nil {
		return errors.Trace(err)
	}
	if tblInfo == nil {
		job.State = model.JobCancelled
		return errors.Trace(infoschema.ErrTableNotExists)
	}
	err = t.DropTable(schemaID, tableID)
	if err != nil {
		job.State = model.JobCancelled
		return errors.Trace(err)
	}
	tblInfo.ID = newTableID
	err = t.CreateTable(schemaID, tblInfo)
	if err != nil {
		job.State = model.JobCancelled
		return errors.Trace(err)
	}
<<<<<<< HEAD
	err = updateSchemaVersion(t, job)
=======
	ver, err := t.GenSchemaVersion()
>>>>>>> 64e18128
	if err != nil {
		return errors.Trace(err)
	}
	job.State = model.JobDone
	addFinishInfo(job, ver, nil)
	return nil
}<|MERGE_RESOLUTION|>--- conflicted
+++ resolved
@@ -55,11 +55,7 @@
 		}
 	}
 
-<<<<<<< HEAD
-	err = updateSchemaVersion(t, job)
-=======
-	ver, err := t.GenSchemaVersion()
->>>>>>> 64e18128
+	ver, err := updateSchemaVersion(t, job)
 	if err != nil {
 		return errors.Trace(err)
 	}
@@ -113,11 +109,7 @@
 		return errors.Trace(infoschema.ErrTableNotExists)
 	}
 
-<<<<<<< HEAD
-	err = updateSchemaVersion(t, job)
-=======
-	ver, err := t.GenSchemaVersion()
->>>>>>> 64e18128
+	ver, err := updateSchemaVersion(t, job)
 	if err != nil {
 		return errors.Trace(err)
 	}
@@ -218,11 +210,7 @@
 		job.State = model.JobCancelled
 		return errors.Trace(err)
 	}
-<<<<<<< HEAD
-	err = updateSchemaVersion(t, job)
-=======
-	ver, err := t.GenSchemaVersion()
->>>>>>> 64e18128
+	ver, err := updateSchemaVersion(t, job)
 	if err != nil {
 		return errors.Trace(err)
 	}
