--- conflicted
+++ resolved
@@ -3004,10 +3004,7 @@
 		t.NewConstraints = []*ast.Constraint{}
 		specs = append(specs, &t)
 	}
-<<<<<<< HEAD
-=======
 	// Split the add constraints from AlterTableSpec.
->>>>>>> fb6f6a4f
 	for _, con := range spec.NewConstraints {
 		t := *spec
 		t.NewColumns = []*ast.ColumnDef{}
