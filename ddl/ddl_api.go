// Copyright 2016 PingCAP, Inc.
//
// Licensed under the Apache License, Version 2.0 (the "License");
// you may not use this file except in compliance with the License.
// You may obtain a copy of the License at
//
//     http://www.apache.org/licenses/LICENSE-2.0
//
// Unless required by applicable law or agreed to in writing, software
// distributed under the License is distributed on an "AS IS" BASIS,
// WITHOUT WARRANTIES OR CONDITIONS OF ANY KIND, either express or implied.
// See the License for the specific language governing permissions and
// limitations under the License.

// Copyright 2013 The ql Authors. All rights reserved.
// Use of this source code is governed by a BSD-style
// license that can be found in the LICENSES/QL-LICENSE file.

package ddl

import (
	"bytes"
	"context"
	"fmt"
	"math"
	"strconv"
	"strings"
	"sync/atomic"
	"time"
	"unicode/utf8"

	"github.com/pingcap/errors"
	"github.com/pingcap/failpoint"
	"github.com/pingcap/tidb/config"
	"github.com/pingcap/tidb/ddl/label"
	ddlutil "github.com/pingcap/tidb/ddl/util"
	"github.com/pingcap/tidb/expression"
	"github.com/pingcap/tidb/infoschema"
	"github.com/pingcap/tidb/kv"
	"github.com/pingcap/tidb/meta/autoid"
	"github.com/pingcap/tidb/parser/ast"
	"github.com/pingcap/tidb/parser/charset"
	"github.com/pingcap/tidb/parser/format"
	"github.com/pingcap/tidb/parser/model"
	"github.com/pingcap/tidb/parser/mysql"
	"github.com/pingcap/tidb/parser/terror"
	field_types "github.com/pingcap/tidb/parser/types"
	"github.com/pingcap/tidb/sessionctx"
	"github.com/pingcap/tidb/sessionctx/variable"
	"github.com/pingcap/tidb/sessiontxn"
	"github.com/pingcap/tidb/table"
	"github.com/pingcap/tidb/table/tables"
	"github.com/pingcap/tidb/tablecodec"
	"github.com/pingcap/tidb/types"
	driver "github.com/pingcap/tidb/types/parser_driver"
	"github.com/pingcap/tidb/util"
	"github.com/pingcap/tidb/util/chunk"
	"github.com/pingcap/tidb/util/collate"
	"github.com/pingcap/tidb/util/dbterror"
	"github.com/pingcap/tidb/util/domainutil"
	"github.com/pingcap/tidb/util/hack"
	"github.com/pingcap/tidb/util/logutil"
	"github.com/pingcap/tidb/util/mathutil"
	"github.com/pingcap/tidb/util/mock"
	"github.com/pingcap/tidb/util/set"
	"github.com/pingcap/tidb/util/sqlexec"
	"github.com/pingcap/tidb/util/stringutil"
	"go.uber.org/zap"
)

const (
	expressionIndexPrefix = "_V$"
	changingColumnPrefix  = "_Col$_"
	changingIndexPrefix   = "_Idx$_"
	tableNotExist         = -1
	tinyBlobMaxLength     = 255
	blobMaxLength         = 65535
	mediumBlobMaxLength   = 16777215
	longBlobMaxLength     = 4294967295
	// When setting the placement policy with "PLACEMENT POLICY `default`",
	// it means to remove placement policy from the specified object.
	defaultPlacementPolicyName        = "default"
	tiflashCheckPendingTablesWaitTime = 3000 * time.Millisecond
	// Once tiflashCheckPendingTablesLimit is reached, we trigger a limiter detection.
	tiflashCheckPendingTablesLimit = 100
	tiflashCheckPendingTablesRetry = 7
)

func (d *ddl) CreateSchema(ctx sessionctx.Context, stmt *ast.CreateDatabaseStmt) (err error) {
	var placementPolicyRef *model.PolicyRefInfo
	sessionVars := ctx.GetSessionVars()

	// If no charset and/or collation is specified use collation_server and character_set_server
	charsetOpt := ast.CharsetOpt{}
	if sessionVars.GlobalVarsAccessor != nil {
		charsetOpt.Col, err = sessionVars.GetSessionOrGlobalSystemVar(variable.CollationServer)
		if err != nil {
			return err
		}
		charsetOpt.Chs, err = sessionVars.GetSessionOrGlobalSystemVar(variable.CharacterSetServer)
		if err != nil {
			return err
		}
	}

	explicitCharset := false
	explicitCollation := false
	for _, val := range stmt.Options {
		switch val.Tp {
		case ast.DatabaseOptionCharset:
			charsetOpt.Chs = val.Value
			explicitCharset = true
		case ast.DatabaseOptionCollate:
			charsetOpt.Col = val.Value
			explicitCollation = true
		case ast.DatabaseOptionPlacementPolicy:
			placementPolicyRef = &model.PolicyRefInfo{
				Name: model.NewCIStr(val.Value),
			}
		}
	}

	if charsetOpt.Col != "" {
		coll, err := collate.GetCollationByName(charsetOpt.Col)
		if err != nil {
			return err
		}

		// The collation is not valid for the specified character set.
		// Try to remove any of them, but not if they are explicitly defined.
		if coll.CharsetName != charsetOpt.Chs {
			if explicitCollation && !explicitCharset {
				// Use the explicitly set collation, not the implicit charset.
				charsetOpt.Chs = ""
			}
			if !explicitCollation && explicitCharset {
				// Use the explicitly set charset, not the (session) collation.
				charsetOpt.Col = ""
			}
		}
	}
	dbInfo := &model.DBInfo{Name: stmt.Name}
	chs, coll, err := ResolveCharsetCollation(charsetOpt)
	if err != nil {
		return errors.Trace(err)
	}
	dbInfo.Charset = chs
	dbInfo.Collate = coll
	dbInfo.PlacementPolicyRef = placementPolicyRef

	onExist := OnExistError
	if stmt.IfNotExists {
		onExist = OnExistIgnore
	}
	return d.CreateSchemaWithInfo(ctx, dbInfo, onExist)
}

func (d *ddl) CreateSchemaWithInfo(
	ctx sessionctx.Context,
	dbInfo *model.DBInfo,
	onExist OnExist,
) error {
	is := d.GetInfoSchemaWithInterceptor(ctx)
	_, ok := is.SchemaByName(dbInfo.Name)
	if ok {
		err := infoschema.ErrDatabaseExists.GenWithStackByArgs(dbInfo.Name)
		switch onExist {
		case OnExistIgnore:
			ctx.GetSessionVars().StmtCtx.AppendNote(err)
			return nil
		case OnExistError, OnExistReplace:
			// FIXME: can we implement MariaDB's CREATE OR REPLACE SCHEMA?
			return err
		}
	}

	if err := checkTooLongSchema(dbInfo.Name); err != nil {
		return errors.Trace(err)
	}

	if err := checkCharsetAndCollation(dbInfo.Charset, dbInfo.Collate); err != nil {
		return errors.Trace(err)
	}

	if err := handleDatabasePlacement(ctx, dbInfo); err != nil {
		return errors.Trace(err)
	}

	// FIXME: support `tryRetainID`.
	genIDs, err := d.genGlobalIDs(1)
	if err != nil {
		return errors.Trace(err)
	}
	dbInfo.ID = genIDs[0]

	job := &model.Job{
		SchemaID:   dbInfo.ID,
		SchemaName: dbInfo.Name.L,
		Type:       model.ActionCreateSchema,
		BinlogInfo: &model.HistoryInfo{},
		Args:       []interface{}{dbInfo},
	}

	err = d.DoDDLJob(ctx, job)
	err = d.callHookOnChanged(job, err)

	if infoschema.ErrDatabaseExists.Equal(err) && onExist == OnExistIgnore {
		ctx.GetSessionVars().StmtCtx.AppendNote(err)
		return nil
	}

	return errors.Trace(err)
}

func (d *ddl) ModifySchemaCharsetAndCollate(ctx sessionctx.Context, stmt *ast.AlterDatabaseStmt, toCharset, toCollate string) (err error) {
	if toCollate == "" {
		if toCollate, err = charset.GetDefaultCollation(toCharset); err != nil {
			return errors.Trace(err)
		}
	}

	// Check if need to change charset/collation.
	dbName := stmt.Name
	is := d.GetInfoSchemaWithInterceptor(ctx)
	dbInfo, ok := is.SchemaByName(dbName)
	if !ok {
		return infoschema.ErrDatabaseNotExists.GenWithStackByArgs(dbName.O)
	}
	if dbInfo.Charset == toCharset && dbInfo.Collate == toCollate {
		return nil
	}
	// Do the DDL job.
	job := &model.Job{
		SchemaID:   dbInfo.ID,
		SchemaName: dbInfo.Name.L,
		Type:       model.ActionModifySchemaCharsetAndCollate,
		BinlogInfo: &model.HistoryInfo{},
		Args:       []interface{}{toCharset, toCollate},
	}
	err = d.DoDDLJob(ctx, job)
	err = d.callHookOnChanged(job, err)
	return errors.Trace(err)
}

func (d *ddl) ModifySchemaDefaultPlacement(ctx sessionctx.Context, stmt *ast.AlterDatabaseStmt, placementPolicyRef *model.PolicyRefInfo) (err error) {
	dbName := stmt.Name
	is := d.GetInfoSchemaWithInterceptor(ctx)
	dbInfo, ok := is.SchemaByName(dbName)
	if !ok {
		return infoschema.ErrDatabaseNotExists.GenWithStackByArgs(dbName.O)
	}

	if checkIgnorePlacementDDL(ctx) {
		return nil
	}

	placementPolicyRef, err = checkAndNormalizePlacementPolicy(ctx, placementPolicyRef)
	if err != nil {
		return err
	}

	// Do the DDL job.
	job := &model.Job{
		SchemaID:   dbInfo.ID,
		SchemaName: dbInfo.Name.L,
		Type:       model.ActionModifySchemaDefaultPlacement,
		BinlogInfo: &model.HistoryInfo{},
		Args:       []interface{}{placementPolicyRef},
	}
	err = d.DoDDLJob(ctx, job)
	err = d.callHookOnChanged(job, err)
	return errors.Trace(err)
}

// getPendingTiFlashTableCount counts unavailable TiFlash replica by iterating all tables in infoCache.
func (d *ddl) getPendingTiFlashTableCount(sctx sessionctx.Context, originVersion int64, pendingCount uint32) (int64, uint32) {
	is := d.GetInfoSchemaWithInterceptor(sctx)
	dbInfos := is.AllSchemas()
	// If there are no schema change since last time(can be weird).
	if is.SchemaMetaVersion() == originVersion {
		return originVersion, pendingCount
	}
	cnt := uint32(0)
	for _, dbInfo := range dbInfos {
		if util.IsMemOrSysDB(dbInfo.Name.L) {
			continue
		}
		for _, tbl := range dbInfo.Tables {
			if tbl.TiFlashReplica != nil && !tbl.TiFlashReplica.Available {
				cnt++
			}
		}
	}
	return is.SchemaMetaVersion(), cnt
}

func isSessionDone(sctx sessionctx.Context) (bool, uint32) {
	done := false
	killed := atomic.LoadUint32(&sctx.GetSessionVars().Killed)
	if killed == 1 {
		done = true
	}
	failpoint.Inject("BatchAddTiFlashSendDone", func(val failpoint.Value) {
		done = val.(bool)
	})
	return done, killed
}

func (d *ddl) waitPendingTableThreshold(sctx sessionctx.Context, schemaID int64, tableID int64, originVersion int64, pendingCount uint32, threshold uint32) (bool, int64, uint32, bool) {
	configRetry := tiflashCheckPendingTablesRetry
	configWaitTime := tiflashCheckPendingTablesWaitTime
	failpoint.Inject("FastFailCheckTiFlashPendingTables", func(value failpoint.Value) {
		configRetry = value.(int)
		configWaitTime = time.Millisecond * 200
	})

	for retry := 0; retry < configRetry; retry += 1 {
		done, killed := isSessionDone(sctx)
		if done {
			logutil.BgLogger().Info("abort batch add TiFlash replica", zap.Int64("schemaID", schemaID), zap.Uint32("isKilled", killed))
			return true, originVersion, pendingCount, false
		}
		originVersion, pendingCount = d.getPendingTiFlashTableCount(sctx, originVersion, pendingCount)
		delay := time.Duration(0)
		if pendingCount >= threshold {
			logutil.BgLogger().Info("too many unavailable tables, wait", zap.Uint32("threshold", threshold), zap.Uint32("currentPendingCount", pendingCount), zap.Int64("schemaID", schemaID), zap.Int64("tableID", tableID), zap.Duration("time", configWaitTime))
			delay = configWaitTime
		} else {
			// If there are not many unavailable tables, we don't need a force check.
			return false, originVersion, pendingCount, false
		}
		time.Sleep(delay)
	}
	logutil.BgLogger().Info("too many unavailable tables, timeout", zap.Int64("schemaID", schemaID), zap.Int64("tableID", tableID))
	// If timeout here, we will trigger a ddl job, to force sync schema. However, it doesn't mean we remove limiter,
	// so there is a force check immediately after that.
	return false, originVersion, pendingCount, true
}

func (d *ddl) ModifySchemaSetTiFlashReplica(sctx sessionctx.Context, stmt *ast.AlterDatabaseStmt, tiflashReplica *ast.TiFlashReplicaSpec) error {
	dbName := stmt.Name
	is := d.GetInfoSchemaWithInterceptor(sctx)
	dbInfo, ok := is.SchemaByName(dbName)
	if !ok {
		return infoschema.ErrDatabaseNotExists.GenWithStackByArgs(dbName.O)
	}

	if util.IsMemOrSysDB(dbInfo.Name.L) {
		return errors.Trace(dbterror.ErrUnsupportedTiFlashOperationForSysOrMemTable)
	}

	total := len(dbInfo.Tables)
	succ := 0
	skip := 0
	fail := 0
	oneFail := int64(0)

	if total == 0 {
		return infoschema.ErrEmptyDatabase.GenWithStack("Empty database '%v'", dbName.O)
	}
	err := checkTiFlashReplicaCount(sctx, tiflashReplica.Count)
	if err != nil {
		return errors.Trace(err)
	}

	var originVersion int64 = 0
	var pendingCount uint32 = 0
	forceCheck := false

	logutil.BgLogger().Info("start batch add TiFlash replicas", zap.Int("total", total), zap.Int64("schemaID", dbInfo.ID))
	threshold := uint32(sctx.GetSessionVars().BatchPendingTiFlashCount)

	for _, tbl := range dbInfo.Tables {
		done, killed := isSessionDone(sctx)
		if done {
			logutil.BgLogger().Info("abort batch add TiFlash replica", zap.Int64("schemaID", dbInfo.ID), zap.Uint32("isKilled", killed))
			return nil
		}

		tbReplicaInfo := tbl.TiFlashReplica
		if !shouldModifyTiFlashReplica(tbReplicaInfo, tiflashReplica) {
			logutil.BgLogger().Info("skip repeated processing table", zap.Int64("tableID", tbl.ID), zap.Int64("schemaID", dbInfo.ID), zap.String("tableName", tbl.Name.String()), zap.String("schemaName", dbInfo.Name.String()))
			skip += 1
			continue
		}

		// Ban setting replica count for tables in system database.
		if tbl.TempTableType != model.TempTableNone {
			logutil.BgLogger().Info("skip processing temporary table", zap.Int64("tableID", tbl.ID), zap.Int64("schemaID", dbInfo.ID), zap.String("tableName", tbl.Name.String()), zap.String("schemaName", dbInfo.Name.String()))
			skip += 1
			continue
		}

		charsetOk := true
		// Ban setting replica count for tables which has charset not supported by TiFlash
		for _, col := range tbl.Cols() {
			_, ok := charset.TiFlashSupportedCharsets[col.GetCharset()]
			if !ok {
				charsetOk = false
				break
			}
		}
		if !charsetOk {
			logutil.BgLogger().Info("skip processing schema table, unsupported charset", zap.Int64("tableID", tbl.ID), zap.Int64("schemaID", dbInfo.ID), zap.String("tableName", tbl.Name.String()), zap.String("schemaName", dbInfo.Name.String()))
			skip += 1
			continue
		}

		// Alter `tiflashCheckPendingTablesLimit` tables are handled, we need to check if we have reached threshold.
		if (succ+fail)%tiflashCheckPendingTablesLimit == 0 || forceCheck {
			// We can execute one probing ddl to the latest schema, if we timeout in `pendingFunc`.
			// However, we shall mark `forceCheck` to true, because we may still reach `threshold`.
			finished := false
			finished, originVersion, pendingCount, forceCheck = d.waitPendingTableThreshold(sctx, dbInfo.ID, tbl.ID, originVersion, pendingCount, threshold)
			if finished {
				logutil.BgLogger().Info("abort batch add TiFlash replica", zap.Int64("schemaID", dbInfo.ID))
				return nil
			}
		}

		job := &model.Job{
			SchemaID:   dbInfo.ID,
			SchemaName: dbInfo.Name.L,
			TableID:    tbl.ID,
			Type:       model.ActionSetTiFlashReplica,
			BinlogInfo: &model.HistoryInfo{},
			Args:       []interface{}{*tiflashReplica},
		}
		err := d.DoDDLJob(sctx, job)
		err = d.callHookOnChanged(job, err)
		if err != nil {
			oneFail = tbl.ID
			fail += 1
			logutil.BgLogger().Info("processing schema table error", zap.Int64("tableID", tbl.ID), zap.Int64("schemaID", dbInfo.ID), zap.String("tableName", tbl.Name.String()), zap.String("schemaName", dbInfo.Name.String()), zap.Error(err))
		} else {
			succ += 1
		}
	}
	failStmt := ""
	if fail > 0 {
		failStmt = fmt.Sprintf("(including table %v)", oneFail)
	}
	msg := fmt.Sprintf("In total %v tables: %v succeed, %v failed%v, %v skipped", total, succ, fail, failStmt, skip)
	sctx.GetSessionVars().StmtCtx.SetMessage(msg)
	logutil.BgLogger().Info("finish batch add TiFlash replica", zap.Int64("schemaID", dbInfo.ID))
	return nil
}

func (d *ddl) AlterTablePlacement(ctx sessionctx.Context, ident ast.Ident, placementPolicyRef *model.PolicyRefInfo) (err error) {
	is := d.infoCache.GetLatest()
	schema, ok := is.SchemaByName(ident.Schema)
	if !ok {
		return infoschema.ErrDatabaseNotExists.GenWithStackByArgs(ident.Schema)
	}

	tb, err := is.TableByName(ident.Schema, ident.Name)
	if err != nil {
		return errors.Trace(infoschema.ErrTableNotExists.GenWithStackByArgs(ident.Schema, ident.Name))
	}

	if checkIgnorePlacementDDL(ctx) {
		return nil
	}

	if tb.Meta().TempTableType != model.TempTableNone {
		return errors.Trace(dbterror.ErrOptOnTemporaryTable.GenWithStackByArgs("placement"))
	}

	placementPolicyRef, err = checkAndNormalizePlacementPolicy(ctx, placementPolicyRef)
	if err != nil {
		return err
	}

	job := &model.Job{
		SchemaID:   schema.ID,
		TableID:    tb.Meta().ID,
		SchemaName: schema.Name.L,
		TableName:  tb.Meta().Name.L,
		Type:       model.ActionAlterTablePlacement,
		BinlogInfo: &model.HistoryInfo{},
		Args:       []interface{}{placementPolicyRef},
	}

	err = d.DoDDLJob(ctx, job)
	err = d.callHookOnChanged(job, err)
	return errors.Trace(err)
}

func checkAndNormalizePlacementPolicy(ctx sessionctx.Context, placementPolicyRef *model.PolicyRefInfo) (*model.PolicyRefInfo, error) {
	if placementPolicyRef == nil {
		return nil, nil
	}

	if placementPolicyRef.Name.L == defaultPlacementPolicyName {
		// When policy name is 'default', it means to remove the placement settings
		return nil, nil
	}

	policy, ok := sessiontxn.GetTxnManager(ctx).GetTxnInfoSchema().PolicyByName(placementPolicyRef.Name)
	if !ok {
		return nil, errors.Trace(infoschema.ErrPlacementPolicyNotExists.GenWithStackByArgs(placementPolicyRef.Name))
	}

	placementPolicyRef.ID = policy.ID
	return placementPolicyRef, nil
}

func checkMultiSchemaSpecs(_sctx sessionctx.Context, specs []*ast.DatabaseOption) error {
	hasSetTiFlashReplica := false
	if len(specs) == 1 {
		return nil
	}
	for _, spec := range specs {
		if spec.Tp == ast.DatabaseSetTiFlashReplica {
			if hasSetTiFlashReplica {
				return dbterror.ErrRunMultiSchemaChanges.FastGenByArgs(model.ActionSetTiFlashReplica.String())
			}
			hasSetTiFlashReplica = true
		}
	}
	return nil
}

func (d *ddl) AlterSchema(sctx sessionctx.Context, stmt *ast.AlterDatabaseStmt) (err error) {
	// Resolve target charset and collation from options.
	var (
		toCharset, toCollate                                         string
		isAlterCharsetAndCollate, isAlterPlacement, isTiFlashReplica bool
		placementPolicyRef                                           *model.PolicyRefInfo
		tiflashReplica                                               *ast.TiFlashReplicaSpec
	)

	err = checkMultiSchemaSpecs(sctx, stmt.Options)
	if err != nil {
		return err
	}

	for _, val := range stmt.Options {
		switch val.Tp {
		case ast.DatabaseOptionCharset:
			if toCharset == "" {
				toCharset = val.Value
			} else if toCharset != val.Value {
				return dbterror.ErrConflictingDeclarations.GenWithStackByArgs(toCharset, val.Value)
			}
			isAlterCharsetAndCollate = true
		case ast.DatabaseOptionCollate:
			info, errGetCollate := collate.GetCollationByName(val.Value)
			if errGetCollate != nil {
				return errors.Trace(errGetCollate)
			}
			if toCharset == "" {
				toCharset = info.CharsetName
			} else if toCharset != info.CharsetName {
				return dbterror.ErrConflictingDeclarations.GenWithStackByArgs(toCharset, info.CharsetName)
			}
			toCollate = info.Name
			isAlterCharsetAndCollate = true
		case ast.DatabaseOptionPlacementPolicy:
			placementPolicyRef = &model.PolicyRefInfo{Name: model.NewCIStr(val.Value)}
			isAlterPlacement = true
		case ast.DatabaseSetTiFlashReplica:
			tiflashReplica = val.TiFlashReplica
			isTiFlashReplica = true
		}
	}

	if isAlterCharsetAndCollate {
		if err = d.ModifySchemaCharsetAndCollate(sctx, stmt, toCharset, toCollate); err != nil {
			return err
		}
	}
	if isAlterPlacement {
		if err = d.ModifySchemaDefaultPlacement(sctx, stmt, placementPolicyRef); err != nil {
			return err
		}
	}
	if isTiFlashReplica {
		if err = d.ModifySchemaSetTiFlashReplica(sctx, stmt, tiflashReplica); err != nil {
			return err
		}
	}
	return nil
}

func (d *ddl) DropSchema(ctx sessionctx.Context, stmt *ast.DropDatabaseStmt) (err error) {
	is := d.GetInfoSchemaWithInterceptor(ctx)
	old, ok := is.SchemaByName(stmt.Name)
	if !ok {
		if stmt.IfExists {
			return nil
		}
		return infoschema.ErrDatabaseDropExists.GenWithStackByArgs(stmt.Name)
	}
	job := &model.Job{
		SchemaID:    old.ID,
		SchemaName:  old.Name.L,
		SchemaState: old.State,
		Type:        model.ActionDropSchema,
		BinlogInfo:  &model.HistoryInfo{},
	}

	err = d.DoDDLJob(ctx, job)
	err = d.callHookOnChanged(job, err)
	if err != nil {
		if infoschema.ErrDatabaseNotExists.Equal(err) {
			if stmt.IfExists {
				return nil
			}
			return infoschema.ErrDatabaseDropExists.GenWithStackByArgs(stmt.Name)
		}
		return errors.Trace(err)
	}
	if !config.TableLockEnabled() {
		return nil
	}
	// Clear table locks hold by the session.
	tbs := is.SchemaTables(stmt.Name)
	lockTableIDs := make([]int64, 0)
	for _, tb := range tbs {
		if ok, _ := ctx.CheckTableLocked(tb.Meta().ID); ok {
			lockTableIDs = append(lockTableIDs, tb.Meta().ID)
		}
	}
	ctx.ReleaseTableLockByTableIDs(lockTableIDs)
	return nil
}

func checkTooLongSchema(schema model.CIStr) error {
	if utf8.RuneCountInString(schema.L) > mysql.MaxDatabaseNameLength {
		return dbterror.ErrTooLongIdent.GenWithStackByArgs(schema)
	}
	return nil
}

func checkTooLongTable(table model.CIStr) error {
	if utf8.RuneCountInString(table.L) > mysql.MaxTableNameLength {
		return dbterror.ErrTooLongIdent.GenWithStackByArgs(table)
	}
	return nil
}

func checkTooLongIndex(index model.CIStr) error {
	if utf8.RuneCountInString(index.L) > mysql.MaxIndexIdentifierLen {
		return dbterror.ErrTooLongIdent.GenWithStackByArgs(index)
	}
	return nil
}

func setColumnFlagWithConstraint(colMap map[string]*table.Column, v *ast.Constraint) {
	switch v.Tp {
	case ast.ConstraintPrimaryKey:
		for _, key := range v.Keys {
			if key.Expr != nil {
				continue
			}
			c, ok := colMap[key.Column.Name.L]
			if !ok {
				continue
			}
			c.AddFlag(mysql.PriKeyFlag)
			// Primary key can not be NULL.
			c.AddFlag(mysql.NotNullFlag)
			setNoDefaultValueFlag(c, c.DefaultValue != nil)
		}
	case ast.ConstraintUniq, ast.ConstraintUniqIndex, ast.ConstraintUniqKey:
		for i, key := range v.Keys {
			if key.Expr != nil {
				continue
			}
			c, ok := colMap[key.Column.Name.L]
			if !ok {
				continue
			}
			if i == 0 {
				// Only the first column can be set
				// if unique index has multi columns,
				// the flag should be MultipleKeyFlag.
				// See https://dev.mysql.com/doc/refman/5.7/en/show-columns.html
				if len(v.Keys) > 1 {
					c.AddFlag(mysql.MultipleKeyFlag)
				} else {
					c.AddFlag(mysql.UniqueKeyFlag)
				}
			}
		}
	case ast.ConstraintKey, ast.ConstraintIndex:
		for i, key := range v.Keys {
			if key.Expr != nil {
				continue
			}
			c, ok := colMap[key.Column.Name.L]
			if !ok {
				continue
			}
			if i == 0 {
				// Only the first column can be set.
				c.AddFlag(mysql.MultipleKeyFlag)
			}
		}
	}
}

func buildColumnsAndConstraints(
	ctx sessionctx.Context,
	colDefs []*ast.ColumnDef,
	constraints []*ast.Constraint,
	tblCharset string,
	tblCollate string,
) ([]*table.Column, []*ast.Constraint, error) {
	// outPriKeyConstraint is the primary key constraint out of column definition. such as: create table t1 (id int , age int, primary key(id));
	var outPriKeyConstraint *ast.Constraint
	for _, v := range constraints {
		if v.Tp == ast.ConstraintPrimaryKey {
			outPriKeyConstraint = v
			break
		}
	}
	cols := make([]*table.Column, 0, len(colDefs))
	colMap := make(map[string]*table.Column, len(colDefs))

	for i, colDef := range colDefs {
		col, cts, err := buildColumnAndConstraint(ctx, i, colDef, outPriKeyConstraint, tblCharset, tblCollate)
		if err != nil {
			return nil, nil, errors.Trace(err)
		}
		col.State = model.StatePublic
		constraints = append(constraints, cts...)
		cols = append(cols, col)
		colMap[colDef.Name.Name.L] = col
	}
	// Traverse table Constraints and set col.flag.
	for _, v := range constraints {
		setColumnFlagWithConstraint(colMap, v)
	}
	return cols, constraints, nil
}

// ResolveCharsetCollation will resolve the charset and collate by the order of parameters:
// * If any given ast.CharsetOpt is not empty, the resolved charset and collate will be returned.
// * If all ast.CharsetOpts are empty, the default charset and collate will be returned.
func ResolveCharsetCollation(charsetOpts ...ast.CharsetOpt) (string, string, error) {
	for _, v := range charsetOpts {
		if v.Col != "" {
			collation, err := collate.GetCollationByName(v.Col)
			if err != nil {
				return "", "", errors.Trace(err)
			}
			if v.Chs != "" && collation.CharsetName != v.Chs {
				return "", "", charset.ErrCollationCharsetMismatch.GenWithStackByArgs(v.Col, v.Chs)
			}
			return collation.CharsetName, v.Col, nil
		}
		if v.Chs != "" {
			coll, err := charset.GetDefaultCollation(v.Chs)
			if err != nil {
				return "", "", errors.Trace(err)
			}
			return v.Chs, coll, err
		}
	}
	chs, coll := charset.GetDefaultCharsetAndCollate()
	return chs, coll, nil
}

// OverwriteCollationWithBinaryFlag is used to handle the case like
//
//	CREATE TABLE t (a VARCHAR(255) BINARY) CHARSET utf8 COLLATE utf8_general_ci;
//
// The 'BINARY' sets the column collation to *_bin according to the table charset.
func OverwriteCollationWithBinaryFlag(colDef *ast.ColumnDef, chs, coll string) (newChs string, newColl string) {
	ignoreBinFlag := colDef.Tp.GetCharset() != "" && (colDef.Tp.GetCollate() != "" || containsColumnOption(colDef, ast.ColumnOptionCollate))
	if ignoreBinFlag {
		return chs, coll
	}
	needOverwriteBinColl := types.IsString(colDef.Tp.GetType()) && mysql.HasBinaryFlag(colDef.Tp.GetFlag())
	if needOverwriteBinColl {
		newColl, err := charset.GetDefaultCollation(chs)
		if err != nil {
			return chs, coll
		}
		return chs, newColl
	}
	return chs, coll
}

func typesNeedCharset(tp byte) bool {
	switch tp {
	case mysql.TypeString, mysql.TypeVarchar, mysql.TypeVarString,
		mysql.TypeBlob, mysql.TypeTinyBlob, mysql.TypeMediumBlob, mysql.TypeLongBlob,
		mysql.TypeEnum, mysql.TypeSet:
		return true
	}
	return false
}

func setCharsetCollationFlenDecimal(tp *types.FieldType, colName, colCharset, colCollate string, sessVars *variable.SessionVars) error {
	var err error
	if typesNeedCharset(tp.GetType()) {
		tp.SetCharset(colCharset)
		tp.SetCollate(colCollate)
	} else {
		tp.SetCharset(charset.CharsetBin)
		tp.SetCollate(charset.CharsetBin)
	}

	// Use default value for flen or decimal when they are unspecified.
	defaultFlen, defaultDecimal := mysql.GetDefaultFieldLengthAndDecimal(tp.GetType())
	if tp.GetDecimal() == types.UnspecifiedLength {
		tp.SetDecimal(defaultDecimal)
	}
	if tp.GetFlen() == types.UnspecifiedLength {
		tp.SetFlen(defaultFlen)
		if mysql.HasUnsignedFlag(tp.GetFlag()) && tp.GetType() != mysql.TypeLonglong && mysql.IsIntegerType(tp.GetType()) {
			// Issue #4684: the flen of unsigned integer(except bigint) is 1 digit shorter than signed integer
			// because it has no prefix "+" or "-" character.
			tp.SetFlen(tp.GetFlen() - 1)
		}
	} else {
		// Adjust the field type for blob/text types if the flen is set.
		if err = adjustBlobTypesFlen(tp, colCharset); err != nil {
			return err
		}
	}
	return checkTooBigFieldLengthAndTryAutoConvert(tp, colName, sessVars)
}

func decodeEnumSetBinaryLiteralToUTF8(tp *types.FieldType, chs string) {
	if tp.GetType() != mysql.TypeEnum && tp.GetType() != mysql.TypeSet {
		return
	}
	enc := charset.FindEncoding(chs)
	for i, elem := range tp.GetElems() {
		if !tp.GetElemIsBinaryLit(i) {
			continue
		}
		s, err := enc.Transform(nil, hack.Slice(elem), charset.OpDecodeReplace)
		if err != nil {
			logutil.BgLogger().Warn("decode enum binary literal to utf-8 failed", zap.Error(err))
		}
		tp.SetElem(i, string(hack.String(s)))
	}
	tp.CleanElemIsBinaryLit()
}

// buildColumnAndConstraint builds table.Column and ast.Constraint from the parameters.
// outPriKeyConstraint is the primary key constraint out of column definition. For example:
// `create table t1 (id int , age int, primary key(id));`
func buildColumnAndConstraint(
	ctx sessionctx.Context,
	offset int,
	colDef *ast.ColumnDef,
	outPriKeyConstraint *ast.Constraint,
	tblCharset string,
	tblCollate string,
) (*table.Column, []*ast.Constraint, error) {
	if colName := colDef.Name.Name.L; colName == model.ExtraHandleName.L {
		return nil, nil, dbterror.ErrWrongColumnName.GenWithStackByArgs(colName)
	}

	// specifiedCollate refers to the last collate specified in colDef.Options.
	chs, coll, err := getCharsetAndCollateInColumnDef(colDef)
	if err != nil {
		return nil, nil, errors.Trace(err)
	}
	chs, coll, err = ResolveCharsetCollation(
		ast.CharsetOpt{Chs: chs, Col: coll},
		ast.CharsetOpt{Chs: tblCharset, Col: tblCollate},
	)
	chs, coll = OverwriteCollationWithBinaryFlag(colDef, chs, coll)
	if err != nil {
		return nil, nil, errors.Trace(err)
	}

	if err := setCharsetCollationFlenDecimal(colDef.Tp, colDef.Name.Name.O, chs, coll, ctx.GetSessionVars()); err != nil {
		return nil, nil, errors.Trace(err)
	}
	decodeEnumSetBinaryLiteralToUTF8(colDef.Tp, chs)
	col, cts, err := columnDefToCol(ctx, offset, colDef, outPriKeyConstraint)
	if err != nil {
		return nil, nil, errors.Trace(err)
	}
	return col, cts, nil
}

// checkColumnDefaultValue checks the default value of the column.
// In non-strict SQL mode, if the default value of the column is an empty string, the default value can be ignored.
// In strict SQL mode, TEXT/BLOB/JSON can't have not null default values.
// In NO_ZERO_DATE SQL mode, TIMESTAMP/DATE/DATETIME type can't have zero date like '0000-00-00' or '0000-00-00 00:00:00'.
func checkColumnDefaultValue(ctx sessionctx.Context, col *table.Column, value interface{}) (bool, interface{}, error) {
	hasDefaultValue := true
	if value != nil && (col.GetType() == mysql.TypeJSON ||
		col.GetType() == mysql.TypeTinyBlob || col.GetType() == mysql.TypeMediumBlob ||
		col.GetType() == mysql.TypeLongBlob || col.GetType() == mysql.TypeBlob) {
		// In non-strict SQL mode.
		if !ctx.GetSessionVars().SQLMode.HasStrictMode() && value == "" {
			if col.GetType() == mysql.TypeBlob || col.GetType() == mysql.TypeLongBlob {
				// The TEXT/BLOB default value can be ignored.
				hasDefaultValue = false
			}
			// In non-strict SQL mode, if the column type is json and the default value is null, it is initialized to an empty array.
			if col.GetType() == mysql.TypeJSON {
				value = `null`
			}
			sc := ctx.GetSessionVars().StmtCtx
			sc.AppendWarning(dbterror.ErrBlobCantHaveDefault.GenWithStackByArgs(col.Name.O))
			return hasDefaultValue, value, nil
		}
		// In strict SQL mode or default value is not an empty string.
		return hasDefaultValue, value, dbterror.ErrBlobCantHaveDefault.GenWithStackByArgs(col.Name.O)
	}
	if value != nil && ctx.GetSessionVars().SQLMode.HasNoZeroDateMode() &&
		ctx.GetSessionVars().SQLMode.HasStrictMode() && types.IsTypeTime(col.GetType()) {
		if vv, ok := value.(string); ok {
			timeValue, err := expression.GetTimeValue(ctx, vv, col.GetType(), col.GetDecimal())
			if err != nil {
				return hasDefaultValue, value, errors.Trace(err)
			}
			if timeValue.GetMysqlTime().CoreTime() == types.ZeroCoreTime {
				return hasDefaultValue, value, types.ErrInvalidDefault.GenWithStackByArgs(col.Name.O)
			}
		}
	}
	return hasDefaultValue, value, nil
}

func checkSequenceDefaultValue(col *table.Column) error {
	if mysql.IsIntegerType(col.GetType()) {
		return nil
	}
	return dbterror.ErrColumnTypeUnsupportedNextValue.GenWithStackByArgs(col.ColumnInfo.Name.O)
}

func convertTimestampDefaultValToUTC(ctx sessionctx.Context, defaultVal interface{}, col *table.Column) (interface{}, error) {
	if defaultVal == nil || col.GetType() != mysql.TypeTimestamp {
		return defaultVal, nil
	}
	if vv, ok := defaultVal.(string); ok {
		if vv != types.ZeroDatetimeStr && !strings.EqualFold(vv, ast.CurrentTimestamp) {
			t, err := types.ParseTime(ctx.GetSessionVars().StmtCtx, vv, col.GetType(), col.GetDecimal())
			if err != nil {
				return defaultVal, errors.Trace(err)
			}
			err = t.ConvertTimeZone(ctx.GetSessionVars().Location(), time.UTC)
			if err != nil {
				return defaultVal, errors.Trace(err)
			}
			defaultVal = t.String()
		}
	}
	return defaultVal, nil
}

// isExplicitTimeStamp is used to check if explicit_defaults_for_timestamp is on or off.
// Check out this link for more details.
// https://dev.mysql.com/doc/refman/5.7/en/server-system-variables.html#sysvar_explicit_defaults_for_timestamp
func isExplicitTimeStamp() bool {
	// TODO: implement the behavior as MySQL when explicit_defaults_for_timestamp = off, then this function could return false.
	return true
}

// processColumnFlags is used by columnDefToCol and processColumnOptions. It is intended to unify behaviors on `create/add` and `modify/change` statements. Check tidb#issue#19342.
func processColumnFlags(col *table.Column) {
	if col.FieldType.EvalType().IsStringKind() {
		if col.GetCharset() == charset.CharsetBin {
			col.AddFlag(mysql.BinaryFlag)
		} else {
			col.DelFlag(mysql.BinaryFlag)
		}
	}
	if col.GetType() == mysql.TypeBit {
		// For BIT field, it's charset is binary but does not have binary flag.
		col.DelFlag(mysql.BinaryFlag)
		col.AddFlag(mysql.UnsignedFlag)
	}
	if col.GetType() == mysql.TypeYear {
		// For Year field, it's charset is binary but does not have binary flag.
		col.DelFlag(mysql.BinaryFlag)
		col.AddFlag(mysql.ZerofillFlag)
	}

	// If you specify ZEROFILL for a numeric column, MySQL automatically adds the UNSIGNED attribute to the column.
	// See https://dev.mysql.com/doc/refman/5.7/en/numeric-type-overview.html for more details.
	// But some types like bit and year, won't show its unsigned flag in `show create table`.
	if mysql.HasZerofillFlag(col.GetFlag()) {
		col.AddFlag(mysql.UnsignedFlag)
	}
}

func adjustBlobTypesFlen(tp *types.FieldType, colCharset string) error {
	cs, err := charset.GetCharsetInfo(colCharset)
	// when we meet the unsupported charset, we do not adjust.
	if err != nil {
		return err
	}
	l := tp.GetFlen() * cs.Maxlen
	if tp.GetType() == mysql.TypeBlob {
		if l <= tinyBlobMaxLength {
			logutil.BgLogger().Info(fmt.Sprintf("Automatically convert BLOB(%d) to TINYBLOB", tp.GetFlen()))
			tp.SetFlen(tinyBlobMaxLength)
			tp.SetType(mysql.TypeTinyBlob)
		} else if l <= blobMaxLength {
			tp.SetFlen(blobMaxLength)
		} else if l <= mediumBlobMaxLength {
			logutil.BgLogger().Info(fmt.Sprintf("Automatically convert BLOB(%d) to MEDIUMBLOB", tp.GetFlen()))
			tp.SetFlen(mediumBlobMaxLength)
			tp.SetType(mysql.TypeMediumBlob)
		} else if l <= longBlobMaxLength {
			logutil.BgLogger().Info(fmt.Sprintf("Automatically convert BLOB(%d) to LONGBLOB", tp.GetFlen()))
			tp.SetFlen(longBlobMaxLength)
			tp.SetType(mysql.TypeLongBlob)
		}
	}
	return nil
}

// columnDefToCol converts ColumnDef to Col and TableConstraints.
// outPriKeyConstraint is the primary key constraint out of column definition. such as: create table t1 (id int , age int, primary key(id));
func columnDefToCol(ctx sessionctx.Context, offset int, colDef *ast.ColumnDef, outPriKeyConstraint *ast.Constraint) (*table.Column, []*ast.Constraint, error) {
	var constraints = make([]*ast.Constraint, 0)
	col := table.ToColumn(&model.ColumnInfo{
		Offset:    offset,
		Name:      colDef.Name.Name,
		FieldType: *colDef.Tp,
		// TODO: remove this version field after there is no old version.
		Version: model.CurrLatestColumnInfoVersion,
	})

	if !isExplicitTimeStamp() {
		// Check and set TimestampFlag, OnUpdateNowFlag and NotNullFlag.
		if col.GetType() == mysql.TypeTimestamp {
			col.AddFlag(mysql.TimestampFlag | mysql.OnUpdateNowFlag | mysql.NotNullFlag)
		}
	}
	var err error
	setOnUpdateNow := false
	hasDefaultValue := false
	hasNullFlag := false
	if colDef.Options != nil {
		length := types.UnspecifiedLength

		keys := []*ast.IndexPartSpecification{
			{
				Column: colDef.Name,
				Length: length,
			},
		}

		var sb strings.Builder
		restoreFlags := format.RestoreStringSingleQuotes | format.RestoreKeyWordLowercase | format.RestoreNameBackQuotes |
			format.RestoreSpacesAroundBinaryOperation
		restoreCtx := format.NewRestoreCtx(restoreFlags, &sb)

		for _, v := range colDef.Options {
			switch v.Tp {
			case ast.ColumnOptionNotNull:
				col.AddFlag(mysql.NotNullFlag)
			case ast.ColumnOptionNull:
				col.DelFlag(mysql.NotNullFlag)
				removeOnUpdateNowFlag(col)
				hasNullFlag = true
			case ast.ColumnOptionAutoIncrement:
				col.AddFlag(mysql.AutoIncrementFlag | mysql.NotNullFlag)
			case ast.ColumnOptionPrimaryKey:
				// Check PriKeyFlag first to avoid extra duplicate constraints.
				if col.GetFlag()&mysql.PriKeyFlag == 0 {
					constraint := &ast.Constraint{Tp: ast.ConstraintPrimaryKey, Keys: keys,
						Option: &ast.IndexOption{PrimaryKeyTp: v.PrimaryKeyTp}}
					constraints = append(constraints, constraint)
					col.AddFlag(mysql.PriKeyFlag)
					// Add NotNullFlag early so that processColumnFlags() can see it.
					col.AddFlag(mysql.NotNullFlag)
				}
			case ast.ColumnOptionUniqKey:
				// Check UniqueFlag first to avoid extra duplicate constraints.
				if col.GetFlag()&mysql.UniqueFlag == 0 {
					constraint := &ast.Constraint{Tp: ast.ConstraintUniqKey, Keys: keys}
					constraints = append(constraints, constraint)
					col.AddFlag(mysql.UniqueKeyFlag)
				}
			case ast.ColumnOptionDefaultValue:
				hasDefaultValue, err = SetDefaultValue(ctx, col, v)
				if err != nil {
					return nil, nil, errors.Trace(err)
				}
				removeOnUpdateNowFlag(col)
			case ast.ColumnOptionOnUpdate:
				// TODO: Support other time functions.
				if col.GetType() == mysql.TypeTimestamp || col.GetType() == mysql.TypeDatetime {
					if !expression.IsValidCurrentTimestampExpr(v.Expr, colDef.Tp) {
						return nil, nil, dbterror.ErrInvalidOnUpdate.GenWithStackByArgs(col.Name)
					}
				} else {
					return nil, nil, dbterror.ErrInvalidOnUpdate.GenWithStackByArgs(col.Name)
				}
				col.AddFlag(mysql.OnUpdateNowFlag)
				setOnUpdateNow = true
			case ast.ColumnOptionComment:
				err := setColumnComment(ctx, col, v)
				if err != nil {
					return nil, nil, errors.Trace(err)
				}
			case ast.ColumnOptionGenerated:
				sb.Reset()
				err = v.Expr.Restore(restoreCtx)
				if err != nil {
					return nil, nil, errors.Trace(err)
				}
				col.GeneratedExprString = sb.String()
				col.GeneratedStored = v.Stored
				_, dependColNames := findDependedColumnNames(colDef)
				col.Dependences = dependColNames
			case ast.ColumnOptionCollate:
				if field_types.HasCharset(colDef.Tp) {
					col.FieldType.SetCollate(v.StrValue)
				}
			case ast.ColumnOptionFulltext:
				ctx.GetSessionVars().StmtCtx.AppendWarning(dbterror.ErrTableCantHandleFt.GenWithStackByArgs())
			case ast.ColumnOptionCheck:
				ctx.GetSessionVars().StmtCtx.AppendWarning(dbterror.ErrUnsupportedConstraintCheck.GenWithStackByArgs("CONSTRAINT CHECK"))
			}
		}
	}

	if err = processAndCheckDefaultValueAndColumn(ctx, col, outPriKeyConstraint, hasDefaultValue, setOnUpdateNow, hasNullFlag); err != nil {
		return nil, nil, errors.Trace(err)
	}
	return col, constraints, nil
}

// getFuncCallDefaultValue gets the default column value of function-call expression.
func getFuncCallDefaultValue(col *table.Column, option *ast.ColumnOption, expr *ast.FuncCallExpr) (interface{}, bool, error) {
	switch expr.FnName.L {
	case ast.CurrentTimestamp:
		tp, fsp := col.FieldType.GetType(), col.FieldType.GetDecimal()
		if tp == mysql.TypeTimestamp || tp == mysql.TypeDatetime {
			defaultFsp := 0
			if len(expr.Args) == 1 {
				if val := expr.Args[0].(*driver.ValueExpr); val != nil {
					defaultFsp = int(val.GetInt64())
				}
			}
			if defaultFsp != fsp {
				return nil, false, dbterror.ErrInvalidDefaultValue.GenWithStackByArgs(col.Name.O)
			}
		}
		return nil, false, nil
	case ast.NextVal:
		// handle default next value of sequence. (keep the expr string)
		str, err := getSequenceDefaultValue(option)
		if err != nil {
			return nil, false, errors.Trace(err)
		}
		return str, true, nil
	case ast.Rand, ast.UUID:
		if err := expression.VerifyArgsWrapper(expr.FnName.L, len(expr.Args)); err != nil {
			return nil, false, errors.Trace(err)
		}
		col.DefaultIsExpr = true
		var sb strings.Builder
		restoreFlags := format.RestoreStringSingleQuotes | format.RestoreKeyWordLowercase | format.RestoreNameBackQuotes |
			format.RestoreSpacesAroundBinaryOperation
		restoreCtx := format.NewRestoreCtx(restoreFlags, &sb)
		if err := expr.Restore(restoreCtx); err != nil {
			return "", false, err
		}
		return sb.String(), false, nil
	default:
		return nil, false, dbterror.ErrDefValGeneratedNamedFunctionIsNotAllowed.GenWithStackByArgs(col.Name.String(), expr.FnName.String())
	}
}

// getDefaultValue will get the default value for column.
// 1: get the expr restored string for the column which uses sequence next value as default value.
// 2: get specific default value for the other column.
func getDefaultValue(ctx sessionctx.Context, col *table.Column, option *ast.ColumnOption) (interface{}, bool, error) {
	// handle default value with function call
	tp, fsp := col.FieldType.GetType(), col.FieldType.GetDecimal()
	if x, ok := option.Expr.(*ast.FuncCallExpr); ok {
		val, isSeqExpr, err := getFuncCallDefaultValue(col, option, x)
		if val != nil || isSeqExpr || err != nil {
			return val, isSeqExpr, err
		}
		// If the function call is ast.CurrentTimestamp, it needs to be continuously processed.
	}

	if tp == mysql.TypeTimestamp || tp == mysql.TypeDatetime {
		vd, err := expression.GetTimeValue(ctx, option.Expr, tp, fsp)
		value := vd.GetValue()
		if err != nil {
			return nil, false, dbterror.ErrInvalidDefaultValue.GenWithStackByArgs(col.Name.O)
		}

		// Value is nil means `default null`.
		if value == nil {
			return nil, false, nil
		}

		// If value is types.Time, convert it to string.
		if vv, ok := value.(types.Time); ok {
			return vv.String(), false, nil
		}

		return value, false, nil
	}

	// evaluate the non-function-call expr to a certain value.
	v, err := expression.EvalAstExpr(ctx, option.Expr)
	if err != nil {
		return nil, false, errors.Trace(err)
	}

	if v.IsNull() {
		return nil, false, nil
	}

	if v.Kind() == types.KindBinaryLiteral || v.Kind() == types.KindMysqlBit {
		if types.IsTypeBlob(tp) || tp == mysql.TypeJSON {
			// BLOB/TEXT/JSON column cannot have a default value.
			// Skip the unnecessary decode procedure.
			return v.GetString(), false, err
		}
		if tp == mysql.TypeBit || tp == mysql.TypeString || tp == mysql.TypeVarchar ||
			tp == mysql.TypeVarString || tp == mysql.TypeEnum || tp == mysql.TypeSet {
			// For BinaryLiteral or bit fields, we decode the default value to utf8 string.
			str, err := v.GetBinaryStringDecoded(nil, col.GetCharset())
			if err != nil {
				// Overwrite the decoding error with invalid default value error.
				err = dbterror.ErrInvalidDefaultValue.GenWithStackByArgs(col.Name.O)
			}
			return str, false, err
		}
		// For other kind of fields (e.g. INT), we supply its integer as string value.
		value, err := v.GetBinaryLiteral().ToInt(ctx.GetSessionVars().StmtCtx)
		if err != nil {
			return nil, false, err
		}
		return strconv.FormatUint(value, 10), false, nil
	}

	switch tp {
	case mysql.TypeSet:
		val, err := getSetDefaultValue(v, col)
		return val, false, err
	case mysql.TypeEnum:
		val, err := getEnumDefaultValue(v, col)
		return val, false, err
	case mysql.TypeDuration, mysql.TypeDate:
		if v, err = v.ConvertTo(ctx.GetSessionVars().StmtCtx, &col.FieldType); err != nil {
			return "", false, errors.Trace(err)
		}
	case mysql.TypeBit:
		if v.Kind() == types.KindInt64 || v.Kind() == types.KindUint64 {
			// For BIT fields, convert int into BinaryLiteral.
			return types.NewBinaryLiteralFromUint(v.GetUint64(), -1).ToString(), false, nil
		}
	case mysql.TypeTiny, mysql.TypeShort, mysql.TypeInt24, mysql.TypeLong, mysql.TypeLonglong, mysql.TypeFloat, mysql.TypeDouble:
		// For these types, convert it to standard format firstly.
		// like integer fields, convert it into integer string literals. like convert "1.25" into "1" and "2.8" into "3".
		// if raise a error, we will use original expression. We will handle it in check phase
		if temp, err := v.ConvertTo(ctx.GetSessionVars().StmtCtx, &col.FieldType); err == nil {
			v = temp
		}
	}

	val, err := v.ToString()
	return val, false, err
}

func getSequenceDefaultValue(c *ast.ColumnOption) (expr string, err error) {
	var sb strings.Builder
	restoreFlags := format.RestoreStringSingleQuotes | format.RestoreKeyWordLowercase | format.RestoreNameBackQuotes |
		format.RestoreSpacesAroundBinaryOperation
	restoreCtx := format.NewRestoreCtx(restoreFlags, &sb)
	if err := c.Expr.Restore(restoreCtx); err != nil {
		return "", err
	}
	return sb.String(), nil
}

// getSetDefaultValue gets the default value for the set type. See https://dev.mysql.com/doc/refman/5.7/en/set.html.
func getSetDefaultValue(v types.Datum, col *table.Column) (string, error) {
	if v.Kind() == types.KindInt64 {
		setCnt := len(col.GetElems())
		maxLimit := int64(1<<uint(setCnt) - 1)
		val := v.GetInt64()
		if val < 1 || val > maxLimit {
			return "", dbterror.ErrInvalidDefaultValue.GenWithStackByArgs(col.Name.O)
		}
		setVal, err := types.ParseSetValue(col.GetElems(), uint64(val))
		if err != nil {
			return "", errors.Trace(err)
		}
		v.SetMysqlSet(setVal, col.GetCollate())
		return v.ToString()
	}

	str, err := v.ToString()
	if err != nil {
		return "", errors.Trace(err)
	}
	if str == "" {
		return str, nil
	}
	setVal, err := types.ParseSetName(col.GetElems(), str, col.GetCollate())
	if err != nil {
		return "", dbterror.ErrInvalidDefaultValue.GenWithStackByArgs(col.Name.O)
	}
	v.SetMysqlSet(setVal, col.GetCollate())

	return v.ToString()
}

// getEnumDefaultValue gets the default value for the enum type. See https://dev.mysql.com/doc/refman/5.7/en/enum.html.
func getEnumDefaultValue(v types.Datum, col *table.Column) (string, error) {
	if v.Kind() == types.KindInt64 {
		val := v.GetInt64()
		if val < 1 || val > int64(len(col.GetElems())) {
			return "", dbterror.ErrInvalidDefaultValue.GenWithStackByArgs(col.Name.O)
		}
		enumVal, err := types.ParseEnumValue(col.GetElems(), uint64(val))
		if err != nil {
			return "", errors.Trace(err)
		}
		v.SetMysqlEnum(enumVal, col.GetCollate())
		return v.ToString()
	}
	str, err := v.ToString()
	if err != nil {
		return "", errors.Trace(err)
	}
	// Ref: https://dev.mysql.com/doc/refman/8.0/en/enum.html
	// Trailing spaces are automatically deleted from ENUM member values in the table definition when a table is created.
	str = strings.TrimRight(str, " ")
	enumVal, err := types.ParseEnumName(col.GetElems(), str, col.GetCollate())
	if err != nil {
		return "", dbterror.ErrInvalidDefaultValue.GenWithStackByArgs(col.Name.O)
	}
	v.SetMysqlEnum(enumVal, col.GetCollate())

	return v.ToString()
}

func removeOnUpdateNowFlag(c *table.Column) {
	// For timestamp Col, if it is set null or default value,
	// OnUpdateNowFlag should be removed.
	if mysql.HasTimestampFlag(c.GetFlag()) {
		c.DelFlag(mysql.OnUpdateNowFlag)
	}
}

func processDefaultValue(c *table.Column, hasDefaultValue bool, setOnUpdateNow bool) {
	setTimestampDefaultValue(c, hasDefaultValue, setOnUpdateNow)

	setYearDefaultValue(c, hasDefaultValue)

	// Set `NoDefaultValueFlag` if this field doesn't have a default value and
	// it is `not null` and not an `AUTO_INCREMENT` field or `TIMESTAMP` field.
	setNoDefaultValueFlag(c, hasDefaultValue)
}

func setYearDefaultValue(c *table.Column, hasDefaultValue bool) {
	if hasDefaultValue {
		return
	}

	if c.GetType() == mysql.TypeYear && mysql.HasNotNullFlag(c.GetFlag()) {
		if err := c.SetDefaultValue("0000"); err != nil {
			logutil.BgLogger().Error("set default value failed", zap.Error(err))
		}
	}
}

func setTimestampDefaultValue(c *table.Column, hasDefaultValue bool, setOnUpdateNow bool) {
	if hasDefaultValue {
		return
	}

	// For timestamp Col, if is not set default value or not set null, use current timestamp.
	if mysql.HasTimestampFlag(c.GetFlag()) && mysql.HasNotNullFlag(c.GetFlag()) {
		if setOnUpdateNow {
			if err := c.SetDefaultValue(types.ZeroDatetimeStr); err != nil {
				logutil.BgLogger().Error("set default value failed", zap.Error(err))
			}
		} else {
			if err := c.SetDefaultValue(strings.ToUpper(ast.CurrentTimestamp)); err != nil {
				logutil.BgLogger().Error("set default value failed", zap.Error(err))
			}
		}
	}
}

func setNoDefaultValueFlag(c *table.Column, hasDefaultValue bool) {
	if hasDefaultValue {
		return
	}

	if !mysql.HasNotNullFlag(c.GetFlag()) {
		return
	}

	// Check if it is an `AUTO_INCREMENT` field or `TIMESTAMP` field.
	if !mysql.HasAutoIncrementFlag(c.GetFlag()) && !mysql.HasTimestampFlag(c.GetFlag()) {
		c.AddFlag(mysql.NoDefaultValueFlag)
	}
}

func checkDefaultValue(ctx sessionctx.Context, c *table.Column, hasDefaultValue bool) error {
	if !hasDefaultValue {
		return nil
	}

	if c.GetDefaultValue() != nil {
		if c.DefaultIsExpr {
			return nil
		}
		if _, err := table.GetColDefaultValue(ctx, c.ToInfo()); err != nil {
			return types.ErrInvalidDefault.GenWithStackByArgs(c.Name)
		}
		return nil
	}
	// Primary key default null is invalid.
	if mysql.HasPriKeyFlag(c.GetFlag()) {
		return dbterror.ErrPrimaryCantHaveNull
	}

	// Set not null but default null is invalid.
	if mysql.HasNotNullFlag(c.GetFlag()) {
		return types.ErrInvalidDefault.GenWithStackByArgs(c.Name)
	}

	return nil
}

// checkPriKeyConstraint check all parts of a PRIMARY KEY must be NOT NULL
func checkPriKeyConstraint(col *table.Column, hasDefaultValue, hasNullFlag bool, outPriKeyConstraint *ast.Constraint) error {
	// Primary key should not be null.
	if mysql.HasPriKeyFlag(col.GetFlag()) && hasDefaultValue && col.GetDefaultValue() == nil {
		return types.ErrInvalidDefault.GenWithStackByArgs(col.Name)
	}
	// Set primary key flag for outer primary key constraint.
	// Such as: create table t1 (id int , age int, primary key(id))
	if !mysql.HasPriKeyFlag(col.GetFlag()) && outPriKeyConstraint != nil {
		for _, key := range outPriKeyConstraint.Keys {
			if key.Expr == nil && key.Column.Name.L != col.Name.L {
				continue
			}
			col.AddFlag(mysql.PriKeyFlag)
			break
		}
	}
	// Primary key should not be null.
	if mysql.HasPriKeyFlag(col.GetFlag()) && hasNullFlag {
		return dbterror.ErrPrimaryCantHaveNull
	}
	return nil
}

func checkColumnValueConstraint(col *table.Column, collation string) error {
	if col.GetType() != mysql.TypeEnum && col.GetType() != mysql.TypeSet {
		return nil
	}
	valueMap := make(map[string]bool, len(col.GetElems()))
	ctor := collate.GetCollator(collation)
	enumLengthLimit := config.GetGlobalConfig().EnableEnumLengthLimit
	desc, err := charset.GetCharsetInfo(col.GetCharset())
	if err != nil {
		return errors.Trace(err)
	}
	for i := range col.GetElems() {
		val := string(ctor.Key(col.GetElems()[i]))
		// According to MySQL 8.0 Refman:
		// The maximum supported length of an individual ENUM element is M <= 255 and (M x w) <= 1020,
		// where M is the element literal length and w is the number of bytes required for the maximum-length character in the character set.
		// See https://dev.mysql.com/doc/refman/8.0/en/string-type-syntax.html for more details.
		if enumLengthLimit && (len(val) > 255 || len(val)*desc.Maxlen > 1020) {
			return dbterror.ErrTooLongValueForType.GenWithStackByArgs(col.Name)
		}
		if _, ok := valueMap[val]; ok {
			tpStr := "ENUM"
			if col.GetType() == mysql.TypeSet {
				tpStr = "SET"
			}
			return types.ErrDuplicatedValueInType.GenWithStackByArgs(col.Name, col.GetElems()[i], tpStr)
		}
		valueMap[val] = true
	}
	return nil
}

func checkDuplicateColumn(cols []*model.ColumnInfo) error {
	colNames := set.StringSet{}
	for _, col := range cols {
		colName := col.Name
		if colNames.Exist(colName.L) {
			return infoschema.ErrColumnExists.GenWithStackByArgs(colName.O)
		}
		colNames.Insert(colName.L)
	}
	return nil
}

func containsColumnOption(colDef *ast.ColumnDef, opTp ast.ColumnOptionType) bool {
	for _, option := range colDef.Options {
		if option.Tp == opTp {
			return true
		}
	}
	return false
}

// IsAutoRandomColumnID returns true if the given column ID belongs to an auto_random column.
func IsAutoRandomColumnID(tblInfo *model.TableInfo, colID int64) bool {
	return tblInfo.PKIsHandle && tblInfo.ContainsAutoRandomBits() && tblInfo.GetPkColInfo().ID == colID
}

func checkGeneratedColumn(ctx sessionctx.Context, colDefs []*ast.ColumnDef) error {
	var colName2Generation = make(map[string]columnGenerationInDDL, len(colDefs))
	var exists bool
	var autoIncrementColumn string
	for i, colDef := range colDefs {
		for _, option := range colDef.Options {
			if option.Tp == ast.ColumnOptionGenerated {
				if err := checkIllegalFn4Generated(colDef.Name.Name.L, typeColumn, option.Expr); err != nil {
					return errors.Trace(err)
				}
			}
		}
		if containsColumnOption(colDef, ast.ColumnOptionAutoIncrement) {
			exists, autoIncrementColumn = true, colDef.Name.Name.L
		}
		generated, depCols := findDependedColumnNames(colDef)
		if !generated {
			colName2Generation[colDef.Name.Name.L] = columnGenerationInDDL{
				position:  i,
				generated: false,
			}
		} else {
			colName2Generation[colDef.Name.Name.L] = columnGenerationInDDL{
				position:    i,
				generated:   true,
				dependences: depCols,
			}
		}
	}

	// Check whether the generated column refers to any auto-increment columns
	if exists {
		if !ctx.GetSessionVars().EnableAutoIncrementInGenerated {
			for colName, generated := range colName2Generation {
				if _, found := generated.dependences[autoIncrementColumn]; found {
					return dbterror.ErrGeneratedColumnRefAutoInc.GenWithStackByArgs(colName)
				}
			}
		}
	}

	for _, colDef := range colDefs {
		colName := colDef.Name.Name.L
		if err := verifyColumnGeneration(colName2Generation, colName); err != nil {
			return errors.Trace(err)
		}
	}
	return nil
}

func checkTooLongColumn(cols []*model.ColumnInfo) error {
	for _, col := range cols {
		colName := col.Name.O
		if utf8.RuneCountInString(colName) > mysql.MaxColumnNameLength {
			return dbterror.ErrTooLongIdent.GenWithStackByArgs(colName)
		}
	}
	return nil
}

func checkTooManyColumns(colDefs []*model.ColumnInfo) error {
	if uint32(len(colDefs)) > atomic.LoadUint32(&config.GetGlobalConfig().TableColumnCountLimit) {
		return dbterror.ErrTooManyFields
	}
	return nil
}

func checkTooManyIndexes(idxDefs []*model.IndexInfo) error {
	if len(idxDefs) > config.GetGlobalConfig().IndexLimit {
		return dbterror.ErrTooManyKeys.GenWithStackByArgs(config.GetGlobalConfig().IndexLimit)
	}
	return nil
}

// checkColumnsAttributes checks attributes for multiple columns.
func checkColumnsAttributes(colDefs []*model.ColumnInfo) error {
	for _, colDef := range colDefs {
		if err := checkColumnAttributes(colDef.Name.O, &colDef.FieldType); err != nil {
			return errors.Trace(err)
		}
	}
	return nil
}

func checkColumnFieldLength(col *table.Column) error {
	if col.GetType() == mysql.TypeVarchar {
		if err := types.IsVarcharTooBigFieldLength(col.GetFlen(), col.Name.O, col.GetCharset()); err != nil {
			return errors.Trace(err)
		}
	}

	return nil
}

// checkColumnAttributes check attributes for single column.
func checkColumnAttributes(colName string, tp *types.FieldType) error {
	switch tp.GetType() {
	case mysql.TypeNewDecimal, mysql.TypeDouble, mysql.TypeFloat:
		if tp.GetFlen() < tp.GetDecimal() {
			return types.ErrMBiggerThanD.GenWithStackByArgs(colName)
		}
	case mysql.TypeDatetime, mysql.TypeDuration, mysql.TypeTimestamp:
		if tp.GetDecimal() != types.UnspecifiedFsp && (tp.GetDecimal() < types.MinFsp || tp.GetDecimal() > types.MaxFsp) {
			return types.ErrTooBigPrecision.GenWithStackByArgs(tp.GetDecimal(), colName, types.MaxFsp)
		}
	}
	return nil
}

func checkDuplicateConstraint(namesMap map[string]bool, name string, foreign bool) error {
	if name == "" {
		return nil
	}
	nameLower := strings.ToLower(name)
	if namesMap[nameLower] {
		if foreign {
			return dbterror.ErrFkDupName.GenWithStackByArgs(name)
		}
		return dbterror.ErrDupKeyName.GenWithStack("duplicate key name %s", name)
	}
	namesMap[nameLower] = true
	return nil
}

func setEmptyConstraintName(namesMap map[string]bool, constr *ast.Constraint, foreign bool) {
	if constr.Name == "" && len(constr.Keys) > 0 {
		var colName string
		for _, keyPart := range constr.Keys {
			if keyPart.Expr != nil {
				colName = "expression_index"
			}
		}
		if colName == "" {
			colName = constr.Keys[0].Column.Name.L
		}
		constrName := colName
		i := 2
		if strings.EqualFold(constrName, mysql.PrimaryKeyName) {
			constrName = fmt.Sprintf("%s_%d", constrName, 2)
			i = 3
		}
		for namesMap[constrName] {
			// We loop forever until we find constrName that haven't been used.
			if foreign {
				constrName = fmt.Sprintf("fk_%s_%d", colName, i)
			} else {
				constrName = fmt.Sprintf("%s_%d", colName, i)
			}
			i++
		}
		constr.Name = constrName
		namesMap[constrName] = true
	}
}

func checkConstraintNames(constraints []*ast.Constraint) error {
	constrNames := map[string]bool{}
	fkNames := map[string]bool{}

	// Check not empty constraint name whether is duplicated.
	for _, constr := range constraints {
		if constr.Tp == ast.ConstraintForeignKey {
			err := checkDuplicateConstraint(fkNames, constr.Name, true)
			if err != nil {
				return errors.Trace(err)
			}
		} else {
			err := checkDuplicateConstraint(constrNames, constr.Name, false)
			if err != nil {
				return errors.Trace(err)
			}
		}
	}

	// Set empty constraint names.
	for _, constr := range constraints {
		if constr.Tp == ast.ConstraintForeignKey {
			setEmptyConstraintName(fkNames, constr, true)
		} else if constr.Tp != ast.ConstraintPrimaryKey {
			setEmptyConstraintName(constrNames, constr, false)
		}
	}

	return nil
}

// checkInvisibleIndexOnPK check if primary key is invisible index.
// Note: PKIsHandle == true means the table already has a visible primary key,
// we do not need do a check for this case and return directly,
// because whether primary key is invisible has been check when creating table.
func checkInvisibleIndexOnPK(tblInfo *model.TableInfo) error {
	if tblInfo.PKIsHandle {
		return nil
	}
	pk := tblInfo.GetPrimaryKey()
	if pk != nil && pk.Invisible {
		return dbterror.ErrPKIndexCantBeInvisible
	}
	return nil
}

func setTableAutoRandomBits(ctx sessionctx.Context, tbInfo *model.TableInfo, colDefs []*ast.ColumnDef) error {
	pkColName := tbInfo.GetPkName()
	for _, col := range colDefs {
		if containsColumnOption(col, ast.ColumnOptionAutoRandom) {
			if col.Tp.GetType() != mysql.TypeLonglong {
				return dbterror.ErrInvalidAutoRandom.GenWithStackByArgs(
					fmt.Sprintf(autoid.AutoRandomOnNonBigIntColumn, types.TypeStr(col.Tp.GetType())))
			}
			if !tbInfo.PKIsHandle || col.Name.Name.L != pkColName.L {
				errMsg := fmt.Sprintf(autoid.AutoRandomPKisNotHandleErrMsg, col.Name.Name.O)
				return dbterror.ErrInvalidAutoRandom.GenWithStackByArgs(errMsg)
			}
			if containsColumnOption(col, ast.ColumnOptionAutoIncrement) {
				return dbterror.ErrInvalidAutoRandom.GenWithStackByArgs(autoid.AutoRandomIncompatibleWithAutoIncErrMsg)
			}
			if containsColumnOption(col, ast.ColumnOptionDefaultValue) {
				return dbterror.ErrInvalidAutoRandom.GenWithStackByArgs(autoid.AutoRandomIncompatibleWithDefaultValueErrMsg)
			}

			autoRandBits, err := extractAutoRandomBitsFromColDef(col)
			if err != nil {
				return errors.Trace(err)
			}

			layout := autoid.NewShardIDLayout(col.Tp, autoRandBits)
			if autoRandBits == 0 {
				return dbterror.ErrInvalidAutoRandom.GenWithStackByArgs(autoid.AutoRandomNonPositive)
			} else if autoRandBits > autoid.MaxAutoRandomBits {
				errMsg := fmt.Sprintf(autoid.AutoRandomOverflowErrMsg,
					autoid.MaxAutoRandomBits, autoRandBits, col.Name.Name.O)
				return dbterror.ErrInvalidAutoRandom.GenWithStackByArgs(errMsg)
			}
			tbInfo.AutoRandomBits = autoRandBits

			msg := fmt.Sprintf(autoid.AutoRandomAvailableAllocTimesNote, layout.IncrementalBitsCapacity())
			ctx.GetSessionVars().StmtCtx.AppendNote(errors.Errorf(msg))
		}
	}
	return nil
}

func extractAutoRandomBitsFromColDef(colDef *ast.ColumnDef) (uint64, error) {
	for _, op := range colDef.Options {
		if op.Tp == ast.ColumnOptionAutoRandom {
			return convertAutoRandomBitsToUnsigned(op.AutoRandomBitLength)
		}
	}
	return 0, nil
}

func convertAutoRandomBitsToUnsigned(autoRandomBits int) (uint64, error) {
	if autoRandomBits == types.UnspecifiedLength {
		return autoid.DefaultAutoRandomBits, nil
	} else if autoRandomBits < 0 {
		return 0, dbterror.ErrInvalidAutoRandom.GenWithStackByArgs(autoid.AutoRandomNonPositive)
	}
	return uint64(autoRandomBits), nil
}

// BuildTableInfo creates a TableInfo.
func BuildTableInfo(
	ctx sessionctx.Context,
	tableName model.CIStr,
	cols []*table.Column,
	constraints []*ast.Constraint,
	charset string,
	collate string,
) (tbInfo *model.TableInfo, err error) {
	tbInfo = &model.TableInfo{
		Name:    tableName,
		Version: model.CurrLatestTableInfoVersion,
		Charset: charset,
		Collate: collate,
	}
	tblColumns := make([]*table.Column, 0, len(cols))
	for _, v := range cols {
		v.ID = AllocateColumnID(tbInfo)
		tbInfo.Columns = append(tbInfo.Columns, v.ToInfo())
		tblColumns = append(tblColumns, table.ToColumn(v.ToInfo()))
	}
	for _, constr := range constraints {
		// Build hidden columns if necessary.
		hiddenCols, err := buildHiddenColumnInfoWithCheck(ctx, constr.Keys, model.NewCIStr(constr.Name), tbInfo, tblColumns)
		if err != nil {
			return nil, err
		}
		for _, hiddenCol := range hiddenCols {
			hiddenCol.State = model.StatePublic
			hiddenCol.ID = AllocateColumnID(tbInfo)
			hiddenCol.Offset = len(tbInfo.Columns)
			tbInfo.Columns = append(tbInfo.Columns, hiddenCol)
			tblColumns = append(tblColumns, table.ToColumn(hiddenCol))
		}
		// Check clustered on non-primary key.
		if constr.Option != nil && constr.Option.PrimaryKeyTp != model.PrimaryKeyTypeDefault &&
			constr.Tp != ast.ConstraintPrimaryKey {
			return nil, dbterror.ErrUnsupportedClusteredSecondaryKey
		}
		if constr.Tp == ast.ConstraintForeignKey {
			for _, fk := range tbInfo.ForeignKeys {
				if fk.Name.L == strings.ToLower(constr.Name) {
					return nil, infoschema.ErrCannotAddForeign
				}
			}
			fk, err := buildFKInfo(model.NewCIStr(constr.Name), constr.Keys, constr.Refer, cols, tbInfo)
			if err != nil {
				return nil, err
			}
			fk.State = model.StatePublic

			tbInfo.ForeignKeys = append(tbInfo.ForeignKeys, fk)
			continue
		}
		if constr.Tp == ast.ConstraintPrimaryKey {
			lastCol, err := CheckPKOnGeneratedColumn(tbInfo, constr.Keys)
			if err != nil {
				return nil, err
			}
			isSingleIntPK := isSingleIntPK(constr, lastCol)
			if ShouldBuildClusteredIndex(ctx, constr.Option, isSingleIntPK) {
				if isSingleIntPK {
					tbInfo.PKIsHandle = true
				} else {
					tbInfo.IsCommonHandle = true
					tbInfo.CommonHandleVersion = 1
				}
			}
			if tbInfo.HasClusteredIndex() {
				// Primary key cannot be invisible.
				if constr.Option != nil && constr.Option.Visibility == ast.IndexVisibilityInvisible {
					return nil, dbterror.ErrPKIndexCantBeInvisible
				}
			}
			if tbInfo.PKIsHandle {
				continue
			}
		}

		if constr.Tp == ast.ConstraintFulltext {
			ctx.GetSessionVars().StmtCtx.AppendWarning(dbterror.ErrTableCantHandleFt.GenWithStackByArgs())
			continue
		}
		if constr.Tp == ast.ConstraintCheck {
			ctx.GetSessionVars().StmtCtx.AppendWarning(dbterror.ErrUnsupportedConstraintCheck.GenWithStackByArgs("CONSTRAINT CHECK"))
			continue
		}

		var (
			indexName       = constr.Name
			primary, unique bool
		)

		// Check if the index is primary or unique.
		switch constr.Tp {
		case ast.ConstraintPrimaryKey:
			primary = true
			unique = true
			indexName = mysql.PrimaryKeyName
		case ast.ConstraintUniq, ast.ConstraintUniqKey, ast.ConstraintUniqIndex:
			unique = true
		}

		// build index info.
		idxInfo, err := BuildIndexInfo(
			ctx,
			tbInfo.Columns,
			model.NewCIStr(indexName),
			primary,
			unique,
			false,
			constr.Keys,
			constr.Option,
			model.StatePublic,
		)
		if err != nil {
			return nil, errors.Trace(err)
		}

		if len(hiddenCols) > 0 {
<<<<<<< HEAD
			addIndexColumnFlag(tbInfo, idxInfo)
		}
		// check if the index is primary or unique.
		switch constr.Tp {
		case ast.ConstraintPrimaryKey:
			idxInfo.Primary = true
			idxInfo.Unique = true
			if constr.Name != "" && !strings.EqualFold(constr.Name, mysql.PrimaryKeyName) {
				ctx.GetSessionVars().StmtCtx.AppendWarning(dbterror.ErrPrimaryKeyNameIsIgnored.FastGenByArgs(constr.Name))
			}
			idxInfo.Name = model.NewCIStr(mysql.PrimaryKeyName)
		case ast.ConstraintUniq, ast.ConstraintUniqKey, ast.ConstraintUniqIndex:
			idxInfo.Unique = true
=======
			AddIndexColumnFlag(tbInfo, idxInfo)
>>>>>>> a7d18d5f
		}
		_, err = validateCommentLength(ctx.GetSessionVars(), idxInfo.Name.String(), &idxInfo.Comment, dbterror.ErrTooLongIndexComment)
		if err != nil {
			return nil, errors.Trace(err)
		}
		idxInfo.ID = AllocateIndexID(tbInfo)
		tbInfo.Indices = append(tbInfo.Indices, idxInfo)
	}

	return
}

func indexColumnsLen(cols []*model.ColumnInfo, idxCols []*model.IndexColumn) (colLen int, err error) {
	for _, idxCol := range idxCols {
		col := model.FindColumnInfo(cols, idxCol.Name.L)
		if col == nil {
			err = dbterror.ErrKeyColumnDoesNotExits.GenWithStack("column does not exist: %s", idxCol.Name.L)
			return
		}
		var l int
		l, err = getIndexColumnLength(col, idxCol.Length)
		if err != nil {
			return
		}
		colLen += l
	}
	return
}

func isSingleIntPK(constr *ast.Constraint, lastCol *model.ColumnInfo) bool {
	if len(constr.Keys) != 1 {
		return false
	}
	switch lastCol.GetType() {
	case mysql.TypeLong, mysql.TypeLonglong,
		mysql.TypeTiny, mysql.TypeShort, mysql.TypeInt24:
		return true
	}
	return false
}

// ShouldBuildClusteredIndex is used to determine whether the CREATE TABLE statement should build a clustered index table.
func ShouldBuildClusteredIndex(ctx sessionctx.Context, opt *ast.IndexOption, isSingleIntPK bool) bool {
	if opt == nil || opt.PrimaryKeyTp == model.PrimaryKeyTypeDefault {
		switch ctx.GetSessionVars().EnableClusteredIndex {
		case variable.ClusteredIndexDefModeOn:
			return true
		case variable.ClusteredIndexDefModeIntOnly:
			return !config.GetGlobalConfig().AlterPrimaryKey && isSingleIntPK
		default:
			return false
		}
	}
	return opt.PrimaryKeyTp == model.PrimaryKeyTypeClustered
}

// checkTableInfoValidExtra is like checkTableInfoValid, but also assumes the
// table info comes from untrusted source and performs further checks such as
// name length and column count.
// (checkTableInfoValid is also used in repairing objects which don't perform
// these checks. Perhaps the two functions should be merged together regardless?)
func checkTableInfoValidExtra(tbInfo *model.TableInfo) error {
	if err := checkTooLongTable(tbInfo.Name); err != nil {
		return err
	}

	if err := checkDuplicateColumn(tbInfo.Columns); err != nil {
		return err
	}
	if err := checkTooLongColumn(tbInfo.Columns); err != nil {
		return err
	}
	if err := checkTooManyColumns(tbInfo.Columns); err != nil {
		return errors.Trace(err)
	}
	if err := checkTooManyIndexes(tbInfo.Indices); err != nil {
		return errors.Trace(err)
	}
	if err := checkColumnsAttributes(tbInfo.Columns); err != nil {
		return errors.Trace(err)
	}

	// FIXME: perform checkConstraintNames
	if err := checkCharsetAndCollation(tbInfo.Charset, tbInfo.Collate); err != nil {
		return errors.Trace(err)
	}

	oldState := tbInfo.State
	tbInfo.State = model.StatePublic
	err := checkTableInfoValid(tbInfo)
	tbInfo.State = oldState
	return err
}

// CheckTableInfoValidWithStmt exposes checkTableInfoValidWithStmt to SchemaTracker. Maybe one day we can delete it.
func CheckTableInfoValidWithStmt(ctx sessionctx.Context, tbInfo *model.TableInfo, s *ast.CreateTableStmt) (err error) {
	return checkTableInfoValidWithStmt(ctx, tbInfo, s)
}

func checkTableInfoValidWithStmt(ctx sessionctx.Context, tbInfo *model.TableInfo, s *ast.CreateTableStmt) (err error) {
	// All of these rely on the AST structure of expressions, which were
	// lost in the model (got serialized into strings).
	if err := checkGeneratedColumn(ctx, s.Cols); err != nil {
		return errors.Trace(err)
	}

	// Check if table has a primary key if required.
	if !ctx.GetSessionVars().InRestrictedSQL && ctx.GetSessionVars().PrimaryKeyRequired && len(tbInfo.GetPkName().String()) == 0 {
		return infoschema.ErrTableWithoutPrimaryKey
	}
	if tbInfo.Partition != nil {
		if err := checkPartitionDefinitionConstraints(ctx, tbInfo); err != nil {
			return errors.Trace(err)
		}
		if s.Partition != nil {
			if err := checkPartitionFuncType(ctx, s.Partition.Expr, tbInfo); err != nil {
				return errors.Trace(err)
			}
			if err := checkPartitioningKeysConstraints(ctx, s, tbInfo); err != nil {
				return errors.Trace(err)
			}
		}
	}

	return nil
}

func checkPartitionDefinitionConstraints(ctx sessionctx.Context, tbInfo *model.TableInfo) error {
	var err error
	if err = checkPartitionNameUnique(tbInfo.Partition); err != nil {
		return errors.Trace(err)
	}
	if err = checkAddPartitionTooManyPartitions(uint64(len(tbInfo.Partition.Definitions))); err != nil {
		return err
	}
	if err = checkAddPartitionOnTemporaryMode(tbInfo); err != nil {
		return err
	}
	if err = checkPartitionColumnsUnique(tbInfo); err != nil {
		return err
	}

	switch tbInfo.Partition.Type {
	case model.PartitionTypeRange:
		err = checkPartitionByRange(ctx, tbInfo)
	case model.PartitionTypeHash:
		err = checkPartitionByHash(ctx, tbInfo)
	case model.PartitionTypeList:
		err = checkPartitionByList(ctx, tbInfo)
	}
	return errors.Trace(err)
}

// checkTableInfoValid uses to check table info valid. This is used to validate table info.
func checkTableInfoValid(tblInfo *model.TableInfo) error {
	_, err := tables.TableFromMeta(nil, tblInfo)
	if err != nil {
		return err
	}
	return checkInvisibleIndexOnPK(tblInfo)
}

// BuildTableInfoWithLike builds a new table info according to CREATE TABLE ... LIKE statement.
func BuildTableInfoWithLike(ctx sessionctx.Context, ident ast.Ident, referTblInfo *model.TableInfo, s *ast.CreateTableStmt) (*model.TableInfo, error) {
	// Check the referred table is a real table object.
	if referTblInfo.IsSequence() || referTblInfo.IsView() {
		return nil, dbterror.ErrWrongObject.GenWithStackByArgs(ident.Schema, referTblInfo.Name, "BASE TABLE")
	}
	tblInfo := *referTblInfo
	if err := setTemporaryType(ctx, &tblInfo, s); err != nil {
		return nil, errors.Trace(err)
	}
	// Check non-public column and adjust column offset.
	newColumns := referTblInfo.Cols()
	newIndices := make([]*model.IndexInfo, 0, len(tblInfo.Indices))
	for _, idx := range tblInfo.Indices {
		if idx.State == model.StatePublic {
			newIndices = append(newIndices, idx)
		}
	}
	tblInfo.Columns = newColumns
	tblInfo.Indices = newIndices
	tblInfo.Name = ident.Name
	tblInfo.AutoIncID = 0
	tblInfo.ForeignKeys = nil
	// Ignore TiFlash replicas for temporary tables.
	if s.TemporaryKeyword != ast.TemporaryNone {
		tblInfo.TiFlashReplica = nil
	} else if tblInfo.TiFlashReplica != nil {
		replica := *tblInfo.TiFlashReplica
		// Keep the tiflash replica setting, remove the replica available status.
		replica.AvailablePartitionIDs = nil
		replica.Available = false
		tblInfo.TiFlashReplica = &replica
	}
	if referTblInfo.Partition != nil {
		pi := *referTblInfo.Partition
		pi.Definitions = make([]model.PartitionDefinition, len(referTblInfo.Partition.Definitions))
		copy(pi.Definitions, referTblInfo.Partition.Definitions)
		tblInfo.Partition = &pi
	}
	return &tblInfo, nil
}

// BuildTableInfoFromAST builds model.TableInfo from a SQL statement.
// Note: TableID and PartitionID are left as uninitialized value.
func BuildTableInfoFromAST(s *ast.CreateTableStmt) (*model.TableInfo, error) {
	return buildTableInfoWithCheck(mock.NewContext(), s, mysql.DefaultCharset, "", nil)
}

// buildTableInfoWithCheck builds model.TableInfo from a SQL statement.
// Note: TableID and PartitionIDs are left as uninitialized value.
func buildTableInfoWithCheck(ctx sessionctx.Context, s *ast.CreateTableStmt, dbCharset, dbCollate string, placementPolicyRef *model.PolicyRefInfo) (*model.TableInfo, error) {
	tbInfo, err := BuildTableInfoWithStmt(ctx, s, dbCharset, dbCollate, placementPolicyRef)
	if err != nil {
		return nil, err
	}
	// Fix issue 17952 which will cause partition range expr can't be parsed as Int.
	// checkTableInfoValidWithStmt will do the constant fold the partition expression first,
	// then checkTableInfoValidExtra will pass the tableInfo check successfully.
	if err = checkTableInfoValidWithStmt(ctx, tbInfo, s); err != nil {
		return nil, err
	}
	if err = checkTableInfoValidExtra(tbInfo); err != nil {
		return nil, err
	}
	return tbInfo, nil
}

// BuildSessionTemporaryTableInfo builds model.TableInfo from a SQL statement.
func BuildSessionTemporaryTableInfo(ctx sessionctx.Context, is infoschema.InfoSchema, s *ast.CreateTableStmt, dbCharset, dbCollate string, placementPolicyRef *model.PolicyRefInfo) (*model.TableInfo, error) {
	ident := ast.Ident{Schema: s.Table.Schema, Name: s.Table.Name}
	//build tableInfo
	var tbInfo *model.TableInfo
	var referTbl table.Table
	var err error
	if s.ReferTable != nil {
		referIdent := ast.Ident{Schema: s.ReferTable.Schema, Name: s.ReferTable.Name}
		_, ok := is.SchemaByName(referIdent.Schema)
		if !ok {
			return nil, infoschema.ErrTableNotExists.GenWithStackByArgs(referIdent.Schema, referIdent.Name)
		}
		referTbl, err = is.TableByName(referIdent.Schema, referIdent.Name)
		if err != nil {
			return nil, infoschema.ErrTableNotExists.GenWithStackByArgs(referIdent.Schema, referIdent.Name)
		}
		tbInfo, err = BuildTableInfoWithLike(ctx, ident, referTbl.Meta(), s)
	} else {
		tbInfo, err = buildTableInfoWithCheck(ctx, s, dbCharset, dbCollate, placementPolicyRef)
	}
	return tbInfo, err
}

// BuildTableInfoWithStmt builds model.TableInfo from a SQL statement without validity check
func BuildTableInfoWithStmt(ctx sessionctx.Context, s *ast.CreateTableStmt, dbCharset, dbCollate string, placementPolicyRef *model.PolicyRefInfo) (*model.TableInfo, error) {
	colDefs := s.Cols
	tableCharset, tableCollate, err := GetCharsetAndCollateInTableOption(0, s.Options)
	if err != nil {
		return nil, errors.Trace(err)
	}
	tableCharset, tableCollate, err = ResolveCharsetCollation(
		ast.CharsetOpt{Chs: tableCharset, Col: tableCollate},
		ast.CharsetOpt{Chs: dbCharset, Col: dbCollate},
	)
	if err != nil {
		return nil, errors.Trace(err)
	}

	// The column charset haven't been resolved here.
	cols, newConstraints, err := buildColumnsAndConstraints(ctx, colDefs, s.Constraints, tableCharset, tableCollate)
	if err != nil {
		return nil, errors.Trace(err)
	}
	err = checkConstraintNames(newConstraints)
	if err != nil {
		return nil, errors.Trace(err)
	}

	var tbInfo *model.TableInfo
	tbInfo, err = BuildTableInfo(ctx, s.Table.Name, cols, newConstraints, tableCharset, tableCollate)
	if err != nil {
		return nil, errors.Trace(err)
	}
	if err = setTemporaryType(ctx, tbInfo, s); err != nil {
		return nil, errors.Trace(err)
	}

	if err = setTableAutoRandomBits(ctx, tbInfo, colDefs); err != nil {
		return nil, errors.Trace(err)
	}

	if err = handleTableOptions(s.Options, tbInfo); err != nil {
		return nil, errors.Trace(err)
	}

	if _, err = validateCommentLength(ctx.GetSessionVars(), tbInfo.Name.L, &tbInfo.Comment, dbterror.ErrTooLongTableComment); err != nil {
		return nil, errors.Trace(err)
	}

	if tbInfo.TempTableType == model.TempTableNone && tbInfo.PlacementPolicyRef == nil && placementPolicyRef != nil {
		// Set the defaults from Schema. Note: they are mutual exclusive!
		tbInfo.PlacementPolicyRef = placementPolicyRef
	}

	// After handleTableOptions, so the partitions can get defaults from Table level
	err = buildTablePartitionInfo(ctx, s.Partition, tbInfo)
	if err != nil {
		return nil, errors.Trace(err)
	}

	return tbInfo, nil
}

func (d *ddl) assignTableID(tbInfo *model.TableInfo) error {
	genIDs, err := d.genGlobalIDs(1)
	if err != nil {
		return errors.Trace(err)
	}
	tbInfo.ID = genIDs[0]
	return nil
}

func (d *ddl) assignPartitionIDs(defs []model.PartitionDefinition) error {
	genIDs, err := d.genGlobalIDs(len(defs))
	if err != nil {
		return errors.Trace(err)
	}
	for i := range defs {
		defs[i].ID = genIDs[i]
	}
	return nil
}

func (d *ddl) CreateTable(ctx sessionctx.Context, s *ast.CreateTableStmt) (err error) {
	ident := ast.Ident{Schema: s.Table.Schema, Name: s.Table.Name}
	is := d.GetInfoSchemaWithInterceptor(ctx)
	schema, ok := is.SchemaByName(ident.Schema)
	if !ok {
		return infoschema.ErrDatabaseNotExists.GenWithStackByArgs(ident.Schema)
	}

	var referTbl table.Table
	if s.ReferTable != nil {
		referIdent := ast.Ident{Schema: s.ReferTable.Schema, Name: s.ReferTable.Name}
		_, ok := is.SchemaByName(referIdent.Schema)
		if !ok {
			return infoschema.ErrTableNotExists.GenWithStackByArgs(referIdent.Schema, referIdent.Name)
		}
		referTbl, err = is.TableByName(referIdent.Schema, referIdent.Name)
		if err != nil {
			return infoschema.ErrTableNotExists.GenWithStackByArgs(referIdent.Schema, referIdent.Name)
		}
	}

	// build tableInfo
	var tbInfo *model.TableInfo
	if s.ReferTable != nil {
		tbInfo, err = BuildTableInfoWithLike(ctx, ident, referTbl.Meta(), s)
	} else {
		tbInfo, err = BuildTableInfoWithStmt(ctx, s, schema.Charset, schema.Collate, schema.PlacementPolicyRef)
	}
	if err != nil {
		return errors.Trace(err)
	}

	if err = checkTableInfoValidWithStmt(ctx, tbInfo, s); err != nil {
		return err
	}

	onExist := OnExistError
	if s.IfNotExists {
		onExist = OnExistIgnore
	}

	return d.CreateTableWithInfo(ctx, schema.Name, tbInfo, onExist)
}

func setTemporaryType(ctx sessionctx.Context, tbInfo *model.TableInfo, s *ast.CreateTableStmt) error {
	switch s.TemporaryKeyword {
	case ast.TemporaryGlobal:
		tbInfo.TempTableType = model.TempTableGlobal
		// "create global temporary table ... on commit preserve rows"
		if !s.OnCommitDelete {
			return errors.Trace(dbterror.ErrUnsupportedOnCommitPreserve)
		}
	case ast.TemporaryLocal:
		tbInfo.TempTableType = model.TempTableLocal
	default:
		tbInfo.TempTableType = model.TempTableNone
	}
	return nil
}

// createTableWithInfoJob returns the table creation job.
// WARNING: it may return a nil job, which means you don't need to submit any DDL job.
// WARNING!!!: if retainID == true, it will not allocate ID by itself. That means if the caller
// can not promise ID is unique, then we got inconsistency.
func (d *ddl) createTableWithInfoJob(
	ctx sessionctx.Context,
	dbName model.CIStr,
	tbInfo *model.TableInfo,
	onExist OnExist,
	retainID bool,
) (job *model.Job, err error) {
	is := d.GetInfoSchemaWithInterceptor(ctx)
	schema, ok := is.SchemaByName(dbName)
	if !ok {
		return nil, infoschema.ErrDatabaseNotExists.GenWithStackByArgs(dbName)
	}

	if err = handleTablePlacement(ctx, tbInfo); err != nil {
		return nil, errors.Trace(err)
	}

	var oldViewTblID int64
	if oldTable, err := is.TableByName(schema.Name, tbInfo.Name); err == nil {
		err = infoschema.ErrTableExists.GenWithStackByArgs(ast.Ident{Schema: schema.Name, Name: tbInfo.Name})
		switch onExist {
		case OnExistIgnore:
			ctx.GetSessionVars().StmtCtx.AppendNote(err)
			return nil, nil
		case OnExistReplace:
			// only CREATE OR REPLACE VIEW is supported at the moment.
			if tbInfo.View != nil {
				if oldTable.Meta().IsView() {
					oldViewTblID = oldTable.Meta().ID
					break
				}
				// The object to replace isn't a view.
				return nil, dbterror.ErrWrongObject.GenWithStackByArgs(dbName, tbInfo.Name, "VIEW")
			}
			return nil, err
		default:
			return nil, err
		}
	}

	if !retainID {
		if err := d.assignTableID(tbInfo); err != nil {
			return nil, errors.Trace(err)
		}

		if tbInfo.Partition != nil {
			if err := d.assignPartitionIDs(tbInfo.Partition.Definitions); err != nil {
				return nil, errors.Trace(err)
			}
		}
	}

	if err := checkTableInfoValidExtra(tbInfo); err != nil {
		return nil, err
	}

	var actionType model.ActionType
	args := []interface{}{tbInfo}
	switch {
	case tbInfo.View != nil:
		actionType = model.ActionCreateView
		args = append(args, onExist == OnExistReplace, oldViewTblID)
	case tbInfo.Sequence != nil:
		actionType = model.ActionCreateSequence
	default:
		actionType = model.ActionCreateTable
	}

	job = &model.Job{
		SchemaID:   schema.ID,
		TableID:    tbInfo.ID,
		SchemaName: schema.Name.L,
		TableName:  tbInfo.Name.L,
		Type:       actionType,
		BinlogInfo: &model.HistoryInfo{},
		Args:       args,
	}
	return job, nil
}

func (d *ddl) createTableWithInfoPost(
	ctx sessionctx.Context,
	tbInfo *model.TableInfo,
	schemaID int64,
) error {
	var err error
	d.preSplitAndScatter(ctx, tbInfo, tbInfo.GetPartitionInfo())
	if tbInfo.AutoIncID > 1 {
		// Default tableAutoIncID base is 0.
		// If the first ID is expected to greater than 1, we need to do rebase.
		newEnd := tbInfo.AutoIncID - 1
		if err = d.handleAutoIncID(tbInfo, schemaID, newEnd, autoid.RowIDAllocType); err != nil {
			return errors.Trace(err)
		}
	}
	if tbInfo.AutoRandID > 1 {
		// Default tableAutoRandID base is 0.
		// If the first ID is expected to greater than 1, we need to do rebase.
		newEnd := tbInfo.AutoRandID - 1
		err = d.handleAutoIncID(tbInfo, schemaID, newEnd, autoid.AutoRandomType)
	}
	return err
}

func (d *ddl) CreateTableWithInfo(
	ctx sessionctx.Context,
	dbName model.CIStr,
	tbInfo *model.TableInfo,
	onExist OnExist,
) (err error) {
	job, err := d.createTableWithInfoJob(ctx, dbName, tbInfo, onExist, false)
	if err != nil {
		return err
	}
	if job == nil {
		return nil
	}

	err = d.DoDDLJob(ctx, job)
	if err != nil {
		// table exists, but if_not_exists flags is true, so we ignore this error.
		if onExist == OnExistIgnore && infoschema.ErrTableExists.Equal(err) {
			ctx.GetSessionVars().StmtCtx.AppendNote(err)
			err = nil
		}
	} else {
		err = d.createTableWithInfoPost(ctx, tbInfo, job.SchemaID)
	}

	err = d.callHookOnChanged(job, err)
	return errors.Trace(err)
}

func (d *ddl) BatchCreateTableWithInfo(ctx sessionctx.Context,
	dbName model.CIStr,
	infos []*model.TableInfo,
	onExist OnExist) error {
	jobs := &model.Job{
		BinlogInfo: &model.HistoryInfo{},
	}
	args := make([]*model.TableInfo, 0, len(infos))

	var err error

	// 1. counts how many IDs are there
	// 2. if there is any duplicated table name
	totalID := 0
	duplication := make(map[string]struct{})
	for _, info := range infos {
		if _, ok := duplication[info.Name.L]; ok {
			err = infoschema.ErrTableExists.FastGenByArgs("can not batch create tables with same name")
			if onExist == OnExistIgnore && infoschema.ErrTableExists.Equal(err) {
				ctx.GetSessionVars().StmtCtx.AppendNote(err)
				err = nil
			}
		}
		if err != nil {
			return errors.Trace(err)
		}

		duplication[info.Name.L] = struct{}{}

		totalID += 1
		parts := info.GetPartitionInfo()
		if parts != nil {
			totalID += len(parts.Definitions)
		}
	}

	genIDs, err := d.genGlobalIDs(totalID)
	if err != nil {
		return errors.Trace(err)
	}

	for _, info := range infos {
		info.ID, genIDs = genIDs[0], genIDs[1:]

		if parts := info.GetPartitionInfo(); parts != nil {
			for i := range parts.Definitions {
				parts.Definitions[i].ID, genIDs = genIDs[0], genIDs[1:]
			}
		}

		job, err := d.createTableWithInfoJob(ctx, dbName, info, onExist, true)
		if err != nil {
			return errors.Trace(err)
		}
		if job == nil {
			continue
		}

		// if jobs.Type == model.ActionCreateTables, it is initialized
		// if not, initialize jobs by job.XXXX
		if jobs.Type != model.ActionCreateTables {
			jobs.Type = model.ActionCreateTables
			jobs.SchemaID = job.SchemaID
			jobs.SchemaName = job.SchemaName
		}

		// append table job args
		info, ok := job.Args[0].(*model.TableInfo)
		if !ok {
			return errors.Trace(fmt.Errorf("except table info"))
		}
		args = append(args, info)
	}
	if len(args) == 0 {
		return nil
	}
	jobs.Args = append(jobs.Args, args)

	err = d.DoDDLJob(ctx, jobs)
	if err != nil {
		// table exists, but if_not_exists flags is true, so we ignore this error.
		if onExist == OnExistIgnore && infoschema.ErrTableExists.Equal(err) {
			ctx.GetSessionVars().StmtCtx.AppendNote(err)
			err = nil
		}
		return errors.Trace(d.callHookOnChanged(jobs, err))
	}

	for j := range args {
		if err = d.createTableWithInfoPost(ctx, args[j], jobs.SchemaID); err != nil {
			return errors.Trace(d.callHookOnChanged(jobs, err))
		}
	}

	return nil
}

func (d *ddl) CreatePlacementPolicyWithInfo(ctx sessionctx.Context, policy *model.PolicyInfo, onExist OnExist) error {
	if checkIgnorePlacementDDL(ctx) {
		return nil
	}

	policyName := policy.Name
	if policyName.L == defaultPlacementPolicyName {
		return errors.Trace(infoschema.ErrReservedSyntax.GenWithStackByArgs(policyName))
	}

	// Check policy existence.
	_, ok := d.GetInfoSchemaWithInterceptor(ctx).PolicyByName(policyName)
	if ok {
		err := infoschema.ErrPlacementPolicyExists.GenWithStackByArgs(policyName)
		switch onExist {
		case OnExistIgnore:
			ctx.GetSessionVars().StmtCtx.AppendNote(err)
			return nil
		case OnExistError:
			return err
		}
	}

	if err := checkPolicyValidation(policy.PlacementSettings); err != nil {
		return err
	}

	policyID, err := d.genPlacementPolicyID()
	if err != nil {
		return err
	}
	policy.ID = policyID

	job := &model.Job{
		SchemaName: policy.Name.L,
		Type:       model.ActionCreatePlacementPolicy,
		BinlogInfo: &model.HistoryInfo{},
		Args:       []interface{}{policy, onExist == OnExistReplace},
	}
	err = d.DoDDLJob(ctx, job)
	err = d.callHookOnChanged(job, err)
	return errors.Trace(err)
}

// preSplitAndScatter performs pre-split and scatter of the table's regions.
// If `pi` is not nil, will only split region for `pi`, this is used when add partition.
func (d *ddl) preSplitAndScatter(ctx sessionctx.Context, tbInfo *model.TableInfo, pi *model.PartitionInfo) {
	if tbInfo.TempTableType != model.TempTableNone {
		return
	}
	sp, ok := d.store.(kv.SplittableStore)
	if !ok || atomic.LoadUint32(&EnableSplitTableRegion) == 0 {
		return
	}
	var (
		preSplit      func()
		scatterRegion bool
	)
	val, err := ctx.GetSessionVars().GetGlobalSystemVar(variable.TiDBScatterRegion)
	if err != nil {
		logutil.BgLogger().Warn("[ddl] won't scatter region", zap.Error(err))
	} else {
		scatterRegion = variable.TiDBOptOn(val)
	}
	if pi != nil {
		preSplit = func() { splitPartitionTableRegion(ctx, sp, tbInfo, pi, scatterRegion) }
	} else {
		preSplit = func() { splitTableRegion(ctx, sp, tbInfo, scatterRegion) }
	}
	if scatterRegion {
		preSplit()
	} else {
		go preSplit()
	}
}

func (d *ddl) RecoverTable(ctx sessionctx.Context, recoverInfo *RecoverInfo) (err error) {
	is := d.GetInfoSchemaWithInterceptor(ctx)
	schemaID, tbInfo := recoverInfo.SchemaID, recoverInfo.TableInfo
	// Check schema exist.
	schema, ok := is.SchemaByID(schemaID)
	if !ok {
		return errors.Trace(infoschema.ErrDatabaseNotExists.GenWithStackByArgs(
			fmt.Sprintf("(Schema ID %d)", schemaID),
		))
	}
	// Check not exist table with same name.
	if ok := is.TableExists(schema.Name, tbInfo.Name); ok {
		return infoschema.ErrTableExists.GenWithStackByArgs(tbInfo.Name)
	}

	tbInfo.State = model.StateNone
	job := &model.Job{
		SchemaID:   schemaID,
		TableID:    tbInfo.ID,
		SchemaName: schema.Name.L,
		TableName:  tbInfo.Name.L,

		Type:       model.ActionRecoverTable,
		BinlogInfo: &model.HistoryInfo{},
		Args: []interface{}{tbInfo, recoverInfo.AutoIDs.RowID, recoverInfo.DropJobID,
			recoverInfo.SnapshotTS, recoverTableCheckFlagNone, recoverInfo.AutoIDs.RandomID,
			recoverInfo.OldSchemaName, recoverInfo.OldTableName},
	}
	err = d.DoDDLJob(ctx, job)
	err = d.callHookOnChanged(job, err)
	return errors.Trace(err)
}

func (d *ddl) CreateView(ctx sessionctx.Context, s *ast.CreateViewStmt) (err error) {
	viewInfo, err := BuildViewInfo(ctx, s)
	if err != nil {
		return err
	}

	cols := make([]*table.Column, len(s.Cols))
	for i, v := range s.Cols {
		cols[i] = table.ToColumn(&model.ColumnInfo{
			Name:   v,
			ID:     int64(i),
			Offset: i,
			State:  model.StatePublic,
		})
	}

	tblCharset := ""
	tblCollate := ""
	if v, ok := ctx.GetSessionVars().GetSystemVar(variable.CharacterSetConnection); ok {
		tblCharset = v
	}
	if v, ok := ctx.GetSessionVars().GetSystemVar(variable.CollationConnection); ok {
		tblCollate = v
	}

	tbInfo, err := BuildTableInfo(ctx, s.ViewName.Name, cols, nil, tblCharset, tblCollate)
	if err != nil {
		return err
	}
	tbInfo.View = viewInfo

	onExist := OnExistError
	if s.OrReplace {
		onExist = OnExistReplace
	}

	return d.CreateTableWithInfo(ctx, s.ViewName.Schema, tbInfo, onExist)
}

// BuildViewInfo builds a ViewInfo structure from an ast.CreateViewStmt.
func BuildViewInfo(ctx sessionctx.Context, s *ast.CreateViewStmt) (*model.ViewInfo, error) {
	// Always Use `format.RestoreNameBackQuotes` to restore `SELECT` statement despite the `ANSI_QUOTES` SQL Mode is enabled or not.
	restoreFlag := format.RestoreStringSingleQuotes | format.RestoreKeyWordUppercase | format.RestoreNameBackQuotes
	var sb strings.Builder
	if err := s.Select.Restore(format.NewRestoreCtx(restoreFlag, &sb)); err != nil {
		return nil, err
	}

	return &model.ViewInfo{Definer: s.Definer, Algorithm: s.Algorithm,
		Security: s.Security, SelectStmt: sb.String(), CheckOption: s.CheckOption, Cols: nil}, nil
}

func checkPartitionByHash(ctx sessionctx.Context, tbInfo *model.TableInfo) error {
	return checkNoHashPartitions(ctx, tbInfo.Partition.Num)
}

// checkPartitionByRange checks validity of a "BY RANGE" partition.
func checkPartitionByRange(ctx sessionctx.Context, tbInfo *model.TableInfo) error {
	failpoint.Inject("CheckPartitionByRangeErr", func() {
		panic("Out Of Memory Quota!")
	})
	pi := tbInfo.Partition

	if len(pi.Columns) == 0 {
		return checkRangePartitionValue(ctx, tbInfo)
	}

	return checkRangeColumnsPartitionValue(ctx, tbInfo)
}

// checkPartitionByList checks validity of a "BY LIST" partition.
func checkPartitionByList(ctx sessionctx.Context, tbInfo *model.TableInfo) error {
	return checkListPartitionValue(ctx, tbInfo)
}

func checkColumnsPartitionType(tbInfo *model.TableInfo) error {
	for _, col := range tbInfo.Partition.Columns {
		colInfo := tbInfo.FindPublicColumnByName(col.L)
		if colInfo == nil {
			return errors.Trace(dbterror.ErrFieldNotFoundPart)
		}
		// The permitted data types are shown in the following list:
		// All integer types
		// DATE and DATETIME
		// CHAR, VARCHAR, BINARY, and VARBINARY
		// See https://dev.mysql.com/doc/mysql-partitioning-excerpt/5.7/en/partitioning-columns.html
		switch colInfo.FieldType.GetType() {
		case mysql.TypeTiny, mysql.TypeShort, mysql.TypeInt24, mysql.TypeLong, mysql.TypeLonglong:
		case mysql.TypeDate, mysql.TypeDatetime, mysql.TypeDuration:
		case mysql.TypeVarchar, mysql.TypeString:
		default:
			return dbterror.ErrNotAllowedTypeInPartition.GenWithStackByArgs(col.O)
		}
	}
	return nil
}

func checkRangeColumnsPartitionValue(ctx sessionctx.Context, tbInfo *model.TableInfo) error {
	// Range columns partition key supports multiple data types with integer、datetime、string.
	pi := tbInfo.Partition
	defs := pi.Definitions
	if len(defs) < 1 {
		return ast.ErrPartitionsMustBeDefined.GenWithStackByArgs("RANGE")
	}

	curr := &defs[0]
	if len(curr.LessThan) != len(pi.Columns) {
		return errors.Trace(ast.ErrPartitionColumnList)
	}
	var prev *model.PartitionDefinition
	for i := 1; i < len(defs); i++ {
		prev, curr = curr, &defs[i]
		succ, err := checkTwoRangeColumns(ctx, curr, prev, pi, tbInfo)
		if err != nil {
			return err
		}
		if !succ {
			return errors.Trace(dbterror.ErrRangeNotIncreasing)
		}
	}
	return nil
}

func checkTwoRangeColumns(ctx sessionctx.Context, curr, prev *model.PartitionDefinition, pi *model.PartitionInfo, tbInfo *model.TableInfo) (bool, error) {
	if len(curr.LessThan) != len(pi.Columns) {
		return false, errors.Trace(ast.ErrPartitionColumnList)
	}
	for i := 0; i < len(pi.Columns); i++ {
		// Special handling for MAXVALUE.
		if strings.EqualFold(curr.LessThan[i], partitionMaxValue) && !strings.EqualFold(prev.LessThan[i], partitionMaxValue) {
			// If current is maxvalue, it certainly >= previous.
			return true, nil
		}
		if strings.EqualFold(prev.LessThan[i], partitionMaxValue) {
			// Current is not maxvalue, and previous is maxvalue.
			return false, nil
		}

		// The tuples of column values used to define the partitions are strictly increasing:
		// PARTITION p0 VALUES LESS THAN (5,10,'ggg')
		// PARTITION p1 VALUES LESS THAN (10,20,'mmm')
		// PARTITION p2 VALUES LESS THAN (15,30,'sss')
		colInfo := findColumnByName(pi.Columns[i].L, tbInfo)
		succ, err := parseAndEvalBoolExpr(ctx, curr.LessThan[i], prev.LessThan[i], colInfo, tbInfo)
		if err != nil {
			return false, err
		}

		if succ {
			return true, nil
		}
	}
	return false, nil
}

func parseAndEvalBoolExpr(ctx sessionctx.Context, l, r string, colInfo *model.ColumnInfo, tbInfo *model.TableInfo) (bool, error) {
	lexpr, err := expression.ParseSimpleExprCastWithTableInfo(ctx, l, tbInfo, &colInfo.FieldType)
	if err != nil {
		return false, err
	}
	rexpr, err := expression.ParseSimpleExprCastWithTableInfo(ctx, r, tbInfo, &colInfo.FieldType)
	if err != nil {
		return false, err
	}
	e, err := expression.NewFunctionBase(ctx, ast.GT, field_types.NewFieldType(mysql.TypeLonglong), lexpr, rexpr)
	if err != nil {
		return false, err
	}
	e.SetCharsetAndCollation(colInfo.GetCharset(), colInfo.GetCollate())
	res, _, err1 := e.EvalInt(ctx, chunk.Row{})
	if err1 != nil {
		return false, err1
	}
	return res > 0, nil
}

func checkCharsetAndCollation(cs string, co string) error {
	if !charset.ValidCharsetAndCollation(cs, co) {
		return dbterror.ErrUnknownCharacterSet.GenWithStackByArgs(cs)
	}
	if co != "" {
		if _, err := collate.GetCollationByName(co); err != nil {
			return errors.Trace(err)
		}
	}
	return nil
}

// handleAutoIncID handles auto_increment option in DDL. It creates a ID counter for the table and initiates the counter to a proper value.
// For example if the option sets auto_increment to 10. The counter will be set to 9. So the next allocated ID will be 10.
func (d *ddl) handleAutoIncID(tbInfo *model.TableInfo, schemaID int64, newEnd int64, tp autoid.AllocatorType) error {
	allocs := autoid.NewAllocatorsFromTblInfo(d.store, schemaID, tbInfo)
	if alloc := allocs.Get(tp); alloc != nil {
		err := alloc.Rebase(context.Background(), newEnd, false)
		if err != nil {
			return errors.Trace(err)
		}
	}
	return nil
}

// SetDirectPlacementOpt tries to make the PlacementSettings assignments generic for Schema/Table/Partition
func SetDirectPlacementOpt(placementSettings *model.PlacementSettings, placementOptionType ast.PlacementOptionType, stringVal string, uintVal uint64) error {
	switch placementOptionType {
	case ast.PlacementOptionPrimaryRegion:
		placementSettings.PrimaryRegion = stringVal
	case ast.PlacementOptionRegions:
		placementSettings.Regions = stringVal
	case ast.PlacementOptionFollowerCount:
		placementSettings.Followers = uintVal
	case ast.PlacementOptionVoterCount:
		placementSettings.Voters = uintVal
	case ast.PlacementOptionLearnerCount:
		placementSettings.Learners = uintVal
	case ast.PlacementOptionSchedule:
		placementSettings.Schedule = stringVal
	case ast.PlacementOptionConstraints:
		placementSettings.Constraints = stringVal
	case ast.PlacementOptionLeaderConstraints:
		placementSettings.LeaderConstraints = stringVal
	case ast.PlacementOptionLearnerConstraints:
		placementSettings.LearnerConstraints = stringVal
	case ast.PlacementOptionFollowerConstraints:
		placementSettings.FollowerConstraints = stringVal
	case ast.PlacementOptionVoterConstraints:
		placementSettings.VoterConstraints = stringVal
	default:
		return errors.Trace(errors.New("unknown placement policy option"))
	}
	return nil
}

// handleTableOptions updates tableInfo according to table options.
func handleTableOptions(options []*ast.TableOption, tbInfo *model.TableInfo) error {
	for _, op := range options {
		switch op.Tp {
		case ast.TableOptionAutoIncrement:
			tbInfo.AutoIncID = int64(op.UintValue)
		case ast.TableOptionAutoIdCache:
			if op.UintValue > uint64(math.MaxInt64) {
				// TODO: Refine this error.
				return errors.New("table option auto_id_cache overflows int64")
			}
			tbInfo.AutoIdCache = int64(op.UintValue)
		case ast.TableOptionAutoRandomBase:
			tbInfo.AutoRandID = int64(op.UintValue)
		case ast.TableOptionComment:
			tbInfo.Comment = op.StrValue
		case ast.TableOptionCompression:
			tbInfo.Compression = op.StrValue
		case ast.TableOptionShardRowID:
			if op.UintValue > 0 && tbInfo.HasClusteredIndex() {
				return dbterror.ErrUnsupportedShardRowIDBits
			}
			tbInfo.ShardRowIDBits = op.UintValue
			if tbInfo.ShardRowIDBits > shardRowIDBitsMax {
				tbInfo.ShardRowIDBits = shardRowIDBitsMax
			}
			tbInfo.MaxShardRowIDBits = tbInfo.ShardRowIDBits
		case ast.TableOptionPreSplitRegion:
			if tbInfo.TempTableType != model.TempTableNone {
				return errors.Trace(dbterror.ErrOptOnTemporaryTable.GenWithStackByArgs("pre split regions"))
			}
			tbInfo.PreSplitRegions = op.UintValue
		case ast.TableOptionCharset, ast.TableOptionCollate:
			// We don't handle charset and collate here since they're handled in `GetCharsetAndCollateInTableOption`.
		case ast.TableOptionPlacementPolicy:
			tbInfo.PlacementPolicyRef = &model.PolicyRefInfo{
				Name: model.NewCIStr(op.StrValue),
			}
		}
	}
	shardingBits := shardingBits(tbInfo)
	if tbInfo.PreSplitRegions > shardingBits {
		tbInfo.PreSplitRegions = shardingBits
	}
	return nil
}

func shardingBits(tblInfo *model.TableInfo) uint64 {
	if tblInfo.ShardRowIDBits > 0 {
		return tblInfo.ShardRowIDBits
	}
	return tblInfo.AutoRandomBits
}

// isIgnorableSpec checks if the spec type is ignorable.
// Some specs are parsed by ignored. This is for compatibility.
func isIgnorableSpec(tp ast.AlterTableType) bool {
	// AlterTableLock/AlterTableAlgorithm are ignored.
	return tp == ast.AlterTableLock || tp == ast.AlterTableAlgorithm
}

// getCharsetAndCollateInColumnDef will iterate collate in the options, validate it by checking the charset
// of column definition. If there's no collate in the option, the default collate of column's charset will be used.
func getCharsetAndCollateInColumnDef(def *ast.ColumnDef) (chs, coll string, err error) {
	chs = def.Tp.GetCharset()
	coll = def.Tp.GetCollate()
	if chs != "" && coll == "" {
		if coll, err = charset.GetDefaultCollation(chs); err != nil {
			return "", "", errors.Trace(err)
		}
	}
	for _, opt := range def.Options {
		if opt.Tp == ast.ColumnOptionCollate {
			info, err := collate.GetCollationByName(opt.StrValue)
			if err != nil {
				return "", "", errors.Trace(err)
			}
			if chs == "" {
				chs = info.CharsetName
			} else if chs != info.CharsetName {
				return "", "", dbterror.ErrCollationCharsetMismatch.GenWithStackByArgs(info.Name, chs)
			}
			coll = info.Name
		}
	}
	return
}

// GetCharsetAndCollateInTableOption will iterate the charset and collate in the options,
// and returns the last charset and collate in options. If there is no charset in the options,
// the returns charset will be "", the same as collate.
func GetCharsetAndCollateInTableOption(startIdx int, options []*ast.TableOption) (chs, coll string, err error) {
	for i := startIdx; i < len(options); i++ {
		opt := options[i]
		// we set the charset to the last option. example: alter table t charset latin1 charset utf8 collate utf8_bin;
		// the charset will be utf8, collate will be utf8_bin
		switch opt.Tp {
		case ast.TableOptionCharset:
			info, err := charset.GetCharsetInfo(opt.StrValue)
			if err != nil {
				return "", "", err
			}
			if len(chs) == 0 {
				chs = info.Name
			} else if chs != info.Name {
				return "", "", dbterror.ErrConflictingDeclarations.GenWithStackByArgs(chs, info.Name)
			}
			if len(coll) == 0 {
				coll = info.DefaultCollation
			}
		case ast.TableOptionCollate:
			info, err := collate.GetCollationByName(opt.StrValue)
			if err != nil {
				return "", "", err
			}
			if len(chs) == 0 {
				chs = info.CharsetName
			} else if chs != info.CharsetName {
				return "", "", dbterror.ErrCollationCharsetMismatch.GenWithStackByArgs(info.Name, chs)
			}
			coll = info.Name
		}
	}
	return
}

// NeedToOverwriteColCharset return true for altering charset and specified CONVERT TO.
func NeedToOverwriteColCharset(options []*ast.TableOption) bool {
	for i := len(options) - 1; i >= 0; i-- {
		opt := options[i]
		if opt.Tp == ast.TableOptionCharset {
			// Only overwrite columns charset if the option contains `CONVERT TO`.
			return opt.UintValue == ast.TableOptionCharsetWithConvertTo
		}
	}
	return false
}

// resolveAlterTableAddColumns splits "add columns" to multiple spec. For example,
// `ALTER TABLE ADD COLUMN (c1 INT, c2 INT)` is split into
// `ALTER TABLE ADD COLUMN c1 INT, ADD COLUMN c2 INT`.
func resolveAlterTableAddColumns(spec *ast.AlterTableSpec) []*ast.AlterTableSpec {
	specs := make([]*ast.AlterTableSpec, 0, len(spec.NewColumns)+len(spec.NewConstraints))
	for _, col := range spec.NewColumns {
		t := *spec
		t.NewColumns = []*ast.ColumnDef{col}
		t.NewConstraints = []*ast.Constraint{}
		specs = append(specs, &t)
	}
	// Split the add constraints from AlterTableSpec.
	for _, con := range spec.NewConstraints {
		t := *spec
		t.NewColumns = []*ast.ColumnDef{}
		t.NewConstraints = []*ast.Constraint{}
		t.Constraint = con
		t.Tp = ast.AlterTableAddConstraint
		specs = append(specs, &t)
	}
	return specs
}

// ResolveAlterTableSpec resolves alter table algorithm and removes ignore table spec in specs.
// returns valid specs, and the occurred error.
func ResolveAlterTableSpec(ctx sessionctx.Context, specs []*ast.AlterTableSpec) ([]*ast.AlterTableSpec, error) {
	validSpecs := make([]*ast.AlterTableSpec, 0, len(specs))
	algorithm := ast.AlgorithmTypeDefault
	for _, spec := range specs {
		if spec.Tp == ast.AlterTableAlgorithm {
			// Find the last AlterTableAlgorithm.
			algorithm = spec.Algorithm
		}
		if isIgnorableSpec(spec.Tp) {
			continue
		}
		if spec.Tp == ast.AlterTableAddColumns && (len(spec.NewColumns) > 1 || len(spec.NewConstraints) > 0) {
			validSpecs = append(validSpecs, resolveAlterTableAddColumns(spec)...)
		} else {
			validSpecs = append(validSpecs, spec)
		}
	}

	// Verify whether the algorithm is supported.
	for _, spec := range validSpecs {
		resolvedAlgorithm, err := ResolveAlterAlgorithm(spec, algorithm)
		if err != nil {
			// If TiDB failed to choose a better algorithm, report the error
			if resolvedAlgorithm == ast.AlgorithmTypeDefault {
				return nil, errors.Trace(err)
			}
			// For the compatibility, we return warning instead of error when a better algorithm is chosed by TiDB
			ctx.GetSessionVars().StmtCtx.AppendError(err)
		}

		spec.Algorithm = resolvedAlgorithm
	}

	// Only handle valid specs.
	return validSpecs, nil
}

func (d *ddl) AlterTable(ctx context.Context, sctx sessionctx.Context, stmt *ast.AlterTableStmt) (err error) {
	ident := ast.Ident{Schema: stmt.Table.Schema, Name: stmt.Table.Name}
	validSpecs, err := ResolveAlterTableSpec(sctx, stmt.Specs)
	if err != nil {
		return errors.Trace(err)
	}

	is := d.infoCache.GetLatest()
	tb, err := is.TableByName(ident.Schema, ident.Name)
	if err != nil {
		return errors.Trace(err)
	}
	if tb.Meta().IsView() || tb.Meta().IsSequence() {
		return dbterror.ErrWrongObject.GenWithStackByArgs(ident.Schema, ident.Name, "BASE TABLE")
	}
	if tb.Meta().TableCacheStatusType != model.TableCacheStatusDisable {
		if len(validSpecs) != 1 {
			return dbterror.ErrOptOnCacheTable.GenWithStackByArgs("Alter Table")
		}
		if validSpecs[0].Tp != ast.AlterTableCache && validSpecs[0].Tp != ast.AlterTableNoCache {
			return dbterror.ErrOptOnCacheTable.GenWithStackByArgs("Alter Table")
		}
	}

	if len(validSpecs) > 1 {
		sctx.GetSessionVars().StmtCtx.MultiSchemaInfo = model.NewMultiSchemaInfo()
	}
	for _, spec := range validSpecs {
		var handledCharsetOrCollate bool
		switch spec.Tp {
		case ast.AlterTableAddColumns:
			err = d.AddColumn(sctx, ident, spec)
		case ast.AlterTableAddPartitions, ast.AlterTableAddLastPartition:
			err = d.AddTablePartitions(sctx, ident, spec)
		case ast.AlterTableCoalescePartitions:
			err = d.CoalescePartitions(sctx, ident, spec)
		case ast.AlterTableReorganizePartition:
			err = errors.Trace(dbterror.ErrUnsupportedReorganizePartition)
		case ast.AlterTableReorganizeFirstPartition:
			err = dbterror.ErrGeneralUnsupportedDDL.GenWithStackByArgs("MERGE FIRST PARTITION")
		case ast.AlterTableReorganizeLastPartition:
			err = dbterror.ErrGeneralUnsupportedDDL.GenWithStackByArgs("SPLIT LAST PARTITION")
		case ast.AlterTableCheckPartitions:
			err = errors.Trace(dbterror.ErrUnsupportedCheckPartition)
		case ast.AlterTableRebuildPartition:
			err = errors.Trace(dbterror.ErrUnsupportedRebuildPartition)
		case ast.AlterTableOptimizePartition:
			err = errors.Trace(dbterror.ErrUnsupportedOptimizePartition)
		case ast.AlterTableRemovePartitioning:
			err = errors.Trace(dbterror.ErrUnsupportedRemovePartition)
		case ast.AlterTableRepairPartition:
			err = errors.Trace(dbterror.ErrUnsupportedRepairPartition)
		case ast.AlterTableDropColumn:
			err = d.DropColumn(sctx, ident, spec)
		case ast.AlterTableDropIndex:
			err = d.dropIndex(sctx, ident, model.NewCIStr(spec.Name), spec.IfExists)
		case ast.AlterTableDropPrimaryKey:
			err = d.dropIndex(sctx, ident, model.NewCIStr(mysql.PrimaryKeyName), spec.IfExists)
		case ast.AlterTableRenameIndex:
			err = d.RenameIndex(sctx, ident, spec)
		case ast.AlterTableDropPartition, ast.AlterTableDropFirstPartition:
			err = d.DropTablePartition(sctx, ident, spec)
		case ast.AlterTableTruncatePartition:
			err = d.TruncateTablePartition(sctx, ident, spec)
		case ast.AlterTableWriteable:
			if !config.TableLockEnabled() {
				return nil
			}
			tName := &ast.TableName{Schema: ident.Schema, Name: ident.Name}
			if spec.Writeable {
				err = d.CleanupTableLock(sctx, []*ast.TableName{tName})
			} else {
				lockStmt := &ast.LockTablesStmt{
					TableLocks: []ast.TableLock{
						{
							Table: tName,
							Type:  model.TableLockReadOnly,
						},
					},
				}
				err = d.LockTables(sctx, lockStmt)
			}
		case ast.AlterTableExchangePartition:
			err = d.ExchangeTablePartition(sctx, ident, spec)
		case ast.AlterTableAddConstraint:
			constr := spec.Constraint
			switch spec.Constraint.Tp {
			case ast.ConstraintKey, ast.ConstraintIndex:
				err = d.createIndex(sctx, ident, ast.IndexKeyTypeNone, model.NewCIStr(constr.Name),
					spec.Constraint.Keys, constr.Option, constr.IfNotExists)
			case ast.ConstraintUniq, ast.ConstraintUniqIndex, ast.ConstraintUniqKey:
				err = d.createIndex(sctx, ident, ast.IndexKeyTypeUnique, model.NewCIStr(constr.Name),
					spec.Constraint.Keys, constr.Option, false) // IfNotExists should be not applied
			case ast.ConstraintForeignKey:
				// NOTE: we do not handle `symbol` and `index_name` well in the parser and we do not check ForeignKey already exists,
				// so we just also ignore the `if not exists` check.
				err = d.CreateForeignKey(sctx, ident, model.NewCIStr(constr.Name), spec.Constraint.Keys, spec.Constraint.Refer)
			case ast.ConstraintPrimaryKey:
				err = d.CreatePrimaryKey(sctx, ident, model.NewCIStr(constr.Name), spec.Constraint.Keys, constr.Option)
			case ast.ConstraintFulltext:
				sctx.GetSessionVars().StmtCtx.AppendWarning(dbterror.ErrTableCantHandleFt)
			case ast.ConstraintCheck:
				sctx.GetSessionVars().StmtCtx.AppendWarning(dbterror.ErrUnsupportedConstraintCheck.GenWithStackByArgs("ADD CONSTRAINT CHECK"))
			default:
				// Nothing to do now.
			}
		case ast.AlterTableDropForeignKey:
			// NOTE: we do not check `if not exists` and `if exists` for ForeignKey now.
			err = d.DropForeignKey(sctx, ident, model.NewCIStr(spec.Name))
		case ast.AlterTableModifyColumn:
			err = d.ModifyColumn(ctx, sctx, ident, spec)
		case ast.AlterTableChangeColumn:
			err = d.ChangeColumn(ctx, sctx, ident, spec)
		case ast.AlterTableRenameColumn:
			err = d.RenameColumn(sctx, ident, spec)
		case ast.AlterTableAlterColumn:
			err = d.AlterColumn(sctx, ident, spec)
		case ast.AlterTableRenameTable:
			newIdent := ast.Ident{Schema: spec.NewTable.Schema, Name: spec.NewTable.Name}
			isAlterTable := true
			err = d.renameTable(sctx, ident, newIdent, isAlterTable)
		case ast.AlterTablePartition:
			// Prevent silent succeed if user executes ALTER TABLE x PARTITION BY ...
			err = errors.New("alter table partition is unsupported")
		case ast.AlterTableOption:
			var placementPolicyRef *model.PolicyRefInfo
			for i, opt := range spec.Options {
				switch opt.Tp {
				case ast.TableOptionShardRowID:
					if opt.UintValue > shardRowIDBitsMax {
						opt.UintValue = shardRowIDBitsMax
					}
					err = d.ShardRowID(sctx, ident, opt.UintValue)
				case ast.TableOptionAutoIncrement:
					err = d.RebaseAutoID(sctx, ident, int64(opt.UintValue), autoid.RowIDAllocType, opt.BoolValue)
				case ast.TableOptionAutoIdCache:
					if opt.UintValue > uint64(math.MaxInt64) {
						// TODO: Refine this error.
						return errors.New("table option auto_id_cache overflows int64")
					}
					err = d.AlterTableAutoIDCache(sctx, ident, int64(opt.UintValue))
				case ast.TableOptionAutoRandomBase:
					err = d.RebaseAutoID(sctx, ident, int64(opt.UintValue), autoid.AutoRandomType, opt.BoolValue)
				case ast.TableOptionComment:
					spec.Comment = opt.StrValue
					err = d.AlterTableComment(sctx, ident, spec)
				case ast.TableOptionCharset, ast.TableOptionCollate:
					// GetCharsetAndCollateInTableOption will get the last charset and collate in the options,
					// so it should be handled only once.
					if handledCharsetOrCollate {
						continue
					}
					var toCharset, toCollate string
					toCharset, toCollate, err = GetCharsetAndCollateInTableOption(i, spec.Options)
					if err != nil {
						return err
					}
					needsOverwriteCols := NeedToOverwriteColCharset(spec.Options)
					err = d.AlterTableCharsetAndCollate(sctx, ident, toCharset, toCollate, needsOverwriteCols)
					handledCharsetOrCollate = true
				case ast.TableOptionPlacementPolicy:
					placementPolicyRef = &model.PolicyRefInfo{
						Name: model.NewCIStr(opt.StrValue),
					}
				case ast.TableOptionEngine:
				default:
					err = dbterror.ErrUnsupportedAlterTableOption
				}

				if err != nil {
					return errors.Trace(err)
				}
			}

			if placementPolicyRef != nil {
				err = d.AlterTablePlacement(sctx, ident, placementPolicyRef)
			}
		case ast.AlterTableSetTiFlashReplica:
			err = d.AlterTableSetTiFlashReplica(sctx, ident, spec.TiFlashReplica)
		case ast.AlterTableSetTiFlashMode:
			err = d.AlterTableSetTiFlashMode(sctx, ident, spec.TiFlashMode)
		case ast.AlterTableOrderByColumns:
			err = d.OrderByColumns(sctx, ident)
		case ast.AlterTableIndexInvisible:
			err = d.AlterIndexVisibility(sctx, ident, spec.IndexName, spec.Visibility)
		case ast.AlterTableAlterCheck:
			sctx.GetSessionVars().StmtCtx.AppendWarning(dbterror.ErrUnsupportedConstraintCheck.GenWithStackByArgs("ALTER CHECK"))
		case ast.AlterTableDropCheck:
			sctx.GetSessionVars().StmtCtx.AppendWarning(dbterror.ErrUnsupportedConstraintCheck.GenWithStackByArgs("DROP CHECK"))
		case ast.AlterTableWithValidation:
			sctx.GetSessionVars().StmtCtx.AppendWarning(dbterror.ErrUnsupportedAlterTableWithValidation)
		case ast.AlterTableWithoutValidation:
			sctx.GetSessionVars().StmtCtx.AppendWarning(dbterror.ErrUnsupportedAlterTableWithoutValidation)
		case ast.AlterTableAddStatistics:
			err = d.AlterTableAddStatistics(sctx, ident, spec.Statistics, spec.IfNotExists)
		case ast.AlterTableDropStatistics:
			err = d.AlterTableDropStatistics(sctx, ident, spec.Statistics, spec.IfExists)
		case ast.AlterTableAttributes:
			err = d.AlterTableAttributes(sctx, ident, spec)
		case ast.AlterTablePartitionAttributes:
			err = d.AlterTablePartitionAttributes(sctx, ident, spec)
		case ast.AlterTablePartitionOptions:
			err = d.AlterTablePartitionOptions(sctx, ident, spec)
		case ast.AlterTableCache:
			err = d.AlterTableCache(sctx, ident)
		case ast.AlterTableNoCache:
			err = d.AlterTableNoCache(sctx, ident)
		case ast.AlterTableDisableKeys, ast.AlterTableEnableKeys:
			// Nothing to do now, see https://github.com/pingcap/tidb/issues/1051
			// MyISAM specific
		default:
			err = errors.Trace(dbterror.ErrUnsupportedAlterTableSpec)
		}

		if err != nil {
			return errors.Trace(err)
		}
	}

	if sctx.GetSessionVars().StmtCtx.MultiSchemaInfo != nil {
		err = d.MultiSchemaChange(sctx, ident)
		if err != nil {
			return errors.Trace(err)
		}
	}

	return nil
}

func (d *ddl) RebaseAutoID(ctx sessionctx.Context, ident ast.Ident, newBase int64, tp autoid.AllocatorType, force bool) error {
	schema, t, err := d.getSchemaAndTableByIdent(ctx, ident)
	if err != nil {
		return errors.Trace(err)
	}
	var actionType model.ActionType
	switch tp {
	case autoid.AutoRandomType:
		tbInfo := t.Meta()
		if tbInfo.AutoRandomBits == 0 {
			return errors.Trace(dbterror.ErrInvalidAutoRandom.GenWithStackByArgs(autoid.AutoRandomRebaseNotApplicable))
		}
		var autoRandColTp types.FieldType
		for _, c := range tbInfo.Columns {
			if mysql.HasPriKeyFlag(c.GetFlag()) {
				autoRandColTp = c.FieldType
				break
			}
		}
		layout := autoid.NewShardIDLayout(&autoRandColTp, tbInfo.AutoRandomBits)
		if layout.IncrementalMask()&newBase != newBase {
			errMsg := fmt.Sprintf(autoid.AutoRandomRebaseOverflow, newBase, layout.IncrementalBitsCapacity())
			return errors.Trace(dbterror.ErrInvalidAutoRandom.GenWithStackByArgs(errMsg))
		}
		actionType = model.ActionRebaseAutoRandomBase
	case autoid.RowIDAllocType:
		actionType = model.ActionRebaseAutoID
	}

	if !force {
		newBaseTemp, err := adjustNewBaseToNextGlobalID(ctx, t, tp, newBase)
		if err != nil {
			return err
		}
		if newBase != newBaseTemp {
			ctx.GetSessionVars().StmtCtx.AppendWarning(
				fmt.Errorf("Can't reset AUTO_INCREMENT to %d without FORCE option, using %d instead",
					newBase, newBaseTemp,
				))
		}
		newBase = newBaseTemp
	}
	job := &model.Job{
		SchemaID:   schema.ID,
		TableID:    t.Meta().ID,
		SchemaName: schema.Name.L,
		TableName:  t.Meta().Name.L,
		Type:       actionType,
		BinlogInfo: &model.HistoryInfo{},
		Args:       []interface{}{newBase, force},
	}
	err = d.DoDDLJob(ctx, job)
	err = d.callHookOnChanged(job, err)
	return errors.Trace(err)
}

func adjustNewBaseToNextGlobalID(ctx sessionctx.Context, t table.Table, tp autoid.AllocatorType, newBase int64) (int64, error) {
	alloc := t.Allocators(ctx).Get(tp)
	if alloc == nil {
		return newBase, nil
	}
	autoID, err := alloc.NextGlobalAutoID()
	if err != nil {
		return newBase, errors.Trace(err)
	}
	// If newBase < autoID, we need to do a rebase before returning.
	// Assume there are 2 TiDB servers: TiDB-A with allocator range of 0 ~ 30000; TiDB-B with allocator range of 30001 ~ 60000.
	// If the user sends SQL `alter table t1 auto_increment = 100` to TiDB-B,
	// and TiDB-B finds 100 < 30001 but returns without any handling,
	// then TiDB-A may still allocate 99 for auto_increment column. This doesn't make sense for the user.
	return int64(mathutil.Max(uint64(newBase), uint64(autoID))), nil
}

// ShardRowID shards the implicit row ID by adding shard value to the row ID's first few bits.
func (d *ddl) ShardRowID(ctx sessionctx.Context, tableIdent ast.Ident, uVal uint64) error {
	schema, t, err := d.getSchemaAndTableByIdent(ctx, tableIdent)
	if err != nil {
		return errors.Trace(err)
	}
	if t.Meta().TempTableType != model.TempTableNone {
		return dbterror.ErrOptOnTemporaryTable.GenWithStackByArgs("shard_row_id_bits")
	}
	if uVal == t.Meta().ShardRowIDBits {
		// Nothing need to do.
		return nil
	}
	if uVal > 0 && t.Meta().HasClusteredIndex() {
		return dbterror.ErrUnsupportedShardRowIDBits
	}
	err = verifyNoOverflowShardBits(d.sessPool, t, uVal)
	if err != nil {
		return err
	}
	job := &model.Job{
		Type:       model.ActionShardRowID,
		SchemaID:   schema.ID,
		TableID:    t.Meta().ID,
		SchemaName: schema.Name.L,
		TableName:  t.Meta().Name.L,
		BinlogInfo: &model.HistoryInfo{},
		Args:       []interface{}{uVal},
	}
	err = d.DoDDLJob(ctx, job)
	err = d.callHookOnChanged(job, err)
	return errors.Trace(err)
}

func (d *ddl) getSchemaAndTableByIdent(ctx sessionctx.Context, tableIdent ast.Ident) (dbInfo *model.DBInfo, t table.Table, err error) {
	is := d.GetInfoSchemaWithInterceptor(ctx)
	schema, ok := is.SchemaByName(tableIdent.Schema)
	if !ok {
		return nil, nil, infoschema.ErrDatabaseNotExists.GenWithStackByArgs(tableIdent.Schema)
	}
	t, err = is.TableByName(tableIdent.Schema, tableIdent.Name)
	if err != nil {
		return nil, nil, infoschema.ErrTableNotExists.GenWithStackByArgs(tableIdent.Schema, tableIdent.Name)
	}
	return schema, t, nil
}

func checkUnsupportedColumnConstraint(col *ast.ColumnDef, ti ast.Ident) error {
	for _, constraint := range col.Options {
		switch constraint.Tp {
		case ast.ColumnOptionAutoIncrement:
			return dbterror.ErrUnsupportedAddColumn.GenWithStack("unsupported add column '%s' constraint AUTO_INCREMENT when altering '%s.%s'", col.Name, ti.Schema, ti.Name)
		case ast.ColumnOptionPrimaryKey:
			return dbterror.ErrUnsupportedAddColumn.GenWithStack("unsupported add column '%s' constraint PRIMARY KEY when altering '%s.%s'", col.Name, ti.Schema, ti.Name)
		case ast.ColumnOptionUniqKey:
			return dbterror.ErrUnsupportedAddColumn.GenWithStack("unsupported add column '%s' constraint UNIQUE KEY when altering '%s.%s'", col.Name, ti.Schema, ti.Name)
		case ast.ColumnOptionAutoRandom:
			errMsg := fmt.Sprintf(autoid.AutoRandomAlterAddColumn, col.Name, ti.Schema, ti.Name)
			return dbterror.ErrInvalidAutoRandom.GenWithStackByArgs(errMsg)
		}
	}

	return nil
}

func checkAndCreateNewColumn(ctx sessionctx.Context, ti ast.Ident, schema *model.DBInfo, spec *ast.AlterTableSpec, t table.Table, specNewColumn *ast.ColumnDef) (*table.Column, error) {
	err := checkUnsupportedColumnConstraint(specNewColumn, ti)
	if err != nil {
		return nil, errors.Trace(err)
	}

	colName := specNewColumn.Name.Name.O
	// Check whether added column has existed.
	col := table.FindCol(t.Cols(), colName)
	if col != nil {
		err = infoschema.ErrColumnExists.GenWithStackByArgs(colName)
		if spec.IfNotExists {
			ctx.GetSessionVars().StmtCtx.AppendNote(err)
			return nil, nil
		}
		return nil, err
	}
	if err = checkColumnAttributes(colName, specNewColumn.Tp); err != nil {
		return nil, errors.Trace(err)
	}
	if utf8.RuneCountInString(colName) > mysql.MaxColumnNameLength {
		return nil, dbterror.ErrTooLongIdent.GenWithStackByArgs(colName)
	}

	return CreateNewColumn(ctx, ti, schema, spec, t, specNewColumn)
}

// CreateNewColumn creates a new column according to the column information.
func CreateNewColumn(ctx sessionctx.Context, ti ast.Ident, schema *model.DBInfo, spec *ast.AlterTableSpec, t table.Table, specNewColumn *ast.ColumnDef) (*table.Column, error) {
	// If new column is a generated column, do validation.
	// NOTE: we do check whether the column refers other generated
	// columns occurring later in a table, but we don't handle the col offset.
	for _, option := range specNewColumn.Options {
		if option.Tp == ast.ColumnOptionGenerated {
			if err := checkIllegalFn4Generated(specNewColumn.Name.Name.L, typeColumn, option.Expr); err != nil {
				return nil, errors.Trace(err)
			}

			if option.Stored {
				return nil, dbterror.ErrUnsupportedOnGeneratedColumn.GenWithStackByArgs("Adding generated stored column through ALTER TABLE")
			}

			_, dependColNames := findDependedColumnNames(specNewColumn)
			if !ctx.GetSessionVars().EnableAutoIncrementInGenerated {
				if err := checkAutoIncrementRef(specNewColumn.Name.Name.L, dependColNames, t.Meta()); err != nil {
					return nil, errors.Trace(err)
				}
			}
			duplicateColNames := make(map[string]struct{}, len(dependColNames))
			for k := range dependColNames {
				duplicateColNames[k] = struct{}{}
			}
			cols := t.Cols()

			if err := checkDependedColExist(dependColNames, cols); err != nil {
				return nil, errors.Trace(err)
			}

			if err := verifyColumnGenerationSingle(duplicateColNames, cols, spec.Position); err != nil {
				return nil, errors.Trace(err)
			}
		}
		// Specially, since sequence has been supported, if a newly added column has a
		// sequence nextval function as it's default value option, it won't fill the
		// known rows with specific sequence next value under current add column logic.
		// More explanation can refer: TestSequenceDefaultLogic's comment in sequence_test.go
		if option.Tp == ast.ColumnOptionDefaultValue {
			if f, ok := option.Expr.(*ast.FuncCallExpr); ok {
				switch f.FnName.L {
				case ast.NextVal:
					if _, err := getSequenceDefaultValue(option); err != nil {
						return nil, errors.Trace(err)
					}
					return nil, errors.Trace(dbterror.ErrAddColumnWithSequenceAsDefault.GenWithStackByArgs(specNewColumn.Name.Name.O))
				case ast.Rand, ast.UUID:
					return nil, errors.Trace(dbterror.ErrBinlogUnsafeSystemFunction.GenWithStackByArgs())
				}
			}
		}
	}

	tableCharset, tableCollate, err := ResolveCharsetCollation(
		ast.CharsetOpt{Chs: t.Meta().Charset, Col: t.Meta().Collate},
		ast.CharsetOpt{Chs: schema.Charset, Col: schema.Collate},
	)
	if err != nil {
		return nil, errors.Trace(err)
	}
	// Ignore table constraints now, they will be checked later.
	// We use length(t.Cols()) as the default offset firstly, we will change the column's offset later.
	col, _, err := buildColumnAndConstraint(
		ctx,
		len(t.Cols()),
		specNewColumn,
		nil,
		tableCharset,
		tableCollate,
	)
	if err != nil {
		return nil, errors.Trace(err)
	}

	originDefVal, err := generateOriginDefaultValue(col.ToInfo(), ctx)
	if err != nil {
		return nil, errors.Trace(err)
	}

	err = col.SetOriginDefaultValue(originDefVal)
	return col, err
}

// AddColumn will add a new column to the table.
func (d *ddl) AddColumn(ctx sessionctx.Context, ti ast.Ident, spec *ast.AlterTableSpec) error {
	specNewColumn := spec.NewColumns[0]
	schema, t, err := d.getSchemaAndTableByIdent(ctx, ti)
	if err != nil {
		return errors.Trace(err)
	}
	if err = checkAddColumnTooManyColumns(len(t.Cols()) + 1); err != nil {
		return errors.Trace(err)
	}
	col, err := checkAndCreateNewColumn(ctx, ti, schema, spec, t, specNewColumn)
	if err != nil {
		return errors.Trace(err)
	}
	// Added column has existed and if_not_exists flag is true.
	if col == nil {
		return nil
	}
	err = CheckAfterPositionExists(t.Meta(), spec.Position)
	if err != nil {
		return errors.Trace(err)
	}

	job := &model.Job{
		SchemaID:   schema.ID,
		TableID:    t.Meta().ID,
		SchemaName: schema.Name.L,
		TableName:  t.Meta().Name.L,
		Type:       model.ActionAddColumn,
		BinlogInfo: &model.HistoryInfo{},
		Args:       []interface{}{col, spec.Position, 0, spec.IfNotExists},
	}

	err = d.DoDDLJob(ctx, job)
	err = d.callHookOnChanged(job, err)
	return errors.Trace(err)
}

// AddTablePartitions will add a new partition to the table.
func (d *ddl) AddTablePartitions(ctx sessionctx.Context, ident ast.Ident, spec *ast.AlterTableSpec) error {
	is := d.infoCache.GetLatest()
	schema, ok := is.SchemaByName(ident.Schema)
	if !ok {
		return errors.Trace(infoschema.ErrDatabaseNotExists.GenWithStackByArgs(schema))
	}
	t, err := is.TableByName(ident.Schema, ident.Name)
	if err != nil {
		return errors.Trace(infoschema.ErrTableNotExists.GenWithStackByArgs(ident.Schema, ident.Name))
	}

	meta := t.Meta()
	pi := meta.GetPartitionInfo()
	if pi == nil {
		return errors.Trace(dbterror.ErrPartitionMgmtOnNonpartitioned)
	}

	partInfo, err := BuildAddedPartitionInfo(ctx, meta, spec)
	if err != nil {
		return errors.Trace(err)
	}
	if err := d.assignPartitionIDs(partInfo.Definitions); err != nil {
		return errors.Trace(err)
	}

	// partInfo contains only the new added partition, we have to combine it with the
	// old partitions to check all partitions is strictly increasing.
	clonedMeta := meta.Clone()
	tmp := *partInfo
	tmp.Definitions = append(pi.Definitions, tmp.Definitions...)
	clonedMeta.Partition = &tmp
	if err := checkPartitionDefinitionConstraints(ctx, clonedMeta); err != nil {
		if dbterror.ErrSameNamePartition.Equal(err) && spec.IfNotExists {
			ctx.GetSessionVars().StmtCtx.AppendNote(err)
			return nil
		}
		return errors.Trace(err)
	}

	if err = handlePartitionPlacement(ctx, partInfo); err != nil {
		return errors.Trace(err)
	}

	job := &model.Job{
		SchemaID:   schema.ID,
		TableID:    meta.ID,
		SchemaName: schema.Name.L,
		TableName:  t.Meta().Name.L,
		Type:       model.ActionAddTablePartition,
		BinlogInfo: &model.HistoryInfo{},
		Args:       []interface{}{partInfo},
	}

	if spec.Tp == ast.AlterTableAddLastPartition && spec.Partition != nil {
		query, ok := ctx.Value(sessionctx.QueryString).(string)
		if ok {
			sqlMode := ctx.GetSessionVars().SQLMode
			var buf bytes.Buffer
			AppendPartitionDefs(partInfo, &buf, sqlMode)

			syntacticSugar := spec.Partition.PartitionMethod.OriginalText()
			syntacticStart := spec.Partition.PartitionMethod.OriginTextPosition()
			newQuery := query[:syntacticStart] + "ADD PARTITION (" + buf.String() + ")" + query[syntacticStart+len(syntacticSugar):]
			defer ctx.SetValue(sessionctx.QueryString, query)
			ctx.SetValue(sessionctx.QueryString, newQuery)
		}
	}
	err = d.DoDDLJob(ctx, job)
	if dbterror.ErrSameNamePartition.Equal(err) && spec.IfNotExists {
		ctx.GetSessionVars().StmtCtx.AppendNote(err)
		return nil
	}
	if err == nil {
		d.preSplitAndScatter(ctx, meta, partInfo)
	}
	err = d.callHookOnChanged(job, err)
	return errors.Trace(err)
}

// CoalescePartitions coalesce partitions can be used with a table that is partitioned by hash or key to reduce the number of partitions by number.
func (d *ddl) CoalescePartitions(ctx sessionctx.Context, ident ast.Ident, spec *ast.AlterTableSpec) error {
	is := d.infoCache.GetLatest()
	schema, ok := is.SchemaByName(ident.Schema)
	if !ok {
		return errors.Trace(infoschema.ErrDatabaseNotExists.GenWithStackByArgs(schema))
	}
	t, err := is.TableByName(ident.Schema, ident.Name)
	if err != nil {
		return errors.Trace(infoschema.ErrTableNotExists.GenWithStackByArgs(ident.Schema, ident.Name))
	}

	meta := t.Meta()
	if meta.GetPartitionInfo() == nil {
		return errors.Trace(dbterror.ErrPartitionMgmtOnNonpartitioned)
	}

	switch meta.Partition.Type {
	// We don't support coalesce partitions hash type partition now.
	case model.PartitionTypeHash:
		return errors.Trace(dbterror.ErrUnsupportedCoalescePartition)

	// Key type partition cannot be constructed currently, ignoring it for now.
	case model.PartitionTypeKey:

	// Coalesce partition can only be used on hash/key partitions.
	default:
		return errors.Trace(dbterror.ErrCoalesceOnlyOnHashPartition)
	}

	return errors.Trace(err)
}

func (d *ddl) TruncateTablePartition(ctx sessionctx.Context, ident ast.Ident, spec *ast.AlterTableSpec) error {
	is := d.infoCache.GetLatest()
	schema, ok := is.SchemaByName(ident.Schema)
	if !ok {
		return errors.Trace(infoschema.ErrDatabaseNotExists.GenWithStackByArgs(schema))
	}
	t, err := is.TableByName(ident.Schema, ident.Name)
	if err != nil {
		return errors.Trace(infoschema.ErrTableNotExists.GenWithStackByArgs(ident.Schema, ident.Name))
	}
	meta := t.Meta()
	if meta.GetPartitionInfo() == nil {
		return errors.Trace(dbterror.ErrPartitionMgmtOnNonpartitioned)
	}

	var pids []int64
	if spec.OnAllPartitions {
		pids = make([]int64, len(meta.GetPartitionInfo().Definitions))
		for i, def := range meta.GetPartitionInfo().Definitions {
			pids[i] = def.ID
		}
	} else {
		// MySQL allows duplicate partition names in truncate partition
		// so we filter them out through a hash
		pidMap := make(map[int64]bool)
		for _, name := range spec.PartitionNames {
			pid, err := tables.FindPartitionByName(meta, name.L)
			if err != nil {
				return errors.Trace(err)
			}
			pidMap[pid] = true
		}
		// linter makezero does not handle changing pids to zero length,
		// so create a new var and then assign to pids...
		newPids := make([]int64, 0, len(pidMap))
		for pid := range pidMap {
			newPids = append(newPids, pid)
		}
		pids = newPids
	}

	job := &model.Job{
		SchemaID:   schema.ID,
		TableID:    meta.ID,
		SchemaName: schema.Name.L,
		TableName:  t.Meta().Name.L,
		Type:       model.ActionTruncateTablePartition,
		BinlogInfo: &model.HistoryInfo{},
		Args:       []interface{}{pids},
	}

	err = d.DoDDLJob(ctx, job)
	if err != nil {
		return errors.Trace(err)
	}
	err = d.callHookOnChanged(job, err)
	return errors.Trace(err)
}

func (d *ddl) DropTablePartition(ctx sessionctx.Context, ident ast.Ident, spec *ast.AlterTableSpec) error {
	is := d.infoCache.GetLatest()
	schema, ok := is.SchemaByName(ident.Schema)
	if !ok {
		return errors.Trace(infoschema.ErrDatabaseNotExists.GenWithStackByArgs(schema))
	}
	t, err := is.TableByName(ident.Schema, ident.Name)
	if err != nil {
		return errors.Trace(infoschema.ErrTableNotExists.GenWithStackByArgs(ident.Schema, ident.Name))
	}
	meta := t.Meta()
	if meta.GetPartitionInfo() == nil {
		return errors.Trace(dbterror.ErrPartitionMgmtOnNonpartitioned)
	}

	if spec.Tp == ast.AlterTableDropFirstPartition {
		intervalOptions := getPartitionIntervalFromTable(ctx, meta)
		if intervalOptions == nil {
			return dbterror.ErrGeneralUnsupportedDDL.GenWithStackByArgs(
				"FIRST PARTITION, does not seem like an INTERVAL partitioned table")
		}
		if len(spec.Partition.Definitions) != 0 {
			return dbterror.ErrGeneralUnsupportedDDL.GenWithStackByArgs(
				"FIRST PARTITION, table info already contains partition definitions")
		}
		spec.Partition.Interval = intervalOptions
		err = GeneratePartDefsFromInterval(ctx, spec.Tp, meta, spec.Partition)
		if err != nil {
			return err
		}
		pNullOffset := 0
		if intervalOptions.NullPart {
			pNullOffset = 1
		}
		if len(spec.Partition.Definitions) == 0 ||
			len(spec.Partition.Definitions) >= len(meta.Partition.Definitions)-pNullOffset {
			return dbterror.ErrGeneralUnsupportedDDL.GenWithStackByArgs(
				"FIRST PARTITION, number of partitions does not match")
		}
		if len(spec.PartitionNames) != 0 || len(spec.Partition.Definitions) <= 1 {
			return dbterror.ErrGeneralUnsupportedDDL.GenWithStackByArgs(
				"FIRST PARTITION, given value does not generate a list of partition names to be dropped")
		}
		for i := range spec.Partition.Definitions {
			spec.PartitionNames = append(spec.PartitionNames, meta.Partition.Definitions[i+pNullOffset].Name)
		}
		// Use the last generated partition as First, i.e. do not drop the last name in the slice
		spec.PartitionNames = spec.PartitionNames[:len(spec.PartitionNames)-1]

		query, ok := ctx.Value(sessionctx.QueryString).(string)
		if ok {
			partNames := make([]string, 0, len(spec.PartitionNames))
			sqlMode := ctx.GetSessionVars().SQLMode
			for i := range spec.PartitionNames {
				partNames = append(partNames, stringutil.Escape(spec.PartitionNames[i].O, sqlMode))
			}
			syntacticSugar := spec.Partition.PartitionMethod.OriginalText()
			syntacticStart := spec.Partition.PartitionMethod.OriginTextPosition()
			newQuery := query[:syntacticStart] + "DROP PARTITION " + strings.Join(partNames, ", ") + query[syntacticStart+len(syntacticSugar):]
			defer ctx.SetValue(sessionctx.QueryString, query)
			ctx.SetValue(sessionctx.QueryString, newQuery)
		}
	}
	partNames := make([]string, len(spec.PartitionNames))
	for i, partCIName := range spec.PartitionNames {
		partNames[i] = partCIName.L
	}
	err = CheckDropTablePartition(meta, partNames)
	if err != nil {
		if dbterror.ErrDropPartitionNonExistent.Equal(err) && spec.IfExists {
			ctx.GetSessionVars().StmtCtx.AppendNote(err)
			return nil
		}
		return errors.Trace(err)
	}

	job := &model.Job{
		SchemaID:    schema.ID,
		TableID:     meta.ID,
		SchemaName:  schema.Name.L,
		SchemaState: model.StatePublic,
		TableName:   meta.Name.L,
		Type:        model.ActionDropTablePartition,
		BinlogInfo:  &model.HistoryInfo{},
		Args:        []interface{}{partNames},
	}

	err = d.DoDDLJob(ctx, job)
	if err != nil {
		if dbterror.ErrDropPartitionNonExistent.Equal(err) && spec.IfExists {
			ctx.GetSessionVars().StmtCtx.AppendNote(err)
			return nil
		}
		return errors.Trace(err)
	}
	err = d.callHookOnChanged(job, err)
	return errors.Trace(err)
}

func checkFieldTypeCompatible(ft *types.FieldType, other *types.FieldType) bool {
	// int(1) could match the type with int(8)
	partialEqual := ft.GetType() == other.GetType() &&
		ft.GetDecimal() == other.GetDecimal() &&
		ft.GetCharset() == other.GetCharset() &&
		ft.GetCollate() == other.GetCollate() &&
		(ft.GetFlen() == other.GetFlen() || ft.StorageLength() != types.VarStorageLen) &&
		mysql.HasUnsignedFlag(ft.GetFlag()) == mysql.HasUnsignedFlag(other.GetFlag()) &&
		mysql.HasAutoIncrementFlag(ft.GetFlag()) == mysql.HasAutoIncrementFlag(other.GetFlag()) &&
		mysql.HasNotNullFlag(ft.GetFlag()) == mysql.HasNotNullFlag(other.GetFlag()) &&
		mysql.HasZerofillFlag(ft.GetFlag()) == mysql.HasZerofillFlag(other.GetFlag()) &&
		mysql.HasBinaryFlag(ft.GetFlag()) == mysql.HasBinaryFlag(other.GetFlag()) &&
		mysql.HasPriKeyFlag(ft.GetFlag()) == mysql.HasPriKeyFlag(other.GetFlag())
	if !partialEqual || len(ft.GetElems()) != len(other.GetElems()) {
		return false
	}
	for i := range ft.GetElems() {
		if ft.GetElems()[i] != other.GetElems()[i] {
			return false
		}
	}
	return true
}

func checkTiFlashReplicaCompatible(source *model.TiFlashReplicaInfo, target *model.TiFlashReplicaInfo) bool {
	if source == target {
		return true
	}
	if source == nil || target == nil {
		return false
	}
	if source.Count != target.Count ||
		source.Available != target.Available || len(source.LocationLabels) != len(target.LocationLabels) {
		return false
	}
	for i, lable := range source.LocationLabels {
		if target.LocationLabels[i] != lable {
			return false
		}
	}
	return true
}

func checkTableDefCompatible(source *model.TableInfo, target *model.TableInfo) error {
	// check auto_random
	if source.AutoRandomBits != target.AutoRandomBits ||
		source.Charset != target.Charset ||
		source.Collate != target.Collate ||
		source.ShardRowIDBits != target.ShardRowIDBits ||
		source.MaxShardRowIDBits != target.MaxShardRowIDBits ||
		!checkTiFlashReplicaCompatible(source.TiFlashReplica, target.TiFlashReplica) {
		return errors.Trace(dbterror.ErrTablesDifferentMetadata)
	}
	if len(source.Cols()) != len(target.Cols()) {
		return errors.Trace(dbterror.ErrTablesDifferentMetadata)
	}
	// Col compatible check
	for i, sourceCol := range source.Cols() {
		targetCol := target.Cols()[i]
		if isVirtualGeneratedColumn(sourceCol) != isVirtualGeneratedColumn(targetCol) {
			return dbterror.ErrUnsupportedOnGeneratedColumn.GenWithStackByArgs("Exchanging partitions for non-generated columns")
		}
		// It should strictyle compare expressions for generated columns
		if sourceCol.Name.L != targetCol.Name.L ||
			sourceCol.Hidden != targetCol.Hidden ||
			!checkFieldTypeCompatible(&sourceCol.FieldType, &targetCol.FieldType) ||
			sourceCol.GeneratedExprString != targetCol.GeneratedExprString {
			return errors.Trace(dbterror.ErrTablesDifferentMetadata)
		}
		if sourceCol.State != model.StatePublic ||
			targetCol.State != model.StatePublic {
			return errors.Trace(dbterror.ErrTablesDifferentMetadata)
		}
		if sourceCol.ID != targetCol.ID {
			return dbterror.ErrPartitionExchangeDifferentOption.GenWithStackByArgs(fmt.Sprintf("column: %s", sourceCol.Name))
		}
	}
	if len(source.Indices) != len(target.Indices) {
		return errors.Trace(dbterror.ErrTablesDifferentMetadata)
	}
	for _, sourceIdx := range source.Indices {
		var compatIdx *model.IndexInfo
		for _, targetIdx := range target.Indices {
			if strings.EqualFold(sourceIdx.Name.L, targetIdx.Name.L) {
				compatIdx = targetIdx
			}
		}
		// No match index
		if compatIdx == nil {
			return errors.Trace(dbterror.ErrTablesDifferentMetadata)
		}
		// Index type is not compatible
		if sourceIdx.Tp != compatIdx.Tp ||
			sourceIdx.Unique != compatIdx.Unique ||
			sourceIdx.Primary != compatIdx.Primary {
			return errors.Trace(dbterror.ErrTablesDifferentMetadata)
		}
		// The index column
		if len(sourceIdx.Columns) != len(compatIdx.Columns) {
			return errors.Trace(dbterror.ErrTablesDifferentMetadata)
		}
		for i, sourceIdxCol := range sourceIdx.Columns {
			compatIdxCol := compatIdx.Columns[i]
			if sourceIdxCol.Length != compatIdxCol.Length ||
				sourceIdxCol.Name.L != compatIdxCol.Name.L {
				return errors.Trace(dbterror.ErrTablesDifferentMetadata)
			}
		}
		if sourceIdx.ID != compatIdx.ID {
			return dbterror.ErrPartitionExchangeDifferentOption.GenWithStackByArgs(fmt.Sprintf("index: %s", sourceIdx.Name))
		}
	}

	return nil
}

func checkExchangePartition(pt *model.TableInfo, nt *model.TableInfo) error {
	if nt.IsView() || nt.IsSequence() {
		return errors.Trace(dbterror.ErrCheckNoSuchTable)
	}
	if pt.GetPartitionInfo() == nil {
		return errors.Trace(dbterror.ErrPartitionMgmtOnNonpartitioned)
	}
	if nt.GetPartitionInfo() != nil {
		return errors.Trace(dbterror.ErrPartitionExchangePartTable.GenWithStackByArgs(nt.Name))
	}

	if nt.ForeignKeys != nil {
		return errors.Trace(dbterror.ErrPartitionExchangeForeignKey.GenWithStackByArgs(nt.Name))
	}

	// NOTE: if nt is temporary table, it should be checked
	return nil
}

func (d *ddl) ExchangeTablePartition(ctx sessionctx.Context, ident ast.Ident, spec *ast.AlterTableSpec) error {
	if !ctx.GetSessionVars().TiDBEnableExchangePartition {
		ctx.GetSessionVars().StmtCtx.AppendWarning(dbterror.ErrExchangePartitionDisabled)
		return nil
	}
	ptSchema, pt, err := d.getSchemaAndTableByIdent(ctx, ident)
	if err != nil {
		return errors.Trace(err)
	}

	ptMeta := pt.Meta()

	ntIdent := ast.Ident{Schema: spec.NewTable.Schema, Name: spec.NewTable.Name}
	ntSchema, nt, err := d.getSchemaAndTableByIdent(ctx, ntIdent)
	if err != nil {
		return errors.Trace(err)
	}

	ntMeta := nt.Meta()

	err = checkExchangePartition(ptMeta, ntMeta)
	if err != nil {
		return errors.Trace(err)
	}

	partName := spec.PartitionNames[0].L

	// NOTE: if pt is subPartitioned, it should be checked

	defID, err := tables.FindPartitionByName(ptMeta, partName)
	if err != nil {
		return errors.Trace(err)
	}

	err = checkTableDefCompatible(ptMeta, ntMeta)
	if err != nil {
		return errors.Trace(err)
	}

	job := &model.Job{
		SchemaID:   ntSchema.ID,
		TableID:    ntMeta.ID,
		SchemaName: ntSchema.Name.L,
		TableName:  ntMeta.Name.L,
		Type:       model.ActionExchangeTablePartition,
		BinlogInfo: &model.HistoryInfo{},
		Args:       []interface{}{defID, ptSchema.ID, ptMeta.ID, partName, spec.WithValidation},
		CtxVars:    []interface{}{[]int64{ntSchema.ID, ptSchema.ID}, []int64{ntMeta.ID, ptMeta.ID}},
	}

	err = d.DoDDLJob(ctx, job)
	if err != nil {
		return errors.Trace(err)
	}
	ctx.GetSessionVars().StmtCtx.AppendWarning(fmt.Errorf("after the exchange, please analyze related table of the exchange to update statistics"))
	err = d.callHookOnChanged(job, err)
	return errors.Trace(err)
}

// DropColumn will drop a column from the table, now we don't support drop the column with index covered.
func (d *ddl) DropColumn(ctx sessionctx.Context, ti ast.Ident, spec *ast.AlterTableSpec) error {
	schema, t, err := d.getSchemaAndTableByIdent(ctx, ti)
	if err != nil {
		return errors.Trace(err)
	}

	isDropable, err := checkIsDroppableColumn(ctx, t, spec)
	if err != nil {
		return err
	}
	if !isDropable {
		return nil
	}
	colName := spec.OldColumnName.Name
	err = checkVisibleColumnCnt(t, 0, 1)
	if err != nil {
		return err
	}

	job := &model.Job{
		SchemaID:    schema.ID,
		TableID:     t.Meta().ID,
		SchemaName:  schema.Name.L,
		SchemaState: model.StatePublic,
		TableName:   t.Meta().Name.L,
		Type:        model.ActionDropColumn,
		BinlogInfo:  &model.HistoryInfo{},
		Args:        []interface{}{colName, spec.IfExists},
	}

	err = d.DoDDLJob(ctx, job)
	err = d.callHookOnChanged(job, err)
	return errors.Trace(err)
}

func checkIsDroppableColumn(ctx sessionctx.Context, t table.Table, spec *ast.AlterTableSpec) (isDrapable bool, err error) {
	tblInfo := t.Meta()
	// Check whether dropped column has existed.
	colName := spec.OldColumnName.Name
	col := table.FindCol(t.VisibleCols(), colName.L)
	if col == nil {
		err = dbterror.ErrCantDropFieldOrKey.GenWithStackByArgs(colName)
		if spec.IfExists {
			ctx.GetSessionVars().StmtCtx.AppendNote(err)
			return false, nil
		}
		return false, err
	}

	if err = isDroppableColumn(tblInfo, colName); err != nil {
		return false, errors.Trace(err)
	}
	// We don't support dropping column with PK handle covered now.
	if col.IsPKHandleColumn(tblInfo) {
		return false, dbterror.ErrUnsupportedPKHandle
	}
	if mysql.HasAutoIncrementFlag(col.GetFlag()) && !ctx.GetSessionVars().AllowRemoveAutoInc {
		return false, dbterror.ErrCantDropColWithAutoInc
	}
	return true, nil
}

func checkVisibleColumnCnt(t table.Table, addCnt, dropCnt int) error {
	tblInfo := t.Meta()
	visibleColumCnt := 0
	for _, column := range tblInfo.Columns {
		if !column.Hidden {
			visibleColumCnt++
		}
	}
	if visibleColumCnt+addCnt > dropCnt {
		return nil
	}
	if len(tblInfo.Columns)-visibleColumCnt > 0 {
		// There are only invisible columns.
		return dbterror.ErrTableMustHaveColumns
	}
	return dbterror.ErrCantRemoveAllFields
}

// checkModifyCharsetAndCollation returns error when the charset or collation is not modifiable.
// needRewriteCollationData is used when trying to modify the collation of a column, it is true when the column is with
// index because index of a string column is collation-aware.
func checkModifyCharsetAndCollation(toCharset, toCollate, origCharset, origCollate string, needRewriteCollationData bool) error {
	if !charset.ValidCharsetAndCollation(toCharset, toCollate) {
		return dbterror.ErrUnknownCharacterSet.GenWithStack("Unknown character set: '%s', collation: '%s'", toCharset, toCollate)
	}

	if needRewriteCollationData && collate.NewCollationEnabled() && !collate.CompatibleCollate(origCollate, toCollate) {
		return dbterror.ErrUnsupportedModifyCollation.GenWithStackByArgs(origCollate, toCollate)
	}

	if (origCharset == charset.CharsetUTF8 && toCharset == charset.CharsetUTF8MB4) ||
		(origCharset == charset.CharsetUTF8 && toCharset == charset.CharsetUTF8) ||
		(origCharset == charset.CharsetUTF8MB4 && toCharset == charset.CharsetUTF8MB4) ||
		(origCharset == charset.CharsetLatin1 && toCharset == charset.CharsetUTF8MB4) {
		// TiDB only allow utf8/latin1 to be changed to utf8mb4, or changing the collation when the charset is utf8/utf8mb4/latin1.
		return nil
	}

	if toCharset != origCharset {
		msg := fmt.Sprintf("charset from %s to %s", origCharset, toCharset)
		return dbterror.ErrUnsupportedModifyCharset.GenWithStackByArgs(msg)
	}
	if toCollate != origCollate {
		msg := fmt.Sprintf("change collate from %s to %s", origCollate, toCollate)
		return dbterror.ErrUnsupportedModifyCharset.GenWithStackByArgs(msg)
	}
	return nil
}

// checkModifyTypes checks if the 'origin' type can be modified to 'to' type no matter directly change
// or change by reorg. It returns error if the two types are incompatible and correlated change are not
// supported. However, even the two types can be change, if the "origin" type contains primary key, error will be returned.
func checkModifyTypes(ctx sessionctx.Context, origin *types.FieldType, to *types.FieldType, needRewriteCollationData bool) error {
	canReorg, err := types.CheckModifyTypeCompatible(origin, to)
	if err != nil {
		if !canReorg {
			return errors.Trace(dbterror.ErrUnsupportedModifyColumn.GenWithStackByArgs(err.Error()))
		}
		if mysql.HasPriKeyFlag(origin.GetFlag()) {
			msg := "this column has primary key flag"
			return dbterror.ErrUnsupportedModifyColumn.GenWithStackByArgs(msg)
		}
	}

	err = checkModifyCharsetAndCollation(to.GetCharset(), to.GetCollate(), origin.GetCharset(), origin.GetCollate(), needRewriteCollationData)

	if err != nil {
		if to.GetCharset() == charset.CharsetGBK || origin.GetCharset() == charset.CharsetGBK {
			return errors.Trace(err)
		}
		// column type change can handle the charset change between these two types in the process of the reorg.
		if dbterror.ErrUnsupportedModifyCharset.Equal(err) && canReorg {
			return nil
		}
	}
	return errors.Trace(err)
}

// SetDefaultValue sets the default value of the column.
func SetDefaultValue(ctx sessionctx.Context, col *table.Column, option *ast.ColumnOption) (bool, error) {
	hasDefaultValue := false
	value, isSeqExpr, err := getDefaultValue(ctx, col, option)
	if err != nil {
		return false, errors.Trace(err)
	}
	if isSeqExpr {
		if err := checkSequenceDefaultValue(col); err != nil {
			return false, errors.Trace(err)
		}
		col.DefaultIsExpr = isSeqExpr
	}

	if hasDefaultValue, value, err = checkColumnDefaultValue(ctx, col, value); err != nil {
		return hasDefaultValue, errors.Trace(err)
	}
	value, err = convertTimestampDefaultValToUTC(ctx, value, col)
	if err != nil {
		return hasDefaultValue, errors.Trace(err)
	}
	err = setDefaultValueWithBinaryPadding(col, value)
	if err != nil {
		return hasDefaultValue, errors.Trace(err)
	}
	return hasDefaultValue, nil
}

func setDefaultValueWithBinaryPadding(col *table.Column, value interface{}) error {
	err := col.SetDefaultValue(value)
	if err != nil {
		return err
	}
	// https://dev.mysql.com/doc/refman/8.0/en/binary-varbinary.html
	// Set the default value for binary type should append the paddings.
	if value != nil {
		if col.GetType() == mysql.TypeString && types.IsBinaryStr(&col.FieldType) && len(value.(string)) < col.GetFlen() {
			padding := make([]byte, col.GetFlen()-len(value.(string)))
			col.DefaultValue = string(append([]byte(col.DefaultValue.(string)), padding...))
		}
	}
	return nil
}

func setColumnComment(ctx sessionctx.Context, col *table.Column, option *ast.ColumnOption) error {
	value, err := expression.EvalAstExpr(ctx, option.Expr)
	if err != nil {
		return errors.Trace(err)
	}
	if col.Comment, err = value.ToString(); err != nil {
		return errors.Trace(err)
	}
	col.Comment, err = validateCommentLength(ctx.GetSessionVars(), col.Name.L, &col.Comment, dbterror.ErrTooLongFieldComment)
	return errors.Trace(err)
}

// processColumnOptions is only used in getModifiableColumnJob.
func processColumnOptions(ctx sessionctx.Context, col *table.Column, options []*ast.ColumnOption) error {
	var sb strings.Builder
	restoreFlags := format.RestoreStringSingleQuotes | format.RestoreKeyWordLowercase | format.RestoreNameBackQuotes |
		format.RestoreSpacesAroundBinaryOperation
	restoreCtx := format.NewRestoreCtx(restoreFlags, &sb)

	var hasDefaultValue, setOnUpdateNow bool
	var err error
	var hasNullFlag bool
	for _, opt := range options {
		switch opt.Tp {
		case ast.ColumnOptionDefaultValue:
			hasDefaultValue, err = SetDefaultValue(ctx, col, opt)
			if err != nil {
				return errors.Trace(err)
			}
		case ast.ColumnOptionComment:
			err := setColumnComment(ctx, col, opt)
			if err != nil {
				return errors.Trace(err)
			}
		case ast.ColumnOptionNotNull:
			col.AddFlag(mysql.NotNullFlag)
		case ast.ColumnOptionNull:
			hasNullFlag = true
			col.DelFlag(mysql.NotNullFlag)
		case ast.ColumnOptionAutoIncrement:
			col.AddFlag(mysql.AutoIncrementFlag)
		case ast.ColumnOptionPrimaryKey, ast.ColumnOptionUniqKey:
			return dbterror.ErrUnsupportedModifyColumn.GenWithStack("can't change column constraint - %v", opt.Tp)
		case ast.ColumnOptionOnUpdate:
			// TODO: Support other time functions.
			if col.GetType() == mysql.TypeTimestamp || col.GetType() == mysql.TypeDatetime {
				if !expression.IsValidCurrentTimestampExpr(opt.Expr, &col.FieldType) {
					return dbterror.ErrInvalidOnUpdate.GenWithStackByArgs(col.Name)
				}
			} else {
				return dbterror.ErrInvalidOnUpdate.GenWithStackByArgs(col.Name)
			}
			col.AddFlag(mysql.OnUpdateNowFlag)
			setOnUpdateNow = true
		case ast.ColumnOptionGenerated:
			sb.Reset()
			err = opt.Expr.Restore(restoreCtx)
			if err != nil {
				return errors.Trace(err)
			}
			col.GeneratedExprString = sb.String()
			col.GeneratedStored = opt.Stored
			col.Dependences = make(map[string]struct{})
			col.GeneratedExpr = opt.Expr
			for _, colName := range FindColumnNamesInExpr(opt.Expr) {
				col.Dependences[colName.Name.L] = struct{}{}
			}
		case ast.ColumnOptionCollate:
			col.SetCollate(opt.StrValue)
		case ast.ColumnOptionReference:
			return errors.Trace(dbterror.ErrUnsupportedModifyColumn.GenWithStackByArgs("can't modify with references"))
		case ast.ColumnOptionFulltext:
			return errors.Trace(dbterror.ErrUnsupportedModifyColumn.GenWithStackByArgs("can't modify with full text"))
		case ast.ColumnOptionCheck:
			return errors.Trace(dbterror.ErrUnsupportedModifyColumn.GenWithStackByArgs("can't modify with check"))
		// Ignore ColumnOptionAutoRandom. It will be handled later.
		case ast.ColumnOptionAutoRandom:
		default:
			return errors.Trace(dbterror.ErrUnsupportedModifyColumn.GenWithStackByArgs(fmt.Sprintf("unknown column option type: %d", opt.Tp)))
		}
	}

	if err = processAndCheckDefaultValueAndColumn(ctx, col, nil, hasDefaultValue, setOnUpdateNow, hasNullFlag); err != nil {
		return errors.Trace(err)
	}

	return nil
}

func processAndCheckDefaultValueAndColumn(ctx sessionctx.Context, col *table.Column, outPriKeyConstraint *ast.Constraint, hasDefaultValue, setOnUpdateNow, hasNullFlag bool) error {
	processDefaultValue(col, hasDefaultValue, setOnUpdateNow)
	processColumnFlags(col)

	err := checkPriKeyConstraint(col, hasDefaultValue, hasNullFlag, outPriKeyConstraint)
	if err != nil {
		return errors.Trace(err)
	}
	if err = checkColumnValueConstraint(col, col.GetCollate()); err != nil {
		return errors.Trace(err)
	}
	if err = checkDefaultValue(ctx, col, hasDefaultValue); err != nil {
		return errors.Trace(err)
	}
	if err = checkColumnFieldLength(col); err != nil {
		return errors.Trace(err)
	}
	return nil
}

func (d *ddl) getModifiableColumnJob(ctx context.Context, sctx sessionctx.Context, ident ast.Ident, originalColName model.CIStr,
	spec *ast.AlterTableSpec) (*model.Job, error) {
	is := d.infoCache.GetLatest()
	schema, ok := is.SchemaByName(ident.Schema)
	if !ok {
		return nil, errors.Trace(infoschema.ErrDatabaseNotExists)
	}
	t, err := is.TableByName(ident.Schema, ident.Name)
	if err != nil {
		return nil, errors.Trace(infoschema.ErrTableNotExists.GenWithStackByArgs(ident.Schema, ident.Name))
	}

	return GetModifiableColumnJob(ctx, sctx, ident, originalColName, schema, t, spec)
}

// GetModifiableColumnJob returns a DDL job of model.ActionModifyColumn.
func GetModifiableColumnJob(
	ctx context.Context,
	sctx sessionctx.Context,
	ident ast.Ident,
	originalColName model.CIStr,
	schema *model.DBInfo,
	t table.Table,
	spec *ast.AlterTableSpec,
) (*model.Job, error) {
	var err error
	specNewColumn := spec.NewColumns[0]

	col := table.FindCol(t.Cols(), originalColName.L)
	if col == nil {
		return nil, infoschema.ErrColumnNotExists.GenWithStackByArgs(originalColName, ident.Name)
	}
	newColName := specNewColumn.Name.Name
	if newColName.L == model.ExtraHandleName.L {
		return nil, dbterror.ErrWrongColumnName.GenWithStackByArgs(newColName.L)
	}
	// If we want to rename the column name, we need to check whether it already exists.
	if newColName.L != originalColName.L {
		c := table.FindCol(t.Cols(), newColName.L)
		if c != nil {
			return nil, infoschema.ErrColumnExists.GenWithStackByArgs(newColName)
		}
	}

	// Constraints in the new column means adding new constraints. Errors should thrown,
	// which will be done by `processColumnOptions` later.
	if specNewColumn.Tp == nil {
		// Make sure the column definition is simple field type.
		return nil, errors.Trace(dbterror.ErrUnsupportedModifyColumn)
	}

	if err = checkColumnAttributes(specNewColumn.Name.OrigColName(), specNewColumn.Tp); err != nil {
		return nil, errors.Trace(err)
	}

	newCol := table.ToColumn(&model.ColumnInfo{
		ID: col.ID,
		// We use this PR(https://github.com/pingcap/tidb/pull/6274) as the dividing line to define whether it is a new version or an old version TiDB.
		// The old version TiDB initializes the column's offset and state here.
		// The new version TiDB doesn't initialize the column's offset and state, and it will do the initialization in run DDL function.
		// When we do the rolling upgrade the following may happen:
		// a new version TiDB builds the DDL job that doesn't be set the column's offset and state,
		// and the old version TiDB is the DDL owner, it doesn't get offset and state from the store. Then it will encounter errors.
		// So here we set offset and state to support the rolling upgrade.
		Offset:                col.Offset,
		State:                 col.State,
		OriginDefaultValue:    col.OriginDefaultValue,
		OriginDefaultValueBit: col.OriginDefaultValueBit,
		FieldType:             *specNewColumn.Tp,
		Name:                  newColName,
		Version:               col.Version,
	})

	var chs, coll string
	// TODO: Remove it when all table versions are greater than or equal to TableInfoVersion1.
	// If newCol's charset is empty and the table's version less than TableInfoVersion1,
	// we will not modify the charset of the column. This behavior is not compatible with MySQL.
	if len(newCol.FieldType.GetCharset()) == 0 && t.Meta().Version < model.TableInfoVersion1 {
		chs = col.FieldType.GetCharset()
		coll = col.FieldType.GetCollate()
	} else {
		chs, coll, err = getCharsetAndCollateInColumnDef(specNewColumn)
		if err != nil {
			return nil, errors.Trace(err)
		}
		chs, coll, err = ResolveCharsetCollation(
			ast.CharsetOpt{Chs: chs, Col: coll},
			ast.CharsetOpt{Chs: t.Meta().Charset, Col: t.Meta().Collate},
			ast.CharsetOpt{Chs: schema.Charset, Col: schema.Collate},
		)
		chs, coll = OverwriteCollationWithBinaryFlag(specNewColumn, chs, coll)
		if err != nil {
			return nil, errors.Trace(err)
		}
	}

	if err = setCharsetCollationFlenDecimal(&newCol.FieldType, newCol.Name.O, chs, coll, sctx.GetSessionVars()); err != nil {
		return nil, errors.Trace(err)
	}
	decodeEnumSetBinaryLiteralToUTF8(&newCol.FieldType, chs)

	// Check the column with foreign key, waiting for the default flen and decimal.
	if fkInfo := GetColumnForeignKeyInfo(originalColName.L, t.Meta().ForeignKeys); fkInfo != nil {
		// For now we strongly ban the all column type change for column with foreign key.
		// Actually MySQL support change column with foreign key from varchar(m) -> varchar(m+t) and t > 0.
		if newCol.GetType() != col.GetType() || newCol.GetFlen() != col.GetFlen() || newCol.GetDecimal() != col.GetDecimal() {
			return nil, dbterror.ErrFKIncompatibleColumns.GenWithStackByArgs(originalColName, fkInfo.Name)
		}
	}

	// Copy index related options to the new spec.
	indexFlags := col.FieldType.GetFlag() & (mysql.PriKeyFlag | mysql.UniqueKeyFlag | mysql.MultipleKeyFlag)
	newCol.FieldType.AddFlag(indexFlags)
	if mysql.HasPriKeyFlag(col.FieldType.GetFlag()) {
		newCol.FieldType.AddFlag(mysql.NotNullFlag)
		// TODO: If user explicitly set NULL, we should throw error ErrPrimaryCantHaveNull.
	}

	if err = processColumnOptions(sctx, newCol, specNewColumn.Options); err != nil {
		return nil, errors.Trace(err)
	}

	if err = checkModifyTypes(sctx, &col.FieldType, &newCol.FieldType, isColumnWithIndex(col.Name.L, t.Meta().Indices)); err != nil {
		if strings.Contains(err.Error(), "Unsupported modifying collation") {
			colErrMsg := "Unsupported modifying collation of column '%s' from '%s' to '%s' when index is defined on it."
			err = dbterror.ErrUnsupportedModifyCollation.GenWithStack(colErrMsg, col.Name.L, col.GetCollate(), newCol.GetCollate())
		}
		return nil, errors.Trace(err)
	}
	needChangeColData := needChangeColumnData(col.ColumnInfo, newCol.ColumnInfo)
	if needChangeColData {
		if err = isGeneratedRelatedColumn(t.Meta(), newCol.ColumnInfo, col.ColumnInfo); err != nil {
			return nil, errors.Trace(err)
		}
		if t.Meta().Partition != nil {
			return nil, dbterror.ErrUnsupportedModifyColumn.GenWithStackByArgs("table is partition table")
		}
	}

	// We don't support modifying column from not_auto_increment to auto_increment.
	if !mysql.HasAutoIncrementFlag(col.GetFlag()) && mysql.HasAutoIncrementFlag(newCol.GetFlag()) {
		return nil, dbterror.ErrUnsupportedModifyColumn.GenWithStackByArgs("can't set auto_increment")
	}
	// Disallow modifying column from auto_increment to not auto_increment if the session variable `AllowRemoveAutoInc` is false.
	if !sctx.GetSessionVars().AllowRemoveAutoInc && mysql.HasAutoIncrementFlag(col.GetFlag()) && !mysql.HasAutoIncrementFlag(newCol.GetFlag()) {
		return nil, dbterror.ErrUnsupportedModifyColumn.GenWithStackByArgs("can't remove auto_increment without @@tidb_allow_remove_auto_inc enabled")
	}

	// We support modifying the type definitions of 'null' to 'not null' now.
	var modifyColumnTp byte
	if !mysql.HasNotNullFlag(col.GetFlag()) && mysql.HasNotNullFlag(newCol.GetFlag()) {
		if err = checkForNullValue(ctx, sctx, true, ident.Schema, ident.Name, newCol.ColumnInfo, col.ColumnInfo); err != nil {
			return nil, errors.Trace(err)
		}
		// `modifyColumnTp` indicates that there is a type modification.
		modifyColumnTp = mysql.TypeNull
	}

	if err = checkColumnWithIndexConstraint(t.Meta(), col.ColumnInfo, newCol.ColumnInfo); err != nil {
		return nil, err
	}

	// As same with MySQL, we don't support modifying the stored status for generated columns.
	if err = checkModifyGeneratedColumn(sctx, t, col, newCol, specNewColumn, spec.Position); err != nil {
		return nil, errors.Trace(err)
	}

	var newAutoRandBits uint64
	if newAutoRandBits, err = checkAutoRandom(t.Meta(), col, specNewColumn); err != nil {
		return nil, errors.Trace(err)
	}

	tzName, tzOffset := ddlutil.GetTimeZone(sctx)
	job := &model.Job{
		SchemaID:   schema.ID,
		TableID:    t.Meta().ID,
		SchemaName: schema.Name.L,
		TableName:  t.Meta().Name.L,
		Type:       model.ActionModifyColumn,
		BinlogInfo: &model.HistoryInfo{},
		ReorgMeta: &model.DDLReorgMeta{
			SQLMode:       sctx.GetSessionVars().SQLMode,
			Warnings:      make(map[errors.ErrorID]*terror.Error),
			WarningsCount: make(map[errors.ErrorID]int64),
			Location:      &model.TimeZoneLocation{Name: tzName, Offset: tzOffset},
		},
		CtxVars: []interface{}{needChangeColData},
		Args:    []interface{}{&newCol.ColumnInfo, originalColName, spec.Position, modifyColumnTp, newAutoRandBits},
	}
	return job, nil
}

// checkColumnWithIndexConstraint is used to check the related index constraint of the modified column.
// Index has a max-prefix-length constraint. eg: a varchar(100), index idx(a), modifying column a to a varchar(4000)
// will cause index idx to break the max-prefix-length constraint.
func checkColumnWithIndexConstraint(tbInfo *model.TableInfo, originalCol, newCol *model.ColumnInfo) error {
	columns := make([]*model.ColumnInfo, 0, len(tbInfo.Columns))
	columns = append(columns, tbInfo.Columns...)
	// Replace old column with new column.
	for i, col := range columns {
		if col.Name.L != originalCol.Name.L {
			continue
		}
		columns[i] = newCol.Clone()
		columns[i].Name = originalCol.Name
		break
	}

	pkIndex := tables.FindPrimaryIndex(tbInfo)

	checkOneIndex := func(indexInfo *model.IndexInfo) (err error) {
		var modified bool
		for _, col := range indexInfo.Columns {
			if col.Name.L == originalCol.Name.L {
				modified = true
				break
			}
		}
		if !modified {
			return
		}
		err = checkIndexInModifiableColumns(columns, indexInfo.Columns)
		if err != nil {
			return
		}
		err = checkIndexPrefixLength(columns, indexInfo.Columns)
		return
	}

	// Check primary key first.
	var err error

	if pkIndex != nil {
		err = checkOneIndex(pkIndex)
		if err != nil {
			return err
		}
	}

	// Check secondary indexes.
	for _, indexInfo := range tbInfo.Indices {
		if indexInfo.Primary {
			continue
		}
		// the second param should always be set to true, check index length only if it was modified
		// checkOneIndex needs one param only.
		err = checkOneIndex(indexInfo)
		if err != nil {
			return err
		}
	}
	return nil
}

func checkIndexInModifiableColumns(columns []*model.ColumnInfo, idxColumns []*model.IndexColumn) error {
	for _, ic := range idxColumns {
		col := model.FindColumnInfo(columns, ic.Name.L)
		if col == nil {
			return dbterror.ErrKeyColumnDoesNotExits.GenWithStack("column does not exist: %s", ic.Name)
		}

		prefixLength := types.UnspecifiedLength
		if types.IsTypePrefixable(col.FieldType.GetType()) && col.FieldType.GetFlen() > ic.Length {
			// When the index column is changed, prefix length is only valid
			// if the type is still prefixable and larger than old prefix length.
			prefixLength = ic.Length
		}
		if err := checkIndexColumn(nil, col, prefixLength); err != nil {
			return err
		}
	}
	return nil
}

func checkAutoRandom(tableInfo *model.TableInfo, originCol *table.Column, specNewColumn *ast.ColumnDef) (uint64, error) {
	var oldRandBits uint64
	if originCol.IsPKHandleColumn(tableInfo) {
		oldRandBits = tableInfo.AutoRandomBits
	}
	newRandBits, err := extractAutoRandomBitsFromColDef(specNewColumn)
	if err != nil {
		return 0, errors.Trace(err)
	}
	switch {
	case oldRandBits == newRandBits:
	case oldRandBits < newRandBits:
		addingAutoRandom := oldRandBits == 0
		if addingAutoRandom {
			convFromAutoInc := mysql.HasAutoIncrementFlag(originCol.GetFlag()) && originCol.IsPKHandleColumn(tableInfo)
			if !convFromAutoInc {
				return 0, dbterror.ErrInvalidAutoRandom.GenWithStackByArgs(autoid.AutoRandomAlterChangeFromAutoInc)
			}
		}
		if autoid.MaxAutoRandomBits < newRandBits {
			errMsg := fmt.Sprintf(autoid.AutoRandomOverflowErrMsg,
				autoid.MaxAutoRandomBits, newRandBits, specNewColumn.Name.Name.O)
			return 0, dbterror.ErrInvalidAutoRandom.GenWithStackByArgs(errMsg)
		}
		// increasing auto_random shard bits is allowed.
	case oldRandBits > newRandBits:
		if newRandBits == 0 {
			return 0, dbterror.ErrInvalidAutoRandom.GenWithStackByArgs(autoid.AutoRandomAlterErrMsg)
		}
		return 0, dbterror.ErrInvalidAutoRandom.GenWithStackByArgs(autoid.AutoRandomDecreaseBitErrMsg)
	}

	modifyingAutoRandCol := oldRandBits > 0 || newRandBits > 0
	if modifyingAutoRandCol {
		// Disallow changing the column field type.
		if originCol.GetType() != specNewColumn.Tp.GetType() {
			return 0, dbterror.ErrInvalidAutoRandom.GenWithStackByArgs(autoid.AutoRandomModifyColTypeErrMsg)
		}
		if originCol.GetType() != mysql.TypeLonglong {
			return 0, dbterror.ErrInvalidAutoRandom.GenWithStackByArgs(fmt.Sprintf(autoid.AutoRandomOnNonBigIntColumn, types.TypeStr(originCol.GetType())))
		}
		// Disallow changing from auto_random to auto_increment column.
		if containsColumnOption(specNewColumn, ast.ColumnOptionAutoIncrement) {
			return 0, dbterror.ErrInvalidAutoRandom.GenWithStackByArgs(autoid.AutoRandomIncompatibleWithAutoIncErrMsg)
		}
		// Disallow specifying a default value on auto_random column.
		if containsColumnOption(specNewColumn, ast.ColumnOptionDefaultValue) {
			return 0, dbterror.ErrInvalidAutoRandom.GenWithStackByArgs(autoid.AutoRandomIncompatibleWithDefaultValueErrMsg)
		}
	}
	return newRandBits, nil
}

// ChangeColumn renames an existing column and modifies the column's definition,
// currently we only support limited kind of changes
// that do not need to change or check data on the table.
func (d *ddl) ChangeColumn(ctx context.Context, sctx sessionctx.Context, ident ast.Ident, spec *ast.AlterTableSpec) error {
	specNewColumn := spec.NewColumns[0]
	if len(specNewColumn.Name.Schema.O) != 0 && ident.Schema.L != specNewColumn.Name.Schema.L {
		return dbterror.ErrWrongDBName.GenWithStackByArgs(specNewColumn.Name.Schema.O)
	}
	if len(spec.OldColumnName.Schema.O) != 0 && ident.Schema.L != spec.OldColumnName.Schema.L {
		return dbterror.ErrWrongDBName.GenWithStackByArgs(spec.OldColumnName.Schema.O)
	}
	if len(specNewColumn.Name.Table.O) != 0 && ident.Name.L != specNewColumn.Name.Table.L {
		return dbterror.ErrWrongTableName.GenWithStackByArgs(specNewColumn.Name.Table.O)
	}
	if len(spec.OldColumnName.Table.O) != 0 && ident.Name.L != spec.OldColumnName.Table.L {
		return dbterror.ErrWrongTableName.GenWithStackByArgs(spec.OldColumnName.Table.O)
	}

	job, err := d.getModifiableColumnJob(ctx, sctx, ident, spec.OldColumnName.Name, spec)
	if err != nil {
		if infoschema.ErrColumnNotExists.Equal(err) && spec.IfExists {
			sctx.GetSessionVars().StmtCtx.AppendNote(infoschema.ErrColumnNotExists.GenWithStackByArgs(spec.OldColumnName.Name, ident.Name))
			return nil
		}
		return errors.Trace(err)
	}

	err = d.DoDDLJob(sctx, job)
	// column not exists, but if_exists flags is true, so we ignore this error.
	if infoschema.ErrColumnNotExists.Equal(err) && spec.IfExists {
		sctx.GetSessionVars().StmtCtx.AppendNote(err)
		return nil
	}
	err = d.callHookOnChanged(job, err)
	return errors.Trace(err)
}

// RenameColumn renames an existing column.
func (d *ddl) RenameColumn(ctx sessionctx.Context, ident ast.Ident, spec *ast.AlterTableSpec) error {
	oldColName := spec.OldColumnName.Name
	newColName := spec.NewColumnName.Name

	schema, tbl, err := d.getSchemaAndTableByIdent(ctx, ident)
	if err != nil {
		return errors.Trace(err)
	}

	oldCol := table.FindCol(tbl.VisibleCols(), oldColName.L)
	if oldCol == nil {
		return infoschema.ErrColumnNotExists.GenWithStackByArgs(oldColName, ident.Name)
	}

	if oldColName.L == newColName.L {
		return nil
	}
	if newColName.L == model.ExtraHandleName.L {
		return dbterror.ErrWrongColumnName.GenWithStackByArgs(newColName.L)
	}

	allCols := tbl.Cols()
	colWithNewNameAlreadyExist := table.FindCol(allCols, newColName.L) != nil
	if colWithNewNameAlreadyExist {
		return infoschema.ErrColumnExists.GenWithStackByArgs(newColName)
	}

	if fkInfo := GetColumnForeignKeyInfo(oldColName.L, tbl.Meta().ForeignKeys); fkInfo != nil {
		return dbterror.ErrFKIncompatibleColumns.GenWithStackByArgs(oldColName, fkInfo.Name)
	}

	// Check generated expression.
	for _, col := range allCols {
		if col.GeneratedExpr == nil {
			continue
		}
		dependedColNames := FindColumnNamesInExpr(col.GeneratedExpr)
		for _, name := range dependedColNames {
			if name.Name.L == oldColName.L {
				if col.Hidden {
					return dbterror.ErrDependentByFunctionalIndex.GenWithStackByArgs(oldColName.O)
				}
				return dbterror.ErrDependentByGeneratedColumn.GenWithStackByArgs(oldColName.O)
			}
		}
	}

	tzName, tzOffset := ddlutil.GetTimeZone(ctx)

	newCol := oldCol.Clone()
	newCol.Name = newColName
	job := &model.Job{
		SchemaID:   schema.ID,
		TableID:    tbl.Meta().ID,
		SchemaName: schema.Name.L,
		TableName:  tbl.Meta().Name.L,
		Type:       model.ActionModifyColumn,
		BinlogInfo: &model.HistoryInfo{},
		ReorgMeta: &model.DDLReorgMeta{
			SQLMode:       ctx.GetSessionVars().SQLMode,
			Warnings:      make(map[errors.ErrorID]*terror.Error),
			WarningsCount: make(map[errors.ErrorID]int64),
			Location:      &model.TimeZoneLocation{Name: tzName, Offset: tzOffset},
		},
		Args: []interface{}{&newCol, oldColName, spec.Position, 0, 0},
	}
	err = d.DoDDLJob(ctx, job)
	err = d.callHookOnChanged(job, err)
	return errors.Trace(err)
}

// ModifyColumn does modification on an existing column, currently we only support limited kind of changes
// that do not need to change or check data on the table.
func (d *ddl) ModifyColumn(ctx context.Context, sctx sessionctx.Context, ident ast.Ident, spec *ast.AlterTableSpec) error {
	specNewColumn := spec.NewColumns[0]
	if len(specNewColumn.Name.Schema.O) != 0 && ident.Schema.L != specNewColumn.Name.Schema.L {
		return dbterror.ErrWrongDBName.GenWithStackByArgs(specNewColumn.Name.Schema.O)
	}
	if len(specNewColumn.Name.Table.O) != 0 && ident.Name.L != specNewColumn.Name.Table.L {
		return dbterror.ErrWrongTableName.GenWithStackByArgs(specNewColumn.Name.Table.O)
	}

	originalColName := specNewColumn.Name.Name
	job, err := d.getModifiableColumnJob(ctx, sctx, ident, originalColName, spec)
	if err != nil {
		if infoschema.ErrColumnNotExists.Equal(err) && spec.IfExists {
			sctx.GetSessionVars().StmtCtx.AppendNote(infoschema.ErrColumnNotExists.GenWithStackByArgs(originalColName, ident.Name))
			return nil
		}
		return errors.Trace(err)
	}

	err = d.DoDDLJob(sctx, job)
	// column not exists, but if_exists flags is true, so we ignore this error.
	if infoschema.ErrColumnNotExists.Equal(err) && spec.IfExists {
		sctx.GetSessionVars().StmtCtx.AppendNote(err)
		return nil
	}
	err = d.callHookOnChanged(job, err)
	return errors.Trace(err)
}

func (d *ddl) AlterColumn(ctx sessionctx.Context, ident ast.Ident, spec *ast.AlterTableSpec) error {
	specNewColumn := spec.NewColumns[0]
	is := d.infoCache.GetLatest()
	schema, ok := is.SchemaByName(ident.Schema)
	if !ok {
		return infoschema.ErrTableNotExists.GenWithStackByArgs(ident.Schema, ident.Name)
	}
	t, err := is.TableByName(ident.Schema, ident.Name)
	if err != nil {
		return infoschema.ErrTableNotExists.GenWithStackByArgs(ident.Schema, ident.Name)
	}

	colName := specNewColumn.Name.Name
	// Check whether alter column has existed.
	oldCol := table.FindCol(t.Cols(), colName.L)
	if oldCol == nil {
		return dbterror.ErrBadField.GenWithStackByArgs(colName, ident.Name)
	}
	col := table.ToColumn(oldCol.Clone())

	// Clean the NoDefaultValueFlag value.
	col.DelFlag(mysql.NoDefaultValueFlag)
	if len(specNewColumn.Options) == 0 {
		col.DefaultIsExpr = false
		err = col.SetDefaultValue(nil)
		if err != nil {
			return errors.Trace(err)
		}
		col.AddFlag(mysql.NoDefaultValueFlag)
	} else {
		if IsAutoRandomColumnID(t.Meta(), col.ID) {
			return dbterror.ErrInvalidAutoRandom.GenWithStackByArgs(autoid.AutoRandomIncompatibleWithDefaultValueErrMsg)
		}
		hasDefaultValue, err := SetDefaultValue(ctx, col, specNewColumn.Options[0])
		if err != nil {
			return errors.Trace(err)
		}
		if err = checkDefaultValue(ctx, col, hasDefaultValue); err != nil {
			return errors.Trace(err)
		}
	}

	job := &model.Job{
		SchemaID:   schema.ID,
		TableID:    t.Meta().ID,
		SchemaName: schema.Name.L,
		TableName:  t.Meta().Name.L,
		Type:       model.ActionSetDefaultValue,
		BinlogInfo: &model.HistoryInfo{},
		Args:       []interface{}{col},
	}

	err = d.DoDDLJob(ctx, job)
	err = d.callHookOnChanged(job, err)
	return errors.Trace(err)
}

// AlterTableComment updates the table comment information.
func (d *ddl) AlterTableComment(ctx sessionctx.Context, ident ast.Ident, spec *ast.AlterTableSpec) error {
	is := d.infoCache.GetLatest()
	schema, ok := is.SchemaByName(ident.Schema)
	if !ok {
		return infoschema.ErrDatabaseNotExists.GenWithStackByArgs(ident.Schema)
	}

	tb, err := is.TableByName(ident.Schema, ident.Name)
	if err != nil {
		return errors.Trace(infoschema.ErrTableNotExists.GenWithStackByArgs(ident.Schema, ident.Name))
	}
	if _, err = validateCommentLength(ctx.GetSessionVars(), ident.Name.L, &spec.Comment, dbterror.ErrTooLongTableComment); err != nil {
		return errors.Trace(err)
	}

	job := &model.Job{
		SchemaID:   schema.ID,
		TableID:    tb.Meta().ID,
		SchemaName: schema.Name.L,
		TableName:  tb.Meta().Name.L,
		Type:       model.ActionModifyTableComment,
		BinlogInfo: &model.HistoryInfo{},
		Args:       []interface{}{spec.Comment},
	}

	err = d.DoDDLJob(ctx, job)
	err = d.callHookOnChanged(job, err)
	return errors.Trace(err)
}

// AlterTableAutoIDCache updates the table comment information.
func (d *ddl) AlterTableAutoIDCache(ctx sessionctx.Context, ident ast.Ident, newCache int64) error {
	schema, tb, err := d.getSchemaAndTableByIdent(ctx, ident)
	if err != nil {
		return errors.Trace(err)
	}

	job := &model.Job{
		SchemaID:   schema.ID,
		TableID:    tb.Meta().ID,
		SchemaName: schema.Name.L,
		TableName:  tb.Meta().Name.L,
		Type:       model.ActionModifyTableAutoIdCache,
		BinlogInfo: &model.HistoryInfo{},
		Args:       []interface{}{newCache},
	}

	err = d.DoDDLJob(ctx, job)
	err = d.callHookOnChanged(job, err)
	return errors.Trace(err)
}

// AlterTableCharsetAndCollate changes the table charset and collate.
func (d *ddl) AlterTableCharsetAndCollate(ctx sessionctx.Context, ident ast.Ident, toCharset, toCollate string, needsOverwriteCols bool) error {
	// use the last one.
	if toCharset == "" && toCollate == "" {
		return dbterror.ErrUnknownCharacterSet.GenWithStackByArgs(toCharset)
	}

	is := d.infoCache.GetLatest()
	schema, ok := is.SchemaByName(ident.Schema)
	if !ok {
		return infoschema.ErrDatabaseNotExists.GenWithStackByArgs(ident.Schema)
	}

	tb, err := is.TableByName(ident.Schema, ident.Name)
	if err != nil {
		return errors.Trace(infoschema.ErrTableNotExists.GenWithStackByArgs(ident.Schema, ident.Name))
	}

	if toCharset == "" {
		// charset does not change.
		toCharset = tb.Meta().Charset
	}

	if toCollate == "" {
		// get the default collation of the charset.
		toCollate, err = charset.GetDefaultCollation(toCharset)
		if err != nil {
			return errors.Trace(err)
		}
	}
	doNothing, err := checkAlterTableCharset(tb.Meta(), schema, toCharset, toCollate, needsOverwriteCols)
	if err != nil {
		return err
	}
	if doNothing {
		return nil
	}

	job := &model.Job{
		SchemaID:   schema.ID,
		TableID:    tb.Meta().ID,
		SchemaName: schema.Name.L,
		TableName:  tb.Meta().Name.L,
		Type:       model.ActionModifyTableCharsetAndCollate,
		BinlogInfo: &model.HistoryInfo{},
		Args:       []interface{}{toCharset, toCollate, needsOverwriteCols},
	}
	err = d.DoDDLJob(ctx, job)
	err = d.callHookOnChanged(job, err)
	return errors.Trace(err)
}

func shouldModifyTiFlashReplica(tbReplicaInfo *model.TiFlashReplicaInfo, replicaInfo *ast.TiFlashReplicaSpec) bool {
	if tbReplicaInfo != nil && tbReplicaInfo.Count == replicaInfo.Count &&
		len(tbReplicaInfo.LocationLabels) == len(replicaInfo.Labels) {
		for i, label := range tbReplicaInfo.LocationLabels {
			if replicaInfo.Labels[i] != label {
				return true
			}
		}
		return false
	}
	return true
}

// AlterTableSetTiFlashReplica sets the TiFlash replicas info.
func (d *ddl) AlterTableSetTiFlashReplica(ctx sessionctx.Context, ident ast.Ident, replicaInfo *ast.TiFlashReplicaSpec) error {
	schema, tb, err := d.getSchemaAndTableByIdent(ctx, ident)
	if err != nil {
		return errors.Trace(err)
	}

	err = isTableTiFlashSupported(schema, tb)
	if err != nil {
		return errors.Trace(err)
	}

	tbReplicaInfo := tb.Meta().TiFlashReplica
	if !shouldModifyTiFlashReplica(tbReplicaInfo, replicaInfo) {
		return nil
	}

	err = checkTiFlashReplicaCount(ctx, replicaInfo.Count)
	if err != nil {
		return errors.Trace(err)
	}

	job := &model.Job{
		SchemaID:   schema.ID,
		TableID:    tb.Meta().ID,
		SchemaName: schema.Name.L,
		TableName:  tb.Meta().Name.L,
		Type:       model.ActionSetTiFlashReplica,
		BinlogInfo: &model.HistoryInfo{},
		Args:       []interface{}{*replicaInfo},
	}
	err = d.DoDDLJob(ctx, job)
	err = d.callHookOnChanged(job, err)
	return errors.Trace(err)
}

func isTableTiFlashSupported(schema *model.DBInfo, tb table.Table) error {
	// Memory tables and system tables are not supported by TiFlash
	if util.IsMemOrSysDB(schema.Name.L) {
		return errors.Trace(dbterror.ErrUnsupportedTiFlashOperationForSysOrMemTable)
	} else if tb.Meta().TempTableType != model.TempTableNone {
		return dbterror.ErrOptOnTemporaryTable.GenWithStackByArgs("set on tiflash")
	}

	// Tables that has charset are not supported by TiFlash
	for _, col := range tb.Cols() {
		_, ok := charset.TiFlashSupportedCharsets[col.GetCharset()]
		if !ok {
			return dbterror.ErrUnsupportedTiFlashOperationForUnsupportedCharsetTable.GenWithStackByArgs(col.GetCharset())
		}
	}

	return nil
}

func (d *ddl) AlterTableSetTiFlashMode(ctx sessionctx.Context, ident ast.Ident, mode model.TiFlashMode) error {
	schema, tb, err := d.getSchemaAndTableByIdent(ctx, ident)
	if err != nil {
		return errors.Trace(err)
	}

	if mode != model.TiFlashModeNormal && mode != model.TiFlashModeFast {
		return fmt.Errorf("unsupported TiFlash mode %s", mode)
	}

	err = isTableTiFlashSupported(schema, tb)
	if err != nil {
		return errors.Trace(err)
	}

	// Prompt warning when there is no TiFlash replica, as TiFlash mode will
	// only take effect when executing in TiFlash.
	tbReplicaInfo := tb.Meta().TiFlashReplica
	if tbReplicaInfo == nil || tbReplicaInfo.Count == 0 {
		ctx.GetSessionVars().StmtCtx.AppendNote(dbterror.ErrAlterTiFlashModeForTableWithoutTiFlashReplica)
	}

	job := &model.Job{
		SchemaID:   schema.ID,
		TableID:    tb.Meta().ID,
		SchemaName: schema.Name.L,
		TableName:  tb.Meta().Name.L,
		Type:       model.ActionSetTiFlashMode,
		BinlogInfo: &model.HistoryInfo{},
		Args:       []interface{}{mode},
	}
	err = d.DoDDLJob(ctx, job)
	err = d.callHookOnChanged(job, err)
	return errors.Trace(err)
}

func checkTiFlashReplicaCount(ctx sessionctx.Context, replicaCount uint64) error {
	// Check the tiflash replica count should be less than the total tiflash stores.
	tiflashStoreCnt, err := infoschema.GetTiFlashStoreCount(ctx)
	if err != nil {
		return errors.Trace(err)
	}
	if replicaCount > tiflashStoreCnt {
		return errors.Errorf("the tiflash replica count: %d should be less than the total tiflash server count: %d", replicaCount, tiflashStoreCnt)
	}
	return nil
}

// AlterTableAddStatistics registers extended statistics for a table.
func (d *ddl) AlterTableAddStatistics(ctx sessionctx.Context, ident ast.Ident, stats *ast.StatisticsSpec, ifNotExists bool) error {
	if !ctx.GetSessionVars().EnableExtendedStats {
		return errors.New("Extended statistics feature is not generally available now, and tidb_enable_extended_stats is OFF")
	}
	// Not support Cardinality and Dependency statistics type for now.
	if stats.StatsType == ast.StatsTypeCardinality || stats.StatsType == ast.StatsTypeDependency {
		return errors.New("Cardinality and Dependency statistics types are not supported now")
	}
	_, tbl, err := d.getSchemaAndTableByIdent(ctx, ident)
	if err != nil {
		return err
	}
	tblInfo := tbl.Meta()
	if tblInfo.GetPartitionInfo() != nil {
		return errors.New("Extended statistics on partitioned tables are not supported now")
	}
	colIDs := make([]int64, 0, 2)
	colIDSet := make(map[int64]struct{}, 2)
	// Check whether columns exist.
	for _, colName := range stats.Columns {
		col := table.FindCol(tbl.VisibleCols(), colName.Name.L)
		if col == nil {
			return infoschema.ErrColumnNotExists.GenWithStackByArgs(colName.Name, ident.Name)
		}
		if stats.StatsType == ast.StatsTypeCorrelation && tblInfo.PKIsHandle && mysql.HasPriKeyFlag(col.GetFlag()) {
			ctx.GetSessionVars().StmtCtx.AppendWarning(errors.New("No need to create correlation statistics on the integer primary key column"))
			return nil
		}
		if _, exist := colIDSet[col.ID]; exist {
			return errors.Errorf("Cannot create extended statistics on duplicate column names '%s'", colName.Name.L)
		}
		colIDSet[col.ID] = struct{}{}
		colIDs = append(colIDs, col.ID)
	}
	if len(colIDs) != 2 && (stats.StatsType == ast.StatsTypeCorrelation || stats.StatsType == ast.StatsTypeDependency) {
		return errors.New("Only support Correlation and Dependency statistics types on 2 columns")
	}
	if len(colIDs) < 1 && stats.StatsType == ast.StatsTypeCardinality {
		return errors.New("Only support Cardinality statistics type on at least 2 columns")
	}
	// TODO: check whether covering index exists for cardinality / dependency types.

	// Call utilities of statistics.Handle to modify system tables instead of doing DML directly,
	// because locking in Handle can guarantee the correctness of `version` in system tables.
	return d.ddlCtx.statsHandle.InsertExtendedStats(stats.StatsName, colIDs, int(stats.StatsType), tblInfo.ID, ifNotExists)
}

// AlterTableDropStatistics logically deletes extended statistics for a table.
func (d *ddl) AlterTableDropStatistics(ctx sessionctx.Context, ident ast.Ident, stats *ast.StatisticsSpec, ifExists bool) error {
	if !ctx.GetSessionVars().EnableExtendedStats {
		return errors.New("Extended statistics feature is not generally available now, and tidb_enable_extended_stats is OFF")
	}
	_, tbl, err := d.getSchemaAndTableByIdent(ctx, ident)
	if err != nil {
		return err
	}
	tblInfo := tbl.Meta()
	// Call utilities of statistics.Handle to modify system tables instead of doing DML directly,
	// because locking in Handle can guarantee the correctness of `version` in system tables.
	return d.ddlCtx.statsHandle.MarkExtendedStatsDeleted(stats.StatsName, tblInfo.ID, ifExists)
}

// UpdateTableReplicaInfo updates the table flash replica infos.
func (d *ddl) UpdateTableReplicaInfo(ctx sessionctx.Context, physicalID int64, available bool) error {
	is := d.infoCache.GetLatest()
	tb, ok := is.TableByID(physicalID)
	if !ok {
		tb, _, _ = is.FindTableByPartitionID(physicalID)
		if tb == nil {
			return infoschema.ErrTableNotExists.GenWithStack("Table which ID = %d does not exist.", physicalID)
		}
	}
	tbInfo := tb.Meta()
	if tbInfo.TiFlashReplica == nil || (tbInfo.ID == physicalID && tbInfo.TiFlashReplica.Available == available) ||
		(tbInfo.ID != physicalID && available == tbInfo.TiFlashReplica.IsPartitionAvailable(physicalID)) {
		return nil
	}

	db, ok := is.SchemaByTable(tbInfo)
	if !ok {
		return infoschema.ErrDatabaseNotExists.GenWithStack("Database of table `%s` does not exist.", tb.Meta().Name)
	}

	job := &model.Job{
		SchemaID:   db.ID,
		TableID:    tb.Meta().ID,
		SchemaName: db.Name.L,
		TableName:  tb.Meta().Name.L,
		Type:       model.ActionUpdateTiFlashReplicaStatus,
		BinlogInfo: &model.HistoryInfo{},
		Args:       []interface{}{available, physicalID},
	}
	err := d.DoDDLJob(ctx, job)
	err = d.callHookOnChanged(job, err)
	return errors.Trace(err)
}

// checkAlterTableCharset uses to check is it possible to change the charset of table.
// This function returns 2 variable:
// doNothing: if doNothing is true, means no need to change any more, because the target charset is same with the charset of table.
// err: if err is not nil, means it is not possible to change table charset to target charset.
func checkAlterTableCharset(tblInfo *model.TableInfo, dbInfo *model.DBInfo, toCharset, toCollate string, needsOverwriteCols bool) (doNothing bool, err error) {
	origCharset := tblInfo.Charset
	origCollate := tblInfo.Collate
	// Old version schema charset maybe modified when load schema if TreatOldVersionUTF8AsUTF8MB4 was enable.
	// So even if the origCharset equal toCharset, we still need to do the ddl for old version schema.
	if origCharset == toCharset && origCollate == toCollate && tblInfo.Version >= model.TableInfoVersion2 {
		// nothing to do.
		doNothing = true
		for _, col := range tblInfo.Columns {
			if col.GetCharset() == charset.CharsetBin {
				continue
			}
			if col.GetCharset() == toCharset && col.GetCollate() == toCollate {
				continue
			}
			doNothing = false
		}
		if doNothing {
			return doNothing, nil
		}
	}

	// The table charset may be "", if the table is create in old TiDB version, such as v2.0.8.
	// This DDL will update the table charset to default charset.
	origCharset, origCollate, err = ResolveCharsetCollation(
		ast.CharsetOpt{Chs: origCharset, Col: origCollate},
		ast.CharsetOpt{Chs: dbInfo.Charset, Col: dbInfo.Collate},
	)
	if err != nil {
		return doNothing, err
	}

	if err = checkModifyCharsetAndCollation(toCharset, toCollate, origCharset, origCollate, false); err != nil {
		return doNothing, err
	}
	if !needsOverwriteCols {
		// If we don't change the charset and collation of columns, skip the next checks.
		return doNothing, nil
	}

	for _, col := range tblInfo.Columns {
		if col.GetType() == mysql.TypeVarchar {
			if err = types.IsVarcharTooBigFieldLength(col.GetFlen(), col.Name.O, toCharset); err != nil {
				return doNothing, err
			}
		}
		if col.GetCharset() == charset.CharsetBin {
			continue
		}
		if len(col.GetCharset()) == 0 {
			continue
		}
		if err = checkModifyCharsetAndCollation(toCharset, toCollate, col.GetCharset(), col.GetCollate(), isColumnWithIndex(col.Name.L, tblInfo.Indices)); err != nil {
			if strings.Contains(err.Error(), "Unsupported modifying collation") {
				colErrMsg := "Unsupported converting collation of column '%s' from '%s' to '%s' when index is defined on it."
				err = dbterror.ErrUnsupportedModifyCollation.GenWithStack(colErrMsg, col.Name.L, col.GetCollate(), toCollate)
			}
			return doNothing, err
		}
	}
	return doNothing, nil
}

// RenameIndex renames an index.
// In TiDB, indexes are case-insensitive (so index 'a' and 'A" are considered the same index),
// but index names are case-sensitive (we can rename index 'a' to 'A')
func (d *ddl) RenameIndex(ctx sessionctx.Context, ident ast.Ident, spec *ast.AlterTableSpec) error {
	is := d.infoCache.GetLatest()
	schema, ok := is.SchemaByName(ident.Schema)
	if !ok {
		return infoschema.ErrDatabaseNotExists.GenWithStackByArgs(ident.Schema)
	}

	tb, err := is.TableByName(ident.Schema, ident.Name)
	if err != nil {
		return errors.Trace(infoschema.ErrTableNotExists.GenWithStackByArgs(ident.Schema, ident.Name))
	}
	if tb.Meta().TableCacheStatusType != model.TableCacheStatusDisable {
		return errors.Trace(dbterror.ErrOptOnCacheTable.GenWithStackByArgs("Rename Index"))
	}
	duplicate, err := ValidateRenameIndex(spec.FromKey, spec.ToKey, tb.Meta())
	if duplicate {
		return nil
	}
	if err != nil {
		return errors.Trace(err)
	}

	job := &model.Job{
		SchemaID:   schema.ID,
		TableID:    tb.Meta().ID,
		SchemaName: schema.Name.L,
		TableName:  tb.Meta().Name.L,
		Type:       model.ActionRenameIndex,
		BinlogInfo: &model.HistoryInfo{},
		Args:       []interface{}{spec.FromKey, spec.ToKey},
	}

	err = d.DoDDLJob(ctx, job)
	err = d.callHookOnChanged(job, err)
	return errors.Trace(err)
}

// If one drop those tables by mistake, it's difficult to recover.
// In the worst case, the whole TiDB cluster fails to bootstrap, so we prevent user from dropping them.
var systemTables = map[string]struct{}{
	"tidb":                 {},
	"gc_delete_range":      {},
	"gc_delete_range_done": {},
}

func isSystemTable(schema, table string) bool {
	if schema != "mysql" {
		return false
	}
	if _, ok := systemTables[table]; ok {
		return true
	}
	return false
}

type objectType int

const (
	tableObject objectType = iota
	viewObject
	sequenceObject
)

// dropTableObject provides common logic to DROP TABLE/VIEW/SEQUENCE.
func (d *ddl) dropTableObject(
	ctx sessionctx.Context,
	objects []*ast.TableName,
	ifExists bool,
	tableObjectType objectType,
) error {
	var (
		notExistTables []string
		sessVars       = ctx.GetSessionVars()
		is             = d.GetInfoSchemaWithInterceptor(ctx)
		dropExistErr   *terror.Error
		jobType        model.ActionType
	)

	switch tableObjectType {
	case tableObject:
		dropExistErr = infoschema.ErrTableDropExists
		jobType = model.ActionDropTable
	case viewObject:
		dropExistErr = infoschema.ErrTableDropExists
		jobType = model.ActionDropView
	case sequenceObject:
		dropExistErr = infoschema.ErrSequenceDropExists
		jobType = model.ActionDropSequence
	}

	for _, tn := range objects {
		fullti := ast.Ident{Schema: tn.Schema, Name: tn.Name}
		schema, ok := is.SchemaByName(tn.Schema)
		if !ok {
			// TODO: we should return special error for table not exist, checking "not exist" is not enough,
			// because some other errors may contain this error string too.
			notExistTables = append(notExistTables, fullti.String())
			continue
		}
		tableInfo, err := is.TableByName(tn.Schema, tn.Name)
		if err != nil && infoschema.ErrTableNotExists.Equal(err) {
			notExistTables = append(notExistTables, fullti.String())
			continue
		} else if err != nil {
			return err
		}

		// prechecks before build DDL job

		// Protect important system table from been dropped by a mistake.
		// I can hardly find a case that a user really need to do this.
		if isSystemTable(tn.Schema.L, tn.Name.L) {
			return errors.Errorf("Drop tidb system table '%s.%s' is forbidden", tn.Schema.L, tn.Name.L)
		}
		switch tableObjectType {
		case tableObject:
			if !tableInfo.Meta().IsBaseTable() {
				notExistTables = append(notExistTables, fullti.String())
				continue
			}

			tempTableType := tableInfo.Meta().TempTableType
			if config.CheckTableBeforeDrop && tempTableType == model.TempTableNone {
				logutil.BgLogger().Warn("admin check table before drop",
					zap.String("database", fullti.Schema.O),
					zap.String("table", fullti.Name.O),
				)
				exec := ctx.(sqlexec.RestrictedSQLExecutor)
				internalCtx := kv.WithInternalSourceType(context.Background(), kv.InternalTxnDDL)
				_, _, err := exec.ExecRestrictedSQL(internalCtx, nil, "admin check table %n.%n", fullti.Schema.O, fullti.Name.O)
				if err != nil {
					return err
				}
			}

			if tableInfo.Meta().TableCacheStatusType != model.TableCacheStatusDisable {
				return dbterror.ErrOptOnCacheTable.GenWithStackByArgs("Drop Table")
			}
		case viewObject:
			if !tableInfo.Meta().IsView() {
				return dbterror.ErrWrongObject.GenWithStackByArgs(fullti.Schema, fullti.Name, "VIEW")
			}
		case sequenceObject:
			if !tableInfo.Meta().IsSequence() {
				err = dbterror.ErrWrongObject.GenWithStackByArgs(fullti.Schema, fullti.Name, "SEQUENCE")
				if ifExists {
					ctx.GetSessionVars().StmtCtx.AppendNote(err)
					continue
				}
				return err
			}
		}

		job := &model.Job{
			SchemaID:    schema.ID,
			TableID:     tableInfo.Meta().ID,
			SchemaName:  schema.Name.L,
			SchemaState: schema.State,
			TableName:   tableInfo.Meta().Name.L,
			Type:        jobType,
			BinlogInfo:  &model.HistoryInfo{},
		}

		err = d.DoDDLJob(ctx, job)
		err = d.callHookOnChanged(job, err)
		if infoschema.ErrDatabaseNotExists.Equal(err) || infoschema.ErrTableNotExists.Equal(err) {
			notExistTables = append(notExistTables, fullti.String())
			continue
		} else if err != nil {
			return errors.Trace(err)
		}

		// unlock table after drop
		if tableObjectType != tableObject {
			continue
		}
		if !config.TableLockEnabled() {
			continue
		}
		if ok, _ := ctx.CheckTableLocked(tableInfo.Meta().ID); ok {
			ctx.ReleaseTableLockByTableIDs([]int64{tableInfo.Meta().ID})
		}
	}
	if len(notExistTables) > 0 && !ifExists {
		return dropExistErr.GenWithStackByArgs(strings.Join(notExistTables, ","))
	}
	// We need add warning when use if exists.
	if len(notExistTables) > 0 && ifExists {
		for _, table := range notExistTables {
			sessVars.StmtCtx.AppendNote(dropExistErr.GenWithStackByArgs(table))
		}
	}
	return nil
}

// DropTable will proceed even if some table in the list does not exists.
func (d *ddl) DropTable(ctx sessionctx.Context, stmt *ast.DropTableStmt) (err error) {
	return d.dropTableObject(ctx, stmt.Tables, stmt.IfExists, tableObject)
}

// DropView will proceed even if some view in the list does not exists.
func (d *ddl) DropView(ctx sessionctx.Context, stmt *ast.DropTableStmt) (err error) {
	return d.dropTableObject(ctx, stmt.Tables, stmt.IfExists, viewObject)
}

func (d *ddl) TruncateTable(ctx sessionctx.Context, ti ast.Ident) error {
	schema, tb, err := d.getSchemaAndTableByIdent(ctx, ti)
	if err != nil {
		return errors.Trace(err)
	}
	if tb.Meta().IsView() || tb.Meta().IsSequence() {
		return infoschema.ErrTableNotExists.GenWithStackByArgs(schema.Name.O, tb.Meta().Name.O)
	}
	if tb.Meta().TableCacheStatusType != model.TableCacheStatusDisable {
		return dbterror.ErrOptOnCacheTable.GenWithStackByArgs("Truncate Table")
	}

	genIDs, err := d.genGlobalIDs(1)
	if err != nil {
		return errors.Trace(err)
	}
	newTableID := genIDs[0]
	job := &model.Job{
		SchemaID:   schema.ID,
		TableID:    tb.Meta().ID,
		SchemaName: schema.Name.L,
		TableName:  tb.Meta().Name.L,
		Type:       model.ActionTruncateTable,
		BinlogInfo: &model.HistoryInfo{},
		Args:       []interface{}{newTableID},
	}
	if ok, _ := ctx.CheckTableLocked(tb.Meta().ID); ok && config.TableLockEnabled() {
		// AddTableLock here to avoid this ddl job was executed successfully but the session was been kill before return.
		// The session will release all table locks it holds, if we don't add the new locking table id here,
		// the session may forget to release the new locked table id when this ddl job was executed successfully
		// but the session was killed before return.
		ctx.AddTableLock([]model.TableLockTpInfo{{SchemaID: schema.ID, TableID: newTableID, Tp: tb.Meta().Lock.Tp}})
	}
	err = d.DoDDLJob(ctx, job)
	err = d.callHookOnChanged(job, err)
	if err != nil {
		if config.TableLockEnabled() {
			ctx.ReleaseTableLockByTableIDs([]int64{newTableID})
		}
		return errors.Trace(err)
	}
	if _, tb, err := d.getSchemaAndTableByIdent(ctx, ti); err == nil {
		d.preSplitAndScatter(ctx, tb.Meta(), tb.Meta().GetPartitionInfo())
	}

	if !config.TableLockEnabled() {
		return nil
	}
	if ok, _ := ctx.CheckTableLocked(tb.Meta().ID); ok {
		ctx.ReleaseTableLockByTableIDs([]int64{tb.Meta().ID})
	}
	return nil
}

func (d *ddl) RenameTable(ctx sessionctx.Context, s *ast.RenameTableStmt) error {
	isAlterTable := false
	var err error
	if len(s.TableToTables) == 1 {
		oldIdent := ast.Ident{Schema: s.TableToTables[0].OldTable.Schema, Name: s.TableToTables[0].OldTable.Name}
		newIdent := ast.Ident{Schema: s.TableToTables[0].NewTable.Schema, Name: s.TableToTables[0].NewTable.Name}
		err = d.renameTable(ctx, oldIdent, newIdent, isAlterTable)
	} else {
		oldIdents := make([]ast.Ident, 0, len(s.TableToTables))
		newIdents := make([]ast.Ident, 0, len(s.TableToTables))
		for _, tables := range s.TableToTables {
			oldIdent := ast.Ident{Schema: tables.OldTable.Schema, Name: tables.OldTable.Name}
			newIdent := ast.Ident{Schema: tables.NewTable.Schema, Name: tables.NewTable.Name}
			oldIdents = append(oldIdents, oldIdent)
			newIdents = append(newIdents, newIdent)
		}
		err = d.renameTables(ctx, oldIdents, newIdents, isAlterTable)
	}
	return err
}

func (d *ddl) renameTable(ctx sessionctx.Context, oldIdent, newIdent ast.Ident, isAlterTable bool) error {
	is := d.GetInfoSchemaWithInterceptor(ctx)
	tables := make(map[string]int64)
	schemas, tableID, err := ExtractTblInfos(is, oldIdent, newIdent, isAlterTable, tables)
	if err != nil {
		return err
	}

	if schemas == nil {
		return nil
	}

	if tbl, ok := is.TableByID(tableID); ok {
		if tbl.Meta().TableCacheStatusType != model.TableCacheStatusDisable {
			return errors.Trace(dbterror.ErrOptOnCacheTable.GenWithStackByArgs("Rename Table"))
		}
	}

	job := &model.Job{
		SchemaID:   schemas[1].ID,
		TableID:    tableID,
		SchemaName: schemas[1].Name.L,
		TableName:  oldIdent.Name.L,
		Type:       model.ActionRenameTable,
		BinlogInfo: &model.HistoryInfo{},
		Args:       []interface{}{schemas[0].ID, newIdent.Name, schemas[0].Name},
		CtxVars:    []interface{}{[]int64{schemas[0].ID, schemas[1].ID}, []int64{tableID}},
	}

	err = d.DoDDLJob(ctx, job)
	err = d.callHookOnChanged(job, err)
	return errors.Trace(err)
}

func (d *ddl) renameTables(ctx sessionctx.Context, oldIdents, newIdents []ast.Ident, isAlterTable bool) error {
	is := d.GetInfoSchemaWithInterceptor(ctx)
	oldTableNames := make([]*model.CIStr, 0, len(oldIdents))
	tableNames := make([]*model.CIStr, 0, len(oldIdents))
	oldSchemaIDs := make([]int64, 0, len(oldIdents))
	newSchemaIDs := make([]int64, 0, len(oldIdents))
	tableIDs := make([]int64, 0, len(oldIdents))
	oldSchemaNames := make([]*model.CIStr, 0, len(oldIdents))

	var schemas []*model.DBInfo
	var tableID int64
	var err error

	tables := make(map[string]int64)
	for i := 0; i < len(oldIdents); i++ {
		schemas, tableID, err = ExtractTblInfos(is, oldIdents[i], newIdents[i], isAlterTable, tables)
		if err != nil {
			return err
		}

		if t, ok := is.TableByID(tableID); ok {
			if t.Meta().TableCacheStatusType != model.TableCacheStatusDisable {
				return errors.Trace(dbterror.ErrOptOnCacheTable.GenWithStackByArgs("Rename Tables"))
			}
		}

		tableIDs = append(tableIDs, tableID)
		oldTableNames = append(oldTableNames, &oldIdents[i].Name)
		tableNames = append(tableNames, &newIdents[i].Name)
		oldSchemaIDs = append(oldSchemaIDs, schemas[0].ID)
		newSchemaIDs = append(newSchemaIDs, schemas[1].ID)
		oldSchemaNames = append(oldSchemaNames, &schemas[0].Name)
	}

	job := &model.Job{
		SchemaID:   schemas[1].ID,
		TableID:    tableIDs[0],
		SchemaName: schemas[1].Name.L,
		Type:       model.ActionRenameTables,
		BinlogInfo: &model.HistoryInfo{},
		Args:       []interface{}{oldSchemaIDs, newSchemaIDs, tableNames, tableIDs, oldSchemaNames, oldTableNames},
		CtxVars:    []interface{}{append(oldSchemaIDs, newSchemaIDs...), tableIDs},
	}

	err = d.DoDDLJob(ctx, job)
	err = d.callHookOnChanged(job, err)
	return errors.Trace(err)
}

// ExtractTblInfos extracts the table information from the infoschema.
func ExtractTblInfos(is infoschema.InfoSchema, oldIdent, newIdent ast.Ident, isAlterTable bool, tables map[string]int64) ([]*model.DBInfo, int64, error) {
	oldSchema, ok := is.SchemaByName(oldIdent.Schema)
	if !ok {
		if isAlterTable {
			return nil, 0, infoschema.ErrTableNotExists.GenWithStackByArgs(oldIdent.Schema, oldIdent.Name)
		}
		if tableExists(is, newIdent, tables) {
			return nil, 0, infoschema.ErrTableExists.GenWithStackByArgs(newIdent)
		}
		return nil, 0, infoschema.ErrTableNotExists.GenWithStackByArgs(oldIdent.Schema, oldIdent.Name)
	}
	if !tableExists(is, oldIdent, tables) {
		if isAlterTable {
			return nil, 0, infoschema.ErrTableNotExists.GenWithStackByArgs(oldIdent.Schema, oldIdent.Name)
		}
		if tableExists(is, newIdent, tables) {
			return nil, 0, infoschema.ErrTableExists.GenWithStackByArgs(newIdent)
		}
		return nil, 0, infoschema.ErrTableNotExists.GenWithStackByArgs(oldIdent.Schema, oldIdent.Name)
	}
	if isAlterTable && newIdent.Schema.L == oldIdent.Schema.L && newIdent.Name.L == oldIdent.Name.L {
		// oldIdent is equal to newIdent, do nothing
		return nil, 0, nil
	}
	//View can be renamed only in the same schema. Compatible with mysql
	if is.TableIsView(oldIdent.Schema, oldIdent.Name) {
		if oldIdent.Schema != newIdent.Schema {
			return nil, 0, infoschema.ErrForbidSchemaChange.GenWithStackByArgs(oldIdent.Schema, newIdent.Schema)
		}
	}

	newSchema, ok := is.SchemaByName(newIdent.Schema)
	if !ok {
		return nil, 0, dbterror.ErrErrorOnRename.GenWithStackByArgs(
			fmt.Sprintf("%s.%s", oldIdent.Schema, oldIdent.Name),
			fmt.Sprintf("%s.%s", newIdent.Schema, newIdent.Name),
			168,
			fmt.Sprintf("Database `%s` doesn't exist", newIdent.Schema))
	}
	if tableExists(is, newIdent, tables) {
		return nil, 0, infoschema.ErrTableExists.GenWithStackByArgs(newIdent)
	}
	if err := checkTooLongTable(newIdent.Name); err != nil {
		return nil, 0, errors.Trace(err)
	}
	oldTableID := getTableID(is, oldIdent, tables)
	oldIdentKey := getIdentKey(oldIdent)
	tables[oldIdentKey] = tableNotExist
	newIdentKey := getIdentKey(newIdent)
	tables[newIdentKey] = oldTableID
	return []*model.DBInfo{oldSchema, newSchema}, oldTableID, nil
}

func tableExists(is infoschema.InfoSchema, ident ast.Ident, tables map[string]int64) bool {
	identKey := getIdentKey(ident)
	tableID, ok := tables[identKey]
	if (ok && tableID != tableNotExist) || (!ok && is.TableExists(ident.Schema, ident.Name)) {
		return true
	}
	return false
}

func getTableID(is infoschema.InfoSchema, ident ast.Ident, tables map[string]int64) int64 {
	identKey := getIdentKey(ident)
	tableID, ok := tables[identKey]
	if !ok {
		oldTbl, err := is.TableByName(ident.Schema, ident.Name)
		if err != nil {
			return tableNotExist
		}
		tableID = oldTbl.Meta().ID
	}
	return tableID
}

func getIdentKey(ident ast.Ident) string {
	return fmt.Sprintf("%s.%s", ident.Schema.L, ident.Name.L)
}

// GetName4AnonymousIndex returns a valid name for anonymous index.
func GetName4AnonymousIndex(t table.Table, colName model.CIStr, idxName model.CIStr) model.CIStr {
	// `id` is used to indicated the index name's suffix.
	id := 2
	l := len(t.Indices())
	indexName := colName
	if idxName.O != "" {
		// Use the provided index name, it only happens when the original index name is too long and be truncated.
		indexName = idxName
		id = 3
	}
	if strings.EqualFold(indexName.L, mysql.PrimaryKeyName) {
		indexName = model.NewCIStr(fmt.Sprintf("%s_%d", colName.O, id))
		id = 3
	}
	for i := 0; i < l; i++ {
		if t.Indices()[i].Meta().Name.L == indexName.L {
			indexName = model.NewCIStr(fmt.Sprintf("%s_%d", colName.O, id))
			if err := checkTooLongIndex(indexName); err != nil {
				indexName = GetName4AnonymousIndex(t, model.NewCIStr(colName.O[:30]), model.NewCIStr(fmt.Sprintf("%s_%d", colName.O[:30], 2)))
			}
			i = -1
			id++
		}
	}
	return indexName
}

func (d *ddl) CreatePrimaryKey(ctx sessionctx.Context, ti ast.Ident, indexName model.CIStr,
	indexPartSpecifications []*ast.IndexPartSpecification, indexOption *ast.IndexOption) error {
	if indexOption != nil && indexOption.PrimaryKeyTp == model.PrimaryKeyTypeClustered {
		return dbterror.ErrUnsupportedModifyPrimaryKey.GenWithStack("Adding clustered primary key is not supported. " +
			"Please consider adding NONCLUSTERED primary key instead")
	}
	schema, t, err := d.getSchemaAndTableByIdent(ctx, ti)
	if err != nil {
		return errors.Trace(err)
	}

	if err = checkTooLongIndex(indexName); err != nil {
		return dbterror.ErrTooLongIdent.GenWithStackByArgs(mysql.PrimaryKeyName)
	}

	if indexName.L != "" && strings.EqualFold(indexName.L, mysql.PrimaryKeyName) {
		ctx.GetSessionVars().StmtCtx.AppendWarning(dbterror.ErrPrimaryKeyNameIsIgnored.FastGenByArgs(indexName))
	}
	indexName = model.NewCIStr(mysql.PrimaryKeyName)
	if indexInfo := t.Meta().FindIndexByName(indexName.L); indexInfo != nil ||
		// If the table's PKIsHandle is true, it also means that this table has a primary key.
		t.Meta().PKIsHandle {
		return infoschema.ErrMultiplePriKey
	}

	// Primary keys cannot include expression index parts. A primary key requires the generated column to be stored,
	// but expression index parts are implemented as virtual generated columns, not stored generated columns.
	for _, idxPart := range indexPartSpecifications {
		if idxPart.Expr != nil {
			return dbterror.ErrFunctionalIndexPrimaryKey
		}
	}

	tblInfo := t.Meta()
	// Check before the job is put to the queue.
	// This check is redundant, but useful. If DDL check fail before the job is put
	// to job queue, the fail path logic is super fast.
	// After DDL job is put to the queue, and if the check fail, TiDB will run the DDL cancel logic.
	// The recover step causes DDL wait a few seconds, makes the unit test painfully slow.
	// For same reason, decide whether index is global here.
	indexColumns, err := buildIndexColumns(ctx, tblInfo.Columns, indexPartSpecifications)
	if err != nil {
		return errors.Trace(err)
	}
	if _, err = CheckPKOnGeneratedColumn(tblInfo, indexPartSpecifications); err != nil {
		return err
	}

	global := false
	if tblInfo.GetPartitionInfo() != nil {
		ck, err := checkPartitionKeysConstraint(tblInfo.GetPartitionInfo(), indexColumns, tblInfo)
		if err != nil {
			return err
		}
		if !ck {
			if !config.GetGlobalConfig().EnableGlobalIndex {
				return dbterror.ErrUniqueKeyNeedAllFieldsInPf.GenWithStackByArgs("PRIMARY")
			}
			// index columns does not contain all partition columns, must set global
			global = true
		}
	}

	// May be truncate comment here, when index comment too long and sql_mode is't strict.
	if indexOption != nil {
		if _, err = validateCommentLength(ctx.GetSessionVars(), indexName.String(), &indexOption.Comment, dbterror.ErrTooLongIndexComment); err != nil {
			return errors.Trace(err)
		}
	}

	tzName, tzOffset := ddlutil.GetTimeZone(ctx)

	unique := true
	sqlMode := ctx.GetSessionVars().SQLMode
	job := &model.Job{
		SchemaID:   schema.ID,
		TableID:    t.Meta().ID,
		SchemaName: schema.Name.L,
		TableName:  t.Meta().Name.L,
		Type:       model.ActionAddPrimaryKey,
		BinlogInfo: &model.HistoryInfo{},
		ReorgMeta: &model.DDLReorgMeta{
			SQLMode:       ctx.GetSessionVars().SQLMode,
			Warnings:      make(map[errors.ErrorID]*terror.Error),
			WarningsCount: make(map[errors.ErrorID]int64),
			Location:      &model.TimeZoneLocation{Name: tzName, Offset: tzOffset},
		},
		Args:     []interface{}{unique, indexName, indexPartSpecifications, indexOption, sqlMode, nil, global},
		Priority: ctx.GetSessionVars().DDLReorgPriority,
	}

	err = d.DoDDLJob(ctx, job)
	err = d.callHookOnChanged(job, err)
	return errors.Trace(err)
}

func precheckBuildHiddenColumnInfo(
	indexPartSpecifications []*ast.IndexPartSpecification,
	indexName model.CIStr,
) error {
	for i, idxPart := range indexPartSpecifications {
		if idxPart.Expr == nil {
			continue
		}
		name := fmt.Sprintf("%s_%s_%d", expressionIndexPrefix, indexName, i)
		if utf8.RuneCountInString(name) > mysql.MaxColumnNameLength {
			// TODO: Refine the error message.
			return dbterror.ErrTooLongIdent.GenWithStackByArgs("hidden column")
		}
		// TODO: Refine the error message.
		if err := checkIllegalFn4Generated(indexName.L, typeIndex, idxPart.Expr); err != nil {
			return errors.Trace(err)
		}
	}
	return nil
}

func buildHiddenColumnInfoWithCheck(ctx sessionctx.Context, indexPartSpecifications []*ast.IndexPartSpecification, indexName model.CIStr, tblInfo *model.TableInfo, existCols []*table.Column) ([]*model.ColumnInfo, error) {
	if err := precheckBuildHiddenColumnInfo(indexPartSpecifications, indexName); err != nil {
		return nil, err
	}
	return BuildHiddenColumnInfo(ctx, indexPartSpecifications, indexName, tblInfo, existCols)
}

// BuildHiddenColumnInfo builds hidden column info.
func BuildHiddenColumnInfo(ctx sessionctx.Context, indexPartSpecifications []*ast.IndexPartSpecification, indexName model.CIStr, tblInfo *model.TableInfo, existCols []*table.Column) ([]*model.ColumnInfo, error) {
	hiddenCols := make([]*model.ColumnInfo, 0, len(indexPartSpecifications))
	for i, idxPart := range indexPartSpecifications {
		if idxPart.Expr == nil {
			continue
		}
		idxPart.Column = &ast.ColumnName{Name: model.NewCIStr(fmt.Sprintf("%s_%s_%d", expressionIndexPrefix, indexName, i))}
		// Check whether the hidden columns have existed.
		col := table.FindCol(existCols, idxPart.Column.Name.L)
		if col != nil {
			// TODO: Use expression index related error.
			return nil, infoschema.ErrColumnExists.GenWithStackByArgs(col.Name.String())
		}
		idxPart.Length = types.UnspecifiedLength
		// The index part is an expression, prepare a hidden column for it.

		var sb strings.Builder
		restoreFlags := format.RestoreStringSingleQuotes | format.RestoreKeyWordLowercase | format.RestoreNameBackQuotes |
			format.RestoreSpacesAroundBinaryOperation
		restoreCtx := format.NewRestoreCtx(restoreFlags, &sb)
		sb.Reset()
		err := idxPart.Expr.Restore(restoreCtx)
		if err != nil {
			return nil, errors.Trace(err)
		}
		expr, err := expression.RewriteSimpleExprWithTableInfo(ctx, tblInfo, idxPart.Expr)
		if err != nil {
			// TODO: refine the error message.
			return nil, err
		}
		if _, ok := expr.(*expression.Column); ok {
			return nil, dbterror.ErrFunctionalIndexOnField
		}

		colInfo := &model.ColumnInfo{
			Name:                idxPart.Column.Name,
			GeneratedExprString: sb.String(),
			GeneratedStored:     false,
			Version:             model.CurrLatestColumnInfoVersion,
			Dependences:         make(map[string]struct{}),
			Hidden:              true,
			FieldType:           *expr.GetType(),
		}
		// Reset some flag, it may be caused by wrong type infer. But it's not easy to fix them all, so reset them here for safety.
		colInfo.DelFlag(mysql.PriKeyFlag | mysql.UniqueKeyFlag | mysql.AutoIncrementFlag)

		if colInfo.GetType() == mysql.TypeDatetime || colInfo.GetType() == mysql.TypeDate || colInfo.GetType() == mysql.TypeTimestamp || colInfo.GetType() == mysql.TypeDuration {
			if colInfo.FieldType.GetDecimal() == types.UnspecifiedLength {
				colInfo.FieldType.SetDecimal(types.MaxFsp)
			}
		}
		checkDependencies := make(map[string]struct{})
		for _, colName := range FindColumnNamesInExpr(idxPart.Expr) {
			colInfo.Dependences[colName.Name.L] = struct{}{}
			checkDependencies[colName.Name.L] = struct{}{}
		}
		if err = checkDependedColExist(checkDependencies, existCols); err != nil {
			return nil, errors.Trace(err)
		}
		if !ctx.GetSessionVars().EnableAutoIncrementInGenerated {
			if err = checkExpressionIndexAutoIncrement(indexName.O, colInfo.Dependences, tblInfo); err != nil {
				return nil, errors.Trace(err)
			}
		}
		idxPart.Expr = nil
		hiddenCols = append(hiddenCols, colInfo)
	}
	return hiddenCols, nil
}

func (d *ddl) CreateIndex(ctx sessionctx.Context, stmt *ast.CreateIndexStmt) error {
	ident := ast.Ident{Schema: stmt.Table.Schema, Name: stmt.Table.Name}
	return d.createIndex(ctx, ident, stmt.KeyType, model.NewCIStr(stmt.IndexName),
		stmt.IndexPartSpecifications, stmt.IndexOption, stmt.IfNotExists)
}

func (d *ddl) createIndex(ctx sessionctx.Context, ti ast.Ident, keyType ast.IndexKeyType, indexName model.CIStr,
	indexPartSpecifications []*ast.IndexPartSpecification, indexOption *ast.IndexOption, ifNotExists bool) error {
	// not support Spatial and FullText index
	if keyType == ast.IndexKeyTypeFullText || keyType == ast.IndexKeyTypeSpatial {
		return dbterror.ErrUnsupportedIndexType.GenWithStack("FULLTEXT and SPATIAL index is not supported")
	}
	unique := keyType == ast.IndexKeyTypeUnique
	schema, t, err := d.getSchemaAndTableByIdent(ctx, ti)
	if err != nil {
		return errors.Trace(err)
	}

	if t.Meta().TableCacheStatusType != model.TableCacheStatusDisable {
		return errors.Trace(dbterror.ErrOptOnCacheTable.GenWithStackByArgs("Create Index"))
	}
	// Deal with anonymous index.
	if len(indexName.L) == 0 {
		colName := model.NewCIStr("expression_index")
		if indexPartSpecifications[0].Column != nil {
			colName = indexPartSpecifications[0].Column.Name
		}
		indexName = GetName4AnonymousIndex(t, colName, model.NewCIStr(""))
	}

	if indexInfo := t.Meta().FindIndexByName(indexName.L); indexInfo != nil {
		if indexInfo.State != model.StatePublic {
			// NOTE: explicit error message. See issue #18363.
			err = dbterror.ErrDupKeyName.GenWithStack("index already exist %s; "+
				"a background job is trying to add the same index, "+
				"please check by `ADMIN SHOW DDL JOBS`", indexName)
		} else {
			err = dbterror.ErrDupKeyName.GenWithStack("index already exist %s", indexName)
		}
		if ifNotExists {
			ctx.GetSessionVars().StmtCtx.AppendNote(err)
			return nil
		}
		return err
	}

	if err = checkTooLongIndex(indexName); err != nil {
		return errors.Trace(err)
	}

	tblInfo := t.Meta()

	// Build hidden columns if necessary.
	hiddenCols, err := buildHiddenColumnInfoWithCheck(ctx, indexPartSpecifications, indexName, t.Meta(), t.Cols())
	if err != nil {
		return err
	}
	if err = checkAddColumnTooManyColumns(len(t.Cols()) + len(hiddenCols)); err != nil {
		return errors.Trace(err)
	}

	finalColumns := make([]*model.ColumnInfo, len(tblInfo.Columns), len(tblInfo.Columns)+len(hiddenCols))
	copy(finalColumns, tblInfo.Columns)
	finalColumns = append(finalColumns, hiddenCols...)
	// Check before the job is put to the queue.
	// This check is redundant, but useful. If DDL check fail before the job is put
	// to job queue, the fail path logic is super fast.
	// After DDL job is put to the queue, and if the check fail, TiDB will run the DDL cancel logic.
	// The recover step causes DDL wait a few seconds, makes the unit test painfully slow.
	// For same reason, decide whether index is global here.
	indexColumns, err := buildIndexColumns(ctx, finalColumns, indexPartSpecifications)
	if err != nil {
		return errors.Trace(err)
	}

	global := false
	if unique && tblInfo.GetPartitionInfo() != nil {
		ck, err := checkPartitionKeysConstraint(tblInfo.GetPartitionInfo(), indexColumns, tblInfo)
		if err != nil {
			return err
		}
		if !ck {
			if !config.GetGlobalConfig().EnableGlobalIndex {
				return dbterror.ErrUniqueKeyNeedAllFieldsInPf.GenWithStackByArgs("UNIQUE INDEX")
			}
			// index columns does not contain all partition columns, must set global
			global = true
		}
	}
	// May be truncate comment here, when index comment too long and sql_mode is't strict.
	if indexOption != nil {
		if _, err = validateCommentLength(ctx.GetSessionVars(), indexName.String(), &indexOption.Comment, dbterror.ErrTooLongIndexComment); err != nil {
			return errors.Trace(err)
		}
	}

	tzName, tzOffset := ddlutil.GetTimeZone(ctx)
	job := &model.Job{
		SchemaID:   schema.ID,
		TableID:    t.Meta().ID,
		SchemaName: schema.Name.L,
		TableName:  t.Meta().Name.L,
		Type:       model.ActionAddIndex,
		BinlogInfo: &model.HistoryInfo{},
		ReorgMeta: &model.DDLReorgMeta{
			SQLMode:       ctx.GetSessionVars().SQLMode,
			Warnings:      make(map[errors.ErrorID]*terror.Error),
			WarningsCount: make(map[errors.ErrorID]int64),
			Location:      &model.TimeZoneLocation{Name: tzName, Offset: tzOffset},
		},
		Args:     []interface{}{unique, indexName, indexPartSpecifications, indexOption, hiddenCols, global},
		Priority: ctx.GetSessionVars().DDLReorgPriority,
	}

	err = d.DoDDLJob(ctx, job)
	// key exists, but if_not_exists flags is true, so we ignore this error.
	if dbterror.ErrDupKeyName.Equal(err) && ifNotExists {
		ctx.GetSessionVars().StmtCtx.AppendNote(err)
		return nil
	}
	err = d.callHookOnChanged(job, err)
	return errors.Trace(err)
}

func buildFKInfo(fkName model.CIStr, keys []*ast.IndexPartSpecification, refer *ast.ReferenceDef, cols []*table.Column, tbInfo *model.TableInfo) (*model.FKInfo, error) {
	if len(keys) != len(refer.IndexPartSpecifications) {
		return nil, infoschema.ErrForeignKeyNotMatch.GenWithStackByArgs("foreign key without name")
	}

	// all base columns of stored generated columns
	baseCols := make(map[string]struct{})
	for _, col := range cols {
		if col.IsGenerated() && col.GeneratedStored {
			for name := range col.Dependences {
				baseCols[name] = struct{}{}
			}
		}
	}

	fkInfo := &model.FKInfo{
		Name:     fkName,
		RefTable: refer.Table.Name,
		Cols:     make([]model.CIStr, len(keys)),
	}

	for i, key := range keys {
		// Check add foreign key to generated columns
		// For more detail, see https://dev.mysql.com/doc/refman/8.0/en/innodb-foreign-key-constraints.html#innodb-foreign-key-generated-columns
		for _, col := range cols {
			if col.Name.L != key.Column.Name.L {
				continue
			}
			if col.IsGenerated() {
				// Check foreign key on virtual generated columns
				if !col.GeneratedStored {
					return nil, infoschema.ErrCannotAddForeign
				}

				// Check wrong reference options of foreign key on stored generated columns
				switch refer.OnUpdate.ReferOpt {
				case ast.ReferOptionCascade, ast.ReferOptionSetNull, ast.ReferOptionSetDefault:
					//nolint: gosec
					return nil, dbterror.ErrWrongFKOptionForGeneratedColumn.GenWithStackByArgs("ON UPDATE " + refer.OnUpdate.ReferOpt.String())
				}
				switch refer.OnDelete.ReferOpt {
				case ast.ReferOptionSetNull, ast.ReferOptionSetDefault:
					//nolint: gosec
					return nil, dbterror.ErrWrongFKOptionForGeneratedColumn.GenWithStackByArgs("ON DELETE " + refer.OnDelete.ReferOpt.String())
				}
				continue
			}
			// Check wrong reference options of foreign key on base columns of stored generated columns
			if _, ok := baseCols[col.Name.L]; ok {
				switch refer.OnUpdate.ReferOpt {
				case ast.ReferOptionCascade, ast.ReferOptionSetNull, ast.ReferOptionSetDefault:
					return nil, infoschema.ErrCannotAddForeign
				}
				switch refer.OnDelete.ReferOpt {
				case ast.ReferOptionCascade, ast.ReferOptionSetNull, ast.ReferOptionSetDefault:
					return nil, infoschema.ErrCannotAddForeign
				}
			}
		}
		if table.FindCol(cols, key.Column.Name.O) == nil {
			return nil, dbterror.ErrKeyColumnDoesNotExits.GenWithStackByArgs(key.Column.Name)
		}
		fkInfo.Cols[i] = key.Column.Name
	}

	fkInfo.RefCols = make([]model.CIStr, len(refer.IndexPartSpecifications))
	for i, key := range refer.IndexPartSpecifications {
		fkInfo.RefCols[i] = key.Column.Name
	}

	fkInfo.OnDelete = int(refer.OnDelete.ReferOpt)
	fkInfo.OnUpdate = int(refer.OnUpdate.ReferOpt)

	return fkInfo, nil
}

func (d *ddl) CreateForeignKey(ctx sessionctx.Context, ti ast.Ident, fkName model.CIStr, keys []*ast.IndexPartSpecification, refer *ast.ReferenceDef) error {
	is := d.infoCache.GetLatest()
	schema, ok := is.SchemaByName(ti.Schema)
	if !ok {
		return infoschema.ErrDatabaseNotExists.GenWithStackByArgs(ti.Schema)
	}

	t, err := is.TableByName(ti.Schema, ti.Name)
	if err != nil {
		return errors.Trace(infoschema.ErrTableNotExists.GenWithStackByArgs(ti.Schema, ti.Name))
	}
	if t.Meta().TempTableType != model.TempTableNone {
		return infoschema.ErrCannotAddForeign
	}

	// Check the uniqueness of the FK.
	for _, fk := range t.Meta().ForeignKeys {
		if fk.Name.L == fkName.L {
			return dbterror.ErrFkDupName.GenWithStackByArgs(fkName.O)
		}
	}

	fkInfo, err := buildFKInfo(fkName, keys, refer, t.Cols(), t.Meta())
	if err != nil {
		return errors.Trace(err)
	}

	job := &model.Job{
		SchemaID:   schema.ID,
		TableID:    t.Meta().ID,
		SchemaName: schema.Name.L,
		TableName:  t.Meta().Name.L,
		Type:       model.ActionAddForeignKey,
		BinlogInfo: &model.HistoryInfo{},
		Args:       []interface{}{fkInfo},
	}

	err = d.DoDDLJob(ctx, job)
	err = d.callHookOnChanged(job, err)
	return errors.Trace(err)
}

func (d *ddl) DropForeignKey(ctx sessionctx.Context, ti ast.Ident, fkName model.CIStr) error {
	is := d.infoCache.GetLatest()
	schema, ok := is.SchemaByName(ti.Schema)
	if !ok {
		return infoschema.ErrDatabaseNotExists.GenWithStackByArgs(ti.Schema)
	}

	t, err := is.TableByName(ti.Schema, ti.Name)
	if err != nil {
		return errors.Trace(infoschema.ErrTableNotExists.GenWithStackByArgs(ti.Schema, ti.Name))
	}

	job := &model.Job{
		SchemaID:    schema.ID,
		TableID:     t.Meta().ID,
		SchemaName:  schema.Name.L,
		SchemaState: model.StatePublic,
		TableName:   t.Meta().Name.L,
		Type:        model.ActionDropForeignKey,
		BinlogInfo:  &model.HistoryInfo{},
		Args:        []interface{}{fkName},
	}

	err = d.DoDDLJob(ctx, job)
	err = d.callHookOnChanged(job, err)
	return errors.Trace(err)
}

func (d *ddl) DropIndex(ctx sessionctx.Context, stmt *ast.DropIndexStmt) error {
	ti := ast.Ident{Schema: stmt.Table.Schema, Name: stmt.Table.Name}
	err := d.dropIndex(ctx, ti, model.NewCIStr(stmt.IndexName), stmt.IfExists)
	if (infoschema.ErrDatabaseNotExists.Equal(err) || infoschema.ErrTableNotExists.Equal(err)) && stmt.IfExists {
		err = nil
	}
	return err
}

func (d *ddl) dropIndex(ctx sessionctx.Context, ti ast.Ident, indexName model.CIStr, ifExists bool) error {
	is := d.infoCache.GetLatest()
	schema, ok := is.SchemaByName(ti.Schema)
	if !ok {
		return errors.Trace(infoschema.ErrDatabaseNotExists)
	}
	t, err := is.TableByName(ti.Schema, ti.Name)
	if err != nil {
		return errors.Trace(infoschema.ErrTableNotExists.GenWithStackByArgs(ti.Schema, ti.Name))
	}
	if t.Meta().TableCacheStatusType != model.TableCacheStatusDisable {
		return errors.Trace(dbterror.ErrOptOnCacheTable.GenWithStackByArgs("Drop Index"))
	}

	indexInfo := t.Meta().FindIndexByName(indexName.L)

	isPK, err := CheckIsDropPrimaryKey(indexName, indexInfo, t)
	if err != nil {
		return err
	}

	if !ctx.GetSessionVars().InRestrictedSQL && ctx.GetSessionVars().PrimaryKeyRequired && isPK {
		return infoschema.ErrTableWithoutPrimaryKey
	}

	if indexInfo == nil {
		err = dbterror.ErrCantDropFieldOrKey.GenWithStack("index %s doesn't exist", indexName)
		if ifExists {
			ctx.GetSessionVars().StmtCtx.AppendNote(err)
			return nil
		}
		return err
	}

	// Check for drop index on auto_increment column.
	err = CheckDropIndexOnAutoIncrementColumn(t.Meta(), indexInfo)
	if err != nil {
		return errors.Trace(err)
	}

	jobTp := model.ActionDropIndex
	if isPK {
		jobTp = model.ActionDropPrimaryKey
	}

	job := &model.Job{
		SchemaID:    schema.ID,
		TableID:     t.Meta().ID,
		SchemaName:  schema.Name.L,
		SchemaState: indexInfo.State,
		TableName:   t.Meta().Name.L,
		Type:        jobTp,
		BinlogInfo:  &model.HistoryInfo{},
		Args:        []interface{}{indexName, ifExists},
	}

	err = d.DoDDLJob(ctx, job)
	err = d.callHookOnChanged(job, err)
	return errors.Trace(err)
}

// CheckIsDropPrimaryKey checks if we will drop PK, there are many PK implementations so we provide a helper function.
func CheckIsDropPrimaryKey(indexName model.CIStr, indexInfo *model.IndexInfo, t table.Table) (bool, error) {
	var isPK bool
	if indexName.L == strings.ToLower(mysql.PrimaryKeyName) &&
		// Before we fixed #14243, there might be a general index named `primary` but not a primary key.
		(indexInfo == nil || indexInfo.Primary) {
		isPK = true
	}
	if isPK {
		// If the table's PKIsHandle is true, we can't find the index from the table. So we check the value of PKIsHandle.
		if indexInfo == nil && !t.Meta().PKIsHandle {
			return isPK, dbterror.ErrCantDropFieldOrKey.GenWithStackByArgs("PRIMARY")
		}
		if t.Meta().PKIsHandle {
			return isPK, dbterror.ErrUnsupportedModifyPrimaryKey.GenWithStack("Unsupported drop primary key when the table's pkIsHandle is true")
		}
		if t.Meta().IsCommonHandle {
			return isPK, dbterror.ErrUnsupportedModifyPrimaryKey.GenWithStack("Unsupported drop primary key when the table is using clustered index")
		}
	}

	return isPK, nil
}

func isDroppableColumn(tblInfo *model.TableInfo, colName model.CIStr) error {
	if ok, dep, isHidden := hasDependentByGeneratedColumn(tblInfo, colName); ok {
		if isHidden {
			return dbterror.ErrDependentByFunctionalIndex.GenWithStackByArgs(dep)
		}
		return dbterror.ErrDependentByGeneratedColumn.GenWithStackByArgs(dep)
	}

	if len(tblInfo.Columns) == 1 {
		return dbterror.ErrCantRemoveAllFields.GenWithStack("can't drop only column %s in table %s",
			colName, tblInfo.Name)
	}
	// We only support dropping column with single-value none Primary Key index covered now.
	err := isColumnCanDropWithIndex(colName.L, tblInfo.Indices)
	if err != nil {
		return err
	}
	// Check the column with foreign key.
	if fkInfo := GetColumnForeignKeyInfo(colName.L, tblInfo.ForeignKeys); fkInfo != nil {
		return dbterror.ErrFkColumnCannotDrop.GenWithStackByArgs(colName, fkInfo.Name)
	}
	return nil
}

// validateCommentLength checks comment length of table, column, or index
// If comment length is more than the standard length truncate it
// and store the comment length upto the standard comment length size.
func validateCommentLength(vars *variable.SessionVars, name string, comment *string, errTooLongComment *terror.Error) (string, error) {
	if comment == nil {
		return "", nil
	}

	maxLen := MaxCommentLength
	// The maximum length of table comment in MySQL 5.7 is 2048
	// Other comment is 1024
	switch errTooLongComment {
	case dbterror.ErrTooLongTableComment:
		maxLen *= 2
	case dbterror.ErrTooLongFieldComment, dbterror.ErrTooLongIndexComment, dbterror.ErrTooLongTablePartitionComment:
	default:
		// add more types of terror.Error if need
	}
	if len(*comment) > maxLen {
		err := errTooLongComment.GenWithStackByArgs(name, maxLen)
		if vars.StrictSQLMode {
			return "", err
		}
		vars.StmtCtx.AppendWarning(err)
		*comment = (*comment)[:maxLen]
	}
	return *comment, nil
}

// BuildAddedPartitionInfo build alter table add partition info
func BuildAddedPartitionInfo(ctx sessionctx.Context, meta *model.TableInfo, spec *ast.AlterTableSpec) (*model.PartitionInfo, error) {
	switch meta.Partition.Type {
	case model.PartitionTypeList:
		if len(spec.PartDefinitions) == 0 {
			return nil, ast.ErrPartitionsMustBeDefined.GenWithStackByArgs(meta.Partition.Type)
		}
	case model.PartitionTypeRange:
		if spec.Tp == ast.AlterTableAddLastPartition {
			err := buildAddedPartitionDefs(ctx, meta, spec)
			if err != nil {
				return nil, err
			}
			spec.PartDefinitions = spec.Partition.Definitions
		} else {
			if len(spec.PartDefinitions) == 0 {
				return nil, ast.ErrPartitionsMustBeDefined.GenWithStackByArgs(meta.Partition.Type)
			}
		}
	default:
		// we don't support ADD PARTITION for all other partition types yet.
		return nil, errors.Trace(dbterror.ErrUnsupportedAddPartition)
	}

	part := &model.PartitionInfo{
		Type:    meta.Partition.Type,
		Expr:    meta.Partition.Expr,
		Columns: meta.Partition.Columns,
		Enable:  meta.Partition.Enable,
	}

	defs, err := buildPartitionDefinitionsInfo(ctx, spec.PartDefinitions, meta)
	if err != nil {
		return nil, err
	}

	part.Definitions = defs
	return part, nil
}

func buildAddedPartitionDefs(ctx sessionctx.Context, meta *model.TableInfo, spec *ast.AlterTableSpec) error {
	partInterval := getPartitionIntervalFromTable(ctx, meta)
	if partInterval == nil {
		return dbterror.ErrGeneralUnsupportedDDL.GenWithStackByArgs(
			"LAST PARTITION, does not seem like an INTERVAL partitioned table")
	}
	if partInterval.MaxValPart {
		return dbterror.ErrGeneralUnsupportedDDL.GenWithStackByArgs("LAST PARTITION when MAXVALUE partition exists")
	}

	spec.Partition.Interval = partInterval

	if len(spec.PartDefinitions) > 0 {
		return errors.Trace(dbterror.ErrUnsupportedAddPartition)
	}
	return GeneratePartDefsFromInterval(ctx, spec.Tp, meta, spec.Partition)
}

func checkColumnsTypeAndValuesMatch(ctx sessionctx.Context, meta *model.TableInfo, exprs []ast.ExprNode) error {
	// Validate() has already checked len(colNames) = len(exprs)
	// create table ... partition by range columns (cols)
	// partition p0 values less than (expr)
	// check the type of cols[i] and expr is consistent.
	colTypes := collectColumnsType(meta)
	for i, colExpr := range exprs {
		if _, ok := colExpr.(*ast.MaxValueExpr); ok {
			continue
		}
		colType := colTypes[i]
		val, err := expression.EvalAstExpr(ctx, colExpr)
		if err != nil {
			return err
		}
		// Check val.ConvertTo(colType) doesn't work, so we need this case by case check.
		vkind := val.Kind()
		switch colType.GetType() {
		case mysql.TypeDate, mysql.TypeDatetime, mysql.TypeDuration:
			switch vkind {
			case types.KindString, types.KindBytes:
			default:
				return dbterror.ErrWrongTypeColumnValue.GenWithStackByArgs()
			}
		case mysql.TypeTiny, mysql.TypeShort, mysql.TypeInt24, mysql.TypeLong, mysql.TypeLonglong:
			switch vkind {
			case types.KindInt64, types.KindUint64, types.KindNull:
			default:
				return dbterror.ErrWrongTypeColumnValue.GenWithStackByArgs()
			}
		case mysql.TypeFloat, mysql.TypeDouble:
			switch vkind {
			case types.KindFloat32, types.KindFloat64, types.KindNull:
			default:
				return dbterror.ErrWrongTypeColumnValue.GenWithStackByArgs()
			}
		case mysql.TypeString, mysql.TypeVarString:
			switch vkind {
			case types.KindString, types.KindBytes, types.KindNull, types.KindBinaryLiteral:
			default:
				return dbterror.ErrWrongTypeColumnValue.GenWithStackByArgs()
			}
		}
		_, err = val.ConvertTo(ctx.GetSessionVars().StmtCtx, &colType)
		if err != nil {
			return dbterror.ErrWrongTypeColumnValue.GenWithStackByArgs()
		}
	}
	return nil
}

// LockTables uses to execute lock tables statement.
func (d *ddl) LockTables(ctx sessionctx.Context, stmt *ast.LockTablesStmt) error {
	lockTables := make([]model.TableLockTpInfo, 0, len(stmt.TableLocks))
	sessionInfo := model.SessionInfo{
		ServerID:  d.GetID(),
		SessionID: ctx.GetSessionVars().ConnectionID,
	}
	uniqueTableID := make(map[int64]struct{})
	// Check whether the table was already locked by another.
	for _, tl := range stmt.TableLocks {
		tb := tl.Table
		err := throwErrIfInMemOrSysDB(ctx, tb.Schema.L)
		if err != nil {
			return err
		}
		schema, t, err := d.getSchemaAndTableByIdent(ctx, ast.Ident{Schema: tb.Schema, Name: tb.Name})
		if err != nil {
			return errors.Trace(err)
		}
		if t.Meta().IsView() || t.Meta().IsSequence() {
			return table.ErrUnsupportedOp.GenWithStackByArgs()
		}

		err = checkTableLocked(t.Meta(), tl.Type, sessionInfo)
		if err != nil {
			return err
		}
		if _, ok := uniqueTableID[t.Meta().ID]; ok {
			return infoschema.ErrNonuniqTable.GenWithStackByArgs(t.Meta().Name)
		}
		uniqueTableID[t.Meta().ID] = struct{}{}
		lockTables = append(lockTables, model.TableLockTpInfo{SchemaID: schema.ID, TableID: t.Meta().ID, Tp: tl.Type})
	}

	unlockTables := ctx.GetAllTableLocks()
	arg := &LockTablesArg{
		LockTables:   lockTables,
		UnlockTables: unlockTables,
		SessionInfo:  sessionInfo,
	}
	job := &model.Job{
		SchemaID:   lockTables[0].SchemaID,
		TableID:    lockTables[0].TableID,
		Type:       model.ActionLockTable,
		BinlogInfo: &model.HistoryInfo{},
		Args:       []interface{}{arg},
	}
	// AddTableLock here is avoiding this job was executed successfully but the session was killed before return.
	ctx.AddTableLock(lockTables)
	err := d.DoDDLJob(ctx, job)
	if err == nil {
		ctx.ReleaseTableLocks(unlockTables)
		ctx.AddTableLock(lockTables)
	}
	err = d.callHookOnChanged(job, err)
	return errors.Trace(err)
}

// UnlockTables uses to execute unlock tables statement.
func (d *ddl) UnlockTables(ctx sessionctx.Context, unlockTables []model.TableLockTpInfo) error {
	if len(unlockTables) == 0 {
		return nil
	}
	arg := &LockTablesArg{
		UnlockTables: unlockTables,
		SessionInfo: model.SessionInfo{
			ServerID:  d.GetID(),
			SessionID: ctx.GetSessionVars().ConnectionID,
		},
	}
	job := &model.Job{
		SchemaID:   unlockTables[0].SchemaID,
		TableID:    unlockTables[0].TableID,
		Type:       model.ActionUnlockTable,
		BinlogInfo: &model.HistoryInfo{},
		Args:       []interface{}{arg},
	}

	err := d.DoDDLJob(ctx, job)
	if err == nil {
		ctx.ReleaseAllTableLocks()
	}
	err = d.callHookOnChanged(job, err)
	return errors.Trace(err)
}

// CleanDeadTableLock uses to clean dead table locks.
func (d *ddl) CleanDeadTableLock(unlockTables []model.TableLockTpInfo, se model.SessionInfo) error {
	if len(unlockTables) == 0 {
		return nil
	}
	arg := &LockTablesArg{
		UnlockTables: unlockTables,
		SessionInfo:  se,
	}
	job := &model.Job{
		SchemaID:   unlockTables[0].SchemaID,
		TableID:    unlockTables[0].TableID,
		Type:       model.ActionUnlockTable,
		BinlogInfo: &model.HistoryInfo{},
		Args:       []interface{}{arg},
	}

	ctx, err := d.sessPool.get()
	if err != nil {
		return err
	}
	defer d.sessPool.put(ctx)
	err = d.DoDDLJob(ctx, job)
	err = d.callHookOnChanged(job, err)
	return errors.Trace(err)
}

func throwErrIfInMemOrSysDB(ctx sessionctx.Context, dbLowerName string) error {
	if util.IsMemOrSysDB(dbLowerName) {
		if ctx.GetSessionVars().User != nil {
			return infoschema.ErrAccessDenied.GenWithStackByArgs(ctx.GetSessionVars().User.Username, ctx.GetSessionVars().User.Hostname)
		}
		return infoschema.ErrAccessDenied.GenWithStackByArgs("", "")
	}
	return nil
}

func (d *ddl) CleanupTableLock(ctx sessionctx.Context, tables []*ast.TableName) error {
	uniqueTableID := make(map[int64]struct{})
	cleanupTables := make([]model.TableLockTpInfo, 0, len(tables))
	unlockedTablesNum := 0
	// Check whether the table was already locked by another.
	for _, tb := range tables {
		err := throwErrIfInMemOrSysDB(ctx, tb.Schema.L)
		if err != nil {
			return err
		}
		schema, t, err := d.getSchemaAndTableByIdent(ctx, ast.Ident{Schema: tb.Schema, Name: tb.Name})
		if err != nil {
			return errors.Trace(err)
		}
		if t.Meta().IsView() || t.Meta().IsSequence() {
			return table.ErrUnsupportedOp
		}
		// Maybe the table t was not locked, but still try to unlock this table.
		// If we skip unlock the table here, the job maybe not consistent with the job.Query.
		// eg: unlock tables t1,t2;  If t2 is not locked and skip here, then the job will only unlock table t1,
		// and this behaviour is not consistent with the sql query.
		if !t.Meta().IsLocked() {
			unlockedTablesNum++
		}
		if _, ok := uniqueTableID[t.Meta().ID]; ok {
			return infoschema.ErrNonuniqTable.GenWithStackByArgs(t.Meta().Name)
		}
		uniqueTableID[t.Meta().ID] = struct{}{}
		cleanupTables = append(cleanupTables, model.TableLockTpInfo{SchemaID: schema.ID, TableID: t.Meta().ID})
	}
	// If the num of cleanupTables is 0, or all cleanupTables is unlocked, just return here.
	if len(cleanupTables) == 0 || len(cleanupTables) == unlockedTablesNum {
		return nil
	}

	arg := &LockTablesArg{
		UnlockTables: cleanupTables,
		IsCleanup:    true,
	}
	job := &model.Job{
		SchemaID:   cleanupTables[0].SchemaID,
		TableID:    cleanupTables[0].TableID,
		Type:       model.ActionUnlockTable,
		BinlogInfo: &model.HistoryInfo{},
		Args:       []interface{}{arg},
	}
	err := d.DoDDLJob(ctx, job)
	if err == nil {
		ctx.ReleaseTableLocks(cleanupTables)
	}
	err = d.callHookOnChanged(job, err)
	return errors.Trace(err)
}

// LockTablesArg is the argument for LockTables, export for test.
type LockTablesArg struct {
	LockTables    []model.TableLockTpInfo
	IndexOfLock   int
	UnlockTables  []model.TableLockTpInfo
	IndexOfUnlock int
	SessionInfo   model.SessionInfo
	IsCleanup     bool
}

func (d *ddl) RepairTable(ctx sessionctx.Context, table *ast.TableName, createStmt *ast.CreateTableStmt) error {
	// Existence of DB and table has been checked in the preprocessor.
	oldTableInfo, ok := (ctx.Value(domainutil.RepairedTable)).(*model.TableInfo)
	if !ok || oldTableInfo == nil {
		return dbterror.ErrRepairTableFail.GenWithStack("Failed to get the repaired table")
	}
	oldDBInfo, ok := (ctx.Value(domainutil.RepairedDatabase)).(*model.DBInfo)
	if !ok || oldDBInfo == nil {
		return dbterror.ErrRepairTableFail.GenWithStack("Failed to get the repaired database")
	}
	// By now only support same DB repair.
	if createStmt.Table.Schema.L != oldDBInfo.Name.L {
		return dbterror.ErrRepairTableFail.GenWithStack("Repaired table should in same database with the old one")
	}

	// It is necessary to specify the table.ID and partition.ID manually.
	newTableInfo, err := buildTableInfoWithCheck(ctx, createStmt, oldTableInfo.Charset, oldTableInfo.Collate, oldTableInfo.PlacementPolicyRef)
	if err != nil {
		return errors.Trace(err)
	}
	// Override newTableInfo with oldTableInfo's element necessary.
	// TODO: There may be more element assignments here, and the new TableInfo should be verified with the actual data.
	newTableInfo.ID = oldTableInfo.ID
	if err = checkAndOverridePartitionID(newTableInfo, oldTableInfo); err != nil {
		return err
	}
	newTableInfo.AutoIncID = oldTableInfo.AutoIncID
	// If any old columnInfo has lost, that means the old column ID lost too, repair failed.
	for i, newOne := range newTableInfo.Columns {
		old := oldTableInfo.FindPublicColumnByName(newOne.Name.L)
		if old == nil {
			return dbterror.ErrRepairTableFail.GenWithStackByArgs("Column " + newOne.Name.L + " has lost")
		}
		if newOne.GetType() != old.GetType() {
			return dbterror.ErrRepairTableFail.GenWithStackByArgs("Column " + newOne.Name.L + " type should be the same")
		}
		if newOne.GetFlen() != old.GetFlen() {
			logutil.BgLogger().Warn("[ddl] admin repair table : Column " + newOne.Name.L + " flen is not equal to the old one")
		}
		newTableInfo.Columns[i].ID = old.ID
	}
	// If any old indexInfo has lost, that means the index ID lost too, so did the data, repair failed.
	for i, newOne := range newTableInfo.Indices {
		old := getIndexInfoByNameAndColumn(oldTableInfo, newOne)
		if old == nil {
			return dbterror.ErrRepairTableFail.GenWithStackByArgs("Index " + newOne.Name.L + " has lost")
		}
		if newOne.Tp != old.Tp {
			return dbterror.ErrRepairTableFail.GenWithStackByArgs("Index " + newOne.Name.L + " type should be the same")
		}
		newTableInfo.Indices[i].ID = old.ID
	}

	newTableInfo.State = model.StatePublic
	err = checkTableInfoValid(newTableInfo)
	if err != nil {
		return err
	}
	newTableInfo.State = model.StateNone

	job := &model.Job{
		SchemaID:   oldDBInfo.ID,
		TableID:    newTableInfo.ID,
		SchemaName: oldDBInfo.Name.L,
		TableName:  newTableInfo.Name.L,
		Type:       model.ActionRepairTable,
		BinlogInfo: &model.HistoryInfo{},
		Args:       []interface{}{newTableInfo},
	}
	err = d.DoDDLJob(ctx, job)
	if err == nil {
		// Remove the old TableInfo from repairInfo before domain reload.
		domainutil.RepairInfo.RemoveFromRepairInfo(oldDBInfo.Name.L, oldTableInfo.Name.L)
	}
	err = d.callHookOnChanged(job, err)
	return errors.Trace(err)
}

func (d *ddl) OrderByColumns(ctx sessionctx.Context, ident ast.Ident) error {
	_, tb, err := d.getSchemaAndTableByIdent(ctx, ident)
	if err != nil {
		return errors.Trace(err)
	}
	if tb.Meta().GetPkColInfo() != nil {
		ctx.GetSessionVars().StmtCtx.AppendWarning(errors.Errorf("ORDER BY ignored as there is a user-defined clustered index in the table '%s'", ident.Name))
	}
	return nil
}

func (d *ddl) CreateSequence(ctx sessionctx.Context, stmt *ast.CreateSequenceStmt) error {
	ident := ast.Ident{Name: stmt.Name.Name, Schema: stmt.Name.Schema}
	sequenceInfo, err := buildSequenceInfo(stmt, ident)
	if err != nil {
		return err
	}
	// TiDB describe the sequence within a tableInfo, as a same-level object of a table and view.
	tbInfo, err := BuildTableInfo(ctx, ident.Name, nil, nil, "", "")
	if err != nil {
		return err
	}
	tbInfo.Sequence = sequenceInfo

	onExist := OnExistError
	if stmt.IfNotExists {
		onExist = OnExistIgnore
	}

	return d.CreateTableWithInfo(ctx, ident.Schema, tbInfo, onExist)
}

func (d *ddl) AlterSequence(ctx sessionctx.Context, stmt *ast.AlterSequenceStmt) error {
	ident := ast.Ident{Name: stmt.Name.Name, Schema: stmt.Name.Schema}
	is := d.GetInfoSchemaWithInterceptor(ctx)
	// Check schema existence.
	db, ok := is.SchemaByName(ident.Schema)
	if !ok {
		return infoschema.ErrDatabaseNotExists.GenWithStackByArgs(ident.Schema)
	}
	// Check table existence.
	tbl, err := is.TableByName(ident.Schema, ident.Name)
	if err != nil {
		if stmt.IfExists {
			ctx.GetSessionVars().StmtCtx.AppendNote(err)
			return nil
		}
		return err
	}
	if !tbl.Meta().IsSequence() {
		return dbterror.ErrWrongObject.GenWithStackByArgs(ident.Schema, ident.Name, "SEQUENCE")
	}

	// Validate the new sequence option value in old sequenceInfo.
	oldSequenceInfo := tbl.Meta().Sequence
	copySequenceInfo := *oldSequenceInfo
	_, _, err = alterSequenceOptions(stmt.SeqOptions, ident, &copySequenceInfo)
	if err != nil {
		return err
	}

	job := &model.Job{
		SchemaID:   db.ID,
		TableID:    tbl.Meta().ID,
		SchemaName: db.Name.L,
		TableName:  tbl.Meta().Name.L,
		Type:       model.ActionAlterSequence,
		BinlogInfo: &model.HistoryInfo{},
		Args:       []interface{}{ident, stmt.SeqOptions},
	}

	err = d.DoDDLJob(ctx, job)
	err = d.callHookOnChanged(job, err)
	return errors.Trace(err)
}

func (d *ddl) DropSequence(ctx sessionctx.Context, stmt *ast.DropSequenceStmt) (err error) {
	return d.dropTableObject(ctx, stmt.Sequences, stmt.IfExists, sequenceObject)
}

func (d *ddl) AlterIndexVisibility(ctx sessionctx.Context, ident ast.Ident, indexName model.CIStr, visibility ast.IndexVisibility) error {
	schema, tb, err := d.getSchemaAndTableByIdent(ctx, ident)
	if err != nil {
		return err
	}

	invisible := false
	if visibility == ast.IndexVisibilityInvisible {
		invisible = true
	}

	skip, err := validateAlterIndexVisibility(ctx, indexName, invisible, tb.Meta())
	if err != nil {
		return errors.Trace(err)
	}
	if skip {
		return nil
	}

	job := &model.Job{
		SchemaID:   schema.ID,
		TableID:    tb.Meta().ID,
		SchemaName: schema.Name.L,
		TableName:  tb.Meta().Name.L,
		Type:       model.ActionAlterIndexVisibility,
		BinlogInfo: &model.HistoryInfo{},
		Args:       []interface{}{indexName, invisible},
	}

	err = d.DoDDLJob(ctx, job)
	err = d.callHookOnChanged(job, err)
	return errors.Trace(err)
}

func (d *ddl) AlterTableAttributes(ctx sessionctx.Context, ident ast.Ident, spec *ast.AlterTableSpec) error {
	schema, tb, err := d.getSchemaAndTableByIdent(ctx, ident)
	if err != nil {
		return errors.Trace(err)
	}
	meta := tb.Meta()

	rule := label.NewRule()
	err = rule.ApplyAttributesSpec(spec.AttributesSpec)
	if err != nil {
		return dbterror.ErrInvalidAttributesSpec.GenWithStackByArgs(err)
	}
	ids := getIDs([]*model.TableInfo{meta})
	rule.Reset(schema.Name.L, meta.Name.L, "", ids...)

	job := &model.Job{
		SchemaID:   schema.ID,
		TableID:    meta.ID,
		SchemaName: schema.Name.L,
		TableName:  meta.Name.L,
		Type:       model.ActionAlterTableAttributes,
		BinlogInfo: &model.HistoryInfo{},
		Args:       []interface{}{rule},
	}

	err = d.DoDDLJob(ctx, job)
	if err != nil {
		return errors.Trace(err)
	}

	err = d.callHookOnChanged(job, err)
	return errors.Trace(err)
}

func (d *ddl) AlterTablePartitionAttributes(ctx sessionctx.Context, ident ast.Ident, spec *ast.AlterTableSpec) (err error) {
	schema, tb, err := d.getSchemaAndTableByIdent(ctx, ident)
	if err != nil {
		return errors.Trace(err)
	}

	meta := tb.Meta()
	if meta.Partition == nil {
		return errors.Trace(dbterror.ErrPartitionMgmtOnNonpartitioned)
	}

	partitionID, err := tables.FindPartitionByName(meta, spec.PartitionNames[0].L)
	if err != nil {
		return errors.Trace(err)
	}

	rule := label.NewRule()
	err = rule.ApplyAttributesSpec(spec.AttributesSpec)
	if err != nil {
		return dbterror.ErrInvalidAttributesSpec.GenWithStackByArgs(err)
	}
	rule.Reset(schema.Name.L, meta.Name.L, spec.PartitionNames[0].L, partitionID)

	job := &model.Job{
		SchemaID:   schema.ID,
		TableID:    meta.ID,
		SchemaName: schema.Name.L,
		TableName:  meta.Name.L,
		Type:       model.ActionAlterTablePartitionAttributes,
		BinlogInfo: &model.HistoryInfo{},
		Args:       []interface{}{partitionID, rule},
	}

	err = d.DoDDLJob(ctx, job)
	if err != nil {
		return errors.Trace(err)
	}

	err = d.callHookOnChanged(job, err)
	return errors.Trace(err)
}

func (d *ddl) AlterTablePartitionOptions(ctx sessionctx.Context, ident ast.Ident, spec *ast.AlterTableSpec) (err error) {
	var policyRefInfo *model.PolicyRefInfo
	if spec.Options != nil {
		for _, op := range spec.Options {
			switch op.Tp {
			case ast.TableOptionPlacementPolicy:
				policyRefInfo = &model.PolicyRefInfo{
					Name: model.NewCIStr(op.StrValue),
				}
			default:
				return errors.Trace(errors.New("unknown partition option"))
			}
		}
	}

	if policyRefInfo != nil {
		err = d.AlterTablePartitionPlacement(ctx, ident, spec, policyRefInfo)
		if err != nil {
			return errors.Trace(err)
		}
	}

	return nil
}

func (d *ddl) AlterTablePartitionPlacement(ctx sessionctx.Context, tableIdent ast.Ident, spec *ast.AlterTableSpec, policyRefInfo *model.PolicyRefInfo) (err error) {
	schema, tb, err := d.getSchemaAndTableByIdent(ctx, tableIdent)
	if err != nil {
		return errors.Trace(err)
	}

	tblInfo := tb.Meta()
	if tblInfo.Partition == nil {
		return errors.Trace(dbterror.ErrPartitionMgmtOnNonpartitioned)
	}

	partitionID, err := tables.FindPartitionByName(tblInfo, spec.PartitionNames[0].L)
	if err != nil {
		return errors.Trace(err)
	}

	if checkIgnorePlacementDDL(ctx) {
		return nil
	}

	policyRefInfo, err = checkAndNormalizePlacementPolicy(ctx, policyRefInfo)
	if err != nil {
		return errors.Trace(err)
	}

	job := &model.Job{
		SchemaID:   schema.ID,
		TableID:    tblInfo.ID,
		SchemaName: schema.Name.L,
		TableName:  tblInfo.Name.L,
		Type:       model.ActionAlterTablePartitionPlacement,
		BinlogInfo: &model.HistoryInfo{},
		Args:       []interface{}{partitionID, policyRefInfo},
	}

	err = d.DoDDLJob(ctx, job)
	err = d.callHookOnChanged(job, err)
	return errors.Trace(err)
}

func buildPolicyInfo(name model.CIStr, options []*ast.PlacementOption) (*model.PolicyInfo, error) {
	policyInfo := &model.PolicyInfo{PlacementSettings: &model.PlacementSettings{}}
	policyInfo.Name = name
	for _, opt := range options {
		err := SetDirectPlacementOpt(policyInfo.PlacementSettings, opt.Tp, opt.StrValue, opt.UintValue)
		if err != nil {
			return nil, err
		}
	}
	return policyInfo, nil
}

func removeTablePlacement(tbInfo *model.TableInfo) bool {
	hasPlacementSettings := false
	if tbInfo.PlacementPolicyRef != nil {
		tbInfo.PlacementPolicyRef = nil
		hasPlacementSettings = true
	}

	if removePartitionPlacement(tbInfo.Partition) {
		hasPlacementSettings = true
	}

	return hasPlacementSettings
}

func removePartitionPlacement(partInfo *model.PartitionInfo) bool {
	if partInfo == nil {
		return false
	}

	hasPlacementSettings := false
	for i := range partInfo.Definitions {
		def := &partInfo.Definitions[i]
		if def.PlacementPolicyRef != nil {
			def.PlacementPolicyRef = nil
			hasPlacementSettings = true
		}
	}
	return hasPlacementSettings
}

func handleDatabasePlacement(ctx sessionctx.Context, dbInfo *model.DBInfo) error {
	if dbInfo.PlacementPolicyRef == nil {
		return nil
	}

	sessVars := ctx.GetSessionVars()
	if sessVars.PlacementMode == variable.PlacementModeIgnore {
		dbInfo.PlacementPolicyRef = nil
		sessVars.StmtCtx.AppendNote(
			fmt.Errorf("Placement is ignored when TIDB_PLACEMENT_MODE is '%s'", variable.PlacementModeIgnore),
		)
		return nil
	}

	var err error
	dbInfo.PlacementPolicyRef, err = checkAndNormalizePlacementPolicy(ctx, dbInfo.PlacementPolicyRef)
	return err
}

func handleTablePlacement(ctx sessionctx.Context, tbInfo *model.TableInfo) error {
	sessVars := ctx.GetSessionVars()
	if sessVars.PlacementMode == variable.PlacementModeIgnore && removeTablePlacement(tbInfo) {
		sessVars.StmtCtx.AppendNote(
			fmt.Errorf("Placement is ignored when TIDB_PLACEMENT_MODE is '%s'", variable.PlacementModeIgnore),
		)
		return nil
	}

	var err error
	tbInfo.PlacementPolicyRef, err = checkAndNormalizePlacementPolicy(ctx, tbInfo.PlacementPolicyRef)
	if err != nil {
		return err
	}

	if tbInfo.Partition != nil {
		for i := range tbInfo.Partition.Definitions {
			partition := &tbInfo.Partition.Definitions[i]
			partition.PlacementPolicyRef, err = checkAndNormalizePlacementPolicy(ctx, partition.PlacementPolicyRef)
			if err != nil {
				return err
			}
		}
	}
	return nil
}

func handlePartitionPlacement(ctx sessionctx.Context, partInfo *model.PartitionInfo) error {
	sessVars := ctx.GetSessionVars()
	if sessVars.PlacementMode == variable.PlacementModeIgnore && removePartitionPlacement(partInfo) {
		sessVars.StmtCtx.AppendNote(
			fmt.Errorf("Placement is ignored when TIDB_PLACEMENT_MODE is '%s'", variable.PlacementModeIgnore),
		)
		return nil
	}

	var err error
	for i := range partInfo.Definitions {
		partition := &partInfo.Definitions[i]
		partition.PlacementPolicyRef, err = checkAndNormalizePlacementPolicy(ctx, partition.PlacementPolicyRef)
		if err != nil {
			return err
		}
	}
	return nil
}

func checkIgnorePlacementDDL(ctx sessionctx.Context) bool {
	sessVars := ctx.GetSessionVars()
	if sessVars.PlacementMode == variable.PlacementModeIgnore {
		sessVars.StmtCtx.AppendNote(
			fmt.Errorf("Placement is ignored when TIDB_PLACEMENT_MODE is '%s'", variable.PlacementModeIgnore),
		)
		return true
	}
	return false
}

func (d *ddl) CreatePlacementPolicy(ctx sessionctx.Context, stmt *ast.CreatePlacementPolicyStmt) (err error) {
	if checkIgnorePlacementDDL(ctx) {
		return nil
	}

	if stmt.OrReplace && stmt.IfNotExists {
		return dbterror.ErrWrongUsage.GenWithStackByArgs("OR REPLACE", "IF NOT EXISTS")
	}

	policyInfo, err := buildPolicyInfo(stmt.PolicyName, stmt.PlacementOptions)
	if err != nil {
		return errors.Trace(err)
	}

	var onExists OnExist
	switch {
	case stmt.IfNotExists:
		onExists = OnExistIgnore
	case stmt.OrReplace:
		onExists = OnExistReplace
	default:
		onExists = OnExistError
	}

	return d.CreatePlacementPolicyWithInfo(ctx, policyInfo, onExists)
}

func (d *ddl) DropPlacementPolicy(ctx sessionctx.Context, stmt *ast.DropPlacementPolicyStmt) (err error) {
	if checkIgnorePlacementDDL(ctx) {
		return nil
	}
	policyName := stmt.PolicyName
	is := d.GetInfoSchemaWithInterceptor(ctx)
	// Check policy existence.
	policy, ok := is.PolicyByName(policyName)
	if !ok {
		err = infoschema.ErrPlacementPolicyNotExists.GenWithStackByArgs(policyName)
		if stmt.IfExists {
			ctx.GetSessionVars().StmtCtx.AppendNote(err)
			return nil
		}
		return err
	}

	if err = CheckPlacementPolicyNotInUseFromInfoSchema(is, policy); err != nil {
		return err
	}

	job := &model.Job{
		SchemaID:   policy.ID,
		SchemaName: policy.Name.L,
		Type:       model.ActionDropPlacementPolicy,
		BinlogInfo: &model.HistoryInfo{},
		Args:       []interface{}{policyName},
	}
	err = d.DoDDLJob(ctx, job)
	err = d.callHookOnChanged(job, err)
	return errors.Trace(err)
}

func (d *ddl) AlterPlacementPolicy(ctx sessionctx.Context, stmt *ast.AlterPlacementPolicyStmt) (err error) {
	if checkIgnorePlacementDDL(ctx) {
		return nil
	}
	policyName := stmt.PolicyName
	is := d.GetInfoSchemaWithInterceptor(ctx)
	// Check policy existence.
	policy, ok := is.PolicyByName(policyName)
	if !ok {
		return infoschema.ErrPlacementPolicyNotExists.GenWithStackByArgs(policyName)
	}

	newPolicyInfo, err := buildPolicyInfo(policy.Name, stmt.PlacementOptions)
	if err != nil {
		return errors.Trace(err)
	}

	err = checkPolicyValidation(newPolicyInfo.PlacementSettings)
	if err != nil {
		return err
	}

	job := &model.Job{
		SchemaID:   policy.ID,
		SchemaName: policy.Name.L,
		Type:       model.ActionAlterPlacementPolicy,
		BinlogInfo: &model.HistoryInfo{},
		Args:       []interface{}{newPolicyInfo},
	}
	err = d.DoDDLJob(ctx, job)
	err = d.callHookOnChanged(job, err)
	return errors.Trace(err)
}

func (d *ddl) AlterTableCache(sctx sessionctx.Context, ti ast.Ident) (err error) {
	schema, t, err := d.getSchemaAndTableByIdent(sctx, ti)
	if err != nil {
		return err
	}
	// if a table is already in cache state, return directly
	if t.Meta().TableCacheStatusType == model.TableCacheStatusEnable {
		return nil
	}

	// forbidden cache table in system database.
	if util.IsMemOrSysDB(schema.Name.L) {
		return errors.Trace(dbterror.ErrUnsupportedAlterCacheForSysTable)
	} else if t.Meta().TempTableType != model.TempTableNone {
		return dbterror.ErrOptOnTemporaryTable.GenWithStackByArgs("alter temporary table cache")
	}

	if t.Meta().Partition != nil {
		return dbterror.ErrOptOnCacheTable.GenWithStackByArgs("partition mode")
	}

	succ, err := checkCacheTableSize(d.store, t.Meta().ID)
	if err != nil {
		return errors.Trace(err)
	}
	if !succ {
		return dbterror.ErrOptOnCacheTable.GenWithStackByArgs("table too large")
	}

	ctx := kv.WithInternalSourceType(context.Background(), kv.InternalTxnDDL)
	ddlQuery, _ := sctx.Value(sessionctx.QueryString).(string)
	// Initialize the cached table meta lock info in `mysql.table_cache_meta`.
	// The operation shouldn't fail in most cases, and if it does, return the error directly.
	// This DML and the following DDL is not atomic, that's not a problem.
	_, _, err = sctx.(sqlexec.RestrictedSQLExecutor).ExecRestrictedSQL(ctx, nil,
		"replace into mysql.table_cache_meta values (%?, 'NONE', 0, 0)", t.Meta().ID)
	if err != nil {
		return errors.Trace(err)
	}

	sctx.SetValue(sessionctx.QueryString, ddlQuery)

	job := &model.Job{
		SchemaID:   schema.ID,
		SchemaName: schema.Name.L,
		TableName:  t.Meta().Name.L,
		TableID:    t.Meta().ID,
		Type:       model.ActionAlterCacheTable,
		BinlogInfo: &model.HistoryInfo{},
		Args:       []interface{}{},
	}

	err = d.DoDDLJob(sctx, job)
	return d.callHookOnChanged(job, err)
}

func checkCacheTableSize(store kv.Storage, tableID int64) (bool, error) {
	const cacheTableSizeLimit = 64 * (1 << 20) // 64M
	succ := true
	ctx := kv.WithInternalSourceType(context.Background(), kv.InternalTxnCacheTable)
	err := kv.RunInNewTxn(ctx, store, true, func(ctx context.Context, txn kv.Transaction) error {
		txn.SetOption(kv.RequestSourceType, kv.InternalTxnCacheTable)
		prefix := tablecodec.GenTablePrefix(tableID)
		it, err := txn.Iter(prefix, prefix.PrefixNext())
		if err != nil {
			return errors.Trace(err)
		}
		defer it.Close()

		totalSize := 0
		for it.Valid() && it.Key().HasPrefix(prefix) {
			key := it.Key()
			value := it.Value()
			totalSize += len(key)
			totalSize += len(value)

			if totalSize > cacheTableSizeLimit {
				succ = false
				break
			}

			err = it.Next()
			if err != nil {
				return errors.Trace(err)
			}
		}
		return nil
	})
	return succ, err
}

func (d *ddl) AlterTableNoCache(ctx sessionctx.Context, ti ast.Ident) (err error) {
	schema, t, err := d.getSchemaAndTableByIdent(ctx, ti)
	if err != nil {
		return err
	}
	// if a table is not in cache state, return directly
	if t.Meta().TableCacheStatusType == model.TableCacheStatusDisable {
		return nil
	}

	job := &model.Job{
		SchemaID:   schema.ID,
		SchemaName: schema.Name.L,
		TableName:  t.Meta().Name.L,
		TableID:    t.Meta().ID,
		Type:       model.ActionAlterNoCacheTable,
		BinlogInfo: &model.HistoryInfo{},
		Args:       []interface{}{},
	}

	err = d.DoDDLJob(ctx, job)
	return d.callHookOnChanged(job, err)
}

// checkTooBigFieldLengthAndTryAutoConvert will check whether the field length is too big
// in non-strict mode and varchar column. If it is, will try to adjust to blob or text, see issue #30328
func checkTooBigFieldLengthAndTryAutoConvert(tp *types.FieldType, colName string, sessVars *variable.SessionVars) error {
	if sessVars != nil && !sessVars.SQLMode.HasStrictMode() && tp.GetType() == mysql.TypeVarchar {
		err := types.IsVarcharTooBigFieldLength(tp.GetFlen(), colName, tp.GetCharset())
		if err != nil && terror.ErrorEqual(types.ErrTooBigFieldLength, err) {
			tp.SetType(mysql.TypeBlob)
			if err = adjustBlobTypesFlen(tp, tp.GetCharset()); err != nil {
				return err
			}
			if tp.GetCharset() == charset.CharsetBin {
				sessVars.StmtCtx.AppendWarning(dbterror.ErrAutoConvert.GenWithStackByArgs(colName, "VARBINARY", "BLOB"))
			} else {
				sessVars.StmtCtx.AppendWarning(dbterror.ErrAutoConvert.GenWithStackByArgs(colName, "VARCHAR", "TEXT"))
			}
		}
	}
	return nil
}<|MERGE_RESOLUTION|>--- conflicted
+++ resolved
@@ -1872,6 +1872,9 @@
 		case ast.ConstraintPrimaryKey:
 			primary = true
 			unique = true
+			if constr.Name != "" && !strings.EqualFold(constr.Name, mysql.PrimaryKeyName) {
+				ctx.GetSessionVars().StmtCtx.AppendWarning(dbterror.ErrPrimaryKeyNameIsIgnored.FastGenByArgs(constr.Name))
+			}
 			indexName = mysql.PrimaryKeyName
 		case ast.ConstraintUniq, ast.ConstraintUniqKey, ast.ConstraintUniqIndex:
 			unique = true
@@ -1894,23 +1897,7 @@
 		}
 
 		if len(hiddenCols) > 0 {
-<<<<<<< HEAD
-			addIndexColumnFlag(tbInfo, idxInfo)
-		}
-		// check if the index is primary or unique.
-		switch constr.Tp {
-		case ast.ConstraintPrimaryKey:
-			idxInfo.Primary = true
-			idxInfo.Unique = true
-			if constr.Name != "" && !strings.EqualFold(constr.Name, mysql.PrimaryKeyName) {
-				ctx.GetSessionVars().StmtCtx.AppendWarning(dbterror.ErrPrimaryKeyNameIsIgnored.FastGenByArgs(constr.Name))
-			}
-			idxInfo.Name = model.NewCIStr(mysql.PrimaryKeyName)
-		case ast.ConstraintUniq, ast.ConstraintUniqKey, ast.ConstraintUniqIndex:
-			idxInfo.Unique = true
-=======
 			AddIndexColumnFlag(tbInfo, idxInfo)
->>>>>>> a7d18d5f
 		}
 		_, err = validateCommentLength(ctx.GetSessionVars(), idxInfo.Name.String(), &idxInfo.Comment, dbterror.ErrTooLongIndexComment)
 		if err != nil {
