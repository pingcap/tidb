--- conflicted
+++ resolved
@@ -458,11 +458,7 @@
 }
 
 func checkGeneratedColumn(colDefs []*ast.ColumnDef) error {
-<<<<<<< HEAD
-	var colName2Generation = make(map[string]columnGenerationInDDL, 0)
-=======
 	var colName2Generation = make(map[string]columnGenerationInDDL, len(colDefs))
->>>>>>> 9575deeb
 	for i, colDef := range colDefs {
 		generated, depCols := findDependedColumnNames(colDef)
 		if !generated {
@@ -478,15 +474,9 @@
 			}
 		}
 	}
-<<<<<<< HEAD
-	for i, colDef := range colDefs {
-		colName := colDef.Name.Name.L
-		if err := verifyColumnGeneration(colName2Generation, colName, i); err != nil {
-=======
 	for _, colDef := range colDefs {
 		colName := colDef.Name.Name.L
 		if err := verifyColumnGeneration(colName2Generation, colName); err != nil {
->>>>>>> 9575deeb
 			return errors.Trace(err)
 		}
 	}
