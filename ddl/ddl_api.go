// Copyright 2013 The ql Authors. All rights reserved.
// Use of this source code is governed by a BSD-style
// license that can be found in the LICENSES/QL-LICENSE file.

// Copyright 2016 PingCAP, Inc.
//
// Licensed under the Apache License, Version 2.0 (the "License");
// you may not use this file except in compliance with the License.
// You may obtain a copy of the License at
//
//     http://www.apache.org/licenses/LICENSE-2.0
//
// Unless required by applicable law or agreed to in writing, software
// distributed under the License is distributed on an "AS IS" BASIS,
// See the License for the specific language governing permissions and
// limitations under the License.

package ddl

import (
	"bytes"
	"context"
	"fmt"
	"math"
	"strconv"
	"strings"
	"sync/atomic"
	"time"

	"github.com/cznic/mathutil"
	"github.com/pingcap/errors"
	"github.com/pingcap/parser/ast"
	"github.com/pingcap/parser/charset"
	"github.com/pingcap/parser/format"
	"github.com/pingcap/parser/model"
	"github.com/pingcap/parser/mysql"
	field_types "github.com/pingcap/parser/types"
	"github.com/pingcap/tidb/config"
	"github.com/pingcap/tidb/expression"
	"github.com/pingcap/tidb/infoschema"
	"github.com/pingcap/tidb/kv"
	"github.com/pingcap/tidb/meta/autoid"
	"github.com/pingcap/tidb/sessionctx"
	"github.com/pingcap/tidb/sessionctx/variable"
	"github.com/pingcap/tidb/table"
	"github.com/pingcap/tidb/table/tables"
	"github.com/pingcap/tidb/types"
	driver "github.com/pingcap/tidb/types/parser_driver"
	"github.com/pingcap/tidb/util"
	"github.com/pingcap/tidb/util/chunk"
	"github.com/pingcap/tidb/util/domainutil"
	"github.com/pingcap/tidb/util/logutil"
	"github.com/pingcap/tidb/util/mock"
	"github.com/pingcap/tidb/util/set"
	"go.uber.org/zap"
)

const expressionIndexPrefix = "_V$"

func (d *ddl) CreateSchema(ctx sessionctx.Context, schema model.CIStr, charsetInfo *ast.CharsetOpt) (err error) {
	is := d.GetInfoSchemaWithInterceptor(ctx)
	_, ok := is.SchemaByName(schema)
	if ok {
		return infoschema.ErrDatabaseExists.GenWithStackByArgs(schema)
	}

	if err = checkTooLongSchema(schema); err != nil {
		return errors.Trace(err)
	}

	genIDs, err := d.genGlobalIDs(1)
	if err != nil {
		return errors.Trace(err)
	}
	schemaID := genIDs[0]
	dbInfo := &model.DBInfo{
		Name: schema,
	}

	if charsetInfo != nil {
		err = checkCharsetAndCollation(charsetInfo.Chs, charsetInfo.Col)
		if err != nil {
			return errors.Trace(err)
		}
		dbInfo.Charset = charsetInfo.Chs
		dbInfo.Collate = charsetInfo.Col
	} else {
		dbInfo.Charset, dbInfo.Collate = charset.GetDefaultCharsetAndCollate()
	}

	job := &model.Job{
		SchemaID:   schemaID,
		SchemaName: dbInfo.Name.L,
		Type:       model.ActionCreateSchema,
		BinlogInfo: &model.HistoryInfo{},
		Args:       []interface{}{dbInfo},
	}

	err = d.doDDLJob(ctx, job)
	err = d.callHookOnChanged(err)
	return errors.Trace(err)
}
func (d *ddl) AlterSchema(ctx sessionctx.Context, stmt *ast.AlterDatabaseStmt) (err error) {
	// Resolve target charset and collation from options.
	var toCharset, toCollate string
	for _, val := range stmt.Options {
		switch val.Tp {
		case ast.DatabaseOptionCharset:
			if toCharset == "" {
				toCharset = val.Value
			} else if toCharset != val.Value {
				return ErrConflictingDeclarations.GenWithStackByArgs(toCharset, val.Value)
			}
		case ast.DatabaseOptionCollate:
			info, err := charset.GetCollationByName(val.Value)
			if err != nil {
				return errors.Trace(err)
			}
			if toCharset == "" {
				toCharset = info.CharsetName
			} else if toCharset != info.CharsetName {
				return ErrConflictingDeclarations.GenWithStackByArgs(toCharset, info.CharsetName)
			}
			toCollate = info.Name
		}
	}
	if toCollate == "" {
		if toCollate, err = charset.GetDefaultCollation(toCharset); err != nil {
			return errors.Trace(err)
		}
	}

	// Check if need to change charset/collation.
	dbName := model.NewCIStr(stmt.Name)
	is := d.GetInfoSchemaWithInterceptor(ctx)
	dbInfo, ok := is.SchemaByName(dbName)
	if !ok {
		return infoschema.ErrDatabaseNotExists.GenWithStackByArgs(dbName.O)
	}
	if dbInfo.Charset == toCharset && dbInfo.Collate == toCollate {
		return nil
	}

	// Check the current TiDB limitations.
	if err = modifiableCharsetAndCollation(toCharset, toCollate, dbInfo.Charset, dbInfo.Collate); err != nil {
		return errors.Trace(err)
	}

	// Do the DDL job.
	job := &model.Job{
		SchemaID:   dbInfo.ID,
		SchemaName: dbInfo.Name.L,
		Type:       model.ActionModifySchemaCharsetAndCollate,
		BinlogInfo: &model.HistoryInfo{},
		Args:       []interface{}{toCharset, toCollate},
	}
	err = d.doDDLJob(ctx, job)
	err = d.callHookOnChanged(err)
	return errors.Trace(err)
}

func (d *ddl) DropSchema(ctx sessionctx.Context, schema model.CIStr) (err error) {
	is := d.GetInfoSchemaWithInterceptor(ctx)
	old, ok := is.SchemaByName(schema)
	if !ok {
		return errors.Trace(infoschema.ErrDatabaseNotExists)
	}
	job := &model.Job{
		SchemaID:   old.ID,
		SchemaName: old.Name.L,
		Type:       model.ActionDropSchema,
		BinlogInfo: &model.HistoryInfo{},
	}

	err = d.doDDLJob(ctx, job)
	err = d.callHookOnChanged(err)
	if err != nil {
		return errors.Trace(err)
	}
	if !config.TableLockEnabled() {
		return nil
	}
	// Clear table locks hold by the session.
	tbs := is.SchemaTables(schema)
	lockTableIDs := make([]int64, 0)
	for _, tb := range tbs {
		if ok, _ := ctx.CheckTableLocked(tb.Meta().ID); ok {
			lockTableIDs = append(lockTableIDs, tb.Meta().ID)
		}
	}
	ctx.ReleaseTableLockByTableIDs(lockTableIDs)
	return nil
}

func checkTooLongSchema(schema model.CIStr) error {
	if len(schema.L) > mysql.MaxDatabaseNameLength {
		return ErrTooLongIdent.GenWithStackByArgs(schema)
	}
	return nil
}

func checkTooLongTable(table model.CIStr) error {
	if len(table.L) > mysql.MaxTableNameLength {
		return ErrTooLongIdent.GenWithStackByArgs(table)
	}
	return nil
}

func checkTooLongIndex(index model.CIStr) error {
	if len(index.L) > mysql.MaxIndexIdentifierLen {
		return ErrTooLongIdent.GenWithStackByArgs(index)
	}
	return nil
}

func setColumnFlagWithConstraint(colMap map[string]*table.Column, v *ast.Constraint) {
	switch v.Tp {
	case ast.ConstraintPrimaryKey:
		for _, key := range v.Keys {
			c, ok := colMap[key.Column.Name.L]
			if !ok {
				continue
			}
			c.Flag |= mysql.PriKeyFlag
			// Primary key can not be NULL.
			c.Flag |= mysql.NotNullFlag
		}
	case ast.ConstraintUniq, ast.ConstraintUniqIndex, ast.ConstraintUniqKey:
		for i, key := range v.Keys {
			c, ok := colMap[key.Column.Name.L]
			if !ok {
				continue
			}
			if i == 0 {
				// Only the first column can be set
				// if unique index has multi columns,
				// the flag should be MultipleKeyFlag.
				// See https://dev.mysql.com/doc/refman/5.7/en/show-columns.html
				if len(v.Keys) > 1 {
					c.Flag |= mysql.MultipleKeyFlag
				} else {
					c.Flag |= mysql.UniqueKeyFlag
				}
			}
		}
	case ast.ConstraintKey, ast.ConstraintIndex:
		for i, key := range v.Keys {
			c, ok := colMap[key.Column.Name.L]
			if !ok {
				continue
			}
			if i == 0 {
				// Only the first column can be set.
				c.Flag |= mysql.MultipleKeyFlag
			}
		}
	}
}

func buildColumnsAndConstraints(ctx sessionctx.Context, colDefs []*ast.ColumnDef,
	constraints []*ast.Constraint, tblCharset, tblCollate, dbCharset, dbCollate string) ([]*table.Column, []*ast.Constraint, error) {
	colMap := map[string]*table.Column{}
	// outPriKeyConstraint is the primary key constraint out of column definition. such as: create table t1 (id int , age int, primary key(id));
	var outPriKeyConstraint *ast.Constraint
	for _, v := range constraints {
		if v.Tp == ast.ConstraintPrimaryKey {
			outPriKeyConstraint = v
			break
		}
	}
	cols := make([]*table.Column, 0, len(colDefs))
	for i, colDef := range colDefs {
		col, cts, err := buildColumnAndConstraint(ctx, i, colDef, outPriKeyConstraint, tblCharset, tblCollate, dbCharset, dbCollate)
		if err != nil {
			return nil, nil, errors.Trace(err)
		}
		col.State = model.StatePublic
		constraints = append(constraints, cts...)
		cols = append(cols, col)
		colMap[colDef.Name.Name.L] = col
	}
	// Traverse table Constraints and set col.flag.
	for _, v := range constraints {
		setColumnFlagWithConstraint(colMap, v)
	}
	return cols, constraints, nil
}

// ResolveCharsetCollation will resolve the charset by the order: table charset > database charset > server default charset,
// and it will also resolve the collate by the order: table collate > database collate > server default collate.
func ResolveCharsetCollation(tblCharset, tblCollate, dbCharset, dbCollate string) (string, string, error) {
	if len(tblCharset) != 0 {
		// tblCollate is not specified by user.
		if len(tblCollate) == 0 {
			defCollate, err := charset.GetDefaultCollation(tblCharset)
			if err != nil {
				// return terror is better.
				return "", "", ErrUnknownCharacterSet.GenWithStackByArgs(tblCharset)
			}
			return tblCharset, defCollate, nil
		}
		return tblCharset, tblCollate, nil
	}

	if len(dbCharset) != 0 {
		// dbCollate is not specified by user.
		if len(dbCollate) == 0 {
			defCollate, err := charset.GetDefaultCollation(dbCharset)
			if err != nil {
				return "", "", ErrUnknownCharacterSet.GenWithStackByArgs(dbCharset)
			}
			return dbCharset, defCollate, nil
		}
		return dbCharset, dbCollate, nil
	}

	charset, collate := charset.GetDefaultCharsetAndCollate()
	return charset, collate, nil
}

func typesNeedCharset(tp byte) bool {
	switch tp {
	case mysql.TypeString, mysql.TypeVarchar, mysql.TypeVarString,
		mysql.TypeBlob, mysql.TypeTinyBlob, mysql.TypeMediumBlob, mysql.TypeLongBlob,
		mysql.TypeEnum, mysql.TypeSet:
		return true
	}
	return false
}

func setCharsetCollationFlenDecimal(tp *types.FieldType, specifiedCollates []string, tblCharset, tblCollate, dbCharset, dbCollate string) error {
	tp.Charset = strings.ToLower(tp.Charset)
	tp.Collate = strings.ToLower(tp.Collate)
	if len(tp.Charset) == 0 {
		if typesNeedCharset(tp.Tp) {
			if len(specifiedCollates) == 0 {
				// Both the charset and collate are not specified.
				var err error
				tp.Charset, tp.Collate, err = ResolveCharsetCollation(tblCharset, tblCollate, dbCharset, dbCollate)
				if err != nil {
					return errors.Trace(err)
				}
			} else {
				// The charset is not specified but the collate is.
				// We should derive charset from it's collate specified rather than getting from table and db.
				// It is handled like mysql's logic, use derived charset to judge conflict with next collate.
				for _, spc := range specifiedCollates {
					derivedCollation, err := charset.GetCollationByName(spc)
					if err != nil {
						return errors.Trace(err)
					}
					if len(tp.Charset) == 0 {
						tp.Charset = derivedCollation.CharsetName
					} else if tp.Charset != derivedCollation.CharsetName {
						return ErrCollationCharsetMismatch.GenWithStackByArgs(derivedCollation.Name, tp.Charset)
					}
					tp.Collate = derivedCollation.Name
				}
			}
		} else {
			tp.Charset = charset.CharsetBin
			tp.Collate = charset.CharsetBin
		}
	} else {
		if !charset.ValidCharsetAndCollation(tp.Charset, tp.Collate) {
			return errUnsupportedCharset.GenWithStackByArgs(tp.Charset, tp.Collate)
		}
		if len(tp.Collate) == 0 {
			if len(specifiedCollates) == 0 {
				// The charset is specified, but the collate is not.
				var err error
				tp.Collate, err = charset.GetDefaultCollation(tp.Charset)
				if err != nil {
					return errors.Trace(err)
				}
			} else {
				// Both the charset and collate are specified.
				for _, spc := range specifiedCollates {
					derivedCollation, err := charset.GetCollationByName(spc)
					if err != nil {
						return errors.Trace(err)
					}
					if tp.Charset != derivedCollation.CharsetName {
						return ErrCollationCharsetMismatch.GenWithStackByArgs(derivedCollation.Name, tp.Charset)
					}
					tp.Collate = derivedCollation.Name
				}
			}
		}
	}

	// Use default value for flen or decimal when they are unspecified.
	defaultFlen, defaultDecimal := mysql.GetDefaultFieldLengthAndDecimal(tp.Tp)
	if tp.Flen == types.UnspecifiedLength {
		tp.Flen = defaultFlen
		if mysql.HasUnsignedFlag(tp.Flag) && tp.Tp != mysql.TypeLonglong && mysql.IsIntegerType(tp.Tp) {
			// Issue #4684: the flen of unsigned integer(except bigint) is 1 digit shorter than signed integer
			// because it has no prefix "+" or "-" character.
			tp.Flen--
		}
	}
	if tp.Decimal == types.UnspecifiedLength {
		tp.Decimal = defaultDecimal
	}
	return nil
}

// outPriKeyConstraint is the primary key constraint out of column definition. such as: create table t1 (id int , age int, primary key(id));
func buildColumnAndConstraint(ctx sessionctx.Context, offset int,
	colDef *ast.ColumnDef, outPriKeyConstraint *ast.Constraint, tblCharset, tblCollate, dbCharset, dbCollate string) (*table.Column, []*ast.Constraint, error) {
	// specifiedCollates refers to collates in colDef.Options, should handle them together.
	specifiedCollates := extractCollateFromOption(colDef)

	if err := setCharsetCollationFlenDecimal(colDef.Tp, specifiedCollates, tblCharset, tblCollate, dbCharset, dbCollate); err != nil {
		return nil, nil, errors.Trace(err)
	}
	col, cts, err := columnDefToCol(ctx, offset, colDef, outPriKeyConstraint)
	if err != nil {
		return nil, nil, errors.Trace(err)
	}
	return col, cts, nil
}

// checkColumnDefaultValue checks the default value of the column.
// In non-strict SQL mode, if the default value of the column is an empty string, the default value can be ignored.
// In strict SQL mode, TEXT/BLOB/JSON can't have not null default values.
// In NO_ZERO_DATE SQL mode, TIMESTAMP/DATE/DATETIME type can't have zero date like '0000-00-00' or '0000-00-00 00:00:00'.
func checkColumnDefaultValue(ctx sessionctx.Context, col *table.Column, value interface{}) (bool, interface{}, error) {
	hasDefaultValue := true
	if value != nil && (col.Tp == mysql.TypeJSON ||
		col.Tp == mysql.TypeTinyBlob || col.Tp == mysql.TypeMediumBlob ||
		col.Tp == mysql.TypeLongBlob || col.Tp == mysql.TypeBlob) {
		// In non-strict SQL mode.
		if !ctx.GetSessionVars().SQLMode.HasStrictMode() && value == "" {
			if col.Tp == mysql.TypeBlob || col.Tp == mysql.TypeLongBlob {
				// The TEXT/BLOB default value can be ignored.
				hasDefaultValue = false
			}
			// In non-strict SQL mode, if the column type is json and the default value is null, it is initialized to an empty array.
			if col.Tp == mysql.TypeJSON {
				value = `null`
			}
			sc := ctx.GetSessionVars().StmtCtx
			sc.AppendWarning(errBlobCantHaveDefault.GenWithStackByArgs(col.Name.O))
			return hasDefaultValue, value, nil
		}
		// In strict SQL mode or default value is not an empty string.
		return hasDefaultValue, value, errBlobCantHaveDefault.GenWithStackByArgs(col.Name.O)
	}
	if value != nil && ctx.GetSessionVars().SQLMode.HasNoZeroDateMode() &&
		ctx.GetSessionVars().SQLMode.HasStrictMode() && types.IsTypeTime(col.Tp) {
		if vv, ok := value.(string); ok {
			timeValue, err := expression.GetTimeValue(ctx, vv, col.Tp, int8(col.Decimal))
			if err != nil {
				return hasDefaultValue, value, errors.Trace(err)
			}
			if timeValue.GetMysqlTime().CoreTime() == types.ZeroCoreTime {
				return hasDefaultValue, value, types.ErrInvalidDefault.GenWithStackByArgs(col.Name.O)
			}
		}
	}
	return hasDefaultValue, value, nil
}

func checkSequenceDefaultValue(col *table.Column) error {
	if mysql.IsIntegerType(col.Tp) {
		return nil
	}
	return ErrColumnTypeUnsupportedNextValue.GenWithStackByArgs(col.ColumnInfo.Name.O)
}

func convertTimestampDefaultValToUTC(ctx sessionctx.Context, defaultVal interface{}, col *table.Column) (interface{}, error) {
	if defaultVal == nil || col.Tp != mysql.TypeTimestamp {
		return defaultVal, nil
	}
	if vv, ok := defaultVal.(string); ok {
		if vv != types.ZeroDatetimeStr && !strings.EqualFold(vv, ast.CurrentTimestamp) {
			t, err := types.ParseTime(ctx.GetSessionVars().StmtCtx, vv, col.Tp, int8(col.Decimal))
			if err != nil {
				return defaultVal, errors.Trace(err)
			}
			err = t.ConvertTimeZone(ctx.GetSessionVars().Location(), time.UTC)
			if err != nil {
				return defaultVal, errors.Trace(err)
			}
			defaultVal = t.String()
		}
	}
	return defaultVal, nil
}

// isExplicitTimeStamp is used to check if explicit_defaults_for_timestamp is on or off.
// Check out this link for more details.
// https://dev.mysql.com/doc/refman/5.7/en/server-system-variables.html#sysvar_explicit_defaults_for_timestamp
func isExplicitTimeStamp() bool {
	// TODO: implement the behavior as MySQL when explicit_defaults_for_timestamp = off, then this function could return false.
	return true
}

// columnDefToCol converts ColumnDef to Col and TableConstraints.
// outPriKeyConstraint is the primary key constraint out of column definition. such as: create table t1 (id int , age int, primary key(id));
func columnDefToCol(ctx sessionctx.Context, offset int, colDef *ast.ColumnDef, outPriKeyConstraint *ast.Constraint) (*table.Column, []*ast.Constraint, error) {
	var constraints = make([]*ast.Constraint, 0)
	col := table.ToColumn(&model.ColumnInfo{
		Offset:    offset,
		Name:      colDef.Name.Name,
		FieldType: *colDef.Tp,
		// TODO: remove this version field after there is no old version.
		Version: model.CurrLatestColumnInfoVersion,
	})

	if !isExplicitTimeStamp() {
		// Check and set TimestampFlag, OnUpdateNowFlag and NotNullFlag.
		if col.Tp == mysql.TypeTimestamp {
			col.Flag |= mysql.TimestampFlag
			col.Flag |= mysql.OnUpdateNowFlag
			col.Flag |= mysql.NotNullFlag
		}
	}
	var err error
	setOnUpdateNow := false
	hasDefaultValue := false
	hasNullFlag := false
	if colDef.Options != nil {
		length := types.UnspecifiedLength

		keys := []*ast.IndexPartSpecification{
			{
				Column: colDef.Name,
				Length: length,
			},
		}

		var sb strings.Builder
		restoreFlags := format.RestoreStringSingleQuotes | format.RestoreKeyWordLowercase | format.RestoreNameBackQuotes |
			format.RestoreSpacesAroundBinaryOperation
		restoreCtx := format.NewRestoreCtx(restoreFlags, &sb)

		for _, v := range colDef.Options {
			switch v.Tp {
			case ast.ColumnOptionNotNull:
				col.Flag |= mysql.NotNullFlag
			case ast.ColumnOptionNull:
				col.Flag &= ^mysql.NotNullFlag
				removeOnUpdateNowFlag(col)
				hasNullFlag = true
			case ast.ColumnOptionAutoIncrement:
				col.Flag |= mysql.AutoIncrementFlag
			case ast.ColumnOptionPrimaryKey:
				// Check PriKeyFlag first to avoid extra duplicate constraints.
				if col.Flag&mysql.PriKeyFlag == 0 {
					constraint := &ast.Constraint{Tp: ast.ConstraintPrimaryKey, Keys: keys}
					constraints = append(constraints, constraint)
					col.Flag |= mysql.PriKeyFlag
				}
			case ast.ColumnOptionUniqKey:
				// Check UniqueFlag first to avoid extra duplicate constraints.
				if col.Flag&mysql.UniqueFlag == 0 {
					constraint := &ast.Constraint{Tp: ast.ConstraintUniqKey, Keys: keys}
					constraints = append(constraints, constraint)
					col.Flag |= mysql.UniqueKeyFlag
				}
			case ast.ColumnOptionDefaultValue:
				hasDefaultValue, err = setDefaultValue(ctx, col, v)
				if err != nil {
					return nil, nil, errors.Trace(err)
				}
				removeOnUpdateNowFlag(col)
			case ast.ColumnOptionOnUpdate:
				// TODO: Support other time functions.
				if col.Tp == mysql.TypeTimestamp || col.Tp == mysql.TypeDatetime {
					if !expression.IsValidCurrentTimestampExpr(v.Expr, colDef.Tp) {
						return nil, nil, ErrInvalidOnUpdate.GenWithStackByArgs(col.Name)
					}
				} else {
					return nil, nil, ErrInvalidOnUpdate.GenWithStackByArgs(col.Name)
				}
				col.Flag |= mysql.OnUpdateNowFlag
				setOnUpdateNow = true
			case ast.ColumnOptionComment:
				err := setColumnComment(ctx, col, v)
				if err != nil {
					return nil, nil, errors.Trace(err)
				}
			case ast.ColumnOptionGenerated:
				sb.Reset()
				err = v.Expr.Restore(restoreCtx)
				if err != nil {
					return nil, nil, errors.Trace(err)
				}
				col.GeneratedExprString = sb.String()
				col.GeneratedStored = v.Stored
				_, dependColNames := findDependedColumnNames(colDef)
				col.Dependences = dependColNames
			case ast.ColumnOptionCollate:
				if field_types.HasCharset(colDef.Tp) {
					col.FieldType.Collate = v.StrValue
				}
			case ast.ColumnOptionFulltext:
				ctx.GetSessionVars().StmtCtx.AppendWarning(ErrTableCantHandleFt)
			}
		}
	}

	setTimestampDefaultValue(col, hasDefaultValue, setOnUpdateNow)

	// Set `NoDefaultValueFlag` if this field doesn't have a default value and
	// it is `not null` and not an `AUTO_INCREMENT` field or `TIMESTAMP` field.
	setNoDefaultValueFlag(col, hasDefaultValue)
	if col.FieldType.EvalType().IsStringKind() && col.Charset == charset.CharsetBin {
		col.Flag |= mysql.BinaryFlag
	}
	if col.Tp == mysql.TypeBit {
		// For BIT field, it's charset is binary but does not have binary flag.
		col.Flag &= ^mysql.BinaryFlag
		col.Flag |= mysql.UnsignedFlag
	}
	if col.Tp == mysql.TypeYear {
		// For Year field, it's charset is binary but does not have binary flag.
		col.Flag &= ^mysql.BinaryFlag
		col.Flag |= mysql.ZerofillFlag
	}

	// If you specify ZEROFILL for a numeric column, MySQL automatically adds the UNSIGNED attribute to the column.
	// See https://dev.mysql.com/doc/refman/5.7/en/numeric-type-overview.html for more details.
	// But some types like bit and year, won't show its unsigned flag in `show create table`.
	if mysql.HasZerofillFlag(col.Flag) {
		col.Flag |= mysql.UnsignedFlag
	}
	err = checkPriKeyConstraint(col, hasDefaultValue, hasNullFlag, outPriKeyConstraint)
	if err != nil {
		return nil, nil, errors.Trace(err)
	}
	err = checkColumnValueConstraint(col)
	if err != nil {
		return nil, nil, errors.Trace(err)
	}
	err = checkDefaultValue(ctx, col, hasDefaultValue)
	if err != nil {
		return nil, nil, errors.Trace(err)
	}
	err = checkColumnFieldLength(col)
	if err != nil {
		return nil, nil, errors.Trace(err)
	}
	return col, constraints, nil
}

// getDefault value will get the default value for column.
// 1: get the expr restored string for the column which uses sequence next value as default value.
// 2: get specific default value for the other column.
func getDefaultValue(ctx sessionctx.Context, col *table.Column, c *ast.ColumnOption) (interface{}, bool, error) {
	tp, fsp := col.FieldType.Tp, col.FieldType.Decimal
	if tp == mysql.TypeTimestamp || tp == mysql.TypeDatetime {
		switch x := c.Expr.(type) {
		case *ast.FuncCallExpr:
			if x.FnName.L == ast.CurrentTimestamp {
				defaultFsp := 0
				if len(x.Args) == 1 {
					if val := x.Args[0].(*driver.ValueExpr); val != nil {
						defaultFsp = int(val.GetInt64())
					}
				}
				if defaultFsp != fsp {
					return nil, false, ErrInvalidDefaultValue.GenWithStackByArgs(col.Name.O)
				}
			}
		}
		vd, err := expression.GetTimeValue(ctx, c.Expr, tp, int8(fsp))
		value := vd.GetValue()
		if err != nil {
			return nil, false, ErrInvalidDefaultValue.GenWithStackByArgs(col.Name.O)
		}

		// Value is nil means `default null`.
		if value == nil {
			return nil, false, nil
		}

		// If value is types.Time, convert it to string.
		if vv, ok := value.(types.Time); ok {
			return vv.String(), false, nil
		}

		return value, false, nil
	}
	// handle default next value of sequence. (keep the expr string)
	str, isSeqExpr, err := tryToGetSequenceDefaultValue(c)
	if err != nil {
		return nil, false, errors.Trace(err)
	}
	if isSeqExpr {
		return str, true, nil
	}

	// evaluate the non-sequence expr to a certain value.
	v, err := expression.EvalAstExpr(ctx, c.Expr)
	if err != nil {
		return nil, false, errors.Trace(err)
	}

	if v.IsNull() {
		return nil, false, nil
	}

	if v.Kind() == types.KindBinaryLiteral || v.Kind() == types.KindMysqlBit {
		if tp == mysql.TypeBit ||
			tp == mysql.TypeString || tp == mysql.TypeVarchar || tp == mysql.TypeVarString ||
			tp == mysql.TypeBlob || tp == mysql.TypeLongBlob || tp == mysql.TypeMediumBlob || tp == mysql.TypeTinyBlob ||
			tp == mysql.TypeJSON {
			// For BinaryLiteral / string fields, when getting default value we cast the value into BinaryLiteral{}, thus we return
			// its raw string content here.
			return v.GetBinaryLiteral().ToString(), false, nil
		}
		// For other kind of fields (e.g. INT), we supply its integer as string value.
		value, err := v.GetBinaryLiteral().ToInt(ctx.GetSessionVars().StmtCtx)
		if err != nil {
			return nil, false, err
		}
		return strconv.FormatUint(value, 10), false, nil
	}

	switch tp {
	case mysql.TypeSet:
		val, err := setSetDefaultValue(v, col)
		return val, false, err
	case mysql.TypeDuration:
		if v, err = v.ConvertTo(ctx.GetSessionVars().StmtCtx, &col.FieldType); err != nil {
			return "", false, errors.Trace(err)
		}
	case mysql.TypeBit:
		if v.Kind() == types.KindInt64 || v.Kind() == types.KindUint64 {
			// For BIT fields, convert int into BinaryLiteral.
			return types.NewBinaryLiteralFromUint(v.GetUint64(), -1).ToString(), false, nil
		}
	}

	val, err := v.ToString()
	return val, false, err
}

func tryToGetSequenceDefaultValue(c *ast.ColumnOption) (expr string, isExpr bool, err error) {
	if f, ok := c.Expr.(*ast.FuncCallExpr); ok && f.FnName.L == ast.NextVal {
		var sb strings.Builder
		restoreFlags := format.RestoreStringSingleQuotes | format.RestoreKeyWordLowercase | format.RestoreNameBackQuotes |
			format.RestoreSpacesAroundBinaryOperation
		restoreCtx := format.NewRestoreCtx(restoreFlags, &sb)
		if err := c.Expr.Restore(restoreCtx); err != nil {
			return "", true, err
		}
		return sb.String(), true, nil
	}
	return "", false, nil
}

// setSetDefaultValue sets the default value for the set type. See https://dev.mysql.com/doc/refman/5.7/en/set.html.
func setSetDefaultValue(v types.Datum, col *table.Column) (string, error) {
	if v.Kind() == types.KindInt64 {
		setCnt := len(col.Elems)
		maxLimit := int64(1<<uint(setCnt) - 1)
		val := v.GetInt64()
		if val < 1 || val > maxLimit {
			return "", ErrInvalidDefaultValue.GenWithStackByArgs(col.Name.O)
		}
		setVal, err := types.ParseSetValue(col.Elems, uint64(val))
		if err != nil {
			return "", errors.Trace(err)
		}
		v.SetMysqlSet(setVal, col.Collate)
		return v.ToString()
	}

	str, err := v.ToString()
	if err != nil {
		return "", errors.Trace(err)
	}
	if str == "" {
		return str, nil
	}

	valMap := make(map[string]struct{}, len(col.Elems))
	dVals := strings.Split(strings.ToLower(str), ",")
	for _, dv := range dVals {
		valMap[dv] = struct{}{}
	}
	var existCnt int
	for dv := range valMap {
		for i := range col.Elems {
			e := strings.ToLower(col.Elems[i])
			if e == dv {
				existCnt++
				break
			}
		}
	}
	if existCnt != len(valMap) {
		return "", ErrInvalidDefaultValue.GenWithStackByArgs(col.Name.O)
	}
	setVal, err := types.ParseSetName(col.Elems, str)
	if err != nil {
		return "", ErrInvalidDefaultValue.GenWithStackByArgs(col.Name.O)
	}
	v.SetMysqlSet(setVal, col.Collate)

	return v.ToString()
}

func removeOnUpdateNowFlag(c *table.Column) {
	// For timestamp Col, if it is set null or default value,
	// OnUpdateNowFlag should be removed.
	if mysql.HasTimestampFlag(c.Flag) {
		c.Flag &= ^mysql.OnUpdateNowFlag
	}
}

func setTimestampDefaultValue(c *table.Column, hasDefaultValue bool, setOnUpdateNow bool) {
	if hasDefaultValue {
		return
	}

	// For timestamp Col, if is not set default value or not set null, use current timestamp.
	if mysql.HasTimestampFlag(c.Flag) && mysql.HasNotNullFlag(c.Flag) {
		if setOnUpdateNow {
			if err := c.SetDefaultValue(types.ZeroDatetimeStr); err != nil {
				context.Background()
				logutil.BgLogger().Error("set default value failed", zap.Error(err))
			}
		} else {
			if err := c.SetDefaultValue(strings.ToUpper(ast.CurrentTimestamp)); err != nil {
				logutil.BgLogger().Error("set default value failed", zap.Error(err))
			}
		}
	}
}

func setNoDefaultValueFlag(c *table.Column, hasDefaultValue bool) {
	if hasDefaultValue {
		return
	}

	if !mysql.HasNotNullFlag(c.Flag) {
		return
	}

	// Check if it is an `AUTO_INCREMENT` field or `TIMESTAMP` field.
	if !mysql.HasAutoIncrementFlag(c.Flag) && !mysql.HasTimestampFlag(c.Flag) {
		c.Flag |= mysql.NoDefaultValueFlag
	}
}

func checkDefaultValue(ctx sessionctx.Context, c *table.Column, hasDefaultValue bool) error {
	if !hasDefaultValue {
		return nil
	}

	if c.GetDefaultValue() != nil && !c.DefaultIsExpr {
		if _, err := table.GetColDefaultValue(ctx, c.ToInfo()); err != nil {
			return types.ErrInvalidDefault.GenWithStackByArgs(c.Name)
		}
		return nil
	}
	// Primary key default null is invalid.
	if mysql.HasPriKeyFlag(c.Flag) {
		return ErrPrimaryCantHaveNull
	}

	// Set not null but default null is invalid.
	if mysql.HasNotNullFlag(c.Flag) {
		return types.ErrInvalidDefault.GenWithStackByArgs(c.Name)
	}

	return nil
}

// checkPriKeyConstraint check all parts of a PRIMARY KEY must be NOT NULL
func checkPriKeyConstraint(col *table.Column, hasDefaultValue, hasNullFlag bool, outPriKeyConstraint *ast.Constraint) error {
	// Primary key should not be null.
	if mysql.HasPriKeyFlag(col.Flag) && hasDefaultValue && col.GetDefaultValue() == nil {
		return types.ErrInvalidDefault.GenWithStackByArgs(col.Name)
	}
	// Set primary key flag for outer primary key constraint.
	// Such as: create table t1 (id int , age int, primary key(id))
	if !mysql.HasPriKeyFlag(col.Flag) && outPriKeyConstraint != nil {
		for _, key := range outPriKeyConstraint.Keys {
			if key.Column.Name.L != col.Name.L {
				continue
			}
			col.Flag |= mysql.PriKeyFlag
			break
		}
	}
	// Primary key should not be null.
	if mysql.HasPriKeyFlag(col.Flag) && hasNullFlag {
		return ErrPrimaryCantHaveNull
	}
	return nil
}

func checkColumnValueConstraint(col *table.Column) error {
	if col.Tp != mysql.TypeEnum && col.Tp != mysql.TypeSet {
		return nil
	}
	valueMap := make(map[string]string, len(col.Elems))
	for i := range col.Elems {
		val := strings.ToLower(col.Elems[i])
		if _, ok := valueMap[val]; ok {
			tpStr := "ENUM"
			if col.Tp == mysql.TypeSet {
				tpStr = "SET"
			}
			return types.ErrDuplicatedValueInType.GenWithStackByArgs(col.Name, valueMap[val], tpStr)
		}
		valueMap[val] = col.Elems[i]
	}
	return nil
}

func checkDuplicateColumn(cols []interface{}) error {
	colNames := set.StringSet{}
	colName := model.NewCIStr("")
	for _, col := range cols {
		switch x := col.(type) {
		case *ast.ColumnDef:
			colName = x.Name.Name
		case model.CIStr:
			colName = x
		default:
			colName.O, colName.L = "", ""
		}
		if colNames.Exist(colName.L) {
			return infoschema.ErrColumnExists.GenWithStackByArgs(colName.O)
		}
		colNames.Insert(colName.L)
	}
	return nil
}

func containsColumnOption(colDef *ast.ColumnDef, opTp ast.ColumnOptionType) bool {
	for _, option := range colDef.Options {
		if option.Tp == opTp {
			return true
		}
	}
	return false
}

func checkGeneratedColumn(colDefs []*ast.ColumnDef) error {
	var colName2Generation = make(map[string]columnGenerationInDDL, len(colDefs))
	var exists bool
	var autoIncrementColumn string
	for i, colDef := range colDefs {
		for _, option := range colDef.Options {
			if option.Tp == ast.ColumnOptionGenerated {
				if err := checkIllegalFn4GeneratedColumn(colDef.Name.Name.L, option.Expr); err != nil {
					return errors.Trace(err)
				}
			}
		}
		if containsColumnOption(colDef, ast.ColumnOptionAutoIncrement) {
			exists, autoIncrementColumn = true, colDef.Name.Name.L
		}
		generated, depCols := findDependedColumnNames(colDef)
		if !generated {
			colName2Generation[colDef.Name.Name.L] = columnGenerationInDDL{
				position:  i,
				generated: false,
			}
		} else {
			colName2Generation[colDef.Name.Name.L] = columnGenerationInDDL{
				position:    i,
				generated:   true,
				dependences: depCols,
			}
		}
	}

	// Check whether the generated column refers to any auto-increment columns
	if exists {
		for colName, generated := range colName2Generation {
			if _, found := generated.dependences[autoIncrementColumn]; found {
				return ErrGeneratedColumnRefAutoInc.GenWithStackByArgs(colName)
			}
		}
	}

	for _, colDef := range colDefs {
		colName := colDef.Name.Name.L
		if err := verifyColumnGeneration(colName2Generation, colName); err != nil {
			return errors.Trace(err)
		}
	}
	return nil
}

func checkTooLongColumn(cols []interface{}) error {
	var colName string
	for _, col := range cols {
		switch x := col.(type) {
		case *ast.ColumnDef:
			colName = x.Name.Name.O
		case model.CIStr:
			colName = x.O
		default:
			colName = ""
		}
		if len(colName) > mysql.MaxColumnNameLength {
			return ErrTooLongIdent.GenWithStackByArgs(colName)
		}
	}
	return nil
}

func checkTooManyColumns(colDefs []*ast.ColumnDef) error {
	if uint32(len(colDefs)) > atomic.LoadUint32(&TableColumnCountLimit) {
		return errTooManyFields
	}
	return nil
}

// checkColumnsAttributes checks attributes for multiple columns.
func checkColumnsAttributes(colDefs []*ast.ColumnDef) error {
	for _, colDef := range colDefs {
		if err := checkColumnAttributes(colDef.Name.OrigColName(), colDef.Tp); err != nil {
			return errors.Trace(err)
		}
	}
	return nil
}

func checkColumnFieldLength(col *table.Column) error {
	if col.Tp == mysql.TypeVarchar {
		if err := IsTooBigFieldLength(col.Flen, col.Name.O, col.Charset); err != nil {
			return errors.Trace(err)
		}
	}

	return nil
}

// IsTooBigFieldLength check if the varchar type column exceeds the maximum length limit.
func IsTooBigFieldLength(colDefTpFlen int, colDefName, setCharset string) error {
	desc, err := charset.GetCharsetDesc(setCharset)
	if err != nil {
		return errors.Trace(err)
	}
	maxFlen := mysql.MaxFieldVarCharLength
	maxFlen /= desc.Maxlen
	if colDefTpFlen != types.UnspecifiedLength && colDefTpFlen > maxFlen {
		return types.ErrTooBigFieldLength.GenWithStack("Column length too big for column '%s' (max = %d); use BLOB or TEXT instead", colDefName, maxFlen)
	}
	return nil
}

// checkColumnAttributes check attributes for single column.
func checkColumnAttributes(colName string, tp *types.FieldType) error {
	switch tp.Tp {
	case mysql.TypeNewDecimal, mysql.TypeDouble, mysql.TypeFloat:
		if tp.Flen < tp.Decimal {
			return types.ErrMBiggerThanD.GenWithStackByArgs(colName)
		}
	case mysql.TypeDatetime, mysql.TypeDuration, mysql.TypeTimestamp:
		if tp.Decimal != int(types.UnspecifiedFsp) && (tp.Decimal < int(types.MinFsp) || tp.Decimal > int(types.MaxFsp)) {
			return types.ErrTooBigPrecision.GenWithStackByArgs(tp.Decimal, colName, types.MaxFsp)
		}
	}
	return nil
}

func checkDuplicateConstraint(namesMap map[string]bool, name string, foreign bool) error {
	if name == "" {
		return nil
	}
	nameLower := strings.ToLower(name)
	if namesMap[nameLower] {
		if foreign {
			return infoschema.ErrCannotAddForeign
		}
		return ErrDupKeyName.GenWithStack("duplicate key name %s", name)
	}
	namesMap[nameLower] = true
	return nil
}

func setEmptyConstraintName(namesMap map[string]bool, constr *ast.Constraint, foreign bool) {
	if constr.Name == "" && len(constr.Keys) > 0 {
		colName := constr.Keys[0].Column.Name.L
		constrName := colName
		i := 2
		if strings.EqualFold(constrName, mysql.PrimaryKeyName) {
			constrName = fmt.Sprintf("%s_%d", constrName, 2)
			i = 3
		}
		for namesMap[constrName] {
			// We loop forever until we find constrName that haven't been used.
			if foreign {
				constrName = fmt.Sprintf("fk_%s_%d", colName, i)
			} else {
				constrName = fmt.Sprintf("%s_%d", colName, i)
			}
			i++
		}
		constr.Name = constrName
		namesMap[constrName] = true
	}
}

func checkConstraintNames(constraints []*ast.Constraint) error {
	constrNames := map[string]bool{}
	fkNames := map[string]bool{}

	// Check not empty constraint name whether is duplicated.
	for _, constr := range constraints {
		if constr.Tp == ast.ConstraintForeignKey {
			err := checkDuplicateConstraint(fkNames, constr.Name, true)
			if err != nil {
				return errors.Trace(err)
			}
		} else {
			err := checkDuplicateConstraint(constrNames, constr.Name, false)
			if err != nil {
				return errors.Trace(err)
			}
		}
	}

	// Set empty constraint names.
	for _, constr := range constraints {
		if constr.Tp == ast.ConstraintForeignKey {
			setEmptyConstraintName(fkNames, constr, true)
		} else {
			setEmptyConstraintName(constrNames, constr, false)
		}
	}

	return nil
}


func checkInvisibleIndexOnPK(tblInfo *model.TableInfo) error {
	// cannot set primary key as invisible index
	pk := getPK(tblInfo)
	if pk != nil && pk.Invisible {
		return ErrPKIndexCantBeInvisible
	}
	return nil
}

func getPK(tblInfo *model.TableInfo) *model.IndexInfo {
	var implicitPK *model.IndexInfo

	for _, key := range tblInfo.Indices {
		if key.Primary {
			// table has explicit primary key
			return key
		}
		// find the first unique key with NOT NULL columns
		if implicitPK == nil && key.Unique {
			// ensure all columns in unique key have NOT NULL flag
			allColNotNull := true
			for _, idxCol := range key.Columns {
				col := model.FindColumnInfo(tblInfo.Cols(), idxCol.Name.L)
				if !mysql.HasNotNullFlag(col.Flag) {
					allColNotNull = false
				}
			}
			if allColNotNull {
				implicitPK = key
			}
		}
	}
	return implicitPK
}

func setTableAutoRandomBits(ctx sessionctx.Context, tbInfo *model.TableInfo, colDefs []*ast.ColumnDef) error {
	allowAutoRandom := config.GetGlobalConfig().Experimental.AllowAutoRandom
	pkColName := tbInfo.GetPkName()
	for _, col := range colDefs {
		if containsColumnOption(col, ast.ColumnOptionAutoRandom) {
			if !allowAutoRandom {
				return ErrInvalidAutoRandom.GenWithStackByArgs(autoid.AutoRandomExperimentalDisabledErrMsg)
			}
			if !tbInfo.PKIsHandle || col.Name.Name.L != pkColName.L {
				return ErrInvalidAutoRandom.GenWithStackByArgs(fmt.Sprintf(autoid.AutoRandomPKisNotHandleErrMsg, col.Name.Name.O))
			}
			if containsColumnOption(col, ast.ColumnOptionAutoIncrement) {
				return ErrInvalidAutoRandom.GenWithStackByArgs(autoid.AutoRandomIncompatibleWithAutoIncErrMsg)
			}
			if containsColumnOption(col, ast.ColumnOptionDefaultValue) {
				return ErrInvalidAutoRandom.GenWithStackByArgs(autoid.AutoRandomIncompatibleWithDefaultValueErrMsg)
			}

			autoRandBits, err := extractAutoRandomBitsFromColDef(col)
			if err != nil {
				return errors.Trace(err)
			}
			maxFieldTypeBitsLength := uint64(mysql.DefaultLengthOfMysqlTypes[col.Tp.Tp] * 8)
			if autoRandBits == 0 {
				return ErrInvalidAutoRandom.GenWithStackByArgs(autoid.AutoRandomNonPositive)
			} else if autoRandBits >= maxFieldTypeBitsLength {
				return ErrInvalidAutoRandom.GenWithStackByArgs(fmt.Sprintf(autoid.AutoRandomOverflowErrMsg, col.Name.Name.L, maxFieldTypeBitsLength, autoRandBits, col.Name.Name.L, maxFieldTypeBitsLength-1))
			}
			tbInfo.AutoRandomBits = autoRandBits

			availableBits := maxFieldTypeBitsLength - 1 - autoRandBits
			msg := fmt.Sprintf(autoid.AutoRandomAvailableAllocTimesNote, uint64(math.Pow(2, float64(availableBits)))-1)
			ctx.GetSessionVars().StmtCtx.AppendNote(errors.Errorf(msg))
		}
	}
	return nil
}

func extractAutoRandomBitsFromColDef(colDef *ast.ColumnDef) (uint64, error) {
	for _, op := range colDef.Options {
		if op.Tp == ast.ColumnOptionAutoRandom {
			return convertAutoRandomBitsToUnsigned(op.AutoRandomBitLength)
		}
	}
	return 0, nil
}

func convertAutoRandomBitsToUnsigned(autoRandomBits int) (uint64, error) {
	if autoRandomBits == types.UnspecifiedLength {
		return autoid.DefaultAutoRandomBits, nil
	} else if autoRandomBits < 0 {
		return 0, ErrInvalidAutoRandom.GenWithStackByArgs(autoid.AutoRandomNonPositive)
	}
	return uint64(autoRandomBits), nil
}

func buildTableInfo(ctx sessionctx.Context, tableName model.CIStr, cols []*table.Column, constraints []*ast.Constraint) (tbInfo *model.TableInfo, err error) {
	tbInfo = &model.TableInfo{
		Name:    tableName,
		Version: model.CurrLatestTableInfoVersion,
	}
	for _, v := range cols {
		v.ID = allocateColumnID(tbInfo)
		tbInfo.Columns = append(tbInfo.Columns, v.ToInfo())
	}
	for _, constr := range constraints {
		if constr.Tp == ast.ConstraintForeignKey {
			for _, fk := range tbInfo.ForeignKeys {
				if fk.Name.L == strings.ToLower(constr.Name) {
					return nil, infoschema.ErrCannotAddForeign
				}
			}
			fk, err := buildFKInfo(model.NewCIStr(constr.Name), constr.Keys, constr.Refer, cols, tbInfo)
			if err != nil {
				return nil, err
			}
			fk.State = model.StatePublic

			tbInfo.ForeignKeys = append(tbInfo.ForeignKeys, fk)
			continue
		}
		if constr.Tp == ast.ConstraintPrimaryKey {
			lastCol, err := checkPKOnGeneratedColumn(tbInfo, constr.Keys)
			if err != nil {
				return nil, err
			}
			if len(constr.Keys) == 1 && !config.GetGlobalConfig().AlterPrimaryKey {
				switch lastCol.Tp {
				case mysql.TypeLong, mysql.TypeLonglong,
					mysql.TypeTiny, mysql.TypeShort, mysql.TypeInt24:
					tbInfo.PKIsHandle = true
					// Avoid creating index for PK handle column.
					continue
				}
			}
		}

		if constr.Tp == ast.ConstraintFulltext {
			sc := ctx.GetSessionVars().StmtCtx
			sc.AppendWarning(ErrTableCantHandleFt)
			continue
		}
		// build index info.
		idxInfo, err := buildIndexInfo(tbInfo, model.NewCIStr(constr.Name), constr.Keys, model.StatePublic)
		if err != nil {
			return nil, errors.Trace(err)
		}
		// check if the index is primary or unique.
		switch constr.Tp {
		case ast.ConstraintPrimaryKey:
			idxInfo.Primary = true
			idxInfo.Unique = true
			idxInfo.Name = model.NewCIStr(mysql.PrimaryKeyName)
		case ast.ConstraintUniq, ast.ConstraintUniqKey, ast.ConstraintUniqIndex:
			idxInfo.Unique = true
		}
		// set index type.
		if constr.Option != nil {
			idxInfo.Comment, err = validateCommentLength(ctx.GetSessionVars(), idxInfo.Name.String(), constr.Option)
			if err != nil {
				return nil, errors.Trace(err)
			}
			if constr.Option.Visibility == ast.IndexVisibilityInvisible {
<<<<<<< HEAD
				// check if primary key
=======
>>>>>>> 12aabbdc
				idxInfo.Invisible = true
			}
			if constr.Option.Tp == model.IndexTypeInvalid {
				// Use btree as default index type.
				idxInfo.Tp = model.IndexTypeBtree
			} else {
				idxInfo.Tp = constr.Option.Tp
			}
		} else {
			// Use btree as default index type.
			idxInfo.Tp = model.IndexTypeBtree
		}
		idxInfo.ID = allocateIndexID(tbInfo)
		tbInfo.Indices = append(tbInfo.Indices, idxInfo)
	}
	return
}

// checkTableInfoValid uses to check table info valid. This is used to validate table info.
func checkTableInfoValid(tblInfo *model.TableInfo) error {
	_, err := tables.TableFromMeta(nil, tblInfo)
	if err != nil {
		return err
	}
	return checkInvisibleIndexOnPK(tblInfo)
}

func buildTableInfoWithLike(ident ast.Ident, referTblInfo *model.TableInfo) *model.TableInfo {
	tblInfo := *referTblInfo
	// Check non-public column and adjust column offset.
	newColumns := referTblInfo.Cols()
	newIndices := make([]*model.IndexInfo, 0, len(tblInfo.Indices))
	for _, idx := range tblInfo.Indices {
		if idx.State == model.StatePublic {
			newIndices = append(newIndices, idx)
		}
	}
	tblInfo.Columns = newColumns
	tblInfo.Indices = newIndices
	tblInfo.Name = ident.Name
	tblInfo.AutoIncID = 0
	tblInfo.ForeignKeys = nil
	if tblInfo.TiFlashReplica != nil {
		replica := *tblInfo.TiFlashReplica
		// Keep the tiflash replica setting, remove the replica available status.
		replica.AvailablePartitionIDs = nil
		replica.Available = false
		tblInfo.TiFlashReplica = &replica
	}
	if referTblInfo.Partition != nil {
		pi := *referTblInfo.Partition
		pi.Definitions = make([]model.PartitionDefinition, len(referTblInfo.Partition.Definitions))
		copy(pi.Definitions, referTblInfo.Partition.Definitions)
		tblInfo.Partition = &pi
	}
	return &tblInfo
}

// BuildTableInfoFromAST builds model.TableInfo from a SQL statement.
// Note: TableID and PartitionID are left as uninitialized value.
func BuildTableInfoFromAST(s *ast.CreateTableStmt) (*model.TableInfo, error) {
	return buildTableInfoWithCheck(mock.NewContext(), s, mysql.DefaultCharset, "")
}

// buildTableInfoWithCheck builds model.TableInfo from a SQL statement.
// Note: TableID and PartitionIDs are left as uninitialized value.
func buildTableInfoWithCheck(ctx sessionctx.Context, s *ast.CreateTableStmt, dbCharset, dbCollate string) (*model.TableInfo, error) {
	ident := ast.Ident{Schema: s.Table.Schema, Name: s.Table.Name}
	colDefs := s.Cols
	colObjects := make([]interface{}, 0, len(colDefs))
	for _, col := range colDefs {
		colObjects = append(colObjects, col)
	}
	if err := checkTooLongTable(ident.Name); err != nil {
		return nil, errors.Trace(err)
	}
	if err := checkDuplicateColumn(colObjects); err != nil {
		return nil, errors.Trace(err)
	}
	if err := checkGeneratedColumn(colDefs); err != nil {
		return nil, errors.Trace(err)
	}
	if err := checkTooLongColumn(colObjects); err != nil {
		return nil, errors.Trace(err)
	}
	if err := checkTooManyColumns(colDefs); err != nil {
		return nil, errors.Trace(err)
	}

	if err := checkColumnsAttributes(colDefs); err != nil {
		return nil, errors.Trace(err)
	}

	tableCharset, tableCollate, err := getCharsetAndCollateInTableOption(0, s.Options)
	if err != nil {
		return nil, err
	}

	// The column charset haven't been resolved here.
	cols, newConstraints, err := buildColumnsAndConstraints(ctx, colDefs, s.Constraints, tableCharset, tableCollate, dbCharset, dbCollate)
	if err != nil {
		return nil, errors.Trace(err)
	}

	err = checkConstraintNames(newConstraints)
	if err != nil {
		return nil, errors.Trace(err)
	}

	var tbInfo *model.TableInfo
	tbInfo, err = buildTableInfo(ctx, ident.Name, cols, newConstraints)
	if err != nil {
		return nil, errors.Trace(err)
	}
	tbInfo.Collate = tableCollate
	tbInfo.Charset = tableCharset

	if err = setTableAutoRandomBits(ctx, tbInfo, colDefs); err != nil {
		return nil, errors.Trace(err)
	}

	if s.Partition != nil {
		err := checkPartitionExprValid(ctx, tbInfo, s.Partition.Expr)
		if err != nil {
			return nil, errors.Trace(err)
		}
		pi, err := buildTablePartitionInfo(ctx, s)
		if err != nil {
			return nil, errors.Trace(err)
		}
		if pi != nil {
			switch pi.Type {
			case model.PartitionTypeRange:
				err = checkPartitionByRange(ctx, tbInfo, pi, cols, s)
			case model.PartitionTypeHash:
				err = checkPartitionByHash(ctx, pi, s, cols, tbInfo)
			}
			if err != nil {
				return nil, errors.Trace(err)
			}
			if err = checkRangePartitioningKeysConstraints(ctx, s, tbInfo, newConstraints); err != nil {
				return nil, errors.Trace(err)
			}
			tbInfo.Partition = pi
		}
	}

	if err = handleTableOptions(s.Options, tbInfo); err != nil {
		return nil, errors.Trace(err)
	}

	if err = resolveDefaultTableCharsetAndCollation(tbInfo, dbCharset, dbCollate); err != nil {
		return nil, errors.Trace(err)
	}

	if err = checkCharsetAndCollation(tbInfo.Charset, tbInfo.Collate); err != nil {
		return nil, errors.Trace(err)
	}

	if err = checkInvisibleIndexOnPK(tbInfo); err != nil {
		return nil, errors.Trace(err)
	}

	return tbInfo, nil
}

func (d *ddl) assignTableID(tbInfo *model.TableInfo) error {
	genIDs, err := d.genGlobalIDs(1)
	if err != nil {
		return errors.Trace(err)
	}
	tbInfo.ID = genIDs[0]
	return nil
}

func (d *ddl) assignPartitionIDs(tbInfo *model.TableInfo) error {
	if tbInfo.Partition == nil {
		return nil
	}
	partitionDefs := tbInfo.Partition.Definitions
	genIDs, err := d.genGlobalIDs(len(partitionDefs))
	if err != nil {
		return errors.Trace(err)
	}
	for i := range partitionDefs {
		partitionDefs[i].ID = genIDs[i]
	}
	return nil
}

func (d *ddl) CreateTable(ctx sessionctx.Context, s *ast.CreateTableStmt) (err error) {
	ident := ast.Ident{Schema: s.Table.Schema, Name: s.Table.Name}
	is := d.GetInfoSchemaWithInterceptor(ctx)
	schema, ok := is.SchemaByName(ident.Schema)
	if !ok {
		return infoschema.ErrDatabaseNotExists.GenWithStackByArgs(ident.Schema)
	}

	var referTbl table.Table
	if s.ReferTable != nil {
		referIdent := ast.Ident{Schema: s.ReferTable.Schema, Name: s.ReferTable.Name}
		_, ok := is.SchemaByName(referIdent.Schema)
		if !ok {
			return infoschema.ErrTableNotExists.GenWithStackByArgs(referIdent.Schema, referIdent.Name)
		}
		referTbl, err = is.TableByName(referIdent.Schema, referIdent.Name)
		if err != nil {
			return infoschema.ErrTableNotExists.GenWithStackByArgs(referIdent.Schema, referIdent.Name)
		}
	}
	if is.TableExists(ident.Schema, ident.Name) {
		err = infoschema.ErrTableExists.GenWithStackByArgs(ident)
		if s.IfNotExists {
			ctx.GetSessionVars().StmtCtx.AppendNote(err)
			return nil
		}
		return err
	}

	// build tableInfo
	var tbInfo *model.TableInfo
	if s.ReferTable != nil {
		tbInfo = buildTableInfoWithLike(ident, referTbl.Meta())
	} else {
		tbInfo, err = buildTableInfoWithCheck(ctx, s, schema.Charset, schema.Collate)
	}

	if err != nil {
		return errors.Trace(err)
	}
	if err := d.assignTableID(tbInfo); err != nil {
		return errors.Trace(err)
	}
	if err := d.assignPartitionIDs(tbInfo); err != nil {
		return errors.Trace(err)
	}

	tbInfo.State = model.StatePublic
	err = checkTableInfoValid(tbInfo)
	if err != nil {
		return err
	}
	tbInfo.State = model.StateNone

	job := &model.Job{
		SchemaID:   schema.ID,
		TableID:    tbInfo.ID,
		SchemaName: schema.Name.L,
		Type:       model.ActionCreateTable,
		BinlogInfo: &model.HistoryInfo{},
		Args:       []interface{}{tbInfo},
	}

	err = d.doDDLJob(ctx, job)
	if err == nil {
		// do pre-split and scatter.
		sp, ok := d.store.(kv.SplittableStore)
		if ok && atomic.LoadUint32(&EnableSplitTableRegion) != 0 {
			var (
				preSplit      func()
				scatterRegion bool
			)
			val, err := variable.GetGlobalSystemVar(ctx.GetSessionVars(), variable.TiDBScatterRegion)
			if err != nil {
				logutil.BgLogger().Warn("[ddl] won't scatter region", zap.Error(err))
			} else {
				scatterRegion = variable.TiDBOptOn(val)
			}
			pi := tbInfo.GetPartitionInfo()
			if pi != nil {
				preSplit = func() { splitPartitionTableRegion(sp, pi, scatterRegion) }
			} else {
				preSplit = func() { splitTableRegion(sp, tbInfo, scatterRegion) }
			}
			if scatterRegion {
				preSplit()
			} else {
				go preSplit()
			}
		}

		if tbInfo.AutoIncID > 1 {
			// Default tableAutoIncID base is 0.
			// If the first ID is expected to greater than 1, we need to do rebase.
			err = d.handleAutoIncID(tbInfo, schema.ID)
		}
	}

	// table exists, but if_not_exists flags is true, so we ignore this error.
	if infoschema.ErrTableExists.Equal(err) && s.IfNotExists {
		ctx.GetSessionVars().StmtCtx.AppendNote(err)
		return nil
	}
	err = d.callHookOnChanged(err)
	return errors.Trace(err)
}

func (d *ddl) RecoverTable(ctx sessionctx.Context, recoverInfo *RecoverInfo) (err error) {
	is := d.GetInfoSchemaWithInterceptor(ctx)
	schemaID, tbInfo := recoverInfo.SchemaID, recoverInfo.TableInfo
	// Check schema exist.
	schema, ok := is.SchemaByID(schemaID)
	if !ok {
		return errors.Trace(infoschema.ErrDatabaseNotExists.GenWithStackByArgs(
			fmt.Sprintf("(Schema ID %d)", schemaID),
		))
	}
	// Check not exist table with same name.
	if ok := is.TableExists(schema.Name, tbInfo.Name); ok {
		return infoschema.ErrTableExists.GenWithStackByArgs(tbInfo.Name)
	}

	tbInfo.State = model.StateNone
	job := &model.Job{
		SchemaID:   schemaID,
		TableID:    tbInfo.ID,
		SchemaName: schema.Name.L,
		Type:       model.ActionRecoverTable,
		BinlogInfo: &model.HistoryInfo{},
		Args: []interface{}{tbInfo, recoverInfo.CurAutoIncID, recoverInfo.DropJobID,
			recoverInfo.SnapshotTS, recoverTableCheckFlagNone, recoverInfo.CurAutoRandID},
	}
	err = d.doDDLJob(ctx, job)
	err = d.callHookOnChanged(err)
	return errors.Trace(err)
}

func (d *ddl) CreateView(ctx sessionctx.Context, s *ast.CreateViewStmt) (err error) {
	ident := ast.Ident{Name: s.ViewName.Name, Schema: s.ViewName.Schema}
	is := d.GetInfoSchemaWithInterceptor(ctx)
	schema, ok := is.SchemaByName(ident.Schema)
	if !ok {
		return infoschema.ErrDatabaseNotExists.GenWithStackByArgs(ident.Schema)
	}
	oldView, err := is.TableByName(ident.Schema, ident.Name)
	if err == nil && !s.OrReplace {
		return infoschema.ErrTableExists.GenWithStackByArgs(ident)
	}

	var oldViewTblID int64
	if oldView != nil {
		if !oldView.Meta().IsView() {
			return ErrWrongObject.GenWithStackByArgs(ident.Schema, ident.Name, "VIEW")
		}
		oldViewTblID = oldView.Meta().ID
	}

	if err = checkTooLongTable(ident.Name); err != nil {
		return err
	}
	viewInfo, err := buildViewInfo(ctx, s)
	if err != nil {
		return err
	}

	cols := make([]*table.Column, len(s.Cols))
	colObjects := make([]interface{}, 0, len(s.Cols))

	for i, v := range s.Cols {
		cols[i] = table.ToColumn(&model.ColumnInfo{
			Name:   v,
			ID:     int64(i),
			Offset: i,
			State:  model.StatePublic,
		})
		colObjects = append(colObjects, v)
	}

	if err = checkTooLongColumn(colObjects); err != nil {
		return err
	}
	if err = checkDuplicateColumn(colObjects); err != nil {
		return err
	}

	tbInfo, err := buildTableInfo(ctx, ident.Name, cols, nil)
	if err != nil {
		return err
	}
	if err := d.assignTableID(tbInfo); err != nil {
		return err
	}
	tbInfo.View = viewInfo

	job := &model.Job{
		SchemaID:   schema.ID,
		TableID:    tbInfo.ID,
		SchemaName: schema.Name.L,
		Type:       model.ActionCreateView,
		BinlogInfo: &model.HistoryInfo{},
		Args:       []interface{}{tbInfo, s.OrReplace, oldViewTblID},
	}
	if v, ok := ctx.GetSessionVars().GetSystemVar("character_set_client"); ok {
		tbInfo.Charset = v
	}
	if v, ok := ctx.GetSessionVars().GetSystemVar("collation_connection"); ok {
		tbInfo.Collate = v
	}
	err = checkCharsetAndCollation(tbInfo.Charset, tbInfo.Collate)
	if err != nil {
		return errors.Trace(err)
	}
	err = d.doDDLJob(ctx, job)

	return d.callHookOnChanged(err)
}

func buildViewInfo(ctx sessionctx.Context, s *ast.CreateViewStmt) (*model.ViewInfo, error) {
	// Always Use `format.RestoreNameBackQuotes` to restore `SELECT` statement despite the `ANSI_QUOTES` SQL Mode is enabled or not.
	restoreFlag := format.RestoreStringSingleQuotes | format.RestoreKeyWordUppercase | format.RestoreNameBackQuotes
	var sb strings.Builder
	if err := s.Select.Restore(format.NewRestoreCtx(restoreFlag, &sb)); err != nil {
		return nil, err
	}

	return &model.ViewInfo{Definer: s.Definer, Algorithm: s.Algorithm,
		Security: s.Security, SelectStmt: sb.String(), CheckOption: s.CheckOption, Cols: nil}, nil
}

func checkPartitionByHash(ctx sessionctx.Context, pi *model.PartitionInfo, s *ast.CreateTableStmt, cols []*table.Column, tbInfo *model.TableInfo) error {
	if err := checkAddPartitionTooManyPartitions(pi.Num); err != nil {
		return err
	}
	if err := checkNoHashPartitions(ctx, pi.Num); err != nil {
		return err
	}
	if err := checkPartitionFuncValid(ctx, tbInfo, s.Partition.Expr); err != nil {
		return err
	}
	return checkPartitionFuncType(ctx, s, cols, tbInfo)
}

func checkPartitionByRange(ctx sessionctx.Context, tbInfo *model.TableInfo, pi *model.PartitionInfo, cols []*table.Column, s *ast.CreateTableStmt) error {
	if err := checkPartitionNameUnique(pi); err != nil {
		return err
	}

	if err := checkAddPartitionTooManyPartitions(uint64(len(pi.Definitions))); err != nil {
		return err
	}

	if err := checkNoRangePartitions(len(pi.Definitions)); err != nil {
		return err
	}

	if len(pi.Columns) == 0 {
		if err := checkCreatePartitionValue(ctx, tbInfo, pi, cols); err != nil {
			return err
		}

		// s maybe nil when add partition.
		if s == nil {
			return nil
		}

		if err := checkPartitionFuncValid(ctx, tbInfo, s.Partition.Expr); err != nil {
			return err
		}
		return checkPartitionFuncType(ctx, s, cols, tbInfo)
	}

	// Check for range columns partition.
	if err := checkRangeColumnsPartitionType(tbInfo, pi.Columns); err != nil {
		return err
	}

	if s != nil {
		for _, def := range s.Partition.Definitions {
			exprs := def.Clause.(*ast.PartitionDefinitionClauseLessThan).Exprs
			if err := checkRangeColumnsTypeAndValuesMatch(ctx, tbInfo, pi.Columns, exprs); err != nil {
				return err
			}
		}
	}

	return checkRangeColumnsPartitionValue(ctx, tbInfo, pi)
}

func checkRangeColumnsPartitionType(tbInfo *model.TableInfo, columns []model.CIStr) error {
	for _, col := range columns {
		colInfo := getColumnInfoByName(tbInfo, col.L)
		if colInfo == nil {
			return errors.Trace(ErrFieldNotFoundPart)
		}
		// The permitted data types are shown in the following list:
		// All integer types
		// DATE and DATETIME
		// CHAR, VARCHAR, BINARY, and VARBINARY
		// See https://dev.mysql.com/doc/mysql-partitioning-excerpt/5.7/en/partitioning-columns.html
		switch colInfo.FieldType.Tp {
		case mysql.TypeTiny, mysql.TypeShort, mysql.TypeInt24, mysql.TypeLong, mysql.TypeLonglong:
		case mysql.TypeDate, mysql.TypeDatetime:
		case mysql.TypeVarchar, mysql.TypeString:
		default:
			return ErrNotAllowedTypeInPartition.GenWithStackByArgs(col.O)
		}
	}
	return nil
}

func checkRangeColumnsPartitionValue(ctx sessionctx.Context, tbInfo *model.TableInfo, pi *model.PartitionInfo) error {
	// Range columns partition key supports multiple data types with integer、datetime、string.
	defs := pi.Definitions
	if len(defs) < 1 {
		return ast.ErrPartitionsMustBeDefined.GenWithStackByArgs("RANGE")
	}

	curr := &defs[0]
	if len(curr.LessThan) != len(pi.Columns) {
		return errors.Trace(ast.ErrPartitionColumnList)
	}
	var prev *model.PartitionDefinition
	for i := 1; i < len(defs); i++ {
		prev, curr = curr, &defs[i]
		succ, err := checkTwoRangeColumns(ctx, curr, prev, pi, tbInfo)
		if err != nil {
			return err
		}
		if !succ {
			return errors.Trace(ErrRangeNotIncreasing)
		}
	}
	return nil
}

func checkTwoRangeColumns(ctx sessionctx.Context, curr, prev *model.PartitionDefinition, pi *model.PartitionInfo, tbInfo *model.TableInfo) (bool, error) {
	if len(curr.LessThan) != len(pi.Columns) {
		return false, errors.Trace(ast.ErrPartitionColumnList)
	}
	for i := 0; i < len(pi.Columns); i++ {
		// Special handling for MAXVALUE.
		if strings.EqualFold(curr.LessThan[i], partitionMaxValue) {
			// If current is maxvalue, it certainly >= previous.
			return true, nil
		}
		if strings.EqualFold(prev.LessThan[i], partitionMaxValue) {
			// Current is not maxvalue, and previous is maxvalue.
			return false, nil
		}

		// Current and previous is the same.
		if strings.EqualFold(curr.LessThan[i], prev.LessThan[i]) {
			continue
		}

		// The tuples of column values used to define the partitions are strictly increasing:
		// PARTITION p0 VALUES LESS THAN (5,10,'ggg')
		// PARTITION p1 VALUES LESS THAN (10,20,'mmm')
		// PARTITION p2 VALUES LESS THAN (15,30,'sss')
		succ, err := parseAndEvalBoolExpr(ctx, fmt.Sprintf("(%s) > (%s)", curr.LessThan[i], prev.LessThan[i]), tbInfo)
		if err != nil {
			return false, err
		}

		if succ {
			return true, nil
		}
	}
	return false, nil
}

func parseAndEvalBoolExpr(ctx sessionctx.Context, expr string, tbInfo *model.TableInfo) (bool, error) {
	e, err := expression.ParseSimpleExprWithTableInfo(ctx, expr, tbInfo)
	if err != nil {
		return false, err
	}
	res, _, err1 := e.EvalInt(ctx, chunk.Row{})
	if err1 != nil {
		return false, err1
	}
	return res > 0, nil
}

func checkCharsetAndCollation(cs string, co string) error {
	if !charset.ValidCharsetAndCollation(cs, co) {
		return ErrUnknownCharacterSet.GenWithStackByArgs(cs)
	}
	return nil
}

// handleAutoIncID handles auto_increment option in DDL. It creates a ID counter for the table and initiates the counter to a proper value.
// For example if the option sets auto_increment to 10. The counter will be set to 9. So the next allocated ID will be 10.
func (d *ddl) handleAutoIncID(tbInfo *model.TableInfo, schemaID int64) error {
	allocs := autoid.NewAllocatorsFromTblInfo(d.store, schemaID, tbInfo)
	tbInfo.State = model.StatePublic
	tb, err := table.TableFromMeta(allocs, tbInfo)
	if err != nil {
		return errors.Trace(err)
	}
	// The operation of the minus 1 to make sure that the current value doesn't be used,
	// the next Alloc operation will get this value.
	// Its behavior is consistent with MySQL.
	if err = tb.RebaseAutoID(nil, tbInfo.AutoIncID-1, false); err != nil {
		return errors.Trace(err)
	}
	return nil
}

func resolveDefaultTableCharsetAndCollation(tbInfo *model.TableInfo, dbCharset, dbCollate string) (err error) {
	chr, collate, err := ResolveCharsetCollation(tbInfo.Charset, tbInfo.Collate, dbCharset, dbCollate)
	if err != nil {
		return errors.Trace(err)
	}
	if len(tbInfo.Charset) == 0 {
		tbInfo.Charset = chr
	}

	if len(tbInfo.Collate) == 0 {
		tbInfo.Collate = collate
	}
	return
}

// handleTableOptions updates tableInfo according to table options.
func handleTableOptions(options []*ast.TableOption, tbInfo *model.TableInfo) error {
	for _, op := range options {
		switch op.Tp {
		case ast.TableOptionAutoIncrement:
			tbInfo.AutoIncID = int64(op.UintValue)
		case ast.TableOptionComment:
			tbInfo.Comment = op.StrValue
		case ast.TableOptionCompression:
			tbInfo.Compression = op.StrValue
		case ast.TableOptionShardRowID:
			if op.UintValue > 0 && tbInfo.PKIsHandle {
				return errUnsupportedShardRowIDBits
			}
			tbInfo.ShardRowIDBits = op.UintValue
			if tbInfo.ShardRowIDBits > shardRowIDBitsMax {
				tbInfo.ShardRowIDBits = shardRowIDBitsMax
			}
			tbInfo.MaxShardRowIDBits = tbInfo.ShardRowIDBits
		case ast.TableOptionPreSplitRegion:
			tbInfo.PreSplitRegions = op.UintValue
		}
	}
	if tbInfo.PreSplitRegions > tbInfo.ShardRowIDBits {
		tbInfo.PreSplitRegions = tbInfo.ShardRowIDBits
	}
	return nil
}

// isIgnorableSpec checks if the spec type is ignorable.
// Some specs are parsed by ignored. This is for compatibility.
func isIgnorableSpec(tp ast.AlterTableType) bool {
	// AlterTableLock/AlterTableAlgorithm are ignored.
	return tp == ast.AlterTableLock || tp == ast.AlterTableAlgorithm
}

// getCharsetAndCollateInTableOption will iterate the charset and collate in the options,
// and returns the last charset and collate in options. If there is no charset in the options,
// the returns charset will be "", the same as collate.
func getCharsetAndCollateInTableOption(startIdx int, options []*ast.TableOption) (chs, coll string, err error) {
	for i := startIdx; i < len(options); i++ {
		opt := options[i]
		// we set the charset to the last option. example: alter table t charset latin1 charset utf8 collate utf8_bin;
		// the charset will be utf8, collate will be utf8_bin
		switch opt.Tp {
		case ast.TableOptionCharset:
			info, err := charset.GetCharsetDesc(opt.StrValue)
			if err != nil {
				return "", "", err
			}
			if len(chs) == 0 {
				chs = info.Name
			} else if chs != info.Name {
				return "", "", ErrConflictingDeclarations.GenWithStackByArgs(chs, info.Name)
			}
			if len(coll) == 0 {
				coll = info.DefaultCollation
			}
		case ast.TableOptionCollate:
			info, err := charset.GetCollationByName(opt.StrValue)
			if err != nil {
				return "", "", err
			}
			if len(chs) == 0 {
				chs = info.CharsetName
			} else if chs != info.CharsetName {
				return "", "", ErrCollationCharsetMismatch.GenWithStackByArgs(info.Name, chs)
			}
			coll = info.Name
		}
	}
	return
}

func needToOverwriteColCharset(options []*ast.TableOption) bool {
	for i := len(options) - 1; i >= 0; i-- {
		opt := options[i]
		switch opt.Tp {
		case ast.TableOptionCharset:
			// Only overwrite columns charset if the option contains `CONVERT TO`.
			return opt.UintValue == ast.TableOptionCharsetWithConvertTo
		}
	}
	return false
}

// resolveAlterTableSpec resolves alter table algorithm and removes ignore table spec in specs.
// returns valied specs, and the occurred error.
func resolveAlterTableSpec(ctx sessionctx.Context, specs []*ast.AlterTableSpec) ([]*ast.AlterTableSpec, error) {
	validSpecs := make([]*ast.AlterTableSpec, 0, len(specs))
	algorithm := ast.AlgorithmTypeDefault
	for _, spec := range specs {
		if spec.Tp == ast.AlterTableAlgorithm {
			// Find the last AlterTableAlgorithm.
			algorithm = spec.Algorithm
		}
		if isIgnorableSpec(spec.Tp) {
			continue
		}
		validSpecs = append(validSpecs, spec)
	}

	if len(validSpecs) > 1 {
		// Now we only allow one schema changing at the same time.
		return nil, errRunMultiSchemaChanges
	}

	// Verify whether the algorithm is supported.
	for _, spec := range validSpecs {
		resolvedAlgorithm, err := ResolveAlterAlgorithm(spec, algorithm)
		if err != nil {
			if algorithm != ast.AlgorithmTypeCopy {
				return nil, errors.Trace(err)
			}
			// For the compatibility, we return warning instead of error when the algorithm is COPY,
			// because the COPY ALGORITHM is not supported in TiDB.
			ctx.GetSessionVars().StmtCtx.AppendError(err)
		}

		spec.Algorithm = resolvedAlgorithm
	}

	// Only handle valid specs.
	return validSpecs, nil
}

func (d *ddl) AlterTable(ctx sessionctx.Context, ident ast.Ident, specs []*ast.AlterTableSpec) (err error) {
	validSpecs, err := resolveAlterTableSpec(ctx, specs)
	if err != nil {
		return errors.Trace(err)
	}

	is := d.infoHandle.Get()
	if is.TableIsView(ident.Schema, ident.Name) {
		return ErrWrongObject.GenWithStackByArgs(ident.Schema, ident.Name, "BASE TABLE")
	}

	for _, spec := range validSpecs {
		var handledCharsetOrCollate bool
		switch spec.Tp {
		case ast.AlterTableAddColumns:
			if len(spec.NewColumns) != 1 {
				return errRunMultiSchemaChanges
			}
			err = d.AddColumn(ctx, ident, spec)
		case ast.AlterTableAddPartitions:
			err = d.AddTablePartitions(ctx, ident, spec)
		case ast.AlterTableCoalescePartitions:
			err = d.CoalescePartitions(ctx, ident, spec)
		case ast.AlterTableDropColumn:
			err = d.DropColumn(ctx, ident, spec)
		case ast.AlterTableDropIndex:
			err = d.DropIndex(ctx, ident, model.NewCIStr(spec.Name), spec.IfExists)
		case ast.AlterTableDropPrimaryKey:
			err = d.DropIndex(ctx, ident, model.NewCIStr(mysql.PrimaryKeyName), spec.IfExists)
		case ast.AlterTableRenameIndex:
			err = d.RenameIndex(ctx, ident, spec)
		case ast.AlterTableDropPartition:
			err = d.DropTablePartition(ctx, ident, spec)
		case ast.AlterTableTruncatePartition:
			err = d.TruncateTablePartition(ctx, ident, spec)
		case ast.AlterTableAddConstraint:
			constr := spec.Constraint
			switch spec.Constraint.Tp {
			case ast.ConstraintKey, ast.ConstraintIndex:
				err = d.CreateIndex(ctx, ident, ast.IndexKeyTypeNone, model.NewCIStr(constr.Name),
					spec.Constraint.Keys, constr.Option, constr.IfNotExists)
			case ast.ConstraintUniq, ast.ConstraintUniqIndex, ast.ConstraintUniqKey:
				err = d.CreateIndex(ctx, ident, ast.IndexKeyTypeUnique, model.NewCIStr(constr.Name),
					spec.Constraint.Keys, constr.Option, false) // IfNotExists should be not applied
			case ast.ConstraintForeignKey:
				// NOTE: we do not handle `symbol` and `index_name` well in the parser and we do not check ForeignKey already exists,
				// so we just also ignore the `if not exists` check.
				err = d.CreateForeignKey(ctx, ident, model.NewCIStr(constr.Name), spec.Constraint.Keys, spec.Constraint.Refer)
			case ast.ConstraintPrimaryKey:
				err = d.CreatePrimaryKey(ctx, ident, model.NewCIStr(constr.Name), spec.Constraint.Keys, constr.Option)
			case ast.ConstraintFulltext:
				ctx.GetSessionVars().StmtCtx.AppendWarning(ErrTableCantHandleFt)
			default:
				// Nothing to do now.
			}
		case ast.AlterTableDropForeignKey:
			// NOTE: we do not check `if not exists` and `if exists` for ForeignKey now.
			err = d.DropForeignKey(ctx, ident, model.NewCIStr(spec.Name))
		case ast.AlterTableModifyColumn:
			err = d.ModifyColumn(ctx, ident, spec)
		case ast.AlterTableChangeColumn:
			err = d.ChangeColumn(ctx, ident, spec)
		case ast.AlterTableRenameColumn:
			err = d.RenameColumn(ctx, ident, spec)
		case ast.AlterTableAlterColumn:
			err = d.AlterColumn(ctx, ident, spec)
		case ast.AlterTableRenameTable:
			newIdent := ast.Ident{Schema: spec.NewTable.Schema, Name: spec.NewTable.Name}
			isAlterTable := true
			err = d.RenameTable(ctx, ident, newIdent, isAlterTable)
		case ast.AlterTablePartition:
			// Prevent silent succeed if user executes ALTER TABLE x PARTITION BY ...
			err = errors.New("alter table partition is unsupported")
		case ast.AlterTableOption:
			for i, opt := range spec.Options {
				switch opt.Tp {
				case ast.TableOptionShardRowID:
					if opt.UintValue > shardRowIDBitsMax {
						opt.UintValue = shardRowIDBitsMax
					}
					err = d.ShardRowID(ctx, ident, opt.UintValue)
				case ast.TableOptionAutoIncrement:
					err = d.RebaseAutoID(ctx, ident, int64(opt.UintValue))
				case ast.TableOptionComment:
					spec.Comment = opt.StrValue
					err = d.AlterTableComment(ctx, ident, spec)
				case ast.TableOptionCharset, ast.TableOptionCollate:
					// getCharsetAndCollateInTableOption will get the last charset and collate in the options,
					// so it should be handled only once.
					if handledCharsetOrCollate {
						continue
					}
					var toCharset, toCollate string
					toCharset, toCollate, err = getCharsetAndCollateInTableOption(i, spec.Options)
					if err != nil {
						return err
					}
					needsOverwriteCols := needToOverwriteColCharset(spec.Options)
					err = d.AlterTableCharsetAndCollate(ctx, ident, toCharset, toCollate, needsOverwriteCols)
					handledCharsetOrCollate = true
				}

				if err != nil {
					return errors.Trace(err)
				}
			}
		case ast.AlterTableSetTiFlashReplica:
			err = d.AlterTableSetTiFlashReplica(ctx, ident, spec.TiFlashReplica)
		case ast.AlterTableOrderByColumns:
			err = d.OrderByColumns(ctx, ident)
		default:
			// Nothing to do now.
		}

		if err != nil {
			return errors.Trace(err)
		}
	}

	return nil
}

func (d *ddl) RebaseAutoID(ctx sessionctx.Context, ident ast.Ident, newBase int64) error {
	schema, t, err := d.getSchemaAndTableByIdent(ctx, ident)
	if err != nil {
		return errors.Trace(err)
	}
	autoIncID, err := t.Allocators(ctx).Get(autoid.RowIDAllocType).NextGlobalAutoID(t.Meta().ID)
	if err != nil {
		return errors.Trace(err)
	}
	// If newBase < autoIncID, we need to do a rebase before returning.
	// Assume there are 2 TiDB servers: TiDB-A with allocator range of 0 ~ 30000; TiDB-B with allocator range of 30001 ~ 60000.
	// If the user sends SQL `alter table t1 auto_increment = 100` to TiDB-B,
	// and TiDB-B finds 100 < 30001 but returns without any handling,
	// then TiDB-A may still allocate 99 for auto_increment column. This doesn't make sense for the user.
	newBase = mathutil.MaxInt64(newBase, autoIncID)
	job := &model.Job{
		SchemaID:   schema.ID,
		TableID:    t.Meta().ID,
		SchemaName: schema.Name.L,
		Type:       model.ActionRebaseAutoID,
		BinlogInfo: &model.HistoryInfo{},
		Args:       []interface{}{newBase},
	}
	err = d.doDDLJob(ctx, job)
	err = d.callHookOnChanged(err)
	return errors.Trace(err)
}

// ShardRowID shards the implicit row ID by adding shard value to the row ID's first few bits.
func (d *ddl) ShardRowID(ctx sessionctx.Context, tableIdent ast.Ident, uVal uint64) error {
	schema, t, err := d.getSchemaAndTableByIdent(ctx, tableIdent)
	if err != nil {
		return errors.Trace(err)
	}
	if uVal == t.Meta().ShardRowIDBits {
		// Nothing need to do.
		return nil
	}
	if uVal > 0 && t.Meta().PKIsHandle {
		return errUnsupportedShardRowIDBits
	}
	err = verifyNoOverflowShardBits(d.sessPool, t, uVal)
	if err != nil {
		return err
	}
	job := &model.Job{
		Type:       model.ActionShardRowID,
		SchemaID:   schema.ID,
		TableID:    t.Meta().ID,
		SchemaName: schema.Name.L,
		BinlogInfo: &model.HistoryInfo{},
		Args:       []interface{}{uVal},
	}
	err = d.doDDLJob(ctx, job)
	err = d.callHookOnChanged(err)
	return errors.Trace(err)
}

func (d *ddl) getSchemaAndTableByIdent(ctx sessionctx.Context, tableIdent ast.Ident) (dbInfo *model.DBInfo, t table.Table, err error) {
	is := d.GetInfoSchemaWithInterceptor(ctx)
	schema, ok := is.SchemaByName(tableIdent.Schema)
	if !ok {
		return nil, nil, infoschema.ErrDatabaseNotExists.GenWithStackByArgs(tableIdent.Schema)
	}
	t, err = is.TableByName(tableIdent.Schema, tableIdent.Name)
	if err != nil {
		return nil, nil, infoschema.ErrTableNotExists.GenWithStackByArgs(tableIdent.Schema, tableIdent.Name)
	}
	return schema, t, nil
}

func checkUnsupportedColumnConstraint(col *ast.ColumnDef, ti ast.Ident) error {
	for _, constraint := range col.Options {
		switch constraint.Tp {
		case ast.ColumnOptionAutoIncrement:
			return errUnsupportedAddColumn.GenWithStack("unsupported add column '%s' constraint AUTO_INCREMENT when altering '%s.%s'", col.Name, ti.Schema, ti.Name)
		case ast.ColumnOptionPrimaryKey:
			return errUnsupportedAddColumn.GenWithStack("unsupported add column '%s' constraint PRIMARY KEY when altering '%s.%s'", col.Name, ti.Schema, ti.Name)
		case ast.ColumnOptionUniqKey:
			return errUnsupportedAddColumn.GenWithStack("unsupported add column '%s' constraint UNIQUE KEY when altering '%s.%s'", col.Name, ti.Schema, ti.Name)
		}
	}

	return nil
}

// AddColumn will add a new column to the table.
func (d *ddl) AddColumn(ctx sessionctx.Context, ti ast.Ident, spec *ast.AlterTableSpec) error {
	specNewColumn := spec.NewColumns[0]

	err := checkUnsupportedColumnConstraint(specNewColumn, ti)
	if err != nil {
		return errors.Trace(err)
	}

	colName := specNewColumn.Name.Name.O
	if err = checkColumnAttributes(colName, specNewColumn.Tp); err != nil {
		return errors.Trace(err)
	}

	schema, t, err := d.getSchemaAndTableByIdent(ctx, ti)
	if err != nil {
		return errors.Trace(err)
	}
	if err = checkAddColumnTooManyColumns(len(t.Cols()) + 1); err != nil {
		return errors.Trace(err)
	}
	// Check whether added column has existed.
	col := table.FindCol(t.Cols(), colName)
	if col != nil {
		err = infoschema.ErrColumnExists.GenWithStackByArgs(colName)
		if spec.IfNotExists {
			ctx.GetSessionVars().StmtCtx.AppendNote(err)
			return nil
		}
		return err
	}

	// If new column is a generated column, do validation.
	// NOTE: we do check whether the column refers other generated
	// columns occurring later in a table, but we don't handle the col offset.
	for _, option := range specNewColumn.Options {
		if option.Tp == ast.ColumnOptionGenerated {
			if err := checkIllegalFn4GeneratedColumn(specNewColumn.Name.Name.L, option.Expr); err != nil {
				return errors.Trace(err)
			}

			if option.Stored {
				return errUnsupportedOnGeneratedColumn.GenWithStackByArgs("Adding generated stored column through ALTER TABLE")
			}

			_, dependColNames := findDependedColumnNames(specNewColumn)
			if err = checkAutoIncrementRef(specNewColumn.Name.Name.L, dependColNames, t.Meta()); err != nil {
				return errors.Trace(err)
			}
			duplicateColNames := make(map[string]struct{}, len(dependColNames))
			for k := range dependColNames {
				duplicateColNames[k] = struct{}{}
			}
			cols := t.Cols()

			if err = checkDependedColExist(dependColNames, cols); err != nil {
				return errors.Trace(err)
			}

			if err = verifyColumnGenerationSingle(duplicateColNames, cols, spec.Position); err != nil {
				return errors.Trace(err)
			}
		}
	}

	if len(colName) > mysql.MaxColumnNameLength {
		return ErrTooLongIdent.GenWithStackByArgs(colName)
	}

	// Ignore table constraints now, maybe return error later.
	// We use length(t.Cols()) as the default offset firstly, we will change the
	// column's offset later.
	col, _, err = buildColumnAndConstraint(ctx, len(t.Cols()), specNewColumn, nil, t.Meta().Charset, t.Meta().Collate, schema.Charset, schema.Collate)
	if err != nil {
		return errors.Trace(err)
	}

	col.OriginDefaultValue, err = generateOriginDefaultValue(col.ToInfo())
	if err != nil {
		return errors.Trace(err)
	}

	job := &model.Job{
		SchemaID:   schema.ID,
		TableID:    t.Meta().ID,
		SchemaName: schema.Name.L,
		Type:       model.ActionAddColumn,
		BinlogInfo: &model.HistoryInfo{},
		Args:       []interface{}{col, spec.Position, 0},
	}

	err = d.doDDLJob(ctx, job)
	// column exists, but if_not_exists flags is true, so we ignore this error.
	if infoschema.ErrColumnExists.Equal(err) && spec.IfNotExists {
		ctx.GetSessionVars().StmtCtx.AppendNote(err)
		return nil
	}
	err = d.callHookOnChanged(err)
	return errors.Trace(err)
}

// AddTablePartitions will add a new partition to the table.
func (d *ddl) AddTablePartitions(ctx sessionctx.Context, ident ast.Ident, spec *ast.AlterTableSpec) error {
	is := d.infoHandle.Get()
	schema, ok := is.SchemaByName(ident.Schema)
	if !ok {
		return errors.Trace(infoschema.ErrDatabaseNotExists.GenWithStackByArgs(schema))
	}
	t, err := is.TableByName(ident.Schema, ident.Name)
	if err != nil {
		return errors.Trace(infoschema.ErrTableNotExists.GenWithStackByArgs(ident.Schema, ident.Name))
	}

	meta := t.Meta()
	pi := meta.GetPartitionInfo()
	if pi == nil {
		return errors.Trace(ErrPartitionMgmtOnNonpartitioned)
	}

	partInfo, err := buildPartitionInfo(ctx, meta, d, spec)
	if err != nil {
		return errors.Trace(err)
	}

	// partInfo contains only the new added partition, we have to combine it with the
	// old partitions to check all partitions is strictly increasing.
	tmp := *partInfo
	tmp.Definitions = append(pi.Definitions, tmp.Definitions...)
	err = checkPartitionByRange(ctx, meta, &tmp, t.Cols(), nil)
	if err != nil {
		if ErrSameNamePartition.Equal(err) && spec.IfNotExists {
			ctx.GetSessionVars().StmtCtx.AppendNote(err)
			return nil
		}
		return errors.Trace(err)
	}

	job := &model.Job{
		SchemaID:   schema.ID,
		TableID:    meta.ID,
		SchemaName: schema.Name.L,
		Type:       model.ActionAddTablePartition,
		BinlogInfo: &model.HistoryInfo{},
		Args:       []interface{}{partInfo},
	}

	err = d.doDDLJob(ctx, job)
	if ErrSameNamePartition.Equal(err) && spec.IfNotExists {
		ctx.GetSessionVars().StmtCtx.AppendNote(err)
		return nil
	}
	err = d.callHookOnChanged(err)
	return errors.Trace(err)
}

// CoalescePartitions coalesce partitions can be used with a table that is partitioned by hash or key to reduce the number of partitions by number.
func (d *ddl) CoalescePartitions(ctx sessionctx.Context, ident ast.Ident, spec *ast.AlterTableSpec) error {
	is := d.infoHandle.Get()
	schema, ok := is.SchemaByName(ident.Schema)
	if !ok {
		return errors.Trace(infoschema.ErrDatabaseNotExists.GenWithStackByArgs(schema))
	}
	t, err := is.TableByName(ident.Schema, ident.Name)
	if err != nil {
		return errors.Trace(infoschema.ErrTableNotExists.GenWithStackByArgs(ident.Schema, ident.Name))
	}

	meta := t.Meta()
	if meta.GetPartitionInfo() == nil {
		return errors.Trace(ErrPartitionMgmtOnNonpartitioned)
	}

	switch meta.Partition.Type {
	// We don't support coalesce partitions hash type partition now.
	case model.PartitionTypeHash:
		return errors.Trace(ErrUnsupportedCoalescePartition)

	// Key type partition cannot be constructed currently, ignoring it for now.
	case model.PartitionTypeKey:

	// Coalesce partition can only be used on hash/key partitions.
	default:
		return errors.Trace(ErrCoalesceOnlyOnHashPartition)
	}

	return errors.Trace(err)
}

func (d *ddl) TruncateTablePartition(ctx sessionctx.Context, ident ast.Ident, spec *ast.AlterTableSpec) error {
	// TODO: Support truncate multiple partitions
	if len(spec.PartitionNames) != 1 {
		return errRunMultiSchemaChanges
	}

	is := d.infoHandle.Get()
	schema, ok := is.SchemaByName(ident.Schema)
	if !ok {
		return errors.Trace(infoschema.ErrDatabaseNotExists.GenWithStackByArgs(schema))
	}
	t, err := is.TableByName(ident.Schema, ident.Name)
	if err != nil {
		return errors.Trace(infoschema.ErrTableNotExists.GenWithStackByArgs(ident.Schema, ident.Name))
	}
	meta := t.Meta()
	if meta.GetPartitionInfo() == nil {
		return errors.Trace(ErrPartitionMgmtOnNonpartitioned)
	}

	var pid int64
	pid, err = tables.FindPartitionByName(meta, spec.PartitionNames[0].L)
	if err != nil {
		return errors.Trace(err)
	}

	job := &model.Job{
		SchemaID:   schema.ID,
		TableID:    meta.ID,
		SchemaName: schema.Name.L,
		Type:       model.ActionTruncateTablePartition,
		BinlogInfo: &model.HistoryInfo{},
		Args:       []interface{}{pid},
	}

	err = d.doDDLJob(ctx, job)
	if err != nil {
		return errors.Trace(err)
	}
	err = d.callHookOnChanged(err)
	return errors.Trace(err)
}

func (d *ddl) DropTablePartition(ctx sessionctx.Context, ident ast.Ident, spec *ast.AlterTableSpec) error {
	// TODO: Support drop multiple partitions
	if len(spec.PartitionNames) != 1 {
		return errRunMultiSchemaChanges
	}

	is := d.infoHandle.Get()
	schema, ok := is.SchemaByName(ident.Schema)
	if !ok {
		return errors.Trace(infoschema.ErrDatabaseNotExists.GenWithStackByArgs(schema))
	}
	t, err := is.TableByName(ident.Schema, ident.Name)
	if err != nil {
		return errors.Trace(infoschema.ErrTableNotExists.GenWithStackByArgs(ident.Schema, ident.Name))
	}
	meta := t.Meta()
	if meta.GetPartitionInfo() == nil {
		return errors.Trace(ErrPartitionMgmtOnNonpartitioned)
	}

	partName := spec.PartitionNames[0].L
	err = checkDropTablePartition(meta, partName)
	if err != nil {
		if ErrDropPartitionNonExistent.Equal(err) && spec.IfExists {
			ctx.GetSessionVars().StmtCtx.AppendNote(err)
			return nil
		}
		return errors.Trace(err)
	}

	job := &model.Job{
		SchemaID:   schema.ID,
		TableID:    meta.ID,
		SchemaName: schema.Name.L,
		Type:       model.ActionDropTablePartition,
		BinlogInfo: &model.HistoryInfo{},
		Args:       []interface{}{partName},
	}

	err = d.doDDLJob(ctx, job)
	if err != nil {
		if ErrDropPartitionNonExistent.Equal(err) && spec.IfExists {
			ctx.GetSessionVars().StmtCtx.AppendNote(err)
			return nil
		}
		return errors.Trace(err)
	}
	err = d.callHookOnChanged(err)
	return errors.Trace(err)
}

// DropColumn will drop a column from the table, now we don't support drop the column with index covered.
func (d *ddl) DropColumn(ctx sessionctx.Context, ti ast.Ident, spec *ast.AlterTableSpec) error {
	schema, t, err := d.getSchemaAndTableByIdent(ctx, ti)
	if err != nil {
		return errors.Trace(err)
	}

	// Check whether dropped column has existed.
	colName := spec.OldColumnName.Name
	col := table.FindCol(t.VisibleCols(), colName.L)
	if col == nil {
		err = ErrCantDropFieldOrKey.GenWithStack("column %s doesn't exist", colName)
		if spec.IfExists {
			ctx.GetSessionVars().StmtCtx.AppendNote(err)
			return nil
		}
		return err
	}

	tblInfo := t.Meta()
	if err = isDroppableColumn(tblInfo, colName); err != nil {
		return errors.Trace(err)
	}
	// We don't support dropping column with PK handle covered now.
	if col.IsPKHandleColumn(tblInfo) {
		return errUnsupportedPKHandle
	}

	job := &model.Job{
		SchemaID:   schema.ID,
		TableID:    t.Meta().ID,
		SchemaName: schema.Name.L,
		Type:       model.ActionDropColumn,
		BinlogInfo: &model.HistoryInfo{},
		Args:       []interface{}{colName},
	}

	err = d.doDDLJob(ctx, job)
	// column not exists, but if_exists flags is true, so we ignore this error.
	if ErrCantDropFieldOrKey.Equal(err) && spec.IfExists {
		ctx.GetSessionVars().StmtCtx.AppendNote(err)
		return nil
	}
	err = d.callHookOnChanged(err)
	return errors.Trace(err)
}

// modifiableCharsetAndCollation returns error when the charset or collation is not modifiable.
func modifiableCharsetAndCollation(toCharset, toCollate, origCharset, origCollate string) error {
	if !charset.ValidCharsetAndCollation(toCharset, toCollate) {
		return ErrUnknownCharacterSet.GenWithStack("Unknown character set: '%s', collation: '%s'", toCharset, toCollate)
	}
	if (origCharset == charset.CharsetUTF8 && toCharset == charset.CharsetUTF8MB4) ||
		(origCharset == charset.CharsetUTF8 && toCharset == charset.CharsetUTF8) ||
		(origCharset == charset.CharsetUTF8MB4 && toCharset == charset.CharsetUTF8MB4) {
		// TiDB only allow utf8 to be changed to utf8mb4, or changing the collation when the charset is utf8/utf8mb4.
		return nil
	}

	if toCharset != origCharset {
		msg := fmt.Sprintf("charset from %s to %s", origCharset, toCharset)
		return errUnsupportedModifyCharset.GenWithStackByArgs(msg)
	}
	if toCollate != origCollate {
		msg := fmt.Sprintf("change collate from %s to %s", origCollate, toCollate)
		return errUnsupportedModifyCharset.GenWithStackByArgs(msg)
	}
	return nil
}

// modifiable checks if the 'origin' type can be modified to 'to' type with out the need to
// change or check existing data in the table.
// It returns true if the two types has the same Charset and Collation, the same sign, both are
// integer types or string types, and new Flen and Decimal must be greater than or equal to origin.
func modifiable(origin *types.FieldType, to *types.FieldType) error {
	unsupportedMsg := fmt.Sprintf("type %v not match origin %v", to.CompactStr(), origin.CompactStr())
	switch origin.Tp {
	case mysql.TypeVarchar, mysql.TypeString, mysql.TypeVarString,
		mysql.TypeBlob, mysql.TypeTinyBlob, mysql.TypeMediumBlob, mysql.TypeLongBlob:
		switch to.Tp {
		case mysql.TypeVarchar, mysql.TypeString, mysql.TypeVarString,
			mysql.TypeBlob, mysql.TypeTinyBlob, mysql.TypeMediumBlob, mysql.TypeLongBlob:
		default:
			return errUnsupportedModifyColumn.GenWithStackByArgs(unsupportedMsg)
		}
	case mysql.TypeTiny, mysql.TypeShort, mysql.TypeInt24, mysql.TypeLong, mysql.TypeLonglong:
		switch to.Tp {
		case mysql.TypeTiny, mysql.TypeShort, mysql.TypeInt24, mysql.TypeLong, mysql.TypeLonglong:
		default:
			return errUnsupportedModifyColumn.GenWithStackByArgs(unsupportedMsg)
		}
	case mysql.TypeEnum:
		if origin.Tp != to.Tp {
			msg := fmt.Sprintf("cannot modify enum type column's to type %s", to.String())
			return errUnsupportedModifyColumn.GenWithStackByArgs(msg)
		}
		if len(to.Elems) < len(origin.Elems) {
			msg := fmt.Sprintf("the number of enum column's elements is less than the original: %d", len(origin.Elems))
			return errUnsupportedModifyColumn.GenWithStackByArgs(msg)
		}
		for index, originElem := range origin.Elems {
			toElem := to.Elems[index]
			if originElem != toElem {
				msg := fmt.Sprintf("cannot modify enum column value %s to %s", originElem, toElem)
				return errUnsupportedModifyColumn.GenWithStackByArgs(msg)
			}
		}
	case mysql.TypeNewDecimal:
		// The root cause is modifying decimal precision needs to rewrite binary representation of that decimal.
		if to.Flen != origin.Flen || to.Decimal != origin.Decimal {
			return errUnsupportedModifyColumn.GenWithStackByArgs("can't change decimal column precision")
		}
	default:
		if origin.Tp != to.Tp {
			return errUnsupportedModifyColumn.GenWithStackByArgs(unsupportedMsg)
		}
	}

	if to.Flen > 0 && to.Flen < origin.Flen {
		msg := fmt.Sprintf("length %d is less than origin %d", to.Flen, origin.Flen)
		return errUnsupportedModifyColumn.GenWithStackByArgs(msg)
	}
	if to.Decimal > 0 && to.Decimal < origin.Decimal {
		msg := fmt.Sprintf("decimal %d is less than origin %d", to.Decimal, origin.Decimal)
		return errUnsupportedModifyColumn.GenWithStackByArgs(msg)
	}

	toUnsigned := mysql.HasUnsignedFlag(to.Flag)
	originUnsigned := mysql.HasUnsignedFlag(origin.Flag)
	if originUnsigned != toUnsigned {
		msg := fmt.Sprintf("can't change unsigned integer to signed or vice versa")
		return errUnsupportedModifyColumn.GenWithStackByArgs(msg)
	}

	err := modifiableCharsetAndCollation(to.Charset, to.Collate, origin.Charset, origin.Collate)
	return errors.Trace(err)
}

func setDefaultValue(ctx sessionctx.Context, col *table.Column, option *ast.ColumnOption) (bool, error) {
	hasDefaultValue := false
	value, isSeqExpr, err := getDefaultValue(ctx, col, option)
	if err != nil {
		return hasDefaultValue, errors.Trace(err)
	}
	if isSeqExpr {
		if err := checkSequenceDefaultValue(col); err != nil {
			return false, errors.Trace(err)
		}
		col.DefaultIsExpr = isSeqExpr
	}

	if hasDefaultValue, value, err = checkColumnDefaultValue(ctx, col, value); err != nil {
		return hasDefaultValue, errors.Trace(err)
	}
	value, err = convertTimestampDefaultValToUTC(ctx, value, col)
	if err != nil {
		return hasDefaultValue, errors.Trace(err)
	}
	err = col.SetDefaultValue(value)
	if err != nil {
		return hasDefaultValue, errors.Trace(err)
	}
	return hasDefaultValue, nil
}

func setColumnComment(ctx sessionctx.Context, col *table.Column, option *ast.ColumnOption) error {
	value, err := expression.EvalAstExpr(ctx, option.Expr)
	if err != nil {
		return errors.Trace(err)
	}
	col.Comment, err = value.ToString()
	return errors.Trace(err)
}

// processColumnOptions is only used in getModifiableColumnJob.
func processColumnOptions(ctx sessionctx.Context, col *table.Column, options []*ast.ColumnOption) error {
	var sb strings.Builder
	restoreFlags := format.RestoreStringSingleQuotes | format.RestoreKeyWordLowercase | format.RestoreNameBackQuotes |
		format.RestoreSpacesAroundBinaryOperation
	restoreCtx := format.NewRestoreCtx(restoreFlags, &sb)

	var hasDefaultValue, setOnUpdateNow bool
	var err error
	for _, opt := range options {
		switch opt.Tp {
		case ast.ColumnOptionDefaultValue:
			hasDefaultValue, err = setDefaultValue(ctx, col, opt)
			if err != nil {
				return errors.Trace(err)
			}
		case ast.ColumnOptionComment:
			err := setColumnComment(ctx, col, opt)
			if err != nil {
				return errors.Trace(err)
			}
		case ast.ColumnOptionNotNull:
			col.Flag |= mysql.NotNullFlag
		case ast.ColumnOptionNull:
			col.Flag &= ^mysql.NotNullFlag
		case ast.ColumnOptionAutoIncrement:
			col.Flag |= mysql.AutoIncrementFlag
		case ast.ColumnOptionPrimaryKey, ast.ColumnOptionUniqKey:
			return errUnsupportedModifyColumn.GenWithStack("can't change column constraint - %v", opt.Tp)
		case ast.ColumnOptionOnUpdate:
			// TODO: Support other time functions.
			if col.Tp == mysql.TypeTimestamp || col.Tp == mysql.TypeDatetime {
				if !expression.IsValidCurrentTimestampExpr(opt.Expr, &col.FieldType) {
					return ErrInvalidOnUpdate.GenWithStackByArgs(col.Name)
				}
			} else {
				return ErrInvalidOnUpdate.GenWithStackByArgs(col.Name)
			}
			col.Flag |= mysql.OnUpdateNowFlag
			setOnUpdateNow = true
		case ast.ColumnOptionGenerated:
			sb.Reset()
			err = opt.Expr.Restore(restoreCtx)
			if err != nil {
				return errors.Trace(err)
			}
			col.GeneratedExprString = sb.String()
			col.GeneratedStored = opt.Stored
			col.Dependences = make(map[string]struct{})
			col.GeneratedExpr = opt.Expr
			for _, colName := range findColumnNamesInExpr(opt.Expr) {
				col.Dependences[colName.Name.L] = struct{}{}
			}
		case ast.ColumnOptionCollate:
			col.Collate = opt.StrValue
		case ast.ColumnOptionReference:
			return errors.Trace(errUnsupportedModifyColumn.GenWithStackByArgs("can't modify with references"))
		case ast.ColumnOptionFulltext:
			return errors.Trace(errUnsupportedModifyColumn.GenWithStackByArgs("can't modify with full text"))
		// Ignore ColumnOptionAutoRandom. It will be handled later.
		case ast.ColumnOptionAutoRandom:
		default:
			return errors.Trace(errUnsupportedModifyColumn.GenWithStackByArgs(fmt.Sprintf("unknown column option type: %d", opt.Tp)))
		}
	}

	setTimestampDefaultValue(col, hasDefaultValue, setOnUpdateNow)

	// Set `NoDefaultValueFlag` if this field doesn't have a default value and
	// it is `not null` and not an `AUTO_INCREMENT` field or `TIMESTAMP` field.
	setNoDefaultValueFlag(col, hasDefaultValue)

	if col.Tp == mysql.TypeBit {
		col.Flag |= mysql.UnsignedFlag
	}

	if hasDefaultValue {
		return errors.Trace(checkDefaultValue(ctx, col, true))
	}

	return nil
}

func (d *ddl) getModifiableColumnJob(ctx sessionctx.Context, ident ast.Ident, originalColName model.CIStr,
	spec *ast.AlterTableSpec) (*model.Job, error) {
	specNewColumn := spec.NewColumns[0]
	is := d.infoHandle.Get()
	schema, ok := is.SchemaByName(ident.Schema)
	if !ok {
		return nil, errors.Trace(infoschema.ErrDatabaseNotExists)
	}
	t, err := is.TableByName(ident.Schema, ident.Name)
	if err != nil {
		return nil, errors.Trace(infoschema.ErrTableNotExists.GenWithStackByArgs(ident.Schema, ident.Name))
	}

	col := table.FindCol(t.Cols(), originalColName.L)
	if col == nil {
		return nil, infoschema.ErrColumnNotExists.GenWithStackByArgs(originalColName, ident.Name)
	}
	newColName := specNewColumn.Name.Name
	// If we want to rename the column name, we need to check whether it already exists.
	if newColName.L != originalColName.L {
		c := table.FindCol(t.Cols(), newColName.L)
		if c != nil {
			return nil, infoschema.ErrColumnExists.GenWithStackByArgs(newColName)
		}
	}
	// Check the column with foreign key.
	if fkInfo := getColumnForeignKeyInfo(originalColName.L, t.Meta().ForeignKeys); fkInfo != nil {
		return nil, errFKIncompatibleColumns.GenWithStackByArgs(originalColName, fkInfo.Name)
	}

	// Constraints in the new column means adding new constraints. Errors should thrown,
	// which will be done by `processColumnOptions` later.
	if specNewColumn.Tp == nil {
		// Make sure the column definition is simple field type.
		return nil, errors.Trace(errUnsupportedModifyColumn)
	}

	if err = checkColumnAttributes(specNewColumn.Name.OrigColName(), specNewColumn.Tp); err != nil {
		return nil, errors.Trace(err)
	}

	newCol := table.ToColumn(&model.ColumnInfo{
		ID: col.ID,
		// We use this PR(https://github.com/pingcap/tidb/pull/6274) as the dividing line to define whether it is a new version or an old version TiDB.
		// The old version TiDB initializes the column's offset and state here.
		// The new version TiDB doesn't initialize the column's offset and state, and it will do the initialization in run DDL function.
		// When we do the rolling upgrade the following may happen:
		// a new version TiDB builds the DDL job that doesn't be set the column's offset and state,
		// and the old version TiDB is the DDL owner, it doesn't get offset and state from the store. Then it will encounter errors.
		// So here we set offset and state to support the rolling upgrade.
		Offset:             col.Offset,
		State:              col.State,
		OriginDefaultValue: col.OriginDefaultValue,
		FieldType:          *specNewColumn.Tp,
		Name:               newColName,
		Version:            col.Version,
	})

	// TODO: Remove it when all table versions are greater than or equal to TableInfoVersion1.
	// If newCol's charset is empty and the table's version less than TableInfoVersion1,
	// we will not modify the charset of the column. This behavior is not compatible with MySQL.
	if len(newCol.FieldType.Charset) == 0 && t.Meta().Version < model.TableInfoVersion1 {
		newCol.FieldType.Charset = col.FieldType.Charset
		newCol.FieldType.Collate = col.FieldType.Collate
	}
	// specifiedCollates refers to collates in colDef.Option. When setting charset and collate here we
	// should take the collate in colDef.Option into consideration rather than handling it separately
	specifiedCollates := extractCollateFromOption(specNewColumn)

	err = setCharsetCollationFlenDecimal(&newCol.FieldType, specifiedCollates, t.Meta().Charset, t.Meta().Collate, schema.Charset, schema.Collate)
	if err != nil {
		return nil, errors.Trace(err)
	}

	if err = processColumnOptions(ctx, newCol, specNewColumn.Options); err != nil {
		return nil, errors.Trace(err)
	}

	if err = modifiable(&col.FieldType, &newCol.FieldType); err != nil {
		return nil, errors.Trace(err)
	}

	// Copy index related options to the new spec.
	indexFlags := col.FieldType.Flag & (mysql.PriKeyFlag | mysql.UniqueKeyFlag | mysql.MultipleKeyFlag)
	newCol.FieldType.Flag |= indexFlags
	if mysql.HasPriKeyFlag(col.FieldType.Flag) {
		newCol.FieldType.Flag |= mysql.NotNullFlag
		// TODO: If user explicitly set NULL, we should throw error ErrPrimaryCantHaveNull.
	}

	// We don't support modifying column from not_auto_increment to auto_increment.
	if !mysql.HasAutoIncrementFlag(col.Flag) && mysql.HasAutoIncrementFlag(newCol.Flag) {
		return nil, errUnsupportedModifyColumn.GenWithStackByArgs("can't set auto_increment")
	}
	// Disallow modifying column from auto_increment to not auto_increment if the session variable `AllowRemoveAutoInc` is false.
	if !ctx.GetSessionVars().AllowRemoveAutoInc && mysql.HasAutoIncrementFlag(col.Flag) && !mysql.HasAutoIncrementFlag(newCol.Flag) {
		return nil, errUnsupportedModifyColumn.GenWithStackByArgs("can't remove auto_increment without @@tidb_allow_remove_auto_inc enabled")
	}

	// We support modifying the type definitions of 'null' to 'not null' now.
	var modifyColumnTp byte
	if !mysql.HasNotNullFlag(col.Flag) && mysql.HasNotNullFlag(newCol.Flag) {
		if err = checkForNullValue(ctx, col.Tp != newCol.Tp, ident.Schema, ident.Name, newCol.Name, col.ColumnInfo); err != nil {
			return nil, errors.Trace(err)
		}
		// `modifyColumnTp` indicates that there is a type modification.
		modifyColumnTp = mysql.TypeNull
	}

	if err = checkColumnFieldLength(newCol); err != nil {
		return nil, err
	}

	if err = checkColumnWithIndexConstraint(t.Meta(), col.ColumnInfo, newCol.ColumnInfo); err != nil {
		return nil, err
	}

	// As same with MySQL, we don't support modifying the stored status for generated columns.
	if err = checkModifyGeneratedColumn(t, col, newCol, specNewColumn); err != nil {
		return nil, errors.Trace(err)
	}

	if err = checkAutoRandom(t.Meta(), col, specNewColumn); err != nil {
		return nil, errors.Trace(err)
	}

	job := &model.Job{
		SchemaID:   schema.ID,
		TableID:    t.Meta().ID,
		SchemaName: schema.Name.L,
		Type:       model.ActionModifyColumn,
		BinlogInfo: &model.HistoryInfo{},
		Args:       []interface{}{&newCol, originalColName, spec.Position, modifyColumnTp},
	}
	return job, nil
}

// checkColumnWithIndexConstraint is used to check the related index constraint of the modified column.
// Index has a max-prefix-length constraint. eg: a varchar(100), index idx(a), modifying column a to a varchar(4000)
// will cause index idx to break the max-prefix-length constraint.
func checkColumnWithIndexConstraint(tbInfo *model.TableInfo, originalCol, newCol *model.ColumnInfo) error {
	var columns []*model.ColumnInfo
	for _, indexInfo := range tbInfo.Indices {
		containColumn := false
		for _, col := range indexInfo.Columns {
			if col.Name.L == originalCol.Name.L {
				containColumn = true
				break
			}
		}
		if !containColumn {
			continue
		}
		if columns == nil {
			columns = make([]*model.ColumnInfo, 0, len(tbInfo.Columns))
			columns = append(columns, tbInfo.Columns...)
			// replace old column with new column.
			for i, col := range columns {
				if col.Name.L != originalCol.Name.L {
					continue
				}
				columns[i] = newCol.Clone()
				columns[i].Name = originalCol.Name
				break
			}
		}
		err := checkIndexPrefixLength(columns, indexInfo.Columns)
		if err != nil {
			return err
		}
	}
	return nil
}

func checkAutoRandom(tableInfo *model.TableInfo, originCol *table.Column, specNewColumn *ast.ColumnDef) error {
	if !config.GetGlobalConfig().Experimental.AllowAutoRandom && containsColumnOption(specNewColumn, ast.ColumnOptionAutoRandom) {
		return ErrInvalidAutoRandom.GenWithStackByArgs(autoid.AutoRandomExperimentalDisabledErrMsg)
	}
	// Disallow add/drop/modify actions on auto_random.
	newAutoRandomBit, err := extractAutoRandomBitsFromColDef(specNewColumn)
	if err != nil {
		return errors.Trace(err)
	}
	if tableInfo.AutoRandomBits != newAutoRandomBit {
		return ErrInvalidAutoRandom.GenWithStackByArgs(autoid.AutoRandomAlterErrMsg)
	}

	if tableInfo.AutoRandomBits != 0 {
		// Disallow changing the column field type.
		if originCol.Tp != specNewColumn.Tp.Tp {
			return ErrInvalidAutoRandom.GenWithStackByArgs(autoid.AutoRandomModifyColTypeErrMsg)
		}
		// Disallow changing auto_increment on auto_random column.
		if containsColumnOption(specNewColumn, ast.ColumnOptionAutoIncrement) != mysql.HasAutoIncrementFlag(originCol.Flag) {
			return ErrInvalidAutoRandom.GenWithStackByArgs(autoid.AutoRandomIncompatibleWithAutoIncErrMsg)
		}
		// Disallow specifying a default value on auto_random column.
		if containsColumnOption(specNewColumn, ast.ColumnOptionDefaultValue) {
			return ErrInvalidAutoRandom.GenWithStackByArgs(autoid.AutoRandomIncompatibleWithDefaultValueErrMsg)
		}
	}
	return nil
}

// ChangeColumn renames an existing column and modifies the column's definition,
// currently we only support limited kind of changes
// that do not need to change or check data on the table.
func (d *ddl) ChangeColumn(ctx sessionctx.Context, ident ast.Ident, spec *ast.AlterTableSpec) error {
	specNewColumn := spec.NewColumns[0]
	if len(specNewColumn.Name.Schema.O) != 0 && ident.Schema.L != specNewColumn.Name.Schema.L {
		return ErrWrongDBName.GenWithStackByArgs(specNewColumn.Name.Schema.O)
	}
	if len(spec.OldColumnName.Schema.O) != 0 && ident.Schema.L != spec.OldColumnName.Schema.L {
		return ErrWrongDBName.GenWithStackByArgs(spec.OldColumnName.Schema.O)
	}
	if len(specNewColumn.Name.Table.O) != 0 && ident.Name.L != specNewColumn.Name.Table.L {
		return ErrWrongTableName.GenWithStackByArgs(specNewColumn.Name.Table.O)
	}
	if len(spec.OldColumnName.Table.O) != 0 && ident.Name.L != spec.OldColumnName.Table.L {
		return ErrWrongTableName.GenWithStackByArgs(spec.OldColumnName.Table.O)
	}

	job, err := d.getModifiableColumnJob(ctx, ident, spec.OldColumnName.Name, spec)
	if err != nil {
		if infoschema.ErrColumnNotExists.Equal(err) && spec.IfExists {
			ctx.GetSessionVars().StmtCtx.AppendNote(infoschema.ErrColumnNotExists.GenWithStackByArgs(spec.OldColumnName.Name, ident.Name))
			return nil
		}
		return errors.Trace(err)
	}

	err = d.doDDLJob(ctx, job)
	// column not exists, but if_exists flags is true, so we ignore this error.
	if infoschema.ErrColumnNotExists.Equal(err) && spec.IfExists {
		ctx.GetSessionVars().StmtCtx.AppendNote(err)
		return nil
	}
	err = d.callHookOnChanged(err)
	return errors.Trace(err)
}

// RenameColumn renames an existing column.
func (d *ddl) RenameColumn(ctx sessionctx.Context, ident ast.Ident, spec *ast.AlterTableSpec) error {
	oldColName := spec.OldColumnName.Name
	newColName := spec.NewColumnName.Name
	if oldColName.L == newColName.L {
		return nil
	}

	schema, tbl, err := d.getSchemaAndTableByIdent(ctx, ident)
	if err != nil {
		return errors.Trace(err)
	}

	oldCol := table.FindCol(tbl.VisibleCols(), oldColName.L)
	if oldCol == nil {
		return infoschema.ErrColumnNotExists.GenWithStackByArgs(oldColName, ident.Name)
	}

	allCols := tbl.Cols()
	colWithNewNameAlreadyExist := table.FindCol(allCols, newColName.L) != nil
	if colWithNewNameAlreadyExist {
		return infoschema.ErrColumnExists.GenWithStackByArgs(newColName)
	}

	if fkInfo := getColumnForeignKeyInfo(oldColName.L, tbl.Meta().ForeignKeys); fkInfo != nil {
		return errFKIncompatibleColumns.GenWithStackByArgs(oldColName, fkInfo.Name)
	}

	// Check generated expression.
	for _, col := range allCols {
		if col.GeneratedExpr == nil {
			continue
		}
		dependedColNames := findColumnNamesInExpr(col.GeneratedExpr)
		for _, name := range dependedColNames {
			if name.Name.L == oldColName.L {
				return ErrBadField.GenWithStackByArgs(oldColName.O, "generated column function")
			}
		}
	}

	newCol := oldCol.Clone()
	newCol.Name = newColName
	job := &model.Job{
		SchemaID:   schema.ID,
		TableID:    tbl.Meta().ID,
		SchemaName: schema.Name.L,
		Type:       model.ActionModifyColumn,
		BinlogInfo: &model.HistoryInfo{},
		Args:       []interface{}{&newCol, oldColName, spec.Position, 0},
	}
	err = d.doDDLJob(ctx, job)
	err = d.callHookOnChanged(err)
	return errors.Trace(err)
}

// ModifyColumn does modification on an existing column, currently we only support limited kind of changes
// that do not need to change or check data on the table.
func (d *ddl) ModifyColumn(ctx sessionctx.Context, ident ast.Ident, spec *ast.AlterTableSpec) error {
	specNewColumn := spec.NewColumns[0]
	if len(specNewColumn.Name.Schema.O) != 0 && ident.Schema.L != specNewColumn.Name.Schema.L {
		return ErrWrongDBName.GenWithStackByArgs(specNewColumn.Name.Schema.O)
	}
	if len(specNewColumn.Name.Table.O) != 0 && ident.Name.L != specNewColumn.Name.Table.L {
		return ErrWrongTableName.GenWithStackByArgs(specNewColumn.Name.Table.O)
	}

	originalColName := specNewColumn.Name.Name
	job, err := d.getModifiableColumnJob(ctx, ident, originalColName, spec)
	if err != nil {
		if infoschema.ErrColumnNotExists.Equal(err) && spec.IfExists {
			ctx.GetSessionVars().StmtCtx.AppendNote(infoschema.ErrColumnNotExists.GenWithStackByArgs(originalColName, ident.Name))
			return nil
		}
		return errors.Trace(err)
	}

	err = d.doDDLJob(ctx, job)
	// column not exists, but if_exists flags is true, so we ignore this error.
	if infoschema.ErrColumnNotExists.Equal(err) && spec.IfExists {
		ctx.GetSessionVars().StmtCtx.AppendNote(err)
		return nil
	}
	err = d.callHookOnChanged(err)
	return errors.Trace(err)
}

func (d *ddl) AlterColumn(ctx sessionctx.Context, ident ast.Ident, spec *ast.AlterTableSpec) error {
	specNewColumn := spec.NewColumns[0]
	is := d.infoHandle.Get()
	schema, ok := is.SchemaByName(ident.Schema)
	if !ok {
		return infoschema.ErrTableNotExists.GenWithStackByArgs(ident.Schema, ident.Name)
	}
	t, err := is.TableByName(ident.Schema, ident.Name)
	if err != nil {
		return infoschema.ErrTableNotExists.GenWithStackByArgs(ident.Schema, ident.Name)
	}

	colName := specNewColumn.Name.Name
	// Check whether alter column has existed.
	col := table.FindCol(t.Cols(), colName.L)
	if col == nil {
		return ErrBadField.GenWithStackByArgs(colName, ident.Name)
	}

	// Clean the NoDefaultValueFlag value.
	col.Flag &= ^mysql.NoDefaultValueFlag
	if len(specNewColumn.Options) == 0 {
		err = col.SetDefaultValue(nil)
		if err != nil {
			return errors.Trace(err)
		}
		setNoDefaultValueFlag(col, false)
	} else {
		hasDefaultValue, err := setDefaultValue(ctx, col, specNewColumn.Options[0])
		if err != nil {
			return errors.Trace(err)
		}
		if err = checkDefaultValue(ctx, col, hasDefaultValue); err != nil {
			return errors.Trace(err)
		}
	}

	job := &model.Job{
		SchemaID:   schema.ID,
		TableID:    t.Meta().ID,
		SchemaName: schema.Name.L,
		Type:       model.ActionSetDefaultValue,
		BinlogInfo: &model.HistoryInfo{},
		Args:       []interface{}{col},
	}

	err = d.doDDLJob(ctx, job)
	err = d.callHookOnChanged(err)
	return errors.Trace(err)
}

// AlterTableComment updates the table comment information.
func (d *ddl) AlterTableComment(ctx sessionctx.Context, ident ast.Ident, spec *ast.AlterTableSpec) error {
	is := d.infoHandle.Get()
	schema, ok := is.SchemaByName(ident.Schema)
	if !ok {
		return infoschema.ErrDatabaseNotExists.GenWithStackByArgs(ident.Schema)
	}

	tb, err := is.TableByName(ident.Schema, ident.Name)
	if err != nil {
		return errors.Trace(infoschema.ErrTableNotExists.GenWithStackByArgs(ident.Schema, ident.Name))
	}

	job := &model.Job{
		SchemaID:   schema.ID,
		TableID:    tb.Meta().ID,
		SchemaName: schema.Name.L,
		Type:       model.ActionModifyTableComment,
		BinlogInfo: &model.HistoryInfo{},
		Args:       []interface{}{spec.Comment},
	}

	err = d.doDDLJob(ctx, job)
	err = d.callHookOnChanged(err)
	return errors.Trace(err)
}

// AlterTableCharset changes the table charset and collate.
func (d *ddl) AlterTableCharsetAndCollate(ctx sessionctx.Context, ident ast.Ident, toCharset, toCollate string, needsOverwriteCols bool) error {
	// use the last one.
	if toCharset == "" && toCollate == "" {
		return ErrUnknownCharacterSet.GenWithStackByArgs(toCharset)
	}

	is := d.infoHandle.Get()
	schema, ok := is.SchemaByName(ident.Schema)
	if !ok {
		return infoschema.ErrDatabaseNotExists.GenWithStackByArgs(ident.Schema)
	}

	tb, err := is.TableByName(ident.Schema, ident.Name)
	if err != nil {
		return errors.Trace(infoschema.ErrTableNotExists.GenWithStackByArgs(ident.Schema, ident.Name))
	}

	if toCharset == "" {
		// charset does not change.
		toCharset = tb.Meta().Charset
	}

	if toCollate == "" {
		// get the default collation of the charset.
		toCollate, err = charset.GetDefaultCollation(toCharset)
		if err != nil {
			return errors.Trace(err)
		}
	}
	doNothing, err := checkAlterTableCharset(tb.Meta(), schema, toCharset, toCollate)
	if err != nil {
		return err
	}
	if doNothing {
		return nil
	}

	job := &model.Job{
		SchemaID:   schema.ID,
		TableID:    tb.Meta().ID,
		SchemaName: schema.Name.L,
		Type:       model.ActionModifyTableCharsetAndCollate,
		BinlogInfo: &model.HistoryInfo{},
		Args:       []interface{}{toCharset, toCollate, needsOverwriteCols},
	}
	err = d.doDDLJob(ctx, job)
	err = d.callHookOnChanged(err)
	return errors.Trace(err)
}

// AlterTableSetTiFlashReplica sets the TiFlash replicas info.
func (d *ddl) AlterTableSetTiFlashReplica(ctx sessionctx.Context, ident ast.Ident, replicaInfo *ast.TiFlashReplicaSpec) error {
	schema, tb, err := d.getSchemaAndTableByIdent(ctx, ident)
	if err != nil {
		return errors.Trace(err)
	}

	tbReplicaInfo := tb.Meta().TiFlashReplica
	if tbReplicaInfo != nil && tbReplicaInfo.Count == replicaInfo.Count &&
		len(tbReplicaInfo.LocationLabels) == len(replicaInfo.Labels) {
		changed := false
		for i, lable := range tbReplicaInfo.LocationLabels {
			if replicaInfo.Labels[i] != lable {
				changed = true
				break
			}
		}
		if !changed {
			return nil
		}
	}

	job := &model.Job{
		SchemaID:   schema.ID,
		TableID:    tb.Meta().ID,
		SchemaName: schema.Name.L,
		Type:       model.ActionSetTiFlashReplica,
		BinlogInfo: &model.HistoryInfo{},
		Args:       []interface{}{*replicaInfo},
	}
	err = d.doDDLJob(ctx, job)
	err = d.callHookOnChanged(err)
	return errors.Trace(err)
}

// UpdateTableReplicaInfo updates the table flash replica infos.
func (d *ddl) UpdateTableReplicaInfo(ctx sessionctx.Context, physicalID int64, available bool) error {
	is := d.infoHandle.Get()
	tb, ok := is.TableByID(physicalID)
	if !ok {
		tb, _ = is.FindTableByPartitionID(physicalID)
		if tb == nil {
			return infoschema.ErrTableNotExists.GenWithStack("Table which ID = %d does not exist.", physicalID)
		}
	}
	tbInfo := tb.Meta()
	if tbInfo.TiFlashReplica == nil || (tbInfo.ID == physicalID && tbInfo.TiFlashReplica.Available == available) ||
		(tbInfo.ID != physicalID && available == tbInfo.TiFlashReplica.IsPartitionAvailable(physicalID)) {
		return nil
	}

	db, ok := is.SchemaByTable(tbInfo)
	if !ok {
		return infoschema.ErrDatabaseNotExists.GenWithStack("Database of table `%s` does not exist.", tb.Meta().Name)
	}

	job := &model.Job{
		SchemaID:   db.ID,
		TableID:    tb.Meta().ID,
		SchemaName: db.Name.L,
		Type:       model.ActionUpdateTiFlashReplicaStatus,
		BinlogInfo: &model.HistoryInfo{},
		Args:       []interface{}{available, physicalID},
	}
	err := d.doDDLJob(ctx, job)
	err = d.callHookOnChanged(err)
	return errors.Trace(err)
}

// checkAlterTableCharset uses to check is it possible to change the charset of table.
// This function returns 2 variable:
// doNothing: if doNothing is true, means no need to change any more, because the target charset is same with the charset of table.
// err: if err is not nil, means it is not possible to change table charset to target charset.
func checkAlterTableCharset(tblInfo *model.TableInfo, dbInfo *model.DBInfo, toCharset, toCollate string) (doNothing bool, err error) {
	origCharset := tblInfo.Charset
	origCollate := tblInfo.Collate
	// Old version schema charset maybe modified when load schema if TreatOldVersionUTF8AsUTF8MB4 was enable.
	// So even if the origCharset equal toCharset, we still need to do the ddl for old version schema.
	if origCharset == toCharset && origCollate == toCollate && tblInfo.Version >= model.TableInfoVersion2 {
		// nothing to do.
		doNothing = true
		for _, col := range tblInfo.Columns {
			if col.Charset == charset.CharsetBin {
				continue
			}
			if col.Charset == toCharset && col.Collate == toCollate {
				continue
			}
			doNothing = false
		}
		if doNothing {
			return doNothing, nil
		}
	}

	if len(origCharset) == 0 {
		// The table charset may be "", if the table is create in old TiDB version, such as v2.0.8.
		// This DDL will update the table charset to default charset.
		origCharset, origCollate, err = ResolveCharsetCollation("", "", dbInfo.Charset, dbInfo.Collate)
		if err != nil {
			return doNothing, err
		}
	}

	if err = modifiableCharsetAndCollation(toCharset, toCollate, origCharset, origCollate); err != nil {
		return doNothing, err
	}

	for _, col := range tblInfo.Columns {
		if col.Tp == mysql.TypeVarchar {
			if err = IsTooBigFieldLength(col.Flen, col.Name.O, toCharset); err != nil {
				return doNothing, err
			}
		}
		if col.Charset == charset.CharsetBin {
			continue
		}
		if len(col.Charset) == 0 {
			continue
		}
		if err = modifiableCharsetAndCollation(toCharset, toCollate, col.Charset, col.Collate); err != nil {
			return doNothing, err
		}
	}
	return doNothing, nil
}

// RenameIndex renames an index.
// In TiDB, indexes are case-insensitive (so index 'a' and 'A" are considered the same index),
// but index names are case-sensitive (we can rename index 'a' to 'A')
func (d *ddl) RenameIndex(ctx sessionctx.Context, ident ast.Ident, spec *ast.AlterTableSpec) error {
	is := d.infoHandle.Get()
	schema, ok := is.SchemaByName(ident.Schema)
	if !ok {
		return infoschema.ErrDatabaseNotExists.GenWithStackByArgs(ident.Schema)
	}

	tb, err := is.TableByName(ident.Schema, ident.Name)
	if err != nil {
		return errors.Trace(infoschema.ErrTableNotExists.GenWithStackByArgs(ident.Schema, ident.Name))
	}
	duplicate, err := validateRenameIndex(spec.FromKey, spec.ToKey, tb.Meta())
	if duplicate {
		return nil
	}
	if err != nil {
		return errors.Trace(err)
	}

	job := &model.Job{
		SchemaID:   schema.ID,
		TableID:    tb.Meta().ID,
		SchemaName: schema.Name.L,
		Type:       model.ActionRenameIndex,
		BinlogInfo: &model.HistoryInfo{},
		Args:       []interface{}{spec.FromKey, spec.ToKey},
	}

	err = d.doDDLJob(ctx, job)
	err = d.callHookOnChanged(err)
	return errors.Trace(err)
}

// DropTable will proceed even if some table in the list does not exists.
func (d *ddl) DropTable(ctx sessionctx.Context, ti ast.Ident) (err error) {
	schema, tb, err := d.getSchemaAndTableByIdent(ctx, ti)
	if err != nil {
		return errors.Trace(err)
	}

	if tb.Meta().IsView() {
		return infoschema.ErrTableNotExists.GenWithStackByArgs(ti.Schema, ti.Name)
	}
	if tb.Meta().IsSequence() {
		return infoschema.ErrTableNotExists.GenWithStackByArgs(ti.Schema, ti.Name)
	}

	job := &model.Job{
		SchemaID:   schema.ID,
		TableID:    tb.Meta().ID,
		SchemaName: schema.Name.L,
		Type:       model.ActionDropTable,
		BinlogInfo: &model.HistoryInfo{},
	}

	err = d.doDDLJob(ctx, job)
	err = d.callHookOnChanged(err)
	if err != nil {
		return errors.Trace(err)
	}
	if !config.TableLockEnabled() {
		return nil
	}
	if ok, _ := ctx.CheckTableLocked(tb.Meta().ID); ok {
		ctx.ReleaseTableLockByTableIDs([]int64{tb.Meta().ID})
	}
	return nil
}

// DropView will proceed even if some view in the list does not exists.
func (d *ddl) DropView(ctx sessionctx.Context, ti ast.Ident) (err error) {
	schema, tb, err := d.getSchemaAndTableByIdent(ctx, ti)
	if err != nil {
		return errors.Trace(err)
	}

	if !tb.Meta().IsView() {
		return ErrWrongObject.GenWithStackByArgs(ti.Schema, ti.Name, "VIEW")
	}

	job := &model.Job{
		SchemaID:   schema.ID,
		TableID:    tb.Meta().ID,
		SchemaName: schema.Name.L,
		Type:       model.ActionDropView,
		BinlogInfo: &model.HistoryInfo{},
	}

	err = d.doDDLJob(ctx, job)
	err = d.callHookOnChanged(err)
	return errors.Trace(err)
}

func (d *ddl) TruncateTable(ctx sessionctx.Context, ti ast.Ident) error {
	schema, tb, err := d.getSchemaAndTableByIdent(ctx, ti)
	if err != nil {
		return errors.Trace(err)
	}
	genIDs, err := d.genGlobalIDs(1)
	if err != nil {
		return errors.Trace(err)
	}
	newTableID := genIDs[0]
	job := &model.Job{
		SchemaID:   schema.ID,
		TableID:    tb.Meta().ID,
		SchemaName: schema.Name.L,
		Type:       model.ActionTruncateTable,
		BinlogInfo: &model.HistoryInfo{},
		Args:       []interface{}{newTableID},
	}
	if ok, _ := ctx.CheckTableLocked(tb.Meta().ID); ok && config.TableLockEnabled() {
		// AddTableLock here to avoid this ddl job was executed successfully but the session was been kill before return.
		// The session will release all table locks it holds, if we don't add the new locking table id here,
		// the session may forget to release the new locked table id when this ddl job was executed successfully
		// but the session was killed before return.
		ctx.AddTableLock([]model.TableLockTpInfo{{SchemaID: schema.ID, TableID: newTableID, Tp: tb.Meta().Lock.Tp}})
	}
	err = d.doDDLJob(ctx, job)
	err = d.callHookOnChanged(err)
	if err != nil {
		if config.TableLockEnabled() {
			ctx.ReleaseTableLockByTableIDs([]int64{newTableID})
		}
		return errors.Trace(err)
	}
	if !config.TableLockEnabled() {
		return nil
	}
	if ok, _ := ctx.CheckTableLocked(tb.Meta().ID); ok {
		ctx.ReleaseTableLockByTableIDs([]int64{tb.Meta().ID})
	}
	return nil
}

func (d *ddl) RenameTable(ctx sessionctx.Context, oldIdent, newIdent ast.Ident, isAlterTable bool) error {
	is := d.GetInfoSchemaWithInterceptor(ctx)
	oldSchema, ok := is.SchemaByName(oldIdent.Schema)
	if !ok {
		if isAlterTable {
			return infoschema.ErrTableNotExists.GenWithStackByArgs(oldIdent.Schema, oldIdent.Name)
		}
		if is.TableExists(newIdent.Schema, newIdent.Name) {
			return infoschema.ErrTableExists.GenWithStackByArgs(newIdent)
		}
		return errFileNotFound.GenWithStackByArgs(oldIdent.Schema, oldIdent.Name)
	}
	oldTbl, err := is.TableByName(oldIdent.Schema, oldIdent.Name)
	if err != nil {
		if isAlterTable {
			return infoschema.ErrTableNotExists.GenWithStackByArgs(oldIdent.Schema, oldIdent.Name)
		}
		if is.TableExists(newIdent.Schema, newIdent.Name) {
			return infoschema.ErrTableExists.GenWithStackByArgs(newIdent)
		}
		return errFileNotFound.GenWithStackByArgs(oldIdent.Schema, oldIdent.Name)
	}
	if isAlterTable && newIdent.Schema.L == oldIdent.Schema.L && newIdent.Name.L == oldIdent.Name.L {
		// oldIdent is equal to newIdent, do nothing
		return nil
	}
	newSchema, ok := is.SchemaByName(newIdent.Schema)
	if !ok {
		return ErrErrorOnRename.GenWithStackByArgs(
			fmt.Sprintf("%s.%s", oldIdent.Schema, oldIdent.Name),
			fmt.Sprintf("%s.%s", newIdent.Schema, newIdent.Name),
			168,
			fmt.Sprintf("Database `%s` doesn't exist", newIdent.Schema))
	}
	if is.TableExists(newIdent.Schema, newIdent.Name) {
		return infoschema.ErrTableExists.GenWithStackByArgs(newIdent)
	}
	if err := checkTooLongTable(newIdent.Name); err != nil {
		return errors.Trace(err)
	}

	job := &model.Job{
		SchemaID:   newSchema.ID,
		TableID:    oldTbl.Meta().ID,
		SchemaName: newSchema.Name.L,
		Type:       model.ActionRenameTable,
		BinlogInfo: &model.HistoryInfo{},
		Args:       []interface{}{oldSchema.ID, newIdent.Name},
	}

	err = d.doDDLJob(ctx, job)
	err = d.callHookOnChanged(err)
	return errors.Trace(err)
}

func getAnonymousIndex(t table.Table, colName model.CIStr) model.CIStr {
	id := 2
	l := len(t.Indices())
	indexName := colName
	if strings.EqualFold(indexName.L, mysql.PrimaryKeyName) {
		indexName = model.NewCIStr(fmt.Sprintf("%s_%d", colName.O, id))
		id = 3
	}
	for i := 0; i < l; i++ {
		if t.Indices()[i].Meta().Name.L == indexName.L {
			indexName = model.NewCIStr(fmt.Sprintf("%s_%d", colName.O, id))
			i = -1
			id++
		}
	}
	return indexName
}

func (d *ddl) CreatePrimaryKey(ctx sessionctx.Context, ti ast.Ident, indexName model.CIStr,
	indexPartSpecifications []*ast.IndexPartSpecification, indexOption *ast.IndexOption) error {
	if !config.GetGlobalConfig().AlterPrimaryKey {
		return ErrUnsupportedModifyPrimaryKey.GenWithStack("Unsupported add primary key, alter-primary-key is false")
	}

	schema, t, err := d.getSchemaAndTableByIdent(ctx, ti)
	if err != nil {
		return errors.Trace(err)
	}

	if err = checkTooLongIndex(indexName); err != nil {
		return ErrTooLongIdent.GenWithStackByArgs(mysql.PrimaryKeyName)
	}

	indexName = model.NewCIStr(mysql.PrimaryKeyName)
	if indexInfo := t.Meta().FindIndexByName(indexName.L); indexInfo != nil {
		return infoschema.ErrMultiplePriKey
	}

	// Primary keys cannot include expression index parts. A primary key requires the generated column to be stored,
	// but expression index parts are implemented as virtual generated columns, not stored generated columns.
	for _, idxPart := range indexPartSpecifications {
		if idxPart.Expr != nil {
			return ErrFunctionalIndexPrimaryKey
		}
	}

	tblInfo := t.Meta()
	// Check before the job is put to the queue.
	// This check is redundant, but useful. If DDL check fail before the job is put
	// to job queue, the fail path logic is super fast.
	// After DDL job is put to the queue, and if the check fail, TiDB will run the DDL cancel logic.
	// The recover step causes DDL wait a few seconds, makes the unit test painfully slow.
	_, err = buildIndexColumns(tblInfo.Columns, indexPartSpecifications)
	if err != nil {
		return errors.Trace(err)
	}
	if _, err = checkPKOnGeneratedColumn(tblInfo, indexPartSpecifications); err != nil {
		return err
	}

	if tblInfo.GetPartitionInfo() != nil {
		if err := checkPartitionKeysConstraint(tblInfo.GetPartitionInfo(), indexPartSpecifications, tblInfo, true); err != nil {
			return err
		}
	}

	// May be truncate comment here, when index comment too long and sql_mode is't strict.
	if _, err = validateCommentLength(ctx.GetSessionVars(), indexName.String(), indexOption); err != nil {
		return errors.Trace(err)
	}

	unique := true
	sqlMode := ctx.GetSessionVars().SQLMode
	job := &model.Job{
		SchemaID:   schema.ID,
		TableID:    t.Meta().ID,
		SchemaName: schema.Name.L,
		Type:       model.ActionAddPrimaryKey,
		BinlogInfo: &model.HistoryInfo{},
		Args:       []interface{}{unique, indexName, indexPartSpecifications, indexOption, sqlMode},
		Priority:   ctx.GetSessionVars().DDLReorgPriority,
	}

	err = d.doDDLJob(ctx, job)
	err = d.callHookOnChanged(err)
	return errors.Trace(err)
}

func buildHiddenColumnInfo(ctx sessionctx.Context, t table.Table, indexPartSpecifications []*ast.IndexPartSpecification, indexName model.CIStr) ([]*model.ColumnInfo, error) {
	tblInfo := t.Meta()
	hiddenCols := make([]*model.ColumnInfo, 0, len(indexPartSpecifications))
	for i, idxPart := range indexPartSpecifications {
		if idxPart.Expr == nil {
			continue
		}
		idxPart.Column = &ast.ColumnName{Name: model.NewCIStr(fmt.Sprintf("%s_%s_%d", expressionIndexPrefix, indexName, i))}
		// Check whether the hidden columns have existed.
		col := table.FindCol(t.Cols(), idxPart.Column.Name.L)
		if col != nil {
			// TODO: Use expression index related error.
			return nil, infoschema.ErrColumnExists.GenWithStackByArgs(col.Name.String())
		}
		idxPart.Length = types.UnspecifiedLength
		// The index part is an expression, prepare a hidden column for it.
		if len(idxPart.Column.Name.L) > mysql.MaxColumnNameLength {
			// TODO: Refine the error message.
			return nil, ErrTooLongIdent.GenWithStackByArgs("hidden column")
		}
		// TODO: refine the error message.
		if err := checkIllegalFn4GeneratedColumn("expression index", idxPart.Expr); err != nil {
			return nil, errors.Trace(err)
		}

		var sb strings.Builder
		restoreFlags := format.RestoreStringSingleQuotes | format.RestoreKeyWordLowercase | format.RestoreNameBackQuotes |
			format.RestoreSpacesAroundBinaryOperation
		restoreCtx := format.NewRestoreCtx(restoreFlags, &sb)
		sb.Reset()
		err := idxPart.Expr.Restore(restoreCtx)
		if err != nil {
			return nil, errors.Trace(err)
		}
		expr, err := expression.RewriteSimpleExprWithTableInfo(ctx, tblInfo, idxPart.Expr)
		if err != nil {
			// TODO: refine the error message.
			return nil, err
		}
		if _, ok := expr.(*expression.Column); ok {
			return nil, ErrFunctionalIndexOnField
		}

		colInfo := &model.ColumnInfo{
			Name:                idxPart.Column.Name,
			GeneratedExprString: sb.String(),
			GeneratedStored:     false,
			Version:             model.CurrLatestColumnInfoVersion,
			Dependences:         make(map[string]struct{}),
			Hidden:              true,
			FieldType:           *expr.GetType(),
		}
		checkDependencies := make(map[string]struct{})
		for _, colName := range findColumnNamesInExpr(idxPart.Expr) {
			colInfo.Dependences[colName.Name.O] = struct{}{}
			checkDependencies[colName.Name.O] = struct{}{}
		}
		if err = checkDependedColExist(checkDependencies, t.Cols()); err != nil {
			return nil, errors.Trace(err)
		}
		if err = checkAutoIncrementRef("", colInfo.Dependences, tblInfo); err != nil {
			return nil, errors.Trace(err)
		}
		idxPart.Expr = nil
		hiddenCols = append(hiddenCols, colInfo)
	}
	return hiddenCols, nil
}

func (d *ddl) CreateIndex(ctx sessionctx.Context, ti ast.Ident, keyType ast.IndexKeyType, indexName model.CIStr,
	indexPartSpecifications []*ast.IndexPartSpecification, indexOption *ast.IndexOption, ifNotExists bool) error {
	// not support Spatial and FullText index
	if keyType == ast.IndexKeyTypeFullText || keyType == ast.IndexKeyTypeSpatial {
		return errUnsupportedIndexType.GenWithStack("FULLTEXT and SPATIAL index is not supported")
	}
	unique := keyType == ast.IndexKeyTypeUnique
	schema, t, err := d.getSchemaAndTableByIdent(ctx, ti)
	if err != nil {
		return errors.Trace(err)
	}

	// Deal with anonymous index.
	if len(indexName.L) == 0 {
		colName := model.NewCIStr("expression_index")
		if indexPartSpecifications[0].Column != nil {
			colName = indexPartSpecifications[0].Column.Name
		}
		indexName = getAnonymousIndex(t, colName)
	}

	if indexInfo := t.Meta().FindIndexByName(indexName.L); indexInfo != nil {
		err = ErrDupKeyName.GenWithStack("index already exist %s", indexName)
		if ifNotExists {
			ctx.GetSessionVars().StmtCtx.AppendNote(err)
			return nil
		}
		return err
	}

	if err = checkTooLongIndex(indexName); err != nil {
		return errors.Trace(err)
	}

	tblInfo := t.Meta()

	// Build hidden columns if necessary.
	hiddenCols, err := buildHiddenColumnInfo(ctx, t, indexPartSpecifications, indexName)
	if err != nil {
		return err
	}
	if err = checkAddColumnTooManyColumns(len(t.Cols()) + len(hiddenCols)); err != nil {
		return errors.Trace(err)
	}

	// Check before the job is put to the queue.
	// This check is redundant, but useful. If DDL check fail before the job is put
	// to job queue, the fail path logic is super fast.
	// After DDL job is put to the queue, and if the check fail, TiDB will run the DDL cancel logic.
	// The recover step causes DDL wait a few seconds, makes the unit test painfully slow.
	_, err = buildIndexColumns(append(tblInfo.Columns, hiddenCols...), indexPartSpecifications)
	if err != nil {
		return errors.Trace(err)
	}
	if unique && tblInfo.GetPartitionInfo() != nil {
		if err := checkPartitionKeysConstraint(tblInfo.GetPartitionInfo(), indexPartSpecifications, tblInfo, false); err != nil {
			return err
		}
	}
	// May be truncate comment here, when index comment too long and sql_mode is't strict.
	if _, err = validateCommentLength(ctx.GetSessionVars(), indexName.String(), indexOption); err != nil {
		return errors.Trace(err)
	}
	job := &model.Job{
		SchemaID:   schema.ID,
		TableID:    t.Meta().ID,
		SchemaName: schema.Name.L,
		Type:       model.ActionAddIndex,
		BinlogInfo: &model.HistoryInfo{},
		Args:       []interface{}{unique, indexName, indexPartSpecifications, indexOption, hiddenCols},
		Priority:   ctx.GetSessionVars().DDLReorgPriority,
	}

	err = d.doDDLJob(ctx, job)
	// key exists, but if_not_exists flags is true, so we ignore this error.
	if ErrDupKeyName.Equal(err) && ifNotExists {
		ctx.GetSessionVars().StmtCtx.AppendNote(err)
		return nil
	}
	err = d.callHookOnChanged(err)
	return errors.Trace(err)
}

func buildFKInfo(fkName model.CIStr, keys []*ast.IndexPartSpecification, refer *ast.ReferenceDef, cols []*table.Column, tbInfo *model.TableInfo) (*model.FKInfo, error) {
	if len(keys) != len(refer.IndexPartSpecifications) {
		return nil, infoschema.ErrForeignKeyNotMatch.GenWithStackByArgs("foreign key without name")
	}

	// all base columns of stored generated columns
	baseCols := make(map[string]struct{})
	for _, col := range cols {
		if col.IsGenerated() && col.GeneratedStored {
			for name := range col.Dependences {
				baseCols[name] = struct{}{}
			}
		}
	}

	fkInfo := &model.FKInfo{
		Name:     fkName,
		RefTable: refer.Table.Name,
		Cols:     make([]model.CIStr, len(keys)),
	}

	for i, key := range keys {
		// Check add foreign key to generated columns
		// For more detail, see https://dev.mysql.com/doc/refman/8.0/en/innodb-foreign-key-constraints.html#innodb-foreign-key-generated-columns
		for _, col := range cols {
			if col.Name.L != key.Column.Name.L {
				continue
			}
			if col.IsGenerated() {
				// Check foreign key on virtual generated columns
				if !col.GeneratedStored {
					return nil, infoschema.ErrCannotAddForeign
				}

				// Check wrong reference options of foreign key on stored generated columns
				switch refer.OnUpdate.ReferOpt {
				case ast.ReferOptionCascade, ast.ReferOptionSetNull, ast.ReferOptionSetDefault:
					return nil, errWrongFKOptionForGeneratedColumn.GenWithStackByArgs("ON UPDATE " + refer.OnUpdate.ReferOpt.String())
				}
				switch refer.OnDelete.ReferOpt {
				case ast.ReferOptionSetNull, ast.ReferOptionSetDefault:
					return nil, errWrongFKOptionForGeneratedColumn.GenWithStackByArgs("ON DELETE " + refer.OnDelete.ReferOpt.String())
				}
				continue
			}
			// Check wrong reference options of foreign key on base columns of stored generated columns
			if _, ok := baseCols[col.Name.L]; ok {
				switch refer.OnUpdate.ReferOpt {
				case ast.ReferOptionCascade, ast.ReferOptionSetNull, ast.ReferOptionSetDefault:
					return nil, infoschema.ErrCannotAddForeign
				}
				switch refer.OnDelete.ReferOpt {
				case ast.ReferOptionCascade, ast.ReferOptionSetNull, ast.ReferOptionSetDefault:
					return nil, infoschema.ErrCannotAddForeign
				}
			}
		}
		if table.FindCol(cols, key.Column.Name.O) == nil {
			return nil, errKeyColumnDoesNotExits.GenWithStackByArgs(key.Column.Name)
		}
		fkInfo.Cols[i] = key.Column.Name
	}

	fkInfo.RefCols = make([]model.CIStr, len(refer.IndexPartSpecifications))
	for i, key := range refer.IndexPartSpecifications {
		fkInfo.RefCols[i] = key.Column.Name
	}

	fkInfo.OnDelete = int(refer.OnDelete.ReferOpt)
	fkInfo.OnUpdate = int(refer.OnUpdate.ReferOpt)

	return fkInfo, nil
}

func (d *ddl) CreateForeignKey(ctx sessionctx.Context, ti ast.Ident, fkName model.CIStr, keys []*ast.IndexPartSpecification, refer *ast.ReferenceDef) error {
	is := d.infoHandle.Get()
	schema, ok := is.SchemaByName(ti.Schema)
	if !ok {
		return infoschema.ErrDatabaseNotExists.GenWithStackByArgs(ti.Schema)
	}

	t, err := is.TableByName(ti.Schema, ti.Name)
	if err != nil {
		return errors.Trace(infoschema.ErrTableNotExists.GenWithStackByArgs(ti.Schema, ti.Name))
	}

	fkInfo, err := buildFKInfo(fkName, keys, refer, t.Cols(), t.Meta())
	if err != nil {
		return errors.Trace(err)
	}

	job := &model.Job{
		SchemaID:   schema.ID,
		TableID:    t.Meta().ID,
		SchemaName: schema.Name.L,
		Type:       model.ActionAddForeignKey,
		BinlogInfo: &model.HistoryInfo{},
		Args:       []interface{}{fkInfo},
	}

	err = d.doDDLJob(ctx, job)
	err = d.callHookOnChanged(err)
	return errors.Trace(err)

}

func (d *ddl) DropForeignKey(ctx sessionctx.Context, ti ast.Ident, fkName model.CIStr) error {
	is := d.infoHandle.Get()
	schema, ok := is.SchemaByName(ti.Schema)
	if !ok {
		return infoschema.ErrDatabaseNotExists.GenWithStackByArgs(ti.Schema)
	}

	t, err := is.TableByName(ti.Schema, ti.Name)
	if err != nil {
		return errors.Trace(infoschema.ErrTableNotExists.GenWithStackByArgs(ti.Schema, ti.Name))
	}

	job := &model.Job{
		SchemaID:   schema.ID,
		TableID:    t.Meta().ID,
		SchemaName: schema.Name.L,
		Type:       model.ActionDropForeignKey,
		BinlogInfo: &model.HistoryInfo{},
		Args:       []interface{}{fkName},
	}

	err = d.doDDLJob(ctx, job)
	err = d.callHookOnChanged(err)
	return errors.Trace(err)
}

func (d *ddl) DropIndex(ctx sessionctx.Context, ti ast.Ident, indexName model.CIStr, ifExists bool) error {
	is := d.infoHandle.Get()
	schema, ok := is.SchemaByName(ti.Schema)
	if !ok {
		return errors.Trace(infoschema.ErrDatabaseNotExists)
	}
	t, err := is.TableByName(ti.Schema, ti.Name)
	if err != nil {
		return errors.Trace(infoschema.ErrTableNotExists.GenWithStackByArgs(ti.Schema, ti.Name))
	}

	indexInfo := t.Meta().FindIndexByName(indexName.L)
	var isPK bool
	if indexName.L == strings.ToLower(mysql.PrimaryKeyName) &&
		// Before we fixed #14243, there might be a general index named `primary` but not a primary key.
		(indexInfo == nil || indexInfo.Primary) {
		isPK = true
	}
	if isPK {
		if !config.GetGlobalConfig().AlterPrimaryKey {
			return ErrUnsupportedModifyPrimaryKey.GenWithStack("Unsupported drop primary key when alter-primary-key is false")

		}
		// If the table's PKIsHandle is true, we can't find the index from the table. So we check the value of PKIsHandle.
		if indexInfo == nil && !t.Meta().PKIsHandle {
			return ErrCantDropFieldOrKey.GenWithStack("Can't DROP 'PRIMARY'; check that column/key exists")
		}
		if t.Meta().PKIsHandle {
			return ErrUnsupportedModifyPrimaryKey.GenWithStack("Unsupported drop primary key when the table's pkIsHandle is true")
		}
	}
	if indexInfo == nil {
		err = ErrCantDropFieldOrKey.GenWithStack("index %s doesn't exist", indexName)
		if ifExists {
			ctx.GetSessionVars().StmtCtx.AppendNote(err)
			return nil
		}
		return err
	}

	// Check for drop index on auto_increment column.
	err = checkDropIndexOnAutoIncrementColumn(t.Meta(), indexInfo)
	if err != nil {
		return errors.Trace(err)
	}

	jobTp := model.ActionDropIndex
	if isPK {
		jobTp = model.ActionDropPrimaryKey
	}

	job := &model.Job{
		SchemaID:   schema.ID,
		TableID:    t.Meta().ID,
		SchemaName: schema.Name.L,
		Type:       jobTp,
		BinlogInfo: &model.HistoryInfo{},
		Args:       []interface{}{indexName},
	}

	err = d.doDDLJob(ctx, job)
	// index not exists, but if_exists flags is true, so we ignore this error.
	if ErrCantDropFieldOrKey.Equal(err) && ifExists {
		ctx.GetSessionVars().StmtCtx.AppendNote(err)
		return nil
	}
	err = d.callHookOnChanged(err)
	return errors.Trace(err)
}

func isDroppableColumn(tblInfo *model.TableInfo, colName model.CIStr) error {
	// Check whether there are other columns depend on this column or not.
	for _, col := range tblInfo.Columns {
		for dep := range col.Dependences {
			if dep == colName.L {
				return errDependentByGeneratedColumn.GenWithStackByArgs(dep)
			}
		}
	}
	if len(tblInfo.Columns) == 1 {
		return ErrCantRemoveAllFields.GenWithStack("can't drop only column %s in table %s",
			colName, tblInfo.Name)
	}
	// We don't support dropping column with index covered now.
	// We must drop the index first, then drop the column.
	if isColumnWithIndex(colName.L, tblInfo.Indices) {
		return errCantDropColWithIndex.GenWithStack("can't drop column %s with index covered now", colName)
	}
	// Check the column with foreign key.
	if fkInfo := getColumnForeignKeyInfo(colName.L, tblInfo.ForeignKeys); fkInfo != nil {
		return errFkColumnCannotDrop.GenWithStackByArgs(colName, fkInfo.Name)
	}
	return nil
}

// validateCommentLength checks comment length of table, column, index and partition.
// If comment length is more than the standard length truncate it
// and store the comment length upto the standard comment length size.
func validateCommentLength(vars *variable.SessionVars, indexName string, indexOption *ast.IndexOption) (string, error) {
	if indexOption == nil {
		return "", nil
	}

	maxLen := MaxCommentLength
	if len(indexOption.Comment) > maxLen {
		err := errTooLongIndexComment.GenWithStackByArgs(indexName, maxLen)
		if vars.StrictSQLMode {
			return "", err
		}
		vars.StmtCtx.AppendWarning(err)
		indexOption.Comment = indexOption.Comment[:maxLen]
	}
	return indexOption.Comment, nil
}

func buildPartitionInfo(ctx sessionctx.Context, meta *model.TableInfo, d *ddl, spec *ast.AlterTableSpec) (*model.PartitionInfo, error) {
	if meta.Partition.Type == model.PartitionTypeRange {
		if len(spec.PartDefinitions) == 0 {
			return nil, ast.ErrPartitionsMustBeDefined.GenWithStackByArgs(meta.Partition.Type)
		}
	} else {
		// we don't support ADD PARTITION for all other partition types yet.
		return nil, errors.Trace(ErrUnsupportedAddPartition)
	}

	part := &model.PartitionInfo{
		Type:    meta.Partition.Type,
		Expr:    meta.Partition.Expr,
		Columns: meta.Partition.Columns,
		Enable:  meta.Partition.Enable,
	}

	genIDs, err := d.genGlobalIDs(len(spec.PartDefinitions))
	if err != nil {
		return nil, err
	}
	for ith, def := range spec.PartDefinitions {
		if err := def.Clause.Validate(part.Type, len(part.Columns)); err != nil {
			return nil, errors.Trace(err)
		}
		// For RANGE partition only VALUES LESS THAN should be possible.
		clause := def.Clause.(*ast.PartitionDefinitionClauseLessThan)
		if len(part.Columns) > 0 {
			if err := checkRangeColumnsTypeAndValuesMatch(ctx, meta, part.Columns, clause.Exprs); err != nil {
				return nil, err
			}
		}

		comment, _ := def.Comment()
		piDef := model.PartitionDefinition{
			Name:    def.Name,
			ID:      genIDs[ith],
			Comment: comment,
		}

		buf := new(bytes.Buffer)
		for _, expr := range clause.Exprs {
			expr.Format(buf)
			piDef.LessThan = append(piDef.LessThan, buf.String())
			buf.Reset()
		}
		part.Definitions = append(part.Definitions, piDef)
	}
	return part, nil
}

func checkRangeColumnsTypeAndValuesMatch(ctx sessionctx.Context, meta *model.TableInfo, colNames []model.CIStr, exprs []ast.ExprNode) error {
	// Validate() has already checked len(colNames) = len(exprs)
	// create table ... partition by range columns (cols)
	// partition p0 values less than (expr)
	// check the type of cols[i] and expr is consistent.
	for i, colExpr := range exprs {
		if _, ok := colExpr.(*ast.MaxValueExpr); ok {
			continue
		}

		colName := colNames[i]
		colInfo := getColumnInfoByName(meta, colName.L)
		if colInfo == nil {
			return errors.Trace(ErrFieldNotFoundPart)
		}
		colType := &colInfo.FieldType

		val, err := expression.EvalAstExpr(ctx, colExpr)
		if err != nil {
			return err
		}

		// Check val.ConvertTo(colType) doesn't work, so we need this case by case check.
		switch colType.Tp {
		case mysql.TypeDate, mysql.TypeDatetime:
			switch val.Kind() {
			case types.KindString, types.KindBytes:
			default:
				return ErrWrongTypeColumnValue.GenWithStackByArgs()
			}
		}
	}
	return nil
}

// LockTables uses to execute lock tables statement.
func (d *ddl) LockTables(ctx sessionctx.Context, stmt *ast.LockTablesStmt) error {
	lockTables := make([]model.TableLockTpInfo, 0, len(stmt.TableLocks))
	sessionInfo := model.SessionInfo{
		ServerID:  d.GetID(),
		SessionID: ctx.GetSessionVars().ConnectionID,
	}
	uniqueTableID := make(map[int64]struct{})
	// Check whether the table was already locked by another.
	for _, tl := range stmt.TableLocks {
		tb := tl.Table
		err := throwErrIfInMemOrSysDB(ctx, tb.Schema.L)
		if err != nil {
			return err
		}
		schema, t, err := d.getSchemaAndTableByIdent(ctx, ast.Ident{Schema: tb.Schema, Name: tb.Name})
		if err != nil {
			return errors.Trace(err)
		}
		if t.Meta().IsView() {
			return table.ErrUnsupportedOp.GenWithStackByArgs()
		}
		err = checkTableLocked(t.Meta(), tl.Type, sessionInfo)
		if err != nil {
			return err
		}
		if _, ok := uniqueTableID[t.Meta().ID]; ok {
			return infoschema.ErrNonuniqTable.GenWithStackByArgs(t.Meta().Name)
		}
		uniqueTableID[t.Meta().ID] = struct{}{}
		lockTables = append(lockTables, model.TableLockTpInfo{SchemaID: schema.ID, TableID: t.Meta().ID, Tp: tl.Type})
	}

	unlockTables := ctx.GetAllTableLocks()
	arg := &lockTablesArg{
		LockTables:   lockTables,
		UnlockTables: unlockTables,
		SessionInfo:  sessionInfo,
	}
	job := &model.Job{
		SchemaID:   lockTables[0].SchemaID,
		TableID:    lockTables[0].TableID,
		Type:       model.ActionLockTable,
		BinlogInfo: &model.HistoryInfo{},
		Args:       []interface{}{arg},
	}
	// AddTableLock here is avoiding this job was executed successfully but the session was killed before return.
	ctx.AddTableLock(lockTables)
	err := d.doDDLJob(ctx, job)
	if err == nil {
		ctx.ReleaseTableLocks(unlockTables)
		ctx.AddTableLock(lockTables)
	}
	err = d.callHookOnChanged(err)
	return errors.Trace(err)
}

// UnlockTables uses to execute unlock tables statement.
func (d *ddl) UnlockTables(ctx sessionctx.Context, unlockTables []model.TableLockTpInfo) error {
	if len(unlockTables) == 0 {
		return nil
	}
	arg := &lockTablesArg{
		UnlockTables: unlockTables,
		SessionInfo: model.SessionInfo{
			ServerID:  d.GetID(),
			SessionID: ctx.GetSessionVars().ConnectionID,
		},
	}
	job := &model.Job{
		SchemaID:   unlockTables[0].SchemaID,
		TableID:    unlockTables[0].TableID,
		Type:       model.ActionUnlockTable,
		BinlogInfo: &model.HistoryInfo{},
		Args:       []interface{}{arg},
	}

	err := d.doDDLJob(ctx, job)
	if err == nil {
		ctx.ReleaseAllTableLocks()
	}
	err = d.callHookOnChanged(err)
	return errors.Trace(err)
}

func throwErrIfInMemOrSysDB(ctx sessionctx.Context, dbLowerName string) error {
	if util.IsMemOrSysDB(dbLowerName) {
		if ctx.GetSessionVars().User != nil {
			return infoschema.ErrAccessDenied.GenWithStackByArgs(ctx.GetSessionVars().User.Username, ctx.GetSessionVars().User.Hostname)
		}
		return infoschema.ErrAccessDenied.GenWithStackByArgs("", "")
	}
	return nil
}

func (d *ddl) CleanupTableLock(ctx sessionctx.Context, tables []*ast.TableName) error {
	uniqueTableID := make(map[int64]struct{})
	cleanupTables := make([]model.TableLockTpInfo, 0, len(tables))
	unlockedTablesNum := 0
	// Check whether the table was already locked by another.
	for _, tb := range tables {
		err := throwErrIfInMemOrSysDB(ctx, tb.Schema.L)
		if err != nil {
			return err
		}
		schema, t, err := d.getSchemaAndTableByIdent(ctx, ast.Ident{Schema: tb.Schema, Name: tb.Name})
		if err != nil {
			return errors.Trace(err)
		}
		if t.Meta().IsView() {
			return table.ErrUnsupportedOp
		}
		// Maybe the table t was not locked, but still try to unlock this table.
		// If we skip unlock the table here, the job maybe not consistent with the job.Query.
		// eg: unlock tables t1,t2;  If t2 is not locked and skip here, then the job will only unlock table t1,
		// and this behaviour is not consistent with the sql query.
		if !t.Meta().IsLocked() {
			unlockedTablesNum++
		}
		if _, ok := uniqueTableID[t.Meta().ID]; ok {
			return infoschema.ErrNonuniqTable.GenWithStackByArgs(t.Meta().Name)
		}
		uniqueTableID[t.Meta().ID] = struct{}{}
		cleanupTables = append(cleanupTables, model.TableLockTpInfo{SchemaID: schema.ID, TableID: t.Meta().ID})
	}
	// If the num of cleanupTables is 0, or all cleanupTables is unlocked, just return here.
	if len(cleanupTables) == 0 || len(cleanupTables) == unlockedTablesNum {
		return nil
	}

	arg := &lockTablesArg{
		UnlockTables: cleanupTables,
		IsCleanup:    true,
	}
	job := &model.Job{
		SchemaID:   cleanupTables[0].SchemaID,
		TableID:    cleanupTables[0].TableID,
		Type:       model.ActionUnlockTable,
		BinlogInfo: &model.HistoryInfo{},
		Args:       []interface{}{arg},
	}
	err := d.doDDLJob(ctx, job)
	if err == nil {
		ctx.ReleaseTableLocks(cleanupTables)
	}
	err = d.callHookOnChanged(err)
	return errors.Trace(err)
}

type lockTablesArg struct {
	LockTables    []model.TableLockTpInfo
	IndexOfLock   int
	UnlockTables  []model.TableLockTpInfo
	IndexOfUnlock int
	SessionInfo   model.SessionInfo
	IsCleanup     bool
}

// extractCollateFromOption take collates(may multiple) in option into consideration
// when handle charset and collate of a column, rather than handling it separately.
func extractCollateFromOption(def *ast.ColumnDef) []string {
	var specifiedCollates []string
	for i := 0; i < len(def.Options); i++ {
		op := def.Options[i]
		if op.Tp == ast.ColumnOptionCollate {
			specifiedCollates = append(specifiedCollates, op.StrValue)
			def.Options = append(def.Options[:i], def.Options[i+1:]...)
			// maintain the correct index
			i--
		}
	}
	return specifiedCollates
}

func (d *ddl) RepairTable(ctx sessionctx.Context, table *ast.TableName, createStmt *ast.CreateTableStmt) error {
	// Existence of DB and table has been checked in the preprocessor.
	oldTableInfo, ok := (ctx.Value(domainutil.RepairedTable)).(*model.TableInfo)
	if !ok || oldTableInfo == nil {
		return ErrRepairTableFail.GenWithStack("Failed to get the repaired table")
	}
	oldDBInfo, ok := (ctx.Value(domainutil.RepairedDatabase)).(*model.DBInfo)
	if !ok || oldDBInfo == nil {
		return ErrRepairTableFail.GenWithStack("Failed to get the repaired database")
	}
	// By now only support same DB repair.
	if createStmt.Table.Schema.L != oldDBInfo.Name.L {
		return ErrRepairTableFail.GenWithStack("Repaired table should in same database with the old one")
	}

	// It is necessary to specify the table.ID and partition.ID manually.
	newTableInfo, err := buildTableInfoWithCheck(ctx, createStmt, oldTableInfo.Charset, oldTableInfo.Collate)
	if err != nil {
		return errors.Trace(err)
	}
	// Override newTableInfo with oldTableInfo's element necessary.
	// TODO: There may be more element assignments here, and the new TableInfo should be verified with the actual data.
	newTableInfo.ID = oldTableInfo.ID
	if err = checkAndOverridePartitionID(newTableInfo, oldTableInfo); err != nil {
		return err
	}
	newTableInfo.AutoIncID = oldTableInfo.AutoIncID
	// If any old columnInfo has lost, that means the old column ID lost too, repair failed.
	for i, newOne := range newTableInfo.Columns {
		old := getColumnInfoByName(oldTableInfo, newOne.Name.L)
		if old == nil {
			return ErrRepairTableFail.GenWithStackByArgs("Column " + newOne.Name.L + " has lost")
		}
		if newOne.Tp != old.Tp {
			return ErrRepairTableFail.GenWithStackByArgs("Column " + newOne.Name.L + " type should be the same")
		}
		if newOne.Flen != old.Flen {
			logutil.BgLogger().Warn("[ddl] admin repair table : Column " + newOne.Name.L + " flen is not equal to the old one")
		}
		newTableInfo.Columns[i].ID = old.ID
	}
	// If any old indexInfo has lost, that means the index ID lost too, so did the data, repair failed.
	for i, newOne := range newTableInfo.Indices {
		old := getIndexInfoByNameAndColumn(oldTableInfo, newOne)
		if old == nil {
			return ErrRepairTableFail.GenWithStackByArgs("Index " + newOne.Name.L + " has lost")
		}
		if newOne.Tp != old.Tp {
			return ErrRepairTableFail.GenWithStackByArgs("Index " + newOne.Name.L + " type should be the same")
		}
		newTableInfo.Indices[i].ID = old.ID
	}

	newTableInfo.State = model.StatePublic
	err = checkTableInfoValid(newTableInfo)
	if err != nil {
		return err
	}
	newTableInfo.State = model.StateNone

	job := &model.Job{
		SchemaID:   oldDBInfo.ID,
		TableID:    newTableInfo.ID,
		SchemaName: oldDBInfo.Name.L,
		Type:       model.ActionRepairTable,
		BinlogInfo: &model.HistoryInfo{},
		Args:       []interface{}{newTableInfo},
	}
	err = d.doDDLJob(ctx, job)
	if err == nil {
		// Remove the old TableInfo from repairInfo before domain reload.
		domainutil.RepairInfo.RemoveFromRepairInfo(oldDBInfo.Name.L, oldTableInfo.Name.L)
	}
	err = d.callHookOnChanged(err)
	return errors.Trace(err)
}

func (d *ddl) OrderByColumns(ctx sessionctx.Context, ident ast.Ident) error {
	_, tb, err := d.getSchemaAndTableByIdent(ctx, ident)
	if err != nil {
		return errors.Trace(err)
	}
	if tb.Meta().GetPkColInfo() != nil {
		ctx.GetSessionVars().StmtCtx.AppendWarning(errors.Errorf("ORDER BY ignored as there is a user-defined clustered index in the table '%s'", ident.Name))
	}
	return nil
}

func (d *ddl) CreateSequence(ctx sessionctx.Context, stmt *ast.CreateSequenceStmt) error {
	ident := ast.Ident{Name: stmt.Name.Name, Schema: stmt.Name.Schema}
	is := d.GetInfoSchemaWithInterceptor(ctx)
	schema, ok := is.SchemaByName(ident.Schema)
	if !ok {
		return infoschema.ErrDatabaseNotExists.GenWithStackByArgs(ident.Schema)
	}
	ok = is.TableExists(ident.Schema, ident.Name)
	if ok {
		if stmt.IfNotExists {
			ctx.GetSessionVars().StmtCtx.AppendNote(infoschema.ErrTableExists.GenWithStackByArgs(ident))
			return nil
		}
		// TODO: refine the error.
		return infoschema.ErrTableExists.GenWithStackByArgs(ident)
	}
	if err := checkTooLongTable(ident.Name); err != nil {
		return err
	}
	sequenceInfo, err := buildSequenceInfo(stmt, ident)
	if err != nil {
		return err
	}
	// TiDB describe the sequence within a tableInfo, as a same-level object of a table and view.
	tbInfo, err := buildTableInfo(ctx, ident.Name, nil, nil)
	if err != nil {
		return err
	}
	if err := d.assignTableID(tbInfo); err != nil {
		return err
	}
	tbInfo.Sequence = sequenceInfo

	job := &model.Job{
		SchemaID:   schema.ID,
		TableID:    tbInfo.ID,
		SchemaName: schema.Name.L,
		Type:       model.ActionCreateSequence,
		BinlogInfo: &model.HistoryInfo{},
		Args:       []interface{}{tbInfo},
	}

	err = d.doDDLJob(ctx, job)
	// If the same name sequence exists, but IfNotExists flag is true, then we should ignore the error.
	if infoschema.ErrTableExists.Equal(err) && stmt.IfNotExists {
		ctx.GetSessionVars().StmtCtx.AppendNote(err)
		return nil
	}
	err = d.callHookOnChanged(err)
	return errors.Trace(err)
}

func (d *ddl) DropSequence(ctx sessionctx.Context, ti ast.Ident, ifExists bool) (err error) {
	schema, tbl, err := d.getSchemaAndTableByIdent(ctx, ti)
	if err != nil {
		return errors.Trace(err)
	}

	if !tbl.Meta().IsSequence() {
		err = ErrWrongObject.GenWithStackByArgs(ti.Schema, ti.Name, "SEQUENCE")
		if ifExists {
			ctx.GetSessionVars().StmtCtx.AppendNote(err)
			return nil
		}
		return err
	}

	job := &model.Job{
		SchemaID:   schema.ID,
		TableID:    tbl.Meta().ID,
		SchemaName: schema.Name.L,
		Type:       model.ActionDropSequence,
		BinlogInfo: &model.HistoryInfo{},
	}

	err = d.doDDLJob(ctx, job)
	err = d.callHookOnChanged(err)
	return errors.Trace(err)
}<|MERGE_RESOLUTION|>--- conflicted
+++ resolved
@@ -1294,10 +1294,6 @@
 				return nil, errors.Trace(err)
 			}
 			if constr.Option.Visibility == ast.IndexVisibilityInvisible {
-<<<<<<< HEAD
-				// check if primary key
-=======
->>>>>>> 12aabbdc
 				idxInfo.Invisible = true
 			}
 			if constr.Option.Tp == model.IndexTypeInvalid {
