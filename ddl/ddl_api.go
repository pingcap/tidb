--- conflicted
+++ resolved
@@ -2337,19 +2337,17 @@
 	}
 
 	if len(validSpecs) > 1 {
-<<<<<<< HEAD
+    if !ctx.GetSessionVars().EnableChangeMultiSchema {
+			return errRunMultiSchemaChanges
+		}
+    
 		if isDropIndexes(validSpecs) {
 			if err = d.DropIndexes(ctx, ident, validSpecs); err != nil {
 				return errors.Trace(err)
 			}
 			return nil
 		}
-
-=======
-		if !ctx.GetSessionVars().EnableChangeMultiSchema {
-			return errRunMultiSchemaChanges
-		}
->>>>>>> 1970a917
+    
 		if isSameTypeMultiSpecs(validSpecs) {
 			switch validSpecs[0].Tp {
 			case ast.AlterTableAddColumns:
