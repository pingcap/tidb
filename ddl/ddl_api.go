// Copyright 2016 PingCAP, Inc.
//
// Licensed under the Apache License, Version 2.0 (the "License");
// you may not use this file except in compliance with the License.
// You may obtain a copy of the License at
//
//     http://www.apache.org/licenses/LICENSE-2.0
//
// Unless required by applicable law or agreed to in writing, software
// distributed under the License is distributed on an "AS IS" BASIS,
// WITHOUT WARRANTIES OR CONDITIONS OF ANY KIND, either express or implied.
// See the License for the specific language governing permissions and
// limitations under the License.

// Copyright 2013 The ql Authors. All rights reserved.
// Use of this source code is governed by a BSD-style
// license that can be found in the LICENSES/QL-LICENSE file.

package ddl

import (
	"bytes"
	"context"
	"fmt"
	"math"
	"strconv"
	"strings"
	"sync/atomic"
	"time"
	"unicode/utf8"

	"github.com/pingcap/errors"
	"github.com/pingcap/failpoint"
	"github.com/pingcap/tidb/config"
	"github.com/pingcap/tidb/ddl/label"
	ddlutil "github.com/pingcap/tidb/ddl/util"
	"github.com/pingcap/tidb/expression"
	"github.com/pingcap/tidb/infoschema"
	"github.com/pingcap/tidb/kv"
	"github.com/pingcap/tidb/meta/autoid"
	"github.com/pingcap/tidb/parser"
	"github.com/pingcap/tidb/parser/ast"
	"github.com/pingcap/tidb/parser/charset"
	"github.com/pingcap/tidb/parser/format"
	"github.com/pingcap/tidb/parser/model"
	"github.com/pingcap/tidb/parser/mysql"
	"github.com/pingcap/tidb/parser/terror"
	field_types "github.com/pingcap/tidb/parser/types"
	"github.com/pingcap/tidb/sessionctx"
	"github.com/pingcap/tidb/sessionctx/variable"
	"github.com/pingcap/tidb/sessiontxn"
	"github.com/pingcap/tidb/table"
	"github.com/pingcap/tidb/table/tables"
	"github.com/pingcap/tidb/tablecodec"
	"github.com/pingcap/tidb/types"
	driver "github.com/pingcap/tidb/types/parser_driver"
	"github.com/pingcap/tidb/util"
	"github.com/pingcap/tidb/util/chunk"
	"github.com/pingcap/tidb/util/collate"
	"github.com/pingcap/tidb/util/dbterror"
	"github.com/pingcap/tidb/util/domainutil"
	"github.com/pingcap/tidb/util/hack"
	"github.com/pingcap/tidb/util/logutil"
	"github.com/pingcap/tidb/util/mathutil"
	"github.com/pingcap/tidb/util/mock"
	"github.com/pingcap/tidb/util/set"
	"github.com/pingcap/tidb/util/sqlexec"
	"github.com/pingcap/tidb/util/stringutil"
	"github.com/tikv/client-go/v2/oracle"
	"go.uber.org/zap"
)

const (
	expressionIndexPrefix = "_V$"
	changingColumnPrefix  = "_Col$_"
	changingIndexPrefix   = "_Idx$_"
	tableNotExist         = -1
	tinyBlobMaxLength     = 255
	blobMaxLength         = 65535
	mediumBlobMaxLength   = 16777215
	longBlobMaxLength     = 4294967295
	// When setting the placement policy with "PLACEMENT POLICY `default`",
	// it means to remove placement policy from the specified object.
	defaultPlacementPolicyName        = "default"
	tiflashCheckPendingTablesWaitTime = 3000 * time.Millisecond
	// Once tiflashCheckPendingTablesLimit is reached, we trigger a limiter detection.
	tiflashCheckPendingTablesLimit = 100
	tiflashCheckPendingTablesRetry = 7
)

func (d *ddl) CreateSchema(ctx sessionctx.Context, stmt *ast.CreateDatabaseStmt) (err error) {
	var placementPolicyRef *model.PolicyRefInfo
	sessionVars := ctx.GetSessionVars()

	// If no charset and/or collation is specified use collation_server and character_set_server
	charsetOpt := ast.CharsetOpt{}
	if sessionVars.GlobalVarsAccessor != nil {
		charsetOpt.Col, err = sessionVars.GetSessionOrGlobalSystemVar(context.Background(), variable.CollationServer)
		if err != nil {
			return err
		}
		charsetOpt.Chs, err = sessionVars.GetSessionOrGlobalSystemVar(context.Background(), variable.CharacterSetServer)
		if err != nil {
			return err
		}
	}

	explicitCharset := false
	explicitCollation := false
	for _, val := range stmt.Options {
		switch val.Tp {
		case ast.DatabaseOptionCharset:
			charsetOpt.Chs = val.Value
			explicitCharset = true
		case ast.DatabaseOptionCollate:
			charsetOpt.Col = val.Value
			explicitCollation = true
		case ast.DatabaseOptionPlacementPolicy:
			placementPolicyRef = &model.PolicyRefInfo{
				Name: model.NewCIStr(val.Value),
			}
		}
	}

	if charsetOpt.Col != "" {
		coll, err := collate.GetCollationByName(charsetOpt.Col)
		if err != nil {
			return err
		}

		// The collation is not valid for the specified character set.
		// Try to remove any of them, but not if they are explicitly defined.
		if coll.CharsetName != charsetOpt.Chs {
			if explicitCollation && !explicitCharset {
				// Use the explicitly set collation, not the implicit charset.
				charsetOpt.Chs = ""
			}
			if !explicitCollation && explicitCharset {
				// Use the explicitly set charset, not the (session) collation.
				charsetOpt.Col = ""
			}
		}
	}
	dbInfo := &model.DBInfo{Name: stmt.Name}
	chs, coll, err := ResolveCharsetCollation(charsetOpt)
	if err != nil {
		return errors.Trace(err)
	}
	dbInfo.Charset = chs
	dbInfo.Collate = coll
	dbInfo.PlacementPolicyRef = placementPolicyRef

	onExist := OnExistError
	if stmt.IfNotExists {
		onExist = OnExistIgnore
	}
	return d.CreateSchemaWithInfo(ctx, dbInfo, onExist)
}

func (d *ddl) CreateSchemaWithInfo(
	ctx sessionctx.Context,
	dbInfo *model.DBInfo,
	onExist OnExist,
) error {
	is := d.GetInfoSchemaWithInterceptor(ctx)
	_, ok := is.SchemaByName(dbInfo.Name)
	if ok {
		err := infoschema.ErrDatabaseExists.GenWithStackByArgs(dbInfo.Name)
		switch onExist {
		case OnExistIgnore:
			ctx.GetSessionVars().StmtCtx.AppendNote(err)
			return nil
		case OnExistError, OnExistReplace:
			// FIXME: can we implement MariaDB's CREATE OR REPLACE SCHEMA?
			return err
		}
	}

	if err := checkTooLongSchema(dbInfo.Name); err != nil {
		return errors.Trace(err)
	}

	if err := checkCharsetAndCollation(dbInfo.Charset, dbInfo.Collate); err != nil {
		return errors.Trace(err)
	}

	if err := handleDatabasePlacement(ctx, dbInfo); err != nil {
		return errors.Trace(err)
	}

	// FIXME: support `tryRetainID`.
	genIDs, err := d.genGlobalIDs(1)
	if err != nil {
		return errors.Trace(err)
	}
	dbInfo.ID = genIDs[0]

	job := &model.Job{
		SchemaID:   dbInfo.ID,
		SchemaName: dbInfo.Name.L,
		Type:       model.ActionCreateSchema,
		BinlogInfo: &model.HistoryInfo{},
		Args:       []interface{}{dbInfo},
	}

	err = d.DoDDLJob(ctx, job)
	err = d.callHookOnChanged(job, err)

	if infoschema.ErrDatabaseExists.Equal(err) && onExist == OnExistIgnore {
		ctx.GetSessionVars().StmtCtx.AppendNote(err)
		return nil
	}

	return errors.Trace(err)
}

func (d *ddl) ModifySchemaCharsetAndCollate(ctx sessionctx.Context, stmt *ast.AlterDatabaseStmt, toCharset, toCollate string) (err error) {
	if toCollate == "" {
		if toCollate, err = charset.GetDefaultCollation(toCharset); err != nil {
			return errors.Trace(err)
		}
	}

	// Check if need to change charset/collation.
	dbName := stmt.Name
	is := d.GetInfoSchemaWithInterceptor(ctx)
	dbInfo, ok := is.SchemaByName(dbName)
	if !ok {
		return infoschema.ErrDatabaseNotExists.GenWithStackByArgs(dbName.O)
	}
	if dbInfo.Charset == toCharset && dbInfo.Collate == toCollate {
		return nil
	}
	// Do the DDL job.
	job := &model.Job{
		SchemaID:   dbInfo.ID,
		SchemaName: dbInfo.Name.L,
		Type:       model.ActionModifySchemaCharsetAndCollate,
		BinlogInfo: &model.HistoryInfo{},
		Args:       []interface{}{toCharset, toCollate},
	}
	err = d.DoDDLJob(ctx, job)
	err = d.callHookOnChanged(job, err)
	return errors.Trace(err)
}

func (d *ddl) ModifySchemaDefaultPlacement(ctx sessionctx.Context, stmt *ast.AlterDatabaseStmt, placementPolicyRef *model.PolicyRefInfo) (err error) {
	dbName := stmt.Name
	is := d.GetInfoSchemaWithInterceptor(ctx)
	dbInfo, ok := is.SchemaByName(dbName)
	if !ok {
		return infoschema.ErrDatabaseNotExists.GenWithStackByArgs(dbName.O)
	}

	if checkIgnorePlacementDDL(ctx) {
		return nil
	}

	placementPolicyRef, err = checkAndNormalizePlacementPolicy(ctx, placementPolicyRef)
	if err != nil {
		return err
	}

	// Do the DDL job.
	job := &model.Job{
		SchemaID:   dbInfo.ID,
		SchemaName: dbInfo.Name.L,
		Type:       model.ActionModifySchemaDefaultPlacement,
		BinlogInfo: &model.HistoryInfo{},
		Args:       []interface{}{placementPolicyRef},
	}
	err = d.DoDDLJob(ctx, job)
	err = d.callHookOnChanged(job, err)
	return errors.Trace(err)
}

// getPendingTiFlashTableCount counts unavailable TiFlash replica by iterating all tables in infoCache.
func (d *ddl) getPendingTiFlashTableCount(sctx sessionctx.Context, originVersion int64, pendingCount uint32) (int64, uint32) {
	is := d.GetInfoSchemaWithInterceptor(sctx)
	dbInfos := is.AllSchemas()
	// If there are no schema change since last time(can be weird).
	if is.SchemaMetaVersion() == originVersion {
		return originVersion, pendingCount
	}
	cnt := uint32(0)
	for _, dbInfo := range dbInfos {
		if util.IsMemOrSysDB(dbInfo.Name.L) {
			continue
		}
		for _, tbl := range dbInfo.Tables {
			if tbl.TiFlashReplica != nil && !tbl.TiFlashReplica.Available {
				cnt++
			}
		}
	}
	return is.SchemaMetaVersion(), cnt
}

func isSessionDone(sctx sessionctx.Context) (bool, uint32) {
	done := false
	killed := atomic.LoadUint32(&sctx.GetSessionVars().Killed)
	if killed == 1 {
		done = true
	}
	failpoint.Inject("BatchAddTiFlashSendDone", func(val failpoint.Value) {
		done = val.(bool)
	})
	return done, killed
}

func (d *ddl) waitPendingTableThreshold(sctx sessionctx.Context, schemaID int64, tableID int64, originVersion int64, pendingCount uint32, threshold uint32) (bool, int64, uint32, bool) {
	configRetry := tiflashCheckPendingTablesRetry
	configWaitTime := tiflashCheckPendingTablesWaitTime
	failpoint.Inject("FastFailCheckTiFlashPendingTables", func(value failpoint.Value) {
		configRetry = value.(int)
		configWaitTime = time.Millisecond * 200
	})

	for retry := 0; retry < configRetry; retry += 1 {
		done, killed := isSessionDone(sctx)
		if done {
			logutil.BgLogger().Info("abort batch add TiFlash replica", zap.Int64("schemaID", schemaID), zap.Uint32("isKilled", killed))
			return true, originVersion, pendingCount, false
		}
		originVersion, pendingCount = d.getPendingTiFlashTableCount(sctx, originVersion, pendingCount)
		delay := time.Duration(0)
		if pendingCount >= threshold {
			logutil.BgLogger().Info("too many unavailable tables, wait", zap.Uint32("threshold", threshold), zap.Uint32("currentPendingCount", pendingCount), zap.Int64("schemaID", schemaID), zap.Int64("tableID", tableID), zap.Duration("time", configWaitTime))
			delay = configWaitTime
		} else {
			// If there are not many unavailable tables, we don't need a force check.
			return false, originVersion, pendingCount, false
		}
		time.Sleep(delay)
	}
	logutil.BgLogger().Info("too many unavailable tables, timeout", zap.Int64("schemaID", schemaID), zap.Int64("tableID", tableID))
	// If timeout here, we will trigger a ddl job, to force sync schema. However, it doesn't mean we remove limiter,
	// so there is a force check immediately after that.
	return false, originVersion, pendingCount, true
}

func (d *ddl) ModifySchemaSetTiFlashReplica(sctx sessionctx.Context, stmt *ast.AlterDatabaseStmt, tiflashReplica *ast.TiFlashReplicaSpec) error {
	dbName := stmt.Name
	is := d.GetInfoSchemaWithInterceptor(sctx)
	dbInfo, ok := is.SchemaByName(dbName)
	if !ok {
		return infoschema.ErrDatabaseNotExists.GenWithStackByArgs(dbName.O)
	}

	if util.IsMemOrSysDB(dbInfo.Name.L) {
		return errors.Trace(dbterror.ErrUnsupportedTiFlashOperationForSysOrMemTable)
	}

	total := len(dbInfo.Tables)
	succ := 0
	skip := 0
	fail := 0
	oneFail := int64(0)

	if total == 0 {
		return infoschema.ErrEmptyDatabase.GenWithStack("Empty database '%v'", dbName.O)
	}
	err := checkTiFlashReplicaCount(sctx, tiflashReplica.Count)
	if err != nil {
		return errors.Trace(err)
	}

	var originVersion int64 = 0
	var pendingCount uint32 = 0
	forceCheck := false

	logutil.BgLogger().Info("start batch add TiFlash replicas", zap.Int("total", total), zap.Int64("schemaID", dbInfo.ID))
	threshold := uint32(sctx.GetSessionVars().BatchPendingTiFlashCount)

	for _, tbl := range dbInfo.Tables {
		done, killed := isSessionDone(sctx)
		if done {
			logutil.BgLogger().Info("abort batch add TiFlash replica", zap.Int64("schemaID", dbInfo.ID), zap.Uint32("isKilled", killed))
			return nil
		}

		tbReplicaInfo := tbl.TiFlashReplica
		if !shouldModifyTiFlashReplica(tbReplicaInfo, tiflashReplica) {
			logutil.BgLogger().Info("skip repeated processing table", zap.Int64("tableID", tbl.ID), zap.Int64("schemaID", dbInfo.ID), zap.String("tableName", tbl.Name.String()), zap.String("schemaName", dbInfo.Name.String()))
			skip += 1
			continue
		}

		// Ban setting replica count for tables in system database.
		if tbl.TempTableType != model.TempTableNone {
			logutil.BgLogger().Info("skip processing temporary table", zap.Int64("tableID", tbl.ID), zap.Int64("schemaID", dbInfo.ID), zap.String("tableName", tbl.Name.String()), zap.String("schemaName", dbInfo.Name.String()))
			skip += 1
			continue
		}

		charsetOk := true
		// Ban setting replica count for tables which has charset not supported by TiFlash
		for _, col := range tbl.Cols() {
			_, ok := charset.TiFlashSupportedCharsets[col.GetCharset()]
			if !ok {
				charsetOk = false
				break
			}
		}
		if !charsetOk {
			logutil.BgLogger().Info("skip processing schema table, unsupported charset", zap.Int64("tableID", tbl.ID), zap.Int64("schemaID", dbInfo.ID), zap.String("tableName", tbl.Name.String()), zap.String("schemaName", dbInfo.Name.String()))
			skip += 1
			continue
		}

		// Alter `tiflashCheckPendingTablesLimit` tables are handled, we need to check if we have reached threshold.
		if (succ+fail)%tiflashCheckPendingTablesLimit == 0 || forceCheck {
			// We can execute one probing ddl to the latest schema, if we timeout in `pendingFunc`.
			// However, we shall mark `forceCheck` to true, because we may still reach `threshold`.
			finished := false
			finished, originVersion, pendingCount, forceCheck = d.waitPendingTableThreshold(sctx, dbInfo.ID, tbl.ID, originVersion, pendingCount, threshold)
			if finished {
				logutil.BgLogger().Info("abort batch add TiFlash replica", zap.Int64("schemaID", dbInfo.ID))
				return nil
			}
		}

		job := &model.Job{
			SchemaID:   dbInfo.ID,
			SchemaName: dbInfo.Name.L,
			TableID:    tbl.ID,
			Type:       model.ActionSetTiFlashReplica,
			BinlogInfo: &model.HistoryInfo{},
			Args:       []interface{}{*tiflashReplica},
		}
		err := d.DoDDLJob(sctx, job)
		err = d.callHookOnChanged(job, err)
		if err != nil {
			oneFail = tbl.ID
			fail += 1
			logutil.BgLogger().Info("processing schema table error", zap.Int64("tableID", tbl.ID), zap.Int64("schemaID", dbInfo.ID), zap.String("tableName", tbl.Name.String()), zap.String("schemaName", dbInfo.Name.String()), zap.Error(err))
		} else {
			succ += 1
		}
	}
	failStmt := ""
	if fail > 0 {
		failStmt = fmt.Sprintf("(including table %v)", oneFail)
	}
	msg := fmt.Sprintf("In total %v tables: %v succeed, %v failed%v, %v skipped", total, succ, fail, failStmt, skip)
	sctx.GetSessionVars().StmtCtx.SetMessage(msg)
	logutil.BgLogger().Info("finish batch add TiFlash replica", zap.Int64("schemaID", dbInfo.ID))
	return nil
}

func (d *ddl) AlterTablePlacement(ctx sessionctx.Context, ident ast.Ident, placementPolicyRef *model.PolicyRefInfo) (err error) {
	is := d.infoCache.GetLatest()
	schema, ok := is.SchemaByName(ident.Schema)
	if !ok {
		return infoschema.ErrDatabaseNotExists.GenWithStackByArgs(ident.Schema)
	}

	tb, err := is.TableByName(ident.Schema, ident.Name)
	if err != nil {
		return errors.Trace(infoschema.ErrTableNotExists.GenWithStackByArgs(ident.Schema, ident.Name))
	}

	if checkIgnorePlacementDDL(ctx) {
		return nil
	}

	if tb.Meta().TempTableType != model.TempTableNone {
		return errors.Trace(dbterror.ErrOptOnTemporaryTable.GenWithStackByArgs("placement"))
	}

	placementPolicyRef, err = checkAndNormalizePlacementPolicy(ctx, placementPolicyRef)
	if err != nil {
		return err
	}

	job := &model.Job{
		SchemaID:   schema.ID,
		TableID:    tb.Meta().ID,
		SchemaName: schema.Name.L,
		TableName:  tb.Meta().Name.L,
		Type:       model.ActionAlterTablePlacement,
		BinlogInfo: &model.HistoryInfo{},
		Args:       []interface{}{placementPolicyRef},
	}

	err = d.DoDDLJob(ctx, job)
	err = d.callHookOnChanged(job, err)
	return errors.Trace(err)
}

func checkAndNormalizePlacementPolicy(ctx sessionctx.Context, placementPolicyRef *model.PolicyRefInfo) (*model.PolicyRefInfo, error) {
	if placementPolicyRef == nil {
		return nil, nil
	}

	if placementPolicyRef.Name.L == defaultPlacementPolicyName {
		// When policy name is 'default', it means to remove the placement settings
		return nil, nil
	}

	policy, ok := sessiontxn.GetTxnManager(ctx).GetTxnInfoSchema().PolicyByName(placementPolicyRef.Name)
	if !ok {
		return nil, errors.Trace(infoschema.ErrPlacementPolicyNotExists.GenWithStackByArgs(placementPolicyRef.Name))
	}

	placementPolicyRef.ID = policy.ID
	return placementPolicyRef, nil
}

func checkMultiSchemaSpecs(_sctx sessionctx.Context, specs []*ast.DatabaseOption) error {
	hasSetTiFlashReplica := false
	if len(specs) == 1 {
		return nil
	}
	for _, spec := range specs {
		if spec.Tp == ast.DatabaseSetTiFlashReplica {
			if hasSetTiFlashReplica {
				return dbterror.ErrRunMultiSchemaChanges.FastGenByArgs(model.ActionSetTiFlashReplica.String())
			}
			hasSetTiFlashReplica = true
		}
	}
	return nil
}

func (d *ddl) AlterSchema(sctx sessionctx.Context, stmt *ast.AlterDatabaseStmt) (err error) {
	// Resolve target charset and collation from options.
	var (
		toCharset, toCollate                                         string
		isAlterCharsetAndCollate, isAlterPlacement, isTiFlashReplica bool
		placementPolicyRef                                           *model.PolicyRefInfo
		tiflashReplica                                               *ast.TiFlashReplicaSpec
	)

	err = checkMultiSchemaSpecs(sctx, stmt.Options)
	if err != nil {
		return err
	}

	for _, val := range stmt.Options {
		switch val.Tp {
		case ast.DatabaseOptionCharset:
			if toCharset == "" {
				toCharset = val.Value
			} else if toCharset != val.Value {
				return dbterror.ErrConflictingDeclarations.GenWithStackByArgs(toCharset, val.Value)
			}
			isAlterCharsetAndCollate = true
		case ast.DatabaseOptionCollate:
			info, errGetCollate := collate.GetCollationByName(val.Value)
			if errGetCollate != nil {
				return errors.Trace(errGetCollate)
			}
			if toCharset == "" {
				toCharset = info.CharsetName
			} else if toCharset != info.CharsetName {
				return dbterror.ErrConflictingDeclarations.GenWithStackByArgs(toCharset, info.CharsetName)
			}
			toCollate = info.Name
			isAlterCharsetAndCollate = true
		case ast.DatabaseOptionPlacementPolicy:
			placementPolicyRef = &model.PolicyRefInfo{Name: model.NewCIStr(val.Value)}
			isAlterPlacement = true
		case ast.DatabaseSetTiFlashReplica:
			tiflashReplica = val.TiFlashReplica
			isTiFlashReplica = true
		}
	}

	if isAlterCharsetAndCollate {
		if err = d.ModifySchemaCharsetAndCollate(sctx, stmt, toCharset, toCollate); err != nil {
			return err
		}
	}
	if isAlterPlacement {
		if err = d.ModifySchemaDefaultPlacement(sctx, stmt, placementPolicyRef); err != nil {
			return err
		}
	}
	if isTiFlashReplica {
		if err = d.ModifySchemaSetTiFlashReplica(sctx, stmt, tiflashReplica); err != nil {
			return err
		}
	}
	return nil
}

func (d *ddl) DropSchema(ctx sessionctx.Context, stmt *ast.DropDatabaseStmt) (err error) {
	is := d.GetInfoSchemaWithInterceptor(ctx)
	old, ok := is.SchemaByName(stmt.Name)
	if !ok {
		if stmt.IfExists {
			return nil
		}
		return infoschema.ErrDatabaseDropExists.GenWithStackByArgs(stmt.Name)
	}
	fkCheck := ctx.GetSessionVars().ForeignKeyChecks
	err = checkDatabaseHasForeignKeyReferred(is, old.Name, fkCheck)
	if err != nil {
		return err
	}
	job := &model.Job{
		SchemaID:    old.ID,
		SchemaName:  old.Name.L,
		SchemaState: old.State,
		Type:        model.ActionDropSchema,
		BinlogInfo:  &model.HistoryInfo{},
		Args:        []interface{}{fkCheck},
	}

	err = d.DoDDLJob(ctx, job)
	err = d.callHookOnChanged(job, err)
	if err != nil {
		if infoschema.ErrDatabaseNotExists.Equal(err) {
			if stmt.IfExists {
				return nil
			}
			return infoschema.ErrDatabaseDropExists.GenWithStackByArgs(stmt.Name)
		}
		return errors.Trace(err)
	}
	if !config.TableLockEnabled() {
		return nil
	}
	// Clear table locks hold by the session.
	tbs := is.SchemaTables(stmt.Name)
	lockTableIDs := make([]int64, 0)
	for _, tb := range tbs {
		if ok, _ := ctx.CheckTableLocked(tb.Meta().ID); ok {
			lockTableIDs = append(lockTableIDs, tb.Meta().ID)
		}
	}
	ctx.ReleaseTableLockByTableIDs(lockTableIDs)
	return nil
}

func (d *ddl) RecoverSchema(ctx sessionctx.Context, recoverSchemaInfo *RecoverSchemaInfo) error {
	recoverSchemaInfo.State = model.StateNone
	job := &model.Job{
		Type:       model.ActionRecoverSchema,
		BinlogInfo: &model.HistoryInfo{},
		Args:       []interface{}{recoverSchemaInfo, recoverCheckFlagNone},
	}
	err := d.DoDDLJob(ctx, job)
	err = d.callHookOnChanged(job, err)
	return errors.Trace(err)
}

func checkTooLongSchema(schema model.CIStr) error {
	if utf8.RuneCountInString(schema.L) > mysql.MaxDatabaseNameLength {
		return dbterror.ErrTooLongIdent.GenWithStackByArgs(schema)
	}
	return nil
}

func checkTooLongTable(table model.CIStr) error {
	if utf8.RuneCountInString(table.L) > mysql.MaxTableNameLength {
		return dbterror.ErrTooLongIdent.GenWithStackByArgs(table)
	}
	return nil
}

func checkTooLongIndex(index model.CIStr) error {
	if utf8.RuneCountInString(index.L) > mysql.MaxIndexIdentifierLen {
		return dbterror.ErrTooLongIdent.GenWithStackByArgs(index)
	}
	return nil
}

func checkTooLongColumn(col model.CIStr) error {
	if utf8.RuneCountInString(col.L) > mysql.MaxColumnNameLength {
		return dbterror.ErrTooLongIdent.GenWithStackByArgs(col)
	}
	return nil
}

func checkTooLongForeignKey(fk model.CIStr) error {
	if utf8.RuneCountInString(fk.L) > mysql.MaxForeignKeyIdentifierLen {
		return dbterror.ErrTooLongIdent.GenWithStackByArgs(fk)
	}
	return nil
}

func setColumnFlagWithConstraint(colMap map[string]*table.Column, v *ast.Constraint) {
	switch v.Tp {
	case ast.ConstraintPrimaryKey:
		for _, key := range v.Keys {
			if key.Expr != nil {
				continue
			}
			c, ok := colMap[key.Column.Name.L]
			if !ok {
				continue
			}
			c.AddFlag(mysql.PriKeyFlag)
			// Primary key can not be NULL.
			c.AddFlag(mysql.NotNullFlag)
			setNoDefaultValueFlag(c, c.DefaultValue != nil)
		}
	case ast.ConstraintUniq, ast.ConstraintUniqIndex, ast.ConstraintUniqKey:
		for i, key := range v.Keys {
			if key.Expr != nil {
				continue
			}
			c, ok := colMap[key.Column.Name.L]
			if !ok {
				continue
			}
			if i == 0 {
				// Only the first column can be set
				// if unique index has multi columns,
				// the flag should be MultipleKeyFlag.
				// See https://dev.mysql.com/doc/refman/5.7/en/show-columns.html
				if len(v.Keys) > 1 {
					c.AddFlag(mysql.MultipleKeyFlag)
				} else {
					c.AddFlag(mysql.UniqueKeyFlag)
				}
			}
		}
	case ast.ConstraintKey, ast.ConstraintIndex:
		for i, key := range v.Keys {
			if key.Expr != nil {
				continue
			}
			c, ok := colMap[key.Column.Name.L]
			if !ok {
				continue
			}
			if i == 0 {
				// Only the first column can be set.
				c.AddFlag(mysql.MultipleKeyFlag)
			}
		}
	}
}

func buildColumnsAndConstraints(
	ctx sessionctx.Context,
	colDefs []*ast.ColumnDef,
	constraints []*ast.Constraint,
	tblCharset string,
	tblCollate string,
) ([]*table.Column, []*ast.Constraint, error) {
	// outPriKeyConstraint is the primary key constraint out of column definition. such as: create table t1 (id int , age int, primary key(id));
	var outPriKeyConstraint *ast.Constraint
	for _, v := range constraints {
		if v.Tp == ast.ConstraintPrimaryKey {
			outPriKeyConstraint = v
			break
		}
	}
	cols := make([]*table.Column, 0, len(colDefs))
	colMap := make(map[string]*table.Column, len(colDefs))

	for i, colDef := range colDefs {
		col, cts, err := buildColumnAndConstraint(ctx, i, colDef, outPriKeyConstraint, tblCharset, tblCollate)
		if err != nil {
			return nil, nil, errors.Trace(err)
		}
		col.State = model.StatePublic
		constraints = append(constraints, cts...)
		cols = append(cols, col)
		colMap[colDef.Name.Name.L] = col
	}
	// Traverse table Constraints and set col.flag.
	for _, v := range constraints {
		setColumnFlagWithConstraint(colMap, v)
	}
	return cols, constraints, nil
}

// ResolveCharsetCollation will resolve the charset and collate by the order of parameters:
// * If any given ast.CharsetOpt is not empty, the resolved charset and collate will be returned.
// * If all ast.CharsetOpts are empty, the default charset and collate will be returned.
func ResolveCharsetCollation(charsetOpts ...ast.CharsetOpt) (string, string, error) {
	for _, v := range charsetOpts {
		if v.Col != "" {
			collation, err := collate.GetCollationByName(v.Col)
			if err != nil {
				return "", "", errors.Trace(err)
			}
			if v.Chs != "" && collation.CharsetName != v.Chs {
				return "", "", charset.ErrCollationCharsetMismatch.GenWithStackByArgs(v.Col, v.Chs)
			}
			return collation.CharsetName, v.Col, nil
		}
		if v.Chs != "" {
			coll, err := charset.GetDefaultCollation(v.Chs)
			if err != nil {
				return "", "", errors.Trace(err)
			}
			return v.Chs, coll, err
		}
	}
	chs, coll := charset.GetDefaultCharsetAndCollate()
	return chs, coll, nil
}

// OverwriteCollationWithBinaryFlag is used to handle the case like
//
//	CREATE TABLE t (a VARCHAR(255) BINARY) CHARSET utf8 COLLATE utf8_general_ci;
//
// The 'BINARY' sets the column collation to *_bin according to the table charset.
func OverwriteCollationWithBinaryFlag(colDef *ast.ColumnDef, chs, coll string) (newChs string, newColl string) {
	ignoreBinFlag := colDef.Tp.GetCharset() != "" && (colDef.Tp.GetCollate() != "" || containsColumnOption(colDef, ast.ColumnOptionCollate))
	if ignoreBinFlag {
		return chs, coll
	}
	needOverwriteBinColl := types.IsString(colDef.Tp.GetType()) && mysql.HasBinaryFlag(colDef.Tp.GetFlag())
	if needOverwriteBinColl {
		newColl, err := charset.GetDefaultCollation(chs)
		if err != nil {
			return chs, coll
		}
		return chs, newColl
	}
	return chs, coll
}

func typesNeedCharset(tp byte) bool {
	switch tp {
	case mysql.TypeString, mysql.TypeVarchar, mysql.TypeVarString,
		mysql.TypeBlob, mysql.TypeTinyBlob, mysql.TypeMediumBlob, mysql.TypeLongBlob,
		mysql.TypeEnum, mysql.TypeSet:
		return true
	}
	return false
}

func setCharsetCollationFlenDecimal(tp *types.FieldType, colName, colCharset, colCollate string, sessVars *variable.SessionVars) error {
	var err error
	if typesNeedCharset(tp.GetType()) {
		tp.SetCharset(colCharset)
		tp.SetCollate(colCollate)
	} else {
		tp.SetCharset(charset.CharsetBin)
		tp.SetCollate(charset.CharsetBin)
	}

	// Use default value for flen or decimal when they are unspecified.
	defaultFlen, defaultDecimal := mysql.GetDefaultFieldLengthAndDecimal(tp.GetType())
	if tp.GetDecimal() == types.UnspecifiedLength {
		tp.SetDecimal(defaultDecimal)
	}
	if tp.GetFlen() == types.UnspecifiedLength {
		tp.SetFlen(defaultFlen)
		if mysql.HasUnsignedFlag(tp.GetFlag()) && tp.GetType() != mysql.TypeLonglong && mysql.IsIntegerType(tp.GetType()) {
			// Issue #4684: the flen of unsigned integer(except bigint) is 1 digit shorter than signed integer
			// because it has no prefix "+" or "-" character.
			tp.SetFlen(tp.GetFlen() - 1)
		}
	} else {
		// Adjust the field type for blob/text types if the flen is set.
		if err = adjustBlobTypesFlen(tp, colCharset); err != nil {
			return err
		}
	}
	return checkTooBigFieldLengthAndTryAutoConvert(tp, colName, sessVars)
}

func decodeEnumSetBinaryLiteralToUTF8(tp *types.FieldType, chs string) {
	if tp.GetType() != mysql.TypeEnum && tp.GetType() != mysql.TypeSet {
		return
	}
	enc := charset.FindEncoding(chs)
	for i, elem := range tp.GetElems() {
		if !tp.GetElemIsBinaryLit(i) {
			continue
		}
		s, err := enc.Transform(nil, hack.Slice(elem), charset.OpDecodeReplace)
		if err != nil {
			logutil.BgLogger().Warn("decode enum binary literal to utf-8 failed", zap.Error(err))
		}
		tp.SetElem(i, string(hack.String(s)))
	}
	tp.CleanElemIsBinaryLit()
}

// buildColumnAndConstraint builds table.Column and ast.Constraint from the parameters.
// outPriKeyConstraint is the primary key constraint out of column definition. For example:
// `create table t1 (id int , age int, primary key(id));`
func buildColumnAndConstraint(
	ctx sessionctx.Context,
	offset int,
	colDef *ast.ColumnDef,
	outPriKeyConstraint *ast.Constraint,
	tblCharset string,
	tblCollate string,
) (*table.Column, []*ast.Constraint, error) {
	if colName := colDef.Name.Name.L; colName == model.ExtraHandleName.L {
		return nil, nil, dbterror.ErrWrongColumnName.GenWithStackByArgs(colName)
	}

	// specifiedCollate refers to the last collate specified in colDef.Options.
	chs, coll, err := getCharsetAndCollateInColumnDef(colDef)
	if err != nil {
		return nil, nil, errors.Trace(err)
	}
	chs, coll, err = ResolveCharsetCollation(
		ast.CharsetOpt{Chs: chs, Col: coll},
		ast.CharsetOpt{Chs: tblCharset, Col: tblCollate},
	)
	chs, coll = OverwriteCollationWithBinaryFlag(colDef, chs, coll)
	if err != nil {
		return nil, nil, errors.Trace(err)
	}

	if err := setCharsetCollationFlenDecimal(colDef.Tp, colDef.Name.Name.O, chs, coll, ctx.GetSessionVars()); err != nil {
		return nil, nil, errors.Trace(err)
	}
	decodeEnumSetBinaryLiteralToUTF8(colDef.Tp, chs)
	col, cts, err := columnDefToCol(ctx, offset, colDef, outPriKeyConstraint)
	if err != nil {
		return nil, nil, errors.Trace(err)
	}
	return col, cts, nil
}

// checkColumnDefaultValue checks the default value of the column.
// In non-strict SQL mode, if the default value of the column is an empty string, the default value can be ignored.
// In strict SQL mode, TEXT/BLOB/JSON can't have not null default values.
// In NO_ZERO_DATE SQL mode, TIMESTAMP/DATE/DATETIME type can't have zero date like '0000-00-00' or '0000-00-00 00:00:00'.
func checkColumnDefaultValue(ctx sessionctx.Context, col *table.Column, value interface{}) (bool, interface{}, error) {
	hasDefaultValue := true
	if value != nil && (col.GetType() == mysql.TypeJSON ||
		col.GetType() == mysql.TypeTinyBlob || col.GetType() == mysql.TypeMediumBlob ||
		col.GetType() == mysql.TypeLongBlob || col.GetType() == mysql.TypeBlob) {
		// In non-strict SQL mode.
		if !ctx.GetSessionVars().SQLMode.HasStrictMode() && value == "" {
			if col.GetType() == mysql.TypeBlob || col.GetType() == mysql.TypeLongBlob {
				// The TEXT/BLOB default value can be ignored.
				hasDefaultValue = false
			}
			// In non-strict SQL mode, if the column type is json and the default value is null, it is initialized to an empty array.
			if col.GetType() == mysql.TypeJSON {
				value = `null`
			}
			sc := ctx.GetSessionVars().StmtCtx
			sc.AppendWarning(dbterror.ErrBlobCantHaveDefault.GenWithStackByArgs(col.Name.O))
			return hasDefaultValue, value, nil
		}
		// In strict SQL mode or default value is not an empty string.
		return hasDefaultValue, value, dbterror.ErrBlobCantHaveDefault.GenWithStackByArgs(col.Name.O)
	}
	if value != nil && ctx.GetSessionVars().SQLMode.HasNoZeroDateMode() &&
		ctx.GetSessionVars().SQLMode.HasStrictMode() && types.IsTypeTime(col.GetType()) {
		if vv, ok := value.(string); ok {
			timeValue, err := expression.GetTimeValue(ctx, vv, col.GetType(), col.GetDecimal())
			if err != nil {
				return hasDefaultValue, value, errors.Trace(err)
			}
			if timeValue.GetMysqlTime().CoreTime() == types.ZeroCoreTime {
				return hasDefaultValue, value, types.ErrInvalidDefault.GenWithStackByArgs(col.Name.O)
			}
		}
	}
	return hasDefaultValue, value, nil
}

func checkSequenceDefaultValue(col *table.Column) error {
	if mysql.IsIntegerType(col.GetType()) {
		return nil
	}
	return dbterror.ErrColumnTypeUnsupportedNextValue.GenWithStackByArgs(col.ColumnInfo.Name.O)
}

func convertTimestampDefaultValToUTC(ctx sessionctx.Context, defaultVal interface{}, col *table.Column) (interface{}, error) {
	if defaultVal == nil || col.GetType() != mysql.TypeTimestamp {
		return defaultVal, nil
	}
	if vv, ok := defaultVal.(string); ok {
		if vv != types.ZeroDatetimeStr && !strings.EqualFold(vv, ast.CurrentTimestamp) {
			t, err := types.ParseTime(ctx.GetSessionVars().StmtCtx, vv, col.GetType(), col.GetDecimal())
			if err != nil {
				return defaultVal, errors.Trace(err)
			}
			err = t.ConvertTimeZone(ctx.GetSessionVars().Location(), time.UTC)
			if err != nil {
				return defaultVal, errors.Trace(err)
			}
			defaultVal = t.String()
		}
	}
	return defaultVal, nil
}

// isExplicitTimeStamp is used to check if explicit_defaults_for_timestamp is on or off.
// Check out this link for more details.
// https://dev.mysql.com/doc/refman/5.7/en/server-system-variables.html#sysvar_explicit_defaults_for_timestamp
func isExplicitTimeStamp() bool {
	// TODO: implement the behavior as MySQL when explicit_defaults_for_timestamp = off, then this function could return false.
	return true
}

// processColumnFlags is used by columnDefToCol and processColumnOptions. It is intended to unify behaviors on `create/add` and `modify/change` statements. Check tidb#issue#19342.
func processColumnFlags(col *table.Column) {
	if col.FieldType.EvalType().IsStringKind() {
		if col.GetCharset() == charset.CharsetBin {
			col.AddFlag(mysql.BinaryFlag)
		} else {
			col.DelFlag(mysql.BinaryFlag)
		}
	}
	if col.GetType() == mysql.TypeBit {
		// For BIT field, it's charset is binary but does not have binary flag.
		col.DelFlag(mysql.BinaryFlag)
		col.AddFlag(mysql.UnsignedFlag)
	}
	if col.GetType() == mysql.TypeYear {
		// For Year field, it's charset is binary but does not have binary flag.
		col.DelFlag(mysql.BinaryFlag)
		col.AddFlag(mysql.ZerofillFlag)
	}

	// If you specify ZEROFILL for a numeric column, MySQL automatically adds the UNSIGNED attribute to the column.
	// See https://dev.mysql.com/doc/refman/5.7/en/numeric-type-overview.html for more details.
	// But some types like bit and year, won't show its unsigned flag in `show create table`.
	if mysql.HasZerofillFlag(col.GetFlag()) {
		col.AddFlag(mysql.UnsignedFlag)
	}
}

func adjustBlobTypesFlen(tp *types.FieldType, colCharset string) error {
	cs, err := charset.GetCharsetInfo(colCharset)
	// when we meet the unsupported charset, we do not adjust.
	if err != nil {
		return err
	}
	l := tp.GetFlen() * cs.Maxlen
	if tp.GetType() == mysql.TypeBlob {
		if l <= tinyBlobMaxLength {
			logutil.BgLogger().Info(fmt.Sprintf("Automatically convert BLOB(%d) to TINYBLOB", tp.GetFlen()))
			tp.SetFlen(tinyBlobMaxLength)
			tp.SetType(mysql.TypeTinyBlob)
		} else if l <= blobMaxLength {
			tp.SetFlen(blobMaxLength)
		} else if l <= mediumBlobMaxLength {
			logutil.BgLogger().Info(fmt.Sprintf("Automatically convert BLOB(%d) to MEDIUMBLOB", tp.GetFlen()))
			tp.SetFlen(mediumBlobMaxLength)
			tp.SetType(mysql.TypeMediumBlob)
		} else if l <= longBlobMaxLength {
			logutil.BgLogger().Info(fmt.Sprintf("Automatically convert BLOB(%d) to LONGBLOB", tp.GetFlen()))
			tp.SetFlen(longBlobMaxLength)
			tp.SetType(mysql.TypeLongBlob)
		}
	}
	return nil
}

// columnDefToCol converts ColumnDef to Col and TableConstraints.
// outPriKeyConstraint is the primary key constraint out of column definition. such as: create table t1 (id int , age int, primary key(id));
func columnDefToCol(ctx sessionctx.Context, offset int, colDef *ast.ColumnDef, outPriKeyConstraint *ast.Constraint) (*table.Column, []*ast.Constraint, error) {
	var constraints = make([]*ast.Constraint, 0)
	col := table.ToColumn(&model.ColumnInfo{
		Offset:    offset,
		Name:      colDef.Name.Name,
		FieldType: *colDef.Tp,
		// TODO: remove this version field after there is no old version.
		Version: model.CurrLatestColumnInfoVersion,
	})

	if !isExplicitTimeStamp() {
		// Check and set TimestampFlag, OnUpdateNowFlag and NotNullFlag.
		if col.GetType() == mysql.TypeTimestamp {
			col.AddFlag(mysql.TimestampFlag | mysql.OnUpdateNowFlag | mysql.NotNullFlag)
		}
	}
	var err error
	setOnUpdateNow := false
	hasDefaultValue := false
	hasNullFlag := false
	if colDef.Options != nil {
		length := types.UnspecifiedLength

		keys := []*ast.IndexPartSpecification{
			{
				Column: colDef.Name,
				Length: length,
			},
		}

		var sb strings.Builder
		restoreFlags := format.RestoreStringSingleQuotes | format.RestoreKeyWordLowercase | format.RestoreNameBackQuotes |
			format.RestoreSpacesAroundBinaryOperation
		restoreCtx := format.NewRestoreCtx(restoreFlags, &sb)

		for _, v := range colDef.Options {
			switch v.Tp {
			case ast.ColumnOptionNotNull:
				col.AddFlag(mysql.NotNullFlag)
			case ast.ColumnOptionNull:
				col.DelFlag(mysql.NotNullFlag)
				removeOnUpdateNowFlag(col)
				hasNullFlag = true
			case ast.ColumnOptionAutoIncrement:
				col.AddFlag(mysql.AutoIncrementFlag | mysql.NotNullFlag)
			case ast.ColumnOptionPrimaryKey:
				// Check PriKeyFlag first to avoid extra duplicate constraints.
				if col.GetFlag()&mysql.PriKeyFlag == 0 {
					constraint := &ast.Constraint{Tp: ast.ConstraintPrimaryKey, Keys: keys,
						Option: &ast.IndexOption{PrimaryKeyTp: v.PrimaryKeyTp}}
					constraints = append(constraints, constraint)
					col.AddFlag(mysql.PriKeyFlag)
					// Add NotNullFlag early so that processColumnFlags() can see it.
					col.AddFlag(mysql.NotNullFlag)
				}
			case ast.ColumnOptionUniqKey:
				// Check UniqueFlag first to avoid extra duplicate constraints.
				if col.GetFlag()&mysql.UniqueFlag == 0 {
					constraint := &ast.Constraint{Tp: ast.ConstraintUniqKey, Keys: keys}
					constraints = append(constraints, constraint)
					col.AddFlag(mysql.UniqueKeyFlag)
				}
			case ast.ColumnOptionDefaultValue:
				hasDefaultValue, err = SetDefaultValue(ctx, col, v)
				if err != nil {
					return nil, nil, errors.Trace(err)
				}
				removeOnUpdateNowFlag(col)
			case ast.ColumnOptionOnUpdate:
				// TODO: Support other time functions.
				if col.GetType() == mysql.TypeTimestamp || col.GetType() == mysql.TypeDatetime {
					if !expression.IsValidCurrentTimestampExpr(v.Expr, colDef.Tp) {
						return nil, nil, dbterror.ErrInvalidOnUpdate.GenWithStackByArgs(col.Name)
					}
				} else {
					return nil, nil, dbterror.ErrInvalidOnUpdate.GenWithStackByArgs(col.Name)
				}
				col.AddFlag(mysql.OnUpdateNowFlag)
				setOnUpdateNow = true
			case ast.ColumnOptionComment:
				err := setColumnComment(ctx, col, v)
				if err != nil {
					return nil, nil, errors.Trace(err)
				}
			case ast.ColumnOptionGenerated:
				sb.Reset()
				err = v.Expr.Restore(restoreCtx)
				if err != nil {
					return nil, nil, errors.Trace(err)
				}
				col.GeneratedExprString = sb.String()
				col.GeneratedStored = v.Stored
				_, dependColNames := findDependedColumnNames(colDef)
				col.Dependences = dependColNames
			case ast.ColumnOptionCollate:
				if field_types.HasCharset(colDef.Tp) {
					col.FieldType.SetCollate(v.StrValue)
				}
			case ast.ColumnOptionFulltext:
				ctx.GetSessionVars().StmtCtx.AppendWarning(dbterror.ErrTableCantHandleFt.GenWithStackByArgs())
			case ast.ColumnOptionCheck:
				ctx.GetSessionVars().StmtCtx.AppendWarning(dbterror.ErrUnsupportedConstraintCheck.GenWithStackByArgs("CONSTRAINT CHECK"))
			}
		}
	}

	if err = processAndCheckDefaultValueAndColumn(ctx, col, outPriKeyConstraint, hasDefaultValue, setOnUpdateNow, hasNullFlag); err != nil {
		return nil, nil, errors.Trace(err)
	}
	return col, constraints, nil
}

// getFuncCallDefaultValue gets the default column value of function-call expression.
func getFuncCallDefaultValue(col *table.Column, option *ast.ColumnOption, expr *ast.FuncCallExpr) (interface{}, bool, error) {
	switch expr.FnName.L {
	case ast.CurrentTimestamp:
		tp, fsp := col.FieldType.GetType(), col.FieldType.GetDecimal()
		if tp == mysql.TypeTimestamp || tp == mysql.TypeDatetime {
			defaultFsp := 0
			if len(expr.Args) == 1 {
				if val := expr.Args[0].(*driver.ValueExpr); val != nil {
					defaultFsp = int(val.GetInt64())
				}
			}
			if defaultFsp != fsp {
				return nil, false, dbterror.ErrInvalidDefaultValue.GenWithStackByArgs(col.Name.O)
			}
		}
		return nil, false, nil
	case ast.NextVal:
		// handle default next value of sequence. (keep the expr string)
		str, err := getSequenceDefaultValue(option)
		if err != nil {
			return nil, false, errors.Trace(err)
		}
		return str, true, nil
	case ast.Rand, ast.UUID:
		if err := expression.VerifyArgsWrapper(expr.FnName.L, len(expr.Args)); err != nil {
			return nil, false, errors.Trace(err)
		}
		col.DefaultIsExpr = true
		var sb strings.Builder
		restoreFlags := format.RestoreStringSingleQuotes | format.RestoreKeyWordLowercase | format.RestoreNameBackQuotes |
			format.RestoreSpacesAroundBinaryOperation
		restoreCtx := format.NewRestoreCtx(restoreFlags, &sb)
		if err := expr.Restore(restoreCtx); err != nil {
			return "", false, err
		}
		return sb.String(), false, nil
	default:
		return nil, false, dbterror.ErrDefValGeneratedNamedFunctionIsNotAllowed.GenWithStackByArgs(col.Name.String(), expr.FnName.String())
	}
}

// getDefaultValue will get the default value for column.
// 1: get the expr restored string for the column which uses sequence next value as default value.
// 2: get specific default value for the other column.
func getDefaultValue(ctx sessionctx.Context, col *table.Column, option *ast.ColumnOption) (interface{}, bool, error) {
	// handle default value with function call
	tp, fsp := col.FieldType.GetType(), col.FieldType.GetDecimal()
	if x, ok := option.Expr.(*ast.FuncCallExpr); ok {
		val, isSeqExpr, err := getFuncCallDefaultValue(col, option, x)
		if val != nil || isSeqExpr || err != nil {
			return val, isSeqExpr, err
		}
		// If the function call is ast.CurrentTimestamp, it needs to be continuously processed.
	}

	if tp == mysql.TypeTimestamp || tp == mysql.TypeDatetime {
		vd, err := expression.GetTimeValue(ctx, option.Expr, tp, fsp)
		value := vd.GetValue()
		if err != nil {
			return nil, false, dbterror.ErrInvalidDefaultValue.GenWithStackByArgs(col.Name.O)
		}

		// Value is nil means `default null`.
		if value == nil {
			return nil, false, nil
		}

		// If value is types.Time, convert it to string.
		if vv, ok := value.(types.Time); ok {
			return vv.String(), false, nil
		}

		return value, false, nil
	}

	// evaluate the non-function-call expr to a certain value.
	v, err := expression.EvalAstExpr(ctx, option.Expr)
	if err != nil {
		return nil, false, errors.Trace(err)
	}

	if v.IsNull() {
		return nil, false, nil
	}

	if v.Kind() == types.KindBinaryLiteral || v.Kind() == types.KindMysqlBit {
		if types.IsTypeBlob(tp) || tp == mysql.TypeJSON {
			// BLOB/TEXT/JSON column cannot have a default value.
			// Skip the unnecessary decode procedure.
			return v.GetString(), false, err
		}
		if tp == mysql.TypeBit || tp == mysql.TypeString || tp == mysql.TypeVarchar ||
			tp == mysql.TypeVarString || tp == mysql.TypeEnum || tp == mysql.TypeSet {
			// For BinaryLiteral or bit fields, we decode the default value to utf8 string.
			str, err := v.GetBinaryStringDecoded(nil, col.GetCharset())
			if err != nil {
				// Overwrite the decoding error with invalid default value error.
				err = dbterror.ErrInvalidDefaultValue.GenWithStackByArgs(col.Name.O)
			}
			return str, false, err
		}
		// For other kind of fields (e.g. INT), we supply its integer as string value.
		value, err := v.GetBinaryLiteral().ToInt(ctx.GetSessionVars().StmtCtx)
		if err != nil {
			return nil, false, err
		}
		return strconv.FormatUint(value, 10), false, nil
	}

	switch tp {
	case mysql.TypeSet:
		val, err := getSetDefaultValue(v, col)
		return val, false, err
	case mysql.TypeEnum:
		val, err := getEnumDefaultValue(v, col)
		return val, false, err
	case mysql.TypeDuration, mysql.TypeDate:
		if v, err = v.ConvertTo(ctx.GetSessionVars().StmtCtx, &col.FieldType); err != nil {
			return "", false, errors.Trace(err)
		}
	case mysql.TypeBit:
		if v.Kind() == types.KindInt64 || v.Kind() == types.KindUint64 {
			// For BIT fields, convert int into BinaryLiteral.
			return types.NewBinaryLiteralFromUint(v.GetUint64(), -1).ToString(), false, nil
		}
	case mysql.TypeTiny, mysql.TypeShort, mysql.TypeInt24, mysql.TypeLong, mysql.TypeLonglong, mysql.TypeFloat, mysql.TypeDouble:
		// For these types, convert it to standard format firstly.
		// like integer fields, convert it into integer string literals. like convert "1.25" into "1" and "2.8" into "3".
		// if raise a error, we will use original expression. We will handle it in check phase
		if temp, err := v.ConvertTo(ctx.GetSessionVars().StmtCtx, &col.FieldType); err == nil {
			v = temp
		}
	}

	val, err := v.ToString()
	return val, false, err
}

func getSequenceDefaultValue(c *ast.ColumnOption) (expr string, err error) {
	var sb strings.Builder
	restoreFlags := format.RestoreStringSingleQuotes | format.RestoreKeyWordLowercase | format.RestoreNameBackQuotes |
		format.RestoreSpacesAroundBinaryOperation
	restoreCtx := format.NewRestoreCtx(restoreFlags, &sb)
	if err := c.Expr.Restore(restoreCtx); err != nil {
		return "", err
	}
	return sb.String(), nil
}

// getSetDefaultValue gets the default value for the set type. See https://dev.mysql.com/doc/refman/5.7/en/set.html.
func getSetDefaultValue(v types.Datum, col *table.Column) (string, error) {
	if v.Kind() == types.KindInt64 {
		setCnt := len(col.GetElems())
		maxLimit := int64(1<<uint(setCnt) - 1)
		val := v.GetInt64()
		if val < 1 || val > maxLimit {
			return "", dbterror.ErrInvalidDefaultValue.GenWithStackByArgs(col.Name.O)
		}
		setVal, err := types.ParseSetValue(col.GetElems(), uint64(val))
		if err != nil {
			return "", errors.Trace(err)
		}
		v.SetMysqlSet(setVal, col.GetCollate())
		return v.ToString()
	}

	str, err := v.ToString()
	if err != nil {
		return "", errors.Trace(err)
	}
	if str == "" {
		return str, nil
	}
	setVal, err := types.ParseSetName(col.GetElems(), str, col.GetCollate())
	if err != nil {
		return "", dbterror.ErrInvalidDefaultValue.GenWithStackByArgs(col.Name.O)
	}
	v.SetMysqlSet(setVal, col.GetCollate())

	return v.ToString()
}

// getEnumDefaultValue gets the default value for the enum type. See https://dev.mysql.com/doc/refman/5.7/en/enum.html.
func getEnumDefaultValue(v types.Datum, col *table.Column) (string, error) {
	if v.Kind() == types.KindInt64 {
		val := v.GetInt64()
		if val < 1 || val > int64(len(col.GetElems())) {
			return "", dbterror.ErrInvalidDefaultValue.GenWithStackByArgs(col.Name.O)
		}
		enumVal, err := types.ParseEnumValue(col.GetElems(), uint64(val))
		if err != nil {
			return "", errors.Trace(err)
		}
		v.SetMysqlEnum(enumVal, col.GetCollate())
		return v.ToString()
	}
	str, err := v.ToString()
	if err != nil {
		return "", errors.Trace(err)
	}
	// Ref: https://dev.mysql.com/doc/refman/8.0/en/enum.html
	// Trailing spaces are automatically deleted from ENUM member values in the table definition when a table is created.
	str = strings.TrimRight(str, " ")
	enumVal, err := types.ParseEnumName(col.GetElems(), str, col.GetCollate())
	if err != nil {
		return "", dbterror.ErrInvalidDefaultValue.GenWithStackByArgs(col.Name.O)
	}
	v.SetMysqlEnum(enumVal, col.GetCollate())

	return v.ToString()
}

func removeOnUpdateNowFlag(c *table.Column) {
	// For timestamp Col, if it is set null or default value,
	// OnUpdateNowFlag should be removed.
	if mysql.HasTimestampFlag(c.GetFlag()) {
		c.DelFlag(mysql.OnUpdateNowFlag)
	}
}

func processDefaultValue(c *table.Column, hasDefaultValue bool, setOnUpdateNow bool) {
	setTimestampDefaultValue(c, hasDefaultValue, setOnUpdateNow)

	setYearDefaultValue(c, hasDefaultValue)

	// Set `NoDefaultValueFlag` if this field doesn't have a default value and
	// it is `not null` and not an `AUTO_INCREMENT` field or `TIMESTAMP` field.
	setNoDefaultValueFlag(c, hasDefaultValue)
}

func setYearDefaultValue(c *table.Column, hasDefaultValue bool) {
	if hasDefaultValue {
		return
	}

	if c.GetType() == mysql.TypeYear && mysql.HasNotNullFlag(c.GetFlag()) {
		if err := c.SetDefaultValue("0000"); err != nil {
			logutil.BgLogger().Error("set default value failed", zap.Error(err))
		}
	}
}

func setTimestampDefaultValue(c *table.Column, hasDefaultValue bool, setOnUpdateNow bool) {
	if hasDefaultValue {
		return
	}

	// For timestamp Col, if is not set default value or not set null, use current timestamp.
	if mysql.HasTimestampFlag(c.GetFlag()) && mysql.HasNotNullFlag(c.GetFlag()) {
		if setOnUpdateNow {
			if err := c.SetDefaultValue(types.ZeroDatetimeStr); err != nil {
				logutil.BgLogger().Error("set default value failed", zap.Error(err))
			}
		} else {
			if err := c.SetDefaultValue(strings.ToUpper(ast.CurrentTimestamp)); err != nil {
				logutil.BgLogger().Error("set default value failed", zap.Error(err))
			}
		}
	}
}

func setNoDefaultValueFlag(c *table.Column, hasDefaultValue bool) {
	if hasDefaultValue {
		return
	}

	if !mysql.HasNotNullFlag(c.GetFlag()) {
		return
	}

	// Check if it is an `AUTO_INCREMENT` field or `TIMESTAMP` field.
	if !mysql.HasAutoIncrementFlag(c.GetFlag()) && !mysql.HasTimestampFlag(c.GetFlag()) {
		c.AddFlag(mysql.NoDefaultValueFlag)
	}
}

func checkDefaultValue(ctx sessionctx.Context, c *table.Column, hasDefaultValue bool) error {
	if !hasDefaultValue {
		return nil
	}

	if c.GetDefaultValue() != nil {
		if c.DefaultIsExpr {
			return nil
		}
		if _, err := table.GetColDefaultValue(ctx, c.ToInfo()); err != nil {
			return types.ErrInvalidDefault.GenWithStackByArgs(c.Name)
		}
		return nil
	}
	// Primary key default null is invalid.
	if mysql.HasPriKeyFlag(c.GetFlag()) {
		return dbterror.ErrPrimaryCantHaveNull
	}

	// Set not null but default null is invalid.
	if mysql.HasNotNullFlag(c.GetFlag()) {
		return types.ErrInvalidDefault.GenWithStackByArgs(c.Name)
	}

	return nil
}

// checkPriKeyConstraint check all parts of a PRIMARY KEY must be NOT NULL
func checkPriKeyConstraint(col *table.Column, hasDefaultValue, hasNullFlag bool, outPriKeyConstraint *ast.Constraint) error {
	// Primary key should not be null.
	if mysql.HasPriKeyFlag(col.GetFlag()) && hasDefaultValue && col.GetDefaultValue() == nil {
		return types.ErrInvalidDefault.GenWithStackByArgs(col.Name)
	}
	// Set primary key flag for outer primary key constraint.
	// Such as: create table t1 (id int , age int, primary key(id))
	if !mysql.HasPriKeyFlag(col.GetFlag()) && outPriKeyConstraint != nil {
		for _, key := range outPriKeyConstraint.Keys {
			if key.Expr == nil && key.Column.Name.L != col.Name.L {
				continue
			}
			col.AddFlag(mysql.PriKeyFlag)
			break
		}
	}
	// Primary key should not be null.
	if mysql.HasPriKeyFlag(col.GetFlag()) && hasNullFlag {
		return dbterror.ErrPrimaryCantHaveNull
	}
	return nil
}

func checkColumnValueConstraint(col *table.Column, collation string) error {
	if col.GetType() != mysql.TypeEnum && col.GetType() != mysql.TypeSet {
		return nil
	}
	valueMap := make(map[string]bool, len(col.GetElems()))
	ctor := collate.GetCollator(collation)
	enumLengthLimit := config.GetGlobalConfig().EnableEnumLengthLimit
	desc, err := charset.GetCharsetInfo(col.GetCharset())
	if err != nil {
		return errors.Trace(err)
	}
	for i := range col.GetElems() {
		val := string(ctor.Key(col.GetElems()[i]))
		// According to MySQL 8.0 Refman:
		// The maximum supported length of an individual ENUM element is M <= 255 and (M x w) <= 1020,
		// where M is the element literal length and w is the number of bytes required for the maximum-length character in the character set.
		// See https://dev.mysql.com/doc/refman/8.0/en/string-type-syntax.html for more details.
		if enumLengthLimit && (len(val) > 255 || len(val)*desc.Maxlen > 1020) {
			return dbterror.ErrTooLongValueForType.GenWithStackByArgs(col.Name)
		}
		if _, ok := valueMap[val]; ok {
			tpStr := "ENUM"
			if col.GetType() == mysql.TypeSet {
				tpStr = "SET"
			}
			return types.ErrDuplicatedValueInType.GenWithStackByArgs(col.Name, col.GetElems()[i], tpStr)
		}
		valueMap[val] = true
	}
	return nil
}

func checkDuplicateColumn(cols []*model.ColumnInfo) error {
	colNames := set.StringSet{}
	for _, col := range cols {
		colName := col.Name
		if colNames.Exist(colName.L) {
			return infoschema.ErrColumnExists.GenWithStackByArgs(colName.O)
		}
		colNames.Insert(colName.L)
	}
	return nil
}

func containsColumnOption(colDef *ast.ColumnDef, opTp ast.ColumnOptionType) bool {
	for _, option := range colDef.Options {
		if option.Tp == opTp {
			return true
		}
	}
	return false
}

// IsAutoRandomColumnID returns true if the given column ID belongs to an auto_random column.
func IsAutoRandomColumnID(tblInfo *model.TableInfo, colID int64) bool {
	if !tblInfo.ContainsAutoRandomBits() {
		return false
	}
	if tblInfo.PKIsHandle {
		return tblInfo.GetPkColInfo().ID == colID
	} else if tblInfo.IsCommonHandle {
		pk := tables.FindPrimaryIndex(tblInfo)
		if pk == nil {
			return false
		}
		offset := pk.Columns[0].Offset
		return tblInfo.Columns[offset].ID == colID
	}
	return false
}

func checkGeneratedColumn(ctx sessionctx.Context, colDefs []*ast.ColumnDef) error {
	var colName2Generation = make(map[string]columnGenerationInDDL, len(colDefs))
	var exists bool
	var autoIncrementColumn string
	for i, colDef := range colDefs {
		for _, option := range colDef.Options {
			if option.Tp == ast.ColumnOptionGenerated {
				if err := checkIllegalFn4Generated(colDef.Name.Name.L, typeColumn, option.Expr); err != nil {
					return errors.Trace(err)
				}
			}
		}
		if containsColumnOption(colDef, ast.ColumnOptionAutoIncrement) {
			exists, autoIncrementColumn = true, colDef.Name.Name.L
		}
		generated, depCols := findDependedColumnNames(colDef)
		if !generated {
			colName2Generation[colDef.Name.Name.L] = columnGenerationInDDL{
				position:  i,
				generated: false,
			}
		} else {
			colName2Generation[colDef.Name.Name.L] = columnGenerationInDDL{
				position:    i,
				generated:   true,
				dependences: depCols,
			}
		}
	}

	// Check whether the generated column refers to any auto-increment columns
	if exists {
		if !ctx.GetSessionVars().EnableAutoIncrementInGenerated {
			for colName, generated := range colName2Generation {
				if _, found := generated.dependences[autoIncrementColumn]; found {
					return dbterror.ErrGeneratedColumnRefAutoInc.GenWithStackByArgs(colName)
				}
			}
		}
	}

	for _, colDef := range colDefs {
		colName := colDef.Name.Name.L
		if err := verifyColumnGeneration(colName2Generation, colName); err != nil {
			return errors.Trace(err)
		}
	}
	return nil
}

func checkTooLongColumns(cols []*model.ColumnInfo) error {
	for _, col := range cols {
		if err := checkTooLongColumn(col.Name); err != nil {
			return err
		}
	}
	return nil
}

func checkTooManyColumns(colDefs []*model.ColumnInfo) error {
	if uint32(len(colDefs)) > atomic.LoadUint32(&config.GetGlobalConfig().TableColumnCountLimit) {
		return dbterror.ErrTooManyFields
	}
	return nil
}

func checkTooManyIndexes(idxDefs []*model.IndexInfo) error {
	if len(idxDefs) > config.GetGlobalConfig().IndexLimit {
		return dbterror.ErrTooManyKeys.GenWithStackByArgs(config.GetGlobalConfig().IndexLimit)
	}
	return nil
}

// checkColumnsAttributes checks attributes for multiple columns.
func checkColumnsAttributes(colDefs []*model.ColumnInfo) error {
	for _, colDef := range colDefs {
		if err := checkColumnAttributes(colDef.Name.O, &colDef.FieldType); err != nil {
			return errors.Trace(err)
		}
	}
	return nil
}

func checkColumnFieldLength(col *table.Column) error {
	if col.GetType() == mysql.TypeVarchar {
		if err := types.IsVarcharTooBigFieldLength(col.GetFlen(), col.Name.O, col.GetCharset()); err != nil {
			return errors.Trace(err)
		}
	}

	return nil
}

// checkColumnAttributes check attributes for single column.
func checkColumnAttributes(colName string, tp *types.FieldType) error {
	switch tp.GetType() {
	case mysql.TypeNewDecimal, mysql.TypeDouble, mysql.TypeFloat:
		if tp.GetFlen() < tp.GetDecimal() {
			return types.ErrMBiggerThanD.GenWithStackByArgs(colName)
		}
	case mysql.TypeDatetime, mysql.TypeDuration, mysql.TypeTimestamp:
		if tp.GetDecimal() != types.UnspecifiedFsp && (tp.GetDecimal() < types.MinFsp || tp.GetDecimal() > types.MaxFsp) {
			return types.ErrTooBigPrecision.GenWithStackByArgs(tp.GetDecimal(), colName, types.MaxFsp)
		}
	}
	return nil
}

func checkDuplicateConstraint(namesMap map[string]bool, name string, foreign bool) error {
	if name == "" {
		return nil
	}
	nameLower := strings.ToLower(name)
	if namesMap[nameLower] {
		if foreign {
			return dbterror.ErrFkDupName.GenWithStackByArgs(name)
		}
		return dbterror.ErrDupKeyName.GenWithStack("duplicate key name %s", name)
	}
	namesMap[nameLower] = true
	return nil
}

func setEmptyConstraintName(namesMap map[string]bool, constr *ast.Constraint) {
	if constr.Name == "" && len(constr.Keys) > 0 {
		var colName string
		for _, keyPart := range constr.Keys {
			if keyPart.Expr != nil {
				colName = "expression_index"
			}
		}
		if colName == "" {
			colName = constr.Keys[0].Column.Name.O
		}
		constrName := colName
		i := 2
		if strings.EqualFold(constrName, mysql.PrimaryKeyName) {
			constrName = fmt.Sprintf("%s_%d", constrName, 2)
			i = 3
		}
		for namesMap[constrName] {
			// We loop forever until we find constrName that haven't been used.
			constrName = fmt.Sprintf("%s_%d", colName, i)
			i++
		}
		constr.Name = constrName
		namesMap[constrName] = true
	}
}

func checkConstraintNames(constraints []*ast.Constraint) error {
	constrNames := map[string]bool{}
	fkNames := map[string]bool{}

	// Check not empty constraint name whether is duplicated.
	for _, constr := range constraints {
		if constr.Tp == ast.ConstraintForeignKey {
			err := checkDuplicateConstraint(fkNames, constr.Name, true)
			if err != nil {
				return errors.Trace(err)
			}
		} else {
			err := checkDuplicateConstraint(constrNames, constr.Name, false)
			if err != nil {
				return errors.Trace(err)
			}
		}
	}

	// Set empty constraint names.
	for _, constr := range constraints {
		if constr.Tp != ast.ConstraintForeignKey {
			setEmptyConstraintName(constrNames, constr)
		}
	}

	return nil
}

// checkInvisibleIndexOnPK check if primary key is invisible index.
// Note: PKIsHandle == true means the table already has a visible primary key,
// we do not need do a check for this case and return directly,
// because whether primary key is invisible has been check when creating table.
func checkInvisibleIndexOnPK(tblInfo *model.TableInfo) error {
	if tblInfo.PKIsHandle {
		return nil
	}
	pk := tblInfo.GetPrimaryKey()
	if pk != nil && pk.Invisible {
		return dbterror.ErrPKIndexCantBeInvisible
	}
	return nil
}

func setTableAutoRandomBits(ctx sessionctx.Context, tbInfo *model.TableInfo, colDefs []*ast.ColumnDef) error {
	for _, col := range colDefs {
		if containsColumnOption(col, ast.ColumnOptionAutoRandom) {
			if col.Tp.GetType() != mysql.TypeLonglong {
				return dbterror.ErrInvalidAutoRandom.GenWithStackByArgs(
					fmt.Sprintf(autoid.AutoRandomOnNonBigIntColumn, types.TypeStr(col.Tp.GetType())))
			}
			switch {
			case tbInfo.PKIsHandle:
				if tbInfo.GetPkName().L != col.Name.Name.L {
					errMsg := fmt.Sprintf(autoid.AutoRandomMustFirstColumnInPK, col.Name.Name.O)
					return dbterror.ErrInvalidAutoRandom.GenWithStackByArgs(errMsg)
				}
			case tbInfo.IsCommonHandle:
				pk := tables.FindPrimaryIndex(tbInfo)
				if pk == nil {
					return dbterror.ErrInvalidAutoRandom.GenWithStackByArgs(autoid.AutoRandomNoClusteredPKErrMsg)
				}
				if col.Name.Name.L != pk.Columns[0].Name.L {
					errMsg := fmt.Sprintf(autoid.AutoRandomMustFirstColumnInPK, col.Name.Name.O)
					return dbterror.ErrInvalidAutoRandom.GenWithStackByArgs(errMsg)
				}
			default:
				return dbterror.ErrInvalidAutoRandom.GenWithStackByArgs(autoid.AutoRandomNoClusteredPKErrMsg)
			}

			if containsColumnOption(col, ast.ColumnOptionAutoIncrement) {
				return dbterror.ErrInvalidAutoRandom.GenWithStackByArgs(autoid.AutoRandomIncompatibleWithAutoIncErrMsg)
			}
			if containsColumnOption(col, ast.ColumnOptionDefaultValue) {
				return dbterror.ErrInvalidAutoRandom.GenWithStackByArgs(autoid.AutoRandomIncompatibleWithDefaultValueErrMsg)
			}

			shardBits, rangeBits, err := extractAutoRandomBitsFromColDef(col)
			if err != nil {
				return errors.Trace(err)
			}
			tbInfo.AutoRandomBits = shardBits
			tbInfo.AutoRandomRangeBits = rangeBits

			shardFmt := autoid.NewShardIDFormat(col.Tp, shardBits, rangeBits)
			if shardFmt.IncrementalBits < autoid.AutoRandomIncBitsMin {
				return dbterror.ErrInvalidAutoRandom.FastGenByArgs(autoid.AutoRandomIncrementalBitsTooSmall)
			}
			msg := fmt.Sprintf(autoid.AutoRandomAvailableAllocTimesNote, shardFmt.IncrementalBitsCapacity())
			ctx.GetSessionVars().StmtCtx.AppendNote(errors.Errorf(msg))
		}
	}
	return nil
}

func extractAutoRandomBitsFromColDef(colDef *ast.ColumnDef) (shardBits, rangeBits uint64, err error) {
	for _, op := range colDef.Options {
		if op.Tp == ast.ColumnOptionAutoRandom {
			shardBits, err = autoid.AutoRandomShardBitsNormalize(op.AutoRandOpt.ShardBits, colDef.Name.Name.O)
			if err != nil {
				return 0, 0, err
			}
			rangeBits, err = autoid.AutoRandomRangeBitsNormalize(op.AutoRandOpt.RangeBits)
			if err != nil {
				return 0, 0, err
			}
			return shardBits, rangeBits, nil
		}
	}
	return 0, 0, nil
}

// BuildTableInfo creates a TableInfo.
func BuildTableInfo(
	ctx sessionctx.Context,
	tableName model.CIStr,
	cols []*table.Column,
	constraints []*ast.Constraint,
	charset string,
	collate string,
) (tbInfo *model.TableInfo, err error) {
	tbInfo = &model.TableInfo{
		Name:    tableName,
		Version: model.CurrLatestTableInfoVersion,
		Charset: charset,
		Collate: collate,
	}
	tblColumns := make([]*table.Column, 0, len(cols))
	for _, v := range cols {
		v.ID = AllocateColumnID(tbInfo)
		tbInfo.Columns = append(tbInfo.Columns, v.ToInfo())
		tblColumns = append(tblColumns, table.ToColumn(v.ToInfo()))
	}
	foreignKeyID := tbInfo.MaxForeignKeyID
	for _, constr := range constraints {
		// Build hidden columns if necessary.
		hiddenCols, err := buildHiddenColumnInfoWithCheck(ctx, constr.Keys, model.NewCIStr(constr.Name), tbInfo, tblColumns)
		if err != nil {
			return nil, err
		}
		for _, hiddenCol := range hiddenCols {
			hiddenCol.State = model.StatePublic
			hiddenCol.ID = AllocateColumnID(tbInfo)
			hiddenCol.Offset = len(tbInfo.Columns)
			tbInfo.Columns = append(tbInfo.Columns, hiddenCol)
			tblColumns = append(tblColumns, table.ToColumn(hiddenCol))
		}
		// Check clustered on non-primary key.
		if constr.Option != nil && constr.Option.PrimaryKeyTp != model.PrimaryKeyTypeDefault &&
			constr.Tp != ast.ConstraintPrimaryKey {
			return nil, dbterror.ErrUnsupportedClusteredSecondaryKey
		}
		if constr.Tp == ast.ConstraintForeignKey {
			var fkName model.CIStr
			foreignKeyID++
			if constr.Name != "" {
				fkName = model.NewCIStr(constr.Name)
			} else {
				fkName = model.NewCIStr(fmt.Sprintf("fk_%d", foreignKeyID))
			}
			if model.FindFKInfoByName(tbInfo.ForeignKeys, fkName.L) != nil {
				return nil, infoschema.ErrCannotAddForeign
			}
			fk, err := buildFKInfo(ctx, fkName, constr.Keys, constr.Refer, cols)
			if err != nil {
				return nil, err
			}
			fk.State = model.StatePublic

			tbInfo.ForeignKeys = append(tbInfo.ForeignKeys, fk)
			continue
		}
		if constr.Tp == ast.ConstraintPrimaryKey {
			lastCol, err := CheckPKOnGeneratedColumn(tbInfo, constr.Keys)
			if err != nil {
				return nil, err
			}
			isSingleIntPK := isSingleIntPK(constr, lastCol)
			if ShouldBuildClusteredIndex(ctx, constr.Option, isSingleIntPK) {
				if isSingleIntPK {
					tbInfo.PKIsHandle = true
				} else {
					tbInfo.IsCommonHandle = true
					tbInfo.CommonHandleVersion = 1
				}
			}
			if tbInfo.HasClusteredIndex() {
				// Primary key cannot be invisible.
				if constr.Option != nil && constr.Option.Visibility == ast.IndexVisibilityInvisible {
					return nil, dbterror.ErrPKIndexCantBeInvisible
				}
			}
			if tbInfo.PKIsHandle {
				continue
			}
		}

		if constr.Tp == ast.ConstraintFulltext {
			ctx.GetSessionVars().StmtCtx.AppendWarning(dbterror.ErrTableCantHandleFt.GenWithStackByArgs())
			continue
		}
		if constr.Tp == ast.ConstraintCheck {
			ctx.GetSessionVars().StmtCtx.AppendWarning(dbterror.ErrUnsupportedConstraintCheck.GenWithStackByArgs("CONSTRAINT CHECK"))
			continue
		}

		var (
			indexName       = constr.Name
			primary, unique bool
		)

		// Check if the index is primary or unique.
		switch constr.Tp {
		case ast.ConstraintPrimaryKey:
			primary = true
			unique = true
			indexName = mysql.PrimaryKeyName
		case ast.ConstraintUniq, ast.ConstraintUniqKey, ast.ConstraintUniqIndex:
			unique = true
		}

		// build index info.
		idxInfo, err := BuildIndexInfo(
			ctx,
			tbInfo.Columns,
			model.NewCIStr(indexName),
			primary,
			unique,
			false,
			constr.Keys,
			constr.Option,
			model.StatePublic,
		)
		if err != nil {
			return nil, errors.Trace(err)
		}

		if len(hiddenCols) > 0 {
			AddIndexColumnFlag(tbInfo, idxInfo)
		}
		_, err = validateCommentLength(ctx.GetSessionVars(), idxInfo.Name.String(), &idxInfo.Comment, dbterror.ErrTooLongIndexComment)
		if err != nil {
			return nil, errors.Trace(err)
		}
		idxInfo.ID = AllocateIndexID(tbInfo)
		tbInfo.Indices = append(tbInfo.Indices, idxInfo)
	}

	err = addIndexForForeignKey(ctx, tbInfo)
	return tbInfo, err
}

// addIndexForForeignKey uses to auto create an index for the foreign key if the table doesn't have any index cover the
// foreign key columns.
func addIndexForForeignKey(ctx sessionctx.Context, tbInfo *model.TableInfo) error {
	if len(tbInfo.ForeignKeys) == 0 {
		return nil
	}
	var handleCol *model.ColumnInfo
	if tbInfo.PKIsHandle {
		handleCol = tbInfo.GetPkColInfo()
	}
	for _, fk := range tbInfo.ForeignKeys {
		if fk.Version < model.FKVersion1 {
			continue
		}
		if handleCol != nil && len(fk.Cols) == 1 && handleCol.Name.L == fk.Cols[0].L {
			continue
		}
		if model.FindIndexByColumns(tbInfo, tbInfo.Indices, fk.Cols...) != nil {
			continue
		}
		idxName := fk.Name
		if tbInfo.FindIndexByName(idxName.L) != nil {
			return dbterror.ErrDupKeyName.GenWithStack("duplicate key name %s", fk.Name.O)
		}
		keys := make([]*ast.IndexPartSpecification, 0, len(fk.Cols))
		for _, col := range fk.Cols {
			keys = append(keys, &ast.IndexPartSpecification{
				Column: &ast.ColumnName{Name: col},
				Length: types.UnspecifiedLength,
			})
		}
		idxInfo, err := BuildIndexInfo(ctx, tbInfo.Columns, idxName, false, false, false, keys, nil, model.StatePublic)
		if err != nil {
			return errors.Trace(err)
		}
		idxInfo.ID = AllocateIndexID(tbInfo)
		tbInfo.Indices = append(tbInfo.Indices, idxInfo)
	}
	return nil
}

func indexColumnsLen(cols []*model.ColumnInfo, idxCols []*model.IndexColumn) (colLen int, err error) {
	for _, idxCol := range idxCols {
		col := model.FindColumnInfo(cols, idxCol.Name.L)
		if col == nil {
			err = dbterror.ErrKeyColumnDoesNotExits.GenWithStack("column does not exist: %s", idxCol.Name.L)
			return
		}
		var l int
		l, err = getIndexColumnLength(col, idxCol.Length)
		if err != nil {
			return
		}
		colLen += l
	}
	return
}

func isSingleIntPK(constr *ast.Constraint, lastCol *model.ColumnInfo) bool {
	if len(constr.Keys) != 1 {
		return false
	}
	switch lastCol.GetType() {
	case mysql.TypeLong, mysql.TypeLonglong,
		mysql.TypeTiny, mysql.TypeShort, mysql.TypeInt24:
		return true
	}
	return false
}

// ShouldBuildClusteredIndex is used to determine whether the CREATE TABLE statement should build a clustered index table.
func ShouldBuildClusteredIndex(ctx sessionctx.Context, opt *ast.IndexOption, isSingleIntPK bool) bool {
	if opt == nil || opt.PrimaryKeyTp == model.PrimaryKeyTypeDefault {
		switch ctx.GetSessionVars().EnableClusteredIndex {
		case variable.ClusteredIndexDefModeOn:
			return true
		case variable.ClusteredIndexDefModeIntOnly:
			return !config.GetGlobalConfig().AlterPrimaryKey && isSingleIntPK
		default:
			return false
		}
	}
	return opt.PrimaryKeyTp == model.PrimaryKeyTypeClustered
}

// checkTableInfoValidExtra is like checkTableInfoValid, but also assumes the
// table info comes from untrusted source and performs further checks such as
// name length and column count.
// (checkTableInfoValid is also used in repairing objects which don't perform
// these checks. Perhaps the two functions should be merged together regardless?)
func checkTableInfoValidExtra(tbInfo *model.TableInfo) error {
	if err := checkTooLongTable(tbInfo.Name); err != nil {
		return err
	}

	if err := checkDuplicateColumn(tbInfo.Columns); err != nil {
		return err
	}
	if err := checkTooLongColumns(tbInfo.Columns); err != nil {
		return err
	}
	if err := checkTooManyColumns(tbInfo.Columns); err != nil {
		return errors.Trace(err)
	}
	if err := checkTooManyIndexes(tbInfo.Indices); err != nil {
		return errors.Trace(err)
	}
	if err := checkColumnsAttributes(tbInfo.Columns); err != nil {
		return errors.Trace(err)
	}

	// FIXME: perform checkConstraintNames
	if err := checkCharsetAndCollation(tbInfo.Charset, tbInfo.Collate); err != nil {
		return errors.Trace(err)
	}

	oldState := tbInfo.State
	tbInfo.State = model.StatePublic
	err := checkTableInfoValid(tbInfo)
	tbInfo.State = oldState
	return err
}

// CheckTableInfoValidWithStmt exposes checkTableInfoValidWithStmt to SchemaTracker. Maybe one day we can delete it.
func CheckTableInfoValidWithStmt(ctx sessionctx.Context, tbInfo *model.TableInfo, s *ast.CreateTableStmt) (err error) {
	return checkTableInfoValidWithStmt(ctx, tbInfo, s)
}

func checkTableInfoValidWithStmt(ctx sessionctx.Context, tbInfo *model.TableInfo, s *ast.CreateTableStmt) (err error) {
	// All of these rely on the AST structure of expressions, which were
	// lost in the model (got serialized into strings).
	if err := checkGeneratedColumn(ctx, s.Cols); err != nil {
		return errors.Trace(err)
	}

	// Check if table has a primary key if required.
	if !ctx.GetSessionVars().InRestrictedSQL && ctx.GetSessionVars().PrimaryKeyRequired && len(tbInfo.GetPkName().String()) == 0 {
		return infoschema.ErrTableWithoutPrimaryKey
	}
	if tbInfo.Partition != nil {
		if err := checkPartitionDefinitionConstraints(ctx, tbInfo); err != nil {
			return errors.Trace(err)
		}
		if s.Partition != nil {
			if err := checkPartitionFuncType(ctx, s.Partition.Expr, tbInfo); err != nil {
				return errors.Trace(err)
			}
			if err := checkPartitioningKeysConstraints(ctx, s, tbInfo); err != nil {
				return errors.Trace(err)
			}
		}
	}
	if tbInfo.TTLInfo != nil {
		if err := checkTTLInfoValid(ctx, s.Table.Schema, tbInfo); err != nil {
			return errors.Trace(err)
		}
	}

	return nil
}

func checkPartitionDefinitionConstraints(ctx sessionctx.Context, tbInfo *model.TableInfo) error {
	var err error
	if err = checkPartitionNameUnique(tbInfo.Partition); err != nil {
		return errors.Trace(err)
	}
	if err = checkAddPartitionTooManyPartitions(uint64(len(tbInfo.Partition.Definitions))); err != nil {
		return err
	}
	if err = checkAddPartitionOnTemporaryMode(tbInfo); err != nil {
		return err
	}
	if err = checkPartitionColumnsUnique(tbInfo); err != nil {
		return err
	}

	switch tbInfo.Partition.Type {
	case model.PartitionTypeRange:
		err = checkPartitionByRange(ctx, tbInfo)
	case model.PartitionTypeHash:
		err = checkPartitionByHash(ctx, tbInfo)
	case model.PartitionTypeList:
		err = checkPartitionByList(ctx, tbInfo)
	}
	return errors.Trace(err)
}

// checkTableInfoValid uses to check table info valid. This is used to validate table info.
func checkTableInfoValid(tblInfo *model.TableInfo) error {
	_, err := tables.TableFromMeta(autoid.NewAllocators(false), tblInfo)
	if err != nil {
		return err
	}
	return checkInvisibleIndexOnPK(tblInfo)
}

// BuildTableInfoWithLike builds a new table info according to CREATE TABLE ... LIKE statement.
func BuildTableInfoWithLike(ctx sessionctx.Context, ident ast.Ident, referTblInfo *model.TableInfo, s *ast.CreateTableStmt) (*model.TableInfo, error) {
	// Check the referred table is a real table object.
	if referTblInfo.IsSequence() || referTblInfo.IsView() {
		return nil, dbterror.ErrWrongObject.GenWithStackByArgs(ident.Schema, referTblInfo.Name, "BASE TABLE")
	}
	tblInfo := *referTblInfo
	if err := setTemporaryType(ctx, &tblInfo, s); err != nil {
		return nil, errors.Trace(err)
	}
	// Check non-public column and adjust column offset.
	newColumns := referTblInfo.Cols()
	newIndices := make([]*model.IndexInfo, 0, len(tblInfo.Indices))
	for _, idx := range tblInfo.Indices {
		if idx.State == model.StatePublic {
			newIndices = append(newIndices, idx)
		}
	}
	tblInfo.Columns = newColumns
	tblInfo.Indices = newIndices
	tblInfo.Name = ident.Name
	tblInfo.AutoIncID = 0
	tblInfo.ForeignKeys = nil
	// Ignore TiFlash replicas for temporary tables.
	if s.TemporaryKeyword != ast.TemporaryNone {
		tblInfo.TiFlashReplica = nil
	} else if tblInfo.TiFlashReplica != nil {
		replica := *tblInfo.TiFlashReplica
		// Keep the tiflash replica setting, remove the replica available status.
		replica.AvailablePartitionIDs = nil
		replica.Available = false
		tblInfo.TiFlashReplica = &replica
	}
	if referTblInfo.Partition != nil {
		pi := *referTblInfo.Partition
		pi.Definitions = make([]model.PartitionDefinition, len(referTblInfo.Partition.Definitions))
		copy(pi.Definitions, referTblInfo.Partition.Definitions)
		tblInfo.Partition = &pi
	}

	if referTblInfo.TTLInfo != nil {
		tblInfo.TTLInfo = referTblInfo.TTLInfo.Clone()
	}
	return &tblInfo, nil
}

// BuildTableInfoFromAST builds model.TableInfo from a SQL statement.
// Note: TableID and PartitionID are left as uninitialized value.
func BuildTableInfoFromAST(s *ast.CreateTableStmt) (*model.TableInfo, error) {
	return buildTableInfoWithCheck(mock.NewContext(), s, mysql.DefaultCharset, "", nil)
}

// buildTableInfoWithCheck builds model.TableInfo from a SQL statement.
// Note: TableID and PartitionIDs are left as uninitialized value.
func buildTableInfoWithCheck(ctx sessionctx.Context, s *ast.CreateTableStmt, dbCharset, dbCollate string, placementPolicyRef *model.PolicyRefInfo) (*model.TableInfo, error) {
	tbInfo, err := BuildTableInfoWithStmt(ctx, s, dbCharset, dbCollate, placementPolicyRef)
	if err != nil {
		return nil, err
	}
	// Fix issue 17952 which will cause partition range expr can't be parsed as Int.
	// checkTableInfoValidWithStmt will do the constant fold the partition expression first,
	// then checkTableInfoValidExtra will pass the tableInfo check successfully.
	if err = checkTableInfoValidWithStmt(ctx, tbInfo, s); err != nil {
		return nil, err
	}
	if err = checkTableInfoValidExtra(tbInfo); err != nil {
		return nil, err
	}
	return tbInfo, nil
}

// BuildSessionTemporaryTableInfo builds model.TableInfo from a SQL statement.
func BuildSessionTemporaryTableInfo(ctx sessionctx.Context, is infoschema.InfoSchema, s *ast.CreateTableStmt, dbCharset, dbCollate string, placementPolicyRef *model.PolicyRefInfo) (*model.TableInfo, error) {
	ident := ast.Ident{Schema: s.Table.Schema, Name: s.Table.Name}
	//build tableInfo
	var tbInfo *model.TableInfo
	var referTbl table.Table
	var err error
	if s.ReferTable != nil {
		referIdent := ast.Ident{Schema: s.ReferTable.Schema, Name: s.ReferTable.Name}
		_, ok := is.SchemaByName(referIdent.Schema)
		if !ok {
			return nil, infoschema.ErrTableNotExists.GenWithStackByArgs(referIdent.Schema, referIdent.Name)
		}
		referTbl, err = is.TableByName(referIdent.Schema, referIdent.Name)
		if err != nil {
			return nil, infoschema.ErrTableNotExists.GenWithStackByArgs(referIdent.Schema, referIdent.Name)
		}
		tbInfo, err = BuildTableInfoWithLike(ctx, ident, referTbl.Meta(), s)
	} else {
		tbInfo, err = buildTableInfoWithCheck(ctx, s, dbCharset, dbCollate, placementPolicyRef)
	}
	return tbInfo, err
}

// BuildTableInfoWithStmt builds model.TableInfo from a SQL statement without validity check
func BuildTableInfoWithStmt(ctx sessionctx.Context, s *ast.CreateTableStmt, dbCharset, dbCollate string, placementPolicyRef *model.PolicyRefInfo) (*model.TableInfo, error) {
	colDefs := s.Cols
	tableCharset, tableCollate, err := GetCharsetAndCollateInTableOption(0, s.Options)
	if err != nil {
		return nil, errors.Trace(err)
	}
	tableCharset, tableCollate, err = ResolveCharsetCollation(
		ast.CharsetOpt{Chs: tableCharset, Col: tableCollate},
		ast.CharsetOpt{Chs: dbCharset, Col: dbCollate},
	)
	if err != nil {
		return nil, errors.Trace(err)
	}

	// The column charset haven't been resolved here.
	cols, newConstraints, err := buildColumnsAndConstraints(ctx, colDefs, s.Constraints, tableCharset, tableCollate)
	if err != nil {
		return nil, errors.Trace(err)
	}
	err = checkConstraintNames(newConstraints)
	if err != nil {
		return nil, errors.Trace(err)
	}

	var tbInfo *model.TableInfo
	tbInfo, err = BuildTableInfo(ctx, s.Table.Name, cols, newConstraints, tableCharset, tableCollate)
	if err != nil {
		return nil, errors.Trace(err)
	}
	if err = setTemporaryType(ctx, tbInfo, s); err != nil {
		return nil, errors.Trace(err)
	}

	if err = setTableAutoRandomBits(ctx, tbInfo, colDefs); err != nil {
		return nil, errors.Trace(err)
	}

	if err = handleTableOptions(s.Options, tbInfo); err != nil {
		return nil, errors.Trace(err)
	}

	if _, err = validateCommentLength(ctx.GetSessionVars(), tbInfo.Name.L, &tbInfo.Comment, dbterror.ErrTooLongTableComment); err != nil {
		return nil, errors.Trace(err)
	}

	if tbInfo.TempTableType == model.TempTableNone && tbInfo.PlacementPolicyRef == nil && placementPolicyRef != nil {
		// Set the defaults from Schema. Note: they are mutual exclusive!
		tbInfo.PlacementPolicyRef = placementPolicyRef
	}

	// After handleTableOptions, so the partitions can get defaults from Table level
	err = buildTablePartitionInfo(ctx, s.Partition, tbInfo)
	if err != nil {
		return nil, errors.Trace(err)
	}

	return tbInfo, nil
}

func (d *ddl) assignTableID(tbInfo *model.TableInfo) error {
	genIDs, err := d.genGlobalIDs(1)
	if err != nil {
		return errors.Trace(err)
	}
	tbInfo.ID = genIDs[0]
	return nil
}

func (d *ddl) assignPartitionIDs(defs []model.PartitionDefinition) error {
	genIDs, err := d.genGlobalIDs(len(defs))
	if err != nil {
		return errors.Trace(err)
	}
	for i := range defs {
		defs[i].ID = genIDs[i]
	}
	return nil
}

func (d *ddl) CreateTable(ctx sessionctx.Context, s *ast.CreateTableStmt) (err error) {
	ident := ast.Ident{Schema: s.Table.Schema, Name: s.Table.Name}
	is := d.GetInfoSchemaWithInterceptor(ctx)
	schema, ok := is.SchemaByName(ident.Schema)
	if !ok {
		return infoschema.ErrDatabaseNotExists.GenWithStackByArgs(ident.Schema)
	}

	var referTbl table.Table
	if s.ReferTable != nil {
		referIdent := ast.Ident{Schema: s.ReferTable.Schema, Name: s.ReferTable.Name}
		_, ok := is.SchemaByName(referIdent.Schema)
		if !ok {
			return infoschema.ErrTableNotExists.GenWithStackByArgs(referIdent.Schema, referIdent.Name)
		}
		referTbl, err = is.TableByName(referIdent.Schema, referIdent.Name)
		if err != nil {
			return infoschema.ErrTableNotExists.GenWithStackByArgs(referIdent.Schema, referIdent.Name)
		}
	}

	// build tableInfo
	var tbInfo *model.TableInfo
	if s.ReferTable != nil {
		tbInfo, err = BuildTableInfoWithLike(ctx, ident, referTbl.Meta(), s)
	} else {
		tbInfo, err = BuildTableInfoWithStmt(ctx, s, schema.Charset, schema.Collate, schema.PlacementPolicyRef)
	}
	if err != nil {
		return errors.Trace(err)
	}

	if err = checkTableInfoValidWithStmt(ctx, tbInfo, s); err != nil {
		return err
	}
	if err = checkTableForeignKeysValid(ctx, is, schema.Name.L, tbInfo); err != nil {
		return err
	}

	onExist := OnExistError
	if s.IfNotExists {
		onExist = OnExistIgnore
	}

	return d.CreateTableWithInfo(ctx, schema.Name, tbInfo, onExist)
}

func setTemporaryType(ctx sessionctx.Context, tbInfo *model.TableInfo, s *ast.CreateTableStmt) error {
	switch s.TemporaryKeyword {
	case ast.TemporaryGlobal:
		tbInfo.TempTableType = model.TempTableGlobal
		// "create global temporary table ... on commit preserve rows"
		if !s.OnCommitDelete {
			return errors.Trace(dbterror.ErrUnsupportedOnCommitPreserve)
		}
	case ast.TemporaryLocal:
		tbInfo.TempTableType = model.TempTableLocal
	default:
		tbInfo.TempTableType = model.TempTableNone
	}
	return nil
}

// createTableWithInfoJob returns the table creation job.
// WARNING: it may return a nil job, which means you don't need to submit any DDL job.
// WARNING!!!: if retainID == true, it will not allocate ID by itself. That means if the caller
// can not promise ID is unique, then we got inconsistency.
func (d *ddl) createTableWithInfoJob(
	ctx sessionctx.Context,
	dbName model.CIStr,
	tbInfo *model.TableInfo,
	onExist OnExist,
	retainID bool,
) (job *model.Job, err error) {
	is := d.GetInfoSchemaWithInterceptor(ctx)
	schema, ok := is.SchemaByName(dbName)
	if !ok {
		return nil, infoschema.ErrDatabaseNotExists.GenWithStackByArgs(dbName)
	}

	if err = handleTablePlacement(ctx, tbInfo); err != nil {
		return nil, errors.Trace(err)
	}

	var oldViewTblID int64
	if oldTable, err := is.TableByName(schema.Name, tbInfo.Name); err == nil {
		err = infoschema.ErrTableExists.GenWithStackByArgs(ast.Ident{Schema: schema.Name, Name: tbInfo.Name})
		switch onExist {
		case OnExistIgnore:
			ctx.GetSessionVars().StmtCtx.AppendNote(err)
			return nil, nil
		case OnExistReplace:
			// only CREATE OR REPLACE VIEW is supported at the moment.
			if tbInfo.View != nil {
				if oldTable.Meta().IsView() {
					oldViewTblID = oldTable.Meta().ID
					break
				}
				// The object to replace isn't a view.
				return nil, dbterror.ErrWrongObject.GenWithStackByArgs(dbName, tbInfo.Name, "VIEW")
			}
			return nil, err
		default:
			return nil, err
		}
	}

	if !retainID {
		if err := d.assignTableID(tbInfo); err != nil {
			return nil, errors.Trace(err)
		}

		if tbInfo.Partition != nil {
			if err := d.assignPartitionIDs(tbInfo.Partition.Definitions); err != nil {
				return nil, errors.Trace(err)
			}
		}
	}

	if err := checkTableInfoValidExtra(tbInfo); err != nil {
		return nil, err
	}

	var actionType model.ActionType
	args := []interface{}{tbInfo}
	switch {
	case tbInfo.View != nil:
		actionType = model.ActionCreateView
		args = append(args, onExist == OnExistReplace, oldViewTblID)
	case tbInfo.Sequence != nil:
		actionType = model.ActionCreateSequence
	default:
		actionType = model.ActionCreateTable
		args = append(args, ctx.GetSessionVars().ForeignKeyChecks)
	}

	job = &model.Job{
		SchemaID:   schema.ID,
		TableID:    tbInfo.ID,
		SchemaName: schema.Name.L,
		TableName:  tbInfo.Name.L,
		Type:       actionType,
		BinlogInfo: &model.HistoryInfo{},
		Args:       args,
	}
	return job, nil
}

func (d *ddl) createTableWithInfoPost(
	ctx sessionctx.Context,
	tbInfo *model.TableInfo,
	schemaID int64,
) error {
	var err error
	d.preSplitAndScatter(ctx, tbInfo, tbInfo.GetPartitionInfo())
	if tbInfo.AutoIncID > 1 {
		// Default tableAutoIncID base is 0.
		// If the first ID is expected to greater than 1, we need to do rebase.
		newEnd := tbInfo.AutoIncID - 1
		var allocType autoid.AllocatorType
		if tbInfo.SepAutoInc() {
			allocType = autoid.AutoIncrementType
		} else {
			allocType = autoid.RowIDAllocType
		}
		if err = d.handleAutoIncID(tbInfo, schemaID, newEnd, allocType); err != nil {
			return errors.Trace(err)
		}
	}
	if tbInfo.AutoRandID > 1 {
		// Default tableAutoRandID base is 0.
		// If the first ID is expected to greater than 1, we need to do rebase.
		newEnd := tbInfo.AutoRandID - 1
		err = d.handleAutoIncID(tbInfo, schemaID, newEnd, autoid.AutoRandomType)
	}
	return err
}

func (d *ddl) CreateTableWithInfo(
	ctx sessionctx.Context,
	dbName model.CIStr,
	tbInfo *model.TableInfo,
	cs ...CreateTableWithInfoConfigurier,
) (err error) {
	c := GetCreateTableWithInfoConfig(cs)

	job, err := d.createTableWithInfoJob(ctx, dbName, tbInfo, c.OnExist, !c.ShouldAllocTableID(tbInfo))
	if err != nil {
		return err
	}
	if job == nil {
		return nil
	}

	err = d.DoDDLJob(ctx, job)
	if err != nil {
		// table exists, but if_not_exists flags is true, so we ignore this error.
		if c.OnExist == OnExistIgnore && infoschema.ErrTableExists.Equal(err) {
			ctx.GetSessionVars().StmtCtx.AppendNote(err)
			err = nil
		}
	} else {
		err = d.createTableWithInfoPost(ctx, tbInfo, job.SchemaID)
	}

	err = d.callHookOnChanged(job, err)
	return errors.Trace(err)
}

func (d *ddl) BatchCreateTableWithInfo(ctx sessionctx.Context,
	dbName model.CIStr,
	infos []*model.TableInfo,
	cs ...CreateTableWithInfoConfigurier,
) error {
	c := GetCreateTableWithInfoConfig(cs)

	jobs := &model.Job{
		BinlogInfo: &model.HistoryInfo{},
	}
	args := make([]*model.TableInfo, 0, len(infos))

	var err error

	// 1. counts how many IDs are there
	// 2. if there is any duplicated table name
	totalID := 0
	duplication := make(map[string]struct{})
	for _, info := range infos {
		if _, ok := duplication[info.Name.L]; ok {
			err = infoschema.ErrTableExists.FastGenByArgs("can not batch create tables with same name")
			if c.OnExist == OnExistIgnore && infoschema.ErrTableExists.Equal(err) {
				ctx.GetSessionVars().StmtCtx.AppendNote(err)
				err = nil
			}
		}
		if err != nil {
			return errors.Trace(err)
		}

		duplication[info.Name.L] = struct{}{}

		totalID += 1
		parts := info.GetPartitionInfo()
		if parts != nil {
			totalID += len(parts.Definitions)
		}
	}

	genIDs, err := d.genGlobalIDs(totalID)
	if err != nil {
		return errors.Trace(err)
	}

	for _, info := range infos {
		if c.ShouldAllocTableID(info) {
			info.ID, genIDs = genIDs[0], genIDs[1:]

			if parts := info.GetPartitionInfo(); parts != nil {
				for i := range parts.Definitions {
					parts.Definitions[i].ID, genIDs = genIDs[0], genIDs[1:]
				}
			}
		}

		job, err := d.createTableWithInfoJob(ctx, dbName, info, c.OnExist, true)
		if err != nil {
			return errors.Trace(err)
		}
		if job == nil {
			continue
		}

		// if jobs.Type == model.ActionCreateTables, it is initialized
		// if not, initialize jobs by job.XXXX
		if jobs.Type != model.ActionCreateTables {
			jobs.Type = model.ActionCreateTables
			jobs.SchemaID = job.SchemaID
			jobs.SchemaName = job.SchemaName
		}

		// append table job args
		info, ok := job.Args[0].(*model.TableInfo)
		if !ok {
			return errors.Trace(fmt.Errorf("except table info"))
		}
		args = append(args, info)
	}
	if len(args) == 0 {
		return nil
	}
	jobs.Args = append(jobs.Args, args)
	jobs.Args = append(jobs.Args, ctx.GetSessionVars().ForeignKeyChecks)

	err = d.DoDDLJob(ctx, jobs)
	if err != nil {
		// table exists, but if_not_exists flags is true, so we ignore this error.
		if c.OnExist == OnExistIgnore && infoschema.ErrTableExists.Equal(err) {
			ctx.GetSessionVars().StmtCtx.AppendNote(err)
			err = nil
		}
		return errors.Trace(d.callHookOnChanged(jobs, err))
	}

	for j := range args {
		if err = d.createTableWithInfoPost(ctx, args[j], jobs.SchemaID); err != nil {
			return errors.Trace(d.callHookOnChanged(jobs, err))
		}
	}

	return nil
}

func (d *ddl) CreatePlacementPolicyWithInfo(ctx sessionctx.Context, policy *model.PolicyInfo, onExist OnExist) error {
	if checkIgnorePlacementDDL(ctx) {
		return nil
	}

	policyName := policy.Name
	if policyName.L == defaultPlacementPolicyName {
		return errors.Trace(infoschema.ErrReservedSyntax.GenWithStackByArgs(policyName))
	}

	// Check policy existence.
	_, ok := d.GetInfoSchemaWithInterceptor(ctx).PolicyByName(policyName)
	if ok {
		err := infoschema.ErrPlacementPolicyExists.GenWithStackByArgs(policyName)
		switch onExist {
		case OnExistIgnore:
			ctx.GetSessionVars().StmtCtx.AppendNote(err)
			return nil
		case OnExistError:
			return err
		}
	}

	if err := checkPolicyValidation(policy.PlacementSettings); err != nil {
		return err
	}

	policyID, err := d.genPlacementPolicyID()
	if err != nil {
		return err
	}
	policy.ID = policyID

	job := &model.Job{
		SchemaName: policy.Name.L,
		Type:       model.ActionCreatePlacementPolicy,
		BinlogInfo: &model.HistoryInfo{},
		Args:       []interface{}{policy, onExist == OnExistReplace},
	}
	err = d.DoDDLJob(ctx, job)
	err = d.callHookOnChanged(job, err)
	return errors.Trace(err)
}

// preSplitAndScatter performs pre-split and scatter of the table's regions.
// If `pi` is not nil, will only split region for `pi`, this is used when add partition.
func (d *ddl) preSplitAndScatter(ctx sessionctx.Context, tbInfo *model.TableInfo, pi *model.PartitionInfo) {
	if tbInfo.TempTableType != model.TempTableNone {
		return
	}
	sp, ok := d.store.(kv.SplittableStore)
	if !ok || atomic.LoadUint32(&EnableSplitTableRegion) == 0 {
		return
	}
	var (
		preSplit      func()
		scatterRegion bool
	)
	val, err := ctx.GetSessionVars().GetGlobalSystemVar(context.Background(), variable.TiDBScatterRegion)
	if err != nil {
		logutil.BgLogger().Warn("[ddl] won't scatter region", zap.Error(err))
	} else {
		scatterRegion = variable.TiDBOptOn(val)
	}
	if pi != nil {
		preSplit = func() { splitPartitionTableRegion(ctx, sp, tbInfo, pi, scatterRegion) }
	} else {
		preSplit = func() { splitTableRegion(ctx, sp, tbInfo, scatterRegion) }
	}
	if scatterRegion {
		preSplit()
	} else {
		go preSplit()
	}
}

func (d *ddl) FlashbackCluster(ctx sessionctx.Context, flashbackTS uint64) error {
	logutil.BgLogger().Info("[ddl] get flashback cluster job", zap.String("flashbackTS", oracle.GetTimeFromTS(flashbackTS).String()))
	nowTS, err := ctx.GetStore().GetOracle().GetTimestamp(d.ctx, &oracle.Option{})
	if err != nil {
		return errors.Trace(err)
	}
	gap := time.Until(oracle.GetTimeFromTS(nowTS)).Abs()
	if gap > 1*time.Second {
		ctx.GetSessionVars().StmtCtx.AppendWarning(errors.Errorf("Gap between local time and PD TSO is %s, please check PD/system time", gap))
	}
	job := &model.Job{
		Type:       model.ActionFlashbackCluster,
		BinlogInfo: &model.HistoryInfo{},
		// The value for global variables is meaningless, it will cover during flashback cluster.
		Args: []interface{}{
			flashbackTS,
			map[string]interface{}{},
			true,         /* tidb_gc_enable */
			variable.On,  /* tidb_enable_auto_analyze */
			variable.Off, /* tidb_super_read_only */
			0,            /* totalRegions */
			0,            /* startTS */
			0 /* commitTS */},
	}
	err = d.DoDDLJob(ctx, job)
	err = d.callHookOnChanged(job, err)
	return errors.Trace(err)
}

func (d *ddl) RecoverTable(ctx sessionctx.Context, recoverInfo *RecoverInfo) (err error) {
	is := d.GetInfoSchemaWithInterceptor(ctx)
	schemaID, tbInfo := recoverInfo.SchemaID, recoverInfo.TableInfo
	// Check schema exist.
	schema, ok := is.SchemaByID(schemaID)
	if !ok {
		return errors.Trace(infoschema.ErrDatabaseNotExists.GenWithStackByArgs(
			fmt.Sprintf("(Schema ID %d)", schemaID),
		))
	}
	// Check not exist table with same name.
	if ok := is.TableExists(schema.Name, tbInfo.Name); ok {
		return infoschema.ErrTableExists.GenWithStackByArgs(tbInfo.Name)
	}

	tbInfo.State = model.StateNone
	job := &model.Job{
		SchemaID:   schemaID,
		TableID:    tbInfo.ID,
		SchemaName: schema.Name.L,
		TableName:  tbInfo.Name.L,

		Type:       model.ActionRecoverTable,
		BinlogInfo: &model.HistoryInfo{},
		Args:       []interface{}{recoverInfo, recoverCheckFlagNone},
	}
	err = d.DoDDLJob(ctx, job)
	err = d.callHookOnChanged(job, err)
	return errors.Trace(err)
}

func (d *ddl) CreateView(ctx sessionctx.Context, s *ast.CreateViewStmt) (err error) {
	viewInfo, err := BuildViewInfo(ctx, s)
	if err != nil {
		return err
	}

	cols := make([]*table.Column, len(s.Cols))
	for i, v := range s.Cols {
		cols[i] = table.ToColumn(&model.ColumnInfo{
			Name:   v,
			ID:     int64(i),
			Offset: i,
			State:  model.StatePublic,
		})
	}

	tblCharset := ""
	tblCollate := ""
	if v, ok := ctx.GetSessionVars().GetSystemVar(variable.CharacterSetConnection); ok {
		tblCharset = v
	}
	if v, ok := ctx.GetSessionVars().GetSystemVar(variable.CollationConnection); ok {
		tblCollate = v
	}

	tbInfo, err := BuildTableInfo(ctx, s.ViewName.Name, cols, nil, tblCharset, tblCollate)
	if err != nil {
		return err
	}
	tbInfo.View = viewInfo

	onExist := OnExistError
	if s.OrReplace {
		onExist = OnExistReplace
	}

	return d.CreateTableWithInfo(ctx, s.ViewName.Schema, tbInfo, onExist)
}

// BuildViewInfo builds a ViewInfo structure from an ast.CreateViewStmt.
func BuildViewInfo(ctx sessionctx.Context, s *ast.CreateViewStmt) (*model.ViewInfo, error) {
	// Always Use `format.RestoreNameBackQuotes` to restore `SELECT` statement despite the `ANSI_QUOTES` SQL Mode is enabled or not.
	restoreFlag := format.RestoreStringSingleQuotes | format.RestoreKeyWordUppercase | format.RestoreNameBackQuotes
	var sb strings.Builder
	if err := s.Select.Restore(format.NewRestoreCtx(restoreFlag, &sb)); err != nil {
		return nil, err
	}

	return &model.ViewInfo{Definer: s.Definer, Algorithm: s.Algorithm,
		Security: s.Security, SelectStmt: sb.String(), CheckOption: s.CheckOption, Cols: nil}, nil
}

func checkPartitionByHash(ctx sessionctx.Context, tbInfo *model.TableInfo) error {
	return checkNoHashPartitions(ctx, tbInfo.Partition.Num)
}

// checkPartitionByRange checks validity of a "BY RANGE" partition.
func checkPartitionByRange(ctx sessionctx.Context, tbInfo *model.TableInfo) error {
	failpoint.Inject("CheckPartitionByRangeErr", func() {
		panic("Out Of Memory Quota!")
	})
	pi := tbInfo.Partition

	if len(pi.Columns) == 0 {
		return checkRangePartitionValue(ctx, tbInfo)
	}

	return checkRangeColumnsPartitionValue(ctx, tbInfo)
}

// checkPartitionByList checks validity of a "BY LIST" partition.
func checkPartitionByList(ctx sessionctx.Context, tbInfo *model.TableInfo) error {
	return checkListPartitionValue(ctx, tbInfo)
}

func isColTypeAllowedAsPartitioningCol(fieldType types.FieldType) bool {
	// The permitted data types are shown in the following list:
	// All integer types
	// DATE and DATETIME
	// CHAR, VARCHAR, BINARY, and VARBINARY
	// See https://dev.mysql.com/doc/mysql-partitioning-excerpt/5.7/en/partitioning-columns.html
	// Note that also TIME is allowed in MySQL. Also see https://bugs.mysql.com/bug.php?id=84362
	switch fieldType.GetType() {
	case mysql.TypeTiny, mysql.TypeShort, mysql.TypeInt24, mysql.TypeLong, mysql.TypeLonglong:
	case mysql.TypeDate, mysql.TypeDatetime, mysql.TypeDuration:
	case mysql.TypeVarchar, mysql.TypeString:
	default:
		return false
	}
	return true
}

func checkColumnsPartitionType(tbInfo *model.TableInfo) error {
	for _, col := range tbInfo.Partition.Columns {
		colInfo := tbInfo.FindPublicColumnByName(col.L)
		if colInfo == nil {
			return errors.Trace(dbterror.ErrFieldNotFoundPart)
		}
		if !isColTypeAllowedAsPartitioningCol(colInfo.FieldType) {
			return dbterror.ErrNotAllowedTypeInPartition.GenWithStackByArgs(col.O)
		}
	}
	return nil
}

func checkRangeColumnsPartitionValue(ctx sessionctx.Context, tbInfo *model.TableInfo) error {
	// Range columns partition key supports multiple data types with integer、datetime、string.
	pi := tbInfo.Partition
	defs := pi.Definitions
	if len(defs) < 1 {
		return ast.ErrPartitionsMustBeDefined.GenWithStackByArgs("RANGE")
	}

	curr := &defs[0]
	if len(curr.LessThan) != len(pi.Columns) {
		return errors.Trace(ast.ErrPartitionColumnList)
	}
	var prev *model.PartitionDefinition
	for i := 1; i < len(defs); i++ {
		prev, curr = curr, &defs[i]
		succ, err := checkTwoRangeColumns(ctx, curr, prev, pi, tbInfo)
		if err != nil {
			return err
		}
		if !succ {
			return errors.Trace(dbterror.ErrRangeNotIncreasing)
		}
	}
	return nil
}

func checkTwoRangeColumns(ctx sessionctx.Context, curr, prev *model.PartitionDefinition, pi *model.PartitionInfo, tbInfo *model.TableInfo) (bool, error) {
	if len(curr.LessThan) != len(pi.Columns) {
		return false, errors.Trace(ast.ErrPartitionColumnList)
	}
	for i := 0; i < len(pi.Columns); i++ {
		// Special handling for MAXVALUE.
		if strings.EqualFold(curr.LessThan[i], partitionMaxValue) && !strings.EqualFold(prev.LessThan[i], partitionMaxValue) {
			// If current is maxvalue, it certainly >= previous.
			return true, nil
		}
		if strings.EqualFold(prev.LessThan[i], partitionMaxValue) {
			// Current is not maxvalue, and previous is maxvalue.
			return false, nil
		}

		// The tuples of column values used to define the partitions are strictly increasing:
		// PARTITION p0 VALUES LESS THAN (5,10,'ggg')
		// PARTITION p1 VALUES LESS THAN (10,20,'mmm')
		// PARTITION p2 VALUES LESS THAN (15,30,'sss')
		colInfo := findColumnByName(pi.Columns[i].L, tbInfo)
		succ, err := parseAndEvalBoolExpr(ctx, curr.LessThan[i], prev.LessThan[i], colInfo, tbInfo)
		if err != nil {
			return false, err
		}

		if succ {
			return true, nil
		}
	}
	return false, nil
}

func parseAndEvalBoolExpr(ctx sessionctx.Context, l, r string, colInfo *model.ColumnInfo, tbInfo *model.TableInfo) (bool, error) {
	lexpr, err := expression.ParseSimpleExprCastWithTableInfo(ctx, l, tbInfo, &colInfo.FieldType)
	if err != nil {
		return false, err
	}
	rexpr, err := expression.ParseSimpleExprCastWithTableInfo(ctx, r, tbInfo, &colInfo.FieldType)
	if err != nil {
		return false, err
	}
	e, err := expression.NewFunctionBase(ctx, ast.GT, field_types.NewFieldType(mysql.TypeLonglong), lexpr, rexpr)
	if err != nil {
		return false, err
	}
	e.SetCharsetAndCollation(colInfo.GetCharset(), colInfo.GetCollate())
	res, _, err1 := e.EvalInt(ctx, chunk.Row{})
	if err1 != nil {
		return false, err1
	}
	return res > 0, nil
}

func checkCharsetAndCollation(cs string, co string) error {
	if !charset.ValidCharsetAndCollation(cs, co) {
		return dbterror.ErrUnknownCharacterSet.GenWithStackByArgs(cs)
	}
	if co != "" {
		if _, err := collate.GetCollationByName(co); err != nil {
			return errors.Trace(err)
		}
	}
	return nil
}

// handleAutoIncID handles auto_increment option in DDL. It creates a ID counter for the table and initiates the counter to a proper value.
// For example if the option sets auto_increment to 10. The counter will be set to 9. So the next allocated ID will be 10.
func (d *ddl) handleAutoIncID(tbInfo *model.TableInfo, schemaID int64, newEnd int64, tp autoid.AllocatorType) error {
	allocs := autoid.NewAllocatorsFromTblInfo(d.store, schemaID, tbInfo)
	if alloc := allocs.Get(tp); alloc != nil {
		err := alloc.Rebase(context.Background(), newEnd, false)
		if err != nil {
			return errors.Trace(err)
		}
	}
	return nil
}

// SetDirectPlacementOpt tries to make the PlacementSettings assignments generic for Schema/Table/Partition
func SetDirectPlacementOpt(placementSettings *model.PlacementSettings, placementOptionType ast.PlacementOptionType, stringVal string, uintVal uint64) error {
	switch placementOptionType {
	case ast.PlacementOptionPrimaryRegion:
		placementSettings.PrimaryRegion = stringVal
	case ast.PlacementOptionRegions:
		placementSettings.Regions = stringVal
	case ast.PlacementOptionFollowerCount:
		placementSettings.Followers = uintVal
	case ast.PlacementOptionVoterCount:
		placementSettings.Voters = uintVal
	case ast.PlacementOptionLearnerCount:
		placementSettings.Learners = uintVal
	case ast.PlacementOptionSchedule:
		placementSettings.Schedule = stringVal
	case ast.PlacementOptionConstraints:
		placementSettings.Constraints = stringVal
	case ast.PlacementOptionLeaderConstraints:
		placementSettings.LeaderConstraints = stringVal
	case ast.PlacementOptionLearnerConstraints:
		placementSettings.LearnerConstraints = stringVal
	case ast.PlacementOptionFollowerConstraints:
		placementSettings.FollowerConstraints = stringVal
	case ast.PlacementOptionVoterConstraints:
		placementSettings.VoterConstraints = stringVal
	default:
		return errors.Trace(errors.New("unknown placement policy option"))
	}
	return nil
}

// handleTableOptions updates tableInfo according to table options.
func handleTableOptions(options []*ast.TableOption, tbInfo *model.TableInfo) error {
	var handledTTLOrTTLEnable bool

	for _, op := range options {
		switch op.Tp {
		case ast.TableOptionAutoIncrement:
			tbInfo.AutoIncID = int64(op.UintValue)
		case ast.TableOptionAutoIdCache:
			if op.UintValue > uint64(math.MaxInt64) {
				// TODO: Refine this error.
				return errors.New("table option auto_id_cache overflows int64")
			}
			tbInfo.AutoIdCache = int64(op.UintValue)
		case ast.TableOptionAutoRandomBase:
			tbInfo.AutoRandID = int64(op.UintValue)
		case ast.TableOptionComment:
			tbInfo.Comment = op.StrValue
		case ast.TableOptionCompression:
			tbInfo.Compression = op.StrValue
		case ast.TableOptionShardRowID:
			if op.UintValue > 0 && tbInfo.HasClusteredIndex() {
				return dbterror.ErrUnsupportedShardRowIDBits
			}
			tbInfo.ShardRowIDBits = op.UintValue
			if tbInfo.ShardRowIDBits > shardRowIDBitsMax {
				tbInfo.ShardRowIDBits = shardRowIDBitsMax
			}
			tbInfo.MaxShardRowIDBits = tbInfo.ShardRowIDBits
		case ast.TableOptionPreSplitRegion:
			if tbInfo.TempTableType != model.TempTableNone {
				return errors.Trace(dbterror.ErrOptOnTemporaryTable.GenWithStackByArgs("pre split regions"))
			}
			tbInfo.PreSplitRegions = op.UintValue
		case ast.TableOptionCharset, ast.TableOptionCollate:
			// We don't handle charset and collate here since they're handled in `GetCharsetAndCollateInTableOption`.
		case ast.TableOptionPlacementPolicy:
			tbInfo.PlacementPolicyRef = &model.PolicyRefInfo{
				Name: model.NewCIStr(op.StrValue),
			}
		case ast.TableOptionTTL, ast.TableOptionTTLEnable:
			if handledTTLOrTTLEnable {
				continue
			}

			ttlInfo, ttlEnable, err := getTTLInfoInOptions(options)
			if err != nil {
				return err
			}
			// It's impossible that `ttlInfo` and `ttlEnable` are all nil, because we have met this option.
			// After exclude the situation `ttlInfo == nil && ttlEnable != nil`, we could say `ttlInfo != nil`
			if ttlInfo == nil && ttlEnable != nil {
				return errors.Trace(dbterror.ErrSetTTLEnableForNonTTLTable)
			}

			tbInfo.TTLInfo = ttlInfo
			handledTTLOrTTLEnable = true
		}
	}
	shardingBits := shardingBits(tbInfo)
	if tbInfo.PreSplitRegions > shardingBits {
		tbInfo.PreSplitRegions = shardingBits
	}
	return nil
}

func shardingBits(tblInfo *model.TableInfo) uint64 {
	if tblInfo.ShardRowIDBits > 0 {
		return tblInfo.ShardRowIDBits
	}
	return tblInfo.AutoRandomBits
}

// isIgnorableSpec checks if the spec type is ignorable.
// Some specs are parsed by ignored. This is for compatibility.
func isIgnorableSpec(tp ast.AlterTableType) bool {
	// AlterTableLock/AlterTableAlgorithm are ignored.
	return tp == ast.AlterTableLock || tp == ast.AlterTableAlgorithm
}

// getCharsetAndCollateInColumnDef will iterate collate in the options, validate it by checking the charset
// of column definition. If there's no collate in the option, the default collate of column's charset will be used.
func getCharsetAndCollateInColumnDef(def *ast.ColumnDef) (chs, coll string, err error) {
	chs = def.Tp.GetCharset()
	coll = def.Tp.GetCollate()
	if chs != "" && coll == "" {
		if coll, err = charset.GetDefaultCollation(chs); err != nil {
			return "", "", errors.Trace(err)
		}
	}
	for _, opt := range def.Options {
		if opt.Tp == ast.ColumnOptionCollate {
			info, err := collate.GetCollationByName(opt.StrValue)
			if err != nil {
				return "", "", errors.Trace(err)
			}
			if chs == "" {
				chs = info.CharsetName
			} else if chs != info.CharsetName {
				return "", "", dbterror.ErrCollationCharsetMismatch.GenWithStackByArgs(info.Name, chs)
			}
			coll = info.Name
		}
	}
	return
}

// GetCharsetAndCollateInTableOption will iterate the charset and collate in the options,
// and returns the last charset and collate in options. If there is no charset in the options,
// the returns charset will be "", the same as collate.
func GetCharsetAndCollateInTableOption(startIdx int, options []*ast.TableOption) (chs, coll string, err error) {
	for i := startIdx; i < len(options); i++ {
		opt := options[i]
		// we set the charset to the last option. example: alter table t charset latin1 charset utf8 collate utf8_bin;
		// the charset will be utf8, collate will be utf8_bin
		switch opt.Tp {
		case ast.TableOptionCharset:
			info, err := charset.GetCharsetInfo(opt.StrValue)
			if err != nil {
				return "", "", err
			}
			if len(chs) == 0 {
				chs = info.Name
			} else if chs != info.Name {
				return "", "", dbterror.ErrConflictingDeclarations.GenWithStackByArgs(chs, info.Name)
			}
			if len(coll) == 0 {
				coll = info.DefaultCollation
			}
		case ast.TableOptionCollate:
			info, err := collate.GetCollationByName(opt.StrValue)
			if err != nil {
				return "", "", err
			}
			if len(chs) == 0 {
				chs = info.CharsetName
			} else if chs != info.CharsetName {
				return "", "", dbterror.ErrCollationCharsetMismatch.GenWithStackByArgs(info.Name, chs)
			}
			coll = info.Name
		}
	}
	return
}

// NeedToOverwriteColCharset return true for altering charset and specified CONVERT TO.
func NeedToOverwriteColCharset(options []*ast.TableOption) bool {
	for i := len(options) - 1; i >= 0; i-- {
		opt := options[i]
		if opt.Tp == ast.TableOptionCharset {
			// Only overwrite columns charset if the option contains `CONVERT TO`.
			return opt.UintValue == ast.TableOptionCharsetWithConvertTo
		}
	}
	return false
}

// resolveAlterTableAddColumns splits "add columns" to multiple spec. For example,
// `ALTER TABLE ADD COLUMN (c1 INT, c2 INT)` is split into
// `ALTER TABLE ADD COLUMN c1 INT, ADD COLUMN c2 INT`.
func resolveAlterTableAddColumns(spec *ast.AlterTableSpec) []*ast.AlterTableSpec {
	specs := make([]*ast.AlterTableSpec, 0, len(spec.NewColumns)+len(spec.NewConstraints))
	for _, col := range spec.NewColumns {
		t := *spec
		t.NewColumns = []*ast.ColumnDef{col}
		t.NewConstraints = []*ast.Constraint{}
		specs = append(specs, &t)
	}
	// Split the add constraints from AlterTableSpec.
	for _, con := range spec.NewConstraints {
		t := *spec
		t.NewColumns = []*ast.ColumnDef{}
		t.NewConstraints = []*ast.Constraint{}
		t.Constraint = con
		t.Tp = ast.AlterTableAddConstraint
		specs = append(specs, &t)
	}
	return specs
}

// ResolveAlterTableSpec resolves alter table algorithm and removes ignore table spec in specs.
// returns valid specs, and the occurred error.
func ResolveAlterTableSpec(ctx sessionctx.Context, specs []*ast.AlterTableSpec) ([]*ast.AlterTableSpec, error) {
	validSpecs := make([]*ast.AlterTableSpec, 0, len(specs))
	algorithm := ast.AlgorithmTypeDefault
	for _, spec := range specs {
		if spec.Tp == ast.AlterTableAlgorithm {
			// Find the last AlterTableAlgorithm.
			algorithm = spec.Algorithm
		}
		if isIgnorableSpec(spec.Tp) {
			continue
		}
		if spec.Tp == ast.AlterTableAddColumns && (len(spec.NewColumns) > 1 || len(spec.NewConstraints) > 0) {
			validSpecs = append(validSpecs, resolveAlterTableAddColumns(spec)...)
		} else {
			validSpecs = append(validSpecs, spec)
		}
	}

	// Verify whether the algorithm is supported.
	for _, spec := range validSpecs {
		resolvedAlgorithm, err := ResolveAlterAlgorithm(spec, algorithm)
		if err != nil {
			// If TiDB failed to choose a better algorithm, report the error
			if resolvedAlgorithm == ast.AlgorithmTypeDefault {
				return nil, errors.Trace(err)
			}
			// For the compatibility, we return warning instead of error when a better algorithm is chosed by TiDB
			ctx.GetSessionVars().StmtCtx.AppendError(err)
		}

		spec.Algorithm = resolvedAlgorithm
	}

	// Only handle valid specs.
	return validSpecs, nil
}

func (d *ddl) AlterTable(ctx context.Context, sctx sessionctx.Context, stmt *ast.AlterTableStmt) (err error) {
	ident := ast.Ident{Schema: stmt.Table.Schema, Name: stmt.Table.Name}
	validSpecs, err := ResolveAlterTableSpec(sctx, stmt.Specs)
	if err != nil {
		return errors.Trace(err)
	}

	is := d.infoCache.GetLatest()
	tb, err := is.TableByName(ident.Schema, ident.Name)
	if err != nil {
		return errors.Trace(err)
	}
	if tb.Meta().IsView() || tb.Meta().IsSequence() {
		return dbterror.ErrWrongObject.GenWithStackByArgs(ident.Schema, ident.Name, "BASE TABLE")
	}
	if tb.Meta().TableCacheStatusType != model.TableCacheStatusDisable {
		if len(validSpecs) != 1 {
			return dbterror.ErrOptOnCacheTable.GenWithStackByArgs("Alter Table")
		}
		if validSpecs[0].Tp != ast.AlterTableCache && validSpecs[0].Tp != ast.AlterTableNoCache {
			return dbterror.ErrOptOnCacheTable.GenWithStackByArgs("Alter Table")
		}
	}
	// set name for anonymous foreign key.
	maxForeignKeyID := tb.Meta().MaxForeignKeyID
	for _, spec := range validSpecs {
		if spec.Tp == ast.AlterTableAddConstraint && spec.Constraint.Tp == ast.ConstraintForeignKey && spec.Constraint.Name == "" {
			maxForeignKeyID++
			spec.Constraint.Name = fmt.Sprintf("fk_%d", maxForeignKeyID)
		}
	}

	if len(validSpecs) > 1 {
		sctx.GetSessionVars().StmtCtx.MultiSchemaInfo = model.NewMultiSchemaInfo()
	}
	for _, spec := range validSpecs {
		var handledCharsetOrCollate bool
		var handledTTLOrTTLEnable bool
		switch spec.Tp {
		case ast.AlterTableAddColumns:
			err = d.AddColumn(sctx, ident, spec)
		case ast.AlterTableAddPartitions, ast.AlterTableAddLastPartition:
			err = d.AddTablePartitions(sctx, ident, spec)
		case ast.AlterTableCoalescePartitions:
			err = d.CoalescePartitions(sctx, ident, spec)
		case ast.AlterTableReorganizePartition:
			err = errors.Trace(dbterror.ErrUnsupportedReorganizePartition)
		case ast.AlterTableReorganizeFirstPartition:
			err = dbterror.ErrGeneralUnsupportedDDL.GenWithStackByArgs("MERGE FIRST PARTITION")
		case ast.AlterTableReorganizeLastPartition:
			err = dbterror.ErrGeneralUnsupportedDDL.GenWithStackByArgs("SPLIT LAST PARTITION")
		case ast.AlterTableCheckPartitions:
			err = errors.Trace(dbterror.ErrUnsupportedCheckPartition)
		case ast.AlterTableRebuildPartition:
			err = errors.Trace(dbterror.ErrUnsupportedRebuildPartition)
		case ast.AlterTableOptimizePartition:
			err = errors.Trace(dbterror.ErrUnsupportedOptimizePartition)
		case ast.AlterTableRemovePartitioning:
			err = errors.Trace(dbterror.ErrUnsupportedRemovePartition)
		case ast.AlterTableRepairPartition:
			err = errors.Trace(dbterror.ErrUnsupportedRepairPartition)
		case ast.AlterTableDropColumn:
			err = d.DropColumn(sctx, ident, spec)
		case ast.AlterTableDropIndex:
			err = d.dropIndex(sctx, ident, model.NewCIStr(spec.Name), spec.IfExists)
		case ast.AlterTableDropPrimaryKey:
			err = d.dropIndex(sctx, ident, model.NewCIStr(mysql.PrimaryKeyName), spec.IfExists)
		case ast.AlterTableRenameIndex:
			err = d.RenameIndex(sctx, ident, spec)
		case ast.AlterTableDropPartition, ast.AlterTableDropFirstPartition:
			err = d.DropTablePartition(sctx, ident, spec)
		case ast.AlterTableTruncatePartition:
			err = d.TruncateTablePartition(sctx, ident, spec)
		case ast.AlterTableWriteable:
			if !config.TableLockEnabled() {
				return nil
			}
			tName := &ast.TableName{Schema: ident.Schema, Name: ident.Name}
			if spec.Writeable {
				err = d.CleanupTableLock(sctx, []*ast.TableName{tName})
			} else {
				lockStmt := &ast.LockTablesStmt{
					TableLocks: []ast.TableLock{
						{
							Table: tName,
							Type:  model.TableLockReadOnly,
						},
					},
				}
				err = d.LockTables(sctx, lockStmt)
			}
		case ast.AlterTableExchangePartition:
			err = d.ExchangeTablePartition(sctx, ident, spec)
		case ast.AlterTableAddConstraint:
			constr := spec.Constraint
			switch spec.Constraint.Tp {
			case ast.ConstraintKey, ast.ConstraintIndex:
				err = d.createIndex(sctx, ident, ast.IndexKeyTypeNone, model.NewCIStr(constr.Name),
					spec.Constraint.Keys, constr.Option, constr.IfNotExists)
			case ast.ConstraintUniq, ast.ConstraintUniqIndex, ast.ConstraintUniqKey:
				err = d.createIndex(sctx, ident, ast.IndexKeyTypeUnique, model.NewCIStr(constr.Name),
					spec.Constraint.Keys, constr.Option, false) // IfNotExists should be not applied
			case ast.ConstraintForeignKey:
				// NOTE: we do not handle `symbol` and `index_name` well in the parser and we do not check ForeignKey already exists,
				// so we just also ignore the `if not exists` check.
				err = d.CreateForeignKey(sctx, ident, model.NewCIStr(constr.Name), spec.Constraint.Keys, spec.Constraint.Refer)
			case ast.ConstraintPrimaryKey:
				err = d.CreatePrimaryKey(sctx, ident, model.NewCIStr(constr.Name), spec.Constraint.Keys, constr.Option)
			case ast.ConstraintFulltext:
				sctx.GetSessionVars().StmtCtx.AppendWarning(dbterror.ErrTableCantHandleFt)
			case ast.ConstraintCheck:
				sctx.GetSessionVars().StmtCtx.AppendWarning(dbterror.ErrUnsupportedConstraintCheck.GenWithStackByArgs("ADD CONSTRAINT CHECK"))
			default:
				// Nothing to do now.
			}
		case ast.AlterTableDropForeignKey:
			// NOTE: we do not check `if not exists` and `if exists` for ForeignKey now.
			err = d.DropForeignKey(sctx, ident, model.NewCIStr(spec.Name))
		case ast.AlterTableModifyColumn:
			err = d.ModifyColumn(ctx, sctx, ident, spec)
		case ast.AlterTableChangeColumn:
			err = d.ChangeColumn(ctx, sctx, ident, spec)
		case ast.AlterTableRenameColumn:
			err = d.RenameColumn(sctx, ident, spec)
		case ast.AlterTableAlterColumn:
			err = d.AlterColumn(sctx, ident, spec)
		case ast.AlterTableRenameTable:
			newIdent := ast.Ident{Schema: spec.NewTable.Schema, Name: spec.NewTable.Name}
			isAlterTable := true
			err = d.renameTable(sctx, ident, newIdent, isAlterTable)
		case ast.AlterTablePartition:
			// Prevent silent succeed if user executes ALTER TABLE x PARTITION BY ...
			err = errors.New("alter table partition is unsupported")
		case ast.AlterTableOption:
			var placementPolicyRef *model.PolicyRefInfo
			for i, opt := range spec.Options {
				switch opt.Tp {
				case ast.TableOptionShardRowID:
					if opt.UintValue > shardRowIDBitsMax {
						opt.UintValue = shardRowIDBitsMax
					}
					err = d.ShardRowID(sctx, ident, opt.UintValue)
				case ast.TableOptionAutoIncrement:
					err = d.RebaseAutoID(sctx, ident, int64(opt.UintValue), autoid.AutoIncrementType, opt.BoolValue)
				case ast.TableOptionAutoIdCache:
					if opt.UintValue > uint64(math.MaxInt64) {
						// TODO: Refine this error.
						return errors.New("table option auto_id_cache overflows int64")
					}
					err = d.AlterTableAutoIDCache(sctx, ident, int64(opt.UintValue))
				case ast.TableOptionAutoRandomBase:
					err = d.RebaseAutoID(sctx, ident, int64(opt.UintValue), autoid.AutoRandomType, opt.BoolValue)
				case ast.TableOptionComment:
					spec.Comment = opt.StrValue
					err = d.AlterTableComment(sctx, ident, spec)
				case ast.TableOptionCharset, ast.TableOptionCollate:
					// GetCharsetAndCollateInTableOption will get the last charset and collate in the options,
					// so it should be handled only once.
					if handledCharsetOrCollate {
						continue
					}
					var toCharset, toCollate string
					toCharset, toCollate, err = GetCharsetAndCollateInTableOption(i, spec.Options)
					if err != nil {
						return err
					}
					needsOverwriteCols := NeedToOverwriteColCharset(spec.Options)
					err = d.AlterTableCharsetAndCollate(sctx, ident, toCharset, toCollate, needsOverwriteCols)
					handledCharsetOrCollate = true
				case ast.TableOptionPlacementPolicy:
					placementPolicyRef = &model.PolicyRefInfo{
						Name: model.NewCIStr(opt.StrValue),
					}
				case ast.TableOptionEngine:
				case ast.TableOptionTTL, ast.TableOptionTTLEnable:
					var ttlInfo *model.TTLInfo
					var ttlEnable *bool

					if handledTTLOrTTLEnable {
						continue
					}
					ttlInfo, ttlEnable, err = getTTLInfoInOptions(spec.Options)
					if err != nil {
						return err
					}
					err = d.AlterTableTTLInfoOrEnable(sctx, ident, ttlInfo, ttlEnable)

					handledTTLOrTTLEnable = true
				default:
					err = dbterror.ErrUnsupportedAlterTableOption
				}

				if err != nil {
					return errors.Trace(err)
				}
			}

			if placementPolicyRef != nil {
				err = d.AlterTablePlacement(sctx, ident, placementPolicyRef)
			}
		case ast.AlterTableSetTiFlashReplica:
			err = d.AlterTableSetTiFlashReplica(sctx, ident, spec.TiFlashReplica)
		case ast.AlterTableOrderByColumns:
			err = d.OrderByColumns(sctx, ident)
		case ast.AlterTableIndexInvisible:
			err = d.AlterIndexVisibility(sctx, ident, spec.IndexName, spec.Visibility)
		case ast.AlterTableAlterCheck:
			sctx.GetSessionVars().StmtCtx.AppendWarning(dbterror.ErrUnsupportedConstraintCheck.GenWithStackByArgs("ALTER CHECK"))
		case ast.AlterTableDropCheck:
			sctx.GetSessionVars().StmtCtx.AppendWarning(dbterror.ErrUnsupportedConstraintCheck.GenWithStackByArgs("DROP CHECK"))
		case ast.AlterTableWithValidation:
			sctx.GetSessionVars().StmtCtx.AppendWarning(dbterror.ErrUnsupportedAlterTableWithValidation)
		case ast.AlterTableWithoutValidation:
			sctx.GetSessionVars().StmtCtx.AppendWarning(dbterror.ErrUnsupportedAlterTableWithoutValidation)
		case ast.AlterTableAddStatistics:
			err = d.AlterTableAddStatistics(sctx, ident, spec.Statistics, spec.IfNotExists)
		case ast.AlterTableDropStatistics:
			err = d.AlterTableDropStatistics(sctx, ident, spec.Statistics, spec.IfExists)
		case ast.AlterTableAttributes:
			err = d.AlterTableAttributes(sctx, ident, spec)
		case ast.AlterTablePartitionAttributes:
			err = d.AlterTablePartitionAttributes(sctx, ident, spec)
		case ast.AlterTablePartitionOptions:
			err = d.AlterTablePartitionOptions(sctx, ident, spec)
		case ast.AlterTableCache:
			err = d.AlterTableCache(sctx, ident)
		case ast.AlterTableNoCache:
			err = d.AlterTableNoCache(sctx, ident)
		case ast.AlterTableDisableKeys, ast.AlterTableEnableKeys:
			// Nothing to do now, see https://github.com/pingcap/tidb/issues/1051
			// MyISAM specific
		case ast.AlterTableRemoveTTL:
			// the parser makes sure we have only one `ast.AlterTableRemoveTTL` in an alter statement
			err = d.AlterTableRemoveTTL(sctx, ident)
		default:
			err = errors.Trace(dbterror.ErrUnsupportedAlterTableSpec)
		}

		if err != nil {
			return errors.Trace(err)
		}
	}

	if sctx.GetSessionVars().StmtCtx.MultiSchemaInfo != nil {
		err = d.MultiSchemaChange(sctx, ident)
		if err != nil {
			return errors.Trace(err)
		}
	}

	return nil
}

func (d *ddl) RebaseAutoID(ctx sessionctx.Context, ident ast.Ident, newBase int64, tp autoid.AllocatorType, force bool) error {
	schema, t, err := d.getSchemaAndTableByIdent(ctx, ident)
	if err != nil {
		return errors.Trace(err)
	}
	var actionType model.ActionType
	switch tp {
	case autoid.AutoRandomType:
		tbInfo := t.Meta()
		pkCol := tbInfo.GetPkColInfo()
		if tbInfo.AutoRandomBits == 0 || pkCol == nil {
			return errors.Trace(dbterror.ErrInvalidAutoRandom.GenWithStackByArgs(autoid.AutoRandomRebaseNotApplicable))
		}
		shardFmt := autoid.NewShardIDFormat(&pkCol.FieldType, tbInfo.AutoRandomBits, tbInfo.AutoRandomRangeBits)
		if shardFmt.IncrementalMask()&newBase != newBase {
			errMsg := fmt.Sprintf(autoid.AutoRandomRebaseOverflow, newBase, shardFmt.IncrementalBitsCapacity())
			return errors.Trace(dbterror.ErrInvalidAutoRandom.GenWithStackByArgs(errMsg))
		}
		actionType = model.ActionRebaseAutoRandomBase
	case autoid.RowIDAllocType:
		actionType = model.ActionRebaseAutoID
	case autoid.AutoIncrementType:
		actionType = model.ActionRebaseAutoID
	default:
		panic(fmt.Sprintf("unimplemented rebase autoid type %s", tp))
	}

	if !force {
		newBaseTemp, err := adjustNewBaseToNextGlobalID(ctx, t, tp, newBase)
		if err != nil {
			return err
		}
		if newBase != newBaseTemp {
			ctx.GetSessionVars().StmtCtx.AppendWarning(
				fmt.Errorf("Can't reset AUTO_INCREMENT to %d without FORCE option, using %d instead",
					newBase, newBaseTemp,
				))
		}
		newBase = newBaseTemp
	}
	job := &model.Job{
		SchemaID:   schema.ID,
		TableID:    t.Meta().ID,
		SchemaName: schema.Name.L,
		TableName:  t.Meta().Name.L,
		Type:       actionType,
		BinlogInfo: &model.HistoryInfo{},
		Args:       []interface{}{newBase, force},
	}
	err = d.DoDDLJob(ctx, job)
	err = d.callHookOnChanged(job, err)
	return errors.Trace(err)
}

func adjustNewBaseToNextGlobalID(ctx sessionctx.Context, t table.Table, tp autoid.AllocatorType, newBase int64) (int64, error) {
	alloc := t.Allocators(ctx).Get(tp)
	if alloc == nil {
		return newBase, nil
	}
	autoID, err := alloc.NextGlobalAutoID()
	if err != nil {
		return newBase, errors.Trace(err)
	}
	// If newBase < autoID, we need to do a rebase before returning.
	// Assume there are 2 TiDB servers: TiDB-A with allocator range of 0 ~ 30000; TiDB-B with allocator range of 30001 ~ 60000.
	// If the user sends SQL `alter table t1 auto_increment = 100` to TiDB-B,
	// and TiDB-B finds 100 < 30001 but returns without any handling,
	// then TiDB-A may still allocate 99 for auto_increment column. This doesn't make sense for the user.
	return int64(mathutil.Max(uint64(newBase), uint64(autoID))), nil
}

// ShardRowID shards the implicit row ID by adding shard value to the row ID's first few bits.
func (d *ddl) ShardRowID(ctx sessionctx.Context, tableIdent ast.Ident, uVal uint64) error {
	schema, t, err := d.getSchemaAndTableByIdent(ctx, tableIdent)
	if err != nil {
		return errors.Trace(err)
	}
	if t.Meta().TempTableType != model.TempTableNone {
		return dbterror.ErrOptOnTemporaryTable.GenWithStackByArgs("shard_row_id_bits")
	}
	if uVal == t.Meta().ShardRowIDBits {
		// Nothing need to do.
		return nil
	}
	if uVal > 0 && t.Meta().HasClusteredIndex() {
		return dbterror.ErrUnsupportedShardRowIDBits
	}
	err = verifyNoOverflowShardBits(d.sessPool, t, uVal)
	if err != nil {
		return err
	}
	job := &model.Job{
		Type:       model.ActionShardRowID,
		SchemaID:   schema.ID,
		TableID:    t.Meta().ID,
		SchemaName: schema.Name.L,
		TableName:  t.Meta().Name.L,
		BinlogInfo: &model.HistoryInfo{},
		Args:       []interface{}{uVal},
	}
	err = d.DoDDLJob(ctx, job)
	err = d.callHookOnChanged(job, err)
	return errors.Trace(err)
}

func (d *ddl) getSchemaAndTableByIdent(ctx sessionctx.Context, tableIdent ast.Ident) (dbInfo *model.DBInfo, t table.Table, err error) {
	is := d.GetInfoSchemaWithInterceptor(ctx)
	schema, ok := is.SchemaByName(tableIdent.Schema)
	if !ok {
		return nil, nil, infoschema.ErrDatabaseNotExists.GenWithStackByArgs(tableIdent.Schema)
	}
	t, err = is.TableByName(tableIdent.Schema, tableIdent.Name)
	if err != nil {
		return nil, nil, infoschema.ErrTableNotExists.GenWithStackByArgs(tableIdent.Schema, tableIdent.Name)
	}
	return schema, t, nil
}

func checkUnsupportedColumnConstraint(col *ast.ColumnDef, ti ast.Ident) error {
	for _, constraint := range col.Options {
		switch constraint.Tp {
		case ast.ColumnOptionAutoIncrement:
			return dbterror.ErrUnsupportedAddColumn.GenWithStack("unsupported add column '%s' constraint AUTO_INCREMENT when altering '%s.%s'", col.Name, ti.Schema, ti.Name)
		case ast.ColumnOptionPrimaryKey:
			return dbterror.ErrUnsupportedAddColumn.GenWithStack("unsupported add column '%s' constraint PRIMARY KEY when altering '%s.%s'", col.Name, ti.Schema, ti.Name)
		case ast.ColumnOptionUniqKey:
			return dbterror.ErrUnsupportedAddColumn.GenWithStack("unsupported add column '%s' constraint UNIQUE KEY when altering '%s.%s'", col.Name, ti.Schema, ti.Name)
		case ast.ColumnOptionAutoRandom:
			errMsg := fmt.Sprintf(autoid.AutoRandomAlterAddColumn, col.Name, ti.Schema, ti.Name)
			return dbterror.ErrInvalidAutoRandom.GenWithStackByArgs(errMsg)
		}
	}

	return nil
}

func checkAndCreateNewColumn(ctx sessionctx.Context, ti ast.Ident, schema *model.DBInfo, spec *ast.AlterTableSpec, t table.Table, specNewColumn *ast.ColumnDef) (*table.Column, error) {
	err := checkUnsupportedColumnConstraint(specNewColumn, ti)
	if err != nil {
		return nil, errors.Trace(err)
	}

	colName := specNewColumn.Name.Name.O
	// Check whether added column has existed.
	col := table.FindCol(t.Cols(), colName)
	if col != nil {
		err = infoschema.ErrColumnExists.GenWithStackByArgs(colName)
		if spec.IfNotExists {
			ctx.GetSessionVars().StmtCtx.AppendNote(err)
			return nil, nil
		}
		return nil, err
	}
	if err = checkColumnAttributes(colName, specNewColumn.Tp); err != nil {
		return nil, errors.Trace(err)
	}
	if utf8.RuneCountInString(colName) > mysql.MaxColumnNameLength {
		return nil, dbterror.ErrTooLongIdent.GenWithStackByArgs(colName)
	}

	return CreateNewColumn(ctx, ti, schema, spec, t, specNewColumn)
}

// CreateNewColumn creates a new column according to the column information.
func CreateNewColumn(ctx sessionctx.Context, ti ast.Ident, schema *model.DBInfo, spec *ast.AlterTableSpec, t table.Table, specNewColumn *ast.ColumnDef) (*table.Column, error) {
	// If new column is a generated column, do validation.
	// NOTE: we do check whether the column refers other generated
	// columns occurring later in a table, but we don't handle the col offset.
	for _, option := range specNewColumn.Options {
		if option.Tp == ast.ColumnOptionGenerated {
			if err := checkIllegalFn4Generated(specNewColumn.Name.Name.L, typeColumn, option.Expr); err != nil {
				return nil, errors.Trace(err)
			}

			if option.Stored {
				return nil, dbterror.ErrUnsupportedOnGeneratedColumn.GenWithStackByArgs("Adding generated stored column through ALTER TABLE")
			}

			_, dependColNames := findDependedColumnNames(specNewColumn)
			if !ctx.GetSessionVars().EnableAutoIncrementInGenerated {
				if err := checkAutoIncrementRef(specNewColumn.Name.Name.L, dependColNames, t.Meta()); err != nil {
					return nil, errors.Trace(err)
				}
			}
			duplicateColNames := make(map[string]struct{}, len(dependColNames))
			for k := range dependColNames {
				duplicateColNames[k] = struct{}{}
			}
			cols := t.Cols()

			if err := checkDependedColExist(dependColNames, cols); err != nil {
				return nil, errors.Trace(err)
			}

			if err := verifyColumnGenerationSingle(duplicateColNames, cols, spec.Position); err != nil {
				return nil, errors.Trace(err)
			}
		}
		// Specially, since sequence has been supported, if a newly added column has a
		// sequence nextval function as it's default value option, it won't fill the
		// known rows with specific sequence next value under current add column logic.
		// More explanation can refer: TestSequenceDefaultLogic's comment in sequence_test.go
		if option.Tp == ast.ColumnOptionDefaultValue {
			if f, ok := option.Expr.(*ast.FuncCallExpr); ok {
				switch f.FnName.L {
				case ast.NextVal:
					if _, err := getSequenceDefaultValue(option); err != nil {
						return nil, errors.Trace(err)
					}
					return nil, errors.Trace(dbterror.ErrAddColumnWithSequenceAsDefault.GenWithStackByArgs(specNewColumn.Name.Name.O))
				case ast.Rand, ast.UUID:
					return nil, errors.Trace(dbterror.ErrBinlogUnsafeSystemFunction.GenWithStackByArgs())
				}
			}
		}
	}

	tableCharset, tableCollate, err := ResolveCharsetCollation(
		ast.CharsetOpt{Chs: t.Meta().Charset, Col: t.Meta().Collate},
		ast.CharsetOpt{Chs: schema.Charset, Col: schema.Collate},
	)
	if err != nil {
		return nil, errors.Trace(err)
	}
	// Ignore table constraints now, they will be checked later.
	// We use length(t.Cols()) as the default offset firstly, we will change the column's offset later.
	col, _, err := buildColumnAndConstraint(
		ctx,
		len(t.Cols()),
		specNewColumn,
		nil,
		tableCharset,
		tableCollate,
	)
	if err != nil {
		return nil, errors.Trace(err)
	}

	originDefVal, err := generateOriginDefaultValue(col.ToInfo(), ctx)
	if err != nil {
		return nil, errors.Trace(err)
	}

	err = col.SetOriginDefaultValue(originDefVal)
	return col, err
}

// AddColumn will add a new column to the table.
func (d *ddl) AddColumn(ctx sessionctx.Context, ti ast.Ident, spec *ast.AlterTableSpec) error {
	specNewColumn := spec.NewColumns[0]
	schema, t, err := d.getSchemaAndTableByIdent(ctx, ti)
	if err != nil {
		return errors.Trace(err)
	}
	if err = checkAddColumnTooManyColumns(len(t.Cols()) + 1); err != nil {
		return errors.Trace(err)
	}
	col, err := checkAndCreateNewColumn(ctx, ti, schema, spec, t, specNewColumn)
	if err != nil {
		return errors.Trace(err)
	}
	// Added column has existed and if_not_exists flag is true.
	if col == nil {
		return nil
	}
	err = CheckAfterPositionExists(t.Meta(), spec.Position)
	if err != nil {
		return errors.Trace(err)
	}

	job := &model.Job{
		SchemaID:   schema.ID,
		TableID:    t.Meta().ID,
		SchemaName: schema.Name.L,
		TableName:  t.Meta().Name.L,
		Type:       model.ActionAddColumn,
		BinlogInfo: &model.HistoryInfo{},
		Args:       []interface{}{col, spec.Position, 0, spec.IfNotExists},
	}

	err = d.DoDDLJob(ctx, job)
	err = d.callHookOnChanged(job, err)
	return errors.Trace(err)
}

// AddTablePartitions will add a new partition to the table.
func (d *ddl) AddTablePartitions(ctx sessionctx.Context, ident ast.Ident, spec *ast.AlterTableSpec) error {
	is := d.infoCache.GetLatest()
	schema, ok := is.SchemaByName(ident.Schema)
	if !ok {
		return errors.Trace(infoschema.ErrDatabaseNotExists.GenWithStackByArgs(schema))
	}
	t, err := is.TableByName(ident.Schema, ident.Name)
	if err != nil {
		return errors.Trace(infoschema.ErrTableNotExists.GenWithStackByArgs(ident.Schema, ident.Name))
	}

	meta := t.Meta()
	pi := meta.GetPartitionInfo()
	if pi == nil {
		return errors.Trace(dbterror.ErrPartitionMgmtOnNonpartitioned)
	}

	partInfo, err := BuildAddedPartitionInfo(ctx, meta, spec)
	if err != nil {
		return errors.Trace(err)
	}
	if err := d.assignPartitionIDs(partInfo.Definitions); err != nil {
		return errors.Trace(err)
	}

	// partInfo contains only the new added partition, we have to combine it with the
	// old partitions to check all partitions is strictly increasing.
	clonedMeta := meta.Clone()
	tmp := *partInfo
	tmp.Definitions = append(pi.Definitions, tmp.Definitions...)
	clonedMeta.Partition = &tmp
	if err := checkPartitionDefinitionConstraints(ctx, clonedMeta); err != nil {
		if dbterror.ErrSameNamePartition.Equal(err) && spec.IfNotExists {
			ctx.GetSessionVars().StmtCtx.AppendNote(err)
			return nil
		}
		return errors.Trace(err)
	}

	if err = handlePartitionPlacement(ctx, partInfo); err != nil {
		return errors.Trace(err)
	}

	job := &model.Job{
		SchemaID:   schema.ID,
		TableID:    meta.ID,
		SchemaName: schema.Name.L,
		TableName:  t.Meta().Name.L,
		Type:       model.ActionAddTablePartition,
		BinlogInfo: &model.HistoryInfo{},
		Args:       []interface{}{partInfo},
	}

	if spec.Tp == ast.AlterTableAddLastPartition && spec.Partition != nil {
		query, ok := ctx.Value(sessionctx.QueryString).(string)
		if ok {
			sqlMode := ctx.GetSessionVars().SQLMode
			var buf bytes.Buffer
			AppendPartitionDefs(partInfo, &buf, sqlMode)

			syntacticSugar := spec.Partition.PartitionMethod.OriginalText()
			syntacticStart := spec.Partition.PartitionMethod.OriginTextPosition()
			newQuery := query[:syntacticStart] + "ADD PARTITION (" + buf.String() + ")" + query[syntacticStart+len(syntacticSugar):]
			defer ctx.SetValue(sessionctx.QueryString, query)
			ctx.SetValue(sessionctx.QueryString, newQuery)
		}
	}
	err = d.DoDDLJob(ctx, job)
	if dbterror.ErrSameNamePartition.Equal(err) && spec.IfNotExists {
		ctx.GetSessionVars().StmtCtx.AppendNote(err)
		return nil
	}
	if err == nil {
		d.preSplitAndScatter(ctx, meta, partInfo)
	}
	err = d.callHookOnChanged(job, err)
	return errors.Trace(err)
}

// CoalescePartitions coalesce partitions can be used with a table that is partitioned by hash or key to reduce the number of partitions by number.
func (d *ddl) CoalescePartitions(ctx sessionctx.Context, ident ast.Ident, spec *ast.AlterTableSpec) error {
	is := d.infoCache.GetLatest()
	schema, ok := is.SchemaByName(ident.Schema)
	if !ok {
		return errors.Trace(infoschema.ErrDatabaseNotExists.GenWithStackByArgs(schema))
	}
	t, err := is.TableByName(ident.Schema, ident.Name)
	if err != nil {
		return errors.Trace(infoschema.ErrTableNotExists.GenWithStackByArgs(ident.Schema, ident.Name))
	}

	meta := t.Meta()
	if meta.GetPartitionInfo() == nil {
		return errors.Trace(dbterror.ErrPartitionMgmtOnNonpartitioned)
	}

	switch meta.Partition.Type {
	// We don't support coalesce partitions hash type partition now.
	case model.PartitionTypeHash:
		return errors.Trace(dbterror.ErrUnsupportedCoalescePartition)

	// Key type partition cannot be constructed currently, ignoring it for now.
	case model.PartitionTypeKey:

	// Coalesce partition can only be used on hash/key partitions.
	default:
		return errors.Trace(dbterror.ErrCoalesceOnlyOnHashPartition)
	}

	return errors.Trace(err)
}

func (d *ddl) TruncateTablePartition(ctx sessionctx.Context, ident ast.Ident, spec *ast.AlterTableSpec) error {
	is := d.infoCache.GetLatest()
	schema, ok := is.SchemaByName(ident.Schema)
	if !ok {
		return errors.Trace(infoschema.ErrDatabaseNotExists.GenWithStackByArgs(schema))
	}
	t, err := is.TableByName(ident.Schema, ident.Name)
	if err != nil {
		return errors.Trace(infoschema.ErrTableNotExists.GenWithStackByArgs(ident.Schema, ident.Name))
	}
	meta := t.Meta()
	if meta.GetPartitionInfo() == nil {
		return errors.Trace(dbterror.ErrPartitionMgmtOnNonpartitioned)
	}

	var pids []int64
	if spec.OnAllPartitions {
		pids = make([]int64, len(meta.GetPartitionInfo().Definitions))
		for i, def := range meta.GetPartitionInfo().Definitions {
			pids[i] = def.ID
		}
	} else {
		// MySQL allows duplicate partition names in truncate partition
		// so we filter them out through a hash
		pidMap := make(map[int64]bool)
		for _, name := range spec.PartitionNames {
			pid, err := tables.FindPartitionByName(meta, name.L)
			if err != nil {
				return errors.Trace(err)
			}
			pidMap[pid] = true
		}
		// linter makezero does not handle changing pids to zero length,
		// so create a new var and then assign to pids...
		newPids := make([]int64, 0, len(pidMap))
		for pid := range pidMap {
			newPids = append(newPids, pid)
		}
		pids = newPids
	}

	job := &model.Job{
		SchemaID:   schema.ID,
		TableID:    meta.ID,
		SchemaName: schema.Name.L,
		TableName:  t.Meta().Name.L,
		Type:       model.ActionTruncateTablePartition,
		BinlogInfo: &model.HistoryInfo{},
		Args:       []interface{}{pids},
	}

	err = d.DoDDLJob(ctx, job)
	if err != nil {
		return errors.Trace(err)
	}
	err = d.callHookOnChanged(job, err)
	return errors.Trace(err)
}

func (d *ddl) DropTablePartition(ctx sessionctx.Context, ident ast.Ident, spec *ast.AlterTableSpec) error {
	is := d.infoCache.GetLatest()
	schema, ok := is.SchemaByName(ident.Schema)
	if !ok {
		return errors.Trace(infoschema.ErrDatabaseNotExists.GenWithStackByArgs(schema))
	}
	t, err := is.TableByName(ident.Schema, ident.Name)
	if err != nil {
		return errors.Trace(infoschema.ErrTableNotExists.GenWithStackByArgs(ident.Schema, ident.Name))
	}
	meta := t.Meta()
	if meta.GetPartitionInfo() == nil {
		return errors.Trace(dbterror.ErrPartitionMgmtOnNonpartitioned)
	}

	if spec.Tp == ast.AlterTableDropFirstPartition {
		intervalOptions := getPartitionIntervalFromTable(ctx, meta)
		if intervalOptions == nil {
			return dbterror.ErrGeneralUnsupportedDDL.GenWithStackByArgs(
				"FIRST PARTITION, does not seem like an INTERVAL partitioned table")
		}
		if len(spec.Partition.Definitions) != 0 {
			return dbterror.ErrGeneralUnsupportedDDL.GenWithStackByArgs(
				"FIRST PARTITION, table info already contains partition definitions")
		}
		spec.Partition.Interval = intervalOptions
		err = GeneratePartDefsFromInterval(ctx, spec.Tp, meta, spec.Partition)
		if err != nil {
			return err
		}
		pNullOffset := 0
		if intervalOptions.NullPart {
			pNullOffset = 1
		}
		if len(spec.Partition.Definitions) == 0 ||
			len(spec.Partition.Definitions) >= len(meta.Partition.Definitions)-pNullOffset {
			return dbterror.ErrGeneralUnsupportedDDL.GenWithStackByArgs(
				"FIRST PARTITION, number of partitions does not match")
		}
		if len(spec.PartitionNames) != 0 || len(spec.Partition.Definitions) <= 1 {
			return dbterror.ErrGeneralUnsupportedDDL.GenWithStackByArgs(
				"FIRST PARTITION, given value does not generate a list of partition names to be dropped")
		}
		for i := range spec.Partition.Definitions {
			spec.PartitionNames = append(spec.PartitionNames, meta.Partition.Definitions[i+pNullOffset].Name)
		}
		// Use the last generated partition as First, i.e. do not drop the last name in the slice
		spec.PartitionNames = spec.PartitionNames[:len(spec.PartitionNames)-1]

		query, ok := ctx.Value(sessionctx.QueryString).(string)
		if ok {
			partNames := make([]string, 0, len(spec.PartitionNames))
			sqlMode := ctx.GetSessionVars().SQLMode
			for i := range spec.PartitionNames {
				partNames = append(partNames, stringutil.Escape(spec.PartitionNames[i].O, sqlMode))
			}
			syntacticSugar := spec.Partition.PartitionMethod.OriginalText()
			syntacticStart := spec.Partition.PartitionMethod.OriginTextPosition()
			newQuery := query[:syntacticStart] + "DROP PARTITION " + strings.Join(partNames, ", ") + query[syntacticStart+len(syntacticSugar):]
			defer ctx.SetValue(sessionctx.QueryString, query)
			ctx.SetValue(sessionctx.QueryString, newQuery)
		}
	}
	partNames := make([]string, len(spec.PartitionNames))
	for i, partCIName := range spec.PartitionNames {
		partNames[i] = partCIName.L
	}
	err = CheckDropTablePartition(meta, partNames)
	if err != nil {
		if dbterror.ErrDropPartitionNonExistent.Equal(err) && spec.IfExists {
			ctx.GetSessionVars().StmtCtx.AppendNote(err)
			return nil
		}
		return errors.Trace(err)
	}

	job := &model.Job{
		SchemaID:    schema.ID,
		TableID:     meta.ID,
		SchemaName:  schema.Name.L,
		SchemaState: model.StatePublic,
		TableName:   meta.Name.L,
		Type:        model.ActionDropTablePartition,
		BinlogInfo:  &model.HistoryInfo{},
		Args:        []interface{}{partNames},
	}

	err = d.DoDDLJob(ctx, job)
	if err != nil {
		if dbterror.ErrDropPartitionNonExistent.Equal(err) && spec.IfExists {
			ctx.GetSessionVars().StmtCtx.AppendNote(err)
			return nil
		}
		return errors.Trace(err)
	}
	err = d.callHookOnChanged(job, err)
	return errors.Trace(err)
}

func checkFieldTypeCompatible(ft *types.FieldType, other *types.FieldType) bool {
	// int(1) could match the type with int(8)
	partialEqual := ft.GetType() == other.GetType() &&
		ft.GetDecimal() == other.GetDecimal() &&
		ft.GetCharset() == other.GetCharset() &&
		ft.GetCollate() == other.GetCollate() &&
		(ft.GetFlen() == other.GetFlen() || ft.StorageLength() != types.VarStorageLen) &&
		mysql.HasUnsignedFlag(ft.GetFlag()) == mysql.HasUnsignedFlag(other.GetFlag()) &&
		mysql.HasAutoIncrementFlag(ft.GetFlag()) == mysql.HasAutoIncrementFlag(other.GetFlag()) &&
		mysql.HasNotNullFlag(ft.GetFlag()) == mysql.HasNotNullFlag(other.GetFlag()) &&
		mysql.HasZerofillFlag(ft.GetFlag()) == mysql.HasZerofillFlag(other.GetFlag()) &&
		mysql.HasBinaryFlag(ft.GetFlag()) == mysql.HasBinaryFlag(other.GetFlag()) &&
		mysql.HasPriKeyFlag(ft.GetFlag()) == mysql.HasPriKeyFlag(other.GetFlag())
	if !partialEqual || len(ft.GetElems()) != len(other.GetElems()) {
		return false
	}
	for i := range ft.GetElems() {
		if ft.GetElems()[i] != other.GetElems()[i] {
			return false
		}
	}
	return true
}

func checkTiFlashReplicaCompatible(source *model.TiFlashReplicaInfo, target *model.TiFlashReplicaInfo) bool {
	if source == target {
		return true
	}
	if source == nil || target == nil {
		return false
	}
	if source.Count != target.Count ||
		source.Available != target.Available || len(source.LocationLabels) != len(target.LocationLabels) {
		return false
	}
	for i, lable := range source.LocationLabels {
		if target.LocationLabels[i] != lable {
			return false
		}
	}
	return true
}

func checkTableDefCompatible(source *model.TableInfo, target *model.TableInfo) error {
	// check temp table
	if target.TempTableType != model.TempTableNone {
		return errors.Trace(dbterror.ErrPartitionExchangeTempTable.FastGenByArgs(target.Name))
	}

	// check auto_random
	if source.AutoRandomBits != target.AutoRandomBits ||
		source.AutoRandomRangeBits != target.AutoRandomRangeBits ||
		source.Charset != target.Charset ||
		source.Collate != target.Collate ||
		source.ShardRowIDBits != target.ShardRowIDBits ||
		source.MaxShardRowIDBits != target.MaxShardRowIDBits ||
		!checkTiFlashReplicaCompatible(source.TiFlashReplica, target.TiFlashReplica) {
		return errors.Trace(dbterror.ErrTablesDifferentMetadata)
	}
	if len(source.Cols()) != len(target.Cols()) {
		return errors.Trace(dbterror.ErrTablesDifferentMetadata)
	}
	// Col compatible check
	for i, sourceCol := range source.Cols() {
		targetCol := target.Cols()[i]
		if isVirtualGeneratedColumn(sourceCol) != isVirtualGeneratedColumn(targetCol) {
			return dbterror.ErrUnsupportedOnGeneratedColumn.GenWithStackByArgs("Exchanging partitions for non-generated columns")
		}
		// It should strictyle compare expressions for generated columns
		if sourceCol.Name.L != targetCol.Name.L ||
			sourceCol.Hidden != targetCol.Hidden ||
			!checkFieldTypeCompatible(&sourceCol.FieldType, &targetCol.FieldType) ||
			sourceCol.GeneratedExprString != targetCol.GeneratedExprString {
			return errors.Trace(dbterror.ErrTablesDifferentMetadata)
		}
		if sourceCol.State != model.StatePublic ||
			targetCol.State != model.StatePublic {
			return errors.Trace(dbterror.ErrTablesDifferentMetadata)
		}
		if sourceCol.ID != targetCol.ID {
			return dbterror.ErrPartitionExchangeDifferentOption.GenWithStackByArgs(fmt.Sprintf("column: %s", sourceCol.Name))
		}
	}
	if len(source.Indices) != len(target.Indices) {
		return errors.Trace(dbterror.ErrTablesDifferentMetadata)
	}
	for _, sourceIdx := range source.Indices {
		var compatIdx *model.IndexInfo
		for _, targetIdx := range target.Indices {
			if strings.EqualFold(sourceIdx.Name.L, targetIdx.Name.L) {
				compatIdx = targetIdx
			}
		}
		// No match index
		if compatIdx == nil {
			return errors.Trace(dbterror.ErrTablesDifferentMetadata)
		}
		// Index type is not compatible
		if sourceIdx.Tp != compatIdx.Tp ||
			sourceIdx.Unique != compatIdx.Unique ||
			sourceIdx.Primary != compatIdx.Primary {
			return errors.Trace(dbterror.ErrTablesDifferentMetadata)
		}
		// The index column
		if len(sourceIdx.Columns) != len(compatIdx.Columns) {
			return errors.Trace(dbterror.ErrTablesDifferentMetadata)
		}
		for i, sourceIdxCol := range sourceIdx.Columns {
			compatIdxCol := compatIdx.Columns[i]
			if sourceIdxCol.Length != compatIdxCol.Length ||
				sourceIdxCol.Name.L != compatIdxCol.Name.L {
				return errors.Trace(dbterror.ErrTablesDifferentMetadata)
			}
		}
		if sourceIdx.ID != compatIdx.ID {
			return dbterror.ErrPartitionExchangeDifferentOption.GenWithStackByArgs(fmt.Sprintf("index: %s", sourceIdx.Name))
		}
	}

	return nil
}

func checkExchangePartition(pt *model.TableInfo, nt *model.TableInfo) error {
	if nt.IsView() || nt.IsSequence() {
		return errors.Trace(dbterror.ErrCheckNoSuchTable)
	}
	if pt.GetPartitionInfo() == nil {
		return errors.Trace(dbterror.ErrPartitionMgmtOnNonpartitioned)
	}
	if nt.GetPartitionInfo() != nil {
		return errors.Trace(dbterror.ErrPartitionExchangePartTable.GenWithStackByArgs(nt.Name))
	}

	if nt.ForeignKeys != nil {
		return errors.Trace(dbterror.ErrPartitionExchangeForeignKey.GenWithStackByArgs(nt.Name))
	}

	// NOTE: if nt is temporary table, it should be checked
	return nil
}

func (d *ddl) ExchangeTablePartition(ctx sessionctx.Context, ident ast.Ident, spec *ast.AlterTableSpec) error {
	ptSchema, pt, err := d.getSchemaAndTableByIdent(ctx, ident)
	if err != nil {
		return errors.Trace(err)
	}

	ptMeta := pt.Meta()

	ntIdent := ast.Ident{Schema: spec.NewTable.Schema, Name: spec.NewTable.Name}

	// We should check local temporary here using session's info schema because the local temporary tables are only stored in session.
	ntLocalTempTable, err := sessiontxn.GetTxnManager(ctx).GetTxnInfoSchema().TableByName(ntIdent.Schema, ntIdent.Name)
	if err == nil && ntLocalTempTable.Meta().TempTableType == model.TempTableLocal {
		return errors.Trace(dbterror.ErrPartitionExchangeTempTable.FastGenByArgs(ntLocalTempTable.Meta().Name))
	}

	ntSchema, nt, err := d.getSchemaAndTableByIdent(ctx, ntIdent)
	if err != nil {
		return errors.Trace(err)
	}

	ntMeta := nt.Meta()

	err = checkExchangePartition(ptMeta, ntMeta)
	if err != nil {
		return errors.Trace(err)
	}

	partName := spec.PartitionNames[0].L

	// NOTE: if pt is subPartitioned, it should be checked

	defID, err := tables.FindPartitionByName(ptMeta, partName)
	if err != nil {
		return errors.Trace(err)
	}

	err = checkTableDefCompatible(ptMeta, ntMeta)
	if err != nil {
		return errors.Trace(err)
	}

	job := &model.Job{
		SchemaID:   ntSchema.ID,
		TableID:    ntMeta.ID,
		SchemaName: ntSchema.Name.L,
		TableName:  ntMeta.Name.L,
		Type:       model.ActionExchangeTablePartition,
		BinlogInfo: &model.HistoryInfo{},
		Args:       []interface{}{defID, ptSchema.ID, ptMeta.ID, partName, spec.WithValidation},
		CtxVars:    []interface{}{[]int64{ntSchema.ID, ptSchema.ID}, []int64{ntMeta.ID, ptMeta.ID}},
	}

	err = d.DoDDLJob(ctx, job)
	if err != nil {
		return errors.Trace(err)
	}
	ctx.GetSessionVars().StmtCtx.AppendWarning(fmt.Errorf("after the exchange, please analyze related table of the exchange to update statistics"))
	err = d.callHookOnChanged(job, err)
	return errors.Trace(err)
}

// DropColumn will drop a column from the table, now we don't support drop the column with index covered.
func (d *ddl) DropColumn(ctx sessionctx.Context, ti ast.Ident, spec *ast.AlterTableSpec) error {
	schema, t, err := d.getSchemaAndTableByIdent(ctx, ti)
	if err != nil {
		return errors.Trace(err)
	}

	isDropable, err := checkIsDroppableColumn(ctx, d.infoCache.GetLatest(), schema, t, spec)
	if err != nil {
		return err
	}
	if !isDropable {
		return nil
	}
	colName := spec.OldColumnName.Name
	err = checkVisibleColumnCnt(t, 0, 1)
	if err != nil {
		return err
	}

	job := &model.Job{
		SchemaID:    schema.ID,
		TableID:     t.Meta().ID,
		SchemaName:  schema.Name.L,
		SchemaState: model.StatePublic,
		TableName:   t.Meta().Name.L,
		Type:        model.ActionDropColumn,
		BinlogInfo:  &model.HistoryInfo{},
		Args:        []interface{}{colName, spec.IfExists},
	}

	err = d.DoDDLJob(ctx, job)
	err = d.callHookOnChanged(job, err)
	return errors.Trace(err)
}

func checkIsDroppableColumn(ctx sessionctx.Context, is infoschema.InfoSchema, schema *model.DBInfo, t table.Table, spec *ast.AlterTableSpec) (isDrapable bool, err error) {
	tblInfo := t.Meta()
	// Check whether dropped column has existed.
	colName := spec.OldColumnName.Name
	col := table.FindCol(t.VisibleCols(), colName.L)
	if col == nil {
		err = dbterror.ErrCantDropFieldOrKey.GenWithStackByArgs(colName)
		if spec.IfExists {
			ctx.GetSessionVars().StmtCtx.AppendNote(err)
			return false, nil
		}
		return false, err
	}

	if err = isDroppableColumn(tblInfo, colName); err != nil {
		return false, errors.Trace(err)
	}
	if err = checkDropColumnWithPartitionConstraint(t, colName); err != nil {
		return false, errors.Trace(err)
	}
	// Check the column with foreign key.
	err = checkDropColumnWithForeignKeyConstraint(is, schema.Name.L, tblInfo, colName.L)
	if err != nil {
		return false, errors.Trace(err)
	}
	// Check the column with TTL config
	err = checkDropColumnWithTTLConfig(tblInfo, colName.L)
	if err != nil {
		return false, errors.Trace(err)
	}
	// We don't support dropping column with PK handle covered now.
	if col.IsPKHandleColumn(tblInfo) {
		return false, dbterror.ErrUnsupportedPKHandle
	}
	if mysql.HasAutoIncrementFlag(col.GetFlag()) && !ctx.GetSessionVars().AllowRemoveAutoInc {
		return false, dbterror.ErrCantDropColWithAutoInc
	}
	return true, nil
}

// checkDropColumnWithPartitionConstraint is used to check the partition constraint of the drop column.
func checkDropColumnWithPartitionConstraint(t table.Table, colName model.CIStr) error {
	if t.Meta().Partition == nil {
		return nil
	}
	pt, ok := t.(table.PartitionedTable)
	if !ok {
		// Should never happen!
		return errors.Trace(dbterror.ErrDependentByPartitionFunctional.GenWithStackByArgs(colName.L))
	}
	for _, name := range pt.GetPartitionColumnNames() {
		if strings.EqualFold(name.L, colName.L) {
			return errors.Trace(dbterror.ErrDependentByPartitionFunctional.GenWithStackByArgs(colName.L))
		}
	}
	return nil
}

func checkVisibleColumnCnt(t table.Table, addCnt, dropCnt int) error {
	tblInfo := t.Meta()
	visibleColumCnt := 0
	for _, column := range tblInfo.Columns {
		if !column.Hidden {
			visibleColumCnt++
		}
	}
	if visibleColumCnt+addCnt > dropCnt {
		return nil
	}
	if len(tblInfo.Columns)-visibleColumCnt > 0 {
		// There are only invisible columns.
		return dbterror.ErrTableMustHaveColumns
	}
	return dbterror.ErrCantRemoveAllFields
}

// checkModifyCharsetAndCollation returns error when the charset or collation is not modifiable.
// needRewriteCollationData is used when trying to modify the collation of a column, it is true when the column is with
// index because index of a string column is collation-aware.
func checkModifyCharsetAndCollation(toCharset, toCollate, origCharset, origCollate string, needRewriteCollationData bool) error {
	if !charset.ValidCharsetAndCollation(toCharset, toCollate) {
		return dbterror.ErrUnknownCharacterSet.GenWithStack("Unknown character set: '%s', collation: '%s'", toCharset, toCollate)
	}

	if needRewriteCollationData && collate.NewCollationEnabled() && !collate.CompatibleCollate(origCollate, toCollate) {
		return dbterror.ErrUnsupportedModifyCollation.GenWithStackByArgs(origCollate, toCollate)
	}

	if (origCharset == charset.CharsetUTF8 && toCharset == charset.CharsetUTF8MB4) ||
		(origCharset == charset.CharsetUTF8 && toCharset == charset.CharsetUTF8) ||
		(origCharset == charset.CharsetUTF8MB4 && toCharset == charset.CharsetUTF8MB4) ||
		(origCharset == charset.CharsetLatin1 && toCharset == charset.CharsetUTF8MB4) {
		// TiDB only allow utf8/latin1 to be changed to utf8mb4, or changing the collation when the charset is utf8/utf8mb4/latin1.
		return nil
	}

	if toCharset != origCharset {
		msg := fmt.Sprintf("charset from %s to %s", origCharset, toCharset)
		return dbterror.ErrUnsupportedModifyCharset.GenWithStackByArgs(msg)
	}
	if toCollate != origCollate {
		msg := fmt.Sprintf("change collate from %s to %s", origCollate, toCollate)
		return dbterror.ErrUnsupportedModifyCharset.GenWithStackByArgs(msg)
	}
	return nil
}

// checkModifyTypes checks if the 'origin' type can be modified to 'to' type no matter directly change
// or change by reorg. It returns error if the two types are incompatible and correlated change are not
// supported. However, even the two types can be change, if the "origin" type contains primary key, error will be returned.
func checkModifyTypes(ctx sessionctx.Context, origin *types.FieldType, to *types.FieldType, needRewriteCollationData bool) error {
	canReorg, err := types.CheckModifyTypeCompatible(origin, to)
	if err != nil {
		if !canReorg {
			return errors.Trace(dbterror.ErrUnsupportedModifyColumn.GenWithStackByArgs(err.Error()))
		}
		if mysql.HasPriKeyFlag(origin.GetFlag()) {
			msg := "this column has primary key flag"
			return dbterror.ErrUnsupportedModifyColumn.GenWithStackByArgs(msg)
		}
	}

	err = checkModifyCharsetAndCollation(to.GetCharset(), to.GetCollate(), origin.GetCharset(), origin.GetCollate(), needRewriteCollationData)

	if err != nil {
		if to.GetCharset() == charset.CharsetGBK || origin.GetCharset() == charset.CharsetGBK {
			return errors.Trace(err)
		}
		// column type change can handle the charset change between these two types in the process of the reorg.
		if dbterror.ErrUnsupportedModifyCharset.Equal(err) && canReorg {
			return nil
		}
	}
	return errors.Trace(err)
}

// SetDefaultValue sets the default value of the column.
func SetDefaultValue(ctx sessionctx.Context, col *table.Column, option *ast.ColumnOption) (bool, error) {
	hasDefaultValue := false
	value, isSeqExpr, err := getDefaultValue(ctx, col, option)
	if err != nil {
		return false, errors.Trace(err)
	}
	if isSeqExpr {
		if err := checkSequenceDefaultValue(col); err != nil {
			return false, errors.Trace(err)
		}
		col.DefaultIsExpr = isSeqExpr
	}

	if hasDefaultValue, value, err = checkColumnDefaultValue(ctx, col, value); err != nil {
		return hasDefaultValue, errors.Trace(err)
	}
	value, err = convertTimestampDefaultValToUTC(ctx, value, col)
	if err != nil {
		return hasDefaultValue, errors.Trace(err)
	}
	err = setDefaultValueWithBinaryPadding(col, value)
	if err != nil {
		return hasDefaultValue, errors.Trace(err)
	}
	return hasDefaultValue, nil
}

func setDefaultValueWithBinaryPadding(col *table.Column, value interface{}) error {
	err := col.SetDefaultValue(value)
	if err != nil {
		return err
	}
	// https://dev.mysql.com/doc/refman/8.0/en/binary-varbinary.html
	// Set the default value for binary type should append the paddings.
	if value != nil {
		if col.GetType() == mysql.TypeString && types.IsBinaryStr(&col.FieldType) && len(value.(string)) < col.GetFlen() {
			padding := make([]byte, col.GetFlen()-len(value.(string)))
			col.DefaultValue = string(append([]byte(col.DefaultValue.(string)), padding...))
		}
	}
	return nil
}

func setColumnComment(ctx sessionctx.Context, col *table.Column, option *ast.ColumnOption) error {
	value, err := expression.EvalAstExpr(ctx, option.Expr)
	if err != nil {
		return errors.Trace(err)
	}
	if col.Comment, err = value.ToString(); err != nil {
		return errors.Trace(err)
	}
	col.Comment, err = validateCommentLength(ctx.GetSessionVars(), col.Name.L, &col.Comment, dbterror.ErrTooLongFieldComment)
	return errors.Trace(err)
}

// processColumnOptions is only used in getModifiableColumnJob.
func processColumnOptions(ctx sessionctx.Context, col *table.Column, options []*ast.ColumnOption) error {
	var sb strings.Builder
	restoreFlags := format.RestoreStringSingleQuotes | format.RestoreKeyWordLowercase | format.RestoreNameBackQuotes |
		format.RestoreSpacesAroundBinaryOperation
	restoreCtx := format.NewRestoreCtx(restoreFlags, &sb)

	var hasDefaultValue, setOnUpdateNow bool
	var err error
	var hasNullFlag bool
	for _, opt := range options {
		switch opt.Tp {
		case ast.ColumnOptionDefaultValue:
			hasDefaultValue, err = SetDefaultValue(ctx, col, opt)
			if err != nil {
				return errors.Trace(err)
			}
		case ast.ColumnOptionComment:
			err := setColumnComment(ctx, col, opt)
			if err != nil {
				return errors.Trace(err)
			}
		case ast.ColumnOptionNotNull:
			col.AddFlag(mysql.NotNullFlag)
		case ast.ColumnOptionNull:
			hasNullFlag = true
			col.DelFlag(mysql.NotNullFlag)
		case ast.ColumnOptionAutoIncrement:
			col.AddFlag(mysql.AutoIncrementFlag)
		case ast.ColumnOptionPrimaryKey:
			return errors.Trace(dbterror.ErrUnsupportedModifyColumn.GenWithStack("can't change column constraint (PRIMARY KEY)"))
		case ast.ColumnOptionUniqKey:
			return errors.Trace(dbterror.ErrUnsupportedModifyColumn.GenWithStack("can't change column constraint (UNIQUE KEY)"))
		case ast.ColumnOptionOnUpdate:
			// TODO: Support other time functions.
			if col.GetType() == mysql.TypeTimestamp || col.GetType() == mysql.TypeDatetime {
				if !expression.IsValidCurrentTimestampExpr(opt.Expr, &col.FieldType) {
					return dbterror.ErrInvalidOnUpdate.GenWithStackByArgs(col.Name)
				}
			} else {
				return dbterror.ErrInvalidOnUpdate.GenWithStackByArgs(col.Name)
			}
			col.AddFlag(mysql.OnUpdateNowFlag)
			setOnUpdateNow = true
		case ast.ColumnOptionGenerated:
			sb.Reset()
			err = opt.Expr.Restore(restoreCtx)
			if err != nil {
				return errors.Trace(err)
			}
			col.GeneratedExprString = sb.String()
			col.GeneratedStored = opt.Stored
			col.Dependences = make(map[string]struct{})
			col.GeneratedExpr = opt.Expr
			for _, colName := range FindColumnNamesInExpr(opt.Expr) {
				col.Dependences[colName.Name.L] = struct{}{}
			}
		case ast.ColumnOptionCollate:
			col.SetCollate(opt.StrValue)
		case ast.ColumnOptionReference:
			return errors.Trace(dbterror.ErrUnsupportedModifyColumn.GenWithStackByArgs("can't modify with references"))
		case ast.ColumnOptionFulltext:
			return errors.Trace(dbterror.ErrUnsupportedModifyColumn.GenWithStackByArgs("can't modify with full text"))
		case ast.ColumnOptionCheck:
			return errors.Trace(dbterror.ErrUnsupportedModifyColumn.GenWithStackByArgs("can't modify with check"))
		// Ignore ColumnOptionAutoRandom. It will be handled later.
		case ast.ColumnOptionAutoRandom:
		default:
			return errors.Trace(dbterror.ErrUnsupportedModifyColumn.GenWithStackByArgs(fmt.Sprintf("unknown column option type: %d", opt.Tp)))
		}
	}

	if err = processAndCheckDefaultValueAndColumn(ctx, col, nil, hasDefaultValue, setOnUpdateNow, hasNullFlag); err != nil {
		return errors.Trace(err)
	}

	return nil
}

func processAndCheckDefaultValueAndColumn(ctx sessionctx.Context, col *table.Column, outPriKeyConstraint *ast.Constraint, hasDefaultValue, setOnUpdateNow, hasNullFlag bool) error {
	processDefaultValue(col, hasDefaultValue, setOnUpdateNow)
	processColumnFlags(col)

	err := checkPriKeyConstraint(col, hasDefaultValue, hasNullFlag, outPriKeyConstraint)
	if err != nil {
		return errors.Trace(err)
	}
	if err = checkColumnValueConstraint(col, col.GetCollate()); err != nil {
		return errors.Trace(err)
	}
	if err = checkDefaultValue(ctx, col, hasDefaultValue); err != nil {
		return errors.Trace(err)
	}
	if err = checkColumnFieldLength(col); err != nil {
		return errors.Trace(err)
	}
	return nil
}

func (d *ddl) getModifiableColumnJob(ctx context.Context, sctx sessionctx.Context, ident ast.Ident, originalColName model.CIStr,
	spec *ast.AlterTableSpec) (*model.Job, error) {
	is := d.infoCache.GetLatest()
	schema, ok := is.SchemaByName(ident.Schema)
	if !ok {
		return nil, errors.Trace(infoschema.ErrDatabaseNotExists)
	}
	t, err := is.TableByName(ident.Schema, ident.Name)
	if err != nil {
		return nil, errors.Trace(infoschema.ErrTableNotExists.GenWithStackByArgs(ident.Schema, ident.Name))
	}

	return GetModifiableColumnJob(ctx, sctx, is, ident, originalColName, schema, t, spec)
}

// GetModifiableColumnJob returns a DDL job of model.ActionModifyColumn.
func GetModifiableColumnJob(
	ctx context.Context,
	sctx sessionctx.Context,
	is infoschema.InfoSchema, // WARN: is maybe nil here.
	ident ast.Ident,
	originalColName model.CIStr,
	schema *model.DBInfo,
	t table.Table,
	spec *ast.AlterTableSpec,
) (*model.Job, error) {
	var err error
	specNewColumn := spec.NewColumns[0]

	col := table.FindCol(t.Cols(), originalColName.L)
	if col == nil {
		return nil, infoschema.ErrColumnNotExists.GenWithStackByArgs(originalColName, ident.Name)
	}
	newColName := specNewColumn.Name.Name
	if newColName.L == model.ExtraHandleName.L {
		return nil, dbterror.ErrWrongColumnName.GenWithStackByArgs(newColName.L)
	}
	// If we want to rename the column name, we need to check whether it already exists.
	if newColName.L != originalColName.L {
		c := table.FindCol(t.Cols(), newColName.L)
		if c != nil {
			return nil, infoschema.ErrColumnExists.GenWithStackByArgs(newColName)
		}
	}

	// Constraints in the new column means adding new constraints. Errors should thrown,
	// which will be done by `processColumnOptions` later.
	if specNewColumn.Tp == nil {
		// Make sure the column definition is simple field type.
		return nil, errors.Trace(dbterror.ErrUnsupportedModifyColumn)
	}

	if err = checkColumnAttributes(specNewColumn.Name.OrigColName(), specNewColumn.Tp); err != nil {
		return nil, errors.Trace(err)
	}

	newCol := table.ToColumn(&model.ColumnInfo{
		ID: col.ID,
		// We use this PR(https://github.com/pingcap/tidb/pull/6274) as the dividing line to define whether it is a new version or an old version TiDB.
		// The old version TiDB initializes the column's offset and state here.
		// The new version TiDB doesn't initialize the column's offset and state, and it will do the initialization in run DDL function.
		// When we do the rolling upgrade the following may happen:
		// a new version TiDB builds the DDL job that doesn't be set the column's offset and state,
		// and the old version TiDB is the DDL owner, it doesn't get offset and state from the store. Then it will encounter errors.
		// So here we set offset and state to support the rolling upgrade.
		Offset:                col.Offset,
		State:                 col.State,
		OriginDefaultValue:    col.OriginDefaultValue,
		OriginDefaultValueBit: col.OriginDefaultValueBit,
		FieldType:             *specNewColumn.Tp,
		Name:                  newColName,
		Version:               col.Version,
	})

	var chs, coll string
	// TODO: Remove it when all table versions are greater than or equal to TableInfoVersion1.
	// If newCol's charset is empty and the table's version less than TableInfoVersion1,
	// we will not modify the charset of the column. This behavior is not compatible with MySQL.
	if len(newCol.FieldType.GetCharset()) == 0 && t.Meta().Version < model.TableInfoVersion1 {
		chs = col.FieldType.GetCharset()
		coll = col.FieldType.GetCollate()
	} else {
		chs, coll, err = getCharsetAndCollateInColumnDef(specNewColumn)
		if err != nil {
			return nil, errors.Trace(err)
		}
		chs, coll, err = ResolveCharsetCollation(
			ast.CharsetOpt{Chs: chs, Col: coll},
			ast.CharsetOpt{Chs: t.Meta().Charset, Col: t.Meta().Collate},
			ast.CharsetOpt{Chs: schema.Charset, Col: schema.Collate},
		)
		chs, coll = OverwriteCollationWithBinaryFlag(specNewColumn, chs, coll)
		if err != nil {
			return nil, errors.Trace(err)
		}
	}

	if err = setCharsetCollationFlenDecimal(&newCol.FieldType, newCol.Name.O, chs, coll, sctx.GetSessionVars()); err != nil {
		return nil, errors.Trace(err)
	}
	decodeEnumSetBinaryLiteralToUTF8(&newCol.FieldType, chs)

	if err = checkModifyColumnWithForeignKeyConstraint(is, schema.Name.L, t.Meta(), col.ColumnInfo, newCol.ColumnInfo); err != nil {
		return nil, err
	}

	// Copy index related options to the new spec.
	indexFlags := col.FieldType.GetFlag() & (mysql.PriKeyFlag | mysql.UniqueKeyFlag | mysql.MultipleKeyFlag)
	newCol.FieldType.AddFlag(indexFlags)
	if mysql.HasPriKeyFlag(col.FieldType.GetFlag()) {
		newCol.FieldType.AddFlag(mysql.NotNullFlag)
		// TODO: If user explicitly set NULL, we should throw error ErrPrimaryCantHaveNull.
	}

	if err = processColumnOptions(sctx, newCol, specNewColumn.Options); err != nil {
		return nil, errors.Trace(err)
	}

	if err = checkModifyTypes(sctx, &col.FieldType, &newCol.FieldType, isColumnWithIndex(col.Name.L, t.Meta().Indices)); err != nil {
		if strings.Contains(err.Error(), "Unsupported modifying collation") {
			colErrMsg := "Unsupported modifying collation of column '%s' from '%s' to '%s' when index is defined on it."
			err = dbterror.ErrUnsupportedModifyCollation.GenWithStack(colErrMsg, col.Name.L, col.GetCollate(), newCol.GetCollate())
		}
		return nil, errors.Trace(err)
	}
	needChangeColData := needChangeColumnData(col.ColumnInfo, newCol.ColumnInfo)
	if needChangeColData {
		if err = isGeneratedRelatedColumn(t.Meta(), newCol.ColumnInfo, col.ColumnInfo); err != nil {
			return nil, errors.Trace(err)
		}
		if t.Meta().Partition != nil {
			return nil, dbterror.ErrUnsupportedModifyColumn.GenWithStackByArgs("table is partition table")
		}
	}

	// Check that the column change does not affect the partitioning column
	// It must keep the same type, int [unsigned], [var]char, date[time]
	if t.Meta().Partition != nil {
		pt, ok := t.(table.PartitionedTable)
		if !ok {
			// Should never happen!
			return nil, dbterror.ErrNotAllowedTypeInPartition.GenWithStackByArgs(newCol.Name.O)
		}
		isPartitioningColumn := false
		for _, name := range pt.GetPartitionColumnNames() {
			if strings.EqualFold(name.L, col.Name.L) {
				isPartitioningColumn = true
<<<<<<< HEAD
			}
		}
		if isPartitioningColumn {
=======
				break
			}
		}
		if isPartitioningColumn {
			// TODO: update the partitioning columns with new names if column is renamed
			// Would be an extension from MySQL which does not support it.
			if col.Name.L != newCol.Name.L {
				return nil, dbterror.ErrDependentByPartitionFunctional.GenWithStackByArgs(col.Name.L)
			}
>>>>>>> f7de8bee
			if !isColTypeAllowedAsPartitioningCol(newCol.FieldType) {
				return nil, dbterror.ErrNotAllowedTypeInPartition.GenWithStackByArgs(newCol.Name.O)
			}
			pi := pt.Meta().GetPartitionInfo()
			if len(pi.Columns) == 0 {
				// non COLUMNS partitioning, only checks INTs, not their actual range
				// There are many edge cases, like when truncating SQL Mode is allowed
				// which will change the partitioning expression value resulting in a
				// different partition. Better be safe and not allow decreasing of length.
				// TODO: Should we allow it in strict mode? Wait for a use case / request.
				if newCol.FieldType.GetFlen() < col.FieldType.GetFlen() {
					return nil, dbterror.ErrUnsupportedModifyCollation.GenWithStack("Unsupported modify column, decreasing length of int may result in truncation and change of partition")
				}
			}
			// Basically only allow changes of the length/decimals for the column
			// Note that enum is not allowed, so elems are not checked
			// TODO: support partition by ENUM
			if newCol.FieldType.EvalType() != col.FieldType.EvalType() ||
				newCol.FieldType.GetFlag() != col.FieldType.GetFlag() ||
				newCol.FieldType.GetCollate() != col.FieldType.GetCollate() ||
				newCol.FieldType.GetCharset() != col.FieldType.GetCharset() {
				return nil, dbterror.ErrUnsupportedModifyColumn.GenWithStackByArgs("can't change the partitioning column, since it would require reorganize all partitions")
			}
			// Generate a new PartitionInfo and validate it together with the new column definition
			// Checks if all partition definition values are compatible.
			// Similar to what buildRangePartitionDefinitions would do in terms of checks.

			tblInfo := pt.Meta()
			newTblInfo := *tblInfo
			// Replace col with newCol and see if we can generate a new SHOW CREATE TABLE
			// and reparse it and build new partition definitions (which will do additional
			// checks columns vs partition definition values
			newCols := make([]*model.ColumnInfo, 0, len(newTblInfo.Columns))
			for _, c := range newTblInfo.Columns {
				if c.ID == col.ID {
					newCols = append(newCols, newCol.ColumnInfo)
					continue
				}
				newCols = append(newCols, c)
			}
			newTblInfo.Columns = newCols

			var buf bytes.Buffer
<<<<<<< HEAD
			// TODO: update the partitioning columns with new names if column is renamed
=======
>>>>>>> f7de8bee
			AppendPartitionInfo(tblInfo.GetPartitionInfo(), &buf, mysql.ModeNone)
			// The parser supports ALTER TABLE ... PARTITION BY ... even if the ddl code does not yet :)
			// Ignoring warnings
			stmt, _, err := parser.New().ParseSQL("ALTER TABLE t " + buf.String())
			if err != nil {
				// Should never happen!
				return nil, dbterror.ErrUnsupportedModifyColumn.GenWithStack("cannot parse generated PartitionInfo")
			}
			at, ok := stmt[0].(*ast.AlterTableStmt)
			if !ok || len(at.Specs) != 1 || at.Specs[0].Partition == nil {
				return nil, dbterror.ErrUnsupportedModifyColumn.GenWithStack("cannot parse generated PartitionInfo")
			}
			pAst := at.Specs[0].Partition
			sv := sctx.GetSessionVars().StmtCtx
			oldTruncAsWarn, oldIgnoreTrunc := sv.TruncateAsWarning, sv.IgnoreTruncate
			sv.TruncateAsWarning, sv.IgnoreTruncate = false, false
			_, err = buildPartitionDefinitionsInfo(sctx, pAst.Definitions, &newTblInfo)
			sv.TruncateAsWarning, sv.IgnoreTruncate = oldTruncAsWarn, oldIgnoreTrunc
			if err != nil {
				return nil, dbterror.ErrUnsupportedModifyColumn.GenWithStack("New column does not match partition definitions: %s", err.Error())
			}
		}
	}

	// We don't support modifying column from not_auto_increment to auto_increment.
	if !mysql.HasAutoIncrementFlag(col.GetFlag()) && mysql.HasAutoIncrementFlag(newCol.GetFlag()) {
		return nil, dbterror.ErrUnsupportedModifyColumn.GenWithStackByArgs("can't set auto_increment")
	}
	// Disallow modifying column from auto_increment to not auto_increment if the session variable `AllowRemoveAutoInc` is false.
	if !sctx.GetSessionVars().AllowRemoveAutoInc && mysql.HasAutoIncrementFlag(col.GetFlag()) && !mysql.HasAutoIncrementFlag(newCol.GetFlag()) {
		return nil, dbterror.ErrUnsupportedModifyColumn.GenWithStackByArgs("can't remove auto_increment without @@tidb_allow_remove_auto_inc enabled")
	}

	// We support modifying the type definitions of 'null' to 'not null' now.
	var modifyColumnTp byte
	if !mysql.HasNotNullFlag(col.GetFlag()) && mysql.HasNotNullFlag(newCol.GetFlag()) {
		if err = checkForNullValue(ctx, sctx, true, ident.Schema, ident.Name, newCol.ColumnInfo, col.ColumnInfo); err != nil {
			return nil, errors.Trace(err)
		}
		// `modifyColumnTp` indicates that there is a type modification.
		modifyColumnTp = mysql.TypeNull
	}

	if err = checkColumnWithIndexConstraint(t.Meta(), col.ColumnInfo, newCol.ColumnInfo); err != nil {
		return nil, err
	}

	// As same with MySQL, we don't support modifying the stored status for generated columns.
	if err = checkModifyGeneratedColumn(sctx, t, col, newCol, specNewColumn, spec.Position); err != nil {
		return nil, errors.Trace(err)
	}

	if t.Meta().TTLInfo != nil {
		// the column referenced by TTL should be a time type
		if t.Meta().TTLInfo.ColumnName.L == originalColName.L && !types.IsTypeTime(newCol.ColumnInfo.FieldType.GetType()) {
			return nil, errors.Trace(dbterror.ErrUnsupportedColumnInTTLConfig.GenWithStackByArgs(newCol.ColumnInfo.Name.O))
		}
	}

	var newAutoRandBits uint64
	if newAutoRandBits, err = checkAutoRandom(t.Meta(), col, specNewColumn); err != nil {
		return nil, errors.Trace(err)
	}

	tzName, tzOffset := ddlutil.GetTimeZone(sctx)
	job := &model.Job{
		SchemaID:   schema.ID,
		TableID:    t.Meta().ID,
		SchemaName: schema.Name.L,
		TableName:  t.Meta().Name.L,
		Type:       model.ActionModifyColumn,
		BinlogInfo: &model.HistoryInfo{},
		ReorgMeta: &model.DDLReorgMeta{
			SQLMode:       sctx.GetSessionVars().SQLMode,
			Warnings:      make(map[errors.ErrorID]*terror.Error),
			WarningsCount: make(map[errors.ErrorID]int64),
			Location:      &model.TimeZoneLocation{Name: tzName, Offset: tzOffset},
		},
		CtxVars: []interface{}{needChangeColData},
		Args:    []interface{}{&newCol.ColumnInfo, originalColName, spec.Position, modifyColumnTp, newAutoRandBits},
	}
	return job, nil
}

// checkColumnWithIndexConstraint is used to check the related index constraint of the modified column.
// Index has a max-prefix-length constraint. eg: a varchar(100), index idx(a), modifying column a to a varchar(4000)
// will cause index idx to break the max-prefix-length constraint.
func checkColumnWithIndexConstraint(tbInfo *model.TableInfo, originalCol, newCol *model.ColumnInfo) error {
	columns := make([]*model.ColumnInfo, 0, len(tbInfo.Columns))
	columns = append(columns, tbInfo.Columns...)
	// Replace old column with new column.
	for i, col := range columns {
		if col.Name.L != originalCol.Name.L {
			continue
		}
		columns[i] = newCol.Clone()
		columns[i].Name = originalCol.Name
		break
	}

	pkIndex := tables.FindPrimaryIndex(tbInfo)

	checkOneIndex := func(indexInfo *model.IndexInfo) (err error) {
		var modified bool
		for _, col := range indexInfo.Columns {
			if col.Name.L == originalCol.Name.L {
				modified = true
				break
			}
		}
		if !modified {
			return
		}
		err = checkIndexInModifiableColumns(columns, indexInfo.Columns)
		if err != nil {
			return
		}
		err = checkIndexPrefixLength(columns, indexInfo.Columns)
		return
	}

	// Check primary key first.
	var err error

	if pkIndex != nil {
		err = checkOneIndex(pkIndex)
		if err != nil {
			return err
		}
	}

	// Check secondary indexes.
	for _, indexInfo := range tbInfo.Indices {
		if indexInfo.Primary {
			continue
		}
		// the second param should always be set to true, check index length only if it was modified
		// checkOneIndex needs one param only.
		err = checkOneIndex(indexInfo)
		if err != nil {
			return err
		}
	}
	return nil
}

func checkIndexInModifiableColumns(columns []*model.ColumnInfo, idxColumns []*model.IndexColumn) error {
	for _, ic := range idxColumns {
		col := model.FindColumnInfo(columns, ic.Name.L)
		if col == nil {
			return dbterror.ErrKeyColumnDoesNotExits.GenWithStack("column does not exist: %s", ic.Name)
		}

		prefixLength := types.UnspecifiedLength
		if types.IsTypePrefixable(col.FieldType.GetType()) && col.FieldType.GetFlen() > ic.Length {
			// When the index column is changed, prefix length is only valid
			// if the type is still prefixable and larger than old prefix length.
			prefixLength = ic.Length
		}
		if err := checkIndexColumn(nil, col, prefixLength); err != nil {
			return err
		}
	}
	return nil
}

func isClusteredPKColumn(col *table.Column, tblInfo *model.TableInfo) bool {
	switch {
	case tblInfo.PKIsHandle:
		return mysql.HasPriKeyFlag(col.GetFlag())
	case tblInfo.IsCommonHandle:
		pk := tables.FindPrimaryIndex(tblInfo)
		for _, c := range pk.Columns {
			if c.Name.L == col.Name.L {
				return true
			}
		}
		return false
	default:
		return false
	}
}

func checkAutoRandom(tableInfo *model.TableInfo, originCol *table.Column, specNewColumn *ast.ColumnDef) (uint64, error) {
	var oldShardBits, oldRangeBits uint64
	if isClusteredPKColumn(originCol, tableInfo) {
		oldShardBits = tableInfo.AutoRandomBits
		oldRangeBits = tableInfo.AutoRandomRangeBits
	}
	newShardBits, newRangeBits, err := extractAutoRandomBitsFromColDef(specNewColumn)
	if err != nil {
		return 0, errors.Trace(err)
	}
	switch {
	case oldShardBits == newShardBits:
	case oldShardBits < newShardBits:
		addingAutoRandom := oldShardBits == 0
		if addingAutoRandom {
			convFromAutoInc := mysql.HasAutoIncrementFlag(originCol.GetFlag()) && originCol.IsPKHandleColumn(tableInfo)
			if !convFromAutoInc {
				return 0, dbterror.ErrInvalidAutoRandom.GenWithStackByArgs(autoid.AutoRandomAlterChangeFromAutoInc)
			}
		}
		if autoid.AutoRandomShardBitsMax < newShardBits {
			errMsg := fmt.Sprintf(autoid.AutoRandomOverflowErrMsg,
				autoid.AutoRandomShardBitsMax, newShardBits, specNewColumn.Name.Name.O)
			return 0, dbterror.ErrInvalidAutoRandom.GenWithStackByArgs(errMsg)
		}
		// increasing auto_random shard bits is allowed.
	case oldShardBits > newShardBits:
		if newShardBits == 0 {
			return 0, dbterror.ErrInvalidAutoRandom.GenWithStackByArgs(autoid.AutoRandomAlterErrMsg)
		}
		return 0, dbterror.ErrInvalidAutoRandom.GenWithStackByArgs(autoid.AutoRandomDecreaseBitErrMsg)
	}

	modifyingAutoRandCol := oldShardBits > 0 || newShardBits > 0
	if modifyingAutoRandCol {
		// Disallow changing the column field type.
		if originCol.GetType() != specNewColumn.Tp.GetType() {
			return 0, dbterror.ErrInvalidAutoRandom.GenWithStackByArgs(autoid.AutoRandomModifyColTypeErrMsg)
		}
		if originCol.GetType() != mysql.TypeLonglong {
			return 0, dbterror.ErrInvalidAutoRandom.GenWithStackByArgs(fmt.Sprintf(autoid.AutoRandomOnNonBigIntColumn, types.TypeStr(originCol.GetType())))
		}
		// Disallow changing from auto_random to auto_increment column.
		if containsColumnOption(specNewColumn, ast.ColumnOptionAutoIncrement) {
			return 0, dbterror.ErrInvalidAutoRandom.GenWithStackByArgs(autoid.AutoRandomIncompatibleWithAutoIncErrMsg)
		}
		// Disallow specifying a default value on auto_random column.
		if containsColumnOption(specNewColumn, ast.ColumnOptionDefaultValue) {
			return 0, dbterror.ErrInvalidAutoRandom.GenWithStackByArgs(autoid.AutoRandomIncompatibleWithDefaultValueErrMsg)
		}
	}
	if rangeBitsIsChanged(oldRangeBits, newRangeBits) {
		return 0, dbterror.ErrInvalidAutoRandom.FastGenByArgs(autoid.AutoRandomUnsupportedAlterRangeBits)
	}
	return newShardBits, nil
}

func rangeBitsIsChanged(oldBits, newBits uint64) bool {
	if oldBits == 0 {
		oldBits = autoid.AutoRandomRangeBitsDefault
	}
	if newBits == 0 {
		newBits = autoid.AutoRandomRangeBitsDefault
	}
	return oldBits != newBits
}

// ChangeColumn renames an existing column and modifies the column's definition,
// currently we only support limited kind of changes
// that do not need to change or check data on the table.
func (d *ddl) ChangeColumn(ctx context.Context, sctx sessionctx.Context, ident ast.Ident, spec *ast.AlterTableSpec) error {
	specNewColumn := spec.NewColumns[0]
	if len(specNewColumn.Name.Schema.O) != 0 && ident.Schema.L != specNewColumn.Name.Schema.L {
		return dbterror.ErrWrongDBName.GenWithStackByArgs(specNewColumn.Name.Schema.O)
	}
	if len(spec.OldColumnName.Schema.O) != 0 && ident.Schema.L != spec.OldColumnName.Schema.L {
		return dbterror.ErrWrongDBName.GenWithStackByArgs(spec.OldColumnName.Schema.O)
	}
	if len(specNewColumn.Name.Table.O) != 0 && ident.Name.L != specNewColumn.Name.Table.L {
		return dbterror.ErrWrongTableName.GenWithStackByArgs(specNewColumn.Name.Table.O)
	}
	if len(spec.OldColumnName.Table.O) != 0 && ident.Name.L != spec.OldColumnName.Table.L {
		return dbterror.ErrWrongTableName.GenWithStackByArgs(spec.OldColumnName.Table.O)
	}

	job, err := d.getModifiableColumnJob(ctx, sctx, ident, spec.OldColumnName.Name, spec)
	if err != nil {
		if infoschema.ErrColumnNotExists.Equal(err) && spec.IfExists {
			sctx.GetSessionVars().StmtCtx.AppendNote(infoschema.ErrColumnNotExists.GenWithStackByArgs(spec.OldColumnName.Name, ident.Name))
			return nil
		}
		return errors.Trace(err)
	}

	err = d.DoDDLJob(sctx, job)
	// column not exists, but if_exists flags is true, so we ignore this error.
	if infoschema.ErrColumnNotExists.Equal(err) && spec.IfExists {
		sctx.GetSessionVars().StmtCtx.AppendNote(err)
		return nil
	}
	err = d.callHookOnChanged(job, err)
	return errors.Trace(err)
}

// RenameColumn renames an existing column.
func (d *ddl) RenameColumn(ctx sessionctx.Context, ident ast.Ident, spec *ast.AlterTableSpec) error {
	oldColName := spec.OldColumnName.Name
	newColName := spec.NewColumnName.Name

	schema, tbl, err := d.getSchemaAndTableByIdent(ctx, ident)
	if err != nil {
		return errors.Trace(err)
	}

	oldCol := table.FindCol(tbl.VisibleCols(), oldColName.L)
	if oldCol == nil {
		return infoschema.ErrColumnNotExists.GenWithStackByArgs(oldColName, ident.Name)
	}

	if oldColName.L == newColName.L {
		return nil
	}
	if newColName.L == model.ExtraHandleName.L {
		return dbterror.ErrWrongColumnName.GenWithStackByArgs(newColName.L)
	}

	allCols := tbl.Cols()
	colWithNewNameAlreadyExist := table.FindCol(allCols, newColName.L) != nil
	if colWithNewNameAlreadyExist {
		return infoschema.ErrColumnExists.GenWithStackByArgs(newColName)
	}

	// Check generated expression.
	for _, col := range allCols {
		if col.GeneratedExpr == nil {
			continue
		}
		dependedColNames := FindColumnNamesInExpr(col.GeneratedExpr)
		for _, name := range dependedColNames {
			if name.Name.L == oldColName.L {
				if col.Hidden {
					return dbterror.ErrDependentByFunctionalIndex.GenWithStackByArgs(oldColName.O)
				}
				return dbterror.ErrDependentByGeneratedColumn.GenWithStackByArgs(oldColName.O)
			}
		}
	}

	err = checkDropColumnWithPartitionConstraint(tbl, oldColName)
	if err != nil {
		return errors.Trace(err)
	}

	tzName, tzOffset := ddlutil.GetTimeZone(ctx)

	newCol := oldCol.Clone()
	newCol.Name = newColName
	job := &model.Job{
		SchemaID:   schema.ID,
		TableID:    tbl.Meta().ID,
		SchemaName: schema.Name.L,
		TableName:  tbl.Meta().Name.L,
		Type:       model.ActionModifyColumn,
		BinlogInfo: &model.HistoryInfo{},
		ReorgMeta: &model.DDLReorgMeta{
			SQLMode:       ctx.GetSessionVars().SQLMode,
			Warnings:      make(map[errors.ErrorID]*terror.Error),
			WarningsCount: make(map[errors.ErrorID]int64),
			Location:      &model.TimeZoneLocation{Name: tzName, Offset: tzOffset},
		},
		Args: []interface{}{&newCol, oldColName, spec.Position, 0, 0},
	}
	err = d.DoDDLJob(ctx, job)
	err = d.callHookOnChanged(job, err)
	return errors.Trace(err)
}

// ModifyColumn does modification on an existing column, currently we only support limited kind of changes
// that do not need to change or check data on the table.
func (d *ddl) ModifyColumn(ctx context.Context, sctx sessionctx.Context, ident ast.Ident, spec *ast.AlterTableSpec) error {
	specNewColumn := spec.NewColumns[0]
	if len(specNewColumn.Name.Schema.O) != 0 && ident.Schema.L != specNewColumn.Name.Schema.L {
		return dbterror.ErrWrongDBName.GenWithStackByArgs(specNewColumn.Name.Schema.O)
	}
	if len(specNewColumn.Name.Table.O) != 0 && ident.Name.L != specNewColumn.Name.Table.L {
		return dbterror.ErrWrongTableName.GenWithStackByArgs(specNewColumn.Name.Table.O)
	}

	originalColName := specNewColumn.Name.Name
	job, err := d.getModifiableColumnJob(ctx, sctx, ident, originalColName, spec)
	if err != nil {
		if infoschema.ErrColumnNotExists.Equal(err) && spec.IfExists {
			sctx.GetSessionVars().StmtCtx.AppendNote(infoschema.ErrColumnNotExists.GenWithStackByArgs(originalColName, ident.Name))
			return nil
		}
		return errors.Trace(err)
	}

	err = d.DoDDLJob(sctx, job)
	// column not exists, but if_exists flags is true, so we ignore this error.
	if infoschema.ErrColumnNotExists.Equal(err) && spec.IfExists {
		sctx.GetSessionVars().StmtCtx.AppendNote(err)
		return nil
	}
	err = d.callHookOnChanged(job, err)
	return errors.Trace(err)
}

func (d *ddl) AlterColumn(ctx sessionctx.Context, ident ast.Ident, spec *ast.AlterTableSpec) error {
	specNewColumn := spec.NewColumns[0]
	is := d.infoCache.GetLatest()
	schema, ok := is.SchemaByName(ident.Schema)
	if !ok {
		return infoschema.ErrTableNotExists.GenWithStackByArgs(ident.Schema, ident.Name)
	}
	t, err := is.TableByName(ident.Schema, ident.Name)
	if err != nil {
		return infoschema.ErrTableNotExists.GenWithStackByArgs(ident.Schema, ident.Name)
	}

	colName := specNewColumn.Name.Name
	// Check whether alter column has existed.
	oldCol := table.FindCol(t.Cols(), colName.L)
	if oldCol == nil {
		return dbterror.ErrBadField.GenWithStackByArgs(colName, ident.Name)
	}
	col := table.ToColumn(oldCol.Clone())

	// Clean the NoDefaultValueFlag value.
	col.DelFlag(mysql.NoDefaultValueFlag)
	if len(specNewColumn.Options) == 0 {
		col.DefaultIsExpr = false
		err = col.SetDefaultValue(nil)
		if err != nil {
			return errors.Trace(err)
		}
		col.AddFlag(mysql.NoDefaultValueFlag)
	} else {
		if IsAutoRandomColumnID(t.Meta(), col.ID) {
			return dbterror.ErrInvalidAutoRandom.GenWithStackByArgs(autoid.AutoRandomIncompatibleWithDefaultValueErrMsg)
		}
		hasDefaultValue, err := SetDefaultValue(ctx, col, specNewColumn.Options[0])
		if err != nil {
			return errors.Trace(err)
		}
		if err = checkDefaultValue(ctx, col, hasDefaultValue); err != nil {
			return errors.Trace(err)
		}
	}

	job := &model.Job{
		SchemaID:   schema.ID,
		TableID:    t.Meta().ID,
		SchemaName: schema.Name.L,
		TableName:  t.Meta().Name.L,
		Type:       model.ActionSetDefaultValue,
		BinlogInfo: &model.HistoryInfo{},
		Args:       []interface{}{col},
	}

	err = d.DoDDLJob(ctx, job)
	err = d.callHookOnChanged(job, err)
	return errors.Trace(err)
}

// AlterTableComment updates the table comment information.
func (d *ddl) AlterTableComment(ctx sessionctx.Context, ident ast.Ident, spec *ast.AlterTableSpec) error {
	is := d.infoCache.GetLatest()
	schema, ok := is.SchemaByName(ident.Schema)
	if !ok {
		return infoschema.ErrDatabaseNotExists.GenWithStackByArgs(ident.Schema)
	}

	tb, err := is.TableByName(ident.Schema, ident.Name)
	if err != nil {
		return errors.Trace(infoschema.ErrTableNotExists.GenWithStackByArgs(ident.Schema, ident.Name))
	}
	if _, err = validateCommentLength(ctx.GetSessionVars(), ident.Name.L, &spec.Comment, dbterror.ErrTooLongTableComment); err != nil {
		return errors.Trace(err)
	}

	job := &model.Job{
		SchemaID:   schema.ID,
		TableID:    tb.Meta().ID,
		SchemaName: schema.Name.L,
		TableName:  tb.Meta().Name.L,
		Type:       model.ActionModifyTableComment,
		BinlogInfo: &model.HistoryInfo{},
		Args:       []interface{}{spec.Comment},
	}

	err = d.DoDDLJob(ctx, job)
	err = d.callHookOnChanged(job, err)
	return errors.Trace(err)
}

// AlterTableAutoIDCache updates the table comment information.
func (d *ddl) AlterTableAutoIDCache(ctx sessionctx.Context, ident ast.Ident, newCache int64) error {
	schema, tb, err := d.getSchemaAndTableByIdent(ctx, ident)
	if err != nil {
		return errors.Trace(err)
	}
	tbInfo := tb.Meta()
	if (newCache == 1 && tbInfo.AutoIdCache != 1) ||
		(newCache != 1 && tbInfo.AutoIdCache == 1) {
		return fmt.Errorf("Can't Alter AUTO_ID_CACHE between 1 and non-1, the underlying implementation is different")
	}

	job := &model.Job{
		SchemaID:   schema.ID,
		TableID:    tb.Meta().ID,
		SchemaName: schema.Name.L,
		TableName:  tb.Meta().Name.L,
		Type:       model.ActionModifyTableAutoIdCache,
		BinlogInfo: &model.HistoryInfo{},
		Args:       []interface{}{newCache},
	}

	err = d.DoDDLJob(ctx, job)
	err = d.callHookOnChanged(job, err)
	return errors.Trace(err)
}

// AlterTableCharsetAndCollate changes the table charset and collate.
func (d *ddl) AlterTableCharsetAndCollate(ctx sessionctx.Context, ident ast.Ident, toCharset, toCollate string, needsOverwriteCols bool) error {
	// use the last one.
	if toCharset == "" && toCollate == "" {
		return dbterror.ErrUnknownCharacterSet.GenWithStackByArgs(toCharset)
	}

	is := d.infoCache.GetLatest()
	schema, ok := is.SchemaByName(ident.Schema)
	if !ok {
		return infoschema.ErrDatabaseNotExists.GenWithStackByArgs(ident.Schema)
	}

	tb, err := is.TableByName(ident.Schema, ident.Name)
	if err != nil {
		return errors.Trace(infoschema.ErrTableNotExists.GenWithStackByArgs(ident.Schema, ident.Name))
	}

	if toCharset == "" {
		// charset does not change.
		toCharset = tb.Meta().Charset
	}

	if toCollate == "" {
		// get the default collation of the charset.
		toCollate, err = charset.GetDefaultCollation(toCharset)
		if err != nil {
			return errors.Trace(err)
		}
	}
	doNothing, err := checkAlterTableCharset(tb.Meta(), schema, toCharset, toCollate, needsOverwriteCols)
	if err != nil {
		return err
	}
	if doNothing {
		return nil
	}

	job := &model.Job{
		SchemaID:   schema.ID,
		TableID:    tb.Meta().ID,
		SchemaName: schema.Name.L,
		TableName:  tb.Meta().Name.L,
		Type:       model.ActionModifyTableCharsetAndCollate,
		BinlogInfo: &model.HistoryInfo{},
		Args:       []interface{}{toCharset, toCollate, needsOverwriteCols},
	}
	err = d.DoDDLJob(ctx, job)
	err = d.callHookOnChanged(job, err)
	return errors.Trace(err)
}

func shouldModifyTiFlashReplica(tbReplicaInfo *model.TiFlashReplicaInfo, replicaInfo *ast.TiFlashReplicaSpec) bool {
	if tbReplicaInfo != nil && tbReplicaInfo.Count == replicaInfo.Count &&
		len(tbReplicaInfo.LocationLabels) == len(replicaInfo.Labels) {
		for i, label := range tbReplicaInfo.LocationLabels {
			if replicaInfo.Labels[i] != label {
				return true
			}
		}
		return false
	}
	return true
}

// AlterTableSetTiFlashReplica sets the TiFlash replicas info.
func (d *ddl) AlterTableSetTiFlashReplica(ctx sessionctx.Context, ident ast.Ident, replicaInfo *ast.TiFlashReplicaSpec) error {
	schema, tb, err := d.getSchemaAndTableByIdent(ctx, ident)
	if err != nil {
		return errors.Trace(err)
	}

	err = isTableTiFlashSupported(schema, tb)
	if err != nil {
		return errors.Trace(err)
	}

	tbReplicaInfo := tb.Meta().TiFlashReplica
	if !shouldModifyTiFlashReplica(tbReplicaInfo, replicaInfo) {
		return nil
	}

	err = checkTiFlashReplicaCount(ctx, replicaInfo.Count)
	if err != nil {
		return errors.Trace(err)
	}

	job := &model.Job{
		SchemaID:   schema.ID,
		TableID:    tb.Meta().ID,
		SchemaName: schema.Name.L,
		TableName:  tb.Meta().Name.L,
		Type:       model.ActionSetTiFlashReplica,
		BinlogInfo: &model.HistoryInfo{},
		Args:       []interface{}{*replicaInfo},
	}
	err = d.DoDDLJob(ctx, job)
	err = d.callHookOnChanged(job, err)
	return errors.Trace(err)
}

// AlterTableTTLInfoOrEnable submit ddl job to change table info according to the ttlInfo, or ttlEnable
// at least one of the `ttlInfo` or `ttlEnable` should be not nil.
// When `ttlInfo` is nil, and `ttlEnable` is not, it will use the original `.TTLInfo` in the table info and modify the
// `.Enable`. If the `.TTLInfo` in the table info is empty, this function will return an error.
// When `ttlInfo` is not nil, it simply submits the job with the `ttlInfo` and ignore the `ttlEnable`.
func (d *ddl) AlterTableTTLInfoOrEnable(ctx sessionctx.Context, ident ast.Ident, ttlInfo *model.TTLInfo, ttlEnable *bool) error {
	is := d.infoCache.GetLatest()
	schema, ok := is.SchemaByName(ident.Schema)
	if !ok {
		return infoschema.ErrDatabaseNotExists.GenWithStackByArgs(ident.Schema)
	}

	tb, err := is.TableByName(ident.Schema, ident.Name)
	if err != nil {
		return errors.Trace(infoschema.ErrTableNotExists.GenWithStackByArgs(ident.Schema, ident.Name))
	}

	tblInfo := tb.Meta().Clone()
	tableID := tblInfo.ID
	tableName := tblInfo.Name.L

	var job *model.Job
	if ttlInfo != nil {
		tblInfo.TTLInfo = ttlInfo
		err = checkTTLInfoValid(ctx, ident.Schema, tblInfo)
		if err != nil {
			return err
		}
		job = &model.Job{
			SchemaID:   schema.ID,
			TableID:    tableID,
			SchemaName: schema.Name.L,
			TableName:  tableName,
			Type:       model.ActionAlterTTLInfo,
			BinlogInfo: &model.HistoryInfo{},
			Args:       []interface{}{ttlInfo, ttlEnable},
		}
	} else {
		if tblInfo.TTLInfo == nil {
			return errors.Trace(dbterror.ErrSetTTLEnableForNonTTLTable)
		}

		job = &model.Job{
			SchemaID:   schema.ID,
			TableID:    tableID,
			SchemaName: schema.Name.L,
			TableName:  tableName,
			Type:       model.ActionAlterTTLInfo,
			BinlogInfo: &model.HistoryInfo{},
			Args:       []interface{}{ttlInfo, ttlEnable},
		}
	}

	err = d.DoDDLJob(ctx, job)
	err = d.callHookOnChanged(job, err)
	return errors.Trace(err)
}

func (d *ddl) AlterTableRemoveTTL(ctx sessionctx.Context, ident ast.Ident) error {
	is := d.infoCache.GetLatest()

	schema, ok := is.SchemaByName(ident.Schema)
	if !ok {
		return infoschema.ErrDatabaseNotExists.GenWithStackByArgs(ident.Schema)
	}

	tb, err := is.TableByName(ident.Schema, ident.Name)
	if err != nil {
		return errors.Trace(infoschema.ErrTableNotExists.GenWithStackByArgs(ident.Schema, ident.Name))
	}

	tblInfo := tb.Meta().Clone()
	tableID := tblInfo.ID
	tableName := tblInfo.Name.L

	if tblInfo.TTLInfo != nil {
		job := &model.Job{
			SchemaID:   schema.ID,
			TableID:    tableID,
			SchemaName: schema.Name.L,
			TableName:  tableName,
			Type:       model.ActionAlterTTLRemove,
			BinlogInfo: &model.HistoryInfo{},
		}
		err = d.DoDDLJob(ctx, job)
		err = d.callHookOnChanged(job, err)
		return errors.Trace(err)
	}

	return nil
}

func isTableTiFlashSupported(schema *model.DBInfo, tb table.Table) error {
	// Memory tables and system tables are not supported by TiFlash
	if util.IsMemOrSysDB(schema.Name.L) {
		return errors.Trace(dbterror.ErrUnsupportedTiFlashOperationForSysOrMemTable)
	} else if tb.Meta().TempTableType != model.TempTableNone {
		return dbterror.ErrOptOnTemporaryTable.GenWithStackByArgs("set on tiflash")
	}

	// Tables that has charset are not supported by TiFlash
	for _, col := range tb.Cols() {
		_, ok := charset.TiFlashSupportedCharsets[col.GetCharset()]
		if !ok {
			return dbterror.ErrUnsupportedTiFlashOperationForUnsupportedCharsetTable.GenWithStackByArgs(col.GetCharset())
		}
	}

	return nil
}

func checkTiFlashReplicaCount(ctx sessionctx.Context, replicaCount uint64) error {
	// Check the tiflash replica count should be less than the total tiflash stores.
	tiflashStoreCnt, err := infoschema.GetTiFlashStoreCount(ctx)
	if err != nil {
		return errors.Trace(err)
	}
	if replicaCount > tiflashStoreCnt {
		return errors.Errorf("the tiflash replica count: %d should be less than the total tiflash server count: %d", replicaCount, tiflashStoreCnt)
	}
	return nil
}

// AlterTableAddStatistics registers extended statistics for a table.
func (d *ddl) AlterTableAddStatistics(ctx sessionctx.Context, ident ast.Ident, stats *ast.StatisticsSpec, ifNotExists bool) error {
	if !ctx.GetSessionVars().EnableExtendedStats {
		return errors.New("Extended statistics feature is not generally available now, and tidb_enable_extended_stats is OFF")
	}
	// Not support Cardinality and Dependency statistics type for now.
	if stats.StatsType == ast.StatsTypeCardinality || stats.StatsType == ast.StatsTypeDependency {
		return errors.New("Cardinality and Dependency statistics types are not supported now")
	}
	_, tbl, err := d.getSchemaAndTableByIdent(ctx, ident)
	if err != nil {
		return err
	}
	tblInfo := tbl.Meta()
	if tblInfo.GetPartitionInfo() != nil {
		return errors.New("Extended statistics on partitioned tables are not supported now")
	}
	colIDs := make([]int64, 0, 2)
	colIDSet := make(map[int64]struct{}, 2)
	// Check whether columns exist.
	for _, colName := range stats.Columns {
		col := table.FindCol(tbl.VisibleCols(), colName.Name.L)
		if col == nil {
			return infoschema.ErrColumnNotExists.GenWithStackByArgs(colName.Name, ident.Name)
		}
		if stats.StatsType == ast.StatsTypeCorrelation && tblInfo.PKIsHandle && mysql.HasPriKeyFlag(col.GetFlag()) {
			ctx.GetSessionVars().StmtCtx.AppendWarning(errors.New("No need to create correlation statistics on the integer primary key column"))
			return nil
		}
		if _, exist := colIDSet[col.ID]; exist {
			return errors.Errorf("Cannot create extended statistics on duplicate column names '%s'", colName.Name.L)
		}
		colIDSet[col.ID] = struct{}{}
		colIDs = append(colIDs, col.ID)
	}
	if len(colIDs) != 2 && (stats.StatsType == ast.StatsTypeCorrelation || stats.StatsType == ast.StatsTypeDependency) {
		return errors.New("Only support Correlation and Dependency statistics types on 2 columns")
	}
	if len(colIDs) < 1 && stats.StatsType == ast.StatsTypeCardinality {
		return errors.New("Only support Cardinality statistics type on at least 2 columns")
	}
	// TODO: check whether covering index exists for cardinality / dependency types.

	// Call utilities of statistics.Handle to modify system tables instead of doing DML directly,
	// because locking in Handle can guarantee the correctness of `version` in system tables.
	return d.ddlCtx.statsHandle.InsertExtendedStats(stats.StatsName, colIDs, int(stats.StatsType), tblInfo.ID, ifNotExists)
}

// AlterTableDropStatistics logically deletes extended statistics for a table.
func (d *ddl) AlterTableDropStatistics(ctx sessionctx.Context, ident ast.Ident, stats *ast.StatisticsSpec, ifExists bool) error {
	if !ctx.GetSessionVars().EnableExtendedStats {
		return errors.New("Extended statistics feature is not generally available now, and tidb_enable_extended_stats is OFF")
	}
	_, tbl, err := d.getSchemaAndTableByIdent(ctx, ident)
	if err != nil {
		return err
	}
	tblInfo := tbl.Meta()
	// Call utilities of statistics.Handle to modify system tables instead of doing DML directly,
	// because locking in Handle can guarantee the correctness of `version` in system tables.
	return d.ddlCtx.statsHandle.MarkExtendedStatsDeleted(stats.StatsName, tblInfo.ID, ifExists)
}

// UpdateTableReplicaInfo updates the table flash replica infos.
func (d *ddl) UpdateTableReplicaInfo(ctx sessionctx.Context, physicalID int64, available bool) error {
	is := d.infoCache.GetLatest()
	tb, ok := is.TableByID(physicalID)
	if !ok {
		tb, _, _ = is.FindTableByPartitionID(physicalID)
		if tb == nil {
			return infoschema.ErrTableNotExists.GenWithStack("Table which ID = %d does not exist.", physicalID)
		}
	}
	tbInfo := tb.Meta()
	if tbInfo.TiFlashReplica == nil || (tbInfo.ID == physicalID && tbInfo.TiFlashReplica.Available == available) ||
		(tbInfo.ID != physicalID && available == tbInfo.TiFlashReplica.IsPartitionAvailable(physicalID)) {
		return nil
	}

	db, ok := is.SchemaByTable(tbInfo)
	if !ok {
		return infoschema.ErrDatabaseNotExists.GenWithStack("Database of table `%s` does not exist.", tb.Meta().Name)
	}

	job := &model.Job{
		SchemaID:   db.ID,
		TableID:    tb.Meta().ID,
		SchemaName: db.Name.L,
		TableName:  tb.Meta().Name.L,
		Type:       model.ActionUpdateTiFlashReplicaStatus,
		BinlogInfo: &model.HistoryInfo{},
		Args:       []interface{}{available, physicalID},
	}
	err := d.DoDDLJob(ctx, job)
	err = d.callHookOnChanged(job, err)
	return errors.Trace(err)
}

// checkAlterTableCharset uses to check is it possible to change the charset of table.
// This function returns 2 variable:
// doNothing: if doNothing is true, means no need to change any more, because the target charset is same with the charset of table.
// err: if err is not nil, means it is not possible to change table charset to target charset.
func checkAlterTableCharset(tblInfo *model.TableInfo, dbInfo *model.DBInfo, toCharset, toCollate string, needsOverwriteCols bool) (doNothing bool, err error) {
	origCharset := tblInfo.Charset
	origCollate := tblInfo.Collate
	// Old version schema charset maybe modified when load schema if TreatOldVersionUTF8AsUTF8MB4 was enable.
	// So even if the origCharset equal toCharset, we still need to do the ddl for old version schema.
	if origCharset == toCharset && origCollate == toCollate && tblInfo.Version >= model.TableInfoVersion2 {
		// nothing to do.
		doNothing = true
		for _, col := range tblInfo.Columns {
			if col.GetCharset() == charset.CharsetBin {
				continue
			}
			if col.GetCharset() == toCharset && col.GetCollate() == toCollate {
				continue
			}
			doNothing = false
		}
		if doNothing {
			return doNothing, nil
		}
	}

	// The table charset may be "", if the table is create in old TiDB version, such as v2.0.8.
	// This DDL will update the table charset to default charset.
	origCharset, origCollate, err = ResolveCharsetCollation(
		ast.CharsetOpt{Chs: origCharset, Col: origCollate},
		ast.CharsetOpt{Chs: dbInfo.Charset, Col: dbInfo.Collate},
	)
	if err != nil {
		return doNothing, err
	}

	if err = checkModifyCharsetAndCollation(toCharset, toCollate, origCharset, origCollate, false); err != nil {
		return doNothing, err
	}
	if !needsOverwriteCols {
		// If we don't change the charset and collation of columns, skip the next checks.
		return doNothing, nil
	}

	for _, col := range tblInfo.Columns {
		if col.GetType() == mysql.TypeVarchar {
			if err = types.IsVarcharTooBigFieldLength(col.GetFlen(), col.Name.O, toCharset); err != nil {
				return doNothing, err
			}
		}
		if col.GetCharset() == charset.CharsetBin {
			continue
		}
		if len(col.GetCharset()) == 0 {
			continue
		}
		if err = checkModifyCharsetAndCollation(toCharset, toCollate, col.GetCharset(), col.GetCollate(), isColumnWithIndex(col.Name.L, tblInfo.Indices)); err != nil {
			if strings.Contains(err.Error(), "Unsupported modifying collation") {
				colErrMsg := "Unsupported converting collation of column '%s' from '%s' to '%s' when index is defined on it."
				err = dbterror.ErrUnsupportedModifyCollation.GenWithStack(colErrMsg, col.Name.L, col.GetCollate(), toCollate)
			}
			return doNothing, err
		}
	}
	return doNothing, nil
}

// RenameIndex renames an index.
// In TiDB, indexes are case-insensitive (so index 'a' and 'A" are considered the same index),
// but index names are case-sensitive (we can rename index 'a' to 'A')
func (d *ddl) RenameIndex(ctx sessionctx.Context, ident ast.Ident, spec *ast.AlterTableSpec) error {
	is := d.infoCache.GetLatest()
	schema, ok := is.SchemaByName(ident.Schema)
	if !ok {
		return infoschema.ErrDatabaseNotExists.GenWithStackByArgs(ident.Schema)
	}

	tb, err := is.TableByName(ident.Schema, ident.Name)
	if err != nil {
		return errors.Trace(infoschema.ErrTableNotExists.GenWithStackByArgs(ident.Schema, ident.Name))
	}
	if tb.Meta().TableCacheStatusType != model.TableCacheStatusDisable {
		return errors.Trace(dbterror.ErrOptOnCacheTable.GenWithStackByArgs("Rename Index"))
	}
	duplicate, err := ValidateRenameIndex(spec.FromKey, spec.ToKey, tb.Meta())
	if duplicate {
		return nil
	}
	if err != nil {
		return errors.Trace(err)
	}

	job := &model.Job{
		SchemaID:   schema.ID,
		TableID:    tb.Meta().ID,
		SchemaName: schema.Name.L,
		TableName:  tb.Meta().Name.L,
		Type:       model.ActionRenameIndex,
		BinlogInfo: &model.HistoryInfo{},
		Args:       []interface{}{spec.FromKey, spec.ToKey},
	}

	err = d.DoDDLJob(ctx, job)
	err = d.callHookOnChanged(job, err)
	return errors.Trace(err)
}

// If one drop those tables by mistake, it's difficult to recover.
// In the worst case, the whole TiDB cluster fails to bootstrap, so we prevent user from dropping them.
var systemTables = map[string]struct{}{
	"tidb":                 {},
	"gc_delete_range":      {},
	"gc_delete_range_done": {},
}

func isSystemTable(schema, table string) bool {
	if schema != "mysql" {
		return false
	}
	if _, ok := systemTables[table]; ok {
		return true
	}
	return false
}

type objectType int

const (
	tableObject objectType = iota
	viewObject
	sequenceObject
)

// dropTableObject provides common logic to DROP TABLE/VIEW/SEQUENCE.
func (d *ddl) dropTableObject(
	ctx sessionctx.Context,
	objects []*ast.TableName,
	ifExists bool,
	tableObjectType objectType,
) error {
	var (
		notExistTables []string
		sessVars       = ctx.GetSessionVars()
		is             = d.GetInfoSchemaWithInterceptor(ctx)
		dropExistErr   *terror.Error
		jobType        model.ActionType
	)

	var jobArgs []interface{}
	switch tableObjectType {
	case tableObject:
		dropExistErr = infoschema.ErrTableDropExists
		jobType = model.ActionDropTable
		objectIdents := make([]ast.Ident, len(objects))
		fkCheck := ctx.GetSessionVars().ForeignKeyChecks
		jobArgs = []interface{}{objectIdents, fkCheck}
		for i, tn := range objects {
			objectIdents[i] = ast.Ident{Schema: tn.Schema, Name: tn.Name}
		}
		for _, tn := range objects {
			if referredFK := checkTableHasForeignKeyReferred(is, tn.Schema.L, tn.Name.L, objectIdents, fkCheck); referredFK != nil {
				return errors.Trace(dbterror.ErrForeignKeyCannotDropParent.GenWithStackByArgs(tn.Name, referredFK.ChildFKName, referredFK.ChildTable))
			}
		}
	case viewObject:
		dropExistErr = infoschema.ErrTableDropExists
		jobType = model.ActionDropView
	case sequenceObject:
		dropExistErr = infoschema.ErrSequenceDropExists
		jobType = model.ActionDropSequence
	}
	for _, tn := range objects {
		fullti := ast.Ident{Schema: tn.Schema, Name: tn.Name}
		schema, ok := is.SchemaByName(tn.Schema)
		if !ok {
			// TODO: we should return special error for table not exist, checking "not exist" is not enough,
			// because some other errors may contain this error string too.
			notExistTables = append(notExistTables, fullti.String())
			continue
		}
		tableInfo, err := is.TableByName(tn.Schema, tn.Name)
		if err != nil && infoschema.ErrTableNotExists.Equal(err) {
			notExistTables = append(notExistTables, fullti.String())
			continue
		} else if err != nil {
			return err
		}

		// prechecks before build DDL job

		// Protect important system table from been dropped by a mistake.
		// I can hardly find a case that a user really need to do this.
		if isSystemTable(tn.Schema.L, tn.Name.L) {
			return errors.Errorf("Drop tidb system table '%s.%s' is forbidden", tn.Schema.L, tn.Name.L)
		}
		switch tableObjectType {
		case tableObject:
			if !tableInfo.Meta().IsBaseTable() {
				notExistTables = append(notExistTables, fullti.String())
				continue
			}

			tempTableType := tableInfo.Meta().TempTableType
			if config.CheckTableBeforeDrop && tempTableType == model.TempTableNone {
				logutil.BgLogger().Warn("admin check table before drop",
					zap.String("database", fullti.Schema.O),
					zap.String("table", fullti.Name.O),
				)
				exec := ctx.(sqlexec.RestrictedSQLExecutor)
				internalCtx := kv.WithInternalSourceType(context.Background(), kv.InternalTxnDDL)
				_, _, err := exec.ExecRestrictedSQL(internalCtx, nil, "admin check table %n.%n", fullti.Schema.O, fullti.Name.O)
				if err != nil {
					return err
				}
			}

			if tableInfo.Meta().TableCacheStatusType != model.TableCacheStatusDisable {
				return dbterror.ErrOptOnCacheTable.GenWithStackByArgs("Drop Table")
			}
		case viewObject:
			if !tableInfo.Meta().IsView() {
				return dbterror.ErrWrongObject.GenWithStackByArgs(fullti.Schema, fullti.Name, "VIEW")
			}
		case sequenceObject:
			if !tableInfo.Meta().IsSequence() {
				err = dbterror.ErrWrongObject.GenWithStackByArgs(fullti.Schema, fullti.Name, "SEQUENCE")
				if ifExists {
					ctx.GetSessionVars().StmtCtx.AppendNote(err)
					continue
				}
				return err
			}
		}

		job := &model.Job{
			SchemaID:    schema.ID,
			TableID:     tableInfo.Meta().ID,
			SchemaName:  schema.Name.L,
			SchemaState: schema.State,
			TableName:   tableInfo.Meta().Name.L,
			Type:        jobType,
			BinlogInfo:  &model.HistoryInfo{},
			Args:        jobArgs,
		}

		err = d.DoDDLJob(ctx, job)
		err = d.callHookOnChanged(job, err)
		if infoschema.ErrDatabaseNotExists.Equal(err) || infoschema.ErrTableNotExists.Equal(err) {
			notExistTables = append(notExistTables, fullti.String())
			continue
		} else if err != nil {
			return errors.Trace(err)
		}

		// unlock table after drop
		if tableObjectType != tableObject {
			continue
		}
		if !config.TableLockEnabled() {
			continue
		}
		if ok, _ := ctx.CheckTableLocked(tableInfo.Meta().ID); ok {
			ctx.ReleaseTableLockByTableIDs([]int64{tableInfo.Meta().ID})
		}
	}
	if len(notExistTables) > 0 && !ifExists {
		return dropExistErr.FastGenByArgs(strings.Join(notExistTables, ","))
	}
	// We need add warning when use if exists.
	if len(notExistTables) > 0 && ifExists {
		for _, table := range notExistTables {
			sessVars.StmtCtx.AppendNote(dropExistErr.FastGenByArgs(table))
		}
	}
	return nil
}

// DropTable will proceed even if some table in the list does not exists.
func (d *ddl) DropTable(ctx sessionctx.Context, stmt *ast.DropTableStmt) (err error) {
	return d.dropTableObject(ctx, stmt.Tables, stmt.IfExists, tableObject)
}

// DropView will proceed even if some view in the list does not exists.
func (d *ddl) DropView(ctx sessionctx.Context, stmt *ast.DropTableStmt) (err error) {
	return d.dropTableObject(ctx, stmt.Tables, stmt.IfExists, viewObject)
}

func (d *ddl) TruncateTable(ctx sessionctx.Context, ti ast.Ident) error {
	schema, tb, err := d.getSchemaAndTableByIdent(ctx, ti)
	if err != nil {
		return errors.Trace(err)
	}
	if tb.Meta().IsView() || tb.Meta().IsSequence() {
		return infoschema.ErrTableNotExists.GenWithStackByArgs(schema.Name.O, tb.Meta().Name.O)
	}
	if tb.Meta().TableCacheStatusType != model.TableCacheStatusDisable {
		return dbterror.ErrOptOnCacheTable.GenWithStackByArgs("Truncate Table")
	}
	fkCheck := ctx.GetSessionVars().ForeignKeyChecks
	referredFK := checkTableHasForeignKeyReferred(d.GetInfoSchemaWithInterceptor(ctx), ti.Schema.L, ti.Name.L, []ast.Ident{{Name: ti.Name, Schema: ti.Schema}}, fkCheck)
	if referredFK != nil {
		msg := fmt.Sprintf("`%s`.`%s` CONSTRAINT `%s`", referredFK.ChildSchema, referredFK.ChildTable, referredFK.ChildFKName)
		return errors.Trace(dbterror.ErrTruncateIllegalForeignKey.GenWithStackByArgs(msg))
	}

	genIDs, err := d.genGlobalIDs(1)
	if err != nil {
		return errors.Trace(err)
	}
	newTableID := genIDs[0]
	job := &model.Job{
		SchemaID:   schema.ID,
		TableID:    tb.Meta().ID,
		SchemaName: schema.Name.L,
		TableName:  tb.Meta().Name.L,
		Type:       model.ActionTruncateTable,
		BinlogInfo: &model.HistoryInfo{},
		Args:       []interface{}{newTableID, fkCheck},
	}
	if ok, _ := ctx.CheckTableLocked(tb.Meta().ID); ok && config.TableLockEnabled() {
		// AddTableLock here to avoid this ddl job was executed successfully but the session was been kill before return.
		// The session will release all table locks it holds, if we don't add the new locking table id here,
		// the session may forget to release the new locked table id when this ddl job was executed successfully
		// but the session was killed before return.
		ctx.AddTableLock([]model.TableLockTpInfo{{SchemaID: schema.ID, TableID: newTableID, Tp: tb.Meta().Lock.Tp}})
	}
	err = d.DoDDLJob(ctx, job)
	err = d.callHookOnChanged(job, err)
	if err != nil {
		if config.TableLockEnabled() {
			ctx.ReleaseTableLockByTableIDs([]int64{newTableID})
		}
		return errors.Trace(err)
	}
	if _, tb, err := d.getSchemaAndTableByIdent(ctx, ti); err == nil {
		d.preSplitAndScatter(ctx, tb.Meta(), tb.Meta().GetPartitionInfo())
	}

	if !config.TableLockEnabled() {
		return nil
	}
	if ok, _ := ctx.CheckTableLocked(tb.Meta().ID); ok {
		ctx.ReleaseTableLockByTableIDs([]int64{tb.Meta().ID})
	}
	return nil
}

func (d *ddl) RenameTable(ctx sessionctx.Context, s *ast.RenameTableStmt) error {
	isAlterTable := false
	var err error
	if len(s.TableToTables) == 1 {
		oldIdent := ast.Ident{Schema: s.TableToTables[0].OldTable.Schema, Name: s.TableToTables[0].OldTable.Name}
		newIdent := ast.Ident{Schema: s.TableToTables[0].NewTable.Schema, Name: s.TableToTables[0].NewTable.Name}
		err = d.renameTable(ctx, oldIdent, newIdent, isAlterTable)
	} else {
		oldIdents := make([]ast.Ident, 0, len(s.TableToTables))
		newIdents := make([]ast.Ident, 0, len(s.TableToTables))
		for _, tables := range s.TableToTables {
			oldIdent := ast.Ident{Schema: tables.OldTable.Schema, Name: tables.OldTable.Name}
			newIdent := ast.Ident{Schema: tables.NewTable.Schema, Name: tables.NewTable.Name}
			oldIdents = append(oldIdents, oldIdent)
			newIdents = append(newIdents, newIdent)
		}
		err = d.renameTables(ctx, oldIdents, newIdents, isAlterTable)
	}
	return err
}

func (d *ddl) renameTable(ctx sessionctx.Context, oldIdent, newIdent ast.Ident, isAlterTable bool) error {
	is := d.GetInfoSchemaWithInterceptor(ctx)
	tables := make(map[string]int64)
	schemas, tableID, err := ExtractTblInfos(is, oldIdent, newIdent, isAlterTable, tables)
	if err != nil {
		return err
	}

	if schemas == nil {
		return nil
	}

	if tbl, ok := is.TableByID(tableID); ok {
		if tbl.Meta().TableCacheStatusType != model.TableCacheStatusDisable {
			return errors.Trace(dbterror.ErrOptOnCacheTable.GenWithStackByArgs("Rename Table"))
		}
	}

	job := &model.Job{
		SchemaID:   schemas[1].ID,
		TableID:    tableID,
		SchemaName: schemas[1].Name.L,
		TableName:  oldIdent.Name.L,
		Type:       model.ActionRenameTable,
		BinlogInfo: &model.HistoryInfo{},
		Args:       []interface{}{schemas[0].ID, newIdent.Name, schemas[0].Name},
		CtxVars:    []interface{}{[]int64{schemas[0].ID, schemas[1].ID}, []int64{tableID}},
	}

	err = d.DoDDLJob(ctx, job)
	err = d.callHookOnChanged(job, err)
	return errors.Trace(err)
}

func (d *ddl) renameTables(ctx sessionctx.Context, oldIdents, newIdents []ast.Ident, isAlterTable bool) error {
	is := d.GetInfoSchemaWithInterceptor(ctx)
	oldTableNames := make([]*model.CIStr, 0, len(oldIdents))
	tableNames := make([]*model.CIStr, 0, len(oldIdents))
	oldSchemaIDs := make([]int64, 0, len(oldIdents))
	newSchemaIDs := make([]int64, 0, len(oldIdents))
	tableIDs := make([]int64, 0, len(oldIdents))
	oldSchemaNames := make([]*model.CIStr, 0, len(oldIdents))

	var schemas []*model.DBInfo
	var tableID int64
	var err error

	tables := make(map[string]int64)
	for i := 0; i < len(oldIdents); i++ {
		schemas, tableID, err = ExtractTblInfos(is, oldIdents[i], newIdents[i], isAlterTable, tables)
		if err != nil {
			return err
		}

		if t, ok := is.TableByID(tableID); ok {
			if t.Meta().TableCacheStatusType != model.TableCacheStatusDisable {
				return errors.Trace(dbterror.ErrOptOnCacheTable.GenWithStackByArgs("Rename Tables"))
			}
		}

		tableIDs = append(tableIDs, tableID)
		oldTableNames = append(oldTableNames, &oldIdents[i].Name)
		tableNames = append(tableNames, &newIdents[i].Name)
		oldSchemaIDs = append(oldSchemaIDs, schemas[0].ID)
		newSchemaIDs = append(newSchemaIDs, schemas[1].ID)
		oldSchemaNames = append(oldSchemaNames, &schemas[0].Name)
	}

	job := &model.Job{
		SchemaID:   schemas[1].ID,
		TableID:    tableIDs[0],
		SchemaName: schemas[1].Name.L,
		Type:       model.ActionRenameTables,
		BinlogInfo: &model.HistoryInfo{},
		Args:       []interface{}{oldSchemaIDs, newSchemaIDs, tableNames, tableIDs, oldSchemaNames, oldTableNames},
		CtxVars:    []interface{}{append(oldSchemaIDs, newSchemaIDs...), tableIDs},
	}

	err = d.DoDDLJob(ctx, job)
	err = d.callHookOnChanged(job, err)
	return errors.Trace(err)
}

// ExtractTblInfos extracts the table information from the infoschema.
func ExtractTblInfos(is infoschema.InfoSchema, oldIdent, newIdent ast.Ident, isAlterTable bool, tables map[string]int64) ([]*model.DBInfo, int64, error) {
	oldSchema, ok := is.SchemaByName(oldIdent.Schema)
	if !ok {
		if isAlterTable {
			return nil, 0, infoschema.ErrTableNotExists.GenWithStackByArgs(oldIdent.Schema, oldIdent.Name)
		}
		if tableExists(is, newIdent, tables) {
			return nil, 0, infoschema.ErrTableExists.GenWithStackByArgs(newIdent)
		}
		return nil, 0, infoschema.ErrTableNotExists.GenWithStackByArgs(oldIdent.Schema, oldIdent.Name)
	}
	if !tableExists(is, oldIdent, tables) {
		if isAlterTable {
			return nil, 0, infoschema.ErrTableNotExists.GenWithStackByArgs(oldIdent.Schema, oldIdent.Name)
		}
		if tableExists(is, newIdent, tables) {
			return nil, 0, infoschema.ErrTableExists.GenWithStackByArgs(newIdent)
		}
		return nil, 0, infoschema.ErrTableNotExists.GenWithStackByArgs(oldIdent.Schema, oldIdent.Name)
	}
	if isAlterTable && newIdent.Schema.L == oldIdent.Schema.L && newIdent.Name.L == oldIdent.Name.L {
		// oldIdent is equal to newIdent, do nothing
		return nil, 0, nil
	}
	//View can be renamed only in the same schema. Compatible with mysql
	if is.TableIsView(oldIdent.Schema, oldIdent.Name) {
		if oldIdent.Schema != newIdent.Schema {
			return nil, 0, infoschema.ErrForbidSchemaChange.GenWithStackByArgs(oldIdent.Schema, newIdent.Schema)
		}
	}

	newSchema, ok := is.SchemaByName(newIdent.Schema)
	if !ok {
		return nil, 0, dbterror.ErrErrorOnRename.GenWithStackByArgs(
			fmt.Sprintf("%s.%s", oldIdent.Schema, oldIdent.Name),
			fmt.Sprintf("%s.%s", newIdent.Schema, newIdent.Name),
			168,
			fmt.Sprintf("Database `%s` doesn't exist", newIdent.Schema))
	}
	if tableExists(is, newIdent, tables) {
		return nil, 0, infoschema.ErrTableExists.GenWithStackByArgs(newIdent)
	}
	if err := checkTooLongTable(newIdent.Name); err != nil {
		return nil, 0, errors.Trace(err)
	}
	oldTableID := getTableID(is, oldIdent, tables)
	oldIdentKey := getIdentKey(oldIdent)
	tables[oldIdentKey] = tableNotExist
	newIdentKey := getIdentKey(newIdent)
	tables[newIdentKey] = oldTableID
	return []*model.DBInfo{oldSchema, newSchema}, oldTableID, nil
}

func tableExists(is infoschema.InfoSchema, ident ast.Ident, tables map[string]int64) bool {
	identKey := getIdentKey(ident)
	tableID, ok := tables[identKey]
	if (ok && tableID != tableNotExist) || (!ok && is.TableExists(ident.Schema, ident.Name)) {
		return true
	}
	return false
}

func getTableID(is infoschema.InfoSchema, ident ast.Ident, tables map[string]int64) int64 {
	identKey := getIdentKey(ident)
	tableID, ok := tables[identKey]
	if !ok {
		oldTbl, err := is.TableByName(ident.Schema, ident.Name)
		if err != nil {
			return tableNotExist
		}
		tableID = oldTbl.Meta().ID
	}
	return tableID
}

func getIdentKey(ident ast.Ident) string {
	return fmt.Sprintf("%s.%s", ident.Schema.L, ident.Name.L)
}

// GetName4AnonymousIndex returns a valid name for anonymous index.
func GetName4AnonymousIndex(t table.Table, colName model.CIStr, idxName model.CIStr) model.CIStr {
	// `id` is used to indicated the index name's suffix.
	id := 2
	l := len(t.Indices())
	indexName := colName
	if idxName.O != "" {
		// Use the provided index name, it only happens when the original index name is too long and be truncated.
		indexName = idxName
		id = 3
	}
	if strings.EqualFold(indexName.L, mysql.PrimaryKeyName) {
		indexName = model.NewCIStr(fmt.Sprintf("%s_%d", colName.O, id))
		id = 3
	}
	for i := 0; i < l; i++ {
		if t.Indices()[i].Meta().Name.L == indexName.L {
			indexName = model.NewCIStr(fmt.Sprintf("%s_%d", colName.O, id))
			if err := checkTooLongIndex(indexName); err != nil {
				indexName = GetName4AnonymousIndex(t, model.NewCIStr(colName.O[:30]), model.NewCIStr(fmt.Sprintf("%s_%d", colName.O[:30], 2)))
			}
			i = -1
			id++
		}
	}
	return indexName
}

func (d *ddl) CreatePrimaryKey(ctx sessionctx.Context, ti ast.Ident, indexName model.CIStr,
	indexPartSpecifications []*ast.IndexPartSpecification, indexOption *ast.IndexOption) error {
	if indexOption != nil && indexOption.PrimaryKeyTp == model.PrimaryKeyTypeClustered {
		return dbterror.ErrUnsupportedModifyPrimaryKey.GenWithStack("Adding clustered primary key is not supported. " +
			"Please consider adding NONCLUSTERED primary key instead")
	}
	schema, t, err := d.getSchemaAndTableByIdent(ctx, ti)
	if err != nil {
		return errors.Trace(err)
	}

	if err = checkTooLongIndex(indexName); err != nil {
		return dbterror.ErrTooLongIdent.GenWithStackByArgs(mysql.PrimaryKeyName)
	}

	indexName = model.NewCIStr(mysql.PrimaryKeyName)
	if indexInfo := t.Meta().FindIndexByName(indexName.L); indexInfo != nil ||
		// If the table's PKIsHandle is true, it also means that this table has a primary key.
		t.Meta().PKIsHandle {
		return infoschema.ErrMultiplePriKey
	}

	// Primary keys cannot include expression index parts. A primary key requires the generated column to be stored,
	// but expression index parts are implemented as virtual generated columns, not stored generated columns.
	for _, idxPart := range indexPartSpecifications {
		if idxPart.Expr != nil {
			return dbterror.ErrFunctionalIndexPrimaryKey
		}
	}

	tblInfo := t.Meta()
	// Check before the job is put to the queue.
	// This check is redundant, but useful. If DDL check fail before the job is put
	// to job queue, the fail path logic is super fast.
	// After DDL job is put to the queue, and if the check fail, TiDB will run the DDL cancel logic.
	// The recover step causes DDL wait a few seconds, makes the unit test painfully slow.
	// For same reason, decide whether index is global here.
	indexColumns, _, err := buildIndexColumns(ctx, tblInfo.Columns, indexPartSpecifications)
	if err != nil {
		return errors.Trace(err)
	}
	if _, err = CheckPKOnGeneratedColumn(tblInfo, indexPartSpecifications); err != nil {
		return err
	}

	global := false
	if tblInfo.GetPartitionInfo() != nil {
		ck, err := checkPartitionKeysConstraint(tblInfo.GetPartitionInfo(), indexColumns, tblInfo)
		if err != nil {
			return err
		}
		if !ck {
			if !config.GetGlobalConfig().EnableGlobalIndex {
				return dbterror.ErrUniqueKeyNeedAllFieldsInPf.GenWithStackByArgs("PRIMARY")
			}
			// index columns does not contain all partition columns, must set global
			global = true
		}
	}

	// May be truncate comment here, when index comment too long and sql_mode is't strict.
	if indexOption != nil {
		if _, err = validateCommentLength(ctx.GetSessionVars(), indexName.String(), &indexOption.Comment, dbterror.ErrTooLongIndexComment); err != nil {
			return errors.Trace(err)
		}
	}

	tzName, tzOffset := ddlutil.GetTimeZone(ctx)

	unique := true
	sqlMode := ctx.GetSessionVars().SQLMode
	job := &model.Job{
		SchemaID:   schema.ID,
		TableID:    t.Meta().ID,
		SchemaName: schema.Name.L,
		TableName:  t.Meta().Name.L,
		Type:       model.ActionAddPrimaryKey,
		BinlogInfo: &model.HistoryInfo{},
		ReorgMeta: &model.DDLReorgMeta{
			SQLMode:       ctx.GetSessionVars().SQLMode,
			Warnings:      make(map[errors.ErrorID]*terror.Error),
			WarningsCount: make(map[errors.ErrorID]int64),
			Location:      &model.TimeZoneLocation{Name: tzName, Offset: tzOffset},
		},
		Args:     []interface{}{unique, indexName, indexPartSpecifications, indexOption, sqlMode, nil, global},
		Priority: ctx.GetSessionVars().DDLReorgPriority,
	}

	err = d.DoDDLJob(ctx, job)
	err = d.callHookOnChanged(job, err)
	return errors.Trace(err)
}

func precheckBuildHiddenColumnInfo(
	indexPartSpecifications []*ast.IndexPartSpecification,
	indexName model.CIStr,
) error {
	for i, idxPart := range indexPartSpecifications {
		if idxPart.Expr == nil {
			continue
		}
		name := fmt.Sprintf("%s_%s_%d", expressionIndexPrefix, indexName, i)
		if utf8.RuneCountInString(name) > mysql.MaxColumnNameLength {
			// TODO: Refine the error message.
			return dbterror.ErrTooLongIdent.GenWithStackByArgs("hidden column")
		}
		// TODO: Refine the error message.
		if err := checkIllegalFn4Generated(indexName.L, typeIndex, idxPart.Expr); err != nil {
			return errors.Trace(err)
		}
	}
	return nil
}

func buildHiddenColumnInfoWithCheck(ctx sessionctx.Context, indexPartSpecifications []*ast.IndexPartSpecification, indexName model.CIStr, tblInfo *model.TableInfo, existCols []*table.Column) ([]*model.ColumnInfo, error) {
	if err := precheckBuildHiddenColumnInfo(indexPartSpecifications, indexName); err != nil {
		return nil, err
	}
	return BuildHiddenColumnInfo(ctx, indexPartSpecifications, indexName, tblInfo, existCols)
}

// BuildHiddenColumnInfo builds hidden column info.
func BuildHiddenColumnInfo(ctx sessionctx.Context, indexPartSpecifications []*ast.IndexPartSpecification, indexName model.CIStr, tblInfo *model.TableInfo, existCols []*table.Column) ([]*model.ColumnInfo, error) {
	hiddenCols := make([]*model.ColumnInfo, 0, len(indexPartSpecifications))
	for i, idxPart := range indexPartSpecifications {
		if idxPart.Expr == nil {
			continue
		}
		idxPart.Column = &ast.ColumnName{Name: model.NewCIStr(fmt.Sprintf("%s_%s_%d", expressionIndexPrefix, indexName, i))}
		// Check whether the hidden columns have existed.
		col := table.FindCol(existCols, idxPart.Column.Name.L)
		if col != nil {
			// TODO: Use expression index related error.
			return nil, infoschema.ErrColumnExists.GenWithStackByArgs(col.Name.String())
		}
		idxPart.Length = types.UnspecifiedLength
		// The index part is an expression, prepare a hidden column for it.

		var sb strings.Builder
		restoreFlags := format.RestoreStringSingleQuotes | format.RestoreKeyWordLowercase | format.RestoreNameBackQuotes |
			format.RestoreSpacesAroundBinaryOperation
		restoreCtx := format.NewRestoreCtx(restoreFlags, &sb)
		sb.Reset()
		err := idxPart.Expr.Restore(restoreCtx)
		if err != nil {
			return nil, errors.Trace(err)
		}
		expr, err := expression.RewriteSimpleExprWithTableInfo(ctx, tblInfo, idxPart.Expr, true)
		if err != nil {
			// TODO: refine the error message.
			return nil, err
		}
		if _, ok := expr.(*expression.Column); ok {
			return nil, dbterror.ErrFunctionalIndexOnField
		}

		colInfo := &model.ColumnInfo{
			Name:                idxPart.Column.Name,
			GeneratedExprString: sb.String(),
			GeneratedStored:     false,
			Version:             model.CurrLatestColumnInfoVersion,
			Dependences:         make(map[string]struct{}),
			Hidden:              true,
			FieldType:           *expr.GetType(),
		}
		// Reset some flag, it may be caused by wrong type infer. But it's not easy to fix them all, so reset them here for safety.
		colInfo.DelFlag(mysql.PriKeyFlag | mysql.UniqueKeyFlag | mysql.AutoIncrementFlag)

		if colInfo.GetType() == mysql.TypeDatetime || colInfo.GetType() == mysql.TypeDate || colInfo.GetType() == mysql.TypeTimestamp || colInfo.GetType() == mysql.TypeDuration {
			if colInfo.FieldType.GetDecimal() == types.UnspecifiedLength {
				colInfo.FieldType.SetDecimal(types.MaxFsp)
			}
		}
		checkDependencies := make(map[string]struct{})
		for _, colName := range FindColumnNamesInExpr(idxPart.Expr) {
			colInfo.Dependences[colName.Name.L] = struct{}{}
			checkDependencies[colName.Name.L] = struct{}{}
		}
		if err = checkDependedColExist(checkDependencies, existCols); err != nil {
			return nil, errors.Trace(err)
		}
		if !ctx.GetSessionVars().EnableAutoIncrementInGenerated {
			if err = checkExpressionIndexAutoIncrement(indexName.O, colInfo.Dependences, tblInfo); err != nil {
				return nil, errors.Trace(err)
			}
		}
		idxPart.Expr = nil
		hiddenCols = append(hiddenCols, colInfo)
	}
	return hiddenCols, nil
}

func (d *ddl) CreateIndex(ctx sessionctx.Context, stmt *ast.CreateIndexStmt) error {
	ident := ast.Ident{Schema: stmt.Table.Schema, Name: stmt.Table.Name}
	return d.createIndex(ctx, ident, stmt.KeyType, model.NewCIStr(stmt.IndexName),
		stmt.IndexPartSpecifications, stmt.IndexOption, stmt.IfNotExists)
}

func (d *ddl) createIndex(ctx sessionctx.Context, ti ast.Ident, keyType ast.IndexKeyType, indexName model.CIStr,
	indexPartSpecifications []*ast.IndexPartSpecification, indexOption *ast.IndexOption, ifNotExists bool) error {
	// not support Spatial and FullText index
	if keyType == ast.IndexKeyTypeFullText || keyType == ast.IndexKeyTypeSpatial {
		return dbterror.ErrUnsupportedIndexType.GenWithStack("FULLTEXT and SPATIAL index is not supported")
	}
	unique := keyType == ast.IndexKeyTypeUnique
	schema, t, err := d.getSchemaAndTableByIdent(ctx, ti)
	if err != nil {
		return errors.Trace(err)
	}

	if t.Meta().TableCacheStatusType != model.TableCacheStatusDisable {
		return errors.Trace(dbterror.ErrOptOnCacheTable.GenWithStackByArgs("Create Index"))
	}
	// Deal with anonymous index.
	if len(indexName.L) == 0 {
		colName := model.NewCIStr("expression_index")
		if indexPartSpecifications[0].Column != nil {
			colName = indexPartSpecifications[0].Column.Name
		}
		indexName = GetName4AnonymousIndex(t, colName, model.NewCIStr(""))
	}

	if indexInfo := t.Meta().FindIndexByName(indexName.L); indexInfo != nil {
		if indexInfo.State != model.StatePublic {
			// NOTE: explicit error message. See issue #18363.
			err = dbterror.ErrDupKeyName.GenWithStack("index already exist %s; "+
				"a background job is trying to add the same index, "+
				"please check by `ADMIN SHOW DDL JOBS`", indexName)
		} else {
			err = dbterror.ErrDupKeyName.GenWithStack("index already exist %s", indexName)
		}
		if ifNotExists {
			ctx.GetSessionVars().StmtCtx.AppendNote(err)
			return nil
		}
		return err
	}

	if err = checkTooLongIndex(indexName); err != nil {
		return errors.Trace(err)
	}

	tblInfo := t.Meta()

	// Build hidden columns if necessary.
	hiddenCols, err := buildHiddenColumnInfoWithCheck(ctx, indexPartSpecifications, indexName, t.Meta(), t.Cols())
	if err != nil {
		return err
	}
	if err = checkAddColumnTooManyColumns(len(t.Cols()) + len(hiddenCols)); err != nil {
		return errors.Trace(err)
	}

	finalColumns := make([]*model.ColumnInfo, len(tblInfo.Columns), len(tblInfo.Columns)+len(hiddenCols))
	copy(finalColumns, tblInfo.Columns)
	finalColumns = append(finalColumns, hiddenCols...)
	// Check before the job is put to the queue.
	// This check is redundant, but useful. If DDL check fail before the job is put
	// to job queue, the fail path logic is super fast.
	// After DDL job is put to the queue, and if the check fail, TiDB will run the DDL cancel logic.
	// The recover step causes DDL wait a few seconds, makes the unit test painfully slow.
	// For same reason, decide whether index is global here.
	indexColumns, _, err := buildIndexColumns(ctx, finalColumns, indexPartSpecifications)
	if err != nil {
		return errors.Trace(err)
	}

	global := false
	if unique && tblInfo.GetPartitionInfo() != nil {
		ck, err := checkPartitionKeysConstraint(tblInfo.GetPartitionInfo(), indexColumns, tblInfo)
		if err != nil {
			return err
		}
		if !ck {
			if !config.GetGlobalConfig().EnableGlobalIndex {
				return dbterror.ErrUniqueKeyNeedAllFieldsInPf.GenWithStackByArgs("UNIQUE INDEX")
			}
			// index columns does not contain all partition columns, must set global
			global = true
		}
	}
	// May be truncate comment here, when index comment too long and sql_mode is't strict.
	if indexOption != nil {
		if _, err = validateCommentLength(ctx.GetSessionVars(), indexName.String(), &indexOption.Comment, dbterror.ErrTooLongIndexComment); err != nil {
			return errors.Trace(err)
		}
	}

	tzName, tzOffset := ddlutil.GetTimeZone(ctx)
	job := &model.Job{
		SchemaID:   schema.ID,
		TableID:    t.Meta().ID,
		SchemaName: schema.Name.L,
		TableName:  t.Meta().Name.L,
		Type:       model.ActionAddIndex,
		BinlogInfo: &model.HistoryInfo{},
		ReorgMeta: &model.DDLReorgMeta{
			SQLMode:       ctx.GetSessionVars().SQLMode,
			Warnings:      make(map[errors.ErrorID]*terror.Error),
			WarningsCount: make(map[errors.ErrorID]int64),
			Location:      &model.TimeZoneLocation{Name: tzName, Offset: tzOffset},
		},
		Args:     []interface{}{unique, indexName, indexPartSpecifications, indexOption, hiddenCols, global},
		Priority: ctx.GetSessionVars().DDLReorgPriority,
	}

	err = d.DoDDLJob(ctx, job)
	// key exists, but if_not_exists flags is true, so we ignore this error.
	if dbterror.ErrDupKeyName.Equal(err) && ifNotExists {
		ctx.GetSessionVars().StmtCtx.AppendNote(err)
		return nil
	}
	err = d.callHookOnChanged(job, err)
	return errors.Trace(err)
}

func buildFKInfo(ctx sessionctx.Context, fkName model.CIStr, keys []*ast.IndexPartSpecification, refer *ast.ReferenceDef, cols []*table.Column) (*model.FKInfo, error) {
	if len(keys) != len(refer.IndexPartSpecifications) {
		return nil, infoschema.ErrForeignKeyNotMatch.GenWithStackByArgs(fkName, "Key reference and table reference don't match")
	}
	if err := checkTooLongForeignKey(fkName); err != nil {
		return nil, err
	}
	if err := checkTooLongSchema(refer.Table.Schema); err != nil {
		return nil, err
	}
	if err := checkTooLongTable(refer.Table.Name); err != nil {
		return nil, err
	}

	// all base columns of stored generated columns
	baseCols := make(map[string]struct{})
	for _, col := range cols {
		if col.IsGenerated() && col.GeneratedStored {
			for name := range col.Dependences {
				baseCols[name] = struct{}{}
			}
		}
	}

	fkInfo := &model.FKInfo{
		Name:      fkName,
		RefSchema: refer.Table.Schema,
		RefTable:  refer.Table.Name,
		Cols:      make([]model.CIStr, len(keys)),
	}
	if variable.EnableForeignKey.Load() {
		fkInfo.Version = model.FKVersion1
	}

	for i, key := range keys {
		// Check add foreign key to generated columns
		// For more detail, see https://dev.mysql.com/doc/refman/8.0/en/innodb-foreign-key-constraints.html#innodb-foreign-key-generated-columns
		for _, col := range cols {
			if col.Name.L != key.Column.Name.L {
				continue
			}
			if col.IsGenerated() {
				// Check foreign key on virtual generated columns
				if !col.GeneratedStored {
					return nil, infoschema.ErrForeignKeyCannotUseVirtualColumn.GenWithStackByArgs(fkInfo.Name.O, col.Name.O)
				}

				// Check wrong reference options of foreign key on stored generated columns
				switch refer.OnUpdate.ReferOpt {
				case model.ReferOptionCascade, model.ReferOptionSetNull, model.ReferOptionSetDefault:
					//nolint: gosec
					return nil, dbterror.ErrWrongFKOptionForGeneratedColumn.GenWithStackByArgs("ON UPDATE " + refer.OnUpdate.ReferOpt.String())
				}
				switch refer.OnDelete.ReferOpt {
				case model.ReferOptionSetNull, model.ReferOptionSetDefault:
					//nolint: gosec
					return nil, dbterror.ErrWrongFKOptionForGeneratedColumn.GenWithStackByArgs("ON DELETE " + refer.OnDelete.ReferOpt.String())
				}
				continue
			}
			// Check wrong reference options of foreign key on base columns of stored generated columns
			if _, ok := baseCols[col.Name.L]; ok {
				switch refer.OnUpdate.ReferOpt {
				case model.ReferOptionCascade, model.ReferOptionSetNull, model.ReferOptionSetDefault:
					return nil, infoschema.ErrCannotAddForeign
				}
				switch refer.OnDelete.ReferOpt {
				case model.ReferOptionCascade, model.ReferOptionSetNull, model.ReferOptionSetDefault:
					return nil, infoschema.ErrCannotAddForeign
				}
			}
		}
		col := table.FindCol(cols, key.Column.Name.O)
		if col == nil {
			return nil, dbterror.ErrKeyColumnDoesNotExits.GenWithStackByArgs(key.Column.Name)
		}
		if mysql.HasNotNullFlag(col.GetFlag()) && (refer.OnDelete.ReferOpt == model.ReferOptionSetNull || refer.OnUpdate.ReferOpt == model.ReferOptionSetNull) {
			return nil, infoschema.ErrForeignKeyColumnNotNull.GenWithStackByArgs(col.Name.O, fkName)
		}
		fkInfo.Cols[i] = key.Column.Name
	}

	fkInfo.RefCols = make([]model.CIStr, len(refer.IndexPartSpecifications))
	for i, key := range refer.IndexPartSpecifications {
		if err := checkTooLongColumn(key.Column.Name); err != nil {
			return nil, err
		}
		fkInfo.RefCols[i] = key.Column.Name
	}

	fkInfo.OnDelete = int(refer.OnDelete.ReferOpt)
	fkInfo.OnUpdate = int(refer.OnUpdate.ReferOpt)

	return fkInfo, nil
}

func (d *ddl) CreateForeignKey(ctx sessionctx.Context, ti ast.Ident, fkName model.CIStr, keys []*ast.IndexPartSpecification, refer *ast.ReferenceDef) error {
	is := d.infoCache.GetLatest()
	schema, ok := is.SchemaByName(ti.Schema)
	if !ok {
		return infoschema.ErrDatabaseNotExists.GenWithStackByArgs(ti.Schema)
	}

	t, err := is.TableByName(ti.Schema, ti.Name)
	if err != nil {
		return errors.Trace(infoschema.ErrTableNotExists.GenWithStackByArgs(ti.Schema, ti.Name))
	}
	if t.Meta().TempTableType != model.TempTableNone {
		return infoschema.ErrCannotAddForeign
	}

	if fkName.L == "" {
		fkName = model.NewCIStr(fmt.Sprintf("fk_%d", t.Meta().MaxForeignKeyID+1))
	}
	err = checkFKDupName(t.Meta(), fkName)
	if err != nil {
		return err
	}
	fkInfo, err := buildFKInfo(ctx, fkName, keys, refer, t.Cols())
	if err != nil {
		return errors.Trace(err)
	}
	fkCheck := ctx.GetSessionVars().ForeignKeyChecks
	err = checkAddForeignKeyValid(is, schema.Name.L, t.Meta(), fkInfo, fkCheck)
	if err != nil {
		return err
	}
	if model.FindIndexByColumns(t.Meta(), t.Meta().Indices, fkInfo.Cols...) == nil {
		// Need to auto create index for fk cols
		if ctx.GetSessionVars().StmtCtx.MultiSchemaInfo == nil {
			ctx.GetSessionVars().StmtCtx.MultiSchemaInfo = model.NewMultiSchemaInfo()
		}
		indexPartSpecifications := make([]*ast.IndexPartSpecification, 0, len(fkInfo.Cols))
		for _, col := range fkInfo.Cols {
			indexPartSpecifications = append(indexPartSpecifications, &ast.IndexPartSpecification{
				Column: &ast.ColumnName{Name: col},
				Length: types.UnspecifiedLength, // Index prefixes on foreign key columns are not supported.
			})
		}
		indexOption := &ast.IndexOption{}
		err = d.createIndex(ctx, ti, ast.IndexKeyTypeNone, fkInfo.Name, indexPartSpecifications, indexOption, false)
		if err != nil {
			return err
		}
	}

	job := &model.Job{
		SchemaID:   schema.ID,
		TableID:    t.Meta().ID,
		SchemaName: schema.Name.L,
		TableName:  t.Meta().Name.L,
		Type:       model.ActionAddForeignKey,
		BinlogInfo: &model.HistoryInfo{},
		Args:       []interface{}{fkInfo, fkCheck},
	}

	err = d.DoDDLJob(ctx, job)
	err = d.callHookOnChanged(job, err)
	return errors.Trace(err)
}

func (d *ddl) DropForeignKey(ctx sessionctx.Context, ti ast.Ident, fkName model.CIStr) error {
	is := d.infoCache.GetLatest()
	schema, ok := is.SchemaByName(ti.Schema)
	if !ok {
		return infoschema.ErrDatabaseNotExists.GenWithStackByArgs(ti.Schema)
	}

	t, err := is.TableByName(ti.Schema, ti.Name)
	if err != nil {
		return errors.Trace(infoschema.ErrTableNotExists.GenWithStackByArgs(ti.Schema, ti.Name))
	}

	job := &model.Job{
		SchemaID:    schema.ID,
		TableID:     t.Meta().ID,
		SchemaName:  schema.Name.L,
		SchemaState: model.StatePublic,
		TableName:   t.Meta().Name.L,
		Type:        model.ActionDropForeignKey,
		BinlogInfo:  &model.HistoryInfo{},
		Args:        []interface{}{fkName},
	}

	err = d.DoDDLJob(ctx, job)
	err = d.callHookOnChanged(job, err)
	return errors.Trace(err)
}

func (d *ddl) DropIndex(ctx sessionctx.Context, stmt *ast.DropIndexStmt) error {
	ti := ast.Ident{Schema: stmt.Table.Schema, Name: stmt.Table.Name}
	err := d.dropIndex(ctx, ti, model.NewCIStr(stmt.IndexName), stmt.IfExists)
	if (infoschema.ErrDatabaseNotExists.Equal(err) || infoschema.ErrTableNotExists.Equal(err)) && stmt.IfExists {
		err = nil
	}
	return err
}

func (d *ddl) dropIndex(ctx sessionctx.Context, ti ast.Ident, indexName model.CIStr, ifExists bool) error {
	is := d.infoCache.GetLatest()
	schema, ok := is.SchemaByName(ti.Schema)
	if !ok {
		return errors.Trace(infoschema.ErrDatabaseNotExists)
	}
	t, err := is.TableByName(ti.Schema, ti.Name)
	if err != nil {
		return errors.Trace(infoschema.ErrTableNotExists.GenWithStackByArgs(ti.Schema, ti.Name))
	}
	if t.Meta().TableCacheStatusType != model.TableCacheStatusDisable {
		return errors.Trace(dbterror.ErrOptOnCacheTable.GenWithStackByArgs("Drop Index"))
	}

	indexInfo := t.Meta().FindIndexByName(indexName.L)

	isPK, err := CheckIsDropPrimaryKey(indexName, indexInfo, t)
	if err != nil {
		return err
	}

	if !ctx.GetSessionVars().InRestrictedSQL && ctx.GetSessionVars().PrimaryKeyRequired && isPK {
		return infoschema.ErrTableWithoutPrimaryKey
	}

	if indexInfo == nil {
		err = dbterror.ErrCantDropFieldOrKey.GenWithStack("index %s doesn't exist", indexName)
		if ifExists {
			ctx.GetSessionVars().StmtCtx.AppendNote(err)
			return nil
		}
		return err
	}

	// Check for drop index on auto_increment column.
	err = CheckDropIndexOnAutoIncrementColumn(t.Meta(), indexInfo)
	if err != nil {
		return errors.Trace(err)
	}
	err = checkIndexNeededInForeignKey(is, schema.Name.L, t.Meta(), indexInfo)
	if err != nil {
		return err
	}

	jobTp := model.ActionDropIndex
	if isPK {
		jobTp = model.ActionDropPrimaryKey
	}

	job := &model.Job{
		SchemaID:    schema.ID,
		TableID:     t.Meta().ID,
		SchemaName:  schema.Name.L,
		SchemaState: indexInfo.State,
		TableName:   t.Meta().Name.L,
		Type:        jobTp,
		BinlogInfo:  &model.HistoryInfo{},
		Args:        []interface{}{indexName, ifExists},
	}

	err = d.DoDDLJob(ctx, job)
	err = d.callHookOnChanged(job, err)
	return errors.Trace(err)
}

// CheckIsDropPrimaryKey checks if we will drop PK, there are many PK implementations so we provide a helper function.
func CheckIsDropPrimaryKey(indexName model.CIStr, indexInfo *model.IndexInfo, t table.Table) (bool, error) {
	var isPK bool
	if indexName.L == strings.ToLower(mysql.PrimaryKeyName) &&
		// Before we fixed #14243, there might be a general index named `primary` but not a primary key.
		(indexInfo == nil || indexInfo.Primary) {
		isPK = true
	}
	if isPK {
		// If the table's PKIsHandle is true, we can't find the index from the table. So we check the value of PKIsHandle.
		if indexInfo == nil && !t.Meta().PKIsHandle {
			return isPK, dbterror.ErrCantDropFieldOrKey.GenWithStackByArgs("PRIMARY")
		}
		if t.Meta().IsCommonHandle || t.Meta().PKIsHandle {
			return isPK, dbterror.ErrUnsupportedModifyPrimaryKey.GenWithStack("Unsupported drop primary key when the table is using clustered index")
		}
	}

	return isPK, nil
}

func isDroppableColumn(tblInfo *model.TableInfo, colName model.CIStr) error {
	if ok, dep, isHidden := hasDependentByGeneratedColumn(tblInfo, colName); ok {
		if isHidden {
			return dbterror.ErrDependentByFunctionalIndex.GenWithStackByArgs(dep)
		}
		return dbterror.ErrDependentByGeneratedColumn.GenWithStackByArgs(dep)
	}

	if len(tblInfo.Columns) == 1 {
		return dbterror.ErrCantRemoveAllFields.GenWithStack("can't drop only column %s in table %s",
			colName, tblInfo.Name)
	}
	// We only support dropping column with single-value none Primary Key index covered now.
	err := isColumnCanDropWithIndex(colName.L, tblInfo.Indices)
	if err != nil {
		return err
	}
	return nil
}

// validateCommentLength checks comment length of table, column, or index
// If comment length is more than the standard length truncate it
// and store the comment length upto the standard comment length size.
func validateCommentLength(vars *variable.SessionVars, name string, comment *string, errTooLongComment *terror.Error) (string, error) {
	if comment == nil {
		return "", nil
	}

	maxLen := MaxCommentLength
	// The maximum length of table comment in MySQL 5.7 is 2048
	// Other comment is 1024
	switch errTooLongComment {
	case dbterror.ErrTooLongTableComment:
		maxLen *= 2
	case dbterror.ErrTooLongFieldComment, dbterror.ErrTooLongIndexComment, dbterror.ErrTooLongTablePartitionComment:
	default:
		// add more types of terror.Error if need
	}
	if len(*comment) > maxLen {
		err := errTooLongComment.GenWithStackByArgs(name, maxLen)
		if vars.StrictSQLMode {
			return "", err
		}
		vars.StmtCtx.AppendWarning(err)
		*comment = (*comment)[:maxLen]
	}
	return *comment, nil
}

// BuildAddedPartitionInfo build alter table add partition info
func BuildAddedPartitionInfo(ctx sessionctx.Context, meta *model.TableInfo, spec *ast.AlterTableSpec) (*model.PartitionInfo, error) {
	switch meta.Partition.Type {
	case model.PartitionTypeList:
		if len(spec.PartDefinitions) == 0 {
			return nil, ast.ErrPartitionsMustBeDefined.GenWithStackByArgs(meta.Partition.Type)
		}
	case model.PartitionTypeRange:
		if spec.Tp == ast.AlterTableAddLastPartition {
			err := buildAddedPartitionDefs(ctx, meta, spec)
			if err != nil {
				return nil, err
			}
			spec.PartDefinitions = spec.Partition.Definitions
		} else {
			if len(spec.PartDefinitions) == 0 {
				return nil, ast.ErrPartitionsMustBeDefined.GenWithStackByArgs(meta.Partition.Type)
			}
		}
	default:
		// we don't support ADD PARTITION for all other partition types yet.
		return nil, errors.Trace(dbterror.ErrUnsupportedAddPartition)
	}

	part := &model.PartitionInfo{
		Type:    meta.Partition.Type,
		Expr:    meta.Partition.Expr,
		Columns: meta.Partition.Columns,
		Enable:  meta.Partition.Enable,
	}

	defs, err := buildPartitionDefinitionsInfo(ctx, spec.PartDefinitions, meta)
	if err != nil {
		return nil, err
	}

	part.Definitions = defs
	return part, nil
}

func buildAddedPartitionDefs(ctx sessionctx.Context, meta *model.TableInfo, spec *ast.AlterTableSpec) error {
	partInterval := getPartitionIntervalFromTable(ctx, meta)
	if partInterval == nil {
		return dbterror.ErrGeneralUnsupportedDDL.GenWithStackByArgs(
			"LAST PARTITION, does not seem like an INTERVAL partitioned table")
	}
	if partInterval.MaxValPart {
		return dbterror.ErrGeneralUnsupportedDDL.GenWithStackByArgs("LAST PARTITION when MAXVALUE partition exists")
	}

	spec.Partition.Interval = partInterval

	if len(spec.PartDefinitions) > 0 {
		return errors.Trace(dbterror.ErrUnsupportedAddPartition)
	}
	return GeneratePartDefsFromInterval(ctx, spec.Tp, meta, spec.Partition)
}

func checkAndGetColumnsTypeAndValuesMatch(ctx sessionctx.Context, colTypes []types.FieldType, exprs []ast.ExprNode) ([]string, error) {
	// Validate() has already checked len(colNames) = len(exprs)
	// create table ... partition by range columns (cols)
	// partition p0 values less than (expr)
	// check the type of cols[i] and expr is consistent.
	valStrings := make([]string, 0, len(colTypes))
	for i, colExpr := range exprs {
		if _, ok := colExpr.(*ast.MaxValueExpr); ok {
			valStrings = append(valStrings, partitionMaxValue)
			continue
		}
		colType := colTypes[i]
		val, err := expression.EvalAstExpr(ctx, colExpr)
		if err != nil {
			return nil, err
		}
		// Check val.ConvertTo(colType) doesn't work, so we need this case by case check.
		vkind := val.Kind()
		switch colType.GetType() {
		case mysql.TypeDate, mysql.TypeDatetime, mysql.TypeDuration:
			switch vkind {
			case types.KindString, types.KindBytes:
			default:
				return nil, dbterror.ErrWrongTypeColumnValue.GenWithStackByArgs()
			}
		case mysql.TypeTiny, mysql.TypeShort, mysql.TypeInt24, mysql.TypeLong, mysql.TypeLonglong:
			switch vkind {
			case types.KindInt64, types.KindUint64, types.KindNull:
			default:
				return nil, dbterror.ErrWrongTypeColumnValue.GenWithStackByArgs()
			}
		case mysql.TypeFloat, mysql.TypeDouble:
			switch vkind {
			case types.KindFloat32, types.KindFloat64, types.KindNull:
			default:
				return nil, dbterror.ErrWrongTypeColumnValue.GenWithStackByArgs()
			}
		case mysql.TypeString, mysql.TypeVarString:
			switch vkind {
			case types.KindString, types.KindBytes, types.KindNull, types.KindBinaryLiteral:
			default:
				return nil, dbterror.ErrWrongTypeColumnValue.GenWithStackByArgs()
			}
		}
		newVal, err := val.ConvertTo(ctx.GetSessionVars().StmtCtx, &colType)
		if err != nil {
			return nil, dbterror.ErrWrongTypeColumnValue.GenWithStackByArgs()
		}
		s, err := newVal.ToString()
		if err != nil {
			return nil, err
		}
		valStrings = append(valStrings, s)
	}
	return valStrings, nil
}

// LockTables uses to execute lock tables statement.
func (d *ddl) LockTables(ctx sessionctx.Context, stmt *ast.LockTablesStmt) error {
	lockTables := make([]model.TableLockTpInfo, 0, len(stmt.TableLocks))
	sessionInfo := model.SessionInfo{
		ServerID:  d.GetID(),
		SessionID: ctx.GetSessionVars().ConnectionID,
	}
	uniqueTableID := make(map[int64]struct{})
	// Check whether the table was already locked by another.
	for _, tl := range stmt.TableLocks {
		tb := tl.Table
		err := throwErrIfInMemOrSysDB(ctx, tb.Schema.L)
		if err != nil {
			return err
		}
		schema, t, err := d.getSchemaAndTableByIdent(ctx, ast.Ident{Schema: tb.Schema, Name: tb.Name})
		if err != nil {
			return errors.Trace(err)
		}
		if t.Meta().IsView() || t.Meta().IsSequence() {
			return table.ErrUnsupportedOp.GenWithStackByArgs()
		}

		err = checkTableLocked(t.Meta(), tl.Type, sessionInfo)
		if err != nil {
			return err
		}
		if _, ok := uniqueTableID[t.Meta().ID]; ok {
			return infoschema.ErrNonuniqTable.GenWithStackByArgs(t.Meta().Name)
		}
		uniqueTableID[t.Meta().ID] = struct{}{}
		lockTables = append(lockTables, model.TableLockTpInfo{SchemaID: schema.ID, TableID: t.Meta().ID, Tp: tl.Type})
	}

	unlockTables := ctx.GetAllTableLocks()
	arg := &LockTablesArg{
		LockTables:   lockTables,
		UnlockTables: unlockTables,
		SessionInfo:  sessionInfo,
	}
	job := &model.Job{
		SchemaID:   lockTables[0].SchemaID,
		TableID:    lockTables[0].TableID,
		Type:       model.ActionLockTable,
		BinlogInfo: &model.HistoryInfo{},
		Args:       []interface{}{arg},
	}
	// AddTableLock here is avoiding this job was executed successfully but the session was killed before return.
	ctx.AddTableLock(lockTables)
	err := d.DoDDLJob(ctx, job)
	if err == nil {
		ctx.ReleaseTableLocks(unlockTables)
		ctx.AddTableLock(lockTables)
	}
	err = d.callHookOnChanged(job, err)
	return errors.Trace(err)
}

// UnlockTables uses to execute unlock tables statement.
func (d *ddl) UnlockTables(ctx sessionctx.Context, unlockTables []model.TableLockTpInfo) error {
	if len(unlockTables) == 0 {
		return nil
	}
	arg := &LockTablesArg{
		UnlockTables: unlockTables,
		SessionInfo: model.SessionInfo{
			ServerID:  d.GetID(),
			SessionID: ctx.GetSessionVars().ConnectionID,
		},
	}
	job := &model.Job{
		SchemaID:   unlockTables[0].SchemaID,
		TableID:    unlockTables[0].TableID,
		Type:       model.ActionUnlockTable,
		BinlogInfo: &model.HistoryInfo{},
		Args:       []interface{}{arg},
	}

	err := d.DoDDLJob(ctx, job)
	if err == nil {
		ctx.ReleaseAllTableLocks()
	}
	err = d.callHookOnChanged(job, err)
	return errors.Trace(err)
}

// CleanDeadTableLock uses to clean dead table locks.
func (d *ddl) CleanDeadTableLock(unlockTables []model.TableLockTpInfo, se model.SessionInfo) error {
	if len(unlockTables) == 0 {
		return nil
	}
	arg := &LockTablesArg{
		UnlockTables: unlockTables,
		SessionInfo:  se,
	}
	job := &model.Job{
		SchemaID:   unlockTables[0].SchemaID,
		TableID:    unlockTables[0].TableID,
		Type:       model.ActionUnlockTable,
		BinlogInfo: &model.HistoryInfo{},
		Args:       []interface{}{arg},
	}

	ctx, err := d.sessPool.get()
	if err != nil {
		return err
	}
	defer d.sessPool.put(ctx)
	err = d.DoDDLJob(ctx, job)
	err = d.callHookOnChanged(job, err)
	return errors.Trace(err)
}

func throwErrIfInMemOrSysDB(ctx sessionctx.Context, dbLowerName string) error {
	if util.IsMemOrSysDB(dbLowerName) {
		if ctx.GetSessionVars().User != nil {
			return infoschema.ErrAccessDenied.GenWithStackByArgs(ctx.GetSessionVars().User.Username, ctx.GetSessionVars().User.Hostname)
		}
		return infoschema.ErrAccessDenied.GenWithStackByArgs("", "")
	}
	return nil
}

func (d *ddl) CleanupTableLock(ctx sessionctx.Context, tables []*ast.TableName) error {
	uniqueTableID := make(map[int64]struct{})
	cleanupTables := make([]model.TableLockTpInfo, 0, len(tables))
	unlockedTablesNum := 0
	// Check whether the table was already locked by another.
	for _, tb := range tables {
		err := throwErrIfInMemOrSysDB(ctx, tb.Schema.L)
		if err != nil {
			return err
		}
		schema, t, err := d.getSchemaAndTableByIdent(ctx, ast.Ident{Schema: tb.Schema, Name: tb.Name})
		if err != nil {
			return errors.Trace(err)
		}
		if t.Meta().IsView() || t.Meta().IsSequence() {
			return table.ErrUnsupportedOp
		}
		// Maybe the table t was not locked, but still try to unlock this table.
		// If we skip unlock the table here, the job maybe not consistent with the job.Query.
		// eg: unlock tables t1,t2;  If t2 is not locked and skip here, then the job will only unlock table t1,
		// and this behaviour is not consistent with the sql query.
		if !t.Meta().IsLocked() {
			unlockedTablesNum++
		}
		if _, ok := uniqueTableID[t.Meta().ID]; ok {
			return infoschema.ErrNonuniqTable.GenWithStackByArgs(t.Meta().Name)
		}
		uniqueTableID[t.Meta().ID] = struct{}{}
		cleanupTables = append(cleanupTables, model.TableLockTpInfo{SchemaID: schema.ID, TableID: t.Meta().ID})
	}
	// If the num of cleanupTables is 0, or all cleanupTables is unlocked, just return here.
	if len(cleanupTables) == 0 || len(cleanupTables) == unlockedTablesNum {
		return nil
	}

	arg := &LockTablesArg{
		UnlockTables: cleanupTables,
		IsCleanup:    true,
	}
	job := &model.Job{
		SchemaID:   cleanupTables[0].SchemaID,
		TableID:    cleanupTables[0].TableID,
		Type:       model.ActionUnlockTable,
		BinlogInfo: &model.HistoryInfo{},
		Args:       []interface{}{arg},
	}
	err := d.DoDDLJob(ctx, job)
	if err == nil {
		ctx.ReleaseTableLocks(cleanupTables)
	}
	err = d.callHookOnChanged(job, err)
	return errors.Trace(err)
}

// LockTablesArg is the argument for LockTables, export for test.
type LockTablesArg struct {
	LockTables    []model.TableLockTpInfo
	IndexOfLock   int
	UnlockTables  []model.TableLockTpInfo
	IndexOfUnlock int
	SessionInfo   model.SessionInfo
	IsCleanup     bool
}

func (d *ddl) RepairTable(ctx sessionctx.Context, table *ast.TableName, createStmt *ast.CreateTableStmt) error {
	// Existence of DB and table has been checked in the preprocessor.
	oldTableInfo, ok := (ctx.Value(domainutil.RepairedTable)).(*model.TableInfo)
	if !ok || oldTableInfo == nil {
		return dbterror.ErrRepairTableFail.GenWithStack("Failed to get the repaired table")
	}
	oldDBInfo, ok := (ctx.Value(domainutil.RepairedDatabase)).(*model.DBInfo)
	if !ok || oldDBInfo == nil {
		return dbterror.ErrRepairTableFail.GenWithStack("Failed to get the repaired database")
	}
	// By now only support same DB repair.
	if createStmt.Table.Schema.L != oldDBInfo.Name.L {
		return dbterror.ErrRepairTableFail.GenWithStack("Repaired table should in same database with the old one")
	}

	// It is necessary to specify the table.ID and partition.ID manually.
	newTableInfo, err := buildTableInfoWithCheck(ctx, createStmt, oldTableInfo.Charset, oldTableInfo.Collate, oldTableInfo.PlacementPolicyRef)
	if err != nil {
		return errors.Trace(err)
	}
	// Override newTableInfo with oldTableInfo's element necessary.
	// TODO: There may be more element assignments here, and the new TableInfo should be verified with the actual data.
	newTableInfo.ID = oldTableInfo.ID
	if err = checkAndOverridePartitionID(newTableInfo, oldTableInfo); err != nil {
		return err
	}
	newTableInfo.AutoIncID = oldTableInfo.AutoIncID
	// If any old columnInfo has lost, that means the old column ID lost too, repair failed.
	for i, newOne := range newTableInfo.Columns {
		old := oldTableInfo.FindPublicColumnByName(newOne.Name.L)
		if old == nil {
			return dbterror.ErrRepairTableFail.GenWithStackByArgs("Column " + newOne.Name.L + " has lost")
		}
		if newOne.GetType() != old.GetType() {
			return dbterror.ErrRepairTableFail.GenWithStackByArgs("Column " + newOne.Name.L + " type should be the same")
		}
		if newOne.GetFlen() != old.GetFlen() {
			logutil.BgLogger().Warn("[ddl] admin repair table : Column " + newOne.Name.L + " flen is not equal to the old one")
		}
		newTableInfo.Columns[i].ID = old.ID
	}
	// If any old indexInfo has lost, that means the index ID lost too, so did the data, repair failed.
	for i, newOne := range newTableInfo.Indices {
		old := getIndexInfoByNameAndColumn(oldTableInfo, newOne)
		if old == nil {
			return dbterror.ErrRepairTableFail.GenWithStackByArgs("Index " + newOne.Name.L + " has lost")
		}
		if newOne.Tp != old.Tp {
			return dbterror.ErrRepairTableFail.GenWithStackByArgs("Index " + newOne.Name.L + " type should be the same")
		}
		newTableInfo.Indices[i].ID = old.ID
	}

	newTableInfo.State = model.StatePublic
	err = checkTableInfoValid(newTableInfo)
	if err != nil {
		return err
	}
	newTableInfo.State = model.StateNone

	job := &model.Job{
		SchemaID:   oldDBInfo.ID,
		TableID:    newTableInfo.ID,
		SchemaName: oldDBInfo.Name.L,
		TableName:  newTableInfo.Name.L,
		Type:       model.ActionRepairTable,
		BinlogInfo: &model.HistoryInfo{},
		Args:       []interface{}{newTableInfo},
	}
	err = d.DoDDLJob(ctx, job)
	if err == nil {
		// Remove the old TableInfo from repairInfo before domain reload.
		domainutil.RepairInfo.RemoveFromRepairInfo(oldDBInfo.Name.L, oldTableInfo.Name.L)
	}
	err = d.callHookOnChanged(job, err)
	return errors.Trace(err)
}

func (d *ddl) OrderByColumns(ctx sessionctx.Context, ident ast.Ident) error {
	_, tb, err := d.getSchemaAndTableByIdent(ctx, ident)
	if err != nil {
		return errors.Trace(err)
	}
	if tb.Meta().GetPkColInfo() != nil {
		ctx.GetSessionVars().StmtCtx.AppendWarning(errors.Errorf("ORDER BY ignored as there is a user-defined clustered index in the table '%s'", ident.Name))
	}
	return nil
}

func (d *ddl) CreateSequence(ctx sessionctx.Context, stmt *ast.CreateSequenceStmt) error {
	ident := ast.Ident{Name: stmt.Name.Name, Schema: stmt.Name.Schema}
	sequenceInfo, err := buildSequenceInfo(stmt, ident)
	if err != nil {
		return err
	}
	// TiDB describe the sequence within a tableInfo, as a same-level object of a table and view.
	tbInfo, err := BuildTableInfo(ctx, ident.Name, nil, nil, "", "")
	if err != nil {
		return err
	}
	tbInfo.Sequence = sequenceInfo

	onExist := OnExistError
	if stmt.IfNotExists {
		onExist = OnExistIgnore
	}

	return d.CreateTableWithInfo(ctx, ident.Schema, tbInfo, onExist)
}

func (d *ddl) AlterSequence(ctx sessionctx.Context, stmt *ast.AlterSequenceStmt) error {
	ident := ast.Ident{Name: stmt.Name.Name, Schema: stmt.Name.Schema}
	is := d.GetInfoSchemaWithInterceptor(ctx)
	// Check schema existence.
	db, ok := is.SchemaByName(ident.Schema)
	if !ok {
		return infoschema.ErrDatabaseNotExists.GenWithStackByArgs(ident.Schema)
	}
	// Check table existence.
	tbl, err := is.TableByName(ident.Schema, ident.Name)
	if err != nil {
		if stmt.IfExists {
			ctx.GetSessionVars().StmtCtx.AppendNote(err)
			return nil
		}
		return err
	}
	if !tbl.Meta().IsSequence() {
		return dbterror.ErrWrongObject.GenWithStackByArgs(ident.Schema, ident.Name, "SEQUENCE")
	}

	// Validate the new sequence option value in old sequenceInfo.
	oldSequenceInfo := tbl.Meta().Sequence
	copySequenceInfo := *oldSequenceInfo
	_, _, err = alterSequenceOptions(stmt.SeqOptions, ident, &copySequenceInfo)
	if err != nil {
		return err
	}

	job := &model.Job{
		SchemaID:   db.ID,
		TableID:    tbl.Meta().ID,
		SchemaName: db.Name.L,
		TableName:  tbl.Meta().Name.L,
		Type:       model.ActionAlterSequence,
		BinlogInfo: &model.HistoryInfo{},
		Args:       []interface{}{ident, stmt.SeqOptions},
	}

	err = d.DoDDLJob(ctx, job)
	err = d.callHookOnChanged(job, err)
	return errors.Trace(err)
}

func (d *ddl) DropSequence(ctx sessionctx.Context, stmt *ast.DropSequenceStmt) (err error) {
	return d.dropTableObject(ctx, stmt.Sequences, stmt.IfExists, sequenceObject)
}

func (d *ddl) AlterIndexVisibility(ctx sessionctx.Context, ident ast.Ident, indexName model.CIStr, visibility ast.IndexVisibility) error {
	schema, tb, err := d.getSchemaAndTableByIdent(ctx, ident)
	if err != nil {
		return err
	}

	invisible := false
	if visibility == ast.IndexVisibilityInvisible {
		invisible = true
	}

	skip, err := validateAlterIndexVisibility(ctx, indexName, invisible, tb.Meta())
	if err != nil {
		return errors.Trace(err)
	}
	if skip {
		return nil
	}

	job := &model.Job{
		SchemaID:   schema.ID,
		TableID:    tb.Meta().ID,
		SchemaName: schema.Name.L,
		TableName:  tb.Meta().Name.L,
		Type:       model.ActionAlterIndexVisibility,
		BinlogInfo: &model.HistoryInfo{},
		Args:       []interface{}{indexName, invisible},
	}

	err = d.DoDDLJob(ctx, job)
	err = d.callHookOnChanged(job, err)
	return errors.Trace(err)
}

func (d *ddl) AlterTableAttributes(ctx sessionctx.Context, ident ast.Ident, spec *ast.AlterTableSpec) error {
	schema, tb, err := d.getSchemaAndTableByIdent(ctx, ident)
	if err != nil {
		return errors.Trace(err)
	}
	meta := tb.Meta()

	rule := label.NewRule()
	err = rule.ApplyAttributesSpec(spec.AttributesSpec)
	if err != nil {
		return dbterror.ErrInvalidAttributesSpec.GenWithStackByArgs(err)
	}
	ids := getIDs([]*model.TableInfo{meta})
	rule.Reset(schema.Name.L, meta.Name.L, "", ids...)

	job := &model.Job{
		SchemaID:   schema.ID,
		TableID:    meta.ID,
		SchemaName: schema.Name.L,
		TableName:  meta.Name.L,
		Type:       model.ActionAlterTableAttributes,
		BinlogInfo: &model.HistoryInfo{},
		Args:       []interface{}{rule},
	}

	err = d.DoDDLJob(ctx, job)
	if err != nil {
		return errors.Trace(err)
	}

	err = d.callHookOnChanged(job, err)
	return errors.Trace(err)
}

func (d *ddl) AlterTablePartitionAttributes(ctx sessionctx.Context, ident ast.Ident, spec *ast.AlterTableSpec) (err error) {
	schema, tb, err := d.getSchemaAndTableByIdent(ctx, ident)
	if err != nil {
		return errors.Trace(err)
	}

	meta := tb.Meta()
	if meta.Partition == nil {
		return errors.Trace(dbterror.ErrPartitionMgmtOnNonpartitioned)
	}

	partitionID, err := tables.FindPartitionByName(meta, spec.PartitionNames[0].L)
	if err != nil {
		return errors.Trace(err)
	}

	rule := label.NewRule()
	err = rule.ApplyAttributesSpec(spec.AttributesSpec)
	if err != nil {
		return dbterror.ErrInvalidAttributesSpec.GenWithStackByArgs(err)
	}
	rule.Reset(schema.Name.L, meta.Name.L, spec.PartitionNames[0].L, partitionID)

	job := &model.Job{
		SchemaID:   schema.ID,
		TableID:    meta.ID,
		SchemaName: schema.Name.L,
		TableName:  meta.Name.L,
		Type:       model.ActionAlterTablePartitionAttributes,
		BinlogInfo: &model.HistoryInfo{},
		Args:       []interface{}{partitionID, rule},
	}

	err = d.DoDDLJob(ctx, job)
	if err != nil {
		return errors.Trace(err)
	}

	err = d.callHookOnChanged(job, err)
	return errors.Trace(err)
}

func (d *ddl) AlterTablePartitionOptions(ctx sessionctx.Context, ident ast.Ident, spec *ast.AlterTableSpec) (err error) {
	var policyRefInfo *model.PolicyRefInfo
	if spec.Options != nil {
		for _, op := range spec.Options {
			switch op.Tp {
			case ast.TableOptionPlacementPolicy:
				policyRefInfo = &model.PolicyRefInfo{
					Name: model.NewCIStr(op.StrValue),
				}
			default:
				return errors.Trace(errors.New("unknown partition option"))
			}
		}
	}

	if policyRefInfo != nil {
		err = d.AlterTablePartitionPlacement(ctx, ident, spec, policyRefInfo)
		if err != nil {
			return errors.Trace(err)
		}
	}

	return nil
}

func (d *ddl) AlterTablePartitionPlacement(ctx sessionctx.Context, tableIdent ast.Ident, spec *ast.AlterTableSpec, policyRefInfo *model.PolicyRefInfo) (err error) {
	schema, tb, err := d.getSchemaAndTableByIdent(ctx, tableIdent)
	if err != nil {
		return errors.Trace(err)
	}

	tblInfo := tb.Meta()
	if tblInfo.Partition == nil {
		return errors.Trace(dbterror.ErrPartitionMgmtOnNonpartitioned)
	}

	partitionID, err := tables.FindPartitionByName(tblInfo, spec.PartitionNames[0].L)
	if err != nil {
		return errors.Trace(err)
	}

	if checkIgnorePlacementDDL(ctx) {
		return nil
	}

	policyRefInfo, err = checkAndNormalizePlacementPolicy(ctx, policyRefInfo)
	if err != nil {
		return errors.Trace(err)
	}

	job := &model.Job{
		SchemaID:   schema.ID,
		TableID:    tblInfo.ID,
		SchemaName: schema.Name.L,
		TableName:  tblInfo.Name.L,
		Type:       model.ActionAlterTablePartitionPlacement,
		BinlogInfo: &model.HistoryInfo{},
		Args:       []interface{}{partitionID, policyRefInfo},
	}

	err = d.DoDDLJob(ctx, job)
	err = d.callHookOnChanged(job, err)
	return errors.Trace(err)
}

func buildPolicyInfo(name model.CIStr, options []*ast.PlacementOption) (*model.PolicyInfo, error) {
	policyInfo := &model.PolicyInfo{PlacementSettings: &model.PlacementSettings{}}
	policyInfo.Name = name
	for _, opt := range options {
		err := SetDirectPlacementOpt(policyInfo.PlacementSettings, opt.Tp, opt.StrValue, opt.UintValue)
		if err != nil {
			return nil, err
		}
	}
	return policyInfo, nil
}

func removeTablePlacement(tbInfo *model.TableInfo) bool {
	hasPlacementSettings := false
	if tbInfo.PlacementPolicyRef != nil {
		tbInfo.PlacementPolicyRef = nil
		hasPlacementSettings = true
	}

	if removePartitionPlacement(tbInfo.Partition) {
		hasPlacementSettings = true
	}

	return hasPlacementSettings
}

func removePartitionPlacement(partInfo *model.PartitionInfo) bool {
	if partInfo == nil {
		return false
	}

	hasPlacementSettings := false
	for i := range partInfo.Definitions {
		def := &partInfo.Definitions[i]
		if def.PlacementPolicyRef != nil {
			def.PlacementPolicyRef = nil
			hasPlacementSettings = true
		}
	}
	return hasPlacementSettings
}

func handleDatabasePlacement(ctx sessionctx.Context, dbInfo *model.DBInfo) error {
	if dbInfo.PlacementPolicyRef == nil {
		return nil
	}

	sessVars := ctx.GetSessionVars()
	if sessVars.PlacementMode == variable.PlacementModeIgnore {
		dbInfo.PlacementPolicyRef = nil
		sessVars.StmtCtx.AppendNote(
			fmt.Errorf("Placement is ignored when TIDB_PLACEMENT_MODE is '%s'", variable.PlacementModeIgnore),
		)
		return nil
	}

	var err error
	dbInfo.PlacementPolicyRef, err = checkAndNormalizePlacementPolicy(ctx, dbInfo.PlacementPolicyRef)
	return err
}

func handleTablePlacement(ctx sessionctx.Context, tbInfo *model.TableInfo) error {
	sessVars := ctx.GetSessionVars()
	if sessVars.PlacementMode == variable.PlacementModeIgnore && removeTablePlacement(tbInfo) {
		sessVars.StmtCtx.AppendNote(
			fmt.Errorf("Placement is ignored when TIDB_PLACEMENT_MODE is '%s'", variable.PlacementModeIgnore),
		)
		return nil
	}

	var err error
	tbInfo.PlacementPolicyRef, err = checkAndNormalizePlacementPolicy(ctx, tbInfo.PlacementPolicyRef)
	if err != nil {
		return err
	}

	if tbInfo.Partition != nil {
		for i := range tbInfo.Partition.Definitions {
			partition := &tbInfo.Partition.Definitions[i]
			partition.PlacementPolicyRef, err = checkAndNormalizePlacementPolicy(ctx, partition.PlacementPolicyRef)
			if err != nil {
				return err
			}
		}
	}
	return nil
}

func handlePartitionPlacement(ctx sessionctx.Context, partInfo *model.PartitionInfo) error {
	sessVars := ctx.GetSessionVars()
	if sessVars.PlacementMode == variable.PlacementModeIgnore && removePartitionPlacement(partInfo) {
		sessVars.StmtCtx.AppendNote(
			fmt.Errorf("Placement is ignored when TIDB_PLACEMENT_MODE is '%s'", variable.PlacementModeIgnore),
		)
		return nil
	}

	var err error
	for i := range partInfo.Definitions {
		partition := &partInfo.Definitions[i]
		partition.PlacementPolicyRef, err = checkAndNormalizePlacementPolicy(ctx, partition.PlacementPolicyRef)
		if err != nil {
			return err
		}
	}
	return nil
}

func checkIgnorePlacementDDL(ctx sessionctx.Context) bool {
	sessVars := ctx.GetSessionVars()
	if sessVars.PlacementMode == variable.PlacementModeIgnore {
		sessVars.StmtCtx.AppendNote(
			fmt.Errorf("Placement is ignored when TIDB_PLACEMENT_MODE is '%s'", variable.PlacementModeIgnore),
		)
		return true
	}
	return false
}

func (d *ddl) CreatePlacementPolicy(ctx sessionctx.Context, stmt *ast.CreatePlacementPolicyStmt) (err error) {
	if checkIgnorePlacementDDL(ctx) {
		return nil
	}

	if stmt.OrReplace && stmt.IfNotExists {
		return dbterror.ErrWrongUsage.GenWithStackByArgs("OR REPLACE", "IF NOT EXISTS")
	}

	policyInfo, err := buildPolicyInfo(stmt.PolicyName, stmt.PlacementOptions)
	if err != nil {
		return errors.Trace(err)
	}

	var onExists OnExist
	switch {
	case stmt.IfNotExists:
		onExists = OnExistIgnore
	case stmt.OrReplace:
		onExists = OnExistReplace
	default:
		onExists = OnExistError
	}

	return d.CreatePlacementPolicyWithInfo(ctx, policyInfo, onExists)
}

func (d *ddl) DropPlacementPolicy(ctx sessionctx.Context, stmt *ast.DropPlacementPolicyStmt) (err error) {
	if checkIgnorePlacementDDL(ctx) {
		return nil
	}
	policyName := stmt.PolicyName
	is := d.GetInfoSchemaWithInterceptor(ctx)
	// Check policy existence.
	policy, ok := is.PolicyByName(policyName)
	if !ok {
		err = infoschema.ErrPlacementPolicyNotExists.GenWithStackByArgs(policyName)
		if stmt.IfExists {
			ctx.GetSessionVars().StmtCtx.AppendNote(err)
			return nil
		}
		return err
	}

	if err = CheckPlacementPolicyNotInUseFromInfoSchema(is, policy); err != nil {
		return err
	}

	job := &model.Job{
		SchemaID:   policy.ID,
		SchemaName: policy.Name.L,
		Type:       model.ActionDropPlacementPolicy,
		BinlogInfo: &model.HistoryInfo{},
		Args:       []interface{}{policyName},
	}
	err = d.DoDDLJob(ctx, job)
	err = d.callHookOnChanged(job, err)
	return errors.Trace(err)
}

func (d *ddl) AlterPlacementPolicy(ctx sessionctx.Context, stmt *ast.AlterPlacementPolicyStmt) (err error) {
	if checkIgnorePlacementDDL(ctx) {
		return nil
	}
	policyName := stmt.PolicyName
	is := d.GetInfoSchemaWithInterceptor(ctx)
	// Check policy existence.
	policy, ok := is.PolicyByName(policyName)
	if !ok {
		return infoschema.ErrPlacementPolicyNotExists.GenWithStackByArgs(policyName)
	}

	newPolicyInfo, err := buildPolicyInfo(policy.Name, stmt.PlacementOptions)
	if err != nil {
		return errors.Trace(err)
	}

	err = checkPolicyValidation(newPolicyInfo.PlacementSettings)
	if err != nil {
		return err
	}

	job := &model.Job{
		SchemaID:   policy.ID,
		SchemaName: policy.Name.L,
		Type:       model.ActionAlterPlacementPolicy,
		BinlogInfo: &model.HistoryInfo{},
		Args:       []interface{}{newPolicyInfo},
	}
	err = d.DoDDLJob(ctx, job)
	err = d.callHookOnChanged(job, err)
	return errors.Trace(err)
}

func (d *ddl) AlterTableCache(sctx sessionctx.Context, ti ast.Ident) (err error) {
	schema, t, err := d.getSchemaAndTableByIdent(sctx, ti)
	if err != nil {
		return err
	}
	// if a table is already in cache state, return directly
	if t.Meta().TableCacheStatusType == model.TableCacheStatusEnable {
		return nil
	}

	// forbidden cache table in system database.
	if util.IsMemOrSysDB(schema.Name.L) {
		return errors.Trace(dbterror.ErrUnsupportedAlterCacheForSysTable)
	} else if t.Meta().TempTableType != model.TempTableNone {
		return dbterror.ErrOptOnTemporaryTable.GenWithStackByArgs("alter temporary table cache")
	}

	if t.Meta().Partition != nil {
		return dbterror.ErrOptOnCacheTable.GenWithStackByArgs("partition mode")
	}

	succ, err := checkCacheTableSize(d.store, t.Meta().ID)
	if err != nil {
		return errors.Trace(err)
	}
	if !succ {
		return dbterror.ErrOptOnCacheTable.GenWithStackByArgs("table too large")
	}

	ctx := kv.WithInternalSourceType(context.Background(), kv.InternalTxnDDL)
	ddlQuery, _ := sctx.Value(sessionctx.QueryString).(string)
	// Initialize the cached table meta lock info in `mysql.table_cache_meta`.
	// The operation shouldn't fail in most cases, and if it does, return the error directly.
	// This DML and the following DDL is not atomic, that's not a problem.
	_, _, err = sctx.(sqlexec.RestrictedSQLExecutor).ExecRestrictedSQL(ctx, nil,
		"replace into mysql.table_cache_meta values (%?, 'NONE', 0, 0)", t.Meta().ID)
	if err != nil {
		return errors.Trace(err)
	}

	sctx.SetValue(sessionctx.QueryString, ddlQuery)

	job := &model.Job{
		SchemaID:   schema.ID,
		SchemaName: schema.Name.L,
		TableName:  t.Meta().Name.L,
		TableID:    t.Meta().ID,
		Type:       model.ActionAlterCacheTable,
		BinlogInfo: &model.HistoryInfo{},
		Args:       []interface{}{},
	}

	err = d.DoDDLJob(sctx, job)
	return d.callHookOnChanged(job, err)
}

func checkCacheTableSize(store kv.Storage, tableID int64) (bool, error) {
	const cacheTableSizeLimit = 64 * (1 << 20) // 64M
	succ := true
	ctx := kv.WithInternalSourceType(context.Background(), kv.InternalTxnCacheTable)
	err := kv.RunInNewTxn(ctx, store, true, func(ctx context.Context, txn kv.Transaction) error {
		txn.SetOption(kv.RequestSourceType, kv.InternalTxnCacheTable)
		prefix := tablecodec.GenTablePrefix(tableID)
		it, err := txn.Iter(prefix, prefix.PrefixNext())
		if err != nil {
			return errors.Trace(err)
		}
		defer it.Close()

		totalSize := 0
		for it.Valid() && it.Key().HasPrefix(prefix) {
			key := it.Key()
			value := it.Value()
			totalSize += len(key)
			totalSize += len(value)

			if totalSize > cacheTableSizeLimit {
				succ = false
				break
			}

			err = it.Next()
			if err != nil {
				return errors.Trace(err)
			}
		}
		return nil
	})
	return succ, err
}

func (d *ddl) AlterTableNoCache(ctx sessionctx.Context, ti ast.Ident) (err error) {
	schema, t, err := d.getSchemaAndTableByIdent(ctx, ti)
	if err != nil {
		return err
	}
	// if a table is not in cache state, return directly
	if t.Meta().TableCacheStatusType == model.TableCacheStatusDisable {
		return nil
	}

	job := &model.Job{
		SchemaID:   schema.ID,
		SchemaName: schema.Name.L,
		TableName:  t.Meta().Name.L,
		TableID:    t.Meta().ID,
		Type:       model.ActionAlterNoCacheTable,
		BinlogInfo: &model.HistoryInfo{},
		Args:       []interface{}{},
	}

	err = d.DoDDLJob(ctx, job)
	return d.callHookOnChanged(job, err)
}

// checkTooBigFieldLengthAndTryAutoConvert will check whether the field length is too big
// in non-strict mode and varchar column. If it is, will try to adjust to blob or text, see issue #30328
func checkTooBigFieldLengthAndTryAutoConvert(tp *types.FieldType, colName string, sessVars *variable.SessionVars) error {
	if sessVars != nil && !sessVars.SQLMode.HasStrictMode() && tp.GetType() == mysql.TypeVarchar {
		err := types.IsVarcharTooBigFieldLength(tp.GetFlen(), colName, tp.GetCharset())
		if err != nil && terror.ErrorEqual(types.ErrTooBigFieldLength, err) {
			tp.SetType(mysql.TypeBlob)
			if err = adjustBlobTypesFlen(tp, tp.GetCharset()); err != nil {
				return err
			}
			if tp.GetCharset() == charset.CharsetBin {
				sessVars.StmtCtx.AppendWarning(dbterror.ErrAutoConvert.GenWithStackByArgs(colName, "VARBINARY", "BLOB"))
			} else {
				sessVars.StmtCtx.AppendWarning(dbterror.ErrAutoConvert.GenWithStackByArgs(colName, "VARCHAR", "TEXT"))
			}
		}
	}
	return nil
}<|MERGE_RESOLUTION|>--- conflicted
+++ resolved
@@ -4727,11 +4727,6 @@
 		for _, name := range pt.GetPartitionColumnNames() {
 			if strings.EqualFold(name.L, col.Name.L) {
 				isPartitioningColumn = true
-<<<<<<< HEAD
-			}
-		}
-		if isPartitioningColumn {
-=======
 				break
 			}
 		}
@@ -4741,7 +4736,6 @@
 			if col.Name.L != newCol.Name.L {
 				return nil, dbterror.ErrDependentByPartitionFunctional.GenWithStackByArgs(col.Name.L)
 			}
->>>>>>> f7de8bee
 			if !isColTypeAllowedAsPartitioningCol(newCol.FieldType) {
 				return nil, dbterror.ErrNotAllowedTypeInPartition.GenWithStackByArgs(newCol.Name.O)
 			}
@@ -4785,10 +4779,6 @@
 			newTblInfo.Columns = newCols
 
 			var buf bytes.Buffer
-<<<<<<< HEAD
-			// TODO: update the partitioning columns with new names if column is renamed
-=======
->>>>>>> f7de8bee
 			AppendPartitionInfo(tblInfo.GetPartitionInfo(), &buf, mysql.ModeNone)
 			// The parser supports ALTER TABLE ... PARTITION BY ... even if the ddl code does not yet :)
 			// Ignoring warnings
