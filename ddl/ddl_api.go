// Copyright 2013 The ql Authors. All rights reserved.
// Use of this source code is governed by a BSD-style
// license that can be found in the LICENSES/QL-LICENSE file.

// Copyright 2016 PingCAP, Inc.
//
// Licensed under the Apache License, Version 2.0 (the "License");
// you may not use this file except in compliance with the License.
// You may obtain a copy of the License at
//
//     http://www.apache.org/licenses/LICENSE-2.0
//
// Unless required by applicable law or agreed to in writing, software
// distributed under the License is distributed on an "AS IS" BASIS,
// See the License for the specific language governing permissions and
// limitations under the License.

package ddl

import (
	"bytes"
	"context"
	"fmt"
	"strconv"
	"strings"
	"sync/atomic"
	"time"

	"github.com/cznic/mathutil"
	"github.com/pingcap/errors"
	"github.com/pingcap/parser/ast"
	"github.com/pingcap/parser/charset"
	"github.com/pingcap/parser/format"
	"github.com/pingcap/parser/model"
	"github.com/pingcap/parser/mysql"
	field_types "github.com/pingcap/parser/types"
	"github.com/pingcap/tidb/expression"
	"github.com/pingcap/tidb/infoschema"
	"github.com/pingcap/tidb/kv"
	"github.com/pingcap/tidb/meta/autoid"
	"github.com/pingcap/tidb/sessionctx"
	"github.com/pingcap/tidb/sessionctx/variable"
	"github.com/pingcap/tidb/table"
	"github.com/pingcap/tidb/table/tables"
	"github.com/pingcap/tidb/types"
	driver "github.com/pingcap/tidb/types/parser_driver"
	"github.com/pingcap/tidb/util/chunk"
	"github.com/pingcap/tidb/util/logutil"
	"github.com/pingcap/tidb/util/mock"
	"github.com/pingcap/tidb/util/set"
	"go.uber.org/zap"
)

func (d *ddl) CreateSchema(ctx sessionctx.Context, schema model.CIStr, charsetInfo *ast.CharsetOpt) (err error) {
	is := d.GetInfoSchemaWithInterceptor(ctx)
	_, ok := is.SchemaByName(schema)
	if ok {
		return infoschema.ErrDatabaseExists.GenWithStackByArgs(schema)
	}

	if err = checkTooLongSchema(schema); err != nil {
		return errors.Trace(err)
	}

	genIDs, err := d.genGlobalIDs(1)
	if err != nil {
		return errors.Trace(err)
	}
	schemaID := genIDs[0]
	dbInfo := &model.DBInfo{
		Name: schema,
	}

	if charsetInfo != nil {
		err = checkCharsetAndCollation(charsetInfo.Chs, charsetInfo.Col)
		if err != nil {
			return errors.Trace(err)
		}
		dbInfo.Charset = charsetInfo.Chs
		dbInfo.Collate = charsetInfo.Col
	} else {
		dbInfo.Charset, dbInfo.Collate = charset.GetDefaultCharsetAndCollate()
	}

	job := &model.Job{
		SchemaID:   schemaID,
		Type:       model.ActionCreateSchema,
		BinlogInfo: &model.HistoryInfo{},
		Args:       []interface{}{dbInfo},
	}

	err = d.doDDLJob(ctx, job)
	err = d.callHookOnChanged(err)
	return errors.Trace(err)
}
func (d *ddl) AlterSchema(ctx sessionctx.Context, stmt *ast.AlterDatabaseStmt) (err error) {
	// Resolve target charset and collation from options.
	var toCharset, toCollate string
	for _, val := range stmt.Options {
		switch val.Tp {
		case ast.DatabaseOptionCharset:
			if toCharset == "" {
				toCharset = val.Value
			} else if toCharset != val.Value {
				return ErrConflictingDeclarations.GenWithStackByArgs(toCharset, val.Value)
			}
		case ast.DatabaseOptionCollate:
			info, err := charset.GetCollationByName(val.Value)
			if err != nil {
				return errors.Trace(err)
			}
			if toCharset == "" {
				toCharset = info.CharsetName
			} else if toCharset != info.CharsetName {
				return ErrConflictingDeclarations.GenWithStackByArgs(toCharset, info.CharsetName)
			}
			toCollate = info.Name
		}
	}
	if toCollate == "" {
		if toCollate, err = charset.GetDefaultCollation(toCharset); err != nil {
			return errors.Trace(err)
		}
	}

	// Check if need to change charset/collation.
	dbName := model.NewCIStr(stmt.Name)
	is := d.GetInfoSchemaWithInterceptor(ctx)
	dbInfo, ok := is.SchemaByName(dbName)
	if !ok {
		return infoschema.ErrDatabaseNotExists.GenWithStackByArgs(dbName.O)
	}
	if dbInfo.Charset == toCharset && dbInfo.Collate == toCollate {
		return nil
	}

	// Check the current TiDB limitations.
	if err = modifiableCharsetAndCollation(toCharset, toCollate, dbInfo.Charset, dbInfo.Collate); err != nil {
		return errors.Trace(err)
	}

	// Do the DDL job.
	job := &model.Job{
		SchemaID:   dbInfo.ID,
		Type:       model.ActionModifySchemaCharsetAndCollate,
		BinlogInfo: &model.HistoryInfo{},
		Args:       []interface{}{toCharset, toCollate},
	}
	err = d.doDDLJob(ctx, job)
	err = d.callHookOnChanged(err)
	return errors.Trace(err)
}

func (d *ddl) DropSchema(ctx sessionctx.Context, schema model.CIStr) (err error) {
	is := d.GetInfoSchemaWithInterceptor(ctx)
	old, ok := is.SchemaByName(schema)
	if !ok {
		return errors.Trace(infoschema.ErrDatabaseNotExists)
	}
	job := &model.Job{
		SchemaID:   old.ID,
		Type:       model.ActionDropSchema,
		BinlogInfo: &model.HistoryInfo{},
	}

	err = d.doDDLJob(ctx, job)
	err = d.callHookOnChanged(err)
	return errors.Trace(err)
}

func checkTooLongSchema(schema model.CIStr) error {
	if len(schema.L) > mysql.MaxDatabaseNameLength {
		return ErrTooLongIdent.GenWithStackByArgs(schema)
	}
	return nil
}

func checkTooLongTable(table model.CIStr) error {
	if len(table.L) > mysql.MaxTableNameLength {
		return ErrTooLongIdent.GenWithStackByArgs(table)
	}
	return nil
}

func checkTooLongIndex(index model.CIStr) error {
	if len(index.L) > mysql.MaxIndexIdentifierLen {
		return ErrTooLongIdent.GenWithStackByArgs(index)
	}
	return nil
}

func setColumnFlagWithConstraint(colMap map[string]*table.Column, v *ast.Constraint) {
	switch v.Tp {
	case ast.ConstraintPrimaryKey:
		for _, key := range v.Keys {
			c, ok := colMap[key.Column.Name.L]
			if !ok {
				continue
			}
			c.Flag |= mysql.PriKeyFlag
			// Primary key can not be NULL.
			c.Flag |= mysql.NotNullFlag
		}
	case ast.ConstraintUniq, ast.ConstraintUniqIndex, ast.ConstraintUniqKey:
		for i, key := range v.Keys {
			c, ok := colMap[key.Column.Name.L]
			if !ok {
				continue
			}
			if i == 0 {
				// Only the first column can be set
				// if unique index has multi columns,
				// the flag should be MultipleKeyFlag.
				// See https://dev.mysql.com/doc/refman/5.7/en/show-columns.html
				if len(v.Keys) > 1 {
					c.Flag |= mysql.MultipleKeyFlag
				} else {
					c.Flag |= mysql.UniqueKeyFlag
				}
			}
		}
	case ast.ConstraintKey, ast.ConstraintIndex:
		for i, key := range v.Keys {
			c, ok := colMap[key.Column.Name.L]
			if !ok {
				continue
			}
			if i == 0 {
				// Only the first column can be set.
				c.Flag |= mysql.MultipleKeyFlag
			}
		}
	}
}

func buildColumnsAndConstraints(ctx sessionctx.Context, colDefs []*ast.ColumnDef,
	constraints []*ast.Constraint, tblCharset, tblCollate, dbCharset, dbCollate string) ([]*table.Column, []*ast.Constraint, error) {
	colMap := map[string]*table.Column{}
	// outPriKeyConstraint is the primary key constraint out of column definition. such as: create table t1 (id int , age int, primary key(id));
	var outPriKeyConstraint *ast.Constraint
	for _, v := range constraints {
		if v.Tp == ast.ConstraintPrimaryKey {
			outPriKeyConstraint = v
			break
		}
	}
	cols := make([]*table.Column, 0, len(colDefs))
	for i, colDef := range colDefs {
		col, cts, err := buildColumnAndConstraint(ctx, i, colDef, outPriKeyConstraint, tblCharset, tblCollate, dbCharset, dbCollate)
		if err != nil {
			return nil, nil, errors.Trace(err)
		}
		col.State = model.StatePublic
		constraints = append(constraints, cts...)
		cols = append(cols, col)
		colMap[colDef.Name.Name.L] = col
	}
	// Traverse table Constraints and set col.flag.
	for _, v := range constraints {
		setColumnFlagWithConstraint(colMap, v)
	}
	return cols, constraints, nil
}

// ResolveCharsetCollation will resolve the charset by the order: table charset > database charset > server default charset,
// and it will also resolve the collate by the order: table collate > database collate > server default collate.
func ResolveCharsetCollation(tblCharset, tblCollate, dbCharset, dbCollate string) (string, string, error) {
	if len(tblCharset) != 0 {
		// tblCollate is not specified by user.
		if len(tblCollate) == 0 {
			defCollate, err := charset.GetDefaultCollation(tblCharset)
			if err != nil {
				// return terror is better.
				return "", "", ErrUnknownCharacterSet.GenWithStackByArgs(tblCharset)
			}
			return tblCharset, defCollate, nil
		}
		return tblCharset, tblCollate, nil
	}

	if len(dbCharset) != 0 {
		// dbCollate is not specified by user.
		if len(dbCollate) == 0 {
			defCollate, err := charset.GetDefaultCollation(dbCharset)
			if err != nil {
				return "", "", ErrUnknownCharacterSet.GenWithStackByArgs(dbCharset)
			}
			return dbCharset, defCollate, nil
		}
		return dbCharset, dbCollate, nil
	}

	charset, collate := charset.GetDefaultCharsetAndCollate()
	return charset, collate, nil
}

func typesNeedCharset(tp byte) bool {
	switch tp {
	case mysql.TypeString, mysql.TypeVarchar, mysql.TypeVarString,
		mysql.TypeBlob, mysql.TypeTinyBlob, mysql.TypeMediumBlob, mysql.TypeLongBlob,
		mysql.TypeEnum, mysql.TypeSet:
		return true
	}
	return false
}

func setCharsetCollationFlenDecimal(tp *types.FieldType, specifiedCollates []string, tblCharset, tblCollate, dbCharset, dbCollate string) error {
	tp.Charset = strings.ToLower(tp.Charset)
	tp.Collate = strings.ToLower(tp.Collate)
	if len(tp.Charset) == 0 {
		if typesNeedCharset(tp.Tp) {
			if len(specifiedCollates) == 0 {
				// Both the charset and collate are not specified.
				var err error
				tp.Charset, tp.Collate, err = ResolveCharsetCollation(tblCharset, tblCollate, dbCharset, dbCollate)
				if err != nil {
					return errors.Trace(err)
				}
			} else {
				// The charset is not specified but the collate is.
				// We should derive charset from it's collate specified rather than getting from table and db.
				// It is handled like mysql's logic, use derived charset to judge conflict with next collate.
				for _, spc := range specifiedCollates {
					derivedCollation, err := charset.GetCollationByName(spc)
					if err != nil {
						return errors.Trace(err)
					}
					if len(tp.Charset) == 0 {
						tp.Charset = derivedCollation.CharsetName
					} else if tp.Charset != derivedCollation.CharsetName {
						return ErrCollationCharsetMismatch.GenWithStackByArgs(derivedCollation.Name, tp.Charset)
					}
					tp.Collate = derivedCollation.Name
				}
			}
		} else {
			tp.Charset = charset.CharsetBin
			tp.Collate = charset.CharsetBin
		}
	} else {
		if !charset.ValidCharsetAndCollation(tp.Charset, tp.Collate) {
			return errUnsupportedCharset.GenWithStackByArgs(tp.Charset, tp.Collate)
		}
		if len(tp.Collate) == 0 {
			if len(specifiedCollates) == 0 {
				// The charset is specified, but the collate is not.
				var err error
				tp.Collate, err = charset.GetDefaultCollation(tp.Charset)
				if err != nil {
					return errors.Trace(err)
				}
			} else {
				// Both the charset and collate are specified.
				for _, spc := range specifiedCollates {
					derivedCollation, err := charset.GetCollationByName(spc)
					if err != nil {
						return errors.Trace(err)
					}
					if tp.Charset != derivedCollation.CharsetName {
						return ErrCollationCharsetMismatch.GenWithStackByArgs(derivedCollation.Name, tp.Charset)
					}
					tp.Collate = derivedCollation.Name
				}
			}
		}
	}

	// Use default value for flen or decimal when they are unspecified.
	defaultFlen, defaultDecimal := mysql.GetDefaultFieldLengthAndDecimal(tp.Tp)
	if tp.Flen == types.UnspecifiedLength {
		tp.Flen = defaultFlen
		if mysql.HasUnsignedFlag(tp.Flag) && tp.Tp != mysql.TypeLonglong && mysql.IsIntegerType(tp.Tp) {
			// Issue #4684: the flen of unsigned integer(except bigint) is 1 digit shorter than signed integer
			// because it has no prefix "+" or "-" character.
			tp.Flen--
		}
	}
	if tp.Decimal == types.UnspecifiedLength {
		tp.Decimal = defaultDecimal
	}
	return nil
}

// outPriKeyConstraint is the primary key constraint out of column definition. such as: create table t1 (id int , age int, primary key(id));
func buildColumnAndConstraint(ctx sessionctx.Context, offset int,
	colDef *ast.ColumnDef, outPriKeyConstraint *ast.Constraint, tblCharset, tblCollate, dbCharset, dbCollate string) (*table.Column, []*ast.Constraint, error) {
	// specifiedCollates refers to collates in colDef.Options, should handle them together.
	specifiedCollates := extractCollateFromOption(colDef)

	if err := setCharsetCollationFlenDecimal(colDef.Tp, specifiedCollates, tblCharset, tblCollate, dbCharset, dbCollate); err != nil {
		return nil, nil, errors.Trace(err)
	}
	col, cts, err := columnDefToCol(ctx, offset, colDef, outPriKeyConstraint)
	if err != nil {
		return nil, nil, errors.Trace(err)
	}
	return col, cts, nil
}

// checkColumnDefaultValue checks the default value of the column.
// In non-strict SQL mode, if the default value of the column is an empty string, the default value can be ignored.
// In strict SQL mode, TEXT/BLOB/JSON can't have not null default values.
// In NO_ZERO_DATE SQL mode, TIMESTAMP/DATE/DATETIME type can't have zero date like '0000-00-00' or '0000-00-00 00:00:00'.
func checkColumnDefaultValue(ctx sessionctx.Context, col *table.Column, value interface{}) (bool, interface{}, error) {
	hasDefaultValue := true
	if value != nil && (col.Tp == mysql.TypeJSON ||
		col.Tp == mysql.TypeTinyBlob || col.Tp == mysql.TypeMediumBlob ||
		col.Tp == mysql.TypeLongBlob || col.Tp == mysql.TypeBlob) {
		// In non-strict SQL mode.
		if !ctx.GetSessionVars().SQLMode.HasStrictMode() && value == "" {
			if col.Tp == mysql.TypeBlob || col.Tp == mysql.TypeLongBlob {
				// The TEXT/BLOB default value can be ignored.
				hasDefaultValue = false
			}
			// In non-strict SQL mode, if the column type is json and the default value is null, it is initialized to an empty array.
			if col.Tp == mysql.TypeJSON {
				value = `null`
			}
			sc := ctx.GetSessionVars().StmtCtx
			sc.AppendWarning(errBlobCantHaveDefault.GenWithStackByArgs(col.Name.O))
			return hasDefaultValue, value, nil
		}
		// In strict SQL mode or default value is not an empty string.
		return hasDefaultValue, value, errBlobCantHaveDefault.GenWithStackByArgs(col.Name.O)
	}
	if value != nil && ctx.GetSessionVars().SQLMode.HasNoZeroDateMode() &&
		ctx.GetSessionVars().SQLMode.HasStrictMode() && types.IsTypeTime(col.Tp) {
		if vv, ok := value.(string); ok {
			timeValue, err := expression.GetTimeValue(ctx, vv, col.Tp, col.Decimal)
			if err != nil {
				return hasDefaultValue, value, errors.Trace(err)
			}
			if timeValue.GetMysqlTime().Time == types.ZeroTime {
				return hasDefaultValue, value, types.ErrInvalidDefault.GenWithStackByArgs(col.Name.O)
			}
		}
	}
	return hasDefaultValue, value, nil
}

func convertTimestampDefaultValToUTC(ctx sessionctx.Context, defaultVal interface{}, col *table.Column) (interface{}, error) {
	if defaultVal == nil || col.Tp != mysql.TypeTimestamp {
		return defaultVal, nil
	}
	if vv, ok := defaultVal.(string); ok {
		if vv != types.ZeroDatetimeStr && strings.ToUpper(vv) != strings.ToUpper(ast.CurrentTimestamp) {
			t, err := types.ParseTime(ctx.GetSessionVars().StmtCtx, vv, col.Tp, col.Decimal)
			if err != nil {
				return defaultVal, errors.Trace(err)
			}
			err = t.ConvertTimeZone(ctx.GetSessionVars().Location(), time.UTC)
			if err != nil {
				return defaultVal, errors.Trace(err)
			}
			defaultVal = t.String()
		}
	}
	return defaultVal, nil
}

// isExplicitTimeStamp is used to check if explicit_defaults_for_timestamp is on or off.
// Check out this link for more details.
// https://dev.mysql.com/doc/refman/5.7/en/server-system-variables.html#sysvar_explicit_defaults_for_timestamp
func isExplicitTimeStamp() bool {
	// TODO: implement the behavior as MySQL when explicit_defaults_for_timestamp = off, then this function could return false.
	return true
}

// columnDefToCol converts ColumnDef to Col and TableConstraints.
// outPriKeyConstraint is the primary key constraint out of column definition. such as: create table t1 (id int , age int, primary key(id));
func columnDefToCol(ctx sessionctx.Context, offset int, colDef *ast.ColumnDef, outPriKeyConstraint *ast.Constraint) (*table.Column, []*ast.Constraint, error) {
	var constraints = make([]*ast.Constraint, 0)
	col := table.ToColumn(&model.ColumnInfo{
		Offset:    offset,
		Name:      colDef.Name.Name,
		FieldType: *colDef.Tp,
		// TODO: remove this version field after there is no old version.
		Version: model.CurrLatestColumnInfoVersion,
	})

	if !isExplicitTimeStamp() {
		// Check and set TimestampFlag, OnUpdateNowFlag and NotNullFlag.
		if col.Tp == mysql.TypeTimestamp {
			col.Flag |= mysql.TimestampFlag
			col.Flag |= mysql.OnUpdateNowFlag
			col.Flag |= mysql.NotNullFlag
		}
	}
	var err error
	setOnUpdateNow := false
	hasDefaultValue := false
	hasNullFlag := false
	if colDef.Options != nil {
		length := types.UnspecifiedLength

		keys := []*ast.IndexColName{
			{
				Column: colDef.Name,
				Length: length,
			},
		}

		var sb strings.Builder
		restoreFlags := format.RestoreStringSingleQuotes | format.RestoreKeyWordLowercase | format.RestoreNameBackQuotes |
			format.RestoreSpacesAroundBinaryOperation
		restoreCtx := format.NewRestoreCtx(restoreFlags, &sb)

		for _, v := range colDef.Options {
			switch v.Tp {
			case ast.ColumnOptionNotNull:
				col.Flag |= mysql.NotNullFlag
			case ast.ColumnOptionNull:
				col.Flag &= ^mysql.NotNullFlag
				removeOnUpdateNowFlag(col)
				hasNullFlag = true
			case ast.ColumnOptionAutoIncrement:
				col.Flag |= mysql.AutoIncrementFlag
			case ast.ColumnOptionPrimaryKey:
				// Check PriKeyFlag first to avoid extra duplicate constraints.
				if col.Flag&mysql.PriKeyFlag == 0 {
					constraint := &ast.Constraint{Tp: ast.ConstraintPrimaryKey, Keys: keys}
					constraints = append(constraints, constraint)
					col.Flag |= mysql.PriKeyFlag
				}
			case ast.ColumnOptionUniqKey:
				// Check UniqueFlag first to avoid extra duplicate constraints.
				if col.Flag&mysql.UniqueFlag == 0 {
					constraint := &ast.Constraint{Tp: ast.ConstraintUniqKey, Keys: keys}
					constraints = append(constraints, constraint)
					col.Flag |= mysql.UniqueKeyFlag
				}
			case ast.ColumnOptionDefaultValue:
				hasDefaultValue, err = setDefaultValue(ctx, col, v)
				if err != nil {
					return nil, nil, errors.Trace(err)
				}
				removeOnUpdateNowFlag(col)
			case ast.ColumnOptionOnUpdate:
				// TODO: Support other time functions.
				if col.Tp == mysql.TypeTimestamp || col.Tp == mysql.TypeDatetime {
					if !expression.IsValidCurrentTimestampExpr(v.Expr, colDef.Tp) {
						return nil, nil, ErrInvalidOnUpdate.GenWithStackByArgs(col.Name)
					}
				} else {
					return nil, nil, ErrInvalidOnUpdate.GenWithStackByArgs(col.Name)
				}
				col.Flag |= mysql.OnUpdateNowFlag
				setOnUpdateNow = true
			case ast.ColumnOptionComment:
				err := setColumnComment(ctx, col, v)
				if err != nil {
					return nil, nil, errors.Trace(err)
				}
			case ast.ColumnOptionGenerated:
				sb.Reset()
				err = v.Expr.Restore(restoreCtx)
				if err != nil {
					return nil, nil, errors.Trace(err)
				}
				col.GeneratedExprString = sb.String()
				col.GeneratedStored = v.Stored
				_, dependColNames := findDependedColumnNames(colDef)
				col.Dependences = dependColNames
			case ast.ColumnOptionCollate:
				if field_types.HasCharset(colDef.Tp) {
					col.FieldType.Collate = v.StrValue
				}
			case ast.ColumnOptionFulltext:
				ctx.GetSessionVars().StmtCtx.AppendWarning(ErrTableCantHandleFt)
			}
		}
	}

	setTimestampDefaultValue(col, hasDefaultValue, setOnUpdateNow)

	// Set `NoDefaultValueFlag` if this field doesn't have a default value and
	// it is `not null` and not an `AUTO_INCREMENT` field or `TIMESTAMP` field.
	setNoDefaultValueFlag(col, hasDefaultValue)
	if col.FieldType.EvalType().IsStringKind() && col.Charset == charset.CharsetBin {
		col.Flag |= mysql.BinaryFlag
	}
	if col.Tp == mysql.TypeBit {
		// For BIT field, it's charset is binary but does not have binary flag.
		col.Flag &= ^mysql.BinaryFlag
		col.Flag |= mysql.UnsignedFlag
	}
	if col.Tp == mysql.TypeYear {
		// For Year field, it's charset is binary but does not have binary flag.
		col.Flag &= ^mysql.BinaryFlag
		col.Flag |= mysql.ZerofillFlag
	}
	// If you specify ZEROFILL for a numeric column, MySQL automatically adds the UNSIGNED attribute to the column.
	// See https://dev.mysql.com/doc/refman/5.7/en/numeric-type-overview.html for more details.
	// But some types like bit and year, won't show its unsigned flag in `show create table`.
	if mysql.HasZerofillFlag(col.Flag) {
		col.Flag |= mysql.UnsignedFlag
	}
	err = checkPriKeyConstraint(col, hasDefaultValue, hasNullFlag, outPriKeyConstraint)
	if err != nil {
		return nil, nil, errors.Trace(err)
	}
	err = checkColumnValueConstraint(col)
	if err != nil {
		return nil, nil, errors.Trace(err)
	}
	err = checkDefaultValue(ctx, col, hasDefaultValue)
	if err != nil {
		return nil, nil, errors.Trace(err)
	}
	err = checkColumnFieldLength(col)
	if err != nil {
		return nil, nil, errors.Trace(err)
	}
	return col, constraints, nil
}

func getDefaultValue(ctx sessionctx.Context, col *table.Column, c *ast.ColumnOption) (interface{}, error) {
	tp, fsp := col.FieldType.Tp, col.FieldType.Decimal
	if tp == mysql.TypeTimestamp || tp == mysql.TypeDatetime {
		switch x := c.Expr.(type) {
		case *ast.FuncCallExpr:
			if x.FnName.L == ast.CurrentTimestamp {
				defaultFsp := 0
				if len(x.Args) == 1 {
					if val := x.Args[0].(*driver.ValueExpr); val != nil {
						defaultFsp = int(val.GetInt64())
					}
				}
				if defaultFsp != fsp {
					return nil, ErrInvalidDefaultValue.GenWithStackByArgs(col.Name.O)
				}
			}
		}
		vd, err := expression.GetTimeValue(ctx, c.Expr, tp, fsp)
		value := vd.GetValue()
		if err != nil {
			return nil, ErrInvalidDefaultValue.GenWithStackByArgs(col.Name.O)
		}

		// Value is nil means `default null`.
		if value == nil {
			return nil, nil
		}

		// If value is types.Time, convert it to string.
		if vv, ok := value.(types.Time); ok {
			return vv.String(), nil
		}

		return value, nil
	}
	v, err := expression.EvalAstExpr(ctx, c.Expr)
	if err != nil {
		return nil, errors.Trace(err)
	}

	if v.IsNull() {
		return nil, nil
	}

	if v.Kind() == types.KindBinaryLiteral || v.Kind() == types.KindMysqlBit {
		if tp == mysql.TypeBit ||
			tp == mysql.TypeString || tp == mysql.TypeVarchar || tp == mysql.TypeVarString ||
			tp == mysql.TypeBlob || tp == mysql.TypeLongBlob || tp == mysql.TypeMediumBlob || tp == mysql.TypeTinyBlob ||
			tp == mysql.TypeJSON {
			// For BinaryLiteral / string fields, when getting default value we cast the value into BinaryLiteral{}, thus we return
			// its raw string content here.
			return v.GetBinaryLiteral().ToString(), nil
		}
		// For other kind of fields (e.g. INT), we supply its integer as string value.
		value, err := v.GetBinaryLiteral().ToInt(ctx.GetSessionVars().StmtCtx)
		if err != nil {
			return nil, err
		}
		return strconv.FormatUint(value, 10), nil
	}

	switch tp {
	case mysql.TypeSet:
		return setSetDefaultValue(v, col)
	case mysql.TypeDuration:
		if v, err = v.ConvertTo(ctx.GetSessionVars().StmtCtx, &col.FieldType); err != nil {
			return "", errors.Trace(err)
		}
	case mysql.TypeBit:
		if v.Kind() == types.KindInt64 || v.Kind() == types.KindUint64 {
			// For BIT fields, convert int into BinaryLiteral.
			return types.NewBinaryLiteralFromUint(v.GetUint64(), -1).ToString(), nil
		}
	}

	return v.ToString()
}

// setSetDefaultValue sets the default value for the set type. See https://dev.mysql.com/doc/refman/5.7/en/set.html.
func setSetDefaultValue(v types.Datum, col *table.Column) (string, error) {
	if v.Kind() == types.KindInt64 {
		setCnt := len(col.Elems)
		maxLimit := int64(1<<uint(setCnt) - 1)
		val := v.GetInt64()
		if val < 1 || val > maxLimit {
			return "", ErrInvalidDefaultValue.GenWithStackByArgs(col.Name.O)
		}
		setVal, err := types.ParseSetValue(col.Elems, uint64(val))
		if err != nil {
			return "", errors.Trace(err)
		}
		v.SetMysqlSet(setVal)
		return v.ToString()
	}

	str, err := v.ToString()
	if err != nil {
		return "", errors.Trace(err)
	}
	if str == "" {
		return str, nil
	}

	valMap := make(map[string]struct{}, len(col.Elems))
	dVals := strings.Split(strings.ToLower(str), ",")
	for _, dv := range dVals {
		valMap[dv] = struct{}{}
	}
	var existCnt int
	for dv := range valMap {
		for i := range col.Elems {
			e := strings.ToLower(col.Elems[i])
			if e == dv {
				existCnt++
				break
			}
		}
	}
	if existCnt != len(valMap) {
		return "", ErrInvalidDefaultValue.GenWithStackByArgs(col.Name.O)
	}
	setVal, err := types.ParseSetName(col.Elems, str)
	if err != nil {
		return "", ErrInvalidDefaultValue.GenWithStackByArgs(col.Name.O)
	}
	v.SetMysqlSet(setVal)

	return v.ToString()
}

func removeOnUpdateNowFlag(c *table.Column) {
	// For timestamp Col, if it is set null or default value,
	// OnUpdateNowFlag should be removed.
	if mysql.HasTimestampFlag(c.Flag) {
		c.Flag &= ^mysql.OnUpdateNowFlag
	}
}

func setTimestampDefaultValue(c *table.Column, hasDefaultValue bool, setOnUpdateNow bool) {
	if hasDefaultValue {
		return
	}

	// For timestamp Col, if is not set default value or not set null, use current timestamp.
	if mysql.HasTimestampFlag(c.Flag) && mysql.HasNotNullFlag(c.Flag) {
		if setOnUpdateNow {
			if err := c.SetDefaultValue(types.ZeroDatetimeStr); err != nil {
				context.Background()
				logutil.Logger(ddlLogCtx).Error("set default value failed", zap.Error(err))
			}
		} else {
			if err := c.SetDefaultValue(strings.ToUpper(ast.CurrentTimestamp)); err != nil {
				logutil.Logger(ddlLogCtx).Error("set default value failed", zap.Error(err))
			}
		}
	}
}

func setNoDefaultValueFlag(c *table.Column, hasDefaultValue bool) {
	if hasDefaultValue {
		return
	}

	if !mysql.HasNotNullFlag(c.Flag) {
		return
	}

	// Check if it is an `AUTO_INCREMENT` field or `TIMESTAMP` field.
	if !mysql.HasAutoIncrementFlag(c.Flag) && !mysql.HasTimestampFlag(c.Flag) {
		c.Flag |= mysql.NoDefaultValueFlag
	}
}

func checkDefaultValue(ctx sessionctx.Context, c *table.Column, hasDefaultValue bool) error {
	if !hasDefaultValue {
		return nil
	}

	if c.GetDefaultValue() != nil {
		if _, err := table.GetColDefaultValue(ctx, c.ToInfo()); err != nil {
			return types.ErrInvalidDefault.GenWithStackByArgs(c.Name)
		}
		return nil
	}
	// Primary key default null is invalid.
	if mysql.HasPriKeyFlag(c.Flag) {
		return ErrPrimaryCantHaveNull
	}

	// Set not null but default null is invalid.
	if mysql.HasNotNullFlag(c.Flag) {
		return types.ErrInvalidDefault.GenWithStackByArgs(c.Name)
	}

	return nil
}

// checkPriKeyConstraint check all parts of a PRIMARY KEY must be NOT NULL
func checkPriKeyConstraint(col *table.Column, hasDefaultValue, hasNullFlag bool, outPriKeyConstraint *ast.Constraint) error {
	// Primary key should not be null.
	if mysql.HasPriKeyFlag(col.Flag) && hasDefaultValue && col.GetDefaultValue() == nil {
		return types.ErrInvalidDefault.GenWithStackByArgs(col.Name)
	}
	// Set primary key flag for outer primary key constraint.
	// Such as: create table t1 (id int , age int, primary key(id))
	if !mysql.HasPriKeyFlag(col.Flag) && outPriKeyConstraint != nil {
		for _, key := range outPriKeyConstraint.Keys {
			if key.Column.Name.L != col.Name.L {
				continue
			}
			col.Flag |= mysql.PriKeyFlag
			break
		}
	}
	// Primary key should not be null.
	if mysql.HasPriKeyFlag(col.Flag) && hasNullFlag {
		return ErrPrimaryCantHaveNull
	}
	return nil
}

func checkColumnValueConstraint(col *table.Column) error {
	if col.Tp != mysql.TypeEnum && col.Tp != mysql.TypeSet {
		return nil
	}
	valueMap := make(map[string]string, len(col.Elems))
	for i := range col.Elems {
		val := strings.ToLower(col.Elems[i])
		if _, ok := valueMap[val]; ok {
			tpStr := "ENUM"
			if col.Tp == mysql.TypeSet {
				tpStr = "SET"
			}
			return types.ErrDuplicatedValueInType.GenWithStackByArgs(col.Name, valueMap[val], tpStr)
		}
		valueMap[val] = col.Elems[i]
	}
	return nil
}

func checkDuplicateColumn(cols []interface{}) error {
	colNames := set.StringSet{}
	colName := model.NewCIStr("")
	for _, col := range cols {
		switch x := col.(type) {
		case *ast.ColumnDef:
			colName = x.Name.Name
		case model.CIStr:
			colName = x
		default:
			colName.O, colName.L = "", ""
		}
		if colNames.Exist(colName.L) {
			return infoschema.ErrColumnExists.GenWithStackByArgs(colName.O)
		}
		colNames.Insert(colName.L)
	}
	return nil
}

func checkIsAutoIncrementColumn(colDefs *ast.ColumnDef) bool {
	for _, option := range colDefs.Options {
		if option.Tp == ast.ColumnOptionAutoIncrement {
			return true
		}
	}
	return false
}

func checkGeneratedColumn(colDefs []*ast.ColumnDef) error {
	var colName2Generation = make(map[string]columnGenerationInDDL, len(colDefs))
	var exists bool
	var autoIncrementColumn string
	for i, colDef := range colDefs {
		for _, option := range colDef.Options {
			if option.Tp == ast.ColumnOptionGenerated {
				if err := checkIllegalFn4GeneratedColumn(colDef.Name.Name.L, option.Expr); err != nil {
					return errors.Trace(err)
				}
			}
		}
		if checkIsAutoIncrementColumn(colDef) {
			exists, autoIncrementColumn = true, colDef.Name.Name.L
		}
		generated, depCols := findDependedColumnNames(colDef)
		if !generated {
			colName2Generation[colDef.Name.Name.L] = columnGenerationInDDL{
				position:  i,
				generated: false,
			}
		} else {
			colName2Generation[colDef.Name.Name.L] = columnGenerationInDDL{
				position:    i,
				generated:   true,
				dependences: depCols,
			}
		}
	}

	// Check whether the generated column refers to any auto-increment columns
	if exists {
		for colName, generated := range colName2Generation {
			if _, found := generated.dependences[autoIncrementColumn]; found {
				return ErrGeneratedColumnRefAutoInc.GenWithStackByArgs(colName)
			}
		}
	}

	for _, colDef := range colDefs {
		colName := colDef.Name.Name.L
		if err := verifyColumnGeneration(colName2Generation, colName); err != nil {
			return errors.Trace(err)
		}
	}
	return nil
}

func checkTooLongColumn(cols []interface{}) error {
	var colName string
	for _, col := range cols {
		switch x := col.(type) {
		case *ast.ColumnDef:
			colName = x.Name.Name.O
		case model.CIStr:
			colName = x.O
		default:
			colName = ""
		}
		if len(colName) > mysql.MaxColumnNameLength {
			return ErrTooLongIdent.GenWithStackByArgs(colName)
		}
	}
	return nil
}

func checkTooManyColumns(colDefs []*ast.ColumnDef) error {
	if uint32(len(colDefs)) > atomic.LoadUint32(&TableColumnCountLimit) {
		return errTooManyFields
	}
	return nil
}

// checkColumnsAttributes checks attributes for multiple columns.
func checkColumnsAttributes(colDefs []*ast.ColumnDef) error {
	for _, colDef := range colDefs {
		if err := checkColumnAttributes(colDef.Name.OrigColName(), colDef.Tp); err != nil {
			return errors.Trace(err)
		}
	}
	return nil
}

func checkColumnFieldLength(col *table.Column) error {
	if col.Tp == mysql.TypeVarchar {
		if err := IsTooBigFieldLength(col.Flen, col.Name.O, col.Charset); err != nil {
			return errors.Trace(err)
		}
	}

	return nil
}

// IsTooBigFieldLength check if the varchar type column exceeds the maximum length limit.
func IsTooBigFieldLength(colDefTpFlen int, colDefName, setCharset string) error {
	desc, err := charset.GetCharsetDesc(setCharset)
	if err != nil {
		return errors.Trace(err)
	}
	maxFlen := mysql.MaxFieldVarCharLength
	maxFlen /= desc.Maxlen
	if colDefTpFlen != types.UnspecifiedLength && colDefTpFlen > maxFlen {
		return types.ErrTooBigFieldLength.GenWithStack("Column length too big for column '%s' (max = %d); use BLOB or TEXT instead", colDefName, maxFlen)
	}
	return nil
}

// checkColumnAttributes check attributes for single column.
func checkColumnAttributes(colName string, tp *types.FieldType) error {
	switch tp.Tp {
	case mysql.TypeNewDecimal, mysql.TypeDouble, mysql.TypeFloat:
		if tp.Flen < tp.Decimal {
			return types.ErrMBiggerThanD.GenWithStackByArgs(colName)
		}
	case mysql.TypeDatetime, mysql.TypeDuration, mysql.TypeTimestamp:
		if tp.Decimal != types.UnspecifiedFsp && (tp.Decimal < types.MinFsp || tp.Decimal > types.MaxFsp) {
			return types.ErrTooBigPrecision.GenWithStackByArgs(tp.Decimal, colName, types.MaxFsp)
		}
	}
	return nil
}

func checkDuplicateConstraint(namesMap map[string]bool, name string, foreign bool) error {
	if name == "" {
		return nil
	}
	nameLower := strings.ToLower(name)
	if namesMap[nameLower] {
		if foreign {
			return infoschema.ErrCannotAddForeign
		}
		return ErrDupKeyName.GenWithStack("duplicate key name %s", name)
	}
	namesMap[nameLower] = true
	return nil
}

func setEmptyConstraintName(namesMap map[string]bool, constr *ast.Constraint, foreign bool) {
	if constr.Name == "" && len(constr.Keys) > 0 {
		colName := constr.Keys[0].Column.Name.L
		constrName := colName
		i := 2
		if strings.EqualFold(constrName, mysql.PrimaryKeyName) {
			constrName = fmt.Sprintf("%s_%d", constrName, 2)
			i = 3
		}
		for namesMap[constrName] {
			// We loop forever until we find constrName that haven't been used.
			if foreign {
				constrName = fmt.Sprintf("fk_%s_%d", colName, i)
			} else {
				constrName = fmt.Sprintf("%s_%d", colName, i)
			}
			i++
		}
		constr.Name = constrName
		namesMap[constrName] = true
	}
}

func checkConstraintNames(constraints []*ast.Constraint) error {
	constrNames := map[string]bool{}
	fkNames := map[string]bool{}

	// Check not empty constraint name whether is duplicated.
	for _, constr := range constraints {
		if constr.Tp == ast.ConstraintForeignKey {
			err := checkDuplicateConstraint(fkNames, constr.Name, true)
			if err != nil {
				return errors.Trace(err)
			}
		} else {
			err := checkDuplicateConstraint(constrNames, constr.Name, false)
			if err != nil {
				return errors.Trace(err)
			}
		}
	}

	// Set empty constraint names.
	for _, constr := range constraints {
		if constr.Tp == ast.ConstraintForeignKey {
			setEmptyConstraintName(fkNames, constr, true)
		} else {
			setEmptyConstraintName(constrNames, constr, false)
		}
	}

	return nil
}

func buildTableInfo(ctx sessionctx.Context, d *ddl, tableName model.CIStr, cols []*table.Column, constraints []*ast.Constraint) (tbInfo *model.TableInfo, err error) {
	tbInfo = &model.TableInfo{
		Name:    tableName,
		Version: model.CurrLatestTableInfoVersion,
	}
	// When this function is called by MockTableInfo, we should set a particular table id.
	// So the `ddl` structure may be nil.
	if d != nil {
		genIDs, err := d.genGlobalIDs(1)
		if err != nil {
			return nil, errors.Trace(err)
		}
		tbInfo.ID = genIDs[0]
	}
	for _, v := range cols {
		v.ID = allocateColumnID(tbInfo)
		tbInfo.Columns = append(tbInfo.Columns, v.ToInfo())
	}
	for _, constr := range constraints {
		if constr.Tp == ast.ConstraintForeignKey {
			for _, fk := range tbInfo.ForeignKeys {
				if fk.Name.L == strings.ToLower(constr.Name) {
					return nil, infoschema.ErrCannotAddForeign
				}
			}
			var fk model.FKInfo
			fk.Name = model.NewCIStr(constr.Name)
			fk.RefTable = constr.Refer.Table.Name
			fk.State = model.StatePublic
			for _, key := range constr.Keys {
				if table.FindCol(cols, key.Column.Name.O) == nil {
					return nil, errKeyColumnDoesNotExits.GenWithStackByArgs(key.Column.Name)
				}
				fk.Cols = append(fk.Cols, key.Column.Name)
			}
			for _, key := range constr.Refer.IndexColNames {
				fk.RefCols = append(fk.RefCols, key.Column.Name)
			}
			fk.OnDelete = int(constr.Refer.OnDelete.ReferOpt)
			fk.OnUpdate = int(constr.Refer.OnUpdate.ReferOpt)
			if len(fk.Cols) != len(fk.RefCols) {
				return nil, infoschema.ErrForeignKeyNotMatch.GenWithStackByArgs(tbInfo.Name.O)
			}
			if len(fk.Cols) == 0 {
				// TODO: In MySQL, this case will report a parse error.
				return nil, infoschema.ErrCannotAddForeign
			}
			tbInfo.ForeignKeys = append(tbInfo.ForeignKeys, &fk)
			continue
		}
		if constr.Tp == ast.ConstraintPrimaryKey {
			var col *table.Column
			for _, key := range constr.Keys {
				col = table.FindCol(cols, key.Column.Name.O)
				if col == nil {
					return nil, errKeyColumnDoesNotExits.GenWithStackByArgs(key.Column.Name)
				}
				// Virtual columns cannot be used in primary key.
				if col.IsGenerated() && !col.GeneratedStored {
					return nil, errUnsupportedOnGeneratedColumn.GenWithStackByArgs("Defining a virtual generated column as primary key")
				}
			}
			if len(constr.Keys) == 1 {
				switch col.Tp {
				case mysql.TypeLong, mysql.TypeLonglong,
					mysql.TypeTiny, mysql.TypeShort, mysql.TypeInt24:
					tbInfo.PKIsHandle = true
					// Avoid creating index for PK handle column.
					continue
				}
			}
		}
		if constr.Tp == ast.ConstraintFulltext {
			sc := ctx.GetSessionVars().StmtCtx
			sc.AppendWarning(ErrTableCantHandleFt)
			continue
		}
		// build index info.
		idxInfo, err := buildIndexInfo(tbInfo, model.NewCIStr(constr.Name), constr.Keys, model.StatePublic)
		if err != nil {
			return nil, errors.Trace(err)
		}
		//check if the index is primary or uniqiue.
		switch constr.Tp {
		case ast.ConstraintPrimaryKey:
			idxInfo.Primary = true
			idxInfo.Unique = true
			idxInfo.Name = model.NewCIStr(mysql.PrimaryKeyName)
		case ast.ConstraintUniq, ast.ConstraintUniqKey, ast.ConstraintUniqIndex:
			idxInfo.Unique = true
		}
		// set index type.
		if constr.Option != nil {
			idxInfo.Comment, err = validateCommentLength(ctx.GetSessionVars(),
				constr.Option.Comment,
				maxCommentLength,
				errTooLongIndexComment.GenWithStackByArgs(idxInfo.Name.String(), maxCommentLength))
			if err != nil {
				return nil, errors.Trace(err)
			}
			if constr.Option.Tp == model.IndexTypeInvalid {
				// Use btree as default index type.
				idxInfo.Tp = model.IndexTypeBtree
			} else {
				idxInfo.Tp = constr.Option.Tp
			}
		} else {
			// Use btree as default index type.
			idxInfo.Tp = model.IndexTypeBtree
		}
		idxInfo.ID = allocateIndexID(tbInfo)
		tbInfo.Indices = append(tbInfo.Indices, idxInfo)
	}
	return
}

func (d *ddl) CreateTableWithLike(ctx sessionctx.Context, ident, referIdent ast.Ident, ifNotExists bool) error {
	is := d.GetInfoSchemaWithInterceptor(ctx)
	_, ok := is.SchemaByName(referIdent.Schema)
	if !ok {
		return infoschema.ErrTableNotExists.GenWithStackByArgs(referIdent.Schema, referIdent.Name)
	}
	referTbl, err := is.TableByName(referIdent.Schema, referIdent.Name)
	if err != nil {
		return infoschema.ErrTableNotExists.GenWithStackByArgs(referIdent.Schema, referIdent.Name)
	}
	schema, ok := is.SchemaByName(ident.Schema)
	if !ok {
		return infoschema.ErrDatabaseNotExists.GenWithStackByArgs(ident.Schema)
	}
	if is.TableExists(ident.Schema, ident.Name) {
		if ifNotExists {
			ctx.GetSessionVars().StmtCtx.AppendNote(infoschema.ErrTableExists.GenWithStackByArgs(ident))
			return nil
		}
		return infoschema.ErrTableExists.GenWithStackByArgs(ident)
	}

	tblInfo := buildTableInfoWithLike(ident, referTbl.Meta())
	count := 1
	if tblInfo.Partition != nil {
		count += len(tblInfo.Partition.Definitions)
	}
	var genIDs []int64
	genIDs, err = d.genGlobalIDs(count)
	if err != nil {
		return errors.Trace(err)
	}
	tblInfo.ID = genIDs[0]
	if tblInfo.Partition != nil {
		for i := 0; i < len(tblInfo.Partition.Definitions); i++ {
			tblInfo.Partition.Definitions[i].ID = genIDs[i+1]
		}
	}

	job := &model.Job{
		SchemaID:   schema.ID,
		TableID:    tblInfo.ID,
		Type:       model.ActionCreateTable,
		BinlogInfo: &model.HistoryInfo{},
		Args:       []interface{}{tblInfo},
	}

	err = d.doDDLJob(ctx, job)
	err = d.callHookOnChanged(err)
	return errors.Trace(err)
}

// checkTableInfoValid uses to check table info valid. This is used to validate table info.
func checkTableInfoValid(tblInfo *model.TableInfo) error {
	_, err := tables.TableFromMeta(nil, tblInfo)
	return err
}

func buildTableInfoWithLike(ident ast.Ident, referTblInfo *model.TableInfo) model.TableInfo {
	tblInfo := *referTblInfo
	// Check non-public column and adjust column offset.
	newColumns := referTblInfo.Cols()
	newIndices := make([]*model.IndexInfo, 0, len(tblInfo.Indices))
	for _, idx := range tblInfo.Indices {
		if idx.State == model.StatePublic {
			newIndices = append(newIndices, idx)
		}
	}
	tblInfo.Columns = newColumns
	tblInfo.Indices = newIndices
	tblInfo.Name = ident.Name
	tblInfo.AutoIncID = 0
	tblInfo.ForeignKeys = nil
	if referTblInfo.Partition != nil {
		pi := *referTblInfo.Partition
		pi.Definitions = make([]model.PartitionDefinition, len(referTblInfo.Partition.Definitions))
		copy(pi.Definitions, referTblInfo.Partition.Definitions)
		tblInfo.Partition = &pi
	}
	return tblInfo
}

// BuildTableInfoFromAST builds model.TableInfo from a SQL statement.
// The SQL string should be a create table statement.
// Don't use this function to build a partitioned table.
func BuildTableInfoFromAST(s *ast.CreateTableStmt) (*model.TableInfo, error) {
	return buildTableInfoWithCheck(mock.NewContext(), nil, s, mysql.DefaultCharset, "")
}

func buildTableInfoWithCheck(ctx sessionctx.Context, d *ddl, s *ast.CreateTableStmt, dbCharset, dbCollate string) (*model.TableInfo, error) {
	ident := ast.Ident{Schema: s.Table.Schema, Name: s.Table.Name}
	colDefs := s.Cols
	colObjects := make([]interface{}, 0, len(colDefs))
	for _, col := range colDefs {
		colObjects = append(colObjects, col)
	}
	if err := checkTooLongTable(ident.Name); err != nil {
		return nil, errors.Trace(err)
	}
	if err := checkDuplicateColumn(colObjects); err != nil {
		return nil, errors.Trace(err)
	}
	if err := checkGeneratedColumn(colDefs); err != nil {
		return nil, errors.Trace(err)
	}
	if err := checkTooLongColumn(colObjects); err != nil {
		return nil, errors.Trace(err)
	}
	if err := checkTooManyColumns(colDefs); err != nil {
		return nil, errors.Trace(err)
	}

	if err := checkColumnsAttributes(colDefs); err != nil {
		return nil, errors.Trace(err)
	}

	tableCharset, tableCollate := findTableOptionCharsetAndCollate(s.Options)
	// The column charset haven't been resolved here.
	cols, newConstraints, err := buildColumnsAndConstraints(ctx, colDefs, s.Constraints, tableCharset, tableCollate, dbCharset, dbCollate)
	if err != nil {
		return nil, errors.Trace(err)
	}

	err = checkConstraintNames(newConstraints)
	if err != nil {
		return nil, errors.Trace(err)
	}

	var tbInfo *model.TableInfo
	tbInfo, err = buildTableInfo(ctx, d, ident.Name, cols, newConstraints)
	if err != nil {
		return nil, errors.Trace(err)
	}

	pi, err := buildTablePartitionInfo(ctx, d, s)
	if err != nil {
		return nil, errors.Trace(err)
	}

	if pi != nil {
		switch pi.Type {
		case model.PartitionTypeRange:
			err = checkPartitionByRange(ctx, tbInfo, pi, cols, s)
		case model.PartitionTypeHash:
			err = checkPartitionByHash(ctx, pi, s, cols, tbInfo)
		}
		if err != nil {
			return nil, errors.Trace(err)
		}
		if err = checkRangePartitioningKeysConstraints(ctx, s, tbInfo, newConstraints); err != nil {
			return nil, errors.Trace(err)
		}
		tbInfo.Partition = pi
	}

	// The specified charset will be handled in handleTableOptions
	if err = handleTableOptions(s.Options, tbInfo); err != nil {
		return nil, errors.Trace(err)
	}

	if err = resolveDefaultTableCharsetAndCollation(tbInfo, dbCharset, dbCollate); err != nil {
		return nil, errors.Trace(err)
	}

	if err = checkCharsetAndCollation(tbInfo.Charset, tbInfo.Collate); err != nil {
		return nil, errors.Trace(err)
	}

	return tbInfo, nil
}

func (d *ddl) CreateTable(ctx sessionctx.Context, s *ast.CreateTableStmt) (err error) {
	ident := ast.Ident{Schema: s.Table.Schema, Name: s.Table.Name}
	if s.ReferTable != nil {
		referIdent := ast.Ident{Schema: s.ReferTable.Schema, Name: s.ReferTable.Name}
		return d.CreateTableWithLike(ctx, ident, referIdent, s.IfNotExists)
	}
	is := d.GetInfoSchemaWithInterceptor(ctx)
	schema, ok := is.SchemaByName(ident.Schema)
	if !ok {
		return infoschema.ErrDatabaseNotExists.GenWithStackByArgs(ident.Schema)
	}
	if is.TableExists(ident.Schema, ident.Name) {
		if s.IfNotExists {
			ctx.GetSessionVars().StmtCtx.AppendNote(infoschema.ErrTableExists.GenWithStackByArgs(ident))
			return nil
		}
		return infoschema.ErrTableExists.GenWithStackByArgs(ident)
	}

	tbInfo, err := buildTableInfoWithCheck(ctx, d, s, schema.Charset, schema.Collate)
	if err != nil {
		return errors.Trace(err)
	}
	tbInfo.State = model.StatePublic
	err = checkTableInfoValid(tbInfo)
	if err != nil {
		return err
	}
	tbInfo.State = model.StateNone

	job := &model.Job{
		SchemaID:   schema.ID,
		TableID:    tbInfo.ID,
		Type:       model.ActionCreateTable,
		BinlogInfo: &model.HistoryInfo{},
		Args:       []interface{}{tbInfo},
	}

	err = d.doDDLJob(ctx, job)
	if err == nil {
		// do pre-split and scatter.
		sp, ok := d.store.(kv.SplitableStore)
		if ok && atomic.LoadUint32(&EnableSplitTableRegion) != 0 {
			var (
				preSplit      func()
				scatterRegion bool
			)
			val, err := variable.GetGlobalSystemVar(ctx.GetSessionVars(), variable.TiDBScatterRegion)
			if err != nil {
				logutil.Logger(context.Background()).Warn("[ddl] won't scatter region", zap.Error(err))
			} else {
				scatterRegion = variable.TiDBOptOn(val)
			}
			pi := tbInfo.GetPartitionInfo()
			if pi != nil {
				preSplit = func() { splitPartitionTableRegion(sp, pi, scatterRegion) }
			} else {
				preSplit = func() { splitTableRegion(sp, tbInfo, scatterRegion) }
			}
			if scatterRegion {
				preSplit()
			} else {
				go preSplit()
			}
		}

		if tbInfo.AutoIncID > 1 {
			// Default tableAutoIncID base is 0.
			// If the first ID is expected to greater than 1, we need to do rebase.
			err = d.handleAutoIncID(tbInfo, schema.ID)
		}
	}

	// table exists, but if_not_exists flags is true, so we ignore this error.
	if infoschema.ErrTableExists.Equal(err) && s.IfNotExists {
		return nil
	}
	err = d.callHookOnChanged(err)
	return errors.Trace(err)
}

func (d *ddl) RecoverTable(ctx sessionctx.Context, tbInfo *model.TableInfo, schemaID, autoID, dropJobID int64, snapshotTS uint64) (err error) {
	is := d.GetInfoSchemaWithInterceptor(ctx)
	// Check schema exist.
	schema, ok := is.SchemaByID(schemaID)
	if !ok {
		return errors.Trace(infoschema.ErrDatabaseNotExists.GenWithStackByArgs(
			fmt.Sprintf("(Schema ID %d)", schemaID),
		))
	}
	// Check not exist table with same name.
	if ok := is.TableExists(schema.Name, tbInfo.Name); ok {
		return infoschema.ErrTableExists.GenWithStackByArgs(tbInfo.Name)
	}

	tbInfo.State = model.StateNone
	job := &model.Job{
		SchemaID:   schemaID,
		TableID:    tbInfo.ID,
		Type:       model.ActionRecoverTable,
		BinlogInfo: &model.HistoryInfo{},
		Args:       []interface{}{tbInfo, autoID, dropJobID, snapshotTS, recoverTableCheckFlagNone},
	}
	err = d.doDDLJob(ctx, job)
	err = d.callHookOnChanged(err)
	return errors.Trace(err)
}

func (d *ddl) CreateView(ctx sessionctx.Context, s *ast.CreateViewStmt) (err error) {
	ident := ast.Ident{Name: s.ViewName.Name, Schema: s.ViewName.Schema}
	is := d.GetInfoSchemaWithInterceptor(ctx)
	schema, ok := is.SchemaByName(ident.Schema)
	if !ok {
		return infoschema.ErrDatabaseNotExists.GenWithStackByArgs(ident.Schema)
	}
	oldView, err := is.TableByName(ident.Schema, ident.Name)
	if err == nil && !s.OrReplace {
		return infoschema.ErrTableExists.GenWithStackByArgs(ident)
	}

	var oldViewTblID int64
	if oldView != nil {
		if !oldView.Meta().IsView() {
			return ErrWrongObject.GenWithStackByArgs(ident.Schema, ident.Name, "VIEW")
		}
		oldViewTblID = oldView.Meta().ID
	}

	if err = checkTooLongTable(ident.Name); err != nil {
		return err
	}
	viewInfo, err := buildViewInfo(ctx, s)
	if err != nil {
		return err
	}

	cols := make([]*table.Column, len(s.Cols))
	colObjects := make([]interface{}, 0, len(s.Cols))

	for i, v := range s.Cols {
		cols[i] = table.ToColumn(&model.ColumnInfo{
			Name:   v,
			ID:     int64(i),
			Offset: i,
			State:  model.StatePublic,
		})
		colObjects = append(colObjects, v)
	}

	if err = checkTooLongColumn(colObjects); err != nil {
		return err
	}
	if err = checkDuplicateColumn(colObjects); err != nil {
		return err
	}

	tbInfo, err := buildTableInfo(ctx, d, ident.Name, cols, nil)
	if err != nil {
		return err
	}
	tbInfo.View = viewInfo

	job := &model.Job{
		SchemaID:   schema.ID,
		TableID:    tbInfo.ID,
		Type:       model.ActionCreateView,
		BinlogInfo: &model.HistoryInfo{},
		Args:       []interface{}{tbInfo, s.OrReplace, oldViewTblID},
	}
	if v, ok := ctx.GetSessionVars().GetSystemVar("character_set_client"); ok {
		tbInfo.Charset = v
	}
	if v, ok := ctx.GetSessionVars().GetSystemVar("collation_connection"); ok {
		tbInfo.Collate = v
	}
	err = checkCharsetAndCollation(tbInfo.Charset, tbInfo.Collate)
	if err != nil {
		return errors.Trace(err)
	}
	err = d.doDDLJob(ctx, job)

	return d.callHookOnChanged(err)
}

func buildViewInfo(ctx sessionctx.Context, s *ast.CreateViewStmt) (*model.ViewInfo, error) {
	// Always Use `format.RestoreNameBackQuotes` to restore `SELECT` statement despite the `ANSI_QUOTES` SQL Mode is enabled or not.
	restoreFlag := format.RestoreStringSingleQuotes | format.RestoreKeyWordUppercase | format.RestoreNameBackQuotes
	var sb strings.Builder
	if err := s.Select.Restore(format.NewRestoreCtx(restoreFlag, &sb)); err != nil {
		return nil, err
	}

	return &model.ViewInfo{Definer: s.Definer, Algorithm: s.Algorithm,
		Security: s.Security, SelectStmt: sb.String(), CheckOption: s.CheckOption, Cols: nil}, nil
}

func checkPartitionByHash(ctx sessionctx.Context, pi *model.PartitionInfo, s *ast.CreateTableStmt, cols []*table.Column, tbInfo *model.TableInfo) error {
	if err := checkAddPartitionTooManyPartitions(pi.Num); err != nil {
		return err
	}
	if err := checkNoHashPartitions(ctx, pi.Num); err != nil {
		return err
	}
	if err := checkPartitionFuncValid(ctx, tbInfo, s.Partition.Expr); err != nil {
		return err
	}
	return checkPartitionFuncType(ctx, s, cols, tbInfo)
}

func checkPartitionByRange(ctx sessionctx.Context, tbInfo *model.TableInfo, pi *model.PartitionInfo, cols []*table.Column, s *ast.CreateTableStmt) error {
	if err := checkPartitionNameUnique(pi); err != nil {
		return err
	}

	if err := checkAddPartitionTooManyPartitions(uint64(len(pi.Definitions))); err != nil {
		return err
	}

	if err := checkNoRangePartitions(len(pi.Definitions)); err != nil {
		return err
	}

	if len(pi.Columns) == 0 {
		if err := checkCreatePartitionValue(ctx, tbInfo, pi, cols); err != nil {
			return err
		}

		// s maybe nil when add partition.
		if s == nil {
			return nil
		}

		if err := checkPartitionFuncValid(ctx, tbInfo, s.Partition.Expr); err != nil {
			return err
		}
		return checkPartitionFuncType(ctx, s, cols, tbInfo)
	}

	// Check for range columns partition.
	if err := checkRangeColumnsPartitionType(tbInfo, pi.Columns); err != nil {
		return err
	}

<<<<<<< HEAD
	if err := checkRangeColumnsPartitionValue(ctx, tbInfo, pi); err != nil {
		return err
	}

	if err := checkNoRangePartitions(len(pi.Definitions)); err != nil {
		return errors.Trace(err)
	}

	if s != nil {
		for _, def := range s.Partition.Definitions {
			exprs := def.Clause.(*ast.PartitionDefinitionClauseLessThan).Exprs
			if err := checkRangeColumnsTypeAndValuesMatch(ctx, tbInfo, pi.Columns, exprs); err != nil {
				return err
			}
		}
	}

	return checkAddPartitionTooManyPartitions(uint64(len(pi.Definitions)))
=======
	return checkRangeColumnsPartitionValue(ctx, tbInfo, pi)
>>>>>>> 61870e5f
}

func checkRangeColumnsPartitionType(tbInfo *model.TableInfo, columns []model.CIStr) error {
	for _, col := range columns {
		colInfo := getColumnInfoByName(tbInfo, col.L)
		if colInfo == nil {
			return errors.Trace(ErrFieldNotFoundPart)
		}
		// The permitted data types are shown in the following list:
		// All integer types
		// DATE and DATETIME
		// CHAR, VARCHAR, BINARY, and VARBINARY
		// See https://dev.mysql.com/doc/mysql-partitioning-excerpt/5.7/en/partitioning-columns.html
		switch colInfo.FieldType.Tp {
		case mysql.TypeTiny, mysql.TypeShort, mysql.TypeInt24, mysql.TypeLong, mysql.TypeLonglong:
		case mysql.TypeDate, mysql.TypeDatetime:
		case mysql.TypeVarchar, mysql.TypeString:
		default:
			return ErrNotAllowedTypeInPartition.GenWithStackByArgs(col.O)
		}
	}
	return nil
}

func checkRangeColumnsPartitionValue(ctx sessionctx.Context, tbInfo *model.TableInfo, pi *model.PartitionInfo) error {
	// Range columns partition key supports multiple data types with integer、datetime、string.
	defs := pi.Definitions
	if len(defs) < 1 {
		return ast.ErrPartitionsMustBeDefined.GenWithStackByArgs("RANGE")
	}

	curr := &defs[0]
	if len(curr.LessThan) != len(pi.Columns) {
		return errors.Trace(ast.ErrPartitionColumnList)
	}
	var prev *model.PartitionDefinition
	for i := 1; i < len(defs); i++ {
		prev, curr = curr, &defs[i]
		succ, err := checkTwoRangeColumns(ctx, curr, prev, pi, tbInfo)
		if err != nil {
			return err
		}
		if !succ {
			return errors.Trace(ErrRangeNotIncreasing)
		}
	}
	return nil
}

func checkTwoRangeColumns(ctx sessionctx.Context, curr, prev *model.PartitionDefinition, pi *model.PartitionInfo, tbInfo *model.TableInfo) (bool, error) {
	if len(curr.LessThan) != len(pi.Columns) {
		return false, errors.Trace(ast.ErrPartitionColumnList)
	}
	for i := 0; i < len(pi.Columns); i++ {
		// Special handling for MAXVALUE.
		if strings.EqualFold(curr.LessThan[i], partitionMaxValue) {
			// If current is maxvalue, it certainly >= previous.
			return true, nil
		}
		if strings.EqualFold(prev.LessThan[i], partitionMaxValue) {
			// Current is not maxvalue, and previous is maxvalue.
			return false, nil
		}

		// Current and previous is the same.
		if strings.EqualFold(curr.LessThan[i], prev.LessThan[i]) {
			continue
		}

		// The tuples of column values used to define the partitions are strictly increasing:
		// PARTITION p0 VALUES LESS THAN (5,10,'ggg')
		// PARTITION p1 VALUES LESS THAN (10,20,'mmm')
		// PARTITION p2 VALUES LESS THAN (15,30,'sss')
		succ, err := parseAndEvalBoolExpr(ctx, fmt.Sprintf("(%s) > (%s)", curr.LessThan[i], prev.LessThan[i]), tbInfo)
		if err != nil {
			return false, err
		}

		if succ {
			return true, nil
		}
	}
	return false, nil
}

func parseAndEvalBoolExpr(ctx sessionctx.Context, expr string, tbInfo *model.TableInfo) (bool, error) {
	e, err := expression.ParseSimpleExprWithTableInfo(ctx, expr, tbInfo)
	if err != nil {
		return false, err
	}
	res, _, err1 := e.EvalInt(ctx, chunk.Row{})
	if err1 != nil {
		return false, err1
	}
	return res > 0, nil
}

func checkCharsetAndCollation(cs string, co string) error {
	if !charset.ValidCharsetAndCollation(cs, co) {
		return ErrUnknownCharacterSet.GenWithStackByArgs(cs)
	}
	return nil
}

// handleAutoIncID handles auto_increment option in DDL. It creates a ID counter for the table and initiates the counter to a proper value.
// For example if the option sets auto_increment to 10. The counter will be set to 9. So the next allocated ID will be 10.
func (d *ddl) handleAutoIncID(tbInfo *model.TableInfo, schemaID int64) error {
	alloc := autoid.NewAllocator(d.store, tbInfo.GetDBID(schemaID), tbInfo.IsAutoIncColUnsigned())
	tbInfo.State = model.StatePublic
	tb, err := table.TableFromMeta(alloc, tbInfo)
	if err != nil {
		return errors.Trace(err)
	}
	// The operation of the minus 1 to make sure that the current value doesn't be used,
	// the next Alloc operation will get this value.
	// Its behavior is consistent with MySQL.
	if err = tb.RebaseAutoID(nil, tbInfo.AutoIncID-1, false); err != nil {
		return errors.Trace(err)
	}
	return nil
}

func resolveDefaultTableCharsetAndCollation(tbInfo *model.TableInfo, dbCharset, dbCollate string) (err error) {
	chr, collate, err := ResolveCharsetCollation(tbInfo.Charset, tbInfo.Collate, dbCharset, dbCollate)
	if err != nil {
		return errors.Trace(err)
	}
	if len(tbInfo.Charset) == 0 {
		tbInfo.Charset = chr
	}

	if len(tbInfo.Collate) == 0 {
		tbInfo.Collate = collate
	}
	return
}

func findTableOptionCharsetAndCollate(options []*ast.TableOption) (tableCharset, tableCollate string) {
	var findCnt int
	for i := len(options) - 1; i >= 0; i-- {
		op := options[i]
		if len(tableCharset) == 0 && op.Tp == ast.TableOptionCharset {
			// find the last one.
			tableCharset = op.StrValue
			findCnt++
			if findCnt == 2 {
				break
			}
			continue
		}
		if len(tableCollate) == 0 && op.Tp == ast.TableOptionCollate {
			// find the last one.
			tableCollate = op.StrValue
			findCnt++
			if findCnt == 2 {
				break
			}
			continue
		}
	}
	return tableCharset, tableCollate
}

// handleTableOptions updates tableInfo according to table options.
func handleTableOptions(options []*ast.TableOption, tbInfo *model.TableInfo) error {
	for _, op := range options {
		switch op.Tp {
		case ast.TableOptionAutoIncrement:
			tbInfo.AutoIncID = int64(op.UintValue)
		case ast.TableOptionComment:
			tbInfo.Comment = op.StrValue
		case ast.TableOptionCharset:
			tbInfo.Charset = op.StrValue
		case ast.TableOptionCollate:
			tbInfo.Collate = op.StrValue
		case ast.TableOptionCompression:
			tbInfo.Compression = op.StrValue
		case ast.TableOptionShardRowID:
			if op.UintValue > 0 && tbInfo.PKIsHandle {
				return errUnsupportedShardRowIDBits
			}
			tbInfo.ShardRowIDBits = op.UintValue
			if tbInfo.ShardRowIDBits > shardRowIDBitsMax {
				tbInfo.ShardRowIDBits = shardRowIDBitsMax
			}
			tbInfo.MaxShardRowIDBits = tbInfo.ShardRowIDBits
		case ast.TableOptionPreSplitRegion:
			tbInfo.PreSplitRegions = op.UintValue
		}
	}
	if tbInfo.PreSplitRegions > tbInfo.ShardRowIDBits {
		tbInfo.PreSplitRegions = tbInfo.ShardRowIDBits
	}

	return nil
}

// isIgnorableSpec checks if the spec type is ignorable.
// Some specs are parsed by ignored. This is for compatibility.
func isIgnorableSpec(tp ast.AlterTableType) bool {
	// AlterTableLock/AlterTableAlgorithm are ignored.
	return tp == ast.AlterTableLock || tp == ast.AlterTableAlgorithm
}

// getCharsetAndCollateInTableOption will iterate the charset and collate in the options,
// and returns the last charset and collate in options. If there is no charset in the options,
// the returns charset will be "", the same as collate.
func getCharsetAndCollateInTableOption(startIdx int, options []*ast.TableOption) (ca, co string, err error) {
	charsets := make([]string, 0, len(options))
	collates := make([]string, 0, len(options))
	for i := startIdx; i < len(options); i++ {
		opt := options[i]
		// we set the charset to the last option. example: alter table t charset latin1 charset utf8 collate utf8_bin;
		// the charset will be utf8, collate will be utf8_bin
		switch opt.Tp {
		case ast.TableOptionCharset:
			charsets = append(charsets, opt.StrValue)
		case ast.TableOptionCollate:
			collates = append(collates, opt.StrValue)
		}
	}

	if len(charsets) > 1 {
		return "", "", ErrConflictingDeclarations.GenWithStackByArgs(charsets[0], charsets[1])
	}
	if len(charsets) == 1 {
		if charsets[0] == "" {
			return "", "", ErrUnknownCharacterSet.GenWithStackByArgs("")
		}
		ca = charsets[0]
	}
	if len(collates) != 0 {
		for i := range collates {
			if collates[i] == "" {
				return "", "", ErrUnknownCollation.GenWithStackByArgs("")
			}
			if len(ca) != 0 && !charset.ValidCharsetAndCollation(ca, collates[i]) {
				return "", "", ErrCollationCharsetMismatch.GenWithStackByArgs(collates[i], ca)
			}
		}
		co = collates[len(collates)-1]
	}
	return
}

// resolveAlterTableSpec resolves alter table algorithm and removes ignore table spec in specs.
// returns valied specs, and the occurred error.
func resolveAlterTableSpec(ctx sessionctx.Context, specs []*ast.AlterTableSpec) ([]*ast.AlterTableSpec, error) {
	validSpecs := make([]*ast.AlterTableSpec, 0, len(specs))
	algorithm := ast.AlterAlgorithmDefault
	for _, spec := range specs {
		if spec.Tp == ast.AlterTableAlgorithm {
			// Find the last AlterTableAlgorithm.
			algorithm = spec.Algorithm
		}
		if isIgnorableSpec(spec.Tp) {
			continue
		}
		validSpecs = append(validSpecs, spec)
	}

	if len(validSpecs) > 1 {
		// Now we only allow one schema changing at the same time.
		return nil, errRunMultiSchemaChanges
	}

	// Verify whether the algorithm is supported.
	for _, spec := range validSpecs {
		resolvedAlgorithm, err := ResolveAlterAlgorithm(spec, algorithm)
		if err != nil {
			if algorithm != ast.AlterAlgorithmCopy {
				return nil, errors.Trace(err)
			}
			// For the compatibility, we return warning instead of error when the algorithm is COPY,
			// because the COPY ALGORITHM is not supported in TiDB.
			ctx.GetSessionVars().StmtCtx.AppendError(err)
		}

		spec.Algorithm = resolvedAlgorithm
	}

	// Only handle valid specs.
	return validSpecs, nil
}

func (d *ddl) AlterTable(ctx sessionctx.Context, ident ast.Ident, specs []*ast.AlterTableSpec) (err error) {
	validSpecs, err := resolveAlterTableSpec(ctx, specs)
	if err != nil {
		return errors.Trace(err)
	}

	is := d.infoHandle.Get()
	if is.TableIsView(ident.Schema, ident.Name) {
		return ErrWrongObject.GenWithStackByArgs(ident.Schema, ident.Name, "BASE TABLE")
	}

	for _, spec := range validSpecs {
		var handledCharsetOrCollate bool
		switch spec.Tp {
		case ast.AlterTableAddColumns:
			if len(spec.NewColumns) != 1 {
				return errRunMultiSchemaChanges
			}
			err = d.AddColumn(ctx, ident, spec)
		case ast.AlterTableAddPartitions:
			err = d.AddTablePartitions(ctx, ident, spec)
		case ast.AlterTableCoalescePartitions:
			err = d.CoalescePartitions(ctx, ident, spec)
		case ast.AlterTableDropColumn:
			err = d.DropColumn(ctx, ident, spec.OldColumnName.Name)
		case ast.AlterTableDropIndex:
			err = d.DropIndex(ctx, ident, model.NewCIStr(spec.Name))
		case ast.AlterTableDropPartition:
			err = d.DropTablePartition(ctx, ident, spec)
		case ast.AlterTableTruncatePartition:
			err = d.TruncateTablePartition(ctx, ident, spec)
		case ast.AlterTableAddConstraint:
			constr := spec.Constraint
			switch spec.Constraint.Tp {
			case ast.ConstraintKey, ast.ConstraintIndex:
				err = d.CreateIndex(ctx, ident, false, model.NewCIStr(constr.Name), spec.Constraint.Keys, constr.Option)
			case ast.ConstraintUniq, ast.ConstraintUniqIndex, ast.ConstraintUniqKey:
				err = d.CreateIndex(ctx, ident, true, model.NewCIStr(constr.Name), spec.Constraint.Keys, constr.Option)
			case ast.ConstraintForeignKey:
				err = d.CreateForeignKey(ctx, ident, model.NewCIStr(constr.Name), spec.Constraint.Keys, spec.Constraint.Refer)
			case ast.ConstraintPrimaryKey:
				err = ErrUnsupportedModifyPrimaryKey.GenWithStackByArgs("add")
			case ast.ConstraintFulltext:
				ctx.GetSessionVars().StmtCtx.AppendWarning(ErrTableCantHandleFt)
			default:
				// Nothing to do now.
			}
		case ast.AlterTableDropForeignKey:
			err = d.DropForeignKey(ctx, ident, model.NewCIStr(spec.Name))
		case ast.AlterTableModifyColumn:
			err = d.ModifyColumn(ctx, ident, spec)
		case ast.AlterTableChangeColumn:
			err = d.ChangeColumn(ctx, ident, spec)
		case ast.AlterTableAlterColumn:
			err = d.AlterColumn(ctx, ident, spec)
		case ast.AlterTableRenameTable:
			newIdent := ast.Ident{Schema: spec.NewTable.Schema, Name: spec.NewTable.Name}
			isAlterTable := true
			err = d.RenameTable(ctx, ident, newIdent, isAlterTable)
		case ast.AlterTableDropPrimaryKey:
			err = ErrUnsupportedModifyPrimaryKey.GenWithStackByArgs("drop")
		case ast.AlterTableRenameIndex:
			err = d.RenameIndex(ctx, ident, spec)
		case ast.AlterTablePartition:
			// Prevent silent succeed if user executes ALTER TABLE x PARTITION BY ...
			err = errors.New("alter table partition is unsupported")
		case ast.AlterTableOption:
			for i, opt := range spec.Options {
				switch opt.Tp {
				case ast.TableOptionShardRowID:
					if opt.UintValue > shardRowIDBitsMax {
						opt.UintValue = shardRowIDBitsMax
					}
					err = d.ShardRowID(ctx, ident, opt.UintValue)
				case ast.TableOptionAutoIncrement:
					err = d.RebaseAutoID(ctx, ident, int64(opt.UintValue))
				case ast.TableOptionComment:
					spec.Comment = opt.StrValue
					err = d.AlterTableComment(ctx, ident, spec)
				case ast.TableOptionCharset, ast.TableOptionCollate:
					// getCharsetAndCollateInTableOption will get the last charset and collate in the options,
					// so it should be handled only once.
					if handledCharsetOrCollate {
						continue
					}
					var toCharset, toCollate string
					toCharset, toCollate, err = getCharsetAndCollateInTableOption(i, spec.Options)
					if err != nil {
						return err
					}
					err = d.AlterTableCharsetAndCollate(ctx, ident, toCharset, toCollate)
					handledCharsetOrCollate = true
				}

				if err != nil {
					return errors.Trace(err)
				}
			}
		default:
			// Nothing to do now.
		}

		if err != nil {
			return errors.Trace(err)
		}
	}

	return nil
}

func (d *ddl) RebaseAutoID(ctx sessionctx.Context, ident ast.Ident, newBase int64) error {
	schema, t, err := d.getSchemaAndTableByIdent(ctx, ident)
	if err != nil {
		return errors.Trace(err)
	}
	autoIncID, err := t.Allocator(ctx).NextGlobalAutoID(t.Meta().ID)
	if err != nil {
		return errors.Trace(err)
	}
	// If newBase < autoIncID, we need to do a rebase before returning.
	// Assume there are 2 TiDB servers: TiDB-A with allocator range of 0 ~ 30000; TiDB-B with allocator range of 30001 ~ 60000.
	// If the user sends SQL `alter table t1 auto_increment = 100` to TiDB-B,
	// and TiDB-B finds 100 < 30001 but returns without any handling,
	// then TiDB-A may still allocate 99 for auto_increment column. This doesn't make sense for the user.
	newBase = mathutil.MaxInt64(newBase, autoIncID)
	job := &model.Job{
		SchemaID:   schema.ID,
		TableID:    t.Meta().ID,
		Type:       model.ActionRebaseAutoID,
		BinlogInfo: &model.HistoryInfo{},
		Args:       []interface{}{newBase},
	}
	err = d.doDDLJob(ctx, job)
	err = d.callHookOnChanged(err)
	return errors.Trace(err)
}

// ShardRowID shards the implicit row ID by adding shard value to the row ID's first few bits.
func (d *ddl) ShardRowID(ctx sessionctx.Context, tableIdent ast.Ident, uVal uint64) error {
	schema, t, err := d.getSchemaAndTableByIdent(ctx, tableIdent)
	if err != nil {
		return errors.Trace(err)
	}
	if uVal == t.Meta().ShardRowIDBits {
		// Nothing need to do.
		return nil
	}
	if uVal > 0 && t.Meta().PKIsHandle {
		return errUnsupportedShardRowIDBits
	}
	err = verifyNoOverflowShardBits(d.sessPool, t, uVal)
	if err != nil {
		return err
	}
	job := &model.Job{
		Type:       model.ActionShardRowID,
		SchemaID:   schema.ID,
		TableID:    t.Meta().ID,
		BinlogInfo: &model.HistoryInfo{},
		Args:       []interface{}{uVal},
	}
	err = d.doDDLJob(ctx, job)
	err = d.callHookOnChanged(err)
	return errors.Trace(err)
}

func (d *ddl) getSchemaAndTableByIdent(ctx sessionctx.Context, tableIdent ast.Ident) (dbInfo *model.DBInfo, t table.Table, err error) {
	is := d.GetInfoSchemaWithInterceptor(ctx)
	schema, ok := is.SchemaByName(tableIdent.Schema)
	if !ok {
		return nil, nil, infoschema.ErrDatabaseNotExists.GenWithStackByArgs(tableIdent.Schema)
	}
	t, err = is.TableByName(tableIdent.Schema, tableIdent.Name)
	if err != nil {
		return nil, nil, infoschema.ErrTableNotExists.GenWithStackByArgs(tableIdent.Schema, tableIdent.Name)
	}
	return schema, t, nil
}

func checkUnsupportedColumnConstraint(col *ast.ColumnDef, ti ast.Ident) error {
	for _, constraint := range col.Options {
		switch constraint.Tp {
		case ast.ColumnOptionAutoIncrement:
			return errUnsupportedAddColumn.GenWithStack("unsupported add column '%s' constraint AUTO_INCREMENT when altering '%s.%s'", col.Name, ti.Schema, ti.Name)
		case ast.ColumnOptionPrimaryKey:
			return errUnsupportedAddColumn.GenWithStack("unsupported add column '%s' constraint PRIMARY KEY when altering '%s.%s'", col.Name, ti.Schema, ti.Name)
		case ast.ColumnOptionUniqKey:
			return errUnsupportedAddColumn.GenWithStack("unsupported add column '%s' constraint UNIQUE KEY when altering '%s.%s'", col.Name, ti.Schema, ti.Name)
		}
	}

	return nil
}

// AddColumn will add a new column to the table.
func (d *ddl) AddColumn(ctx sessionctx.Context, ti ast.Ident, spec *ast.AlterTableSpec) error {
	specNewColumn := spec.NewColumns[0]

	err := checkUnsupportedColumnConstraint(specNewColumn, ti)
	if err != nil {
		return errors.Trace(err)
	}

	colName := specNewColumn.Name.Name.O
	if err = checkColumnAttributes(colName, specNewColumn.Tp); err != nil {
		return errors.Trace(err)
	}

	schema, t, err := d.getSchemaAndTableByIdent(ctx, ti)
	if err != nil {
		return errors.Trace(err)
	}
	if err = checkAddColumnTooManyColumns(len(t.Cols()) + 1); err != nil {
		return errors.Trace(err)
	}
	// Check whether added column has existed.
	col := table.FindCol(t.Cols(), colName)
	if col != nil {
		return infoschema.ErrColumnExists.GenWithStackByArgs(colName)
	}

	// If new column is a generated column, do validation.
	// NOTE: we do check whether the column refers other generated
	// columns occurring later in a table, but we don't handle the col offset.
	for _, option := range specNewColumn.Options {
		if option.Tp == ast.ColumnOptionGenerated {
			if err := checkIllegalFn4GeneratedColumn(specNewColumn.Name.Name.L, option.Expr); err != nil {
				return errors.Trace(err)
			}

			if option.Stored {
				return errUnsupportedOnGeneratedColumn.GenWithStackByArgs("Adding generated stored column through ALTER TABLE")
			}

			_, dependColNames := findDependedColumnNames(specNewColumn)
			if err = checkAutoIncrementRef(specNewColumn.Name.Name.L, dependColNames, t.Meta()); err != nil {
				return errors.Trace(err)
			}
			duplicateColNames := make(map[string]struct{}, len(dependColNames))
			for k := range dependColNames {
				duplicateColNames[k] = struct{}{}
			}
			cols := t.Cols()

			if err = checkDependedColExist(dependColNames, cols); err != nil {
				return errors.Trace(err)
			}

			if err = verifyColumnGenerationSingle(duplicateColNames, cols, spec.Position); err != nil {
				return errors.Trace(err)
			}
		}
	}

	if len(colName) > mysql.MaxColumnNameLength {
		return ErrTooLongIdent.GenWithStackByArgs(colName)
	}

	// Ignore table constraints now, maybe return error later.
	// We use length(t.Cols()) as the default offset firstly, we will change the
	// column's offset later.
	col, _, err = buildColumnAndConstraint(ctx, len(t.Cols()), specNewColumn, nil, t.Meta().Charset, t.Meta().Collate, schema.Charset, schema.Collate)
	if err != nil {
		return errors.Trace(err)
	}

	col.OriginDefaultValue, err = generateOriginDefaultValue(col.ToInfo())
	if err != nil {
		return errors.Trace(err)
	}

	job := &model.Job{
		SchemaID:   schema.ID,
		TableID:    t.Meta().ID,
		Type:       model.ActionAddColumn,
		BinlogInfo: &model.HistoryInfo{},
		Args:       []interface{}{col, spec.Position, 0},
	}

	err = d.doDDLJob(ctx, job)
	err = d.callHookOnChanged(err)
	return errors.Trace(err)
}

// AddTablePartitions will add a new partition to the table.
func (d *ddl) AddTablePartitions(ctx sessionctx.Context, ident ast.Ident, spec *ast.AlterTableSpec) error {
	is := d.infoHandle.Get()
	schema, ok := is.SchemaByName(ident.Schema)
	if !ok {
		return errors.Trace(infoschema.ErrDatabaseNotExists.GenWithStackByArgs(schema))
	}
	t, err := is.TableByName(ident.Schema, ident.Name)
	if err != nil {
		return errors.Trace(infoschema.ErrTableNotExists.GenWithStackByArgs(ident.Schema, ident.Name))
	}

	meta := t.Meta()
	pi := meta.GetPartitionInfo()
	if pi == nil {
		return errors.Trace(ErrPartitionMgmtOnNonpartitioned)
	}

	partInfo, err := buildPartitionInfo(ctx, meta, d, spec)
	if err != nil {
		return errors.Trace(err)
	}

	// partInfo contains only the new added partition, we have to combine it with the
	// old partitions to check all partitions is strictly increasing.
	tmp := *partInfo
	tmp.Definitions = append(pi.Definitions, tmp.Definitions...)
	err = checkPartitionByRange(ctx, meta, &tmp, t.Cols(), nil)
	if err != nil {
		return errors.Trace(err)
	}

	job := &model.Job{
		SchemaID:   schema.ID,
		TableID:    meta.ID,
		Type:       model.ActionAddTablePartition,
		BinlogInfo: &model.HistoryInfo{},
		Args:       []interface{}{partInfo},
	}

	err = d.doDDLJob(ctx, job)
	err = d.callHookOnChanged(err)
	return errors.Trace(err)
}

// CoalescePartitions coalesce partitions can be used with a table that is partitioned by hash or key to reduce the number of partitions by number.
func (d *ddl) CoalescePartitions(ctx sessionctx.Context, ident ast.Ident, spec *ast.AlterTableSpec) error {
	is := d.infoHandle.Get()
	schema, ok := is.SchemaByName(ident.Schema)
	if !ok {
		return errors.Trace(infoschema.ErrDatabaseNotExists.GenWithStackByArgs(schema))
	}
	t, err := is.TableByName(ident.Schema, ident.Name)
	if err != nil {
		return errors.Trace(infoschema.ErrTableNotExists.GenWithStackByArgs(ident.Schema, ident.Name))
	}

	meta := t.Meta()
	if meta.GetPartitionInfo() == nil {
		return errors.Trace(ErrPartitionMgmtOnNonpartitioned)
	}

	switch meta.Partition.Type {
	// We don't support coalesce partitions hash type partition now.
	case model.PartitionTypeHash:
		return errors.Trace(ErrUnsupportedCoalescePartition)

	// Key type partition cannot be constructed currently, ignoring it for now.
	case model.PartitionTypeKey:

	// Coalesce partition can only be used on hash/key partitions.
	default:
		return errors.Trace(ErrCoalesceOnlyOnHashPartition)
	}

	return errors.Trace(err)
}

func (d *ddl) TruncateTablePartition(ctx sessionctx.Context, ident ast.Ident, spec *ast.AlterTableSpec) error {
	// TODO: Support truncate multiple partitions
	if len(spec.PartitionNames) != 1 {
		return errRunMultiSchemaChanges
	}

	is := d.infoHandle.Get()
	schema, ok := is.SchemaByName(ident.Schema)
	if !ok {
		return errors.Trace(infoschema.ErrDatabaseNotExists.GenWithStackByArgs(schema))
	}
	t, err := is.TableByName(ident.Schema, ident.Name)
	if err != nil {
		return errors.Trace(infoschema.ErrTableNotExists.GenWithStackByArgs(ident.Schema, ident.Name))
	}
	meta := t.Meta()
	if meta.GetPartitionInfo() == nil {
		return errors.Trace(ErrPartitionMgmtOnNonpartitioned)
	}

	var pid int64
	pid, err = tables.FindPartitionByName(meta, spec.PartitionNames[0].L)
	if err != nil {
		return errors.Trace(err)
	}

	job := &model.Job{
		SchemaID:   schema.ID,
		TableID:    meta.ID,
		Type:       model.ActionTruncateTablePartition,
		BinlogInfo: &model.HistoryInfo{},
		Args:       []interface{}{pid},
	}

	err = d.doDDLJob(ctx, job)
	if err != nil {
		return errors.Trace(err)
	}
	err = d.callHookOnChanged(err)
	return errors.Trace(err)
}

func (d *ddl) DropTablePartition(ctx sessionctx.Context, ident ast.Ident, spec *ast.AlterTableSpec) error {
	// TODO: Support drop multiple partitions
	if len(spec.PartitionNames) != 1 {
		return errRunMultiSchemaChanges
	}

	is := d.infoHandle.Get()
	schema, ok := is.SchemaByName(ident.Schema)
	if !ok {
		return errors.Trace(infoschema.ErrDatabaseNotExists.GenWithStackByArgs(schema))
	}
	t, err := is.TableByName(ident.Schema, ident.Name)
	if err != nil {
		return errors.Trace(infoschema.ErrTableNotExists.GenWithStackByArgs(ident.Schema, ident.Name))
	}
	meta := t.Meta()
	if meta.GetPartitionInfo() == nil {
		return errors.Trace(ErrPartitionMgmtOnNonpartitioned)
	}

	partName := spec.PartitionNames[0].L
	err = checkDropTablePartition(meta, partName)
	if err != nil {
		return errors.Trace(err)
	}

	job := &model.Job{
		SchemaID:   schema.ID,
		TableID:    meta.ID,
		Type:       model.ActionDropTablePartition,
		BinlogInfo: &model.HistoryInfo{},
		Args:       []interface{}{partName},
	}

	err = d.doDDLJob(ctx, job)
	if err != nil {
		return errors.Trace(err)
	}
	err = d.callHookOnChanged(err)
	return errors.Trace(err)
}

// DropColumn will drop a column from the table, now we don't support drop the column with index covered.
func (d *ddl) DropColumn(ctx sessionctx.Context, ti ast.Ident, colName model.CIStr) error {
	schema, t, err := d.getSchemaAndTableByIdent(ctx, ti)
	if err != nil {
		return errors.Trace(err)
	}

	// Check whether dropped column has existed.
	col := table.FindCol(t.Cols(), colName.L)
	if col == nil {
		return ErrCantDropFieldOrKey.GenWithStack("column %s doesn't exist", colName)
	}

	tblInfo := t.Meta()
	if err = isDroppableColumn(tblInfo, colName); err != nil {
		return errors.Trace(err)
	}
	// We don't support dropping column with PK handle covered now.
	if col.IsPKHandleColumn(tblInfo) {
		return errUnsupportedPKHandle
	}

	job := &model.Job{
		SchemaID:   schema.ID,
		TableID:    t.Meta().ID,
		Type:       model.ActionDropColumn,
		BinlogInfo: &model.HistoryInfo{},
		Args:       []interface{}{colName},
	}

	err = d.doDDLJob(ctx, job)
	err = d.callHookOnChanged(err)
	return errors.Trace(err)
}

// modifiableCharsetAndCollation returns error when the charset or collation is not modifiable.
func modifiableCharsetAndCollation(toCharset, toCollate, origCharset, origCollate string) error {
	if !charset.ValidCharsetAndCollation(toCharset, toCollate) {
		return ErrUnknownCharacterSet.GenWithStack("Unknown character set: '%s', collation: '%s'", toCharset, toCollate)
	}
	if (origCharset == charset.CharsetUTF8 && toCharset == charset.CharsetUTF8MB4) ||
		(origCharset == charset.CharsetUTF8 && toCharset == charset.CharsetUTF8) ||
		(origCharset == charset.CharsetUTF8MB4 && toCharset == charset.CharsetUTF8MB4) {
		// TiDB only allow utf8 to be changed to utf8mb4, or changing the collation when the charset is utf8/utf8mb4.
		return nil
	}

	if toCharset != origCharset {
		msg := fmt.Sprintf("charset from %s to %s", origCharset, toCharset)
		return errUnsupportedModifyCharset.GenWithStackByArgs(msg)
	}
	if toCollate != origCollate {
		msg := fmt.Sprintf("collate from %s to %s", origCollate, toCollate)
		return errUnsupportedModifyCharset.GenWithStackByArgs(msg)
	}
	return nil
}

// modifiable checks if the 'origin' type can be modified to 'to' type with out the need to
// change or check existing data in the table.
// It returns true if the two types has the same Charset and Collation, the same sign, both are
// integer types or string types, and new Flen and Decimal must be greater than or equal to origin.
func modifiable(origin *types.FieldType, to *types.FieldType) error {
	// The root cause is modifying decimal precision needs to rewrite binary representation of that decimal.
	if origin.Tp == mysql.TypeNewDecimal && (to.Flen != origin.Flen || to.Decimal != origin.Decimal) {
		return errUnsupportedModifyColumn.GenWithStack("unsupported modify decimal column precision")
	}
	if to.Flen > 0 && to.Flen < origin.Flen {
		msg := fmt.Sprintf("length %d is less than origin %d", to.Flen, origin.Flen)
		return errUnsupportedModifyColumn.GenWithStackByArgs(msg)
	}
	if to.Decimal > 0 && to.Decimal < origin.Decimal {
		msg := fmt.Sprintf("decimal %d is less than origin %d", to.Decimal, origin.Decimal)
		return errUnsupportedModifyColumn.GenWithStackByArgs(msg)
	}
	if err := modifiableCharsetAndCollation(to.Charset, to.Collate, origin.Charset, origin.Collate); err != nil {
		return errors.Trace(err)
	}

	toUnsigned := mysql.HasUnsignedFlag(to.Flag)
	originUnsigned := mysql.HasUnsignedFlag(origin.Flag)
	if originUnsigned != toUnsigned {
		msg := fmt.Sprintf("unsigned %v not match origin %v", toUnsigned, originUnsigned)
		return errUnsupportedModifyColumn.GenWithStackByArgs(msg)
	}
	switch origin.Tp {
	case mysql.TypeVarchar, mysql.TypeString, mysql.TypeVarString,
		mysql.TypeBlob, mysql.TypeTinyBlob, mysql.TypeMediumBlob, mysql.TypeLongBlob:
		switch to.Tp {
		case mysql.TypeVarchar, mysql.TypeString, mysql.TypeVarString,
			mysql.TypeBlob, mysql.TypeTinyBlob, mysql.TypeMediumBlob, mysql.TypeLongBlob:
			return nil
		}
	case mysql.TypeTiny, mysql.TypeShort, mysql.TypeInt24, mysql.TypeLong, mysql.TypeLonglong:
		switch to.Tp {
		case mysql.TypeTiny, mysql.TypeShort, mysql.TypeInt24, mysql.TypeLong, mysql.TypeLonglong:
			return nil
		}
	case mysql.TypeEnum:
		if origin.Tp == to.Tp {
			if len(to.Elems) < len(origin.Elems) {
				msg := fmt.Sprintf("the number of enum column's elements is less than the original: %d", len(origin.Elems))
				return errUnsupportedModifyColumn.GenWithStackByArgs(msg)
			}
			for index, originElem := range origin.Elems {
				toElem := to.Elems[index]
				if originElem != toElem {
					msg := fmt.Sprintf("cannot modify enum column value %s to %s", originElem, toElem)
					return errUnsupportedModifyColumn.GenWithStackByArgs(msg)
				}
			}
			return nil
		}
		msg := fmt.Sprintf("cannot modify enum type column's to type %s", to.String())
		return errUnsupportedModifyColumn.GenWithStackByArgs(msg)
	default:
		if origin.Tp == to.Tp {
			return nil
		}
	}
	msg := fmt.Sprintf("type %v not match origin %v", to.Tp, origin.Tp)
	return errUnsupportedModifyColumn.GenWithStackByArgs(msg)
}

func setDefaultValue(ctx sessionctx.Context, col *table.Column, option *ast.ColumnOption) (bool, error) {
	hasDefaultValue := false
	value, err := getDefaultValue(ctx, col, option)
	if err != nil {
		return hasDefaultValue, errors.Trace(err)
	}

	if hasDefaultValue, value, err = checkColumnDefaultValue(ctx, col, value); err != nil {
		return hasDefaultValue, errors.Trace(err)
	}
	value, err = convertTimestampDefaultValToUTC(ctx, value, col)
	if err != nil {
		return hasDefaultValue, errors.Trace(err)
	}
	err = col.SetDefaultValue(value)
	if err != nil {
		return hasDefaultValue, errors.Trace(err)
	}
	return hasDefaultValue, nil
}

func setColumnComment(ctx sessionctx.Context, col *table.Column, option *ast.ColumnOption) error {
	value, err := expression.EvalAstExpr(ctx, option.Expr)
	if err != nil {
		return errors.Trace(err)
	}
	col.Comment, err = value.ToString()
	return errors.Trace(err)
}

// processColumnOptions is only used in getModifiableColumnJob.
func processColumnOptions(ctx sessionctx.Context, col *table.Column, options []*ast.ColumnOption) error {
	if len(options) == 0 {
		return nil
	}

	var sb strings.Builder
	restoreFlags := format.RestoreStringSingleQuotes | format.RestoreKeyWordLowercase | format.RestoreNameBackQuotes |
		format.RestoreSpacesAroundBinaryOperation
	restoreCtx := format.NewRestoreCtx(restoreFlags, &sb)

	var hasDefaultValue, setOnUpdateNow bool
	var err error
	for _, opt := range options {
		switch opt.Tp {
		case ast.ColumnOptionDefaultValue:
			hasDefaultValue, err = setDefaultValue(ctx, col, opt)
			if err != nil {
				return errors.Trace(err)
			}
		case ast.ColumnOptionComment:
			err := setColumnComment(ctx, col, opt)
			if err != nil {
				return errors.Trace(err)
			}
		case ast.ColumnOptionNotNull:
			col.Flag |= mysql.NotNullFlag
		case ast.ColumnOptionNull:
			col.Flag &= ^mysql.NotNullFlag
		case ast.ColumnOptionAutoIncrement:
			col.Flag |= mysql.AutoIncrementFlag
		case ast.ColumnOptionPrimaryKey, ast.ColumnOptionUniqKey:
			return errUnsupportedModifyColumn.GenWithStack("unsupported modify column constraint - %v", opt.Tp)
		case ast.ColumnOptionOnUpdate:
			// TODO: Support other time functions.
			if col.Tp == mysql.TypeTimestamp || col.Tp == mysql.TypeDatetime {
				if !expression.IsValidCurrentTimestampExpr(opt.Expr, &col.FieldType) {
					return ErrInvalidOnUpdate.GenWithStackByArgs(col.Name)
				}
			} else {
				return ErrInvalidOnUpdate.GenWithStackByArgs(col.Name)
			}
			col.Flag |= mysql.OnUpdateNowFlag
			setOnUpdateNow = true
		case ast.ColumnOptionGenerated:
			sb.Reset()
			err = opt.Expr.Restore(restoreCtx)
			if err != nil {
				return errors.Trace(err)
			}
			col.GeneratedExprString = sb.String()
			col.GeneratedStored = opt.Stored
			col.Dependences = make(map[string]struct{})
			col.GeneratedExpr = opt.Expr
			for _, colName := range findColumnNamesInExpr(opt.Expr) {
				col.Dependences[colName.Name.L] = struct{}{}
			}
		case ast.ColumnOptionCollate:
			col.Collate = opt.StrValue
		case ast.ColumnOptionReference:
			return errors.Trace(errUnsupportedModifyColumn.GenWithStackByArgs("with references"))
		case ast.ColumnOptionFulltext:
			return errors.Trace(errUnsupportedModifyColumn.GenWithStackByArgs("with full text"))
		default:
			return errors.Trace(errUnsupportedModifyColumn.GenWithStackByArgs(fmt.Sprintf("unknown column option type: %d", opt.Tp)))
		}
	}

	setTimestampDefaultValue(col, hasDefaultValue, setOnUpdateNow)

	// Set `NoDefaultValueFlag` if this field doesn't have a default value and
	// it is `not null` and not an `AUTO_INCREMENT` field or `TIMESTAMP` field.
	setNoDefaultValueFlag(col, hasDefaultValue)

	if hasDefaultValue {
		return errors.Trace(checkDefaultValue(ctx, col, true))
	}

	return nil
}

func (d *ddl) getModifiableColumnJob(ctx sessionctx.Context, ident ast.Ident, originalColName model.CIStr,
	spec *ast.AlterTableSpec) (*model.Job, error) {
	specNewColumn := spec.NewColumns[0]
	is := d.infoHandle.Get()
	schema, ok := is.SchemaByName(ident.Schema)
	if !ok {
		return nil, errors.Trace(infoschema.ErrDatabaseNotExists)
	}
	t, err := is.TableByName(ident.Schema, ident.Name)
	if err != nil {
		return nil, errors.Trace(infoschema.ErrTableNotExists.GenWithStackByArgs(ident.Schema, ident.Name))
	}

	col := table.FindCol(t.Cols(), originalColName.L)
	if col == nil {
		return nil, infoschema.ErrColumnNotExists.GenWithStackByArgs(originalColName, ident.Name)
	}
	newColName := specNewColumn.Name.Name
	// If we want to rename the column name, we need to check whether it already exists.
	if newColName.L != originalColName.L {
		c := table.FindCol(t.Cols(), newColName.L)
		if c != nil {
			return nil, infoschema.ErrColumnExists.GenWithStackByArgs(newColName)
		}
	}

	// Constraints in the new column means adding new constraints. Errors should thrown,
	// which will be done by `processColumnOptions` later.
	if specNewColumn.Tp == nil {
		// Make sure the column definition is simple field type.
		return nil, errors.Trace(errUnsupportedModifyColumn)
	}

	if err = checkColumnAttributes(specNewColumn.Name.OrigColName(), specNewColumn.Tp); err != nil {
		return nil, errors.Trace(err)
	}

	newCol := table.ToColumn(&model.ColumnInfo{
		ID: col.ID,
		// We use this PR(https://github.com/pingcap/tidb/pull/6274) as the dividing line to define whether it is a new version or an old version TiDB.
		// The old version TiDB initializes the column's offset and state here.
		// The new version TiDB doesn't initialize the column's offset and state, and it will do the initialization in run DDL function.
		// When we do the rolling upgrade the following may happen:
		// a new version TiDB builds the DDL job that doesn't be set the column's offset and state,
		// and the old version TiDB is the DDL owner, it doesn't get offset and state from the store. Then it will encounter errors.
		// So here we set offset and state to support the rolling upgrade.
		Offset:             col.Offset,
		State:              col.State,
		OriginDefaultValue: col.OriginDefaultValue,
		FieldType:          *specNewColumn.Tp,
		Name:               newColName,
		Version:            col.Version,
	})

	// TODO: Remove it when all table versions are greater than or equal to TableInfoVersion1.
	// If newCol's charset is empty and the table's version less than TableInfoVersion1,
	// we will not modify the charset of the column. This behavior is not compatible with MySQL.
	if len(newCol.FieldType.Charset) == 0 && t.Meta().Version < model.TableInfoVersion1 {
		newCol.FieldType.Charset = col.FieldType.Charset
		newCol.FieldType.Collate = col.FieldType.Collate
	}
	// specifiedCollates refers to collates in colDef.Option. When setting charset and collate here we
	// should take the collate in colDef.Option into consideration rather than handling it separately
	specifiedCollates := extractCollateFromOption(specNewColumn)

	err = setCharsetCollationFlenDecimal(&newCol.FieldType, specifiedCollates, t.Meta().Charset, t.Meta().Collate, schema.Charset, schema.Collate)
	if err != nil {
		return nil, errors.Trace(err)
	}

	if err = processColumnOptions(ctx, newCol, specNewColumn.Options); err != nil {
		return nil, errors.Trace(err)
	}

	if err = modifiable(&col.FieldType, &newCol.FieldType); err != nil {
		return nil, errors.Trace(err)
	}

	// Copy index related options to the new spec.
	indexFlags := col.FieldType.Flag & (mysql.PriKeyFlag | mysql.UniqueKeyFlag | mysql.MultipleKeyFlag)
	newCol.FieldType.Flag |= indexFlags
	if mysql.HasPriKeyFlag(col.FieldType.Flag) {
		newCol.FieldType.Flag |= mysql.NotNullFlag
		// TODO: If user explicitly set NULL, we should throw error ErrPrimaryCantHaveNull.
	}

	// We don't support modifying column from not_auto_increment to auto_increment.
	if !mysql.HasAutoIncrementFlag(col.Flag) && mysql.HasAutoIncrementFlag(newCol.Flag) {
		return nil, errUnsupportedModifyColumn.GenWithStackByArgs("set auto_increment")
	}

	// We support modifying the type definitions of 'null' to 'not null' now.
	var modifyColumnTp byte
	if !mysql.HasNotNullFlag(col.Flag) && mysql.HasNotNullFlag(newCol.Flag) {
		if err = checkForNullValue(ctx, col.Tp == newCol.Tp, ident.Schema, ident.Name, col.Name, newCol.Name); err != nil {
			return nil, errors.Trace(err)
		}
		// `modifyColumnTp` indicates that there is a type modification.
		modifyColumnTp = mysql.TypeNull
	}

	if err = checkColumnFieldLength(newCol); err != nil {
		return nil, err
	}

	if err = checkColumnWithIndexConstraint(t.Meta(), col.ColumnInfo, newCol.ColumnInfo); err != nil {
		return nil, err
	}

	// As same with MySQL, we don't support modifying the stored status for generated columns.
	if err = checkModifyGeneratedColumn(t, col, newCol, specNewColumn); err != nil {
		return nil, errors.Trace(err)
	}

	job := &model.Job{
		SchemaID:   schema.ID,
		TableID:    t.Meta().ID,
		Type:       model.ActionModifyColumn,
		BinlogInfo: &model.HistoryInfo{},
		Args:       []interface{}{&newCol, originalColName, spec.Position, modifyColumnTp},
	}
	return job, nil
}

// checkColumnWithIndexConstraint is used to check the related index constraint of the modified column.
// Index has a max-prefix-length constraint. eg: a varchar(100), index idx(a), modifying column a to a varchar(4000)
// will cause index idx to break the max-prefix-length constraint.
func checkColumnWithIndexConstraint(tbInfo *model.TableInfo, originalCol, newCol *model.ColumnInfo) error {
	var columns []*model.ColumnInfo
	for _, indexInfo := range tbInfo.Indices {
		containColumn := false
		for _, col := range indexInfo.Columns {
			if col.Name.L == originalCol.Name.L {
				containColumn = true
				break
			}
		}
		if containColumn == false {
			continue
		}
		if columns == nil {
			columns = make([]*model.ColumnInfo, 0, len(tbInfo.Columns))
			columns = append(columns, tbInfo.Columns...)
			// replace old column with new column.
			for i, col := range columns {
				if col.Name.L != originalCol.Name.L {
					continue
				}
				columns[i] = newCol.Clone()
				columns[i].Name = originalCol.Name
				break
			}
		}
		err := checkIndexPrefixLength(columns, indexInfo.Columns)
		if err != nil {
			return err
		}
	}
	return nil
}

// ChangeColumn renames an existing column and modifies the column's definition,
// currently we only support limited kind of changes
// that do not need to change or check data on the table.
func (d *ddl) ChangeColumn(ctx sessionctx.Context, ident ast.Ident, spec *ast.AlterTableSpec) error {
	specNewColumn := spec.NewColumns[0]
	if len(specNewColumn.Name.Schema.O) != 0 && ident.Schema.L != specNewColumn.Name.Schema.L {
		return ErrWrongDBName.GenWithStackByArgs(specNewColumn.Name.Schema.O)
	}
	if len(spec.OldColumnName.Schema.O) != 0 && ident.Schema.L != spec.OldColumnName.Schema.L {
		return ErrWrongDBName.GenWithStackByArgs(spec.OldColumnName.Schema.O)
	}
	if len(specNewColumn.Name.Table.O) != 0 && ident.Name.L != specNewColumn.Name.Table.L {
		return ErrWrongTableName.GenWithStackByArgs(specNewColumn.Name.Table.O)
	}
	if len(spec.OldColumnName.Table.O) != 0 && ident.Name.L != spec.OldColumnName.Table.L {
		return ErrWrongTableName.GenWithStackByArgs(spec.OldColumnName.Table.O)
	}

	job, err := d.getModifiableColumnJob(ctx, ident, spec.OldColumnName.Name, spec)
	if err != nil {
		return errors.Trace(err)
	}

	err = d.doDDLJob(ctx, job)
	err = d.callHookOnChanged(err)
	return errors.Trace(err)
}

// ModifyColumn does modification on an existing column, currently we only support limited kind of changes
// that do not need to change or check data on the table.
func (d *ddl) ModifyColumn(ctx sessionctx.Context, ident ast.Ident, spec *ast.AlterTableSpec) error {
	specNewColumn := spec.NewColumns[0]
	if len(specNewColumn.Name.Schema.O) != 0 && ident.Schema.L != specNewColumn.Name.Schema.L {
		return ErrWrongDBName.GenWithStackByArgs(specNewColumn.Name.Schema.O)
	}
	if len(specNewColumn.Name.Table.O) != 0 && ident.Name.L != specNewColumn.Name.Table.L {
		return ErrWrongTableName.GenWithStackByArgs(specNewColumn.Name.Table.O)
	}

	originalColName := specNewColumn.Name.Name
	job, err := d.getModifiableColumnJob(ctx, ident, originalColName, spec)
	if err != nil {
		return errors.Trace(err)
	}

	err = d.doDDLJob(ctx, job)
	err = d.callHookOnChanged(err)
	return errors.Trace(err)
}

func (d *ddl) AlterColumn(ctx sessionctx.Context, ident ast.Ident, spec *ast.AlterTableSpec) error {
	specNewColumn := spec.NewColumns[0]
	is := d.infoHandle.Get()
	schema, ok := is.SchemaByName(ident.Schema)
	if !ok {
		return infoschema.ErrTableNotExists.GenWithStackByArgs(ident.Schema, ident.Name)
	}
	t, err := is.TableByName(ident.Schema, ident.Name)
	if err != nil {
		return infoschema.ErrTableNotExists.GenWithStackByArgs(ident.Schema, ident.Name)
	}

	colName := specNewColumn.Name.Name
	// Check whether alter column has existed.
	col := table.FindCol(t.Cols(), colName.L)
	if col == nil {
		return ErrBadField.GenWithStackByArgs(colName, ident.Name)
	}

	// Clean the NoDefaultValueFlag value.
	col.Flag &= ^mysql.NoDefaultValueFlag
	if len(specNewColumn.Options) == 0 {
		err = col.SetDefaultValue(nil)
		if err != nil {
			return errors.Trace(err)
		}
		setNoDefaultValueFlag(col, false)
	} else {
		hasDefaultValue, err := setDefaultValue(ctx, col, specNewColumn.Options[0])
		if err != nil {
			return errors.Trace(err)
		}
		if err = checkDefaultValue(ctx, col, hasDefaultValue); err != nil {
			return errors.Trace(err)
		}
	}

	job := &model.Job{
		SchemaID:   schema.ID,
		TableID:    t.Meta().ID,
		Type:       model.ActionSetDefaultValue,
		BinlogInfo: &model.HistoryInfo{},
		Args:       []interface{}{col},
	}

	err = d.doDDLJob(ctx, job)
	err = d.callHookOnChanged(err)
	return errors.Trace(err)
}

// AlterTableComment updates the table comment information.
func (d *ddl) AlterTableComment(ctx sessionctx.Context, ident ast.Ident, spec *ast.AlterTableSpec) error {
	is := d.infoHandle.Get()
	schema, ok := is.SchemaByName(ident.Schema)
	if !ok {
		return infoschema.ErrDatabaseNotExists.GenWithStackByArgs(ident.Schema)
	}

	tb, err := is.TableByName(ident.Schema, ident.Name)
	if err != nil {
		return errors.Trace(infoschema.ErrTableNotExists.GenWithStackByArgs(ident.Schema, ident.Name))
	}

	job := &model.Job{
		SchemaID:   schema.ID,
		TableID:    tb.Meta().ID,
		Type:       model.ActionModifyTableComment,
		BinlogInfo: &model.HistoryInfo{},
		Args:       []interface{}{spec.Comment},
	}

	err = d.doDDLJob(ctx, job)
	err = d.callHookOnChanged(err)
	return errors.Trace(err)
}

// AlterTableCharset changes the table charset and collate.
func (d *ddl) AlterTableCharsetAndCollate(ctx sessionctx.Context, ident ast.Ident, toCharset, toCollate string) error {
	// use the last one.
	if toCharset == "" && toCollate == "" {
		return ErrUnknownCharacterSet.GenWithStackByArgs(toCharset)
	}

	is := d.infoHandle.Get()
	schema, ok := is.SchemaByName(ident.Schema)
	if !ok {
		return infoschema.ErrDatabaseNotExists.GenWithStackByArgs(ident.Schema)
	}

	tb, err := is.TableByName(ident.Schema, ident.Name)
	if err != nil {
		return errors.Trace(infoschema.ErrTableNotExists.GenWithStackByArgs(ident.Schema, ident.Name))
	}

	if toCharset == "" {
		// charset does not change.
		toCharset = tb.Meta().Charset
	}

	if toCollate == "" {
		// get the default collation of the charset.
		toCollate, err = charset.GetDefaultCollation(toCharset)
		if err != nil {
			return errors.Trace(err)
		}
	}
	doNothing, err := checkAlterTableCharset(tb.Meta(), schema, toCharset, toCollate)
	if err != nil {
		return err
	}
	if doNothing {
		return nil
	}

	job := &model.Job{
		SchemaID:   schema.ID,
		TableID:    tb.Meta().ID,
		Type:       model.ActionModifyTableCharsetAndCollate,
		BinlogInfo: &model.HistoryInfo{},
		Args:       []interface{}{toCharset, toCollate},
	}
	err = d.doDDLJob(ctx, job)
	err = d.callHookOnChanged(err)
	return errors.Trace(err)
}

// checkAlterTableCharset uses to check is it possible to change the charset of table.
// This function returns 2 variable:
// doNothing: if doNothing is true, means no need to change any more, because the target charset is same with the charset of table.
// err: if err is not nil, means it is not possible to change table charset to target charset.
func checkAlterTableCharset(tblInfo *model.TableInfo, dbInfo *model.DBInfo, toCharset, toCollate string) (doNothing bool, err error) {
	origCharset := tblInfo.Charset
	origCollate := tblInfo.Collate
	// Old version schema charset maybe modified when load schema if TreatOldVersionUTF8AsUTF8MB4 was enable.
	// So even if the origCharset equal toCharset, we still need to do the ddl for old version schema.
	if origCharset == toCharset && origCollate == toCollate && tblInfo.Version >= model.TableInfoVersion2 {
		// nothing to do.
		doNothing = true
		for _, col := range tblInfo.Columns {
			if col.Charset == charset.CharsetBin {
				continue
			}
			if col.Charset == toCharset && col.Collate == toCollate {
				continue
			}
			doNothing = false
		}
		if doNothing {
			return doNothing, nil
		}
	}

	if len(origCharset) == 0 {
		// The table charset may be "", if the table is create in old TiDB version, such as v2.0.8.
		// This DDL will update the table charset to default charset.
		origCharset, origCollate, err = ResolveCharsetCollation("", "", dbInfo.Charset, dbInfo.Collate)
		if err != nil {
			return doNothing, err
		}
	}

	if err = modifiableCharsetAndCollation(toCharset, toCollate, origCharset, origCollate); err != nil {
		return doNothing, err
	}

	for _, col := range tblInfo.Columns {
		if col.Tp == mysql.TypeVarchar {
			if err = IsTooBigFieldLength(col.Flen, col.Name.O, toCharset); err != nil {
				return doNothing, err
			}
		}
		if col.Charset == charset.CharsetBin {
			continue
		}
		if len(col.Charset) == 0 {
			continue
		}
		if err = modifiableCharsetAndCollation(toCharset, toCollate, col.Charset, col.Collate); err != nil {
			return doNothing, err
		}
	}
	return doNothing, nil
}

// RenameIndex renames an index.
// In TiDB, indexes are case-insensitive (so index 'a' and 'A" are considered the same index),
// but index names are case-sensitive (we can rename index 'a' to 'A')
func (d *ddl) RenameIndex(ctx sessionctx.Context, ident ast.Ident, spec *ast.AlterTableSpec) error {
	is := d.infoHandle.Get()
	schema, ok := is.SchemaByName(ident.Schema)
	if !ok {
		return infoschema.ErrDatabaseNotExists.GenWithStackByArgs(ident.Schema)
	}

	tb, err := is.TableByName(ident.Schema, ident.Name)
	if err != nil {
		return errors.Trace(infoschema.ErrTableNotExists.GenWithStackByArgs(ident.Schema, ident.Name))
	}
	duplicate, err := validateRenameIndex(spec.FromKey, spec.ToKey, tb.Meta())
	if duplicate {
		return nil
	}
	if err != nil {
		return errors.Trace(err)
	}

	job := &model.Job{
		SchemaID:   schema.ID,
		TableID:    tb.Meta().ID,
		Type:       model.ActionRenameIndex,
		BinlogInfo: &model.HistoryInfo{},
		Args:       []interface{}{spec.FromKey, spec.ToKey},
	}

	err = d.doDDLJob(ctx, job)
	err = d.callHookOnChanged(err)
	return errors.Trace(err)
}

// DropTable will proceed even if some table in the list does not exists.
func (d *ddl) DropTable(ctx sessionctx.Context, ti ast.Ident) (err error) {
	schema, tb, err := d.getSchemaAndTableByIdent(ctx, ti)
	if err != nil {
		return errors.Trace(err)
	}

	job := &model.Job{
		SchemaID:   schema.ID,
		TableID:    tb.Meta().ID,
		Type:       model.ActionDropTable,
		BinlogInfo: &model.HistoryInfo{},
	}

	err = d.doDDLJob(ctx, job)
	err = d.callHookOnChanged(err)
	return errors.Trace(err)
}

// DropView will proceed even if some view in the list does not exists.
func (d *ddl) DropView(ctx sessionctx.Context, ti ast.Ident) (err error) {
	schema, tb, err := d.getSchemaAndTableByIdent(ctx, ti)
	if err != nil {
		return errors.Trace(err)
	}

	if !tb.Meta().IsView() {
		return ErrWrongObject.GenWithStackByArgs(ti.Schema, ti.Name, "VIEW")
	}

	job := &model.Job{
		SchemaID:   schema.ID,
		TableID:    tb.Meta().ID,
		Type:       model.ActionDropView,
		BinlogInfo: &model.HistoryInfo{},
	}

	err = d.doDDLJob(ctx, job)
	err = d.callHookOnChanged(err)
	return errors.Trace(err)
}

func (d *ddl) TruncateTable(ctx sessionctx.Context, ti ast.Ident) error {
	schema, tb, err := d.getSchemaAndTableByIdent(ctx, ti)
	if err != nil {
		return errors.Trace(err)
	}
	genIDs, err := d.genGlobalIDs(1)
	if err != nil {
		return errors.Trace(err)
	}
	newTableID := genIDs[0]
	job := &model.Job{
		SchemaID:   schema.ID,
		TableID:    tb.Meta().ID,
		Type:       model.ActionTruncateTable,
		BinlogInfo: &model.HistoryInfo{},
		Args:       []interface{}{newTableID},
	}
	err = d.doDDLJob(ctx, job)
	err = d.callHookOnChanged(err)
	return errors.Trace(err)
}

func (d *ddl) RenameTable(ctx sessionctx.Context, oldIdent, newIdent ast.Ident, isAlterTable bool) error {
	is := d.GetInfoSchemaWithInterceptor(ctx)
	oldSchema, ok := is.SchemaByName(oldIdent.Schema)
	if !ok {
		if isAlterTable {
			return infoschema.ErrTableNotExists.GenWithStackByArgs(oldIdent.Schema, oldIdent.Name)
		}
		if is.TableExists(newIdent.Schema, newIdent.Name) {
			return infoschema.ErrTableExists.GenWithStackByArgs(newIdent)
		}
		return errFileNotFound.GenWithStackByArgs(oldIdent.Schema, oldIdent.Name)
	}
	oldTbl, err := is.TableByName(oldIdent.Schema, oldIdent.Name)
	if err != nil {
		if isAlterTable {
			return infoschema.ErrTableNotExists.GenWithStackByArgs(oldIdent.Schema, oldIdent.Name)
		}
		if is.TableExists(newIdent.Schema, newIdent.Name) {
			return infoschema.ErrTableExists.GenWithStackByArgs(newIdent)
		}
		return errFileNotFound.GenWithStackByArgs(oldIdent.Schema, oldIdent.Name)
	}
	if isAlterTable && newIdent.Schema.L == oldIdent.Schema.L && newIdent.Name.L == oldIdent.Name.L {
		// oldIdent is equal to newIdent, do nothing
		return nil
	}
	newSchema, ok := is.SchemaByName(newIdent.Schema)
	if !ok {
		return errErrorOnRename.GenWithStackByArgs(oldIdent.Schema, oldIdent.Name, newIdent.Schema, newIdent.Name)
	}
	if is.TableExists(newIdent.Schema, newIdent.Name) {
		return infoschema.ErrTableExists.GenWithStackByArgs(newIdent)
	}

	job := &model.Job{
		SchemaID:   newSchema.ID,
		TableID:    oldTbl.Meta().ID,
		Type:       model.ActionRenameTable,
		BinlogInfo: &model.HistoryInfo{},
		Args:       []interface{}{oldSchema.ID, newIdent.Name},
	}

	err = d.doDDLJob(ctx, job)
	err = d.callHookOnChanged(err)
	return errors.Trace(err)
}

func getAnonymousIndex(t table.Table, colName model.CIStr) model.CIStr {
	id := 2
	l := len(t.Indices())
	indexName := colName
	for i := 0; i < l; i++ {
		if t.Indices()[i].Meta().Name.L == indexName.L {
			indexName = model.NewCIStr(fmt.Sprintf("%s_%d", colName.O, id))
			i = -1
			id++
		}
	}
	return indexName
}

func (d *ddl) CreateIndex(ctx sessionctx.Context, ti ast.Ident, unique bool, indexName model.CIStr,
	idxColNames []*ast.IndexColName, indexOption *ast.IndexOption) error {
	schema, t, err := d.getSchemaAndTableByIdent(ctx, ti)
	if err != nil {
		return errors.Trace(err)
	}

	// Deal with anonymous index.
	if len(indexName.L) == 0 {
		indexName = getAnonymousIndex(t, idxColNames[0].Column.Name)
	}

	if indexInfo := t.Meta().FindIndexByName(indexName.L); indexInfo != nil {
		return ErrDupKeyName.GenWithStack("index already exist %s", indexName)
	}

	if err = checkTooLongIndex(indexName); err != nil {
		return errors.Trace(err)
	}

	tblInfo := t.Meta()
	// Check before the job is put to the queue.
	// This check is redudant, but useful. If DDL check fail before the job is put
	// to job queue, the fail path logic is super fast.
	// After DDL job is put to the queue, and if the check fail, TiDB will run the DDL cancel logic.
	// The recover step causes DDL wait a few seconds, makes the unit test painfully slow.
	_, err = buildIndexColumns(tblInfo.Columns, idxColNames)
	if err != nil {
		return errors.Trace(err)
	}
	if unique && tblInfo.GetPartitionInfo() != nil {
		if err := checkPartitionKeysConstraint(tblInfo.GetPartitionInfo(), idxColNames, tblInfo); err != nil {
			return err
		}
	}

	if indexOption != nil {
		// May be truncate comment here, when index comment too long and sql_mode is't strict.
		indexOption.Comment, err = validateCommentLength(ctx.GetSessionVars(),
			indexOption.Comment,
			maxCommentLength,
			errTooLongIndexComment.GenWithStackByArgs(indexName.String(), maxCommentLength))
		if err != nil {
			return errors.Trace(err)
		}
	}

	job := &model.Job{
		SchemaID:   schema.ID,
		TableID:    t.Meta().ID,
		Type:       model.ActionAddIndex,
		BinlogInfo: &model.HistoryInfo{},
		Args:       []interface{}{unique, indexName, idxColNames, indexOption},
		Priority:   ctx.GetSessionVars().DDLReorgPriority,
	}

	err = d.doDDLJob(ctx, job)
	err = d.callHookOnChanged(err)
	return errors.Trace(err)
}

func buildFKInfo(fkName model.CIStr, keys []*ast.IndexColName, refer *ast.ReferenceDef, cols []*table.Column) (*model.FKInfo, error) {
	var fkInfo model.FKInfo
	fkInfo.Name = fkName
	fkInfo.RefTable = refer.Table.Name

	fkInfo.Cols = make([]model.CIStr, len(keys))
	for i, key := range keys {
		if table.FindCol(cols, key.Column.Name.O) == nil {
			return nil, errKeyColumnDoesNotExits.GenWithStackByArgs(key.Column.Name)
		}
		fkInfo.Cols[i] = key.Column.Name
	}

	fkInfo.RefCols = make([]model.CIStr, len(refer.IndexColNames))
	for i, key := range refer.IndexColNames {
		fkInfo.RefCols[i] = key.Column.Name
	}

	fkInfo.OnDelete = int(refer.OnDelete.ReferOpt)
	fkInfo.OnUpdate = int(refer.OnUpdate.ReferOpt)

	return &fkInfo, nil

}

func (d *ddl) CreateForeignKey(ctx sessionctx.Context, ti ast.Ident, fkName model.CIStr, keys []*ast.IndexColName, refer *ast.ReferenceDef) error {
	is := d.infoHandle.Get()
	schema, ok := is.SchemaByName(ti.Schema)
	if !ok {
		return infoschema.ErrDatabaseNotExists.GenWithStackByArgs(ti.Schema)
	}

	t, err := is.TableByName(ti.Schema, ti.Name)
	if err != nil {
		return errors.Trace(infoschema.ErrTableNotExists.GenWithStackByArgs(ti.Schema, ti.Name))
	}

	fkInfo, err := buildFKInfo(fkName, keys, refer, t.Cols())
	if err != nil {
		return errors.Trace(err)
	}

	job := &model.Job{
		SchemaID:   schema.ID,
		TableID:    t.Meta().ID,
		Type:       model.ActionAddForeignKey,
		BinlogInfo: &model.HistoryInfo{},
		Args:       []interface{}{fkInfo},
	}

	err = d.doDDLJob(ctx, job)
	err = d.callHookOnChanged(err)
	return errors.Trace(err)

}

func (d *ddl) DropForeignKey(ctx sessionctx.Context, ti ast.Ident, fkName model.CIStr) error {
	is := d.infoHandle.Get()
	schema, ok := is.SchemaByName(ti.Schema)
	if !ok {
		return infoschema.ErrDatabaseNotExists.GenWithStackByArgs(ti.Schema)
	}

	t, err := is.TableByName(ti.Schema, ti.Name)
	if err != nil {
		return errors.Trace(infoschema.ErrTableNotExists.GenWithStackByArgs(ti.Schema, ti.Name))
	}

	job := &model.Job{
		SchemaID:   schema.ID,
		TableID:    t.Meta().ID,
		Type:       model.ActionDropForeignKey,
		BinlogInfo: &model.HistoryInfo{},
		Args:       []interface{}{fkName},
	}

	err = d.doDDLJob(ctx, job)
	err = d.callHookOnChanged(err)
	return errors.Trace(err)
}

func (d *ddl) DropIndex(ctx sessionctx.Context, ti ast.Ident, indexName model.CIStr) error {
	is := d.infoHandle.Get()
	schema, ok := is.SchemaByName(ti.Schema)
	if !ok {
		return errors.Trace(infoschema.ErrDatabaseNotExists)
	}
	t, err := is.TableByName(ti.Schema, ti.Name)
	if err != nil {
		return errors.Trace(infoschema.ErrTableNotExists.GenWithStackByArgs(ti.Schema, ti.Name))
	}

	indexInfo := t.Meta().FindIndexByName(indexName.L)
	if indexInfo == nil {
		return ErrCantDropFieldOrKey.GenWithStack("index %s doesn't exist", indexName)
	}

	// Check for drop index on auto_increment column.
	err = checkDropIndexOnAutoIncrementColumn(t.Meta(), indexInfo)
	if err != nil {
		return errors.Trace(err)
	}

	job := &model.Job{
		SchemaID:   schema.ID,
		TableID:    t.Meta().ID,
		Type:       model.ActionDropIndex,
		BinlogInfo: &model.HistoryInfo{},
		Args:       []interface{}{indexName},
	}

	err = d.doDDLJob(ctx, job)
	err = d.callHookOnChanged(err)
	return errors.Trace(err)
}

func isDroppableColumn(tblInfo *model.TableInfo, colName model.CIStr) error {
	// Check whether there are other columns depend on this column or not.
	for _, col := range tblInfo.Columns {
		for dep := range col.Dependences {
			if dep == colName.L {
				return errDependentByGeneratedColumn.GenWithStackByArgs(dep)
			}
		}
	}
	if len(tblInfo.Columns) == 1 {
		return ErrCantRemoveAllFields.GenWithStack("can't drop only column %s in table %s",
			colName, tblInfo.Name)
	}
	// We don't support dropping column with index covered now.
	// We must drop the index first, then drop the column.
	if isColumnWithIndex(colName.L, tblInfo.Indices) {
		return errCantDropColWithIndex.GenWithStack("can't drop column %s with index covered now", colName)
	}
	return nil
}

// validateCommentLength checks comment length of table, column, index and partition.
// If comment length is more than the standard length truncate it
// and store the comment length upto the standard comment length size.
func validateCommentLength(vars *variable.SessionVars, comment string, maxLen int, err error) (string, error) {
	if len(comment) > maxLen {
		if vars.StrictSQLMode {
			return "", err
		}
		vars.StmtCtx.AppendWarning(err)
		return comment[:maxLen], nil
	}
	return comment, nil
}

func buildPartitionInfo(ctx sessionctx.Context, meta *model.TableInfo, d *ddl, spec *ast.AlterTableSpec) (*model.PartitionInfo, error) {
	if meta.Partition.Type == model.PartitionTypeRange {
		if len(spec.PartDefinitions) == 0 {
			return nil, ast.ErrPartitionsMustBeDefined.GenWithStackByArgs(meta.Partition.Type)
		}
	} else {
		// we don't support ADD PARTITION for all other partition types yet.
		return nil, errors.Trace(ErrUnsupportedAddPartition)
	}

	part := &model.PartitionInfo{
		Type:    meta.Partition.Type,
		Expr:    meta.Partition.Expr,
		Columns: meta.Partition.Columns,
		Enable:  meta.Partition.Enable,
	}

	genIDs, err := d.genGlobalIDs(len(spec.PartDefinitions))
	if err != nil {
		return nil, err
	}
	for ith, def := range spec.PartDefinitions {
		if err := def.Clause.Validate(part.Type, len(part.Columns)); err != nil {
			return nil, err
		}
		// For RANGE partition only VALUES LESS THAN should be possible.
		clause := def.Clause.(*ast.PartitionDefinitionClauseLessThan)
		if len(part.Columns) > 0 {
			if err := checkRangeColumnsTypeAndValuesMatch(ctx, meta, part.Columns, clause.Exprs); err != nil {
				return nil, err
			}
		}

		comment, _ := def.Comment()
		piDef := model.PartitionDefinition{
			Name:    def.Name,
			ID:      genIDs[ith],
			Comment: comment,
		}

		buf := new(bytes.Buffer)
		for _, expr := range clause.Exprs {
			expr.Format(buf)
			piDef.LessThan = append(piDef.LessThan, buf.String())
			buf.Reset()
		}
		part.Definitions = append(part.Definitions, piDef)
	}
	return part, nil
}

func checkRangeColumnsTypeAndValuesMatch(ctx sessionctx.Context, meta *model.TableInfo, colNames []model.CIStr, exprs []ast.ExprNode) error {
	// Validate() has already checked len(colNames) = len(exprs)
	// create table ... partition by range columns (cols)
	// partition p0 values less than (expr)
	// check the type of cols[i] and expr is consistent.
	for i, colExpr := range exprs {
		if _, ok := colExpr.(*ast.MaxValueExpr); ok {
			continue
		}

		colName := colNames[i]
		colInfo := getColumnInfoByName(meta, colName.L)
		if colInfo == nil {
			return errors.Trace(ErrFieldNotFoundPart)
		}
		colType := &colInfo.FieldType

		val, err := expression.EvalAstExpr(ctx, colExpr)
		if err != nil {
			return err
		}

		// Check val.ConvertTo(colType) doesn't work, so we need this case by case check.
		switch colType.Tp {
		case mysql.TypeDate, mysql.TypeDatetime:
			switch val.Kind() {
			case types.KindString, types.KindBytes:
			default:
				return ErrWrongTypeColumnValue.GenWithStackByArgs()
			}
		}
	}
	return nil
}

// extractCollateFromOption take collates(may multiple) in option into consideration
// when handle charset and collate of a column, rather than handling it separately.
func extractCollateFromOption(def *ast.ColumnDef) []string {
	specifiedCollates := make([]string, 0, 0)
	for i := 0; i < len(def.Options); i++ {
		op := def.Options[i]
		if op.Tp == ast.ColumnOptionCollate {
			specifiedCollates = append(specifiedCollates, op.StrValue)
			def.Options = append(def.Options[:i], def.Options[i+1:]...)
			// maintain the correct index
			i--
		}
	}
	return specifiedCollates
}<|MERGE_RESOLUTION|>--- conflicted
+++ resolved
@@ -1604,7 +1604,6 @@
 		return err
 	}
 
-<<<<<<< HEAD
 	if err := checkRangeColumnsPartitionValue(ctx, tbInfo, pi); err != nil {
 		return err
 	}
@@ -1623,9 +1622,6 @@
 	}
 
 	return checkAddPartitionTooManyPartitions(uint64(len(pi.Definitions)))
-=======
-	return checkRangeColumnsPartitionValue(ctx, tbInfo, pi)
->>>>>>> 61870e5f
 }
 
 func checkRangeColumnsPartitionType(tbInfo *model.TableInfo, columns []model.CIStr) error {
