--- conflicted
+++ resolved
@@ -1144,16 +1144,12 @@
 		return errors.Trace(err)
 	}
 
-<<<<<<< HEAD
-	is := d.GetInformationSchema(ctx)
-=======
 	colName := specNewColumn.Name.Name.O
 	if err = checkPointTypeColumn(colName, specNewColumn.Tp); err != nil {
 		return errors.Trace(err)
 	}
 
-	is := d.infoHandle.Get()
->>>>>>> cf47199a
+	is := d.GetInformationSchema(ctx)
 	schema, ok := is.SchemaByName(ti.Schema)
 	if !ok {
 		return errors.Trace(infoschema.ErrDatabaseNotExists)
