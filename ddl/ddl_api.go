// Copyright 2016 PingCAP, Inc.
//
// Licensed under the Apache License, Version 2.0 (the "License");
// you may not use this file except in compliance with the License.
// You may obtain a copy of the License at
//
//     http://www.apache.org/licenses/LICENSE-2.0
//
// Unless required by applicable law or agreed to in writing, software
// distributed under the License is distributed on an "AS IS" BASIS,
// WITHOUT WARRANTIES OR CONDITIONS OF ANY KIND, either express or implied.
// See the License for the specific language governing permissions and
// limitations under the License.

// Copyright 2013 The ql Authors. All rights reserved.
// Use of this source code is governed by a BSD-style
// license that can be found in the LICENSES/QL-LICENSE file.

package ddl

import (
	"context"
	"fmt"
	"math"
	"strconv"
	"strings"
	"sync/atomic"
	"time"
	"unicode/utf8"

	"github.com/cznic/mathutil"
	"github.com/pingcap/errors"
	"github.com/pingcap/failpoint"
	"github.com/pingcap/tidb/config"
	"github.com/pingcap/tidb/ddl/label"
	ddlutil "github.com/pingcap/tidb/ddl/util"
	"github.com/pingcap/tidb/expression"
	"github.com/pingcap/tidb/infoschema"
	"github.com/pingcap/tidb/kv"
	"github.com/pingcap/tidb/meta/autoid"
	"github.com/pingcap/tidb/parser/ast"
	"github.com/pingcap/tidb/parser/charset"
	"github.com/pingcap/tidb/parser/format"
	"github.com/pingcap/tidb/parser/model"
	"github.com/pingcap/tidb/parser/mysql"
	"github.com/pingcap/tidb/parser/terror"
	field_types "github.com/pingcap/tidb/parser/types"
	"github.com/pingcap/tidb/sessionctx"
	"github.com/pingcap/tidb/sessionctx/variable"
	"github.com/pingcap/tidb/table"
	"github.com/pingcap/tidb/table/tables"
	"github.com/pingcap/tidb/tablecodec"
	"github.com/pingcap/tidb/types"
	driver "github.com/pingcap/tidb/types/parser_driver"
	"github.com/pingcap/tidb/util"
	"github.com/pingcap/tidb/util/chunk"
	"github.com/pingcap/tidb/util/collate"
	"github.com/pingcap/tidb/util/dbterror"
	"github.com/pingcap/tidb/util/domainutil"
	"github.com/pingcap/tidb/util/logutil"
	"github.com/pingcap/tidb/util/mock"
	"github.com/pingcap/tidb/util/set"
	"github.com/pingcap/tidb/util/sqlexec"
	"go.uber.org/zap"
)

const (
	expressionIndexPrefix = "_V$"
	changingColumnPrefix  = "_Col$_"
	changingIndexPrefix   = "_Idx$_"
	tableNotExist         = -1
	tinyBlobMaxLength     = 255
	blobMaxLength         = 65535
	mediumBlobMaxLength   = 16777215
	longBlobMaxLength     = 4294967295
	// When setting the placement policy with "PLACEMENT POLICY `default`",
	// it means to remove placement policy from the specified object.
	defaultPlacementPolicyName        = "default"
	tiflashCheckPendingTablesWaitTime = 3000 * time.Millisecond
	// Once tiflashCheckPendingTablesLimit is reached, we trigger a limiter detection.
	tiflashCheckPendingTablesLimit = 100
	tiflashCheckPendingTablesRetry = 7
)

func (d *ddl) CreateSchema(ctx sessionctx.Context, schema model.CIStr, charsetInfo *ast.CharsetOpt, placementPolicyRef *model.PolicyRefInfo) (err error) {
	dbInfo := &model.DBInfo{Name: schema}
	if charsetInfo != nil {
		chs, coll, err := ResolveCharsetCollation(ast.CharsetOpt{Chs: charsetInfo.Chs, Col: charsetInfo.Col})
		if err != nil {
			return errors.Trace(err)
		}
		dbInfo.Charset = chs
		dbInfo.Collate = coll
	} else {
		dbInfo.Charset, dbInfo.Collate = charset.GetDefaultCharsetAndCollate()
	}

	dbInfo.PlacementPolicyRef = placementPolicyRef
	return d.CreateSchemaWithInfo(ctx, dbInfo, OnExistError)
}

func (d *ddl) CreateSchemaWithInfo(
	ctx sessionctx.Context,
	dbInfo *model.DBInfo,
	onExist OnExist,
) error {
	is := d.GetInfoSchemaWithInterceptor(ctx)
	_, ok := is.SchemaByName(dbInfo.Name)
	if ok {
		err := infoschema.ErrDatabaseExists.GenWithStackByArgs(dbInfo.Name)
		switch onExist {
		case OnExistIgnore:
			ctx.GetSessionVars().StmtCtx.AppendNote(err)
			return nil
		case OnExistError, OnExistReplace:
			// FIXME: can we implement MariaDB's CREATE OR REPLACE SCHEMA?
			return err
		}
	}

	if err := checkTooLongSchema(dbInfo.Name); err != nil {
		return errors.Trace(err)
	}

	if err := checkCharsetAndCollation(dbInfo.Charset, dbInfo.Collate); err != nil {
		return errors.Trace(err)
	}

	if err := handleDatabasePlacement(ctx, dbInfo); err != nil {
		return errors.Trace(err)
	}

	// FIXME: support `tryRetainID`.
	genIDs, err := d.genGlobalIDs(1)
	if err != nil {
		return errors.Trace(err)
	}
	dbInfo.ID = genIDs[0]

	job := &model.Job{
		SchemaID:   dbInfo.ID,
		SchemaName: dbInfo.Name.L,
		Type:       model.ActionCreateSchema,
		BinlogInfo: &model.HistoryInfo{},
		Args:       []interface{}{dbInfo},
	}

	err = d.doDDLJob(ctx, job)
	err = d.callHookOnChanged(err)
	return errors.Trace(err)
}

func (d *ddl) ModifySchemaCharsetAndCollate(ctx sessionctx.Context, stmt *ast.AlterDatabaseStmt, toCharset, toCollate string) (err error) {
	if toCollate == "" {
		if toCollate, err = charset.GetDefaultCollation(toCharset); err != nil {
			return errors.Trace(err)
		}
	}

	// Check if need to change charset/collation.
	dbName := model.NewCIStr(stmt.Name)
	is := d.GetInfoSchemaWithInterceptor(ctx)
	dbInfo, ok := is.SchemaByName(dbName)
	if !ok {
		return infoschema.ErrDatabaseNotExists.GenWithStackByArgs(dbName.O)
	}
	if dbInfo.Charset == toCharset && dbInfo.Collate == toCollate {
		return nil
	}
	// Do the DDL job.
	job := &model.Job{
		SchemaID:   dbInfo.ID,
		SchemaName: dbInfo.Name.L,
		Type:       model.ActionModifySchemaCharsetAndCollate,
		BinlogInfo: &model.HistoryInfo{},
		Args:       []interface{}{toCharset, toCollate},
	}
	err = d.doDDLJob(ctx, job)
	err = d.callHookOnChanged(err)
	return errors.Trace(err)
}

func (d *ddl) ModifySchemaDefaultPlacement(ctx sessionctx.Context, stmt *ast.AlterDatabaseStmt, placementPolicyRef *model.PolicyRefInfo) (err error) {
	dbName := model.NewCIStr(stmt.Name)
	is := d.GetInfoSchemaWithInterceptor(ctx)
	dbInfo, ok := is.SchemaByName(dbName)
	if !ok {
		return infoschema.ErrDatabaseNotExists.GenWithStackByArgs(dbName.O)
	}

	if checkIgnorePlacementDDL(ctx) {
		return nil
	}

	placementPolicyRef, err = checkAndNormalizePlacementPolicy(ctx, placementPolicyRef)
	if err != nil {
		return err
	}

	// Do the DDL job.
	job := &model.Job{
		SchemaID:   dbInfo.ID,
		SchemaName: dbInfo.Name.L,
		Type:       model.ActionModifySchemaDefaultPlacement,
		BinlogInfo: &model.HistoryInfo{},
		Args:       []interface{}{placementPolicyRef},
	}
	err = d.doDDLJob(ctx, job)
	err = d.callHookOnChanged(err)
	return errors.Trace(err)
}

// getPendingTiFlashTableCount counts unavailable TiFlash replica by iterating all tables in infoCache.
func (d *ddl) getPendingTiFlashTableCount(sctx sessionctx.Context, originVersion int64, pendingCount uint32) (int64, uint32) {
	is := d.GetInfoSchemaWithInterceptor(sctx)
	dbInfos := is.AllSchemas()
	// If there are no schema change since last time(can be weird).
	if is.SchemaMetaVersion() == originVersion {
		return originVersion, pendingCount
	}
	cnt := uint32(0)
	for _, dbInfo := range dbInfos {
		if util.IsMemOrSysDB(dbInfo.Name.L) {
			continue
		}
		for _, tbl := range dbInfo.Tables {
			if tbl.TiFlashReplica != nil && !tbl.TiFlashReplica.Available {
				cnt += 1
			}
		}
	}
	return is.SchemaMetaVersion(), cnt
}

func isSessionDone(sctx sessionctx.Context) (bool, uint32) {
	done := false
	killed := atomic.LoadUint32(&sctx.GetSessionVars().Killed)
	if killed == 1 {
		done = true
	}
	failpoint.Inject("BatchAddTiFlashSendDone", func(val failpoint.Value) {
		done = val.(bool)
	})
	return done, killed
}

func (d *ddl) waitPendingTableThreshold(sctx sessionctx.Context, schemaID int64, tableID int64, originVersion int64, pendingCount uint32, threshold uint32) (bool, int64, uint32, bool) {
	configRetry := tiflashCheckPendingTablesRetry
	configWaitTime := tiflashCheckPendingTablesWaitTime
	failpoint.Inject("FastFailCheckTiFlashPendingTables", func(value failpoint.Value) {
		configRetry = value.(int)
		configWaitTime = time.Millisecond * 200
	})

	for retry := 0; retry < configRetry; retry += 1 {
		done, killed := isSessionDone(sctx)
		if done {
			logutil.BgLogger().Info("abort batch add TiFlash replica", zap.Int64("schemaID", schemaID), zap.Uint32("isKilled", killed))
			return true, originVersion, pendingCount, false
		}
		originVersion, pendingCount = d.getPendingTiFlashTableCount(sctx, originVersion, pendingCount)
		delay := time.Duration(0)
		if pendingCount >= threshold {
			logutil.BgLogger().Info("too many unavailable tables, wait", zap.Uint32("threshold", threshold), zap.Uint32("currentPendingCount", pendingCount), zap.Int64("schemaID", schemaID), zap.Int64("tableID", tableID), zap.Duration("time", configWaitTime))
			delay = configWaitTime
		} else {
			// If there are not many unavailable tables, we don't need a force check.
			return false, originVersion, pendingCount, false
		}
		time.Sleep(delay)
	}
	logutil.BgLogger().Info("too many unavailable tables, timeout", zap.Int64("schemaID", schemaID), zap.Int64("tableID", tableID))
	// If timeout here, we will trigger a ddl job, to force sync schema. However, it doesn't mean we remove limiter,
	// so there is a force check immediately after that.
	return false, originVersion, pendingCount, true
}

func (d *ddl) ModifySchemaSetTiFlashReplica(sctx sessionctx.Context, stmt *ast.AlterDatabaseStmt, tiflashReplica *ast.TiFlashReplicaSpec) error {
	dbName := model.NewCIStr(stmt.Name)
	is := d.GetInfoSchemaWithInterceptor(sctx)
	dbInfo, ok := is.SchemaByName(dbName)
	if !ok {
		return infoschema.ErrDatabaseNotExists.GenWithStackByArgs(dbName.O)
	}
	if util.IsMemOrSysDB(dbInfo.Name.L) {
		return errors.Trace(dbterror.ErrUnsupportedAlterReplicaForSysTable)
	}

	total := len(dbInfo.Tables)
	succ := 0
	skip := 0
	fail := 0
	oneFail := int64(0)

	if total == 0 {
		return infoschema.ErrEmptyDatabase.GenWithStack("Empty database '%v'", dbName.O)
	}
	err := checkTiFlashReplicaCount(sctx, tiflashReplica.Count)
	if err != nil {
		return errors.Trace(err)
	}

	var originVersion int64 = 0
	var pendingCount uint32 = 0
	forceCheck := false

	logutil.BgLogger().Info("start batch add TiFlash replicas", zap.Int("total", total), zap.Int64("schemaID", dbInfo.ID))
	threshold := uint32(sctx.GetSessionVars().BatchPendingTiFlashCount)

	for _, tbl := range dbInfo.Tables {
		done, killed := isSessionDone(sctx)
		if done {
			logutil.BgLogger().Info("abort batch add TiFlash replica", zap.Int64("schemaID", dbInfo.ID), zap.Uint32("isKilled", killed))
			return nil
		}

		tbReplicaInfo := tbl.TiFlashReplica
		if !shouldModifyTiFlashReplica(tbReplicaInfo, tiflashReplica) {
			logutil.BgLogger().Info("skip repeated processing table", zap.Int64("tableID", tbl.ID), zap.Int64("schemaID", dbInfo.ID), zap.String("tableName", tbl.Name.String()), zap.String("schemaName", dbInfo.Name.String()))
			skip += 1
			continue
		}

		// Ban setting replica count for tables in system database.
		if tbl.TempTableType != model.TempTableNone {
			logutil.BgLogger().Info("skip processing temporary table", zap.Int64("tableID", tbl.ID), zap.Int64("schemaID", dbInfo.ID), zap.String("tableName", tbl.Name.String()), zap.String("schemaName", dbInfo.Name.String()))
			skip += 1
			continue
		}

		charsetOk := true
		// Ban setting replica count for tables which has charset not supported by TiFlash
		for _, col := range tbl.Cols() {
			_, ok := charset.TiFlashSupportedCharsets[col.Charset]
			if !ok {
				charsetOk = false
				break
			}
		}
		if !charsetOk {
			logutil.BgLogger().Info("skip processing schema table, unsupported charset", zap.Int64("tableID", tbl.ID), zap.Int64("schemaID", dbInfo.ID), zap.String("tableName", tbl.Name.String()), zap.String("schemaName", dbInfo.Name.String()))
			skip += 1
			continue
		}

		// Alter `tiflashCheckPendingTablesLimit` tables are handled, we need to check if we have reached threshold.
		if (succ+fail)%tiflashCheckPendingTablesLimit == 0 || forceCheck {
			// We can execute one probing ddl to the latest schema, if we timeout in `pendingFunc`.
			// However, we shall mark `forceCheck` to true, because we may still reach `threshold`.
			finished := false
			finished, originVersion, pendingCount, forceCheck = d.waitPendingTableThreshold(sctx, dbInfo.ID, tbl.ID, originVersion, pendingCount, threshold)
			if finished {
				logutil.BgLogger().Info("abort batch add TiFlash replica", zap.Int64("schemaID", dbInfo.ID))
				return nil
			}
		}

		job := &model.Job{
			SchemaID:   dbInfo.ID,
			SchemaName: dbInfo.Name.L,
			TableID:    tbl.ID,
			Type:       model.ActionSetTiFlashReplica,
			BinlogInfo: &model.HistoryInfo{},
			Args:       []interface{}{*tiflashReplica},
		}
		err := d.doDDLJob(sctx, job)
		err = d.callHookOnChanged(err)
		if err != nil {
			oneFail = tbl.ID
			fail += 1
			logutil.BgLogger().Info("processing schema table error", zap.Int64("tableID", tbl.ID), zap.Int64("schemaID", dbInfo.ID), zap.String("tableName", tbl.Name.String()), zap.String("schemaName", dbInfo.Name.String()), zap.Error(err))
		} else {
			succ += 1
		}
	}
	failStmt := ""
	if fail > 0 {
		failStmt = fmt.Sprintf("(including table %v)", oneFail)
	}
	msg := fmt.Sprintf("In total %v tables: %v succeed, %v failed%v, %v skipped", total, succ, fail, failStmt, skip)
	sctx.GetSessionVars().StmtCtx.SetMessage(msg)
	logutil.BgLogger().Info("finish batch add TiFlash replica", zap.Int64("schemaID", dbInfo.ID))
	return nil
}

func (d *ddl) AlterTablePlacement(ctx sessionctx.Context, ident ast.Ident, placementPolicyRef *model.PolicyRefInfo) (err error) {
	is := d.infoCache.GetLatest()
	schema, ok := is.SchemaByName(ident.Schema)
	if !ok {
		return infoschema.ErrDatabaseNotExists.GenWithStackByArgs(ident.Schema)
	}

	tb, err := is.TableByName(ident.Schema, ident.Name)
	if err != nil {
		return errors.Trace(infoschema.ErrTableNotExists.GenWithStackByArgs(ident.Schema, ident.Name))
	}

	if checkIgnorePlacementDDL(ctx) {
		return nil
	}

	if tb.Meta().TempTableType != model.TempTableNone {
		return errors.Trace(dbterror.ErrOptOnTemporaryTable.GenWithStackByArgs("placement"))
	}

	placementPolicyRef, err = checkAndNormalizePlacementPolicy(ctx, placementPolicyRef)
	if err != nil {
		return err
	}

	job := &model.Job{
		SchemaID:   schema.ID,
		TableID:    tb.Meta().ID,
		SchemaName: schema.Name.L,
		Type:       model.ActionAlterTablePlacement,
		BinlogInfo: &model.HistoryInfo{},
		Args:       []interface{}{placementPolicyRef},
	}

	err = d.doDDLJob(ctx, job)
	err = d.callHookOnChanged(err)
	return errors.Trace(err)
}

func checkAndNormalizePlacementPolicy(ctx sessionctx.Context, placementPolicyRef *model.PolicyRefInfo) (*model.PolicyRefInfo, error) {
	if placementPolicyRef == nil {
		return nil, nil
	}

	if placementPolicyRef.Name.L == defaultPlacementPolicyName {
		// When policy name is 'default', it means to remove the placement settings
		return nil, nil
	}

	policy, ok := ctx.GetInfoSchema().(infoschema.InfoSchema).PolicyByName(placementPolicyRef.Name)
	if !ok {
		return nil, errors.Trace(infoschema.ErrPlacementPolicyNotExists.GenWithStackByArgs(placementPolicyRef.Name))
	}

	placementPolicyRef.ID = policy.ID
	return placementPolicyRef, nil
}

func checkMultiSchemaSpecs(_sctx sessionctx.Context, specs []*ast.DatabaseOption) error {
	hasSetTiFlashReplica := false
	if len(specs) == 1 {
		return nil
	}
	for _, spec := range specs {
		if spec.Tp == ast.DatabaseSetTiFlashReplica {
			if hasSetTiFlashReplica {
				return dbterror.ErrRunMultiSchemaChanges
			}
			hasSetTiFlashReplica = true
		}
	}
	return nil
}

func (d *ddl) AlterSchema(sctx sessionctx.Context, stmt *ast.AlterDatabaseStmt) (err error) {
	// Resolve target charset and collation from options.
	var (
		toCharset, toCollate                                         string
		isAlterCharsetAndCollate, isAlterPlacement, isTiFlashReplica bool
		placementPolicyRef                                           *model.PolicyRefInfo
		tiflashReplica                                               *ast.TiFlashReplicaSpec
	)

	err = checkMultiSchemaSpecs(sctx, stmt.Options)
	if err != nil {
		return err
	}

	for _, val := range stmt.Options {
		switch val.Tp {
		case ast.DatabaseOptionCharset:
			if toCharset == "" {
				toCharset = val.Value
			} else if toCharset != val.Value {
				return dbterror.ErrConflictingDeclarations.GenWithStackByArgs(toCharset, val.Value)
			}
			isAlterCharsetAndCollate = true
		case ast.DatabaseOptionCollate:
			info, errGetCollate := collate.GetCollationByName(val.Value)
			if errGetCollate != nil {
				return errors.Trace(errGetCollate)
			}
			if toCharset == "" {
				toCharset = info.CharsetName
			} else if toCharset != info.CharsetName {
				return dbterror.ErrConflictingDeclarations.GenWithStackByArgs(toCharset, info.CharsetName)
			}
			toCollate = info.Name
			isAlterCharsetAndCollate = true
		case ast.DatabaseOptionPlacementPolicy:
			placementPolicyRef = &model.PolicyRefInfo{Name: model.NewCIStr(val.Value)}
			isAlterPlacement = true
		case ast.DatabaseSetTiFlashReplica:
			tiflashReplica = val.TiFlashReplica
			isTiFlashReplica = true
		}
	}

	if isAlterCharsetAndCollate {
		if err = d.ModifySchemaCharsetAndCollate(sctx, stmt, toCharset, toCollate); err != nil {
			return err
		}
	}
	if isAlterPlacement {
		if err = d.ModifySchemaDefaultPlacement(sctx, stmt, placementPolicyRef); err != nil {
			return err
		}
	}
	if isTiFlashReplica {
		if err = d.ModifySchemaSetTiFlashReplica(sctx, stmt, tiflashReplica); err != nil {
			return err
		}
	}
	return nil
}

func (d *ddl) DropSchema(ctx sessionctx.Context, schema model.CIStr) (err error) {
	is := d.GetInfoSchemaWithInterceptor(ctx)
	old, ok := is.SchemaByName(schema)
	if !ok {
		return errors.Trace(infoschema.ErrDatabaseNotExists)
	}
	job := &model.Job{
		SchemaID:   old.ID,
		SchemaName: old.Name.L,
		Type:       model.ActionDropSchema,
		BinlogInfo: &model.HistoryInfo{},
	}

	err = d.doDDLJob(ctx, job)
	err = d.callHookOnChanged(err)
	if err != nil {
		return errors.Trace(err)
	}
	if !config.TableLockEnabled() {
		return nil
	}
	// Clear table locks hold by the session.
	tbs := is.SchemaTables(schema)
	lockTableIDs := make([]int64, 0)
	for _, tb := range tbs {
		if ok, _ := ctx.CheckTableLocked(tb.Meta().ID); ok {
			lockTableIDs = append(lockTableIDs, tb.Meta().ID)
		}
	}
	ctx.ReleaseTableLockByTableIDs(lockTableIDs)
	return nil
}

func checkTooLongSchema(schema model.CIStr) error {
	if utf8.RuneCountInString(schema.L) > mysql.MaxDatabaseNameLength {
		return dbterror.ErrTooLongIdent.GenWithStackByArgs(schema)
	}
	return nil
}

func checkTooLongTable(table model.CIStr) error {
	if utf8.RuneCountInString(table.L) > mysql.MaxTableNameLength {
		return dbterror.ErrTooLongIdent.GenWithStackByArgs(table)
	}
	return nil
}

func checkTooLongIndex(index model.CIStr) error {
	if utf8.RuneCountInString(index.L) > mysql.MaxIndexIdentifierLen {
		return dbterror.ErrTooLongIdent.GenWithStackByArgs(index)
	}
	return nil
}

func setColumnFlagWithConstraint(colMap map[string]*table.Column, v *ast.Constraint) {
	switch v.Tp {
	case ast.ConstraintPrimaryKey:
		for _, key := range v.Keys {
			if key.Expr != nil {
				continue
			}
			c, ok := colMap[key.Column.Name.L]
			if !ok {
				continue
			}
			c.Flag |= mysql.PriKeyFlag
			// Primary key can not be NULL.
			c.Flag |= mysql.NotNullFlag
			setNoDefaultValueFlag(c, c.DefaultValue != nil)
		}
	case ast.ConstraintUniq, ast.ConstraintUniqIndex, ast.ConstraintUniqKey:
		for i, key := range v.Keys {
			if key.Expr != nil {
				continue
			}
			c, ok := colMap[key.Column.Name.L]
			if !ok {
				continue
			}
			if i == 0 {
				// Only the first column can be set
				// if unique index has multi columns,
				// the flag should be MultipleKeyFlag.
				// See https://dev.mysql.com/doc/refman/5.7/en/show-columns.html
				if len(v.Keys) > 1 {
					c.Flag |= mysql.MultipleKeyFlag
				} else {
					c.Flag |= mysql.UniqueKeyFlag
				}
			}
		}
	case ast.ConstraintKey, ast.ConstraintIndex:
		for i, key := range v.Keys {
			if key.Expr != nil {
				continue
			}
			c, ok := colMap[key.Column.Name.L]
			if !ok {
				continue
			}
			if i == 0 {
				// Only the first column can be set.
				c.Flag |= mysql.MultipleKeyFlag
			}
		}
	}
}

func buildColumnsAndConstraints(
	ctx sessionctx.Context,
	colDefs []*ast.ColumnDef,
	constraints []*ast.Constraint,
	tblCharset string,
	tblCollate string,
) ([]*table.Column, []*ast.Constraint, error) {
	colMap := map[string]*table.Column{}
	// outPriKeyConstraint is the primary key constraint out of column definition. such as: create table t1 (id int , age int, primary key(id));
	var outPriKeyConstraint *ast.Constraint
	for _, v := range constraints {
		if v.Tp == ast.ConstraintPrimaryKey {
			outPriKeyConstraint = v
			break
		}
	}
	cols := make([]*table.Column, 0, len(colDefs))
	for i, colDef := range colDefs {
		col, cts, err := buildColumnAndConstraint(ctx, i, colDef, outPriKeyConstraint, tblCharset, tblCollate)
		if err != nil {
			return nil, nil, errors.Trace(err)
		}
		col.State = model.StatePublic
		constraints = append(constraints, cts...)
		cols = append(cols, col)
		colMap[colDef.Name.Name.L] = col
	}
	// Traverse table Constraints and set col.flag.
	for _, v := range constraints {
		setColumnFlagWithConstraint(colMap, v)
	}
	return cols, constraints, nil
}

// ResolveCharsetCollation will resolve the charset and collate by the order of parameters:
// * If any given ast.CharsetOpt is not empty, the resolved charset and collate will be returned.
// * If all ast.CharsetOpts are empty, the default charset and collate will be returned.
func ResolveCharsetCollation(charsetOpts ...ast.CharsetOpt) (string, string, error) {
	for _, v := range charsetOpts {
		if v.Col != "" {
			collation, err := collate.GetCollationByName(v.Col)
			if err != nil {
				return "", "", errors.Trace(err)
			}
			if v.Chs != "" && collation.CharsetName != v.Chs {
				return "", "", charset.ErrCollationCharsetMismatch.GenWithStackByArgs(v.Col, v.Chs)
			}
			return collation.CharsetName, v.Col, nil
		}
		if v.Chs != "" {
			coll, err := charset.GetDefaultCollation(v.Chs)
			if err != nil {
				return "", "", errors.Trace(err)
			}
			return v.Chs, coll, err
		}
	}
	chs, coll := charset.GetDefaultCharsetAndCollate()
	return chs, coll, nil
}

// OverwriteCollationWithBinaryFlag is used to handle the case like
//   CREATE TABLE t (a VARCHAR(255) BINARY) CHARSET utf8 COLLATE utf8_general_ci;
// The 'BINARY' sets the column collation to *_bin according to the table charset.
func OverwriteCollationWithBinaryFlag(colDef *ast.ColumnDef, chs, coll string) (newChs string, newColl string) {
	ignoreBinFlag := colDef.Tp.Charset != "" && (colDef.Tp.Collate != "" || containsColumnOption(colDef, ast.ColumnOptionCollate))
	if ignoreBinFlag {
		return chs, coll
	}
	needOverwriteBinColl := types.IsString(colDef.Tp.Tp) && mysql.HasBinaryFlag(colDef.Tp.Flag)
	if needOverwriteBinColl {
		newColl, err := charset.GetDefaultCollation(chs)
		if err != nil {
			return chs, coll
		}
		return chs, newColl
	}
	return chs, coll
}

func typesNeedCharset(tp byte) bool {
	switch tp {
	case mysql.TypeString, mysql.TypeVarchar, mysql.TypeVarString,
		mysql.TypeBlob, mysql.TypeTinyBlob, mysql.TypeMediumBlob, mysql.TypeLongBlob,
		mysql.TypeEnum, mysql.TypeSet:
		return true
	}
	return false
}

func setCharsetCollationFlenDecimal(tp *types.FieldType, colName, colCharset, colCollate string, sessVars *variable.SessionVars) error {
	var err error
	if typesNeedCharset(tp.Tp) {
		tp.Charset = colCharset
		tp.Collate = colCollate
	} else {
		tp.Charset = charset.CharsetBin
		tp.Collate = charset.CharsetBin
	}

	// Use default value for flen or decimal when they are unspecified.
	defaultFlen, defaultDecimal := mysql.GetDefaultFieldLengthAndDecimal(tp.Tp)
	if tp.Decimal == types.UnspecifiedLength {
		tp.Decimal = defaultDecimal
	}
	if tp.Flen == types.UnspecifiedLength {
		tp.Flen = defaultFlen
		if mysql.HasUnsignedFlag(tp.Flag) && tp.Tp != mysql.TypeLonglong && mysql.IsIntegerType(tp.Tp) {
			// Issue #4684: the flen of unsigned integer(except bigint) is 1 digit shorter than signed integer
			// because it has no prefix "+" or "-" character.
			tp.Flen--
		}
	} else {
		// Adjust the field type for blob/text types if the flen is set.
		if err = adjustBlobTypesFlen(tp, colCharset); err != nil {
			return err
		}
	}
	return checkTooBigFieldLengthAndTryAutoConvert(tp, colName, sessVars)
}

// buildColumnAndConstraint builds table.Column and ast.Constraint from the parameters.
// outPriKeyConstraint is the primary key constraint out of column definition. For example:
// `create table t1 (id int , age int, primary key(id));`
func buildColumnAndConstraint(
	ctx sessionctx.Context,
	offset int,
	colDef *ast.ColumnDef,
	outPriKeyConstraint *ast.Constraint,
	tblCharset string,
	tblCollate string,
) (*table.Column, []*ast.Constraint, error) {
	if colName := colDef.Name.Name.L; colName == model.ExtraHandleName.L {
		return nil, nil, dbterror.ErrWrongColumnName.GenWithStackByArgs(colName)
	}

	// specifiedCollate refers to the last collate specified in colDef.Options.
	chs, coll, err := getCharsetAndCollateInColumnDef(colDef)
	if err != nil {
		return nil, nil, errors.Trace(err)
	}
	chs, coll, err = ResolveCharsetCollation(
		ast.CharsetOpt{Chs: chs, Col: coll},
		ast.CharsetOpt{Chs: tblCharset, Col: tblCollate},
	)
	chs, coll = OverwriteCollationWithBinaryFlag(colDef, chs, coll)
	if err != nil {
		return nil, nil, errors.Trace(err)
	}

	if err := setCharsetCollationFlenDecimal(colDef.Tp, colDef.Name.Name.O, chs, coll, ctx.GetSessionVars()); err != nil {
		return nil, nil, errors.Trace(err)
	}
	col, cts, err := columnDefToCol(ctx, offset, colDef, outPriKeyConstraint)
	if err != nil {
		return nil, nil, errors.Trace(err)
	}
	return col, cts, nil
}

// checkColumnDefaultValue checks the default value of the column.
// In non-strict SQL mode, if the default value of the column is an empty string, the default value can be ignored.
// In strict SQL mode, TEXT/BLOB/JSON can't have not null default values.
// In NO_ZERO_DATE SQL mode, TIMESTAMP/DATE/DATETIME type can't have zero date like '0000-00-00' or '0000-00-00 00:00:00'.
func checkColumnDefaultValue(ctx sessionctx.Context, col *table.Column, value interface{}) (bool, interface{}, error) {
	hasDefaultValue := true
	if value != nil && (col.Tp == mysql.TypeJSON ||
		col.Tp == mysql.TypeTinyBlob || col.Tp == mysql.TypeMediumBlob ||
		col.Tp == mysql.TypeLongBlob || col.Tp == mysql.TypeBlob) {
		// In non-strict SQL mode.
		if !ctx.GetSessionVars().SQLMode.HasStrictMode() && value == "" {
			if col.Tp == mysql.TypeBlob || col.Tp == mysql.TypeLongBlob {
				// The TEXT/BLOB default value can be ignored.
				hasDefaultValue = false
			}
			// In non-strict SQL mode, if the column type is json and the default value is null, it is initialized to an empty array.
			if col.Tp == mysql.TypeJSON {
				value = `null`
			}
			sc := ctx.GetSessionVars().StmtCtx
			sc.AppendWarning(dbterror.ErrBlobCantHaveDefault.GenWithStackByArgs(col.Name.O))
			return hasDefaultValue, value, nil
		}
		// In strict SQL mode or default value is not an empty string.
		return hasDefaultValue, value, dbterror.ErrBlobCantHaveDefault.GenWithStackByArgs(col.Name.O)
	}
	if value != nil && ctx.GetSessionVars().SQLMode.HasNoZeroDateMode() &&
		ctx.GetSessionVars().SQLMode.HasStrictMode() && types.IsTypeTime(col.Tp) {
		if vv, ok := value.(string); ok {
			timeValue, err := expression.GetTimeValue(ctx, vv, col.Tp, col.Decimal)
			if err != nil {
				return hasDefaultValue, value, errors.Trace(err)
			}
			if timeValue.GetMysqlTime().CoreTime() == types.ZeroCoreTime {
				return hasDefaultValue, value, types.ErrInvalidDefault.GenWithStackByArgs(col.Name.O)
			}
		}
	}
	return hasDefaultValue, value, nil
}

func checkSequenceDefaultValue(col *table.Column) error {
	if mysql.IsIntegerType(col.Tp) {
		return nil
	}
	return dbterror.ErrColumnTypeUnsupportedNextValue.GenWithStackByArgs(col.ColumnInfo.Name.O)
}

func convertTimestampDefaultValToUTC(ctx sessionctx.Context, defaultVal interface{}, col *table.Column) (interface{}, error) {
	if defaultVal == nil || col.Tp != mysql.TypeTimestamp {
		return defaultVal, nil
	}
	if vv, ok := defaultVal.(string); ok {
		if vv != types.ZeroDatetimeStr && !strings.EqualFold(vv, ast.CurrentTimestamp) {
			t, err := types.ParseTime(ctx.GetSessionVars().StmtCtx, vv, col.Tp, col.Decimal)
			if err != nil {
				return defaultVal, errors.Trace(err)
			}
			err = t.ConvertTimeZone(ctx.GetSessionVars().Location(), time.UTC)
			if err != nil {
				return defaultVal, errors.Trace(err)
			}
			defaultVal = t.String()
		}
	}
	return defaultVal, nil
}

// isExplicitTimeStamp is used to check if explicit_defaults_for_timestamp is on or off.
// Check out this link for more details.
// https://dev.mysql.com/doc/refman/5.7/en/server-system-variables.html#sysvar_explicit_defaults_for_timestamp
func isExplicitTimeStamp() bool {
	// TODO: implement the behavior as MySQL when explicit_defaults_for_timestamp = off, then this function could return false.
	return true
}

// processColumnFlags is used by columnDefToCol and processColumnOptions. It is intended to unify behaviors on `create/add` and `modify/change` statements. Check tidb#issue#19342.
func processColumnFlags(col *table.Column) {
	if col.FieldType.EvalType().IsStringKind() {
		if col.Charset == charset.CharsetBin {
			col.Flag |= mysql.BinaryFlag
		} else {
			col.Flag &= ^mysql.BinaryFlag
		}
	}
	if col.Tp == mysql.TypeBit {
		// For BIT field, it's charset is binary but does not have binary flag.
		col.Flag &= ^mysql.BinaryFlag
		col.Flag |= mysql.UnsignedFlag
	}
	if col.Tp == mysql.TypeYear {
		// For Year field, it's charset is binary but does not have binary flag.
		col.Flag &= ^mysql.BinaryFlag
		col.Flag |= mysql.ZerofillFlag
	}

	// If you specify ZEROFILL for a numeric column, MySQL automatically adds the UNSIGNED attribute to the column.
	// See https://dev.mysql.com/doc/refman/5.7/en/numeric-type-overview.html for more details.
	// But some types like bit and year, won't show its unsigned flag in `show create table`.
	if mysql.HasZerofillFlag(col.Flag) {
		col.Flag |= mysql.UnsignedFlag
	}
}

func adjustBlobTypesFlen(tp *types.FieldType, colCharset string) error {
	cs, err := charset.GetCharsetInfo(colCharset)
	// when we meet the unsupported charset, we do not adjust.
	if err != nil {
		return err
	}
	l := tp.Flen * cs.Maxlen
	if tp.Tp == mysql.TypeBlob {
		if l <= tinyBlobMaxLength {
			logutil.BgLogger().Info(fmt.Sprintf("Automatically convert BLOB(%d) to TINYBLOB", tp.Flen))
			tp.Flen = tinyBlobMaxLength
			tp.Tp = mysql.TypeTinyBlob
		} else if l <= blobMaxLength {
			tp.Flen = blobMaxLength
		} else if l <= mediumBlobMaxLength {
			logutil.BgLogger().Info(fmt.Sprintf("Automatically convert BLOB(%d) to MEDIUMBLOB", tp.Flen))
			tp.Flen = mediumBlobMaxLength
			tp.Tp = mysql.TypeMediumBlob
		} else if l <= longBlobMaxLength {
			logutil.BgLogger().Info(fmt.Sprintf("Automatically convert BLOB(%d) to LONGBLOB", tp.Flen))
			tp.Flen = longBlobMaxLength
			tp.Tp = mysql.TypeLongBlob
		}
	}
	return nil
}

// columnDefToCol converts ColumnDef to Col and TableConstraints.
// outPriKeyConstraint is the primary key constraint out of column definition. such as: create table t1 (id int , age int, primary key(id));
func columnDefToCol(ctx sessionctx.Context, offset int, colDef *ast.ColumnDef, outPriKeyConstraint *ast.Constraint) (*table.Column, []*ast.Constraint, error) {
	var constraints = make([]*ast.Constraint, 0)
	col := table.ToColumn(&model.ColumnInfo{
		Offset:    offset,
		Name:      colDef.Name.Name,
		FieldType: *colDef.Tp,
		// TODO: remove this version field after there is no old version.
		Version: model.CurrLatestColumnInfoVersion,
	})

	if !isExplicitTimeStamp() {
		// Check and set TimestampFlag, OnUpdateNowFlag and NotNullFlag.
		if col.Tp == mysql.TypeTimestamp {
			col.Flag |= mysql.TimestampFlag
			col.Flag |= mysql.OnUpdateNowFlag
			col.Flag |= mysql.NotNullFlag
		}
	}
	var err error
	setOnUpdateNow := false
	hasDefaultValue := false
	hasNullFlag := false
	if colDef.Options != nil {
		length := types.UnspecifiedLength

		keys := []*ast.IndexPartSpecification{
			{
				Column: colDef.Name,
				Length: length,
			},
		}

		var sb strings.Builder
		restoreFlags := format.RestoreStringSingleQuotes | format.RestoreKeyWordLowercase | format.RestoreNameBackQuotes |
			format.RestoreSpacesAroundBinaryOperation
		restoreCtx := format.NewRestoreCtx(restoreFlags, &sb)

		for _, v := range colDef.Options {
			switch v.Tp {
			case ast.ColumnOptionNotNull:
				col.Flag |= mysql.NotNullFlag
			case ast.ColumnOptionNull:
				col.Flag &= ^mysql.NotNullFlag
				removeOnUpdateNowFlag(col)
				hasNullFlag = true
			case ast.ColumnOptionAutoIncrement:
				col.Flag |= mysql.AutoIncrementFlag
				col.Flag |= mysql.NotNullFlag
			case ast.ColumnOptionPrimaryKey:
				// Check PriKeyFlag first to avoid extra duplicate constraints.
				if col.Flag&mysql.PriKeyFlag == 0 {
					constraint := &ast.Constraint{Tp: ast.ConstraintPrimaryKey, Keys: keys,
						Option: &ast.IndexOption{PrimaryKeyTp: v.PrimaryKeyTp}}
					constraints = append(constraints, constraint)
					col.Flag |= mysql.PriKeyFlag
					// Add NotNullFlag early so that processColumnFlags() can see it.
					col.Flag |= mysql.NotNullFlag
				}
			case ast.ColumnOptionUniqKey:
				// Check UniqueFlag first to avoid extra duplicate constraints.
				if col.Flag&mysql.UniqueFlag == 0 {
					constraint := &ast.Constraint{Tp: ast.ConstraintUniqKey, Keys: keys}
					constraints = append(constraints, constraint)
					col.Flag |= mysql.UniqueKeyFlag
				}
			case ast.ColumnOptionDefaultValue:
				hasDefaultValue, err = setDefaultValue(ctx, col, v)
				if err != nil {
					return nil, nil, errors.Trace(err)
				}
				removeOnUpdateNowFlag(col)
			case ast.ColumnOptionOnUpdate:
				// TODO: Support other time functions.
				if col.Tp == mysql.TypeTimestamp || col.Tp == mysql.TypeDatetime {
					if !expression.IsValidCurrentTimestampExpr(v.Expr, colDef.Tp) {
						return nil, nil, dbterror.ErrInvalidOnUpdate.GenWithStackByArgs(col.Name)
					}
				} else {
					return nil, nil, dbterror.ErrInvalidOnUpdate.GenWithStackByArgs(col.Name)
				}
				col.Flag |= mysql.OnUpdateNowFlag
				setOnUpdateNow = true
			case ast.ColumnOptionComment:
				err := setColumnComment(ctx, col, v)
				if err != nil {
					return nil, nil, errors.Trace(err)
				}
			case ast.ColumnOptionGenerated:
				sb.Reset()
				err = v.Expr.Restore(restoreCtx)
				if err != nil {
					return nil, nil, errors.Trace(err)
				}
				col.GeneratedExprString = sb.String()
				col.GeneratedStored = v.Stored
				_, dependColNames := findDependedColumnNames(colDef)
				col.Dependences = dependColNames
			case ast.ColumnOptionCollate:
				if field_types.HasCharset(colDef.Tp) {
					col.FieldType.Collate = v.StrValue
				}
			case ast.ColumnOptionFulltext:
				ctx.GetSessionVars().StmtCtx.AppendWarning(dbterror.ErrTableCantHandleFt.GenWithStackByArgs())
			case ast.ColumnOptionCheck:
				ctx.GetSessionVars().StmtCtx.AppendWarning(dbterror.ErrUnsupportedConstraintCheck.GenWithStackByArgs("CONSTRAINT CHECK"))
			}
		}
	}

	if err = processAndCheckDefaultValueAndColumn(ctx, col, outPriKeyConstraint, hasDefaultValue, setOnUpdateNow, hasNullFlag); err != nil {
		return nil, nil, errors.Trace(err)
	}
	return col, constraints, nil
}

// getDefaultValue will get the default value for column.
// 1: get the expr restored string for the column which uses sequence next value as default value.
// 2: get specific default value for the other column.
func getDefaultValue(ctx sessionctx.Context, col *table.Column, c *ast.ColumnOption) (interface{}, bool, error) {
	tp, fsp := col.FieldType.Tp, col.FieldType.Decimal
	if tp == mysql.TypeTimestamp || tp == mysql.TypeDatetime {
		switch x := c.Expr.(type) {
		case *ast.FuncCallExpr:
			if x.FnName.L == ast.CurrentTimestamp {
				defaultFsp := 0
				if len(x.Args) == 1 {
					if val := x.Args[0].(*driver.ValueExpr); val != nil {
						defaultFsp = int(val.GetInt64())
					}
				}
				if defaultFsp != fsp {
					return nil, false, dbterror.ErrInvalidDefaultValue.GenWithStackByArgs(col.Name.O)
				}
			}
		}
		vd, err := expression.GetTimeValue(ctx, c.Expr, tp, fsp)
		value := vd.GetValue()
		if err != nil {
			return nil, false, dbterror.ErrInvalidDefaultValue.GenWithStackByArgs(col.Name.O)
		}

		// Value is nil means `default null`.
		if value == nil {
			return nil, false, nil
		}

		// If value is types.Time, convert it to string.
		if vv, ok := value.(types.Time); ok {
			return vv.String(), false, nil
		}

		return value, false, nil
	}
	// handle default next value of sequence. (keep the expr string)
	str, isSeqExpr, err := tryToGetSequenceDefaultValue(c)
	if err != nil {
		return nil, false, errors.Trace(err)
	}
	if isSeqExpr {
		return str, true, nil
	}

	// evaluate the non-sequence expr to a certain value.
	v, err := expression.EvalAstExpr(ctx, c.Expr)
	if err != nil {
		return nil, false, errors.Trace(err)
	}

	if v.IsNull() {
		return nil, false, nil
	}

	if v.Kind() == types.KindBinaryLiteral || v.Kind() == types.KindMysqlBit {
		if types.IsTypeBlob(tp) || tp == mysql.TypeJSON {
			// BLOB/TEXT/JSON column cannot have a default value.
			// Skip the unnecessary decode procedure.
			return v.GetString(), false, err
		}
		if tp == mysql.TypeBit || tp == mysql.TypeString || tp == mysql.TypeVarchar ||
			tp == mysql.TypeVarString || tp == mysql.TypeEnum || tp == mysql.TypeSet {
			// For BinaryLiteral or bit fields, we decode the default value to utf8 string.
			str, err := v.GetBinaryStringDecoded(nil, col.Charset)
			if err != nil {
				// Overwrite the decoding error with invalid default value error.
				err = dbterror.ErrInvalidDefaultValue.GenWithStackByArgs(col.Name.O)
			}
			return str, false, err
		}
		// For other kind of fields (e.g. INT), we supply its integer as string value.
		value, err := v.GetBinaryLiteral().ToInt(ctx.GetSessionVars().StmtCtx)
		if err != nil {
			return nil, false, err
		}
		return strconv.FormatUint(value, 10), false, nil
	}

	switch tp {
	case mysql.TypeSet:
		val, err := getSetDefaultValue(v, col)
		return val, false, err
	case mysql.TypeEnum:
		val, err := getEnumDefaultValue(v, col)
		return val, false, err
	case mysql.TypeDuration:
		if v, err = v.ConvertTo(ctx.GetSessionVars().StmtCtx, &col.FieldType); err != nil {
			return "", false, errors.Trace(err)
		}
	case mysql.TypeBit:
		if v.Kind() == types.KindInt64 || v.Kind() == types.KindUint64 {
			// For BIT fields, convert int into BinaryLiteral.
			return types.NewBinaryLiteralFromUint(v.GetUint64(), -1).ToString(), false, nil
		}
	}

	val, err := v.ToString()
	return val, false, err
}

func tryToGetSequenceDefaultValue(c *ast.ColumnOption) (expr string, isExpr bool, err error) {
	if f, ok := c.Expr.(*ast.FuncCallExpr); ok && f.FnName.L == ast.NextVal {
		var sb strings.Builder
		restoreFlags := format.RestoreStringSingleQuotes | format.RestoreKeyWordLowercase | format.RestoreNameBackQuotes |
			format.RestoreSpacesAroundBinaryOperation
		restoreCtx := format.NewRestoreCtx(restoreFlags, &sb)
		if err := c.Expr.Restore(restoreCtx); err != nil {
			return "", true, err
		}
		return sb.String(), true, nil
	}
	return "", false, nil
}

// getSetDefaultValue gets the default value for the set type. See https://dev.mysql.com/doc/refman/5.7/en/set.html.
func getSetDefaultValue(v types.Datum, col *table.Column) (string, error) {
	if v.Kind() == types.KindInt64 {
		setCnt := len(col.Elems)
		maxLimit := int64(1<<uint(setCnt) - 1)
		val := v.GetInt64()
		if val < 1 || val > maxLimit {
			return "", dbterror.ErrInvalidDefaultValue.GenWithStackByArgs(col.Name.O)
		}
		setVal, err := types.ParseSetValue(col.Elems, uint64(val))
		if err != nil {
			return "", errors.Trace(err)
		}
		v.SetMysqlSet(setVal, col.Collate)
		return v.ToString()
	}

	str, err := v.ToString()
	if err != nil {
		return "", errors.Trace(err)
	}
	if str == "" {
		return str, nil
	}
	setVal, err := types.ParseSetName(col.Elems, str, col.Collate)
	if err != nil {
		return "", dbterror.ErrInvalidDefaultValue.GenWithStackByArgs(col.Name.O)
	}
	v.SetMysqlSet(setVal, col.Collate)

	return v.ToString()
}

// getEnumDefaultValue gets the default value for the enum type. See https://dev.mysql.com/doc/refman/5.7/en/enum.html.
func getEnumDefaultValue(v types.Datum, col *table.Column) (string, error) {
	if v.Kind() == types.KindInt64 {
		val := v.GetInt64()
		if val < 1 || val > int64(len(col.Elems)) {
			return "", dbterror.ErrInvalidDefaultValue.GenWithStackByArgs(col.Name.O)
		}
		enumVal, err := types.ParseEnumValue(col.Elems, uint64(val))
		if err != nil {
			return "", errors.Trace(err)
		}
		v.SetMysqlEnum(enumVal, col.Collate)
		return v.ToString()
	}
	str, err := v.ToString()
	if err != nil {
		return "", errors.Trace(err)
	}
	// Ref: https://dev.mysql.com/doc/refman/8.0/en/enum.html
	// Trailing spaces are automatically deleted from ENUM member values in the table definition when a table is created.
	str = strings.TrimRight(str, " ")
	enumVal, err := types.ParseEnumName(col.Elems, str, col.Collate)
	if err != nil {
		return "", dbterror.ErrInvalidDefaultValue.GenWithStackByArgs(col.Name.O)
	}
	v.SetMysqlEnum(enumVal, col.Collate)

	return v.ToString()
}

func removeOnUpdateNowFlag(c *table.Column) {
	// For timestamp Col, if it is set null or default value,
	// OnUpdateNowFlag should be removed.
	if mysql.HasTimestampFlag(c.Flag) {
		c.Flag &= ^mysql.OnUpdateNowFlag
	}
}

func processDefaultValue(c *table.Column, hasDefaultValue bool, setOnUpdateNow bool) {
	setTimestampDefaultValue(c, hasDefaultValue, setOnUpdateNow)

	setYearDefaultValue(c, hasDefaultValue)

	// Set `NoDefaultValueFlag` if this field doesn't have a default value and
	// it is `not null` and not an `AUTO_INCREMENT` field or `TIMESTAMP` field.
	setNoDefaultValueFlag(c, hasDefaultValue)
}

func setYearDefaultValue(c *table.Column, hasDefaultValue bool) {
	if hasDefaultValue {
		return
	}

	if c.Tp == mysql.TypeYear && mysql.HasNotNullFlag(c.Flag) {
		if err := c.SetDefaultValue("0000"); err != nil {
			logutil.BgLogger().Error("set default value failed", zap.Error(err))
		}
	}
}

func setTimestampDefaultValue(c *table.Column, hasDefaultValue bool, setOnUpdateNow bool) {
	if hasDefaultValue {
		return
	}

	// For timestamp Col, if is not set default value or not set null, use current timestamp.
	if mysql.HasTimestampFlag(c.Flag) && mysql.HasNotNullFlag(c.Flag) {
		if setOnUpdateNow {
			if err := c.SetDefaultValue(types.ZeroDatetimeStr); err != nil {
				logutil.BgLogger().Error("set default value failed", zap.Error(err))
			}
		} else {
			if err := c.SetDefaultValue(strings.ToUpper(ast.CurrentTimestamp)); err != nil {
				logutil.BgLogger().Error("set default value failed", zap.Error(err))
			}
		}
	}
}

func setNoDefaultValueFlag(c *table.Column, hasDefaultValue bool) {
	if hasDefaultValue {
		return
	}

	if !mysql.HasNotNullFlag(c.Flag) {
		return
	}

	// Check if it is an `AUTO_INCREMENT` field or `TIMESTAMP` field.
	if !mysql.HasAutoIncrementFlag(c.Flag) && !mysql.HasTimestampFlag(c.Flag) {
		c.Flag |= mysql.NoDefaultValueFlag
	}
}

func checkDefaultValue(ctx sessionctx.Context, c *table.Column, hasDefaultValue bool) error {
	if !hasDefaultValue {
		return nil
	}

	if c.GetDefaultValue() != nil {
		if c.DefaultIsExpr {
			return nil
		}
		if _, err := table.GetColDefaultValue(ctx, c.ToInfo()); err != nil {
			return types.ErrInvalidDefault.GenWithStackByArgs(c.Name)
		}
		return nil
	}
	// Primary key default null is invalid.
	if mysql.HasPriKeyFlag(c.Flag) {
		return dbterror.ErrPrimaryCantHaveNull
	}

	// Set not null but default null is invalid.
	if mysql.HasNotNullFlag(c.Flag) {
		return types.ErrInvalidDefault.GenWithStackByArgs(c.Name)
	}

	return nil
}

// checkPriKeyConstraint check all parts of a PRIMARY KEY must be NOT NULL
func checkPriKeyConstraint(col *table.Column, hasDefaultValue, hasNullFlag bool, outPriKeyConstraint *ast.Constraint) error {
	// Primary key should not be null.
	if mysql.HasPriKeyFlag(col.Flag) && hasDefaultValue && col.GetDefaultValue() == nil {
		return types.ErrInvalidDefault.GenWithStackByArgs(col.Name)
	}
	// Set primary key flag for outer primary key constraint.
	// Such as: create table t1 (id int , age int, primary key(id))
	if !mysql.HasPriKeyFlag(col.Flag) && outPriKeyConstraint != nil {
		for _, key := range outPriKeyConstraint.Keys {
			if key.Expr == nil && key.Column.Name.L != col.Name.L {
				continue
			}
			col.Flag |= mysql.PriKeyFlag
			break
		}
	}
	// Primary key should not be null.
	if mysql.HasPriKeyFlag(col.Flag) && hasNullFlag {
		return dbterror.ErrPrimaryCantHaveNull
	}
	return nil
}

func checkColumnValueConstraint(col *table.Column, collation string) error {
	if col.Tp != mysql.TypeEnum && col.Tp != mysql.TypeSet {
		return nil
	}
	valueMap := make(map[string]bool, len(col.Elems))
	ctor := collate.GetCollator(collation)
	enumLengthLimit := config.GetGlobalConfig().EnableEnumLengthLimit
	desc, err := charset.GetCharsetInfo(col.Charset)
	if err != nil {
		return errors.Trace(err)
	}
	for i := range col.Elems {
		val := string(ctor.Key(col.Elems[i]))
		// According to MySQL 8.0 Refman:
		// The maximum supported length of an individual ENUM element is M <= 255 and (M x w) <= 1020,
		// where M is the element literal length and w is the number of bytes required for the maximum-length character in the character set.
		// See https://dev.mysql.com/doc/refman/8.0/en/string-type-syntax.html for more details.
		if enumLengthLimit && (len(val) > 255 || len(val)*desc.Maxlen > 1020) {
			return dbterror.ErrTooLongValueForType.GenWithStackByArgs(col.Name)
		}
		if _, ok := valueMap[val]; ok {
			tpStr := "ENUM"
			if col.Tp == mysql.TypeSet {
				tpStr = "SET"
			}
			return types.ErrDuplicatedValueInType.GenWithStackByArgs(col.Name, col.Elems[i], tpStr)
		}
		valueMap[val] = true
	}
	return nil
}

func checkDuplicateColumn(cols []*model.ColumnInfo) error {
	colNames := set.StringSet{}
	for _, col := range cols {
		colName := col.Name
		if colNames.Exist(colName.L) {
			return infoschema.ErrColumnExists.GenWithStackByArgs(colName.O)
		}
		colNames.Insert(colName.L)
	}
	return nil
}

func containsColumnOption(colDef *ast.ColumnDef, opTp ast.ColumnOptionType) bool {
	for _, option := range colDef.Options {
		if option.Tp == opTp {
			return true
		}
	}
	return false
}

// IsAutoRandomColumnID returns true if the given column ID belongs to an auto_random column.
func IsAutoRandomColumnID(tblInfo *model.TableInfo, colID int64) bool {
	return tblInfo.PKIsHandle && tblInfo.ContainsAutoRandomBits() && tblInfo.GetPkColInfo().ID == colID
}

func checkGeneratedColumn(ctx sessionctx.Context, colDefs []*ast.ColumnDef) error {
	var colName2Generation = make(map[string]columnGenerationInDDL, len(colDefs))
	var exists bool
	var autoIncrementColumn string
	for i, colDef := range colDefs {
		for _, option := range colDef.Options {
			if option.Tp == ast.ColumnOptionGenerated {
				if err := checkIllegalFn4Generated(colDef.Name.Name.L, typeColumn, option.Expr); err != nil {
					return errors.Trace(err)
				}
			}
		}
		if containsColumnOption(colDef, ast.ColumnOptionAutoIncrement) {
			exists, autoIncrementColumn = true, colDef.Name.Name.L
		}
		generated, depCols := findDependedColumnNames(colDef)
		if !generated {
			colName2Generation[colDef.Name.Name.L] = columnGenerationInDDL{
				position:  i,
				generated: false,
			}
		} else {
			colName2Generation[colDef.Name.Name.L] = columnGenerationInDDL{
				position:    i,
				generated:   true,
				dependences: depCols,
			}
		}
	}

	// Check whether the generated column refers to any auto-increment columns
	if exists {
		if !ctx.GetSessionVars().EnableAutoIncrementInGenerated {
			for colName, generated := range colName2Generation {
				if _, found := generated.dependences[autoIncrementColumn]; found {
					return dbterror.ErrGeneratedColumnRefAutoInc.GenWithStackByArgs(colName)
				}
			}
		}
	}

	for _, colDef := range colDefs {
		colName := colDef.Name.Name.L
		if err := verifyColumnGeneration(colName2Generation, colName); err != nil {
			return errors.Trace(err)
		}
	}
	return nil
}

func checkTooLongColumn(cols []*model.ColumnInfo) error {
	for _, col := range cols {
		colName := col.Name.O
		if utf8.RuneCountInString(colName) > mysql.MaxColumnNameLength {
			return dbterror.ErrTooLongIdent.GenWithStackByArgs(colName)
		}
	}
	return nil
}

func checkTooManyColumns(colDefs []*model.ColumnInfo) error {
	if uint32(len(colDefs)) > atomic.LoadUint32(&config.GetGlobalConfig().TableColumnCountLimit) {
		return dbterror.ErrTooManyFields
	}
	return nil
}

func checkTooManyIndexes(idxDefs []*model.IndexInfo) error {
	if len(idxDefs) > config.GetGlobalConfig().IndexLimit {
		return dbterror.ErrTooManyKeys.GenWithStackByArgs(config.GetGlobalConfig().IndexLimit)
	}
	return nil
}

// checkColumnsAttributes checks attributes for multiple columns.
func checkColumnsAttributes(colDefs []*model.ColumnInfo) error {
	for _, colDef := range colDefs {
		if err := checkColumnAttributes(colDef.Name.O, &colDef.FieldType); err != nil {
			return errors.Trace(err)
		}
	}
	return nil
}

func checkColumnFieldLength(col *table.Column) error {
	if col.Tp == mysql.TypeVarchar {
		if err := IsTooBigFieldLength(col.Flen, col.Name.O, col.Charset); err != nil {
			return errors.Trace(err)
		}
	}

	return nil
}

// IsTooBigFieldLength check if the varchar type column exceeds the maximum length limit.
func IsTooBigFieldLength(colDefTpFlen int, colDefName, setCharset string) error {
	desc, err := charset.GetCharsetInfo(setCharset)
	if err != nil {
		return errors.Trace(err)
	}
	maxFlen := mysql.MaxFieldVarCharLength
	maxFlen /= desc.Maxlen
	if colDefTpFlen != types.UnspecifiedLength && colDefTpFlen > maxFlen {
		return types.ErrTooBigFieldLength.GenWithStack("Column length too big for column '%s' (max = %d); use BLOB or TEXT instead", colDefName, maxFlen)
	}
	return nil
}

// checkColumnAttributes check attributes for single column.
func checkColumnAttributes(colName string, tp *types.FieldType) error {
	switch tp.Tp {
	case mysql.TypeNewDecimal, mysql.TypeDouble, mysql.TypeFloat:
		if tp.Flen < tp.Decimal {
			return types.ErrMBiggerThanD.GenWithStackByArgs(colName)
		}
	case mysql.TypeDatetime, mysql.TypeDuration, mysql.TypeTimestamp:
		if tp.Decimal != types.UnspecifiedFsp && (tp.Decimal < types.MinFsp || tp.Decimal > types.MaxFsp) {
			return types.ErrTooBigPrecision.GenWithStackByArgs(tp.Decimal, colName, types.MaxFsp)
		}
	}
	return nil
}

func checkDuplicateConstraint(namesMap map[string]bool, name string, foreign bool) error {
	if name == "" {
		return nil
	}
	nameLower := strings.ToLower(name)
	if namesMap[nameLower] {
		if foreign {
			return dbterror.ErrFkDupName.GenWithStackByArgs(name)
		}
		return dbterror.ErrDupKeyName.GenWithStack("duplicate key name %s", name)
	}
	namesMap[nameLower] = true
	return nil
}

func setEmptyConstraintName(namesMap map[string]bool, constr *ast.Constraint, foreign bool) {
	if constr.Name == "" && len(constr.Keys) > 0 {
		var colName string
		for _, keyPart := range constr.Keys {
			if keyPart.Expr != nil {
				colName = "expression_index"
			}
		}
		if colName == "" {
			colName = constr.Keys[0].Column.Name.L
		}
		constrName := colName
		i := 2
		if strings.EqualFold(constrName, mysql.PrimaryKeyName) {
			constrName = fmt.Sprintf("%s_%d", constrName, 2)
			i = 3
		}
		for namesMap[constrName] {
			// We loop forever until we find constrName that haven't been used.
			if foreign {
				constrName = fmt.Sprintf("fk_%s_%d", colName, i)
			} else {
				constrName = fmt.Sprintf("%s_%d", colName, i)
			}
			i++
		}
		constr.Name = constrName
		namesMap[constrName] = true
	}
}

func checkConstraintNames(constraints []*ast.Constraint) error {
	constrNames := map[string]bool{}
	fkNames := map[string]bool{}

	// Check not empty constraint name whether is duplicated.
	for _, constr := range constraints {
		if constr.Tp == ast.ConstraintForeignKey {
			err := checkDuplicateConstraint(fkNames, constr.Name, true)
			if err != nil {
				return errors.Trace(err)
			}
		} else {
			err := checkDuplicateConstraint(constrNames, constr.Name, false)
			if err != nil {
				return errors.Trace(err)
			}
		}
	}

	// Set empty constraint names.
	for _, constr := range constraints {
		if constr.Tp == ast.ConstraintForeignKey {
			setEmptyConstraintName(fkNames, constr, true)
		} else {
			setEmptyConstraintName(constrNames, constr, false)
		}
	}

	return nil
}

// checkInvisibleIndexOnPK check if primary key is invisible index.
// Note: PKIsHandle == true means the table already has a visible primary key,
// we do not need do a check for this case and return directly,
// because whether primary key is invisible has been check when creating table.
func checkInvisibleIndexOnPK(tblInfo *model.TableInfo) error {
	if tblInfo.PKIsHandle {
		return nil
	}
	pk := getPrimaryKey(tblInfo)
	if pk != nil && pk.Invisible {
		return dbterror.ErrPKIndexCantBeInvisible
	}
	return nil
}

// getPrimaryKey extract the primary key in a table and return `IndexInfo`
// The returned primary key could be explicit or implicit.
// If there is no explicit primary key in table,
// the first UNIQUE INDEX on NOT NULL columns will be the implicit primary key.
// For more information about implicit primary key, see
// https://dev.mysql.com/doc/refman/8.0/en/invisible-indexes.html
func getPrimaryKey(tblInfo *model.TableInfo) *model.IndexInfo {
	var implicitPK *model.IndexInfo

	for _, key := range tblInfo.Indices {
		if key.Primary {
			// table has explicit primary key
			return key
		}
		// The case index without any columns should never happen, but still do a check here
		if len(key.Columns) == 0 {
			continue
		}
		// find the first unique key with NOT NULL columns
		if implicitPK == nil && key.Unique {
			// ensure all columns in unique key have NOT NULL flag
			allColNotNull := true
			skip := false
			for _, idxCol := range key.Columns {
				col := model.FindColumnInfo(tblInfo.Cols(), idxCol.Name.L)
				// This index has a column in DeleteOnly state,
				// or it is expression index (it defined on a hidden column),
				// it can not be implicit PK, go to next index iterator
				if col == nil || col.Hidden {
					skip = true
					break
				}
				if !mysql.HasNotNullFlag(col.Flag) {
					allColNotNull = false
					break
				}
			}
			if skip {
				continue
			}
			if allColNotNull {
				implicitPK = key
			}
		}
	}
	return implicitPK
}

func setTableAutoRandomBits(ctx sessionctx.Context, tbInfo *model.TableInfo, colDefs []*ast.ColumnDef) error {
	pkColName := tbInfo.GetPkName()
	for _, col := range colDefs {
		if containsColumnOption(col, ast.ColumnOptionAutoRandom) {
			if col.Tp.Tp != mysql.TypeLonglong {
				return dbterror.ErrInvalidAutoRandom.GenWithStackByArgs(
					fmt.Sprintf(autoid.AutoRandomOnNonBigIntColumn, types.TypeStr(col.Tp.Tp)))
			}
			if !tbInfo.PKIsHandle || col.Name.Name.L != pkColName.L {
				errMsg := fmt.Sprintf(autoid.AutoRandomPKisNotHandleErrMsg, col.Name.Name.O)
				return dbterror.ErrInvalidAutoRandom.GenWithStackByArgs(errMsg)
			}
			if containsColumnOption(col, ast.ColumnOptionAutoIncrement) {
				return dbterror.ErrInvalidAutoRandom.GenWithStackByArgs(autoid.AutoRandomIncompatibleWithAutoIncErrMsg)
			}
			if containsColumnOption(col, ast.ColumnOptionDefaultValue) {
				return dbterror.ErrInvalidAutoRandom.GenWithStackByArgs(autoid.AutoRandomIncompatibleWithDefaultValueErrMsg)
			}

			autoRandBits, err := extractAutoRandomBitsFromColDef(col)
			if err != nil {
				return errors.Trace(err)
			}

			layout := autoid.NewShardIDLayout(col.Tp, autoRandBits)
			if autoRandBits == 0 {
				return dbterror.ErrInvalidAutoRandom.GenWithStackByArgs(autoid.AutoRandomNonPositive)
			} else if autoRandBits > autoid.MaxAutoRandomBits {
				errMsg := fmt.Sprintf(autoid.AutoRandomOverflowErrMsg,
					autoid.MaxAutoRandomBits, autoRandBits, col.Name.Name.O)
				return dbterror.ErrInvalidAutoRandom.GenWithStackByArgs(errMsg)
			}
			tbInfo.AutoRandomBits = autoRandBits

			msg := fmt.Sprintf(autoid.AutoRandomAvailableAllocTimesNote, layout.IncrementalBitsCapacity())
			ctx.GetSessionVars().StmtCtx.AppendNote(errors.Errorf(msg))
		}
	}
	return nil
}

func extractAutoRandomBitsFromColDef(colDef *ast.ColumnDef) (uint64, error) {
	for _, op := range colDef.Options {
		if op.Tp == ast.ColumnOptionAutoRandom {
			return convertAutoRandomBitsToUnsigned(op.AutoRandomBitLength)
		}
	}
	return 0, nil
}

func convertAutoRandomBitsToUnsigned(autoRandomBits int) (uint64, error) {
	if autoRandomBits == types.UnspecifiedLength {
		return autoid.DefaultAutoRandomBits, nil
	} else if autoRandomBits < 0 {
		return 0, dbterror.ErrInvalidAutoRandom.GenWithStackByArgs(autoid.AutoRandomNonPositive)
	}
	return uint64(autoRandomBits), nil
}

func buildTableInfo(
	ctx sessionctx.Context,
	tableName model.CIStr,
	cols []*table.Column,
	constraints []*ast.Constraint,
	charset string,
	collate string) (tbInfo *model.TableInfo, err error) {
	tbInfo = &model.TableInfo{
		Name:    tableName,
		Version: model.CurrLatestTableInfoVersion,
		Charset: charset,
		Collate: collate,
	}
	tblColumns := make([]*table.Column, 0, len(cols))
	for _, v := range cols {
		v.ID = allocateColumnID(tbInfo)
		tbInfo.Columns = append(tbInfo.Columns, v.ToInfo())
		tblColumns = append(tblColumns, table.ToColumn(v.ToInfo()))
	}
	for _, constr := range constraints {
		// Build hidden columns if necessary.
		hiddenCols, err := buildHiddenColumnInfo(ctx, constr.Keys, model.NewCIStr(constr.Name), tbInfo, tblColumns)
		if err != nil {
			return nil, err
		}
		for _, hiddenCol := range hiddenCols {
			hiddenCol.State = model.StatePublic
			hiddenCol.ID = allocateColumnID(tbInfo)
			hiddenCol.Offset = len(tbInfo.Columns)
			tbInfo.Columns = append(tbInfo.Columns, hiddenCol)
			tblColumns = append(tblColumns, table.ToColumn(hiddenCol))
		}
		// Check clustered on non-primary key.
		if constr.Option != nil && constr.Option.PrimaryKeyTp != model.PrimaryKeyTypeDefault &&
			constr.Tp != ast.ConstraintPrimaryKey {
			return nil, dbterror.ErrUnsupportedClusteredSecondaryKey
		}
		if constr.Tp == ast.ConstraintForeignKey {
			for _, fk := range tbInfo.ForeignKeys {
				if fk.Name.L == strings.ToLower(constr.Name) {
					return nil, infoschema.ErrCannotAddForeign
				}
			}
			fk, err := buildFKInfo(model.NewCIStr(constr.Name), constr.Keys, constr.Refer, cols, tbInfo)
			if err != nil {
				return nil, err
			}
			fk.State = model.StatePublic

			tbInfo.ForeignKeys = append(tbInfo.ForeignKeys, fk)
			continue
		}
		if constr.Tp == ast.ConstraintPrimaryKey {
			lastCol, err := checkPKOnGeneratedColumn(tbInfo, constr.Keys)
			if err != nil {
				return nil, err
			}
			isSingleIntPK := isSingleIntPK(constr, lastCol)
			if ShouldBuildClusteredIndex(ctx, constr.Option, isSingleIntPK) {
				if isSingleIntPK {
					tbInfo.PKIsHandle = true
				} else {
					tbInfo.IsCommonHandle = true
					tbInfo.CommonHandleVersion = 1
				}
			}
			if tbInfo.HasClusteredIndex() {
				// Primary key cannot be invisible.
				if constr.Option != nil && constr.Option.Visibility == ast.IndexVisibilityInvisible {
					return nil, dbterror.ErrPKIndexCantBeInvisible
				}
			}
			if tbInfo.PKIsHandle {
				continue
			}
		}

		if constr.Tp == ast.ConstraintFulltext {
			ctx.GetSessionVars().StmtCtx.AppendWarning(dbterror.ErrTableCantHandleFt.GenWithStackByArgs())
			continue
		}
		if constr.Tp == ast.ConstraintCheck {
			ctx.GetSessionVars().StmtCtx.AppendWarning(dbterror.ErrUnsupportedConstraintCheck.GenWithStackByArgs("CONSTRAINT CHECK"))
			continue
		}
		// build index info.
		idxInfo, err := buildIndexInfo(tbInfo, model.NewCIStr(constr.Name), constr.Keys, model.StatePublic)
		if err != nil {
			return nil, errors.Trace(err)
		}
		if len(hiddenCols) > 0 {
			addIndexColumnFlag(tbInfo, idxInfo)
		}
		// check if the index is primary or unique.
		switch constr.Tp {
		case ast.ConstraintPrimaryKey:
			idxInfo.Primary = true
			idxInfo.Unique = true
			idxInfo.Name = model.NewCIStr(mysql.PrimaryKeyName)
		case ast.ConstraintUniq, ast.ConstraintUniqKey, ast.ConstraintUniqIndex:
			idxInfo.Unique = true
		}
		// set index type.
		if constr.Option != nil {
			idxInfo.Comment, err = validateCommentLength(ctx.GetSessionVars(), idxInfo.Name.String(), constr.Option)
			if err != nil {
				return nil, errors.Trace(err)
			}
			if constr.Option.Visibility == ast.IndexVisibilityInvisible {
				idxInfo.Invisible = true
			}
			if constr.Option.Tp == model.IndexTypeInvalid {
				// Use btree as default index type.
				idxInfo.Tp = model.IndexTypeBtree
			} else {
				idxInfo.Tp = constr.Option.Tp
			}
		} else {
			// Use btree as default index type.
			idxInfo.Tp = model.IndexTypeBtree
		}
		idxInfo.ID = allocateIndexID(tbInfo)
		tbInfo.Indices = append(tbInfo.Indices, idxInfo)
	}

	return
}

func indexColumnsLen(cols []*model.ColumnInfo, idxCols []*model.IndexColumn) (colLen int, err error) {
	for _, idxCol := range idxCols {
		col := model.FindColumnInfo(cols, idxCol.Name.L)
		if col == nil {
			err = dbterror.ErrKeyColumnDoesNotExits.GenWithStack("column does not exist: %s", idxCol.Name.L)
			return
		}
		var l int
		l, err = getIndexColumnLength(col, idxCol.Length)
		if err != nil {
			return
		}
		colLen += l
	}
	return
}

func isSingleIntPK(constr *ast.Constraint, lastCol *model.ColumnInfo) bool {
	if len(constr.Keys) != 1 {
		return false
	}
	switch lastCol.Tp {
	case mysql.TypeLong, mysql.TypeLonglong,
		mysql.TypeTiny, mysql.TypeShort, mysql.TypeInt24:
		return true
	}
	return false
}

// ShouldBuildClusteredIndex is used to determine whether the CREATE TABLE statement should build a clustered index table.
func ShouldBuildClusteredIndex(ctx sessionctx.Context, opt *ast.IndexOption, isSingleIntPK bool) bool {
	if opt == nil || opt.PrimaryKeyTp == model.PrimaryKeyTypeDefault {
		switch ctx.GetSessionVars().EnableClusteredIndex {
		case variable.ClusteredIndexDefModeOn:
			return true
		case variable.ClusteredIndexDefModeIntOnly:
			return !config.GetGlobalConfig().AlterPrimaryKey && isSingleIntPK
		default:
			return false
		}
	}
	return opt.PrimaryKeyTp == model.PrimaryKeyTypeClustered
}

// checkTableInfoValidExtra is like checkTableInfoValid, but also assumes the
// table info comes from untrusted source and performs further checks such as
// name length and column count.
// (checkTableInfoValid is also used in repairing objects which don't perform
// these checks. Perhaps the two functions should be merged together regardless?)
func checkTableInfoValidExtra(tbInfo *model.TableInfo) error {
	if err := checkTooLongTable(tbInfo.Name); err != nil {
		return err
	}

	if err := checkDuplicateColumn(tbInfo.Columns); err != nil {
		return err
	}
	if err := checkTooLongColumn(tbInfo.Columns); err != nil {
		return err
	}
	if err := checkTooManyColumns(tbInfo.Columns); err != nil {
		return errors.Trace(err)
	}
	if err := checkTooManyIndexes(tbInfo.Indices); err != nil {
		return errors.Trace(err)
	}
	if err := checkColumnsAttributes(tbInfo.Columns); err != nil {
		return errors.Trace(err)
	}

	// FIXME: perform checkConstraintNames
	if err := checkCharsetAndCollation(tbInfo.Charset, tbInfo.Collate); err != nil {
		return errors.Trace(err)
	}

	oldState := tbInfo.State
	tbInfo.State = model.StatePublic
	err := checkTableInfoValid(tbInfo)
	tbInfo.State = oldState
	return err
}

func checkTableInfoValidWithStmt(ctx sessionctx.Context, tbInfo *model.TableInfo, s *ast.CreateTableStmt) (err error) {
	// All of these rely on the AST structure of expressions, which were
	// lost in the model (got serialized into strings).
	if err := checkGeneratedColumn(ctx, s.Cols); err != nil {
		return errors.Trace(err)
	}
	if tbInfo.Partition != nil {
		if err := checkPartitionDefinitionConstraints(ctx, tbInfo); err != nil {
			return errors.Trace(err)
		}
		if s.Partition != nil {
			if err := checkPartitionFuncType(ctx, s.Partition.Expr, tbInfo); err != nil {
				return errors.Trace(err)
			}
			if err := checkPartitioningKeysConstraints(ctx, s, tbInfo); err != nil {
				return errors.Trace(err)
			}
		}
	}

	return nil
}

func checkPartitionDefinitionConstraints(ctx sessionctx.Context, tbInfo *model.TableInfo) error {
	var err error
	if err = checkPartitionNameUnique(tbInfo.Partition); err != nil {
		return errors.Trace(err)
	}
	if err = checkAddPartitionTooManyPartitions(uint64(len(tbInfo.Partition.Definitions))); err != nil {
		return err
	}
	if err = checkAddPartitionOnTemporaryMode(tbInfo); err != nil {
		return err
	}
	if err = checkPartitionColumnsUnique(tbInfo); err != nil {
		return err
	}

	switch tbInfo.Partition.Type {
	case model.PartitionTypeRange:
		err = checkPartitionByRange(ctx, tbInfo)
	case model.PartitionTypeHash:
		err = checkPartitionByHash(ctx, tbInfo)
	case model.PartitionTypeList:
		err = checkPartitionByList(ctx, tbInfo)
	}
	return errors.Trace(err)
}

// checkTableInfoValid uses to check table info valid. This is used to validate table info.
func checkTableInfoValid(tblInfo *model.TableInfo) error {
	_, err := tables.TableFromMeta(nil, tblInfo)
	if err != nil {
		return err
	}
	return checkInvisibleIndexOnPK(tblInfo)
}

func buildTableInfoWithLike(ctx sessionctx.Context, ident ast.Ident, referTblInfo *model.TableInfo, s *ast.CreateTableStmt) (*model.TableInfo, error) {
	// Check the referred table is a real table object.
	if referTblInfo.IsSequence() || referTblInfo.IsView() {
		return nil, dbterror.ErrWrongObject.GenWithStackByArgs(ident.Schema, referTblInfo.Name, "BASE TABLE")
	}
	tblInfo := *referTblInfo
	if err := setTemporaryType(ctx, &tblInfo, s); err != nil {
		return nil, errors.Trace(err)
	}
	// Check non-public column and adjust column offset.
	newColumns := referTblInfo.Cols()
	newIndices := make([]*model.IndexInfo, 0, len(tblInfo.Indices))
	for _, idx := range tblInfo.Indices {
		if idx.State == model.StatePublic {
			newIndices = append(newIndices, idx)
		}
	}
	tblInfo.Columns = newColumns
	tblInfo.Indices = newIndices
	tblInfo.Name = ident.Name
	tblInfo.AutoIncID = 0
	tblInfo.ForeignKeys = nil
	// Ignore TiFlash replicas for temporary tables.
	if s.TemporaryKeyword != ast.TemporaryNone {
		tblInfo.TiFlashReplica = nil
	} else if tblInfo.TiFlashReplica != nil {
		replica := *tblInfo.TiFlashReplica
		// Keep the tiflash replica setting, remove the replica available status.
		replica.AvailablePartitionIDs = nil
		replica.Available = false
		tblInfo.TiFlashReplica = &replica
	}
	if referTblInfo.Partition != nil {
		pi := *referTblInfo.Partition
		pi.Definitions = make([]model.PartitionDefinition, len(referTblInfo.Partition.Definitions))
		copy(pi.Definitions, referTblInfo.Partition.Definitions)
		tblInfo.Partition = &pi
	}
	return &tblInfo, nil
}

// BuildTableInfoFromAST builds model.TableInfo from a SQL statement.
// Note: TableID and PartitionID are left as uninitialized value.
func BuildTableInfoFromAST(s *ast.CreateTableStmt) (*model.TableInfo, error) {
	return buildTableInfoWithCheck(mock.NewContext(), s, mysql.DefaultCharset, "", nil)
}

// buildTableInfoWithCheck builds model.TableInfo from a SQL statement.
// Note: TableID and PartitionIDs are left as uninitialized value.
func buildTableInfoWithCheck(ctx sessionctx.Context, s *ast.CreateTableStmt, dbCharset, dbCollate string, placementPolicyRef *model.PolicyRefInfo) (*model.TableInfo, error) {
	tbInfo, err := buildTableInfoWithStmt(ctx, s, dbCharset, dbCollate, placementPolicyRef)
	if err != nil {
		return nil, err
	}
	// Fix issue 17952 which will cause partition range expr can't be parsed as Int.
	// checkTableInfoValidWithStmt will do the constant fold the partition expression first,
	// then checkTableInfoValidExtra will pass the tableInfo check successfully.
	if err = checkTableInfoValidWithStmt(ctx, tbInfo, s); err != nil {
		return nil, err
	}
	if err = checkTableInfoValidExtra(tbInfo); err != nil {
		return nil, err
	}
	return tbInfo, nil
}

// BuildSessionTemporaryTableInfo builds model.TableInfo from a SQL statement.
func BuildSessionTemporaryTableInfo(ctx sessionctx.Context, is infoschema.InfoSchema, s *ast.CreateTableStmt, dbCharset, dbCollate string, placementPolicyRef *model.PolicyRefInfo) (*model.TableInfo, error) {
	ident := ast.Ident{Schema: s.Table.Schema, Name: s.Table.Name}
	//build tableInfo
	var tbInfo *model.TableInfo
	var referTbl table.Table
	var err error
	if s.ReferTable != nil {
		referIdent := ast.Ident{Schema: s.ReferTable.Schema, Name: s.ReferTable.Name}
		_, ok := is.SchemaByName(referIdent.Schema)
		if !ok {
			return nil, infoschema.ErrTableNotExists.GenWithStackByArgs(referIdent.Schema, referIdent.Name)
		}
		referTbl, err = is.TableByName(referIdent.Schema, referIdent.Name)
		if err != nil {
			return nil, infoschema.ErrTableNotExists.GenWithStackByArgs(referIdent.Schema, referIdent.Name)
		}
		tbInfo, err = buildTableInfoWithLike(ctx, ident, referTbl.Meta(), s)
	} else {
		tbInfo, err = buildTableInfoWithCheck(ctx, s, dbCharset, dbCollate, placementPolicyRef)
	}
	return tbInfo, err
}

// buildTableInfoWithStmt builds model.TableInfo from a SQL statement without validity check
func buildTableInfoWithStmt(ctx sessionctx.Context, s *ast.CreateTableStmt, dbCharset, dbCollate string, placementPolicyRef *model.PolicyRefInfo) (*model.TableInfo, error) {
	colDefs := s.Cols
	tableCharset, tableCollate, err := getCharsetAndCollateInTableOption(0, s.Options)
	if err != nil {
		return nil, errors.Trace(err)
	}
	tableCharset, tableCollate, err = ResolveCharsetCollation(
		ast.CharsetOpt{Chs: tableCharset, Col: tableCollate},
		ast.CharsetOpt{Chs: dbCharset, Col: dbCollate},
	)
	if err != nil {
		return nil, errors.Trace(err)
	}

	// The column charset haven't been resolved here.
	cols, newConstraints, err := buildColumnsAndConstraints(ctx, colDefs, s.Constraints, tableCharset, tableCollate)
	if err != nil {
		return nil, errors.Trace(err)
	}
	err = checkConstraintNames(newConstraints)
	if err != nil {
		return nil, errors.Trace(err)
	}

	var tbInfo *model.TableInfo
	tbInfo, err = buildTableInfo(ctx, s.Table.Name, cols, newConstraints, tableCharset, tableCollate)
	if err != nil {
		return nil, errors.Trace(err)
	}
	if err = setTemporaryType(ctx, tbInfo, s); err != nil {
		return nil, errors.Trace(err)
	}

	if err = setTableAutoRandomBits(ctx, tbInfo, colDefs); err != nil {
		return nil, errors.Trace(err)
	}

	if err = handleTableOptions(s.Options, tbInfo); err != nil {
		return nil, errors.Trace(err)
	}

	if tbInfo.TempTableType == model.TempTableNone && tbInfo.PlacementPolicyRef == nil && placementPolicyRef != nil {
		// Set the defaults from Schema. Note: they are mutual exclusive!
		tbInfo.PlacementPolicyRef = placementPolicyRef
	}

	// After handleTableOptions, so the partitions can get defaults from Table level
	err = buildTablePartitionInfo(ctx, s.Partition, tbInfo)
	if err != nil {
		return nil, errors.Trace(err)
	}

	return tbInfo, nil
}

func (d *ddl) assignTableID(tbInfo *model.TableInfo) error {
	genIDs, err := d.genGlobalIDs(1)
	if err != nil {
		return errors.Trace(err)
	}
	tbInfo.ID = genIDs[0]
	return nil
}

func (d *ddl) assignPartitionIDs(defs []model.PartitionDefinition) error {
	genIDs, err := d.genGlobalIDs(len(defs))
	if err != nil {
		return errors.Trace(err)
	}
	for i := range defs {
		defs[i].ID = genIDs[i]
	}
	return nil
}

func (d *ddl) CreateTable(ctx sessionctx.Context, s *ast.CreateTableStmt) (err error) {
	ident := ast.Ident{Schema: s.Table.Schema, Name: s.Table.Name}
	is := d.GetInfoSchemaWithInterceptor(ctx)
	schema, ok := is.SchemaByName(ident.Schema)
	if !ok {
		return infoschema.ErrDatabaseNotExists.GenWithStackByArgs(ident.Schema)
	}

	var referTbl table.Table
	if s.ReferTable != nil {
		referIdent := ast.Ident{Schema: s.ReferTable.Schema, Name: s.ReferTable.Name}
		_, ok := is.SchemaByName(referIdent.Schema)
		if !ok {
			return infoschema.ErrTableNotExists.GenWithStackByArgs(referIdent.Schema, referIdent.Name)
		}
		referTbl, err = is.TableByName(referIdent.Schema, referIdent.Name)
		if err != nil {
			return infoschema.ErrTableNotExists.GenWithStackByArgs(referIdent.Schema, referIdent.Name)
		}
	}

	// build tableInfo
	var tbInfo *model.TableInfo
	if s.ReferTable != nil {
		tbInfo, err = buildTableInfoWithLike(ctx, ident, referTbl.Meta(), s)
	} else {
		tbInfo, err = buildTableInfoWithStmt(ctx, s, schema.Charset, schema.Collate, schema.PlacementPolicyRef)
	}
	if err != nil {
		return errors.Trace(err)
	}

	if err = checkTableInfoValidWithStmt(ctx, tbInfo, s); err != nil {
		return err
	}

	onExist := OnExistError
	if s.IfNotExists {
		onExist = OnExistIgnore
	}

	return d.CreateTableWithInfo(ctx, schema.Name, tbInfo, onExist)
}

func setTemporaryType(ctx sessionctx.Context, tbInfo *model.TableInfo, s *ast.CreateTableStmt) error {
	switch s.TemporaryKeyword {
	case ast.TemporaryGlobal:
		tbInfo.TempTableType = model.TempTableGlobal
		// "create global temporary table ... on commit preserve rows"
		if !s.OnCommitDelete {
			return errors.Trace(dbterror.ErrUnsupportedOnCommitPreserve)
		}
	case ast.TemporaryLocal:
		tbInfo.TempTableType = model.TempTableLocal
	default:
		tbInfo.TempTableType = model.TempTableNone
	}
	return nil
}

// createTableWithInfoJob returns the table creation job.
// WARNING: it may return a nil job, which means you don't need to submit any DDL job.
// WARNING!!!: if retainID == true, it will not allocate ID by itself. That means if the caller
// can not promise ID is unique, then we got inconsistency.
func (d *ddl) createTableWithInfoJob(
	ctx sessionctx.Context,
	dbName model.CIStr,
	tbInfo *model.TableInfo,
	onExist OnExist,
	retainID bool,
) (job *model.Job, err error) {
	is := d.GetInfoSchemaWithInterceptor(ctx)
	schema, ok := is.SchemaByName(dbName)
	if !ok {
		return nil, infoschema.ErrDatabaseNotExists.GenWithStackByArgs(dbName)
	}

	if err = handleTablePlacement(ctx, tbInfo); err != nil {
		return nil, errors.Trace(err)
	}

	var oldViewTblID int64
	if oldTable, err := is.TableByName(schema.Name, tbInfo.Name); err == nil {
		err = infoschema.ErrTableExists.GenWithStackByArgs(ast.Ident{Schema: schema.Name, Name: tbInfo.Name})
		switch onExist {
		case OnExistIgnore:
			ctx.GetSessionVars().StmtCtx.AppendNote(err)
			return nil, nil
		case OnExistReplace:
			// only CREATE OR REPLACE VIEW is supported at the moment.
			if tbInfo.View != nil {
				if oldTable.Meta().IsView() {
					oldViewTblID = oldTable.Meta().ID
					break
				}
				// The object to replace isn't a view.
				return nil, dbterror.ErrWrongObject.GenWithStackByArgs(dbName, tbInfo.Name, "VIEW")
			}
			return nil, err
		default:
			return nil, err
		}
	}

	if !retainID {
		if err := d.assignTableID(tbInfo); err != nil {
			return nil, errors.Trace(err)
		}

		if tbInfo.Partition != nil {
			if err := d.assignPartitionIDs(tbInfo.Partition.Definitions); err != nil {
				return nil, errors.Trace(err)
			}
		}
	}

	if err := checkTableInfoValidExtra(tbInfo); err != nil {
		return nil, err
	}

	var actionType model.ActionType
	args := []interface{}{tbInfo}
	switch {
	case tbInfo.View != nil:
		actionType = model.ActionCreateView
		args = append(args, onExist == OnExistReplace, oldViewTblID)
	case tbInfo.Sequence != nil:
		actionType = model.ActionCreateSequence
	default:
		actionType = model.ActionCreateTable
	}

	job = &model.Job{
		SchemaID:   schema.ID,
		TableID:    tbInfo.ID,
		SchemaName: schema.Name.L,
		Type:       actionType,
		BinlogInfo: &model.HistoryInfo{},
		Args:       args,
	}
	return job, nil
}

func (d *ddl) createTableWithInfoPost(
	ctx sessionctx.Context,
	tbInfo *model.TableInfo,
	schemaID int64,
) error {
	var err error
	d.preSplitAndScatter(ctx, tbInfo, tbInfo.GetPartitionInfo())
	if tbInfo.AutoIncID > 1 {
		// Default tableAutoIncID base is 0.
		// If the first ID is expected to greater than 1, we need to do rebase.
		newEnd := tbInfo.AutoIncID - 1
		if err = d.handleAutoIncID(tbInfo, schemaID, newEnd, autoid.RowIDAllocType); err != nil {
			return errors.Trace(err)
		}
	}
	if tbInfo.AutoRandID > 1 {
		// Default tableAutoRandID base is 0.
		// If the first ID is expected to greater than 1, we need to do rebase.
		newEnd := tbInfo.AutoRandID - 1
		err = d.handleAutoIncID(tbInfo, schemaID, newEnd, autoid.AutoRandomType)
	}
	return err
}

func (d *ddl) CreateTableWithInfo(
	ctx sessionctx.Context,
	dbName model.CIStr,
	tbInfo *model.TableInfo,
	onExist OnExist,
) (err error) {
	job, err := d.createTableWithInfoJob(ctx, dbName, tbInfo, onExist, false)
	if err != nil {
		return err
	}
	if job == nil {
		return nil
	}

	err = d.doDDLJob(ctx, job)
	if err != nil {
		// table exists, but if_not_exists flags is true, so we ignore this error.
		if onExist == OnExistIgnore && infoschema.ErrTableExists.Equal(err) {
			ctx.GetSessionVars().StmtCtx.AppendNote(err)
			err = nil
		}
	} else {
		err = d.createTableWithInfoPost(ctx, tbInfo, job.SchemaID)
	}

	err = d.callHookOnChanged(err)
	return errors.Trace(err)
}

func (d *ddl) BatchCreateTableWithInfo(ctx sessionctx.Context,
	dbName model.CIStr,
	infos []*model.TableInfo,
	onExist OnExist) error {
	jobs := &model.Job{
		BinlogInfo: &model.HistoryInfo{},
	}
	args := make([]*model.TableInfo, 0, len(infos))

	var err error

	// 1. counts how many IDs are there
	// 2. if there is any duplicated table name
	totalID := 0
	duplication := make(map[string]struct{})
	for _, info := range infos {
		if _, ok := duplication[info.Name.L]; ok {
			err = infoschema.ErrTableExists.FastGenByArgs("can not batch create tables with same name")
			if onExist == OnExistIgnore && infoschema.ErrTableExists.Equal(err) {
				ctx.GetSessionVars().StmtCtx.AppendNote(err)
				err = nil
			}
		}
		if err != nil {
			return errors.Trace(err)
		}

		duplication[info.Name.L] = struct{}{}

		totalID += 1
		parts := info.GetPartitionInfo()
		if parts != nil {
			totalID += len(parts.Definitions)
		}
	}

	genIDs, err := d.genGlobalIDs(totalID)
	if err != nil {
		return errors.Trace(err)
	}

	for _, info := range infos {
		info.ID, genIDs = genIDs[0], genIDs[1:]

		if parts := info.GetPartitionInfo(); parts != nil {
			for i := range parts.Definitions {
				parts.Definitions[i].ID, genIDs = genIDs[0], genIDs[1:]
			}
		}

		job, err := d.createTableWithInfoJob(ctx, dbName, info, onExist, true)
		if err != nil {
			return errors.Trace(err)
		}
		if job == nil {
			continue
		}

		// if jobs.Type == model.ActionCreateTables, it is initialized
		// if not, initialize jobs by job.XXXX
		if jobs.Type != model.ActionCreateTables {
			jobs.Type = model.ActionCreateTables
			jobs.SchemaID = job.SchemaID
			jobs.SchemaName = job.SchemaName
		}

		// append table job args
		info, ok := job.Args[0].(*model.TableInfo)
		if !ok {
			return errors.Trace(fmt.Errorf("except table info"))
		}
		args = append(args, info)
	}
	if len(args) == 0 {
		return nil
	}
	jobs.Args = append(jobs.Args, args)

	err = d.doDDLJob(ctx, jobs)
	if err != nil {
		// table exists, but if_not_exists flags is true, so we ignore this error.
		if onExist == OnExistIgnore && infoschema.ErrTableExists.Equal(err) {
			ctx.GetSessionVars().StmtCtx.AppendNote(err)
			err = nil
		}
		return errors.Trace(d.callHookOnChanged(err))
	}

	for j := range args {
		if err = d.createTableWithInfoPost(ctx, args[j], jobs.SchemaID); err != nil {
			return errors.Trace(d.callHookOnChanged(err))
		}
	}

	return nil
}

func (d *ddl) CreatePlacementPolicyWithInfo(ctx sessionctx.Context, policy *model.PolicyInfo, onExist OnExist) error {
	if checkIgnorePlacementDDL(ctx) {
		return nil
	}

	policyName := policy.Name
	if policyName.L == defaultPlacementPolicyName {
		return errors.Trace(infoschema.ErrReservedSyntax.GenWithStackByArgs(policyName))
	}

	// Check policy existence.
	_, ok := d.GetInfoSchemaWithInterceptor(ctx).PolicyByName(policyName)
	if ok {
		err := infoschema.ErrPlacementPolicyExists.GenWithStackByArgs(policyName)
		switch onExist {
		case OnExistIgnore:
			ctx.GetSessionVars().StmtCtx.AppendNote(err)
			return nil
		case OnExistError:
			return err
		}
	}

	if err := checkPolicyValidation(policy.PlacementSettings); err != nil {
		return err
	}

	policyID, err := d.genPlacementPolicyID()
	if err != nil {
		return err
	}
	policy.ID = policyID

	job := &model.Job{
		SchemaName: policy.Name.L,
		Type:       model.ActionCreatePlacementPolicy,
		BinlogInfo: &model.HistoryInfo{},
		Args:       []interface{}{policy, onExist == OnExistReplace},
	}
	err = d.doDDLJob(ctx, job)
	err = d.callHookOnChanged(err)
	return errors.Trace(err)
}

// preSplitAndScatter performs pre-split and scatter of the table's regions.
// If `pi` is not nil, will only split region for `pi`, this is used when add partition.
func (d *ddl) preSplitAndScatter(ctx sessionctx.Context, tbInfo *model.TableInfo, pi *model.PartitionInfo) {
	if tbInfo.TempTableType != model.TempTableNone {
		return
	}
	sp, ok := d.store.(kv.SplittableStore)
	if !ok || atomic.LoadUint32(&EnableSplitTableRegion) == 0 {
		return
	}
	var (
		preSplit      func()
		scatterRegion bool
	)
	val, err := variable.GetGlobalSystemVar(ctx.GetSessionVars(), variable.TiDBScatterRegion)
	if err != nil {
		logutil.BgLogger().Warn("[ddl] won't scatter region", zap.Error(err))
	} else {
		scatterRegion = variable.TiDBOptOn(val)
	}
	if pi != nil {
		preSplit = func() { splitPartitionTableRegion(ctx, sp, tbInfo, pi, scatterRegion) }
	} else {
		preSplit = func() { splitTableRegion(ctx, sp, tbInfo, scatterRegion) }
	}
	if scatterRegion {
		preSplit()
	} else {
		go preSplit()
	}
}

func (d *ddl) RecoverTable(ctx sessionctx.Context, recoverInfo *RecoverInfo) (err error) {
	is := d.GetInfoSchemaWithInterceptor(ctx)
	schemaID, tbInfo := recoverInfo.SchemaID, recoverInfo.TableInfo
	// Check schema exist.
	schema, ok := is.SchemaByID(schemaID)
	if !ok {
		return errors.Trace(infoschema.ErrDatabaseNotExists.GenWithStackByArgs(
			fmt.Sprintf("(Schema ID %d)", schemaID),
		))
	}
	// Check not exist table with same name.
	if ok := is.TableExists(schema.Name, tbInfo.Name); ok {
		return infoschema.ErrTableExists.GenWithStackByArgs(tbInfo.Name)
	}

	tbInfo.State = model.StateNone
	job := &model.Job{
		SchemaID:   schemaID,
		TableID:    tbInfo.ID,
		SchemaName: schema.Name.L,
		Type:       model.ActionRecoverTable,
		BinlogInfo: &model.HistoryInfo{},
		Args: []interface{}{tbInfo, recoverInfo.AutoIDs.RowID, recoverInfo.DropJobID,
			recoverInfo.SnapshotTS, recoverTableCheckFlagNone, recoverInfo.AutoIDs.RandomID,
			recoverInfo.OldSchemaName, recoverInfo.OldTableName},
	}
	err = d.doDDLJob(ctx, job)
	err = d.callHookOnChanged(err)
	return errors.Trace(err)
}

func (d *ddl) CreateView(ctx sessionctx.Context, s *ast.CreateViewStmt) (err error) {
	viewInfo, err := buildViewInfo(ctx, s)
	if err != nil {
		return err
	}

	cols := make([]*table.Column, len(s.Cols))
	for i, v := range s.Cols {
		cols[i] = table.ToColumn(&model.ColumnInfo{
			Name:   v,
			ID:     int64(i),
			Offset: i,
			State:  model.StatePublic,
		})
	}

	tblCharset := ""
	tblCollate := ""
	if v, ok := ctx.GetSessionVars().GetSystemVar(variable.CharacterSetConnection); ok {
		tblCharset = v
	}
	if v, ok := ctx.GetSessionVars().GetSystemVar(variable.CollationConnection); ok {
		tblCollate = v
	}

	tbInfo, err := buildTableInfo(ctx, s.ViewName.Name, cols, nil, tblCharset, tblCollate)
	if err != nil {
		return err
	}
	tbInfo.View = viewInfo

	onExist := OnExistError
	if s.OrReplace {
		onExist = OnExistReplace
	}

	return d.CreateTableWithInfo(ctx, s.ViewName.Schema, tbInfo, onExist)
}

func buildViewInfo(ctx sessionctx.Context, s *ast.CreateViewStmt) (*model.ViewInfo, error) {
	// Always Use `format.RestoreNameBackQuotes` to restore `SELECT` statement despite the `ANSI_QUOTES` SQL Mode is enabled or not.
	restoreFlag := format.RestoreStringSingleQuotes | format.RestoreKeyWordUppercase | format.RestoreNameBackQuotes
	var sb strings.Builder
	if err := s.Select.Restore(format.NewRestoreCtx(restoreFlag, &sb)); err != nil {
		return nil, err
	}

	return &model.ViewInfo{Definer: s.Definer, Algorithm: s.Algorithm,
		Security: s.Security, SelectStmt: sb.String(), CheckOption: s.CheckOption, Cols: nil}, nil
}

func checkPartitionByHash(ctx sessionctx.Context, tbInfo *model.TableInfo) error {
	return checkNoHashPartitions(ctx, tbInfo.Partition.Num)
}

// checkPartitionByRange checks validity of a "BY RANGE" partition.
func checkPartitionByRange(ctx sessionctx.Context, tbInfo *model.TableInfo) error {
	failpoint.Inject("CheckPartitionByRangeErr", func() {
		panic("Out Of Memory Quota!")
	})
	pi := tbInfo.Partition

	if len(pi.Columns) == 0 {
		return checkRangePartitionValue(ctx, tbInfo)
	}

	return checkRangeColumnsPartitionValue(ctx, tbInfo)
}

// checkPartitionByList checks validity of a "BY LIST" partition.
func checkPartitionByList(ctx sessionctx.Context, tbInfo *model.TableInfo) error {
	return checkListPartitionValue(ctx, tbInfo)
}

func checkColumnsPartitionType(tbInfo *model.TableInfo) error {
	for _, col := range tbInfo.Partition.Columns {
		colInfo := getColumnInfoByName(tbInfo, col.L)
		if colInfo == nil {
			return errors.Trace(dbterror.ErrFieldNotFoundPart)
		}
		// The permitted data types are shown in the following list:
		// All integer types
		// DATE and DATETIME
		// CHAR, VARCHAR, BINARY, and VARBINARY
		// See https://dev.mysql.com/doc/mysql-partitioning-excerpt/5.7/en/partitioning-columns.html
		switch colInfo.FieldType.Tp {
		case mysql.TypeTiny, mysql.TypeShort, mysql.TypeInt24, mysql.TypeLong, mysql.TypeLonglong:
		case mysql.TypeDate, mysql.TypeDatetime, mysql.TypeDuration:
		case mysql.TypeVarchar, mysql.TypeString:
		default:
			return dbterror.ErrNotAllowedTypeInPartition.GenWithStackByArgs(col.O)
		}
	}
	return nil
}

func checkRangeColumnsPartitionValue(ctx sessionctx.Context, tbInfo *model.TableInfo) error {
	// Range columns partition key supports multiple data types with integer、datetime、string.
	pi := tbInfo.Partition
	defs := pi.Definitions
	if len(defs) < 1 {
		return ast.ErrPartitionsMustBeDefined.GenWithStackByArgs("RANGE")
	}

	curr := &defs[0]
	if len(curr.LessThan) != len(pi.Columns) {
		return errors.Trace(ast.ErrPartitionColumnList)
	}
	var prev *model.PartitionDefinition
	for i := 1; i < len(defs); i++ {
		prev, curr = curr, &defs[i]
		succ, err := checkTwoRangeColumns(ctx, curr, prev, pi, tbInfo)
		if err != nil {
			return err
		}
		if !succ {
			return errors.Trace(dbterror.ErrRangeNotIncreasing)
		}
	}
	return nil
}

func checkTwoRangeColumns(ctx sessionctx.Context, curr, prev *model.PartitionDefinition, pi *model.PartitionInfo, tbInfo *model.TableInfo) (bool, error) {
	if len(curr.LessThan) != len(pi.Columns) {
		return false, errors.Trace(ast.ErrPartitionColumnList)
	}
	for i := 0; i < len(pi.Columns); i++ {
		// Special handling for MAXVALUE.
		if strings.EqualFold(curr.LessThan[i], partitionMaxValue) {
			// If current is maxvalue, it certainly >= previous.
			return true, nil
		}
		if strings.EqualFold(prev.LessThan[i], partitionMaxValue) {
			// Current is not maxvalue, and previous is maxvalue.
			return false, nil
		}

		// Current and previous is the same.
		if strings.EqualFold(curr.LessThan[i], prev.LessThan[i]) {
			continue
		}

		// The tuples of column values used to define the partitions are strictly increasing:
		// PARTITION p0 VALUES LESS THAN (5,10,'ggg')
		// PARTITION p1 VALUES LESS THAN (10,20,'mmm')
		// PARTITION p2 VALUES LESS THAN (15,30,'sss')
		colInfo := findColumnByName(pi.Columns[i].L, tbInfo)
		succ, err := parseAndEvalBoolExpr(ctx, curr.LessThan[i], prev.LessThan[i], colInfo, tbInfo)
		if err != nil {
			return false, err
		}

		if succ {
			return true, nil
		}
	}
	return false, nil
}

func parseAndEvalBoolExpr(ctx sessionctx.Context, l, r string, colInfo *model.ColumnInfo, tbInfo *model.TableInfo) (bool, error) {
	lexpr, err := expression.ParseSimpleExprCastWithTableInfo(ctx, l, tbInfo, &colInfo.FieldType)
	if err != nil {
		return false, err
	}
	rexpr, err := expression.ParseSimpleExprCastWithTableInfo(ctx, r, tbInfo, &colInfo.FieldType)
	if err != nil {
		return false, err
	}
	e, err := expression.NewFunctionBase(ctx, ast.GT, types.NewFieldType(mysql.TypeLonglong), lexpr, rexpr)
	if err != nil {
		return false, err
	}
	e.SetCharsetAndCollation(colInfo.Charset, colInfo.Collate)
	res, _, err1 := e.EvalInt(ctx, chunk.Row{})
	if err1 != nil {
		return false, err1
	}
	return res > 0, nil
}

func checkCharsetAndCollation(cs string, co string) error {
	if !charset.ValidCharsetAndCollation(cs, co) {
		return dbterror.ErrUnknownCharacterSet.GenWithStackByArgs(cs)
	}
	if co != "" {
		if _, err := collate.GetCollationByName(co); err != nil {
			return errors.Trace(err)
		}
	}
	return nil
}

// handleAutoIncID handles auto_increment option in DDL. It creates a ID counter for the table and initiates the counter to a proper value.
// For example if the option sets auto_increment to 10. The counter will be set to 9. So the next allocated ID will be 10.
func (d *ddl) handleAutoIncID(tbInfo *model.TableInfo, schemaID int64, newEnd int64, tp autoid.AllocatorType) error {
	allocs := autoid.NewAllocatorsFromTblInfo(d.store, schemaID, tbInfo)
	if alloc := allocs.Get(tp); alloc != nil {
		err := alloc.Rebase(context.Background(), newEnd, false)
		if err != nil {
			return errors.Trace(err)
		}
	}
	return nil
}

// SetDirectPlacementOpt tries to make the PlacementSettings assignments generic for Schema/Table/Partition
func SetDirectPlacementOpt(placementSettings *model.PlacementSettings, placementOptionType ast.PlacementOptionType, stringVal string, uintVal uint64) error {
	switch placementOptionType {
	case ast.PlacementOptionPrimaryRegion:
		placementSettings.PrimaryRegion = stringVal
	case ast.PlacementOptionRegions:
		placementSettings.Regions = stringVal
	case ast.PlacementOptionFollowerCount:
		placementSettings.Followers = uintVal
	case ast.PlacementOptionVoterCount:
		placementSettings.Voters = uintVal
	case ast.PlacementOptionLearnerCount:
		placementSettings.Learners = uintVal
	case ast.PlacementOptionSchedule:
		placementSettings.Schedule = stringVal
	case ast.PlacementOptionConstraints:
		placementSettings.Constraints = stringVal
	case ast.PlacementOptionLeaderConstraints:
		placementSettings.LeaderConstraints = stringVal
	case ast.PlacementOptionLearnerConstraints:
		placementSettings.LearnerConstraints = stringVal
	case ast.PlacementOptionFollowerConstraints:
		placementSettings.FollowerConstraints = stringVal
	case ast.PlacementOptionVoterConstraints:
		placementSettings.VoterConstraints = stringVal
	default:
		return errors.Trace(errors.New("unknown placement policy option"))
	}
	return nil
}

// handleTableOptions updates tableInfo according to table options.
func handleTableOptions(options []*ast.TableOption, tbInfo *model.TableInfo) error {
	for _, op := range options {
		switch op.Tp {
		case ast.TableOptionAutoIncrement:
			tbInfo.AutoIncID = int64(op.UintValue)
		case ast.TableOptionAutoIdCache:
			if op.UintValue > uint64(math.MaxInt64) {
				// TODO: Refine this error.
				return errors.New("table option auto_id_cache overflows int64")
			}
			tbInfo.AutoIdCache = int64(op.UintValue)
		case ast.TableOptionAutoRandomBase:
			tbInfo.AutoRandID = int64(op.UintValue)
		case ast.TableOptionComment:
			tbInfo.Comment = op.StrValue
		case ast.TableOptionCompression:
			tbInfo.Compression = op.StrValue
		case ast.TableOptionShardRowID:
			if op.UintValue > 0 && tbInfo.HasClusteredIndex() {
				return dbterror.ErrUnsupportedShardRowIDBits
			}
			tbInfo.ShardRowIDBits = op.UintValue
			if tbInfo.ShardRowIDBits > shardRowIDBitsMax {
				tbInfo.ShardRowIDBits = shardRowIDBitsMax
			}
			tbInfo.MaxShardRowIDBits = tbInfo.ShardRowIDBits
		case ast.TableOptionPreSplitRegion:
			if tbInfo.TempTableType != model.TempTableNone {
				return errors.Trace(dbterror.ErrOptOnTemporaryTable.GenWithStackByArgs("pre split regions"))
			}
			tbInfo.PreSplitRegions = op.UintValue
		case ast.TableOptionCharset, ast.TableOptionCollate:
			// We don't handle charset and collate here since they're handled in `getCharsetAndCollateInTableOption`.
		case ast.TableOptionPlacementPolicy:
			tbInfo.PlacementPolicyRef = &model.PolicyRefInfo{
				Name: model.NewCIStr(op.StrValue),
			}
		}
	}
	shardingBits := shardingBits(tbInfo)
	if tbInfo.PreSplitRegions > shardingBits {
		tbInfo.PreSplitRegions = shardingBits
	}
	return nil
}

func shardingBits(tblInfo *model.TableInfo) uint64 {
	if tblInfo.ShardRowIDBits > 0 {
		return tblInfo.ShardRowIDBits
	}
	return tblInfo.AutoRandomBits
}

// isIgnorableSpec checks if the spec type is ignorable.
// Some specs are parsed by ignored. This is for compatibility.
func isIgnorableSpec(tp ast.AlterTableType) bool {
	// AlterTableLock/AlterTableAlgorithm are ignored.
	return tp == ast.AlterTableLock || tp == ast.AlterTableAlgorithm
}

// getCharsetAndCollateInColumnDef will iterate collate in the options, validate it by checking the charset
// of column definition. If there's no collate in the option, the default collate of column's charset will be used.
func getCharsetAndCollateInColumnDef(def *ast.ColumnDef) (chs, coll string, err error) {
	chs = def.Tp.Charset
	coll = def.Tp.Collate
	if chs != "" && coll == "" {
		if coll, err = charset.GetDefaultCollation(chs); err != nil {
			return "", "", errors.Trace(err)
		}
	}
	for _, opt := range def.Options {
		if opt.Tp == ast.ColumnOptionCollate {
			info, err := collate.GetCollationByName(opt.StrValue)
			if err != nil {
				return "", "", errors.Trace(err)
			}
			if chs == "" {
				chs = info.CharsetName
			} else if chs != info.CharsetName {
				return "", "", dbterror.ErrCollationCharsetMismatch.GenWithStackByArgs(info.Name, chs)
			}
			coll = info.Name
		}
	}
	return
}

// getCharsetAndCollateInTableOption will iterate the charset and collate in the options,
// and returns the last charset and collate in options. If there is no charset in the options,
// the returns charset will be "", the same as collate.
func getCharsetAndCollateInTableOption(startIdx int, options []*ast.TableOption) (chs, coll string, err error) {
	for i := startIdx; i < len(options); i++ {
		opt := options[i]
		// we set the charset to the last option. example: alter table t charset latin1 charset utf8 collate utf8_bin;
		// the charset will be utf8, collate will be utf8_bin
		switch opt.Tp {
		case ast.TableOptionCharset:
			info, err := charset.GetCharsetInfo(opt.StrValue)
			if err != nil {
				return "", "", err
			}
			if len(chs) == 0 {
				chs = info.Name
			} else if chs != info.Name {
				return "", "", dbterror.ErrConflictingDeclarations.GenWithStackByArgs(chs, info.Name)
			}
			if len(coll) == 0 {
				coll = info.DefaultCollation
			}
		case ast.TableOptionCollate:
			info, err := collate.GetCollationByName(opt.StrValue)
			if err != nil {
				return "", "", err
			}
			if len(chs) == 0 {
				chs = info.CharsetName
			} else if chs != info.CharsetName {
				return "", "", dbterror.ErrCollationCharsetMismatch.GenWithStackByArgs(info.Name, chs)
			}
			coll = info.Name
		}
	}
	return
}

func needToOverwriteColCharset(options []*ast.TableOption) bool {
	for i := len(options) - 1; i >= 0; i-- {
		opt := options[i]
		if opt.Tp == ast.TableOptionCharset {
			// Only overwrite columns charset if the option contains `CONVERT TO`.
			return opt.UintValue == ast.TableOptionCharsetWithConvertTo
		}
	}
	return false
}

// resolveAlterTableSpec resolves alter table algorithm and removes ignore table spec in specs.
// returns valied specs, and the occurred error.
func resolveAlterTableSpec(ctx sessionctx.Context, specs []*ast.AlterTableSpec) ([]*ast.AlterTableSpec, error) {
	validSpecs := make([]*ast.AlterTableSpec, 0, len(specs))
	algorithm := ast.AlgorithmTypeDefault
	for _, spec := range specs {
		if spec.Tp == ast.AlterTableAlgorithm {
			// Find the last AlterTableAlgorithm.
			algorithm = spec.Algorithm
		}
		if isIgnorableSpec(spec.Tp) {
			continue
		}
		validSpecs = append(validSpecs, spec)
	}

	// Verify whether the algorithm is supported.
	for _, spec := range validSpecs {
		resolvedAlgorithm, err := ResolveAlterAlgorithm(spec, algorithm)
		if err != nil {
			// If TiDB failed to choose a better algorithm, report the error
			if resolvedAlgorithm == ast.AlgorithmTypeDefault {
				return nil, errors.Trace(err)
			}
			// For the compatibility, we return warning instead of error when a better algorithm is chosed by TiDB
			ctx.GetSessionVars().StmtCtx.AppendError(err)
		}

		spec.Algorithm = resolvedAlgorithm
	}

	// Only handle valid specs.
	return validSpecs, nil
}

func checkMultiSpecs(sctx sessionctx.Context, specs []*ast.AlterTableSpec) error {
	if !sctx.GetSessionVars().EnableChangeMultiSchema {
		if len(specs) > 1 {
			return dbterror.ErrRunMultiSchemaChanges
		}
		if len(specs) == 1 && len(specs[0].NewColumns) > 1 && specs[0].Tp == ast.AlterTableAddColumns {
			return dbterror.ErrRunMultiSchemaChanges
		}
<<<<<<< HEAD
=======
	} else {
		if len(specs) > 1 && !isSameTypeMultiSpecs(specs) {
			return dbterror.ErrRunMultiSchemaChanges
		}
>>>>>>> 3226aab5
	}
	return nil
}

func (d *ddl) AlterTable(ctx context.Context, sctx sessionctx.Context, ident ast.Ident, specs []*ast.AlterTableSpec) (err error) {
	validSpecs, err := resolveAlterTableSpec(sctx, specs)
	if err != nil {
		return errors.Trace(err)
	}

	is := d.infoCache.GetLatest()
	if is.TableIsView(ident.Schema, ident.Name) || is.TableIsSequence(ident.Schema, ident.Name) {
		return dbterror.ErrWrongObject.GenWithStackByArgs(ident.Schema, ident.Name, "BASE TABLE")
	}

	err = checkMultiSpecs(sctx, validSpecs)
	if err != nil {
		return err
	}

	if len(validSpecs) > 1 {
<<<<<<< HEAD
		sctx.GetSessionVars().StmtCtx.MultiSchemaInfo = model.NewMultiSchemaInfo()
=======
		switch validSpecs[0].Tp {
		case ast.AlterTableAddColumns:
			err = d.AddColumns(sctx, ident, validSpecs)
		case ast.AlterTableDropColumn:
			err = d.DropColumns(sctx, ident, validSpecs)
		case ast.AlterTableDropPrimaryKey, ast.AlterTableDropIndex:
			err = d.DropIndexes(sctx, ident, validSpecs)
		default:
			return dbterror.ErrRunMultiSchemaChanges
		}
		if err != nil {
			return errors.Trace(err)
		}
		return nil
>>>>>>> 3226aab5
	}
	for _, spec := range validSpecs {
		var handledCharsetOrCollate bool
		switch spec.Tp {
		case ast.AlterTableAddColumns:
			if len(spec.NewColumns) != 1 {
				err = d.AddColumns(sctx, ident, []*ast.AlterTableSpec{spec})
			} else {
				err = d.AddColumn(sctx, ident, spec)
			}
		case ast.AlterTableAddPartitions:
			err = d.AddTablePartitions(sctx, ident, spec)
		case ast.AlterTableCoalescePartitions:
			err = d.CoalescePartitions(sctx, ident, spec)
		case ast.AlterTableReorganizePartition:
			err = errors.Trace(dbterror.ErrUnsupportedReorganizePartition)
		case ast.AlterTableCheckPartitions:
			err = errors.Trace(dbterror.ErrUnsupportedCheckPartition)
		case ast.AlterTableRebuildPartition:
			err = errors.Trace(dbterror.ErrUnsupportedRebuildPartition)
		case ast.AlterTableOptimizePartition:
			err = errors.Trace(dbterror.ErrUnsupportedOptimizePartition)
		case ast.AlterTableRemovePartitioning:
			err = errors.Trace(dbterror.ErrUnsupportedRemovePartition)
		case ast.AlterTableRepairPartition:
			err = errors.Trace(dbterror.ErrUnsupportedRepairPartition)
		case ast.AlterTableDropColumn:
			err = d.DropColumn(sctx, ident, spec)
		case ast.AlterTableDropIndex:
			err = d.DropIndex(sctx, ident, model.NewCIStr(spec.Name), spec.IfExists)
		case ast.AlterTableDropPrimaryKey:
			err = d.DropIndex(sctx, ident, model.NewCIStr(mysql.PrimaryKeyName), spec.IfExists)
		case ast.AlterTableRenameIndex:
			err = d.RenameIndex(sctx, ident, spec)
		case ast.AlterTableDropPartition:
			err = d.DropTablePartition(sctx, ident, spec)
		case ast.AlterTableTruncatePartition:
			err = d.TruncateTablePartition(sctx, ident, spec)
		case ast.AlterTableWriteable:
			if !config.TableLockEnabled() {
				return nil
			}
			tName := &ast.TableName{Schema: ident.Schema, Name: ident.Name}
			if spec.Writeable {
				err = d.CleanupTableLock(sctx, []*ast.TableName{tName})
			} else {
				lockStmt := &ast.LockTablesStmt{
					TableLocks: []ast.TableLock{
						{
							Table: tName,
							Type:  model.TableLockReadOnly,
						},
					},
				}
				err = d.LockTables(sctx, lockStmt)
			}
		case ast.AlterTableExchangePartition:
			err = d.ExchangeTablePartition(sctx, ident, spec)
		case ast.AlterTableAddConstraint:
			constr := spec.Constraint
			switch spec.Constraint.Tp {
			case ast.ConstraintKey, ast.ConstraintIndex:
				err = d.CreateIndex(sctx, ident, ast.IndexKeyTypeNone, model.NewCIStr(constr.Name),
					spec.Constraint.Keys, constr.Option, constr.IfNotExists)
			case ast.ConstraintUniq, ast.ConstraintUniqIndex, ast.ConstraintUniqKey:
				err = d.CreateIndex(sctx, ident, ast.IndexKeyTypeUnique, model.NewCIStr(constr.Name),
					spec.Constraint.Keys, constr.Option, false) // IfNotExists should be not applied
			case ast.ConstraintForeignKey:
				// NOTE: we do not handle `symbol` and `index_name` well in the parser and we do not check ForeignKey already exists,
				// so we just also ignore the `if not exists` check.
				err = d.CreateForeignKey(sctx, ident, model.NewCIStr(constr.Name), spec.Constraint.Keys, spec.Constraint.Refer)
			case ast.ConstraintPrimaryKey:
				err = d.CreatePrimaryKey(sctx, ident, model.NewCIStr(constr.Name), spec.Constraint.Keys, constr.Option)
			case ast.ConstraintFulltext:
				sctx.GetSessionVars().StmtCtx.AppendWarning(dbterror.ErrTableCantHandleFt)
			case ast.ConstraintCheck:
				sctx.GetSessionVars().StmtCtx.AppendWarning(dbterror.ErrUnsupportedConstraintCheck.GenWithStackByArgs("ADD CONSTRAINT CHECK"))
			default:
				// Nothing to do now.
			}
		case ast.AlterTableDropForeignKey:
			// NOTE: we do not check `if not exists` and `if exists` for ForeignKey now.
			err = d.DropForeignKey(sctx, ident, model.NewCIStr(spec.Name))
		case ast.AlterTableModifyColumn:
			err = d.ModifyColumn(ctx, sctx, ident, spec)
		case ast.AlterTableChangeColumn:
			err = d.ChangeColumn(ctx, sctx, ident, spec)
		case ast.AlterTableRenameColumn:
			err = d.RenameColumn(sctx, ident, spec)
		case ast.AlterTableAlterColumn:
			err = d.AlterColumn(sctx, ident, spec)
		case ast.AlterTableRenameTable:
			newIdent := ast.Ident{Schema: spec.NewTable.Schema, Name: spec.NewTable.Name}
			isAlterTable := true
			err = d.RenameTable(sctx, ident, newIdent, isAlterTable)
		case ast.AlterTablePartition:
			// Prevent silent succeed if user executes ALTER TABLE x PARTITION BY ...
			err = errors.New("alter table partition is unsupported")
		case ast.AlterTableOption:
			var placementPolicyRef *model.PolicyRefInfo
			for i, opt := range spec.Options {
				switch opt.Tp {
				case ast.TableOptionShardRowID:
					if opt.UintValue > shardRowIDBitsMax {
						opt.UintValue = shardRowIDBitsMax
					}
					err = d.ShardRowID(sctx, ident, opt.UintValue)
				case ast.TableOptionAutoIncrement:
					err = d.RebaseAutoID(sctx, ident, int64(opt.UintValue), autoid.RowIDAllocType, opt.BoolValue)
				case ast.TableOptionAutoIdCache:
					if opt.UintValue > uint64(math.MaxInt64) {
						// TODO: Refine this error.
						return errors.New("table option auto_id_cache overflows int64")
					}
					err = d.AlterTableAutoIDCache(sctx, ident, int64(opt.UintValue))
				case ast.TableOptionAutoRandomBase:
					err = d.RebaseAutoID(sctx, ident, int64(opt.UintValue), autoid.AutoRandomType, opt.BoolValue)
				case ast.TableOptionComment:
					spec.Comment = opt.StrValue
					err = d.AlterTableComment(sctx, ident, spec)
				case ast.TableOptionCharset, ast.TableOptionCollate:
					// getCharsetAndCollateInTableOption will get the last charset and collate in the options,
					// so it should be handled only once.
					if handledCharsetOrCollate {
						continue
					}
					var toCharset, toCollate string
					toCharset, toCollate, err = getCharsetAndCollateInTableOption(i, spec.Options)
					if err != nil {
						return err
					}
					needsOverwriteCols := needToOverwriteColCharset(spec.Options)
					err = d.AlterTableCharsetAndCollate(sctx, ident, toCharset, toCollate, needsOverwriteCols)
					handledCharsetOrCollate = true
				case ast.TableOptionPlacementPolicy:
					placementPolicyRef = &model.PolicyRefInfo{
						Name: model.NewCIStr(opt.StrValue),
					}
				case ast.TableOptionEngine:
				default:
					err = dbterror.ErrUnsupportedAlterTableOption
				}

				if err != nil {
					return errors.Trace(err)
				}
			}

			if placementPolicyRef != nil {
				err = d.AlterTablePlacement(sctx, ident, placementPolicyRef)
			}
		case ast.AlterTableSetTiFlashReplica:
			err = d.AlterTableSetTiFlashReplica(sctx, ident, spec.TiFlashReplica)
		case ast.AlterTableOrderByColumns:
			err = d.OrderByColumns(sctx, ident)
		case ast.AlterTableIndexInvisible:
			err = d.AlterIndexVisibility(sctx, ident, spec.IndexName, spec.Visibility)
		case ast.AlterTableAlterCheck:
			sctx.GetSessionVars().StmtCtx.AppendWarning(dbterror.ErrUnsupportedConstraintCheck.GenWithStackByArgs("ALTER CHECK"))
		case ast.AlterTableDropCheck:
			sctx.GetSessionVars().StmtCtx.AppendWarning(dbterror.ErrUnsupportedConstraintCheck.GenWithStackByArgs("DROP CHECK"))
		case ast.AlterTableWithValidation:
			sctx.GetSessionVars().StmtCtx.AppendWarning(dbterror.ErrUnsupportedAlterTableWithValidation)
		case ast.AlterTableWithoutValidation:
			sctx.GetSessionVars().StmtCtx.AppendWarning(dbterror.ErrUnsupportedAlterTableWithoutValidation)
		case ast.AlterTableAddStatistics:
			err = d.AlterTableAddStatistics(sctx, ident, spec.Statistics, spec.IfNotExists)
		case ast.AlterTableDropStatistics:
			err = d.AlterTableDropStatistics(sctx, ident, spec.Statistics, spec.IfExists)
		case ast.AlterTableAttributes:
			err = d.AlterTableAttributes(sctx, ident, spec)
		case ast.AlterTablePartitionAttributes:
			err = d.AlterTablePartitionAttributes(sctx, ident, spec)
		case ast.AlterTablePartitionOptions:
			err = d.AlterTablePartitionOptions(sctx, ident, spec)
		case ast.AlterTableCache:
			err = d.AlterTableCache(sctx, ident)
		case ast.AlterTableNoCache:
			err = d.AlterTableNoCache(sctx, ident)
		default:
			// Nothing to do now.
		}

		if err != nil {
			return errors.Trace(err)
		}
	}
	if sctx.GetSessionVars().StmtCtx.MultiSchemaInfo != nil {
		err = d.MultiSchemaChange(sctx, ident)
		if err != nil {
			return errors.Trace(err)
		}
	}

	return nil
}

func (d *ddl) RebaseAutoID(ctx sessionctx.Context, ident ast.Ident, newBase int64, tp autoid.AllocatorType, force bool) error {
	schema, t, err := d.getSchemaAndTableByIdent(ctx, ident)
	if err != nil {
		return errors.Trace(err)
	}
	var actionType model.ActionType
	switch tp {
	case autoid.AutoRandomType:
		tbInfo := t.Meta()
		if tbInfo.AutoRandomBits == 0 {
			return errors.Trace(dbterror.ErrInvalidAutoRandom.GenWithStackByArgs(autoid.AutoRandomRebaseNotApplicable))
		}
		var autoRandColTp types.FieldType
		for _, c := range tbInfo.Columns {
			if mysql.HasPriKeyFlag(c.Flag) {
				autoRandColTp = c.FieldType
				break
			}
		}
		layout := autoid.NewShardIDLayout(&autoRandColTp, tbInfo.AutoRandomBits)
		if layout.IncrementalMask()&newBase != newBase {
			errMsg := fmt.Sprintf(autoid.AutoRandomRebaseOverflow, newBase, layout.IncrementalBitsCapacity())
			return errors.Trace(dbterror.ErrInvalidAutoRandom.GenWithStackByArgs(errMsg))
		}
		actionType = model.ActionRebaseAutoRandomBase
	case autoid.RowIDAllocType:
		actionType = model.ActionRebaseAutoID
	}

	if !force {
		newBase, err = adjustNewBaseToNextGlobalID(ctx, t, tp, newBase)
		if err != nil {
			return err
		}
	}
	job := &model.Job{
		SchemaID:   schema.ID,
		TableID:    t.Meta().ID,
		SchemaName: schema.Name.L,
		Type:       actionType,
		BinlogInfo: &model.HistoryInfo{},
		Args:       []interface{}{newBase, force},
	}
	err = d.doDDLJob(ctx, job)
	err = d.callHookOnChanged(err)
	return errors.Trace(err)
}

func adjustNewBaseToNextGlobalID(ctx sessionctx.Context, t table.Table, tp autoid.AllocatorType, newBase int64) (int64, error) {
	alloc := t.Allocators(ctx).Get(tp)
	if alloc == nil {
		return newBase, nil
	}
	autoID, err := alloc.NextGlobalAutoID()
	if err != nil {
		return newBase, errors.Trace(err)
	}
	// If newBase < autoID, we need to do a rebase before returning.
	// Assume there are 2 TiDB servers: TiDB-A with allocator range of 0 ~ 30000; TiDB-B with allocator range of 30001 ~ 60000.
	// If the user sends SQL `alter table t1 auto_increment = 100` to TiDB-B,
	// and TiDB-B finds 100 < 30001 but returns without any handling,
	// then TiDB-A may still allocate 99 for auto_increment column. This doesn't make sense for the user.
	return int64(mathutil.MaxUint64(uint64(newBase), uint64(autoID))), nil
}

// ShardRowID shards the implicit row ID by adding shard value to the row ID's first few bits.
func (d *ddl) ShardRowID(ctx sessionctx.Context, tableIdent ast.Ident, uVal uint64) error {
	schema, t, err := d.getSchemaAndTableByIdent(ctx, tableIdent)
	if err != nil {
		return errors.Trace(err)
	}
	if t.Meta().TempTableType != model.TempTableNone {
		return dbterror.ErrOptOnTemporaryTable.GenWithStackByArgs("shard_row_id_bits")
	}
	if uVal == t.Meta().ShardRowIDBits {
		// Nothing need to do.
		return nil
	}
	if uVal > 0 && t.Meta().HasClusteredIndex() {
		return dbterror.ErrUnsupportedShardRowIDBits
	}
	err = verifyNoOverflowShardBits(d.sessPool, t, uVal)
	if err != nil {
		return err
	}
	job := &model.Job{
		Type:       model.ActionShardRowID,
		SchemaID:   schema.ID,
		TableID:    t.Meta().ID,
		SchemaName: schema.Name.L,
		BinlogInfo: &model.HistoryInfo{},
		Args:       []interface{}{uVal},
	}
	err = d.doDDLJob(ctx, job)
	err = d.callHookOnChanged(err)
	return errors.Trace(err)
}

func (d *ddl) getSchemaAndTableByIdent(ctx sessionctx.Context, tableIdent ast.Ident) (dbInfo *model.DBInfo, t table.Table, err error) {
	is := d.GetInfoSchemaWithInterceptor(ctx)
	schema, ok := is.SchemaByName(tableIdent.Schema)
	if !ok {
		return nil, nil, infoschema.ErrDatabaseNotExists.GenWithStackByArgs(tableIdent.Schema)
	}
	t, err = is.TableByName(tableIdent.Schema, tableIdent.Name)
	if err != nil {
		return nil, nil, infoschema.ErrTableNotExists.GenWithStackByArgs(tableIdent.Schema, tableIdent.Name)
	}
	return schema, t, nil
}

func checkUnsupportedColumnConstraint(col *ast.ColumnDef, ti ast.Ident) error {
	for _, constraint := range col.Options {
		switch constraint.Tp {
		case ast.ColumnOptionAutoIncrement:
			return dbterror.ErrUnsupportedAddColumn.GenWithStack("unsupported add column '%s' constraint AUTO_INCREMENT when altering '%s.%s'", col.Name, ti.Schema, ti.Name)
		case ast.ColumnOptionPrimaryKey:
			return dbterror.ErrUnsupportedAddColumn.GenWithStack("unsupported add column '%s' constraint PRIMARY KEY when altering '%s.%s'", col.Name, ti.Schema, ti.Name)
		case ast.ColumnOptionUniqKey:
			return dbterror.ErrUnsupportedAddColumn.GenWithStack("unsupported add column '%s' constraint UNIQUE KEY when altering '%s.%s'", col.Name, ti.Schema, ti.Name)
		case ast.ColumnOptionAutoRandom:
			errMsg := fmt.Sprintf(autoid.AutoRandomAlterAddColumn, col.Name, ti.Schema, ti.Name)
			return dbterror.ErrInvalidAutoRandom.GenWithStackByArgs(errMsg)
		}
	}

	return nil
}

func checkAndCreateNewColumn(ctx sessionctx.Context, ti ast.Ident, schema *model.DBInfo, spec *ast.AlterTableSpec, t table.Table, specNewColumn *ast.ColumnDef) (*table.Column, error) {
	err := checkUnsupportedColumnConstraint(specNewColumn, ti)
	if err != nil {
		return nil, errors.Trace(err)
	}

	colName := specNewColumn.Name.Name.O
	// Check whether added column has existed.
	col := table.FindCol(t.Cols(), colName)
	if col != nil {
		err = infoschema.ErrColumnExists.GenWithStackByArgs(colName)
		if spec.IfNotExists {
			ctx.GetSessionVars().StmtCtx.AppendNote(err)
			return nil, nil
		}
		return nil, err
	}
	if err = checkColumnAttributes(colName, specNewColumn.Tp); err != nil {
		return nil, errors.Trace(err)
	}
	if utf8.RuneCountInString(colName) > mysql.MaxColumnNameLength {
		return nil, dbterror.ErrTooLongIdent.GenWithStackByArgs(colName)
	}

	// If new column is a generated column, do validation.
	// NOTE: we do check whether the column refers other generated
	// columns occurring later in a table, but we don't handle the col offset.
	for _, option := range specNewColumn.Options {
		if option.Tp == ast.ColumnOptionGenerated {
			if err := checkIllegalFn4Generated(specNewColumn.Name.Name.L, typeColumn, option.Expr); err != nil {
				return nil, errors.Trace(err)
			}

			if option.Stored {
				return nil, dbterror.ErrUnsupportedOnGeneratedColumn.GenWithStackByArgs("Adding generated stored column through ALTER TABLE")
			}

			_, dependColNames := findDependedColumnNames(specNewColumn)
			if !ctx.GetSessionVars().EnableAutoIncrementInGenerated {
				if err = checkAutoIncrementRef(specNewColumn.Name.Name.L, dependColNames, t.Meta()); err != nil {
					return nil, errors.Trace(err)
				}
			}
			duplicateColNames := make(map[string]struct{}, len(dependColNames))
			for k := range dependColNames {
				duplicateColNames[k] = struct{}{}
			}
			cols := t.Cols()

			if err = checkDependedColExist(dependColNames, cols); err != nil {
				return nil, errors.Trace(err)
			}

			if err = verifyColumnGenerationSingle(duplicateColNames, cols, spec.Position); err != nil {
				return nil, errors.Trace(err)
			}
		}
		// Specially, since sequence has been supported, if a newly added column has a
		// sequence nextval function as it's default value option, it won't fill the
		// known rows with specific sequence next value under current add column logic.
		// More explanation can refer: TestSequenceDefaultLogic's comment in sequence_test.go
		if option.Tp == ast.ColumnOptionDefaultValue {
			_, isSeqExpr, err := tryToGetSequenceDefaultValue(option)
			if err != nil {
				return nil, errors.Trace(err)
			}
			if isSeqExpr {
				return nil, errors.Trace(dbterror.ErrAddColumnWithSequenceAsDefault.GenWithStackByArgs(specNewColumn.Name.Name.O))
			}
		}
	}

	tableCharset, tableCollate, err := ResolveCharsetCollation(
		ast.CharsetOpt{Chs: t.Meta().Charset, Col: t.Meta().Collate},
		ast.CharsetOpt{Chs: schema.Charset, Col: schema.Collate},
	)
	if err != nil {
		return nil, errors.Trace(err)
	}
	// Ignore table constraints now, they will be checked later.
	// We use length(t.Cols()) as the default offset firstly, we will change the column's offset later.
	col, _, err = buildColumnAndConstraint(
		ctx,
		len(t.Cols()),
		specNewColumn,
		nil,
		tableCharset,
		tableCollate,
	)
	if err != nil {
		return nil, errors.Trace(err)
	}

	originDefVal, err := generateOriginDefaultValue(col.ToInfo(), ctx)
	if err != nil {
		return nil, errors.Trace(err)
	}

	err = col.SetOriginDefaultValue(originDefVal)
	if err != nil {
		return nil, errors.Trace(err)
	}

	if info := ctx.GetSessionVars().StmtCtx.MultiSchemaInfo; info != nil {
		info.AddColumns = append(info.AddColumns, col.ColumnInfo)
	}
	return col, nil
}

// AddColumn will add a new column to the table.
func (d *ddl) AddColumn(ctx sessionctx.Context, ti ast.Ident, spec *ast.AlterTableSpec) error {
	specNewColumn := spec.NewColumns[0]
	schema, t, err := d.getSchemaAndTableByIdent(ctx, ti)
	if err != nil {
		return errors.Trace(err)
	}
	if err = checkAddColumnTooManyColumns(len(t.Cols()) + 1); err != nil {
		return errors.Trace(err)
	}
	col, err := checkAndCreateNewColumn(ctx, ti, schema, spec, t, specNewColumn)
	if err != nil {
		return errors.Trace(err)
	}
	// Added column has existed and if_not_exists flag is true.
	if col == nil {
		return nil
	}
	_, err = locateOffsetForColumn(spec.Position, t.Meta())
	if err != nil {
		return errors.Trace(err)
	}

	job := &model.Job{
		SchemaID:   schema.ID,
		TableID:    t.Meta().ID,
		SchemaName: schema.Name.L,
		Type:       model.ActionAddColumn,
		BinlogInfo: &model.HistoryInfo{},
		Args:       []interface{}{col, spec.Position, 0},
	}

	err = d.doDDLJob(ctx, job)
	// column exists, but if_not_exists flags is true, so we ignore this error.
	if infoschema.ErrColumnExists.Equal(err) && spec.IfNotExists {
		ctx.GetSessionVars().StmtCtx.AppendNote(err)
		return nil
	}
	err = d.callHookOnChanged(err)
	return errors.Trace(err)
}

// AddColumns will add multi new columns to the table.
func (d *ddl) AddColumns(ctx sessionctx.Context, ti ast.Ident, specs []*ast.AlterTableSpec) error {
	schema, t, err := d.getSchemaAndTableByIdent(ctx, ti)
	if err != nil {
		return errors.Trace(err)
	}

	// Check all the columns at once.
	addingColumnNames := make(map[string]bool)
	dupColumnNames := make(map[string]bool)
	for _, spec := range specs {
		for _, specNewColumn := range spec.NewColumns {
			if !addingColumnNames[specNewColumn.Name.Name.L] {
				addingColumnNames[specNewColumn.Name.Name.L] = true
				continue
			}
			if !spec.IfNotExists {
				return errors.Trace(infoschema.ErrColumnExists.GenWithStackByArgs(specNewColumn.Name.Name.O))
			}
			dupColumnNames[specNewColumn.Name.Name.L] = true
		}
	}
	columns := make([]*table.Column, 0, len(addingColumnNames))
	positions := make([]*ast.ColumnPosition, 0, len(addingColumnNames))
	offsets := make([]int, 0, len(addingColumnNames))
	ifNotExists := make([]bool, 0, len(addingColumnNames))
	newColumnsCount := 0
	// Check the columns one by one.
	for _, spec := range specs {
		for _, specNewColumn := range spec.NewColumns {
			if spec.IfNotExists && dupColumnNames[specNewColumn.Name.Name.L] {
				err = infoschema.ErrColumnExists.GenWithStackByArgs(specNewColumn.Name.Name.O)
				ctx.GetSessionVars().StmtCtx.AppendNote(err)
				continue
			}
			col, err := checkAndCreateNewColumn(ctx, ti, schema, spec, t, specNewColumn)
			if err != nil {
				return errors.Trace(err)
			}
			// Added column has existed and if_not_exists flag is true.
			if col == nil && spec.IfNotExists {
				continue
			}
			columns = append(columns, col)
			positions = append(positions, spec.Position)
			offsets = append(offsets, 0)
			ifNotExists = append(ifNotExists, spec.IfNotExists)
			newColumnsCount++
		}
	}
	if newColumnsCount == 0 {
		return nil
	}
	if err = checkAddColumnTooManyColumns(len(t.Cols()) + newColumnsCount); err != nil {
		return errors.Trace(err)
	}

	job := &model.Job{
		SchemaID:   schema.ID,
		TableID:    t.Meta().ID,
		SchemaName: schema.Name.L,
		Type:       model.ActionAddColumns,
		BinlogInfo: &model.HistoryInfo{},
		Args:       []interface{}{columns, positions, offsets, ifNotExists},
	}

	err = d.doDDLJob(ctx, job)
	if err != nil {
		return errors.Trace(err)
	}
	err = d.callHookOnChanged(err)
	return errors.Trace(err)
}

// AddTablePartitions will add a new partition to the table.
func (d *ddl) AddTablePartitions(ctx sessionctx.Context, ident ast.Ident, spec *ast.AlterTableSpec) error {
	is := d.infoCache.GetLatest()
	schema, ok := is.SchemaByName(ident.Schema)
	if !ok {
		return errors.Trace(infoschema.ErrDatabaseNotExists.GenWithStackByArgs(schema))
	}
	t, err := is.TableByName(ident.Schema, ident.Name)
	if err != nil {
		return errors.Trace(infoschema.ErrTableNotExists.GenWithStackByArgs(ident.Schema, ident.Name))
	}

	meta := t.Meta()
	pi := meta.GetPartitionInfo()
	if pi == nil {
		return errors.Trace(dbterror.ErrPartitionMgmtOnNonpartitioned)
	}

	partInfo, err := buildAddedPartitionInfo(ctx, meta, spec)
	if err != nil {
		return errors.Trace(err)
	}
	if err := d.assignPartitionIDs(partInfo.Definitions); err != nil {
		return errors.Trace(err)
	}

	// partInfo contains only the new added partition, we have to combine it with the
	// old partitions to check all partitions is strictly increasing.
	clonedMeta := meta.Clone()
	tmp := *partInfo
	tmp.Definitions = append(pi.Definitions, tmp.Definitions...)
	clonedMeta.Partition = &tmp
	if err := checkPartitionDefinitionConstraints(ctx, clonedMeta); err != nil {
		if dbterror.ErrSameNamePartition.Equal(err) && spec.IfNotExists {
			ctx.GetSessionVars().StmtCtx.AppendNote(err)
			return nil
		}
		return errors.Trace(err)
	}

	if err = handlePartitionPlacement(ctx, partInfo); err != nil {
		return errors.Trace(err)
	}

	job := &model.Job{
		SchemaID:   schema.ID,
		TableID:    meta.ID,
		SchemaName: schema.Name.L,
		Type:       model.ActionAddTablePartition,
		BinlogInfo: &model.HistoryInfo{},
		Args:       []interface{}{partInfo},
	}

	err = d.doDDLJob(ctx, job)
	if dbterror.ErrSameNamePartition.Equal(err) && spec.IfNotExists {
		ctx.GetSessionVars().StmtCtx.AppendNote(err)
		return nil
	}
	if err == nil {
		d.preSplitAndScatter(ctx, meta, partInfo)
	}
	err = d.callHookOnChanged(err)
	return errors.Trace(err)
}

// CoalescePartitions coalesce partitions can be used with a table that is partitioned by hash or key to reduce the number of partitions by number.
func (d *ddl) CoalescePartitions(ctx sessionctx.Context, ident ast.Ident, spec *ast.AlterTableSpec) error {
	is := d.infoCache.GetLatest()
	schema, ok := is.SchemaByName(ident.Schema)
	if !ok {
		return errors.Trace(infoschema.ErrDatabaseNotExists.GenWithStackByArgs(schema))
	}
	t, err := is.TableByName(ident.Schema, ident.Name)
	if err != nil {
		return errors.Trace(infoschema.ErrTableNotExists.GenWithStackByArgs(ident.Schema, ident.Name))
	}

	meta := t.Meta()
	if meta.GetPartitionInfo() == nil {
		return errors.Trace(dbterror.ErrPartitionMgmtOnNonpartitioned)
	}

	switch meta.Partition.Type {
	// We don't support coalesce partitions hash type partition now.
	case model.PartitionTypeHash:
		return errors.Trace(dbterror.ErrUnsupportedCoalescePartition)

	// Key type partition cannot be constructed currently, ignoring it for now.
	case model.PartitionTypeKey:

	// Coalesce partition can only be used on hash/key partitions.
	default:
		return errors.Trace(dbterror.ErrCoalesceOnlyOnHashPartition)
	}

	return errors.Trace(err)
}

func (d *ddl) TruncateTablePartition(ctx sessionctx.Context, ident ast.Ident, spec *ast.AlterTableSpec) error {
	is := d.infoCache.GetLatest()
	schema, ok := is.SchemaByName(ident.Schema)
	if !ok {
		return errors.Trace(infoschema.ErrDatabaseNotExists.GenWithStackByArgs(schema))
	}
	t, err := is.TableByName(ident.Schema, ident.Name)
	if err != nil {
		return errors.Trace(infoschema.ErrTableNotExists.GenWithStackByArgs(ident.Schema, ident.Name))
	}
	meta := t.Meta()
	if meta.GetPartitionInfo() == nil {
		return errors.Trace(dbterror.ErrPartitionMgmtOnNonpartitioned)
	}

	var pids []int64
	if spec.OnAllPartitions {
		pids = make([]int64, len(meta.GetPartitionInfo().Definitions))
		for i, def := range meta.GetPartitionInfo().Definitions {
			pids[i] = def.ID
		}
	} else {
		// MySQL allows duplicate partition names in truncate partition
		// so we filter them out through a hash
		pidMap := make(map[int64]bool)
		for _, name := range spec.PartitionNames {
			pid, err := tables.FindPartitionByName(meta, name.L)
			if err != nil {
				return errors.Trace(err)
			}
			pidMap[pid] = true
		}
		// linter makezero does not handle changing pids to zero length,
		// so create a new var and then assign to pids...
		newPids := make([]int64, 0, len(pidMap))
		for pid := range pidMap {
			newPids = append(newPids, pid)
		}
		pids = newPids
	}

	job := &model.Job{
		SchemaID:   schema.ID,
		TableID:    meta.ID,
		SchemaName: schema.Name.L,
		Type:       model.ActionTruncateTablePartition,
		BinlogInfo: &model.HistoryInfo{},
		Args:       []interface{}{pids},
	}

	err = d.doDDLJob(ctx, job)
	if err != nil {
		return errors.Trace(err)
	}
	err = d.callHookOnChanged(err)
	return errors.Trace(err)
}

func (d *ddl) DropTablePartition(ctx sessionctx.Context, ident ast.Ident, spec *ast.AlterTableSpec) error {
	is := d.infoCache.GetLatest()
	schema, ok := is.SchemaByName(ident.Schema)
	if !ok {
		return errors.Trace(infoschema.ErrDatabaseNotExists.GenWithStackByArgs(schema))
	}
	t, err := is.TableByName(ident.Schema, ident.Name)
	if err != nil {
		return errors.Trace(infoschema.ErrTableNotExists.GenWithStackByArgs(ident.Schema, ident.Name))
	}
	meta := t.Meta()
	if meta.GetPartitionInfo() == nil {
		return errors.Trace(dbterror.ErrPartitionMgmtOnNonpartitioned)
	}

	partNames := make([]string, len(spec.PartitionNames))
	for i, partCIName := range spec.PartitionNames {
		partNames[i] = partCIName.L
	}
	err = checkDropTablePartition(meta, partNames)
	if err != nil {
		if dbterror.ErrDropPartitionNonExistent.Equal(err) && spec.IfExists {
			ctx.GetSessionVars().StmtCtx.AppendNote(err)
			return nil
		}
		return errors.Trace(err)
	}

	job := &model.Job{
		SchemaID:   schema.ID,
		TableID:    meta.ID,
		SchemaName: schema.Name.L,
		Type:       model.ActionDropTablePartition,
		BinlogInfo: &model.HistoryInfo{},
		Args:       []interface{}{partNames},
	}

	err = d.doDDLJob(ctx, job)
	if err != nil {
		if dbterror.ErrDropPartitionNonExistent.Equal(err) && spec.IfExists {
			ctx.GetSessionVars().StmtCtx.AppendNote(err)
			return nil
		}
		return errors.Trace(err)
	}
	err = d.callHookOnChanged(err)
	return errors.Trace(err)
}

func checkFieldTypeCompatible(ft *types.FieldType, other *types.FieldType) bool {
	// int(1) could match the type with int(8)
	partialEqual := ft.Tp == other.Tp &&
		ft.Decimal == other.Decimal &&
		ft.Charset == other.Charset &&
		ft.Collate == other.Collate &&
		(ft.Flen == other.Flen || ft.StorageLength() != types.VarStorageLen) &&
		mysql.HasUnsignedFlag(ft.Flag) == mysql.HasUnsignedFlag(other.Flag) &&
		mysql.HasAutoIncrementFlag(ft.Flag) == mysql.HasAutoIncrementFlag(other.Flag) &&
		mysql.HasNotNullFlag(ft.Flag) == mysql.HasNotNullFlag(other.Flag) &&
		mysql.HasZerofillFlag(ft.Flag) == mysql.HasZerofillFlag(other.Flag) &&
		mysql.HasBinaryFlag(ft.Flag) == mysql.HasBinaryFlag(other.Flag) &&
		mysql.HasPriKeyFlag(ft.Flag) == mysql.HasPriKeyFlag(other.Flag)
	if !partialEqual || len(ft.Elems) != len(other.Elems) {
		return false
	}
	for i := range ft.Elems {
		if ft.Elems[i] != other.Elems[i] {
			return false
		}
	}
	return true
}

func checkTiFlashReplicaCompatible(source *model.TiFlashReplicaInfo, target *model.TiFlashReplicaInfo) bool {
	if source == target {
		return true
	}
	if source == nil || target == nil {
		return false
	}
	if source.Count != target.Count ||
		source.Available != target.Available || len(source.LocationLabels) != len(target.LocationLabels) {
		return false
	}
	for i, lable := range source.LocationLabels {
		if target.LocationLabels[i] != lable {
			return false
		}
	}
	return true
}

func checkTableDefCompatible(source *model.TableInfo, target *model.TableInfo) error {
	// check auto_random
	if source.AutoRandomBits != target.AutoRandomBits ||
		source.Charset != target.Charset ||
		source.Collate != target.Collate ||
		source.ShardRowIDBits != target.ShardRowIDBits ||
		source.MaxShardRowIDBits != target.MaxShardRowIDBits ||
		!checkTiFlashReplicaCompatible(source.TiFlashReplica, target.TiFlashReplica) {
		return errors.Trace(dbterror.ErrTablesDifferentMetadata)
	}
	if len(source.Cols()) != len(target.Cols()) {
		return errors.Trace(dbterror.ErrTablesDifferentMetadata)
	}
	// Col compatible check
	for i, sourceCol := range source.Cols() {
		targetCol := target.Cols()[i]
		if isVirtualGeneratedColumn(sourceCol) != isVirtualGeneratedColumn(targetCol) {
			return dbterror.ErrUnsupportedOnGeneratedColumn.GenWithStackByArgs("Exchanging partitions for non-generated columns")
		}
		// It should strictyle compare expressions for generated columns
		if sourceCol.Name.L != targetCol.Name.L ||
			sourceCol.Hidden != targetCol.Hidden ||
			!checkFieldTypeCompatible(&sourceCol.FieldType, &targetCol.FieldType) ||
			sourceCol.GeneratedExprString != targetCol.GeneratedExprString {
			return errors.Trace(dbterror.ErrTablesDifferentMetadata)
		}
		if sourceCol.State != model.StatePublic ||
			targetCol.State != model.StatePublic {
			return errors.Trace(dbterror.ErrTablesDifferentMetadata)
		}
		if sourceCol.ID != targetCol.ID {
			return dbterror.ErrPartitionExchangeDifferentOption.GenWithStackByArgs(fmt.Sprintf("column: %s", sourceCol.Name))
		}
	}
	if len(source.Indices) != len(target.Indices) {
		return errors.Trace(dbterror.ErrTablesDifferentMetadata)
	}
	for _, sourceIdx := range source.Indices {
		var compatIdx *model.IndexInfo
		for _, targetIdx := range target.Indices {
			if strings.EqualFold(sourceIdx.Name.L, targetIdx.Name.L) {
				compatIdx = targetIdx
			}
		}
		// No match index
		if compatIdx == nil {
			return errors.Trace(dbterror.ErrTablesDifferentMetadata)
		}
		// Index type is not compatible
		if sourceIdx.Tp != compatIdx.Tp ||
			sourceIdx.Unique != compatIdx.Unique ||
			sourceIdx.Primary != compatIdx.Primary {
			return errors.Trace(dbterror.ErrTablesDifferentMetadata)
		}
		// The index column
		if len(sourceIdx.Columns) != len(compatIdx.Columns) {
			return errors.Trace(dbterror.ErrTablesDifferentMetadata)
		}
		for i, sourceIdxCol := range sourceIdx.Columns {
			compatIdxCol := compatIdx.Columns[i]
			if sourceIdxCol.Length != compatIdxCol.Length ||
				sourceIdxCol.Name.L != compatIdxCol.Name.L {
				return errors.Trace(dbterror.ErrTablesDifferentMetadata)
			}
		}
		if sourceIdx.ID != compatIdx.ID {
			return dbterror.ErrPartitionExchangeDifferentOption.GenWithStackByArgs(fmt.Sprintf("index: %s", sourceIdx.Name))
		}
	}

	return nil
}

func checkExchangePartition(pt *model.TableInfo, nt *model.TableInfo) error {
	if nt.IsView() || nt.IsSequence() {
		return errors.Trace(dbterror.ErrCheckNoSuchTable)
	}
	if pt.GetPartitionInfo() == nil {
		return errors.Trace(dbterror.ErrPartitionMgmtOnNonpartitioned)
	}
	if nt.GetPartitionInfo() != nil {
		return errors.Trace(dbterror.ErrPartitionExchangePartTable.GenWithStackByArgs(nt.Name))
	}

	if nt.ForeignKeys != nil {
		return errors.Trace(dbterror.ErrPartitionExchangeForeignKey.GenWithStackByArgs(nt.Name))
	}

	// NOTE: if nt is temporary table, it should be checked
	return nil
}

func (d *ddl) ExchangeTablePartition(ctx sessionctx.Context, ident ast.Ident, spec *ast.AlterTableSpec) error {
	if !ctx.GetSessionVars().TiDBEnableExchangePartition {
		ctx.GetSessionVars().StmtCtx.AppendWarning(dbterror.ErrExchangePartitionDisabled)
		return nil
	}
	ptSchema, pt, err := d.getSchemaAndTableByIdent(ctx, ident)
	if err != nil {
		return errors.Trace(err)
	}

	ptMeta := pt.Meta()

	ntIdent := ast.Ident{Schema: spec.NewTable.Schema, Name: spec.NewTable.Name}
	ntSchema, nt, err := d.getSchemaAndTableByIdent(ctx, ntIdent)
	if err != nil {
		return errors.Trace(err)
	}

	ntMeta := nt.Meta()

	err = checkExchangePartition(ptMeta, ntMeta)
	if err != nil {
		return errors.Trace(err)
	}

	partName := spec.PartitionNames[0].L

	// NOTE: if pt is subPartitioned, it should be checked

	defID, err := tables.FindPartitionByName(ptMeta, partName)
	if err != nil {
		return errors.Trace(err)
	}

	err = checkTableDefCompatible(ptMeta, ntMeta)
	if err != nil {
		return errors.Trace(err)
	}

	job := &model.Job{
		SchemaID:   ntSchema.ID,
		TableID:    ntMeta.ID,
		SchemaName: ntSchema.Name.L,
		Type:       model.ActionExchangeTablePartition,
		BinlogInfo: &model.HistoryInfo{},
		Args:       []interface{}{defID, ptSchema.ID, ptMeta.ID, partName, spec.WithValidation},
	}

	err = d.doDDLJob(ctx, job)
	if err != nil {
		return errors.Trace(err)
	}
	err = d.callHookOnChanged(err)
	return errors.Trace(err)
}

// DropColumn will drop a column from the table, now we don't support drop the column with index covered.
func (d *ddl) DropColumn(ctx sessionctx.Context, ti ast.Ident, spec *ast.AlterTableSpec) error {
	schema, t, err := d.getSchemaAndTableByIdent(ctx, ti)
	if err != nil {
		return errors.Trace(err)
	}

	isDropable, err := checkIsDroppableColumn(ctx, t, spec)
	if err != nil {
		return err
	}
	if !isDropable {
		return nil
	}
	colName := spec.OldColumnName.Name
	err = checkVisibleColumnCnt(t, 0, 1)
	if err != nil {
		return err
	}

	job := &model.Job{
		SchemaID:        schema.ID,
		TableID:         t.Meta().ID,
		SchemaName:      schema.Name.L,
		Type:            model.ActionDropColumn,
		BinlogInfo:      &model.HistoryInfo{},
		MultiSchemaInfo: nil,
		Args:            []interface{}{colName},
	}

	err = d.doDDLJob(ctx, job)
	// column not exists, but if_exists flags is true, so we ignore this error.
	if dbterror.ErrCantDropFieldOrKey.Equal(err) && spec.IfExists {
		ctx.GetSessionVars().StmtCtx.AppendNote(err)
		return nil
	}
	err = d.callHookOnChanged(err)
	return errors.Trace(err)
}

// DropColumns will drop multi-columns from the table, now we don't support drop the column with index covered.
func (d *ddl) DropColumns(ctx sessionctx.Context, ti ast.Ident, specs []*ast.AlterTableSpec) error {
	schema, t, err := d.getSchemaAndTableByIdent(ctx, ti)
	if err != nil {
		return errors.Trace(err)
	}
	tblInfo := t.Meta()

	dropingColumnNames := make(map[string]bool)
	dupColumnNames := make(map[string]bool)
	for _, spec := range specs {
		if !dropingColumnNames[spec.OldColumnName.Name.L] {
			dropingColumnNames[spec.OldColumnName.Name.L] = true
		} else {
			if spec.IfExists {
				dupColumnNames[spec.OldColumnName.Name.L] = true
				continue
			}
			return errors.Trace(dbterror.ErrCantDropFieldOrKey.GenWithStack("column %s doesn't exist", spec.OldColumnName.Name.O))
		}
	}

	ifExists := make([]bool, 0, len(specs))
	colNames := make([]model.CIStr, 0, len(specs))
	for _, spec := range specs {
		if spec.IfExists && dupColumnNames[spec.OldColumnName.Name.L] {
			err = dbterror.ErrCantDropFieldOrKey.GenWithStack("column %s doesn't exist", spec.OldColumnName.Name.L)
			ctx.GetSessionVars().StmtCtx.AppendNote(err)
			continue
		}
		isDropable, err := checkIsDroppableColumn(ctx, t, spec)
		if err != nil {
			return err
		}
		// Column can't drop and if_exists flag is true.
		if !isDropable && spec.IfExists {
			continue
		}
		colNames = append(colNames, spec.OldColumnName.Name)
		ifExists = append(ifExists, spec.IfExists)
	}
	if len(colNames) == 0 {
		return nil
	}
	if len(tblInfo.Columns) == len(colNames) {
		return dbterror.ErrCantRemoveAllFields.GenWithStack("can't drop all columns in table %s",
			tblInfo.Name)
	}
	err = checkVisibleColumnCnt(t, 0, len(colNames))
	if err != nil {
		return err
	}
	var multiSchemaInfo *model.MultiSchemaInfo
	if ctx.GetSessionVars().EnableChangeMultiSchema {
		multiSchemaInfo = &model.MultiSchemaInfo{}
	}

	job := &model.Job{
		SchemaID:        schema.ID,
		TableID:         t.Meta().ID,
		SchemaName:      schema.Name.L,
		Type:            model.ActionDropColumns,
		BinlogInfo:      &model.HistoryInfo{},
		MultiSchemaInfo: multiSchemaInfo,
		Args:            []interface{}{colNames, ifExists},
	}

	err = d.doDDLJob(ctx, job)
	if err != nil {
		return errors.Trace(err)
	}
	err = d.callHookOnChanged(err)
	return errors.Trace(err)
}

func checkIsDroppableColumn(ctx sessionctx.Context, t table.Table, spec *ast.AlterTableSpec) (isDrapable bool, err error) {
	tblInfo := t.Meta()
	// Check whether dropped column has existed.
	colName := spec.OldColumnName.Name
	col := table.FindCol(t.VisibleCols(), colName.L)
	if col == nil {
		err = dbterror.ErrCantDropFieldOrKey.GenWithStackByArgs(colName)
		if spec.IfExists {
			ctx.GetSessionVars().StmtCtx.AppendNote(err)
			return false, nil
		}
		return false, err
	}

	if info := ctx.GetSessionVars().StmtCtx.MultiSchemaInfo; info != nil {
		info.DropColumns = append(info.DropColumns, col.ColumnInfo)
	}
	if err = isDroppableColumn(ctx.GetSessionVars().EnableChangeMultiSchema, tblInfo, colName); err != nil {
		return false, errors.Trace(err)
	}
	// We don't support dropping column with PK handle covered now.
	if col.IsPKHandleColumn(tblInfo) {
		return false, dbterror.ErrUnsupportedPKHandle
	}
	return true, nil
}

func checkVisibleColumnCnt(t table.Table, addCnt, dropCnt int) error {
	tblInfo := t.Meta()
	visibleColumCnt := addCnt
	for _, column := range tblInfo.Columns {
		if !column.Hidden {
			visibleColumCnt++
		}
		if visibleColumCnt > dropCnt {
			return nil
		}
	}
<<<<<<< HEAD
	return ErrCantRemoveAllFields
=======
	return dbterror.ErrTableMustHaveColumns
>>>>>>> 3226aab5
}

// checkModifyCharsetAndCollation returns error when the charset or collation is not modifiable.
// needRewriteCollationData is used when trying to modify the collation of a column, it is true when the column is with
// index because index of a string column is collation-aware.
func checkModifyCharsetAndCollation(toCharset, toCollate, origCharset, origCollate string, needRewriteCollationData bool) error {
	if !charset.ValidCharsetAndCollation(toCharset, toCollate) {
		return dbterror.ErrUnknownCharacterSet.GenWithStack("Unknown character set: '%s', collation: '%s'", toCharset, toCollate)
	}

	if needRewriteCollationData && collate.NewCollationEnabled() && !collate.CompatibleCollate(origCollate, toCollate) {
		return dbterror.ErrUnsupportedModifyCollation.GenWithStackByArgs(origCollate, toCollate)
	}

	if (origCharset == charset.CharsetUTF8 && toCharset == charset.CharsetUTF8MB4) ||
		(origCharset == charset.CharsetUTF8 && toCharset == charset.CharsetUTF8) ||
		(origCharset == charset.CharsetUTF8MB4 && toCharset == charset.CharsetUTF8MB4) {
		// TiDB only allow utf8 to be changed to utf8mb4, or changing the collation when the charset is utf8/utf8mb4.
		return nil
	}

	if toCharset != origCharset {
		msg := fmt.Sprintf("charset from %s to %s", origCharset, toCharset)
		return dbterror.ErrUnsupportedModifyCharset.GenWithStackByArgs(msg)
	}
	if toCollate != origCollate {
		msg := fmt.Sprintf("change collate from %s to %s", origCollate, toCollate)
		return dbterror.ErrUnsupportedModifyCharset.GenWithStackByArgs(msg)
	}
	return nil
}

// checkModifyTypes checks if the 'origin' type can be modified to 'to' type no matter directly change
// or change by reorg. It returns error if the two types are incompatible and correlated change are not
// supported. However, even the two types can be change, if the "origin" type contains primary key, error will be returned.
func checkModifyTypes(ctx sessionctx.Context, origin *types.FieldType, to *types.FieldType, needRewriteCollationData bool) error {
	canReorg, err := types.CheckModifyTypeCompatible(origin, to)
	if err != nil {
		if !canReorg {
			return errors.Trace(dbterror.ErrUnsupportedModifyColumn.GenWithStackByArgs(err.Error()))
		}
		if mysql.HasPriKeyFlag(origin.Flag) {
			msg := "this column has primary key flag"
			return dbterror.ErrUnsupportedModifyColumn.GenWithStackByArgs(msg)
		}
	}

	err = checkModifyCharsetAndCollation(to.Charset, to.Collate, origin.Charset, origin.Collate, needRewriteCollationData)

	if err != nil {
		if to.Charset == charset.CharsetGBK || origin.Charset == charset.CharsetGBK {
			return errors.Trace(err)
		}
		// column type change can handle the charset change between these two types in the process of the reorg.
		if dbterror.ErrUnsupportedModifyCharset.Equal(err) && canReorg {
			return nil
		}
	}
	return errors.Trace(err)
}

func setDefaultValue(ctx sessionctx.Context, col *table.Column, option *ast.ColumnOption) (bool, error) {
	hasDefaultValue := false
	value, isSeqExpr, err := getDefaultValue(ctx, col, option)
	if err != nil {
		return false, errors.Trace(err)
	}
	if isSeqExpr {
		if err := checkSequenceDefaultValue(col); err != nil {
			return false, errors.Trace(err)
		}
		col.DefaultIsExpr = isSeqExpr
	}

	if hasDefaultValue, value, err = checkColumnDefaultValue(ctx, col, value); err != nil {
		return hasDefaultValue, errors.Trace(err)
	}
	value, err = convertTimestampDefaultValToUTC(ctx, value, col)
	if err != nil {
		return hasDefaultValue, errors.Trace(err)
	}
	err = setDefaultValueWithBinaryPadding(col, value)
	if err != nil {
		return hasDefaultValue, errors.Trace(err)
	}
	return hasDefaultValue, nil
}

func setDefaultValueWithBinaryPadding(col *table.Column, value interface{}) error {
	err := col.SetDefaultValue(value)
	if err != nil {
		return err
	}
	// https://dev.mysql.com/doc/refman/8.0/en/binary-varbinary.html
	// Set the default value for binary type should append the paddings.
	if value != nil {
		if col.Tp == mysql.TypeString && types.IsBinaryStr(&col.FieldType) && len(value.(string)) < col.Flen {
			padding := make([]byte, col.Flen-len(value.(string)))
			col.DefaultValue = string(append([]byte(col.DefaultValue.(string)), padding...))
		}
	}
	return nil
}

func setColumnComment(ctx sessionctx.Context, col *table.Column, option *ast.ColumnOption) error {
	value, err := expression.EvalAstExpr(ctx, option.Expr)
	if err != nil {
		return errors.Trace(err)
	}
	col.Comment, err = value.ToString()
	return errors.Trace(err)
}

// processColumnOptions is only used in getModifiableColumnJob.
func processColumnOptions(ctx sessionctx.Context, col *table.Column, options []*ast.ColumnOption) error {
	var sb strings.Builder
	restoreFlags := format.RestoreStringSingleQuotes | format.RestoreKeyWordLowercase | format.RestoreNameBackQuotes |
		format.RestoreSpacesAroundBinaryOperation
	restoreCtx := format.NewRestoreCtx(restoreFlags, &sb)

	var hasDefaultValue, setOnUpdateNow bool
	var err error
	var hasNullFlag bool
	for _, opt := range options {
		switch opt.Tp {
		case ast.ColumnOptionDefaultValue:
			hasDefaultValue, err = setDefaultValue(ctx, col, opt)
			if err != nil {
				return errors.Trace(err)
			}
		case ast.ColumnOptionComment:
			err := setColumnComment(ctx, col, opt)
			if err != nil {
				return errors.Trace(err)
			}
		case ast.ColumnOptionNotNull:
			col.Flag |= mysql.NotNullFlag
		case ast.ColumnOptionNull:
			hasNullFlag = true
			col.Flag &= ^mysql.NotNullFlag
		case ast.ColumnOptionAutoIncrement:
			col.Flag |= mysql.AutoIncrementFlag
		case ast.ColumnOptionPrimaryKey, ast.ColumnOptionUniqKey:
			return dbterror.ErrUnsupportedModifyColumn.GenWithStack("can't change column constraint - %v", opt.Tp)
		case ast.ColumnOptionOnUpdate:
			// TODO: Support other time functions.
			if col.Tp == mysql.TypeTimestamp || col.Tp == mysql.TypeDatetime {
				if !expression.IsValidCurrentTimestampExpr(opt.Expr, &col.FieldType) {
					return dbterror.ErrInvalidOnUpdate.GenWithStackByArgs(col.Name)
				}
			} else {
				return dbterror.ErrInvalidOnUpdate.GenWithStackByArgs(col.Name)
			}
			col.Flag |= mysql.OnUpdateNowFlag
			setOnUpdateNow = true
		case ast.ColumnOptionGenerated:
			sb.Reset()
			err = opt.Expr.Restore(restoreCtx)
			if err != nil {
				return errors.Trace(err)
			}
			col.GeneratedExprString = sb.String()
			col.GeneratedStored = opt.Stored
			col.Dependences = make(map[string]struct{})
			col.GeneratedExpr = opt.Expr
			for _, colName := range findColumnNamesInExpr(opt.Expr) {
				col.Dependences[colName.Name.L] = struct{}{}
			}
		case ast.ColumnOptionCollate:
			col.Collate = opt.StrValue
		case ast.ColumnOptionReference:
			return errors.Trace(dbterror.ErrUnsupportedModifyColumn.GenWithStackByArgs("can't modify with references"))
		case ast.ColumnOptionFulltext:
			return errors.Trace(dbterror.ErrUnsupportedModifyColumn.GenWithStackByArgs("can't modify with full text"))
		case ast.ColumnOptionCheck:
			return errors.Trace(dbterror.ErrUnsupportedModifyColumn.GenWithStackByArgs("can't modify with check"))
		// Ignore ColumnOptionAutoRandom. It will be handled later.
		case ast.ColumnOptionAutoRandom:
		default:
			return errors.Trace(dbterror.ErrUnsupportedModifyColumn.GenWithStackByArgs(fmt.Sprintf("unknown column option type: %d", opt.Tp)))
		}
	}

	if err = processAndCheckDefaultValueAndColumn(ctx, col, nil, hasDefaultValue, setOnUpdateNow, hasNullFlag); err != nil {
		return errors.Trace(err)
	}

	return nil
}

func processAndCheckDefaultValueAndColumn(ctx sessionctx.Context, col *table.Column, outPriKeyConstraint *ast.Constraint, hasDefaultValue, setOnUpdateNow, hasNullFlag bool) error {
	processDefaultValue(col, hasDefaultValue, setOnUpdateNow)
	processColumnFlags(col)

	err := checkPriKeyConstraint(col, hasDefaultValue, hasNullFlag, outPriKeyConstraint)
	if err != nil {
		return errors.Trace(err)
	}
	if err = checkColumnValueConstraint(col, col.Collate); err != nil {
		return errors.Trace(err)
	}
	if err = checkDefaultValue(ctx, col, hasDefaultValue); err != nil {
		return errors.Trace(err)
	}
	if err = checkColumnFieldLength(col); err != nil {
		return errors.Trace(err)
	}
	return nil
}

func (d *ddl) getModifiableColumnJob(ctx context.Context, sctx sessionctx.Context, ident ast.Ident, originalColName model.CIStr,
	spec *ast.AlterTableSpec) (*model.Job, error) {
	specNewColumn := spec.NewColumns[0]
	is := d.infoCache.GetLatest()
	schema, ok := is.SchemaByName(ident.Schema)
	if !ok {
		return nil, errors.Trace(infoschema.ErrDatabaseNotExists)
	}
	t, err := is.TableByName(ident.Schema, ident.Name)
	if err != nil {
		return nil, errors.Trace(infoschema.ErrTableNotExists.GenWithStackByArgs(ident.Schema, ident.Name))
	}

	col := table.FindCol(t.Cols(), originalColName.L)
	if col == nil {
		return nil, infoschema.ErrColumnNotExists.GenWithStackByArgs(originalColName, ident.Name)
	}
	newColName := specNewColumn.Name.Name
	if newColName.L == model.ExtraHandleName.L {
		return nil, dbterror.ErrWrongColumnName.GenWithStackByArgs(newColName.L)
	}
	// If we want to rename the column name, we need to check whether it already exists.
	if newColName.L != originalColName.L {
		c := table.FindCol(t.Cols(), newColName.L)
		if c != nil {
			return nil, infoschema.ErrColumnExists.GenWithStackByArgs(newColName)
		}
	}

	// Constraints in the new column means adding new constraints. Errors should thrown,
	// which will be done by `processColumnOptions` later.
	if specNewColumn.Tp == nil {
		// Make sure the column definition is simple field type.
		return nil, errors.Trace(dbterror.ErrUnsupportedModifyColumn)
	}

	if err = checkColumnAttributes(specNewColumn.Name.OrigColName(), specNewColumn.Tp); err != nil {
		return nil, errors.Trace(err)
	}

	newCol := table.ToColumn(&model.ColumnInfo{
		ID: col.ID,
		// We use this PR(https://github.com/pingcap/tidb/pull/6274) as the dividing line to define whether it is a new version or an old version TiDB.
		// The old version TiDB initializes the column's offset and state here.
		// The new version TiDB doesn't initialize the column's offset and state, and it will do the initialization in run DDL function.
		// When we do the rolling upgrade the following may happen:
		// a new version TiDB builds the DDL job that doesn't be set the column's offset and state,
		// and the old version TiDB is the DDL owner, it doesn't get offset and state from the store. Then it will encounter errors.
		// So here we set offset and state to support the rolling upgrade.
		Offset:                col.Offset,
		State:                 col.State,
		OriginDefaultValue:    col.OriginDefaultValue,
		OriginDefaultValueBit: col.OriginDefaultValueBit,
		FieldType:             *specNewColumn.Tp,
		Name:                  newColName,
		Version:               col.Version,
	})

	var chs, coll string
	// TODO: Remove it when all table versions are greater than or equal to TableInfoVersion1.
	// If newCol's charset is empty and the table's version less than TableInfoVersion1,
	// we will not modify the charset of the column. This behavior is not compatible with MySQL.
	if len(newCol.FieldType.Charset) == 0 && t.Meta().Version < model.TableInfoVersion1 {
		chs = col.FieldType.Charset
		coll = col.FieldType.Collate
	} else {
		chs, coll, err = getCharsetAndCollateInColumnDef(specNewColumn)
		if err != nil {
			return nil, errors.Trace(err)
		}
		chs, coll, err = ResolveCharsetCollation(
			ast.CharsetOpt{Chs: chs, Col: coll},
			ast.CharsetOpt{Chs: t.Meta().Charset, Col: t.Meta().Collate},
			ast.CharsetOpt{Chs: schema.Charset, Col: schema.Collate},
		)
		chs, coll = OverwriteCollationWithBinaryFlag(specNewColumn, chs, coll)
		if err != nil {
			return nil, errors.Trace(err)
		}
	}

	if err = setCharsetCollationFlenDecimal(&newCol.FieldType, newCol.Name.O, chs, coll, sctx.GetSessionVars()); err != nil {
		return nil, errors.Trace(err)
	}

	// Check the column with foreign key, waiting for the default flen and decimal.
	if fkInfo := getColumnForeignKeyInfo(originalColName.L, t.Meta().ForeignKeys); fkInfo != nil {
		// For now we strongly ban the all column type change for column with foreign key.
		// Actually MySQL support change column with foreign key from varchar(m) -> varchar(m+t) and t > 0.
		if newCol.Tp != col.Tp || newCol.Flen != col.Flen || newCol.Decimal != col.Decimal {
			return nil, dbterror.ErrFKIncompatibleColumns.GenWithStackByArgs(originalColName, fkInfo.Name)
		}
	}

	// Copy index related options to the new spec.
	indexFlags := col.FieldType.Flag & (mysql.PriKeyFlag | mysql.UniqueKeyFlag | mysql.MultipleKeyFlag)
	newCol.FieldType.Flag |= indexFlags
	if mysql.HasPriKeyFlag(col.FieldType.Flag) {
		newCol.FieldType.Flag |= mysql.NotNullFlag
		// TODO: If user explicitly set NULL, we should throw error ErrPrimaryCantHaveNull.
	}

	if err = processColumnOptions(sctx, newCol, specNewColumn.Options); err != nil {
		return nil, errors.Trace(err)
	}

	if err = checkModifyTypes(sctx, &col.FieldType, &newCol.FieldType, isColumnWithIndex(col.Name.L, t.Meta().Indices)); err != nil {
		if strings.Contains(err.Error(), "Unsupported modifying collation") {
			colErrMsg := "Unsupported modifying collation of column '%s' from '%s' to '%s' when index is defined on it."
			err = dbterror.ErrUnsupportedModifyCollation.GenWithStack(colErrMsg, col.Name.L, col.Collate, newCol.Collate)
		}
		return nil, errors.Trace(err)
	}
	needChangeColData := needChangeColumnData(col.ColumnInfo, newCol.ColumnInfo)
	if needChangeColData {
		if err = isGeneratedRelatedColumn(t.Meta(), newCol.ColumnInfo, col.ColumnInfo); err != nil {
			return nil, errors.Trace(err)
		}
		if t.Meta().Partition != nil {
			return nil, dbterror.ErrUnsupportedModifyColumn.GenWithStackByArgs("table is partition table")
		}
	}

	// We don't support modifying column from not_auto_increment to auto_increment.
	if !mysql.HasAutoIncrementFlag(col.Flag) && mysql.HasAutoIncrementFlag(newCol.Flag) {
		return nil, dbterror.ErrUnsupportedModifyColumn.GenWithStackByArgs("can't set auto_increment")
	}
	// Disallow modifying column from auto_increment to not auto_increment if the session variable `AllowRemoveAutoInc` is false.
	if !sctx.GetSessionVars().AllowRemoveAutoInc && mysql.HasAutoIncrementFlag(col.Flag) && !mysql.HasAutoIncrementFlag(newCol.Flag) {
		return nil, dbterror.ErrUnsupportedModifyColumn.GenWithStackByArgs("can't remove auto_increment without @@tidb_allow_remove_auto_inc enabled")
	}

	// We support modifying the type definitions of 'null' to 'not null' now.
	var modifyColumnTp byte
	if !mysql.HasNotNullFlag(col.Flag) && mysql.HasNotNullFlag(newCol.Flag) {
		if err = checkForNullValue(ctx, sctx, true, ident.Schema, ident.Name, newCol.ColumnInfo, col.ColumnInfo); err != nil {
			return nil, errors.Trace(err)
		}
		// `modifyColumnTp` indicates that there is a type modification.
		modifyColumnTp = mysql.TypeNull
	}

	if err = checkColumnWithIndexConstraint(t.Meta(), col.ColumnInfo, newCol.ColumnInfo); err != nil {
		return nil, err
	}

	// As same with MySQL, we don't support modifying the stored status for generated columns.
	if err = checkModifyGeneratedColumn(sctx, t, col, newCol, specNewColumn, spec.Position); err != nil {
		return nil, errors.Trace(err)
	}

	var newAutoRandBits uint64
	if newAutoRandBits, err = checkAutoRandom(t.Meta(), col, specNewColumn); err != nil {
		return nil, errors.Trace(err)
	}

	tzName, tzOffset := ddlutil.GetTimeZone(sctx)
	job := &model.Job{
		SchemaID:   schema.ID,
		TableID:    t.Meta().ID,
		SchemaName: schema.Name.L,
		Type:       model.ActionModifyColumn,
		BinlogInfo: &model.HistoryInfo{},
		ReorgMeta: &model.DDLReorgMeta{
			SQLMode:       sctx.GetSessionVars().SQLMode,
			Warnings:      make(map[errors.ErrorID]*terror.Error),
			WarningsCount: make(map[errors.ErrorID]int64),
			Location:      &model.TimeZoneLocation{Name: tzName, Offset: tzOffset},
		},
		CtxVars: []interface{}{needChangeColData},
		Args:    []interface{}{&newCol, originalColName, spec.Position, modifyColumnTp, newAutoRandBits},
	}
	return job, nil
}

// checkColumnWithIndexConstraint is used to check the related index constraint of the modified column.
// Index has a max-prefix-length constraint. eg: a varchar(100), index idx(a), modifying column a to a varchar(4000)
// will cause index idx to break the max-prefix-length constraint.
//
func checkColumnWithIndexConstraint(tbInfo *model.TableInfo, originalCol, newCol *model.ColumnInfo) error {
	columns := make([]*model.ColumnInfo, 0, len(tbInfo.Columns))
	columns = append(columns, tbInfo.Columns...)
	// Replace old column with new column.
	for i, col := range columns {
		if col.Name.L != originalCol.Name.L {
			continue
		}
		columns[i] = newCol.Clone()
		columns[i].Name = originalCol.Name
		break
	}

	pkIndex := tables.FindPrimaryIndex(tbInfo)

	checkOneIndex := func(indexInfo *model.IndexInfo) (err error) {
		var modified bool
		for _, col := range indexInfo.Columns {
			if col.Name.L == originalCol.Name.L {
				modified = true
				break
			}
		}
		if !modified {
			return
		}
		err = checkIndexInModifiableColumns(columns, indexInfo.Columns)
		if err != nil {
			return
		}
		err = checkIndexPrefixLength(columns, indexInfo.Columns)
		return
	}

	// Check primary key first.
	var err error

	if pkIndex != nil {
		err = checkOneIndex(pkIndex)
		if err != nil {
			return err
		}
	}

	// Check secondary indexes.
	for _, indexInfo := range tbInfo.Indices {
		if indexInfo.Primary {
			continue
		}
		// the second param should always be set to true, check index length only if it was modified
		// checkOneIndex needs one param only.
		err = checkOneIndex(indexInfo)
		if err != nil {
			return err
		}
	}
	return nil
}

func checkIndexInModifiableColumns(columns []*model.ColumnInfo, idxColumns []*model.IndexColumn) error {
	for _, ic := range idxColumns {
		col := model.FindColumnInfo(columns, ic.Name.L)
		if col == nil {
			return dbterror.ErrKeyColumnDoesNotExits.GenWithStack("column does not exist: %s", ic.Name)
		}

		prefixLength := types.UnspecifiedLength
		if types.IsTypePrefixable(col.FieldType.Tp) && col.FieldType.Flen > ic.Length {
			// When the index column is changed, prefix length is only valid
			// if the type is still prefixable and larger than old prefix length.
			prefixLength = ic.Length
		}
		if err := checkIndexColumn(col, prefixLength); err != nil {
			return err
		}
	}
	return nil
}

func checkAutoRandom(tableInfo *model.TableInfo, originCol *table.Column, specNewColumn *ast.ColumnDef) (uint64, error) {
	var oldRandBits uint64
	if originCol.IsPKHandleColumn(tableInfo) {
		oldRandBits = tableInfo.AutoRandomBits
	}
	newRandBits, err := extractAutoRandomBitsFromColDef(specNewColumn)
	if err != nil {
		return 0, errors.Trace(err)
	}
	switch {
	case oldRandBits == newRandBits:
		break
	case oldRandBits < newRandBits:
		addingAutoRandom := oldRandBits == 0
		if addingAutoRandom {
			convFromAutoInc := mysql.HasAutoIncrementFlag(originCol.Flag) && originCol.IsPKHandleColumn(tableInfo)
			if !convFromAutoInc {
				return 0, dbterror.ErrInvalidAutoRandom.GenWithStackByArgs(autoid.AutoRandomAlterChangeFromAutoInc)
			}
		}
		if autoid.MaxAutoRandomBits < newRandBits {
			errMsg := fmt.Sprintf(autoid.AutoRandomOverflowErrMsg,
				autoid.MaxAutoRandomBits, newRandBits, specNewColumn.Name.Name.O)
			return 0, dbterror.ErrInvalidAutoRandom.GenWithStackByArgs(errMsg)
		}
		// increasing auto_random shard bits is allowed.
	case oldRandBits > newRandBits:
		if newRandBits == 0 {
			return 0, dbterror.ErrInvalidAutoRandom.GenWithStackByArgs(autoid.AutoRandomAlterErrMsg)
		}
		return 0, dbterror.ErrInvalidAutoRandom.GenWithStackByArgs(autoid.AutoRandomDecreaseBitErrMsg)
	}

	modifyingAutoRandCol := oldRandBits > 0 || newRandBits > 0
	if modifyingAutoRandCol {
		// Disallow changing the column field type.
		if originCol.Tp != specNewColumn.Tp.Tp {
			return 0, dbterror.ErrInvalidAutoRandom.GenWithStackByArgs(autoid.AutoRandomModifyColTypeErrMsg)
		}
		if originCol.Tp != mysql.TypeLonglong {
			return 0, dbterror.ErrInvalidAutoRandom.GenWithStackByArgs(fmt.Sprintf(autoid.AutoRandomOnNonBigIntColumn, types.TypeStr(originCol.Tp)))
		}
		// Disallow changing from auto_random to auto_increment column.
		if containsColumnOption(specNewColumn, ast.ColumnOptionAutoIncrement) {
			return 0, dbterror.ErrInvalidAutoRandom.GenWithStackByArgs(autoid.AutoRandomIncompatibleWithAutoIncErrMsg)
		}
		// Disallow specifying a default value on auto_random column.
		if containsColumnOption(specNewColumn, ast.ColumnOptionDefaultValue) {
			return 0, dbterror.ErrInvalidAutoRandom.GenWithStackByArgs(autoid.AutoRandomIncompatibleWithDefaultValueErrMsg)
		}
	}
	return newRandBits, nil
}

// ChangeColumn renames an existing column and modifies the column's definition,
// currently we only support limited kind of changes
// that do not need to change or check data on the table.
func (d *ddl) ChangeColumn(ctx context.Context, sctx sessionctx.Context, ident ast.Ident, spec *ast.AlterTableSpec) error {
	specNewColumn := spec.NewColumns[0]
	if len(specNewColumn.Name.Schema.O) != 0 && ident.Schema.L != specNewColumn.Name.Schema.L {
		return dbterror.ErrWrongDBName.GenWithStackByArgs(specNewColumn.Name.Schema.O)
	}
	if len(spec.OldColumnName.Schema.O) != 0 && ident.Schema.L != spec.OldColumnName.Schema.L {
		return dbterror.ErrWrongDBName.GenWithStackByArgs(spec.OldColumnName.Schema.O)
	}
	if len(specNewColumn.Name.Table.O) != 0 && ident.Name.L != specNewColumn.Name.Table.L {
		return dbterror.ErrWrongTableName.GenWithStackByArgs(specNewColumn.Name.Table.O)
	}
	if len(spec.OldColumnName.Table.O) != 0 && ident.Name.L != spec.OldColumnName.Table.L {
		return dbterror.ErrWrongTableName.GenWithStackByArgs(spec.OldColumnName.Table.O)
	}

	job, err := d.getModifiableColumnJob(ctx, sctx, ident, spec.OldColumnName.Name, spec)
	if err != nil {
		if infoschema.ErrColumnNotExists.Equal(err) && spec.IfExists {
			sctx.GetSessionVars().StmtCtx.AppendNote(infoschema.ErrColumnNotExists.GenWithStackByArgs(spec.OldColumnName.Name, ident.Name))
			return nil
		}
		return errors.Trace(err)
	}

	err = d.doDDLJob(sctx, job)
	// column not exists, but if_exists flags is true, so we ignore this error.
	if infoschema.ErrColumnNotExists.Equal(err) && spec.IfExists {
		sctx.GetSessionVars().StmtCtx.AppendNote(err)
		return nil
	}
	err = d.callHookOnChanged(err)
	return errors.Trace(err)
}

// RenameColumn renames an existing column.
func (d *ddl) RenameColumn(ctx sessionctx.Context, ident ast.Ident, spec *ast.AlterTableSpec) error {
	oldColName := spec.OldColumnName.Name
	newColName := spec.NewColumnName.Name
	if oldColName.L == newColName.L {
		return nil
	}
	if newColName.L == model.ExtraHandleName.L {
		return dbterror.ErrWrongColumnName.GenWithStackByArgs(newColName.L)
	}

	schema, tbl, err := d.getSchemaAndTableByIdent(ctx, ident)
	if err != nil {
		return errors.Trace(err)
	}

	oldCol := table.FindCol(tbl.VisibleCols(), oldColName.L)
	if oldCol == nil {
		return infoschema.ErrColumnNotExists.GenWithStackByArgs(oldColName, ident.Name)
	}

	allCols := tbl.Cols()
	colWithNewNameAlreadyExist := table.FindCol(allCols, newColName.L) != nil
	if colWithNewNameAlreadyExist {
		return infoschema.ErrColumnExists.GenWithStackByArgs(newColName)
	}

	if fkInfo := getColumnForeignKeyInfo(oldColName.L, tbl.Meta().ForeignKeys); fkInfo != nil {
		return dbterror.ErrFKIncompatibleColumns.GenWithStackByArgs(oldColName, fkInfo.Name)
	}

	// Check generated expression.
	for _, col := range allCols {
		if col.GeneratedExpr == nil {
			continue
		}
		dependedColNames := findColumnNamesInExpr(col.GeneratedExpr)
		for _, name := range dependedColNames {
			if name.Name.L == oldColName.L {
				if col.Hidden {
					return dbterror.ErrDependentByFunctionalIndex.GenWithStackByArgs(oldColName.O)
				}
				return dbterror.ErrDependentByGeneratedColumn.GenWithStackByArgs(oldColName.O)
			}
		}
	}

	tzName, tzOffset := ddlutil.GetTimeZone(ctx)

	newCol := oldCol.Clone()
	newCol.Name = newColName
	job := &model.Job{
		SchemaID:   schema.ID,
		TableID:    tbl.Meta().ID,
		SchemaName: schema.Name.L,
		Type:       model.ActionModifyColumn,
		BinlogInfo: &model.HistoryInfo{},
		ReorgMeta: &model.DDLReorgMeta{
			SQLMode:       ctx.GetSessionVars().SQLMode,
			Warnings:      make(map[errors.ErrorID]*terror.Error),
			WarningsCount: make(map[errors.ErrorID]int64),
			Location:      &model.TimeZoneLocation{Name: tzName, Offset: tzOffset},
		},
		Args: []interface{}{&newCol, oldColName, spec.Position, 0},
	}
	err = d.doDDLJob(ctx, job)
	err = d.callHookOnChanged(err)
	return errors.Trace(err)
}

// ModifyColumn does modification on an existing column, currently we only support limited kind of changes
// that do not need to change or check data on the table.
func (d *ddl) ModifyColumn(ctx context.Context, sctx sessionctx.Context, ident ast.Ident, spec *ast.AlterTableSpec) error {
	specNewColumn := spec.NewColumns[0]
	if len(specNewColumn.Name.Schema.O) != 0 && ident.Schema.L != specNewColumn.Name.Schema.L {
		return dbterror.ErrWrongDBName.GenWithStackByArgs(specNewColumn.Name.Schema.O)
	}
	if len(specNewColumn.Name.Table.O) != 0 && ident.Name.L != specNewColumn.Name.Table.L {
		return dbterror.ErrWrongTableName.GenWithStackByArgs(specNewColumn.Name.Table.O)
	}

	originalColName := specNewColumn.Name.Name
	job, err := d.getModifiableColumnJob(ctx, sctx, ident, originalColName, spec)
	if err != nil {
		if infoschema.ErrColumnNotExists.Equal(err) && spec.IfExists {
			sctx.GetSessionVars().StmtCtx.AppendNote(infoschema.ErrColumnNotExists.GenWithStackByArgs(originalColName, ident.Name))
			return nil
		}
		return errors.Trace(err)
	}

	err = d.doDDLJob(sctx, job)
	// column not exists, but if_exists flags is true, so we ignore this error.
	if infoschema.ErrColumnNotExists.Equal(err) && spec.IfExists {
		sctx.GetSessionVars().StmtCtx.AppendNote(err)
		return nil
	}
	err = d.callHookOnChanged(err)
	return errors.Trace(err)
}

func (d *ddl) AlterColumn(ctx sessionctx.Context, ident ast.Ident, spec *ast.AlterTableSpec) error {
	specNewColumn := spec.NewColumns[0]
	is := d.infoCache.GetLatest()
	schema, ok := is.SchemaByName(ident.Schema)
	if !ok {
		return infoschema.ErrTableNotExists.GenWithStackByArgs(ident.Schema, ident.Name)
	}
	t, err := is.TableByName(ident.Schema, ident.Name)
	if err != nil {
		return infoschema.ErrTableNotExists.GenWithStackByArgs(ident.Schema, ident.Name)
	}

	colName := specNewColumn.Name.Name
	// Check whether alter column has existed.
	oldCol := table.FindCol(t.Cols(), colName.L)
	if oldCol == nil {
		return dbterror.ErrBadField.GenWithStackByArgs(colName, ident.Name)
	}
	col := table.ToColumn(oldCol.Clone())

	// Clean the NoDefaultValueFlag value.
	col.Flag &= ^mysql.NoDefaultValueFlag
	if len(specNewColumn.Options) == 0 {
		err = col.SetDefaultValue(nil)
		if err != nil {
			return errors.Trace(err)
		}
		setNoDefaultValueFlag(col, false)
	} else {
		if IsAutoRandomColumnID(t.Meta(), col.ID) {
			return dbterror.ErrInvalidAutoRandom.GenWithStackByArgs(autoid.AutoRandomIncompatibleWithDefaultValueErrMsg)
		}
		hasDefaultValue, err := setDefaultValue(ctx, col, specNewColumn.Options[0])
		if err != nil {
			return errors.Trace(err)
		}
		if err = checkDefaultValue(ctx, col, hasDefaultValue); err != nil {
			return errors.Trace(err)
		}
	}

	job := &model.Job{
		SchemaID:   schema.ID,
		TableID:    t.Meta().ID,
		SchemaName: schema.Name.L,
		Type:       model.ActionSetDefaultValue,
		BinlogInfo: &model.HistoryInfo{},
		Args:       []interface{}{col},
	}

	err = d.doDDLJob(ctx, job)
	err = d.callHookOnChanged(err)
	return errors.Trace(err)
}

// AlterTableComment updates the table comment information.
func (d *ddl) AlterTableComment(ctx sessionctx.Context, ident ast.Ident, spec *ast.AlterTableSpec) error {
	is := d.infoCache.GetLatest()
	schema, ok := is.SchemaByName(ident.Schema)
	if !ok {
		return infoschema.ErrDatabaseNotExists.GenWithStackByArgs(ident.Schema)
	}

	tb, err := is.TableByName(ident.Schema, ident.Name)
	if err != nil {
		return errors.Trace(infoschema.ErrTableNotExists.GenWithStackByArgs(ident.Schema, ident.Name))
	}

	job := &model.Job{
		SchemaID:   schema.ID,
		TableID:    tb.Meta().ID,
		SchemaName: schema.Name.L,
		Type:       model.ActionModifyTableComment,
		BinlogInfo: &model.HistoryInfo{},
		Args:       []interface{}{spec.Comment},
	}

	err = d.doDDLJob(ctx, job)
	err = d.callHookOnChanged(err)
	return errors.Trace(err)
}

// AlterTableAutoIDCache updates the table comment information.
func (d *ddl) AlterTableAutoIDCache(ctx sessionctx.Context, ident ast.Ident, newCache int64) error {
	schema, tb, err := d.getSchemaAndTableByIdent(ctx, ident)
	if err != nil {
		return errors.Trace(err)
	}

	job := &model.Job{
		SchemaID:   schema.ID,
		TableID:    tb.Meta().ID,
		SchemaName: schema.Name.L,
		Type:       model.ActionModifyTableAutoIdCache,
		BinlogInfo: &model.HistoryInfo{},
		Args:       []interface{}{newCache},
	}

	err = d.doDDLJob(ctx, job)
	err = d.callHookOnChanged(err)
	return errors.Trace(err)
}

// AlterTableCharsetAndCollate changes the table charset and collate.
func (d *ddl) AlterTableCharsetAndCollate(ctx sessionctx.Context, ident ast.Ident, toCharset, toCollate string, needsOverwriteCols bool) error {
	// use the last one.
	if toCharset == "" && toCollate == "" {
		return dbterror.ErrUnknownCharacterSet.GenWithStackByArgs(toCharset)
	}

	is := d.infoCache.GetLatest()
	schema, ok := is.SchemaByName(ident.Schema)
	if !ok {
		return infoschema.ErrDatabaseNotExists.GenWithStackByArgs(ident.Schema)
	}

	tb, err := is.TableByName(ident.Schema, ident.Name)
	if err != nil {
		return errors.Trace(infoschema.ErrTableNotExists.GenWithStackByArgs(ident.Schema, ident.Name))
	}

	if toCharset == "" {
		// charset does not change.
		toCharset = tb.Meta().Charset
	}

	if toCollate == "" {
		// get the default collation of the charset.
		toCollate, err = charset.GetDefaultCollation(toCharset)
		if err != nil {
			return errors.Trace(err)
		}
	}
	doNothing, err := checkAlterTableCharset(tb.Meta(), schema, toCharset, toCollate, needsOverwriteCols)
	if err != nil {
		return err
	}
	if doNothing {
		return nil
	}

	job := &model.Job{
		SchemaID:   schema.ID,
		TableID:    tb.Meta().ID,
		SchemaName: schema.Name.L,
		Type:       model.ActionModifyTableCharsetAndCollate,
		BinlogInfo: &model.HistoryInfo{},
		Args:       []interface{}{toCharset, toCollate, needsOverwriteCols},
	}
	err = d.doDDLJob(ctx, job)
	err = d.callHookOnChanged(err)
	return errors.Trace(err)
}

func shouldModifyTiFlashReplica(tbReplicaInfo *model.TiFlashReplicaInfo, replicaInfo *ast.TiFlashReplicaSpec) bool {
	if tbReplicaInfo != nil && tbReplicaInfo.Count == replicaInfo.Count &&
		len(tbReplicaInfo.LocationLabels) == len(replicaInfo.Labels) {
		for i, label := range tbReplicaInfo.LocationLabels {
			if replicaInfo.Labels[i] != label {
				return true
			}
		}
		return false
	}
	return true
}

// AlterTableSetTiFlashReplica sets the TiFlash replicas info.
func (d *ddl) AlterTableSetTiFlashReplica(ctx sessionctx.Context, ident ast.Ident, replicaInfo *ast.TiFlashReplicaSpec) error {
	schema, tb, err := d.getSchemaAndTableByIdent(ctx, ident)
	if err != nil {
		return errors.Trace(err)
	}
	// Ban setting replica count for tables in system database.
	if util.IsMemOrSysDB(schema.Name.L) {
		return errors.Trace(dbterror.ErrUnsupportedAlterReplicaForSysTable)
	} else if tb.Meta().TempTableType != model.TempTableNone {
		return dbterror.ErrOptOnTemporaryTable.GenWithStackByArgs("set tiflash replica")
	}

	// Ban setting replica count for tables which has charset not supported by TiFlash
	for _, col := range tb.Cols() {
		_, ok := charset.TiFlashSupportedCharsets[col.Charset]
		if !ok {
			return dbterror.ErrAlterReplicaForUnsupportedCharsetTable.GenWithStackByArgs(col.Charset)
		}
	}

	tbReplicaInfo := tb.Meta().TiFlashReplica
	if !shouldModifyTiFlashReplica(tbReplicaInfo, replicaInfo) {
		return nil
	}

	err = checkTiFlashReplicaCount(ctx, replicaInfo.Count)
	if err != nil {
		return errors.Trace(err)
	}

	job := &model.Job{
		SchemaID:   schema.ID,
		TableID:    tb.Meta().ID,
		SchemaName: schema.Name.L,
		Type:       model.ActionSetTiFlashReplica,
		BinlogInfo: &model.HistoryInfo{},
		Args:       []interface{}{*replicaInfo},
	}
	err = d.doDDLJob(ctx, job)
	err = d.callHookOnChanged(err)
	return errors.Trace(err)
}

func checkTiFlashReplicaCount(ctx sessionctx.Context, replicaCount uint64) error {
	// Check the tiflash replica count should be less than the total tiflash stores.
	tiflashStoreCnt, err := infoschema.GetTiFlashStoreCount(ctx)
	if err != nil {
		return errors.Trace(err)
	}
	if replicaCount > tiflashStoreCnt {
		return errors.Errorf("the tiflash replica count: %d should be less than the total tiflash server count: %d", replicaCount, tiflashStoreCnt)
	}
	return nil
}

// AlterTableAddStatistics registers extended statistics for a table.
func (d *ddl) AlterTableAddStatistics(ctx sessionctx.Context, ident ast.Ident, stats *ast.StatisticsSpec, ifNotExists bool) error {
	if !ctx.GetSessionVars().EnableExtendedStats {
		return errors.New("Extended statistics feature is not generally available now, and tidb_enable_extended_stats is OFF")
	}
	// Not support Cardinality and Dependency statistics type for now.
	if stats.StatsType == ast.StatsTypeCardinality || stats.StatsType == ast.StatsTypeDependency {
		return errors.New("Cardinality and Dependency statistics types are not supported now")
	}
	_, tbl, err := d.getSchemaAndTableByIdent(ctx, ident)
	if err != nil {
		return err
	}
	tblInfo := tbl.Meta()
	if tblInfo.GetPartitionInfo() != nil {
		return errors.New("Extended statistics on partitioned tables are not supported now")
	}
	colIDs := make([]int64, 0, 2)
	colIDSet := make(map[int64]struct{}, 2)
	// Check whether columns exist.
	for _, colName := range stats.Columns {
		col := table.FindCol(tbl.VisibleCols(), colName.Name.L)
		if col == nil {
			return infoschema.ErrColumnNotExists.GenWithStackByArgs(colName.Name, ident.Name)
		}
		if stats.StatsType == ast.StatsTypeCorrelation && tblInfo.PKIsHandle && mysql.HasPriKeyFlag(col.Flag) {
			ctx.GetSessionVars().StmtCtx.AppendWarning(errors.New("No need to create correlation statistics on the integer primary key column"))
			return nil
		}
		if _, exist := colIDSet[col.ID]; exist {
			return errors.Errorf("Cannot create extended statistics on duplicate column names '%s'", colName.Name.L)
		}
		colIDSet[col.ID] = struct{}{}
		colIDs = append(colIDs, col.ID)
	}
	if len(colIDs) != 2 && (stats.StatsType == ast.StatsTypeCorrelation || stats.StatsType == ast.StatsTypeDependency) {
		return errors.New("Only support Correlation and Dependency statistics types on 2 columns")
	}
	if len(colIDs) < 1 && stats.StatsType == ast.StatsTypeCardinality {
		return errors.New("Only support Cardinality statistics type on at least 2 columns")
	}
	// TODO: check whether covering index exists for cardinality / dependency types.

	// Call utilities of statistics.Handle to modify system tables instead of doing DML directly,
	// because locking in Handle can guarantee the correctness of `version` in system tables.
	return d.ddlCtx.statsHandle.InsertExtendedStats(stats.StatsName, colIDs, int(stats.StatsType), tblInfo.ID, ifNotExists)
}

// AlterTableDropStatistics logically deletes extended statistics for a table.
func (d *ddl) AlterTableDropStatistics(ctx sessionctx.Context, ident ast.Ident, stats *ast.StatisticsSpec, ifExists bool) error {
	if !ctx.GetSessionVars().EnableExtendedStats {
		return errors.New("Extended statistics feature is not generally available now, and tidb_enable_extended_stats is OFF")
	}
	_, tbl, err := d.getSchemaAndTableByIdent(ctx, ident)
	if err != nil {
		return err
	}
	tblInfo := tbl.Meta()
	// Call utilities of statistics.Handle to modify system tables instead of doing DML directly,
	// because locking in Handle can guarantee the correctness of `version` in system tables.
	return d.ddlCtx.statsHandle.MarkExtendedStatsDeleted(stats.StatsName, tblInfo.ID, ifExists)
}

// UpdateTableReplicaInfo updates the table flash replica infos.
func (d *ddl) UpdateTableReplicaInfo(ctx sessionctx.Context, physicalID int64, available bool) error {
	is := d.infoCache.GetLatest()
	tb, ok := is.TableByID(physicalID)
	if !ok {
		tb, _, _ = is.FindTableByPartitionID(physicalID)
		if tb == nil {
			return infoschema.ErrTableNotExists.GenWithStack("Table which ID = %d does not exist.", physicalID)
		}
	}
	tbInfo := tb.Meta()
	if tbInfo.TiFlashReplica == nil || (tbInfo.ID == physicalID && tbInfo.TiFlashReplica.Available == available) ||
		(tbInfo.ID != physicalID && available == tbInfo.TiFlashReplica.IsPartitionAvailable(physicalID)) {
		return nil
	}

	db, ok := is.SchemaByTable(tbInfo)
	if !ok {
		return infoschema.ErrDatabaseNotExists.GenWithStack("Database of table `%s` does not exist.", tb.Meta().Name)
	}

	job := &model.Job{
		SchemaID:   db.ID,
		TableID:    tb.Meta().ID,
		SchemaName: db.Name.L,
		Type:       model.ActionUpdateTiFlashReplicaStatus,
		BinlogInfo: &model.HistoryInfo{},
		Args:       []interface{}{available, physicalID},
	}
	err := d.doDDLJob(ctx, job)
	err = d.callHookOnChanged(err)
	return errors.Trace(err)
}

// checkAlterTableCharset uses to check is it possible to change the charset of table.
// This function returns 2 variable:
// doNothing: if doNothing is true, means no need to change any more, because the target charset is same with the charset of table.
// err: if err is not nil, means it is not possible to change table charset to target charset.
func checkAlterTableCharset(tblInfo *model.TableInfo, dbInfo *model.DBInfo, toCharset, toCollate string, needsOverwriteCols bool) (doNothing bool, err error) {
	origCharset := tblInfo.Charset
	origCollate := tblInfo.Collate
	// Old version schema charset maybe modified when load schema if TreatOldVersionUTF8AsUTF8MB4 was enable.
	// So even if the origCharset equal toCharset, we still need to do the ddl for old version schema.
	if origCharset == toCharset && origCollate == toCollate && tblInfo.Version >= model.TableInfoVersion2 {
		// nothing to do.
		doNothing = true
		for _, col := range tblInfo.Columns {
			if col.Charset == charset.CharsetBin {
				continue
			}
			if col.Charset == toCharset && col.Collate == toCollate {
				continue
			}
			doNothing = false
		}
		if doNothing {
			return doNothing, nil
		}
	}

	// The table charset may be "", if the table is create in old TiDB version, such as v2.0.8.
	// This DDL will update the table charset to default charset.
	origCharset, origCollate, err = ResolveCharsetCollation(
		ast.CharsetOpt{Chs: origCharset, Col: origCollate},
		ast.CharsetOpt{Chs: dbInfo.Charset, Col: dbInfo.Collate},
	)
	if err != nil {
		return doNothing, err
	}

	if err = checkModifyCharsetAndCollation(toCharset, toCollate, origCharset, origCollate, false); err != nil {
		return doNothing, err
	}
	if !needsOverwriteCols {
		// If we don't change the charset and collation of columns, skip the next checks.
		return doNothing, nil
	}

	for _, col := range tblInfo.Columns {
		if col.Tp == mysql.TypeVarchar {
			if err = IsTooBigFieldLength(col.Flen, col.Name.O, toCharset); err != nil {
				return doNothing, err
			}
		}
		if col.Charset == charset.CharsetBin {
			continue
		}
		if len(col.Charset) == 0 {
			continue
		}
		if err = checkModifyCharsetAndCollation(toCharset, toCollate, col.Charset, col.Collate, isColumnWithIndex(col.Name.L, tblInfo.Indices)); err != nil {
			if strings.Contains(err.Error(), "Unsupported modifying collation") {
				colErrMsg := "Unsupported converting collation of column '%s' from '%s' to '%s' when index is defined on it."
				err = dbterror.ErrUnsupportedModifyCollation.GenWithStack(colErrMsg, col.Name.L, col.Collate, toCollate)
			}
			return doNothing, err
		}
	}
	return doNothing, nil
}

// RenameIndex renames an index.
// In TiDB, indexes are case-insensitive (so index 'a' and 'A" are considered the same index),
// but index names are case-sensitive (we can rename index 'a' to 'A')
func (d *ddl) RenameIndex(ctx sessionctx.Context, ident ast.Ident, spec *ast.AlterTableSpec) error {
	is := d.infoCache.GetLatest()
	schema, ok := is.SchemaByName(ident.Schema)
	if !ok {
		return infoschema.ErrDatabaseNotExists.GenWithStackByArgs(ident.Schema)
	}

	tb, err := is.TableByName(ident.Schema, ident.Name)
	if err != nil {
		return errors.Trace(infoschema.ErrTableNotExists.GenWithStackByArgs(ident.Schema, ident.Name))
	}
	if tb.Meta().TableCacheStatusType != model.TableCacheStatusDisable {
		return errors.Trace(dbterror.ErrOptOnCacheTable.GenWithStackByArgs("Rename Index"))
	}
	duplicate, err := validateRenameIndex(spec.FromKey, spec.ToKey, tb.Meta())
	if duplicate {
		return nil
	}
	if err != nil {
		return errors.Trace(err)
	}

	job := &model.Job{
		SchemaID:   schema.ID,
		TableID:    tb.Meta().ID,
		SchemaName: schema.Name.L,
		Type:       model.ActionRenameIndex,
		BinlogInfo: &model.HistoryInfo{},
		Args:       []interface{}{spec.FromKey, spec.ToKey},
	}

	err = d.doDDLJob(ctx, job)
	err = d.callHookOnChanged(err)
	return errors.Trace(err)
}

// DropTable will proceed even if some table in the list does not exists.
func (d *ddl) DropTable(ctx sessionctx.Context, ti ast.Ident) (err error) {
	schema, tb, err := d.getSchemaAndTableByIdent(ctx, ti)
	if err != nil {
		return errors.Trace(err)
	}

	if tb.Meta().IsView() {
		return infoschema.ErrTableNotExists.GenWithStackByArgs(ti.Schema, ti.Name)
	}
	if tb.Meta().IsSequence() {
		return infoschema.ErrTableNotExists.GenWithStackByArgs(ti.Schema, ti.Name)
	}

	job := &model.Job{
		SchemaID:   schema.ID,
		TableID:    tb.Meta().ID,
		SchemaName: schema.Name.L,
		Type:       model.ActionDropTable,
		BinlogInfo: &model.HistoryInfo{},
	}

	err = d.doDDLJob(ctx, job)
	err = d.callHookOnChanged(err)
	if err != nil {
		return errors.Trace(err)
	}
	if !config.TableLockEnabled() {
		return nil
	}
	if ok, _ := ctx.CheckTableLocked(tb.Meta().ID); ok {
		ctx.ReleaseTableLockByTableIDs([]int64{tb.Meta().ID})
	}
	return nil
}

// DropView will proceed even if some view in the list does not exists.
func (d *ddl) DropView(ctx sessionctx.Context, ti ast.Ident) (err error) {
	schema, tb, err := d.getSchemaAndTableByIdent(ctx, ti)
	if err != nil {
		return errors.Trace(err)
	}

	if !tb.Meta().IsView() {
		return dbterror.ErrWrongObject.GenWithStackByArgs(ti.Schema, ti.Name, "VIEW")
	}

	job := &model.Job{
		SchemaID:   schema.ID,
		TableID:    tb.Meta().ID,
		SchemaName: schema.Name.L,
		Type:       model.ActionDropView,
		BinlogInfo: &model.HistoryInfo{},
	}

	err = d.doDDLJob(ctx, job)
	err = d.callHookOnChanged(err)
	return errors.Trace(err)
}

func (d *ddl) TruncateTable(ctx sessionctx.Context, ti ast.Ident) error {
	schema, tb, err := d.getSchemaAndTableByIdent(ctx, ti)
	if err != nil {
		return errors.Trace(err)
	}
	if tb.Meta().IsView() || tb.Meta().IsSequence() {
		return infoschema.ErrTableNotExists.GenWithStackByArgs(schema.Name.O, tb.Meta().Name.O)
	}
	genIDs, err := d.genGlobalIDs(1)
	if err != nil {
		return errors.Trace(err)
	}
	newTableID := genIDs[0]
	job := &model.Job{
		SchemaID:   schema.ID,
		TableID:    tb.Meta().ID,
		SchemaName: schema.Name.L,
		Type:       model.ActionTruncateTable,
		BinlogInfo: &model.HistoryInfo{},
		Args:       []interface{}{newTableID},
	}
	if ok, _ := ctx.CheckTableLocked(tb.Meta().ID); ok && config.TableLockEnabled() {
		// AddTableLock here to avoid this ddl job was executed successfully but the session was been kill before return.
		// The session will release all table locks it holds, if we don't add the new locking table id here,
		// the session may forget to release the new locked table id when this ddl job was executed successfully
		// but the session was killed before return.
		ctx.AddTableLock([]model.TableLockTpInfo{{SchemaID: schema.ID, TableID: newTableID, Tp: tb.Meta().Lock.Tp}})
	}
	err = d.doDDLJob(ctx, job)
	err = d.callHookOnChanged(err)
	if err != nil {
		if config.TableLockEnabled() {
			ctx.ReleaseTableLockByTableIDs([]int64{newTableID})
		}
		return errors.Trace(err)
	}
	if _, tb, err := d.getSchemaAndTableByIdent(ctx, ti); err == nil {
		d.preSplitAndScatter(ctx, tb.Meta(), tb.Meta().GetPartitionInfo())
	}

	if !config.TableLockEnabled() {
		return nil
	}
	if ok, _ := ctx.CheckTableLocked(tb.Meta().ID); ok {
		ctx.ReleaseTableLockByTableIDs([]int64{tb.Meta().ID})
	}
	return nil
}

func (d *ddl) RenameTable(ctx sessionctx.Context, oldIdent, newIdent ast.Ident, isAlterTable bool) error {
	is := d.GetInfoSchemaWithInterceptor(ctx)
	tables := make(map[string]int64)
	schemas, tableID, err := extractTblInfos(is, oldIdent, newIdent, isAlterTable, tables)
	if err != nil {
		return err
	}

	if schemas == nil {
		return nil
	}

	job := &model.Job{
		SchemaID:   schemas[1].ID,
		TableID:    tableID,
		SchemaName: schemas[1].Name.L,
		Type:       model.ActionRenameTable,
		BinlogInfo: &model.HistoryInfo{},
		Args:       []interface{}{schemas[0].ID, newIdent.Name, schemas[0].Name},
	}

	err = d.doDDLJob(ctx, job)
	err = d.callHookOnChanged(err)
	return errors.Trace(err)
}

func (d *ddl) RenameTables(ctx sessionctx.Context, oldIdents, newIdents []ast.Ident, isAlterTable bool) error {
	is := d.GetInfoSchemaWithInterceptor(ctx)
	tableNames := make([]*model.CIStr, 0, len(oldIdents))
	oldSchemaIDs := make([]int64, 0, len(oldIdents))
	newSchemaIDs := make([]int64, 0, len(oldIdents))
	tableIDs := make([]int64, 0, len(oldIdents))
	oldSchemaNames := make([]*model.CIStr, 0, len(oldIdents))

	var schemas []*model.DBInfo
	var tableID int64
	var err error

	tables := make(map[string]int64)
	for i := 0; i < len(oldIdents); i++ {
		schemas, tableID, err = extractTblInfos(is, oldIdents[i], newIdents[i], isAlterTable, tables)
		if err != nil {
			return err
		}
		tableIDs = append(tableIDs, tableID)
		tableNames = append(tableNames, &newIdents[i].Name)
		oldSchemaIDs = append(oldSchemaIDs, schemas[0].ID)
		newSchemaIDs = append(newSchemaIDs, schemas[1].ID)
		oldSchemaNames = append(oldSchemaNames, &schemas[0].Name)
	}

	job := &model.Job{
		SchemaID:   schemas[1].ID,
		TableID:    tableIDs[0],
		SchemaName: schemas[1].Name.L,
		Type:       model.ActionRenameTables,
		BinlogInfo: &model.HistoryInfo{},
		Args:       []interface{}{oldSchemaIDs, newSchemaIDs, tableNames, tableIDs, oldSchemaNames},
	}

	err = d.doDDLJob(ctx, job)
	err = d.callHookOnChanged(err)
	return errors.Trace(err)
}

func extractTblInfos(is infoschema.InfoSchema, oldIdent, newIdent ast.Ident, isAlterTable bool, tables map[string]int64) ([]*model.DBInfo, int64, error) {
	oldSchema, ok := is.SchemaByName(oldIdent.Schema)
	if !ok {
		if isAlterTable {
			return nil, 0, infoschema.ErrTableNotExists.GenWithStackByArgs(oldIdent.Schema, oldIdent.Name)
		}
		if tableExists(is, newIdent, tables) {
			return nil, 0, infoschema.ErrTableExists.GenWithStackByArgs(newIdent)
		}
		return nil, 0, infoschema.ErrTableNotExists.GenWithStackByArgs(oldIdent.Schema, oldIdent.Name)
	}
	if !tableExists(is, oldIdent, tables) {
		if isAlterTable {
			return nil, 0, infoschema.ErrTableNotExists.GenWithStackByArgs(oldIdent.Schema, oldIdent.Name)
		}
		if tableExists(is, newIdent, tables) {
			return nil, 0, infoschema.ErrTableExists.GenWithStackByArgs(newIdent)
		}
		return nil, 0, infoschema.ErrTableNotExists.GenWithStackByArgs(oldIdent.Schema, oldIdent.Name)
	}
	if isAlterTable && newIdent.Schema.L == oldIdent.Schema.L && newIdent.Name.L == oldIdent.Name.L {
		// oldIdent is equal to newIdent, do nothing
		return nil, 0, nil
	}
	newSchema, ok := is.SchemaByName(newIdent.Schema)
	if !ok {
		return nil, 0, dbterror.ErrErrorOnRename.GenWithStackByArgs(
			fmt.Sprintf("%s.%s", oldIdent.Schema, oldIdent.Name),
			fmt.Sprintf("%s.%s", newIdent.Schema, newIdent.Name),
			168,
			fmt.Sprintf("Database `%s` doesn't exist", newIdent.Schema))
	}
	if tableExists(is, newIdent, tables) {
		return nil, 0, infoschema.ErrTableExists.GenWithStackByArgs(newIdent)
	}
	if err := checkTooLongTable(newIdent.Name); err != nil {
		return nil, 0, errors.Trace(err)
	}
	oldTableID := getTableID(is, oldIdent, tables)
	oldIdentKey := getIdentKey(oldIdent)
	tables[oldIdentKey] = tableNotExist
	newIdentKey := getIdentKey(newIdent)
	tables[newIdentKey] = oldTableID
	return []*model.DBInfo{oldSchema, newSchema}, oldTableID, nil
}

func tableExists(is infoschema.InfoSchema, ident ast.Ident, tables map[string]int64) bool {
	identKey := getIdentKey(ident)
	tableID, ok := tables[identKey]
	if (ok && tableID != tableNotExist) || (!ok && is.TableExists(ident.Schema, ident.Name)) {
		return true
	}
	return false
}

func getTableID(is infoschema.InfoSchema, ident ast.Ident, tables map[string]int64) int64 {
	identKey := getIdentKey(ident)
	tableID, ok := tables[identKey]
	if !ok {
		oldTbl, err := is.TableByName(ident.Schema, ident.Name)
		if err != nil {
			return tableNotExist
		}
		tableID = oldTbl.Meta().ID
	}
	return tableID
}

func getIdentKey(ident ast.Ident) string {
	return fmt.Sprintf("%s.%s", ident.Schema.L, ident.Name.L)
}

func getAnonymousIndex(t table.Table, colName model.CIStr, idxName model.CIStr) model.CIStr {
	// `id` is used to indicated the index name's suffix.
	id := 2
	l := len(t.Indices())
	indexName := colName
	if idxName.O != "" {
		// Use the provided index name, it only happens when the original index name is too long and be truncated.
		indexName = idxName
		id = 3
	}
	if strings.EqualFold(indexName.L, mysql.PrimaryKeyName) {
		indexName = model.NewCIStr(fmt.Sprintf("%s_%d", colName.O, id))
		id = 3
	}
	for i := 0; i < l; i++ {
		if t.Indices()[i].Meta().Name.L == indexName.L {
			indexName = model.NewCIStr(fmt.Sprintf("%s_%d", colName.O, id))
			if err := checkTooLongIndex(indexName); err != nil {
				indexName = getAnonymousIndex(t, model.NewCIStr(colName.O[:30]), model.NewCIStr(fmt.Sprintf("%s_%d", colName.O[:30], 2)))
			}
			i = -1
			id++
		}
	}
	return indexName
}

func (d *ddl) CreatePrimaryKey(ctx sessionctx.Context, ti ast.Ident, indexName model.CIStr,
	indexPartSpecifications []*ast.IndexPartSpecification, indexOption *ast.IndexOption) error {
	if indexOption != nil && indexOption.PrimaryKeyTp == model.PrimaryKeyTypeClustered {
		return dbterror.ErrUnsupportedModifyPrimaryKey.GenWithStack("Adding clustered primary key is not supported. " +
			"Please consider adding NONCLUSTERED primary key instead")
	}
	schema, t, err := d.getSchemaAndTableByIdent(ctx, ti)
	if err != nil {
		return errors.Trace(err)
	}

	if err = checkTooLongIndex(indexName); err != nil {
		return dbterror.ErrTooLongIdent.GenWithStackByArgs(mysql.PrimaryKeyName)
	}

	indexName = model.NewCIStr(mysql.PrimaryKeyName)
	if indexInfo := t.Meta().FindIndexByName(indexName.L); indexInfo != nil ||
		// If the table's PKIsHandle is true, it also means that this table has a primary key.
		t.Meta().PKIsHandle {
		return infoschema.ErrMultiplePriKey
	}

	// Primary keys cannot include expression index parts. A primary key requires the generated column to be stored,
	// but expression index parts are implemented as virtual generated columns, not stored generated columns.
	for _, idxPart := range indexPartSpecifications {
		if idxPart.Expr != nil {
			return dbterror.ErrFunctionalIndexPrimaryKey
		}
	}

	tblInfo := t.Meta()
	// Check before the job is put to the queue.
	// This check is redundant, but useful. If DDL check fail before the job is put
	// to job queue, the fail path logic is super fast.
	// After DDL job is put to the queue, and if the check fail, TiDB will run the DDL cancel logic.
	// The recover step causes DDL wait a few seconds, makes the unit test painfully slow.
	// For same reason, decide whether index is global here.
	indexColumns, err := buildIndexColumns(tblInfo.Columns, indexPartSpecifications)
	if err != nil {
		return errors.Trace(err)
	}
	if _, err = checkPKOnGeneratedColumn(tblInfo, indexPartSpecifications); err != nil {
		return err
	}

	global := false
	if tblInfo.GetPartitionInfo() != nil {
		ck, err := checkPartitionKeysConstraint(tblInfo.GetPartitionInfo(), indexColumns, tblInfo)
		if err != nil {
			return err
		}
		if !ck {
			if !config.GetGlobalConfig().EnableGlobalIndex {
				return dbterror.ErrUniqueKeyNeedAllFieldsInPf.GenWithStackByArgs("PRIMARY")
			}
			// index columns does not contain all partition columns, must set global
			global = true
		}
	}

	// May be truncate comment here, when index comment too long and sql_mode is't strict.
	if _, err = validateCommentLength(ctx.GetSessionVars(), indexName.String(), indexOption); err != nil {
		return errors.Trace(err)
	}

	tzName, tzOffset := ddlutil.GetTimeZone(ctx)

	unique := true
	sqlMode := ctx.GetSessionVars().SQLMode
	job := &model.Job{
		SchemaID:   schema.ID,
		TableID:    t.Meta().ID,
		SchemaName: schema.Name.L,
		Type:       model.ActionAddPrimaryKey,
		BinlogInfo: &model.HistoryInfo{},
		ReorgMeta: &model.DDLReorgMeta{
			SQLMode:       ctx.GetSessionVars().SQLMode,
			Warnings:      make(map[errors.ErrorID]*terror.Error),
			WarningsCount: make(map[errors.ErrorID]int64),
			Location:      &model.TimeZoneLocation{Name: tzName, Offset: tzOffset},
		},
		Args:     []interface{}{unique, indexName, indexPartSpecifications, indexOption, sqlMode, nil, global},
		Priority: ctx.GetSessionVars().DDLReorgPriority,
	}

	err = d.doDDLJob(ctx, job)
	err = d.callHookOnChanged(err)
	return errors.Trace(err)
}

func buildHiddenColumnInfo(ctx sessionctx.Context, indexPartSpecifications []*ast.IndexPartSpecification, indexName model.CIStr, tblInfo *model.TableInfo, existCols []*table.Column) ([]*model.ColumnInfo, error) {
	hiddenCols := make([]*model.ColumnInfo, 0, len(indexPartSpecifications))
	for i, idxPart := range indexPartSpecifications {
		if idxPart.Expr == nil {
			continue
		}
		idxPart.Column = &ast.ColumnName{Name: model.NewCIStr(fmt.Sprintf("%s_%s_%d", expressionIndexPrefix, indexName, i))}
		// Check whether the hidden columns have existed.
		col := table.FindCol(existCols, idxPart.Column.Name.L)
		if col != nil {
			// TODO: Use expression index related error.
			return nil, infoschema.ErrColumnExists.GenWithStackByArgs(col.Name.String())
		}
		idxPart.Length = types.UnspecifiedLength
		// The index part is an expression, prepare a hidden column for it.
		if utf8.RuneCountInString(idxPart.Column.Name.L) > mysql.MaxColumnNameLength {
			// TODO: Refine the error message.
			return nil, dbterror.ErrTooLongIdent.GenWithStackByArgs("hidden column")
		}
		// TODO: refine the error message.
		if err := checkIllegalFn4Generated(indexName.L, typeIndex, idxPart.Expr); err != nil {
			return nil, errors.Trace(err)
		}

		var sb strings.Builder
		restoreFlags := format.RestoreStringSingleQuotes | format.RestoreKeyWordLowercase | format.RestoreNameBackQuotes |
			format.RestoreSpacesAroundBinaryOperation
		restoreCtx := format.NewRestoreCtx(restoreFlags, &sb)
		sb.Reset()
		err := idxPart.Expr.Restore(restoreCtx)
		if err != nil {
			return nil, errors.Trace(err)
		}
		expr, err := expression.RewriteSimpleExprWithTableInfo(ctx, tblInfo, idxPart.Expr)
		if err != nil {
			// TODO: refine the error message.
			return nil, err
		}
		if _, ok := expr.(*expression.Column); ok {
			return nil, dbterror.ErrFunctionalIndexOnField
		}

		colInfo := &model.ColumnInfo{
			Name:                idxPart.Column.Name,
			GeneratedExprString: sb.String(),
			GeneratedStored:     false,
			Version:             model.CurrLatestColumnInfoVersion,
			Dependences:         make(map[string]struct{}),
			Hidden:              true,
			FieldType:           *expr.GetType(),
		}
		// Reset some flag, it may be caused by wrong type infer. But it's not easy to fix them all, so reset them here for safety.
		colInfo.Flag &= ^mysql.PriKeyFlag
		colInfo.Flag &= ^mysql.UniqueKeyFlag
		colInfo.Flag &= ^mysql.AutoIncrementFlag

		if colInfo.Tp == mysql.TypeDatetime || colInfo.Tp == mysql.TypeDate || colInfo.Tp == mysql.TypeTimestamp || colInfo.Tp == mysql.TypeDuration {
			if colInfo.FieldType.Decimal == types.UnspecifiedLength {
				colInfo.FieldType.Decimal = int(types.MaxFsp)
			}
		}
		checkDependencies := make(map[string]struct{})
		for _, colName := range findColumnNamesInExpr(idxPart.Expr) {
			colInfo.Dependences[colName.Name.L] = struct{}{}
			checkDependencies[colName.Name.L] = struct{}{}
		}
		if err = checkDependedColExist(checkDependencies, existCols); err != nil {
			return nil, errors.Trace(err)
		}
		if !ctx.GetSessionVars().EnableAutoIncrementInGenerated {
			if err = checkExpressionIndexAutoIncrement(indexName.O, colInfo.Dependences, tblInfo); err != nil {
				return nil, errors.Trace(err)
			}
		}
		idxPart.Expr = nil
		hiddenCols = append(hiddenCols, colInfo)
	}
	return hiddenCols, nil
}

func (d *ddl) CreateIndex(ctx sessionctx.Context, ti ast.Ident, keyType ast.IndexKeyType, indexName model.CIStr,
	indexPartSpecifications []*ast.IndexPartSpecification, indexOption *ast.IndexOption, ifNotExists bool) error {
	// not support Spatial and FullText index
	if keyType == ast.IndexKeyTypeFullText || keyType == ast.IndexKeyTypeSpatial {
		return dbterror.ErrUnsupportedIndexType.GenWithStack("FULLTEXT and SPATIAL index is not supported")
	}
	unique := keyType == ast.IndexKeyTypeUnique
	schema, t, err := d.getSchemaAndTableByIdent(ctx, ti)
	if err != nil {
		return errors.Trace(err)
	}

	if t.Meta().TableCacheStatusType != model.TableCacheStatusDisable {
		return errors.Trace(dbterror.ErrOptOnCacheTable.GenWithStackByArgs("Create Index"))
	}
	// Deal with anonymous index.
	if len(indexName.L) == 0 {
		colName := model.NewCIStr("expression_index")
		if indexPartSpecifications[0].Column != nil {
			colName = indexPartSpecifications[0].Column.Name
		}
		indexName = getAnonymousIndex(t, colName, model.NewCIStr(""))
	}

	if indexInfo := t.Meta().FindIndexByName(indexName.L); indexInfo != nil {
		if indexInfo.State != model.StatePublic {
			// NOTE: explicit error message. See issue #18363.
			err = dbterror.ErrDupKeyName.GenWithStack("index already exist %s; "+
				"a background job is trying to add the same index, "+
				"please check by `ADMIN SHOW DDL JOBS`", indexName)
		} else {
			err = dbterror.ErrDupKeyName.GenWithStack("index already exist %s", indexName)
		}
		if ifNotExists {
			ctx.GetSessionVars().StmtCtx.AppendNote(err)
			return nil
		}
		return err
	}

	if err = checkTooLongIndex(indexName); err != nil {
		return errors.Trace(err)
	}

	tblInfo := t.Meta()

	// Build hidden columns if necessary.
	hiddenCols, err := buildHiddenColumnInfo(ctx, indexPartSpecifications, indexName, t.Meta(), t.Cols())
	if err != nil {
		return err
	}
	if err = checkAddColumnTooManyColumns(len(t.Cols()) + len(hiddenCols)); err != nil {
		return errors.Trace(err)
	}

	finalColumns := make([]*model.ColumnInfo, len(tblInfo.Columns), len(tblInfo.Columns)+len(hiddenCols))
	copy(finalColumns, tblInfo.Columns)
	finalColumns = append(finalColumns, hiddenCols...)
	// Check before the job is put to the queue.
	// This check is redundant, but useful. If DDL check fail before the job is put
	// to job queue, the fail path logic is super fast.
	// After DDL job is put to the queue, and if the check fail, TiDB will run the DDL cancel logic.
	// The recover step causes DDL wait a few seconds, makes the unit test painfully slow.
	// For same reason, decide whether index is global here.
	indexColumns, err := buildIndexColumns(finalColumns, indexPartSpecifications)
	if err != nil {
		return errors.Trace(err)
	}

	global := false
	if unique && tblInfo.GetPartitionInfo() != nil {
		ck, err := checkPartitionKeysConstraint(tblInfo.GetPartitionInfo(), indexColumns, tblInfo)
		if err != nil {
			return err
		}
		if !ck {
			if !config.GetGlobalConfig().EnableGlobalIndex {
				return dbterror.ErrUniqueKeyNeedAllFieldsInPf.GenWithStackByArgs("UNIQUE INDEX")
			}
			// index columns does not contain all partition columns, must set global
			global = true
		}
	}
	// May be truncate comment here, when index comment too long and sql_mode is't strict.
	if _, err = validateCommentLength(ctx.GetSessionVars(), indexName.String(), indexOption); err != nil {
		return errors.Trace(err)
	}

	tzName, tzOffset := ddlutil.GetTimeZone(ctx)
	job := &model.Job{
		SchemaID:   schema.ID,
		TableID:    t.Meta().ID,
		SchemaName: schema.Name.L,
		Type:       model.ActionAddIndex,
		BinlogInfo: &model.HistoryInfo{},
		ReorgMeta: &model.DDLReorgMeta{
			SQLMode:       ctx.GetSessionVars().SQLMode,
			Warnings:      make(map[errors.ErrorID]*terror.Error),
			WarningsCount: make(map[errors.ErrorID]int64),
			Location:      &model.TimeZoneLocation{Name: tzName, Offset: tzOffset},
		},
		Args:     []interface{}{unique, indexName, indexPartSpecifications, indexOption, hiddenCols, global},
		Priority: ctx.GetSessionVars().DDLReorgPriority,
	}

	if info := ctx.GetSessionVars().StmtCtx.MultiSchemaInfo; info != nil {
		info.AddIndexes = append(info.AddIndexes, &model.IndexInfo{
			Name:    indexName,
			Columns: indexColumns,
			State:   model.StateNone,
		})
	}

	err = d.doDDLJob(ctx, job)
	// key exists, but if_not_exists flags is true, so we ignore this error.
	if dbterror.ErrDupKeyName.Equal(err) && ifNotExists {
		ctx.GetSessionVars().StmtCtx.AppendNote(err)
		return nil
	}
	err = d.callHookOnChanged(err)
	return errors.Trace(err)
}

func buildFKInfo(fkName model.CIStr, keys []*ast.IndexPartSpecification, refer *ast.ReferenceDef, cols []*table.Column, tbInfo *model.TableInfo) (*model.FKInfo, error) {
	if len(keys) != len(refer.IndexPartSpecifications) {
		return nil, infoschema.ErrForeignKeyNotMatch.GenWithStackByArgs("foreign key without name")
	}

	// all base columns of stored generated columns
	baseCols := make(map[string]struct{})
	for _, col := range cols {
		if col.IsGenerated() && col.GeneratedStored {
			for name := range col.Dependences {
				baseCols[name] = struct{}{}
			}
		}
	}

	fkInfo := &model.FKInfo{
		Name:     fkName,
		RefTable: refer.Table.Name,
		Cols:     make([]model.CIStr, len(keys)),
	}

	for i, key := range keys {
		// Check add foreign key to generated columns
		// For more detail, see https://dev.mysql.com/doc/refman/8.0/en/innodb-foreign-key-constraints.html#innodb-foreign-key-generated-columns
		for _, col := range cols {
			if col.Name.L != key.Column.Name.L {
				continue
			}
			if col.IsGenerated() {
				// Check foreign key on virtual generated columns
				if !col.GeneratedStored {
					return nil, infoschema.ErrCannotAddForeign
				}

				// Check wrong reference options of foreign key on stored generated columns
				switch refer.OnUpdate.ReferOpt {
				case ast.ReferOptionCascade, ast.ReferOptionSetNull, ast.ReferOptionSetDefault:
					return nil, dbterror.ErrWrongFKOptionForGeneratedColumn.GenWithStackByArgs("ON UPDATE " + refer.OnUpdate.ReferOpt.String())
				}
				switch refer.OnDelete.ReferOpt {
				case ast.ReferOptionSetNull, ast.ReferOptionSetDefault:
					return nil, dbterror.ErrWrongFKOptionForGeneratedColumn.GenWithStackByArgs("ON DELETE " + refer.OnDelete.ReferOpt.String())
				}
				continue
			}
			// Check wrong reference options of foreign key on base columns of stored generated columns
			if _, ok := baseCols[col.Name.L]; ok {
				switch refer.OnUpdate.ReferOpt {
				case ast.ReferOptionCascade, ast.ReferOptionSetNull, ast.ReferOptionSetDefault:
					return nil, infoschema.ErrCannotAddForeign
				}
				switch refer.OnDelete.ReferOpt {
				case ast.ReferOptionCascade, ast.ReferOptionSetNull, ast.ReferOptionSetDefault:
					return nil, infoschema.ErrCannotAddForeign
				}
			}
		}
		if table.FindCol(cols, key.Column.Name.O) == nil {
			return nil, dbterror.ErrKeyColumnDoesNotExits.GenWithStackByArgs(key.Column.Name)
		}
		fkInfo.Cols[i] = key.Column.Name
	}

	fkInfo.RefCols = make([]model.CIStr, len(refer.IndexPartSpecifications))
	for i, key := range refer.IndexPartSpecifications {
		fkInfo.RefCols[i] = key.Column.Name
	}

	fkInfo.OnDelete = int(refer.OnDelete.ReferOpt)
	fkInfo.OnUpdate = int(refer.OnUpdate.ReferOpt)

	return fkInfo, nil
}

func (d *ddl) CreateForeignKey(ctx sessionctx.Context, ti ast.Ident, fkName model.CIStr, keys []*ast.IndexPartSpecification, refer *ast.ReferenceDef) error {
	is := d.infoCache.GetLatest()
	schema, ok := is.SchemaByName(ti.Schema)
	if !ok {
		return infoschema.ErrDatabaseNotExists.GenWithStackByArgs(ti.Schema)
	}

	t, err := is.TableByName(ti.Schema, ti.Name)
	if err != nil {
		return errors.Trace(infoschema.ErrTableNotExists.GenWithStackByArgs(ti.Schema, ti.Name))
	}
	if t.Meta().TempTableType != model.TempTableNone {
		return infoschema.ErrCannotAddForeign
	}

	// Check the uniqueness of the FK.
	for _, fk := range t.Meta().ForeignKeys {
		if fk.Name.L == fkName.L {
			return dbterror.ErrFkDupName.GenWithStackByArgs(fkName.O)
		}
	}

	fkInfo, err := buildFKInfo(fkName, keys, refer, t.Cols(), t.Meta())
	if err != nil {
		return errors.Trace(err)
	}

	job := &model.Job{
		SchemaID:   schema.ID,
		TableID:    t.Meta().ID,
		SchemaName: schema.Name.L,
		Type:       model.ActionAddForeignKey,
		BinlogInfo: &model.HistoryInfo{},
		Args:       []interface{}{fkInfo},
	}

	err = d.doDDLJob(ctx, job)
	err = d.callHookOnChanged(err)
	return errors.Trace(err)
}

func (d *ddl) DropForeignKey(ctx sessionctx.Context, ti ast.Ident, fkName model.CIStr) error {
	is := d.infoCache.GetLatest()
	schema, ok := is.SchemaByName(ti.Schema)
	if !ok {
		return infoschema.ErrDatabaseNotExists.GenWithStackByArgs(ti.Schema)
	}

	t, err := is.TableByName(ti.Schema, ti.Name)
	if err != nil {
		return errors.Trace(infoschema.ErrTableNotExists.GenWithStackByArgs(ti.Schema, ti.Name))
	}

	job := &model.Job{
		SchemaID:   schema.ID,
		TableID:    t.Meta().ID,
		SchemaName: schema.Name.L,
		Type:       model.ActionDropForeignKey,
		BinlogInfo: &model.HistoryInfo{},
		Args:       []interface{}{fkName},
	}

	err = d.doDDLJob(ctx, job)
	err = d.callHookOnChanged(err)
	return errors.Trace(err)
}

func (d *ddl) DropIndex(ctx sessionctx.Context, ti ast.Ident, indexName model.CIStr, ifExists bool) error {
	is := d.infoCache.GetLatest()
	schema, ok := is.SchemaByName(ti.Schema)
	if !ok {
		return errors.Trace(infoschema.ErrDatabaseNotExists)
	}
	t, err := is.TableByName(ti.Schema, ti.Name)
	if err != nil {
		return errors.Trace(infoschema.ErrTableNotExists.GenWithStackByArgs(ti.Schema, ti.Name))
	}
	if t.Meta().TableCacheStatusType != model.TableCacheStatusDisable {
		return errors.Trace(dbterror.ErrOptOnCacheTable.GenWithStackByArgs("Drop Index"))
	}

	indexInfo := t.Meta().FindIndexByName(indexName.L)

	isPK, err := checkIsDropPrimaryKey(indexName, indexInfo, t)
	if err != nil {
		return err
	}

	if indexInfo == nil {
		err = dbterror.ErrCantDropFieldOrKey.GenWithStack("index %s doesn't exist", indexName)
		if ifExists {
			ctx.GetSessionVars().StmtCtx.AppendNote(err)
			return nil
		}
		return err
	}

	// Check for drop index on auto_increment column.
	err = checkDropIndexOnAutoIncrementColumn(t.Meta(), indexInfo)
	if err != nil {
		return errors.Trace(err)
	}

	jobTp := model.ActionDropIndex
	if isPK {
		jobTp = model.ActionDropPrimaryKey
	}

	job := &model.Job{
		SchemaID:   schema.ID,
		TableID:    t.Meta().ID,
		SchemaName: schema.Name.L,
		Type:       jobTp,
		BinlogInfo: &model.HistoryInfo{},
		Args:       []interface{}{indexName},
	}

	if info := ctx.GetSessionVars().StmtCtx.MultiSchemaInfo; info != nil {
		info.DropIndexes = append(info.DropIndexes, indexInfo)
	}
	err = d.doDDLJob(ctx, job)
	// index not exists, but if_exists flags is true, so we ignore this error.
	if dbterror.ErrCantDropFieldOrKey.Equal(err) && ifExists {
		ctx.GetSessionVars().StmtCtx.AppendNote(err)
		return nil
	}
	err = d.callHookOnChanged(err)
	return errors.Trace(err)
}

func (d *ddl) DropIndexes(ctx sessionctx.Context, ti ast.Ident, specs []*ast.AlterTableSpec) error {
	schema, t, err := d.getSchemaAndTableByIdent(ctx, ti)
	if err != nil {
		return err
	}

	if t.Meta().TableCacheStatusType != model.TableCacheStatusDisable {
		return errors.Trace(dbterror.ErrOptOnCacheTable.GenWithStackByArgs("Drop Indexes"))
	}
	indexNames := make([]model.CIStr, 0, len(specs))
	ifExists := make([]bool, 0, len(specs))
	for _, spec := range specs {
		var indexName model.CIStr
		if spec.Tp == ast.AlterTableDropPrimaryKey {
			indexName = model.NewCIStr(mysql.PrimaryKeyName)
		} else {
			indexName = model.NewCIStr(spec.Name)
		}

		indexInfo := t.Meta().FindIndexByName(indexName.L)
		if indexInfo != nil {
			_, err := checkIsDropPrimaryKey(indexName, indexInfo, t)
			if err != nil {
				return err
			}
			if err := checkDropIndexOnAutoIncrementColumn(t.Meta(), indexInfo); err != nil {
				return errors.Trace(err)
			}
		}

		indexNames = append(indexNames, indexName)
		ifExists = append(ifExists, spec.IfExists)
		if info := ctx.GetSessionVars().StmtCtx.MultiSchemaInfo; info != nil {
			info.DropIndexes = append(info.DropIndexes, indexInfo)
		}
	}

	job := &model.Job{
		SchemaID:   schema.ID,
		TableID:    t.Meta().ID,
		SchemaName: schema.Name.L,
		Type:       model.ActionDropIndexes,
		BinlogInfo: &model.HistoryInfo{},
		Args:       []interface{}{indexNames, ifExists},
	}

	err = d.doDDLJob(ctx, job)
	err = d.callHookOnChanged(err)
	return errors.Trace(err)
}

func checkIsDropPrimaryKey(indexName model.CIStr, indexInfo *model.IndexInfo, t table.Table) (bool, error) {
	var isPK bool
	if indexName.L == strings.ToLower(mysql.PrimaryKeyName) &&
		// Before we fixed #14243, there might be a general index named `primary` but not a primary key.
		(indexInfo == nil || indexInfo.Primary) {
		isPK = true
	}
	if isPK {
		// If the table's PKIsHandle is true, we can't find the index from the table. So we check the value of PKIsHandle.
		if indexInfo == nil && !t.Meta().PKIsHandle {
			return isPK, dbterror.ErrCantDropFieldOrKey.GenWithStackByArgs("PRIMARY")
		}
		if t.Meta().PKIsHandle {
			return isPK, dbterror.ErrUnsupportedModifyPrimaryKey.GenWithStack("Unsupported drop primary key when the table's pkIsHandle is true")
		}
		if t.Meta().IsCommonHandle {
			return isPK, dbterror.ErrUnsupportedModifyPrimaryKey.GenWithStack("Unsupported drop primary key when the table is using clustered index")
		}
	}

	return isPK, nil
}

func isDroppableColumn(multiSchemaChange bool, tblInfo *model.TableInfo, colName model.CIStr) error {
	if ok, dep, isHidden := hasDependentByGeneratedColumn(tblInfo, colName); ok {
		if isHidden {
			return dbterror.ErrDependentByFunctionalIndex.GenWithStackByArgs(dep)
		}
		return dbterror.ErrDependentByGeneratedColumn.GenWithStackByArgs(dep)
	}

	if len(tblInfo.Columns) == 1 {
		return dbterror.ErrCantRemoveAllFields.GenWithStack("can't drop only column %s in table %s",
			colName, tblInfo.Name)
	}
	// We only support dropping column with single-value none Primary Key index covered now.
	err := isColumnCanDropWithIndex(multiSchemaChange, colName.L, tblInfo.Indices)
	if err != nil {
		return err
	}
	// Check the column with foreign key.
	if fkInfo := getColumnForeignKeyInfo(colName.L, tblInfo.ForeignKeys); fkInfo != nil {
		return dbterror.ErrFkColumnCannotDrop.GenWithStackByArgs(colName, fkInfo.Name)
	}
	return nil
}

// validateCommentLength checks comment length of table, column, index and partition.
// If comment length is more than the standard length truncate it
// and store the comment length upto the standard comment length size.
func validateCommentLength(vars *variable.SessionVars, indexName string, indexOption *ast.IndexOption) (string, error) {
	if indexOption == nil {
		return "", nil
	}

	maxLen := MaxCommentLength
	if len(indexOption.Comment) > maxLen {
		err := dbterror.ErrTooLongIndexComment.GenWithStackByArgs(indexName, maxLen)
		if vars.StrictSQLMode {
			return "", err
		}
		vars.StmtCtx.AppendWarning(err)
		indexOption.Comment = indexOption.Comment[:maxLen]
	}
	return indexOption.Comment, nil
}

// buildAddedPartitionInfo build alter table add partition info
func buildAddedPartitionInfo(ctx sessionctx.Context, meta *model.TableInfo, spec *ast.AlterTableSpec) (*model.PartitionInfo, error) {
	switch meta.Partition.Type {
	case model.PartitionTypeRange, model.PartitionTypeList:
		if len(spec.PartDefinitions) == 0 {
			return nil, ast.ErrPartitionsMustBeDefined.GenWithStackByArgs(meta.Partition.Type)
		}
	default:
		// we don't support ADD PARTITION for all other partition types yet.
		return nil, errors.Trace(dbterror.ErrUnsupportedAddPartition)
	}

	part := &model.PartitionInfo{
		Type:    meta.Partition.Type,
		Expr:    meta.Partition.Expr,
		Columns: meta.Partition.Columns,
		Enable:  meta.Partition.Enable,
	}

	defs, err := buildPartitionDefinitionsInfo(ctx, spec.PartDefinitions, meta)
	if err != nil {
		return nil, err
	}

	part.Definitions = defs
	return part, nil
}

func checkColumnsTypeAndValuesMatch(ctx sessionctx.Context, meta *model.TableInfo, exprs []ast.ExprNode) error {
	// Validate() has already checked len(colNames) = len(exprs)
	// create table ... partition by range columns (cols)
	// partition p0 values less than (expr)
	// check the type of cols[i] and expr is consistent.
	colTypes := collectColumnsType(meta)
	for i, colExpr := range exprs {
		if _, ok := colExpr.(*ast.MaxValueExpr); ok {
			continue
		}
		colType := colTypes[i]
		val, err := expression.EvalAstExpr(ctx, colExpr)
		if err != nil {
			return err
		}
		// Check val.ConvertTo(colType) doesn't work, so we need this case by case check.
		vkind := val.Kind()
		switch colType.Tp {
		case mysql.TypeDate, mysql.TypeDatetime, mysql.TypeDuration:
			switch vkind {
			case types.KindString, types.KindBytes:
				break
			default:
				return dbterror.ErrWrongTypeColumnValue.GenWithStackByArgs()
			}
		case mysql.TypeTiny, mysql.TypeShort, mysql.TypeInt24, mysql.TypeLong, mysql.TypeLonglong:
			switch vkind {
			case types.KindInt64, types.KindUint64, types.KindNull:
			default:
				return dbterror.ErrWrongTypeColumnValue.GenWithStackByArgs()
			}
		case mysql.TypeFloat, mysql.TypeDouble:
			switch vkind {
			case types.KindFloat32, types.KindFloat64, types.KindNull:
			default:
				return dbterror.ErrWrongTypeColumnValue.GenWithStackByArgs()
			}
		case mysql.TypeString, mysql.TypeVarString:
			switch vkind {
			case types.KindString, types.KindBytes, types.KindNull, types.KindBinaryLiteral:
			default:
				return dbterror.ErrWrongTypeColumnValue.GenWithStackByArgs()
			}
		}
		_, err = val.ConvertTo(ctx.GetSessionVars().StmtCtx, &colType)
		if err != nil {
			return dbterror.ErrWrongTypeColumnValue.GenWithStackByArgs()
		}
	}
	return nil
}

// LockTables uses to execute lock tables statement.
func (d *ddl) LockTables(ctx sessionctx.Context, stmt *ast.LockTablesStmt) error {
	lockTables := make([]model.TableLockTpInfo, 0, len(stmt.TableLocks))
	sessionInfo := model.SessionInfo{
		ServerID:  d.GetID(),
		SessionID: ctx.GetSessionVars().ConnectionID,
	}
	uniqueTableID := make(map[int64]struct{})
	// Check whether the table was already locked by another.
	for _, tl := range stmt.TableLocks {
		tb := tl.Table
		err := throwErrIfInMemOrSysDB(ctx, tb.Schema.L)
		if err != nil {
			return err
		}
		schema, t, err := d.getSchemaAndTableByIdent(ctx, ast.Ident{Schema: tb.Schema, Name: tb.Name})
		if err != nil {
			return errors.Trace(err)
		}
		if t.Meta().IsView() || t.Meta().IsSequence() {
			return table.ErrUnsupportedOp.GenWithStackByArgs()
		}
		err = checkTableLocked(t.Meta(), tl.Type, sessionInfo)
		if err != nil {
			return err
		}
		if _, ok := uniqueTableID[t.Meta().ID]; ok {
			return infoschema.ErrNonuniqTable.GenWithStackByArgs(t.Meta().Name)
		}
		uniqueTableID[t.Meta().ID] = struct{}{}
		lockTables = append(lockTables, model.TableLockTpInfo{SchemaID: schema.ID, TableID: t.Meta().ID, Tp: tl.Type})
	}

	unlockTables := ctx.GetAllTableLocks()
	arg := &lockTablesArg{
		LockTables:   lockTables,
		UnlockTables: unlockTables,
		SessionInfo:  sessionInfo,
	}
	job := &model.Job{
		SchemaID:   lockTables[0].SchemaID,
		TableID:    lockTables[0].TableID,
		Type:       model.ActionLockTable,
		BinlogInfo: &model.HistoryInfo{},
		Args:       []interface{}{arg},
	}
	// AddTableLock here is avoiding this job was executed successfully but the session was killed before return.
	ctx.AddTableLock(lockTables)
	err := d.doDDLJob(ctx, job)
	if err == nil {
		ctx.ReleaseTableLocks(unlockTables)
		ctx.AddTableLock(lockTables)
	}
	err = d.callHookOnChanged(err)
	return errors.Trace(err)
}

// UnlockTables uses to execute unlock tables statement.
func (d *ddl) UnlockTables(ctx sessionctx.Context, unlockTables []model.TableLockTpInfo) error {
	if len(unlockTables) == 0 {
		return nil
	}
	arg := &lockTablesArg{
		UnlockTables: unlockTables,
		SessionInfo: model.SessionInfo{
			ServerID:  d.GetID(),
			SessionID: ctx.GetSessionVars().ConnectionID,
		},
	}
	job := &model.Job{
		SchemaID:   unlockTables[0].SchemaID,
		TableID:    unlockTables[0].TableID,
		Type:       model.ActionUnlockTable,
		BinlogInfo: &model.HistoryInfo{},
		Args:       []interface{}{arg},
	}

	err := d.doDDLJob(ctx, job)
	if err == nil {
		ctx.ReleaseAllTableLocks()
	}
	err = d.callHookOnChanged(err)
	return errors.Trace(err)
}

// CleanDeadTableLock uses to clean dead table locks.
func (d *ddl) CleanDeadTableLock(unlockTables []model.TableLockTpInfo, se model.SessionInfo) error {
	if len(unlockTables) == 0 {
		return nil
	}
	arg := &lockTablesArg{
		UnlockTables: unlockTables,
		SessionInfo:  se,
	}
	job := &model.Job{
		SchemaID:   unlockTables[0].SchemaID,
		TableID:    unlockTables[0].TableID,
		Type:       model.ActionUnlockTable,
		BinlogInfo: &model.HistoryInfo{},
		Args:       []interface{}{arg},
	}

	ctx, err := d.sessPool.get()
	if err != nil {
		return err
	}
	defer d.sessPool.put(ctx)
	err = d.doDDLJob(ctx, job)
	err = d.callHookOnChanged(err)
	return errors.Trace(err)
}

func throwErrIfInMemOrSysDB(ctx sessionctx.Context, dbLowerName string) error {
	if util.IsMemOrSysDB(dbLowerName) {
		if ctx.GetSessionVars().User != nil {
			return infoschema.ErrAccessDenied.GenWithStackByArgs(ctx.GetSessionVars().User.Username, ctx.GetSessionVars().User.Hostname)
		}
		return infoschema.ErrAccessDenied.GenWithStackByArgs("", "")
	}
	return nil
}

func (d *ddl) CleanupTableLock(ctx sessionctx.Context, tables []*ast.TableName) error {
	uniqueTableID := make(map[int64]struct{})
	cleanupTables := make([]model.TableLockTpInfo, 0, len(tables))
	unlockedTablesNum := 0
	// Check whether the table was already locked by another.
	for _, tb := range tables {
		err := throwErrIfInMemOrSysDB(ctx, tb.Schema.L)
		if err != nil {
			return err
		}
		schema, t, err := d.getSchemaAndTableByIdent(ctx, ast.Ident{Schema: tb.Schema, Name: tb.Name})
		if err != nil {
			return errors.Trace(err)
		}
		if t.Meta().IsView() || t.Meta().IsSequence() {
			return table.ErrUnsupportedOp
		}
		// Maybe the table t was not locked, but still try to unlock this table.
		// If we skip unlock the table here, the job maybe not consistent with the job.Query.
		// eg: unlock tables t1,t2;  If t2 is not locked and skip here, then the job will only unlock table t1,
		// and this behaviour is not consistent with the sql query.
		if !t.Meta().IsLocked() {
			unlockedTablesNum++
		}
		if _, ok := uniqueTableID[t.Meta().ID]; ok {
			return infoschema.ErrNonuniqTable.GenWithStackByArgs(t.Meta().Name)
		}
		uniqueTableID[t.Meta().ID] = struct{}{}
		cleanupTables = append(cleanupTables, model.TableLockTpInfo{SchemaID: schema.ID, TableID: t.Meta().ID})
	}
	// If the num of cleanupTables is 0, or all cleanupTables is unlocked, just return here.
	if len(cleanupTables) == 0 || len(cleanupTables) == unlockedTablesNum {
		return nil
	}

	arg := &lockTablesArg{
		UnlockTables: cleanupTables,
		IsCleanup:    true,
	}
	job := &model.Job{
		SchemaID:   cleanupTables[0].SchemaID,
		TableID:    cleanupTables[0].TableID,
		Type:       model.ActionUnlockTable,
		BinlogInfo: &model.HistoryInfo{},
		Args:       []interface{}{arg},
	}
	err := d.doDDLJob(ctx, job)
	if err == nil {
		ctx.ReleaseTableLocks(cleanupTables)
	}
	err = d.callHookOnChanged(err)
	return errors.Trace(err)
}

type lockTablesArg struct {
	LockTables    []model.TableLockTpInfo
	IndexOfLock   int
	UnlockTables  []model.TableLockTpInfo
	IndexOfUnlock int
	SessionInfo   model.SessionInfo
	IsCleanup     bool
}

func (d *ddl) RepairTable(ctx sessionctx.Context, table *ast.TableName, createStmt *ast.CreateTableStmt) error {
	// Existence of DB and table has been checked in the preprocessor.
	oldTableInfo, ok := (ctx.Value(domainutil.RepairedTable)).(*model.TableInfo)
	if !ok || oldTableInfo == nil {
		return dbterror.ErrRepairTableFail.GenWithStack("Failed to get the repaired table")
	}
	oldDBInfo, ok := (ctx.Value(domainutil.RepairedDatabase)).(*model.DBInfo)
	if !ok || oldDBInfo == nil {
		return dbterror.ErrRepairTableFail.GenWithStack("Failed to get the repaired database")
	}
	// By now only support same DB repair.
	if createStmt.Table.Schema.L != oldDBInfo.Name.L {
		return dbterror.ErrRepairTableFail.GenWithStack("Repaired table should in same database with the old one")
	}

	// It is necessary to specify the table.ID and partition.ID manually.
	newTableInfo, err := buildTableInfoWithCheck(ctx, createStmt, oldTableInfo.Charset, oldTableInfo.Collate, oldTableInfo.PlacementPolicyRef)
	if err != nil {
		return errors.Trace(err)
	}
	// Override newTableInfo with oldTableInfo's element necessary.
	// TODO: There may be more element assignments here, and the new TableInfo should be verified with the actual data.
	newTableInfo.ID = oldTableInfo.ID
	if err = checkAndOverridePartitionID(newTableInfo, oldTableInfo); err != nil {
		return err
	}
	newTableInfo.AutoIncID = oldTableInfo.AutoIncID
	// If any old columnInfo has lost, that means the old column ID lost too, repair failed.
	for i, newOne := range newTableInfo.Columns {
		old := getColumnInfoByName(oldTableInfo, newOne.Name.L)
		if old == nil {
			return dbterror.ErrRepairTableFail.GenWithStackByArgs("Column " + newOne.Name.L + " has lost")
		}
		if newOne.Tp != old.Tp {
			return dbterror.ErrRepairTableFail.GenWithStackByArgs("Column " + newOne.Name.L + " type should be the same")
		}
		if newOne.Flen != old.Flen {
			logutil.BgLogger().Warn("[ddl] admin repair table : Column " + newOne.Name.L + " flen is not equal to the old one")
		}
		newTableInfo.Columns[i].ID = old.ID
	}
	// If any old indexInfo has lost, that means the index ID lost too, so did the data, repair failed.
	for i, newOne := range newTableInfo.Indices {
		old := getIndexInfoByNameAndColumn(oldTableInfo, newOne)
		if old == nil {
			return dbterror.ErrRepairTableFail.GenWithStackByArgs("Index " + newOne.Name.L + " has lost")
		}
		if newOne.Tp != old.Tp {
			return dbterror.ErrRepairTableFail.GenWithStackByArgs("Index " + newOne.Name.L + " type should be the same")
		}
		newTableInfo.Indices[i].ID = old.ID
	}

	newTableInfo.State = model.StatePublic
	err = checkTableInfoValid(newTableInfo)
	if err != nil {
		return err
	}
	newTableInfo.State = model.StateNone

	job := &model.Job{
		SchemaID:   oldDBInfo.ID,
		TableID:    newTableInfo.ID,
		SchemaName: oldDBInfo.Name.L,
		Type:       model.ActionRepairTable,
		BinlogInfo: &model.HistoryInfo{},
		Args:       []interface{}{newTableInfo},
	}
	err = d.doDDLJob(ctx, job)
	if err == nil {
		// Remove the old TableInfo from repairInfo before domain reload.
		domainutil.RepairInfo.RemoveFromRepairInfo(oldDBInfo.Name.L, oldTableInfo.Name.L)
	}
	err = d.callHookOnChanged(err)
	return errors.Trace(err)
}

func (d *ddl) OrderByColumns(ctx sessionctx.Context, ident ast.Ident) error {
	_, tb, err := d.getSchemaAndTableByIdent(ctx, ident)
	if err != nil {
		return errors.Trace(err)
	}
	if tb.Meta().GetPkColInfo() != nil {
		ctx.GetSessionVars().StmtCtx.AppendWarning(errors.Errorf("ORDER BY ignored as there is a user-defined clustered index in the table '%s'", ident.Name))
	}
	return nil
}

func (d *ddl) CreateSequence(ctx sessionctx.Context, stmt *ast.CreateSequenceStmt) error {
	ident := ast.Ident{Name: stmt.Name.Name, Schema: stmt.Name.Schema}
	sequenceInfo, err := buildSequenceInfo(stmt, ident)
	if err != nil {
		return err
	}
	// TiDB describe the sequence within a tableInfo, as a same-level object of a table and view.
	tbInfo, err := buildTableInfo(ctx, ident.Name, nil, nil, "", "")
	if err != nil {
		return err
	}
	tbInfo.Sequence = sequenceInfo

	onExist := OnExistError
	if stmt.IfNotExists {
		onExist = OnExistIgnore
	}

	return d.CreateTableWithInfo(ctx, ident.Schema, tbInfo, onExist)
}

func (d *ddl) AlterSequence(ctx sessionctx.Context, stmt *ast.AlterSequenceStmt) error {
	ident := ast.Ident{Name: stmt.Name.Name, Schema: stmt.Name.Schema}
	is := d.GetInfoSchemaWithInterceptor(ctx)
	// Check schema existence.
	db, ok := is.SchemaByName(ident.Schema)
	if !ok {
		return infoschema.ErrDatabaseNotExists.GenWithStackByArgs(ident.Schema)
	}
	// Check table existence.
	tbl, err := is.TableByName(ident.Schema, ident.Name)
	if err != nil {
		if stmt.IfExists {
			ctx.GetSessionVars().StmtCtx.AppendNote(err)
			return nil
		}
		return err
	}
	if !tbl.Meta().IsSequence() {
		return dbterror.ErrWrongObject.GenWithStackByArgs(ident.Schema, ident.Name, "SEQUENCE")
	}

	// Validate the new sequence option value in old sequenceInfo.
	oldSequenceInfo := tbl.Meta().Sequence
	copySequenceInfo := *oldSequenceInfo
	_, _, err = alterSequenceOptions(stmt.SeqOptions, ident, &copySequenceInfo)
	if err != nil {
		return err
	}

	job := &model.Job{
		SchemaID:   db.ID,
		TableID:    tbl.Meta().ID,
		SchemaName: db.Name.L,
		Type:       model.ActionAlterSequence,
		BinlogInfo: &model.HistoryInfo{},
		Args:       []interface{}{ident, stmt.SeqOptions},
	}

	err = d.doDDLJob(ctx, job)
	err = d.callHookOnChanged(err)
	return errors.Trace(err)
}

func (d *ddl) DropSequence(ctx sessionctx.Context, ti ast.Ident, ifExists bool) (err error) {
	schema, tbl, err := d.getSchemaAndTableByIdent(ctx, ti)
	if err != nil {
		return errors.Trace(err)
	}

	if !tbl.Meta().IsSequence() {
		err = dbterror.ErrWrongObject.GenWithStackByArgs(ti.Schema, ti.Name, "SEQUENCE")
		if ifExists {
			ctx.GetSessionVars().StmtCtx.AppendNote(err)
			return nil
		}
		return err
	}

	job := &model.Job{
		SchemaID:   schema.ID,
		TableID:    tbl.Meta().ID,
		SchemaName: schema.Name.L,
		Type:       model.ActionDropSequence,
		BinlogInfo: &model.HistoryInfo{},
	}

	err = d.doDDLJob(ctx, job)
	err = d.callHookOnChanged(err)
	return errors.Trace(err)
}

func (d *ddl) AlterIndexVisibility(ctx sessionctx.Context, ident ast.Ident, indexName model.CIStr, visibility ast.IndexVisibility) error {
	schema, tb, err := d.getSchemaAndTableByIdent(ctx, ident)
	if err != nil {
		return err
	}

	invisible := false
	if visibility == ast.IndexVisibilityInvisible {
		invisible = true
	}

	skip, err := validateAlterIndexVisibility(indexName, invisible, tb.Meta())
	if err != nil {
		return errors.Trace(err)
	}
	if skip {
		return nil
	}

	job := &model.Job{
		SchemaID:   schema.ID,
		TableID:    tb.Meta().ID,
		SchemaName: schema.Name.L,
		Type:       model.ActionAlterIndexVisibility,
		BinlogInfo: &model.HistoryInfo{},
		Args:       []interface{}{indexName, invisible},
	}

	err = d.doDDLJob(ctx, job)
	err = d.callHookOnChanged(err)
	return errors.Trace(err)
}

func (d *ddl) AlterTableAttributes(ctx sessionctx.Context, ident ast.Ident, spec *ast.AlterTableSpec) error {
	schema, tb, err := d.getSchemaAndTableByIdent(ctx, ident)
	if err != nil {
		return errors.Trace(err)
	}
	meta := tb.Meta()

	rule := label.NewRule()
	err = rule.ApplyAttributesSpec(spec.AttributesSpec)
	if err != nil {
		return dbterror.ErrInvalidAttributesSpec.GenWithStackByArgs(err)
	}
	ids := getIDs([]*model.TableInfo{meta})
	rule.Reset(schema.Name.L, meta.Name.L, "", ids...)

	job := &model.Job{
		SchemaID:   schema.ID,
		TableID:    meta.ID,
		SchemaName: schema.Name.L,
		Type:       model.ActionAlterTableAttributes,
		BinlogInfo: &model.HistoryInfo{},
		Args:       []interface{}{rule},
	}

	err = d.doDDLJob(ctx, job)
	if err != nil {
		return errors.Trace(err)
	}

	err = d.callHookOnChanged(err)
	return errors.Trace(err)
}

func (d *ddl) AlterTablePartitionAttributes(ctx sessionctx.Context, ident ast.Ident, spec *ast.AlterTableSpec) (err error) {
	schema, tb, err := d.getSchemaAndTableByIdent(ctx, ident)
	if err != nil {
		return errors.Trace(err)
	}

	meta := tb.Meta()
	if meta.Partition == nil {
		return errors.Trace(dbterror.ErrPartitionMgmtOnNonpartitioned)
	}

	partitionID, err := tables.FindPartitionByName(meta, spec.PartitionNames[0].L)
	if err != nil {
		return errors.Trace(err)
	}

	rule := label.NewRule()
	err = rule.ApplyAttributesSpec(spec.AttributesSpec)
	if err != nil {
		return dbterror.ErrInvalidAttributesSpec.GenWithStackByArgs(err)
	}
	rule.Reset(schema.Name.L, meta.Name.L, spec.PartitionNames[0].L, partitionID)

	job := &model.Job{
		SchemaID:   schema.ID,
		TableID:    meta.ID,
		SchemaName: schema.Name.L,
		Type:       model.ActionAlterTablePartitionAttributes,
		BinlogInfo: &model.HistoryInfo{},
		Args:       []interface{}{partitionID, rule},
	}

	err = d.doDDLJob(ctx, job)
	if err != nil {
		return errors.Trace(err)
	}

	err = d.callHookOnChanged(err)
	return errors.Trace(err)
}

func (d *ddl) AlterTablePartitionOptions(ctx sessionctx.Context, ident ast.Ident, spec *ast.AlterTableSpec) (err error) {
	var policyRefInfo *model.PolicyRefInfo
	if spec.Options != nil {
		for _, op := range spec.Options {
			switch op.Tp {
			case ast.TableOptionPlacementPolicy:
				policyRefInfo = &model.PolicyRefInfo{
					Name: model.NewCIStr(op.StrValue),
				}
			default:
				return errors.Trace(errors.New("unknown partition option"))
			}
		}
	}

	if policyRefInfo != nil {
		err = d.AlterTablePartitionPlacement(ctx, ident, spec, policyRefInfo)
		if err != nil {
			return errors.Trace(err)
		}
	}

	return nil
}

func (d *ddl) AlterTablePartitionPlacement(ctx sessionctx.Context, tableIdent ast.Ident, spec *ast.AlterTableSpec, policyRefInfo *model.PolicyRefInfo) (err error) {
	schema, tb, err := d.getSchemaAndTableByIdent(ctx, tableIdent)
	if err != nil {
		return errors.Trace(err)
	}

	tblInfo := tb.Meta()
	if tblInfo.Partition == nil {
		return errors.Trace(dbterror.ErrPartitionMgmtOnNonpartitioned)
	}

	partitionID, err := tables.FindPartitionByName(tblInfo, spec.PartitionNames[0].L)
	if err != nil {
		return errors.Trace(err)
	}

	if checkIgnorePlacementDDL(ctx) {
		return nil
	}

	policyRefInfo, err = checkAndNormalizePlacementPolicy(ctx, policyRefInfo)
	if err != nil {
		return errors.Trace(err)
	}

	job := &model.Job{
		SchemaID:   schema.ID,
		TableID:    tblInfo.ID,
		SchemaName: schema.Name.L,
		Type:       model.ActionAlterTablePartitionPlacement,
		BinlogInfo: &model.HistoryInfo{},
		Args:       []interface{}{partitionID, policyRefInfo},
	}

	err = d.doDDLJob(ctx, job)
	err = d.callHookOnChanged(err)
	return errors.Trace(err)
}

func buildPolicyInfo(name model.CIStr, options []*ast.PlacementOption) (*model.PolicyInfo, error) {
	policyInfo := &model.PolicyInfo{PlacementSettings: &model.PlacementSettings{}}
	policyInfo.Name = name
	for _, opt := range options {
		err := SetDirectPlacementOpt(policyInfo.PlacementSettings, opt.Tp, opt.StrValue, opt.UintValue)
		if err != nil {
			return nil, err
		}
	}
	return policyInfo, nil
}

func removeTablePlacement(tbInfo *model.TableInfo) bool {
	hasPlacementSettings := false
	if tbInfo.PlacementPolicyRef != nil {
		tbInfo.PlacementPolicyRef = nil
		hasPlacementSettings = true
	}

	if removePartitionPlacement(tbInfo.Partition) {
		hasPlacementSettings = true
	}

	return hasPlacementSettings
}

func removePartitionPlacement(partInfo *model.PartitionInfo) bool {
	if partInfo == nil {
		return false
	}

	hasPlacementSettings := false
	for i := range partInfo.Definitions {
		def := &partInfo.Definitions[i]
		if def.PlacementPolicyRef != nil {
			def.PlacementPolicyRef = nil
			hasPlacementSettings = true
		}
	}
	return hasPlacementSettings
}

func handleDatabasePlacement(ctx sessionctx.Context, dbInfo *model.DBInfo) error {
	if dbInfo.PlacementPolicyRef == nil {
		return nil
	}

	sessVars := ctx.GetSessionVars()
	if sessVars.PlacementMode == variable.PlacementModeIgnore {
		dbInfo.PlacementPolicyRef = nil
		sessVars.StmtCtx.AppendNote(errors.New(
			fmt.Sprintf("Placement is ignored when TIDB_PLACEMENT_MODE is '%s'", variable.PlacementModeIgnore),
		))
		return nil
	}

	var err error
	dbInfo.PlacementPolicyRef, err = checkAndNormalizePlacementPolicy(ctx, dbInfo.PlacementPolicyRef)
	return err
}

func handleTablePlacement(ctx sessionctx.Context, tbInfo *model.TableInfo) error {
	sessVars := ctx.GetSessionVars()
	if sessVars.PlacementMode == variable.PlacementModeIgnore && removeTablePlacement(tbInfo) {
		sessVars.StmtCtx.AppendNote(errors.New(
			fmt.Sprintf("Placement is ignored when TIDB_PLACEMENT_MODE is '%s'", variable.PlacementModeIgnore),
		))
		return nil
	}

	var err error
	tbInfo.PlacementPolicyRef, err = checkAndNormalizePlacementPolicy(ctx, tbInfo.PlacementPolicyRef)
	if err != nil {
		return err
	}

	if tbInfo.Partition != nil {
		for i := range tbInfo.Partition.Definitions {
			partition := &tbInfo.Partition.Definitions[i]
			partition.PlacementPolicyRef, err = checkAndNormalizePlacementPolicy(ctx, partition.PlacementPolicyRef)
			if err != nil {
				return err
			}
		}
	}
	return nil
}

func handlePartitionPlacement(ctx sessionctx.Context, partInfo *model.PartitionInfo) error {
	sessVars := ctx.GetSessionVars()
	if sessVars.PlacementMode == variable.PlacementModeIgnore && removePartitionPlacement(partInfo) {
		sessVars.StmtCtx.AppendNote(errors.New(
			fmt.Sprintf("Placement is ignored when TIDB_PLACEMENT_MODE is '%s'", variable.PlacementModeIgnore),
		))
		return nil
	}

	var err error
	for i := range partInfo.Definitions {
		partition := &partInfo.Definitions[i]
		partition.PlacementPolicyRef, err = checkAndNormalizePlacementPolicy(ctx, partition.PlacementPolicyRef)
		if err != nil {
			return err
		}
	}
	return nil
}

func checkIgnorePlacementDDL(ctx sessionctx.Context) bool {
	sessVars := ctx.GetSessionVars()
	if sessVars.PlacementMode == variable.PlacementModeIgnore {
		sessVars.StmtCtx.AppendNote(errors.New(
			fmt.Sprintf("Placement is ignored when TIDB_PLACEMENT_MODE is '%s'", variable.PlacementModeIgnore),
		))
		return true
	}
	return false
}

func (d *ddl) CreatePlacementPolicy(ctx sessionctx.Context, stmt *ast.CreatePlacementPolicyStmt) (err error) {
	if checkIgnorePlacementDDL(ctx) {
		return nil
	}

	if stmt.OrReplace && stmt.IfNotExists {
		return dbterror.ErrWrongUsage.GenWithStackByArgs("OR REPLACE", "IF NOT EXISTS")
	}

	policyInfo, err := buildPolicyInfo(stmt.PolicyName, stmt.PlacementOptions)
	if err != nil {
		return errors.Trace(err)
	}

	var onExists OnExist
	switch {
	case stmt.IfNotExists:
		onExists = OnExistIgnore
	case stmt.OrReplace:
		onExists = OnExistReplace
	default:
		onExists = OnExistError
	}

	return d.CreatePlacementPolicyWithInfo(ctx, policyInfo, onExists)
}

func (d *ddl) DropPlacementPolicy(ctx sessionctx.Context, stmt *ast.DropPlacementPolicyStmt) (err error) {
	if checkIgnorePlacementDDL(ctx) {
		return nil
	}
	policyName := stmt.PolicyName
	is := d.GetInfoSchemaWithInterceptor(ctx)
	// Check policy existence.
	policy, ok := is.PolicyByName(policyName)
	if !ok {
		err = infoschema.ErrPlacementPolicyNotExists.GenWithStackByArgs(policyName)
		if stmt.IfExists {
			ctx.GetSessionVars().StmtCtx.AppendNote(err)
			return nil
		}
		return err
	}

	if err = checkPlacementPolicyNotInUseFromInfoSchema(is, policy); err != nil {
		return err
	}

	job := &model.Job{
		SchemaID:   policy.ID,
		SchemaName: policy.Name.L,
		Type:       model.ActionDropPlacementPolicy,
		BinlogInfo: &model.HistoryInfo{},
		Args:       []interface{}{policyName},
	}
	err = d.doDDLJob(ctx, job)
	err = d.callHookOnChanged(err)
	return errors.Trace(err)
}

func (d *ddl) AlterPlacementPolicy(ctx sessionctx.Context, stmt *ast.AlterPlacementPolicyStmt) (err error) {
	if checkIgnorePlacementDDL(ctx) {
		return nil
	}
	policyName := stmt.PolicyName
	is := d.GetInfoSchemaWithInterceptor(ctx)
	// Check policy existence.
	policy, ok := is.PolicyByName(policyName)
	if !ok {
		return infoschema.ErrPlacementPolicyNotExists.GenWithStackByArgs(policyName)
	}

	newPolicyInfo, err := buildPolicyInfo(policy.Name, stmt.PlacementOptions)
	if err != nil {
		return errors.Trace(err)
	}

	err = checkPolicyValidation(newPolicyInfo.PlacementSettings)
	if err != nil {
		return err
	}

	job := &model.Job{
		SchemaID:   policy.ID,
		SchemaName: policy.Name.L,
		Type:       model.ActionAlterPlacementPolicy,
		BinlogInfo: &model.HistoryInfo{},
		Args:       []interface{}{newPolicyInfo},
	}
	err = d.doDDLJob(ctx, job)
	err = d.callHookOnChanged(err)
	return errors.Trace(err)
}

func (d *ddl) AlterTableCache(ctx sessionctx.Context, ti ast.Ident) (err error) {
	schema, t, err := d.getSchemaAndTableByIdent(ctx, ti)
	if err != nil {
		return err
	}
	// if a table is already in cache state, return directly
	if t.Meta().TableCacheStatusType == model.TableCacheStatusEnable {
		return nil
	}

	// forbit cache table in system database.
	if util.IsMemOrSysDB(schema.Name.L) {
		return errors.Trace(dbterror.ErrUnsupportedAlterCacheForSysTable)
	} else if t.Meta().TempTableType != model.TempTableNone {
		return dbterror.ErrOptOnTemporaryTable.GenWithStackByArgs("alter temporary table cache")
	}

	if t.Meta().Partition != nil {
		return dbterror.ErrOptOnCacheTable.GenWithStackByArgs("partition mode")
	}

	succ, err := checkCacheTableSize(d.store, t.Meta().ID)
	if err != nil {
		return errors.Trace(err)
	}
	if !succ {
		return dbterror.ErrOptOnCacheTable.GenWithStackByArgs("table too large")
	}

	// Initialize the cached table meta lock info in `mysql.table_cache_meta`.
	// The operation shouldn't fail in most cases, and if it does, return the error directly.
	// This DML and the following DDL is not atomic, that's not a problem.
	_, err = ctx.(sqlexec.SQLExecutor).ExecuteInternal(context.Background(),
		"insert ignore into mysql.table_cache_meta values (%?, 'NONE', 0, 0)", t.Meta().ID)
	if err != nil {
		return errors.Trace(err)
	}

	job := &model.Job{
		SchemaID:   schema.ID,
		SchemaName: schema.Name.L,
		TableID:    t.Meta().ID,
		Type:       model.ActionAlterCacheTable,
		BinlogInfo: &model.HistoryInfo{},
		Args:       []interface{}{},
	}

	err = d.doDDLJob(ctx, job)
	return d.callHookOnChanged(err)
}

func checkCacheTableSize(store kv.Storage, tableID int64) (bool, error) {
	const cacheTableSizeLimit = 64 * (1 << 20) // 64M
	succ := true
	err := kv.RunInNewTxn(context.Background(), store, true, func(ctx context.Context, txn kv.Transaction) error {
		prefix := tablecodec.GenTablePrefix(tableID)
		it, err := txn.Iter(prefix, prefix.PrefixNext())
		if err != nil {
			return errors.Trace(err)
		}
		defer it.Close()

		totalSize := 0
		for it.Valid() && it.Key().HasPrefix(prefix) {
			key := it.Key()
			value := it.Value()
			totalSize += len(key)
			totalSize += len(value)

			if totalSize > cacheTableSizeLimit {
				succ = false
				break
			}

			err = it.Next()
			if err != nil {
				return errors.Trace(err)
			}
		}
		return nil
	})
	return succ, err
}

func (d *ddl) AlterTableNoCache(ctx sessionctx.Context, ti ast.Ident) (err error) {
	schema, t, err := d.getSchemaAndTableByIdent(ctx, ti)
	if err != nil {
		return err
	}
	// if a table is not in cache state, return directly
	if t.Meta().TableCacheStatusType == model.TableCacheStatusDisable {
		return nil
	}

	job := &model.Job{
		SchemaID:   schema.ID,
		SchemaName: schema.Name.L,
		TableID:    t.Meta().ID,
		Type:       model.ActionAlterNoCacheTable,
		BinlogInfo: &model.HistoryInfo{},
		Args:       []interface{}{},
	}

	err = d.doDDLJob(ctx, job)
	return d.callHookOnChanged(err)
}

// checkTooBigFieldLengthAndTryAutoConvert will check whether the field length is too big
// in non-strict mode and varchar column. If it is, will try to adjust to blob or text, see issue #30328
func checkTooBigFieldLengthAndTryAutoConvert(tp *types.FieldType, colName string, sessVars *variable.SessionVars) error {
	if sessVars != nil && !sessVars.SQLMode.HasStrictMode() && tp.Tp == mysql.TypeVarchar {
		err := IsTooBigFieldLength(tp.Flen, colName, tp.Charset)
		if err != nil && terror.ErrorEqual(types.ErrTooBigFieldLength, err) {
			tp.Tp = mysql.TypeBlob
			if err = adjustBlobTypesFlen(tp, tp.Charset); err != nil {
				return err
			}
			if tp.Charset == charset.CharsetBin {
				sessVars.StmtCtx.AppendWarning(dbterror.ErrAutoConvert.GenWithStackByArgs(colName, "VARBINARY", "BLOB"))
			} else {
				sessVars.StmtCtx.AppendWarning(dbterror.ErrAutoConvert.GenWithStackByArgs(colName, "VARCHAR", "TEXT"))
			}
		}
	}
	return nil
}

func (d *ddl) MultiSchemaChange(ctx sessionctx.Context, ti ast.Ident) error {
	schema, t, err := d.getSchemaAndTableByIdent(ctx, ti)
	if err != nil {
		return errors.Trace(err)
	}
	job := &model.Job{
		SchemaID:        schema.ID,
		TableID:         t.Meta().ID,
		SchemaName:      schema.Name.L,
		Type:            model.ActionMultiSchemaChange,
		BinlogInfo:      &model.HistoryInfo{},
		Args:            nil,
		MultiSchemaInfo: ctx.GetSessionVars().StmtCtx.MultiSchemaInfo,
	}
	err = checkMultiSchemaInfo(ctx.GetSessionVars().StmtCtx.MultiSchemaInfo, t)
	if err != nil {
		return errors.Trace(err)
	}
	ctx.GetSessionVars().StmtCtx.MultiSchemaInfo = nil
	err = d.doDDLJob(ctx, job)
	return d.callHookOnChanged(err)
}<|MERGE_RESOLUTION|>--- conflicted
+++ resolved
@@ -2960,13 +2960,6 @@
 		if len(specs) == 1 && len(specs[0].NewColumns) > 1 && specs[0].Tp == ast.AlterTableAddColumns {
 			return dbterror.ErrRunMultiSchemaChanges
 		}
-<<<<<<< HEAD
-=======
-	} else {
-		if len(specs) > 1 && !isSameTypeMultiSpecs(specs) {
-			return dbterror.ErrRunMultiSchemaChanges
-		}
->>>>>>> 3226aab5
 	}
 	return nil
 }
@@ -2988,24 +2981,7 @@
 	}
 
 	if len(validSpecs) > 1 {
-<<<<<<< HEAD
 		sctx.GetSessionVars().StmtCtx.MultiSchemaInfo = model.NewMultiSchemaInfo()
-=======
-		switch validSpecs[0].Tp {
-		case ast.AlterTableAddColumns:
-			err = d.AddColumns(sctx, ident, validSpecs)
-		case ast.AlterTableDropColumn:
-			err = d.DropColumns(sctx, ident, validSpecs)
-		case ast.AlterTableDropPrimaryKey, ast.AlterTableDropIndex:
-			err = d.DropIndexes(sctx, ident, validSpecs)
-		default:
-			return dbterror.ErrRunMultiSchemaChanges
-		}
-		if err != nil {
-			return errors.Trace(err)
-		}
-		return nil
->>>>>>> 3226aab5
 	}
 	for _, spec := range validSpecs {
 		var handledCharsetOrCollate bool
@@ -4106,11 +4082,7 @@
 			return nil
 		}
 	}
-<<<<<<< HEAD
-	return ErrCantRemoveAllFields
-=======
-	return dbterror.ErrTableMustHaveColumns
->>>>>>> 3226aab5
+	return dbterror.ErrCantRemoveAllFields
 }
 
 // checkModifyCharsetAndCollation returns error when the charset or collation is not modifiable.
