--- conflicted
+++ resolved
@@ -4134,9 +4134,6 @@
 	return errors.Trace(err)
 }
 
-<<<<<<< HEAD
-func checkReorgPartitionDefs(ctx sessionctx.Context, action model.ActionType, tblInfo *model.TableInfo, partInfo *model.PartitionInfo, firstPartIdx, lastPartIdx int, idMap map[int]struct{}) error {
-=======
 // RemovePartitioning removes partitioning from a table.
 func (d *ddl) RemovePartitioning(ctx sessionctx.Context, ident ast.Ident, spec *ast.AlterTableSpec) error {
 	schema, t, err := d.getSchemaAndTableByIdent(ctx, ident)
@@ -4222,8 +4219,7 @@
 	return errors.Trace(err)
 }
 
-func checkReorgPartitionDefs(ctx sessionctx.Context, tblInfo *model.TableInfo, partInfo *model.PartitionInfo, firstPartIdx, lastPartIdx int, idMap map[int]struct{}) error {
->>>>>>> f29cecdf
+func checkReorgPartitionDefs(ctx sessionctx.Context, action model.ActionType, tblInfo *model.TableInfo, partInfo *model.PartitionInfo, firstPartIdx, lastPartIdx int, idMap map[int]struct{}) error {
 	// partInfo contains only the new added partition, we have to combine it with the
 	// old partitions to check all partitions is strictly increasing.
 	pi := tblInfo.Partition
