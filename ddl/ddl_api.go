// Copyright 2016 PingCAP, Inc.
//
// Licensed under the Apache License, Version 2.0 (the "License");
// you may not use this file except in compliance with the License.
// You may obtain a copy of the License at
//
//     http://www.apache.org/licenses/LICENSE-2.0
//
// Unless required by applicable law or agreed to in writing, software
// distributed under the License is distributed on an "AS IS" BASIS,
// WITHOUT WARRANTIES OR CONDITIONS OF ANY KIND, either express or implied.
// See the License for the specific language governing permissions and
// limitations under the License.

// Copyright 2013 The ql Authors. All rights reserved.
// Use of this source code is governed by a BSD-style
// license that can be found in the LICENSES/QL-LICENSE file.

package ddl

import (
	"context"
	"fmt"
	"math"
	"strconv"
	"strings"
	"sync/atomic"
	"time"
	"unicode/utf8"

	"github.com/pingcap/errors"
	"github.com/pingcap/failpoint"
	"github.com/pingcap/tidb/config"
	"github.com/pingcap/tidb/ddl/label"
	ddlutil "github.com/pingcap/tidb/ddl/util"
	"github.com/pingcap/tidb/expression"
	"github.com/pingcap/tidb/infoschema"
	"github.com/pingcap/tidb/kv"
	"github.com/pingcap/tidb/meta/autoid"
	"github.com/pingcap/tidb/parser/ast"
	"github.com/pingcap/tidb/parser/charset"
	"github.com/pingcap/tidb/parser/format"
	"github.com/pingcap/tidb/parser/model"
	"github.com/pingcap/tidb/parser/mysql"
	"github.com/pingcap/tidb/parser/terror"
	field_types "github.com/pingcap/tidb/parser/types"
	"github.com/pingcap/tidb/sessionctx"
	"github.com/pingcap/tidb/sessionctx/variable"
	"github.com/pingcap/tidb/table"
	"github.com/pingcap/tidb/table/tables"
	"github.com/pingcap/tidb/tablecodec"
	"github.com/pingcap/tidb/types"
	driver "github.com/pingcap/tidb/types/parser_driver"
	"github.com/pingcap/tidb/util"
	"github.com/pingcap/tidb/util/chunk"
	"github.com/pingcap/tidb/util/collate"
	"github.com/pingcap/tidb/util/dbterror"
	"github.com/pingcap/tidb/util/domainutil"
	"github.com/pingcap/tidb/util/logutil"
	"github.com/pingcap/tidb/util/mathutil"
	"github.com/pingcap/tidb/util/mock"
	"github.com/pingcap/tidb/util/set"
	"github.com/pingcap/tidb/util/sqlexec"
	"go.uber.org/zap"
)

const (
	expressionIndexPrefix = "_V$"
	changingColumnPrefix  = "_Col$_"
	changingIndexPrefix   = "_Idx$_"
	tableNotExist         = -1
	tinyBlobMaxLength     = 255
	blobMaxLength         = 65535
	mediumBlobMaxLength   = 16777215
	longBlobMaxLength     = 4294967295
	// When setting the placement policy with "PLACEMENT POLICY `default`",
	// it means to remove placement policy from the specified object.
	defaultPlacementPolicyName        = "default"
	tiflashCheckPendingTablesWaitTime = 3000 * time.Millisecond
	// Once tiflashCheckPendingTablesLimit is reached, we trigger a limiter detection.
	tiflashCheckPendingTablesLimit = 100
	tiflashCheckPendingTablesRetry = 7
)

func (d *ddl) CreateSchema(ctx sessionctx.Context, stmt *ast.CreateDatabaseStmt) (err error) {
	var placementPolicyRef *model.PolicyRefInfo
	sessionVars := ctx.GetSessionVars()

	// If no charset and/or collation is specified use collation_server and character_set_server
	charsetOpt := &ast.CharsetOpt{}
	if sessionVars.GlobalVarsAccessor != nil {
		charsetOpt.Col, err = variable.GetSessionOrGlobalSystemVar(sessionVars, variable.CollationServer)
		if err != nil {
			return err
		}
		charsetOpt.Chs, err = variable.GetSessionOrGlobalSystemVar(sessionVars, variable.CharacterSetServer)
		if err != nil {
			return err
		}
	}

	explicitCharset := false
	explicitCollation := false
	if len(stmt.Options) != 0 {
		for _, val := range stmt.Options {
			switch val.Tp {
			case ast.DatabaseOptionCharset:
				charsetOpt.Chs = val.Value
				explicitCharset = true
			case ast.DatabaseOptionCollate:
				charsetOpt.Col = val.Value
				explicitCollation = true
			case ast.DatabaseOptionPlacementPolicy:
				placementPolicyRef = &model.PolicyRefInfo{
					Name: model.NewCIStr(val.Value),
				}
			}
		}
	}

	if charsetOpt.Col != "" {
		coll, err := collate.GetCollationByName(charsetOpt.Col)
		if err != nil {
			return err
		}

		// The collation is not valid for the specified character set.
		// Try to remove any of them, but not if they are explicitly defined.
		if coll.CharsetName != charsetOpt.Chs {
			if explicitCollation && !explicitCharset {
				// Use the explicitly set collation, not the implicit charset.
				charsetOpt.Chs = ""
			}
			if !explicitCollation && explicitCharset {
				// Use the explicitly set charset, not the (session) collation.
				charsetOpt.Col = ""
			}
		}

	}
	dbInfo := &model.DBInfo{Name: stmt.Name}
	chs, coll, err := ResolveCharsetCollation(ast.CharsetOpt{Chs: charsetOpt.Chs, Col: charsetOpt.Col})
	if err != nil {
		return errors.Trace(err)
	}
	dbInfo.Charset = chs
	dbInfo.Collate = coll
	dbInfo.PlacementPolicyRef = placementPolicyRef

	onExist := OnExistError
	if stmt.IfNotExists {
		onExist = OnExistIgnore
	}
	return d.CreateSchemaWithInfo(ctx, dbInfo, onExist)
}

func (d *ddl) CreateSchemaWithInfo(
	ctx sessionctx.Context,
	dbInfo *model.DBInfo,
	onExist OnExist,
) error {
	is := d.GetInfoSchemaWithInterceptor(ctx)
	_, ok := is.SchemaByName(dbInfo.Name)
	if ok {
		err := infoschema.ErrDatabaseExists.GenWithStackByArgs(dbInfo.Name)
		switch onExist {
		case OnExistIgnore:
			ctx.GetSessionVars().StmtCtx.AppendNote(err)
			return nil
		case OnExistError, OnExistReplace:
			// FIXME: can we implement MariaDB's CREATE OR REPLACE SCHEMA?
			return err
		}
	}

	if err := checkTooLongSchema(dbInfo.Name); err != nil {
		return errors.Trace(err)
	}

	if err := checkCharsetAndCollation(dbInfo.Charset, dbInfo.Collate); err != nil {
		return errors.Trace(err)
	}

	if err := handleDatabasePlacement(ctx, dbInfo); err != nil {
		return errors.Trace(err)
	}

	// FIXME: support `tryRetainID`.
	genIDs, err := d.genGlobalIDs(1)
	if err != nil {
		return errors.Trace(err)
	}
	dbInfo.ID = genIDs[0]

	job := &model.Job{
		SchemaID:   dbInfo.ID,
		SchemaName: dbInfo.Name.L,
		Type:       model.ActionCreateSchema,
		BinlogInfo: &model.HistoryInfo{},
		Args:       []interface{}{dbInfo},
	}

	err = d.DoDDLJob(ctx, job)
	err = d.callHookOnChanged(job, err)

	if infoschema.ErrDatabaseExists.Equal(err) && onExist == OnExistIgnore {
		ctx.GetSessionVars().StmtCtx.AppendNote(err)
		return nil
	}

	return errors.Trace(err)
}

func (d *ddl) ModifySchemaCharsetAndCollate(ctx sessionctx.Context, stmt *ast.AlterDatabaseStmt, toCharset, toCollate string) (err error) {
	if toCollate == "" {
		if toCollate, err = charset.GetDefaultCollation(toCharset); err != nil {
			return errors.Trace(err)
		}
	}

	// Check if need to change charset/collation.
	dbName := stmt.Name
	is := d.GetInfoSchemaWithInterceptor(ctx)
	dbInfo, ok := is.SchemaByName(dbName)
	if !ok {
		return infoschema.ErrDatabaseNotExists.GenWithStackByArgs(dbName.O)
	}
	if dbInfo.Charset == toCharset && dbInfo.Collate == toCollate {
		return nil
	}
	// Do the DDL job.
	job := &model.Job{
		SchemaID:   dbInfo.ID,
		SchemaName: dbInfo.Name.L,
		Type:       model.ActionModifySchemaCharsetAndCollate,
		BinlogInfo: &model.HistoryInfo{},
		Args:       []interface{}{toCharset, toCollate},
	}
	err = d.DoDDLJob(ctx, job)
	err = d.callHookOnChanged(job, err)
	return errors.Trace(err)
}

func (d *ddl) ModifySchemaDefaultPlacement(ctx sessionctx.Context, stmt *ast.AlterDatabaseStmt, placementPolicyRef *model.PolicyRefInfo) (err error) {
	dbName := stmt.Name
	is := d.GetInfoSchemaWithInterceptor(ctx)
	dbInfo, ok := is.SchemaByName(dbName)
	if !ok {
		return infoschema.ErrDatabaseNotExists.GenWithStackByArgs(dbName.O)
	}

	if checkIgnorePlacementDDL(ctx) {
		return nil
	}

	placementPolicyRef, err = checkAndNormalizePlacementPolicy(ctx, placementPolicyRef)
	if err != nil {
		return err
	}

	// Do the DDL job.
	job := &model.Job{
		SchemaID:   dbInfo.ID,
		SchemaName: dbInfo.Name.L,
		Type:       model.ActionModifySchemaDefaultPlacement,
		BinlogInfo: &model.HistoryInfo{},
		Args:       []interface{}{placementPolicyRef},
	}
	err = d.DoDDLJob(ctx, job)
	err = d.callHookOnChanged(job, err)
	return errors.Trace(err)
}

// getPendingTiFlashTableCount counts unavailable TiFlash replica by iterating all tables in infoCache.
func (d *ddl) getPendingTiFlashTableCount(sctx sessionctx.Context, originVersion int64, pendingCount uint32) (int64, uint32) {
	is := d.GetInfoSchemaWithInterceptor(sctx)
	dbInfos := is.AllSchemas()
	// If there are no schema change since last time(can be weird).
	if is.SchemaMetaVersion() == originVersion {
		return originVersion, pendingCount
	}
	cnt := uint32(0)
	for _, dbInfo := range dbInfos {
		if util.IsMemOrSysDB(dbInfo.Name.L) {
			continue
		}
		for _, tbl := range dbInfo.Tables {
			if tbl.TiFlashReplica != nil && !tbl.TiFlashReplica.Available {
				cnt += 1
			}
		}
	}
	return is.SchemaMetaVersion(), cnt
}

func isSessionDone(sctx sessionctx.Context) (bool, uint32) {
	done := false
	killed := atomic.LoadUint32(&sctx.GetSessionVars().Killed)
	if killed == 1 {
		done = true
	}
	failpoint.Inject("BatchAddTiFlashSendDone", func(val failpoint.Value) {
		done = val.(bool)
	})
	return done, killed
}

func (d *ddl) waitPendingTableThreshold(sctx sessionctx.Context, schemaID int64, tableID int64, originVersion int64, pendingCount uint32, threshold uint32) (bool, int64, uint32, bool) {
	configRetry := tiflashCheckPendingTablesRetry
	configWaitTime := tiflashCheckPendingTablesWaitTime
	failpoint.Inject("FastFailCheckTiFlashPendingTables", func(value failpoint.Value) {
		configRetry = value.(int)
		configWaitTime = time.Millisecond * 200
	})

	for retry := 0; retry < configRetry; retry += 1 {
		done, killed := isSessionDone(sctx)
		if done {
			logutil.BgLogger().Info("abort batch add TiFlash replica", zap.Int64("schemaID", schemaID), zap.Uint32("isKilled", killed))
			return true, originVersion, pendingCount, false
		}
		originVersion, pendingCount = d.getPendingTiFlashTableCount(sctx, originVersion, pendingCount)
		delay := time.Duration(0)
		if pendingCount >= threshold {
			logutil.BgLogger().Info("too many unavailable tables, wait", zap.Uint32("threshold", threshold), zap.Uint32("currentPendingCount", pendingCount), zap.Int64("schemaID", schemaID), zap.Int64("tableID", tableID), zap.Duration("time", configWaitTime))
			delay = configWaitTime
		} else {
			// If there are not many unavailable tables, we don't need a force check.
			return false, originVersion, pendingCount, false
		}
		time.Sleep(delay)
	}
	logutil.BgLogger().Info("too many unavailable tables, timeout", zap.Int64("schemaID", schemaID), zap.Int64("tableID", tableID))
	// If timeout here, we will trigger a ddl job, to force sync schema. However, it doesn't mean we remove limiter,
	// so there is a force check immediately after that.
	return false, originVersion, pendingCount, true
}

func (d *ddl) ModifySchemaSetTiFlashReplica(sctx sessionctx.Context, stmt *ast.AlterDatabaseStmt, tiflashReplica *ast.TiFlashReplicaSpec) error {
	dbName := stmt.Name
	is := d.GetInfoSchemaWithInterceptor(sctx)
	dbInfo, ok := is.SchemaByName(dbName)
	if !ok {
		return infoschema.ErrDatabaseNotExists.GenWithStackByArgs(dbName.O)
	}
	if util.IsMemOrSysDB(dbInfo.Name.L) {
		return errors.Trace(dbterror.ErrUnsupportedAlterReplicaForSysTable)
	}

	total := len(dbInfo.Tables)
	succ := 0
	skip := 0
	fail := 0
	oneFail := int64(0)

	if total == 0 {
		return infoschema.ErrEmptyDatabase.GenWithStack("Empty database '%v'", dbName.O)
	}
	err := checkTiFlashReplicaCount(sctx, tiflashReplica.Count)
	if err != nil {
		return errors.Trace(err)
	}

	var originVersion int64 = 0
	var pendingCount uint32 = 0
	forceCheck := false

	logutil.BgLogger().Info("start batch add TiFlash replicas", zap.Int("total", total), zap.Int64("schemaID", dbInfo.ID))
	threshold := uint32(sctx.GetSessionVars().BatchPendingTiFlashCount)

	for _, tbl := range dbInfo.Tables {
		done, killed := isSessionDone(sctx)
		if done {
			logutil.BgLogger().Info("abort batch add TiFlash replica", zap.Int64("schemaID", dbInfo.ID), zap.Uint32("isKilled", killed))
			return nil
		}

		tbReplicaInfo := tbl.TiFlashReplica
		if !shouldModifyTiFlashReplica(tbReplicaInfo, tiflashReplica) {
			logutil.BgLogger().Info("skip repeated processing table", zap.Int64("tableID", tbl.ID), zap.Int64("schemaID", dbInfo.ID), zap.String("tableName", tbl.Name.String()), zap.String("schemaName", dbInfo.Name.String()))
			skip += 1
			continue
		}

		// Ban setting replica count for tables in system database.
		if tbl.TempTableType != model.TempTableNone {
			logutil.BgLogger().Info("skip processing temporary table", zap.Int64("tableID", tbl.ID), zap.Int64("schemaID", dbInfo.ID), zap.String("tableName", tbl.Name.String()), zap.String("schemaName", dbInfo.Name.String()))
			skip += 1
			continue
		}

		charsetOk := true
		// Ban setting replica count for tables which has charset not supported by TiFlash
		for _, col := range tbl.Cols() {
			_, ok := charset.TiFlashSupportedCharsets[col.GetCharset()]
			if !ok {
				charsetOk = false
				break
			}
		}
		if !charsetOk {
			logutil.BgLogger().Info("skip processing schema table, unsupported charset", zap.Int64("tableID", tbl.ID), zap.Int64("schemaID", dbInfo.ID), zap.String("tableName", tbl.Name.String()), zap.String("schemaName", dbInfo.Name.String()))
			skip += 1
			continue
		}

		// Alter `tiflashCheckPendingTablesLimit` tables are handled, we need to check if we have reached threshold.
		if (succ+fail)%tiflashCheckPendingTablesLimit == 0 || forceCheck {
			// We can execute one probing ddl to the latest schema, if we timeout in `pendingFunc`.
			// However, we shall mark `forceCheck` to true, because we may still reach `threshold`.
			finished := false
			finished, originVersion, pendingCount, forceCheck = d.waitPendingTableThreshold(sctx, dbInfo.ID, tbl.ID, originVersion, pendingCount, threshold)
			if finished {
				logutil.BgLogger().Info("abort batch add TiFlash replica", zap.Int64("schemaID", dbInfo.ID))
				return nil
			}
		}

		job := &model.Job{
			SchemaID:   dbInfo.ID,
			SchemaName: dbInfo.Name.L,
			TableID:    tbl.ID,
			Type:       model.ActionSetTiFlashReplica,
			BinlogInfo: &model.HistoryInfo{},
			Args:       []interface{}{*tiflashReplica},
		}
		err := d.DoDDLJob(sctx, job)
		err = d.callHookOnChanged(job, err)
		if err != nil {
			oneFail = tbl.ID
			fail += 1
			logutil.BgLogger().Info("processing schema table error", zap.Int64("tableID", tbl.ID), zap.Int64("schemaID", dbInfo.ID), zap.String("tableName", tbl.Name.String()), zap.String("schemaName", dbInfo.Name.String()), zap.Error(err))
		} else {
			succ += 1
		}
	}
	failStmt := ""
	if fail > 0 {
		failStmt = fmt.Sprintf("(including table %v)", oneFail)
	}
	msg := fmt.Sprintf("In total %v tables: %v succeed, %v failed%v, %v skipped", total, succ, fail, failStmt, skip)
	sctx.GetSessionVars().StmtCtx.SetMessage(msg)
	logutil.BgLogger().Info("finish batch add TiFlash replica", zap.Int64("schemaID", dbInfo.ID))
	return nil
}

func (d *ddl) AlterTablePlacement(ctx sessionctx.Context, ident ast.Ident, placementPolicyRef *model.PolicyRefInfo) (err error) {
	is := d.infoCache.GetLatest()
	schema, ok := is.SchemaByName(ident.Schema)
	if !ok {
		return infoschema.ErrDatabaseNotExists.GenWithStackByArgs(ident.Schema)
	}

	tb, err := is.TableByName(ident.Schema, ident.Name)
	if err != nil {
		return errors.Trace(infoschema.ErrTableNotExists.GenWithStackByArgs(ident.Schema, ident.Name))
	}

	if checkIgnorePlacementDDL(ctx) {
		return nil
	}

	if tb.Meta().TempTableType != model.TempTableNone {
		return errors.Trace(dbterror.ErrOptOnTemporaryTable.GenWithStackByArgs("placement"))
	}

	placementPolicyRef, err = checkAndNormalizePlacementPolicy(ctx, placementPolicyRef)
	if err != nil {
		return err
	}

	job := &model.Job{
		SchemaID:   schema.ID,
		TableID:    tb.Meta().ID,
		SchemaName: schema.Name.L,
		TableName:  tb.Meta().Name.L,
		Type:       model.ActionAlterTablePlacement,
		BinlogInfo: &model.HistoryInfo{},
		Args:       []interface{}{placementPolicyRef},
	}

	err = d.DoDDLJob(ctx, job)
	err = d.callHookOnChanged(job, err)
	return errors.Trace(err)
}

func checkAndNormalizePlacementPolicy(ctx sessionctx.Context, placementPolicyRef *model.PolicyRefInfo) (*model.PolicyRefInfo, error) {
	if placementPolicyRef == nil {
		return nil, nil
	}

	if placementPolicyRef.Name.L == defaultPlacementPolicyName {
		// When policy name is 'default', it means to remove the placement settings
		return nil, nil
	}

	policy, ok := ctx.GetInfoSchema().(infoschema.InfoSchema).PolicyByName(placementPolicyRef.Name)
	if !ok {
		return nil, errors.Trace(infoschema.ErrPlacementPolicyNotExists.GenWithStackByArgs(placementPolicyRef.Name))
	}

	placementPolicyRef.ID = policy.ID
	return placementPolicyRef, nil
}

func checkMultiSchemaSpecs(_sctx sessionctx.Context, specs []*ast.DatabaseOption) error {
	hasSetTiFlashReplica := false
	if len(specs) == 1 {
		return nil
	}
	for _, spec := range specs {
		if spec.Tp == ast.DatabaseSetTiFlashReplica {
			if hasSetTiFlashReplica {
				return dbterror.ErrRunMultiSchemaChanges
			}
			hasSetTiFlashReplica = true
		}
	}
	return nil
}

func (d *ddl) AlterSchema(sctx sessionctx.Context, stmt *ast.AlterDatabaseStmt) (err error) {
	// Resolve target charset and collation from options.
	var (
		toCharset, toCollate                                         string
		isAlterCharsetAndCollate, isAlterPlacement, isTiFlashReplica bool
		placementPolicyRef                                           *model.PolicyRefInfo
		tiflashReplica                                               *ast.TiFlashReplicaSpec
	)

	err = checkMultiSchemaSpecs(sctx, stmt.Options)
	if err != nil {
		return err
	}

	for _, val := range stmt.Options {
		switch val.Tp {
		case ast.DatabaseOptionCharset:
			if toCharset == "" {
				toCharset = val.Value
			} else if toCharset != val.Value {
				return dbterror.ErrConflictingDeclarations.GenWithStackByArgs(toCharset, val.Value)
			}
			isAlterCharsetAndCollate = true
		case ast.DatabaseOptionCollate:
			info, errGetCollate := collate.GetCollationByName(val.Value)
			if errGetCollate != nil {
				return errors.Trace(errGetCollate)
			}
			if toCharset == "" {
				toCharset = info.CharsetName
			} else if toCharset != info.CharsetName {
				return dbterror.ErrConflictingDeclarations.GenWithStackByArgs(toCharset, info.CharsetName)
			}
			toCollate = info.Name
			isAlterCharsetAndCollate = true
		case ast.DatabaseOptionPlacementPolicy:
			placementPolicyRef = &model.PolicyRefInfo{Name: model.NewCIStr(val.Value)}
			isAlterPlacement = true
		case ast.DatabaseSetTiFlashReplica:
			tiflashReplica = val.TiFlashReplica
			isTiFlashReplica = true
		}
	}

	if isAlterCharsetAndCollate {
		if err = d.ModifySchemaCharsetAndCollate(sctx, stmt, toCharset, toCollate); err != nil {
			return err
		}
	}
	if isAlterPlacement {
		if err = d.ModifySchemaDefaultPlacement(sctx, stmt, placementPolicyRef); err != nil {
			return err
		}
	}
	if isTiFlashReplica {
		if err = d.ModifySchemaSetTiFlashReplica(sctx, stmt, tiflashReplica); err != nil {
			return err
		}
	}
	return nil
}

func (d *ddl) DropSchema(ctx sessionctx.Context, stmt *ast.DropDatabaseStmt) (err error) {
	is := d.GetInfoSchemaWithInterceptor(ctx)
	old, ok := is.SchemaByName(stmt.Name)
	if !ok {
		if stmt.IfExists {
			return nil
		}
		return infoschema.ErrDatabaseDropExists.GenWithStackByArgs(stmt.Name)
	}
	job := &model.Job{
		SchemaID:    old.ID,
		SchemaName:  old.Name.L,
		SchemaState: old.State,
		Type:        model.ActionDropSchema,
		BinlogInfo:  &model.HistoryInfo{},
	}

	err = d.DoDDLJob(ctx, job)
	err = d.callHookOnChanged(job, err)
	if err != nil {
		if infoschema.ErrDatabaseNotExists.Equal(err) {
			if stmt.IfExists {
				return nil
			}
			return infoschema.ErrDatabaseDropExists.GenWithStackByArgs(stmt.Name)
		}
		return errors.Trace(err)
	}
	if !config.TableLockEnabled() {
		return nil
	}
	// Clear table locks hold by the session.
	tbs := is.SchemaTables(stmt.Name)
	lockTableIDs := make([]int64, 0)
	for _, tb := range tbs {
		if ok, _ := ctx.CheckTableLocked(tb.Meta().ID); ok {
			lockTableIDs = append(lockTableIDs, tb.Meta().ID)
		}
	}
	ctx.ReleaseTableLockByTableIDs(lockTableIDs)
	return nil
}

func checkTooLongSchema(schema model.CIStr) error {
	if utf8.RuneCountInString(schema.L) > mysql.MaxDatabaseNameLength {
		return dbterror.ErrTooLongIdent.GenWithStackByArgs(schema)
	}
	return nil
}

func checkTooLongTable(table model.CIStr) error {
	if utf8.RuneCountInString(table.L) > mysql.MaxTableNameLength {
		return dbterror.ErrTooLongIdent.GenWithStackByArgs(table)
	}
	return nil
}

func checkTooLongIndex(index model.CIStr) error {
	if utf8.RuneCountInString(index.L) > mysql.MaxIndexIdentifierLen {
		return dbterror.ErrTooLongIdent.GenWithStackByArgs(index)
	}
	return nil
}

func setColumnFlagWithConstraint(colMap map[string]*table.Column, v *ast.Constraint) {
	switch v.Tp {
	case ast.ConstraintPrimaryKey:
		for _, key := range v.Keys {
			if key.Expr != nil {
				continue
			}
			c, ok := colMap[key.Column.Name.L]
			if !ok {
				continue
			}
			c.AddFlag(mysql.PriKeyFlag)
			// Primary key can not be NULL.
			c.AddFlag(mysql.NotNullFlag)
			setNoDefaultValueFlag(c, c.DefaultValue != nil)
		}
	case ast.ConstraintUniq, ast.ConstraintUniqIndex, ast.ConstraintUniqKey:
		for i, key := range v.Keys {
			if key.Expr != nil {
				continue
			}
			c, ok := colMap[key.Column.Name.L]
			if !ok {
				continue
			}
			if i == 0 {
				// Only the first column can be set
				// if unique index has multi columns,
				// the flag should be MultipleKeyFlag.
				// See https://dev.mysql.com/doc/refman/5.7/en/show-columns.html
				if len(v.Keys) > 1 {
					c.AddFlag(mysql.MultipleKeyFlag)
				} else {
					c.AddFlag(mysql.UniqueKeyFlag)
				}
			}
		}
	case ast.ConstraintKey, ast.ConstraintIndex:
		for i, key := range v.Keys {
			if key.Expr != nil {
				continue
			}
			c, ok := colMap[key.Column.Name.L]
			if !ok {
				continue
			}
			if i == 0 {
				// Only the first column can be set.
				c.AddFlag(mysql.MultipleKeyFlag)
			}
		}
	}
}

func buildColumnsAndConstraints(
	ctx sessionctx.Context,
	colDefs []*ast.ColumnDef,
	constraints []*ast.Constraint,
	tblCharset string,
	tblCollate string,
) ([]*table.Column, []*ast.Constraint, error) {
	colMap := map[string]*table.Column{}
	// outPriKeyConstraint is the primary key constraint out of column definition. such as: create table t1 (id int , age int, primary key(id));
	var outPriKeyConstraint *ast.Constraint
	for _, v := range constraints {
		if v.Tp == ast.ConstraintPrimaryKey {
			outPriKeyConstraint = v
			break
		}
	}
	cols := make([]*table.Column, 0, len(colDefs))
	for i, colDef := range colDefs {
		col, cts, err := buildColumnAndConstraint(ctx, i, colDef, outPriKeyConstraint, tblCharset, tblCollate)
		if err != nil {
			return nil, nil, errors.Trace(err)
		}
		col.State = model.StatePublic
		constraints = append(constraints, cts...)
		cols = append(cols, col)
		colMap[colDef.Name.Name.L] = col
	}
	// Traverse table Constraints and set col.flag.
	for _, v := range constraints {
		setColumnFlagWithConstraint(colMap, v)
	}
	return cols, constraints, nil
}

// ResolveCharsetCollation will resolve the charset and collate by the order of parameters:
// * If any given ast.CharsetOpt is not empty, the resolved charset and collate will be returned.
// * If all ast.CharsetOpts are empty, the default charset and collate will be returned.
func ResolveCharsetCollation(charsetOpts ...ast.CharsetOpt) (string, string, error) {
	for _, v := range charsetOpts {
		if v.Col != "" {
			collation, err := collate.GetCollationByName(v.Col)
			if err != nil {
				return "", "", errors.Trace(err)
			}
			if v.Chs != "" && collation.CharsetName != v.Chs {
				return "", "", charset.ErrCollationCharsetMismatch.GenWithStackByArgs(v.Col, v.Chs)
			}
			return collation.CharsetName, v.Col, nil
		}
		if v.Chs != "" {
			coll, err := charset.GetDefaultCollation(v.Chs)
			if err != nil {
				return "", "", errors.Trace(err)
			}
			return v.Chs, coll, err
		}
	}
	chs, coll := charset.GetDefaultCharsetAndCollate()
	return chs, coll, nil
}

// OverwriteCollationWithBinaryFlag is used to handle the case like
//   CREATE TABLE t (a VARCHAR(255) BINARY) CHARSET utf8 COLLATE utf8_general_ci;
// The 'BINARY' sets the column collation to *_bin according to the table charset.
func OverwriteCollationWithBinaryFlag(colDef *ast.ColumnDef, chs, coll string) (newChs string, newColl string) {
	ignoreBinFlag := colDef.Tp.GetCharset() != "" && (colDef.Tp.GetCollate() != "" || containsColumnOption(colDef, ast.ColumnOptionCollate))
	if ignoreBinFlag {
		return chs, coll
	}
	needOverwriteBinColl := types.IsString(colDef.Tp.GetType()) && mysql.HasBinaryFlag(colDef.Tp.GetFlag())
	if needOverwriteBinColl {
		newColl, err := charset.GetDefaultCollation(chs)
		if err != nil {
			return chs, coll
		}
		return chs, newColl
	}
	return chs, coll
}

func typesNeedCharset(tp byte) bool {
	switch tp {
	case mysql.TypeString, mysql.TypeVarchar, mysql.TypeVarString,
		mysql.TypeBlob, mysql.TypeTinyBlob, mysql.TypeMediumBlob, mysql.TypeLongBlob,
		mysql.TypeEnum, mysql.TypeSet:
		return true
	}
	return false
}

func setCharsetCollationFlenDecimal(tp *types.FieldType, colName, colCharset, colCollate string, sessVars *variable.SessionVars) error {
	var err error
	if typesNeedCharset(tp.GetType()) {
		tp.SetCharset(colCharset)
		tp.SetCollate(colCollate)
	} else {
		tp.SetCharset(charset.CharsetBin)
		tp.SetCollate(charset.CharsetBin)
	}

	// Use default value for flen or decimal when they are unspecified.
	defaultFlen, defaultDecimal := mysql.GetDefaultFieldLengthAndDecimal(tp.GetType())
	if tp.GetDecimal() == types.UnspecifiedLength {
		tp.SetDecimal(defaultDecimal)
	}
	if tp.GetFlen() == types.UnspecifiedLength {
		tp.SetFlen(defaultFlen)
		if mysql.HasUnsignedFlag(tp.GetFlag()) && tp.GetType() != mysql.TypeLonglong && mysql.IsIntegerType(tp.GetType()) {
			// Issue #4684: the flen of unsigned integer(except bigint) is 1 digit shorter than signed integer
			// because it has no prefix "+" or "-" character.
			tp.SetFlen(tp.GetFlen() - 1)
		}
	} else {
		// Adjust the field type for blob/text types if the flen is set.
		if err = adjustBlobTypesFlen(tp, colCharset); err != nil {
			return err
		}
	}
	return checkTooBigFieldLengthAndTryAutoConvert(tp, colName, sessVars)
}

// buildColumnAndConstraint builds table.Column and ast.Constraint from the parameters.
// outPriKeyConstraint is the primary key constraint out of column definition. For example:
// `create table t1 (id int , age int, primary key(id));`
func buildColumnAndConstraint(
	ctx sessionctx.Context,
	offset int,
	colDef *ast.ColumnDef,
	outPriKeyConstraint *ast.Constraint,
	tblCharset string,
	tblCollate string,
) (*table.Column, []*ast.Constraint, error) {
	if colName := colDef.Name.Name.L; colName == model.ExtraHandleName.L {
		return nil, nil, dbterror.ErrWrongColumnName.GenWithStackByArgs(colName)
	}

	// specifiedCollate refers to the last collate specified in colDef.Options.
	chs, coll, err := getCharsetAndCollateInColumnDef(colDef)
	if err != nil {
		return nil, nil, errors.Trace(err)
	}
	chs, coll, err = ResolveCharsetCollation(
		ast.CharsetOpt{Chs: chs, Col: coll},
		ast.CharsetOpt{Chs: tblCharset, Col: tblCollate},
	)
	chs, coll = OverwriteCollationWithBinaryFlag(colDef, chs, coll)
	if err != nil {
		return nil, nil, errors.Trace(err)
	}

	if err := setCharsetCollationFlenDecimal(colDef.Tp, colDef.Name.Name.O, chs, coll, ctx.GetSessionVars()); err != nil {
		return nil, nil, errors.Trace(err)
	}
	col, cts, err := columnDefToCol(ctx, offset, colDef, outPriKeyConstraint)
	if err != nil {
		return nil, nil, errors.Trace(err)
	}
	return col, cts, nil
}

// checkColumnDefaultValue checks the default value of the column.
// In non-strict SQL mode, if the default value of the column is an empty string, the default value can be ignored.
// In strict SQL mode, TEXT/BLOB/JSON can't have not null default values.
// In NO_ZERO_DATE SQL mode, TIMESTAMP/DATE/DATETIME type can't have zero date like '0000-00-00' or '0000-00-00 00:00:00'.
func checkColumnDefaultValue(ctx sessionctx.Context, col *table.Column, value interface{}) (bool, interface{}, error) {
	hasDefaultValue := true
	if value != nil && (col.GetType() == mysql.TypeJSON ||
		col.GetType() == mysql.TypeTinyBlob || col.GetType() == mysql.TypeMediumBlob ||
		col.GetType() == mysql.TypeLongBlob || col.GetType() == mysql.TypeBlob) {
		// In non-strict SQL mode.
		if !ctx.GetSessionVars().SQLMode.HasStrictMode() && value == "" {
			if col.GetType() == mysql.TypeBlob || col.GetType() == mysql.TypeLongBlob {
				// The TEXT/BLOB default value can be ignored.
				hasDefaultValue = false
			}
			// In non-strict SQL mode, if the column type is json and the default value is null, it is initialized to an empty array.
			if col.GetType() == mysql.TypeJSON {
				value = `null`
			}
			sc := ctx.GetSessionVars().StmtCtx
			sc.AppendWarning(dbterror.ErrBlobCantHaveDefault.GenWithStackByArgs(col.Name.O))
			return hasDefaultValue, value, nil
		}
		// In strict SQL mode or default value is not an empty string.
		return hasDefaultValue, value, dbterror.ErrBlobCantHaveDefault.GenWithStackByArgs(col.Name.O)
	}
	if value != nil && ctx.GetSessionVars().SQLMode.HasNoZeroDateMode() &&
		ctx.GetSessionVars().SQLMode.HasStrictMode() && types.IsTypeTime(col.GetType()) {
		if vv, ok := value.(string); ok {
			timeValue, err := expression.GetTimeValue(ctx, vv, col.GetType(), col.GetDecimal())
			if err != nil {
				return hasDefaultValue, value, errors.Trace(err)
			}
			if timeValue.GetMysqlTime().CoreTime() == types.ZeroCoreTime {
				return hasDefaultValue, value, types.ErrInvalidDefault.GenWithStackByArgs(col.Name.O)
			}
		}
	}
	return hasDefaultValue, value, nil
}

func checkSequenceDefaultValue(col *table.Column) error {
	if mysql.IsIntegerType(col.GetType()) {
		return nil
	}
	return dbterror.ErrColumnTypeUnsupportedNextValue.GenWithStackByArgs(col.ColumnInfo.Name.O)
}

func convertTimestampDefaultValToUTC(ctx sessionctx.Context, defaultVal interface{}, col *table.Column) (interface{}, error) {
	if defaultVal == nil || col.GetType() != mysql.TypeTimestamp {
		return defaultVal, nil
	}
	if vv, ok := defaultVal.(string); ok {
		if vv != types.ZeroDatetimeStr && !strings.EqualFold(vv, ast.CurrentTimestamp) {
			t, err := types.ParseTime(ctx.GetSessionVars().StmtCtx, vv, col.GetType(), col.GetDecimal())
			if err != nil {
				return defaultVal, errors.Trace(err)
			}
			err = t.ConvertTimeZone(ctx.GetSessionVars().Location(), time.UTC)
			if err != nil {
				return defaultVal, errors.Trace(err)
			}
			defaultVal = t.String()
		}
	}
	return defaultVal, nil
}

// isExplicitTimeStamp is used to check if explicit_defaults_for_timestamp is on or off.
// Check out this link for more details.
// https://dev.mysql.com/doc/refman/5.7/en/server-system-variables.html#sysvar_explicit_defaults_for_timestamp
func isExplicitTimeStamp() bool {
	// TODO: implement the behavior as MySQL when explicit_defaults_for_timestamp = off, then this function could return false.
	return true
}

// processColumnFlags is used by columnDefToCol and processColumnOptions. It is intended to unify behaviors on `create/add` and `modify/change` statements. Check tidb#issue#19342.
func processColumnFlags(col *table.Column) {
	if col.FieldType.EvalType().IsStringKind() {
		if col.GetCharset() == charset.CharsetBin {
			col.AddFlag(mysql.BinaryFlag)
		} else {
			col.DelFlag(mysql.BinaryFlag)
		}
	}
	if col.GetType() == mysql.TypeBit {
		// For BIT field, it's charset is binary but does not have binary flag.
		col.DelFlag(mysql.BinaryFlag)
		col.AddFlag(mysql.UnsignedFlag)
	}
	if col.GetType() == mysql.TypeYear {
		// For Year field, it's charset is binary but does not have binary flag.
		col.DelFlag(mysql.BinaryFlag)
		col.AddFlag(mysql.ZerofillFlag)
	}

	// If you specify ZEROFILL for a numeric column, MySQL automatically adds the UNSIGNED attribute to the column.
	// See https://dev.mysql.com/doc/refman/5.7/en/numeric-type-overview.html for more details.
	// But some types like bit and year, won't show its unsigned flag in `show create table`.
	if mysql.HasZerofillFlag(col.GetFlag()) {
		col.AddFlag(mysql.UnsignedFlag)
	}
}

func adjustBlobTypesFlen(tp *types.FieldType, colCharset string) error {
	cs, err := charset.GetCharsetInfo(colCharset)
	// when we meet the unsupported charset, we do not adjust.
	if err != nil {
		return err
	}
	l := tp.GetFlen() * cs.Maxlen
	if tp.GetType() == mysql.TypeBlob {
		if l <= tinyBlobMaxLength {
			logutil.BgLogger().Info(fmt.Sprintf("Automatically convert BLOB(%d) to TINYBLOB", tp.GetFlen()))
			tp.SetFlen(tinyBlobMaxLength)
			tp.SetType(mysql.TypeTinyBlob)
		} else if l <= blobMaxLength {
			tp.SetFlen(blobMaxLength)
		} else if l <= mediumBlobMaxLength {
			logutil.BgLogger().Info(fmt.Sprintf("Automatically convert BLOB(%d) to MEDIUMBLOB", tp.GetFlen()))
			tp.SetFlen(mediumBlobMaxLength)
			tp.SetType(mysql.TypeMediumBlob)
		} else if l <= longBlobMaxLength {
			logutil.BgLogger().Info(fmt.Sprintf("Automatically convert BLOB(%d) to LONGBLOB", tp.GetFlen()))
			tp.SetFlen(longBlobMaxLength)
			tp.SetType(mysql.TypeLongBlob)
		}
	}
	return nil
}

// columnDefToCol converts ColumnDef to Col and TableConstraints.
// outPriKeyConstraint is the primary key constraint out of column definition. such as: create table t1 (id int , age int, primary key(id));
func columnDefToCol(ctx sessionctx.Context, offset int, colDef *ast.ColumnDef, outPriKeyConstraint *ast.Constraint) (*table.Column, []*ast.Constraint, error) {
	var constraints = make([]*ast.Constraint, 0)
	col := table.ToColumn(&model.ColumnInfo{
		Offset:    offset,
		Name:      colDef.Name.Name,
		FieldType: *colDef.Tp,
		// TODO: remove this version field after there is no old version.
		Version: model.CurrLatestColumnInfoVersion,
	})

	if !isExplicitTimeStamp() {
		// Check and set TimestampFlag, OnUpdateNowFlag and NotNullFlag.
		if col.GetType() == mysql.TypeTimestamp {
			col.AddFlag(mysql.TimestampFlag | mysql.OnUpdateNowFlag | mysql.NotNullFlag)
		}
	}
	var err error
	setOnUpdateNow := false
	hasDefaultValue := false
	hasNullFlag := false
	if colDef.Options != nil {
		length := types.UnspecifiedLength

		keys := []*ast.IndexPartSpecification{
			{
				Column: colDef.Name,
				Length: length,
			},
		}

		var sb strings.Builder
		restoreFlags := format.RestoreStringSingleQuotes | format.RestoreKeyWordLowercase | format.RestoreNameBackQuotes |
			format.RestoreSpacesAroundBinaryOperation
		restoreCtx := format.NewRestoreCtx(restoreFlags, &sb)

		for _, v := range colDef.Options {
			switch v.Tp {
			case ast.ColumnOptionNotNull:
				col.AddFlag(mysql.NotNullFlag)
			case ast.ColumnOptionNull:
				col.DelFlag(mysql.NotNullFlag)
				removeOnUpdateNowFlag(col)
				hasNullFlag = true
			case ast.ColumnOptionAutoIncrement:
				col.AddFlag(mysql.AutoIncrementFlag | mysql.NotNullFlag)
			case ast.ColumnOptionPrimaryKey:
				// Check PriKeyFlag first to avoid extra duplicate constraints.
				if col.GetFlag()&mysql.PriKeyFlag == 0 {
					constraint := &ast.Constraint{Tp: ast.ConstraintPrimaryKey, Keys: keys,
						Option: &ast.IndexOption{PrimaryKeyTp: v.PrimaryKeyTp}}
					constraints = append(constraints, constraint)
					col.AddFlag(mysql.PriKeyFlag)
					// Add NotNullFlag early so that processColumnFlags() can see it.
					col.AddFlag(mysql.NotNullFlag)
				}
			case ast.ColumnOptionUniqKey:
				// Check UniqueFlag first to avoid extra duplicate constraints.
				if col.GetFlag()&mysql.UniqueFlag == 0 {
					constraint := &ast.Constraint{Tp: ast.ConstraintUniqKey, Keys: keys}
					constraints = append(constraints, constraint)
					col.AddFlag(mysql.UniqueKeyFlag)
				}
			case ast.ColumnOptionDefaultValue:
				hasDefaultValue, err = setDefaultValue(ctx, col, v)
				if err != nil {
					return nil, nil, errors.Trace(err)
				}
				removeOnUpdateNowFlag(col)
			case ast.ColumnOptionOnUpdate:
				// TODO: Support other time functions.
				if col.GetType() == mysql.TypeTimestamp || col.GetType() == mysql.TypeDatetime {
					if !expression.IsValidCurrentTimestampExpr(v.Expr, colDef.Tp) {
						return nil, nil, dbterror.ErrInvalidOnUpdate.GenWithStackByArgs(col.Name)
					}
				} else {
					return nil, nil, dbterror.ErrInvalidOnUpdate.GenWithStackByArgs(col.Name)
				}
				col.AddFlag(mysql.OnUpdateNowFlag)
				setOnUpdateNow = true
			case ast.ColumnOptionComment:
				err := setColumnComment(ctx, col, v)
				if err != nil {
					return nil, nil, errors.Trace(err)
				}
			case ast.ColumnOptionGenerated:
				sb.Reset()
				err = v.Expr.Restore(restoreCtx)
				if err != nil {
					return nil, nil, errors.Trace(err)
				}
				col.GeneratedExprString = sb.String()
				col.GeneratedStored = v.Stored
				_, dependColNames := findDependedColumnNames(colDef)
				col.Dependences = dependColNames
			case ast.ColumnOptionCollate:
				if field_types.HasCharset(colDef.Tp) {
					col.FieldType.SetCollate(v.StrValue)
				}
			case ast.ColumnOptionFulltext:
				ctx.GetSessionVars().StmtCtx.AppendWarning(dbterror.ErrTableCantHandleFt.GenWithStackByArgs())
			case ast.ColumnOptionCheck:
				ctx.GetSessionVars().StmtCtx.AppendWarning(dbterror.ErrUnsupportedConstraintCheck.GenWithStackByArgs("CONSTRAINT CHECK"))
			}
		}
	}

	if err = processAndCheckDefaultValueAndColumn(ctx, col, outPriKeyConstraint, hasDefaultValue, setOnUpdateNow, hasNullFlag); err != nil {
		return nil, nil, errors.Trace(err)
	}
	return col, constraints, nil
}

// getFuncCallDefaultValue gets the default column value of function-call expression.
func getFuncCallDefaultValue(col *table.Column, option *ast.ColumnOption, expr *ast.FuncCallExpr) (interface{}, bool, error) {
	switch expr.FnName.L {
	case ast.CurrentTimestamp:
		tp, fsp := col.FieldType.GetType(), col.FieldType.GetDecimal()
		if tp == mysql.TypeTimestamp || tp == mysql.TypeDatetime {
			defaultFsp := 0
			if len(expr.Args) == 1 {
				if val := expr.Args[0].(*driver.ValueExpr); val != nil {
					defaultFsp = int(val.GetInt64())
				}
			}
			if defaultFsp != fsp {
				return nil, false, dbterror.ErrInvalidDefaultValue.GenWithStackByArgs(col.Name.O)
			}
		}
		return nil, false, nil
	case ast.NextVal:
		// handle default next value of sequence. (keep the expr string)
		str, err := getSequenceDefaultValue(option)
		if err != nil {
			return nil, false, errors.Trace(err)
		}
		return str, true, nil
	case ast.Rand, ast.UUID:
		if err := expression.VerifyArgsWrapper(expr.FnName.L, len(expr.Args)); err != nil {
			return nil, false, errors.Trace(err)
		}
		col.DefaultIsExpr = true
		var sb strings.Builder
		restoreFlags := format.RestoreStringSingleQuotes | format.RestoreKeyWordLowercase | format.RestoreNameBackQuotes |
			format.RestoreSpacesAroundBinaryOperation
		restoreCtx := format.NewRestoreCtx(restoreFlags, &sb)
		if err := expr.Restore(restoreCtx); err != nil {
			return "", false, err
		}
		return sb.String(), false, nil
	default:
		return nil, false, dbterror.ErrDefValGeneratedNamedFunctionIsNotAllowed.GenWithStackByArgs(col.Name.String(), expr.FnName.String())
	}
}

// getDefaultValue will get the default value for column.
// 1: get the expr restored string for the column which uses sequence next value as default value.
// 2: get specific default value for the other column.
func getDefaultValue(ctx sessionctx.Context, col *table.Column, option *ast.ColumnOption) (interface{}, bool, error) {
	// handle default value with function call
	tp, fsp := col.FieldType.GetType(), col.FieldType.GetDecimal()
	if x, ok := option.Expr.(*ast.FuncCallExpr); ok {
		val, isSeqExpr, err := getFuncCallDefaultValue(col, option, x)
		if val != nil || isSeqExpr || err != nil {
			return val, isSeqExpr, err
		}
		// If the function call is ast.CurrentTimestamp, it needs to be continuously processed.
	}

	if tp == mysql.TypeTimestamp || tp == mysql.TypeDatetime {
		vd, err := expression.GetTimeValue(ctx, option.Expr, tp, fsp)
		value := vd.GetValue()
		if err != nil {
			return nil, false, dbterror.ErrInvalidDefaultValue.GenWithStackByArgs(col.Name.O)
		}

		// Value is nil means `default null`.
		if value == nil {
			return nil, false, nil
		}

		// If value is types.Time, convert it to string.
		if vv, ok := value.(types.Time); ok {
			return vv.String(), false, nil
		}

		return value, false, nil
	}

	// evaluate the non-function-call expr to a certain value.
	v, err := expression.EvalAstExpr(ctx, option.Expr)
	if err != nil {
		return nil, false, errors.Trace(err)
	}

	if v.IsNull() {
		return nil, false, nil
	}

	if v.Kind() == types.KindBinaryLiteral || v.Kind() == types.KindMysqlBit {
		if types.IsTypeBlob(tp) || tp == mysql.TypeJSON {
			// BLOB/TEXT/JSON column cannot have a default value.
			// Skip the unnecessary decode procedure.
			return v.GetString(), false, err
		}
		if tp == mysql.TypeBit || tp == mysql.TypeString || tp == mysql.TypeVarchar ||
			tp == mysql.TypeVarString || tp == mysql.TypeEnum || tp == mysql.TypeSet {
			// For BinaryLiteral or bit fields, we decode the default value to utf8 string.
			str, err := v.GetBinaryStringDecoded(nil, col.GetCharset())
			if err != nil {
				// Overwrite the decoding error with invalid default value error.
				err = dbterror.ErrInvalidDefaultValue.GenWithStackByArgs(col.Name.O)
			}
			return str, false, err
		}
		// For other kind of fields (e.g. INT), we supply its integer as string value.
		value, err := v.GetBinaryLiteral().ToInt(ctx.GetSessionVars().StmtCtx)
		if err != nil {
			return nil, false, err
		}
		return strconv.FormatUint(value, 10), false, nil
	}

	switch tp {
	case mysql.TypeSet:
		val, err := getSetDefaultValue(v, col)
		return val, false, err
	case mysql.TypeEnum:
		val, err := getEnumDefaultValue(v, col)
		return val, false, err
	case mysql.TypeDuration, mysql.TypeDate:
		if v, err = v.ConvertTo(ctx.GetSessionVars().StmtCtx, &col.FieldType); err != nil {
			return "", false, errors.Trace(err)
		}
	case mysql.TypeBit:
		if v.Kind() == types.KindInt64 || v.Kind() == types.KindUint64 {
			// For BIT fields, convert int into BinaryLiteral.
			return types.NewBinaryLiteralFromUint(v.GetUint64(), -1).ToString(), false, nil
		}
	case mysql.TypeTiny, mysql.TypeShort, mysql.TypeInt24, mysql.TypeLong, mysql.TypeLonglong, mysql.TypeFloat, mysql.TypeDouble:
		// For these types, convert it to standard format firstly.
		// like integer fields, convert it into integer string literals. like convert "1.25" into "1" and "2.8" into "3".
		// if raise a error, we will use original expression. We will handle it in check phase
		if temp, err := v.ConvertTo(ctx.GetSessionVars().StmtCtx, &col.FieldType); err == nil {
			v = temp
		}
	}

	val, err := v.ToString()
	return val, false, err
}

func getSequenceDefaultValue(c *ast.ColumnOption) (expr string, err error) {
	var sb strings.Builder
	restoreFlags := format.RestoreStringSingleQuotes | format.RestoreKeyWordLowercase | format.RestoreNameBackQuotes |
		format.RestoreSpacesAroundBinaryOperation
	restoreCtx := format.NewRestoreCtx(restoreFlags, &sb)
	if err := c.Expr.Restore(restoreCtx); err != nil {
		return "", err
	}
	return sb.String(), nil
}

// getSetDefaultValue gets the default value for the set type. See https://dev.mysql.com/doc/refman/5.7/en/set.html.
func getSetDefaultValue(v types.Datum, col *table.Column) (string, error) {
	if v.Kind() == types.KindInt64 {
		setCnt := len(col.GetElems())
		maxLimit := int64(1<<uint(setCnt) - 1)
		val := v.GetInt64()
		if val < 1 || val > maxLimit {
			return "", dbterror.ErrInvalidDefaultValue.GenWithStackByArgs(col.Name.O)
		}
		setVal, err := types.ParseSetValue(col.GetElems(), uint64(val))
		if err != nil {
			return "", errors.Trace(err)
		}
		v.SetMysqlSet(setVal, col.GetCollate())
		return v.ToString()
	}

	str, err := v.ToString()
	if err != nil {
		return "", errors.Trace(err)
	}
	if str == "" {
		return str, nil
	}
	setVal, err := types.ParseSetName(col.GetElems(), str, col.GetCollate())
	if err != nil {
		return "", dbterror.ErrInvalidDefaultValue.GenWithStackByArgs(col.Name.O)
	}
	v.SetMysqlSet(setVal, col.GetCollate())

	return v.ToString()
}

// getEnumDefaultValue gets the default value for the enum type. See https://dev.mysql.com/doc/refman/5.7/en/enum.html.
func getEnumDefaultValue(v types.Datum, col *table.Column) (string, error) {
	if v.Kind() == types.KindInt64 {
		val := v.GetInt64()
		if val < 1 || val > int64(len(col.GetElems())) {
			return "", dbterror.ErrInvalidDefaultValue.GenWithStackByArgs(col.Name.O)
		}
		enumVal, err := types.ParseEnumValue(col.GetElems(), uint64(val))
		if err != nil {
			return "", errors.Trace(err)
		}
		v.SetMysqlEnum(enumVal, col.GetCollate())
		return v.ToString()
	}
	str, err := v.ToString()
	if err != nil {
		return "", errors.Trace(err)
	}
	// Ref: https://dev.mysql.com/doc/refman/8.0/en/enum.html
	// Trailing spaces are automatically deleted from ENUM member values in the table definition when a table is created.
	str = strings.TrimRight(str, " ")
	enumVal, err := types.ParseEnumName(col.GetElems(), str, col.GetCollate())
	if err != nil {
		return "", dbterror.ErrInvalidDefaultValue.GenWithStackByArgs(col.Name.O)
	}
	v.SetMysqlEnum(enumVal, col.GetCollate())

	return v.ToString()
}

func removeOnUpdateNowFlag(c *table.Column) {
	// For timestamp Col, if it is set null or default value,
	// OnUpdateNowFlag should be removed.
	if mysql.HasTimestampFlag(c.GetFlag()) {
		c.DelFlag(mysql.OnUpdateNowFlag)
	}
}

func processDefaultValue(c *table.Column, hasDefaultValue bool, setOnUpdateNow bool) {
	setTimestampDefaultValue(c, hasDefaultValue, setOnUpdateNow)

	setYearDefaultValue(c, hasDefaultValue)

	// Set `NoDefaultValueFlag` if this field doesn't have a default value and
	// it is `not null` and not an `AUTO_INCREMENT` field or `TIMESTAMP` field.
	setNoDefaultValueFlag(c, hasDefaultValue)
}

func setYearDefaultValue(c *table.Column, hasDefaultValue bool) {
	if hasDefaultValue {
		return
	}

	if c.GetType() == mysql.TypeYear && mysql.HasNotNullFlag(c.GetFlag()) {
		if err := c.SetDefaultValue("0000"); err != nil {
			logutil.BgLogger().Error("set default value failed", zap.Error(err))
		}
	}
}

func setTimestampDefaultValue(c *table.Column, hasDefaultValue bool, setOnUpdateNow bool) {
	if hasDefaultValue {
		return
	}

	// For timestamp Col, if is not set default value or not set null, use current timestamp.
	if mysql.HasTimestampFlag(c.GetFlag()) && mysql.HasNotNullFlag(c.GetFlag()) {
		if setOnUpdateNow {
			if err := c.SetDefaultValue(types.ZeroDatetimeStr); err != nil {
				logutil.BgLogger().Error("set default value failed", zap.Error(err))
			}
		} else {
			if err := c.SetDefaultValue(strings.ToUpper(ast.CurrentTimestamp)); err != nil {
				logutil.BgLogger().Error("set default value failed", zap.Error(err))
			}
		}
	}
}

func setNoDefaultValueFlag(c *table.Column, hasDefaultValue bool) {
	if hasDefaultValue {
		return
	}

	if !mysql.HasNotNullFlag(c.GetFlag()) {
		return
	}

	// Check if it is an `AUTO_INCREMENT` field or `TIMESTAMP` field.
	if !mysql.HasAutoIncrementFlag(c.GetFlag()) && !mysql.HasTimestampFlag(c.GetFlag()) {
		c.AddFlag(mysql.NoDefaultValueFlag)
	}
}

func checkDefaultValue(ctx sessionctx.Context, c *table.Column, hasDefaultValue bool) error {
	if !hasDefaultValue {
		return nil
	}

	if c.GetDefaultValue() != nil {
		if c.DefaultIsExpr {
			return nil
		}
		if _, err := table.GetColDefaultValue(ctx, c.ToInfo()); err != nil {
			return types.ErrInvalidDefault.GenWithStackByArgs(c.Name)
		}
		return nil
	}
	// Primary key default null is invalid.
	if mysql.HasPriKeyFlag(c.GetFlag()) {
		return dbterror.ErrPrimaryCantHaveNull
	}

	// Set not null but default null is invalid.
	if mysql.HasNotNullFlag(c.GetFlag()) {
		return types.ErrInvalidDefault.GenWithStackByArgs(c.Name)
	}

	return nil
}

// checkPriKeyConstraint check all parts of a PRIMARY KEY must be NOT NULL
func checkPriKeyConstraint(col *table.Column, hasDefaultValue, hasNullFlag bool, outPriKeyConstraint *ast.Constraint) error {
	// Primary key should not be null.
	if mysql.HasPriKeyFlag(col.GetFlag()) && hasDefaultValue && col.GetDefaultValue() == nil {
		return types.ErrInvalidDefault.GenWithStackByArgs(col.Name)
	}
	// Set primary key flag for outer primary key constraint.
	// Such as: create table t1 (id int , age int, primary key(id))
	if !mysql.HasPriKeyFlag(col.GetFlag()) && outPriKeyConstraint != nil {
		for _, key := range outPriKeyConstraint.Keys {
			if key.Expr == nil && key.Column.Name.L != col.Name.L {
				continue
			}
			col.AddFlag(mysql.PriKeyFlag)
			break
		}
	}
	// Primary key should not be null.
	if mysql.HasPriKeyFlag(col.GetFlag()) && hasNullFlag {
		return dbterror.ErrPrimaryCantHaveNull
	}
	return nil
}

func checkColumnValueConstraint(col *table.Column, collation string) error {
	if col.GetType() != mysql.TypeEnum && col.GetType() != mysql.TypeSet {
		return nil
	}
	valueMap := make(map[string]bool, len(col.GetElems()))
	ctor := collate.GetCollator(collation)
	enumLengthLimit := config.GetGlobalConfig().EnableEnumLengthLimit
	desc, err := charset.GetCharsetInfo(col.GetCharset())
	if err != nil {
		return errors.Trace(err)
	}
	for i := range col.GetElems() {
		val := string(ctor.Key(col.GetElems()[i]))
		// According to MySQL 8.0 Refman:
		// The maximum supported length of an individual ENUM element is M <= 255 and (M x w) <= 1020,
		// where M is the element literal length and w is the number of bytes required for the maximum-length character in the character set.
		// See https://dev.mysql.com/doc/refman/8.0/en/string-type-syntax.html for more details.
		if enumLengthLimit && (len(val) > 255 || len(val)*desc.Maxlen > 1020) {
			return dbterror.ErrTooLongValueForType.GenWithStackByArgs(col.Name)
		}
		if _, ok := valueMap[val]; ok {
			tpStr := "ENUM"
			if col.GetType() == mysql.TypeSet {
				tpStr = "SET"
			}
			return types.ErrDuplicatedValueInType.GenWithStackByArgs(col.Name, col.GetElems()[i], tpStr)
		}
		valueMap[val] = true
	}
	return nil
}

func checkDuplicateColumn(cols []*model.ColumnInfo) error {
	colNames := set.StringSet{}
	for _, col := range cols {
		colName := col.Name
		if colNames.Exist(colName.L) {
			return infoschema.ErrColumnExists.GenWithStackByArgs(colName.O)
		}
		colNames.Insert(colName.L)
	}
	return nil
}

func containsColumnOption(colDef *ast.ColumnDef, opTp ast.ColumnOptionType) bool {
	for _, option := range colDef.Options {
		if option.Tp == opTp {
			return true
		}
	}
	return false
}

// IsAutoRandomColumnID returns true if the given column ID belongs to an auto_random column.
func IsAutoRandomColumnID(tblInfo *model.TableInfo, colID int64) bool {
	return tblInfo.PKIsHandle && tblInfo.ContainsAutoRandomBits() && tblInfo.GetPkColInfo().ID == colID
}

func checkGeneratedColumn(ctx sessionctx.Context, colDefs []*ast.ColumnDef) error {
	var colName2Generation = make(map[string]columnGenerationInDDL, len(colDefs))
	var exists bool
	var autoIncrementColumn string
	for i, colDef := range colDefs {
		for _, option := range colDef.Options {
			if option.Tp == ast.ColumnOptionGenerated {
				if err := checkIllegalFn4Generated(colDef.Name.Name.L, typeColumn, option.Expr); err != nil {
					return errors.Trace(err)
				}
			}
		}
		if containsColumnOption(colDef, ast.ColumnOptionAutoIncrement) {
			exists, autoIncrementColumn = true, colDef.Name.Name.L
		}
		generated, depCols := findDependedColumnNames(colDef)
		if !generated {
			colName2Generation[colDef.Name.Name.L] = columnGenerationInDDL{
				position:  i,
				generated: false,
			}
		} else {
			colName2Generation[colDef.Name.Name.L] = columnGenerationInDDL{
				position:    i,
				generated:   true,
				dependences: depCols,
			}
		}
	}

	// Check whether the generated column refers to any auto-increment columns
	if exists {
		if !ctx.GetSessionVars().EnableAutoIncrementInGenerated {
			for colName, generated := range colName2Generation {
				if _, found := generated.dependences[autoIncrementColumn]; found {
					return dbterror.ErrGeneratedColumnRefAutoInc.GenWithStackByArgs(colName)
				}
			}
		}
	}

	for _, colDef := range colDefs {
		colName := colDef.Name.Name.L
		if err := verifyColumnGeneration(colName2Generation, colName); err != nil {
			return errors.Trace(err)
		}
	}
	return nil
}

func checkTooLongColumn(cols []*model.ColumnInfo) error {
	for _, col := range cols {
		colName := col.Name.O
		if utf8.RuneCountInString(colName) > mysql.MaxColumnNameLength {
			return dbterror.ErrTooLongIdent.GenWithStackByArgs(colName)
		}
	}
	return nil
}

func checkTooManyColumns(colDefs []*model.ColumnInfo) error {
	if uint32(len(colDefs)) > atomic.LoadUint32(&config.GetGlobalConfig().TableColumnCountLimit) {
		return dbterror.ErrTooManyFields
	}
	return nil
}

func checkTooManyIndexes(idxDefs []*model.IndexInfo) error {
	if len(idxDefs) > config.GetGlobalConfig().IndexLimit {
		return dbterror.ErrTooManyKeys.GenWithStackByArgs(config.GetGlobalConfig().IndexLimit)
	}
	return nil
}

// checkColumnsAttributes checks attributes for multiple columns.
func checkColumnsAttributes(colDefs []*model.ColumnInfo) error {
	for _, colDef := range colDefs {
		if err := checkColumnAttributes(colDef.Name.O, &colDef.FieldType); err != nil {
			return errors.Trace(err)
		}
	}
	return nil
}

func checkColumnFieldLength(col *table.Column) error {
	if col.GetType() == mysql.TypeVarchar {
		if err := IsTooBigFieldLength(col.GetFlen(), col.Name.O, col.GetCharset()); err != nil {
			return errors.Trace(err)
		}
	}

	return nil
}

// IsTooBigFieldLength check if the varchar type column exceeds the maximum length limit.
func IsTooBigFieldLength(colDefTpFlen int, colDefName, setCharset string) error {
	desc, err := charset.GetCharsetInfo(setCharset)
	if err != nil {
		return errors.Trace(err)
	}
	maxFlen := mysql.MaxFieldVarCharLength
	maxFlen /= desc.Maxlen
	if colDefTpFlen != types.UnspecifiedLength && colDefTpFlen > maxFlen {
		return types.ErrTooBigFieldLength.GenWithStack("Column length too big for column '%s' (max = %d); use BLOB or TEXT instead", colDefName, maxFlen)
	}
	return nil
}

// checkColumnAttributes check attributes for single column.
func checkColumnAttributes(colName string, tp *types.FieldType) error {
	switch tp.GetType() {
	case mysql.TypeNewDecimal, mysql.TypeDouble, mysql.TypeFloat:
		if tp.GetFlen() < tp.GetDecimal() {
			return types.ErrMBiggerThanD.GenWithStackByArgs(colName)
		}
	case mysql.TypeDatetime, mysql.TypeDuration, mysql.TypeTimestamp:
		if tp.GetDecimal() != types.UnspecifiedFsp && (tp.GetDecimal() < types.MinFsp || tp.GetDecimal() > types.MaxFsp) {
			return types.ErrTooBigPrecision.GenWithStackByArgs(tp.GetDecimal(), colName, types.MaxFsp)
		}
	}
	return nil
}

func checkDuplicateConstraint(namesMap map[string]bool, name string, foreign bool) error {
	if name == "" {
		return nil
	}
	nameLower := strings.ToLower(name)
	if namesMap[nameLower] {
		if foreign {
			return dbterror.ErrFkDupName.GenWithStackByArgs(name)
		}
		return dbterror.ErrDupKeyName.GenWithStack("duplicate key name %s", name)
	}
	namesMap[nameLower] = true
	return nil
}

func setEmptyConstraintName(namesMap map[string]bool, constr *ast.Constraint, foreign bool) {
	if constr.Name == "" && len(constr.Keys) > 0 {
		var colName string
		for _, keyPart := range constr.Keys {
			if keyPart.Expr != nil {
				colName = "expression_index"
			}
		}
		if colName == "" {
			colName = constr.Keys[0].Column.Name.L
		}
		constrName := colName
		i := 2
		if strings.EqualFold(constrName, mysql.PrimaryKeyName) {
			constrName = fmt.Sprintf("%s_%d", constrName, 2)
			i = 3
		}
		for namesMap[constrName] {
			// We loop forever until we find constrName that haven't been used.
			if foreign {
				constrName = fmt.Sprintf("fk_%s_%d", colName, i)
			} else {
				constrName = fmt.Sprintf("%s_%d", colName, i)
			}
			i++
		}
		constr.Name = constrName
		namesMap[constrName] = true
	}
}

func checkConstraintNames(constraints []*ast.Constraint) error {
	constrNames := map[string]bool{}
	fkNames := map[string]bool{}

	// Check not empty constraint name whether is duplicated.
	for _, constr := range constraints {
		if constr.Tp == ast.ConstraintForeignKey {
			err := checkDuplicateConstraint(fkNames, constr.Name, true)
			if err != nil {
				return errors.Trace(err)
			}
		} else {
			err := checkDuplicateConstraint(constrNames, constr.Name, false)
			if err != nil {
				return errors.Trace(err)
			}
		}
	}

	// Set empty constraint names.
	for _, constr := range constraints {
		if constr.Tp == ast.ConstraintForeignKey {
			setEmptyConstraintName(fkNames, constr, true)
		} else {
			setEmptyConstraintName(constrNames, constr, false)
		}
	}

	return nil
}

// checkInvisibleIndexOnPK check if primary key is invisible index.
// Note: PKIsHandle == true means the table already has a visible primary key,
// we do not need do a check for this case and return directly,
// because whether primary key is invisible has been check when creating table.
func checkInvisibleIndexOnPK(tblInfo *model.TableInfo) error {
	if tblInfo.PKIsHandle {
		return nil
	}
	pk := tblInfo.GetPrimaryKey()
	if pk != nil && pk.Invisible {
		return dbterror.ErrPKIndexCantBeInvisible
	}
	return nil
}

func setTableAutoRandomBits(ctx sessionctx.Context, tbInfo *model.TableInfo, colDefs []*ast.ColumnDef) error {
	pkColName := tbInfo.GetPkName()
	for _, col := range colDefs {
		if containsColumnOption(col, ast.ColumnOptionAutoRandom) {
			if col.Tp.GetType() != mysql.TypeLonglong {
				return dbterror.ErrInvalidAutoRandom.GenWithStackByArgs(
					fmt.Sprintf(autoid.AutoRandomOnNonBigIntColumn, types.TypeStr(col.Tp.GetType())))
			}
			if !tbInfo.PKIsHandle || col.Name.Name.L != pkColName.L {
				errMsg := fmt.Sprintf(autoid.AutoRandomPKisNotHandleErrMsg, col.Name.Name.O)
				return dbterror.ErrInvalidAutoRandom.GenWithStackByArgs(errMsg)
			}
			if containsColumnOption(col, ast.ColumnOptionAutoIncrement) {
				return dbterror.ErrInvalidAutoRandom.GenWithStackByArgs(autoid.AutoRandomIncompatibleWithAutoIncErrMsg)
			}
			if containsColumnOption(col, ast.ColumnOptionDefaultValue) {
				return dbterror.ErrInvalidAutoRandom.GenWithStackByArgs(autoid.AutoRandomIncompatibleWithDefaultValueErrMsg)
			}

			autoRandBits, err := extractAutoRandomBitsFromColDef(col)
			if err != nil {
				return errors.Trace(err)
			}

			layout := autoid.NewShardIDLayout(col.Tp, autoRandBits)
			if autoRandBits == 0 {
				return dbterror.ErrInvalidAutoRandom.GenWithStackByArgs(autoid.AutoRandomNonPositive)
			} else if autoRandBits > autoid.MaxAutoRandomBits {
				errMsg := fmt.Sprintf(autoid.AutoRandomOverflowErrMsg,
					autoid.MaxAutoRandomBits, autoRandBits, col.Name.Name.O)
				return dbterror.ErrInvalidAutoRandom.GenWithStackByArgs(errMsg)
			}
			tbInfo.AutoRandomBits = autoRandBits

			msg := fmt.Sprintf(autoid.AutoRandomAvailableAllocTimesNote, layout.IncrementalBitsCapacity())
			ctx.GetSessionVars().StmtCtx.AppendNote(errors.Errorf(msg))
		}
	}
	return nil
}

func extractAutoRandomBitsFromColDef(colDef *ast.ColumnDef) (uint64, error) {
	for _, op := range colDef.Options {
		if op.Tp == ast.ColumnOptionAutoRandom {
			return convertAutoRandomBitsToUnsigned(op.AutoRandomBitLength)
		}
	}
	return 0, nil
}

func convertAutoRandomBitsToUnsigned(autoRandomBits int) (uint64, error) {
	if autoRandomBits == types.UnspecifiedLength {
		return autoid.DefaultAutoRandomBits, nil
	} else if autoRandomBits < 0 {
		return 0, dbterror.ErrInvalidAutoRandom.GenWithStackByArgs(autoid.AutoRandomNonPositive)
	}
	return uint64(autoRandomBits), nil
}

func buildTableInfo(
	ctx sessionctx.Context,
	tableName model.CIStr,
	cols []*table.Column,
	constraints []*ast.Constraint,
	charset string,
	collate string) (tbInfo *model.TableInfo, err error) {
	tbInfo = &model.TableInfo{
		Name:    tableName,
		Version: model.CurrLatestTableInfoVersion,
		Charset: charset,
		Collate: collate,
	}
	tblColumns := make([]*table.Column, 0, len(cols))
	for _, v := range cols {
		v.ID = allocateColumnID(tbInfo)
		tbInfo.Columns = append(tbInfo.Columns, v.ToInfo())
		tblColumns = append(tblColumns, table.ToColumn(v.ToInfo()))
	}
	for _, constr := range constraints {
		// Build hidden columns if necessary.
		hiddenCols, err := buildHiddenColumnInfo(ctx, constr.Keys, model.NewCIStr(constr.Name), tbInfo, tblColumns)
		if err != nil {
			return nil, err
		}
		for _, hiddenCol := range hiddenCols {
			hiddenCol.State = model.StatePublic
			hiddenCol.ID = allocateColumnID(tbInfo)
			hiddenCol.Offset = len(tbInfo.Columns)
			tbInfo.Columns = append(tbInfo.Columns, hiddenCol)
			tblColumns = append(tblColumns, table.ToColumn(hiddenCol))
		}
		// Check clustered on non-primary key.
		if constr.Option != nil && constr.Option.PrimaryKeyTp != model.PrimaryKeyTypeDefault &&
			constr.Tp != ast.ConstraintPrimaryKey {
			return nil, dbterror.ErrUnsupportedClusteredSecondaryKey
		}
		if constr.Tp == ast.ConstraintForeignKey {
			for _, fk := range tbInfo.ForeignKeys {
				if fk.Name.L == strings.ToLower(constr.Name) {
					return nil, infoschema.ErrCannotAddForeign
				}
			}
			fk, err := buildFKInfo(model.NewCIStr(constr.Name), constr.Keys, constr.Refer, cols, tbInfo)
			if err != nil {
				return nil, err
			}
			fk.State = model.StatePublic

			tbInfo.ForeignKeys = append(tbInfo.ForeignKeys, fk)
			continue
		}
		if constr.Tp == ast.ConstraintPrimaryKey {
			lastCol, err := checkPKOnGeneratedColumn(tbInfo, constr.Keys)
			if err != nil {
				return nil, err
			}
			isSingleIntPK := isSingleIntPK(constr, lastCol)
			if ShouldBuildClusteredIndex(ctx, constr.Option, isSingleIntPK) {
				if isSingleIntPK {
					tbInfo.PKIsHandle = true
				} else {
					tbInfo.IsCommonHandle = true
					tbInfo.CommonHandleVersion = 1
				}
			}
			if tbInfo.HasClusteredIndex() {
				// Primary key cannot be invisible.
				if constr.Option != nil && constr.Option.Visibility == ast.IndexVisibilityInvisible {
					return nil, dbterror.ErrPKIndexCantBeInvisible
				}
			}
			if tbInfo.PKIsHandle {
				continue
			}
		}

		if constr.Tp == ast.ConstraintFulltext {
			ctx.GetSessionVars().StmtCtx.AppendWarning(dbterror.ErrTableCantHandleFt.GenWithStackByArgs())
			continue
		}
		if constr.Tp == ast.ConstraintCheck {
			ctx.GetSessionVars().StmtCtx.AppendWarning(dbterror.ErrUnsupportedConstraintCheck.GenWithStackByArgs("CONSTRAINT CHECK"))
			continue
		}
		// build index info.
		idxInfo, err := buildIndexInfo(ctx, tbInfo, model.NewCIStr(constr.Name), constr.Keys, model.StatePublic)
		if err != nil {
			return nil, errors.Trace(err)
		}
		if len(hiddenCols) > 0 {
			addIndexColumnFlag(tbInfo, idxInfo)
		}
		// check if the index is primary or unique.
		switch constr.Tp {
		case ast.ConstraintPrimaryKey:
			idxInfo.Primary = true
			idxInfo.Unique = true
			idxInfo.Name = model.NewCIStr(mysql.PrimaryKeyName)
		case ast.ConstraintUniq, ast.ConstraintUniqKey, ast.ConstraintUniqIndex:
			idxInfo.Unique = true
		}
		// set index type.
		if constr.Option != nil {
			idxInfo.Comment, err = validateCommentLength(ctx.GetSessionVars(), idxInfo.Name.String(), &constr.Option.Comment, dbterror.ErrTooLongIndexComment)
			if err != nil {
				return nil, errors.Trace(err)
			}
			if constr.Option.Visibility == ast.IndexVisibilityInvisible {
				idxInfo.Invisible = true
			}
			if constr.Option.Tp == model.IndexTypeInvalid {
				// Use btree as default index type.
				idxInfo.Tp = model.IndexTypeBtree
			} else {
				idxInfo.Tp = constr.Option.Tp
			}
		} else {
			// Use btree as default index type.
			idxInfo.Tp = model.IndexTypeBtree
		}
		idxInfo.ID = allocateIndexID(tbInfo)
		tbInfo.Indices = append(tbInfo.Indices, idxInfo)
	}

	return
}

func indexColumnsLen(cols []*model.ColumnInfo, idxCols []*model.IndexColumn) (colLen int, err error) {
	for _, idxCol := range idxCols {
		col := model.FindColumnInfo(cols, idxCol.Name.L)
		if col == nil {
			err = dbterror.ErrKeyColumnDoesNotExits.GenWithStack("column does not exist: %s", idxCol.Name.L)
			return
		}
		var l int
		l, err = getIndexColumnLength(col, idxCol.Length)
		if err != nil {
			return
		}
		colLen += l
	}
	return
}

func isSingleIntPK(constr *ast.Constraint, lastCol *model.ColumnInfo) bool {
	if len(constr.Keys) != 1 {
		return false
	}
	switch lastCol.GetType() {
	case mysql.TypeLong, mysql.TypeLonglong,
		mysql.TypeTiny, mysql.TypeShort, mysql.TypeInt24:
		return true
	}
	return false
}

// ShouldBuildClusteredIndex is used to determine whether the CREATE TABLE statement should build a clustered index table.
func ShouldBuildClusteredIndex(ctx sessionctx.Context, opt *ast.IndexOption, isSingleIntPK bool) bool {
	if opt == nil || opt.PrimaryKeyTp == model.PrimaryKeyTypeDefault {
		switch ctx.GetSessionVars().EnableClusteredIndex {
		case variable.ClusteredIndexDefModeOn:
			return true
		case variable.ClusteredIndexDefModeIntOnly:
			return !config.GetGlobalConfig().AlterPrimaryKey && isSingleIntPK
		default:
			return false
		}
	}
	return opt.PrimaryKeyTp == model.PrimaryKeyTypeClustered
}

// checkTableInfoValidExtra is like checkTableInfoValid, but also assumes the
// table info comes from untrusted source and performs further checks such as
// name length and column count.
// (checkTableInfoValid is also used in repairing objects which don't perform
// these checks. Perhaps the two functions should be merged together regardless?)
func checkTableInfoValidExtra(tbInfo *model.TableInfo) error {
	if err := checkTooLongTable(tbInfo.Name); err != nil {
		return err
	}

	if err := checkDuplicateColumn(tbInfo.Columns); err != nil {
		return err
	}
	if err := checkTooLongColumn(tbInfo.Columns); err != nil {
		return err
	}
	if err := checkTooManyColumns(tbInfo.Columns); err != nil {
		return errors.Trace(err)
	}
	if err := checkTooManyIndexes(tbInfo.Indices); err != nil {
		return errors.Trace(err)
	}
	if err := checkColumnsAttributes(tbInfo.Columns); err != nil {
		return errors.Trace(err)
	}

	// FIXME: perform checkConstraintNames
	if err := checkCharsetAndCollation(tbInfo.Charset, tbInfo.Collate); err != nil {
		return errors.Trace(err)
	}

	oldState := tbInfo.State
	tbInfo.State = model.StatePublic
	err := checkTableInfoValid(tbInfo)
	tbInfo.State = oldState
	return err
}

func checkTableInfoValidWithStmt(ctx sessionctx.Context, tbInfo *model.TableInfo, s *ast.CreateTableStmt) (err error) {
	// All of these rely on the AST structure of expressions, which were
	// lost in the model (got serialized into strings).
	if err := checkGeneratedColumn(ctx, s.Cols); err != nil {
		return errors.Trace(err)
	}
	if tbInfo.Partition != nil {
		if err := checkPartitionDefinitionConstraints(ctx, tbInfo); err != nil {
			return errors.Trace(err)
		}
		if s.Partition != nil {
			if err := checkPartitionFuncType(ctx, s.Partition.Expr, tbInfo); err != nil {
				return errors.Trace(err)
			}
			if err := checkPartitioningKeysConstraints(ctx, s, tbInfo); err != nil {
				return errors.Trace(err)
			}
		}
	}

	return nil
}

func checkPartitionDefinitionConstraints(ctx sessionctx.Context, tbInfo *model.TableInfo) error {
	var err error
	if err = checkPartitionNameUnique(tbInfo.Partition); err != nil {
		return errors.Trace(err)
	}
	if err = checkAddPartitionTooManyPartitions(uint64(len(tbInfo.Partition.Definitions))); err != nil {
		return err
	}
	if err = checkAddPartitionOnTemporaryMode(tbInfo); err != nil {
		return err
	}
	if err = checkPartitionColumnsUnique(tbInfo); err != nil {
		return err
	}

	switch tbInfo.Partition.Type {
	case model.PartitionTypeRange:
		err = checkPartitionByRange(ctx, tbInfo)
	case model.PartitionTypeHash:
		err = checkPartitionByHash(ctx, tbInfo)
	case model.PartitionTypeList:
		err = checkPartitionByList(ctx, tbInfo)
	}
	return errors.Trace(err)
}

// checkTableInfoValid uses to check table info valid. This is used to validate table info.
func checkTableInfoValid(tblInfo *model.TableInfo) error {
	_, err := tables.TableFromMeta(nil, tblInfo)
	if err != nil {
		return err
	}
	return checkInvisibleIndexOnPK(tblInfo)
}

func buildTableInfoWithLike(ctx sessionctx.Context, ident ast.Ident, referTblInfo *model.TableInfo, s *ast.CreateTableStmt) (*model.TableInfo, error) {
	// Check the referred table is a real table object.
	if referTblInfo.IsSequence() || referTblInfo.IsView() {
		return nil, dbterror.ErrWrongObject.GenWithStackByArgs(ident.Schema, referTblInfo.Name, "BASE TABLE")
	}
	tblInfo := *referTblInfo
	if err := setTemporaryType(ctx, &tblInfo, s); err != nil {
		return nil, errors.Trace(err)
	}
	// Check non-public column and adjust column offset.
	newColumns := referTblInfo.Cols()
	newIndices := make([]*model.IndexInfo, 0, len(tblInfo.Indices))
	for _, idx := range tblInfo.Indices {
		if idx.State == model.StatePublic {
			newIndices = append(newIndices, idx)
		}
	}
	tblInfo.Columns = newColumns
	tblInfo.Indices = newIndices
	tblInfo.Name = ident.Name
	tblInfo.AutoIncID = 0
	tblInfo.ForeignKeys = nil
	// Ignore TiFlash replicas for temporary tables.
	if s.TemporaryKeyword != ast.TemporaryNone {
		tblInfo.TiFlashReplica = nil
	} else if tblInfo.TiFlashReplica != nil {
		replica := *tblInfo.TiFlashReplica
		// Keep the tiflash replica setting, remove the replica available status.
		replica.AvailablePartitionIDs = nil
		replica.Available = false
		tblInfo.TiFlashReplica = &replica
	}
	if referTblInfo.Partition != nil {
		pi := *referTblInfo.Partition
		pi.Definitions = make([]model.PartitionDefinition, len(referTblInfo.Partition.Definitions))
		copy(pi.Definitions, referTblInfo.Partition.Definitions)
		tblInfo.Partition = &pi
	}
	return &tblInfo, nil
}

// BuildTableInfoFromAST builds model.TableInfo from a SQL statement.
// Note: TableID and PartitionID are left as uninitialized value.
func BuildTableInfoFromAST(s *ast.CreateTableStmt) (*model.TableInfo, error) {
	return buildTableInfoWithCheck(mock.NewContext(), s, mysql.DefaultCharset, "", nil)
}

// buildTableInfoWithCheck builds model.TableInfo from a SQL statement.
// Note: TableID and PartitionIDs are left as uninitialized value.
func buildTableInfoWithCheck(ctx sessionctx.Context, s *ast.CreateTableStmt, dbCharset, dbCollate string, placementPolicyRef *model.PolicyRefInfo) (*model.TableInfo, error) {
	tbInfo, err := buildTableInfoWithStmt(ctx, s, dbCharset, dbCollate, placementPolicyRef)
	if err != nil {
		return nil, err
	}
	// Fix issue 17952 which will cause partition range expr can't be parsed as Int.
	// checkTableInfoValidWithStmt will do the constant fold the partition expression first,
	// then checkTableInfoValidExtra will pass the tableInfo check successfully.
	if err = checkTableInfoValidWithStmt(ctx, tbInfo, s); err != nil {
		return nil, err
	}
	if err = checkTableInfoValidExtra(tbInfo); err != nil {
		return nil, err
	}
	return tbInfo, nil
}

// BuildSessionTemporaryTableInfo builds model.TableInfo from a SQL statement.
func BuildSessionTemporaryTableInfo(ctx sessionctx.Context, is infoschema.InfoSchema, s *ast.CreateTableStmt, dbCharset, dbCollate string, placementPolicyRef *model.PolicyRefInfo) (*model.TableInfo, error) {
	ident := ast.Ident{Schema: s.Table.Schema, Name: s.Table.Name}
	//build tableInfo
	var tbInfo *model.TableInfo
	var referTbl table.Table
	var err error
	if s.ReferTable != nil {
		referIdent := ast.Ident{Schema: s.ReferTable.Schema, Name: s.ReferTable.Name}
		_, ok := is.SchemaByName(referIdent.Schema)
		if !ok {
			return nil, infoschema.ErrTableNotExists.GenWithStackByArgs(referIdent.Schema, referIdent.Name)
		}
		referTbl, err = is.TableByName(referIdent.Schema, referIdent.Name)
		if err != nil {
			return nil, infoschema.ErrTableNotExists.GenWithStackByArgs(referIdent.Schema, referIdent.Name)
		}
		tbInfo, err = buildTableInfoWithLike(ctx, ident, referTbl.Meta(), s)
	} else {
		tbInfo, err = buildTableInfoWithCheck(ctx, s, dbCharset, dbCollate, placementPolicyRef)
	}
	return tbInfo, err
}

// buildTableInfoWithStmt builds model.TableInfo from a SQL statement without validity check
func buildTableInfoWithStmt(ctx sessionctx.Context, s *ast.CreateTableStmt, dbCharset, dbCollate string, placementPolicyRef *model.PolicyRefInfo) (*model.TableInfo, error) {
	colDefs := s.Cols
	tableCharset, tableCollate, err := getCharsetAndCollateInTableOption(0, s.Options)
	if err != nil {
		return nil, errors.Trace(err)
	}
	tableCharset, tableCollate, err = ResolveCharsetCollation(
		ast.CharsetOpt{Chs: tableCharset, Col: tableCollate},
		ast.CharsetOpt{Chs: dbCharset, Col: dbCollate},
	)
	if err != nil {
		return nil, errors.Trace(err)
	}

	// The column charset haven't been resolved here.
	cols, newConstraints, err := buildColumnsAndConstraints(ctx, colDefs, s.Constraints, tableCharset, tableCollate)
	if err != nil {
		return nil, errors.Trace(err)
	}
	err = checkConstraintNames(newConstraints)
	if err != nil {
		return nil, errors.Trace(err)
	}

	var tbInfo *model.TableInfo
	tbInfo, err = buildTableInfo(ctx, s.Table.Name, cols, newConstraints, tableCharset, tableCollate)
	if err != nil {
		return nil, errors.Trace(err)
	}
	if err = setTemporaryType(ctx, tbInfo, s); err != nil {
		return nil, errors.Trace(err)
	}

	if err = setTableAutoRandomBits(ctx, tbInfo, colDefs); err != nil {
		return nil, errors.Trace(err)
	}

	if err = handleTableOptions(s.Options, tbInfo); err != nil {
		return nil, errors.Trace(err)
	}

	if _, err = validateCommentLength(ctx.GetSessionVars(), tbInfo.Name.L, &tbInfo.Comment, dbterror.ErrTooLongTableComment); err != nil {
		return nil, errors.Trace(err)
	}

	if tbInfo.TempTableType == model.TempTableNone && tbInfo.PlacementPolicyRef == nil && placementPolicyRef != nil {
		// Set the defaults from Schema. Note: they are mutual exclusive!
		tbInfo.PlacementPolicyRef = placementPolicyRef
	}

	// After handleTableOptions, so the partitions can get defaults from Table level
	err = buildTablePartitionInfo(ctx, s.Partition, tbInfo)
	if err != nil {
		return nil, errors.Trace(err)
	}

	return tbInfo, nil
}

func (d *ddl) assignTableID(tbInfo *model.TableInfo) error {
	genIDs, err := d.genGlobalIDs(1)
	if err != nil {
		return errors.Trace(err)
	}
	tbInfo.ID = genIDs[0]
	return nil
}

func (d *ddl) assignPartitionIDs(defs []model.PartitionDefinition) error {
	genIDs, err := d.genGlobalIDs(len(defs))
	if err != nil {
		return errors.Trace(err)
	}
	for i := range defs {
		defs[i].ID = genIDs[i]
	}
	return nil
}

func (d *ddl) CreateTable(ctx sessionctx.Context, s *ast.CreateTableStmt) (err error) {
	ident := ast.Ident{Schema: s.Table.Schema, Name: s.Table.Name}
	is := d.GetInfoSchemaWithInterceptor(ctx)
	schema, ok := is.SchemaByName(ident.Schema)
	if !ok {
		return infoschema.ErrDatabaseNotExists.GenWithStackByArgs(ident.Schema)
	}

	var referTbl table.Table
	if s.ReferTable != nil {
		referIdent := ast.Ident{Schema: s.ReferTable.Schema, Name: s.ReferTable.Name}
		_, ok := is.SchemaByName(referIdent.Schema)
		if !ok {
			return infoschema.ErrTableNotExists.GenWithStackByArgs(referIdent.Schema, referIdent.Name)
		}
		referTbl, err = is.TableByName(referIdent.Schema, referIdent.Name)
		if err != nil {
			return infoschema.ErrTableNotExists.GenWithStackByArgs(referIdent.Schema, referIdent.Name)
		}
	}

	// build tableInfo
	var tbInfo *model.TableInfo
	if s.ReferTable != nil {
		tbInfo, err = buildTableInfoWithLike(ctx, ident, referTbl.Meta(), s)
	} else {
		tbInfo, err = buildTableInfoWithStmt(ctx, s, schema.Charset, schema.Collate, schema.PlacementPolicyRef)
	}
	if err != nil {
		return errors.Trace(err)
	}

	if err = checkTableInfoValidWithStmt(ctx, tbInfo, s); err != nil {
		return err
	}

	onExist := OnExistError
	if s.IfNotExists {
		onExist = OnExistIgnore
	}

	return d.CreateTableWithInfo(ctx, schema.Name, tbInfo, onExist)
}

func setTemporaryType(ctx sessionctx.Context, tbInfo *model.TableInfo, s *ast.CreateTableStmt) error {
	switch s.TemporaryKeyword {
	case ast.TemporaryGlobal:
		tbInfo.TempTableType = model.TempTableGlobal
		// "create global temporary table ... on commit preserve rows"
		if !s.OnCommitDelete {
			return errors.Trace(dbterror.ErrUnsupportedOnCommitPreserve)
		}
	case ast.TemporaryLocal:
		tbInfo.TempTableType = model.TempTableLocal
	default:
		tbInfo.TempTableType = model.TempTableNone
	}
	return nil
}

// createTableWithInfoJob returns the table creation job.
// WARNING: it may return a nil job, which means you don't need to submit any DDL job.
// WARNING!!!: if retainID == true, it will not allocate ID by itself. That means if the caller
// can not promise ID is unique, then we got inconsistency.
func (d *ddl) createTableWithInfoJob(
	ctx sessionctx.Context,
	dbName model.CIStr,
	tbInfo *model.TableInfo,
	onExist OnExist,
	retainID bool,
) (job *model.Job, err error) {
	is := d.GetInfoSchemaWithInterceptor(ctx)
	schema, ok := is.SchemaByName(dbName)
	if !ok {
		return nil, infoschema.ErrDatabaseNotExists.GenWithStackByArgs(dbName)
	}

	if err = handleTablePlacement(ctx, tbInfo); err != nil {
		return nil, errors.Trace(err)
	}

	var oldViewTblID int64
	if oldTable, err := is.TableByName(schema.Name, tbInfo.Name); err == nil {
		err = infoschema.ErrTableExists.GenWithStackByArgs(ast.Ident{Schema: schema.Name, Name: tbInfo.Name})
		switch onExist {
		case OnExistIgnore:
			ctx.GetSessionVars().StmtCtx.AppendNote(err)
			return nil, nil
		case OnExistReplace:
			// only CREATE OR REPLACE VIEW is supported at the moment.
			if tbInfo.View != nil {
				if oldTable.Meta().IsView() {
					oldViewTblID = oldTable.Meta().ID
					break
				}
				// The object to replace isn't a view.
				return nil, dbterror.ErrWrongObject.GenWithStackByArgs(dbName, tbInfo.Name, "VIEW")
			}
			return nil, err
		default:
			return nil, err
		}
	}

	if !retainID {
		if err := d.assignTableID(tbInfo); err != nil {
			return nil, errors.Trace(err)
		}

		if tbInfo.Partition != nil {
			if err := d.assignPartitionIDs(tbInfo.Partition.Definitions); err != nil {
				return nil, errors.Trace(err)
			}
		}
	}

	if err := checkTableInfoValidExtra(tbInfo); err != nil {
		return nil, err
	}

	var actionType model.ActionType
	args := []interface{}{tbInfo}
	switch {
	case tbInfo.View != nil:
		actionType = model.ActionCreateView
		args = append(args, onExist == OnExistReplace, oldViewTblID)
	case tbInfo.Sequence != nil:
		actionType = model.ActionCreateSequence
	default:
		actionType = model.ActionCreateTable
	}

	job = &model.Job{
		SchemaID:   schema.ID,
		TableID:    tbInfo.ID,
		SchemaName: schema.Name.L,
		TableName:  tbInfo.Name.L,
		Type:       actionType,
		BinlogInfo: &model.HistoryInfo{},
		Args:       args,
	}
	return job, nil
}

func (d *ddl) createTableWithInfoPost(
	ctx sessionctx.Context,
	tbInfo *model.TableInfo,
	schemaID int64,
) error {
	var err error
	d.preSplitAndScatter(ctx, tbInfo, tbInfo.GetPartitionInfo())
	if tbInfo.AutoIncID > 1 {
		// Default tableAutoIncID base is 0.
		// If the first ID is expected to greater than 1, we need to do rebase.
		newEnd := tbInfo.AutoIncID - 1
		if err = d.handleAutoIncID(tbInfo, schemaID, newEnd, autoid.RowIDAllocType); err != nil {
			return errors.Trace(err)
		}
	}
	if tbInfo.AutoRandID > 1 {
		// Default tableAutoRandID base is 0.
		// If the first ID is expected to greater than 1, we need to do rebase.
		newEnd := tbInfo.AutoRandID - 1
		err = d.handleAutoIncID(tbInfo, schemaID, newEnd, autoid.AutoRandomType)
	}
	return err
}

func (d *ddl) CreateTableWithInfo(
	ctx sessionctx.Context,
	dbName model.CIStr,
	tbInfo *model.TableInfo,
	onExist OnExist,
) (err error) {
	job, err := d.createTableWithInfoJob(ctx, dbName, tbInfo, onExist, false)
	if err != nil {
		return err
	}
	if job == nil {
		return nil
	}

	err = d.DoDDLJob(ctx, job)
	if err != nil {
		// table exists, but if_not_exists flags is true, so we ignore this error.
		if onExist == OnExistIgnore && infoschema.ErrTableExists.Equal(err) {
			ctx.GetSessionVars().StmtCtx.AppendNote(err)
			err = nil
		}
	} else {
		err = d.createTableWithInfoPost(ctx, tbInfo, job.SchemaID)
	}

	err = d.callHookOnChanged(job, err)
	return errors.Trace(err)
}

func (d *ddl) BatchCreateTableWithInfo(ctx sessionctx.Context,
	dbName model.CIStr,
	infos []*model.TableInfo,
	onExist OnExist) error {
	jobs := &model.Job{
		BinlogInfo: &model.HistoryInfo{},
	}
	args := make([]*model.TableInfo, 0, len(infos))

	var err error

	// 1. counts how many IDs are there
	// 2. if there is any duplicated table name
	totalID := 0
	duplication := make(map[string]struct{})
	for _, info := range infos {
		if _, ok := duplication[info.Name.L]; ok {
			err = infoschema.ErrTableExists.FastGenByArgs("can not batch create tables with same name")
			if onExist == OnExistIgnore && infoschema.ErrTableExists.Equal(err) {
				ctx.GetSessionVars().StmtCtx.AppendNote(err)
				err = nil
			}
		}
		if err != nil {
			return errors.Trace(err)
		}

		duplication[info.Name.L] = struct{}{}

		totalID += 1
		parts := info.GetPartitionInfo()
		if parts != nil {
			totalID += len(parts.Definitions)
		}
	}

	genIDs, err := d.genGlobalIDs(totalID)
	if err != nil {
		return errors.Trace(err)
	}

	for _, info := range infos {
		info.ID, genIDs = genIDs[0], genIDs[1:]

		if parts := info.GetPartitionInfo(); parts != nil {
			for i := range parts.Definitions {
				parts.Definitions[i].ID, genIDs = genIDs[0], genIDs[1:]
			}
		}

		job, err := d.createTableWithInfoJob(ctx, dbName, info, onExist, true)
		if err != nil {
			return errors.Trace(err)
		}
		if job == nil {
			continue
		}

		// if jobs.Type == model.ActionCreateTables, it is initialized
		// if not, initialize jobs by job.XXXX
		if jobs.Type != model.ActionCreateTables {
			jobs.Type = model.ActionCreateTables
			jobs.SchemaID = job.SchemaID
			jobs.SchemaName = job.SchemaName
		}

		// append table job args
		info, ok := job.Args[0].(*model.TableInfo)
		if !ok {
			return errors.Trace(fmt.Errorf("except table info"))
		}
		args = append(args, info)
	}
	if len(args) == 0 {
		return nil
	}
	jobs.Args = append(jobs.Args, args)

	err = d.DoDDLJob(ctx, jobs)
	if err != nil {
		// table exists, but if_not_exists flags is true, so we ignore this error.
		if onExist == OnExistIgnore && infoschema.ErrTableExists.Equal(err) {
			ctx.GetSessionVars().StmtCtx.AppendNote(err)
			err = nil
		}
		return errors.Trace(d.callHookOnChanged(jobs, err))
	}

	for j := range args {
		if err = d.createTableWithInfoPost(ctx, args[j], jobs.SchemaID); err != nil {
			return errors.Trace(d.callHookOnChanged(jobs, err))
		}
	}

	return nil
}

func (d *ddl) CreatePlacementPolicyWithInfo(ctx sessionctx.Context, policy *model.PolicyInfo, onExist OnExist) error {
	if checkIgnorePlacementDDL(ctx) {
		return nil
	}

	policyName := policy.Name
	if policyName.L == defaultPlacementPolicyName {
		return errors.Trace(infoschema.ErrReservedSyntax.GenWithStackByArgs(policyName))
	}

	// Check policy existence.
	_, ok := d.GetInfoSchemaWithInterceptor(ctx).PolicyByName(policyName)
	if ok {
		err := infoschema.ErrPlacementPolicyExists.GenWithStackByArgs(policyName)
		switch onExist {
		case OnExistIgnore:
			ctx.GetSessionVars().StmtCtx.AppendNote(err)
			return nil
		case OnExistError:
			return err
		}
	}

	if err := checkPolicyValidation(policy.PlacementSettings); err != nil {
		return err
	}

	policyID, err := d.genPlacementPolicyID()
	if err != nil {
		return err
	}
	policy.ID = policyID

	job := &model.Job{
		SchemaName: policy.Name.L,
		Type:       model.ActionCreatePlacementPolicy,
		BinlogInfo: &model.HistoryInfo{},
		Args:       []interface{}{policy, onExist == OnExistReplace},
	}
	err = d.DoDDLJob(ctx, job)
	err = d.callHookOnChanged(job, err)
	return errors.Trace(err)
}

// preSplitAndScatter performs pre-split and scatter of the table's regions.
// If `pi` is not nil, will only split region for `pi`, this is used when add partition.
func (d *ddl) preSplitAndScatter(ctx sessionctx.Context, tbInfo *model.TableInfo, pi *model.PartitionInfo) {
	if tbInfo.TempTableType != model.TempTableNone {
		return
	}
	sp, ok := d.store.(kv.SplittableStore)
	if !ok || atomic.LoadUint32(&EnableSplitTableRegion) == 0 {
		return
	}
	var (
		preSplit      func()
		scatterRegion bool
	)
	val, err := variable.GetGlobalSystemVar(ctx.GetSessionVars(), variable.TiDBScatterRegion)
	if err != nil {
		logutil.BgLogger().Warn("[ddl] won't scatter region", zap.Error(err))
	} else {
		scatterRegion = variable.TiDBOptOn(val)
	}
	if pi != nil {
		preSplit = func() { splitPartitionTableRegion(ctx, sp, tbInfo, pi, scatterRegion) }
	} else {
		preSplit = func() { splitTableRegion(ctx, sp, tbInfo, scatterRegion) }
	}
	if scatterRegion {
		preSplit()
	} else {
		go preSplit()
	}
}

func (d *ddl) RecoverTable(ctx sessionctx.Context, recoverInfo *RecoverInfo) (err error) {
	is := d.GetInfoSchemaWithInterceptor(ctx)
	schemaID, tbInfo := recoverInfo.SchemaID, recoverInfo.TableInfo
	// Check schema exist.
	schema, ok := is.SchemaByID(schemaID)
	if !ok {
		return errors.Trace(infoschema.ErrDatabaseNotExists.GenWithStackByArgs(
			fmt.Sprintf("(Schema ID %d)", schemaID),
		))
	}
	// Check not exist table with same name.
	if ok := is.TableExists(schema.Name, tbInfo.Name); ok {
		return infoschema.ErrTableExists.GenWithStackByArgs(tbInfo.Name)
	}

	tbInfo.State = model.StateNone
	job := &model.Job{
		SchemaID:   schemaID,
		TableID:    tbInfo.ID,
		SchemaName: schema.Name.L,
		TableName:  tbInfo.Name.L,

		Type:       model.ActionRecoverTable,
		BinlogInfo: &model.HistoryInfo{},
		Args: []interface{}{tbInfo, recoverInfo.AutoIDs.RowID, recoverInfo.DropJobID,
			recoverInfo.SnapshotTS, recoverTableCheckFlagNone, recoverInfo.AutoIDs.RandomID,
			recoverInfo.OldSchemaName, recoverInfo.OldTableName},
	}
	err = d.DoDDLJob(ctx, job)
	err = d.callHookOnChanged(job, err)
	return errors.Trace(err)
}

func (d *ddl) CreateView(ctx sessionctx.Context, s *ast.CreateViewStmt) (err error) {
	viewInfo, err := buildViewInfo(ctx, s)
	if err != nil {
		return err
	}

	cols := make([]*table.Column, len(s.Cols))
	for i, v := range s.Cols {
		cols[i] = table.ToColumn(&model.ColumnInfo{
			Name:   v,
			ID:     int64(i),
			Offset: i,
			State:  model.StatePublic,
		})
	}

	tblCharset := ""
	tblCollate := ""
	if v, ok := ctx.GetSessionVars().GetSystemVar(variable.CharacterSetConnection); ok {
		tblCharset = v
	}
	if v, ok := ctx.GetSessionVars().GetSystemVar(variable.CollationConnection); ok {
		tblCollate = v
	}

	tbInfo, err := buildTableInfo(ctx, s.ViewName.Name, cols, nil, tblCharset, tblCollate)
	if err != nil {
		return err
	}
	tbInfo.View = viewInfo

	onExist := OnExistError
	if s.OrReplace {
		onExist = OnExistReplace
	}

	return d.CreateTableWithInfo(ctx, s.ViewName.Schema, tbInfo, onExist)
}

func buildViewInfo(ctx sessionctx.Context, s *ast.CreateViewStmt) (*model.ViewInfo, error) {
	// Always Use `format.RestoreNameBackQuotes` to restore `SELECT` statement despite the `ANSI_QUOTES` SQL Mode is enabled or not.
	restoreFlag := format.RestoreStringSingleQuotes | format.RestoreKeyWordUppercase | format.RestoreNameBackQuotes
	var sb strings.Builder
	if err := s.Select.Restore(format.NewRestoreCtx(restoreFlag, &sb)); err != nil {
		return nil, err
	}

	return &model.ViewInfo{Definer: s.Definer, Algorithm: s.Algorithm,
		Security: s.Security, SelectStmt: sb.String(), CheckOption: s.CheckOption, Cols: nil}, nil
}

func checkPartitionByHash(ctx sessionctx.Context, tbInfo *model.TableInfo) error {
	return checkNoHashPartitions(ctx, tbInfo.Partition.Num)
}

// checkPartitionByRange checks validity of a "BY RANGE" partition.
func checkPartitionByRange(ctx sessionctx.Context, tbInfo *model.TableInfo) error {
	failpoint.Inject("CheckPartitionByRangeErr", func() {
		panic("Out Of Memory Quota!")
	})
	pi := tbInfo.Partition

	if len(pi.Columns) == 0 {
		return checkRangePartitionValue(ctx, tbInfo)
	}

	return checkRangeColumnsPartitionValue(ctx, tbInfo)
}

// checkPartitionByList checks validity of a "BY LIST" partition.
func checkPartitionByList(ctx sessionctx.Context, tbInfo *model.TableInfo) error {
	return checkListPartitionValue(ctx, tbInfo)
}

func checkColumnsPartitionType(tbInfo *model.TableInfo) error {
	for _, col := range tbInfo.Partition.Columns {
		colInfo := getColumnInfoByName(tbInfo, col.L)
		if colInfo == nil {
			return errors.Trace(dbterror.ErrFieldNotFoundPart)
		}
		// The permitted data types are shown in the following list:
		// All integer types
		// DATE and DATETIME
		// CHAR, VARCHAR, BINARY, and VARBINARY
		// See https://dev.mysql.com/doc/mysql-partitioning-excerpt/5.7/en/partitioning-columns.html
		switch colInfo.FieldType.GetType() {
		case mysql.TypeTiny, mysql.TypeShort, mysql.TypeInt24, mysql.TypeLong, mysql.TypeLonglong:
		case mysql.TypeDate, mysql.TypeDatetime, mysql.TypeDuration:
		case mysql.TypeVarchar, mysql.TypeString:
		default:
			return dbterror.ErrNotAllowedTypeInPartition.GenWithStackByArgs(col.O)
		}
	}
	return nil
}

func checkRangeColumnsPartitionValue(ctx sessionctx.Context, tbInfo *model.TableInfo) error {
	// Range columns partition key supports multiple data types with integer、datetime、string.
	pi := tbInfo.Partition
	defs := pi.Definitions
	if len(defs) < 1 {
		return ast.ErrPartitionsMustBeDefined.GenWithStackByArgs("RANGE")
	}

	curr := &defs[0]
	if len(curr.LessThan) != len(pi.Columns) {
		return errors.Trace(ast.ErrPartitionColumnList)
	}
	var prev *model.PartitionDefinition
	for i := 1; i < len(defs); i++ {
		prev, curr = curr, &defs[i]
		succ, err := checkTwoRangeColumns(ctx, curr, prev, pi, tbInfo)
		if err != nil {
			return err
		}
		if !succ {
			return errors.Trace(dbterror.ErrRangeNotIncreasing)
		}
	}
	return nil
}

func checkTwoRangeColumns(ctx sessionctx.Context, curr, prev *model.PartitionDefinition, pi *model.PartitionInfo, tbInfo *model.TableInfo) (bool, error) {
	if len(curr.LessThan) != len(pi.Columns) {
		return false, errors.Trace(ast.ErrPartitionColumnList)
	}
	for i := 0; i < len(pi.Columns); i++ {
		// Special handling for MAXVALUE.
		if strings.EqualFold(curr.LessThan[i], partitionMaxValue) {
			// If current is maxvalue, it certainly >= previous.
			return true, nil
		}
		if strings.EqualFold(prev.LessThan[i], partitionMaxValue) {
			// Current is not maxvalue, and previous is maxvalue.
			return false, nil
		}

		// The tuples of column values used to define the partitions are strictly increasing:
		// PARTITION p0 VALUES LESS THAN (5,10,'ggg')
		// PARTITION p1 VALUES LESS THAN (10,20,'mmm')
		// PARTITION p2 VALUES LESS THAN (15,30,'sss')
		colInfo := findColumnByName(pi.Columns[i].L, tbInfo)
		succ, err := parseAndEvalBoolExpr(ctx, curr.LessThan[i], prev.LessThan[i], colInfo, tbInfo)
		if err != nil {
			return false, err
		}

		if succ {
			return true, nil
		}
	}
	return false, nil
}

func parseAndEvalBoolExpr(ctx sessionctx.Context, l, r string, colInfo *model.ColumnInfo, tbInfo *model.TableInfo) (bool, error) {
	lexpr, err := expression.ParseSimpleExprCastWithTableInfo(ctx, l, tbInfo, &colInfo.FieldType)
	if err != nil {
		return false, err
	}
	rexpr, err := expression.ParseSimpleExprCastWithTableInfo(ctx, r, tbInfo, &colInfo.FieldType)
	if err != nil {
		return false, err
	}
	e, err := expression.NewFunctionBase(ctx, ast.GT, field_types.NewFieldType(mysql.TypeLonglong), lexpr, rexpr)
	if err != nil {
		return false, err
	}
	e.SetCharsetAndCollation(colInfo.GetCharset(), colInfo.GetCollate())
	res, _, err1 := e.EvalInt(ctx, chunk.Row{})
	if err1 != nil {
		return false, err1
	}
	return res > 0, nil
}

func checkCharsetAndCollation(cs string, co string) error {
	if !charset.ValidCharsetAndCollation(cs, co) {
		return dbterror.ErrUnknownCharacterSet.GenWithStackByArgs(cs)
	}
	if co != "" {
		if _, err := collate.GetCollationByName(co); err != nil {
			return errors.Trace(err)
		}
	}
	return nil
}

// handleAutoIncID handles auto_increment option in DDL. It creates a ID counter for the table and initiates the counter to a proper value.
// For example if the option sets auto_increment to 10. The counter will be set to 9. So the next allocated ID will be 10.
func (d *ddl) handleAutoIncID(tbInfo *model.TableInfo, schemaID int64, newEnd int64, tp autoid.AllocatorType) error {
	allocs := autoid.NewAllocatorsFromTblInfo(d.store, schemaID, tbInfo)
	if alloc := allocs.Get(tp); alloc != nil {
		err := alloc.Rebase(context.Background(), newEnd, false)
		if err != nil {
			return errors.Trace(err)
		}
	}
	return nil
}

// SetDirectPlacementOpt tries to make the PlacementSettings assignments generic for Schema/Table/Partition
func SetDirectPlacementOpt(placementSettings *model.PlacementSettings, placementOptionType ast.PlacementOptionType, stringVal string, uintVal uint64) error {
	switch placementOptionType {
	case ast.PlacementOptionPrimaryRegion:
		placementSettings.PrimaryRegion = stringVal
	case ast.PlacementOptionRegions:
		placementSettings.Regions = stringVal
	case ast.PlacementOptionFollowerCount:
		placementSettings.Followers = uintVal
	case ast.PlacementOptionVoterCount:
		placementSettings.Voters = uintVal
	case ast.PlacementOptionLearnerCount:
		placementSettings.Learners = uintVal
	case ast.PlacementOptionSchedule:
		placementSettings.Schedule = stringVal
	case ast.PlacementOptionConstraints:
		placementSettings.Constraints = stringVal
	case ast.PlacementOptionLeaderConstraints:
		placementSettings.LeaderConstraints = stringVal
	case ast.PlacementOptionLearnerConstraints:
		placementSettings.LearnerConstraints = stringVal
	case ast.PlacementOptionFollowerConstraints:
		placementSettings.FollowerConstraints = stringVal
	case ast.PlacementOptionVoterConstraints:
		placementSettings.VoterConstraints = stringVal
	default:
		return errors.Trace(errors.New("unknown placement policy option"))
	}
	return nil
}

// handleTableOptions updates tableInfo according to table options.
func handleTableOptions(options []*ast.TableOption, tbInfo *model.TableInfo) error {
	for _, op := range options {
		switch op.Tp {
		case ast.TableOptionAutoIncrement:
			tbInfo.AutoIncID = int64(op.UintValue)
		case ast.TableOptionAutoIdCache:
			if op.UintValue > uint64(math.MaxInt64) {
				// TODO: Refine this error.
				return errors.New("table option auto_id_cache overflows int64")
			}
			tbInfo.AutoIdCache = int64(op.UintValue)
		case ast.TableOptionAutoRandomBase:
			tbInfo.AutoRandID = int64(op.UintValue)
		case ast.TableOptionComment:
			tbInfo.Comment = op.StrValue
		case ast.TableOptionCompression:
			tbInfo.Compression = op.StrValue
		case ast.TableOptionShardRowID:
			if op.UintValue > 0 && tbInfo.HasClusteredIndex() {
				return dbterror.ErrUnsupportedShardRowIDBits
			}
			tbInfo.ShardRowIDBits = op.UintValue
			if tbInfo.ShardRowIDBits > shardRowIDBitsMax {
				tbInfo.ShardRowIDBits = shardRowIDBitsMax
			}
			tbInfo.MaxShardRowIDBits = tbInfo.ShardRowIDBits
		case ast.TableOptionPreSplitRegion:
			if tbInfo.TempTableType != model.TempTableNone {
				return errors.Trace(dbterror.ErrOptOnTemporaryTable.GenWithStackByArgs("pre split regions"))
			}
			tbInfo.PreSplitRegions = op.UintValue
		case ast.TableOptionCharset, ast.TableOptionCollate:
			// We don't handle charset and collate here since they're handled in `getCharsetAndCollateInTableOption`.
		case ast.TableOptionPlacementPolicy:
			tbInfo.PlacementPolicyRef = &model.PolicyRefInfo{
				Name: model.NewCIStr(op.StrValue),
			}
		}
	}
	shardingBits := shardingBits(tbInfo)
	if tbInfo.PreSplitRegions > shardingBits {
		tbInfo.PreSplitRegions = shardingBits
	}
	return nil
}

func shardingBits(tblInfo *model.TableInfo) uint64 {
	if tblInfo.ShardRowIDBits > 0 {
		return tblInfo.ShardRowIDBits
	}
	return tblInfo.AutoRandomBits
}

// isIgnorableSpec checks if the spec type is ignorable.
// Some specs are parsed by ignored. This is for compatibility.
func isIgnorableSpec(tp ast.AlterTableType) bool {
	// AlterTableLock/AlterTableAlgorithm are ignored.
	return tp == ast.AlterTableLock || tp == ast.AlterTableAlgorithm
}

// getCharsetAndCollateInColumnDef will iterate collate in the options, validate it by checking the charset
// of column definition. If there's no collate in the option, the default collate of column's charset will be used.
func getCharsetAndCollateInColumnDef(def *ast.ColumnDef) (chs, coll string, err error) {
	chs = def.Tp.GetCharset()
	coll = def.Tp.GetCollate()
	if chs != "" && coll == "" {
		if coll, err = charset.GetDefaultCollation(chs); err != nil {
			return "", "", errors.Trace(err)
		}
	}
	for _, opt := range def.Options {
		if opt.Tp == ast.ColumnOptionCollate {
			info, err := collate.GetCollationByName(opt.StrValue)
			if err != nil {
				return "", "", errors.Trace(err)
			}
			if chs == "" {
				chs = info.CharsetName
			} else if chs != info.CharsetName {
				return "", "", dbterror.ErrCollationCharsetMismatch.GenWithStackByArgs(info.Name, chs)
			}
			coll = info.Name
		}
	}
	return
}

// getCharsetAndCollateInTableOption will iterate the charset and collate in the options,
// and returns the last charset and collate in options. If there is no charset in the options,
// the returns charset will be "", the same as collate.
func getCharsetAndCollateInTableOption(startIdx int, options []*ast.TableOption) (chs, coll string, err error) {
	for i := startIdx; i < len(options); i++ {
		opt := options[i]
		// we set the charset to the last option. example: alter table t charset latin1 charset utf8 collate utf8_bin;
		// the charset will be utf8, collate will be utf8_bin
		switch opt.Tp {
		case ast.TableOptionCharset:
			info, err := charset.GetCharsetInfo(opt.StrValue)
			if err != nil {
				return "", "", err
			}
			if len(chs) == 0 {
				chs = info.Name
			} else if chs != info.Name {
				return "", "", dbterror.ErrConflictingDeclarations.GenWithStackByArgs(chs, info.Name)
			}
			if len(coll) == 0 {
				coll = info.DefaultCollation
			}
		case ast.TableOptionCollate:
			info, err := collate.GetCollationByName(opt.StrValue)
			if err != nil {
				return "", "", err
			}
			if len(chs) == 0 {
				chs = info.CharsetName
			} else if chs != info.CharsetName {
				return "", "", dbterror.ErrCollationCharsetMismatch.GenWithStackByArgs(info.Name, chs)
			}
			coll = info.Name
		}
	}
	return
}

func needToOverwriteColCharset(options []*ast.TableOption) bool {
	for i := len(options) - 1; i >= 0; i-- {
		opt := options[i]
		if opt.Tp == ast.TableOptionCharset {
			// Only overwrite columns charset if the option contains `CONVERT TO`.
			return opt.UintValue == ast.TableOptionCharsetWithConvertTo
		}
	}
	return false
}

// resolveAlterTableAddColumns splits "add columns" to multiple spec. For example,
// `ALTER TABLE ADD COLUMN (c1 INT, c2 INT)` is split into
// `ALTER TABLE ADD COLUMN c1 INT, ADD COLUMN c2 INT`.
func resolveAlterTableAddColumns(spec *ast.AlterTableSpec) []*ast.AlterTableSpec {
	specs := make([]*ast.AlterTableSpec, len(spec.NewColumns))
	for i, col := range spec.NewColumns {
		t := *spec
		t.NewColumns = []*ast.ColumnDef{col}
		specs[i] = &t
	}
	return specs
}

// resolveAlterTableSpec resolves alter table algorithm and removes ignore table spec in specs.
// returns valid specs, and the occurred error.
func resolveAlterTableSpec(ctx sessionctx.Context, specs []*ast.AlterTableSpec) ([]*ast.AlterTableSpec, error) {
	validSpecs := make([]*ast.AlterTableSpec, 0, len(specs))
	algorithm := ast.AlgorithmTypeDefault
	for _, spec := range specs {
		if spec.Tp == ast.AlterTableAlgorithm {
			// Find the last AlterTableAlgorithm.
			algorithm = spec.Algorithm
		}
		if isIgnorableSpec(spec.Tp) {
			continue
		}
		if spec.Tp == ast.AlterTableAddColumns && len(spec.NewColumns) > 1 {
			validSpecs = append(validSpecs, resolveAlterTableAddColumns(spec)...)
		} else {
			validSpecs = append(validSpecs, spec)
		}
	}

	// Verify whether the algorithm is supported.
	for _, spec := range validSpecs {
		resolvedAlgorithm, err := ResolveAlterAlgorithm(spec, algorithm)
		if err != nil {
			// If TiDB failed to choose a better algorithm, report the error
			if resolvedAlgorithm == ast.AlgorithmTypeDefault {
				return nil, errors.Trace(err)
			}
			// For the compatibility, we return warning instead of error when a better algorithm is chosed by TiDB
			ctx.GetSessionVars().StmtCtx.AppendError(err)
		}

		spec.Algorithm = resolvedAlgorithm
	}

	// Only handle valid specs.
	return validSpecs, nil
}

func isSameTypeMultiSpecs(specs []*ast.AlterTableSpec) bool {
	specType := specs[0].Tp
	for _, spec := range specs {
		// We think AlterTableDropPrimaryKey and AlterTableDropIndex are the same types.
		if spec.Tp == ast.AlterTableDropPrimaryKey || spec.Tp == ast.AlterTableDropIndex {
			continue
		}
		if spec.Tp != specType {
			return false
		}
	}
	return true
}

func checkMultiSpecs(sctx sessionctx.Context, specs []*ast.AlterTableSpec) error {
	if !variable.EnableChangeMultiSchema.Load() {
		if len(specs) > 1 {
			return dbterror.ErrRunMultiSchemaChanges
		}
		if len(specs) == 1 && len(specs[0].NewColumns) > 1 && specs[0].Tp == ast.AlterTableAddColumns {
			return dbterror.ErrRunMultiSchemaChanges
		}
	} else {
		if len(specs) > 1 && !isSameTypeMultiSpecs(specs) && !allSupported(specs) {
			return dbterror.ErrRunMultiSchemaChanges
		}
	}
	return nil
}

<<<<<<< HEAD
func allSupported(specs []*ast.AlterTableSpec) bool {
	for _, s := range specs {
		switch s.Tp {
		case ast.AlterTableAddColumns, ast.AlterTableDropColumn:
		default:
			return false
		}
	}
	return true
}

func (d *ddl) AlterTable(ctx context.Context, sctx sessionctx.Context, ident ast.Ident, specs []*ast.AlterTableSpec) (err error) {
	validSpecs, err := resolveAlterTableSpec(sctx, specs)
=======
func (d *ddl) AlterTable(ctx context.Context, sctx sessionctx.Context, stmt *ast.AlterTableStmt) (err error) {
	ident := ast.Ident{Schema: stmt.Table.Schema, Name: stmt.Table.Name}

	validSpecs, err := resolveAlterTableSpec(sctx, stmt.Specs)
>>>>>>> 6d80d002
	if err != nil {
		return errors.Trace(err)
	}

	is := d.infoCache.GetLatest()
	tb, err := is.TableByName(ident.Schema, ident.Name)
	if err != nil {
		return errors.Trace(err)
	}
	if tb.Meta().IsView() || tb.Meta().IsSequence() {
		return dbterror.ErrWrongObject.GenWithStackByArgs(ident.Schema, ident.Name, "BASE TABLE")
	}
	if tb.Meta().TableCacheStatusType != model.TableCacheStatusDisable {
		if len(validSpecs) != 1 {
			return dbterror.ErrOptOnCacheTable.GenWithStackByArgs("Alter Table")
		}
		if validSpecs[0].Tp != ast.AlterTableCache && validSpecs[0].Tp != ast.AlterTableNoCache {
			return dbterror.ErrOptOnCacheTable.GenWithStackByArgs("Alter Table")
		}
	}

	err = checkMultiSpecs(sctx, validSpecs)
	if err != nil {
		return err
	}

	if len(validSpecs) > 1 {
		useMultiSchemaChange := false
		switch validSpecs[0].Tp {
		case ast.AlterTableAddColumns, ast.AlterTableDropColumn:
			useMultiSchemaChange = true
		case ast.AlterTableDropPrimaryKey, ast.AlterTableDropIndex:
			err = d.DropIndexes(sctx, ident, validSpecs)
		default:
			return dbterror.ErrRunMultiSchemaChanges
		}
		if err != nil {
			return errors.Trace(err)
		}
		if !useMultiSchemaChange {
			return nil
		}
	}

	if len(validSpecs) > 1 {
		sctx.GetSessionVars().StmtCtx.MultiSchemaInfo = model.NewMultiSchemaInfo()
	}

	for _, spec := range validSpecs {
		var handledCharsetOrCollate bool
		switch spec.Tp {
		case ast.AlterTableAddColumns:
			err = d.AddColumn(sctx, ident, spec)
		case ast.AlterTableAddPartitions:
			err = d.AddTablePartitions(sctx, ident, spec)
		case ast.AlterTableCoalescePartitions:
			err = d.CoalescePartitions(sctx, ident, spec)
		case ast.AlterTableReorganizePartition:
			err = errors.Trace(dbterror.ErrUnsupportedReorganizePartition)
		case ast.AlterTableCheckPartitions:
			err = errors.Trace(dbterror.ErrUnsupportedCheckPartition)
		case ast.AlterTableRebuildPartition:
			err = errors.Trace(dbterror.ErrUnsupportedRebuildPartition)
		case ast.AlterTableOptimizePartition:
			err = errors.Trace(dbterror.ErrUnsupportedOptimizePartition)
		case ast.AlterTableRemovePartitioning:
			err = errors.Trace(dbterror.ErrUnsupportedRemovePartition)
		case ast.AlterTableRepairPartition:
			err = errors.Trace(dbterror.ErrUnsupportedRepairPartition)
		case ast.AlterTableDropColumn:
			err = d.DropColumn(sctx, ident, spec)
		case ast.AlterTableDropIndex:
			err = d.dropIndex(sctx, ident, model.NewCIStr(spec.Name), spec.IfExists)
		case ast.AlterTableDropPrimaryKey:
			err = d.dropIndex(sctx, ident, model.NewCIStr(mysql.PrimaryKeyName), spec.IfExists)
		case ast.AlterTableRenameIndex:
			err = d.RenameIndex(sctx, ident, spec)
		case ast.AlterTableDropPartition:
			err = d.DropTablePartition(sctx, ident, spec)
		case ast.AlterTableTruncatePartition:
			err = d.TruncateTablePartition(sctx, ident, spec)
		case ast.AlterTableWriteable:
			if !config.TableLockEnabled() {
				return nil
			}
			tName := &ast.TableName{Schema: ident.Schema, Name: ident.Name}
			if spec.Writeable {
				err = d.CleanupTableLock(sctx, []*ast.TableName{tName})
			} else {
				lockStmt := &ast.LockTablesStmt{
					TableLocks: []ast.TableLock{
						{
							Table: tName,
							Type:  model.TableLockReadOnly,
						},
					},
				}
				err = d.LockTables(sctx, lockStmt)
			}
		case ast.AlterTableExchangePartition:
			err = d.ExchangeTablePartition(sctx, ident, spec)
		case ast.AlterTableAddConstraint:
			constr := spec.Constraint
			switch spec.Constraint.Tp {
			case ast.ConstraintKey, ast.ConstraintIndex:
				err = d.createIndex(sctx, ident, ast.IndexKeyTypeNone, model.NewCIStr(constr.Name),
					spec.Constraint.Keys, constr.Option, constr.IfNotExists)
			case ast.ConstraintUniq, ast.ConstraintUniqIndex, ast.ConstraintUniqKey:
				err = d.createIndex(sctx, ident, ast.IndexKeyTypeUnique, model.NewCIStr(constr.Name),
					spec.Constraint.Keys, constr.Option, false) // IfNotExists should be not applied
			case ast.ConstraintForeignKey:
				// NOTE: we do not handle `symbol` and `index_name` well in the parser and we do not check ForeignKey already exists,
				// so we just also ignore the `if not exists` check.
				err = d.CreateForeignKey(sctx, ident, model.NewCIStr(constr.Name), spec.Constraint.Keys, spec.Constraint.Refer)
			case ast.ConstraintPrimaryKey:
				err = d.CreatePrimaryKey(sctx, ident, model.NewCIStr(constr.Name), spec.Constraint.Keys, constr.Option)
			case ast.ConstraintFulltext:
				sctx.GetSessionVars().StmtCtx.AppendWarning(dbterror.ErrTableCantHandleFt)
			case ast.ConstraintCheck:
				sctx.GetSessionVars().StmtCtx.AppendWarning(dbterror.ErrUnsupportedConstraintCheck.GenWithStackByArgs("ADD CONSTRAINT CHECK"))
			default:
				// Nothing to do now.
			}
		case ast.AlterTableDropForeignKey:
			// NOTE: we do not check `if not exists` and `if exists` for ForeignKey now.
			err = d.DropForeignKey(sctx, ident, model.NewCIStr(spec.Name))
		case ast.AlterTableModifyColumn:
			err = d.ModifyColumn(ctx, sctx, ident, spec)
		case ast.AlterTableChangeColumn:
			err = d.ChangeColumn(ctx, sctx, ident, spec)
		case ast.AlterTableRenameColumn:
			err = d.RenameColumn(sctx, ident, spec)
		case ast.AlterTableAlterColumn:
			err = d.AlterColumn(sctx, ident, spec)
		case ast.AlterTableRenameTable:
			newIdent := ast.Ident{Schema: spec.NewTable.Schema, Name: spec.NewTable.Name}
			isAlterTable := true
			err = d.renameTable(sctx, ident, newIdent, isAlterTable)
		case ast.AlterTablePartition:
			// Prevent silent succeed if user executes ALTER TABLE x PARTITION BY ...
			err = errors.New("alter table partition is unsupported")
		case ast.AlterTableOption:
			var placementPolicyRef *model.PolicyRefInfo
			for i, opt := range spec.Options {
				switch opt.Tp {
				case ast.TableOptionShardRowID:
					if opt.UintValue > shardRowIDBitsMax {
						opt.UintValue = shardRowIDBitsMax
					}
					err = d.ShardRowID(sctx, ident, opt.UintValue)
				case ast.TableOptionAutoIncrement:
					err = d.RebaseAutoID(sctx, ident, int64(opt.UintValue), autoid.RowIDAllocType, opt.BoolValue)
				case ast.TableOptionAutoIdCache:
					if opt.UintValue > uint64(math.MaxInt64) {
						// TODO: Refine this error.
						return errors.New("table option auto_id_cache overflows int64")
					}
					err = d.AlterTableAutoIDCache(sctx, ident, int64(opt.UintValue))
				case ast.TableOptionAutoRandomBase:
					err = d.RebaseAutoID(sctx, ident, int64(opt.UintValue), autoid.AutoRandomType, opt.BoolValue)
				case ast.TableOptionComment:
					spec.Comment = opt.StrValue
					err = d.AlterTableComment(sctx, ident, spec)
				case ast.TableOptionCharset, ast.TableOptionCollate:
					// getCharsetAndCollateInTableOption will get the last charset and collate in the options,
					// so it should be handled only once.
					if handledCharsetOrCollate {
						continue
					}
					var toCharset, toCollate string
					toCharset, toCollate, err = getCharsetAndCollateInTableOption(i, spec.Options)
					if err != nil {
						return err
					}
					needsOverwriteCols := needToOverwriteColCharset(spec.Options)
					err = d.AlterTableCharsetAndCollate(sctx, ident, toCharset, toCollate, needsOverwriteCols)
					handledCharsetOrCollate = true
				case ast.TableOptionPlacementPolicy:
					placementPolicyRef = &model.PolicyRefInfo{
						Name: model.NewCIStr(opt.StrValue),
					}
				case ast.TableOptionEngine:
				default:
					err = dbterror.ErrUnsupportedAlterTableOption
				}

				if err != nil {
					return errors.Trace(err)
				}
			}

			if placementPolicyRef != nil {
				err = d.AlterTablePlacement(sctx, ident, placementPolicyRef)
			}
		case ast.AlterTableSetTiFlashReplica:
			err = d.AlterTableSetTiFlashReplica(sctx, ident, spec.TiFlashReplica)
		case ast.AlterTableOrderByColumns:
			err = d.OrderByColumns(sctx, ident)
		case ast.AlterTableIndexInvisible:
			err = d.AlterIndexVisibility(sctx, ident, spec.IndexName, spec.Visibility)
		case ast.AlterTableAlterCheck:
			sctx.GetSessionVars().StmtCtx.AppendWarning(dbterror.ErrUnsupportedConstraintCheck.GenWithStackByArgs("ALTER CHECK"))
		case ast.AlterTableDropCheck:
			sctx.GetSessionVars().StmtCtx.AppendWarning(dbterror.ErrUnsupportedConstraintCheck.GenWithStackByArgs("DROP CHECK"))
		case ast.AlterTableWithValidation:
			sctx.GetSessionVars().StmtCtx.AppendWarning(dbterror.ErrUnsupportedAlterTableWithValidation)
		case ast.AlterTableWithoutValidation:
			sctx.GetSessionVars().StmtCtx.AppendWarning(dbterror.ErrUnsupportedAlterTableWithoutValidation)
		case ast.AlterTableAddStatistics:
			err = d.AlterTableAddStatistics(sctx, ident, spec.Statistics, spec.IfNotExists)
		case ast.AlterTableDropStatistics:
			err = d.AlterTableDropStatistics(sctx, ident, spec.Statistics, spec.IfExists)
		case ast.AlterTableAttributes:
			err = d.AlterTableAttributes(sctx, ident, spec)
		case ast.AlterTablePartitionAttributes:
			err = d.AlterTablePartitionAttributes(sctx, ident, spec)
		case ast.AlterTablePartitionOptions:
			err = d.AlterTablePartitionOptions(sctx, ident, spec)
		case ast.AlterTableCache:
			err = d.AlterTableCache(sctx, ident)
		case ast.AlterTableNoCache:
			err = d.AlterTableNoCache(sctx, ident)
		default:
			// Nothing to do now.
		}

		if err != nil {
			return errors.Trace(err)
		}
	}

	if sctx.GetSessionVars().StmtCtx.MultiSchemaInfo != nil {
		err = d.MultiSchemaChange(sctx, ident)
		if err != nil {
			return errors.Trace(err)
		}
	}

	return nil
}

func (d *ddl) RebaseAutoID(ctx sessionctx.Context, ident ast.Ident, newBase int64, tp autoid.AllocatorType, force bool) error {
	schema, t, err := d.getSchemaAndTableByIdent(ctx, ident)
	if err != nil {
		return errors.Trace(err)
	}
	var actionType model.ActionType
	switch tp {
	case autoid.AutoRandomType:
		tbInfo := t.Meta()
		if tbInfo.AutoRandomBits == 0 {
			return errors.Trace(dbterror.ErrInvalidAutoRandom.GenWithStackByArgs(autoid.AutoRandomRebaseNotApplicable))
		}
		var autoRandColTp types.FieldType
		for _, c := range tbInfo.Columns {
			if mysql.HasPriKeyFlag(c.GetFlag()) {
				autoRandColTp = c.FieldType
				break
			}
		}
		layout := autoid.NewShardIDLayout(&autoRandColTp, tbInfo.AutoRandomBits)
		if layout.IncrementalMask()&newBase != newBase {
			errMsg := fmt.Sprintf(autoid.AutoRandomRebaseOverflow, newBase, layout.IncrementalBitsCapacity())
			return errors.Trace(dbterror.ErrInvalidAutoRandom.GenWithStackByArgs(errMsg))
		}
		actionType = model.ActionRebaseAutoRandomBase
	case autoid.RowIDAllocType:
		actionType = model.ActionRebaseAutoID
	}

	if !force {
		newBaseTemp, err := adjustNewBaseToNextGlobalID(ctx, t, tp, newBase)
		if err != nil {
			return err
		}
		if newBase != newBaseTemp {
			ctx.GetSessionVars().StmtCtx.AppendWarning(
				fmt.Errorf("Can't reset AUTO_INCREMENT to %d without FORCE option, using %d instead",
					newBase, newBaseTemp,
				))
		}
		newBase = newBaseTemp
	}
	job := &model.Job{
		SchemaID:   schema.ID,
		TableID:    t.Meta().ID,
		SchemaName: schema.Name.L,
		TableName:  t.Meta().Name.L,
		Type:       actionType,
		BinlogInfo: &model.HistoryInfo{},
		Args:       []interface{}{newBase, force},
	}
	err = d.DoDDLJob(ctx, job)
	err = d.callHookOnChanged(job, err)
	return errors.Trace(err)
}

func adjustNewBaseToNextGlobalID(ctx sessionctx.Context, t table.Table, tp autoid.AllocatorType, newBase int64) (int64, error) {
	alloc := t.Allocators(ctx).Get(tp)
	if alloc == nil {
		return newBase, nil
	}
	autoID, err := alloc.NextGlobalAutoID()
	if err != nil {
		return newBase, errors.Trace(err)
	}
	// If newBase < autoID, we need to do a rebase before returning.
	// Assume there are 2 TiDB servers: TiDB-A with allocator range of 0 ~ 30000; TiDB-B with allocator range of 30001 ~ 60000.
	// If the user sends SQL `alter table t1 auto_increment = 100` to TiDB-B,
	// and TiDB-B finds 100 < 30001 but returns without any handling,
	// then TiDB-A may still allocate 99 for auto_increment column. This doesn't make sense for the user.
	return int64(mathutil.Max(uint64(newBase), uint64(autoID))), nil
}

// ShardRowID shards the implicit row ID by adding shard value to the row ID's first few bits.
func (d *ddl) ShardRowID(ctx sessionctx.Context, tableIdent ast.Ident, uVal uint64) error {
	schema, t, err := d.getSchemaAndTableByIdent(ctx, tableIdent)
	if err != nil {
		return errors.Trace(err)
	}
	if t.Meta().TempTableType != model.TempTableNone {
		return dbterror.ErrOptOnTemporaryTable.GenWithStackByArgs("shard_row_id_bits")
	}
	if uVal == t.Meta().ShardRowIDBits {
		// Nothing need to do.
		return nil
	}
	if uVal > 0 && t.Meta().HasClusteredIndex() {
		return dbterror.ErrUnsupportedShardRowIDBits
	}
	err = verifyNoOverflowShardBits(d.sessPool, t, uVal)
	if err != nil {
		return err
	}
	job := &model.Job{
		Type:       model.ActionShardRowID,
		SchemaID:   schema.ID,
		TableID:    t.Meta().ID,
		SchemaName: schema.Name.L,
		TableName:  t.Meta().Name.L,
		BinlogInfo: &model.HistoryInfo{},
		Args:       []interface{}{uVal},
	}
	err = d.DoDDLJob(ctx, job)
	err = d.callHookOnChanged(job, err)
	return errors.Trace(err)
}

func (d *ddl) getSchemaAndTableByIdent(ctx sessionctx.Context, tableIdent ast.Ident) (dbInfo *model.DBInfo, t table.Table, err error) {
	is := d.GetInfoSchemaWithInterceptor(ctx)
	schema, ok := is.SchemaByName(tableIdent.Schema)
	if !ok {
		return nil, nil, infoschema.ErrDatabaseNotExists.GenWithStackByArgs(tableIdent.Schema)
	}
	t, err = is.TableByName(tableIdent.Schema, tableIdent.Name)
	if err != nil {
		return nil, nil, infoschema.ErrTableNotExists.GenWithStackByArgs(tableIdent.Schema, tableIdent.Name)
	}
	return schema, t, nil
}

func checkUnsupportedColumnConstraint(col *ast.ColumnDef, ti ast.Ident) error {
	for _, constraint := range col.Options {
		switch constraint.Tp {
		case ast.ColumnOptionAutoIncrement:
			return dbterror.ErrUnsupportedAddColumn.GenWithStack("unsupported add column '%s' constraint AUTO_INCREMENT when altering '%s.%s'", col.Name, ti.Schema, ti.Name)
		case ast.ColumnOptionPrimaryKey:
			return dbterror.ErrUnsupportedAddColumn.GenWithStack("unsupported add column '%s' constraint PRIMARY KEY when altering '%s.%s'", col.Name, ti.Schema, ti.Name)
		case ast.ColumnOptionUniqKey:
			return dbterror.ErrUnsupportedAddColumn.GenWithStack("unsupported add column '%s' constraint UNIQUE KEY when altering '%s.%s'", col.Name, ti.Schema, ti.Name)
		case ast.ColumnOptionAutoRandom:
			errMsg := fmt.Sprintf(autoid.AutoRandomAlterAddColumn, col.Name, ti.Schema, ti.Name)
			return dbterror.ErrInvalidAutoRandom.GenWithStackByArgs(errMsg)
		}
	}

	return nil
}

func checkAndCreateNewColumn(ctx sessionctx.Context, ti ast.Ident, schema *model.DBInfo, spec *ast.AlterTableSpec, t table.Table, specNewColumn *ast.ColumnDef) (*table.Column, error) {
	err := checkUnsupportedColumnConstraint(specNewColumn, ti)
	if err != nil {
		return nil, errors.Trace(err)
	}

	colName := specNewColumn.Name.Name.O
	// Check whether added column has existed.
	col := table.FindCol(t.Cols(), colName)
	if col != nil {
		err = infoschema.ErrColumnExists.GenWithStackByArgs(colName)
		if spec.IfNotExists {
			ctx.GetSessionVars().StmtCtx.AppendNote(err)
			return nil, nil
		}
		return nil, err
	}
	if err = checkColumnAttributes(colName, specNewColumn.Tp); err != nil {
		return nil, errors.Trace(err)
	}
	if utf8.RuneCountInString(colName) > mysql.MaxColumnNameLength {
		return nil, dbterror.ErrTooLongIdent.GenWithStackByArgs(colName)
	}

	// If new column is a generated column, do validation.
	// NOTE: we do check whether the column refers other generated
	// columns occurring later in a table, but we don't handle the col offset.
	for _, option := range specNewColumn.Options {
		if option.Tp == ast.ColumnOptionGenerated {
			if err := checkIllegalFn4Generated(specNewColumn.Name.Name.L, typeColumn, option.Expr); err != nil {
				return nil, errors.Trace(err)
			}

			if option.Stored {
				return nil, dbterror.ErrUnsupportedOnGeneratedColumn.GenWithStackByArgs("Adding generated stored column through ALTER TABLE")
			}

			_, dependColNames := findDependedColumnNames(specNewColumn)
			if !ctx.GetSessionVars().EnableAutoIncrementInGenerated {
				if err = checkAutoIncrementRef(specNewColumn.Name.Name.L, dependColNames, t.Meta()); err != nil {
					return nil, errors.Trace(err)
				}
			}
			duplicateColNames := make(map[string]struct{}, len(dependColNames))
			for k := range dependColNames {
				duplicateColNames[k] = struct{}{}
			}
			cols := t.Cols()

			if err = checkDependedColExist(dependColNames, cols); err != nil {
				return nil, errors.Trace(err)
			}

			if err = verifyColumnGenerationSingle(duplicateColNames, cols, spec.Position); err != nil {
				return nil, errors.Trace(err)
			}
		}
		// Specially, since sequence has been supported, if a newly added column has a
		// sequence nextval function as it's default value option, it won't fill the
		// known rows with specific sequence next value under current add column logic.
		// More explanation can refer: TestSequenceDefaultLogic's comment in sequence_test.go
		if option.Tp == ast.ColumnOptionDefaultValue {
			if f, ok := option.Expr.(*ast.FuncCallExpr); ok {
				switch f.FnName.L {
				case ast.NextVal:
					if _, err := getSequenceDefaultValue(option); err != nil {
						return nil, errors.Trace(err)
					}
					return nil, errors.Trace(dbterror.ErrAddColumnWithSequenceAsDefault.GenWithStackByArgs(specNewColumn.Name.Name.O))
				case ast.Rand, ast.UUID:
					return nil, errors.Trace(dbterror.ErrBinlogUnsafeSystemFunction.GenWithStackByArgs())
				}
			}
		}
	}

	tableCharset, tableCollate, err := ResolveCharsetCollation(
		ast.CharsetOpt{Chs: t.Meta().Charset, Col: t.Meta().Collate},
		ast.CharsetOpt{Chs: schema.Charset, Col: schema.Collate},
	)
	if err != nil {
		return nil, errors.Trace(err)
	}
	// Ignore table constraints now, they will be checked later.
	// We use length(t.Cols()) as the default offset firstly, we will change the column's offset later.
	col, _, err = buildColumnAndConstraint(
		ctx,
		len(t.Cols()),
		specNewColumn,
		nil,
		tableCharset,
		tableCollate,
	)
	if err != nil {
		return nil, errors.Trace(err)
	}

	originDefVal, err := generateOriginDefaultValue(col.ToInfo(), ctx)
	if err != nil {
		return nil, errors.Trace(err)
	}

	err = col.SetOriginDefaultValue(originDefVal)
	return col, err
}

// AddColumn will add a new column to the table.
func (d *ddl) AddColumn(ctx sessionctx.Context, ti ast.Ident, spec *ast.AlterTableSpec) error {
	specNewColumn := spec.NewColumns[0]
	schema, t, err := d.getSchemaAndTableByIdent(ctx, ti)
	if err != nil {
		return errors.Trace(err)
	}
	if err = checkAddColumnTooManyColumns(len(t.Cols()) + 1); err != nil {
		return errors.Trace(err)
	}
	col, err := checkAndCreateNewColumn(ctx, ti, schema, spec, t, specNewColumn)
	if err != nil {
		return errors.Trace(err)
	}
	// Added column has existed and if_not_exists flag is true.
	if col == nil {
		return nil
	}
	err = checkAfterPositionExists(t.Meta(), spec.Position)
	if err != nil {
		return errors.Trace(err)
	}

	job := &model.Job{
		SchemaID:   schema.ID,
		TableID:    t.Meta().ID,
		SchemaName: schema.Name.L,
		TableName:  t.Meta().Name.L,
		Type:       model.ActionAddColumn,
		BinlogInfo: &model.HistoryInfo{},
		Args:       []interface{}{col, spec.Position, 0, spec.IfNotExists},
	}

	err = d.DoDDLJob(ctx, job)
	err = d.callHookOnChanged(job, err)
	return errors.Trace(err)
}

// AddColumns will add multi new columns to the table.
func (d *ddl) AddColumns(ctx sessionctx.Context, ti ast.Ident, specs []*ast.AlterTableSpec) error {
	schema, t, err := d.getSchemaAndTableByIdent(ctx, ti)
	if err != nil {
		return errors.Trace(err)
	}

	// Check all the columns at once.
	addingColumnNames := make(map[string]bool)
	dupColumnNames := make(map[string]bool)
	for _, spec := range specs {
		for _, specNewColumn := range spec.NewColumns {
			if !addingColumnNames[specNewColumn.Name.Name.L] {
				addingColumnNames[specNewColumn.Name.Name.L] = true
				continue
			}
			if !spec.IfNotExists {
				return errors.Trace(infoschema.ErrColumnExists.GenWithStackByArgs(specNewColumn.Name.Name.O))
			}
			dupColumnNames[specNewColumn.Name.Name.L] = true
		}
	}
	columns := make([]*table.Column, 0, len(addingColumnNames))
	positions := make([]*ast.ColumnPosition, 0, len(addingColumnNames))
	offsets := make([]int, 0, len(addingColumnNames))
	ifNotExists := make([]bool, 0, len(addingColumnNames))
	newColumnsCount := 0
	// Check the columns one by one.
	for _, spec := range specs {
		for _, specNewColumn := range spec.NewColumns {
			if spec.IfNotExists && dupColumnNames[specNewColumn.Name.Name.L] {
				err = infoschema.ErrColumnExists.GenWithStackByArgs(specNewColumn.Name.Name.O)
				ctx.GetSessionVars().StmtCtx.AppendNote(err)
				continue
			}
			col, err := checkAndCreateNewColumn(ctx, ti, schema, spec, t, specNewColumn)
			if err != nil {
				return errors.Trace(err)
			}
			// Added column has existed and if_not_exists flag is true.
			if col == nil && spec.IfNotExists {
				continue
			}
			columns = append(columns, col)
			positions = append(positions, spec.Position)
			offsets = append(offsets, 0)
			ifNotExists = append(ifNotExists, spec.IfNotExists)
			newColumnsCount++
		}
	}
	if newColumnsCount == 0 {
		return nil
	}
	if err = checkAddColumnTooManyColumns(len(t.Cols()) + newColumnsCount); err != nil {
		return errors.Trace(err)
	}

	job := &model.Job{
		SchemaID:   schema.ID,
		TableID:    t.Meta().ID,
		SchemaName: schema.Name.L,
		TableName:  t.Meta().Name.L,
		Type:       model.ActionAddColumns,
		BinlogInfo: &model.HistoryInfo{},
		Args:       []interface{}{columns, positions, offsets, ifNotExists},
	}

	err = d.DoDDLJob(ctx, job)
	if err != nil {
		return errors.Trace(err)
	}
	err = d.callHookOnChanged(job, err)
	return errors.Trace(err)
}

// AddTablePartitions will add a new partition to the table.
func (d *ddl) AddTablePartitions(ctx sessionctx.Context, ident ast.Ident, spec *ast.AlterTableSpec) error {
	is := d.infoCache.GetLatest()
	schema, ok := is.SchemaByName(ident.Schema)
	if !ok {
		return errors.Trace(infoschema.ErrDatabaseNotExists.GenWithStackByArgs(schema))
	}
	t, err := is.TableByName(ident.Schema, ident.Name)
	if err != nil {
		return errors.Trace(infoschema.ErrTableNotExists.GenWithStackByArgs(ident.Schema, ident.Name))
	}

	meta := t.Meta()
	pi := meta.GetPartitionInfo()
	if pi == nil {
		return errors.Trace(dbterror.ErrPartitionMgmtOnNonpartitioned)
	}

	partInfo, err := buildAddedPartitionInfo(ctx, meta, spec)
	if err != nil {
		return errors.Trace(err)
	}
	if err := d.assignPartitionIDs(partInfo.Definitions); err != nil {
		return errors.Trace(err)
	}

	// partInfo contains only the new added partition, we have to combine it with the
	// old partitions to check all partitions is strictly increasing.
	clonedMeta := meta.Clone()
	tmp := *partInfo
	tmp.Definitions = append(pi.Definitions, tmp.Definitions...)
	clonedMeta.Partition = &tmp
	if err := checkPartitionDefinitionConstraints(ctx, clonedMeta); err != nil {
		if dbterror.ErrSameNamePartition.Equal(err) && spec.IfNotExists {
			ctx.GetSessionVars().StmtCtx.AppendNote(err)
			return nil
		}
		return errors.Trace(err)
	}

	if err = handlePartitionPlacement(ctx, partInfo); err != nil {
		return errors.Trace(err)
	}

	job := &model.Job{
		SchemaID:   schema.ID,
		TableID:    meta.ID,
		SchemaName: schema.Name.L,
		TableName:  t.Meta().Name.L,
		Type:       model.ActionAddTablePartition,
		BinlogInfo: &model.HistoryInfo{},
		Args:       []interface{}{partInfo},
	}

	err = d.DoDDLJob(ctx, job)
	if dbterror.ErrSameNamePartition.Equal(err) && spec.IfNotExists {
		ctx.GetSessionVars().StmtCtx.AppendNote(err)
		return nil
	}
	if err == nil {
		d.preSplitAndScatter(ctx, meta, partInfo)
	}
	err = d.callHookOnChanged(job, err)
	return errors.Trace(err)
}

// CoalescePartitions coalesce partitions can be used with a table that is partitioned by hash or key to reduce the number of partitions by number.
func (d *ddl) CoalescePartitions(ctx sessionctx.Context, ident ast.Ident, spec *ast.AlterTableSpec) error {
	is := d.infoCache.GetLatest()
	schema, ok := is.SchemaByName(ident.Schema)
	if !ok {
		return errors.Trace(infoschema.ErrDatabaseNotExists.GenWithStackByArgs(schema))
	}
	t, err := is.TableByName(ident.Schema, ident.Name)
	if err != nil {
		return errors.Trace(infoschema.ErrTableNotExists.GenWithStackByArgs(ident.Schema, ident.Name))
	}

	meta := t.Meta()
	if meta.GetPartitionInfo() == nil {
		return errors.Trace(dbterror.ErrPartitionMgmtOnNonpartitioned)
	}

	switch meta.Partition.Type {
	// We don't support coalesce partitions hash type partition now.
	case model.PartitionTypeHash:
		return errors.Trace(dbterror.ErrUnsupportedCoalescePartition)

	// Key type partition cannot be constructed currently, ignoring it for now.
	case model.PartitionTypeKey:

	// Coalesce partition can only be used on hash/key partitions.
	default:
		return errors.Trace(dbterror.ErrCoalesceOnlyOnHashPartition)
	}

	return errors.Trace(err)
}

func (d *ddl) TruncateTablePartition(ctx sessionctx.Context, ident ast.Ident, spec *ast.AlterTableSpec) error {
	is := d.infoCache.GetLatest()
	schema, ok := is.SchemaByName(ident.Schema)
	if !ok {
		return errors.Trace(infoschema.ErrDatabaseNotExists.GenWithStackByArgs(schema))
	}
	t, err := is.TableByName(ident.Schema, ident.Name)
	if err != nil {
		return errors.Trace(infoschema.ErrTableNotExists.GenWithStackByArgs(ident.Schema, ident.Name))
	}
	meta := t.Meta()
	if meta.GetPartitionInfo() == nil {
		return errors.Trace(dbterror.ErrPartitionMgmtOnNonpartitioned)
	}

	var pids []int64
	if spec.OnAllPartitions {
		pids = make([]int64, len(meta.GetPartitionInfo().Definitions))
		for i, def := range meta.GetPartitionInfo().Definitions {
			pids[i] = def.ID
		}
	} else {
		// MySQL allows duplicate partition names in truncate partition
		// so we filter them out through a hash
		pidMap := make(map[int64]bool)
		for _, name := range spec.PartitionNames {
			pid, err := tables.FindPartitionByName(meta, name.L)
			if err != nil {
				return errors.Trace(err)
			}
			pidMap[pid] = true
		}
		// linter makezero does not handle changing pids to zero length,
		// so create a new var and then assign to pids...
		newPids := make([]int64, 0, len(pidMap))
		for pid := range pidMap {
			newPids = append(newPids, pid)
		}
		pids = newPids
	}

	job := &model.Job{
		SchemaID:   schema.ID,
		TableID:    meta.ID,
		SchemaName: schema.Name.L,
		TableName:  t.Meta().Name.L,
		Type:       model.ActionTruncateTablePartition,
		BinlogInfo: &model.HistoryInfo{},
		Args:       []interface{}{pids},
	}

	err = d.DoDDLJob(ctx, job)
	if err != nil {
		return errors.Trace(err)
	}
	err = d.callHookOnChanged(job, err)
	return errors.Trace(err)
}

func (d *ddl) DropTablePartition(ctx sessionctx.Context, ident ast.Ident, spec *ast.AlterTableSpec) error {
	is := d.infoCache.GetLatest()
	schema, ok := is.SchemaByName(ident.Schema)
	if !ok {
		return errors.Trace(infoschema.ErrDatabaseNotExists.GenWithStackByArgs(schema))
	}
	t, err := is.TableByName(ident.Schema, ident.Name)
	if err != nil {
		return errors.Trace(infoschema.ErrTableNotExists.GenWithStackByArgs(ident.Schema, ident.Name))
	}
	meta := t.Meta()
	if meta.GetPartitionInfo() == nil {
		return errors.Trace(dbterror.ErrPartitionMgmtOnNonpartitioned)
	}

	partNames := make([]string, len(spec.PartitionNames))
	for i, partCIName := range spec.PartitionNames {
		partNames[i] = partCIName.L
	}
	err = checkDropTablePartition(meta, partNames)
	if err != nil {
		if dbterror.ErrDropPartitionNonExistent.Equal(err) && spec.IfExists {
			ctx.GetSessionVars().StmtCtx.AppendNote(err)
			return nil
		}
		return errors.Trace(err)
	}

	job := &model.Job{
		SchemaID:    schema.ID,
		TableID:     meta.ID,
		SchemaName:  schema.Name.L,
		SchemaState: model.StatePublic,
		TableName:   meta.Name.L,
		Type:        model.ActionDropTablePartition,
		BinlogInfo:  &model.HistoryInfo{},
		Args:        []interface{}{partNames},
	}

	err = d.DoDDLJob(ctx, job)
	if err != nil {
		if dbterror.ErrDropPartitionNonExistent.Equal(err) && spec.IfExists {
			ctx.GetSessionVars().StmtCtx.AppendNote(err)
			return nil
		}
		return errors.Trace(err)
	}
	err = d.callHookOnChanged(job, err)
	return errors.Trace(err)
}

func checkFieldTypeCompatible(ft *types.FieldType, other *types.FieldType) bool {
	// int(1) could match the type with int(8)
	partialEqual := ft.GetType() == other.GetType() &&
		ft.GetDecimal() == other.GetDecimal() &&
		ft.GetCharset() == other.GetCharset() &&
		ft.GetCollate() == other.GetCollate() &&
		(ft.GetFlen() == other.GetFlen() || ft.StorageLength() != types.VarStorageLen) &&
		mysql.HasUnsignedFlag(ft.GetFlag()) == mysql.HasUnsignedFlag(other.GetFlag()) &&
		mysql.HasAutoIncrementFlag(ft.GetFlag()) == mysql.HasAutoIncrementFlag(other.GetFlag()) &&
		mysql.HasNotNullFlag(ft.GetFlag()) == mysql.HasNotNullFlag(other.GetFlag()) &&
		mysql.HasZerofillFlag(ft.GetFlag()) == mysql.HasZerofillFlag(other.GetFlag()) &&
		mysql.HasBinaryFlag(ft.GetFlag()) == mysql.HasBinaryFlag(other.GetFlag()) &&
		mysql.HasPriKeyFlag(ft.GetFlag()) == mysql.HasPriKeyFlag(other.GetFlag())
	if !partialEqual || len(ft.GetElems()) != len(other.GetElems()) {
		return false
	}
	for i := range ft.GetElems() {
		if ft.GetElems()[i] != other.GetElems()[i] {
			return false
		}
	}
	return true
}

func checkTiFlashReplicaCompatible(source *model.TiFlashReplicaInfo, target *model.TiFlashReplicaInfo) bool {
	if source == target {
		return true
	}
	if source == nil || target == nil {
		return false
	}
	if source.Count != target.Count ||
		source.Available != target.Available || len(source.LocationLabels) != len(target.LocationLabels) {
		return false
	}
	for i, lable := range source.LocationLabels {
		if target.LocationLabels[i] != lable {
			return false
		}
	}
	return true
}

func checkTableDefCompatible(source *model.TableInfo, target *model.TableInfo) error {
	// check auto_random
	if source.AutoRandomBits != target.AutoRandomBits ||
		source.Charset != target.Charset ||
		source.Collate != target.Collate ||
		source.ShardRowIDBits != target.ShardRowIDBits ||
		source.MaxShardRowIDBits != target.MaxShardRowIDBits ||
		!checkTiFlashReplicaCompatible(source.TiFlashReplica, target.TiFlashReplica) {
		return errors.Trace(dbterror.ErrTablesDifferentMetadata)
	}
	if len(source.Cols()) != len(target.Cols()) {
		return errors.Trace(dbterror.ErrTablesDifferentMetadata)
	}
	// Col compatible check
	for i, sourceCol := range source.Cols() {
		targetCol := target.Cols()[i]
		if isVirtualGeneratedColumn(sourceCol) != isVirtualGeneratedColumn(targetCol) {
			return dbterror.ErrUnsupportedOnGeneratedColumn.GenWithStackByArgs("Exchanging partitions for non-generated columns")
		}
		// It should strictyle compare expressions for generated columns
		if sourceCol.Name.L != targetCol.Name.L ||
			sourceCol.Hidden != targetCol.Hidden ||
			!checkFieldTypeCompatible(&sourceCol.FieldType, &targetCol.FieldType) ||
			sourceCol.GeneratedExprString != targetCol.GeneratedExprString {
			return errors.Trace(dbterror.ErrTablesDifferentMetadata)
		}
		if sourceCol.State != model.StatePublic ||
			targetCol.State != model.StatePublic {
			return errors.Trace(dbterror.ErrTablesDifferentMetadata)
		}
		if sourceCol.ID != targetCol.ID {
			return dbterror.ErrPartitionExchangeDifferentOption.GenWithStackByArgs(fmt.Sprintf("column: %s", sourceCol.Name))
		}
	}
	if len(source.Indices) != len(target.Indices) {
		return errors.Trace(dbterror.ErrTablesDifferentMetadata)
	}
	for _, sourceIdx := range source.Indices {
		var compatIdx *model.IndexInfo
		for _, targetIdx := range target.Indices {
			if strings.EqualFold(sourceIdx.Name.L, targetIdx.Name.L) {
				compatIdx = targetIdx
			}
		}
		// No match index
		if compatIdx == nil {
			return errors.Trace(dbterror.ErrTablesDifferentMetadata)
		}
		// Index type is not compatible
		if sourceIdx.Tp != compatIdx.Tp ||
			sourceIdx.Unique != compatIdx.Unique ||
			sourceIdx.Primary != compatIdx.Primary {
			return errors.Trace(dbterror.ErrTablesDifferentMetadata)
		}
		// The index column
		if len(sourceIdx.Columns) != len(compatIdx.Columns) {
			return errors.Trace(dbterror.ErrTablesDifferentMetadata)
		}
		for i, sourceIdxCol := range sourceIdx.Columns {
			compatIdxCol := compatIdx.Columns[i]
			if sourceIdxCol.Length != compatIdxCol.Length ||
				sourceIdxCol.Name.L != compatIdxCol.Name.L {
				return errors.Trace(dbterror.ErrTablesDifferentMetadata)
			}
		}
		if sourceIdx.ID != compatIdx.ID {
			return dbterror.ErrPartitionExchangeDifferentOption.GenWithStackByArgs(fmt.Sprintf("index: %s", sourceIdx.Name))
		}
	}

	return nil
}

func checkExchangePartition(pt *model.TableInfo, nt *model.TableInfo) error {
	if nt.IsView() || nt.IsSequence() {
		return errors.Trace(dbterror.ErrCheckNoSuchTable)
	}
	if pt.GetPartitionInfo() == nil {
		return errors.Trace(dbterror.ErrPartitionMgmtOnNonpartitioned)
	}
	if nt.GetPartitionInfo() != nil {
		return errors.Trace(dbterror.ErrPartitionExchangePartTable.GenWithStackByArgs(nt.Name))
	}

	if nt.ForeignKeys != nil {
		return errors.Trace(dbterror.ErrPartitionExchangeForeignKey.GenWithStackByArgs(nt.Name))
	}

	// NOTE: if nt is temporary table, it should be checked
	return nil
}

func (d *ddl) ExchangeTablePartition(ctx sessionctx.Context, ident ast.Ident, spec *ast.AlterTableSpec) error {
	if !ctx.GetSessionVars().TiDBEnableExchangePartition {
		ctx.GetSessionVars().StmtCtx.AppendWarning(dbterror.ErrExchangePartitionDisabled)
		return nil
	}
	ptSchema, pt, err := d.getSchemaAndTableByIdent(ctx, ident)
	if err != nil {
		return errors.Trace(err)
	}

	ptMeta := pt.Meta()

	ntIdent := ast.Ident{Schema: spec.NewTable.Schema, Name: spec.NewTable.Name}
	ntSchema, nt, err := d.getSchemaAndTableByIdent(ctx, ntIdent)
	if err != nil {
		return errors.Trace(err)
	}

	ntMeta := nt.Meta()

	err = checkExchangePartition(ptMeta, ntMeta)
	if err != nil {
		return errors.Trace(err)
	}

	partName := spec.PartitionNames[0].L

	// NOTE: if pt is subPartitioned, it should be checked

	defID, err := tables.FindPartitionByName(ptMeta, partName)
	if err != nil {
		return errors.Trace(err)
	}

	err = checkTableDefCompatible(ptMeta, ntMeta)
	if err != nil {
		return errors.Trace(err)
	}

	job := &model.Job{
		SchemaID:   ntSchema.ID,
		TableID:    ntMeta.ID,
		SchemaName: ntSchema.Name.L,
		TableName:  ntMeta.Name.L,
		Type:       model.ActionExchangeTablePartition,
		BinlogInfo: &model.HistoryInfo{},
		Args:       []interface{}{defID, ptSchema.ID, ptMeta.ID, partName, spec.WithValidation},
	}

	err = d.DoDDLJob(ctx, job)
	if err != nil {
		return errors.Trace(err)
	}
	err = d.callHookOnChanged(job, err)
	return errors.Trace(err)
}

// DropColumn will drop a column from the table, now we don't support drop the column with index covered.
func (d *ddl) DropColumn(ctx sessionctx.Context, ti ast.Ident, spec *ast.AlterTableSpec) error {
	schema, t, err := d.getSchemaAndTableByIdent(ctx, ti)
	if err != nil {
		return errors.Trace(err)
	}

	isDropable, err := checkIsDroppableColumn(ctx, t, spec)
	if err != nil {
		return err
	}
	if !isDropable {
		return nil
	}
	colName := spec.OldColumnName.Name
	err = checkVisibleColumnCnt(t, 0, 1)
	if err != nil {
		return err
	}
	var multiSchemaInfo *model.MultiSchemaInfo
	if variable.EnableChangeMultiSchema.Load() {
		multiSchemaInfo = &model.MultiSchemaInfo{}
	}

	job := &model.Job{
		SchemaID:        schema.ID,
		TableID:         t.Meta().ID,
		SchemaName:      schema.Name.L,
		SchemaState:     model.StatePublic,
		TableName:       t.Meta().Name.L,
		Type:            model.ActionDropColumn,
		BinlogInfo:      &model.HistoryInfo{},
		MultiSchemaInfo: multiSchemaInfo,
		Args:            []interface{}{colName, spec.IfExists},
	}

	err = d.DoDDLJob(ctx, job)
	err = d.callHookOnChanged(job, err)
	return errors.Trace(err)
}

// DropColumns will drop multi-columns from the table, now we don't support drop the column with index covered.
func (d *ddl) DropColumns(ctx sessionctx.Context, ti ast.Ident, specs []*ast.AlterTableSpec) error {
	schema, t, err := d.getSchemaAndTableByIdent(ctx, ti)
	if err != nil {
		return errors.Trace(err)
	}
	tblInfo := t.Meta()

	dropingColumnNames := make(map[string]bool)
	dupColumnNames := make(map[string]bool)
	for _, spec := range specs {
		if !dropingColumnNames[spec.OldColumnName.Name.L] {
			dropingColumnNames[spec.OldColumnName.Name.L] = true
		} else {
			if spec.IfExists {
				dupColumnNames[spec.OldColumnName.Name.L] = true
				continue
			}
			return errors.Trace(dbterror.ErrCantDropFieldOrKey.GenWithStack("column %s doesn't exist", spec.OldColumnName.Name.O))
		}
	}

	ifExists := make([]bool, 0, len(specs))
	colNames := make([]model.CIStr, 0, len(specs))
	for _, spec := range specs {
		if spec.IfExists && dupColumnNames[spec.OldColumnName.Name.L] {
			err = dbterror.ErrCantDropFieldOrKey.GenWithStack("column %s doesn't exist", spec.OldColumnName.Name.L)
			ctx.GetSessionVars().StmtCtx.AppendNote(err)
			continue
		}
		isDropable, err := checkIsDroppableColumn(ctx, t, spec)
		if err != nil {
			return err
		}
		// Column can't drop and if_exists flag is true.
		if !isDropable && spec.IfExists {
			continue
		}
		colNames = append(colNames, spec.OldColumnName.Name)
		ifExists = append(ifExists, spec.IfExists)
	}
	if len(colNames) == 0 {
		return nil
	}
	if len(tblInfo.Columns) == len(colNames) {
		return dbterror.ErrCantRemoveAllFields.GenWithStack("can't drop all columns in table %s",
			tblInfo.Name)
	}
	err = checkVisibleColumnCnt(t, 0, len(colNames))
	if err != nil {
		return err
	}
	var multiSchemaInfo *model.MultiSchemaInfo
	if variable.EnableChangeMultiSchema.Load() {
		multiSchemaInfo = &model.MultiSchemaInfo{}
	}

	job := &model.Job{
		SchemaID:        schema.ID,
		TableID:         t.Meta().ID,
		SchemaName:      schema.Name.L,
		TableName:       t.Meta().Name.L,
		Type:            model.ActionDropColumns,
		BinlogInfo:      &model.HistoryInfo{},
		MultiSchemaInfo: multiSchemaInfo,
		Args:            []interface{}{colNames, ifExists},
	}

	err = d.DoDDLJob(ctx, job)
	if err != nil {
		return errors.Trace(err)
	}
	err = d.callHookOnChanged(job, err)
	return errors.Trace(err)
}

func checkIsDroppableColumn(ctx sessionctx.Context, t table.Table, spec *ast.AlterTableSpec) (isDrapable bool, err error) {
	tblInfo := t.Meta()
	// Check whether dropped column has existed.
	colName := spec.OldColumnName.Name
	col := table.FindCol(t.VisibleCols(), colName.L)
	if col == nil {
		err = dbterror.ErrCantDropFieldOrKey.GenWithStackByArgs(colName)
		if spec.IfExists {
			ctx.GetSessionVars().StmtCtx.AppendNote(err)
			return false, nil
		}
		return false, err
	}

	if err = isDroppableColumn(variable.EnableChangeMultiSchema.Load(), tblInfo, colName); err != nil {
		return false, errors.Trace(err)
	}
	// We don't support dropping column with PK handle covered now.
	if col.IsPKHandleColumn(tblInfo) {
		return false, dbterror.ErrUnsupportedPKHandle
	}
	if mysql.HasAutoIncrementFlag(col.GetFlag()) && !ctx.GetSessionVars().AllowRemoveAutoInc {
		return false, dbterror.ErrCantDropColWithAutoInc
	}
	return true, nil
}

func checkVisibleColumnCnt(t table.Table, addCnt, dropCnt int) error {
	tblInfo := t.Meta()
	visibleColumCnt := 0
	for _, column := range tblInfo.Columns {
		if !column.Hidden {
			visibleColumCnt++
		}
	}
	if visibleColumCnt+addCnt > dropCnt {
		return nil
	}
	if len(tblInfo.Columns)-visibleColumCnt > 0 {
		// There are only invisible columns.
		return dbterror.ErrTableMustHaveColumns
	}
	return dbterror.ErrCantRemoveAllFields
}

// checkModifyCharsetAndCollation returns error when the charset or collation is not modifiable.
// needRewriteCollationData is used when trying to modify the collation of a column, it is true when the column is with
// index because index of a string column is collation-aware.
func checkModifyCharsetAndCollation(toCharset, toCollate, origCharset, origCollate string, needRewriteCollationData bool) error {
	if !charset.ValidCharsetAndCollation(toCharset, toCollate) {
		return dbterror.ErrUnknownCharacterSet.GenWithStack("Unknown character set: '%s', collation: '%s'", toCharset, toCollate)
	}

	if needRewriteCollationData && collate.NewCollationEnabled() && !collate.CompatibleCollate(origCollate, toCollate) {
		return dbterror.ErrUnsupportedModifyCollation.GenWithStackByArgs(origCollate, toCollate)
	}

	if (origCharset == charset.CharsetUTF8 && toCharset == charset.CharsetUTF8MB4) ||
		(origCharset == charset.CharsetUTF8 && toCharset == charset.CharsetUTF8) ||
		(origCharset == charset.CharsetUTF8MB4 && toCharset == charset.CharsetUTF8MB4) ||
		(origCharset == charset.CharsetLatin1 && toCharset == charset.CharsetUTF8MB4) {
		// TiDB only allow utf8/latin1 to be changed to utf8mb4, or changing the collation when the charset is utf8/utf8mb4/latin1.
		return nil
	}

	if toCharset != origCharset {
		msg := fmt.Sprintf("charset from %s to %s", origCharset, toCharset)
		return dbterror.ErrUnsupportedModifyCharset.GenWithStackByArgs(msg)
	}
	if toCollate != origCollate {
		msg := fmt.Sprintf("change collate from %s to %s", origCollate, toCollate)
		return dbterror.ErrUnsupportedModifyCharset.GenWithStackByArgs(msg)
	}
	return nil
}

// checkModifyTypes checks if the 'origin' type can be modified to 'to' type no matter directly change
// or change by reorg. It returns error if the two types are incompatible and correlated change are not
// supported. However, even the two types can be change, if the "origin" type contains primary key, error will be returned.
func checkModifyTypes(ctx sessionctx.Context, origin *types.FieldType, to *types.FieldType, needRewriteCollationData bool) error {
	canReorg, err := types.CheckModifyTypeCompatible(origin, to)
	if err != nil {
		if !canReorg {
			return errors.Trace(dbterror.ErrUnsupportedModifyColumn.GenWithStackByArgs(err.Error()))
		}
		if mysql.HasPriKeyFlag(origin.GetFlag()) {
			msg := "this column has primary key flag"
			return dbterror.ErrUnsupportedModifyColumn.GenWithStackByArgs(msg)
		}
	}

	err = checkModifyCharsetAndCollation(to.GetCharset(), to.GetCollate(), origin.GetCharset(), origin.GetCollate(), needRewriteCollationData)

	if err != nil {
		if to.GetCharset() == charset.CharsetGBK || origin.GetCharset() == charset.CharsetGBK {
			return errors.Trace(err)
		}
		// column type change can handle the charset change between these two types in the process of the reorg.
		if dbterror.ErrUnsupportedModifyCharset.Equal(err) && canReorg {
			return nil
		}
	}
	return errors.Trace(err)
}

func setDefaultValue(ctx sessionctx.Context, col *table.Column, option *ast.ColumnOption) (bool, error) {
	hasDefaultValue := false
	value, isSeqExpr, err := getDefaultValue(ctx, col, option)
	if err != nil {
		return false, errors.Trace(err)
	}
	if isSeqExpr {
		if err := checkSequenceDefaultValue(col); err != nil {
			return false, errors.Trace(err)
		}
		col.DefaultIsExpr = isSeqExpr
	}

	if hasDefaultValue, value, err = checkColumnDefaultValue(ctx, col, value); err != nil {
		return hasDefaultValue, errors.Trace(err)
	}
	value, err = convertTimestampDefaultValToUTC(ctx, value, col)
	if err != nil {
		return hasDefaultValue, errors.Trace(err)
	}
	err = setDefaultValueWithBinaryPadding(col, value)
	if err != nil {
		return hasDefaultValue, errors.Trace(err)
	}
	return hasDefaultValue, nil
}

func setDefaultValueWithBinaryPadding(col *table.Column, value interface{}) error {
	err := col.SetDefaultValue(value)
	if err != nil {
		return err
	}
	// https://dev.mysql.com/doc/refman/8.0/en/binary-varbinary.html
	// Set the default value for binary type should append the paddings.
	if value != nil {
		if col.GetType() == mysql.TypeString && types.IsBinaryStr(&col.FieldType) && len(value.(string)) < col.GetFlen() {
			padding := make([]byte, col.GetFlen()-len(value.(string)))
			col.DefaultValue = string(append([]byte(col.DefaultValue.(string)), padding...))
		}
	}
	return nil
}

func setColumnComment(ctx sessionctx.Context, col *table.Column, option *ast.ColumnOption) error {
	value, err := expression.EvalAstExpr(ctx, option.Expr)
	if err != nil {
		return errors.Trace(err)
	}
	if col.Comment, err = value.ToString(); err != nil {
		return errors.Trace(err)
	}
	col.Comment, err = validateCommentLength(ctx.GetSessionVars(), col.Name.L, &col.Comment, dbterror.ErrTooLongFieldComment)
	return errors.Trace(err)
}

// processColumnOptions is only used in getModifiableColumnJob.
func processColumnOptions(ctx sessionctx.Context, col *table.Column, options []*ast.ColumnOption) error {
	var sb strings.Builder
	restoreFlags := format.RestoreStringSingleQuotes | format.RestoreKeyWordLowercase | format.RestoreNameBackQuotes |
		format.RestoreSpacesAroundBinaryOperation
	restoreCtx := format.NewRestoreCtx(restoreFlags, &sb)

	var hasDefaultValue, setOnUpdateNow bool
	var err error
	var hasNullFlag bool
	for _, opt := range options {
		switch opt.Tp {
		case ast.ColumnOptionDefaultValue:
			hasDefaultValue, err = setDefaultValue(ctx, col, opt)
			if err != nil {
				return errors.Trace(err)
			}
		case ast.ColumnOptionComment:
			err := setColumnComment(ctx, col, opt)
			if err != nil {
				return errors.Trace(err)
			}
		case ast.ColumnOptionNotNull:
			col.AddFlag(mysql.NotNullFlag)
		case ast.ColumnOptionNull:
			hasNullFlag = true
			col.DelFlag(mysql.NotNullFlag)
		case ast.ColumnOptionAutoIncrement:
			col.AddFlag(mysql.AutoIncrementFlag)
		case ast.ColumnOptionPrimaryKey, ast.ColumnOptionUniqKey:
			return dbterror.ErrUnsupportedModifyColumn.GenWithStack("can't change column constraint - %v", opt.Tp)
		case ast.ColumnOptionOnUpdate:
			// TODO: Support other time functions.
			if col.GetType() == mysql.TypeTimestamp || col.GetType() == mysql.TypeDatetime {
				if !expression.IsValidCurrentTimestampExpr(opt.Expr, &col.FieldType) {
					return dbterror.ErrInvalidOnUpdate.GenWithStackByArgs(col.Name)
				}
			} else {
				return dbterror.ErrInvalidOnUpdate.GenWithStackByArgs(col.Name)
			}
			col.AddFlag(mysql.OnUpdateNowFlag)
			setOnUpdateNow = true
		case ast.ColumnOptionGenerated:
			sb.Reset()
			err = opt.Expr.Restore(restoreCtx)
			if err != nil {
				return errors.Trace(err)
			}
			col.GeneratedExprString = sb.String()
			col.GeneratedStored = opt.Stored
			col.Dependences = make(map[string]struct{})
			col.GeneratedExpr = opt.Expr
			for _, colName := range findColumnNamesInExpr(opt.Expr) {
				col.Dependences[colName.Name.L] = struct{}{}
			}
		case ast.ColumnOptionCollate:
			col.SetCollate(opt.StrValue)
		case ast.ColumnOptionReference:
			return errors.Trace(dbterror.ErrUnsupportedModifyColumn.GenWithStackByArgs("can't modify with references"))
		case ast.ColumnOptionFulltext:
			return errors.Trace(dbterror.ErrUnsupportedModifyColumn.GenWithStackByArgs("can't modify with full text"))
		case ast.ColumnOptionCheck:
			return errors.Trace(dbterror.ErrUnsupportedModifyColumn.GenWithStackByArgs("can't modify with check"))
		// Ignore ColumnOptionAutoRandom. It will be handled later.
		case ast.ColumnOptionAutoRandom:
		default:
			return errors.Trace(dbterror.ErrUnsupportedModifyColumn.GenWithStackByArgs(fmt.Sprintf("unknown column option type: %d", opt.Tp)))
		}
	}

	if err = processAndCheckDefaultValueAndColumn(ctx, col, nil, hasDefaultValue, setOnUpdateNow, hasNullFlag); err != nil {
		return errors.Trace(err)
	}

	return nil
}

func processAndCheckDefaultValueAndColumn(ctx sessionctx.Context, col *table.Column, outPriKeyConstraint *ast.Constraint, hasDefaultValue, setOnUpdateNow, hasNullFlag bool) error {
	processDefaultValue(col, hasDefaultValue, setOnUpdateNow)
	processColumnFlags(col)

	err := checkPriKeyConstraint(col, hasDefaultValue, hasNullFlag, outPriKeyConstraint)
	if err != nil {
		return errors.Trace(err)
	}
	if err = checkColumnValueConstraint(col, col.GetCollate()); err != nil {
		return errors.Trace(err)
	}
	if err = checkDefaultValue(ctx, col, hasDefaultValue); err != nil {
		return errors.Trace(err)
	}
	if err = checkColumnFieldLength(col); err != nil {
		return errors.Trace(err)
	}
	return nil
}

func (d *ddl) getModifiableColumnJob(ctx context.Context, sctx sessionctx.Context, ident ast.Ident, originalColName model.CIStr,
	spec *ast.AlterTableSpec) (*model.Job, error) {
	specNewColumn := spec.NewColumns[0]
	is := d.infoCache.GetLatest()
	schema, ok := is.SchemaByName(ident.Schema)
	if !ok {
		return nil, errors.Trace(infoschema.ErrDatabaseNotExists)
	}
	t, err := is.TableByName(ident.Schema, ident.Name)
	if err != nil {
		return nil, errors.Trace(infoschema.ErrTableNotExists.GenWithStackByArgs(ident.Schema, ident.Name))
	}

	col := table.FindCol(t.Cols(), originalColName.L)
	if col == nil {
		return nil, infoschema.ErrColumnNotExists.GenWithStackByArgs(originalColName, ident.Name)
	}
	newColName := specNewColumn.Name.Name
	if newColName.L == model.ExtraHandleName.L {
		return nil, dbterror.ErrWrongColumnName.GenWithStackByArgs(newColName.L)
	}
	// If we want to rename the column name, we need to check whether it already exists.
	if newColName.L != originalColName.L {
		c := table.FindCol(t.Cols(), newColName.L)
		if c != nil {
			return nil, infoschema.ErrColumnExists.GenWithStackByArgs(newColName)
		}
	}

	// Constraints in the new column means adding new constraints. Errors should thrown,
	// which will be done by `processColumnOptions` later.
	if specNewColumn.Tp == nil {
		// Make sure the column definition is simple field type.
		return nil, errors.Trace(dbterror.ErrUnsupportedModifyColumn)
	}

	if err = checkColumnAttributes(specNewColumn.Name.OrigColName(), specNewColumn.Tp); err != nil {
		return nil, errors.Trace(err)
	}

	newCol := table.ToColumn(&model.ColumnInfo{
		ID: col.ID,
		// We use this PR(https://github.com/pingcap/tidb/pull/6274) as the dividing line to define whether it is a new version or an old version TiDB.
		// The old version TiDB initializes the column's offset and state here.
		// The new version TiDB doesn't initialize the column's offset and state, and it will do the initialization in run DDL function.
		// When we do the rolling upgrade the following may happen:
		// a new version TiDB builds the DDL job that doesn't be set the column's offset and state,
		// and the old version TiDB is the DDL owner, it doesn't get offset and state from the store. Then it will encounter errors.
		// So here we set offset and state to support the rolling upgrade.
		Offset:                col.Offset,
		State:                 col.State,
		OriginDefaultValue:    col.OriginDefaultValue,
		OriginDefaultValueBit: col.OriginDefaultValueBit,
		FieldType:             *specNewColumn.Tp,
		Name:                  newColName,
		Version:               col.Version,
	})

	var chs, coll string
	// TODO: Remove it when all table versions are greater than or equal to TableInfoVersion1.
	// If newCol's charset is empty and the table's version less than TableInfoVersion1,
	// we will not modify the charset of the column. This behavior is not compatible with MySQL.
	if len(newCol.FieldType.GetCharset()) == 0 && t.Meta().Version < model.TableInfoVersion1 {
		chs = col.FieldType.GetCharset()
		coll = col.FieldType.GetCollate()
	} else {
		chs, coll, err = getCharsetAndCollateInColumnDef(specNewColumn)
		if err != nil {
			return nil, errors.Trace(err)
		}
		chs, coll, err = ResolveCharsetCollation(
			ast.CharsetOpt{Chs: chs, Col: coll},
			ast.CharsetOpt{Chs: t.Meta().Charset, Col: t.Meta().Collate},
			ast.CharsetOpt{Chs: schema.Charset, Col: schema.Collate},
		)
		chs, coll = OverwriteCollationWithBinaryFlag(specNewColumn, chs, coll)
		if err != nil {
			return nil, errors.Trace(err)
		}
	}

	if err = setCharsetCollationFlenDecimal(&newCol.FieldType, newCol.Name.O, chs, coll, sctx.GetSessionVars()); err != nil {
		return nil, errors.Trace(err)
	}

	// Check the column with foreign key, waiting for the default flen and decimal.
	if fkInfo := getColumnForeignKeyInfo(originalColName.L, t.Meta().ForeignKeys); fkInfo != nil {
		// For now we strongly ban the all column type change for column with foreign key.
		// Actually MySQL support change column with foreign key from varchar(m) -> varchar(m+t) and t > 0.
		if newCol.GetType() != col.GetType() || newCol.GetFlen() != col.GetFlen() || newCol.GetDecimal() != col.GetDecimal() {
			return nil, dbterror.ErrFKIncompatibleColumns.GenWithStackByArgs(originalColName, fkInfo.Name)
		}
	}

	// Copy index related options to the new spec.
	indexFlags := col.FieldType.GetFlag() & (mysql.PriKeyFlag | mysql.UniqueKeyFlag | mysql.MultipleKeyFlag)
	newCol.FieldType.AddFlag(indexFlags)
	if mysql.HasPriKeyFlag(col.FieldType.GetFlag()) {
		newCol.FieldType.AddFlag(mysql.NotNullFlag)
		// TODO: If user explicitly set NULL, we should throw error ErrPrimaryCantHaveNull.
	}

	if err = processColumnOptions(sctx, newCol, specNewColumn.Options); err != nil {
		return nil, errors.Trace(err)
	}

	if err = checkModifyTypes(sctx, &col.FieldType, &newCol.FieldType, isColumnWithIndex(col.Name.L, t.Meta().Indices)); err != nil {
		if strings.Contains(err.Error(), "Unsupported modifying collation") {
			colErrMsg := "Unsupported modifying collation of column '%s' from '%s' to '%s' when index is defined on it."
			err = dbterror.ErrUnsupportedModifyCollation.GenWithStack(colErrMsg, col.Name.L, col.GetCollate(), newCol.GetCollate())
		}
		return nil, errors.Trace(err)
	}
	needChangeColData := needChangeColumnData(col.ColumnInfo, newCol.ColumnInfo)
	if needChangeColData {
		if err = isGeneratedRelatedColumn(t.Meta(), newCol.ColumnInfo, col.ColumnInfo); err != nil {
			return nil, errors.Trace(err)
		}
		if t.Meta().Partition != nil {
			return nil, dbterror.ErrUnsupportedModifyColumn.GenWithStackByArgs("table is partition table")
		}
	}

	// We don't support modifying column from not_auto_increment to auto_increment.
	if !mysql.HasAutoIncrementFlag(col.GetFlag()) && mysql.HasAutoIncrementFlag(newCol.GetFlag()) {
		return nil, dbterror.ErrUnsupportedModifyColumn.GenWithStackByArgs("can't set auto_increment")
	}
	// Disallow modifying column from auto_increment to not auto_increment if the session variable `AllowRemoveAutoInc` is false.
	if !sctx.GetSessionVars().AllowRemoveAutoInc && mysql.HasAutoIncrementFlag(col.GetFlag()) && !mysql.HasAutoIncrementFlag(newCol.GetFlag()) {
		return nil, dbterror.ErrUnsupportedModifyColumn.GenWithStackByArgs("can't remove auto_increment without @@tidb_allow_remove_auto_inc enabled")
	}

	// We support modifying the type definitions of 'null' to 'not null' now.
	var modifyColumnTp byte
	if !mysql.HasNotNullFlag(col.GetFlag()) && mysql.HasNotNullFlag(newCol.GetFlag()) {
		if err = checkForNullValue(ctx, sctx, true, ident.Schema, ident.Name, newCol.ColumnInfo, col.ColumnInfo); err != nil {
			return nil, errors.Trace(err)
		}
		// `modifyColumnTp` indicates that there is a type modification.
		modifyColumnTp = mysql.TypeNull
	}

	if err = checkColumnWithIndexConstraint(t.Meta(), col.ColumnInfo, newCol.ColumnInfo); err != nil {
		return nil, err
	}

	// As same with MySQL, we don't support modifying the stored status for generated columns.
	if err = checkModifyGeneratedColumn(sctx, t, col, newCol, specNewColumn, spec.Position); err != nil {
		return nil, errors.Trace(err)
	}

	var newAutoRandBits uint64
	if newAutoRandBits, err = checkAutoRandom(t.Meta(), col, specNewColumn); err != nil {
		return nil, errors.Trace(err)
	}

	tzName, tzOffset := ddlutil.GetTimeZone(sctx)
	job := &model.Job{
		SchemaID:   schema.ID,
		TableID:    t.Meta().ID,
		SchemaName: schema.Name.L,
		TableName:  t.Meta().Name.L,
		Type:       model.ActionModifyColumn,
		BinlogInfo: &model.HistoryInfo{},
		ReorgMeta: &model.DDLReorgMeta{
			SQLMode:       sctx.GetSessionVars().SQLMode,
			Warnings:      make(map[errors.ErrorID]*terror.Error),
			WarningsCount: make(map[errors.ErrorID]int64),
			Location:      &model.TimeZoneLocation{Name: tzName, Offset: tzOffset},
		},
		CtxVars: []interface{}{needChangeColData},
		Args:    []interface{}{&newCol, originalColName, spec.Position, modifyColumnTp, newAutoRandBits},
	}
	return job, nil
}

// checkColumnWithIndexConstraint is used to check the related index constraint of the modified column.
// Index has a max-prefix-length constraint. eg: a varchar(100), index idx(a), modifying column a to a varchar(4000)
// will cause index idx to break the max-prefix-length constraint.
func checkColumnWithIndexConstraint(tbInfo *model.TableInfo, originalCol, newCol *model.ColumnInfo) error {
	columns := make([]*model.ColumnInfo, 0, len(tbInfo.Columns))
	columns = append(columns, tbInfo.Columns...)
	// Replace old column with new column.
	for i, col := range columns {
		if col.Name.L != originalCol.Name.L {
			continue
		}
		columns[i] = newCol.Clone()
		columns[i].Name = originalCol.Name
		break
	}

	pkIndex := tables.FindPrimaryIndex(tbInfo)

	checkOneIndex := func(indexInfo *model.IndexInfo) (err error) {
		var modified bool
		for _, col := range indexInfo.Columns {
			if col.Name.L == originalCol.Name.L {
				modified = true
				break
			}
		}
		if !modified {
			return
		}
		err = checkIndexInModifiableColumns(columns, indexInfo.Columns)
		if err != nil {
			return
		}
		err = checkIndexPrefixLength(columns, indexInfo.Columns)
		return
	}

	// Check primary key first.
	var err error

	if pkIndex != nil {
		err = checkOneIndex(pkIndex)
		if err != nil {
			return err
		}
	}

	// Check secondary indexes.
	for _, indexInfo := range tbInfo.Indices {
		if indexInfo.Primary {
			continue
		}
		// the second param should always be set to true, check index length only if it was modified
		// checkOneIndex needs one param only.
		err = checkOneIndex(indexInfo)
		if err != nil {
			return err
		}
	}
	return nil
}

func checkIndexInModifiableColumns(columns []*model.ColumnInfo, idxColumns []*model.IndexColumn) error {
	for _, ic := range idxColumns {
		col := model.FindColumnInfo(columns, ic.Name.L)
		if col == nil {
			return dbterror.ErrKeyColumnDoesNotExits.GenWithStack("column does not exist: %s", ic.Name)
		}

		prefixLength := types.UnspecifiedLength
		if types.IsTypePrefixable(col.FieldType.GetType()) && col.FieldType.GetFlen() > ic.Length {
			// When the index column is changed, prefix length is only valid
			// if the type is still prefixable and larger than old prefix length.
			prefixLength = ic.Length
		}
		if err := checkIndexColumn(nil, col, prefixLength); err != nil {
			return err
		}
	}
	return nil
}

func checkAutoRandom(tableInfo *model.TableInfo, originCol *table.Column, specNewColumn *ast.ColumnDef) (uint64, error) {
	var oldRandBits uint64
	if originCol.IsPKHandleColumn(tableInfo) {
		oldRandBits = tableInfo.AutoRandomBits
	}
	newRandBits, err := extractAutoRandomBitsFromColDef(specNewColumn)
	if err != nil {
		return 0, errors.Trace(err)
	}
	switch {
	case oldRandBits == newRandBits:
	case oldRandBits < newRandBits:
		addingAutoRandom := oldRandBits == 0
		if addingAutoRandom {
			convFromAutoInc := mysql.HasAutoIncrementFlag(originCol.GetFlag()) && originCol.IsPKHandleColumn(tableInfo)
			if !convFromAutoInc {
				return 0, dbterror.ErrInvalidAutoRandom.GenWithStackByArgs(autoid.AutoRandomAlterChangeFromAutoInc)
			}
		}
		if autoid.MaxAutoRandomBits < newRandBits {
			errMsg := fmt.Sprintf(autoid.AutoRandomOverflowErrMsg,
				autoid.MaxAutoRandomBits, newRandBits, specNewColumn.Name.Name.O)
			return 0, dbterror.ErrInvalidAutoRandom.GenWithStackByArgs(errMsg)
		}
		// increasing auto_random shard bits is allowed.
	case oldRandBits > newRandBits:
		if newRandBits == 0 {
			return 0, dbterror.ErrInvalidAutoRandom.GenWithStackByArgs(autoid.AutoRandomAlterErrMsg)
		}
		return 0, dbterror.ErrInvalidAutoRandom.GenWithStackByArgs(autoid.AutoRandomDecreaseBitErrMsg)
	}

	modifyingAutoRandCol := oldRandBits > 0 || newRandBits > 0
	if modifyingAutoRandCol {
		// Disallow changing the column field type.
		if originCol.GetType() != specNewColumn.Tp.GetType() {
			return 0, dbterror.ErrInvalidAutoRandom.GenWithStackByArgs(autoid.AutoRandomModifyColTypeErrMsg)
		}
		if originCol.GetType() != mysql.TypeLonglong {
			return 0, dbterror.ErrInvalidAutoRandom.GenWithStackByArgs(fmt.Sprintf(autoid.AutoRandomOnNonBigIntColumn, types.TypeStr(originCol.GetType())))
		}
		// Disallow changing from auto_random to auto_increment column.
		if containsColumnOption(specNewColumn, ast.ColumnOptionAutoIncrement) {
			return 0, dbterror.ErrInvalidAutoRandom.GenWithStackByArgs(autoid.AutoRandomIncompatibleWithAutoIncErrMsg)
		}
		// Disallow specifying a default value on auto_random column.
		if containsColumnOption(specNewColumn, ast.ColumnOptionDefaultValue) {
			return 0, dbterror.ErrInvalidAutoRandom.GenWithStackByArgs(autoid.AutoRandomIncompatibleWithDefaultValueErrMsg)
		}
	}
	return newRandBits, nil
}

// ChangeColumn renames an existing column and modifies the column's definition,
// currently we only support limited kind of changes
// that do not need to change or check data on the table.
func (d *ddl) ChangeColumn(ctx context.Context, sctx sessionctx.Context, ident ast.Ident, spec *ast.AlterTableSpec) error {
	specNewColumn := spec.NewColumns[0]
	if len(specNewColumn.Name.Schema.O) != 0 && ident.Schema.L != specNewColumn.Name.Schema.L {
		return dbterror.ErrWrongDBName.GenWithStackByArgs(specNewColumn.Name.Schema.O)
	}
	if len(spec.OldColumnName.Schema.O) != 0 && ident.Schema.L != spec.OldColumnName.Schema.L {
		return dbterror.ErrWrongDBName.GenWithStackByArgs(spec.OldColumnName.Schema.O)
	}
	if len(specNewColumn.Name.Table.O) != 0 && ident.Name.L != specNewColumn.Name.Table.L {
		return dbterror.ErrWrongTableName.GenWithStackByArgs(specNewColumn.Name.Table.O)
	}
	if len(spec.OldColumnName.Table.O) != 0 && ident.Name.L != spec.OldColumnName.Table.L {
		return dbterror.ErrWrongTableName.GenWithStackByArgs(spec.OldColumnName.Table.O)
	}

	job, err := d.getModifiableColumnJob(ctx, sctx, ident, spec.OldColumnName.Name, spec)
	if err != nil {
		if infoschema.ErrColumnNotExists.Equal(err) && spec.IfExists {
			sctx.GetSessionVars().StmtCtx.AppendNote(infoschema.ErrColumnNotExists.GenWithStackByArgs(spec.OldColumnName.Name, ident.Name))
			return nil
		}
		return errors.Trace(err)
	}

	err = d.DoDDLJob(sctx, job)
	// column not exists, but if_exists flags is true, so we ignore this error.
	if infoschema.ErrColumnNotExists.Equal(err) && spec.IfExists {
		sctx.GetSessionVars().StmtCtx.AppendNote(err)
		return nil
	}
	err = d.callHookOnChanged(job, err)
	return errors.Trace(err)
}

// RenameColumn renames an existing column.
func (d *ddl) RenameColumn(ctx sessionctx.Context, ident ast.Ident, spec *ast.AlterTableSpec) error {
	oldColName := spec.OldColumnName.Name
	newColName := spec.NewColumnName.Name

	schema, tbl, err := d.getSchemaAndTableByIdent(ctx, ident)
	if err != nil {
		return errors.Trace(err)
	}

	oldCol := table.FindCol(tbl.VisibleCols(), oldColName.L)
	if oldCol == nil {
		return infoschema.ErrColumnNotExists.GenWithStackByArgs(oldColName, ident.Name)
	}

	if oldColName.L == newColName.L {
		return nil
	}
	if newColName.L == model.ExtraHandleName.L {
		return dbterror.ErrWrongColumnName.GenWithStackByArgs(newColName.L)
	}

	allCols := tbl.Cols()
	colWithNewNameAlreadyExist := table.FindCol(allCols, newColName.L) != nil
	if colWithNewNameAlreadyExist {
		return infoschema.ErrColumnExists.GenWithStackByArgs(newColName)
	}

	if fkInfo := getColumnForeignKeyInfo(oldColName.L, tbl.Meta().ForeignKeys); fkInfo != nil {
		return dbterror.ErrFKIncompatibleColumns.GenWithStackByArgs(oldColName, fkInfo.Name)
	}

	// Check generated expression.
	for _, col := range allCols {
		if col.GeneratedExpr == nil {
			continue
		}
		dependedColNames := findColumnNamesInExpr(col.GeneratedExpr)
		for _, name := range dependedColNames {
			if name.Name.L == oldColName.L {
				if col.Hidden {
					return dbterror.ErrDependentByFunctionalIndex.GenWithStackByArgs(oldColName.O)
				}
				return dbterror.ErrDependentByGeneratedColumn.GenWithStackByArgs(oldColName.O)
			}
		}
	}

	tzName, tzOffset := ddlutil.GetTimeZone(ctx)

	newCol := oldCol.Clone()
	newCol.Name = newColName
	job := &model.Job{
		SchemaID:   schema.ID,
		TableID:    tbl.Meta().ID,
		SchemaName: schema.Name.L,
		TableName:  tbl.Meta().Name.L,
		Type:       model.ActionModifyColumn,
		BinlogInfo: &model.HistoryInfo{},
		ReorgMeta: &model.DDLReorgMeta{
			SQLMode:       ctx.GetSessionVars().SQLMode,
			Warnings:      make(map[errors.ErrorID]*terror.Error),
			WarningsCount: make(map[errors.ErrorID]int64),
			Location:      &model.TimeZoneLocation{Name: tzName, Offset: tzOffset},
		},
		Args: []interface{}{&newCol, oldColName, spec.Position, 0, 0},
	}
	err = d.DoDDLJob(ctx, job)
	err = d.callHookOnChanged(job, err)
	return errors.Trace(err)
}

// ModifyColumn does modification on an existing column, currently we only support limited kind of changes
// that do not need to change or check data on the table.
func (d *ddl) ModifyColumn(ctx context.Context, sctx sessionctx.Context, ident ast.Ident, spec *ast.AlterTableSpec) error {
	specNewColumn := spec.NewColumns[0]
	if len(specNewColumn.Name.Schema.O) != 0 && ident.Schema.L != specNewColumn.Name.Schema.L {
		return dbterror.ErrWrongDBName.GenWithStackByArgs(specNewColumn.Name.Schema.O)
	}
	if len(specNewColumn.Name.Table.O) != 0 && ident.Name.L != specNewColumn.Name.Table.L {
		return dbterror.ErrWrongTableName.GenWithStackByArgs(specNewColumn.Name.Table.O)
	}

	originalColName := specNewColumn.Name.Name
	job, err := d.getModifiableColumnJob(ctx, sctx, ident, originalColName, spec)
	if err != nil {
		if infoschema.ErrColumnNotExists.Equal(err) && spec.IfExists {
			sctx.GetSessionVars().StmtCtx.AppendNote(infoschema.ErrColumnNotExists.GenWithStackByArgs(originalColName, ident.Name))
			return nil
		}
		return errors.Trace(err)
	}

	err = d.DoDDLJob(sctx, job)
	// column not exists, but if_exists flags is true, so we ignore this error.
	if infoschema.ErrColumnNotExists.Equal(err) && spec.IfExists {
		sctx.GetSessionVars().StmtCtx.AppendNote(err)
		return nil
	}
	err = d.callHookOnChanged(job, err)
	return errors.Trace(err)
}

func (d *ddl) AlterColumn(ctx sessionctx.Context, ident ast.Ident, spec *ast.AlterTableSpec) error {
	specNewColumn := spec.NewColumns[0]
	is := d.infoCache.GetLatest()
	schema, ok := is.SchemaByName(ident.Schema)
	if !ok {
		return infoschema.ErrTableNotExists.GenWithStackByArgs(ident.Schema, ident.Name)
	}
	t, err := is.TableByName(ident.Schema, ident.Name)
	if err != nil {
		return infoschema.ErrTableNotExists.GenWithStackByArgs(ident.Schema, ident.Name)
	}

	colName := specNewColumn.Name.Name
	// Check whether alter column has existed.
	oldCol := table.FindCol(t.Cols(), colName.L)
	if oldCol == nil {
		return dbterror.ErrBadField.GenWithStackByArgs(colName, ident.Name)
	}
	col := table.ToColumn(oldCol.Clone())

	// Clean the NoDefaultValueFlag value.
	col.DelFlag(mysql.NoDefaultValueFlag)
	if len(specNewColumn.Options) == 0 {
		col.DefaultIsExpr = false
		err = col.SetDefaultValue(nil)
		if err != nil {
			return errors.Trace(err)
		}
		col.AddFlag(mysql.NoDefaultValueFlag)
	} else {
		if IsAutoRandomColumnID(t.Meta(), col.ID) {
			return dbterror.ErrInvalidAutoRandom.GenWithStackByArgs(autoid.AutoRandomIncompatibleWithDefaultValueErrMsg)
		}
		hasDefaultValue, err := setDefaultValue(ctx, col, specNewColumn.Options[0])
		if err != nil {
			return errors.Trace(err)
		}
		if err = checkDefaultValue(ctx, col, hasDefaultValue); err != nil {
			return errors.Trace(err)
		}
	}

	job := &model.Job{
		SchemaID:   schema.ID,
		TableID:    t.Meta().ID,
		SchemaName: schema.Name.L,
		TableName:  t.Meta().Name.L,
		Type:       model.ActionSetDefaultValue,
		BinlogInfo: &model.HistoryInfo{},
		Args:       []interface{}{col},
	}

	err = d.DoDDLJob(ctx, job)
	err = d.callHookOnChanged(job, err)
	return errors.Trace(err)
}

// AlterTableComment updates the table comment information.
func (d *ddl) AlterTableComment(ctx sessionctx.Context, ident ast.Ident, spec *ast.AlterTableSpec) error {
	is := d.infoCache.GetLatest()
	schema, ok := is.SchemaByName(ident.Schema)
	if !ok {
		return infoschema.ErrDatabaseNotExists.GenWithStackByArgs(ident.Schema)
	}

	tb, err := is.TableByName(ident.Schema, ident.Name)
	if err != nil {
		return errors.Trace(infoschema.ErrTableNotExists.GenWithStackByArgs(ident.Schema, ident.Name))
	}
	if _, err = validateCommentLength(ctx.GetSessionVars(), ident.Name.L, &spec.Comment, dbterror.ErrTooLongTableComment); err != nil {
		return errors.Trace(err)
	}

	job := &model.Job{
		SchemaID:   schema.ID,
		TableID:    tb.Meta().ID,
		SchemaName: schema.Name.L,
		TableName:  tb.Meta().Name.L,
		Type:       model.ActionModifyTableComment,
		BinlogInfo: &model.HistoryInfo{},
		Args:       []interface{}{spec.Comment},
	}

	err = d.DoDDLJob(ctx, job)
	err = d.callHookOnChanged(job, err)
	return errors.Trace(err)
}

// AlterTableAutoIDCache updates the table comment information.
func (d *ddl) AlterTableAutoIDCache(ctx sessionctx.Context, ident ast.Ident, newCache int64) error {
	schema, tb, err := d.getSchemaAndTableByIdent(ctx, ident)
	if err != nil {
		return errors.Trace(err)
	}

	job := &model.Job{
		SchemaID:   schema.ID,
		TableID:    tb.Meta().ID,
		SchemaName: schema.Name.L,
		TableName:  tb.Meta().Name.L,
		Type:       model.ActionModifyTableAutoIdCache,
		BinlogInfo: &model.HistoryInfo{},
		Args:       []interface{}{newCache},
	}

	err = d.DoDDLJob(ctx, job)
	err = d.callHookOnChanged(job, err)
	return errors.Trace(err)
}

// AlterTableCharsetAndCollate changes the table charset and collate.
func (d *ddl) AlterTableCharsetAndCollate(ctx sessionctx.Context, ident ast.Ident, toCharset, toCollate string, needsOverwriteCols bool) error {
	// use the last one.
	if toCharset == "" && toCollate == "" {
		return dbterror.ErrUnknownCharacterSet.GenWithStackByArgs(toCharset)
	}

	is := d.infoCache.GetLatest()
	schema, ok := is.SchemaByName(ident.Schema)
	if !ok {
		return infoschema.ErrDatabaseNotExists.GenWithStackByArgs(ident.Schema)
	}

	tb, err := is.TableByName(ident.Schema, ident.Name)
	if err != nil {
		return errors.Trace(infoschema.ErrTableNotExists.GenWithStackByArgs(ident.Schema, ident.Name))
	}

	if toCharset == "" {
		// charset does not change.
		toCharset = tb.Meta().Charset
	}

	if toCollate == "" {
		// get the default collation of the charset.
		toCollate, err = charset.GetDefaultCollation(toCharset)
		if err != nil {
			return errors.Trace(err)
		}
	}
	doNothing, err := checkAlterTableCharset(tb.Meta(), schema, toCharset, toCollate, needsOverwriteCols)
	if err != nil {
		return err
	}
	if doNothing {
		return nil
	}

	job := &model.Job{
		SchemaID:   schema.ID,
		TableID:    tb.Meta().ID,
		SchemaName: schema.Name.L,
		TableName:  tb.Meta().Name.L,
		Type:       model.ActionModifyTableCharsetAndCollate,
		BinlogInfo: &model.HistoryInfo{},
		Args:       []interface{}{toCharset, toCollate, needsOverwriteCols},
	}
	err = d.DoDDLJob(ctx, job)
	err = d.callHookOnChanged(job, err)
	return errors.Trace(err)
}

func shouldModifyTiFlashReplica(tbReplicaInfo *model.TiFlashReplicaInfo, replicaInfo *ast.TiFlashReplicaSpec) bool {
	if tbReplicaInfo != nil && tbReplicaInfo.Count == replicaInfo.Count &&
		len(tbReplicaInfo.LocationLabels) == len(replicaInfo.Labels) {
		for i, label := range tbReplicaInfo.LocationLabels {
			if replicaInfo.Labels[i] != label {
				return true
			}
		}
		return false
	}
	return true
}

// AlterTableSetTiFlashReplica sets the TiFlash replicas info.
func (d *ddl) AlterTableSetTiFlashReplica(ctx sessionctx.Context, ident ast.Ident, replicaInfo *ast.TiFlashReplicaSpec) error {
	schema, tb, err := d.getSchemaAndTableByIdent(ctx, ident)
	if err != nil {
		return errors.Trace(err)
	}
	// Ban setting replica count for tables in system database.
	if util.IsMemOrSysDB(schema.Name.L) {
		return errors.Trace(dbterror.ErrUnsupportedAlterReplicaForSysTable)
	} else if tb.Meta().TempTableType != model.TempTableNone {
		return dbterror.ErrOptOnTemporaryTable.GenWithStackByArgs("set tiflash replica")
	}

	// Ban setting replica count for tables which has charset not supported by TiFlash
	for _, col := range tb.Cols() {
		_, ok := charset.TiFlashSupportedCharsets[col.GetCharset()]
		if !ok {
			return dbterror.ErrAlterReplicaForUnsupportedCharsetTable.GenWithStackByArgs(col.GetCharset())
		}
	}

	tbReplicaInfo := tb.Meta().TiFlashReplica
	if !shouldModifyTiFlashReplica(tbReplicaInfo, replicaInfo) {
		return nil
	}

	err = checkTiFlashReplicaCount(ctx, replicaInfo.Count)
	if err != nil {
		return errors.Trace(err)
	}

	job := &model.Job{
		SchemaID:   schema.ID,
		TableID:    tb.Meta().ID,
		SchemaName: schema.Name.L,
		TableName:  tb.Meta().Name.L,
		Type:       model.ActionSetTiFlashReplica,
		BinlogInfo: &model.HistoryInfo{},
		Args:       []interface{}{*replicaInfo},
	}
	err = d.DoDDLJob(ctx, job)
	err = d.callHookOnChanged(job, err)
	return errors.Trace(err)
}

func checkTiFlashReplicaCount(ctx sessionctx.Context, replicaCount uint64) error {
	// Check the tiflash replica count should be less than the total tiflash stores.
	tiflashStoreCnt, err := infoschema.GetTiFlashStoreCount(ctx)
	if err != nil {
		return errors.Trace(err)
	}
	if replicaCount > tiflashStoreCnt {
		return errors.Errorf("the tiflash replica count: %d should be less than the total tiflash server count: %d", replicaCount, tiflashStoreCnt)
	}
	return nil
}

// AlterTableAddStatistics registers extended statistics for a table.
func (d *ddl) AlterTableAddStatistics(ctx sessionctx.Context, ident ast.Ident, stats *ast.StatisticsSpec, ifNotExists bool) error {
	if !ctx.GetSessionVars().EnableExtendedStats {
		return errors.New("Extended statistics feature is not generally available now, and tidb_enable_extended_stats is OFF")
	}
	// Not support Cardinality and Dependency statistics type for now.
	if stats.StatsType == ast.StatsTypeCardinality || stats.StatsType == ast.StatsTypeDependency {
		return errors.New("Cardinality and Dependency statistics types are not supported now")
	}
	_, tbl, err := d.getSchemaAndTableByIdent(ctx, ident)
	if err != nil {
		return err
	}
	tblInfo := tbl.Meta()
	if tblInfo.GetPartitionInfo() != nil {
		return errors.New("Extended statistics on partitioned tables are not supported now")
	}
	colIDs := make([]int64, 0, 2)
	colIDSet := make(map[int64]struct{}, 2)
	// Check whether columns exist.
	for _, colName := range stats.Columns {
		col := table.FindCol(tbl.VisibleCols(), colName.Name.L)
		if col == nil {
			return infoschema.ErrColumnNotExists.GenWithStackByArgs(colName.Name, ident.Name)
		}
		if stats.StatsType == ast.StatsTypeCorrelation && tblInfo.PKIsHandle && mysql.HasPriKeyFlag(col.GetFlag()) {
			ctx.GetSessionVars().StmtCtx.AppendWarning(errors.New("No need to create correlation statistics on the integer primary key column"))
			return nil
		}
		if _, exist := colIDSet[col.ID]; exist {
			return errors.Errorf("Cannot create extended statistics on duplicate column names '%s'", colName.Name.L)
		}
		colIDSet[col.ID] = struct{}{}
		colIDs = append(colIDs, col.ID)
	}
	if len(colIDs) != 2 && (stats.StatsType == ast.StatsTypeCorrelation || stats.StatsType == ast.StatsTypeDependency) {
		return errors.New("Only support Correlation and Dependency statistics types on 2 columns")
	}
	if len(colIDs) < 1 && stats.StatsType == ast.StatsTypeCardinality {
		return errors.New("Only support Cardinality statistics type on at least 2 columns")
	}
	// TODO: check whether covering index exists for cardinality / dependency types.

	// Call utilities of statistics.Handle to modify system tables instead of doing DML directly,
	// because locking in Handle can guarantee the correctness of `version` in system tables.
	return d.ddlCtx.statsHandle.InsertExtendedStats(stats.StatsName, colIDs, int(stats.StatsType), tblInfo.ID, ifNotExists)
}

// AlterTableDropStatistics logically deletes extended statistics for a table.
func (d *ddl) AlterTableDropStatistics(ctx sessionctx.Context, ident ast.Ident, stats *ast.StatisticsSpec, ifExists bool) error {
	if !ctx.GetSessionVars().EnableExtendedStats {
		return errors.New("Extended statistics feature is not generally available now, and tidb_enable_extended_stats is OFF")
	}
	_, tbl, err := d.getSchemaAndTableByIdent(ctx, ident)
	if err != nil {
		return err
	}
	tblInfo := tbl.Meta()
	// Call utilities of statistics.Handle to modify system tables instead of doing DML directly,
	// because locking in Handle can guarantee the correctness of `version` in system tables.
	return d.ddlCtx.statsHandle.MarkExtendedStatsDeleted(stats.StatsName, tblInfo.ID, ifExists)
}

// UpdateTableReplicaInfo updates the table flash replica infos.
func (d *ddl) UpdateTableReplicaInfo(ctx sessionctx.Context, physicalID int64, available bool) error {
	is := d.infoCache.GetLatest()
	tb, ok := is.TableByID(physicalID)
	if !ok {
		tb, _, _ = is.FindTableByPartitionID(physicalID)
		if tb == nil {
			return infoschema.ErrTableNotExists.GenWithStack("Table which ID = %d does not exist.", physicalID)
		}
	}
	tbInfo := tb.Meta()
	if tbInfo.TiFlashReplica == nil || (tbInfo.ID == physicalID && tbInfo.TiFlashReplica.Available == available) ||
		(tbInfo.ID != physicalID && available == tbInfo.TiFlashReplica.IsPartitionAvailable(physicalID)) {
		return nil
	}

	db, ok := is.SchemaByTable(tbInfo)
	if !ok {
		return infoschema.ErrDatabaseNotExists.GenWithStack("Database of table `%s` does not exist.", tb.Meta().Name)
	}

	job := &model.Job{
		SchemaID:   db.ID,
		TableID:    tb.Meta().ID,
		SchemaName: db.Name.L,
		TableName:  tb.Meta().Name.L,
		Type:       model.ActionUpdateTiFlashReplicaStatus,
		BinlogInfo: &model.HistoryInfo{},
		Args:       []interface{}{available, physicalID},
	}
	err := d.DoDDLJob(ctx, job)
	err = d.callHookOnChanged(job, err)
	return errors.Trace(err)
}

// checkAlterTableCharset uses to check is it possible to change the charset of table.
// This function returns 2 variable:
// doNothing: if doNothing is true, means no need to change any more, because the target charset is same with the charset of table.
// err: if err is not nil, means it is not possible to change table charset to target charset.
func checkAlterTableCharset(tblInfo *model.TableInfo, dbInfo *model.DBInfo, toCharset, toCollate string, needsOverwriteCols bool) (doNothing bool, err error) {
	origCharset := tblInfo.Charset
	origCollate := tblInfo.Collate
	// Old version schema charset maybe modified when load schema if TreatOldVersionUTF8AsUTF8MB4 was enable.
	// So even if the origCharset equal toCharset, we still need to do the ddl for old version schema.
	if origCharset == toCharset && origCollate == toCollate && tblInfo.Version >= model.TableInfoVersion2 {
		// nothing to do.
		doNothing = true
		for _, col := range tblInfo.Columns {
			if col.GetCharset() == charset.CharsetBin {
				continue
			}
			if col.GetCharset() == toCharset && col.GetCollate() == toCollate {
				continue
			}
			doNothing = false
		}
		if doNothing {
			return doNothing, nil
		}
	}

	// The table charset may be "", if the table is create in old TiDB version, such as v2.0.8.
	// This DDL will update the table charset to default charset.
	origCharset, origCollate, err = ResolveCharsetCollation(
		ast.CharsetOpt{Chs: origCharset, Col: origCollate},
		ast.CharsetOpt{Chs: dbInfo.Charset, Col: dbInfo.Collate},
	)
	if err != nil {
		return doNothing, err
	}

	if err = checkModifyCharsetAndCollation(toCharset, toCollate, origCharset, origCollate, false); err != nil {
		return doNothing, err
	}
	if !needsOverwriteCols {
		// If we don't change the charset and collation of columns, skip the next checks.
		return doNothing, nil
	}

	for _, col := range tblInfo.Columns {
		if col.GetType() == mysql.TypeVarchar {
			if err = IsTooBigFieldLength(col.GetFlen(), col.Name.O, toCharset); err != nil {
				return doNothing, err
			}
		}
		if col.GetCharset() == charset.CharsetBin {
			continue
		}
		if len(col.GetCharset()) == 0 {
			continue
		}
		if err = checkModifyCharsetAndCollation(toCharset, toCollate, col.GetCharset(), col.GetCollate(), isColumnWithIndex(col.Name.L, tblInfo.Indices)); err != nil {
			if strings.Contains(err.Error(), "Unsupported modifying collation") {
				colErrMsg := "Unsupported converting collation of column '%s' from '%s' to '%s' when index is defined on it."
				err = dbterror.ErrUnsupportedModifyCollation.GenWithStack(colErrMsg, col.Name.L, col.GetCollate(), toCollate)
			}
			return doNothing, err
		}
	}
	return doNothing, nil
}

// RenameIndex renames an index.
// In TiDB, indexes are case-insensitive (so index 'a' and 'A" are considered the same index),
// but index names are case-sensitive (we can rename index 'a' to 'A')
func (d *ddl) RenameIndex(ctx sessionctx.Context, ident ast.Ident, spec *ast.AlterTableSpec) error {
	is := d.infoCache.GetLatest()
	schema, ok := is.SchemaByName(ident.Schema)
	if !ok {
		return infoschema.ErrDatabaseNotExists.GenWithStackByArgs(ident.Schema)
	}

	tb, err := is.TableByName(ident.Schema, ident.Name)
	if err != nil {
		return errors.Trace(infoschema.ErrTableNotExists.GenWithStackByArgs(ident.Schema, ident.Name))
	}
	if tb.Meta().TableCacheStatusType != model.TableCacheStatusDisable {
		return errors.Trace(dbterror.ErrOptOnCacheTable.GenWithStackByArgs("Rename Index"))
	}
	duplicate, err := validateRenameIndex(spec.FromKey, spec.ToKey, tb.Meta())
	if duplicate {
		return nil
	}
	if err != nil {
		return errors.Trace(err)
	}

	job := &model.Job{
		SchemaID:   schema.ID,
		TableID:    tb.Meta().ID,
		SchemaName: schema.Name.L,
		TableName:  tb.Meta().Name.L,
		Type:       model.ActionRenameIndex,
		BinlogInfo: &model.HistoryInfo{},
		Args:       []interface{}{spec.FromKey, spec.ToKey},
	}

	err = d.DoDDLJob(ctx, job)
	err = d.callHookOnChanged(job, err)
	return errors.Trace(err)
}

// If one drop those tables by mistake, it's difficult to recover.
// In the worst case, the whole TiDB cluster fails to bootstrap, so we prevent user from dropping them.
var systemTables = map[string]struct{}{
	"tidb":                 {},
	"gc_delete_range":      {},
	"gc_delete_range_done": {},
}

func isSystemTable(schema, table string) bool {
	if schema != "mysql" {
		return false
	}
	if _, ok := systemTables[table]; ok {
		return true
	}
	return false
}

type objectType int

const (
	tableObject objectType = iota
	viewObject
	sequenceObject
)

// dropTableObject provides common logic to DROP TABLE/VIEW/SEQUENCE.
func (d *ddl) dropTableObject(
	ctx sessionctx.Context,
	objects []*ast.TableName,
	ifExists bool,
	tableObjectType objectType,
) error {
	var (
		notExistTables []string
		sessVars       = ctx.GetSessionVars()
		is             = d.GetInfoSchemaWithInterceptor(ctx)
		dropExistErr   *terror.Error
		jobType        model.ActionType
	)

	switch tableObjectType {
	case tableObject:
		dropExistErr = infoschema.ErrTableDropExists
		jobType = model.ActionDropTable
	case viewObject:
		dropExistErr = infoschema.ErrTableDropExists
		jobType = model.ActionDropView
	case sequenceObject:
		dropExistErr = infoschema.ErrSequenceDropExists
		jobType = model.ActionDropSequence
	}

	for _, tn := range objects {
		fullti := ast.Ident{Schema: tn.Schema, Name: tn.Name}
		schema, ok := is.SchemaByName(tn.Schema)
		if !ok {
			// TODO: we should return special error for table not exist, checking "not exist" is not enough,
			// because some other errors may contain this error string too.
			notExistTables = append(notExistTables, fullti.String())
			continue
		}
		tableInfo, err := is.TableByName(tn.Schema, tn.Name)
		if err != nil && infoschema.ErrTableNotExists.Equal(err) {
			notExistTables = append(notExistTables, fullti.String())
			continue
		} else if err != nil {
			return err
		}

		// prechecks before build DDL job

		// Protect important system table from been dropped by a mistake.
		// I can hardly find a case that a user really need to do this.
		if isSystemTable(tn.Schema.L, tn.Name.L) {
			return errors.Errorf("Drop tidb system table '%s.%s' is forbidden", tn.Schema.L, tn.Name.L)
		}
		switch tableObjectType {
		case tableObject:
			if !tableInfo.Meta().IsBaseTable() {
				notExistTables = append(notExistTables, fullti.String())
				continue
			}

			tempTableType := tableInfo.Meta().TempTableType
			if config.CheckTableBeforeDrop && tempTableType == model.TempTableNone {
				logutil.BgLogger().Warn("admin check table before drop",
					zap.String("database", fullti.Schema.O),
					zap.String("table", fullti.Name.O),
				)
				exec := ctx.(sqlexec.RestrictedSQLExecutor)
				_, _, err := exec.ExecRestrictedSQL(context.TODO(), nil, "admin check table %n.%n", fullti.Schema.O, fullti.Name.O)
				if err != nil {
					return err
				}
			}

			if tableInfo.Meta().TableCacheStatusType != model.TableCacheStatusDisable {
				return dbterror.ErrOptOnCacheTable.GenWithStackByArgs("Drop Table")
			}
		case viewObject:
			if !tableInfo.Meta().IsView() {
				return dbterror.ErrWrongObject.GenWithStackByArgs(fullti.Schema, fullti.Name, "VIEW")
			}
		case sequenceObject:
			if !tableInfo.Meta().IsSequence() {
				err = dbterror.ErrWrongObject.GenWithStackByArgs(fullti.Schema, fullti.Name, "SEQUENCE")
				if ifExists {
					ctx.GetSessionVars().StmtCtx.AppendNote(err)
					continue
				}
				return err
			}
		}

		job := &model.Job{
			SchemaID:    schema.ID,
			TableID:     tableInfo.Meta().ID,
			SchemaName:  schema.Name.L,
			SchemaState: schema.State,
			TableName:   tableInfo.Meta().Name.L,
			Type:        jobType,
			BinlogInfo:  &model.HistoryInfo{},
		}

		err = d.DoDDLJob(ctx, job)
		err = d.callHookOnChanged(job, err)
		if infoschema.ErrDatabaseNotExists.Equal(err) || infoschema.ErrTableNotExists.Equal(err) {
			notExistTables = append(notExistTables, fullti.String())
			continue
		} else if err != nil {
			return errors.Trace(err)
		}

		// unlock table after drop
		if tableObjectType != tableObject {
			continue
		}
		if !config.TableLockEnabled() {
			continue
		}
		if ok, _ := ctx.CheckTableLocked(tableInfo.Meta().ID); ok {
			ctx.ReleaseTableLockByTableIDs([]int64{tableInfo.Meta().ID})
		}

	}
	if len(notExistTables) > 0 && !ifExists {
		return dropExistErr.GenWithStackByArgs(strings.Join(notExistTables, ","))
	}
	// We need add warning when use if exists.
	if len(notExistTables) > 0 && ifExists {
		for _, table := range notExistTables {
			sessVars.StmtCtx.AppendNote(dropExistErr.GenWithStackByArgs(table))
		}
	}
	return nil
}

// DropTable will proceed even if some table in the list does not exists.
func (d *ddl) DropTable(ctx sessionctx.Context, stmt *ast.DropTableStmt) (err error) {
	return d.dropTableObject(ctx, stmt.Tables, stmt.IfExists, tableObject)
}

// DropView will proceed even if some view in the list does not exists.
func (d *ddl) DropView(ctx sessionctx.Context, stmt *ast.DropTableStmt) (err error) {
	return d.dropTableObject(ctx, stmt.Tables, stmt.IfExists, viewObject)
}

func (d *ddl) TruncateTable(ctx sessionctx.Context, ti ast.Ident) error {
	schema, tb, err := d.getSchemaAndTableByIdent(ctx, ti)
	if err != nil {
		return errors.Trace(err)
	}
	if tb.Meta().IsView() || tb.Meta().IsSequence() {
		return infoschema.ErrTableNotExists.GenWithStackByArgs(schema.Name.O, tb.Meta().Name.O)
	}
	if tb.Meta().TableCacheStatusType != model.TableCacheStatusDisable {
		return dbterror.ErrOptOnCacheTable.GenWithStackByArgs("Truncate Table")
	}

	genIDs, err := d.genGlobalIDs(1)
	if err != nil {
		return errors.Trace(err)
	}
	newTableID := genIDs[0]
	job := &model.Job{
		SchemaID:   schema.ID,
		TableID:    tb.Meta().ID,
		SchemaName: schema.Name.L,
		TableName:  tb.Meta().Name.L,
		Type:       model.ActionTruncateTable,
		BinlogInfo: &model.HistoryInfo{},
		Args:       []interface{}{newTableID},
	}
	if ok, _ := ctx.CheckTableLocked(tb.Meta().ID); ok && config.TableLockEnabled() {
		// AddTableLock here to avoid this ddl job was executed successfully but the session was been kill before return.
		// The session will release all table locks it holds, if we don't add the new locking table id here,
		// the session may forget to release the new locked table id when this ddl job was executed successfully
		// but the session was killed before return.
		ctx.AddTableLock([]model.TableLockTpInfo{{SchemaID: schema.ID, TableID: newTableID, Tp: tb.Meta().Lock.Tp}})
	}
	err = d.DoDDLJob(ctx, job)
	err = d.callHookOnChanged(job, err)
	if err != nil {
		if config.TableLockEnabled() {
			ctx.ReleaseTableLockByTableIDs([]int64{newTableID})
		}
		return errors.Trace(err)
	}
	if _, tb, err := d.getSchemaAndTableByIdent(ctx, ti); err == nil {
		d.preSplitAndScatter(ctx, tb.Meta(), tb.Meta().GetPartitionInfo())
	}

	if !config.TableLockEnabled() {
		return nil
	}
	if ok, _ := ctx.CheckTableLocked(tb.Meta().ID); ok {
		ctx.ReleaseTableLockByTableIDs([]int64{tb.Meta().ID})
	}
	return nil
}

func (d *ddl) RenameTable(ctx sessionctx.Context, s *ast.RenameTableStmt) error {
	isAlterTable := false
	var err error
	if len(s.TableToTables) == 1 {
		oldIdent := ast.Ident{Schema: s.TableToTables[0].OldTable.Schema, Name: s.TableToTables[0].OldTable.Name}
		newIdent := ast.Ident{Schema: s.TableToTables[0].NewTable.Schema, Name: s.TableToTables[0].NewTable.Name}
		err = d.renameTable(ctx, oldIdent, newIdent, isAlterTable)
	} else {
		oldIdents := make([]ast.Ident, 0, len(s.TableToTables))
		newIdents := make([]ast.Ident, 0, len(s.TableToTables))
		for _, tables := range s.TableToTables {
			oldIdent := ast.Ident{Schema: tables.OldTable.Schema, Name: tables.OldTable.Name}
			newIdent := ast.Ident{Schema: tables.NewTable.Schema, Name: tables.NewTable.Name}
			oldIdents = append(oldIdents, oldIdent)
			newIdents = append(newIdents, newIdent)
		}
		err = d.renameTables(ctx, oldIdents, newIdents, isAlterTable)
	}
	return err
}

func (d *ddl) renameTable(ctx sessionctx.Context, oldIdent, newIdent ast.Ident, isAlterTable bool) error {
	is := d.GetInfoSchemaWithInterceptor(ctx)
	tables := make(map[string]int64)
	schemas, tableID, err := extractTblInfos(is, oldIdent, newIdent, isAlterTable, tables)
	if err != nil {
		return err
	}

	if schemas == nil {
		return nil
	}

	if tbl, ok := is.TableByID(tableID); ok {
		if tbl.Meta().TableCacheStatusType != model.TableCacheStatusDisable {
			return errors.Trace(dbterror.ErrOptOnCacheTable.GenWithStackByArgs("Rename Table"))
		}
	}

	job := &model.Job{
		SchemaID:   schemas[1].ID,
		TableID:    tableID,
		SchemaName: schemas[1].Name.L,
		TableName:  oldIdent.Name.L,
		Type:       model.ActionRenameTable,
		BinlogInfo: &model.HistoryInfo{},
		Args:       []interface{}{schemas[0].ID, newIdent.Name, schemas[0].Name},
	}

	err = d.DoDDLJob(ctx, job)
	err = d.callHookOnChanged(job, err)
	return errors.Trace(err)
}

func (d *ddl) renameTables(ctx sessionctx.Context, oldIdents, newIdents []ast.Ident, isAlterTable bool) error {
	is := d.GetInfoSchemaWithInterceptor(ctx)
	oldTableNames := make([]*model.CIStr, 0, len(oldIdents))
	tableNames := make([]*model.CIStr, 0, len(oldIdents))
	oldSchemaIDs := make([]int64, 0, len(oldIdents))
	newSchemaIDs := make([]int64, 0, len(oldIdents))
	tableIDs := make([]int64, 0, len(oldIdents))
	oldSchemaNames := make([]*model.CIStr, 0, len(oldIdents))

	var schemas []*model.DBInfo
	var tableID int64
	var err error

	tables := make(map[string]int64)
	for i := 0; i < len(oldIdents); i++ {
		schemas, tableID, err = extractTblInfos(is, oldIdents[i], newIdents[i], isAlterTable, tables)
		if err != nil {
			return err
		}

		if t, ok := is.TableByID(tableID); ok {
			if t.Meta().TableCacheStatusType != model.TableCacheStatusDisable {
				return errors.Trace(dbterror.ErrOptOnCacheTable.GenWithStackByArgs("Rename Tables"))
			}
		}

		tableIDs = append(tableIDs, tableID)
		oldTableNames = append(oldTableNames, &oldIdents[i].Name)
		tableNames = append(tableNames, &newIdents[i].Name)
		oldSchemaIDs = append(oldSchemaIDs, schemas[0].ID)
		newSchemaIDs = append(newSchemaIDs, schemas[1].ID)
		oldSchemaNames = append(oldSchemaNames, &schemas[0].Name)
	}

	job := &model.Job{
		SchemaID:   schemas[1].ID,
		TableID:    tableIDs[0],
		SchemaName: schemas[1].Name.L,
		Type:       model.ActionRenameTables,
		BinlogInfo: &model.HistoryInfo{},
		Args:       []interface{}{oldSchemaIDs, newSchemaIDs, tableNames, tableIDs, oldSchemaNames, oldTableNames},
	}

	err = d.DoDDLJob(ctx, job)
	err = d.callHookOnChanged(job, err)
	return errors.Trace(err)
}

func extractTblInfos(is infoschema.InfoSchema, oldIdent, newIdent ast.Ident, isAlterTable bool, tables map[string]int64) ([]*model.DBInfo, int64, error) {
	oldSchema, ok := is.SchemaByName(oldIdent.Schema)
	if !ok {
		if isAlterTable {
			return nil, 0, infoschema.ErrTableNotExists.GenWithStackByArgs(oldIdent.Schema, oldIdent.Name)
		}
		if tableExists(is, newIdent, tables) {
			return nil, 0, infoschema.ErrTableExists.GenWithStackByArgs(newIdent)
		}
		return nil, 0, infoschema.ErrTableNotExists.GenWithStackByArgs(oldIdent.Schema, oldIdent.Name)
	}
	if !tableExists(is, oldIdent, tables) {
		if isAlterTable {
			return nil, 0, infoschema.ErrTableNotExists.GenWithStackByArgs(oldIdent.Schema, oldIdent.Name)
		}
		if tableExists(is, newIdent, tables) {
			return nil, 0, infoschema.ErrTableExists.GenWithStackByArgs(newIdent)
		}
		return nil, 0, infoschema.ErrTableNotExists.GenWithStackByArgs(oldIdent.Schema, oldIdent.Name)
	}
	if isAlterTable && newIdent.Schema.L == oldIdent.Schema.L && newIdent.Name.L == oldIdent.Name.L {
		// oldIdent is equal to newIdent, do nothing
		return nil, 0, nil
	}
	//View can be renamed only in the same schema. Compatible with mysql
	if is.TableIsView(oldIdent.Schema, oldIdent.Name) {
		if oldIdent.Schema != newIdent.Schema {
			return nil, 0, infoschema.ErrForbidSchemaChange.GenWithStackByArgs(oldIdent.Schema, newIdent.Schema)
		}
	}

	newSchema, ok := is.SchemaByName(newIdent.Schema)
	if !ok {
		return nil, 0, dbterror.ErrErrorOnRename.GenWithStackByArgs(
			fmt.Sprintf("%s.%s", oldIdent.Schema, oldIdent.Name),
			fmt.Sprintf("%s.%s", newIdent.Schema, newIdent.Name),
			168,
			fmt.Sprintf("Database `%s` doesn't exist", newIdent.Schema))
	}
	if tableExists(is, newIdent, tables) {
		return nil, 0, infoschema.ErrTableExists.GenWithStackByArgs(newIdent)
	}
	if err := checkTooLongTable(newIdent.Name); err != nil {
		return nil, 0, errors.Trace(err)
	}
	oldTableID := getTableID(is, oldIdent, tables)
	oldIdentKey := getIdentKey(oldIdent)
	tables[oldIdentKey] = tableNotExist
	newIdentKey := getIdentKey(newIdent)
	tables[newIdentKey] = oldTableID
	return []*model.DBInfo{oldSchema, newSchema}, oldTableID, nil
}

func tableExists(is infoschema.InfoSchema, ident ast.Ident, tables map[string]int64) bool {
	identKey := getIdentKey(ident)
	tableID, ok := tables[identKey]
	if (ok && tableID != tableNotExist) || (!ok && is.TableExists(ident.Schema, ident.Name)) {
		return true
	}
	return false
}

func getTableID(is infoschema.InfoSchema, ident ast.Ident, tables map[string]int64) int64 {
	identKey := getIdentKey(ident)
	tableID, ok := tables[identKey]
	if !ok {
		oldTbl, err := is.TableByName(ident.Schema, ident.Name)
		if err != nil {
			return tableNotExist
		}
		tableID = oldTbl.Meta().ID
	}
	return tableID
}

func getIdentKey(ident ast.Ident) string {
	return fmt.Sprintf("%s.%s", ident.Schema.L, ident.Name.L)
}

func getAnonymousIndex(t table.Table, colName model.CIStr, idxName model.CIStr) model.CIStr {
	// `id` is used to indicated the index name's suffix.
	id := 2
	l := len(t.Indices())
	indexName := colName
	if idxName.O != "" {
		// Use the provided index name, it only happens when the original index name is too long and be truncated.
		indexName = idxName
		id = 3
	}
	if strings.EqualFold(indexName.L, mysql.PrimaryKeyName) {
		indexName = model.NewCIStr(fmt.Sprintf("%s_%d", colName.O, id))
		id = 3
	}
	for i := 0; i < l; i++ {
		if t.Indices()[i].Meta().Name.L == indexName.L {
			indexName = model.NewCIStr(fmt.Sprintf("%s_%d", colName.O, id))
			if err := checkTooLongIndex(indexName); err != nil {
				indexName = getAnonymousIndex(t, model.NewCIStr(colName.O[:30]), model.NewCIStr(fmt.Sprintf("%s_%d", colName.O[:30], 2)))
			}
			i = -1
			id++
		}
	}
	return indexName
}

func (d *ddl) CreatePrimaryKey(ctx sessionctx.Context, ti ast.Ident, indexName model.CIStr,
	indexPartSpecifications []*ast.IndexPartSpecification, indexOption *ast.IndexOption) error {
	if indexOption != nil && indexOption.PrimaryKeyTp == model.PrimaryKeyTypeClustered {
		return dbterror.ErrUnsupportedModifyPrimaryKey.GenWithStack("Adding clustered primary key is not supported. " +
			"Please consider adding NONCLUSTERED primary key instead")
	}
	schema, t, err := d.getSchemaAndTableByIdent(ctx, ti)
	if err != nil {
		return errors.Trace(err)
	}

	if err = checkTooLongIndex(indexName); err != nil {
		return dbterror.ErrTooLongIdent.GenWithStackByArgs(mysql.PrimaryKeyName)
	}

	indexName = model.NewCIStr(mysql.PrimaryKeyName)
	if indexInfo := t.Meta().FindIndexByName(indexName.L); indexInfo != nil ||
		// If the table's PKIsHandle is true, it also means that this table has a primary key.
		t.Meta().PKIsHandle {
		return infoschema.ErrMultiplePriKey
	}

	// Primary keys cannot include expression index parts. A primary key requires the generated column to be stored,
	// but expression index parts are implemented as virtual generated columns, not stored generated columns.
	for _, idxPart := range indexPartSpecifications {
		if idxPart.Expr != nil {
			return dbterror.ErrFunctionalIndexPrimaryKey
		}
	}

	tblInfo := t.Meta()
	// Check before the job is put to the queue.
	// This check is redundant, but useful. If DDL check fail before the job is put
	// to job queue, the fail path logic is super fast.
	// After DDL job is put to the queue, and if the check fail, TiDB will run the DDL cancel logic.
	// The recover step causes DDL wait a few seconds, makes the unit test painfully slow.
	// For same reason, decide whether index is global here.
	indexColumns, err := buildIndexColumns(ctx, tblInfo.Columns, indexPartSpecifications)
	if err != nil {
		return errors.Trace(err)
	}
	if _, err = checkPKOnGeneratedColumn(tblInfo, indexPartSpecifications); err != nil {
		return err
	}

	global := false
	if tblInfo.GetPartitionInfo() != nil {
		ck, err := checkPartitionKeysConstraint(tblInfo.GetPartitionInfo(), indexColumns, tblInfo)
		if err != nil {
			return err
		}
		if !ck {
			if !config.GetGlobalConfig().EnableGlobalIndex {
				return dbterror.ErrUniqueKeyNeedAllFieldsInPf.GenWithStackByArgs("PRIMARY")
			}
			// index columns does not contain all partition columns, must set global
			global = true
		}
	}

	// May be truncate comment here, when index comment too long and sql_mode is't strict.
	if indexOption != nil {
		if _, err = validateCommentLength(ctx.GetSessionVars(), indexName.String(), &indexOption.Comment, dbterror.ErrTooLongIndexComment); err != nil {
			return errors.Trace(err)
		}
	}

	tzName, tzOffset := ddlutil.GetTimeZone(ctx)

	unique := true
	sqlMode := ctx.GetSessionVars().SQLMode
	job := &model.Job{
		SchemaID:   schema.ID,
		TableID:    t.Meta().ID,
		SchemaName: schema.Name.L,
		TableName:  t.Meta().Name.L,
		Type:       model.ActionAddPrimaryKey,
		BinlogInfo: &model.HistoryInfo{},
		ReorgMeta: &model.DDLReorgMeta{
			SQLMode:       ctx.GetSessionVars().SQLMode,
			Warnings:      make(map[errors.ErrorID]*terror.Error),
			WarningsCount: make(map[errors.ErrorID]int64),
			Location:      &model.TimeZoneLocation{Name: tzName, Offset: tzOffset},
		},
		Args:     []interface{}{unique, indexName, indexPartSpecifications, indexOption, sqlMode, nil, global},
		Priority: ctx.GetSessionVars().DDLReorgPriority,
	}

	err = d.DoDDLJob(ctx, job)
	err = d.callHookOnChanged(job, err)
	return errors.Trace(err)
}

func buildHiddenColumnInfo(ctx sessionctx.Context, indexPartSpecifications []*ast.IndexPartSpecification, indexName model.CIStr, tblInfo *model.TableInfo, existCols []*table.Column) ([]*model.ColumnInfo, error) {
	hiddenCols := make([]*model.ColumnInfo, 0, len(indexPartSpecifications))
	for i, idxPart := range indexPartSpecifications {
		if idxPart.Expr == nil {
			continue
		}
		idxPart.Column = &ast.ColumnName{Name: model.NewCIStr(fmt.Sprintf("%s_%s_%d", expressionIndexPrefix, indexName, i))}
		// Check whether the hidden columns have existed.
		col := table.FindCol(existCols, idxPart.Column.Name.L)
		if col != nil {
			// TODO: Use expression index related error.
			return nil, infoschema.ErrColumnExists.GenWithStackByArgs(col.Name.String())
		}
		idxPart.Length = types.UnspecifiedLength
		// The index part is an expression, prepare a hidden column for it.
		if utf8.RuneCountInString(idxPart.Column.Name.L) > mysql.MaxColumnNameLength {
			// TODO: Refine the error message.
			return nil, dbterror.ErrTooLongIdent.GenWithStackByArgs("hidden column")
		}
		// TODO: refine the error message.
		if err := checkIllegalFn4Generated(indexName.L, typeIndex, idxPart.Expr); err != nil {
			return nil, errors.Trace(err)
		}

		var sb strings.Builder
		restoreFlags := format.RestoreStringSingleQuotes | format.RestoreKeyWordLowercase | format.RestoreNameBackQuotes |
			format.RestoreSpacesAroundBinaryOperation
		restoreCtx := format.NewRestoreCtx(restoreFlags, &sb)
		sb.Reset()
		err := idxPart.Expr.Restore(restoreCtx)
		if err != nil {
			return nil, errors.Trace(err)
		}
		expr, err := expression.RewriteSimpleExprWithTableInfo(ctx, tblInfo, idxPart.Expr)
		if err != nil {
			// TODO: refine the error message.
			return nil, err
		}
		if _, ok := expr.(*expression.Column); ok {
			return nil, dbterror.ErrFunctionalIndexOnField
		}

		colInfo := &model.ColumnInfo{
			Name:                idxPart.Column.Name,
			GeneratedExprString: sb.String(),
			GeneratedStored:     false,
			Version:             model.CurrLatestColumnInfoVersion,
			Dependences:         make(map[string]struct{}),
			Hidden:              true,
			FieldType:           *expr.GetType(),
		}
		// Reset some flag, it may be caused by wrong type infer. But it's not easy to fix them all, so reset them here for safety.
		colInfo.DelFlag(mysql.PriKeyFlag | mysql.UniqueKeyFlag | mysql.AutoIncrementFlag)

		if colInfo.GetType() == mysql.TypeDatetime || colInfo.GetType() == mysql.TypeDate || colInfo.GetType() == mysql.TypeTimestamp || colInfo.GetType() == mysql.TypeDuration {
			if colInfo.FieldType.GetDecimal() == types.UnspecifiedLength {
				colInfo.FieldType.SetDecimal(types.MaxFsp)
			}
		}
		checkDependencies := make(map[string]struct{})
		for _, colName := range findColumnNamesInExpr(idxPart.Expr) {
			colInfo.Dependences[colName.Name.L] = struct{}{}
			checkDependencies[colName.Name.L] = struct{}{}
		}
		if err = checkDependedColExist(checkDependencies, existCols); err != nil {
			return nil, errors.Trace(err)
		}
		if !ctx.GetSessionVars().EnableAutoIncrementInGenerated {
			if err = checkExpressionIndexAutoIncrement(indexName.O, colInfo.Dependences, tblInfo); err != nil {
				return nil, errors.Trace(err)
			}
		}
		idxPart.Expr = nil
		hiddenCols = append(hiddenCols, colInfo)
	}
	return hiddenCols, nil
}

func (d *ddl) CreateIndex(ctx sessionctx.Context, stmt *ast.CreateIndexStmt) error {
	ident := ast.Ident{Schema: stmt.Table.Schema, Name: stmt.Table.Name}
	return d.createIndex(ctx, ident, stmt.KeyType, model.NewCIStr(stmt.IndexName),
		stmt.IndexPartSpecifications, stmt.IndexOption, stmt.IfNotExists)
}

func (d *ddl) createIndex(ctx sessionctx.Context, ti ast.Ident, keyType ast.IndexKeyType, indexName model.CIStr,
	indexPartSpecifications []*ast.IndexPartSpecification, indexOption *ast.IndexOption, ifNotExists bool) error {
	// not support Spatial and FullText index
	if keyType == ast.IndexKeyTypeFullText || keyType == ast.IndexKeyTypeSpatial {
		return dbterror.ErrUnsupportedIndexType.GenWithStack("FULLTEXT and SPATIAL index is not supported")
	}
	unique := keyType == ast.IndexKeyTypeUnique
	schema, t, err := d.getSchemaAndTableByIdent(ctx, ti)
	if err != nil {
		return errors.Trace(err)
	}

	if t.Meta().TableCacheStatusType != model.TableCacheStatusDisable {
		return errors.Trace(dbterror.ErrOptOnCacheTable.GenWithStackByArgs("Create Index"))
	}
	// Deal with anonymous index.
	if len(indexName.L) == 0 {
		colName := model.NewCIStr("expression_index")
		if indexPartSpecifications[0].Column != nil {
			colName = indexPartSpecifications[0].Column.Name
		}
		indexName = getAnonymousIndex(t, colName, model.NewCIStr(""))
	}

	if indexInfo := t.Meta().FindIndexByName(indexName.L); indexInfo != nil {
		if indexInfo.State != model.StatePublic {
			// NOTE: explicit error message. See issue #18363.
			err = dbterror.ErrDupKeyName.GenWithStack("index already exist %s; "+
				"a background job is trying to add the same index, "+
				"please check by `ADMIN SHOW DDL JOBS`", indexName)
		} else {
			err = dbterror.ErrDupKeyName.GenWithStack("index already exist %s", indexName)
		}
		if ifNotExists {
			ctx.GetSessionVars().StmtCtx.AppendNote(err)
			return nil
		}
		return err
	}

	if err = checkTooLongIndex(indexName); err != nil {
		return errors.Trace(err)
	}

	tblInfo := t.Meta()

	// Build hidden columns if necessary.
	hiddenCols, err := buildHiddenColumnInfo(ctx, indexPartSpecifications, indexName, t.Meta(), t.Cols())
	if err != nil {
		return err
	}
	if err = checkAddColumnTooManyColumns(len(t.Cols()) + len(hiddenCols)); err != nil {
		return errors.Trace(err)
	}

	finalColumns := make([]*model.ColumnInfo, len(tblInfo.Columns), len(tblInfo.Columns)+len(hiddenCols))
	copy(finalColumns, tblInfo.Columns)
	finalColumns = append(finalColumns, hiddenCols...)
	// Check before the job is put to the queue.
	// This check is redundant, but useful. If DDL check fail before the job is put
	// to job queue, the fail path logic is super fast.
	// After DDL job is put to the queue, and if the check fail, TiDB will run the DDL cancel logic.
	// The recover step causes DDL wait a few seconds, makes the unit test painfully slow.
	// For same reason, decide whether index is global here.
	indexColumns, err := buildIndexColumns(ctx, finalColumns, indexPartSpecifications)
	if err != nil {
		return errors.Trace(err)
	}

	global := false
	if unique && tblInfo.GetPartitionInfo() != nil {
		ck, err := checkPartitionKeysConstraint(tblInfo.GetPartitionInfo(), indexColumns, tblInfo)
		if err != nil {
			return err
		}
		if !ck {
			if !config.GetGlobalConfig().EnableGlobalIndex {
				return dbterror.ErrUniqueKeyNeedAllFieldsInPf.GenWithStackByArgs("UNIQUE INDEX")
			}
			// index columns does not contain all partition columns, must set global
			global = true
		}
	}
	// May be truncate comment here, when index comment too long and sql_mode is't strict.
	if indexOption != nil {
		if _, err = validateCommentLength(ctx.GetSessionVars(), indexName.String(), &indexOption.Comment, dbterror.ErrTooLongIndexComment); err != nil {
			return errors.Trace(err)
		}
	}

	tzName, tzOffset := ddlutil.GetTimeZone(ctx)
	job := &model.Job{
		SchemaID:   schema.ID,
		TableID:    t.Meta().ID,
		SchemaName: schema.Name.L,
		TableName:  t.Meta().Name.L,
		Type:       model.ActionAddIndex,
		BinlogInfo: &model.HistoryInfo{},
		ReorgMeta: &model.DDLReorgMeta{
			SQLMode:       ctx.GetSessionVars().SQLMode,
			Warnings:      make(map[errors.ErrorID]*terror.Error),
			WarningsCount: make(map[errors.ErrorID]int64),
			Location:      &model.TimeZoneLocation{Name: tzName, Offset: tzOffset},
		},
		Args:     []interface{}{unique, indexName, indexPartSpecifications, indexOption, hiddenCols, global},
		Priority: ctx.GetSessionVars().DDLReorgPriority,
	}

	err = d.DoDDLJob(ctx, job)
	// key exists, but if_not_exists flags is true, so we ignore this error.
	if dbterror.ErrDupKeyName.Equal(err) && ifNotExists {
		ctx.GetSessionVars().StmtCtx.AppendNote(err)
		return nil
	}
	err = d.callHookOnChanged(job, err)
	return errors.Trace(err)
}

func buildFKInfo(fkName model.CIStr, keys []*ast.IndexPartSpecification, refer *ast.ReferenceDef, cols []*table.Column, tbInfo *model.TableInfo) (*model.FKInfo, error) {
	if len(keys) != len(refer.IndexPartSpecifications) {
		return nil, infoschema.ErrForeignKeyNotMatch.GenWithStackByArgs("foreign key without name")
	}

	// all base columns of stored generated columns
	baseCols := make(map[string]struct{})
	for _, col := range cols {
		if col.IsGenerated() && col.GeneratedStored {
			for name := range col.Dependences {
				baseCols[name] = struct{}{}
			}
		}
	}

	fkInfo := &model.FKInfo{
		Name:     fkName,
		RefTable: refer.Table.Name,
		Cols:     make([]model.CIStr, len(keys)),
	}

	for i, key := range keys {
		// Check add foreign key to generated columns
		// For more detail, see https://dev.mysql.com/doc/refman/8.0/en/innodb-foreign-key-constraints.html#innodb-foreign-key-generated-columns
		for _, col := range cols {
			if col.Name.L != key.Column.Name.L {
				continue
			}
			if col.IsGenerated() {
				// Check foreign key on virtual generated columns
				if !col.GeneratedStored {
					return nil, infoschema.ErrCannotAddForeign
				}

				// Check wrong reference options of foreign key on stored generated columns
				switch refer.OnUpdate.ReferOpt {
				case ast.ReferOptionCascade, ast.ReferOptionSetNull, ast.ReferOptionSetDefault:
					return nil, dbterror.ErrWrongFKOptionForGeneratedColumn.GenWithStackByArgs("ON UPDATE " + refer.OnUpdate.ReferOpt.String())
				}
				switch refer.OnDelete.ReferOpt {
				case ast.ReferOptionSetNull, ast.ReferOptionSetDefault:
					return nil, dbterror.ErrWrongFKOptionForGeneratedColumn.GenWithStackByArgs("ON DELETE " + refer.OnDelete.ReferOpt.String())
				}
				continue
			}
			// Check wrong reference options of foreign key on base columns of stored generated columns
			if _, ok := baseCols[col.Name.L]; ok {
				switch refer.OnUpdate.ReferOpt {
				case ast.ReferOptionCascade, ast.ReferOptionSetNull, ast.ReferOptionSetDefault:
					return nil, infoschema.ErrCannotAddForeign
				}
				switch refer.OnDelete.ReferOpt {
				case ast.ReferOptionCascade, ast.ReferOptionSetNull, ast.ReferOptionSetDefault:
					return nil, infoschema.ErrCannotAddForeign
				}
			}
		}
		if table.FindCol(cols, key.Column.Name.O) == nil {
			return nil, dbterror.ErrKeyColumnDoesNotExits.GenWithStackByArgs(key.Column.Name)
		}
		fkInfo.Cols[i] = key.Column.Name
	}

	fkInfo.RefCols = make([]model.CIStr, len(refer.IndexPartSpecifications))
	for i, key := range refer.IndexPartSpecifications {
		fkInfo.RefCols[i] = key.Column.Name
	}

	fkInfo.OnDelete = int(refer.OnDelete.ReferOpt)
	fkInfo.OnUpdate = int(refer.OnUpdate.ReferOpt)

	return fkInfo, nil
}

func (d *ddl) CreateForeignKey(ctx sessionctx.Context, ti ast.Ident, fkName model.CIStr, keys []*ast.IndexPartSpecification, refer *ast.ReferenceDef) error {
	is := d.infoCache.GetLatest()
	schema, ok := is.SchemaByName(ti.Schema)
	if !ok {
		return infoschema.ErrDatabaseNotExists.GenWithStackByArgs(ti.Schema)
	}

	t, err := is.TableByName(ti.Schema, ti.Name)
	if err != nil {
		return errors.Trace(infoschema.ErrTableNotExists.GenWithStackByArgs(ti.Schema, ti.Name))
	}
	if t.Meta().TempTableType != model.TempTableNone {
		return infoschema.ErrCannotAddForeign
	}

	// Check the uniqueness of the FK.
	for _, fk := range t.Meta().ForeignKeys {
		if fk.Name.L == fkName.L {
			return dbterror.ErrFkDupName.GenWithStackByArgs(fkName.O)
		}
	}

	fkInfo, err := buildFKInfo(fkName, keys, refer, t.Cols(), t.Meta())
	if err != nil {
		return errors.Trace(err)
	}

	job := &model.Job{
		SchemaID:   schema.ID,
		TableID:    t.Meta().ID,
		SchemaName: schema.Name.L,
		TableName:  t.Meta().Name.L,
		Type:       model.ActionAddForeignKey,
		BinlogInfo: &model.HistoryInfo{},
		Args:       []interface{}{fkInfo},
	}

	err = d.DoDDLJob(ctx, job)
	err = d.callHookOnChanged(job, err)
	return errors.Trace(err)
}

func (d *ddl) DropForeignKey(ctx sessionctx.Context, ti ast.Ident, fkName model.CIStr) error {
	is := d.infoCache.GetLatest()
	schema, ok := is.SchemaByName(ti.Schema)
	if !ok {
		return infoschema.ErrDatabaseNotExists.GenWithStackByArgs(ti.Schema)
	}

	t, err := is.TableByName(ti.Schema, ti.Name)
	if err != nil {
		return errors.Trace(infoschema.ErrTableNotExists.GenWithStackByArgs(ti.Schema, ti.Name))
	}

	job := &model.Job{
		SchemaID:    schema.ID,
		TableID:     t.Meta().ID,
		SchemaName:  schema.Name.L,
		SchemaState: model.StatePublic,
		TableName:   t.Meta().Name.L,
		Type:        model.ActionDropForeignKey,
		BinlogInfo:  &model.HistoryInfo{},
		Args:        []interface{}{fkName},
	}

	err = d.DoDDLJob(ctx, job)
	err = d.callHookOnChanged(job, err)
	return errors.Trace(err)
}

func (d *ddl) DropIndex(ctx sessionctx.Context, stmt *ast.DropIndexStmt) error {
	ti := ast.Ident{Schema: stmt.Table.Schema, Name: stmt.Table.Name}
	err := d.dropIndex(ctx, ti, model.NewCIStr(stmt.IndexName), stmt.IfExists)
	if (infoschema.ErrDatabaseNotExists.Equal(err) || infoschema.ErrTableNotExists.Equal(err)) && stmt.IfExists {
		err = nil
	}
	return err
}

func (d *ddl) dropIndex(ctx sessionctx.Context, ti ast.Ident, indexName model.CIStr, ifExists bool) error {
	is := d.infoCache.GetLatest()
	schema, ok := is.SchemaByName(ti.Schema)
	if !ok {
		return errors.Trace(infoschema.ErrDatabaseNotExists)
	}
	t, err := is.TableByName(ti.Schema, ti.Name)
	if err != nil {
		return errors.Trace(infoschema.ErrTableNotExists.GenWithStackByArgs(ti.Schema, ti.Name))
	}
	if t.Meta().TableCacheStatusType != model.TableCacheStatusDisable {
		return errors.Trace(dbterror.ErrOptOnCacheTable.GenWithStackByArgs("Drop Index"))
	}

	indexInfo := t.Meta().FindIndexByName(indexName.L)

	isPK, err := checkIsDropPrimaryKey(indexName, indexInfo, t)
	if err != nil {
		return err
	}

	if indexInfo == nil {
		err = dbterror.ErrCantDropFieldOrKey.GenWithStack("index %s doesn't exist", indexName)
		if ifExists {
			ctx.GetSessionVars().StmtCtx.AppendNote(err)
			return nil
		}
		return err
	}

	// Check for drop index on auto_increment column.
	err = checkDropIndexOnAutoIncrementColumn(t.Meta(), indexInfo)
	if err != nil {
		return errors.Trace(err)
	}

	jobTp := model.ActionDropIndex
	if isPK {
		jobTp = model.ActionDropPrimaryKey
	}

	job := &model.Job{
		SchemaID:    schema.ID,
		TableID:     t.Meta().ID,
		SchemaName:  schema.Name.L,
		TableName:   t.Meta().Name.L,
		Type:        jobTp,
		BinlogInfo:  &model.HistoryInfo{},
		SchemaState: indexInfo.State,
		Args:        []interface{}{indexName},
	}

	err = d.DoDDLJob(ctx, job)
	// index not exists, but if_exists flags is true, so we ignore this error.
	if dbterror.ErrCantDropFieldOrKey.Equal(err) && ifExists {
		ctx.GetSessionVars().StmtCtx.AppendNote(err)
		return nil
	}
	err = d.callHookOnChanged(job, err)
	return errors.Trace(err)
}

func (d *ddl) DropIndexes(ctx sessionctx.Context, ti ast.Ident, specs []*ast.AlterTableSpec) error {
	schema, t, err := d.getSchemaAndTableByIdent(ctx, ti)
	if err != nil {
		return err
	}

	if t.Meta().TableCacheStatusType != model.TableCacheStatusDisable {
		return errors.Trace(dbterror.ErrOptOnCacheTable.GenWithStackByArgs("Drop Indexes"))
	}
	indexNames := make([]model.CIStr, 0, len(specs))
	ifExists := make([]bool, 0, len(specs))
	for _, spec := range specs {
		var indexName model.CIStr
		if spec.Tp == ast.AlterTableDropPrimaryKey {
			indexName = model.NewCIStr(mysql.PrimaryKeyName)
		} else {
			indexName = model.NewCIStr(spec.Name)
		}

		indexInfo := t.Meta().FindIndexByName(indexName.L)
		if indexInfo != nil {
			_, err := checkIsDropPrimaryKey(indexName, indexInfo, t)
			if err != nil {
				return err
			}
			if err := checkDropIndexOnAutoIncrementColumn(t.Meta(), indexInfo); err != nil {
				return errors.Trace(err)
			}
		}

		indexNames = append(indexNames, indexName)
		ifExists = append(ifExists, spec.IfExists)
	}

	job := &model.Job{
		SchemaID:   schema.ID,
		TableID:    t.Meta().ID,
		SchemaName: schema.Name.L,
		TableName:  t.Meta().Name.L,
		Type:       model.ActionDropIndexes,
		BinlogInfo: &model.HistoryInfo{},
		Args:       []interface{}{indexNames, ifExists},
	}

	err = d.DoDDLJob(ctx, job)
	err = d.callHookOnChanged(job, err)
	return errors.Trace(err)
}

func checkIsDropPrimaryKey(indexName model.CIStr, indexInfo *model.IndexInfo, t table.Table) (bool, error) {
	var isPK bool
	if indexName.L == strings.ToLower(mysql.PrimaryKeyName) &&
		// Before we fixed #14243, there might be a general index named `primary` but not a primary key.
		(indexInfo == nil || indexInfo.Primary) {
		isPK = true
	}
	if isPK {
		// If the table's PKIsHandle is true, we can't find the index from the table. So we check the value of PKIsHandle.
		if indexInfo == nil && !t.Meta().PKIsHandle {
			return isPK, dbterror.ErrCantDropFieldOrKey.GenWithStackByArgs("PRIMARY")
		}
		if t.Meta().PKIsHandle {
			return isPK, dbterror.ErrUnsupportedModifyPrimaryKey.GenWithStack("Unsupported drop primary key when the table's pkIsHandle is true")
		}
		if t.Meta().IsCommonHandle {
			return isPK, dbterror.ErrUnsupportedModifyPrimaryKey.GenWithStack("Unsupported drop primary key when the table is using clustered index")
		}
	}

	return isPK, nil
}

func isDroppableColumn(multiSchemaChange bool, tblInfo *model.TableInfo, colName model.CIStr) error {
	if ok, dep, isHidden := hasDependentByGeneratedColumn(tblInfo, colName); ok {
		if isHidden {
			return dbterror.ErrDependentByFunctionalIndex.GenWithStackByArgs(dep)
		}
		return dbterror.ErrDependentByGeneratedColumn.GenWithStackByArgs(dep)
	}

	if len(tblInfo.Columns) == 1 {
		return dbterror.ErrCantRemoveAllFields.GenWithStack("can't drop only column %s in table %s",
			colName, tblInfo.Name)
	}
	// We only support dropping column with single-value none Primary Key index covered now.
	err := isColumnCanDropWithIndex(multiSchemaChange, colName.L, tblInfo.Indices)
	if err != nil {
		return err
	}
	// Check the column with foreign key.
	if fkInfo := getColumnForeignKeyInfo(colName.L, tblInfo.ForeignKeys); fkInfo != nil {
		return dbterror.ErrFkColumnCannotDrop.GenWithStackByArgs(colName, fkInfo.Name)
	}
	return nil
}

// validateCommentLength checks comment length of table, column, or index
// If comment length is more than the standard length truncate it
// and store the comment length upto the standard comment length size.
func validateCommentLength(vars *variable.SessionVars, name string, comment *string, errTooLongComment *terror.Error) (string, error) {
	if comment == nil {
		return "", nil
	}

	maxLen := MaxCommentLength
	// The maximum length of table comment in MySQL 5.7 is 2048
	// Other comment is 1024
	switch errTooLongComment {
	case dbterror.ErrTooLongTableComment:
		maxLen *= 2
	case dbterror.ErrTooLongFieldComment, dbterror.ErrTooLongIndexComment, dbterror.ErrTooLongTablePartitionComment:
	default:
		// add more types of terror.Error if need
	}
	if len(*comment) > maxLen {
		err := errTooLongComment.GenWithStackByArgs(name, maxLen)
		if vars.StrictSQLMode {
			return "", err
		}
		vars.StmtCtx.AppendWarning(err)
		*comment = (*comment)[:maxLen]
	}
	return *comment, nil
}

// buildAddedPartitionInfo build alter table add partition info
func buildAddedPartitionInfo(ctx sessionctx.Context, meta *model.TableInfo, spec *ast.AlterTableSpec) (*model.PartitionInfo, error) {
	switch meta.Partition.Type {
	case model.PartitionTypeRange, model.PartitionTypeList:
		if len(spec.PartDefinitions) == 0 {
			return nil, ast.ErrPartitionsMustBeDefined.GenWithStackByArgs(meta.Partition.Type)
		}
	default:
		// we don't support ADD PARTITION for all other partition types yet.
		return nil, errors.Trace(dbterror.ErrUnsupportedAddPartition)
	}

	part := &model.PartitionInfo{
		Type:    meta.Partition.Type,
		Expr:    meta.Partition.Expr,
		Columns: meta.Partition.Columns,
		Enable:  meta.Partition.Enable,
	}

	defs, err := buildPartitionDefinitionsInfo(ctx, spec.PartDefinitions, meta)
	if err != nil {
		return nil, err
	}

	part.Definitions = defs
	return part, nil
}

func checkColumnsTypeAndValuesMatch(ctx sessionctx.Context, meta *model.TableInfo, exprs []ast.ExprNode) error {
	// Validate() has already checked len(colNames) = len(exprs)
	// create table ... partition by range columns (cols)
	// partition p0 values less than (expr)
	// check the type of cols[i] and expr is consistent.
	colTypes := collectColumnsType(meta)
	for i, colExpr := range exprs {
		if _, ok := colExpr.(*ast.MaxValueExpr); ok {
			continue
		}
		colType := colTypes[i]
		val, err := expression.EvalAstExpr(ctx, colExpr)
		if err != nil {
			return err
		}
		// Check val.ConvertTo(colType) doesn't work, so we need this case by case check.
		vkind := val.Kind()
		switch colType.GetType() {
		case mysql.TypeDate, mysql.TypeDatetime, mysql.TypeDuration:
			switch vkind {
			case types.KindString, types.KindBytes:
			default:
				return dbterror.ErrWrongTypeColumnValue.GenWithStackByArgs()
			}
		case mysql.TypeTiny, mysql.TypeShort, mysql.TypeInt24, mysql.TypeLong, mysql.TypeLonglong:
			switch vkind {
			case types.KindInt64, types.KindUint64, types.KindNull:
			default:
				return dbterror.ErrWrongTypeColumnValue.GenWithStackByArgs()
			}
		case mysql.TypeFloat, mysql.TypeDouble:
			switch vkind {
			case types.KindFloat32, types.KindFloat64, types.KindNull:
			default:
				return dbterror.ErrWrongTypeColumnValue.GenWithStackByArgs()
			}
		case mysql.TypeString, mysql.TypeVarString:
			switch vkind {
			case types.KindString, types.KindBytes, types.KindNull, types.KindBinaryLiteral:
			default:
				return dbterror.ErrWrongTypeColumnValue.GenWithStackByArgs()
			}
		}
		_, err = val.ConvertTo(ctx.GetSessionVars().StmtCtx, &colType)
		if err != nil {
			return dbterror.ErrWrongTypeColumnValue.GenWithStackByArgs()
		}
	}
	return nil
}

// LockTables uses to execute lock tables statement.
func (d *ddl) LockTables(ctx sessionctx.Context, stmt *ast.LockTablesStmt) error {
	lockTables := make([]model.TableLockTpInfo, 0, len(stmt.TableLocks))
	sessionInfo := model.SessionInfo{
		ServerID:  d.GetID(),
		SessionID: ctx.GetSessionVars().ConnectionID,
	}
	uniqueTableID := make(map[int64]struct{})
	// Check whether the table was already locked by another.
	for _, tl := range stmt.TableLocks {
		tb := tl.Table
		err := throwErrIfInMemOrSysDB(ctx, tb.Schema.L)
		if err != nil {
			return err
		}
		schema, t, err := d.getSchemaAndTableByIdent(ctx, ast.Ident{Schema: tb.Schema, Name: tb.Name})
		if err != nil {
			return errors.Trace(err)
		}
		if t.Meta().IsView() || t.Meta().IsSequence() {
			return table.ErrUnsupportedOp.GenWithStackByArgs()
		}

		err = checkTableLocked(t.Meta(), tl.Type, sessionInfo)
		if err != nil {
			return err
		}
		if _, ok := uniqueTableID[t.Meta().ID]; ok {
			return infoschema.ErrNonuniqTable.GenWithStackByArgs(t.Meta().Name)
		}
		uniqueTableID[t.Meta().ID] = struct{}{}
		lockTables = append(lockTables, model.TableLockTpInfo{SchemaID: schema.ID, TableID: t.Meta().ID, Tp: tl.Type})
	}

	unlockTables := ctx.GetAllTableLocks()
	arg := &LockTablesArg{
		LockTables:   lockTables,
		UnlockTables: unlockTables,
		SessionInfo:  sessionInfo,
	}
	job := &model.Job{
		SchemaID:   lockTables[0].SchemaID,
		TableID:    lockTables[0].TableID,
		Type:       model.ActionLockTable,
		BinlogInfo: &model.HistoryInfo{},
		Args:       []interface{}{arg},
	}
	// AddTableLock here is avoiding this job was executed successfully but the session was killed before return.
	ctx.AddTableLock(lockTables)
	err := d.DoDDLJob(ctx, job)
	if err == nil {
		ctx.ReleaseTableLocks(unlockTables)
		ctx.AddTableLock(lockTables)
	}
	err = d.callHookOnChanged(job, err)
	return errors.Trace(err)
}

// UnlockTables uses to execute unlock tables statement.
func (d *ddl) UnlockTables(ctx sessionctx.Context, unlockTables []model.TableLockTpInfo) error {
	if len(unlockTables) == 0 {
		return nil
	}
	arg := &LockTablesArg{
		UnlockTables: unlockTables,
		SessionInfo: model.SessionInfo{
			ServerID:  d.GetID(),
			SessionID: ctx.GetSessionVars().ConnectionID,
		},
	}
	job := &model.Job{
		SchemaID:   unlockTables[0].SchemaID,
		TableID:    unlockTables[0].TableID,
		Type:       model.ActionUnlockTable,
		BinlogInfo: &model.HistoryInfo{},
		Args:       []interface{}{arg},
	}

	err := d.DoDDLJob(ctx, job)
	if err == nil {
		ctx.ReleaseAllTableLocks()
	}
	err = d.callHookOnChanged(job, err)
	return errors.Trace(err)
}

// CleanDeadTableLock uses to clean dead table locks.
func (d *ddl) CleanDeadTableLock(unlockTables []model.TableLockTpInfo, se model.SessionInfo) error {
	if len(unlockTables) == 0 {
		return nil
	}
	arg := &LockTablesArg{
		UnlockTables: unlockTables,
		SessionInfo:  se,
	}
	job := &model.Job{
		SchemaID:   unlockTables[0].SchemaID,
		TableID:    unlockTables[0].TableID,
		Type:       model.ActionUnlockTable,
		BinlogInfo: &model.HistoryInfo{},
		Args:       []interface{}{arg},
	}

	ctx, err := d.sessPool.get()
	if err != nil {
		return err
	}
	defer d.sessPool.put(ctx)
	err = d.DoDDLJob(ctx, job)
	err = d.callHookOnChanged(job, err)
	return errors.Trace(err)
}

func throwErrIfInMemOrSysDB(ctx sessionctx.Context, dbLowerName string) error {
	if util.IsMemOrSysDB(dbLowerName) {
		if ctx.GetSessionVars().User != nil {
			return infoschema.ErrAccessDenied.GenWithStackByArgs(ctx.GetSessionVars().User.Username, ctx.GetSessionVars().User.Hostname)
		}
		return infoschema.ErrAccessDenied.GenWithStackByArgs("", "")
	}
	return nil
}

func (d *ddl) CleanupTableLock(ctx sessionctx.Context, tables []*ast.TableName) error {
	uniqueTableID := make(map[int64]struct{})
	cleanupTables := make([]model.TableLockTpInfo, 0, len(tables))
	unlockedTablesNum := 0
	// Check whether the table was already locked by another.
	for _, tb := range tables {
		err := throwErrIfInMemOrSysDB(ctx, tb.Schema.L)
		if err != nil {
			return err
		}
		schema, t, err := d.getSchemaAndTableByIdent(ctx, ast.Ident{Schema: tb.Schema, Name: tb.Name})
		if err != nil {
			return errors.Trace(err)
		}
		if t.Meta().IsView() || t.Meta().IsSequence() {
			return table.ErrUnsupportedOp
		}
		// Maybe the table t was not locked, but still try to unlock this table.
		// If we skip unlock the table here, the job maybe not consistent with the job.Query.
		// eg: unlock tables t1,t2;  If t2 is not locked and skip here, then the job will only unlock table t1,
		// and this behaviour is not consistent with the sql query.
		if !t.Meta().IsLocked() {
			unlockedTablesNum++
		}
		if _, ok := uniqueTableID[t.Meta().ID]; ok {
			return infoschema.ErrNonuniqTable.GenWithStackByArgs(t.Meta().Name)
		}
		uniqueTableID[t.Meta().ID] = struct{}{}
		cleanupTables = append(cleanupTables, model.TableLockTpInfo{SchemaID: schema.ID, TableID: t.Meta().ID})
	}
	// If the num of cleanupTables is 0, or all cleanupTables is unlocked, just return here.
	if len(cleanupTables) == 0 || len(cleanupTables) == unlockedTablesNum {
		return nil
	}

	arg := &LockTablesArg{
		UnlockTables: cleanupTables,
		IsCleanup:    true,
	}
	job := &model.Job{
		SchemaID:   cleanupTables[0].SchemaID,
		TableID:    cleanupTables[0].TableID,
		Type:       model.ActionUnlockTable,
		BinlogInfo: &model.HistoryInfo{},
		Args:       []interface{}{arg},
	}
	err := d.DoDDLJob(ctx, job)
	if err == nil {
		ctx.ReleaseTableLocks(cleanupTables)
	}
	err = d.callHookOnChanged(job, err)
	return errors.Trace(err)
}

// LockTablesArg is the argument for LockTables, export for test.
type LockTablesArg struct {
	LockTables    []model.TableLockTpInfo
	IndexOfLock   int
	UnlockTables  []model.TableLockTpInfo
	IndexOfUnlock int
	SessionInfo   model.SessionInfo
	IsCleanup     bool
}

func (d *ddl) RepairTable(ctx sessionctx.Context, table *ast.TableName, createStmt *ast.CreateTableStmt) error {
	// Existence of DB and table has been checked in the preprocessor.
	oldTableInfo, ok := (ctx.Value(domainutil.RepairedTable)).(*model.TableInfo)
	if !ok || oldTableInfo == nil {
		return dbterror.ErrRepairTableFail.GenWithStack("Failed to get the repaired table")
	}
	oldDBInfo, ok := (ctx.Value(domainutil.RepairedDatabase)).(*model.DBInfo)
	if !ok || oldDBInfo == nil {
		return dbterror.ErrRepairTableFail.GenWithStack("Failed to get the repaired database")
	}
	// By now only support same DB repair.
	if createStmt.Table.Schema.L != oldDBInfo.Name.L {
		return dbterror.ErrRepairTableFail.GenWithStack("Repaired table should in same database with the old one")
	}

	// It is necessary to specify the table.ID and partition.ID manually.
	newTableInfo, err := buildTableInfoWithCheck(ctx, createStmt, oldTableInfo.Charset, oldTableInfo.Collate, oldTableInfo.PlacementPolicyRef)
	if err != nil {
		return errors.Trace(err)
	}
	// Override newTableInfo with oldTableInfo's element necessary.
	// TODO: There may be more element assignments here, and the new TableInfo should be verified with the actual data.
	newTableInfo.ID = oldTableInfo.ID
	if err = checkAndOverridePartitionID(newTableInfo, oldTableInfo); err != nil {
		return err
	}
	newTableInfo.AutoIncID = oldTableInfo.AutoIncID
	// If any old columnInfo has lost, that means the old column ID lost too, repair failed.
	for i, newOne := range newTableInfo.Columns {
		old := getColumnInfoByName(oldTableInfo, newOne.Name.L)
		if old == nil {
			return dbterror.ErrRepairTableFail.GenWithStackByArgs("Column " + newOne.Name.L + " has lost")
		}
		if newOne.GetType() != old.GetType() {
			return dbterror.ErrRepairTableFail.GenWithStackByArgs("Column " + newOne.Name.L + " type should be the same")
		}
		if newOne.GetFlen() != old.GetFlen() {
			logutil.BgLogger().Warn("[ddl] admin repair table : Column " + newOne.Name.L + " flen is not equal to the old one")
		}
		newTableInfo.Columns[i].ID = old.ID
	}
	// If any old indexInfo has lost, that means the index ID lost too, so did the data, repair failed.
	for i, newOne := range newTableInfo.Indices {
		old := getIndexInfoByNameAndColumn(oldTableInfo, newOne)
		if old == nil {
			return dbterror.ErrRepairTableFail.GenWithStackByArgs("Index " + newOne.Name.L + " has lost")
		}
		if newOne.Tp != old.Tp {
			return dbterror.ErrRepairTableFail.GenWithStackByArgs("Index " + newOne.Name.L + " type should be the same")
		}
		newTableInfo.Indices[i].ID = old.ID
	}

	newTableInfo.State = model.StatePublic
	err = checkTableInfoValid(newTableInfo)
	if err != nil {
		return err
	}
	newTableInfo.State = model.StateNone

	job := &model.Job{
		SchemaID:   oldDBInfo.ID,
		TableID:    newTableInfo.ID,
		SchemaName: oldDBInfo.Name.L,
		TableName:  newTableInfo.Name.L,
		Type:       model.ActionRepairTable,
		BinlogInfo: &model.HistoryInfo{},
		Args:       []interface{}{newTableInfo},
	}
	err = d.DoDDLJob(ctx, job)
	if err == nil {
		// Remove the old TableInfo from repairInfo before domain reload.
		domainutil.RepairInfo.RemoveFromRepairInfo(oldDBInfo.Name.L, oldTableInfo.Name.L)
	}
	err = d.callHookOnChanged(job, err)
	return errors.Trace(err)
}

func (d *ddl) OrderByColumns(ctx sessionctx.Context, ident ast.Ident) error {
	_, tb, err := d.getSchemaAndTableByIdent(ctx, ident)
	if err != nil {
		return errors.Trace(err)
	}
	if tb.Meta().GetPkColInfo() != nil {
		ctx.GetSessionVars().StmtCtx.AppendWarning(errors.Errorf("ORDER BY ignored as there is a user-defined clustered index in the table '%s'", ident.Name))
	}
	return nil
}

func (d *ddl) CreateSequence(ctx sessionctx.Context, stmt *ast.CreateSequenceStmt) error {
	ident := ast.Ident{Name: stmt.Name.Name, Schema: stmt.Name.Schema}
	sequenceInfo, err := buildSequenceInfo(stmt, ident)
	if err != nil {
		return err
	}
	// TiDB describe the sequence within a tableInfo, as a same-level object of a table and view.
	tbInfo, err := buildTableInfo(ctx, ident.Name, nil, nil, "", "")
	if err != nil {
		return err
	}
	tbInfo.Sequence = sequenceInfo

	onExist := OnExistError
	if stmt.IfNotExists {
		onExist = OnExistIgnore
	}

	return d.CreateTableWithInfo(ctx, ident.Schema, tbInfo, onExist)
}

func (d *ddl) AlterSequence(ctx sessionctx.Context, stmt *ast.AlterSequenceStmt) error {
	ident := ast.Ident{Name: stmt.Name.Name, Schema: stmt.Name.Schema}
	is := d.GetInfoSchemaWithInterceptor(ctx)
	// Check schema existence.
	db, ok := is.SchemaByName(ident.Schema)
	if !ok {
		return infoschema.ErrDatabaseNotExists.GenWithStackByArgs(ident.Schema)
	}
	// Check table existence.
	tbl, err := is.TableByName(ident.Schema, ident.Name)
	if err != nil {
		if stmt.IfExists {
			ctx.GetSessionVars().StmtCtx.AppendNote(err)
			return nil
		}
		return err
	}
	if !tbl.Meta().IsSequence() {
		return dbterror.ErrWrongObject.GenWithStackByArgs(ident.Schema, ident.Name, "SEQUENCE")
	}

	// Validate the new sequence option value in old sequenceInfo.
	oldSequenceInfo := tbl.Meta().Sequence
	copySequenceInfo := *oldSequenceInfo
	_, _, err = alterSequenceOptions(stmt.SeqOptions, ident, &copySequenceInfo)
	if err != nil {
		return err
	}

	job := &model.Job{
		SchemaID:   db.ID,
		TableID:    tbl.Meta().ID,
		SchemaName: db.Name.L,
		TableName:  tbl.Meta().Name.L,
		Type:       model.ActionAlterSequence,
		BinlogInfo: &model.HistoryInfo{},
		Args:       []interface{}{ident, stmt.SeqOptions},
	}

	err = d.DoDDLJob(ctx, job)
	err = d.callHookOnChanged(job, err)
	return errors.Trace(err)
}

func (d *ddl) DropSequence(ctx sessionctx.Context, stmt *ast.DropSequenceStmt) (err error) {
	return d.dropTableObject(ctx, stmt.Sequences, stmt.IfExists, sequenceObject)
}

func (d *ddl) AlterIndexVisibility(ctx sessionctx.Context, ident ast.Ident, indexName model.CIStr, visibility ast.IndexVisibility) error {
	schema, tb, err := d.getSchemaAndTableByIdent(ctx, ident)
	if err != nil {
		return err
	}

	invisible := false
	if visibility == ast.IndexVisibilityInvisible {
		invisible = true
	}

	skip, err := validateAlterIndexVisibility(indexName, invisible, tb.Meta())
	if err != nil {
		return errors.Trace(err)
	}
	if skip {
		return nil
	}

	job := &model.Job{
		SchemaID:   schema.ID,
		TableID:    tb.Meta().ID,
		SchemaName: schema.Name.L,
		TableName:  tb.Meta().Name.L,
		Type:       model.ActionAlterIndexVisibility,
		BinlogInfo: &model.HistoryInfo{},
		Args:       []interface{}{indexName, invisible},
	}

	err = d.DoDDLJob(ctx, job)
	err = d.callHookOnChanged(job, err)
	return errors.Trace(err)
}

func (d *ddl) AlterTableAttributes(ctx sessionctx.Context, ident ast.Ident, spec *ast.AlterTableSpec) error {
	schema, tb, err := d.getSchemaAndTableByIdent(ctx, ident)
	if err != nil {
		return errors.Trace(err)
	}
	meta := tb.Meta()

	rule := label.NewRule()
	err = rule.ApplyAttributesSpec(spec.AttributesSpec)
	if err != nil {
		return dbterror.ErrInvalidAttributesSpec.GenWithStackByArgs(err)
	}
	ids := getIDs([]*model.TableInfo{meta})
	rule.Reset(schema.Name.L, meta.Name.L, "", ids...)

	job := &model.Job{
		SchemaID:   schema.ID,
		TableID:    meta.ID,
		SchemaName: schema.Name.L,
		TableName:  meta.Name.L,
		Type:       model.ActionAlterTableAttributes,
		BinlogInfo: &model.HistoryInfo{},
		Args:       []interface{}{rule},
	}

	err = d.DoDDLJob(ctx, job)
	if err != nil {
		return errors.Trace(err)
	}

	err = d.callHookOnChanged(job, err)
	return errors.Trace(err)
}

func (d *ddl) AlterTablePartitionAttributes(ctx sessionctx.Context, ident ast.Ident, spec *ast.AlterTableSpec) (err error) {
	schema, tb, err := d.getSchemaAndTableByIdent(ctx, ident)
	if err != nil {
		return errors.Trace(err)
	}

	meta := tb.Meta()
	if meta.Partition == nil {
		return errors.Trace(dbterror.ErrPartitionMgmtOnNonpartitioned)
	}

	partitionID, err := tables.FindPartitionByName(meta, spec.PartitionNames[0].L)
	if err != nil {
		return errors.Trace(err)
	}

	rule := label.NewRule()
	err = rule.ApplyAttributesSpec(spec.AttributesSpec)
	if err != nil {
		return dbterror.ErrInvalidAttributesSpec.GenWithStackByArgs(err)
	}
	rule.Reset(schema.Name.L, meta.Name.L, spec.PartitionNames[0].L, partitionID)

	job := &model.Job{
		SchemaID:   schema.ID,
		TableID:    meta.ID,
		SchemaName: schema.Name.L,
		TableName:  meta.Name.L,
		Type:       model.ActionAlterTablePartitionAttributes,
		BinlogInfo: &model.HistoryInfo{},
		Args:       []interface{}{partitionID, rule},
	}

	err = d.DoDDLJob(ctx, job)
	if err != nil {
		return errors.Trace(err)
	}

	err = d.callHookOnChanged(job, err)
	return errors.Trace(err)
}

func (d *ddl) AlterTablePartitionOptions(ctx sessionctx.Context, ident ast.Ident, spec *ast.AlterTableSpec) (err error) {
	var policyRefInfo *model.PolicyRefInfo
	if spec.Options != nil {
		for _, op := range spec.Options {
			switch op.Tp {
			case ast.TableOptionPlacementPolicy:
				policyRefInfo = &model.PolicyRefInfo{
					Name: model.NewCIStr(op.StrValue),
				}
			default:
				return errors.Trace(errors.New("unknown partition option"))
			}
		}
	}

	if policyRefInfo != nil {
		err = d.AlterTablePartitionPlacement(ctx, ident, spec, policyRefInfo)
		if err != nil {
			return errors.Trace(err)
		}
	}

	return nil
}

func (d *ddl) AlterTablePartitionPlacement(ctx sessionctx.Context, tableIdent ast.Ident, spec *ast.AlterTableSpec, policyRefInfo *model.PolicyRefInfo) (err error) {
	schema, tb, err := d.getSchemaAndTableByIdent(ctx, tableIdent)
	if err != nil {
		return errors.Trace(err)
	}

	tblInfo := tb.Meta()
	if tblInfo.Partition == nil {
		return errors.Trace(dbterror.ErrPartitionMgmtOnNonpartitioned)
	}

	partitionID, err := tables.FindPartitionByName(tblInfo, spec.PartitionNames[0].L)
	if err != nil {
		return errors.Trace(err)
	}

	if checkIgnorePlacementDDL(ctx) {
		return nil
	}

	policyRefInfo, err = checkAndNormalizePlacementPolicy(ctx, policyRefInfo)
	if err != nil {
		return errors.Trace(err)
	}

	job := &model.Job{
		SchemaID:   schema.ID,
		TableID:    tblInfo.ID,
		SchemaName: schema.Name.L,
		TableName:  tblInfo.Name.L,
		Type:       model.ActionAlterTablePartitionPlacement,
		BinlogInfo: &model.HistoryInfo{},
		Args:       []interface{}{partitionID, policyRefInfo},
	}

	err = d.DoDDLJob(ctx, job)
	err = d.callHookOnChanged(job, err)
	return errors.Trace(err)
}

func buildPolicyInfo(name model.CIStr, options []*ast.PlacementOption) (*model.PolicyInfo, error) {
	policyInfo := &model.PolicyInfo{PlacementSettings: &model.PlacementSettings{}}
	policyInfo.Name = name
	for _, opt := range options {
		err := SetDirectPlacementOpt(policyInfo.PlacementSettings, opt.Tp, opt.StrValue, opt.UintValue)
		if err != nil {
			return nil, err
		}
	}
	return policyInfo, nil
}

func removeTablePlacement(tbInfo *model.TableInfo) bool {
	hasPlacementSettings := false
	if tbInfo.PlacementPolicyRef != nil {
		tbInfo.PlacementPolicyRef = nil
		hasPlacementSettings = true
	}

	if removePartitionPlacement(tbInfo.Partition) {
		hasPlacementSettings = true
	}

	return hasPlacementSettings
}

func removePartitionPlacement(partInfo *model.PartitionInfo) bool {
	if partInfo == nil {
		return false
	}

	hasPlacementSettings := false
	for i := range partInfo.Definitions {
		def := &partInfo.Definitions[i]
		if def.PlacementPolicyRef != nil {
			def.PlacementPolicyRef = nil
			hasPlacementSettings = true
		}
	}
	return hasPlacementSettings
}

func handleDatabasePlacement(ctx sessionctx.Context, dbInfo *model.DBInfo) error {
	if dbInfo.PlacementPolicyRef == nil {
		return nil
	}

	sessVars := ctx.GetSessionVars()
	if sessVars.PlacementMode == variable.PlacementModeIgnore {
		dbInfo.PlacementPolicyRef = nil
		sessVars.StmtCtx.AppendNote(errors.New(
			fmt.Sprintf("Placement is ignored when TIDB_PLACEMENT_MODE is '%s'", variable.PlacementModeIgnore),
		))
		return nil
	}

	var err error
	dbInfo.PlacementPolicyRef, err = checkAndNormalizePlacementPolicy(ctx, dbInfo.PlacementPolicyRef)
	return err
}

func handleTablePlacement(ctx sessionctx.Context, tbInfo *model.TableInfo) error {
	sessVars := ctx.GetSessionVars()
	if sessVars.PlacementMode == variable.PlacementModeIgnore && removeTablePlacement(tbInfo) {
		sessVars.StmtCtx.AppendNote(errors.New(
			fmt.Sprintf("Placement is ignored when TIDB_PLACEMENT_MODE is '%s'", variable.PlacementModeIgnore),
		))
		return nil
	}

	var err error
	tbInfo.PlacementPolicyRef, err = checkAndNormalizePlacementPolicy(ctx, tbInfo.PlacementPolicyRef)
	if err != nil {
		return err
	}

	if tbInfo.Partition != nil {
		for i := range tbInfo.Partition.Definitions {
			partition := &tbInfo.Partition.Definitions[i]
			partition.PlacementPolicyRef, err = checkAndNormalizePlacementPolicy(ctx, partition.PlacementPolicyRef)
			if err != nil {
				return err
			}
		}
	}
	return nil
}

func handlePartitionPlacement(ctx sessionctx.Context, partInfo *model.PartitionInfo) error {
	sessVars := ctx.GetSessionVars()
	if sessVars.PlacementMode == variable.PlacementModeIgnore && removePartitionPlacement(partInfo) {
		sessVars.StmtCtx.AppendNote(errors.New(
			fmt.Sprintf("Placement is ignored when TIDB_PLACEMENT_MODE is '%s'", variable.PlacementModeIgnore),
		))
		return nil
	}

	var err error
	for i := range partInfo.Definitions {
		partition := &partInfo.Definitions[i]
		partition.PlacementPolicyRef, err = checkAndNormalizePlacementPolicy(ctx, partition.PlacementPolicyRef)
		if err != nil {
			return err
		}
	}
	return nil
}

func checkIgnorePlacementDDL(ctx sessionctx.Context) bool {
	sessVars := ctx.GetSessionVars()
	if sessVars.PlacementMode == variable.PlacementModeIgnore {
		sessVars.StmtCtx.AppendNote(errors.New(
			fmt.Sprintf("Placement is ignored when TIDB_PLACEMENT_MODE is '%s'", variable.PlacementModeIgnore),
		))
		return true
	}
	return false
}

func (d *ddl) CreatePlacementPolicy(ctx sessionctx.Context, stmt *ast.CreatePlacementPolicyStmt) (err error) {
	if checkIgnorePlacementDDL(ctx) {
		return nil
	}

	if stmt.OrReplace && stmt.IfNotExists {
		return dbterror.ErrWrongUsage.GenWithStackByArgs("OR REPLACE", "IF NOT EXISTS")
	}

	policyInfo, err := buildPolicyInfo(stmt.PolicyName, stmt.PlacementOptions)
	if err != nil {
		return errors.Trace(err)
	}

	var onExists OnExist
	switch {
	case stmt.IfNotExists:
		onExists = OnExistIgnore
	case stmt.OrReplace:
		onExists = OnExistReplace
	default:
		onExists = OnExistError
	}

	return d.CreatePlacementPolicyWithInfo(ctx, policyInfo, onExists)
}

func (d *ddl) DropPlacementPolicy(ctx sessionctx.Context, stmt *ast.DropPlacementPolicyStmt) (err error) {
	if checkIgnorePlacementDDL(ctx) {
		return nil
	}
	policyName := stmt.PolicyName
	is := d.GetInfoSchemaWithInterceptor(ctx)
	// Check policy existence.
	policy, ok := is.PolicyByName(policyName)
	if !ok {
		err = infoschema.ErrPlacementPolicyNotExists.GenWithStackByArgs(policyName)
		if stmt.IfExists {
			ctx.GetSessionVars().StmtCtx.AppendNote(err)
			return nil
		}
		return err
	}

	if err = CheckPlacementPolicyNotInUseFromInfoSchema(is, policy); err != nil {
		return err
	}

	job := &model.Job{
		SchemaID:   policy.ID,
		SchemaName: policy.Name.L,
		Type:       model.ActionDropPlacementPolicy,
		BinlogInfo: &model.HistoryInfo{},
		Args:       []interface{}{policyName},
	}
	err = d.DoDDLJob(ctx, job)
	err = d.callHookOnChanged(job, err)
	return errors.Trace(err)
}

func (d *ddl) AlterPlacementPolicy(ctx sessionctx.Context, stmt *ast.AlterPlacementPolicyStmt) (err error) {
	if checkIgnorePlacementDDL(ctx) {
		return nil
	}
	policyName := stmt.PolicyName
	is := d.GetInfoSchemaWithInterceptor(ctx)
	// Check policy existence.
	policy, ok := is.PolicyByName(policyName)
	if !ok {
		return infoschema.ErrPlacementPolicyNotExists.GenWithStackByArgs(policyName)
	}

	newPolicyInfo, err := buildPolicyInfo(policy.Name, stmt.PlacementOptions)
	if err != nil {
		return errors.Trace(err)
	}

	err = checkPolicyValidation(newPolicyInfo.PlacementSettings)
	if err != nil {
		return err
	}

	job := &model.Job{
		SchemaID:   policy.ID,
		SchemaName: policy.Name.L,
		Type:       model.ActionAlterPlacementPolicy,
		BinlogInfo: &model.HistoryInfo{},
		Args:       []interface{}{newPolicyInfo},
	}
	err = d.DoDDLJob(ctx, job)
	err = d.callHookOnChanged(job, err)
	return errors.Trace(err)
}

func (d *ddl) AlterTableCache(ctx sessionctx.Context, ti ast.Ident) (err error) {
	schema, t, err := d.getSchemaAndTableByIdent(ctx, ti)
	if err != nil {
		return err
	}
	// if a table is already in cache state, return directly
	if t.Meta().TableCacheStatusType == model.TableCacheStatusEnable {
		return nil
	}

	// forbit cache table in system database.
	if util.IsMemOrSysDB(schema.Name.L) {
		return errors.Trace(dbterror.ErrUnsupportedAlterCacheForSysTable)
	} else if t.Meta().TempTableType != model.TempTableNone {
		return dbterror.ErrOptOnTemporaryTable.GenWithStackByArgs("alter temporary table cache")
	}

	if t.Meta().Partition != nil {
		return dbterror.ErrOptOnCacheTable.GenWithStackByArgs("partition mode")
	}

	succ, err := checkCacheTableSize(d.store, t.Meta().ID)
	if err != nil {
		return errors.Trace(err)
	}
	if !succ {
		return dbterror.ErrOptOnCacheTable.GenWithStackByArgs("table too large")
	}

	ddlQuery, _ := ctx.Value(sessionctx.QueryString).(string)
	// Initialize the cached table meta lock info in `mysql.table_cache_meta`.
	// The operation shouldn't fail in most cases, and if it does, return the error directly.
	// This DML and the following DDL is not atomic, that's not a problem.
	_, _, err = ctx.(sqlexec.RestrictedSQLExecutor).ExecRestrictedSQL(context.Background(), nil,
		"replace into mysql.table_cache_meta values (%?, 'NONE', 0, 0)", t.Meta().ID)
	if err != nil {
		return errors.Trace(err)
	}

	ctx.SetValue(sessionctx.QueryString, ddlQuery)

	job := &model.Job{
		SchemaID:   schema.ID,
		SchemaName: schema.Name.L,
		TableName:  t.Meta().Name.L,
		TableID:    t.Meta().ID,
		Type:       model.ActionAlterCacheTable,
		BinlogInfo: &model.HistoryInfo{},
		Args:       []interface{}{},
	}

	err = d.DoDDLJob(ctx, job)
	return d.callHookOnChanged(job, err)
}

func checkCacheTableSize(store kv.Storage, tableID int64) (bool, error) {
	const cacheTableSizeLimit = 64 * (1 << 20) // 64M
	succ := true
	err := kv.RunInNewTxn(context.Background(), store, true, func(ctx context.Context, txn kv.Transaction) error {
		prefix := tablecodec.GenTablePrefix(tableID)
		it, err := txn.Iter(prefix, prefix.PrefixNext())
		if err != nil {
			return errors.Trace(err)
		}
		defer it.Close()

		totalSize := 0
		for it.Valid() && it.Key().HasPrefix(prefix) {
			key := it.Key()
			value := it.Value()
			totalSize += len(key)
			totalSize += len(value)

			if totalSize > cacheTableSizeLimit {
				succ = false
				break
			}

			err = it.Next()
			if err != nil {
				return errors.Trace(err)
			}
		}
		return nil
	})
	return succ, err
}

func (d *ddl) AlterTableNoCache(ctx sessionctx.Context, ti ast.Ident) (err error) {
	schema, t, err := d.getSchemaAndTableByIdent(ctx, ti)
	if err != nil {
		return err
	}
	// if a table is not in cache state, return directly
	if t.Meta().TableCacheStatusType == model.TableCacheStatusDisable {
		return nil
	}

	job := &model.Job{
		SchemaID:   schema.ID,
		SchemaName: schema.Name.L,
		TableName:  t.Meta().Name.L,
		TableID:    t.Meta().ID,
		Type:       model.ActionAlterNoCacheTable,
		BinlogInfo: &model.HistoryInfo{},
		Args:       []interface{}{},
	}

	err = d.DoDDLJob(ctx, job)
	return d.callHookOnChanged(job, err)
}

// checkTooBigFieldLengthAndTryAutoConvert will check whether the field length is too big
// in non-strict mode and varchar column. If it is, will try to adjust to blob or text, see issue #30328
func checkTooBigFieldLengthAndTryAutoConvert(tp *types.FieldType, colName string, sessVars *variable.SessionVars) error {
	if sessVars != nil && !sessVars.SQLMode.HasStrictMode() && tp.GetType() == mysql.TypeVarchar {
		err := IsTooBigFieldLength(tp.GetFlen(), colName, tp.GetCharset())
		if err != nil && terror.ErrorEqual(types.ErrTooBigFieldLength, err) {
			tp.SetType(mysql.TypeBlob)
			if err = adjustBlobTypesFlen(tp, tp.GetCharset()); err != nil {
				return err
			}
			if tp.GetCharset() == charset.CharsetBin {
				sessVars.StmtCtx.AppendWarning(dbterror.ErrAutoConvert.GenWithStackByArgs(colName, "VARBINARY", "BLOB"))
			} else {
				sessVars.StmtCtx.AppendWarning(dbterror.ErrAutoConvert.GenWithStackByArgs(colName, "VARCHAR", "TEXT"))
			}
		}
	}
	return nil
}<|MERGE_RESOLUTION|>--- conflicted
+++ resolved
@@ -3055,7 +3055,6 @@
 	return nil
 }
 
-<<<<<<< HEAD
 func allSupported(specs []*ast.AlterTableSpec) bool {
 	for _, s := range specs {
 		switch s.Tp {
@@ -3067,14 +3066,10 @@
 	return true
 }
 
-func (d *ddl) AlterTable(ctx context.Context, sctx sessionctx.Context, ident ast.Ident, specs []*ast.AlterTableSpec) (err error) {
-	validSpecs, err := resolveAlterTableSpec(sctx, specs)
-=======
 func (d *ddl) AlterTable(ctx context.Context, sctx sessionctx.Context, stmt *ast.AlterTableStmt) (err error) {
 	ident := ast.Ident{Schema: stmt.Table.Schema, Name: stmt.Table.Name}
 
 	validSpecs, err := resolveAlterTableSpec(sctx, stmt.Specs)
->>>>>>> 6d80d002
 	if err != nil {
 		return errors.Trace(err)
 	}
