// Copyright 2013 The ql Authors. All rights reserved.
// Use of this source code is governed by a BSD-style
// license that can be found in the LICENSES/QL-LICENSE file.

// Copyright 2016 PingCAP, Inc.
//
// Licensed under the Apache License, Version 2.0 (the "License");
// you may not use this file except in compliance with the License.
// You may obtain a copy of the License at
//
//     http://www.apache.org/licenses/LICENSE-2.0
//
// Unless required by applicable law or agreed to in writing, software
// distributed under the License is distributed on an "AS IS" BASIS,
// See the License for the specific language governing permissions and
// limitations under the License.

package ddl

import (
	"bytes"
	"fmt"
	"strings"
	"time"

	"github.com/cznic/mathutil"
	"github.com/pingcap/tidb/ast"
	"github.com/pingcap/tidb/expression"
	"github.com/pingcap/tidb/infoschema"
	"github.com/pingcap/tidb/meta/autoid"
	"github.com/pingcap/tidb/model"
	"github.com/pingcap/tidb/mysql"
	"github.com/pingcap/tidb/sessionctx"
	"github.com/pingcap/tidb/sessionctx/variable"
	"github.com/pingcap/tidb/table"
	"github.com/pingcap/tidb/types"
	"github.com/pingcap/tidb/util/charset"
	"github.com/pkg/errors"
)

func (d *ddl) CreateSchema(ctx sessionctx.Context, schema model.CIStr, charsetInfo *ast.CharsetOpt) (err error) {
	is := d.GetInformationSchema(ctx)
	_, ok := is.SchemaByName(schema)
	if ok {
		return infoschema.ErrDatabaseExists.GenWithStackByArgs(schema)
	}

	if err = checkTooLongSchema(schema); err != nil {
		return errors.Trace(err)
	}

	schemaID, err := d.genGlobalID()
	if err != nil {
		return errors.Trace(err)
	}
	dbInfo := &model.DBInfo{
		Name: schema,
	}

	if charsetInfo != nil {
		err = checkCharsetAndCollation(charsetInfo.Chs, charsetInfo.Col)
		if err != nil {
			return errors.Trace(err)
		}
		dbInfo.Charset = charsetInfo.Chs
		dbInfo.Collate = charsetInfo.Col
	} else {
		dbInfo.Charset, dbInfo.Collate = getDefaultCharsetAndCollate()
	}

	job := &model.Job{
		SchemaID:   schemaID,
		Type:       model.ActionCreateSchema,
		BinlogInfo: &model.HistoryInfo{},
		Args:       []interface{}{dbInfo},
	}

	err = d.doDDLJob(ctx, job)
	err = d.callHookOnChanged(err)
	return errors.Trace(err)
}

func (d *ddl) DropSchema(ctx sessionctx.Context, schema model.CIStr) (err error) {
	is := d.GetInformationSchema(ctx)
	old, ok := is.SchemaByName(schema)
	if !ok {
		return errors.Trace(infoschema.ErrDatabaseNotExists)
	}
	job := &model.Job{
		SchemaID:   old.ID,
		Type:       model.ActionDropSchema,
		BinlogInfo: &model.HistoryInfo{},
	}

	err = d.doDDLJob(ctx, job)
	err = d.callHookOnChanged(err)
	return errors.Trace(err)
}

func checkTooLongSchema(schema model.CIStr) error {
	if len(schema.L) > mysql.MaxDatabaseNameLength {
		return ErrTooLongIdent.GenWithStackByArgs(schema)
	}
	return nil
}

func checkTooLongTable(table model.CIStr) error {
	if len(table.L) > mysql.MaxTableNameLength {
		return ErrTooLongIdent.GenWithStackByArgs(table)
	}
	return nil
}

func checkTooLongIndex(index model.CIStr) error {
	if len(index.L) > mysql.MaxIndexIdentifierLen {
		return ErrTooLongIdent.GenWithStackByArgs(index)
	}
	return nil
}

func getDefaultCharsetAndCollate() (string, string) {
	// TODO: TableDefaultCharset-->DatabaseDefaultCharset-->SystemDefaultCharset.
	// TODO: Change TableOption parser to parse collate.
	// This is a tmp solution.
	return "utf8", "utf8_bin"
}

func setColumnFlagWithConstraint(colMap map[string]*table.Column, v *ast.Constraint) {
	switch v.Tp {
	case ast.ConstraintPrimaryKey:
		for _, key := range v.Keys {
			c, ok := colMap[key.Column.Name.L]
			if !ok {
				continue
			}
			c.Flag |= mysql.PriKeyFlag
			// Primary key can not be NULL.
			c.Flag |= mysql.NotNullFlag
		}
	case ast.ConstraintUniq, ast.ConstraintUniqIndex, ast.ConstraintUniqKey:
		for i, key := range v.Keys {
			c, ok := colMap[key.Column.Name.L]
			if !ok {
				continue
			}
			if i == 0 {
				// Only the first column can be set
				// if unique index has multi columns,
				// the flag should be MultipleKeyFlag.
				// See https://dev.mysql.com/doc/refman/5.7/en/show-columns.html
				if len(v.Keys) > 1 {
					c.Flag |= mysql.MultipleKeyFlag
				} else {
					c.Flag |= mysql.UniqueKeyFlag
				}
			}
		}
	case ast.ConstraintKey, ast.ConstraintIndex:
		for i, key := range v.Keys {
			c, ok := colMap[key.Column.Name.L]
			if !ok {
				continue
			}
			if i == 0 {
				// Only the first column can be set.
				c.Flag |= mysql.MultipleKeyFlag
			}
		}
	}
}

func buildColumnsAndConstraints(ctx sessionctx.Context, colDefs []*ast.ColumnDef,
	constraints []*ast.Constraint) ([]*table.Column, []*ast.Constraint, error) {
	var cols []*table.Column
	colMap := map[string]*table.Column{}
	// outPriKeyConstraint is the primary key constraint out of column definition. such as: create table t1 (id int , age int, primary key(id));
	var outPriKeyConstraint *ast.Constraint
	for _, v := range constraints {
		if v.Tp == ast.ConstraintPrimaryKey {
			outPriKeyConstraint = v
			break
		}
	}
	for i, colDef := range colDefs {
		col, cts, err := buildColumnAndConstraint(ctx, i, colDef, outPriKeyConstraint)
		if err != nil {
			return nil, nil, errors.Trace(err)
		}
		col.State = model.StatePublic
		constraints = append(constraints, cts...)
		cols = append(cols, col)
		colMap[colDef.Name.Name.L] = col
	}
	// Traverse table Constraints and set col.flag.
	for _, v := range constraints {
		setColumnFlagWithConstraint(colMap, v)
	}
	return cols, constraints, nil
}

func setCharsetCollationFlenDecimal(tp *types.FieldType) error {
	tp.Charset = strings.ToLower(tp.Charset)
	tp.Collate = strings.ToLower(tp.Collate)
	if len(tp.Charset) == 0 {
		switch tp.Tp {
		case mysql.TypeString, mysql.TypeVarchar, mysql.TypeVarString, mysql.TypeBlob, mysql.TypeTinyBlob, mysql.TypeMediumBlob, mysql.TypeLongBlob, mysql.TypeEnum, mysql.TypeSet:
			tp.Charset, tp.Collate = getDefaultCharsetAndCollate()
		default:
			tp.Charset = charset.CharsetBin
			tp.Collate = charset.CharsetBin
		}
	} else {
		if !charset.ValidCharsetAndCollation(tp.Charset, tp.Collate) {
			return errUnsupportedCharset.GenWithStackByArgs(tp.Charset, tp.Collate)
		}
		if len(tp.Collate) == 0 {
			var err error
			tp.Collate, err = charset.GetDefaultCollation(tp.Charset)
			if err != nil {
				return errors.Trace(err)
			}
		}
	}
	// Use default value for flen or decimal when they are unspecified.
	defaultFlen, defaultDecimal := mysql.GetDefaultFieldLengthAndDecimal(tp.Tp)
	if tp.Flen == types.UnspecifiedLength {
		tp.Flen = defaultFlen
		if mysql.HasUnsignedFlag(tp.Flag) && tp.Tp != mysql.TypeLonglong && mysql.IsIntegerType(tp.Tp) {
			// Issue #4684: the flen of unsigned integer(except bigint) is 1 digit shorter than signed integer
			// because it has no prefix "+" or "-" character.
			tp.Flen--
		}
	}
	if tp.Decimal == types.UnspecifiedLength {
		tp.Decimal = defaultDecimal
	}
	return nil
}

// outPriKeyConstraint is the primary key constraint out of column definition. such as: create table t1 (id int , age int, primary key(id));
func buildColumnAndConstraint(ctx sessionctx.Context, offset int,
	colDef *ast.ColumnDef, outPriKeyConstraint *ast.Constraint) (*table.Column, []*ast.Constraint, error) {
	err := setCharsetCollationFlenDecimal(colDef.Tp)
	if err != nil {
		return nil, nil, errors.Trace(err)
	}
	col, cts, err := columnDefToCol(ctx, offset, colDef, outPriKeyConstraint)
	if err != nil {
		return nil, nil, errors.Trace(err)
	}
	return col, cts, nil
}

// checkColumnDefaultValue checks the default value of the column.
// In non-strict SQL mode, if the default value of the column is an empty string, the default value can be ignored.
// In strict SQL mode, TEXT/BLOB/JSON can't have not null default values.
func checkColumnDefaultValue(ctx sessionctx.Context, col *table.Column, value interface{}) (bool, interface{}, error) {
	hasDefaultValue := true
	if value != nil && (col.Tp == mysql.TypeJSON ||
		col.Tp == mysql.TypeTinyBlob || col.Tp == mysql.TypeMediumBlob ||
		col.Tp == mysql.TypeLongBlob || col.Tp == mysql.TypeBlob) {
		// In non-strict SQL mode.
		if !ctx.GetSessionVars().SQLMode.HasStrictMode() && value == "" {
			if col.Tp == mysql.TypeBlob || col.Tp == mysql.TypeLongBlob {
				// The TEXT/BLOB default value can be ignored.
				hasDefaultValue = false
			}
			// In non-strict SQL mode, if the column type is json and the default value is null, it is initialized to an empty array.
			if col.Tp == mysql.TypeJSON {
				value = `null`
			}
			sc := ctx.GetSessionVars().StmtCtx
			sc.AppendWarning(errBlobCantHaveDefault.GenWithStackByArgs(col.Name.O))
			return hasDefaultValue, value, nil
		}
		// In strict SQL mode or default value is not an empty string.
		return hasDefaultValue, value, errBlobCantHaveDefault.GenWithStackByArgs(col.Name.O)
	}
	return hasDefaultValue, value, nil
}

// isExplicitTimeStamp is used to check if explicit_defaults_for_timestamp is on or off.
// Check out this link for more details.
// https://dev.mysql.com/doc/refman/5.7/en/server-system-variables.html#sysvar_explicit_defaults_for_timestamp
func isExplicitTimeStamp() bool {
	// TODO: implement the behavior as MySQL when explicit_defaults_for_timestamp = off, then this function could return false.
	return true
}

// columnDefToCol converts ColumnDef to Col and TableConstraints.
// outPriKeyConstraint is the primary key constraint out of column definition. such as: create table t1 (id int , age int, primary key(id));
func columnDefToCol(ctx sessionctx.Context, offset int, colDef *ast.ColumnDef, outPriKeyConstraint *ast.Constraint) (*table.Column, []*ast.Constraint, error) {
	var constraints = make([]*ast.Constraint, 0)
	col := table.ToColumn(&model.ColumnInfo{
		Offset:    offset,
		Name:      colDef.Name.Name,
		FieldType: *colDef.Tp,
	})

	if !isExplicitTimeStamp() {
		// Check and set TimestampFlag, OnUpdateNowFlag and NotNullFlag.
		if col.Tp == mysql.TypeTimestamp {
			col.Flag |= mysql.TimestampFlag
			col.Flag |= mysql.OnUpdateNowFlag
			col.Flag |= mysql.NotNullFlag
		}
	}

	setOnUpdateNow := false
	hasDefaultValue := false
	hasNullFlag := false
	if colDef.Options != nil {
		length := types.UnspecifiedLength

		keys := []*ast.IndexColName{
			{
				Column: colDef.Name,
				Length: length,
			},
		}

		for _, v := range colDef.Options {
			switch v.Tp {
			case ast.ColumnOptionNotNull:
				col.Flag |= mysql.NotNullFlag
			case ast.ColumnOptionNull:
				col.Flag &= ^mysql.NotNullFlag
				removeOnUpdateNowFlag(col)
				hasNullFlag = true
			case ast.ColumnOptionAutoIncrement:
				col.Flag |= mysql.AutoIncrementFlag
			case ast.ColumnOptionPrimaryKey:
				constraint := &ast.Constraint{Tp: ast.ConstraintPrimaryKey, Keys: keys}
				constraints = append(constraints, constraint)
				col.Flag |= mysql.PriKeyFlag
			case ast.ColumnOptionUniqKey:
				constraint := &ast.Constraint{Tp: ast.ConstraintUniqKey, Name: colDef.Name.Name.O, Keys: keys}
				constraints = append(constraints, constraint)
				col.Flag |= mysql.UniqueKeyFlag
			case ast.ColumnOptionDefaultValue:
				value, err := getDefaultValue(ctx, v, colDef.Tp.Tp, colDef.Tp.Decimal)
				if err != nil {
					return nil, nil, ErrColumnBadNull.GenWithStack("invalid default value - %s", err)
				}
				if hasDefaultValue, value, err = checkColumnDefaultValue(ctx, col, value); err != nil {
					return nil, nil, errors.Trace(err)
				}
				if err = col.SetDefaultValue(value); err != nil {
					return nil, nil, errors.Trace(err)
				}
				removeOnUpdateNowFlag(col)
			case ast.ColumnOptionOnUpdate:
				// TODO: Support other time functions.
				if col.Tp == mysql.TypeTimestamp || col.Tp == mysql.TypeDatetime {
					if !expression.IsCurrentTimestampExpr(v.Expr) {
						return nil, nil, ErrInvalidOnUpdate.GenWithStackByArgs(col.Name)
					}
				} else {
					return nil, nil, ErrInvalidOnUpdate.GenWithStackByArgs(col.Name)
				}
				col.Flag |= mysql.OnUpdateNowFlag
				setOnUpdateNow = true
			case ast.ColumnOptionComment:
				err := setColumnComment(ctx, col, v)
				if err != nil {
					return nil, nil, errors.Trace(err)
				}
			case ast.ColumnOptionGenerated:
				var buf = bytes.NewBuffer([]byte{})
				v.Expr.Format(buf)
				col.GeneratedExprString = buf.String()
				col.GeneratedStored = v.Stored
				_, dependColNames := findDependedColumnNames(colDef)
				col.Dependences = dependColNames
			case ast.ColumnOptionFulltext:
				// TODO: Support this type.
			}
		}
	}

	setTimestampDefaultValue(col, hasDefaultValue, setOnUpdateNow)

	// Set `NoDefaultValueFlag` if this field doesn't have a default value and
	// it is `not null` and not an `AUTO_INCREMENT` field or `TIMESTAMP` field.
	setNoDefaultValueFlag(col, hasDefaultValue)
	if col.FieldType.EvalType().IsStringKind() && col.Charset == charset.CharsetBin {
		col.Flag |= mysql.BinaryFlag
	}
	if col.Tp == mysql.TypeBit {
		// For BIT field, it's charset is binary but does not have binary flag.
		col.Flag &= ^mysql.BinaryFlag
		col.Flag |= mysql.UnsignedFlag
	}
	if col.Tp == mysql.TypeYear {
		// For Year field, it's charset is binary but does not have binary flag.
		col.Flag &= ^mysql.BinaryFlag
		col.Flag |= mysql.ZerofillFlag
	}
	// If you specify ZEROFILL for a numeric column, MySQL automatically adds the UNSIGNED attribute to the column.
	// See https://dev.mysql.com/doc/refman/5.7/en/numeric-type-overview.html for more details.
	// But some types like bit and year, won't show its unsigned flag in `show create table`.
	if mysql.HasZerofillFlag(col.Flag) {
		col.Flag |= mysql.UnsignedFlag
	}
	err := checkPriKeyConstraint(col, hasDefaultValue, hasNullFlag, outPriKeyConstraint)
	if err != nil {
		return nil, nil, errors.Trace(err)
	}
	err = checkDefaultValue(ctx, col, hasDefaultValue)
	if err != nil {
		return nil, nil, errors.Trace(err)
	}
	return col, constraints, nil
}

func getDefaultValue(ctx sessionctx.Context, c *ast.ColumnOption, tp byte, fsp int) (interface{}, error) {
	if tp == mysql.TypeTimestamp || tp == mysql.TypeDatetime {
		vd, err := expression.GetTimeValue(ctx, c.Expr, tp, fsp)
		value := vd.GetValue()
		if err != nil {
			return nil, errors.Trace(err)
		}

		// Value is nil means `default null`.
		if value == nil {
			return nil, nil
		}

		// If value is types.Time, convert it to string.
		if vv, ok := value.(types.Time); ok {
			return vv.String(), nil
		}

		return value, nil
	}
	v, err := expression.EvalAstExpr(ctx, c.Expr)
	if err != nil {
		return nil, errors.Trace(err)
	}

	if v.IsNull() {
		return nil, nil
	}

	if v.Kind() == types.KindBinaryLiteral || v.Kind() == types.KindMysqlBit {
		if tp == mysql.TypeBit ||
			tp == mysql.TypeString || tp == mysql.TypeVarchar || tp == mysql.TypeVarString ||
			tp == mysql.TypeBlob || tp == mysql.TypeLongBlob || tp == mysql.TypeMediumBlob || tp == mysql.TypeTinyBlob ||
			tp == mysql.TypeJSON {
			// For BinaryLiteral / string fields, when getting default value we cast the value into BinaryLiteral{}, thus we return
			// its raw string content here.
			return v.GetBinaryLiteral().ToString(), nil
		}
		// For other kind of fields (e.g. INT), we supply its integer value so that it acts as integers.
		return v.GetBinaryLiteral().ToInt(ctx.GetSessionVars().StmtCtx)
	}

	if tp == mysql.TypeBit {
		if v.Kind() == types.KindInt64 || v.Kind() == types.KindUint64 {
			// For BIT fields, convert int into BinaryLiteral.
			return types.NewBinaryLiteralFromUint(v.GetUint64(), -1).ToString(), nil
		}
	}

	return v.ToString()
}

func removeOnUpdateNowFlag(c *table.Column) {
	// For timestamp Col, if it is set null or default value,
	// OnUpdateNowFlag should be removed.
	if mysql.HasTimestampFlag(c.Flag) {
		c.Flag &= ^mysql.OnUpdateNowFlag
	}
}

func setTimestampDefaultValue(c *table.Column, hasDefaultValue bool, setOnUpdateNow bool) {
	if hasDefaultValue {
		return
	}

	// For timestamp Col, if is not set default value or not set null, use current timestamp.
	if mysql.HasTimestampFlag(c.Flag) && mysql.HasNotNullFlag(c.Flag) {
		if setOnUpdateNow {
			c.SetDefaultValue(types.ZeroDatetimeStr)
		} else {
			c.SetDefaultValue(strings.ToUpper(ast.CurrentTimestamp))
		}
	}
}

func setNoDefaultValueFlag(c *table.Column, hasDefaultValue bool) {
	if hasDefaultValue {
		return
	}

	if !mysql.HasNotNullFlag(c.Flag) {
		return
	}

	// Check if it is an `AUTO_INCREMENT` field or `TIMESTAMP` field.
	if !mysql.HasAutoIncrementFlag(c.Flag) && !mysql.HasTimestampFlag(c.Flag) {
		c.Flag |= mysql.NoDefaultValueFlag
	}
}

func checkDefaultValue(ctx sessionctx.Context, c *table.Column, hasDefaultValue bool) error {
	if !hasDefaultValue {
		return nil
	}

	if c.GetDefaultValue() != nil {
		if _, err := table.GetColDefaultValue(ctx, c.ToInfo()); err != nil {
			return types.ErrInvalidDefault.GenWithStackByArgs(c.Name)
		}
		return nil
	}
	// Primary key default null is invalid.
	if mysql.HasPriKeyFlag(c.Flag) {
		return ErrPrimaryCantHaveNull
	}

	// Set not null but default null is invalid.
	if mysql.HasNotNullFlag(c.Flag) {
		return types.ErrInvalidDefault.GenWithStackByArgs(c.Name)
	}

	return nil
}

// checkPriKeyConstraint check all parts of a PRIMARY KEY must be NOT NULL
func checkPriKeyConstraint(col *table.Column, hasDefaultValue, hasNullFlag bool, outPriKeyConstraint *ast.Constraint) error {
	// Primary key should not be null.
	if mysql.HasPriKeyFlag(col.Flag) && hasDefaultValue && col.GetDefaultValue() == nil {
		return types.ErrInvalidDefault.GenWithStackByArgs(col.Name)
	}
	// Set primary key flag for outer primary key constraint.
	// Such as: create table t1 (id int , age int, primary key(id))
	if !mysql.HasPriKeyFlag(col.Flag) && outPriKeyConstraint != nil {
		for _, key := range outPriKeyConstraint.Keys {
			if key.Column.Name.L != col.Name.L {
				continue
			}
			col.Flag |= mysql.PriKeyFlag
			break
		}
	}
	// Primary key should not be null.
	if mysql.HasPriKeyFlag(col.Flag) && hasNullFlag {
		return ErrPrimaryCantHaveNull
	}
	return nil
}

func checkDuplicateColumn(colDefs []*ast.ColumnDef) error {
	colNames := map[string]bool{}
	for _, colDef := range colDefs {
		nameLower := colDef.Name.Name.L
		if colNames[nameLower] {
			return infoschema.ErrColumnExists.GenWithStackByArgs(colDef.Name.Name)
		}
		colNames[nameLower] = true
	}
	return nil
}

func checkGeneratedColumn(colDefs []*ast.ColumnDef) error {
	var colName2Generation = make(map[string]columnGenerationInDDL, len(colDefs))
	for i, colDef := range colDefs {
		generated, depCols := findDependedColumnNames(colDef)
		if !generated {
			colName2Generation[colDef.Name.Name.L] = columnGenerationInDDL{
				position:  i,
				generated: false,
			}
		} else {
			colName2Generation[colDef.Name.Name.L] = columnGenerationInDDL{
				position:    i,
				generated:   true,
				dependences: depCols,
			}
		}
	}
	for _, colDef := range colDefs {
		colName := colDef.Name.Name.L
		if err := verifyColumnGeneration(colName2Generation, colName); err != nil {
			return errors.Trace(err)
		}
	}
	return nil
}

func checkTooLongColumn(colDefs []*ast.ColumnDef) error {
	for _, colDef := range colDefs {
		if len(colDef.Name.Name.O) > mysql.MaxColumnNameLength {
			return ErrTooLongIdent.GenWithStackByArgs(colDef.Name.Name)
		}
	}
	return nil
}

func checkTooManyColumns(colDefs []*ast.ColumnDef) error {
	if len(colDefs) > TableColumnCountLimit {
		return errTooManyFields
	}
	return nil
}

// checkColumnsAttributes checks attributes for multiple columns.
func checkColumnsAttributes(colDefs []*ast.ColumnDef) error {
	for _, colDef := range colDefs {
		if err := checkColumnAttributes(colDef.Name.OrigColName(), colDef.Tp); err != nil {
			return errors.Trace(err)
		}
	}
	return nil
}

// checkColumnAttributes check attributes for single column.
func checkColumnAttributes(colName string, tp *types.FieldType) error {
	switch tp.Tp {
	case mysql.TypeNewDecimal, mysql.TypeDouble, mysql.TypeFloat:
		if tp.Flen < tp.Decimal {
			return types.ErrMBiggerThanD.GenWithStackByArgs(colName)
		}
	case mysql.TypeDatetime, mysql.TypeDuration, mysql.TypeTimestamp:
		if tp.Decimal != types.UnspecifiedFsp && (tp.Decimal < types.MinFsp || tp.Decimal > types.MaxFsp) {
			return types.ErrTooBigPrecision.GenWithStackByArgs(tp.Decimal, colName, types.MaxFsp)
		}
	}
	return nil
}

func checkDuplicateConstraint(namesMap map[string]bool, name string, foreign bool) error {
	if name == "" {
		return nil
	}
	nameLower := strings.ToLower(name)
	if namesMap[nameLower] {
		if foreign {
			return infoschema.ErrCannotAddForeign
		}
		return ErrDupKeyName.GenWithStack("duplicate key name %s", name)
	}
	namesMap[nameLower] = true
	return nil
}

func setEmptyConstraintName(namesMap map[string]bool, constr *ast.Constraint, foreign bool) {
	if constr.Name == "" && len(constr.Keys) > 0 {
		colName := constr.Keys[0].Column.Name.L
		constrName := colName
		i := 2
		if strings.EqualFold(constrName, mysql.PrimaryKeyName) {
			constrName = fmt.Sprintf("%s_%d", constrName, 2)
			i = 3
		}
		for namesMap[constrName] {
			// We loop forever until we find constrName that haven't been used.
			if foreign {
				constrName = fmt.Sprintf("fk_%s_%d", colName, i)
			} else {
				constrName = fmt.Sprintf("%s_%d", colName, i)
			}
			i++
		}
		constr.Name = constrName
		namesMap[constrName] = true
	}
}

func checkConstraintNames(constraints []*ast.Constraint) error {
	constrNames := map[string]bool{}
	fkNames := map[string]bool{}

	// Check not empty constraint name whether is duplicated.
	for _, constr := range constraints {
		if constr.Tp == ast.ConstraintForeignKey {
			err := checkDuplicateConstraint(fkNames, constr.Name, true)
			if err != nil {
				return errors.Trace(err)
			}
		} else {
			err := checkDuplicateConstraint(constrNames, constr.Name, false)
			if err != nil {
				return errors.Trace(err)
			}
		}
	}

	// Set empty constraint names.
	for _, constr := range constraints {
		if constr.Tp == ast.ConstraintForeignKey {
			setEmptyConstraintName(fkNames, constr, true)
		} else {
			setEmptyConstraintName(constrNames, constr, false)
		}
	}

	return nil
}

func buildTableInfo(ctx sessionctx.Context, d *ddl, tableName model.CIStr, cols []*table.Column, constraints []*ast.Constraint) (tbInfo *model.TableInfo, err error) {
	tbInfo = &model.TableInfo{
		Name: tableName,
	}
	// When this function is called by MockTableInfo, we should set a particular table id.
	// So the `ddl` structure may be nil.
	if d != nil {
		tbInfo.ID, err = d.genGlobalID()
		if err != nil {
			return nil, errors.Trace(err)
		}
	}
	for _, v := range cols {
		v.ID = allocateColumnID(tbInfo)
		tbInfo.Columns = append(tbInfo.Columns, v.ToInfo())
	}
	for _, constr := range constraints {
		if constr.Tp == ast.ConstraintForeignKey {
			for _, fk := range tbInfo.ForeignKeys {
				if fk.Name.L == strings.ToLower(constr.Name) {
					return nil, infoschema.ErrCannotAddForeign
				}
			}
			var fk model.FKInfo
			fk.Name = model.NewCIStr(constr.Name)
			fk.RefTable = constr.Refer.Table.Name
			fk.State = model.StatePublic
			for _, key := range constr.Keys {
				fk.Cols = append(fk.Cols, key.Column.Name)
			}
			for _, key := range constr.Refer.IndexColNames {
				fk.RefCols = append(fk.RefCols, key.Column.Name)
			}
			fk.OnDelete = int(constr.Refer.OnDelete.ReferOpt)
			fk.OnUpdate = int(constr.Refer.OnUpdate.ReferOpt)
			if len(fk.Cols) != len(fk.RefCols) {
				return nil, infoschema.ErrForeignKeyNotMatch.GenWithStackByArgs(tbInfo.Name.O)
			}
			if len(fk.Cols) == 0 {
				// TODO: In MySQL, this case will report a parse error.
				return nil, infoschema.ErrCannotAddForeign
			}
			tbInfo.ForeignKeys = append(tbInfo.ForeignKeys, &fk)
			continue
		}
		if constr.Tp == ast.ConstraintPrimaryKey {
			var col *table.Column
			for _, key := range constr.Keys {
				col = table.FindCol(cols, key.Column.Name.O)
				if col == nil {
					return nil, errKeyColumnDoesNotExits.GenWithStack("key column %s doesn't exist in table", key.Column.Name)
				}
				// Virtual columns cannot be used in primary key.
				if col.IsGenerated() && !col.GeneratedStored {
					return nil, errUnsupportedOnGeneratedColumn.GenWithStackByArgs("Defining a virtual generated column as primary key")
				}
			}
			if len(constr.Keys) == 1 {
				switch col.Tp {
				case mysql.TypeLong, mysql.TypeLonglong,
					mysql.TypeTiny, mysql.TypeShort, mysql.TypeInt24:
					tbInfo.PKIsHandle = true
					// Avoid creating index for PK handle column.
					continue
				}
			}
		}
		// build index info.
		idxInfo, err := buildIndexInfo(tbInfo, model.NewCIStr(constr.Name), constr.Keys, model.StatePublic)
		if err != nil {
			return nil, errors.Trace(err)
		}
		//check if the index is primary or uniqiue.
		switch constr.Tp {
		case ast.ConstraintPrimaryKey:
			idxInfo.Primary = true
			idxInfo.Unique = true
			idxInfo.Name = model.NewCIStr(mysql.PrimaryKeyName)
		case ast.ConstraintUniq, ast.ConstraintUniqKey, ast.ConstraintUniqIndex:
			idxInfo.Unique = true
		}
		// set index type.
		if constr.Option != nil {
			idxInfo.Comment, err = validateCommentLength(ctx.GetSessionVars(),
				constr.Option.Comment,
				maxCommentLength,
				errTooLongIndexComment.GenWithStackByArgs(idxInfo.Name.String(), maxCommentLength))
			if err != nil {
				return nil, errors.Trace(err)
			}
			if constr.Option.Tp == model.IndexTypeInvalid {
				// Use btree as default index type.
				idxInfo.Tp = model.IndexTypeBtree
			} else {
				idxInfo.Tp = constr.Option.Tp
			}
		} else {
			// Use btree as default index type.
			idxInfo.Tp = model.IndexTypeBtree
		}
		idxInfo.ID = allocateIndexID(tbInfo)
		tbInfo.Indices = append(tbInfo.Indices, idxInfo)
	}
	return
}

func (d *ddl) CreateTableWithLike(ctx sessionctx.Context, ident, referIdent ast.Ident, ifNotExists bool) error {
	is := d.GetInformationSchema(ctx)
	_, ok := is.SchemaByName(referIdent.Schema)
	if !ok {
		return infoschema.ErrTableNotExists.GenWithStackByArgs(referIdent.Schema, referIdent.Name)
	}
	referTbl, err := is.TableByName(referIdent.Schema, referIdent.Name)
	if err != nil {
		return infoschema.ErrTableNotExists.GenWithStackByArgs(referIdent.Schema, referIdent.Name)
	}
	schema, ok := is.SchemaByName(ident.Schema)
	if !ok {
		return infoschema.ErrDatabaseNotExists.GenWithStackByArgs(ident.Schema)
	}
	if is.TableExists(ident.Schema, ident.Name) {
		if ifNotExists {
			ctx.GetSessionVars().StmtCtx.AppendNote(infoschema.ErrTableExists.GenWithStackByArgs(ident))
			return nil
		}
		return infoschema.ErrTableExists.GenWithStackByArgs(ident)
	}

	tblInfo := *referTbl.Meta()
	tblInfo.Name = ident.Name
	tblInfo.AutoIncID = 0
	tblInfo.ForeignKeys = nil
	tblInfo.ID, err = d.genGlobalID()
	if err != nil {
		return errors.Trace(err)
	}
	job := &model.Job{
		SchemaID:   schema.ID,
		TableID:    tblInfo.ID,
		Type:       model.ActionCreateTable,
		BinlogInfo: &model.HistoryInfo{},
		Args:       []interface{}{tblInfo},
	}

	err = d.doDDLJob(ctx, job)
	err = d.callHookOnChanged(err)
	return errors.Trace(err)
}

func (d *ddl) CreateTable(ctx sessionctx.Context, s *ast.CreateTableStmt) (err error) {
	ident := ast.Ident{Schema: s.Table.Schema, Name: s.Table.Name}
	if s.ReferTable != nil {
		referIdent := ast.Ident{Schema: s.ReferTable.Schema, Name: s.ReferTable.Name}
		return d.CreateTableWithLike(ctx, ident, referIdent, s.IfNotExists)
	}
	colDefs := s.Cols
	is := d.GetInformationSchema(ctx)
	schema, ok := is.SchemaByName(ident.Schema)
	if !ok {
		return infoschema.ErrDatabaseNotExists.GenWithStackByArgs(ident.Schema)
	}
	if is.TableExists(ident.Schema, ident.Name) {
		if s.IfNotExists {
			ctx.GetSessionVars().StmtCtx.AppendNote(infoschema.ErrTableExists.GenWithStackByArgs(ident))
			return nil
		}
		return infoschema.ErrTableExists.GenWithStackByArgs(ident)
	}
	if err = checkTooLongTable(ident.Name); err != nil {
		return errors.Trace(err)
	}
	if err = checkDuplicateColumn(colDefs); err != nil {
		return errors.Trace(err)
	}
	if err = checkGeneratedColumn(colDefs); err != nil {
		return errors.Trace(err)
	}
	if err = checkTooLongColumn(colDefs); err != nil {
		return errors.Trace(err)
	}
	if err = checkTooManyColumns(colDefs); err != nil {
		return errors.Trace(err)
	}

	if err = checkColumnsAttributes(colDefs); err != nil {
		return errors.Trace(err)
	}

	cols, newConstraints, err := buildColumnsAndConstraints(ctx, colDefs, s.Constraints)
	if err != nil {
		return errors.Trace(err)
	}

	err = checkConstraintNames(newConstraints)
	if err != nil {
		return errors.Trace(err)
	}

	tbInfo, err := buildTableInfo(ctx, d, ident.Name, cols, newConstraints)
	if err != nil {
		return errors.Trace(err)
	}

	pi, err := buildTablePartitionInfo(ctx, d, s)
	if err != nil {
		return errors.Trace(err)
	}

	if pi != nil && pi.Type == model.PartitionTypeRange {
		// Only range type partition is now supported.
		// Range columns partition only implements the parser, so it will not be checked.
		if s.Partition.ColumnNames == nil {
			if err = checkPartitionNameUnique(tbInfo, pi); err != nil {
				return errors.Trace(err)
			}

			if err = checkCreatePartitionValue(ctx, tbInfo, pi, cols); err != nil {
				return errors.Trace(err)
			}

			if err = checkAddPartitionTooManyPartitions(len(pi.Definitions)); err != nil {
				return errors.Trace(err)
			}

			if err = checkPartitionFuncValid(ctx, tbInfo, s.Partition.Expr); err != nil {
				return errors.Trace(err)
			}

			if err = checkPartitionFuncType(ctx, s, cols, tbInfo); err != nil {
				return errors.Trace(err)
			}

			if err = checkRangePartitioningKeysConstraints(ctx, s, tbInfo, newConstraints); err != nil {
				return errors.Trace(err)
			}
		}
		tbInfo.Partition = pi
	}

	job := &model.Job{
		SchemaID:   schema.ID,
		TableID:    tbInfo.ID,
		Type:       model.ActionCreateTable,
		BinlogInfo: &model.HistoryInfo{},
		Args:       []interface{}{tbInfo},
	}

	err = handleTableOptions(s.Options, tbInfo)
	if err != nil {
		return errors.Trace(err)
	}
	err = checkCharsetAndCollation(tbInfo.Charset, tbInfo.Collate)
	if err != nil {
		return errors.Trace(err)
	}
	err = d.doDDLJob(ctx, job)
	if err == nil {
		if tbInfo.AutoIncID > 1 {
			// Default tableAutoIncID base is 0.
			// If the first ID is expected to greater than 1, we need to do rebase.
			err = d.handleAutoIncID(tbInfo, schema.ID)
		}
	}

	// table exists, but if_not_exists flags is true, so we ignore this error.
	if infoschema.ErrTableExists.Equal(err) && s.IfNotExists {
		return nil
	}
	err = d.callHookOnChanged(err)
	return errors.Trace(err)
}

func checkCharsetAndCollation(cs string, co string) error {
	if !charset.ValidCharsetAndCollation(cs, co) {
		return ErrUnknownCharacterSet.GenWithStackByArgs(cs)
	}
	return nil
}

// handleAutoIncID handles auto_increment option in DDL. It creates a ID counter for the table and initiates the counter to a proper value.
// For example if the option sets auto_increment to 10. The counter will be set to 9. So the next allocated ID will be 10.
func (d *ddl) handleAutoIncID(tbInfo *model.TableInfo, schemaID int64) error {
	alloc := autoid.NewAllocator(d.store, tbInfo.GetDBID(schemaID))
	tbInfo.State = model.StatePublic
	tb, err := table.TableFromMeta(alloc, tbInfo)
	if err != nil {
		return errors.Trace(err)
	}
	// The operation of the minus 1 to make sure that the current value doesn't be used,
	// the next Alloc operation will get this value.
	// Its behavior is consistent with MySQL.
	if err = tb.RebaseAutoID(nil, tbInfo.AutoIncID-1, false); err != nil {
		return errors.Trace(err)
	}
	return nil
}

// handleTableOptions updates tableInfo according to table options.
func handleTableOptions(options []*ast.TableOption, tbInfo *model.TableInfo) error {
	for _, op := range options {
		switch op.Tp {
		case ast.TableOptionAutoIncrement:
			tbInfo.AutoIncID = int64(op.UintValue)
		case ast.TableOptionComment:
			tbInfo.Comment = op.StrValue
		case ast.TableOptionCharset:
			tbInfo.Charset = op.StrValue
		case ast.TableOptionCollate:
			tbInfo.Collate = op.StrValue
		case ast.TableOptionShardRowID:
			if hasAutoIncrementColumn(tbInfo) && op.UintValue != 0 {
				return errUnsupportedShardRowIDBits
			}
			tbInfo.ShardRowIDBits = op.UintValue
			if tbInfo.ShardRowIDBits > shardRowIDBitsMax {
				tbInfo.ShardRowIDBits = shardRowIDBitsMax
			}
		}
	}
	return nil
}

func hasAutoIncrementColumn(tbInfo *model.TableInfo) bool {
	for _, col := range tbInfo.Columns {
		if mysql.HasAutoIncrementFlag(col.Flag) {
			return true
		}
	}
	return false
}

// isIgnorableSpec checks if the spec type is ignorable.
// Some specs are parsed by ignored. This is for compatibility.
func isIgnorableSpec(tp ast.AlterTableType) bool {
	// AlterTableLock/AlterTableAlgorithm are ignored.
	return tp == ast.AlterTableLock || tp == ast.AlterTableAlgorithm
}

func (d *ddl) AlterTable(ctx sessionctx.Context, ident ast.Ident, specs []*ast.AlterTableSpec) (err error) {
	// Only handle valid specs.
	validSpecs := make([]*ast.AlterTableSpec, 0, len(specs))
	for _, spec := range specs {
		if isIgnorableSpec(spec.Tp) {
			continue
		}
		validSpecs = append(validSpecs, spec)
	}

	if len(validSpecs) != 1 {
		// TODO: Hanlde len(validSpecs) == 0.
		// Now we only allow one schema changing at the same time.
		return errRunMultiSchemaChanges
	}

	for _, spec := range validSpecs {
		switch spec.Tp {
		case ast.AlterTableAddColumns:
			if len(spec.NewColumns) != 1 {
				return errRunMultiSchemaChanges
			}
			err = d.AddColumn(ctx, ident, spec)
		case ast.AlterTableAddPartitions:
			err = d.AddTablePartitions(ctx, ident, spec)
		case ast.AlterTableDropColumn:
			err = d.DropColumn(ctx, ident, spec.OldColumnName.Name)
		case ast.AlterTableDropIndex:
			err = d.DropIndex(ctx, ident, model.NewCIStr(spec.Name))
		case ast.AlterTableDropPartition:
			err = d.DropTablePartition(ctx, ident, spec)
		case ast.AlterTableAddConstraint:
			constr := spec.Constraint
			switch spec.Constraint.Tp {
			case ast.ConstraintKey, ast.ConstraintIndex:
				err = d.CreateIndex(ctx, ident, false, model.NewCIStr(constr.Name), spec.Constraint.Keys, constr.Option)
			case ast.ConstraintUniq, ast.ConstraintUniqIndex, ast.ConstraintUniqKey:
				err = d.CreateIndex(ctx, ident, true, model.NewCIStr(constr.Name), spec.Constraint.Keys, constr.Option)
			case ast.ConstraintForeignKey:
				err = d.CreateForeignKey(ctx, ident, model.NewCIStr(constr.Name), spec.Constraint.Keys, spec.Constraint.Refer)
			case ast.ConstraintPrimaryKey:
				err = ErrUnsupportedModifyPrimaryKey.GenWithStackByArgs("add")
			default:
				// Nothing to do now.
			}
		case ast.AlterTableDropForeignKey:
			err = d.DropForeignKey(ctx, ident, model.NewCIStr(spec.Name))
		case ast.AlterTableModifyColumn:
			err = d.ModifyColumn(ctx, ident, spec)
		case ast.AlterTableChangeColumn:
			err = d.ChangeColumn(ctx, ident, spec)
		case ast.AlterTableAlterColumn:
			err = d.AlterColumn(ctx, ident, spec)
		case ast.AlterTableRenameTable:
			newIdent := ast.Ident{Schema: spec.NewTable.Schema, Name: spec.NewTable.Name}
			err = d.RenameTable(ctx, ident, newIdent)
		case ast.AlterTableDropPrimaryKey:
			err = ErrUnsupportedModifyPrimaryKey.GenWithStackByArgs("drop")
		case ast.AlterTableRenameIndex:
			err = d.RenameIndex(ctx, ident, spec)
		case ast.AlterTableOption:
			for _, opt := range spec.Options {
				switch opt.Tp {
				case ast.TableOptionShardRowID:
					if opt.UintValue > shardRowIDBitsMax {
						opt.UintValue = shardRowIDBitsMax
					}
					err = d.ShardRowID(ctx, ident, opt.UintValue)
				case ast.TableOptionAutoIncrement:
					err = d.RebaseAutoID(ctx, ident, int64(opt.UintValue))
				case ast.TableOptionComment:
					spec.Comment = opt.StrValue
					err = d.AlterTableComment(ctx, ident, spec)
				}
				if err != nil {
					return errors.Trace(err)
				}
			}
		default:
			// Nothing to do now.
		}

		if err != nil {
			return errors.Trace(err)
		}
	}

	return nil
}

func (d *ddl) RebaseAutoID(ctx sessionctx.Context, ident ast.Ident, newBase int64) error {
	is := d.GetInformationSchema(ctx)
	schema, ok := is.SchemaByName(ident.Schema)
	if !ok {
		return infoschema.ErrDatabaseNotExists.GenWithStackByArgs(ident.Schema)
	}
	t, err := is.TableByName(ident.Schema, ident.Name)
	if err != nil {
		return errors.Trace(infoschema.ErrTableNotExists.GenWithStackByArgs(ident.Schema, ident.Name))
	}
	autoIncID, err := t.Allocator(ctx).NextGlobalAutoID(t.Meta().ID)
	if err != nil {
		return errors.Trace(err)
	}
	newBase = mathutil.MaxInt64(newBase, autoIncID)
	job := &model.Job{
		SchemaID:   schema.ID,
		TableID:    t.Meta().ID,
		Type:       model.ActionRebaseAutoID,
		BinlogInfo: &model.HistoryInfo{},
		Args:       []interface{}{newBase},
	}
	err = d.doDDLJob(ctx, job)
	err = d.callHookOnChanged(err)
	return errors.Trace(err)
}

// ShardRowID shards the implicit row ID by adding shard value to the row ID's first few bits.
func (d *ddl) ShardRowID(ctx sessionctx.Context, tableIdent ast.Ident, uVal uint64) error {
	schema, t, err := d.getSchemaAndTableByIdent(ctx, tableIdent)
	if err != nil {
		return errors.Trace(err)
	}
	if hasAutoIncrementColumn(t.Meta()) && uVal != 0 {
		return errUnsupportedShardRowIDBits
	}
	job := &model.Job{
		Type:       model.ActionShardRowID,
		SchemaID:   schema.ID,
		TableID:    t.Meta().ID,
		BinlogInfo: &model.HistoryInfo{},
		Args:       []interface{}{uVal},
	}
	err = d.doDDLJob(ctx, job)
	err = d.callHookOnChanged(err)
	return errors.Trace(err)
}

func (d *ddl) getSchemaAndTableByIdent(ctx sessionctx.Context, tableIdent ast.Ident) (dbInfo *model.DBInfo, t table.Table, err error) {
	is := d.GetInformationSchema(ctx)
	schema, ok := is.SchemaByName(tableIdent.Schema)
	if !ok {
		return nil, nil, infoschema.ErrDatabaseNotExists.GenWithStackByArgs(tableIdent.Schema)
	}
	t, err = is.TableByName(tableIdent.Schema, tableIdent.Name)
	if err != nil {
		return nil, nil, infoschema.ErrTableNotExists.GenWithStackByArgs(tableIdent.Schema, tableIdent.Name)
	}
	return schema, t, nil
}

func checkColumnConstraint(constraints []*ast.ColumnOption) error {
	for _, constraint := range constraints {
		switch constraint.Tp {
		case ast.ColumnOptionAutoIncrement, ast.ColumnOptionPrimaryKey, ast.ColumnOptionUniqKey:
			return errUnsupportedAddColumn.GenWithStack("unsupported add column constraint - %v", constraint.Tp)
		}
	}

	return nil
}

// AddColumn will add a new column to the table.
func (d *ddl) AddColumn(ctx sessionctx.Context, ti ast.Ident, spec *ast.AlterTableSpec) error {
	specNewColumn := spec.NewColumns[0]
	// Check whether the added column constraints are supported.
	err := checkColumnConstraint(specNewColumn.Options)
	if err != nil {
		return errors.Trace(err)
	}

	colName := specNewColumn.Name.Name.O
	if err = checkColumnAttributes(colName, specNewColumn.Tp); err != nil {
		return errors.Trace(err)
	}

	is := d.GetInformationSchema(ctx)
	schema, ok := is.SchemaByName(ti.Schema)
	if !ok {
		return errors.Trace(infoschema.ErrDatabaseNotExists)
	}
	t, err := is.TableByName(ti.Schema, ti.Name)
	if err != nil {
		return errors.Trace(infoschema.ErrTableNotExists.GenWithStackByArgs(ti.Schema, ti.Name))
	}
	if err = checkAddColumnTooManyColumns(len(t.Cols()) + 1); err != nil {
		return errors.Trace(err)
	}
	// Check whether added column has existed.
	col := table.FindCol(t.Cols(), colName)
	if col != nil {
		return infoschema.ErrColumnExists.GenWithStackByArgs(colName)
	}

	// If new column is a generated column, do validation.
	// NOTE: Because now we can only append columns to table,
	// we dont't need check whether the column refers other
	// generated columns occurring later in table.
	for _, option := range specNewColumn.Options {
		if option.Tp == ast.ColumnOptionGenerated {
			referableColNames := make(map[string]struct{}, len(t.Cols()))
			for _, col := range t.Cols() {
				referableColNames[col.Name.L] = struct{}{}
			}
			_, dependColNames := findDependedColumnNames(specNewColumn)
			if err = columnNamesCover(referableColNames, dependColNames); err != nil {
				return errors.Trace(err)
			}
		}
	}

	if len(colName) > mysql.MaxColumnNameLength {
		return ErrTooLongIdent.GenWithStackByArgs(colName)
	}

	// Ingore table constraints now, maybe return error later.
	// We use length(t.Cols()) as the default offset firstly, we will change the
	// column's offset later.
	col, _, err = buildColumnAndConstraint(ctx, len(t.Cols()), specNewColumn, nil)
	if err != nil {
		return errors.Trace(err)
	}
	col.OriginDefaultValue = col.GetDefaultValue()
	if col.OriginDefaultValue == nil && mysql.HasNotNullFlag(col.Flag) {
		zeroVal := table.GetZeroValue(col.ToInfo())
		col.OriginDefaultValue, err = zeroVal.ToString()
		if err != nil {
			return errors.Trace(err)
		}
	}

	if col.OriginDefaultValue == strings.ToUpper(ast.CurrentTimestamp) &&
		(col.Tp == mysql.TypeTimestamp || col.Tp == mysql.TypeDatetime) {
		col.OriginDefaultValue = time.Now().Format(types.TimeFormat)
	}

	job := &model.Job{
		SchemaID:   schema.ID,
		TableID:    t.Meta().ID,
		Type:       model.ActionAddColumn,
		BinlogInfo: &model.HistoryInfo{},
		Args:       []interface{}{col, spec.Position, 0},
	}

	err = d.doDDLJob(ctx, job)
	err = d.callHookOnChanged(err)
	return errors.Trace(err)
}

// AddTablePartitions will add a new partition to the table.
func (d *ddl) AddTablePartitions(ctx sessionctx.Context, ident ast.Ident, spec *ast.AlterTableSpec) error {
	if len(spec.PartDefinitions) == 0 {
		return errors.Trace(ErrPartitionsMustBeDefined)
	}

	is := d.infoHandle.Get()
	schema, ok := is.SchemaByName(ident.Schema)
	if !ok {
		return errors.Trace(infoschema.ErrDatabaseNotExists.GenWithStackByArgs(schema))
	}
	t, err := is.TableByName(ident.Schema, ident.Name)
	if err != nil {
		return errors.Trace(infoschema.ErrTableNotExists.GenWithStackByArgs(ident.Schema, ident.Name))
	}

	meta := t.Meta()
	if meta.GetPartitionInfo() == nil {
		return errors.Trace(ErrPartitionMgmtOnNonpartitioned)
	}
	partInfo, err := buildPartitionInfo(meta, d, spec)
	if err != nil {
		return errors.Trace(err)
	}

	err = checkAddPartitionTooManyPartitions(len(meta.Partition.Definitions) + len(partInfo.Definitions))
	if err != nil {
		return errors.Trace(err)
	}

	err = checkPartitionNameUnique(meta, partInfo)
	if err != nil {
		return errors.Trace(err)
	}

	err = checkAddPartitionValue(meta, partInfo)
	if err != nil {
		return errors.Trace(err)
	}

	job := &model.Job{
		SchemaID:   schema.ID,
		TableID:    meta.ID,
		Type:       model.ActionAddTablePartition,
		BinlogInfo: &model.HistoryInfo{},
		Args:       []interface{}{partInfo},
	}

	err = d.doDDLJob(ctx, job)
	err = d.callHookOnChanged(err)
	return errors.Trace(err)
}

func (d *ddl) DropTablePartition(ctx sessionctx.Context, ident ast.Ident, spec *ast.AlterTableSpec) error {
	is := d.infoHandle.Get()
	schema, ok := is.SchemaByName(ident.Schema)
	if !ok {
		return errors.Trace(infoschema.ErrDatabaseNotExists.GenWithStackByArgs(schema))
	}
	t, err := is.TableByName(ident.Schema, ident.Name)
	if err != nil {
		return errors.Trace(infoschema.ErrTableNotExists.GenWithStackByArgs(ident.Schema, ident.Name))
	}
	meta := t.Meta()
	if meta.GetPartitionInfo() == nil {
		return errors.Trace(ErrPartitionMgmtOnNonpartitioned)
	}
	err = checkDropTablePartition(meta, spec.Name)
	if err != nil {
		return errors.Trace(err)
	}

	job := &model.Job{
		SchemaID:   schema.ID,
		TableID:    meta.ID,
		Type:       model.ActionDropTablePartition,
		BinlogInfo: &model.HistoryInfo{},
		Args:       []interface{}{spec.Name},
	}

	err = d.doDDLJob(ctx, job)
	if err != nil {
		return errors.Trace(err)
	}
	err = d.callHookOnChanged(err)
	return errors.Trace(err)
}

// DropColumn will drop a column from the table, now we don't support drop the column with index covered.
func (d *ddl) DropColumn(ctx sessionctx.Context, ti ast.Ident, colName model.CIStr) error {
	is := d.GetInformationSchema(ctx)
	schema, ok := is.SchemaByName(ti.Schema)
	if !ok {
		return errors.Trace(infoschema.ErrDatabaseNotExists)
	}
	t, err := is.TableByName(ti.Schema, ti.Name)
	if err != nil {
		return errors.Trace(infoschema.ErrTableNotExists.GenWithStackByArgs(ti.Schema, ti.Name))
	}

	// Check whether dropped column has existed.
	col := table.FindCol(t.Cols(), colName.L)
	if col == nil {
		return ErrCantDropFieldOrKey.GenWithStack("column %s doesn't exist", colName)
	}

	tblInfo := t.Meta()
	if err = isDroppableColumn(tblInfo, colName); err != nil {
		return errors.Trace(err)
	}
	// We don't support dropping column with PK handle covered now.
	if col.IsPKHandleColumn(tblInfo) {
		return errUnsupportedPKHandle
	}

	job := &model.Job{
		SchemaID:   schema.ID,
		TableID:    t.Meta().ID,
		Type:       model.ActionDropColumn,
		BinlogInfo: &model.HistoryInfo{},
		Args:       []interface{}{colName},
	}

	err = d.doDDLJob(ctx, job)
	err = d.callHookOnChanged(err)
	return errors.Trace(err)
}

// modifiable checks if the 'origin' type can be modified to 'to' type with out the need to
// change or check existing data in the table.
// It returns true if the two types has the same Charset and Collation, the same sign, both are
// integer types or string types, and new Flen and Decimal must be greater than or equal to origin.
func modifiable(origin *types.FieldType, to *types.FieldType) error {
	if to.Flen > 0 && to.Flen < origin.Flen {
		msg := fmt.Sprintf("length %d is less than origin %d", to.Flen, origin.Flen)
		return errUnsupportedModifyColumn.GenWithStackByArgs(msg)
	}
	if to.Decimal > 0 && to.Decimal < origin.Decimal {
		msg := fmt.Sprintf("decimal %d is less than origin %d", to.Decimal, origin.Decimal)
		return errUnsupportedModifyColumn.GenWithStackByArgs(msg)
	}
	if to.Charset != origin.Charset {
		msg := fmt.Sprintf("charset %s not match origin %s", to.Charset, origin.Charset)
		return errUnsupportedModifyColumn.GenWithStackByArgs(msg)
	}
	if to.Collate != origin.Collate {
		msg := fmt.Sprintf("collate %s not match origin %s", to.Collate, origin.Collate)
		return errUnsupportedModifyColumn.GenWithStackByArgs(msg)
	}
	toUnsigned := mysql.HasUnsignedFlag(to.Flag)
	originUnsigned := mysql.HasUnsignedFlag(origin.Flag)
	if originUnsigned != toUnsigned {
		msg := fmt.Sprintf("unsigned %v not match origin %v", toUnsigned, originUnsigned)
		return errUnsupportedModifyColumn.GenWithStackByArgs(msg)
	}
	switch origin.Tp {
	case mysql.TypeVarchar, mysql.TypeString, mysql.TypeVarString,
		mysql.TypeBlob, mysql.TypeTinyBlob, mysql.TypeMediumBlob, mysql.TypeLongBlob:
		switch to.Tp {
		case mysql.TypeVarchar, mysql.TypeString, mysql.TypeVarString,
			mysql.TypeBlob, mysql.TypeTinyBlob, mysql.TypeMediumBlob, mysql.TypeLongBlob:
			return nil
		}
	case mysql.TypeTiny, mysql.TypeShort, mysql.TypeInt24, mysql.TypeLong, mysql.TypeLonglong:
		switch to.Tp {
		case mysql.TypeTiny, mysql.TypeShort, mysql.TypeInt24, mysql.TypeLong, mysql.TypeLonglong:
			return nil
		}
	case mysql.TypeEnum:
		return errUnsupportedModifyColumn.GenWithStackByArgs("modify enum column is not supported")
	default:
		if origin.Tp == to.Tp {
			return nil
		}
	}
	msg := fmt.Sprintf("type %v not match origin %v", to.Tp, origin.Tp)
	return errUnsupportedModifyColumn.GenWithStackByArgs(msg)
}

func setDefaultValue(ctx sessionctx.Context, col *table.Column, option *ast.ColumnOption) error {
	value, err := getDefaultValue(ctx, option, col.Tp, col.Decimal)
	if err != nil {
		return ErrColumnBadNull.GenWithStack("invalid default value - %s", err)
	}
	err = col.SetDefaultValue(value)
	if err != nil {
		return errors.Trace(err)
	}
	return errors.Trace(checkDefaultValue(ctx, col, true))
}

func setColumnComment(ctx sessionctx.Context, col *table.Column, option *ast.ColumnOption) error {
	value, err := expression.EvalAstExpr(ctx, option.Expr)
	if err != nil {
		return errors.Trace(err)
	}
	col.Comment, err = value.ToString()
	return errors.Trace(err)
}

// setDefaultAndComment is only used in getModifiableColumnJob.
func setDefaultAndComment(ctx sessionctx.Context, col *table.Column, options []*ast.ColumnOption) error {
	if len(options) == 0 {
		return nil
	}
	var hasDefaultValue, setOnUpdateNow bool
	for _, opt := range options {
		switch opt.Tp {
		case ast.ColumnOptionDefaultValue:
			value, err := getDefaultValue(ctx, opt, col.Tp, col.Decimal)
			if err != nil {
				return ErrColumnBadNull.GenWithStack("invalid default value - %s", err)
			}
			if hasDefaultValue, value, err = checkColumnDefaultValue(ctx, col, value); err != nil {
				return errors.Trace(err)
			}
			if err = col.SetDefaultValue(value); err != nil {
				return errors.Trace(err)
			}
		case ast.ColumnOptionComment:
			err := setColumnComment(ctx, col, opt)
			if err != nil {
				return errors.Trace(err)
			}
		case ast.ColumnOptionNotNull:
			col.Flag |= mysql.NotNullFlag
		case ast.ColumnOptionNull:
			col.Flag &= ^mysql.NotNullFlag
		case ast.ColumnOptionAutoIncrement:
			col.Flag |= mysql.AutoIncrementFlag
		case ast.ColumnOptionPrimaryKey, ast.ColumnOptionUniqKey:
			return errUnsupportedModifyColumn.GenWithStack("unsupported modify column constraint - %v", opt.Tp)
		case ast.ColumnOptionOnUpdate:
			// TODO: Support other time functions.
			if col.Tp == mysql.TypeTimestamp || col.Tp == mysql.TypeDatetime {
				if !expression.IsCurrentTimestampExpr(opt.Expr) {
					return ErrInvalidOnUpdate.GenWithStackByArgs(col.Name)
				}
			} else {
				return ErrInvalidOnUpdate.GenWithStackByArgs(col.Name)
			}
			col.Flag |= mysql.OnUpdateNowFlag
			setOnUpdateNow = true
		case ast.ColumnOptionGenerated:
			var buf = bytes.NewBuffer([]byte{})
			opt.Expr.Format(buf)
			col.GeneratedExprString = buf.String()
			col.GeneratedStored = opt.Stored
			col.Dependences = make(map[string]struct{})
			for _, colName := range findColumnNamesInExpr(opt.Expr) {
				col.Dependences[colName.Name.L] = struct{}{}
			}
		default:
			// TODO: Support other types.
			return errors.Trace(errUnsupportedModifyColumn.GenWithStackByArgs(opt.Tp))
		}
	}

	setTimestampDefaultValue(col, hasDefaultValue, setOnUpdateNow)

	// Set `NoDefaultValueFlag` if this field doesn't have a default value and
	// it is `not null` and not an `AUTO_INCREMENT` field or `TIMESTAMP` field.
	setNoDefaultValueFlag(col, hasDefaultValue)

	if hasDefaultValue {
		return errors.Trace(checkDefaultValue(ctx, col, true))
	}

	return nil
}

func (d *ddl) getModifiableColumnJob(ctx sessionctx.Context, ident ast.Ident, originalColName model.CIStr,
	spec *ast.AlterTableSpec) (*model.Job, error) {
	specNewColumn := spec.NewColumns[0]
	is := d.infoHandle.Get()
	schema, ok := is.SchemaByName(ident.Schema)
	if !ok {
		return nil, errors.Trace(infoschema.ErrDatabaseNotExists)
	}
	t, err := is.TableByName(ident.Schema, ident.Name)
	if err != nil {
		return nil, errors.Trace(infoschema.ErrTableNotExists.GenWithStackByArgs(ident.Schema, ident.Name))
	}

	col := table.FindCol(t.Cols(), originalColName.L)
	if col == nil {
		return nil, infoschema.ErrColumnNotExists.GenWithStackByArgs(originalColName, ident.Name)
	}
	newColName := specNewColumn.Name.Name
	// If we want to rename the column name, we need to check whether it already exists.
	if newColName.L != originalColName.L {
		c := table.FindCol(t.Cols(), newColName.L)
		if c != nil {
			return nil, infoschema.ErrColumnExists.GenWithStackByArgs(newColName)
		}
	}

	// Constraints in the new column means adding new constraints. Errors should thrown,
	// which will be done by `setDefaultAndComment` later.
	if specNewColumn.Tp == nil {
		// Make sure the column definition is simple field type.
		return nil, errors.Trace(errUnsupportedModifyColumn)
	}

	if err = checkColumnAttributes(specNewColumn.Name.OrigColName(), specNewColumn.Tp); err != nil {
		return nil, errors.Trace(err)
	}

	newCol := table.ToColumn(&model.ColumnInfo{
		ID: col.ID,
		// We use this PR(https://github.com/pingcap/tidb/pull/6274) as the dividing line to define whether it is a new version or an old version TiDB.
		// The old version TiDB initializes the column's offset and state here.
		// The new version TiDB doesn't initialize the column's offset and state, and it will do the initialization in run DDL function.
		// When we do the rolling upgrade the following may happen:
		// a new version TiDB builds the DDL job that doesn't be set the column's offset and state,
		// and the old version TiDB is the DDL owner, it doesn't get offset and state from the store. Then it will encounter errors.
		// So here we set offset and state to support the rolling upgrade.
		Offset:             col.Offset,
		State:              col.State,
		OriginDefaultValue: col.OriginDefaultValue,
		FieldType:          *specNewColumn.Tp,
		Name:               newColName,
	})

	err = setCharsetCollationFlenDecimal(&newCol.FieldType)
	if err != nil {
		return nil, errors.Trace(err)
	}
	err = modifiable(&col.FieldType, &newCol.FieldType)
	if err != nil {
		return nil, errors.Trace(err)
	}
	if err = setDefaultAndComment(ctx, newCol, specNewColumn.Options); err != nil {
		return nil, errors.Trace(err)
	}

	// Copy index related options to the new spec.
	indexFlags := col.FieldType.Flag & (mysql.PriKeyFlag | mysql.UniqueKeyFlag | mysql.MultipleKeyFlag)
	newCol.FieldType.Flag |= indexFlags
	if mysql.HasPriKeyFlag(col.FieldType.Flag) {
		newCol.FieldType.Flag |= mysql.NotNullFlag
		// TODO: If user explicitly set NULL, we should throw error ErrPrimaryCantHaveNull.
	}

	// We don't support modifying column from not_auto_increment to auto_increment.
	if !mysql.HasAutoIncrementFlag(col.Flag) && mysql.HasAutoIncrementFlag(newCol.Flag) {
		return nil, errUnsupportedModifyColumn.GenWithStackByArgs("set auto_increment")
	}

	// We support modifying the type definitions of 'null' to 'not null' now.
	if !mysql.HasNotNullFlag(col.Flag) && mysql.HasNotNullFlag(newCol.Flag) {
<<<<<<< HEAD
		if err = CheckForNullValue(ctx, ident.Schema, ident.Name, col.Name, newCol.Name); err != nil {
			return nil, errors.Trace(err)
		}
=======
		return nil, errUnsupportedModifyColumn.GenWithStackByArgs("null to not null")
>>>>>>> 16864f95
	}
	// As same with MySQL, we don't support modifying the stored status for generated columns.
	if err = checkModifyGeneratedColumn(t.Cols(), col, newCol); err != nil {
		return nil, errors.Trace(err)
	}

	job := &model.Job{
		SchemaID:   schema.ID,
		TableID:    t.Meta().ID,
		Type:       model.ActionModifyColumn,
		BinlogInfo: &model.HistoryInfo{},
		Args:       []interface{}{&newCol, originalColName, spec.Position},
	}
	return job, nil
}

// ChangeColumn renames an existing column and modifies the column's definition,
// currently we only support limited kind of changes
// that do not need to change or check data on the table.
func (d *ddl) ChangeColumn(ctx sessionctx.Context, ident ast.Ident, spec *ast.AlterTableSpec) error {
	specNewColumn := spec.NewColumns[0]
	if len(specNewColumn.Name.Schema.O) != 0 && ident.Schema.L != specNewColumn.Name.Schema.L {
		return ErrWrongDBName.GenWithStackByArgs(specNewColumn.Name.Schema.O)
	}
	if len(spec.OldColumnName.Schema.O) != 0 && ident.Schema.L != spec.OldColumnName.Schema.L {
		return ErrWrongDBName.GenWithStackByArgs(spec.OldColumnName.Schema.O)
	}
	if len(specNewColumn.Name.Table.O) != 0 && ident.Name.L != specNewColumn.Name.Table.L {
		return ErrWrongTableName.GenWithStackByArgs(specNewColumn.Name.Table.O)
	}
	if len(spec.OldColumnName.Table.O) != 0 && ident.Name.L != spec.OldColumnName.Table.L {
		return ErrWrongTableName.GenWithStackByArgs(spec.OldColumnName.Table.O)
	}

	job, err := d.getModifiableColumnJob(ctx, ident, spec.OldColumnName.Name, spec)
	if err != nil {
		return errors.Trace(err)
	}

	err = d.doDDLJob(ctx, job)
	err = d.callHookOnChanged(err)
	return errors.Trace(err)
}

// ModifyColumn does modification on an existing column, currently we only support limited kind of changes
// that do not need to change or check data on the table.
func (d *ddl) ModifyColumn(ctx sessionctx.Context, ident ast.Ident, spec *ast.AlterTableSpec) error {
	specNewColumn := spec.NewColumns[0]
	if len(specNewColumn.Name.Schema.O) != 0 && ident.Schema.L != specNewColumn.Name.Schema.L {
		return ErrWrongDBName.GenWithStackByArgs(specNewColumn.Name.Schema.O)
	}
	if len(specNewColumn.Name.Table.O) != 0 && ident.Name.L != specNewColumn.Name.Table.L {
		return ErrWrongTableName.GenWithStackByArgs(specNewColumn.Name.Table.O)
	}

	originalColName := specNewColumn.Name.Name
	job, err := d.getModifiableColumnJob(ctx, ident, originalColName, spec)
	if err != nil {
		return errors.Trace(err)
	}

	err = d.doDDLJob(ctx, job)
	err = d.callHookOnChanged(err)
	return errors.Trace(err)
}

func (d *ddl) AlterColumn(ctx sessionctx.Context, ident ast.Ident, spec *ast.AlterTableSpec) error {
	specNewColumn := spec.NewColumns[0]
	is := d.infoHandle.Get()
	schema, ok := is.SchemaByName(ident.Schema)
	if !ok {
		return infoschema.ErrTableNotExists.GenWithStackByArgs(ident.Schema, ident.Name)
	}
	t, err := is.TableByName(ident.Schema, ident.Name)
	if err != nil {
		return infoschema.ErrTableNotExists.GenWithStackByArgs(ident.Schema, ident.Name)
	}

	colName := specNewColumn.Name.Name
	// Check whether alter column has existed.
	col := table.FindCol(t.Cols(), colName.L)
	if col == nil {
		return errBadField.GenWithStackByArgs(colName, ident.Name)
	}

	// Clean the NoDefaultValueFlag value.
	col.Flag &= ^mysql.NoDefaultValueFlag
	if len(specNewColumn.Options) == 0 {
		err = col.SetDefaultValue(nil)
		if err != nil {
			return errors.Trace(err)
		}
		setNoDefaultValueFlag(col, false)
	} else {
		err = setDefaultValue(ctx, col, specNewColumn.Options[0])
		if err != nil {
			return errors.Trace(err)
		}
	}

	job := &model.Job{
		SchemaID:   schema.ID,
		TableID:    t.Meta().ID,
		Type:       model.ActionSetDefaultValue,
		BinlogInfo: &model.HistoryInfo{},
		Args:       []interface{}{col},
	}

	err = d.doDDLJob(ctx, job)
	err = d.callHookOnChanged(err)
	return errors.Trace(err)
}

// AlterTableComment updates the table comment information.
func (d *ddl) AlterTableComment(ctx sessionctx.Context, ident ast.Ident, spec *ast.AlterTableSpec) error {
	is := d.infoHandle.Get()
	schema, ok := is.SchemaByName(ident.Schema)
	if !ok {
		return infoschema.ErrDatabaseNotExists.GenWithStackByArgs(ident.Schema)
	}

	tb, err := is.TableByName(ident.Schema, ident.Name)
	if err != nil {
		return errors.Trace(infoschema.ErrTableNotExists.GenWithStackByArgs(ident.Schema, ident.Name))
	}

	job := &model.Job{
		SchemaID:   schema.ID,
		TableID:    tb.Meta().ID,
		Type:       model.ActionModifyTableComment,
		BinlogInfo: &model.HistoryInfo{},
		Args:       []interface{}{spec.Comment},
	}

	err = d.doDDLJob(ctx, job)
	err = d.callHookOnChanged(err)
	return errors.Trace(err)
}

// RenameIndex renames an index.
// In TiDB, indexes are case-insensitive (so index 'a' and 'A" are considered the same index),
// but index names are case-sensitive (we can rename index 'a' to 'A')
func (d *ddl) RenameIndex(ctx sessionctx.Context, ident ast.Ident, spec *ast.AlterTableSpec) error {
	is := d.infoHandle.Get()
	schema, ok := is.SchemaByName(ident.Schema)
	if !ok {
		return infoschema.ErrDatabaseNotExists.GenWithStackByArgs(ident.Schema)
	}

	tb, err := is.TableByName(ident.Schema, ident.Name)
	if err != nil {
		return errors.Trace(infoschema.ErrTableNotExists.GenWithStackByArgs(ident.Schema, ident.Name))
	}
	duplicate, err := validateRenameIndex(spec.FromKey, spec.ToKey, tb.Meta())
	if duplicate {
		return nil
	}
	if err != nil {
		return errors.Trace(err)
	}

	job := &model.Job{
		SchemaID:   schema.ID,
		TableID:    tb.Meta().ID,
		Type:       model.ActionRenameIndex,
		BinlogInfo: &model.HistoryInfo{},
		Args:       []interface{}{spec.FromKey, spec.ToKey},
	}

	err = d.doDDLJob(ctx, job)
	err = d.callHookOnChanged(err)
	return errors.Trace(err)
}

// DropTable will proceed even if some table in the list does not exists.
func (d *ddl) DropTable(ctx sessionctx.Context, ti ast.Ident) (err error) {
	is := d.GetInformationSchema(ctx)
	schema, ok := is.SchemaByName(ti.Schema)
	if !ok {
		return infoschema.ErrDatabaseNotExists.GenWithStackByArgs(ti.Schema)
	}

	tb, err := is.TableByName(ti.Schema, ti.Name)
	if err != nil {
		return errors.Trace(infoschema.ErrTableNotExists.GenWithStackByArgs(ti.Schema, ti.Name))
	}

	job := &model.Job{
		SchemaID:   schema.ID,
		TableID:    tb.Meta().ID,
		Type:       model.ActionDropTable,
		BinlogInfo: &model.HistoryInfo{},
	}

	err = d.doDDLJob(ctx, job)
	err = d.callHookOnChanged(err)
	return errors.Trace(err)
}

func (d *ddl) TruncateTable(ctx sessionctx.Context, ti ast.Ident) error {
	is := d.GetInformationSchema(ctx)
	schema, ok := is.SchemaByName(ti.Schema)
	if !ok {
		return infoschema.ErrDatabaseNotExists.GenWithStackByArgs(ti.Schema)
	}
	tb, err := is.TableByName(ti.Schema, ti.Name)
	if err != nil {
		return errors.Trace(infoschema.ErrTableNotExists.GenWithStackByArgs(ti.Schema, ti.Name))
	}
	newTableID, err := d.genGlobalID()
	if err != nil {
		return errors.Trace(err)
	}
	job := &model.Job{
		SchemaID:   schema.ID,
		TableID:    tb.Meta().ID,
		Type:       model.ActionTruncateTable,
		BinlogInfo: &model.HistoryInfo{},
		Args:       []interface{}{newTableID},
	}
	err = d.doDDLJob(ctx, job)
	err = d.callHookOnChanged(err)
	return errors.Trace(err)
}

func (d *ddl) RenameTable(ctx sessionctx.Context, oldIdent, newIdent ast.Ident) error {
	is := d.GetInformationSchema(ctx)
	oldSchema, ok := is.SchemaByName(oldIdent.Schema)
	if !ok {
		return errFileNotFound.GenWithStackByArgs(oldIdent.Schema, oldIdent.Name)
	}
	oldTbl, err := is.TableByName(oldIdent.Schema, oldIdent.Name)
	if err != nil {
		return errFileNotFound.GenWithStackByArgs(oldIdent.Schema, oldIdent.Name)
	}
	if newIdent.Schema.L == oldIdent.Schema.L && newIdent.Name.L == oldIdent.Name.L {
		// oldIdent is equal to newIdent, do nothing
		return nil
	}
	newSchema, ok := is.SchemaByName(newIdent.Schema)
	if !ok {
		return errErrorOnRename.GenWithStackByArgs(oldIdent.Schema, oldIdent.Name, newIdent.Schema, newIdent.Name)
	}
	if is.TableExists(newIdent.Schema, newIdent.Name) {
		return infoschema.ErrTableExists.GenWithStackByArgs(newIdent)
	}

	job := &model.Job{
		SchemaID:   newSchema.ID,
		TableID:    oldTbl.Meta().ID,
		Type:       model.ActionRenameTable,
		BinlogInfo: &model.HistoryInfo{},
		Args:       []interface{}{oldSchema.ID, newIdent.Name},
	}

	err = d.doDDLJob(ctx, job)
	err = d.callHookOnChanged(err)
	return errors.Trace(err)
}

func getAnonymousIndex(t table.Table, colName model.CIStr) model.CIStr {
	id := 2
	l := len(t.Indices())
	indexName := colName
	for i := 0; i < l; i++ {
		if t.Indices()[i].Meta().Name.L == indexName.L {
			indexName = model.NewCIStr(fmt.Sprintf("%s_%d", colName.O, id))
			i = -1
			id++
		}
	}
	return indexName
}

func (d *ddl) CreateIndex(ctx sessionctx.Context, ti ast.Ident, unique bool, indexName model.CIStr,
	idxColNames []*ast.IndexColName, indexOption *ast.IndexOption) error {
	is := d.infoHandle.Get()
	schema, ok := is.SchemaByName(ti.Schema)
	if !ok {
		return infoschema.ErrDatabaseNotExists.GenWithStackByArgs(ti.Schema)
	}
	t, err := is.TableByName(ti.Schema, ti.Name)
	if err != nil {
		return errors.Trace(infoschema.ErrTableNotExists.GenWithStackByArgs(ti.Schema, ti.Name))
	}

	// Deal with anonymous index.
	if len(indexName.L) == 0 {
		indexName = getAnonymousIndex(t, idxColNames[0].Column.Name)
	}

	if indexInfo := findIndexByName(indexName.L, t.Meta().Indices); indexInfo != nil {
		return ErrDupKeyName.GenWithStack("index already exist %s", indexName)
	}

	if err = checkTooLongIndex(indexName); err != nil {
		return errors.Trace(err)
	}

	if indexOption != nil {
		// May be truncate comment here, when index comment too long and sql_mode is't strict.
		indexOption.Comment, err = validateCommentLength(ctx.GetSessionVars(),
			indexOption.Comment,
			maxCommentLength,
			errTooLongIndexComment.GenWithStackByArgs(indexName.String(), maxCommentLength))
		if err != nil {
			return errors.Trace(err)
		}
	}

	job := &model.Job{
		SchemaID:   schema.ID,
		TableID:    t.Meta().ID,
		Type:       model.ActionAddIndex,
		BinlogInfo: &model.HistoryInfo{},
		Args:       []interface{}{unique, indexName, idxColNames, indexOption},
		Priority:   ctx.GetSessionVars().DDLReorgPriority,
	}

	err = d.doDDLJob(ctx, job)
	err = d.callHookOnChanged(err)
	return errors.Trace(err)
}

func buildFKInfo(fkName model.CIStr, keys []*ast.IndexColName, refer *ast.ReferenceDef) (*model.FKInfo, error) {
	var fkInfo model.FKInfo
	fkInfo.Name = fkName
	fkInfo.RefTable = refer.Table.Name

	fkInfo.Cols = make([]model.CIStr, len(keys))
	for i, key := range keys {
		fkInfo.Cols[i] = key.Column.Name
	}

	fkInfo.RefCols = make([]model.CIStr, len(refer.IndexColNames))
	for i, key := range refer.IndexColNames {
		fkInfo.RefCols[i] = key.Column.Name
	}

	fkInfo.OnDelete = int(refer.OnDelete.ReferOpt)
	fkInfo.OnUpdate = int(refer.OnUpdate.ReferOpt)

	return &fkInfo, nil

}

func (d *ddl) CreateForeignKey(ctx sessionctx.Context, ti ast.Ident, fkName model.CIStr, keys []*ast.IndexColName, refer *ast.ReferenceDef) error {
	is := d.infoHandle.Get()
	schema, ok := is.SchemaByName(ti.Schema)
	if !ok {
		return infoschema.ErrDatabaseNotExists.GenWithStackByArgs(ti.Schema)
	}

	t, err := is.TableByName(ti.Schema, ti.Name)
	if err != nil {
		return errors.Trace(infoschema.ErrTableNotExists.GenWithStackByArgs(ti.Schema, ti.Name))
	}

	fkInfo, err := buildFKInfo(fkName, keys, refer)
	if err != nil {
		return errors.Trace(err)
	}

	job := &model.Job{
		SchemaID:   schema.ID,
		TableID:    t.Meta().ID,
		Type:       model.ActionAddForeignKey,
		BinlogInfo: &model.HistoryInfo{},
		Args:       []interface{}{fkInfo},
	}

	err = d.doDDLJob(ctx, job)
	err = d.callHookOnChanged(err)
	return errors.Trace(err)

}

func (d *ddl) DropForeignKey(ctx sessionctx.Context, ti ast.Ident, fkName model.CIStr) error {
	is := d.infoHandle.Get()
	schema, ok := is.SchemaByName(ti.Schema)
	if !ok {
		return infoschema.ErrDatabaseNotExists.GenWithStackByArgs(ti.Schema)
	}

	t, err := is.TableByName(ti.Schema, ti.Name)
	if err != nil {
		return errors.Trace(infoschema.ErrTableNotExists.GenWithStackByArgs(ti.Schema, ti.Name))
	}

	job := &model.Job{
		SchemaID:   schema.ID,
		TableID:    t.Meta().ID,
		Type:       model.ActionDropForeignKey,
		BinlogInfo: &model.HistoryInfo{},
		Args:       []interface{}{fkName},
	}

	err = d.doDDLJob(ctx, job)
	err = d.callHookOnChanged(err)
	return errors.Trace(err)
}

func (d *ddl) DropIndex(ctx sessionctx.Context, ti ast.Ident, indexName model.CIStr) error {
	is := d.infoHandle.Get()
	schema, ok := is.SchemaByName(ti.Schema)
	if !ok {
		return errors.Trace(infoschema.ErrDatabaseNotExists)
	}
	t, err := is.TableByName(ti.Schema, ti.Name)
	if err != nil {
		return errors.Trace(infoschema.ErrTableNotExists.GenWithStackByArgs(ti.Schema, ti.Name))
	}

	if indexInfo := findIndexByName(indexName.L, t.Meta().Indices); indexInfo == nil {
		return ErrCantDropFieldOrKey.GenWithStack("index %s doesn't exist", indexName)
	}

	job := &model.Job{
		SchemaID:   schema.ID,
		TableID:    t.Meta().ID,
		Type:       model.ActionDropIndex,
		BinlogInfo: &model.HistoryInfo{},
		Args:       []interface{}{indexName},
	}

	err = d.doDDLJob(ctx, job)
	err = d.callHookOnChanged(err)
	return errors.Trace(err)
}

func isDroppableColumn(tblInfo *model.TableInfo, colName model.CIStr) error {
	// Check whether there are other columns depend on this column or not.
	for _, col := range tblInfo.Columns {
		for dep := range col.Dependences {
			if dep == colName.L {
				return errDependentByGeneratedColumn.GenWithStackByArgs(dep)
			}
		}
	}
	if len(tblInfo.Columns) == 1 {
		return ErrCantRemoveAllFields.GenWithStack("can't drop only column %s in table %s",
			colName, tblInfo.Name)
	}
	// We don't support dropping column with index covered now.
	// We must drop the index first, then drop the column.
	if isColumnWithIndex(colName.L, tblInfo.Indices) {
		return errCantDropColWithIndex.GenWithStack("can't drop column %s with index covered now", colName)
	}
	return nil
}

// validateCommentLength checks comment length of table, column, index and partition.
// If comment length is more than the standard length truncate it
// and store the comment length upto the standard comment length size.
func validateCommentLength(vars *variable.SessionVars, comment string, maxLen int, err error) (string, error) {
	if len(comment) > maxLen {
		if vars.StrictSQLMode {
			return "", err
		}
		vars.StmtCtx.AppendWarning(err)
		return comment[:maxLen], nil
	}
	return comment, nil
}

func buildPartitionInfo(meta *model.TableInfo, d *ddl, spec *ast.AlterTableSpec) (*model.PartitionInfo, error) {
	part := &model.PartitionInfo{
		Type:    meta.Partition.Type,
		Expr:    meta.Partition.Expr,
		Columns: meta.Partition.Columns,
		Enable:  meta.Partition.Enable,
	}
	buf := new(bytes.Buffer)
	for _, def := range spec.PartDefinitions {
		for _, expr := range def.LessThan {
			tp := expr.GetType().Tp
			if !(tp == mysql.TypeLong || tp == mysql.TypeLonglong) {
				expr.Format(buf)
				if strings.EqualFold(buf.String(), "MAXVALUE") {
					continue
				}
				buf.Reset()
				return nil, infoschema.ErrColumnNotExists.GenWithStackByArgs(buf.String(), "partition function")
			}
		}
		pid, err1 := d.genGlobalID()
		if err1 != nil {
			return nil, errors.Trace(err1)
		}
		piDef := model.PartitionDefinition{
			Name:    def.Name,
			ID:      pid,
			Comment: def.Comment,
		}

		buf := new(bytes.Buffer)
		for _, expr := range def.LessThan {
			expr.Format(buf)
			piDef.LessThan = append(piDef.LessThan, buf.String())
			buf.Reset()
		}
		part.Definitions = append(part.Definitions, piDef)
	}
	return part, nil
}<|MERGE_RESOLUTION|>--- conflicted
+++ resolved
@@ -1637,13 +1637,9 @@
 
 	// We support modifying the type definitions of 'null' to 'not null' now.
 	if !mysql.HasNotNullFlag(col.Flag) && mysql.HasNotNullFlag(newCol.Flag) {
-<<<<<<< HEAD
 		if err = CheckForNullValue(ctx, ident.Schema, ident.Name, col.Name, newCol.Name); err != nil {
 			return nil, errors.Trace(err)
 		}
-=======
-		return nil, errUnsupportedModifyColumn.GenWithStackByArgs("null to not null")
->>>>>>> 16864f95
 	}
 	// As same with MySQL, we don't support modifying the stored status for generated columns.
 	if err = checkModifyGeneratedColumn(t.Cols(), col, newCol); err != nil {
