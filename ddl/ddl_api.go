// Copyright 2013 The ql Authors. All rights reserved.
// Use of this source code is governed by a BSD-style
// license that can be found in the LICENSES/QL-LICENSE file.

// Copyright 2016 PingCAP, Inc.
//
// Licensed under the Apache License, Version 2.0 (the "License");
// you may not use this file except in compliance with the License.
// You may obtain a copy of the License at
//
//     http://www.apache.org/licenses/LICENSE-2.0
//
// Unless required by applicable law or agreed to in writing, software
// distributed under the License is distributed on an "AS IS" BASIS,
// See the License for the specific language governing permissions and
// limitations under the License.

package ddl

import (
	"fmt"
	"strconv"
	"strings"
	"time"

	"github.com/juju/errors"
	"github.com/pingcap/tidb/ast"
	"github.com/pingcap/tidb/context"
	"github.com/pingcap/tidb/expression"
	"github.com/pingcap/tidb/infoschema"
	"github.com/pingcap/tidb/meta/autoid"
	"github.com/pingcap/tidb/model"
	"github.com/pingcap/tidb/mysql"
	"github.com/pingcap/tidb/table"
	"github.com/pingcap/tidb/terror"
	"github.com/pingcap/tidb/util/charset"
	"github.com/pingcap/tidb/util/stringutil"
	"github.com/pingcap/tidb/util/types"
)

func (d *ddl) CreateSchema(ctx context.Context, schema model.CIStr, charsetInfo *ast.CharsetOpt) (err error) {
	is := d.GetInformationSchema()
	_, ok := is.SchemaByName(schema)
	if ok {
		return infoschema.ErrDatabaseExists.GenByArgs(schema)
	}

	if err = checkTooLongSchema(schema); err != nil {
		return errors.Trace(err)
	}

	schemaID, err := d.genGlobalID()
	if err != nil {
		return errors.Trace(err)
	}
	dbInfo := &model.DBInfo{
		Name: schema,
	}
	if charsetInfo != nil {
		dbInfo.Charset = charsetInfo.Chs
		dbInfo.Collate = charsetInfo.Col
	} else {
		dbInfo.Charset, dbInfo.Collate = getDefaultCharsetAndCollate()
	}

	job := &model.Job{
		SchemaID:   schemaID,
		Type:       model.ActionCreateSchema,
		BinlogInfo: &model.HistoryInfo{},
		Args:       []interface{}{dbInfo},
	}

	err = d.doDDLJob(ctx, job)
	err = d.callHookOnChanged(err)
	return errors.Trace(err)
}

func (d *ddl) DropSchema(ctx context.Context, schema model.CIStr) (err error) {
	is := d.GetInformationSchema()
	old, ok := is.SchemaByName(schema)
	if !ok {
		return errors.Trace(infoschema.ErrDatabaseNotExists)
	}

	job := &model.Job{
		SchemaID:   old.ID,
		Type:       model.ActionDropSchema,
		BinlogInfo: &model.HistoryInfo{},
	}

	err = d.doDDLJob(ctx, job)
	err = d.callHookOnChanged(err)
	return errors.Trace(err)
}

func checkTooLongSchema(schema model.CIStr) error {
	if len(schema.L) > mysql.MaxDatabaseNameLength {
		return ErrTooLongIdent.Gen("too long schema %s", schema)
	}
	return nil
}

func checkTooLongTable(table model.CIStr) error {
	if len(table.L) > mysql.MaxTableNameLength {
		return ErrTooLongIdent.Gen("too long table %s", table)
	}
	return nil
}

func getDefaultCharsetAndCollate() (string, string) {
	// TODO: TableDefaultCharset-->DatabaseDefaultCharset-->SystemDefaultCharset.
	// TODO: Change TableOption parser to parse collate.
	// This is a tmp solution.
	return "utf8", "utf8_bin"
}

func setColumnFlagWithConstraint(colMap map[string]*table.Column, v *ast.Constraint) {
	switch v.Tp {
	case ast.ConstraintPrimaryKey:
		for _, key := range v.Keys {
			c, ok := colMap[key.Column.Name.L]
			if !ok {
				continue
			}
			c.Flag |= mysql.PriKeyFlag
			// Primary key can not be NULL.
			c.Flag |= mysql.NotNullFlag
		}
	case ast.ConstraintUniq, ast.ConstraintUniqIndex, ast.ConstraintUniqKey:
		for i, key := range v.Keys {
			c, ok := colMap[key.Column.Name.L]
			if !ok {
				continue
			}
			if i == 0 {
				// Only the first column can be set
				// if unique index has multi columns,
				// the flag should be MultipleKeyFlag.
				// See https://dev.mysql.com/doc/refman/5.7/en/show-columns.html
				if len(v.Keys) > 1 {
					c.Flag |= mysql.MultipleKeyFlag
				} else {
					c.Flag |= mysql.UniqueKeyFlag
				}
			}
		}
	case ast.ConstraintKey, ast.ConstraintIndex:
		for i, key := range v.Keys {
			c, ok := colMap[key.Column.Name.L]
			if !ok {
				continue
			}
			if i == 0 {
				// Only the first column can be set.
				c.Flag |= mysql.MultipleKeyFlag
			}
		}
	}
}

func buildColumnsAndConstraints(ctx context.Context, colDefs []*ast.ColumnDef,
	constraints []*ast.Constraint) ([]*table.Column, []*ast.Constraint, error) {
	var cols []*table.Column
	colMap := map[string]*table.Column{}
	for i, colDef := range colDefs {
		col, cts, err := buildColumnAndConstraint(ctx, i, colDef)
		if err != nil {
			return nil, nil, errors.Trace(err)
		}
		col.State = model.StatePublic
		constraints = append(constraints, cts...)
		cols = append(cols, col)
		colMap[colDef.Name.Name.L] = col
	}
	// Traverse table Constraints and set col.flag.
	for _, v := range constraints {
		setColumnFlagWithConstraint(colMap, v)
	}
	return cols, constraints, nil
}

func setCharsetCollationFlenDecimal(tp *types.FieldType) error {
	tp.Charset = strings.ToLower(tp.Charset)
	tp.Collate = strings.ToLower(tp.Collate)
	if len(tp.Charset) == 0 {
		switch tp.Tp {
		case mysql.TypeString, mysql.TypeVarchar, mysql.TypeVarString, mysql.TypeBlob, mysql.TypeTinyBlob, mysql.TypeMediumBlob, mysql.TypeLongBlob, mysql.TypeEnum, mysql.TypeSet:
			tp.Charset, tp.Collate = getDefaultCharsetAndCollate()
		default:
			tp.Charset = charset.CharsetBin
			tp.Collate = charset.CharsetBin
		}
	} else {
		if !charset.ValidCharsetAndCollation(tp.Charset, tp.Collate) {
			return errUnsupportedCharset.GenByArgs(tp.Charset, tp.Collate)
		}
		if len(tp.Collate) == 0 {
			var err error
			tp.Collate, err = charset.GetDefaultCollation(tp.Charset)
			if err != nil {
				return errors.Trace(err)
			}
		}
	}
	// If flen is not assigned, assigned it by type.
	if tp.Flen == types.UnspecifiedLength {
		tp.Flen = mysql.GetDefaultFieldLength(tp.Tp)
	}
	if tp.Decimal == types.UnspecifiedLength {
		tp.Decimal = mysql.GetDefaultDecimal(tp.Tp)
	}
	return nil
}

func buildColumnAndConstraint(ctx context.Context, offset int,
	colDef *ast.ColumnDef) (*table.Column, []*ast.Constraint, error) {
	err := setCharsetCollationFlenDecimal(colDef.Tp)
	if err != nil {
		return nil, nil, errors.Trace(err)
	}
	col, cts, err := columnDefToCol(ctx, offset, colDef)
	if err != nil {
		return nil, nil, errors.Trace(err)
	}
	return col, cts, nil
}

// checkColumnCantHaveDefaultValue checks the column can have value as default or not.
// Now, TEXT/BLOB/JSON can't have not null value as default.
func checkColumnCantHaveDefaultValue(col *table.Column, value interface{}) (err error) {
	if value != nil && (col.Tp == mysql.TypeJSON ||
		col.Tp == mysql.TypeTinyBlob || col.Tp == mysql.TypeMediumBlob ||
		col.Tp == mysql.TypeLongBlob || col.Tp == mysql.TypeBlob) {
		// TEXT/BLOB/JSON can't have not null default values.
		return errBlobCantHaveDefault.GenByArgs(col.Name.O)
	}
	return nil
}

// columnDefToCol converts ColumnDef to Col and TableConstraints.
func columnDefToCol(ctx context.Context, offset int, colDef *ast.ColumnDef) (*table.Column, []*ast.Constraint, error) {
	constraints := []*ast.Constraint{}
	col := table.ToColumn(&model.ColumnInfo{
		Offset:    offset,
		Name:      colDef.Name.Name,
		FieldType: *colDef.Tp,
	})

	// Check and set TimestampFlag and OnUpdateNowFlag.
	if col.Tp == mysql.TypeTimestamp {
		col.Flag |= mysql.TimestampFlag
		col.Flag |= mysql.OnUpdateNowFlag
		col.Flag |= mysql.NotNullFlag
	}

	setOnUpdateNow := false
	hasDefaultValue := false
	if colDef.Options != nil {
		len := types.UnspecifiedLength

		if types.IsTypePrefixable(colDef.Tp.Tp) {
			len = colDef.Tp.Flen
		}

		keys := []*ast.IndexColName{
			{
				Column: colDef.Name,
				Length: len,
			},
		}

		for _, v := range colDef.Options {
			switch v.Tp {
			case ast.ColumnOptionNotNull:
				col.Flag |= mysql.NotNullFlag
			case ast.ColumnOptionNull:
				col.Flag &= ^uint(mysql.NotNullFlag)
				removeOnUpdateNowFlag(col)
			case ast.ColumnOptionAutoIncrement:
				col.Flag |= mysql.AutoIncrementFlag
			case ast.ColumnOptionPrimaryKey:
				constraint := &ast.Constraint{Tp: ast.ConstraintPrimaryKey, Keys: keys}
				constraints = append(constraints, constraint)
				col.Flag |= mysql.PriKeyFlag
			case ast.ColumnOptionUniqKey:
				constraint := &ast.Constraint{Tp: ast.ConstraintUniqKey, Name: colDef.Name.Name.O, Keys: keys}
				constraints = append(constraints, constraint)
				col.Flag |= mysql.UniqueKeyFlag
			case ast.ColumnOptionDefaultValue:
				value, err := getDefaultValue(ctx, v, colDef.Tp.Tp, colDef.Tp.Decimal)
				if err != nil {
					return nil, nil, ErrColumnBadNull.Gen("invalid default value - %s", err)
				}
				if err = checkColumnCantHaveDefaultValue(col, value); err != nil {
					return nil, nil, errors.Trace(err)
				}
				col.DefaultValue = value
				hasDefaultValue = true
				removeOnUpdateNowFlag(col)
			case ast.ColumnOptionOnUpdate:
				// TODO: Support other time functions.
				if !expression.IsCurrentTimeExpr(v.Expr) {
					return nil, nil, ErrInvalidOnUpdate.Gen("invalid ON UPDATE for - %s", col.Name)
				}
				col.Flag |= mysql.OnUpdateNowFlag
				setOnUpdateNow = true
			case ast.ColumnOptionComment:
				err := setColumnComment(ctx, col, v)
				if err != nil {
					return nil, nil, errors.Trace(err)
				}
			case ast.ColumnOptionGenerated:
				col.GeneratedExprString = stringutil.RemoveBlanks(v.Expr.Text())
				col.GeneratedStored = v.Stored
				_, dependColNames := findDependedColumnNames(colDef)
				col.Dependences = dependColNames
			case ast.ColumnOptionFulltext:
				// TODO: Support this type.
			}
		}
	}

	setTimestampDefaultValue(col, hasDefaultValue, setOnUpdateNow)

	// Set `NoDefaultValueFlag` if this field doesn't have a default value and
	// it is `not null` and not an `AUTO_INCREMENT` field or `TIMESTAMP` field.
	setNoDefaultValueFlag(col, hasDefaultValue)

	if col.Charset == charset.CharsetBin {
		col.Flag |= mysql.BinaryFlag
	}
	err := checkDefaultValue(ctx, col, hasDefaultValue)
	if err != nil {
		return nil, nil, errors.Trace(err)
	}
	return col, constraints, nil
}

func getDefaultValue(ctx context.Context, c *ast.ColumnOption, tp byte, fsp int) (interface{}, error) {
	if tp == mysql.TypeTimestamp || tp == mysql.TypeDatetime {
		vd, err := expression.GetTimeValue(ctx, c.Expr, tp, fsp)
		value := vd.GetValue()
		if err != nil {
			return nil, errors.Trace(err)
		}

		// Value is nil means `default null`.
		if value == nil {
			return nil, nil
		}

		// If value is types.Time, convert it to string.
		if vv, ok := value.(types.Time); ok {
			return vv.String(), nil
		}

		return value, nil
	}
	v, err := expression.EvalAstExpr(c.Expr, ctx)
	if err != nil {
		return nil, errors.Trace(err)
	}

	if v.IsNull() {
		return nil, nil
	}

	if v.Kind() == types.KindMysqlHex {
		return strconv.FormatInt(v.GetMysqlHex().Value, 10), nil
	}

	return v.ToString()
}

func removeOnUpdateNowFlag(c *table.Column) {
	// For timestamp Col, if it is set null or default value,
	// OnUpdateNowFlag should be removed.
	if mysql.HasTimestampFlag(c.Flag) {
		c.Flag &= ^uint(mysql.OnUpdateNowFlag)
	}
}

func setTimestampDefaultValue(c *table.Column, hasDefaultValue bool, setOnUpdateNow bool) {
	if hasDefaultValue {
		return
	}

	// For timestamp Col, if is not set default value or not set null, use current timestamp.
	if mysql.HasTimestampFlag(c.Flag) && mysql.HasNotNullFlag(c.Flag) {
		if setOnUpdateNow {
			c.DefaultValue = expression.ZeroTimestamp
		} else {
			c.DefaultValue = expression.CurrentTimestamp
		}
	}
}

func setNoDefaultValueFlag(c *table.Column, hasDefaultValue bool) {
	if hasDefaultValue {
		return
	}

	if !mysql.HasNotNullFlag(c.Flag) {
		return
	}

	// Check if it is an `AUTO_INCREMENT` field or `TIMESTAMP` field.
	if !mysql.HasAutoIncrementFlag(c.Flag) && !mysql.HasTimestampFlag(c.Flag) {
		c.Flag |= mysql.NoDefaultValueFlag
	}
}

func checkDefaultValue(ctx context.Context, c *table.Column, hasDefaultValue bool) error {
	if !hasDefaultValue {
		return nil
	}

	if c.DefaultValue != nil {
		_, err := table.GetColDefaultValue(ctx, c.ToInfo())
		if terror.ErrorEqual(err, types.ErrTruncated) {
			return errInvalidDefault.GenByArgs(c.Name)
		}
		return errors.Trace(err)
	}

	// Set not null but default null is invalid.
	if mysql.HasNotNullFlag(c.Flag) {
		return errInvalidDefault.GenByArgs(c.Name)
	}

	return nil
}

func checkDuplicateColumn(colDefs []*ast.ColumnDef) error {
	colNames := map[string]bool{}
	for _, colDef := range colDefs {
		nameLower := colDef.Name.Name.L
		if colNames[nameLower] {
			return infoschema.ErrColumnExists.GenByArgs(colDef.Name.Name)
		}
		colNames[nameLower] = true
	}
	return nil
}

func checkGeneratedColumn(colDefs []*ast.ColumnDef) error {
	var colName2Generation = make(map[string]columnGenerationInDDL, len(colDefs))
	for i, colDef := range colDefs {
		generated, depCols := findDependedColumnNames(colDef)
		if !generated {
			colName2Generation[colDef.Name.Name.L] = columnGenerationInDDL{
				position:  i,
				generated: false,
			}
		} else {
			colName2Generation[colDef.Name.Name.L] = columnGenerationInDDL{
				position:    i,
				generated:   true,
				dependences: depCols,
			}
		}
	}
	for _, colDef := range colDefs {
		colName := colDef.Name.Name.L
		if err := verifyColumnGeneration(colName2Generation, colName); err != nil {
			return errors.Trace(err)
		}
	}
	return nil
}

func checkTooLongColumn(colDefs []*ast.ColumnDef) error {
	for _, colDef := range colDefs {
		if len(colDef.Name.Name.O) > mysql.MaxColumnNameLength {
			return ErrTooLongIdent.Gen("too long column %s", colDef.Name.Name)
		}
	}
	return nil
}

func checkDuplicateConstraint(namesMap map[string]bool, name string, foreign bool) error {
	if name == "" {
		return nil
	}
	nameLower := strings.ToLower(name)
	if namesMap[nameLower] {
		if foreign {
			return infoschema.ErrCannotAddForeign
		}
		return errDupKeyName.Gen("duplicate key name %s", name)
	}
	namesMap[nameLower] = true
	return nil
}

func setEmptyConstraintName(namesMap map[string]bool, constr *ast.Constraint, foreign bool) {
	if constr.Name == "" && len(constr.Keys) > 0 {
		colName := constr.Keys[0].Column.Name.L
		constrName := colName
		i := 2
		for namesMap[constrName] {
			// We loop forever until we find constrName that haven't been used.
			if foreign {
				constrName = fmt.Sprintf("fk_%s_%d", colName, i)
			} else {
				constrName = fmt.Sprintf("%s_%d", colName, i)
			}
			i++
		}
		constr.Name = constrName
		namesMap[constrName] = true
	}
}

func checkConstraintNames(constraints []*ast.Constraint) error {
	constrNames := map[string]bool{}
	fkNames := map[string]bool{}

	// Check not empty constraint name whether is duplicated.
	for _, constr := range constraints {
		if constr.Tp == ast.ConstraintForeignKey {
			err := checkDuplicateConstraint(fkNames, constr.Name, true)
			if err != nil {
				return errors.Trace(err)
			}
		} else {
			err := checkDuplicateConstraint(constrNames, constr.Name, false)
			if err != nil {
				return errors.Trace(err)
			}
		}
	}

	// Set empty constraint names.
	for _, constr := range constraints {
		if constr.Tp == ast.ConstraintForeignKey {
			setEmptyConstraintName(fkNames, constr, true)
		} else {
			setEmptyConstraintName(constrNames, constr, false)
		}
	}

	return nil
}

func (d *ddl) buildTableInfo(tableName model.CIStr, cols []*table.Column, constraints []*ast.Constraint) (tbInfo *model.TableInfo, err error) {
	tbInfo = &model.TableInfo{
		Name: tableName,
	}
	tbInfo.ID, err = d.genGlobalID()
	if err != nil {
		return nil, errors.Trace(err)
	}
	for _, v := range cols {
		v.ID = allocateColumnID(tbInfo)
		tbInfo.Columns = append(tbInfo.Columns, v.ToInfo())
	}
	for _, constr := range constraints {
		if constr.Tp == ast.ConstraintForeignKey {
			for _, fk := range tbInfo.ForeignKeys {
				if fk.Name.L == strings.ToLower(constr.Name) {
					return nil, infoschema.ErrCannotAddForeign
				}
			}
			var fk model.FKInfo
			fk.Name = model.NewCIStr(constr.Name)
			fk.RefTable = constr.Refer.Table.Name
			fk.State = model.StatePublic
			for _, key := range constr.Keys {
				fk.Cols = append(fk.Cols, key.Column.Name)
			}
			for _, key := range constr.Refer.IndexColNames {
				fk.RefCols = append(fk.RefCols, key.Column.Name)
			}
			fk.OnDelete = int(constr.Refer.OnDelete.ReferOpt)
			fk.OnUpdate = int(constr.Refer.OnUpdate.ReferOpt)
			if len(fk.Cols) != len(fk.RefCols) {
				return nil, infoschema.ErrForeignKeyNotMatch
			}
			if len(fk.Cols) == 0 {
				// TODO: In MySQL, this case will report a parse error.
				return nil, infoschema.ErrCannotAddForeign
			}
			tbInfo.ForeignKeys = append(tbInfo.ForeignKeys, &fk)
			continue
		}
		if constr.Tp == ast.ConstraintPrimaryKey {
			for _, key := range constr.Keys {
				col := table.FindCol(cols, key.Column.Name.O)
				if col == nil {
					return nil, errKeyColumnDoesNotExits.Gen("key column %s doesn't exist in table", key.Column.Name)
				}
				// Virtual columns cannot be used in primary key.
				if len(col.GeneratedExprString) != 0 && !col.GeneratedStored {
					return nil, errUnsupportedOnGeneratedColumn.GenByArgs("Defining a virtual generated column as primary key")
				}
			}
			if len(constr.Keys) == 1 {
				key := constr.Keys[0]
				col := table.FindCol(cols, key.Column.Name.O)
				if col == nil {
					return nil, errKeyColumnDoesNotExits.Gen("key column %s doesn't exist in table", key.Column.Name)
				}
				switch col.Tp {
				case mysql.TypeLong, mysql.TypeLonglong,
					mysql.TypeTiny, mysql.TypeShort, mysql.TypeInt24:
					tbInfo.PKIsHandle = true
					// Avoid creating index for PK handle column.
					continue
				}
			}
		}
		// build index info.
		idxInfo, err := buildIndexInfo(tbInfo, model.NewCIStr(constr.Name), constr.Keys, model.StatePublic)
		if err != nil {
			return nil, errors.Trace(err)
		}
		//check if the index is primary or uniqiue.
		switch constr.Tp {
		case ast.ConstraintPrimaryKey:
			idxInfo.Primary = true
			idxInfo.Unique = true
			idxInfo.Name = model.NewCIStr(table.PrimaryKeyName)
		case ast.ConstraintUniq, ast.ConstraintUniqKey, ast.ConstraintUniqIndex:
			idxInfo.Unique = true
		}
		// set index type.
		if constr.Option != nil {
			idxInfo.Comment = constr.Option.Comment
			if constr.Option.Tp == model.IndexTypeInvalid {
				// Use btree as default index type.
				idxInfo.Tp = model.IndexTypeBtree
			} else {
				idxInfo.Tp = constr.Option.Tp
			}
		} else {
			// Use btree as default index type.
			idxInfo.Tp = model.IndexTypeBtree
		}
		idxInfo.ID = allocateIndexID(tbInfo)
		tbInfo.Indices = append(tbInfo.Indices, idxInfo)
	}
	return
}

func (d *ddl) CreateTableWithLike(ctx context.Context, ident, referIdent ast.Ident) error {
	is := d.GetInformationSchema()
	_, ok := is.SchemaByName(referIdent.Schema)
	if !ok {
		return infoschema.ErrTableNotExists.GenByArgs(referIdent.Schema, referIdent.Name)
	}
	referTbl, err := is.TableByName(referIdent.Schema, referIdent.Name)
	if err != nil {
		return infoschema.ErrTableNotExists.GenByArgs(referIdent.Schema, referIdent.Name)
	}
	schema, ok := is.SchemaByName(ident.Schema)
	if !ok {
		return infoschema.ErrDatabaseNotExists.GenByArgs(ident.Schema)
	}
	if is.TableExists(ident.Schema, ident.Name) {
		return infoschema.ErrTableExists.GenByArgs(ident)
	}

	tblInfo := *referTbl.Meta()
	tblInfo.Name = ident.Name
	tblInfo.AutoIncID = 0
	tblInfo.ForeignKeys = nil
	tblInfo.ID, err = d.genGlobalID()
	if err != nil {
		return errors.Trace(err)
	}
	job := &model.Job{
		SchemaID:   schema.ID,
		TableID:    tblInfo.ID,
		Type:       model.ActionCreateTable,
		BinlogInfo: &model.HistoryInfo{},
		Args:       []interface{}{tblInfo},
	}

	err = d.doDDLJob(ctx, job)
	err = d.callHookOnChanged(err)
	return errors.Trace(err)
}

func (d *ddl) CreateTable(ctx context.Context, ident ast.Ident, colDefs []*ast.ColumnDef,
	constraints []*ast.Constraint, options []*ast.TableOption) (err error) {
	is := d.GetInformationSchema()
	schema, ok := is.SchemaByName(ident.Schema)
	if !ok {
		return infoschema.ErrDatabaseNotExists.GenByArgs(ident.Schema)
	}
	if is.TableExists(ident.Schema, ident.Name) {
		return infoschema.ErrTableExists.GenByArgs(ident)
	}
	if err = checkTooLongTable(ident.Name); err != nil {
		return errors.Trace(err)
	}
	if err = checkDuplicateColumn(colDefs); err != nil {
		return errors.Trace(err)
	}
	if err = checkGeneratedColumn(colDefs); err != nil {
		return errors.Trace(err)
	}
	if err = checkTooLongColumn(colDefs); err != nil {
		return errors.Trace(err)
	}

	cols, newConstraints, err := buildColumnsAndConstraints(ctx, colDefs, constraints)
	if err != nil {
		return errors.Trace(err)
	}

	err = checkConstraintNames(newConstraints)
	if err != nil {
		return errors.Trace(err)
	}

	tbInfo, err := d.buildTableInfo(ident.Name, cols, newConstraints)
	if err != nil {
		return errors.Trace(err)
	}

	job := &model.Job{
		SchemaID:   schema.ID,
		TableID:    tbInfo.ID,
		Type:       model.ActionCreateTable,
		BinlogInfo: &model.HistoryInfo{},
		Args:       []interface{}{tbInfo},
	}

	handleTableOptions(options, tbInfo)
	err = d.doDDLJob(ctx, job)
	if err == nil {
		if tbInfo.AutoIncID > 1 {
			// Default tableAutoIncID base is 0.
			// If the first id is expected to greater than 1, we need to do rebase.
			d.handleAutoIncID(tbInfo, schema.ID)
		}
	}
	err = d.callHookOnChanged(err)
	return errors.Trace(err)
}

// handleAutoIncID handles auto_increment option in DDL. It creates a ID counter for the table and initiates the counter to a proper value.
// For example if the option sets auto_increment to 10. The counter will be set to 9. So the next allocated ID will be 10.
func (d *ddl) handleAutoIncID(tbInfo *model.TableInfo, schemaID int64) error {
	if tbInfo.OldSchemaID != 0 {
		schemaID = tbInfo.OldSchemaID
	}
	alloc := autoid.NewAllocator(d.store, schemaID)

	tbInfo.State = model.StatePublic
	tb, err := table.TableFromMeta(alloc, tbInfo)
	if err != nil {
		return errors.Trace(err)
	}
	// The operation of the minus 1 to make sure that the current value doesn't be used,
	// the next Alloc operation will get this value.
	// Its behavior is consistent with MySQL.
	if err = tb.RebaseAutoID(tbInfo.AutoIncID-1, false); err != nil {
		return errors.Trace(err)
	}
	return nil
}

// handleTableOptions updates tableInfo according to table options.
func handleTableOptions(options []*ast.TableOption, tbInfo *model.TableInfo) {
	for _, op := range options {
		switch op.Tp {
		case ast.TableOptionAutoIncrement:
			tbInfo.AutoIncID = int64(op.UintValue)
		case ast.TableOptionComment:
			tbInfo.Comment = op.StrValue
		case ast.TableOptionCharset:
			tbInfo.Charset = op.StrValue
		case ast.TableOptionCollate:
			tbInfo.Collate = op.StrValue
		}
	}
}

func (d *ddl) AlterTable(ctx context.Context, ident ast.Ident, specs []*ast.AlterTableSpec) (err error) {
	// Only handle valid specs, AlterTableLock is ignored.
	validSpecs := make([]*ast.AlterTableSpec, 0, len(specs))
	for _, spec := range specs {
		if spec.Tp == ast.AlterTableLock {
			continue
		}
		validSpecs = append(validSpecs, spec)
	}

	if len(validSpecs) != 1 {
		// TODO: Hanlde len(validSpecs) == 0.
		// Now we only allow one schema changing at the same time.
		return errRunMultiSchemaChanges
	}

	for _, spec := range validSpecs {
		switch spec.Tp {
		case ast.AlterTableAddColumns:
			err = d.AddColumns(ctx, ident, spec)
		case ast.AlterTableDropColumn:
			err = d.DropColumn(ctx, ident, spec.OldColumnName.Name)
		case ast.AlterTableDropIndex:
			err = d.DropIndex(ctx, ident, model.NewCIStr(spec.Name))
		case ast.AlterTableAddConstraint:
			constr := spec.Constraint
			switch spec.Constraint.Tp {
			case ast.ConstraintKey, ast.ConstraintIndex:
				err = d.CreateIndex(ctx, ident, false, model.NewCIStr(constr.Name), spec.Constraint.Keys, constr.Option)
			case ast.ConstraintUniq, ast.ConstraintUniqIndex, ast.ConstraintUniqKey:
				err = d.CreateIndex(ctx, ident, true, model.NewCIStr(constr.Name), spec.Constraint.Keys, constr.Option)
			case ast.ConstraintForeignKey:
				err = d.CreateForeignKey(ctx, ident, model.NewCIStr(constr.Name), spec.Constraint.Keys, spec.Constraint.Refer)
			case ast.ConstraintPrimaryKey:
				err = ErrUnsupportedModifyPrimaryKey.GenByArgs("add")
			default:
				// Nothing to do now.
			}
		case ast.AlterTableDropForeignKey:
			err = d.DropForeignKey(ctx, ident, model.NewCIStr(spec.Name))
		case ast.AlterTableModifyColumn:
			err = d.ModifyColumn(ctx, ident, spec)
		case ast.AlterTableChangeColumn:
			err = d.ChangeColumn(ctx, ident, spec)
		case ast.AlterTableAlterColumn:
			err = d.AlterColumn(ctx, ident, spec)
		case ast.AlterTableRenameTable:
			newIdent := ast.Ident{Schema: spec.NewTable.Schema, Name: spec.NewTable.Name}
			err = d.RenameTable(ctx, ident, newIdent)
		case ast.AlterTableDropPrimaryKey:
			err = ErrUnsupportedModifyPrimaryKey.GenByArgs("drop")
		default:
			// Nothing to do now.
		}

		if err != nil {
			return errors.Trace(err)
		}
	}

	return nil
}

func checkColumnConstraint(constraints []*ast.ColumnOption) error {
	for _, constraint := range constraints {
		switch constraint.Tp {
		case ast.ColumnOptionAutoIncrement, ast.ColumnOptionPrimaryKey, ast.ColumnOptionUniqKey:
			return errUnsupportedAddColumn.Gen("unsupported add column constraint - %v", constraint.Tp)
		}
	}

	return nil
}

func validColumnDef(column *ast.ColumnDef, t table.Table) error {
	// Check whether the added column constraints are supported.
	err := checkColumnConstraint(column.Options)
	if err != nil {
		return errors.Trace(err)
	}

	colName := column.Name.Name.O
	col := table.FindCol(t.Cols(), colName)
	if col != nil {
		return infoschema.ErrColumnExists.GenByArgs(colName)
	}

	// If new column is a generated column, do validation.
	// NOTE: Because now we can only append columns to table,
	// we dont't need check whether the column refers other
	// generated columns occurring later in table.
	for _, option := range column.Options {
		if option.Tp == ast.ColumnOptionGenerated {
			referableColNames := make(map[string]struct{}, len(t.Cols()))
			for _, col := range t.Cols() {
				referableColNames[col.Name.L] = struct{}{}
			}
			_, dependColNames := findDependedColumnNames(column)
			if err := columnNamesCover(referableColNames, dependColNames); err != nil {
				return errors.Trace(err)
			}
		}
	}

	if len(colName) > mysql.MaxColumnNameLength {
		return ErrTooLongIdent.Gen("too long column %s", colName)
	}

	return nil
}

func buildColumnWithDefValue(ctx context.Context, t table.Table, column *ast.ColumnDef) (*table.Column, error) {
	// Ingore table constraints now, maybe return error later.
	// We use length(t.Cols()) as the default offset firstly, we will change the
	// column's offset later.
	col, _, err := buildColumnAndConstraint(ctx, len(t.Cols()), column)
	if err != nil {
		return nil, errors.Trace(err)
	}
	col.OriginDefaultValue = col.DefaultValue
	if col.OriginDefaultValue == nil && mysql.HasNotNullFlag(col.Flag) {
		zeroVal := table.GetZeroValue(col.ToInfo())
		col.OriginDefaultValue, err = zeroVal.ToString()
		if err != nil {
			return nil, errors.Trace(err)
		}
	}

	if col.OriginDefaultValue == expression.CurrentTimestamp &&
		(col.Tp == mysql.TypeTimestamp || col.Tp == mysql.TypeDatetime) {
		col.OriginDefaultValue = time.Now().Format(types.TimeFormat)
	}
	return col, nil
}

func (d *ddl) AddColumns(ctx context.Context, ti ast.Ident, spec *ast.AlterTableSpec) error {
	is := d.infoHandle.Get()
	schema, ok := is.SchemaByName(ti.Schema)
	if !ok {
		return errors.Trace(infoschema.ErrDatabaseNotExists)
	}
	t, err := is.TableByName(ti.Schema, ti.Name)
	if err != nil {
		return errors.Trace(infoschema.ErrTableNotExists)
	}

	newColumns := []*table.Column{}
	if err = checkDuplicateColumn(spec.NewColumns); err != nil {
		return errors.Trace(err)
	}
	for _, column := range spec.NewColumns {
		err = validColumnDef(column, t)
		if err != nil {
			return errors.Trace(err)
		}

		col, err := buildColumnWithDefValue(ctx, t, column)
		if err != nil {
			return errors.Trace(err)
		}
		newColumns = append(newColumns, col)
	}

	job := &model.Job{
		SchemaID:   schema.ID,
		TableID:    t.Meta().ID,
		Type:       model.ActionAddColumns,
		BinlogInfo: &model.HistoryInfo{},
		Args:       []interface{}{newColumns, spec.Positions, 0},
	}

	err = d.doDDLJob(ctx, job)
	err = d.callHookOnChanged(err)
	return errors.Trace(err)
}

// DropColumn will drop a column from the table, now we don't support drop the column with index covered.
func (d *ddl) DropColumn(ctx context.Context, ti ast.Ident, colName model.CIStr) error {
	is := d.infoHandle.Get()
	schema, ok := is.SchemaByName(ti.Schema)
	if !ok {
		return errors.Trace(infoschema.ErrDatabaseNotExists)
	}
	t, err := is.TableByName(ti.Schema, ti.Name)
	if err != nil {
		return errors.Trace(infoschema.ErrTableNotExists)
	}

	// Check whether dropped column has existed.
	col := table.FindCol(t.Cols(), colName.L)
	if col == nil {
		return ErrCantDropFieldOrKey.Gen("column %s doesn't exist", colName)
	}

	// Check whether there are other columns depend on this column or not.
	for _, col := range t.Cols() {
		for dep := range col.Dependences {
			if dep == colName.L {
				return errDependentByGeneratedColumn.GenByArgs(dep)
			}
		}
	}

	tblInfo := t.Meta()
	// We don't support dropping column with index covered now.
	// We must drop the index first, then drop the column.
	if isColumnWithIndex(colName.L, tblInfo.Indices) {
		return errCantDropColWithIndex.Gen("can't drop column %s with index covered now", colName)
	}
	// We don't support dropping column with PK handle covered now.
	if col.IsPKHandleColumn(tblInfo) {
		return errUnsupportedPKHandle
	}

	job := &model.Job{
		SchemaID:   schema.ID,
		TableID:    t.Meta().ID,
		Type:       model.ActionDropColumn,
		BinlogInfo: &model.HistoryInfo{},
		Args:       []interface{}{colName},
	}

	err = d.doDDLJob(ctx, job)
	err = d.callHookOnChanged(err)
	return errors.Trace(err)
}

// modifiable checks if the 'origin' type can be modified to 'to' type with out the need to
// change or check existing data in the table.
// It returns true if the two types has the same Charset and Collation, the same sign, both are
// integer types or string types, and new Flen and Decimal must be greater than or equal to origin.
func modifiable(origin *types.FieldType, to *types.FieldType) error {
	if to.Flen > 0 && to.Flen < origin.Flen {
		msg := fmt.Sprintf("length %d is less than origin %d", to.Flen, origin.Flen)
		return errUnsupportedModifyColumn.GenByArgs(msg)
	}
	if to.Decimal > 0 && to.Decimal < origin.Decimal {
		msg := fmt.Sprintf("decimal %d is less than origin %d", to.Decimal, origin.Decimal)
		return errUnsupportedModifyColumn.GenByArgs(msg)
	}
	if to.Charset != origin.Charset {
		msg := fmt.Sprintf("charset %s not match origin %s", to.Charset, origin.Charset)
		return errUnsupportedModifyColumn.GenByArgs(msg)
	}
	if to.Collate != origin.Collate {
		msg := fmt.Sprintf("collate %s not match origin %s", to.Collate, origin.Collate)
		return errUnsupportedModifyColumn.GenByArgs(msg)
	}
	toUnsigned := mysql.HasUnsignedFlag(uint(to.Flag))
	originUnsigned := mysql.HasUnsignedFlag(uint(origin.Flag))
	if originUnsigned != toUnsigned {
		msg := fmt.Sprintf("unsigned %v not match origin %v", toUnsigned, originUnsigned)
		return errUnsupportedModifyColumn.GenByArgs(msg)
	}
	switch origin.Tp {
	case mysql.TypeVarchar, mysql.TypeString, mysql.TypeVarString,
		mysql.TypeBlob, mysql.TypeTinyBlob, mysql.TypeMediumBlob, mysql.TypeLongBlob:
		switch to.Tp {
		case mysql.TypeVarchar, mysql.TypeString, mysql.TypeVarString,
			mysql.TypeBlob, mysql.TypeTinyBlob, mysql.TypeMediumBlob, mysql.TypeLongBlob:
			return nil
		}
	case mysql.TypeTiny, mysql.TypeShort, mysql.TypeInt24, mysql.TypeLong, mysql.TypeLonglong:
		switch to.Tp {
		case mysql.TypeTiny, mysql.TypeShort, mysql.TypeInt24, mysql.TypeLong, mysql.TypeLonglong:
			return nil
		}
	case mysql.TypeEnum:
		return errUnsupportedModifyColumn.GenByArgs("modify enum column is not supported")
	default:
		if origin.Tp == to.Tp {
			return nil
		}
	}
	msg := fmt.Sprintf("type %v not match origin %v", to.Tp, origin.Tp)
	return errUnsupportedModifyColumn.GenByArgs(msg)
}

func setDefaultValue(ctx context.Context, col *table.Column, option *ast.ColumnOption) error {
	value, err := getDefaultValue(ctx, option, col.Tp, col.Decimal)
	if err != nil {
		return ErrColumnBadNull.Gen("invalid default value - %s", err)
	}
	col.DefaultValue = value
	return errors.Trace(checkDefaultValue(ctx, col, true))
}

func setColumnComment(ctx context.Context, col *table.Column, option *ast.ColumnOption) error {
	value, err := expression.EvalAstExpr(option.Expr, ctx)
	if err != nil {
		return errors.Trace(err)
	}
	col.Comment, err = value.ToString()
	return errors.Trace(err)
}

// setDefaultAndComment is only used in getModifiableColumnJob.
func setDefaultAndComment(ctx context.Context, col *table.Column, options []*ast.ColumnOption) error {
	if len(options) == 0 {
		return nil
	}
	var hasDefaultValue, setOnUpdateNow bool
	for _, opt := range options {
		switch opt.Tp {
		case ast.ColumnOptionDefaultValue:
			value, err := getDefaultValue(ctx, opt, col.Tp, col.Decimal)
			if err != nil {
				return ErrColumnBadNull.Gen("invalid default value - %s", err)
			}
			if err = checkColumnCantHaveDefaultValue(col, value); err != nil {
				return errors.Trace(err)
			}
			col.DefaultValue = value
			hasDefaultValue = true
		case ast.ColumnOptionComment:
			err := setColumnComment(ctx, col, opt)
			if err != nil {
				return errors.Trace(err)
			}
		case ast.ColumnOptionNotNull:
			col.Flag |= mysql.NotNullFlag
		case ast.ColumnOptionNull:
			col.Flag &= ^uint(mysql.NotNullFlag)
		case ast.ColumnOptionAutoIncrement:
			col.Flag |= mysql.AutoIncrementFlag
		case ast.ColumnOptionPrimaryKey, ast.ColumnOptionUniqKey:
			return errUnsupportedModifyColumn.Gen("unsupported modify column constraint - %v", opt.Tp)
		case ast.ColumnOptionOnUpdate:
			// TODO: Support other time functions.
			if !expression.IsCurrentTimeExpr(opt.Expr) {
				return ErrInvalidOnUpdate.Gen("invalid ON UPDATE for - %s", col.Name)
			}
			col.Flag |= mysql.OnUpdateNowFlag
			setOnUpdateNow = true
		case ast.ColumnOptionGenerated:
			col.GeneratedExprString = stringutil.RemoveBlanks(opt.Expr.Text())
			col.GeneratedStored = opt.Stored
			col.Dependences = make(map[string]struct{})
			for _, colName := range findColumnNamesInExpr(opt.Expr) {
				col.Dependences[colName.Name.L] = struct{}{}
			}
		default:
			// TODO: Support other types.
			return errors.Trace(errUnsupportedModifyColumn.GenByArgs(opt.Tp))
		}
	}

	setTimestampDefaultValue(col, hasDefaultValue, setOnUpdateNow)

	// Set `NoDefaultValueFlag` if this field doesn't have a default value and
	// it is `not null` and not an `AUTO_INCREMENT` field or `TIMESTAMP` field.
	setNoDefaultValueFlag(col, hasDefaultValue)

	if hasDefaultValue {
		return errors.Trace(checkDefaultValue(ctx, col, true))
	}

	return nil
}

func (d *ddl) getModifiableColumnJob(ctx context.Context, ident ast.Ident, originalColName model.CIStr,
	spec *ast.AlterTableSpec) (*model.Job, error) {
	is := d.infoHandle.Get()
	schema, ok := is.SchemaByName(ident.Schema)
	if !ok {
		return nil, errors.Trace(infoschema.ErrDatabaseNotExists)
	}
	t, err := is.TableByName(ident.Schema, ident.Name)
	if err != nil {
		return nil, errors.Trace(infoschema.ErrTableNotExists)
	}

	col := table.FindCol(t.Cols(), originalColName.L)
	if col == nil {
		return nil, infoschema.ErrColumnNotExists.GenByArgs(originalColName, ident.Name)
	}

	// Constraints in the new column means adding new constraints. Errors should thrown,
	// which will be done by `setDefaultAndComment` later.
	if spec.NewColumns[0].Tp == nil {
		// Make sure the column definition is simple field type.
		return nil, errors.Trace(errUnsupportedModifyColumn)
	}
	modifiedNewCol := spec.NewColumns[0]

	newCol := table.ToColumn(&model.ColumnInfo{
		ID:                 col.ID,
		Offset:             col.Offset,
		State:              col.State,
		OriginDefaultValue: col.OriginDefaultValue,
		FieldType:          *modifiedNewCol.Tp,
		Name:               modifiedNewCol.Name.Name,
	})

	err = setCharsetCollationFlenDecimal(&newCol.FieldType)
	if err != nil {
		return nil, errors.Trace(err)
	}
	err = modifiable(&col.FieldType, &newCol.FieldType)
	if err != nil {
		return nil, errors.Trace(err)
	}
	if err := setDefaultAndComment(ctx, newCol, modifiedNewCol.Options); err != nil {
		return nil, errors.Trace(err)
	}

	// Copy index related options to the new spec.
	indexFlags := col.FieldType.Flag & (mysql.PriKeyFlag | mysql.UniqueKeyFlag | mysql.MultipleKeyFlag)
	newCol.FieldType.Flag |= indexFlags
	if mysql.HasPriKeyFlag(col.FieldType.Flag) {
		newCol.FieldType.Flag |= mysql.NotNullFlag
		// TODO: If user explicitly set NULL, we should throw error ErrPrimaryCantHaveNull.
	}

	// We don't support modifying column from not_auto_increment to auto_increment.
	if !mysql.HasAutoIncrementFlag(col.Flag) && mysql.HasAutoIncrementFlag(newCol.Flag) {
		return nil, errUnsupportedModifyColumn.GenByArgs("set auto_increment")
	}

	// We don't support modifying the type definitions from 'null' to 'not null' now.
	if !mysql.HasNotNullFlag(col.Flag) && mysql.HasNotNullFlag(newCol.Flag) {
		return nil, errUnsupportedModifyColumn.GenByArgs("null to not null")
	}
	// As same with MySQL, we don't support modifying the stored status for generated columns.
	if err = checkModifyGeneratedColumn(t.Cols(), col, newCol); err != nil {
		return nil, errors.Trace(err)
	}

	job := &model.Job{
		SchemaID:   schema.ID,
		TableID:    t.Meta().ID,
		Type:       model.ActionModifyColumn,
		BinlogInfo: &model.HistoryInfo{},
		Args:       []interface{}{&newCol, originalColName, spec.Positions[0]},
	}
	return job, nil
}

// ChangeColumn renames an existing column and modifies the column's definition,
// currently we only support limited kind of changes
// that do not need to change or check data on the table.
func (d *ddl) ChangeColumn(ctx context.Context, ident ast.Ident, spec *ast.AlterTableSpec) error {
<<<<<<< HEAD
	changedNewColumn := spec.NewColumns[0]
	if len(changedNewColumn.Name.Schema.O) != 0 && ident.Schema.L != changedNewColumn.Name.Schema.L {
		return errWrongDBName.GenByArgs(changedNewColumn.Name.Schema.O)
=======
	if len(spec.NewColumn.Name.Schema.O) != 0 && ident.Schema.L != spec.NewColumn.Name.Schema.L {
		return ErrWrongDBName.GenByArgs(spec.NewColumn.Name.Schema.O)
>>>>>>> 8df4f7f7
	}
	if len(spec.OldColumnName.Schema.O) != 0 && ident.Schema.L != spec.OldColumnName.Schema.L {
		return ErrWrongDBName.GenByArgs(spec.OldColumnName.Schema.O)
	}
	if len(changedNewColumn.Name.Table.O) != 0 && ident.Name.L != changedNewColumn.Name.Table.L {
		return ErrWrongTableName.GenByArgs(changedNewColumn.Name.Table.O)
	}
	if len(spec.OldColumnName.Table.O) != 0 && ident.Name.L != spec.OldColumnName.Table.L {
		return ErrWrongTableName.GenByArgs(spec.OldColumnName.Table.O)
	}

	job, err := d.getModifiableColumnJob(ctx, ident, spec.OldColumnName.Name, spec)
	if err != nil {
		return errors.Trace(err)
	}

	err = d.doDDLJob(ctx, job)
	err = d.callHookOnChanged(err)
	return errors.Trace(err)
}

// ModifyColumn does modification on an existing column, currently we only support limited kind of changes
// that do not need to change or check data on the table.
func (d *ddl) ModifyColumn(ctx context.Context, ident ast.Ident, spec *ast.AlterTableSpec) error {
<<<<<<< HEAD
	changedNewColumn := spec.NewColumns[0]
	if len(changedNewColumn.Name.Schema.O) != 0 && ident.Schema.L != changedNewColumn.Name.Schema.L {
		return errWrongDBName.GenByArgs(changedNewColumn.Name.Schema.O)
=======
	if len(spec.NewColumn.Name.Schema.O) != 0 && ident.Schema.L != spec.NewColumn.Name.Schema.L {
		return ErrWrongDBName.GenByArgs(spec.NewColumn.Name.Schema.O)
>>>>>>> 8df4f7f7
	}
	if len(changedNewColumn.Name.Table.O) != 0 && ident.Name.L != changedNewColumn.Name.Table.L {
		return ErrWrongTableName.GenByArgs(changedNewColumn.Name.Table.O)
	}

	originalColName := changedNewColumn.Name.Name
	job, err := d.getModifiableColumnJob(ctx, ident, originalColName, spec)
	if err != nil {
		return errors.Trace(err)
	}

	err = d.doDDLJob(ctx, job)
	err = d.callHookOnChanged(err)
	return errors.Trace(err)
}

func (d *ddl) AlterColumn(ctx context.Context, ident ast.Ident, spec *ast.AlterTableSpec) error {
	is := d.infoHandle.Get()
	schema, ok := is.SchemaByName(ident.Schema)
	if !ok {
		return infoschema.ErrTableNotExists.GenByArgs(ident.Schema, ident.Name)
	}
	t, err := is.TableByName(ident.Schema, ident.Name)
	if err != nil {
		return infoschema.ErrTableNotExists.GenByArgs(ident.Schema, ident.Name)
	}
	changedNewColumn := spec.NewColumns[0]
	colName := changedNewColumn.Name.Name
	// Check whether alter column has existed.
	col := table.FindCol(t.Cols(), colName.L)
	if col == nil {
		return errBadField.GenByArgs(colName, ident.Name)
	}

	// Clean the NoDefaultValueFlag value.
	col.Flag &= (^uint(mysql.NoDefaultValueFlag))
	if len(changedNewColumn.Options) == 0 {
		col.DefaultValue = nil
		setNoDefaultValueFlag(col, false)
	} else {
		err := setDefaultValue(ctx, col, changedNewColumn.Options[0])
		if err != nil {
			return errors.Trace(err)
		}
	}

	job := &model.Job{
		SchemaID:   schema.ID,
		TableID:    t.Meta().ID,
		Type:       model.ActionSetDefaultValue,
		BinlogInfo: &model.HistoryInfo{},
		Args:       []interface{}{col},
	}

	err = d.doDDLJob(ctx, job)
	err = d.callHookOnChanged(err)
	return errors.Trace(err)
}

// DropTable will proceed even if some table in the list does not exists.
func (d *ddl) DropTable(ctx context.Context, ti ast.Ident) (err error) {
	is := d.GetInformationSchema()
	schema, ok := is.SchemaByName(ti.Schema)
	if !ok {
		return infoschema.ErrDatabaseNotExists.GenByArgs(ti.Schema)
	}

	tb, err := is.TableByName(ti.Schema, ti.Name)
	if err != nil {
		return infoschema.ErrTableNotExists.GenByArgs(ti)
	}

	job := &model.Job{
		SchemaID:   schema.ID,
		TableID:    tb.Meta().ID,
		Type:       model.ActionDropTable,
		BinlogInfo: &model.HistoryInfo{},
	}

	err = d.doDDLJob(ctx, job)
	err = d.callHookOnChanged(err)
	return errors.Trace(err)
}

func (d *ddl) TruncateTable(ctx context.Context, ti ast.Ident) error {
	is := d.GetInformationSchema()
	schema, ok := is.SchemaByName(ti.Schema)
	if !ok {
		return infoschema.ErrDatabaseNotExists.GenByArgs(ti.Schema)
	}
	tb, err := is.TableByName(ti.Schema, ti.Name)
	if err != nil {
		return errors.Trace(infoschema.ErrTableNotExists)
	}
	newTableID, err := d.genGlobalID()
	if err != nil {
		return errors.Trace(err)
	}
	job := &model.Job{
		SchemaID:   schema.ID,
		TableID:    tb.Meta().ID,
		Type:       model.ActionTruncateTable,
		BinlogInfo: &model.HistoryInfo{},
		Args:       []interface{}{newTableID},
	}
	err = d.doDDLJob(ctx, job)
	err = d.callHookOnChanged(err)
	return errors.Trace(err)
}

func (d *ddl) RenameTable(ctx context.Context, oldIdent, newIdent ast.Ident) error {
	is := d.GetInformationSchema()
	oldSchema, ok := is.SchemaByName(oldIdent.Schema)
	if !ok {
		return errFileNotFound.GenByArgs(oldIdent.Schema, oldIdent.Name)
	}
	oldTbl, err := is.TableByName(oldIdent.Schema, oldIdent.Name)
	if err != nil {
		return errFileNotFound.GenByArgs(oldIdent.Schema, oldIdent.Name)
	}
	newSchema, ok := is.SchemaByName(newIdent.Schema)
	if !ok {
		return errErrorOnRename.GenByArgs(oldIdent.Schema, oldIdent.Name, newIdent.Schema, newIdent.Name)
	}
	if is.TableExists(newIdent.Schema, newIdent.Name) {
		return infoschema.ErrTableExists.GenByArgs(newIdent)
	}

	job := &model.Job{
		SchemaID:   newSchema.ID,
		TableID:    oldTbl.Meta().ID,
		Type:       model.ActionRenameTable,
		BinlogInfo: &model.HistoryInfo{},
		Args:       []interface{}{oldSchema.ID, newIdent.Name},
	}

	err = d.doDDLJob(ctx, job)
	err = d.callHookOnChanged(err)
	return errors.Trace(err)
}

func getAnonymousIndex(t table.Table, colName model.CIStr) model.CIStr {
	id := 2
	l := len(t.Indices())
	indexName := colName
	for i := 0; i < l; i++ {
		if t.Indices()[i].Meta().Name.L == indexName.L {
			indexName = model.NewCIStr(fmt.Sprintf("%s_%d", colName.O, id))
			i = -1
			id++
		}
	}
	return indexName
}

func (d *ddl) CreateIndex(ctx context.Context, ti ast.Ident, unique bool, indexName model.CIStr,
	idxColNames []*ast.IndexColName, indexOption *ast.IndexOption) error {
	is := d.infoHandle.Get()
	schema, ok := is.SchemaByName(ti.Schema)
	if !ok {
		return infoschema.ErrDatabaseNotExists.GenByArgs(ti.Schema)
	}
	t, err := is.TableByName(ti.Schema, ti.Name)
	if err != nil {
		return errors.Trace(infoschema.ErrTableNotExists)
	}

	// Deal with anonymous index.
	if len(indexName.L) == 0 {
		indexName = getAnonymousIndex(t, idxColNames[0].Column.Name)
	}

	if indexInfo := findIndexByName(indexName.L, t.Meta().Indices); indexInfo != nil {
		return errDupKeyName.Gen("index already exist %s", indexName)
	}

	job := &model.Job{
		SchemaID:   schema.ID,
		TableID:    t.Meta().ID,
		Type:       model.ActionAddIndex,
		BinlogInfo: &model.HistoryInfo{},
		Args:       []interface{}{unique, indexName, idxColNames, indexOption},
	}

	err = d.doDDLJob(ctx, job)
	err = d.callHookOnChanged(err)
	return errors.Trace(err)
}

func buildFKInfo(fkName model.CIStr, keys []*ast.IndexColName, refer *ast.ReferenceDef) (*model.FKInfo, error) {
	var fkInfo model.FKInfo
	fkInfo.Name = fkName
	fkInfo.RefTable = refer.Table.Name

	fkInfo.Cols = make([]model.CIStr, len(keys))
	for i, key := range keys {
		fkInfo.Cols[i] = key.Column.Name
	}

	fkInfo.RefCols = make([]model.CIStr, len(refer.IndexColNames))
	for i, key := range refer.IndexColNames {
		fkInfo.RefCols[i] = key.Column.Name
	}

	fkInfo.OnDelete = int(refer.OnDelete.ReferOpt)
	fkInfo.OnUpdate = int(refer.OnUpdate.ReferOpt)

	return &fkInfo, nil

}

func (d *ddl) CreateForeignKey(ctx context.Context, ti ast.Ident, fkName model.CIStr, keys []*ast.IndexColName, refer *ast.ReferenceDef) error {
	is := d.infoHandle.Get()
	schema, ok := is.SchemaByName(ti.Schema)
	if !ok {
		return infoschema.ErrDatabaseNotExists.GenByArgs(ti.Schema)
	}

	t, err := is.TableByName(ti.Schema, ti.Name)
	if err != nil {
		return errors.Trace(infoschema.ErrTableNotExists)
	}

	fkInfo, err := buildFKInfo(fkName, keys, refer)
	if err != nil {
		return errors.Trace(err)
	}

	job := &model.Job{
		SchemaID:   schema.ID,
		TableID:    t.Meta().ID,
		Type:       model.ActionAddForeignKey,
		BinlogInfo: &model.HistoryInfo{},
		Args:       []interface{}{fkInfo},
	}

	err = d.doDDLJob(ctx, job)
	err = d.callHookOnChanged(err)
	return errors.Trace(err)

}

func (d *ddl) DropForeignKey(ctx context.Context, ti ast.Ident, fkName model.CIStr) error {
	is := d.infoHandle.Get()
	schema, ok := is.SchemaByName(ti.Schema)
	if !ok {
		return infoschema.ErrDatabaseNotExists.GenByArgs(ti.Schema)
	}

	t, err := is.TableByName(ti.Schema, ti.Name)
	if err != nil {
		return errors.Trace(infoschema.ErrTableNotExists)
	}

	job := &model.Job{
		SchemaID:   schema.ID,
		TableID:    t.Meta().ID,
		Type:       model.ActionDropForeignKey,
		BinlogInfo: &model.HistoryInfo{},
		Args:       []interface{}{fkName},
	}

	err = d.doDDLJob(ctx, job)
	err = d.callHookOnChanged(err)
	return errors.Trace(err)
}

func (d *ddl) DropIndex(ctx context.Context, ti ast.Ident, indexName model.CIStr) error {
	is := d.infoHandle.Get()
	schema, ok := is.SchemaByName(ti.Schema)
	if !ok {
		return errors.Trace(infoschema.ErrDatabaseNotExists)
	}
	t, err := is.TableByName(ti.Schema, ti.Name)
	if err != nil {
		return errors.Trace(infoschema.ErrTableNotExists)
	}

	if indexInfo := findIndexByName(indexName.L, t.Meta().Indices); indexInfo == nil {
		return ErrCantDropFieldOrKey.Gen("index %s doesn't exist", indexName)
	}

	job := &model.Job{
		SchemaID:   schema.ID,
		TableID:    t.Meta().ID,
		Type:       model.ActionDropIndex,
		BinlogInfo: &model.HistoryInfo{},
		Args:       []interface{}{indexName},
	}

	err = d.doDDLJob(ctx, job)
	err = d.callHookOnChanged(err)
	return errors.Trace(err)
}

// findCol finds column and index in columns in cols by name.
func findCol(cols []*model.ColumnInfo, name string) (*model.ColumnInfo, int) {
	name = strings.ToLower(name)
	for idx, col := range cols {
		if col.Name.L == name {
			return col, idx
		}
	}

	return nil, -1
}<|MERGE_RESOLUTION|>--- conflicted
+++ resolved
@@ -1221,14 +1221,9 @@
 // currently we only support limited kind of changes
 // that do not need to change or check data on the table.
 func (d *ddl) ChangeColumn(ctx context.Context, ident ast.Ident, spec *ast.AlterTableSpec) error {
-<<<<<<< HEAD
 	changedNewColumn := spec.NewColumns[0]
 	if len(changedNewColumn.Name.Schema.O) != 0 && ident.Schema.L != changedNewColumn.Name.Schema.L {
-		return errWrongDBName.GenByArgs(changedNewColumn.Name.Schema.O)
-=======
-	if len(spec.NewColumn.Name.Schema.O) != 0 && ident.Schema.L != spec.NewColumn.Name.Schema.L {
-		return ErrWrongDBName.GenByArgs(spec.NewColumn.Name.Schema.O)
->>>>>>> 8df4f7f7
+		return ErrWrongDBName.GenByArgs(changedNewColumn.Name.Schema.O)
 	}
 	if len(spec.OldColumnName.Schema.O) != 0 && ident.Schema.L != spec.OldColumnName.Schema.L {
 		return ErrWrongDBName.GenByArgs(spec.OldColumnName.Schema.O)
@@ -1253,14 +1248,9 @@
 // ModifyColumn does modification on an existing column, currently we only support limited kind of changes
 // that do not need to change or check data on the table.
 func (d *ddl) ModifyColumn(ctx context.Context, ident ast.Ident, spec *ast.AlterTableSpec) error {
-<<<<<<< HEAD
 	changedNewColumn := spec.NewColumns[0]
 	if len(changedNewColumn.Name.Schema.O) != 0 && ident.Schema.L != changedNewColumn.Name.Schema.L {
-		return errWrongDBName.GenByArgs(changedNewColumn.Name.Schema.O)
-=======
-	if len(spec.NewColumn.Name.Schema.O) != 0 && ident.Schema.L != spec.NewColumn.Name.Schema.L {
-		return ErrWrongDBName.GenByArgs(spec.NewColumn.Name.Schema.O)
->>>>>>> 8df4f7f7
+		return ErrWrongDBName.GenByArgs(changedNewColumn.Name.Schema.O)
 	}
 	if len(changedNewColumn.Name.Table.O) != 0 && ident.Name.L != changedNewColumn.Name.Table.L {
 		return ErrWrongTableName.GenByArgs(changedNewColumn.Name.Table.O)
