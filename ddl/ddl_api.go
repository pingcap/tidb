--- conflicted
+++ resolved
@@ -591,11 +591,7 @@
 	return nil
 }
 
-<<<<<<< HEAD
-func buildTableInfo(ctx context.Context, d *ddl, tableName model.CIStr, cols []*table.Column, constraints []*ast.Constraint) (tbInfo *model.TableInfo, err error) {
-=======
-func buildTableInfo(d *ddl, tableName model.CIStr, cols []*table.Column, constraints []*ast.Constraint, ctx sessionctx.Context) (tbInfo *model.TableInfo, err error) {
->>>>>>> c227248c
+func buildTableInfo(ctx sessionctx.Context, d *ddl, tableName model.CIStr, cols []*table.Column, constraints []*ast.Constraint) (tbInfo *model.TableInfo, err error) {
 	tbInfo = &model.TableInfo{
 		Name: tableName,
 	}
@@ -1194,13 +1190,8 @@
 	return errors.Trace(checkDefaultValue(ctx, col, true))
 }
 
-<<<<<<< HEAD
-func setColumnComment(ctx context.Context, col *table.Column, option *ast.ColumnOption) error {
+func setColumnComment(ctx sessionctx.Context, col *table.Column, option *ast.ColumnOption) error {
 	value, err := expression.EvalAstExpr(ctx, option.Expr)
-=======
-func setColumnComment(ctx sessionctx.Context, col *table.Column, option *ast.ColumnOption) error {
-	value, err := expression.EvalAstExpr(option.Expr, ctx)
->>>>>>> c227248c
 	if err != nil {
 		return errors.Trace(err)
 	}
