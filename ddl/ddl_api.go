--- conflicted
+++ resolved
@@ -4011,24 +4011,17 @@
 			lastPartIdx = mathutil.Max[int](lastPartIdx, partIdx)
 		}
 	}
-<<<<<<< HEAD
-	if pi.Type == model.PartitionTypeRange {
-=======
 	switch pi.Type {
 	case model.PartitionTypeRange:
->>>>>>> fd438de6
 		if len(idMap) != (lastPartIdx - firstPartIdx + 1) {
 			return 0, 0, nil, errors.Trace(dbterror.ErrGeneralUnsupportedDDL.GenWithStackByArgs(
 				"REORGANIZE PARTITION of RANGE; not adjacent partitions"))
 		}
-<<<<<<< HEAD
-=======
 	case model.PartitionTypeHash, model.PartitionTypeKey:
 		if len(idMap) != len(pi.Definitions) {
 			return 0, 0, nil, errors.Trace(dbterror.ErrGeneralUnsupportedDDL.GenWithStackByArgs(
 				"REORGANIZE PARTITION of HASH/RANGE; must reorganize all partitions"))
 		}
->>>>>>> fd438de6
 	}
 
 	return firstPartIdx, lastPartIdx, idMap, nil
@@ -4048,14 +4041,11 @@
 	}
 	switch pi.Type {
 	case model.PartitionTypeRange, model.PartitionTypeList:
-<<<<<<< HEAD
-=======
 	case model.PartitionTypeHash, model.PartitionTypeKey:
 		if spec.Tp != ast.AlterTableCoalescePartitions &&
 			spec.Tp != ast.AlterTableAddPartitions {
 			return errors.Trace(dbterror.ErrUnsupportedReorganizePartition)
 		}
->>>>>>> fd438de6
 	default:
 		return errors.Trace(dbterror.ErrUnsupportedReorganizePartition)
 	}
@@ -4097,12 +4087,9 @@
 	// No preSplitAndScatter here, it will be done by the worker in onReorganizePartition instead.
 	err = d.DoDDLJob(ctx, job)
 	err = d.callHookOnChanged(job, err)
-<<<<<<< HEAD
-=======
 	if err == nil {
 		ctx.GetSessionVars().StmtCtx.AppendWarning(errors.New("The statistics of related partitions will be outdated after reorganizing partitions. Please use 'ANALYZE TABLE' statement if you want to update it now"))
 	}
->>>>>>> fd438de6
 	return errors.Trace(err)
 }
 
