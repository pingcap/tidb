// Copyright 2016 PingCAP, Inc.
//
// Licensed under the Apache License, Version 2.0 (the "License");
// you may not use this file except in compliance with the License.
// You may obtain a copy of the License at
//
//     http://www.apache.org/licenses/LICENSE-2.0
//
// Unless required by applicable law or agreed to in writing, software
// distributed under the License is distributed on an "AS IS" BASIS,
// WITHOUT WARRANTIES OR CONDITIONS OF ANY KIND, either express or implied.
// See the License for the specific language governing permissions and
// limitations under the License.

// Copyright 2013 The ql Authors. All rights reserved.
// Use of this source code is governed by a BSD-style
// license that can be found in the LICENSES/QL-LICENSE file.

package ddl

import (
	"bytes"
	"context"
	"fmt"
	"math"
	"strconv"
	"strings"
	"sync/atomic"
	"time"
	"unicode/utf8"

	"github.com/pingcap/errors"
	"github.com/pingcap/failpoint"
	"github.com/pingcap/tidb/config"
	"github.com/pingcap/tidb/ddl/label"
	ddlutil "github.com/pingcap/tidb/ddl/util"
	"github.com/pingcap/tidb/expression"
	"github.com/pingcap/tidb/infoschema"
	"github.com/pingcap/tidb/kv"
	"github.com/pingcap/tidb/meta/autoid"
	"github.com/pingcap/tidb/parser/ast"
	"github.com/pingcap/tidb/parser/charset"
	"github.com/pingcap/tidb/parser/format"
	"github.com/pingcap/tidb/parser/model"
	"github.com/pingcap/tidb/parser/mysql"
	"github.com/pingcap/tidb/parser/terror"
	field_types "github.com/pingcap/tidb/parser/types"
	"github.com/pingcap/tidb/sessionctx"
	"github.com/pingcap/tidb/sessionctx/variable"
	"github.com/pingcap/tidb/sessiontxn"
	"github.com/pingcap/tidb/table"
	"github.com/pingcap/tidb/table/tables"
	"github.com/pingcap/tidb/tablecodec"
	"github.com/pingcap/tidb/types"
	driver "github.com/pingcap/tidb/types/parser_driver"
	"github.com/pingcap/tidb/util"
	"github.com/pingcap/tidb/util/chunk"
	"github.com/pingcap/tidb/util/collate"
	"github.com/pingcap/tidb/util/dbterror"
	"github.com/pingcap/tidb/util/domainutil"
	"github.com/pingcap/tidb/util/hack"
	"github.com/pingcap/tidb/util/logutil"
	"github.com/pingcap/tidb/util/mathutil"
	"github.com/pingcap/tidb/util/mock"
	"github.com/pingcap/tidb/util/set"
	"github.com/pingcap/tidb/util/sqlexec"
	"github.com/pingcap/tidb/util/stringutil"
	"go.uber.org/zap"
)

const (
	expressionIndexPrefix = "_V$"
	changingColumnPrefix  = "_Col$_"
	changingIndexPrefix   = "_Idx$_"
	tableNotExist         = -1
	tinyBlobMaxLength     = 255
	blobMaxLength         = 65535
	mediumBlobMaxLength   = 16777215
	longBlobMaxLength     = 4294967295
	// When setting the placement policy with "PLACEMENT POLICY `default`",
	// it means to remove placement policy from the specified object.
	defaultPlacementPolicyName        = "default"
	tiflashCheckPendingTablesWaitTime = 3000 * time.Millisecond
	// Once tiflashCheckPendingTablesLimit is reached, we trigger a limiter detection.
	tiflashCheckPendingTablesLimit = 100
	tiflashCheckPendingTablesRetry = 7
)

func (d *ddl) CreateSchema(ctx sessionctx.Context, stmt *ast.CreateDatabaseStmt) (err error) {
	var placementPolicyRef *model.PolicyRefInfo
	sessionVars := ctx.GetSessionVars()

	// If no charset and/or collation is specified use collation_server and character_set_server
	charsetOpt := ast.CharsetOpt{}
	if sessionVars.GlobalVarsAccessor != nil {
		charsetOpt.Col, err = sessionVars.GetSessionOrGlobalSystemVar(variable.CollationServer)
		if err != nil {
			return err
		}
		charsetOpt.Chs, err = sessionVars.GetSessionOrGlobalSystemVar(variable.CharacterSetServer)
		if err != nil {
			return err
		}
	}

	explicitCharset := false
	explicitCollation := false
	for _, val := range stmt.Options {
		switch val.Tp {
		case ast.DatabaseOptionCharset:
			charsetOpt.Chs = val.Value
			explicitCharset = true
		case ast.DatabaseOptionCollate:
			charsetOpt.Col = val.Value
			explicitCollation = true
		case ast.DatabaseOptionPlacementPolicy:
			placementPolicyRef = &model.PolicyRefInfo{
				Name: model.NewCIStr(val.Value),
			}
		}
	}

	if charsetOpt.Col != "" {
		coll, err := collate.GetCollationByName(charsetOpt.Col)
		if err != nil {
			return err
		}

		// The collation is not valid for the specified character set.
		// Try to remove any of them, but not if they are explicitly defined.
		if coll.CharsetName != charsetOpt.Chs {
			if explicitCollation && !explicitCharset {
				// Use the explicitly set collation, not the implicit charset.
				charsetOpt.Chs = ""
			}
			if !explicitCollation && explicitCharset {
				// Use the explicitly set charset, not the (session) collation.
				charsetOpt.Col = ""
			}
		}
	}
	dbInfo := &model.DBInfo{Name: stmt.Name}
	chs, coll, err := ResolveCharsetCollation(charsetOpt)
	if err != nil {
		return errors.Trace(err)
	}
	dbInfo.Charset = chs
	dbInfo.Collate = coll
	dbInfo.PlacementPolicyRef = placementPolicyRef

	onExist := OnExistError
	if stmt.IfNotExists {
		onExist = OnExistIgnore
	}
	return d.CreateSchemaWithInfo(ctx, dbInfo, onExist)
}

func (d *ddl) CreateSchemaWithInfo(
	ctx sessionctx.Context,
	dbInfo *model.DBInfo,
	onExist OnExist,
) error {
	is := d.GetInfoSchemaWithInterceptor(ctx)
	_, ok := is.SchemaByName(dbInfo.Name)
	if ok {
		err := infoschema.ErrDatabaseExists.GenWithStackByArgs(dbInfo.Name)
		switch onExist {
		case OnExistIgnore:
			ctx.GetSessionVars().StmtCtx.AppendNote(err)
			return nil
		case OnExistError, OnExistReplace:
			// FIXME: can we implement MariaDB's CREATE OR REPLACE SCHEMA?
			return err
		}
	}

	if err := checkTooLongSchema(dbInfo.Name); err != nil {
		return errors.Trace(err)
	}

	if err := checkCharsetAndCollation(dbInfo.Charset, dbInfo.Collate); err != nil {
		return errors.Trace(err)
	}

	if err := handleDatabasePlacement(ctx, dbInfo); err != nil {
		return errors.Trace(err)
	}

	// FIXME: support `tryRetainID`.
	genIDs, err := d.genGlobalIDs(1)
	if err != nil {
		return errors.Trace(err)
	}
	dbInfo.ID = genIDs[0]

	job := &model.Job{
		SchemaID:   dbInfo.ID,
		SchemaName: dbInfo.Name.L,
		Type:       model.ActionCreateSchema,
		BinlogInfo: &model.HistoryInfo{},
		Args:       []interface{}{dbInfo},
	}

	err = d.DoDDLJob(ctx, job)
	err = d.callHookOnChanged(job, err)

	if infoschema.ErrDatabaseExists.Equal(err) && onExist == OnExistIgnore {
		ctx.GetSessionVars().StmtCtx.AppendNote(err)
		return nil
	}

	return errors.Trace(err)
}

func (d *ddl) ModifySchemaCharsetAndCollate(ctx sessionctx.Context, stmt *ast.AlterDatabaseStmt, toCharset, toCollate string) (err error) {
	if toCollate == "" {
		if toCollate, err = charset.GetDefaultCollation(toCharset); err != nil {
			return errors.Trace(err)
		}
	}

	// Check if need to change charset/collation.
	dbName := stmt.Name
	is := d.GetInfoSchemaWithInterceptor(ctx)
	dbInfo, ok := is.SchemaByName(dbName)
	if !ok {
		return infoschema.ErrDatabaseNotExists.GenWithStackByArgs(dbName.O)
	}
	if dbInfo.Charset == toCharset && dbInfo.Collate == toCollate {
		return nil
	}
	// Do the DDL job.
	job := &model.Job{
		SchemaID:   dbInfo.ID,
		SchemaName: dbInfo.Name.L,
		Type:       model.ActionModifySchemaCharsetAndCollate,
		BinlogInfo: &model.HistoryInfo{},
		Args:       []interface{}{toCharset, toCollate},
	}
	err = d.DoDDLJob(ctx, job)
	err = d.callHookOnChanged(job, err)
	return errors.Trace(err)
}

func (d *ddl) ModifySchemaDefaultPlacement(ctx sessionctx.Context, stmt *ast.AlterDatabaseStmt, placementPolicyRef *model.PolicyRefInfo) (err error) {
	dbName := stmt.Name
	is := d.GetInfoSchemaWithInterceptor(ctx)
	dbInfo, ok := is.SchemaByName(dbName)
	if !ok {
		return infoschema.ErrDatabaseNotExists.GenWithStackByArgs(dbName.O)
	}

	if checkIgnorePlacementDDL(ctx) {
		return nil
	}

	placementPolicyRef, err = checkAndNormalizePlacementPolicy(ctx, placementPolicyRef)
	if err != nil {
		return err
	}

	// Do the DDL job.
	job := &model.Job{
		SchemaID:   dbInfo.ID,
		SchemaName: dbInfo.Name.L,
		Type:       model.ActionModifySchemaDefaultPlacement,
		BinlogInfo: &model.HistoryInfo{},
		Args:       []interface{}{placementPolicyRef},
	}
	err = d.DoDDLJob(ctx, job)
	err = d.callHookOnChanged(job, err)
	return errors.Trace(err)
}

// getPendingTiFlashTableCount counts unavailable TiFlash replica by iterating all tables in infoCache.
func (d *ddl) getPendingTiFlashTableCount(sctx sessionctx.Context, originVersion int64, pendingCount uint32) (int64, uint32) {
	is := d.GetInfoSchemaWithInterceptor(sctx)
	dbInfos := is.AllSchemas()
	// If there are no schema change since last time(can be weird).
	if is.SchemaMetaVersion() == originVersion {
		return originVersion, pendingCount
	}
	cnt := uint32(0)
	for _, dbInfo := range dbInfos {
		if util.IsMemOrSysDB(dbInfo.Name.L) {
			continue
		}
		for _, tbl := range dbInfo.Tables {
			if tbl.TiFlashReplica != nil && !tbl.TiFlashReplica.Available {
				cnt++
			}
		}
	}
	return is.SchemaMetaVersion(), cnt
}

func isSessionDone(sctx sessionctx.Context) (bool, uint32) {
	done := false
	killed := atomic.LoadUint32(&sctx.GetSessionVars().Killed)
	if killed == 1 {
		done = true
	}
	failpoint.Inject("BatchAddTiFlashSendDone", func(val failpoint.Value) {
		done = val.(bool)
	})
	return done, killed
}

func (d *ddl) waitPendingTableThreshold(sctx sessionctx.Context, schemaID int64, tableID int64, originVersion int64, pendingCount uint32, threshold uint32) (bool, int64, uint32, bool) {
	configRetry := tiflashCheckPendingTablesRetry
	configWaitTime := tiflashCheckPendingTablesWaitTime
	failpoint.Inject("FastFailCheckTiFlashPendingTables", func(value failpoint.Value) {
		configRetry = value.(int)
		configWaitTime = time.Millisecond * 200
	})

	for retry := 0; retry < configRetry; retry += 1 {
		done, killed := isSessionDone(sctx)
		if done {
			logutil.BgLogger().Info("abort batch add TiFlash replica", zap.Int64("schemaID", schemaID), zap.Uint32("isKilled", killed))
			return true, originVersion, pendingCount, false
		}
		originVersion, pendingCount = d.getPendingTiFlashTableCount(sctx, originVersion, pendingCount)
		delay := time.Duration(0)
		if pendingCount >= threshold {
			logutil.BgLogger().Info("too many unavailable tables, wait", zap.Uint32("threshold", threshold), zap.Uint32("currentPendingCount", pendingCount), zap.Int64("schemaID", schemaID), zap.Int64("tableID", tableID), zap.Duration("time", configWaitTime))
			delay = configWaitTime
		} else {
			// If there are not many unavailable tables, we don't need a force check.
			return false, originVersion, pendingCount, false
		}
		time.Sleep(delay)
	}
	logutil.BgLogger().Info("too many unavailable tables, timeout", zap.Int64("schemaID", schemaID), zap.Int64("tableID", tableID))
	// If timeout here, we will trigger a ddl job, to force sync schema. However, it doesn't mean we remove limiter,
	// so there is a force check immediately after that.
	return false, originVersion, pendingCount, true
}

func (d *ddl) ModifySchemaSetTiFlashReplica(sctx sessionctx.Context, stmt *ast.AlterDatabaseStmt, tiflashReplica *ast.TiFlashReplicaSpec) error {
	dbName := stmt.Name
	is := d.GetInfoSchemaWithInterceptor(sctx)
	dbInfo, ok := is.SchemaByName(dbName)
	if !ok {
		return infoschema.ErrDatabaseNotExists.GenWithStackByArgs(dbName.O)
	}

	if util.IsMemOrSysDB(dbInfo.Name.L) {
		return errors.Trace(dbterror.ErrUnsupportedTiFlashOperationForSysOrMemTable)
	}

	total := len(dbInfo.Tables)
	succ := 0
	skip := 0
	fail := 0
	oneFail := int64(0)

	if total == 0 {
		return infoschema.ErrEmptyDatabase.GenWithStack("Empty database '%v'", dbName.O)
	}
	err := checkTiFlashReplicaCount(sctx, tiflashReplica.Count)
	if err != nil {
		return errors.Trace(err)
	}

	var originVersion int64 = 0
	var pendingCount uint32 = 0
	forceCheck := false

	logutil.BgLogger().Info("start batch add TiFlash replicas", zap.Int("total", total), zap.Int64("schemaID", dbInfo.ID))
	threshold := uint32(sctx.GetSessionVars().BatchPendingTiFlashCount)

	for _, tbl := range dbInfo.Tables {
		done, killed := isSessionDone(sctx)
		if done {
			logutil.BgLogger().Info("abort batch add TiFlash replica", zap.Int64("schemaID", dbInfo.ID), zap.Uint32("isKilled", killed))
			return nil
		}

		tbReplicaInfo := tbl.TiFlashReplica
		if !shouldModifyTiFlashReplica(tbReplicaInfo, tiflashReplica) {
			logutil.BgLogger().Info("skip repeated processing table", zap.Int64("tableID", tbl.ID), zap.Int64("schemaID", dbInfo.ID), zap.String("tableName", tbl.Name.String()), zap.String("schemaName", dbInfo.Name.String()))
			skip += 1
			continue
		}

		// Ban setting replica count for tables in system database.
		if tbl.TempTableType != model.TempTableNone {
			logutil.BgLogger().Info("skip processing temporary table", zap.Int64("tableID", tbl.ID), zap.Int64("schemaID", dbInfo.ID), zap.String("tableName", tbl.Name.String()), zap.String("schemaName", dbInfo.Name.String()))
			skip += 1
			continue
		}

		charsetOk := true
		// Ban setting replica count for tables which has charset not supported by TiFlash
		for _, col := range tbl.Cols() {
			_, ok := charset.TiFlashSupportedCharsets[col.GetCharset()]
			if !ok {
				charsetOk = false
				break
			}
		}
		if !charsetOk {
			logutil.BgLogger().Info("skip processing schema table, unsupported charset", zap.Int64("tableID", tbl.ID), zap.Int64("schemaID", dbInfo.ID), zap.String("tableName", tbl.Name.String()), zap.String("schemaName", dbInfo.Name.String()))
			skip += 1
			continue
		}

		// Alter `tiflashCheckPendingTablesLimit` tables are handled, we need to check if we have reached threshold.
		if (succ+fail)%tiflashCheckPendingTablesLimit == 0 || forceCheck {
			// We can execute one probing ddl to the latest schema, if we timeout in `pendingFunc`.
			// However, we shall mark `forceCheck` to true, because we may still reach `threshold`.
			finished := false
			finished, originVersion, pendingCount, forceCheck = d.waitPendingTableThreshold(sctx, dbInfo.ID, tbl.ID, originVersion, pendingCount, threshold)
			if finished {
				logutil.BgLogger().Info("abort batch add TiFlash replica", zap.Int64("schemaID", dbInfo.ID))
				return nil
			}
		}

		job := &model.Job{
			SchemaID:   dbInfo.ID,
			SchemaName: dbInfo.Name.L,
			TableID:    tbl.ID,
			Type:       model.ActionSetTiFlashReplica,
			BinlogInfo: &model.HistoryInfo{},
			Args:       []interface{}{*tiflashReplica},
		}
		err := d.DoDDLJob(sctx, job)
		err = d.callHookOnChanged(job, err)
		if err != nil {
			oneFail = tbl.ID
			fail += 1
			logutil.BgLogger().Info("processing schema table error", zap.Int64("tableID", tbl.ID), zap.Int64("schemaID", dbInfo.ID), zap.String("tableName", tbl.Name.String()), zap.String("schemaName", dbInfo.Name.String()), zap.Error(err))
		} else {
			succ += 1
		}
	}
	failStmt := ""
	if fail > 0 {
		failStmt = fmt.Sprintf("(including table %v)", oneFail)
	}
	msg := fmt.Sprintf("In total %v tables: %v succeed, %v failed%v, %v skipped", total, succ, fail, failStmt, skip)
	sctx.GetSessionVars().StmtCtx.SetMessage(msg)
	logutil.BgLogger().Info("finish batch add TiFlash replica", zap.Int64("schemaID", dbInfo.ID))
	return nil
}

func (d *ddl) AlterTablePlacement(ctx sessionctx.Context, ident ast.Ident, placementPolicyRef *model.PolicyRefInfo) (err error) {
	is := d.infoCache.GetLatest()
	schema, ok := is.SchemaByName(ident.Schema)
	if !ok {
		return infoschema.ErrDatabaseNotExists.GenWithStackByArgs(ident.Schema)
	}

	tb, err := is.TableByName(ident.Schema, ident.Name)
	if err != nil {
		return errors.Trace(infoschema.ErrTableNotExists.GenWithStackByArgs(ident.Schema, ident.Name))
	}

	if checkIgnorePlacementDDL(ctx) {
		return nil
	}

	if tb.Meta().TempTableType != model.TempTableNone {
		return errors.Trace(dbterror.ErrOptOnTemporaryTable.GenWithStackByArgs("placement"))
	}

	placementPolicyRef, err = checkAndNormalizePlacementPolicy(ctx, placementPolicyRef)
	if err != nil {
		return err
	}

	job := &model.Job{
		SchemaID:   schema.ID,
		TableID:    tb.Meta().ID,
		SchemaName: schema.Name.L,
		TableName:  tb.Meta().Name.L,
		Type:       model.ActionAlterTablePlacement,
		BinlogInfo: &model.HistoryInfo{},
		Args:       []interface{}{placementPolicyRef},
	}

	err = d.DoDDLJob(ctx, job)
	err = d.callHookOnChanged(job, err)
	return errors.Trace(err)
}

func checkAndNormalizePlacementPolicy(ctx sessionctx.Context, placementPolicyRef *model.PolicyRefInfo) (*model.PolicyRefInfo, error) {
	if placementPolicyRef == nil {
		return nil, nil
	}

	if placementPolicyRef.Name.L == defaultPlacementPolicyName {
		// When policy name is 'default', it means to remove the placement settings
		return nil, nil
	}

	policy, ok := sessiontxn.GetTxnManager(ctx).GetTxnInfoSchema().PolicyByName(placementPolicyRef.Name)
	if !ok {
		return nil, errors.Trace(infoschema.ErrPlacementPolicyNotExists.GenWithStackByArgs(placementPolicyRef.Name))
	}

	placementPolicyRef.ID = policy.ID
	return placementPolicyRef, nil
}

func checkMultiSchemaSpecs(_sctx sessionctx.Context, specs []*ast.DatabaseOption) error {
	hasSetTiFlashReplica := false
	if len(specs) == 1 {
		return nil
	}
	for _, spec := range specs {
		if spec.Tp == ast.DatabaseSetTiFlashReplica {
			if hasSetTiFlashReplica {
				return dbterror.ErrRunMultiSchemaChanges.FastGenByArgs(model.ActionSetTiFlashReplica.String())
			}
			hasSetTiFlashReplica = true
		}
	}
	return nil
}

func (d *ddl) AlterSchema(sctx sessionctx.Context, stmt *ast.AlterDatabaseStmt) (err error) {
	// Resolve target charset and collation from options.
	var (
		toCharset, toCollate                                         string
		isAlterCharsetAndCollate, isAlterPlacement, isTiFlashReplica bool
		placementPolicyRef                                           *model.PolicyRefInfo
		tiflashReplica                                               *ast.TiFlashReplicaSpec
	)

	err = checkMultiSchemaSpecs(sctx, stmt.Options)
	if err != nil {
		return err
	}

	for _, val := range stmt.Options {
		switch val.Tp {
		case ast.DatabaseOptionCharset:
			if toCharset == "" {
				toCharset = val.Value
			} else if toCharset != val.Value {
				return dbterror.ErrConflictingDeclarations.GenWithStackByArgs(toCharset, val.Value)
			}
			isAlterCharsetAndCollate = true
		case ast.DatabaseOptionCollate:
			info, errGetCollate := collate.GetCollationByName(val.Value)
			if errGetCollate != nil {
				return errors.Trace(errGetCollate)
			}
			if toCharset == "" {
				toCharset = info.CharsetName
			} else if toCharset != info.CharsetName {
				return dbterror.ErrConflictingDeclarations.GenWithStackByArgs(toCharset, info.CharsetName)
			}
			toCollate = info.Name
			isAlterCharsetAndCollate = true
		case ast.DatabaseOptionPlacementPolicy:
			placementPolicyRef = &model.PolicyRefInfo{Name: model.NewCIStr(val.Value)}
			isAlterPlacement = true
		case ast.DatabaseSetTiFlashReplica:
			tiflashReplica = val.TiFlashReplica
			isTiFlashReplica = true
		}
	}

	if isAlterCharsetAndCollate {
		if err = d.ModifySchemaCharsetAndCollate(sctx, stmt, toCharset, toCollate); err != nil {
			return err
		}
	}
	if isAlterPlacement {
		if err = d.ModifySchemaDefaultPlacement(sctx, stmt, placementPolicyRef); err != nil {
			return err
		}
	}
	if isTiFlashReplica {
		if err = d.ModifySchemaSetTiFlashReplica(sctx, stmt, tiflashReplica); err != nil {
			return err
		}
	}
	return nil
}

func (d *ddl) DropSchema(ctx sessionctx.Context, stmt *ast.DropDatabaseStmt) (err error) {
	is := d.GetInfoSchemaWithInterceptor(ctx)
	old, ok := is.SchemaByName(stmt.Name)
	if !ok {
		if stmt.IfExists {
			return nil
		}
		return infoschema.ErrDatabaseDropExists.GenWithStackByArgs(stmt.Name)
	}
	job := &model.Job{
		SchemaID:    old.ID,
		SchemaName:  old.Name.L,
		SchemaState: old.State,
		Type:        model.ActionDropSchema,
		BinlogInfo:  &model.HistoryInfo{},
	}

	err = d.DoDDLJob(ctx, job)
	err = d.callHookOnChanged(job, err)
	if err != nil {
		if infoschema.ErrDatabaseNotExists.Equal(err) {
			if stmt.IfExists {
				return nil
			}
			return infoschema.ErrDatabaseDropExists.GenWithStackByArgs(stmt.Name)
		}
		return errors.Trace(err)
	}
	if !config.TableLockEnabled() {
		return nil
	}
	// Clear table locks hold by the session.
	tbs := is.SchemaTables(stmt.Name)
	lockTableIDs := make([]int64, 0)
	for _, tb := range tbs {
		if ok, _ := ctx.CheckTableLocked(tb.Meta().ID); ok {
			lockTableIDs = append(lockTableIDs, tb.Meta().ID)
		}
	}
	ctx.ReleaseTableLockByTableIDs(lockTableIDs)
	return nil
}

func checkTooLongSchema(schema model.CIStr) error {
	if utf8.RuneCountInString(schema.L) > mysql.MaxDatabaseNameLength {
		return dbterror.ErrTooLongIdent.GenWithStackByArgs(schema)
	}
	return nil
}

func checkTooLongTable(table model.CIStr) error {
	if utf8.RuneCountInString(table.L) > mysql.MaxTableNameLength {
		return dbterror.ErrTooLongIdent.GenWithStackByArgs(table)
	}
	return nil
}

func checkTooLongIndex(index model.CIStr) error {
	if utf8.RuneCountInString(index.L) > mysql.MaxIndexIdentifierLen {
		return dbterror.ErrTooLongIdent.GenWithStackByArgs(index)
	}
	return nil
}

func setColumnFlagWithConstraint(colMap map[string]*table.Column, v *ast.Constraint) {
	switch v.Tp {
	case ast.ConstraintPrimaryKey:
		for _, key := range v.Keys {
			if key.Expr != nil {
				continue
			}
			c, ok := colMap[key.Column.Name.L]
			if !ok {
				continue
			}
			c.AddFlag(mysql.PriKeyFlag)
			// Primary key can not be NULL.
			c.AddFlag(mysql.NotNullFlag)
			setNoDefaultValueFlag(c, c.DefaultValue != nil)
		}
	case ast.ConstraintUniq, ast.ConstraintUniqIndex, ast.ConstraintUniqKey:
		for i, key := range v.Keys {
			if key.Expr != nil {
				continue
			}
			c, ok := colMap[key.Column.Name.L]
			if !ok {
				continue
			}
			if i == 0 {
				// Only the first column can be set
				// if unique index has multi columns,
				// the flag should be MultipleKeyFlag.
				// See https://dev.mysql.com/doc/refman/5.7/en/show-columns.html
				if len(v.Keys) > 1 {
					c.AddFlag(mysql.MultipleKeyFlag)
				} else {
					c.AddFlag(mysql.UniqueKeyFlag)
				}
			}
		}
	case ast.ConstraintKey, ast.ConstraintIndex:
		for i, key := range v.Keys {
			if key.Expr != nil {
				continue
			}
			c, ok := colMap[key.Column.Name.L]
			if !ok {
				continue
			}
			if i == 0 {
				// Only the first column can be set.
				c.AddFlag(mysql.MultipleKeyFlag)
			}
		}
	}
}

func buildColumnsAndConstraints(
	ctx sessionctx.Context,
	colDefs []*ast.ColumnDef,
	constraints []*ast.Constraint,
	tblCharset string,
	tblCollate string,
) ([]*table.Column, []*ast.Constraint, error) {
	// outPriKeyConstraint is the primary key constraint out of column definition. such as: create table t1 (id int , age int, primary key(id));
	var outPriKeyConstraint *ast.Constraint
	for _, v := range constraints {
		if v.Tp == ast.ConstraintPrimaryKey {
			outPriKeyConstraint = v
			break
		}
	}
	cols := make([]*table.Column, 0, len(colDefs))
	colMap := make(map[string]*table.Column, len(colDefs))

	for i, colDef := range colDefs {
		col, cts, err := buildColumnAndConstraint(ctx, i, colDef, outPriKeyConstraint, tblCharset, tblCollate)
		if err != nil {
			return nil, nil, errors.Trace(err)
		}
		col.State = model.StatePublic
		constraints = append(constraints, cts...)
		cols = append(cols, col)
		colMap[colDef.Name.Name.L] = col
	}
	// Traverse table Constraints and set col.flag.
	for _, v := range constraints {
		setColumnFlagWithConstraint(colMap, v)
	}
	return cols, constraints, nil
}

// ResolveCharsetCollation will resolve the charset and collate by the order of parameters:
// * If any given ast.CharsetOpt is not empty, the resolved charset and collate will be returned.
// * If all ast.CharsetOpts are empty, the default charset and collate will be returned.
func ResolveCharsetCollation(charsetOpts ...ast.CharsetOpt) (string, string, error) {
	for _, v := range charsetOpts {
		if v.Col != "" {
			collation, err := collate.GetCollationByName(v.Col)
			if err != nil {
				return "", "", errors.Trace(err)
			}
			if v.Chs != "" && collation.CharsetName != v.Chs {
				return "", "", charset.ErrCollationCharsetMismatch.GenWithStackByArgs(v.Col, v.Chs)
			}
			return collation.CharsetName, v.Col, nil
		}
		if v.Chs != "" {
			coll, err := charset.GetDefaultCollation(v.Chs)
			if err != nil {
				return "", "", errors.Trace(err)
			}
			return v.Chs, coll, err
		}
	}
	chs, coll := charset.GetDefaultCharsetAndCollate()
	return chs, coll, nil
}

// OverwriteCollationWithBinaryFlag is used to handle the case like
//
//	CREATE TABLE t (a VARCHAR(255) BINARY) CHARSET utf8 COLLATE utf8_general_ci;
//
// The 'BINARY' sets the column collation to *_bin according to the table charset.
func OverwriteCollationWithBinaryFlag(colDef *ast.ColumnDef, chs, coll string) (newChs string, newColl string) {
	ignoreBinFlag := colDef.Tp.GetCharset() != "" && (colDef.Tp.GetCollate() != "" || containsColumnOption(colDef, ast.ColumnOptionCollate))
	if ignoreBinFlag {
		return chs, coll
	}
	needOverwriteBinColl := types.IsString(colDef.Tp.GetType()) && mysql.HasBinaryFlag(colDef.Tp.GetFlag())
	if needOverwriteBinColl {
		newColl, err := charset.GetDefaultCollation(chs)
		if err != nil {
			return chs, coll
		}
		return chs, newColl
	}
	return chs, coll
}

func typesNeedCharset(tp byte) bool {
	switch tp {
	case mysql.TypeString, mysql.TypeVarchar, mysql.TypeVarString,
		mysql.TypeBlob, mysql.TypeTinyBlob, mysql.TypeMediumBlob, mysql.TypeLongBlob,
		mysql.TypeEnum, mysql.TypeSet:
		return true
	}
	return false
}

func setCharsetCollationFlenDecimal(tp *types.FieldType, colName, colCharset, colCollate string, sessVars *variable.SessionVars) error {
	var err error
	if typesNeedCharset(tp.GetType()) {
		tp.SetCharset(colCharset)
		tp.SetCollate(colCollate)
	} else {
		tp.SetCharset(charset.CharsetBin)
		tp.SetCollate(charset.CharsetBin)
	}

	// Use default value for flen or decimal when they are unspecified.
	defaultFlen, defaultDecimal := mysql.GetDefaultFieldLengthAndDecimal(tp.GetType())
	if tp.GetDecimal() == types.UnspecifiedLength {
		tp.SetDecimal(defaultDecimal)
	}
	if tp.GetFlen() == types.UnspecifiedLength {
		tp.SetFlen(defaultFlen)
		if mysql.HasUnsignedFlag(tp.GetFlag()) && tp.GetType() != mysql.TypeLonglong && mysql.IsIntegerType(tp.GetType()) {
			// Issue #4684: the flen of unsigned integer(except bigint) is 1 digit shorter than signed integer
			// because it has no prefix "+" or "-" character.
			tp.SetFlen(tp.GetFlen() - 1)
		}
	} else {
		// Adjust the field type for blob/text types if the flen is set.
		if err = adjustBlobTypesFlen(tp, colCharset); err != nil {
			return err
		}
	}
	return checkTooBigFieldLengthAndTryAutoConvert(tp, colName, sessVars)
}

func decodeEnumSetBinaryLiteralToUTF8(tp *types.FieldType, chs string) {
	if tp.GetType() != mysql.TypeEnum && tp.GetType() != mysql.TypeSet {
		return
	}
	enc := charset.FindEncoding(chs)
	for i, elem := range tp.GetElems() {
		if !tp.GetElemIsBinaryLit(i) {
			continue
		}
		s, err := enc.Transform(nil, hack.Slice(elem), charset.OpDecodeReplace)
		if err != nil {
			logutil.BgLogger().Warn("decode enum binary literal to utf-8 failed", zap.Error(err))
		}
		tp.SetElem(i, string(hack.String(s)))
	}
	tp.CleanElemIsBinaryLit()
}

// buildColumnAndConstraint builds table.Column and ast.Constraint from the parameters.
// outPriKeyConstraint is the primary key constraint out of column definition. For example:
// `create table t1 (id int , age int, primary key(id));`
func buildColumnAndConstraint(
	ctx sessionctx.Context,
	offset int,
	colDef *ast.ColumnDef,
	outPriKeyConstraint *ast.Constraint,
	tblCharset string,
	tblCollate string,
) (*table.Column, []*ast.Constraint, error) {
	if colName := colDef.Name.Name.L; colName == model.ExtraHandleName.L {
		return nil, nil, dbterror.ErrWrongColumnName.GenWithStackByArgs(colName)
	}

	// specifiedCollate refers to the last collate specified in colDef.Options.
	chs, coll, err := getCharsetAndCollateInColumnDef(colDef)
	if err != nil {
		return nil, nil, errors.Trace(err)
	}
	chs, coll, err = ResolveCharsetCollation(
		ast.CharsetOpt{Chs: chs, Col: coll},
		ast.CharsetOpt{Chs: tblCharset, Col: tblCollate},
	)
	chs, coll = OverwriteCollationWithBinaryFlag(colDef, chs, coll)
	if err != nil {
		return nil, nil, errors.Trace(err)
	}

	if err := setCharsetCollationFlenDecimal(colDef.Tp, colDef.Name.Name.O, chs, coll, ctx.GetSessionVars()); err != nil {
		return nil, nil, errors.Trace(err)
	}
	decodeEnumSetBinaryLiteralToUTF8(colDef.Tp, chs)
	col, cts, err := columnDefToCol(ctx, offset, colDef, outPriKeyConstraint)
	if err != nil {
		return nil, nil, errors.Trace(err)
	}
	return col, cts, nil
}

// checkColumnDefaultValue checks the default value of the column.
// In non-strict SQL mode, if the default value of the column is an empty string, the default value can be ignored.
// In strict SQL mode, TEXT/BLOB/JSON can't have not null default values.
// In NO_ZERO_DATE SQL mode, TIMESTAMP/DATE/DATETIME type can't have zero date like '0000-00-00' or '0000-00-00 00:00:00'.
func checkColumnDefaultValue(ctx sessionctx.Context, col *table.Column, value interface{}) (bool, interface{}, error) {
	hasDefaultValue := true
	if value != nil && (col.GetType() == mysql.TypeJSON ||
		col.GetType() == mysql.TypeTinyBlob || col.GetType() == mysql.TypeMediumBlob ||
		col.GetType() == mysql.TypeLongBlob || col.GetType() == mysql.TypeBlob) {
		// In non-strict SQL mode.
		if !ctx.GetSessionVars().SQLMode.HasStrictMode() && value == "" {
			if col.GetType() == mysql.TypeBlob || col.GetType() == mysql.TypeLongBlob {
				// The TEXT/BLOB default value can be ignored.
				hasDefaultValue = false
			}
			// In non-strict SQL mode, if the column type is json and the default value is null, it is initialized to an empty array.
			if col.GetType() == mysql.TypeJSON {
				value = `null`
			}
			sc := ctx.GetSessionVars().StmtCtx
			sc.AppendWarning(dbterror.ErrBlobCantHaveDefault.GenWithStackByArgs(col.Name.O))
			return hasDefaultValue, value, nil
		}
		// In strict SQL mode or default value is not an empty string.
		return hasDefaultValue, value, dbterror.ErrBlobCantHaveDefault.GenWithStackByArgs(col.Name.O)
	}
	if value != nil && ctx.GetSessionVars().SQLMode.HasNoZeroDateMode() &&
		ctx.GetSessionVars().SQLMode.HasStrictMode() && types.IsTypeTime(col.GetType()) {
		if vv, ok := value.(string); ok {
			timeValue, err := expression.GetTimeValue(ctx, vv, col.GetType(), col.GetDecimal())
			if err != nil {
				return hasDefaultValue, value, errors.Trace(err)
			}
			if timeValue.GetMysqlTime().CoreTime() == types.ZeroCoreTime {
				return hasDefaultValue, value, types.ErrInvalidDefault.GenWithStackByArgs(col.Name.O)
			}
		}
	}
	return hasDefaultValue, value, nil
}

func checkSequenceDefaultValue(col *table.Column) error {
	if mysql.IsIntegerType(col.GetType()) {
		return nil
	}
	return dbterror.ErrColumnTypeUnsupportedNextValue.GenWithStackByArgs(col.ColumnInfo.Name.O)
}

func convertTimestampDefaultValToUTC(ctx sessionctx.Context, defaultVal interface{}, col *table.Column) (interface{}, error) {
	if defaultVal == nil || col.GetType() != mysql.TypeTimestamp {
		return defaultVal, nil
	}
	if vv, ok := defaultVal.(string); ok {
		if vv != types.ZeroDatetimeStr && !strings.EqualFold(vv, ast.CurrentTimestamp) {
			t, err := types.ParseTime(ctx.GetSessionVars().StmtCtx, vv, col.GetType(), col.GetDecimal())
			if err != nil {
				return defaultVal, errors.Trace(err)
			}
			err = t.ConvertTimeZone(ctx.GetSessionVars().Location(), time.UTC)
			if err != nil {
				return defaultVal, errors.Trace(err)
			}
			defaultVal = t.String()
		}
	}
	return defaultVal, nil
}

// isExplicitTimeStamp is used to check if explicit_defaults_for_timestamp is on or off.
// Check out this link for more details.
// https://dev.mysql.com/doc/refman/5.7/en/server-system-variables.html#sysvar_explicit_defaults_for_timestamp
func isExplicitTimeStamp() bool {
	// TODO: implement the behavior as MySQL when explicit_defaults_for_timestamp = off, then this function could return false.
	return true
}

// processColumnFlags is used by columnDefToCol and processColumnOptions. It is intended to unify behaviors on `create/add` and `modify/change` statements. Check tidb#issue#19342.
func processColumnFlags(col *table.Column) {
	if col.FieldType.EvalType().IsStringKind() {
		if col.GetCharset() == charset.CharsetBin {
			col.AddFlag(mysql.BinaryFlag)
		} else {
			col.DelFlag(mysql.BinaryFlag)
		}
	}
	if col.GetType() == mysql.TypeBit {
		// For BIT field, it's charset is binary but does not have binary flag.
		col.DelFlag(mysql.BinaryFlag)
		col.AddFlag(mysql.UnsignedFlag)
	}
	if col.GetType() == mysql.TypeYear {
		// For Year field, it's charset is binary but does not have binary flag.
		col.DelFlag(mysql.BinaryFlag)
		col.AddFlag(mysql.ZerofillFlag)
	}

	// If you specify ZEROFILL for a numeric column, MySQL automatically adds the UNSIGNED attribute to the column.
	// See https://dev.mysql.com/doc/refman/5.7/en/numeric-type-overview.html for more details.
	// But some types like bit and year, won't show its unsigned flag in `show create table`.
	if mysql.HasZerofillFlag(col.GetFlag()) {
		col.AddFlag(mysql.UnsignedFlag)
	}
}

func adjustBlobTypesFlen(tp *types.FieldType, colCharset string) error {
	cs, err := charset.GetCharsetInfo(colCharset)
	// when we meet the unsupported charset, we do not adjust.
	if err != nil {
		return err
	}
	l := tp.GetFlen() * cs.Maxlen
	if tp.GetType() == mysql.TypeBlob {
		if l <= tinyBlobMaxLength {
			logutil.BgLogger().Info(fmt.Sprintf("Automatically convert BLOB(%d) to TINYBLOB", tp.GetFlen()))
			tp.SetFlen(tinyBlobMaxLength)
			tp.SetType(mysql.TypeTinyBlob)
		} else if l <= blobMaxLength {
			tp.SetFlen(blobMaxLength)
		} else if l <= mediumBlobMaxLength {
			logutil.BgLogger().Info(fmt.Sprintf("Automatically convert BLOB(%d) to MEDIUMBLOB", tp.GetFlen()))
			tp.SetFlen(mediumBlobMaxLength)
			tp.SetType(mysql.TypeMediumBlob)
		} else if l <= longBlobMaxLength {
			logutil.BgLogger().Info(fmt.Sprintf("Automatically convert BLOB(%d) to LONGBLOB", tp.GetFlen()))
			tp.SetFlen(longBlobMaxLength)
			tp.SetType(mysql.TypeLongBlob)
		}
	}
	return nil
}

// columnDefToCol converts ColumnDef to Col and TableConstraints.
// outPriKeyConstraint is the primary key constraint out of column definition. such as: create table t1 (id int , age int, primary key(id));
func columnDefToCol(ctx sessionctx.Context, offset int, colDef *ast.ColumnDef, outPriKeyConstraint *ast.Constraint) (*table.Column, []*ast.Constraint, error) {
	var constraints = make([]*ast.Constraint, 0)
	col := table.ToColumn(&model.ColumnInfo{
		Offset:    offset,
		Name:      colDef.Name.Name,
		FieldType: *colDef.Tp,
		// TODO: remove this version field after there is no old version.
		Version: model.CurrLatestColumnInfoVersion,
	})

	if !isExplicitTimeStamp() {
		// Check and set TimestampFlag, OnUpdateNowFlag and NotNullFlag.
		if col.GetType() == mysql.TypeTimestamp {
			col.AddFlag(mysql.TimestampFlag | mysql.OnUpdateNowFlag | mysql.NotNullFlag)
		}
	}
	var err error
	setOnUpdateNow := false
	hasDefaultValue := false
	hasNullFlag := false
	if colDef.Options != nil {
		length := types.UnspecifiedLength

		keys := []*ast.IndexPartSpecification{
			{
				Column: colDef.Name,
				Length: length,
			},
		}

		var sb strings.Builder
		restoreFlags := format.RestoreStringSingleQuotes | format.RestoreKeyWordLowercase | format.RestoreNameBackQuotes |
			format.RestoreSpacesAroundBinaryOperation
		restoreCtx := format.NewRestoreCtx(restoreFlags, &sb)

		for _, v := range colDef.Options {
			switch v.Tp {
			case ast.ColumnOptionNotNull:
				col.AddFlag(mysql.NotNullFlag)
			case ast.ColumnOptionNull:
				col.DelFlag(mysql.NotNullFlag)
				removeOnUpdateNowFlag(col)
				hasNullFlag = true
			case ast.ColumnOptionAutoIncrement:
				col.AddFlag(mysql.AutoIncrementFlag | mysql.NotNullFlag)
			case ast.ColumnOptionPrimaryKey:
				// Check PriKeyFlag first to avoid extra duplicate constraints.
				if col.GetFlag()&mysql.PriKeyFlag == 0 {
					constraint := &ast.Constraint{Tp: ast.ConstraintPrimaryKey, Keys: keys,
						Option: &ast.IndexOption{PrimaryKeyTp: v.PrimaryKeyTp}}
					constraints = append(constraints, constraint)
					col.AddFlag(mysql.PriKeyFlag)
					// Add NotNullFlag early so that processColumnFlags() can see it.
					col.AddFlag(mysql.NotNullFlag)
				}
			case ast.ColumnOptionUniqKey:
				// Check UniqueFlag first to avoid extra duplicate constraints.
				if col.GetFlag()&mysql.UniqueFlag == 0 {
					constraint := &ast.Constraint{Tp: ast.ConstraintUniqKey, Keys: keys}
					constraints = append(constraints, constraint)
					col.AddFlag(mysql.UniqueKeyFlag)
				}
			case ast.ColumnOptionDefaultValue:
				hasDefaultValue, err = SetDefaultValue(ctx, col, v)
				if err != nil {
					return nil, nil, errors.Trace(err)
				}
				removeOnUpdateNowFlag(col)
			case ast.ColumnOptionOnUpdate:
				// TODO: Support other time functions.
				if col.GetType() == mysql.TypeTimestamp || col.GetType() == mysql.TypeDatetime {
					if !expression.IsValidCurrentTimestampExpr(v.Expr, colDef.Tp) {
						return nil, nil, dbterror.ErrInvalidOnUpdate.GenWithStackByArgs(col.Name)
					}
				} else {
					return nil, nil, dbterror.ErrInvalidOnUpdate.GenWithStackByArgs(col.Name)
				}
				col.AddFlag(mysql.OnUpdateNowFlag)
				setOnUpdateNow = true
			case ast.ColumnOptionComment:
				err := setColumnComment(ctx, col, v)
				if err != nil {
					return nil, nil, errors.Trace(err)
				}
			case ast.ColumnOptionGenerated:
				sb.Reset()
				err = v.Expr.Restore(restoreCtx)
				if err != nil {
					return nil, nil, errors.Trace(err)
				}
				col.GeneratedExprString = sb.String()
				col.GeneratedStored = v.Stored
				_, dependColNames := findDependedColumnNames(colDef)
				col.Dependences = dependColNames
			case ast.ColumnOptionCollate:
				if field_types.HasCharset(colDef.Tp) {
					col.FieldType.SetCollate(v.StrValue)
				}
			case ast.ColumnOptionFulltext:
				ctx.GetSessionVars().StmtCtx.AppendWarning(dbterror.ErrTableCantHandleFt.GenWithStackByArgs())
			case ast.ColumnOptionCheck:
				ctx.GetSessionVars().StmtCtx.AppendWarning(dbterror.ErrUnsupportedConstraintCheck.GenWithStackByArgs("CONSTRAINT CHECK"))
			}
		}
	}

	if err = processAndCheckDefaultValueAndColumn(ctx, col, outPriKeyConstraint, hasDefaultValue, setOnUpdateNow, hasNullFlag); err != nil {
		return nil, nil, errors.Trace(err)
	}
	return col, constraints, nil
}

// getFuncCallDefaultValue gets the default column value of function-call expression.
func getFuncCallDefaultValue(col *table.Column, option *ast.ColumnOption, expr *ast.FuncCallExpr) (interface{}, bool, error) {
	switch expr.FnName.L {
	case ast.CurrentTimestamp:
		tp, fsp := col.FieldType.GetType(), col.FieldType.GetDecimal()
		if tp == mysql.TypeTimestamp || tp == mysql.TypeDatetime {
			defaultFsp := 0
			if len(expr.Args) == 1 {
				if val := expr.Args[0].(*driver.ValueExpr); val != nil {
					defaultFsp = int(val.GetInt64())
				}
			}
			if defaultFsp != fsp {
				return nil, false, dbterror.ErrInvalidDefaultValue.GenWithStackByArgs(col.Name.O)
			}
		}
		return nil, false, nil
	case ast.NextVal:
		// handle default next value of sequence. (keep the expr string)
		str, err := getSequenceDefaultValue(option)
		if err != nil {
			return nil, false, errors.Trace(err)
		}
		return str, true, nil
	case ast.Rand, ast.UUID:
		if err := expression.VerifyArgsWrapper(expr.FnName.L, len(expr.Args)); err != nil {
			return nil, false, errors.Trace(err)
		}
		col.DefaultIsExpr = true
		var sb strings.Builder
		restoreFlags := format.RestoreStringSingleQuotes | format.RestoreKeyWordLowercase | format.RestoreNameBackQuotes |
			format.RestoreSpacesAroundBinaryOperation
		restoreCtx := format.NewRestoreCtx(restoreFlags, &sb)
		if err := expr.Restore(restoreCtx); err != nil {
			return "", false, err
		}
		return sb.String(), false, nil
	default:
		return nil, false, dbterror.ErrDefValGeneratedNamedFunctionIsNotAllowed.GenWithStackByArgs(col.Name.String(), expr.FnName.String())
	}
}

// getDefaultValue will get the default value for column.
// 1: get the expr restored string for the column which uses sequence next value as default value.
// 2: get specific default value for the other column.
func getDefaultValue(ctx sessionctx.Context, col *table.Column, option *ast.ColumnOption) (interface{}, bool, error) {
	// handle default value with function call
	tp, fsp := col.FieldType.GetType(), col.FieldType.GetDecimal()
	if x, ok := option.Expr.(*ast.FuncCallExpr); ok {
		val, isSeqExpr, err := getFuncCallDefaultValue(col, option, x)
		if val != nil || isSeqExpr || err != nil {
			return val, isSeqExpr, err
		}
		// If the function call is ast.CurrentTimestamp, it needs to be continuously processed.
	}

	if tp == mysql.TypeTimestamp || tp == mysql.TypeDatetime {
		vd, err := expression.GetTimeValue(ctx, option.Expr, tp, fsp)
		value := vd.GetValue()
		if err != nil {
			return nil, false, dbterror.ErrInvalidDefaultValue.GenWithStackByArgs(col.Name.O)
		}

		// Value is nil means `default null`.
		if value == nil {
			return nil, false, nil
		}

		// If value is types.Time, convert it to string.
		if vv, ok := value.(types.Time); ok {
			return vv.String(), false, nil
		}

		return value, false, nil
	}

	// evaluate the non-function-call expr to a certain value.
	v, err := expression.EvalAstExpr(ctx, option.Expr)
	if err != nil {
		return nil, false, errors.Trace(err)
	}

	if v.IsNull() {
		return nil, false, nil
	}

	if v.Kind() == types.KindBinaryLiteral || v.Kind() == types.KindMysqlBit {
		if types.IsTypeBlob(tp) || tp == mysql.TypeJSON {
			// BLOB/TEXT/JSON column cannot have a default value.
			// Skip the unnecessary decode procedure.
			return v.GetString(), false, err
		}
		if tp == mysql.TypeBit || tp == mysql.TypeString || tp == mysql.TypeVarchar ||
			tp == mysql.TypeVarString || tp == mysql.TypeEnum || tp == mysql.TypeSet {
			// For BinaryLiteral or bit fields, we decode the default value to utf8 string.
			str, err := v.GetBinaryStringDecoded(nil, col.GetCharset())
			if err != nil {
				// Overwrite the decoding error with invalid default value error.
				err = dbterror.ErrInvalidDefaultValue.GenWithStackByArgs(col.Name.O)
			}
			return str, false, err
		}
		// For other kind of fields (e.g. INT), we supply its integer as string value.
		value, err := v.GetBinaryLiteral().ToInt(ctx.GetSessionVars().StmtCtx)
		if err != nil {
			return nil, false, err
		}
		return strconv.FormatUint(value, 10), false, nil
	}

	switch tp {
	case mysql.TypeSet:
		val, err := getSetDefaultValue(v, col)
		return val, false, err
	case mysql.TypeEnum:
		val, err := getEnumDefaultValue(v, col)
		return val, false, err
	case mysql.TypeDuration, mysql.TypeDate:
		if v, err = v.ConvertTo(ctx.GetSessionVars().StmtCtx, &col.FieldType); err != nil {
			return "", false, errors.Trace(err)
		}
	case mysql.TypeBit:
		if v.Kind() == types.KindInt64 || v.Kind() == types.KindUint64 {
			// For BIT fields, convert int into BinaryLiteral.
			return types.NewBinaryLiteralFromUint(v.GetUint64(), -1).ToString(), false, nil
		}
	case mysql.TypeTiny, mysql.TypeShort, mysql.TypeInt24, mysql.TypeLong, mysql.TypeLonglong, mysql.TypeFloat, mysql.TypeDouble:
		// For these types, convert it to standard format firstly.
		// like integer fields, convert it into integer string literals. like convert "1.25" into "1" and "2.8" into "3".
		// if raise a error, we will use original expression. We will handle it in check phase
		if temp, err := v.ConvertTo(ctx.GetSessionVars().StmtCtx, &col.FieldType); err == nil {
			v = temp
		}
	}

	val, err := v.ToString()
	return val, false, err
}

func getSequenceDefaultValue(c *ast.ColumnOption) (expr string, err error) {
	var sb strings.Builder
	restoreFlags := format.RestoreStringSingleQuotes | format.RestoreKeyWordLowercase | format.RestoreNameBackQuotes |
		format.RestoreSpacesAroundBinaryOperation
	restoreCtx := format.NewRestoreCtx(restoreFlags, &sb)
	if err := c.Expr.Restore(restoreCtx); err != nil {
		return "", err
	}
	return sb.String(), nil
}

// getSetDefaultValue gets the default value for the set type. See https://dev.mysql.com/doc/refman/5.7/en/set.html.
func getSetDefaultValue(v types.Datum, col *table.Column) (string, error) {
	if v.Kind() == types.KindInt64 {
		setCnt := len(col.GetElems())
		maxLimit := int64(1<<uint(setCnt) - 1)
		val := v.GetInt64()
		if val < 1 || val > maxLimit {
			return "", dbterror.ErrInvalidDefaultValue.GenWithStackByArgs(col.Name.O)
		}
		setVal, err := types.ParseSetValue(col.GetElems(), uint64(val))
		if err != nil {
			return "", errors.Trace(err)
		}
		v.SetMysqlSet(setVal, col.GetCollate())
		return v.ToString()
	}

	str, err := v.ToString()
	if err != nil {
		return "", errors.Trace(err)
	}
	if str == "" {
		return str, nil
	}
	setVal, err := types.ParseSetName(col.GetElems(), str, col.GetCollate())
	if err != nil {
		return "", dbterror.ErrInvalidDefaultValue.GenWithStackByArgs(col.Name.O)
	}
	v.SetMysqlSet(setVal, col.GetCollate())

	return v.ToString()
}

// getEnumDefaultValue gets the default value for the enum type. See https://dev.mysql.com/doc/refman/5.7/en/enum.html.
func getEnumDefaultValue(v types.Datum, col *table.Column) (string, error) {
	if v.Kind() == types.KindInt64 {
		val := v.GetInt64()
		if val < 1 || val > int64(len(col.GetElems())) {
			return "", dbterror.ErrInvalidDefaultValue.GenWithStackByArgs(col.Name.O)
		}
		enumVal, err := types.ParseEnumValue(col.GetElems(), uint64(val))
		if err != nil {
			return "", errors.Trace(err)
		}
		v.SetMysqlEnum(enumVal, col.GetCollate())
		return v.ToString()
	}
	str, err := v.ToString()
	if err != nil {
		return "", errors.Trace(err)
	}
	// Ref: https://dev.mysql.com/doc/refman/8.0/en/enum.html
	// Trailing spaces are automatically deleted from ENUM member values in the table definition when a table is created.
	str = strings.TrimRight(str, " ")
	enumVal, err := types.ParseEnumName(col.GetElems(), str, col.GetCollate())
	if err != nil {
		return "", dbterror.ErrInvalidDefaultValue.GenWithStackByArgs(col.Name.O)
	}
	v.SetMysqlEnum(enumVal, col.GetCollate())

	return v.ToString()
}

func removeOnUpdateNowFlag(c *table.Column) {
	// For timestamp Col, if it is set null or default value,
	// OnUpdateNowFlag should be removed.
	if mysql.HasTimestampFlag(c.GetFlag()) {
		c.DelFlag(mysql.OnUpdateNowFlag)
	}
}

func processDefaultValue(c *table.Column, hasDefaultValue bool, setOnUpdateNow bool) {
	setTimestampDefaultValue(c, hasDefaultValue, setOnUpdateNow)

	setYearDefaultValue(c, hasDefaultValue)

	// Set `NoDefaultValueFlag` if this field doesn't have a default value and
	// it is `not null` and not an `AUTO_INCREMENT` field or `TIMESTAMP` field.
	setNoDefaultValueFlag(c, hasDefaultValue)
}

func setYearDefaultValue(c *table.Column, hasDefaultValue bool) {
	if hasDefaultValue {
		return
	}

	if c.GetType() == mysql.TypeYear && mysql.HasNotNullFlag(c.GetFlag()) {
		if err := c.SetDefaultValue("0000"); err != nil {
			logutil.BgLogger().Error("set default value failed", zap.Error(err))
		}
	}
}

func setTimestampDefaultValue(c *table.Column, hasDefaultValue bool, setOnUpdateNow bool) {
	if hasDefaultValue {
		return
	}

	// For timestamp Col, if is not set default value or not set null, use current timestamp.
	if mysql.HasTimestampFlag(c.GetFlag()) && mysql.HasNotNullFlag(c.GetFlag()) {
		if setOnUpdateNow {
			if err := c.SetDefaultValue(types.ZeroDatetimeStr); err != nil {
				logutil.BgLogger().Error("set default value failed", zap.Error(err))
			}
		} else {
			if err := c.SetDefaultValue(strings.ToUpper(ast.CurrentTimestamp)); err != nil {
				logutil.BgLogger().Error("set default value failed", zap.Error(err))
			}
		}
	}
}

func setNoDefaultValueFlag(c *table.Column, hasDefaultValue bool) {
	if hasDefaultValue {
		return
	}

	if !mysql.HasNotNullFlag(c.GetFlag()) {
		return
	}

	// Check if it is an `AUTO_INCREMENT` field or `TIMESTAMP` field.
	if !mysql.HasAutoIncrementFlag(c.GetFlag()) && !mysql.HasTimestampFlag(c.GetFlag()) {
		c.AddFlag(mysql.NoDefaultValueFlag)
	}
}

func checkDefaultValue(ctx sessionctx.Context, c *table.Column, hasDefaultValue bool) error {
	if !hasDefaultValue {
		return nil
	}

	if c.GetDefaultValue() != nil {
		if c.DefaultIsExpr {
			return nil
		}
		if _, err := table.GetColDefaultValue(ctx, c.ToInfo()); err != nil {
			return types.ErrInvalidDefault.GenWithStackByArgs(c.Name)
		}
		return nil
	}
	// Primary key default null is invalid.
	if mysql.HasPriKeyFlag(c.GetFlag()) {
		return dbterror.ErrPrimaryCantHaveNull
	}

	// Set not null but default null is invalid.
	if mysql.HasNotNullFlag(c.GetFlag()) {
		return types.ErrInvalidDefault.GenWithStackByArgs(c.Name)
	}

	return nil
}

// checkPriKeyConstraint check all parts of a PRIMARY KEY must be NOT NULL
func checkPriKeyConstraint(col *table.Column, hasDefaultValue, hasNullFlag bool, outPriKeyConstraint *ast.Constraint) error {
	// Primary key should not be null.
	if mysql.HasPriKeyFlag(col.GetFlag()) && hasDefaultValue && col.GetDefaultValue() == nil {
		return types.ErrInvalidDefault.GenWithStackByArgs(col.Name)
	}
	// Set primary key flag for outer primary key constraint.
	// Such as: create table t1 (id int , age int, primary key(id))
	if !mysql.HasPriKeyFlag(col.GetFlag()) && outPriKeyConstraint != nil {
		for _, key := range outPriKeyConstraint.Keys {
			if key.Expr == nil && key.Column.Name.L != col.Name.L {
				continue
			}
			col.AddFlag(mysql.PriKeyFlag)
			break
		}
	}
	// Primary key should not be null.
	if mysql.HasPriKeyFlag(col.GetFlag()) && hasNullFlag {
		return dbterror.ErrPrimaryCantHaveNull
	}
	return nil
}

func checkColumnValueConstraint(col *table.Column, collation string) error {
	if col.GetType() != mysql.TypeEnum && col.GetType() != mysql.TypeSet {
		return nil
	}
	valueMap := make(map[string]bool, len(col.GetElems()))
	ctor := collate.GetCollator(collation)
	enumLengthLimit := config.GetGlobalConfig().EnableEnumLengthLimit
	desc, err := charset.GetCharsetInfo(col.GetCharset())
	if err != nil {
		return errors.Trace(err)
	}
	for i := range col.GetElems() {
		val := string(ctor.Key(col.GetElems()[i]))
		// According to MySQL 8.0 Refman:
		// The maximum supported length of an individual ENUM element is M <= 255 and (M x w) <= 1020,
		// where M is the element literal length and w is the number of bytes required for the maximum-length character in the character set.
		// See https://dev.mysql.com/doc/refman/8.0/en/string-type-syntax.html for more details.
		if enumLengthLimit && (len(val) > 255 || len(val)*desc.Maxlen > 1020) {
			return dbterror.ErrTooLongValueForType.GenWithStackByArgs(col.Name)
		}
		if _, ok := valueMap[val]; ok {
			tpStr := "ENUM"
			if col.GetType() == mysql.TypeSet {
				tpStr = "SET"
			}
			return types.ErrDuplicatedValueInType.GenWithStackByArgs(col.Name, col.GetElems()[i], tpStr)
		}
		valueMap[val] = true
	}
	return nil
}

func checkDuplicateColumn(cols []*model.ColumnInfo) error {
	colNames := set.StringSet{}
	for _, col := range cols {
		colName := col.Name
		if colNames.Exist(colName.L) {
			return infoschema.ErrColumnExists.GenWithStackByArgs(colName.O)
		}
		colNames.Insert(colName.L)
	}
	return nil
}

func containsColumnOption(colDef *ast.ColumnDef, opTp ast.ColumnOptionType) bool {
	for _, option := range colDef.Options {
		if option.Tp == opTp {
			return true
		}
	}
	return false
}

// IsAutoRandomColumnID returns true if the given column ID belongs to an auto_random column.
func IsAutoRandomColumnID(tblInfo *model.TableInfo, colID int64) bool {
	return tblInfo.PKIsHandle && tblInfo.ContainsAutoRandomBits() && tblInfo.GetPkColInfo().ID == colID
}

func checkGeneratedColumn(ctx sessionctx.Context, colDefs []*ast.ColumnDef) error {
	var colName2Generation = make(map[string]columnGenerationInDDL, len(colDefs))
	var exists bool
	var autoIncrementColumn string
	for i, colDef := range colDefs {
		for _, option := range colDef.Options {
			if option.Tp == ast.ColumnOptionGenerated {
				if err := checkIllegalFn4Generated(colDef.Name.Name.L, typeColumn, option.Expr); err != nil {
					return errors.Trace(err)
				}
			}
		}
		if containsColumnOption(colDef, ast.ColumnOptionAutoIncrement) {
			exists, autoIncrementColumn = true, colDef.Name.Name.L
		}
		generated, depCols := findDependedColumnNames(colDef)
		if !generated {
			colName2Generation[colDef.Name.Name.L] = columnGenerationInDDL{
				position:  i,
				generated: false,
			}
		} else {
			colName2Generation[colDef.Name.Name.L] = columnGenerationInDDL{
				position:    i,
				generated:   true,
				dependences: depCols,
			}
		}
	}

	// Check whether the generated column refers to any auto-increment columns
	if exists {
		if !ctx.GetSessionVars().EnableAutoIncrementInGenerated {
			for colName, generated := range colName2Generation {
				if _, found := generated.dependences[autoIncrementColumn]; found {
					return dbterror.ErrGeneratedColumnRefAutoInc.GenWithStackByArgs(colName)
				}
			}
		}
	}

	for _, colDef := range colDefs {
		colName := colDef.Name.Name.L
		if err := verifyColumnGeneration(colName2Generation, colName); err != nil {
			return errors.Trace(err)
		}
	}
	return nil
}

func checkTooLongColumn(cols []*model.ColumnInfo) error {
	for _, col := range cols {
		colName := col.Name.O
		if utf8.RuneCountInString(colName) > mysql.MaxColumnNameLength {
			return dbterror.ErrTooLongIdent.GenWithStackByArgs(colName)
		}
	}
	return nil
}

func checkTooManyColumns(colDefs []*model.ColumnInfo) error {
	if uint32(len(colDefs)) > atomic.LoadUint32(&config.GetGlobalConfig().TableColumnCountLimit) {
		return dbterror.ErrTooManyFields
	}
	return nil
}

func checkTooManyIndexes(idxDefs []*model.IndexInfo) error {
	if len(idxDefs) > config.GetGlobalConfig().IndexLimit {
		return dbterror.ErrTooManyKeys.GenWithStackByArgs(config.GetGlobalConfig().IndexLimit)
	}
	return nil
}

// checkColumnsAttributes checks attributes for multiple columns.
func checkColumnsAttributes(colDefs []*model.ColumnInfo) error {
	for _, colDef := range colDefs {
		if err := checkColumnAttributes(colDef.Name.O, &colDef.FieldType); err != nil {
			return errors.Trace(err)
		}
	}
	return nil
}

func checkColumnFieldLength(col *table.Column) error {
	if col.GetType() == mysql.TypeVarchar {
		if err := types.IsVarcharTooBigFieldLength(col.GetFlen(), col.Name.O, col.GetCharset()); err != nil {
			return errors.Trace(err)
		}
	}

	return nil
}

// checkColumnAttributes check attributes for single column.
func checkColumnAttributes(colName string, tp *types.FieldType) error {
	switch tp.GetType() {
	case mysql.TypeNewDecimal, mysql.TypeDouble, mysql.TypeFloat:
		if tp.GetFlen() < tp.GetDecimal() {
			return types.ErrMBiggerThanD.GenWithStackByArgs(colName)
		}
	case mysql.TypeDatetime, mysql.TypeDuration, mysql.TypeTimestamp:
		if tp.GetDecimal() != types.UnspecifiedFsp && (tp.GetDecimal() < types.MinFsp || tp.GetDecimal() > types.MaxFsp) {
			return types.ErrTooBigPrecision.GenWithStackByArgs(tp.GetDecimal(), colName, types.MaxFsp)
		}
	}
	return nil
}

func checkDuplicateConstraint(namesMap map[string]bool, name string, foreign bool) error {
	if name == "" {
		return nil
	}
	nameLower := strings.ToLower(name)
	if namesMap[nameLower] {
		if foreign {
			return dbterror.ErrFkDupName.GenWithStackByArgs(name)
		}
		return dbterror.ErrDupKeyName.GenWithStack("duplicate key name %s", name)
	}
	namesMap[nameLower] = true
	return nil
}

func setEmptyConstraintName(namesMap map[string]bool, constr *ast.Constraint, foreign bool) {
	if constr.Name == "" && len(constr.Keys) > 0 {
		var colName string
		for _, keyPart := range constr.Keys {
			if keyPart.Expr != nil {
				colName = "expression_index"
			}
		}
		if colName == "" {
			colName = constr.Keys[0].Column.Name.L
		}
		constrName := colName
		i := 2
		if strings.EqualFold(constrName, mysql.PrimaryKeyName) {
			constrName = fmt.Sprintf("%s_%d", constrName, 2)
			i = 3
		}
		for namesMap[constrName] {
			// We loop forever until we find constrName that haven't been used.
			if foreign {
				constrName = fmt.Sprintf("fk_%s_%d", colName, i)
			} else {
				constrName = fmt.Sprintf("%s_%d", colName, i)
			}
			i++
		}
		constr.Name = constrName
		namesMap[constrName] = true
	}
}

func checkConstraintNames(constraints []*ast.Constraint) error {
	constrNames := map[string]bool{}
	fkNames := map[string]bool{}

	// Check not empty constraint name whether is duplicated.
	for _, constr := range constraints {
		if constr.Tp == ast.ConstraintForeignKey {
			err := checkDuplicateConstraint(fkNames, constr.Name, true)
			if err != nil {
				return errors.Trace(err)
			}
		} else {
			err := checkDuplicateConstraint(constrNames, constr.Name, false)
			if err != nil {
				return errors.Trace(err)
			}
		}
	}

	// Set empty constraint names.
	for _, constr := range constraints {
		if constr.Tp == ast.ConstraintForeignKey {
			setEmptyConstraintName(fkNames, constr, true)
		} else {
			setEmptyConstraintName(constrNames, constr, false)
		}
	}

	return nil
}

// checkInvisibleIndexOnPK check if primary key is invisible index.
// Note: PKIsHandle == true means the table already has a visible primary key,
// we do not need do a check for this case and return directly,
// because whether primary key is invisible has been check when creating table.
func checkInvisibleIndexOnPK(tblInfo *model.TableInfo) error {
	if tblInfo.PKIsHandle {
		return nil
	}
	pk := tblInfo.GetPrimaryKey()
	if pk != nil && pk.Invisible {
		return dbterror.ErrPKIndexCantBeInvisible
	}
	return nil
}

func setTableAutoRandomBits(ctx sessionctx.Context, tbInfo *model.TableInfo, colDefs []*ast.ColumnDef) error {
	pkColName := tbInfo.GetPkName()
	for _, col := range colDefs {
		if containsColumnOption(col, ast.ColumnOptionAutoRandom) {
			if col.Tp.GetType() != mysql.TypeLonglong {
				return dbterror.ErrInvalidAutoRandom.GenWithStackByArgs(
					fmt.Sprintf(autoid.AutoRandomOnNonBigIntColumn, types.TypeStr(col.Tp.GetType())))
			}
			if !tbInfo.PKIsHandle || col.Name.Name.L != pkColName.L {
				errMsg := fmt.Sprintf(autoid.AutoRandomPKisNotHandleErrMsg, col.Name.Name.O)
				return dbterror.ErrInvalidAutoRandom.GenWithStackByArgs(errMsg)
			}
			if containsColumnOption(col, ast.ColumnOptionAutoIncrement) {
				return dbterror.ErrInvalidAutoRandom.GenWithStackByArgs(autoid.AutoRandomIncompatibleWithAutoIncErrMsg)
			}
			if containsColumnOption(col, ast.ColumnOptionDefaultValue) {
				return dbterror.ErrInvalidAutoRandom.GenWithStackByArgs(autoid.AutoRandomIncompatibleWithDefaultValueErrMsg)
			}

			autoRandBits, err := extractAutoRandomBitsFromColDef(col)
			if err != nil {
				return errors.Trace(err)
			}

			layout := autoid.NewShardIDLayout(col.Tp, autoRandBits)
			if autoRandBits == 0 {
				return dbterror.ErrInvalidAutoRandom.GenWithStackByArgs(autoid.AutoRandomNonPositive)
			} else if autoRandBits > autoid.MaxAutoRandomBits {
				errMsg := fmt.Sprintf(autoid.AutoRandomOverflowErrMsg,
					autoid.MaxAutoRandomBits, autoRandBits, col.Name.Name.O)
				return dbterror.ErrInvalidAutoRandom.GenWithStackByArgs(errMsg)
			}
			tbInfo.AutoRandomBits = autoRandBits

			msg := fmt.Sprintf(autoid.AutoRandomAvailableAllocTimesNote, layout.IncrementalBitsCapacity())
			ctx.GetSessionVars().StmtCtx.AppendNote(errors.Errorf(msg))
		}
	}
	return nil
}

func extractAutoRandomBitsFromColDef(colDef *ast.ColumnDef) (uint64, error) {
	for _, op := range colDef.Options {
		if op.Tp == ast.ColumnOptionAutoRandom {
			return convertAutoRandomBitsToUnsigned(op.AutoRandomBitLength)
		}
	}
	return 0, nil
}

func convertAutoRandomBitsToUnsigned(autoRandomBits int) (uint64, error) {
	if autoRandomBits == types.UnspecifiedLength {
		return autoid.DefaultAutoRandomBits, nil
	} else if autoRandomBits < 0 {
		return 0, dbterror.ErrInvalidAutoRandom.GenWithStackByArgs(autoid.AutoRandomNonPositive)
	}
	return uint64(autoRandomBits), nil
}

// BuildTableInfo creates a TableInfo.
func BuildTableInfo(
	ctx sessionctx.Context,
	tableName model.CIStr,
	cols []*table.Column,
	constraints []*ast.Constraint,
	charset string,
	collate string,
) (tbInfo *model.TableInfo, err error) {
	tbInfo = &model.TableInfo{
		Name:    tableName,
		Version: model.CurrLatestTableInfoVersion,
		Charset: charset,
		Collate: collate,
	}
	tblColumns := make([]*table.Column, 0, len(cols))
	for _, v := range cols {
		v.ID = AllocateColumnID(tbInfo)
		tbInfo.Columns = append(tbInfo.Columns, v.ToInfo())
		tblColumns = append(tblColumns, table.ToColumn(v.ToInfo()))
	}
	for _, constr := range constraints {
		// Build hidden columns if necessary.
		hiddenCols, err := buildHiddenColumnInfoWithCheck(ctx, constr.Keys, model.NewCIStr(constr.Name), tbInfo, tblColumns)
		if err != nil {
			return nil, err
		}
		for _, hiddenCol := range hiddenCols {
			hiddenCol.State = model.StatePublic
			hiddenCol.ID = AllocateColumnID(tbInfo)
			hiddenCol.Offset = len(tbInfo.Columns)
			tbInfo.Columns = append(tbInfo.Columns, hiddenCol)
			tblColumns = append(tblColumns, table.ToColumn(hiddenCol))
		}
		// Check clustered on non-primary key.
		if constr.Option != nil && constr.Option.PrimaryKeyTp != model.PrimaryKeyTypeDefault &&
			constr.Tp != ast.ConstraintPrimaryKey {
			return nil, dbterror.ErrUnsupportedClusteredSecondaryKey
		}
		if constr.Tp == ast.ConstraintForeignKey {
			for _, fk := range tbInfo.ForeignKeys {
				if fk.Name.L == strings.ToLower(constr.Name) {
					return nil, infoschema.ErrCannotAddForeign
				}
			}
			fk, err := buildFKInfo(model.NewCIStr(constr.Name), constr.Keys, constr.Refer, cols, tbInfo)
			if err != nil {
				return nil, err
			}
			fk.State = model.StatePublic

			tbInfo.ForeignKeys = append(tbInfo.ForeignKeys, fk)
			continue
		}
		if constr.Tp == ast.ConstraintPrimaryKey {
			lastCol, err := CheckPKOnGeneratedColumn(tbInfo, constr.Keys)
			if err != nil {
				return nil, err
			}
			isSingleIntPK := isSingleIntPK(constr, lastCol)
			if ShouldBuildClusteredIndex(ctx, constr.Option, isSingleIntPK) {
				if isSingleIntPK {
					tbInfo.PKIsHandle = true
				} else {
					tbInfo.IsCommonHandle = true
					tbInfo.CommonHandleVersion = 1
				}
			}
			if tbInfo.HasClusteredIndex() {
				// Primary key cannot be invisible.
				if constr.Option != nil && constr.Option.Visibility == ast.IndexVisibilityInvisible {
					return nil, dbterror.ErrPKIndexCantBeInvisible
				}
			}
			if tbInfo.PKIsHandle {
				continue
			}
		}

		if constr.Tp == ast.ConstraintFulltext {
			ctx.GetSessionVars().StmtCtx.AppendWarning(dbterror.ErrTableCantHandleFt.GenWithStackByArgs())
			continue
		}
		if constr.Tp == ast.ConstraintCheck {
			ctx.GetSessionVars().StmtCtx.AppendWarning(dbterror.ErrUnsupportedConstraintCheck.GenWithStackByArgs("CONSTRAINT CHECK"))
			continue
		}

		var (
			indexName       = constr.Name
			primary, unique bool
		)

		// Check if the index is primary or unique.
		switch constr.Tp {
		case ast.ConstraintPrimaryKey:
			primary = true
			unique = true
			indexName = mysql.PrimaryKeyName
		case ast.ConstraintUniq, ast.ConstraintUniqKey, ast.ConstraintUniqIndex:
			unique = true
		}

		// build index info.
		idxInfo, err := BuildIndexInfo(
			ctx,
			tbInfo.Columns,
			model.NewCIStr(indexName),
			primary,
			unique,
			false,
			constr.Keys,
			constr.Option,
			model.StatePublic,
		)
		if err != nil {
			return nil, errors.Trace(err)
		}

		if len(hiddenCols) > 0 {
			AddIndexColumnFlag(tbInfo, idxInfo)
		}
		_, err = validateCommentLength(ctx.GetSessionVars(), idxInfo.Name.String(), &idxInfo.Comment, dbterror.ErrTooLongIndexComment)
		if err != nil {
			return nil, errors.Trace(err)
		}
		idxInfo.ID = AllocateIndexID(tbInfo)
		tbInfo.Indices = append(tbInfo.Indices, idxInfo)
	}

	return
}

func indexColumnsLen(cols []*model.ColumnInfo, idxCols []*model.IndexColumn) (colLen int, err error) {
	for _, idxCol := range idxCols {
		col := model.FindColumnInfo(cols, idxCol.Name.L)
		if col == nil {
			err = dbterror.ErrKeyColumnDoesNotExits.GenWithStack("column does not exist: %s", idxCol.Name.L)
			return
		}
		var l int
		l, err = getIndexColumnLength(col, idxCol.Length)
		if err != nil {
			return
		}
		colLen += l
	}
	return
}

func isSingleIntPK(constr *ast.Constraint, lastCol *model.ColumnInfo) bool {
	if len(constr.Keys) != 1 {
		return false
	}
	switch lastCol.GetType() {
	case mysql.TypeLong, mysql.TypeLonglong,
		mysql.TypeTiny, mysql.TypeShort, mysql.TypeInt24:
		return true
	}
	return false
}

// ShouldBuildClusteredIndex is used to determine whether the CREATE TABLE statement should build a clustered index table.
func ShouldBuildClusteredIndex(ctx sessionctx.Context, opt *ast.IndexOption, isSingleIntPK bool) bool {
	if opt == nil || opt.PrimaryKeyTp == model.PrimaryKeyTypeDefault {
		switch ctx.GetSessionVars().EnableClusteredIndex {
		case variable.ClusteredIndexDefModeOn:
			return true
		case variable.ClusteredIndexDefModeIntOnly:
			return !config.GetGlobalConfig().AlterPrimaryKey && isSingleIntPK
		default:
			return false
		}
	}
	return opt.PrimaryKeyTp == model.PrimaryKeyTypeClustered
}

// checkTableInfoValidExtra is like checkTableInfoValid, but also assumes the
// table info comes from untrusted source and performs further checks such as
// name length and column count.
// (checkTableInfoValid is also used in repairing objects which don't perform
// these checks. Perhaps the two functions should be merged together regardless?)
func checkTableInfoValidExtra(tbInfo *model.TableInfo) error {
	if err := checkTooLongTable(tbInfo.Name); err != nil {
		return err
	}

	if err := checkDuplicateColumn(tbInfo.Columns); err != nil {
		return err
	}
	if err := checkTooLongColumn(tbInfo.Columns); err != nil {
		return err
	}
	if err := checkTooManyColumns(tbInfo.Columns); err != nil {
		return errors.Trace(err)
	}
	if err := checkTooManyIndexes(tbInfo.Indices); err != nil {
		return errors.Trace(err)
	}
	if err := checkColumnsAttributes(tbInfo.Columns); err != nil {
		return errors.Trace(err)
	}

	// FIXME: perform checkConstraintNames
	if err := checkCharsetAndCollation(tbInfo.Charset, tbInfo.Collate); err != nil {
		return errors.Trace(err)
	}

	oldState := tbInfo.State
	tbInfo.State = model.StatePublic
	err := checkTableInfoValid(tbInfo)
	tbInfo.State = oldState
	return err
}

// CheckTableInfoValidWithStmt exposes checkTableInfoValidWithStmt to SchemaTracker. Maybe one day we can delete it.
func CheckTableInfoValidWithStmt(ctx sessionctx.Context, tbInfo *model.TableInfo, s *ast.CreateTableStmt) (err error) {
	return checkTableInfoValidWithStmt(ctx, tbInfo, s)
}

func checkTableInfoValidWithStmt(ctx sessionctx.Context, tbInfo *model.TableInfo, s *ast.CreateTableStmt) (err error) {
	// All of these rely on the AST structure of expressions, which were
	// lost in the model (got serialized into strings).
	if err := checkGeneratedColumn(ctx, s.Cols); err != nil {
		return errors.Trace(err)
	}

	// Check if table has a primary key if required.
	if !ctx.GetSessionVars().InRestrictedSQL && ctx.GetSessionVars().PrimaryKeyRequired && len(tbInfo.GetPkName().String()) == 0 {
		return infoschema.ErrTableWithoutPrimaryKey
	}
	if tbInfo.Partition != nil {
		if err := checkPartitionDefinitionConstraints(ctx, tbInfo); err != nil {
			return errors.Trace(err)
		}
		if s.Partition != nil {
			if err := checkPartitionFuncType(ctx, s.Partition.Expr, tbInfo); err != nil {
				return errors.Trace(err)
			}
			if err := checkPartitioningKeysConstraints(ctx, s, tbInfo); err != nil {
				return errors.Trace(err)
			}
		}
	}

	return nil
}

func checkPartitionDefinitionConstraints(ctx sessionctx.Context, tbInfo *model.TableInfo) error {
	var err error
	if err = checkPartitionNameUnique(tbInfo.Partition); err != nil {
		return errors.Trace(err)
	}
	if err = checkAddPartitionTooManyPartitions(uint64(len(tbInfo.Partition.Definitions))); err != nil {
		return err
	}
	if err = checkAddPartitionOnTemporaryMode(tbInfo); err != nil {
		return err
	}
	if err = checkPartitionColumnsUnique(tbInfo); err != nil {
		return err
	}

	switch tbInfo.Partition.Type {
	case model.PartitionTypeRange:
		err = checkPartitionByRange(ctx, tbInfo)
	case model.PartitionTypeHash:
		err = checkPartitionByHash(ctx, tbInfo)
	case model.PartitionTypeList:
		err = checkPartitionByList(ctx, tbInfo)
	}
	return errors.Trace(err)
}

// checkTableInfoValid uses to check table info valid. This is used to validate table info.
func checkTableInfoValid(tblInfo *model.TableInfo) error {
	_, err := tables.TableFromMeta(nil, tblInfo)
	if err != nil {
		return err
	}
	return checkInvisibleIndexOnPK(tblInfo)
}

// BuildTableInfoWithLike builds a new table info according to CREATE TABLE ... LIKE statement.
func BuildTableInfoWithLike(ctx sessionctx.Context, ident ast.Ident, referTblInfo *model.TableInfo, s *ast.CreateTableStmt) (*model.TableInfo, error) {
	// Check the referred table is a real table object.
	if referTblInfo.IsSequence() || referTblInfo.IsView() {
		return nil, dbterror.ErrWrongObject.GenWithStackByArgs(ident.Schema, referTblInfo.Name, "BASE TABLE")
	}
	tblInfo := *referTblInfo
	if err := setTemporaryType(ctx, &tblInfo, s); err != nil {
		return nil, errors.Trace(err)
	}
	// Check non-public column and adjust column offset.
	newColumns := referTblInfo.Cols()
	newIndices := make([]*model.IndexInfo, 0, len(tblInfo.Indices))
	for _, idx := range tblInfo.Indices {
		if idx.State == model.StatePublic {
			newIndices = append(newIndices, idx)
		}
	}
	tblInfo.Columns = newColumns
	tblInfo.Indices = newIndices
	tblInfo.Name = ident.Name
	tblInfo.AutoIncID = 0
	tblInfo.ForeignKeys = nil
	// Ignore TiFlash replicas for temporary tables.
	if s.TemporaryKeyword != ast.TemporaryNone {
		tblInfo.TiFlashReplica = nil
	} else if tblInfo.TiFlashReplica != nil {
		replica := *tblInfo.TiFlashReplica
		// Keep the tiflash replica setting, remove the replica available status.
		replica.AvailablePartitionIDs = nil
		replica.Available = false
		tblInfo.TiFlashReplica = &replica
	}
	if referTblInfo.Partition != nil {
		pi := *referTblInfo.Partition
		pi.Definitions = make([]model.PartitionDefinition, len(referTblInfo.Partition.Definitions))
		copy(pi.Definitions, referTblInfo.Partition.Definitions)
		tblInfo.Partition = &pi
	}
	return &tblInfo, nil
}

// BuildTableInfoFromAST builds model.TableInfo from a SQL statement.
// Note: TableID and PartitionID are left as uninitialized value.
func BuildTableInfoFromAST(s *ast.CreateTableStmt) (*model.TableInfo, error) {
	return buildTableInfoWithCheck(mock.NewContext(), s, mysql.DefaultCharset, "", nil)
}

// buildTableInfoWithCheck builds model.TableInfo from a SQL statement.
// Note: TableID and PartitionIDs are left as uninitialized value.
func buildTableInfoWithCheck(ctx sessionctx.Context, s *ast.CreateTableStmt, dbCharset, dbCollate string, placementPolicyRef *model.PolicyRefInfo) (*model.TableInfo, error) {
	tbInfo, err := BuildTableInfoWithStmt(ctx, s, dbCharset, dbCollate, placementPolicyRef)
	if err != nil {
		return nil, err
	}
	// Fix issue 17952 which will cause partition range expr can't be parsed as Int.
	// checkTableInfoValidWithStmt will do the constant fold the partition expression first,
	// then checkTableInfoValidExtra will pass the tableInfo check successfully.
	if err = checkTableInfoValidWithStmt(ctx, tbInfo, s); err != nil {
		return nil, err
	}
	if err = checkTableInfoValidExtra(tbInfo); err != nil {
		return nil, err
	}
	return tbInfo, nil
}

// BuildSessionTemporaryTableInfo builds model.TableInfo from a SQL statement.
func BuildSessionTemporaryTableInfo(ctx sessionctx.Context, is infoschema.InfoSchema, s *ast.CreateTableStmt, dbCharset, dbCollate string, placementPolicyRef *model.PolicyRefInfo) (*model.TableInfo, error) {
	ident := ast.Ident{Schema: s.Table.Schema, Name: s.Table.Name}
	//build tableInfo
	var tbInfo *model.TableInfo
	var referTbl table.Table
	var err error
	if s.ReferTable != nil {
		referIdent := ast.Ident{Schema: s.ReferTable.Schema, Name: s.ReferTable.Name}
		_, ok := is.SchemaByName(referIdent.Schema)
		if !ok {
			return nil, infoschema.ErrTableNotExists.GenWithStackByArgs(referIdent.Schema, referIdent.Name)
		}
		referTbl, err = is.TableByName(referIdent.Schema, referIdent.Name)
		if err != nil {
			return nil, infoschema.ErrTableNotExists.GenWithStackByArgs(referIdent.Schema, referIdent.Name)
		}
		tbInfo, err = BuildTableInfoWithLike(ctx, ident, referTbl.Meta(), s)
	} else {
		tbInfo, err = buildTableInfoWithCheck(ctx, s, dbCharset, dbCollate, placementPolicyRef)
	}
	return tbInfo, err
}

// BuildTableInfoWithStmt builds model.TableInfo from a SQL statement without validity check
func BuildTableInfoWithStmt(ctx sessionctx.Context, s *ast.CreateTableStmt, dbCharset, dbCollate string, placementPolicyRef *model.PolicyRefInfo) (*model.TableInfo, error) {
	colDefs := s.Cols
	tableCharset, tableCollate, err := GetCharsetAndCollateInTableOption(0, s.Options)
	if err != nil {
		return nil, errors.Trace(err)
	}
	tableCharset, tableCollate, err = ResolveCharsetCollation(
		ast.CharsetOpt{Chs: tableCharset, Col: tableCollate},
		ast.CharsetOpt{Chs: dbCharset, Col: dbCollate},
	)
	if err != nil {
		return nil, errors.Trace(err)
	}

	// The column charset haven't been resolved here.
	cols, newConstraints, err := buildColumnsAndConstraints(ctx, colDefs, s.Constraints, tableCharset, tableCollate)
	if err != nil {
		return nil, errors.Trace(err)
	}
	err = checkConstraintNames(newConstraints)
	if err != nil {
		return nil, errors.Trace(err)
	}

	var tbInfo *model.TableInfo
	tbInfo, err = BuildTableInfo(ctx, s.Table.Name, cols, newConstraints, tableCharset, tableCollate)
	if err != nil {
		return nil, errors.Trace(err)
	}
	if err = setTemporaryType(ctx, tbInfo, s); err != nil {
		return nil, errors.Trace(err)
	}

	if err = setTableAutoRandomBits(ctx, tbInfo, colDefs); err != nil {
		return nil, errors.Trace(err)
	}

	if err = handleTableOptions(s.Options, tbInfo); err != nil {
		return nil, errors.Trace(err)
	}

	if _, err = validateCommentLength(ctx.GetSessionVars(), tbInfo.Name.L, &tbInfo.Comment, dbterror.ErrTooLongTableComment); err != nil {
		return nil, errors.Trace(err)
	}

	if tbInfo.TempTableType == model.TempTableNone && tbInfo.PlacementPolicyRef == nil && placementPolicyRef != nil {
		// Set the defaults from Schema. Note: they are mutual exclusive!
		tbInfo.PlacementPolicyRef = placementPolicyRef
	}

	// After handleTableOptions, so the partitions can get defaults from Table level
	err = buildTablePartitionInfo(ctx, s.Partition, tbInfo)
	if err != nil {
		return nil, errors.Trace(err)
	}

	return tbInfo, nil
}

func (d *ddl) assignTableID(tbInfo *model.TableInfo) error {
	genIDs, err := d.genGlobalIDs(1)
	if err != nil {
		return errors.Trace(err)
	}
	tbInfo.ID = genIDs[0]
	return nil
}

func (d *ddl) assignPartitionIDs(defs []model.PartitionDefinition) error {
	genIDs, err := d.genGlobalIDs(len(defs))
	if err != nil {
		return errors.Trace(err)
	}
	for i := range defs {
		defs[i].ID = genIDs[i]
	}
	return nil
}

func (d *ddl) CreateTable(ctx sessionctx.Context, s *ast.CreateTableStmt) (err error) {
	ident := ast.Ident{Schema: s.Table.Schema, Name: s.Table.Name}
	is := d.GetInfoSchemaWithInterceptor(ctx)
	schema, ok := is.SchemaByName(ident.Schema)
	if !ok {
		return infoschema.ErrDatabaseNotExists.GenWithStackByArgs(ident.Schema)
	}

	var referTbl table.Table
	if s.ReferTable != nil {
		referIdent := ast.Ident{Schema: s.ReferTable.Schema, Name: s.ReferTable.Name}
		_, ok := is.SchemaByName(referIdent.Schema)
		if !ok {
			return infoschema.ErrTableNotExists.GenWithStackByArgs(referIdent.Schema, referIdent.Name)
		}
		referTbl, err = is.TableByName(referIdent.Schema, referIdent.Name)
		if err != nil {
			return infoschema.ErrTableNotExists.GenWithStackByArgs(referIdent.Schema, referIdent.Name)
		}
	}

	// build tableInfo
	var tbInfo *model.TableInfo
	if s.ReferTable != nil {
		tbInfo, err = BuildTableInfoWithLike(ctx, ident, referTbl.Meta(), s)
	} else {
		tbInfo, err = BuildTableInfoWithStmt(ctx, s, schema.Charset, schema.Collate, schema.PlacementPolicyRef)
	}
	if err != nil {
		return errors.Trace(err)
	}

	if err = checkTableInfoValidWithStmt(ctx, tbInfo, s); err != nil {
		return err
	}

	onExist := OnExistError
	if s.IfNotExists {
		onExist = OnExistIgnore
	}

	return d.CreateTableWithInfo(ctx, schema.Name, tbInfo, onExist, s)
}

func setTemporaryType(ctx sessionctx.Context, tbInfo *model.TableInfo, s *ast.CreateTableStmt) error {
	switch s.TemporaryKeyword {
	case ast.TemporaryGlobal:
		tbInfo.TempTableType = model.TempTableGlobal
		// "create global temporary table ... on commit preserve rows"
		if !s.OnCommitDelete {
			return errors.Trace(dbterror.ErrUnsupportedOnCommitPreserve)
		}
	case ast.TemporaryLocal:
		tbInfo.TempTableType = model.TempTableLocal
	default:
		tbInfo.TempTableType = model.TempTableNone
	}
	return nil
}

// createTableWithInfoJob returns the table creation job.
// WARNING: it may return a nil job, which means you don't need to submit any DDL job.
// WARNING!!!: if retainID == true, it will not allocate ID by itself. That means if the caller
// can not promise ID is unique, then we got inconsistency.
func (d *ddl) createTableWithInfoJob(
	ctx sessionctx.Context,
	dbName model.CIStr,
	tbInfo *model.TableInfo,
	onExist OnExist,
	retainID bool,
) (job *model.Job, err error) {
	is := d.GetInfoSchemaWithInterceptor(ctx)
	schema, ok := is.SchemaByName(dbName)
	if !ok {
		return nil, infoschema.ErrDatabaseNotExists.GenWithStackByArgs(dbName)
	}

	if err = handleTablePlacement(ctx, tbInfo); err != nil {
		return nil, errors.Trace(err)
	}

	var oldViewTblID int64
	if oldTable, err := is.TableByName(schema.Name, tbInfo.Name); err == nil {
		err = infoschema.ErrTableExists.GenWithStackByArgs(ast.Ident{Schema: schema.Name, Name: tbInfo.Name})
		switch onExist {
		case OnExistIgnore:
			ctx.GetSessionVars().StmtCtx.AppendNote(err)
			return nil, nil
		case OnExistReplace:
			// only CREATE OR REPLACE VIEW is supported at the moment.
			if tbInfo.View != nil {
				if oldTable.Meta().IsView() {
					oldViewTblID = oldTable.Meta().ID
					break
				}
				// The object to replace isn't a view.
				return nil, dbterror.ErrWrongObject.GenWithStackByArgs(dbName, tbInfo.Name, "VIEW")
			}
			return nil, err
		default:
			return nil, err
		}
	}

	if !retainID {
		if err := d.assignTableID(tbInfo); err != nil {
			return nil, errors.Trace(err)
		}

		if tbInfo.Partition != nil {
			if err := d.assignPartitionIDs(tbInfo.Partition.Definitions); err != nil {
				return nil, errors.Trace(err)
			}
		}
	}

	if err := checkTableInfoValidExtra(tbInfo); err != nil {
		return nil, err
	}

	var actionType model.ActionType
	args := []interface{}{tbInfo}
	switch {
	case tbInfo.View != nil:
		actionType = model.ActionCreateView
		args = append(args, onExist == OnExistReplace, oldViewTblID)
	case tbInfo.Sequence != nil:
		actionType = model.ActionCreateSequence
	default:
		actionType = model.ActionCreateTable
	}

	job = &model.Job{
		SchemaID:   schema.ID,
		TableID:    tbInfo.ID,
		SchemaName: schema.Name.L,
		TableName:  tbInfo.Name.L,
		Type:       actionType,
		BinlogInfo: &model.HistoryInfo{},
		Args:       args,
	}
	return job, nil
}

func (d *ddl) createTableWithInfoPost(
	ctx sessionctx.Context,
	tbInfo *model.TableInfo,
	schemaID int64,
) error {
	var err error
	d.preSplitAndScatter(ctx, tbInfo, tbInfo.GetPartitionInfo())
	if tbInfo.AutoIncID > 1 {
		// Default tableAutoIncID base is 0.
		// If the first ID is expected to greater than 1, we need to do rebase.
		newEnd := tbInfo.AutoIncID - 1
		if err = d.handleAutoIncID(tbInfo, schemaID, newEnd, autoid.RowIDAllocType); err != nil {
			return errors.Trace(err)
		}
	}
	if tbInfo.AutoRandID > 1 {
		// Default tableAutoRandID base is 0.
		// If the first ID is expected to greater than 1, we need to do rebase.
		newEnd := tbInfo.AutoRandID - 1
		err = d.handleAutoIncID(tbInfo, schemaID, newEnd, autoid.AutoRandomType)
	}
	return err
}

func (d *ddl) CreateTableWithInfo(
	ctx sessionctx.Context,
	dbName model.CIStr,
	tbInfo *model.TableInfo,
	onExist OnExist,
	stmt *ast.CreateTableStmt,
) (err error) {
	job, err := d.createTableWithInfoJob(ctx, dbName, tbInfo, onExist, false)
	if err != nil {
		return err
	}
	if job == nil {
		return nil
	}

	if stmt != nil && stmt.Partition != nil && stmt.Partition.Interval != nil {
		// Syntactic sugar for INTERVAL partitioning
		// Generate the resulting CREATE TABLE as the query string
		query, ok := ctx.Value(sessionctx.QueryString).(string)
		if ok {
			sqlMode := ctx.GetSessionVars().SQLMode
			var buf bytes.Buffer
			AppendPartitionDefs(tbInfo.Partition, &buf, sqlMode)

			syntacticSugar := stmt.Partition.Interval.OriginalText()
			syntacticStart := stmt.Partition.Interval.OriginTextPosition()
			newQuery := query[:syntacticStart] + "(" + buf.String() + ")" + query[syntacticStart+len(syntacticSugar):]
			defer ctx.SetValue(sessionctx.QueryString, query)
			ctx.SetValue(sessionctx.QueryString, newQuery)
		}
	}
	err = d.DoDDLJob(ctx, job)
	if err != nil {
		// table exists, but if_not_exists flags is true, so we ignore this error.
		if onExist == OnExistIgnore && infoschema.ErrTableExists.Equal(err) {
			ctx.GetSessionVars().StmtCtx.AppendNote(err)
			err = nil
		}
	} else {
		err = d.createTableWithInfoPost(ctx, tbInfo, job.SchemaID)
	}

	err = d.callHookOnChanged(job, err)
	return errors.Trace(err)
}

func (d *ddl) BatchCreateTableWithInfo(ctx sessionctx.Context,
	dbName model.CIStr,
	infos []*model.TableInfo,
	onExist OnExist) error {
	jobs := &model.Job{
		BinlogInfo: &model.HistoryInfo{},
	}
	args := make([]*model.TableInfo, 0, len(infos))

	var err error

	// 1. counts how many IDs are there
	// 2. if there is any duplicated table name
	totalID := 0
	duplication := make(map[string]struct{})
	for _, info := range infos {
		if _, ok := duplication[info.Name.L]; ok {
			err = infoschema.ErrTableExists.FastGenByArgs("can not batch create tables with same name")
			if onExist == OnExistIgnore && infoschema.ErrTableExists.Equal(err) {
				ctx.GetSessionVars().StmtCtx.AppendNote(err)
				err = nil
			}
		}
		if err != nil {
			return errors.Trace(err)
		}

		duplication[info.Name.L] = struct{}{}

		totalID += 1
		parts := info.GetPartitionInfo()
		if parts != nil {
			totalID += len(parts.Definitions)
		}
	}

	genIDs, err := d.genGlobalIDs(totalID)
	if err != nil {
		return errors.Trace(err)
	}

	for _, info := range infos {
		info.ID, genIDs = genIDs[0], genIDs[1:]

		if parts := info.GetPartitionInfo(); parts != nil {
			for i := range parts.Definitions {
				parts.Definitions[i].ID, genIDs = genIDs[0], genIDs[1:]
			}
		}

		job, err := d.createTableWithInfoJob(ctx, dbName, info, onExist, true)
		if err != nil {
			return errors.Trace(err)
		}
		if job == nil {
			continue
		}

		// if jobs.Type == model.ActionCreateTables, it is initialized
		// if not, initialize jobs by job.XXXX
		if jobs.Type != model.ActionCreateTables {
			jobs.Type = model.ActionCreateTables
			jobs.SchemaID = job.SchemaID
			jobs.SchemaName = job.SchemaName
		}

		// append table job args
		info, ok := job.Args[0].(*model.TableInfo)
		if !ok {
			return errors.Trace(fmt.Errorf("except table info"))
		}
		args = append(args, info)
	}
	if len(args) == 0 {
		return nil
	}
	jobs.Args = append(jobs.Args, args)

	err = d.DoDDLJob(ctx, jobs)
	if err != nil {
		// table exists, but if_not_exists flags is true, so we ignore this error.
		if onExist == OnExistIgnore && infoschema.ErrTableExists.Equal(err) {
			ctx.GetSessionVars().StmtCtx.AppendNote(err)
			err = nil
		}
		return errors.Trace(d.callHookOnChanged(jobs, err))
	}

	for j := range args {
		if err = d.createTableWithInfoPost(ctx, args[j], jobs.SchemaID); err != nil {
			return errors.Trace(d.callHookOnChanged(jobs, err))
		}
	}

	return nil
}

func (d *ddl) CreatePlacementPolicyWithInfo(ctx sessionctx.Context, policy *model.PolicyInfo, onExist OnExist) error {
	if checkIgnorePlacementDDL(ctx) {
		return nil
	}

	policyName := policy.Name
	if policyName.L == defaultPlacementPolicyName {
		return errors.Trace(infoschema.ErrReservedSyntax.GenWithStackByArgs(policyName))
	}

	// Check policy existence.
	_, ok := d.GetInfoSchemaWithInterceptor(ctx).PolicyByName(policyName)
	if ok {
		err := infoschema.ErrPlacementPolicyExists.GenWithStackByArgs(policyName)
		switch onExist {
		case OnExistIgnore:
			ctx.GetSessionVars().StmtCtx.AppendNote(err)
			return nil
		case OnExistError:
			return err
		}
	}

	if err := checkPolicyValidation(policy.PlacementSettings); err != nil {
		return err
	}

	policyID, err := d.genPlacementPolicyID()
	if err != nil {
		return err
	}
	policy.ID = policyID

	job := &model.Job{
		SchemaName: policy.Name.L,
		Type:       model.ActionCreatePlacementPolicy,
		BinlogInfo: &model.HistoryInfo{},
		Args:       []interface{}{policy, onExist == OnExistReplace},
	}
	err = d.DoDDLJob(ctx, job)
	err = d.callHookOnChanged(job, err)
	return errors.Trace(err)
}

// preSplitAndScatter performs pre-split and scatter of the table's regions.
// If `pi` is not nil, will only split region for `pi`, this is used when add partition.
func (d *ddl) preSplitAndScatter(ctx sessionctx.Context, tbInfo *model.TableInfo, pi *model.PartitionInfo) {
	if tbInfo.TempTableType != model.TempTableNone {
		return
	}
	sp, ok := d.store.(kv.SplittableStore)
	if !ok || atomic.LoadUint32(&EnableSplitTableRegion) == 0 {
		return
	}
	var (
		preSplit      func()
		scatterRegion bool
	)
	val, err := ctx.GetSessionVars().GetGlobalSystemVar(variable.TiDBScatterRegion)
	if err != nil {
		logutil.BgLogger().Warn("[ddl] won't scatter region", zap.Error(err))
	} else {
		scatterRegion = variable.TiDBOptOn(val)
	}
	if pi != nil {
		preSplit = func() { splitPartitionTableRegion(ctx, sp, tbInfo, pi, scatterRegion) }
	} else {
		preSplit = func() { splitTableRegion(ctx, sp, tbInfo, scatterRegion) }
	}
	if scatterRegion {
		preSplit()
	} else {
		go preSplit()
	}
}

func (d *ddl) RecoverTable(ctx sessionctx.Context, recoverInfo *RecoverInfo) (err error) {
	is := d.GetInfoSchemaWithInterceptor(ctx)
	schemaID, tbInfo := recoverInfo.SchemaID, recoverInfo.TableInfo
	// Check schema exist.
	schema, ok := is.SchemaByID(schemaID)
	if !ok {
		return errors.Trace(infoschema.ErrDatabaseNotExists.GenWithStackByArgs(
			fmt.Sprintf("(Schema ID %d)", schemaID),
		))
	}
	// Check not exist table with same name.
	if ok := is.TableExists(schema.Name, tbInfo.Name); ok {
		return infoschema.ErrTableExists.GenWithStackByArgs(tbInfo.Name)
	}

	tbInfo.State = model.StateNone
	job := &model.Job{
		SchemaID:   schemaID,
		TableID:    tbInfo.ID,
		SchemaName: schema.Name.L,
		TableName:  tbInfo.Name.L,

		Type:       model.ActionRecoverTable,
		BinlogInfo: &model.HistoryInfo{},
		Args: []interface{}{tbInfo, recoverInfo.AutoIDs.RowID, recoverInfo.DropJobID,
			recoverInfo.SnapshotTS, recoverTableCheckFlagNone, recoverInfo.AutoIDs.RandomID,
			recoverInfo.OldSchemaName, recoverInfo.OldTableName},
	}
	err = d.DoDDLJob(ctx, job)
	err = d.callHookOnChanged(job, err)
	return errors.Trace(err)
}

func (d *ddl) CreateView(ctx sessionctx.Context, s *ast.CreateViewStmt) (err error) {
	viewInfo, err := BuildViewInfo(ctx, s)
	if err != nil {
		return err
	}

	cols := make([]*table.Column, len(s.Cols))
	for i, v := range s.Cols {
		cols[i] = table.ToColumn(&model.ColumnInfo{
			Name:   v,
			ID:     int64(i),
			Offset: i,
			State:  model.StatePublic,
		})
	}

	tblCharset := ""
	tblCollate := ""
	if v, ok := ctx.GetSessionVars().GetSystemVar(variable.CharacterSetConnection); ok {
		tblCharset = v
	}
	if v, ok := ctx.GetSessionVars().GetSystemVar(variable.CollationConnection); ok {
		tblCollate = v
	}

	tbInfo, err := BuildTableInfo(ctx, s.ViewName.Name, cols, nil, tblCharset, tblCollate)
	if err != nil {
		return err
	}
	tbInfo.View = viewInfo

	onExist := OnExistError
	if s.OrReplace {
		onExist = OnExistReplace
	}

	return d.CreateTableWithInfo(ctx, s.ViewName.Schema, tbInfo, onExist, nil)
}

// BuildViewInfo builds a ViewInfo structure from an ast.CreateViewStmt.
func BuildViewInfo(ctx sessionctx.Context, s *ast.CreateViewStmt) (*model.ViewInfo, error) {
	// Always Use `format.RestoreNameBackQuotes` to restore `SELECT` statement despite the `ANSI_QUOTES` SQL Mode is enabled or not.
	restoreFlag := format.RestoreStringSingleQuotes | format.RestoreKeyWordUppercase | format.RestoreNameBackQuotes
	var sb strings.Builder
	if err := s.Select.Restore(format.NewRestoreCtx(restoreFlag, &sb)); err != nil {
		return nil, err
	}

	return &model.ViewInfo{Definer: s.Definer, Algorithm: s.Algorithm,
		Security: s.Security, SelectStmt: sb.String(), CheckOption: s.CheckOption, Cols: nil}, nil
}

func checkPartitionByHash(ctx sessionctx.Context, tbInfo *model.TableInfo) error {
	return checkNoHashPartitions(ctx, tbInfo.Partition.Num)
}

// checkPartitionByRange checks validity of a "BY RANGE" partition.
func checkPartitionByRange(ctx sessionctx.Context, tbInfo *model.TableInfo) error {
	failpoint.Inject("CheckPartitionByRangeErr", func() {
		panic("Out Of Memory Quota!")
	})
	pi := tbInfo.Partition

	if len(pi.Columns) == 0 {
		return checkRangePartitionValue(ctx, tbInfo)
	}

	return checkRangeColumnsPartitionValue(ctx, tbInfo)
}

// checkPartitionByList checks validity of a "BY LIST" partition.
func checkPartitionByList(ctx sessionctx.Context, tbInfo *model.TableInfo) error {
	return checkListPartitionValue(ctx, tbInfo)
}

func checkColumnsPartitionType(tbInfo *model.TableInfo) error {
	for _, col := range tbInfo.Partition.Columns {
		colInfo := tbInfo.FindPublicColumnByName(col.L)
		if colInfo == nil {
			return errors.Trace(dbterror.ErrFieldNotFoundPart)
		}
		// The permitted data types are shown in the following list:
		// All integer types
		// DATE and DATETIME
		// CHAR, VARCHAR, BINARY, and VARBINARY
		// See https://dev.mysql.com/doc/mysql-partitioning-excerpt/5.7/en/partitioning-columns.html
		switch colInfo.FieldType.GetType() {
		case mysql.TypeTiny, mysql.TypeShort, mysql.TypeInt24, mysql.TypeLong, mysql.TypeLonglong:
		case mysql.TypeDate, mysql.TypeDatetime, mysql.TypeDuration:
		case mysql.TypeVarchar, mysql.TypeString:
		default:
			return dbterror.ErrNotAllowedTypeInPartition.GenWithStackByArgs(col.O)
		}
	}
	return nil
}

func checkRangeColumnsPartitionValue(ctx sessionctx.Context, tbInfo *model.TableInfo) error {
	// Range columns partition key supports multiple data types with integer、datetime、string.
	pi := tbInfo.Partition
	defs := pi.Definitions
	if len(defs) < 1 {
		return ast.ErrPartitionsMustBeDefined.GenWithStackByArgs("RANGE")
	}

	curr := &defs[0]
	if len(curr.LessThan) != len(pi.Columns) {
		return errors.Trace(ast.ErrPartitionColumnList)
	}
	var prev *model.PartitionDefinition
	for i := 1; i < len(defs); i++ {
		prev, curr = curr, &defs[i]
		succ, err := checkTwoRangeColumns(ctx, curr, prev, pi, tbInfo)
		if err != nil {
			return err
		}
		if !succ {
			return errors.Trace(dbterror.ErrRangeNotIncreasing)
		}
	}
	return nil
}

func checkTwoRangeColumns(ctx sessionctx.Context, curr, prev *model.PartitionDefinition, pi *model.PartitionInfo, tbInfo *model.TableInfo) (bool, error) {
	if len(curr.LessThan) != len(pi.Columns) {
		return false, errors.Trace(ast.ErrPartitionColumnList)
	}
	for i := 0; i < len(pi.Columns); i++ {
		// Special handling for MAXVALUE.
		if strings.EqualFold(curr.LessThan[i], partitionMaxValue) && !strings.EqualFold(prev.LessThan[i], partitionMaxValue) {
			// If current is maxvalue, it certainly >= previous.
			return true, nil
		}
		if strings.EqualFold(prev.LessThan[i], partitionMaxValue) {
			// Current is not maxvalue, and previous is maxvalue.
			return false, nil
		}

		// The tuples of column values used to define the partitions are strictly increasing:
		// PARTITION p0 VALUES LESS THAN (5,10,'ggg')
		// PARTITION p1 VALUES LESS THAN (10,20,'mmm')
		// PARTITION p2 VALUES LESS THAN (15,30,'sss')
		colInfo := findColumnByName(pi.Columns[i].L, tbInfo)
		succ, err := parseAndEvalBoolExpr(ctx, curr.LessThan[i], prev.LessThan[i], colInfo, tbInfo)
		if err != nil {
			return false, err
		}

		if succ {
			return true, nil
		}
	}
	return false, nil
}

func parseAndEvalBoolExpr(ctx sessionctx.Context, l, r string, colInfo *model.ColumnInfo, tbInfo *model.TableInfo) (bool, error) {
	lexpr, err := expression.ParseSimpleExprCastWithTableInfo(ctx, l, tbInfo, &colInfo.FieldType)
	if err != nil {
		return false, err
	}
	rexpr, err := expression.ParseSimpleExprCastWithTableInfo(ctx, r, tbInfo, &colInfo.FieldType)
	if err != nil {
		return false, err
	}
	e, err := expression.NewFunctionBase(ctx, ast.GT, field_types.NewFieldType(mysql.TypeLonglong), lexpr, rexpr)
	if err != nil {
		return false, err
	}
	e.SetCharsetAndCollation(colInfo.GetCharset(), colInfo.GetCollate())
	res, _, err1 := e.EvalInt(ctx, chunk.Row{})
	if err1 != nil {
		return false, err1
	}
	return res > 0, nil
}

func checkCharsetAndCollation(cs string, co string) error {
	if !charset.ValidCharsetAndCollation(cs, co) {
		return dbterror.ErrUnknownCharacterSet.GenWithStackByArgs(cs)
	}
	if co != "" {
		if _, err := collate.GetCollationByName(co); err != nil {
			return errors.Trace(err)
		}
	}
	return nil
}

// handleAutoIncID handles auto_increment option in DDL. It creates a ID counter for the table and initiates the counter to a proper value.
// For example if the option sets auto_increment to 10. The counter will be set to 9. So the next allocated ID will be 10.
func (d *ddl) handleAutoIncID(tbInfo *model.TableInfo, schemaID int64, newEnd int64, tp autoid.AllocatorType) error {
	allocs := autoid.NewAllocatorsFromTblInfo(d.store, schemaID, tbInfo)
	if alloc := allocs.Get(tp); alloc != nil {
		err := alloc.Rebase(context.Background(), newEnd, false)
		if err != nil {
			return errors.Trace(err)
		}
	}
	return nil
}

// SetDirectPlacementOpt tries to make the PlacementSettings assignments generic for Schema/Table/Partition
func SetDirectPlacementOpt(placementSettings *model.PlacementSettings, placementOptionType ast.PlacementOptionType, stringVal string, uintVal uint64) error {
	switch placementOptionType {
	case ast.PlacementOptionPrimaryRegion:
		placementSettings.PrimaryRegion = stringVal
	case ast.PlacementOptionRegions:
		placementSettings.Regions = stringVal
	case ast.PlacementOptionFollowerCount:
		placementSettings.Followers = uintVal
	case ast.PlacementOptionVoterCount:
		placementSettings.Voters = uintVal
	case ast.PlacementOptionLearnerCount:
		placementSettings.Learners = uintVal
	case ast.PlacementOptionSchedule:
		placementSettings.Schedule = stringVal
	case ast.PlacementOptionConstraints:
		placementSettings.Constraints = stringVal
	case ast.PlacementOptionLeaderConstraints:
		placementSettings.LeaderConstraints = stringVal
	case ast.PlacementOptionLearnerConstraints:
		placementSettings.LearnerConstraints = stringVal
	case ast.PlacementOptionFollowerConstraints:
		placementSettings.FollowerConstraints = stringVal
	case ast.PlacementOptionVoterConstraints:
		placementSettings.VoterConstraints = stringVal
	default:
		return errors.Trace(errors.New("unknown placement policy option"))
	}
	return nil
}

// handleTableOptions updates tableInfo according to table options.
func handleTableOptions(options []*ast.TableOption, tbInfo *model.TableInfo) error {
	for _, op := range options {
		switch op.Tp {
		case ast.TableOptionAutoIncrement:
			tbInfo.AutoIncID = int64(op.UintValue)
		case ast.TableOptionAutoIdCache:
			if op.UintValue > uint64(math.MaxInt64) {
				// TODO: Refine this error.
				return errors.New("table option auto_id_cache overflows int64")
			}
			tbInfo.AutoIdCache = int64(op.UintValue)
		case ast.TableOptionAutoRandomBase:
			tbInfo.AutoRandID = int64(op.UintValue)
		case ast.TableOptionComment:
			tbInfo.Comment = op.StrValue
		case ast.TableOptionCompression:
			tbInfo.Compression = op.StrValue
		case ast.TableOptionShardRowID:
			if op.UintValue > 0 && tbInfo.HasClusteredIndex() {
				return dbterror.ErrUnsupportedShardRowIDBits
			}
			tbInfo.ShardRowIDBits = op.UintValue
			if tbInfo.ShardRowIDBits > shardRowIDBitsMax {
				tbInfo.ShardRowIDBits = shardRowIDBitsMax
			}
			tbInfo.MaxShardRowIDBits = tbInfo.ShardRowIDBits
		case ast.TableOptionPreSplitRegion:
			if tbInfo.TempTableType != model.TempTableNone {
				return errors.Trace(dbterror.ErrOptOnTemporaryTable.GenWithStackByArgs("pre split regions"))
			}
			tbInfo.PreSplitRegions = op.UintValue
		case ast.TableOptionCharset, ast.TableOptionCollate:
			// We don't handle charset and collate here since they're handled in `GetCharsetAndCollateInTableOption`.
		case ast.TableOptionPlacementPolicy:
			tbInfo.PlacementPolicyRef = &model.PolicyRefInfo{
				Name: model.NewCIStr(op.StrValue),
			}
		}
	}
	shardingBits := shardingBits(tbInfo)
	if tbInfo.PreSplitRegions > shardingBits {
		tbInfo.PreSplitRegions = shardingBits
	}
	return nil
}

func shardingBits(tblInfo *model.TableInfo) uint64 {
	if tblInfo.ShardRowIDBits > 0 {
		return tblInfo.ShardRowIDBits
	}
	return tblInfo.AutoRandomBits
}

// isIgnorableSpec checks if the spec type is ignorable.
// Some specs are parsed by ignored. This is for compatibility.
func isIgnorableSpec(tp ast.AlterTableType) bool {
	// AlterTableLock/AlterTableAlgorithm are ignored.
	return tp == ast.AlterTableLock || tp == ast.AlterTableAlgorithm
}

// getCharsetAndCollateInColumnDef will iterate collate in the options, validate it by checking the charset
// of column definition. If there's no collate in the option, the default collate of column's charset will be used.
func getCharsetAndCollateInColumnDef(def *ast.ColumnDef) (chs, coll string, err error) {
	chs = def.Tp.GetCharset()
	coll = def.Tp.GetCollate()
	if chs != "" && coll == "" {
		if coll, err = charset.GetDefaultCollation(chs); err != nil {
			return "", "", errors.Trace(err)
		}
	}
	for _, opt := range def.Options {
		if opt.Tp == ast.ColumnOptionCollate {
			info, err := collate.GetCollationByName(opt.StrValue)
			if err != nil {
				return "", "", errors.Trace(err)
			}
			if chs == "" {
				chs = info.CharsetName
			} else if chs != info.CharsetName {
				return "", "", dbterror.ErrCollationCharsetMismatch.GenWithStackByArgs(info.Name, chs)
			}
			coll = info.Name
		}
	}
	return
}

// GetCharsetAndCollateInTableOption will iterate the charset and collate in the options,
// and returns the last charset and collate in options. If there is no charset in the options,
// the returns charset will be "", the same as collate.
func GetCharsetAndCollateInTableOption(startIdx int, options []*ast.TableOption) (chs, coll string, err error) {
	for i := startIdx; i < len(options); i++ {
		opt := options[i]
		// we set the charset to the last option. example: alter table t charset latin1 charset utf8 collate utf8_bin;
		// the charset will be utf8, collate will be utf8_bin
		switch opt.Tp {
		case ast.TableOptionCharset:
			info, err := charset.GetCharsetInfo(opt.StrValue)
			if err != nil {
				return "", "", err
			}
			if len(chs) == 0 {
				chs = info.Name
			} else if chs != info.Name {
				return "", "", dbterror.ErrConflictingDeclarations.GenWithStackByArgs(chs, info.Name)
			}
			if len(coll) == 0 {
				coll = info.DefaultCollation
			}
		case ast.TableOptionCollate:
			info, err := collate.GetCollationByName(opt.StrValue)
			if err != nil {
				return "", "", err
			}
			if len(chs) == 0 {
				chs = info.CharsetName
			} else if chs != info.CharsetName {
				return "", "", dbterror.ErrCollationCharsetMismatch.GenWithStackByArgs(info.Name, chs)
			}
			coll = info.Name
		}
	}
	return
}

// NeedToOverwriteColCharset return true for altering charset and specified CONVERT TO.
func NeedToOverwriteColCharset(options []*ast.TableOption) bool {
	for i := len(options) - 1; i >= 0; i-- {
		opt := options[i]
		if opt.Tp == ast.TableOptionCharset {
			// Only overwrite columns charset if the option contains `CONVERT TO`.
			return opt.UintValue == ast.TableOptionCharsetWithConvertTo
		}
	}
	return false
}

// resolveAlterTableAddColumns splits "add columns" to multiple spec. For example,
// `ALTER TABLE ADD COLUMN (c1 INT, c2 INT)` is split into
// `ALTER TABLE ADD COLUMN c1 INT, ADD COLUMN c2 INT`.
func resolveAlterTableAddColumns(spec *ast.AlterTableSpec) []*ast.AlterTableSpec {
	specs := make([]*ast.AlterTableSpec, 0, len(spec.NewColumns)+len(spec.NewConstraints))
	for _, col := range spec.NewColumns {
		t := *spec
		t.NewColumns = []*ast.ColumnDef{col}
		t.NewConstraints = []*ast.Constraint{}
		specs = append(specs, &t)
	}
	// Split the add constraints from AlterTableSpec.
	for _, con := range spec.NewConstraints {
		t := *spec
		t.NewColumns = []*ast.ColumnDef{}
		t.NewConstraints = []*ast.Constraint{}
		t.Constraint = con
		t.Tp = ast.AlterTableAddConstraint
		specs = append(specs, &t)
	}
	return specs
}

// ResolveAlterTableSpec resolves alter table algorithm and removes ignore table spec in specs.
// returns valid specs, and the occurred error.
func ResolveAlterTableSpec(ctx sessionctx.Context, specs []*ast.AlterTableSpec) ([]*ast.AlterTableSpec, error) {
	validSpecs := make([]*ast.AlterTableSpec, 0, len(specs))
	algorithm := ast.AlgorithmTypeDefault
	for _, spec := range specs {
		if spec.Tp == ast.AlterTableAlgorithm {
			// Find the last AlterTableAlgorithm.
			algorithm = spec.Algorithm
		}
		if isIgnorableSpec(spec.Tp) {
			continue
		}
		if spec.Tp == ast.AlterTableAddColumns && (len(spec.NewColumns) > 1 || len(spec.NewConstraints) > 0) {
			validSpecs = append(validSpecs, resolveAlterTableAddColumns(spec)...)
		} else {
			validSpecs = append(validSpecs, spec)
		}
	}

	// Verify whether the algorithm is supported.
	for _, spec := range validSpecs {
		resolvedAlgorithm, err := ResolveAlterAlgorithm(spec, algorithm)
		if err != nil {
			// If TiDB failed to choose a better algorithm, report the error
			if resolvedAlgorithm == ast.AlgorithmTypeDefault {
				return nil, errors.Trace(err)
			}
			// For the compatibility, we return warning instead of error when a better algorithm is chosed by TiDB
			ctx.GetSessionVars().StmtCtx.AppendError(err)
		}

		spec.Algorithm = resolvedAlgorithm
	}

	// Only handle valid specs.
	return validSpecs, nil
}

func (d *ddl) AlterTable(ctx context.Context, sctx sessionctx.Context, stmt *ast.AlterTableStmt) (err error) {
	ident := ast.Ident{Schema: stmt.Table.Schema, Name: stmt.Table.Name}
	validSpecs, err := ResolveAlterTableSpec(sctx, stmt.Specs)
	if err != nil {
		return errors.Trace(err)
	}

	is := d.infoCache.GetLatest()
	tb, err := is.TableByName(ident.Schema, ident.Name)
	if err != nil {
		return errors.Trace(err)
	}
	if tb.Meta().IsView() || tb.Meta().IsSequence() {
		return dbterror.ErrWrongObject.GenWithStackByArgs(ident.Schema, ident.Name, "BASE TABLE")
	}
	if tb.Meta().TableCacheStatusType != model.TableCacheStatusDisable {
		if len(validSpecs) != 1 {
			return dbterror.ErrOptOnCacheTable.GenWithStackByArgs("Alter Table")
		}
		if validSpecs[0].Tp != ast.AlterTableCache && validSpecs[0].Tp != ast.AlterTableNoCache {
			return dbterror.ErrOptOnCacheTable.GenWithStackByArgs("Alter Table")
		}
	}

	if len(validSpecs) > 1 {
		sctx.GetSessionVars().StmtCtx.MultiSchemaInfo = model.NewMultiSchemaInfo()
	}
	for _, spec := range validSpecs {
		var handledCharsetOrCollate bool
		switch spec.Tp {
		case ast.AlterTableAddColumns:
			err = d.AddColumn(sctx, ident, spec)
		case ast.AlterTableAddPartitions, ast.AlterTableAddLastPartition:
			err = d.AddTablePartitions(sctx, ident, spec)
		case ast.AlterTableCoalescePartitions:
			err = d.CoalescePartitions(sctx, ident, spec)
		case ast.AlterTableReorganizePartition:
			err = errors.Trace(dbterror.ErrUnsupportedReorganizePartition)
		case ast.AlterTableReorganizeFirstPartition:
			err = dbterror.ErrGeneralUnsupportedDDL.GenWithStackByArgs("MERGE FIRST PARTITION")
		case ast.AlterTableReorganizeLastPartition:
			err = dbterror.ErrGeneralUnsupportedDDL.GenWithStackByArgs("SPLIT LAST PARTITION")
		case ast.AlterTableCheckPartitions:
			err = errors.Trace(dbterror.ErrUnsupportedCheckPartition)
		case ast.AlterTableRebuildPartition:
			err = errors.Trace(dbterror.ErrUnsupportedRebuildPartition)
		case ast.AlterTableOptimizePartition:
			err = errors.Trace(dbterror.ErrUnsupportedOptimizePartition)
		case ast.AlterTableRemovePartitioning:
			err = errors.Trace(dbterror.ErrUnsupportedRemovePartition)
		case ast.AlterTableRepairPartition:
			err = errors.Trace(dbterror.ErrUnsupportedRepairPartition)
		case ast.AlterTableDropColumn:
			err = d.DropColumn(sctx, ident, spec)
		case ast.AlterTableDropIndex:
			err = d.dropIndex(sctx, ident, model.NewCIStr(spec.Name), spec.IfExists)
		case ast.AlterTableDropPrimaryKey:
			err = d.dropIndex(sctx, ident, model.NewCIStr(mysql.PrimaryKeyName), spec.IfExists)
		case ast.AlterTableRenameIndex:
			err = d.RenameIndex(sctx, ident, spec)
		case ast.AlterTableDropPartition, ast.AlterTableDropFirstPartition:
			err = d.DropTablePartition(sctx, ident, spec)
		case ast.AlterTableTruncatePartition:
			err = d.TruncateTablePartition(sctx, ident, spec)
		case ast.AlterTableWriteable:
			if !config.TableLockEnabled() {
				return nil
			}
			tName := &ast.TableName{Schema: ident.Schema, Name: ident.Name}
			if spec.Writeable {
				err = d.CleanupTableLock(sctx, []*ast.TableName{tName})
			} else {
				lockStmt := &ast.LockTablesStmt{
					TableLocks: []ast.TableLock{
						{
							Table: tName,
							Type:  model.TableLockReadOnly,
						},
					},
				}
				err = d.LockTables(sctx, lockStmt)
			}
		case ast.AlterTableExchangePartition:
			err = d.ExchangeTablePartition(sctx, ident, spec)
		case ast.AlterTableAddConstraint:
			constr := spec.Constraint
			switch spec.Constraint.Tp {
			case ast.ConstraintKey, ast.ConstraintIndex:
				err = d.createIndex(sctx, ident, ast.IndexKeyTypeNone, model.NewCIStr(constr.Name),
					spec.Constraint.Keys, constr.Option, constr.IfNotExists)
			case ast.ConstraintUniq, ast.ConstraintUniqIndex, ast.ConstraintUniqKey:
				err = d.createIndex(sctx, ident, ast.IndexKeyTypeUnique, model.NewCIStr(constr.Name),
					spec.Constraint.Keys, constr.Option, false) // IfNotExists should be not applied
			case ast.ConstraintForeignKey:
				// NOTE: we do not handle `symbol` and `index_name` well in the parser and we do not check ForeignKey already exists,
				// so we just also ignore the `if not exists` check.
				err = d.CreateForeignKey(sctx, ident, model.NewCIStr(constr.Name), spec.Constraint.Keys, spec.Constraint.Refer)
			case ast.ConstraintPrimaryKey:
				err = d.CreatePrimaryKey(sctx, ident, model.NewCIStr(constr.Name), spec.Constraint.Keys, constr.Option)
			case ast.ConstraintFulltext:
				sctx.GetSessionVars().StmtCtx.AppendWarning(dbterror.ErrTableCantHandleFt)
			case ast.ConstraintCheck:
				sctx.GetSessionVars().StmtCtx.AppendWarning(dbterror.ErrUnsupportedConstraintCheck.GenWithStackByArgs("ADD CONSTRAINT CHECK"))
			default:
				// Nothing to do now.
			}
		case ast.AlterTableDropForeignKey:
			// NOTE: we do not check `if not exists` and `if exists` for ForeignKey now.
			err = d.DropForeignKey(sctx, ident, model.NewCIStr(spec.Name))
		case ast.AlterTableModifyColumn:
			err = d.ModifyColumn(ctx, sctx, ident, spec)
		case ast.AlterTableChangeColumn:
			err = d.ChangeColumn(ctx, sctx, ident, spec)
		case ast.AlterTableRenameColumn:
			err = d.RenameColumn(sctx, ident, spec)
		case ast.AlterTableAlterColumn:
			err = d.AlterColumn(sctx, ident, spec)
		case ast.AlterTableRenameTable:
			newIdent := ast.Ident{Schema: spec.NewTable.Schema, Name: spec.NewTable.Name}
			isAlterTable := true
			err = d.renameTable(sctx, ident, newIdent, isAlterTable)
		case ast.AlterTablePartition:
			// Prevent silent succeed if user executes ALTER TABLE x PARTITION BY ...
			err = errors.New("alter table partition is unsupported")
		case ast.AlterTableOption:
			var placementPolicyRef *model.PolicyRefInfo
			for i, opt := range spec.Options {
				switch opt.Tp {
				case ast.TableOptionShardRowID:
					if opt.UintValue > shardRowIDBitsMax {
						opt.UintValue = shardRowIDBitsMax
					}
					err = d.ShardRowID(sctx, ident, opt.UintValue)
				case ast.TableOptionAutoIncrement:
					err = d.RebaseAutoID(sctx, ident, int64(opt.UintValue), autoid.RowIDAllocType, opt.BoolValue)
				case ast.TableOptionAutoIdCache:
					if opt.UintValue > uint64(math.MaxInt64) {
						// TODO: Refine this error.
						return errors.New("table option auto_id_cache overflows int64")
					}
					err = d.AlterTableAutoIDCache(sctx, ident, int64(opt.UintValue))
				case ast.TableOptionAutoRandomBase:
					err = d.RebaseAutoID(sctx, ident, int64(opt.UintValue), autoid.AutoRandomType, opt.BoolValue)
				case ast.TableOptionComment:
					spec.Comment = opt.StrValue
					err = d.AlterTableComment(sctx, ident, spec)
				case ast.TableOptionCharset, ast.TableOptionCollate:
					// GetCharsetAndCollateInTableOption will get the last charset and collate in the options,
					// so it should be handled only once.
					if handledCharsetOrCollate {
						continue
					}
					var toCharset, toCollate string
					toCharset, toCollate, err = GetCharsetAndCollateInTableOption(i, spec.Options)
					if err != nil {
						return err
					}
					needsOverwriteCols := NeedToOverwriteColCharset(spec.Options)
					err = d.AlterTableCharsetAndCollate(sctx, ident, toCharset, toCollate, needsOverwriteCols)
					handledCharsetOrCollate = true
				case ast.TableOptionPlacementPolicy:
					placementPolicyRef = &model.PolicyRefInfo{
						Name: model.NewCIStr(opt.StrValue),
					}
				case ast.TableOptionEngine:
				default:
					err = dbterror.ErrUnsupportedAlterTableOption
				}

				if err != nil {
					return errors.Trace(err)
				}
			}

			if placementPolicyRef != nil {
				err = d.AlterTablePlacement(sctx, ident, placementPolicyRef)
			}
		case ast.AlterTableSetTiFlashReplica:
			err = d.AlterTableSetTiFlashReplica(sctx, ident, spec.TiFlashReplica)
		case ast.AlterTableSetTiFlashMode:
			err = d.AlterTableSetTiFlashMode(sctx, ident, spec.TiFlashMode)
		case ast.AlterTableOrderByColumns:
			err = d.OrderByColumns(sctx, ident)
		case ast.AlterTableIndexInvisible:
			err = d.AlterIndexVisibility(sctx, ident, spec.IndexName, spec.Visibility)
		case ast.AlterTableAlterCheck:
			sctx.GetSessionVars().StmtCtx.AppendWarning(dbterror.ErrUnsupportedConstraintCheck.GenWithStackByArgs("ALTER CHECK"))
		case ast.AlterTableDropCheck:
			sctx.GetSessionVars().StmtCtx.AppendWarning(dbterror.ErrUnsupportedConstraintCheck.GenWithStackByArgs("DROP CHECK"))
		case ast.AlterTableWithValidation:
			sctx.GetSessionVars().StmtCtx.AppendWarning(dbterror.ErrUnsupportedAlterTableWithValidation)
		case ast.AlterTableWithoutValidation:
			sctx.GetSessionVars().StmtCtx.AppendWarning(dbterror.ErrUnsupportedAlterTableWithoutValidation)
		case ast.AlterTableAddStatistics:
			err = d.AlterTableAddStatistics(sctx, ident, spec.Statistics, spec.IfNotExists)
		case ast.AlterTableDropStatistics:
			err = d.AlterTableDropStatistics(sctx, ident, spec.Statistics, spec.IfExists)
		case ast.AlterTableAttributes:
			err = d.AlterTableAttributes(sctx, ident, spec)
		case ast.AlterTablePartitionAttributes:
			err = d.AlterTablePartitionAttributes(sctx, ident, spec)
		case ast.AlterTablePartitionOptions:
			err = d.AlterTablePartitionOptions(sctx, ident, spec)
		case ast.AlterTableCache:
			err = d.AlterTableCache(sctx, ident)
		case ast.AlterTableNoCache:
			err = d.AlterTableNoCache(sctx, ident)
		case ast.AlterTableDisableKeys, ast.AlterTableEnableKeys:
			// Nothing to do now, see https://github.com/pingcap/tidb/issues/1051
			// MyISAM specific
		default:
			err = errors.Trace(dbterror.ErrUnsupportedAlterTableSpec)
		}

		if err != nil {
			return errors.Trace(err)
		}
	}

	if sctx.GetSessionVars().StmtCtx.MultiSchemaInfo != nil {
		err = d.MultiSchemaChange(sctx, ident)
		if err != nil {
			return errors.Trace(err)
		}
	}

	return nil
}

func (d *ddl) RebaseAutoID(ctx sessionctx.Context, ident ast.Ident, newBase int64, tp autoid.AllocatorType, force bool) error {
	schema, t, err := d.getSchemaAndTableByIdent(ctx, ident)
	if err != nil {
		return errors.Trace(err)
	}
	var actionType model.ActionType
	switch tp {
	case autoid.AutoRandomType:
		tbInfo := t.Meta()
		if tbInfo.AutoRandomBits == 0 {
			return errors.Trace(dbterror.ErrInvalidAutoRandom.GenWithStackByArgs(autoid.AutoRandomRebaseNotApplicable))
		}
		var autoRandColTp types.FieldType
		for _, c := range tbInfo.Columns {
			if mysql.HasPriKeyFlag(c.GetFlag()) {
				autoRandColTp = c.FieldType
				break
			}
		}
		layout := autoid.NewShardIDLayout(&autoRandColTp, tbInfo.AutoRandomBits)
		if layout.IncrementalMask()&newBase != newBase {
			errMsg := fmt.Sprintf(autoid.AutoRandomRebaseOverflow, newBase, layout.IncrementalBitsCapacity())
			return errors.Trace(dbterror.ErrInvalidAutoRandom.GenWithStackByArgs(errMsg))
		}
		actionType = model.ActionRebaseAutoRandomBase
	case autoid.RowIDAllocType:
		actionType = model.ActionRebaseAutoID
	}

	if !force {
		newBaseTemp, err := adjustNewBaseToNextGlobalID(ctx, t, tp, newBase)
		if err != nil {
			return err
		}
		if newBase != newBaseTemp {
			ctx.GetSessionVars().StmtCtx.AppendWarning(
				fmt.Errorf("Can't reset AUTO_INCREMENT to %d without FORCE option, using %d instead",
					newBase, newBaseTemp,
				))
		}
		newBase = newBaseTemp
	}
	job := &model.Job{
		SchemaID:   schema.ID,
		TableID:    t.Meta().ID,
		SchemaName: schema.Name.L,
		TableName:  t.Meta().Name.L,
		Type:       actionType,
		BinlogInfo: &model.HistoryInfo{},
		Args:       []interface{}{newBase, force},
	}
	err = d.DoDDLJob(ctx, job)
	err = d.callHookOnChanged(job, err)
	return errors.Trace(err)
}

func adjustNewBaseToNextGlobalID(ctx sessionctx.Context, t table.Table, tp autoid.AllocatorType, newBase int64) (int64, error) {
	alloc := t.Allocators(ctx).Get(tp)
	if alloc == nil {
		return newBase, nil
	}
	autoID, err := alloc.NextGlobalAutoID()
	if err != nil {
		return newBase, errors.Trace(err)
	}
	// If newBase < autoID, we need to do a rebase before returning.
	// Assume there are 2 TiDB servers: TiDB-A with allocator range of 0 ~ 30000; TiDB-B with allocator range of 30001 ~ 60000.
	// If the user sends SQL `alter table t1 auto_increment = 100` to TiDB-B,
	// and TiDB-B finds 100 < 30001 but returns without any handling,
	// then TiDB-A may still allocate 99 for auto_increment column. This doesn't make sense for the user.
	return int64(mathutil.Max(uint64(newBase), uint64(autoID))), nil
}

// ShardRowID shards the implicit row ID by adding shard value to the row ID's first few bits.
func (d *ddl) ShardRowID(ctx sessionctx.Context, tableIdent ast.Ident, uVal uint64) error {
	schema, t, err := d.getSchemaAndTableByIdent(ctx, tableIdent)
	if err != nil {
		return errors.Trace(err)
	}
	if t.Meta().TempTableType != model.TempTableNone {
		return dbterror.ErrOptOnTemporaryTable.GenWithStackByArgs("shard_row_id_bits")
	}
	if uVal == t.Meta().ShardRowIDBits {
		// Nothing need to do.
		return nil
	}
	if uVal > 0 && t.Meta().HasClusteredIndex() {
		return dbterror.ErrUnsupportedShardRowIDBits
	}
	err = verifyNoOverflowShardBits(d.sessPool, t, uVal)
	if err != nil {
		return err
	}
	job := &model.Job{
		Type:       model.ActionShardRowID,
		SchemaID:   schema.ID,
		TableID:    t.Meta().ID,
		SchemaName: schema.Name.L,
		TableName:  t.Meta().Name.L,
		BinlogInfo: &model.HistoryInfo{},
		Args:       []interface{}{uVal},
	}
	err = d.DoDDLJob(ctx, job)
	err = d.callHookOnChanged(job, err)
	return errors.Trace(err)
}

func (d *ddl) getSchemaAndTableByIdent(ctx sessionctx.Context, tableIdent ast.Ident) (dbInfo *model.DBInfo, t table.Table, err error) {
	is := d.GetInfoSchemaWithInterceptor(ctx)
	schema, ok := is.SchemaByName(tableIdent.Schema)
	if !ok {
		return nil, nil, infoschema.ErrDatabaseNotExists.GenWithStackByArgs(tableIdent.Schema)
	}
	t, err = is.TableByName(tableIdent.Schema, tableIdent.Name)
	if err != nil {
		return nil, nil, infoschema.ErrTableNotExists.GenWithStackByArgs(tableIdent.Schema, tableIdent.Name)
	}
	return schema, t, nil
}

func checkUnsupportedColumnConstraint(col *ast.ColumnDef, ti ast.Ident) error {
	for _, constraint := range col.Options {
		switch constraint.Tp {
		case ast.ColumnOptionAutoIncrement:
			return dbterror.ErrUnsupportedAddColumn.GenWithStack("unsupported add column '%s' constraint AUTO_INCREMENT when altering '%s.%s'", col.Name, ti.Schema, ti.Name)
		case ast.ColumnOptionPrimaryKey:
			return dbterror.ErrUnsupportedAddColumn.GenWithStack("unsupported add column '%s' constraint PRIMARY KEY when altering '%s.%s'", col.Name, ti.Schema, ti.Name)
		case ast.ColumnOptionUniqKey:
			return dbterror.ErrUnsupportedAddColumn.GenWithStack("unsupported add column '%s' constraint UNIQUE KEY when altering '%s.%s'", col.Name, ti.Schema, ti.Name)
		case ast.ColumnOptionAutoRandom:
			errMsg := fmt.Sprintf(autoid.AutoRandomAlterAddColumn, col.Name, ti.Schema, ti.Name)
			return dbterror.ErrInvalidAutoRandom.GenWithStackByArgs(errMsg)
		}
	}

	return nil
}

func checkAndCreateNewColumn(ctx sessionctx.Context, ti ast.Ident, schema *model.DBInfo, spec *ast.AlterTableSpec, t table.Table, specNewColumn *ast.ColumnDef) (*table.Column, error) {
	err := checkUnsupportedColumnConstraint(specNewColumn, ti)
	if err != nil {
		return nil, errors.Trace(err)
	}

	colName := specNewColumn.Name.Name.O
	// Check whether added column has existed.
	col := table.FindCol(t.Cols(), colName)
	if col != nil {
		err = infoschema.ErrColumnExists.GenWithStackByArgs(colName)
		if spec.IfNotExists {
			ctx.GetSessionVars().StmtCtx.AppendNote(err)
			return nil, nil
		}
		return nil, err
	}
	if err = checkColumnAttributes(colName, specNewColumn.Tp); err != nil {
		return nil, errors.Trace(err)
	}
	if utf8.RuneCountInString(colName) > mysql.MaxColumnNameLength {
		return nil, dbterror.ErrTooLongIdent.GenWithStackByArgs(colName)
	}

	return CreateNewColumn(ctx, ti, schema, spec, t, specNewColumn)
}

// CreateNewColumn creates a new column according to the column information.
func CreateNewColumn(ctx sessionctx.Context, ti ast.Ident, schema *model.DBInfo, spec *ast.AlterTableSpec, t table.Table, specNewColumn *ast.ColumnDef) (*table.Column, error) {
	// If new column is a generated column, do validation.
	// NOTE: we do check whether the column refers other generated
	// columns occurring later in a table, but we don't handle the col offset.
	for _, option := range specNewColumn.Options {
		if option.Tp == ast.ColumnOptionGenerated {
			if err := checkIllegalFn4Generated(specNewColumn.Name.Name.L, typeColumn, option.Expr); err != nil {
				return nil, errors.Trace(err)
			}

			if option.Stored {
				return nil, dbterror.ErrUnsupportedOnGeneratedColumn.GenWithStackByArgs("Adding generated stored column through ALTER TABLE")
			}

			_, dependColNames := findDependedColumnNames(specNewColumn)
			if !ctx.GetSessionVars().EnableAutoIncrementInGenerated {
				if err := checkAutoIncrementRef(specNewColumn.Name.Name.L, dependColNames, t.Meta()); err != nil {
					return nil, errors.Trace(err)
				}
			}
			duplicateColNames := make(map[string]struct{}, len(dependColNames))
			for k := range dependColNames {
				duplicateColNames[k] = struct{}{}
			}
			cols := t.Cols()

			if err := checkDependedColExist(dependColNames, cols); err != nil {
				return nil, errors.Trace(err)
			}

			if err := verifyColumnGenerationSingle(duplicateColNames, cols, spec.Position); err != nil {
				return nil, errors.Trace(err)
			}
		}
		// Specially, since sequence has been supported, if a newly added column has a
		// sequence nextval function as it's default value option, it won't fill the
		// known rows with specific sequence next value under current add column logic.
		// More explanation can refer: TestSequenceDefaultLogic's comment in sequence_test.go
		if option.Tp == ast.ColumnOptionDefaultValue {
			if f, ok := option.Expr.(*ast.FuncCallExpr); ok {
				switch f.FnName.L {
				case ast.NextVal:
					if _, err := getSequenceDefaultValue(option); err != nil {
						return nil, errors.Trace(err)
					}
					return nil, errors.Trace(dbterror.ErrAddColumnWithSequenceAsDefault.GenWithStackByArgs(specNewColumn.Name.Name.O))
				case ast.Rand, ast.UUID:
					return nil, errors.Trace(dbterror.ErrBinlogUnsafeSystemFunction.GenWithStackByArgs())
				}
			}
		}
	}

	tableCharset, tableCollate, err := ResolveCharsetCollation(
		ast.CharsetOpt{Chs: t.Meta().Charset, Col: t.Meta().Collate},
		ast.CharsetOpt{Chs: schema.Charset, Col: schema.Collate},
	)
	if err != nil {
		return nil, errors.Trace(err)
	}
	// Ignore table constraints now, they will be checked later.
	// We use length(t.Cols()) as the default offset firstly, we will change the column's offset later.
	col, _, err := buildColumnAndConstraint(
		ctx,
		len(t.Cols()),
		specNewColumn,
		nil,
		tableCharset,
		tableCollate,
	)
	if err != nil {
		return nil, errors.Trace(err)
	}

	originDefVal, err := generateOriginDefaultValue(col.ToInfo(), ctx)
	if err != nil {
		return nil, errors.Trace(err)
	}

	err = col.SetOriginDefaultValue(originDefVal)
	return col, err
}

// AddColumn will add a new column to the table.
func (d *ddl) AddColumn(ctx sessionctx.Context, ti ast.Ident, spec *ast.AlterTableSpec) error {
	specNewColumn := spec.NewColumns[0]
	schema, t, err := d.getSchemaAndTableByIdent(ctx, ti)
	if err != nil {
		return errors.Trace(err)
	}
	if err = checkAddColumnTooManyColumns(len(t.Cols()) + 1); err != nil {
		return errors.Trace(err)
	}
	col, err := checkAndCreateNewColumn(ctx, ti, schema, spec, t, specNewColumn)
	if err != nil {
		return errors.Trace(err)
	}
	// Added column has existed and if_not_exists flag is true.
	if col == nil {
		return nil
	}
	err = CheckAfterPositionExists(t.Meta(), spec.Position)
	if err != nil {
		return errors.Trace(err)
	}

	job := &model.Job{
		SchemaID:   schema.ID,
		TableID:    t.Meta().ID,
		SchemaName: schema.Name.L,
		TableName:  t.Meta().Name.L,
		Type:       model.ActionAddColumn,
		BinlogInfo: &model.HistoryInfo{},
		Args:       []interface{}{col, spec.Position, 0, spec.IfNotExists},
	}

	err = d.DoDDLJob(ctx, job)
	err = d.callHookOnChanged(job, err)
	return errors.Trace(err)
}

// AddTablePartitions will add a new partition to the table.
func (d *ddl) AddTablePartitions(ctx sessionctx.Context, ident ast.Ident, spec *ast.AlterTableSpec) error {
	is := d.infoCache.GetLatest()
	schema, ok := is.SchemaByName(ident.Schema)
	if !ok {
		return errors.Trace(infoschema.ErrDatabaseNotExists.GenWithStackByArgs(schema))
	}
	t, err := is.TableByName(ident.Schema, ident.Name)
	if err != nil {
		return errors.Trace(infoschema.ErrTableNotExists.GenWithStackByArgs(ident.Schema, ident.Name))
	}

	meta := t.Meta()
	pi := meta.GetPartitionInfo()
	if pi == nil {
		return errors.Trace(dbterror.ErrPartitionMgmtOnNonpartitioned)
	}

	partInfo, err := BuildAddedPartitionInfo(ctx, meta, spec)
	if err != nil {
		return errors.Trace(err)
	}
	if err := d.assignPartitionIDs(partInfo.Definitions); err != nil {
		return errors.Trace(err)
	}

	// partInfo contains only the new added partition, we have to combine it with the
	// old partitions to check all partitions is strictly increasing.
	clonedMeta := meta.Clone()
	tmp := *partInfo
	tmp.Definitions = append(pi.Definitions, tmp.Definitions...)
	clonedMeta.Partition = &tmp
	if err := checkPartitionDefinitionConstraints(ctx, clonedMeta); err != nil {
		if dbterror.ErrSameNamePartition.Equal(err) && spec.IfNotExists {
			ctx.GetSessionVars().StmtCtx.AppendNote(err)
			return nil
		}
		return errors.Trace(err)
	}

	if err = handlePartitionPlacement(ctx, partInfo); err != nil {
		return errors.Trace(err)
	}

	job := &model.Job{
		SchemaID:   schema.ID,
		TableID:    meta.ID,
		SchemaName: schema.Name.L,
		TableName:  t.Meta().Name.L,
		Type:       model.ActionAddTablePartition,
		BinlogInfo: &model.HistoryInfo{},
		Args:       []interface{}{partInfo},
	}

	if spec.Tp == ast.AlterTableAddLastPartition && spec.Partition != nil {
		query, ok := ctx.Value(sessionctx.QueryString).(string)
		if ok {
			sqlMode := ctx.GetSessionVars().SQLMode
			var buf bytes.Buffer
			AppendPartitionDefs(partInfo, &buf, sqlMode)

			syntacticSugar := spec.Partition.PartitionMethod.OriginalText()
			syntacticStart := spec.Partition.PartitionMethod.OriginTextPosition()
			newQuery := query[:syntacticStart] + "ADD PARTITION (" + buf.String() + ")" + query[syntacticStart+len(syntacticSugar):]
			defer ctx.SetValue(sessionctx.QueryString, query)
			ctx.SetValue(sessionctx.QueryString, newQuery)
		}
	}
	err = d.DoDDLJob(ctx, job)
	if dbterror.ErrSameNamePartition.Equal(err) && spec.IfNotExists {
		ctx.GetSessionVars().StmtCtx.AppendNote(err)
		return nil
	}
	if err == nil {
		d.preSplitAndScatter(ctx, meta, partInfo)
	}
	err = d.callHookOnChanged(job, err)
	return errors.Trace(err)
}

// CoalescePartitions coalesce partitions can be used with a table that is partitioned by hash or key to reduce the number of partitions by number.
func (d *ddl) CoalescePartitions(ctx sessionctx.Context, ident ast.Ident, spec *ast.AlterTableSpec) error {
	is := d.infoCache.GetLatest()
	schema, ok := is.SchemaByName(ident.Schema)
	if !ok {
		return errors.Trace(infoschema.ErrDatabaseNotExists.GenWithStackByArgs(schema))
	}
	t, err := is.TableByName(ident.Schema, ident.Name)
	if err != nil {
		return errors.Trace(infoschema.ErrTableNotExists.GenWithStackByArgs(ident.Schema, ident.Name))
	}

	meta := t.Meta()
	if meta.GetPartitionInfo() == nil {
		return errors.Trace(dbterror.ErrPartitionMgmtOnNonpartitioned)
	}

	switch meta.Partition.Type {
	// We don't support coalesce partitions hash type partition now.
	case model.PartitionTypeHash:
		return errors.Trace(dbterror.ErrUnsupportedCoalescePartition)

	// Key type partition cannot be constructed currently, ignoring it for now.
	case model.PartitionTypeKey:

	// Coalesce partition can only be used on hash/key partitions.
	default:
		return errors.Trace(dbterror.ErrCoalesceOnlyOnHashPartition)
	}

	return errors.Trace(err)
}

func (d *ddl) TruncateTablePartition(ctx sessionctx.Context, ident ast.Ident, spec *ast.AlterTableSpec) error {
	is := d.infoCache.GetLatest()
	schema, ok := is.SchemaByName(ident.Schema)
	if !ok {
		return errors.Trace(infoschema.ErrDatabaseNotExists.GenWithStackByArgs(schema))
	}
	t, err := is.TableByName(ident.Schema, ident.Name)
	if err != nil {
		return errors.Trace(infoschema.ErrTableNotExists.GenWithStackByArgs(ident.Schema, ident.Name))
	}
	meta := t.Meta()
	if meta.GetPartitionInfo() == nil {
		return errors.Trace(dbterror.ErrPartitionMgmtOnNonpartitioned)
	}

	var pids []int64
	if spec.OnAllPartitions {
		pids = make([]int64, len(meta.GetPartitionInfo().Definitions))
		for i, def := range meta.GetPartitionInfo().Definitions {
			pids[i] = def.ID
		}
	} else {
		// MySQL allows duplicate partition names in truncate partition
		// so we filter them out through a hash
		pidMap := make(map[int64]bool)
		for _, name := range spec.PartitionNames {
			pid, err := tables.FindPartitionByName(meta, name.L)
			if err != nil {
				return errors.Trace(err)
			}
			pidMap[pid] = true
		}
		// linter makezero does not handle changing pids to zero length,
		// so create a new var and then assign to pids...
		newPids := make([]int64, 0, len(pidMap))
		for pid := range pidMap {
			newPids = append(newPids, pid)
		}
		pids = newPids
	}

	job := &model.Job{
		SchemaID:   schema.ID,
		TableID:    meta.ID,
		SchemaName: schema.Name.L,
		TableName:  t.Meta().Name.L,
		Type:       model.ActionTruncateTablePartition,
		BinlogInfo: &model.HistoryInfo{},
		Args:       []interface{}{pids},
	}

	err = d.DoDDLJob(ctx, job)
	if err != nil {
		return errors.Trace(err)
	}
	err = d.callHookOnChanged(job, err)
	return errors.Trace(err)
}

func (d *ddl) DropTablePartition(ctx sessionctx.Context, ident ast.Ident, spec *ast.AlterTableSpec) error {
	is := d.infoCache.GetLatest()
	schema, ok := is.SchemaByName(ident.Schema)
	if !ok {
		return errors.Trace(infoschema.ErrDatabaseNotExists.GenWithStackByArgs(schema))
	}
	t, err := is.TableByName(ident.Schema, ident.Name)
	if err != nil {
		return errors.Trace(infoschema.ErrTableNotExists.GenWithStackByArgs(ident.Schema, ident.Name))
	}
	meta := t.Meta()
	if meta.GetPartitionInfo() == nil {
		return errors.Trace(dbterror.ErrPartitionMgmtOnNonpartitioned)
	}

	if spec.Tp == ast.AlterTableDropFirstPartition {
		intervalOptions := getPartitionIntervalFromTable(ctx, meta)
		if intervalOptions == nil {
			return dbterror.ErrGeneralUnsupportedDDL.GenWithStackByArgs(
				"FIRST PARTITION, does not seem like an INTERVAL partitioned table")
		}
		if len(spec.Partition.Definitions) != 0 {
			return dbterror.ErrGeneralUnsupportedDDL.GenWithStackByArgs(
				"FIRST PARTITION, table info already contains partition definitions")
		}
		spec.Partition.Interval = intervalOptions
		err = GeneratePartDefsFromInterval(ctx, spec.Tp, meta, spec.Partition)
		if err != nil {
			return err
		}
		pNullOffset := 0
		if intervalOptions.NullPart {
			pNullOffset = 1
		}
		if len(spec.Partition.Definitions) == 0 ||
			len(spec.Partition.Definitions) >= len(meta.Partition.Definitions)-pNullOffset {
			return dbterror.ErrGeneralUnsupportedDDL.GenWithStackByArgs(
				"FIRST PARTITION, number of partitions does not match")
		}
		if len(spec.PartitionNames) != 0 || len(spec.Partition.Definitions) <= 1 {
			return dbterror.ErrGeneralUnsupportedDDL.GenWithStackByArgs(
<<<<<<< HEAD
				"FIRST PARTITION, number of partition names does not match")
=======
				"FIRST PARTITION, given value does not generate a list of partition names to be dropped")
>>>>>>> 42935af3
		}
		for i := range spec.Partition.Definitions {
			spec.PartitionNames = append(spec.PartitionNames, meta.Partition.Definitions[i+pNullOffset].Name)
		}
		// Use the last generated partition as First, i.e. do not drop the last name in the slice
		spec.PartitionNames = spec.PartitionNames[:len(spec.PartitionNames)-1]

		query, ok := ctx.Value(sessionctx.QueryString).(string)
		if ok {
			partNames := make([]string, 0, len(spec.PartitionNames))
			sqlMode := ctx.GetSessionVars().SQLMode
			for i := range spec.PartitionNames {
				partNames = append(partNames, stringutil.Escape(spec.PartitionNames[i].O, sqlMode))
			}
			syntacticSugar := spec.Partition.PartitionMethod.OriginalText()
			syntacticStart := spec.Partition.PartitionMethod.OriginTextPosition()
			newQuery := query[:syntacticStart] + "DROP PARTITION " + strings.Join(partNames, ", ") + query[syntacticStart+len(syntacticSugar):]
			defer ctx.SetValue(sessionctx.QueryString, query)
			ctx.SetValue(sessionctx.QueryString, newQuery)
		}
	}
	partNames := make([]string, len(spec.PartitionNames))
	for i, partCIName := range spec.PartitionNames {
		partNames[i] = partCIName.L
	}
	err = CheckDropTablePartition(meta, partNames)
	if err != nil {
		if dbterror.ErrDropPartitionNonExistent.Equal(err) && spec.IfExists {
			ctx.GetSessionVars().StmtCtx.AppendNote(err)
			return nil
		}
		return errors.Trace(err)
	}

	job := &model.Job{
		SchemaID:    schema.ID,
		TableID:     meta.ID,
		SchemaName:  schema.Name.L,
		SchemaState: model.StatePublic,
		TableName:   meta.Name.L,
		Type:        model.ActionDropTablePartition,
		BinlogInfo:  &model.HistoryInfo{},
		Args:        []interface{}{partNames},
	}

	err = d.DoDDLJob(ctx, job)
	if err != nil {
		if dbterror.ErrDropPartitionNonExistent.Equal(err) && spec.IfExists {
			ctx.GetSessionVars().StmtCtx.AppendNote(err)
			return nil
		}
		return errors.Trace(err)
	}
	err = d.callHookOnChanged(job, err)
	return errors.Trace(err)
}

func checkFieldTypeCompatible(ft *types.FieldType, other *types.FieldType) bool {
	// int(1) could match the type with int(8)
	partialEqual := ft.GetType() == other.GetType() &&
		ft.GetDecimal() == other.GetDecimal() &&
		ft.GetCharset() == other.GetCharset() &&
		ft.GetCollate() == other.GetCollate() &&
		(ft.GetFlen() == other.GetFlen() || ft.StorageLength() != types.VarStorageLen) &&
		mysql.HasUnsignedFlag(ft.GetFlag()) == mysql.HasUnsignedFlag(other.GetFlag()) &&
		mysql.HasAutoIncrementFlag(ft.GetFlag()) == mysql.HasAutoIncrementFlag(other.GetFlag()) &&
		mysql.HasNotNullFlag(ft.GetFlag()) == mysql.HasNotNullFlag(other.GetFlag()) &&
		mysql.HasZerofillFlag(ft.GetFlag()) == mysql.HasZerofillFlag(other.GetFlag()) &&
		mysql.HasBinaryFlag(ft.GetFlag()) == mysql.HasBinaryFlag(other.GetFlag()) &&
		mysql.HasPriKeyFlag(ft.GetFlag()) == mysql.HasPriKeyFlag(other.GetFlag())
	if !partialEqual || len(ft.GetElems()) != len(other.GetElems()) {
		return false
	}
	for i := range ft.GetElems() {
		if ft.GetElems()[i] != other.GetElems()[i] {
			return false
		}
	}
	return true
}

func checkTiFlashReplicaCompatible(source *model.TiFlashReplicaInfo, target *model.TiFlashReplicaInfo) bool {
	if source == target {
		return true
	}
	if source == nil || target == nil {
		return false
	}
	if source.Count != target.Count ||
		source.Available != target.Available || len(source.LocationLabels) != len(target.LocationLabels) {
		return false
	}
	for i, lable := range source.LocationLabels {
		if target.LocationLabels[i] != lable {
			return false
		}
	}
	return true
}

func checkTableDefCompatible(source *model.TableInfo, target *model.TableInfo) error {
	// check auto_random
	if source.AutoRandomBits != target.AutoRandomBits ||
		source.Charset != target.Charset ||
		source.Collate != target.Collate ||
		source.ShardRowIDBits != target.ShardRowIDBits ||
		source.MaxShardRowIDBits != target.MaxShardRowIDBits ||
		!checkTiFlashReplicaCompatible(source.TiFlashReplica, target.TiFlashReplica) {
		return errors.Trace(dbterror.ErrTablesDifferentMetadata)
	}
	if len(source.Cols()) != len(target.Cols()) {
		return errors.Trace(dbterror.ErrTablesDifferentMetadata)
	}
	// Col compatible check
	for i, sourceCol := range source.Cols() {
		targetCol := target.Cols()[i]
		if isVirtualGeneratedColumn(sourceCol) != isVirtualGeneratedColumn(targetCol) {
			return dbterror.ErrUnsupportedOnGeneratedColumn.GenWithStackByArgs("Exchanging partitions for non-generated columns")
		}
		// It should strictyle compare expressions for generated columns
		if sourceCol.Name.L != targetCol.Name.L ||
			sourceCol.Hidden != targetCol.Hidden ||
			!checkFieldTypeCompatible(&sourceCol.FieldType, &targetCol.FieldType) ||
			sourceCol.GeneratedExprString != targetCol.GeneratedExprString {
			return errors.Trace(dbterror.ErrTablesDifferentMetadata)
		}
		if sourceCol.State != model.StatePublic ||
			targetCol.State != model.StatePublic {
			return errors.Trace(dbterror.ErrTablesDifferentMetadata)
		}
		if sourceCol.ID != targetCol.ID {
			return dbterror.ErrPartitionExchangeDifferentOption.GenWithStackByArgs(fmt.Sprintf("column: %s", sourceCol.Name))
		}
	}
	if len(source.Indices) != len(target.Indices) {
		return errors.Trace(dbterror.ErrTablesDifferentMetadata)
	}
	for _, sourceIdx := range source.Indices {
		var compatIdx *model.IndexInfo
		for _, targetIdx := range target.Indices {
			if strings.EqualFold(sourceIdx.Name.L, targetIdx.Name.L) {
				compatIdx = targetIdx
			}
		}
		// No match index
		if compatIdx == nil {
			return errors.Trace(dbterror.ErrTablesDifferentMetadata)
		}
		// Index type is not compatible
		if sourceIdx.Tp != compatIdx.Tp ||
			sourceIdx.Unique != compatIdx.Unique ||
			sourceIdx.Primary != compatIdx.Primary {
			return errors.Trace(dbterror.ErrTablesDifferentMetadata)
		}
		// The index column
		if len(sourceIdx.Columns) != len(compatIdx.Columns) {
			return errors.Trace(dbterror.ErrTablesDifferentMetadata)
		}
		for i, sourceIdxCol := range sourceIdx.Columns {
			compatIdxCol := compatIdx.Columns[i]
			if sourceIdxCol.Length != compatIdxCol.Length ||
				sourceIdxCol.Name.L != compatIdxCol.Name.L {
				return errors.Trace(dbterror.ErrTablesDifferentMetadata)
			}
		}
		if sourceIdx.ID != compatIdx.ID {
			return dbterror.ErrPartitionExchangeDifferentOption.GenWithStackByArgs(fmt.Sprintf("index: %s", sourceIdx.Name))
		}
	}

	return nil
}

func checkExchangePartition(pt *model.TableInfo, nt *model.TableInfo) error {
	if nt.IsView() || nt.IsSequence() {
		return errors.Trace(dbterror.ErrCheckNoSuchTable)
	}
	if pt.GetPartitionInfo() == nil {
		return errors.Trace(dbterror.ErrPartitionMgmtOnNonpartitioned)
	}
	if nt.GetPartitionInfo() != nil {
		return errors.Trace(dbterror.ErrPartitionExchangePartTable.GenWithStackByArgs(nt.Name))
	}

	if nt.ForeignKeys != nil {
		return errors.Trace(dbterror.ErrPartitionExchangeForeignKey.GenWithStackByArgs(nt.Name))
	}

	// NOTE: if nt is temporary table, it should be checked
	return nil
}

func (d *ddl) ExchangeTablePartition(ctx sessionctx.Context, ident ast.Ident, spec *ast.AlterTableSpec) error {
	if !ctx.GetSessionVars().TiDBEnableExchangePartition {
		ctx.GetSessionVars().StmtCtx.AppendWarning(dbterror.ErrExchangePartitionDisabled)
		return nil
	}
	ptSchema, pt, err := d.getSchemaAndTableByIdent(ctx, ident)
	if err != nil {
		return errors.Trace(err)
	}

	ptMeta := pt.Meta()

	ntIdent := ast.Ident{Schema: spec.NewTable.Schema, Name: spec.NewTable.Name}
	ntSchema, nt, err := d.getSchemaAndTableByIdent(ctx, ntIdent)
	if err != nil {
		return errors.Trace(err)
	}

	ntMeta := nt.Meta()

	err = checkExchangePartition(ptMeta, ntMeta)
	if err != nil {
		return errors.Trace(err)
	}

	partName := spec.PartitionNames[0].L

	// NOTE: if pt is subPartitioned, it should be checked

	defID, err := tables.FindPartitionByName(ptMeta, partName)
	if err != nil {
		return errors.Trace(err)
	}

	err = checkTableDefCompatible(ptMeta, ntMeta)
	if err != nil {
		return errors.Trace(err)
	}

	job := &model.Job{
		SchemaID:   ntSchema.ID,
		TableID:    ntMeta.ID,
		SchemaName: ntSchema.Name.L,
		TableName:  ntMeta.Name.L,
		Type:       model.ActionExchangeTablePartition,
		BinlogInfo: &model.HistoryInfo{},
		Args:       []interface{}{defID, ptSchema.ID, ptMeta.ID, partName, spec.WithValidation},
		CtxVars:    []interface{}{[]int64{ntSchema.ID, ptSchema.ID}, []int64{ntMeta.ID, ptMeta.ID}},
	}

	err = d.DoDDLJob(ctx, job)
	if err != nil {
		return errors.Trace(err)
	}
	ctx.GetSessionVars().StmtCtx.AppendWarning(fmt.Errorf("after the exchange, please analyze related table of the exchange to update statistics"))
	err = d.callHookOnChanged(job, err)
	return errors.Trace(err)
}

// DropColumn will drop a column from the table, now we don't support drop the column with index covered.
func (d *ddl) DropColumn(ctx sessionctx.Context, ti ast.Ident, spec *ast.AlterTableSpec) error {
	schema, t, err := d.getSchemaAndTableByIdent(ctx, ti)
	if err != nil {
		return errors.Trace(err)
	}

	isDropable, err := checkIsDroppableColumn(ctx, t, spec)
	if err != nil {
		return err
	}
	if !isDropable {
		return nil
	}
	colName := spec.OldColumnName.Name
	err = checkVisibleColumnCnt(t, 0, 1)
	if err != nil {
		return err
	}

	job := &model.Job{
		SchemaID:    schema.ID,
		TableID:     t.Meta().ID,
		SchemaName:  schema.Name.L,
		SchemaState: model.StatePublic,
		TableName:   t.Meta().Name.L,
		Type:        model.ActionDropColumn,
		BinlogInfo:  &model.HistoryInfo{},
		Args:        []interface{}{colName, spec.IfExists},
	}

	err = d.DoDDLJob(ctx, job)
	err = d.callHookOnChanged(job, err)
	return errors.Trace(err)
}

func checkIsDroppableColumn(ctx sessionctx.Context, t table.Table, spec *ast.AlterTableSpec) (isDrapable bool, err error) {
	tblInfo := t.Meta()
	// Check whether dropped column has existed.
	colName := spec.OldColumnName.Name
	col := table.FindCol(t.VisibleCols(), colName.L)
	if col == nil {
		err = dbterror.ErrCantDropFieldOrKey.GenWithStackByArgs(colName)
		if spec.IfExists {
			ctx.GetSessionVars().StmtCtx.AppendNote(err)
			return false, nil
		}
		return false, err
	}

	if err = isDroppableColumn(tblInfo, colName); err != nil {
		return false, errors.Trace(err)
	}
	// We don't support dropping column with PK handle covered now.
	if col.IsPKHandleColumn(tblInfo) {
		return false, dbterror.ErrUnsupportedPKHandle
	}
	if mysql.HasAutoIncrementFlag(col.GetFlag()) && !ctx.GetSessionVars().AllowRemoveAutoInc {
		return false, dbterror.ErrCantDropColWithAutoInc
	}
	return true, nil
}

func checkVisibleColumnCnt(t table.Table, addCnt, dropCnt int) error {
	tblInfo := t.Meta()
	visibleColumCnt := 0
	for _, column := range tblInfo.Columns {
		if !column.Hidden {
			visibleColumCnt++
		}
	}
	if visibleColumCnt+addCnt > dropCnt {
		return nil
	}
	if len(tblInfo.Columns)-visibleColumCnt > 0 {
		// There are only invisible columns.
		return dbterror.ErrTableMustHaveColumns
	}
	return dbterror.ErrCantRemoveAllFields
}

// checkModifyCharsetAndCollation returns error when the charset or collation is not modifiable.
// needRewriteCollationData is used when trying to modify the collation of a column, it is true when the column is with
// index because index of a string column is collation-aware.
func checkModifyCharsetAndCollation(toCharset, toCollate, origCharset, origCollate string, needRewriteCollationData bool) error {
	if !charset.ValidCharsetAndCollation(toCharset, toCollate) {
		return dbterror.ErrUnknownCharacterSet.GenWithStack("Unknown character set: '%s', collation: '%s'", toCharset, toCollate)
	}

	if needRewriteCollationData && collate.NewCollationEnabled() && !collate.CompatibleCollate(origCollate, toCollate) {
		return dbterror.ErrUnsupportedModifyCollation.GenWithStackByArgs(origCollate, toCollate)
	}

	if (origCharset == charset.CharsetUTF8 && toCharset == charset.CharsetUTF8MB4) ||
		(origCharset == charset.CharsetUTF8 && toCharset == charset.CharsetUTF8) ||
		(origCharset == charset.CharsetUTF8MB4 && toCharset == charset.CharsetUTF8MB4) ||
		(origCharset == charset.CharsetLatin1 && toCharset == charset.CharsetUTF8MB4) {
		// TiDB only allow utf8/latin1 to be changed to utf8mb4, or changing the collation when the charset is utf8/utf8mb4/latin1.
		return nil
	}

	if toCharset != origCharset {
		msg := fmt.Sprintf("charset from %s to %s", origCharset, toCharset)
		return dbterror.ErrUnsupportedModifyCharset.GenWithStackByArgs(msg)
	}
	if toCollate != origCollate {
		msg := fmt.Sprintf("change collate from %s to %s", origCollate, toCollate)
		return dbterror.ErrUnsupportedModifyCharset.GenWithStackByArgs(msg)
	}
	return nil
}

// checkModifyTypes checks if the 'origin' type can be modified to 'to' type no matter directly change
// or change by reorg. It returns error if the two types are incompatible and correlated change are not
// supported. However, even the two types can be change, if the "origin" type contains primary key, error will be returned.
func checkModifyTypes(ctx sessionctx.Context, origin *types.FieldType, to *types.FieldType, needRewriteCollationData bool) error {
	canReorg, err := types.CheckModifyTypeCompatible(origin, to)
	if err != nil {
		if !canReorg {
			return errors.Trace(dbterror.ErrUnsupportedModifyColumn.GenWithStackByArgs(err.Error()))
		}
		if mysql.HasPriKeyFlag(origin.GetFlag()) {
			msg := "this column has primary key flag"
			return dbterror.ErrUnsupportedModifyColumn.GenWithStackByArgs(msg)
		}
	}

	err = checkModifyCharsetAndCollation(to.GetCharset(), to.GetCollate(), origin.GetCharset(), origin.GetCollate(), needRewriteCollationData)

	if err != nil {
		if to.GetCharset() == charset.CharsetGBK || origin.GetCharset() == charset.CharsetGBK {
			return errors.Trace(err)
		}
		// column type change can handle the charset change between these two types in the process of the reorg.
		if dbterror.ErrUnsupportedModifyCharset.Equal(err) && canReorg {
			return nil
		}
	}
	return errors.Trace(err)
}

// SetDefaultValue sets the default value of the column.
func SetDefaultValue(ctx sessionctx.Context, col *table.Column, option *ast.ColumnOption) (bool, error) {
	hasDefaultValue := false
	value, isSeqExpr, err := getDefaultValue(ctx, col, option)
	if err != nil {
		return false, errors.Trace(err)
	}
	if isSeqExpr {
		if err := checkSequenceDefaultValue(col); err != nil {
			return false, errors.Trace(err)
		}
		col.DefaultIsExpr = isSeqExpr
	}

	if hasDefaultValue, value, err = checkColumnDefaultValue(ctx, col, value); err != nil {
		return hasDefaultValue, errors.Trace(err)
	}
	value, err = convertTimestampDefaultValToUTC(ctx, value, col)
	if err != nil {
		return hasDefaultValue, errors.Trace(err)
	}
	err = setDefaultValueWithBinaryPadding(col, value)
	if err != nil {
		return hasDefaultValue, errors.Trace(err)
	}
	return hasDefaultValue, nil
}

func setDefaultValueWithBinaryPadding(col *table.Column, value interface{}) error {
	err := col.SetDefaultValue(value)
	if err != nil {
		return err
	}
	// https://dev.mysql.com/doc/refman/8.0/en/binary-varbinary.html
	// Set the default value for binary type should append the paddings.
	if value != nil {
		if col.GetType() == mysql.TypeString && types.IsBinaryStr(&col.FieldType) && len(value.(string)) < col.GetFlen() {
			padding := make([]byte, col.GetFlen()-len(value.(string)))
			col.DefaultValue = string(append([]byte(col.DefaultValue.(string)), padding...))
		}
	}
	return nil
}

func setColumnComment(ctx sessionctx.Context, col *table.Column, option *ast.ColumnOption) error {
	value, err := expression.EvalAstExpr(ctx, option.Expr)
	if err != nil {
		return errors.Trace(err)
	}
	if col.Comment, err = value.ToString(); err != nil {
		return errors.Trace(err)
	}
	col.Comment, err = validateCommentLength(ctx.GetSessionVars(), col.Name.L, &col.Comment, dbterror.ErrTooLongFieldComment)
	return errors.Trace(err)
}

// processColumnOptions is only used in getModifiableColumnJob.
func processColumnOptions(ctx sessionctx.Context, col *table.Column, options []*ast.ColumnOption) error {
	var sb strings.Builder
	restoreFlags := format.RestoreStringSingleQuotes | format.RestoreKeyWordLowercase | format.RestoreNameBackQuotes |
		format.RestoreSpacesAroundBinaryOperation
	restoreCtx := format.NewRestoreCtx(restoreFlags, &sb)

	var hasDefaultValue, setOnUpdateNow bool
	var err error
	var hasNullFlag bool
	for _, opt := range options {
		switch opt.Tp {
		case ast.ColumnOptionDefaultValue:
			hasDefaultValue, err = SetDefaultValue(ctx, col, opt)
			if err != nil {
				return errors.Trace(err)
			}
		case ast.ColumnOptionComment:
			err := setColumnComment(ctx, col, opt)
			if err != nil {
				return errors.Trace(err)
			}
		case ast.ColumnOptionNotNull:
			col.AddFlag(mysql.NotNullFlag)
		case ast.ColumnOptionNull:
			hasNullFlag = true
			col.DelFlag(mysql.NotNullFlag)
		case ast.ColumnOptionAutoIncrement:
			col.AddFlag(mysql.AutoIncrementFlag)
		case ast.ColumnOptionPrimaryKey, ast.ColumnOptionUniqKey:
			return dbterror.ErrUnsupportedModifyColumn.GenWithStack("can't change column constraint - %v", opt.Tp)
		case ast.ColumnOptionOnUpdate:
			// TODO: Support other time functions.
			if col.GetType() == mysql.TypeTimestamp || col.GetType() == mysql.TypeDatetime {
				if !expression.IsValidCurrentTimestampExpr(opt.Expr, &col.FieldType) {
					return dbterror.ErrInvalidOnUpdate.GenWithStackByArgs(col.Name)
				}
			} else {
				return dbterror.ErrInvalidOnUpdate.GenWithStackByArgs(col.Name)
			}
			col.AddFlag(mysql.OnUpdateNowFlag)
			setOnUpdateNow = true
		case ast.ColumnOptionGenerated:
			sb.Reset()
			err = opt.Expr.Restore(restoreCtx)
			if err != nil {
				return errors.Trace(err)
			}
			col.GeneratedExprString = sb.String()
			col.GeneratedStored = opt.Stored
			col.Dependences = make(map[string]struct{})
			col.GeneratedExpr = opt.Expr
			for _, colName := range FindColumnNamesInExpr(opt.Expr) {
				col.Dependences[colName.Name.L] = struct{}{}
			}
		case ast.ColumnOptionCollate:
			col.SetCollate(opt.StrValue)
		case ast.ColumnOptionReference:
			return errors.Trace(dbterror.ErrUnsupportedModifyColumn.GenWithStackByArgs("can't modify with references"))
		case ast.ColumnOptionFulltext:
			return errors.Trace(dbterror.ErrUnsupportedModifyColumn.GenWithStackByArgs("can't modify with full text"))
		case ast.ColumnOptionCheck:
			return errors.Trace(dbterror.ErrUnsupportedModifyColumn.GenWithStackByArgs("can't modify with check"))
		// Ignore ColumnOptionAutoRandom. It will be handled later.
		case ast.ColumnOptionAutoRandom:
		default:
			return errors.Trace(dbterror.ErrUnsupportedModifyColumn.GenWithStackByArgs(fmt.Sprintf("unknown column option type: %d", opt.Tp)))
		}
	}

	if err = processAndCheckDefaultValueAndColumn(ctx, col, nil, hasDefaultValue, setOnUpdateNow, hasNullFlag); err != nil {
		return errors.Trace(err)
	}

	return nil
}

func processAndCheckDefaultValueAndColumn(ctx sessionctx.Context, col *table.Column, outPriKeyConstraint *ast.Constraint, hasDefaultValue, setOnUpdateNow, hasNullFlag bool) error {
	processDefaultValue(col, hasDefaultValue, setOnUpdateNow)
	processColumnFlags(col)

	err := checkPriKeyConstraint(col, hasDefaultValue, hasNullFlag, outPriKeyConstraint)
	if err != nil {
		return errors.Trace(err)
	}
	if err = checkColumnValueConstraint(col, col.GetCollate()); err != nil {
		return errors.Trace(err)
	}
	if err = checkDefaultValue(ctx, col, hasDefaultValue); err != nil {
		return errors.Trace(err)
	}
	if err = checkColumnFieldLength(col); err != nil {
		return errors.Trace(err)
	}
	return nil
}

func (d *ddl) getModifiableColumnJob(ctx context.Context, sctx sessionctx.Context, ident ast.Ident, originalColName model.CIStr,
	spec *ast.AlterTableSpec) (*model.Job, error) {
	is := d.infoCache.GetLatest()
	schema, ok := is.SchemaByName(ident.Schema)
	if !ok {
		return nil, errors.Trace(infoschema.ErrDatabaseNotExists)
	}
	t, err := is.TableByName(ident.Schema, ident.Name)
	if err != nil {
		return nil, errors.Trace(infoschema.ErrTableNotExists.GenWithStackByArgs(ident.Schema, ident.Name))
	}

	return GetModifiableColumnJob(ctx, sctx, ident, originalColName, schema, t, spec)
}

// GetModifiableColumnJob returns a DDL job of model.ActionModifyColumn.
func GetModifiableColumnJob(
	ctx context.Context,
	sctx sessionctx.Context,
	ident ast.Ident,
	originalColName model.CIStr,
	schema *model.DBInfo,
	t table.Table,
	spec *ast.AlterTableSpec,
) (*model.Job, error) {
	var err error
	specNewColumn := spec.NewColumns[0]

	col := table.FindCol(t.Cols(), originalColName.L)
	if col == nil {
		return nil, infoschema.ErrColumnNotExists.GenWithStackByArgs(originalColName, ident.Name)
	}
	newColName := specNewColumn.Name.Name
	if newColName.L == model.ExtraHandleName.L {
		return nil, dbterror.ErrWrongColumnName.GenWithStackByArgs(newColName.L)
	}
	// If we want to rename the column name, we need to check whether it already exists.
	if newColName.L != originalColName.L {
		c := table.FindCol(t.Cols(), newColName.L)
		if c != nil {
			return nil, infoschema.ErrColumnExists.GenWithStackByArgs(newColName)
		}
	}

	// Constraints in the new column means adding new constraints. Errors should thrown,
	// which will be done by `processColumnOptions` later.
	if specNewColumn.Tp == nil {
		// Make sure the column definition is simple field type.
		return nil, errors.Trace(dbterror.ErrUnsupportedModifyColumn)
	}

	if err = checkColumnAttributes(specNewColumn.Name.OrigColName(), specNewColumn.Tp); err != nil {
		return nil, errors.Trace(err)
	}

	newCol := table.ToColumn(&model.ColumnInfo{
		ID: col.ID,
		// We use this PR(https://github.com/pingcap/tidb/pull/6274) as the dividing line to define whether it is a new version or an old version TiDB.
		// The old version TiDB initializes the column's offset and state here.
		// The new version TiDB doesn't initialize the column's offset and state, and it will do the initialization in run DDL function.
		// When we do the rolling upgrade the following may happen:
		// a new version TiDB builds the DDL job that doesn't be set the column's offset and state,
		// and the old version TiDB is the DDL owner, it doesn't get offset and state from the store. Then it will encounter errors.
		// So here we set offset and state to support the rolling upgrade.
		Offset:                col.Offset,
		State:                 col.State,
		OriginDefaultValue:    col.OriginDefaultValue,
		OriginDefaultValueBit: col.OriginDefaultValueBit,
		FieldType:             *specNewColumn.Tp,
		Name:                  newColName,
		Version:               col.Version,
	})

	var chs, coll string
	// TODO: Remove it when all table versions are greater than or equal to TableInfoVersion1.
	// If newCol's charset is empty and the table's version less than TableInfoVersion1,
	// we will not modify the charset of the column. This behavior is not compatible with MySQL.
	if len(newCol.FieldType.GetCharset()) == 0 && t.Meta().Version < model.TableInfoVersion1 {
		chs = col.FieldType.GetCharset()
		coll = col.FieldType.GetCollate()
	} else {
		chs, coll, err = getCharsetAndCollateInColumnDef(specNewColumn)
		if err != nil {
			return nil, errors.Trace(err)
		}
		chs, coll, err = ResolveCharsetCollation(
			ast.CharsetOpt{Chs: chs, Col: coll},
			ast.CharsetOpt{Chs: t.Meta().Charset, Col: t.Meta().Collate},
			ast.CharsetOpt{Chs: schema.Charset, Col: schema.Collate},
		)
		chs, coll = OverwriteCollationWithBinaryFlag(specNewColumn, chs, coll)
		if err != nil {
			return nil, errors.Trace(err)
		}
	}

	if err = setCharsetCollationFlenDecimal(&newCol.FieldType, newCol.Name.O, chs, coll, sctx.GetSessionVars()); err != nil {
		return nil, errors.Trace(err)
	}
	decodeEnumSetBinaryLiteralToUTF8(&newCol.FieldType, chs)

	// Check the column with foreign key, waiting for the default flen and decimal.
	if fkInfo := GetColumnForeignKeyInfo(originalColName.L, t.Meta().ForeignKeys); fkInfo != nil {
		// For now we strongly ban the all column type change for column with foreign key.
		// Actually MySQL support change column with foreign key from varchar(m) -> varchar(m+t) and t > 0.
		if newCol.GetType() != col.GetType() || newCol.GetFlen() != col.GetFlen() || newCol.GetDecimal() != col.GetDecimal() {
			return nil, dbterror.ErrFKIncompatibleColumns.GenWithStackByArgs(originalColName, fkInfo.Name)
		}
	}

	// Copy index related options to the new spec.
	indexFlags := col.FieldType.GetFlag() & (mysql.PriKeyFlag | mysql.UniqueKeyFlag | mysql.MultipleKeyFlag)
	newCol.FieldType.AddFlag(indexFlags)
	if mysql.HasPriKeyFlag(col.FieldType.GetFlag()) {
		newCol.FieldType.AddFlag(mysql.NotNullFlag)
		// TODO: If user explicitly set NULL, we should throw error ErrPrimaryCantHaveNull.
	}

	if err = processColumnOptions(sctx, newCol, specNewColumn.Options); err != nil {
		return nil, errors.Trace(err)
	}

	if err = checkModifyTypes(sctx, &col.FieldType, &newCol.FieldType, isColumnWithIndex(col.Name.L, t.Meta().Indices)); err != nil {
		if strings.Contains(err.Error(), "Unsupported modifying collation") {
			colErrMsg := "Unsupported modifying collation of column '%s' from '%s' to '%s' when index is defined on it."
			err = dbterror.ErrUnsupportedModifyCollation.GenWithStack(colErrMsg, col.Name.L, col.GetCollate(), newCol.GetCollate())
		}
		return nil, errors.Trace(err)
	}
	needChangeColData := needChangeColumnData(col.ColumnInfo, newCol.ColumnInfo)
	if needChangeColData {
		if err = isGeneratedRelatedColumn(t.Meta(), newCol.ColumnInfo, col.ColumnInfo); err != nil {
			return nil, errors.Trace(err)
		}
		if t.Meta().Partition != nil {
			return nil, dbterror.ErrUnsupportedModifyColumn.GenWithStackByArgs("table is partition table")
		}
	}

	// We don't support modifying column from not_auto_increment to auto_increment.
	if !mysql.HasAutoIncrementFlag(col.GetFlag()) && mysql.HasAutoIncrementFlag(newCol.GetFlag()) {
		return nil, dbterror.ErrUnsupportedModifyColumn.GenWithStackByArgs("can't set auto_increment")
	}
	// Disallow modifying column from auto_increment to not auto_increment if the session variable `AllowRemoveAutoInc` is false.
	if !sctx.GetSessionVars().AllowRemoveAutoInc && mysql.HasAutoIncrementFlag(col.GetFlag()) && !mysql.HasAutoIncrementFlag(newCol.GetFlag()) {
		return nil, dbterror.ErrUnsupportedModifyColumn.GenWithStackByArgs("can't remove auto_increment without @@tidb_allow_remove_auto_inc enabled")
	}

	// We support modifying the type definitions of 'null' to 'not null' now.
	var modifyColumnTp byte
	if !mysql.HasNotNullFlag(col.GetFlag()) && mysql.HasNotNullFlag(newCol.GetFlag()) {
		if err = checkForNullValue(ctx, sctx, true, ident.Schema, ident.Name, newCol.ColumnInfo, col.ColumnInfo); err != nil {
			return nil, errors.Trace(err)
		}
		// `modifyColumnTp` indicates that there is a type modification.
		modifyColumnTp = mysql.TypeNull
	}

	if err = checkColumnWithIndexConstraint(t.Meta(), col.ColumnInfo, newCol.ColumnInfo); err != nil {
		return nil, err
	}

	// As same with MySQL, we don't support modifying the stored status for generated columns.
	if err = checkModifyGeneratedColumn(sctx, t, col, newCol, specNewColumn, spec.Position); err != nil {
		return nil, errors.Trace(err)
	}

	var newAutoRandBits uint64
	if newAutoRandBits, err = checkAutoRandom(t.Meta(), col, specNewColumn); err != nil {
		return nil, errors.Trace(err)
	}

	tzName, tzOffset := ddlutil.GetTimeZone(sctx)
	job := &model.Job{
		SchemaID:   schema.ID,
		TableID:    t.Meta().ID,
		SchemaName: schema.Name.L,
		TableName:  t.Meta().Name.L,
		Type:       model.ActionModifyColumn,
		BinlogInfo: &model.HistoryInfo{},
		ReorgMeta: &model.DDLReorgMeta{
			SQLMode:       sctx.GetSessionVars().SQLMode,
			Warnings:      make(map[errors.ErrorID]*terror.Error),
			WarningsCount: make(map[errors.ErrorID]int64),
			Location:      &model.TimeZoneLocation{Name: tzName, Offset: tzOffset},
		},
		CtxVars: []interface{}{needChangeColData},
		Args:    []interface{}{&newCol.ColumnInfo, originalColName, spec.Position, modifyColumnTp, newAutoRandBits},
	}
	return job, nil
}

// checkColumnWithIndexConstraint is used to check the related index constraint of the modified column.
// Index has a max-prefix-length constraint. eg: a varchar(100), index idx(a), modifying column a to a varchar(4000)
// will cause index idx to break the max-prefix-length constraint.
func checkColumnWithIndexConstraint(tbInfo *model.TableInfo, originalCol, newCol *model.ColumnInfo) error {
	columns := make([]*model.ColumnInfo, 0, len(tbInfo.Columns))
	columns = append(columns, tbInfo.Columns...)
	// Replace old column with new column.
	for i, col := range columns {
		if col.Name.L != originalCol.Name.L {
			continue
		}
		columns[i] = newCol.Clone()
		columns[i].Name = originalCol.Name
		break
	}

	pkIndex := tables.FindPrimaryIndex(tbInfo)

	checkOneIndex := func(indexInfo *model.IndexInfo) (err error) {
		var modified bool
		for _, col := range indexInfo.Columns {
			if col.Name.L == originalCol.Name.L {
				modified = true
				break
			}
		}
		if !modified {
			return
		}
		err = checkIndexInModifiableColumns(columns, indexInfo.Columns)
		if err != nil {
			return
		}
		err = checkIndexPrefixLength(columns, indexInfo.Columns)
		return
	}

	// Check primary key first.
	var err error

	if pkIndex != nil {
		err = checkOneIndex(pkIndex)
		if err != nil {
			return err
		}
	}

	// Check secondary indexes.
	for _, indexInfo := range tbInfo.Indices {
		if indexInfo.Primary {
			continue
		}
		// the second param should always be set to true, check index length only if it was modified
		// checkOneIndex needs one param only.
		err = checkOneIndex(indexInfo)
		if err != nil {
			return err
		}
	}
	return nil
}

func checkIndexInModifiableColumns(columns []*model.ColumnInfo, idxColumns []*model.IndexColumn) error {
	for _, ic := range idxColumns {
		col := model.FindColumnInfo(columns, ic.Name.L)
		if col == nil {
			return dbterror.ErrKeyColumnDoesNotExits.GenWithStack("column does not exist: %s", ic.Name)
		}

		prefixLength := types.UnspecifiedLength
		if types.IsTypePrefixable(col.FieldType.GetType()) && col.FieldType.GetFlen() > ic.Length {
			// When the index column is changed, prefix length is only valid
			// if the type is still prefixable and larger than old prefix length.
			prefixLength = ic.Length
		}
		if err := checkIndexColumn(nil, col, prefixLength); err != nil {
			return err
		}
	}
	return nil
}

func checkAutoRandom(tableInfo *model.TableInfo, originCol *table.Column, specNewColumn *ast.ColumnDef) (uint64, error) {
	var oldRandBits uint64
	if originCol.IsPKHandleColumn(tableInfo) {
		oldRandBits = tableInfo.AutoRandomBits
	}
	newRandBits, err := extractAutoRandomBitsFromColDef(specNewColumn)
	if err != nil {
		return 0, errors.Trace(err)
	}
	switch {
	case oldRandBits == newRandBits:
	case oldRandBits < newRandBits:
		addingAutoRandom := oldRandBits == 0
		if addingAutoRandom {
			convFromAutoInc := mysql.HasAutoIncrementFlag(originCol.GetFlag()) && originCol.IsPKHandleColumn(tableInfo)
			if !convFromAutoInc {
				return 0, dbterror.ErrInvalidAutoRandom.GenWithStackByArgs(autoid.AutoRandomAlterChangeFromAutoInc)
			}
		}
		if autoid.MaxAutoRandomBits < newRandBits {
			errMsg := fmt.Sprintf(autoid.AutoRandomOverflowErrMsg,
				autoid.MaxAutoRandomBits, newRandBits, specNewColumn.Name.Name.O)
			return 0, dbterror.ErrInvalidAutoRandom.GenWithStackByArgs(errMsg)
		}
		// increasing auto_random shard bits is allowed.
	case oldRandBits > newRandBits:
		if newRandBits == 0 {
			return 0, dbterror.ErrInvalidAutoRandom.GenWithStackByArgs(autoid.AutoRandomAlterErrMsg)
		}
		return 0, dbterror.ErrInvalidAutoRandom.GenWithStackByArgs(autoid.AutoRandomDecreaseBitErrMsg)
	}

	modifyingAutoRandCol := oldRandBits > 0 || newRandBits > 0
	if modifyingAutoRandCol {
		// Disallow changing the column field type.
		if originCol.GetType() != specNewColumn.Tp.GetType() {
			return 0, dbterror.ErrInvalidAutoRandom.GenWithStackByArgs(autoid.AutoRandomModifyColTypeErrMsg)
		}
		if originCol.GetType() != mysql.TypeLonglong {
			return 0, dbterror.ErrInvalidAutoRandom.GenWithStackByArgs(fmt.Sprintf(autoid.AutoRandomOnNonBigIntColumn, types.TypeStr(originCol.GetType())))
		}
		// Disallow changing from auto_random to auto_increment column.
		if containsColumnOption(specNewColumn, ast.ColumnOptionAutoIncrement) {
			return 0, dbterror.ErrInvalidAutoRandom.GenWithStackByArgs(autoid.AutoRandomIncompatibleWithAutoIncErrMsg)
		}
		// Disallow specifying a default value on auto_random column.
		if containsColumnOption(specNewColumn, ast.ColumnOptionDefaultValue) {
			return 0, dbterror.ErrInvalidAutoRandom.GenWithStackByArgs(autoid.AutoRandomIncompatibleWithDefaultValueErrMsg)
		}
	}
	return newRandBits, nil
}

// ChangeColumn renames an existing column and modifies the column's definition,
// currently we only support limited kind of changes
// that do not need to change or check data on the table.
func (d *ddl) ChangeColumn(ctx context.Context, sctx sessionctx.Context, ident ast.Ident, spec *ast.AlterTableSpec) error {
	specNewColumn := spec.NewColumns[0]
	if len(specNewColumn.Name.Schema.O) != 0 && ident.Schema.L != specNewColumn.Name.Schema.L {
		return dbterror.ErrWrongDBName.GenWithStackByArgs(specNewColumn.Name.Schema.O)
	}
	if len(spec.OldColumnName.Schema.O) != 0 && ident.Schema.L != spec.OldColumnName.Schema.L {
		return dbterror.ErrWrongDBName.GenWithStackByArgs(spec.OldColumnName.Schema.O)
	}
	if len(specNewColumn.Name.Table.O) != 0 && ident.Name.L != specNewColumn.Name.Table.L {
		return dbterror.ErrWrongTableName.GenWithStackByArgs(specNewColumn.Name.Table.O)
	}
	if len(spec.OldColumnName.Table.O) != 0 && ident.Name.L != spec.OldColumnName.Table.L {
		return dbterror.ErrWrongTableName.GenWithStackByArgs(spec.OldColumnName.Table.O)
	}

	job, err := d.getModifiableColumnJob(ctx, sctx, ident, spec.OldColumnName.Name, spec)
	if err != nil {
		if infoschema.ErrColumnNotExists.Equal(err) && spec.IfExists {
			sctx.GetSessionVars().StmtCtx.AppendNote(infoschema.ErrColumnNotExists.GenWithStackByArgs(spec.OldColumnName.Name, ident.Name))
			return nil
		}
		return errors.Trace(err)
	}

	err = d.DoDDLJob(sctx, job)
	// column not exists, but if_exists flags is true, so we ignore this error.
	if infoschema.ErrColumnNotExists.Equal(err) && spec.IfExists {
		sctx.GetSessionVars().StmtCtx.AppendNote(err)
		return nil
	}
	err = d.callHookOnChanged(job, err)
	return errors.Trace(err)
}

// RenameColumn renames an existing column.
func (d *ddl) RenameColumn(ctx sessionctx.Context, ident ast.Ident, spec *ast.AlterTableSpec) error {
	oldColName := spec.OldColumnName.Name
	newColName := spec.NewColumnName.Name

	schema, tbl, err := d.getSchemaAndTableByIdent(ctx, ident)
	if err != nil {
		return errors.Trace(err)
	}

	oldCol := table.FindCol(tbl.VisibleCols(), oldColName.L)
	if oldCol == nil {
		return infoschema.ErrColumnNotExists.GenWithStackByArgs(oldColName, ident.Name)
	}

	if oldColName.L == newColName.L {
		return nil
	}
	if newColName.L == model.ExtraHandleName.L {
		return dbterror.ErrWrongColumnName.GenWithStackByArgs(newColName.L)
	}

	allCols := tbl.Cols()
	colWithNewNameAlreadyExist := table.FindCol(allCols, newColName.L) != nil
	if colWithNewNameAlreadyExist {
		return infoschema.ErrColumnExists.GenWithStackByArgs(newColName)
	}

	if fkInfo := GetColumnForeignKeyInfo(oldColName.L, tbl.Meta().ForeignKeys); fkInfo != nil {
		return dbterror.ErrFKIncompatibleColumns.GenWithStackByArgs(oldColName, fkInfo.Name)
	}

	// Check generated expression.
	for _, col := range allCols {
		if col.GeneratedExpr == nil {
			continue
		}
		dependedColNames := FindColumnNamesInExpr(col.GeneratedExpr)
		for _, name := range dependedColNames {
			if name.Name.L == oldColName.L {
				if col.Hidden {
					return dbterror.ErrDependentByFunctionalIndex.GenWithStackByArgs(oldColName.O)
				}
				return dbterror.ErrDependentByGeneratedColumn.GenWithStackByArgs(oldColName.O)
			}
		}
	}

	tzName, tzOffset := ddlutil.GetTimeZone(ctx)

	newCol := oldCol.Clone()
	newCol.Name = newColName
	job := &model.Job{
		SchemaID:   schema.ID,
		TableID:    tbl.Meta().ID,
		SchemaName: schema.Name.L,
		TableName:  tbl.Meta().Name.L,
		Type:       model.ActionModifyColumn,
		BinlogInfo: &model.HistoryInfo{},
		ReorgMeta: &model.DDLReorgMeta{
			SQLMode:       ctx.GetSessionVars().SQLMode,
			Warnings:      make(map[errors.ErrorID]*terror.Error),
			WarningsCount: make(map[errors.ErrorID]int64),
			Location:      &model.TimeZoneLocation{Name: tzName, Offset: tzOffset},
		},
		Args: []interface{}{&newCol, oldColName, spec.Position, 0, 0},
	}
	err = d.DoDDLJob(ctx, job)
	err = d.callHookOnChanged(job, err)
	return errors.Trace(err)
}

// ModifyColumn does modification on an existing column, currently we only support limited kind of changes
// that do not need to change or check data on the table.
func (d *ddl) ModifyColumn(ctx context.Context, sctx sessionctx.Context, ident ast.Ident, spec *ast.AlterTableSpec) error {
	specNewColumn := spec.NewColumns[0]
	if len(specNewColumn.Name.Schema.O) != 0 && ident.Schema.L != specNewColumn.Name.Schema.L {
		return dbterror.ErrWrongDBName.GenWithStackByArgs(specNewColumn.Name.Schema.O)
	}
	if len(specNewColumn.Name.Table.O) != 0 && ident.Name.L != specNewColumn.Name.Table.L {
		return dbterror.ErrWrongTableName.GenWithStackByArgs(specNewColumn.Name.Table.O)
	}

	originalColName := specNewColumn.Name.Name
	job, err := d.getModifiableColumnJob(ctx, sctx, ident, originalColName, spec)
	if err != nil {
		if infoschema.ErrColumnNotExists.Equal(err) && spec.IfExists {
			sctx.GetSessionVars().StmtCtx.AppendNote(infoschema.ErrColumnNotExists.GenWithStackByArgs(originalColName, ident.Name))
			return nil
		}
		return errors.Trace(err)
	}

	err = d.DoDDLJob(sctx, job)
	// column not exists, but if_exists flags is true, so we ignore this error.
	if infoschema.ErrColumnNotExists.Equal(err) && spec.IfExists {
		sctx.GetSessionVars().StmtCtx.AppendNote(err)
		return nil
	}
	err = d.callHookOnChanged(job, err)
	return errors.Trace(err)
}

func (d *ddl) AlterColumn(ctx sessionctx.Context, ident ast.Ident, spec *ast.AlterTableSpec) error {
	specNewColumn := spec.NewColumns[0]
	is := d.infoCache.GetLatest()
	schema, ok := is.SchemaByName(ident.Schema)
	if !ok {
		return infoschema.ErrTableNotExists.GenWithStackByArgs(ident.Schema, ident.Name)
	}
	t, err := is.TableByName(ident.Schema, ident.Name)
	if err != nil {
		return infoschema.ErrTableNotExists.GenWithStackByArgs(ident.Schema, ident.Name)
	}

	colName := specNewColumn.Name.Name
	// Check whether alter column has existed.
	oldCol := table.FindCol(t.Cols(), colName.L)
	if oldCol == nil {
		return dbterror.ErrBadField.GenWithStackByArgs(colName, ident.Name)
	}
	col := table.ToColumn(oldCol.Clone())

	// Clean the NoDefaultValueFlag value.
	col.DelFlag(mysql.NoDefaultValueFlag)
	if len(specNewColumn.Options) == 0 {
		col.DefaultIsExpr = false
		err = col.SetDefaultValue(nil)
		if err != nil {
			return errors.Trace(err)
		}
		col.AddFlag(mysql.NoDefaultValueFlag)
	} else {
		if IsAutoRandomColumnID(t.Meta(), col.ID) {
			return dbterror.ErrInvalidAutoRandom.GenWithStackByArgs(autoid.AutoRandomIncompatibleWithDefaultValueErrMsg)
		}
		hasDefaultValue, err := SetDefaultValue(ctx, col, specNewColumn.Options[0])
		if err != nil {
			return errors.Trace(err)
		}
		if err = checkDefaultValue(ctx, col, hasDefaultValue); err != nil {
			return errors.Trace(err)
		}
	}

	job := &model.Job{
		SchemaID:   schema.ID,
		TableID:    t.Meta().ID,
		SchemaName: schema.Name.L,
		TableName:  t.Meta().Name.L,
		Type:       model.ActionSetDefaultValue,
		BinlogInfo: &model.HistoryInfo{},
		Args:       []interface{}{col},
	}

	err = d.DoDDLJob(ctx, job)
	err = d.callHookOnChanged(job, err)
	return errors.Trace(err)
}

// AlterTableComment updates the table comment information.
func (d *ddl) AlterTableComment(ctx sessionctx.Context, ident ast.Ident, spec *ast.AlterTableSpec) error {
	is := d.infoCache.GetLatest()
	schema, ok := is.SchemaByName(ident.Schema)
	if !ok {
		return infoschema.ErrDatabaseNotExists.GenWithStackByArgs(ident.Schema)
	}

	tb, err := is.TableByName(ident.Schema, ident.Name)
	if err != nil {
		return errors.Trace(infoschema.ErrTableNotExists.GenWithStackByArgs(ident.Schema, ident.Name))
	}
	if _, err = validateCommentLength(ctx.GetSessionVars(), ident.Name.L, &spec.Comment, dbterror.ErrTooLongTableComment); err != nil {
		return errors.Trace(err)
	}

	job := &model.Job{
		SchemaID:   schema.ID,
		TableID:    tb.Meta().ID,
		SchemaName: schema.Name.L,
		TableName:  tb.Meta().Name.L,
		Type:       model.ActionModifyTableComment,
		BinlogInfo: &model.HistoryInfo{},
		Args:       []interface{}{spec.Comment},
	}

	err = d.DoDDLJob(ctx, job)
	err = d.callHookOnChanged(job, err)
	return errors.Trace(err)
}

// AlterTableAutoIDCache updates the table comment information.
func (d *ddl) AlterTableAutoIDCache(ctx sessionctx.Context, ident ast.Ident, newCache int64) error {
	schema, tb, err := d.getSchemaAndTableByIdent(ctx, ident)
	if err != nil {
		return errors.Trace(err)
	}

	job := &model.Job{
		SchemaID:   schema.ID,
		TableID:    tb.Meta().ID,
		SchemaName: schema.Name.L,
		TableName:  tb.Meta().Name.L,
		Type:       model.ActionModifyTableAutoIdCache,
		BinlogInfo: &model.HistoryInfo{},
		Args:       []interface{}{newCache},
	}

	err = d.DoDDLJob(ctx, job)
	err = d.callHookOnChanged(job, err)
	return errors.Trace(err)
}

// AlterTableCharsetAndCollate changes the table charset and collate.
func (d *ddl) AlterTableCharsetAndCollate(ctx sessionctx.Context, ident ast.Ident, toCharset, toCollate string, needsOverwriteCols bool) error {
	// use the last one.
	if toCharset == "" && toCollate == "" {
		return dbterror.ErrUnknownCharacterSet.GenWithStackByArgs(toCharset)
	}

	is := d.infoCache.GetLatest()
	schema, ok := is.SchemaByName(ident.Schema)
	if !ok {
		return infoschema.ErrDatabaseNotExists.GenWithStackByArgs(ident.Schema)
	}

	tb, err := is.TableByName(ident.Schema, ident.Name)
	if err != nil {
		return errors.Trace(infoschema.ErrTableNotExists.GenWithStackByArgs(ident.Schema, ident.Name))
	}

	if toCharset == "" {
		// charset does not change.
		toCharset = tb.Meta().Charset
	}

	if toCollate == "" {
		// get the default collation of the charset.
		toCollate, err = charset.GetDefaultCollation(toCharset)
		if err != nil {
			return errors.Trace(err)
		}
	}
	doNothing, err := checkAlterTableCharset(tb.Meta(), schema, toCharset, toCollate, needsOverwriteCols)
	if err != nil {
		return err
	}
	if doNothing {
		return nil
	}

	job := &model.Job{
		SchemaID:   schema.ID,
		TableID:    tb.Meta().ID,
		SchemaName: schema.Name.L,
		TableName:  tb.Meta().Name.L,
		Type:       model.ActionModifyTableCharsetAndCollate,
		BinlogInfo: &model.HistoryInfo{},
		Args:       []interface{}{toCharset, toCollate, needsOverwriteCols},
	}
	err = d.DoDDLJob(ctx, job)
	err = d.callHookOnChanged(job, err)
	return errors.Trace(err)
}

func shouldModifyTiFlashReplica(tbReplicaInfo *model.TiFlashReplicaInfo, replicaInfo *ast.TiFlashReplicaSpec) bool {
	if tbReplicaInfo != nil && tbReplicaInfo.Count == replicaInfo.Count &&
		len(tbReplicaInfo.LocationLabels) == len(replicaInfo.Labels) {
		for i, label := range tbReplicaInfo.LocationLabels {
			if replicaInfo.Labels[i] != label {
				return true
			}
		}
		return false
	}
	return true
}

// AlterTableSetTiFlashReplica sets the TiFlash replicas info.
func (d *ddl) AlterTableSetTiFlashReplica(ctx sessionctx.Context, ident ast.Ident, replicaInfo *ast.TiFlashReplicaSpec) error {
	schema, tb, err := d.getSchemaAndTableByIdent(ctx, ident)
	if err != nil {
		return errors.Trace(err)
	}

	err = isTableTiFlashSupported(schema, tb)
	if err != nil {
		return errors.Trace(err)
	}

	tbReplicaInfo := tb.Meta().TiFlashReplica
	if !shouldModifyTiFlashReplica(tbReplicaInfo, replicaInfo) {
		return nil
	}

	err = checkTiFlashReplicaCount(ctx, replicaInfo.Count)
	if err != nil {
		return errors.Trace(err)
	}

	job := &model.Job{
		SchemaID:   schema.ID,
		TableID:    tb.Meta().ID,
		SchemaName: schema.Name.L,
		TableName:  tb.Meta().Name.L,
		Type:       model.ActionSetTiFlashReplica,
		BinlogInfo: &model.HistoryInfo{},
		Args:       []interface{}{*replicaInfo},
	}
	err = d.DoDDLJob(ctx, job)
	err = d.callHookOnChanged(job, err)
	return errors.Trace(err)
}

func isTableTiFlashSupported(schema *model.DBInfo, tb table.Table) error {
	// Memory tables and system tables are not supported by TiFlash
	if util.IsMemOrSysDB(schema.Name.L) {
		return errors.Trace(dbterror.ErrUnsupportedTiFlashOperationForSysOrMemTable)
	} else if tb.Meta().TempTableType != model.TempTableNone {
		return dbterror.ErrOptOnTemporaryTable.GenWithStackByArgs("set on tiflash")
	}

	// Tables that has charset are not supported by TiFlash
	for _, col := range tb.Cols() {
		_, ok := charset.TiFlashSupportedCharsets[col.GetCharset()]
		if !ok {
			return dbterror.ErrUnsupportedTiFlashOperationForUnsupportedCharsetTable.GenWithStackByArgs(col.GetCharset())
		}
	}

	return nil
}

func (d *ddl) AlterTableSetTiFlashMode(ctx sessionctx.Context, ident ast.Ident, mode model.TiFlashMode) error {
	schema, tb, err := d.getSchemaAndTableByIdent(ctx, ident)
	if err != nil {
		return errors.Trace(err)
	}

	if mode != model.TiFlashModeNormal && mode != model.TiFlashModeFast {
		return fmt.Errorf("unsupported TiFlash mode %s", mode)
	}

	err = isTableTiFlashSupported(schema, tb)
	if err != nil {
		return errors.Trace(err)
	}

	// Prompt warning when there is no TiFlash replica, as TiFlash mode will
	// only take effect when executing in TiFlash.
	tbReplicaInfo := tb.Meta().TiFlashReplica
	if tbReplicaInfo == nil || tbReplicaInfo.Count == 0 {
		ctx.GetSessionVars().StmtCtx.AppendNote(dbterror.ErrAlterTiFlashModeForTableWithoutTiFlashReplica)
	}

	job := &model.Job{
		SchemaID:   schema.ID,
		TableID:    tb.Meta().ID,
		SchemaName: schema.Name.L,
		TableName:  tb.Meta().Name.L,
		Type:       model.ActionSetTiFlashMode,
		BinlogInfo: &model.HistoryInfo{},
		Args:       []interface{}{mode},
	}
	err = d.DoDDLJob(ctx, job)
	err = d.callHookOnChanged(job, err)
	return errors.Trace(err)
}

func checkTiFlashReplicaCount(ctx sessionctx.Context, replicaCount uint64) error {
	// Check the tiflash replica count should be less than the total tiflash stores.
	tiflashStoreCnt, err := infoschema.GetTiFlashStoreCount(ctx)
	if err != nil {
		return errors.Trace(err)
	}
	if replicaCount > tiflashStoreCnt {
		return errors.Errorf("the tiflash replica count: %d should be less than the total tiflash server count: %d", replicaCount, tiflashStoreCnt)
	}
	return nil
}

// AlterTableAddStatistics registers extended statistics for a table.
func (d *ddl) AlterTableAddStatistics(ctx sessionctx.Context, ident ast.Ident, stats *ast.StatisticsSpec, ifNotExists bool) error {
	if !ctx.GetSessionVars().EnableExtendedStats {
		return errors.New("Extended statistics feature is not generally available now, and tidb_enable_extended_stats is OFF")
	}
	// Not support Cardinality and Dependency statistics type for now.
	if stats.StatsType == ast.StatsTypeCardinality || stats.StatsType == ast.StatsTypeDependency {
		return errors.New("Cardinality and Dependency statistics types are not supported now")
	}
	_, tbl, err := d.getSchemaAndTableByIdent(ctx, ident)
	if err != nil {
		return err
	}
	tblInfo := tbl.Meta()
	if tblInfo.GetPartitionInfo() != nil {
		return errors.New("Extended statistics on partitioned tables are not supported now")
	}
	colIDs := make([]int64, 0, 2)
	colIDSet := make(map[int64]struct{}, 2)
	// Check whether columns exist.
	for _, colName := range stats.Columns {
		col := table.FindCol(tbl.VisibleCols(), colName.Name.L)
		if col == nil {
			return infoschema.ErrColumnNotExists.GenWithStackByArgs(colName.Name, ident.Name)
		}
		if stats.StatsType == ast.StatsTypeCorrelation && tblInfo.PKIsHandle && mysql.HasPriKeyFlag(col.GetFlag()) {
			ctx.GetSessionVars().StmtCtx.AppendWarning(errors.New("No need to create correlation statistics on the integer primary key column"))
			return nil
		}
		if _, exist := colIDSet[col.ID]; exist {
			return errors.Errorf("Cannot create extended statistics on duplicate column names '%s'", colName.Name.L)
		}
		colIDSet[col.ID] = struct{}{}
		colIDs = append(colIDs, col.ID)
	}
	if len(colIDs) != 2 && (stats.StatsType == ast.StatsTypeCorrelation || stats.StatsType == ast.StatsTypeDependency) {
		return errors.New("Only support Correlation and Dependency statistics types on 2 columns")
	}
	if len(colIDs) < 1 && stats.StatsType == ast.StatsTypeCardinality {
		return errors.New("Only support Cardinality statistics type on at least 2 columns")
	}
	// TODO: check whether covering index exists for cardinality / dependency types.

	// Call utilities of statistics.Handle to modify system tables instead of doing DML directly,
	// because locking in Handle can guarantee the correctness of `version` in system tables.
	return d.ddlCtx.statsHandle.InsertExtendedStats(stats.StatsName, colIDs, int(stats.StatsType), tblInfo.ID, ifNotExists)
}

// AlterTableDropStatistics logically deletes extended statistics for a table.
func (d *ddl) AlterTableDropStatistics(ctx sessionctx.Context, ident ast.Ident, stats *ast.StatisticsSpec, ifExists bool) error {
	if !ctx.GetSessionVars().EnableExtendedStats {
		return errors.New("Extended statistics feature is not generally available now, and tidb_enable_extended_stats is OFF")
	}
	_, tbl, err := d.getSchemaAndTableByIdent(ctx, ident)
	if err != nil {
		return err
	}
	tblInfo := tbl.Meta()
	// Call utilities of statistics.Handle to modify system tables instead of doing DML directly,
	// because locking in Handle can guarantee the correctness of `version` in system tables.
	return d.ddlCtx.statsHandle.MarkExtendedStatsDeleted(stats.StatsName, tblInfo.ID, ifExists)
}

// UpdateTableReplicaInfo updates the table flash replica infos.
func (d *ddl) UpdateTableReplicaInfo(ctx sessionctx.Context, physicalID int64, available bool) error {
	is := d.infoCache.GetLatest()
	tb, ok := is.TableByID(physicalID)
	if !ok {
		tb, _, _ = is.FindTableByPartitionID(physicalID)
		if tb == nil {
			return infoschema.ErrTableNotExists.GenWithStack("Table which ID = %d does not exist.", physicalID)
		}
	}
	tbInfo := tb.Meta()
	if tbInfo.TiFlashReplica == nil || (tbInfo.ID == physicalID && tbInfo.TiFlashReplica.Available == available) ||
		(tbInfo.ID != physicalID && available == tbInfo.TiFlashReplica.IsPartitionAvailable(physicalID)) {
		return nil
	}

	db, ok := is.SchemaByTable(tbInfo)
	if !ok {
		return infoschema.ErrDatabaseNotExists.GenWithStack("Database of table `%s` does not exist.", tb.Meta().Name)
	}

	job := &model.Job{
		SchemaID:   db.ID,
		TableID:    tb.Meta().ID,
		SchemaName: db.Name.L,
		TableName:  tb.Meta().Name.L,
		Type:       model.ActionUpdateTiFlashReplicaStatus,
		BinlogInfo: &model.HistoryInfo{},
		Args:       []interface{}{available, physicalID},
	}
	err := d.DoDDLJob(ctx, job)
	err = d.callHookOnChanged(job, err)
	return errors.Trace(err)
}

// checkAlterTableCharset uses to check is it possible to change the charset of table.
// This function returns 2 variable:
// doNothing: if doNothing is true, means no need to change any more, because the target charset is same with the charset of table.
// err: if err is not nil, means it is not possible to change table charset to target charset.
func checkAlterTableCharset(tblInfo *model.TableInfo, dbInfo *model.DBInfo, toCharset, toCollate string, needsOverwriteCols bool) (doNothing bool, err error) {
	origCharset := tblInfo.Charset
	origCollate := tblInfo.Collate
	// Old version schema charset maybe modified when load schema if TreatOldVersionUTF8AsUTF8MB4 was enable.
	// So even if the origCharset equal toCharset, we still need to do the ddl for old version schema.
	if origCharset == toCharset && origCollate == toCollate && tblInfo.Version >= model.TableInfoVersion2 {
		// nothing to do.
		doNothing = true
		for _, col := range tblInfo.Columns {
			if col.GetCharset() == charset.CharsetBin {
				continue
			}
			if col.GetCharset() == toCharset && col.GetCollate() == toCollate {
				continue
			}
			doNothing = false
		}
		if doNothing {
			return doNothing, nil
		}
	}

	// The table charset may be "", if the table is create in old TiDB version, such as v2.0.8.
	// This DDL will update the table charset to default charset.
	origCharset, origCollate, err = ResolveCharsetCollation(
		ast.CharsetOpt{Chs: origCharset, Col: origCollate},
		ast.CharsetOpt{Chs: dbInfo.Charset, Col: dbInfo.Collate},
	)
	if err != nil {
		return doNothing, err
	}

	if err = checkModifyCharsetAndCollation(toCharset, toCollate, origCharset, origCollate, false); err != nil {
		return doNothing, err
	}
	if !needsOverwriteCols {
		// If we don't change the charset and collation of columns, skip the next checks.
		return doNothing, nil
	}

	for _, col := range tblInfo.Columns {
		if col.GetType() == mysql.TypeVarchar {
			if err = types.IsVarcharTooBigFieldLength(col.GetFlen(), col.Name.O, toCharset); err != nil {
				return doNothing, err
			}
		}
		if col.GetCharset() == charset.CharsetBin {
			continue
		}
		if len(col.GetCharset()) == 0 {
			continue
		}
		if err = checkModifyCharsetAndCollation(toCharset, toCollate, col.GetCharset(), col.GetCollate(), isColumnWithIndex(col.Name.L, tblInfo.Indices)); err != nil {
			if strings.Contains(err.Error(), "Unsupported modifying collation") {
				colErrMsg := "Unsupported converting collation of column '%s' from '%s' to '%s' when index is defined on it."
				err = dbterror.ErrUnsupportedModifyCollation.GenWithStack(colErrMsg, col.Name.L, col.GetCollate(), toCollate)
			}
			return doNothing, err
		}
	}
	return doNothing, nil
}

// RenameIndex renames an index.
// In TiDB, indexes are case-insensitive (so index 'a' and 'A" are considered the same index),
// but index names are case-sensitive (we can rename index 'a' to 'A')
func (d *ddl) RenameIndex(ctx sessionctx.Context, ident ast.Ident, spec *ast.AlterTableSpec) error {
	is := d.infoCache.GetLatest()
	schema, ok := is.SchemaByName(ident.Schema)
	if !ok {
		return infoschema.ErrDatabaseNotExists.GenWithStackByArgs(ident.Schema)
	}

	tb, err := is.TableByName(ident.Schema, ident.Name)
	if err != nil {
		return errors.Trace(infoschema.ErrTableNotExists.GenWithStackByArgs(ident.Schema, ident.Name))
	}
	if tb.Meta().TableCacheStatusType != model.TableCacheStatusDisable {
		return errors.Trace(dbterror.ErrOptOnCacheTable.GenWithStackByArgs("Rename Index"))
	}
	duplicate, err := ValidateRenameIndex(spec.FromKey, spec.ToKey, tb.Meta())
	if duplicate {
		return nil
	}
	if err != nil {
		return errors.Trace(err)
	}

	job := &model.Job{
		SchemaID:   schema.ID,
		TableID:    tb.Meta().ID,
		SchemaName: schema.Name.L,
		TableName:  tb.Meta().Name.L,
		Type:       model.ActionRenameIndex,
		BinlogInfo: &model.HistoryInfo{},
		Args:       []interface{}{spec.FromKey, spec.ToKey},
	}

	err = d.DoDDLJob(ctx, job)
	err = d.callHookOnChanged(job, err)
	return errors.Trace(err)
}

// If one drop those tables by mistake, it's difficult to recover.
// In the worst case, the whole TiDB cluster fails to bootstrap, so we prevent user from dropping them.
var systemTables = map[string]struct{}{
	"tidb":                 {},
	"gc_delete_range":      {},
	"gc_delete_range_done": {},
}

func isSystemTable(schema, table string) bool {
	if schema != "mysql" {
		return false
	}
	if _, ok := systemTables[table]; ok {
		return true
	}
	return false
}

type objectType int

const (
	tableObject objectType = iota
	viewObject
	sequenceObject
)

// dropTableObject provides common logic to DROP TABLE/VIEW/SEQUENCE.
func (d *ddl) dropTableObject(
	ctx sessionctx.Context,
	objects []*ast.TableName,
	ifExists bool,
	tableObjectType objectType,
) error {
	var (
		notExistTables []string
		sessVars       = ctx.GetSessionVars()
		is             = d.GetInfoSchemaWithInterceptor(ctx)
		dropExistErr   *terror.Error
		jobType        model.ActionType
	)

	switch tableObjectType {
	case tableObject:
		dropExistErr = infoschema.ErrTableDropExists
		jobType = model.ActionDropTable
	case viewObject:
		dropExistErr = infoschema.ErrTableDropExists
		jobType = model.ActionDropView
	case sequenceObject:
		dropExistErr = infoschema.ErrSequenceDropExists
		jobType = model.ActionDropSequence
	}

	for _, tn := range objects {
		fullti := ast.Ident{Schema: tn.Schema, Name: tn.Name}
		schema, ok := is.SchemaByName(tn.Schema)
		if !ok {
			// TODO: we should return special error for table not exist, checking "not exist" is not enough,
			// because some other errors may contain this error string too.
			notExistTables = append(notExistTables, fullti.String())
			continue
		}
		tableInfo, err := is.TableByName(tn.Schema, tn.Name)
		if err != nil && infoschema.ErrTableNotExists.Equal(err) {
			notExistTables = append(notExistTables, fullti.String())
			continue
		} else if err != nil {
			return err
		}

		// prechecks before build DDL job

		// Protect important system table from been dropped by a mistake.
		// I can hardly find a case that a user really need to do this.
		if isSystemTable(tn.Schema.L, tn.Name.L) {
			return errors.Errorf("Drop tidb system table '%s.%s' is forbidden", tn.Schema.L, tn.Name.L)
		}
		switch tableObjectType {
		case tableObject:
			if !tableInfo.Meta().IsBaseTable() {
				notExistTables = append(notExistTables, fullti.String())
				continue
			}

			tempTableType := tableInfo.Meta().TempTableType
			if config.CheckTableBeforeDrop && tempTableType == model.TempTableNone {
				logutil.BgLogger().Warn("admin check table before drop",
					zap.String("database", fullti.Schema.O),
					zap.String("table", fullti.Name.O),
				)
				exec := ctx.(sqlexec.RestrictedSQLExecutor)
				internalCtx := kv.WithInternalSourceType(context.Background(), kv.InternalTxnDDL)
				_, _, err := exec.ExecRestrictedSQL(internalCtx, nil, "admin check table %n.%n", fullti.Schema.O, fullti.Name.O)
				if err != nil {
					return err
				}
			}

			if tableInfo.Meta().TableCacheStatusType != model.TableCacheStatusDisable {
				return dbterror.ErrOptOnCacheTable.GenWithStackByArgs("Drop Table")
			}
		case viewObject:
			if !tableInfo.Meta().IsView() {
				return dbterror.ErrWrongObject.GenWithStackByArgs(fullti.Schema, fullti.Name, "VIEW")
			}
		case sequenceObject:
			if !tableInfo.Meta().IsSequence() {
				err = dbterror.ErrWrongObject.GenWithStackByArgs(fullti.Schema, fullti.Name, "SEQUENCE")
				if ifExists {
					ctx.GetSessionVars().StmtCtx.AppendNote(err)
					continue
				}
				return err
			}
		}

		job := &model.Job{
			SchemaID:    schema.ID,
			TableID:     tableInfo.Meta().ID,
			SchemaName:  schema.Name.L,
			SchemaState: schema.State,
			TableName:   tableInfo.Meta().Name.L,
			Type:        jobType,
			BinlogInfo:  &model.HistoryInfo{},
		}

		err = d.DoDDLJob(ctx, job)
		err = d.callHookOnChanged(job, err)
		if infoschema.ErrDatabaseNotExists.Equal(err) || infoschema.ErrTableNotExists.Equal(err) {
			notExistTables = append(notExistTables, fullti.String())
			continue
		} else if err != nil {
			return errors.Trace(err)
		}

		// unlock table after drop
		if tableObjectType != tableObject {
			continue
		}
		if !config.TableLockEnabled() {
			continue
		}
		if ok, _ := ctx.CheckTableLocked(tableInfo.Meta().ID); ok {
			ctx.ReleaseTableLockByTableIDs([]int64{tableInfo.Meta().ID})
		}
	}
	if len(notExistTables) > 0 && !ifExists {
		return dropExistErr.GenWithStackByArgs(strings.Join(notExistTables, ","))
	}
	// We need add warning when use if exists.
	if len(notExistTables) > 0 && ifExists {
		for _, table := range notExistTables {
			sessVars.StmtCtx.AppendNote(dropExistErr.GenWithStackByArgs(table))
		}
	}
	return nil
}

// DropTable will proceed even if some table in the list does not exists.
func (d *ddl) DropTable(ctx sessionctx.Context, stmt *ast.DropTableStmt) (err error) {
	return d.dropTableObject(ctx, stmt.Tables, stmt.IfExists, tableObject)
}

// DropView will proceed even if some view in the list does not exists.
func (d *ddl) DropView(ctx sessionctx.Context, stmt *ast.DropTableStmt) (err error) {
	return d.dropTableObject(ctx, stmt.Tables, stmt.IfExists, viewObject)
}

func (d *ddl) TruncateTable(ctx sessionctx.Context, ti ast.Ident) error {
	schema, tb, err := d.getSchemaAndTableByIdent(ctx, ti)
	if err != nil {
		return errors.Trace(err)
	}
	if tb.Meta().IsView() || tb.Meta().IsSequence() {
		return infoschema.ErrTableNotExists.GenWithStackByArgs(schema.Name.O, tb.Meta().Name.O)
	}
	if tb.Meta().TableCacheStatusType != model.TableCacheStatusDisable {
		return dbterror.ErrOptOnCacheTable.GenWithStackByArgs("Truncate Table")
	}

	genIDs, err := d.genGlobalIDs(1)
	if err != nil {
		return errors.Trace(err)
	}
	newTableID := genIDs[0]
	job := &model.Job{
		SchemaID:   schema.ID,
		TableID:    tb.Meta().ID,
		SchemaName: schema.Name.L,
		TableName:  tb.Meta().Name.L,
		Type:       model.ActionTruncateTable,
		BinlogInfo: &model.HistoryInfo{},
		Args:       []interface{}{newTableID},
	}
	if ok, _ := ctx.CheckTableLocked(tb.Meta().ID); ok && config.TableLockEnabled() {
		// AddTableLock here to avoid this ddl job was executed successfully but the session was been kill before return.
		// The session will release all table locks it holds, if we don't add the new locking table id here,
		// the session may forget to release the new locked table id when this ddl job was executed successfully
		// but the session was killed before return.
		ctx.AddTableLock([]model.TableLockTpInfo{{SchemaID: schema.ID, TableID: newTableID, Tp: tb.Meta().Lock.Tp}})
	}
	err = d.DoDDLJob(ctx, job)
	err = d.callHookOnChanged(job, err)
	if err != nil {
		if config.TableLockEnabled() {
			ctx.ReleaseTableLockByTableIDs([]int64{newTableID})
		}
		return errors.Trace(err)
	}
	if _, tb, err := d.getSchemaAndTableByIdent(ctx, ti); err == nil {
		d.preSplitAndScatter(ctx, tb.Meta(), tb.Meta().GetPartitionInfo())
	}

	if !config.TableLockEnabled() {
		return nil
	}
	if ok, _ := ctx.CheckTableLocked(tb.Meta().ID); ok {
		ctx.ReleaseTableLockByTableIDs([]int64{tb.Meta().ID})
	}
	return nil
}

func (d *ddl) RenameTable(ctx sessionctx.Context, s *ast.RenameTableStmt) error {
	isAlterTable := false
	var err error
	if len(s.TableToTables) == 1 {
		oldIdent := ast.Ident{Schema: s.TableToTables[0].OldTable.Schema, Name: s.TableToTables[0].OldTable.Name}
		newIdent := ast.Ident{Schema: s.TableToTables[0].NewTable.Schema, Name: s.TableToTables[0].NewTable.Name}
		err = d.renameTable(ctx, oldIdent, newIdent, isAlterTable)
	} else {
		oldIdents := make([]ast.Ident, 0, len(s.TableToTables))
		newIdents := make([]ast.Ident, 0, len(s.TableToTables))
		for _, tables := range s.TableToTables {
			oldIdent := ast.Ident{Schema: tables.OldTable.Schema, Name: tables.OldTable.Name}
			newIdent := ast.Ident{Schema: tables.NewTable.Schema, Name: tables.NewTable.Name}
			oldIdents = append(oldIdents, oldIdent)
			newIdents = append(newIdents, newIdent)
		}
		err = d.renameTables(ctx, oldIdents, newIdents, isAlterTable)
	}
	return err
}

func (d *ddl) renameTable(ctx sessionctx.Context, oldIdent, newIdent ast.Ident, isAlterTable bool) error {
	is := d.GetInfoSchemaWithInterceptor(ctx)
	tables := make(map[string]int64)
	schemas, tableID, err := ExtractTblInfos(is, oldIdent, newIdent, isAlterTable, tables)
	if err != nil {
		return err
	}

	if schemas == nil {
		return nil
	}

	if tbl, ok := is.TableByID(tableID); ok {
		if tbl.Meta().TableCacheStatusType != model.TableCacheStatusDisable {
			return errors.Trace(dbterror.ErrOptOnCacheTable.GenWithStackByArgs("Rename Table"))
		}
	}

	job := &model.Job{
		SchemaID:   schemas[1].ID,
		TableID:    tableID,
		SchemaName: schemas[1].Name.L,
		TableName:  oldIdent.Name.L,
		Type:       model.ActionRenameTable,
		BinlogInfo: &model.HistoryInfo{},
		Args:       []interface{}{schemas[0].ID, newIdent.Name, schemas[0].Name},
		CtxVars:    []interface{}{[]int64{schemas[0].ID, schemas[1].ID}, []int64{tableID}},
	}

	err = d.DoDDLJob(ctx, job)
	err = d.callHookOnChanged(job, err)
	return errors.Trace(err)
}

func (d *ddl) renameTables(ctx sessionctx.Context, oldIdents, newIdents []ast.Ident, isAlterTable bool) error {
	is := d.GetInfoSchemaWithInterceptor(ctx)
	oldTableNames := make([]*model.CIStr, 0, len(oldIdents))
	tableNames := make([]*model.CIStr, 0, len(oldIdents))
	oldSchemaIDs := make([]int64, 0, len(oldIdents))
	newSchemaIDs := make([]int64, 0, len(oldIdents))
	tableIDs := make([]int64, 0, len(oldIdents))
	oldSchemaNames := make([]*model.CIStr, 0, len(oldIdents))

	var schemas []*model.DBInfo
	var tableID int64
	var err error

	tables := make(map[string]int64)
	for i := 0; i < len(oldIdents); i++ {
		schemas, tableID, err = ExtractTblInfos(is, oldIdents[i], newIdents[i], isAlterTable, tables)
		if err != nil {
			return err
		}

		if t, ok := is.TableByID(tableID); ok {
			if t.Meta().TableCacheStatusType != model.TableCacheStatusDisable {
				return errors.Trace(dbterror.ErrOptOnCacheTable.GenWithStackByArgs("Rename Tables"))
			}
		}

		tableIDs = append(tableIDs, tableID)
		oldTableNames = append(oldTableNames, &oldIdents[i].Name)
		tableNames = append(tableNames, &newIdents[i].Name)
		oldSchemaIDs = append(oldSchemaIDs, schemas[0].ID)
		newSchemaIDs = append(newSchemaIDs, schemas[1].ID)
		oldSchemaNames = append(oldSchemaNames, &schemas[0].Name)
	}

	job := &model.Job{
		SchemaID:   schemas[1].ID,
		TableID:    tableIDs[0],
		SchemaName: schemas[1].Name.L,
		Type:       model.ActionRenameTables,
		BinlogInfo: &model.HistoryInfo{},
		Args:       []interface{}{oldSchemaIDs, newSchemaIDs, tableNames, tableIDs, oldSchemaNames, oldTableNames},
		CtxVars:    []interface{}{append(oldSchemaIDs, newSchemaIDs...), tableIDs},
	}

	err = d.DoDDLJob(ctx, job)
	err = d.callHookOnChanged(job, err)
	return errors.Trace(err)
}

// ExtractTblInfos extracts the table information from the infoschema.
func ExtractTblInfos(is infoschema.InfoSchema, oldIdent, newIdent ast.Ident, isAlterTable bool, tables map[string]int64) ([]*model.DBInfo, int64, error) {
	oldSchema, ok := is.SchemaByName(oldIdent.Schema)
	if !ok {
		if isAlterTable {
			return nil, 0, infoschema.ErrTableNotExists.GenWithStackByArgs(oldIdent.Schema, oldIdent.Name)
		}
		if tableExists(is, newIdent, tables) {
			return nil, 0, infoschema.ErrTableExists.GenWithStackByArgs(newIdent)
		}
		return nil, 0, infoschema.ErrTableNotExists.GenWithStackByArgs(oldIdent.Schema, oldIdent.Name)
	}
	if !tableExists(is, oldIdent, tables) {
		if isAlterTable {
			return nil, 0, infoschema.ErrTableNotExists.GenWithStackByArgs(oldIdent.Schema, oldIdent.Name)
		}
		if tableExists(is, newIdent, tables) {
			return nil, 0, infoschema.ErrTableExists.GenWithStackByArgs(newIdent)
		}
		return nil, 0, infoschema.ErrTableNotExists.GenWithStackByArgs(oldIdent.Schema, oldIdent.Name)
	}
	if isAlterTable && newIdent.Schema.L == oldIdent.Schema.L && newIdent.Name.L == oldIdent.Name.L {
		// oldIdent is equal to newIdent, do nothing
		return nil, 0, nil
	}
	//View can be renamed only in the same schema. Compatible with mysql
	if is.TableIsView(oldIdent.Schema, oldIdent.Name) {
		if oldIdent.Schema != newIdent.Schema {
			return nil, 0, infoschema.ErrForbidSchemaChange.GenWithStackByArgs(oldIdent.Schema, newIdent.Schema)
		}
	}

	newSchema, ok := is.SchemaByName(newIdent.Schema)
	if !ok {
		return nil, 0, dbterror.ErrErrorOnRename.GenWithStackByArgs(
			fmt.Sprintf("%s.%s", oldIdent.Schema, oldIdent.Name),
			fmt.Sprintf("%s.%s", newIdent.Schema, newIdent.Name),
			168,
			fmt.Sprintf("Database `%s` doesn't exist", newIdent.Schema))
	}
	if tableExists(is, newIdent, tables) {
		return nil, 0, infoschema.ErrTableExists.GenWithStackByArgs(newIdent)
	}
	if err := checkTooLongTable(newIdent.Name); err != nil {
		return nil, 0, errors.Trace(err)
	}
	oldTableID := getTableID(is, oldIdent, tables)
	oldIdentKey := getIdentKey(oldIdent)
	tables[oldIdentKey] = tableNotExist
	newIdentKey := getIdentKey(newIdent)
	tables[newIdentKey] = oldTableID
	return []*model.DBInfo{oldSchema, newSchema}, oldTableID, nil
}

func tableExists(is infoschema.InfoSchema, ident ast.Ident, tables map[string]int64) bool {
	identKey := getIdentKey(ident)
	tableID, ok := tables[identKey]
	if (ok && tableID != tableNotExist) || (!ok && is.TableExists(ident.Schema, ident.Name)) {
		return true
	}
	return false
}

func getTableID(is infoschema.InfoSchema, ident ast.Ident, tables map[string]int64) int64 {
	identKey := getIdentKey(ident)
	tableID, ok := tables[identKey]
	if !ok {
		oldTbl, err := is.TableByName(ident.Schema, ident.Name)
		if err != nil {
			return tableNotExist
		}
		tableID = oldTbl.Meta().ID
	}
	return tableID
}

func getIdentKey(ident ast.Ident) string {
	return fmt.Sprintf("%s.%s", ident.Schema.L, ident.Name.L)
}

// GetName4AnonymousIndex returns a valid name for anonymous index.
func GetName4AnonymousIndex(t table.Table, colName model.CIStr, idxName model.CIStr) model.CIStr {
	// `id` is used to indicated the index name's suffix.
	id := 2
	l := len(t.Indices())
	indexName := colName
	if idxName.O != "" {
		// Use the provided index name, it only happens when the original index name is too long and be truncated.
		indexName = idxName
		id = 3
	}
	if strings.EqualFold(indexName.L, mysql.PrimaryKeyName) {
		indexName = model.NewCIStr(fmt.Sprintf("%s_%d", colName.O, id))
		id = 3
	}
	for i := 0; i < l; i++ {
		if t.Indices()[i].Meta().Name.L == indexName.L {
			indexName = model.NewCIStr(fmt.Sprintf("%s_%d", colName.O, id))
			if err := checkTooLongIndex(indexName); err != nil {
				indexName = GetName4AnonymousIndex(t, model.NewCIStr(colName.O[:30]), model.NewCIStr(fmt.Sprintf("%s_%d", colName.O[:30], 2)))
			}
			i = -1
			id++
		}
	}
	return indexName
}

func (d *ddl) CreatePrimaryKey(ctx sessionctx.Context, ti ast.Ident, indexName model.CIStr,
	indexPartSpecifications []*ast.IndexPartSpecification, indexOption *ast.IndexOption) error {
	if indexOption != nil && indexOption.PrimaryKeyTp == model.PrimaryKeyTypeClustered {
		return dbterror.ErrUnsupportedModifyPrimaryKey.GenWithStack("Adding clustered primary key is not supported. " +
			"Please consider adding NONCLUSTERED primary key instead")
	}
	schema, t, err := d.getSchemaAndTableByIdent(ctx, ti)
	if err != nil {
		return errors.Trace(err)
	}

	if err = checkTooLongIndex(indexName); err != nil {
		return dbterror.ErrTooLongIdent.GenWithStackByArgs(mysql.PrimaryKeyName)
	}

	indexName = model.NewCIStr(mysql.PrimaryKeyName)
	if indexInfo := t.Meta().FindIndexByName(indexName.L); indexInfo != nil ||
		// If the table's PKIsHandle is true, it also means that this table has a primary key.
		t.Meta().PKIsHandle {
		return infoschema.ErrMultiplePriKey
	}

	// Primary keys cannot include expression index parts. A primary key requires the generated column to be stored,
	// but expression index parts are implemented as virtual generated columns, not stored generated columns.
	for _, idxPart := range indexPartSpecifications {
		if idxPart.Expr != nil {
			return dbterror.ErrFunctionalIndexPrimaryKey
		}
	}

	tblInfo := t.Meta()
	// Check before the job is put to the queue.
	// This check is redundant, but useful. If DDL check fail before the job is put
	// to job queue, the fail path logic is super fast.
	// After DDL job is put to the queue, and if the check fail, TiDB will run the DDL cancel logic.
	// The recover step causes DDL wait a few seconds, makes the unit test painfully slow.
	// For same reason, decide whether index is global here.
	indexColumns, err := buildIndexColumns(ctx, tblInfo.Columns, indexPartSpecifications)
	if err != nil {
		return errors.Trace(err)
	}
	if _, err = CheckPKOnGeneratedColumn(tblInfo, indexPartSpecifications); err != nil {
		return err
	}

	global := false
	if tblInfo.GetPartitionInfo() != nil {
		ck, err := checkPartitionKeysConstraint(tblInfo.GetPartitionInfo(), indexColumns, tblInfo)
		if err != nil {
			return err
		}
		if !ck {
			if !config.GetGlobalConfig().EnableGlobalIndex {
				return dbterror.ErrUniqueKeyNeedAllFieldsInPf.GenWithStackByArgs("PRIMARY")
			}
			// index columns does not contain all partition columns, must set global
			global = true
		}
	}

	// May be truncate comment here, when index comment too long and sql_mode is't strict.
	if indexOption != nil {
		if _, err = validateCommentLength(ctx.GetSessionVars(), indexName.String(), &indexOption.Comment, dbterror.ErrTooLongIndexComment); err != nil {
			return errors.Trace(err)
		}
	}

	tzName, tzOffset := ddlutil.GetTimeZone(ctx)

	unique := true
	sqlMode := ctx.GetSessionVars().SQLMode
	job := &model.Job{
		SchemaID:   schema.ID,
		TableID:    t.Meta().ID,
		SchemaName: schema.Name.L,
		TableName:  t.Meta().Name.L,
		Type:       model.ActionAddPrimaryKey,
		BinlogInfo: &model.HistoryInfo{},
		ReorgMeta: &model.DDLReorgMeta{
			SQLMode:       ctx.GetSessionVars().SQLMode,
			Warnings:      make(map[errors.ErrorID]*terror.Error),
			WarningsCount: make(map[errors.ErrorID]int64),
			Location:      &model.TimeZoneLocation{Name: tzName, Offset: tzOffset},
		},
		Args:     []interface{}{unique, indexName, indexPartSpecifications, indexOption, sqlMode, nil, global},
		Priority: ctx.GetSessionVars().DDLReorgPriority,
	}

	err = d.DoDDLJob(ctx, job)
	err = d.callHookOnChanged(job, err)
	return errors.Trace(err)
}

func precheckBuildHiddenColumnInfo(
	indexPartSpecifications []*ast.IndexPartSpecification,
	indexName model.CIStr,
) error {
	for i, idxPart := range indexPartSpecifications {
		if idxPart.Expr == nil {
			continue
		}
		name := fmt.Sprintf("%s_%s_%d", expressionIndexPrefix, indexName, i)
		if utf8.RuneCountInString(name) > mysql.MaxColumnNameLength {
			// TODO: Refine the error message.
			return dbterror.ErrTooLongIdent.GenWithStackByArgs("hidden column")
		}
		// TODO: Refine the error message.
		if err := checkIllegalFn4Generated(indexName.L, typeIndex, idxPart.Expr); err != nil {
			return errors.Trace(err)
		}
	}
	return nil
}

func buildHiddenColumnInfoWithCheck(ctx sessionctx.Context, indexPartSpecifications []*ast.IndexPartSpecification, indexName model.CIStr, tblInfo *model.TableInfo, existCols []*table.Column) ([]*model.ColumnInfo, error) {
	if err := precheckBuildHiddenColumnInfo(indexPartSpecifications, indexName); err != nil {
		return nil, err
	}
	return BuildHiddenColumnInfo(ctx, indexPartSpecifications, indexName, tblInfo, existCols)
}

// BuildHiddenColumnInfo builds hidden column info.
func BuildHiddenColumnInfo(ctx sessionctx.Context, indexPartSpecifications []*ast.IndexPartSpecification, indexName model.CIStr, tblInfo *model.TableInfo, existCols []*table.Column) ([]*model.ColumnInfo, error) {
	hiddenCols := make([]*model.ColumnInfo, 0, len(indexPartSpecifications))
	for i, idxPart := range indexPartSpecifications {
		if idxPart.Expr == nil {
			continue
		}
		idxPart.Column = &ast.ColumnName{Name: model.NewCIStr(fmt.Sprintf("%s_%s_%d", expressionIndexPrefix, indexName, i))}
		// Check whether the hidden columns have existed.
		col := table.FindCol(existCols, idxPart.Column.Name.L)
		if col != nil {
			// TODO: Use expression index related error.
			return nil, infoschema.ErrColumnExists.GenWithStackByArgs(col.Name.String())
		}
		idxPart.Length = types.UnspecifiedLength
		// The index part is an expression, prepare a hidden column for it.

		var sb strings.Builder
		restoreFlags := format.RestoreStringSingleQuotes | format.RestoreKeyWordLowercase | format.RestoreNameBackQuotes |
			format.RestoreSpacesAroundBinaryOperation
		restoreCtx := format.NewRestoreCtx(restoreFlags, &sb)
		sb.Reset()
		err := idxPart.Expr.Restore(restoreCtx)
		if err != nil {
			return nil, errors.Trace(err)
		}
		expr, err := expression.RewriteSimpleExprWithTableInfo(ctx, tblInfo, idxPart.Expr)
		if err != nil {
			// TODO: refine the error message.
			return nil, err
		}
		if _, ok := expr.(*expression.Column); ok {
			return nil, dbterror.ErrFunctionalIndexOnField
		}

		colInfo := &model.ColumnInfo{
			Name:                idxPart.Column.Name,
			GeneratedExprString: sb.String(),
			GeneratedStored:     false,
			Version:             model.CurrLatestColumnInfoVersion,
			Dependences:         make(map[string]struct{}),
			Hidden:              true,
			FieldType:           *expr.GetType(),
		}
		// Reset some flag, it may be caused by wrong type infer. But it's not easy to fix them all, so reset them here for safety.
		colInfo.DelFlag(mysql.PriKeyFlag | mysql.UniqueKeyFlag | mysql.AutoIncrementFlag)

		if colInfo.GetType() == mysql.TypeDatetime || colInfo.GetType() == mysql.TypeDate || colInfo.GetType() == mysql.TypeTimestamp || colInfo.GetType() == mysql.TypeDuration {
			if colInfo.FieldType.GetDecimal() == types.UnspecifiedLength {
				colInfo.FieldType.SetDecimal(types.MaxFsp)
			}
		}
		checkDependencies := make(map[string]struct{})
		for _, colName := range FindColumnNamesInExpr(idxPart.Expr) {
			colInfo.Dependences[colName.Name.L] = struct{}{}
			checkDependencies[colName.Name.L] = struct{}{}
		}
		if err = checkDependedColExist(checkDependencies, existCols); err != nil {
			return nil, errors.Trace(err)
		}
		if !ctx.GetSessionVars().EnableAutoIncrementInGenerated {
			if err = checkExpressionIndexAutoIncrement(indexName.O, colInfo.Dependences, tblInfo); err != nil {
				return nil, errors.Trace(err)
			}
		}
		idxPart.Expr = nil
		hiddenCols = append(hiddenCols, colInfo)
	}
	return hiddenCols, nil
}

func (d *ddl) CreateIndex(ctx sessionctx.Context, stmt *ast.CreateIndexStmt) error {
	ident := ast.Ident{Schema: stmt.Table.Schema, Name: stmt.Table.Name}
	return d.createIndex(ctx, ident, stmt.KeyType, model.NewCIStr(stmt.IndexName),
		stmt.IndexPartSpecifications, stmt.IndexOption, stmt.IfNotExists)
}

func (d *ddl) createIndex(ctx sessionctx.Context, ti ast.Ident, keyType ast.IndexKeyType, indexName model.CIStr,
	indexPartSpecifications []*ast.IndexPartSpecification, indexOption *ast.IndexOption, ifNotExists bool) error {
	// not support Spatial and FullText index
	if keyType == ast.IndexKeyTypeFullText || keyType == ast.IndexKeyTypeSpatial {
		return dbterror.ErrUnsupportedIndexType.GenWithStack("FULLTEXT and SPATIAL index is not supported")
	}
	unique := keyType == ast.IndexKeyTypeUnique
	schema, t, err := d.getSchemaAndTableByIdent(ctx, ti)
	if err != nil {
		return errors.Trace(err)
	}

	if t.Meta().TableCacheStatusType != model.TableCacheStatusDisable {
		return errors.Trace(dbterror.ErrOptOnCacheTable.GenWithStackByArgs("Create Index"))
	}
	// Deal with anonymous index.
	if len(indexName.L) == 0 {
		colName := model.NewCIStr("expression_index")
		if indexPartSpecifications[0].Column != nil {
			colName = indexPartSpecifications[0].Column.Name
		}
		indexName = GetName4AnonymousIndex(t, colName, model.NewCIStr(""))
	}

	if indexInfo := t.Meta().FindIndexByName(indexName.L); indexInfo != nil {
		if indexInfo.State != model.StatePublic {
			// NOTE: explicit error message. See issue #18363.
			err = dbterror.ErrDupKeyName.GenWithStack("index already exist %s; "+
				"a background job is trying to add the same index, "+
				"please check by `ADMIN SHOW DDL JOBS`", indexName)
		} else {
			err = dbterror.ErrDupKeyName.GenWithStack("index already exist %s", indexName)
		}
		if ifNotExists {
			ctx.GetSessionVars().StmtCtx.AppendNote(err)
			return nil
		}
		return err
	}

	if err = checkTooLongIndex(indexName); err != nil {
		return errors.Trace(err)
	}

	tblInfo := t.Meta()

	// Build hidden columns if necessary.
	hiddenCols, err := buildHiddenColumnInfoWithCheck(ctx, indexPartSpecifications, indexName, t.Meta(), t.Cols())
	if err != nil {
		return err
	}
	if err = checkAddColumnTooManyColumns(len(t.Cols()) + len(hiddenCols)); err != nil {
		return errors.Trace(err)
	}

	finalColumns := make([]*model.ColumnInfo, len(tblInfo.Columns), len(tblInfo.Columns)+len(hiddenCols))
	copy(finalColumns, tblInfo.Columns)
	finalColumns = append(finalColumns, hiddenCols...)
	// Check before the job is put to the queue.
	// This check is redundant, but useful. If DDL check fail before the job is put
	// to job queue, the fail path logic is super fast.
	// After DDL job is put to the queue, and if the check fail, TiDB will run the DDL cancel logic.
	// The recover step causes DDL wait a few seconds, makes the unit test painfully slow.
	// For same reason, decide whether index is global here.
	indexColumns, err := buildIndexColumns(ctx, finalColumns, indexPartSpecifications)
	if err != nil {
		return errors.Trace(err)
	}

	global := false
	if unique && tblInfo.GetPartitionInfo() != nil {
		ck, err := checkPartitionKeysConstraint(tblInfo.GetPartitionInfo(), indexColumns, tblInfo)
		if err != nil {
			return err
		}
		if !ck {
			if !config.GetGlobalConfig().EnableGlobalIndex {
				return dbterror.ErrUniqueKeyNeedAllFieldsInPf.GenWithStackByArgs("UNIQUE INDEX")
			}
			// index columns does not contain all partition columns, must set global
			global = true
		}
	}
	// May be truncate comment here, when index comment too long and sql_mode is't strict.
	if indexOption != nil {
		if _, err = validateCommentLength(ctx.GetSessionVars(), indexName.String(), &indexOption.Comment, dbterror.ErrTooLongIndexComment); err != nil {
			return errors.Trace(err)
		}
	}

	tzName, tzOffset := ddlutil.GetTimeZone(ctx)
	job := &model.Job{
		SchemaID:   schema.ID,
		TableID:    t.Meta().ID,
		SchemaName: schema.Name.L,
		TableName:  t.Meta().Name.L,
		Type:       model.ActionAddIndex,
		BinlogInfo: &model.HistoryInfo{},
		ReorgMeta: &model.DDLReorgMeta{
			SQLMode:       ctx.GetSessionVars().SQLMode,
			Warnings:      make(map[errors.ErrorID]*terror.Error),
			WarningsCount: make(map[errors.ErrorID]int64),
			Location:      &model.TimeZoneLocation{Name: tzName, Offset: tzOffset},
		},
		Args:     []interface{}{unique, indexName, indexPartSpecifications, indexOption, hiddenCols, global},
		Priority: ctx.GetSessionVars().DDLReorgPriority,
	}

	err = d.DoDDLJob(ctx, job)
	// key exists, but if_not_exists flags is true, so we ignore this error.
	if dbterror.ErrDupKeyName.Equal(err) && ifNotExists {
		ctx.GetSessionVars().StmtCtx.AppendNote(err)
		return nil
	}
	err = d.callHookOnChanged(job, err)
	return errors.Trace(err)
}

func buildFKInfo(fkName model.CIStr, keys []*ast.IndexPartSpecification, refer *ast.ReferenceDef, cols []*table.Column, tbInfo *model.TableInfo) (*model.FKInfo, error) {
	if len(keys) != len(refer.IndexPartSpecifications) {
		return nil, infoschema.ErrForeignKeyNotMatch.GenWithStackByArgs("foreign key without name")
	}

	// all base columns of stored generated columns
	baseCols := make(map[string]struct{})
	for _, col := range cols {
		if col.IsGenerated() && col.GeneratedStored {
			for name := range col.Dependences {
				baseCols[name] = struct{}{}
			}
		}
	}

	fkInfo := &model.FKInfo{
		Name:     fkName,
		RefTable: refer.Table.Name,
		Cols:     make([]model.CIStr, len(keys)),
	}

	for i, key := range keys {
		// Check add foreign key to generated columns
		// For more detail, see https://dev.mysql.com/doc/refman/8.0/en/innodb-foreign-key-constraints.html#innodb-foreign-key-generated-columns
		for _, col := range cols {
			if col.Name.L != key.Column.Name.L {
				continue
			}
			if col.IsGenerated() {
				// Check foreign key on virtual generated columns
				if !col.GeneratedStored {
					return nil, infoschema.ErrCannotAddForeign
				}

				// Check wrong reference options of foreign key on stored generated columns
				switch refer.OnUpdate.ReferOpt {
				case ast.ReferOptionCascade, ast.ReferOptionSetNull, ast.ReferOptionSetDefault:
					//nolint: gosec
					return nil, dbterror.ErrWrongFKOptionForGeneratedColumn.GenWithStackByArgs("ON UPDATE " + refer.OnUpdate.ReferOpt.String())
				}
				switch refer.OnDelete.ReferOpt {
				case ast.ReferOptionSetNull, ast.ReferOptionSetDefault:
					//nolint: gosec
					return nil, dbterror.ErrWrongFKOptionForGeneratedColumn.GenWithStackByArgs("ON DELETE " + refer.OnDelete.ReferOpt.String())
				}
				continue
			}
			// Check wrong reference options of foreign key on base columns of stored generated columns
			if _, ok := baseCols[col.Name.L]; ok {
				switch refer.OnUpdate.ReferOpt {
				case ast.ReferOptionCascade, ast.ReferOptionSetNull, ast.ReferOptionSetDefault:
					return nil, infoschema.ErrCannotAddForeign
				}
				switch refer.OnDelete.ReferOpt {
				case ast.ReferOptionCascade, ast.ReferOptionSetNull, ast.ReferOptionSetDefault:
					return nil, infoschema.ErrCannotAddForeign
				}
			}
		}
		if table.FindCol(cols, key.Column.Name.O) == nil {
			return nil, dbterror.ErrKeyColumnDoesNotExits.GenWithStackByArgs(key.Column.Name)
		}
		fkInfo.Cols[i] = key.Column.Name
	}

	fkInfo.RefCols = make([]model.CIStr, len(refer.IndexPartSpecifications))
	for i, key := range refer.IndexPartSpecifications {
		fkInfo.RefCols[i] = key.Column.Name
	}

	fkInfo.OnDelete = int(refer.OnDelete.ReferOpt)
	fkInfo.OnUpdate = int(refer.OnUpdate.ReferOpt)

	return fkInfo, nil
}

func (d *ddl) CreateForeignKey(ctx sessionctx.Context, ti ast.Ident, fkName model.CIStr, keys []*ast.IndexPartSpecification, refer *ast.ReferenceDef) error {
	is := d.infoCache.GetLatest()
	schema, ok := is.SchemaByName(ti.Schema)
	if !ok {
		return infoschema.ErrDatabaseNotExists.GenWithStackByArgs(ti.Schema)
	}

	t, err := is.TableByName(ti.Schema, ti.Name)
	if err != nil {
		return errors.Trace(infoschema.ErrTableNotExists.GenWithStackByArgs(ti.Schema, ti.Name))
	}
	if t.Meta().TempTableType != model.TempTableNone {
		return infoschema.ErrCannotAddForeign
	}

	// Check the uniqueness of the FK.
	for _, fk := range t.Meta().ForeignKeys {
		if fk.Name.L == fkName.L {
			return dbterror.ErrFkDupName.GenWithStackByArgs(fkName.O)
		}
	}

	fkInfo, err := buildFKInfo(fkName, keys, refer, t.Cols(), t.Meta())
	if err != nil {
		return errors.Trace(err)
	}

	job := &model.Job{
		SchemaID:   schema.ID,
		TableID:    t.Meta().ID,
		SchemaName: schema.Name.L,
		TableName:  t.Meta().Name.L,
		Type:       model.ActionAddForeignKey,
		BinlogInfo: &model.HistoryInfo{},
		Args:       []interface{}{fkInfo},
	}

	err = d.DoDDLJob(ctx, job)
	err = d.callHookOnChanged(job, err)
	return errors.Trace(err)
}

func (d *ddl) DropForeignKey(ctx sessionctx.Context, ti ast.Ident, fkName model.CIStr) error {
	is := d.infoCache.GetLatest()
	schema, ok := is.SchemaByName(ti.Schema)
	if !ok {
		return infoschema.ErrDatabaseNotExists.GenWithStackByArgs(ti.Schema)
	}

	t, err := is.TableByName(ti.Schema, ti.Name)
	if err != nil {
		return errors.Trace(infoschema.ErrTableNotExists.GenWithStackByArgs(ti.Schema, ti.Name))
	}

	job := &model.Job{
		SchemaID:    schema.ID,
		TableID:     t.Meta().ID,
		SchemaName:  schema.Name.L,
		SchemaState: model.StatePublic,
		TableName:   t.Meta().Name.L,
		Type:        model.ActionDropForeignKey,
		BinlogInfo:  &model.HistoryInfo{},
		Args:        []interface{}{fkName},
	}

	err = d.DoDDLJob(ctx, job)
	err = d.callHookOnChanged(job, err)
	return errors.Trace(err)
}

func (d *ddl) DropIndex(ctx sessionctx.Context, stmt *ast.DropIndexStmt) error {
	ti := ast.Ident{Schema: stmt.Table.Schema, Name: stmt.Table.Name}
	err := d.dropIndex(ctx, ti, model.NewCIStr(stmt.IndexName), stmt.IfExists)
	if (infoschema.ErrDatabaseNotExists.Equal(err) || infoschema.ErrTableNotExists.Equal(err)) && stmt.IfExists {
		err = nil
	}
	return err
}

func (d *ddl) dropIndex(ctx sessionctx.Context, ti ast.Ident, indexName model.CIStr, ifExists bool) error {
	is := d.infoCache.GetLatest()
	schema, ok := is.SchemaByName(ti.Schema)
	if !ok {
		return errors.Trace(infoschema.ErrDatabaseNotExists)
	}
	t, err := is.TableByName(ti.Schema, ti.Name)
	if err != nil {
		return errors.Trace(infoschema.ErrTableNotExists.GenWithStackByArgs(ti.Schema, ti.Name))
	}
	if t.Meta().TableCacheStatusType != model.TableCacheStatusDisable {
		return errors.Trace(dbterror.ErrOptOnCacheTable.GenWithStackByArgs("Drop Index"))
	}

	indexInfo := t.Meta().FindIndexByName(indexName.L)

	isPK, err := CheckIsDropPrimaryKey(indexName, indexInfo, t)
	if err != nil {
		return err
	}

	if !ctx.GetSessionVars().InRestrictedSQL && ctx.GetSessionVars().PrimaryKeyRequired && isPK {
		return infoschema.ErrTableWithoutPrimaryKey
	}

	if indexInfo == nil {
		err = dbterror.ErrCantDropFieldOrKey.GenWithStack("index %s doesn't exist", indexName)
		if ifExists {
			ctx.GetSessionVars().StmtCtx.AppendNote(err)
			return nil
		}
		return err
	}

	// Check for drop index on auto_increment column.
	err = CheckDropIndexOnAutoIncrementColumn(t.Meta(), indexInfo)
	if err != nil {
		return errors.Trace(err)
	}

	jobTp := model.ActionDropIndex
	if isPK {
		jobTp = model.ActionDropPrimaryKey
	}

	job := &model.Job{
		SchemaID:    schema.ID,
		TableID:     t.Meta().ID,
		SchemaName:  schema.Name.L,
		SchemaState: indexInfo.State,
		TableName:   t.Meta().Name.L,
		Type:        jobTp,
		BinlogInfo:  &model.HistoryInfo{},
		Args:        []interface{}{indexName, ifExists},
	}

	err = d.DoDDLJob(ctx, job)
	err = d.callHookOnChanged(job, err)
	return errors.Trace(err)
}

// CheckIsDropPrimaryKey checks if we will drop PK, there are many PK implementations so we provide a helper function.
func CheckIsDropPrimaryKey(indexName model.CIStr, indexInfo *model.IndexInfo, t table.Table) (bool, error) {
	var isPK bool
	if indexName.L == strings.ToLower(mysql.PrimaryKeyName) &&
		// Before we fixed #14243, there might be a general index named `primary` but not a primary key.
		(indexInfo == nil || indexInfo.Primary) {
		isPK = true
	}
	if isPK {
		// If the table's PKIsHandle is true, we can't find the index from the table. So we check the value of PKIsHandle.
		if indexInfo == nil && !t.Meta().PKIsHandle {
			return isPK, dbterror.ErrCantDropFieldOrKey.GenWithStackByArgs("PRIMARY")
		}
		if t.Meta().PKIsHandle {
			return isPK, dbterror.ErrUnsupportedModifyPrimaryKey.GenWithStack("Unsupported drop primary key when the table's pkIsHandle is true")
		}
		if t.Meta().IsCommonHandle {
			return isPK, dbterror.ErrUnsupportedModifyPrimaryKey.GenWithStack("Unsupported drop primary key when the table is using clustered index")
		}
	}

	return isPK, nil
}

func isDroppableColumn(tblInfo *model.TableInfo, colName model.CIStr) error {
	if ok, dep, isHidden := hasDependentByGeneratedColumn(tblInfo, colName); ok {
		if isHidden {
			return dbterror.ErrDependentByFunctionalIndex.GenWithStackByArgs(dep)
		}
		return dbterror.ErrDependentByGeneratedColumn.GenWithStackByArgs(dep)
	}

	if len(tblInfo.Columns) == 1 {
		return dbterror.ErrCantRemoveAllFields.GenWithStack("can't drop only column %s in table %s",
			colName, tblInfo.Name)
	}
	// We only support dropping column with single-value none Primary Key index covered now.
	err := isColumnCanDropWithIndex(colName.L, tblInfo.Indices)
	if err != nil {
		return err
	}
	// Check the column with foreign key.
	if fkInfo := GetColumnForeignKeyInfo(colName.L, tblInfo.ForeignKeys); fkInfo != nil {
		return dbterror.ErrFkColumnCannotDrop.GenWithStackByArgs(colName, fkInfo.Name)
	}
	return nil
}

// validateCommentLength checks comment length of table, column, or index
// If comment length is more than the standard length truncate it
// and store the comment length upto the standard comment length size.
func validateCommentLength(vars *variable.SessionVars, name string, comment *string, errTooLongComment *terror.Error) (string, error) {
	if comment == nil {
		return "", nil
	}

	maxLen := MaxCommentLength
	// The maximum length of table comment in MySQL 5.7 is 2048
	// Other comment is 1024
	switch errTooLongComment {
	case dbterror.ErrTooLongTableComment:
		maxLen *= 2
	case dbterror.ErrTooLongFieldComment, dbterror.ErrTooLongIndexComment, dbterror.ErrTooLongTablePartitionComment:
	default:
		// add more types of terror.Error if need
	}
	if len(*comment) > maxLen {
		err := errTooLongComment.GenWithStackByArgs(name, maxLen)
		if vars.StrictSQLMode {
			return "", err
		}
		vars.StmtCtx.AppendWarning(err)
		*comment = (*comment)[:maxLen]
	}
	return *comment, nil
}

// BuildAddedPartitionInfo build alter table add partition info
func BuildAddedPartitionInfo(ctx sessionctx.Context, meta *model.TableInfo, spec *ast.AlterTableSpec) (*model.PartitionInfo, error) {
	switch meta.Partition.Type {
	case model.PartitionTypeList:
		if len(spec.PartDefinitions) == 0 {
			return nil, ast.ErrPartitionsMustBeDefined.GenWithStackByArgs(meta.Partition.Type)
		}
	case model.PartitionTypeRange:
		if spec.Tp == ast.AlterTableAddLastPartition {
			err := buildAddedPartitionDefs(ctx, meta, spec)
			if err != nil {
				return nil, err
			}
			spec.PartDefinitions = spec.Partition.Definitions
		} else {
			if len(spec.PartDefinitions) == 0 {
				return nil, ast.ErrPartitionsMustBeDefined.GenWithStackByArgs(meta.Partition.Type)
			}
		}
	default:
		// we don't support ADD PARTITION for all other partition types yet.
		return nil, errors.Trace(dbterror.ErrUnsupportedAddPartition)
	}

	part := &model.PartitionInfo{
		Type:    meta.Partition.Type,
		Expr:    meta.Partition.Expr,
		Columns: meta.Partition.Columns,
		Enable:  meta.Partition.Enable,
	}

	defs, err := buildPartitionDefinitionsInfo(ctx, spec.PartDefinitions, meta)
	if err != nil {
		return nil, err
	}

	part.Definitions = defs
	return part, nil
}

func buildAddedPartitionDefs(ctx sessionctx.Context, meta *model.TableInfo, spec *ast.AlterTableSpec) error {
	partInterval := getPartitionIntervalFromTable(ctx, meta)
	if partInterval == nil {
		return dbterror.ErrGeneralUnsupportedDDL.GenWithStackByArgs(
			"LAST PARTITION, does not seem like an INTERVAL partitioned table")
	}
	if partInterval.MaxValPart {
		return dbterror.ErrGeneralUnsupportedDDL.GenWithStackByArgs("LAST PARTITION when MAXVALUE partition exists")
	}

	spec.Partition.Interval = partInterval

	if len(spec.PartDefinitions) > 0 {
		return errors.Trace(dbterror.ErrUnsupportedAddPartition)
	}
	return GeneratePartDefsFromInterval(ctx, spec.Tp, meta, spec.Partition)
}

func checkColumnsTypeAndValuesMatch(ctx sessionctx.Context, meta *model.TableInfo, exprs []ast.ExprNode) error {
	// Validate() has already checked len(colNames) = len(exprs)
	// create table ... partition by range columns (cols)
	// partition p0 values less than (expr)
	// check the type of cols[i] and expr is consistent.
	colTypes := collectColumnsType(meta)
	for i, colExpr := range exprs {
		if _, ok := colExpr.(*ast.MaxValueExpr); ok {
			continue
		}
		colType := colTypes[i]
		val, err := expression.EvalAstExpr(ctx, colExpr)
		if err != nil {
			return err
		}
		// Check val.ConvertTo(colType) doesn't work, so we need this case by case check.
		vkind := val.Kind()
		switch colType.GetType() {
		case mysql.TypeDate, mysql.TypeDatetime, mysql.TypeDuration:
			switch vkind {
			case types.KindString, types.KindBytes:
			default:
				return dbterror.ErrWrongTypeColumnValue.GenWithStackByArgs()
			}
		case mysql.TypeTiny, mysql.TypeShort, mysql.TypeInt24, mysql.TypeLong, mysql.TypeLonglong:
			switch vkind {
			case types.KindInt64, types.KindUint64, types.KindNull:
			default:
				return dbterror.ErrWrongTypeColumnValue.GenWithStackByArgs()
			}
		case mysql.TypeFloat, mysql.TypeDouble:
			switch vkind {
			case types.KindFloat32, types.KindFloat64, types.KindNull:
			default:
				return dbterror.ErrWrongTypeColumnValue.GenWithStackByArgs()
			}
		case mysql.TypeString, mysql.TypeVarString:
			switch vkind {
			case types.KindString, types.KindBytes, types.KindNull, types.KindBinaryLiteral:
			default:
				return dbterror.ErrWrongTypeColumnValue.GenWithStackByArgs()
			}
		}
		_, err = val.ConvertTo(ctx.GetSessionVars().StmtCtx, &colType)
		if err != nil {
			return dbterror.ErrWrongTypeColumnValue.GenWithStackByArgs()
		}
	}
	return nil
}

// LockTables uses to execute lock tables statement.
func (d *ddl) LockTables(ctx sessionctx.Context, stmt *ast.LockTablesStmt) error {
	lockTables := make([]model.TableLockTpInfo, 0, len(stmt.TableLocks))
	sessionInfo := model.SessionInfo{
		ServerID:  d.GetID(),
		SessionID: ctx.GetSessionVars().ConnectionID,
	}
	uniqueTableID := make(map[int64]struct{})
	// Check whether the table was already locked by another.
	for _, tl := range stmt.TableLocks {
		tb := tl.Table
		err := throwErrIfInMemOrSysDB(ctx, tb.Schema.L)
		if err != nil {
			return err
		}
		schema, t, err := d.getSchemaAndTableByIdent(ctx, ast.Ident{Schema: tb.Schema, Name: tb.Name})
		if err != nil {
			return errors.Trace(err)
		}
		if t.Meta().IsView() || t.Meta().IsSequence() {
			return table.ErrUnsupportedOp.GenWithStackByArgs()
		}

		err = checkTableLocked(t.Meta(), tl.Type, sessionInfo)
		if err != nil {
			return err
		}
		if _, ok := uniqueTableID[t.Meta().ID]; ok {
			return infoschema.ErrNonuniqTable.GenWithStackByArgs(t.Meta().Name)
		}
		uniqueTableID[t.Meta().ID] = struct{}{}
		lockTables = append(lockTables, model.TableLockTpInfo{SchemaID: schema.ID, TableID: t.Meta().ID, Tp: tl.Type})
	}

	unlockTables := ctx.GetAllTableLocks()
	arg := &LockTablesArg{
		LockTables:   lockTables,
		UnlockTables: unlockTables,
		SessionInfo:  sessionInfo,
	}
	job := &model.Job{
		SchemaID:   lockTables[0].SchemaID,
		TableID:    lockTables[0].TableID,
		Type:       model.ActionLockTable,
		BinlogInfo: &model.HistoryInfo{},
		Args:       []interface{}{arg},
	}
	// AddTableLock here is avoiding this job was executed successfully but the session was killed before return.
	ctx.AddTableLock(lockTables)
	err := d.DoDDLJob(ctx, job)
	if err == nil {
		ctx.ReleaseTableLocks(unlockTables)
		ctx.AddTableLock(lockTables)
	}
	err = d.callHookOnChanged(job, err)
	return errors.Trace(err)
}

// UnlockTables uses to execute unlock tables statement.
func (d *ddl) UnlockTables(ctx sessionctx.Context, unlockTables []model.TableLockTpInfo) error {
	if len(unlockTables) == 0 {
		return nil
	}
	arg := &LockTablesArg{
		UnlockTables: unlockTables,
		SessionInfo: model.SessionInfo{
			ServerID:  d.GetID(),
			SessionID: ctx.GetSessionVars().ConnectionID,
		},
	}
	job := &model.Job{
		SchemaID:   unlockTables[0].SchemaID,
		TableID:    unlockTables[0].TableID,
		Type:       model.ActionUnlockTable,
		BinlogInfo: &model.HistoryInfo{},
		Args:       []interface{}{arg},
	}

	err := d.DoDDLJob(ctx, job)
	if err == nil {
		ctx.ReleaseAllTableLocks()
	}
	err = d.callHookOnChanged(job, err)
	return errors.Trace(err)
}

// CleanDeadTableLock uses to clean dead table locks.
func (d *ddl) CleanDeadTableLock(unlockTables []model.TableLockTpInfo, se model.SessionInfo) error {
	if len(unlockTables) == 0 {
		return nil
	}
	arg := &LockTablesArg{
		UnlockTables: unlockTables,
		SessionInfo:  se,
	}
	job := &model.Job{
		SchemaID:   unlockTables[0].SchemaID,
		TableID:    unlockTables[0].TableID,
		Type:       model.ActionUnlockTable,
		BinlogInfo: &model.HistoryInfo{},
		Args:       []interface{}{arg},
	}

	ctx, err := d.sessPool.get()
	if err != nil {
		return err
	}
	defer d.sessPool.put(ctx)
	err = d.DoDDLJob(ctx, job)
	err = d.callHookOnChanged(job, err)
	return errors.Trace(err)
}

func throwErrIfInMemOrSysDB(ctx sessionctx.Context, dbLowerName string) error {
	if util.IsMemOrSysDB(dbLowerName) {
		if ctx.GetSessionVars().User != nil {
			return infoschema.ErrAccessDenied.GenWithStackByArgs(ctx.GetSessionVars().User.Username, ctx.GetSessionVars().User.Hostname)
		}
		return infoschema.ErrAccessDenied.GenWithStackByArgs("", "")
	}
	return nil
}

func (d *ddl) CleanupTableLock(ctx sessionctx.Context, tables []*ast.TableName) error {
	uniqueTableID := make(map[int64]struct{})
	cleanupTables := make([]model.TableLockTpInfo, 0, len(tables))
	unlockedTablesNum := 0
	// Check whether the table was already locked by another.
	for _, tb := range tables {
		err := throwErrIfInMemOrSysDB(ctx, tb.Schema.L)
		if err != nil {
			return err
		}
		schema, t, err := d.getSchemaAndTableByIdent(ctx, ast.Ident{Schema: tb.Schema, Name: tb.Name})
		if err != nil {
			return errors.Trace(err)
		}
		if t.Meta().IsView() || t.Meta().IsSequence() {
			return table.ErrUnsupportedOp
		}
		// Maybe the table t was not locked, but still try to unlock this table.
		// If we skip unlock the table here, the job maybe not consistent with the job.Query.
		// eg: unlock tables t1,t2;  If t2 is not locked and skip here, then the job will only unlock table t1,
		// and this behaviour is not consistent with the sql query.
		if !t.Meta().IsLocked() {
			unlockedTablesNum++
		}
		if _, ok := uniqueTableID[t.Meta().ID]; ok {
			return infoschema.ErrNonuniqTable.GenWithStackByArgs(t.Meta().Name)
		}
		uniqueTableID[t.Meta().ID] = struct{}{}
		cleanupTables = append(cleanupTables, model.TableLockTpInfo{SchemaID: schema.ID, TableID: t.Meta().ID})
	}
	// If the num of cleanupTables is 0, or all cleanupTables is unlocked, just return here.
	if len(cleanupTables) == 0 || len(cleanupTables) == unlockedTablesNum {
		return nil
	}

	arg := &LockTablesArg{
		UnlockTables: cleanupTables,
		IsCleanup:    true,
	}
	job := &model.Job{
		SchemaID:   cleanupTables[0].SchemaID,
		TableID:    cleanupTables[0].TableID,
		Type:       model.ActionUnlockTable,
		BinlogInfo: &model.HistoryInfo{},
		Args:       []interface{}{arg},
	}
	err := d.DoDDLJob(ctx, job)
	if err == nil {
		ctx.ReleaseTableLocks(cleanupTables)
	}
	err = d.callHookOnChanged(job, err)
	return errors.Trace(err)
}

// LockTablesArg is the argument for LockTables, export for test.
type LockTablesArg struct {
	LockTables    []model.TableLockTpInfo
	IndexOfLock   int
	UnlockTables  []model.TableLockTpInfo
	IndexOfUnlock int
	SessionInfo   model.SessionInfo
	IsCleanup     bool
}

func (d *ddl) RepairTable(ctx sessionctx.Context, table *ast.TableName, createStmt *ast.CreateTableStmt) error {
	// Existence of DB and table has been checked in the preprocessor.
	oldTableInfo, ok := (ctx.Value(domainutil.RepairedTable)).(*model.TableInfo)
	if !ok || oldTableInfo == nil {
		return dbterror.ErrRepairTableFail.GenWithStack("Failed to get the repaired table")
	}
	oldDBInfo, ok := (ctx.Value(domainutil.RepairedDatabase)).(*model.DBInfo)
	if !ok || oldDBInfo == nil {
		return dbterror.ErrRepairTableFail.GenWithStack("Failed to get the repaired database")
	}
	// By now only support same DB repair.
	if createStmt.Table.Schema.L != oldDBInfo.Name.L {
		return dbterror.ErrRepairTableFail.GenWithStack("Repaired table should in same database with the old one")
	}

	// It is necessary to specify the table.ID and partition.ID manually.
	newTableInfo, err := buildTableInfoWithCheck(ctx, createStmt, oldTableInfo.Charset, oldTableInfo.Collate, oldTableInfo.PlacementPolicyRef)
	if err != nil {
		return errors.Trace(err)
	}
	// Override newTableInfo with oldTableInfo's element necessary.
	// TODO: There may be more element assignments here, and the new TableInfo should be verified with the actual data.
	newTableInfo.ID = oldTableInfo.ID
	if err = checkAndOverridePartitionID(newTableInfo, oldTableInfo); err != nil {
		return err
	}
	newTableInfo.AutoIncID = oldTableInfo.AutoIncID
	// If any old columnInfo has lost, that means the old column ID lost too, repair failed.
	for i, newOne := range newTableInfo.Columns {
		old := oldTableInfo.FindPublicColumnByName(newOne.Name.L)
		if old == nil {
			return dbterror.ErrRepairTableFail.GenWithStackByArgs("Column " + newOne.Name.L + " has lost")
		}
		if newOne.GetType() != old.GetType() {
			return dbterror.ErrRepairTableFail.GenWithStackByArgs("Column " + newOne.Name.L + " type should be the same")
		}
		if newOne.GetFlen() != old.GetFlen() {
			logutil.BgLogger().Warn("[ddl] admin repair table : Column " + newOne.Name.L + " flen is not equal to the old one")
		}
		newTableInfo.Columns[i].ID = old.ID
	}
	// If any old indexInfo has lost, that means the index ID lost too, so did the data, repair failed.
	for i, newOne := range newTableInfo.Indices {
		old := getIndexInfoByNameAndColumn(oldTableInfo, newOne)
		if old == nil {
			return dbterror.ErrRepairTableFail.GenWithStackByArgs("Index " + newOne.Name.L + " has lost")
		}
		if newOne.Tp != old.Tp {
			return dbterror.ErrRepairTableFail.GenWithStackByArgs("Index " + newOne.Name.L + " type should be the same")
		}
		newTableInfo.Indices[i].ID = old.ID
	}

	newTableInfo.State = model.StatePublic
	err = checkTableInfoValid(newTableInfo)
	if err != nil {
		return err
	}
	newTableInfo.State = model.StateNone

	job := &model.Job{
		SchemaID:   oldDBInfo.ID,
		TableID:    newTableInfo.ID,
		SchemaName: oldDBInfo.Name.L,
		TableName:  newTableInfo.Name.L,
		Type:       model.ActionRepairTable,
		BinlogInfo: &model.HistoryInfo{},
		Args:       []interface{}{newTableInfo},
	}
	err = d.DoDDLJob(ctx, job)
	if err == nil {
		// Remove the old TableInfo from repairInfo before domain reload.
		domainutil.RepairInfo.RemoveFromRepairInfo(oldDBInfo.Name.L, oldTableInfo.Name.L)
	}
	err = d.callHookOnChanged(job, err)
	return errors.Trace(err)
}

func (d *ddl) OrderByColumns(ctx sessionctx.Context, ident ast.Ident) error {
	_, tb, err := d.getSchemaAndTableByIdent(ctx, ident)
	if err != nil {
		return errors.Trace(err)
	}
	if tb.Meta().GetPkColInfo() != nil {
		ctx.GetSessionVars().StmtCtx.AppendWarning(errors.Errorf("ORDER BY ignored as there is a user-defined clustered index in the table '%s'", ident.Name))
	}
	return nil
}

func (d *ddl) CreateSequence(ctx sessionctx.Context, stmt *ast.CreateSequenceStmt) error {
	ident := ast.Ident{Name: stmt.Name.Name, Schema: stmt.Name.Schema}
	sequenceInfo, err := buildSequenceInfo(stmt, ident)
	if err != nil {
		return err
	}
	// TiDB describe the sequence within a tableInfo, as a same-level object of a table and view.
	tbInfo, err := BuildTableInfo(ctx, ident.Name, nil, nil, "", "")
	if err != nil {
		return err
	}
	tbInfo.Sequence = sequenceInfo

	onExist := OnExistError
	if stmt.IfNotExists {
		onExist = OnExistIgnore
	}

	return d.CreateTableWithInfo(ctx, ident.Schema, tbInfo, onExist, nil)
}

func (d *ddl) AlterSequence(ctx sessionctx.Context, stmt *ast.AlterSequenceStmt) error {
	ident := ast.Ident{Name: stmt.Name.Name, Schema: stmt.Name.Schema}
	is := d.GetInfoSchemaWithInterceptor(ctx)
	// Check schema existence.
	db, ok := is.SchemaByName(ident.Schema)
	if !ok {
		return infoschema.ErrDatabaseNotExists.GenWithStackByArgs(ident.Schema)
	}
	// Check table existence.
	tbl, err := is.TableByName(ident.Schema, ident.Name)
	if err != nil {
		if stmt.IfExists {
			ctx.GetSessionVars().StmtCtx.AppendNote(err)
			return nil
		}
		return err
	}
	if !tbl.Meta().IsSequence() {
		return dbterror.ErrWrongObject.GenWithStackByArgs(ident.Schema, ident.Name, "SEQUENCE")
	}

	// Validate the new sequence option value in old sequenceInfo.
	oldSequenceInfo := tbl.Meta().Sequence
	copySequenceInfo := *oldSequenceInfo
	_, _, err = alterSequenceOptions(stmt.SeqOptions, ident, &copySequenceInfo)
	if err != nil {
		return err
	}

	job := &model.Job{
		SchemaID:   db.ID,
		TableID:    tbl.Meta().ID,
		SchemaName: db.Name.L,
		TableName:  tbl.Meta().Name.L,
		Type:       model.ActionAlterSequence,
		BinlogInfo: &model.HistoryInfo{},
		Args:       []interface{}{ident, stmt.SeqOptions},
	}

	err = d.DoDDLJob(ctx, job)
	err = d.callHookOnChanged(job, err)
	return errors.Trace(err)
}

func (d *ddl) DropSequence(ctx sessionctx.Context, stmt *ast.DropSequenceStmt) (err error) {
	return d.dropTableObject(ctx, stmt.Sequences, stmt.IfExists, sequenceObject)
}

func (d *ddl) AlterIndexVisibility(ctx sessionctx.Context, ident ast.Ident, indexName model.CIStr, visibility ast.IndexVisibility) error {
	schema, tb, err := d.getSchemaAndTableByIdent(ctx, ident)
	if err != nil {
		return err
	}

	invisible := false
	if visibility == ast.IndexVisibilityInvisible {
		invisible = true
	}

	skip, err := validateAlterIndexVisibility(ctx, indexName, invisible, tb.Meta())
	if err != nil {
		return errors.Trace(err)
	}
	if skip {
		return nil
	}

	job := &model.Job{
		SchemaID:   schema.ID,
		TableID:    tb.Meta().ID,
		SchemaName: schema.Name.L,
		TableName:  tb.Meta().Name.L,
		Type:       model.ActionAlterIndexVisibility,
		BinlogInfo: &model.HistoryInfo{},
		Args:       []interface{}{indexName, invisible},
	}

	err = d.DoDDLJob(ctx, job)
	err = d.callHookOnChanged(job, err)
	return errors.Trace(err)
}

func (d *ddl) AlterTableAttributes(ctx sessionctx.Context, ident ast.Ident, spec *ast.AlterTableSpec) error {
	schema, tb, err := d.getSchemaAndTableByIdent(ctx, ident)
	if err != nil {
		return errors.Trace(err)
	}
	meta := tb.Meta()

	rule := label.NewRule()
	err = rule.ApplyAttributesSpec(spec.AttributesSpec)
	if err != nil {
		return dbterror.ErrInvalidAttributesSpec.GenWithStackByArgs(err)
	}
	ids := getIDs([]*model.TableInfo{meta})
	rule.Reset(schema.Name.L, meta.Name.L, "", ids...)

	job := &model.Job{
		SchemaID:   schema.ID,
		TableID:    meta.ID,
		SchemaName: schema.Name.L,
		TableName:  meta.Name.L,
		Type:       model.ActionAlterTableAttributes,
		BinlogInfo: &model.HistoryInfo{},
		Args:       []interface{}{rule},
	}

	err = d.DoDDLJob(ctx, job)
	if err != nil {
		return errors.Trace(err)
	}

	err = d.callHookOnChanged(job, err)
	return errors.Trace(err)
}

func (d *ddl) AlterTablePartitionAttributes(ctx sessionctx.Context, ident ast.Ident, spec *ast.AlterTableSpec) (err error) {
	schema, tb, err := d.getSchemaAndTableByIdent(ctx, ident)
	if err != nil {
		return errors.Trace(err)
	}

	meta := tb.Meta()
	if meta.Partition == nil {
		return errors.Trace(dbterror.ErrPartitionMgmtOnNonpartitioned)
	}

	partitionID, err := tables.FindPartitionByName(meta, spec.PartitionNames[0].L)
	if err != nil {
		return errors.Trace(err)
	}

	rule := label.NewRule()
	err = rule.ApplyAttributesSpec(spec.AttributesSpec)
	if err != nil {
		return dbterror.ErrInvalidAttributesSpec.GenWithStackByArgs(err)
	}
	rule.Reset(schema.Name.L, meta.Name.L, spec.PartitionNames[0].L, partitionID)

	job := &model.Job{
		SchemaID:   schema.ID,
		TableID:    meta.ID,
		SchemaName: schema.Name.L,
		TableName:  meta.Name.L,
		Type:       model.ActionAlterTablePartitionAttributes,
		BinlogInfo: &model.HistoryInfo{},
		Args:       []interface{}{partitionID, rule},
	}

	err = d.DoDDLJob(ctx, job)
	if err != nil {
		return errors.Trace(err)
	}

	err = d.callHookOnChanged(job, err)
	return errors.Trace(err)
}

func (d *ddl) AlterTablePartitionOptions(ctx sessionctx.Context, ident ast.Ident, spec *ast.AlterTableSpec) (err error) {
	var policyRefInfo *model.PolicyRefInfo
	if spec.Options != nil {
		for _, op := range spec.Options {
			switch op.Tp {
			case ast.TableOptionPlacementPolicy:
				policyRefInfo = &model.PolicyRefInfo{
					Name: model.NewCIStr(op.StrValue),
				}
			default:
				return errors.Trace(errors.New("unknown partition option"))
			}
		}
	}

	if policyRefInfo != nil {
		err = d.AlterTablePartitionPlacement(ctx, ident, spec, policyRefInfo)
		if err != nil {
			return errors.Trace(err)
		}
	}

	return nil
}

func (d *ddl) AlterTablePartitionPlacement(ctx sessionctx.Context, tableIdent ast.Ident, spec *ast.AlterTableSpec, policyRefInfo *model.PolicyRefInfo) (err error) {
	schema, tb, err := d.getSchemaAndTableByIdent(ctx, tableIdent)
	if err != nil {
		return errors.Trace(err)
	}

	tblInfo := tb.Meta()
	if tblInfo.Partition == nil {
		return errors.Trace(dbterror.ErrPartitionMgmtOnNonpartitioned)
	}

	partitionID, err := tables.FindPartitionByName(tblInfo, spec.PartitionNames[0].L)
	if err != nil {
		return errors.Trace(err)
	}

	if checkIgnorePlacementDDL(ctx) {
		return nil
	}

	policyRefInfo, err = checkAndNormalizePlacementPolicy(ctx, policyRefInfo)
	if err != nil {
		return errors.Trace(err)
	}

	job := &model.Job{
		SchemaID:   schema.ID,
		TableID:    tblInfo.ID,
		SchemaName: schema.Name.L,
		TableName:  tblInfo.Name.L,
		Type:       model.ActionAlterTablePartitionPlacement,
		BinlogInfo: &model.HistoryInfo{},
		Args:       []interface{}{partitionID, policyRefInfo},
	}

	err = d.DoDDLJob(ctx, job)
	err = d.callHookOnChanged(job, err)
	return errors.Trace(err)
}

func buildPolicyInfo(name model.CIStr, options []*ast.PlacementOption) (*model.PolicyInfo, error) {
	policyInfo := &model.PolicyInfo{PlacementSettings: &model.PlacementSettings{}}
	policyInfo.Name = name
	for _, opt := range options {
		err := SetDirectPlacementOpt(policyInfo.PlacementSettings, opt.Tp, opt.StrValue, opt.UintValue)
		if err != nil {
			return nil, err
		}
	}
	return policyInfo, nil
}

func removeTablePlacement(tbInfo *model.TableInfo) bool {
	hasPlacementSettings := false
	if tbInfo.PlacementPolicyRef != nil {
		tbInfo.PlacementPolicyRef = nil
		hasPlacementSettings = true
	}

	if removePartitionPlacement(tbInfo.Partition) {
		hasPlacementSettings = true
	}

	return hasPlacementSettings
}

func removePartitionPlacement(partInfo *model.PartitionInfo) bool {
	if partInfo == nil {
		return false
	}

	hasPlacementSettings := false
	for i := range partInfo.Definitions {
		def := &partInfo.Definitions[i]
		if def.PlacementPolicyRef != nil {
			def.PlacementPolicyRef = nil
			hasPlacementSettings = true
		}
	}
	return hasPlacementSettings
}

func handleDatabasePlacement(ctx sessionctx.Context, dbInfo *model.DBInfo) error {
	if dbInfo.PlacementPolicyRef == nil {
		return nil
	}

	sessVars := ctx.GetSessionVars()
	if sessVars.PlacementMode == variable.PlacementModeIgnore {
		dbInfo.PlacementPolicyRef = nil
		sessVars.StmtCtx.AppendNote(
			fmt.Errorf("Placement is ignored when TIDB_PLACEMENT_MODE is '%s'", variable.PlacementModeIgnore),
		)
		return nil
	}

	var err error
	dbInfo.PlacementPolicyRef, err = checkAndNormalizePlacementPolicy(ctx, dbInfo.PlacementPolicyRef)
	return err
}

func handleTablePlacement(ctx sessionctx.Context, tbInfo *model.TableInfo) error {
	sessVars := ctx.GetSessionVars()
	if sessVars.PlacementMode == variable.PlacementModeIgnore && removeTablePlacement(tbInfo) {
		sessVars.StmtCtx.AppendNote(
			fmt.Errorf("Placement is ignored when TIDB_PLACEMENT_MODE is '%s'", variable.PlacementModeIgnore),
		)
		return nil
	}

	var err error
	tbInfo.PlacementPolicyRef, err = checkAndNormalizePlacementPolicy(ctx, tbInfo.PlacementPolicyRef)
	if err != nil {
		return err
	}

	if tbInfo.Partition != nil {
		for i := range tbInfo.Partition.Definitions {
			partition := &tbInfo.Partition.Definitions[i]
			partition.PlacementPolicyRef, err = checkAndNormalizePlacementPolicy(ctx, partition.PlacementPolicyRef)
			if err != nil {
				return err
			}
		}
	}
	return nil
}

func handlePartitionPlacement(ctx sessionctx.Context, partInfo *model.PartitionInfo) error {
	sessVars := ctx.GetSessionVars()
	if sessVars.PlacementMode == variable.PlacementModeIgnore && removePartitionPlacement(partInfo) {
		sessVars.StmtCtx.AppendNote(
			fmt.Errorf("Placement is ignored when TIDB_PLACEMENT_MODE is '%s'", variable.PlacementModeIgnore),
		)
		return nil
	}

	var err error
	for i := range partInfo.Definitions {
		partition := &partInfo.Definitions[i]
		partition.PlacementPolicyRef, err = checkAndNormalizePlacementPolicy(ctx, partition.PlacementPolicyRef)
		if err != nil {
			return err
		}
	}
	return nil
}

func checkIgnorePlacementDDL(ctx sessionctx.Context) bool {
	sessVars := ctx.GetSessionVars()
	if sessVars.PlacementMode == variable.PlacementModeIgnore {
		sessVars.StmtCtx.AppendNote(
			fmt.Errorf("Placement is ignored when TIDB_PLACEMENT_MODE is '%s'", variable.PlacementModeIgnore),
		)
		return true
	}
	return false
}

func (d *ddl) CreatePlacementPolicy(ctx sessionctx.Context, stmt *ast.CreatePlacementPolicyStmt) (err error) {
	if checkIgnorePlacementDDL(ctx) {
		return nil
	}

	if stmt.OrReplace && stmt.IfNotExists {
		return dbterror.ErrWrongUsage.GenWithStackByArgs("OR REPLACE", "IF NOT EXISTS")
	}

	policyInfo, err := buildPolicyInfo(stmt.PolicyName, stmt.PlacementOptions)
	if err != nil {
		return errors.Trace(err)
	}

	var onExists OnExist
	switch {
	case stmt.IfNotExists:
		onExists = OnExistIgnore
	case stmt.OrReplace:
		onExists = OnExistReplace
	default:
		onExists = OnExistError
	}

	return d.CreatePlacementPolicyWithInfo(ctx, policyInfo, onExists)
}

func (d *ddl) DropPlacementPolicy(ctx sessionctx.Context, stmt *ast.DropPlacementPolicyStmt) (err error) {
	if checkIgnorePlacementDDL(ctx) {
		return nil
	}
	policyName := stmt.PolicyName
	is := d.GetInfoSchemaWithInterceptor(ctx)
	// Check policy existence.
	policy, ok := is.PolicyByName(policyName)
	if !ok {
		err = infoschema.ErrPlacementPolicyNotExists.GenWithStackByArgs(policyName)
		if stmt.IfExists {
			ctx.GetSessionVars().StmtCtx.AppendNote(err)
			return nil
		}
		return err
	}

	if err = CheckPlacementPolicyNotInUseFromInfoSchema(is, policy); err != nil {
		return err
	}

	job := &model.Job{
		SchemaID:   policy.ID,
		SchemaName: policy.Name.L,
		Type:       model.ActionDropPlacementPolicy,
		BinlogInfo: &model.HistoryInfo{},
		Args:       []interface{}{policyName},
	}
	err = d.DoDDLJob(ctx, job)
	err = d.callHookOnChanged(job, err)
	return errors.Trace(err)
}

func (d *ddl) AlterPlacementPolicy(ctx sessionctx.Context, stmt *ast.AlterPlacementPolicyStmt) (err error) {
	if checkIgnorePlacementDDL(ctx) {
		return nil
	}
	policyName := stmt.PolicyName
	is := d.GetInfoSchemaWithInterceptor(ctx)
	// Check policy existence.
	policy, ok := is.PolicyByName(policyName)
	if !ok {
		return infoschema.ErrPlacementPolicyNotExists.GenWithStackByArgs(policyName)
	}

	newPolicyInfo, err := buildPolicyInfo(policy.Name, stmt.PlacementOptions)
	if err != nil {
		return errors.Trace(err)
	}

	err = checkPolicyValidation(newPolicyInfo.PlacementSettings)
	if err != nil {
		return err
	}

	job := &model.Job{
		SchemaID:   policy.ID,
		SchemaName: policy.Name.L,
		Type:       model.ActionAlterPlacementPolicy,
		BinlogInfo: &model.HistoryInfo{},
		Args:       []interface{}{newPolicyInfo},
	}
	err = d.DoDDLJob(ctx, job)
	err = d.callHookOnChanged(job, err)
	return errors.Trace(err)
}

func (d *ddl) AlterTableCache(sctx sessionctx.Context, ti ast.Ident) (err error) {
	schema, t, err := d.getSchemaAndTableByIdent(sctx, ti)
	if err != nil {
		return err
	}
	// if a table is already in cache state, return directly
	if t.Meta().TableCacheStatusType == model.TableCacheStatusEnable {
		return nil
	}

	// forbidden cache table in system database.
	if util.IsMemOrSysDB(schema.Name.L) {
		return errors.Trace(dbterror.ErrUnsupportedAlterCacheForSysTable)
	} else if t.Meta().TempTableType != model.TempTableNone {
		return dbterror.ErrOptOnTemporaryTable.GenWithStackByArgs("alter temporary table cache")
	}

	if t.Meta().Partition != nil {
		return dbterror.ErrOptOnCacheTable.GenWithStackByArgs("partition mode")
	}

	succ, err := checkCacheTableSize(d.store, t.Meta().ID)
	if err != nil {
		return errors.Trace(err)
	}
	if !succ {
		return dbterror.ErrOptOnCacheTable.GenWithStackByArgs("table too large")
	}

	ctx := kv.WithInternalSourceType(context.Background(), kv.InternalTxnDDL)
	ddlQuery, _ := sctx.Value(sessionctx.QueryString).(string)
	// Initialize the cached table meta lock info in `mysql.table_cache_meta`.
	// The operation shouldn't fail in most cases, and if it does, return the error directly.
	// This DML and the following DDL is not atomic, that's not a problem.
	_, _, err = sctx.(sqlexec.RestrictedSQLExecutor).ExecRestrictedSQL(ctx, nil,
		"replace into mysql.table_cache_meta values (%?, 'NONE', 0, 0)", t.Meta().ID)
	if err != nil {
		return errors.Trace(err)
	}

	sctx.SetValue(sessionctx.QueryString, ddlQuery)

	job := &model.Job{
		SchemaID:   schema.ID,
		SchemaName: schema.Name.L,
		TableName:  t.Meta().Name.L,
		TableID:    t.Meta().ID,
		Type:       model.ActionAlterCacheTable,
		BinlogInfo: &model.HistoryInfo{},
		Args:       []interface{}{},
	}

	err = d.DoDDLJob(sctx, job)
	return d.callHookOnChanged(job, err)
}

func checkCacheTableSize(store kv.Storage, tableID int64) (bool, error) {
	const cacheTableSizeLimit = 64 * (1 << 20) // 64M
	succ := true
	ctx := kv.WithInternalSourceType(context.Background(), kv.InternalTxnCacheTable)
	err := kv.RunInNewTxn(ctx, store, true, func(ctx context.Context, txn kv.Transaction) error {
		txn.SetOption(kv.RequestSourceType, kv.InternalTxnCacheTable)
		prefix := tablecodec.GenTablePrefix(tableID)
		it, err := txn.Iter(prefix, prefix.PrefixNext())
		if err != nil {
			return errors.Trace(err)
		}
		defer it.Close()

		totalSize := 0
		for it.Valid() && it.Key().HasPrefix(prefix) {
			key := it.Key()
			value := it.Value()
			totalSize += len(key)
			totalSize += len(value)

			if totalSize > cacheTableSizeLimit {
				succ = false
				break
			}

			err = it.Next()
			if err != nil {
				return errors.Trace(err)
			}
		}
		return nil
	})
	return succ, err
}

func (d *ddl) AlterTableNoCache(ctx sessionctx.Context, ti ast.Ident) (err error) {
	schema, t, err := d.getSchemaAndTableByIdent(ctx, ti)
	if err != nil {
		return err
	}
	// if a table is not in cache state, return directly
	if t.Meta().TableCacheStatusType == model.TableCacheStatusDisable {
		return nil
	}

	job := &model.Job{
		SchemaID:   schema.ID,
		SchemaName: schema.Name.L,
		TableName:  t.Meta().Name.L,
		TableID:    t.Meta().ID,
		Type:       model.ActionAlterNoCacheTable,
		BinlogInfo: &model.HistoryInfo{},
		Args:       []interface{}{},
	}

	err = d.DoDDLJob(ctx, job)
	return d.callHookOnChanged(job, err)
}

// checkTooBigFieldLengthAndTryAutoConvert will check whether the field length is too big
// in non-strict mode and varchar column. If it is, will try to adjust to blob or text, see issue #30328
func checkTooBigFieldLengthAndTryAutoConvert(tp *types.FieldType, colName string, sessVars *variable.SessionVars) error {
	if sessVars != nil && !sessVars.SQLMode.HasStrictMode() && tp.GetType() == mysql.TypeVarchar {
		err := types.IsVarcharTooBigFieldLength(tp.GetFlen(), colName, tp.GetCharset())
		if err != nil && terror.ErrorEqual(types.ErrTooBigFieldLength, err) {
			tp.SetType(mysql.TypeBlob)
			if err = adjustBlobTypesFlen(tp, tp.GetCharset()); err != nil {
				return err
			}
			if tp.GetCharset() == charset.CharsetBin {
				sessVars.StmtCtx.AppendWarning(dbterror.ErrAutoConvert.GenWithStackByArgs(colName, "VARBINARY", "BLOB"))
			} else {
				sessVars.StmtCtx.AppendWarning(dbterror.ErrAutoConvert.GenWithStackByArgs(colName, "VARCHAR", "TEXT"))
			}
		}
	}
	return nil
}<|MERGE_RESOLUTION|>--- conflicted
+++ resolved
@@ -3809,11 +3809,7 @@
 		}
 		if len(spec.PartitionNames) != 0 || len(spec.Partition.Definitions) <= 1 {
 			return dbterror.ErrGeneralUnsupportedDDL.GenWithStackByArgs(
-<<<<<<< HEAD
-				"FIRST PARTITION, number of partition names does not match")
-=======
 				"FIRST PARTITION, given value does not generate a list of partition names to be dropped")
->>>>>>> 42935af3
 		}
 		for i := range spec.Partition.Definitions {
 			spec.PartitionNames = append(spec.PartitionNames, meta.Partition.Definitions[i+pNullOffset].Name)
