// Copyright 2013 The ql Authors. All rights reserved.
// Use of this source code is governed by a BSD-style
// license that can be found in the LICENSES/QL-LICENSE file.

// Copyright 2016 PingCAP, Inc.
//
// Licensed under the Apache License, Version 2.0 (the "License");
// you may not use this file except in compliance with the License.
// You may obtain a copy of the License at
//
//     http://www.apache.org/licenses/LICENSE-2.0
//
// Unless required by applicable law or agreed to in writing, software
// distributed under the License is distributed on an "AS IS" BASIS,
// See the License for the specific language governing permissions and
// limitations under the License.

package ddl

import (
	"encoding/hex"
	"encoding/json"
	"fmt"
	"math"
	"strconv"
	"strings"
	"sync/atomic"
	"time"

	"github.com/cznic/mathutil"
	"github.com/pingcap/errors"
	"github.com/pingcap/failpoint"
	"github.com/pingcap/parser/ast"
	"github.com/pingcap/parser/charset"
	"github.com/pingcap/parser/format"
	"github.com/pingcap/parser/model"
	"github.com/pingcap/parser/mysql"
	"github.com/pingcap/parser/terror"
	field_types "github.com/pingcap/parser/types"
	"github.com/pingcap/tidb/config"
	"github.com/pingcap/tidb/ddl/placement"
	"github.com/pingcap/tidb/expression"
	"github.com/pingcap/tidb/infoschema"
	"github.com/pingcap/tidb/kv"
	"github.com/pingcap/tidb/meta/autoid"
	"github.com/pingcap/tidb/sessionctx"
	"github.com/pingcap/tidb/sessionctx/variable"
	"github.com/pingcap/tidb/table"
	"github.com/pingcap/tidb/table/tables"
	"github.com/pingcap/tidb/tablecodec"
	"github.com/pingcap/tidb/types"
	driver "github.com/pingcap/tidb/types/parser_driver"
	"github.com/pingcap/tidb/util"
	"github.com/pingcap/tidb/util/chunk"
	"github.com/pingcap/tidb/util/codec"
	"github.com/pingcap/tidb/util/collate"
	"github.com/pingcap/tidb/util/domainutil"
	"github.com/pingcap/tidb/util/logutil"
	"github.com/pingcap/tidb/util/mock"
	"github.com/pingcap/tidb/util/set"
	"go.uber.org/zap"
)

const (
	expressionIndexPrefix = "_V$"
	changingColumnPrefix  = "_Col$_"
	changingIndexPrefix   = "_Idx$_"
	tableNotExist         = -1
)

func (d *ddl) CreateSchema(ctx sessionctx.Context, schema model.CIStr, charsetInfo *ast.CharsetOpt) error {
	dbInfo := &model.DBInfo{Name: schema}
	if charsetInfo != nil {
		chs, coll, err := ResolveCharsetCollation(ast.CharsetOpt{Chs: charsetInfo.Chs, Col: charsetInfo.Col})
		if err != nil {
			return errors.Trace(err)
		}
		dbInfo.Charset = chs
		dbInfo.Collate = coll
	} else {
		dbInfo.Charset, dbInfo.Collate = charset.GetDefaultCharsetAndCollate()
	}
	return d.CreateSchemaWithInfo(ctx, dbInfo, OnExistError, false /*tryRetainID*/)
}

func (d *ddl) CreateSchemaWithInfo(
	ctx sessionctx.Context,
	dbInfo *model.DBInfo,
	onExist OnExist,
	tryRetainID bool,
) error {
	is := d.GetInfoSchemaWithInterceptor(ctx)
	_, ok := is.SchemaByName(dbInfo.Name)
	if ok {
		err := infoschema.ErrDatabaseExists.GenWithStackByArgs(dbInfo.Name)
		switch onExist {
		case OnExistIgnore:
			ctx.GetSessionVars().StmtCtx.AppendNote(err)
			return nil
		case OnExistError, OnExistReplace:
			// FIXME: can we implement MariaDB's CREATE OR REPLACE SCHEMA?
			return err
		}
	}

	if err := checkTooLongSchema(dbInfo.Name); err != nil {
		return errors.Trace(err)
	}

	if err := checkCharsetAndCollation(dbInfo.Charset, dbInfo.Collate); err != nil {
		return errors.Trace(err)
	}

	// FIXME: support `tryRetainID`.
	genIDs, err := d.genGlobalIDs(1)
	if err != nil {
		return errors.Trace(err)
	}
	dbInfo.ID = genIDs[0]

	job := &model.Job{
		SchemaID:   dbInfo.ID,
		SchemaName: dbInfo.Name.L,
		Type:       model.ActionCreateSchema,
		BinlogInfo: &model.HistoryInfo{},
		Args:       []interface{}{dbInfo},
	}

	err = d.doDDLJob(ctx, job)
	err = d.callHookOnChanged(err)
	return errors.Trace(err)
}

func (d *ddl) AlterSchema(ctx sessionctx.Context, stmt *ast.AlterDatabaseStmt) (err error) {
	// Resolve target charset and collation from options.
	var toCharset, toCollate string
	for _, val := range stmt.Options {
		switch val.Tp {
		case ast.DatabaseOptionCharset:
			if toCharset == "" {
				toCharset = val.Value
			} else if toCharset != val.Value {
				return ErrConflictingDeclarations.GenWithStackByArgs(toCharset, val.Value)
			}
		case ast.DatabaseOptionCollate:
			info, err := collate.GetCollationByName(val.Value)
			if err != nil {
				return errors.Trace(err)
			}
			if toCharset == "" {
				toCharset = info.CharsetName
			} else if toCharset != info.CharsetName {
				return ErrConflictingDeclarations.GenWithStackByArgs(toCharset, info.CharsetName)
			}
			toCollate = info.Name
		}
	}
	if toCollate == "" {
		if toCollate, err = charset.GetDefaultCollation(toCharset); err != nil {
			return errors.Trace(err)
		}
	}

	// Check if need to change charset/collation.
	dbName := model.NewCIStr(stmt.Name)
	is := d.GetInfoSchemaWithInterceptor(ctx)
	dbInfo, ok := is.SchemaByName(dbName)
	if !ok {
		return infoschema.ErrDatabaseNotExists.GenWithStackByArgs(dbName.O)
	}
	if dbInfo.Charset == toCharset && dbInfo.Collate == toCollate {
		return nil
	}

	// Do the DDL job.
	job := &model.Job{
		SchemaID:   dbInfo.ID,
		SchemaName: dbInfo.Name.L,
		Type:       model.ActionModifySchemaCharsetAndCollate,
		BinlogInfo: &model.HistoryInfo{},
		Args:       []interface{}{toCharset, toCollate},
	}
	err = d.doDDLJob(ctx, job)
	err = d.callHookOnChanged(err)
	return errors.Trace(err)
}

func (d *ddl) DropSchema(ctx sessionctx.Context, schema model.CIStr) (err error) {
	is := d.GetInfoSchemaWithInterceptor(ctx)
	old, ok := is.SchemaByName(schema)
	if !ok {
		return errors.Trace(infoschema.ErrDatabaseNotExists)
	}
	job := &model.Job{
		SchemaID:   old.ID,
		SchemaName: old.Name.L,
		Type:       model.ActionDropSchema,
		BinlogInfo: &model.HistoryInfo{},
	}

	err = d.doDDLJob(ctx, job)
	err = d.callHookOnChanged(err)
	if err != nil {
		return errors.Trace(err)
	}
	if !config.TableLockEnabled() {
		return nil
	}
	// Clear table locks hold by the session.
	tbs := is.SchemaTables(schema)
	lockTableIDs := make([]int64, 0)
	for _, tb := range tbs {
		if ok, _ := ctx.CheckTableLocked(tb.Meta().ID); ok {
			lockTableIDs = append(lockTableIDs, tb.Meta().ID)
		}
	}
	ctx.ReleaseTableLockByTableIDs(lockTableIDs)
	return nil
}

func checkTooLongSchema(schema model.CIStr) error {
	if len(schema.L) > mysql.MaxDatabaseNameLength {
		return ErrTooLongIdent.GenWithStackByArgs(schema)
	}
	return nil
}

func checkTooLongTable(table model.CIStr) error {
	if len(table.L) > mysql.MaxTableNameLength {
		return ErrTooLongIdent.GenWithStackByArgs(table)
	}
	return nil
}

func checkTooLongIndex(index model.CIStr) error {
	if len(index.L) > mysql.MaxIndexIdentifierLen {
		return ErrTooLongIdent.GenWithStackByArgs(index)
	}
	return nil
}

func setColumnFlagWithConstraint(colMap map[string]*table.Column, v *ast.Constraint) {
	switch v.Tp {
	case ast.ConstraintPrimaryKey:
		for _, key := range v.Keys {
			if key.Expr != nil {
				continue
			}
			c, ok := colMap[key.Column.Name.L]
			if !ok {
				continue
			}
			c.Flag |= mysql.PriKeyFlag
			// Primary key can not be NULL.
			c.Flag |= mysql.NotNullFlag
		}
	case ast.ConstraintUniq, ast.ConstraintUniqIndex, ast.ConstraintUniqKey:
		for i, key := range v.Keys {
			if key.Expr != nil {
				continue
			}
			c, ok := colMap[key.Column.Name.L]
			if !ok {
				continue
			}
			if i == 0 {
				// Only the first column can be set
				// if unique index has multi columns,
				// the flag should be MultipleKeyFlag.
				// See https://dev.mysql.com/doc/refman/5.7/en/show-columns.html
				if len(v.Keys) > 1 {
					c.Flag |= mysql.MultipleKeyFlag
				} else {
					c.Flag |= mysql.UniqueKeyFlag
				}
			}
		}
	case ast.ConstraintKey, ast.ConstraintIndex:
		for i, key := range v.Keys {
			if key.Expr != nil {
				continue
			}
			c, ok := colMap[key.Column.Name.L]
			if !ok {
				continue
			}
			if i == 0 {
				// Only the first column can be set.
				c.Flag |= mysql.MultipleKeyFlag
			}
		}
	}
}

func buildColumnsAndConstraints(
	ctx sessionctx.Context,
	colDefs []*ast.ColumnDef,
	constraints []*ast.Constraint,
	tblCharset string,
	tblCollate string,
) ([]*table.Column, []*ast.Constraint, error) {
	colMap := map[string]*table.Column{}
	// outPriKeyConstraint is the primary key constraint out of column definition. such as: create table t1 (id int , age int, primary key(id));
	var outPriKeyConstraint *ast.Constraint
	for _, v := range constraints {
		if v.Tp == ast.ConstraintPrimaryKey {
			outPriKeyConstraint = v
			break
		}
	}
	cols := make([]*table.Column, 0, len(colDefs))
	for i, colDef := range colDefs {
		col, cts, err := buildColumnAndConstraint(ctx, i, colDef, outPriKeyConstraint, tblCharset, tblCollate)
		if err != nil {
			return nil, nil, errors.Trace(err)
		}
		col.State = model.StatePublic
		constraints = append(constraints, cts...)
		cols = append(cols, col)
		colMap[colDef.Name.Name.L] = col
	}
	// Traverse table Constraints and set col.flag.
	for _, v := range constraints {
		setColumnFlagWithConstraint(colMap, v)
	}
	return cols, constraints, nil
}

// ResolveCharsetCollation will resolve the charset and collate by the order of parameters:
// * If any given ast.CharsetOpt is not empty, the resolved charset and collate will be returned.
// * If all ast.CharsetOpts are empty, the default charset and collate will be returned.
func ResolveCharsetCollation(charsetOpts ...ast.CharsetOpt) (string, string, error) {
	for _, v := range charsetOpts {
		if v.Col != "" {
			collation, err := collate.GetCollationByName(v.Col)
			if err != nil {
				return "", "", errors.Trace(err)
			}
			if v.Chs != "" && collation.CharsetName != v.Chs {
				return "", "", charset.ErrCollationCharsetMismatch.GenWithStackByArgs(v.Col, v.Chs)
			}
			return collation.CharsetName, v.Col, nil
		}
		if v.Chs != "" {
			coll, err := charset.GetDefaultCollation(v.Chs)
			if err != nil {
				return "", "", errors.Trace(err)
			}
			return v.Chs, coll, err
		}
	}
	chs, coll := charset.GetDefaultCharsetAndCollate()
	return chs, coll, nil
}

// OverwriteCollationWithBinaryFlag is used to handle the case like
//   CREATE TABLE t (a VARCHAR(255) BINARY) CHARSET utf8 COLLATE utf8_general_ci;
// The 'BINARY' sets the column collation to *_bin according to the table charset.
func OverwriteCollationWithBinaryFlag(colDef *ast.ColumnDef, chs, coll string) (newChs string, newColl string) {
	ignoreBinFlag := colDef.Tp.Charset != "" && (colDef.Tp.Collate != "" || containsColumnOption(colDef, ast.ColumnOptionCollate))
	if ignoreBinFlag {
		return chs, coll
	}
	needOverwriteBinColl := types.IsString(colDef.Tp.Tp) && mysql.HasBinaryFlag(colDef.Tp.Flag)
	if needOverwriteBinColl {
		newColl, err := charset.GetDefaultCollation(chs)
		if err != nil {
			return chs, coll
		}
		return chs, newColl
	}
	return chs, coll
}

func typesNeedCharset(tp byte) bool {
	switch tp {
	case mysql.TypeString, mysql.TypeVarchar, mysql.TypeVarString,
		mysql.TypeBlob, mysql.TypeTinyBlob, mysql.TypeMediumBlob, mysql.TypeLongBlob,
		mysql.TypeEnum, mysql.TypeSet:
		return true
	}
	return false
}

func setCharsetCollationFlenDecimal(tp *types.FieldType, colCharset, colCollate string) error {
	if typesNeedCharset(tp.Tp) {
		tp.Charset = colCharset
		tp.Collate = colCollate
	} else {
		tp.Charset = charset.CharsetBin
		tp.Collate = charset.CharsetBin
	}

	// Use default value for flen or decimal when they are unspecified.
	defaultFlen, defaultDecimal := mysql.GetDefaultFieldLengthAndDecimal(tp.Tp)
	if tp.Flen == types.UnspecifiedLength {
		tp.Flen = defaultFlen
		if mysql.HasUnsignedFlag(tp.Flag) && tp.Tp != mysql.TypeLonglong && mysql.IsIntegerType(tp.Tp) {
			// Issue #4684: the flen of unsigned integer(except bigint) is 1 digit shorter than signed integer
			// because it has no prefix "+" or "-" character.
			tp.Flen--
		}
	}
	if tp.Decimal == types.UnspecifiedLength {
		tp.Decimal = defaultDecimal
	}
	return nil
}

// buildColumnAndConstraint builds table.Column and ast.Constraint from the parameters.
// outPriKeyConstraint is the primary key constraint out of column definition. For example:
// `create table t1 (id int , age int, primary key(id));`
func buildColumnAndConstraint(
	ctx sessionctx.Context,
	offset int,
	colDef *ast.ColumnDef,
	outPriKeyConstraint *ast.Constraint,
	tblCharset string,
	tblCollate string,
) (*table.Column, []*ast.Constraint, error) {
	if colName := colDef.Name.Name.L; colName == model.ExtraHandleName.L {
		return nil, nil, ErrWrongColumnName.GenWithStackByArgs(colName)
	}

	// specifiedCollate refers to the last collate specified in colDef.Options.
	chs, coll, err := getCharsetAndCollateInColumnDef(colDef)
	if err != nil {
		return nil, nil, errors.Trace(err)
	}
	chs, coll, err = ResolveCharsetCollation(
		ast.CharsetOpt{Chs: chs, Col: coll},
		ast.CharsetOpt{Chs: tblCharset, Col: tblCollate},
	)
	chs, coll = OverwriteCollationWithBinaryFlag(colDef, chs, coll)
	if err != nil {
		return nil, nil, errors.Trace(err)
	}

	if err := setCharsetCollationFlenDecimal(colDef.Tp, chs, coll); err != nil {
		return nil, nil, errors.Trace(err)
	}
	col, cts, err := columnDefToCol(ctx, offset, colDef, outPriKeyConstraint)
	if err != nil {
		return nil, nil, errors.Trace(err)
	}
	return col, cts, nil
}

// checkColumnDefaultValue checks the default value of the column.
// In non-strict SQL mode, if the default value of the column is an empty string, the default value can be ignored.
// In strict SQL mode, TEXT/BLOB/JSON can't have not null default values.
// In NO_ZERO_DATE SQL mode, TIMESTAMP/DATE/DATETIME type can't have zero date like '0000-00-00' or '0000-00-00 00:00:00'.
func checkColumnDefaultValue(ctx sessionctx.Context, col *table.Column, value interface{}) (bool, interface{}, error) {
	hasDefaultValue := true
	if value != nil && (col.Tp == mysql.TypeJSON ||
		col.Tp == mysql.TypeTinyBlob || col.Tp == mysql.TypeMediumBlob ||
		col.Tp == mysql.TypeLongBlob || col.Tp == mysql.TypeBlob) {
		// In non-strict SQL mode.
		if !ctx.GetSessionVars().SQLMode.HasStrictMode() && value == "" {
			if col.Tp == mysql.TypeBlob || col.Tp == mysql.TypeLongBlob {
				// The TEXT/BLOB default value can be ignored.
				hasDefaultValue = false
			}
			// In non-strict SQL mode, if the column type is json and the default value is null, it is initialized to an empty array.
			if col.Tp == mysql.TypeJSON {
				value = `null`
			}
			sc := ctx.GetSessionVars().StmtCtx
			sc.AppendWarning(errBlobCantHaveDefault.GenWithStackByArgs(col.Name.O))
			return hasDefaultValue, value, nil
		}
		// In strict SQL mode or default value is not an empty string.
		return hasDefaultValue, value, errBlobCantHaveDefault.GenWithStackByArgs(col.Name.O)
	}
	if value != nil && ctx.GetSessionVars().SQLMode.HasNoZeroDateMode() &&
		ctx.GetSessionVars().SQLMode.HasStrictMode() && types.IsTypeTime(col.Tp) {
		if vv, ok := value.(string); ok {
			timeValue, err := expression.GetTimeValue(ctx, vv, col.Tp, int8(col.Decimal))
			if err != nil {
				return hasDefaultValue, value, errors.Trace(err)
			}
			if timeValue.GetMysqlTime().CoreTime() == types.ZeroCoreTime {
				return hasDefaultValue, value, types.ErrInvalidDefault.GenWithStackByArgs(col.Name.O)
			}
		}
	}
	return hasDefaultValue, value, nil
}

func checkSequenceDefaultValue(col *table.Column) error {
	if mysql.IsIntegerType(col.Tp) {
		return nil
	}
	return ErrColumnTypeUnsupportedNextValue.GenWithStackByArgs(col.ColumnInfo.Name.O)
}

func convertTimestampDefaultValToUTC(ctx sessionctx.Context, defaultVal interface{}, col *table.Column) (interface{}, error) {
	if defaultVal == nil || col.Tp != mysql.TypeTimestamp {
		return defaultVal, nil
	}
	if vv, ok := defaultVal.(string); ok {
		if vv != types.ZeroDatetimeStr && !strings.EqualFold(vv, ast.CurrentTimestamp) {
			t, err := types.ParseTime(ctx.GetSessionVars().StmtCtx, vv, col.Tp, int8(col.Decimal))
			if err != nil {
				return defaultVal, errors.Trace(err)
			}
			err = t.ConvertTimeZone(ctx.GetSessionVars().Location(), time.UTC)
			if err != nil {
				return defaultVal, errors.Trace(err)
			}
			defaultVal = t.String()
		}
	}
	return defaultVal, nil
}

// isExplicitTimeStamp is used to check if explicit_defaults_for_timestamp is on or off.
// Check out this link for more details.
// https://dev.mysql.com/doc/refman/5.7/en/server-system-variables.html#sysvar_explicit_defaults_for_timestamp
func isExplicitTimeStamp() bool {
	// TODO: implement the behavior as MySQL when explicit_defaults_for_timestamp = off, then this function could return false.
	return true
}

// processColumnFlags is used by columnDefToCol and processColumnOptions. It is intended to unify behaviors on `create/add` and `modify/change` statements. Check tidb#issue#19342.
func processColumnFlags(col *table.Column) {
	if col.FieldType.EvalType().IsStringKind() {
		if col.Charset == charset.CharsetBin {
			col.Flag |= mysql.BinaryFlag
		} else {
			col.Flag &= ^mysql.BinaryFlag
		}
	}
	if col.Tp == mysql.TypeBit {
		// For BIT field, it's charset is binary but does not have binary flag.
		col.Flag &= ^mysql.BinaryFlag
		col.Flag |= mysql.UnsignedFlag
	}
	if col.Tp == mysql.TypeYear {
		// For Year field, it's charset is binary but does not have binary flag.
		col.Flag &= ^mysql.BinaryFlag
		col.Flag |= mysql.ZerofillFlag
	}

	// If you specify ZEROFILL for a numeric column, MySQL automatically adds the UNSIGNED attribute to the column.
	// See https://dev.mysql.com/doc/refman/5.7/en/numeric-type-overview.html for more details.
	// But some types like bit and year, won't show its unsigned flag in `show create table`.
	if mysql.HasZerofillFlag(col.Flag) {
		col.Flag |= mysql.UnsignedFlag
	}
}

// columnDefToCol converts ColumnDef to Col and TableConstraints.
// outPriKeyConstraint is the primary key constraint out of column definition. such as: create table t1 (id int , age int, primary key(id));
func columnDefToCol(ctx sessionctx.Context, offset int, colDef *ast.ColumnDef, outPriKeyConstraint *ast.Constraint) (*table.Column, []*ast.Constraint, error) {
	var constraints = make([]*ast.Constraint, 0)
	col := table.ToColumn(&model.ColumnInfo{
		Offset:    offset,
		Name:      colDef.Name.Name,
		FieldType: *colDef.Tp,
		// TODO: remove this version field after there is no old version.
		Version: model.CurrLatestColumnInfoVersion,
	})

	if !isExplicitTimeStamp() {
		// Check and set TimestampFlag, OnUpdateNowFlag and NotNullFlag.
		if col.Tp == mysql.TypeTimestamp {
			col.Flag |= mysql.TimestampFlag
			col.Flag |= mysql.OnUpdateNowFlag
			col.Flag |= mysql.NotNullFlag
		}
	}
	var err error
	setOnUpdateNow := false
	hasDefaultValue := false
	hasNullFlag := false
	if colDef.Options != nil {
		length := types.UnspecifiedLength

		keys := []*ast.IndexPartSpecification{
			{
				Column: colDef.Name,
				Length: length,
			},
		}

		var sb strings.Builder
		restoreFlags := format.RestoreStringSingleQuotes | format.RestoreKeyWordLowercase | format.RestoreNameBackQuotes |
			format.RestoreSpacesAroundBinaryOperation
		restoreCtx := format.NewRestoreCtx(restoreFlags, &sb)

		for _, v := range colDef.Options {
			switch v.Tp {
			case ast.ColumnOptionNotNull:
				col.Flag |= mysql.NotNullFlag
			case ast.ColumnOptionNull:
				col.Flag &= ^mysql.NotNullFlag
				removeOnUpdateNowFlag(col)
				hasNullFlag = true
			case ast.ColumnOptionAutoIncrement:
				col.Flag |= mysql.AutoIncrementFlag
			case ast.ColumnOptionPrimaryKey:
				// Check PriKeyFlag first to avoid extra duplicate constraints.
				if col.Flag&mysql.PriKeyFlag == 0 {
					constraint := &ast.Constraint{Tp: ast.ConstraintPrimaryKey, Keys: keys}
					constraints = append(constraints, constraint)
					col.Flag |= mysql.PriKeyFlag
				}
			case ast.ColumnOptionUniqKey:
				// Check UniqueFlag first to avoid extra duplicate constraints.
				if col.Flag&mysql.UniqueFlag == 0 {
					constraint := &ast.Constraint{Tp: ast.ConstraintUniqKey, Keys: keys}
					constraints = append(constraints, constraint)
					col.Flag |= mysql.UniqueKeyFlag
				}
			case ast.ColumnOptionDefaultValue:
				hasDefaultValue, err = setDefaultValue(ctx, col, v)
				if err != nil {
					return nil, nil, errors.Trace(err)
				}
				removeOnUpdateNowFlag(col)
			case ast.ColumnOptionOnUpdate:
				// TODO: Support other time functions.
				if col.Tp == mysql.TypeTimestamp || col.Tp == mysql.TypeDatetime {
					if !expression.IsValidCurrentTimestampExpr(v.Expr, colDef.Tp) {
						return nil, nil, ErrInvalidOnUpdate.GenWithStackByArgs(col.Name)
					}
				} else {
					return nil, nil, ErrInvalidOnUpdate.GenWithStackByArgs(col.Name)
				}
				col.Flag |= mysql.OnUpdateNowFlag
				setOnUpdateNow = true
			case ast.ColumnOptionComment:
				err := setColumnComment(ctx, col, v)
				if err != nil {
					return nil, nil, errors.Trace(err)
				}
			case ast.ColumnOptionGenerated:
				sb.Reset()
				err = v.Expr.Restore(restoreCtx)
				if err != nil {
					return nil, nil, errors.Trace(err)
				}
				col.GeneratedExprString = sb.String()
				col.GeneratedStored = v.Stored
				_, dependColNames := findDependedColumnNames(colDef)
				col.Dependences = dependColNames
			case ast.ColumnOptionCollate:
				if field_types.HasCharset(colDef.Tp) {
					col.FieldType.Collate = v.StrValue
				}
			case ast.ColumnOptionFulltext:
				ctx.GetSessionVars().StmtCtx.AppendWarning(ErrTableCantHandleFt.GenWithStackByArgs())
			case ast.ColumnOptionCheck:
				ctx.GetSessionVars().StmtCtx.AppendWarning(ErrUnsupportedConstraintCheck.GenWithStackByArgs("CONSTRAINT CHECK"))
			}
		}
	}

	processDefaultValue(col, hasDefaultValue, setOnUpdateNow)

	processColumnFlags(col)

	err = checkPriKeyConstraint(col, hasDefaultValue, hasNullFlag, outPriKeyConstraint)
	if err != nil {
		return nil, nil, errors.Trace(err)
	}
	err = checkColumnValueConstraint(col, col.Collate)
	if err != nil {
		return nil, nil, errors.Trace(err)
	}
	err = checkDefaultValue(ctx, col, hasDefaultValue)
	if err != nil {
		return nil, nil, errors.Trace(err)
	}
	err = checkColumnFieldLength(col)
	if err != nil {
		return nil, nil, errors.Trace(err)
	}
	return col, constraints, nil
}

// getDefaultValue will get the default value for column.
// 1: get the expr restored string for the column which uses sequence next value as default value.
// 2: get specific default value for the other column.
func getDefaultValue(ctx sessionctx.Context, col *table.Column, c *ast.ColumnOption) (interface{}, bool, error) {
	tp, fsp := col.FieldType.Tp, col.FieldType.Decimal
	if tp == mysql.TypeTimestamp || tp == mysql.TypeDatetime {
		switch x := c.Expr.(type) {
		case *ast.FuncCallExpr:
			if x.FnName.L == ast.CurrentTimestamp {
				defaultFsp := 0
				if len(x.Args) == 1 {
					if val := x.Args[0].(*driver.ValueExpr); val != nil {
						defaultFsp = int(val.GetInt64())
					}
				}
				if defaultFsp != fsp {
					return nil, false, ErrInvalidDefaultValue.GenWithStackByArgs(col.Name.O)
				}
			}
		}
		vd, err := expression.GetTimeValue(ctx, c.Expr, tp, int8(fsp))
		value := vd.GetValue()
		if err != nil {
			return nil, false, ErrInvalidDefaultValue.GenWithStackByArgs(col.Name.O)
		}

		// Value is nil means `default null`.
		if value == nil {
			return nil, false, nil
		}

		// If value is types.Time, convert it to string.
		if vv, ok := value.(types.Time); ok {
			return vv.String(), false, nil
		}

		return value, false, nil
	}
	// handle default next value of sequence. (keep the expr string)
	str, isSeqExpr, err := tryToGetSequenceDefaultValue(c)
	if err != nil {
		return nil, false, errors.Trace(err)
	}
	if isSeqExpr {
		return str, true, nil
	}

	// evaluate the non-sequence expr to a certain value.
	v, err := expression.EvalAstExpr(ctx, c.Expr)
	if err != nil {
		return nil, false, errors.Trace(err)
	}

	if v.IsNull() {
		return nil, false, nil
	}

	if v.Kind() == types.KindBinaryLiteral || v.Kind() == types.KindMysqlBit {
		if tp == mysql.TypeBit ||
			tp == mysql.TypeString || tp == mysql.TypeVarchar || tp == mysql.TypeVarString ||
			tp == mysql.TypeBlob || tp == mysql.TypeLongBlob || tp == mysql.TypeMediumBlob || tp == mysql.TypeTinyBlob ||
			tp == mysql.TypeJSON || tp == mysql.TypeEnum || tp == mysql.TypeSet {
			// For BinaryLiteral / string fields, when getting default value we cast the value into BinaryLiteral{}, thus we return
			// its raw string content here.
			return v.GetBinaryLiteral().ToString(), false, nil
		}
		// For other kind of fields (e.g. INT), we supply its integer as string value.
		value, err := v.GetBinaryLiteral().ToInt(ctx.GetSessionVars().StmtCtx)
		if err != nil {
			return nil, false, err
		}
		return strconv.FormatUint(value, 10), false, nil
	}

	switch tp {
	case mysql.TypeSet:
		val, err := getSetDefaultValue(v, col)
		return val, false, err
	case mysql.TypeEnum:
		val, err := getEnumDefaultValue(v, col)
		return val, false, err
	case mysql.TypeDuration:
		if v, err = v.ConvertTo(ctx.GetSessionVars().StmtCtx, &col.FieldType); err != nil {
			return "", false, errors.Trace(err)
		}
	case mysql.TypeBit:
		if v.Kind() == types.KindInt64 || v.Kind() == types.KindUint64 {
			// For BIT fields, convert int into BinaryLiteral.
			return types.NewBinaryLiteralFromUint(v.GetUint64(), -1).ToString(), false, nil
		}
	}

	val, err := v.ToString()
	return val, false, err
}

func tryToGetSequenceDefaultValue(c *ast.ColumnOption) (expr string, isExpr bool, err error) {
	if f, ok := c.Expr.(*ast.FuncCallExpr); ok && f.FnName.L == ast.NextVal {
		var sb strings.Builder
		restoreFlags := format.RestoreStringSingleQuotes | format.RestoreKeyWordLowercase | format.RestoreNameBackQuotes |
			format.RestoreSpacesAroundBinaryOperation
		restoreCtx := format.NewRestoreCtx(restoreFlags, &sb)
		if err := c.Expr.Restore(restoreCtx); err != nil {
			return "", true, err
		}
		return sb.String(), true, nil
	}
	return "", false, nil
}

// getSetDefaultValue gets the default value for the set type. See https://dev.mysql.com/doc/refman/5.7/en/set.html.
func getSetDefaultValue(v types.Datum, col *table.Column) (string, error) {
	if v.Kind() == types.KindInt64 {
		setCnt := len(col.Elems)
		maxLimit := int64(1<<uint(setCnt) - 1)
		val := v.GetInt64()
		if val < 1 || val > maxLimit {
			return "", ErrInvalidDefaultValue.GenWithStackByArgs(col.Name.O)
		}
		setVal, err := types.ParseSetValue(col.Elems, uint64(val))
		if err != nil {
			return "", errors.Trace(err)
		}
		v.SetMysqlSet(setVal, col.Collate)
		return v.ToString()
	}

	str, err := v.ToString()
	if err != nil {
		return "", errors.Trace(err)
	}
	if str == "" {
		return str, nil
	}
	setVal, err := types.ParseSetName(col.Elems, str, col.Collate)
	if err != nil {
		return "", ErrInvalidDefaultValue.GenWithStackByArgs(col.Name.O)
	}
	v.SetMysqlSet(setVal, col.Collate)

	return v.ToString()
}

// getEnumDefaultValue gets the default value for the enum type. See https://dev.mysql.com/doc/refman/5.7/en/enum.html.
func getEnumDefaultValue(v types.Datum, col *table.Column) (string, error) {
	if v.Kind() == types.KindInt64 {
		val := v.GetInt64()
		if val < 1 || val > int64(len(col.Elems)) {
			return "", ErrInvalidDefaultValue.GenWithStackByArgs(col.Name.O)
		}
		enumVal, err := types.ParseEnumValue(col.Elems, uint64(val))
		if err != nil {
			return "", errors.Trace(err)
		}
		v.SetMysqlEnum(enumVal, col.Collate)
		return v.ToString()
	}

	str, err := v.ToString()
	if err != nil {
		return "", errors.Trace(err)
	}
	enumVal, err := types.ParseEnumName(col.Elems, str, col.Collate)
	if err != nil {
		return "", ErrInvalidDefaultValue.GenWithStackByArgs(col.Name.O)
	}
	v.SetMysqlEnum(enumVal, col.Collate)

	return v.ToString()
}

func removeOnUpdateNowFlag(c *table.Column) {
	// For timestamp Col, if it is set null or default value,
	// OnUpdateNowFlag should be removed.
	if mysql.HasTimestampFlag(c.Flag) {
		c.Flag &= ^mysql.OnUpdateNowFlag
	}
}

func processDefaultValue(c *table.Column, hasDefaultValue bool, setOnUpdateNow bool) {
	setTimestampDefaultValue(c, hasDefaultValue, setOnUpdateNow)

	setYearDefaultValue(c, hasDefaultValue)

	// Set `NoDefaultValueFlag` if this field doesn't have a default value and
	// it is `not null` and not an `AUTO_INCREMENT` field or `TIMESTAMP` field.
	setNoDefaultValueFlag(c, hasDefaultValue)
}

func setYearDefaultValue(c *table.Column, hasDefaultValue bool) {
	if hasDefaultValue {
		return
	}

	if c.Tp == mysql.TypeYear && mysql.HasNotNullFlag(c.Flag) {
		if err := c.SetDefaultValue("0000"); err != nil {
			logutil.BgLogger().Error("set default value failed", zap.Error(err))
		}
	}
}

func setTimestampDefaultValue(c *table.Column, hasDefaultValue bool, setOnUpdateNow bool) {
	if hasDefaultValue {
		return
	}

	// For timestamp Col, if is not set default value or not set null, use current timestamp.
	if mysql.HasTimestampFlag(c.Flag) && mysql.HasNotNullFlag(c.Flag) {
		if setOnUpdateNow {
			if err := c.SetDefaultValue(types.ZeroDatetimeStr); err != nil {
				logutil.BgLogger().Error("set default value failed", zap.Error(err))
			}
		} else {
			if err := c.SetDefaultValue(strings.ToUpper(ast.CurrentTimestamp)); err != nil {
				logutil.BgLogger().Error("set default value failed", zap.Error(err))
			}
		}
	}
}

func setNoDefaultValueFlag(c *table.Column, hasDefaultValue bool) {
	if hasDefaultValue {
		return
	}

	if !mysql.HasNotNullFlag(c.Flag) {
		return
	}

	// Check if it is an `AUTO_INCREMENT` field or `TIMESTAMP` field.
	if !mysql.HasAutoIncrementFlag(c.Flag) && !mysql.HasTimestampFlag(c.Flag) {
		c.Flag |= mysql.NoDefaultValueFlag
	}
}

func checkDefaultValue(ctx sessionctx.Context, c *table.Column, hasDefaultValue bool) error {
	if !hasDefaultValue {
		return nil
	}

	if c.GetDefaultValue() != nil {
		if c.DefaultIsExpr {
			return nil
		}
		if _, err := table.GetColDefaultValue(ctx, c.ToInfo()); err != nil {
			return types.ErrInvalidDefault.GenWithStackByArgs(c.Name)
		}
		return nil
	}
	// Primary key default null is invalid.
	if mysql.HasPriKeyFlag(c.Flag) {
		return ErrPrimaryCantHaveNull
	}

	// Set not null but default null is invalid.
	if mysql.HasNotNullFlag(c.Flag) {
		return types.ErrInvalidDefault.GenWithStackByArgs(c.Name)
	}

	return nil
}

// checkPriKeyConstraint check all parts of a PRIMARY KEY must be NOT NULL
func checkPriKeyConstraint(col *table.Column, hasDefaultValue, hasNullFlag bool, outPriKeyConstraint *ast.Constraint) error {
	// Primary key should not be null.
	if mysql.HasPriKeyFlag(col.Flag) && hasDefaultValue && col.GetDefaultValue() == nil {
		return types.ErrInvalidDefault.GenWithStackByArgs(col.Name)
	}
	// Set primary key flag for outer primary key constraint.
	// Such as: create table t1 (id int , age int, primary key(id))
	if !mysql.HasPriKeyFlag(col.Flag) && outPriKeyConstraint != nil {
		for _, key := range outPriKeyConstraint.Keys {
			if key.Expr == nil && key.Column.Name.L != col.Name.L {
				continue
			}
			col.Flag |= mysql.PriKeyFlag
			break
		}
	}
	// Primary key should not be null.
	if mysql.HasPriKeyFlag(col.Flag) && hasNullFlag {
		return ErrPrimaryCantHaveNull
	}
	return nil
}

func checkColumnValueConstraint(col *table.Column, collation string) error {
	if col.Tp != mysql.TypeEnum && col.Tp != mysql.TypeSet {
		return nil
	}
	valueMap := make(map[string]bool, len(col.Elems))
	ctor := collate.GetCollator(collation)
	enumLengthLimit := config.GetGlobalConfig().EnableEnumLengthLimit
	desc, err := charset.GetCharsetDesc(col.Charset)
	if err != nil {
		return errors.Trace(err)
	}
	for i := range col.Elems {
		val := string(ctor.Key(col.Elems[i]))
		// According to MySQL 8.0 Refman:
		// The maximum supported length of an individual ENUM element is M <= 255 and (M x w) <= 1020,
		// where M is the element literal length and w is the number of bytes required for the maximum-length character in the character set.
		// See https://dev.mysql.com/doc/refman/8.0/en/string-type-syntax.html for more details.
		if enumLengthLimit && (len(val) > 255 || len(val)*desc.Maxlen > 1020) {
			return ErrTooLongValueForType.GenWithStackByArgs(col.Name)
		}
		if _, ok := valueMap[val]; ok {
			tpStr := "ENUM"
			if col.Tp == mysql.TypeSet {
				tpStr = "SET"
			}
			return types.ErrDuplicatedValueInType.GenWithStackByArgs(col.Name, col.Elems[i], tpStr)
		}
		valueMap[val] = true
	}
	return nil
}

func checkDuplicateColumn(cols []*model.ColumnInfo) error {
	colNames := set.StringSet{}
	for _, col := range cols {
		colName := col.Name
		if colNames.Exist(colName.L) {
			return infoschema.ErrColumnExists.GenWithStackByArgs(colName.O)
		}
		colNames.Insert(colName.L)
	}
	return nil
}

func containsColumnOption(colDef *ast.ColumnDef, opTp ast.ColumnOptionType) bool {
	for _, option := range colDef.Options {
		if option.Tp == opTp {
			return true
		}
	}
	return false
}

// IsAutoRandomColumnID returns true if the given column ID belongs to an auto_random column.
func IsAutoRandomColumnID(tblInfo *model.TableInfo, colID int64) bool {
	return tblInfo.PKIsHandle && tblInfo.ContainsAutoRandomBits() && tblInfo.GetPkColInfo().ID == colID
}

func checkGeneratedColumn(colDefs []*ast.ColumnDef) error {
	var colName2Generation = make(map[string]columnGenerationInDDL, len(colDefs))
	var exists bool
	var autoIncrementColumn string
	for i, colDef := range colDefs {
		for _, option := range colDef.Options {
			if option.Tp == ast.ColumnOptionGenerated {
				if err := checkIllegalFn4Generated(colDef.Name.Name.L, typeColumn, option.Expr); err != nil {
					return errors.Trace(err)
				}
			}
		}
		if containsColumnOption(colDef, ast.ColumnOptionAutoIncrement) {
			exists, autoIncrementColumn = true, colDef.Name.Name.L
		}
		generated, depCols := findDependedColumnNames(colDef)
		if !generated {
			colName2Generation[colDef.Name.Name.L] = columnGenerationInDDL{
				position:  i,
				generated: false,
			}
		} else {
			colName2Generation[colDef.Name.Name.L] = columnGenerationInDDL{
				position:    i,
				generated:   true,
				dependences: depCols,
			}
		}
	}

	// Check whether the generated column refers to any auto-increment columns
	if exists {
		for colName, generated := range colName2Generation {
			if _, found := generated.dependences[autoIncrementColumn]; found {
				return ErrGeneratedColumnRefAutoInc.GenWithStackByArgs(colName)
			}
		}
	}

	for _, colDef := range colDefs {
		colName := colDef.Name.Name.L
		if err := verifyColumnGeneration(colName2Generation, colName); err != nil {
			return errors.Trace(err)
		}
	}
	return nil
}

func checkTooLongColumn(cols []*model.ColumnInfo) error {
	for _, col := range cols {
		colName := col.Name.O
		if len(colName) > mysql.MaxColumnNameLength {
			return ErrTooLongIdent.GenWithStackByArgs(colName)
		}
	}
	return nil
}

func checkTooManyColumns(colDefs []*model.ColumnInfo) error {
	if uint32(len(colDefs)) > atomic.LoadUint32(&TableColumnCountLimit) {
		return errTooManyFields
	}
	return nil
}

func checkTooManyIndexes(idxDefs []*model.IndexInfo) error {
	if uint32(len(idxDefs)) > atomic.LoadUint32(&TableIndexCountLimit) {
		return errTooManyKeys.GenWithStackByArgs(TableIndexCountLimit)
	}
	return nil
}

// checkColumnsAttributes checks attributes for multiple columns.
func checkColumnsAttributes(colDefs []*model.ColumnInfo) error {
	for _, colDef := range colDefs {
		if err := checkColumnAttributes(colDef.Name.O, &colDef.FieldType); err != nil {
			return errors.Trace(err)
		}
	}
	return nil
}

func checkColumnFieldLength(col *table.Column) error {
	if col.Tp == mysql.TypeVarchar {
		if err := IsTooBigFieldLength(col.Flen, col.Name.O, col.Charset); err != nil {
			return errors.Trace(err)
		}
	}

	return nil
}

// IsTooBigFieldLength check if the varchar type column exceeds the maximum length limit.
func IsTooBigFieldLength(colDefTpFlen int, colDefName, setCharset string) error {
	desc, err := charset.GetCharsetDesc(setCharset)
	if err != nil {
		return errors.Trace(err)
	}
	maxFlen := mysql.MaxFieldVarCharLength
	maxFlen /= desc.Maxlen
	if colDefTpFlen != types.UnspecifiedLength && colDefTpFlen > maxFlen {
		return types.ErrTooBigFieldLength.GenWithStack("Column length too big for column '%s' (max = %d); use BLOB or TEXT instead", colDefName, maxFlen)
	}
	return nil
}

// checkColumnAttributes check attributes for single column.
func checkColumnAttributes(colName string, tp *types.FieldType) error {
	switch tp.Tp {
	case mysql.TypeNewDecimal, mysql.TypeDouble, mysql.TypeFloat:
		if tp.Flen < tp.Decimal {
			return types.ErrMBiggerThanD.GenWithStackByArgs(colName)
		}
	case mysql.TypeDatetime, mysql.TypeDuration, mysql.TypeTimestamp:
		if tp.Decimal != int(types.UnspecifiedFsp) && (tp.Decimal < int(types.MinFsp) || tp.Decimal > int(types.MaxFsp)) {
			return types.ErrTooBigPrecision.GenWithStackByArgs(tp.Decimal, colName, types.MaxFsp)
		}
	}
	return nil
}

func checkDuplicateConstraint(namesMap map[string]bool, name string, foreign bool) error {
	if name == "" {
		return nil
	}
	nameLower := strings.ToLower(name)
	if namesMap[nameLower] {
		if foreign {
			return infoschema.ErrCannotAddForeign
		}
		return ErrDupKeyName.GenWithStack("duplicate key name %s", name)
	}
	namesMap[nameLower] = true
	return nil
}

func setEmptyConstraintName(namesMap map[string]bool, constr *ast.Constraint, foreign bool) {
	if constr.Name == "" && len(constr.Keys) > 0 {
		var colName string
		for _, keyPart := range constr.Keys {
			if keyPart.Expr != nil {
				colName = "expression_index"
			}
		}
		if colName == "" {
			colName = constr.Keys[0].Column.Name.L
		}
		constrName := colName
		i := 2
		if strings.EqualFold(constrName, mysql.PrimaryKeyName) {
			constrName = fmt.Sprintf("%s_%d", constrName, 2)
			i = 3
		}
		for namesMap[constrName] {
			// We loop forever until we find constrName that haven't been used.
			if foreign {
				constrName = fmt.Sprintf("fk_%s_%d", colName, i)
			} else {
				constrName = fmt.Sprintf("%s_%d", colName, i)
			}
			i++
		}
		constr.Name = constrName
		namesMap[constrName] = true
	}
}

func checkConstraintNames(constraints []*ast.Constraint) error {
	constrNames := map[string]bool{}
	fkNames := map[string]bool{}

	// Check not empty constraint name whether is duplicated.
	for _, constr := range constraints {
		if constr.Tp == ast.ConstraintForeignKey {
			err := checkDuplicateConstraint(fkNames, constr.Name, true)
			if err != nil {
				return errors.Trace(err)
			}
		} else {
			err := checkDuplicateConstraint(constrNames, constr.Name, false)
			if err != nil {
				return errors.Trace(err)
			}
		}
	}

	// Set empty constraint names.
	for _, constr := range constraints {
		if constr.Tp == ast.ConstraintForeignKey {
			setEmptyConstraintName(fkNames, constr, true)
		} else {
			setEmptyConstraintName(constrNames, constr, false)
		}
	}

	return nil
}

// checkInvisibleIndexOnPK check if primary key is invisible index.
// Note: PKIsHandle == true means the table already has a visible primary key,
// we do not need do a check for this case and return directly,
// because whether primary key is invisible has been check when creating table.
func checkInvisibleIndexOnPK(tblInfo *model.TableInfo) error {
	if tblInfo.PKIsHandle {
		return nil
	}
	pk := getPrimaryKey(tblInfo)
	if pk != nil && pk.Invisible {
		return ErrPKIndexCantBeInvisible
	}
	return nil
}

// getPrimaryKey extract the primary key in a table and return `IndexInfo`
// The returned primary key could be explicit or implicit.
// If there is no explicit primary key in table,
// the first UNIQUE INDEX on NOT NULL columns will be the implicit primary key.
// For more information about implicit primary key, see
// https://dev.mysql.com/doc/refman/8.0/en/invisible-indexes.html
func getPrimaryKey(tblInfo *model.TableInfo) *model.IndexInfo {
	var implicitPK *model.IndexInfo

	for _, key := range tblInfo.Indices {
		if key.Primary {
			// table has explicit primary key
			return key
		}
		// The case index without any columns should never happen, but still do a check here
		if len(key.Columns) == 0 {
			continue
		}
		// find the first unique key with NOT NULL columns
		if implicitPK == nil && key.Unique {
			// ensure all columns in unique key have NOT NULL flag
			allColNotNull := true
			skip := false
			for _, idxCol := range key.Columns {
				col := model.FindColumnInfo(tblInfo.Cols(), idxCol.Name.L)
				// This index has a column in DeleteOnly state,
				// or it is expression index (it defined on a hidden column),
				// it can not be implicit PK, go to next index iterator
				if col == nil || col.Hidden {
					skip = true
					break
				}
				if !mysql.HasNotNullFlag(col.Flag) {
					allColNotNull = false
					break
				}
			}
			if skip {
				continue
			}
			if allColNotNull {
				implicitPK = key
			}
		}
	}
	return implicitPK
}

func setTableAutoRandomBits(ctx sessionctx.Context, tbInfo *model.TableInfo, colDefs []*ast.ColumnDef) error {
	pkColName := tbInfo.GetPkName()
	for _, col := range colDefs {
		if containsColumnOption(col, ast.ColumnOptionAutoRandom) {
			if col.Tp.Tp != mysql.TypeLonglong {
				return ErrInvalidAutoRandom.GenWithStackByArgs(
					fmt.Sprintf(autoid.AutoRandomOnNonBigIntColumn, types.TypeStr(col.Tp.Tp)))
			}
			if !tbInfo.PKIsHandle || col.Name.Name.L != pkColName.L {
				errMsg := fmt.Sprintf(autoid.AutoRandomPKisNotHandleErrMsg, col.Name.Name.O)
				return ErrInvalidAutoRandom.GenWithStackByArgs(errMsg)
			}
			if containsColumnOption(col, ast.ColumnOptionAutoIncrement) {
				return ErrInvalidAutoRandom.GenWithStackByArgs(autoid.AutoRandomIncompatibleWithAutoIncErrMsg)
			}
			if containsColumnOption(col, ast.ColumnOptionDefaultValue) {
				return ErrInvalidAutoRandom.GenWithStackByArgs(autoid.AutoRandomIncompatibleWithDefaultValueErrMsg)
			}

			autoRandBits, err := extractAutoRandomBitsFromColDef(col)
			if err != nil {
				return errors.Trace(err)
			}

			layout := autoid.NewAutoRandomIDLayout(col.Tp, autoRandBits)
			if autoRandBits == 0 {
				return ErrInvalidAutoRandom.GenWithStackByArgs(autoid.AutoRandomNonPositive)
			} else if autoRandBits > autoid.MaxAutoRandomBits {
				errMsg := fmt.Sprintf(autoid.AutoRandomOverflowErrMsg,
					autoid.MaxAutoRandomBits, autoRandBits, col.Name.Name.O)
				return ErrInvalidAutoRandom.GenWithStackByArgs(errMsg)
			}
			tbInfo.AutoRandomBits = autoRandBits

			msg := fmt.Sprintf(autoid.AutoRandomAvailableAllocTimesNote, layout.IncrementalBitsCapacity())
			ctx.GetSessionVars().StmtCtx.AppendNote(errors.Errorf(msg))
		}
	}
	return nil
}

func extractAutoRandomBitsFromColDef(colDef *ast.ColumnDef) (uint64, error) {
	for _, op := range colDef.Options {
		if op.Tp == ast.ColumnOptionAutoRandom {
			return convertAutoRandomBitsToUnsigned(op.AutoRandomBitLength)
		}
	}
	return 0, nil
}

func convertAutoRandomBitsToUnsigned(autoRandomBits int) (uint64, error) {
	if autoRandomBits == types.UnspecifiedLength {
		return autoid.DefaultAutoRandomBits, nil
	} else if autoRandomBits < 0 {
		return 0, ErrInvalidAutoRandom.GenWithStackByArgs(autoid.AutoRandomNonPositive)
	}
	return uint64(autoRandomBits), nil
}

func buildTableInfo(
	ctx sessionctx.Context,
	tableName model.CIStr,
	cols []*table.Column,
	constraints []*ast.Constraint,
	charset string,
	collate string) (tbInfo *model.TableInfo, err error) {
	tbInfo = &model.TableInfo{
		Name:    tableName,
		Version: model.CurrLatestTableInfoVersion,
		Charset: charset,
		Collate: collate,
	}
	tblColumns := make([]*table.Column, 0, len(cols))
	for _, v := range cols {
		v.ID = allocateColumnID(tbInfo)
		tbInfo.Columns = append(tbInfo.Columns, v.ToInfo())
		tblColumns = append(tblColumns, table.ToColumn(v.ToInfo()))
	}
	for _, constr := range constraints {
		// Build hidden columns if necessary.
		hiddenCols, err := buildHiddenColumnInfo(ctx, constr.Keys, model.NewCIStr(constr.Name), tbInfo, tblColumns)
		if err != nil {
			return nil, err
		}
		for _, hiddenCol := range hiddenCols {
			hiddenCol.State = model.StatePublic
			hiddenCol.ID = allocateColumnID(tbInfo)
			hiddenCol.Offset = len(tbInfo.Columns)
			tbInfo.Columns = append(tbInfo.Columns, hiddenCol)
			tblColumns = append(tblColumns, table.ToColumn(hiddenCol))
		}
		if constr.Tp == ast.ConstraintForeignKey {
			for _, fk := range tbInfo.ForeignKeys {
				if fk.Name.L == strings.ToLower(constr.Name) {
					return nil, infoschema.ErrCannotAddForeign
				}
			}
			fk, err := buildFKInfo(model.NewCIStr(constr.Name), constr.Keys, constr.Refer, cols, tbInfo)
			if err != nil {
				return nil, err
			}
			fk.State = model.StatePublic

			tbInfo.ForeignKeys = append(tbInfo.ForeignKeys, fk)
			continue
		}
		if constr.Tp == ast.ConstraintPrimaryKey {
			lastCol, err := checkPKOnGeneratedColumn(tbInfo, constr.Keys)
			if err != nil {
				return nil, err
			}
			if !config.GetGlobalConfig().AlterPrimaryKey {
				singleIntPK := isSingleIntPK(constr, lastCol)
				clusteredIdx := ctx.GetSessionVars().EnableClusteredIndex
				if singleIntPK || clusteredIdx {
					// Primary key cannot be invisible.
					if constr.Option != nil && constr.Option.Visibility == ast.IndexVisibilityInvisible {
						return nil, ErrPKIndexCantBeInvisible
					}
				}
				if singleIntPK {
					tbInfo.PKIsHandle = true
					// Avoid creating index for PK handle column.
					continue
				}
				if clusteredIdx {
					tbInfo.IsCommonHandle = true
				}
			}
		}

		if constr.Tp == ast.ConstraintFulltext {
			ctx.GetSessionVars().StmtCtx.AppendWarning(ErrTableCantHandleFt.GenWithStackByArgs())
			continue
		}
		if constr.Tp == ast.ConstraintCheck {
			ctx.GetSessionVars().StmtCtx.AppendWarning(ErrUnsupportedConstraintCheck.GenWithStackByArgs("CONSTRAINT CHECK"))
			continue
		}
		// build index info.
		idxInfo, err := buildIndexInfo(tbInfo, model.NewCIStr(constr.Name), constr.Keys, model.StatePublic)
		if err != nil {
			return nil, errors.Trace(err)
		}
		if len(hiddenCols) > 0 {
			addIndexColumnFlag(tbInfo, idxInfo)
		}
		// check if the index is primary or unique.
		switch constr.Tp {
		case ast.ConstraintPrimaryKey:
			idxInfo.Primary = true
			idxInfo.Unique = true
			idxInfo.Name = model.NewCIStr(mysql.PrimaryKeyName)
		case ast.ConstraintUniq, ast.ConstraintUniqKey, ast.ConstraintUniqIndex:
			idxInfo.Unique = true
		}
		// set index type.
		if constr.Option != nil {
			idxInfo.Comment, err = validateCommentLength(ctx.GetSessionVars(), idxInfo.Name.String(), constr.Option)
			if err != nil {
				return nil, errors.Trace(err)
			}
			if constr.Option.Visibility == ast.IndexVisibilityInvisible {
				idxInfo.Invisible = true
			}
			if constr.Option.Tp == model.IndexTypeInvalid {
				// Use btree as default index type.
				idxInfo.Tp = model.IndexTypeBtree
			} else {
				idxInfo.Tp = constr.Option.Tp
			}
		} else {
			// Use btree as default index type.
			idxInfo.Tp = model.IndexTypeBtree
		}
		idxInfo.ID = allocateIndexID(tbInfo)
		tbInfo.Indices = append(tbInfo.Indices, idxInfo)
	}
	return
}

func isSingleIntPK(constr *ast.Constraint, lastCol *model.ColumnInfo) bool {
	if len(constr.Keys) != 1 {
		return false
	}
	switch lastCol.Tp {
	case mysql.TypeLong, mysql.TypeLonglong,
		mysql.TypeTiny, mysql.TypeShort, mysql.TypeInt24:
		return true
	}
	return false
}

// checkTableInfoValidExtra is like checkTableInfoValid, but also assumes the
// table info comes from untrusted source and performs further checks such as
// name length and column count.
// (checkTableInfoValid is also used in repairing objects which don't perform
// these checks. Perhaps the two functions should be merged together regardless?)
func checkTableInfoValidExtra(tbInfo *model.TableInfo) error {
	if err := checkTooLongTable(tbInfo.Name); err != nil {
		return err
	}

	if err := checkDuplicateColumn(tbInfo.Columns); err != nil {
		return err
	}
	if err := checkTooLongColumn(tbInfo.Columns); err != nil {
		return err
	}
	if err := checkTooManyColumns(tbInfo.Columns); err != nil {
		return errors.Trace(err)
	}
	if err := checkTooManyIndexes(tbInfo.Indices); err != nil {
		return errors.Trace(err)
	}
	if err := checkColumnsAttributes(tbInfo.Columns); err != nil {
		return errors.Trace(err)
	}

	// FIXME: perform checkConstraintNames
	if err := checkCharsetAndCollation(tbInfo.Charset, tbInfo.Collate); err != nil {
		return errors.Trace(err)
	}

	oldState := tbInfo.State
	tbInfo.State = model.StatePublic
	err := checkTableInfoValid(tbInfo)
	tbInfo.State = oldState
	return err
}

func checkTableInfoValidWithStmt(ctx sessionctx.Context, tbInfo *model.TableInfo, s *ast.CreateTableStmt) error {
	// All of these rely on the AST structure of expressions, which were
	// lost in the model (got serialized into strings).
	if err := checkGeneratedColumn(s.Cols); err != nil {
		return errors.Trace(err)
	}
	if tbInfo.Partition != nil && s.Partition != nil {
		if err := checkPartitionDefinitionConstraints(ctx, tbInfo); err != nil {
			return errors.Trace(err)
		}
		if err := checkPartitionFuncType(ctx, s.Partition.Expr, tbInfo); err != nil {
			return errors.Trace(err)
		}
		if err := checkPartitioningKeysConstraints(ctx, s, tbInfo); err != nil {
			return errors.Trace(err)
		}
	}
	return nil
}

func checkPartitionDefinitionConstraints(ctx sessionctx.Context, tbInfo *model.TableInfo) error {
	var err error
	if err = checkPartitionNameUnique(tbInfo.Partition); err != nil {
		return errors.Trace(err)
	}
	if err = checkAddPartitionTooManyPartitions(uint64(len(tbInfo.Partition.Definitions))); err != nil {
		return errors.Trace(err)
	}

	switch tbInfo.Partition.Type {
	case model.PartitionTypeRange:
		err = checkPartitionByRange(ctx, tbInfo)
	case model.PartitionTypeHash:
		err = checkPartitionByHash(ctx, tbInfo)
	case model.PartitionTypeList:
		err = checkPartitionByList(ctx, tbInfo)
	}
	return errors.Trace(err)
}

// checkTableInfoValid uses to check table info valid. This is used to validate table info.
func checkTableInfoValid(tblInfo *model.TableInfo) error {
	_, err := tables.TableFromMeta(nil, tblInfo)
	if err != nil {
		return err
	}
	return checkInvisibleIndexOnPK(tblInfo)
}

func buildTableInfoWithLike(ident ast.Ident, referTblInfo *model.TableInfo) (*model.TableInfo, error) {
	// Check the referred table is a real table object.
	if referTblInfo.IsSequence() || referTblInfo.IsView() {
		return nil, ErrWrongObject.GenWithStackByArgs(ident.Schema, referTblInfo.Name, "BASE TABLE")
	}
	tblInfo := *referTblInfo
	// Check non-public column and adjust column offset.
	newColumns := referTblInfo.Cols()
	newIndices := make([]*model.IndexInfo, 0, len(tblInfo.Indices))
	for _, idx := range tblInfo.Indices {
		if idx.State == model.StatePublic {
			newIndices = append(newIndices, idx)
		}
	}
	tblInfo.Columns = newColumns
	tblInfo.Indices = newIndices
	tblInfo.Name = ident.Name
	tblInfo.AutoIncID = 0
	tblInfo.ForeignKeys = nil
	if tblInfo.TiFlashReplica != nil {
		replica := *tblInfo.TiFlashReplica
		// Keep the tiflash replica setting, remove the replica available status.
		replica.AvailablePartitionIDs = nil
		replica.Available = false
		tblInfo.TiFlashReplica = &replica
	}
	if referTblInfo.Partition != nil {
		pi := *referTblInfo.Partition
		pi.Definitions = make([]model.PartitionDefinition, len(referTblInfo.Partition.Definitions))
		copy(pi.Definitions, referTblInfo.Partition.Definitions)
		tblInfo.Partition = &pi
	}
	return &tblInfo, nil
}

// BuildTableInfoFromAST builds model.TableInfo from a SQL statement.
// Note: TableID and PartitionID are left as uninitialized value.
func BuildTableInfoFromAST(s *ast.CreateTableStmt) (*model.TableInfo, error) {
	return buildTableInfoWithCheck(mock.NewContext(), s, mysql.DefaultCharset, "")
}

// buildTableInfoWithCheck builds model.TableInfo from a SQL statement.
// Note: TableID and PartitionIDs are left as uninitialized value.
func buildTableInfoWithCheck(ctx sessionctx.Context, s *ast.CreateTableStmt, dbCharset, dbCollate string) (*model.TableInfo, error) {
	tbInfo, err := buildTableInfoWithStmt(ctx, s, dbCharset, dbCollate)
	if err != nil {
		return nil, err
	}
	// Fix issue 17952 which will cause partition range expr can't be parsed as Int.
	// checkTableInfoValidWithStmt will do the constant fold the partition expression first,
	// then checkTableInfoValidExtra will pass the tableInfo check successfully.
	if err = checkTableInfoValidWithStmt(ctx, tbInfo, s); err != nil {
		return nil, err
	}
	if err = checkTableInfoValidExtra(tbInfo); err != nil {
		return nil, err
	}
	return tbInfo, nil
}

// buildTableInfoWithStmt builds model.TableInfo from a SQL statement without validity check
func buildTableInfoWithStmt(ctx sessionctx.Context, s *ast.CreateTableStmt, dbCharset, dbCollate string) (*model.TableInfo, error) {
	colDefs := s.Cols
	tableCharset, tableCollate, err := getCharsetAndCollateInTableOption(0, s.Options)
	if err != nil {
		return nil, errors.Trace(err)
	}
	tableCharset, tableCollate, err = ResolveCharsetCollation(
		ast.CharsetOpt{Chs: tableCharset, Col: tableCollate},
		ast.CharsetOpt{Chs: dbCharset, Col: dbCollate},
	)
	if err != nil {
		return nil, errors.Trace(err)
	}

	// The column charset haven't been resolved here.
	cols, newConstraints, err := buildColumnsAndConstraints(ctx, colDefs, s.Constraints, tableCharset, tableCollate)
	if err != nil {
		return nil, errors.Trace(err)
	}
	err = checkConstraintNames(newConstraints)
	if err != nil {
		return nil, errors.Trace(err)
	}

	var tbInfo *model.TableInfo
	tbInfo, err = buildTableInfo(ctx, s.Table.Name, cols, newConstraints, tableCharset, tableCollate)
	if err != nil {
		return nil, errors.Trace(err)
	}

	if err = setTableAutoRandomBits(ctx, tbInfo, colDefs); err != nil {
		return nil, errors.Trace(err)
	}

	err = buildTablePartitionInfo(ctx, s.Partition, tbInfo)
	if err != nil {
		return nil, errors.Trace(err)
	}

	if err = handleTableOptions(s.Options, tbInfo); err != nil {
		return nil, errors.Trace(err)
	}
	return tbInfo, nil
}

func (d *ddl) assignTableID(tbInfo *model.TableInfo) error {
	genIDs, err := d.genGlobalIDs(1)
	if err != nil {
		return errors.Trace(err)
	}
	tbInfo.ID = genIDs[0]
	return nil
}

func (d *ddl) assignPartitionIDs(defs []model.PartitionDefinition) error {
	genIDs, err := d.genGlobalIDs(len(defs))
	if err != nil {
		return errors.Trace(err)
	}
	for i := range defs {
		defs[i].ID = genIDs[i]
	}
	return nil
}

func (d *ddl) CreateTable(ctx sessionctx.Context, s *ast.CreateTableStmt) (err error) {
	ident := ast.Ident{Schema: s.Table.Schema, Name: s.Table.Name}
	is := d.GetInfoSchemaWithInterceptor(ctx)
	schema, ok := is.SchemaByName(ident.Schema)
	if !ok {
		return infoschema.ErrDatabaseNotExists.GenWithStackByArgs(ident.Schema)
	}

	var referTbl table.Table
	if s.ReferTable != nil {
		referIdent := ast.Ident{Schema: s.ReferTable.Schema, Name: s.ReferTable.Name}
		_, ok := is.SchemaByName(referIdent.Schema)
		if !ok {
			return infoschema.ErrTableNotExists.GenWithStackByArgs(referIdent.Schema, referIdent.Name)
		}
		referTbl, err = is.TableByName(referIdent.Schema, referIdent.Name)
		if err != nil {
			return infoschema.ErrTableNotExists.GenWithStackByArgs(referIdent.Schema, referIdent.Name)
		}
	}

	// build tableInfo
	var tbInfo *model.TableInfo
	if s.ReferTable != nil {
		tbInfo, err = buildTableInfoWithLike(ident, referTbl.Meta())
	} else {
		tbInfo, err = buildTableInfoWithStmt(ctx, s, schema.Charset, schema.Collate)
	}
	if err != nil {
		return errors.Trace(err)
	}

	if err = checkTableInfoValidWithStmt(ctx, tbInfo, s); err != nil {
		return err
	}

	onExist := OnExistError
	if s.IfNotExists {
		onExist = OnExistIgnore
	}

	return d.CreateTableWithInfo(ctx, schema.Name, tbInfo, onExist, false /*tryRetainID*/)
}

func (d *ddl) CreateTableWithInfo(
	ctx sessionctx.Context,
	dbName model.CIStr,
	tbInfo *model.TableInfo,
	onExist OnExist,
	tryRetainID bool,
) (err error) {
	is := d.GetInfoSchemaWithInterceptor(ctx)
	schema, ok := is.SchemaByName(dbName)
	if !ok {
		return infoschema.ErrDatabaseNotExists.GenWithStackByArgs(dbName)
	}

	var oldViewTblID int64
	if oldTable, err := is.TableByName(schema.Name, tbInfo.Name); err == nil {
		err = infoschema.ErrTableExists.GenWithStackByArgs(ast.Ident{Schema: schema.Name, Name: tbInfo.Name})
		switch onExist {
		case OnExistIgnore:
			ctx.GetSessionVars().StmtCtx.AppendNote(err)
			return nil
		case OnExistReplace:
			// only CREATE OR REPLACE VIEW is supported at the moment.
			if tbInfo.View != nil {
				if oldTable.Meta().IsView() {
					oldViewTblID = oldTable.Meta().ID
					break
				}
				// The object to replace isn't a view.
				return ErrWrongObject.GenWithStackByArgs(dbName, tbInfo.Name, "VIEW")
			}
			return err
		default:
			return err
		}
	}

	// FIXME: Implement `tryRetainID`
	if err := d.assignTableID(tbInfo); err != nil {
		return errors.Trace(err)
	}

	if tbInfo.Partition != nil {
		if err := d.assignPartitionIDs(tbInfo.Partition.Definitions); err != nil {
			return errors.Trace(err)
		}
	}

	if err := checkTableInfoValidExtra(tbInfo); err != nil {
		return err
	}

	var actionType model.ActionType
	args := []interface{}{tbInfo}
	switch {
	case tbInfo.View != nil:
		actionType = model.ActionCreateView
		args = append(args, onExist == OnExistReplace, oldViewTblID)
	case tbInfo.Sequence != nil:
		actionType = model.ActionCreateSequence
	default:
		actionType = model.ActionCreateTable
	}

	job := &model.Job{
		SchemaID:   schema.ID,
		TableID:    tbInfo.ID,
		SchemaName: schema.Name.L,
		Type:       actionType,
		BinlogInfo: &model.HistoryInfo{},
		Args:       args,
	}

	err = d.doDDLJob(ctx, job)
	if err != nil {
		// table exists, but if_not_exists flags is true, so we ignore this error.
		if onExist == OnExistIgnore && infoschema.ErrTableExists.Equal(err) {
			ctx.GetSessionVars().StmtCtx.AppendNote(err)
			err = nil
		}
	} else if actionType == model.ActionCreateTable {
		d.preSplitAndScatter(ctx, tbInfo, tbInfo.GetPartitionInfo())
		if tbInfo.AutoIncID > 1 {
			// Default tableAutoIncID base is 0.
			// If the first ID is expected to greater than 1, we need to do rebase.
			newEnd := tbInfo.AutoIncID - 1
			if err = d.handleAutoIncID(tbInfo, schema.ID, newEnd, autoid.RowIDAllocType); err != nil {
				return errors.Trace(err)
			}
		}
		if tbInfo.AutoRandID > 1 {
			// Default tableAutoRandID base is 0.
			// If the first ID is expected to greater than 1, we need to do rebase.
			newEnd := tbInfo.AutoRandID - 1
			err = d.handleAutoIncID(tbInfo, schema.ID, newEnd, autoid.AutoRandomType)
		}
	}

	err = d.callHookOnChanged(err)
	return errors.Trace(err)
}

// preSplitAndScatter performs pre-split and scatter of the table's regions.
// If `pi` is not nil, will only split region for `pi`, this is used when add partition.
func (d *ddl) preSplitAndScatter(ctx sessionctx.Context, tbInfo *model.TableInfo, pi *model.PartitionInfo) {
	sp, ok := d.store.(kv.SplittableStore)
	if !ok || atomic.LoadUint32(&EnableSplitTableRegion) == 0 {
		return
	}
	var (
		preSplit      func()
		scatterRegion bool
	)
	val, err := variable.GetGlobalSystemVar(ctx.GetSessionVars(), variable.TiDBScatterRegion)
	if err != nil {
		logutil.BgLogger().Warn("[ddl] won't scatter region", zap.Error(err))
	} else {
		scatterRegion = variable.TiDBOptOn(val)
	}
	if pi != nil {
		preSplit = func() { splitPartitionTableRegion(ctx, sp, tbInfo, pi, scatterRegion) }
	} else {
		preSplit = func() { splitTableRegion(ctx, sp, tbInfo, scatterRegion) }
	}
	if scatterRegion {
		preSplit()
	} else {
		go preSplit()
	}
}

func (d *ddl) RecoverTable(ctx sessionctx.Context, recoverInfo *RecoverInfo) (err error) {
	is := d.GetInfoSchemaWithInterceptor(ctx)
	schemaID, tbInfo := recoverInfo.SchemaID, recoverInfo.TableInfo
	// Check schema exist.
	schema, ok := is.SchemaByID(schemaID)
	if !ok {
		return errors.Trace(infoschema.ErrDatabaseNotExists.GenWithStackByArgs(
			fmt.Sprintf("(Schema ID %d)", schemaID),
		))
	}
	// Check not exist table with same name.
	if ok := is.TableExists(schema.Name, tbInfo.Name); ok {
		return infoschema.ErrTableExists.GenWithStackByArgs(tbInfo.Name)
	}

	tbInfo.State = model.StateNone
	job := &model.Job{
		SchemaID:   schemaID,
		TableID:    tbInfo.ID,
		SchemaName: schema.Name.L,
		Type:       model.ActionRecoverTable,
		BinlogInfo: &model.HistoryInfo{},
		Args: []interface{}{tbInfo, recoverInfo.CurAutoIncID, recoverInfo.DropJobID,
			recoverInfo.SnapshotTS, recoverTableCheckFlagNone, recoverInfo.CurAutoRandID},
	}
	err = d.doDDLJob(ctx, job)
	err = d.callHookOnChanged(err)
	return errors.Trace(err)
}

func (d *ddl) CreateView(ctx sessionctx.Context, s *ast.CreateViewStmt) (err error) {
	viewInfo, err := buildViewInfo(ctx, s)
	if err != nil {
		return err
	}

	cols := make([]*table.Column, len(s.Cols))
	for i, v := range s.Cols {
		cols[i] = table.ToColumn(&model.ColumnInfo{
			Name:   v,
			ID:     int64(i),
			Offset: i,
			State:  model.StatePublic,
		})
	}

	tblCharset := ""
	tblCollate := ""
	if v, ok := ctx.GetSessionVars().GetSystemVar(variable.CharacterSetConnection); ok {
		tblCharset = v
	}
	if v, ok := ctx.GetSessionVars().GetSystemVar(variable.CollationConnection); ok {
		tblCollate = v
	}

	tbInfo, err := buildTableInfo(ctx, s.ViewName.Name, cols, nil, tblCharset, tblCollate)
	if err != nil {
		return err
	}
	tbInfo.View = viewInfo

	onExist := OnExistError
	if s.OrReplace {
		onExist = OnExistReplace
	}

	return d.CreateTableWithInfo(ctx, s.ViewName.Schema, tbInfo, onExist, false /*tryRetainID*/)
}

func buildViewInfo(ctx sessionctx.Context, s *ast.CreateViewStmt) (*model.ViewInfo, error) {
	// Always Use `format.RestoreNameBackQuotes` to restore `SELECT` statement despite the `ANSI_QUOTES` SQL Mode is enabled or not.
	restoreFlag := format.RestoreStringSingleQuotes | format.RestoreKeyWordUppercase | format.RestoreNameBackQuotes
	var sb strings.Builder
	if err := s.Select.Restore(format.NewRestoreCtx(restoreFlag, &sb)); err != nil {
		return nil, err
	}

	return &model.ViewInfo{Definer: s.Definer, Algorithm: s.Algorithm,
		Security: s.Security, SelectStmt: sb.String(), CheckOption: s.CheckOption, Cols: nil}, nil
}

func checkPartitionByHash(ctx sessionctx.Context, tbInfo *model.TableInfo) error {
	return checkNoHashPartitions(ctx, tbInfo.Partition.Num)
}

// checkPartitionByRange checks validity of a "BY RANGE" partition.
func checkPartitionByRange(ctx sessionctx.Context, tbInfo *model.TableInfo) error {
	failpoint.Inject("CheckPartitionByRangeErr", func() {
		panic("Out Of Memory Quota!")
	})
	pi := tbInfo.Partition

	if len(pi.Columns) == 0 {
		return checkRangePartitionValue(ctx, tbInfo)
	}

	// Check for range columns partition.
	if err := checkColumnsPartitionType(tbInfo); err != nil {
		return err
	}

	return checkRangeColumnsPartitionValue(ctx, tbInfo)
}

// checkPartitionByList checks validity of a "BY LIST" partition.
func checkPartitionByList(ctx sessionctx.Context, tbInfo *model.TableInfo) error {
	pi := tbInfo.Partition

	if len(pi.Columns) > 0 {
		for _, def := range s.Partition.Definitions {
			inValues := def.Clause.(*ast.PartitionDefinitionClauseIn).Values
			for _, vs := range inValues {
				if err := checkColumnsTypeAndValuesMatch(ctx, tbInfo, vs); err != nil {
					return err
				}
			}
		}
	}
	if err := checkListPartitionValue(ctx, tbInfo); err != nil {
		return err
	}

	if len(pi.Columns) != 0 {
		if err := checkColumnsPartitionType(tbInfo); err != nil {
			return err
		}
<<<<<<< HEAD
		return checkPartitionFuncType(ctx, s, tbInfo)
	}

	return checkColumnsPartitionType(tbInfo)
=======
	}

	return nil
>>>>>>> 35eec1b0
}

func checkColumnsPartitionType(tbInfo *model.TableInfo) error {
	for _, col := range tbInfo.Partition.Columns {
		colInfo := getColumnInfoByName(tbInfo, col.L)
		if colInfo == nil {
			return errors.Trace(ErrFieldNotFoundPart)
		}
		// The permitted data types are shown in the following list:
		// All integer types
		// DATE and DATETIME
		// CHAR, VARCHAR, BINARY, and VARBINARY
		// See https://dev.mysql.com/doc/mysql-partitioning-excerpt/5.7/en/partitioning-columns.html
		switch colInfo.FieldType.Tp {
		case mysql.TypeTiny, mysql.TypeShort, mysql.TypeInt24, mysql.TypeLong, mysql.TypeLonglong:
		case mysql.TypeDate, mysql.TypeDatetime, mysql.TypeDuration:
		case mysql.TypeVarchar, mysql.TypeString:
		default:
			return ErrNotAllowedTypeInPartition.GenWithStackByArgs(col.O)
		}
	}
	return nil
}

func checkRangeColumnsPartitionValue(ctx sessionctx.Context, tbInfo *model.TableInfo) error {
	// Range columns partition key supports multiple data types with integer、datetime、string.
	pi := tbInfo.Partition
	defs := pi.Definitions
	if len(defs) < 1 {
		return ast.ErrPartitionsMustBeDefined.GenWithStackByArgs("RANGE")
	}

	curr := &defs[0]
	if len(curr.LessThan) != len(pi.Columns) {
		return errors.Trace(ast.ErrPartitionColumnList)
	}
	var prev *model.PartitionDefinition
	for i := 1; i < len(defs); i++ {
		prev, curr = curr, &defs[i]
		succ, err := checkTwoRangeColumns(ctx, curr, prev, pi, tbInfo)
		if err != nil {
			return err
		}
		if !succ {
			return errors.Trace(ErrRangeNotIncreasing)
		}
	}
	return nil
}

func checkTwoRangeColumns(ctx sessionctx.Context, curr, prev *model.PartitionDefinition, pi *model.PartitionInfo, tbInfo *model.TableInfo) (bool, error) {
	if len(curr.LessThan) != len(pi.Columns) {
		return false, errors.Trace(ast.ErrPartitionColumnList)
	}
	for i := 0; i < len(pi.Columns); i++ {
		// Special handling for MAXVALUE.
		if strings.EqualFold(curr.LessThan[i], partitionMaxValue) {
			// If current is maxvalue, it certainly >= previous.
			return true, nil
		}
		if strings.EqualFold(prev.LessThan[i], partitionMaxValue) {
			// Current is not maxvalue, and previous is maxvalue.
			return false, nil
		}

		// Current and previous is the same.
		if strings.EqualFold(curr.LessThan[i], prev.LessThan[i]) {
			continue
		}

		// The tuples of column values used to define the partitions are strictly increasing:
		// PARTITION p0 VALUES LESS THAN (5,10,'ggg')
		// PARTITION p1 VALUES LESS THAN (10,20,'mmm')
		// PARTITION p2 VALUES LESS THAN (15,30,'sss')
		colInfo := findColumnByName(pi.Columns[i].L, tbInfo)
		succ, err := parseAndEvalBoolExpr(ctx, curr.LessThan[i], prev.LessThan[i], colInfo, tbInfo)
		if err != nil {
			return false, err
		}

		if succ {
			return true, nil
		}
	}
	return false, nil
}

func parseAndEvalBoolExpr(ctx sessionctx.Context, l, r string, colInfo *model.ColumnInfo, tbInfo *model.TableInfo) (bool, error) {
	lexpr, err := expression.ParseSimpleExprCastWithTableInfo(ctx, l, tbInfo, &colInfo.FieldType)
	if err != nil {
		return false, err
	}
	rexpr, err := expression.ParseSimpleExprCastWithTableInfo(ctx, r, tbInfo, &colInfo.FieldType)
	if err != nil {
		return false, err
	}
	e, err := expression.NewFunctionBase(ctx, ast.GT, types.NewFieldType(mysql.TypeLonglong), lexpr, rexpr)
	if err != nil {
		return false, err
	}
	e.SetCharsetAndCollation(colInfo.Charset, colInfo.Collate)
	res, _, err1 := e.EvalInt(ctx, chunk.Row{})
	if err1 != nil {
		return false, err1
	}
	return res > 0, nil
}

func checkCharsetAndCollation(cs string, co string) error {
	if !charset.ValidCharsetAndCollation(cs, co) {
		return ErrUnknownCharacterSet.GenWithStackByArgs(cs)
	}
	if co != "" {
		if _, err := collate.GetCollationByName(co); err != nil {
			return errors.Trace(err)
		}
	}
	return nil
}

// handleAutoIncID handles auto_increment option in DDL. It creates a ID counter for the table and initiates the counter to a proper value.
// For example if the option sets auto_increment to 10. The counter will be set to 9. So the next allocated ID will be 10.
func (d *ddl) handleAutoIncID(tbInfo *model.TableInfo, schemaID int64, newEnd int64, tp autoid.AllocatorType) error {
	allocs := autoid.NewAllocatorsFromTblInfo(d.store, schemaID, tbInfo)
	if alloc := allocs.Get(tp); alloc != nil {
		err := alloc.Rebase(tbInfo.ID, newEnd, false)
		if err != nil {
			return errors.Trace(err)
		}
	}
	return nil
}

// handleTableOptions updates tableInfo according to table options.
func handleTableOptions(options []*ast.TableOption, tbInfo *model.TableInfo) error {
	for _, op := range options {
		switch op.Tp {
		case ast.TableOptionAutoIncrement:
			tbInfo.AutoIncID = int64(op.UintValue)
		case ast.TableOptionAutoIdCache:
			if op.UintValue > uint64(math.MaxInt64) {
				// TODO: Refine this error.
				return errors.New("table option auto_id_cache overflows int64")
			}
			tbInfo.AutoIdCache = int64(op.UintValue)
		case ast.TableOptionAutoRandomBase:
			tbInfo.AutoRandID = int64(op.UintValue)
		case ast.TableOptionComment:
			tbInfo.Comment = op.StrValue
		case ast.TableOptionCompression:
			tbInfo.Compression = op.StrValue
		case ast.TableOptionShardRowID:
			if op.UintValue > 0 && tbInfo.PKIsHandle {
				return errUnsupportedShardRowIDBits
			}
			tbInfo.ShardRowIDBits = op.UintValue
			if tbInfo.ShardRowIDBits > shardRowIDBitsMax {
				tbInfo.ShardRowIDBits = shardRowIDBitsMax
			}
			tbInfo.MaxShardRowIDBits = tbInfo.ShardRowIDBits
		case ast.TableOptionPreSplitRegion:
			tbInfo.PreSplitRegions = op.UintValue
		case ast.TableOptionCharset, ast.TableOptionCollate:
			// We don't handle charset and collate here since they're handled in `getCharsetAndCollateInTableOption`.
		}
	}
	shardingBits := shardingBits(tbInfo)
	if tbInfo.PreSplitRegions > shardingBits {
		tbInfo.PreSplitRegions = shardingBits
	}
	return nil
}

func shardingBits(tblInfo *model.TableInfo) uint64 {
	if tblInfo.ShardRowIDBits > 0 {
		return tblInfo.ShardRowIDBits
	}
	return tblInfo.AutoRandomBits
}

// isIgnorableSpec checks if the spec type is ignorable.
// Some specs are parsed by ignored. This is for compatibility.
func isIgnorableSpec(tp ast.AlterTableType) bool {
	// AlterTableLock/AlterTableAlgorithm are ignored.
	return tp == ast.AlterTableLock || tp == ast.AlterTableAlgorithm
}

// getCharsetAndCollateInColumnDef will iterate collate in the options, validate it by checking the charset
// of column definition. If there's no collate in the option, the default collate of column's charset will be used.
func getCharsetAndCollateInColumnDef(def *ast.ColumnDef) (chs, coll string, err error) {
	chs = def.Tp.Charset
	coll = def.Tp.Collate
	if chs != "" && coll == "" {
		if coll, err = charset.GetDefaultCollation(chs); err != nil {
			return "", "", errors.Trace(err)
		}
	}
	for _, opt := range def.Options {
		if opt.Tp == ast.ColumnOptionCollate {
			info, err := collate.GetCollationByName(opt.StrValue)
			if err != nil {
				return "", "", errors.Trace(err)
			}
			if chs == "" {
				chs = info.CharsetName
			} else if chs != info.CharsetName {
				return "", "", ErrCollationCharsetMismatch.GenWithStackByArgs(info.Name, chs)
			}
			coll = info.Name
		}
	}
	return
}

// getCharsetAndCollateInTableOption will iterate the charset and collate in the options,
// and returns the last charset and collate in options. If there is no charset in the options,
// the returns charset will be "", the same as collate.
func getCharsetAndCollateInTableOption(startIdx int, options []*ast.TableOption) (chs, coll string, err error) {
	for i := startIdx; i < len(options); i++ {
		opt := options[i]
		// we set the charset to the last option. example: alter table t charset latin1 charset utf8 collate utf8_bin;
		// the charset will be utf8, collate will be utf8_bin
		switch opt.Tp {
		case ast.TableOptionCharset:
			info, err := charset.GetCharsetDesc(opt.StrValue)
			if err != nil {
				return "", "", err
			}
			if len(chs) == 0 {
				chs = info.Name
			} else if chs != info.Name {
				return "", "", ErrConflictingDeclarations.GenWithStackByArgs(chs, info.Name)
			}
			if len(coll) == 0 {
				coll = info.DefaultCollation
			}
		case ast.TableOptionCollate:
			info, err := collate.GetCollationByName(opt.StrValue)
			if err != nil {
				return "", "", err
			}
			if len(chs) == 0 {
				chs = info.CharsetName
			} else if chs != info.CharsetName {
				return "", "", ErrCollationCharsetMismatch.GenWithStackByArgs(info.Name, chs)
			}
			coll = info.Name
		}
	}
	return
}

func needToOverwriteColCharset(options []*ast.TableOption) bool {
	for i := len(options) - 1; i >= 0; i-- {
		opt := options[i]
		switch opt.Tp {
		case ast.TableOptionCharset:
			// Only overwrite columns charset if the option contains `CONVERT TO`.
			return opt.UintValue == ast.TableOptionCharsetWithConvertTo
		}
	}
	return false
}

// resolveAlterTableSpec resolves alter table algorithm and removes ignore table spec in specs.
// returns valied specs, and the occurred error.
func resolveAlterTableSpec(ctx sessionctx.Context, specs []*ast.AlterTableSpec) ([]*ast.AlterTableSpec, error) {
	validSpecs := make([]*ast.AlterTableSpec, 0, len(specs))
	algorithm := ast.AlgorithmTypeDefault
	for _, spec := range specs {
		if spec.Tp == ast.AlterTableAlgorithm {
			// Find the last AlterTableAlgorithm.
			algorithm = spec.Algorithm
		}
		if isIgnorableSpec(spec.Tp) {
			continue
		}
		validSpecs = append(validSpecs, spec)
	}

	// Verify whether the algorithm is supported.
	for _, spec := range validSpecs {
		resolvedAlgorithm, err := ResolveAlterAlgorithm(spec, algorithm)
		if err != nil {
			// If TiDB failed to choose a better algorithm, report the error
			if resolvedAlgorithm == ast.AlgorithmTypeDefault {
				return nil, errors.Trace(err)
			}
			// For the compatibility, we return warning instead of error when a better algorithm is chosed by TiDB
			ctx.GetSessionVars().StmtCtx.AppendError(err)
		}

		spec.Algorithm = resolvedAlgorithm
	}

	// Only handle valid specs.
	return validSpecs, nil
}

func isSameTypeMultiSpecs(specs []*ast.AlterTableSpec) bool {
	specType := specs[0].Tp
	for _, spec := range specs {
		if spec.Tp != specType {
			return false
		}
	}
	return true
}

func (d *ddl) AlterTable(ctx sessionctx.Context, ident ast.Ident, specs []*ast.AlterTableSpec) (err error) {
	validSpecs, err := resolveAlterTableSpec(ctx, specs)
	if err != nil {
		return errors.Trace(err)
	}

	is := d.infoHandle.Get()
	if is.TableIsView(ident.Schema, ident.Name) || is.TableIsSequence(ident.Schema, ident.Name) {
		return ErrWrongObject.GenWithStackByArgs(ident.Schema, ident.Name, "BASE TABLE")
	}

	if len(validSpecs) > 1 {
		if isSameTypeMultiSpecs(validSpecs) {
			switch validSpecs[0].Tp {
			case ast.AlterTableAddColumns:
				err = d.AddColumns(ctx, ident, validSpecs)
			case ast.AlterTableDropColumn:
				err = d.DropColumns(ctx, ident, validSpecs)
			default:
				return errRunMultiSchemaChanges
			}
			if err != nil {
				return errors.Trace(err)
			}
			return nil
		}
		return errRunMultiSchemaChanges
	}

	for _, spec := range validSpecs {
		var handledCharsetOrCollate bool
		switch spec.Tp {
		case ast.AlterTableAddColumns:
			if len(spec.NewColumns) != 1 {
				err = d.AddColumns(ctx, ident, []*ast.AlterTableSpec{spec})
			} else {
				err = d.AddColumn(ctx, ident, spec)
			}
		case ast.AlterTableAddPartitions:
			err = d.AddTablePartitions(ctx, ident, spec)
		case ast.AlterTableCoalescePartitions:
			err = d.CoalescePartitions(ctx, ident, spec)
		case ast.AlterTableReorganizePartition:
			err = errors.Trace(errUnsupportedReorganizePartition)
		case ast.AlterTableCheckPartitions:
			err = errors.Trace(errUnsupportedCheckPartition)
		case ast.AlterTableRebuildPartition:
			err = errors.Trace(errUnsupportedRebuildPartition)
		case ast.AlterTableOptimizePartition:
			err = errors.Trace(errUnsupportedOptimizePartition)
		case ast.AlterTableRemovePartitioning:
			err = errors.Trace(errUnsupportedRemovePartition)
		case ast.AlterTableRepairPartition:
			err = errors.Trace(errUnsupportedRepairPartition)
		case ast.AlterTableDropColumn:
			err = d.DropColumn(ctx, ident, spec)
		case ast.AlterTableDropIndex:
			err = d.DropIndex(ctx, ident, model.NewCIStr(spec.Name), spec.IfExists)
		case ast.AlterTableDropPrimaryKey:
			err = d.DropIndex(ctx, ident, model.NewCIStr(mysql.PrimaryKeyName), spec.IfExists)
		case ast.AlterTableRenameIndex:
			err = d.RenameIndex(ctx, ident, spec)
		case ast.AlterTableDropPartition:
			err = d.DropTablePartition(ctx, ident, spec)
		case ast.AlterTableTruncatePartition:
			err = d.TruncateTablePartition(ctx, ident, spec)
		case ast.AlterTableWriteable:
			if !config.TableLockEnabled() {
				return nil
			}
			tName := &ast.TableName{Schema: ident.Schema, Name: ident.Name}
			if spec.Writeable {
				err = d.CleanupTableLock(ctx, []*ast.TableName{tName})
			} else {
				lockStmt := &ast.LockTablesStmt{
					TableLocks: []ast.TableLock{
						{
							Table: tName,
							Type:  model.TableLockReadOnly,
						},
					},
				}
				err = d.LockTables(ctx, lockStmt)
			}
		case ast.AlterTableExchangePartition:
			err = d.ExchangeTablePartition(ctx, ident, spec)
		case ast.AlterTableAddConstraint:
			constr := spec.Constraint
			switch spec.Constraint.Tp {
			case ast.ConstraintKey, ast.ConstraintIndex:
				err = d.CreateIndex(ctx, ident, ast.IndexKeyTypeNone, model.NewCIStr(constr.Name),
					spec.Constraint.Keys, constr.Option, constr.IfNotExists)
			case ast.ConstraintUniq, ast.ConstraintUniqIndex, ast.ConstraintUniqKey:
				err = d.CreateIndex(ctx, ident, ast.IndexKeyTypeUnique, model.NewCIStr(constr.Name),
					spec.Constraint.Keys, constr.Option, false) // IfNotExists should be not applied
			case ast.ConstraintForeignKey:
				// NOTE: we do not handle `symbol` and `index_name` well in the parser and we do not check ForeignKey already exists,
				// so we just also ignore the `if not exists` check.
				err = d.CreateForeignKey(ctx, ident, model.NewCIStr(constr.Name), spec.Constraint.Keys, spec.Constraint.Refer)
			case ast.ConstraintPrimaryKey:
				err = d.CreatePrimaryKey(ctx, ident, model.NewCIStr(constr.Name), spec.Constraint.Keys, constr.Option)
			case ast.ConstraintFulltext:
				ctx.GetSessionVars().StmtCtx.AppendWarning(ErrTableCantHandleFt)
			case ast.ConstraintCheck:
				ctx.GetSessionVars().StmtCtx.AppendWarning(ErrUnsupportedConstraintCheck.GenWithStackByArgs("ADD CONSTRAINT CHECK"))
			default:
				// Nothing to do now.
			}
		case ast.AlterTableDropForeignKey:
			// NOTE: we do not check `if not exists` and `if exists` for ForeignKey now.
			err = d.DropForeignKey(ctx, ident, model.NewCIStr(spec.Name))
		case ast.AlterTableModifyColumn:
			err = d.ModifyColumn(ctx, ident, spec)
		case ast.AlterTableChangeColumn:
			err = d.ChangeColumn(ctx, ident, spec)
		case ast.AlterTableRenameColumn:
			err = d.RenameColumn(ctx, ident, spec)
		case ast.AlterTableAlterColumn:
			err = d.AlterColumn(ctx, ident, spec)
		case ast.AlterTableRenameTable:
			newIdent := ast.Ident{Schema: spec.NewTable.Schema, Name: spec.NewTable.Name}
			isAlterTable := true
			err = d.RenameTable(ctx, ident, newIdent, isAlterTable)
		case ast.AlterTableAlterPartition:
			err = d.AlterTablePartition(ctx, ident, spec)
		case ast.AlterTablePartition:
			// Prevent silent succeed if user executes ALTER TABLE x PARTITION BY ...
			err = errors.New("alter table partition is unsupported")
		case ast.AlterTableOption:
			for i, opt := range spec.Options {
				switch opt.Tp {
				case ast.TableOptionShardRowID:
					if opt.UintValue > shardRowIDBitsMax {
						opt.UintValue = shardRowIDBitsMax
					}
					err = d.ShardRowID(ctx, ident, opt.UintValue)
				case ast.TableOptionAutoIncrement:
					err = d.RebaseAutoID(ctx, ident, int64(opt.UintValue), autoid.RowIDAllocType)
				case ast.TableOptionAutoIdCache:
					if opt.UintValue > uint64(math.MaxInt64) {
						// TODO: Refine this error.
						return errors.New("table option auto_id_cache overflows int64")
					}
					err = d.AlterTableAutoIDCache(ctx, ident, int64(opt.UintValue))
				case ast.TableOptionAutoRandomBase:
					err = d.RebaseAutoID(ctx, ident, int64(opt.UintValue), autoid.AutoRandomType)
				case ast.TableOptionComment:
					spec.Comment = opt.StrValue
					err = d.AlterTableComment(ctx, ident, spec)
				case ast.TableOptionCharset, ast.TableOptionCollate:
					// getCharsetAndCollateInTableOption will get the last charset and collate in the options,
					// so it should be handled only once.
					if handledCharsetOrCollate {
						continue
					}
					var toCharset, toCollate string
					toCharset, toCollate, err = getCharsetAndCollateInTableOption(i, spec.Options)
					if err != nil {
						return err
					}
					needsOverwriteCols := needToOverwriteColCharset(spec.Options)
					err = d.AlterTableCharsetAndCollate(ctx, ident, toCharset, toCollate, needsOverwriteCols)
					handledCharsetOrCollate = true
				}

				if err != nil {
					return errors.Trace(err)
				}
			}
		case ast.AlterTableSetTiFlashReplica:
			err = d.AlterTableSetTiFlashReplica(ctx, ident, spec.TiFlashReplica)
		case ast.AlterTableOrderByColumns:
			err = d.OrderByColumns(ctx, ident)
		case ast.AlterTableIndexInvisible:
			err = d.AlterIndexVisibility(ctx, ident, spec.IndexName, spec.Visibility)
		case ast.AlterTableAlterCheck:
			ctx.GetSessionVars().StmtCtx.AppendWarning(ErrUnsupportedConstraintCheck.GenWithStackByArgs("ALTER CHECK"))
		case ast.AlterTableDropCheck:
			ctx.GetSessionVars().StmtCtx.AppendWarning(ErrUnsupportedConstraintCheck.GenWithStackByArgs("DROP CHECK"))
		case ast.AlterTableWithValidation:
			ctx.GetSessionVars().StmtCtx.AppendWarning(errUnsupportedAlterTableWithValidation)
		case ast.AlterTableWithoutValidation:
			ctx.GetSessionVars().StmtCtx.AppendWarning(errUnsupportedAlterTableWithoutValidation)
		default:
			// Nothing to do now.
		}

		if err != nil {
			return errors.Trace(err)
		}
	}

	return nil
}

func (d *ddl) RebaseAutoID(ctx sessionctx.Context, ident ast.Ident, newBase int64, tp autoid.AllocatorType) error {
	schema, t, err := d.getSchemaAndTableByIdent(ctx, ident)
	if err != nil {
		return errors.Trace(err)
	}
	var actionType model.ActionType
	switch tp {
	case autoid.AutoRandomType:
		tbInfo := t.Meta()
		if tbInfo.AutoRandomBits == 0 {
			return errors.Trace(ErrInvalidAutoRandom.GenWithStackByArgs(autoid.AutoRandomRebaseNotApplicable))
		}
		var autoRandColTp types.FieldType
		for _, c := range tbInfo.Columns {
			if mysql.HasPriKeyFlag(c.Flag) {
				autoRandColTp = c.FieldType
				break
			}
		}
		layout := autoid.NewAutoRandomIDLayout(&autoRandColTp, tbInfo.AutoRandomBits)
		if layout.IncrementalMask()&newBase != newBase {
			errMsg := fmt.Sprintf(autoid.AutoRandomRebaseOverflow, newBase, layout.IncrementalBitsCapacity())
			return errors.Trace(ErrInvalidAutoRandom.GenWithStackByArgs(errMsg))
		}
		actionType = model.ActionRebaseAutoRandomBase
	case autoid.RowIDAllocType:
		actionType = model.ActionRebaseAutoID
	}

	if alloc := t.Allocators(ctx).Get(tp); alloc != nil {
		autoID, err := alloc.NextGlobalAutoID(t.Meta().ID)
		if err != nil {
			return errors.Trace(err)
		}
		// If newBase < autoID, we need to do a rebase before returning.
		// Assume there are 2 TiDB servers: TiDB-A with allocator range of 0 ~ 30000; TiDB-B with allocator range of 30001 ~ 60000.
		// If the user sends SQL `alter table t1 auto_increment = 100` to TiDB-B,
		// and TiDB-B finds 100 < 30001 but returns without any handling,
		// then TiDB-A may still allocate 99 for auto_increment column. This doesn't make sense for the user.
		newBase = int64(mathutil.MaxUint64(uint64(newBase), uint64(autoID)))
	}
	job := &model.Job{
		SchemaID:   schema.ID,
		TableID:    t.Meta().ID,
		SchemaName: schema.Name.L,
		Type:       actionType,
		BinlogInfo: &model.HistoryInfo{},
		Args:       []interface{}{newBase},
	}
	err = d.doDDLJob(ctx, job)
	err = d.callHookOnChanged(err)
	return errors.Trace(err)
}

// ShardRowID shards the implicit row ID by adding shard value to the row ID's first few bits.
func (d *ddl) ShardRowID(ctx sessionctx.Context, tableIdent ast.Ident, uVal uint64) error {
	schema, t, err := d.getSchemaAndTableByIdent(ctx, tableIdent)
	if err != nil {
		return errors.Trace(err)
	}
	if uVal == t.Meta().ShardRowIDBits {
		// Nothing need to do.
		return nil
	}
	if uVal > 0 && t.Meta().PKIsHandle {
		return errUnsupportedShardRowIDBits
	}
	err = verifyNoOverflowShardBits(d.sessPool, t, uVal)
	if err != nil {
		return err
	}
	job := &model.Job{
		Type:       model.ActionShardRowID,
		SchemaID:   schema.ID,
		TableID:    t.Meta().ID,
		SchemaName: schema.Name.L,
		BinlogInfo: &model.HistoryInfo{},
		Args:       []interface{}{uVal},
	}
	err = d.doDDLJob(ctx, job)
	err = d.callHookOnChanged(err)
	return errors.Trace(err)
}

func (d *ddl) getSchemaAndTableByIdent(ctx sessionctx.Context, tableIdent ast.Ident) (dbInfo *model.DBInfo, t table.Table, err error) {
	is := d.GetInfoSchemaWithInterceptor(ctx)
	schema, ok := is.SchemaByName(tableIdent.Schema)
	if !ok {
		return nil, nil, infoschema.ErrDatabaseNotExists.GenWithStackByArgs(tableIdent.Schema)
	}
	t, err = is.TableByName(tableIdent.Schema, tableIdent.Name)
	if err != nil {
		return nil, nil, infoschema.ErrTableNotExists.GenWithStackByArgs(tableIdent.Schema, tableIdent.Name)
	}
	return schema, t, nil
}

func checkUnsupportedColumnConstraint(col *ast.ColumnDef, ti ast.Ident) error {
	for _, constraint := range col.Options {
		switch constraint.Tp {
		case ast.ColumnOptionAutoIncrement:
			return errUnsupportedAddColumn.GenWithStack("unsupported add column '%s' constraint AUTO_INCREMENT when altering '%s.%s'", col.Name, ti.Schema, ti.Name)
		case ast.ColumnOptionPrimaryKey:
			return errUnsupportedAddColumn.GenWithStack("unsupported add column '%s' constraint PRIMARY KEY when altering '%s.%s'", col.Name, ti.Schema, ti.Name)
		case ast.ColumnOptionUniqKey:
			return errUnsupportedAddColumn.GenWithStack("unsupported add column '%s' constraint UNIQUE KEY when altering '%s.%s'", col.Name, ti.Schema, ti.Name)
		case ast.ColumnOptionAutoRandom:
			errMsg := fmt.Sprintf(autoid.AutoRandomAlterAddColumn, col.Name, ti.Schema, ti.Name)
			return ErrInvalidAutoRandom.GenWithStackByArgs(errMsg)
		}
	}

	return nil
}

func checkAndCreateNewColumn(ctx sessionctx.Context, ti ast.Ident, schema *model.DBInfo, spec *ast.AlterTableSpec, t table.Table, specNewColumn *ast.ColumnDef) (*table.Column, error) {
	err := checkUnsupportedColumnConstraint(specNewColumn, ti)
	if err != nil {
		return nil, errors.Trace(err)
	}

	colName := specNewColumn.Name.Name.O
	// Check whether added column has existed.
	col := table.FindCol(t.Cols(), colName)
	if col != nil {
		err = infoschema.ErrColumnExists.GenWithStackByArgs(colName)
		if spec.IfNotExists {
			ctx.GetSessionVars().StmtCtx.AppendNote(err)
			return nil, nil
		}
		return nil, err
	}
	if err = checkColumnAttributes(colName, specNewColumn.Tp); err != nil {
		return nil, errors.Trace(err)
	}
	if len(colName) > mysql.MaxColumnNameLength {
		return nil, ErrTooLongIdent.GenWithStackByArgs(colName)
	}

	// If new column is a generated column, do validation.
	// NOTE: we do check whether the column refers other generated
	// columns occurring later in a table, but we don't handle the col offset.
	for _, option := range specNewColumn.Options {
		if option.Tp == ast.ColumnOptionGenerated {
			if err := checkIllegalFn4Generated(specNewColumn.Name.Name.L, typeColumn, option.Expr); err != nil {
				return nil, errors.Trace(err)
			}

			if option.Stored {
				return nil, ErrUnsupportedOnGeneratedColumn.GenWithStackByArgs("Adding generated stored column through ALTER TABLE")
			}

			_, dependColNames := findDependedColumnNames(specNewColumn)
			if err = checkAutoIncrementRef(specNewColumn.Name.Name.L, dependColNames, t.Meta()); err != nil {
				return nil, errors.Trace(err)
			}
			duplicateColNames := make(map[string]struct{}, len(dependColNames))
			for k := range dependColNames {
				duplicateColNames[k] = struct{}{}
			}
			cols := t.Cols()

			if err = checkDependedColExist(dependColNames, cols); err != nil {
				return nil, errors.Trace(err)
			}

			if err = verifyColumnGenerationSingle(duplicateColNames, cols, spec.Position); err != nil {
				return nil, errors.Trace(err)
			}
		}
		// Specially, since sequence has been supported, if a newly added column has a
		// sequence nextval function as it's default value option, it won't fill the
		// known rows with specific sequence next value under current add column logic.
		// More explanation can refer: TestSequenceDefaultLogic's comment in sequence_test.go
		if option.Tp == ast.ColumnOptionDefaultValue {
			_, isSeqExpr, err := tryToGetSequenceDefaultValue(option)
			if err != nil {
				return nil, errors.Trace(err)
			}
			if isSeqExpr {
				return nil, errors.Trace(ErrAddColumnWithSequenceAsDefault.GenWithStackByArgs(specNewColumn.Name.Name.O))
			}
		}
	}

	tableCharset, tableCollate, err := ResolveCharsetCollation(
		ast.CharsetOpt{Chs: t.Meta().Charset, Col: t.Meta().Collate},
		ast.CharsetOpt{Chs: schema.Charset, Col: schema.Collate},
	)
	if err != nil {
		return nil, errors.Trace(err)
	}
	// Ignore table constraints now, they will be checked later.
	// We use length(t.Cols()) as the default offset firstly, we will change the column's offset later.
	col, _, err = buildColumnAndConstraint(
		ctx,
		len(t.Cols()),
		specNewColumn,
		nil,
		tableCharset,
		tableCollate,
	)
	if err != nil {
		return nil, errors.Trace(err)
	}

	originDefVal, err := generateOriginDefaultValue(col.ToInfo())
	if err != nil {
		return nil, errors.Trace(err)
	}

	err = col.SetOriginDefaultValue(originDefVal)
	return col, err
}

// AddColumn will add a new column to the table.
func (d *ddl) AddColumn(ctx sessionctx.Context, ti ast.Ident, spec *ast.AlterTableSpec) error {
	specNewColumn := spec.NewColumns[0]
	schema, t, err := d.getSchemaAndTableByIdent(ctx, ti)
	if err != nil {
		return errors.Trace(err)
	}
	if err = checkAddColumnTooManyColumns(len(t.Cols()) + 1); err != nil {
		return errors.Trace(err)
	}
	col, err := checkAndCreateNewColumn(ctx, ti, schema, spec, t, specNewColumn)
	if err != nil {
		return errors.Trace(err)
	}
	// Added column has existed and if_not_exists flag is true.
	if col == nil {
		return nil
	}

	job := &model.Job{
		SchemaID:   schema.ID,
		TableID:    t.Meta().ID,
		SchemaName: schema.Name.L,
		Type:       model.ActionAddColumn,
		BinlogInfo: &model.HistoryInfo{},
		Args:       []interface{}{col, spec.Position, 0},
	}

	err = d.doDDLJob(ctx, job)
	// column exists, but if_not_exists flags is true, so we ignore this error.
	if infoschema.ErrColumnExists.Equal(err) && spec.IfNotExists {
		ctx.GetSessionVars().StmtCtx.AppendNote(err)
		return nil
	}
	err = d.callHookOnChanged(err)
	return errors.Trace(err)
}

// AddColumns will add multi new columns to the table.
func (d *ddl) AddColumns(ctx sessionctx.Context, ti ast.Ident, specs []*ast.AlterTableSpec) error {
	schema, t, err := d.getSchemaAndTableByIdent(ctx, ti)
	if err != nil {
		return errors.Trace(err)
	}

	// Check all the columns at once.
	addingColumnNames := make(map[string]bool)
	dupColumnNames := make(map[string]bool)
	for _, spec := range specs {
		for _, specNewColumn := range spec.NewColumns {
			if !addingColumnNames[specNewColumn.Name.Name.L] {
				addingColumnNames[specNewColumn.Name.Name.L] = true
				continue
			}
			if !spec.IfNotExists {
				return errors.Trace(infoschema.ErrColumnExists.GenWithStackByArgs(specNewColumn.Name.Name.O))
			}
			dupColumnNames[specNewColumn.Name.Name.L] = true
		}
	}
	columns := make([]*table.Column, 0, len(addingColumnNames))
	positions := make([]*ast.ColumnPosition, 0, len(addingColumnNames))
	offsets := make([]int, 0, len(addingColumnNames))
	ifNotExists := make([]bool, 0, len(addingColumnNames))
	newColumnsCount := 0
	// Check the columns one by one.
	for _, spec := range specs {
		for _, specNewColumn := range spec.NewColumns {
			if spec.IfNotExists && dupColumnNames[specNewColumn.Name.Name.L] {
				err = infoschema.ErrColumnExists.GenWithStackByArgs(specNewColumn.Name.Name.O)
				ctx.GetSessionVars().StmtCtx.AppendNote(err)
				continue
			}
			col, err := checkAndCreateNewColumn(ctx, ti, schema, spec, t, specNewColumn)
			if err != nil {
				return errors.Trace(err)
			}
			// Added column has existed and if_not_exists flag is true.
			if col == nil && spec.IfNotExists {
				continue
			}
			columns = append(columns, col)
			positions = append(positions, spec.Position)
			offsets = append(offsets, 0)
			ifNotExists = append(ifNotExists, spec.IfNotExists)
			newColumnsCount++
		}
	}
	if newColumnsCount == 0 {
		return nil
	}
	if err = checkAddColumnTooManyColumns(len(t.Cols()) + newColumnsCount); err != nil {
		return errors.Trace(err)
	}

	job := &model.Job{
		SchemaID:   schema.ID,
		TableID:    t.Meta().ID,
		SchemaName: schema.Name.L,
		Type:       model.ActionAddColumns,
		BinlogInfo: &model.HistoryInfo{},
		Args:       []interface{}{columns, positions, offsets, ifNotExists},
	}

	err = d.doDDLJob(ctx, job)
	if err != nil {
		return errors.Trace(err)
	}
	err = d.callHookOnChanged(err)
	return errors.Trace(err)
}

// AddTablePartitions will add a new partition to the table.
func (d *ddl) AddTablePartitions(ctx sessionctx.Context, ident ast.Ident, spec *ast.AlterTableSpec) error {
	is := d.infoHandle.Get()
	schema, ok := is.SchemaByName(ident.Schema)
	if !ok {
		return errors.Trace(infoschema.ErrDatabaseNotExists.GenWithStackByArgs(schema))
	}
	t, err := is.TableByName(ident.Schema, ident.Name)
	if err != nil {
		return errors.Trace(infoschema.ErrTableNotExists.GenWithStackByArgs(ident.Schema, ident.Name))
	}

	meta := t.Meta()
	pi := meta.GetPartitionInfo()
	if pi == nil {
		return errors.Trace(ErrPartitionMgmtOnNonpartitioned)
	}

	partInfo, err := buildAddedPartitionInfo(ctx, meta, spec)
	if err != nil {
		return errors.Trace(err)
	}
	if err := d.assignPartitionIDs(partInfo.Definitions); err != nil {
		return errors.Trace(err)
	}

	// partInfo contains only the new added partition, we have to combine it with the
	// old partitions to check all partitions is strictly increasing.
	clonedMeta := meta.Clone()
	tmp := *partInfo
	tmp.Definitions = append(pi.Definitions, tmp.Definitions...)
	clonedMeta.Partition = &tmp
	if err := checkPartitionDefinitionConstraints(ctx, clonedMeta); err != nil {
		if ErrSameNamePartition.Equal(err) && spec.IfNotExists {
			ctx.GetSessionVars().StmtCtx.AppendNote(err)
			return nil
		}
		return errors.Trace(err)
	}

	job := &model.Job{
		SchemaID:   schema.ID,
		TableID:    meta.ID,
		SchemaName: schema.Name.L,
		Type:       model.ActionAddTablePartition,
		BinlogInfo: &model.HistoryInfo{},
		Args:       []interface{}{partInfo},
	}

	err = d.doDDLJob(ctx, job)
	if ErrSameNamePartition.Equal(err) && spec.IfNotExists {
		ctx.GetSessionVars().StmtCtx.AppendNote(err)
		return nil
	}
	if err == nil {
		d.preSplitAndScatter(ctx, meta, partInfo)
	}
	err = d.callHookOnChanged(err)
	return errors.Trace(err)
}

// CoalescePartitions coalesce partitions can be used with a table that is partitioned by hash or key to reduce the number of partitions by number.
func (d *ddl) CoalescePartitions(ctx sessionctx.Context, ident ast.Ident, spec *ast.AlterTableSpec) error {
	is := d.infoHandle.Get()
	schema, ok := is.SchemaByName(ident.Schema)
	if !ok {
		return errors.Trace(infoschema.ErrDatabaseNotExists.GenWithStackByArgs(schema))
	}
	t, err := is.TableByName(ident.Schema, ident.Name)
	if err != nil {
		return errors.Trace(infoschema.ErrTableNotExists.GenWithStackByArgs(ident.Schema, ident.Name))
	}

	meta := t.Meta()
	if meta.GetPartitionInfo() == nil {
		return errors.Trace(ErrPartitionMgmtOnNonpartitioned)
	}

	switch meta.Partition.Type {
	// We don't support coalesce partitions hash type partition now.
	case model.PartitionTypeHash:
		return errors.Trace(ErrUnsupportedCoalescePartition)

	// Key type partition cannot be constructed currently, ignoring it for now.
	case model.PartitionTypeKey:

	// Coalesce partition can only be used on hash/key partitions.
	default:
		return errors.Trace(ErrCoalesceOnlyOnHashPartition)
	}

	return errors.Trace(err)
}

func (d *ddl) TruncateTablePartition(ctx sessionctx.Context, ident ast.Ident, spec *ast.AlterTableSpec) error {
	is := d.infoHandle.Get()
	schema, ok := is.SchemaByName(ident.Schema)
	if !ok {
		return errors.Trace(infoschema.ErrDatabaseNotExists.GenWithStackByArgs(schema))
	}
	t, err := is.TableByName(ident.Schema, ident.Name)
	if err != nil {
		return errors.Trace(infoschema.ErrTableNotExists.GenWithStackByArgs(ident.Schema, ident.Name))
	}
	meta := t.Meta()
	if meta.GetPartitionInfo() == nil {
		return errors.Trace(ErrPartitionMgmtOnNonpartitioned)
	}

	pids := make([]int64, len(spec.PartitionNames))
	for i, name := range spec.PartitionNames {
		pid, err := tables.FindPartitionByName(meta, name.L)
		if err != nil {
			return errors.Trace(err)
		}
		pids[i] = pid
	}

	job := &model.Job{
		SchemaID:   schema.ID,
		TableID:    meta.ID,
		SchemaName: schema.Name.L,
		Type:       model.ActionTruncateTablePartition,
		BinlogInfo: &model.HistoryInfo{},
		Args:       []interface{}{pids},
	}

	err = d.doDDLJob(ctx, job)
	if err != nil {
		return errors.Trace(err)
	}
	err = d.callHookOnChanged(err)
	return errors.Trace(err)
}

func (d *ddl) DropTablePartition(ctx sessionctx.Context, ident ast.Ident, spec *ast.AlterTableSpec) error {
	is := d.infoHandle.Get()
	schema, ok := is.SchemaByName(ident.Schema)
	if !ok {
		return errors.Trace(infoschema.ErrDatabaseNotExists.GenWithStackByArgs(schema))
	}
	t, err := is.TableByName(ident.Schema, ident.Name)
	if err != nil {
		return errors.Trace(infoschema.ErrTableNotExists.GenWithStackByArgs(ident.Schema, ident.Name))
	}
	meta := t.Meta()
	if meta.GetPartitionInfo() == nil {
		return errors.Trace(ErrPartitionMgmtOnNonpartitioned)
	}

	partNames := make([]string, len(spec.PartitionNames))
	for i, partCIName := range spec.PartitionNames {
		partNames[i] = partCIName.L
	}
	err = checkDropTablePartition(meta, partNames)
	if err != nil {
		if ErrDropPartitionNonExistent.Equal(err) && spec.IfExists {
			ctx.GetSessionVars().StmtCtx.AppendNote(err)
			return nil
		}
		return errors.Trace(err)
	}

	job := &model.Job{
		SchemaID:   schema.ID,
		TableID:    meta.ID,
		SchemaName: schema.Name.L,
		Type:       model.ActionDropTablePartition,
		BinlogInfo: &model.HistoryInfo{},
		Args:       []interface{}{partNames},
	}

	err = d.doDDLJob(ctx, job)
	if err != nil {
		if ErrDropPartitionNonExistent.Equal(err) && spec.IfExists {
			ctx.GetSessionVars().StmtCtx.AppendNote(err)
			return nil
		}
		return errors.Trace(err)
	}
	err = d.callHookOnChanged(err)
	return errors.Trace(err)
}

func checkFieldTypeCompatible(ft *types.FieldType, other *types.FieldType) bool {
	// int(1) could match the type with int(8)
	partialEqual := ft.Tp == other.Tp &&
		ft.Decimal == other.Decimal &&
		ft.Charset == other.Charset &&
		ft.Collate == other.Collate &&
		(ft.Flen == other.Flen || ft.StorageLength() != types.VarStorageLen) &&
		mysql.HasUnsignedFlag(ft.Flag) == mysql.HasUnsignedFlag(other.Flag) &&
		mysql.HasAutoIncrementFlag(ft.Flag) == mysql.HasAutoIncrementFlag(other.Flag) &&
		mysql.HasNotNullFlag(ft.Flag) == mysql.HasNotNullFlag(other.Flag) &&
		mysql.HasZerofillFlag(ft.Flag) == mysql.HasZerofillFlag(other.Flag) &&
		mysql.HasBinaryFlag(ft.Flag) == mysql.HasBinaryFlag(other.Flag) &&
		mysql.HasPriKeyFlag(ft.Flag) == mysql.HasPriKeyFlag(other.Flag)
	if !partialEqual || len(ft.Elems) != len(other.Elems) {
		return false
	}
	for i := range ft.Elems {
		if ft.Elems[i] != other.Elems[i] {
			return false
		}
	}
	return true
}

func checkTiFlashReplicaCompatible(source *model.TiFlashReplicaInfo, target *model.TiFlashReplicaInfo) bool {
	if source == target {
		return true
	}
	if source == nil || target == nil {
		return false
	}
	if source.Count != target.Count ||
		source.Available != target.Available || len(source.LocationLabels) != len(target.LocationLabels) {
		return false
	}
	for i, lable := range source.LocationLabels {
		if target.LocationLabels[i] != lable {
			return false
		}
	}
	return true
}

func checkTableDefCompatible(source *model.TableInfo, target *model.TableInfo) error {
	// check auto_random
	if source.AutoRandomBits != target.AutoRandomBits ||
		source.Charset != target.Charset ||
		source.Collate != target.Collate ||
		source.ShardRowIDBits != target.ShardRowIDBits ||
		source.MaxShardRowIDBits != target.MaxShardRowIDBits ||
		!checkTiFlashReplicaCompatible(source.TiFlashReplica, target.TiFlashReplica) {
		return errors.Trace(ErrTablesDifferentMetadata)
	}
	if len(source.Cols()) != len(target.Cols()) {
		return errors.Trace(ErrTablesDifferentMetadata)
	}
	// Col compatible check
	for i, sourceCol := range source.Cols() {
		targetCol := target.Cols()[i]
		if isVirtualGeneratedColumn(sourceCol) != isVirtualGeneratedColumn(targetCol) {
			return ErrUnsupportedOnGeneratedColumn.GenWithStackByArgs("Exchanging partitions for non-generated columns")
		}
		// It should strictyle compare expressions for generated columns
		if sourceCol.Name.L != targetCol.Name.L ||
			sourceCol.Hidden != targetCol.Hidden ||
			!checkFieldTypeCompatible(&sourceCol.FieldType, &targetCol.FieldType) ||
			sourceCol.GeneratedExprString != targetCol.GeneratedExprString {
			return errors.Trace(ErrTablesDifferentMetadata)
		}
		if sourceCol.State != model.StatePublic ||
			targetCol.State != model.StatePublic {
			return errors.Trace(ErrTablesDifferentMetadata)
		}
		if sourceCol.ID != targetCol.ID {
			return ErrPartitionExchangeDifferentOption.GenWithStackByArgs(fmt.Sprintf("column: %s", sourceCol.Name))
		}
	}
	if len(source.Indices) != len(target.Indices) {
		return errors.Trace(ErrTablesDifferentMetadata)
	}
	for _, sourceIdx := range source.Indices {
		var compatIdx *model.IndexInfo
		for _, targetIdx := range target.Indices {
			if strings.EqualFold(sourceIdx.Name.L, targetIdx.Name.L) {
				compatIdx = targetIdx
			}
		}
		// No match index
		if compatIdx == nil {
			return errors.Trace(ErrTablesDifferentMetadata)
		}
		// Index type is not compatible
		if sourceIdx.Tp != compatIdx.Tp ||
			sourceIdx.Unique != compatIdx.Unique ||
			sourceIdx.Primary != compatIdx.Primary {
			return errors.Trace(ErrTablesDifferentMetadata)
		}
		// The index column
		if len(sourceIdx.Columns) != len(compatIdx.Columns) {
			return errors.Trace(ErrTablesDifferentMetadata)
		}
		for i, sourceIdxCol := range sourceIdx.Columns {
			compatIdxCol := compatIdx.Columns[i]
			if sourceIdxCol.Length != compatIdxCol.Length ||
				sourceIdxCol.Name.L != compatIdxCol.Name.L {
				return errors.Trace(ErrTablesDifferentMetadata)
			}
		}
		if sourceIdx.ID != compatIdx.ID {
			return ErrPartitionExchangeDifferentOption.GenWithStackByArgs(fmt.Sprintf("index: %s", sourceIdx.Name))
		}
	}

	return nil
}

func checkExchangePartition(pt *model.TableInfo, nt *model.TableInfo) error {
	if nt.IsView() || nt.IsSequence() {
		return errors.Trace(ErrCheckNoSuchTable)
	}
	if pt.GetPartitionInfo() == nil {
		return errors.Trace(ErrPartitionMgmtOnNonpartitioned)
	}
	if nt.GetPartitionInfo() != nil {
		return errors.Trace(ErrPartitionExchangePartTable.GenWithStackByArgs(nt.Name))
	}

	if nt.ForeignKeys != nil {
		return errors.Trace(ErrPartitionExchangeForeignKey.GenWithStackByArgs(nt.Name))
	}

	// NOTE: if nt is temporary table, it should be checked
	return nil
}

func (d *ddl) ExchangeTablePartition(ctx sessionctx.Context, ident ast.Ident, spec *ast.AlterTableSpec) error {
	ptSchema, pt, err := d.getSchemaAndTableByIdent(ctx, ident)
	if err != nil {
		return errors.Trace(err)
	}

	ptMeta := pt.Meta()

	ntIdent := ast.Ident{Schema: spec.NewTable.Schema, Name: spec.NewTable.Name}
	ntSchema, nt, err := d.getSchemaAndTableByIdent(ctx, ntIdent)
	if err != nil {
		return errors.Trace(err)
	}

	ntMeta := nt.Meta()

	err = checkExchangePartition(ptMeta, ntMeta)
	if err != nil {
		return errors.Trace(err)
	}

	partName := spec.PartitionNames[0].L

	// NOTE: if pt is subPartitioned, it should be checked

	defID, err := tables.FindPartitionByName(ptMeta, partName)
	if err != nil {
		return errors.Trace(err)
	}

	err = checkTableDefCompatible(ptMeta, ntMeta)
	if err != nil {
		return errors.Trace(err)
	}

	job := &model.Job{
		SchemaID:   ntSchema.ID,
		TableID:    ntMeta.ID,
		SchemaName: ntSchema.Name.L,
		Type:       model.ActionExchangeTablePartition,
		BinlogInfo: &model.HistoryInfo{},
		Args:       []interface{}{defID, ptSchema.ID, ptMeta.ID, partName, spec.WithValidation},
	}

	err = d.doDDLJob(ctx, job)
	if err != nil {
		return errors.Trace(err)
	}
	err = d.callHookOnChanged(err)
	return errors.Trace(err)
}

// DropColumn will drop a column from the table, now we don't support drop the column with index covered.
func (d *ddl) DropColumn(ctx sessionctx.Context, ti ast.Ident, spec *ast.AlterTableSpec) error {
	schema, t, err := d.getSchemaAndTableByIdent(ctx, ti)
	if err != nil {
		return errors.Trace(err)
	}

	isDropable, err := checkIsDroppableColumn(ctx, t, spec)
	if err != nil {
		return err
	}
	if !isDropable {
		return nil
	}
	colName := spec.OldColumnName.Name
	err = checkDropVisibleColumnCnt(t, 1)
	if err != nil {
		return err
	}

	job := &model.Job{
		SchemaID:   schema.ID,
		TableID:    t.Meta().ID,
		SchemaName: schema.Name.L,
		Type:       model.ActionDropColumn,
		BinlogInfo: &model.HistoryInfo{},
		Args:       []interface{}{colName},
	}

	err = d.doDDLJob(ctx, job)
	// column not exists, but if_exists flags is true, so we ignore this error.
	if ErrCantDropFieldOrKey.Equal(err) && spec.IfExists {
		ctx.GetSessionVars().StmtCtx.AppendNote(err)
		return nil
	}
	err = d.callHookOnChanged(err)
	return errors.Trace(err)
}

// DropColumns will drop multi-columns from the table, now we don't support drop the column with index covered.
func (d *ddl) DropColumns(ctx sessionctx.Context, ti ast.Ident, specs []*ast.AlterTableSpec) error {
	schema, t, err := d.getSchemaAndTableByIdent(ctx, ti)
	if err != nil {
		return errors.Trace(err)
	}
	tblInfo := t.Meta()

	dropingColumnNames := make(map[string]bool)
	dupColumnNames := make(map[string]bool)
	for _, spec := range specs {
		if !dropingColumnNames[spec.OldColumnName.Name.L] {
			dropingColumnNames[spec.OldColumnName.Name.L] = true
		} else {
			if spec.IfExists {
				dupColumnNames[spec.OldColumnName.Name.L] = true
				continue
			}
			return errors.Trace(ErrCantDropFieldOrKey.GenWithStack("column %s doesn't exist", spec.OldColumnName.Name.O))
		}
	}

	ifExists := make([]bool, 0, len(specs))
	colNames := make([]model.CIStr, 0, len(specs))
	for _, spec := range specs {
		if spec.IfExists && dupColumnNames[spec.OldColumnName.Name.L] {
			err = ErrCantDropFieldOrKey.GenWithStack("column %s doesn't exist", spec.OldColumnName.Name.L)
			ctx.GetSessionVars().StmtCtx.AppendNote(err)
			continue
		}
		isDropable, err := checkIsDroppableColumn(ctx, t, spec)
		if err != nil {
			return err
		}
		// Column can't drop and if_exists flag is true.
		if !isDropable && spec.IfExists {
			continue
		}
		colNames = append(colNames, spec.OldColumnName.Name)
		ifExists = append(ifExists, spec.IfExists)
	}
	if len(colNames) == 0 {
		return nil
	}
	if len(tblInfo.Columns) == len(colNames) {
		return ErrCantRemoveAllFields.GenWithStack("can't drop all columns in table %s",
			tblInfo.Name)
	}
	err = checkDropVisibleColumnCnt(t, len(colNames))
	if err != nil {
		return err
	}

	job := &model.Job{
		SchemaID:   schema.ID,
		TableID:    t.Meta().ID,
		SchemaName: schema.Name.L,
		Type:       model.ActionDropColumns,
		BinlogInfo: &model.HistoryInfo{},
		Args:       []interface{}{colNames, ifExists},
	}

	err = d.doDDLJob(ctx, job)
	if err != nil {
		return errors.Trace(err)
	}
	err = d.callHookOnChanged(err)
	return errors.Trace(err)
}

func checkIsDroppableColumn(ctx sessionctx.Context, t table.Table, spec *ast.AlterTableSpec) (isDrapable bool, err error) {
	tblInfo := t.Meta()
	// Check whether dropped column has existed.
	colName := spec.OldColumnName.Name
	col := table.FindCol(t.VisibleCols(), colName.L)
	if col == nil {
		err = ErrCantDropFieldOrKey.GenWithStack("column %s doesn't exist", colName)
		if spec.IfExists {
			ctx.GetSessionVars().StmtCtx.AppendNote(err)
			return false, nil
		}
		return false, err
	}

	if err = isDroppableColumn(tblInfo, colName); err != nil {
		return false, errors.Trace(err)
	}
	// We don't support dropping column with PK handle covered now.
	if col.IsPKHandleColumn(tblInfo) {
		return false, errUnsupportedPKHandle
	}
	return true, nil
}

func checkDropVisibleColumnCnt(t table.Table, columnCnt int) error {
	tblInfo := t.Meta()
	visibleColumCnt := 0
	for _, column := range tblInfo.Columns {
		if !column.Hidden {
			visibleColumCnt++
		}
		if visibleColumCnt > columnCnt {
			return nil
		}
	}
	return ErrTableMustHaveColumns
}

// checkModifyCharsetAndCollation returns error when the charset or collation is not modifiable.
// needRewriteCollationData is used when trying to modify the collation of a column, it is true when the column is with
// index because index of a string column is collation-aware.
func checkModifyCharsetAndCollation(toCharset, toCollate, origCharset, origCollate string, needRewriteCollationData bool) error {
	if !charset.ValidCharsetAndCollation(toCharset, toCollate) {
		return ErrUnknownCharacterSet.GenWithStack("Unknown character set: '%s', collation: '%s'", toCharset, toCollate)
	}

	if needRewriteCollationData && collate.NewCollationEnabled() && !collate.CompatibleCollate(origCollate, toCollate) {
		return errUnsupportedModifyCollation.GenWithStackByArgs(origCollate, toCollate)
	}

	if (origCharset == charset.CharsetUTF8 && toCharset == charset.CharsetUTF8MB4) ||
		(origCharset == charset.CharsetUTF8 && toCharset == charset.CharsetUTF8) ||
		(origCharset == charset.CharsetUTF8MB4 && toCharset == charset.CharsetUTF8MB4) {
		// TiDB only allow utf8 to be changed to utf8mb4, or changing the collation when the charset is utf8/utf8mb4.
		return nil
	}

	if toCharset != origCharset {
		msg := fmt.Sprintf("charset from %s to %s", origCharset, toCharset)
		return errUnsupportedModifyCharset.GenWithStackByArgs(msg)
	}
	if toCollate != origCollate {
		msg := fmt.Sprintf("change collate from %s to %s", origCollate, toCollate)
		return errUnsupportedModifyCharset.GenWithStackByArgs(msg)
	}
	return nil
}

// CheckModifyTypeCompatible checks whether changes column type to another is compatible and can be changed.
// If types are compatible and can be directly changed, nil err will be returned; otherwise the types are incompatible.
// There are two cases when types incompatible:
// 1. returned canReorg == true: types can be changed by reorg
// 2. returned canReorg == false: type change not supported yet
func CheckModifyTypeCompatible(origin *types.FieldType, to *types.FieldType) (canReorg bool, errMsg string, err error) {
	// Deal with the same type.
	if origin.Tp == to.Tp {
		if origin.Tp == mysql.TypeEnum || origin.Tp == mysql.TypeSet {
			typeVar := "set"
			if origin.Tp == mysql.TypeEnum {
				typeVar = "enum"
			}
			if len(to.Elems) < len(origin.Elems) {
				msg := fmt.Sprintf("the number of %s column's elements is less than the original: %d", typeVar, len(origin.Elems))
				return true, msg, errUnsupportedModifyColumn.GenWithStackByArgs(msg)
			}
			for index, originElem := range origin.Elems {
				toElem := to.Elems[index]
				if originElem != toElem {
					msg := fmt.Sprintf("cannot modify %s column value %s to %s", typeVar, originElem, toElem)
					return true, msg, errUnsupportedModifyColumn.GenWithStackByArgs(msg)
				}
			}
		}

		if origin.Tp == mysql.TypeNewDecimal {
			// Floating-point and fixed-point types also can be UNSIGNED. As with integer types, this attribute prevents
			// negative values from being stored in the column. Unlike the integer types, the upper range of column values
			// remains the same.
			if to.Flen != origin.Flen || to.Decimal != origin.Decimal || mysql.HasUnsignedFlag(to.Flag) != mysql.HasUnsignedFlag(origin.Flag) {
				msg := fmt.Sprintf("decimal change from decimal(%d, %d) to decimal(%d, %d)", origin.Flen, origin.Decimal, to.Flen, to.Decimal)
				return true, msg, errUnsupportedModifyColumn.GenWithStackByArgs(msg)
			}
		}

		needReorg, reason := needReorgToChange(origin, to)
		if !needReorg {
			return false, "", nil
		}
		return true, reason, errUnsupportedModifyColumn.GenWithStackByArgs(reason)
	}

	// Deal with the different type.
	if !checkTypeChangeSupported(origin, to) {
		unsupportedMsg := fmt.Sprintf("change from original type %v to %v is currently unsupported yet", to.CompactStr(), origin.CompactStr())
		return false, unsupportedMsg, errUnsupportedModifyColumn.GenWithStackByArgs(unsupportedMsg)
	}

	// Check if different type can directly convert and no need to reorg.
	stringToString := types.IsString(origin.Tp) && types.IsString(to.Tp)
	integerToInteger := mysql.IsIntegerType(origin.Tp) && mysql.IsIntegerType(to.Tp)
	if stringToString || integerToInteger {
		needReorg, reason := needReorgToChange(origin, to)
		if !needReorg {
			return false, "", nil
		}
		return true, reason, errUnsupportedModifyColumn.GenWithStackByArgs(reason)
	}

	notCompatibleMsg := fmt.Sprintf("type %v not match origin %v", to.CompactStr(), origin.CompactStr())
	return true, notCompatibleMsg, errUnsupportedModifyColumn.GenWithStackByArgs(notCompatibleMsg)
}

func needReorgToChange(origin *types.FieldType, to *types.FieldType) (needOreg bool, reasonMsg string) {
	toFlen := to.Flen
	originFlen := origin.Flen
	if mysql.IsIntegerType(to.Tp) && mysql.IsIntegerType(origin.Tp) {
		// For integers, we should ignore the potential display length represented by flen, using
		// the default flen of the type.
		originFlen, _ = mysql.GetDefaultFieldLengthAndDecimal(origin.Tp)
		toFlen, _ = mysql.GetDefaultFieldLengthAndDecimal(to.Tp)
	}

	if toFlen > 0 && toFlen < originFlen {
		return true, fmt.Sprintf("length %d is less than origin %d", to.Flen, origin.Flen)
	}
	if to.Decimal > 0 && to.Decimal < origin.Decimal {
		return true, fmt.Sprintf("decimal %d is less than origin %d", to.Decimal, origin.Decimal)
	}
	if mysql.HasUnsignedFlag(origin.Flag) != mysql.HasUnsignedFlag(to.Flag) {
		return true, fmt.Sprintf("can't change unsigned integer to signed or vice versa")
	}
	return false, ""
}

func checkTypeChangeSupported(origin *types.FieldType, to *types.FieldType) bool {
	if types.IsString(origin.Tp) && to.Tp == mysql.TypeBit {
		// TODO: Currently string data type cast to bit are not compatible with mysql, should fix here after compatible.
		return false
	}

	if (origin.Tp == mysql.TypeEnum || origin.Tp == mysql.TypeSet) &&
		(types.IsTypeTime(to.Tp) || to.Tp == mysql.TypeDuration) {
		// TODO: Currently enum/set cast to date/datetime/timestamp/time/bit are not support yet, should fix here after supported.
		return false
	}

	if (types.IsTypeTime(origin.Tp) || origin.Tp == mysql.TypeDuration || origin.Tp == mysql.TypeYear) &&
		(to.Tp == mysql.TypeEnum || to.Tp == mysql.TypeSet || to.Tp == mysql.TypeBit) {
		// TODO: Currently date and time cast to enum/set/bit are not support yet, should fix here after supported.
		return false
	}

	if (origin.Tp == mysql.TypeFloat || origin.Tp == mysql.TypeDouble) &&
		(types.IsTypeTime(to.Tp) || to.Tp == mysql.TypeEnum || to.Tp == mysql.TypeSet) {
		// TODO: Currently float/double cast to date/datetime/timestamp/enum/set type are not support yet, should fix here after supported.
		return false
	}

	if origin.Tp == mysql.TypeBit &&
		(types.IsTypeTime(to.Tp) || to.Tp == mysql.TypeDuration || to.Tp == mysql.TypeEnum || to.Tp == mysql.TypeSet) {
		// TODO: Currently bit cast to date/datetime/timestamp/time/enum/set are not support yet, should fix here after supported.
		return false
	}

	if origin.Tp == mysql.TypeNewDecimal && (to.Tp == mysql.TypeEnum || to.Tp == mysql.TypeSet) {
		// TODO: Currently decimal cast to enum/set are not support yet, should fix here after supported.
		return false
	}

	return true
}

// checkModifyTypes checks if the 'origin' type can be modified to 'to' type no matter directly change
// or change by reorg. It returns error if the two types are incompatible and correlated change are not
// supported. However, even the two types can be change, if the flag "tidb_enable_change_column_type" not
// set, or the "origin" type contains primary key, error will be returned.
func checkModifyTypes(ctx sessionctx.Context, origin *types.FieldType, to *types.FieldType, needRewriteCollationData bool) error {
	canReorg, changeColumnErrMsg, err := CheckModifyTypeCompatible(origin, to)
	if err != nil {
		enableChangeColumnType := ctx.GetSessionVars().EnableChangeColumnType
		if !canReorg {
			return errors.Trace(err)
		}

		if !enableChangeColumnType {
			msg := fmt.Sprintf("%s, and tidb_enable_change_column_type is false", changeColumnErrMsg)
			return errUnsupportedModifyColumn.GenWithStackByArgs(msg)
		} else if mysql.HasPriKeyFlag(origin.Flag) {
			msg := "tidb_enable_change_column_type is true and this column has primary key flag"
			return errUnsupportedModifyColumn.GenWithStackByArgs(msg)
		}
	}

	err = checkModifyCharsetAndCollation(to.Charset, to.Collate, origin.Charset, origin.Collate, needRewriteCollationData)
	// column type change can handle the charset change between these two types in the process of the reorg.
	if err != nil && errUnsupportedModifyCharset.Equal(err) && canReorg {
		return nil
	}
	return errors.Trace(err)
}

func setDefaultValue(ctx sessionctx.Context, col *table.Column, option *ast.ColumnOption) (bool, error) {
	hasDefaultValue := false
	value, isSeqExpr, err := getDefaultValue(ctx, col, option)
	if err != nil {
		return hasDefaultValue, errors.Trace(err)
	}
	if isSeqExpr {
		if err := checkSequenceDefaultValue(col); err != nil {
			return false, errors.Trace(err)
		}
		col.DefaultIsExpr = isSeqExpr
	}

	if hasDefaultValue, value, err = checkColumnDefaultValue(ctx, col, value); err != nil {
		return hasDefaultValue, errors.Trace(err)
	}
	value, err = convertTimestampDefaultValToUTC(ctx, value, col)
	if err != nil {
		return hasDefaultValue, errors.Trace(err)
	}
	err = col.SetDefaultValue(value)
	if err != nil {
		return hasDefaultValue, errors.Trace(err)
	}
	return hasDefaultValue, nil
}

func setColumnComment(ctx sessionctx.Context, col *table.Column, option *ast.ColumnOption) error {
	value, err := expression.EvalAstExpr(ctx, option.Expr)
	if err != nil {
		return errors.Trace(err)
	}
	col.Comment, err = value.ToString()
	return errors.Trace(err)
}

// processColumnOptions is only used in getModifiableColumnJob.
func processColumnOptions(ctx sessionctx.Context, col *table.Column, options []*ast.ColumnOption) error {
	var sb strings.Builder
	restoreFlags := format.RestoreStringSingleQuotes | format.RestoreKeyWordLowercase | format.RestoreNameBackQuotes |
		format.RestoreSpacesAroundBinaryOperation
	restoreCtx := format.NewRestoreCtx(restoreFlags, &sb)

	var hasDefaultValue, setOnUpdateNow bool
	var err error
	for _, opt := range options {
		switch opt.Tp {
		case ast.ColumnOptionDefaultValue:
			hasDefaultValue, err = setDefaultValue(ctx, col, opt)
			if err != nil {
				return errors.Trace(err)
			}
		case ast.ColumnOptionComment:
			err := setColumnComment(ctx, col, opt)
			if err != nil {
				return errors.Trace(err)
			}
		case ast.ColumnOptionNotNull:
			col.Flag |= mysql.NotNullFlag
		case ast.ColumnOptionNull:
			col.Flag &= ^mysql.NotNullFlag
		case ast.ColumnOptionAutoIncrement:
			col.Flag |= mysql.AutoIncrementFlag
		case ast.ColumnOptionPrimaryKey, ast.ColumnOptionUniqKey:
			return errUnsupportedModifyColumn.GenWithStack("can't change column constraint - %v", opt.Tp)
		case ast.ColumnOptionOnUpdate:
			// TODO: Support other time functions.
			if col.Tp == mysql.TypeTimestamp || col.Tp == mysql.TypeDatetime {
				if !expression.IsValidCurrentTimestampExpr(opt.Expr, &col.FieldType) {
					return ErrInvalidOnUpdate.GenWithStackByArgs(col.Name)
				}
			} else {
				return ErrInvalidOnUpdate.GenWithStackByArgs(col.Name)
			}
			col.Flag |= mysql.OnUpdateNowFlag
			setOnUpdateNow = true
		case ast.ColumnOptionGenerated:
			sb.Reset()
			err = opt.Expr.Restore(restoreCtx)
			if err != nil {
				return errors.Trace(err)
			}
			col.GeneratedExprString = sb.String()
			col.GeneratedStored = opt.Stored
			col.Dependences = make(map[string]struct{})
			col.GeneratedExpr = opt.Expr
			for _, colName := range findColumnNamesInExpr(opt.Expr) {
				col.Dependences[colName.Name.L] = struct{}{}
			}
		case ast.ColumnOptionCollate:
			col.Collate = opt.StrValue
		case ast.ColumnOptionReference:
			return errors.Trace(errUnsupportedModifyColumn.GenWithStackByArgs("can't modify with references"))
		case ast.ColumnOptionFulltext:
			return errors.Trace(errUnsupportedModifyColumn.GenWithStackByArgs("can't modify with full text"))
		case ast.ColumnOptionCheck:
			return errors.Trace(errUnsupportedModifyColumn.GenWithStackByArgs("can't modify with check"))
		// Ignore ColumnOptionAutoRandom. It will be handled later.
		case ast.ColumnOptionAutoRandom:
		default:
			return errors.Trace(errUnsupportedModifyColumn.GenWithStackByArgs(fmt.Sprintf("unknown column option type: %d", opt.Tp)))
		}
	}

	processDefaultValue(col, hasDefaultValue, setOnUpdateNow)

	processColumnFlags(col)

	if hasDefaultValue {
		return errors.Trace(checkDefaultValue(ctx, col, true))
	}

	return nil
}

func (d *ddl) getModifiableColumnJob(ctx sessionctx.Context, ident ast.Ident, originalColName model.CIStr,
	spec *ast.AlterTableSpec) (*model.Job, error) {
	specNewColumn := spec.NewColumns[0]
	is := d.infoHandle.Get()
	schema, ok := is.SchemaByName(ident.Schema)
	if !ok {
		return nil, errors.Trace(infoschema.ErrDatabaseNotExists)
	}
	t, err := is.TableByName(ident.Schema, ident.Name)
	if err != nil {
		return nil, errors.Trace(infoschema.ErrTableNotExists.GenWithStackByArgs(ident.Schema, ident.Name))
	}

	col := table.FindCol(t.Cols(), originalColName.L)
	if col == nil {
		return nil, infoschema.ErrColumnNotExists.GenWithStackByArgs(originalColName, ident.Name)
	}
	newColName := specNewColumn.Name.Name
	if newColName.L == model.ExtraHandleName.L {
		return nil, ErrWrongColumnName.GenWithStackByArgs(newColName.L)
	}
	// If we want to rename the column name, we need to check whether it already exists.
	if newColName.L != originalColName.L {
		c := table.FindCol(t.Cols(), newColName.L)
		if c != nil {
			return nil, infoschema.ErrColumnExists.GenWithStackByArgs(newColName)
		}
	}
	// Check the column with foreign key.
	if fkInfo := getColumnForeignKeyInfo(originalColName.L, t.Meta().ForeignKeys); fkInfo != nil {
		return nil, errFKIncompatibleColumns.GenWithStackByArgs(originalColName, fkInfo.Name)
	}

	// Constraints in the new column means adding new constraints. Errors should thrown,
	// which will be done by `processColumnOptions` later.
	if specNewColumn.Tp == nil {
		// Make sure the column definition is simple field type.
		return nil, errors.Trace(errUnsupportedModifyColumn)
	}

	if err = checkColumnAttributes(specNewColumn.Name.OrigColName(), specNewColumn.Tp); err != nil {
		return nil, errors.Trace(err)
	}

	newCol := table.ToColumn(&model.ColumnInfo{
		ID: col.ID,
		// We use this PR(https://github.com/pingcap/tidb/pull/6274) as the dividing line to define whether it is a new version or an old version TiDB.
		// The old version TiDB initializes the column's offset and state here.
		// The new version TiDB doesn't initialize the column's offset and state, and it will do the initialization in run DDL function.
		// When we do the rolling upgrade the following may happen:
		// a new version TiDB builds the DDL job that doesn't be set the column's offset and state,
		// and the old version TiDB is the DDL owner, it doesn't get offset and state from the store. Then it will encounter errors.
		// So here we set offset and state to support the rolling upgrade.
		Offset:                col.Offset,
		State:                 col.State,
		OriginDefaultValue:    col.OriginDefaultValue,
		OriginDefaultValueBit: col.OriginDefaultValueBit,
		FieldType:             *specNewColumn.Tp,
		Name:                  newColName,
		Version:               col.Version,
	})

	var chs, coll string
	// TODO: Remove it when all table versions are greater than or equal to TableInfoVersion1.
	// If newCol's charset is empty and the table's version less than TableInfoVersion1,
	// we will not modify the charset of the column. This behavior is not compatible with MySQL.
	if len(newCol.FieldType.Charset) == 0 && t.Meta().Version < model.TableInfoVersion1 {
		chs = col.FieldType.Charset
		coll = col.FieldType.Collate
	} else {
		chs, coll, err = getCharsetAndCollateInColumnDef(specNewColumn)
		if err != nil {
			return nil, errors.Trace(err)
		}
		chs, coll, err = ResolveCharsetCollation(
			ast.CharsetOpt{Chs: chs, Col: coll},
			ast.CharsetOpt{Chs: t.Meta().Charset, Col: t.Meta().Collate},
			ast.CharsetOpt{Chs: schema.Charset, Col: schema.Collate},
		)
		chs, coll = OverwriteCollationWithBinaryFlag(specNewColumn, chs, coll)
		if err != nil {
			return nil, errors.Trace(err)
		}
	}

	if err = setCharsetCollationFlenDecimal(&newCol.FieldType, chs, coll); err != nil {
		return nil, errors.Trace(err)
	}

	if err = processColumnOptions(ctx, newCol, specNewColumn.Options); err != nil {
		return nil, errors.Trace(err)
	}

	if err = checkColumnValueConstraint(newCol, newCol.Collate); err != nil {
		return nil, errors.Trace(err)
	}

	if err = checkModifyTypes(ctx, &col.FieldType, &newCol.FieldType, isColumnWithIndex(col.Name.L, t.Meta().Indices)); err != nil {
		if strings.Contains(err.Error(), "Unsupported modifying collation") {
			colErrMsg := "Unsupported modifying collation of column '%s' from '%s' to '%s' when index is defined on it."
			err = errUnsupportedModifyCollation.GenWithStack(colErrMsg, col.Name.L, col.Collate, newCol.Collate)
		}
		return nil, errors.Trace(err)
	}
	if ctx.GetSessionVars().EnableChangeColumnType && needChangeColumnData(col.ColumnInfo, newCol.ColumnInfo) {
		if newCol.IsGenerated() || col.IsGenerated() {
			// TODO: Make it compatible with MySQL error.
			msg := fmt.Sprintf("tidb_enable_change_column_type is true, newCol IsGenerated %v, oldCol IsGenerated %v", newCol.IsGenerated(), col.IsGenerated())
			return nil, errUnsupportedModifyColumn.GenWithStackByArgs(msg)
		} else if t.Meta().Partition != nil {
			return nil, errUnsupportedModifyColumn.GenWithStackByArgs("tidb_enable_change_column_type is true, table is partition table")
		}
	}

	// Copy index related options to the new spec.
	indexFlags := col.FieldType.Flag & (mysql.PriKeyFlag | mysql.UniqueKeyFlag | mysql.MultipleKeyFlag)
	newCol.FieldType.Flag |= indexFlags
	if mysql.HasPriKeyFlag(col.FieldType.Flag) {
		newCol.FieldType.Flag |= mysql.NotNullFlag
		// TODO: If user explicitly set NULL, we should throw error ErrPrimaryCantHaveNull.
	}

	// We don't support modifying column from not_auto_increment to auto_increment.
	if !mysql.HasAutoIncrementFlag(col.Flag) && mysql.HasAutoIncrementFlag(newCol.Flag) {
		return nil, errUnsupportedModifyColumn.GenWithStackByArgs("can't set auto_increment")
	}
	// Disallow modifying column from auto_increment to not auto_increment if the session variable `AllowRemoveAutoInc` is false.
	if !ctx.GetSessionVars().AllowRemoveAutoInc && mysql.HasAutoIncrementFlag(col.Flag) && !mysql.HasAutoIncrementFlag(newCol.Flag) {
		return nil, errUnsupportedModifyColumn.GenWithStackByArgs("can't remove auto_increment without @@tidb_allow_remove_auto_inc enabled")
	}

	// We support modifying the type definitions of 'null' to 'not null' now.
	var modifyColumnTp byte
	if !mysql.HasNotNullFlag(col.Flag) && mysql.HasNotNullFlag(newCol.Flag) {
		if err = checkForNullValue(ctx, col.Tp != newCol.Tp, ident.Schema, ident.Name, newCol.Name, col.ColumnInfo); err != nil {
			return nil, errors.Trace(err)
		}
		// `modifyColumnTp` indicates that there is a type modification.
		modifyColumnTp = mysql.TypeNull
	}

	if err = checkColumnFieldLength(newCol); err != nil {
		return nil, err
	}

	if err = checkColumnWithIndexConstraint(t.Meta(), col.ColumnInfo, newCol.ColumnInfo); err != nil {
		return nil, err
	}

	// As same with MySQL, we don't support modifying the stored status for generated columns.
	if err = checkModifyGeneratedColumn(t, col, newCol, specNewColumn); err != nil {
		return nil, errors.Trace(err)
	}

	var newAutoRandBits uint64
	if newAutoRandBits, err = checkAutoRandom(t.Meta(), col, specNewColumn); err != nil {
		return nil, errors.Trace(err)
	}

	job := &model.Job{
		SchemaID:   schema.ID,
		TableID:    t.Meta().ID,
		SchemaName: schema.Name.L,
		Type:       model.ActionModifyColumn,
		BinlogInfo: &model.HistoryInfo{},
		ReorgMeta: &model.DDLReorgMeta{
			SQLMode:       ctx.GetSessionVars().SQLMode,
			Warnings:      make(map[errors.ErrorID]*terror.Error),
			WarningsCount: make(map[errors.ErrorID]int64),
		},
		Args: []interface{}{&newCol, originalColName, spec.Position, modifyColumnTp, newAutoRandBits},
	}
	return job, nil
}

// checkColumnWithIndexConstraint is used to check the related index constraint of the modified column.
// Index has a max-prefix-length constraint. eg: a varchar(100), index idx(a), modifying column a to a varchar(4000)
// will cause index idx to break the max-prefix-length constraint.
func checkColumnWithIndexConstraint(tbInfo *model.TableInfo, originalCol, newCol *model.ColumnInfo) error {
	var columns []*model.ColumnInfo
	for _, indexInfo := range tbInfo.Indices {
		containColumn := false
		for _, col := range indexInfo.Columns {
			if col.Name.L == originalCol.Name.L {
				containColumn = true
				break
			}
		}
		if !containColumn {
			continue
		}
		if columns == nil {
			columns = make([]*model.ColumnInfo, 0, len(tbInfo.Columns))
			columns = append(columns, tbInfo.Columns...)
			// replace old column with new column.
			for i, col := range columns {
				if col.Name.L != originalCol.Name.L {
					continue
				}
				columns[i] = newCol.Clone()
				columns[i].Name = originalCol.Name
				break
			}
		}
		err := checkIndexPrefixLength(columns, indexInfo.Columns)
		if err != nil {
			return err
		}
	}
	return nil
}

func checkAutoRandom(tableInfo *model.TableInfo, originCol *table.Column, specNewColumn *ast.ColumnDef) (uint64, error) {
	// Disallow add/drop actions on auto_random.
	var oldRandBits uint64
	if tableInfo.PKIsHandle && (tableInfo.GetPkName().L == originCol.Name.L) {
		oldRandBits = tableInfo.AutoRandomBits
	}
	newRandBits, err := extractAutoRandomBitsFromColDef(specNewColumn)
	if err != nil {
		return 0, errors.Trace(err)
	}
	switch {
	case oldRandBits == newRandBits:
		break
	case oldRandBits == 0 || newRandBits == 0:
		return 0, ErrInvalidAutoRandom.GenWithStackByArgs(autoid.AutoRandomAlterErrMsg)
	case autoid.MaxAutoRandomBits < newRandBits:
		errMsg := fmt.Sprintf(autoid.AutoRandomOverflowErrMsg,
			autoid.MaxAutoRandomBits, newRandBits, specNewColumn.Name.Name.O)
		return 0, ErrInvalidAutoRandom.GenWithStackByArgs(errMsg)
	case oldRandBits < newRandBits:
		break // Increasing auto_random shard bits is allowed.
	case oldRandBits > newRandBits:
		return 0, ErrInvalidAutoRandom.GenWithStackByArgs(autoid.AutoRandomDecreaseBitErrMsg)
	}

	if oldRandBits != 0 {
		// Disallow changing the column field type.
		if originCol.Tp != specNewColumn.Tp.Tp {
			return 0, ErrInvalidAutoRandom.GenWithStackByArgs(autoid.AutoRandomModifyColTypeErrMsg)
		}
		// Disallow changing auto_increment on auto_random column.
		if containsColumnOption(specNewColumn, ast.ColumnOptionAutoIncrement) != mysql.HasAutoIncrementFlag(originCol.Flag) {
			return 0, ErrInvalidAutoRandom.GenWithStackByArgs(autoid.AutoRandomIncompatibleWithAutoIncErrMsg)
		}
		// Disallow specifying a default value on auto_random column.
		if containsColumnOption(specNewColumn, ast.ColumnOptionDefaultValue) {
			return 0, ErrInvalidAutoRandom.GenWithStackByArgs(autoid.AutoRandomIncompatibleWithDefaultValueErrMsg)
		}
	}
	return newRandBits, nil
}

// ChangeColumn renames an existing column and modifies the column's definition,
// currently we only support limited kind of changes
// that do not need to change or check data on the table.
func (d *ddl) ChangeColumn(ctx sessionctx.Context, ident ast.Ident, spec *ast.AlterTableSpec) error {
	specNewColumn := spec.NewColumns[0]
	if len(specNewColumn.Name.Schema.O) != 0 && ident.Schema.L != specNewColumn.Name.Schema.L {
		return ErrWrongDBName.GenWithStackByArgs(specNewColumn.Name.Schema.O)
	}
	if len(spec.OldColumnName.Schema.O) != 0 && ident.Schema.L != spec.OldColumnName.Schema.L {
		return ErrWrongDBName.GenWithStackByArgs(spec.OldColumnName.Schema.O)
	}
	if len(specNewColumn.Name.Table.O) != 0 && ident.Name.L != specNewColumn.Name.Table.L {
		return ErrWrongTableName.GenWithStackByArgs(specNewColumn.Name.Table.O)
	}
	if len(spec.OldColumnName.Table.O) != 0 && ident.Name.L != spec.OldColumnName.Table.L {
		return ErrWrongTableName.GenWithStackByArgs(spec.OldColumnName.Table.O)
	}

	job, err := d.getModifiableColumnJob(ctx, ident, spec.OldColumnName.Name, spec)
	if err != nil {
		if infoschema.ErrColumnNotExists.Equal(err) && spec.IfExists {
			ctx.GetSessionVars().StmtCtx.AppendNote(infoschema.ErrColumnNotExists.GenWithStackByArgs(spec.OldColumnName.Name, ident.Name))
			return nil
		}
		return errors.Trace(err)
	}

	err = d.doDDLJob(ctx, job)
	// column not exists, but if_exists flags is true, so we ignore this error.
	if infoschema.ErrColumnNotExists.Equal(err) && spec.IfExists {
		ctx.GetSessionVars().StmtCtx.AppendNote(err)
		return nil
	}
	err = d.callHookOnChanged(err)
	return errors.Trace(err)
}

// RenameColumn renames an existing column.
func (d *ddl) RenameColumn(ctx sessionctx.Context, ident ast.Ident, spec *ast.AlterTableSpec) error {
	oldColName := spec.OldColumnName.Name
	newColName := spec.NewColumnName.Name
	if oldColName.L == newColName.L {
		return nil
	}
	if newColName.L == model.ExtraHandleName.L {
		return ErrWrongColumnName.GenWithStackByArgs(newColName.L)
	}

	schema, tbl, err := d.getSchemaAndTableByIdent(ctx, ident)
	if err != nil {
		return errors.Trace(err)
	}

	oldCol := table.FindCol(tbl.VisibleCols(), oldColName.L)
	if oldCol == nil {
		return infoschema.ErrColumnNotExists.GenWithStackByArgs(oldColName, ident.Name)
	}

	allCols := tbl.Cols()
	colWithNewNameAlreadyExist := table.FindCol(allCols, newColName.L) != nil
	if colWithNewNameAlreadyExist {
		return infoschema.ErrColumnExists.GenWithStackByArgs(newColName)
	}

	if fkInfo := getColumnForeignKeyInfo(oldColName.L, tbl.Meta().ForeignKeys); fkInfo != nil {
		return errFKIncompatibleColumns.GenWithStackByArgs(oldColName, fkInfo.Name)
	}

	// Check generated expression.
	for _, col := range allCols {
		if col.GeneratedExpr == nil {
			continue
		}
		dependedColNames := findColumnNamesInExpr(col.GeneratedExpr)
		for _, name := range dependedColNames {
			if name.Name.L == oldColName.L {
				return ErrBadField.GenWithStackByArgs(oldColName.O, "generated column function")
			}
		}
	}

	newCol := oldCol.Clone()
	newCol.Name = newColName
	job := &model.Job{
		SchemaID:   schema.ID,
		TableID:    tbl.Meta().ID,
		SchemaName: schema.Name.L,
		Type:       model.ActionModifyColumn,
		BinlogInfo: &model.HistoryInfo{},
		ReorgMeta: &model.DDLReorgMeta{
			SQLMode:       ctx.GetSessionVars().SQLMode,
			Warnings:      make(map[errors.ErrorID]*terror.Error),
			WarningsCount: make(map[errors.ErrorID]int64),
		},
		Args: []interface{}{&newCol, oldColName, spec.Position, 0},
	}
	err = d.doDDLJob(ctx, job)
	err = d.callHookOnChanged(err)
	return errors.Trace(err)
}

// ModifyColumn does modification on an existing column, currently we only support limited kind of changes
// that do not need to change or check data on the table.
func (d *ddl) ModifyColumn(ctx sessionctx.Context, ident ast.Ident, spec *ast.AlterTableSpec) error {
	specNewColumn := spec.NewColumns[0]
	if len(specNewColumn.Name.Schema.O) != 0 && ident.Schema.L != specNewColumn.Name.Schema.L {
		return ErrWrongDBName.GenWithStackByArgs(specNewColumn.Name.Schema.O)
	}
	if len(specNewColumn.Name.Table.O) != 0 && ident.Name.L != specNewColumn.Name.Table.L {
		return ErrWrongTableName.GenWithStackByArgs(specNewColumn.Name.Table.O)
	}

	originalColName := specNewColumn.Name.Name
	job, err := d.getModifiableColumnJob(ctx, ident, originalColName, spec)
	if err != nil {
		if infoschema.ErrColumnNotExists.Equal(err) && spec.IfExists {
			ctx.GetSessionVars().StmtCtx.AppendNote(infoschema.ErrColumnNotExists.GenWithStackByArgs(originalColName, ident.Name))
			return nil
		}
		return errors.Trace(err)
	}

	err = d.doDDLJob(ctx, job)
	// column not exists, but if_exists flags is true, so we ignore this error.
	if infoschema.ErrColumnNotExists.Equal(err) && spec.IfExists {
		ctx.GetSessionVars().StmtCtx.AppendNote(err)
		return nil
	}
	err = d.callHookOnChanged(err)
	return errors.Trace(err)
}

func (d *ddl) AlterColumn(ctx sessionctx.Context, ident ast.Ident, spec *ast.AlterTableSpec) error {
	specNewColumn := spec.NewColumns[0]
	is := d.infoHandle.Get()
	schema, ok := is.SchemaByName(ident.Schema)
	if !ok {
		return infoschema.ErrTableNotExists.GenWithStackByArgs(ident.Schema, ident.Name)
	}
	t, err := is.TableByName(ident.Schema, ident.Name)
	if err != nil {
		return infoschema.ErrTableNotExists.GenWithStackByArgs(ident.Schema, ident.Name)
	}

	colName := specNewColumn.Name.Name
	// Check whether alter column has existed.
	col := table.FindCol(t.Cols(), colName.L)
	if col == nil {
		return ErrBadField.GenWithStackByArgs(colName, ident.Name)
	}

	// Clean the NoDefaultValueFlag value.
	col.Flag &= ^mysql.NoDefaultValueFlag
	if len(specNewColumn.Options) == 0 {
		err = col.SetDefaultValue(nil)
		if err != nil {
			return errors.Trace(err)
		}
		setNoDefaultValueFlag(col, false)
	} else {
		if IsAutoRandomColumnID(t.Meta(), col.ID) {
			return ErrInvalidAutoRandom.GenWithStackByArgs(autoid.AutoRandomIncompatibleWithDefaultValueErrMsg)
		}
		hasDefaultValue, err := setDefaultValue(ctx, col, specNewColumn.Options[0])
		if err != nil {
			return errors.Trace(err)
		}
		if err = checkDefaultValue(ctx, col, hasDefaultValue); err != nil {
			return errors.Trace(err)
		}
	}

	job := &model.Job{
		SchemaID:   schema.ID,
		TableID:    t.Meta().ID,
		SchemaName: schema.Name.L,
		Type:       model.ActionSetDefaultValue,
		BinlogInfo: &model.HistoryInfo{},
		Args:       []interface{}{col},
	}

	err = d.doDDLJob(ctx, job)
	err = d.callHookOnChanged(err)
	return errors.Trace(err)
}

// AlterTableComment updates the table comment information.
func (d *ddl) AlterTableComment(ctx sessionctx.Context, ident ast.Ident, spec *ast.AlterTableSpec) error {
	is := d.infoHandle.Get()
	schema, ok := is.SchemaByName(ident.Schema)
	if !ok {
		return infoschema.ErrDatabaseNotExists.GenWithStackByArgs(ident.Schema)
	}

	tb, err := is.TableByName(ident.Schema, ident.Name)
	if err != nil {
		return errors.Trace(infoschema.ErrTableNotExists.GenWithStackByArgs(ident.Schema, ident.Name))
	}

	job := &model.Job{
		SchemaID:   schema.ID,
		TableID:    tb.Meta().ID,
		SchemaName: schema.Name.L,
		Type:       model.ActionModifyTableComment,
		BinlogInfo: &model.HistoryInfo{},
		Args:       []interface{}{spec.Comment},
	}

	err = d.doDDLJob(ctx, job)
	err = d.callHookOnChanged(err)
	return errors.Trace(err)
}

// AlterTableAutoIDCache updates the table comment information.
func (d *ddl) AlterTableAutoIDCache(ctx sessionctx.Context, ident ast.Ident, newCache int64) error {
	schema, tb, err := d.getSchemaAndTableByIdent(ctx, ident)
	if err != nil {
		return errors.Trace(err)
	}

	job := &model.Job{
		SchemaID:   schema.ID,
		TableID:    tb.Meta().ID,
		SchemaName: schema.Name.L,
		Type:       model.ActionModifyTableAutoIdCache,
		BinlogInfo: &model.HistoryInfo{},
		Args:       []interface{}{newCache},
	}

	err = d.doDDLJob(ctx, job)
	err = d.callHookOnChanged(err)
	return errors.Trace(err)
}

// AlterTableCharsetAndCollate changes the table charset and collate.
func (d *ddl) AlterTableCharsetAndCollate(ctx sessionctx.Context, ident ast.Ident, toCharset, toCollate string, needsOverwriteCols bool) error {
	// use the last one.
	if toCharset == "" && toCollate == "" {
		return ErrUnknownCharacterSet.GenWithStackByArgs(toCharset)
	}

	is := d.infoHandle.Get()
	schema, ok := is.SchemaByName(ident.Schema)
	if !ok {
		return infoschema.ErrDatabaseNotExists.GenWithStackByArgs(ident.Schema)
	}

	tb, err := is.TableByName(ident.Schema, ident.Name)
	if err != nil {
		return errors.Trace(infoschema.ErrTableNotExists.GenWithStackByArgs(ident.Schema, ident.Name))
	}

	if toCharset == "" {
		// charset does not change.
		toCharset = tb.Meta().Charset
	}

	if toCollate == "" {
		// get the default collation of the charset.
		toCollate, err = charset.GetDefaultCollation(toCharset)
		if err != nil {
			return errors.Trace(err)
		}
	}
	doNothing, err := checkAlterTableCharset(tb.Meta(), schema, toCharset, toCollate, needsOverwriteCols)
	if err != nil {
		return err
	}
	if doNothing {
		return nil
	}

	job := &model.Job{
		SchemaID:   schema.ID,
		TableID:    tb.Meta().ID,
		SchemaName: schema.Name.L,
		Type:       model.ActionModifyTableCharsetAndCollate,
		BinlogInfo: &model.HistoryInfo{},
		Args:       []interface{}{toCharset, toCollate, needsOverwriteCols},
	}
	err = d.doDDLJob(ctx, job)
	err = d.callHookOnChanged(err)
	return errors.Trace(err)
}

// AlterTableSetTiFlashReplica sets the TiFlash replicas info.
func (d *ddl) AlterTableSetTiFlashReplica(ctx sessionctx.Context, ident ast.Ident, replicaInfo *ast.TiFlashReplicaSpec) error {
	schema, tb, err := d.getSchemaAndTableByIdent(ctx, ident)
	if err != nil {
		return errors.Trace(err)
	}

	tbReplicaInfo := tb.Meta().TiFlashReplica
	if tbReplicaInfo != nil && tbReplicaInfo.Count == replicaInfo.Count &&
		len(tbReplicaInfo.LocationLabels) == len(replicaInfo.Labels) {
		changed := false
		for i, lable := range tbReplicaInfo.LocationLabels {
			if replicaInfo.Labels[i] != lable {
				changed = true
				break
			}
		}
		if !changed {
			return nil
		}
	}

	err = checkTiFlashReplicaCount(ctx, replicaInfo.Count)
	if err != nil {
		return errors.Trace(err)
	}

	job := &model.Job{
		SchemaID:   schema.ID,
		TableID:    tb.Meta().ID,
		SchemaName: schema.Name.L,
		Type:       model.ActionSetTiFlashReplica,
		BinlogInfo: &model.HistoryInfo{},
		Args:       []interface{}{*replicaInfo},
	}
	err = d.doDDLJob(ctx, job)
	err = d.callHookOnChanged(err)
	return errors.Trace(err)
}

func checkTiFlashReplicaCount(ctx sessionctx.Context, replicaCount uint64) error {
	// Check the tiflash replica count should be less than the total tiflash stores.
	tiflashStoreCnt, err := infoschema.GetTiFlashStoreCount(ctx)
	if err != nil {
		return errors.Trace(err)
	}
	if replicaCount > tiflashStoreCnt {
		return errors.Errorf("the tiflash replica count: %d should be less than the total tiflash server count: %d", replicaCount, tiflashStoreCnt)
	}
	return nil
}

// UpdateTableReplicaInfo updates the table flash replica infos.
func (d *ddl) UpdateTableReplicaInfo(ctx sessionctx.Context, physicalID int64, available bool) error {
	is := d.infoHandle.Get()
	tb, ok := is.TableByID(physicalID)
	if !ok {
		tb, _, _ = is.FindTableByPartitionID(physicalID)
		if tb == nil {
			return infoschema.ErrTableNotExists.GenWithStack("Table which ID = %d does not exist.", physicalID)
		}
	}
	tbInfo := tb.Meta()
	if tbInfo.TiFlashReplica == nil || (tbInfo.ID == physicalID && tbInfo.TiFlashReplica.Available == available) ||
		(tbInfo.ID != physicalID && available == tbInfo.TiFlashReplica.IsPartitionAvailable(physicalID)) {
		return nil
	}

	db, ok := is.SchemaByTable(tbInfo)
	if !ok {
		return infoschema.ErrDatabaseNotExists.GenWithStack("Database of table `%s` does not exist.", tb.Meta().Name)
	}

	job := &model.Job{
		SchemaID:   db.ID,
		TableID:    tb.Meta().ID,
		SchemaName: db.Name.L,
		Type:       model.ActionUpdateTiFlashReplicaStatus,
		BinlogInfo: &model.HistoryInfo{},
		Args:       []interface{}{available, physicalID},
	}
	err := d.doDDLJob(ctx, job)
	err = d.callHookOnChanged(err)
	return errors.Trace(err)
}

// checkAlterTableCharset uses to check is it possible to change the charset of table.
// This function returns 2 variable:
// doNothing: if doNothing is true, means no need to change any more, because the target charset is same with the charset of table.
// err: if err is not nil, means it is not possible to change table charset to target charset.
func checkAlterTableCharset(tblInfo *model.TableInfo, dbInfo *model.DBInfo, toCharset, toCollate string, needsOverwriteCols bool) (doNothing bool, err error) {
	origCharset := tblInfo.Charset
	origCollate := tblInfo.Collate
	// Old version schema charset maybe modified when load schema if TreatOldVersionUTF8AsUTF8MB4 was enable.
	// So even if the origCharset equal toCharset, we still need to do the ddl for old version schema.
	if origCharset == toCharset && origCollate == toCollate && tblInfo.Version >= model.TableInfoVersion2 {
		// nothing to do.
		doNothing = true
		for _, col := range tblInfo.Columns {
			if col.Charset == charset.CharsetBin {
				continue
			}
			if col.Charset == toCharset && col.Collate == toCollate {
				continue
			}
			doNothing = false
		}
		if doNothing {
			return doNothing, nil
		}
	}

	// The table charset may be "", if the table is create in old TiDB version, such as v2.0.8.
	// This DDL will update the table charset to default charset.
	origCharset, origCollate, err = ResolveCharsetCollation(
		ast.CharsetOpt{Chs: origCharset, Col: origCollate},
		ast.CharsetOpt{Chs: dbInfo.Charset, Col: dbInfo.Collate},
	)
	if err != nil {
		return doNothing, err
	}

	if err = checkModifyCharsetAndCollation(toCharset, toCollate, origCharset, origCollate, false); err != nil {
		return doNothing, err
	}
	if !needsOverwriteCols {
		// If we don't change the charset and collation of columns, skip the next checks.
		return doNothing, nil
	}

	for _, col := range tblInfo.Columns {
		if col.Tp == mysql.TypeVarchar {
			if err = IsTooBigFieldLength(col.Flen, col.Name.O, toCharset); err != nil {
				return doNothing, err
			}
		}
		if col.Charset == charset.CharsetBin {
			continue
		}
		if len(col.Charset) == 0 {
			continue
		}
		if err = checkModifyCharsetAndCollation(toCharset, toCollate, col.Charset, col.Collate, isColumnWithIndex(col.Name.L, tblInfo.Indices)); err != nil {
			if strings.Contains(err.Error(), "Unsupported modifying collation") {
				colErrMsg := "Unsupported converting collation of column '%s' from '%s' to '%s' when index is defined on it."
				err = errUnsupportedModifyCollation.GenWithStack(colErrMsg, col.Name.L, col.Collate, toCollate)
			}
			return doNothing, err
		}
	}
	return doNothing, nil
}

// RenameIndex renames an index.
// In TiDB, indexes are case-insensitive (so index 'a' and 'A" are considered the same index),
// but index names are case-sensitive (we can rename index 'a' to 'A')
func (d *ddl) RenameIndex(ctx sessionctx.Context, ident ast.Ident, spec *ast.AlterTableSpec) error {
	is := d.infoHandle.Get()
	schema, ok := is.SchemaByName(ident.Schema)
	if !ok {
		return infoschema.ErrDatabaseNotExists.GenWithStackByArgs(ident.Schema)
	}

	tb, err := is.TableByName(ident.Schema, ident.Name)
	if err != nil {
		return errors.Trace(infoschema.ErrTableNotExists.GenWithStackByArgs(ident.Schema, ident.Name))
	}
	duplicate, err := validateRenameIndex(spec.FromKey, spec.ToKey, tb.Meta())
	if duplicate {
		return nil
	}
	if err != nil {
		return errors.Trace(err)
	}

	job := &model.Job{
		SchemaID:   schema.ID,
		TableID:    tb.Meta().ID,
		SchemaName: schema.Name.L,
		Type:       model.ActionRenameIndex,
		BinlogInfo: &model.HistoryInfo{},
		Args:       []interface{}{spec.FromKey, spec.ToKey},
	}

	err = d.doDDLJob(ctx, job)
	err = d.callHookOnChanged(err)
	return errors.Trace(err)
}

// DropTable will proceed even if some table in the list does not exists.
func (d *ddl) DropTable(ctx sessionctx.Context, ti ast.Ident) (err error) {
	schema, tb, err := d.getSchemaAndTableByIdent(ctx, ti)
	if err != nil {
		return errors.Trace(err)
	}

	if tb.Meta().IsView() {
		return infoschema.ErrTableNotExists.GenWithStackByArgs(ti.Schema, ti.Name)
	}
	if tb.Meta().IsSequence() {
		return infoschema.ErrTableNotExists.GenWithStackByArgs(ti.Schema, ti.Name)
	}

	job := &model.Job{
		SchemaID:   schema.ID,
		TableID:    tb.Meta().ID,
		SchemaName: schema.Name.L,
		Type:       model.ActionDropTable,
		BinlogInfo: &model.HistoryInfo{},
	}

	err = d.doDDLJob(ctx, job)
	err = d.callHookOnChanged(err)
	if err != nil {
		return errors.Trace(err)
	}
	if !config.TableLockEnabled() {
		return nil
	}
	if ok, _ := ctx.CheckTableLocked(tb.Meta().ID); ok {
		ctx.ReleaseTableLockByTableIDs([]int64{tb.Meta().ID})
	}
	return nil
}

// DropView will proceed even if some view in the list does not exists.
func (d *ddl) DropView(ctx sessionctx.Context, ti ast.Ident) (err error) {
	schema, tb, err := d.getSchemaAndTableByIdent(ctx, ti)
	if err != nil {
		return errors.Trace(err)
	}

	if !tb.Meta().IsView() {
		return ErrWrongObject.GenWithStackByArgs(ti.Schema, ti.Name, "VIEW")
	}

	job := &model.Job{
		SchemaID:   schema.ID,
		TableID:    tb.Meta().ID,
		SchemaName: schema.Name.L,
		Type:       model.ActionDropView,
		BinlogInfo: &model.HistoryInfo{},
	}

	err = d.doDDLJob(ctx, job)
	err = d.callHookOnChanged(err)
	return errors.Trace(err)
}

func (d *ddl) TruncateTable(ctx sessionctx.Context, ti ast.Ident) error {
	schema, tb, err := d.getSchemaAndTableByIdent(ctx, ti)
	if err != nil {
		return errors.Trace(err)
	}
	if tb.Meta().IsView() || tb.Meta().IsSequence() {
		return infoschema.ErrTableNotExists.GenWithStackByArgs(schema.Name.O, tb.Meta().Name.O)
	}
	genIDs, err := d.genGlobalIDs(1)
	if err != nil {
		return errors.Trace(err)
	}
	newTableID := genIDs[0]
	job := &model.Job{
		SchemaID:   schema.ID,
		TableID:    tb.Meta().ID,
		SchemaName: schema.Name.L,
		Type:       model.ActionTruncateTable,
		BinlogInfo: &model.HistoryInfo{},
		Args:       []interface{}{newTableID},
	}
	if ok, _ := ctx.CheckTableLocked(tb.Meta().ID); ok && config.TableLockEnabled() {
		// AddTableLock here to avoid this ddl job was executed successfully but the session was been kill before return.
		// The session will release all table locks it holds, if we don't add the new locking table id here,
		// the session may forget to release the new locked table id when this ddl job was executed successfully
		// but the session was killed before return.
		ctx.AddTableLock([]model.TableLockTpInfo{{SchemaID: schema.ID, TableID: newTableID, Tp: tb.Meta().Lock.Tp}})
	}
	err = d.doDDLJob(ctx, job)
	err = d.callHookOnChanged(err)
	if err != nil {
		if config.TableLockEnabled() {
			ctx.ReleaseTableLockByTableIDs([]int64{newTableID})
		}
		return errors.Trace(err)
	}
	oldTblInfo := tb.Meta()
	if oldTblInfo.PreSplitRegions > 0 {
		if _, tb, err := d.getSchemaAndTableByIdent(ctx, ti); err == nil {
			d.preSplitAndScatter(ctx, tb.Meta(), tb.Meta().GetPartitionInfo())
		}
	}

	if !config.TableLockEnabled() {
		return nil
	}
	if ok, _ := ctx.CheckTableLocked(tb.Meta().ID); ok {
		ctx.ReleaseTableLockByTableIDs([]int64{tb.Meta().ID})
	}
	return nil
}

func (d *ddl) RenameTable(ctx sessionctx.Context, oldIdent, newIdent ast.Ident, isAlterTable bool) error {
	is := d.GetInfoSchemaWithInterceptor(ctx)
	tables := make(map[string]int64)
	schemas, tableID, err := extractTblInfos(is, oldIdent, newIdent, isAlterTable, tables)
	if err != nil {
		return err
	}

	if schemas == nil {
		return nil
	}

	job := &model.Job{
		SchemaID:   schemas[1].ID,
		TableID:    tableID,
		SchemaName: schemas[1].Name.L,
		Type:       model.ActionRenameTable,
		BinlogInfo: &model.HistoryInfo{},
		Args:       []interface{}{schemas[0].ID, newIdent.Name},
	}

	err = d.doDDLJob(ctx, job)
	err = d.callHookOnChanged(err)
	return errors.Trace(err)
}

func (d *ddl) RenameTables(ctx sessionctx.Context, oldIdents, newIdents []ast.Ident, isAlterTable bool) error {
	is := d.GetInfoSchemaWithInterceptor(ctx)
	tableNames := make([]*model.CIStr, 0, len(oldIdents))
	oldSchemaIDs := make([]int64, 0, len(oldIdents))
	newSchemaIDs := make([]int64, 0, len(oldIdents))
	tableIDs := make([]int64, 0, len(oldIdents))

	var schemas []*model.DBInfo
	var tableID int64
	var err error

	tables := make(map[string]int64)
	for i := 0; i < len(oldIdents); i++ {
		schemas, tableID, err = extractTblInfos(is, oldIdents[i], newIdents[i], isAlterTable, tables)
		if err != nil {
			return err
		}
		tableIDs = append(tableIDs, tableID)
		tableNames = append(tableNames, &newIdents[i].Name)
		oldSchemaIDs = append(oldSchemaIDs, schemas[0].ID)
		newSchemaIDs = append(newSchemaIDs, schemas[1].ID)
	}

	job := &model.Job{
		SchemaID:   schemas[1].ID,
		TableID:    tableIDs[0],
		SchemaName: schemas[1].Name.L,
		Type:       model.ActionRenameTables,
		BinlogInfo: &model.HistoryInfo{},
		Args:       []interface{}{oldSchemaIDs, newSchemaIDs, tableNames, tableIDs},
	}

	err = d.doDDLJob(ctx, job)
	err = d.callHookOnChanged(err)
	return errors.Trace(err)
}

func extractTblInfos(is infoschema.InfoSchema, oldIdent, newIdent ast.Ident, isAlterTable bool, tables map[string]int64) ([]*model.DBInfo, int64, error) {
	oldSchema, ok := is.SchemaByName(oldIdent.Schema)
	if !ok {
		if isAlterTable {
			return nil, 0, infoschema.ErrTableNotExists.GenWithStackByArgs(oldIdent.Schema, oldIdent.Name)
		}
		if tableExists(is, newIdent, tables) {
			return nil, 0, infoschema.ErrTableExists.GenWithStackByArgs(newIdent)
		}
		return nil, 0, errFileNotFound.GenWithStackByArgs(oldIdent.Schema, oldIdent.Name)
	}
	if !tableExists(is, oldIdent, tables) {
		if isAlterTable {
			return nil, 0, infoschema.ErrTableNotExists.GenWithStackByArgs(oldIdent.Schema, oldIdent.Name)
		}
		if tableExists(is, newIdent, tables) {
			return nil, 0, infoschema.ErrTableExists.GenWithStackByArgs(newIdent)
		}
		return nil, 0, errFileNotFound.GenWithStackByArgs(oldIdent.Schema, oldIdent.Name)
	}
	if isAlterTable && newIdent.Schema.L == oldIdent.Schema.L && newIdent.Name.L == oldIdent.Name.L {
		//oldIdent is equal to newIdent, do nothing
		return nil, 0, nil
	}
	newSchema, ok := is.SchemaByName(newIdent.Schema)
	if !ok {
		return nil, 0, ErrErrorOnRename.GenWithStackByArgs(
			fmt.Sprintf("%s.%s", oldIdent.Schema, oldIdent.Name),
			fmt.Sprintf("%s.%s", newIdent.Schema, newIdent.Name),
			168,
			fmt.Sprintf("Database `%s` doesn't exist", newIdent.Schema))
	}
	if tableExists(is, newIdent, tables) {
		return nil, 0, infoschema.ErrTableExists.GenWithStackByArgs(newIdent)
	}
	if err := checkTooLongTable(newIdent.Name); err != nil {
		return nil, 0, errors.Trace(err)
	}
	oldTableID := getTableID(is, oldIdent, tables)
	oldIdentKey := getIdentKey(oldIdent)
	tables[oldIdentKey] = tableNotExist
	newIdentKey := getIdentKey(newIdent)
	tables[newIdentKey] = oldTableID
	return []*model.DBInfo{oldSchema, newSchema}, oldTableID, nil
}

func tableExists(is infoschema.InfoSchema, ident ast.Ident, tables map[string]int64) bool {
	identKey := getIdentKey(ident)
	tableID, ok := tables[identKey]
	if (ok && tableID != tableNotExist) || (!ok && is.TableExists(ident.Schema, ident.Name)) {
		return true
	}
	return false
}

func getTableID(is infoschema.InfoSchema, ident ast.Ident, tables map[string]int64) int64 {
	identKey := getIdentKey(ident)
	tableID, ok := tables[identKey]
	if !ok {
		oldTbl, err := is.TableByName(ident.Schema, ident.Name)
		if err != nil {
			return tableNotExist
		}
		tableID = oldTbl.Meta().ID
	}
	return tableID
}

func getIdentKey(ident ast.Ident) string {
	return fmt.Sprintf("%s.%s", ident.Schema.L, ident.Name.L)
}

func getAnonymousIndex(t table.Table, colName model.CIStr) model.CIStr {
	id := 2
	l := len(t.Indices())
	indexName := colName
	if strings.EqualFold(indexName.L, mysql.PrimaryKeyName) {
		indexName = model.NewCIStr(fmt.Sprintf("%s_%d", colName.O, id))
		id = 3
	}
	for i := 0; i < l; i++ {
		if t.Indices()[i].Meta().Name.L == indexName.L {
			indexName = model.NewCIStr(fmt.Sprintf("%s_%d", colName.O, id))
			i = -1
			id++
		}
	}
	return indexName
}

func (d *ddl) CreatePrimaryKey(ctx sessionctx.Context, ti ast.Ident, indexName model.CIStr,
	indexPartSpecifications []*ast.IndexPartSpecification, indexOption *ast.IndexOption) error {
	if !config.GetGlobalConfig().AlterPrimaryKey {
		return ErrUnsupportedModifyPrimaryKey.GenWithStack("Unsupported add primary key, alter-primary-key is false. " +
			"Please check the documentation for the tidb-server configuration files")
	}

	schema, t, err := d.getSchemaAndTableByIdent(ctx, ti)
	if err != nil {
		return errors.Trace(err)
	}

	if err = checkTooLongIndex(indexName); err != nil {
		return ErrTooLongIdent.GenWithStackByArgs(mysql.PrimaryKeyName)
	}

	indexName = model.NewCIStr(mysql.PrimaryKeyName)
	if indexInfo := t.Meta().FindIndexByName(indexName.L); indexInfo != nil ||
		// If the table's PKIsHandle is true, it also means that this table has a primary key.
		t.Meta().PKIsHandle {
		return infoschema.ErrMultiplePriKey
	}

	// Primary keys cannot include expression index parts. A primary key requires the generated column to be stored,
	// but expression index parts are implemented as virtual generated columns, not stored generated columns.
	for _, idxPart := range indexPartSpecifications {
		if idxPart.Expr != nil {
			return ErrFunctionalIndexPrimaryKey
		}
	}

	tblInfo := t.Meta()
	// Check before the job is put to the queue.
	// This check is redundant, but useful. If DDL check fail before the job is put
	// to job queue, the fail path logic is super fast.
	// After DDL job is put to the queue, and if the check fail, TiDB will run the DDL cancel logic.
	// The recover step causes DDL wait a few seconds, makes the unit test painfully slow.
	// For same reason, decide whether index is global here.
	indexColumns, err := buildIndexColumns(tblInfo.Columns, indexPartSpecifications)
	if err != nil {
		return errors.Trace(err)
	}
	if _, err = checkPKOnGeneratedColumn(tblInfo, indexPartSpecifications); err != nil {
		return err
	}

	global := false
	if tblInfo.GetPartitionInfo() != nil {
		ck, err := checkPartitionKeysConstraint(tblInfo.GetPartitionInfo(), indexColumns, tblInfo)
		if err != nil {
			return err
		}
		if !ck {
			if !config.GetGlobalConfig().EnableGlobalIndex {
				return ErrUniqueKeyNeedAllFieldsInPf.GenWithStackByArgs("PRIMARY")
			}
			//index columns does not contain all partition columns, must set global
			global = true
		}
	}

	// May be truncate comment here, when index comment too long and sql_mode is't strict.
	if _, err = validateCommentLength(ctx.GetSessionVars(), indexName.String(), indexOption); err != nil {
		return errors.Trace(err)
	}

	unique := true
	sqlMode := ctx.GetSessionVars().SQLMode
	job := &model.Job{
		SchemaID:   schema.ID,
		TableID:    t.Meta().ID,
		SchemaName: schema.Name.L,
		Type:       model.ActionAddPrimaryKey,
		BinlogInfo: &model.HistoryInfo{},
		ReorgMeta: &model.DDLReorgMeta{
			SQLMode:       ctx.GetSessionVars().SQLMode,
			Warnings:      make(map[errors.ErrorID]*terror.Error),
			WarningsCount: make(map[errors.ErrorID]int64),
		},
		Args:     []interface{}{unique, indexName, indexPartSpecifications, indexOption, sqlMode, nil, global},
		Priority: ctx.GetSessionVars().DDLReorgPriority,
	}

	err = d.doDDLJob(ctx, job)
	err = d.callHookOnChanged(err)
	return errors.Trace(err)
}

func buildHiddenColumnInfo(ctx sessionctx.Context, indexPartSpecifications []*ast.IndexPartSpecification, indexName model.CIStr, tblInfo *model.TableInfo, existCols []*table.Column) ([]*model.ColumnInfo, error) {
	hiddenCols := make([]*model.ColumnInfo, 0, len(indexPartSpecifications))
	for i, idxPart := range indexPartSpecifications {
		if idxPart.Expr == nil {
			continue
		}
		idxPart.Column = &ast.ColumnName{Name: model.NewCIStr(fmt.Sprintf("%s_%s_%d", expressionIndexPrefix, indexName, i))}
		// Check whether the hidden columns have existed.
		col := table.FindCol(existCols, idxPart.Column.Name.L)
		if col != nil {
			// TODO: Use expression index related error.
			return nil, infoschema.ErrColumnExists.GenWithStackByArgs(col.Name.String())
		}
		idxPart.Length = types.UnspecifiedLength
		// The index part is an expression, prepare a hidden column for it.
		if len(idxPart.Column.Name.L) > mysql.MaxColumnNameLength {
			// TODO: Refine the error message.
			return nil, ErrTooLongIdent.GenWithStackByArgs("hidden column")
		}
		// TODO: refine the error message.
		if err := checkIllegalFn4Generated(indexName.L, typeIndex, idxPart.Expr); err != nil {
			return nil, errors.Trace(err)
		}

		var sb strings.Builder
		restoreFlags := format.RestoreStringSingleQuotes | format.RestoreKeyWordLowercase | format.RestoreNameBackQuotes |
			format.RestoreSpacesAroundBinaryOperation
		restoreCtx := format.NewRestoreCtx(restoreFlags, &sb)
		sb.Reset()
		err := idxPart.Expr.Restore(restoreCtx)
		if err != nil {
			return nil, errors.Trace(err)
		}
		expr, err := expression.RewriteSimpleExprWithTableInfo(ctx, tblInfo, idxPart.Expr)
		if err != nil {
			// TODO: refine the error message.
			return nil, err
		}
		if _, ok := expr.(*expression.Column); ok {
			return nil, ErrFunctionalIndexOnField
		}

		colInfo := &model.ColumnInfo{
			Name:                idxPart.Column.Name,
			GeneratedExprString: sb.String(),
			GeneratedStored:     false,
			Version:             model.CurrLatestColumnInfoVersion,
			Dependences:         make(map[string]struct{}),
			Hidden:              true,
			FieldType:           *expr.GetType(),
		}
		checkDependencies := make(map[string]struct{})
		for _, colName := range findColumnNamesInExpr(idxPart.Expr) {
			colInfo.Dependences[colName.Name.O] = struct{}{}
			checkDependencies[colName.Name.O] = struct{}{}
		}
		if err = checkDependedColExist(checkDependencies, existCols); err != nil {
			return nil, errors.Trace(err)
		}
		if err = checkExpressionIndexAutoIncrement(indexName.O, colInfo.Dependences, tblInfo); err != nil {
			return nil, errors.Trace(err)
		}
		idxPart.Expr = nil
		hiddenCols = append(hiddenCols, colInfo)
	}
	return hiddenCols, nil
}

func (d *ddl) CreateIndex(ctx sessionctx.Context, ti ast.Ident, keyType ast.IndexKeyType, indexName model.CIStr,
	indexPartSpecifications []*ast.IndexPartSpecification, indexOption *ast.IndexOption, ifNotExists bool) error {
	// not support Spatial and FullText index
	if keyType == ast.IndexKeyTypeFullText || keyType == ast.IndexKeyTypeSpatial {
		return errUnsupportedIndexType.GenWithStack("FULLTEXT and SPATIAL index is not supported")
	}
	unique := keyType == ast.IndexKeyTypeUnique
	schema, t, err := d.getSchemaAndTableByIdent(ctx, ti)
	if err != nil {
		return errors.Trace(err)
	}

	// Deal with anonymous index.
	if len(indexName.L) == 0 {
		colName := model.NewCIStr("expression_index")
		if indexPartSpecifications[0].Column != nil {
			colName = indexPartSpecifications[0].Column.Name
		}
		indexName = getAnonymousIndex(t, colName)
	}

	if indexInfo := t.Meta().FindIndexByName(indexName.L); indexInfo != nil {
		if indexInfo.State != model.StatePublic {
			// NOTE: explicit error message. See issue #18363.
			err = ErrDupKeyName.GenWithStack("index already exist %s; "+
				"a background job is trying to add the same index, "+
				"please check by `ADMIN SHOW DDL JOBS`", indexName)
		} else {
			err = ErrDupKeyName.GenWithStack("index already exist %s", indexName)
		}
		if ifNotExists {
			ctx.GetSessionVars().StmtCtx.AppendNote(err)
			return nil
		}
		return err
	}

	if err = checkTooLongIndex(indexName); err != nil {
		return errors.Trace(err)
	}

	tblInfo := t.Meta()

	// Build hidden columns if necessary.
	hiddenCols, err := buildHiddenColumnInfo(ctx, indexPartSpecifications, indexName, t.Meta(), t.Cols())
	if err != nil {
		return err
	}
	if err = checkAddColumnTooManyColumns(len(t.Cols()) + len(hiddenCols)); err != nil {
		return errors.Trace(err)
	}

	// Check before the job is put to the queue.
	// This check is redundant, but useful. If DDL check fail before the job is put
	// to job queue, the fail path logic is super fast.
	// After DDL job is put to the queue, and if the check fail, TiDB will run the DDL cancel logic.
	// The recover step causes DDL wait a few seconds, makes the unit test painfully slow.
	// For same reason, decide whether index is global here.
	indexColumns, err := buildIndexColumns(append(tblInfo.Columns, hiddenCols...), indexPartSpecifications)
	if err != nil {
		return errors.Trace(err)
	}

	global := false
	if unique && tblInfo.GetPartitionInfo() != nil {
		ck, err := checkPartitionKeysConstraint(tblInfo.GetPartitionInfo(), indexColumns, tblInfo)
		if err != nil {
			return err
		}
		if !ck {
			if !config.GetGlobalConfig().EnableGlobalIndex {
				return ErrUniqueKeyNeedAllFieldsInPf.GenWithStackByArgs("UNIQUE INDEX")
			}
			//index columns does not contain all partition columns, must set global
			global = true
		}
	}
	// May be truncate comment here, when index comment too long and sql_mode is't strict.
	if _, err = validateCommentLength(ctx.GetSessionVars(), indexName.String(), indexOption); err != nil {
		return errors.Trace(err)
	}
	job := &model.Job{
		SchemaID:   schema.ID,
		TableID:    t.Meta().ID,
		SchemaName: schema.Name.L,
		Type:       model.ActionAddIndex,
		BinlogInfo: &model.HistoryInfo{},
		ReorgMeta: &model.DDLReorgMeta{
			SQLMode:       ctx.GetSessionVars().SQLMode,
			Warnings:      make(map[errors.ErrorID]*terror.Error),
			WarningsCount: make(map[errors.ErrorID]int64),
		},
		Args:     []interface{}{unique, indexName, indexPartSpecifications, indexOption, hiddenCols, global},
		Priority: ctx.GetSessionVars().DDLReorgPriority,
	}

	err = d.doDDLJob(ctx, job)
	// key exists, but if_not_exists flags is true, so we ignore this error.
	if ErrDupKeyName.Equal(err) && ifNotExists {
		ctx.GetSessionVars().StmtCtx.AppendNote(err)
		return nil
	}
	err = d.callHookOnChanged(err)
	return errors.Trace(err)
}

func buildFKInfo(fkName model.CIStr, keys []*ast.IndexPartSpecification, refer *ast.ReferenceDef, cols []*table.Column, tbInfo *model.TableInfo) (*model.FKInfo, error) {
	if len(keys) != len(refer.IndexPartSpecifications) {
		return nil, infoschema.ErrForeignKeyNotMatch.GenWithStackByArgs("foreign key without name")
	}

	// all base columns of stored generated columns
	baseCols := make(map[string]struct{})
	for _, col := range cols {
		if col.IsGenerated() && col.GeneratedStored {
			for name := range col.Dependences {
				baseCols[name] = struct{}{}
			}
		}
	}

	fkInfo := &model.FKInfo{
		Name:     fkName,
		RefTable: refer.Table.Name,
		Cols:     make([]model.CIStr, len(keys)),
	}

	for i, key := range keys {
		// Check add foreign key to generated columns
		// For more detail, see https://dev.mysql.com/doc/refman/8.0/en/innodb-foreign-key-constraints.html#innodb-foreign-key-generated-columns
		for _, col := range cols {
			if col.Name.L != key.Column.Name.L {
				continue
			}
			if col.IsGenerated() {
				// Check foreign key on virtual generated columns
				if !col.GeneratedStored {
					return nil, infoschema.ErrCannotAddForeign
				}

				// Check wrong reference options of foreign key on stored generated columns
				switch refer.OnUpdate.ReferOpt {
				case ast.ReferOptionCascade, ast.ReferOptionSetNull, ast.ReferOptionSetDefault:
					return nil, errWrongFKOptionForGeneratedColumn.GenWithStackByArgs("ON UPDATE " + refer.OnUpdate.ReferOpt.String())
				}
				switch refer.OnDelete.ReferOpt {
				case ast.ReferOptionSetNull, ast.ReferOptionSetDefault:
					return nil, errWrongFKOptionForGeneratedColumn.GenWithStackByArgs("ON DELETE " + refer.OnDelete.ReferOpt.String())
				}
				continue
			}
			// Check wrong reference options of foreign key on base columns of stored generated columns
			if _, ok := baseCols[col.Name.L]; ok {
				switch refer.OnUpdate.ReferOpt {
				case ast.ReferOptionCascade, ast.ReferOptionSetNull, ast.ReferOptionSetDefault:
					return nil, infoschema.ErrCannotAddForeign
				}
				switch refer.OnDelete.ReferOpt {
				case ast.ReferOptionCascade, ast.ReferOptionSetNull, ast.ReferOptionSetDefault:
					return nil, infoschema.ErrCannotAddForeign
				}
			}
		}
		if table.FindCol(cols, key.Column.Name.O) == nil {
			return nil, errKeyColumnDoesNotExits.GenWithStackByArgs(key.Column.Name)
		}
		fkInfo.Cols[i] = key.Column.Name
	}

	fkInfo.RefCols = make([]model.CIStr, len(refer.IndexPartSpecifications))
	for i, key := range refer.IndexPartSpecifications {
		fkInfo.RefCols[i] = key.Column.Name
	}

	fkInfo.OnDelete = int(refer.OnDelete.ReferOpt)
	fkInfo.OnUpdate = int(refer.OnUpdate.ReferOpt)

	return fkInfo, nil
}

func (d *ddl) CreateForeignKey(ctx sessionctx.Context, ti ast.Ident, fkName model.CIStr, keys []*ast.IndexPartSpecification, refer *ast.ReferenceDef) error {
	is := d.infoHandle.Get()
	schema, ok := is.SchemaByName(ti.Schema)
	if !ok {
		return infoschema.ErrDatabaseNotExists.GenWithStackByArgs(ti.Schema)
	}

	t, err := is.TableByName(ti.Schema, ti.Name)
	if err != nil {
		return errors.Trace(infoschema.ErrTableNotExists.GenWithStackByArgs(ti.Schema, ti.Name))
	}

	fkInfo, err := buildFKInfo(fkName, keys, refer, t.Cols(), t.Meta())
	if err != nil {
		return errors.Trace(err)
	}

	job := &model.Job{
		SchemaID:   schema.ID,
		TableID:    t.Meta().ID,
		SchemaName: schema.Name.L,
		Type:       model.ActionAddForeignKey,
		BinlogInfo: &model.HistoryInfo{},
		Args:       []interface{}{fkInfo},
	}

	err = d.doDDLJob(ctx, job)
	err = d.callHookOnChanged(err)
	return errors.Trace(err)

}

func (d *ddl) DropForeignKey(ctx sessionctx.Context, ti ast.Ident, fkName model.CIStr) error {
	is := d.infoHandle.Get()
	schema, ok := is.SchemaByName(ti.Schema)
	if !ok {
		return infoschema.ErrDatabaseNotExists.GenWithStackByArgs(ti.Schema)
	}

	t, err := is.TableByName(ti.Schema, ti.Name)
	if err != nil {
		return errors.Trace(infoschema.ErrTableNotExists.GenWithStackByArgs(ti.Schema, ti.Name))
	}

	job := &model.Job{
		SchemaID:   schema.ID,
		TableID:    t.Meta().ID,
		SchemaName: schema.Name.L,
		Type:       model.ActionDropForeignKey,
		BinlogInfo: &model.HistoryInfo{},
		Args:       []interface{}{fkName},
	}

	err = d.doDDLJob(ctx, job)
	err = d.callHookOnChanged(err)
	return errors.Trace(err)
}

func (d *ddl) DropIndex(ctx sessionctx.Context, ti ast.Ident, indexName model.CIStr, ifExists bool) error {
	is := d.infoHandle.Get()
	schema, ok := is.SchemaByName(ti.Schema)
	if !ok {
		return errors.Trace(infoschema.ErrDatabaseNotExists)
	}
	t, err := is.TableByName(ti.Schema, ti.Name)
	if err != nil {
		return errors.Trace(infoschema.ErrTableNotExists.GenWithStackByArgs(ti.Schema, ti.Name))
	}

	indexInfo := t.Meta().FindIndexByName(indexName.L)
	var isPK bool
	if indexName.L == strings.ToLower(mysql.PrimaryKeyName) &&
		// Before we fixed #14243, there might be a general index named `primary` but not a primary key.
		(indexInfo == nil || indexInfo.Primary) {
		isPK = true
	}
	if isPK {
		if !config.GetGlobalConfig().AlterPrimaryKey {
			return ErrUnsupportedModifyPrimaryKey.GenWithStack("Unsupported drop primary key when alter-primary-key is false")

		}
		// If the table's PKIsHandle is true, we can't find the index from the table. So we check the value of PKIsHandle.
		if indexInfo == nil && !t.Meta().PKIsHandle {
			return ErrCantDropFieldOrKey.GenWithStack("Can't DROP 'PRIMARY'; check that column/key exists")
		}
		if t.Meta().PKIsHandle {
			return ErrUnsupportedModifyPrimaryKey.GenWithStack("Unsupported drop primary key when the table's pkIsHandle is true")
		}
		if t.Meta().IsCommonHandle {
			return ErrUnsupportedModifyPrimaryKey.GenWithStack("Unsupported drop primary key when the table is using clustered index")
		}
	}
	if indexInfo == nil {
		err = ErrCantDropFieldOrKey.GenWithStack("index %s doesn't exist", indexName)
		if ifExists {
			ctx.GetSessionVars().StmtCtx.AppendNote(err)
			return nil
		}
		return err
	}

	// Check for drop index on auto_increment column.
	err = checkDropIndexOnAutoIncrementColumn(t.Meta(), indexInfo)
	if err != nil {
		return errors.Trace(err)
	}

	jobTp := model.ActionDropIndex
	if isPK {
		jobTp = model.ActionDropPrimaryKey
	}

	job := &model.Job{
		SchemaID:   schema.ID,
		TableID:    t.Meta().ID,
		SchemaName: schema.Name.L,
		Type:       jobTp,
		BinlogInfo: &model.HistoryInfo{},
		Args:       []interface{}{indexName},
	}

	err = d.doDDLJob(ctx, job)
	// index not exists, but if_exists flags is true, so we ignore this error.
	if ErrCantDropFieldOrKey.Equal(err) && ifExists {
		ctx.GetSessionVars().StmtCtx.AppendNote(err)
		return nil
	}
	err = d.callHookOnChanged(err)
	return errors.Trace(err)
}

func isDroppableColumn(tblInfo *model.TableInfo, colName model.CIStr) error {
	// Check whether there are other columns depend on this column or not.
	for _, col := range tblInfo.Columns {
		for dep := range col.Dependences {
			if dep == colName.L {
				return errDependentByGeneratedColumn.GenWithStackByArgs(dep)
			}
		}
	}
	if len(tblInfo.Columns) == 1 {
		return ErrCantRemoveAllFields.GenWithStack("can't drop only column %s in table %s",
			colName, tblInfo.Name)
	}
	// We only support dropping column with single-value none Primary Key index covered now.
	if !isColumnCanDropWithIndex(colName.L, tblInfo.Indices) {
		return errCantDropColWithIndex.GenWithStack("can't drop column %s with composite index covered or Primary Key covered now", colName)
	}
	// Check the column with foreign key.
	if fkInfo := getColumnForeignKeyInfo(colName.L, tblInfo.ForeignKeys); fkInfo != nil {
		return errFkColumnCannotDrop.GenWithStackByArgs(colName, fkInfo.Name)
	}
	return nil
}

// validateCommentLength checks comment length of table, column, index and partition.
// If comment length is more than the standard length truncate it
// and store the comment length upto the standard comment length size.
func validateCommentLength(vars *variable.SessionVars, indexName string, indexOption *ast.IndexOption) (string, error) {
	if indexOption == nil {
		return "", nil
	}

	maxLen := MaxCommentLength
	if len(indexOption.Comment) > maxLen {
		err := errTooLongIndexComment.GenWithStackByArgs(indexName, maxLen)
		if vars.StrictSQLMode {
			return "", err
		}
		vars.StmtCtx.AppendWarning(err)
		indexOption.Comment = indexOption.Comment[:maxLen]
	}
	return indexOption.Comment, nil
}

// buildAddedPartitionInfo build alter table add partition info
func buildAddedPartitionInfo(ctx sessionctx.Context, meta *model.TableInfo, spec *ast.AlterTableSpec) (*model.PartitionInfo, error) {
	switch meta.Partition.Type {
	case model.PartitionTypeRange, model.PartitionTypeList:
		if len(spec.PartDefinitions) == 0 {
			return nil, ast.ErrPartitionsMustBeDefined.GenWithStackByArgs(meta.Partition.Type)
		}
	default:
		// we don't support ADD PARTITION for all other partition types yet.
		return nil, errors.Trace(ErrUnsupportedAddPartition)
	}

	part := &model.PartitionInfo{
		Type:    meta.Partition.Type,
		Expr:    meta.Partition.Expr,
		Columns: meta.Partition.Columns,
		Enable:  meta.Partition.Enable,
	}

	defs, err := buildPartitionDefinitionsInfo(ctx, spec.PartDefinitions, meta)
	if err != nil {
		return nil, err
	}

	part.Definitions = defs
	return part, nil
}

func checkColumnsTypeAndValuesMatch(ctx sessionctx.Context, meta *model.TableInfo, exprs []ast.ExprNode) error {
	// Validate() has already checked len(colNames) = len(exprs)
	// create table ... partition by range columns (cols)
	// partition p0 values less than (expr)
	// check the type of cols[i] and expr is consistent.
	colNames := meta.Partition.Columns
	for i, colExpr := range exprs {
		if _, ok := colExpr.(*ast.MaxValueExpr); ok {
			continue
		}

		colName := colNames[i]
		colInfo := getColumnInfoByName(meta, colName.L)
		if colInfo == nil {
			return errors.Trace(ErrFieldNotFoundPart)
		}
		colType := &colInfo.FieldType

		val, err := expression.EvalAstExpr(ctx, colExpr)
		if err != nil {
			return err
		}
		// Check val.ConvertTo(colType) doesn't work, so we need this case by case check.
		vkind := val.Kind()
		switch colType.Tp {
		case mysql.TypeDate, mysql.TypeDatetime, mysql.TypeDuration:
			switch vkind {
			case types.KindString, types.KindBytes:
				if _, err := val.ConvertTo(ctx.GetSessionVars().StmtCtx, colType); err != nil {
					return ErrWrongTypeColumnValue.GenWithStackByArgs()
				}
			default:
				return ErrWrongTypeColumnValue.GenWithStackByArgs()
			}
		case mysql.TypeTiny, mysql.TypeShort, mysql.TypeInt24, mysql.TypeLong, mysql.TypeLonglong:
			switch vkind {
			case types.KindInt64, types.KindUint64, types.KindNull:
			default:
				return ErrWrongTypeColumnValue.GenWithStackByArgs()
			}
		case mysql.TypeFloat, mysql.TypeDouble:
			switch vkind {
			case types.KindFloat32, types.KindFloat64, types.KindNull:
			default:
				return ErrWrongTypeColumnValue.GenWithStackByArgs()
			}
		case mysql.TypeString, mysql.TypeVarString:
			switch vkind {
			case types.KindString, types.KindBytes, types.KindNull:
			default:
				return ErrWrongTypeColumnValue.GenWithStackByArgs()
			}
		}
	}
	return nil
}

// LockTables uses to execute lock tables statement.
func (d *ddl) LockTables(ctx sessionctx.Context, stmt *ast.LockTablesStmt) error {
	lockTables := make([]model.TableLockTpInfo, 0, len(stmt.TableLocks))
	sessionInfo := model.SessionInfo{
		ServerID:  d.GetID(),
		SessionID: ctx.GetSessionVars().ConnectionID,
	}
	uniqueTableID := make(map[int64]struct{})
	// Check whether the table was already locked by another.
	for _, tl := range stmt.TableLocks {
		tb := tl.Table
		err := throwErrIfInMemOrSysDB(ctx, tb.Schema.L)
		if err != nil {
			return err
		}
		schema, t, err := d.getSchemaAndTableByIdent(ctx, ast.Ident{Schema: tb.Schema, Name: tb.Name})
		if err != nil {
			return errors.Trace(err)
		}
		if t.Meta().IsView() || t.Meta().IsSequence() {
			return table.ErrUnsupportedOp.GenWithStackByArgs()
		}
		err = checkTableLocked(t.Meta(), tl.Type, sessionInfo)
		if err != nil {
			return err
		}
		if _, ok := uniqueTableID[t.Meta().ID]; ok {
			return infoschema.ErrNonuniqTable.GenWithStackByArgs(t.Meta().Name)
		}
		uniqueTableID[t.Meta().ID] = struct{}{}
		lockTables = append(lockTables, model.TableLockTpInfo{SchemaID: schema.ID, TableID: t.Meta().ID, Tp: tl.Type})
	}

	unlockTables := ctx.GetAllTableLocks()
	arg := &lockTablesArg{
		LockTables:   lockTables,
		UnlockTables: unlockTables,
		SessionInfo:  sessionInfo,
	}
	job := &model.Job{
		SchemaID:   lockTables[0].SchemaID,
		TableID:    lockTables[0].TableID,
		Type:       model.ActionLockTable,
		BinlogInfo: &model.HistoryInfo{},
		Args:       []interface{}{arg},
	}
	// AddTableLock here is avoiding this job was executed successfully but the session was killed before return.
	ctx.AddTableLock(lockTables)
	err := d.doDDLJob(ctx, job)
	if err == nil {
		ctx.ReleaseTableLocks(unlockTables)
		ctx.AddTableLock(lockTables)
	}
	err = d.callHookOnChanged(err)
	return errors.Trace(err)
}

// UnlockTables uses to execute unlock tables statement.
func (d *ddl) UnlockTables(ctx sessionctx.Context, unlockTables []model.TableLockTpInfo) error {
	if len(unlockTables) == 0 {
		return nil
	}
	arg := &lockTablesArg{
		UnlockTables: unlockTables,
		SessionInfo: model.SessionInfo{
			ServerID:  d.GetID(),
			SessionID: ctx.GetSessionVars().ConnectionID,
		},
	}
	job := &model.Job{
		SchemaID:   unlockTables[0].SchemaID,
		TableID:    unlockTables[0].TableID,
		Type:       model.ActionUnlockTable,
		BinlogInfo: &model.HistoryInfo{},
		Args:       []interface{}{arg},
	}

	err := d.doDDLJob(ctx, job)
	if err == nil {
		ctx.ReleaseAllTableLocks()
	}
	err = d.callHookOnChanged(err)
	return errors.Trace(err)
}

// CleanDeadTableLock uses to clean dead table locks.
func (d *ddl) CleanDeadTableLock(unlockTables []model.TableLockTpInfo, se model.SessionInfo) error {
	if len(unlockTables) == 0 {
		return nil
	}
	arg := &lockTablesArg{
		UnlockTables: unlockTables,
		SessionInfo:  se,
	}
	job := &model.Job{
		SchemaID:   unlockTables[0].SchemaID,
		TableID:    unlockTables[0].TableID,
		Type:       model.ActionUnlockTable,
		BinlogInfo: &model.HistoryInfo{},
		Args:       []interface{}{arg},
	}

	ctx, err := d.sessPool.get()
	if err != nil {
		return err
	}
	defer d.sessPool.put(ctx)
	err = d.doDDLJob(ctx, job)
	err = d.callHookOnChanged(err)
	return errors.Trace(err)
}

func throwErrIfInMemOrSysDB(ctx sessionctx.Context, dbLowerName string) error {
	if util.IsMemOrSysDB(dbLowerName) {
		if ctx.GetSessionVars().User != nil {
			return infoschema.ErrAccessDenied.GenWithStackByArgs(ctx.GetSessionVars().User.Username, ctx.GetSessionVars().User.Hostname)
		}
		return infoschema.ErrAccessDenied.GenWithStackByArgs("", "")
	}
	return nil
}

func (d *ddl) CleanupTableLock(ctx sessionctx.Context, tables []*ast.TableName) error {
	uniqueTableID := make(map[int64]struct{})
	cleanupTables := make([]model.TableLockTpInfo, 0, len(tables))
	unlockedTablesNum := 0
	// Check whether the table was already locked by another.
	for _, tb := range tables {
		err := throwErrIfInMemOrSysDB(ctx, tb.Schema.L)
		if err != nil {
			return err
		}
		schema, t, err := d.getSchemaAndTableByIdent(ctx, ast.Ident{Schema: tb.Schema, Name: tb.Name})
		if err != nil {
			return errors.Trace(err)
		}
		if t.Meta().IsView() || t.Meta().IsSequence() {
			return table.ErrUnsupportedOp
		}
		// Maybe the table t was not locked, but still try to unlock this table.
		// If we skip unlock the table here, the job maybe not consistent with the job.Query.
		// eg: unlock tables t1,t2;  If t2 is not locked and skip here, then the job will only unlock table t1,
		// and this behaviour is not consistent with the sql query.
		if !t.Meta().IsLocked() {
			unlockedTablesNum++
		}
		if _, ok := uniqueTableID[t.Meta().ID]; ok {
			return infoschema.ErrNonuniqTable.GenWithStackByArgs(t.Meta().Name)
		}
		uniqueTableID[t.Meta().ID] = struct{}{}
		cleanupTables = append(cleanupTables, model.TableLockTpInfo{SchemaID: schema.ID, TableID: t.Meta().ID})
	}
	// If the num of cleanupTables is 0, or all cleanupTables is unlocked, just return here.
	if len(cleanupTables) == 0 || len(cleanupTables) == unlockedTablesNum {
		return nil
	}

	arg := &lockTablesArg{
		UnlockTables: cleanupTables,
		IsCleanup:    true,
	}
	job := &model.Job{
		SchemaID:   cleanupTables[0].SchemaID,
		TableID:    cleanupTables[0].TableID,
		Type:       model.ActionUnlockTable,
		BinlogInfo: &model.HistoryInfo{},
		Args:       []interface{}{arg},
	}
	err := d.doDDLJob(ctx, job)
	if err == nil {
		ctx.ReleaseTableLocks(cleanupTables)
	}
	err = d.callHookOnChanged(err)
	return errors.Trace(err)
}

type lockTablesArg struct {
	LockTables    []model.TableLockTpInfo
	IndexOfLock   int
	UnlockTables  []model.TableLockTpInfo
	IndexOfUnlock int
	SessionInfo   model.SessionInfo
	IsCleanup     bool
}

func (d *ddl) RepairTable(ctx sessionctx.Context, table *ast.TableName, createStmt *ast.CreateTableStmt) error {
	// Existence of DB and table has been checked in the preprocessor.
	oldTableInfo, ok := (ctx.Value(domainutil.RepairedTable)).(*model.TableInfo)
	if !ok || oldTableInfo == nil {
		return ErrRepairTableFail.GenWithStack("Failed to get the repaired table")
	}
	oldDBInfo, ok := (ctx.Value(domainutil.RepairedDatabase)).(*model.DBInfo)
	if !ok || oldDBInfo == nil {
		return ErrRepairTableFail.GenWithStack("Failed to get the repaired database")
	}
	// By now only support same DB repair.
	if createStmt.Table.Schema.L != oldDBInfo.Name.L {
		return ErrRepairTableFail.GenWithStack("Repaired table should in same database with the old one")
	}

	// It is necessary to specify the table.ID and partition.ID manually.
	newTableInfo, err := buildTableInfoWithCheck(ctx, createStmt, oldTableInfo.Charset, oldTableInfo.Collate)
	if err != nil {
		return errors.Trace(err)
	}
	// Override newTableInfo with oldTableInfo's element necessary.
	// TODO: There may be more element assignments here, and the new TableInfo should be verified with the actual data.
	newTableInfo.ID = oldTableInfo.ID
	if err = checkAndOverridePartitionID(newTableInfo, oldTableInfo); err != nil {
		return err
	}
	newTableInfo.AutoIncID = oldTableInfo.AutoIncID
	// If any old columnInfo has lost, that means the old column ID lost too, repair failed.
	for i, newOne := range newTableInfo.Columns {
		old := getColumnInfoByName(oldTableInfo, newOne.Name.L)
		if old == nil {
			return ErrRepairTableFail.GenWithStackByArgs("Column " + newOne.Name.L + " has lost")
		}
		if newOne.Tp != old.Tp {
			return ErrRepairTableFail.GenWithStackByArgs("Column " + newOne.Name.L + " type should be the same")
		}
		if newOne.Flen != old.Flen {
			logutil.BgLogger().Warn("[ddl] admin repair table : Column " + newOne.Name.L + " flen is not equal to the old one")
		}
		newTableInfo.Columns[i].ID = old.ID
	}
	// If any old indexInfo has lost, that means the index ID lost too, so did the data, repair failed.
	for i, newOne := range newTableInfo.Indices {
		old := getIndexInfoByNameAndColumn(oldTableInfo, newOne)
		if old == nil {
			return ErrRepairTableFail.GenWithStackByArgs("Index " + newOne.Name.L + " has lost")
		}
		if newOne.Tp != old.Tp {
			return ErrRepairTableFail.GenWithStackByArgs("Index " + newOne.Name.L + " type should be the same")
		}
		newTableInfo.Indices[i].ID = old.ID
	}

	newTableInfo.State = model.StatePublic
	err = checkTableInfoValid(newTableInfo)
	if err != nil {
		return err
	}
	newTableInfo.State = model.StateNone

	job := &model.Job{
		SchemaID:   oldDBInfo.ID,
		TableID:    newTableInfo.ID,
		SchemaName: oldDBInfo.Name.L,
		Type:       model.ActionRepairTable,
		BinlogInfo: &model.HistoryInfo{},
		Args:       []interface{}{newTableInfo},
	}
	err = d.doDDLJob(ctx, job)
	if err == nil {
		// Remove the old TableInfo from repairInfo before domain reload.
		domainutil.RepairInfo.RemoveFromRepairInfo(oldDBInfo.Name.L, oldTableInfo.Name.L)
	}
	err = d.callHookOnChanged(err)
	return errors.Trace(err)
}

func (d *ddl) OrderByColumns(ctx sessionctx.Context, ident ast.Ident) error {
	_, tb, err := d.getSchemaAndTableByIdent(ctx, ident)
	if err != nil {
		return errors.Trace(err)
	}
	if tb.Meta().GetPkColInfo() != nil {
		ctx.GetSessionVars().StmtCtx.AppendWarning(errors.Errorf("ORDER BY ignored as there is a user-defined clustered index in the table '%s'", ident.Name))
	}
	return nil
}

func (d *ddl) CreateSequence(ctx sessionctx.Context, stmt *ast.CreateSequenceStmt) error {
	ident := ast.Ident{Name: stmt.Name.Name, Schema: stmt.Name.Schema}
	sequenceInfo, err := buildSequenceInfo(stmt, ident)
	if err != nil {
		return err
	}
	// TiDB describe the sequence within a tableInfo, as a same-level object of a table and view.
	tbInfo, err := buildTableInfo(ctx, ident.Name, nil, nil, "", "")
	if err != nil {
		return err
	}
	tbInfo.Sequence = sequenceInfo

	onExist := OnExistError
	if stmt.IfNotExists {
		onExist = OnExistIgnore
	}

	return d.CreateTableWithInfo(ctx, ident.Schema, tbInfo, onExist, false /*tryRetainID*/)
}

func (d *ddl) AlterSequence(ctx sessionctx.Context, stmt *ast.AlterSequenceStmt) error {
	ident := ast.Ident{Name: stmt.Name.Name, Schema: stmt.Name.Schema}
	is := d.GetInfoSchemaWithInterceptor(ctx)
	// Check schema existence.
	db, ok := is.SchemaByName(ident.Schema)
	if !ok {
		return infoschema.ErrDatabaseNotExists.GenWithStackByArgs(ident.Schema)
	}
	// Check table existence.
	tbl, err := is.TableByName(ident.Schema, ident.Name)
	if err != nil {
		if stmt.IfExists {
			ctx.GetSessionVars().StmtCtx.AppendNote(err)
			return nil
		}
		return err
	}
	if !tbl.Meta().IsSequence() {
		return ErrWrongObject.GenWithStackByArgs(ident.Schema, ident.Name, "SEQUENCE")
	}

	// Validate the new sequence option value in old sequenceInfo.
	oldSequenceInfo := tbl.Meta().Sequence
	copySequenceInfo := *oldSequenceInfo
	_, _, err = alterSequenceOptions(stmt.SeqOptions, ident, &copySequenceInfo)
	if err != nil {
		return err
	}

	job := &model.Job{
		SchemaID:   db.ID,
		TableID:    tbl.Meta().ID,
		SchemaName: db.Name.L,
		Type:       model.ActionAlterSequence,
		BinlogInfo: &model.HistoryInfo{},
		Args:       []interface{}{ident, stmt.SeqOptions},
	}

	err = d.doDDLJob(ctx, job)
	err = d.callHookOnChanged(err)
	return errors.Trace(err)
}

func (d *ddl) DropSequence(ctx sessionctx.Context, ti ast.Ident, ifExists bool) (err error) {
	schema, tbl, err := d.getSchemaAndTableByIdent(ctx, ti)
	if err != nil {
		return errors.Trace(err)
	}

	if !tbl.Meta().IsSequence() {
		err = ErrWrongObject.GenWithStackByArgs(ti.Schema, ti.Name, "SEQUENCE")
		if ifExists {
			ctx.GetSessionVars().StmtCtx.AppendNote(err)
			return nil
		}
		return err
	}

	job := &model.Job{
		SchemaID:   schema.ID,
		TableID:    tbl.Meta().ID,
		SchemaName: schema.Name.L,
		Type:       model.ActionDropSequence,
		BinlogInfo: &model.HistoryInfo{},
	}

	err = d.doDDLJob(ctx, job)
	err = d.callHookOnChanged(err)
	return errors.Trace(err)
}

func (d *ddl) AlterIndexVisibility(ctx sessionctx.Context, ident ast.Ident, indexName model.CIStr, visibility ast.IndexVisibility) error {
	schema, tb, err := d.getSchemaAndTableByIdent(ctx, ident)
	if err != nil {
		return err
	}

	invisible := false
	if visibility == ast.IndexVisibilityInvisible {
		invisible = true
	}

	skip, err := validateAlterIndexVisibility(indexName, invisible, tb.Meta())
	if err != nil {
		return errors.Trace(err)
	}
	if skip {
		return nil
	}

	job := &model.Job{
		SchemaID:   schema.ID,
		TableID:    tb.Meta().ID,
		SchemaName: schema.Name.L,
		Type:       model.ActionAlterIndexVisibility,
		BinlogInfo: &model.HistoryInfo{},
		Args:       []interface{}{indexName, invisible},
	}

	err = d.doDDLJob(ctx, job)
	err = d.callHookOnChanged(err)
	return errors.Trace(err)
}

func buildPlacementSpecReplicasAndConstraint(replicas uint64, cnstr string) ([]*placement.Rule, error) {
	var err error
	cnstr = strings.TrimSpace(cnstr)
	rules := make([]*placement.Rule, 0, 1)
	if len(cnstr) > 0 && cnstr[0] == '[' {
		// can not emit REPLICAS with an array label
		if replicas == 0 {
			return rules, errors.Errorf("array CONSTRAINTS should be with a positive REPLICAS")
		}

		constraints := []string{}

		err = json.Unmarshal([]byte(cnstr), &constraints)
		if err != nil {
			return rules, err
		}

		labelConstraints, err := placement.CheckLabelConstraints(constraints)
		if err != nil {
			return rules, err
		}

		rules = append(rules, &placement.Rule{
			Count:            int(replicas),
			LabelConstraints: labelConstraints,
		})
	} else if len(cnstr) > 0 && cnstr[0] == '{' {
		constraints := map[string]int{}
		err = json.Unmarshal([]byte(cnstr), &constraints)
		if err != nil {
			return rules, err
		}

		ruleCnt := int(replicas)
		for labels, cnt := range constraints {
			if cnt <= 0 {
				err = errors.Errorf("count should be positive, but got %d", cnt)
				break
			}

			if replicas != 0 {
				ruleCnt -= cnt
				if ruleCnt < 0 {
					err = errors.Errorf("REPLICAS should be larger or equal to the number of total replicas, but got %d", replicas)
					break
				}
			}

			labelConstraints, err := placement.CheckLabelConstraints(strings.Split(strings.TrimSpace(labels), ","))
			if err != nil {
				break
			}
			rules = append(rules, &placement.Rule{
				Count:            cnt,
				LabelConstraints: labelConstraints,
			})
		}
		if ruleCnt > 0 {
			rules = append(rules, &placement.Rule{
				Count: ruleCnt,
			})
		}
	} else {
		err = errors.Errorf("constraint should be a JSON array or object, but got '%s'", cnstr)
	}
	return rules, err
}

func buildPlacementSpecs(bundle *placement.Bundle, specs []*ast.PlacementSpec) (*placement.Bundle, error) {
	var err error
	var spec *ast.PlacementSpec

	for _, rspec := range specs {
		spec = rspec

		var role placement.PeerRoleType
		switch spec.Role {
		case ast.PlacementRoleFollower:
			role = placement.Follower
		case ast.PlacementRoleLeader:
			if spec.Replicas == 0 {
				spec.Replicas = 1
			}
			if spec.Replicas > 1 {
				err = errors.Errorf("replicas can only be 1 when the role is leader")
			}
			role = placement.Leader
		case ast.PlacementRoleLearner:
			role = placement.Learner
		case ast.PlacementRoleVoter:
			role = placement.Voter
		default:
			err = errors.Errorf("unknown role: %d", spec.Role)
		}
		if err != nil {
			break
		}

		if spec.Tp == ast.PlacementAlter || spec.Tp == ast.PlacementDrop {
			newRules := bundle.Rules[:0]
			for _, r := range bundle.Rules {
				if r.Role != role {
					newRules = append(newRules, r)
				}
			}
			bundle.Rules = newRules

			// alter == drop + add new rules
			if spec.Tp == ast.PlacementDrop {
				continue
			}
		}

		var newRules []*placement.Rule
		newRules, err = buildPlacementSpecReplicasAndConstraint(spec.Replicas, spec.Constraints)
		if err != nil {
			break
		}
		for _, r := range newRules {
			r.Role = role
			bundle.Rules = append(bundle.Rules, r)
		}
	}

	if err != nil {
		var sb strings.Builder
		sb.Reset()

		restoreCtx := format.NewRestoreCtx(format.RestoreStringSingleQuotes|format.RestoreKeyWordLowercase|format.RestoreNameBackQuotes, &sb)

		if e := spec.Restore(restoreCtx); e != nil {
			return nil, ErrInvalidPlacementSpec.GenWithStackByArgs("", err)
		}

		return nil, ErrInvalidPlacementSpec.GenWithStackByArgs(sb.String(), err)
	}

	return bundle, nil
}

func (d *ddl) AlterTablePartition(ctx sessionctx.Context, ident ast.Ident, spec *ast.AlterTableSpec) (err error) {
	schema, tb, err := d.getSchemaAndTableByIdent(ctx, ident)
	if err != nil {
		return errors.Trace(err)
	}

	meta := tb.Meta()
	if meta.Partition == nil {
		return errors.Trace(ErrPartitionMgmtOnNonpartitioned)
	}

	partitionID, err := tables.FindPartitionByName(meta, spec.PartitionNames[0].L)
	if err != nil {
		return errors.Trace(err)
	}

	pid := placement.GroupID(partitionID)

	oldBundle, ok := d.infoHandle.Get().BundleByName(pid)
	if !ok {
		oldBundle = &placement.Bundle{ID: pid}
	} else {
		oldBundle = oldBundle.Clone()
	}

	bundle, err := buildPlacementSpecs(oldBundle, spec.PlacementSpecs)
	if err != nil {
		return errors.Trace(err)
	}

	extraCnt := map[placement.PeerRoleType]int{}
	startKey := hex.EncodeToString(codec.EncodeBytes(nil, tablecodec.GenTablePrefix(partitionID)))
	endKey := hex.EncodeToString(codec.EncodeBytes(nil, tablecodec.GenTablePrefix(partitionID+1)))
	newRules := bundle.Rules[:0]
	for i, rule := range bundle.Rules {
		// merge all empty constraints
		if len(rule.LabelConstraints) == 0 {
			extraCnt[rule.Role] += rule.Count
			continue
		}
		rule.GroupID = bundle.ID
		rule.ID = strconv.Itoa(i)
		rule.StartKeyHex = startKey
		rule.EndKeyHex = endKey
		newRules = append(newRules, rule)
	}
	for role, cnt := range extraCnt {
		if cnt <= 0 {
			continue
		}
		bundle.Rules = append(newRules, &placement.Rule{
			GroupID:     bundle.ID,
			ID:          "default",
			Role:        role,
			Count:       cnt,
			StartKeyHex: startKey,
			EndKeyHex:   endKey,
		})
	}
	if len(bundle.Rules) == 0 {
		bundle.Index = 0
		bundle.Override = false
	} else {
		bundle.Index = placement.RuleIndexPartition
		bundle.Override = true
	}

	job := &model.Job{
		SchemaID:   schema.ID,
		TableID:    meta.ID,
		SchemaName: schema.Name.L,
		Type:       model.ActionAlterTableAlterPartition,
		BinlogInfo: &model.HistoryInfo{},
		Args:       []interface{}{partitionID, bundle},
	}

	err = d.doDDLJob(ctx, job)
	if err != nil {
		return errors.Trace(err)
	}

	err = d.callHookOnChanged(err)
	return errors.Trace(err)
}<|MERGE_RESOLUTION|>--- conflicted
+++ resolved
@@ -1973,16 +1973,6 @@
 func checkPartitionByList(ctx sessionctx.Context, tbInfo *model.TableInfo) error {
 	pi := tbInfo.Partition
 
-	if len(pi.Columns) > 0 {
-		for _, def := range s.Partition.Definitions {
-			inValues := def.Clause.(*ast.PartitionDefinitionClauseIn).Values
-			for _, vs := range inValues {
-				if err := checkColumnsTypeAndValuesMatch(ctx, tbInfo, vs); err != nil {
-					return err
-				}
-			}
-		}
-	}
 	if err := checkListPartitionValue(ctx, tbInfo); err != nil {
 		return err
 	}
@@ -1991,16 +1981,9 @@
 		if err := checkColumnsPartitionType(tbInfo); err != nil {
 			return err
 		}
-<<<<<<< HEAD
-		return checkPartitionFuncType(ctx, s, tbInfo)
-	}
-
-	return checkColumnsPartitionType(tbInfo)
-=======
 	}
 
 	return nil
->>>>>>> 35eec1b0
 }
 
 func checkColumnsPartitionType(tbInfo *model.TableInfo) error {
