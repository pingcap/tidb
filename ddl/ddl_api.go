// Copyright 2016 PingCAP, Inc.
//
// Licensed under the Apache License, Version 2.0 (the "License");
// you may not use this file except in compliance with the License.
// You may obtain a copy of the License at
//
//     http://www.apache.org/licenses/LICENSE-2.0
//
// Unless required by applicable law or agreed to in writing, software
// distributed under the License is distributed on an "AS IS" BASIS,
// WITHOUT WARRANTIES OR CONDITIONS OF ANY KIND, either express or implied.
// See the License for the specific language governing permissions and
// limitations under the License.

// Copyright 2013 The ql Authors. All rights reserved.
// Use of this source code is governed by a BSD-style
// license that can be found in the LICENSES/QL-LICENSE file.

package ddl

import (
	"context"
	"fmt"
	"math"
	"strconv"
	"strings"
	"sync/atomic"
	"time"
	"unicode/utf8"

	"github.com/cznic/mathutil"
	"github.com/pingcap/errors"
	"github.com/pingcap/failpoint"
	"github.com/pingcap/tidb/config"
	"github.com/pingcap/tidb/ddl/label"
	"github.com/pingcap/tidb/expression"
	"github.com/pingcap/tidb/infoschema"
	"github.com/pingcap/tidb/kv"
	"github.com/pingcap/tidb/meta/autoid"
	"github.com/pingcap/tidb/parser/ast"
	"github.com/pingcap/tidb/parser/charset"
	"github.com/pingcap/tidb/parser/format"
	"github.com/pingcap/tidb/parser/model"
	"github.com/pingcap/tidb/parser/mysql"
	"github.com/pingcap/tidb/parser/terror"
	field_types "github.com/pingcap/tidb/parser/types"
	"github.com/pingcap/tidb/sessionctx"
	"github.com/pingcap/tidb/sessionctx/variable"
	"github.com/pingcap/tidb/table"
	"github.com/pingcap/tidb/table/tables"
	"github.com/pingcap/tidb/tablecodec"
	"github.com/pingcap/tidb/types"
	driver "github.com/pingcap/tidb/types/parser_driver"
	"github.com/pingcap/tidb/util"
	"github.com/pingcap/tidb/util/chunk"
	"github.com/pingcap/tidb/util/collate"
	"github.com/pingcap/tidb/util/domainutil"
	"github.com/pingcap/tidb/util/logutil"
	"github.com/pingcap/tidb/util/mock"
	"github.com/pingcap/tidb/util/set"
	"github.com/pingcap/tidb/util/sqlexec"
	"go.uber.org/zap"
)

const (
	expressionIndexPrefix = "_V$"
	changingColumnPrefix  = "_Col$_"
	changingIndexPrefix   = "_Idx$_"
	tableNotExist         = -1
	tinyBlobMaxLength     = 255
	blobMaxLength         = 65535
	mediumBlobMaxLength   = 16777215
	longBlobMaxLength     = 4294967295
	// When setting the placement policy with "PLACEMENT POLICY `default`",
	// it means to remove placement policy from the specified object.
	defaultPlacementPolicyName = "default"
)

func (d *ddl) CreateSchema(ctx sessionctx.Context, schema model.CIStr, charsetInfo *ast.CharsetOpt, directPlacementOpts *model.PlacementSettings, placementPolicyRef *model.PolicyRefInfo) (err error) {
	dbInfo := &model.DBInfo{Name: schema}
	if charsetInfo != nil {
		chs, coll, err := ResolveCharsetCollation(ast.CharsetOpt{Chs: charsetInfo.Chs, Col: charsetInfo.Col})
		if err != nil {
			return errors.Trace(err)
		}
		dbInfo.Charset = chs
		dbInfo.Collate = coll
	} else {
		dbInfo.Charset, dbInfo.Collate = charset.GetDefaultCharsetAndCollate()
	}

	dbInfo.PlacementPolicyRef, dbInfo.DirectPlacementOpts, err = checkAndNormalizePlacement(ctx, placementPolicyRef, directPlacementOpts, nil, nil)
	if err != nil {
		return errors.Trace(err)
	}

	return d.CreateSchemaWithInfo(ctx, dbInfo, OnExistError)
}

func (d *ddl) CreateSchemaWithInfo(
	ctx sessionctx.Context,
	dbInfo *model.DBInfo,
	onExist OnExist,
) error {
	is := d.GetInfoSchemaWithInterceptor(ctx)
	_, ok := is.SchemaByName(dbInfo.Name)
	if ok {
		err := infoschema.ErrDatabaseExists.GenWithStackByArgs(dbInfo.Name)
		switch onExist {
		case OnExistIgnore:
			ctx.GetSessionVars().StmtCtx.AppendNote(err)
			return nil
		case OnExistError, OnExistReplace:
			// FIXME: can we implement MariaDB's CREATE OR REPLACE SCHEMA?
			return err
		}
	}

	if err := checkTooLongSchema(dbInfo.Name); err != nil {
		return errors.Trace(err)
	}

	if err := checkCharsetAndCollation(dbInfo.Charset, dbInfo.Collate); err != nil {
		return errors.Trace(err)
	}

	// FIXME: support `tryRetainID`.
	genIDs, err := d.genGlobalIDs(1)
	if err != nil {
		return errors.Trace(err)
	}
	dbInfo.ID = genIDs[0]

	job := &model.Job{
		SchemaID:   dbInfo.ID,
		SchemaName: dbInfo.Name.L,
		Type:       model.ActionCreateSchema,
		BinlogInfo: &model.HistoryInfo{},
		Args:       []interface{}{dbInfo},
	}

	err = d.doDDLJob(ctx, job)
	err = d.callHookOnChanged(err)
	return errors.Trace(err)
}

func (d *ddl) ModifySchemaCharsetAndCollate(ctx sessionctx.Context, stmt *ast.AlterDatabaseStmt, toCharset, toCollate string) (err error) {
	if toCollate == "" {
		if toCollate, err = charset.GetDefaultCollation(toCharset); err != nil {
			return errors.Trace(err)
		}
	}

	// Check if need to change charset/collation.
	dbName := model.NewCIStr(stmt.Name)
	is := d.GetInfoSchemaWithInterceptor(ctx)
	dbInfo, ok := is.SchemaByName(dbName)
	if !ok {
		return infoschema.ErrDatabaseNotExists.GenWithStackByArgs(dbName.O)
	}
	if dbInfo.Charset == toCharset && dbInfo.Collate == toCollate {
		return nil
	}
	// Do the DDL job.
	job := &model.Job{
		SchemaID:   dbInfo.ID,
		SchemaName: dbInfo.Name.L,
		Type:       model.ActionModifySchemaCharsetAndCollate,
		BinlogInfo: &model.HistoryInfo{},
		Args:       []interface{}{toCharset, toCollate},
	}
	err = d.doDDLJob(ctx, job)
	err = d.callHookOnChanged(err)
	return errors.Trace(err)
}

func (d *ddl) ModifySchemaDefaultPlacement(ctx sessionctx.Context, stmt *ast.AlterDatabaseStmt, placementPolicyRef *model.PolicyRefInfo, directPlacementOpts *model.PlacementSettings) (err error) {
	dbName := model.NewCIStr(stmt.Name)
	is := d.GetInfoSchemaWithInterceptor(ctx)
	dbInfo, ok := is.SchemaByName(dbName)
	if !ok {
		return infoschema.ErrDatabaseNotExists.GenWithStackByArgs(dbName.O)
	}

	placementPolicyRef, directPlacementOpts, err = checkAndNormalizePlacement(ctx, placementPolicyRef, directPlacementOpts, dbInfo.PlacementPolicyRef, dbInfo.DirectPlacementOpts)
	if err != nil {
		return err
	}

	// Do the DDL job.
	job := &model.Job{
		SchemaID:   dbInfo.ID,
		SchemaName: dbInfo.Name.L,
		Type:       model.ActionModifySchemaDefaultPlacement,
		BinlogInfo: &model.HistoryInfo{},
		Args:       []interface{}{placementPolicyRef, directPlacementOpts},
	}
	err = d.doDDLJob(ctx, job)
	err = d.callHookOnChanged(err)
	return errors.Trace(err)
}

func (d *ddl) AlterTablePlacement(ctx sessionctx.Context, ident ast.Ident, placementPolicyRef *model.PolicyRefInfo, directPlacementOpts *model.PlacementSettings) (err error) {
	is := d.infoCache.GetLatest()
	schema, ok := is.SchemaByName(ident.Schema)
	if !ok {
		return infoschema.ErrDatabaseNotExists.GenWithStackByArgs(ident.Schema)
	}

	tb, err := is.TableByName(ident.Schema, ident.Name)
	if err != nil {
		return errors.Trace(infoschema.ErrTableNotExists.GenWithStackByArgs(ident.Schema, ident.Name))
	}

	if tb.Meta().TempTableType != model.TempTableNone {
		return errors.Trace(ErrOptOnTemporaryTable.GenWithStackByArgs("placement"))
	}

	placementPolicyRef, directPlacementOpts, err = checkAndNormalizePlacement(ctx, placementPolicyRef, directPlacementOpts, tb.Meta().PlacementPolicyRef, tb.Meta().DirectPlacementOpts)
	if err != nil {
		return err
	}

	job := &model.Job{
		SchemaID:   schema.ID,
		TableID:    tb.Meta().ID,
		SchemaName: schema.Name.L,
		Type:       model.ActionAlterTablePlacement,
		BinlogInfo: &model.HistoryInfo{},
		Args:       []interface{}{placementPolicyRef, directPlacementOpts},
	}

	err = d.doDDLJob(ctx, job)
	err = d.callHookOnChanged(err)
	return errors.Trace(err)
}

func checkAndNormalizePlacement(ctx sessionctx.Context, placementPolicyRef *model.PolicyRefInfo, directPlacementOpts *model.PlacementSettings, fallbackPlacementPolicyRef *model.PolicyRefInfo, fallbackDirectPlacementOpts *model.PlacementSettings) (*model.PolicyRefInfo, *model.PlacementSettings, error) {
	if !ctx.GetSessionVars().EnableAlterPlacement && (placementPolicyRef != nil || directPlacementOpts != nil) {
		return nil, nil, ErrPlacementDisabled
	}
	if placementPolicyRef != nil && directPlacementOpts != nil {
		return nil, nil, errors.Trace(ErrPlacementPolicyWithDirectOption.GenWithStackByArgs(placementPolicyRef.Name))
	}

	if placementPolicyRef != nil && placementPolicyRef.Name.L == defaultPlacementPolicyName {
		// When policy name is 'default', it means to remove the placement settings
		placementPolicyRef = nil
	}

	if placementPolicyRef != nil {
		policy, ok := ctx.GetInfoSchema().(infoschema.InfoSchema).PolicyByName(placementPolicyRef.Name)
		if !ok {
			if !ctx.GetSessionVars().EnablePlacementChecks {
				ctx.GetSessionVars().StmtCtx.AppendWarning(infoschema.ErrPlacementPolicyNotExists.GenWithStackByArgs(placementPolicyRef.Name))
				return fallbackPlacementPolicyRef, fallbackDirectPlacementOpts, nil
			}
			return nil, nil, errors.Trace(infoschema.ErrPlacementPolicyNotExists.GenWithStackByArgs(placementPolicyRef.Name))
		}
		placementPolicyRef.ID = policy.ID
	}

	if directPlacementOpts != nil {
		// check the direct placement option compatibility.
		if err := checkPolicyValidation(directPlacementOpts); err != nil {
			return nil, nil, errors.Trace(err)
		}
	}

	return placementPolicyRef, directPlacementOpts, nil
}

func (d *ddl) AlterSchema(ctx sessionctx.Context, stmt *ast.AlterDatabaseStmt) (err error) {
	// Resolve target charset and collation from options.
	var (
		toCharset, toCollate                       string
		isAlterCharsetAndCollate, isAlterPlacement bool
		placementPolicyRef                         *model.PolicyRefInfo
		directPlacementOpts                        *model.PlacementSettings
	)

	for _, val := range stmt.Options {
		switch val.Tp {
		case ast.DatabaseOptionCharset:
			if toCharset == "" {
				toCharset = val.Value
			} else if toCharset != val.Value {
				return ErrConflictingDeclarations.GenWithStackByArgs(toCharset, val.Value)
			}
			isAlterCharsetAndCollate = true
		case ast.DatabaseOptionCollate:
			info, errGetCollate := collate.GetCollationByName(val.Value)
			if errGetCollate != nil {
				return errors.Trace(errGetCollate)
			}
			if toCharset == "" {
				toCharset = info.CharsetName
			} else if toCharset != info.CharsetName {
				return ErrConflictingDeclarations.GenWithStackByArgs(toCharset, info.CharsetName)
			}
			toCollate = info.Name
			isAlterCharsetAndCollate = true
		case ast.DatabaseOptionPlacementPrimaryRegion, ast.DatabaseOptionPlacementRegions, ast.DatabaseOptionPlacementFollowerCount, ast.DatabaseOptionPlacementVoterCount, ast.DatabaseOptionPlacementLearnerCount, ast.DatabaseOptionPlacementSchedule, ast.DatabaseOptionPlacementConstraints, ast.DatabaseOptionPlacementLeaderConstraints, ast.DatabaseOptionPlacementLearnerConstraints, ast.DatabaseOptionPlacementFollowerConstraints, ast.DatabaseOptionPlacementVoterConstraints:
			if directPlacementOpts == nil {
				directPlacementOpts = &model.PlacementSettings{}
			}
			err = SetDirectPlacementOpt(directPlacementOpts, ast.PlacementOptionType(val.Tp), val.Value, val.UintValue)
			if err != nil {
				return err
			}
			isAlterPlacement = true
		case ast.DatabaseOptionPlacementPolicy:
			placementPolicyRef = &model.PolicyRefInfo{Name: model.NewCIStr(val.Value)}
			isAlterPlacement = true
		}
	}

	if isAlterCharsetAndCollate {
		if err = d.ModifySchemaCharsetAndCollate(ctx, stmt, toCharset, toCollate); err != nil {
			return err
		}
	}
	if isAlterPlacement {
		if err = d.ModifySchemaDefaultPlacement(ctx, stmt, placementPolicyRef, directPlacementOpts); err != nil {
			return err
		}
	}

	return nil
}

func (d *ddl) DropSchema(ctx sessionctx.Context, schema model.CIStr) (err error) {
	is := d.GetInfoSchemaWithInterceptor(ctx)
	old, ok := is.SchemaByName(schema)
	if !ok {
		return errors.Trace(infoschema.ErrDatabaseNotExists)
	}
	job := &model.Job{
		SchemaID:   old.ID,
		SchemaName: old.Name.L,
		Type:       model.ActionDropSchema,
		BinlogInfo: &model.HistoryInfo{},
	}

	err = d.doDDLJob(ctx, job)
	err = d.callHookOnChanged(err)
	if err != nil {
		return errors.Trace(err)
	}
	if !config.TableLockEnabled() {
		return nil
	}
	// Clear table locks hold by the session.
	tbs := is.SchemaTables(schema)
	lockTableIDs := make([]int64, 0)
	for _, tb := range tbs {
		if ok, _ := ctx.CheckTableLocked(tb.Meta().ID); ok {
			lockTableIDs = append(lockTableIDs, tb.Meta().ID)
		}
	}
	ctx.ReleaseTableLockByTableIDs(lockTableIDs)
	return nil
}

func checkTooLongSchema(schema model.CIStr) error {
	if utf8.RuneCountInString(schema.L) > mysql.MaxDatabaseNameLength {
		return ErrTooLongIdent.GenWithStackByArgs(schema)
	}
	return nil
}

func checkTooLongTable(table model.CIStr) error {
	if utf8.RuneCountInString(table.L) > mysql.MaxTableNameLength {
		return ErrTooLongIdent.GenWithStackByArgs(table)
	}
	return nil
}

func checkTooLongIndex(index model.CIStr) error {
	if utf8.RuneCountInString(index.L) > mysql.MaxIndexIdentifierLen {
		return ErrTooLongIdent.GenWithStackByArgs(index)
	}
	return nil
}

func setColumnFlagWithConstraint(colMap map[string]*table.Column, v *ast.Constraint) {
	switch v.Tp {
	case ast.ConstraintPrimaryKey:
		for _, key := range v.Keys {
			if key.Expr != nil {
				continue
			}
			c, ok := colMap[key.Column.Name.L]
			if !ok {
				continue
			}
			c.Flag |= mysql.PriKeyFlag
			// Primary key can not be NULL.
			c.Flag |= mysql.NotNullFlag
			setNoDefaultValueFlag(c, c.DefaultValue != nil)
		}
	case ast.ConstraintUniq, ast.ConstraintUniqIndex, ast.ConstraintUniqKey:
		for i, key := range v.Keys {
			if key.Expr != nil {
				continue
			}
			c, ok := colMap[key.Column.Name.L]
			if !ok {
				continue
			}
			if i == 0 {
				// Only the first column can be set
				// if unique index has multi columns,
				// the flag should be MultipleKeyFlag.
				// See https://dev.mysql.com/doc/refman/5.7/en/show-columns.html
				if len(v.Keys) > 1 {
					c.Flag |= mysql.MultipleKeyFlag
				} else {
					c.Flag |= mysql.UniqueKeyFlag
				}
			}
		}
	case ast.ConstraintKey, ast.ConstraintIndex:
		for i, key := range v.Keys {
			if key.Expr != nil {
				continue
			}
			c, ok := colMap[key.Column.Name.L]
			if !ok {
				continue
			}
			if i == 0 {
				// Only the first column can be set.
				c.Flag |= mysql.MultipleKeyFlag
			}
		}
	}
}

func buildColumnsAndConstraints(
	ctx sessionctx.Context,
	colDefs []*ast.ColumnDef,
	constraints []*ast.Constraint,
	tblCharset string,
	tblCollate string,
) ([]*table.Column, []*ast.Constraint, error) {
	colMap := map[string]*table.Column{}
	// outPriKeyConstraint is the primary key constraint out of column definition. such as: create table t1 (id int , age int, primary key(id));
	var outPriKeyConstraint *ast.Constraint
	for _, v := range constraints {
		if v.Tp == ast.ConstraintPrimaryKey {
			outPriKeyConstraint = v
			break
		}
	}
	cols := make([]*table.Column, 0, len(colDefs))
	for i, colDef := range colDefs {
		col, cts, err := buildColumnAndConstraint(ctx, i, colDef, outPriKeyConstraint, tblCharset, tblCollate)
		if err != nil {
			return nil, nil, errors.Trace(err)
		}
		col.State = model.StatePublic
		constraints = append(constraints, cts...)
		cols = append(cols, col)
		colMap[colDef.Name.Name.L] = col
	}
	// Traverse table Constraints and set col.flag.
	for _, v := range constraints {
		setColumnFlagWithConstraint(colMap, v)
	}
	return cols, constraints, nil
}

// ResolveCharsetCollation will resolve the charset and collate by the order of parameters:
// * If any given ast.CharsetOpt is not empty, the resolved charset and collate will be returned.
// * If all ast.CharsetOpts are empty, the default charset and collate will be returned.
func ResolveCharsetCollation(charsetOpts ...ast.CharsetOpt) (string, string, error) {
	for _, v := range charsetOpts {
		if v.Col != "" {
			collation, err := collate.GetCollationByName(v.Col)
			if err != nil {
				return "", "", errors.Trace(err)
			}
			if v.Chs != "" && collation.CharsetName != v.Chs {
				return "", "", charset.ErrCollationCharsetMismatch.GenWithStackByArgs(v.Col, v.Chs)
			}
			return collation.CharsetName, v.Col, nil
		}
		if v.Chs != "" {
			coll, err := charset.GetDefaultCollation(v.Chs)
			if err != nil {
				return "", "", errors.Trace(err)
			}
			return v.Chs, coll, err
		}
	}
	chs, coll := charset.GetDefaultCharsetAndCollate()
	return chs, coll, nil
}

// OverwriteCollationWithBinaryFlag is used to handle the case like
//   CREATE TABLE t (a VARCHAR(255) BINARY) CHARSET utf8 COLLATE utf8_general_ci;
// The 'BINARY' sets the column collation to *_bin according to the table charset.
func OverwriteCollationWithBinaryFlag(colDef *ast.ColumnDef, chs, coll string) (newChs string, newColl string) {
	ignoreBinFlag := colDef.Tp.Charset != "" && (colDef.Tp.Collate != "" || containsColumnOption(colDef, ast.ColumnOptionCollate))
	if ignoreBinFlag {
		return chs, coll
	}
	needOverwriteBinColl := types.IsString(colDef.Tp.Tp) && mysql.HasBinaryFlag(colDef.Tp.Flag)
	if needOverwriteBinColl {
		newColl, err := charset.GetDefaultCollation(chs)
		if err != nil {
			return chs, coll
		}
		return chs, newColl
	}
	return chs, coll
}

func typesNeedCharset(tp byte) bool {
	switch tp {
	case mysql.TypeString, mysql.TypeVarchar, mysql.TypeVarString,
		mysql.TypeBlob, mysql.TypeTinyBlob, mysql.TypeMediumBlob, mysql.TypeLongBlob,
		mysql.TypeEnum, mysql.TypeSet:
		return true
	}
	return false
}

func setCharsetCollationFlenDecimal(tp *types.FieldType, colCharset, colCollate string) error {
	var err error
	if typesNeedCharset(tp.Tp) {
		tp.Charset = colCharset
		tp.Collate = colCollate
	} else {
		tp.Charset = charset.CharsetBin
		tp.Collate = charset.CharsetBin
	}

	// Use default value for flen or decimal when they are unspecified.
	defaultFlen, defaultDecimal := mysql.GetDefaultFieldLengthAndDecimal(tp.Tp)
	if tp.Decimal == types.UnspecifiedLength {
		tp.Decimal = defaultDecimal
	}
	if tp.Flen == types.UnspecifiedLength {
		tp.Flen = defaultFlen
		if mysql.HasUnsignedFlag(tp.Flag) && tp.Tp != mysql.TypeLonglong && mysql.IsIntegerType(tp.Tp) {
			// Issue #4684: the flen of unsigned integer(except bigint) is 1 digit shorter than signed integer
			// because it has no prefix "+" or "-" character.
			tp.Flen--
		}
	} else {
		// Adjust the field type for blob/text types if the flen is set.
		err = adjustBlobTypesFlen(tp, colCharset)
	}
	return err
}

// buildColumnAndConstraint builds table.Column and ast.Constraint from the parameters.
// outPriKeyConstraint is the primary key constraint out of column definition. For example:
// `create table t1 (id int , age int, primary key(id));`
func buildColumnAndConstraint(
	ctx sessionctx.Context,
	offset int,
	colDef *ast.ColumnDef,
	outPriKeyConstraint *ast.Constraint,
	tblCharset string,
	tblCollate string,
) (*table.Column, []*ast.Constraint, error) {
	if colName := colDef.Name.Name.L; colName == model.ExtraHandleName.L {
		return nil, nil, ErrWrongColumnName.GenWithStackByArgs(colName)
	}

	// specifiedCollate refers to the last collate specified in colDef.Options.
	chs, coll, err := getCharsetAndCollateInColumnDef(colDef)
	if err != nil {
		return nil, nil, errors.Trace(err)
	}
	chs, coll, err = ResolveCharsetCollation(
		ast.CharsetOpt{Chs: chs, Col: coll},
		ast.CharsetOpt{Chs: tblCharset, Col: tblCollate},
	)
	chs, coll = OverwriteCollationWithBinaryFlag(colDef, chs, coll)
	if err != nil {
		return nil, nil, errors.Trace(err)
	}

	if err := setCharsetCollationFlenDecimal(colDef.Tp, chs, coll); err != nil {
		return nil, nil, errors.Trace(err)
	}
	col, cts, err := columnDefToCol(ctx, offset, colDef, outPriKeyConstraint)
	if err != nil {
		return nil, nil, errors.Trace(err)
	}
	return col, cts, nil
}

// checkColumnDefaultValue checks the default value of the column.
// In non-strict SQL mode, if the default value of the column is an empty string, the default value can be ignored.
// In strict SQL mode, TEXT/BLOB/JSON can't have not null default values.
// In NO_ZERO_DATE SQL mode, TIMESTAMP/DATE/DATETIME type can't have zero date like '0000-00-00' or '0000-00-00 00:00:00'.
func checkColumnDefaultValue(ctx sessionctx.Context, col *table.Column, value interface{}) (bool, interface{}, error) {
	hasDefaultValue := true
	if value != nil && (col.Tp == mysql.TypeJSON ||
		col.Tp == mysql.TypeTinyBlob || col.Tp == mysql.TypeMediumBlob ||
		col.Tp == mysql.TypeLongBlob || col.Tp == mysql.TypeBlob) {
		// In non-strict SQL mode.
		if !ctx.GetSessionVars().SQLMode.HasStrictMode() && value == "" {
			if col.Tp == mysql.TypeBlob || col.Tp == mysql.TypeLongBlob {
				// The TEXT/BLOB default value can be ignored.
				hasDefaultValue = false
			}
			// In non-strict SQL mode, if the column type is json and the default value is null, it is initialized to an empty array.
			if col.Tp == mysql.TypeJSON {
				value = `null`
			}
			sc := ctx.GetSessionVars().StmtCtx
			sc.AppendWarning(errBlobCantHaveDefault.GenWithStackByArgs(col.Name.O))
			return hasDefaultValue, value, nil
		}
		// In strict SQL mode or default value is not an empty string.
		return hasDefaultValue, value, errBlobCantHaveDefault.GenWithStackByArgs(col.Name.O)
	}
	if value != nil && ctx.GetSessionVars().SQLMode.HasNoZeroDateMode() &&
		ctx.GetSessionVars().SQLMode.HasStrictMode() && types.IsTypeTime(col.Tp) {
		if vv, ok := value.(string); ok {
			timeValue, err := expression.GetTimeValue(ctx, vv, col.Tp, int8(col.Decimal))
			if err != nil {
				return hasDefaultValue, value, errors.Trace(err)
			}
			if timeValue.GetMysqlTime().CoreTime() == types.ZeroCoreTime {
				return hasDefaultValue, value, types.ErrInvalidDefault.GenWithStackByArgs(col.Name.O)
			}
		}
	}
	return hasDefaultValue, value, nil
}

func checkSequenceDefaultValue(col *table.Column) error {
	if mysql.IsIntegerType(col.Tp) {
		return nil
	}
	return ErrColumnTypeUnsupportedNextValue.GenWithStackByArgs(col.ColumnInfo.Name.O)
}

func convertTimestampDefaultValToUTC(ctx sessionctx.Context, defaultVal interface{}, col *table.Column) (interface{}, error) {
	if defaultVal == nil || col.Tp != mysql.TypeTimestamp {
		return defaultVal, nil
	}
	if vv, ok := defaultVal.(string); ok {
		if vv != types.ZeroDatetimeStr && !strings.EqualFold(vv, ast.CurrentTimestamp) {
			t, err := types.ParseTime(ctx.GetSessionVars().StmtCtx, vv, col.Tp, int8(col.Decimal))
			if err != nil {
				return defaultVal, errors.Trace(err)
			}
			err = t.ConvertTimeZone(ctx.GetSessionVars().Location(), time.UTC)
			if err != nil {
				return defaultVal, errors.Trace(err)
			}
			defaultVal = t.String()
		}
	}
	return defaultVal, nil
}

// isExplicitTimeStamp is used to check if explicit_defaults_for_timestamp is on or off.
// Check out this link for more details.
// https://dev.mysql.com/doc/refman/5.7/en/server-system-variables.html#sysvar_explicit_defaults_for_timestamp
func isExplicitTimeStamp() bool {
	// TODO: implement the behavior as MySQL when explicit_defaults_for_timestamp = off, then this function could return false.
	return true
}

// processColumnFlags is used by columnDefToCol and processColumnOptions. It is intended to unify behaviors on `create/add` and `modify/change` statements. Check tidb#issue#19342.
func processColumnFlags(col *table.Column) {
	if col.FieldType.EvalType().IsStringKind() {
		if col.Charset == charset.CharsetBin {
			col.Flag |= mysql.BinaryFlag
		} else {
			col.Flag &= ^mysql.BinaryFlag
		}
	}
	if col.Tp == mysql.TypeBit {
		// For BIT field, it's charset is binary but does not have binary flag.
		col.Flag &= ^mysql.BinaryFlag
		col.Flag |= mysql.UnsignedFlag
	}
	if col.Tp == mysql.TypeYear {
		// For Year field, it's charset is binary but does not have binary flag.
		col.Flag &= ^mysql.BinaryFlag
		col.Flag |= mysql.ZerofillFlag
	}

	// If you specify ZEROFILL for a numeric column, MySQL automatically adds the UNSIGNED attribute to the column.
	// See https://dev.mysql.com/doc/refman/5.7/en/numeric-type-overview.html for more details.
	// But some types like bit and year, won't show its unsigned flag in `show create table`.
	if mysql.HasZerofillFlag(col.Flag) {
		col.Flag |= mysql.UnsignedFlag
	}
}

func adjustBlobTypesFlen(tp *types.FieldType, colCharset string) error {
	cs, err := charset.GetCharsetInfo(colCharset)
	// when we meet the unsupported charset, we do not adjust.
	if err != nil {
		return err
	}
	l := tp.Flen * cs.Maxlen
	if tp.Tp == mysql.TypeBlob {
		if l <= tinyBlobMaxLength {
			logutil.BgLogger().Info(fmt.Sprintf("Automatically convert BLOB(%d) to TINYBLOB", tp.Flen))
			tp.Flen = tinyBlobMaxLength
			tp.Tp = mysql.TypeTinyBlob
		} else if l <= blobMaxLength {
			tp.Flen = blobMaxLength
		} else if l <= mediumBlobMaxLength {
			logutil.BgLogger().Info(fmt.Sprintf("Automatically convert BLOB(%d) to MEDIUMBLOB", tp.Flen))
			tp.Flen = mediumBlobMaxLength
			tp.Tp = mysql.TypeMediumBlob
		} else if l <= longBlobMaxLength {
			logutil.BgLogger().Info(fmt.Sprintf("Automatically convert BLOB(%d) to LONGBLOB", tp.Flen))
			tp.Flen = longBlobMaxLength
			tp.Tp = mysql.TypeLongBlob
		}
	}
	return nil
}

// columnDefToCol converts ColumnDef to Col and TableConstraints.
// outPriKeyConstraint is the primary key constraint out of column definition. such as: create table t1 (id int , age int, primary key(id));
func columnDefToCol(ctx sessionctx.Context, offset int, colDef *ast.ColumnDef, outPriKeyConstraint *ast.Constraint) (*table.Column, []*ast.Constraint, error) {
	var constraints = make([]*ast.Constraint, 0)
	col := table.ToColumn(&model.ColumnInfo{
		Offset:    offset,
		Name:      colDef.Name.Name,
		FieldType: *colDef.Tp,
		// TODO: remove this version field after there is no old version.
		Version: model.CurrLatestColumnInfoVersion,
	})

	if !isExplicitTimeStamp() {
		// Check and set TimestampFlag, OnUpdateNowFlag and NotNullFlag.
		if col.Tp == mysql.TypeTimestamp {
			col.Flag |= mysql.TimestampFlag
			col.Flag |= mysql.OnUpdateNowFlag
			col.Flag |= mysql.NotNullFlag
		}
	}
	var err error
	setOnUpdateNow := false
	hasDefaultValue := false
	hasNullFlag := false
	if colDef.Options != nil {
		length := types.UnspecifiedLength

		keys := []*ast.IndexPartSpecification{
			{
				Column: colDef.Name,
				Length: length,
			},
		}

		var sb strings.Builder
		restoreFlags := format.RestoreStringSingleQuotes | format.RestoreKeyWordLowercase | format.RestoreNameBackQuotes |
			format.RestoreSpacesAroundBinaryOperation
		restoreCtx := format.NewRestoreCtx(restoreFlags, &sb)

		for _, v := range colDef.Options {
			switch v.Tp {
			case ast.ColumnOptionNotNull:
				col.Flag |= mysql.NotNullFlag
			case ast.ColumnOptionNull:
				col.Flag &= ^mysql.NotNullFlag
				removeOnUpdateNowFlag(col)
				hasNullFlag = true
			case ast.ColumnOptionAutoIncrement:
				col.Flag |= mysql.AutoIncrementFlag
				col.Flag |= mysql.NotNullFlag
			case ast.ColumnOptionPrimaryKey:
				// Check PriKeyFlag first to avoid extra duplicate constraints.
				if col.Flag&mysql.PriKeyFlag == 0 {
					constraint := &ast.Constraint{Tp: ast.ConstraintPrimaryKey, Keys: keys,
						Option: &ast.IndexOption{PrimaryKeyTp: v.PrimaryKeyTp}}
					constraints = append(constraints, constraint)
					col.Flag |= mysql.PriKeyFlag
					// Add NotNullFlag early so that processColumnFlags() can see it.
					col.Flag |= mysql.NotNullFlag
				}
			case ast.ColumnOptionUniqKey:
				// Check UniqueFlag first to avoid extra duplicate constraints.
				if col.Flag&mysql.UniqueFlag == 0 {
					constraint := &ast.Constraint{Tp: ast.ConstraintUniqKey, Keys: keys}
					constraints = append(constraints, constraint)
					col.Flag |= mysql.UniqueKeyFlag
				}
			case ast.ColumnOptionDefaultValue:
				hasDefaultValue, err = setDefaultValue(ctx, col, v)
				if err != nil {
					return nil, nil, errors.Trace(err)
				}
				removeOnUpdateNowFlag(col)
			case ast.ColumnOptionOnUpdate:
				// TODO: Support other time functions.
				if col.Tp == mysql.TypeTimestamp || col.Tp == mysql.TypeDatetime {
					if !expression.IsValidCurrentTimestampExpr(v.Expr, colDef.Tp) {
						return nil, nil, ErrInvalidOnUpdate.GenWithStackByArgs(col.Name)
					}
				} else {
					return nil, nil, ErrInvalidOnUpdate.GenWithStackByArgs(col.Name)
				}
				col.Flag |= mysql.OnUpdateNowFlag
				setOnUpdateNow = true
			case ast.ColumnOptionComment:
				err := setColumnComment(ctx, col, v)
				if err != nil {
					return nil, nil, errors.Trace(err)
				}
			case ast.ColumnOptionGenerated:
				sb.Reset()
				err = v.Expr.Restore(restoreCtx)
				if err != nil {
					return nil, nil, errors.Trace(err)
				}
				col.GeneratedExprString = sb.String()
				col.GeneratedStored = v.Stored
				_, dependColNames := findDependedColumnNames(colDef)
				col.Dependences = dependColNames
			case ast.ColumnOptionCollate:
				if field_types.HasCharset(colDef.Tp) {
					col.FieldType.Collate = v.StrValue
				}
			case ast.ColumnOptionFulltext:
				ctx.GetSessionVars().StmtCtx.AppendWarning(ErrTableCantHandleFt.GenWithStackByArgs())
			case ast.ColumnOptionCheck:
				ctx.GetSessionVars().StmtCtx.AppendWarning(ErrUnsupportedConstraintCheck.GenWithStackByArgs("CONSTRAINT CHECK"))
			}
		}
	}

	if err = processAndCheckDefaultValueAndColumn(ctx, col, outPriKeyConstraint, hasDefaultValue, setOnUpdateNow, hasNullFlag); err != nil {
		return nil, nil, errors.Trace(err)
	}
	return col, constraints, nil
}

// getDefaultValue will get the default value for column.
// 1: get the expr restored string for the column which uses sequence next value as default value.
// 2: get specific default value for the other column.
func getDefaultValue(ctx sessionctx.Context, col *table.Column, c *ast.ColumnOption) (interface{}, bool, error) {
	tp, fsp := col.FieldType.Tp, col.FieldType.Decimal
	if tp == mysql.TypeTimestamp || tp == mysql.TypeDatetime {
		switch x := c.Expr.(type) {
		case *ast.FuncCallExpr:
			if x.FnName.L == ast.CurrentTimestamp {
				defaultFsp := 0
				if len(x.Args) == 1 {
					if val := x.Args[0].(*driver.ValueExpr); val != nil {
						defaultFsp = int(val.GetInt64())
					}
				}
				if defaultFsp != fsp {
					return nil, false, ErrInvalidDefaultValue.GenWithStackByArgs(col.Name.O)
				}
			}
		}
		vd, err := expression.GetTimeValue(ctx, c.Expr, tp, int8(fsp))
		value := vd.GetValue()
		if err != nil {
			return nil, false, ErrInvalidDefaultValue.GenWithStackByArgs(col.Name.O)
		}

		// Value is nil means `default null`.
		if value == nil {
			return nil, false, nil
		}

		// If value is types.Time, convert it to string.
		if vv, ok := value.(types.Time); ok {
			return vv.String(), false, nil
		}

		return value, false, nil
	}
	// handle default next value of sequence. (keep the expr string)
	str, isSeqExpr, err := tryToGetSequenceDefaultValue(c)
	if err != nil {
		return nil, false, errors.Trace(err)
	}
	if isSeqExpr {
		return str, true, nil
	}

	// evaluate the non-sequence expr to a certain value.
	v, err := expression.EvalAstExpr(ctx, c.Expr)
	if err != nil {
		return nil, false, errors.Trace(err)
	}

	if v.IsNull() {
		return nil, false, nil
	}

	if v.Kind() == types.KindBinaryLiteral || v.Kind() == types.KindMysqlBit {
		if types.IsTypeBlob(tp) || tp == mysql.TypeJSON {
			// BLOB/TEXT/JSON column cannot have a default value.
			// Skip the unnecessary decode procedure.
			return v.GetString(), false, err
		}
		if tp == mysql.TypeBit || tp == mysql.TypeString || tp == mysql.TypeVarchar ||
			tp == mysql.TypeVarString || tp == mysql.TypeEnum || tp == mysql.TypeSet {
			// For BinaryLiteral or bit fields, we decode the default value to utf8 string.
			str, err := v.GetBinaryStringDecoded(nil, col.Charset)
			if err != nil {
				// Overwrite the decoding error with invalid default value error.
				err = ErrInvalidDefaultValue.GenWithStackByArgs(col.Name.O)
			}
			return str, false, err
		}
		// For other kind of fields (e.g. INT), we supply its integer as string value.
		value, err := v.GetBinaryLiteral().ToInt(ctx.GetSessionVars().StmtCtx)
		if err != nil {
			return nil, false, err
		}
		return strconv.FormatUint(value, 10), false, nil
	}

	switch tp {
	case mysql.TypeSet:
		val, err := getSetDefaultValue(v, col)
		return val, false, err
	case mysql.TypeEnum:
		val, err := getEnumDefaultValue(v, col)
		return val, false, err
	case mysql.TypeDuration:
		if v, err = v.ConvertTo(ctx.GetSessionVars().StmtCtx, &col.FieldType); err != nil {
			return "", false, errors.Trace(err)
		}
	case mysql.TypeBit:
		if v.Kind() == types.KindInt64 || v.Kind() == types.KindUint64 {
			// For BIT fields, convert int into BinaryLiteral.
			return types.NewBinaryLiteralFromUint(v.GetUint64(), -1).ToString(), false, nil
		}
	}

	val, err := v.ToString()
	return val, false, err
}

func tryToGetSequenceDefaultValue(c *ast.ColumnOption) (expr string, isExpr bool, err error) {
	if f, ok := c.Expr.(*ast.FuncCallExpr); ok && f.FnName.L == ast.NextVal {
		var sb strings.Builder
		restoreFlags := format.RestoreStringSingleQuotes | format.RestoreKeyWordLowercase | format.RestoreNameBackQuotes |
			format.RestoreSpacesAroundBinaryOperation
		restoreCtx := format.NewRestoreCtx(restoreFlags, &sb)
		if err := c.Expr.Restore(restoreCtx); err != nil {
			return "", true, err
		}
		return sb.String(), true, nil
	}
	return "", false, nil
}

// getSetDefaultValue gets the default value for the set type. See https://dev.mysql.com/doc/refman/5.7/en/set.html.
func getSetDefaultValue(v types.Datum, col *table.Column) (string, error) {
	if v.Kind() == types.KindInt64 {
		setCnt := len(col.Elems)
		maxLimit := int64(1<<uint(setCnt) - 1)
		val := v.GetInt64()
		if val < 1 || val > maxLimit {
			return "", ErrInvalidDefaultValue.GenWithStackByArgs(col.Name.O)
		}
		setVal, err := types.ParseSetValue(col.Elems, uint64(val))
		if err != nil {
			return "", errors.Trace(err)
		}
		v.SetMysqlSet(setVal, col.Collate)
		return v.ToString()
	}

	str, err := v.ToString()
	if err != nil {
		return "", errors.Trace(err)
	}
	if str == "" {
		return str, nil
	}
	setVal, err := types.ParseSetName(col.Elems, str, col.Collate)
	if err != nil {
		return "", ErrInvalidDefaultValue.GenWithStackByArgs(col.Name.O)
	}
	v.SetMysqlSet(setVal, col.Collate)

	return v.ToString()
}

// getEnumDefaultValue gets the default value for the enum type. See https://dev.mysql.com/doc/refman/5.7/en/enum.html.
func getEnumDefaultValue(v types.Datum, col *table.Column) (string, error) {
	if v.Kind() == types.KindInt64 {
		val := v.GetInt64()
		if val < 1 || val > int64(len(col.Elems)) {
			return "", ErrInvalidDefaultValue.GenWithStackByArgs(col.Name.O)
		}
		enumVal, err := types.ParseEnumValue(col.Elems, uint64(val))
		if err != nil {
			return "", errors.Trace(err)
		}
		v.SetMysqlEnum(enumVal, col.Collate)
		return v.ToString()
	}
	str, err := v.ToString()
	if err != nil {
		return "", errors.Trace(err)
	}
	// Ref: https://dev.mysql.com/doc/refman/8.0/en/enum.html
	// Trailing spaces are automatically deleted from ENUM member values in the table definition when a table is created.
	str = strings.TrimRight(str, " ")
	enumVal, err := types.ParseEnumName(col.Elems, str, col.Collate)
	if err != nil {
		return "", ErrInvalidDefaultValue.GenWithStackByArgs(col.Name.O)
	}
	v.SetMysqlEnum(enumVal, col.Collate)

	return v.ToString()
}

func removeOnUpdateNowFlag(c *table.Column) {
	// For timestamp Col, if it is set null or default value,
	// OnUpdateNowFlag should be removed.
	if mysql.HasTimestampFlag(c.Flag) {
		c.Flag &= ^mysql.OnUpdateNowFlag
	}
}

func processDefaultValue(c *table.Column, hasDefaultValue bool, setOnUpdateNow bool) {
	setTimestampDefaultValue(c, hasDefaultValue, setOnUpdateNow)

	setYearDefaultValue(c, hasDefaultValue)

	// Set `NoDefaultValueFlag` if this field doesn't have a default value and
	// it is `not null` and not an `AUTO_INCREMENT` field or `TIMESTAMP` field.
	setNoDefaultValueFlag(c, hasDefaultValue)
}

func setYearDefaultValue(c *table.Column, hasDefaultValue bool) {
	if hasDefaultValue {
		return
	}

	if c.Tp == mysql.TypeYear && mysql.HasNotNullFlag(c.Flag) {
		if err := c.SetDefaultValue("0000"); err != nil {
			logutil.BgLogger().Error("set default value failed", zap.Error(err))
		}
	}
}

func setTimestampDefaultValue(c *table.Column, hasDefaultValue bool, setOnUpdateNow bool) {
	if hasDefaultValue {
		return
	}

	// For timestamp Col, if is not set default value or not set null, use current timestamp.
	if mysql.HasTimestampFlag(c.Flag) && mysql.HasNotNullFlag(c.Flag) {
		if setOnUpdateNow {
			if err := c.SetDefaultValue(types.ZeroDatetimeStr); err != nil {
				logutil.BgLogger().Error("set default value failed", zap.Error(err))
			}
		} else {
			if err := c.SetDefaultValue(strings.ToUpper(ast.CurrentTimestamp)); err != nil {
				logutil.BgLogger().Error("set default value failed", zap.Error(err))
			}
		}
	}
}

func setNoDefaultValueFlag(c *table.Column, hasDefaultValue bool) {
	if hasDefaultValue {
		return
	}

	if !mysql.HasNotNullFlag(c.Flag) {
		return
	}

	// Check if it is an `AUTO_INCREMENT` field or `TIMESTAMP` field.
	if !mysql.HasAutoIncrementFlag(c.Flag) && !mysql.HasTimestampFlag(c.Flag) {
		c.Flag |= mysql.NoDefaultValueFlag
	}
}

func checkDefaultValue(ctx sessionctx.Context, c *table.Column, hasDefaultValue bool) error {
	if !hasDefaultValue {
		return nil
	}

	if c.GetDefaultValue() != nil {
		if c.DefaultIsExpr {
			return nil
		}
		if _, err := table.GetColDefaultValue(ctx, c.ToInfo()); err != nil {
			return types.ErrInvalidDefault.GenWithStackByArgs(c.Name)
		}
		return nil
	}
	// Primary key default null is invalid.
	if mysql.HasPriKeyFlag(c.Flag) {
		return ErrPrimaryCantHaveNull
	}

	// Set not null but default null is invalid.
	if mysql.HasNotNullFlag(c.Flag) {
		return types.ErrInvalidDefault.GenWithStackByArgs(c.Name)
	}

	return nil
}

// checkPriKeyConstraint check all parts of a PRIMARY KEY must be NOT NULL
func checkPriKeyConstraint(col *table.Column, hasDefaultValue, hasNullFlag bool, outPriKeyConstraint *ast.Constraint) error {
	// Primary key should not be null.
	if mysql.HasPriKeyFlag(col.Flag) && hasDefaultValue && col.GetDefaultValue() == nil {
		return types.ErrInvalidDefault.GenWithStackByArgs(col.Name)
	}
	// Set primary key flag for outer primary key constraint.
	// Such as: create table t1 (id int , age int, primary key(id))
	if !mysql.HasPriKeyFlag(col.Flag) && outPriKeyConstraint != nil {
		for _, key := range outPriKeyConstraint.Keys {
			if key.Expr == nil && key.Column.Name.L != col.Name.L {
				continue
			}
			col.Flag |= mysql.PriKeyFlag
			break
		}
	}
	// Primary key should not be null.
	if mysql.HasPriKeyFlag(col.Flag) && hasNullFlag {
		return ErrPrimaryCantHaveNull
	}
	return nil
}

func checkColumnValueConstraint(col *table.Column, collation string) error {
	if col.Tp != mysql.TypeEnum && col.Tp != mysql.TypeSet {
		return nil
	}
	valueMap := make(map[string]bool, len(col.Elems))
	ctor := collate.GetCollator(collation)
	enumLengthLimit := config.GetGlobalConfig().EnableEnumLengthLimit
	desc, err := charset.GetCharsetInfo(col.Charset)
	if err != nil {
		return errors.Trace(err)
	}
	for i := range col.Elems {
		val := string(ctor.Key(col.Elems[i]))
		// According to MySQL 8.0 Refman:
		// The maximum supported length of an individual ENUM element is M <= 255 and (M x w) <= 1020,
		// where M is the element literal length and w is the number of bytes required for the maximum-length character in the character set.
		// See https://dev.mysql.com/doc/refman/8.0/en/string-type-syntax.html for more details.
		if enumLengthLimit && (len(val) > 255 || len(val)*desc.Maxlen > 1020) {
			return ErrTooLongValueForType.GenWithStackByArgs(col.Name)
		}
		if _, ok := valueMap[val]; ok {
			tpStr := "ENUM"
			if col.Tp == mysql.TypeSet {
				tpStr = "SET"
			}
			return types.ErrDuplicatedValueInType.GenWithStackByArgs(col.Name, col.Elems[i], tpStr)
		}
		valueMap[val] = true
	}
	return nil
}

func checkDuplicateColumn(cols []*model.ColumnInfo) error {
	colNames := set.StringSet{}
	for _, col := range cols {
		colName := col.Name
		if colNames.Exist(colName.L) {
			return infoschema.ErrColumnExists.GenWithStackByArgs(colName.O)
		}
		colNames.Insert(colName.L)
	}
	return nil
}

func containsColumnOption(colDef *ast.ColumnDef, opTp ast.ColumnOptionType) bool {
	for _, option := range colDef.Options {
		if option.Tp == opTp {
			return true
		}
	}
	return false
}

// IsAutoRandomColumnID returns true if the given column ID belongs to an auto_random column.
func IsAutoRandomColumnID(tblInfo *model.TableInfo, colID int64) bool {
	return tblInfo.PKIsHandle && tblInfo.ContainsAutoRandomBits() && tblInfo.GetPkColInfo().ID == colID
}

func checkGeneratedColumn(ctx sessionctx.Context, colDefs []*ast.ColumnDef) error {
	var colName2Generation = make(map[string]columnGenerationInDDL, len(colDefs))
	var exists bool
	var autoIncrementColumn string
	for i, colDef := range colDefs {
		for _, option := range colDef.Options {
			if option.Tp == ast.ColumnOptionGenerated {
				if err := checkIllegalFn4Generated(colDef.Name.Name.L, typeColumn, option.Expr); err != nil {
					return errors.Trace(err)
				}
			}
		}
		if containsColumnOption(colDef, ast.ColumnOptionAutoIncrement) {
			exists, autoIncrementColumn = true, colDef.Name.Name.L
		}
		generated, depCols := findDependedColumnNames(colDef)
		if !generated {
			colName2Generation[colDef.Name.Name.L] = columnGenerationInDDL{
				position:  i,
				generated: false,
			}
		} else {
			colName2Generation[colDef.Name.Name.L] = columnGenerationInDDL{
				position:    i,
				generated:   true,
				dependences: depCols,
			}
		}
	}

	// Check whether the generated column refers to any auto-increment columns
	if exists {
		if !ctx.GetSessionVars().EnableAutoIncrementInGenerated {
			for colName, generated := range colName2Generation {
				if _, found := generated.dependences[autoIncrementColumn]; found {
					return ErrGeneratedColumnRefAutoInc.GenWithStackByArgs(colName)
				}
			}
		}
	}

	for _, colDef := range colDefs {
		colName := colDef.Name.Name.L
		if err := verifyColumnGeneration(colName2Generation, colName); err != nil {
			return errors.Trace(err)
		}
	}
	return nil
}

func checkTooLongColumn(cols []*model.ColumnInfo) error {
	for _, col := range cols {
		colName := col.Name.O
		if utf8.RuneCountInString(colName) > mysql.MaxColumnNameLength {
			return ErrTooLongIdent.GenWithStackByArgs(colName)
		}
	}
	return nil
}

func checkTooManyColumns(colDefs []*model.ColumnInfo) error {
	if uint32(len(colDefs)) > atomic.LoadUint32(&config.GetGlobalConfig().TableColumnCountLimit) {
		return errTooManyFields
	}
	return nil
}

func checkTooManyIndexes(idxDefs []*model.IndexInfo) error {
	if len(idxDefs) > config.GetGlobalConfig().IndexLimit {
		return errTooManyKeys.GenWithStackByArgs(config.GetGlobalConfig().IndexLimit)
	}
	return nil
}

// checkColumnsAttributes checks attributes for multiple columns.
func checkColumnsAttributes(colDefs []*model.ColumnInfo) error {
	for _, colDef := range colDefs {
		if err := checkColumnAttributes(colDef.Name.O, &colDef.FieldType); err != nil {
			return errors.Trace(err)
		}
	}
	return nil
}

func checkColumnFieldLength(col *table.Column) error {
	if col.Tp == mysql.TypeVarchar {
		if err := IsTooBigFieldLength(col.Flen, col.Name.O, col.Charset); err != nil {
			return errors.Trace(err)
		}
	}

	return nil
}

// IsTooBigFieldLength check if the varchar type column exceeds the maximum length limit.
func IsTooBigFieldLength(colDefTpFlen int, colDefName, setCharset string) error {
	desc, err := charset.GetCharsetInfo(setCharset)
	if err != nil {
		return errors.Trace(err)
	}
	maxFlen := mysql.MaxFieldVarCharLength
	maxFlen /= desc.Maxlen
	if colDefTpFlen != types.UnspecifiedLength && colDefTpFlen > maxFlen {
		return types.ErrTooBigFieldLength.GenWithStack("Column length too big for column '%s' (max = %d); use BLOB or TEXT instead", colDefName, maxFlen)
	}
	return nil
}

// checkColumnAttributes check attributes for single column.
func checkColumnAttributes(colName string, tp *types.FieldType) error {
	switch tp.Tp {
	case mysql.TypeNewDecimal, mysql.TypeDouble, mysql.TypeFloat:
		if tp.Flen < tp.Decimal {
			return types.ErrMBiggerThanD.GenWithStackByArgs(colName)
		}
	case mysql.TypeDatetime, mysql.TypeDuration, mysql.TypeTimestamp:
		if tp.Decimal != int(types.UnspecifiedFsp) && (tp.Decimal < int(types.MinFsp) || tp.Decimal > int(types.MaxFsp)) {
			return types.ErrTooBigPrecision.GenWithStackByArgs(tp.Decimal, colName, types.MaxFsp)
		}
	}
	return nil
}

func checkDuplicateConstraint(namesMap map[string]bool, name string, foreign bool) error {
	if name == "" {
		return nil
	}
	nameLower := strings.ToLower(name)
	if namesMap[nameLower] {
		if foreign {
			return ErrFkDupName.GenWithStackByArgs(name)
		}
		return ErrDupKeyName.GenWithStack("duplicate key name %s", name)
	}
	namesMap[nameLower] = true
	return nil
}

func setEmptyConstraintName(namesMap map[string]bool, constr *ast.Constraint, foreign bool) {
	if constr.Name == "" && len(constr.Keys) > 0 {
		var colName string
		for _, keyPart := range constr.Keys {
			if keyPart.Expr != nil {
				colName = "expression_index"
			}
		}
		if colName == "" {
			colName = constr.Keys[0].Column.Name.L
		}
		constrName := colName
		i := 2
		if strings.EqualFold(constrName, mysql.PrimaryKeyName) {
			constrName = fmt.Sprintf("%s_%d", constrName, 2)
			i = 3
		}
		for namesMap[constrName] {
			// We loop forever until we find constrName that haven't been used.
			if foreign {
				constrName = fmt.Sprintf("fk_%s_%d", colName, i)
			} else {
				constrName = fmt.Sprintf("%s_%d", colName, i)
			}
			i++
		}
		constr.Name = constrName
		namesMap[constrName] = true
	}
}

func checkConstraintNames(constraints []*ast.Constraint) error {
	constrNames := map[string]bool{}
	fkNames := map[string]bool{}

	// Check not empty constraint name whether is duplicated.
	for _, constr := range constraints {
		if constr.Tp == ast.ConstraintForeignKey {
			err := checkDuplicateConstraint(fkNames, constr.Name, true)
			if err != nil {
				return errors.Trace(err)
			}
		} else {
			err := checkDuplicateConstraint(constrNames, constr.Name, false)
			if err != nil {
				return errors.Trace(err)
			}
		}
	}

	// Set empty constraint names.
	for _, constr := range constraints {
		if constr.Tp == ast.ConstraintForeignKey {
			setEmptyConstraintName(fkNames, constr, true)
		} else {
			setEmptyConstraintName(constrNames, constr, false)
		}
	}

	return nil
}

// checkInvisibleIndexOnPK check if primary key is invisible index.
// Note: PKIsHandle == true means the table already has a visible primary key,
// we do not need do a check for this case and return directly,
// because whether primary key is invisible has been check when creating table.
func checkInvisibleIndexOnPK(tblInfo *model.TableInfo) error {
	if tblInfo.PKIsHandle {
		return nil
	}
	pk := getPrimaryKey(tblInfo)
	if pk != nil && pk.Invisible {
		return ErrPKIndexCantBeInvisible
	}
	return nil
}

// getPrimaryKey extract the primary key in a table and return `IndexInfo`
// The returned primary key could be explicit or implicit.
// If there is no explicit primary key in table,
// the first UNIQUE INDEX on NOT NULL columns will be the implicit primary key.
// For more information about implicit primary key, see
// https://dev.mysql.com/doc/refman/8.0/en/invisible-indexes.html
func getPrimaryKey(tblInfo *model.TableInfo) *model.IndexInfo {
	var implicitPK *model.IndexInfo

	for _, key := range tblInfo.Indices {
		if key.Primary {
			// table has explicit primary key
			return key
		}
		// The case index without any columns should never happen, but still do a check here
		if len(key.Columns) == 0 {
			continue
		}
		// find the first unique key with NOT NULL columns
		if implicitPK == nil && key.Unique {
			// ensure all columns in unique key have NOT NULL flag
			allColNotNull := true
			skip := false
			for _, idxCol := range key.Columns {
				col := model.FindColumnInfo(tblInfo.Cols(), idxCol.Name.L)
				// This index has a column in DeleteOnly state,
				// or it is expression index (it defined on a hidden column),
				// it can not be implicit PK, go to next index iterator
				if col == nil || col.Hidden {
					skip = true
					break
				}
				if !mysql.HasNotNullFlag(col.Flag) {
					allColNotNull = false
					break
				}
			}
			if skip {
				continue
			}
			if allColNotNull {
				implicitPK = key
			}
		}
	}
	return implicitPK
}

func setTableAutoRandomBits(ctx sessionctx.Context, tbInfo *model.TableInfo, colDefs []*ast.ColumnDef) error {
	pkColName := tbInfo.GetPkName()
	for _, col := range colDefs {
		if containsColumnOption(col, ast.ColumnOptionAutoRandom) {
			if col.Tp.Tp != mysql.TypeLonglong {
				return ErrInvalidAutoRandom.GenWithStackByArgs(
					fmt.Sprintf(autoid.AutoRandomOnNonBigIntColumn, types.TypeStr(col.Tp.Tp)))
			}
			if !tbInfo.PKIsHandle || col.Name.Name.L != pkColName.L {
				errMsg := fmt.Sprintf(autoid.AutoRandomPKisNotHandleErrMsg, col.Name.Name.O)
				return ErrInvalidAutoRandom.GenWithStackByArgs(errMsg)
			}
			if containsColumnOption(col, ast.ColumnOptionAutoIncrement) {
				return ErrInvalidAutoRandom.GenWithStackByArgs(autoid.AutoRandomIncompatibleWithAutoIncErrMsg)
			}
			if containsColumnOption(col, ast.ColumnOptionDefaultValue) {
				return ErrInvalidAutoRandom.GenWithStackByArgs(autoid.AutoRandomIncompatibleWithDefaultValueErrMsg)
			}

			autoRandBits, err := extractAutoRandomBitsFromColDef(col)
			if err != nil {
				return errors.Trace(err)
			}

			layout := autoid.NewShardIDLayout(col.Tp, autoRandBits)
			if autoRandBits == 0 {
				return ErrInvalidAutoRandom.GenWithStackByArgs(autoid.AutoRandomNonPositive)
			} else if autoRandBits > autoid.MaxAutoRandomBits {
				errMsg := fmt.Sprintf(autoid.AutoRandomOverflowErrMsg,
					autoid.MaxAutoRandomBits, autoRandBits, col.Name.Name.O)
				return ErrInvalidAutoRandom.GenWithStackByArgs(errMsg)
			}
			tbInfo.AutoRandomBits = autoRandBits

			msg := fmt.Sprintf(autoid.AutoRandomAvailableAllocTimesNote, layout.IncrementalBitsCapacity())
			ctx.GetSessionVars().StmtCtx.AppendNote(errors.Errorf(msg))
		}
	}
	return nil
}

func extractAutoRandomBitsFromColDef(colDef *ast.ColumnDef) (uint64, error) {
	for _, op := range colDef.Options {
		if op.Tp == ast.ColumnOptionAutoRandom {
			return convertAutoRandomBitsToUnsigned(op.AutoRandomBitLength)
		}
	}
	return 0, nil
}

func convertAutoRandomBitsToUnsigned(autoRandomBits int) (uint64, error) {
	if autoRandomBits == types.UnspecifiedLength {
		return autoid.DefaultAutoRandomBits, nil
	} else if autoRandomBits < 0 {
		return 0, ErrInvalidAutoRandom.GenWithStackByArgs(autoid.AutoRandomNonPositive)
	}
	return uint64(autoRandomBits), nil
}

func buildTableInfo(
	ctx sessionctx.Context,
	tableName model.CIStr,
	cols []*table.Column,
	constraints []*ast.Constraint,
	charset string,
	collate string) (tbInfo *model.TableInfo, err error) {
	tbInfo = &model.TableInfo{
		Name:    tableName,
		Version: model.CurrLatestTableInfoVersion,
		Charset: charset,
		Collate: collate,
	}
	tblColumns := make([]*table.Column, 0, len(cols))
	for _, v := range cols {
		v.ID = allocateColumnID(tbInfo)
		tbInfo.Columns = append(tbInfo.Columns, v.ToInfo())
		tblColumns = append(tblColumns, table.ToColumn(v.ToInfo()))
	}
	for _, constr := range constraints {
		// Build hidden columns if necessary.
		hiddenCols, err := buildHiddenColumnInfo(ctx, constr.Keys, model.NewCIStr(constr.Name), tbInfo, tblColumns)
		if err != nil {
			return nil, err
		}
		for _, hiddenCol := range hiddenCols {
			hiddenCol.State = model.StatePublic
			hiddenCol.ID = allocateColumnID(tbInfo)
			hiddenCol.Offset = len(tbInfo.Columns)
			tbInfo.Columns = append(tbInfo.Columns, hiddenCol)
			tblColumns = append(tblColumns, table.ToColumn(hiddenCol))
		}
		// Check clustered on non-primary key.
		if constr.Option != nil && constr.Option.PrimaryKeyTp != model.PrimaryKeyTypeDefault &&
			constr.Tp != ast.ConstraintPrimaryKey {
			return nil, errUnsupportedClusteredSecondaryKey
		}
		if constr.Tp == ast.ConstraintForeignKey {
			for _, fk := range tbInfo.ForeignKeys {
				if fk.Name.L == strings.ToLower(constr.Name) {
					return nil, infoschema.ErrCannotAddForeign
				}
			}
			fk, err := buildFKInfo(model.NewCIStr(constr.Name), constr.Keys, constr.Refer, cols, tbInfo)
			if err != nil {
				return nil, err
			}
			fk.State = model.StatePublic

			tbInfo.ForeignKeys = append(tbInfo.ForeignKeys, fk)
			continue
		}
		if constr.Tp == ast.ConstraintPrimaryKey {
			lastCol, err := checkPKOnGeneratedColumn(tbInfo, constr.Keys)
			if err != nil {
				return nil, err
			}
			isSingleIntPK := isSingleIntPK(constr, lastCol)
			if ShouldBuildClusteredIndex(ctx, constr.Option, isSingleIntPK) {
				if isSingleIntPK {
					tbInfo.PKIsHandle = true
				} else {
					tbInfo.IsCommonHandle = true
					tbInfo.CommonHandleVersion = 1
				}
			}
			if tbInfo.HasClusteredIndex() {
				// Primary key cannot be invisible.
				if constr.Option != nil && constr.Option.Visibility == ast.IndexVisibilityInvisible {
					return nil, ErrPKIndexCantBeInvisible
				}
			}
			if tbInfo.PKIsHandle {
				continue
			}
		}

		if constr.Tp == ast.ConstraintFulltext {
			ctx.GetSessionVars().StmtCtx.AppendWarning(ErrTableCantHandleFt.GenWithStackByArgs())
			continue
		}
		if constr.Tp == ast.ConstraintCheck {
			ctx.GetSessionVars().StmtCtx.AppendWarning(ErrUnsupportedConstraintCheck.GenWithStackByArgs("CONSTRAINT CHECK"))
			continue
		}
		// build index info.
		idxInfo, err := buildIndexInfo(tbInfo, model.NewCIStr(constr.Name), constr.Keys, model.StatePublic)
		if err != nil {
			return nil, errors.Trace(err)
		}
		if len(hiddenCols) > 0 {
			addIndexColumnFlag(tbInfo, idxInfo)
		}
		// check if the index is primary or unique.
		switch constr.Tp {
		case ast.ConstraintPrimaryKey:
			idxInfo.Primary = true
			idxInfo.Unique = true
			idxInfo.Name = model.NewCIStr(mysql.PrimaryKeyName)
		case ast.ConstraintUniq, ast.ConstraintUniqKey, ast.ConstraintUniqIndex:
			idxInfo.Unique = true
		}
		// set index type.
		if constr.Option != nil {
			idxInfo.Comment, err = validateCommentLength(ctx.GetSessionVars(), idxInfo.Name.String(), constr.Option)
			if err != nil {
				return nil, errors.Trace(err)
			}
			if constr.Option.Visibility == ast.IndexVisibilityInvisible {
				idxInfo.Invisible = true
			}
			if constr.Option.Tp == model.IndexTypeInvalid {
				// Use btree as default index type.
				idxInfo.Tp = model.IndexTypeBtree
			} else {
				idxInfo.Tp = constr.Option.Tp
			}
		} else {
			// Use btree as default index type.
			idxInfo.Tp = model.IndexTypeBtree
		}
		idxInfo.ID = allocateIndexID(tbInfo)
		tbInfo.Indices = append(tbInfo.Indices, idxInfo)
	}

	return
}

func indexColumnsLen(cols []*model.ColumnInfo, idxCols []*model.IndexColumn) (len int, err error) {
	for _, idxCol := range idxCols {
		col := model.FindColumnInfo(cols, idxCol.Name.L)
		if col == nil {
			err = errKeyColumnDoesNotExits.GenWithStack("column does not exist: %s", idxCol.Name.L)
			return
		}
		var colLen int
		colLen, err = getIndexColumnLength(col, idxCol.Length)
		if err != nil {
			return
		}
		len += colLen
	}
	return
}

func isSingleIntPK(constr *ast.Constraint, lastCol *model.ColumnInfo) bool {
	if len(constr.Keys) != 1 {
		return false
	}
	switch lastCol.Tp {
	case mysql.TypeLong, mysql.TypeLonglong,
		mysql.TypeTiny, mysql.TypeShort, mysql.TypeInt24:
		return true
	}
	return false
}

// ShouldBuildClusteredIndex is used to determine whether the CREATE TABLE statement should build a clustered index table.
func ShouldBuildClusteredIndex(ctx sessionctx.Context, opt *ast.IndexOption, isSingleIntPK bool) bool {
	if opt == nil || opt.PrimaryKeyTp == model.PrimaryKeyTypeDefault {
		switch ctx.GetSessionVars().EnableClusteredIndex {
		case variable.ClusteredIndexDefModeOn:
			return true
		case variable.ClusteredIndexDefModeIntOnly:
			return !config.GetGlobalConfig().AlterPrimaryKey && isSingleIntPK
		default:
			return false
		}
	}
	return opt.PrimaryKeyTp == model.PrimaryKeyTypeClustered
}

// checkTableInfoValidExtra is like checkTableInfoValid, but also assumes the
// table info comes from untrusted source and performs further checks such as
// name length and column count.
// (checkTableInfoValid is also used in repairing objects which don't perform
// these checks. Perhaps the two functions should be merged together regardless?)
func checkTableInfoValidExtra(tbInfo *model.TableInfo) error {
	if err := checkTooLongTable(tbInfo.Name); err != nil {
		return err
	}

	if err := checkDuplicateColumn(tbInfo.Columns); err != nil {
		return err
	}
	if err := checkTooLongColumn(tbInfo.Columns); err != nil {
		return err
	}
	if err := checkTooManyColumns(tbInfo.Columns); err != nil {
		return errors.Trace(err)
	}
	if err := checkTooManyIndexes(tbInfo.Indices); err != nil {
		return errors.Trace(err)
	}
	if err := checkColumnsAttributes(tbInfo.Columns); err != nil {
		return errors.Trace(err)
	}

	// FIXME: perform checkConstraintNames
	if err := checkCharsetAndCollation(tbInfo.Charset, tbInfo.Collate); err != nil {
		return errors.Trace(err)
	}

	oldState := tbInfo.State
	tbInfo.State = model.StatePublic
	err := checkTableInfoValid(tbInfo)
	tbInfo.State = oldState
	return err
}

func checkTableInfoValidWithStmt(ctx sessionctx.Context, tbInfo *model.TableInfo, s *ast.CreateTableStmt) (err error) {
	// All of these rely on the AST structure of expressions, which were
	// lost in the model (got serialized into strings).
	if err := checkGeneratedColumn(ctx, s.Cols); err != nil {
		return errors.Trace(err)
	}
	if tbInfo.Partition != nil {
		if err := checkPartitionDefinitionConstraints(ctx, tbInfo); err != nil {
			return errors.Trace(err)
		}
		if s.Partition != nil {
			if err := checkPartitionFuncType(ctx, s.Partition.Expr, tbInfo); err != nil {
				return errors.Trace(err)
			}
			if err := checkPartitioningKeysConstraints(ctx, s, tbInfo); err != nil {
				return errors.Trace(err)
			}
		}
	}

	return nil
}

func checkPartitionDefinitionConstraints(ctx sessionctx.Context, tbInfo *model.TableInfo) error {
	var err error
	if err = checkPartitionNameUnique(tbInfo.Partition); err != nil {
		return errors.Trace(err)
	}
	if err = checkAddPartitionTooManyPartitions(uint64(len(tbInfo.Partition.Definitions))); err != nil {
		return err
	}
	if err = checkAddPartitionOnTemporaryMode(tbInfo); err != nil {
		return err
	}

	switch tbInfo.Partition.Type {
	case model.PartitionTypeRange:
		err = checkPartitionByRange(ctx, tbInfo)
	case model.PartitionTypeHash:
		err = checkPartitionByHash(ctx, tbInfo)
	case model.PartitionTypeList:
		err = checkPartitionByList(ctx, tbInfo)
	}
	return errors.Trace(err)
}

// checkTableInfoValid uses to check table info valid. This is used to validate table info.
func checkTableInfoValid(tblInfo *model.TableInfo) error {
	_, err := tables.TableFromMeta(nil, tblInfo)
	if err != nil {
		return err
	}
	return checkInvisibleIndexOnPK(tblInfo)
}

func buildTableInfoWithLike(ctx sessionctx.Context, ident ast.Ident, referTblInfo *model.TableInfo, s *ast.CreateTableStmt) (*model.TableInfo, error) {
	// Check the referred table is a real table object.
	if referTblInfo.IsSequence() || referTblInfo.IsView() {
		return nil, ErrWrongObject.GenWithStackByArgs(ident.Schema, referTblInfo.Name, "BASE TABLE")
	}
	tblInfo := *referTblInfo
	if err := setTemporaryType(ctx, &tblInfo, s); err != nil {
		return nil, errors.Trace(err)
	}
	// Check non-public column and adjust column offset.
	newColumns := referTblInfo.Cols()
	newIndices := make([]*model.IndexInfo, 0, len(tblInfo.Indices))
	for _, idx := range tblInfo.Indices {
		if idx.State == model.StatePublic {
			newIndices = append(newIndices, idx)
		}
	}
	tblInfo.Columns = newColumns
	tblInfo.Indices = newIndices
	tblInfo.Name = ident.Name
	tblInfo.AutoIncID = 0
	tblInfo.ForeignKeys = nil
	// Ignore TiFlash replicas for temporary tables.
	if s.TemporaryKeyword != ast.TemporaryNone {
		tblInfo.TiFlashReplica = nil
	} else if tblInfo.TiFlashReplica != nil {
		replica := *tblInfo.TiFlashReplica
		// Keep the tiflash replica setting, remove the replica available status.
		replica.AvailablePartitionIDs = nil
		replica.Available = false
		tblInfo.TiFlashReplica = &replica
	}
	if referTblInfo.Partition != nil {
		pi := *referTblInfo.Partition
		pi.Definitions = make([]model.PartitionDefinition, len(referTblInfo.Partition.Definitions))
		copy(pi.Definitions, referTblInfo.Partition.Definitions)
		tblInfo.Partition = &pi
	}
	return &tblInfo, nil
}

// BuildTableInfoFromAST builds model.TableInfo from a SQL statement.
// Note: TableID and PartitionID are left as uninitialized value.
func BuildTableInfoFromAST(s *ast.CreateTableStmt) (*model.TableInfo, error) {
	return buildTableInfoWithCheck(mock.NewContext(), s, mysql.DefaultCharset, "", nil, nil)
}

// buildTableInfoWithCheck builds model.TableInfo from a SQL statement.
// Note: TableID and PartitionIDs are left as uninitialized value.
func buildTableInfoWithCheck(ctx sessionctx.Context, s *ast.CreateTableStmt, dbCharset, dbCollate string, placementPolicyRef *model.PolicyRefInfo, directPlacementOpts *model.PlacementSettings) (*model.TableInfo, error) {
	tbInfo, err := buildTableInfoWithStmt(ctx, s, dbCharset, dbCollate, placementPolicyRef, directPlacementOpts)
	if err != nil {
		return nil, err
	}
	// Fix issue 17952 which will cause partition range expr can't be parsed as Int.
	// checkTableInfoValidWithStmt will do the constant fold the partition expression first,
	// then checkTableInfoValidExtra will pass the tableInfo check successfully.
	if err = checkTableInfoValidWithStmt(ctx, tbInfo, s); err != nil {
		return nil, err
	}
	if err = checkTableInfoValidExtra(tbInfo); err != nil {
		return nil, err
	}
	return tbInfo, nil
}

// BuildSessionTemporaryTableInfo builds model.TableInfo from a SQL statement.
func BuildSessionTemporaryTableInfo(ctx sessionctx.Context, is infoschema.InfoSchema, s *ast.CreateTableStmt, dbCharset, dbCollate string, placementPolicyRef *model.PolicyRefInfo, directPlacementOpts *model.PlacementSettings) (*model.TableInfo, error) {
	ident := ast.Ident{Schema: s.Table.Schema, Name: s.Table.Name}
	//build tableInfo
	var tbInfo *model.TableInfo
	var referTbl table.Table
	var err error
	if s.ReferTable != nil {
		referIdent := ast.Ident{Schema: s.ReferTable.Schema, Name: s.ReferTable.Name}
		_, ok := is.SchemaByName(referIdent.Schema)
		if !ok {
			return nil, infoschema.ErrTableNotExists.GenWithStackByArgs(referIdent.Schema, referIdent.Name)
		}
		referTbl, err = is.TableByName(referIdent.Schema, referIdent.Name)
		if err != nil {
			return nil, infoschema.ErrTableNotExists.GenWithStackByArgs(referIdent.Schema, referIdent.Name)
		}
		tbInfo, err = buildTableInfoWithLike(ctx, ident, referTbl.Meta(), s)
	} else {
		tbInfo, err = buildTableInfoWithCheck(ctx, s, dbCharset, dbCollate, placementPolicyRef, directPlacementOpts)
	}
	return tbInfo, err
}

// buildTableInfoWithStmt builds model.TableInfo from a SQL statement without validity check
func buildTableInfoWithStmt(ctx sessionctx.Context, s *ast.CreateTableStmt, dbCharset, dbCollate string, placementPolicyRef *model.PolicyRefInfo, directPlacementOpts *model.PlacementSettings) (*model.TableInfo, error) {
	colDefs := s.Cols
	tableCharset, tableCollate, err := getCharsetAndCollateInTableOption(0, s.Options)
	if err != nil {
		return nil, errors.Trace(err)
	}
	tableCharset, tableCollate, err = ResolveCharsetCollation(
		ast.CharsetOpt{Chs: tableCharset, Col: tableCollate},
		ast.CharsetOpt{Chs: dbCharset, Col: dbCollate},
	)
	if err != nil {
		return nil, errors.Trace(err)
	}

	// The column charset haven't been resolved here.
	cols, newConstraints, err := buildColumnsAndConstraints(ctx, colDefs, s.Constraints, tableCharset, tableCollate)
	if err != nil {
		return nil, errors.Trace(err)
	}
	err = checkConstraintNames(newConstraints)
	if err != nil {
		return nil, errors.Trace(err)
	}

	var tbInfo *model.TableInfo
	tbInfo, err = buildTableInfo(ctx, s.Table.Name, cols, newConstraints, tableCharset, tableCollate)
	if err != nil {
		return nil, errors.Trace(err)
	}
	if err = setTemporaryType(ctx, tbInfo, s); err != nil {
		return nil, errors.Trace(err)
	}

	if err = setTableAutoRandomBits(ctx, tbInfo, colDefs); err != nil {
		return nil, errors.Trace(err)
	}

	if err = handleTableOptions(s.Options, tbInfo); err != nil {
		return nil, errors.Trace(err)
	}

	if tbInfo.TempTableType == model.TempTableNone && tbInfo.PlacementPolicyRef == nil && tbInfo.DirectPlacementOpts == nil {
		// Set the defaults from Schema. Note: they are mutual exclusive!
		if placementPolicyRef != nil {
			tbInfo.PlacementPolicyRef = placementPolicyRef
		} else if directPlacementOpts != nil {
			tbInfo.DirectPlacementOpts = directPlacementOpts
		}
	}
	tbInfo.PlacementPolicyRef, tbInfo.DirectPlacementOpts, err = checkAndNormalizePlacement(ctx, tbInfo.PlacementPolicyRef, tbInfo.DirectPlacementOpts, placementPolicyRef, directPlacementOpts)
	if err != nil {
		return nil, errors.Trace(err)
	}

	if tbInfo.Partition != nil {
		for _, partition := range tbInfo.Partition.Definitions {
			partition.PlacementPolicyRef, partition.DirectPlacementOpts, err = checkAndNormalizePlacement(ctx, partition.PlacementPolicyRef, partition.DirectPlacementOpts, nil, nil)
			if err != nil {
				return nil, errors.Trace(err)
			}
		}
	}

	// After handleTableOptions, so the partitions can get defaults from Table level
	err = buildTablePartitionInfo(ctx, s.Partition, tbInfo)
	if err != nil {
		return nil, errors.Trace(err)
	}

	return tbInfo, nil
}

func (d *ddl) assignTableID(tbInfo *model.TableInfo) error {
	genIDs, err := d.genGlobalIDs(1)
	if err != nil {
		return errors.Trace(err)
	}
	tbInfo.ID = genIDs[0]
	return nil
}

func (d *ddl) assignPartitionIDs(defs []model.PartitionDefinition) error {
	genIDs, err := d.genGlobalIDs(len(defs))
	if err != nil {
		return errors.Trace(err)
	}
	for i := range defs {
		defs[i].ID = genIDs[i]
	}
	return nil
}

func (d *ddl) CreateTable(ctx sessionctx.Context, s *ast.CreateTableStmt) (err error) {
	ident := ast.Ident{Schema: s.Table.Schema, Name: s.Table.Name}
	is := d.GetInfoSchemaWithInterceptor(ctx)
	schema, ok := is.SchemaByName(ident.Schema)
	if !ok {
		return infoschema.ErrDatabaseNotExists.GenWithStackByArgs(ident.Schema)
	}

	var referTbl table.Table
	if s.ReferTable != nil {
		referIdent := ast.Ident{Schema: s.ReferTable.Schema, Name: s.ReferTable.Name}
		_, ok := is.SchemaByName(referIdent.Schema)
		if !ok {
			return infoschema.ErrTableNotExists.GenWithStackByArgs(referIdent.Schema, referIdent.Name)
		}
		referTbl, err = is.TableByName(referIdent.Schema, referIdent.Name)
		if err != nil {
			return infoschema.ErrTableNotExists.GenWithStackByArgs(referIdent.Schema, referIdent.Name)
		}
	}

	// build tableInfo
	var tbInfo *model.TableInfo
	if s.ReferTable != nil {
		tbInfo, err = buildTableInfoWithLike(ctx, ident, referTbl.Meta(), s)
	} else {
		tbInfo, err = buildTableInfoWithStmt(ctx, s, schema.Charset, schema.Collate, schema.PlacementPolicyRef, schema.DirectPlacementOpts)
	}
	if err != nil {
		return errors.Trace(err)
	}

	if err = checkTableInfoValidWithStmt(ctx, tbInfo, s); err != nil {
		return err
	}

	onExist := OnExistError
	if s.IfNotExists {
		onExist = OnExistIgnore
	}

	return d.CreateTableWithInfo(ctx, schema.Name, tbInfo, onExist)
}

func setTemporaryType(ctx sessionctx.Context, tbInfo *model.TableInfo, s *ast.CreateTableStmt) error {
	switch s.TemporaryKeyword {
	case ast.TemporaryGlobal:
		tbInfo.TempTableType = model.TempTableGlobal
		// "create global temporary table ... on commit preserve rows"
		if !s.OnCommitDelete {
			return errors.Trace(errUnsupportedOnCommitPreserve)
		}
	case ast.TemporaryLocal:
		tbInfo.TempTableType = model.TempTableLocal
	default:
		tbInfo.TempTableType = model.TempTableNone
	}
	return nil
}

// createTableWithInfoJob returns the table creation job.
// WARNING: it may return a nil job, which means you don't need to submit any DDL job.
// WARNING!!!: if retainID == true, it will not allocate ID by itself. That means if the caller
// can not promise ID is unique, then we got inconsistency.
func (d *ddl) createTableWithInfoJob(
	ctx sessionctx.Context,
	dbName model.CIStr,
	tbInfo *model.TableInfo,
	onExist OnExist,
	retainID bool,
) (job *model.Job, err error) {
	is := d.GetInfoSchemaWithInterceptor(ctx)
	schema, ok := is.SchemaByName(dbName)
	if !ok {
		return nil, infoschema.ErrDatabaseNotExists.GenWithStackByArgs(dbName)
	}

	var oldViewTblID int64
	if oldTable, err := is.TableByName(schema.Name, tbInfo.Name); err == nil {
		err = infoschema.ErrTableExists.GenWithStackByArgs(ast.Ident{Schema: schema.Name, Name: tbInfo.Name})
		switch onExist {
		case OnExistIgnore:
			ctx.GetSessionVars().StmtCtx.AppendNote(err)
			return nil, nil
		case OnExistReplace:
			// only CREATE OR REPLACE VIEW is supported at the moment.
			if tbInfo.View != nil {
				if oldTable.Meta().IsView() {
					oldViewTblID = oldTable.Meta().ID
					break
				}
				// The object to replace isn't a view.
				return nil, ErrWrongObject.GenWithStackByArgs(dbName, tbInfo.Name, "VIEW")
			}
			return nil, err
		default:
			return nil, err
		}
	}

	if !retainID {
		if err := d.assignTableID(tbInfo); err != nil {
			return nil, errors.Trace(err)
		}
<<<<<<< HEAD
	}

	if tbInfo.Partition != nil {
		if !retainID {
=======

		if tbInfo.Partition != nil {
>>>>>>> 4f30a142
			if err := d.assignPartitionIDs(tbInfo.Partition.Definitions); err != nil {
				return nil, errors.Trace(err)
			}
		}
	}

	if err := checkTableInfoValidExtra(tbInfo); err != nil {
		return nil, err
	}

	var actionType model.ActionType
	args := []interface{}{tbInfo}
	switch {
	case tbInfo.View != nil:
		actionType = model.ActionCreateView
		args = append(args, onExist == OnExistReplace, oldViewTblID)
	case tbInfo.Sequence != nil:
		actionType = model.ActionCreateSequence
	default:
		actionType = model.ActionCreateTable
	}

	job = &model.Job{
		SchemaID:   schema.ID,
		TableID:    tbInfo.ID,
		SchemaName: schema.Name.L,
		Type:       actionType,
		BinlogInfo: &model.HistoryInfo{},
		Args:       args,
	}
	return job, nil
}

func (d *ddl) createTableWithInfoPost(
	ctx sessionctx.Context,
	tbInfo *model.TableInfo,
	schemaID int64,
) error {
	var err error
	d.preSplitAndScatter(ctx, tbInfo, tbInfo.GetPartitionInfo())
	if tbInfo.AutoIncID > 1 {
		// Default tableAutoIncID base is 0.
		// If the first ID is expected to greater than 1, we need to do rebase.
		newEnd := tbInfo.AutoIncID - 1
		if err = d.handleAutoIncID(tbInfo, schemaID, newEnd, autoid.RowIDAllocType); err != nil {
			return errors.Trace(err)
		}
	}
	if tbInfo.AutoRandID > 1 {
		// Default tableAutoRandID base is 0.
		// If the first ID is expected to greater than 1, we need to do rebase.
		newEnd := tbInfo.AutoRandID - 1
		err = d.handleAutoIncID(tbInfo, schemaID, newEnd, autoid.AutoRandomType)
	}
	return err
}

func (d *ddl) CreateTableWithInfo(
	ctx sessionctx.Context,
	dbName model.CIStr,
	tbInfo *model.TableInfo,
	onExist OnExist,
) (err error) {
	job, err := d.createTableWithInfoJob(ctx, dbName, tbInfo, onExist, false)
	if err != nil {
		return err
	}
	if job == nil {
		return nil
	}

	err = d.doDDLJob(ctx, job)
	if err != nil {
		// table exists, but if_not_exists flags is true, so we ignore this error.
		if onExist == OnExistIgnore && infoschema.ErrTableExists.Equal(err) {
			ctx.GetSessionVars().StmtCtx.AppendNote(err)
			err = nil
		}
	} else {
		err = d.createTableWithInfoPost(ctx, tbInfo, job.SchemaID)
	}

	err = d.callHookOnChanged(err)
	return errors.Trace(err)
}

func (d *ddl) BatchCreateTableWithInfo(ctx sessionctx.Context,
	dbName model.CIStr,
	infos []*model.TableInfo,
	onExist OnExist) error {
	jobs := &model.Job{
		BinlogInfo: &model.HistoryInfo{},
	}
	args := make([]*model.TableInfo, 0, len(infos))

	var err error

	// 1. counts how many IDs are there
	// 2. if there is any duplicated table name
	totalID := 0
	duplication := make(map[string]struct{})
	for _, info := range infos {
		if _, ok := duplication[info.Name.L]; ok {
			err = infoschema.ErrTableExists.FastGenByArgs("can not batch create tables with same name")
			if onExist == OnExistIgnore && infoschema.ErrTableExists.Equal(err) {
				ctx.GetSessionVars().StmtCtx.AppendNote(err)
				err = nil
			}
		}
		if err != nil {
			return errors.Trace(err)
		}

		duplication[info.Name.L] = struct{}{}

		totalID += 1
		parts := info.GetPartitionInfo()
		if parts != nil {
			totalID += len(parts.Definitions)
		}
	}

	genIDs, err := d.genGlobalIDs(totalID)
	if err != nil {
		return errors.Trace(err)
	}

	for _, info := range infos {
		info.ID, genIDs = genIDs[0], genIDs[1:]

		if parts := info.GetPartitionInfo(); parts != nil {
			for i := range parts.Definitions {
				parts.Definitions[i].ID, genIDs = genIDs[0], genIDs[1:]
			}
		}

		job, err := d.createTableWithInfoJob(ctx, dbName, info, onExist, true)
		if err != nil {
			return errors.Trace(err)
		}
		if job == nil {
			continue
		}

		// if jobs.Type == model.ActionCreateTables, it is initialized
		// if not, initialize jobs by job.XXXX
		if jobs.Type != model.ActionCreateTables {
			jobs.Type = model.ActionCreateTables
			jobs.SchemaID = job.SchemaID
			jobs.SchemaName = job.SchemaName
		}

		// append table job args
		if len(job.Args) != 1 {
			return errors.Trace(fmt.Errorf("except only one argument"))
		}
		info, ok := job.Args[0].(*model.TableInfo)
		if !ok {
			return errors.Trace(fmt.Errorf("except table info"))
		}
		args = append(args, info)
	}
	if len(args) == 0 {
		return nil
	}
	jobs.Args = append(jobs.Args, args)

	err = d.doDDLJob(ctx, jobs)
	if err != nil {
		// table exists, but if_not_exists flags is true, so we ignore this error.
		if onExist == OnExistIgnore && infoschema.ErrTableExists.Equal(err) {
			ctx.GetSessionVars().StmtCtx.AppendNote(err)
			err = nil
		}
		return errors.Trace(d.callHookOnChanged(err))
	}

	for j := range infos {
		if err = d.createTableWithInfoPost(ctx, infos[j], jobs.SchemaID); err != nil {
			return errors.Trace(d.callHookOnChanged(err))
		}
	}

	return nil
}

// preSplitAndScatter performs pre-split and scatter of the table's regions.
// If `pi` is not nil, will only split region for `pi`, this is used when add partition.
func (d *ddl) preSplitAndScatter(ctx sessionctx.Context, tbInfo *model.TableInfo, pi *model.PartitionInfo) {
	if tbInfo.TempTableType != model.TempTableNone {
		return
	}
	sp, ok := d.store.(kv.SplittableStore)
	if !ok || atomic.LoadUint32(&EnableSplitTableRegion) == 0 {
		return
	}
	var (
		preSplit      func()
		scatterRegion bool
	)
	val, err := variable.GetGlobalSystemVar(ctx.GetSessionVars(), variable.TiDBScatterRegion)
	if err != nil {
		logutil.BgLogger().Warn("[ddl] won't scatter region", zap.Error(err))
	} else {
		scatterRegion = variable.TiDBOptOn(val)
	}
	if pi != nil {
		preSplit = func() { splitPartitionTableRegion(ctx, sp, tbInfo, pi, scatterRegion) }
	} else {
		preSplit = func() { splitTableRegion(ctx, sp, tbInfo, scatterRegion) }
	}
	if scatterRegion {
		preSplit()
	} else {
		go preSplit()
	}
}

func (d *ddl) RecoverTable(ctx sessionctx.Context, recoverInfo *RecoverInfo) (err error) {
	is := d.GetInfoSchemaWithInterceptor(ctx)
	schemaID, tbInfo := recoverInfo.SchemaID, recoverInfo.TableInfo
	// Check schema exist.
	schema, ok := is.SchemaByID(schemaID)
	if !ok {
		return errors.Trace(infoschema.ErrDatabaseNotExists.GenWithStackByArgs(
			fmt.Sprintf("(Schema ID %d)", schemaID),
		))
	}
	// Check not exist table with same name.
	if ok := is.TableExists(schema.Name, tbInfo.Name); ok {
		return infoschema.ErrTableExists.GenWithStackByArgs(tbInfo.Name)
	}

	tbInfo.State = model.StateNone
	job := &model.Job{
		SchemaID:   schemaID,
		TableID:    tbInfo.ID,
		SchemaName: schema.Name.L,
		Type:       model.ActionRecoverTable,
		BinlogInfo: &model.HistoryInfo{},
		Args: []interface{}{tbInfo, recoverInfo.AutoIDs.RowID, recoverInfo.DropJobID,
			recoverInfo.SnapshotTS, recoverTableCheckFlagNone, recoverInfo.AutoIDs.RandomID,
			recoverInfo.OldSchemaName, recoverInfo.OldTableName},
	}
	err = d.doDDLJob(ctx, job)
	err = d.callHookOnChanged(err)
	return errors.Trace(err)
}

func (d *ddl) CreateView(ctx sessionctx.Context, s *ast.CreateViewStmt) (err error) {
	viewInfo, err := buildViewInfo(ctx, s)
	if err != nil {
		return err
	}

	cols := make([]*table.Column, len(s.Cols))
	for i, v := range s.Cols {
		cols[i] = table.ToColumn(&model.ColumnInfo{
			Name:   v,
			ID:     int64(i),
			Offset: i,
			State:  model.StatePublic,
		})
	}

	tblCharset := ""
	tblCollate := ""
	if v, ok := ctx.GetSessionVars().GetSystemVar(variable.CharacterSetConnection); ok {
		tblCharset = v
	}
	if v, ok := ctx.GetSessionVars().GetSystemVar(variable.CollationConnection); ok {
		tblCollate = v
	}

	tbInfo, err := buildTableInfo(ctx, s.ViewName.Name, cols, nil, tblCharset, tblCollate)
	if err != nil {
		return err
	}
	tbInfo.View = viewInfo

	onExist := OnExistError
	if s.OrReplace {
		onExist = OnExistReplace
	}

	return d.CreateTableWithInfo(ctx, s.ViewName.Schema, tbInfo, onExist)
}

func buildViewInfo(ctx sessionctx.Context, s *ast.CreateViewStmt) (*model.ViewInfo, error) {
	// Always Use `format.RestoreNameBackQuotes` to restore `SELECT` statement despite the `ANSI_QUOTES` SQL Mode is enabled or not.
	restoreFlag := format.RestoreStringSingleQuotes | format.RestoreKeyWordUppercase | format.RestoreNameBackQuotes
	var sb strings.Builder
	if err := s.Select.Restore(format.NewRestoreCtx(restoreFlag, &sb)); err != nil {
		return nil, err
	}

	return &model.ViewInfo{Definer: s.Definer, Algorithm: s.Algorithm,
		Security: s.Security, SelectStmt: sb.String(), CheckOption: s.CheckOption, Cols: nil}, nil
}

func checkPartitionByHash(ctx sessionctx.Context, tbInfo *model.TableInfo) error {
	return checkNoHashPartitions(ctx, tbInfo.Partition.Num)
}

// checkPartitionByRange checks validity of a "BY RANGE" partition.
func checkPartitionByRange(ctx sessionctx.Context, tbInfo *model.TableInfo) error {
	failpoint.Inject("CheckPartitionByRangeErr", func() {
		panic("Out Of Memory Quota!")
	})
	pi := tbInfo.Partition

	if len(pi.Columns) == 0 {
		return checkRangePartitionValue(ctx, tbInfo)
	}

	return checkRangeColumnsPartitionValue(ctx, tbInfo)
}

// checkPartitionByList checks validity of a "BY LIST" partition.
func checkPartitionByList(ctx sessionctx.Context, tbInfo *model.TableInfo) error {
	return checkListPartitionValue(ctx, tbInfo)
}

func checkColumnsPartitionType(tbInfo *model.TableInfo) error {
	for _, col := range tbInfo.Partition.Columns {
		colInfo := getColumnInfoByName(tbInfo, col.L)
		if colInfo == nil {
			return errors.Trace(ErrFieldNotFoundPart)
		}
		// The permitted data types are shown in the following list:
		// All integer types
		// DATE and DATETIME
		// CHAR, VARCHAR, BINARY, and VARBINARY
		// See https://dev.mysql.com/doc/mysql-partitioning-excerpt/5.7/en/partitioning-columns.html
		switch colInfo.FieldType.Tp {
		case mysql.TypeTiny, mysql.TypeShort, mysql.TypeInt24, mysql.TypeLong, mysql.TypeLonglong:
		case mysql.TypeDate, mysql.TypeDatetime, mysql.TypeDuration:
		case mysql.TypeVarchar, mysql.TypeString:
		default:
			return ErrNotAllowedTypeInPartition.GenWithStackByArgs(col.O)
		}
	}
	return nil
}

func checkRangeColumnsPartitionValue(ctx sessionctx.Context, tbInfo *model.TableInfo) error {
	// Range columns partition key supports multiple data types with integer、datetime、string.
	pi := tbInfo.Partition
	defs := pi.Definitions
	if len(defs) < 1 {
		return ast.ErrPartitionsMustBeDefined.GenWithStackByArgs("RANGE")
	}

	curr := &defs[0]
	if len(curr.LessThan) != len(pi.Columns) {
		return errors.Trace(ast.ErrPartitionColumnList)
	}
	var prev *model.PartitionDefinition
	for i := 1; i < len(defs); i++ {
		prev, curr = curr, &defs[i]
		succ, err := checkTwoRangeColumns(ctx, curr, prev, pi, tbInfo)
		if err != nil {
			return err
		}
		if !succ {
			return errors.Trace(ErrRangeNotIncreasing)
		}
	}
	return nil
}

func checkTwoRangeColumns(ctx sessionctx.Context, curr, prev *model.PartitionDefinition, pi *model.PartitionInfo, tbInfo *model.TableInfo) (bool, error) {
	if len(curr.LessThan) != len(pi.Columns) {
		return false, errors.Trace(ast.ErrPartitionColumnList)
	}
	for i := 0; i < len(pi.Columns); i++ {
		// Special handling for MAXVALUE.
		if strings.EqualFold(curr.LessThan[i], partitionMaxValue) {
			// If current is maxvalue, it certainly >= previous.
			return true, nil
		}
		if strings.EqualFold(prev.LessThan[i], partitionMaxValue) {
			// Current is not maxvalue, and previous is maxvalue.
			return false, nil
		}

		// Current and previous is the same.
		if strings.EqualFold(curr.LessThan[i], prev.LessThan[i]) {
			continue
		}

		// The tuples of column values used to define the partitions are strictly increasing:
		// PARTITION p0 VALUES LESS THAN (5,10,'ggg')
		// PARTITION p1 VALUES LESS THAN (10,20,'mmm')
		// PARTITION p2 VALUES LESS THAN (15,30,'sss')
		colInfo := findColumnByName(pi.Columns[i].L, tbInfo)
		succ, err := parseAndEvalBoolExpr(ctx, curr.LessThan[i], prev.LessThan[i], colInfo, tbInfo)
		if err != nil {
			return false, err
		}

		if succ {
			return true, nil
		}
	}
	return false, nil
}

func parseAndEvalBoolExpr(ctx sessionctx.Context, l, r string, colInfo *model.ColumnInfo, tbInfo *model.TableInfo) (bool, error) {
	lexpr, err := expression.ParseSimpleExprCastWithTableInfo(ctx, l, tbInfo, &colInfo.FieldType)
	if err != nil {
		return false, err
	}
	rexpr, err := expression.ParseSimpleExprCastWithTableInfo(ctx, r, tbInfo, &colInfo.FieldType)
	if err != nil {
		return false, err
	}
	e, err := expression.NewFunctionBase(ctx, ast.GT, types.NewFieldType(mysql.TypeLonglong), lexpr, rexpr)
	if err != nil {
		return false, err
	}
	e.SetCharsetAndCollation(colInfo.Charset, colInfo.Collate)
	res, _, err1 := e.EvalInt(ctx, chunk.Row{})
	if err1 != nil {
		return false, err1
	}
	return res > 0, nil
}

func checkCharsetAndCollation(cs string, co string) error {
	if !charset.ValidCharsetAndCollation(cs, co) {
		return ErrUnknownCharacterSet.GenWithStackByArgs(cs)
	}
	if co != "" {
		if _, err := collate.GetCollationByName(co); err != nil {
			return errors.Trace(err)
		}
	}
	return nil
}

// handleAutoIncID handles auto_increment option in DDL. It creates a ID counter for the table and initiates the counter to a proper value.
// For example if the option sets auto_increment to 10. The counter will be set to 9. So the next allocated ID will be 10.
func (d *ddl) handleAutoIncID(tbInfo *model.TableInfo, schemaID int64, newEnd int64, tp autoid.AllocatorType) error {
	allocs := autoid.NewAllocatorsFromTblInfo(d.store, schemaID, tbInfo)
	if alloc := allocs.Get(tp); alloc != nil {
		err := alloc.Rebase(context.Background(), newEnd, false)
		if err != nil {
			return errors.Trace(err)
		}
	}
	return nil
}

// SetDirectPlacementOpt tries to make the PlacementSettings assignments generic for Schema/Table/Partition
func SetDirectPlacementOpt(placementSettings *model.PlacementSettings, placementOptionType ast.PlacementOptionType, stringVal string, uintVal uint64) error {
	switch placementOptionType {
	case ast.PlacementOptionPrimaryRegion:
		placementSettings.PrimaryRegion = stringVal
	case ast.PlacementOptionRegions:
		placementSettings.Regions = stringVal
	case ast.PlacementOptionFollowerCount:
		placementSettings.Followers = uintVal
	case ast.PlacementOptionVoterCount:
		placementSettings.Voters = uintVal
	case ast.PlacementOptionLearnerCount:
		placementSettings.Learners = uintVal
	case ast.PlacementOptionSchedule:
		placementSettings.Schedule = stringVal
	case ast.PlacementOptionConstraints:
		placementSettings.Constraints = stringVal
	case ast.PlacementOptionLeaderConstraints:
		placementSettings.LeaderConstraints = stringVal
	case ast.PlacementOptionLearnerConstraints:
		placementSettings.LearnerConstraints = stringVal
	case ast.PlacementOptionFollowerConstraints:
		placementSettings.FollowerConstraints = stringVal
	case ast.PlacementOptionVoterConstraints:
		placementSettings.VoterConstraints = stringVal
	default:
		return errors.Trace(errors.New("unknown placement policy option"))
	}
	return nil
}

// handleTableOptions updates tableInfo according to table options.
func handleTableOptions(options []*ast.TableOption, tbInfo *model.TableInfo) error {
	for _, op := range options {
		switch op.Tp {
		case ast.TableOptionAutoIncrement:
			tbInfo.AutoIncID = int64(op.UintValue)
		case ast.TableOptionAutoIdCache:
			if op.UintValue > uint64(math.MaxInt64) {
				// TODO: Refine this error.
				return errors.New("table option auto_id_cache overflows int64")
			}
			tbInfo.AutoIdCache = int64(op.UintValue)
		case ast.TableOptionAutoRandomBase:
			tbInfo.AutoRandID = int64(op.UintValue)
		case ast.TableOptionComment:
			tbInfo.Comment = op.StrValue
		case ast.TableOptionCompression:
			tbInfo.Compression = op.StrValue
		case ast.TableOptionShardRowID:
			if op.UintValue > 0 && tbInfo.HasClusteredIndex() {
				return errUnsupportedShardRowIDBits
			}
			tbInfo.ShardRowIDBits = op.UintValue
			if tbInfo.ShardRowIDBits > shardRowIDBitsMax {
				tbInfo.ShardRowIDBits = shardRowIDBitsMax
			}
			tbInfo.MaxShardRowIDBits = tbInfo.ShardRowIDBits
		case ast.TableOptionPreSplitRegion:
			if tbInfo.TempTableType != model.TempTableNone {
				return errors.Trace(ErrOptOnTemporaryTable.GenWithStackByArgs("pre split regions"))
			}
			tbInfo.PreSplitRegions = op.UintValue
		case ast.TableOptionCharset, ast.TableOptionCollate:
			// We don't handle charset and collate here since they're handled in `getCharsetAndCollateInTableOption`.
		case ast.TableOptionPlacementPolicy:
			tbInfo.PlacementPolicyRef = &model.PolicyRefInfo{
				Name: model.NewCIStr(op.StrValue),
			}
		case ast.TableOptionPlacementPrimaryRegion, ast.TableOptionPlacementRegions,
			ast.TableOptionPlacementFollowerCount, ast.TableOptionPlacementVoterCount,
			ast.TableOptionPlacementLearnerCount, ast.TableOptionPlacementSchedule,
			ast.TableOptionPlacementConstraints, ast.TableOptionPlacementLeaderConstraints,
			ast.TableOptionPlacementLearnerConstraints, ast.TableOptionPlacementFollowerConstraints,
			ast.TableOptionPlacementVoterConstraints:
			if tbInfo.DirectPlacementOpts == nil {
				tbInfo.DirectPlacementOpts = &model.PlacementSettings{}
			}
			err := SetDirectPlacementOpt(tbInfo.DirectPlacementOpts, ast.PlacementOptionType(op.Tp), op.StrValue, op.UintValue)
			if err != nil {
				return err
			}
		}
	}
	shardingBits := shardingBits(tbInfo)
	if tbInfo.PreSplitRegions > shardingBits {
		tbInfo.PreSplitRegions = shardingBits
	}
	return nil
}

func shardingBits(tblInfo *model.TableInfo) uint64 {
	if tblInfo.ShardRowIDBits > 0 {
		return tblInfo.ShardRowIDBits
	}
	return tblInfo.AutoRandomBits
}

// isIgnorableSpec checks if the spec type is ignorable.
// Some specs are parsed by ignored. This is for compatibility.
func isIgnorableSpec(tp ast.AlterTableType) bool {
	// AlterTableLock/AlterTableAlgorithm are ignored.
	return tp == ast.AlterTableLock || tp == ast.AlterTableAlgorithm
}

// getCharsetAndCollateInColumnDef will iterate collate in the options, validate it by checking the charset
// of column definition. If there's no collate in the option, the default collate of column's charset will be used.
func getCharsetAndCollateInColumnDef(def *ast.ColumnDef) (chs, coll string, err error) {
	chs = def.Tp.Charset
	coll = def.Tp.Collate
	if chs != "" && coll == "" {
		if coll, err = charset.GetDefaultCollation(chs); err != nil {
			return "", "", errors.Trace(err)
		}
	}
	for _, opt := range def.Options {
		if opt.Tp == ast.ColumnOptionCollate {
			info, err := collate.GetCollationByName(opt.StrValue)
			if err != nil {
				return "", "", errors.Trace(err)
			}
			if chs == "" {
				chs = info.CharsetName
			} else if chs != info.CharsetName {
				return "", "", ErrCollationCharsetMismatch.GenWithStackByArgs(info.Name, chs)
			}
			coll = info.Name
		}
	}
	return
}

// getCharsetAndCollateInTableOption will iterate the charset and collate in the options,
// and returns the last charset and collate in options. If there is no charset in the options,
// the returns charset will be "", the same as collate.
func getCharsetAndCollateInTableOption(startIdx int, options []*ast.TableOption) (chs, coll string, err error) {
	for i := startIdx; i < len(options); i++ {
		opt := options[i]
		// we set the charset to the last option. example: alter table t charset latin1 charset utf8 collate utf8_bin;
		// the charset will be utf8, collate will be utf8_bin
		switch opt.Tp {
		case ast.TableOptionCharset:
			info, err := charset.GetCharsetInfo(opt.StrValue)
			if err != nil {
				return "", "", err
			}
			if len(chs) == 0 {
				chs = info.Name
			} else if chs != info.Name {
				return "", "", ErrConflictingDeclarations.GenWithStackByArgs(chs, info.Name)
			}
			if len(coll) == 0 {
				coll = info.DefaultCollation
			}
		case ast.TableOptionCollate:
			info, err := collate.GetCollationByName(opt.StrValue)
			if err != nil {
				return "", "", err
			}
			if len(chs) == 0 {
				chs = info.CharsetName
			} else if chs != info.CharsetName {
				return "", "", ErrCollationCharsetMismatch.GenWithStackByArgs(info.Name, chs)
			}
			coll = info.Name
		}
	}
	return
}

func needToOverwriteColCharset(options []*ast.TableOption) bool {
	for i := len(options) - 1; i >= 0; i-- {
		opt := options[i]
		if opt.Tp == ast.TableOptionCharset {
			// Only overwrite columns charset if the option contains `CONVERT TO`.
			return opt.UintValue == ast.TableOptionCharsetWithConvertTo
		}
	}
	return false
}

// resolveAlterTableSpec resolves alter table algorithm and removes ignore table spec in specs.
// returns valied specs, and the occurred error.
func resolveAlterTableSpec(ctx sessionctx.Context, specs []*ast.AlterTableSpec) ([]*ast.AlterTableSpec, error) {
	validSpecs := make([]*ast.AlterTableSpec, 0, len(specs))
	algorithm := ast.AlgorithmTypeDefault
	for _, spec := range specs {
		if spec.Tp == ast.AlterTableAlgorithm {
			// Find the last AlterTableAlgorithm.
			algorithm = spec.Algorithm
		}
		if isIgnorableSpec(spec.Tp) {
			continue
		}
		validSpecs = append(validSpecs, spec)
	}

	// Verify whether the algorithm is supported.
	for _, spec := range validSpecs {
		resolvedAlgorithm, err := ResolveAlterAlgorithm(spec, algorithm)
		if err != nil {
			// If TiDB failed to choose a better algorithm, report the error
			if resolvedAlgorithm == ast.AlgorithmTypeDefault {
				return nil, errors.Trace(err)
			}
			// For the compatibility, we return warning instead of error when a better algorithm is chosed by TiDB
			ctx.GetSessionVars().StmtCtx.AppendError(err)
		}

		spec.Algorithm = resolvedAlgorithm
	}

	// Only handle valid specs.
	return validSpecs, nil
}

func isSameTypeMultiSpecs(specs []*ast.AlterTableSpec) bool {
	specType := specs[0].Tp
	for _, spec := range specs {
		// We think AlterTableDropPrimaryKey and AlterTableDropIndex are the same types.
		if spec.Tp == ast.AlterTableDropPrimaryKey || spec.Tp == ast.AlterTableDropIndex {
			continue
		}
		if spec.Tp != specType {
			return false
		}
	}
	return true
}

func checkMultiSpecs(sctx sessionctx.Context, specs []*ast.AlterTableSpec) error {
	if !sctx.GetSessionVars().EnableChangeMultiSchema {
		if len(specs) > 1 {
			return errRunMultiSchemaChanges
		}
		if len(specs) == 1 && len(specs[0].NewColumns) > 1 && specs[0].Tp == ast.AlterTableAddColumns {
			return errRunMultiSchemaChanges
		}
	} else {
		if len(specs) > 1 && !isSameTypeMultiSpecs(specs) {
			return errRunMultiSchemaChanges
		}
	}
	return nil
}

func (d *ddl) AlterTable(ctx context.Context, sctx sessionctx.Context, ident ast.Ident, specs []*ast.AlterTableSpec) (err error) {
	validSpecs, err := resolveAlterTableSpec(sctx, specs)
	if err != nil {
		return errors.Trace(err)
	}

	is := d.infoCache.GetLatest()
	if is.TableIsView(ident.Schema, ident.Name) || is.TableIsSequence(ident.Schema, ident.Name) {
		return ErrWrongObject.GenWithStackByArgs(ident.Schema, ident.Name, "BASE TABLE")
	}

	err = checkMultiSpecs(sctx, validSpecs)
	if err != nil {
		return err
	}

	if len(validSpecs) > 1 {
		switch validSpecs[0].Tp {
		case ast.AlterTableAddColumns:
			err = d.AddColumns(sctx, ident, validSpecs)
		case ast.AlterTableDropColumn:
			err = d.DropColumns(sctx, ident, validSpecs)
		case ast.AlterTableDropPrimaryKey, ast.AlterTableDropIndex:
			err = d.DropIndexes(sctx, ident, validSpecs)
		default:
			return errRunMultiSchemaChanges
		}
		if err != nil {
			return errors.Trace(err)
		}
		return nil
	}

	for _, spec := range validSpecs {
		var handledCharsetOrCollate bool
		switch spec.Tp {
		case ast.AlterTableAddColumns:
			if len(spec.NewColumns) != 1 {
				err = d.AddColumns(sctx, ident, []*ast.AlterTableSpec{spec})
			} else {
				err = d.AddColumn(sctx, ident, spec)
			}
		case ast.AlterTableAddPartitions:
			err = d.AddTablePartitions(sctx, ident, spec)
		case ast.AlterTableCoalescePartitions:
			err = d.CoalescePartitions(sctx, ident, spec)
		case ast.AlterTableReorganizePartition:
			err = errors.Trace(errUnsupportedReorganizePartition)
		case ast.AlterTableCheckPartitions:
			err = errors.Trace(errUnsupportedCheckPartition)
		case ast.AlterTableRebuildPartition:
			err = errors.Trace(errUnsupportedRebuildPartition)
		case ast.AlterTableOptimizePartition:
			err = errors.Trace(errUnsupportedOptimizePartition)
		case ast.AlterTableRemovePartitioning:
			err = errors.Trace(errUnsupportedRemovePartition)
		case ast.AlterTableRepairPartition:
			err = errors.Trace(errUnsupportedRepairPartition)
		case ast.AlterTableDropColumn:
			err = d.DropColumn(sctx, ident, spec)
		case ast.AlterTableDropIndex:
			err = d.DropIndex(sctx, ident, model.NewCIStr(spec.Name), spec.IfExists)
		case ast.AlterTableDropPrimaryKey:
			err = d.DropIndex(sctx, ident, model.NewCIStr(mysql.PrimaryKeyName), spec.IfExists)
		case ast.AlterTableRenameIndex:
			err = d.RenameIndex(sctx, ident, spec)
		case ast.AlterTableDropPartition:
			err = d.DropTablePartition(sctx, ident, spec)
		case ast.AlterTableTruncatePartition:
			err = d.TruncateTablePartition(sctx, ident, spec)
		case ast.AlterTableWriteable:
			if !config.TableLockEnabled() {
				return nil
			}
			tName := &ast.TableName{Schema: ident.Schema, Name: ident.Name}
			if spec.Writeable {
				err = d.CleanupTableLock(sctx, []*ast.TableName{tName})
			} else {
				lockStmt := &ast.LockTablesStmt{
					TableLocks: []ast.TableLock{
						{
							Table: tName,
							Type:  model.TableLockReadOnly,
						},
					},
				}
				err = d.LockTables(sctx, lockStmt)
			}
		case ast.AlterTableExchangePartition:
			err = d.ExchangeTablePartition(sctx, ident, spec)
		case ast.AlterTableAddConstraint:
			constr := spec.Constraint
			switch spec.Constraint.Tp {
			case ast.ConstraintKey, ast.ConstraintIndex:
				err = d.CreateIndex(sctx, ident, ast.IndexKeyTypeNone, model.NewCIStr(constr.Name),
					spec.Constraint.Keys, constr.Option, constr.IfNotExists)
			case ast.ConstraintUniq, ast.ConstraintUniqIndex, ast.ConstraintUniqKey:
				err = d.CreateIndex(sctx, ident, ast.IndexKeyTypeUnique, model.NewCIStr(constr.Name),
					spec.Constraint.Keys, constr.Option, false) // IfNotExists should be not applied
			case ast.ConstraintForeignKey:
				// NOTE: we do not handle `symbol` and `index_name` well in the parser and we do not check ForeignKey already exists,
				// so we just also ignore the `if not exists` check.
				err = d.CreateForeignKey(sctx, ident, model.NewCIStr(constr.Name), spec.Constraint.Keys, spec.Constraint.Refer)
			case ast.ConstraintPrimaryKey:
				err = d.CreatePrimaryKey(sctx, ident, model.NewCIStr(constr.Name), spec.Constraint.Keys, constr.Option)
			case ast.ConstraintFulltext:
				sctx.GetSessionVars().StmtCtx.AppendWarning(ErrTableCantHandleFt)
			case ast.ConstraintCheck:
				sctx.GetSessionVars().StmtCtx.AppendWarning(ErrUnsupportedConstraintCheck.GenWithStackByArgs("ADD CONSTRAINT CHECK"))
			default:
				// Nothing to do now.
			}
		case ast.AlterTableDropForeignKey:
			// NOTE: we do not check `if not exists` and `if exists` for ForeignKey now.
			err = d.DropForeignKey(sctx, ident, model.NewCIStr(spec.Name))
		case ast.AlterTableModifyColumn:
			err = d.ModifyColumn(ctx, sctx, ident, spec)
		case ast.AlterTableChangeColumn:
			err = d.ChangeColumn(ctx, sctx, ident, spec)
		case ast.AlterTableRenameColumn:
			err = d.RenameColumn(sctx, ident, spec)
		case ast.AlterTableAlterColumn:
			err = d.AlterColumn(sctx, ident, spec)
		case ast.AlterTableRenameTable:
			newIdent := ast.Ident{Schema: spec.NewTable.Schema, Name: spec.NewTable.Name}
			isAlterTable := true
			err = d.RenameTable(sctx, ident, newIdent, isAlterTable)
		case ast.AlterTablePartition:
			// Prevent silent succeed if user executes ALTER TABLE x PARTITION BY ...
			err = errors.New("alter table partition is unsupported")
		case ast.AlterTableOption:
			var placementSettings *model.PlacementSettings
			var placementPolicyRef *model.PolicyRefInfo
			for i, opt := range spec.Options {
				switch opt.Tp {
				case ast.TableOptionShardRowID:
					if opt.UintValue > shardRowIDBitsMax {
						opt.UintValue = shardRowIDBitsMax
					}
					err = d.ShardRowID(sctx, ident, opt.UintValue)
				case ast.TableOptionAutoIncrement:
					err = d.RebaseAutoID(sctx, ident, int64(opt.UintValue), autoid.RowIDAllocType, opt.BoolValue)
				case ast.TableOptionAutoIdCache:
					if opt.UintValue > uint64(math.MaxInt64) {
						// TODO: Refine this error.
						return errors.New("table option auto_id_cache overflows int64")
					}
					err = d.AlterTableAutoIDCache(sctx, ident, int64(opt.UintValue))
				case ast.TableOptionAutoRandomBase:
					err = d.RebaseAutoID(sctx, ident, int64(opt.UintValue), autoid.AutoRandomType, opt.BoolValue)
				case ast.TableOptionComment:
					spec.Comment = opt.StrValue
					err = d.AlterTableComment(sctx, ident, spec)
				case ast.TableOptionCharset, ast.TableOptionCollate:
					// getCharsetAndCollateInTableOption will get the last charset and collate in the options,
					// so it should be handled only once.
					if handledCharsetOrCollate {
						continue
					}
					var toCharset, toCollate string
					toCharset, toCollate, err = getCharsetAndCollateInTableOption(i, spec.Options)
					if err != nil {
						return err
					}
					needsOverwriteCols := needToOverwriteColCharset(spec.Options)
					err = d.AlterTableCharsetAndCollate(sctx, ident, toCharset, toCollate, needsOverwriteCols)
					handledCharsetOrCollate = true
				case ast.TableOptionPlacementPolicy:
					placementPolicyRef = &model.PolicyRefInfo{
						Name: model.NewCIStr(opt.StrValue),
					}
				case ast.TableOptionPlacementPrimaryRegion, ast.TableOptionPlacementRegions,
					ast.TableOptionPlacementFollowerCount, ast.TableOptionPlacementVoterCount,
					ast.TableOptionPlacementLearnerCount, ast.TableOptionPlacementSchedule,
					ast.TableOptionPlacementConstraints, ast.TableOptionPlacementLeaderConstraints,
					ast.TableOptionPlacementLearnerConstraints, ast.TableOptionPlacementFollowerConstraints,
					ast.TableOptionPlacementVoterConstraints:
					if placementSettings == nil {
						placementSettings = &model.PlacementSettings{}
					}
					err = SetDirectPlacementOpt(placementSettings, ast.PlacementOptionType(opt.Tp), opt.StrValue, opt.UintValue)
				case ast.TableOptionEngine:
				default:
					err = errUnsupportedAlterTableOption
				}

				if err != nil {
					return errors.Trace(err)
				}
			}

			if placementPolicyRef != nil || placementSettings != nil {
				err = d.AlterTablePlacement(sctx, ident, placementPolicyRef, placementSettings)
			}
		case ast.AlterTableSetTiFlashReplica:
			err = d.AlterTableSetTiFlashReplica(sctx, ident, spec.TiFlashReplica)
		case ast.AlterTableOrderByColumns:
			err = d.OrderByColumns(sctx, ident)
		case ast.AlterTableIndexInvisible:
			err = d.AlterIndexVisibility(sctx, ident, spec.IndexName, spec.Visibility)
		case ast.AlterTableAlterCheck:
			sctx.GetSessionVars().StmtCtx.AppendWarning(ErrUnsupportedConstraintCheck.GenWithStackByArgs("ALTER CHECK"))
		case ast.AlterTableDropCheck:
			sctx.GetSessionVars().StmtCtx.AppendWarning(ErrUnsupportedConstraintCheck.GenWithStackByArgs("DROP CHECK"))
		case ast.AlterTableWithValidation:
			sctx.GetSessionVars().StmtCtx.AppendWarning(errUnsupportedAlterTableWithValidation)
		case ast.AlterTableWithoutValidation:
			sctx.GetSessionVars().StmtCtx.AppendWarning(errUnsupportedAlterTableWithoutValidation)
		case ast.AlterTableAddStatistics:
			err = d.AlterTableAddStatistics(sctx, ident, spec.Statistics, spec.IfNotExists)
		case ast.AlterTableDropStatistics:
			err = d.AlterTableDropStatistics(sctx, ident, spec.Statistics, spec.IfExists)
		case ast.AlterTableAttributes:
			err = d.AlterTableAttributes(sctx, ident, spec)
		case ast.AlterTablePartitionAttributes:
			err = d.AlterTablePartitionAttributes(sctx, ident, spec)
		case ast.AlterTablePartitionOptions:
			err = d.AlterTablePartitionOptions(sctx, ident, spec)
		case ast.AlterTableCache:
			err = d.AlterTableCache(sctx, ident)
		case ast.AlterTableNoCache:
			err = d.AlterTableNoCache(sctx, ident)
		default:
			// Nothing to do now.
		}

		if err != nil {
			return errors.Trace(err)
		}
	}

	return nil
}

func (d *ddl) RebaseAutoID(ctx sessionctx.Context, ident ast.Ident, newBase int64, tp autoid.AllocatorType, force bool) error {
	schema, t, err := d.getSchemaAndTableByIdent(ctx, ident)
	if err != nil {
		return errors.Trace(err)
	}
	var actionType model.ActionType
	switch tp {
	case autoid.AutoRandomType:
		tbInfo := t.Meta()
		if tbInfo.AutoRandomBits == 0 {
			return errors.Trace(ErrInvalidAutoRandom.GenWithStackByArgs(autoid.AutoRandomRebaseNotApplicable))
		}
		var autoRandColTp types.FieldType
		for _, c := range tbInfo.Columns {
			if mysql.HasPriKeyFlag(c.Flag) {
				autoRandColTp = c.FieldType
				break
			}
		}
		layout := autoid.NewShardIDLayout(&autoRandColTp, tbInfo.AutoRandomBits)
		if layout.IncrementalMask()&newBase != newBase {
			errMsg := fmt.Sprintf(autoid.AutoRandomRebaseOverflow, newBase, layout.IncrementalBitsCapacity())
			return errors.Trace(ErrInvalidAutoRandom.GenWithStackByArgs(errMsg))
		}
		actionType = model.ActionRebaseAutoRandomBase
	case autoid.RowIDAllocType:
		actionType = model.ActionRebaseAutoID
	}

	if !force {
		newBase, err = adjustNewBaseToNextGlobalID(ctx, t, tp, newBase)
		if err != nil {
			return err
		}
	}
	job := &model.Job{
		SchemaID:   schema.ID,
		TableID:    t.Meta().ID,
		SchemaName: schema.Name.L,
		Type:       actionType,
		BinlogInfo: &model.HistoryInfo{},
		Args:       []interface{}{newBase, force},
	}
	err = d.doDDLJob(ctx, job)
	err = d.callHookOnChanged(err)
	return errors.Trace(err)
}

func adjustNewBaseToNextGlobalID(ctx sessionctx.Context, t table.Table, tp autoid.AllocatorType, newBase int64) (int64, error) {
	alloc := t.Allocators(ctx).Get(tp)
	if alloc == nil {
		return newBase, nil
	}
	autoID, err := alloc.NextGlobalAutoID()
	if err != nil {
		return newBase, errors.Trace(err)
	}
	// If newBase < autoID, we need to do a rebase before returning.
	// Assume there are 2 TiDB servers: TiDB-A with allocator range of 0 ~ 30000; TiDB-B with allocator range of 30001 ~ 60000.
	// If the user sends SQL `alter table t1 auto_increment = 100` to TiDB-B,
	// and TiDB-B finds 100 < 30001 but returns without any handling,
	// then TiDB-A may still allocate 99 for auto_increment column. This doesn't make sense for the user.
	return int64(mathutil.MaxUint64(uint64(newBase), uint64(autoID))), nil
}

// ShardRowID shards the implicit row ID by adding shard value to the row ID's first few bits.
func (d *ddl) ShardRowID(ctx sessionctx.Context, tableIdent ast.Ident, uVal uint64) error {
	schema, t, err := d.getSchemaAndTableByIdent(ctx, tableIdent)
	if err != nil {
		return errors.Trace(err)
	}
	if t.Meta().TempTableType != model.TempTableNone {
		return ErrOptOnTemporaryTable.GenWithStackByArgs("shard_row_id_bits")
	}
	if uVal == t.Meta().ShardRowIDBits {
		// Nothing need to do.
		return nil
	}
	if uVal > 0 && t.Meta().HasClusteredIndex() {
		return errUnsupportedShardRowIDBits
	}
	err = verifyNoOverflowShardBits(d.sessPool, t, uVal)
	if err != nil {
		return err
	}
	job := &model.Job{
		Type:       model.ActionShardRowID,
		SchemaID:   schema.ID,
		TableID:    t.Meta().ID,
		SchemaName: schema.Name.L,
		BinlogInfo: &model.HistoryInfo{},
		Args:       []interface{}{uVal},
	}
	err = d.doDDLJob(ctx, job)
	err = d.callHookOnChanged(err)
	return errors.Trace(err)
}

func (d *ddl) getSchemaAndTableByIdent(ctx sessionctx.Context, tableIdent ast.Ident) (dbInfo *model.DBInfo, t table.Table, err error) {
	is := d.GetInfoSchemaWithInterceptor(ctx)
	schema, ok := is.SchemaByName(tableIdent.Schema)
	if !ok {
		return nil, nil, infoschema.ErrDatabaseNotExists.GenWithStackByArgs(tableIdent.Schema)
	}
	t, err = is.TableByName(tableIdent.Schema, tableIdent.Name)
	if err != nil {
		return nil, nil, infoschema.ErrTableNotExists.GenWithStackByArgs(tableIdent.Schema, tableIdent.Name)
	}
	return schema, t, nil
}

func checkUnsupportedColumnConstraint(col *ast.ColumnDef, ti ast.Ident) error {
	for _, constraint := range col.Options {
		switch constraint.Tp {
		case ast.ColumnOptionAutoIncrement:
			return errUnsupportedAddColumn.GenWithStack("unsupported add column '%s' constraint AUTO_INCREMENT when altering '%s.%s'", col.Name, ti.Schema, ti.Name)
		case ast.ColumnOptionPrimaryKey:
			return errUnsupportedAddColumn.GenWithStack("unsupported add column '%s' constraint PRIMARY KEY when altering '%s.%s'", col.Name, ti.Schema, ti.Name)
		case ast.ColumnOptionUniqKey:
			return errUnsupportedAddColumn.GenWithStack("unsupported add column '%s' constraint UNIQUE KEY when altering '%s.%s'", col.Name, ti.Schema, ti.Name)
		case ast.ColumnOptionAutoRandom:
			errMsg := fmt.Sprintf(autoid.AutoRandomAlterAddColumn, col.Name, ti.Schema, ti.Name)
			return ErrInvalidAutoRandom.GenWithStackByArgs(errMsg)
		}
	}

	return nil
}

func checkAndCreateNewColumn(ctx sessionctx.Context, ti ast.Ident, schema *model.DBInfo, spec *ast.AlterTableSpec, t table.Table, specNewColumn *ast.ColumnDef) (*table.Column, error) {
	err := checkUnsupportedColumnConstraint(specNewColumn, ti)
	if err != nil {
		return nil, errors.Trace(err)
	}

	colName := specNewColumn.Name.Name.O
	// Check whether added column has existed.
	col := table.FindCol(t.Cols(), colName)
	if col != nil {
		err = infoschema.ErrColumnExists.GenWithStackByArgs(colName)
		if spec.IfNotExists {
			ctx.GetSessionVars().StmtCtx.AppendNote(err)
			return nil, nil
		}
		return nil, err
	}
	if err = checkColumnAttributes(colName, specNewColumn.Tp); err != nil {
		return nil, errors.Trace(err)
	}
	if utf8.RuneCountInString(colName) > mysql.MaxColumnNameLength {
		return nil, ErrTooLongIdent.GenWithStackByArgs(colName)
	}

	// If new column is a generated column, do validation.
	// NOTE: we do check whether the column refers other generated
	// columns occurring later in a table, but we don't handle the col offset.
	for _, option := range specNewColumn.Options {
		if option.Tp == ast.ColumnOptionGenerated {
			if err := checkIllegalFn4Generated(specNewColumn.Name.Name.L, typeColumn, option.Expr); err != nil {
				return nil, errors.Trace(err)
			}

			if option.Stored {
				return nil, ErrUnsupportedOnGeneratedColumn.GenWithStackByArgs("Adding generated stored column through ALTER TABLE")
			}

			_, dependColNames := findDependedColumnNames(specNewColumn)
			if !ctx.GetSessionVars().EnableAutoIncrementInGenerated {
				if err = checkAutoIncrementRef(specNewColumn.Name.Name.L, dependColNames, t.Meta()); err != nil {
					return nil, errors.Trace(err)
				}
			}
			duplicateColNames := make(map[string]struct{}, len(dependColNames))
			for k := range dependColNames {
				duplicateColNames[k] = struct{}{}
			}
			cols := t.Cols()

			if err = checkDependedColExist(dependColNames, cols); err != nil {
				return nil, errors.Trace(err)
			}

			if err = verifyColumnGenerationSingle(duplicateColNames, cols, spec.Position); err != nil {
				return nil, errors.Trace(err)
			}
		}
		// Specially, since sequence has been supported, if a newly added column has a
		// sequence nextval function as it's default value option, it won't fill the
		// known rows with specific sequence next value under current add column logic.
		// More explanation can refer: TestSequenceDefaultLogic's comment in sequence_test.go
		if option.Tp == ast.ColumnOptionDefaultValue {
			_, isSeqExpr, err := tryToGetSequenceDefaultValue(option)
			if err != nil {
				return nil, errors.Trace(err)
			}
			if isSeqExpr {
				return nil, errors.Trace(ErrAddColumnWithSequenceAsDefault.GenWithStackByArgs(specNewColumn.Name.Name.O))
			}
		}
	}

	tableCharset, tableCollate, err := ResolveCharsetCollation(
		ast.CharsetOpt{Chs: t.Meta().Charset, Col: t.Meta().Collate},
		ast.CharsetOpt{Chs: schema.Charset, Col: schema.Collate},
	)
	if err != nil {
		return nil, errors.Trace(err)
	}
	// Ignore table constraints now, they will be checked later.
	// We use length(t.Cols()) as the default offset firstly, we will change the column's offset later.
	col, _, err = buildColumnAndConstraint(
		ctx,
		len(t.Cols()),
		specNewColumn,
		nil,
		tableCharset,
		tableCollate,
	)
	if err != nil {
		return nil, errors.Trace(err)
	}

	originDefVal, err := generateOriginDefaultValue(col.ToInfo())
	if err != nil {
		return nil, errors.Trace(err)
	}

	err = col.SetOriginDefaultValue(originDefVal)
	return col, err
}

// AddColumn will add a new column to the table.
func (d *ddl) AddColumn(ctx sessionctx.Context, ti ast.Ident, spec *ast.AlterTableSpec) error {
	specNewColumn := spec.NewColumns[0]
	schema, t, err := d.getSchemaAndTableByIdent(ctx, ti)
	if err != nil {
		return errors.Trace(err)
	}
	if err = checkAddColumnTooManyColumns(len(t.Cols()) + 1); err != nil {
		return errors.Trace(err)
	}
	col, err := checkAndCreateNewColumn(ctx, ti, schema, spec, t, specNewColumn)
	if err != nil {
		return errors.Trace(err)
	}
	// Added column has existed and if_not_exists flag is true.
	if col == nil {
		return nil
	}

	job := &model.Job{
		SchemaID:   schema.ID,
		TableID:    t.Meta().ID,
		SchemaName: schema.Name.L,
		Type:       model.ActionAddColumn,
		BinlogInfo: &model.HistoryInfo{},
		Args:       []interface{}{col, spec.Position, 0},
	}

	err = d.doDDLJob(ctx, job)
	// column exists, but if_not_exists flags is true, so we ignore this error.
	if infoschema.ErrColumnExists.Equal(err) && spec.IfNotExists {
		ctx.GetSessionVars().StmtCtx.AppendNote(err)
		return nil
	}
	err = d.callHookOnChanged(err)
	return errors.Trace(err)
}

// AddColumns will add multi new columns to the table.
func (d *ddl) AddColumns(ctx sessionctx.Context, ti ast.Ident, specs []*ast.AlterTableSpec) error {
	schema, t, err := d.getSchemaAndTableByIdent(ctx, ti)
	if err != nil {
		return errors.Trace(err)
	}

	// Check all the columns at once.
	addingColumnNames := make(map[string]bool)
	dupColumnNames := make(map[string]bool)
	for _, spec := range specs {
		for _, specNewColumn := range spec.NewColumns {
			if !addingColumnNames[specNewColumn.Name.Name.L] {
				addingColumnNames[specNewColumn.Name.Name.L] = true
				continue
			}
			if !spec.IfNotExists {
				return errors.Trace(infoschema.ErrColumnExists.GenWithStackByArgs(specNewColumn.Name.Name.O))
			}
			dupColumnNames[specNewColumn.Name.Name.L] = true
		}
	}
	columns := make([]*table.Column, 0, len(addingColumnNames))
	positions := make([]*ast.ColumnPosition, 0, len(addingColumnNames))
	offsets := make([]int, 0, len(addingColumnNames))
	ifNotExists := make([]bool, 0, len(addingColumnNames))
	newColumnsCount := 0
	// Check the columns one by one.
	for _, spec := range specs {
		for _, specNewColumn := range spec.NewColumns {
			if spec.IfNotExists && dupColumnNames[specNewColumn.Name.Name.L] {
				err = infoschema.ErrColumnExists.GenWithStackByArgs(specNewColumn.Name.Name.O)
				ctx.GetSessionVars().StmtCtx.AppendNote(err)
				continue
			}
			col, err := checkAndCreateNewColumn(ctx, ti, schema, spec, t, specNewColumn)
			if err != nil {
				return errors.Trace(err)
			}
			// Added column has existed and if_not_exists flag is true.
			if col == nil && spec.IfNotExists {
				continue
			}
			columns = append(columns, col)
			positions = append(positions, spec.Position)
			offsets = append(offsets, 0)
			ifNotExists = append(ifNotExists, spec.IfNotExists)
			newColumnsCount++
		}
	}
	if newColumnsCount == 0 {
		return nil
	}
	if err = checkAddColumnTooManyColumns(len(t.Cols()) + newColumnsCount); err != nil {
		return errors.Trace(err)
	}

	job := &model.Job{
		SchemaID:   schema.ID,
		TableID:    t.Meta().ID,
		SchemaName: schema.Name.L,
		Type:       model.ActionAddColumns,
		BinlogInfo: &model.HistoryInfo{},
		Args:       []interface{}{columns, positions, offsets, ifNotExists},
	}

	err = d.doDDLJob(ctx, job)
	if err != nil {
		return errors.Trace(err)
	}
	err = d.callHookOnChanged(err)
	return errors.Trace(err)
}

// AddTablePartitions will add a new partition to the table.
func (d *ddl) AddTablePartitions(ctx sessionctx.Context, ident ast.Ident, spec *ast.AlterTableSpec) error {
	is := d.infoCache.GetLatest()
	schema, ok := is.SchemaByName(ident.Schema)
	if !ok {
		return errors.Trace(infoschema.ErrDatabaseNotExists.GenWithStackByArgs(schema))
	}
	t, err := is.TableByName(ident.Schema, ident.Name)
	if err != nil {
		return errors.Trace(infoschema.ErrTableNotExists.GenWithStackByArgs(ident.Schema, ident.Name))
	}

	meta := t.Meta()
	pi := meta.GetPartitionInfo()
	if pi == nil {
		return errors.Trace(ErrPartitionMgmtOnNonpartitioned)
	}

	partInfo, err := buildAddedPartitionInfo(ctx, meta, spec)
	if err != nil {
		return errors.Trace(err)
	}
	if err := d.assignPartitionIDs(partInfo.Definitions); err != nil {
		return errors.Trace(err)
	}

	// partInfo contains only the new added partition, we have to combine it with the
	// old partitions to check all partitions is strictly increasing.
	clonedMeta := meta.Clone()
	tmp := *partInfo
	tmp.Definitions = append(pi.Definitions, tmp.Definitions...)
	clonedMeta.Partition = &tmp
	if err := checkPartitionDefinitionConstraints(ctx, clonedMeta); err != nil {
		if ErrSameNamePartition.Equal(err) && spec.IfNotExists {
			ctx.GetSessionVars().StmtCtx.AppendNote(err)
			return nil
		}
		return errors.Trace(err)
	}

	job := &model.Job{
		SchemaID:   schema.ID,
		TableID:    meta.ID,
		SchemaName: schema.Name.L,
		Type:       model.ActionAddTablePartition,
		BinlogInfo: &model.HistoryInfo{},
		Args:       []interface{}{partInfo},
	}

	err = d.doDDLJob(ctx, job)
	if ErrSameNamePartition.Equal(err) && spec.IfNotExists {
		ctx.GetSessionVars().StmtCtx.AppendNote(err)
		return nil
	}
	if err == nil {
		d.preSplitAndScatter(ctx, meta, partInfo)
	}
	err = d.callHookOnChanged(err)
	return errors.Trace(err)
}

// CoalescePartitions coalesce partitions can be used with a table that is partitioned by hash or key to reduce the number of partitions by number.
func (d *ddl) CoalescePartitions(ctx sessionctx.Context, ident ast.Ident, spec *ast.AlterTableSpec) error {
	is := d.infoCache.GetLatest()
	schema, ok := is.SchemaByName(ident.Schema)
	if !ok {
		return errors.Trace(infoschema.ErrDatabaseNotExists.GenWithStackByArgs(schema))
	}
	t, err := is.TableByName(ident.Schema, ident.Name)
	if err != nil {
		return errors.Trace(infoschema.ErrTableNotExists.GenWithStackByArgs(ident.Schema, ident.Name))
	}

	meta := t.Meta()
	if meta.GetPartitionInfo() == nil {
		return errors.Trace(ErrPartitionMgmtOnNonpartitioned)
	}

	switch meta.Partition.Type {
	// We don't support coalesce partitions hash type partition now.
	case model.PartitionTypeHash:
		return errors.Trace(ErrUnsupportedCoalescePartition)

	// Key type partition cannot be constructed currently, ignoring it for now.
	case model.PartitionTypeKey:

	// Coalesce partition can only be used on hash/key partitions.
	default:
		return errors.Trace(ErrCoalesceOnlyOnHashPartition)
	}

	return errors.Trace(err)
}

func (d *ddl) TruncateTablePartition(ctx sessionctx.Context, ident ast.Ident, spec *ast.AlterTableSpec) error {
	is := d.infoCache.GetLatest()
	schema, ok := is.SchemaByName(ident.Schema)
	if !ok {
		return errors.Trace(infoschema.ErrDatabaseNotExists.GenWithStackByArgs(schema))
	}
	t, err := is.TableByName(ident.Schema, ident.Name)
	if err != nil {
		return errors.Trace(infoschema.ErrTableNotExists.GenWithStackByArgs(ident.Schema, ident.Name))
	}
	meta := t.Meta()
	if meta.GetPartitionInfo() == nil {
		return errors.Trace(ErrPartitionMgmtOnNonpartitioned)
	}

	pids := make([]int64, len(spec.PartitionNames))
	if spec.OnAllPartitions {
		pids = make([]int64, len(meta.GetPartitionInfo().Definitions))
		for i, def := range meta.GetPartitionInfo().Definitions {
			pids[i] = def.ID
		}
	} else {
		for i, name := range spec.PartitionNames {
			pid, err := tables.FindPartitionByName(meta, name.L)
			if err != nil {
				return errors.Trace(err)
			}
			pids[i] = pid
		}
	}

	job := &model.Job{
		SchemaID:   schema.ID,
		TableID:    meta.ID,
		SchemaName: schema.Name.L,
		Type:       model.ActionTruncateTablePartition,
		BinlogInfo: &model.HistoryInfo{},
		Args:       []interface{}{pids},
	}

	err = d.doDDLJob(ctx, job)
	if err != nil {
		return errors.Trace(err)
	}
	err = d.callHookOnChanged(err)
	return errors.Trace(err)
}

func (d *ddl) DropTablePartition(ctx sessionctx.Context, ident ast.Ident, spec *ast.AlterTableSpec) error {
	is := d.infoCache.GetLatest()
	schema, ok := is.SchemaByName(ident.Schema)
	if !ok {
		return errors.Trace(infoschema.ErrDatabaseNotExists.GenWithStackByArgs(schema))
	}
	t, err := is.TableByName(ident.Schema, ident.Name)
	if err != nil {
		return errors.Trace(infoschema.ErrTableNotExists.GenWithStackByArgs(ident.Schema, ident.Name))
	}
	meta := t.Meta()
	if meta.GetPartitionInfo() == nil {
		return errors.Trace(ErrPartitionMgmtOnNonpartitioned)
	}

	partNames := make([]string, len(spec.PartitionNames))
	for i, partCIName := range spec.PartitionNames {
		partNames[i] = partCIName.L
	}
	err = checkDropTablePartition(meta, partNames)
	if err != nil {
		if ErrDropPartitionNonExistent.Equal(err) && spec.IfExists {
			ctx.GetSessionVars().StmtCtx.AppendNote(err)
			return nil
		}
		return errors.Trace(err)
	}

	job := &model.Job{
		SchemaID:   schema.ID,
		TableID:    meta.ID,
		SchemaName: schema.Name.L,
		Type:       model.ActionDropTablePartition,
		BinlogInfo: &model.HistoryInfo{},
		Args:       []interface{}{partNames},
	}

	err = d.doDDLJob(ctx, job)
	if err != nil {
		if ErrDropPartitionNonExistent.Equal(err) && spec.IfExists {
			ctx.GetSessionVars().StmtCtx.AppendNote(err)
			return nil
		}
		return errors.Trace(err)
	}
	err = d.callHookOnChanged(err)
	return errors.Trace(err)
}

func checkFieldTypeCompatible(ft *types.FieldType, other *types.FieldType) bool {
	// int(1) could match the type with int(8)
	partialEqual := ft.Tp == other.Tp &&
		ft.Decimal == other.Decimal &&
		ft.Charset == other.Charset &&
		ft.Collate == other.Collate &&
		(ft.Flen == other.Flen || ft.StorageLength() != types.VarStorageLen) &&
		mysql.HasUnsignedFlag(ft.Flag) == mysql.HasUnsignedFlag(other.Flag) &&
		mysql.HasAutoIncrementFlag(ft.Flag) == mysql.HasAutoIncrementFlag(other.Flag) &&
		mysql.HasNotNullFlag(ft.Flag) == mysql.HasNotNullFlag(other.Flag) &&
		mysql.HasZerofillFlag(ft.Flag) == mysql.HasZerofillFlag(other.Flag) &&
		mysql.HasBinaryFlag(ft.Flag) == mysql.HasBinaryFlag(other.Flag) &&
		mysql.HasPriKeyFlag(ft.Flag) == mysql.HasPriKeyFlag(other.Flag)
	if !partialEqual || len(ft.Elems) != len(other.Elems) {
		return false
	}
	for i := range ft.Elems {
		if ft.Elems[i] != other.Elems[i] {
			return false
		}
	}
	return true
}

func checkTiFlashReplicaCompatible(source *model.TiFlashReplicaInfo, target *model.TiFlashReplicaInfo) bool {
	if source == target {
		return true
	}
	if source == nil || target == nil {
		return false
	}
	if source.Count != target.Count ||
		source.Available != target.Available || len(source.LocationLabels) != len(target.LocationLabels) {
		return false
	}
	for i, lable := range source.LocationLabels {
		if target.LocationLabels[i] != lable {
			return false
		}
	}
	return true
}

func checkTableDefCompatible(source *model.TableInfo, target *model.TableInfo) error {
	// check auto_random
	if source.AutoRandomBits != target.AutoRandomBits ||
		source.Charset != target.Charset ||
		source.Collate != target.Collate ||
		source.ShardRowIDBits != target.ShardRowIDBits ||
		source.MaxShardRowIDBits != target.MaxShardRowIDBits ||
		!checkTiFlashReplicaCompatible(source.TiFlashReplica, target.TiFlashReplica) {
		return errors.Trace(ErrTablesDifferentMetadata)
	}
	if len(source.Cols()) != len(target.Cols()) {
		return errors.Trace(ErrTablesDifferentMetadata)
	}
	// Col compatible check
	for i, sourceCol := range source.Cols() {
		targetCol := target.Cols()[i]
		if isVirtualGeneratedColumn(sourceCol) != isVirtualGeneratedColumn(targetCol) {
			return ErrUnsupportedOnGeneratedColumn.GenWithStackByArgs("Exchanging partitions for non-generated columns")
		}
		// It should strictyle compare expressions for generated columns
		if sourceCol.Name.L != targetCol.Name.L ||
			sourceCol.Hidden != targetCol.Hidden ||
			!checkFieldTypeCompatible(&sourceCol.FieldType, &targetCol.FieldType) ||
			sourceCol.GeneratedExprString != targetCol.GeneratedExprString {
			return errors.Trace(ErrTablesDifferentMetadata)
		}
		if sourceCol.State != model.StatePublic ||
			targetCol.State != model.StatePublic {
			return errors.Trace(ErrTablesDifferentMetadata)
		}
		if sourceCol.ID != targetCol.ID {
			return ErrPartitionExchangeDifferentOption.GenWithStackByArgs(fmt.Sprintf("column: %s", sourceCol.Name))
		}
	}
	if len(source.Indices) != len(target.Indices) {
		return errors.Trace(ErrTablesDifferentMetadata)
	}
	for _, sourceIdx := range source.Indices {
		var compatIdx *model.IndexInfo
		for _, targetIdx := range target.Indices {
			if strings.EqualFold(sourceIdx.Name.L, targetIdx.Name.L) {
				compatIdx = targetIdx
			}
		}
		// No match index
		if compatIdx == nil {
			return errors.Trace(ErrTablesDifferentMetadata)
		}
		// Index type is not compatible
		if sourceIdx.Tp != compatIdx.Tp ||
			sourceIdx.Unique != compatIdx.Unique ||
			sourceIdx.Primary != compatIdx.Primary {
			return errors.Trace(ErrTablesDifferentMetadata)
		}
		// The index column
		if len(sourceIdx.Columns) != len(compatIdx.Columns) {
			return errors.Trace(ErrTablesDifferentMetadata)
		}
		for i, sourceIdxCol := range sourceIdx.Columns {
			compatIdxCol := compatIdx.Columns[i]
			if sourceIdxCol.Length != compatIdxCol.Length ||
				sourceIdxCol.Name.L != compatIdxCol.Name.L {
				return errors.Trace(ErrTablesDifferentMetadata)
			}
		}
		if sourceIdx.ID != compatIdx.ID {
			return ErrPartitionExchangeDifferentOption.GenWithStackByArgs(fmt.Sprintf("index: %s", sourceIdx.Name))
		}
	}

	return nil
}

func checkExchangePartition(pt *model.TableInfo, nt *model.TableInfo) error {
	if nt.IsView() || nt.IsSequence() {
		return errors.Trace(ErrCheckNoSuchTable)
	}
	if pt.GetPartitionInfo() == nil {
		return errors.Trace(ErrPartitionMgmtOnNonpartitioned)
	}
	if nt.GetPartitionInfo() != nil {
		return errors.Trace(ErrPartitionExchangePartTable.GenWithStackByArgs(nt.Name))
	}

	if nt.ForeignKeys != nil {
		return errors.Trace(ErrPartitionExchangeForeignKey.GenWithStackByArgs(nt.Name))
	}

	// NOTE: if nt is temporary table, it should be checked
	return nil
}

func (d *ddl) ExchangeTablePartition(ctx sessionctx.Context, ident ast.Ident, spec *ast.AlterTableSpec) error {
	if !ctx.GetSessionVars().TiDBEnableExchangePartition {
		ctx.GetSessionVars().StmtCtx.AppendWarning(errExchangePartitionDisabled)
		return nil
	}
	ptSchema, pt, err := d.getSchemaAndTableByIdent(ctx, ident)
	if err != nil {
		return errors.Trace(err)
	}

	ptMeta := pt.Meta()

	ntIdent := ast.Ident{Schema: spec.NewTable.Schema, Name: spec.NewTable.Name}
	ntSchema, nt, err := d.getSchemaAndTableByIdent(ctx, ntIdent)
	if err != nil {
		return errors.Trace(err)
	}

	ntMeta := nt.Meta()

	err = checkExchangePartition(ptMeta, ntMeta)
	if err != nil {
		return errors.Trace(err)
	}

	partName := spec.PartitionNames[0].L

	// NOTE: if pt is subPartitioned, it should be checked

	defID, err := tables.FindPartitionByName(ptMeta, partName)
	if err != nil {
		return errors.Trace(err)
	}

	err = checkTableDefCompatible(ptMeta, ntMeta)
	if err != nil {
		return errors.Trace(err)
	}

	job := &model.Job{
		SchemaID:   ntSchema.ID,
		TableID:    ntMeta.ID,
		SchemaName: ntSchema.Name.L,
		Type:       model.ActionExchangeTablePartition,
		BinlogInfo: &model.HistoryInfo{},
		Args:       []interface{}{defID, ptSchema.ID, ptMeta.ID, partName, spec.WithValidation},
	}

	err = d.doDDLJob(ctx, job)
	if err != nil {
		return errors.Trace(err)
	}
	err = d.callHookOnChanged(err)
	return errors.Trace(err)
}

// DropColumn will drop a column from the table, now we don't support drop the column with index covered.
func (d *ddl) DropColumn(ctx sessionctx.Context, ti ast.Ident, spec *ast.AlterTableSpec) error {
	schema, t, err := d.getSchemaAndTableByIdent(ctx, ti)
	if err != nil {
		return errors.Trace(err)
	}

	isDropable, err := checkIsDroppableColumn(ctx, t, spec)
	if err != nil {
		return err
	}
	if !isDropable {
		return nil
	}
	colName := spec.OldColumnName.Name
	err = checkDropVisibleColumnCnt(t, 1)
	if err != nil {
		return err
	}
	var multiSchemaInfo *model.MultiSchemaInfo
	if ctx.GetSessionVars().EnableChangeMultiSchema {
		multiSchemaInfo = &model.MultiSchemaInfo{}
	}

	job := &model.Job{
		SchemaID:        schema.ID,
		TableID:         t.Meta().ID,
		SchemaName:      schema.Name.L,
		Type:            model.ActionDropColumn,
		BinlogInfo:      &model.HistoryInfo{},
		MultiSchemaInfo: multiSchemaInfo,
		Args:            []interface{}{colName},
	}

	err = d.doDDLJob(ctx, job)
	// column not exists, but if_exists flags is true, so we ignore this error.
	if ErrCantDropFieldOrKey.Equal(err) && spec.IfExists {
		ctx.GetSessionVars().StmtCtx.AppendNote(err)
		return nil
	}
	err = d.callHookOnChanged(err)
	return errors.Trace(err)
}

// DropColumns will drop multi-columns from the table, now we don't support drop the column with index covered.
func (d *ddl) DropColumns(ctx sessionctx.Context, ti ast.Ident, specs []*ast.AlterTableSpec) error {
	schema, t, err := d.getSchemaAndTableByIdent(ctx, ti)
	if err != nil {
		return errors.Trace(err)
	}
	tblInfo := t.Meta()

	dropingColumnNames := make(map[string]bool)
	dupColumnNames := make(map[string]bool)
	for _, spec := range specs {
		if !dropingColumnNames[spec.OldColumnName.Name.L] {
			dropingColumnNames[spec.OldColumnName.Name.L] = true
		} else {
			if spec.IfExists {
				dupColumnNames[spec.OldColumnName.Name.L] = true
				continue
			}
			return errors.Trace(ErrCantDropFieldOrKey.GenWithStack("column %s doesn't exist", spec.OldColumnName.Name.O))
		}
	}

	ifExists := make([]bool, 0, len(specs))
	colNames := make([]model.CIStr, 0, len(specs))
	for _, spec := range specs {
		if spec.IfExists && dupColumnNames[spec.OldColumnName.Name.L] {
			err = ErrCantDropFieldOrKey.GenWithStack("column %s doesn't exist", spec.OldColumnName.Name.L)
			ctx.GetSessionVars().StmtCtx.AppendNote(err)
			continue
		}
		isDropable, err := checkIsDroppableColumn(ctx, t, spec)
		if err != nil {
			return err
		}
		// Column can't drop and if_exists flag is true.
		if !isDropable && spec.IfExists {
			continue
		}
		colNames = append(colNames, spec.OldColumnName.Name)
		ifExists = append(ifExists, spec.IfExists)
	}
	if len(colNames) == 0 {
		return nil
	}
	if len(tblInfo.Columns) == len(colNames) {
		return ErrCantRemoveAllFields.GenWithStack("can't drop all columns in table %s",
			tblInfo.Name)
	}
	err = checkDropVisibleColumnCnt(t, len(colNames))
	if err != nil {
		return err
	}
	var multiSchemaInfo *model.MultiSchemaInfo
	if ctx.GetSessionVars().EnableChangeMultiSchema {
		multiSchemaInfo = &model.MultiSchemaInfo{}
	}

	job := &model.Job{
		SchemaID:        schema.ID,
		TableID:         t.Meta().ID,
		SchemaName:      schema.Name.L,
		Type:            model.ActionDropColumns,
		BinlogInfo:      &model.HistoryInfo{},
		MultiSchemaInfo: multiSchemaInfo,
		Args:            []interface{}{colNames, ifExists},
	}

	err = d.doDDLJob(ctx, job)
	if err != nil {
		return errors.Trace(err)
	}
	err = d.callHookOnChanged(err)
	return errors.Trace(err)
}

func checkIsDroppableColumn(ctx sessionctx.Context, t table.Table, spec *ast.AlterTableSpec) (isDrapable bool, err error) {
	tblInfo := t.Meta()
	// Check whether dropped column has existed.
	colName := spec.OldColumnName.Name
	col := table.FindCol(t.VisibleCols(), colName.L)
	if col == nil {
		err = ErrCantDropFieldOrKey.GenWithStackByArgs(colName)
		if spec.IfExists {
			ctx.GetSessionVars().StmtCtx.AppendNote(err)
			return false, nil
		}
		return false, err
	}

	if err = isDroppableColumn(ctx.GetSessionVars().EnableChangeMultiSchema, tblInfo, colName); err != nil {
		return false, errors.Trace(err)
	}
	// We don't support dropping column with PK handle covered now.
	if col.IsPKHandleColumn(tblInfo) {
		return false, errUnsupportedPKHandle
	}
	return true, nil
}

func checkDropVisibleColumnCnt(t table.Table, columnCnt int) error {
	tblInfo := t.Meta()
	visibleColumCnt := 0
	for _, column := range tblInfo.Columns {
		if !column.Hidden {
			visibleColumCnt++
		}
		if visibleColumCnt > columnCnt {
			return nil
		}
	}
	return ErrTableMustHaveColumns
}

// checkModifyCharsetAndCollation returns error when the charset or collation is not modifiable.
// needRewriteCollationData is used when trying to modify the collation of a column, it is true when the column is with
// index because index of a string column is collation-aware.
func checkModifyCharsetAndCollation(toCharset, toCollate, origCharset, origCollate string, needRewriteCollationData bool) error {
	if !charset.ValidCharsetAndCollation(toCharset, toCollate) {
		return ErrUnknownCharacterSet.GenWithStack("Unknown character set: '%s', collation: '%s'", toCharset, toCollate)
	}

	if needRewriteCollationData && collate.NewCollationEnabled() && !collate.CompatibleCollate(origCollate, toCollate) {
		return errUnsupportedModifyCollation.GenWithStackByArgs(origCollate, toCollate)
	}

	if (origCharset == charset.CharsetUTF8 && toCharset == charset.CharsetUTF8MB4) ||
		(origCharset == charset.CharsetUTF8 && toCharset == charset.CharsetUTF8) ||
		(origCharset == charset.CharsetUTF8MB4 && toCharset == charset.CharsetUTF8MB4) {
		// TiDB only allow utf8 to be changed to utf8mb4, or changing the collation when the charset is utf8/utf8mb4.
		return nil
	}

	if toCharset != origCharset {
		msg := fmt.Sprintf("charset from %s to %s", origCharset, toCharset)
		return errUnsupportedModifyCharset.GenWithStackByArgs(msg)
	}
	if toCollate != origCollate {
		msg := fmt.Sprintf("change collate from %s to %s", origCollate, toCollate)
		return errUnsupportedModifyCharset.GenWithStackByArgs(msg)
	}
	return nil
}

// CheckModifyTypeCompatible checks whether changes column type to another is compatible and can be changed.
// If types are compatible and can be directly changed, nil err will be returned; otherwise the types are incompatible.
// There are two cases when types incompatible:
// 1. returned canReorg == true: types can be changed by reorg
// 2. returned canReorg == false: type change not supported yet
func CheckModifyTypeCompatible(origin *types.FieldType, to *types.FieldType) (canReorg bool, err error) {
	// Deal with the same type.
	if origin.Tp == to.Tp {
		if origin.Tp == mysql.TypeEnum || origin.Tp == mysql.TypeSet {
			typeVar := "set"
			if origin.Tp == mysql.TypeEnum {
				typeVar = "enum"
			}
			if len(to.Elems) < len(origin.Elems) {
				msg := fmt.Sprintf("the number of %s column's elements is less than the original: %d", typeVar, len(origin.Elems))
				return true, errUnsupportedModifyColumn.GenWithStackByArgs(msg)
			}
			for index, originElem := range origin.Elems {
				toElem := to.Elems[index]
				if originElem != toElem {
					msg := fmt.Sprintf("cannot modify %s column value %s to %s", typeVar, originElem, toElem)
					return true, errUnsupportedModifyColumn.GenWithStackByArgs(msg)
				}
			}
		}

		if origin.Tp == mysql.TypeNewDecimal {
			// Floating-point and fixed-point types also can be UNSIGNED. As with integer types, this attribute prevents
			// negative values from being stored in the column. Unlike the integer types, the upper range of column values
			// remains the same.
			if to.Flen != origin.Flen || to.Decimal != origin.Decimal || mysql.HasUnsignedFlag(to.Flag) != mysql.HasUnsignedFlag(origin.Flag) {
				msg := fmt.Sprintf("decimal change from decimal(%d, %d) to decimal(%d, %d)", origin.Flen, origin.Decimal, to.Flen, to.Decimal)
				return true, errUnsupportedModifyColumn.GenWithStackByArgs(msg)
			}
		}

		needReorg, reason := needReorgToChange(origin, to)
		if !needReorg {
			return false, nil
		}
		return true, errUnsupportedModifyColumn.GenWithStackByArgs(reason)
	}

	// Deal with the different type.
	if !checkTypeChangeSupported(origin, to) {
		unsupportedMsg := fmt.Sprintf("change from original type %v to %v is currently unsupported yet", origin.CompactStr(), to.CompactStr())
		return false, errUnsupportedModifyColumn.GenWithStackByArgs(unsupportedMsg)
	}

	// Check if different type can directly convert and no need to reorg.
	stringToString := types.IsString(origin.Tp) && types.IsString(to.Tp)
	integerToInteger := mysql.IsIntegerType(origin.Tp) && mysql.IsIntegerType(to.Tp)
	if stringToString || integerToInteger {
		needReorg, reason := needReorgToChange(origin, to)
		if !needReorg {
			return false, nil
		}
		return true, errUnsupportedModifyColumn.GenWithStackByArgs(reason)
	}

	notCompatibleMsg := fmt.Sprintf("type %v not match origin %v", to.CompactStr(), origin.CompactStr())
	return true, errUnsupportedModifyColumn.GenWithStackByArgs(notCompatibleMsg)
}

func needReorgToChange(origin *types.FieldType, to *types.FieldType) (needReorg bool, reasonMsg string) {
	toFlen := to.Flen
	originFlen := origin.Flen
	if mysql.IsIntegerType(to.Tp) && mysql.IsIntegerType(origin.Tp) {
		// For integers, we should ignore the potential display length represented by flen, using
		// the default flen of the type.
		originFlen, _ = mysql.GetDefaultFieldLengthAndDecimal(origin.Tp)
		toFlen, _ = mysql.GetDefaultFieldLengthAndDecimal(to.Tp)
	}

	if convertBetweenCharAndVarchar(origin.Tp, to.Tp) {
		return true, "conversion between char and varchar string needs reorganization"
	}

	if toFlen > 0 && toFlen != originFlen {
		if toFlen < originFlen {
			return true, fmt.Sprintf("length %d is less than origin %d", toFlen, originFlen)
		}

		// Due to the behavior of padding \x00 at binary type, we need to reorg when binary length changed
		isBinaryType := func(tp *types.FieldType) bool { return tp.Tp == mysql.TypeString && types.IsBinaryStr(tp) }
		if isBinaryType(origin) && isBinaryType(to) {
			return true, "can't change binary types of different length"
		}
	}
	if to.Decimal > 0 && to.Decimal < origin.Decimal {
		return true, fmt.Sprintf("decimal %d is less than origin %d", to.Decimal, origin.Decimal)
	}
	if mysql.HasUnsignedFlag(origin.Flag) != mysql.HasUnsignedFlag(to.Flag) {
		return true, "can't change unsigned integer to signed or vice versa"
	}
	return false, ""
}

func checkTypeChangeSupported(origin *types.FieldType, to *types.FieldType) bool {
	if (types.IsTypeTime(origin.Tp) || origin.Tp == mysql.TypeDuration || origin.Tp == mysql.TypeYear ||
		types.IsString(origin.Tp) || origin.Tp == mysql.TypeJSON) &&
		to.Tp == mysql.TypeBit {
		// TODO: Currently date/datetime/timestamp/time/year/string/json data type cast to bit are not compatible with mysql, should fix here after compatible.
		return false
	}

	if (types.IsTypeTime(origin.Tp) || origin.Tp == mysql.TypeDuration || origin.Tp == mysql.TypeYear ||
		origin.Tp == mysql.TypeNewDecimal || origin.Tp == mysql.TypeFloat || origin.Tp == mysql.TypeDouble || origin.Tp == mysql.TypeJSON || origin.Tp == mysql.TypeBit) &&
		(to.Tp == mysql.TypeEnum || to.Tp == mysql.TypeSet) {
		// TODO: Currently date/datetime/timestamp/time/year/decimal/float/double/json/bit cast to enum/set are not support yet, should fix here after supported.
		return false
	}

	if (origin.Tp == mysql.TypeEnum || origin.Tp == mysql.TypeSet || origin.Tp == mysql.TypeBit ||
		origin.Tp == mysql.TypeNewDecimal || origin.Tp == mysql.TypeFloat || origin.Tp == mysql.TypeDouble) &&
		(types.IsTypeTime(to.Tp)) {
		// TODO: Currently enum/set/bit/decimal/float/double cast to date/datetime/timestamp type are not support yet, should fix here after supported.
		return false
	}

	if (origin.Tp == mysql.TypeEnum || origin.Tp == mysql.TypeSet || origin.Tp == mysql.TypeBit) &&
		to.Tp == mysql.TypeDuration {
		// TODO: Currently enum/set/bit cast to time are not support yet, should fix here after supported.
		return false
	}

	return true
}

// checkModifyTypes checks if the 'origin' type can be modified to 'to' type no matter directly change
// or change by reorg. It returns error if the two types are incompatible and correlated change are not
// supported. However, even the two types can be change, if the "origin" type contains primary key, error will be returned.
func checkModifyTypes(ctx sessionctx.Context, origin *types.FieldType, to *types.FieldType, needRewriteCollationData bool) error {
	canReorg, err := CheckModifyTypeCompatible(origin, to)
	if err != nil {
		if !canReorg {
			return errors.Trace(err)
		}
		if mysql.HasPriKeyFlag(origin.Flag) {
			msg := "this column has primary key flag"
			return errUnsupportedModifyColumn.GenWithStackByArgs(msg)
		}
	}

	err = checkModifyCharsetAndCollation(to.Charset, to.Collate, origin.Charset, origin.Collate, needRewriteCollationData)

	if err != nil {
		if to.Charset == charset.CharsetGBK || origin.Charset == charset.CharsetGBK {
			return errors.Trace(err)
		}
		// column type change can handle the charset change between these two types in the process of the reorg.
		if errUnsupportedModifyCharset.Equal(err) && canReorg {
			return nil
		}
	}
	return errors.Trace(err)
}

func setDefaultValue(ctx sessionctx.Context, col *table.Column, option *ast.ColumnOption) (bool, error) {
	hasDefaultValue := false
	value, isSeqExpr, err := getDefaultValue(ctx, col, option)
	if err != nil {
		return false, errors.Trace(err)
	}
	if isSeqExpr {
		if err := checkSequenceDefaultValue(col); err != nil {
			return false, errors.Trace(err)
		}
		col.DefaultIsExpr = isSeqExpr
	}

	if hasDefaultValue, value, err = checkColumnDefaultValue(ctx, col, value); err != nil {
		return hasDefaultValue, errors.Trace(err)
	}
	value, err = convertTimestampDefaultValToUTC(ctx, value, col)
	if err != nil {
		return hasDefaultValue, errors.Trace(err)
	}
	err = setDefaultValueWithBinaryPadding(col, value)
	if err != nil {
		return hasDefaultValue, errors.Trace(err)
	}
	return hasDefaultValue, nil
}

func setDefaultValueWithBinaryPadding(col *table.Column, value interface{}) error {
	err := col.SetDefaultValue(value)
	if err != nil {
		return err
	}
	// https://dev.mysql.com/doc/refman/8.0/en/binary-varbinary.html
	// Set the default value for binary type should append the paddings.
	if value != nil {
		if col.Tp == mysql.TypeString && types.IsBinaryStr(&col.FieldType) && len(value.(string)) < col.Flen {
			padding := make([]byte, col.Flen-len(value.(string)))
			col.DefaultValue = string(append([]byte(col.DefaultValue.(string)), padding...))
		}
	}
	return nil
}

func setColumnComment(ctx sessionctx.Context, col *table.Column, option *ast.ColumnOption) error {
	value, err := expression.EvalAstExpr(ctx, option.Expr)
	if err != nil {
		return errors.Trace(err)
	}
	col.Comment, err = value.ToString()
	return errors.Trace(err)
}

// processColumnOptions is only used in getModifiableColumnJob.
func processColumnOptions(ctx sessionctx.Context, col *table.Column, options []*ast.ColumnOption) error {
	var sb strings.Builder
	restoreFlags := format.RestoreStringSingleQuotes | format.RestoreKeyWordLowercase | format.RestoreNameBackQuotes |
		format.RestoreSpacesAroundBinaryOperation
	restoreCtx := format.NewRestoreCtx(restoreFlags, &sb)

	var hasDefaultValue, setOnUpdateNow bool
	var err error
	var hasNullFlag bool
	for _, opt := range options {
		switch opt.Tp {
		case ast.ColumnOptionDefaultValue:
			hasDefaultValue, err = setDefaultValue(ctx, col, opt)
			if err != nil {
				return errors.Trace(err)
			}
		case ast.ColumnOptionComment:
			err := setColumnComment(ctx, col, opt)
			if err != nil {
				return errors.Trace(err)
			}
		case ast.ColumnOptionNotNull:
			col.Flag |= mysql.NotNullFlag
		case ast.ColumnOptionNull:
			hasNullFlag = true
			col.Flag &= ^mysql.NotNullFlag
		case ast.ColumnOptionAutoIncrement:
			col.Flag |= mysql.AutoIncrementFlag
		case ast.ColumnOptionPrimaryKey, ast.ColumnOptionUniqKey:
			return errUnsupportedModifyColumn.GenWithStack("can't change column constraint - %v", opt.Tp)
		case ast.ColumnOptionOnUpdate:
			// TODO: Support other time functions.
			if col.Tp == mysql.TypeTimestamp || col.Tp == mysql.TypeDatetime {
				if !expression.IsValidCurrentTimestampExpr(opt.Expr, &col.FieldType) {
					return ErrInvalidOnUpdate.GenWithStackByArgs(col.Name)
				}
			} else {
				return ErrInvalidOnUpdate.GenWithStackByArgs(col.Name)
			}
			col.Flag |= mysql.OnUpdateNowFlag
			setOnUpdateNow = true
		case ast.ColumnOptionGenerated:
			sb.Reset()
			err = opt.Expr.Restore(restoreCtx)
			if err != nil {
				return errors.Trace(err)
			}
			col.GeneratedExprString = sb.String()
			col.GeneratedStored = opt.Stored
			col.Dependences = make(map[string]struct{})
			col.GeneratedExpr = opt.Expr
			for _, colName := range findColumnNamesInExpr(opt.Expr) {
				col.Dependences[colName.Name.L] = struct{}{}
			}
		case ast.ColumnOptionCollate:
			col.Collate = opt.StrValue
		case ast.ColumnOptionReference:
			return errors.Trace(errUnsupportedModifyColumn.GenWithStackByArgs("can't modify with references"))
		case ast.ColumnOptionFulltext:
			return errors.Trace(errUnsupportedModifyColumn.GenWithStackByArgs("can't modify with full text"))
		case ast.ColumnOptionCheck:
			return errors.Trace(errUnsupportedModifyColumn.GenWithStackByArgs("can't modify with check"))
		// Ignore ColumnOptionAutoRandom. It will be handled later.
		case ast.ColumnOptionAutoRandom:
		default:
			return errors.Trace(errUnsupportedModifyColumn.GenWithStackByArgs(fmt.Sprintf("unknown column option type: %d", opt.Tp)))
		}
	}

	if err = processAndCheckDefaultValueAndColumn(ctx, col, nil, hasDefaultValue, setOnUpdateNow, hasNullFlag); err != nil {
		return errors.Trace(err)
	}

	return nil
}

func processAndCheckDefaultValueAndColumn(ctx sessionctx.Context, col *table.Column, outPriKeyConstraint *ast.Constraint, hasDefaultValue, setOnUpdateNow, hasNullFlag bool) error {
	processDefaultValue(col, hasDefaultValue, setOnUpdateNow)
	processColumnFlags(col)

	err := checkPriKeyConstraint(col, hasDefaultValue, hasNullFlag, outPriKeyConstraint)
	if err != nil {
		return errors.Trace(err)
	}
	if err = checkColumnValueConstraint(col, col.Collate); err != nil {
		return errors.Trace(err)
	}
	if err = checkDefaultValue(ctx, col, hasDefaultValue); err != nil {
		return errors.Trace(err)
	}
	if err = checkColumnFieldLength(col); err != nil {
		return errors.Trace(err)
	}
	return nil
}

func (d *ddl) getModifiableColumnJob(ctx context.Context, sctx sessionctx.Context, ident ast.Ident, originalColName model.CIStr,
	spec *ast.AlterTableSpec) (*model.Job, error) {
	specNewColumn := spec.NewColumns[0]
	is := d.infoCache.GetLatest()
	schema, ok := is.SchemaByName(ident.Schema)
	if !ok {
		return nil, errors.Trace(infoschema.ErrDatabaseNotExists)
	}
	t, err := is.TableByName(ident.Schema, ident.Name)
	if err != nil {
		return nil, errors.Trace(infoschema.ErrTableNotExists.GenWithStackByArgs(ident.Schema, ident.Name))
	}

	col := table.FindCol(t.Cols(), originalColName.L)
	if col == nil {
		return nil, infoschema.ErrColumnNotExists.GenWithStackByArgs(originalColName, ident.Name)
	}
	newColName := specNewColumn.Name.Name
	if newColName.L == model.ExtraHandleName.L {
		return nil, ErrWrongColumnName.GenWithStackByArgs(newColName.L)
	}
	// If we want to rename the column name, we need to check whether it already exists.
	if newColName.L != originalColName.L {
		c := table.FindCol(t.Cols(), newColName.L)
		if c != nil {
			return nil, infoschema.ErrColumnExists.GenWithStackByArgs(newColName)
		}
	}

	// Constraints in the new column means adding new constraints. Errors should thrown,
	// which will be done by `processColumnOptions` later.
	if specNewColumn.Tp == nil {
		// Make sure the column definition is simple field type.
		return nil, errors.Trace(errUnsupportedModifyColumn)
	}

	if err = checkColumnAttributes(specNewColumn.Name.OrigColName(), specNewColumn.Tp); err != nil {
		return nil, errors.Trace(err)
	}

	newCol := table.ToColumn(&model.ColumnInfo{
		ID: col.ID,
		// We use this PR(https://github.com/pingcap/tidb/pull/6274) as the dividing line to define whether it is a new version or an old version TiDB.
		// The old version TiDB initializes the column's offset and state here.
		// The new version TiDB doesn't initialize the column's offset and state, and it will do the initialization in run DDL function.
		// When we do the rolling upgrade the following may happen:
		// a new version TiDB builds the DDL job that doesn't be set the column's offset and state,
		// and the old version TiDB is the DDL owner, it doesn't get offset and state from the store. Then it will encounter errors.
		// So here we set offset and state to support the rolling upgrade.
		Offset:                col.Offset,
		State:                 col.State,
		OriginDefaultValue:    col.OriginDefaultValue,
		OriginDefaultValueBit: col.OriginDefaultValueBit,
		FieldType:             *specNewColumn.Tp,
		Name:                  newColName,
		Version:               col.Version,
	})

	var chs, coll string
	// TODO: Remove it when all table versions are greater than or equal to TableInfoVersion1.
	// If newCol's charset is empty and the table's version less than TableInfoVersion1,
	// we will not modify the charset of the column. This behavior is not compatible with MySQL.
	if len(newCol.FieldType.Charset) == 0 && t.Meta().Version < model.TableInfoVersion1 {
		chs = col.FieldType.Charset
		coll = col.FieldType.Collate
	} else {
		chs, coll, err = getCharsetAndCollateInColumnDef(specNewColumn)
		if err != nil {
			return nil, errors.Trace(err)
		}
		chs, coll, err = ResolveCharsetCollation(
			ast.CharsetOpt{Chs: chs, Col: coll},
			ast.CharsetOpt{Chs: t.Meta().Charset, Col: t.Meta().Collate},
			ast.CharsetOpt{Chs: schema.Charset, Col: schema.Collate},
		)
		chs, coll = OverwriteCollationWithBinaryFlag(specNewColumn, chs, coll)
		if err != nil {
			return nil, errors.Trace(err)
		}
	}

	if err = setCharsetCollationFlenDecimal(&newCol.FieldType, chs, coll); err != nil {
		return nil, errors.Trace(err)
	}

	// Check the column with foreign key, waiting for the default flen and decimal.
	if fkInfo := getColumnForeignKeyInfo(originalColName.L, t.Meta().ForeignKeys); fkInfo != nil {
		// For now we strongly ban the all column type change for column with foreign key.
		// Actually MySQL support change column with foreign key from varchar(m) -> varchar(m+t) and t > 0.
		if newCol.Tp != col.Tp || newCol.Flen != col.Flen || newCol.Decimal != col.Decimal {
			return nil, errFKIncompatibleColumns.GenWithStackByArgs(originalColName, fkInfo.Name)
		}
	}

	// Copy index related options to the new spec.
	indexFlags := col.FieldType.Flag & (mysql.PriKeyFlag | mysql.UniqueKeyFlag | mysql.MultipleKeyFlag)
	newCol.FieldType.Flag |= indexFlags
	if mysql.HasPriKeyFlag(col.FieldType.Flag) {
		newCol.FieldType.Flag |= mysql.NotNullFlag
		// TODO: If user explicitly set NULL, we should throw error ErrPrimaryCantHaveNull.
	}

	if err = processColumnOptions(sctx, newCol, specNewColumn.Options); err != nil {
		return nil, errors.Trace(err)
	}

	if err = checkModifyTypes(sctx, &col.FieldType, &newCol.FieldType, isColumnWithIndex(col.Name.L, t.Meta().Indices)); err != nil {
		if strings.Contains(err.Error(), "Unsupported modifying collation") {
			colErrMsg := "Unsupported modifying collation of column '%s' from '%s' to '%s' when index is defined on it."
			err = errUnsupportedModifyCollation.GenWithStack(colErrMsg, col.Name.L, col.Collate, newCol.Collate)
		}
		return nil, errors.Trace(err)
	}
	if needChangeColumnData(col.ColumnInfo, newCol.ColumnInfo) {
		if err = isGeneratedRelatedColumn(t.Meta(), newCol.ColumnInfo, col.ColumnInfo); err != nil {
			return nil, errors.Trace(err)
		}
		if t.Meta().Partition != nil {
			return nil, errUnsupportedModifyColumn.GenWithStackByArgs("table is partition table")
		}
	}

	// We don't support modifying column from not_auto_increment to auto_increment.
	if !mysql.HasAutoIncrementFlag(col.Flag) && mysql.HasAutoIncrementFlag(newCol.Flag) {
		return nil, errUnsupportedModifyColumn.GenWithStackByArgs("can't set auto_increment")
	}
	// Disallow modifying column from auto_increment to not auto_increment if the session variable `AllowRemoveAutoInc` is false.
	if !sctx.GetSessionVars().AllowRemoveAutoInc && mysql.HasAutoIncrementFlag(col.Flag) && !mysql.HasAutoIncrementFlag(newCol.Flag) {
		return nil, errUnsupportedModifyColumn.GenWithStackByArgs("can't remove auto_increment without @@tidb_allow_remove_auto_inc enabled")
	}

	// We support modifying the type definitions of 'null' to 'not null' now.
	var modifyColumnTp byte
	if !mysql.HasNotNullFlag(col.Flag) && mysql.HasNotNullFlag(newCol.Flag) {
		if err = checkForNullValue(ctx, sctx, true, ident.Schema, ident.Name, newCol.ColumnInfo, col.ColumnInfo); err != nil {
			return nil, errors.Trace(err)
		}
		// `modifyColumnTp` indicates that there is a type modification.
		modifyColumnTp = mysql.TypeNull
	}

	if err = checkColumnWithIndexConstraint(t.Meta(), col.ColumnInfo, newCol.ColumnInfo); err != nil {
		return nil, err
	}

	// As same with MySQL, we don't support modifying the stored status for generated columns.
	if err = checkModifyGeneratedColumn(sctx, t, col, newCol, specNewColumn, spec.Position); err != nil {
		return nil, errors.Trace(err)
	}

	var newAutoRandBits uint64
	if newAutoRandBits, err = checkAutoRandom(t.Meta(), col, specNewColumn); err != nil {
		return nil, errors.Trace(err)
	}

	job := &model.Job{
		SchemaID:   schema.ID,
		TableID:    t.Meta().ID,
		SchemaName: schema.Name.L,
		Type:       model.ActionModifyColumn,
		BinlogInfo: &model.HistoryInfo{},
		ReorgMeta: &model.DDLReorgMeta{
			SQLMode:       sctx.GetSessionVars().SQLMode,
			Warnings:      make(map[errors.ErrorID]*terror.Error),
			WarningsCount: make(map[errors.ErrorID]int64),
			Location:      sctx.GetSessionVars().Location(),
		},
		Args: []interface{}{&newCol, originalColName, spec.Position, modifyColumnTp, newAutoRandBits},
	}
	return job, nil
}

// checkColumnWithIndexConstraint is used to check the related index constraint of the modified column.
// Index has a max-prefix-length constraint. eg: a varchar(100), index idx(a), modifying column a to a varchar(4000)
// will cause index idx to break the max-prefix-length constraint.
//
func checkColumnWithIndexConstraint(tbInfo *model.TableInfo, originalCol, newCol *model.ColumnInfo) error {
	columns := make([]*model.ColumnInfo, 0, len(tbInfo.Columns))
	columns = append(columns, tbInfo.Columns...)
	// Replace old column with new column.
	for i, col := range columns {
		if col.Name.L != originalCol.Name.L {
			continue
		}
		columns[i] = newCol.Clone()
		columns[i].Name = originalCol.Name
		break
	}

	pkIndex := tables.FindPrimaryIndex(tbInfo)

	checkOneIndex := func(indexInfo *model.IndexInfo) (err error) {
		var modified bool
		for _, col := range indexInfo.Columns {
			if col.Name.L == originalCol.Name.L {
				modified = true
				break
			}
		}
		if !modified {
			return
		}
		err = checkIndexInModifiableColumns(columns, indexInfo.Columns)
		if err != nil {
			return
		}
		err = checkIndexPrefixLength(columns, indexInfo.Columns)
		return
	}

	// Check primary key first.
	var err error

	if pkIndex != nil {
		err = checkOneIndex(pkIndex)
		if err != nil {
			return err
		}
	}

	// Check secondary indexes.
	for _, indexInfo := range tbInfo.Indices {
		if indexInfo.Primary {
			continue
		}
		// the second param should always be set to true, check index length only if it was modified
		// checkOneIndex needs one param only.
		err = checkOneIndex(indexInfo)
		if err != nil {
			return err
		}
	}
	return nil
}

func checkIndexInModifiableColumns(columns []*model.ColumnInfo, idxColumns []*model.IndexColumn) error {
	for _, ic := range idxColumns {
		col := model.FindColumnInfo(columns, ic.Name.L)
		if col == nil {
			return errKeyColumnDoesNotExits.GenWithStack("column does not exist: %s", ic.Name)
		}

		prefixLength := types.UnspecifiedLength
		if types.IsTypePrefixable(col.FieldType.Tp) && col.FieldType.Flen > ic.Length {
			// When the index column is changed, prefix length is only valid
			// if the type is still prefixable and larger than old prefix length.
			prefixLength = ic.Length
		}
		if err := checkIndexColumn(col, prefixLength); err != nil {
			return err
		}
	}
	return nil
}

func checkAutoRandom(tableInfo *model.TableInfo, originCol *table.Column, specNewColumn *ast.ColumnDef) (uint64, error) {
	var oldRandBits uint64
	if originCol.IsPKHandleColumn(tableInfo) {
		oldRandBits = tableInfo.AutoRandomBits
	}
	newRandBits, err := extractAutoRandomBitsFromColDef(specNewColumn)
	if err != nil {
		return 0, errors.Trace(err)
	}
	switch {
	case oldRandBits == newRandBits:
		break
	case oldRandBits < newRandBits:
		addingAutoRandom := oldRandBits == 0
		if addingAutoRandom {
			convFromAutoInc := mysql.HasAutoIncrementFlag(originCol.Flag) && originCol.IsPKHandleColumn(tableInfo)
			if !convFromAutoInc {
				return 0, ErrInvalidAutoRandom.GenWithStackByArgs(autoid.AutoRandomAlterChangeFromAutoInc)
			}
		}
		if autoid.MaxAutoRandomBits < newRandBits {
			errMsg := fmt.Sprintf(autoid.AutoRandomOverflowErrMsg,
				autoid.MaxAutoRandomBits, newRandBits, specNewColumn.Name.Name.O)
			return 0, ErrInvalidAutoRandom.GenWithStackByArgs(errMsg)
		}
		// increasing auto_random shard bits is allowed.
	case oldRandBits > newRandBits:
		if newRandBits == 0 {
			return 0, ErrInvalidAutoRandom.GenWithStackByArgs(autoid.AutoRandomAlterErrMsg)
		}
		return 0, ErrInvalidAutoRandom.GenWithStackByArgs(autoid.AutoRandomDecreaseBitErrMsg)
	}

	modifyingAutoRandCol := oldRandBits > 0 || newRandBits > 0
	if modifyingAutoRandCol {
		// Disallow changing the column field type.
		if originCol.Tp != specNewColumn.Tp.Tp {
			return 0, ErrInvalidAutoRandom.GenWithStackByArgs(autoid.AutoRandomModifyColTypeErrMsg)
		}
		if originCol.Tp != mysql.TypeLonglong {
			return 0, ErrInvalidAutoRandom.GenWithStackByArgs(fmt.Sprintf(autoid.AutoRandomOnNonBigIntColumn, types.TypeStr(originCol.Tp)))
		}
		// Disallow changing from auto_random to auto_increment column.
		if containsColumnOption(specNewColumn, ast.ColumnOptionAutoIncrement) {
			return 0, ErrInvalidAutoRandom.GenWithStackByArgs(autoid.AutoRandomIncompatibleWithAutoIncErrMsg)
		}
		// Disallow specifying a default value on auto_random column.
		if containsColumnOption(specNewColumn, ast.ColumnOptionDefaultValue) {
			return 0, ErrInvalidAutoRandom.GenWithStackByArgs(autoid.AutoRandomIncompatibleWithDefaultValueErrMsg)
		}
	}
	return newRandBits, nil
}

// ChangeColumn renames an existing column and modifies the column's definition,
// currently we only support limited kind of changes
// that do not need to change or check data on the table.
func (d *ddl) ChangeColumn(ctx context.Context, sctx sessionctx.Context, ident ast.Ident, spec *ast.AlterTableSpec) error {
	specNewColumn := spec.NewColumns[0]
	if len(specNewColumn.Name.Schema.O) != 0 && ident.Schema.L != specNewColumn.Name.Schema.L {
		return ErrWrongDBName.GenWithStackByArgs(specNewColumn.Name.Schema.O)
	}
	if len(spec.OldColumnName.Schema.O) != 0 && ident.Schema.L != spec.OldColumnName.Schema.L {
		return ErrWrongDBName.GenWithStackByArgs(spec.OldColumnName.Schema.O)
	}
	if len(specNewColumn.Name.Table.O) != 0 && ident.Name.L != specNewColumn.Name.Table.L {
		return ErrWrongTableName.GenWithStackByArgs(specNewColumn.Name.Table.O)
	}
	if len(spec.OldColumnName.Table.O) != 0 && ident.Name.L != spec.OldColumnName.Table.L {
		return ErrWrongTableName.GenWithStackByArgs(spec.OldColumnName.Table.O)
	}

	job, err := d.getModifiableColumnJob(ctx, sctx, ident, spec.OldColumnName.Name, spec)
	if err != nil {
		if infoschema.ErrColumnNotExists.Equal(err) && spec.IfExists {
			sctx.GetSessionVars().StmtCtx.AppendNote(infoschema.ErrColumnNotExists.GenWithStackByArgs(spec.OldColumnName.Name, ident.Name))
			return nil
		}
		return errors.Trace(err)
	}

	err = d.doDDLJob(sctx, job)
	// column not exists, but if_exists flags is true, so we ignore this error.
	if infoschema.ErrColumnNotExists.Equal(err) && spec.IfExists {
		sctx.GetSessionVars().StmtCtx.AppendNote(err)
		return nil
	}
	err = d.callHookOnChanged(err)
	return errors.Trace(err)
}

// RenameColumn renames an existing column.
func (d *ddl) RenameColumn(ctx sessionctx.Context, ident ast.Ident, spec *ast.AlterTableSpec) error {
	oldColName := spec.OldColumnName.Name
	newColName := spec.NewColumnName.Name
	if oldColName.L == newColName.L {
		return nil
	}
	if newColName.L == model.ExtraHandleName.L {
		return ErrWrongColumnName.GenWithStackByArgs(newColName.L)
	}

	schema, tbl, err := d.getSchemaAndTableByIdent(ctx, ident)
	if err != nil {
		return errors.Trace(err)
	}

	oldCol := table.FindCol(tbl.VisibleCols(), oldColName.L)
	if oldCol == nil {
		return infoschema.ErrColumnNotExists.GenWithStackByArgs(oldColName, ident.Name)
	}

	allCols := tbl.Cols()
	colWithNewNameAlreadyExist := table.FindCol(allCols, newColName.L) != nil
	if colWithNewNameAlreadyExist {
		return infoschema.ErrColumnExists.GenWithStackByArgs(newColName)
	}

	if fkInfo := getColumnForeignKeyInfo(oldColName.L, tbl.Meta().ForeignKeys); fkInfo != nil {
		return errFKIncompatibleColumns.GenWithStackByArgs(oldColName, fkInfo.Name)
	}

	// Check generated expression.
	for _, col := range allCols {
		if col.GeneratedExpr == nil {
			continue
		}
		dependedColNames := findColumnNamesInExpr(col.GeneratedExpr)
		for _, name := range dependedColNames {
			if name.Name.L == oldColName.L {
				if col.Hidden {
					return errDependentByFunctionalIndex.GenWithStackByArgs(oldColName.O)
				}
				return errDependentByGeneratedColumn.GenWithStackByArgs(oldColName.O)
			}
		}
	}

	newCol := oldCol.Clone()
	newCol.Name = newColName
	job := &model.Job{
		SchemaID:   schema.ID,
		TableID:    tbl.Meta().ID,
		SchemaName: schema.Name.L,
		Type:       model.ActionModifyColumn,
		BinlogInfo: &model.HistoryInfo{},
		ReorgMeta: &model.DDLReorgMeta{
			SQLMode:       ctx.GetSessionVars().SQLMode,
			Warnings:      make(map[errors.ErrorID]*terror.Error),
			WarningsCount: make(map[errors.ErrorID]int64),
			Location:      ctx.GetSessionVars().Location(),
		},
		Args: []interface{}{&newCol, oldColName, spec.Position, 0},
	}
	err = d.doDDLJob(ctx, job)
	err = d.callHookOnChanged(err)
	return errors.Trace(err)
}

// ModifyColumn does modification on an existing column, currently we only support limited kind of changes
// that do not need to change or check data on the table.
func (d *ddl) ModifyColumn(ctx context.Context, sctx sessionctx.Context, ident ast.Ident, spec *ast.AlterTableSpec) error {
	specNewColumn := spec.NewColumns[0]
	if len(specNewColumn.Name.Schema.O) != 0 && ident.Schema.L != specNewColumn.Name.Schema.L {
		return ErrWrongDBName.GenWithStackByArgs(specNewColumn.Name.Schema.O)
	}
	if len(specNewColumn.Name.Table.O) != 0 && ident.Name.L != specNewColumn.Name.Table.L {
		return ErrWrongTableName.GenWithStackByArgs(specNewColumn.Name.Table.O)
	}

	originalColName := specNewColumn.Name.Name
	job, err := d.getModifiableColumnJob(ctx, sctx, ident, originalColName, spec)
	if err != nil {
		if infoschema.ErrColumnNotExists.Equal(err) && spec.IfExists {
			sctx.GetSessionVars().StmtCtx.AppendNote(infoschema.ErrColumnNotExists.GenWithStackByArgs(originalColName, ident.Name))
			return nil
		}
		return errors.Trace(err)
	}

	err = d.doDDLJob(sctx, job)
	// column not exists, but if_exists flags is true, so we ignore this error.
	if infoschema.ErrColumnNotExists.Equal(err) && spec.IfExists {
		sctx.GetSessionVars().StmtCtx.AppendNote(err)
		return nil
	}
	err = d.callHookOnChanged(err)
	return errors.Trace(err)
}

func (d *ddl) AlterColumn(ctx sessionctx.Context, ident ast.Ident, spec *ast.AlterTableSpec) error {
	specNewColumn := spec.NewColumns[0]
	is := d.infoCache.GetLatest()
	schema, ok := is.SchemaByName(ident.Schema)
	if !ok {
		return infoschema.ErrTableNotExists.GenWithStackByArgs(ident.Schema, ident.Name)
	}
	t, err := is.TableByName(ident.Schema, ident.Name)
	if err != nil {
		return infoschema.ErrTableNotExists.GenWithStackByArgs(ident.Schema, ident.Name)
	}

	colName := specNewColumn.Name.Name
	// Check whether alter column has existed.
	col := table.FindCol(t.Cols(), colName.L)
	if col == nil {
		return ErrBadField.GenWithStackByArgs(colName, ident.Name)
	}

	// Clean the NoDefaultValueFlag value.
	col.Flag &= ^mysql.NoDefaultValueFlag
	if len(specNewColumn.Options) == 0 {
		err = col.SetDefaultValue(nil)
		if err != nil {
			return errors.Trace(err)
		}
		setNoDefaultValueFlag(col, false)
	} else {
		if IsAutoRandomColumnID(t.Meta(), col.ID) {
			return ErrInvalidAutoRandom.GenWithStackByArgs(autoid.AutoRandomIncompatibleWithDefaultValueErrMsg)
		}
		hasDefaultValue, err := setDefaultValue(ctx, col, specNewColumn.Options[0])
		if err != nil {
			return errors.Trace(err)
		}
		if err = checkDefaultValue(ctx, col, hasDefaultValue); err != nil {
			return errors.Trace(err)
		}
	}

	job := &model.Job{
		SchemaID:   schema.ID,
		TableID:    t.Meta().ID,
		SchemaName: schema.Name.L,
		Type:       model.ActionSetDefaultValue,
		BinlogInfo: &model.HistoryInfo{},
		Args:       []interface{}{col},
	}

	err = d.doDDLJob(ctx, job)
	err = d.callHookOnChanged(err)
	return errors.Trace(err)
}

// AlterTableComment updates the table comment information.
func (d *ddl) AlterTableComment(ctx sessionctx.Context, ident ast.Ident, spec *ast.AlterTableSpec) error {
	is := d.infoCache.GetLatest()
	schema, ok := is.SchemaByName(ident.Schema)
	if !ok {
		return infoschema.ErrDatabaseNotExists.GenWithStackByArgs(ident.Schema)
	}

	tb, err := is.TableByName(ident.Schema, ident.Name)
	if err != nil {
		return errors.Trace(infoschema.ErrTableNotExists.GenWithStackByArgs(ident.Schema, ident.Name))
	}

	job := &model.Job{
		SchemaID:   schema.ID,
		TableID:    tb.Meta().ID,
		SchemaName: schema.Name.L,
		Type:       model.ActionModifyTableComment,
		BinlogInfo: &model.HistoryInfo{},
		Args:       []interface{}{spec.Comment},
	}

	err = d.doDDLJob(ctx, job)
	err = d.callHookOnChanged(err)
	return errors.Trace(err)
}

// AlterTableAutoIDCache updates the table comment information.
func (d *ddl) AlterTableAutoIDCache(ctx sessionctx.Context, ident ast.Ident, newCache int64) error {
	schema, tb, err := d.getSchemaAndTableByIdent(ctx, ident)
	if err != nil {
		return errors.Trace(err)
	}

	job := &model.Job{
		SchemaID:   schema.ID,
		TableID:    tb.Meta().ID,
		SchemaName: schema.Name.L,
		Type:       model.ActionModifyTableAutoIdCache,
		BinlogInfo: &model.HistoryInfo{},
		Args:       []interface{}{newCache},
	}

	err = d.doDDLJob(ctx, job)
	err = d.callHookOnChanged(err)
	return errors.Trace(err)
}

// AlterTableCharsetAndCollate changes the table charset and collate.
func (d *ddl) AlterTableCharsetAndCollate(ctx sessionctx.Context, ident ast.Ident, toCharset, toCollate string, needsOverwriteCols bool) error {
	// use the last one.
	if toCharset == "" && toCollate == "" {
		return ErrUnknownCharacterSet.GenWithStackByArgs(toCharset)
	}

	is := d.infoCache.GetLatest()
	schema, ok := is.SchemaByName(ident.Schema)
	if !ok {
		return infoschema.ErrDatabaseNotExists.GenWithStackByArgs(ident.Schema)
	}

	tb, err := is.TableByName(ident.Schema, ident.Name)
	if err != nil {
		return errors.Trace(infoschema.ErrTableNotExists.GenWithStackByArgs(ident.Schema, ident.Name))
	}

	if toCharset == "" {
		// charset does not change.
		toCharset = tb.Meta().Charset
	}

	if toCollate == "" {
		// get the default collation of the charset.
		toCollate, err = charset.GetDefaultCollation(toCharset)
		if err != nil {
			return errors.Trace(err)
		}
	}
	doNothing, err := checkAlterTableCharset(tb.Meta(), schema, toCharset, toCollate, needsOverwriteCols)
	if err != nil {
		return err
	}
	if doNothing {
		return nil
	}

	job := &model.Job{
		SchemaID:   schema.ID,
		TableID:    tb.Meta().ID,
		SchemaName: schema.Name.L,
		Type:       model.ActionModifyTableCharsetAndCollate,
		BinlogInfo: &model.HistoryInfo{},
		Args:       []interface{}{toCharset, toCollate, needsOverwriteCols},
	}
	err = d.doDDLJob(ctx, job)
	err = d.callHookOnChanged(err)
	return errors.Trace(err)
}

// AlterTableSetTiFlashReplica sets the TiFlash replicas info.
func (d *ddl) AlterTableSetTiFlashReplica(ctx sessionctx.Context, ident ast.Ident, replicaInfo *ast.TiFlashReplicaSpec) error {
	schema, tb, err := d.getSchemaAndTableByIdent(ctx, ident)
	if err != nil {
		return errors.Trace(err)
	}
	// Ban setting replica count for tables in system database.
	if util.IsMemOrSysDB(schema.Name.L) {
		return errors.Trace(errUnsupportedAlterReplicaForSysTable)
	} else if tb.Meta().TempTableType != model.TempTableNone {
		return ErrOptOnTemporaryTable.GenWithStackByArgs("set tiflash replica")
	}

	// Ban setting replica count for tables which has charset not supported by TiFlash
	for _, col := range tb.Cols() {
		_, ok := charset.TiFlashSupportedCharsets[col.Charset]
		if !ok {
			return errAlterReplicaForUnsupportedCharsetTable.GenWithStackByArgs(col.Charset)
		}
	}

	tbReplicaInfo := tb.Meta().TiFlashReplica
	if tbReplicaInfo != nil && tbReplicaInfo.Count == replicaInfo.Count &&
		len(tbReplicaInfo.LocationLabels) == len(replicaInfo.Labels) {
		changed := false
		for i, label := range tbReplicaInfo.LocationLabels {
			if replicaInfo.Labels[i] != label {
				changed = true
				break
			}
		}
		if !changed {
			return nil
		}
	}

	err = checkTiFlashReplicaCount(ctx, replicaInfo.Count)
	if err != nil {
		return errors.Trace(err)
	}

	job := &model.Job{
		SchemaID:   schema.ID,
		TableID:    tb.Meta().ID,
		SchemaName: schema.Name.L,
		Type:       model.ActionSetTiFlashReplica,
		BinlogInfo: &model.HistoryInfo{},
		Args:       []interface{}{*replicaInfo},
	}
	err = d.doDDLJob(ctx, job)
	err = d.callHookOnChanged(err)
	return errors.Trace(err)
}

func checkTiFlashReplicaCount(ctx sessionctx.Context, replicaCount uint64) error {
	// Check the tiflash replica count should be less than the total tiflash stores.
	tiflashStoreCnt, err := infoschema.GetTiFlashStoreCount(ctx)
	if err != nil {
		return errors.Trace(err)
	}
	if replicaCount > tiflashStoreCnt {
		return errors.Errorf("the tiflash replica count: %d should be less than the total tiflash server count: %d", replicaCount, tiflashStoreCnt)
	}
	return nil
}

// AlterTableAddStatistics registers extended statistics for a table.
func (d *ddl) AlterTableAddStatistics(ctx sessionctx.Context, ident ast.Ident, stats *ast.StatisticsSpec, ifNotExists bool) error {
	if !ctx.GetSessionVars().EnableExtendedStats {
		return errors.New("Extended statistics feature is not generally available now, and tidb_enable_extended_stats is OFF")
	}
	// Not support Cardinality and Dependency statistics type for now.
	if stats.StatsType == ast.StatsTypeCardinality || stats.StatsType == ast.StatsTypeDependency {
		return errors.New("Cardinality and Dependency statistics types are not supported now")
	}
	_, tbl, err := d.getSchemaAndTableByIdent(ctx, ident)
	if err != nil {
		return err
	}
	tblInfo := tbl.Meta()
	if tblInfo.GetPartitionInfo() != nil {
		return errors.New("Extended statistics on partitioned tables are not supported now")
	}
	colIDs := make([]int64, 0, 2)
	colIDSet := make(map[int64]struct{}, 2)
	// Check whether columns exist.
	for _, colName := range stats.Columns {
		col := table.FindCol(tbl.VisibleCols(), colName.Name.L)
		if col == nil {
			return infoschema.ErrColumnNotExists.GenWithStackByArgs(colName.Name, ident.Name)
		}
		if stats.StatsType == ast.StatsTypeCorrelation && tblInfo.PKIsHandle && mysql.HasPriKeyFlag(col.Flag) {
			ctx.GetSessionVars().StmtCtx.AppendWarning(errors.New("No need to create correlation statistics on the integer primary key column"))
			return nil
		}
		if _, exist := colIDSet[col.ID]; exist {
			return errors.Errorf("Cannot create extended statistics on duplicate column names '%s'", colName.Name.L)
		}
		colIDSet[col.ID] = struct{}{}
		colIDs = append(colIDs, col.ID)
	}
	if len(colIDs) != 2 && (stats.StatsType == ast.StatsTypeCorrelation || stats.StatsType == ast.StatsTypeDependency) {
		return errors.New("Only support Correlation and Dependency statistics types on 2 columns")
	}
	if len(colIDs) < 1 && stats.StatsType == ast.StatsTypeCardinality {
		return errors.New("Only support Cardinality statistics type on at least 2 columns")
	}
	// TODO: check whether covering index exists for cardinality / dependency types.

	// Call utilities of statistics.Handle to modify system tables instead of doing DML directly,
	// because locking in Handle can guarantee the correctness of `version` in system tables.
	return d.ddlCtx.statsHandle.InsertExtendedStats(stats.StatsName, colIDs, int(stats.StatsType), tblInfo.ID, ifNotExists)
}

// AlterTableDropStatistics logically deletes extended statistics for a table.
func (d *ddl) AlterTableDropStatistics(ctx sessionctx.Context, ident ast.Ident, stats *ast.StatisticsSpec, ifExists bool) error {
	if !ctx.GetSessionVars().EnableExtendedStats {
		return errors.New("Extended statistics feature is not generally available now, and tidb_enable_extended_stats is OFF")
	}
	_, tbl, err := d.getSchemaAndTableByIdent(ctx, ident)
	if err != nil {
		return err
	}
	tblInfo := tbl.Meta()
	// Call utilities of statistics.Handle to modify system tables instead of doing DML directly,
	// because locking in Handle can guarantee the correctness of `version` in system tables.
	return d.ddlCtx.statsHandle.MarkExtendedStatsDeleted(stats.StatsName, tblInfo.ID, ifExists)
}

// UpdateTableReplicaInfo updates the table flash replica infos.
func (d *ddl) UpdateTableReplicaInfo(ctx sessionctx.Context, physicalID int64, available bool) error {
	is := d.infoCache.GetLatest()
	tb, ok := is.TableByID(physicalID)
	if !ok {
		tb, _, _ = is.FindTableByPartitionID(physicalID)
		if tb == nil {
			return infoschema.ErrTableNotExists.GenWithStack("Table which ID = %d does not exist.", physicalID)
		}
	}
	tbInfo := tb.Meta()
	if tbInfo.TiFlashReplica == nil || (tbInfo.ID == physicalID && tbInfo.TiFlashReplica.Available == available) ||
		(tbInfo.ID != physicalID && available == tbInfo.TiFlashReplica.IsPartitionAvailable(physicalID)) {
		return nil
	}

	db, ok := is.SchemaByTable(tbInfo)
	if !ok {
		return infoschema.ErrDatabaseNotExists.GenWithStack("Database of table `%s` does not exist.", tb.Meta().Name)
	}

	job := &model.Job{
		SchemaID:   db.ID,
		TableID:    tb.Meta().ID,
		SchemaName: db.Name.L,
		Type:       model.ActionUpdateTiFlashReplicaStatus,
		BinlogInfo: &model.HistoryInfo{},
		Args:       []interface{}{available, physicalID},
	}
	err := d.doDDLJob(ctx, job)
	err = d.callHookOnChanged(err)
	return errors.Trace(err)
}

// checkAlterTableCharset uses to check is it possible to change the charset of table.
// This function returns 2 variable:
// doNothing: if doNothing is true, means no need to change any more, because the target charset is same with the charset of table.
// err: if err is not nil, means it is not possible to change table charset to target charset.
func checkAlterTableCharset(tblInfo *model.TableInfo, dbInfo *model.DBInfo, toCharset, toCollate string, needsOverwriteCols bool) (doNothing bool, err error) {
	origCharset := tblInfo.Charset
	origCollate := tblInfo.Collate
	// Old version schema charset maybe modified when load schema if TreatOldVersionUTF8AsUTF8MB4 was enable.
	// So even if the origCharset equal toCharset, we still need to do the ddl for old version schema.
	if origCharset == toCharset && origCollate == toCollate && tblInfo.Version >= model.TableInfoVersion2 {
		// nothing to do.
		doNothing = true
		for _, col := range tblInfo.Columns {
			if col.Charset == charset.CharsetBin {
				continue
			}
			if col.Charset == toCharset && col.Collate == toCollate {
				continue
			}
			doNothing = false
		}
		if doNothing {
			return doNothing, nil
		}
	}

	// The table charset may be "", if the table is create in old TiDB version, such as v2.0.8.
	// This DDL will update the table charset to default charset.
	origCharset, origCollate, err = ResolveCharsetCollation(
		ast.CharsetOpt{Chs: origCharset, Col: origCollate},
		ast.CharsetOpt{Chs: dbInfo.Charset, Col: dbInfo.Collate},
	)
	if err != nil {
		return doNothing, err
	}

	if err = checkModifyCharsetAndCollation(toCharset, toCollate, origCharset, origCollate, false); err != nil {
		return doNothing, err
	}
	if !needsOverwriteCols {
		// If we don't change the charset and collation of columns, skip the next checks.
		return doNothing, nil
	}

	for _, col := range tblInfo.Columns {
		if col.Tp == mysql.TypeVarchar {
			if err = IsTooBigFieldLength(col.Flen, col.Name.O, toCharset); err != nil {
				return doNothing, err
			}
		}
		if col.Charset == charset.CharsetBin {
			continue
		}
		if len(col.Charset) == 0 {
			continue
		}
		if err = checkModifyCharsetAndCollation(toCharset, toCollate, col.Charset, col.Collate, isColumnWithIndex(col.Name.L, tblInfo.Indices)); err != nil {
			if strings.Contains(err.Error(), "Unsupported modifying collation") {
				colErrMsg := "Unsupported converting collation of column '%s' from '%s' to '%s' when index is defined on it."
				err = errUnsupportedModifyCollation.GenWithStack(colErrMsg, col.Name.L, col.Collate, toCollate)
			}
			return doNothing, err
		}
	}
	return doNothing, nil
}

// RenameIndex renames an index.
// In TiDB, indexes are case-insensitive (so index 'a' and 'A" are considered the same index),
// but index names are case-sensitive (we can rename index 'a' to 'A')
func (d *ddl) RenameIndex(ctx sessionctx.Context, ident ast.Ident, spec *ast.AlterTableSpec) error {
	is := d.infoCache.GetLatest()
	schema, ok := is.SchemaByName(ident.Schema)
	if !ok {
		return infoschema.ErrDatabaseNotExists.GenWithStackByArgs(ident.Schema)
	}

	tb, err := is.TableByName(ident.Schema, ident.Name)
	if err != nil {
		return errors.Trace(infoschema.ErrTableNotExists.GenWithStackByArgs(ident.Schema, ident.Name))
	}
	if tb.Meta().TableCacheStatusType != model.TableCacheStatusDisable {
		return errors.Trace(ErrOptOnCacheTable.GenWithStackByArgs("Rename Index"))
	}
	duplicate, err := validateRenameIndex(spec.FromKey, spec.ToKey, tb.Meta())
	if duplicate {
		return nil
	}
	if err != nil {
		return errors.Trace(err)
	}

	job := &model.Job{
		SchemaID:   schema.ID,
		TableID:    tb.Meta().ID,
		SchemaName: schema.Name.L,
		Type:       model.ActionRenameIndex,
		BinlogInfo: &model.HistoryInfo{},
		Args:       []interface{}{spec.FromKey, spec.ToKey},
	}

	err = d.doDDLJob(ctx, job)
	err = d.callHookOnChanged(err)
	return errors.Trace(err)
}

// DropTable will proceed even if some table in the list does not exists.
func (d *ddl) DropTable(ctx sessionctx.Context, ti ast.Ident) (err error) {
	schema, tb, err := d.getSchemaAndTableByIdent(ctx, ti)
	if err != nil {
		return errors.Trace(err)
	}

	if tb.Meta().IsView() {
		return infoschema.ErrTableNotExists.GenWithStackByArgs(ti.Schema, ti.Name)
	}
	if tb.Meta().IsSequence() {
		return infoschema.ErrTableNotExists.GenWithStackByArgs(ti.Schema, ti.Name)
	}

	job := &model.Job{
		SchemaID:   schema.ID,
		TableID:    tb.Meta().ID,
		SchemaName: schema.Name.L,
		Type:       model.ActionDropTable,
		BinlogInfo: &model.HistoryInfo{},
	}

	err = d.doDDLJob(ctx, job)
	err = d.callHookOnChanged(err)
	if err != nil {
		return errors.Trace(err)
	}
	if !config.TableLockEnabled() {
		return nil
	}
	if ok, _ := ctx.CheckTableLocked(tb.Meta().ID); ok {
		ctx.ReleaseTableLockByTableIDs([]int64{tb.Meta().ID})
	}
	return nil
}

// DropView will proceed even if some view in the list does not exists.
func (d *ddl) DropView(ctx sessionctx.Context, ti ast.Ident) (err error) {
	schema, tb, err := d.getSchemaAndTableByIdent(ctx, ti)
	if err != nil {
		return errors.Trace(err)
	}

	if !tb.Meta().IsView() {
		return ErrWrongObject.GenWithStackByArgs(ti.Schema, ti.Name, "VIEW")
	}

	job := &model.Job{
		SchemaID:   schema.ID,
		TableID:    tb.Meta().ID,
		SchemaName: schema.Name.L,
		Type:       model.ActionDropView,
		BinlogInfo: &model.HistoryInfo{},
	}

	err = d.doDDLJob(ctx, job)
	err = d.callHookOnChanged(err)
	return errors.Trace(err)
}

func (d *ddl) TruncateTable(ctx sessionctx.Context, ti ast.Ident) error {
	schema, tb, err := d.getSchemaAndTableByIdent(ctx, ti)
	if err != nil {
		return errors.Trace(err)
	}
	if tb.Meta().IsView() || tb.Meta().IsSequence() {
		return infoschema.ErrTableNotExists.GenWithStackByArgs(schema.Name.O, tb.Meta().Name.O)
	}
	genIDs, err := d.genGlobalIDs(1)
	if err != nil {
		return errors.Trace(err)
	}
	newTableID := genIDs[0]
	job := &model.Job{
		SchemaID:   schema.ID,
		TableID:    tb.Meta().ID,
		SchemaName: schema.Name.L,
		Type:       model.ActionTruncateTable,
		BinlogInfo: &model.HistoryInfo{},
		Args:       []interface{}{newTableID},
	}
	if ok, _ := ctx.CheckTableLocked(tb.Meta().ID); ok && config.TableLockEnabled() {
		// AddTableLock here to avoid this ddl job was executed successfully but the session was been kill before return.
		// The session will release all table locks it holds, if we don't add the new locking table id here,
		// the session may forget to release the new locked table id when this ddl job was executed successfully
		// but the session was killed before return.
		ctx.AddTableLock([]model.TableLockTpInfo{{SchemaID: schema.ID, TableID: newTableID, Tp: tb.Meta().Lock.Tp}})
	}
	err = d.doDDLJob(ctx, job)
	err = d.callHookOnChanged(err)
	if err != nil {
		if config.TableLockEnabled() {
			ctx.ReleaseTableLockByTableIDs([]int64{newTableID})
		}
		return errors.Trace(err)
	}
	if _, tb, err := d.getSchemaAndTableByIdent(ctx, ti); err == nil {
		d.preSplitAndScatter(ctx, tb.Meta(), tb.Meta().GetPartitionInfo())
	}

	if !config.TableLockEnabled() {
		return nil
	}
	if ok, _ := ctx.CheckTableLocked(tb.Meta().ID); ok {
		ctx.ReleaseTableLockByTableIDs([]int64{tb.Meta().ID})
	}
	return nil
}

func (d *ddl) RenameTable(ctx sessionctx.Context, oldIdent, newIdent ast.Ident, isAlterTable bool) error {
	is := d.GetInfoSchemaWithInterceptor(ctx)
	tables := make(map[string]int64)
	schemas, tableID, err := extractTblInfos(is, oldIdent, newIdent, isAlterTable, tables)
	if err != nil {
		return err
	}

	if schemas == nil {
		return nil
	}

	job := &model.Job{
		SchemaID:   schemas[1].ID,
		TableID:    tableID,
		SchemaName: schemas[1].Name.L,
		Type:       model.ActionRenameTable,
		BinlogInfo: &model.HistoryInfo{},
		Args:       []interface{}{schemas[0].ID, newIdent.Name, schemas[0].Name},
	}

	err = d.doDDLJob(ctx, job)
	err = d.callHookOnChanged(err)
	return errors.Trace(err)
}

func (d *ddl) RenameTables(ctx sessionctx.Context, oldIdents, newIdents []ast.Ident, isAlterTable bool) error {
	is := d.GetInfoSchemaWithInterceptor(ctx)
	tableNames := make([]*model.CIStr, 0, len(oldIdents))
	oldSchemaIDs := make([]int64, 0, len(oldIdents))
	newSchemaIDs := make([]int64, 0, len(oldIdents))
	tableIDs := make([]int64, 0, len(oldIdents))
	oldSchemaNames := make([]*model.CIStr, 0, len(oldIdents))

	var schemas []*model.DBInfo
	var tableID int64
	var err error

	tables := make(map[string]int64)
	for i := 0; i < len(oldIdents); i++ {
		schemas, tableID, err = extractTblInfos(is, oldIdents[i], newIdents[i], isAlterTable, tables)
		if err != nil {
			return err
		}
		tableIDs = append(tableIDs, tableID)
		tableNames = append(tableNames, &newIdents[i].Name)
		oldSchemaIDs = append(oldSchemaIDs, schemas[0].ID)
		newSchemaIDs = append(newSchemaIDs, schemas[1].ID)
		oldSchemaNames = append(oldSchemaNames, &schemas[0].Name)
	}

	job := &model.Job{
		SchemaID:   schemas[1].ID,
		TableID:    tableIDs[0],
		SchemaName: schemas[1].Name.L,
		Type:       model.ActionRenameTables,
		BinlogInfo: &model.HistoryInfo{},
		Args:       []interface{}{oldSchemaIDs, newSchemaIDs, tableNames, tableIDs, oldSchemaNames},
	}

	err = d.doDDLJob(ctx, job)
	err = d.callHookOnChanged(err)
	return errors.Trace(err)
}

func extractTblInfos(is infoschema.InfoSchema, oldIdent, newIdent ast.Ident, isAlterTable bool, tables map[string]int64) ([]*model.DBInfo, int64, error) {
	oldSchema, ok := is.SchemaByName(oldIdent.Schema)
	if !ok {
		if isAlterTable {
			return nil, 0, infoschema.ErrTableNotExists.GenWithStackByArgs(oldIdent.Schema, oldIdent.Name)
		}
		if tableExists(is, newIdent, tables) {
			return nil, 0, infoschema.ErrTableExists.GenWithStackByArgs(newIdent)
		}
		return nil, 0, errFileNotFound.GenWithStackByArgs(oldIdent.Schema, oldIdent.Name)
	}
	if !tableExists(is, oldIdent, tables) {
		if isAlterTable {
			return nil, 0, infoschema.ErrTableNotExists.GenWithStackByArgs(oldIdent.Schema, oldIdent.Name)
		}
		if tableExists(is, newIdent, tables) {
			return nil, 0, infoschema.ErrTableExists.GenWithStackByArgs(newIdent)
		}
		return nil, 0, errFileNotFound.GenWithStackByArgs(oldIdent.Schema, oldIdent.Name)
	}
	if isAlterTable && newIdent.Schema.L == oldIdent.Schema.L && newIdent.Name.L == oldIdent.Name.L {
		// oldIdent is equal to newIdent, do nothing
		return nil, 0, nil
	}
	newSchema, ok := is.SchemaByName(newIdent.Schema)
	if !ok {
		return nil, 0, ErrErrorOnRename.GenWithStackByArgs(
			fmt.Sprintf("%s.%s", oldIdent.Schema, oldIdent.Name),
			fmt.Sprintf("%s.%s", newIdent.Schema, newIdent.Name),
			168,
			fmt.Sprintf("Database `%s` doesn't exist", newIdent.Schema))
	}
	if tableExists(is, newIdent, tables) {
		return nil, 0, infoschema.ErrTableExists.GenWithStackByArgs(newIdent)
	}
	if err := checkTooLongTable(newIdent.Name); err != nil {
		return nil, 0, errors.Trace(err)
	}
	oldTableID := getTableID(is, oldIdent, tables)
	oldIdentKey := getIdentKey(oldIdent)
	tables[oldIdentKey] = tableNotExist
	newIdentKey := getIdentKey(newIdent)
	tables[newIdentKey] = oldTableID
	return []*model.DBInfo{oldSchema, newSchema}, oldTableID, nil
}

func tableExists(is infoschema.InfoSchema, ident ast.Ident, tables map[string]int64) bool {
	identKey := getIdentKey(ident)
	tableID, ok := tables[identKey]
	if (ok && tableID != tableNotExist) || (!ok && is.TableExists(ident.Schema, ident.Name)) {
		return true
	}
	return false
}

func getTableID(is infoschema.InfoSchema, ident ast.Ident, tables map[string]int64) int64 {
	identKey := getIdentKey(ident)
	tableID, ok := tables[identKey]
	if !ok {
		oldTbl, err := is.TableByName(ident.Schema, ident.Name)
		if err != nil {
			return tableNotExist
		}
		tableID = oldTbl.Meta().ID
	}
	return tableID
}

func getIdentKey(ident ast.Ident) string {
	return fmt.Sprintf("%s.%s", ident.Schema.L, ident.Name.L)
}

func getAnonymousIndex(t table.Table, colName model.CIStr, idxName model.CIStr) model.CIStr {
	// `id` is used to indicated the index name's suffix.
	id := 2
	l := len(t.Indices())
	indexName := colName
	if idxName.O != "" {
		// Use the provided index name, it only happens when the original index name is too long and be truncated.
		indexName = idxName
		id = 3
	}
	if strings.EqualFold(indexName.L, mysql.PrimaryKeyName) {
		indexName = model.NewCIStr(fmt.Sprintf("%s_%d", colName.O, id))
		id = 3
	}
	for i := 0; i < l; i++ {
		if t.Indices()[i].Meta().Name.L == indexName.L {
			indexName = model.NewCIStr(fmt.Sprintf("%s_%d", colName.O, id))
			if err := checkTooLongIndex(indexName); err != nil {
				indexName = getAnonymousIndex(t, model.NewCIStr(colName.O[:30]), model.NewCIStr(fmt.Sprintf("%s_%d", colName.O[:30], 2)))
			}
			i = -1
			id++
		}
	}
	return indexName
}

func (d *ddl) CreatePrimaryKey(ctx sessionctx.Context, ti ast.Ident, indexName model.CIStr,
	indexPartSpecifications []*ast.IndexPartSpecification, indexOption *ast.IndexOption) error {
	if indexOption != nil && indexOption.PrimaryKeyTp == model.PrimaryKeyTypeClustered {
		return ErrUnsupportedModifyPrimaryKey.GenWithStack("Adding clustered primary key is not supported. " +
			"Please consider adding NONCLUSTERED primary key instead")
	}
	schema, t, err := d.getSchemaAndTableByIdent(ctx, ti)
	if err != nil {
		return errors.Trace(err)
	}

	if err = checkTooLongIndex(indexName); err != nil {
		return ErrTooLongIdent.GenWithStackByArgs(mysql.PrimaryKeyName)
	}

	indexName = model.NewCIStr(mysql.PrimaryKeyName)
	if indexInfo := t.Meta().FindIndexByName(indexName.L); indexInfo != nil ||
		// If the table's PKIsHandle is true, it also means that this table has a primary key.
		t.Meta().PKIsHandle {
		return infoschema.ErrMultiplePriKey
	}

	// Primary keys cannot include expression index parts. A primary key requires the generated column to be stored,
	// but expression index parts are implemented as virtual generated columns, not stored generated columns.
	for _, idxPart := range indexPartSpecifications {
		if idxPart.Expr != nil {
			return ErrFunctionalIndexPrimaryKey
		}
	}

	tblInfo := t.Meta()
	// Check before the job is put to the queue.
	// This check is redundant, but useful. If DDL check fail before the job is put
	// to job queue, the fail path logic is super fast.
	// After DDL job is put to the queue, and if the check fail, TiDB will run the DDL cancel logic.
	// The recover step causes DDL wait a few seconds, makes the unit test painfully slow.
	// For same reason, decide whether index is global here.
	indexColumns, err := buildIndexColumns(tblInfo.Columns, indexPartSpecifications)
	if err != nil {
		return errors.Trace(err)
	}
	if _, err = checkPKOnGeneratedColumn(tblInfo, indexPartSpecifications); err != nil {
		return err
	}

	global := false
	if tblInfo.GetPartitionInfo() != nil {
		ck, err := checkPartitionKeysConstraint(tblInfo.GetPartitionInfo(), indexColumns, tblInfo)
		if err != nil {
			return err
		}
		if !ck {
			if !config.GetGlobalConfig().EnableGlobalIndex {
				return ErrUniqueKeyNeedAllFieldsInPf.GenWithStackByArgs("PRIMARY")
			}
			// index columns does not contain all partition columns, must set global
			global = true
		}
	}

	// May be truncate comment here, when index comment too long and sql_mode is't strict.
	if _, err = validateCommentLength(ctx.GetSessionVars(), indexName.String(), indexOption); err != nil {
		return errors.Trace(err)
	}

	unique := true
	sqlMode := ctx.GetSessionVars().SQLMode
	job := &model.Job{
		SchemaID:   schema.ID,
		TableID:    t.Meta().ID,
		SchemaName: schema.Name.L,
		Type:       model.ActionAddPrimaryKey,
		BinlogInfo: &model.HistoryInfo{},
		ReorgMeta: &model.DDLReorgMeta{
			SQLMode:       ctx.GetSessionVars().SQLMode,
			Warnings:      make(map[errors.ErrorID]*terror.Error),
			WarningsCount: make(map[errors.ErrorID]int64),
			Location:      ctx.GetSessionVars().Location(),
		},
		Args:     []interface{}{unique, indexName, indexPartSpecifications, indexOption, sqlMode, nil, global},
		Priority: ctx.GetSessionVars().DDLReorgPriority,
	}

	err = d.doDDLJob(ctx, job)
	err = d.callHookOnChanged(err)
	return errors.Trace(err)
}

func buildHiddenColumnInfo(ctx sessionctx.Context, indexPartSpecifications []*ast.IndexPartSpecification, indexName model.CIStr, tblInfo *model.TableInfo, existCols []*table.Column) ([]*model.ColumnInfo, error) {
	hiddenCols := make([]*model.ColumnInfo, 0, len(indexPartSpecifications))
	for i, idxPart := range indexPartSpecifications {
		if idxPart.Expr == nil {
			continue
		}
		idxPart.Column = &ast.ColumnName{Name: model.NewCIStr(fmt.Sprintf("%s_%s_%d", expressionIndexPrefix, indexName, i))}
		// Check whether the hidden columns have existed.
		col := table.FindCol(existCols, idxPart.Column.Name.L)
		if col != nil {
			// TODO: Use expression index related error.
			return nil, infoschema.ErrColumnExists.GenWithStackByArgs(col.Name.String())
		}
		idxPart.Length = types.UnspecifiedLength
		// The index part is an expression, prepare a hidden column for it.
		if utf8.RuneCountInString(idxPart.Column.Name.L) > mysql.MaxColumnNameLength {
			// TODO: Refine the error message.
			return nil, ErrTooLongIdent.GenWithStackByArgs("hidden column")
		}
		// TODO: refine the error message.
		if err := checkIllegalFn4Generated(indexName.L, typeIndex, idxPart.Expr); err != nil {
			return nil, errors.Trace(err)
		}

		var sb strings.Builder
		restoreFlags := format.RestoreStringSingleQuotes | format.RestoreKeyWordLowercase | format.RestoreNameBackQuotes |
			format.RestoreSpacesAroundBinaryOperation
		restoreCtx := format.NewRestoreCtx(restoreFlags, &sb)
		sb.Reset()
		err := idxPart.Expr.Restore(restoreCtx)
		if err != nil {
			return nil, errors.Trace(err)
		}
		expr, err := expression.RewriteSimpleExprWithTableInfo(ctx, tblInfo, idxPart.Expr)
		if err != nil {
			// TODO: refine the error message.
			return nil, err
		}
		if _, ok := expr.(*expression.Column); ok {
			return nil, ErrFunctionalIndexOnField
		}

		colInfo := &model.ColumnInfo{
			Name:                idxPart.Column.Name,
			GeneratedExprString: sb.String(),
			GeneratedStored:     false,
			Version:             model.CurrLatestColumnInfoVersion,
			Dependences:         make(map[string]struct{}),
			Hidden:              true,
			FieldType:           *expr.GetType(),
		}
		// Reset some flag, it may be caused by wrong type infer. But it's not easy to fix them all, so reset them here for safety.
		colInfo.Flag &= ^mysql.PriKeyFlag
		colInfo.Flag &= ^mysql.UniqueKeyFlag
		colInfo.Flag &= ^mysql.AutoIncrementFlag

		if colInfo.Tp == mysql.TypeDatetime || colInfo.Tp == mysql.TypeDate || colInfo.Tp == mysql.TypeTimestamp || colInfo.Tp == mysql.TypeDuration {
			if colInfo.FieldType.Decimal == types.UnspecifiedLength {
				colInfo.FieldType.Decimal = int(types.MaxFsp)
			}
		}
		checkDependencies := make(map[string]struct{})
		for _, colName := range findColumnNamesInExpr(idxPart.Expr) {
			colInfo.Dependences[colName.Name.L] = struct{}{}
			checkDependencies[colName.Name.L] = struct{}{}
		}
		if err = checkDependedColExist(checkDependencies, existCols); err != nil {
			return nil, errors.Trace(err)
		}
		if !ctx.GetSessionVars().EnableAutoIncrementInGenerated {
			if err = checkExpressionIndexAutoIncrement(indexName.O, colInfo.Dependences, tblInfo); err != nil {
				return nil, errors.Trace(err)
			}
		}
		idxPart.Expr = nil
		hiddenCols = append(hiddenCols, colInfo)
	}
	return hiddenCols, nil
}

func (d *ddl) CreateIndex(ctx sessionctx.Context, ti ast.Ident, keyType ast.IndexKeyType, indexName model.CIStr,
	indexPartSpecifications []*ast.IndexPartSpecification, indexOption *ast.IndexOption, ifNotExists bool) error {
	// not support Spatial and FullText index
	if keyType == ast.IndexKeyTypeFullText || keyType == ast.IndexKeyTypeSpatial {
		return errUnsupportedIndexType.GenWithStack("FULLTEXT and SPATIAL index is not supported")
	}
	unique := keyType == ast.IndexKeyTypeUnique
	schema, t, err := d.getSchemaAndTableByIdent(ctx, ti)
	if err != nil {
		return errors.Trace(err)
	}

	if t.Meta().TableCacheStatusType != model.TableCacheStatusDisable {
		return errors.Trace(ErrOptOnCacheTable.GenWithStackByArgs("Create Index"))
	}
	// Deal with anonymous index.
	if len(indexName.L) == 0 {
		colName := model.NewCIStr("expression_index")
		if indexPartSpecifications[0].Column != nil {
			colName = indexPartSpecifications[0].Column.Name
		}
		indexName = getAnonymousIndex(t, colName, model.NewCIStr(""))
	}

	if indexInfo := t.Meta().FindIndexByName(indexName.L); indexInfo != nil {
		if indexInfo.State != model.StatePublic {
			// NOTE: explicit error message. See issue #18363.
			err = ErrDupKeyName.GenWithStack("index already exist %s; "+
				"a background job is trying to add the same index, "+
				"please check by `ADMIN SHOW DDL JOBS`", indexName)
		} else {
			err = ErrDupKeyName.GenWithStack("index already exist %s", indexName)
		}
		if ifNotExists {
			ctx.GetSessionVars().StmtCtx.AppendNote(err)
			return nil
		}
		return err
	}

	if err = checkTooLongIndex(indexName); err != nil {
		return errors.Trace(err)
	}

	tblInfo := t.Meta()

	// Build hidden columns if necessary.
	hiddenCols, err := buildHiddenColumnInfo(ctx, indexPartSpecifications, indexName, t.Meta(), t.Cols())
	if err != nil {
		return err
	}
	if err = checkAddColumnTooManyColumns(len(t.Cols()) + len(hiddenCols)); err != nil {
		return errors.Trace(err)
	}

	finalColumns := make([]*model.ColumnInfo, len(tblInfo.Columns), len(tblInfo.Columns)+len(hiddenCols))
	copy(finalColumns, tblInfo.Columns)
	finalColumns = append(finalColumns, hiddenCols...)
	// Check before the job is put to the queue.
	// This check is redundant, but useful. If DDL check fail before the job is put
	// to job queue, the fail path logic is super fast.
	// After DDL job is put to the queue, and if the check fail, TiDB will run the DDL cancel logic.
	// The recover step causes DDL wait a few seconds, makes the unit test painfully slow.
	// For same reason, decide whether index is global here.
	indexColumns, err := buildIndexColumns(finalColumns, indexPartSpecifications)
	if err != nil {
		return errors.Trace(err)
	}

	global := false
	if unique && tblInfo.GetPartitionInfo() != nil {
		ck, err := checkPartitionKeysConstraint(tblInfo.GetPartitionInfo(), indexColumns, tblInfo)
		if err != nil {
			return err
		}
		if !ck {
			if !config.GetGlobalConfig().EnableGlobalIndex {
				return ErrUniqueKeyNeedAllFieldsInPf.GenWithStackByArgs("UNIQUE INDEX")
			}
			// index columns does not contain all partition columns, must set global
			global = true
		}
	}
	// May be truncate comment here, when index comment too long and sql_mode is't strict.
	if _, err = validateCommentLength(ctx.GetSessionVars(), indexName.String(), indexOption); err != nil {
		return errors.Trace(err)
	}
	job := &model.Job{
		SchemaID:   schema.ID,
		TableID:    t.Meta().ID,
		SchemaName: schema.Name.L,
		Type:       model.ActionAddIndex,
		BinlogInfo: &model.HistoryInfo{},
		ReorgMeta: &model.DDLReorgMeta{
			SQLMode:       ctx.GetSessionVars().SQLMode,
			Warnings:      make(map[errors.ErrorID]*terror.Error),
			WarningsCount: make(map[errors.ErrorID]int64),
			Location:      ctx.GetSessionVars().Location(),
		},
		Args:     []interface{}{unique, indexName, indexPartSpecifications, indexOption, hiddenCols, global},
		Priority: ctx.GetSessionVars().DDLReorgPriority,
	}

	err = d.doDDLJob(ctx, job)
	// key exists, but if_not_exists flags is true, so we ignore this error.
	if ErrDupKeyName.Equal(err) && ifNotExists {
		ctx.GetSessionVars().StmtCtx.AppendNote(err)
		return nil
	}
	err = d.callHookOnChanged(err)
	return errors.Trace(err)
}

func buildFKInfo(fkName model.CIStr, keys []*ast.IndexPartSpecification, refer *ast.ReferenceDef, cols []*table.Column, tbInfo *model.TableInfo) (*model.FKInfo, error) {
	if len(keys) != len(refer.IndexPartSpecifications) {
		return nil, infoschema.ErrForeignKeyNotMatch.GenWithStackByArgs("foreign key without name")
	}

	// all base columns of stored generated columns
	baseCols := make(map[string]struct{})
	for _, col := range cols {
		if col.IsGenerated() && col.GeneratedStored {
			for name := range col.Dependences {
				baseCols[name] = struct{}{}
			}
		}
	}

	fkInfo := &model.FKInfo{
		Name:     fkName,
		RefTable: refer.Table.Name,
		Cols:     make([]model.CIStr, len(keys)),
	}

	for i, key := range keys {
		// Check add foreign key to generated columns
		// For more detail, see https://dev.mysql.com/doc/refman/8.0/en/innodb-foreign-key-constraints.html#innodb-foreign-key-generated-columns
		for _, col := range cols {
			if col.Name.L != key.Column.Name.L {
				continue
			}
			if col.IsGenerated() {
				// Check foreign key on virtual generated columns
				if !col.GeneratedStored {
					return nil, infoschema.ErrCannotAddForeign
				}

				// Check wrong reference options of foreign key on stored generated columns
				switch refer.OnUpdate.ReferOpt {
				case ast.ReferOptionCascade, ast.ReferOptionSetNull, ast.ReferOptionSetDefault:
					return nil, errWrongFKOptionForGeneratedColumn.GenWithStackByArgs("ON UPDATE " + refer.OnUpdate.ReferOpt.String())
				}
				switch refer.OnDelete.ReferOpt {
				case ast.ReferOptionSetNull, ast.ReferOptionSetDefault:
					return nil, errWrongFKOptionForGeneratedColumn.GenWithStackByArgs("ON DELETE " + refer.OnDelete.ReferOpt.String())
				}
				continue
			}
			// Check wrong reference options of foreign key on base columns of stored generated columns
			if _, ok := baseCols[col.Name.L]; ok {
				switch refer.OnUpdate.ReferOpt {
				case ast.ReferOptionCascade, ast.ReferOptionSetNull, ast.ReferOptionSetDefault:
					return nil, infoschema.ErrCannotAddForeign
				}
				switch refer.OnDelete.ReferOpt {
				case ast.ReferOptionCascade, ast.ReferOptionSetNull, ast.ReferOptionSetDefault:
					return nil, infoschema.ErrCannotAddForeign
				}
			}
		}
		if table.FindCol(cols, key.Column.Name.O) == nil {
			return nil, errKeyColumnDoesNotExits.GenWithStackByArgs(key.Column.Name)
		}
		fkInfo.Cols[i] = key.Column.Name
	}

	fkInfo.RefCols = make([]model.CIStr, len(refer.IndexPartSpecifications))
	for i, key := range refer.IndexPartSpecifications {
		fkInfo.RefCols[i] = key.Column.Name
	}

	fkInfo.OnDelete = int(refer.OnDelete.ReferOpt)
	fkInfo.OnUpdate = int(refer.OnUpdate.ReferOpt)

	return fkInfo, nil
}

func (d *ddl) CreateForeignKey(ctx sessionctx.Context, ti ast.Ident, fkName model.CIStr, keys []*ast.IndexPartSpecification, refer *ast.ReferenceDef) error {
	is := d.infoCache.GetLatest()
	schema, ok := is.SchemaByName(ti.Schema)
	if !ok {
		return infoschema.ErrDatabaseNotExists.GenWithStackByArgs(ti.Schema)
	}

	t, err := is.TableByName(ti.Schema, ti.Name)
	if err != nil {
		return errors.Trace(infoschema.ErrTableNotExists.GenWithStackByArgs(ti.Schema, ti.Name))
	}
	if t.Meta().TempTableType != model.TempTableNone {
		return infoschema.ErrCannotAddForeign
	}

	// Check the uniqueness of the FK.
	for _, fk := range t.Meta().ForeignKeys {
		if fk.Name.L == fkName.L {
			return ErrFkDupName.GenWithStackByArgs(fkName.O)
		}
	}

	fkInfo, err := buildFKInfo(fkName, keys, refer, t.Cols(), t.Meta())
	if err != nil {
		return errors.Trace(err)
	}

	job := &model.Job{
		SchemaID:   schema.ID,
		TableID:    t.Meta().ID,
		SchemaName: schema.Name.L,
		Type:       model.ActionAddForeignKey,
		BinlogInfo: &model.HistoryInfo{},
		Args:       []interface{}{fkInfo},
	}

	err = d.doDDLJob(ctx, job)
	err = d.callHookOnChanged(err)
	return errors.Trace(err)
}

func (d *ddl) DropForeignKey(ctx sessionctx.Context, ti ast.Ident, fkName model.CIStr) error {
	is := d.infoCache.GetLatest()
	schema, ok := is.SchemaByName(ti.Schema)
	if !ok {
		return infoschema.ErrDatabaseNotExists.GenWithStackByArgs(ti.Schema)
	}

	t, err := is.TableByName(ti.Schema, ti.Name)
	if err != nil {
		return errors.Trace(infoschema.ErrTableNotExists.GenWithStackByArgs(ti.Schema, ti.Name))
	}

	job := &model.Job{
		SchemaID:   schema.ID,
		TableID:    t.Meta().ID,
		SchemaName: schema.Name.L,
		Type:       model.ActionDropForeignKey,
		BinlogInfo: &model.HistoryInfo{},
		Args:       []interface{}{fkName},
	}

	err = d.doDDLJob(ctx, job)
	err = d.callHookOnChanged(err)
	return errors.Trace(err)
}

func (d *ddl) DropIndex(ctx sessionctx.Context, ti ast.Ident, indexName model.CIStr, ifExists bool) error {
	is := d.infoCache.GetLatest()
	schema, ok := is.SchemaByName(ti.Schema)
	if !ok {
		return errors.Trace(infoschema.ErrDatabaseNotExists)
	}
	t, err := is.TableByName(ti.Schema, ti.Name)
	if err != nil {
		return errors.Trace(infoschema.ErrTableNotExists.GenWithStackByArgs(ti.Schema, ti.Name))
	}
	if t.Meta().TableCacheStatusType != model.TableCacheStatusDisable {
		return errors.Trace(ErrOptOnCacheTable.GenWithStackByArgs("Drop Index"))
	}

	indexInfo := t.Meta().FindIndexByName(indexName.L)

	isPK, err := checkIsDropPrimaryKey(indexName, indexInfo, t)
	if err != nil {
		return err
	}

	if indexInfo == nil {
		err = ErrCantDropFieldOrKey.GenWithStack("index %s doesn't exist", indexName)
		if ifExists {
			ctx.GetSessionVars().StmtCtx.AppendNote(err)
			return nil
		}
		return err
	}

	// Check for drop index on auto_increment column.
	err = checkDropIndexOnAutoIncrementColumn(t.Meta(), indexInfo)
	if err != nil {
		return errors.Trace(err)
	}

	jobTp := model.ActionDropIndex
	if isPK {
		jobTp = model.ActionDropPrimaryKey
	}

	job := &model.Job{
		SchemaID:   schema.ID,
		TableID:    t.Meta().ID,
		SchemaName: schema.Name.L,
		Type:       jobTp,
		BinlogInfo: &model.HistoryInfo{},
		Args:       []interface{}{indexName},
	}

	err = d.doDDLJob(ctx, job)
	// index not exists, but if_exists flags is true, so we ignore this error.
	if ErrCantDropFieldOrKey.Equal(err) && ifExists {
		ctx.GetSessionVars().StmtCtx.AppendNote(err)
		return nil
	}
	err = d.callHookOnChanged(err)
	return errors.Trace(err)
}

func (d *ddl) DropIndexes(ctx sessionctx.Context, ti ast.Ident, specs []*ast.AlterTableSpec) error {
	schema, t, err := d.getSchemaAndTableByIdent(ctx, ti)
	if err != nil {
		return err
	}

	if t.Meta().TableCacheStatusType != model.TableCacheStatusDisable {
		return errors.Trace(ErrOptOnCacheTable.GenWithStackByArgs("Drop Indexes"))
	}
	indexNames := make([]model.CIStr, 0, len(specs))
	ifExists := make([]bool, 0, len(specs))
	for _, spec := range specs {
		var indexName model.CIStr
		if spec.Tp == ast.AlterTableDropPrimaryKey {
			indexName = model.NewCIStr(mysql.PrimaryKeyName)
		} else {
			indexName = model.NewCIStr(spec.Name)
		}

		indexInfo := t.Meta().FindIndexByName(indexName.L)
		if indexInfo != nil {
			_, err := checkIsDropPrimaryKey(indexName, indexInfo, t)
			if err != nil {
				return err
			}
			if err := checkDropIndexOnAutoIncrementColumn(t.Meta(), indexInfo); err != nil {
				return errors.Trace(err)
			}
		}

		indexNames = append(indexNames, indexName)
		ifExists = append(ifExists, spec.IfExists)
	}

	job := &model.Job{
		SchemaID:   schema.ID,
		TableID:    t.Meta().ID,
		SchemaName: schema.Name.L,
		Type:       model.ActionDropIndexes,
		BinlogInfo: &model.HistoryInfo{},
		Args:       []interface{}{indexNames, ifExists},
	}

	err = d.doDDLJob(ctx, job)
	err = d.callHookOnChanged(err)
	return errors.Trace(err)
}

func checkIsDropPrimaryKey(indexName model.CIStr, indexInfo *model.IndexInfo, t table.Table) (bool, error) {
	var isPK bool
	if indexName.L == strings.ToLower(mysql.PrimaryKeyName) &&
		// Before we fixed #14243, there might be a general index named `primary` but not a primary key.
		(indexInfo == nil || indexInfo.Primary) {
		isPK = true
	}
	if isPK {
		// If the table's PKIsHandle is true, we can't find the index from the table. So we check the value of PKIsHandle.
		if indexInfo == nil && !t.Meta().PKIsHandle {
			return isPK, ErrCantDropFieldOrKey.GenWithStackByArgs("PRIMARY")
		}
		if t.Meta().PKIsHandle {
			return isPK, ErrUnsupportedModifyPrimaryKey.GenWithStack("Unsupported drop primary key when the table's pkIsHandle is true")
		}
		if t.Meta().IsCommonHandle {
			return isPK, ErrUnsupportedModifyPrimaryKey.GenWithStack("Unsupported drop primary key when the table is using clustered index")
		}
	}

	return isPK, nil
}

func isDroppableColumn(multiSchemaChange bool, tblInfo *model.TableInfo, colName model.CIStr) error {
	if ok, dep, isHidden := hasDependentByGeneratedColumn(tblInfo, colName); ok {
		if isHidden {
			return errDependentByFunctionalIndex.GenWithStackByArgs(dep)
		}
		return errDependentByGeneratedColumn.GenWithStackByArgs(dep)
	}

	if len(tblInfo.Columns) == 1 {
		return ErrCantRemoveAllFields.GenWithStack("can't drop only column %s in table %s",
			colName, tblInfo.Name)
	}
	// We only support dropping column with single-value none Primary Key index covered now.
	err := isColumnCanDropWithIndex(multiSchemaChange, colName.L, tblInfo.Indices)
	if err != nil {
		return err
	}
	// Check the column with foreign key.
	if fkInfo := getColumnForeignKeyInfo(colName.L, tblInfo.ForeignKeys); fkInfo != nil {
		return errFkColumnCannotDrop.GenWithStackByArgs(colName, fkInfo.Name)
	}
	return nil
}

// validateCommentLength checks comment length of table, column, index and partition.
// If comment length is more than the standard length truncate it
// and store the comment length upto the standard comment length size.
func validateCommentLength(vars *variable.SessionVars, indexName string, indexOption *ast.IndexOption) (string, error) {
	if indexOption == nil {
		return "", nil
	}

	maxLen := MaxCommentLength
	if len(indexOption.Comment) > maxLen {
		err := errTooLongIndexComment.GenWithStackByArgs(indexName, maxLen)
		if vars.StrictSQLMode {
			return "", err
		}
		vars.StmtCtx.AppendWarning(err)
		indexOption.Comment = indexOption.Comment[:maxLen]
	}
	return indexOption.Comment, nil
}

// buildAddedPartitionInfo build alter table add partition info
func buildAddedPartitionInfo(ctx sessionctx.Context, meta *model.TableInfo, spec *ast.AlterTableSpec) (*model.PartitionInfo, error) {
	switch meta.Partition.Type {
	case model.PartitionTypeRange, model.PartitionTypeList:
		if len(spec.PartDefinitions) == 0 {
			return nil, ast.ErrPartitionsMustBeDefined.GenWithStackByArgs(meta.Partition.Type)
		}
	default:
		// we don't support ADD PARTITION for all other partition types yet.
		return nil, errors.Trace(ErrUnsupportedAddPartition)
	}

	part := &model.PartitionInfo{
		Type:    meta.Partition.Type,
		Expr:    meta.Partition.Expr,
		Columns: meta.Partition.Columns,
		Enable:  meta.Partition.Enable,
	}

	defs, err := buildPartitionDefinitionsInfo(ctx, spec.PartDefinitions, meta)
	if err != nil {
		return nil, err
	}

	part.Definitions = defs
	return part, nil
}

func checkColumnsTypeAndValuesMatch(ctx sessionctx.Context, meta *model.TableInfo, exprs []ast.ExprNode) error {
	// Validate() has already checked len(colNames) = len(exprs)
	// create table ... partition by range columns (cols)
	// partition p0 values less than (expr)
	// check the type of cols[i] and expr is consistent.
	colTypes := collectColumnsType(meta)
	for i, colExpr := range exprs {
		if _, ok := colExpr.(*ast.MaxValueExpr); ok {
			continue
		}
		colType := colTypes[i]
		val, err := expression.EvalAstExpr(ctx, colExpr)
		if err != nil {
			return err
		}
		// Check val.ConvertTo(colType) doesn't work, so we need this case by case check.
		vkind := val.Kind()
		switch colType.Tp {
		case mysql.TypeDate, mysql.TypeDatetime, mysql.TypeDuration:
			switch vkind {
			case types.KindString, types.KindBytes:
				break
			default:
				return ErrWrongTypeColumnValue.GenWithStackByArgs()
			}
		case mysql.TypeTiny, mysql.TypeShort, mysql.TypeInt24, mysql.TypeLong, mysql.TypeLonglong:
			switch vkind {
			case types.KindInt64, types.KindUint64, types.KindNull:
			default:
				return ErrWrongTypeColumnValue.GenWithStackByArgs()
			}
		case mysql.TypeFloat, mysql.TypeDouble:
			switch vkind {
			case types.KindFloat32, types.KindFloat64, types.KindNull:
			default:
				return ErrWrongTypeColumnValue.GenWithStackByArgs()
			}
		case mysql.TypeString, mysql.TypeVarString:
			switch vkind {
			case types.KindString, types.KindBytes, types.KindNull, types.KindBinaryLiteral:
			default:
				return ErrWrongTypeColumnValue.GenWithStackByArgs()
			}
		}
		_, err = val.ConvertTo(ctx.GetSessionVars().StmtCtx, &colType)
		if err != nil {
			return ErrWrongTypeColumnValue.GenWithStackByArgs()
		}
	}
	return nil
}

// LockTables uses to execute lock tables statement.
func (d *ddl) LockTables(ctx sessionctx.Context, stmt *ast.LockTablesStmt) error {
	lockTables := make([]model.TableLockTpInfo, 0, len(stmt.TableLocks))
	sessionInfo := model.SessionInfo{
		ServerID:  d.GetID(),
		SessionID: ctx.GetSessionVars().ConnectionID,
	}
	uniqueTableID := make(map[int64]struct{})
	// Check whether the table was already locked by another.
	for _, tl := range stmt.TableLocks {
		tb := tl.Table
		err := throwErrIfInMemOrSysDB(ctx, tb.Schema.L)
		if err != nil {
			return err
		}
		schema, t, err := d.getSchemaAndTableByIdent(ctx, ast.Ident{Schema: tb.Schema, Name: tb.Name})
		if err != nil {
			return errors.Trace(err)
		}
		if t.Meta().IsView() || t.Meta().IsSequence() {
			return table.ErrUnsupportedOp.GenWithStackByArgs()
		}
		err = checkTableLocked(t.Meta(), tl.Type, sessionInfo)
		if err != nil {
			return err
		}
		if _, ok := uniqueTableID[t.Meta().ID]; ok {
			return infoschema.ErrNonuniqTable.GenWithStackByArgs(t.Meta().Name)
		}
		uniqueTableID[t.Meta().ID] = struct{}{}
		lockTables = append(lockTables, model.TableLockTpInfo{SchemaID: schema.ID, TableID: t.Meta().ID, Tp: tl.Type})
	}

	unlockTables := ctx.GetAllTableLocks()
	arg := &lockTablesArg{
		LockTables:   lockTables,
		UnlockTables: unlockTables,
		SessionInfo:  sessionInfo,
	}
	job := &model.Job{
		SchemaID:   lockTables[0].SchemaID,
		TableID:    lockTables[0].TableID,
		Type:       model.ActionLockTable,
		BinlogInfo: &model.HistoryInfo{},
		Args:       []interface{}{arg},
	}
	// AddTableLock here is avoiding this job was executed successfully but the session was killed before return.
	ctx.AddTableLock(lockTables)
	err := d.doDDLJob(ctx, job)
	if err == nil {
		ctx.ReleaseTableLocks(unlockTables)
		ctx.AddTableLock(lockTables)
	}
	err = d.callHookOnChanged(err)
	return errors.Trace(err)
}

// UnlockTables uses to execute unlock tables statement.
func (d *ddl) UnlockTables(ctx sessionctx.Context, unlockTables []model.TableLockTpInfo) error {
	if len(unlockTables) == 0 {
		return nil
	}
	arg := &lockTablesArg{
		UnlockTables: unlockTables,
		SessionInfo: model.SessionInfo{
			ServerID:  d.GetID(),
			SessionID: ctx.GetSessionVars().ConnectionID,
		},
	}
	job := &model.Job{
		SchemaID:   unlockTables[0].SchemaID,
		TableID:    unlockTables[0].TableID,
		Type:       model.ActionUnlockTable,
		BinlogInfo: &model.HistoryInfo{},
		Args:       []interface{}{arg},
	}

	err := d.doDDLJob(ctx, job)
	if err == nil {
		ctx.ReleaseAllTableLocks()
	}
	err = d.callHookOnChanged(err)
	return errors.Trace(err)
}

// CleanDeadTableLock uses to clean dead table locks.
func (d *ddl) CleanDeadTableLock(unlockTables []model.TableLockTpInfo, se model.SessionInfo) error {
	if len(unlockTables) == 0 {
		return nil
	}
	arg := &lockTablesArg{
		UnlockTables: unlockTables,
		SessionInfo:  se,
	}
	job := &model.Job{
		SchemaID:   unlockTables[0].SchemaID,
		TableID:    unlockTables[0].TableID,
		Type:       model.ActionUnlockTable,
		BinlogInfo: &model.HistoryInfo{},
		Args:       []interface{}{arg},
	}

	ctx, err := d.sessPool.get()
	if err != nil {
		return err
	}
	defer d.sessPool.put(ctx)
	err = d.doDDLJob(ctx, job)
	err = d.callHookOnChanged(err)
	return errors.Trace(err)
}

func throwErrIfInMemOrSysDB(ctx sessionctx.Context, dbLowerName string) error {
	if util.IsMemOrSysDB(dbLowerName) {
		if ctx.GetSessionVars().User != nil {
			return infoschema.ErrAccessDenied.GenWithStackByArgs(ctx.GetSessionVars().User.Username, ctx.GetSessionVars().User.Hostname)
		}
		return infoschema.ErrAccessDenied.GenWithStackByArgs("", "")
	}
	return nil
}

func (d *ddl) CleanupTableLock(ctx sessionctx.Context, tables []*ast.TableName) error {
	uniqueTableID := make(map[int64]struct{})
	cleanupTables := make([]model.TableLockTpInfo, 0, len(tables))
	unlockedTablesNum := 0
	// Check whether the table was already locked by another.
	for _, tb := range tables {
		err := throwErrIfInMemOrSysDB(ctx, tb.Schema.L)
		if err != nil {
			return err
		}
		schema, t, err := d.getSchemaAndTableByIdent(ctx, ast.Ident{Schema: tb.Schema, Name: tb.Name})
		if err != nil {
			return errors.Trace(err)
		}
		if t.Meta().IsView() || t.Meta().IsSequence() {
			return table.ErrUnsupportedOp
		}
		// Maybe the table t was not locked, but still try to unlock this table.
		// If we skip unlock the table here, the job maybe not consistent with the job.Query.
		// eg: unlock tables t1,t2;  If t2 is not locked and skip here, then the job will only unlock table t1,
		// and this behaviour is not consistent with the sql query.
		if !t.Meta().IsLocked() {
			unlockedTablesNum++
		}
		if _, ok := uniqueTableID[t.Meta().ID]; ok {
			return infoschema.ErrNonuniqTable.GenWithStackByArgs(t.Meta().Name)
		}
		uniqueTableID[t.Meta().ID] = struct{}{}
		cleanupTables = append(cleanupTables, model.TableLockTpInfo{SchemaID: schema.ID, TableID: t.Meta().ID})
	}
	// If the num of cleanupTables is 0, or all cleanupTables is unlocked, just return here.
	if len(cleanupTables) == 0 || len(cleanupTables) == unlockedTablesNum {
		return nil
	}

	arg := &lockTablesArg{
		UnlockTables: cleanupTables,
		IsCleanup:    true,
	}
	job := &model.Job{
		SchemaID:   cleanupTables[0].SchemaID,
		TableID:    cleanupTables[0].TableID,
		Type:       model.ActionUnlockTable,
		BinlogInfo: &model.HistoryInfo{},
		Args:       []interface{}{arg},
	}
	err := d.doDDLJob(ctx, job)
	if err == nil {
		ctx.ReleaseTableLocks(cleanupTables)
	}
	err = d.callHookOnChanged(err)
	return errors.Trace(err)
}

type lockTablesArg struct {
	LockTables    []model.TableLockTpInfo
	IndexOfLock   int
	UnlockTables  []model.TableLockTpInfo
	IndexOfUnlock int
	SessionInfo   model.SessionInfo
	IsCleanup     bool
}

func (d *ddl) RepairTable(ctx sessionctx.Context, table *ast.TableName, createStmt *ast.CreateTableStmt) error {
	// Existence of DB and table has been checked in the preprocessor.
	oldTableInfo, ok := (ctx.Value(domainutil.RepairedTable)).(*model.TableInfo)
	if !ok || oldTableInfo == nil {
		return ErrRepairTableFail.GenWithStack("Failed to get the repaired table")
	}
	oldDBInfo, ok := (ctx.Value(domainutil.RepairedDatabase)).(*model.DBInfo)
	if !ok || oldDBInfo == nil {
		return ErrRepairTableFail.GenWithStack("Failed to get the repaired database")
	}
	// By now only support same DB repair.
	if createStmt.Table.Schema.L != oldDBInfo.Name.L {
		return ErrRepairTableFail.GenWithStack("Repaired table should in same database with the old one")
	}

	// It is necessary to specify the table.ID and partition.ID manually.
	newTableInfo, err := buildTableInfoWithCheck(ctx, createStmt, oldTableInfo.Charset, oldTableInfo.Collate, oldTableInfo.PlacementPolicyRef, oldTableInfo.DirectPlacementOpts)
	if err != nil {
		return errors.Trace(err)
	}
	// Override newTableInfo with oldTableInfo's element necessary.
	// TODO: There may be more element assignments here, and the new TableInfo should be verified with the actual data.
	newTableInfo.ID = oldTableInfo.ID
	if err = checkAndOverridePartitionID(newTableInfo, oldTableInfo); err != nil {
		return err
	}
	newTableInfo.AutoIncID = oldTableInfo.AutoIncID
	// If any old columnInfo has lost, that means the old column ID lost too, repair failed.
	for i, newOne := range newTableInfo.Columns {
		old := getColumnInfoByName(oldTableInfo, newOne.Name.L)
		if old == nil {
			return ErrRepairTableFail.GenWithStackByArgs("Column " + newOne.Name.L + " has lost")
		}
		if newOne.Tp != old.Tp {
			return ErrRepairTableFail.GenWithStackByArgs("Column " + newOne.Name.L + " type should be the same")
		}
		if newOne.Flen != old.Flen {
			logutil.BgLogger().Warn("[ddl] admin repair table : Column " + newOne.Name.L + " flen is not equal to the old one")
		}
		newTableInfo.Columns[i].ID = old.ID
	}
	// If any old indexInfo has lost, that means the index ID lost too, so did the data, repair failed.
	for i, newOne := range newTableInfo.Indices {
		old := getIndexInfoByNameAndColumn(oldTableInfo, newOne)
		if old == nil {
			return ErrRepairTableFail.GenWithStackByArgs("Index " + newOne.Name.L + " has lost")
		}
		if newOne.Tp != old.Tp {
			return ErrRepairTableFail.GenWithStackByArgs("Index " + newOne.Name.L + " type should be the same")
		}
		newTableInfo.Indices[i].ID = old.ID
	}

	newTableInfo.State = model.StatePublic
	err = checkTableInfoValid(newTableInfo)
	if err != nil {
		return err
	}
	newTableInfo.State = model.StateNone

	job := &model.Job{
		SchemaID:   oldDBInfo.ID,
		TableID:    newTableInfo.ID,
		SchemaName: oldDBInfo.Name.L,
		Type:       model.ActionRepairTable,
		BinlogInfo: &model.HistoryInfo{},
		Args:       []interface{}{newTableInfo},
	}
	err = d.doDDLJob(ctx, job)
	if err == nil {
		// Remove the old TableInfo from repairInfo before domain reload.
		domainutil.RepairInfo.RemoveFromRepairInfo(oldDBInfo.Name.L, oldTableInfo.Name.L)
	}
	err = d.callHookOnChanged(err)
	return errors.Trace(err)
}

func (d *ddl) OrderByColumns(ctx sessionctx.Context, ident ast.Ident) error {
	_, tb, err := d.getSchemaAndTableByIdent(ctx, ident)
	if err != nil {
		return errors.Trace(err)
	}
	if tb.Meta().GetPkColInfo() != nil {
		ctx.GetSessionVars().StmtCtx.AppendWarning(errors.Errorf("ORDER BY ignored as there is a user-defined clustered index in the table '%s'", ident.Name))
	}
	return nil
}

func (d *ddl) CreateSequence(ctx sessionctx.Context, stmt *ast.CreateSequenceStmt) error {
	ident := ast.Ident{Name: stmt.Name.Name, Schema: stmt.Name.Schema}
	sequenceInfo, err := buildSequenceInfo(stmt, ident)
	if err != nil {
		return err
	}
	// TiDB describe the sequence within a tableInfo, as a same-level object of a table and view.
	tbInfo, err := buildTableInfo(ctx, ident.Name, nil, nil, "", "")
	if err != nil {
		return err
	}
	tbInfo.Sequence = sequenceInfo

	onExist := OnExistError
	if stmt.IfNotExists {
		onExist = OnExistIgnore
	}

	return d.CreateTableWithInfo(ctx, ident.Schema, tbInfo, onExist)
}

func (d *ddl) AlterSequence(ctx sessionctx.Context, stmt *ast.AlterSequenceStmt) error {
	ident := ast.Ident{Name: stmt.Name.Name, Schema: stmt.Name.Schema}
	is := d.GetInfoSchemaWithInterceptor(ctx)
	// Check schema existence.
	db, ok := is.SchemaByName(ident.Schema)
	if !ok {
		return infoschema.ErrDatabaseNotExists.GenWithStackByArgs(ident.Schema)
	}
	// Check table existence.
	tbl, err := is.TableByName(ident.Schema, ident.Name)
	if err != nil {
		if stmt.IfExists {
			ctx.GetSessionVars().StmtCtx.AppendNote(err)
			return nil
		}
		return err
	}
	if !tbl.Meta().IsSequence() {
		return ErrWrongObject.GenWithStackByArgs(ident.Schema, ident.Name, "SEQUENCE")
	}

	// Validate the new sequence option value in old sequenceInfo.
	oldSequenceInfo := tbl.Meta().Sequence
	copySequenceInfo := *oldSequenceInfo
	_, _, err = alterSequenceOptions(stmt.SeqOptions, ident, &copySequenceInfo)
	if err != nil {
		return err
	}

	job := &model.Job{
		SchemaID:   db.ID,
		TableID:    tbl.Meta().ID,
		SchemaName: db.Name.L,
		Type:       model.ActionAlterSequence,
		BinlogInfo: &model.HistoryInfo{},
		Args:       []interface{}{ident, stmt.SeqOptions},
	}

	err = d.doDDLJob(ctx, job)
	err = d.callHookOnChanged(err)
	return errors.Trace(err)
}

func (d *ddl) DropSequence(ctx sessionctx.Context, ti ast.Ident, ifExists bool) (err error) {
	schema, tbl, err := d.getSchemaAndTableByIdent(ctx, ti)
	if err != nil {
		return errors.Trace(err)
	}

	if !tbl.Meta().IsSequence() {
		err = ErrWrongObject.GenWithStackByArgs(ti.Schema, ti.Name, "SEQUENCE")
		if ifExists {
			ctx.GetSessionVars().StmtCtx.AppendNote(err)
			return nil
		}
		return err
	}

	job := &model.Job{
		SchemaID:   schema.ID,
		TableID:    tbl.Meta().ID,
		SchemaName: schema.Name.L,
		Type:       model.ActionDropSequence,
		BinlogInfo: &model.HistoryInfo{},
	}

	err = d.doDDLJob(ctx, job)
	err = d.callHookOnChanged(err)
	return errors.Trace(err)
}

func (d *ddl) AlterIndexVisibility(ctx sessionctx.Context, ident ast.Ident, indexName model.CIStr, visibility ast.IndexVisibility) error {
	schema, tb, err := d.getSchemaAndTableByIdent(ctx, ident)
	if err != nil {
		return err
	}

	invisible := false
	if visibility == ast.IndexVisibilityInvisible {
		invisible = true
	}

	skip, err := validateAlterIndexVisibility(indexName, invisible, tb.Meta())
	if err != nil {
		return errors.Trace(err)
	}
	if skip {
		return nil
	}

	job := &model.Job{
		SchemaID:   schema.ID,
		TableID:    tb.Meta().ID,
		SchemaName: schema.Name.L,
		Type:       model.ActionAlterIndexVisibility,
		BinlogInfo: &model.HistoryInfo{},
		Args:       []interface{}{indexName, invisible},
	}

	err = d.doDDLJob(ctx, job)
	err = d.callHookOnChanged(err)
	return errors.Trace(err)
}

func (d *ddl) AlterTableAttributes(ctx sessionctx.Context, ident ast.Ident, spec *ast.AlterTableSpec) error {
	schema, tb, err := d.getSchemaAndTableByIdent(ctx, ident)
	if err != nil {
		return errors.Trace(err)
	}
	meta := tb.Meta()

	rule := label.NewRule()
	err = rule.ApplyAttributesSpec(spec.AttributesSpec)
	if err != nil {
		var sb strings.Builder
		restoreCtx := format.NewRestoreCtx(format.RestoreStringSingleQuotes|format.RestoreKeyWordLowercase|format.RestoreNameBackQuotes, &sb)

		if e := spec.Restore(restoreCtx); e != nil {
			return ErrInvalidAttributesSpec.GenWithStackByArgs(sb.String(), err)
		}
		return ErrInvalidAttributesSpec.GenWithStackByArgs(err)
	}
	ids := getIDs([]*model.TableInfo{meta})
	rule.Reset(schema.Name.L, meta.Name.L, "", ids...)

	job := &model.Job{
		SchemaID:   schema.ID,
		TableID:    meta.ID,
		SchemaName: schema.Name.L,
		Type:       model.ActionAlterTableAttributes,
		BinlogInfo: &model.HistoryInfo{},
		Args:       []interface{}{rule},
	}

	err = d.doDDLJob(ctx, job)
	if err != nil {
		return errors.Trace(err)
	}

	err = d.callHookOnChanged(err)
	return errors.Trace(err)
}

func (d *ddl) AlterTablePartitionAttributes(ctx sessionctx.Context, ident ast.Ident, spec *ast.AlterTableSpec) (err error) {
	schema, tb, err := d.getSchemaAndTableByIdent(ctx, ident)
	if err != nil {
		return errors.Trace(err)
	}

	meta := tb.Meta()
	if meta.Partition == nil {
		return errors.Trace(ErrPartitionMgmtOnNonpartitioned)
	}

	partitionID, err := tables.FindPartitionByName(meta, spec.PartitionNames[0].L)
	if err != nil {
		return errors.Trace(err)
	}

	rule := label.NewRule()
	err = rule.ApplyAttributesSpec(spec.AttributesSpec)
	if err != nil {
		var sb strings.Builder
		restoreCtx := format.NewRestoreCtx(format.RestoreStringSingleQuotes|format.RestoreKeyWordLowercase|format.RestoreNameBackQuotes, &sb)

		if e := spec.Restore(restoreCtx); e != nil {
			return ErrInvalidAttributesSpec.GenWithStackByArgs("", err)
		}
		return ErrInvalidAttributesSpec.GenWithStackByArgs(sb.String(), err)
	}
	rule.Reset(schema.Name.L, meta.Name.L, spec.PartitionNames[0].L, partitionID)

	job := &model.Job{
		SchemaID:   schema.ID,
		TableID:    meta.ID,
		SchemaName: schema.Name.L,
		Type:       model.ActionAlterTablePartitionAttributes,
		BinlogInfo: &model.HistoryInfo{},
		Args:       []interface{}{partitionID, rule},
	}

	err = d.doDDLJob(ctx, job)
	if err != nil {
		return errors.Trace(err)
	}

	err = d.callHookOnChanged(err)
	return errors.Trace(err)
}

func (d *ddl) AlterTablePartitionOptions(ctx sessionctx.Context, ident ast.Ident, spec *ast.AlterTableSpec) (err error) {
	var policyRefInfo *model.PolicyRefInfo
	var placementSettings *model.PlacementSettings
	if spec.Options != nil {
		for _, op := range spec.Options {
			switch op.Tp {
			case ast.TableOptionPlacementPolicy:
				policyRefInfo = &model.PolicyRefInfo{
					Name: model.NewCIStr(op.StrValue),
				}
			case ast.TableOptionPlacementPrimaryRegion, ast.TableOptionPlacementRegions,
				ast.TableOptionPlacementFollowerCount, ast.TableOptionPlacementVoterCount,
				ast.TableOptionPlacementLearnerCount, ast.TableOptionPlacementSchedule,
				ast.TableOptionPlacementConstraints, ast.TableOptionPlacementLeaderConstraints,
				ast.TableOptionPlacementLearnerConstraints, ast.TableOptionPlacementFollowerConstraints,
				ast.TableOptionPlacementVoterConstraints:
				if placementSettings == nil {
					placementSettings = &model.PlacementSettings{}
				}
				err = SetDirectPlacementOpt(placementSettings, ast.PlacementOptionType(op.Tp), op.StrValue, op.UintValue)
				if err != nil {
					return err
				}
			default:
				return errors.Trace(errors.New("unknown partition option"))
			}
		}
	}

	if policyRefInfo != nil || placementSettings != nil {
		err = d.AlterTablePartitionPlacement(ctx, ident, spec, policyRefInfo, placementSettings)
		if err != nil {
			return errors.Trace(err)
		}
	}

	return nil
}

func (d *ddl) AlterTablePartitionPlacement(ctx sessionctx.Context, tableIdent ast.Ident, spec *ast.AlterTableSpec, policyRefInfo *model.PolicyRefInfo, placementSettings *model.PlacementSettings) (err error) {
	schema, tb, err := d.getSchemaAndTableByIdent(ctx, tableIdent)
	if err != nil {
		return errors.Trace(err)
	}

	tblInfo := tb.Meta()
	if tblInfo.Partition == nil {
		return errors.Trace(ErrPartitionMgmtOnNonpartitioned)
	}

	partitionID, err := tables.FindPartitionByName(tblInfo, spec.PartitionNames[0].L)
	if err != nil {
		return errors.Trace(err)
	}
	ptPlacementPolicyRef, ptPlacementSettings := tblInfo.Partition.GetPlacementByID(partitionID)
	policyRefInfo, placementSettings, err = checkAndNormalizePlacement(ctx, policyRefInfo, placementSettings, ptPlacementPolicyRef, ptPlacementSettings)
	if err != nil {
		return errors.Trace(err)
	}

	job := &model.Job{
		SchemaID:   schema.ID,
		TableID:    tblInfo.ID,
		SchemaName: schema.Name.L,
		Type:       model.ActionAlterTablePartitionPlacement,
		BinlogInfo: &model.HistoryInfo{},
		Args:       []interface{}{partitionID, policyRefInfo, placementSettings},
	}

	err = d.doDDLJob(ctx, job)
	err = d.callHookOnChanged(err)
	return errors.Trace(err)
}

func buildPolicyInfo(name model.CIStr, options []*ast.PlacementOption) (*model.PolicyInfo, error) {
	policyInfo := &model.PolicyInfo{PlacementSettings: &model.PlacementSettings{}}
	policyInfo.Name = name
	for _, opt := range options {
		err := SetDirectPlacementOpt(policyInfo.PlacementSettings, opt.Tp, opt.StrValue, opt.UintValue)
		if err != nil {
			return nil, err
		}
	}
	return policyInfo, nil
}

func (d *ddl) CreatePlacementPolicy(ctx sessionctx.Context, stmt *ast.CreatePlacementPolicyStmt) (err error) {
	policyName := stmt.PolicyName
	if policyName.L == defaultPlacementPolicyName {
		return errors.Trace(infoschema.ErrReservedSyntax.GenWithStackByArgs(policyName))
	}
	is := d.GetInfoSchemaWithInterceptor(ctx)
	// Check policy existence.
	_, ok := is.PolicyByName(policyName)
	if ok {
		err = infoschema.ErrPlacementPolicyExists.GenWithStackByArgs(policyName)
		if stmt.IfNotExists {
			ctx.GetSessionVars().StmtCtx.AppendNote(err)
			return nil
		}
		return err
	}
	// Auto fill the policyID when it is inserted.
	policyInfo, err := buildPolicyInfo(stmt.PolicyName, stmt.PlacementOptions)
	if err != nil {
		return errors.Trace(err)
	}

	err = checkPolicyValidation(policyInfo.PlacementSettings)
	if err != nil {
		return err
	}

	job := &model.Job{
		SchemaName: policyInfo.Name.L,
		Type:       model.ActionCreatePlacementPolicy,
		BinlogInfo: &model.HistoryInfo{},
		Args:       []interface{}{policyInfo},
	}
	err = d.doDDLJob(ctx, job)
	err = d.callHookOnChanged(err)
	return errors.Trace(err)
}

func (d *ddl) DropPlacementPolicy(ctx sessionctx.Context, stmt *ast.DropPlacementPolicyStmt) (err error) {
	policyName := stmt.PolicyName
	is := d.GetInfoSchemaWithInterceptor(ctx)
	// Check policy existence.
	policy, ok := is.PolicyByName(policyName)
	if !ok {
		err = infoschema.ErrPlacementPolicyNotExists.GenWithStackByArgs(policyName)
		if stmt.IfExists {
			ctx.GetSessionVars().StmtCtx.AppendNote(err)
			return nil
		}
		return err
	}

	if err = checkPlacementPolicyNotInUseFromInfoSchema(is, policy); err != nil {
		return err
	}

	job := &model.Job{
		SchemaID:   policy.ID,
		SchemaName: policy.Name.L,
		Type:       model.ActionDropPlacementPolicy,
		BinlogInfo: &model.HistoryInfo{},
		Args:       []interface{}{policyName},
	}
	err = d.doDDLJob(ctx, job)
	err = d.callHookOnChanged(err)
	return errors.Trace(err)
}

func (d *ddl) AlterPlacementPolicy(ctx sessionctx.Context, stmt *ast.AlterPlacementPolicyStmt) (err error) {
	policyName := stmt.PolicyName
	is := d.GetInfoSchemaWithInterceptor(ctx)
	// Check policy existence.
	policy, ok := is.PolicyByName(policyName)
	if !ok {
		return infoschema.ErrPlacementPolicyNotExists.GenWithStackByArgs(policyName)
	}

	newPolicyInfo, err := buildPolicyInfo(policy.Name, stmt.PlacementOptions)
	if err != nil {
		return errors.Trace(err)
	}

	err = checkPolicyValidation(newPolicyInfo.PlacementSettings)
	if err != nil {
		return err
	}

	job := &model.Job{
		SchemaID:   policy.ID,
		SchemaName: policy.Name.L,
		Type:       model.ActionAlterPlacementPolicy,
		BinlogInfo: &model.HistoryInfo{},
		Args:       []interface{}{newPolicyInfo},
	}
	err = d.doDDLJob(ctx, job)
	err = d.callHookOnChanged(err)
	return errors.Trace(err)
}

func (d *ddl) AlterTableCache(ctx sessionctx.Context, ti ast.Ident) (err error) {
	schema, t, err := d.getSchemaAndTableByIdent(ctx, ti)
	if err != nil {
		return err
	}
	// if a table is already in cache state, return directly
	if t.Meta().TableCacheStatusType == model.TableCacheStatusEnable {
		return nil
	}

	// forbit cache table in system database.
	if util.IsMemOrSysDB(schema.Name.L) {
		return errors.Trace(errUnsupportedAlterCacheForSysTable)
	} else if t.Meta().TempTableType != model.TempTableNone {
		return ErrOptOnTemporaryTable.GenWithStackByArgs("alter temporary table cache")
	}

	if t.Meta().Partition != nil {
		return ErrOptOnCacheTable.GenWithStackByArgs("partition mode")
	}

	succ, err := checkCacheTableSize(d.store, t.Meta().ID)
	if err != nil {
		return errors.Trace(err)
	}
	if !succ {
		return ErrOptOnCacheTable.GenWithStackByArgs("table too large")
	}

	// Initialize the cached table meta lock info in `mysql.table_cache_meta`.
	// The operation shouldn't fail in most cases, and if it does, return the error directly.
	// This DML and the following DDL is not atomic, that's not a problem.
	_, err = ctx.(sqlexec.SQLExecutor).ExecuteInternal(context.Background(),
		"insert ignore into mysql.table_cache_meta values (%?, 'NONE', 0, 0)", t.Meta().ID)
	if err != nil {
		return errors.Trace(err)
	}

	job := &model.Job{
		SchemaID:   schema.ID,
		SchemaName: schema.Name.L,
		TableID:    t.Meta().ID,
		Type:       model.ActionAlterCacheTable,
		BinlogInfo: &model.HistoryInfo{},
		Args:       []interface{}{},
	}

	err = d.doDDLJob(ctx, job)
	return d.callHookOnChanged(err)
}

func checkCacheTableSize(store kv.Storage, tableID int64) (bool, error) {
	const cacheTableSizeLimit = 64 * (1 << 20) // 64M
	succ := true
	err := kv.RunInNewTxn(context.Background(), store, true, func(ctx context.Context, txn kv.Transaction) error {
		prefix := tablecodec.GenTablePrefix(tableID)
		it, err := txn.Iter(prefix, prefix.PrefixNext())
		if err != nil {
			return errors.Trace(err)
		}
		defer it.Close()

		totalSize := 0
		for it.Valid() && it.Key().HasPrefix(prefix) {
			key := it.Key()
			value := it.Value()
			totalSize += len(key)
			totalSize += len(value)

			if totalSize > cacheTableSizeLimit {
				succ = false
				break
			}

			err = it.Next()
			if err != nil {
				return errors.Trace(err)
			}
		}
		return nil
	})
	return succ, err
}

func (d *ddl) AlterTableNoCache(ctx sessionctx.Context, ti ast.Ident) (err error) {
	schema, t, err := d.getSchemaAndTableByIdent(ctx, ti)
	if err != nil {
		return err
	}
	// if a table is not in cache state, return directly
	if t.Meta().TableCacheStatusType == model.TableCacheStatusDisable {
		return nil
	}

	job := &model.Job{
		SchemaID:   schema.ID,
		SchemaName: schema.Name.L,
		TableID:    t.Meta().ID,
		Type:       model.ActionAlterNoCacheTable,
		BinlogInfo: &model.HistoryInfo{},
		Args:       []interface{}{},
	}

	err = d.doDDLJob(ctx, job)
	return d.callHookOnChanged(err)
}<|MERGE_RESOLUTION|>--- conflicted
+++ resolved
@@ -2070,15 +2070,7 @@
 		if err := d.assignTableID(tbInfo); err != nil {
 			return nil, errors.Trace(err)
 		}
-<<<<<<< HEAD
-	}
-
-	if tbInfo.Partition != nil {
-		if !retainID {
-=======
-
 		if tbInfo.Partition != nil {
->>>>>>> 4f30a142
 			if err := d.assignPartitionIDs(tbInfo.Partition.Definitions); err != nil {
 				return nil, errors.Trace(err)
 			}
