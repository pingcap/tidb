// Copyright 2013 The ql Authors. All rights reserved.
// Use of this source code is governed by a BSD-style
// license that can be found in the LICENSES/QL-LICENSE file.

// Copyright 2016 PingCAP, Inc.
//
// Licensed under the Apache License, Version 2.0 (the "License");
// you may not use this file except in compliance with the License.
// You may obtain a copy of the License at
//
//     http://www.apache.org/licenses/LICENSE-2.0
//
// Unless required by applicable law or agreed to in writing, software
// distributed under the License is distributed on an "AS IS" BASIS,
// See the License for the specific language governing permissions and
// limitations under the License.

package ddl

import (
	"bytes"
	"fmt"
	"strings"
	"time"

	"github.com/cznic/mathutil"
	"github.com/juju/errors"
	"github.com/pingcap/tidb/ast"
	"github.com/pingcap/tidb/expression"
	"github.com/pingcap/tidb/infoschema"
	"github.com/pingcap/tidb/meta/autoid"
	"github.com/pingcap/tidb/model"
	"github.com/pingcap/tidb/mysql"
	"github.com/pingcap/tidb/sessionctx"
	"github.com/pingcap/tidb/sessionctx/variable"
	"github.com/pingcap/tidb/table"
	"github.com/pingcap/tidb/types"
	"github.com/pingcap/tidb/util/charset"
)

func (d *ddl) CreateSchema(ctx sessionctx.Context, schema model.CIStr, charsetInfo *ast.CharsetOpt) (err error) {
	is := d.GetInformationSchema(ctx)
	_, ok := is.SchemaByName(schema)
	if ok {
		return infoschema.ErrDatabaseExists.GenByArgs(schema)
	}

	if err = checkTooLongSchema(schema); err != nil {
		return errors.Trace(err)
	}

	schemaID, err := d.genGlobalID()
	if err != nil {
		return errors.Trace(err)
	}
	dbInfo := &model.DBInfo{
		Name: schema,
	}

	if charsetInfo != nil {
		err = checkCharsetAndCollation(charsetInfo.Chs, charsetInfo.Col)
		if err != nil {
			return errors.Trace(err)
		}
		dbInfo.Charset = charsetInfo.Chs
		dbInfo.Collate = charsetInfo.Col
	} else {
		dbInfo.Charset, dbInfo.Collate = getDefaultCharsetAndCollate()
	}

	job := &model.Job{
		SchemaID:   schemaID,
		Type:       model.ActionCreateSchema,
		BinlogInfo: &model.HistoryInfo{},
		Args:       []interface{}{dbInfo},
	}

	err = d.doDDLJob(ctx, job)
	err = d.callHookOnChanged(err)
	return errors.Trace(err)
}

func (d *ddl) DropSchema(ctx sessionctx.Context, schema model.CIStr) (err error) {
	is := d.GetInformationSchema(ctx)
	old, ok := is.SchemaByName(schema)
	if !ok {
		return errors.Trace(infoschema.ErrDatabaseNotExists)
	}

	job := &model.Job{
		SchemaID:   old.ID,
		Type:       model.ActionDropSchema,
		BinlogInfo: &model.HistoryInfo{},
	}

	err = d.doDDLJob(ctx, job)
	err = d.callHookOnChanged(err)
	return errors.Trace(err)
}

func checkTooLongSchema(schema model.CIStr) error {
	if len(schema.L) > mysql.MaxDatabaseNameLength {
		return ErrTooLongIdent.GenByArgs(schema)
	}
	return nil
}

func checkTooLongTable(table model.CIStr) error {
	if len(table.L) > mysql.MaxTableNameLength {
		return ErrTooLongIdent.GenByArgs(table)
	}
	return nil
}

func checkTooLongIndex(index model.CIStr) error {
	if len(index.L) > mysql.MaxIndexIdentifierLen {
		return ErrTooLongIdent.GenByArgs(index)
	}
	return nil
}

func getDefaultCharsetAndCollate() (string, string) {
	// TODO: TableDefaultCharset-->DatabaseDefaultCharset-->SystemDefaultCharset.
	// TODO: Change TableOption parser to parse collate.
	// This is a tmp solution.
	return "utf8", "utf8_bin"
}

func setColumnFlagWithConstraint(colMap map[string]*table.Column, v *ast.Constraint) {
	switch v.Tp {
	case ast.ConstraintPrimaryKey:
		for _, key := range v.Keys {
			c, ok := colMap[key.Column.Name.L]
			if !ok {
				continue
			}
			c.Flag |= mysql.PriKeyFlag
			// Primary key can not be NULL.
			c.Flag |= mysql.NotNullFlag
		}
	case ast.ConstraintUniq, ast.ConstraintUniqIndex, ast.ConstraintUniqKey:
		for i, key := range v.Keys {
			c, ok := colMap[key.Column.Name.L]
			if !ok {
				continue
			}
			if i == 0 {
				// Only the first column can be set
				// if unique index has multi columns,
				// the flag should be MultipleKeyFlag.
				// See https://dev.mysql.com/doc/refman/5.7/en/show-columns.html
				if len(v.Keys) > 1 {
					c.Flag |= mysql.MultipleKeyFlag
				} else {
					c.Flag |= mysql.UniqueKeyFlag
				}
			}
		}
	case ast.ConstraintKey, ast.ConstraintIndex:
		for i, key := range v.Keys {
			c, ok := colMap[key.Column.Name.L]
			if !ok {
				continue
			}
			if i == 0 {
				// Only the first column can be set.
				c.Flag |= mysql.MultipleKeyFlag
			}
		}
	}
}

func buildColumnsAndConstraints(ctx sessionctx.Context, colDefs []*ast.ColumnDef,
	constraints []*ast.Constraint) ([]*table.Column, []*ast.Constraint, error) {
	var cols []*table.Column
	colMap := map[string]*table.Column{}
	for i, colDef := range colDefs {
		col, cts, err := buildColumnAndConstraint(ctx, i, colDef)
		if err != nil {
			return nil, nil, errors.Trace(err)
		}
		col.State = model.StatePublic
		constraints = append(constraints, cts...)
		cols = append(cols, col)
		colMap[colDef.Name.Name.L] = col
	}
	// Traverse table Constraints and set col.flag.
	for _, v := range constraints {
		setColumnFlagWithConstraint(colMap, v)
	}
	return cols, constraints, nil
}

func setCharsetCollationFlenDecimal(tp *types.FieldType) error {
	tp.Charset = strings.ToLower(tp.Charset)
	tp.Collate = strings.ToLower(tp.Collate)
	if len(tp.Charset) == 0 {
		switch tp.Tp {
		case mysql.TypeString, mysql.TypeVarchar, mysql.TypeVarString, mysql.TypeBlob, mysql.TypeTinyBlob, mysql.TypeMediumBlob, mysql.TypeLongBlob, mysql.TypeEnum, mysql.TypeSet:
			tp.Charset, tp.Collate = getDefaultCharsetAndCollate()
		default:
			tp.Charset = charset.CharsetBin
			tp.Collate = charset.CharsetBin
		}
	} else {
		if !charset.ValidCharsetAndCollation(tp.Charset, tp.Collate) {
			return errUnsupportedCharset.GenByArgs(tp.Charset, tp.Collate)
		}
		if len(tp.Collate) == 0 {
			var err error
			tp.Collate, err = charset.GetDefaultCollation(tp.Charset)
			if err != nil {
				return errors.Trace(err)
			}
		}
	}
	// Use default value for flen or decimal when they are unspecified.
	defaultFlen, defaultDecimal := mysql.GetDefaultFieldLengthAndDecimal(tp.Tp)
	if tp.Flen == types.UnspecifiedLength {
		tp.Flen = defaultFlen
		if mysql.HasUnsignedFlag(tp.Flag) && tp.Tp != mysql.TypeLonglong && mysql.IsIntegerType(tp.Tp) {
			// Issue #4684: the flen of unsigned integer(except bigint) is 1 digit shorter than signed integer
			// because it has no prefix "+" or "-" character.
			tp.Flen--
		}
	}
	if tp.Decimal == types.UnspecifiedLength {
		tp.Decimal = defaultDecimal
	}
	return nil
}

func buildColumnAndConstraint(ctx sessionctx.Context, offset int,
	colDef *ast.ColumnDef) (*table.Column, []*ast.Constraint, error) {
	err := setCharsetCollationFlenDecimal(colDef.Tp)
	if err != nil {
		return nil, nil, errors.Trace(err)
	}
	col, cts, err := columnDefToCol(ctx, offset, colDef)
	if err != nil {
		return nil, nil, errors.Trace(err)
	}
	return col, cts, nil
}

// checkColumnCantHaveDefaultValue checks the column can have value as default or not.
// Now, TEXT/BLOB/JSON can't have not null value as default.
func checkColumnCantHaveDefaultValue(col *table.Column, value interface{}) (err error) {
	if value != nil && (col.Tp == mysql.TypeJSON ||
		col.Tp == mysql.TypeTinyBlob || col.Tp == mysql.TypeMediumBlob ||
		col.Tp == mysql.TypeLongBlob || col.Tp == mysql.TypeBlob) {
		// TEXT/BLOB/JSON can't have not null default values.
		return errBlobCantHaveDefault.GenByArgs(col.Name.O)
	}
	return nil
}

// isExplicitTimeStamp is used to check if explicit_defaults_for_timestamp is on or off.
// Check out this link for more details.
// https://dev.mysql.com/doc/refman/5.7/en/server-system-variables.html#sysvar_explicit_defaults_for_timestamp
func isExplicitTimeStamp() bool {
	// TODO: implement the behavior as MySQL when explicit_defaults_for_timestamp = off, then this function could return false.
	return true
}

// columnDefToCol converts ColumnDef to Col and TableConstraints.
func columnDefToCol(ctx sessionctx.Context, offset int, colDef *ast.ColumnDef) (*table.Column, []*ast.Constraint, error) {
	var constraints = make([]*ast.Constraint, 0)
	col := table.ToColumn(&model.ColumnInfo{
		Offset:    offset,
		Name:      colDef.Name.Name,
		FieldType: *colDef.Tp,
	})

	if !isExplicitTimeStamp() {
		// Check and set TimestampFlag, OnUpdateNowFlag and NotNullFlag.
		if col.Tp == mysql.TypeTimestamp {
			col.Flag |= mysql.TimestampFlag
			col.Flag |= mysql.OnUpdateNowFlag
			col.Flag |= mysql.NotNullFlag
		}
	}

	setOnUpdateNow := false
	hasDefaultValue := false
	if colDef.Options != nil {
		length := types.UnspecifiedLength

		keys := []*ast.IndexColName{
			{
				Column: colDef.Name,
				Length: length,
			},
		}

		for _, v := range colDef.Options {
			switch v.Tp {
			case ast.ColumnOptionNotNull:
				col.Flag |= mysql.NotNullFlag
			case ast.ColumnOptionNull:
				col.Flag &= ^mysql.NotNullFlag
				removeOnUpdateNowFlag(col)
			case ast.ColumnOptionAutoIncrement:
				col.Flag |= mysql.AutoIncrementFlag
			case ast.ColumnOptionPrimaryKey:
				constraint := &ast.Constraint{Tp: ast.ConstraintPrimaryKey, Keys: keys}
				constraints = append(constraints, constraint)
				col.Flag |= mysql.PriKeyFlag
			case ast.ColumnOptionUniqKey:
				constraint := &ast.Constraint{Tp: ast.ConstraintUniqKey, Name: colDef.Name.Name.O, Keys: keys}
				constraints = append(constraints, constraint)
				col.Flag |= mysql.UniqueKeyFlag
			case ast.ColumnOptionDefaultValue:
				value, err := getDefaultValue(ctx, v, colDef.Tp.Tp, colDef.Tp.Decimal)
				if err != nil {
					return nil, nil, ErrColumnBadNull.Gen("invalid default value - %s", err)
				}
				if err = checkColumnCantHaveDefaultValue(col, value); err != nil {
					return nil, nil, errors.Trace(err)
				}
				col.DefaultValue = value
				hasDefaultValue = true
				removeOnUpdateNowFlag(col)
			case ast.ColumnOptionOnUpdate:
				// TODO: Support other time functions.
				if col.Tp == mysql.TypeTimestamp || col.Tp == mysql.TypeDatetime {
					if !expression.IsCurrentTimestampExpr(v.Expr) {
						return nil, nil, ErrInvalidOnUpdate.GenByArgs(col.Name)
					}
				} else {
					return nil, nil, ErrInvalidOnUpdate.GenByArgs(col.Name)
				}
				col.Flag |= mysql.OnUpdateNowFlag
				setOnUpdateNow = true
			case ast.ColumnOptionComment:
				err := setColumnComment(ctx, col, v)
				if err != nil {
					return nil, nil, errors.Trace(err)
				}
			case ast.ColumnOptionGenerated:
				var buf = bytes.NewBuffer([]byte{})
				v.Expr.Format(buf)
				col.GeneratedExprString = buf.String()
				col.GeneratedStored = v.Stored
				_, dependColNames := findDependedColumnNames(colDef)
				col.Dependences = dependColNames
			case ast.ColumnOptionFulltext:
				// TODO: Support this type.
			}
		}
	}

	setTimestampDefaultValue(col, hasDefaultValue, setOnUpdateNow)

	// Set `NoDefaultValueFlag` if this field doesn't have a default value and
	// it is `not null` and not an `AUTO_INCREMENT` field or `TIMESTAMP` field.
	setNoDefaultValueFlag(col, hasDefaultValue)
	if col.FieldType.EvalType().IsStringKind() && col.Charset == charset.CharsetBin {
		col.Flag |= mysql.BinaryFlag
	}
	if col.Tp == mysql.TypeBit {
		// For BIT field, it's charset is binary but does not have binary flag.
		col.Flag &= ^mysql.BinaryFlag
		col.Flag |= mysql.UnsignedFlag
	}
	if col.Tp == mysql.TypeYear {
		// For Year field, it's charset is binary but does not have binary flag.
		col.Flag &= ^mysql.BinaryFlag
		col.Flag |= mysql.ZerofillFlag
	}
	err := checkDefaultValue(ctx, col, hasDefaultValue)
	if err != nil {
		return nil, nil, errors.Trace(err)
	}
	return col, constraints, nil
}

func getDefaultValue(ctx sessionctx.Context, c *ast.ColumnOption, tp byte, fsp int) (interface{}, error) {
	if tp == mysql.TypeTimestamp || tp == mysql.TypeDatetime {
		vd, err := expression.GetTimeValue(ctx, c.Expr, tp, fsp)
		value := vd.GetValue()
		if err != nil {
			return nil, errors.Trace(err)
		}

		// Value is nil means `default null`.
		if value == nil {
			return nil, nil
		}

		// If value is types.Time, convert it to string.
		if vv, ok := value.(types.Time); ok {
			return vv.String(), nil
		}

		return value, nil
	}
	v, err := expression.EvalAstExpr(ctx, c.Expr)
	if err != nil {
		return nil, errors.Trace(err)
	}

	if v.IsNull() {
		return nil, nil
	}

	if v.Kind() == types.KindBinaryLiteral || v.Kind() == types.KindMysqlBit {
		if tp == mysql.TypeBit ||
			tp == mysql.TypeString || tp == mysql.TypeVarchar || tp == mysql.TypeVarString ||
			tp == mysql.TypeBlob || tp == mysql.TypeLongBlob || tp == mysql.TypeMediumBlob || tp == mysql.TypeTinyBlob ||
			tp == mysql.TypeJSON {
			// For BinaryLiteral / string fields, when getting default value we cast the value into BinaryLiteral{}, thus we return
			// its raw string content here.
			return v.GetBinaryLiteral().ToString(), nil
		}
		// For other kind of fields (e.g. INT), we supply its integer value so that it acts as integers.
		return v.GetBinaryLiteral().ToInt(ctx.GetSessionVars().StmtCtx)
	}

	if tp == mysql.TypeBit {
		if v.Kind() == types.KindInt64 || v.Kind() == types.KindUint64 {
			// For BIT fields, convert int into BinaryLiteral.
			return types.NewBinaryLiteralFromUint(v.GetUint64(), -1).ToString(), nil
		}
	}

	return v.ToString()
}

func removeOnUpdateNowFlag(c *table.Column) {
	// For timestamp Col, if it is set null or default value,
	// OnUpdateNowFlag should be removed.
	if mysql.HasTimestampFlag(c.Flag) {
		c.Flag &= ^mysql.OnUpdateNowFlag
	}
}

func setTimestampDefaultValue(c *table.Column, hasDefaultValue bool, setOnUpdateNow bool) {
	if hasDefaultValue {
		return
	}

	// For timestamp Col, if is not set default value or not set null, use current timestamp.
	if mysql.HasTimestampFlag(c.Flag) && mysql.HasNotNullFlag(c.Flag) {
		if setOnUpdateNow {
			c.DefaultValue = types.ZeroDatetimeStr
		} else {
			c.DefaultValue = strings.ToUpper(ast.CurrentTimestamp)
		}
	}
}

func setNoDefaultValueFlag(c *table.Column, hasDefaultValue bool) {
	if hasDefaultValue {
		return
	}

	if !mysql.HasNotNullFlag(c.Flag) {
		return
	}

	// Check if it is an `AUTO_INCREMENT` field or `TIMESTAMP` field.
	if !mysql.HasAutoIncrementFlag(c.Flag) && !mysql.HasTimestampFlag(c.Flag) {
		c.Flag |= mysql.NoDefaultValueFlag
	}
}

func checkDefaultValue(ctx sessionctx.Context, c *table.Column, hasDefaultValue bool) error {
	if !hasDefaultValue {
		return nil
	}

	if c.DefaultValue != nil {
		if _, err := table.GetColDefaultValue(ctx, c.ToInfo()); err != nil {
			return types.ErrInvalidDefault.GenByArgs(c.Name)
		}
		return nil
	}

	// Set not null but default null is invalid.
	if mysql.HasNotNullFlag(c.Flag) {
		return types.ErrInvalidDefault.GenByArgs(c.Name)
	}

	return nil
}

func checkDuplicateColumn(colDefs []*ast.ColumnDef) error {
	colNames := map[string]bool{}
	for _, colDef := range colDefs {
		nameLower := colDef.Name.Name.L
		if colNames[nameLower] {
			return infoschema.ErrColumnExists.GenByArgs(colDef.Name.Name)
		}
		colNames[nameLower] = true
	}
	return nil
}

func checkGeneratedColumn(colDefs []*ast.ColumnDef) error {
	var colName2Generation = make(map[string]columnGenerationInDDL, len(colDefs))
	for i, colDef := range colDefs {
		generated, depCols := findDependedColumnNames(colDef)
		if !generated {
			colName2Generation[colDef.Name.Name.L] = columnGenerationInDDL{
				position:  i,
				generated: false,
			}
		} else {
			colName2Generation[colDef.Name.Name.L] = columnGenerationInDDL{
				position:    i,
				generated:   true,
				dependences: depCols,
			}
		}
	}
	for _, colDef := range colDefs {
		colName := colDef.Name.Name.L
		if err := verifyColumnGeneration(colName2Generation, colName); err != nil {
			return errors.Trace(err)
		}
	}
	return nil
}

func checkTooLongColumn(colDefs []*ast.ColumnDef) error {
	for _, colDef := range colDefs {
		if len(colDef.Name.Name.O) > mysql.MaxColumnNameLength {
			return ErrTooLongIdent.GenByArgs(colDef.Name.Name)
		}
	}
	return nil
}

func checkTooManyColumns(colDefs []*ast.ColumnDef) error {
	if len(colDefs) > TableColumnCountLimit {
		return errTooManyFields
	}
	return nil
}

func checkAddColumnTooManyColumns(oldCols []*model.ColumnInfo) error {
	if len(oldCols) > TableColumnCountLimit {
		return errTooManyFields
	}
	return nil
}

// checkPointTypeColumns checks multiple decimal/float/double columns.
func checkPointTypeColumns(colDefs []*ast.ColumnDef) error {
	for _, colDef := range colDefs {
		if err := checkPointTypeColumn(colDef.Name.OrigColName(), colDef.Tp); err != nil {
			return errors.Trace(err)
		}
	}
	return nil
}

// checkPointTypeColumn checks a decimal/float/double column.
func checkPointTypeColumn(colName string, tp *types.FieldType) error {
	switch tp.Tp {
	case mysql.TypeNewDecimal, mysql.TypeDouble, mysql.TypeFloat:
		if tp.Flen < tp.Decimal {
			return types.ErrMBiggerThanD.GenByArgs(colName)
		}
	}
	return nil
}

func checkDuplicateConstraint(namesMap map[string]bool, name string, foreign bool) error {
	if name == "" {
		return nil
	}
	nameLower := strings.ToLower(name)
	if namesMap[nameLower] {
		if foreign {
			return infoschema.ErrCannotAddForeign
		}
		return ErrDupKeyName.Gen("duplicate key name %s", name)
	}
	namesMap[nameLower] = true
	return nil
}

func setEmptyConstraintName(namesMap map[string]bool, constr *ast.Constraint, foreign bool) {
	if constr.Name == "" && len(constr.Keys) > 0 {
		colName := constr.Keys[0].Column.Name.L
		constrName := colName
		i := 2
		if strings.EqualFold(constrName, mysql.PrimaryKeyName) {
			constrName = fmt.Sprintf("%s_%d", constrName, 2)
			i = 3
		}
		for namesMap[constrName] {
			// We loop forever until we find constrName that haven't been used.
			if foreign {
				constrName = fmt.Sprintf("fk_%s_%d", colName, i)
			} else {
				constrName = fmt.Sprintf("%s_%d", colName, i)
			}
			i++
		}
		constr.Name = constrName
		namesMap[constrName] = true
	}
}

func checkConstraintNames(constraints []*ast.Constraint) error {
	constrNames := map[string]bool{}
	fkNames := map[string]bool{}

	// Check not empty constraint name whether is duplicated.
	for _, constr := range constraints {
		if constr.Tp == ast.ConstraintForeignKey {
			err := checkDuplicateConstraint(fkNames, constr.Name, true)
			if err != nil {
				return errors.Trace(err)
			}
		} else {
			err := checkDuplicateConstraint(constrNames, constr.Name, false)
			if err != nil {
				return errors.Trace(err)
			}
		}
	}

	// Set empty constraint names.
	for _, constr := range constraints {
		if constr.Tp == ast.ConstraintForeignKey {
			setEmptyConstraintName(fkNames, constr, true)
		} else {
			setEmptyConstraintName(constrNames, constr, false)
		}
	}

	return nil
}

func buildTableInfo(ctx sessionctx.Context, d *ddl, tableName model.CIStr, cols []*table.Column, constraints []*ast.Constraint) (tbInfo *model.TableInfo, err error) {
	tbInfo = &model.TableInfo{
		Name: tableName,
	}
	// When this function is called by MockTableInfo, we should set a particular table id.
	// So the `ddl` structure may be nil.
	if d != nil {
		tbInfo.ID, err = d.genGlobalID()
		if err != nil {
			return nil, errors.Trace(err)
		}
	}
	for _, v := range cols {
		v.ID = allocateColumnID(tbInfo)
		tbInfo.Columns = append(tbInfo.Columns, v.ToInfo())
	}
	for _, constr := range constraints {
		if constr.Tp == ast.ConstraintForeignKey {
			for _, fk := range tbInfo.ForeignKeys {
				if fk.Name.L == strings.ToLower(constr.Name) {
					return nil, infoschema.ErrCannotAddForeign
				}
			}
			var fk model.FKInfo
			fk.Name = model.NewCIStr(constr.Name)
			fk.RefTable = constr.Refer.Table.Name
			fk.State = model.StatePublic
			for _, key := range constr.Keys {
				fk.Cols = append(fk.Cols, key.Column.Name)
			}
			for _, key := range constr.Refer.IndexColNames {
				fk.RefCols = append(fk.RefCols, key.Column.Name)
			}
			fk.OnDelete = int(constr.Refer.OnDelete.ReferOpt)
			fk.OnUpdate = int(constr.Refer.OnUpdate.ReferOpt)
			if len(fk.Cols) != len(fk.RefCols) {
				return nil, infoschema.ErrForeignKeyNotMatch.GenByArgs(tbInfo.Name.O)
			}
			if len(fk.Cols) == 0 {
				// TODO: In MySQL, this case will report a parse error.
				return nil, infoschema.ErrCannotAddForeign
			}
			tbInfo.ForeignKeys = append(tbInfo.ForeignKeys, &fk)
			continue
		}
		if constr.Tp == ast.ConstraintPrimaryKey {
			var col *table.Column
			for _, key := range constr.Keys {
				col = table.FindCol(cols, key.Column.Name.O)
				if col == nil {
					return nil, errKeyColumnDoesNotExits.Gen("key column %s doesn't exist in table", key.Column.Name)
				}
				// Virtual columns cannot be used in primary key.
				if col.IsGenerated() && !col.GeneratedStored {
					return nil, errUnsupportedOnGeneratedColumn.GenByArgs("Defining a virtual generated column as primary key")
				}
			}
			if len(constr.Keys) == 1 {
				switch col.Tp {
				case mysql.TypeLong, mysql.TypeLonglong,
					mysql.TypeTiny, mysql.TypeShort, mysql.TypeInt24:
					tbInfo.PKIsHandle = true
					// Avoid creating index for PK handle column.
					continue
				}
			}
		}
		// build index info.
		idxInfo, err := buildIndexInfo(tbInfo, model.NewCIStr(constr.Name), constr.Keys, model.StatePublic)
		if err != nil {
			return nil, errors.Trace(err)
		}
		//check if the index is primary or uniqiue.
		switch constr.Tp {
		case ast.ConstraintPrimaryKey:
			idxInfo.Primary = true
			idxInfo.Unique = true
			idxInfo.Name = model.NewCIStr(mysql.PrimaryKeyName)
		case ast.ConstraintUniq, ast.ConstraintUniqKey, ast.ConstraintUniqIndex:
			idxInfo.Unique = true
		}
		// set index type.
		if constr.Option != nil {
			idxInfo.Comment, err = validateCommentLength(ctx.GetSessionVars(),
				constr.Option.Comment,
				maxCommentLength,
				errTooLongIndexComment.GenByArgs(idxInfo.Name.String(), maxCommentLength))
			if err != nil {
				return nil, errors.Trace(err)
			}
			if constr.Option.Tp == model.IndexTypeInvalid {
				// Use btree as default index type.
				idxInfo.Tp = model.IndexTypeBtree
			} else {
				idxInfo.Tp = constr.Option.Tp
			}
		} else {
			// Use btree as default index type.
			idxInfo.Tp = model.IndexTypeBtree
		}
		idxInfo.ID = allocateIndexID(tbInfo)
		tbInfo.Indices = append(tbInfo.Indices, idxInfo)
	}
	return
}

<<<<<<< HEAD
func (d *ddl) CreateTableWithLike(ctx sessionctx.Context, ident, referIdent ast.Ident) error {
	is := d.GetInformationSchema(ctx)
=======
func (d *ddl) CreateTableWithLike(ctx sessionctx.Context, ident, referIdent ast.Ident, ifNotExists bool) error {
	is := d.GetInformationSchema()
>>>>>>> 40193a3d
	_, ok := is.SchemaByName(referIdent.Schema)
	if !ok {
		return infoschema.ErrTableNotExists.GenByArgs(referIdent.Schema, referIdent.Name)
	}
	referTbl, err := is.TableByName(referIdent.Schema, referIdent.Name)
	if err != nil {
		return infoschema.ErrTableNotExists.GenByArgs(referIdent.Schema, referIdent.Name)
	}
	schema, ok := is.SchemaByName(ident.Schema)
	if !ok {
		return infoschema.ErrDatabaseNotExists.GenByArgs(ident.Schema)
	}
	if is.TableExists(ident.Schema, ident.Name) {
		if ifNotExists {
			ctx.GetSessionVars().StmtCtx.AppendNote(infoschema.ErrTableExists.GenByArgs(ident))
			return nil
		}
		return infoschema.ErrTableExists.GenByArgs(ident)
	}

	tblInfo := *referTbl.Meta()
	tblInfo.Name = ident.Name
	tblInfo.AutoIncID = 0
	tblInfo.ForeignKeys = nil
	tblInfo.ID, err = d.genGlobalID()
	if err != nil {
		return errors.Trace(err)
	}
	job := &model.Job{
		SchemaID:   schema.ID,
		TableID:    tblInfo.ID,
		Type:       model.ActionCreateTable,
		BinlogInfo: &model.HistoryInfo{},
		Args:       []interface{}{tblInfo},
	}

	err = d.doDDLJob(ctx, job)
	err = d.callHookOnChanged(err)
	return errors.Trace(err)
}

func (d *ddl) CreateTable(ctx sessionctx.Context, s *ast.CreateTableStmt) (err error) {
	ident := ast.Ident{Schema: s.Table.Schema, Name: s.Table.Name}
	if s.ReferTable != nil {
		referIdent := ast.Ident{Schema: s.ReferTable.Schema, Name: s.ReferTable.Name}
		return d.CreateTableWithLike(ctx, ident, referIdent, s.IfNotExists)
	}
	colDefs := s.Cols
	is := d.GetInformationSchema(ctx)
	schema, ok := is.SchemaByName(ident.Schema)
	if !ok {
		return infoschema.ErrDatabaseNotExists.GenByArgs(ident.Schema)
	}
	if is.TableExists(ident.Schema, ident.Name) {
		if s.IfNotExists {
			ctx.GetSessionVars().StmtCtx.AppendNote(infoschema.ErrTableExists.GenByArgs(ident))
			return nil
		}
		return infoschema.ErrTableExists.GenByArgs(ident)
	}
	if err = checkTooLongTable(ident.Name); err != nil {
		return errors.Trace(err)
	}
	if err = checkDuplicateColumn(colDefs); err != nil {
		return errors.Trace(err)
	}
	if err = checkGeneratedColumn(colDefs); err != nil {
		return errors.Trace(err)
	}
	if err = checkTooLongColumn(colDefs); err != nil {
		return errors.Trace(err)
	}
	if err = checkTooManyColumns(colDefs); err != nil {
		return errors.Trace(err)
	}

	if err = checkPointTypeColumns(colDefs); err != nil {
		return errors.Trace(err)
	}

	cols, newConstraints, err := buildColumnsAndConstraints(ctx, colDefs, s.Constraints)
	if err != nil {
		return errors.Trace(err)
	}

	err = checkConstraintNames(newConstraints)
	if err != nil {
		return errors.Trace(err)
	}

	tbInfo, err := buildTableInfo(ctx, d, ident.Name, cols, newConstraints)
	if err != nil {
		return errors.Trace(err)
	}
	if s.Partition != nil {
		pi := &model.PartitionInfo{
			Type:   s.Partition.Tp,
			Enable: ctx.GetSessionVars().EnableTablePartition,
		}
		if s.Partition.Expr != nil {
			buf := new(bytes.Buffer)
			s.Partition.Expr.Format(buf)
			pi.Expr = buf.String()
			if s.Partition.Tp == model.PartitionTypeRange {
				if _, ok := s.Partition.Expr.(*ast.ColumnNameExpr); ok {
					for _, col := range cols {
						name := strings.Replace(col.Name.String(), ".", "`.`", -1)
						if !(col.Tp == mysql.TypeLong || col.Tp == mysql.TypeLonglong) && fmt.Sprintf("`%s`", name) == pi.Expr {
							return errors.Trace(ErrNotAllowedTypeInPartition.GenByArgs(pi.Expr))
						}
					}
				}
			}
		} else if s.Partition.ColumnNames != nil {
			pi.Columns = make([]model.CIStr, 0, len(s.Partition.ColumnNames))
			for _, cn := range s.Partition.ColumnNames {
				pi.Columns = append(pi.Columns, cn.Name)
			}
		}
		for _, def := range s.Partition.Definitions {
			// TODO: generate multiple global ID for paritions.
			pid, err1 := d.genGlobalID()
			if err1 != nil {
				return errors.Trace(err1)
			}
			piDef := model.PartitionDefinition{
				Name:    def.Name,
				ID:      pid,
				Comment: def.Comment,
			}
			for _, expr := range def.LessThan {
				buf := new(bytes.Buffer)
				expr.Format(buf)
				piDef.LessThan = append(piDef.LessThan, buf.String())
			}
			pi.Definitions = append(pi.Definitions, piDef)
		}
		tbInfo.Partition = pi
	}

	job := &model.Job{
		SchemaID:   schema.ID,
		TableID:    tbInfo.ID,
		Type:       model.ActionCreateTable,
		BinlogInfo: &model.HistoryInfo{},
		Args:       []interface{}{tbInfo},
	}

	err = handleTableOptions(s.Options, tbInfo)
	if err != nil {
		return errors.Trace(err)
	}
	err = checkCharsetAndCollation(tbInfo.Charset, tbInfo.Collate)
	if err != nil {
		return errors.Trace(err)
	}
	err = d.doDDLJob(ctx, job)
	if err == nil {
		if tbInfo.AutoIncID > 1 {
			// Default tableAutoIncID base is 0.
			// If the first ID is expected to greater than 1, we need to do rebase.
			err = d.handleAutoIncID(tbInfo, schema.ID)
		}
	}

	// table exists, but if_not_exists flags is true, so we ignore this error.
	if infoschema.ErrTableExists.Equal(err) && s.IfNotExists {
		return nil
	}
	err = d.callHookOnChanged(err)
	return errors.Trace(err)
}

func checkCharsetAndCollation(cs string, co string) error {
	if !charset.ValidCharsetAndCollation(cs, co) {
		return ErrUnknownCharacterSet.GenByArgs(cs)
	}
	return nil
}

// handleAutoIncID handles auto_increment option in DDL. It creates a ID counter for the table and initiates the counter to a proper value.
// For example if the option sets auto_increment to 10. The counter will be set to 9. So the next allocated ID will be 10.
func (d *ddl) handleAutoIncID(tbInfo *model.TableInfo, schemaID int64) error {
	alloc := autoid.NewAllocator(d.store, tbInfo.GetDBID(schemaID))
	tbInfo.State = model.StatePublic
	tb, err := table.TableFromMeta(alloc, tbInfo)
	if err != nil {
		return errors.Trace(err)
	}
	// The operation of the minus 1 to make sure that the current value doesn't be used,
	// the next Alloc operation will get this value.
	// Its behavior is consistent with MySQL.
	if err = tb.RebaseAutoID(nil, tbInfo.AutoIncID-1, false); err != nil {
		return errors.Trace(err)
	}
	return nil
}

// handleTableOptions updates tableInfo according to table options.
func handleTableOptions(options []*ast.TableOption, tbInfo *model.TableInfo) error {
	for _, op := range options {
		switch op.Tp {
		case ast.TableOptionAutoIncrement:
			tbInfo.AutoIncID = int64(op.UintValue)
		case ast.TableOptionComment:
			tbInfo.Comment = op.StrValue
		case ast.TableOptionCharset:
			tbInfo.Charset = op.StrValue
		case ast.TableOptionCollate:
			tbInfo.Collate = op.StrValue
		case ast.TableOptionShardRowID:
			if hasAutoIncrementColumn(tbInfo) && op.UintValue != 0 {
				return errUnsupportedShardRowIDBits
			}
			tbInfo.ShardRowIDBits = op.UintValue
			if tbInfo.ShardRowIDBits > shardRowIDBitsMax {
				tbInfo.ShardRowIDBits = shardRowIDBitsMax
			}
		}
	}
	return nil
}

func hasAutoIncrementColumn(tbInfo *model.TableInfo) bool {
	for _, col := range tbInfo.Columns {
		if mysql.HasAutoIncrementFlag(col.Flag) {
			return true
		}
	}
	return false
}

// isIgnorableSpec checks if the spec type is ignorable.
// Some specs are parsed by ignored. This is for compatibility.
func isIgnorableSpec(tp ast.AlterTableType) bool {
	// AlterTableLock/AlterTableAlgorithm are ignored.
	return tp == ast.AlterTableLock || tp == ast.AlterTableAlgorithm
}

func (d *ddl) AlterTable(ctx sessionctx.Context, ident ast.Ident, specs []*ast.AlterTableSpec) (err error) {
	// Only handle valid specs.
	validSpecs := make([]*ast.AlterTableSpec, 0, len(specs))
	for _, spec := range specs {
		if isIgnorableSpec(spec.Tp) {
			continue
		}
		validSpecs = append(validSpecs, spec)
	}

	if len(validSpecs) != 1 {
		// TODO: Hanlde len(validSpecs) == 0.
		// Now we only allow one schema changing at the same time.
		return errRunMultiSchemaChanges
	}

	for _, spec := range validSpecs {
		switch spec.Tp {
		case ast.AlterTableAddColumns:
			if len(spec.NewColumns) != 1 {
				return errRunMultiSchemaChanges
			}
			err = d.AddColumn(ctx, ident, spec)
		case ast.AlterTableAddPartitions:
			err = d.AddTablePartitions(ctx, ident, spec)
		case ast.AlterTableDropColumn:
			err = d.DropColumn(ctx, ident, spec.OldColumnName.Name)
		case ast.AlterTableDropIndex:
			err = d.DropIndex(ctx, ident, model.NewCIStr(spec.Name))
		case ast.AlterTableAddConstraint:
			constr := spec.Constraint
			switch spec.Constraint.Tp {
			case ast.ConstraintKey, ast.ConstraintIndex:
				err = d.CreateIndex(ctx, ident, false, model.NewCIStr(constr.Name), spec.Constraint.Keys, constr.Option)
			case ast.ConstraintUniq, ast.ConstraintUniqIndex, ast.ConstraintUniqKey:
				err = d.CreateIndex(ctx, ident, true, model.NewCIStr(constr.Name), spec.Constraint.Keys, constr.Option)
			case ast.ConstraintForeignKey:
				err = d.CreateForeignKey(ctx, ident, model.NewCIStr(constr.Name), spec.Constraint.Keys, spec.Constraint.Refer)
			case ast.ConstraintPrimaryKey:
				err = ErrUnsupportedModifyPrimaryKey.GenByArgs("add")
			default:
				// Nothing to do now.
			}
		case ast.AlterTableDropForeignKey:
			err = d.DropForeignKey(ctx, ident, model.NewCIStr(spec.Name))
		case ast.AlterTableModifyColumn:
			err = d.ModifyColumn(ctx, ident, spec)
		case ast.AlterTableChangeColumn:
			err = d.ChangeColumn(ctx, ident, spec)
		case ast.AlterTableAlterColumn:
			err = d.AlterColumn(ctx, ident, spec)
		case ast.AlterTableRenameTable:
			newIdent := ast.Ident{Schema: spec.NewTable.Schema, Name: spec.NewTable.Name}
			err = d.RenameTable(ctx, ident, newIdent)
		case ast.AlterTableDropPrimaryKey:
			err = ErrUnsupportedModifyPrimaryKey.GenByArgs("drop")
		case ast.AlterTableRenameIndex:
			err = d.RenameIndex(ctx, ident, spec)
		case ast.AlterTableOption:
			for _, opt := range spec.Options {
				switch opt.Tp {
				case ast.TableOptionShardRowID:
					if opt.UintValue > shardRowIDBitsMax {
						opt.UintValue = shardRowIDBitsMax
					}
					err = d.ShardRowID(ctx, ident, opt.UintValue)
				case ast.TableOptionAutoIncrement:
					err = d.RebaseAutoID(ctx, ident, int64(opt.UintValue))
				case ast.TableOptionComment:
					spec.Comment = opt.StrValue
					err = d.AlterTableComment(ctx, ident, spec)
				}
				if err != nil {
					return errors.Trace(err)
				}
			}
		default:
			// Nothing to do now.
		}

		if err != nil {
			return errors.Trace(err)
		}
	}

	return nil
}

func (d *ddl) RebaseAutoID(ctx sessionctx.Context, ident ast.Ident, newBase int64) error {
	is := d.GetInformationSchema(ctx)
	schema, ok := is.SchemaByName(ident.Schema)
	if !ok {
		return infoschema.ErrDatabaseNotExists.GenByArgs(ident.Schema)
	}
	t, err := is.TableByName(ident.Schema, ident.Name)
	if err != nil {
		return errors.Trace(infoschema.ErrTableNotExists.GenByArgs(ident.Schema, ident.Name))
	}
	autoIncID, err := t.Allocator(ctx).NextGlobalAutoID(t.Meta().ID)
	if err != nil {
		return errors.Trace(err)
	}
	newBase = mathutil.MaxInt64(newBase, autoIncID)
	job := &model.Job{
		SchemaID:   schema.ID,
		TableID:    t.Meta().ID,
		Type:       model.ActionRebaseAutoID,
		BinlogInfo: &model.HistoryInfo{},
		Args:       []interface{}{newBase},
	}
	err = d.doDDLJob(ctx, job)
	err = d.callHookOnChanged(err)
	return errors.Trace(err)
}

// ShardRowID shards the implicit row ID by adding shard value to the row ID's first few bits.
func (d *ddl) ShardRowID(ctx sessionctx.Context, tableIdent ast.Ident, uVal uint64) error {
	schema, t, err := d.getSchemaAndTableByIdent(ctx, tableIdent)
	if err != nil {
		return errors.Trace(err)
	}
	if hasAutoIncrementColumn(t.Meta()) && uVal != 0 {
		return errUnsupportedShardRowIDBits
	}
	job := &model.Job{
		Type:       model.ActionShardRowID,
		SchemaID:   schema.ID,
		TableID:    t.Meta().ID,
		BinlogInfo: &model.HistoryInfo{},
		Args:       []interface{}{uVal},
	}
	err = d.doDDLJob(ctx, job)
	err = d.callHookOnChanged(err)
	return errors.Trace(err)
}

func (d *ddl) getSchemaAndTableByIdent(ctx sessionctx.Context, tableIdent ast.Ident) (dbInfo *model.DBInfo, t table.Table, err error) {
	is := d.GetInformationSchema(ctx)
	schema, ok := is.SchemaByName(tableIdent.Schema)
	if !ok {
		return nil, nil, infoschema.ErrDatabaseNotExists.GenByArgs(tableIdent.Schema)
	}
	t, err = is.TableByName(tableIdent.Schema, tableIdent.Name)
	if err != nil {
		return nil, nil, infoschema.ErrTableNotExists.GenByArgs(tableIdent.Schema, tableIdent.Name)
	}
	return schema, t, nil
}

func checkColumnConstraint(constraints []*ast.ColumnOption) error {
	for _, constraint := range constraints {
		switch constraint.Tp {
		case ast.ColumnOptionAutoIncrement, ast.ColumnOptionPrimaryKey, ast.ColumnOptionUniqKey:
			return errUnsupportedAddColumn.Gen("unsupported add column constraint - %v", constraint.Tp)
		}
	}

	return nil
}

// AddColumn will add a new column to the table.
func (d *ddl) AddColumn(ctx sessionctx.Context, ti ast.Ident, spec *ast.AlterTableSpec) error {
	specNewColumn := spec.NewColumns[0]
	// Check whether the added column constraints are supported.
	err := checkColumnConstraint(specNewColumn.Options)
	if err != nil {
		return errors.Trace(err)
	}

	colName := specNewColumn.Name.Name.O
	if err = checkPointTypeColumn(colName, specNewColumn.Tp); err != nil {
		return errors.Trace(err)
	}

	is := d.GetInformationSchema(ctx)
	schema, ok := is.SchemaByName(ti.Schema)
	if !ok {
		return errors.Trace(infoschema.ErrDatabaseNotExists)
	}
	t, err := is.TableByName(ti.Schema, ti.Name)
	if err != nil {
		return errors.Trace(infoschema.ErrTableNotExists.GenByArgs(ti.Schema, ti.Name))
	}

	// Check whether added column has existed.
	col := table.FindCol(t.Cols(), colName)
	if col != nil {
		return infoschema.ErrColumnExists.GenByArgs(colName)
	}

	// If new column is a generated column, do validation.
	// NOTE: Because now we can only append columns to table,
	// we dont't need check whether the column refers other
	// generated columns occurring later in table.
	for _, option := range specNewColumn.Options {
		if option.Tp == ast.ColumnOptionGenerated {
			referableColNames := make(map[string]struct{}, len(t.Cols()))
			for _, col := range t.Cols() {
				referableColNames[col.Name.L] = struct{}{}
			}
			_, dependColNames := findDependedColumnNames(specNewColumn)
			if err = columnNamesCover(referableColNames, dependColNames); err != nil {
				return errors.Trace(err)
			}
		}
	}

	if len(colName) > mysql.MaxColumnNameLength {
		return ErrTooLongIdent.GenByArgs(colName)
	}

	// Ingore table constraints now, maybe return error later.
	// We use length(t.Cols()) as the default offset firstly, we will change the
	// column's offset later.
	col, _, err = buildColumnAndConstraint(ctx, len(t.Cols()), specNewColumn)
	if err != nil {
		return errors.Trace(err)
	}
	col.OriginDefaultValue = col.DefaultValue
	if col.OriginDefaultValue == nil && mysql.HasNotNullFlag(col.Flag) {
		zeroVal := table.GetZeroValue(col.ToInfo())
		col.OriginDefaultValue, err = zeroVal.ToString()
		if err != nil {
			return errors.Trace(err)
		}
	}

	if col.OriginDefaultValue == strings.ToUpper(ast.CurrentTimestamp) &&
		(col.Tp == mysql.TypeTimestamp || col.Tp == mysql.TypeDatetime) {
		col.OriginDefaultValue = time.Now().Format(types.TimeFormat)
	}

	job := &model.Job{
		SchemaID:   schema.ID,
		TableID:    t.Meta().ID,
		Type:       model.ActionAddColumn,
		BinlogInfo: &model.HistoryInfo{},
		Args:       []interface{}{col, spec.Position, 0},
	}

	err = d.doDDLJob(ctx, job)
	err = d.callHookOnChanged(err)
	return errors.Trace(err)
}

// AddTablePartitions will add a new partition to the table.
func (d *ddl) AddTablePartitions(ctx sessionctx.Context, ident ast.Ident, spec *ast.AlterTableSpec) error {
	if len(spec.PartDefinitions) == 0 {
		return errors.Trace(ErrPartitionsMustBeDefined)
	}

	is := d.infoHandle.Get()
	schema, ok := is.SchemaByName(ident.Schema)
	if !ok {
		return errors.Trace(infoschema.ErrDatabaseNotExists.GenByArgs(schema))
	}
	t, err := is.TableByName(ident.Schema, ident.Name)
	if err != nil {
		return errors.Trace(infoschema.ErrTableNotExists.GenByArgs(ident.Schema, ident.Name))
	}

	meta := t.Meta()
	if meta.GetPartitionInfo() == nil && meta.Partition == nil {
		return errors.Trace(ErrPartitionMgmtOnNonpartitioned)
	}
	partInfo, err := buildPartitionInfo(meta, d, spec)
	if err != nil {
		return errors.Trace(err)
	}

	err = checkPartitionNotExists(meta, partInfo)
	if err != nil {
		return errors.Trace(err)
	}

	err = checkAddPartitionValue(meta, partInfo)
	if err != nil {
		return errors.Trace(err)
	}

	job := &model.Job{
		SchemaID:   schema.ID,
		TableID:    meta.ID,
		Type:       model.ActionAddTablePartition,
		BinlogInfo: &model.HistoryInfo{},
		Args:       []interface{}{partInfo},
	}

	err = d.doDDLJob(ctx, job)
	err = d.callHookOnChanged(err)
	return errors.Trace(err)
}

// DropColumn will drop a column from the table, now we don't support drop the column with index covered.
func (d *ddl) DropColumn(ctx sessionctx.Context, ti ast.Ident, colName model.CIStr) error {
	is := d.GetInformationSchema(ctx)
	schema, ok := is.SchemaByName(ti.Schema)
	if !ok {
		return errors.Trace(infoschema.ErrDatabaseNotExists)
	}
	t, err := is.TableByName(ti.Schema, ti.Name)
	if err != nil {
		return errors.Trace(infoschema.ErrTableNotExists.GenByArgs(ti.Schema, ti.Name))
	}

	// Check whether dropped column has existed.
	col := table.FindCol(t.Cols(), colName.L)
	if col == nil {
		return ErrCantDropFieldOrKey.Gen("column %s doesn't exist", colName)
	}

	tblInfo := t.Meta()
	if err = isDroppableColumn(tblInfo, colName); err != nil {
		return errors.Trace(err)
	}
	// We don't support dropping column with PK handle covered now.
	if col.IsPKHandleColumn(tblInfo) {
		return errUnsupportedPKHandle
	}

	job := &model.Job{
		SchemaID:   schema.ID,
		TableID:    t.Meta().ID,
		Type:       model.ActionDropColumn,
		BinlogInfo: &model.HistoryInfo{},
		Args:       []interface{}{colName},
	}

	err = d.doDDLJob(ctx, job)
	err = d.callHookOnChanged(err)
	return errors.Trace(err)
}

// modifiable checks if the 'origin' type can be modified to 'to' type with out the need to
// change or check existing data in the table.
// It returns true if the two types has the same Charset and Collation, the same sign, both are
// integer types or string types, and new Flen and Decimal must be greater than or equal to origin.
func modifiable(origin *types.FieldType, to *types.FieldType) error {
	if to.Flen > 0 && to.Flen < origin.Flen {
		msg := fmt.Sprintf("length %d is less than origin %d", to.Flen, origin.Flen)
		return errUnsupportedModifyColumn.GenByArgs(msg)
	}
	if to.Decimal > 0 && to.Decimal < origin.Decimal {
		msg := fmt.Sprintf("decimal %d is less than origin %d", to.Decimal, origin.Decimal)
		return errUnsupportedModifyColumn.GenByArgs(msg)
	}
	if to.Charset != origin.Charset {
		msg := fmt.Sprintf("charset %s not match origin %s", to.Charset, origin.Charset)
		return errUnsupportedModifyColumn.GenByArgs(msg)
	}
	if to.Collate != origin.Collate {
		msg := fmt.Sprintf("collate %s not match origin %s", to.Collate, origin.Collate)
		return errUnsupportedModifyColumn.GenByArgs(msg)
	}
	toUnsigned := mysql.HasUnsignedFlag(to.Flag)
	originUnsigned := mysql.HasUnsignedFlag(origin.Flag)
	if originUnsigned != toUnsigned {
		msg := fmt.Sprintf("unsigned %v not match origin %v", toUnsigned, originUnsigned)
		return errUnsupportedModifyColumn.GenByArgs(msg)
	}
	switch origin.Tp {
	case mysql.TypeVarchar, mysql.TypeString, mysql.TypeVarString,
		mysql.TypeBlob, mysql.TypeTinyBlob, mysql.TypeMediumBlob, mysql.TypeLongBlob:
		switch to.Tp {
		case mysql.TypeVarchar, mysql.TypeString, mysql.TypeVarString,
			mysql.TypeBlob, mysql.TypeTinyBlob, mysql.TypeMediumBlob, mysql.TypeLongBlob:
			return nil
		}
	case mysql.TypeTiny, mysql.TypeShort, mysql.TypeInt24, mysql.TypeLong, mysql.TypeLonglong:
		switch to.Tp {
		case mysql.TypeTiny, mysql.TypeShort, mysql.TypeInt24, mysql.TypeLong, mysql.TypeLonglong:
			return nil
		}
	case mysql.TypeEnum:
		return errUnsupportedModifyColumn.GenByArgs("modify enum column is not supported")
	default:
		if origin.Tp == to.Tp {
			return nil
		}
	}
	msg := fmt.Sprintf("type %v not match origin %v", to.Tp, origin.Tp)
	return errUnsupportedModifyColumn.GenByArgs(msg)
}

func setDefaultValue(ctx sessionctx.Context, col *table.Column, option *ast.ColumnOption) error {
	value, err := getDefaultValue(ctx, option, col.Tp, col.Decimal)
	if err != nil {
		return ErrColumnBadNull.Gen("invalid default value - %s", err)
	}
	col.DefaultValue = value
	return errors.Trace(checkDefaultValue(ctx, col, true))
}

func setColumnComment(ctx sessionctx.Context, col *table.Column, option *ast.ColumnOption) error {
	value, err := expression.EvalAstExpr(ctx, option.Expr)
	if err != nil {
		return errors.Trace(err)
	}
	col.Comment, err = value.ToString()
	return errors.Trace(err)
}

// setDefaultAndComment is only used in getModifiableColumnJob.
func setDefaultAndComment(ctx sessionctx.Context, col *table.Column, options []*ast.ColumnOption) error {
	if len(options) == 0 {
		return nil
	}
	var hasDefaultValue, setOnUpdateNow bool
	for _, opt := range options {
		switch opt.Tp {
		case ast.ColumnOptionDefaultValue:
			value, err := getDefaultValue(ctx, opt, col.Tp, col.Decimal)
			if err != nil {
				return ErrColumnBadNull.Gen("invalid default value - %s", err)
			}
			if err = checkColumnCantHaveDefaultValue(col, value); err != nil {
				return errors.Trace(err)
			}
			col.DefaultValue = value
			hasDefaultValue = true
		case ast.ColumnOptionComment:
			err := setColumnComment(ctx, col, opt)
			if err != nil {
				return errors.Trace(err)
			}
		case ast.ColumnOptionNotNull:
			col.Flag |= mysql.NotNullFlag
		case ast.ColumnOptionNull:
			col.Flag &= ^mysql.NotNullFlag
		case ast.ColumnOptionAutoIncrement:
			col.Flag |= mysql.AutoIncrementFlag
		case ast.ColumnOptionPrimaryKey, ast.ColumnOptionUniqKey:
			return errUnsupportedModifyColumn.Gen("unsupported modify column constraint - %v", opt.Tp)
		case ast.ColumnOptionOnUpdate:
			// TODO: Support other time functions.
			if col.Tp == mysql.TypeTimestamp || col.Tp == mysql.TypeDatetime {
				if !expression.IsCurrentTimestampExpr(opt.Expr) {
					return ErrInvalidOnUpdate.GenByArgs(col.Name)
				}
			} else {
				return ErrInvalidOnUpdate.GenByArgs(col.Name)
			}
			col.Flag |= mysql.OnUpdateNowFlag
			setOnUpdateNow = true
		case ast.ColumnOptionGenerated:
			var buf = bytes.NewBuffer([]byte{})
			opt.Expr.Format(buf)
			col.GeneratedExprString = buf.String()
			col.GeneratedStored = opt.Stored
			col.Dependences = make(map[string]struct{})
			for _, colName := range findColumnNamesInExpr(opt.Expr) {
				col.Dependences[colName.Name.L] = struct{}{}
			}
		default:
			// TODO: Support other types.
			return errors.Trace(errUnsupportedModifyColumn.GenByArgs(opt.Tp))
		}
	}

	setTimestampDefaultValue(col, hasDefaultValue, setOnUpdateNow)

	// Set `NoDefaultValueFlag` if this field doesn't have a default value and
	// it is `not null` and not an `AUTO_INCREMENT` field or `TIMESTAMP` field.
	setNoDefaultValueFlag(col, hasDefaultValue)

	if hasDefaultValue {
		return errors.Trace(checkDefaultValue(ctx, col, true))
	}

	return nil
}

func (d *ddl) getModifiableColumnJob(ctx sessionctx.Context, ident ast.Ident, originalColName model.CIStr,
	spec *ast.AlterTableSpec) (*model.Job, error) {
	specNewColumn := spec.NewColumns[0]
	is := d.infoHandle.Get()
	schema, ok := is.SchemaByName(ident.Schema)
	if !ok {
		return nil, errors.Trace(infoschema.ErrDatabaseNotExists)
	}
	t, err := is.TableByName(ident.Schema, ident.Name)
	if err != nil {
		return nil, errors.Trace(infoschema.ErrTableNotExists.GenByArgs(ident.Schema, ident.Name))
	}

	col := table.FindCol(t.Cols(), originalColName.L)
	if col == nil {
		return nil, infoschema.ErrColumnNotExists.GenByArgs(originalColName, ident.Name)
	}
	newColName := specNewColumn.Name.Name
	// If we want to rename the column name, we need to check whether it already exists.
	if newColName.L != originalColName.L {
		c := table.FindCol(t.Cols(), newColName.L)
		if c != nil {
			return nil, infoschema.ErrColumnExists.GenByArgs(newColName)
		}
	}

	// Constraints in the new column means adding new constraints. Errors should thrown,
	// which will be done by `setDefaultAndComment` later.
	if specNewColumn.Tp == nil {
		// Make sure the column definition is simple field type.
		return nil, errors.Trace(errUnsupportedModifyColumn)
	}

	if err = checkPointTypeColumn(specNewColumn.Name.OrigColName(), specNewColumn.Tp); err != nil {
		return nil, errors.Trace(err)
	}

	newCol := table.ToColumn(&model.ColumnInfo{
		ID: col.ID,
		// We use this PR(https://github.com/pingcap/tidb/pull/6274) as the dividing line to define whether it is a new version or an old version TiDB.
		// The old version TiDB initializes the column's offset and state here.
		// The new version TiDB doesn't initialize the column's offset and state, and it will do the initialization in run DDL function.
		// When we do the rolling upgrade the following may happen:
		// a new version TiDB builds the DDL job that doesn't be set the column's offset and state,
		// and the old version TiDB is the DDL owner, it doesn't get offset and state from the store. Then it will encounter errors.
		// So here we set offset and state to support the rolling upgrade.
		Offset:             col.Offset,
		State:              col.State,
		OriginDefaultValue: col.OriginDefaultValue,
		FieldType:          *specNewColumn.Tp,
		Name:               newColName,
	})

	err = setCharsetCollationFlenDecimal(&newCol.FieldType)
	if err != nil {
		return nil, errors.Trace(err)
	}
	err = modifiable(&col.FieldType, &newCol.FieldType)
	if err != nil {
		return nil, errors.Trace(err)
	}
	if err = setDefaultAndComment(ctx, newCol, specNewColumn.Options); err != nil {
		return nil, errors.Trace(err)
	}

	// Copy index related options to the new spec.
	indexFlags := col.FieldType.Flag & (mysql.PriKeyFlag | mysql.UniqueKeyFlag | mysql.MultipleKeyFlag)
	newCol.FieldType.Flag |= indexFlags
	if mysql.HasPriKeyFlag(col.FieldType.Flag) {
		newCol.FieldType.Flag |= mysql.NotNullFlag
		// TODO: If user explicitly set NULL, we should throw error ErrPrimaryCantHaveNull.
	}

	// We don't support modifying column from not_auto_increment to auto_increment.
	if !mysql.HasAutoIncrementFlag(col.Flag) && mysql.HasAutoIncrementFlag(newCol.Flag) {
		return nil, errUnsupportedModifyColumn.GenByArgs("set auto_increment")
	}

	// We don't support modifying the type definitions from 'null' to 'not null' now.
	if !mysql.HasNotNullFlag(col.Flag) && mysql.HasNotNullFlag(newCol.Flag) {
		return nil, errUnsupportedModifyColumn.GenByArgs("null to not null")
	}
	// As same with MySQL, we don't support modifying the stored status for generated columns.
	if err = checkModifyGeneratedColumn(t.Cols(), col, newCol); err != nil {
		return nil, errors.Trace(err)
	}

	job := &model.Job{
		SchemaID:   schema.ID,
		TableID:    t.Meta().ID,
		Type:       model.ActionModifyColumn,
		BinlogInfo: &model.HistoryInfo{},
		Args:       []interface{}{&newCol, originalColName, spec.Position},
	}
	return job, nil
}

// ChangeColumn renames an existing column and modifies the column's definition,
// currently we only support limited kind of changes
// that do not need to change or check data on the table.
func (d *ddl) ChangeColumn(ctx sessionctx.Context, ident ast.Ident, spec *ast.AlterTableSpec) error {
	specNewColumn := spec.NewColumns[0]
	if len(specNewColumn.Name.Schema.O) != 0 && ident.Schema.L != specNewColumn.Name.Schema.L {
		return ErrWrongDBName.GenByArgs(specNewColumn.Name.Schema.O)
	}
	if len(spec.OldColumnName.Schema.O) != 0 && ident.Schema.L != spec.OldColumnName.Schema.L {
		return ErrWrongDBName.GenByArgs(spec.OldColumnName.Schema.O)
	}
	if len(specNewColumn.Name.Table.O) != 0 && ident.Name.L != specNewColumn.Name.Table.L {
		return ErrWrongTableName.GenByArgs(specNewColumn.Name.Table.O)
	}
	if len(spec.OldColumnName.Table.O) != 0 && ident.Name.L != spec.OldColumnName.Table.L {
		return ErrWrongTableName.GenByArgs(spec.OldColumnName.Table.O)
	}

	job, err := d.getModifiableColumnJob(ctx, ident, spec.OldColumnName.Name, spec)
	if err != nil {
		return errors.Trace(err)
	}

	err = d.doDDLJob(ctx, job)
	err = d.callHookOnChanged(err)
	return errors.Trace(err)
}

// ModifyColumn does modification on an existing column, currently we only support limited kind of changes
// that do not need to change or check data on the table.
func (d *ddl) ModifyColumn(ctx sessionctx.Context, ident ast.Ident, spec *ast.AlterTableSpec) error {
	specNewColumn := spec.NewColumns[0]
	if len(specNewColumn.Name.Schema.O) != 0 && ident.Schema.L != specNewColumn.Name.Schema.L {
		return ErrWrongDBName.GenByArgs(specNewColumn.Name.Schema.O)
	}
	if len(specNewColumn.Name.Table.O) != 0 && ident.Name.L != specNewColumn.Name.Table.L {
		return ErrWrongTableName.GenByArgs(specNewColumn.Name.Table.O)
	}

	originalColName := specNewColumn.Name.Name
	job, err := d.getModifiableColumnJob(ctx, ident, originalColName, spec)
	if err != nil {
		return errors.Trace(err)
	}

	err = d.doDDLJob(ctx, job)
	err = d.callHookOnChanged(err)
	return errors.Trace(err)
}

func (d *ddl) AlterColumn(ctx sessionctx.Context, ident ast.Ident, spec *ast.AlterTableSpec) error {
	specNewColumn := spec.NewColumns[0]
	is := d.infoHandle.Get()
	schema, ok := is.SchemaByName(ident.Schema)
	if !ok {
		return infoschema.ErrTableNotExists.GenByArgs(ident.Schema, ident.Name)
	}
	t, err := is.TableByName(ident.Schema, ident.Name)
	if err != nil {
		return infoschema.ErrTableNotExists.GenByArgs(ident.Schema, ident.Name)
	}

	colName := specNewColumn.Name.Name
	// Check whether alter column has existed.
	col := table.FindCol(t.Cols(), colName.L)
	if col == nil {
		return errBadField.GenByArgs(colName, ident.Name)
	}

	// Clean the NoDefaultValueFlag value.
	col.Flag &= ^mysql.NoDefaultValueFlag
	if len(specNewColumn.Options) == 0 {
		col.DefaultValue = nil
		setNoDefaultValueFlag(col, false)
	} else {
		err = setDefaultValue(ctx, col, specNewColumn.Options[0])
		if err != nil {
			return errors.Trace(err)
		}
	}

	job := &model.Job{
		SchemaID:   schema.ID,
		TableID:    t.Meta().ID,
		Type:       model.ActionSetDefaultValue,
		BinlogInfo: &model.HistoryInfo{},
		Args:       []interface{}{col},
	}

	err = d.doDDLJob(ctx, job)
	err = d.callHookOnChanged(err)
	return errors.Trace(err)
}

// AlterTableComment updates the table comment information.
func (d *ddl) AlterTableComment(ctx sessionctx.Context, ident ast.Ident, spec *ast.AlterTableSpec) error {
	is := d.infoHandle.Get()
	schema, ok := is.SchemaByName(ident.Schema)
	if !ok {
		return infoschema.ErrDatabaseNotExists.GenByArgs(ident.Schema)
	}

	tb, err := is.TableByName(ident.Schema, ident.Name)
	if err != nil {
		return errors.Trace(infoschema.ErrTableNotExists.GenByArgs(ident.Schema, ident.Name))
	}

	job := &model.Job{
		SchemaID:   schema.ID,
		TableID:    tb.Meta().ID,
		Type:       model.ActionModifyTableComment,
		BinlogInfo: &model.HistoryInfo{},
		Args:       []interface{}{spec.Comment},
	}

	err = d.doDDLJob(ctx, job)
	err = d.callHookOnChanged(err)
	return errors.Trace(err)
}

// RenameIndex renames an index.
// In TiDB, indexes are case-insensitive (so index 'a' and 'A" are considered the same index),
// but index names are case-sensitive (we can rename index 'a' to 'A')
func (d *ddl) RenameIndex(ctx sessionctx.Context, ident ast.Ident, spec *ast.AlterTableSpec) error {
	is := d.infoHandle.Get()
	schema, ok := is.SchemaByName(ident.Schema)
	if !ok {
		return infoschema.ErrDatabaseNotExists.GenByArgs(ident.Schema)
	}

	tb, err := is.TableByName(ident.Schema, ident.Name)
	if err != nil {
		return errors.Trace(infoschema.ErrTableNotExists.GenByArgs(ident.Schema, ident.Name))
	}
	duplicate, err := validateRenameIndex(spec.FromKey, spec.ToKey, tb.Meta())
	if duplicate {
		return nil
	}
	if err != nil {
		return errors.Trace(err)
	}

	job := &model.Job{
		SchemaID:   schema.ID,
		TableID:    tb.Meta().ID,
		Type:       model.ActionRenameIndex,
		BinlogInfo: &model.HistoryInfo{},
		Args:       []interface{}{spec.FromKey, spec.ToKey},
	}

	err = d.doDDLJob(ctx, job)
	err = d.callHookOnChanged(err)
	return errors.Trace(err)
}

// DropTable will proceed even if some table in the list does not exists.
func (d *ddl) DropTable(ctx sessionctx.Context, ti ast.Ident) (err error) {
	is := d.GetInformationSchema(ctx)
	schema, ok := is.SchemaByName(ti.Schema)
	if !ok {
		return infoschema.ErrDatabaseNotExists.GenByArgs(ti.Schema)
	}

	tb, err := is.TableByName(ti.Schema, ti.Name)
	if err != nil {
		return errors.Trace(infoschema.ErrTableNotExists.GenByArgs(ti.Schema, ti.Name))
	}

	job := &model.Job{
		SchemaID:   schema.ID,
		TableID:    tb.Meta().ID,
		Type:       model.ActionDropTable,
		BinlogInfo: &model.HistoryInfo{},
	}

	err = d.doDDLJob(ctx, job)
	err = d.callHookOnChanged(err)
	return errors.Trace(err)
}

func (d *ddl) TruncateTable(ctx sessionctx.Context, ti ast.Ident) error {
	is := d.GetInformationSchema(ctx)
	schema, ok := is.SchemaByName(ti.Schema)
	if !ok {
		return infoschema.ErrDatabaseNotExists.GenByArgs(ti.Schema)
	}
	tb, err := is.TableByName(ti.Schema, ti.Name)
	if err != nil {
		return errors.Trace(infoschema.ErrTableNotExists.GenByArgs(ti.Schema, ti.Name))
	}
	newTableID, err := d.genGlobalID()
	if err != nil {
		return errors.Trace(err)
	}
	job := &model.Job{
		SchemaID:   schema.ID,
		TableID:    tb.Meta().ID,
		Type:       model.ActionTruncateTable,
		BinlogInfo: &model.HistoryInfo{},
		Args:       []interface{}{newTableID},
	}
	err = d.doDDLJob(ctx, job)
	err = d.callHookOnChanged(err)
	return errors.Trace(err)
}

func (d *ddl) RenameTable(ctx sessionctx.Context, oldIdent, newIdent ast.Ident) error {
	is := d.GetInformationSchema(ctx)
	oldSchema, ok := is.SchemaByName(oldIdent.Schema)
	if !ok {
		return errFileNotFound.GenByArgs(oldIdent.Schema, oldIdent.Name)
	}
	oldTbl, err := is.TableByName(oldIdent.Schema, oldIdent.Name)
	if err != nil {
		return errFileNotFound.GenByArgs(oldIdent.Schema, oldIdent.Name)
	}
	if newIdent.Schema.L == oldIdent.Schema.L && newIdent.Name.L == oldIdent.Name.L {
		// oldIdent is equal to newIdent, do nothing
		return nil
	}
	newSchema, ok := is.SchemaByName(newIdent.Schema)
	if !ok {
		return errErrorOnRename.GenByArgs(oldIdent.Schema, oldIdent.Name, newIdent.Schema, newIdent.Name)
	}
	if is.TableExists(newIdent.Schema, newIdent.Name) {
		return infoschema.ErrTableExists.GenByArgs(newIdent)
	}

	job := &model.Job{
		SchemaID:   newSchema.ID,
		TableID:    oldTbl.Meta().ID,
		Type:       model.ActionRenameTable,
		BinlogInfo: &model.HistoryInfo{},
		Args:       []interface{}{oldSchema.ID, newIdent.Name},
	}

	err = d.doDDLJob(ctx, job)
	err = d.callHookOnChanged(err)
	return errors.Trace(err)
}

func getAnonymousIndex(t table.Table, colName model.CIStr) model.CIStr {
	id := 2
	l := len(t.Indices())
	indexName := colName
	for i := 0; i < l; i++ {
		if t.Indices()[i].Meta().Name.L == indexName.L {
			indexName = model.NewCIStr(fmt.Sprintf("%s_%d", colName.O, id))
			i = -1
			id++
		}
	}
	return indexName
}

func (d *ddl) CreateIndex(ctx sessionctx.Context, ti ast.Ident, unique bool, indexName model.CIStr,
	idxColNames []*ast.IndexColName, indexOption *ast.IndexOption) error {
	is := d.infoHandle.Get()
	schema, ok := is.SchemaByName(ti.Schema)
	if !ok {
		return infoschema.ErrDatabaseNotExists.GenByArgs(ti.Schema)
	}
	t, err := is.TableByName(ti.Schema, ti.Name)
	if err != nil {
		return errors.Trace(infoschema.ErrTableNotExists.GenByArgs(ti.Schema, ti.Name))
	}

	// Deal with anonymous index.
	if len(indexName.L) == 0 {
		indexName = getAnonymousIndex(t, idxColNames[0].Column.Name)
	}

	if indexInfo := findIndexByName(indexName.L, t.Meta().Indices); indexInfo != nil {
		return ErrDupKeyName.Gen("index already exist %s", indexName)
	}

	if err = checkTooLongIndex(indexName); err != nil {
		return errors.Trace(err)
	}

	if indexOption != nil {
		// May be truncate comment here, when index comment too long and sql_mode is't strict.
		indexOption.Comment, err = validateCommentLength(ctx.GetSessionVars(),
			indexOption.Comment,
			maxCommentLength,
			errTooLongIndexComment.GenByArgs(indexName.String(), maxCommentLength))
		if err != nil {
			return errors.Trace(err)
		}
	}

	job := &model.Job{
		SchemaID:   schema.ID,
		TableID:    t.Meta().ID,
		Type:       model.ActionAddIndex,
		BinlogInfo: &model.HistoryInfo{},
		Args:       []interface{}{unique, indexName, idxColNames, indexOption},
	}

	err = d.doDDLJob(ctx, job)
	err = d.callHookOnChanged(err)
	return errors.Trace(err)
}

func buildFKInfo(fkName model.CIStr, keys []*ast.IndexColName, refer *ast.ReferenceDef) (*model.FKInfo, error) {
	var fkInfo model.FKInfo
	fkInfo.Name = fkName
	fkInfo.RefTable = refer.Table.Name

	fkInfo.Cols = make([]model.CIStr, len(keys))
	for i, key := range keys {
		fkInfo.Cols[i] = key.Column.Name
	}

	fkInfo.RefCols = make([]model.CIStr, len(refer.IndexColNames))
	for i, key := range refer.IndexColNames {
		fkInfo.RefCols[i] = key.Column.Name
	}

	fkInfo.OnDelete = int(refer.OnDelete.ReferOpt)
	fkInfo.OnUpdate = int(refer.OnUpdate.ReferOpt)

	return &fkInfo, nil

}

func (d *ddl) CreateForeignKey(ctx sessionctx.Context, ti ast.Ident, fkName model.CIStr, keys []*ast.IndexColName, refer *ast.ReferenceDef) error {
	is := d.infoHandle.Get()
	schema, ok := is.SchemaByName(ti.Schema)
	if !ok {
		return infoschema.ErrDatabaseNotExists.GenByArgs(ti.Schema)
	}

	t, err := is.TableByName(ti.Schema, ti.Name)
	if err != nil {
		return errors.Trace(infoschema.ErrTableNotExists.GenByArgs(ti.Schema, ti.Name))
	}

	fkInfo, err := buildFKInfo(fkName, keys, refer)
	if err != nil {
		return errors.Trace(err)
	}

	job := &model.Job{
		SchemaID:   schema.ID,
		TableID:    t.Meta().ID,
		Type:       model.ActionAddForeignKey,
		BinlogInfo: &model.HistoryInfo{},
		Args:       []interface{}{fkInfo},
	}

	err = d.doDDLJob(ctx, job)
	err = d.callHookOnChanged(err)
	return errors.Trace(err)

}

func (d *ddl) DropForeignKey(ctx sessionctx.Context, ti ast.Ident, fkName model.CIStr) error {
	is := d.infoHandle.Get()
	schema, ok := is.SchemaByName(ti.Schema)
	if !ok {
		return infoschema.ErrDatabaseNotExists.GenByArgs(ti.Schema)
	}

	t, err := is.TableByName(ti.Schema, ti.Name)
	if err != nil {
		return errors.Trace(infoschema.ErrTableNotExists.GenByArgs(ti.Schema, ti.Name))
	}

	job := &model.Job{
		SchemaID:   schema.ID,
		TableID:    t.Meta().ID,
		Type:       model.ActionDropForeignKey,
		BinlogInfo: &model.HistoryInfo{},
		Args:       []interface{}{fkName},
	}

	err = d.doDDLJob(ctx, job)
	err = d.callHookOnChanged(err)
	return errors.Trace(err)
}

func (d *ddl) DropIndex(ctx sessionctx.Context, ti ast.Ident, indexName model.CIStr) error {
	is := d.infoHandle.Get()
	schema, ok := is.SchemaByName(ti.Schema)
	if !ok {
		return errors.Trace(infoschema.ErrDatabaseNotExists)
	}
	t, err := is.TableByName(ti.Schema, ti.Name)
	if err != nil {
		return errors.Trace(infoschema.ErrTableNotExists.GenByArgs(ti.Schema, ti.Name))
	}

	if indexInfo := findIndexByName(indexName.L, t.Meta().Indices); indexInfo == nil {
		return ErrCantDropFieldOrKey.Gen("index %s doesn't exist", indexName)
	}

	job := &model.Job{
		SchemaID:   schema.ID,
		TableID:    t.Meta().ID,
		Type:       model.ActionDropIndex,
		BinlogInfo: &model.HistoryInfo{},
		Args:       []interface{}{indexName},
	}

	err = d.doDDLJob(ctx, job)
	err = d.callHookOnChanged(err)
	return errors.Trace(err)
}

func isDroppableColumn(tblInfo *model.TableInfo, colName model.CIStr) error {
	// Check whether there are other columns depend on this column or not.
	for _, col := range tblInfo.Columns {
		for dep := range col.Dependences {
			if dep == colName.L {
				return errDependentByGeneratedColumn.GenByArgs(dep)
			}
		}
	}
	if len(tblInfo.Columns) == 1 {
		return ErrCantRemoveAllFields.Gen("can't drop only column %s in table %s",
			colName, tblInfo.Name)
	}
	// We don't support dropping column with index covered now.
	// We must drop the index first, then drop the column.
	if isColumnWithIndex(colName.L, tblInfo.Indices) {
		return errCantDropColWithIndex.Gen("can't drop column %s with index covered now", colName)
	}
	return nil
}

// validateCommentLength checks comment length of table, column, index and partition.
// If comment length is more than the standard length truncate it
// and store the comment length upto the standard comment length size.
func validateCommentLength(vars *variable.SessionVars, comment string, maxLen int, err error) (string, error) {
	if len(comment) > maxLen {
		if vars.StrictSQLMode {
			return "", err
		}
		vars.StmtCtx.AppendWarning(err)
		return comment[:maxLen], nil
	}
	return comment, nil
}

func buildPartitionInfo(meta *model.TableInfo, d *ddl, spec *ast.AlterTableSpec) (*model.PartitionInfo, error) {
	part := &model.PartitionInfo{
		Type:    meta.Partition.Type,
		Expr:    meta.Partition.Expr,
		Columns: meta.Partition.Columns,
		Enable:  meta.Partition.Enable,
	}
	buf := new(bytes.Buffer)
	for _, def := range spec.PartDefinitions {
		for _, expr := range def.LessThan {
			tp := expr.GetType().Tp
			if !(tp == mysql.TypeLong || tp == mysql.TypeLonglong) {
				expr.Format(buf)
				if strings.EqualFold(buf.String(), "MAXVALUE") {
					continue
				}
				buf.Reset()
				return nil, infoschema.ErrColumnNotExists.GenByArgs(buf.String(), "partition function")
			}
		}
		pid, err1 := d.genGlobalID()
		if err1 != nil {
			return nil, errors.Trace(err1)
		}
		piDef := model.PartitionDefinition{
			Name:    def.Name,
			ID:      pid,
			Comment: def.Comment,
		}

		buf := new(bytes.Buffer)
		for _, expr := range def.LessThan {
			expr.Format(buf)
			piDef.LessThan = append(piDef.LessThan, buf.String())
			buf.Reset()
		}
		part.Definitions = append(part.Definitions, piDef)
	}
	return part, nil
}<|MERGE_RESOLUTION|>--- conflicted
+++ resolved
@@ -742,13 +742,8 @@
 	return
 }
 
-<<<<<<< HEAD
-func (d *ddl) CreateTableWithLike(ctx sessionctx.Context, ident, referIdent ast.Ident) error {
+func (d *ddl) CreateTableWithLike(ctx sessionctx.Context, ident, referIdent ast.Ident, ifNotExists bool) error {
 	is := d.GetInformationSchema(ctx)
-=======
-func (d *ddl) CreateTableWithLike(ctx sessionctx.Context, ident, referIdent ast.Ident, ifNotExists bool) error {
-	is := d.GetInformationSchema()
->>>>>>> 40193a3d
 	_, ok := is.SchemaByName(referIdent.Schema)
 	if !ok {
 		return infoschema.ErrTableNotExists.GenByArgs(referIdent.Schema, referIdent.Name)
