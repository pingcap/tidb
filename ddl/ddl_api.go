// Copyright 2013 The ql Authors. All rights reserved.
// Use of this source code is governed by a BSD-style
// license that can be found in the LICENSES/QL-LICENSE file.

// Copyright 2016 PingCAP, Inc.
//
// Licensed under the Apache License, Version 2.0 (the "License");
// you may not use this file except in compliance with the License.
// You may obtain a copy of the License at
//
//     http://www.apache.org/licenses/LICENSE-2.0
//
// Unless required by applicable law or agreed to in writing, software
// distributed under the License is distributed on an "AS IS" BASIS,
// See the License for the specific language governing permissions and
// limitations under the License.

package ddl

import (
	"encoding/hex"
	"fmt"
	"math"
	"strconv"
	"strings"
	"sync/atomic"
	"time"

	"github.com/cznic/mathutil"
	"github.com/go-yaml/yaml"
	"github.com/pingcap/errors"
	"github.com/pingcap/failpoint"
	"github.com/pingcap/parser/ast"
	"github.com/pingcap/parser/charset"
	"github.com/pingcap/parser/format"
	"github.com/pingcap/parser/model"
	"github.com/pingcap/parser/mysql"
	"github.com/pingcap/parser/terror"
	field_types "github.com/pingcap/parser/types"
	"github.com/pingcap/tidb/config"
	"github.com/pingcap/tidb/ddl/placement"
	"github.com/pingcap/tidb/errno"
	"github.com/pingcap/tidb/expression"
	"github.com/pingcap/tidb/infoschema"
	"github.com/pingcap/tidb/kv"
	"github.com/pingcap/tidb/meta/autoid"
	"github.com/pingcap/tidb/sessionctx"
	"github.com/pingcap/tidb/sessionctx/variable"
	"github.com/pingcap/tidb/table"
	"github.com/pingcap/tidb/table/tables"
	"github.com/pingcap/tidb/tablecodec"
	"github.com/pingcap/tidb/types"
	driver "github.com/pingcap/tidb/types/parser_driver"
	"github.com/pingcap/tidb/util"
	"github.com/pingcap/tidb/util/chunk"
	"github.com/pingcap/tidb/util/codec"
	"github.com/pingcap/tidb/util/collate"
	"github.com/pingcap/tidb/util/dbterror"
	"github.com/pingcap/tidb/util/domainutil"
	"github.com/pingcap/tidb/util/logutil"
	"github.com/pingcap/tidb/util/mock"
	"github.com/pingcap/tidb/util/set"
	"go.uber.org/zap"
)

const (
	expressionIndexPrefix = "_V$"
	changingColumnPrefix  = "_Col$_"
	changingIndexPrefix   = "_Idx$_"
	tableNotExist         = -1
	tinyBlobMaxLength     = 255
	blobMaxLength         = 65535
	mediumBlobMaxLength   = 16777215
	longBlobMaxLength     = 4294967295
)

func (d *ddl) CreateSchema(ctx sessionctx.Context, schema model.CIStr, charsetInfo *ast.CharsetOpt) error {
	dbInfo := &model.DBInfo{Name: schema}
	if charsetInfo != nil {
		chs, coll, err := ResolveCharsetCollation(ast.CharsetOpt{Chs: charsetInfo.Chs, Col: charsetInfo.Col})
		if err != nil {
			return errors.Trace(err)
		}
		dbInfo.Charset = chs
		dbInfo.Collate = coll
	} else {
		dbInfo.Charset, dbInfo.Collate = charset.GetDefaultCharsetAndCollate()
	}
	return d.CreateSchemaWithInfo(ctx, dbInfo, OnExistError, false /*tryRetainID*/)
}

func (d *ddl) CreateSchemaWithInfo(
	ctx sessionctx.Context,
	dbInfo *model.DBInfo,
	onExist OnExist,
	tryRetainID bool,
) error {
	is := d.GetInfoSchemaWithInterceptor(ctx)
	_, ok := is.SchemaByName(dbInfo.Name)
	if ok {
		err := infoschema.ErrDatabaseExists.GenWithStackByArgs(dbInfo.Name)
		switch onExist {
		case OnExistIgnore:
			ctx.GetSessionVars().StmtCtx.AppendNote(err)
			return nil
		case OnExistError, OnExistReplace:
			// FIXME: can we implement MariaDB's CREATE OR REPLACE SCHEMA?
			return err
		}
	}

	if err := checkTooLongSchema(dbInfo.Name); err != nil {
		return errors.Trace(err)
	}

	if err := checkCharsetAndCollation(dbInfo.Charset, dbInfo.Collate); err != nil {
		return errors.Trace(err)
	}

	// FIXME: support `tryRetainID`.
	genIDs, err := d.genGlobalIDs(1)
	if err != nil {
		return errors.Trace(err)
	}
	dbInfo.ID = genIDs[0]

	job := &model.Job{
		SchemaID:   dbInfo.ID,
		SchemaName: dbInfo.Name.L,
		Type:       model.ActionCreateSchema,
		BinlogInfo: &model.HistoryInfo{},
		Args:       []interface{}{dbInfo},
	}

	err = d.doDDLJob(ctx, job)
	err = d.callHookOnChanged(err)
	return errors.Trace(err)
}

func (d *ddl) AlterSchema(ctx sessionctx.Context, stmt *ast.AlterDatabaseStmt) (err error) {
	// Resolve target charset and collation from options.
	var toCharset, toCollate string
	for _, val := range stmt.Options {
		switch val.Tp {
		case ast.DatabaseOptionCharset:
			if toCharset == "" {
				toCharset = val.Value
			} else if toCharset != val.Value {
				return ErrConflictingDeclarations.GenWithStackByArgs(toCharset, val.Value)
			}
		case ast.DatabaseOptionCollate:
			info, err := collate.GetCollationByName(val.Value)
			if err != nil {
				return errors.Trace(err)
			}
			if toCharset == "" {
				toCharset = info.CharsetName
			} else if toCharset != info.CharsetName {
				return ErrConflictingDeclarations.GenWithStackByArgs(toCharset, info.CharsetName)
			}
			toCollate = info.Name
		}
	}
	if toCollate == "" {
		if toCollate, err = charset.GetDefaultCollation(toCharset); err != nil {
			return errors.Trace(err)
		}
	}

	// Check if need to change charset/collation.
	dbName := model.NewCIStr(stmt.Name)
	is := d.GetInfoSchemaWithInterceptor(ctx)
	dbInfo, ok := is.SchemaByName(dbName)
	if !ok {
		return infoschema.ErrDatabaseNotExists.GenWithStackByArgs(dbName.O)
	}
	if dbInfo.Charset == toCharset && dbInfo.Collate == toCollate {
		return nil
	}

	// Do the DDL job.
	job := &model.Job{
		SchemaID:   dbInfo.ID,
		SchemaName: dbInfo.Name.L,
		Type:       model.ActionModifySchemaCharsetAndCollate,
		BinlogInfo: &model.HistoryInfo{},
		Args:       []interface{}{toCharset, toCollate},
	}
	err = d.doDDLJob(ctx, job)
	err = d.callHookOnChanged(err)
	return errors.Trace(err)
}

func (d *ddl) DropSchema(ctx sessionctx.Context, schema model.CIStr) (err error) {
	is := d.GetInfoSchemaWithInterceptor(ctx)
	old, ok := is.SchemaByName(schema)
	if !ok {
		return errors.Trace(infoschema.ErrDatabaseNotExists)
	}
	job := &model.Job{
		SchemaID:   old.ID,
		SchemaName: old.Name.L,
		Type:       model.ActionDropSchema,
		BinlogInfo: &model.HistoryInfo{},
	}

	err = d.doDDLJob(ctx, job)
	err = d.callHookOnChanged(err)
	if err != nil {
		return errors.Trace(err)
	}
	if !config.TableLockEnabled() {
		return nil
	}
	// Clear table locks hold by the session.
	tbs := is.SchemaTables(schema)
	lockTableIDs := make([]int64, 0)
	for _, tb := range tbs {
		if ok, _ := ctx.CheckTableLocked(tb.Meta().ID); ok {
			lockTableIDs = append(lockTableIDs, tb.Meta().ID)
		}
	}
	ctx.ReleaseTableLockByTableIDs(lockTableIDs)
	return nil
}

func checkTooLongSchema(schema model.CIStr) error {
	if len(schema.L) > mysql.MaxDatabaseNameLength {
		return ErrTooLongIdent.GenWithStackByArgs(schema)
	}
	return nil
}

func checkTooLongTable(table model.CIStr) error {
	if len(table.L) > mysql.MaxTableNameLength {
		return ErrTooLongIdent.GenWithStackByArgs(table)
	}
	return nil
}

func checkTooLongIndex(index model.CIStr) error {
	if len(index.L) > mysql.MaxIndexIdentifierLen {
		return ErrTooLongIdent.GenWithStackByArgs(index)
	}
	return nil
}

func setColumnFlagWithConstraint(colMap map[string]*table.Column, v *ast.Constraint) {
	switch v.Tp {
	case ast.ConstraintPrimaryKey:
		for _, key := range v.Keys {
			if key.Expr != nil {
				continue
			}
			c, ok := colMap[key.Column.Name.L]
			if !ok {
				continue
			}
			c.Flag |= mysql.PriKeyFlag
			// Primary key can not be NULL.
			c.Flag |= mysql.NotNullFlag
		}
	case ast.ConstraintUniq, ast.ConstraintUniqIndex, ast.ConstraintUniqKey:
		for i, key := range v.Keys {
			if key.Expr != nil {
				continue
			}
			c, ok := colMap[key.Column.Name.L]
			if !ok {
				continue
			}
			if i == 0 {
				// Only the first column can be set
				// if unique index has multi columns,
				// the flag should be MultipleKeyFlag.
				// See https://dev.mysql.com/doc/refman/5.7/en/show-columns.html
				if len(v.Keys) > 1 {
					c.Flag |= mysql.MultipleKeyFlag
				} else {
					c.Flag |= mysql.UniqueKeyFlag
				}
			}
		}
	case ast.ConstraintKey, ast.ConstraintIndex:
		for i, key := range v.Keys {
			if key.Expr != nil {
				continue
			}
			c, ok := colMap[key.Column.Name.L]
			if !ok {
				continue
			}
			if i == 0 {
				// Only the first column can be set.
				c.Flag |= mysql.MultipleKeyFlag
			}
		}
	}
}

func buildColumnsAndConstraints(
	ctx sessionctx.Context,
	colDefs []*ast.ColumnDef,
	constraints []*ast.Constraint,
	tblCharset string,
	tblCollate string,
) ([]*table.Column, []*ast.Constraint, error) {
	colMap := map[string]*table.Column{}
	// outPriKeyConstraint is the primary key constraint out of column definition. such as: create table t1 (id int , age int, primary key(id));
	var outPriKeyConstraint *ast.Constraint
	for _, v := range constraints {
		if v.Tp == ast.ConstraintPrimaryKey {
			outPriKeyConstraint = v
			break
		}
	}
	cols := make([]*table.Column, 0, len(colDefs))
	for i, colDef := range colDefs {
		col, cts, err := buildColumnAndConstraint(ctx, i, colDef, outPriKeyConstraint, tblCharset, tblCollate)
		if err != nil {
			return nil, nil, errors.Trace(err)
		}
		col.State = model.StatePublic
		constraints = append(constraints, cts...)
		cols = append(cols, col)
		colMap[colDef.Name.Name.L] = col
	}
	// Traverse table Constraints and set col.flag.
	for _, v := range constraints {
		setColumnFlagWithConstraint(colMap, v)
	}
	return cols, constraints, nil
}

// ResolveCharsetCollation will resolve the charset and collate by the order of parameters:
// * If any given ast.CharsetOpt is not empty, the resolved charset and collate will be returned.
// * If all ast.CharsetOpts are empty, the default charset and collate will be returned.
func ResolveCharsetCollation(charsetOpts ...ast.CharsetOpt) (string, string, error) {
	for _, v := range charsetOpts {
		if v.Col != "" {
			collation, err := collate.GetCollationByName(v.Col)
			if err != nil {
				return "", "", errors.Trace(err)
			}
			if v.Chs != "" && collation.CharsetName != v.Chs {
				return "", "", charset.ErrCollationCharsetMismatch.GenWithStackByArgs(v.Col, v.Chs)
			}
			return collation.CharsetName, v.Col, nil
		}
		if v.Chs != "" {
			coll, err := charset.GetDefaultCollation(v.Chs)
			if err != nil {
				return "", "", errors.Trace(err)
			}
			return v.Chs, coll, err
		}
	}
	chs, coll := charset.GetDefaultCharsetAndCollate()
	return chs, coll, nil
}

// OverwriteCollationWithBinaryFlag is used to handle the case like
//   CREATE TABLE t (a VARCHAR(255) BINARY) CHARSET utf8 COLLATE utf8_general_ci;
// The 'BINARY' sets the column collation to *_bin according to the table charset.
func OverwriteCollationWithBinaryFlag(colDef *ast.ColumnDef, chs, coll string) (newChs string, newColl string) {
	ignoreBinFlag := colDef.Tp.Charset != "" && (colDef.Tp.Collate != "" || containsColumnOption(colDef, ast.ColumnOptionCollate))
	if ignoreBinFlag {
		return chs, coll
	}
	needOverwriteBinColl := types.IsString(colDef.Tp.Tp) && mysql.HasBinaryFlag(colDef.Tp.Flag)
	if needOverwriteBinColl {
		newColl, err := charset.GetDefaultCollation(chs)
		if err != nil {
			return chs, coll
		}
		return chs, newColl
	}
	return chs, coll
}

func typesNeedCharset(tp byte) bool {
	switch tp {
	case mysql.TypeString, mysql.TypeVarchar, mysql.TypeVarString,
		mysql.TypeBlob, mysql.TypeTinyBlob, mysql.TypeMediumBlob, mysql.TypeLongBlob,
		mysql.TypeEnum, mysql.TypeSet:
		return true
	}
	return false
}

func setCharsetCollationFlenDecimal(tp *types.FieldType, colCharset, colCollate string) error {
	if typesNeedCharset(tp.Tp) {
		tp.Charset = colCharset
		tp.Collate = colCollate
	} else {
		tp.Charset = charset.CharsetBin
		tp.Collate = charset.CharsetBin
	}

	// Use default value for flen or decimal when they are unspecified.
	defaultFlen, defaultDecimal := mysql.GetDefaultFieldLengthAndDecimal(tp.Tp)
	if tp.Flen == types.UnspecifiedLength {
		tp.Flen = defaultFlen
		if mysql.HasUnsignedFlag(tp.Flag) && tp.Tp != mysql.TypeLonglong && mysql.IsIntegerType(tp.Tp) {
			// Issue #4684: the flen of unsigned integer(except bigint) is 1 digit shorter than signed integer
			// because it has no prefix "+" or "-" character.
			tp.Flen--
		}
	}
	if tp.Decimal == types.UnspecifiedLength {
		tp.Decimal = defaultDecimal
	}
	return nil
}

// buildColumnAndConstraint builds table.Column and ast.Constraint from the parameters.
// outPriKeyConstraint is the primary key constraint out of column definition. For example:
// `create table t1 (id int , age int, primary key(id));`
func buildColumnAndConstraint(
	ctx sessionctx.Context,
	offset int,
	colDef *ast.ColumnDef,
	outPriKeyConstraint *ast.Constraint,
	tblCharset string,
	tblCollate string,
) (*table.Column, []*ast.Constraint, error) {
	if colName := colDef.Name.Name.L; colName == model.ExtraHandleName.L {
		return nil, nil, ErrWrongColumnName.GenWithStackByArgs(colName)
	}

	// specifiedCollate refers to the last collate specified in colDef.Options.
	chs, coll, err := getCharsetAndCollateInColumnDef(colDef)
	if err != nil {
		return nil, nil, errors.Trace(err)
	}
	chs, coll, err = ResolveCharsetCollation(
		ast.CharsetOpt{Chs: chs, Col: coll},
		ast.CharsetOpt{Chs: tblCharset, Col: tblCollate},
	)
	chs, coll = OverwriteCollationWithBinaryFlag(colDef, chs, coll)
	if err != nil {
		return nil, nil, errors.Trace(err)
	}

	if err := setCharsetCollationFlenDecimal(colDef.Tp, chs, coll); err != nil {
		return nil, nil, errors.Trace(err)
	}
	col, cts, err := columnDefToCol(ctx, offset, colDef, outPriKeyConstraint)
	if err != nil {
		return nil, nil, errors.Trace(err)
	}
	return col, cts, nil
}

// checkColumnDefaultValue checks the default value of the column.
// In non-strict SQL mode, if the default value of the column is an empty string, the default value can be ignored.
// In strict SQL mode, TEXT/BLOB/JSON can't have not null default values.
// In NO_ZERO_DATE SQL mode, TIMESTAMP/DATE/DATETIME type can't have zero date like '0000-00-00' or '0000-00-00 00:00:00'.
func checkColumnDefaultValue(ctx sessionctx.Context, col *table.Column, value interface{}) (bool, interface{}, error) {
	hasDefaultValue := true
	if value != nil && (col.Tp == mysql.TypeJSON ||
		col.Tp == mysql.TypeTinyBlob || col.Tp == mysql.TypeMediumBlob ||
		col.Tp == mysql.TypeLongBlob || col.Tp == mysql.TypeBlob) {
		// In non-strict SQL mode.
		if !ctx.GetSessionVars().SQLMode.HasStrictMode() && value == "" {
			if col.Tp == mysql.TypeBlob || col.Tp == mysql.TypeLongBlob {
				// The TEXT/BLOB default value can be ignored.
				hasDefaultValue = false
			}
			// In non-strict SQL mode, if the column type is json and the default value is null, it is initialized to an empty array.
			if col.Tp == mysql.TypeJSON {
				value = `null`
			}
			sc := ctx.GetSessionVars().StmtCtx
			sc.AppendWarning(errBlobCantHaveDefault.GenWithStackByArgs(col.Name.O))
			return hasDefaultValue, value, nil
		}
		// In strict SQL mode or default value is not an empty string.
		return hasDefaultValue, value, errBlobCantHaveDefault.GenWithStackByArgs(col.Name.O)
	}
	if value != nil && ctx.GetSessionVars().SQLMode.HasNoZeroDateMode() &&
		ctx.GetSessionVars().SQLMode.HasStrictMode() && types.IsTypeTime(col.Tp) {
		if vv, ok := value.(string); ok {
			timeValue, err := expression.GetTimeValue(ctx, vv, col.Tp, int8(col.Decimal))
			if err != nil {
				return hasDefaultValue, value, errors.Trace(err)
			}
			if timeValue.GetMysqlTime().CoreTime() == types.ZeroCoreTime {
				return hasDefaultValue, value, types.ErrInvalidDefault.GenWithStackByArgs(col.Name.O)
			}
		}
	}
	return hasDefaultValue, value, nil
}

func checkSequenceDefaultValue(col *table.Column) error {
	if mysql.IsIntegerType(col.Tp) {
		return nil
	}
	return ErrColumnTypeUnsupportedNextValue.GenWithStackByArgs(col.ColumnInfo.Name.O)
}

func convertTimestampDefaultValToUTC(ctx sessionctx.Context, defaultVal interface{}, col *table.Column) (interface{}, error) {
	if defaultVal == nil || col.Tp != mysql.TypeTimestamp {
		return defaultVal, nil
	}
	if vv, ok := defaultVal.(string); ok {
		if vv != types.ZeroDatetimeStr && !strings.EqualFold(vv, ast.CurrentTimestamp) {
			t, err := types.ParseTime(ctx.GetSessionVars().StmtCtx, vv, col.Tp, int8(col.Decimal))
			if err != nil {
				return defaultVal, errors.Trace(err)
			}
			err = t.ConvertTimeZone(ctx.GetSessionVars().Location(), time.UTC)
			if err != nil {
				return defaultVal, errors.Trace(err)
			}
			defaultVal = t.String()
		}
	}
	return defaultVal, nil
}

// isExplicitTimeStamp is used to check if explicit_defaults_for_timestamp is on or off.
// Check out this link for more details.
// https://dev.mysql.com/doc/refman/5.7/en/server-system-variables.html#sysvar_explicit_defaults_for_timestamp
func isExplicitTimeStamp() bool {
	// TODO: implement the behavior as MySQL when explicit_defaults_for_timestamp = off, then this function could return false.
	return true
}

// processColumnFlags is used by columnDefToCol and processColumnOptions. It is intended to unify behaviors on `create/add` and `modify/change` statements. Check tidb#issue#19342.
func processColumnFlags(col *table.Column) {
	if col.FieldType.EvalType().IsStringKind() {
		if col.Charset == charset.CharsetBin {
			col.Flag |= mysql.BinaryFlag
		} else {
			col.Flag &= ^mysql.BinaryFlag
		}
	}
	if col.Tp == mysql.TypeBit {
		// For BIT field, it's charset is binary but does not have binary flag.
		col.Flag &= ^mysql.BinaryFlag
		col.Flag |= mysql.UnsignedFlag
	}
	if col.Tp == mysql.TypeYear {
		// For Year field, it's charset is binary but does not have binary flag.
		col.Flag &= ^mysql.BinaryFlag
		col.Flag |= mysql.ZerofillFlag
	}

	// If you specify ZEROFILL for a numeric column, MySQL automatically adds the UNSIGNED attribute to the column.
	// See https://dev.mysql.com/doc/refman/5.7/en/numeric-type-overview.html for more details.
	// But some types like bit and year, won't show its unsigned flag in `show create table`.
	if mysql.HasZerofillFlag(col.Flag) {
		col.Flag |= mysql.UnsignedFlag
	}
}

func adjustBlobTypesFlen(col *table.Column) {
	if col.FieldType.Tp == mysql.TypeBlob {
		if col.FieldType.Flen <= tinyBlobMaxLength {
			logutil.BgLogger().Info(fmt.Sprintf("Automatically convert BLOB(%d) to TINYBLOB", col.FieldType.Flen))
			col.FieldType.Flen = tinyBlobMaxLength
			col.FieldType.Tp = mysql.TypeTinyBlob
		} else if col.FieldType.Flen <= blobMaxLength {
			col.FieldType.Flen = blobMaxLength
		} else if col.FieldType.Flen <= mediumBlobMaxLength {
			logutil.BgLogger().Info(fmt.Sprintf("Automatically convert BLOB(%d) to MEDIUMBLOB", col.FieldType.Flen))
			col.FieldType.Flen = mediumBlobMaxLength
			col.FieldType.Tp = mysql.TypeMediumBlob
		} else if col.FieldType.Flen <= longBlobMaxLength {
			logutil.BgLogger().Info(fmt.Sprintf("Automatically convert BLOB(%d) to LONGBLOB", col.FieldType.Flen))
			col.FieldType.Flen = longBlobMaxLength
			col.FieldType.Tp = mysql.TypeLongBlob
		}
	}
}

// columnDefToCol converts ColumnDef to Col and TableConstraints.
// outPriKeyConstraint is the primary key constraint out of column definition. such as: create table t1 (id int , age int, primary key(id));
func columnDefToCol(ctx sessionctx.Context, offset int, colDef *ast.ColumnDef, outPriKeyConstraint *ast.Constraint) (*table.Column, []*ast.Constraint, error) {
	var constraints = make([]*ast.Constraint, 0)
	col := table.ToColumn(&model.ColumnInfo{
		Offset:    offset,
		Name:      colDef.Name.Name,
		FieldType: *colDef.Tp,
		// TODO: remove this version field after there is no old version.
		Version: model.CurrLatestColumnInfoVersion,
	})

	adjustBlobTypesFlen(col)

	if !isExplicitTimeStamp() {
		// Check and set TimestampFlag, OnUpdateNowFlag and NotNullFlag.
		if col.Tp == mysql.TypeTimestamp {
			col.Flag |= mysql.TimestampFlag
			col.Flag |= mysql.OnUpdateNowFlag
			col.Flag |= mysql.NotNullFlag
		}
	}
	var err error
	setOnUpdateNow := false
	hasDefaultValue := false
	hasNullFlag := false
	if colDef.Options != nil {
		length := types.UnspecifiedLength

		keys := []*ast.IndexPartSpecification{
			{
				Column: colDef.Name,
				Length: length,
			},
		}

		var sb strings.Builder
		restoreFlags := format.RestoreStringSingleQuotes | format.RestoreKeyWordLowercase | format.RestoreNameBackQuotes |
			format.RestoreSpacesAroundBinaryOperation
		restoreCtx := format.NewRestoreCtx(restoreFlags, &sb)

		for _, v := range colDef.Options {
			switch v.Tp {
			case ast.ColumnOptionNotNull:
				col.Flag |= mysql.NotNullFlag
			case ast.ColumnOptionNull:
				col.Flag &= ^mysql.NotNullFlag
				removeOnUpdateNowFlag(col)
				hasNullFlag = true
			case ast.ColumnOptionAutoIncrement:
				col.Flag |= mysql.AutoIncrementFlag
			case ast.ColumnOptionPrimaryKey:
				// Check PriKeyFlag first to avoid extra duplicate constraints.
				if col.Flag&mysql.PriKeyFlag == 0 {
					constraint := &ast.Constraint{Tp: ast.ConstraintPrimaryKey, Keys: keys,
						Option: &ast.IndexOption{PrimaryKeyTp: v.PrimaryKeyTp}}
					constraints = append(constraints, constraint)
					col.Flag |= mysql.PriKeyFlag
					// Add NotNullFlag early so that processColumnFlags() can see it.
					col.Flag |= mysql.NotNullFlag
				}
			case ast.ColumnOptionUniqKey:
				// Check UniqueFlag first to avoid extra duplicate constraints.
				if col.Flag&mysql.UniqueFlag == 0 {
					constraint := &ast.Constraint{Tp: ast.ConstraintUniqKey, Keys: keys}
					constraints = append(constraints, constraint)
					col.Flag |= mysql.UniqueKeyFlag
				}
			case ast.ColumnOptionDefaultValue:
				hasDefaultValue, err = setDefaultValue(ctx, col, v)
				if err != nil {
					return nil, nil, errors.Trace(err)
				}
				removeOnUpdateNowFlag(col)
			case ast.ColumnOptionOnUpdate:
				// TODO: Support other time functions.
				if col.Tp == mysql.TypeTimestamp || col.Tp == mysql.TypeDatetime {
					if !expression.IsValidCurrentTimestampExpr(v.Expr, colDef.Tp) {
						return nil, nil, ErrInvalidOnUpdate.GenWithStackByArgs(col.Name)
					}
				} else {
					return nil, nil, ErrInvalidOnUpdate.GenWithStackByArgs(col.Name)
				}
				col.Flag |= mysql.OnUpdateNowFlag
				setOnUpdateNow = true
			case ast.ColumnOptionComment:
				err := setColumnComment(ctx, col, v)
				if err != nil {
					return nil, nil, errors.Trace(err)
				}
			case ast.ColumnOptionGenerated:
				sb.Reset()
				err = v.Expr.Restore(restoreCtx)
				if err != nil {
					return nil, nil, errors.Trace(err)
				}
				col.GeneratedExprString = sb.String()
				col.GeneratedStored = v.Stored
				_, dependColNames := findDependedColumnNames(colDef)
				col.Dependences = dependColNames
			case ast.ColumnOptionCollate:
				if field_types.HasCharset(colDef.Tp) {
					col.FieldType.Collate = v.StrValue
				}
			case ast.ColumnOptionFulltext:
				ctx.GetSessionVars().StmtCtx.AppendWarning(ErrTableCantHandleFt.GenWithStackByArgs())
			case ast.ColumnOptionCheck:
				ctx.GetSessionVars().StmtCtx.AppendWarning(ErrUnsupportedConstraintCheck.GenWithStackByArgs("CONSTRAINT CHECK"))
			}
		}
	}

	processDefaultValue(col, hasDefaultValue, setOnUpdateNow)

	processColumnFlags(col)

	err = checkPriKeyConstraint(col, hasDefaultValue, hasNullFlag, outPriKeyConstraint)
	if err != nil {
		return nil, nil, errors.Trace(err)
	}
	err = checkColumnValueConstraint(col, col.Collate)
	if err != nil {
		return nil, nil, errors.Trace(err)
	}
	err = checkDefaultValue(ctx, col, hasDefaultValue)
	if err != nil {
		return nil, nil, errors.Trace(err)
	}
	err = checkColumnFieldLength(col)
	if err != nil {
		return nil, nil, errors.Trace(err)
	}
	return col, constraints, nil
}

// getDefaultValue will get the default value for column.
// 1: get the expr restored string for the column which uses sequence next value as default value.
// 2: get specific default value for the other column.
func getDefaultValue(ctx sessionctx.Context, col *table.Column, c *ast.ColumnOption) (interface{}, bool, error) {
	tp, fsp := col.FieldType.Tp, col.FieldType.Decimal
	if tp == mysql.TypeTimestamp || tp == mysql.TypeDatetime {
		switch x := c.Expr.(type) {
		case *ast.FuncCallExpr:
			if x.FnName.L == ast.CurrentTimestamp {
				defaultFsp := 0
				if len(x.Args) == 1 {
					if val := x.Args[0].(*driver.ValueExpr); val != nil {
						defaultFsp = int(val.GetInt64())
					}
				}
				if defaultFsp != fsp {
					return nil, false, ErrInvalidDefaultValue.GenWithStackByArgs(col.Name.O)
				}
			}
		}
		vd, err := expression.GetTimeValue(ctx, c.Expr, tp, int8(fsp))
		value := vd.GetValue()
		if err != nil {
			return nil, false, ErrInvalidDefaultValue.GenWithStackByArgs(col.Name.O)
		}

		// Value is nil means `default null`.
		if value == nil {
			return nil, false, nil
		}

		// If value is types.Time, convert it to string.
		if vv, ok := value.(types.Time); ok {
			return vv.String(), false, nil
		}

		return value, false, nil
	}
	// handle default next value of sequence. (keep the expr string)
	str, isSeqExpr, err := tryToGetSequenceDefaultValue(c)
	if err != nil {
		return nil, false, errors.Trace(err)
	}
	if isSeqExpr {
		return str, true, nil
	}

	// evaluate the non-sequence expr to a certain value.
	v, err := expression.EvalAstExpr(ctx, c.Expr)
	if err != nil {
		return nil, false, errors.Trace(err)
	}

	if v.IsNull() {
		return nil, false, nil
	}

	if v.Kind() == types.KindBinaryLiteral || v.Kind() == types.KindMysqlBit {
		if tp == mysql.TypeBit ||
			tp == mysql.TypeString || tp == mysql.TypeVarchar || tp == mysql.TypeVarString ||
			tp == mysql.TypeBlob || tp == mysql.TypeLongBlob || tp == mysql.TypeMediumBlob || tp == mysql.TypeTinyBlob ||
			tp == mysql.TypeJSON || tp == mysql.TypeEnum || tp == mysql.TypeSet {
			// For BinaryLiteral / string fields, when getting default value we cast the value into BinaryLiteral{}, thus we return
			// its raw string content here.
			return v.GetBinaryLiteral().ToString(), false, nil
		}
		// For other kind of fields (e.g. INT), we supply its integer as string value.
		value, err := v.GetBinaryLiteral().ToInt(ctx.GetSessionVars().StmtCtx)
		if err != nil {
			return nil, false, err
		}
		return strconv.FormatUint(value, 10), false, nil
	}

	switch tp {
	case mysql.TypeSet:
		val, err := getSetDefaultValue(v, col)
		return val, false, err
	case mysql.TypeEnum:
		val, err := getEnumDefaultValue(v, col)
		return val, false, err
	case mysql.TypeDuration:
		if v, err = v.ConvertTo(ctx.GetSessionVars().StmtCtx, &col.FieldType); err != nil {
			return "", false, errors.Trace(err)
		}
	case mysql.TypeBit:
		if v.Kind() == types.KindInt64 || v.Kind() == types.KindUint64 {
			// For BIT fields, convert int into BinaryLiteral.
			return types.NewBinaryLiteralFromUint(v.GetUint64(), -1).ToString(), false, nil
		}
	}

	val, err := v.ToString()
	return val, false, err
}

func tryToGetSequenceDefaultValue(c *ast.ColumnOption) (expr string, isExpr bool, err error) {
	if f, ok := c.Expr.(*ast.FuncCallExpr); ok && f.FnName.L == ast.NextVal {
		var sb strings.Builder
		restoreFlags := format.RestoreStringSingleQuotes | format.RestoreKeyWordLowercase | format.RestoreNameBackQuotes |
			format.RestoreSpacesAroundBinaryOperation
		restoreCtx := format.NewRestoreCtx(restoreFlags, &sb)
		if err := c.Expr.Restore(restoreCtx); err != nil {
			return "", true, err
		}
		return sb.String(), true, nil
	}
	return "", false, nil
}

// getSetDefaultValue gets the default value for the set type. See https://dev.mysql.com/doc/refman/5.7/en/set.html.
func getSetDefaultValue(v types.Datum, col *table.Column) (string, error) {
	if v.Kind() == types.KindInt64 {
		setCnt := len(col.Elems)
		maxLimit := int64(1<<uint(setCnt) - 1)
		val := v.GetInt64()
		if val < 1 || val > maxLimit {
			return "", ErrInvalidDefaultValue.GenWithStackByArgs(col.Name.O)
		}
		setVal, err := types.ParseSetValue(col.Elems, uint64(val))
		if err != nil {
			return "", errors.Trace(err)
		}
		v.SetMysqlSet(setVal, col.Collate)
		return v.ToString()
	}

	str, err := v.ToString()
	if err != nil {
		return "", errors.Trace(err)
	}
	if str == "" {
		return str, nil
	}
	setVal, err := types.ParseSetName(col.Elems, str, col.Collate)
	if err != nil {
		return "", ErrInvalidDefaultValue.GenWithStackByArgs(col.Name.O)
	}
	v.SetMysqlSet(setVal, col.Collate)

	return v.ToString()
}

// getEnumDefaultValue gets the default value for the enum type. See https://dev.mysql.com/doc/refman/5.7/en/enum.html.
func getEnumDefaultValue(v types.Datum, col *table.Column) (string, error) {
	if v.Kind() == types.KindInt64 {
		val := v.GetInt64()
		if val < 1 || val > int64(len(col.Elems)) {
			return "", ErrInvalidDefaultValue.GenWithStackByArgs(col.Name.O)
		}
		enumVal, err := types.ParseEnumValue(col.Elems, uint64(val))
		if err != nil {
			return "", errors.Trace(err)
		}
		v.SetMysqlEnum(enumVal, col.Collate)
		return v.ToString()
	}

	str, err := v.ToString()
	if err != nil {
		return "", errors.Trace(err)
	}
	enumVal, err := types.ParseEnumName(col.Elems, str, col.Collate)
	if err != nil {
		return "", ErrInvalidDefaultValue.GenWithStackByArgs(col.Name.O)
	}
	v.SetMysqlEnum(enumVal, col.Collate)

	return v.ToString()
}

func removeOnUpdateNowFlag(c *table.Column) {
	// For timestamp Col, if it is set null or default value,
	// OnUpdateNowFlag should be removed.
	if mysql.HasTimestampFlag(c.Flag) {
		c.Flag &= ^mysql.OnUpdateNowFlag
	}
}

func processDefaultValue(c *table.Column, hasDefaultValue bool, setOnUpdateNow bool) {
	setTimestampDefaultValue(c, hasDefaultValue, setOnUpdateNow)

	setYearDefaultValue(c, hasDefaultValue)

	// Set `NoDefaultValueFlag` if this field doesn't have a default value and
	// it is `not null` and not an `AUTO_INCREMENT` field or `TIMESTAMP` field.
	setNoDefaultValueFlag(c, hasDefaultValue)
}

func setYearDefaultValue(c *table.Column, hasDefaultValue bool) {
	if hasDefaultValue {
		return
	}

	if c.Tp == mysql.TypeYear && mysql.HasNotNullFlag(c.Flag) {
		if err := c.SetDefaultValue("0000"); err != nil {
			logutil.BgLogger().Error("set default value failed", zap.Error(err))
		}
	}
}

func setTimestampDefaultValue(c *table.Column, hasDefaultValue bool, setOnUpdateNow bool) {
	if hasDefaultValue {
		return
	}

	// For timestamp Col, if is not set default value or not set null, use current timestamp.
	if mysql.HasTimestampFlag(c.Flag) && mysql.HasNotNullFlag(c.Flag) {
		if setOnUpdateNow {
			if err := c.SetDefaultValue(types.ZeroDatetimeStr); err != nil {
				logutil.BgLogger().Error("set default value failed", zap.Error(err))
			}
		} else {
			if err := c.SetDefaultValue(strings.ToUpper(ast.CurrentTimestamp)); err != nil {
				logutil.BgLogger().Error("set default value failed", zap.Error(err))
			}
		}
	}
}

func setNoDefaultValueFlag(c *table.Column, hasDefaultValue bool) {
	if hasDefaultValue {
		return
	}

	if !mysql.HasNotNullFlag(c.Flag) {
		return
	}

	// Check if it is an `AUTO_INCREMENT` field or `TIMESTAMP` field.
	if !mysql.HasAutoIncrementFlag(c.Flag) && !mysql.HasTimestampFlag(c.Flag) {
		c.Flag |= mysql.NoDefaultValueFlag
	}
}

func checkDefaultValue(ctx sessionctx.Context, c *table.Column, hasDefaultValue bool) error {
	if !hasDefaultValue {
		return nil
	}

	if c.GetDefaultValue() != nil {
		if c.DefaultIsExpr {
			return nil
		}
		if _, err := table.GetColDefaultValue(ctx, c.ToInfo()); err != nil {
			return types.ErrInvalidDefault.GenWithStackByArgs(c.Name)
		}
		return nil
	}
	// Primary key default null is invalid.
	if mysql.HasPriKeyFlag(c.Flag) {
		return ErrPrimaryCantHaveNull
	}

	// Set not null but default null is invalid.
	if mysql.HasNotNullFlag(c.Flag) {
		return types.ErrInvalidDefault.GenWithStackByArgs(c.Name)
	}

	return nil
}

// checkPriKeyConstraint check all parts of a PRIMARY KEY must be NOT NULL
func checkPriKeyConstraint(col *table.Column, hasDefaultValue, hasNullFlag bool, outPriKeyConstraint *ast.Constraint) error {
	// Primary key should not be null.
	if mysql.HasPriKeyFlag(col.Flag) && hasDefaultValue && col.GetDefaultValue() == nil {
		return types.ErrInvalidDefault.GenWithStackByArgs(col.Name)
	}
	// Set primary key flag for outer primary key constraint.
	// Such as: create table t1 (id int , age int, primary key(id))
	if !mysql.HasPriKeyFlag(col.Flag) && outPriKeyConstraint != nil {
		for _, key := range outPriKeyConstraint.Keys {
			if key.Expr == nil && key.Column.Name.L != col.Name.L {
				continue
			}
			col.Flag |= mysql.PriKeyFlag
			break
		}
	}
	// Primary key should not be null.
	if mysql.HasPriKeyFlag(col.Flag) && hasNullFlag {
		return ErrPrimaryCantHaveNull
	}
	return nil
}

func checkColumnValueConstraint(col *table.Column, collation string) error {
	if col.Tp != mysql.TypeEnum && col.Tp != mysql.TypeSet {
		return nil
	}
	valueMap := make(map[string]bool, len(col.Elems))
	ctor := collate.GetCollator(collation)
	enumLengthLimit := config.GetGlobalConfig().EnableEnumLengthLimit
	desc, err := charset.GetCharsetDesc(col.Charset)
	if err != nil {
		return errors.Trace(err)
	}
	for i := range col.Elems {
		val := string(ctor.Key(col.Elems[i]))
		// According to MySQL 8.0 Refman:
		// The maximum supported length of an individual ENUM element is M <= 255 and (M x w) <= 1020,
		// where M is the element literal length and w is the number of bytes required for the maximum-length character in the character set.
		// See https://dev.mysql.com/doc/refman/8.0/en/string-type-syntax.html for more details.
		if enumLengthLimit && (len(val) > 255 || len(val)*desc.Maxlen > 1020) {
			return ErrTooLongValueForType.GenWithStackByArgs(col.Name)
		}
		if _, ok := valueMap[val]; ok {
			tpStr := "ENUM"
			if col.Tp == mysql.TypeSet {
				tpStr = "SET"
			}
			return types.ErrDuplicatedValueInType.GenWithStackByArgs(col.Name, col.Elems[i], tpStr)
		}
		valueMap[val] = true
	}
	return nil
}

func checkDuplicateColumn(cols []*model.ColumnInfo) error {
	colNames := set.StringSet{}
	for _, col := range cols {
		colName := col.Name
		if colNames.Exist(colName.L) {
			return infoschema.ErrColumnExists.GenWithStackByArgs(colName.O)
		}
		colNames.Insert(colName.L)
	}
	return nil
}

func containsColumnOption(colDef *ast.ColumnDef, opTp ast.ColumnOptionType) bool {
	for _, option := range colDef.Options {
		if option.Tp == opTp {
			return true
		}
	}
	return false
}

// IsAutoRandomColumnID returns true if the given column ID belongs to an auto_random column.
func IsAutoRandomColumnID(tblInfo *model.TableInfo, colID int64) bool {
	return tblInfo.PKIsHandle && tblInfo.ContainsAutoRandomBits() && tblInfo.GetPkColInfo().ID == colID
}

func checkGeneratedColumn(colDefs []*ast.ColumnDef) error {
	var colName2Generation = make(map[string]columnGenerationInDDL, len(colDefs))
	var exists bool
	var autoIncrementColumn string
	for i, colDef := range colDefs {
		for _, option := range colDef.Options {
			if option.Tp == ast.ColumnOptionGenerated {
				if err := checkIllegalFn4Generated(colDef.Name.Name.L, typeColumn, option.Expr); err != nil {
					return errors.Trace(err)
				}
			}
		}
		if containsColumnOption(colDef, ast.ColumnOptionAutoIncrement) {
			exists, autoIncrementColumn = true, colDef.Name.Name.L
		}
		generated, depCols := findDependedColumnNames(colDef)
		if !generated {
			colName2Generation[colDef.Name.Name.L] = columnGenerationInDDL{
				position:  i,
				generated: false,
			}
		} else {
			colName2Generation[colDef.Name.Name.L] = columnGenerationInDDL{
				position:    i,
				generated:   true,
				dependences: depCols,
			}
		}
	}

	// Check whether the generated column refers to any auto-increment columns
	if exists {
		for colName, generated := range colName2Generation {
			if _, found := generated.dependences[autoIncrementColumn]; found {
				return ErrGeneratedColumnRefAutoInc.GenWithStackByArgs(colName)
			}
		}
	}

	for _, colDef := range colDefs {
		colName := colDef.Name.Name.L
		if err := verifyColumnGeneration(colName2Generation, colName); err != nil {
			return errors.Trace(err)
		}
	}
	return nil
}

func checkTooLongColumn(cols []*model.ColumnInfo) error {
	for _, col := range cols {
		colName := col.Name.O
		if len(colName) > mysql.MaxColumnNameLength {
			return ErrTooLongIdent.GenWithStackByArgs(colName)
		}
	}
	return nil
}

func checkTooManyColumns(colDefs []*model.ColumnInfo) error {
	if uint32(len(colDefs)) > atomic.LoadUint32(&config.GetGlobalConfig().TableColumnCountLimit) {
		return errTooManyFields
	}
	return nil
}

func checkTooManyIndexes(idxDefs []*model.IndexInfo) error {
	if len(idxDefs) > config.GetGlobalConfig().IndexLimit {
		return errTooManyKeys.GenWithStackByArgs(config.GetGlobalConfig().IndexLimit)
	}
	return nil
}

// checkColumnsAttributes checks attributes for multiple columns.
func checkColumnsAttributes(colDefs []*model.ColumnInfo) error {
	for _, colDef := range colDefs {
		if err := checkColumnAttributes(colDef.Name.O, &colDef.FieldType); err != nil {
			return errors.Trace(err)
		}
	}
	return nil
}

func checkColumnFieldLength(col *table.Column) error {
	if col.Tp == mysql.TypeVarchar {
		if err := IsTooBigFieldLength(col.Flen, col.Name.O, col.Charset); err != nil {
			return errors.Trace(err)
		}
	}

	return nil
}

// IsTooBigFieldLength check if the varchar type column exceeds the maximum length limit.
func IsTooBigFieldLength(colDefTpFlen int, colDefName, setCharset string) error {
	desc, err := charset.GetCharsetDesc(setCharset)
	if err != nil {
		return errors.Trace(err)
	}
	maxFlen := mysql.MaxFieldVarCharLength
	maxFlen /= desc.Maxlen
	if colDefTpFlen != types.UnspecifiedLength && colDefTpFlen > maxFlen {
		return types.ErrTooBigFieldLength.GenWithStack("Column length too big for column '%s' (max = %d); use BLOB or TEXT instead", colDefName, maxFlen)
	}
	return nil
}

// checkColumnAttributes check attributes for single column.
func checkColumnAttributes(colName string, tp *types.FieldType) error {
	switch tp.Tp {
	case mysql.TypeNewDecimal, mysql.TypeDouble, mysql.TypeFloat:
		if tp.Flen < tp.Decimal {
			return types.ErrMBiggerThanD.GenWithStackByArgs(colName)
		}
	case mysql.TypeDatetime, mysql.TypeDuration, mysql.TypeTimestamp:
		if tp.Decimal != int(types.UnspecifiedFsp) && (tp.Decimal < int(types.MinFsp) || tp.Decimal > int(types.MaxFsp)) {
			return types.ErrTooBigPrecision.GenWithStackByArgs(tp.Decimal, colName, types.MaxFsp)
		}
	}
	return nil
}

func checkDuplicateConstraint(namesMap map[string]bool, name string, foreign bool) error {
	if name == "" {
		return nil
	}
	nameLower := strings.ToLower(name)
	if namesMap[nameLower] {
		if foreign {
			return infoschema.ErrCannotAddForeign
		}
		return ErrDupKeyName.GenWithStack("duplicate key name %s", name)
	}
	namesMap[nameLower] = true
	return nil
}

func setEmptyConstraintName(namesMap map[string]bool, constr *ast.Constraint, foreign bool) {
	if constr.Name == "" && len(constr.Keys) > 0 {
		var colName string
		for _, keyPart := range constr.Keys {
			if keyPart.Expr != nil {
				colName = "expression_index"
			}
		}
		if colName == "" {
			colName = constr.Keys[0].Column.Name.L
		}
		constrName := colName
		i := 2
		if strings.EqualFold(constrName, mysql.PrimaryKeyName) {
			constrName = fmt.Sprintf("%s_%d", constrName, 2)
			i = 3
		}
		for namesMap[constrName] {
			// We loop forever until we find constrName that haven't been used.
			if foreign {
				constrName = fmt.Sprintf("fk_%s_%d", colName, i)
			} else {
				constrName = fmt.Sprintf("%s_%d", colName, i)
			}
			i++
		}
		constr.Name = constrName
		namesMap[constrName] = true
	}
}

func checkConstraintNames(constraints []*ast.Constraint) error {
	constrNames := map[string]bool{}
	fkNames := map[string]bool{}

	// Check not empty constraint name whether is duplicated.
	for _, constr := range constraints {
		if constr.Tp == ast.ConstraintForeignKey {
			err := checkDuplicateConstraint(fkNames, constr.Name, true)
			if err != nil {
				return errors.Trace(err)
			}
		} else {
			err := checkDuplicateConstraint(constrNames, constr.Name, false)
			if err != nil {
				return errors.Trace(err)
			}
		}
	}

	// Set empty constraint names.
	for _, constr := range constraints {
		if constr.Tp == ast.ConstraintForeignKey {
			setEmptyConstraintName(fkNames, constr, true)
		} else {
			setEmptyConstraintName(constrNames, constr, false)
		}
	}

	return nil
}

// checkInvisibleIndexOnPK check if primary key is invisible index.
// Note: PKIsHandle == true means the table already has a visible primary key,
// we do not need do a check for this case and return directly,
// because whether primary key is invisible has been check when creating table.
func checkInvisibleIndexOnPK(tblInfo *model.TableInfo) error {
	if tblInfo.PKIsHandle {
		return nil
	}
	pk := getPrimaryKey(tblInfo)
	if pk != nil && pk.Invisible {
		return ErrPKIndexCantBeInvisible
	}
	return nil
}

// getPrimaryKey extract the primary key in a table and return `IndexInfo`
// The returned primary key could be explicit or implicit.
// If there is no explicit primary key in table,
// the first UNIQUE INDEX on NOT NULL columns will be the implicit primary key.
// For more information about implicit primary key, see
// https://dev.mysql.com/doc/refman/8.0/en/invisible-indexes.html
func getPrimaryKey(tblInfo *model.TableInfo) *model.IndexInfo {
	var implicitPK *model.IndexInfo

	for _, key := range tblInfo.Indices {
		if key.Primary {
			// table has explicit primary key
			return key
		}
		// The case index without any columns should never happen, but still do a check here
		if len(key.Columns) == 0 {
			continue
		}
		// find the first unique key with NOT NULL columns
		if implicitPK == nil && key.Unique {
			// ensure all columns in unique key have NOT NULL flag
			allColNotNull := true
			skip := false
			for _, idxCol := range key.Columns {
				col := model.FindColumnInfo(tblInfo.Cols(), idxCol.Name.L)
				// This index has a column in DeleteOnly state,
				// or it is expression index (it defined on a hidden column),
				// it can not be implicit PK, go to next index iterator
				if col == nil || col.Hidden {
					skip = true
					break
				}
				if !mysql.HasNotNullFlag(col.Flag) {
					allColNotNull = false
					break
				}
			}
			if skip {
				continue
			}
			if allColNotNull {
				implicitPK = key
			}
		}
	}
	return implicitPK
}

func setTableAutoRandomBits(ctx sessionctx.Context, tbInfo *model.TableInfo, colDefs []*ast.ColumnDef) error {
	pkColName := tbInfo.GetPkName()
	for _, col := range colDefs {
		if containsColumnOption(col, ast.ColumnOptionAutoRandom) {
			if col.Tp.Tp != mysql.TypeLonglong {
				return ErrInvalidAutoRandom.GenWithStackByArgs(
					fmt.Sprintf(autoid.AutoRandomOnNonBigIntColumn, types.TypeStr(col.Tp.Tp)))
			}
			if !tbInfo.PKIsHandle || col.Name.Name.L != pkColName.L {
				errMsg := fmt.Sprintf(autoid.AutoRandomPKisNotHandleErrMsg, col.Name.Name.O)
				return ErrInvalidAutoRandom.GenWithStackByArgs(errMsg)
			}
			if containsColumnOption(col, ast.ColumnOptionAutoIncrement) {
				return ErrInvalidAutoRandom.GenWithStackByArgs(autoid.AutoRandomIncompatibleWithAutoIncErrMsg)
			}
			if containsColumnOption(col, ast.ColumnOptionDefaultValue) {
				return ErrInvalidAutoRandom.GenWithStackByArgs(autoid.AutoRandomIncompatibleWithDefaultValueErrMsg)
			}

			autoRandBits, err := extractAutoRandomBitsFromColDef(col)
			if err != nil {
				return errors.Trace(err)
			}

			layout := autoid.NewShardIDLayout(col.Tp, autoRandBits)
			if autoRandBits == 0 {
				return ErrInvalidAutoRandom.GenWithStackByArgs(autoid.AutoRandomNonPositive)
			} else if autoRandBits > autoid.MaxAutoRandomBits {
				errMsg := fmt.Sprintf(autoid.AutoRandomOverflowErrMsg,
					autoid.MaxAutoRandomBits, autoRandBits, col.Name.Name.O)
				return ErrInvalidAutoRandom.GenWithStackByArgs(errMsg)
			}
			tbInfo.AutoRandomBits = autoRandBits

			msg := fmt.Sprintf(autoid.AutoRandomAvailableAllocTimesNote, layout.IncrementalBitsCapacity())
			ctx.GetSessionVars().StmtCtx.AppendNote(errors.Errorf(msg))
		}
	}
	return nil
}

func extractAutoRandomBitsFromColDef(colDef *ast.ColumnDef) (uint64, error) {
	for _, op := range colDef.Options {
		if op.Tp == ast.ColumnOptionAutoRandom {
			return convertAutoRandomBitsToUnsigned(op.AutoRandomBitLength)
		}
	}
	return 0, nil
}

func convertAutoRandomBitsToUnsigned(autoRandomBits int) (uint64, error) {
	if autoRandomBits == types.UnspecifiedLength {
		return autoid.DefaultAutoRandomBits, nil
	} else if autoRandomBits < 0 {
		return 0, ErrInvalidAutoRandom.GenWithStackByArgs(autoid.AutoRandomNonPositive)
	}
	return uint64(autoRandomBits), nil
}

func buildTableInfo(
	ctx sessionctx.Context,
	tableName model.CIStr,
	cols []*table.Column,
	constraints []*ast.Constraint,
	charset string,
	collate string) (tbInfo *model.TableInfo, err error) {
	tbInfo = &model.TableInfo{
		Name:    tableName,
		Version: model.CurrLatestTableInfoVersion,
		Charset: charset,
		Collate: collate,
	}
	tblColumns := make([]*table.Column, 0, len(cols))
	for _, v := range cols {
		v.ID = allocateColumnID(tbInfo)
		tbInfo.Columns = append(tbInfo.Columns, v.ToInfo())
		tblColumns = append(tblColumns, table.ToColumn(v.ToInfo()))
	}
	for _, constr := range constraints {
		// Build hidden columns if necessary.
		hiddenCols, err := buildHiddenColumnInfo(ctx, constr.Keys, model.NewCIStr(constr.Name), tbInfo, tblColumns)
		if err != nil {
			return nil, err
		}
		for _, hiddenCol := range hiddenCols {
			hiddenCol.State = model.StatePublic
			hiddenCol.ID = allocateColumnID(tbInfo)
			hiddenCol.Offset = len(tbInfo.Columns)
			tbInfo.Columns = append(tbInfo.Columns, hiddenCol)
			tblColumns = append(tblColumns, table.ToColumn(hiddenCol))
		}
		if constr.Tp == ast.ConstraintForeignKey {
			for _, fk := range tbInfo.ForeignKeys {
				if fk.Name.L == strings.ToLower(constr.Name) {
					return nil, infoschema.ErrCannotAddForeign
				}
			}
			fk, err := buildFKInfo(model.NewCIStr(constr.Name), constr.Keys, constr.Refer, cols, tbInfo)
			if err != nil {
				return nil, err
			}
			fk.State = model.StatePublic

			tbInfo.ForeignKeys = append(tbInfo.ForeignKeys, fk)
			continue
		}
		if constr.Tp == ast.ConstraintPrimaryKey {
			lastCol, err := checkPKOnGeneratedColumn(tbInfo, constr.Keys)
			if err != nil {
				return nil, err
			}
			if ShouldBuildClusteredIndex(ctx, constr.Option) {
				if isSingleIntPK(constr, lastCol) {
					tbInfo.PKIsHandle = true
				} else {
<<<<<<< HEAD
					hasBinlog := ctx.GetSessionVars().BinlogClient != nil
					if hasBinlog {
						msg := mysql.Message("Cannot create clustered index table when the binlog is ON", nil)
						return nil, dbterror.ClassDDL.NewStdErr(errno.ErrUnsupportedDDLOperation, msg)
=======
					tbInfo.IsCommonHandle = noBinlog
					if tbInfo.IsCommonHandle {
						tbInfo.CommonHandleVersion = 1
					}
					if !noBinlog {
						errMsg := "cannot build clustered index table because the binlog is ON"
						ctx.GetSessionVars().StmtCtx.AppendWarning(errors.Errorf(errMsg))
					}
				}
			case model.PrimaryKeyTypeDefault:
				// (AlterPrimaryKey = true) ----> all pk must be nonclustered
				// (AlterPrimaryKey = false) + (EnableClusteredIndex = true) + noBinlog ---> all pk must be clustered
				// (AlterPrimaryKey = false) + (EnableClusteredIndex = true) + HasBinlog ---> int pk must be clustered, other must be nonclustered
				// (AlterPrimaryKey = false) + (EnableClusteredIndex = false) + (IntPrimaryKeyDefaultAsClustered = true) --> int pk must be clustered
				// (AlterPrimaryKey = false) + (EnableClusteredIndex = false) + (IntPrimaryKeyDefaultAsClustered = false) --> all pk must be nonclustered [Default]
				alterPKConf := config.GetGlobalConfig().AlterPrimaryKey
				if isSingleIntPK(constr, lastCol) {
					tbInfo.PKIsHandle = !alterPKConf && (ctx.GetSessionVars().EnableClusteredIndex || ctx.GetSessionVars().IntPrimaryKeyDefaultAsClustered)
				} else {
					tbInfo.IsCommonHandle = !alterPKConf && ctx.GetSessionVars().EnableClusteredIndex && noBinlog
					if tbInfo.IsCommonHandle {
						tbInfo.CommonHandleVersion = 1
>>>>>>> 9c48b24c
					}
					tbInfo.IsCommonHandle = true
					tbInfo.CommonHandleVersion = 1
				}
			}
			if tbInfo.PKIsHandle || tbInfo.IsCommonHandle {
				// Primary key cannot be invisible.
				if constr.Option != nil && constr.Option.Visibility == ast.IndexVisibilityInvisible {
					return nil, ErrPKIndexCantBeInvisible
				}
			}
			if tbInfo.PKIsHandle {
				continue
			}
		}

		if constr.Tp == ast.ConstraintFulltext {
			ctx.GetSessionVars().StmtCtx.AppendWarning(ErrTableCantHandleFt.GenWithStackByArgs())
			continue
		}
		if constr.Tp == ast.ConstraintCheck {
			ctx.GetSessionVars().StmtCtx.AppendWarning(ErrUnsupportedConstraintCheck.GenWithStackByArgs("CONSTRAINT CHECK"))
			continue
		}
		// build index info.
		idxInfo, err := buildIndexInfo(tbInfo, model.NewCIStr(constr.Name), constr.Keys, model.StatePublic)
		if err != nil {
			return nil, errors.Trace(err)
		}
		if len(hiddenCols) > 0 {
			addIndexColumnFlag(tbInfo, idxInfo)
		}
		// check if the index is primary or unique.
		switch constr.Tp {
		case ast.ConstraintPrimaryKey:
			idxInfo.Primary = true
			idxInfo.Unique = true
			idxInfo.Name = model.NewCIStr(mysql.PrimaryKeyName)
		case ast.ConstraintUniq, ast.ConstraintUniqKey, ast.ConstraintUniqIndex:
			idxInfo.Unique = true
		}
		// set index type.
		if constr.Option != nil {
			idxInfo.Comment, err = validateCommentLength(ctx.GetSessionVars(), idxInfo.Name.String(), constr.Option)
			if err != nil {
				return nil, errors.Trace(err)
			}
			if constr.Option.Visibility == ast.IndexVisibilityInvisible {
				idxInfo.Invisible = true
			}
			if constr.Option.Tp == model.IndexTypeInvalid {
				// Use btree as default index type.
				idxInfo.Tp = model.IndexTypeBtree
			} else {
				idxInfo.Tp = constr.Option.Tp
			}
		} else {
			// Use btree as default index type.
			idxInfo.Tp = model.IndexTypeBtree
		}
		idxInfo.ID = allocateIndexID(tbInfo)
		tbInfo.Indices = append(tbInfo.Indices, idxInfo)
	}
	return
}

func isSingleIntPK(constr *ast.Constraint, lastCol *model.ColumnInfo) bool {
	if len(constr.Keys) != 1 {
		return false
	}
	switch lastCol.Tp {
	case mysql.TypeLong, mysql.TypeLonglong,
		mysql.TypeTiny, mysql.TypeShort, mysql.TypeInt24:
		return true
	}
	return false
}

// ShouldBuildClusteredIndex is used to determine whether the CREATE TABLE statement should build a clustered index table.
func ShouldBuildClusteredIndex(ctx sessionctx.Context, opt *ast.IndexOption) bool {
	if opt == nil || opt.PrimaryKeyTp == model.PrimaryKeyTypeDefault {
		return ctx.GetSessionVars().EnableClusteredIndex
	}
	return opt.PrimaryKeyTp == model.PrimaryKeyTypeClustered
}

// checkTableInfoValidExtra is like checkTableInfoValid, but also assumes the
// table info comes from untrusted source and performs further checks such as
// name length and column count.
// (checkTableInfoValid is also used in repairing objects which don't perform
// these checks. Perhaps the two functions should be merged together regardless?)
func checkTableInfoValidExtra(tbInfo *model.TableInfo) error {
	if err := checkTooLongTable(tbInfo.Name); err != nil {
		return err
	}

	if err := checkDuplicateColumn(tbInfo.Columns); err != nil {
		return err
	}
	if err := checkTooLongColumn(tbInfo.Columns); err != nil {
		return err
	}
	if err := checkTooManyColumns(tbInfo.Columns); err != nil {
		return errors.Trace(err)
	}
	if err := checkTooManyIndexes(tbInfo.Indices); err != nil {
		return errors.Trace(err)
	}
	if err := checkColumnsAttributes(tbInfo.Columns); err != nil {
		return errors.Trace(err)
	}

	// FIXME: perform checkConstraintNames
	if err := checkCharsetAndCollation(tbInfo.Charset, tbInfo.Collate); err != nil {
		return errors.Trace(err)
	}

	oldState := tbInfo.State
	tbInfo.State = model.StatePublic
	err := checkTableInfoValid(tbInfo)
	tbInfo.State = oldState
	return err
}

func checkTableInfoValidWithStmt(ctx sessionctx.Context, tbInfo *model.TableInfo, s *ast.CreateTableStmt) error {
	// All of these rely on the AST structure of expressions, which were
	// lost in the model (got serialized into strings).
	if err := checkGeneratedColumn(s.Cols); err != nil {
		return errors.Trace(err)
	}
	if tbInfo.Partition != nil && s.Partition != nil {
		if err := checkPartitionDefinitionConstraints(ctx, tbInfo); err != nil {
			return errors.Trace(err)
		}
		if err := checkPartitionFuncType(ctx, s.Partition.Expr, tbInfo); err != nil {
			return errors.Trace(err)
		}
		if err := checkPartitioningKeysConstraints(ctx, s, tbInfo); err != nil {
			return errors.Trace(err)
		}
	}
	return nil
}

func checkPartitionDefinitionConstraints(ctx sessionctx.Context, tbInfo *model.TableInfo) error {
	var err error
	if err = checkPartitionNameUnique(tbInfo.Partition); err != nil {
		return errors.Trace(err)
	}
	if err = checkAddPartitionTooManyPartitions(uint64(len(tbInfo.Partition.Definitions))); err != nil {
		return errors.Trace(err)
	}

	switch tbInfo.Partition.Type {
	case model.PartitionTypeRange:
		err = checkPartitionByRange(ctx, tbInfo)
	case model.PartitionTypeHash:
		err = checkPartitionByHash(ctx, tbInfo)
	case model.PartitionTypeList:
		err = checkPartitionByList(ctx, tbInfo)
	}
	return errors.Trace(err)
}

// checkTableInfoValid uses to check table info valid. This is used to validate table info.
func checkTableInfoValid(tblInfo *model.TableInfo) error {
	_, err := tables.TableFromMeta(nil, tblInfo)
	if err != nil {
		return err
	}
	return checkInvisibleIndexOnPK(tblInfo)
}

func buildTableInfoWithLike(ident ast.Ident, referTblInfo *model.TableInfo) (*model.TableInfo, error) {
	// Check the referred table is a real table object.
	if referTblInfo.IsSequence() || referTblInfo.IsView() {
		return nil, ErrWrongObject.GenWithStackByArgs(ident.Schema, referTblInfo.Name, "BASE TABLE")
	}
	tblInfo := *referTblInfo
	// Check non-public column and adjust column offset.
	newColumns := referTblInfo.Cols()
	newIndices := make([]*model.IndexInfo, 0, len(tblInfo.Indices))
	for _, idx := range tblInfo.Indices {
		if idx.State == model.StatePublic {
			newIndices = append(newIndices, idx)
		}
	}
	tblInfo.Columns = newColumns
	tblInfo.Indices = newIndices
	tblInfo.Name = ident.Name
	tblInfo.AutoIncID = 0
	tblInfo.ForeignKeys = nil
	if tblInfo.TiFlashReplica != nil {
		replica := *tblInfo.TiFlashReplica
		// Keep the tiflash replica setting, remove the replica available status.
		replica.AvailablePartitionIDs = nil
		replica.Available = false
		tblInfo.TiFlashReplica = &replica
	}
	if referTblInfo.Partition != nil {
		pi := *referTblInfo.Partition
		pi.Definitions = make([]model.PartitionDefinition, len(referTblInfo.Partition.Definitions))
		copy(pi.Definitions, referTblInfo.Partition.Definitions)
		tblInfo.Partition = &pi
	}
	return &tblInfo, nil
}

// BuildTableInfoFromAST builds model.TableInfo from a SQL statement.
// Note: TableID and PartitionID are left as uninitialized value.
func BuildTableInfoFromAST(s *ast.CreateTableStmt) (*model.TableInfo, error) {
	return buildTableInfoWithCheck(mock.NewContext(), s, mysql.DefaultCharset, "")
}

// buildTableInfoWithCheck builds model.TableInfo from a SQL statement.
// Note: TableID and PartitionIDs are left as uninitialized value.
func buildTableInfoWithCheck(ctx sessionctx.Context, s *ast.CreateTableStmt, dbCharset, dbCollate string) (*model.TableInfo, error) {
	tbInfo, err := buildTableInfoWithStmt(ctx, s, dbCharset, dbCollate)
	if err != nil {
		return nil, err
	}
	// Fix issue 17952 which will cause partition range expr can't be parsed as Int.
	// checkTableInfoValidWithStmt will do the constant fold the partition expression first,
	// then checkTableInfoValidExtra will pass the tableInfo check successfully.
	if err = checkTableInfoValidWithStmt(ctx, tbInfo, s); err != nil {
		return nil, err
	}
	if err = checkTableInfoValidExtra(tbInfo); err != nil {
		return nil, err
	}
	return tbInfo, nil
}

// buildTableInfoWithStmt builds model.TableInfo from a SQL statement without validity check
func buildTableInfoWithStmt(ctx sessionctx.Context, s *ast.CreateTableStmt, dbCharset, dbCollate string) (*model.TableInfo, error) {
	colDefs := s.Cols
	tableCharset, tableCollate, err := getCharsetAndCollateInTableOption(0, s.Options)
	if err != nil {
		return nil, errors.Trace(err)
	}
	tableCharset, tableCollate, err = ResolveCharsetCollation(
		ast.CharsetOpt{Chs: tableCharset, Col: tableCollate},
		ast.CharsetOpt{Chs: dbCharset, Col: dbCollate},
	)
	if err != nil {
		return nil, errors.Trace(err)
	}

	// The column charset haven't been resolved here.
	cols, newConstraints, err := buildColumnsAndConstraints(ctx, colDefs, s.Constraints, tableCharset, tableCollate)
	if err != nil {
		return nil, errors.Trace(err)
	}
	err = checkConstraintNames(newConstraints)
	if err != nil {
		return nil, errors.Trace(err)
	}

	var tbInfo *model.TableInfo
	tbInfo, err = buildTableInfo(ctx, s.Table.Name, cols, newConstraints, tableCharset, tableCollate)
	if err != nil {
		return nil, errors.Trace(err)
	}

	if err = setTableAutoRandomBits(ctx, tbInfo, colDefs); err != nil {
		return nil, errors.Trace(err)
	}

	err = buildTablePartitionInfo(ctx, s.Partition, tbInfo)
	if err != nil {
		return nil, errors.Trace(err)
	}

	if err = handleTableOptions(s.Options, tbInfo); err != nil {
		return nil, errors.Trace(err)
	}
	return tbInfo, nil
}

func (d *ddl) assignTableID(tbInfo *model.TableInfo) error {
	genIDs, err := d.genGlobalIDs(1)
	if err != nil {
		return errors.Trace(err)
	}
	tbInfo.ID = genIDs[0]
	return nil
}

func (d *ddl) assignPartitionIDs(defs []model.PartitionDefinition) error {
	genIDs, err := d.genGlobalIDs(len(defs))
	if err != nil {
		return errors.Trace(err)
	}
	for i := range defs {
		defs[i].ID = genIDs[i]
	}
	return nil
}

func (d *ddl) CreateTable(ctx sessionctx.Context, s *ast.CreateTableStmt) (err error) {
	ident := ast.Ident{Schema: s.Table.Schema, Name: s.Table.Name}
	is := d.GetInfoSchemaWithInterceptor(ctx)
	schema, ok := is.SchemaByName(ident.Schema)
	if !ok {
		return infoschema.ErrDatabaseNotExists.GenWithStackByArgs(ident.Schema)
	}

	var referTbl table.Table
	if s.ReferTable != nil {
		referIdent := ast.Ident{Schema: s.ReferTable.Schema, Name: s.ReferTable.Name}
		_, ok := is.SchemaByName(referIdent.Schema)
		if !ok {
			return infoschema.ErrTableNotExists.GenWithStackByArgs(referIdent.Schema, referIdent.Name)
		}
		referTbl, err = is.TableByName(referIdent.Schema, referIdent.Name)
		if err != nil {
			return infoschema.ErrTableNotExists.GenWithStackByArgs(referIdent.Schema, referIdent.Name)
		}
	}

	// build tableInfo
	var tbInfo *model.TableInfo
	if s.ReferTable != nil {
		tbInfo, err = buildTableInfoWithLike(ident, referTbl.Meta())
	} else {
		tbInfo, err = buildTableInfoWithStmt(ctx, s, schema.Charset, schema.Collate)
	}
	if err != nil {
		return errors.Trace(err)
	}

	if err = checkTableInfoValidWithStmt(ctx, tbInfo, s); err != nil {
		return err
	}

	onExist := OnExistError
	if s.IfNotExists {
		onExist = OnExistIgnore
	}

	return d.CreateTableWithInfo(ctx, schema.Name, tbInfo, onExist, false /*tryRetainID*/)
}

func (d *ddl) CreateTableWithInfo(
	ctx sessionctx.Context,
	dbName model.CIStr,
	tbInfo *model.TableInfo,
	onExist OnExist,
	tryRetainID bool,
) (err error) {
	is := d.GetInfoSchemaWithInterceptor(ctx)
	schema, ok := is.SchemaByName(dbName)
	if !ok {
		return infoschema.ErrDatabaseNotExists.GenWithStackByArgs(dbName)
	}

	var oldViewTblID int64
	if oldTable, err := is.TableByName(schema.Name, tbInfo.Name); err == nil {
		err = infoschema.ErrTableExists.GenWithStackByArgs(ast.Ident{Schema: schema.Name, Name: tbInfo.Name})
		switch onExist {
		case OnExistIgnore:
			ctx.GetSessionVars().StmtCtx.AppendNote(err)
			return nil
		case OnExistReplace:
			// only CREATE OR REPLACE VIEW is supported at the moment.
			if tbInfo.View != nil {
				if oldTable.Meta().IsView() {
					oldViewTblID = oldTable.Meta().ID
					break
				}
				// The object to replace isn't a view.
				return ErrWrongObject.GenWithStackByArgs(dbName, tbInfo.Name, "VIEW")
			}
			return err
		default:
			return err
		}
	}

	// FIXME: Implement `tryRetainID`
	if err := d.assignTableID(tbInfo); err != nil {
		return errors.Trace(err)
	}

	if tbInfo.Partition != nil {
		if err := d.assignPartitionIDs(tbInfo.Partition.Definitions); err != nil {
			return errors.Trace(err)
		}
	}

	if err := checkTableInfoValidExtra(tbInfo); err != nil {
		return err
	}

	var actionType model.ActionType
	args := []interface{}{tbInfo}
	switch {
	case tbInfo.View != nil:
		actionType = model.ActionCreateView
		args = append(args, onExist == OnExistReplace, oldViewTblID)
	case tbInfo.Sequence != nil:
		actionType = model.ActionCreateSequence
	default:
		actionType = model.ActionCreateTable
	}

	job := &model.Job{
		SchemaID:   schema.ID,
		TableID:    tbInfo.ID,
		SchemaName: schema.Name.L,
		Type:       actionType,
		BinlogInfo: &model.HistoryInfo{},
		Args:       args,
	}

	err = d.doDDLJob(ctx, job)
	if err != nil {
		// table exists, but if_not_exists flags is true, so we ignore this error.
		if onExist == OnExistIgnore && infoschema.ErrTableExists.Equal(err) {
			ctx.GetSessionVars().StmtCtx.AppendNote(err)
			err = nil
		}
	} else if actionType == model.ActionCreateTable {
		d.preSplitAndScatter(ctx, tbInfo, tbInfo.GetPartitionInfo())
		if tbInfo.AutoIncID > 1 {
			// Default tableAutoIncID base is 0.
			// If the first ID is expected to greater than 1, we need to do rebase.
			newEnd := tbInfo.AutoIncID - 1
			if err = d.handleAutoIncID(tbInfo, schema.ID, newEnd, autoid.RowIDAllocType); err != nil {
				return errors.Trace(err)
			}
		}
		if tbInfo.AutoRandID > 1 {
			// Default tableAutoRandID base is 0.
			// If the first ID is expected to greater than 1, we need to do rebase.
			newEnd := tbInfo.AutoRandID - 1
			err = d.handleAutoIncID(tbInfo, schema.ID, newEnd, autoid.AutoRandomType)
		}
	}

	err = d.callHookOnChanged(err)
	return errors.Trace(err)
}

// preSplitAndScatter performs pre-split and scatter of the table's regions.
// If `pi` is not nil, will only split region for `pi`, this is used when add partition.
func (d *ddl) preSplitAndScatter(ctx sessionctx.Context, tbInfo *model.TableInfo, pi *model.PartitionInfo) {
	sp, ok := d.store.(kv.SplittableStore)
	if !ok || atomic.LoadUint32(&EnableSplitTableRegion) == 0 {
		return
	}
	var (
		preSplit      func()
		scatterRegion bool
	)
	val, err := variable.GetGlobalSystemVar(ctx.GetSessionVars(), variable.TiDBScatterRegion)
	if err != nil {
		logutil.BgLogger().Warn("[ddl] won't scatter region", zap.Error(err))
	} else {
		scatterRegion = variable.TiDBOptOn(val)
	}
	if pi != nil {
		preSplit = func() { splitPartitionTableRegion(ctx, sp, tbInfo, pi, scatterRegion) }
	} else {
		preSplit = func() { splitTableRegion(ctx, sp, tbInfo, scatterRegion) }
	}
	if scatterRegion {
		preSplit()
	} else {
		go preSplit()
	}
}

func (d *ddl) RecoverTable(ctx sessionctx.Context, recoverInfo *RecoverInfo) (err error) {
	is := d.GetInfoSchemaWithInterceptor(ctx)
	schemaID, tbInfo := recoverInfo.SchemaID, recoverInfo.TableInfo
	// Check schema exist.
	schema, ok := is.SchemaByID(schemaID)
	if !ok {
		return errors.Trace(infoschema.ErrDatabaseNotExists.GenWithStackByArgs(
			fmt.Sprintf("(Schema ID %d)", schemaID),
		))
	}
	// Check not exist table with same name.
	if ok := is.TableExists(schema.Name, tbInfo.Name); ok {
		return infoschema.ErrTableExists.GenWithStackByArgs(tbInfo.Name)
	}

	tbInfo.State = model.StateNone
	job := &model.Job{
		SchemaID:   schemaID,
		TableID:    tbInfo.ID,
		SchemaName: schema.Name.L,
		Type:       model.ActionRecoverTable,
		BinlogInfo: &model.HistoryInfo{},
		Args: []interface{}{tbInfo, recoverInfo.CurAutoIncID, recoverInfo.DropJobID,
			recoverInfo.SnapshotTS, recoverTableCheckFlagNone, recoverInfo.CurAutoRandID},
	}
	err = d.doDDLJob(ctx, job)
	err = d.callHookOnChanged(err)
	return errors.Trace(err)
}

func (d *ddl) CreateView(ctx sessionctx.Context, s *ast.CreateViewStmt) (err error) {
	viewInfo, err := buildViewInfo(ctx, s)
	if err != nil {
		return err
	}

	cols := make([]*table.Column, len(s.Cols))
	for i, v := range s.Cols {
		cols[i] = table.ToColumn(&model.ColumnInfo{
			Name:   v,
			ID:     int64(i),
			Offset: i,
			State:  model.StatePublic,
		})
	}

	tblCharset := ""
	tblCollate := ""
	if v, ok := ctx.GetSessionVars().GetSystemVar(variable.CharacterSetConnection); ok {
		tblCharset = v
	}
	if v, ok := ctx.GetSessionVars().GetSystemVar(variable.CollationConnection); ok {
		tblCollate = v
	}

	tbInfo, err := buildTableInfo(ctx, s.ViewName.Name, cols, nil, tblCharset, tblCollate)
	if err != nil {
		return err
	}
	tbInfo.View = viewInfo

	onExist := OnExistError
	if s.OrReplace {
		onExist = OnExistReplace
	}

	return d.CreateTableWithInfo(ctx, s.ViewName.Schema, tbInfo, onExist, false /*tryRetainID*/)
}

func buildViewInfo(ctx sessionctx.Context, s *ast.CreateViewStmt) (*model.ViewInfo, error) {
	// Always Use `format.RestoreNameBackQuotes` to restore `SELECT` statement despite the `ANSI_QUOTES` SQL Mode is enabled or not.
	restoreFlag := format.RestoreStringSingleQuotes | format.RestoreKeyWordUppercase | format.RestoreNameBackQuotes
	var sb strings.Builder
	if err := s.Select.Restore(format.NewRestoreCtx(restoreFlag, &sb)); err != nil {
		return nil, err
	}

	return &model.ViewInfo{Definer: s.Definer, Algorithm: s.Algorithm,
		Security: s.Security, SelectStmt: sb.String(), CheckOption: s.CheckOption, Cols: nil}, nil
}

func checkPartitionByHash(ctx sessionctx.Context, tbInfo *model.TableInfo) error {
	return checkNoHashPartitions(ctx, tbInfo.Partition.Num)
}

// checkPartitionByRange checks validity of a "BY RANGE" partition.
func checkPartitionByRange(ctx sessionctx.Context, tbInfo *model.TableInfo) error {
	failpoint.Inject("CheckPartitionByRangeErr", func() {
		panic("Out Of Memory Quota!")
	})
	pi := tbInfo.Partition

	if len(pi.Columns) == 0 {
		return checkRangePartitionValue(ctx, tbInfo)
	}

	return checkRangeColumnsPartitionValue(ctx, tbInfo)
}

// checkPartitionByList checks validity of a "BY LIST" partition.
func checkPartitionByList(ctx sessionctx.Context, tbInfo *model.TableInfo) error {
	return checkListPartitionValue(ctx, tbInfo)
}

func checkColumnsPartitionType(tbInfo *model.TableInfo) error {
	for _, col := range tbInfo.Partition.Columns {
		colInfo := getColumnInfoByName(tbInfo, col.L)
		if colInfo == nil {
			return errors.Trace(ErrFieldNotFoundPart)
		}
		// The permitted data types are shown in the following list:
		// All integer types
		// DATE and DATETIME
		// CHAR, VARCHAR, BINARY, and VARBINARY
		// See https://dev.mysql.com/doc/mysql-partitioning-excerpt/5.7/en/partitioning-columns.html
		switch colInfo.FieldType.Tp {
		case mysql.TypeTiny, mysql.TypeShort, mysql.TypeInt24, mysql.TypeLong, mysql.TypeLonglong:
		case mysql.TypeDate, mysql.TypeDatetime, mysql.TypeDuration:
		case mysql.TypeVarchar, mysql.TypeString:
		default:
			return ErrNotAllowedTypeInPartition.GenWithStackByArgs(col.O)
		}
	}
	return nil
}

func checkRangeColumnsPartitionValue(ctx sessionctx.Context, tbInfo *model.TableInfo) error {
	// Range columns partition key supports multiple data types with integer、datetime、string.
	pi := tbInfo.Partition
	defs := pi.Definitions
	if len(defs) < 1 {
		return ast.ErrPartitionsMustBeDefined.GenWithStackByArgs("RANGE")
	}

	curr := &defs[0]
	if len(curr.LessThan) != len(pi.Columns) {
		return errors.Trace(ast.ErrPartitionColumnList)
	}
	var prev *model.PartitionDefinition
	for i := 1; i < len(defs); i++ {
		prev, curr = curr, &defs[i]
		succ, err := checkTwoRangeColumns(ctx, curr, prev, pi, tbInfo)
		if err != nil {
			return err
		}
		if !succ {
			return errors.Trace(ErrRangeNotIncreasing)
		}
	}
	return nil
}

func checkTwoRangeColumns(ctx sessionctx.Context, curr, prev *model.PartitionDefinition, pi *model.PartitionInfo, tbInfo *model.TableInfo) (bool, error) {
	if len(curr.LessThan) != len(pi.Columns) {
		return false, errors.Trace(ast.ErrPartitionColumnList)
	}
	for i := 0; i < len(pi.Columns); i++ {
		// Special handling for MAXVALUE.
		if strings.EqualFold(curr.LessThan[i], partitionMaxValue) {
			// If current is maxvalue, it certainly >= previous.
			return true, nil
		}
		if strings.EqualFold(prev.LessThan[i], partitionMaxValue) {
			// Current is not maxvalue, and previous is maxvalue.
			return false, nil
		}

		// Current and previous is the same.
		if strings.EqualFold(curr.LessThan[i], prev.LessThan[i]) {
			continue
		}

		// The tuples of column values used to define the partitions are strictly increasing:
		// PARTITION p0 VALUES LESS THAN (5,10,'ggg')
		// PARTITION p1 VALUES LESS THAN (10,20,'mmm')
		// PARTITION p2 VALUES LESS THAN (15,30,'sss')
		colInfo := findColumnByName(pi.Columns[i].L, tbInfo)
		succ, err := parseAndEvalBoolExpr(ctx, curr.LessThan[i], prev.LessThan[i], colInfo, tbInfo)
		if err != nil {
			return false, err
		}

		if succ {
			return true, nil
		}
	}
	return false, nil
}

func parseAndEvalBoolExpr(ctx sessionctx.Context, l, r string, colInfo *model.ColumnInfo, tbInfo *model.TableInfo) (bool, error) {
	lexpr, err := expression.ParseSimpleExprCastWithTableInfo(ctx, l, tbInfo, &colInfo.FieldType)
	if err != nil {
		return false, err
	}
	rexpr, err := expression.ParseSimpleExprCastWithTableInfo(ctx, r, tbInfo, &colInfo.FieldType)
	if err != nil {
		return false, err
	}
	e, err := expression.NewFunctionBase(ctx, ast.GT, types.NewFieldType(mysql.TypeLonglong), lexpr, rexpr)
	if err != nil {
		return false, err
	}
	e.SetCharsetAndCollation(colInfo.Charset, colInfo.Collate)
	res, _, err1 := e.EvalInt(ctx, chunk.Row{})
	if err1 != nil {
		return false, err1
	}
	return res > 0, nil
}

func checkCharsetAndCollation(cs string, co string) error {
	if !charset.ValidCharsetAndCollation(cs, co) {
		return ErrUnknownCharacterSet.GenWithStackByArgs(cs)
	}
	if co != "" {
		if _, err := collate.GetCollationByName(co); err != nil {
			return errors.Trace(err)
		}
	}
	return nil
}

// handleAutoIncID handles auto_increment option in DDL. It creates a ID counter for the table and initiates the counter to a proper value.
// For example if the option sets auto_increment to 10. The counter will be set to 9. So the next allocated ID will be 10.
func (d *ddl) handleAutoIncID(tbInfo *model.TableInfo, schemaID int64, newEnd int64, tp autoid.AllocatorType) error {
	allocs := autoid.NewAllocatorsFromTblInfo(d.store, schemaID, tbInfo)
	if alloc := allocs.Get(tp); alloc != nil {
		err := alloc.Rebase(tbInfo.ID, newEnd, false)
		if err != nil {
			return errors.Trace(err)
		}
	}
	return nil
}

// handleTableOptions updates tableInfo according to table options.
func handleTableOptions(options []*ast.TableOption, tbInfo *model.TableInfo) error {
	for _, op := range options {
		switch op.Tp {
		case ast.TableOptionAutoIncrement:
			tbInfo.AutoIncID = int64(op.UintValue)
		case ast.TableOptionAutoIdCache:
			if op.UintValue > uint64(math.MaxInt64) {
				// TODO: Refine this error.
				return errors.New("table option auto_id_cache overflows int64")
			}
			tbInfo.AutoIdCache = int64(op.UintValue)
		case ast.TableOptionAutoRandomBase:
			tbInfo.AutoRandID = int64(op.UintValue)
		case ast.TableOptionComment:
			tbInfo.Comment = op.StrValue
		case ast.TableOptionCompression:
			tbInfo.Compression = op.StrValue
		case ast.TableOptionShardRowID:
			if op.UintValue > 0 && tbInfo.PKIsHandle {
				return errUnsupportedShardRowIDBits
			}
			tbInfo.ShardRowIDBits = op.UintValue
			if tbInfo.ShardRowIDBits > shardRowIDBitsMax {
				tbInfo.ShardRowIDBits = shardRowIDBitsMax
			}
			tbInfo.MaxShardRowIDBits = tbInfo.ShardRowIDBits
		case ast.TableOptionPreSplitRegion:
			tbInfo.PreSplitRegions = op.UintValue
		case ast.TableOptionCharset, ast.TableOptionCollate:
			// We don't handle charset and collate here since they're handled in `getCharsetAndCollateInTableOption`.
		}
	}
	shardingBits := shardingBits(tbInfo)
	if tbInfo.PreSplitRegions > shardingBits {
		tbInfo.PreSplitRegions = shardingBits
	}
	return nil
}

func shardingBits(tblInfo *model.TableInfo) uint64 {
	if tblInfo.ShardRowIDBits > 0 {
		return tblInfo.ShardRowIDBits
	}
	return tblInfo.AutoRandomBits
}

// isIgnorableSpec checks if the spec type is ignorable.
// Some specs are parsed by ignored. This is for compatibility.
func isIgnorableSpec(tp ast.AlterTableType) bool {
	// AlterTableLock/AlterTableAlgorithm are ignored.
	return tp == ast.AlterTableLock || tp == ast.AlterTableAlgorithm
}

// getCharsetAndCollateInColumnDef will iterate collate in the options, validate it by checking the charset
// of column definition. If there's no collate in the option, the default collate of column's charset will be used.
func getCharsetAndCollateInColumnDef(def *ast.ColumnDef) (chs, coll string, err error) {
	chs = def.Tp.Charset
	coll = def.Tp.Collate
	if chs != "" && coll == "" {
		if coll, err = charset.GetDefaultCollation(chs); err != nil {
			return "", "", errors.Trace(err)
		}
	}
	for _, opt := range def.Options {
		if opt.Tp == ast.ColumnOptionCollate {
			info, err := collate.GetCollationByName(opt.StrValue)
			if err != nil {
				return "", "", errors.Trace(err)
			}
			if chs == "" {
				chs = info.CharsetName
			} else if chs != info.CharsetName {
				return "", "", ErrCollationCharsetMismatch.GenWithStackByArgs(info.Name, chs)
			}
			coll = info.Name
		}
	}
	return
}

// getCharsetAndCollateInTableOption will iterate the charset and collate in the options,
// and returns the last charset and collate in options. If there is no charset in the options,
// the returns charset will be "", the same as collate.
func getCharsetAndCollateInTableOption(startIdx int, options []*ast.TableOption) (chs, coll string, err error) {
	for i := startIdx; i < len(options); i++ {
		opt := options[i]
		// we set the charset to the last option. example: alter table t charset latin1 charset utf8 collate utf8_bin;
		// the charset will be utf8, collate will be utf8_bin
		switch opt.Tp {
		case ast.TableOptionCharset:
			info, err := charset.GetCharsetDesc(opt.StrValue)
			if err != nil {
				return "", "", err
			}
			if len(chs) == 0 {
				chs = info.Name
			} else if chs != info.Name {
				return "", "", ErrConflictingDeclarations.GenWithStackByArgs(chs, info.Name)
			}
			if len(coll) == 0 {
				coll = info.DefaultCollation
			}
		case ast.TableOptionCollate:
			info, err := collate.GetCollationByName(opt.StrValue)
			if err != nil {
				return "", "", err
			}
			if len(chs) == 0 {
				chs = info.CharsetName
			} else if chs != info.CharsetName {
				return "", "", ErrCollationCharsetMismatch.GenWithStackByArgs(info.Name, chs)
			}
			coll = info.Name
		}
	}
	return
}

func needToOverwriteColCharset(options []*ast.TableOption) bool {
	for i := len(options) - 1; i >= 0; i-- {
		opt := options[i]
		if opt.Tp == ast.TableOptionCharset {
			// Only overwrite columns charset if the option contains `CONVERT TO`.
			return opt.UintValue == ast.TableOptionCharsetWithConvertTo
		}
	}
	return false
}

// resolveAlterTableSpec resolves alter table algorithm and removes ignore table spec in specs.
// returns valied specs, and the occurred error.
func resolveAlterTableSpec(ctx sessionctx.Context, specs []*ast.AlterTableSpec) ([]*ast.AlterTableSpec, error) {
	validSpecs := make([]*ast.AlterTableSpec, 0, len(specs))
	algorithm := ast.AlgorithmTypeDefault
	for _, spec := range specs {
		if spec.Tp == ast.AlterTableAlgorithm {
			// Find the last AlterTableAlgorithm.
			algorithm = spec.Algorithm
		}
		if isIgnorableSpec(spec.Tp) {
			continue
		}
		validSpecs = append(validSpecs, spec)
	}

	// Verify whether the algorithm is supported.
	for _, spec := range validSpecs {
		resolvedAlgorithm, err := ResolveAlterAlgorithm(spec, algorithm)
		if err != nil {
			// If TiDB failed to choose a better algorithm, report the error
			if resolvedAlgorithm == ast.AlgorithmTypeDefault {
				return nil, errors.Trace(err)
			}
			// For the compatibility, we return warning instead of error when a better algorithm is chosed by TiDB
			ctx.GetSessionVars().StmtCtx.AppendError(err)
		}

		spec.Algorithm = resolvedAlgorithm
	}

	// Only handle valid specs.
	return validSpecs, nil
}

func isSameTypeMultiSpecs(specs []*ast.AlterTableSpec) bool {
	specType := specs[0].Tp
	for _, spec := range specs {
		if spec.Tp != specType {
			return false
		}
	}
	return true
}

func (d *ddl) AlterTable(ctx sessionctx.Context, ident ast.Ident, specs []*ast.AlterTableSpec) (err error) {
	validSpecs, err := resolveAlterTableSpec(ctx, specs)
	if err != nil {
		return errors.Trace(err)
	}

	is := d.infoHandle.Get()
	if is.TableIsView(ident.Schema, ident.Name) || is.TableIsSequence(ident.Schema, ident.Name) {
		return ErrWrongObject.GenWithStackByArgs(ident.Schema, ident.Name, "BASE TABLE")
	}

	if len(validSpecs) > 1 {
		if !ctx.GetSessionVars().EnableChangeMultiSchema {
			return errRunMultiSchemaChanges
		}
		if isSameTypeMultiSpecs(validSpecs) {
			switch validSpecs[0].Tp {
			case ast.AlterTableAddColumns:
				err = d.AddColumns(ctx, ident, validSpecs)
			case ast.AlterTableDropColumn:
				err = d.DropColumns(ctx, ident, validSpecs)
			default:
				return errRunMultiSchemaChanges
			}
			if err != nil {
				return errors.Trace(err)
			}
			return nil
		}
		return errRunMultiSchemaChanges
	}

	for _, spec := range validSpecs {
		var handledCharsetOrCollate bool
		switch spec.Tp {
		case ast.AlterTableAddColumns:
			if len(spec.NewColumns) != 1 {
				err = d.AddColumns(ctx, ident, []*ast.AlterTableSpec{spec})
			} else {
				err = d.AddColumn(ctx, ident, spec)
			}
		case ast.AlterTableAddPartitions:
			err = d.AddTablePartitions(ctx, ident, spec)
		case ast.AlterTableCoalescePartitions:
			err = d.CoalescePartitions(ctx, ident, spec)
		case ast.AlterTableReorganizePartition:
			err = errors.Trace(errUnsupportedReorganizePartition)
		case ast.AlterTableCheckPartitions:
			err = errors.Trace(errUnsupportedCheckPartition)
		case ast.AlterTableRebuildPartition:
			err = errors.Trace(errUnsupportedRebuildPartition)
		case ast.AlterTableOptimizePartition:
			err = errors.Trace(errUnsupportedOptimizePartition)
		case ast.AlterTableRemovePartitioning:
			err = errors.Trace(errUnsupportedRemovePartition)
		case ast.AlterTableRepairPartition:
			err = errors.Trace(errUnsupportedRepairPartition)
		case ast.AlterTableDropColumn:
			err = d.DropColumn(ctx, ident, spec)
		case ast.AlterTableDropIndex:
			err = d.DropIndex(ctx, ident, model.NewCIStr(spec.Name), spec.IfExists)
		case ast.AlterTableDropPrimaryKey:
			err = d.DropIndex(ctx, ident, model.NewCIStr(mysql.PrimaryKeyName), spec.IfExists)
		case ast.AlterTableRenameIndex:
			err = d.RenameIndex(ctx, ident, spec)
		case ast.AlterTableDropPartition:
			err = d.DropTablePartition(ctx, ident, spec)
		case ast.AlterTableTruncatePartition:
			err = d.TruncateTablePartition(ctx, ident, spec)
		case ast.AlterTableWriteable:
			if !config.TableLockEnabled() {
				return nil
			}
			tName := &ast.TableName{Schema: ident.Schema, Name: ident.Name}
			if spec.Writeable {
				err = d.CleanupTableLock(ctx, []*ast.TableName{tName})
			} else {
				lockStmt := &ast.LockTablesStmt{
					TableLocks: []ast.TableLock{
						{
							Table: tName,
							Type:  model.TableLockReadOnly,
						},
					},
				}
				err = d.LockTables(ctx, lockStmt)
			}
		case ast.AlterTableExchangePartition:
			err = d.ExchangeTablePartition(ctx, ident, spec)
		case ast.AlterTableAddConstraint:
			constr := spec.Constraint
			switch spec.Constraint.Tp {
			case ast.ConstraintKey, ast.ConstraintIndex:
				err = d.CreateIndex(ctx, ident, ast.IndexKeyTypeNone, model.NewCIStr(constr.Name),
					spec.Constraint.Keys, constr.Option, constr.IfNotExists)
			case ast.ConstraintUniq, ast.ConstraintUniqIndex, ast.ConstraintUniqKey:
				err = d.CreateIndex(ctx, ident, ast.IndexKeyTypeUnique, model.NewCIStr(constr.Name),
					spec.Constraint.Keys, constr.Option, false) // IfNotExists should be not applied
			case ast.ConstraintForeignKey:
				// NOTE: we do not handle `symbol` and `index_name` well in the parser and we do not check ForeignKey already exists,
				// so we just also ignore the `if not exists` check.
				err = d.CreateForeignKey(ctx, ident, model.NewCIStr(constr.Name), spec.Constraint.Keys, spec.Constraint.Refer)
			case ast.ConstraintPrimaryKey:
				err = d.CreatePrimaryKey(ctx, ident, model.NewCIStr(constr.Name), spec.Constraint.Keys, constr.Option)
			case ast.ConstraintFulltext:
				ctx.GetSessionVars().StmtCtx.AppendWarning(ErrTableCantHandleFt)
			case ast.ConstraintCheck:
				ctx.GetSessionVars().StmtCtx.AppendWarning(ErrUnsupportedConstraintCheck.GenWithStackByArgs("ADD CONSTRAINT CHECK"))
			default:
				// Nothing to do now.
			}
		case ast.AlterTableDropForeignKey:
			// NOTE: we do not check `if not exists` and `if exists` for ForeignKey now.
			err = d.DropForeignKey(ctx, ident, model.NewCIStr(spec.Name))
		case ast.AlterTableModifyColumn:
			err = d.ModifyColumn(ctx, ident, spec)
		case ast.AlterTableChangeColumn:
			err = d.ChangeColumn(ctx, ident, spec)
		case ast.AlterTableRenameColumn:
			err = d.RenameColumn(ctx, ident, spec)
		case ast.AlterTableAlterColumn:
			err = d.AlterColumn(ctx, ident, spec)
		case ast.AlterTableRenameTable:
			newIdent := ast.Ident{Schema: spec.NewTable.Schema, Name: spec.NewTable.Name}
			isAlterTable := true
			err = d.RenameTable(ctx, ident, newIdent, isAlterTable)
		case ast.AlterTableAlterPartition:
			if ctx.GetSessionVars().EnableAlterPlacement {
				err = d.AlterTableAlterPartition(ctx, ident, spec)
			} else {
				err = errors.New("alter partition alter placement is experimental and it is switched off by tidb_enable_alter_placement")
			}
		case ast.AlterTablePartition:
			// Prevent silent succeed if user executes ALTER TABLE x PARTITION BY ...
			err = errors.New("alter table partition is unsupported")
		case ast.AlterTableOption:
			for i, opt := range spec.Options {
				switch opt.Tp {
				case ast.TableOptionShardRowID:
					if opt.UintValue > shardRowIDBitsMax {
						opt.UintValue = shardRowIDBitsMax
					}
					err = d.ShardRowID(ctx, ident, opt.UintValue)
				case ast.TableOptionAutoIncrement:
					err = d.RebaseAutoID(ctx, ident, int64(opt.UintValue), autoid.RowIDAllocType)
				case ast.TableOptionAutoIdCache:
					if opt.UintValue > uint64(math.MaxInt64) {
						// TODO: Refine this error.
						return errors.New("table option auto_id_cache overflows int64")
					}
					err = d.AlterTableAutoIDCache(ctx, ident, int64(opt.UintValue))
				case ast.TableOptionAutoRandomBase:
					err = d.RebaseAutoID(ctx, ident, int64(opt.UintValue), autoid.AutoRandomType)
				case ast.TableOptionComment:
					spec.Comment = opt.StrValue
					err = d.AlterTableComment(ctx, ident, spec)
				case ast.TableOptionCharset, ast.TableOptionCollate:
					// getCharsetAndCollateInTableOption will get the last charset and collate in the options,
					// so it should be handled only once.
					if handledCharsetOrCollate {
						continue
					}
					var toCharset, toCollate string
					toCharset, toCollate, err = getCharsetAndCollateInTableOption(i, spec.Options)
					if err != nil {
						return err
					}
					needsOverwriteCols := needToOverwriteColCharset(spec.Options)
					err = d.AlterTableCharsetAndCollate(ctx, ident, toCharset, toCollate, needsOverwriteCols)
					handledCharsetOrCollate = true
				default:
					err = errUnsupportedAlterTableOption
				}

				if err != nil {
					return errors.Trace(err)
				}
			}
		case ast.AlterTableSetTiFlashReplica:
			err = d.AlterTableSetTiFlashReplica(ctx, ident, spec.TiFlashReplica)
		case ast.AlterTableOrderByColumns:
			err = d.OrderByColumns(ctx, ident)
		case ast.AlterTableIndexInvisible:
			err = d.AlterIndexVisibility(ctx, ident, spec.IndexName, spec.Visibility)
		case ast.AlterTableAlterCheck:
			ctx.GetSessionVars().StmtCtx.AppendWarning(ErrUnsupportedConstraintCheck.GenWithStackByArgs("ALTER CHECK"))
		case ast.AlterTableDropCheck:
			ctx.GetSessionVars().StmtCtx.AppendWarning(ErrUnsupportedConstraintCheck.GenWithStackByArgs("DROP CHECK"))
		case ast.AlterTableWithValidation:
			ctx.GetSessionVars().StmtCtx.AppendWarning(errUnsupportedAlterTableWithValidation)
		case ast.AlterTableWithoutValidation:
			ctx.GetSessionVars().StmtCtx.AppendWarning(errUnsupportedAlterTableWithoutValidation)
		case ast.AlterTableAddStatistics:
			err = d.AlterTableAddStatistics(ctx, ident, spec.Statistics, spec.IfNotExists)
		case ast.AlterTableDropStatistics:
			err = d.AlterTableDropStatistics(ctx, ident, spec.Statistics, spec.IfExists)
		default:
			// Nothing to do now.
		}

		if err != nil {
			return errors.Trace(err)
		}
	}

	return nil
}

func (d *ddl) RebaseAutoID(ctx sessionctx.Context, ident ast.Ident, newBase int64, tp autoid.AllocatorType) error {
	schema, t, err := d.getSchemaAndTableByIdent(ctx, ident)
	if err != nil {
		return errors.Trace(err)
	}
	var actionType model.ActionType
	switch tp {
	case autoid.AutoRandomType:
		tbInfo := t.Meta()
		if tbInfo.AutoRandomBits == 0 {
			return errors.Trace(ErrInvalidAutoRandom.GenWithStackByArgs(autoid.AutoRandomRebaseNotApplicable))
		}
		var autoRandColTp types.FieldType
		for _, c := range tbInfo.Columns {
			if mysql.HasPriKeyFlag(c.Flag) {
				autoRandColTp = c.FieldType
				break
			}
		}
		layout := autoid.NewShardIDLayout(&autoRandColTp, tbInfo.AutoRandomBits)
		if layout.IncrementalMask()&newBase != newBase {
			errMsg := fmt.Sprintf(autoid.AutoRandomRebaseOverflow, newBase, layout.IncrementalBitsCapacity())
			return errors.Trace(ErrInvalidAutoRandom.GenWithStackByArgs(errMsg))
		}
		actionType = model.ActionRebaseAutoRandomBase
	case autoid.RowIDAllocType:
		actionType = model.ActionRebaseAutoID
	}

	if alloc := t.Allocators(ctx).Get(tp); alloc != nil {
		autoID, err := alloc.NextGlobalAutoID(t.Meta().ID)
		if err != nil {
			return errors.Trace(err)
		}
		// If newBase < autoID, we need to do a rebase before returning.
		// Assume there are 2 TiDB servers: TiDB-A with allocator range of 0 ~ 30000; TiDB-B with allocator range of 30001 ~ 60000.
		// If the user sends SQL `alter table t1 auto_increment = 100` to TiDB-B,
		// and TiDB-B finds 100 < 30001 but returns without any handling,
		// then TiDB-A may still allocate 99 for auto_increment column. This doesn't make sense for the user.
		newBase = int64(mathutil.MaxUint64(uint64(newBase), uint64(autoID)))
	}
	job := &model.Job{
		SchemaID:   schema.ID,
		TableID:    t.Meta().ID,
		SchemaName: schema.Name.L,
		Type:       actionType,
		BinlogInfo: &model.HistoryInfo{},
		Args:       []interface{}{newBase},
	}
	err = d.doDDLJob(ctx, job)
	err = d.callHookOnChanged(err)
	return errors.Trace(err)
}

// ShardRowID shards the implicit row ID by adding shard value to the row ID's first few bits.
func (d *ddl) ShardRowID(ctx sessionctx.Context, tableIdent ast.Ident, uVal uint64) error {
	schema, t, err := d.getSchemaAndTableByIdent(ctx, tableIdent)
	if err != nil {
		return errors.Trace(err)
	}
	if uVal == t.Meta().ShardRowIDBits {
		// Nothing need to do.
		return nil
	}
	if uVal > 0 && t.Meta().PKIsHandle {
		return errUnsupportedShardRowIDBits
	}
	err = verifyNoOverflowShardBits(d.sessPool, t, uVal)
	if err != nil {
		return err
	}
	job := &model.Job{
		Type:       model.ActionShardRowID,
		SchemaID:   schema.ID,
		TableID:    t.Meta().ID,
		SchemaName: schema.Name.L,
		BinlogInfo: &model.HistoryInfo{},
		Args:       []interface{}{uVal},
	}
	err = d.doDDLJob(ctx, job)
	err = d.callHookOnChanged(err)
	return errors.Trace(err)
}

func (d *ddl) getSchemaAndTableByIdent(ctx sessionctx.Context, tableIdent ast.Ident) (dbInfo *model.DBInfo, t table.Table, err error) {
	is := d.GetInfoSchemaWithInterceptor(ctx)
	schema, ok := is.SchemaByName(tableIdent.Schema)
	if !ok {
		return nil, nil, infoschema.ErrDatabaseNotExists.GenWithStackByArgs(tableIdent.Schema)
	}
	t, err = is.TableByName(tableIdent.Schema, tableIdent.Name)
	if err != nil {
		return nil, nil, infoschema.ErrTableNotExists.GenWithStackByArgs(tableIdent.Schema, tableIdent.Name)
	}
	return schema, t, nil
}

func checkUnsupportedColumnConstraint(col *ast.ColumnDef, ti ast.Ident) error {
	for _, constraint := range col.Options {
		switch constraint.Tp {
		case ast.ColumnOptionAutoIncrement:
			return errUnsupportedAddColumn.GenWithStack("unsupported add column '%s' constraint AUTO_INCREMENT when altering '%s.%s'", col.Name, ti.Schema, ti.Name)
		case ast.ColumnOptionPrimaryKey:
			return errUnsupportedAddColumn.GenWithStack("unsupported add column '%s' constraint PRIMARY KEY when altering '%s.%s'", col.Name, ti.Schema, ti.Name)
		case ast.ColumnOptionUniqKey:
			return errUnsupportedAddColumn.GenWithStack("unsupported add column '%s' constraint UNIQUE KEY when altering '%s.%s'", col.Name, ti.Schema, ti.Name)
		case ast.ColumnOptionAutoRandom:
			errMsg := fmt.Sprintf(autoid.AutoRandomAlterAddColumn, col.Name, ti.Schema, ti.Name)
			return ErrInvalidAutoRandom.GenWithStackByArgs(errMsg)
		}
	}

	return nil
}

func checkAndCreateNewColumn(ctx sessionctx.Context, ti ast.Ident, schema *model.DBInfo, spec *ast.AlterTableSpec, t table.Table, specNewColumn *ast.ColumnDef) (*table.Column, error) {
	err := checkUnsupportedColumnConstraint(specNewColumn, ti)
	if err != nil {
		return nil, errors.Trace(err)
	}

	colName := specNewColumn.Name.Name.O
	// Check whether added column has existed.
	col := table.FindCol(t.Cols(), colName)
	if col != nil {
		err = infoschema.ErrColumnExists.GenWithStackByArgs(colName)
		if spec.IfNotExists {
			ctx.GetSessionVars().StmtCtx.AppendNote(err)
			return nil, nil
		}
		return nil, err
	}
	if err = checkColumnAttributes(colName, specNewColumn.Tp); err != nil {
		return nil, errors.Trace(err)
	}
	if len(colName) > mysql.MaxColumnNameLength {
		return nil, ErrTooLongIdent.GenWithStackByArgs(colName)
	}

	// If new column is a generated column, do validation.
	// NOTE: we do check whether the column refers other generated
	// columns occurring later in a table, but we don't handle the col offset.
	for _, option := range specNewColumn.Options {
		if option.Tp == ast.ColumnOptionGenerated {
			if err := checkIllegalFn4Generated(specNewColumn.Name.Name.L, typeColumn, option.Expr); err != nil {
				return nil, errors.Trace(err)
			}

			if option.Stored {
				return nil, ErrUnsupportedOnGeneratedColumn.GenWithStackByArgs("Adding generated stored column through ALTER TABLE")
			}

			_, dependColNames := findDependedColumnNames(specNewColumn)
			if err = checkAutoIncrementRef(specNewColumn.Name.Name.L, dependColNames, t.Meta()); err != nil {
				return nil, errors.Trace(err)
			}
			duplicateColNames := make(map[string]struct{}, len(dependColNames))
			for k := range dependColNames {
				duplicateColNames[k] = struct{}{}
			}
			cols := t.Cols()

			if err = checkDependedColExist(dependColNames, cols); err != nil {
				return nil, errors.Trace(err)
			}

			if err = verifyColumnGenerationSingle(duplicateColNames, cols, spec.Position); err != nil {
				return nil, errors.Trace(err)
			}
		}
		// Specially, since sequence has been supported, if a newly added column has a
		// sequence nextval function as it's default value option, it won't fill the
		// known rows with specific sequence next value under current add column logic.
		// More explanation can refer: TestSequenceDefaultLogic's comment in sequence_test.go
		if option.Tp == ast.ColumnOptionDefaultValue {
			_, isSeqExpr, err := tryToGetSequenceDefaultValue(option)
			if err != nil {
				return nil, errors.Trace(err)
			}
			if isSeqExpr {
				return nil, errors.Trace(ErrAddColumnWithSequenceAsDefault.GenWithStackByArgs(specNewColumn.Name.Name.O))
			}
		}
	}

	tableCharset, tableCollate, err := ResolveCharsetCollation(
		ast.CharsetOpt{Chs: t.Meta().Charset, Col: t.Meta().Collate},
		ast.CharsetOpt{Chs: schema.Charset, Col: schema.Collate},
	)
	if err != nil {
		return nil, errors.Trace(err)
	}
	// Ignore table constraints now, they will be checked later.
	// We use length(t.Cols()) as the default offset firstly, we will change the column's offset later.
	col, _, err = buildColumnAndConstraint(
		ctx,
		len(t.Cols()),
		specNewColumn,
		nil,
		tableCharset,
		tableCollate,
	)
	if err != nil {
		return nil, errors.Trace(err)
	}

	originDefVal, err := generateOriginDefaultValue(col.ToInfo())
	if err != nil {
		return nil, errors.Trace(err)
	}

	err = col.SetOriginDefaultValue(originDefVal)
	return col, err
}

// AddColumn will add a new column to the table.
func (d *ddl) AddColumn(ctx sessionctx.Context, ti ast.Ident, spec *ast.AlterTableSpec) error {
	specNewColumn := spec.NewColumns[0]
	schema, t, err := d.getSchemaAndTableByIdent(ctx, ti)
	if err != nil {
		return errors.Trace(err)
	}
	if err = checkAddColumnTooManyColumns(len(t.Cols()) + 1); err != nil {
		return errors.Trace(err)
	}
	col, err := checkAndCreateNewColumn(ctx, ti, schema, spec, t, specNewColumn)
	if err != nil {
		return errors.Trace(err)
	}
	// Added column has existed and if_not_exists flag is true.
	if col == nil {
		return nil
	}

	job := &model.Job{
		SchemaID:   schema.ID,
		TableID:    t.Meta().ID,
		SchemaName: schema.Name.L,
		Type:       model.ActionAddColumn,
		BinlogInfo: &model.HistoryInfo{},
		Args:       []interface{}{col, spec.Position, 0},
	}

	err = d.doDDLJob(ctx, job)
	// column exists, but if_not_exists flags is true, so we ignore this error.
	if infoschema.ErrColumnExists.Equal(err) && spec.IfNotExists {
		ctx.GetSessionVars().StmtCtx.AppendNote(err)
		return nil
	}
	err = d.callHookOnChanged(err)
	return errors.Trace(err)
}

// AddColumns will add multi new columns to the table.
func (d *ddl) AddColumns(ctx sessionctx.Context, ti ast.Ident, specs []*ast.AlterTableSpec) error {
	schema, t, err := d.getSchemaAndTableByIdent(ctx, ti)
	if err != nil {
		return errors.Trace(err)
	}

	// Check all the columns at once.
	addingColumnNames := make(map[string]bool)
	dupColumnNames := make(map[string]bool)
	for _, spec := range specs {
		for _, specNewColumn := range spec.NewColumns {
			if !addingColumnNames[specNewColumn.Name.Name.L] {
				addingColumnNames[specNewColumn.Name.Name.L] = true
				continue
			}
			if !spec.IfNotExists {
				return errors.Trace(infoschema.ErrColumnExists.GenWithStackByArgs(specNewColumn.Name.Name.O))
			}
			dupColumnNames[specNewColumn.Name.Name.L] = true
		}
	}
	columns := make([]*table.Column, 0, len(addingColumnNames))
	positions := make([]*ast.ColumnPosition, 0, len(addingColumnNames))
	offsets := make([]int, 0, len(addingColumnNames))
	ifNotExists := make([]bool, 0, len(addingColumnNames))
	newColumnsCount := 0
	// Check the columns one by one.
	for _, spec := range specs {
		for _, specNewColumn := range spec.NewColumns {
			if spec.IfNotExists && dupColumnNames[specNewColumn.Name.Name.L] {
				err = infoschema.ErrColumnExists.GenWithStackByArgs(specNewColumn.Name.Name.O)
				ctx.GetSessionVars().StmtCtx.AppendNote(err)
				continue
			}
			col, err := checkAndCreateNewColumn(ctx, ti, schema, spec, t, specNewColumn)
			if err != nil {
				return errors.Trace(err)
			}
			// Added column has existed and if_not_exists flag is true.
			if col == nil && spec.IfNotExists {
				continue
			}
			columns = append(columns, col)
			positions = append(positions, spec.Position)
			offsets = append(offsets, 0)
			ifNotExists = append(ifNotExists, spec.IfNotExists)
			newColumnsCount++
		}
	}
	if newColumnsCount == 0 {
		return nil
	}
	if err = checkAddColumnTooManyColumns(len(t.Cols()) + newColumnsCount); err != nil {
		return errors.Trace(err)
	}

	job := &model.Job{
		SchemaID:   schema.ID,
		TableID:    t.Meta().ID,
		SchemaName: schema.Name.L,
		Type:       model.ActionAddColumns,
		BinlogInfo: &model.HistoryInfo{},
		Args:       []interface{}{columns, positions, offsets, ifNotExists},
	}

	err = d.doDDLJob(ctx, job)
	if err != nil {
		return errors.Trace(err)
	}
	err = d.callHookOnChanged(err)
	return errors.Trace(err)
}

// AddTablePartitions will add a new partition to the table.
func (d *ddl) AddTablePartitions(ctx sessionctx.Context, ident ast.Ident, spec *ast.AlterTableSpec) error {
	is := d.infoHandle.Get()
	schema, ok := is.SchemaByName(ident.Schema)
	if !ok {
		return errors.Trace(infoschema.ErrDatabaseNotExists.GenWithStackByArgs(schema))
	}
	t, err := is.TableByName(ident.Schema, ident.Name)
	if err != nil {
		return errors.Trace(infoschema.ErrTableNotExists.GenWithStackByArgs(ident.Schema, ident.Name))
	}

	meta := t.Meta()
	pi := meta.GetPartitionInfo()
	if pi == nil {
		return errors.Trace(ErrPartitionMgmtOnNonpartitioned)
	}

	partInfo, err := buildAddedPartitionInfo(ctx, meta, spec)
	if err != nil {
		return errors.Trace(err)
	}
	if err := d.assignPartitionIDs(partInfo.Definitions); err != nil {
		return errors.Trace(err)
	}

	// partInfo contains only the new added partition, we have to combine it with the
	// old partitions to check all partitions is strictly increasing.
	clonedMeta := meta.Clone()
	tmp := *partInfo
	tmp.Definitions = append(pi.Definitions, tmp.Definitions...)
	clonedMeta.Partition = &tmp
	if err := checkPartitionDefinitionConstraints(ctx, clonedMeta); err != nil {
		if ErrSameNamePartition.Equal(err) && spec.IfNotExists {
			ctx.GetSessionVars().StmtCtx.AppendNote(err)
			return nil
		}
		return errors.Trace(err)
	}

	job := &model.Job{
		SchemaID:   schema.ID,
		TableID:    meta.ID,
		SchemaName: schema.Name.L,
		Type:       model.ActionAddTablePartition,
		BinlogInfo: &model.HistoryInfo{},
		Args:       []interface{}{partInfo},
	}

	err = d.doDDLJob(ctx, job)
	if ErrSameNamePartition.Equal(err) && spec.IfNotExists {
		ctx.GetSessionVars().StmtCtx.AppendNote(err)
		return nil
	}
	if err == nil {
		d.preSplitAndScatter(ctx, meta, partInfo)
	}
	err = d.callHookOnChanged(err)
	return errors.Trace(err)
}

// CoalescePartitions coalesce partitions can be used with a table that is partitioned by hash or key to reduce the number of partitions by number.
func (d *ddl) CoalescePartitions(ctx sessionctx.Context, ident ast.Ident, spec *ast.AlterTableSpec) error {
	is := d.infoHandle.Get()
	schema, ok := is.SchemaByName(ident.Schema)
	if !ok {
		return errors.Trace(infoschema.ErrDatabaseNotExists.GenWithStackByArgs(schema))
	}
	t, err := is.TableByName(ident.Schema, ident.Name)
	if err != nil {
		return errors.Trace(infoschema.ErrTableNotExists.GenWithStackByArgs(ident.Schema, ident.Name))
	}

	meta := t.Meta()
	if meta.GetPartitionInfo() == nil {
		return errors.Trace(ErrPartitionMgmtOnNonpartitioned)
	}

	switch meta.Partition.Type {
	// We don't support coalesce partitions hash type partition now.
	case model.PartitionTypeHash:
		return errors.Trace(ErrUnsupportedCoalescePartition)

	// Key type partition cannot be constructed currently, ignoring it for now.
	case model.PartitionTypeKey:

	// Coalesce partition can only be used on hash/key partitions.
	default:
		return errors.Trace(ErrCoalesceOnlyOnHashPartition)
	}

	return errors.Trace(err)
}

func (d *ddl) TruncateTablePartition(ctx sessionctx.Context, ident ast.Ident, spec *ast.AlterTableSpec) error {
	is := d.infoHandle.Get()
	schema, ok := is.SchemaByName(ident.Schema)
	if !ok {
		return errors.Trace(infoschema.ErrDatabaseNotExists.GenWithStackByArgs(schema))
	}
	t, err := is.TableByName(ident.Schema, ident.Name)
	if err != nil {
		return errors.Trace(infoschema.ErrTableNotExists.GenWithStackByArgs(ident.Schema, ident.Name))
	}
	meta := t.Meta()
	if meta.GetPartitionInfo() == nil {
		return errors.Trace(ErrPartitionMgmtOnNonpartitioned)
	}

	pids := make([]int64, len(spec.PartitionNames))
	for i, name := range spec.PartitionNames {
		pid, err := tables.FindPartitionByName(meta, name.L)
		if err != nil {
			return errors.Trace(err)
		}
		pids[i] = pid
	}

	job := &model.Job{
		SchemaID:   schema.ID,
		TableID:    meta.ID,
		SchemaName: schema.Name.L,
		Type:       model.ActionTruncateTablePartition,
		BinlogInfo: &model.HistoryInfo{},
		Args:       []interface{}{pids},
	}

	err = d.doDDLJob(ctx, job)
	if err != nil {
		return errors.Trace(err)
	}
	err = d.callHookOnChanged(err)
	return errors.Trace(err)
}

func (d *ddl) DropTablePartition(ctx sessionctx.Context, ident ast.Ident, spec *ast.AlterTableSpec) error {
	is := d.infoHandle.Get()
	schema, ok := is.SchemaByName(ident.Schema)
	if !ok {
		return errors.Trace(infoschema.ErrDatabaseNotExists.GenWithStackByArgs(schema))
	}
	t, err := is.TableByName(ident.Schema, ident.Name)
	if err != nil {
		return errors.Trace(infoschema.ErrTableNotExists.GenWithStackByArgs(ident.Schema, ident.Name))
	}
	meta := t.Meta()
	if meta.GetPartitionInfo() == nil {
		return errors.Trace(ErrPartitionMgmtOnNonpartitioned)
	}

	partNames := make([]string, len(spec.PartitionNames))
	for i, partCIName := range spec.PartitionNames {
		partNames[i] = partCIName.L
	}
	err = checkDropTablePartition(meta, partNames)
	if err != nil {
		if ErrDropPartitionNonExistent.Equal(err) && spec.IfExists {
			ctx.GetSessionVars().StmtCtx.AppendNote(err)
			return nil
		}
		return errors.Trace(err)
	}

	job := &model.Job{
		SchemaID:   schema.ID,
		TableID:    meta.ID,
		SchemaName: schema.Name.L,
		Type:       model.ActionDropTablePartition,
		BinlogInfo: &model.HistoryInfo{},
		Args:       []interface{}{partNames},
	}

	err = d.doDDLJob(ctx, job)
	if err != nil {
		if ErrDropPartitionNonExistent.Equal(err) && spec.IfExists {
			ctx.GetSessionVars().StmtCtx.AppendNote(err)
			return nil
		}
		return errors.Trace(err)
	}
	err = d.callHookOnChanged(err)
	return errors.Trace(err)
}

func checkFieldTypeCompatible(ft *types.FieldType, other *types.FieldType) bool {
	// int(1) could match the type with int(8)
	partialEqual := ft.Tp == other.Tp &&
		ft.Decimal == other.Decimal &&
		ft.Charset == other.Charset &&
		ft.Collate == other.Collate &&
		(ft.Flen == other.Flen || ft.StorageLength() != types.VarStorageLen) &&
		mysql.HasUnsignedFlag(ft.Flag) == mysql.HasUnsignedFlag(other.Flag) &&
		mysql.HasAutoIncrementFlag(ft.Flag) == mysql.HasAutoIncrementFlag(other.Flag) &&
		mysql.HasNotNullFlag(ft.Flag) == mysql.HasNotNullFlag(other.Flag) &&
		mysql.HasZerofillFlag(ft.Flag) == mysql.HasZerofillFlag(other.Flag) &&
		mysql.HasBinaryFlag(ft.Flag) == mysql.HasBinaryFlag(other.Flag) &&
		mysql.HasPriKeyFlag(ft.Flag) == mysql.HasPriKeyFlag(other.Flag)
	if !partialEqual || len(ft.Elems) != len(other.Elems) {
		return false
	}
	for i := range ft.Elems {
		if ft.Elems[i] != other.Elems[i] {
			return false
		}
	}
	return true
}

func checkTiFlashReplicaCompatible(source *model.TiFlashReplicaInfo, target *model.TiFlashReplicaInfo) bool {
	if source == target {
		return true
	}
	if source == nil || target == nil {
		return false
	}
	if source.Count != target.Count ||
		source.Available != target.Available || len(source.LocationLabels) != len(target.LocationLabels) {
		return false
	}
	for i, lable := range source.LocationLabels {
		if target.LocationLabels[i] != lable {
			return false
		}
	}
	return true
}

func checkTableDefCompatible(source *model.TableInfo, target *model.TableInfo) error {
	// check auto_random
	if source.AutoRandomBits != target.AutoRandomBits ||
		source.Charset != target.Charset ||
		source.Collate != target.Collate ||
		source.ShardRowIDBits != target.ShardRowIDBits ||
		source.MaxShardRowIDBits != target.MaxShardRowIDBits ||
		!checkTiFlashReplicaCompatible(source.TiFlashReplica, target.TiFlashReplica) {
		return errors.Trace(ErrTablesDifferentMetadata)
	}
	if len(source.Cols()) != len(target.Cols()) {
		return errors.Trace(ErrTablesDifferentMetadata)
	}
	// Col compatible check
	for i, sourceCol := range source.Cols() {
		targetCol := target.Cols()[i]
		if isVirtualGeneratedColumn(sourceCol) != isVirtualGeneratedColumn(targetCol) {
			return ErrUnsupportedOnGeneratedColumn.GenWithStackByArgs("Exchanging partitions for non-generated columns")
		}
		// It should strictyle compare expressions for generated columns
		if sourceCol.Name.L != targetCol.Name.L ||
			sourceCol.Hidden != targetCol.Hidden ||
			!checkFieldTypeCompatible(&sourceCol.FieldType, &targetCol.FieldType) ||
			sourceCol.GeneratedExprString != targetCol.GeneratedExprString {
			return errors.Trace(ErrTablesDifferentMetadata)
		}
		if sourceCol.State != model.StatePublic ||
			targetCol.State != model.StatePublic {
			return errors.Trace(ErrTablesDifferentMetadata)
		}
		if sourceCol.ID != targetCol.ID {
			return ErrPartitionExchangeDifferentOption.GenWithStackByArgs(fmt.Sprintf("column: %s", sourceCol.Name))
		}
	}
	if len(source.Indices) != len(target.Indices) {
		return errors.Trace(ErrTablesDifferentMetadata)
	}
	for _, sourceIdx := range source.Indices {
		var compatIdx *model.IndexInfo
		for _, targetIdx := range target.Indices {
			if strings.EqualFold(sourceIdx.Name.L, targetIdx.Name.L) {
				compatIdx = targetIdx
			}
		}
		// No match index
		if compatIdx == nil {
			return errors.Trace(ErrTablesDifferentMetadata)
		}
		// Index type is not compatible
		if sourceIdx.Tp != compatIdx.Tp ||
			sourceIdx.Unique != compatIdx.Unique ||
			sourceIdx.Primary != compatIdx.Primary {
			return errors.Trace(ErrTablesDifferentMetadata)
		}
		// The index column
		if len(sourceIdx.Columns) != len(compatIdx.Columns) {
			return errors.Trace(ErrTablesDifferentMetadata)
		}
		for i, sourceIdxCol := range sourceIdx.Columns {
			compatIdxCol := compatIdx.Columns[i]
			if sourceIdxCol.Length != compatIdxCol.Length ||
				sourceIdxCol.Name.L != compatIdxCol.Name.L {
				return errors.Trace(ErrTablesDifferentMetadata)
			}
		}
		if sourceIdx.ID != compatIdx.ID {
			return ErrPartitionExchangeDifferentOption.GenWithStackByArgs(fmt.Sprintf("index: %s", sourceIdx.Name))
		}
	}

	return nil
}

func checkExchangePartition(pt *model.TableInfo, nt *model.TableInfo) error {
	if nt.IsView() || nt.IsSequence() {
		return errors.Trace(ErrCheckNoSuchTable)
	}
	if pt.GetPartitionInfo() == nil {
		return errors.Trace(ErrPartitionMgmtOnNonpartitioned)
	}
	if nt.GetPartitionInfo() != nil {
		return errors.Trace(ErrPartitionExchangePartTable.GenWithStackByArgs(nt.Name))
	}

	if nt.ForeignKeys != nil {
		return errors.Trace(ErrPartitionExchangeForeignKey.GenWithStackByArgs(nt.Name))
	}

	// NOTE: if nt is temporary table, it should be checked
	return nil
}

func (d *ddl) ExchangeTablePartition(ctx sessionctx.Context, ident ast.Ident, spec *ast.AlterTableSpec) error {
	if !ctx.GetSessionVars().TiDBEnableExchangePartition {
		ctx.GetSessionVars().StmtCtx.AppendWarning(errExchangePartitionDisabled)
		return nil
	}
	ptSchema, pt, err := d.getSchemaAndTableByIdent(ctx, ident)
	if err != nil {
		return errors.Trace(err)
	}

	ptMeta := pt.Meta()

	ntIdent := ast.Ident{Schema: spec.NewTable.Schema, Name: spec.NewTable.Name}
	ntSchema, nt, err := d.getSchemaAndTableByIdent(ctx, ntIdent)
	if err != nil {
		return errors.Trace(err)
	}

	ntMeta := nt.Meta()

	err = checkExchangePartition(ptMeta, ntMeta)
	if err != nil {
		return errors.Trace(err)
	}

	partName := spec.PartitionNames[0].L

	// NOTE: if pt is subPartitioned, it should be checked

	defID, err := tables.FindPartitionByName(ptMeta, partName)
	if err != nil {
		return errors.Trace(err)
	}

	err = checkTableDefCompatible(ptMeta, ntMeta)
	if err != nil {
		return errors.Trace(err)
	}

	job := &model.Job{
		SchemaID:   ntSchema.ID,
		TableID:    ntMeta.ID,
		SchemaName: ntSchema.Name.L,
		Type:       model.ActionExchangeTablePartition,
		BinlogInfo: &model.HistoryInfo{},
		Args:       []interface{}{defID, ptSchema.ID, ptMeta.ID, partName, spec.WithValidation},
	}

	err = d.doDDLJob(ctx, job)
	if err != nil {
		return errors.Trace(err)
	}
	err = d.callHookOnChanged(err)
	return errors.Trace(err)
}

// DropColumn will drop a column from the table, now we don't support drop the column with index covered.
func (d *ddl) DropColumn(ctx sessionctx.Context, ti ast.Ident, spec *ast.AlterTableSpec) error {
	schema, t, err := d.getSchemaAndTableByIdent(ctx, ti)
	if err != nil {
		return errors.Trace(err)
	}

	isDropable, err := checkIsDroppableColumn(ctx, t, spec)
	if err != nil {
		return err
	}
	if !isDropable {
		return nil
	}
	colName := spec.OldColumnName.Name
	err = checkDropVisibleColumnCnt(t, 1)
	if err != nil {
		return err
	}

	job := &model.Job{
		SchemaID:   schema.ID,
		TableID:    t.Meta().ID,
		SchemaName: schema.Name.L,
		Type:       model.ActionDropColumn,
		BinlogInfo: &model.HistoryInfo{},
		Args:       []interface{}{colName},
	}

	err = d.doDDLJob(ctx, job)
	// column not exists, but if_exists flags is true, so we ignore this error.
	if ErrCantDropFieldOrKey.Equal(err) && spec.IfExists {
		ctx.GetSessionVars().StmtCtx.AppendNote(err)
		return nil
	}
	err = d.callHookOnChanged(err)
	return errors.Trace(err)
}

// DropColumns will drop multi-columns from the table, now we don't support drop the column with index covered.
func (d *ddl) DropColumns(ctx sessionctx.Context, ti ast.Ident, specs []*ast.AlterTableSpec) error {
	schema, t, err := d.getSchemaAndTableByIdent(ctx, ti)
	if err != nil {
		return errors.Trace(err)
	}
	tblInfo := t.Meta()

	dropingColumnNames := make(map[string]bool)
	dupColumnNames := make(map[string]bool)
	for _, spec := range specs {
		if !dropingColumnNames[spec.OldColumnName.Name.L] {
			dropingColumnNames[spec.OldColumnName.Name.L] = true
		} else {
			if spec.IfExists {
				dupColumnNames[spec.OldColumnName.Name.L] = true
				continue
			}
			return errors.Trace(ErrCantDropFieldOrKey.GenWithStack("column %s doesn't exist", spec.OldColumnName.Name.O))
		}
	}

	ifExists := make([]bool, 0, len(specs))
	colNames := make([]model.CIStr, 0, len(specs))
	for _, spec := range specs {
		if spec.IfExists && dupColumnNames[spec.OldColumnName.Name.L] {
			err = ErrCantDropFieldOrKey.GenWithStack("column %s doesn't exist", spec.OldColumnName.Name.L)
			ctx.GetSessionVars().StmtCtx.AppendNote(err)
			continue
		}
		isDropable, err := checkIsDroppableColumn(ctx, t, spec)
		if err != nil {
			return err
		}
		// Column can't drop and if_exists flag is true.
		if !isDropable && spec.IfExists {
			continue
		}
		colNames = append(colNames, spec.OldColumnName.Name)
		ifExists = append(ifExists, spec.IfExists)
	}
	if len(colNames) == 0 {
		return nil
	}
	if len(tblInfo.Columns) == len(colNames) {
		return ErrCantRemoveAllFields.GenWithStack("can't drop all columns in table %s",
			tblInfo.Name)
	}
	err = checkDropVisibleColumnCnt(t, len(colNames))
	if err != nil {
		return err
	}

	job := &model.Job{
		SchemaID:   schema.ID,
		TableID:    t.Meta().ID,
		SchemaName: schema.Name.L,
		Type:       model.ActionDropColumns,
		BinlogInfo: &model.HistoryInfo{},
		Args:       []interface{}{colNames, ifExists},
	}

	err = d.doDDLJob(ctx, job)
	if err != nil {
		return errors.Trace(err)
	}
	err = d.callHookOnChanged(err)
	return errors.Trace(err)
}

func checkIsDroppableColumn(ctx sessionctx.Context, t table.Table, spec *ast.AlterTableSpec) (isDrapable bool, err error) {
	tblInfo := t.Meta()
	// Check whether dropped column has existed.
	colName := spec.OldColumnName.Name
	col := table.FindCol(t.VisibleCols(), colName.L)
	if col == nil {
		err = ErrCantDropFieldOrKey.GenWithStack("column %s doesn't exist", colName)
		if spec.IfExists {
			ctx.GetSessionVars().StmtCtx.AppendNote(err)
			return false, nil
		}
		return false, err
	}

	if err = isDroppableColumn(tblInfo, colName); err != nil {
		return false, errors.Trace(err)
	}
	// We don't support dropping column with PK handle covered now.
	if col.IsPKHandleColumn(tblInfo) {
		return false, errUnsupportedPKHandle
	}
	return true, nil
}

func checkDropVisibleColumnCnt(t table.Table, columnCnt int) error {
	tblInfo := t.Meta()
	visibleColumCnt := 0
	for _, column := range tblInfo.Columns {
		if !column.Hidden {
			visibleColumCnt++
		}
		if visibleColumCnt > columnCnt {
			return nil
		}
	}
	return ErrTableMustHaveColumns
}

// checkModifyCharsetAndCollation returns error when the charset or collation is not modifiable.
// needRewriteCollationData is used when trying to modify the collation of a column, it is true when the column is with
// index because index of a string column is collation-aware.
func checkModifyCharsetAndCollation(toCharset, toCollate, origCharset, origCollate string, needRewriteCollationData bool) error {
	if !charset.ValidCharsetAndCollation(toCharset, toCollate) {
		return ErrUnknownCharacterSet.GenWithStack("Unknown character set: '%s', collation: '%s'", toCharset, toCollate)
	}

	if needRewriteCollationData && collate.NewCollationEnabled() && !collate.CompatibleCollate(origCollate, toCollate) {
		return errUnsupportedModifyCollation.GenWithStackByArgs(origCollate, toCollate)
	}

	if (origCharset == charset.CharsetUTF8 && toCharset == charset.CharsetUTF8MB4) ||
		(origCharset == charset.CharsetUTF8 && toCharset == charset.CharsetUTF8) ||
		(origCharset == charset.CharsetUTF8MB4 && toCharset == charset.CharsetUTF8MB4) {
		// TiDB only allow utf8 to be changed to utf8mb4, or changing the collation when the charset is utf8/utf8mb4.
		return nil
	}

	if toCharset != origCharset {
		msg := fmt.Sprintf("charset from %s to %s", origCharset, toCharset)
		return errUnsupportedModifyCharset.GenWithStackByArgs(msg)
	}
	if toCollate != origCollate {
		msg := fmt.Sprintf("change collate from %s to %s", origCollate, toCollate)
		return errUnsupportedModifyCharset.GenWithStackByArgs(msg)
	}
	return nil
}

// CheckModifyTypeCompatible checks whether changes column type to another is compatible and can be changed.
// If types are compatible and can be directly changed, nil err will be returned; otherwise the types are incompatible.
// There are two cases when types incompatible:
// 1. returned canReorg == true: types can be changed by reorg
// 2. returned canReorg == false: type change not supported yet
func CheckModifyTypeCompatible(origin *types.FieldType, to *types.FieldType) (canReorg bool, errMsg string, err error) {
	// Deal with the same type.
	if origin.Tp == to.Tp {
		if origin.Tp == mysql.TypeEnum || origin.Tp == mysql.TypeSet {
			typeVar := "set"
			if origin.Tp == mysql.TypeEnum {
				typeVar = "enum"
			}
			if len(to.Elems) < len(origin.Elems) {
				msg := fmt.Sprintf("the number of %s column's elements is less than the original: %d", typeVar, len(origin.Elems))
				return true, msg, errUnsupportedModifyColumn.GenWithStackByArgs(msg)
			}
			for index, originElem := range origin.Elems {
				toElem := to.Elems[index]
				if originElem != toElem {
					msg := fmt.Sprintf("cannot modify %s column value %s to %s", typeVar, originElem, toElem)
					return true, msg, errUnsupportedModifyColumn.GenWithStackByArgs(msg)
				}
			}
		}

		if origin.Tp == mysql.TypeNewDecimal {
			// Floating-point and fixed-point types also can be UNSIGNED. As with integer types, this attribute prevents
			// negative values from being stored in the column. Unlike the integer types, the upper range of column values
			// remains the same.
			if to.Flen != origin.Flen || to.Decimal != origin.Decimal || mysql.HasUnsignedFlag(to.Flag) != mysql.HasUnsignedFlag(origin.Flag) {
				msg := fmt.Sprintf("decimal change from decimal(%d, %d) to decimal(%d, %d)", origin.Flen, origin.Decimal, to.Flen, to.Decimal)
				return true, msg, errUnsupportedModifyColumn.GenWithStackByArgs(msg)
			}
		}

		needReorg, reason := needReorgToChange(origin, to)
		if !needReorg {
			return false, "", nil
		}
		return true, reason, errUnsupportedModifyColumn.GenWithStackByArgs(reason)
	}

	// Deal with the different type.
	if !checkTypeChangeSupported(origin, to) {
		unsupportedMsg := fmt.Sprintf("change from original type %v to %v is currently unsupported yet", to.CompactStr(), origin.CompactStr())
		return false, unsupportedMsg, errUnsupportedModifyColumn.GenWithStackByArgs(unsupportedMsg)
	}

	// Check if different type can directly convert and no need to reorg.
	stringToString := types.IsString(origin.Tp) && types.IsString(to.Tp)
	integerToInteger := mysql.IsIntegerType(origin.Tp) && mysql.IsIntegerType(to.Tp)
	if stringToString || integerToInteger {
		needReorg, reason := needReorgToChange(origin, to)
		if !needReorg {
			return false, "", nil
		}
		return true, reason, errUnsupportedModifyColumn.GenWithStackByArgs(reason)
	}

	notCompatibleMsg := fmt.Sprintf("type %v not match origin %v", to.CompactStr(), origin.CompactStr())
	return true, notCompatibleMsg, errUnsupportedModifyColumn.GenWithStackByArgs(notCompatibleMsg)
}

func needReorgToChange(origin *types.FieldType, to *types.FieldType) (needOreg bool, reasonMsg string) {
	toFlen := to.Flen
	originFlen := origin.Flen
	if mysql.IsIntegerType(to.Tp) && mysql.IsIntegerType(origin.Tp) {
		// For integers, we should ignore the potential display length represented by flen, using
		// the default flen of the type.
		originFlen, _ = mysql.GetDefaultFieldLengthAndDecimal(origin.Tp)
		toFlen, _ = mysql.GetDefaultFieldLengthAndDecimal(to.Tp)
	}

	if toFlen > 0 && toFlen < originFlen {
		return true, fmt.Sprintf("length %d is less than origin %d", toFlen, originFlen)
	}
	if to.Decimal > 0 && to.Decimal < origin.Decimal {
		return true, fmt.Sprintf("decimal %d is less than origin %d", to.Decimal, origin.Decimal)
	}
	if mysql.HasUnsignedFlag(origin.Flag) != mysql.HasUnsignedFlag(to.Flag) {
		return true, "can't change unsigned integer to signed or vice versa"
	}
	return false, ""
}

func checkTypeChangeSupported(origin *types.FieldType, to *types.FieldType) bool {
	if types.IsString(origin.Tp) && to.Tp == mysql.TypeBit {
		// TODO: Currently string data type cast to bit are not compatible with mysql, should fix here after compatible.
		return false
	}

	if (origin.Tp == mysql.TypeEnum || origin.Tp == mysql.TypeSet) &&
		(types.IsTypeTime(to.Tp) || to.Tp == mysql.TypeDuration) {
		// TODO: Currently enum/set cast to date/datetime/timestamp/time/bit are not support yet, should fix here after supported.
		return false
	}

	if (types.IsTypeTime(origin.Tp) || origin.Tp == mysql.TypeDuration || origin.Tp == mysql.TypeYear) &&
		(to.Tp == mysql.TypeEnum || to.Tp == mysql.TypeSet || to.Tp == mysql.TypeBit) {
		// TODO: Currently date and time cast to enum/set/bit are not support yet, should fix here after supported.
		return false
	}

	if (origin.Tp == mysql.TypeFloat || origin.Tp == mysql.TypeDouble) &&
		(types.IsTypeTime(to.Tp) || to.Tp == mysql.TypeEnum || to.Tp == mysql.TypeSet) {
		// TODO: Currently float/double cast to date/datetime/timestamp/enum/set type are not support yet, should fix here after supported.
		return false
	}

	if origin.Tp == mysql.TypeBit &&
		(types.IsTypeTime(to.Tp) || to.Tp == mysql.TypeDuration || to.Tp == mysql.TypeEnum || to.Tp == mysql.TypeSet) {
		// TODO: Currently bit cast to date/datetime/timestamp/time/enum/set are not support yet, should fix here after supported.
		return false
	}

	if origin.Tp == mysql.TypeNewDecimal && (to.Tp == mysql.TypeEnum || to.Tp == mysql.TypeSet) {
		// TODO: Currently decimal cast to enum/set are not support yet, should fix here after supported.
		return false
	}

	if origin.Tp == mysql.TypeJSON && (to.Tp == mysql.TypeEnum || to.Tp == mysql.TypeSet || to.Tp == mysql.TypeBit) {
		// TODO: Currently json cast to enum/set/bit are not support yet, should fix here after supported.
		return false
	}

	return true
}

// checkModifyTypes checks if the 'origin' type can be modified to 'to' type no matter directly change
// or change by reorg. It returns error if the two types are incompatible and correlated change are not
// supported. However, even the two types can be change, if the flag "tidb_enable_change_column_type" not
// set, or the "origin" type contains primary key, error will be returned.
func checkModifyTypes(ctx sessionctx.Context, origin *types.FieldType, to *types.FieldType, needRewriteCollationData bool) error {
	canReorg, changeColumnErrMsg, err := CheckModifyTypeCompatible(origin, to)
	if err != nil {
		enableChangeColumnType := ctx.GetSessionVars().EnableChangeColumnType
		if !canReorg {
			return errors.Trace(err)
		}

		if !enableChangeColumnType {
			msg := fmt.Sprintf("%s, and tidb_enable_change_column_type is false", changeColumnErrMsg)
			return errUnsupportedModifyColumn.GenWithStackByArgs(msg)
		} else if mysql.HasPriKeyFlag(origin.Flag) {
			msg := "tidb_enable_change_column_type is true and this column has primary key flag"
			return errUnsupportedModifyColumn.GenWithStackByArgs(msg)
		}
	}

	err = checkModifyCharsetAndCollation(to.Charset, to.Collate, origin.Charset, origin.Collate, needRewriteCollationData)
	// column type change can handle the charset change between these two types in the process of the reorg.
	if err != nil && errUnsupportedModifyCharset.Equal(err) && canReorg {
		return nil
	}
	return errors.Trace(err)
}

func setDefaultValue(ctx sessionctx.Context, col *table.Column, option *ast.ColumnOption) (bool, error) {
	hasDefaultValue := false
	value, isSeqExpr, err := getDefaultValue(ctx, col, option)
	if err != nil {
		return hasDefaultValue, errors.Trace(err)
	}
	if isSeqExpr {
		if err := checkSequenceDefaultValue(col); err != nil {
			return false, errors.Trace(err)
		}
		col.DefaultIsExpr = isSeqExpr
	}

	if hasDefaultValue, value, err = checkColumnDefaultValue(ctx, col, value); err != nil {
		return hasDefaultValue, errors.Trace(err)
	}
	value, err = convertTimestampDefaultValToUTC(ctx, value, col)
	if err != nil {
		return hasDefaultValue, errors.Trace(err)
	}
	err = col.SetDefaultValue(value)
	if err != nil {
		return hasDefaultValue, errors.Trace(err)
	}
	return hasDefaultValue, nil
}

func setColumnComment(ctx sessionctx.Context, col *table.Column, option *ast.ColumnOption) error {
	value, err := expression.EvalAstExpr(ctx, option.Expr)
	if err != nil {
		return errors.Trace(err)
	}
	col.Comment, err = value.ToString()
	return errors.Trace(err)
}

// processColumnOptions is only used in getModifiableColumnJob.
func processColumnOptions(ctx sessionctx.Context, col *table.Column, options []*ast.ColumnOption) error {
	var sb strings.Builder
	restoreFlags := format.RestoreStringSingleQuotes | format.RestoreKeyWordLowercase | format.RestoreNameBackQuotes |
		format.RestoreSpacesAroundBinaryOperation
	restoreCtx := format.NewRestoreCtx(restoreFlags, &sb)

	var hasDefaultValue, setOnUpdateNow bool
	var err error
	for _, opt := range options {
		switch opt.Tp {
		case ast.ColumnOptionDefaultValue:
			hasDefaultValue, err = setDefaultValue(ctx, col, opt)
			if err != nil {
				return errors.Trace(err)
			}
		case ast.ColumnOptionComment:
			err := setColumnComment(ctx, col, opt)
			if err != nil {
				return errors.Trace(err)
			}
		case ast.ColumnOptionNotNull:
			col.Flag |= mysql.NotNullFlag
		case ast.ColumnOptionNull:
			col.Flag &= ^mysql.NotNullFlag
		case ast.ColumnOptionAutoIncrement:
			col.Flag |= mysql.AutoIncrementFlag
		case ast.ColumnOptionPrimaryKey, ast.ColumnOptionUniqKey:
			return errUnsupportedModifyColumn.GenWithStack("can't change column constraint - %v", opt.Tp)
		case ast.ColumnOptionOnUpdate:
			// TODO: Support other time functions.
			if col.Tp == mysql.TypeTimestamp || col.Tp == mysql.TypeDatetime {
				if !expression.IsValidCurrentTimestampExpr(opt.Expr, &col.FieldType) {
					return ErrInvalidOnUpdate.GenWithStackByArgs(col.Name)
				}
			} else {
				return ErrInvalidOnUpdate.GenWithStackByArgs(col.Name)
			}
			col.Flag |= mysql.OnUpdateNowFlag
			setOnUpdateNow = true
		case ast.ColumnOptionGenerated:
			sb.Reset()
			err = opt.Expr.Restore(restoreCtx)
			if err != nil {
				return errors.Trace(err)
			}
			col.GeneratedExprString = sb.String()
			col.GeneratedStored = opt.Stored
			col.Dependences = make(map[string]struct{})
			col.GeneratedExpr = opt.Expr
			for _, colName := range findColumnNamesInExpr(opt.Expr) {
				col.Dependences[colName.Name.L] = struct{}{}
			}
		case ast.ColumnOptionCollate:
			col.Collate = opt.StrValue
		case ast.ColumnOptionReference:
			return errors.Trace(errUnsupportedModifyColumn.GenWithStackByArgs("can't modify with references"))
		case ast.ColumnOptionFulltext:
			return errors.Trace(errUnsupportedModifyColumn.GenWithStackByArgs("can't modify with full text"))
		case ast.ColumnOptionCheck:
			return errors.Trace(errUnsupportedModifyColumn.GenWithStackByArgs("can't modify with check"))
		// Ignore ColumnOptionAutoRandom. It will be handled later.
		case ast.ColumnOptionAutoRandom:
		default:
			return errors.Trace(errUnsupportedModifyColumn.GenWithStackByArgs(fmt.Sprintf("unknown column option type: %d", opt.Tp)))
		}
	}

	processDefaultValue(col, hasDefaultValue, setOnUpdateNow)

	processColumnFlags(col)

	if hasDefaultValue {
		return errors.Trace(checkDefaultValue(ctx, col, true))
	}

	return nil
}

func (d *ddl) getModifiableColumnJob(ctx sessionctx.Context, ident ast.Ident, originalColName model.CIStr,
	spec *ast.AlterTableSpec) (*model.Job, error) {
	specNewColumn := spec.NewColumns[0]
	is := d.infoHandle.Get()
	schema, ok := is.SchemaByName(ident.Schema)
	if !ok {
		return nil, errors.Trace(infoschema.ErrDatabaseNotExists)
	}
	t, err := is.TableByName(ident.Schema, ident.Name)
	if err != nil {
		return nil, errors.Trace(infoschema.ErrTableNotExists.GenWithStackByArgs(ident.Schema, ident.Name))
	}

	col := table.FindCol(t.Cols(), originalColName.L)
	if col == nil {
		return nil, infoschema.ErrColumnNotExists.GenWithStackByArgs(originalColName, ident.Name)
	}
	newColName := specNewColumn.Name.Name
	if newColName.L == model.ExtraHandleName.L {
		return nil, ErrWrongColumnName.GenWithStackByArgs(newColName.L)
	}
	// If we want to rename the column name, we need to check whether it already exists.
	if newColName.L != originalColName.L {
		c := table.FindCol(t.Cols(), newColName.L)
		if c != nil {
			return nil, infoschema.ErrColumnExists.GenWithStackByArgs(newColName)
		}
	}

	// Constraints in the new column means adding new constraints. Errors should thrown,
	// which will be done by `processColumnOptions` later.
	if specNewColumn.Tp == nil {
		// Make sure the column definition is simple field type.
		return nil, errors.Trace(errUnsupportedModifyColumn)
	}

	if err = checkColumnAttributes(specNewColumn.Name.OrigColName(), specNewColumn.Tp); err != nil {
		return nil, errors.Trace(err)
	}

	newCol := table.ToColumn(&model.ColumnInfo{
		ID: col.ID,
		// We use this PR(https://github.com/pingcap/tidb/pull/6274) as the dividing line to define whether it is a new version or an old version TiDB.
		// The old version TiDB initializes the column's offset and state here.
		// The new version TiDB doesn't initialize the column's offset and state, and it will do the initialization in run DDL function.
		// When we do the rolling upgrade the following may happen:
		// a new version TiDB builds the DDL job that doesn't be set the column's offset and state,
		// and the old version TiDB is the DDL owner, it doesn't get offset and state from the store. Then it will encounter errors.
		// So here we set offset and state to support the rolling upgrade.
		Offset:                col.Offset,
		State:                 col.State,
		OriginDefaultValue:    col.OriginDefaultValue,
		OriginDefaultValueBit: col.OriginDefaultValueBit,
		FieldType:             *specNewColumn.Tp,
		Name:                  newColName,
		Version:               col.Version,
	})

	var chs, coll string
	// TODO: Remove it when all table versions are greater than or equal to TableInfoVersion1.
	// If newCol's charset is empty and the table's version less than TableInfoVersion1,
	// we will not modify the charset of the column. This behavior is not compatible with MySQL.
	if len(newCol.FieldType.Charset) == 0 && t.Meta().Version < model.TableInfoVersion1 {
		chs = col.FieldType.Charset
		coll = col.FieldType.Collate
	} else {
		chs, coll, err = getCharsetAndCollateInColumnDef(specNewColumn)
		if err != nil {
			return nil, errors.Trace(err)
		}
		chs, coll, err = ResolveCharsetCollation(
			ast.CharsetOpt{Chs: chs, Col: coll},
			ast.CharsetOpt{Chs: t.Meta().Charset, Col: t.Meta().Collate},
			ast.CharsetOpt{Chs: schema.Charset, Col: schema.Collate},
		)
		chs, coll = OverwriteCollationWithBinaryFlag(specNewColumn, chs, coll)
		if err != nil {
			return nil, errors.Trace(err)
		}
	}

	if err = setCharsetCollationFlenDecimal(&newCol.FieldType, chs, coll); err != nil {
		return nil, errors.Trace(err)
	}

	// Check the column with foreign key, waiting for the default flen and decimal.
	if fkInfo := getColumnForeignKeyInfo(originalColName.L, t.Meta().ForeignKeys); fkInfo != nil {
		// For now we strongly ban the all column type change for column with foreign key.
		// Actually MySQL support change column with foreign key from varchar(m) -> varchar(m+t) and t > 0.
		if newCol.Tp != col.Tp || newCol.Flen != col.Flen || newCol.Decimal != col.Decimal {
			return nil, errFKIncompatibleColumns.GenWithStackByArgs(originalColName, fkInfo.Name)
		}
	}

	// Adjust the flen for blob types after the default flen is set.
	adjustBlobTypesFlen(newCol)

	if err = processColumnOptions(ctx, newCol, specNewColumn.Options); err != nil {
		return nil, errors.Trace(err)
	}

	if err = checkColumnValueConstraint(newCol, newCol.Collate); err != nil {
		return nil, errors.Trace(err)
	}

	if err = checkModifyTypes(ctx, &col.FieldType, &newCol.FieldType, isColumnWithIndex(col.Name.L, t.Meta().Indices)); err != nil {
		if strings.Contains(err.Error(), "Unsupported modifying collation") {
			colErrMsg := "Unsupported modifying collation of column '%s' from '%s' to '%s' when index is defined on it."
			err = errUnsupportedModifyCollation.GenWithStack(colErrMsg, col.Name.L, col.Collate, newCol.Collate)
		}
		return nil, errors.Trace(err)
	}
	if ctx.GetSessionVars().EnableChangeColumnType && needChangeColumnData(col.ColumnInfo, newCol.ColumnInfo) {
		if newCol.IsGenerated() || col.IsGenerated() {
			// TODO: Make it compatible with MySQL error.
			msg := fmt.Sprintf("tidb_enable_change_column_type is true, newCol IsGenerated %v, oldCol IsGenerated %v", newCol.IsGenerated(), col.IsGenerated())
			return nil, errUnsupportedModifyColumn.GenWithStackByArgs(msg)
		} else if t.Meta().Partition != nil {
			return nil, errUnsupportedModifyColumn.GenWithStackByArgs("tidb_enable_change_column_type is true, table is partition table")
		}
	}

	// Copy index related options to the new spec.
	indexFlags := col.FieldType.Flag & (mysql.PriKeyFlag | mysql.UniqueKeyFlag | mysql.MultipleKeyFlag)
	newCol.FieldType.Flag |= indexFlags
	if mysql.HasPriKeyFlag(col.FieldType.Flag) {
		newCol.FieldType.Flag |= mysql.NotNullFlag
		// TODO: If user explicitly set NULL, we should throw error ErrPrimaryCantHaveNull.
	}

	// We don't support modifying column from not_auto_increment to auto_increment.
	if !mysql.HasAutoIncrementFlag(col.Flag) && mysql.HasAutoIncrementFlag(newCol.Flag) {
		return nil, errUnsupportedModifyColumn.GenWithStackByArgs("can't set auto_increment")
	}
	// Disallow modifying column from auto_increment to not auto_increment if the session variable `AllowRemoveAutoInc` is false.
	if !ctx.GetSessionVars().AllowRemoveAutoInc && mysql.HasAutoIncrementFlag(col.Flag) && !mysql.HasAutoIncrementFlag(newCol.Flag) {
		return nil, errUnsupportedModifyColumn.GenWithStackByArgs("can't remove auto_increment without @@tidb_allow_remove_auto_inc enabled")
	}

	// We support modifying the type definitions of 'null' to 'not null' now.
	var modifyColumnTp byte
	if !mysql.HasNotNullFlag(col.Flag) && mysql.HasNotNullFlag(newCol.Flag) {
		if err = checkForNullValue(ctx, col.Tp != newCol.Tp, ident.Schema, ident.Name, newCol.Name, col.ColumnInfo); err != nil {
			return nil, errors.Trace(err)
		}
		// `modifyColumnTp` indicates that there is a type modification.
		modifyColumnTp = mysql.TypeNull
	}

	if err = checkColumnFieldLength(newCol); err != nil {
		return nil, err
	}

	if err = checkColumnWithIndexConstraint(t.Meta(), col.ColumnInfo, newCol.ColumnInfo); err != nil {
		return nil, err
	}

	// As same with MySQL, we don't support modifying the stored status for generated columns.
	if err = checkModifyGeneratedColumn(t, col, newCol, specNewColumn, spec.Position); err != nil {
		return nil, errors.Trace(err)
	}

	var newAutoRandBits uint64
	if newAutoRandBits, err = checkAutoRandom(t.Meta(), col, specNewColumn); err != nil {
		return nil, errors.Trace(err)
	}

	job := &model.Job{
		SchemaID:   schema.ID,
		TableID:    t.Meta().ID,
		SchemaName: schema.Name.L,
		Type:       model.ActionModifyColumn,
		BinlogInfo: &model.HistoryInfo{},
		ReorgMeta: &model.DDLReorgMeta{
			SQLMode:       ctx.GetSessionVars().SQLMode,
			Warnings:      make(map[errors.ErrorID]*terror.Error),
			WarningsCount: make(map[errors.ErrorID]int64),
		},
		Args: []interface{}{&newCol, originalColName, spec.Position, modifyColumnTp, newAutoRandBits},
	}
	return job, nil
}

// checkColumnWithIndexConstraint is used to check the related index constraint of the modified column.
// Index has a max-prefix-length constraint. eg: a varchar(100), index idx(a), modifying column a to a varchar(4000)
// will cause index idx to break the max-prefix-length constraint.
func checkColumnWithIndexConstraint(tbInfo *model.TableInfo, originalCol, newCol *model.ColumnInfo) error {
	var columns []*model.ColumnInfo
	for _, indexInfo := range tbInfo.Indices {
		containColumn := false
		for _, col := range indexInfo.Columns {
			if col.Name.L == originalCol.Name.L {
				containColumn = true
				break
			}
		}
		if !containColumn {
			continue
		}
		if columns == nil {
			columns = make([]*model.ColumnInfo, 0, len(tbInfo.Columns))
			columns = append(columns, tbInfo.Columns...)
			// replace old column with new column.
			for i, col := range columns {
				if col.Name.L != originalCol.Name.L {
					continue
				}
				columns[i] = newCol.Clone()
				columns[i].Name = originalCol.Name
				break
			}
		}
		err := checkIndexPrefixLength(columns, indexInfo.Columns)
		if err != nil {
			return err
		}
	}
	return nil
}

func checkAutoRandom(tableInfo *model.TableInfo, originCol *table.Column, specNewColumn *ast.ColumnDef) (uint64, error) {
	// Disallow add/drop actions on auto_random.
	var oldRandBits uint64
	if tableInfo.PKIsHandle && (tableInfo.GetPkName().L == originCol.Name.L) {
		oldRandBits = tableInfo.AutoRandomBits
	}
	newRandBits, err := extractAutoRandomBitsFromColDef(specNewColumn)
	if err != nil {
		return 0, errors.Trace(err)
	}
	switch {
	case oldRandBits == newRandBits:
		break
	case oldRandBits == 0 || newRandBits == 0:
		return 0, ErrInvalidAutoRandom.GenWithStackByArgs(autoid.AutoRandomAlterErrMsg)
	case autoid.MaxAutoRandomBits < newRandBits:
		errMsg := fmt.Sprintf(autoid.AutoRandomOverflowErrMsg,
			autoid.MaxAutoRandomBits, newRandBits, specNewColumn.Name.Name.O)
		return 0, ErrInvalidAutoRandom.GenWithStackByArgs(errMsg)
	case oldRandBits < newRandBits:
		break // Increasing auto_random shard bits is allowed.
	case oldRandBits > newRandBits:
		return 0, ErrInvalidAutoRandom.GenWithStackByArgs(autoid.AutoRandomDecreaseBitErrMsg)
	}

	if oldRandBits != 0 {
		// Disallow changing the column field type.
		if originCol.Tp != specNewColumn.Tp.Tp {
			return 0, ErrInvalidAutoRandom.GenWithStackByArgs(autoid.AutoRandomModifyColTypeErrMsg)
		}
		// Disallow changing auto_increment on auto_random column.
		if containsColumnOption(specNewColumn, ast.ColumnOptionAutoIncrement) != mysql.HasAutoIncrementFlag(originCol.Flag) {
			return 0, ErrInvalidAutoRandom.GenWithStackByArgs(autoid.AutoRandomIncompatibleWithAutoIncErrMsg)
		}
		// Disallow specifying a default value on auto_random column.
		if containsColumnOption(specNewColumn, ast.ColumnOptionDefaultValue) {
			return 0, ErrInvalidAutoRandom.GenWithStackByArgs(autoid.AutoRandomIncompatibleWithDefaultValueErrMsg)
		}
	}
	return newRandBits, nil
}

// ChangeColumn renames an existing column and modifies the column's definition,
// currently we only support limited kind of changes
// that do not need to change or check data on the table.
func (d *ddl) ChangeColumn(ctx sessionctx.Context, ident ast.Ident, spec *ast.AlterTableSpec) error {
	specNewColumn := spec.NewColumns[0]
	if len(specNewColumn.Name.Schema.O) != 0 && ident.Schema.L != specNewColumn.Name.Schema.L {
		return ErrWrongDBName.GenWithStackByArgs(specNewColumn.Name.Schema.O)
	}
	if len(spec.OldColumnName.Schema.O) != 0 && ident.Schema.L != spec.OldColumnName.Schema.L {
		return ErrWrongDBName.GenWithStackByArgs(spec.OldColumnName.Schema.O)
	}
	if len(specNewColumn.Name.Table.O) != 0 && ident.Name.L != specNewColumn.Name.Table.L {
		return ErrWrongTableName.GenWithStackByArgs(specNewColumn.Name.Table.O)
	}
	if len(spec.OldColumnName.Table.O) != 0 && ident.Name.L != spec.OldColumnName.Table.L {
		return ErrWrongTableName.GenWithStackByArgs(spec.OldColumnName.Table.O)
	}

	job, err := d.getModifiableColumnJob(ctx, ident, spec.OldColumnName.Name, spec)
	if err != nil {
		if infoschema.ErrColumnNotExists.Equal(err) && spec.IfExists {
			ctx.GetSessionVars().StmtCtx.AppendNote(infoschema.ErrColumnNotExists.GenWithStackByArgs(spec.OldColumnName.Name, ident.Name))
			return nil
		}
		return errors.Trace(err)
	}

	err = d.doDDLJob(ctx, job)
	// column not exists, but if_exists flags is true, so we ignore this error.
	if infoschema.ErrColumnNotExists.Equal(err) && spec.IfExists {
		ctx.GetSessionVars().StmtCtx.AppendNote(err)
		return nil
	}
	err = d.callHookOnChanged(err)
	return errors.Trace(err)
}

// RenameColumn renames an existing column.
func (d *ddl) RenameColumn(ctx sessionctx.Context, ident ast.Ident, spec *ast.AlterTableSpec) error {
	oldColName := spec.OldColumnName.Name
	newColName := spec.NewColumnName.Name
	if oldColName.L == newColName.L {
		return nil
	}
	if newColName.L == model.ExtraHandleName.L {
		return ErrWrongColumnName.GenWithStackByArgs(newColName.L)
	}

	schema, tbl, err := d.getSchemaAndTableByIdent(ctx, ident)
	if err != nil {
		return errors.Trace(err)
	}

	oldCol := table.FindCol(tbl.VisibleCols(), oldColName.L)
	if oldCol == nil {
		return infoschema.ErrColumnNotExists.GenWithStackByArgs(oldColName, ident.Name)
	}

	allCols := tbl.Cols()
	colWithNewNameAlreadyExist := table.FindCol(allCols, newColName.L) != nil
	if colWithNewNameAlreadyExist {
		return infoschema.ErrColumnExists.GenWithStackByArgs(newColName)
	}

	if fkInfo := getColumnForeignKeyInfo(oldColName.L, tbl.Meta().ForeignKeys); fkInfo != nil {
		return errFKIncompatibleColumns.GenWithStackByArgs(oldColName, fkInfo.Name)
	}

	// Check generated expression.
	for _, col := range allCols {
		if col.GeneratedExpr == nil {
			continue
		}
		dependedColNames := findColumnNamesInExpr(col.GeneratedExpr)
		for _, name := range dependedColNames {
			if name.Name.L == oldColName.L {
				return ErrBadField.GenWithStackByArgs(oldColName.O, "generated column function")
			}
		}
	}

	newCol := oldCol.Clone()
	newCol.Name = newColName
	job := &model.Job{
		SchemaID:   schema.ID,
		TableID:    tbl.Meta().ID,
		SchemaName: schema.Name.L,
		Type:       model.ActionModifyColumn,
		BinlogInfo: &model.HistoryInfo{},
		ReorgMeta: &model.DDLReorgMeta{
			SQLMode:       ctx.GetSessionVars().SQLMode,
			Warnings:      make(map[errors.ErrorID]*terror.Error),
			WarningsCount: make(map[errors.ErrorID]int64),
		},
		Args: []interface{}{&newCol, oldColName, spec.Position, 0},
	}
	err = d.doDDLJob(ctx, job)
	err = d.callHookOnChanged(err)
	return errors.Trace(err)
}

// ModifyColumn does modification on an existing column, currently we only support limited kind of changes
// that do not need to change or check data on the table.
func (d *ddl) ModifyColumn(ctx sessionctx.Context, ident ast.Ident, spec *ast.AlterTableSpec) error {
	specNewColumn := spec.NewColumns[0]
	if len(specNewColumn.Name.Schema.O) != 0 && ident.Schema.L != specNewColumn.Name.Schema.L {
		return ErrWrongDBName.GenWithStackByArgs(specNewColumn.Name.Schema.O)
	}
	if len(specNewColumn.Name.Table.O) != 0 && ident.Name.L != specNewColumn.Name.Table.L {
		return ErrWrongTableName.GenWithStackByArgs(specNewColumn.Name.Table.O)
	}

	originalColName := specNewColumn.Name.Name
	job, err := d.getModifiableColumnJob(ctx, ident, originalColName, spec)
	if err != nil {
		if infoschema.ErrColumnNotExists.Equal(err) && spec.IfExists {
			ctx.GetSessionVars().StmtCtx.AppendNote(infoschema.ErrColumnNotExists.GenWithStackByArgs(originalColName, ident.Name))
			return nil
		}
		return errors.Trace(err)
	}

	err = d.doDDLJob(ctx, job)
	// column not exists, but if_exists flags is true, so we ignore this error.
	if infoschema.ErrColumnNotExists.Equal(err) && spec.IfExists {
		ctx.GetSessionVars().StmtCtx.AppendNote(err)
		return nil
	}
	err = d.callHookOnChanged(err)
	return errors.Trace(err)
}

func (d *ddl) AlterColumn(ctx sessionctx.Context, ident ast.Ident, spec *ast.AlterTableSpec) error {
	specNewColumn := spec.NewColumns[0]
	is := d.infoHandle.Get()
	schema, ok := is.SchemaByName(ident.Schema)
	if !ok {
		return infoschema.ErrTableNotExists.GenWithStackByArgs(ident.Schema, ident.Name)
	}
	t, err := is.TableByName(ident.Schema, ident.Name)
	if err != nil {
		return infoschema.ErrTableNotExists.GenWithStackByArgs(ident.Schema, ident.Name)
	}

	colName := specNewColumn.Name.Name
	// Check whether alter column has existed.
	col := table.FindCol(t.Cols(), colName.L)
	if col == nil {
		return ErrBadField.GenWithStackByArgs(colName, ident.Name)
	}

	// Clean the NoDefaultValueFlag value.
	col.Flag &= ^mysql.NoDefaultValueFlag
	if len(specNewColumn.Options) == 0 {
		err = col.SetDefaultValue(nil)
		if err != nil {
			return errors.Trace(err)
		}
		setNoDefaultValueFlag(col, false)
	} else {
		if IsAutoRandomColumnID(t.Meta(), col.ID) {
			return ErrInvalidAutoRandom.GenWithStackByArgs(autoid.AutoRandomIncompatibleWithDefaultValueErrMsg)
		}
		hasDefaultValue, err := setDefaultValue(ctx, col, specNewColumn.Options[0])
		if err != nil {
			return errors.Trace(err)
		}
		if err = checkDefaultValue(ctx, col, hasDefaultValue); err != nil {
			return errors.Trace(err)
		}
	}

	job := &model.Job{
		SchemaID:   schema.ID,
		TableID:    t.Meta().ID,
		SchemaName: schema.Name.L,
		Type:       model.ActionSetDefaultValue,
		BinlogInfo: &model.HistoryInfo{},
		Args:       []interface{}{col},
	}

	err = d.doDDLJob(ctx, job)
	err = d.callHookOnChanged(err)
	return errors.Trace(err)
}

// AlterTableComment updates the table comment information.
func (d *ddl) AlterTableComment(ctx sessionctx.Context, ident ast.Ident, spec *ast.AlterTableSpec) error {
	is := d.infoHandle.Get()
	schema, ok := is.SchemaByName(ident.Schema)
	if !ok {
		return infoschema.ErrDatabaseNotExists.GenWithStackByArgs(ident.Schema)
	}

	tb, err := is.TableByName(ident.Schema, ident.Name)
	if err != nil {
		return errors.Trace(infoschema.ErrTableNotExists.GenWithStackByArgs(ident.Schema, ident.Name))
	}

	job := &model.Job{
		SchemaID:   schema.ID,
		TableID:    tb.Meta().ID,
		SchemaName: schema.Name.L,
		Type:       model.ActionModifyTableComment,
		BinlogInfo: &model.HistoryInfo{},
		Args:       []interface{}{spec.Comment},
	}

	err = d.doDDLJob(ctx, job)
	err = d.callHookOnChanged(err)
	return errors.Trace(err)
}

// AlterTableAutoIDCache updates the table comment information.
func (d *ddl) AlterTableAutoIDCache(ctx sessionctx.Context, ident ast.Ident, newCache int64) error {
	schema, tb, err := d.getSchemaAndTableByIdent(ctx, ident)
	if err != nil {
		return errors.Trace(err)
	}

	job := &model.Job{
		SchemaID:   schema.ID,
		TableID:    tb.Meta().ID,
		SchemaName: schema.Name.L,
		Type:       model.ActionModifyTableAutoIdCache,
		BinlogInfo: &model.HistoryInfo{},
		Args:       []interface{}{newCache},
	}

	err = d.doDDLJob(ctx, job)
	err = d.callHookOnChanged(err)
	return errors.Trace(err)
}

// AlterTableCharsetAndCollate changes the table charset and collate.
func (d *ddl) AlterTableCharsetAndCollate(ctx sessionctx.Context, ident ast.Ident, toCharset, toCollate string, needsOverwriteCols bool) error {
	// use the last one.
	if toCharset == "" && toCollate == "" {
		return ErrUnknownCharacterSet.GenWithStackByArgs(toCharset)
	}

	is := d.infoHandle.Get()
	schema, ok := is.SchemaByName(ident.Schema)
	if !ok {
		return infoschema.ErrDatabaseNotExists.GenWithStackByArgs(ident.Schema)
	}

	tb, err := is.TableByName(ident.Schema, ident.Name)
	if err != nil {
		return errors.Trace(infoschema.ErrTableNotExists.GenWithStackByArgs(ident.Schema, ident.Name))
	}

	if toCharset == "" {
		// charset does not change.
		toCharset = tb.Meta().Charset
	}

	if toCollate == "" {
		// get the default collation of the charset.
		toCollate, err = charset.GetDefaultCollation(toCharset)
		if err != nil {
			return errors.Trace(err)
		}
	}
	doNothing, err := checkAlterTableCharset(tb.Meta(), schema, toCharset, toCollate, needsOverwriteCols)
	if err != nil {
		return err
	}
	if doNothing {
		return nil
	}

	job := &model.Job{
		SchemaID:   schema.ID,
		TableID:    tb.Meta().ID,
		SchemaName: schema.Name.L,
		Type:       model.ActionModifyTableCharsetAndCollate,
		BinlogInfo: &model.HistoryInfo{},
		Args:       []interface{}{toCharset, toCollate, needsOverwriteCols},
	}
	err = d.doDDLJob(ctx, job)
	err = d.callHookOnChanged(err)
	return errors.Trace(err)
}

// AlterTableSetTiFlashReplica sets the TiFlash replicas info.
func (d *ddl) AlterTableSetTiFlashReplica(ctx sessionctx.Context, ident ast.Ident, replicaInfo *ast.TiFlashReplicaSpec) error {
	schema, tb, err := d.getSchemaAndTableByIdent(ctx, ident)
	if err != nil {
		return errors.Trace(err)
	}

	tbReplicaInfo := tb.Meta().TiFlashReplica
	if tbReplicaInfo != nil && tbReplicaInfo.Count == replicaInfo.Count &&
		len(tbReplicaInfo.LocationLabels) == len(replicaInfo.Labels) {
		changed := false
		for i, lable := range tbReplicaInfo.LocationLabels {
			if replicaInfo.Labels[i] != lable {
				changed = true
				break
			}
		}
		if !changed {
			return nil
		}
	}

	err = checkTiFlashReplicaCount(ctx, replicaInfo.Count)
	if err != nil {
		return errors.Trace(err)
	}

	job := &model.Job{
		SchemaID:   schema.ID,
		TableID:    tb.Meta().ID,
		SchemaName: schema.Name.L,
		Type:       model.ActionSetTiFlashReplica,
		BinlogInfo: &model.HistoryInfo{},
		Args:       []interface{}{*replicaInfo},
	}
	err = d.doDDLJob(ctx, job)
	err = d.callHookOnChanged(err)
	return errors.Trace(err)
}

func checkTiFlashReplicaCount(ctx sessionctx.Context, replicaCount uint64) error {
	// Check the tiflash replica count should be less than the total tiflash stores.
	tiflashStoreCnt, err := infoschema.GetTiFlashStoreCount(ctx)
	if err != nil {
		return errors.Trace(err)
	}
	if replicaCount > tiflashStoreCnt {
		return errors.Errorf("the tiflash replica count: %d should be less than the total tiflash server count: %d", replicaCount, tiflashStoreCnt)
	}
	return nil
}

// AlterTableAddStatistics registers extended statistics for a table.
func (d *ddl) AlterTableAddStatistics(ctx sessionctx.Context, ident ast.Ident, stats *ast.StatisticsSpec, ifNotExists bool) error {
	if !ctx.GetSessionVars().EnableExtendedStats {
		return errors.New("Extended statistics feature is not generally available now, and tidb_enable_extended_stats is OFF")
	}
	// Not support Cardinality and Dependency statistics type for now.
	if stats.StatsType == ast.StatsTypeCardinality || stats.StatsType == ast.StatsTypeDependency {
		return errors.New("Cardinality and Dependency statistics types are not supported now")
	}
	_, tbl, err := d.getSchemaAndTableByIdent(ctx, ident)
	if err != nil {
		return err
	}
	tblInfo := tbl.Meta()
	if tblInfo.GetPartitionInfo() != nil {
		return errors.New("Extended statistics on partitioned tables are not supported now")
	}
	colIDs := make([]int64, 0, 2)
	// Check whether columns exist.
	for _, colName := range stats.Columns {
		col := table.FindCol(tbl.VisibleCols(), colName.Name.L)
		if col == nil {
			return infoschema.ErrColumnNotExists.GenWithStackByArgs(colName.Name, ident.Name)
		}
		if stats.StatsType == ast.StatsTypeCorrelation && tblInfo.PKIsHandle && mysql.HasPriKeyFlag(col.Flag) {
			ctx.GetSessionVars().StmtCtx.AppendWarning(errors.New("No need to create correlation statistics on the integer primary key column"))
			return nil
		}
		colIDs = append(colIDs, col.ID)
	}
	if len(colIDs) != 2 && (stats.StatsType == ast.StatsTypeCorrelation || stats.StatsType == ast.StatsTypeDependency) {
		return errors.New("Only support Correlation and Dependency statistics types on 2 columns")
	}
	if len(colIDs) < 1 && stats.StatsType == ast.StatsTypeCardinality {
		return errors.New("Only support Cardinality statistics type on at least 2 columns")
	}
	// TODO: check whether covering index exists for cardinality / dependency types.

	// Call utilities of statistics.Handle to modify system tables instead of doing DML directly,
	// because locking in Handle can guarantee the correctness of `version` in system tables.
	return d.ddlCtx.statsHandle.InsertExtendedStats(stats.StatsName, colIDs, int(stats.StatsType), tblInfo.ID, ifNotExists)
}

// AlterTableDropStatistics logically deletes extended statistics for a table.
func (d *ddl) AlterTableDropStatistics(ctx sessionctx.Context, ident ast.Ident, stats *ast.StatisticsSpec, ifExists bool) error {
	if !ctx.GetSessionVars().EnableExtendedStats {
		return errors.New("Extended statistics feature is not generally available now, and tidb_enable_extended_stats is OFF")
	}
	_, tbl, err := d.getSchemaAndTableByIdent(ctx, ident)
	if err != nil {
		return err
	}
	tblInfo := tbl.Meta()
	// Call utilities of statistics.Handle to modify system tables instead of doing DML directly,
	// because locking in Handle can guarantee the correctness of `version` in system tables.
	return d.ddlCtx.statsHandle.MarkExtendedStatsDeleted(stats.StatsName, tblInfo.ID, ifExists)
}

// UpdateTableReplicaInfo updates the table flash replica infos.
func (d *ddl) UpdateTableReplicaInfo(ctx sessionctx.Context, physicalID int64, available bool) error {
	is := d.infoHandle.Get()
	tb, ok := is.TableByID(physicalID)
	if !ok {
		tb, _, _ = is.FindTableByPartitionID(physicalID)
		if tb == nil {
			return infoschema.ErrTableNotExists.GenWithStack("Table which ID = %d does not exist.", physicalID)
		}
	}
	tbInfo := tb.Meta()
	if tbInfo.TiFlashReplica == nil || (tbInfo.ID == physicalID && tbInfo.TiFlashReplica.Available == available) ||
		(tbInfo.ID != physicalID && available == tbInfo.TiFlashReplica.IsPartitionAvailable(physicalID)) {
		return nil
	}

	db, ok := is.SchemaByTable(tbInfo)
	if !ok {
		return infoschema.ErrDatabaseNotExists.GenWithStack("Database of table `%s` does not exist.", tb.Meta().Name)
	}

	job := &model.Job{
		SchemaID:   db.ID,
		TableID:    tb.Meta().ID,
		SchemaName: db.Name.L,
		Type:       model.ActionUpdateTiFlashReplicaStatus,
		BinlogInfo: &model.HistoryInfo{},
		Args:       []interface{}{available, physicalID},
	}
	err := d.doDDLJob(ctx, job)
	err = d.callHookOnChanged(err)
	return errors.Trace(err)
}

// checkAlterTableCharset uses to check is it possible to change the charset of table.
// This function returns 2 variable:
// doNothing: if doNothing is true, means no need to change any more, because the target charset is same with the charset of table.
// err: if err is not nil, means it is not possible to change table charset to target charset.
func checkAlterTableCharset(tblInfo *model.TableInfo, dbInfo *model.DBInfo, toCharset, toCollate string, needsOverwriteCols bool) (doNothing bool, err error) {
	origCharset := tblInfo.Charset
	origCollate := tblInfo.Collate
	// Old version schema charset maybe modified when load schema if TreatOldVersionUTF8AsUTF8MB4 was enable.
	// So even if the origCharset equal toCharset, we still need to do the ddl for old version schema.
	if origCharset == toCharset && origCollate == toCollate && tblInfo.Version >= model.TableInfoVersion2 {
		// nothing to do.
		doNothing = true
		for _, col := range tblInfo.Columns {
			if col.Charset == charset.CharsetBin {
				continue
			}
			if col.Charset == toCharset && col.Collate == toCollate {
				continue
			}
			doNothing = false
		}
		if doNothing {
			return doNothing, nil
		}
	}

	// The table charset may be "", if the table is create in old TiDB version, such as v2.0.8.
	// This DDL will update the table charset to default charset.
	origCharset, origCollate, err = ResolveCharsetCollation(
		ast.CharsetOpt{Chs: origCharset, Col: origCollate},
		ast.CharsetOpt{Chs: dbInfo.Charset, Col: dbInfo.Collate},
	)
	if err != nil {
		return doNothing, err
	}

	if err = checkModifyCharsetAndCollation(toCharset, toCollate, origCharset, origCollate, false); err != nil {
		return doNothing, err
	}
	if !needsOverwriteCols {
		// If we don't change the charset and collation of columns, skip the next checks.
		return doNothing, nil
	}

	for _, col := range tblInfo.Columns {
		if col.Tp == mysql.TypeVarchar {
			if err = IsTooBigFieldLength(col.Flen, col.Name.O, toCharset); err != nil {
				return doNothing, err
			}
		}
		if col.Charset == charset.CharsetBin {
			continue
		}
		if len(col.Charset) == 0 {
			continue
		}
		if err = checkModifyCharsetAndCollation(toCharset, toCollate, col.Charset, col.Collate, isColumnWithIndex(col.Name.L, tblInfo.Indices)); err != nil {
			if strings.Contains(err.Error(), "Unsupported modifying collation") {
				colErrMsg := "Unsupported converting collation of column '%s' from '%s' to '%s' when index is defined on it."
				err = errUnsupportedModifyCollation.GenWithStack(colErrMsg, col.Name.L, col.Collate, toCollate)
			}
			return doNothing, err
		}
	}
	return doNothing, nil
}

// RenameIndex renames an index.
// In TiDB, indexes are case-insensitive (so index 'a' and 'A" are considered the same index),
// but index names are case-sensitive (we can rename index 'a' to 'A')
func (d *ddl) RenameIndex(ctx sessionctx.Context, ident ast.Ident, spec *ast.AlterTableSpec) error {
	is := d.infoHandle.Get()
	schema, ok := is.SchemaByName(ident.Schema)
	if !ok {
		return infoschema.ErrDatabaseNotExists.GenWithStackByArgs(ident.Schema)
	}

	tb, err := is.TableByName(ident.Schema, ident.Name)
	if err != nil {
		return errors.Trace(infoschema.ErrTableNotExists.GenWithStackByArgs(ident.Schema, ident.Name))
	}
	duplicate, err := validateRenameIndex(spec.FromKey, spec.ToKey, tb.Meta())
	if duplicate {
		return nil
	}
	if err != nil {
		return errors.Trace(err)
	}

	job := &model.Job{
		SchemaID:   schema.ID,
		TableID:    tb.Meta().ID,
		SchemaName: schema.Name.L,
		Type:       model.ActionRenameIndex,
		BinlogInfo: &model.HistoryInfo{},
		Args:       []interface{}{spec.FromKey, spec.ToKey},
	}

	err = d.doDDLJob(ctx, job)
	err = d.callHookOnChanged(err)
	return errors.Trace(err)
}

// DropTable will proceed even if some table in the list does not exists.
func (d *ddl) DropTable(ctx sessionctx.Context, ti ast.Ident) (err error) {
	schema, tb, err := d.getSchemaAndTableByIdent(ctx, ti)
	if err != nil {
		return errors.Trace(err)
	}

	if tb.Meta().IsView() {
		return infoschema.ErrTableNotExists.GenWithStackByArgs(ti.Schema, ti.Name)
	}
	if tb.Meta().IsSequence() {
		return infoschema.ErrTableNotExists.GenWithStackByArgs(ti.Schema, ti.Name)
	}

	job := &model.Job{
		SchemaID:   schema.ID,
		TableID:    tb.Meta().ID,
		SchemaName: schema.Name.L,
		Type:       model.ActionDropTable,
		BinlogInfo: &model.HistoryInfo{},
	}

	err = d.doDDLJob(ctx, job)
	err = d.callHookOnChanged(err)
	if err != nil {
		return errors.Trace(err)
	}
	if !config.TableLockEnabled() {
		return nil
	}
	if ok, _ := ctx.CheckTableLocked(tb.Meta().ID); ok {
		ctx.ReleaseTableLockByTableIDs([]int64{tb.Meta().ID})
	}
	return nil
}

// DropView will proceed even if some view in the list does not exists.
func (d *ddl) DropView(ctx sessionctx.Context, ti ast.Ident) (err error) {
	schema, tb, err := d.getSchemaAndTableByIdent(ctx, ti)
	if err != nil {
		return errors.Trace(err)
	}

	if !tb.Meta().IsView() {
		return ErrWrongObject.GenWithStackByArgs(ti.Schema, ti.Name, "VIEW")
	}

	job := &model.Job{
		SchemaID:   schema.ID,
		TableID:    tb.Meta().ID,
		SchemaName: schema.Name.L,
		Type:       model.ActionDropView,
		BinlogInfo: &model.HistoryInfo{},
	}

	err = d.doDDLJob(ctx, job)
	err = d.callHookOnChanged(err)
	return errors.Trace(err)
}

func (d *ddl) TruncateTable(ctx sessionctx.Context, ti ast.Ident) error {
	schema, tb, err := d.getSchemaAndTableByIdent(ctx, ti)
	if err != nil {
		return errors.Trace(err)
	}
	if tb.Meta().IsView() || tb.Meta().IsSequence() {
		return infoschema.ErrTableNotExists.GenWithStackByArgs(schema.Name.O, tb.Meta().Name.O)
	}
	genIDs, err := d.genGlobalIDs(1)
	if err != nil {
		return errors.Trace(err)
	}
	newTableID := genIDs[0]
	job := &model.Job{
		SchemaID:   schema.ID,
		TableID:    tb.Meta().ID,
		SchemaName: schema.Name.L,
		Type:       model.ActionTruncateTable,
		BinlogInfo: &model.HistoryInfo{},
		Args:       []interface{}{newTableID},
	}
	if ok, _ := ctx.CheckTableLocked(tb.Meta().ID); ok && config.TableLockEnabled() {
		// AddTableLock here to avoid this ddl job was executed successfully but the session was been kill before return.
		// The session will release all table locks it holds, if we don't add the new locking table id here,
		// the session may forget to release the new locked table id when this ddl job was executed successfully
		// but the session was killed before return.
		ctx.AddTableLock([]model.TableLockTpInfo{{SchemaID: schema.ID, TableID: newTableID, Tp: tb.Meta().Lock.Tp}})
	}
	err = d.doDDLJob(ctx, job)
	err = d.callHookOnChanged(err)
	if err != nil {
		if config.TableLockEnabled() {
			ctx.ReleaseTableLockByTableIDs([]int64{newTableID})
		}
		return errors.Trace(err)
	}
	if _, tb, err := d.getSchemaAndTableByIdent(ctx, ti); err == nil {
		d.preSplitAndScatter(ctx, tb.Meta(), tb.Meta().GetPartitionInfo())
	}

	if !config.TableLockEnabled() {
		return nil
	}
	if ok, _ := ctx.CheckTableLocked(tb.Meta().ID); ok {
		ctx.ReleaseTableLockByTableIDs([]int64{tb.Meta().ID})
	}
	return nil
}

func (d *ddl) RenameTable(ctx sessionctx.Context, oldIdent, newIdent ast.Ident, isAlterTable bool) error {
	is := d.GetInfoSchemaWithInterceptor(ctx)
	tables := make(map[string]int64)
	schemas, tableID, err := extractTblInfos(is, oldIdent, newIdent, isAlterTable, tables)
	if err != nil {
		return err
	}

	if schemas == nil {
		return nil
	}

	job := &model.Job{
		SchemaID:   schemas[1].ID,
		TableID:    tableID,
		SchemaName: schemas[1].Name.L,
		Type:       model.ActionRenameTable,
		BinlogInfo: &model.HistoryInfo{},
		Args:       []interface{}{schemas[0].ID, newIdent.Name},
	}

	err = d.doDDLJob(ctx, job)
	err = d.callHookOnChanged(err)
	return errors.Trace(err)
}

func (d *ddl) RenameTables(ctx sessionctx.Context, oldIdents, newIdents []ast.Ident, isAlterTable bool) error {
	is := d.GetInfoSchemaWithInterceptor(ctx)
	tableNames := make([]*model.CIStr, 0, len(oldIdents))
	oldSchemaIDs := make([]int64, 0, len(oldIdents))
	newSchemaIDs := make([]int64, 0, len(oldIdents))
	tableIDs := make([]int64, 0, len(oldIdents))

	var schemas []*model.DBInfo
	var tableID int64
	var err error

	tables := make(map[string]int64)
	for i := 0; i < len(oldIdents); i++ {
		schemas, tableID, err = extractTblInfos(is, oldIdents[i], newIdents[i], isAlterTable, tables)
		if err != nil {
			return err
		}
		tableIDs = append(tableIDs, tableID)
		tableNames = append(tableNames, &newIdents[i].Name)
		oldSchemaIDs = append(oldSchemaIDs, schemas[0].ID)
		newSchemaIDs = append(newSchemaIDs, schemas[1].ID)
	}

	job := &model.Job{
		SchemaID:   schemas[1].ID,
		TableID:    tableIDs[0],
		SchemaName: schemas[1].Name.L,
		Type:       model.ActionRenameTables,
		BinlogInfo: &model.HistoryInfo{},
		Args:       []interface{}{oldSchemaIDs, newSchemaIDs, tableNames, tableIDs},
	}

	err = d.doDDLJob(ctx, job)
	err = d.callHookOnChanged(err)
	return errors.Trace(err)
}

func extractTblInfos(is infoschema.InfoSchema, oldIdent, newIdent ast.Ident, isAlterTable bool, tables map[string]int64) ([]*model.DBInfo, int64, error) {
	oldSchema, ok := is.SchemaByName(oldIdent.Schema)
	if !ok {
		if isAlterTable {
			return nil, 0, infoschema.ErrTableNotExists.GenWithStackByArgs(oldIdent.Schema, oldIdent.Name)
		}
		if tableExists(is, newIdent, tables) {
			return nil, 0, infoschema.ErrTableExists.GenWithStackByArgs(newIdent)
		}
		return nil, 0, errFileNotFound.GenWithStackByArgs(oldIdent.Schema, oldIdent.Name)
	}
	if !tableExists(is, oldIdent, tables) {
		if isAlterTable {
			return nil, 0, infoschema.ErrTableNotExists.GenWithStackByArgs(oldIdent.Schema, oldIdent.Name)
		}
		if tableExists(is, newIdent, tables) {
			return nil, 0, infoschema.ErrTableExists.GenWithStackByArgs(newIdent)
		}
		return nil, 0, errFileNotFound.GenWithStackByArgs(oldIdent.Schema, oldIdent.Name)
	}
	if isAlterTable && newIdent.Schema.L == oldIdent.Schema.L && newIdent.Name.L == oldIdent.Name.L {
		// oldIdent is equal to newIdent, do nothing
		return nil, 0, nil
	}
	newSchema, ok := is.SchemaByName(newIdent.Schema)
	if !ok {
		return nil, 0, ErrErrorOnRename.GenWithStackByArgs(
			fmt.Sprintf("%s.%s", oldIdent.Schema, oldIdent.Name),
			fmt.Sprintf("%s.%s", newIdent.Schema, newIdent.Name),
			168,
			fmt.Sprintf("Database `%s` doesn't exist", newIdent.Schema))
	}
	if tableExists(is, newIdent, tables) {
		return nil, 0, infoschema.ErrTableExists.GenWithStackByArgs(newIdent)
	}
	if err := checkTooLongTable(newIdent.Name); err != nil {
		return nil, 0, errors.Trace(err)
	}
	oldTableID := getTableID(is, oldIdent, tables)
	oldIdentKey := getIdentKey(oldIdent)
	tables[oldIdentKey] = tableNotExist
	newIdentKey := getIdentKey(newIdent)
	tables[newIdentKey] = oldTableID
	return []*model.DBInfo{oldSchema, newSchema}, oldTableID, nil
}

func tableExists(is infoschema.InfoSchema, ident ast.Ident, tables map[string]int64) bool {
	identKey := getIdentKey(ident)
	tableID, ok := tables[identKey]
	if (ok && tableID != tableNotExist) || (!ok && is.TableExists(ident.Schema, ident.Name)) {
		return true
	}
	return false
}

func getTableID(is infoschema.InfoSchema, ident ast.Ident, tables map[string]int64) int64 {
	identKey := getIdentKey(ident)
	tableID, ok := tables[identKey]
	if !ok {
		oldTbl, err := is.TableByName(ident.Schema, ident.Name)
		if err != nil {
			return tableNotExist
		}
		tableID = oldTbl.Meta().ID
	}
	return tableID
}

func getIdentKey(ident ast.Ident) string {
	return fmt.Sprintf("%s.%s", ident.Schema.L, ident.Name.L)
}

func getAnonymousIndex(t table.Table, colName model.CIStr, idxName model.CIStr) model.CIStr {
	// `id` is used to indicated the index name's suffix.
	id := 2
	l := len(t.Indices())
	indexName := colName
	if idxName.O != "" {
		// Use the provided index name, it only happens when the original index name is too long and be truncated.
		indexName = idxName
		id = 3
	}
	if strings.EqualFold(indexName.L, mysql.PrimaryKeyName) {
		indexName = model.NewCIStr(fmt.Sprintf("%s_%d", colName.O, id))
		id = 3
	}
	for i := 0; i < l; i++ {
		if t.Indices()[i].Meta().Name.L == indexName.L {
			indexName = model.NewCIStr(fmt.Sprintf("%s_%d", colName.O, id))
			if err := checkTooLongIndex(indexName); err != nil {
				indexName = getAnonymousIndex(t, model.NewCIStr(colName.O[:30]), model.NewCIStr(fmt.Sprintf("%s_%d", colName.O[:30], 2)))
			}
			i = -1
			id++
		}
	}
	return indexName
}

func (d *ddl) CreatePrimaryKey(ctx sessionctx.Context, ti ast.Ident, indexName model.CIStr,
	indexPartSpecifications []*ast.IndexPartSpecification, indexOption *ast.IndexOption) error {
	if indexOption != nil && indexOption.PrimaryKeyTp == model.PrimaryKeyTypeClustered {
		return ErrUnsupportedModifyPrimaryKey.GenWithStack("Adding clustered primary key is not supported. " +
			"Please consider adding NONCLUSTERED primary key instead")
	}
	schema, t, err := d.getSchemaAndTableByIdent(ctx, ti)
	if err != nil {
		return errors.Trace(err)
	}

	if err = checkTooLongIndex(indexName); err != nil {
		return ErrTooLongIdent.GenWithStackByArgs(mysql.PrimaryKeyName)
	}

	indexName = model.NewCIStr(mysql.PrimaryKeyName)
	if indexInfo := t.Meta().FindIndexByName(indexName.L); indexInfo != nil ||
		// If the table's PKIsHandle is true, it also means that this table has a primary key.
		t.Meta().PKIsHandle {
		return infoschema.ErrMultiplePriKey
	}

	// Primary keys cannot include expression index parts. A primary key requires the generated column to be stored,
	// but expression index parts are implemented as virtual generated columns, not stored generated columns.
	for _, idxPart := range indexPartSpecifications {
		if idxPart.Expr != nil {
			return ErrFunctionalIndexPrimaryKey
		}
	}

	tblInfo := t.Meta()
	// Check before the job is put to the queue.
	// This check is redundant, but useful. If DDL check fail before the job is put
	// to job queue, the fail path logic is super fast.
	// After DDL job is put to the queue, and if the check fail, TiDB will run the DDL cancel logic.
	// The recover step causes DDL wait a few seconds, makes the unit test painfully slow.
	// For same reason, decide whether index is global here.
	indexColumns, err := buildIndexColumns(tblInfo.Columns, indexPartSpecifications)
	if err != nil {
		return errors.Trace(err)
	}
	if _, err = checkPKOnGeneratedColumn(tblInfo, indexPartSpecifications); err != nil {
		return err
	}

	global := false
	if tblInfo.GetPartitionInfo() != nil {
		ck, err := checkPartitionKeysConstraint(tblInfo.GetPartitionInfo(), indexColumns, tblInfo)
		if err != nil {
			return err
		}
		if !ck {
			if !config.GetGlobalConfig().EnableGlobalIndex {
				return ErrUniqueKeyNeedAllFieldsInPf.GenWithStackByArgs("PRIMARY")
			}
			// index columns does not contain all partition columns, must set global
			global = true
		}
	}

	// May be truncate comment here, when index comment too long and sql_mode is't strict.
	if _, err = validateCommentLength(ctx.GetSessionVars(), indexName.String(), indexOption); err != nil {
		return errors.Trace(err)
	}

	unique := true
	sqlMode := ctx.GetSessionVars().SQLMode
	job := &model.Job{
		SchemaID:   schema.ID,
		TableID:    t.Meta().ID,
		SchemaName: schema.Name.L,
		Type:       model.ActionAddPrimaryKey,
		BinlogInfo: &model.HistoryInfo{},
		ReorgMeta: &model.DDLReorgMeta{
			SQLMode:       ctx.GetSessionVars().SQLMode,
			Warnings:      make(map[errors.ErrorID]*terror.Error),
			WarningsCount: make(map[errors.ErrorID]int64),
		},
		Args:     []interface{}{unique, indexName, indexPartSpecifications, indexOption, sqlMode, nil, global},
		Priority: ctx.GetSessionVars().DDLReorgPriority,
	}

	err = d.doDDLJob(ctx, job)
	err = d.callHookOnChanged(err)
	return errors.Trace(err)
}

func buildHiddenColumnInfo(ctx sessionctx.Context, indexPartSpecifications []*ast.IndexPartSpecification, indexName model.CIStr, tblInfo *model.TableInfo, existCols []*table.Column) ([]*model.ColumnInfo, error) {
	hiddenCols := make([]*model.ColumnInfo, 0, len(indexPartSpecifications))
	for i, idxPart := range indexPartSpecifications {
		if idxPart.Expr == nil {
			continue
		}
		idxPart.Column = &ast.ColumnName{Name: model.NewCIStr(fmt.Sprintf("%s_%s_%d", expressionIndexPrefix, indexName, i))}
		// Check whether the hidden columns have existed.
		col := table.FindCol(existCols, idxPart.Column.Name.L)
		if col != nil {
			// TODO: Use expression index related error.
			return nil, infoschema.ErrColumnExists.GenWithStackByArgs(col.Name.String())
		}
		idxPart.Length = types.UnspecifiedLength
		// The index part is an expression, prepare a hidden column for it.
		if len(idxPart.Column.Name.L) > mysql.MaxColumnNameLength {
			// TODO: Refine the error message.
			return nil, ErrTooLongIdent.GenWithStackByArgs("hidden column")
		}
		// TODO: refine the error message.
		if err := checkIllegalFn4Generated(indexName.L, typeIndex, idxPart.Expr); err != nil {
			return nil, errors.Trace(err)
		}

		var sb strings.Builder
		restoreFlags := format.RestoreStringSingleQuotes | format.RestoreKeyWordLowercase | format.RestoreNameBackQuotes |
			format.RestoreSpacesAroundBinaryOperation
		restoreCtx := format.NewRestoreCtx(restoreFlags, &sb)
		sb.Reset()
		err := idxPart.Expr.Restore(restoreCtx)
		if err != nil {
			return nil, errors.Trace(err)
		}
		expr, err := expression.RewriteSimpleExprWithTableInfo(ctx, tblInfo, idxPart.Expr)
		if err != nil {
			// TODO: refine the error message.
			return nil, err
		}
		if _, ok := expr.(*expression.Column); ok {
			return nil, ErrFunctionalIndexOnField
		}

		colInfo := &model.ColumnInfo{
			Name:                idxPart.Column.Name,
			GeneratedExprString: sb.String(),
			GeneratedStored:     false,
			Version:             model.CurrLatestColumnInfoVersion,
			Dependences:         make(map[string]struct{}),
			Hidden:              true,
			FieldType:           *expr.GetType(),
		}
		checkDependencies := make(map[string]struct{})
		for _, colName := range findColumnNamesInExpr(idxPart.Expr) {
			colInfo.Dependences[colName.Name.L] = struct{}{}
			checkDependencies[colName.Name.L] = struct{}{}
		}
		if err = checkDependedColExist(checkDependencies, existCols); err != nil {
			return nil, errors.Trace(err)
		}
		if err = checkExpressionIndexAutoIncrement(indexName.O, colInfo.Dependences, tblInfo); err != nil {
			return nil, errors.Trace(err)
		}
		idxPart.Expr = nil
		hiddenCols = append(hiddenCols, colInfo)
	}
	if len(hiddenCols) > 0 && !config.GetGlobalConfig().Experimental.AllowsExpressionIndex {
		return nil, ErrUnsupportedExpressionIndex
	}
	return hiddenCols, nil
}

func (d *ddl) CreateIndex(ctx sessionctx.Context, ti ast.Ident, keyType ast.IndexKeyType, indexName model.CIStr,
	indexPartSpecifications []*ast.IndexPartSpecification, indexOption *ast.IndexOption, ifNotExists bool) error {
	// not support Spatial and FullText index
	if keyType == ast.IndexKeyTypeFullText || keyType == ast.IndexKeyTypeSpatial {
		return errUnsupportedIndexType.GenWithStack("FULLTEXT and SPATIAL index is not supported")
	}
	unique := keyType == ast.IndexKeyTypeUnique
	schema, t, err := d.getSchemaAndTableByIdent(ctx, ti)
	if err != nil {
		return errors.Trace(err)
	}

	// Deal with anonymous index.
	if len(indexName.L) == 0 {
		colName := model.NewCIStr("expression_index")
		if indexPartSpecifications[0].Column != nil {
			colName = indexPartSpecifications[0].Column.Name
		}
		indexName = getAnonymousIndex(t, colName, model.NewCIStr(""))
	}

	if indexInfo := t.Meta().FindIndexByName(indexName.L); indexInfo != nil {
		if indexInfo.State != model.StatePublic {
			// NOTE: explicit error message. See issue #18363.
			err = ErrDupKeyName.GenWithStack("index already exist %s; "+
				"a background job is trying to add the same index, "+
				"please check by `ADMIN SHOW DDL JOBS`", indexName)
		} else {
			err = ErrDupKeyName.GenWithStack("index already exist %s", indexName)
		}
		if ifNotExists {
			ctx.GetSessionVars().StmtCtx.AppendNote(err)
			return nil
		}
		return err
	}

	if err = checkTooLongIndex(indexName); err != nil {
		return errors.Trace(err)
	}

	tblInfo := t.Meta()

	// Build hidden columns if necessary.
	hiddenCols, err := buildHiddenColumnInfo(ctx, indexPartSpecifications, indexName, t.Meta(), t.Cols())
	if err != nil {
		return err
	}
	if err = checkAddColumnTooManyColumns(len(t.Cols()) + len(hiddenCols)); err != nil {
		return errors.Trace(err)
	}

	// Check before the job is put to the queue.
	// This check is redundant, but useful. If DDL check fail before the job is put
	// to job queue, the fail path logic is super fast.
	// After DDL job is put to the queue, and if the check fail, TiDB will run the DDL cancel logic.
	// The recover step causes DDL wait a few seconds, makes the unit test painfully slow.
	// For same reason, decide whether index is global here.
	indexColumns, err := buildIndexColumns(append(tblInfo.Columns, hiddenCols...), indexPartSpecifications)
	if err != nil {
		return errors.Trace(err)
	}

	global := false
	if unique && tblInfo.GetPartitionInfo() != nil {
		ck, err := checkPartitionKeysConstraint(tblInfo.GetPartitionInfo(), indexColumns, tblInfo)
		if err != nil {
			return err
		}
		if !ck {
			if !config.GetGlobalConfig().EnableGlobalIndex {
				return ErrUniqueKeyNeedAllFieldsInPf.GenWithStackByArgs("UNIQUE INDEX")
			}
			// index columns does not contain all partition columns, must set global
			global = true
		}
	}
	// May be truncate comment here, when index comment too long and sql_mode is't strict.
	if _, err = validateCommentLength(ctx.GetSessionVars(), indexName.String(), indexOption); err != nil {
		return errors.Trace(err)
	}
	job := &model.Job{
		SchemaID:   schema.ID,
		TableID:    t.Meta().ID,
		SchemaName: schema.Name.L,
		Type:       model.ActionAddIndex,
		BinlogInfo: &model.HistoryInfo{},
		ReorgMeta: &model.DDLReorgMeta{
			SQLMode:       ctx.GetSessionVars().SQLMode,
			Warnings:      make(map[errors.ErrorID]*terror.Error),
			WarningsCount: make(map[errors.ErrorID]int64),
		},
		Args:     []interface{}{unique, indexName, indexPartSpecifications, indexOption, hiddenCols, global},
		Priority: ctx.GetSessionVars().DDLReorgPriority,
	}

	err = d.doDDLJob(ctx, job)
	// key exists, but if_not_exists flags is true, so we ignore this error.
	if ErrDupKeyName.Equal(err) && ifNotExists {
		ctx.GetSessionVars().StmtCtx.AppendNote(err)
		return nil
	}
	err = d.callHookOnChanged(err)
	return errors.Trace(err)
}

func buildFKInfo(fkName model.CIStr, keys []*ast.IndexPartSpecification, refer *ast.ReferenceDef, cols []*table.Column, tbInfo *model.TableInfo) (*model.FKInfo, error) {
	if len(keys) != len(refer.IndexPartSpecifications) {
		return nil, infoschema.ErrForeignKeyNotMatch.GenWithStackByArgs("foreign key without name")
	}

	// all base columns of stored generated columns
	baseCols := make(map[string]struct{})
	for _, col := range cols {
		if col.IsGenerated() && col.GeneratedStored {
			for name := range col.Dependences {
				baseCols[name] = struct{}{}
			}
		}
	}

	fkInfo := &model.FKInfo{
		Name:     fkName,
		RefTable: refer.Table.Name,
		Cols:     make([]model.CIStr, len(keys)),
	}

	for i, key := range keys {
		// Check add foreign key to generated columns
		// For more detail, see https://dev.mysql.com/doc/refman/8.0/en/innodb-foreign-key-constraints.html#innodb-foreign-key-generated-columns
		for _, col := range cols {
			if col.Name.L != key.Column.Name.L {
				continue
			}
			if col.IsGenerated() {
				// Check foreign key on virtual generated columns
				if !col.GeneratedStored {
					return nil, infoschema.ErrCannotAddForeign
				}

				// Check wrong reference options of foreign key on stored generated columns
				switch refer.OnUpdate.ReferOpt {
				case ast.ReferOptionCascade, ast.ReferOptionSetNull, ast.ReferOptionSetDefault:
					return nil, errWrongFKOptionForGeneratedColumn.GenWithStackByArgs("ON UPDATE " + refer.OnUpdate.ReferOpt.String())
				}
				switch refer.OnDelete.ReferOpt {
				case ast.ReferOptionSetNull, ast.ReferOptionSetDefault:
					return nil, errWrongFKOptionForGeneratedColumn.GenWithStackByArgs("ON DELETE " + refer.OnDelete.ReferOpt.String())
				}
				continue
			}
			// Check wrong reference options of foreign key on base columns of stored generated columns
			if _, ok := baseCols[col.Name.L]; ok {
				switch refer.OnUpdate.ReferOpt {
				case ast.ReferOptionCascade, ast.ReferOptionSetNull, ast.ReferOptionSetDefault:
					return nil, infoschema.ErrCannotAddForeign
				}
				switch refer.OnDelete.ReferOpt {
				case ast.ReferOptionCascade, ast.ReferOptionSetNull, ast.ReferOptionSetDefault:
					return nil, infoschema.ErrCannotAddForeign
				}
			}
		}
		if table.FindCol(cols, key.Column.Name.O) == nil {
			return nil, errKeyColumnDoesNotExits.GenWithStackByArgs(key.Column.Name)
		}
		fkInfo.Cols[i] = key.Column.Name
	}

	fkInfo.RefCols = make([]model.CIStr, len(refer.IndexPartSpecifications))
	for i, key := range refer.IndexPartSpecifications {
		fkInfo.RefCols[i] = key.Column.Name
	}

	fkInfo.OnDelete = int(refer.OnDelete.ReferOpt)
	fkInfo.OnUpdate = int(refer.OnUpdate.ReferOpt)

	return fkInfo, nil
}

func (d *ddl) CreateForeignKey(ctx sessionctx.Context, ti ast.Ident, fkName model.CIStr, keys []*ast.IndexPartSpecification, refer *ast.ReferenceDef) error {
	is := d.infoHandle.Get()
	schema, ok := is.SchemaByName(ti.Schema)
	if !ok {
		return infoschema.ErrDatabaseNotExists.GenWithStackByArgs(ti.Schema)
	}

	t, err := is.TableByName(ti.Schema, ti.Name)
	if err != nil {
		return errors.Trace(infoschema.ErrTableNotExists.GenWithStackByArgs(ti.Schema, ti.Name))
	}

	fkInfo, err := buildFKInfo(fkName, keys, refer, t.Cols(), t.Meta())
	if err != nil {
		return errors.Trace(err)
	}

	job := &model.Job{
		SchemaID:   schema.ID,
		TableID:    t.Meta().ID,
		SchemaName: schema.Name.L,
		Type:       model.ActionAddForeignKey,
		BinlogInfo: &model.HistoryInfo{},
		Args:       []interface{}{fkInfo},
	}

	err = d.doDDLJob(ctx, job)
	err = d.callHookOnChanged(err)
	return errors.Trace(err)

}

func (d *ddl) DropForeignKey(ctx sessionctx.Context, ti ast.Ident, fkName model.CIStr) error {
	is := d.infoHandle.Get()
	schema, ok := is.SchemaByName(ti.Schema)
	if !ok {
		return infoschema.ErrDatabaseNotExists.GenWithStackByArgs(ti.Schema)
	}

	t, err := is.TableByName(ti.Schema, ti.Name)
	if err != nil {
		return errors.Trace(infoschema.ErrTableNotExists.GenWithStackByArgs(ti.Schema, ti.Name))
	}

	job := &model.Job{
		SchemaID:   schema.ID,
		TableID:    t.Meta().ID,
		SchemaName: schema.Name.L,
		Type:       model.ActionDropForeignKey,
		BinlogInfo: &model.HistoryInfo{},
		Args:       []interface{}{fkName},
	}

	err = d.doDDLJob(ctx, job)
	err = d.callHookOnChanged(err)
	return errors.Trace(err)
}

func (d *ddl) DropIndex(ctx sessionctx.Context, ti ast.Ident, indexName model.CIStr, ifExists bool) error {
	is := d.infoHandle.Get()
	schema, ok := is.SchemaByName(ti.Schema)
	if !ok {
		return errors.Trace(infoschema.ErrDatabaseNotExists)
	}
	t, err := is.TableByName(ti.Schema, ti.Name)
	if err != nil {
		return errors.Trace(infoschema.ErrTableNotExists.GenWithStackByArgs(ti.Schema, ti.Name))
	}

	indexInfo := t.Meta().FindIndexByName(indexName.L)
	var isPK bool
	if indexName.L == strings.ToLower(mysql.PrimaryKeyName) &&
		// Before we fixed #14243, there might be a general index named `primary` but not a primary key.
		(indexInfo == nil || indexInfo.Primary) {
		isPK = true
	}
	if isPK {
		// If the table's PKIsHandle is true, we can't find the index from the table. So we check the value of PKIsHandle.
		if indexInfo == nil && !t.Meta().PKIsHandle {
			return ErrCantDropFieldOrKey.GenWithStack("Can't DROP 'PRIMARY'; check that column/key exists")
		}
		if t.Meta().PKIsHandle {
			return ErrUnsupportedModifyPrimaryKey.GenWithStack("Unsupported drop primary key when the table's pkIsHandle is true")
		}
		if t.Meta().IsCommonHandle {
			return ErrUnsupportedModifyPrimaryKey.GenWithStack("Unsupported drop primary key when the table is using clustered index")
		}
	}
	if indexInfo == nil {
		err = ErrCantDropFieldOrKey.GenWithStack("index %s doesn't exist", indexName)
		if ifExists {
			ctx.GetSessionVars().StmtCtx.AppendNote(err)
			return nil
		}
		return err
	}

	// Check for drop index on auto_increment column.
	err = checkDropIndexOnAutoIncrementColumn(t.Meta(), indexInfo)
	if err != nil {
		return errors.Trace(err)
	}

	jobTp := model.ActionDropIndex
	if isPK {
		jobTp = model.ActionDropPrimaryKey
	}

	job := &model.Job{
		SchemaID:   schema.ID,
		TableID:    t.Meta().ID,
		SchemaName: schema.Name.L,
		Type:       jobTp,
		BinlogInfo: &model.HistoryInfo{},
		Args:       []interface{}{indexName},
	}

	err = d.doDDLJob(ctx, job)
	// index not exists, but if_exists flags is true, so we ignore this error.
	if ErrCantDropFieldOrKey.Equal(err) && ifExists {
		ctx.GetSessionVars().StmtCtx.AppendNote(err)
		return nil
	}
	err = d.callHookOnChanged(err)
	return errors.Trace(err)
}

func isDroppableColumn(tblInfo *model.TableInfo, colName model.CIStr) error {
	// Check whether there are other columns depend on this column or not.
	for _, col := range tblInfo.Columns {
		for dep := range col.Dependences {
			if dep == colName.L {
				return errDependentByGeneratedColumn.GenWithStackByArgs(dep)
			}
		}
	}
	if len(tblInfo.Columns) == 1 {
		return ErrCantRemoveAllFields.GenWithStack("can't drop only column %s in table %s",
			colName, tblInfo.Name)
	}
	// We only support dropping column with single-value none Primary Key index covered now.
	if !isColumnCanDropWithIndex(colName.L, tblInfo.Indices) {
		return errCantDropColWithIndex.GenWithStack("can't drop column %s with composite index covered or Primary Key covered now", colName)
	}
	// Check the column with foreign key.
	if fkInfo := getColumnForeignKeyInfo(colName.L, tblInfo.ForeignKeys); fkInfo != nil {
		return errFkColumnCannotDrop.GenWithStackByArgs(colName, fkInfo.Name)
	}
	return nil
}

// validateCommentLength checks comment length of table, column, index and partition.
// If comment length is more than the standard length truncate it
// and store the comment length upto the standard comment length size.
func validateCommentLength(vars *variable.SessionVars, indexName string, indexOption *ast.IndexOption) (string, error) {
	if indexOption == nil {
		return "", nil
	}

	maxLen := MaxCommentLength
	if len(indexOption.Comment) > maxLen {
		err := errTooLongIndexComment.GenWithStackByArgs(indexName, maxLen)
		if vars.StrictSQLMode {
			return "", err
		}
		vars.StmtCtx.AppendWarning(err)
		indexOption.Comment = indexOption.Comment[:maxLen]
	}
	return indexOption.Comment, nil
}

// buildAddedPartitionInfo build alter table add partition info
func buildAddedPartitionInfo(ctx sessionctx.Context, meta *model.TableInfo, spec *ast.AlterTableSpec) (*model.PartitionInfo, error) {
	switch meta.Partition.Type {
	case model.PartitionTypeRange, model.PartitionTypeList:
		if len(spec.PartDefinitions) == 0 {
			return nil, ast.ErrPartitionsMustBeDefined.GenWithStackByArgs(meta.Partition.Type)
		}
	default:
		// we don't support ADD PARTITION for all other partition types yet.
		return nil, errors.Trace(ErrUnsupportedAddPartition)
	}

	part := &model.PartitionInfo{
		Type:    meta.Partition.Type,
		Expr:    meta.Partition.Expr,
		Columns: meta.Partition.Columns,
		Enable:  meta.Partition.Enable,
	}

	defs, err := buildPartitionDefinitionsInfo(ctx, spec.PartDefinitions, meta)
	if err != nil {
		return nil, err
	}

	part.Definitions = defs
	return part, nil
}

func checkColumnsTypeAndValuesMatch(ctx sessionctx.Context, meta *model.TableInfo, exprs []ast.ExprNode) error {
	// Validate() has already checked len(colNames) = len(exprs)
	// create table ... partition by range columns (cols)
	// partition p0 values less than (expr)
	// check the type of cols[i] and expr is consistent.
	colTypes := collectColumnsType(meta)
	for i, colExpr := range exprs {
		if _, ok := colExpr.(*ast.MaxValueExpr); ok {
			continue
		}
		colType := colTypes[i]
		val, err := expression.EvalAstExpr(ctx, colExpr)
		if err != nil {
			return err
		}
		// Check val.ConvertTo(colType) doesn't work, so we need this case by case check.
		vkind := val.Kind()
		switch colType.Tp {
		case mysql.TypeDate, mysql.TypeDatetime, mysql.TypeDuration:
			switch vkind {
			case types.KindString, types.KindBytes:
				break
			default:
				return ErrWrongTypeColumnValue.GenWithStackByArgs()
			}
		case mysql.TypeTiny, mysql.TypeShort, mysql.TypeInt24, mysql.TypeLong, mysql.TypeLonglong:
			switch vkind {
			case types.KindInt64, types.KindUint64, types.KindNull:
			default:
				return ErrWrongTypeColumnValue.GenWithStackByArgs()
			}
		case mysql.TypeFloat, mysql.TypeDouble:
			switch vkind {
			case types.KindFloat32, types.KindFloat64, types.KindNull:
			default:
				return ErrWrongTypeColumnValue.GenWithStackByArgs()
			}
		case mysql.TypeString, mysql.TypeVarString:
			switch vkind {
			case types.KindString, types.KindBytes, types.KindNull:
			default:
				return ErrWrongTypeColumnValue.GenWithStackByArgs()
			}
		}
		_, err = val.ConvertTo(ctx.GetSessionVars().StmtCtx, &colType)
		if err != nil {
			return ErrWrongTypeColumnValue.GenWithStackByArgs()
		}
	}
	return nil
}

// LockTables uses to execute lock tables statement.
func (d *ddl) LockTables(ctx sessionctx.Context, stmt *ast.LockTablesStmt) error {
	lockTables := make([]model.TableLockTpInfo, 0, len(stmt.TableLocks))
	sessionInfo := model.SessionInfo{
		ServerID:  d.GetID(),
		SessionID: ctx.GetSessionVars().ConnectionID,
	}
	uniqueTableID := make(map[int64]struct{})
	// Check whether the table was already locked by another.
	for _, tl := range stmt.TableLocks {
		tb := tl.Table
		err := throwErrIfInMemOrSysDB(ctx, tb.Schema.L)
		if err != nil {
			return err
		}
		schema, t, err := d.getSchemaAndTableByIdent(ctx, ast.Ident{Schema: tb.Schema, Name: tb.Name})
		if err != nil {
			return errors.Trace(err)
		}
		if t.Meta().IsView() || t.Meta().IsSequence() {
			return table.ErrUnsupportedOp.GenWithStackByArgs()
		}
		err = checkTableLocked(t.Meta(), tl.Type, sessionInfo)
		if err != nil {
			return err
		}
		if _, ok := uniqueTableID[t.Meta().ID]; ok {
			return infoschema.ErrNonuniqTable.GenWithStackByArgs(t.Meta().Name)
		}
		uniqueTableID[t.Meta().ID] = struct{}{}
		lockTables = append(lockTables, model.TableLockTpInfo{SchemaID: schema.ID, TableID: t.Meta().ID, Tp: tl.Type})
	}

	unlockTables := ctx.GetAllTableLocks()
	arg := &lockTablesArg{
		LockTables:   lockTables,
		UnlockTables: unlockTables,
		SessionInfo:  sessionInfo,
	}
	job := &model.Job{
		SchemaID:   lockTables[0].SchemaID,
		TableID:    lockTables[0].TableID,
		Type:       model.ActionLockTable,
		BinlogInfo: &model.HistoryInfo{},
		Args:       []interface{}{arg},
	}
	// AddTableLock here is avoiding this job was executed successfully but the session was killed before return.
	ctx.AddTableLock(lockTables)
	err := d.doDDLJob(ctx, job)
	if err == nil {
		ctx.ReleaseTableLocks(unlockTables)
		ctx.AddTableLock(lockTables)
	}
	err = d.callHookOnChanged(err)
	return errors.Trace(err)
}

// UnlockTables uses to execute unlock tables statement.
func (d *ddl) UnlockTables(ctx sessionctx.Context, unlockTables []model.TableLockTpInfo) error {
	if len(unlockTables) == 0 {
		return nil
	}
	arg := &lockTablesArg{
		UnlockTables: unlockTables,
		SessionInfo: model.SessionInfo{
			ServerID:  d.GetID(),
			SessionID: ctx.GetSessionVars().ConnectionID,
		},
	}
	job := &model.Job{
		SchemaID:   unlockTables[0].SchemaID,
		TableID:    unlockTables[0].TableID,
		Type:       model.ActionUnlockTable,
		BinlogInfo: &model.HistoryInfo{},
		Args:       []interface{}{arg},
	}

	err := d.doDDLJob(ctx, job)
	if err == nil {
		ctx.ReleaseAllTableLocks()
	}
	err = d.callHookOnChanged(err)
	return errors.Trace(err)
}

// CleanDeadTableLock uses to clean dead table locks.
func (d *ddl) CleanDeadTableLock(unlockTables []model.TableLockTpInfo, se model.SessionInfo) error {
	if len(unlockTables) == 0 {
		return nil
	}
	arg := &lockTablesArg{
		UnlockTables: unlockTables,
		SessionInfo:  se,
	}
	job := &model.Job{
		SchemaID:   unlockTables[0].SchemaID,
		TableID:    unlockTables[0].TableID,
		Type:       model.ActionUnlockTable,
		BinlogInfo: &model.HistoryInfo{},
		Args:       []interface{}{arg},
	}

	ctx, err := d.sessPool.get()
	if err != nil {
		return err
	}
	defer d.sessPool.put(ctx)
	err = d.doDDLJob(ctx, job)
	err = d.callHookOnChanged(err)
	return errors.Trace(err)
}

func throwErrIfInMemOrSysDB(ctx sessionctx.Context, dbLowerName string) error {
	if util.IsMemOrSysDB(dbLowerName) {
		if ctx.GetSessionVars().User != nil {
			return infoschema.ErrAccessDenied.GenWithStackByArgs(ctx.GetSessionVars().User.Username, ctx.GetSessionVars().User.Hostname)
		}
		return infoschema.ErrAccessDenied.GenWithStackByArgs("", "")
	}
	return nil
}

func (d *ddl) CleanupTableLock(ctx sessionctx.Context, tables []*ast.TableName) error {
	uniqueTableID := make(map[int64]struct{})
	cleanupTables := make([]model.TableLockTpInfo, 0, len(tables))
	unlockedTablesNum := 0
	// Check whether the table was already locked by another.
	for _, tb := range tables {
		err := throwErrIfInMemOrSysDB(ctx, tb.Schema.L)
		if err != nil {
			return err
		}
		schema, t, err := d.getSchemaAndTableByIdent(ctx, ast.Ident{Schema: tb.Schema, Name: tb.Name})
		if err != nil {
			return errors.Trace(err)
		}
		if t.Meta().IsView() || t.Meta().IsSequence() {
			return table.ErrUnsupportedOp
		}
		// Maybe the table t was not locked, but still try to unlock this table.
		// If we skip unlock the table here, the job maybe not consistent with the job.Query.
		// eg: unlock tables t1,t2;  If t2 is not locked and skip here, then the job will only unlock table t1,
		// and this behaviour is not consistent with the sql query.
		if !t.Meta().IsLocked() {
			unlockedTablesNum++
		}
		if _, ok := uniqueTableID[t.Meta().ID]; ok {
			return infoschema.ErrNonuniqTable.GenWithStackByArgs(t.Meta().Name)
		}
		uniqueTableID[t.Meta().ID] = struct{}{}
		cleanupTables = append(cleanupTables, model.TableLockTpInfo{SchemaID: schema.ID, TableID: t.Meta().ID})
	}
	// If the num of cleanupTables is 0, or all cleanupTables is unlocked, just return here.
	if len(cleanupTables) == 0 || len(cleanupTables) == unlockedTablesNum {
		return nil
	}

	arg := &lockTablesArg{
		UnlockTables: cleanupTables,
		IsCleanup:    true,
	}
	job := &model.Job{
		SchemaID:   cleanupTables[0].SchemaID,
		TableID:    cleanupTables[0].TableID,
		Type:       model.ActionUnlockTable,
		BinlogInfo: &model.HistoryInfo{},
		Args:       []interface{}{arg},
	}
	err := d.doDDLJob(ctx, job)
	if err == nil {
		ctx.ReleaseTableLocks(cleanupTables)
	}
	err = d.callHookOnChanged(err)
	return errors.Trace(err)
}

type lockTablesArg struct {
	LockTables    []model.TableLockTpInfo
	IndexOfLock   int
	UnlockTables  []model.TableLockTpInfo
	IndexOfUnlock int
	SessionInfo   model.SessionInfo
	IsCleanup     bool
}

func (d *ddl) RepairTable(ctx sessionctx.Context, table *ast.TableName, createStmt *ast.CreateTableStmt) error {
	// Existence of DB and table has been checked in the preprocessor.
	oldTableInfo, ok := (ctx.Value(domainutil.RepairedTable)).(*model.TableInfo)
	if !ok || oldTableInfo == nil {
		return ErrRepairTableFail.GenWithStack("Failed to get the repaired table")
	}
	oldDBInfo, ok := (ctx.Value(domainutil.RepairedDatabase)).(*model.DBInfo)
	if !ok || oldDBInfo == nil {
		return ErrRepairTableFail.GenWithStack("Failed to get the repaired database")
	}
	// By now only support same DB repair.
	if createStmt.Table.Schema.L != oldDBInfo.Name.L {
		return ErrRepairTableFail.GenWithStack("Repaired table should in same database with the old one")
	}

	// It is necessary to specify the table.ID and partition.ID manually.
	newTableInfo, err := buildTableInfoWithCheck(ctx, createStmt, oldTableInfo.Charset, oldTableInfo.Collate)
	if err != nil {
		return errors.Trace(err)
	}
	// Override newTableInfo with oldTableInfo's element necessary.
	// TODO: There may be more element assignments here, and the new TableInfo should be verified with the actual data.
	newTableInfo.ID = oldTableInfo.ID
	if err = checkAndOverridePartitionID(newTableInfo, oldTableInfo); err != nil {
		return err
	}
	newTableInfo.AutoIncID = oldTableInfo.AutoIncID
	// If any old columnInfo has lost, that means the old column ID lost too, repair failed.
	for i, newOne := range newTableInfo.Columns {
		old := getColumnInfoByName(oldTableInfo, newOne.Name.L)
		if old == nil {
			return ErrRepairTableFail.GenWithStackByArgs("Column " + newOne.Name.L + " has lost")
		}
		if newOne.Tp != old.Tp {
			return ErrRepairTableFail.GenWithStackByArgs("Column " + newOne.Name.L + " type should be the same")
		}
		if newOne.Flen != old.Flen {
			logutil.BgLogger().Warn("[ddl] admin repair table : Column " + newOne.Name.L + " flen is not equal to the old one")
		}
		newTableInfo.Columns[i].ID = old.ID
	}
	// If any old indexInfo has lost, that means the index ID lost too, so did the data, repair failed.
	for i, newOne := range newTableInfo.Indices {
		old := getIndexInfoByNameAndColumn(oldTableInfo, newOne)
		if old == nil {
			return ErrRepairTableFail.GenWithStackByArgs("Index " + newOne.Name.L + " has lost")
		}
		if newOne.Tp != old.Tp {
			return ErrRepairTableFail.GenWithStackByArgs("Index " + newOne.Name.L + " type should be the same")
		}
		newTableInfo.Indices[i].ID = old.ID
	}

	newTableInfo.State = model.StatePublic
	err = checkTableInfoValid(newTableInfo)
	if err != nil {
		return err
	}
	newTableInfo.State = model.StateNone

	job := &model.Job{
		SchemaID:   oldDBInfo.ID,
		TableID:    newTableInfo.ID,
		SchemaName: oldDBInfo.Name.L,
		Type:       model.ActionRepairTable,
		BinlogInfo: &model.HistoryInfo{},
		Args:       []interface{}{newTableInfo},
	}
	err = d.doDDLJob(ctx, job)
	if err == nil {
		// Remove the old TableInfo from repairInfo before domain reload.
		domainutil.RepairInfo.RemoveFromRepairInfo(oldDBInfo.Name.L, oldTableInfo.Name.L)
	}
	err = d.callHookOnChanged(err)
	return errors.Trace(err)
}

func (d *ddl) OrderByColumns(ctx sessionctx.Context, ident ast.Ident) error {
	_, tb, err := d.getSchemaAndTableByIdent(ctx, ident)
	if err != nil {
		return errors.Trace(err)
	}
	if tb.Meta().GetPkColInfo() != nil {
		ctx.GetSessionVars().StmtCtx.AppendWarning(errors.Errorf("ORDER BY ignored as there is a user-defined clustered index in the table '%s'", ident.Name))
	}
	return nil
}

func (d *ddl) CreateSequence(ctx sessionctx.Context, stmt *ast.CreateSequenceStmt) error {
	ident := ast.Ident{Name: stmt.Name.Name, Schema: stmt.Name.Schema}
	sequenceInfo, err := buildSequenceInfo(stmt, ident)
	if err != nil {
		return err
	}
	// TiDB describe the sequence within a tableInfo, as a same-level object of a table and view.
	tbInfo, err := buildTableInfo(ctx, ident.Name, nil, nil, "", "")
	if err != nil {
		return err
	}
	tbInfo.Sequence = sequenceInfo

	onExist := OnExistError
	if stmt.IfNotExists {
		onExist = OnExistIgnore
	}

	return d.CreateTableWithInfo(ctx, ident.Schema, tbInfo, onExist, false /*tryRetainID*/)
}

func (d *ddl) AlterSequence(ctx sessionctx.Context, stmt *ast.AlterSequenceStmt) error {
	ident := ast.Ident{Name: stmt.Name.Name, Schema: stmt.Name.Schema}
	is := d.GetInfoSchemaWithInterceptor(ctx)
	// Check schema existence.
	db, ok := is.SchemaByName(ident.Schema)
	if !ok {
		return infoschema.ErrDatabaseNotExists.GenWithStackByArgs(ident.Schema)
	}
	// Check table existence.
	tbl, err := is.TableByName(ident.Schema, ident.Name)
	if err != nil {
		if stmt.IfExists {
			ctx.GetSessionVars().StmtCtx.AppendNote(err)
			return nil
		}
		return err
	}
	if !tbl.Meta().IsSequence() {
		return ErrWrongObject.GenWithStackByArgs(ident.Schema, ident.Name, "SEQUENCE")
	}

	// Validate the new sequence option value in old sequenceInfo.
	oldSequenceInfo := tbl.Meta().Sequence
	copySequenceInfo := *oldSequenceInfo
	_, _, err = alterSequenceOptions(stmt.SeqOptions, ident, &copySequenceInfo)
	if err != nil {
		return err
	}

	job := &model.Job{
		SchemaID:   db.ID,
		TableID:    tbl.Meta().ID,
		SchemaName: db.Name.L,
		Type:       model.ActionAlterSequence,
		BinlogInfo: &model.HistoryInfo{},
		Args:       []interface{}{ident, stmt.SeqOptions},
	}

	err = d.doDDLJob(ctx, job)
	err = d.callHookOnChanged(err)
	return errors.Trace(err)
}

func (d *ddl) DropSequence(ctx sessionctx.Context, ti ast.Ident, ifExists bool) (err error) {
	schema, tbl, err := d.getSchemaAndTableByIdent(ctx, ti)
	if err != nil {
		return errors.Trace(err)
	}

	if !tbl.Meta().IsSequence() {
		err = ErrWrongObject.GenWithStackByArgs(ti.Schema, ti.Name, "SEQUENCE")
		if ifExists {
			ctx.GetSessionVars().StmtCtx.AppendNote(err)
			return nil
		}
		return err
	}

	job := &model.Job{
		SchemaID:   schema.ID,
		TableID:    tbl.Meta().ID,
		SchemaName: schema.Name.L,
		Type:       model.ActionDropSequence,
		BinlogInfo: &model.HistoryInfo{},
	}

	err = d.doDDLJob(ctx, job)
	err = d.callHookOnChanged(err)
	return errors.Trace(err)
}

func (d *ddl) AlterIndexVisibility(ctx sessionctx.Context, ident ast.Ident, indexName model.CIStr, visibility ast.IndexVisibility) error {
	schema, tb, err := d.getSchemaAndTableByIdent(ctx, ident)
	if err != nil {
		return err
	}

	invisible := false
	if visibility == ast.IndexVisibilityInvisible {
		invisible = true
	}

	skip, err := validateAlterIndexVisibility(indexName, invisible, tb.Meta())
	if err != nil {
		return errors.Trace(err)
	}
	if skip {
		return nil
	}

	job := &model.Job{
		SchemaID:   schema.ID,
		TableID:    tb.Meta().ID,
		SchemaName: schema.Name.L,
		Type:       model.ActionAlterIndexVisibility,
		BinlogInfo: &model.HistoryInfo{},
		Args:       []interface{}{indexName, invisible},
	}

	err = d.doDDLJob(ctx, job)
	err = d.callHookOnChanged(err)
	return errors.Trace(err)
}

func buildPlacementSpecReplicasAndConstraint(replicas uint64, cnstr string) ([]*placement.Rule, error) {
	rules := []*placement.Rule{}

	cnstbytes := []byte(cnstr)

	constraints1 := []string{}
	err1 := yaml.UnmarshalStrict(cnstbytes, &constraints1)
	if err1 == nil {
		// can not emit REPLICAS with an array label
		if replicas == 0 {
			return rules, errors.Errorf("array CONSTRAINTS should be with a positive REPLICAS")
		}

		labelConstraints, err := placement.CheckLabelConstraints(constraints1)
		if err != nil {
			return rules, err
		}

		rules = append(rules, &placement.Rule{
			Count:            int(replicas),
			LabelConstraints: labelConstraints,
		})

		return rules, nil
	}

	constraints2 := map[string]int{}
	err2 := yaml.UnmarshalStrict(cnstbytes, &constraints2)
	if err2 == nil {
		ruleCnt := int(replicas)

		for labels, cnt := range constraints2 {
			if cnt <= 0 {
				return rules, errors.Errorf("count should be positive, but got %d", cnt)
			}

			if replicas != 0 {
				ruleCnt -= cnt
				if ruleCnt < 0 {
					return rules, errors.Errorf("REPLICAS should be larger or equal to the number of total replicas, but got %d", replicas)
				}
			}

			labelConstraints, err := placement.CheckLabelConstraints(strings.Split(strings.TrimSpace(labels), ","))
			if err != nil {
				return rules, err
			}

			rules = append(rules, &placement.Rule{
				Count:            cnt,
				LabelConstraints: labelConstraints,
			})
		}

		if ruleCnt > 0 {
			rules = append(rules, &placement.Rule{
				Count: ruleCnt,
			})
		}

		return rules, nil
	}

	return nil, errors.Errorf("constraint is neither an array of string, nor a string-to-number map, due to:\n%s\n%s", err1, err2)
}

func buildPlacementSpecs(bundle *placement.Bundle, specs []*ast.PlacementSpec) (*placement.Bundle, error) {
	var err error
	var spec *ast.PlacementSpec

	for _, rspec := range specs {
		spec = rspec

		var role placement.PeerRoleType
		switch spec.Role {
		case ast.PlacementRoleFollower:
			role = placement.Follower
		case ast.PlacementRoleLeader:
			if spec.Replicas == 0 {
				spec.Replicas = 1
			}
			if spec.Replicas > 1 {
				err = errors.Errorf("replicas can only be 1 when the role is leader")
			}
			role = placement.Leader
		case ast.PlacementRoleLearner:
			role = placement.Learner
		case ast.PlacementRoleVoter:
			role = placement.Voter
		default:
			err = errors.Errorf("ROLE is not specified")
		}
		if err != nil {
			break
		}

		if spec.Tp == ast.PlacementAlter || spec.Tp == ast.PlacementDrop {
			origLen := len(bundle.Rules)
			newRules := bundle.Rules[:0]
			for _, r := range bundle.Rules {
				if r.Role != role {
					newRules = append(newRules, r)
				}
			}
			bundle.Rules = newRules

			// alter == drop + add new rules
			if spec.Tp == ast.PlacementDrop {
				// error if no rules will be dropped
				if len(bundle.Rules) == origLen {
					err = errors.Errorf("no rule of role '%s' to drop", role)
					break
				}
				continue
			}
		}

		var newRules []*placement.Rule
		newRules, err = buildPlacementSpecReplicasAndConstraint(spec.Replicas, spec.Constraints)
		if err != nil {
			break
		}
		for _, r := range newRules {
			r.Role = role
			bundle.Rules = append(bundle.Rules, r)
		}
	}

	if err != nil {
		var sb strings.Builder
		sb.Reset()

		restoreCtx := format.NewRestoreCtx(format.RestoreStringSingleQuotes|format.RestoreKeyWordLowercase|format.RestoreNameBackQuotes, &sb)

		if e := spec.Restore(restoreCtx); e != nil {
			return nil, ErrInvalidPlacementSpec.GenWithStackByArgs("", err)
		}

		return nil, ErrInvalidPlacementSpec.GenWithStackByArgs(sb.String(), err)
	}

	return bundle, nil
}

func (d *ddl) AlterTableAlterPartition(ctx sessionctx.Context, ident ast.Ident, spec *ast.AlterTableSpec) (err error) {
	schema, tb, err := d.getSchemaAndTableByIdent(ctx, ident)
	if err != nil {
		return errors.Trace(err)
	}

	meta := tb.Meta()
	if meta.Partition == nil {
		return errors.Trace(ErrPartitionMgmtOnNonpartitioned)
	}

	partitionID, err := tables.FindPartitionByName(meta, spec.PartitionNames[0].L)
	if err != nil {
		return errors.Trace(err)
	}

	oldBundle := infoschema.GetBundle(d.infoHandle.Get(), []int64{partitionID, meta.ID, schema.ID})

	oldBundle.ID = placement.GroupID(partitionID)

	bundle, err := buildPlacementSpecs(oldBundle, spec.PlacementSpecs)
	if err != nil {
		return errors.Trace(err)
	}

	extraCnt := map[placement.PeerRoleType]int{}
	startKey := hex.EncodeToString(codec.EncodeBytes(nil, tablecodec.GenTableRecordPrefix(partitionID)))
	endKey := hex.EncodeToString(codec.EncodeBytes(nil, tablecodec.GenTableRecordPrefix(partitionID+1)))
	newRules := bundle.Rules[:0]
	for i, rule := range bundle.Rules {
		// merge all empty constraints
		if len(rule.LabelConstraints) == 0 {
			extraCnt[rule.Role] += rule.Count
			continue
		}
		// refer to tidb#22065.
		// add -engine=tiflash to every rule to avoid schedules to tiflash instances.
		// placement rules in SQL is not compatible with `set tiflash replica` yet
		rule.LabelConstraints = append(rule.LabelConstraints, placement.LabelConstraint{
			Op:     placement.NotIn,
			Key:    placement.EngineLabelKey,
			Values: []string{placement.EngineLabelTiFlash},
		})
		rule.GroupID = bundle.ID
		rule.ID = strconv.Itoa(i)
		rule.StartKeyHex = startKey
		rule.EndKeyHex = endKey
		newRules = append(newRules, rule)
	}
	for role, cnt := range extraCnt {
		if cnt <= 0 {
			continue
		}
		// refer to tidb#22065.
		newRules = append(newRules, &placement.Rule{
			GroupID:     bundle.ID,
			ID:          string(role),
			Role:        role,
			Count:       cnt,
			StartKeyHex: startKey,
			EndKeyHex:   endKey,
			LabelConstraints: []placement.LabelConstraint{{
				Op:     placement.NotIn,
				Key:    placement.EngineLabelKey,
				Values: []string{placement.EngineLabelTiFlash},
			}},
		})
	}
	bundle.Rules = newRules
	if len(bundle.Rules) == 0 {
		bundle.Index = 0
		bundle.Override = false
	} else {
		bundle.Index = placement.RuleIndexPartition
		bundle.Override = true
	}

	job := &model.Job{
		SchemaID:   schema.ID,
		TableID:    meta.ID,
		SchemaName: schema.Name.L,
		Type:       model.ActionAlterTableAlterPartition,
		BinlogInfo: &model.HistoryInfo{},
		Args:       []interface{}{partitionID, bundle},
	}

	err = d.doDDLJob(ctx, job)
	if err != nil {
		return errors.Trace(err)
	}

	err = d.callHookOnChanged(err)
	return errors.Trace(err)
}<|MERGE_RESOLUTION|>--- conflicted
+++ resolved
@@ -1427,39 +1427,15 @@
 			if err != nil {
 				return nil, err
 			}
-			if ShouldBuildClusteredIndex(ctx, constr.Option) {
-				if isSingleIntPK(constr, lastCol) {
+			isSingleIntPK := isSingleIntPK(constr, lastCol)
+			if ShouldBuildClusteredIndex(ctx, constr.Option, isSingleIntPK) {
+				if isSingleIntPK {
 					tbInfo.PKIsHandle = true
 				} else {
-<<<<<<< HEAD
 					hasBinlog := ctx.GetSessionVars().BinlogClient != nil
 					if hasBinlog {
 						msg := mysql.Message("Cannot create clustered index table when the binlog is ON", nil)
 						return nil, dbterror.ClassDDL.NewStdErr(errno.ErrUnsupportedDDLOperation, msg)
-=======
-					tbInfo.IsCommonHandle = noBinlog
-					if tbInfo.IsCommonHandle {
-						tbInfo.CommonHandleVersion = 1
-					}
-					if !noBinlog {
-						errMsg := "cannot build clustered index table because the binlog is ON"
-						ctx.GetSessionVars().StmtCtx.AppendWarning(errors.Errorf(errMsg))
-					}
-				}
-			case model.PrimaryKeyTypeDefault:
-				// (AlterPrimaryKey = true) ----> all pk must be nonclustered
-				// (AlterPrimaryKey = false) + (EnableClusteredIndex = true) + noBinlog ---> all pk must be clustered
-				// (AlterPrimaryKey = false) + (EnableClusteredIndex = true) + HasBinlog ---> int pk must be clustered, other must be nonclustered
-				// (AlterPrimaryKey = false) + (EnableClusteredIndex = false) + (IntPrimaryKeyDefaultAsClustered = true) --> int pk must be clustered
-				// (AlterPrimaryKey = false) + (EnableClusteredIndex = false) + (IntPrimaryKeyDefaultAsClustered = false) --> all pk must be nonclustered [Default]
-				alterPKConf := config.GetGlobalConfig().AlterPrimaryKey
-				if isSingleIntPK(constr, lastCol) {
-					tbInfo.PKIsHandle = !alterPKConf && (ctx.GetSessionVars().EnableClusteredIndex || ctx.GetSessionVars().IntPrimaryKeyDefaultAsClustered)
-				} else {
-					tbInfo.IsCommonHandle = !alterPKConf && ctx.GetSessionVars().EnableClusteredIndex && noBinlog
-					if tbInfo.IsCommonHandle {
-						tbInfo.CommonHandleVersion = 1
->>>>>>> 9c48b24c
 					}
 					tbInfo.IsCommonHandle = true
 					tbInfo.CommonHandleVersion = 1
@@ -1539,9 +1515,10 @@
 }
 
 // ShouldBuildClusteredIndex is used to determine whether the CREATE TABLE statement should build a clustered index table.
-func ShouldBuildClusteredIndex(ctx sessionctx.Context, opt *ast.IndexOption) bool {
+func ShouldBuildClusteredIndex(ctx sessionctx.Context, opt *ast.IndexOption, isSingleIntPK bool) bool {
 	if opt == nil || opt.PrimaryKeyTp == model.PrimaryKeyTypeDefault {
-		return ctx.GetSessionVars().EnableClusteredIndex
+		return ctx.GetSessionVars().EnableClusteredIndex ||
+			(isSingleIntPK && ctx.GetSessionVars().IntPrimaryKeyDefaultAsClustered)
 	}
 	return opt.PrimaryKeyTp == model.PrimaryKeyTypeClustered
 }
