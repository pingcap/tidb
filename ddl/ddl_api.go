// Copyright 2013 The ql Authors. All rights reserved.
// Use of this source code is governed by a BSD-style
// license that can be found in the LICENSES/QL-LICENSE file.

// Copyright 2016 PingCAP, Inc.
//
// Licensed under the Apache License, Version 2.0 (the "License");
// you may not use this file except in compliance with the License.
// You may obtain a copy of the License at
//
//     http://www.apache.org/licenses/LICENSE-2.0
//
// Unless required by applicable law or agreed to in writing, software
// distributed under the License is distributed on an "AS IS" BASIS,
// See the License for the specific language governing permissions and
// limitations under the License.

package ddl

import (
	"fmt"
	"strconv"
	"strings"
	"time"

	"github.com/juju/errors"
	"github.com/pingcap/tidb/ast"
	"github.com/pingcap/tidb/context"
	"github.com/pingcap/tidb/expression"
	"github.com/pingcap/tidb/infoschema"
	"github.com/pingcap/tidb/meta/autoid"
	"github.com/pingcap/tidb/model"
	"github.com/pingcap/tidb/mysql"
	"github.com/pingcap/tidb/table"
	"github.com/pingcap/tidb/terror"
	"github.com/pingcap/tidb/util/charset"
	"github.com/pingcap/tidb/util/stringutil"
	"github.com/pingcap/tidb/util/types"
)

func (d *ddl) CreateSchema(ctx context.Context, schema model.CIStr, charsetInfo *ast.CharsetOpt) (err error) {
	is := d.GetInformationSchema()
	_, ok := is.SchemaByName(schema)
	if ok {
		return infoschema.ErrDatabaseExists.GenByArgs(schema)
	}

	if err = checkTooLongSchema(schema); err != nil {
		return errors.Trace(err)
	}

	schemaID, err := d.genGlobalID()
	if err != nil {
		return errors.Trace(err)
	}
	dbInfo := &model.DBInfo{
		Name: schema,
	}
	if charsetInfo != nil {
		dbInfo.Charset = charsetInfo.Chs
		dbInfo.Collate = charsetInfo.Col
	} else {
		dbInfo.Charset, dbInfo.Collate = getDefaultCharsetAndCollate()
	}

	job := &model.Job{
		SchemaID:   schemaID,
		Type:       model.ActionCreateSchema,
		BinlogInfo: &model.HistoryInfo{},
		Args:       []interface{}{dbInfo},
	}

	err = d.doDDLJob(ctx, job)
	err = d.callHookOnChanged(err)
	return errors.Trace(err)
}

func (d *ddl) DropSchema(ctx context.Context, schema model.CIStr) (err error) {
	is := d.GetInformationSchema()
	old, ok := is.SchemaByName(schema)
	if !ok {
		return errors.Trace(infoschema.ErrDatabaseNotExists)
	}

	job := &model.Job{
		SchemaID:   old.ID,
		Type:       model.ActionDropSchema,
		BinlogInfo: &model.HistoryInfo{},
	}

	err = d.doDDLJob(ctx, job)
	err = d.callHookOnChanged(err)
	return errors.Trace(err)
}

func checkTooLongSchema(schema model.CIStr) error {
	if len(schema.L) > mysql.MaxDatabaseNameLength {
		return ErrTooLongIdent.Gen("too long schema %s", schema)
	}
	return nil
}

func checkTooLongTable(table model.CIStr) error {
	if len(table.L) > mysql.MaxTableNameLength {
		return ErrTooLongIdent.Gen("too long table %s", table)
	}
	return nil
}

func getDefaultCharsetAndCollate() (string, string) {
	// TODO: TableDefaultCharset-->DatabaseDefaultCharset-->SystemDefaultCharset.
	// TODO: Change TableOption parser to parse collate.
	// This is a tmp solution.
	return "utf8", "utf8_bin"
}

func setColumnFlagWithConstraint(colMap map[string]*table.Column, v *ast.Constraint) {
	switch v.Tp {
	case ast.ConstraintPrimaryKey:
		for _, key := range v.Keys {
			c, ok := colMap[key.Column.Name.L]
			if !ok {
				continue
			}
			c.Flag |= mysql.PriKeyFlag
			// Primary key can not be NULL.
			c.Flag |= mysql.NotNullFlag
		}
	case ast.ConstraintUniq, ast.ConstraintUniqIndex, ast.ConstraintUniqKey:
		for i, key := range v.Keys {
			c, ok := colMap[key.Column.Name.L]
			if !ok {
				continue
			}
			if i == 0 {
				// Only the first column can be set
				// if unique index has multi columns,
				// the flag should be MultipleKeyFlag.
				// See https://dev.mysql.com/doc/refman/5.7/en/show-columns.html
				if len(v.Keys) > 1 {
					c.Flag |= mysql.MultipleKeyFlag
				} else {
					c.Flag |= mysql.UniqueKeyFlag
				}
			}
		}
	case ast.ConstraintKey, ast.ConstraintIndex:
		for i, key := range v.Keys {
			c, ok := colMap[key.Column.Name.L]
			if !ok {
				continue
			}
			if i == 0 {
				// Only the first column can be set.
				c.Flag |= mysql.MultipleKeyFlag
			}
		}
	}
}

func buildColumnsAndConstraints(ctx context.Context, colDefs []*ast.ColumnDef,
	constraints []*ast.Constraint) ([]*table.Column, []*ast.Constraint, error) {
	var cols []*table.Column
	colMap := map[string]*table.Column{}
	for i, colDef := range colDefs {
		col, cts, err := buildColumnAndConstraint(ctx, i, colDef)
		if err != nil {
			return nil, nil, errors.Trace(err)
		}
		col.State = model.StatePublic
		constraints = append(constraints, cts...)
		cols = append(cols, col)
		colMap[colDef.Name.Name.L] = col
	}
	// Traverse table Constraints and set col.flag.
	for _, v := range constraints {
		setColumnFlagWithConstraint(colMap, v)
	}
	return cols, constraints, nil
}

func setCharsetCollationFlenDecimal(tp *types.FieldType) error {
	tp.Charset = strings.ToLower(tp.Charset)
	tp.Collate = strings.ToLower(tp.Collate)
	if len(tp.Charset) == 0 {
		switch tp.Tp {
		case mysql.TypeString, mysql.TypeVarchar, mysql.TypeVarString, mysql.TypeBlob, mysql.TypeTinyBlob, mysql.TypeMediumBlob, mysql.TypeLongBlob, mysql.TypeEnum, mysql.TypeSet:
			tp.Charset, tp.Collate = getDefaultCharsetAndCollate()
		default:
			tp.Charset = charset.CharsetBin
			tp.Collate = charset.CharsetBin
		}
	} else {
		if !charset.ValidCharsetAndCollation(tp.Charset, tp.Collate) {
			return errUnsupportedCharset.GenByArgs(tp.Charset, tp.Collate)
		}
		if len(tp.Collate) == 0 {
			var err error
			tp.Collate, err = charset.GetDefaultCollation(tp.Charset)
			if err != nil {
				return errors.Trace(err)
			}
		}
	}
	// If flen is not assigned, assigned it by type.
	if tp.Flen == types.UnspecifiedLength {
		tp.Flen = mysql.GetDefaultFieldLength(tp.Tp)
	}
	if tp.Decimal == types.UnspecifiedLength {
		tp.Decimal = mysql.GetDefaultDecimal(tp.Tp)
	}
	return nil
}

func buildColumnAndConstraint(ctx context.Context, offset int,
	colDef *ast.ColumnDef) (*table.Column, []*ast.Constraint, error) {
	err := setCharsetCollationFlenDecimal(colDef.Tp)
	if err != nil {
		return nil, nil, errors.Trace(err)
	}
	col, cts, err := columnDefToCol(ctx, offset, colDef)
	if err != nil {
		return nil, nil, errors.Trace(err)
	}
	return col, cts, nil
}

// checkColumnCantHaveDefaultValue checks the column can have value as default or not.
// Now, TEXT/BLOB/JSON can't have not null value as default.
func checkColumnCantHaveDefaultValue(col *table.Column, value interface{}) (err error) {
	if value != nil && (col.Tp == mysql.TypeJSON ||
		col.Tp == mysql.TypeTinyBlob || col.Tp == mysql.TypeMediumBlob ||
		col.Tp == mysql.TypeLongBlob || col.Tp == mysql.TypeBlob) {
		// TEXT/BLOB/JSON can't have not null default values.
		return errBlobCantHaveDefault.GenByArgs(col.Name.O)
	}
	return nil
}

// columnDefToCol converts ColumnDef to Col and TableConstraints.
func columnDefToCol(ctx context.Context, offset int, colDef *ast.ColumnDef) (*table.Column, []*ast.Constraint, error) {
	constraints := []*ast.Constraint{}
	col := table.ToColumn(&model.ColumnInfo{
		Offset:    offset,
		Name:      colDef.Name.Name,
		FieldType: *colDef.Tp,
	})

	// Check and set TimestampFlag and OnUpdateNowFlag.
	if col.Tp == mysql.TypeTimestamp {
		col.Flag |= mysql.TimestampFlag
		col.Flag |= mysql.OnUpdateNowFlag
		col.Flag |= mysql.NotNullFlag
	}

	setOnUpdateNow := false
	hasDefaultValue := false
	if colDef.Options != nil {
		len := types.UnspecifiedLength

		if types.IsTypePrefixable(colDef.Tp.Tp) {
			len = colDef.Tp.Flen
		}

		keys := []*ast.IndexColName{
			{
				Column: colDef.Name,
				Length: len,
			},
		}

		for _, v := range colDef.Options {
			switch v.Tp {
			case ast.ColumnOptionNotNull:
				col.Flag |= mysql.NotNullFlag
			case ast.ColumnOptionNull:
				col.Flag &= ^uint(mysql.NotNullFlag)
				removeOnUpdateNowFlag(col)
			case ast.ColumnOptionAutoIncrement:
				col.Flag |= mysql.AutoIncrementFlag
			case ast.ColumnOptionPrimaryKey:
				constraint := &ast.Constraint{Tp: ast.ConstraintPrimaryKey, Keys: keys}
				constraints = append(constraints, constraint)
				col.Flag |= mysql.PriKeyFlag
			case ast.ColumnOptionUniqKey:
				constraint := &ast.Constraint{Tp: ast.ConstraintUniqKey, Name: colDef.Name.Name.O, Keys: keys}
				constraints = append(constraints, constraint)
				col.Flag |= mysql.UniqueKeyFlag
			case ast.ColumnOptionDefaultValue:
				value, err := getDefaultValue(ctx, v, colDef.Tp.Tp, colDef.Tp.Decimal)
				if err != nil {
					return nil, nil, ErrColumnBadNull.Gen("invalid default value - %s", err)
				}
				if err = checkColumnCantHaveDefaultValue(col, value); err != nil {
					return nil, nil, errors.Trace(err)
				}
				col.DefaultValue = value
				hasDefaultValue = true
				removeOnUpdateNowFlag(col)
			case ast.ColumnOptionOnUpdate:
				// TODO: Support other time functions.
				if !expression.IsCurrentTimeExpr(v.Expr) {
					return nil, nil, ErrInvalidOnUpdate.Gen("invalid ON UPDATE for - %s", col.Name)
				}
				col.Flag |= mysql.OnUpdateNowFlag
				setOnUpdateNow = true
			case ast.ColumnOptionComment:
				err := setColumnComment(ctx, col, v)
				if err != nil {
					return nil, nil, errors.Trace(err)
				}
			case ast.ColumnOptionGenerated:
				col.GeneratedExprString = stringutil.RemoveBlanks(v.Expr.Text())
				col.GeneratedStored = v.Stored
				_, dependColNames := findDependedColumnNames(colDef)
				col.Dependences = dependColNames
			case ast.ColumnOptionFulltext:
				// TODO: Support this type.
			}
		}
	}

	setTimestampDefaultValue(col, hasDefaultValue, setOnUpdateNow)

	// Set `NoDefaultValueFlag` if this field doesn't have a default value and
	// it is `not null` and not an `AUTO_INCREMENT` field or `TIMESTAMP` field.
	setNoDefaultValueFlag(col, hasDefaultValue)

	if col.Charset == charset.CharsetBin {
		col.Flag |= mysql.BinaryFlag
	}
	err := checkDefaultValue(ctx, col, hasDefaultValue)
	if err != nil {
		return nil, nil, errors.Trace(err)
	}
	return col, constraints, nil
}

func getDefaultValue(ctx context.Context, c *ast.ColumnOption, tp byte, fsp int) (interface{}, error) {
	if tp == mysql.TypeTimestamp || tp == mysql.TypeDatetime {
		vd, err := expression.GetTimeValue(ctx, c.Expr, tp, fsp)
		value := vd.GetValue()
		if err != nil {
			return nil, errors.Trace(err)
		}

		// Value is nil means `default null`.
		if value == nil {
			return nil, nil
		}

		// If value is types.Time, convert it to string.
		if vv, ok := value.(types.Time); ok {
			return vv.String(), nil
		}

		return value, nil
	}
	v, err := expression.EvalAstExpr(c.Expr, ctx)
	if err != nil {
		return nil, errors.Trace(err)
	}

	if v.IsNull() {
		return nil, nil
	}

	if v.Kind() == types.KindMysqlHex {
		return strconv.FormatInt(v.GetMysqlHex().Value, 10), nil
	}

	return v.ToString()
}

func removeOnUpdateNowFlag(c *table.Column) {
	// For timestamp Col, if it is set null or default value,
	// OnUpdateNowFlag should be removed.
	if mysql.HasTimestampFlag(c.Flag) {
		c.Flag &= ^uint(mysql.OnUpdateNowFlag)
	}
}

func setTimestampDefaultValue(c *table.Column, hasDefaultValue bool, setOnUpdateNow bool) {
	if hasDefaultValue {
		return
	}

	// For timestamp Col, if is not set default value or not set null, use current timestamp.
	if mysql.HasTimestampFlag(c.Flag) && mysql.HasNotNullFlag(c.Flag) {
		if setOnUpdateNow {
			c.DefaultValue = expression.ZeroTimestamp
		} else {
			c.DefaultValue = expression.CurrentTimestamp
		}
	}
}

func setNoDefaultValueFlag(c *table.Column, hasDefaultValue bool) {
	if hasDefaultValue {
		return
	}

	if !mysql.HasNotNullFlag(c.Flag) {
		return
	}

	// Check if it is an `AUTO_INCREMENT` field or `TIMESTAMP` field.
	if !mysql.HasAutoIncrementFlag(c.Flag) && !mysql.HasTimestampFlag(c.Flag) {
		c.Flag |= mysql.NoDefaultValueFlag
	}
}

func checkDefaultValue(ctx context.Context, c *table.Column, hasDefaultValue bool) error {
	if !hasDefaultValue {
		return nil
	}

	if c.DefaultValue != nil {
		_, err := table.GetColDefaultValue(ctx, c.ToInfo())
		if terror.ErrorEqual(err, types.ErrTruncated) {
			return errInvalidDefault.GenByArgs(c.Name)
		}
		return errors.Trace(err)
	}

	// Set not null but default null is invalid.
	if mysql.HasNotNullFlag(c.Flag) {
		return errInvalidDefault.GenByArgs(c.Name)
	}

	return nil
}

func checkDuplicateColumn(colDefs []*ast.ColumnDef) error {
	colNames := map[string]bool{}
	for _, colDef := range colDefs {
		nameLower := colDef.Name.Name.L
		if colNames[nameLower] {
			return infoschema.ErrColumnExists.GenByArgs(colDef.Name.Name)
		}
		colNames[nameLower] = true
	}
	return nil
}

func checkGeneratedColumn(colDefs []*ast.ColumnDef) error {
	var colName2Generation = make(map[string]columnGenerationInDDL, len(colDefs))
	for i, colDef := range colDefs {
		generated, depCols := findDependedColumnNames(colDef)
		if !generated {
			colName2Generation[colDef.Name.Name.L] = columnGenerationInDDL{
				position:  i,
				generated: false,
			}
		} else {
			colName2Generation[colDef.Name.Name.L] = columnGenerationInDDL{
				position:    i,
				generated:   true,
				dependences: depCols,
			}
		}
	}
	for _, colDef := range colDefs {
		colName := colDef.Name.Name.L
		if err := verifyColumnGeneration(colName2Generation, colName); err != nil {
			return errors.Trace(err)
		}
	}
	return nil
}

func checkTooLongColumn(colDefs []*ast.ColumnDef) error {
	for _, colDef := range colDefs {
		if len(colDef.Name.Name.O) > mysql.MaxColumnNameLength {
			return ErrTooLongIdent.Gen("too long column %s", colDef.Name.Name)
		}
	}
	return nil
}

func checkDuplicateConstraint(namesMap map[string]bool, name string, foreign bool) error {
	if name == "" {
		return nil
	}
	nameLower := strings.ToLower(name)
	if namesMap[nameLower] {
		if foreign {
			return infoschema.ErrCannotAddForeign
		}
		return errDupKeyName.Gen("duplicate key name %s", name)
	}
	namesMap[nameLower] = true
	return nil
}

func setEmptyConstraintName(namesMap map[string]bool, constr *ast.Constraint, foreign bool) {
	if constr.Name == "" && len(constr.Keys) > 0 {
		colName := constr.Keys[0].Column.Name.L
		constrName := colName
		i := 2
		for namesMap[constrName] {
			// We loop forever until we find constrName that haven't been used.
			if foreign {
				constrName = fmt.Sprintf("fk_%s_%d", colName, i)
			} else {
				constrName = fmt.Sprintf("%s_%d", colName, i)
			}
			i++
		}
		constr.Name = constrName
		namesMap[constrName] = true
	}
}

func checkConstraintNames(constraints []*ast.Constraint) error {
	constrNames := map[string]bool{}
	fkNames := map[string]bool{}

	// Check not empty constraint name whether is duplicated.
	for _, constr := range constraints {
		if constr.Tp == ast.ConstraintForeignKey {
			err := checkDuplicateConstraint(fkNames, constr.Name, true)
			if err != nil {
				return errors.Trace(err)
			}
		} else {
			err := checkDuplicateConstraint(constrNames, constr.Name, false)
			if err != nil {
				return errors.Trace(err)
			}
		}
	}

	// Set empty constraint names.
	for _, constr := range constraints {
		if constr.Tp == ast.ConstraintForeignKey {
			setEmptyConstraintName(fkNames, constr, true)
		} else {
			setEmptyConstraintName(constrNames, constr, false)
		}
	}

	return nil
}

func (d *ddl) buildTableInfo(tableName model.CIStr, cols []*table.Column, constraints []*ast.Constraint) (tbInfo *model.TableInfo, err error) {
	tbInfo = &model.TableInfo{
		Name: tableName,
	}
	tbInfo.ID, err = d.genGlobalID()
	if err != nil {
		return nil, errors.Trace(err)
	}
	for _, v := range cols {
		v.ID = allocateColumnID(tbInfo)
		tbInfo.Columns = append(tbInfo.Columns, v.ToInfo())
	}
	for _, constr := range constraints {
		if constr.Tp == ast.ConstraintForeignKey {
			for _, fk := range tbInfo.ForeignKeys {
				if fk.Name.L == strings.ToLower(constr.Name) {
					return nil, infoschema.ErrCannotAddForeign
				}
			}
			var fk model.FKInfo
			fk.Name = model.NewCIStr(constr.Name)
			fk.RefTable = constr.Refer.Table.Name
			fk.State = model.StatePublic
			for _, key := range constr.Keys {
				fk.Cols = append(fk.Cols, key.Column.Name)
			}
			for _, key := range constr.Refer.IndexColNames {
				fk.RefCols = append(fk.RefCols, key.Column.Name)
			}
			fk.OnDelete = int(constr.Refer.OnDelete.ReferOpt)
			fk.OnUpdate = int(constr.Refer.OnUpdate.ReferOpt)
			if len(fk.Cols) != len(fk.RefCols) {
				return nil, infoschema.ErrForeignKeyNotMatch
			}
			if len(fk.Cols) == 0 {
				// TODO: In MySQL, this case will report a parse error.
				return nil, infoschema.ErrCannotAddForeign
			}
			tbInfo.ForeignKeys = append(tbInfo.ForeignKeys, &fk)
			continue
		}
		if constr.Tp == ast.ConstraintPrimaryKey {
			for _, key := range constr.Keys {
				col := table.FindCol(cols, key.Column.Name.O)
				if col == nil {
					return nil, errKeyColumnDoesNotExits.Gen("key column %s doesn't exist in table", key.Column.Name)
				}
				// Virtual columns cannot be used in primary key.
				if len(col.GeneratedExprString) != 0 && !col.GeneratedStored {
					return nil, errUnsupportedOnGeneratedColumn.GenByArgs("Defining a virtual generated column as primary key")
				}
			}
			if len(constr.Keys) == 1 {
				key := constr.Keys[0]
				col := table.FindCol(cols, key.Column.Name.O)
				if col == nil {
					return nil, errKeyColumnDoesNotExits.Gen("key column %s doesn't exist in table", key.Column.Name)
				}
				switch col.Tp {
				case mysql.TypeLong, mysql.TypeLonglong,
					mysql.TypeTiny, mysql.TypeShort, mysql.TypeInt24:
					tbInfo.PKIsHandle = true
					// Avoid creating index for PK handle column.
					continue
				}
			}
		}
		// build index info.
		idxInfo, err := buildIndexInfo(tbInfo, model.NewCIStr(constr.Name), constr.Keys, model.StatePublic)
		if err != nil {
			return nil, errors.Trace(err)
		}
		//check if the index is primary or uniqiue.
		switch constr.Tp {
		case ast.ConstraintPrimaryKey:
			idxInfo.Primary = true
			idxInfo.Unique = true
			idxInfo.Name = model.NewCIStr(table.PrimaryKeyName)
		case ast.ConstraintUniq, ast.ConstraintUniqKey, ast.ConstraintUniqIndex:
			idxInfo.Unique = true
		}
		// set index type.
		if constr.Option != nil {
			idxInfo.Comment = constr.Option.Comment
			if constr.Option.Tp == model.IndexTypeInvalid {
				// Use btree as default index type.
				idxInfo.Tp = model.IndexTypeBtree
			} else {
				idxInfo.Tp = constr.Option.Tp
			}
		} else {
			// Use btree as default index type.
			idxInfo.Tp = model.IndexTypeBtree
		}
		idxInfo.ID = allocateIndexID(tbInfo)
		tbInfo.Indices = append(tbInfo.Indices, idxInfo)
	}
	return
}

func (d *ddl) CreateTableWithLike(ctx context.Context, ident, referIdent ast.Ident) error {
	is := d.GetInformationSchema()
	_, ok := is.SchemaByName(referIdent.Schema)
	if !ok {
		return infoschema.ErrTableNotExists.GenByArgs(referIdent.Schema, referIdent.Name)
	}
	referTbl, err := is.TableByName(referIdent.Schema, referIdent.Name)
	if err != nil {
		return infoschema.ErrTableNotExists.GenByArgs(referIdent.Schema, referIdent.Name)
	}
	schema, ok := is.SchemaByName(ident.Schema)
	if !ok {
		return infoschema.ErrDatabaseNotExists.GenByArgs(ident.Schema)
	}
	if is.TableExists(ident.Schema, ident.Name) {
		return infoschema.ErrTableExists.GenByArgs(ident)
	}

	tblInfo := *referTbl.Meta()
	tblInfo.Name = ident.Name
	tblInfo.AutoIncID = 0
	tblInfo.ForeignKeys = nil
	tblInfo.ID, err = d.genGlobalID()
	if err != nil {
		return errors.Trace(err)
	}
	job := &model.Job{
		SchemaID:   schema.ID,
		TableID:    tblInfo.ID,
		Type:       model.ActionCreateTable,
		BinlogInfo: &model.HistoryInfo{},
		Args:       []interface{}{tblInfo},
	}

	err = d.doDDLJob(ctx, job)
	err = d.callHookOnChanged(err)
	return errors.Trace(err)
}

func (d *ddl) CreateTable(ctx context.Context, ident ast.Ident, colDefs []*ast.ColumnDef,
	constraints []*ast.Constraint, options []*ast.TableOption) (err error) {
	is := d.GetInformationSchema()
	schema, ok := is.SchemaByName(ident.Schema)
	if !ok {
		return infoschema.ErrDatabaseNotExists.GenByArgs(ident.Schema)
	}
	if is.TableExists(ident.Schema, ident.Name) {
		return infoschema.ErrTableExists.GenByArgs(ident)
	}
	if err = checkTooLongTable(ident.Name); err != nil {
		return errors.Trace(err)
	}
	if err = checkDuplicateColumn(colDefs); err != nil {
		return errors.Trace(err)
	}
	if err = checkGeneratedColumn(colDefs); err != nil {
		return errors.Trace(err)
	}
	if err = checkTooLongColumn(colDefs); err != nil {
		return errors.Trace(err)
	}

	cols, newConstraints, err := buildColumnsAndConstraints(ctx, colDefs, constraints)
	if err != nil {
		return errors.Trace(err)
	}

	err = checkConstraintNames(newConstraints)
	if err != nil {
		return errors.Trace(err)
	}

	tbInfo, err := d.buildTableInfo(ident.Name, cols, newConstraints)
	if err != nil {
		return errors.Trace(err)
	}

	job := &model.Job{
		SchemaID:   schema.ID,
		TableID:    tbInfo.ID,
		Type:       model.ActionCreateTable,
		BinlogInfo: &model.HistoryInfo{},
		Args:       []interface{}{tbInfo},
	}

	handleTableOptions(options, tbInfo)
	err = d.doDDLJob(ctx, job)
	if err == nil {
		if tbInfo.AutoIncID > 1 {
			// Default tableAutoIncID base is 0.
			// If the first id is expected to greater than 1, we need to do rebase.
			d.handleAutoIncID(tbInfo, schema.ID)
		}
	}
	err = d.callHookOnChanged(err)
	return errors.Trace(err)
}

// handleAutoIncID handles auto_increment option in DDL. It creates a ID counter for the table and initiates the counter to a proper value.
// For example if the option sets auto_increment to 10. The counter will be set to 9. So the next allocated ID will be 10.
func (d *ddl) handleAutoIncID(tbInfo *model.TableInfo, schemaID int64) error {
	if tbInfo.OldSchemaID != 0 {
		schemaID = tbInfo.OldSchemaID
	}
	alloc := autoid.NewAllocator(d.store, schemaID)

	tbInfo.State = model.StatePublic
	tb, err := table.TableFromMeta(alloc, tbInfo)
	if err != nil {
		return errors.Trace(err)
	}
	// The operation of the minus 1 to make sure that the current value doesn't be used,
	// the next Alloc operation will get this value.
	// Its behavior is consistent with MySQL.
	if err = tb.RebaseAutoID(tbInfo.AutoIncID-1, false); err != nil {
		return errors.Trace(err)
	}
	return nil
}

// handleTableOptions updates tableInfo according to table options.
func handleTableOptions(options []*ast.TableOption, tbInfo *model.TableInfo) {
	for _, op := range options {
		switch op.Tp {
		case ast.TableOptionAutoIncrement:
			tbInfo.AutoIncID = int64(op.UintValue)
		case ast.TableOptionComment:
			tbInfo.Comment = op.StrValue
		case ast.TableOptionCharset:
			tbInfo.Charset = op.StrValue
		case ast.TableOptionCollate:
			tbInfo.Collate = op.StrValue
		}
	}
}

func (d *ddl) AlterTable(ctx context.Context, ident ast.Ident, specs []*ast.AlterTableSpec) (err error) {
	// Only handle valid specs, AlterTableLock is ignored.
	validSpecs := make([]*ast.AlterTableSpec, 0, len(specs))
	for _, spec := range specs {
		if spec.Tp == ast.AlterTableLock {
			continue
		}
		validSpecs = append(validSpecs, spec)
	}

	if len(validSpecs) != 1 {
		// TODO: Hanlde len(validSpecs) == 0.
		// Now we only allow one schema changing at the same time.
		return errRunMultiSchemaChanges
	}

	for _, spec := range validSpecs {
		switch spec.Tp {
		case ast.AlterTableAddColumns:
			err = d.AddColumns(ctx, ident, spec)
		case ast.AlterTableDropColumn:
			err = d.DropColumn(ctx, ident, spec.OldColumnName.Name)
		case ast.AlterTableDropIndex:
			err = d.DropIndex(ctx, ident, model.NewCIStr(spec.Name))
		case ast.AlterTableAddConstraint:
			constr := spec.Constraint
			switch spec.Constraint.Tp {
			case ast.ConstraintKey, ast.ConstraintIndex:
				err = d.CreateIndex(ctx, ident, false, model.NewCIStr(constr.Name), spec.Constraint.Keys, constr.Option)
			case ast.ConstraintUniq, ast.ConstraintUniqIndex, ast.ConstraintUniqKey:
				err = d.CreateIndex(ctx, ident, true, model.NewCIStr(constr.Name), spec.Constraint.Keys, constr.Option)
			case ast.ConstraintForeignKey:
				err = d.CreateForeignKey(ctx, ident, model.NewCIStr(constr.Name), spec.Constraint.Keys, spec.Constraint.Refer)
			case ast.ConstraintPrimaryKey:
				err = ErrUnsupportedModifyPrimaryKey.GenByArgs("add")
			default:
				// Nothing to do now.
			}
		case ast.AlterTableDropForeignKey:
			err = d.DropForeignKey(ctx, ident, model.NewCIStr(spec.Name))
		case ast.AlterTableModifyColumn:
			err = d.ModifyColumn(ctx, ident, spec)
		case ast.AlterTableChangeColumn:
			err = d.ChangeColumn(ctx, ident, spec)
		case ast.AlterTableAlterColumn:
			err = d.AlterColumn(ctx, ident, spec)
		case ast.AlterTableRenameTable:
			newIdent := ast.Ident{Schema: spec.NewTable.Schema, Name: spec.NewTable.Name}
			err = d.RenameTable(ctx, ident, newIdent)
		case ast.AlterTableDropPrimaryKey:
			err = ErrUnsupportedModifyPrimaryKey.GenByArgs("drop")
		default:
			// Nothing to do now.
		}

		if err != nil {
			return errors.Trace(err)
		}
	}

	return nil
}

func checkColumnConstraint(constraints []*ast.ColumnOption) error {
	for _, constraint := range constraints {
		switch constraint.Tp {
		case ast.ColumnOptionAutoIncrement, ast.ColumnOptionPrimaryKey, ast.ColumnOptionUniqKey:
			return errUnsupportedAddColumn.Gen("unsupported add column constraint - %v", constraint.Tp)
		}
	}

	return nil
}

func validColumnDef(column *ast.ColumnDef, t table.Table) error {
	// Check whether the added column constraints are supported.
	err := checkColumnConstraint(column.Options)
	if err != nil {
		return errors.Trace(err)
	}

	colName := column.Name.Name.O
	col := table.FindCol(t.Cols(), colName)
	if col != nil {
		return infoschema.ErrColumnExists.GenByArgs(colName)
	}

	// If new column is a generated column, do validation.
	// NOTE: Because now we can only append columns to table,
	// we dont't need check whether the column refers other
	// generated columns occurring later in table.
	for _, option := range column.Options {
		if option.Tp == ast.ColumnOptionGenerated {
			referableColNames := make(map[string]struct{}, len(t.Cols()))
			for _, col := range t.Cols() {
				referableColNames[col.Name.L] = struct{}{}
			}
<<<<<<< HEAD
			_, dependColNames := findDependedColumnNames(column)
			if err := columnNamesCover(referableColNames, dependColNames); err != nil {
=======
			_, dependColNames := findDependedColumnNames(spec.NewColumn)
			if err = columnNamesCover(referableColNames, dependColNames); err != nil {
>>>>>>> 9a409754
				return errors.Trace(err)
			}
		}
	}

	if len(colName) > mysql.MaxColumnNameLength {
		return ErrTooLongIdent.Gen("too long column %s", colName)
	}

	return nil
}

func buildColumnWithDefValue(ctx context.Context, t table.Table, column *ast.ColumnDef) (*table.Column, error) {
	// Ingore table constraints now, maybe return error later.
	// We use length(t.Cols()) as the default offset firstly, we will change the
	// column's offset later.
	col, _, err := buildColumnAndConstraint(ctx, len(t.Cols()), column)
	if err != nil {
		return nil, errors.Trace(err)
	}
	col.OriginDefaultValue = col.DefaultValue
	if col.OriginDefaultValue == nil && mysql.HasNotNullFlag(col.Flag) {
		zeroVal := table.GetZeroValue(col.ToInfo())
		col.OriginDefaultValue, err = zeroVal.ToString()
		if err != nil {
			return nil, errors.Trace(err)
		}
	}

	if col.OriginDefaultValue == expression.CurrentTimestamp &&
		(col.Tp == mysql.TypeTimestamp || col.Tp == mysql.TypeDatetime) {
		col.OriginDefaultValue = time.Now().Format(types.TimeFormat)
	}
	return col, nil
}

func (d *ddl) AddColumns(ctx context.Context, ti ast.Ident, spec *ast.AlterTableSpec) error {
	is := d.infoHandle.Get()
	schema, ok := is.SchemaByName(ti.Schema)
	if !ok {
		return errors.Trace(infoschema.ErrDatabaseNotExists)
	}
	t, err := is.TableByName(ti.Schema, ti.Name)
	if err != nil {
		return errors.Trace(infoschema.ErrTableNotExists)
	}

	newColumns := []*table.Column{}
	if err = checkDuplicateColumn(spec.NewColumns); err != nil {
		return errors.Trace(err)
	}
	for _, column := range spec.NewColumns {
		err = validColumnDef(column, t)
		if err != nil {
			return errors.Trace(err)
		}

		col, err := buildColumnWithDefValue(ctx, t, column)
		if err != nil {
			return errors.Trace(err)
		}
		newColumns = append(newColumns, col)
	}

	job := &model.Job{
		SchemaID:   schema.ID,
		TableID:    t.Meta().ID,
		Type:       model.ActionAddColumns,
		BinlogInfo: &model.HistoryInfo{},
		Args:       []interface{}{newColumns, spec.Positions, 0},
	}

	err = d.doDDLJob(ctx, job)
	err = d.callHookOnChanged(err)
	return errors.Trace(err)
}

// DropColumn will drop a column from the table, now we don't support drop the column with index covered.
func (d *ddl) DropColumn(ctx context.Context, ti ast.Ident, colName model.CIStr) error {
	is := d.infoHandle.Get()
	schema, ok := is.SchemaByName(ti.Schema)
	if !ok {
		return errors.Trace(infoschema.ErrDatabaseNotExists)
	}
	t, err := is.TableByName(ti.Schema, ti.Name)
	if err != nil {
		return errors.Trace(infoschema.ErrTableNotExists)
	}

	// Check whether dropped column has existed.
	col := table.FindCol(t.Cols(), colName.L)
	if col == nil {
		return ErrCantDropFieldOrKey.Gen("column %s doesn't exist", colName)
	}

	// Check whether there are other columns depend on this column or not.
	for _, col := range t.Cols() {
		for dep := range col.Dependences {
			if dep == colName.L {
				return errDependentByGeneratedColumn.GenByArgs(dep)
			}
		}
	}

	tblInfo := t.Meta()
	// We don't support dropping column with index covered now.
	// We must drop the index first, then drop the column.
	if isColumnWithIndex(colName.L, tblInfo.Indices) {
		return errCantDropColWithIndex.Gen("can't drop column %s with index covered now", colName)
	}
	// We don't support dropping column with PK handle covered now.
	if col.IsPKHandleColumn(tblInfo) {
		return errUnsupportedPKHandle
	}

	job := &model.Job{
		SchemaID:   schema.ID,
		TableID:    t.Meta().ID,
		Type:       model.ActionDropColumn,
		BinlogInfo: &model.HistoryInfo{},
		Args:       []interface{}{colName},
	}

	err = d.doDDLJob(ctx, job)
	err = d.callHookOnChanged(err)
	return errors.Trace(err)
}

// modifiable checks if the 'origin' type can be modified to 'to' type with out the need to
// change or check existing data in the table.
// It returns true if the two types has the same Charset and Collation, the same sign, both are
// integer types or string types, and new Flen and Decimal must be greater than or equal to origin.
func modifiable(origin *types.FieldType, to *types.FieldType) error {
	if to.Flen > 0 && to.Flen < origin.Flen {
		msg := fmt.Sprintf("length %d is less than origin %d", to.Flen, origin.Flen)
		return errUnsupportedModifyColumn.GenByArgs(msg)
	}
	if to.Decimal > 0 && to.Decimal < origin.Decimal {
		msg := fmt.Sprintf("decimal %d is less than origin %d", to.Decimal, origin.Decimal)
		return errUnsupportedModifyColumn.GenByArgs(msg)
	}
	if to.Charset != origin.Charset {
		msg := fmt.Sprintf("charset %s not match origin %s", to.Charset, origin.Charset)
		return errUnsupportedModifyColumn.GenByArgs(msg)
	}
	if to.Collate != origin.Collate {
		msg := fmt.Sprintf("collate %s not match origin %s", to.Collate, origin.Collate)
		return errUnsupportedModifyColumn.GenByArgs(msg)
	}
	toUnsigned := mysql.HasUnsignedFlag(uint(to.Flag))
	originUnsigned := mysql.HasUnsignedFlag(uint(origin.Flag))
	if originUnsigned != toUnsigned {
		msg := fmt.Sprintf("unsigned %v not match origin %v", toUnsigned, originUnsigned)
		return errUnsupportedModifyColumn.GenByArgs(msg)
	}
	switch origin.Tp {
	case mysql.TypeVarchar, mysql.TypeString, mysql.TypeVarString,
		mysql.TypeBlob, mysql.TypeTinyBlob, mysql.TypeMediumBlob, mysql.TypeLongBlob:
		switch to.Tp {
		case mysql.TypeVarchar, mysql.TypeString, mysql.TypeVarString,
			mysql.TypeBlob, mysql.TypeTinyBlob, mysql.TypeMediumBlob, mysql.TypeLongBlob:
			return nil
		}
	case mysql.TypeTiny, mysql.TypeShort, mysql.TypeInt24, mysql.TypeLong, mysql.TypeLonglong:
		switch to.Tp {
		case mysql.TypeTiny, mysql.TypeShort, mysql.TypeInt24, mysql.TypeLong, mysql.TypeLonglong:
			return nil
		}
	case mysql.TypeEnum:
		return errUnsupportedModifyColumn.GenByArgs("modify enum column is not supported")
	default:
		if origin.Tp == to.Tp {
			return nil
		}
	}
	msg := fmt.Sprintf("type %v not match origin %v", to.Tp, origin.Tp)
	return errUnsupportedModifyColumn.GenByArgs(msg)
}

func setDefaultValue(ctx context.Context, col *table.Column, option *ast.ColumnOption) error {
	value, err := getDefaultValue(ctx, option, col.Tp, col.Decimal)
	if err != nil {
		return ErrColumnBadNull.Gen("invalid default value - %s", err)
	}
	col.DefaultValue = value
	return errors.Trace(checkDefaultValue(ctx, col, true))
}

func setColumnComment(ctx context.Context, col *table.Column, option *ast.ColumnOption) error {
	value, err := expression.EvalAstExpr(option.Expr, ctx)
	if err != nil {
		return errors.Trace(err)
	}
	col.Comment, err = value.ToString()
	return errors.Trace(err)
}

// setDefaultAndComment is only used in getModifiableColumnJob.
func setDefaultAndComment(ctx context.Context, col *table.Column, options []*ast.ColumnOption) error {
	if len(options) == 0 {
		return nil
	}
	var hasDefaultValue, setOnUpdateNow bool
	for _, opt := range options {
		switch opt.Tp {
		case ast.ColumnOptionDefaultValue:
			value, err := getDefaultValue(ctx, opt, col.Tp, col.Decimal)
			if err != nil {
				return ErrColumnBadNull.Gen("invalid default value - %s", err)
			}
			if err = checkColumnCantHaveDefaultValue(col, value); err != nil {
				return errors.Trace(err)
			}
			col.DefaultValue = value
			hasDefaultValue = true
		case ast.ColumnOptionComment:
			err := setColumnComment(ctx, col, opt)
			if err != nil {
				return errors.Trace(err)
			}
		case ast.ColumnOptionNotNull:
			col.Flag |= mysql.NotNullFlag
		case ast.ColumnOptionNull:
			col.Flag &= ^uint(mysql.NotNullFlag)
		case ast.ColumnOptionAutoIncrement:
			col.Flag |= mysql.AutoIncrementFlag
		case ast.ColumnOptionPrimaryKey, ast.ColumnOptionUniqKey:
			return errUnsupportedModifyColumn.Gen("unsupported modify column constraint - %v", opt.Tp)
		case ast.ColumnOptionOnUpdate:
			// TODO: Support other time functions.
			if !expression.IsCurrentTimeExpr(opt.Expr) {
				return ErrInvalidOnUpdate.Gen("invalid ON UPDATE for - %s", col.Name)
			}
			col.Flag |= mysql.OnUpdateNowFlag
			setOnUpdateNow = true
		case ast.ColumnOptionGenerated:
			col.GeneratedExprString = stringutil.RemoveBlanks(opt.Expr.Text())
			col.GeneratedStored = opt.Stored
			col.Dependences = make(map[string]struct{})
			for _, colName := range findColumnNamesInExpr(opt.Expr) {
				col.Dependences[colName.Name.L] = struct{}{}
			}
		default:
			// TODO: Support other types.
			return errors.Trace(errUnsupportedModifyColumn.GenByArgs(opt.Tp))
		}
	}

	setTimestampDefaultValue(col, hasDefaultValue, setOnUpdateNow)

	// Set `NoDefaultValueFlag` if this field doesn't have a default value and
	// it is `not null` and not an `AUTO_INCREMENT` field or `TIMESTAMP` field.
	setNoDefaultValueFlag(col, hasDefaultValue)

	if hasDefaultValue {
		return errors.Trace(checkDefaultValue(ctx, col, true))
	}

	return nil
}

func (d *ddl) getModifiableColumnJob(ctx context.Context, ident ast.Ident, originalColName model.CIStr,
	spec *ast.AlterTableSpec) (*model.Job, error) {
	is := d.infoHandle.Get()
	schema, ok := is.SchemaByName(ident.Schema)
	if !ok {
		return nil, errors.Trace(infoschema.ErrDatabaseNotExists)
	}
	t, err := is.TableByName(ident.Schema, ident.Name)
	if err != nil {
		return nil, errors.Trace(infoschema.ErrTableNotExists)
	}

	col := table.FindCol(t.Cols(), originalColName.L)
	if col == nil {
		return nil, infoschema.ErrColumnNotExists.GenByArgs(originalColName, ident.Name)
	}

	// Constraints in the new column means adding new constraints. Errors should thrown,
	// which will be done by `setDefaultAndComment` later.
	if spec.NewColumns[0].Tp == nil {
		// Make sure the column definition is simple field type.
		return nil, errors.Trace(errUnsupportedModifyColumn)
	}
	modifiedNewCol := spec.NewColumns[0]

	newCol := table.ToColumn(&model.ColumnInfo{
		ID:                 col.ID,
		Offset:             col.Offset,
		State:              col.State,
		OriginDefaultValue: col.OriginDefaultValue,
		FieldType:          *modifiedNewCol.Tp,
		Name:               modifiedNewCol.Name.Name,
	})

	err = setCharsetCollationFlenDecimal(&newCol.FieldType)
	if err != nil {
		return nil, errors.Trace(err)
	}
	err = modifiable(&col.FieldType, &newCol.FieldType)
	if err != nil {
		return nil, errors.Trace(err)
	}
<<<<<<< HEAD
	if err := setDefaultAndComment(ctx, newCol, modifiedNewCol.Options); err != nil {
=======
	if err = setDefaultAndComment(ctx, newCol, spec.NewColumn.Options); err != nil {
>>>>>>> 9a409754
		return nil, errors.Trace(err)
	}

	// Copy index related options to the new spec.
	indexFlags := col.FieldType.Flag & (mysql.PriKeyFlag | mysql.UniqueKeyFlag | mysql.MultipleKeyFlag)
	newCol.FieldType.Flag |= indexFlags
	if mysql.HasPriKeyFlag(col.FieldType.Flag) {
		newCol.FieldType.Flag |= mysql.NotNullFlag
		// TODO: If user explicitly set NULL, we should throw error ErrPrimaryCantHaveNull.
	}

	// We don't support modifying column from not_auto_increment to auto_increment.
	if !mysql.HasAutoIncrementFlag(col.Flag) && mysql.HasAutoIncrementFlag(newCol.Flag) {
		return nil, errUnsupportedModifyColumn.GenByArgs("set auto_increment")
	}

	// We don't support modifying the type definitions from 'null' to 'not null' now.
	if !mysql.HasNotNullFlag(col.Flag) && mysql.HasNotNullFlag(newCol.Flag) {
		return nil, errUnsupportedModifyColumn.GenByArgs("null to not null")
	}
	// As same with MySQL, we don't support modifying the stored status for generated columns.
	if err = checkModifyGeneratedColumn(t.Cols(), col, newCol); err != nil {
		return nil, errors.Trace(err)
	}

	job := &model.Job{
		SchemaID:   schema.ID,
		TableID:    t.Meta().ID,
		Type:       model.ActionModifyColumn,
		BinlogInfo: &model.HistoryInfo{},
		Args:       []interface{}{&newCol, originalColName, spec.Positions[0]},
	}
	return job, nil
}

// ChangeColumn renames an existing column and modifies the column's definition,
// currently we only support limited kind of changes
// that do not need to change or check data on the table.
func (d *ddl) ChangeColumn(ctx context.Context, ident ast.Ident, spec *ast.AlterTableSpec) error {
	changedNewColumn := spec.NewColumns[0]
	if len(changedNewColumn.Name.Schema.O) != 0 && ident.Schema.L != changedNewColumn.Name.Schema.L {
		return ErrWrongDBName.GenByArgs(changedNewColumn.Name.Schema.O)
	}
	if len(spec.OldColumnName.Schema.O) != 0 && ident.Schema.L != spec.OldColumnName.Schema.L {
		return ErrWrongDBName.GenByArgs(spec.OldColumnName.Schema.O)
	}
	if len(changedNewColumn.Name.Table.O) != 0 && ident.Name.L != changedNewColumn.Name.Table.L {
		return ErrWrongTableName.GenByArgs(changedNewColumn.Name.Table.O)
	}
	if len(spec.OldColumnName.Table.O) != 0 && ident.Name.L != spec.OldColumnName.Table.L {
		return ErrWrongTableName.GenByArgs(spec.OldColumnName.Table.O)
	}

	job, err := d.getModifiableColumnJob(ctx, ident, spec.OldColumnName.Name, spec)
	if err != nil {
		return errors.Trace(err)
	}

	err = d.doDDLJob(ctx, job)
	err = d.callHookOnChanged(err)
	return errors.Trace(err)
}

// ModifyColumn does modification on an existing column, currently we only support limited kind of changes
// that do not need to change or check data on the table.
func (d *ddl) ModifyColumn(ctx context.Context, ident ast.Ident, spec *ast.AlterTableSpec) error {
	changedNewColumn := spec.NewColumns[0]
	if len(changedNewColumn.Name.Schema.O) != 0 && ident.Schema.L != changedNewColumn.Name.Schema.L {
		return ErrWrongDBName.GenByArgs(changedNewColumn.Name.Schema.O)
	}
	if len(changedNewColumn.Name.Table.O) != 0 && ident.Name.L != changedNewColumn.Name.Table.L {
		return ErrWrongTableName.GenByArgs(changedNewColumn.Name.Table.O)
	}

	originalColName := changedNewColumn.Name.Name
	job, err := d.getModifiableColumnJob(ctx, ident, originalColName, spec)
	if err != nil {
		return errors.Trace(err)
	}

	err = d.doDDLJob(ctx, job)
	err = d.callHookOnChanged(err)
	return errors.Trace(err)
}

func (d *ddl) AlterColumn(ctx context.Context, ident ast.Ident, spec *ast.AlterTableSpec) error {
	is := d.infoHandle.Get()
	schema, ok := is.SchemaByName(ident.Schema)
	if !ok {
		return infoschema.ErrTableNotExists.GenByArgs(ident.Schema, ident.Name)
	}
	t, err := is.TableByName(ident.Schema, ident.Name)
	if err != nil {
		return infoschema.ErrTableNotExists.GenByArgs(ident.Schema, ident.Name)
	}
	changedNewColumn := spec.NewColumns[0]
	colName := changedNewColumn.Name.Name
	// Check whether alter column has existed.
	col := table.FindCol(t.Cols(), colName.L)
	if col == nil {
		return errBadField.GenByArgs(colName, ident.Name)
	}

	// Clean the NoDefaultValueFlag value.
<<<<<<< HEAD
	col.Flag &= (^uint(mysql.NoDefaultValueFlag))
	if len(changedNewColumn.Options) == 0 {
		col.DefaultValue = nil
		setNoDefaultValueFlag(col, false)
	} else {
		err := setDefaultValue(ctx, col, changedNewColumn.Options[0])
=======
	col.Flag &= ^uint(mysql.NoDefaultValueFlag)
	if len(spec.NewColumn.Options) == 0 {
		col.DefaultValue = nil
		setNoDefaultValueFlag(col, false)
	} else {
		err = setDefaultValue(ctx, col, spec.NewColumn.Options[0])
>>>>>>> 9a409754
		if err != nil {
			return errors.Trace(err)
		}
	}

	job := &model.Job{
		SchemaID:   schema.ID,
		TableID:    t.Meta().ID,
		Type:       model.ActionSetDefaultValue,
		BinlogInfo: &model.HistoryInfo{},
		Args:       []interface{}{col},
	}

	err = d.doDDLJob(ctx, job)
	err = d.callHookOnChanged(err)
	return errors.Trace(err)
}

// DropTable will proceed even if some table in the list does not exists.
func (d *ddl) DropTable(ctx context.Context, ti ast.Ident) (err error) {
	is := d.GetInformationSchema()
	schema, ok := is.SchemaByName(ti.Schema)
	if !ok {
		return infoschema.ErrDatabaseNotExists.GenByArgs(ti.Schema)
	}

	tb, err := is.TableByName(ti.Schema, ti.Name)
	if err != nil {
		return infoschema.ErrTableNotExists.GenByArgs(ti)
	}

	job := &model.Job{
		SchemaID:   schema.ID,
		TableID:    tb.Meta().ID,
		Type:       model.ActionDropTable,
		BinlogInfo: &model.HistoryInfo{},
	}

	err = d.doDDLJob(ctx, job)
	err = d.callHookOnChanged(err)
	return errors.Trace(err)
}

func (d *ddl) TruncateTable(ctx context.Context, ti ast.Ident) error {
	is := d.GetInformationSchema()
	schema, ok := is.SchemaByName(ti.Schema)
	if !ok {
		return infoschema.ErrDatabaseNotExists.GenByArgs(ti.Schema)
	}
	tb, err := is.TableByName(ti.Schema, ti.Name)
	if err != nil {
		return errors.Trace(infoschema.ErrTableNotExists)
	}
	newTableID, err := d.genGlobalID()
	if err != nil {
		return errors.Trace(err)
	}
	job := &model.Job{
		SchemaID:   schema.ID,
		TableID:    tb.Meta().ID,
		Type:       model.ActionTruncateTable,
		BinlogInfo: &model.HistoryInfo{},
		Args:       []interface{}{newTableID},
	}
	err = d.doDDLJob(ctx, job)
	err = d.callHookOnChanged(err)
	return errors.Trace(err)
}

func (d *ddl) RenameTable(ctx context.Context, oldIdent, newIdent ast.Ident) error {
	is := d.GetInformationSchema()
	oldSchema, ok := is.SchemaByName(oldIdent.Schema)
	if !ok {
		return errFileNotFound.GenByArgs(oldIdent.Schema, oldIdent.Name)
	}
	oldTbl, err := is.TableByName(oldIdent.Schema, oldIdent.Name)
	if err != nil {
		return errFileNotFound.GenByArgs(oldIdent.Schema, oldIdent.Name)
	}
	newSchema, ok := is.SchemaByName(newIdent.Schema)
	if !ok {
		return errErrorOnRename.GenByArgs(oldIdent.Schema, oldIdent.Name, newIdent.Schema, newIdent.Name)
	}
	if is.TableExists(newIdent.Schema, newIdent.Name) {
		return infoschema.ErrTableExists.GenByArgs(newIdent)
	}

	job := &model.Job{
		SchemaID:   newSchema.ID,
		TableID:    oldTbl.Meta().ID,
		Type:       model.ActionRenameTable,
		BinlogInfo: &model.HistoryInfo{},
		Args:       []interface{}{oldSchema.ID, newIdent.Name},
	}

	err = d.doDDLJob(ctx, job)
	err = d.callHookOnChanged(err)
	return errors.Trace(err)
}

func getAnonymousIndex(t table.Table, colName model.CIStr) model.CIStr {
	id := 2
	l := len(t.Indices())
	indexName := colName
	for i := 0; i < l; i++ {
		if t.Indices()[i].Meta().Name.L == indexName.L {
			indexName = model.NewCIStr(fmt.Sprintf("%s_%d", colName.O, id))
			i = -1
			id++
		}
	}
	return indexName
}

func (d *ddl) CreateIndex(ctx context.Context, ti ast.Ident, unique bool, indexName model.CIStr,
	idxColNames []*ast.IndexColName, indexOption *ast.IndexOption) error {
	is := d.infoHandle.Get()
	schema, ok := is.SchemaByName(ti.Schema)
	if !ok {
		return infoschema.ErrDatabaseNotExists.GenByArgs(ti.Schema)
	}
	t, err := is.TableByName(ti.Schema, ti.Name)
	if err != nil {
		return errors.Trace(infoschema.ErrTableNotExists)
	}

	// Deal with anonymous index.
	if len(indexName.L) == 0 {
		indexName = getAnonymousIndex(t, idxColNames[0].Column.Name)
	}

	if indexInfo := findIndexByName(indexName.L, t.Meta().Indices); indexInfo != nil {
		return errDupKeyName.Gen("index already exist %s", indexName)
	}

	job := &model.Job{
		SchemaID:   schema.ID,
		TableID:    t.Meta().ID,
		Type:       model.ActionAddIndex,
		BinlogInfo: &model.HistoryInfo{},
		Args:       []interface{}{unique, indexName, idxColNames, indexOption},
	}

	err = d.doDDLJob(ctx, job)
	err = d.callHookOnChanged(err)
	return errors.Trace(err)
}

func buildFKInfo(fkName model.CIStr, keys []*ast.IndexColName, refer *ast.ReferenceDef) (*model.FKInfo, error) {
	var fkInfo model.FKInfo
	fkInfo.Name = fkName
	fkInfo.RefTable = refer.Table.Name

	fkInfo.Cols = make([]model.CIStr, len(keys))
	for i, key := range keys {
		fkInfo.Cols[i] = key.Column.Name
	}

	fkInfo.RefCols = make([]model.CIStr, len(refer.IndexColNames))
	for i, key := range refer.IndexColNames {
		fkInfo.RefCols[i] = key.Column.Name
	}

	fkInfo.OnDelete = int(refer.OnDelete.ReferOpt)
	fkInfo.OnUpdate = int(refer.OnUpdate.ReferOpt)

	return &fkInfo, nil

}

func (d *ddl) CreateForeignKey(ctx context.Context, ti ast.Ident, fkName model.CIStr, keys []*ast.IndexColName, refer *ast.ReferenceDef) error {
	is := d.infoHandle.Get()
	schema, ok := is.SchemaByName(ti.Schema)
	if !ok {
		return infoschema.ErrDatabaseNotExists.GenByArgs(ti.Schema)
	}

	t, err := is.TableByName(ti.Schema, ti.Name)
	if err != nil {
		return errors.Trace(infoschema.ErrTableNotExists)
	}

	fkInfo, err := buildFKInfo(fkName, keys, refer)
	if err != nil {
		return errors.Trace(err)
	}

	job := &model.Job{
		SchemaID:   schema.ID,
		TableID:    t.Meta().ID,
		Type:       model.ActionAddForeignKey,
		BinlogInfo: &model.HistoryInfo{},
		Args:       []interface{}{fkInfo},
	}

	err = d.doDDLJob(ctx, job)
	err = d.callHookOnChanged(err)
	return errors.Trace(err)

}

func (d *ddl) DropForeignKey(ctx context.Context, ti ast.Ident, fkName model.CIStr) error {
	is := d.infoHandle.Get()
	schema, ok := is.SchemaByName(ti.Schema)
	if !ok {
		return infoschema.ErrDatabaseNotExists.GenByArgs(ti.Schema)
	}

	t, err := is.TableByName(ti.Schema, ti.Name)
	if err != nil {
		return errors.Trace(infoschema.ErrTableNotExists)
	}

	job := &model.Job{
		SchemaID:   schema.ID,
		TableID:    t.Meta().ID,
		Type:       model.ActionDropForeignKey,
		BinlogInfo: &model.HistoryInfo{},
		Args:       []interface{}{fkName},
	}

	err = d.doDDLJob(ctx, job)
	err = d.callHookOnChanged(err)
	return errors.Trace(err)
}

func (d *ddl) DropIndex(ctx context.Context, ti ast.Ident, indexName model.CIStr) error {
	is := d.infoHandle.Get()
	schema, ok := is.SchemaByName(ti.Schema)
	if !ok {
		return errors.Trace(infoschema.ErrDatabaseNotExists)
	}
	t, err := is.TableByName(ti.Schema, ti.Name)
	if err != nil {
		return errors.Trace(infoschema.ErrTableNotExists)
	}

	if indexInfo := findIndexByName(indexName.L, t.Meta().Indices); indexInfo == nil {
		return ErrCantDropFieldOrKey.Gen("index %s doesn't exist", indexName)
	}

	job := &model.Job{
		SchemaID:   schema.ID,
		TableID:    t.Meta().ID,
		Type:       model.ActionDropIndex,
		BinlogInfo: &model.HistoryInfo{},
		Args:       []interface{}{indexName},
	}

	err = d.doDDLJob(ctx, job)
	err = d.callHookOnChanged(err)
	return errors.Trace(err)
}

// findCol finds column and index in columns in cols by name.
func findCol(cols []*model.ColumnInfo, name string) (*model.ColumnInfo, int) {
	name = strings.ToLower(name)
	for idx, col := range cols {
		if col.Name.L == name {
			return col, idx
		}
	}

	return nil, -1
}<|MERGE_RESOLUTION|>--- conflicted
+++ resolved
@@ -876,13 +876,8 @@
 			for _, col := range t.Cols() {
 				referableColNames[col.Name.L] = struct{}{}
 			}
-<<<<<<< HEAD
 			_, dependColNames := findDependedColumnNames(column)
 			if err := columnNamesCover(referableColNames, dependColNames); err != nil {
-=======
-			_, dependColNames := findDependedColumnNames(spec.NewColumn)
-			if err = columnNamesCover(referableColNames, dependColNames); err != nil {
->>>>>>> 9a409754
 				return errors.Trace(err)
 			}
 		}
@@ -934,13 +929,14 @@
 	if err = checkDuplicateColumn(spec.NewColumns); err != nil {
 		return errors.Trace(err)
 	}
+	var col *table.Column
 	for _, column := range spec.NewColumns {
 		err = validColumnDef(column, t)
 		if err != nil {
 			return errors.Trace(err)
 		}
 
-		col, err := buildColumnWithDefValue(ctx, t, column)
+		col, err = buildColumnWithDefValue(ctx, t, column)
 		if err != nil {
 			return errors.Trace(err)
 		}
@@ -1186,11 +1182,7 @@
 	if err != nil {
 		return nil, errors.Trace(err)
 	}
-<<<<<<< HEAD
-	if err := setDefaultAndComment(ctx, newCol, modifiedNewCol.Options); err != nil {
-=======
-	if err = setDefaultAndComment(ctx, newCol, spec.NewColumn.Options); err != nil {
->>>>>>> 9a409754
+	if err = setDefaultAndComment(ctx, newCol, modifiedNewCol.Options); err != nil {
 		return nil, errors.Trace(err)
 	}
 
@@ -1295,21 +1287,12 @@
 	}
 
 	// Clean the NoDefaultValueFlag value.
-<<<<<<< HEAD
-	col.Flag &= (^uint(mysql.NoDefaultValueFlag))
+	col.Flag &= ^uint(mysql.NoDefaultValueFlag)
 	if len(changedNewColumn.Options) == 0 {
 		col.DefaultValue = nil
 		setNoDefaultValueFlag(col, false)
 	} else {
-		err := setDefaultValue(ctx, col, changedNewColumn.Options[0])
-=======
-	col.Flag &= ^uint(mysql.NoDefaultValueFlag)
-	if len(spec.NewColumn.Options) == 0 {
-		col.DefaultValue = nil
-		setNoDefaultValueFlag(col, false)
-	} else {
-		err = setDefaultValue(ctx, col, spec.NewColumn.Options[0])
->>>>>>> 9a409754
+		err = setDefaultValue(ctx, col, changedNewColumn.Options[0])
 		if err != nil {
 			return errors.Trace(err)
 		}
