// Copyright 2013 The ql Authors. All rights reserved.
// Use of this source code is governed by a BSD-style
// license that can be found in the LICENSES/QL-LICENSE file.

// Copyright 2016 PingCAP, Inc.
//
// Licensed under the Apache License, Version 2.0 (the "License");
// you may not use this file except in compliance with the License.
// You may obtain a copy of the License at
//
//     http://www.apache.org/licenses/LICENSE-2.0
//
// Unless required by applicable law or agreed to in writing, software
// distributed under the License is distributed on an "AS IS" BASIS,
// See the License for the specific language governing permissions and
// limitations under the License.

package ddl

import (
	"context"
	"fmt"
	"math"
	"strconv"
	"strings"
	"sync/atomic"
	"time"
	"unicode/utf8"

	"github.com/cznic/mathutil"
	"github.com/pingcap/errors"
	"github.com/pingcap/failpoint"
	"github.com/pingcap/parser/ast"
	"github.com/pingcap/parser/charset"
	"github.com/pingcap/parser/format"
	"github.com/pingcap/parser/model"
	"github.com/pingcap/parser/mysql"
	"github.com/pingcap/parser/terror"
	field_types "github.com/pingcap/parser/types"
	"github.com/pingcap/tidb/config"
	"github.com/pingcap/tidb/ddl/placement"
	"github.com/pingcap/tidb/expression"
	"github.com/pingcap/tidb/infoschema"
	"github.com/pingcap/tidb/kv"
	"github.com/pingcap/tidb/meta/autoid"
	"github.com/pingcap/tidb/sessionctx"
	"github.com/pingcap/tidb/sessionctx/variable"
	"github.com/pingcap/tidb/table"
	"github.com/pingcap/tidb/table/tables"
	"github.com/pingcap/tidb/types"
	driver "github.com/pingcap/tidb/types/parser_driver"
	"github.com/pingcap/tidb/util"
	"github.com/pingcap/tidb/util/chunk"
	"github.com/pingcap/tidb/util/collate"
	"github.com/pingcap/tidb/util/domainutil"
	"github.com/pingcap/tidb/util/logutil"
	"github.com/pingcap/tidb/util/mock"
	"github.com/pingcap/tidb/util/set"
	"go.uber.org/zap"
)

const (
	expressionIndexPrefix = "_V$"
	changingColumnPrefix  = "_Col$_"
	changingIndexPrefix   = "_Idx$_"
	tableNotExist         = -1
	tinyBlobMaxLength     = 255
	blobMaxLength         = 65535
	mediumBlobMaxLength   = 16777215
	longBlobMaxLength     = 4294967295
)

func (d *ddl) CreateSchema(ctx sessionctx.Context, schema model.CIStr, charsetInfo *ast.CharsetOpt) error {
	dbInfo := &model.DBInfo{Name: schema}
	if charsetInfo != nil {
		chs, coll, err := ResolveCharsetCollation(ast.CharsetOpt{Chs: charsetInfo.Chs, Col: charsetInfo.Col})
		if err != nil {
			return errors.Trace(err)
		}
		dbInfo.Charset = chs
		dbInfo.Collate = coll
	} else {
		dbInfo.Charset, dbInfo.Collate = charset.GetDefaultCharsetAndCollate()
	}
	return d.CreateSchemaWithInfo(ctx, dbInfo, OnExistError, false /*tryRetainID*/)
}

func (d *ddl) CreateSchemaWithInfo(
	ctx sessionctx.Context,
	dbInfo *model.DBInfo,
	onExist OnExist,
	tryRetainID bool,
) error {
	is := d.GetInfoSchemaWithInterceptor(ctx)
	_, ok := is.SchemaByName(dbInfo.Name)
	if ok {
		err := infoschema.ErrDatabaseExists.GenWithStackByArgs(dbInfo.Name)
		switch onExist {
		case OnExistIgnore:
			ctx.GetSessionVars().StmtCtx.AppendNote(err)
			return nil
		case OnExistError, OnExistReplace:
			// FIXME: can we implement MariaDB's CREATE OR REPLACE SCHEMA?
			return err
		}
	}

	if err := checkTooLongSchema(dbInfo.Name); err != nil {
		return errors.Trace(err)
	}

	if err := checkCharsetAndCollation(dbInfo.Charset, dbInfo.Collate); err != nil {
		return errors.Trace(err)
	}

	// FIXME: support `tryRetainID`.
	genIDs, err := d.genGlobalIDs(1)
	if err != nil {
		return errors.Trace(err)
	}
	dbInfo.ID = genIDs[0]

	job := &model.Job{
		SchemaID:   dbInfo.ID,
		SchemaName: dbInfo.Name.L,
		Type:       model.ActionCreateSchema,
		BinlogInfo: &model.HistoryInfo{},
		Args:       []interface{}{dbInfo},
	}

	err = d.doDDLJob(ctx, job)
	err = d.callHookOnChanged(err)
	return errors.Trace(err)
}

func (d *ddl) AlterSchema(ctx sessionctx.Context, stmt *ast.AlterDatabaseStmt) (err error) {
	// Resolve target charset and collation from options.
	var toCharset, toCollate string
	for _, val := range stmt.Options {
		switch val.Tp {
		case ast.DatabaseOptionCharset:
			if toCharset == "" {
				toCharset = val.Value
			} else if toCharset != val.Value {
				return ErrConflictingDeclarations.GenWithStackByArgs(toCharset, val.Value)
			}
		case ast.DatabaseOptionCollate:
			info, err := collate.GetCollationByName(val.Value)
			if err != nil {
				return errors.Trace(err)
			}
			if toCharset == "" {
				toCharset = info.CharsetName
			} else if toCharset != info.CharsetName {
				return ErrConflictingDeclarations.GenWithStackByArgs(toCharset, info.CharsetName)
			}
			toCollate = info.Name
		}
	}
	if toCollate == "" {
		if toCollate, err = charset.GetDefaultCollation(toCharset); err != nil {
			return errors.Trace(err)
		}
	}

	// Check if need to change charset/collation.
	dbName := model.NewCIStr(stmt.Name)
	is := d.GetInfoSchemaWithInterceptor(ctx)
	dbInfo, ok := is.SchemaByName(dbName)
	if !ok {
		return infoschema.ErrDatabaseNotExists.GenWithStackByArgs(dbName.O)
	}
	if dbInfo.Charset == toCharset && dbInfo.Collate == toCollate {
		return nil
	}

	// Do the DDL job.
	job := &model.Job{
		SchemaID:   dbInfo.ID,
		SchemaName: dbInfo.Name.L,
		Type:       model.ActionModifySchemaCharsetAndCollate,
		BinlogInfo: &model.HistoryInfo{},
		Args:       []interface{}{toCharset, toCollate},
	}
	err = d.doDDLJob(ctx, job)
	err = d.callHookOnChanged(err)
	return errors.Trace(err)
}

func (d *ddl) DropSchema(ctx sessionctx.Context, schema model.CIStr) (err error) {
	is := d.GetInfoSchemaWithInterceptor(ctx)
	old, ok := is.SchemaByName(schema)
	if !ok {
		return errors.Trace(infoschema.ErrDatabaseNotExists)
	}
	job := &model.Job{
		SchemaID:   old.ID,
		SchemaName: old.Name.L,
		Type:       model.ActionDropSchema,
		BinlogInfo: &model.HistoryInfo{},
	}

	err = d.doDDLJob(ctx, job)
	err = d.callHookOnChanged(err)
	if err != nil {
		return errors.Trace(err)
	}
	if !config.TableLockEnabled() {
		return nil
	}
	// Clear table locks hold by the session.
	tbs := is.SchemaTables(schema)
	lockTableIDs := make([]int64, 0)
	for _, tb := range tbs {
		if ok, _ := ctx.CheckTableLocked(tb.Meta().ID); ok {
			lockTableIDs = append(lockTableIDs, tb.Meta().ID)
		}
	}
	ctx.ReleaseTableLockByTableIDs(lockTableIDs)
	return nil
}

func checkTooLongSchema(schema model.CIStr) error {
	if utf8.RuneCountInString(schema.L) > mysql.MaxDatabaseNameLength {
		return ErrTooLongIdent.GenWithStackByArgs(schema)
	}
	return nil
}

func checkTooLongTable(table model.CIStr) error {
	if utf8.RuneCountInString(table.L) > mysql.MaxTableNameLength {
		return ErrTooLongIdent.GenWithStackByArgs(table)
	}
	return nil
}

func checkTooLongIndex(index model.CIStr) error {
	if utf8.RuneCountInString(index.L) > mysql.MaxIndexIdentifierLen {
		return ErrTooLongIdent.GenWithStackByArgs(index)
	}
	return nil
}

func setColumnFlagWithConstraint(colMap map[string]*table.Column, v *ast.Constraint) {
	switch v.Tp {
	case ast.ConstraintPrimaryKey:
		for _, key := range v.Keys {
			if key.Expr != nil {
				continue
			}
			c, ok := colMap[key.Column.Name.L]
			if !ok {
				continue
			}
			c.Flag |= mysql.PriKeyFlag
			// Primary key can not be NULL.
			c.Flag |= mysql.NotNullFlag
			setNoDefaultValueFlag(c, c.DefaultValue != nil)
		}
	case ast.ConstraintUniq, ast.ConstraintUniqIndex, ast.ConstraintUniqKey:
		for i, key := range v.Keys {
			if key.Expr != nil {
				continue
			}
			c, ok := colMap[key.Column.Name.L]
			if !ok {
				continue
			}
			if i == 0 {
				// Only the first column can be set
				// if unique index has multi columns,
				// the flag should be MultipleKeyFlag.
				// See https://dev.mysql.com/doc/refman/5.7/en/show-columns.html
				if len(v.Keys) > 1 {
					c.Flag |= mysql.MultipleKeyFlag
				} else {
					c.Flag |= mysql.UniqueKeyFlag
				}
			}
		}
	case ast.ConstraintKey, ast.ConstraintIndex:
		for i, key := range v.Keys {
			if key.Expr != nil {
				continue
			}
			c, ok := colMap[key.Column.Name.L]
			if !ok {
				continue
			}
			if i == 0 {
				// Only the first column can be set.
				c.Flag |= mysql.MultipleKeyFlag
			}
		}
	}
}

func buildColumnsAndConstraints(
	ctx sessionctx.Context,
	colDefs []*ast.ColumnDef,
	constraints []*ast.Constraint,
	tblCharset string,
	tblCollate string,
) ([]*table.Column, []*ast.Constraint, error) {
	colMap := map[string]*table.Column{}
	// outPriKeyConstraint is the primary key constraint out of column definition. such as: create table t1 (id int , age int, primary key(id));
	var outPriKeyConstraint *ast.Constraint
	for _, v := range constraints {
		if v.Tp == ast.ConstraintPrimaryKey {
			outPriKeyConstraint = v
			break
		}
	}
	cols := make([]*table.Column, 0, len(colDefs))
	for i, colDef := range colDefs {
		col, cts, err := buildColumnAndConstraint(ctx, i, colDef, outPriKeyConstraint, tblCharset, tblCollate)
		if err != nil {
			return nil, nil, errors.Trace(err)
		}
		col.State = model.StatePublic
		constraints = append(constraints, cts...)
		cols = append(cols, col)
		colMap[colDef.Name.Name.L] = col
	}
	// Traverse table Constraints and set col.flag.
	for _, v := range constraints {
		setColumnFlagWithConstraint(colMap, v)
	}
	return cols, constraints, nil
}

// ResolveCharsetCollation will resolve the charset and collate by the order of parameters:
// * If any given ast.CharsetOpt is not empty, the resolved charset and collate will be returned.
// * If all ast.CharsetOpts are empty, the default charset and collate will be returned.
func ResolveCharsetCollation(charsetOpts ...ast.CharsetOpt) (string, string, error) {
	for _, v := range charsetOpts {
		if v.Col != "" {
			collation, err := collate.GetCollationByName(v.Col)
			if err != nil {
				return "", "", errors.Trace(err)
			}
			if v.Chs != "" && collation.CharsetName != v.Chs {
				return "", "", charset.ErrCollationCharsetMismatch.GenWithStackByArgs(v.Col, v.Chs)
			}
			return collation.CharsetName, v.Col, nil
		}
		if v.Chs != "" {
			coll, err := charset.GetDefaultCollation(v.Chs)
			if err != nil {
				return "", "", errors.Trace(err)
			}
			return v.Chs, coll, err
		}
	}
	chs, coll := charset.GetDefaultCharsetAndCollate()
	return chs, coll, nil
}

// OverwriteCollationWithBinaryFlag is used to handle the case like
//   CREATE TABLE t (a VARCHAR(255) BINARY) CHARSET utf8 COLLATE utf8_general_ci;
// The 'BINARY' sets the column collation to *_bin according to the table charset.
func OverwriteCollationWithBinaryFlag(colDef *ast.ColumnDef, chs, coll string) (newChs string, newColl string) {
	ignoreBinFlag := colDef.Tp.Charset != "" && (colDef.Tp.Collate != "" || containsColumnOption(colDef, ast.ColumnOptionCollate))
	if ignoreBinFlag {
		return chs, coll
	}
	needOverwriteBinColl := types.IsString(colDef.Tp.Tp) && mysql.HasBinaryFlag(colDef.Tp.Flag)
	if needOverwriteBinColl {
		newColl, err := charset.GetDefaultCollation(chs)
		if err != nil {
			return chs, coll
		}
		return chs, newColl
	}
	return chs, coll
}

func typesNeedCharset(tp byte) bool {
	switch tp {
	case mysql.TypeString, mysql.TypeVarchar, mysql.TypeVarString,
		mysql.TypeBlob, mysql.TypeTinyBlob, mysql.TypeMediumBlob, mysql.TypeLongBlob,
		mysql.TypeEnum, mysql.TypeSet:
		return true
	}
	return false
}

func setCharsetCollationFlenDecimal(tp *types.FieldType, colCharset, colCollate string) error {
	if typesNeedCharset(tp.Tp) {
		tp.Charset = colCharset
		tp.Collate = colCollate
	} else {
		tp.Charset = charset.CharsetBin
		tp.Collate = charset.CharsetBin
	}

	// Use default value for flen or decimal when they are unspecified.
	defaultFlen, defaultDecimal := mysql.GetDefaultFieldLengthAndDecimal(tp.Tp)
	if tp.Flen == types.UnspecifiedLength {
		tp.Flen = defaultFlen
		if mysql.HasUnsignedFlag(tp.Flag) && tp.Tp != mysql.TypeLonglong && mysql.IsIntegerType(tp.Tp) {
			// Issue #4684: the flen of unsigned integer(except bigint) is 1 digit shorter than signed integer
			// because it has no prefix "+" or "-" character.
			tp.Flen--
		}
	}
	if tp.Decimal == types.UnspecifiedLength {
		tp.Decimal = defaultDecimal
	}
	return nil
}

// buildColumnAndConstraint builds table.Column and ast.Constraint from the parameters.
// outPriKeyConstraint is the primary key constraint out of column definition. For example:
// `create table t1 (id int , age int, primary key(id));`
func buildColumnAndConstraint(
	ctx sessionctx.Context,
	offset int,
	colDef *ast.ColumnDef,
	outPriKeyConstraint *ast.Constraint,
	tblCharset string,
	tblCollate string,
) (*table.Column, []*ast.Constraint, error) {
	if colName := colDef.Name.Name.L; colName == model.ExtraHandleName.L {
		return nil, nil, ErrWrongColumnName.GenWithStackByArgs(colName)
	}

	// specifiedCollate refers to the last collate specified in colDef.Options.
	chs, coll, err := getCharsetAndCollateInColumnDef(colDef)
	if err != nil {
		return nil, nil, errors.Trace(err)
	}
	chs, coll, err = ResolveCharsetCollation(
		ast.CharsetOpt{Chs: chs, Col: coll},
		ast.CharsetOpt{Chs: tblCharset, Col: tblCollate},
	)
	chs, coll = OverwriteCollationWithBinaryFlag(colDef, chs, coll)
	if err != nil {
		return nil, nil, errors.Trace(err)
	}

	if err := setCharsetCollationFlenDecimal(colDef.Tp, chs, coll); err != nil {
		return nil, nil, errors.Trace(err)
	}
	col, cts, err := columnDefToCol(ctx, offset, colDef, outPriKeyConstraint)
	if err != nil {
		return nil, nil, errors.Trace(err)
	}
	return col, cts, nil
}

// checkColumnDefaultValue checks the default value of the column.
// In non-strict SQL mode, if the default value of the column is an empty string, the default value can be ignored.
// In strict SQL mode, TEXT/BLOB/JSON can't have not null default values.
// In NO_ZERO_DATE SQL mode, TIMESTAMP/DATE/DATETIME type can't have zero date like '0000-00-00' or '0000-00-00 00:00:00'.
func checkColumnDefaultValue(ctx sessionctx.Context, col *table.Column, value interface{}) (bool, interface{}, error) {
	hasDefaultValue := true
	if value != nil && (col.Tp == mysql.TypeJSON ||
		col.Tp == mysql.TypeTinyBlob || col.Tp == mysql.TypeMediumBlob ||
		col.Tp == mysql.TypeLongBlob || col.Tp == mysql.TypeBlob) {
		// In non-strict SQL mode.
		if !ctx.GetSessionVars().SQLMode.HasStrictMode() && value == "" {
			if col.Tp == mysql.TypeBlob || col.Tp == mysql.TypeLongBlob {
				// The TEXT/BLOB default value can be ignored.
				hasDefaultValue = false
			}
			// In non-strict SQL mode, if the column type is json and the default value is null, it is initialized to an empty array.
			if col.Tp == mysql.TypeJSON {
				value = `null`
			}
			sc := ctx.GetSessionVars().StmtCtx
			sc.AppendWarning(errBlobCantHaveDefault.GenWithStackByArgs(col.Name.O))
			return hasDefaultValue, value, nil
		}
		// In strict SQL mode or default value is not an empty string.
		return hasDefaultValue, value, errBlobCantHaveDefault.GenWithStackByArgs(col.Name.O)
	}
	if value != nil && ctx.GetSessionVars().SQLMode.HasNoZeroDateMode() &&
		ctx.GetSessionVars().SQLMode.HasStrictMode() && types.IsTypeTime(col.Tp) {
		if vv, ok := value.(string); ok {
			timeValue, err := expression.GetTimeValue(ctx, vv, col.Tp, int8(col.Decimal))
			if err != nil {
				return hasDefaultValue, value, errors.Trace(err)
			}
			if timeValue.GetMysqlTime().CoreTime() == types.ZeroCoreTime {
				return hasDefaultValue, value, types.ErrInvalidDefault.GenWithStackByArgs(col.Name.O)
			}
		}
	}
	return hasDefaultValue, value, nil
}

func checkSequenceDefaultValue(col *table.Column) error {
	if mysql.IsIntegerType(col.Tp) {
		return nil
	}
	return ErrColumnTypeUnsupportedNextValue.GenWithStackByArgs(col.ColumnInfo.Name.O)
}

func convertTimestampDefaultValToUTC(ctx sessionctx.Context, defaultVal interface{}, col *table.Column) (interface{}, error) {
	if defaultVal == nil || col.Tp != mysql.TypeTimestamp {
		return defaultVal, nil
	}
	if vv, ok := defaultVal.(string); ok {
		if vv != types.ZeroDatetimeStr && !strings.EqualFold(vv, ast.CurrentTimestamp) {
			t, err := types.ParseTime(ctx.GetSessionVars().StmtCtx, vv, col.Tp, int8(col.Decimal))
			if err != nil {
				return defaultVal, errors.Trace(err)
			}
			err = t.ConvertTimeZone(ctx.GetSessionVars().Location(), time.UTC)
			if err != nil {
				return defaultVal, errors.Trace(err)
			}
			defaultVal = t.String()
		}
	}
	return defaultVal, nil
}

// isExplicitTimeStamp is used to check if explicit_defaults_for_timestamp is on or off.
// Check out this link for more details.
// https://dev.mysql.com/doc/refman/5.7/en/server-system-variables.html#sysvar_explicit_defaults_for_timestamp
func isExplicitTimeStamp() bool {
	// TODO: implement the behavior as MySQL when explicit_defaults_for_timestamp = off, then this function could return false.
	return true
}

// processColumnFlags is used by columnDefToCol and processColumnOptions. It is intended to unify behaviors on `create/add` and `modify/change` statements. Check tidb#issue#19342.
func processColumnFlags(col *table.Column) {
	if col.FieldType.EvalType().IsStringKind() {
		if col.Charset == charset.CharsetBin {
			col.Flag |= mysql.BinaryFlag
		} else {
			col.Flag &= ^mysql.BinaryFlag
		}
	}
	if col.Tp == mysql.TypeBit {
		// For BIT field, it's charset is binary but does not have binary flag.
		col.Flag &= ^mysql.BinaryFlag
		col.Flag |= mysql.UnsignedFlag
	}
	if col.Tp == mysql.TypeYear {
		// For Year field, it's charset is binary but does not have binary flag.
		col.Flag &= ^mysql.BinaryFlag
		col.Flag |= mysql.ZerofillFlag
	}

	// If you specify ZEROFILL for a numeric column, MySQL automatically adds the UNSIGNED attribute to the column.
	// See https://dev.mysql.com/doc/refman/5.7/en/numeric-type-overview.html for more details.
	// But some types like bit and year, won't show its unsigned flag in `show create table`.
	if mysql.HasZerofillFlag(col.Flag) {
		col.Flag |= mysql.UnsignedFlag
	}
}

func adjustBlobTypesFlen(col *table.Column) {
	if col.FieldType.Tp == mysql.TypeBlob {
		if col.FieldType.Flen <= tinyBlobMaxLength {
			logutil.BgLogger().Info(fmt.Sprintf("Automatically convert BLOB(%d) to TINYBLOB", col.FieldType.Flen))
			col.FieldType.Flen = tinyBlobMaxLength
			col.FieldType.Tp = mysql.TypeTinyBlob
		} else if col.FieldType.Flen <= blobMaxLength {
			col.FieldType.Flen = blobMaxLength
		} else if col.FieldType.Flen <= mediumBlobMaxLength {
			logutil.BgLogger().Info(fmt.Sprintf("Automatically convert BLOB(%d) to MEDIUMBLOB", col.FieldType.Flen))
			col.FieldType.Flen = mediumBlobMaxLength
			col.FieldType.Tp = mysql.TypeMediumBlob
		} else if col.FieldType.Flen <= longBlobMaxLength {
			logutil.BgLogger().Info(fmt.Sprintf("Automatically convert BLOB(%d) to LONGBLOB", col.FieldType.Flen))
			col.FieldType.Flen = longBlobMaxLength
			col.FieldType.Tp = mysql.TypeLongBlob
		}
	}
}

// columnDefToCol converts ColumnDef to Col and TableConstraints.
// outPriKeyConstraint is the primary key constraint out of column definition. such as: create table t1 (id int , age int, primary key(id));
func columnDefToCol(ctx sessionctx.Context, offset int, colDef *ast.ColumnDef, outPriKeyConstraint *ast.Constraint) (*table.Column, []*ast.Constraint, error) {
	var constraints = make([]*ast.Constraint, 0)
	col := table.ToColumn(&model.ColumnInfo{
		Offset:    offset,
		Name:      colDef.Name.Name,
		FieldType: *colDef.Tp,
		// TODO: remove this version field after there is no old version.
		Version: model.CurrLatestColumnInfoVersion,
	})

	adjustBlobTypesFlen(col)

	if !isExplicitTimeStamp() {
		// Check and set TimestampFlag, OnUpdateNowFlag and NotNullFlag.
		if col.Tp == mysql.TypeTimestamp {
			col.Flag |= mysql.TimestampFlag
			col.Flag |= mysql.OnUpdateNowFlag
			col.Flag |= mysql.NotNullFlag
		}
	}
	var err error
	setOnUpdateNow := false
	hasDefaultValue := false
	hasNullFlag := false
	if colDef.Options != nil {
		length := types.UnspecifiedLength

		keys := []*ast.IndexPartSpecification{
			{
				Column: colDef.Name,
				Length: length,
			},
		}

		var sb strings.Builder
		restoreFlags := format.RestoreStringSingleQuotes | format.RestoreKeyWordLowercase | format.RestoreNameBackQuotes |
			format.RestoreSpacesAroundBinaryOperation
		restoreCtx := format.NewRestoreCtx(restoreFlags, &sb)

		for _, v := range colDef.Options {
			switch v.Tp {
			case ast.ColumnOptionNotNull:
				col.Flag |= mysql.NotNullFlag
			case ast.ColumnOptionNull:
				col.Flag &= ^mysql.NotNullFlag
				removeOnUpdateNowFlag(col)
				hasNullFlag = true
			case ast.ColumnOptionAutoIncrement:
				col.Flag |= mysql.AutoIncrementFlag
			case ast.ColumnOptionPrimaryKey:
				// Check PriKeyFlag first to avoid extra duplicate constraints.
				if col.Flag&mysql.PriKeyFlag == 0 {
					constraint := &ast.Constraint{Tp: ast.ConstraintPrimaryKey, Keys: keys,
						Option: &ast.IndexOption{PrimaryKeyTp: v.PrimaryKeyTp}}
					constraints = append(constraints, constraint)
					col.Flag |= mysql.PriKeyFlag
					// Add NotNullFlag early so that processColumnFlags() can see it.
					col.Flag |= mysql.NotNullFlag
				}
			case ast.ColumnOptionUniqKey:
				// Check UniqueFlag first to avoid extra duplicate constraints.
				if col.Flag&mysql.UniqueFlag == 0 {
					constraint := &ast.Constraint{Tp: ast.ConstraintUniqKey, Keys: keys}
					constraints = append(constraints, constraint)
					col.Flag |= mysql.UniqueKeyFlag
				}
			case ast.ColumnOptionDefaultValue:
				hasDefaultValue, err = setDefaultValue(ctx, col, v)
				if err != nil {
					return nil, nil, errors.Trace(err)
				}
				removeOnUpdateNowFlag(col)
			case ast.ColumnOptionOnUpdate:
				// TODO: Support other time functions.
				if col.Tp == mysql.TypeTimestamp || col.Tp == mysql.TypeDatetime {
					if !expression.IsValidCurrentTimestampExpr(v.Expr, colDef.Tp) {
						return nil, nil, ErrInvalidOnUpdate.GenWithStackByArgs(col.Name)
					}
				} else {
					return nil, nil, ErrInvalidOnUpdate.GenWithStackByArgs(col.Name)
				}
				col.Flag |= mysql.OnUpdateNowFlag
				setOnUpdateNow = true
			case ast.ColumnOptionComment:
				err := setColumnComment(ctx, col, v)
				if err != nil {
					return nil, nil, errors.Trace(err)
				}
			case ast.ColumnOptionGenerated:
				sb.Reset()
				err = v.Expr.Restore(restoreCtx)
				if err != nil {
					return nil, nil, errors.Trace(err)
				}
				col.GeneratedExprString = sb.String()
				col.GeneratedStored = v.Stored
				_, dependColNames := findDependedColumnNames(colDef)
				col.Dependences = dependColNames
			case ast.ColumnOptionCollate:
				if field_types.HasCharset(colDef.Tp) {
					col.FieldType.Collate = v.StrValue
				}
			case ast.ColumnOptionFulltext:
				ctx.GetSessionVars().StmtCtx.AppendWarning(ErrTableCantHandleFt.GenWithStackByArgs())
			case ast.ColumnOptionCheck:
				ctx.GetSessionVars().StmtCtx.AppendWarning(ErrUnsupportedConstraintCheck.GenWithStackByArgs("CONSTRAINT CHECK"))
			}
		}
	}

	if err = processAndCheckDefaultValueAndColumn(ctx, col, outPriKeyConstraint, hasDefaultValue, setOnUpdateNow, hasNullFlag); err != nil {
		return nil, nil, errors.Trace(err)
	}
	return col, constraints, nil
}

// getDefaultValue will get the default value for column.
// 1: get the expr restored string for the column which uses sequence next value as default value.
// 2: get specific default value for the other column.
func getDefaultValue(ctx sessionctx.Context, col *table.Column, c *ast.ColumnOption) (interface{}, bool, error) {
	tp, fsp := col.FieldType.Tp, col.FieldType.Decimal
	if tp == mysql.TypeTimestamp || tp == mysql.TypeDatetime {
		switch x := c.Expr.(type) {
		case *ast.FuncCallExpr:
			if x.FnName.L == ast.CurrentTimestamp {
				defaultFsp := 0
				if len(x.Args) == 1 {
					if val := x.Args[0].(*driver.ValueExpr); val != nil {
						defaultFsp = int(val.GetInt64())
					}
				}
				if defaultFsp != fsp {
					return nil, false, ErrInvalidDefaultValue.GenWithStackByArgs(col.Name.O)
				}
			}
		}
		vd, err := expression.GetTimeValue(ctx, c.Expr, tp, int8(fsp))
		value := vd.GetValue()
		if err != nil {
			return nil, false, ErrInvalidDefaultValue.GenWithStackByArgs(col.Name.O)
		}

		// Value is nil means `default null`.
		if value == nil {
			return nil, false, nil
		}

		// If value is types.Time, convert it to string.
		if vv, ok := value.(types.Time); ok {
			return vv.String(), false, nil
		}

		return value, false, nil
	}
	// handle default next value of sequence. (keep the expr string)
	str, isSeqExpr, err := tryToGetSequenceDefaultValue(c)
	if err != nil {
		return nil, false, errors.Trace(err)
	}
	if isSeqExpr {
		return str, true, nil
	}

	// evaluate the non-sequence expr to a certain value.
	v, err := expression.EvalAstExpr(ctx, c.Expr)
	if err != nil {
		return nil, false, errors.Trace(err)
	}

	if v.IsNull() {
		return nil, false, nil
	}

	if v.Kind() == types.KindBinaryLiteral || v.Kind() == types.KindMysqlBit {
		if tp == mysql.TypeBit ||
			tp == mysql.TypeString || tp == mysql.TypeVarchar || tp == mysql.TypeVarString ||
			tp == mysql.TypeBlob || tp == mysql.TypeLongBlob || tp == mysql.TypeMediumBlob || tp == mysql.TypeTinyBlob ||
			tp == mysql.TypeJSON || tp == mysql.TypeEnum || tp == mysql.TypeSet {
			// For BinaryLiteral / string fields, when getting default value we cast the value into BinaryLiteral{}, thus we return
			// its raw string content here.
			return v.GetBinaryLiteral().ToString(), false, nil
		}
		// For other kind of fields (e.g. INT), we supply its integer as string value.
		value, err := v.GetBinaryLiteral().ToInt(ctx.GetSessionVars().StmtCtx)
		if err != nil {
			return nil, false, err
		}
		return strconv.FormatUint(value, 10), false, nil
	}

	switch tp {
	case mysql.TypeSet:
		val, err := getSetDefaultValue(v, col)
		return val, false, err
	case mysql.TypeEnum:
		val, err := getEnumDefaultValue(v, col)
		return val, false, err
	case mysql.TypeDuration:
		if v, err = v.ConvertTo(ctx.GetSessionVars().StmtCtx, &col.FieldType); err != nil {
			return "", false, errors.Trace(err)
		}
	case mysql.TypeBit:
		if v.Kind() == types.KindInt64 || v.Kind() == types.KindUint64 {
			// For BIT fields, convert int into BinaryLiteral.
			return types.NewBinaryLiteralFromUint(v.GetUint64(), -1).ToString(), false, nil
		}
	}

	val, err := v.ToString()
	return val, false, err
}

func tryToGetSequenceDefaultValue(c *ast.ColumnOption) (expr string, isExpr bool, err error) {
	if f, ok := c.Expr.(*ast.FuncCallExpr); ok && f.FnName.L == ast.NextVal {
		var sb strings.Builder
		restoreFlags := format.RestoreStringSingleQuotes | format.RestoreKeyWordLowercase | format.RestoreNameBackQuotes |
			format.RestoreSpacesAroundBinaryOperation
		restoreCtx := format.NewRestoreCtx(restoreFlags, &sb)
		if err := c.Expr.Restore(restoreCtx); err != nil {
			return "", true, err
		}
		return sb.String(), true, nil
	}
	return "", false, nil
}

// getSetDefaultValue gets the default value for the set type. See https://dev.mysql.com/doc/refman/5.7/en/set.html.
func getSetDefaultValue(v types.Datum, col *table.Column) (string, error) {
	if v.Kind() == types.KindInt64 {
		setCnt := len(col.Elems)
		maxLimit := int64(1<<uint(setCnt) - 1)
		val := v.GetInt64()
		if val < 1 || val > maxLimit {
			return "", ErrInvalidDefaultValue.GenWithStackByArgs(col.Name.O)
		}
		setVal, err := types.ParseSetValue(col.Elems, uint64(val))
		if err != nil {
			return "", errors.Trace(err)
		}
		v.SetMysqlSet(setVal, col.Collate)
		return v.ToString()
	}

	str, err := v.ToString()
	if err != nil {
		return "", errors.Trace(err)
	}
	if str == "" {
		return str, nil
	}
	setVal, err := types.ParseSetName(col.Elems, str, col.Collate)
	if err != nil {
		return "", ErrInvalidDefaultValue.GenWithStackByArgs(col.Name.O)
	}
	v.SetMysqlSet(setVal, col.Collate)

	return v.ToString()
}

// getEnumDefaultValue gets the default value for the enum type. See https://dev.mysql.com/doc/refman/5.7/en/enum.html.
func getEnumDefaultValue(v types.Datum, col *table.Column) (string, error) {
	if v.Kind() == types.KindInt64 {
		val := v.GetInt64()
		if val < 1 || val > int64(len(col.Elems)) {
			return "", ErrInvalidDefaultValue.GenWithStackByArgs(col.Name.O)
		}
		enumVal, err := types.ParseEnumValue(col.Elems, uint64(val))
		if err != nil {
			return "", errors.Trace(err)
		}
		v.SetMysqlEnum(enumVal, col.Collate)
		return v.ToString()
	}

	str, err := v.ToString()
	if err != nil {
		return "", errors.Trace(err)
	}
	enumVal, err := types.ParseEnumName(col.Elems, str, col.Collate)
	if err != nil {
		return "", ErrInvalidDefaultValue.GenWithStackByArgs(col.Name.O)
	}
	v.SetMysqlEnum(enumVal, col.Collate)

	return v.ToString()
}

func removeOnUpdateNowFlag(c *table.Column) {
	// For timestamp Col, if it is set null or default value,
	// OnUpdateNowFlag should be removed.
	if mysql.HasTimestampFlag(c.Flag) {
		c.Flag &= ^mysql.OnUpdateNowFlag
	}
}

func processDefaultValue(c *table.Column, hasDefaultValue bool, setOnUpdateNow bool) {
	setTimestampDefaultValue(c, hasDefaultValue, setOnUpdateNow)

	setYearDefaultValue(c, hasDefaultValue)

	// Set `NoDefaultValueFlag` if this field doesn't have a default value and
	// it is `not null` and not an `AUTO_INCREMENT` field or `TIMESTAMP` field.
	setNoDefaultValueFlag(c, hasDefaultValue)
}

func setYearDefaultValue(c *table.Column, hasDefaultValue bool) {
	if hasDefaultValue {
		return
	}

	if c.Tp == mysql.TypeYear && mysql.HasNotNullFlag(c.Flag) {
		if err := c.SetDefaultValue("0000"); err != nil {
			logutil.BgLogger().Error("set default value failed", zap.Error(err))
		}
	}
}

func setTimestampDefaultValue(c *table.Column, hasDefaultValue bool, setOnUpdateNow bool) {
	if hasDefaultValue {
		return
	}

	// For timestamp Col, if is not set default value or not set null, use current timestamp.
	if mysql.HasTimestampFlag(c.Flag) && mysql.HasNotNullFlag(c.Flag) {
		if setOnUpdateNow {
			if err := c.SetDefaultValue(types.ZeroDatetimeStr); err != nil {
				logutil.BgLogger().Error("set default value failed", zap.Error(err))
			}
		} else {
			if err := c.SetDefaultValue(strings.ToUpper(ast.CurrentTimestamp)); err != nil {
				logutil.BgLogger().Error("set default value failed", zap.Error(err))
			}
		}
	}
}

func setNoDefaultValueFlag(c *table.Column, hasDefaultValue bool) {
	if hasDefaultValue {
		return
	}

	if !mysql.HasNotNullFlag(c.Flag) {
		return
	}

	// Check if it is an `AUTO_INCREMENT` field or `TIMESTAMP` field.
	if !mysql.HasAutoIncrementFlag(c.Flag) && !mysql.HasTimestampFlag(c.Flag) {
		c.Flag |= mysql.NoDefaultValueFlag
	}
}

func checkDefaultValue(ctx sessionctx.Context, c *table.Column, hasDefaultValue bool) error {
	if !hasDefaultValue {
		return nil
	}

	if c.GetDefaultValue() != nil {
		if c.DefaultIsExpr {
			return nil
		}
		if _, err := table.GetColDefaultValue(ctx, c.ToInfo()); err != nil {
			return types.ErrInvalidDefault.GenWithStackByArgs(c.Name)
		}
		return nil
	}
	// Primary key default null is invalid.
	if mysql.HasPriKeyFlag(c.Flag) {
		return ErrPrimaryCantHaveNull
	}

	// Set not null but default null is invalid.
	if mysql.HasNotNullFlag(c.Flag) {
		return types.ErrInvalidDefault.GenWithStackByArgs(c.Name)
	}

	return nil
}

// checkPriKeyConstraint check all parts of a PRIMARY KEY must be NOT NULL
func checkPriKeyConstraint(col *table.Column, hasDefaultValue, hasNullFlag bool, outPriKeyConstraint *ast.Constraint) error {
	// Primary key should not be null.
	if mysql.HasPriKeyFlag(col.Flag) && hasDefaultValue && col.GetDefaultValue() == nil {
		return types.ErrInvalidDefault.GenWithStackByArgs(col.Name)
	}
	// Set primary key flag for outer primary key constraint.
	// Such as: create table t1 (id int , age int, primary key(id))
	if !mysql.HasPriKeyFlag(col.Flag) && outPriKeyConstraint != nil {
		for _, key := range outPriKeyConstraint.Keys {
			if key.Expr == nil && key.Column.Name.L != col.Name.L {
				continue
			}
			col.Flag |= mysql.PriKeyFlag
			break
		}
	}
	// Primary key should not be null.
	if mysql.HasPriKeyFlag(col.Flag) && hasNullFlag {
		return ErrPrimaryCantHaveNull
	}
	return nil
}

func checkColumnValueConstraint(col *table.Column, collation string) error {
	if col.Tp != mysql.TypeEnum && col.Tp != mysql.TypeSet {
		return nil
	}
	valueMap := make(map[string]bool, len(col.Elems))
	ctor := collate.GetCollator(collation)
	enumLengthLimit := config.GetGlobalConfig().EnableEnumLengthLimit
	desc, err := charset.GetCharsetDesc(col.Charset)
	if err != nil {
		return errors.Trace(err)
	}
	for i := range col.Elems {
		val := string(ctor.Key(col.Elems[i]))
		// According to MySQL 8.0 Refman:
		// The maximum supported length of an individual ENUM element is M <= 255 and (M x w) <= 1020,
		// where M is the element literal length and w is the number of bytes required for the maximum-length character in the character set.
		// See https://dev.mysql.com/doc/refman/8.0/en/string-type-syntax.html for more details.
		if enumLengthLimit && (len(val) > 255 || len(val)*desc.Maxlen > 1020) {
			return ErrTooLongValueForType.GenWithStackByArgs(col.Name)
		}
		if _, ok := valueMap[val]; ok {
			tpStr := "ENUM"
			if col.Tp == mysql.TypeSet {
				tpStr = "SET"
			}
			return types.ErrDuplicatedValueInType.GenWithStackByArgs(col.Name, col.Elems[i], tpStr)
		}
		valueMap[val] = true
	}
	return nil
}

func checkDuplicateColumn(cols []*model.ColumnInfo) error {
	colNames := set.StringSet{}
	for _, col := range cols {
		colName := col.Name
		if colNames.Exist(colName.L) {
			return infoschema.ErrColumnExists.GenWithStackByArgs(colName.O)
		}
		colNames.Insert(colName.L)
	}
	return nil
}

func containsColumnOption(colDef *ast.ColumnDef, opTp ast.ColumnOptionType) bool {
	for _, option := range colDef.Options {
		if option.Tp == opTp {
			return true
		}
	}
	return false
}

// IsAutoRandomColumnID returns true if the given column ID belongs to an auto_random column.
func IsAutoRandomColumnID(tblInfo *model.TableInfo, colID int64) bool {
	return tblInfo.PKIsHandle && tblInfo.ContainsAutoRandomBits() && tblInfo.GetPkColInfo().ID == colID
}

func checkGeneratedColumn(colDefs []*ast.ColumnDef) error {
	var colName2Generation = make(map[string]columnGenerationInDDL, len(colDefs))
	var exists bool
	var autoIncrementColumn string
	for i, colDef := range colDefs {
		for _, option := range colDef.Options {
			if option.Tp == ast.ColumnOptionGenerated {
				if err := checkIllegalFn4Generated(colDef.Name.Name.L, typeColumn, option.Expr); err != nil {
					return errors.Trace(err)
				}
			}
		}
		if containsColumnOption(colDef, ast.ColumnOptionAutoIncrement) {
			exists, autoIncrementColumn = true, colDef.Name.Name.L
		}
		generated, depCols := findDependedColumnNames(colDef)
		if !generated {
			colName2Generation[colDef.Name.Name.L] = columnGenerationInDDL{
				position:  i,
				generated: false,
			}
		} else {
			colName2Generation[colDef.Name.Name.L] = columnGenerationInDDL{
				position:    i,
				generated:   true,
				dependences: depCols,
			}
		}
	}

	// Check whether the generated column refers to any auto-increment columns
	if exists {
		for colName, generated := range colName2Generation {
			if _, found := generated.dependences[autoIncrementColumn]; found {
				return ErrGeneratedColumnRefAutoInc.GenWithStackByArgs(colName)
			}
		}
	}

	for _, colDef := range colDefs {
		colName := colDef.Name.Name.L
		if err := verifyColumnGeneration(colName2Generation, colName); err != nil {
			return errors.Trace(err)
		}
	}
	return nil
}

func checkTooLongColumn(cols []*model.ColumnInfo) error {
	for _, col := range cols {
		colName := col.Name.O
		if utf8.RuneCountInString(colName) > mysql.MaxColumnNameLength {
			return ErrTooLongIdent.GenWithStackByArgs(colName)
		}
	}
	return nil
}

func checkTooManyColumns(colDefs []*model.ColumnInfo) error {
	if uint32(len(colDefs)) > atomic.LoadUint32(&config.GetGlobalConfig().TableColumnCountLimit) {
		return errTooManyFields
	}
	return nil
}

func checkTooManyIndexes(idxDefs []*model.IndexInfo) error {
	if len(idxDefs) > config.GetGlobalConfig().IndexLimit {
		return errTooManyKeys.GenWithStackByArgs(config.GetGlobalConfig().IndexLimit)
	}
	return nil
}

// checkColumnsAttributes checks attributes for multiple columns.
func checkColumnsAttributes(colDefs []*model.ColumnInfo) error {
	for _, colDef := range colDefs {
		if err := checkColumnAttributes(colDef.Name.O, &colDef.FieldType); err != nil {
			return errors.Trace(err)
		}
	}
	return nil
}

func checkColumnFieldLength(col *table.Column) error {
	if col.Tp == mysql.TypeVarchar {
		if err := IsTooBigFieldLength(col.Flen, col.Name.O, col.Charset); err != nil {
			return errors.Trace(err)
		}
	}

	return nil
}

// IsTooBigFieldLength check if the varchar type column exceeds the maximum length limit.
func IsTooBigFieldLength(colDefTpFlen int, colDefName, setCharset string) error {
	desc, err := charset.GetCharsetDesc(setCharset)
	if err != nil {
		return errors.Trace(err)
	}
	maxFlen := mysql.MaxFieldVarCharLength
	maxFlen /= desc.Maxlen
	if colDefTpFlen != types.UnspecifiedLength && colDefTpFlen > maxFlen {
		return types.ErrTooBigFieldLength.GenWithStack("Column length too big for column '%s' (max = %d); use BLOB or TEXT instead", colDefName, maxFlen)
	}
	return nil
}

// checkColumnAttributes check attributes for single column.
func checkColumnAttributes(colName string, tp *types.FieldType) error {
	switch tp.Tp {
	case mysql.TypeNewDecimal, mysql.TypeDouble, mysql.TypeFloat:
		if tp.Flen < tp.Decimal {
			return types.ErrMBiggerThanD.GenWithStackByArgs(colName)
		}
	case mysql.TypeDatetime, mysql.TypeDuration, mysql.TypeTimestamp:
		if tp.Decimal != int(types.UnspecifiedFsp) && (tp.Decimal < int(types.MinFsp) || tp.Decimal > int(types.MaxFsp)) {
			return types.ErrTooBigPrecision.GenWithStackByArgs(tp.Decimal, colName, types.MaxFsp)
		}
	}
	return nil
}

func checkDuplicateConstraint(namesMap map[string]bool, name string, foreign bool) error {
	if name == "" {
		return nil
	}
	nameLower := strings.ToLower(name)
	if namesMap[nameLower] {
		if foreign {
			return infoschema.ErrCannotAddForeign
		}
		return ErrDupKeyName.GenWithStack("duplicate key name %s", name)
	}
	namesMap[nameLower] = true
	return nil
}

func setEmptyConstraintName(namesMap map[string]bool, constr *ast.Constraint, foreign bool) {
	if constr.Name == "" && len(constr.Keys) > 0 {
		var colName string
		for _, keyPart := range constr.Keys {
			if keyPart.Expr != nil {
				colName = "expression_index"
			}
		}
		if colName == "" {
			colName = constr.Keys[0].Column.Name.L
		}
		constrName := colName
		i := 2
		if strings.EqualFold(constrName, mysql.PrimaryKeyName) {
			constrName = fmt.Sprintf("%s_%d", constrName, 2)
			i = 3
		}
		for namesMap[constrName] {
			// We loop forever until we find constrName that haven't been used.
			if foreign {
				constrName = fmt.Sprintf("fk_%s_%d", colName, i)
			} else {
				constrName = fmt.Sprintf("%s_%d", colName, i)
			}
			i++
		}
		constr.Name = constrName
		namesMap[constrName] = true
	}
}

func checkConstraintNames(constraints []*ast.Constraint) error {
	constrNames := map[string]bool{}
	fkNames := map[string]bool{}

	// Check not empty constraint name whether is duplicated.
	for _, constr := range constraints {
		if constr.Tp == ast.ConstraintForeignKey {
			err := checkDuplicateConstraint(fkNames, constr.Name, true)
			if err != nil {
				return errors.Trace(err)
			}
		} else {
			err := checkDuplicateConstraint(constrNames, constr.Name, false)
			if err != nil {
				return errors.Trace(err)
			}
		}
	}

	// Set empty constraint names.
	for _, constr := range constraints {
		if constr.Tp == ast.ConstraintForeignKey {
			setEmptyConstraintName(fkNames, constr, true)
		} else {
			setEmptyConstraintName(constrNames, constr, false)
		}
	}

	return nil
}

// checkInvisibleIndexOnPK check if primary key is invisible index.
// Note: PKIsHandle == true means the table already has a visible primary key,
// we do not need do a check for this case and return directly,
// because whether primary key is invisible has been check when creating table.
func checkInvisibleIndexOnPK(tblInfo *model.TableInfo) error {
	if tblInfo.PKIsHandle {
		return nil
	}
	pk := getPrimaryKey(tblInfo)
	if pk != nil && pk.Invisible {
		return ErrPKIndexCantBeInvisible
	}
	return nil
}

// getPrimaryKey extract the primary key in a table and return `IndexInfo`
// The returned primary key could be explicit or implicit.
// If there is no explicit primary key in table,
// the first UNIQUE INDEX on NOT NULL columns will be the implicit primary key.
// For more information about implicit primary key, see
// https://dev.mysql.com/doc/refman/8.0/en/invisible-indexes.html
func getPrimaryKey(tblInfo *model.TableInfo) *model.IndexInfo {
	var implicitPK *model.IndexInfo

	for _, key := range tblInfo.Indices {
		if key.Primary {
			// table has explicit primary key
			return key
		}
		// The case index without any columns should never happen, but still do a check here
		if len(key.Columns) == 0 {
			continue
		}
		// find the first unique key with NOT NULL columns
		if implicitPK == nil && key.Unique {
			// ensure all columns in unique key have NOT NULL flag
			allColNotNull := true
			skip := false
			for _, idxCol := range key.Columns {
				col := model.FindColumnInfo(tblInfo.Cols(), idxCol.Name.L)
				// This index has a column in DeleteOnly state,
				// or it is expression index (it defined on a hidden column),
				// it can not be implicit PK, go to next index iterator
				if col == nil || col.Hidden {
					skip = true
					break
				}
				if !mysql.HasNotNullFlag(col.Flag) {
					allColNotNull = false
					break
				}
			}
			if skip {
				continue
			}
			if allColNotNull {
				implicitPK = key
			}
		}
	}
	return implicitPK
}

func setTableAutoRandomBits(ctx sessionctx.Context, tbInfo *model.TableInfo, colDefs []*ast.ColumnDef) error {
	pkColName := tbInfo.GetPkName()
	for _, col := range colDefs {
		if containsColumnOption(col, ast.ColumnOptionAutoRandom) {
			if col.Tp.Tp != mysql.TypeLonglong {
				return ErrInvalidAutoRandom.GenWithStackByArgs(
					fmt.Sprintf(autoid.AutoRandomOnNonBigIntColumn, types.TypeStr(col.Tp.Tp)))
			}
			if !tbInfo.PKIsHandle || col.Name.Name.L != pkColName.L {
				errMsg := fmt.Sprintf(autoid.AutoRandomPKisNotHandleErrMsg, col.Name.Name.O)
				return ErrInvalidAutoRandom.GenWithStackByArgs(errMsg)
			}
			if containsColumnOption(col, ast.ColumnOptionAutoIncrement) {
				return ErrInvalidAutoRandom.GenWithStackByArgs(autoid.AutoRandomIncompatibleWithAutoIncErrMsg)
			}
			if containsColumnOption(col, ast.ColumnOptionDefaultValue) {
				return ErrInvalidAutoRandom.GenWithStackByArgs(autoid.AutoRandomIncompatibleWithDefaultValueErrMsg)
			}

			autoRandBits, err := extractAutoRandomBitsFromColDef(col)
			if err != nil {
				return errors.Trace(err)
			}

			layout := autoid.NewShardIDLayout(col.Tp, autoRandBits)
			if autoRandBits == 0 {
				return ErrInvalidAutoRandom.GenWithStackByArgs(autoid.AutoRandomNonPositive)
			} else if autoRandBits > autoid.MaxAutoRandomBits {
				errMsg := fmt.Sprintf(autoid.AutoRandomOverflowErrMsg,
					autoid.MaxAutoRandomBits, autoRandBits, col.Name.Name.O)
				return ErrInvalidAutoRandom.GenWithStackByArgs(errMsg)
			}
			tbInfo.AutoRandomBits = autoRandBits

			msg := fmt.Sprintf(autoid.AutoRandomAvailableAllocTimesNote, layout.IncrementalBitsCapacity())
			ctx.GetSessionVars().StmtCtx.AppendNote(errors.Errorf(msg))
		}
	}
	return nil
}

func extractAutoRandomBitsFromColDef(colDef *ast.ColumnDef) (uint64, error) {
	for _, op := range colDef.Options {
		if op.Tp == ast.ColumnOptionAutoRandom {
			return convertAutoRandomBitsToUnsigned(op.AutoRandomBitLength)
		}
	}
	return 0, nil
}

func convertAutoRandomBitsToUnsigned(autoRandomBits int) (uint64, error) {
	if autoRandomBits == types.UnspecifiedLength {
		return autoid.DefaultAutoRandomBits, nil
	} else if autoRandomBits < 0 {
		return 0, ErrInvalidAutoRandom.GenWithStackByArgs(autoid.AutoRandomNonPositive)
	}
	return uint64(autoRandomBits), nil
}

func buildTableInfo(
	ctx sessionctx.Context,
	tableName model.CIStr,
	cols []*table.Column,
	constraints []*ast.Constraint,
	charset string,
	collate string) (tbInfo *model.TableInfo, err error) {
	tbInfo = &model.TableInfo{
		Name:    tableName,
		Version: model.CurrLatestTableInfoVersion,
		Charset: charset,
		Collate: collate,
	}
	tblColumns := make([]*table.Column, 0, len(cols))
	for _, v := range cols {
		v.ID = allocateColumnID(tbInfo)
		tbInfo.Columns = append(tbInfo.Columns, v.ToInfo())
		tblColumns = append(tblColumns, table.ToColumn(v.ToInfo()))
	}
	for _, constr := range constraints {
		// Build hidden columns if necessary.
		hiddenCols, err := buildHiddenColumnInfo(ctx, constr.Keys, model.NewCIStr(constr.Name), tbInfo, tblColumns)
		if err != nil {
			return nil, err
		}
		for _, hiddenCol := range hiddenCols {
			hiddenCol.State = model.StatePublic
			hiddenCol.ID = allocateColumnID(tbInfo)
			hiddenCol.Offset = len(tbInfo.Columns)
			tbInfo.Columns = append(tbInfo.Columns, hiddenCol)
			tblColumns = append(tblColumns, table.ToColumn(hiddenCol))
		}
		// Check clustered on non-primary key.
		if constr.Option != nil && constr.Option.PrimaryKeyTp != model.PrimaryKeyTypeDefault &&
			constr.Tp != ast.ConstraintPrimaryKey {
			return nil, errUnsupportedClusteredSecondaryKey
		}
		if constr.Tp == ast.ConstraintForeignKey {
			for _, fk := range tbInfo.ForeignKeys {
				if fk.Name.L == strings.ToLower(constr.Name) {
					return nil, infoschema.ErrCannotAddForeign
				}
			}
			fk, err := buildFKInfo(model.NewCIStr(constr.Name), constr.Keys, constr.Refer, cols, tbInfo)
			if err != nil {
				return nil, err
			}
			fk.State = model.StatePublic

			tbInfo.ForeignKeys = append(tbInfo.ForeignKeys, fk)
			continue
		}
		if constr.Tp == ast.ConstraintPrimaryKey {
			lastCol, err := checkPKOnGeneratedColumn(tbInfo, constr.Keys)
			if err != nil {
				return nil, err
			}
			isSingleIntPK := isSingleIntPK(constr, lastCol)
			if ShouldBuildClusteredIndex(ctx, constr.Option, isSingleIntPK) {
				if isSingleIntPK {
					tbInfo.PKIsHandle = true
				} else {
					tbInfo.IsCommonHandle = true
					tbInfo.CommonHandleVersion = 1
				}
			}
			if tbInfo.PKIsHandle || tbInfo.IsCommonHandle {
				// Primary key cannot be invisible.
				if constr.Option != nil && constr.Option.Visibility == ast.IndexVisibilityInvisible {
					return nil, ErrPKIndexCantBeInvisible
				}
			}
			if tbInfo.PKIsHandle {
				continue
			}
		}

		if constr.Tp == ast.ConstraintFulltext {
			ctx.GetSessionVars().StmtCtx.AppendWarning(ErrTableCantHandleFt.GenWithStackByArgs())
			continue
		}
		if constr.Tp == ast.ConstraintCheck {
			ctx.GetSessionVars().StmtCtx.AppendWarning(ErrUnsupportedConstraintCheck.GenWithStackByArgs("CONSTRAINT CHECK"))
			continue
		}
		// build index info.
		idxInfo, err := buildIndexInfo(tbInfo, model.NewCIStr(constr.Name), constr.Keys, model.StatePublic)
		if err != nil {
			return nil, errors.Trace(err)
		}
		if len(hiddenCols) > 0 {
			addIndexColumnFlag(tbInfo, idxInfo)
		}
		// check if the index is primary or unique.
		switch constr.Tp {
		case ast.ConstraintPrimaryKey:
			idxInfo.Primary = true
			idxInfo.Unique = true
			idxInfo.Name = model.NewCIStr(mysql.PrimaryKeyName)
		case ast.ConstraintUniq, ast.ConstraintUniqKey, ast.ConstraintUniqIndex:
			idxInfo.Unique = true
		}
		// set index type.
		if constr.Option != nil {
			idxInfo.Comment, err = validateCommentLength(ctx.GetSessionVars(), idxInfo.Name.String(), constr.Option)
			if err != nil {
				return nil, errors.Trace(err)
			}
			if constr.Option.Visibility == ast.IndexVisibilityInvisible {
				idxInfo.Invisible = true
			}
			if constr.Option.Tp == model.IndexTypeInvalid {
				// Use btree as default index type.
				idxInfo.Tp = model.IndexTypeBtree
			} else {
				idxInfo.Tp = constr.Option.Tp
			}
		} else {
			// Use btree as default index type.
			idxInfo.Tp = model.IndexTypeBtree
		}
		idxInfo.ID = allocateIndexID(tbInfo)
		tbInfo.Indices = append(tbInfo.Indices, idxInfo)
	}
	if tbInfo.IsCommonHandle {
		// Ensure tblInfo's each non-unique secondary-index's len + primary-key's len <= MaxIndexLength for clustered index table.
		var pkLen, idxLen int
		pkLen, err = indexColumnsLen(tbInfo.Columns, tables.FindPrimaryIndex(tbInfo).Columns)
		if err != nil {
			return
		}
		for _, idx := range tbInfo.Indices {
			if idx.Unique {
				// Only need check for non-unique secondary-index.
				continue
			}
			idxLen, err = indexColumnsLen(tbInfo.Columns, idx.Columns)
			if err != nil {
				return
			}
			if pkLen+idxLen > config.GetGlobalConfig().MaxIndexLength {
				return nil, errTooLongKey.GenWithStackByArgs(config.GetGlobalConfig().MaxIndexLength)
			}
		}
	}
	return
}

func indexColumnsLen(cols []*model.ColumnInfo, idxCols []*model.IndexColumn) (len int, err error) {
	for _, idxCol := range idxCols {
		col := model.FindColumnInfo(cols, idxCol.Name.L)
		if col == nil {
			err = errKeyColumnDoesNotExits.GenWithStack("column does not exist: %s", idxCol.Name.L)
			return
		}
		var colLen int
		colLen, err = getIndexColumnLength(col, idxCol.Length)
		if err != nil {
			return
		}
		len += colLen
	}
	return
}

func isSingleIntPK(constr *ast.Constraint, lastCol *model.ColumnInfo) bool {
	if len(constr.Keys) != 1 {
		return false
	}
	switch lastCol.Tp {
	case mysql.TypeLong, mysql.TypeLonglong,
		mysql.TypeTiny, mysql.TypeShort, mysql.TypeInt24:
		return true
	}
	return false
}

// ShouldBuildClusteredIndex is used to determine whether the CREATE TABLE statement should build a clustered index table.
func ShouldBuildClusteredIndex(ctx sessionctx.Context, opt *ast.IndexOption, isSingleIntPK bool) bool {
	if opt == nil || opt.PrimaryKeyTp == model.PrimaryKeyTypeDefault {
		switch ctx.GetSessionVars().EnableClusteredIndex {
		case variable.ClusteredIndexDefModeOn:
			return true
		case variable.ClusteredIndexDefModeIntOnly:
			return !config.GetGlobalConfig().AlterPrimaryKey && isSingleIntPK
		default:
			return false
		}
	}
	return opt.PrimaryKeyTp == model.PrimaryKeyTypeClustered
}

// checkTableInfoValidExtra is like checkTableInfoValid, but also assumes the
// table info comes from untrusted source and performs further checks such as
// name length and column count.
// (checkTableInfoValid is also used in repairing objects which don't perform
// these checks. Perhaps the two functions should be merged together regardless?)
func checkTableInfoValidExtra(tbInfo *model.TableInfo) error {
	if err := checkTooLongTable(tbInfo.Name); err != nil {
		return err
	}

	if err := checkDuplicateColumn(tbInfo.Columns); err != nil {
		return err
	}
	if err := checkTooLongColumn(tbInfo.Columns); err != nil {
		return err
	}
	if err := checkTooManyColumns(tbInfo.Columns); err != nil {
		return errors.Trace(err)
	}
	if err := checkTooManyIndexes(tbInfo.Indices); err != nil {
		return errors.Trace(err)
	}
	if err := checkColumnsAttributes(tbInfo.Columns); err != nil {
		return errors.Trace(err)
	}

	// FIXME: perform checkConstraintNames
	if err := checkCharsetAndCollation(tbInfo.Charset, tbInfo.Collate); err != nil {
		return errors.Trace(err)
	}

	oldState := tbInfo.State
	tbInfo.State = model.StatePublic
	err := checkTableInfoValid(tbInfo)
	tbInfo.State = oldState
	return err
}

func checkTableInfoValidWithStmt(ctx sessionctx.Context, tbInfo *model.TableInfo, s *ast.CreateTableStmt) error {
	// All of these rely on the AST structure of expressions, which were
	// lost in the model (got serialized into strings).
	if err := checkGeneratedColumn(s.Cols); err != nil {
		return errors.Trace(err)
	}
	if tbInfo.Partition != nil {
		if err := checkPartitionDefinitionConstraints(ctx, tbInfo); err != nil {
			return errors.Trace(err)
		}
		if s.Partition != nil {
			if err := checkPartitionFuncType(ctx, s.Partition.Expr, tbInfo); err != nil {
				return errors.Trace(err)
			}
			if err := checkPartitioningKeysConstraints(ctx, s, tbInfo); err != nil {
				return errors.Trace(err)
			}
		}
	}
	return nil
}

func checkPartitionDefinitionConstraints(ctx sessionctx.Context, tbInfo *model.TableInfo) error {
	var err error
	if err = checkPartitionNameUnique(tbInfo.Partition); err != nil {
		return errors.Trace(err)
	}
	if err = checkAddPartitionTooManyPartitions(uint64(len(tbInfo.Partition.Definitions))); err != nil {
		return err
	}
	if err = checkAddPartitionOnTemporaryMode(tbInfo); err != nil {
		return err
	}

	switch tbInfo.Partition.Type {
	case model.PartitionTypeRange:
		err = checkPartitionByRange(ctx, tbInfo)
	case model.PartitionTypeHash:
		err = checkPartitionByHash(ctx, tbInfo)
	case model.PartitionTypeList:
		err = checkPartitionByList(ctx, tbInfo)
	}
	return errors.Trace(err)
}

// checkTableInfoValid uses to check table info valid. This is used to validate table info.
func checkTableInfoValid(tblInfo *model.TableInfo) error {
	_, err := tables.TableFromMeta(nil, tblInfo)
	if err != nil {
		return err
	}
	return checkInvisibleIndexOnPK(tblInfo)
}

func buildTableInfoWithLike(ctx sessionctx.Context, ident ast.Ident, referTblInfo *model.TableInfo, s *ast.CreateTableStmt) (*model.TableInfo, error) {
	// Check the referred table is a real table object.
	if referTblInfo.IsSequence() || referTblInfo.IsView() {
		return nil, ErrWrongObject.GenWithStackByArgs(ident.Schema, referTblInfo.Name, "BASE TABLE")
	}
	tblInfo := *referTblInfo
	if err := setTemporaryType(ctx, &tblInfo, s); err != nil {
		return nil, errors.Trace(err)
	}
	// Check non-public column and adjust column offset.
	newColumns := referTblInfo.Cols()
	newIndices := make([]*model.IndexInfo, 0, len(tblInfo.Indices))
	for _, idx := range tblInfo.Indices {
		if idx.State == model.StatePublic {
			newIndices = append(newIndices, idx)
		}
	}
	tblInfo.Columns = newColumns
	tblInfo.Indices = newIndices
	tblInfo.Name = ident.Name
	tblInfo.AutoIncID = 0
	tblInfo.ForeignKeys = nil
	// Ignore TiFlash replicas for temporary tables.
	if s.TemporaryKeyword != ast.TemporaryNone {
		tblInfo.TiFlashReplica = nil
	} else if tblInfo.TiFlashReplica != nil {
		replica := *tblInfo.TiFlashReplica
		// Keep the tiflash replica setting, remove the replica available status.
		replica.AvailablePartitionIDs = nil
		replica.Available = false
		tblInfo.TiFlashReplica = &replica
	}
	if referTblInfo.Partition != nil {
		pi := *referTblInfo.Partition
		pi.Definitions = make([]model.PartitionDefinition, len(referTblInfo.Partition.Definitions))
		copy(pi.Definitions, referTblInfo.Partition.Definitions)
		tblInfo.Partition = &pi
	}
	return &tblInfo, nil
}

// BuildTableInfoFromAST builds model.TableInfo from a SQL statement.
// Note: TableID and PartitionID are left as uninitialized value.
func BuildTableInfoFromAST(s *ast.CreateTableStmt) (*model.TableInfo, error) {
	return BuildTableInfoWithCheck(mock.NewContext(), s, mysql.DefaultCharset, "")
}

// BuildTableInfoWithCheck builds model.TableInfo from a SQL statement.
// Note: TableID and PartitionIDs are left as uninitialized value.
func BuildTableInfoWithCheck(ctx sessionctx.Context, s *ast.CreateTableStmt, dbCharset, dbCollate string) (*model.TableInfo, error) {
	tbInfo, err := buildTableInfoWithStmt(ctx, s, dbCharset, dbCollate)
	if err != nil {
		return nil, err
	}
	// Fix issue 17952 which will cause partition range expr can't be parsed as Int.
	// checkTableInfoValidWithStmt will do the constant fold the partition expression first,
	// then checkTableInfoValidExtra will pass the tableInfo check successfully.
	if err = checkTableInfoValidWithStmt(ctx, tbInfo, s); err != nil {
		return nil, err
	}
	if err = checkTableInfoValidExtra(tbInfo); err != nil {
		return nil, err
	}
	return tbInfo, nil
}

// buildTableInfoWithStmt builds model.TableInfo from a SQL statement without validity check
func buildTableInfoWithStmt(ctx sessionctx.Context, s *ast.CreateTableStmt, dbCharset, dbCollate string) (*model.TableInfo, error) {
	colDefs := s.Cols
	tableCharset, tableCollate, err := getCharsetAndCollateInTableOption(0, s.Options)
	if err != nil {
		return nil, errors.Trace(err)
	}
	tableCharset, tableCollate, err = ResolveCharsetCollation(
		ast.CharsetOpt{Chs: tableCharset, Col: tableCollate},
		ast.CharsetOpt{Chs: dbCharset, Col: dbCollate},
	)
	if err != nil {
		return nil, errors.Trace(err)
	}

	// The column charset haven't been resolved here.
	cols, newConstraints, err := buildColumnsAndConstraints(ctx, colDefs, s.Constraints, tableCharset, tableCollate)
	if err != nil {
		return nil, errors.Trace(err)
	}
	err = checkConstraintNames(newConstraints)
	if err != nil {
		return nil, errors.Trace(err)
	}

	var tbInfo *model.TableInfo
	tbInfo, err = buildTableInfo(ctx, s.Table.Name, cols, newConstraints, tableCharset, tableCollate)
	if err != nil {
		return nil, errors.Trace(err)
	}
	if err = setTemporaryType(ctx, tbInfo, s); err != nil {
		return nil, errors.Trace(err)
	}

	if err = setTableAutoRandomBits(ctx, tbInfo, colDefs); err != nil {
		return nil, errors.Trace(err)
	}

	err = buildTablePartitionInfo(ctx, s.Partition, tbInfo)
	if err != nil {
		return nil, errors.Trace(err)
	}

	if err = handleTableOptions(s.Options, tbInfo); err != nil {
		return nil, errors.Trace(err)
	}
	return tbInfo, nil
}

func (d *ddl) assignTableID(tbInfo *model.TableInfo) error {
	genIDs, err := d.genGlobalIDs(1)
	if err != nil {
		return errors.Trace(err)
	}
	tbInfo.ID = genIDs[0]
	return nil
}

func (d *ddl) assignPartitionIDs(defs []model.PartitionDefinition) error {
	genIDs, err := d.genGlobalIDs(len(defs))
	if err != nil {
		return errors.Trace(err)
	}
	for i := range defs {
		defs[i].ID = genIDs[i]
	}
	return nil
}

func (d *ddl) CreateTable(ctx sessionctx.Context, s *ast.CreateTableStmt) (err error) {
	ident := ast.Ident{Schema: s.Table.Schema, Name: s.Table.Name}
	is := d.GetInfoSchemaWithInterceptor(ctx)
	schema, ok := is.SchemaByName(ident.Schema)
	if !ok {
		return infoschema.ErrDatabaseNotExists.GenWithStackByArgs(ident.Schema)
	}

	var referTbl table.Table
	if s.ReferTable != nil {
		referIdent := ast.Ident{Schema: s.ReferTable.Schema, Name: s.ReferTable.Name}
		_, ok := is.SchemaByName(referIdent.Schema)
		if !ok {
			return infoschema.ErrTableNotExists.GenWithStackByArgs(referIdent.Schema, referIdent.Name)
		}
		referTbl, err = is.TableByName(referIdent.Schema, referIdent.Name)
		if err != nil {
			return infoschema.ErrTableNotExists.GenWithStackByArgs(referIdent.Schema, referIdent.Name)
		}
	}

	// build tableInfo
	var tbInfo *model.TableInfo
	if s.ReferTable != nil {
		tbInfo, err = buildTableInfoWithLike(ctx, ident, referTbl.Meta(), s)
	} else {
		tbInfo, err = buildTableInfoWithStmt(ctx, s, schema.Charset, schema.Collate)
	}
	if err != nil {
		return errors.Trace(err)
	}

	if err = checkTableInfoValidWithStmt(ctx, tbInfo, s); err != nil {
		return err
	}

	onExist := OnExistError
	if s.IfNotExists {
		onExist = OnExistIgnore
	}

	return d.CreateTableWithInfo(ctx, schema.Name, tbInfo, onExist, false /*tryRetainID*/)
}

func setTemporaryType(ctx sessionctx.Context, tbInfo *model.TableInfo, s *ast.CreateTableStmt) error {
	switch s.TemporaryKeyword {
	case ast.TemporaryGlobal:
		tbInfo.TempTableType = model.TempTableGlobal
		if !ctx.GetSessionVars().EnableGlobalTemporaryTable {
			return errors.New("global temporary table is experimental and it is switched off by tidb_enable_global_temporary_table")
		}
		// "create global temporary table ... on commit preserve rows"
		if !s.OnCommitDelete {
			return errors.Trace(errUnsupportedOnCommitPreserve)
		}
	case ast.TemporaryLocal:
		tbInfo.TempTableType = model.TempTableLocal
	default:
		tbInfo.TempTableType = model.TempTableNone
	}
	return nil
}

func (d *ddl) CreateTableWithInfo(
	ctx sessionctx.Context,
	dbName model.CIStr,
	tbInfo *model.TableInfo,
	onExist OnExist,
	tryRetainID bool,
) (err error) {
	is := d.GetInfoSchemaWithInterceptor(ctx)
	schema, ok := is.SchemaByName(dbName)
	if !ok {
		return infoschema.ErrDatabaseNotExists.GenWithStackByArgs(dbName)
	}

	var oldViewTblID int64
	if oldTable, err := is.TableByName(schema.Name, tbInfo.Name); err == nil {
		err = infoschema.ErrTableExists.GenWithStackByArgs(ast.Ident{Schema: schema.Name, Name: tbInfo.Name})
		switch onExist {
		case OnExistIgnore:
			ctx.GetSessionVars().StmtCtx.AppendNote(err)
			return nil
		case OnExistReplace:
			// only CREATE OR REPLACE VIEW is supported at the moment.
			if tbInfo.View != nil {
				if oldTable.Meta().IsView() {
					oldViewTblID = oldTable.Meta().ID
					break
				}
				// The object to replace isn't a view.
				return ErrWrongObject.GenWithStackByArgs(dbName, tbInfo.Name, "VIEW")
			}
			return err
		default:
			return err
		}
	}

	// FIXME: Implement `tryRetainID`
	if err := d.assignTableID(tbInfo); err != nil {
		return errors.Trace(err)
	}

	if tbInfo.Partition != nil {
		if err := d.assignPartitionIDs(tbInfo.Partition.Definitions); err != nil {
			return errors.Trace(err)
		}
	}

	if err := checkTableInfoValidExtra(tbInfo); err != nil {
		return err
	}

	var actionType model.ActionType
	args := []interface{}{tbInfo}
	switch {
	case tbInfo.View != nil:
		actionType = model.ActionCreateView
		args = append(args, onExist == OnExistReplace, oldViewTblID)
	case tbInfo.Sequence != nil:
		actionType = model.ActionCreateSequence
	default:
		actionType = model.ActionCreateTable
	}

	job := &model.Job{
		SchemaID:   schema.ID,
		TableID:    tbInfo.ID,
		SchemaName: schema.Name.L,
		Type:       actionType,
		BinlogInfo: &model.HistoryInfo{},
		Args:       args,
	}

	err = d.doDDLJob(ctx, job)
	if err != nil {
		// table exists, but if_not_exists flags is true, so we ignore this error.
		if onExist == OnExistIgnore && infoschema.ErrTableExists.Equal(err) {
			ctx.GetSessionVars().StmtCtx.AppendNote(err)
			err = nil
		}
	} else if actionType == model.ActionCreateTable {
		d.preSplitAndScatter(ctx, tbInfo, tbInfo.GetPartitionInfo())
		if tbInfo.AutoIncID > 1 {
			// Default tableAutoIncID base is 0.
			// If the first ID is expected to greater than 1, we need to do rebase.
			newEnd := tbInfo.AutoIncID - 1
			if err = d.handleAutoIncID(tbInfo, schema.ID, newEnd, autoid.RowIDAllocType); err != nil {
				return errors.Trace(err)
			}
		}
		if tbInfo.AutoRandID > 1 {
			// Default tableAutoRandID base is 0.
			// If the first ID is expected to greater than 1, we need to do rebase.
			newEnd := tbInfo.AutoRandID - 1
			err = d.handleAutoIncID(tbInfo, schema.ID, newEnd, autoid.AutoRandomType)
		}
	}

	err = d.callHookOnChanged(err)
	return errors.Trace(err)
}

// preSplitAndScatter performs pre-split and scatter of the table's regions.
// If `pi` is not nil, will only split region for `pi`, this is used when add partition.
func (d *ddl) preSplitAndScatter(ctx sessionctx.Context, tbInfo *model.TableInfo, pi *model.PartitionInfo) {
	if tbInfo.TempTableType != model.TempTableNone {
		return
	}
	sp, ok := d.store.(kv.SplittableStore)
	if !ok || atomic.LoadUint32(&EnableSplitTableRegion) == 0 {
		return
	}
	var (
		preSplit      func()
		scatterRegion bool
	)
	val, err := variable.GetGlobalSystemVar(ctx.GetSessionVars(), variable.TiDBScatterRegion)
	if err != nil {
		logutil.BgLogger().Warn("[ddl] won't scatter region", zap.Error(err))
	} else {
		scatterRegion = variable.TiDBOptOn(val)
	}
	if pi != nil {
		preSplit = func() { splitPartitionTableRegion(ctx, sp, tbInfo, pi, scatterRegion) }
	} else {
		preSplit = func() { splitTableRegion(ctx, sp, tbInfo, scatterRegion) }
	}
	if scatterRegion {
		preSplit()
	} else {
		go preSplit()
	}
}

func (d *ddl) RecoverTable(ctx sessionctx.Context, recoverInfo *RecoverInfo) (err error) {
	is := d.GetInfoSchemaWithInterceptor(ctx)
	schemaID, tbInfo := recoverInfo.SchemaID, recoverInfo.TableInfo
	// Check schema exist.
	schema, ok := is.SchemaByID(schemaID)
	if !ok {
		return errors.Trace(infoschema.ErrDatabaseNotExists.GenWithStackByArgs(
			fmt.Sprintf("(Schema ID %d)", schemaID),
		))
	}
	// Check not exist table with same name.
	if ok := is.TableExists(schema.Name, tbInfo.Name); ok {
		return infoschema.ErrTableExists.GenWithStackByArgs(tbInfo.Name)
	}

	tbInfo.State = model.StateNone
	job := &model.Job{
		SchemaID:   schemaID,
		TableID:    tbInfo.ID,
		SchemaName: schema.Name.L,
		Type:       model.ActionRecoverTable,
		BinlogInfo: &model.HistoryInfo{},
		Args: []interface{}{tbInfo, recoverInfo.CurAutoIncID, recoverInfo.DropJobID,
			recoverInfo.SnapshotTS, recoverTableCheckFlagNone, recoverInfo.CurAutoRandID},
	}
	err = d.doDDLJob(ctx, job)
	err = d.callHookOnChanged(err)
	return errors.Trace(err)
}

func (d *ddl) CreateView(ctx sessionctx.Context, s *ast.CreateViewStmt) (err error) {
	viewInfo, err := buildViewInfo(ctx, s)
	if err != nil {
		return err
	}

	cols := make([]*table.Column, len(s.Cols))
	for i, v := range s.Cols {
		cols[i] = table.ToColumn(&model.ColumnInfo{
			Name:   v,
			ID:     int64(i),
			Offset: i,
			State:  model.StatePublic,
		})
	}

	tblCharset := ""
	tblCollate := ""
	if v, ok := ctx.GetSessionVars().GetSystemVar(variable.CharacterSetConnection); ok {
		tblCharset = v
	}
	if v, ok := ctx.GetSessionVars().GetSystemVar(variable.CollationConnection); ok {
		tblCollate = v
	}

	tbInfo, err := buildTableInfo(ctx, s.ViewName.Name, cols, nil, tblCharset, tblCollate)
	if err != nil {
		return err
	}
	tbInfo.View = viewInfo

	onExist := OnExistError
	if s.OrReplace {
		onExist = OnExistReplace
	}

	return d.CreateTableWithInfo(ctx, s.ViewName.Schema, tbInfo, onExist, false /*tryRetainID*/)
}

func buildViewInfo(ctx sessionctx.Context, s *ast.CreateViewStmt) (*model.ViewInfo, error) {
	// Always Use `format.RestoreNameBackQuotes` to restore `SELECT` statement despite the `ANSI_QUOTES` SQL Mode is enabled or not.
	restoreFlag := format.RestoreStringSingleQuotes | format.RestoreKeyWordUppercase | format.RestoreNameBackQuotes
	var sb strings.Builder
	if err := s.Select.Restore(format.NewRestoreCtx(restoreFlag, &sb)); err != nil {
		return nil, err
	}

	return &model.ViewInfo{Definer: s.Definer, Algorithm: s.Algorithm,
		Security: s.Security, SelectStmt: sb.String(), CheckOption: s.CheckOption, Cols: nil}, nil
}

func checkPartitionByHash(ctx sessionctx.Context, tbInfo *model.TableInfo) error {
	return checkNoHashPartitions(ctx, tbInfo.Partition.Num)
}

// checkPartitionByRange checks validity of a "BY RANGE" partition.
func checkPartitionByRange(ctx sessionctx.Context, tbInfo *model.TableInfo) error {
	failpoint.Inject("CheckPartitionByRangeErr", func() {
		panic("Out Of Memory Quota!")
	})
	pi := tbInfo.Partition

	if len(pi.Columns) == 0 {
		return checkRangePartitionValue(ctx, tbInfo)
	}

	return checkRangeColumnsPartitionValue(ctx, tbInfo)
}

// checkPartitionByList checks validity of a "BY LIST" partition.
func checkPartitionByList(ctx sessionctx.Context, tbInfo *model.TableInfo) error {
	return checkListPartitionValue(ctx, tbInfo)
}

func checkColumnsPartitionType(tbInfo *model.TableInfo) error {
	for _, col := range tbInfo.Partition.Columns {
		colInfo := getColumnInfoByName(tbInfo, col.L)
		if colInfo == nil {
			return errors.Trace(ErrFieldNotFoundPart)
		}
		// The permitted data types are shown in the following list:
		// All integer types
		// DATE and DATETIME
		// CHAR, VARCHAR, BINARY, and VARBINARY
		// See https://dev.mysql.com/doc/mysql-partitioning-excerpt/5.7/en/partitioning-columns.html
		switch colInfo.FieldType.Tp {
		case mysql.TypeTiny, mysql.TypeShort, mysql.TypeInt24, mysql.TypeLong, mysql.TypeLonglong:
		case mysql.TypeDate, mysql.TypeDatetime, mysql.TypeDuration:
		case mysql.TypeVarchar, mysql.TypeString:
		default:
			return ErrNotAllowedTypeInPartition.GenWithStackByArgs(col.O)
		}
	}
	return nil
}

func checkRangeColumnsPartitionValue(ctx sessionctx.Context, tbInfo *model.TableInfo) error {
	// Range columns partition key supports multiple data types with integer、datetime、string.
	pi := tbInfo.Partition
	defs := pi.Definitions
	if len(defs) < 1 {
		return ast.ErrPartitionsMustBeDefined.GenWithStackByArgs("RANGE")
	}

	curr := &defs[0]
	if len(curr.LessThan) != len(pi.Columns) {
		return errors.Trace(ast.ErrPartitionColumnList)
	}
	var prev *model.PartitionDefinition
	for i := 1; i < len(defs); i++ {
		prev, curr = curr, &defs[i]
		succ, err := checkTwoRangeColumns(ctx, curr, prev, pi, tbInfo)
		if err != nil {
			return err
		}
		if !succ {
			return errors.Trace(ErrRangeNotIncreasing)
		}
	}
	return nil
}

func checkTwoRangeColumns(ctx sessionctx.Context, curr, prev *model.PartitionDefinition, pi *model.PartitionInfo, tbInfo *model.TableInfo) (bool, error) {
	if len(curr.LessThan) != len(pi.Columns) {
		return false, errors.Trace(ast.ErrPartitionColumnList)
	}
	for i := 0; i < len(pi.Columns); i++ {
		// Special handling for MAXVALUE.
		if strings.EqualFold(curr.LessThan[i], partitionMaxValue) {
			// If current is maxvalue, it certainly >= previous.
			return true, nil
		}
		if strings.EqualFold(prev.LessThan[i], partitionMaxValue) {
			// Current is not maxvalue, and previous is maxvalue.
			return false, nil
		}

		// Current and previous is the same.
		if strings.EqualFold(curr.LessThan[i], prev.LessThan[i]) {
			continue
		}

		// The tuples of column values used to define the partitions are strictly increasing:
		// PARTITION p0 VALUES LESS THAN (5,10,'ggg')
		// PARTITION p1 VALUES LESS THAN (10,20,'mmm')
		// PARTITION p2 VALUES LESS THAN (15,30,'sss')
		colInfo := findColumnByName(pi.Columns[i].L, tbInfo)
		succ, err := parseAndEvalBoolExpr(ctx, curr.LessThan[i], prev.LessThan[i], colInfo, tbInfo)
		if err != nil {
			return false, err
		}

		if succ {
			return true, nil
		}
	}
	return false, nil
}

func parseAndEvalBoolExpr(ctx sessionctx.Context, l, r string, colInfo *model.ColumnInfo, tbInfo *model.TableInfo) (bool, error) {
	lexpr, err := expression.ParseSimpleExprCastWithTableInfo(ctx, l, tbInfo, &colInfo.FieldType)
	if err != nil {
		return false, err
	}
	rexpr, err := expression.ParseSimpleExprCastWithTableInfo(ctx, r, tbInfo, &colInfo.FieldType)
	if err != nil {
		return false, err
	}
	e, err := expression.NewFunctionBase(ctx, ast.GT, types.NewFieldType(mysql.TypeLonglong), lexpr, rexpr)
	if err != nil {
		return false, err
	}
	e.SetCharsetAndCollation(colInfo.Charset, colInfo.Collate)
	res, _, err1 := e.EvalInt(ctx, chunk.Row{})
	if err1 != nil {
		return false, err1
	}
	return res > 0, nil
}

func checkCharsetAndCollation(cs string, co string) error {
	if !charset.ValidCharsetAndCollation(cs, co) {
		return ErrUnknownCharacterSet.GenWithStackByArgs(cs)
	}
	if co != "" {
		if _, err := collate.GetCollationByName(co); err != nil {
			return errors.Trace(err)
		}
	}
	return nil
}

// handleAutoIncID handles auto_increment option in DDL. It creates a ID counter for the table and initiates the counter to a proper value.
// For example if the option sets auto_increment to 10. The counter will be set to 9. So the next allocated ID will be 10.
func (d *ddl) handleAutoIncID(tbInfo *model.TableInfo, schemaID int64, newEnd int64, tp autoid.AllocatorType) error {
	allocs := autoid.NewAllocatorsFromTblInfo(d.store, schemaID, tbInfo)
	if alloc := allocs.Get(tp); alloc != nil {
		err := alloc.Rebase(tbInfo.ID, newEnd, false)
		if err != nil {
			return errors.Trace(err)
		}
	}
	return nil
}

// handleTableOptions updates tableInfo according to table options.
func handleTableOptions(options []*ast.TableOption, tbInfo *model.TableInfo) error {
	for _, op := range options {
		switch op.Tp {
		case ast.TableOptionAutoIncrement:
			tbInfo.AutoIncID = int64(op.UintValue)
		case ast.TableOptionAutoIdCache:
			if op.UintValue > uint64(math.MaxInt64) {
				// TODO: Refine this error.
				return errors.New("table option auto_id_cache overflows int64")
			}
			tbInfo.AutoIdCache = int64(op.UintValue)
		case ast.TableOptionAutoRandomBase:
			tbInfo.AutoRandID = int64(op.UintValue)
		case ast.TableOptionComment:
			tbInfo.Comment = op.StrValue
		case ast.TableOptionCompression:
			tbInfo.Compression = op.StrValue
		case ast.TableOptionShardRowID:
			if op.UintValue > 0 && (tbInfo.PKIsHandle || tbInfo.IsCommonHandle) {
				return errUnsupportedShardRowIDBits
			}
			tbInfo.ShardRowIDBits = op.UintValue
			if tbInfo.ShardRowIDBits > shardRowIDBitsMax {
				tbInfo.ShardRowIDBits = shardRowIDBitsMax
			}
			tbInfo.MaxShardRowIDBits = tbInfo.ShardRowIDBits
		case ast.TableOptionPreSplitRegion:
			if tbInfo.TempTableType != model.TempTableNone {
				return errors.Trace(ErrOptOnTemporaryTable.GenWithStackByArgs("pre split regions"))
			}
			tbInfo.PreSplitRegions = op.UintValue
		case ast.TableOptionCharset, ast.TableOptionCollate:
			// We don't handle charset and collate here since they're handled in `getCharsetAndCollateInTableOption`.
		case ast.TableOptionEngine:
			if tbInfo.TempTableType != model.TempTableNone {
				if op.StrValue != "" && !strings.EqualFold(op.StrValue, "memory") {
					return errors.Trace(errUnsupportedEngineTemporary)
				}
			}
		}
	}
	shardingBits := shardingBits(tbInfo)
	if tbInfo.PreSplitRegions > shardingBits {
		tbInfo.PreSplitRegions = shardingBits
	}
	return nil
}

func shardingBits(tblInfo *model.TableInfo) uint64 {
	if tblInfo.ShardRowIDBits > 0 {
		return tblInfo.ShardRowIDBits
	}
	return tblInfo.AutoRandomBits
}

// isIgnorableSpec checks if the spec type is ignorable.
// Some specs are parsed by ignored. This is for compatibility.
func isIgnorableSpec(tp ast.AlterTableType) bool {
	// AlterTableLock/AlterTableAlgorithm are ignored.
	return tp == ast.AlterTableLock || tp == ast.AlterTableAlgorithm
}

// getCharsetAndCollateInColumnDef will iterate collate in the options, validate it by checking the charset
// of column definition. If there's no collate in the option, the default collate of column's charset will be used.
func getCharsetAndCollateInColumnDef(def *ast.ColumnDef) (chs, coll string, err error) {
	chs = def.Tp.Charset
	coll = def.Tp.Collate
	if chs != "" && coll == "" {
		if coll, err = charset.GetDefaultCollation(chs); err != nil {
			return "", "", errors.Trace(err)
		}
	}
	for _, opt := range def.Options {
		if opt.Tp == ast.ColumnOptionCollate {
			info, err := collate.GetCollationByName(opt.StrValue)
			if err != nil {
				return "", "", errors.Trace(err)
			}
			if chs == "" {
				chs = info.CharsetName
			} else if chs != info.CharsetName {
				return "", "", ErrCollationCharsetMismatch.GenWithStackByArgs(info.Name, chs)
			}
			coll = info.Name
		}
	}
	return
}

// getCharsetAndCollateInTableOption will iterate the charset and collate in the options,
// and returns the last charset and collate in options. If there is no charset in the options,
// the returns charset will be "", the same as collate.
func getCharsetAndCollateInTableOption(startIdx int, options []*ast.TableOption) (chs, coll string, err error) {
	for i := startIdx; i < len(options); i++ {
		opt := options[i]
		// we set the charset to the last option. example: alter table t charset latin1 charset utf8 collate utf8_bin;
		// the charset will be utf8, collate will be utf8_bin
		switch opt.Tp {
		case ast.TableOptionCharset:
			info, err := charset.GetCharsetDesc(opt.StrValue)
			if err != nil {
				return "", "", err
			}
			if len(chs) == 0 {
				chs = info.Name
			} else if chs != info.Name {
				return "", "", ErrConflictingDeclarations.GenWithStackByArgs(chs, info.Name)
			}
			if len(coll) == 0 {
				coll = info.DefaultCollation
			}
		case ast.TableOptionCollate:
			info, err := collate.GetCollationByName(opt.StrValue)
			if err != nil {
				return "", "", err
			}
			if len(chs) == 0 {
				chs = info.CharsetName
			} else if chs != info.CharsetName {
				return "", "", ErrCollationCharsetMismatch.GenWithStackByArgs(info.Name, chs)
			}
			coll = info.Name
		}
	}
	return
}

func needToOverwriteColCharset(options []*ast.TableOption) bool {
	for i := len(options) - 1; i >= 0; i-- {
		opt := options[i]
		if opt.Tp == ast.TableOptionCharset {
			// Only overwrite columns charset if the option contains `CONVERT TO`.
			return opt.UintValue == ast.TableOptionCharsetWithConvertTo
		}
	}
	return false
}

// resolveAlterTableSpec resolves alter table algorithm and removes ignore table spec in specs.
// returns valied specs, and the occurred error.
func resolveAlterTableSpec(ctx sessionctx.Context, specs []*ast.AlterTableSpec) ([]*ast.AlterTableSpec, error) {
	validSpecs := make([]*ast.AlterTableSpec, 0, len(specs))
	algorithm := ast.AlgorithmTypeDefault
	for _, spec := range specs {
		if spec.Tp == ast.AlterTableAlgorithm {
			// Find the last AlterTableAlgorithm.
			algorithm = spec.Algorithm
		}
		if isIgnorableSpec(spec.Tp) {
			continue
		}
		validSpecs = append(validSpecs, spec)
	}

	// Verify whether the algorithm is supported.
	for _, spec := range validSpecs {
		resolvedAlgorithm, err := ResolveAlterAlgorithm(spec, algorithm)
		if err != nil {
			// If TiDB failed to choose a better algorithm, report the error
			if resolvedAlgorithm == ast.AlgorithmTypeDefault {
				return nil, errors.Trace(err)
			}
			// For the compatibility, we return warning instead of error when a better algorithm is chosed by TiDB
			ctx.GetSessionVars().StmtCtx.AppendError(err)
		}

		spec.Algorithm = resolvedAlgorithm
	}

	// Only handle valid specs.
	return validSpecs, nil
}

func isSameTypeMultiSpecs(specs []*ast.AlterTableSpec) bool {
	specType := specs[0].Tp
	for _, spec := range specs {
		if spec.Tp != specType {
			return false
		}
	}
	return true
}

func (d *ddl) AlterTable(ctx context.Context, sctx sessionctx.Context, ident ast.Ident, specs []*ast.AlterTableSpec) (err error) {
	validSpecs, err := resolveAlterTableSpec(sctx, specs)
	if err != nil {
		return errors.Trace(err)
	}

	is := d.infoCache.GetLatest()
	if is.TableIsView(ident.Schema, ident.Name) || is.TableIsSequence(ident.Schema, ident.Name) {
		return ErrWrongObject.GenWithStackByArgs(ident.Schema, ident.Name, "BASE TABLE")
	}

	if len(validSpecs) > 1 {
		if !sctx.GetSessionVars().EnableChangeMultiSchema {
			return errRunMultiSchemaChanges
		}
		if isSameTypeMultiSpecs(validSpecs) {
			switch validSpecs[0].Tp {
			case ast.AlterTableAddColumns:
				err = d.AddColumns(sctx, ident, validSpecs)
			case ast.AlterTableDropColumn:
				err = d.DropColumns(sctx, ident, validSpecs)
			default:
				return errRunMultiSchemaChanges
			}
			if err != nil {
				return errors.Trace(err)
			}
			return nil
		}
		return errRunMultiSchemaChanges
	}

	for _, spec := range validSpecs {
		var handledCharsetOrCollate bool
		switch spec.Tp {
		case ast.AlterTableAddColumns:
			if len(spec.NewColumns) != 1 {
				err = d.AddColumns(sctx, ident, []*ast.AlterTableSpec{spec})
			} else {
				err = d.AddColumn(sctx, ident, spec)
			}
		case ast.AlterTableAddPartitions:
			err = d.AddTablePartitions(sctx, ident, spec)
		case ast.AlterTableCoalescePartitions:
			err = d.CoalescePartitions(sctx, ident, spec)
		case ast.AlterTableReorganizePartition:
			err = errors.Trace(errUnsupportedReorganizePartition)
		case ast.AlterTableCheckPartitions:
			err = errors.Trace(errUnsupportedCheckPartition)
		case ast.AlterTableRebuildPartition:
			err = errors.Trace(errUnsupportedRebuildPartition)
		case ast.AlterTableOptimizePartition:
			err = errors.Trace(errUnsupportedOptimizePartition)
		case ast.AlterTableRemovePartitioning:
			err = errors.Trace(errUnsupportedRemovePartition)
		case ast.AlterTableRepairPartition:
			err = errors.Trace(errUnsupportedRepairPartition)
		case ast.AlterTableDropColumn:
			err = d.DropColumn(sctx, ident, spec)
		case ast.AlterTableDropIndex:
			err = d.DropIndex(sctx, ident, model.NewCIStr(spec.Name), spec.IfExists)
		case ast.AlterTableDropPrimaryKey:
			err = d.DropIndex(sctx, ident, model.NewCIStr(mysql.PrimaryKeyName), spec.IfExists)
		case ast.AlterTableRenameIndex:
			err = d.RenameIndex(sctx, ident, spec)
		case ast.AlterTableDropPartition:
			err = d.DropTablePartition(sctx, ident, spec)
		case ast.AlterTableTruncatePartition:
			err = d.TruncateTablePartition(sctx, ident, spec)
		case ast.AlterTableWriteable:
			if !config.TableLockEnabled() {
				return nil
			}
			tName := &ast.TableName{Schema: ident.Schema, Name: ident.Name}
			if spec.Writeable {
				err = d.CleanupTableLock(sctx, []*ast.TableName{tName})
			} else {
				lockStmt := &ast.LockTablesStmt{
					TableLocks: []ast.TableLock{
						{
							Table: tName,
							Type:  model.TableLockReadOnly,
						},
					},
				}
				err = d.LockTables(sctx, lockStmt)
			}
		case ast.AlterTableExchangePartition:
			err = d.ExchangeTablePartition(sctx, ident, spec)
		case ast.AlterTableAddConstraint:
			constr := spec.Constraint
			switch spec.Constraint.Tp {
			case ast.ConstraintKey, ast.ConstraintIndex:
				err = d.CreateIndex(sctx, ident, ast.IndexKeyTypeNone, model.NewCIStr(constr.Name),
					spec.Constraint.Keys, constr.Option, constr.IfNotExists)
			case ast.ConstraintUniq, ast.ConstraintUniqIndex, ast.ConstraintUniqKey:
				err = d.CreateIndex(sctx, ident, ast.IndexKeyTypeUnique, model.NewCIStr(constr.Name),
					spec.Constraint.Keys, constr.Option, false) // IfNotExists should be not applied
			case ast.ConstraintForeignKey:
				// NOTE: we do not handle `symbol` and `index_name` well in the parser and we do not check ForeignKey already exists,
				// so we just also ignore the `if not exists` check.
				err = d.CreateForeignKey(sctx, ident, model.NewCIStr(constr.Name), spec.Constraint.Keys, spec.Constraint.Refer)
			case ast.ConstraintPrimaryKey:
				err = d.CreatePrimaryKey(sctx, ident, model.NewCIStr(constr.Name), spec.Constraint.Keys, constr.Option)
			case ast.ConstraintFulltext:
				sctx.GetSessionVars().StmtCtx.AppendWarning(ErrTableCantHandleFt)
			case ast.ConstraintCheck:
				sctx.GetSessionVars().StmtCtx.AppendWarning(ErrUnsupportedConstraintCheck.GenWithStackByArgs("ADD CONSTRAINT CHECK"))
			default:
				// Nothing to do now.
			}
		case ast.AlterTableDropForeignKey:
			// NOTE: we do not check `if not exists` and `if exists` for ForeignKey now.
			err = d.DropForeignKey(sctx, ident, model.NewCIStr(spec.Name))
		case ast.AlterTableModifyColumn:
			err = d.ModifyColumn(ctx, sctx, ident, spec)
		case ast.AlterTableChangeColumn:
			err = d.ChangeColumn(ctx, sctx, ident, spec)
		case ast.AlterTableRenameColumn:
			err = d.RenameColumn(sctx, ident, spec)
		case ast.AlterTableAlterColumn:
			err = d.AlterColumn(sctx, ident, spec)
		case ast.AlterTableRenameTable:
			newIdent := ast.Ident{Schema: spec.NewTable.Schema, Name: spec.NewTable.Name}
			isAlterTable := true
			err = d.RenameTable(sctx, ident, newIdent, isAlterTable)
		case ast.AlterTableAlterPartition:
			if sctx.GetSessionVars().EnableAlterPlacement {
				err = d.AlterTableAlterPartition(sctx, ident, spec)
			} else {
				err = errors.New("alter partition alter placement is experimental and it is switched off by tidb_enable_alter_placement")
			}
		case ast.AlterTablePartition:
			// Prevent silent succeed if user executes ALTER TABLE x PARTITION BY ...
			err = errors.New("alter table partition is unsupported")
		case ast.AlterTableOption:
			for i, opt := range spec.Options {
				switch opt.Tp {
				case ast.TableOptionShardRowID:
					if opt.UintValue > shardRowIDBitsMax {
						opt.UintValue = shardRowIDBitsMax
					}
					err = d.ShardRowID(sctx, ident, opt.UintValue)
				case ast.TableOptionAutoIncrement:
<<<<<<< HEAD
					err = d.RebaseAutoID(sctx, ident, int64(opt.UintValue), autoid.RowIDAllocType)
=======
					err = d.RebaseAutoID(ctx, ident, int64(opt.UintValue), autoid.RowIDAllocType, opt.BoolValue)
>>>>>>> 3a5f434a
				case ast.TableOptionAutoIdCache:
					if opt.UintValue > uint64(math.MaxInt64) {
						// TODO: Refine this error.
						return errors.New("table option auto_id_cache overflows int64")
					}
					err = d.AlterTableAutoIDCache(sctx, ident, int64(opt.UintValue))
				case ast.TableOptionAutoRandomBase:
<<<<<<< HEAD
					err = d.RebaseAutoID(sctx, ident, int64(opt.UintValue), autoid.AutoRandomType)
=======
					err = d.RebaseAutoID(ctx, ident, int64(opt.UintValue), autoid.AutoRandomType, opt.BoolValue)
>>>>>>> 3a5f434a
				case ast.TableOptionComment:
					spec.Comment = opt.StrValue
					err = d.AlterTableComment(sctx, ident, spec)
				case ast.TableOptionCharset, ast.TableOptionCollate:
					// getCharsetAndCollateInTableOption will get the last charset and collate in the options,
					// so it should be handled only once.
					if handledCharsetOrCollate {
						continue
					}
					var toCharset, toCollate string
					toCharset, toCollate, err = getCharsetAndCollateInTableOption(i, spec.Options)
					if err != nil {
						return err
					}
					needsOverwriteCols := needToOverwriteColCharset(spec.Options)
					err = d.AlterTableCharsetAndCollate(sctx, ident, toCharset, toCollate, needsOverwriteCols)
					handledCharsetOrCollate = true
				default:
					err = errUnsupportedAlterTableOption
				}

				if err != nil {
					return errors.Trace(err)
				}
			}
		case ast.AlterTableSetTiFlashReplica:
			err = d.AlterTableSetTiFlashReplica(sctx, ident, spec.TiFlashReplica)
		case ast.AlterTableOrderByColumns:
			err = d.OrderByColumns(sctx, ident)
		case ast.AlterTableIndexInvisible:
			err = d.AlterIndexVisibility(sctx, ident, spec.IndexName, spec.Visibility)
		case ast.AlterTableAlterCheck:
			sctx.GetSessionVars().StmtCtx.AppendWarning(ErrUnsupportedConstraintCheck.GenWithStackByArgs("ALTER CHECK"))
		case ast.AlterTableDropCheck:
			sctx.GetSessionVars().StmtCtx.AppendWarning(ErrUnsupportedConstraintCheck.GenWithStackByArgs("DROP CHECK"))
		case ast.AlterTableWithValidation:
			sctx.GetSessionVars().StmtCtx.AppendWarning(errUnsupportedAlterTableWithValidation)
		case ast.AlterTableWithoutValidation:
			sctx.GetSessionVars().StmtCtx.AppendWarning(errUnsupportedAlterTableWithoutValidation)
		case ast.AlterTableAddStatistics:
			err = d.AlterTableAddStatistics(sctx, ident, spec.Statistics, spec.IfNotExists)
		case ast.AlterTableDropStatistics:
			err = d.AlterTableDropStatistics(sctx, ident, spec.Statistics, spec.IfExists)
		default:
			// Nothing to do now.
		}

		if err != nil {
			return errors.Trace(err)
		}
	}

	return nil
}

func (d *ddl) RebaseAutoID(ctx sessionctx.Context, ident ast.Ident, newBase int64, tp autoid.AllocatorType, force bool) error {
	schema, t, err := d.getSchemaAndTableByIdent(ctx, ident)
	if err != nil {
		return errors.Trace(err)
	}
	var actionType model.ActionType
	switch tp {
	case autoid.AutoRandomType:
		tbInfo := t.Meta()
		if tbInfo.AutoRandomBits == 0 {
			return errors.Trace(ErrInvalidAutoRandom.GenWithStackByArgs(autoid.AutoRandomRebaseNotApplicable))
		}
		var autoRandColTp types.FieldType
		for _, c := range tbInfo.Columns {
			if mysql.HasPriKeyFlag(c.Flag) {
				autoRandColTp = c.FieldType
				break
			}
		}
		layout := autoid.NewShardIDLayout(&autoRandColTp, tbInfo.AutoRandomBits)
		if layout.IncrementalMask()&newBase != newBase {
			errMsg := fmt.Sprintf(autoid.AutoRandomRebaseOverflow, newBase, layout.IncrementalBitsCapacity())
			return errors.Trace(ErrInvalidAutoRandom.GenWithStackByArgs(errMsg))
		}
		actionType = model.ActionRebaseAutoRandomBase
	case autoid.RowIDAllocType:
		actionType = model.ActionRebaseAutoID
	}

	if !force {
		newBase, err = adjustNewBaseToNextGlobalID(ctx, t, tp, newBase)
		if err != nil {
			return err
		}
	}
	job := &model.Job{
		SchemaID:   schema.ID,
		TableID:    t.Meta().ID,
		SchemaName: schema.Name.L,
		Type:       actionType,
		BinlogInfo: &model.HistoryInfo{},
		Args:       []interface{}{newBase, force},
	}
	err = d.doDDLJob(ctx, job)
	err = d.callHookOnChanged(err)
	return errors.Trace(err)
}

func adjustNewBaseToNextGlobalID(ctx sessionctx.Context, t table.Table, tp autoid.AllocatorType, newBase int64) (int64, error) {
	alloc := t.Allocators(ctx).Get(tp)
	if alloc == nil {
		return newBase, nil
	}
	autoID, err := alloc.NextGlobalAutoID(t.Meta().ID)
	if err != nil {
		return newBase, errors.Trace(err)
	}
	// If newBase < autoID, we need to do a rebase before returning.
	// Assume there are 2 TiDB servers: TiDB-A with allocator range of 0 ~ 30000; TiDB-B with allocator range of 30001 ~ 60000.
	// If the user sends SQL `alter table t1 auto_increment = 100` to TiDB-B,
	// and TiDB-B finds 100 < 30001 but returns without any handling,
	// then TiDB-A may still allocate 99 for auto_increment column. This doesn't make sense for the user.
	return int64(mathutil.MaxUint64(uint64(newBase), uint64(autoID))), nil
}

// ShardRowID shards the implicit row ID by adding shard value to the row ID's first few bits.
func (d *ddl) ShardRowID(ctx sessionctx.Context, tableIdent ast.Ident, uVal uint64) error {
	schema, t, err := d.getSchemaAndTableByIdent(ctx, tableIdent)
	if err != nil {
		return errors.Trace(err)
	}
	if t.Meta().TempTableType != model.TempTableNone {
		return ErrOptOnTemporaryTable.GenWithStackByArgs("shard_row_id_bits")
	}
	if uVal == t.Meta().ShardRowIDBits {
		// Nothing need to do.
		return nil
	}
	if uVal > 0 && (t.Meta().PKIsHandle || t.Meta().IsCommonHandle) {
		return errUnsupportedShardRowIDBits
	}
	err = verifyNoOverflowShardBits(d.sessPool, t, uVal)
	if err != nil {
		return err
	}
	job := &model.Job{
		Type:       model.ActionShardRowID,
		SchemaID:   schema.ID,
		TableID:    t.Meta().ID,
		SchemaName: schema.Name.L,
		BinlogInfo: &model.HistoryInfo{},
		Args:       []interface{}{uVal},
	}
	err = d.doDDLJob(ctx, job)
	err = d.callHookOnChanged(err)
	return errors.Trace(err)
}

func (d *ddl) getSchemaAndTableByIdent(ctx sessionctx.Context, tableIdent ast.Ident) (dbInfo *model.DBInfo, t table.Table, err error) {
	is := d.GetInfoSchemaWithInterceptor(ctx)
	schema, ok := is.SchemaByName(tableIdent.Schema)
	if !ok {
		return nil, nil, infoschema.ErrDatabaseNotExists.GenWithStackByArgs(tableIdent.Schema)
	}
	t, err = is.TableByName(tableIdent.Schema, tableIdent.Name)
	if err != nil {
		return nil, nil, infoschema.ErrTableNotExists.GenWithStackByArgs(tableIdent.Schema, tableIdent.Name)
	}
	return schema, t, nil
}

func checkUnsupportedColumnConstraint(col *ast.ColumnDef, ti ast.Ident) error {
	for _, constraint := range col.Options {
		switch constraint.Tp {
		case ast.ColumnOptionAutoIncrement:
			return errUnsupportedAddColumn.GenWithStack("unsupported add column '%s' constraint AUTO_INCREMENT when altering '%s.%s'", col.Name, ti.Schema, ti.Name)
		case ast.ColumnOptionPrimaryKey:
			return errUnsupportedAddColumn.GenWithStack("unsupported add column '%s' constraint PRIMARY KEY when altering '%s.%s'", col.Name, ti.Schema, ti.Name)
		case ast.ColumnOptionUniqKey:
			return errUnsupportedAddColumn.GenWithStack("unsupported add column '%s' constraint UNIQUE KEY when altering '%s.%s'", col.Name, ti.Schema, ti.Name)
		case ast.ColumnOptionAutoRandom:
			errMsg := fmt.Sprintf(autoid.AutoRandomAlterAddColumn, col.Name, ti.Schema, ti.Name)
			return ErrInvalidAutoRandom.GenWithStackByArgs(errMsg)
		}
	}

	return nil
}

func checkAndCreateNewColumn(ctx sessionctx.Context, ti ast.Ident, schema *model.DBInfo, spec *ast.AlterTableSpec, t table.Table, specNewColumn *ast.ColumnDef) (*table.Column, error) {
	err := checkUnsupportedColumnConstraint(specNewColumn, ti)
	if err != nil {
		return nil, errors.Trace(err)
	}

	colName := specNewColumn.Name.Name.O
	// Check whether added column has existed.
	col := table.FindCol(t.Cols(), colName)
	if col != nil {
		err = infoschema.ErrColumnExists.GenWithStackByArgs(colName)
		if spec.IfNotExists {
			ctx.GetSessionVars().StmtCtx.AppendNote(err)
			return nil, nil
		}
		return nil, err
	}
	if err = checkColumnAttributes(colName, specNewColumn.Tp); err != nil {
		return nil, errors.Trace(err)
	}
	if utf8.RuneCountInString(colName) > mysql.MaxColumnNameLength {
		return nil, ErrTooLongIdent.GenWithStackByArgs(colName)
	}

	// If new column is a generated column, do validation.
	// NOTE: we do check whether the column refers other generated
	// columns occurring later in a table, but we don't handle the col offset.
	for _, option := range specNewColumn.Options {
		if option.Tp == ast.ColumnOptionGenerated {
			if err := checkIllegalFn4Generated(specNewColumn.Name.Name.L, typeColumn, option.Expr); err != nil {
				return nil, errors.Trace(err)
			}

			if option.Stored {
				return nil, ErrUnsupportedOnGeneratedColumn.GenWithStackByArgs("Adding generated stored column through ALTER TABLE")
			}

			_, dependColNames := findDependedColumnNames(specNewColumn)
			if err = checkAutoIncrementRef(specNewColumn.Name.Name.L, dependColNames, t.Meta()); err != nil {
				return nil, errors.Trace(err)
			}
			duplicateColNames := make(map[string]struct{}, len(dependColNames))
			for k := range dependColNames {
				duplicateColNames[k] = struct{}{}
			}
			cols := t.Cols()

			if err = checkDependedColExist(dependColNames, cols); err != nil {
				return nil, errors.Trace(err)
			}

			if err = verifyColumnGenerationSingle(duplicateColNames, cols, spec.Position); err != nil {
				return nil, errors.Trace(err)
			}
		}
		// Specially, since sequence has been supported, if a newly added column has a
		// sequence nextval function as it's default value option, it won't fill the
		// known rows with specific sequence next value under current add column logic.
		// More explanation can refer: TestSequenceDefaultLogic's comment in sequence_test.go
		if option.Tp == ast.ColumnOptionDefaultValue {
			_, isSeqExpr, err := tryToGetSequenceDefaultValue(option)
			if err != nil {
				return nil, errors.Trace(err)
			}
			if isSeqExpr {
				return nil, errors.Trace(ErrAddColumnWithSequenceAsDefault.GenWithStackByArgs(specNewColumn.Name.Name.O))
			}
		}
	}

	tableCharset, tableCollate, err := ResolveCharsetCollation(
		ast.CharsetOpt{Chs: t.Meta().Charset, Col: t.Meta().Collate},
		ast.CharsetOpt{Chs: schema.Charset, Col: schema.Collate},
	)
	if err != nil {
		return nil, errors.Trace(err)
	}
	// Ignore table constraints now, they will be checked later.
	// We use length(t.Cols()) as the default offset firstly, we will change the column's offset later.
	col, _, err = buildColumnAndConstraint(
		ctx,
		len(t.Cols()),
		specNewColumn,
		nil,
		tableCharset,
		tableCollate,
	)
	if err != nil {
		return nil, errors.Trace(err)
	}

	originDefVal, err := generateOriginDefaultValue(col.ToInfo())
	if err != nil {
		return nil, errors.Trace(err)
	}

	err = col.SetOriginDefaultValue(originDefVal)
	return col, err
}

// AddColumn will add a new column to the table.
func (d *ddl) AddColumn(ctx sessionctx.Context, ti ast.Ident, spec *ast.AlterTableSpec) error {
	specNewColumn := spec.NewColumns[0]
	schema, t, err := d.getSchemaAndTableByIdent(ctx, ti)
	if err != nil {
		return errors.Trace(err)
	}
	if err = checkAddColumnTooManyColumns(len(t.Cols()) + 1); err != nil {
		return errors.Trace(err)
	}
	col, err := checkAndCreateNewColumn(ctx, ti, schema, spec, t, specNewColumn)
	if err != nil {
		return errors.Trace(err)
	}
	// Added column has existed and if_not_exists flag is true.
	if col == nil {
		return nil
	}

	job := &model.Job{
		SchemaID:   schema.ID,
		TableID:    t.Meta().ID,
		SchemaName: schema.Name.L,
		Type:       model.ActionAddColumn,
		BinlogInfo: &model.HistoryInfo{},
		Args:       []interface{}{col, spec.Position, 0},
	}

	err = d.doDDLJob(ctx, job)
	// column exists, but if_not_exists flags is true, so we ignore this error.
	if infoschema.ErrColumnExists.Equal(err) && spec.IfNotExists {
		ctx.GetSessionVars().StmtCtx.AppendNote(err)
		return nil
	}
	err = d.callHookOnChanged(err)
	return errors.Trace(err)
}

// AddColumns will add multi new columns to the table.
func (d *ddl) AddColumns(ctx sessionctx.Context, ti ast.Ident, specs []*ast.AlterTableSpec) error {
	schema, t, err := d.getSchemaAndTableByIdent(ctx, ti)
	if err != nil {
		return errors.Trace(err)
	}

	// Check all the columns at once.
	addingColumnNames := make(map[string]bool)
	dupColumnNames := make(map[string]bool)
	for _, spec := range specs {
		for _, specNewColumn := range spec.NewColumns {
			if !addingColumnNames[specNewColumn.Name.Name.L] {
				addingColumnNames[specNewColumn.Name.Name.L] = true
				continue
			}
			if !spec.IfNotExists {
				return errors.Trace(infoschema.ErrColumnExists.GenWithStackByArgs(specNewColumn.Name.Name.O))
			}
			dupColumnNames[specNewColumn.Name.Name.L] = true
		}
	}
	columns := make([]*table.Column, 0, len(addingColumnNames))
	positions := make([]*ast.ColumnPosition, 0, len(addingColumnNames))
	offsets := make([]int, 0, len(addingColumnNames))
	ifNotExists := make([]bool, 0, len(addingColumnNames))
	newColumnsCount := 0
	// Check the columns one by one.
	for _, spec := range specs {
		for _, specNewColumn := range spec.NewColumns {
			if spec.IfNotExists && dupColumnNames[specNewColumn.Name.Name.L] {
				err = infoschema.ErrColumnExists.GenWithStackByArgs(specNewColumn.Name.Name.O)
				ctx.GetSessionVars().StmtCtx.AppendNote(err)
				continue
			}
			col, err := checkAndCreateNewColumn(ctx, ti, schema, spec, t, specNewColumn)
			if err != nil {
				return errors.Trace(err)
			}
			// Added column has existed and if_not_exists flag is true.
			if col == nil && spec.IfNotExists {
				continue
			}
			columns = append(columns, col)
			positions = append(positions, spec.Position)
			offsets = append(offsets, 0)
			ifNotExists = append(ifNotExists, spec.IfNotExists)
			newColumnsCount++
		}
	}
	if newColumnsCount == 0 {
		return nil
	}
	if err = checkAddColumnTooManyColumns(len(t.Cols()) + newColumnsCount); err != nil {
		return errors.Trace(err)
	}

	job := &model.Job{
		SchemaID:   schema.ID,
		TableID:    t.Meta().ID,
		SchemaName: schema.Name.L,
		Type:       model.ActionAddColumns,
		BinlogInfo: &model.HistoryInfo{},
		Args:       []interface{}{columns, positions, offsets, ifNotExists},
	}

	err = d.doDDLJob(ctx, job)
	if err != nil {
		return errors.Trace(err)
	}
	err = d.callHookOnChanged(err)
	return errors.Trace(err)
}

// AddTablePartitions will add a new partition to the table.
func (d *ddl) AddTablePartitions(ctx sessionctx.Context, ident ast.Ident, spec *ast.AlterTableSpec) error {
	is := d.infoCache.GetLatest()
	schema, ok := is.SchemaByName(ident.Schema)
	if !ok {
		return errors.Trace(infoschema.ErrDatabaseNotExists.GenWithStackByArgs(schema))
	}
	t, err := is.TableByName(ident.Schema, ident.Name)
	if err != nil {
		return errors.Trace(infoschema.ErrTableNotExists.GenWithStackByArgs(ident.Schema, ident.Name))
	}

	meta := t.Meta()
	pi := meta.GetPartitionInfo()
	if pi == nil {
		return errors.Trace(ErrPartitionMgmtOnNonpartitioned)
	}

	partInfo, err := buildAddedPartitionInfo(ctx, meta, spec)
	if err != nil {
		return errors.Trace(err)
	}
	if err := d.assignPartitionIDs(partInfo.Definitions); err != nil {
		return errors.Trace(err)
	}

	// partInfo contains only the new added partition, we have to combine it with the
	// old partitions to check all partitions is strictly increasing.
	clonedMeta := meta.Clone()
	tmp := *partInfo
	tmp.Definitions = append(pi.Definitions, tmp.Definitions...)
	clonedMeta.Partition = &tmp
	if err := checkPartitionDefinitionConstraints(ctx, clonedMeta); err != nil {
		if ErrSameNamePartition.Equal(err) && spec.IfNotExists {
			ctx.GetSessionVars().StmtCtx.AppendNote(err)
			return nil
		}
		return errors.Trace(err)
	}

	job := &model.Job{
		SchemaID:   schema.ID,
		TableID:    meta.ID,
		SchemaName: schema.Name.L,
		Type:       model.ActionAddTablePartition,
		BinlogInfo: &model.HistoryInfo{},
		Args:       []interface{}{partInfo},
	}

	err = d.doDDLJob(ctx, job)
	if ErrSameNamePartition.Equal(err) && spec.IfNotExists {
		ctx.GetSessionVars().StmtCtx.AppendNote(err)
		return nil
	}
	if err == nil {
		d.preSplitAndScatter(ctx, meta, partInfo)
	}
	err = d.callHookOnChanged(err)
	return errors.Trace(err)
}

// CoalescePartitions coalesce partitions can be used with a table that is partitioned by hash or key to reduce the number of partitions by number.
func (d *ddl) CoalescePartitions(ctx sessionctx.Context, ident ast.Ident, spec *ast.AlterTableSpec) error {
	is := d.infoCache.GetLatest()
	schema, ok := is.SchemaByName(ident.Schema)
	if !ok {
		return errors.Trace(infoschema.ErrDatabaseNotExists.GenWithStackByArgs(schema))
	}
	t, err := is.TableByName(ident.Schema, ident.Name)
	if err != nil {
		return errors.Trace(infoschema.ErrTableNotExists.GenWithStackByArgs(ident.Schema, ident.Name))
	}

	meta := t.Meta()
	if meta.GetPartitionInfo() == nil {
		return errors.Trace(ErrPartitionMgmtOnNonpartitioned)
	}

	switch meta.Partition.Type {
	// We don't support coalesce partitions hash type partition now.
	case model.PartitionTypeHash:
		return errors.Trace(ErrUnsupportedCoalescePartition)

	// Key type partition cannot be constructed currently, ignoring it for now.
	case model.PartitionTypeKey:

	// Coalesce partition can only be used on hash/key partitions.
	default:
		return errors.Trace(ErrCoalesceOnlyOnHashPartition)
	}

	return errors.Trace(err)
}

func (d *ddl) TruncateTablePartition(ctx sessionctx.Context, ident ast.Ident, spec *ast.AlterTableSpec) error {
	is := d.infoCache.GetLatest()
	schema, ok := is.SchemaByName(ident.Schema)
	if !ok {
		return errors.Trace(infoschema.ErrDatabaseNotExists.GenWithStackByArgs(schema))
	}
	t, err := is.TableByName(ident.Schema, ident.Name)
	if err != nil {
		return errors.Trace(infoschema.ErrTableNotExists.GenWithStackByArgs(ident.Schema, ident.Name))
	}
	meta := t.Meta()
	if meta.GetPartitionInfo() == nil {
		return errors.Trace(ErrPartitionMgmtOnNonpartitioned)
	}

	pids := make([]int64, len(spec.PartitionNames))
	if spec.OnAllPartitions {
		pids = make([]int64, len(meta.GetPartitionInfo().Definitions))
		for i, def := range meta.GetPartitionInfo().Definitions {
			pids[i] = def.ID
		}
	} else {
		for i, name := range spec.PartitionNames {
			pid, err := tables.FindPartitionByName(meta, name.L)
			if err != nil {
				return errors.Trace(err)
			}
			pids[i] = pid
		}
	}

	job := &model.Job{
		SchemaID:   schema.ID,
		TableID:    meta.ID,
		SchemaName: schema.Name.L,
		Type:       model.ActionTruncateTablePartition,
		BinlogInfo: &model.HistoryInfo{},
		Args:       []interface{}{pids},
	}

	err = d.doDDLJob(ctx, job)
	if err != nil {
		return errors.Trace(err)
	}
	err = d.callHookOnChanged(err)
	return errors.Trace(err)
}

func (d *ddl) DropTablePartition(ctx sessionctx.Context, ident ast.Ident, spec *ast.AlterTableSpec) error {
	is := d.infoCache.GetLatest()
	schema, ok := is.SchemaByName(ident.Schema)
	if !ok {
		return errors.Trace(infoschema.ErrDatabaseNotExists.GenWithStackByArgs(schema))
	}
	t, err := is.TableByName(ident.Schema, ident.Name)
	if err != nil {
		return errors.Trace(infoschema.ErrTableNotExists.GenWithStackByArgs(ident.Schema, ident.Name))
	}
	meta := t.Meta()
	if meta.GetPartitionInfo() == nil {
		return errors.Trace(ErrPartitionMgmtOnNonpartitioned)
	}

	partNames := make([]string, len(spec.PartitionNames))
	for i, partCIName := range spec.PartitionNames {
		partNames[i] = partCIName.L
	}
	err = checkDropTablePartition(meta, partNames)
	if err != nil {
		if ErrDropPartitionNonExistent.Equal(err) && spec.IfExists {
			ctx.GetSessionVars().StmtCtx.AppendNote(err)
			return nil
		}
		return errors.Trace(err)
	}

	job := &model.Job{
		SchemaID:   schema.ID,
		TableID:    meta.ID,
		SchemaName: schema.Name.L,
		Type:       model.ActionDropTablePartition,
		BinlogInfo: &model.HistoryInfo{},
		Args:       []interface{}{partNames},
	}

	err = d.doDDLJob(ctx, job)
	if err != nil {
		if ErrDropPartitionNonExistent.Equal(err) && spec.IfExists {
			ctx.GetSessionVars().StmtCtx.AppendNote(err)
			return nil
		}
		return errors.Trace(err)
	}
	err = d.callHookOnChanged(err)
	return errors.Trace(err)
}

func checkFieldTypeCompatible(ft *types.FieldType, other *types.FieldType) bool {
	// int(1) could match the type with int(8)
	partialEqual := ft.Tp == other.Tp &&
		ft.Decimal == other.Decimal &&
		ft.Charset == other.Charset &&
		ft.Collate == other.Collate &&
		(ft.Flen == other.Flen || ft.StorageLength() != types.VarStorageLen) &&
		mysql.HasUnsignedFlag(ft.Flag) == mysql.HasUnsignedFlag(other.Flag) &&
		mysql.HasAutoIncrementFlag(ft.Flag) == mysql.HasAutoIncrementFlag(other.Flag) &&
		mysql.HasNotNullFlag(ft.Flag) == mysql.HasNotNullFlag(other.Flag) &&
		mysql.HasZerofillFlag(ft.Flag) == mysql.HasZerofillFlag(other.Flag) &&
		mysql.HasBinaryFlag(ft.Flag) == mysql.HasBinaryFlag(other.Flag) &&
		mysql.HasPriKeyFlag(ft.Flag) == mysql.HasPriKeyFlag(other.Flag)
	if !partialEqual || len(ft.Elems) != len(other.Elems) {
		return false
	}
	for i := range ft.Elems {
		if ft.Elems[i] != other.Elems[i] {
			return false
		}
	}
	return true
}

func checkTiFlashReplicaCompatible(source *model.TiFlashReplicaInfo, target *model.TiFlashReplicaInfo) bool {
	if source == target {
		return true
	}
	if source == nil || target == nil {
		return false
	}
	if source.Count != target.Count ||
		source.Available != target.Available || len(source.LocationLabels) != len(target.LocationLabels) {
		return false
	}
	for i, lable := range source.LocationLabels {
		if target.LocationLabels[i] != lable {
			return false
		}
	}
	return true
}

func checkTableDefCompatible(source *model.TableInfo, target *model.TableInfo) error {
	// check auto_random
	if source.AutoRandomBits != target.AutoRandomBits ||
		source.Charset != target.Charset ||
		source.Collate != target.Collate ||
		source.ShardRowIDBits != target.ShardRowIDBits ||
		source.MaxShardRowIDBits != target.MaxShardRowIDBits ||
		!checkTiFlashReplicaCompatible(source.TiFlashReplica, target.TiFlashReplica) {
		return errors.Trace(ErrTablesDifferentMetadata)
	}
	if len(source.Cols()) != len(target.Cols()) {
		return errors.Trace(ErrTablesDifferentMetadata)
	}
	// Col compatible check
	for i, sourceCol := range source.Cols() {
		targetCol := target.Cols()[i]
		if isVirtualGeneratedColumn(sourceCol) != isVirtualGeneratedColumn(targetCol) {
			return ErrUnsupportedOnGeneratedColumn.GenWithStackByArgs("Exchanging partitions for non-generated columns")
		}
		// It should strictyle compare expressions for generated columns
		if sourceCol.Name.L != targetCol.Name.L ||
			sourceCol.Hidden != targetCol.Hidden ||
			!checkFieldTypeCompatible(&sourceCol.FieldType, &targetCol.FieldType) ||
			sourceCol.GeneratedExprString != targetCol.GeneratedExprString {
			return errors.Trace(ErrTablesDifferentMetadata)
		}
		if sourceCol.State != model.StatePublic ||
			targetCol.State != model.StatePublic {
			return errors.Trace(ErrTablesDifferentMetadata)
		}
		if sourceCol.ID != targetCol.ID {
			return ErrPartitionExchangeDifferentOption.GenWithStackByArgs(fmt.Sprintf("column: %s", sourceCol.Name))
		}
	}
	if len(source.Indices) != len(target.Indices) {
		return errors.Trace(ErrTablesDifferentMetadata)
	}
	for _, sourceIdx := range source.Indices {
		var compatIdx *model.IndexInfo
		for _, targetIdx := range target.Indices {
			if strings.EqualFold(sourceIdx.Name.L, targetIdx.Name.L) {
				compatIdx = targetIdx
			}
		}
		// No match index
		if compatIdx == nil {
			return errors.Trace(ErrTablesDifferentMetadata)
		}
		// Index type is not compatible
		if sourceIdx.Tp != compatIdx.Tp ||
			sourceIdx.Unique != compatIdx.Unique ||
			sourceIdx.Primary != compatIdx.Primary {
			return errors.Trace(ErrTablesDifferentMetadata)
		}
		// The index column
		if len(sourceIdx.Columns) != len(compatIdx.Columns) {
			return errors.Trace(ErrTablesDifferentMetadata)
		}
		for i, sourceIdxCol := range sourceIdx.Columns {
			compatIdxCol := compatIdx.Columns[i]
			if sourceIdxCol.Length != compatIdxCol.Length ||
				sourceIdxCol.Name.L != compatIdxCol.Name.L {
				return errors.Trace(ErrTablesDifferentMetadata)
			}
		}
		if sourceIdx.ID != compatIdx.ID {
			return ErrPartitionExchangeDifferentOption.GenWithStackByArgs(fmt.Sprintf("index: %s", sourceIdx.Name))
		}
	}

	return nil
}

func checkExchangePartition(pt *model.TableInfo, nt *model.TableInfo) error {
	if nt.IsView() || nt.IsSequence() {
		return errors.Trace(ErrCheckNoSuchTable)
	}
	if pt.GetPartitionInfo() == nil {
		return errors.Trace(ErrPartitionMgmtOnNonpartitioned)
	}
	if nt.GetPartitionInfo() != nil {
		return errors.Trace(ErrPartitionExchangePartTable.GenWithStackByArgs(nt.Name))
	}

	if nt.ForeignKeys != nil {
		return errors.Trace(ErrPartitionExchangeForeignKey.GenWithStackByArgs(nt.Name))
	}

	// NOTE: if nt is temporary table, it should be checked
	return nil
}

func (d *ddl) ExchangeTablePartition(ctx sessionctx.Context, ident ast.Ident, spec *ast.AlterTableSpec) error {
	if !ctx.GetSessionVars().TiDBEnableExchangePartition {
		ctx.GetSessionVars().StmtCtx.AppendWarning(errExchangePartitionDisabled)
		return nil
	}
	ptSchema, pt, err := d.getSchemaAndTableByIdent(ctx, ident)
	if err != nil {
		return errors.Trace(err)
	}

	ptMeta := pt.Meta()

	ntIdent := ast.Ident{Schema: spec.NewTable.Schema, Name: spec.NewTable.Name}
	ntSchema, nt, err := d.getSchemaAndTableByIdent(ctx, ntIdent)
	if err != nil {
		return errors.Trace(err)
	}

	ntMeta := nt.Meta()

	err = checkExchangePartition(ptMeta, ntMeta)
	if err != nil {
		return errors.Trace(err)
	}

	partName := spec.PartitionNames[0].L

	// NOTE: if pt is subPartitioned, it should be checked

	defID, err := tables.FindPartitionByName(ptMeta, partName)
	if err != nil {
		return errors.Trace(err)
	}

	err = checkTableDefCompatible(ptMeta, ntMeta)
	if err != nil {
		return errors.Trace(err)
	}

	job := &model.Job{
		SchemaID:   ntSchema.ID,
		TableID:    ntMeta.ID,
		SchemaName: ntSchema.Name.L,
		Type:       model.ActionExchangeTablePartition,
		BinlogInfo: &model.HistoryInfo{},
		Args:       []interface{}{defID, ptSchema.ID, ptMeta.ID, partName, spec.WithValidation},
	}

	err = d.doDDLJob(ctx, job)
	if err != nil {
		return errors.Trace(err)
	}
	err = d.callHookOnChanged(err)
	return errors.Trace(err)
}

// DropColumn will drop a column from the table, now we don't support drop the column with index covered.
func (d *ddl) DropColumn(ctx sessionctx.Context, ti ast.Ident, spec *ast.AlterTableSpec) error {
	schema, t, err := d.getSchemaAndTableByIdent(ctx, ti)
	if err != nil {
		return errors.Trace(err)
	}

	isDropable, err := checkIsDroppableColumn(ctx, t, spec)
	if err != nil {
		return err
	}
	if !isDropable {
		return nil
	}
	colName := spec.OldColumnName.Name
	err = checkDropVisibleColumnCnt(t, 1)
	if err != nil {
		return err
	}

	job := &model.Job{
		SchemaID:   schema.ID,
		TableID:    t.Meta().ID,
		SchemaName: schema.Name.L,
		Type:       model.ActionDropColumn,
		BinlogInfo: &model.HistoryInfo{},
		Args:       []interface{}{colName},
	}

	err = d.doDDLJob(ctx, job)
	// column not exists, but if_exists flags is true, so we ignore this error.
	if ErrCantDropFieldOrKey.Equal(err) && spec.IfExists {
		ctx.GetSessionVars().StmtCtx.AppendNote(err)
		return nil
	}
	err = d.callHookOnChanged(err)
	return errors.Trace(err)
}

// DropColumns will drop multi-columns from the table, now we don't support drop the column with index covered.
func (d *ddl) DropColumns(ctx sessionctx.Context, ti ast.Ident, specs []*ast.AlterTableSpec) error {
	schema, t, err := d.getSchemaAndTableByIdent(ctx, ti)
	if err != nil {
		return errors.Trace(err)
	}
	tblInfo := t.Meta()

	dropingColumnNames := make(map[string]bool)
	dupColumnNames := make(map[string]bool)
	for _, spec := range specs {
		if !dropingColumnNames[spec.OldColumnName.Name.L] {
			dropingColumnNames[spec.OldColumnName.Name.L] = true
		} else {
			if spec.IfExists {
				dupColumnNames[spec.OldColumnName.Name.L] = true
				continue
			}
			return errors.Trace(ErrCantDropFieldOrKey.GenWithStack("column %s doesn't exist", spec.OldColumnName.Name.O))
		}
	}

	ifExists := make([]bool, 0, len(specs))
	colNames := make([]model.CIStr, 0, len(specs))
	for _, spec := range specs {
		if spec.IfExists && dupColumnNames[spec.OldColumnName.Name.L] {
			err = ErrCantDropFieldOrKey.GenWithStack("column %s doesn't exist", spec.OldColumnName.Name.L)
			ctx.GetSessionVars().StmtCtx.AppendNote(err)
			continue
		}
		isDropable, err := checkIsDroppableColumn(ctx, t, spec)
		if err != nil {
			return err
		}
		// Column can't drop and if_exists flag is true.
		if !isDropable && spec.IfExists {
			continue
		}
		colNames = append(colNames, spec.OldColumnName.Name)
		ifExists = append(ifExists, spec.IfExists)
	}
	if len(colNames) == 0 {
		return nil
	}
	if len(tblInfo.Columns) == len(colNames) {
		return ErrCantRemoveAllFields.GenWithStack("can't drop all columns in table %s",
			tblInfo.Name)
	}
	err = checkDropVisibleColumnCnt(t, len(colNames))
	if err != nil {
		return err
	}

	job := &model.Job{
		SchemaID:   schema.ID,
		TableID:    t.Meta().ID,
		SchemaName: schema.Name.L,
		Type:       model.ActionDropColumns,
		BinlogInfo: &model.HistoryInfo{},
		Args:       []interface{}{colNames, ifExists},
	}

	err = d.doDDLJob(ctx, job)
	if err != nil {
		return errors.Trace(err)
	}
	err = d.callHookOnChanged(err)
	return errors.Trace(err)
}

func checkIsDroppableColumn(ctx sessionctx.Context, t table.Table, spec *ast.AlterTableSpec) (isDrapable bool, err error) {
	tblInfo := t.Meta()
	// Check whether dropped column has existed.
	colName := spec.OldColumnName.Name
	col := table.FindCol(t.VisibleCols(), colName.L)
	if col == nil {
		err = ErrCantDropFieldOrKey.GenWithStack("column %s doesn't exist", colName)
		if spec.IfExists {
			ctx.GetSessionVars().StmtCtx.AppendNote(err)
			return false, nil
		}
		return false, err
	}

	if err = isDroppableColumn(tblInfo, colName); err != nil {
		return false, errors.Trace(err)
	}
	// We don't support dropping column with PK handle covered now.
	if col.IsPKHandleColumn(tblInfo) {
		return false, errUnsupportedPKHandle
	}
	return true, nil
}

func checkDropVisibleColumnCnt(t table.Table, columnCnt int) error {
	tblInfo := t.Meta()
	visibleColumCnt := 0
	for _, column := range tblInfo.Columns {
		if !column.Hidden {
			visibleColumCnt++
		}
		if visibleColumCnt > columnCnt {
			return nil
		}
	}
	return ErrTableMustHaveColumns
}

// checkModifyCharsetAndCollation returns error when the charset or collation is not modifiable.
// needRewriteCollationData is used when trying to modify the collation of a column, it is true when the column is with
// index because index of a string column is collation-aware.
func checkModifyCharsetAndCollation(toCharset, toCollate, origCharset, origCollate string, needRewriteCollationData bool) error {
	if !charset.ValidCharsetAndCollation(toCharset, toCollate) {
		return ErrUnknownCharacterSet.GenWithStack("Unknown character set: '%s', collation: '%s'", toCharset, toCollate)
	}

	if needRewriteCollationData && collate.NewCollationEnabled() && !collate.CompatibleCollate(origCollate, toCollate) {
		return errUnsupportedModifyCollation.GenWithStackByArgs(origCollate, toCollate)
	}

	if (origCharset == charset.CharsetUTF8 && toCharset == charset.CharsetUTF8MB4) ||
		(origCharset == charset.CharsetUTF8 && toCharset == charset.CharsetUTF8) ||
		(origCharset == charset.CharsetUTF8MB4 && toCharset == charset.CharsetUTF8MB4) {
		// TiDB only allow utf8 to be changed to utf8mb4, or changing the collation when the charset is utf8/utf8mb4.
		return nil
	}

	if toCharset != origCharset {
		msg := fmt.Sprintf("charset from %s to %s", origCharset, toCharset)
		return errUnsupportedModifyCharset.GenWithStackByArgs(msg)
	}
	if toCollate != origCollate {
		msg := fmt.Sprintf("change collate from %s to %s", origCollate, toCollate)
		return errUnsupportedModifyCharset.GenWithStackByArgs(msg)
	}
	return nil
}

// CheckModifyTypeCompatible checks whether changes column type to another is compatible and can be changed.
// If types are compatible and can be directly changed, nil err will be returned; otherwise the types are incompatible.
// There are two cases when types incompatible:
// 1. returned canReorg == true: types can be changed by reorg
// 2. returned canReorg == false: type change not supported yet
func CheckModifyTypeCompatible(origin *types.FieldType, to *types.FieldType) (canReorg bool, err error) {
	// Deal with the same type.
	if origin.Tp == to.Tp {
		if origin.Tp == mysql.TypeEnum || origin.Tp == mysql.TypeSet {
			typeVar := "set"
			if origin.Tp == mysql.TypeEnum {
				typeVar = "enum"
			}
			if len(to.Elems) < len(origin.Elems) {
				msg := fmt.Sprintf("the number of %s column's elements is less than the original: %d", typeVar, len(origin.Elems))
				return true, errUnsupportedModifyColumn.GenWithStackByArgs(msg)
			}
			for index, originElem := range origin.Elems {
				toElem := to.Elems[index]
				if originElem != toElem {
					msg := fmt.Sprintf("cannot modify %s column value %s to %s", typeVar, originElem, toElem)
					return true, errUnsupportedModifyColumn.GenWithStackByArgs(msg)
				}
			}
		}

		if origin.Tp == mysql.TypeNewDecimal {
			// Floating-point and fixed-point types also can be UNSIGNED. As with integer types, this attribute prevents
			// negative values from being stored in the column. Unlike the integer types, the upper range of column values
			// remains the same.
			if to.Flen != origin.Flen || to.Decimal != origin.Decimal || mysql.HasUnsignedFlag(to.Flag) != mysql.HasUnsignedFlag(origin.Flag) {
				msg := fmt.Sprintf("decimal change from decimal(%d, %d) to decimal(%d, %d)", origin.Flen, origin.Decimal, to.Flen, to.Decimal)
				return true, errUnsupportedModifyColumn.GenWithStackByArgs(msg)
			}
		}

		needReorg, reason := needReorgToChange(origin, to)
		if !needReorg {
			return false, nil
		}
		return true, errUnsupportedModifyColumn.GenWithStackByArgs(reason)
	}

	// Deal with the different type.
	if !checkTypeChangeSupported(origin, to) {
		unsupportedMsg := fmt.Sprintf("change from original type %v to %v is currently unsupported yet", origin.CompactStr(), to.CompactStr())
		return false, errUnsupportedModifyColumn.GenWithStackByArgs(unsupportedMsg)
	}

	// Check if different type can directly convert and no need to reorg.
	stringToString := types.IsString(origin.Tp) && types.IsString(to.Tp)
	integerToInteger := mysql.IsIntegerType(origin.Tp) && mysql.IsIntegerType(to.Tp)
	if stringToString || integerToInteger {
		needReorg, reason := needReorgToChange(origin, to)
		if !needReorg {
			return false, nil
		}
		return true, errUnsupportedModifyColumn.GenWithStackByArgs(reason)
	}

	notCompatibleMsg := fmt.Sprintf("type %v not match origin %v", to.CompactStr(), origin.CompactStr())
	return true, errUnsupportedModifyColumn.GenWithStackByArgs(notCompatibleMsg)
}

func needReorgToChange(origin *types.FieldType, to *types.FieldType) (needReorg bool, reasonMsg string) {
	toFlen := to.Flen
	originFlen := origin.Flen
	if mysql.IsIntegerType(to.Tp) && mysql.IsIntegerType(origin.Tp) {
		// For integers, we should ignore the potential display length represented by flen, using
		// the default flen of the type.
		originFlen, _ = mysql.GetDefaultFieldLengthAndDecimal(origin.Tp)
		toFlen, _ = mysql.GetDefaultFieldLengthAndDecimal(to.Tp)
	}

	if convertBetweenCharAndVarchar(origin.Tp, to.Tp) {
		return true, "conversion between char and varchar string needs reorganization"
	}

	if toFlen > 0 && toFlen < originFlen {
		return true, fmt.Sprintf("length %d is less than origin %d", toFlen, originFlen)
	}
	if to.Decimal > 0 && to.Decimal < origin.Decimal {
		return true, fmt.Sprintf("decimal %d is less than origin %d", to.Decimal, origin.Decimal)
	}
	if mysql.HasUnsignedFlag(origin.Flag) != mysql.HasUnsignedFlag(to.Flag) {
		return true, "can't change unsigned integer to signed or vice versa"
	}
	return false, ""
}

func checkTypeChangeSupported(origin *types.FieldType, to *types.FieldType) bool {
	if (types.IsTypeTime(origin.Tp) || origin.Tp == mysql.TypeDuration || origin.Tp == mysql.TypeYear ||
		types.IsString(origin.Tp) || origin.Tp == mysql.TypeJSON) &&
		to.Tp == mysql.TypeBit {
		// TODO: Currently date/datetime/timestamp/time/year/string/json data type cast to bit are not compatible with mysql, should fix here after compatible.
		return false
	}

	if (types.IsTypeTime(origin.Tp) || origin.Tp == mysql.TypeDuration || origin.Tp == mysql.TypeYear ||
		origin.Tp == mysql.TypeNewDecimal || origin.Tp == mysql.TypeFloat || origin.Tp == mysql.TypeDouble || origin.Tp == mysql.TypeJSON || origin.Tp == mysql.TypeBit) &&
		(to.Tp == mysql.TypeEnum || to.Tp == mysql.TypeSet) {
		// TODO: Currently date/datetime/timestamp/time/year/decimal/float/double/json/bit cast to enum/set are not support yet, should fix here after supported.
		return false
	}

	if (origin.Tp == mysql.TypeEnum || origin.Tp == mysql.TypeSet || origin.Tp == mysql.TypeBit ||
		origin.Tp == mysql.TypeNewDecimal || origin.Tp == mysql.TypeFloat || origin.Tp == mysql.TypeDouble) &&
		(types.IsTypeTime(to.Tp)) {
		// TODO: Currently enum/set/bit/decimal/float/double cast to date/datetime/timestamp type are not support yet, should fix here after supported.
		return false
	}

	if (origin.Tp == mysql.TypeEnum || origin.Tp == mysql.TypeSet || origin.Tp == mysql.TypeBit) &&
		to.Tp == mysql.TypeDuration {
		// TODO: Currently enum/set/bit cast to time are not support yet, should fix here after supported.
		return false
	}

	return true
}

// checkModifyTypes checks if the 'origin' type can be modified to 'to' type no matter directly change
// or change by reorg. It returns error if the two types are incompatible and correlated change are not
// supported. However, even the two types can be change, if the "origin" type contains primary key, error will be returned.
func checkModifyTypes(ctx sessionctx.Context, origin *types.FieldType, to *types.FieldType, needRewriteCollationData bool) error {
	canReorg, err := CheckModifyTypeCompatible(origin, to)
	if err != nil {
		if !canReorg {
			return errors.Trace(err)
		}
		if mysql.HasPriKeyFlag(origin.Flag) {
			msg := "this column has primary key flag"
			return errUnsupportedModifyColumn.GenWithStackByArgs(msg)
		}
	}

	err = checkModifyCharsetAndCollation(to.Charset, to.Collate, origin.Charset, origin.Collate, needRewriteCollationData)
	// column type change can handle the charset change between these two types in the process of the reorg.
	if err != nil && errUnsupportedModifyCharset.Equal(err) && canReorg {
		return nil
	}
	return errors.Trace(err)
}

func setDefaultValue(ctx sessionctx.Context, col *table.Column, option *ast.ColumnOption) (bool, error) {
	hasDefaultValue := false
	value, isSeqExpr, err := getDefaultValue(ctx, col, option)
	if err != nil {
		return hasDefaultValue, errors.Trace(err)
	}
	if isSeqExpr {
		if err := checkSequenceDefaultValue(col); err != nil {
			return false, errors.Trace(err)
		}
		col.DefaultIsExpr = isSeqExpr
	}

	if hasDefaultValue, value, err = checkColumnDefaultValue(ctx, col, value); err != nil {
		return hasDefaultValue, errors.Trace(err)
	}
	value, err = convertTimestampDefaultValToUTC(ctx, value, col)
	if err != nil {
		return hasDefaultValue, errors.Trace(err)
	}
	err = setDefaultValueWithBinaryPadding(col, value)
	if err != nil {
		return hasDefaultValue, errors.Trace(err)
	}
	return hasDefaultValue, nil
}

func setDefaultValueWithBinaryPadding(col *table.Column, value interface{}) error {
	err := col.SetDefaultValue(value)
	if err != nil {
		return err
	}
	// https://dev.mysql.com/doc/refman/8.0/en/binary-varbinary.html
	// Set the default value for binary type should append the paddings.
	if value != nil {
		if col.Tp == mysql.TypeString && types.IsBinaryStr(&col.FieldType) && len(value.(string)) < col.Flen {
			padding := make([]byte, col.Flen-len(value.(string)))
			col.DefaultValue = string(append([]byte(col.DefaultValue.(string)), padding...))
		}
	}
	return nil
}

func setColumnComment(ctx sessionctx.Context, col *table.Column, option *ast.ColumnOption) error {
	value, err := expression.EvalAstExpr(ctx, option.Expr)
	if err != nil {
		return errors.Trace(err)
	}
	col.Comment, err = value.ToString()
	return errors.Trace(err)
}

// processColumnOptions is only used in getModifiableColumnJob.
func processColumnOptions(ctx sessionctx.Context, col *table.Column, options []*ast.ColumnOption) error {
	var sb strings.Builder
	restoreFlags := format.RestoreStringSingleQuotes | format.RestoreKeyWordLowercase | format.RestoreNameBackQuotes |
		format.RestoreSpacesAroundBinaryOperation
	restoreCtx := format.NewRestoreCtx(restoreFlags, &sb)

	var hasDefaultValue, setOnUpdateNow bool
	var err error
	var hasNullFlag bool
	for _, opt := range options {
		switch opt.Tp {
		case ast.ColumnOptionDefaultValue:
			hasDefaultValue, err = setDefaultValue(ctx, col, opt)
			if err != nil {
				return errors.Trace(err)
			}
		case ast.ColumnOptionComment:
			err := setColumnComment(ctx, col, opt)
			if err != nil {
				return errors.Trace(err)
			}
		case ast.ColumnOptionNotNull:
			col.Flag |= mysql.NotNullFlag
		case ast.ColumnOptionNull:
			hasNullFlag = true
			col.Flag &= ^mysql.NotNullFlag
		case ast.ColumnOptionAutoIncrement:
			col.Flag |= mysql.AutoIncrementFlag
		case ast.ColumnOptionPrimaryKey, ast.ColumnOptionUniqKey:
			return errUnsupportedModifyColumn.GenWithStack("can't change column constraint - %v", opt.Tp)
		case ast.ColumnOptionOnUpdate:
			// TODO: Support other time functions.
			if col.Tp == mysql.TypeTimestamp || col.Tp == mysql.TypeDatetime {
				if !expression.IsValidCurrentTimestampExpr(opt.Expr, &col.FieldType) {
					return ErrInvalidOnUpdate.GenWithStackByArgs(col.Name)
				}
			} else {
				return ErrInvalidOnUpdate.GenWithStackByArgs(col.Name)
			}
			col.Flag |= mysql.OnUpdateNowFlag
			setOnUpdateNow = true
		case ast.ColumnOptionGenerated:
			sb.Reset()
			err = opt.Expr.Restore(restoreCtx)
			if err != nil {
				return errors.Trace(err)
			}
			col.GeneratedExprString = sb.String()
			col.GeneratedStored = opt.Stored
			col.Dependences = make(map[string]struct{})
			col.GeneratedExpr = opt.Expr
			for _, colName := range findColumnNamesInExpr(opt.Expr) {
				col.Dependences[colName.Name.L] = struct{}{}
			}
		case ast.ColumnOptionCollate:
			col.Collate = opt.StrValue
		case ast.ColumnOptionReference:
			return errors.Trace(errUnsupportedModifyColumn.GenWithStackByArgs("can't modify with references"))
		case ast.ColumnOptionFulltext:
			return errors.Trace(errUnsupportedModifyColumn.GenWithStackByArgs("can't modify with full text"))
		case ast.ColumnOptionCheck:
			return errors.Trace(errUnsupportedModifyColumn.GenWithStackByArgs("can't modify with check"))
		// Ignore ColumnOptionAutoRandom. It will be handled later.
		case ast.ColumnOptionAutoRandom:
		default:
			return errors.Trace(errUnsupportedModifyColumn.GenWithStackByArgs(fmt.Sprintf("unknown column option type: %d", opt.Tp)))
		}
	}

	if err = processAndCheckDefaultValueAndColumn(ctx, col, nil, hasDefaultValue, setOnUpdateNow, hasNullFlag); err != nil {
		return errors.Trace(err)
	}

	return nil
}

func processAndCheckDefaultValueAndColumn(ctx sessionctx.Context, col *table.Column, outPriKeyConstraint *ast.Constraint, hasDefaultValue, setOnUpdateNow, hasNullFlag bool) error {
	processDefaultValue(col, hasDefaultValue, setOnUpdateNow)
	processColumnFlags(col)

	err := checkPriKeyConstraint(col, hasDefaultValue, hasNullFlag, outPriKeyConstraint)
	if err != nil {
		return errors.Trace(err)
	}
	if err = checkColumnValueConstraint(col, col.Collate); err != nil {
		return errors.Trace(err)
	}
	if err = checkDefaultValue(ctx, col, hasDefaultValue); err != nil {
		return errors.Trace(err)
	}
	if err = checkColumnFieldLength(col); err != nil {
		return errors.Trace(err)
	}
	return nil
}

func (d *ddl) getModifiableColumnJob(ctx context.Context, sctx sessionctx.Context, ident ast.Ident, originalColName model.CIStr,
	spec *ast.AlterTableSpec) (*model.Job, error) {
	specNewColumn := spec.NewColumns[0]
	is := d.infoCache.GetLatest()
	schema, ok := is.SchemaByName(ident.Schema)
	if !ok {
		return nil, errors.Trace(infoschema.ErrDatabaseNotExists)
	}
	t, err := is.TableByName(ident.Schema, ident.Name)
	if err != nil {
		return nil, errors.Trace(infoschema.ErrTableNotExists.GenWithStackByArgs(ident.Schema, ident.Name))
	}

	col := table.FindCol(t.Cols(), originalColName.L)
	if col == nil {
		return nil, infoschema.ErrColumnNotExists.GenWithStackByArgs(originalColName, ident.Name)
	}
	newColName := specNewColumn.Name.Name
	if newColName.L == model.ExtraHandleName.L {
		return nil, ErrWrongColumnName.GenWithStackByArgs(newColName.L)
	}
	// If we want to rename the column name, we need to check whether it already exists.
	if newColName.L != originalColName.L {
		c := table.FindCol(t.Cols(), newColName.L)
		if c != nil {
			return nil, infoschema.ErrColumnExists.GenWithStackByArgs(newColName)
		}
	}

	// Constraints in the new column means adding new constraints. Errors should thrown,
	// which will be done by `processColumnOptions` later.
	if specNewColumn.Tp == nil {
		// Make sure the column definition is simple field type.
		return nil, errors.Trace(errUnsupportedModifyColumn)
	}

	if err = checkColumnAttributes(specNewColumn.Name.OrigColName(), specNewColumn.Tp); err != nil {
		return nil, errors.Trace(err)
	}

	newCol := table.ToColumn(&model.ColumnInfo{
		ID: col.ID,
		// We use this PR(https://github.com/pingcap/tidb/pull/6274) as the dividing line to define whether it is a new version or an old version TiDB.
		// The old version TiDB initializes the column's offset and state here.
		// The new version TiDB doesn't initialize the column's offset and state, and it will do the initialization in run DDL function.
		// When we do the rolling upgrade the following may happen:
		// a new version TiDB builds the DDL job that doesn't be set the column's offset and state,
		// and the old version TiDB is the DDL owner, it doesn't get offset and state from the store. Then it will encounter errors.
		// So here we set offset and state to support the rolling upgrade.
		Offset:                col.Offset,
		State:                 col.State,
		OriginDefaultValue:    col.OriginDefaultValue,
		OriginDefaultValueBit: col.OriginDefaultValueBit,
		FieldType:             *specNewColumn.Tp,
		Name:                  newColName,
		Version:               col.Version,
	})

	var chs, coll string
	// TODO: Remove it when all table versions are greater than or equal to TableInfoVersion1.
	// If newCol's charset is empty and the table's version less than TableInfoVersion1,
	// we will not modify the charset of the column. This behavior is not compatible with MySQL.
	if len(newCol.FieldType.Charset) == 0 && t.Meta().Version < model.TableInfoVersion1 {
		chs = col.FieldType.Charset
		coll = col.FieldType.Collate
	} else {
		chs, coll, err = getCharsetAndCollateInColumnDef(specNewColumn)
		if err != nil {
			return nil, errors.Trace(err)
		}
		chs, coll, err = ResolveCharsetCollation(
			ast.CharsetOpt{Chs: chs, Col: coll},
			ast.CharsetOpt{Chs: t.Meta().Charset, Col: t.Meta().Collate},
			ast.CharsetOpt{Chs: schema.Charset, Col: schema.Collate},
		)
		chs, coll = OverwriteCollationWithBinaryFlag(specNewColumn, chs, coll)
		if err != nil {
			return nil, errors.Trace(err)
		}
	}

	if err = setCharsetCollationFlenDecimal(&newCol.FieldType, chs, coll); err != nil {
		return nil, errors.Trace(err)
	}

	// Check the column with foreign key, waiting for the default flen and decimal.
	if fkInfo := getColumnForeignKeyInfo(originalColName.L, t.Meta().ForeignKeys); fkInfo != nil {
		// For now we strongly ban the all column type change for column with foreign key.
		// Actually MySQL support change column with foreign key from varchar(m) -> varchar(m+t) and t > 0.
		if newCol.Tp != col.Tp || newCol.Flen != col.Flen || newCol.Decimal != col.Decimal {
			return nil, errFKIncompatibleColumns.GenWithStackByArgs(originalColName, fkInfo.Name)
		}
	}

	// Adjust the flen for blob types after the default flen is set.
	adjustBlobTypesFlen(newCol)

	// Copy index related options to the new spec.
	indexFlags := col.FieldType.Flag & (mysql.PriKeyFlag | mysql.UniqueKeyFlag | mysql.MultipleKeyFlag)
	newCol.FieldType.Flag |= indexFlags
	if mysql.HasPriKeyFlag(col.FieldType.Flag) {
		newCol.FieldType.Flag |= mysql.NotNullFlag
		// TODO: If user explicitly set NULL, we should throw error ErrPrimaryCantHaveNull.
	}

	if err = processColumnOptions(sctx, newCol, specNewColumn.Options); err != nil {
		return nil, errors.Trace(err)
	}

	if err = checkModifyTypes(sctx, &col.FieldType, &newCol.FieldType, isColumnWithIndex(col.Name.L, t.Meta().Indices)); err != nil {
		if strings.Contains(err.Error(), "Unsupported modifying collation") {
			colErrMsg := "Unsupported modifying collation of column '%s' from '%s' to '%s' when index is defined on it."
			err = errUnsupportedModifyCollation.GenWithStack(colErrMsg, col.Name.L, col.Collate, newCol.Collate)
		}
		return nil, errors.Trace(err)
	}
	if needChangeColumnData(col.ColumnInfo, newCol.ColumnInfo) {
		if err = isGeneratedRelatedColumn(t.Meta(), newCol.ColumnInfo, col.ColumnInfo); err != nil {
			return nil, errors.Trace(err)
		}
		if t.Meta().Partition != nil {
			return nil, errUnsupportedModifyColumn.GenWithStackByArgs("table is partition table")
		}
	}

	// We don't support modifying column from not_auto_increment to auto_increment.
	if !mysql.HasAutoIncrementFlag(col.Flag) && mysql.HasAutoIncrementFlag(newCol.Flag) {
		return nil, errUnsupportedModifyColumn.GenWithStackByArgs("can't set auto_increment")
	}
	// Disallow modifying column from auto_increment to not auto_increment if the session variable `AllowRemoveAutoInc` is false.
	if !sctx.GetSessionVars().AllowRemoveAutoInc && mysql.HasAutoIncrementFlag(col.Flag) && !mysql.HasAutoIncrementFlag(newCol.Flag) {
		return nil, errUnsupportedModifyColumn.GenWithStackByArgs("can't remove auto_increment without @@tidb_allow_remove_auto_inc enabled")
	}

	// We support modifying the type definitions of 'null' to 'not null' now.
	var modifyColumnTp byte
	if !mysql.HasNotNullFlag(col.Flag) && mysql.HasNotNullFlag(newCol.Flag) {
		if err = checkForNullValue(ctx, sctx, true, ident.Schema, ident.Name, newCol.Name, col.ColumnInfo); err != nil {
			return nil, errors.Trace(err)
		}
		// `modifyColumnTp` indicates that there is a type modification.
		modifyColumnTp = mysql.TypeNull
	}

	if err = checkColumnWithIndexConstraint(t.Meta(), col.ColumnInfo, newCol.ColumnInfo); err != nil {
		return nil, err
	}

	// As same with MySQL, we don't support modifying the stored status for generated columns.
	if err = checkModifyGeneratedColumn(t, col, newCol, specNewColumn, spec.Position); err != nil {
		return nil, errors.Trace(err)
	}

	var newAutoRandBits uint64
	if newAutoRandBits, err = checkAutoRandom(t.Meta(), col, specNewColumn); err != nil {
		return nil, errors.Trace(err)
	}

	job := &model.Job{
		SchemaID:   schema.ID,
		TableID:    t.Meta().ID,
		SchemaName: schema.Name.L,
		Type:       model.ActionModifyColumn,
		BinlogInfo: &model.HistoryInfo{},
		ReorgMeta: &model.DDLReorgMeta{
			SQLMode:       sctx.GetSessionVars().SQLMode,
			Warnings:      make(map[errors.ErrorID]*terror.Error),
			WarningsCount: make(map[errors.ErrorID]int64),
		},
		Args: []interface{}{&newCol, originalColName, spec.Position, modifyColumnTp, newAutoRandBits},
	}
	return job, nil
}

// checkColumnWithIndexConstraint is used to check the related index constraint of the modified column.
// Index has a max-prefix-length constraint. eg: a varchar(100), index idx(a), modifying column a to a varchar(4000)
// will cause index idx to break the max-prefix-length constraint.
//
// For clustered index:
//  Change column in pk need recheck all non-unique index, new pk len + index len < maxIndexLength.
//  Change column in secondary only need related index, pk len + new index len < maxIndexLength.
func checkColumnWithIndexConstraint(tbInfo *model.TableInfo, originalCol, newCol *model.ColumnInfo) error {
	columns := make([]*model.ColumnInfo, 0, len(tbInfo.Columns))
	columns = append(columns, tbInfo.Columns...)
	// Replace old column with new column.
	for i, col := range columns {
		if col.Name.L != originalCol.Name.L {
			continue
		}
		columns[i] = newCol.Clone()
		columns[i].Name = originalCol.Name
		break
	}

	pkIndex := tables.FindPrimaryIndex(tbInfo)
	var clusteredPkLen int
	if tbInfo.IsCommonHandle {
		var err error
		clusteredPkLen, err = indexColumnsLen(columns, pkIndex.Columns)
		if err != nil {
			return err
		}
	}

	checkOneIndex := func(indexInfo *model.IndexInfo, pkLenAppendToKey int, skipCheckIfNotModify bool) (modified bool, err error) {
		for _, col := range indexInfo.Columns {
			if col.Name.L == originalCol.Name.L {
				modified = true
				break
			}
		}
		if skipCheckIfNotModify && !modified {
			return
		}
		err = checkIndexInModifiableColumns(columns, indexInfo.Columns)
		if err != nil {
			return
		}
		err = checkIndexPrefixLength(columns, indexInfo.Columns, pkLenAppendToKey)
		return
	}

	// Check primary key first and get "does primary key's column has be modified?" info.
	var (
		pkModified bool
		err        error
	)
	if pkIndex != nil {
		pkModified, err = checkOneIndex(pkIndex, 0, true)
		if err != nil {
			return err
		}
	}

	// Check secondary indexes.
	for _, indexInfo := range tbInfo.Indices {
		if indexInfo.Primary {
			continue
		}
		var pkLenAppendToKey int
		if !indexInfo.Unique {
			pkLenAppendToKey = clusteredPkLen
		}

		_, err = checkOneIndex(indexInfo, pkLenAppendToKey, !tbInfo.IsCommonHandle || !pkModified)
		if err != nil {
			return err
		}
	}
	return nil
}

func checkIndexInModifiableColumns(columns []*model.ColumnInfo, idxColumns []*model.IndexColumn) error {
	for _, ic := range idxColumns {
		col := model.FindColumnInfo(columns, ic.Name.L)
		if col == nil {
			return errKeyColumnDoesNotExits.GenWithStack("column does not exist: %s", ic.Name)
		}

		prefixLength := types.UnspecifiedLength
		if types.IsTypePrefixable(col.FieldType.Tp) && col.FieldType.Flen > ic.Length {
			// When the index column is changed, prefix length is only valid
			// if the type is still prefixable and larger than old prefix length.
			prefixLength = ic.Length
		}
		if err := checkIndexColumn(col, prefixLength); err != nil {
			return err
		}
	}
	return nil
}

func checkAutoRandom(tableInfo *model.TableInfo, originCol *table.Column, specNewColumn *ast.ColumnDef) (uint64, error) {
	var oldRandBits uint64
	if originCol.IsPKHandleColumn(tableInfo) {
		oldRandBits = tableInfo.AutoRandomBits
	}
	newRandBits, err := extractAutoRandomBitsFromColDef(specNewColumn)
	if err != nil {
		return 0, errors.Trace(err)
	}
	switch {
	case oldRandBits == newRandBits:
		break
	case oldRandBits < newRandBits:
		addingAutoRandom := oldRandBits == 0
		if addingAutoRandom {
			convFromAutoInc := mysql.HasAutoIncrementFlag(originCol.Flag) && originCol.IsPKHandleColumn(tableInfo)
			if !convFromAutoInc {
				return 0, ErrInvalidAutoRandom.GenWithStackByArgs(autoid.AutoRandomAlterChangeFromAutoInc)
			}
		}
		if autoid.MaxAutoRandomBits < newRandBits {
			errMsg := fmt.Sprintf(autoid.AutoRandomOverflowErrMsg,
				autoid.MaxAutoRandomBits, newRandBits, specNewColumn.Name.Name.O)
			return 0, ErrInvalidAutoRandom.GenWithStackByArgs(errMsg)
		}
		// increasing auto_random shard bits is allowed.
	case oldRandBits > newRandBits:
		if newRandBits == 0 {
			return 0, ErrInvalidAutoRandom.GenWithStackByArgs(autoid.AutoRandomAlterErrMsg)
		}
		return 0, ErrInvalidAutoRandom.GenWithStackByArgs(autoid.AutoRandomDecreaseBitErrMsg)
	}

	modifyingAutoRandCol := oldRandBits > 0 || newRandBits > 0
	if modifyingAutoRandCol {
		// Disallow changing the column field type.
		if originCol.Tp != specNewColumn.Tp.Tp {
			return 0, ErrInvalidAutoRandom.GenWithStackByArgs(autoid.AutoRandomModifyColTypeErrMsg)
		}
		if originCol.Tp != mysql.TypeLonglong {
			return 0, ErrInvalidAutoRandom.GenWithStackByArgs(fmt.Sprintf(autoid.AutoRandomOnNonBigIntColumn, types.TypeStr(originCol.Tp)))
		}
		// Disallow changing from auto_random to auto_increment column.
		if containsColumnOption(specNewColumn, ast.ColumnOptionAutoIncrement) {
			return 0, ErrInvalidAutoRandom.GenWithStackByArgs(autoid.AutoRandomIncompatibleWithAutoIncErrMsg)
		}
		// Disallow specifying a default value on auto_random column.
		if containsColumnOption(specNewColumn, ast.ColumnOptionDefaultValue) {
			return 0, ErrInvalidAutoRandom.GenWithStackByArgs(autoid.AutoRandomIncompatibleWithDefaultValueErrMsg)
		}
	}
	return newRandBits, nil
}

// ChangeColumn renames an existing column and modifies the column's definition,
// currently we only support limited kind of changes
// that do not need to change or check data on the table.
func (d *ddl) ChangeColumn(ctx context.Context, sctx sessionctx.Context, ident ast.Ident, spec *ast.AlterTableSpec) error {
	specNewColumn := spec.NewColumns[0]
	if len(specNewColumn.Name.Schema.O) != 0 && ident.Schema.L != specNewColumn.Name.Schema.L {
		return ErrWrongDBName.GenWithStackByArgs(specNewColumn.Name.Schema.O)
	}
	if len(spec.OldColumnName.Schema.O) != 0 && ident.Schema.L != spec.OldColumnName.Schema.L {
		return ErrWrongDBName.GenWithStackByArgs(spec.OldColumnName.Schema.O)
	}
	if len(specNewColumn.Name.Table.O) != 0 && ident.Name.L != specNewColumn.Name.Table.L {
		return ErrWrongTableName.GenWithStackByArgs(specNewColumn.Name.Table.O)
	}
	if len(spec.OldColumnName.Table.O) != 0 && ident.Name.L != spec.OldColumnName.Table.L {
		return ErrWrongTableName.GenWithStackByArgs(spec.OldColumnName.Table.O)
	}

	job, err := d.getModifiableColumnJob(ctx, sctx, ident, spec.OldColumnName.Name, spec)
	if err != nil {
		if infoschema.ErrColumnNotExists.Equal(err) && spec.IfExists {
			sctx.GetSessionVars().StmtCtx.AppendNote(infoschema.ErrColumnNotExists.GenWithStackByArgs(spec.OldColumnName.Name, ident.Name))
			return nil
		}
		return errors.Trace(err)
	}

	err = d.doDDLJob(sctx, job)
	// column not exists, but if_exists flags is true, so we ignore this error.
	if infoschema.ErrColumnNotExists.Equal(err) && spec.IfExists {
		sctx.GetSessionVars().StmtCtx.AppendNote(err)
		return nil
	}
	err = d.callHookOnChanged(err)
	return errors.Trace(err)
}

// RenameColumn renames an existing column.
func (d *ddl) RenameColumn(ctx sessionctx.Context, ident ast.Ident, spec *ast.AlterTableSpec) error {
	oldColName := spec.OldColumnName.Name
	newColName := spec.NewColumnName.Name
	if oldColName.L == newColName.L {
		return nil
	}
	if newColName.L == model.ExtraHandleName.L {
		return ErrWrongColumnName.GenWithStackByArgs(newColName.L)
	}

	schema, tbl, err := d.getSchemaAndTableByIdent(ctx, ident)
	if err != nil {
		return errors.Trace(err)
	}

	oldCol := table.FindCol(tbl.VisibleCols(), oldColName.L)
	if oldCol == nil {
		return infoschema.ErrColumnNotExists.GenWithStackByArgs(oldColName, ident.Name)
	}

	allCols := tbl.Cols()
	colWithNewNameAlreadyExist := table.FindCol(allCols, newColName.L) != nil
	if colWithNewNameAlreadyExist {
		return infoschema.ErrColumnExists.GenWithStackByArgs(newColName)
	}

	if fkInfo := getColumnForeignKeyInfo(oldColName.L, tbl.Meta().ForeignKeys); fkInfo != nil {
		return errFKIncompatibleColumns.GenWithStackByArgs(oldColName, fkInfo.Name)
	}

	// Check generated expression.
	for _, col := range allCols {
		if col.GeneratedExpr == nil {
			continue
		}
		dependedColNames := findColumnNamesInExpr(col.GeneratedExpr)
		for _, name := range dependedColNames {
			if name.Name.L == oldColName.L {
				return ErrBadField.GenWithStackByArgs(oldColName.O, "generated column function")
			}
		}
	}

	newCol := oldCol.Clone()
	newCol.Name = newColName
	job := &model.Job{
		SchemaID:   schema.ID,
		TableID:    tbl.Meta().ID,
		SchemaName: schema.Name.L,
		Type:       model.ActionModifyColumn,
		BinlogInfo: &model.HistoryInfo{},
		ReorgMeta: &model.DDLReorgMeta{
			SQLMode:       ctx.GetSessionVars().SQLMode,
			Warnings:      make(map[errors.ErrorID]*terror.Error),
			WarningsCount: make(map[errors.ErrorID]int64),
		},
		Args: []interface{}{&newCol, oldColName, spec.Position, 0},
	}
	err = d.doDDLJob(ctx, job)
	err = d.callHookOnChanged(err)
	return errors.Trace(err)
}

// ModifyColumn does modification on an existing column, currently we only support limited kind of changes
// that do not need to change or check data on the table.
func (d *ddl) ModifyColumn(ctx context.Context, sctx sessionctx.Context, ident ast.Ident, spec *ast.AlterTableSpec) error {
	specNewColumn := spec.NewColumns[0]
	if len(specNewColumn.Name.Schema.O) != 0 && ident.Schema.L != specNewColumn.Name.Schema.L {
		return ErrWrongDBName.GenWithStackByArgs(specNewColumn.Name.Schema.O)
	}
	if len(specNewColumn.Name.Table.O) != 0 && ident.Name.L != specNewColumn.Name.Table.L {
		return ErrWrongTableName.GenWithStackByArgs(specNewColumn.Name.Table.O)
	}

	originalColName := specNewColumn.Name.Name
	job, err := d.getModifiableColumnJob(ctx, sctx, ident, originalColName, spec)
	if err != nil {
		if infoschema.ErrColumnNotExists.Equal(err) && spec.IfExists {
			sctx.GetSessionVars().StmtCtx.AppendNote(infoschema.ErrColumnNotExists.GenWithStackByArgs(originalColName, ident.Name))
			return nil
		}
		return errors.Trace(err)
	}

	err = d.doDDLJob(sctx, job)
	// column not exists, but if_exists flags is true, so we ignore this error.
	if infoschema.ErrColumnNotExists.Equal(err) && spec.IfExists {
		sctx.GetSessionVars().StmtCtx.AppendNote(err)
		return nil
	}
	err = d.callHookOnChanged(err)
	return errors.Trace(err)
}

func (d *ddl) AlterColumn(ctx sessionctx.Context, ident ast.Ident, spec *ast.AlterTableSpec) error {
	specNewColumn := spec.NewColumns[0]
	is := d.infoCache.GetLatest()
	schema, ok := is.SchemaByName(ident.Schema)
	if !ok {
		return infoschema.ErrTableNotExists.GenWithStackByArgs(ident.Schema, ident.Name)
	}
	t, err := is.TableByName(ident.Schema, ident.Name)
	if err != nil {
		return infoschema.ErrTableNotExists.GenWithStackByArgs(ident.Schema, ident.Name)
	}

	colName := specNewColumn.Name.Name
	// Check whether alter column has existed.
	col := table.FindCol(t.Cols(), colName.L)
	if col == nil {
		return ErrBadField.GenWithStackByArgs(colName, ident.Name)
	}

	// Clean the NoDefaultValueFlag value.
	col.Flag &= ^mysql.NoDefaultValueFlag
	if len(specNewColumn.Options) == 0 {
		err = col.SetDefaultValue(nil)
		if err != nil {
			return errors.Trace(err)
		}
		setNoDefaultValueFlag(col, false)
	} else {
		if IsAutoRandomColumnID(t.Meta(), col.ID) {
			return ErrInvalidAutoRandom.GenWithStackByArgs(autoid.AutoRandomIncompatibleWithDefaultValueErrMsg)
		}
		hasDefaultValue, err := setDefaultValue(ctx, col, specNewColumn.Options[0])
		if err != nil {
			return errors.Trace(err)
		}
		if err = checkDefaultValue(ctx, col, hasDefaultValue); err != nil {
			return errors.Trace(err)
		}
	}

	job := &model.Job{
		SchemaID:   schema.ID,
		TableID:    t.Meta().ID,
		SchemaName: schema.Name.L,
		Type:       model.ActionSetDefaultValue,
		BinlogInfo: &model.HistoryInfo{},
		Args:       []interface{}{col},
	}

	err = d.doDDLJob(ctx, job)
	err = d.callHookOnChanged(err)
	return errors.Trace(err)
}

// AlterTableComment updates the table comment information.
func (d *ddl) AlterTableComment(ctx sessionctx.Context, ident ast.Ident, spec *ast.AlterTableSpec) error {
	is := d.infoCache.GetLatest()
	schema, ok := is.SchemaByName(ident.Schema)
	if !ok {
		return infoschema.ErrDatabaseNotExists.GenWithStackByArgs(ident.Schema)
	}

	tb, err := is.TableByName(ident.Schema, ident.Name)
	if err != nil {
		return errors.Trace(infoschema.ErrTableNotExists.GenWithStackByArgs(ident.Schema, ident.Name))
	}

	job := &model.Job{
		SchemaID:   schema.ID,
		TableID:    tb.Meta().ID,
		SchemaName: schema.Name.L,
		Type:       model.ActionModifyTableComment,
		BinlogInfo: &model.HistoryInfo{},
		Args:       []interface{}{spec.Comment},
	}

	err = d.doDDLJob(ctx, job)
	err = d.callHookOnChanged(err)
	return errors.Trace(err)
}

// AlterTableAutoIDCache updates the table comment information.
func (d *ddl) AlterTableAutoIDCache(ctx sessionctx.Context, ident ast.Ident, newCache int64) error {
	schema, tb, err := d.getSchemaAndTableByIdent(ctx, ident)
	if err != nil {
		return errors.Trace(err)
	}

	job := &model.Job{
		SchemaID:   schema.ID,
		TableID:    tb.Meta().ID,
		SchemaName: schema.Name.L,
		Type:       model.ActionModifyTableAutoIdCache,
		BinlogInfo: &model.HistoryInfo{},
		Args:       []interface{}{newCache},
	}

	err = d.doDDLJob(ctx, job)
	err = d.callHookOnChanged(err)
	return errors.Trace(err)
}

// AlterTableCharsetAndCollate changes the table charset and collate.
func (d *ddl) AlterTableCharsetAndCollate(ctx sessionctx.Context, ident ast.Ident, toCharset, toCollate string, needsOverwriteCols bool) error {
	// use the last one.
	if toCharset == "" && toCollate == "" {
		return ErrUnknownCharacterSet.GenWithStackByArgs(toCharset)
	}

	is := d.infoCache.GetLatest()
	schema, ok := is.SchemaByName(ident.Schema)
	if !ok {
		return infoschema.ErrDatabaseNotExists.GenWithStackByArgs(ident.Schema)
	}

	tb, err := is.TableByName(ident.Schema, ident.Name)
	if err != nil {
		return errors.Trace(infoschema.ErrTableNotExists.GenWithStackByArgs(ident.Schema, ident.Name))
	}

	if toCharset == "" {
		// charset does not change.
		toCharset = tb.Meta().Charset
	}

	if toCollate == "" {
		// get the default collation of the charset.
		toCollate, err = charset.GetDefaultCollation(toCharset)
		if err != nil {
			return errors.Trace(err)
		}
	}
	doNothing, err := checkAlterTableCharset(tb.Meta(), schema, toCharset, toCollate, needsOverwriteCols)
	if err != nil {
		return err
	}
	if doNothing {
		return nil
	}

	job := &model.Job{
		SchemaID:   schema.ID,
		TableID:    tb.Meta().ID,
		SchemaName: schema.Name.L,
		Type:       model.ActionModifyTableCharsetAndCollate,
		BinlogInfo: &model.HistoryInfo{},
		Args:       []interface{}{toCharset, toCollate, needsOverwriteCols},
	}
	err = d.doDDLJob(ctx, job)
	err = d.callHookOnChanged(err)
	return errors.Trace(err)
}

// AlterTableSetTiFlashReplica sets the TiFlash replicas info.
func (d *ddl) AlterTableSetTiFlashReplica(ctx sessionctx.Context, ident ast.Ident, replicaInfo *ast.TiFlashReplicaSpec) error {
	schema, tb, err := d.getSchemaAndTableByIdent(ctx, ident)
	if err != nil {
		return errors.Trace(err)
	}
	// Ban setting replica count for tables in system database.
	if util.IsMemOrSysDB(schema.Name.L) {
		return errors.Trace(errUnsupportedAlterReplicaForSysTable)
	} else if tb.Meta().TempTableType != model.TempTableNone {
		return ErrOptOnTemporaryTable.GenWithStackByArgs("set tiflash replica")
	}

	tbReplicaInfo := tb.Meta().TiFlashReplica
	if tbReplicaInfo != nil && tbReplicaInfo.Count == replicaInfo.Count &&
		len(tbReplicaInfo.LocationLabels) == len(replicaInfo.Labels) {
		changed := false
		for i, label := range tbReplicaInfo.LocationLabels {
			if replicaInfo.Labels[i] != label {
				changed = true
				break
			}
		}
		if !changed {
			return nil
		}
	}

	err = checkTiFlashReplicaCount(ctx, replicaInfo.Count)
	if err != nil {
		return errors.Trace(err)
	}

	job := &model.Job{
		SchemaID:   schema.ID,
		TableID:    tb.Meta().ID,
		SchemaName: schema.Name.L,
		Type:       model.ActionSetTiFlashReplica,
		BinlogInfo: &model.HistoryInfo{},
		Args:       []interface{}{*replicaInfo},
	}
	err = d.doDDLJob(ctx, job)
	err = d.callHookOnChanged(err)
	return errors.Trace(err)
}

func checkTiFlashReplicaCount(ctx sessionctx.Context, replicaCount uint64) error {
	// Check the tiflash replica count should be less than the total tiflash stores.
	tiflashStoreCnt, err := infoschema.GetTiFlashStoreCount(ctx)
	if err != nil {
		return errors.Trace(err)
	}
	if replicaCount > tiflashStoreCnt {
		return errors.Errorf("the tiflash replica count: %d should be less than the total tiflash server count: %d", replicaCount, tiflashStoreCnt)
	}
	return nil
}

// AlterTableAddStatistics registers extended statistics for a table.
func (d *ddl) AlterTableAddStatistics(ctx sessionctx.Context, ident ast.Ident, stats *ast.StatisticsSpec, ifNotExists bool) error {
	if !ctx.GetSessionVars().EnableExtendedStats {
		return errors.New("Extended statistics feature is not generally available now, and tidb_enable_extended_stats is OFF")
	}
	// Not support Cardinality and Dependency statistics type for now.
	if stats.StatsType == ast.StatsTypeCardinality || stats.StatsType == ast.StatsTypeDependency {
		return errors.New("Cardinality and Dependency statistics types are not supported now")
	}
	_, tbl, err := d.getSchemaAndTableByIdent(ctx, ident)
	if err != nil {
		return err
	}
	tblInfo := tbl.Meta()
	if tblInfo.GetPartitionInfo() != nil {
		return errors.New("Extended statistics on partitioned tables are not supported now")
	}
	colIDs := make([]int64, 0, 2)
	colIDSet := make(map[int64]struct{}, 2)
	// Check whether columns exist.
	for _, colName := range stats.Columns {
		col := table.FindCol(tbl.VisibleCols(), colName.Name.L)
		if col == nil {
			return infoschema.ErrColumnNotExists.GenWithStackByArgs(colName.Name, ident.Name)
		}
		if stats.StatsType == ast.StatsTypeCorrelation && tblInfo.PKIsHandle && mysql.HasPriKeyFlag(col.Flag) {
			ctx.GetSessionVars().StmtCtx.AppendWarning(errors.New("No need to create correlation statistics on the integer primary key column"))
			return nil
		}
		if _, exist := colIDSet[col.ID]; exist {
			return errors.Errorf("Cannot create extended statistics on duplicate column names '%s'", colName.Name.L)
		}
		colIDSet[col.ID] = struct{}{}
		colIDs = append(colIDs, col.ID)
	}
	if len(colIDs) != 2 && (stats.StatsType == ast.StatsTypeCorrelation || stats.StatsType == ast.StatsTypeDependency) {
		return errors.New("Only support Correlation and Dependency statistics types on 2 columns")
	}
	if len(colIDs) < 1 && stats.StatsType == ast.StatsTypeCardinality {
		return errors.New("Only support Cardinality statistics type on at least 2 columns")
	}
	// TODO: check whether covering index exists for cardinality / dependency types.

	// Call utilities of statistics.Handle to modify system tables instead of doing DML directly,
	// because locking in Handle can guarantee the correctness of `version` in system tables.
	return d.ddlCtx.statsHandle.InsertExtendedStats(stats.StatsName, colIDs, int(stats.StatsType), tblInfo.ID, ifNotExists)
}

// AlterTableDropStatistics logically deletes extended statistics for a table.
func (d *ddl) AlterTableDropStatistics(ctx sessionctx.Context, ident ast.Ident, stats *ast.StatisticsSpec, ifExists bool) error {
	if !ctx.GetSessionVars().EnableExtendedStats {
		return errors.New("Extended statistics feature is not generally available now, and tidb_enable_extended_stats is OFF")
	}
	_, tbl, err := d.getSchemaAndTableByIdent(ctx, ident)
	if err != nil {
		return err
	}
	tblInfo := tbl.Meta()
	// Call utilities of statistics.Handle to modify system tables instead of doing DML directly,
	// because locking in Handle can guarantee the correctness of `version` in system tables.
	return d.ddlCtx.statsHandle.MarkExtendedStatsDeleted(stats.StatsName, tblInfo.ID, ifExists)
}

// UpdateTableReplicaInfo updates the table flash replica infos.
func (d *ddl) UpdateTableReplicaInfo(ctx sessionctx.Context, physicalID int64, available bool) error {
	is := d.infoCache.GetLatest()
	tb, ok := is.TableByID(physicalID)
	if !ok {
		tb, _, _ = is.FindTableByPartitionID(physicalID)
		if tb == nil {
			return infoschema.ErrTableNotExists.GenWithStack("Table which ID = %d does not exist.", physicalID)
		}
	}
	tbInfo := tb.Meta()
	if tbInfo.TiFlashReplica == nil || (tbInfo.ID == physicalID && tbInfo.TiFlashReplica.Available == available) ||
		(tbInfo.ID != physicalID && available == tbInfo.TiFlashReplica.IsPartitionAvailable(physicalID)) {
		return nil
	}

	db, ok := is.SchemaByTable(tbInfo)
	if !ok {
		return infoschema.ErrDatabaseNotExists.GenWithStack("Database of table `%s` does not exist.", tb.Meta().Name)
	}

	job := &model.Job{
		SchemaID:   db.ID,
		TableID:    tb.Meta().ID,
		SchemaName: db.Name.L,
		Type:       model.ActionUpdateTiFlashReplicaStatus,
		BinlogInfo: &model.HistoryInfo{},
		Args:       []interface{}{available, physicalID},
	}
	err := d.doDDLJob(ctx, job)
	err = d.callHookOnChanged(err)
	return errors.Trace(err)
}

// checkAlterTableCharset uses to check is it possible to change the charset of table.
// This function returns 2 variable:
// doNothing: if doNothing is true, means no need to change any more, because the target charset is same with the charset of table.
// err: if err is not nil, means it is not possible to change table charset to target charset.
func checkAlterTableCharset(tblInfo *model.TableInfo, dbInfo *model.DBInfo, toCharset, toCollate string, needsOverwriteCols bool) (doNothing bool, err error) {
	origCharset := tblInfo.Charset
	origCollate := tblInfo.Collate
	// Old version schema charset maybe modified when load schema if TreatOldVersionUTF8AsUTF8MB4 was enable.
	// So even if the origCharset equal toCharset, we still need to do the ddl for old version schema.
	if origCharset == toCharset && origCollate == toCollate && tblInfo.Version >= model.TableInfoVersion2 {
		// nothing to do.
		doNothing = true
		for _, col := range tblInfo.Columns {
			if col.Charset == charset.CharsetBin {
				continue
			}
			if col.Charset == toCharset && col.Collate == toCollate {
				continue
			}
			doNothing = false
		}
		if doNothing {
			return doNothing, nil
		}
	}

	// The table charset may be "", if the table is create in old TiDB version, such as v2.0.8.
	// This DDL will update the table charset to default charset.
	origCharset, origCollate, err = ResolveCharsetCollation(
		ast.CharsetOpt{Chs: origCharset, Col: origCollate},
		ast.CharsetOpt{Chs: dbInfo.Charset, Col: dbInfo.Collate},
	)
	if err != nil {
		return doNothing, err
	}

	if err = checkModifyCharsetAndCollation(toCharset, toCollate, origCharset, origCollate, false); err != nil {
		return doNothing, err
	}
	if !needsOverwriteCols {
		// If we don't change the charset and collation of columns, skip the next checks.
		return doNothing, nil
	}

	for _, col := range tblInfo.Columns {
		if col.Tp == mysql.TypeVarchar {
			if err = IsTooBigFieldLength(col.Flen, col.Name.O, toCharset); err != nil {
				return doNothing, err
			}
		}
		if col.Charset == charset.CharsetBin {
			continue
		}
		if len(col.Charset) == 0 {
			continue
		}
		if err = checkModifyCharsetAndCollation(toCharset, toCollate, col.Charset, col.Collate, isColumnWithIndex(col.Name.L, tblInfo.Indices)); err != nil {
			if strings.Contains(err.Error(), "Unsupported modifying collation") {
				colErrMsg := "Unsupported converting collation of column '%s' from '%s' to '%s' when index is defined on it."
				err = errUnsupportedModifyCollation.GenWithStack(colErrMsg, col.Name.L, col.Collate, toCollate)
			}
			return doNothing, err
		}
	}
	return doNothing, nil
}

// RenameIndex renames an index.
// In TiDB, indexes are case-insensitive (so index 'a' and 'A" are considered the same index),
// but index names are case-sensitive (we can rename index 'a' to 'A')
func (d *ddl) RenameIndex(ctx sessionctx.Context, ident ast.Ident, spec *ast.AlterTableSpec) error {
	is := d.infoCache.GetLatest()
	schema, ok := is.SchemaByName(ident.Schema)
	if !ok {
		return infoschema.ErrDatabaseNotExists.GenWithStackByArgs(ident.Schema)
	}

	tb, err := is.TableByName(ident.Schema, ident.Name)
	if err != nil {
		return errors.Trace(infoschema.ErrTableNotExists.GenWithStackByArgs(ident.Schema, ident.Name))
	}
	duplicate, err := validateRenameIndex(spec.FromKey, spec.ToKey, tb.Meta())
	if duplicate {
		return nil
	}
	if err != nil {
		return errors.Trace(err)
	}

	job := &model.Job{
		SchemaID:   schema.ID,
		TableID:    tb.Meta().ID,
		SchemaName: schema.Name.L,
		Type:       model.ActionRenameIndex,
		BinlogInfo: &model.HistoryInfo{},
		Args:       []interface{}{spec.FromKey, spec.ToKey},
	}

	err = d.doDDLJob(ctx, job)
	err = d.callHookOnChanged(err)
	return errors.Trace(err)
}

// DropTable will proceed even if some table in the list does not exists.
func (d *ddl) DropTable(ctx sessionctx.Context, ti ast.Ident) (err error) {
	schema, tb, err := d.getSchemaAndTableByIdent(ctx, ti)
	if err != nil {
		return errors.Trace(err)
	}

	if tb.Meta().IsView() {
		return infoschema.ErrTableNotExists.GenWithStackByArgs(ti.Schema, ti.Name)
	}
	if tb.Meta().IsSequence() {
		return infoschema.ErrTableNotExists.GenWithStackByArgs(ti.Schema, ti.Name)
	}

	job := &model.Job{
		SchemaID:   schema.ID,
		TableID:    tb.Meta().ID,
		SchemaName: schema.Name.L,
		Type:       model.ActionDropTable,
		BinlogInfo: &model.HistoryInfo{},
	}

	err = d.doDDLJob(ctx, job)
	err = d.callHookOnChanged(err)
	if err != nil {
		return errors.Trace(err)
	}
	if !config.TableLockEnabled() {
		return nil
	}
	if ok, _ := ctx.CheckTableLocked(tb.Meta().ID); ok {
		ctx.ReleaseTableLockByTableIDs([]int64{tb.Meta().ID})
	}
	return nil
}

// DropView will proceed even if some view in the list does not exists.
func (d *ddl) DropView(ctx sessionctx.Context, ti ast.Ident) (err error) {
	schema, tb, err := d.getSchemaAndTableByIdent(ctx, ti)
	if err != nil {
		return errors.Trace(err)
	}

	if !tb.Meta().IsView() {
		return ErrWrongObject.GenWithStackByArgs(ti.Schema, ti.Name, "VIEW")
	}

	job := &model.Job{
		SchemaID:   schema.ID,
		TableID:    tb.Meta().ID,
		SchemaName: schema.Name.L,
		Type:       model.ActionDropView,
		BinlogInfo: &model.HistoryInfo{},
	}

	err = d.doDDLJob(ctx, job)
	err = d.callHookOnChanged(err)
	return errors.Trace(err)
}

func (d *ddl) TruncateTable(ctx sessionctx.Context, ti ast.Ident) error {
	schema, tb, err := d.getSchemaAndTableByIdent(ctx, ti)
	if err != nil {
		return errors.Trace(err)
	}
	if tb.Meta().IsView() || tb.Meta().IsSequence() {
		return infoschema.ErrTableNotExists.GenWithStackByArgs(schema.Name.O, tb.Meta().Name.O)
	}
	genIDs, err := d.genGlobalIDs(1)
	if err != nil {
		return errors.Trace(err)
	}
	newTableID := genIDs[0]
	job := &model.Job{
		SchemaID:   schema.ID,
		TableID:    tb.Meta().ID,
		SchemaName: schema.Name.L,
		Type:       model.ActionTruncateTable,
		BinlogInfo: &model.HistoryInfo{},
		Args:       []interface{}{newTableID},
	}
	if ok, _ := ctx.CheckTableLocked(tb.Meta().ID); ok && config.TableLockEnabled() {
		// AddTableLock here to avoid this ddl job was executed successfully but the session was been kill before return.
		// The session will release all table locks it holds, if we don't add the new locking table id here,
		// the session may forget to release the new locked table id when this ddl job was executed successfully
		// but the session was killed before return.
		ctx.AddTableLock([]model.TableLockTpInfo{{SchemaID: schema.ID, TableID: newTableID, Tp: tb.Meta().Lock.Tp}})
	}
	err = d.doDDLJob(ctx, job)
	err = d.callHookOnChanged(err)
	if err != nil {
		if config.TableLockEnabled() {
			ctx.ReleaseTableLockByTableIDs([]int64{newTableID})
		}
		return errors.Trace(err)
	}
	if _, tb, err := d.getSchemaAndTableByIdent(ctx, ti); err == nil {
		d.preSplitAndScatter(ctx, tb.Meta(), tb.Meta().GetPartitionInfo())
	}

	if !config.TableLockEnabled() {
		return nil
	}
	if ok, _ := ctx.CheckTableLocked(tb.Meta().ID); ok {
		ctx.ReleaseTableLockByTableIDs([]int64{tb.Meta().ID})
	}
	return nil
}

func (d *ddl) RenameTable(ctx sessionctx.Context, oldIdent, newIdent ast.Ident, isAlterTable bool) error {
	is := d.GetInfoSchemaWithInterceptor(ctx)
	tables := make(map[string]int64)
	schemas, tableID, err := extractTblInfos(is, oldIdent, newIdent, isAlterTable, tables)
	if err != nil {
		return err
	}

	if schemas == nil {
		return nil
	}

	job := &model.Job{
		SchemaID:   schemas[1].ID,
		TableID:    tableID,
		SchemaName: schemas[1].Name.L,
		Type:       model.ActionRenameTable,
		BinlogInfo: &model.HistoryInfo{},
		Args:       []interface{}{schemas[0].ID, newIdent.Name},
	}

	err = d.doDDLJob(ctx, job)
	err = d.callHookOnChanged(err)
	return errors.Trace(err)
}

func (d *ddl) RenameTables(ctx sessionctx.Context, oldIdents, newIdents []ast.Ident, isAlterTable bool) error {
	is := d.GetInfoSchemaWithInterceptor(ctx)
	tableNames := make([]*model.CIStr, 0, len(oldIdents))
	oldSchemaIDs := make([]int64, 0, len(oldIdents))
	newSchemaIDs := make([]int64, 0, len(oldIdents))
	tableIDs := make([]int64, 0, len(oldIdents))

	var schemas []*model.DBInfo
	var tableID int64
	var err error

	tables := make(map[string]int64)
	for i := 0; i < len(oldIdents); i++ {
		schemas, tableID, err = extractTblInfos(is, oldIdents[i], newIdents[i], isAlterTable, tables)
		if err != nil {
			return err
		}
		tableIDs = append(tableIDs, tableID)
		tableNames = append(tableNames, &newIdents[i].Name)
		oldSchemaIDs = append(oldSchemaIDs, schemas[0].ID)
		newSchemaIDs = append(newSchemaIDs, schemas[1].ID)
	}

	job := &model.Job{
		SchemaID:   schemas[1].ID,
		TableID:    tableIDs[0],
		SchemaName: schemas[1].Name.L,
		Type:       model.ActionRenameTables,
		BinlogInfo: &model.HistoryInfo{},
		Args:       []interface{}{oldSchemaIDs, newSchemaIDs, tableNames, tableIDs},
	}

	err = d.doDDLJob(ctx, job)
	err = d.callHookOnChanged(err)
	return errors.Trace(err)
}

func extractTblInfos(is infoschema.InfoSchema, oldIdent, newIdent ast.Ident, isAlterTable bool, tables map[string]int64) ([]*model.DBInfo, int64, error) {
	oldSchema, ok := is.SchemaByName(oldIdent.Schema)
	if !ok {
		if isAlterTable {
			return nil, 0, infoschema.ErrTableNotExists.GenWithStackByArgs(oldIdent.Schema, oldIdent.Name)
		}
		if tableExists(is, newIdent, tables) {
			return nil, 0, infoschema.ErrTableExists.GenWithStackByArgs(newIdent)
		}
		return nil, 0, errFileNotFound.GenWithStackByArgs(oldIdent.Schema, oldIdent.Name)
	}
	if !tableExists(is, oldIdent, tables) {
		if isAlterTable {
			return nil, 0, infoschema.ErrTableNotExists.GenWithStackByArgs(oldIdent.Schema, oldIdent.Name)
		}
		if tableExists(is, newIdent, tables) {
			return nil, 0, infoschema.ErrTableExists.GenWithStackByArgs(newIdent)
		}
		return nil, 0, errFileNotFound.GenWithStackByArgs(oldIdent.Schema, oldIdent.Name)
	}
	if isAlterTable && newIdent.Schema.L == oldIdent.Schema.L && newIdent.Name.L == oldIdent.Name.L {
		// oldIdent is equal to newIdent, do nothing
		return nil, 0, nil
	}
	newSchema, ok := is.SchemaByName(newIdent.Schema)
	if !ok {
		return nil, 0, ErrErrorOnRename.GenWithStackByArgs(
			fmt.Sprintf("%s.%s", oldIdent.Schema, oldIdent.Name),
			fmt.Sprintf("%s.%s", newIdent.Schema, newIdent.Name),
			168,
			fmt.Sprintf("Database `%s` doesn't exist", newIdent.Schema))
	}
	if tableExists(is, newIdent, tables) {
		return nil, 0, infoschema.ErrTableExists.GenWithStackByArgs(newIdent)
	}
	if err := checkTooLongTable(newIdent.Name); err != nil {
		return nil, 0, errors.Trace(err)
	}
	oldTableID := getTableID(is, oldIdent, tables)
	oldIdentKey := getIdentKey(oldIdent)
	tables[oldIdentKey] = tableNotExist
	newIdentKey := getIdentKey(newIdent)
	tables[newIdentKey] = oldTableID
	return []*model.DBInfo{oldSchema, newSchema}, oldTableID, nil
}

func tableExists(is infoschema.InfoSchema, ident ast.Ident, tables map[string]int64) bool {
	identKey := getIdentKey(ident)
	tableID, ok := tables[identKey]
	if (ok && tableID != tableNotExist) || (!ok && is.TableExists(ident.Schema, ident.Name)) {
		return true
	}
	return false
}

func getTableID(is infoschema.InfoSchema, ident ast.Ident, tables map[string]int64) int64 {
	identKey := getIdentKey(ident)
	tableID, ok := tables[identKey]
	if !ok {
		oldTbl, err := is.TableByName(ident.Schema, ident.Name)
		if err != nil {
			return tableNotExist
		}
		tableID = oldTbl.Meta().ID
	}
	return tableID
}

func getIdentKey(ident ast.Ident) string {
	return fmt.Sprintf("%s.%s", ident.Schema.L, ident.Name.L)
}

func getAnonymousIndex(t table.Table, colName model.CIStr, idxName model.CIStr) model.CIStr {
	// `id` is used to indicated the index name's suffix.
	id := 2
	l := len(t.Indices())
	indexName := colName
	if idxName.O != "" {
		// Use the provided index name, it only happens when the original index name is too long and be truncated.
		indexName = idxName
		id = 3
	}
	if strings.EqualFold(indexName.L, mysql.PrimaryKeyName) {
		indexName = model.NewCIStr(fmt.Sprintf("%s_%d", colName.O, id))
		id = 3
	}
	for i := 0; i < l; i++ {
		if t.Indices()[i].Meta().Name.L == indexName.L {
			indexName = model.NewCIStr(fmt.Sprintf("%s_%d", colName.O, id))
			if err := checkTooLongIndex(indexName); err != nil {
				indexName = getAnonymousIndex(t, model.NewCIStr(colName.O[:30]), model.NewCIStr(fmt.Sprintf("%s_%d", colName.O[:30], 2)))
			}
			i = -1
			id++
		}
	}
	return indexName
}

func (d *ddl) CreatePrimaryKey(ctx sessionctx.Context, ti ast.Ident, indexName model.CIStr,
	indexPartSpecifications []*ast.IndexPartSpecification, indexOption *ast.IndexOption) error {
	if indexOption != nil && indexOption.PrimaryKeyTp == model.PrimaryKeyTypeClustered {
		return ErrUnsupportedModifyPrimaryKey.GenWithStack("Adding clustered primary key is not supported. " +
			"Please consider adding NONCLUSTERED primary key instead")
	}
	schema, t, err := d.getSchemaAndTableByIdent(ctx, ti)
	if err != nil {
		return errors.Trace(err)
	}

	if err = checkTooLongIndex(indexName); err != nil {
		return ErrTooLongIdent.GenWithStackByArgs(mysql.PrimaryKeyName)
	}

	indexName = model.NewCIStr(mysql.PrimaryKeyName)
	if indexInfo := t.Meta().FindIndexByName(indexName.L); indexInfo != nil ||
		// If the table's PKIsHandle is true, it also means that this table has a primary key.
		t.Meta().PKIsHandle {
		return infoschema.ErrMultiplePriKey
	}

	// Primary keys cannot include expression index parts. A primary key requires the generated column to be stored,
	// but expression index parts are implemented as virtual generated columns, not stored generated columns.
	for _, idxPart := range indexPartSpecifications {
		if idxPart.Expr != nil {
			return ErrFunctionalIndexPrimaryKey
		}
	}

	tblInfo := t.Meta()
	// Check before the job is put to the queue.
	// This check is redundant, but useful. If DDL check fail before the job is put
	// to job queue, the fail path logic is super fast.
	// After DDL job is put to the queue, and if the check fail, TiDB will run the DDL cancel logic.
	// The recover step causes DDL wait a few seconds, makes the unit test painfully slow.
	// For same reason, decide whether index is global here.
	indexColumns, err := buildIndexColumns(tblInfo.Columns, indexPartSpecifications)
	if err != nil {
		return errors.Trace(err)
	}
	if _, err = checkPKOnGeneratedColumn(tblInfo, indexPartSpecifications); err != nil {
		return err
	}

	global := false
	if tblInfo.GetPartitionInfo() != nil {
		ck, err := checkPartitionKeysConstraint(tblInfo.GetPartitionInfo(), indexColumns, tblInfo)
		if err != nil {
			return err
		}
		if !ck {
			if !config.GetGlobalConfig().EnableGlobalIndex {
				return ErrUniqueKeyNeedAllFieldsInPf.GenWithStackByArgs("PRIMARY")
			}
			// index columns does not contain all partition columns, must set global
			global = true
		}
	}

	// May be truncate comment here, when index comment too long and sql_mode is't strict.
	if _, err = validateCommentLength(ctx.GetSessionVars(), indexName.String(), indexOption); err != nil {
		return errors.Trace(err)
	}

	unique := true
	sqlMode := ctx.GetSessionVars().SQLMode
	job := &model.Job{
		SchemaID:   schema.ID,
		TableID:    t.Meta().ID,
		SchemaName: schema.Name.L,
		Type:       model.ActionAddPrimaryKey,
		BinlogInfo: &model.HistoryInfo{},
		ReorgMeta: &model.DDLReorgMeta{
			SQLMode:       ctx.GetSessionVars().SQLMode,
			Warnings:      make(map[errors.ErrorID]*terror.Error),
			WarningsCount: make(map[errors.ErrorID]int64),
		},
		Args:     []interface{}{unique, indexName, indexPartSpecifications, indexOption, sqlMode, nil, global},
		Priority: ctx.GetSessionVars().DDLReorgPriority,
	}

	err = d.doDDLJob(ctx, job)
	err = d.callHookOnChanged(err)
	return errors.Trace(err)
}

func buildHiddenColumnInfo(ctx sessionctx.Context, indexPartSpecifications []*ast.IndexPartSpecification, indexName model.CIStr, tblInfo *model.TableInfo, existCols []*table.Column) ([]*model.ColumnInfo, error) {
	hiddenCols := make([]*model.ColumnInfo, 0, len(indexPartSpecifications))
	for i, idxPart := range indexPartSpecifications {
		if idxPart.Expr == nil {
			continue
		}
		idxPart.Column = &ast.ColumnName{Name: model.NewCIStr(fmt.Sprintf("%s_%s_%d", expressionIndexPrefix, indexName, i))}
		// Check whether the hidden columns have existed.
		col := table.FindCol(existCols, idxPart.Column.Name.L)
		if col != nil {
			// TODO: Use expression index related error.
			return nil, infoschema.ErrColumnExists.GenWithStackByArgs(col.Name.String())
		}
		idxPart.Length = types.UnspecifiedLength
		// The index part is an expression, prepare a hidden column for it.
		if utf8.RuneCountInString(idxPart.Column.Name.L) > mysql.MaxColumnNameLength {
			// TODO: Refine the error message.
			return nil, ErrTooLongIdent.GenWithStackByArgs("hidden column")
		}
		// TODO: refine the error message.
		if err := checkIllegalFn4Generated(indexName.L, typeIndex, idxPart.Expr); err != nil {
			return nil, errors.Trace(err)
		}

		var sb strings.Builder
		restoreFlags := format.RestoreStringSingleQuotes | format.RestoreKeyWordLowercase | format.RestoreNameBackQuotes |
			format.RestoreSpacesAroundBinaryOperation
		restoreCtx := format.NewRestoreCtx(restoreFlags, &sb)
		sb.Reset()
		err := idxPart.Expr.Restore(restoreCtx)
		if err != nil {
			return nil, errors.Trace(err)
		}
		expr, err := expression.RewriteSimpleExprWithTableInfo(ctx, tblInfo, idxPart.Expr)
		if err != nil {
			// TODO: refine the error message.
			return nil, err
		}
		if _, ok := expr.(*expression.Column); ok {
			return nil, ErrFunctionalIndexOnField
		}

		colInfo := &model.ColumnInfo{
			Name:                idxPart.Column.Name,
			GeneratedExprString: sb.String(),
			GeneratedStored:     false,
			Version:             model.CurrLatestColumnInfoVersion,
			Dependences:         make(map[string]struct{}),
			Hidden:              true,
			FieldType:           *expr.GetType(),
		}
		checkDependencies := make(map[string]struct{})
		for _, colName := range findColumnNamesInExpr(idxPart.Expr) {
			colInfo.Dependences[colName.Name.L] = struct{}{}
			checkDependencies[colName.Name.L] = struct{}{}
		}
		if err = checkDependedColExist(checkDependencies, existCols); err != nil {
			return nil, errors.Trace(err)
		}
		if err = checkExpressionIndexAutoIncrement(indexName.O, colInfo.Dependences, tblInfo); err != nil {
			return nil, errors.Trace(err)
		}
		idxPart.Expr = nil
		hiddenCols = append(hiddenCols, colInfo)
	}
	if len(hiddenCols) > 0 && !config.GetGlobalConfig().Experimental.AllowsExpressionIndex {
		return nil, ErrUnsupportedExpressionIndex
	}
	return hiddenCols, nil
}

func (d *ddl) CreateIndex(ctx sessionctx.Context, ti ast.Ident, keyType ast.IndexKeyType, indexName model.CIStr,
	indexPartSpecifications []*ast.IndexPartSpecification, indexOption *ast.IndexOption, ifNotExists bool) error {
	// not support Spatial and FullText index
	if keyType == ast.IndexKeyTypeFullText || keyType == ast.IndexKeyTypeSpatial {
		return errUnsupportedIndexType.GenWithStack("FULLTEXT and SPATIAL index is not supported")
	}
	unique := keyType == ast.IndexKeyTypeUnique
	schema, t, err := d.getSchemaAndTableByIdent(ctx, ti)
	if err != nil {
		return errors.Trace(err)
	}

	// Deal with anonymous index.
	if len(indexName.L) == 0 {
		colName := model.NewCIStr("expression_index")
		if indexPartSpecifications[0].Column != nil {
			colName = indexPartSpecifications[0].Column.Name
		}
		indexName = getAnonymousIndex(t, colName, model.NewCIStr(""))
	}

	if indexInfo := t.Meta().FindIndexByName(indexName.L); indexInfo != nil {
		if indexInfo.State != model.StatePublic {
			// NOTE: explicit error message. See issue #18363.
			err = ErrDupKeyName.GenWithStack("index already exist %s; "+
				"a background job is trying to add the same index, "+
				"please check by `ADMIN SHOW DDL JOBS`", indexName)
		} else {
			err = ErrDupKeyName.GenWithStack("index already exist %s", indexName)
		}
		if ifNotExists {
			ctx.GetSessionVars().StmtCtx.AppendNote(err)
			return nil
		}
		return err
	}

	if err = checkTooLongIndex(indexName); err != nil {
		return errors.Trace(err)
	}

	tblInfo := t.Meta()

	// Build hidden columns if necessary.
	hiddenCols, err := buildHiddenColumnInfo(ctx, indexPartSpecifications, indexName, t.Meta(), t.Cols())
	if err != nil {
		return err
	}
	if err = checkAddColumnTooManyColumns(len(t.Cols()) + len(hiddenCols)); err != nil {
		return errors.Trace(err)
	}

	// Check before the job is put to the queue.
	// This check is redundant, but useful. If DDL check fail before the job is put
	// to job queue, the fail path logic is super fast.
	// After DDL job is put to the queue, and if the check fail, TiDB will run the DDL cancel logic.
	// The recover step causes DDL wait a few seconds, makes the unit test painfully slow.
	// For same reason, decide whether index is global here.
	indexColumns, err := buildIndexColumns(append(tblInfo.Columns, hiddenCols...), indexPartSpecifications)
	if err != nil {
		return errors.Trace(err)
	}

	if !unique && tblInfo.IsCommonHandle {
		// Ensure new created non-unique secondary-index's len + primary-key's len <= MaxIndexLength in clustered index table.
		var pkLen, idxLen int
		pkLen, err = indexColumnsLen(tblInfo.Columns, tables.FindPrimaryIndex(tblInfo).Columns)
		if err != nil {
			return err
		}
		idxLen, err = indexColumnsLen(tblInfo.Columns, indexColumns)
		if err != nil {
			return err
		}
		if pkLen+idxLen > config.GetGlobalConfig().MaxIndexLength {
			return errTooLongKey.GenWithStackByArgs(config.GetGlobalConfig().MaxIndexLength)
		}
	}

	global := false
	if unique && tblInfo.GetPartitionInfo() != nil {
		ck, err := checkPartitionKeysConstraint(tblInfo.GetPartitionInfo(), indexColumns, tblInfo)
		if err != nil {
			return err
		}
		if !ck {
			if !config.GetGlobalConfig().EnableGlobalIndex {
				return ErrUniqueKeyNeedAllFieldsInPf.GenWithStackByArgs("UNIQUE INDEX")
			}
			// index columns does not contain all partition columns, must set global
			global = true
		}
	}
	// May be truncate comment here, when index comment too long and sql_mode is't strict.
	if _, err = validateCommentLength(ctx.GetSessionVars(), indexName.String(), indexOption); err != nil {
		return errors.Trace(err)
	}
	job := &model.Job{
		SchemaID:   schema.ID,
		TableID:    t.Meta().ID,
		SchemaName: schema.Name.L,
		Type:       model.ActionAddIndex,
		BinlogInfo: &model.HistoryInfo{},
		ReorgMeta: &model.DDLReorgMeta{
			SQLMode:       ctx.GetSessionVars().SQLMode,
			Warnings:      make(map[errors.ErrorID]*terror.Error),
			WarningsCount: make(map[errors.ErrorID]int64),
		},
		Args:     []interface{}{unique, indexName, indexPartSpecifications, indexOption, hiddenCols, global},
		Priority: ctx.GetSessionVars().DDLReorgPriority,
	}

	err = d.doDDLJob(ctx, job)
	// key exists, but if_not_exists flags is true, so we ignore this error.
	if ErrDupKeyName.Equal(err) && ifNotExists {
		ctx.GetSessionVars().StmtCtx.AppendNote(err)
		return nil
	}
	err = d.callHookOnChanged(err)
	return errors.Trace(err)
}

func buildFKInfo(fkName model.CIStr, keys []*ast.IndexPartSpecification, refer *ast.ReferenceDef, cols []*table.Column, tbInfo *model.TableInfo) (*model.FKInfo, error) {
	if len(keys) != len(refer.IndexPartSpecifications) {
		return nil, infoschema.ErrForeignKeyNotMatch.GenWithStackByArgs("foreign key without name")
	}

	// all base columns of stored generated columns
	baseCols := make(map[string]struct{})
	for _, col := range cols {
		if col.IsGenerated() && col.GeneratedStored {
			for name := range col.Dependences {
				baseCols[name] = struct{}{}
			}
		}
	}

	fkInfo := &model.FKInfo{
		Name:     fkName,
		RefTable: refer.Table.Name,
		Cols:     make([]model.CIStr, len(keys)),
	}

	for i, key := range keys {
		// Check add foreign key to generated columns
		// For more detail, see https://dev.mysql.com/doc/refman/8.0/en/innodb-foreign-key-constraints.html#innodb-foreign-key-generated-columns
		for _, col := range cols {
			if col.Name.L != key.Column.Name.L {
				continue
			}
			if col.IsGenerated() {
				// Check foreign key on virtual generated columns
				if !col.GeneratedStored {
					return nil, infoschema.ErrCannotAddForeign
				}

				// Check wrong reference options of foreign key on stored generated columns
				switch refer.OnUpdate.ReferOpt {
				case ast.ReferOptionCascade, ast.ReferOptionSetNull, ast.ReferOptionSetDefault:
					return nil, errWrongFKOptionForGeneratedColumn.GenWithStackByArgs("ON UPDATE " + refer.OnUpdate.ReferOpt.String())
				}
				switch refer.OnDelete.ReferOpt {
				case ast.ReferOptionSetNull, ast.ReferOptionSetDefault:
					return nil, errWrongFKOptionForGeneratedColumn.GenWithStackByArgs("ON DELETE " + refer.OnDelete.ReferOpt.String())
				}
				continue
			}
			// Check wrong reference options of foreign key on base columns of stored generated columns
			if _, ok := baseCols[col.Name.L]; ok {
				switch refer.OnUpdate.ReferOpt {
				case ast.ReferOptionCascade, ast.ReferOptionSetNull, ast.ReferOptionSetDefault:
					return nil, infoschema.ErrCannotAddForeign
				}
				switch refer.OnDelete.ReferOpt {
				case ast.ReferOptionCascade, ast.ReferOptionSetNull, ast.ReferOptionSetDefault:
					return nil, infoschema.ErrCannotAddForeign
				}
			}
		}
		if table.FindCol(cols, key.Column.Name.O) == nil {
			return nil, errKeyColumnDoesNotExits.GenWithStackByArgs(key.Column.Name)
		}
		fkInfo.Cols[i] = key.Column.Name
	}

	fkInfo.RefCols = make([]model.CIStr, len(refer.IndexPartSpecifications))
	for i, key := range refer.IndexPartSpecifications {
		fkInfo.RefCols[i] = key.Column.Name
	}

	fkInfo.OnDelete = int(refer.OnDelete.ReferOpt)
	fkInfo.OnUpdate = int(refer.OnUpdate.ReferOpt)

	return fkInfo, nil
}

func (d *ddl) CreateForeignKey(ctx sessionctx.Context, ti ast.Ident, fkName model.CIStr, keys []*ast.IndexPartSpecification, refer *ast.ReferenceDef) error {
	is := d.infoCache.GetLatest()
	schema, ok := is.SchemaByName(ti.Schema)
	if !ok {
		return infoschema.ErrDatabaseNotExists.GenWithStackByArgs(ti.Schema)
	}

	t, err := is.TableByName(ti.Schema, ti.Name)
	if err != nil {
		return errors.Trace(infoschema.ErrTableNotExists.GenWithStackByArgs(ti.Schema, ti.Name))
	}
	if t.Meta().TempTableType != model.TempTableNone {
		return infoschema.ErrCannotAddForeign
	}

	fkInfo, err := buildFKInfo(fkName, keys, refer, t.Cols(), t.Meta())
	if err != nil {
		return errors.Trace(err)
	}

	job := &model.Job{
		SchemaID:   schema.ID,
		TableID:    t.Meta().ID,
		SchemaName: schema.Name.L,
		Type:       model.ActionAddForeignKey,
		BinlogInfo: &model.HistoryInfo{},
		Args:       []interface{}{fkInfo},
	}

	err = d.doDDLJob(ctx, job)
	err = d.callHookOnChanged(err)
	return errors.Trace(err)

}

func (d *ddl) DropForeignKey(ctx sessionctx.Context, ti ast.Ident, fkName model.CIStr) error {
	is := d.infoCache.GetLatest()
	schema, ok := is.SchemaByName(ti.Schema)
	if !ok {
		return infoschema.ErrDatabaseNotExists.GenWithStackByArgs(ti.Schema)
	}

	t, err := is.TableByName(ti.Schema, ti.Name)
	if err != nil {
		return errors.Trace(infoschema.ErrTableNotExists.GenWithStackByArgs(ti.Schema, ti.Name))
	}

	job := &model.Job{
		SchemaID:   schema.ID,
		TableID:    t.Meta().ID,
		SchemaName: schema.Name.L,
		Type:       model.ActionDropForeignKey,
		BinlogInfo: &model.HistoryInfo{},
		Args:       []interface{}{fkName},
	}

	err = d.doDDLJob(ctx, job)
	err = d.callHookOnChanged(err)
	return errors.Trace(err)
}

func (d *ddl) DropIndex(ctx sessionctx.Context, ti ast.Ident, indexName model.CIStr, ifExists bool) error {
	is := d.infoCache.GetLatest()
	schema, ok := is.SchemaByName(ti.Schema)
	if !ok {
		return errors.Trace(infoschema.ErrDatabaseNotExists)
	}
	t, err := is.TableByName(ti.Schema, ti.Name)
	if err != nil {
		return errors.Trace(infoschema.ErrTableNotExists.GenWithStackByArgs(ti.Schema, ti.Name))
	}

	indexInfo := t.Meta().FindIndexByName(indexName.L)
	var isPK bool
	if indexName.L == strings.ToLower(mysql.PrimaryKeyName) &&
		// Before we fixed #14243, there might be a general index named `primary` but not a primary key.
		(indexInfo == nil || indexInfo.Primary) {
		isPK = true
	}
	if isPK {
		// If the table's PKIsHandle is true, we can't find the index from the table. So we check the value of PKIsHandle.
		if indexInfo == nil && !t.Meta().PKIsHandle {
			return ErrCantDropFieldOrKey.GenWithStack("Can't DROP 'PRIMARY'; check that column/key exists")
		}
		if t.Meta().PKIsHandle {
			return ErrUnsupportedModifyPrimaryKey.GenWithStack("Unsupported drop primary key when the table's pkIsHandle is true")
		}
		if t.Meta().IsCommonHandle {
			return ErrUnsupportedModifyPrimaryKey.GenWithStack("Unsupported drop primary key when the table is using clustered index")
		}
	}
	if indexInfo == nil {
		err = ErrCantDropFieldOrKey.GenWithStack("index %s doesn't exist", indexName)
		if ifExists {
			ctx.GetSessionVars().StmtCtx.AppendNote(err)
			return nil
		}
		return err
	}

	// Check for drop index on auto_increment column.
	err = checkDropIndexOnAutoIncrementColumn(t.Meta(), indexInfo)
	if err != nil {
		return errors.Trace(err)
	}

	jobTp := model.ActionDropIndex
	if isPK {
		jobTp = model.ActionDropPrimaryKey
	}

	job := &model.Job{
		SchemaID:   schema.ID,
		TableID:    t.Meta().ID,
		SchemaName: schema.Name.L,
		Type:       jobTp,
		BinlogInfo: &model.HistoryInfo{},
		Args:       []interface{}{indexName},
	}

	err = d.doDDLJob(ctx, job)
	// index not exists, but if_exists flags is true, so we ignore this error.
	if ErrCantDropFieldOrKey.Equal(err) && ifExists {
		ctx.GetSessionVars().StmtCtx.AppendNote(err)
		return nil
	}
	err = d.callHookOnChanged(err)
	return errors.Trace(err)
}

func isDroppableColumn(tblInfo *model.TableInfo, colName model.CIStr) error {
	if ok, dep := hasDependentByGeneratedColumn(tblInfo, colName); ok {
		return errDependentByGeneratedColumn.GenWithStackByArgs(dep)
	}

	if len(tblInfo.Columns) == 1 {
		return ErrCantRemoveAllFields.GenWithStack("can't drop only column %s in table %s",
			colName, tblInfo.Name)
	}
	// We only support dropping column with single-value none Primary Key index covered now.
	if !isColumnCanDropWithIndex(colName.L, tblInfo.Indices) {
		return errCantDropColWithIndex.GenWithStack("can't drop column %s with composite index covered or Primary Key covered now", colName)
	}
	// Check the column with foreign key.
	if fkInfo := getColumnForeignKeyInfo(colName.L, tblInfo.ForeignKeys); fkInfo != nil {
		return errFkColumnCannotDrop.GenWithStackByArgs(colName, fkInfo.Name)
	}
	return nil
}

// validateCommentLength checks comment length of table, column, index and partition.
// If comment length is more than the standard length truncate it
// and store the comment length upto the standard comment length size.
func validateCommentLength(vars *variable.SessionVars, indexName string, indexOption *ast.IndexOption) (string, error) {
	if indexOption == nil {
		return "", nil
	}

	maxLen := MaxCommentLength
	if len(indexOption.Comment) > maxLen {
		err := errTooLongIndexComment.GenWithStackByArgs(indexName, maxLen)
		if vars.StrictSQLMode {
			return "", err
		}
		vars.StmtCtx.AppendWarning(err)
		indexOption.Comment = indexOption.Comment[:maxLen]
	}
	return indexOption.Comment, nil
}

// buildAddedPartitionInfo build alter table add partition info
func buildAddedPartitionInfo(ctx sessionctx.Context, meta *model.TableInfo, spec *ast.AlterTableSpec) (*model.PartitionInfo, error) {
	switch meta.Partition.Type {
	case model.PartitionTypeRange, model.PartitionTypeList:
		if len(spec.PartDefinitions) == 0 {
			return nil, ast.ErrPartitionsMustBeDefined.GenWithStackByArgs(meta.Partition.Type)
		}
	default:
		// we don't support ADD PARTITION for all other partition types yet.
		return nil, errors.Trace(ErrUnsupportedAddPartition)
	}

	part := &model.PartitionInfo{
		Type:    meta.Partition.Type,
		Expr:    meta.Partition.Expr,
		Columns: meta.Partition.Columns,
		Enable:  meta.Partition.Enable,
	}

	defs, err := buildPartitionDefinitionsInfo(ctx, spec.PartDefinitions, meta)
	if err != nil {
		return nil, err
	}

	part.Definitions = defs
	return part, nil
}

func checkColumnsTypeAndValuesMatch(ctx sessionctx.Context, meta *model.TableInfo, exprs []ast.ExprNode) error {
	// Validate() has already checked len(colNames) = len(exprs)
	// create table ... partition by range columns (cols)
	// partition p0 values less than (expr)
	// check the type of cols[i] and expr is consistent.
	colTypes := collectColumnsType(meta)
	for i, colExpr := range exprs {
		if _, ok := colExpr.(*ast.MaxValueExpr); ok {
			continue
		}
		colType := colTypes[i]
		val, err := expression.EvalAstExpr(ctx, colExpr)
		if err != nil {
			return err
		}
		// Check val.ConvertTo(colType) doesn't work, so we need this case by case check.
		vkind := val.Kind()
		switch colType.Tp {
		case mysql.TypeDate, mysql.TypeDatetime, mysql.TypeDuration:
			switch vkind {
			case types.KindString, types.KindBytes:
				break
			default:
				return ErrWrongTypeColumnValue.GenWithStackByArgs()
			}
		case mysql.TypeTiny, mysql.TypeShort, mysql.TypeInt24, mysql.TypeLong, mysql.TypeLonglong:
			switch vkind {
			case types.KindInt64, types.KindUint64, types.KindNull:
			default:
				return ErrWrongTypeColumnValue.GenWithStackByArgs()
			}
		case mysql.TypeFloat, mysql.TypeDouble:
			switch vkind {
			case types.KindFloat32, types.KindFloat64, types.KindNull:
			default:
				return ErrWrongTypeColumnValue.GenWithStackByArgs()
			}
		case mysql.TypeString, mysql.TypeVarString:
			switch vkind {
			case types.KindString, types.KindBytes, types.KindNull, types.KindBinaryLiteral:
			default:
				return ErrWrongTypeColumnValue.GenWithStackByArgs()
			}
		}
		_, err = val.ConvertTo(ctx.GetSessionVars().StmtCtx, &colType)
		if err != nil {
			return ErrWrongTypeColumnValue.GenWithStackByArgs()
		}
	}
	return nil
}

// LockTables uses to execute lock tables statement.
func (d *ddl) LockTables(ctx sessionctx.Context, stmt *ast.LockTablesStmt) error {
	lockTables := make([]model.TableLockTpInfo, 0, len(stmt.TableLocks))
	sessionInfo := model.SessionInfo{
		ServerID:  d.GetID(),
		SessionID: ctx.GetSessionVars().ConnectionID,
	}
	uniqueTableID := make(map[int64]struct{})
	// Check whether the table was already locked by another.
	for _, tl := range stmt.TableLocks {
		tb := tl.Table
		err := throwErrIfInMemOrSysDB(ctx, tb.Schema.L)
		if err != nil {
			return err
		}
		schema, t, err := d.getSchemaAndTableByIdent(ctx, ast.Ident{Schema: tb.Schema, Name: tb.Name})
		if err != nil {
			return errors.Trace(err)
		}
		if t.Meta().IsView() || t.Meta().IsSequence() {
			return table.ErrUnsupportedOp.GenWithStackByArgs()
		}
		err = checkTableLocked(t.Meta(), tl.Type, sessionInfo)
		if err != nil {
			return err
		}
		if _, ok := uniqueTableID[t.Meta().ID]; ok {
			return infoschema.ErrNonuniqTable.GenWithStackByArgs(t.Meta().Name)
		}
		uniqueTableID[t.Meta().ID] = struct{}{}
		lockTables = append(lockTables, model.TableLockTpInfo{SchemaID: schema.ID, TableID: t.Meta().ID, Tp: tl.Type})
	}

	unlockTables := ctx.GetAllTableLocks()
	arg := &lockTablesArg{
		LockTables:   lockTables,
		UnlockTables: unlockTables,
		SessionInfo:  sessionInfo,
	}
	job := &model.Job{
		SchemaID:   lockTables[0].SchemaID,
		TableID:    lockTables[0].TableID,
		Type:       model.ActionLockTable,
		BinlogInfo: &model.HistoryInfo{},
		Args:       []interface{}{arg},
	}
	// AddTableLock here is avoiding this job was executed successfully but the session was killed before return.
	ctx.AddTableLock(lockTables)
	err := d.doDDLJob(ctx, job)
	if err == nil {
		ctx.ReleaseTableLocks(unlockTables)
		ctx.AddTableLock(lockTables)
	}
	err = d.callHookOnChanged(err)
	return errors.Trace(err)
}

// UnlockTables uses to execute unlock tables statement.
func (d *ddl) UnlockTables(ctx sessionctx.Context, unlockTables []model.TableLockTpInfo) error {
	if len(unlockTables) == 0 {
		return nil
	}
	arg := &lockTablesArg{
		UnlockTables: unlockTables,
		SessionInfo: model.SessionInfo{
			ServerID:  d.GetID(),
			SessionID: ctx.GetSessionVars().ConnectionID,
		},
	}
	job := &model.Job{
		SchemaID:   unlockTables[0].SchemaID,
		TableID:    unlockTables[0].TableID,
		Type:       model.ActionUnlockTable,
		BinlogInfo: &model.HistoryInfo{},
		Args:       []interface{}{arg},
	}

	err := d.doDDLJob(ctx, job)
	if err == nil {
		ctx.ReleaseAllTableLocks()
	}
	err = d.callHookOnChanged(err)
	return errors.Trace(err)
}

// CleanDeadTableLock uses to clean dead table locks.
func (d *ddl) CleanDeadTableLock(unlockTables []model.TableLockTpInfo, se model.SessionInfo) error {
	if len(unlockTables) == 0 {
		return nil
	}
	arg := &lockTablesArg{
		UnlockTables: unlockTables,
		SessionInfo:  se,
	}
	job := &model.Job{
		SchemaID:   unlockTables[0].SchemaID,
		TableID:    unlockTables[0].TableID,
		Type:       model.ActionUnlockTable,
		BinlogInfo: &model.HistoryInfo{},
		Args:       []interface{}{arg},
	}

	ctx, err := d.sessPool.get()
	if err != nil {
		return err
	}
	defer d.sessPool.put(ctx)
	err = d.doDDLJob(ctx, job)
	err = d.callHookOnChanged(err)
	return errors.Trace(err)
}

func throwErrIfInMemOrSysDB(ctx sessionctx.Context, dbLowerName string) error {
	if util.IsMemOrSysDB(dbLowerName) {
		if ctx.GetSessionVars().User != nil {
			return infoschema.ErrAccessDenied.GenWithStackByArgs(ctx.GetSessionVars().User.Username, ctx.GetSessionVars().User.Hostname)
		}
		return infoschema.ErrAccessDenied.GenWithStackByArgs("", "")
	}
	return nil
}

func (d *ddl) CleanupTableLock(ctx sessionctx.Context, tables []*ast.TableName) error {
	uniqueTableID := make(map[int64]struct{})
	cleanupTables := make([]model.TableLockTpInfo, 0, len(tables))
	unlockedTablesNum := 0
	// Check whether the table was already locked by another.
	for _, tb := range tables {
		err := throwErrIfInMemOrSysDB(ctx, tb.Schema.L)
		if err != nil {
			return err
		}
		schema, t, err := d.getSchemaAndTableByIdent(ctx, ast.Ident{Schema: tb.Schema, Name: tb.Name})
		if err != nil {
			return errors.Trace(err)
		}
		if t.Meta().IsView() || t.Meta().IsSequence() {
			return table.ErrUnsupportedOp
		}
		// Maybe the table t was not locked, but still try to unlock this table.
		// If we skip unlock the table here, the job maybe not consistent with the job.Query.
		// eg: unlock tables t1,t2;  If t2 is not locked and skip here, then the job will only unlock table t1,
		// and this behaviour is not consistent with the sql query.
		if !t.Meta().IsLocked() {
			unlockedTablesNum++
		}
		if _, ok := uniqueTableID[t.Meta().ID]; ok {
			return infoschema.ErrNonuniqTable.GenWithStackByArgs(t.Meta().Name)
		}
		uniqueTableID[t.Meta().ID] = struct{}{}
		cleanupTables = append(cleanupTables, model.TableLockTpInfo{SchemaID: schema.ID, TableID: t.Meta().ID})
	}
	// If the num of cleanupTables is 0, or all cleanupTables is unlocked, just return here.
	if len(cleanupTables) == 0 || len(cleanupTables) == unlockedTablesNum {
		return nil
	}

	arg := &lockTablesArg{
		UnlockTables: cleanupTables,
		IsCleanup:    true,
	}
	job := &model.Job{
		SchemaID:   cleanupTables[0].SchemaID,
		TableID:    cleanupTables[0].TableID,
		Type:       model.ActionUnlockTable,
		BinlogInfo: &model.HistoryInfo{},
		Args:       []interface{}{arg},
	}
	err := d.doDDLJob(ctx, job)
	if err == nil {
		ctx.ReleaseTableLocks(cleanupTables)
	}
	err = d.callHookOnChanged(err)
	return errors.Trace(err)
}

type lockTablesArg struct {
	LockTables    []model.TableLockTpInfo
	IndexOfLock   int
	UnlockTables  []model.TableLockTpInfo
	IndexOfUnlock int
	SessionInfo   model.SessionInfo
	IsCleanup     bool
}

func (d *ddl) RepairTable(ctx sessionctx.Context, table *ast.TableName, createStmt *ast.CreateTableStmt) error {
	// Existence of DB and table has been checked in the preprocessor.
	oldTableInfo, ok := (ctx.Value(domainutil.RepairedTable)).(*model.TableInfo)
	if !ok || oldTableInfo == nil {
		return ErrRepairTableFail.GenWithStack("Failed to get the repaired table")
	}
	oldDBInfo, ok := (ctx.Value(domainutil.RepairedDatabase)).(*model.DBInfo)
	if !ok || oldDBInfo == nil {
		return ErrRepairTableFail.GenWithStack("Failed to get the repaired database")
	}
	// By now only support same DB repair.
	if createStmt.Table.Schema.L != oldDBInfo.Name.L {
		return ErrRepairTableFail.GenWithStack("Repaired table should in same database with the old one")
	}

	// It is necessary to specify the table.ID and partition.ID manually.
	newTableInfo, err := BuildTableInfoWithCheck(ctx, createStmt, oldTableInfo.Charset, oldTableInfo.Collate)
	if err != nil {
		return errors.Trace(err)
	}
	// Override newTableInfo with oldTableInfo's element necessary.
	// TODO: There may be more element assignments here, and the new TableInfo should be verified with the actual data.
	newTableInfo.ID = oldTableInfo.ID
	if err = checkAndOverridePartitionID(newTableInfo, oldTableInfo); err != nil {
		return err
	}
	newTableInfo.AutoIncID = oldTableInfo.AutoIncID
	// If any old columnInfo has lost, that means the old column ID lost too, repair failed.
	for i, newOne := range newTableInfo.Columns {
		old := getColumnInfoByName(oldTableInfo, newOne.Name.L)
		if old == nil {
			return ErrRepairTableFail.GenWithStackByArgs("Column " + newOne.Name.L + " has lost")
		}
		if newOne.Tp != old.Tp {
			return ErrRepairTableFail.GenWithStackByArgs("Column " + newOne.Name.L + " type should be the same")
		}
		if newOne.Flen != old.Flen {
			logutil.BgLogger().Warn("[ddl] admin repair table : Column " + newOne.Name.L + " flen is not equal to the old one")
		}
		newTableInfo.Columns[i].ID = old.ID
	}
	// If any old indexInfo has lost, that means the index ID lost too, so did the data, repair failed.
	for i, newOne := range newTableInfo.Indices {
		old := getIndexInfoByNameAndColumn(oldTableInfo, newOne)
		if old == nil {
			return ErrRepairTableFail.GenWithStackByArgs("Index " + newOne.Name.L + " has lost")
		}
		if newOne.Tp != old.Tp {
			return ErrRepairTableFail.GenWithStackByArgs("Index " + newOne.Name.L + " type should be the same")
		}
		newTableInfo.Indices[i].ID = old.ID
	}

	newTableInfo.State = model.StatePublic
	err = checkTableInfoValid(newTableInfo)
	if err != nil {
		return err
	}
	newTableInfo.State = model.StateNone

	job := &model.Job{
		SchemaID:   oldDBInfo.ID,
		TableID:    newTableInfo.ID,
		SchemaName: oldDBInfo.Name.L,
		Type:       model.ActionRepairTable,
		BinlogInfo: &model.HistoryInfo{},
		Args:       []interface{}{newTableInfo},
	}
	err = d.doDDLJob(ctx, job)
	if err == nil {
		// Remove the old TableInfo from repairInfo before domain reload.
		domainutil.RepairInfo.RemoveFromRepairInfo(oldDBInfo.Name.L, oldTableInfo.Name.L)
	}
	err = d.callHookOnChanged(err)
	return errors.Trace(err)
}

func (d *ddl) OrderByColumns(ctx sessionctx.Context, ident ast.Ident) error {
	_, tb, err := d.getSchemaAndTableByIdent(ctx, ident)
	if err != nil {
		return errors.Trace(err)
	}
	if tb.Meta().GetPkColInfo() != nil {
		ctx.GetSessionVars().StmtCtx.AppendWarning(errors.Errorf("ORDER BY ignored as there is a user-defined clustered index in the table '%s'", ident.Name))
	}
	return nil
}

func (d *ddl) CreateSequence(ctx sessionctx.Context, stmt *ast.CreateSequenceStmt) error {
	ident := ast.Ident{Name: stmt.Name.Name, Schema: stmt.Name.Schema}
	sequenceInfo, err := buildSequenceInfo(stmt, ident)
	if err != nil {
		return err
	}
	// TiDB describe the sequence within a tableInfo, as a same-level object of a table and view.
	tbInfo, err := buildTableInfo(ctx, ident.Name, nil, nil, "", "")
	if err != nil {
		return err
	}
	tbInfo.Sequence = sequenceInfo

	onExist := OnExistError
	if stmt.IfNotExists {
		onExist = OnExistIgnore
	}

	return d.CreateTableWithInfo(ctx, ident.Schema, tbInfo, onExist, false /*tryRetainID*/)
}

func (d *ddl) AlterSequence(ctx sessionctx.Context, stmt *ast.AlterSequenceStmt) error {
	ident := ast.Ident{Name: stmt.Name.Name, Schema: stmt.Name.Schema}
	is := d.GetInfoSchemaWithInterceptor(ctx)
	// Check schema existence.
	db, ok := is.SchemaByName(ident.Schema)
	if !ok {
		return infoschema.ErrDatabaseNotExists.GenWithStackByArgs(ident.Schema)
	}
	// Check table existence.
	tbl, err := is.TableByName(ident.Schema, ident.Name)
	if err != nil {
		if stmt.IfExists {
			ctx.GetSessionVars().StmtCtx.AppendNote(err)
			return nil
		}
		return err
	}
	if !tbl.Meta().IsSequence() {
		return ErrWrongObject.GenWithStackByArgs(ident.Schema, ident.Name, "SEQUENCE")
	}

	// Validate the new sequence option value in old sequenceInfo.
	oldSequenceInfo := tbl.Meta().Sequence
	copySequenceInfo := *oldSequenceInfo
	_, _, err = alterSequenceOptions(stmt.SeqOptions, ident, &copySequenceInfo)
	if err != nil {
		return err
	}

	job := &model.Job{
		SchemaID:   db.ID,
		TableID:    tbl.Meta().ID,
		SchemaName: db.Name.L,
		Type:       model.ActionAlterSequence,
		BinlogInfo: &model.HistoryInfo{},
		Args:       []interface{}{ident, stmt.SeqOptions},
	}

	err = d.doDDLJob(ctx, job)
	err = d.callHookOnChanged(err)
	return errors.Trace(err)
}

func (d *ddl) DropSequence(ctx sessionctx.Context, ti ast.Ident, ifExists bool) (err error) {
	schema, tbl, err := d.getSchemaAndTableByIdent(ctx, ti)
	if err != nil {
		return errors.Trace(err)
	}

	if !tbl.Meta().IsSequence() {
		err = ErrWrongObject.GenWithStackByArgs(ti.Schema, ti.Name, "SEQUENCE")
		if ifExists {
			ctx.GetSessionVars().StmtCtx.AppendNote(err)
			return nil
		}
		return err
	}

	job := &model.Job{
		SchemaID:   schema.ID,
		TableID:    tbl.Meta().ID,
		SchemaName: schema.Name.L,
		Type:       model.ActionDropSequence,
		BinlogInfo: &model.HistoryInfo{},
	}

	err = d.doDDLJob(ctx, job)
	err = d.callHookOnChanged(err)
	return errors.Trace(err)
}

func (d *ddl) AlterIndexVisibility(ctx sessionctx.Context, ident ast.Ident, indexName model.CIStr, visibility ast.IndexVisibility) error {
	schema, tb, err := d.getSchemaAndTableByIdent(ctx, ident)
	if err != nil {
		return err
	}

	invisible := false
	if visibility == ast.IndexVisibilityInvisible {
		invisible = true
	}

	skip, err := validateAlterIndexVisibility(indexName, invisible, tb.Meta())
	if err != nil {
		return errors.Trace(err)
	}
	if skip {
		return nil
	}

	job := &model.Job{
		SchemaID:   schema.ID,
		TableID:    tb.Meta().ID,
		SchemaName: schema.Name.L,
		Type:       model.ActionAlterIndexVisibility,
		BinlogInfo: &model.HistoryInfo{},
		Args:       []interface{}{indexName, invisible},
	}

	err = d.doDDLJob(ctx, job)
	err = d.callHookOnChanged(err)
	return errors.Trace(err)
}

func (d *ddl) AlterTableAlterPartition(ctx sessionctx.Context, ident ast.Ident, spec *ast.AlterTableSpec) (err error) {
	schema, tb, err := d.getSchemaAndTableByIdent(ctx, ident)
	if err != nil {
		return errors.Trace(err)
	}

	meta := tb.Meta()
	if meta.Partition == nil {
		return errors.Trace(ErrPartitionMgmtOnNonpartitioned)
	}

	partitionID, err := tables.FindPartitionByName(meta, spec.PartitionNames[0].L)
	if err != nil {
		return errors.Trace(err)
	}

	bundle := infoschema.GetBundle(d.infoCache.GetLatest(), []int64{partitionID, meta.ID, schema.ID})

	bundle.ID = placement.GroupID(partitionID)

	err = bundle.ApplyPlacementSpec(spec.PlacementSpecs)
	if err != nil {
		var sb strings.Builder
		sb.Reset()

		restoreCtx := format.NewRestoreCtx(format.RestoreStringSingleQuotes|format.RestoreKeyWordLowercase|format.RestoreNameBackQuotes, &sb)

		if e := spec.Restore(restoreCtx); e != nil {
			return ErrInvalidPlacementSpec.GenWithStackByArgs("", err)
		}
		return ErrInvalidPlacementSpec.GenWithStackByArgs(sb.String(), err)
	}

	err = bundle.Tidy()
	if err != nil {
		return errors.Trace(err)
	}
	bundle.Reset(partitionID)

	if len(bundle.Rules) == 0 {
		bundle.Index = 0
		bundle.Override = false
	} else {
		bundle.Index = placement.RuleIndexPartition
		bundle.Override = true
	}

	job := &model.Job{
		SchemaID:   schema.ID,
		TableID:    meta.ID,
		SchemaName: schema.Name.L,
		Type:       model.ActionAlterTableAlterPartition,
		BinlogInfo: &model.HistoryInfo{},
		Args:       []interface{}{partitionID, bundle},
	}

	err = d.doDDLJob(ctx, job)
	if err != nil {
		return errors.Trace(err)
	}

	err = d.callHookOnChanged(err)
	return errors.Trace(err)
}<|MERGE_RESOLUTION|>--- conflicted
+++ resolved
@@ -2533,11 +2533,7 @@
 					}
 					err = d.ShardRowID(sctx, ident, opt.UintValue)
 				case ast.TableOptionAutoIncrement:
-<<<<<<< HEAD
-					err = d.RebaseAutoID(sctx, ident, int64(opt.UintValue), autoid.RowIDAllocType)
-=======
-					err = d.RebaseAutoID(ctx, ident, int64(opt.UintValue), autoid.RowIDAllocType, opt.BoolValue)
->>>>>>> 3a5f434a
+					err = d.RebaseAutoID(sctx, ident, int64(opt.UintValue), autoid.RowIDAllocType, opt.BoolValue)
 				case ast.TableOptionAutoIdCache:
 					if opt.UintValue > uint64(math.MaxInt64) {
 						// TODO: Refine this error.
@@ -2545,11 +2541,7 @@
 					}
 					err = d.AlterTableAutoIDCache(sctx, ident, int64(opt.UintValue))
 				case ast.TableOptionAutoRandomBase:
-<<<<<<< HEAD
-					err = d.RebaseAutoID(sctx, ident, int64(opt.UintValue), autoid.AutoRandomType)
-=======
-					err = d.RebaseAutoID(ctx, ident, int64(opt.UintValue), autoid.AutoRandomType, opt.BoolValue)
->>>>>>> 3a5f434a
+					err = d.RebaseAutoID(sctx, ident, int64(opt.UintValue), autoid.AutoRandomType, opt.BoolValue)
 				case ast.TableOptionComment:
 					spec.Comment = opt.StrValue
 					err = d.AlterTableComment(sctx, ident, spec)
