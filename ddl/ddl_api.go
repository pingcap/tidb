--- conflicted
+++ resolved
@@ -2903,7 +2903,9 @@
 	return false
 }
 
-<<<<<<< HEAD
+// resolveAlterTableAddColumns splits "add columns" to multiple spec. For example,
+// `ALTER TABLE ADD COLUMN (c1 INT, c2 INT)` is split into
+// `ALTER TABLE ADD COLUMN c1 INT, ADD COLUMN c2 INT`.
 func resolveAlterTableAddColumns(spec *ast.AlterTableSpec) []*ast.AlterTableSpec {
 	specs := make([]*ast.AlterTableSpec, 0, len(spec.NewColumns)+len(spec.NewConstraints))
 	for _, col := range spec.NewColumns {
@@ -2919,17 +2921,6 @@
 		t.Constraint = con
 		t.Tp = ast.AlterTableAddConstraint
 		specs = append(specs, &t)
-=======
-// resolveAlterTableAddColumns splits "add columns" to multiple spec. For example,
-// `ALTER TABLE ADD COLUMN (c1 INT, c2 INT)` is split into
-// `ALTER TABLE ADD COLUMN c1 INT, ADD COLUMN c2 INT`.
-func resolveAlterTableAddColumns(spec *ast.AlterTableSpec) []*ast.AlterTableSpec {
-	specs := make([]*ast.AlterTableSpec, len(spec.NewColumns))
-	for i, col := range spec.NewColumns {
-		t := *spec
-		t.NewColumns = []*ast.ColumnDef{col}
-		specs[i] = &t
->>>>>>> 383d1c8e
 	}
 	return specs
 }
@@ -2947,11 +2938,7 @@
 		if isIgnorableSpec(spec.Tp) {
 			continue
 		}
-<<<<<<< HEAD
 		if spec.Tp == ast.AlterTableAddColumns && (len(spec.NewColumns) > 1 || len(spec.NewConstraints) > 0) {
-=======
-		if spec.Tp == ast.AlterTableAddColumns && len(spec.NewColumns) > 1 {
->>>>>>> 383d1c8e
 			validSpecs = append(validSpecs, resolveAlterTableAddColumns(spec)...)
 		} else {
 			validSpecs = append(validSpecs, spec)
@@ -3000,34 +2987,6 @@
 		}
 	}
 
-<<<<<<< HEAD
-=======
-	err = checkMultiSpecs(sctx, validSpecs)
-	if err != nil {
-		return err
-	}
-
-	if len(validSpecs) > 1 {
-		useMultiSchemaChange := false
-		switch validSpecs[0].Tp {
-		case ast.AlterTableAddColumns:
-			useMultiSchemaChange = true
-		case ast.AlterTableDropColumn:
-			err = d.DropColumns(sctx, ident, validSpecs)
-		case ast.AlterTableDropPrimaryKey, ast.AlterTableDropIndex:
-			err = d.DropIndexes(sctx, ident, validSpecs)
-		default:
-			return dbterror.ErrRunMultiSchemaChanges
-		}
-		if err != nil {
-			return errors.Trace(err)
-		}
-		if !useMultiSchemaChange {
-			return nil
-		}
-	}
-
->>>>>>> 383d1c8e
 	if len(validSpecs) > 1 {
 		sctx.GetSessionVars().StmtCtx.MultiSchemaInfo = model.NewMultiSchemaInfo()
 	}
@@ -3488,33 +3447,7 @@
 	if col == nil {
 		return nil
 	}
-<<<<<<< HEAD
-	err = checkPosition(t.Meta(), spec.Position)
-=======
 	err = checkAfterPositionExists(t.Meta(), spec.Position)
-	if err != nil {
-		return errors.Trace(err)
-	}
-
-	job := &model.Job{
-		SchemaID:   schema.ID,
-		TableID:    t.Meta().ID,
-		SchemaName: schema.Name.L,
-		TableName:  t.Meta().Name.L,
-		Type:       model.ActionAddColumn,
-		BinlogInfo: &model.HistoryInfo{},
-		Args:       []interface{}{col, spec.Position, 0, spec.IfNotExists},
-	}
-
-	err = d.DoDDLJob(ctx, job)
-	err = d.callHookOnChanged(job, err)
-	return errors.Trace(err)
-}
-
-// AddColumns will add multi new columns to the table.
-func (d *ddl) AddColumns(ctx sessionctx.Context, ti ast.Ident, specs []*ast.AlterTableSpec) error {
-	schema, t, err := d.getSchemaAndTableByIdent(ctx, ti)
->>>>>>> 383d1c8e
 	if err != nil {
 		return errors.Trace(err)
 	}
