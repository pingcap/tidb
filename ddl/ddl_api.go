// Copyright 2013 The ql Authors. All rights reserved.
// Use of this source code is governed by a BSD-style
// license that can be found in the LICENSES/QL-LICENSE file.

// Copyright 2016 PingCAP, Inc.
//
// Licensed under the Apache License, Version 2.0 (the "License");
// you may not use this file except in compliance with the License.
// You may obtain a copy of the License at
//
//     http://www.apache.org/licenses/LICENSE-2.0
//
// Unless required by applicable law or agreed to in writing, software
// distributed under the License is distributed on an "AS IS" BASIS,
// See the License for the specific language governing permissions and
// limitations under the License.

package ddl

import (
	"bytes"
	"context"
	"fmt"
	"strconv"
	"strings"
	"sync/atomic"
	"time"

	"github.com/cznic/mathutil"
	"github.com/pingcap/errors"
	"github.com/pingcap/parser/ast"
	"github.com/pingcap/parser/charset"
	"github.com/pingcap/parser/format"
	"github.com/pingcap/parser/model"
	"github.com/pingcap/parser/mysql"
	field_types "github.com/pingcap/parser/types"
	"github.com/pingcap/tidb/expression"
	"github.com/pingcap/tidb/infoschema"
	"github.com/pingcap/tidb/kv"
	"github.com/pingcap/tidb/meta/autoid"
	"github.com/pingcap/tidb/sessionctx"
	"github.com/pingcap/tidb/sessionctx/variable"
	"github.com/pingcap/tidb/table"
	"github.com/pingcap/tidb/table/tables"
	"github.com/pingcap/tidb/types"
	driver "github.com/pingcap/tidb/types/parser_driver"
	"github.com/pingcap/tidb/util/chunk"
	"github.com/pingcap/tidb/util/logutil"
	"github.com/pingcap/tidb/util/mock"
	"github.com/pingcap/tidb/util/set"
	"go.uber.org/zap"
)

func (d *ddl) CreateSchema(ctx sessionctx.Context, schema model.CIStr, charsetInfo *ast.CharsetOpt) (err error) {
	is := d.GetInfoSchemaWithInterceptor(ctx)
	_, ok := is.SchemaByName(schema)
	if ok {
		return infoschema.ErrDatabaseExists.GenWithStackByArgs(schema)
	}

	if err = checkTooLongSchema(schema); err != nil {
		return errors.Trace(err)
	}

	genIDs, err := d.genGlobalIDs(1)
	if err != nil {
		return errors.Trace(err)
	}
	schemaID := genIDs[0]
	dbInfo := &model.DBInfo{
		Name: schema,
	}

	if charsetInfo != nil {
		err = checkCharsetAndCollation(charsetInfo.Chs, charsetInfo.Col)
		if err != nil {
			return errors.Trace(err)
		}
		dbInfo.Charset = charsetInfo.Chs
		dbInfo.Collate = charsetInfo.Col
	} else {
		dbInfo.Charset, dbInfo.Collate = charset.GetDefaultCharsetAndCollate()
	}

	job := &model.Job{
		SchemaID:   schemaID,
		Type:       model.ActionCreateSchema,
		BinlogInfo: &model.HistoryInfo{},
		Args:       []interface{}{dbInfo},
	}

	err = d.doDDLJob(ctx, job)
	err = d.callHookOnChanged(err)
	return errors.Trace(err)
}
func (d *ddl) AlterSchema(ctx sessionctx.Context, stmt *ast.AlterDatabaseStmt) (err error) {
	// Resolve target charset and collation from options.
	var toCharset, toCollate string
	for _, val := range stmt.Options {
		switch val.Tp {
		case ast.DatabaseOptionCharset:
			if toCharset == "" {
				toCharset = val.Value
			} else if toCharset != val.Value {
				return ErrConflictingDeclarations.GenWithStackByArgs(toCharset, val.Value)
			}
		case ast.DatabaseOptionCollate:
			info, err := charset.GetCollationByName(val.Value)
			if err != nil {
				return errors.Trace(err)
			}
			if toCharset == "" {
				toCharset = info.CharsetName
			} else if toCharset != info.CharsetName {
				return ErrConflictingDeclarations.GenWithStackByArgs(toCharset, info.CharsetName)
			}
			toCollate = info.Name
		}
	}
	if toCollate == "" {
		if toCollate, err = charset.GetDefaultCollation(toCharset); err != nil {
			return errors.Trace(err)
		}
	}

	// Check if need to change charset/collation.
	dbName := model.NewCIStr(stmt.Name)
	is := d.GetInfoSchemaWithInterceptor(ctx)
	dbInfo, ok := is.SchemaByName(dbName)
	if !ok {
		return infoschema.ErrDatabaseNotExists.GenWithStackByArgs(dbName.O)
	}
	if dbInfo.Charset == toCharset && dbInfo.Collate == toCollate {
		return nil
	}

	// Check the current TiDB limitations.
	if err = modifiableCharsetAndCollation(toCharset, toCollate, dbInfo.Charset, dbInfo.Collate); err != nil {
		return errors.Trace(err)
	}

	// Do the DDL job.
	job := &model.Job{
		SchemaID:   dbInfo.ID,
		Type:       model.ActionModifySchemaCharsetAndCollate,
		BinlogInfo: &model.HistoryInfo{},
		Args:       []interface{}{toCharset, toCollate},
	}
	err = d.doDDLJob(ctx, job)
	err = d.callHookOnChanged(err)
	return errors.Trace(err)
}

func (d *ddl) DropSchema(ctx sessionctx.Context, schema model.CIStr) (err error) {
	is := d.GetInfoSchemaWithInterceptor(ctx)
	old, ok := is.SchemaByName(schema)
	if !ok {
		return errors.Trace(infoschema.ErrDatabaseNotExists)
	}
	job := &model.Job{
		SchemaID:   old.ID,
		Type:       model.ActionDropSchema,
		BinlogInfo: &model.HistoryInfo{},
	}

	err = d.doDDLJob(ctx, job)
	err = d.callHookOnChanged(err)
	return errors.Trace(err)
}

func checkTooLongSchema(schema model.CIStr) error {
	if len(schema.L) > mysql.MaxDatabaseNameLength {
		return ErrTooLongIdent.GenWithStackByArgs(schema)
	}
	return nil
}

func checkTooLongTable(table model.CIStr) error {
	if len(table.L) > mysql.MaxTableNameLength {
		return ErrTooLongIdent.GenWithStackByArgs(table)
	}
	return nil
}

func checkTooLongIndex(index model.CIStr) error {
	if len(index.L) > mysql.MaxIndexIdentifierLen {
		return ErrTooLongIdent.GenWithStackByArgs(index)
	}
	return nil
}

func setColumnFlagWithConstraint(colMap map[string]*table.Column, v *ast.Constraint) {
	switch v.Tp {
	case ast.ConstraintPrimaryKey:
		for _, key := range v.Keys {
			c, ok := colMap[key.Column.Name.L]
			if !ok {
				continue
			}
			c.Flag |= mysql.PriKeyFlag
			// Primary key can not be NULL.
			c.Flag |= mysql.NotNullFlag
		}
	case ast.ConstraintUniq, ast.ConstraintUniqIndex, ast.ConstraintUniqKey:
		for i, key := range v.Keys {
			c, ok := colMap[key.Column.Name.L]
			if !ok {
				continue
			}
			if i == 0 {
				// Only the first column can be set
				// if unique index has multi columns,
				// the flag should be MultipleKeyFlag.
				// See https://dev.mysql.com/doc/refman/5.7/en/show-columns.html
				if len(v.Keys) > 1 {
					c.Flag |= mysql.MultipleKeyFlag
				} else {
					c.Flag |= mysql.UniqueKeyFlag
				}
			}
		}
	case ast.ConstraintKey, ast.ConstraintIndex:
		for i, key := range v.Keys {
			c, ok := colMap[key.Column.Name.L]
			if !ok {
				continue
			}
			if i == 0 {
				// Only the first column can be set.
				c.Flag |= mysql.MultipleKeyFlag
			}
		}
	}
}

func buildColumnsAndConstraints(ctx sessionctx.Context, colDefs []*ast.ColumnDef,
	constraints []*ast.Constraint, tblCharset, dbCharset string) ([]*table.Column, []*ast.Constraint, error) {
	colMap := map[string]*table.Column{}
	// outPriKeyConstraint is the primary key constraint out of column definition. such as: create table t1 (id int , age int, primary key(id));
	var outPriKeyConstraint *ast.Constraint
	for _, v := range constraints {
		if v.Tp == ast.ConstraintPrimaryKey {
			outPriKeyConstraint = v
			break
		}
	}
	cols := make([]*table.Column, 0, len(colDefs))
	for i, colDef := range colDefs {
		col, cts, err := buildColumnAndConstraint(ctx, i, colDef, outPriKeyConstraint, tblCharset, dbCharset)
		if err != nil {
			return nil, nil, errors.Trace(err)
		}
		col.State = model.StatePublic
		constraints = append(constraints, cts...)
		cols = append(cols, col)
		colMap[colDef.Name.Name.L] = col
	}
	// Traverse table Constraints and set col.flag.
	for _, v := range constraints {
		setColumnFlagWithConstraint(colMap, v)
	}
	return cols, constraints, nil
}

// ResolveCharsetCollation will resolve the charset by the order: table charset > database charset > server default charset.
func ResolveCharsetCollation(tblCharset, dbCharset string) (string, string, error) {
	if len(tblCharset) != 0 {
		defCollate, err := charset.GetDefaultCollation(tblCharset)
		if err != nil {
			// return terror is better.
			return "", "", ErrUnknownCharacterSet.GenWithStackByArgs(tblCharset)
		}
		return tblCharset, defCollate, nil
	}

	if len(dbCharset) != 0 {
		defCollate, err := charset.GetDefaultCollation(dbCharset)
		if err != nil {
			return "", "", ErrUnknownCharacterSet.GenWithStackByArgs(dbCharset)
		}
		return dbCharset, defCollate, errors.Trace(err)
	}

	charset, collate := charset.GetDefaultCharsetAndCollate()
	return charset, collate, nil
}

func typesNeedCharset(tp byte) bool {
	switch tp {
	case mysql.TypeString, mysql.TypeVarchar, mysql.TypeVarString,
		mysql.TypeBlob, mysql.TypeTinyBlob, mysql.TypeMediumBlob, mysql.TypeLongBlob,
		mysql.TypeEnum, mysql.TypeSet:
		return true
	}
	return false
}

func setCharsetCollationFlenDecimal(tp *types.FieldType, specifiedCollates []string, tblCharset string, dbCharset string) error {
	tp.Charset = strings.ToLower(tp.Charset)
	tp.Collate = strings.ToLower(tp.Collate)
	if len(tp.Charset) == 0 {
		if typesNeedCharset(tp.Tp) {
			if len(specifiedCollates) == 0 {
				// Both the charset and collate are not specified.
				var err error
				tp.Charset, tp.Collate, err = ResolveCharsetCollation(tblCharset, dbCharset)
				if err != nil {
					return errors.Trace(err)
				}
			} else {
				// The charset is not specified but the collate is.
				// We should derive charset from it's collate specified rather than getting from table and db.
				// It is handled like mysql's logic, use derived charset to judge conflict with next collate.
				for _, spc := range specifiedCollates {
					derivedCollation, err := charset.GetCollationByName(spc)
					if err != nil {
						return errors.Trace(err)
					}
					if len(tp.Charset) == 0 {
						tp.Charset = derivedCollation.CharsetName
					} else if tp.Charset != derivedCollation.CharsetName {
						return ErrCollationCharsetMismatch.GenWithStackByArgs(derivedCollation.Name, tp.Charset)
					}
					tp.Collate = derivedCollation.Name
				}
			}
		} else {
			tp.Charset = charset.CharsetBin
			tp.Collate = charset.CharsetBin
		}
	} else {
		if !charset.ValidCharsetAndCollation(tp.Charset, tp.Collate) {
			return errUnsupportedCharset.GenWithStackByArgs(tp.Charset, tp.Collate)
		}
		if len(tp.Collate) == 0 {
			if len(specifiedCollates) == 0 {
				// The charset is specified, but the collate is not.
				var err error
				tp.Collate, err = charset.GetDefaultCollation(tp.Charset)
				if err != nil {
					return errors.Trace(err)
				}
			} else {
				// Both the charset and collate are specified.
				for _, spc := range specifiedCollates {
					derivedCollation, err := charset.GetCollationByName(spc)
					if err != nil {
						return errors.Trace(err)
					}
					if tp.Charset != derivedCollation.CharsetName {
						return ErrCollationCharsetMismatch.GenWithStackByArgs(derivedCollation.Name, tp.Charset)
					}
					tp.Collate = derivedCollation.Name
				}
			}
		}
	}

	// Use default value for flen or decimal when they are unspecified.
	defaultFlen, defaultDecimal := mysql.GetDefaultFieldLengthAndDecimal(tp.Tp)
	if tp.Flen == types.UnspecifiedLength {
		tp.Flen = defaultFlen
		if mysql.HasUnsignedFlag(tp.Flag) && tp.Tp != mysql.TypeLonglong && mysql.IsIntegerType(tp.Tp) {
			// Issue #4684: the flen of unsigned integer(except bigint) is 1 digit shorter than signed integer
			// because it has no prefix "+" or "-" character.
			tp.Flen--
		}
	}
	if tp.Decimal == types.UnspecifiedLength {
		tp.Decimal = defaultDecimal
	}
	return nil
}

// outPriKeyConstraint is the primary key constraint out of column definition. such as: create table t1 (id int , age int, primary key(id));
func buildColumnAndConstraint(ctx sessionctx.Context, offset int,
	colDef *ast.ColumnDef, outPriKeyConstraint *ast.Constraint, tblCharset, dbCharset string) (*table.Column, []*ast.Constraint, error) {
	// specifiedCollates refers to collates in colDef.Options, should handle them together.
	specifiedCollates := extractCollateFromOption(colDef)

	if err := setCharsetCollationFlenDecimal(colDef.Tp, specifiedCollates, tblCharset, dbCharset); err != nil {
		return nil, nil, errors.Trace(err)
	}
	col, cts, err := columnDefToCol(ctx, offset, colDef, outPriKeyConstraint)
	if err != nil {
		return nil, nil, errors.Trace(err)
	}
	return col, cts, nil
}

// checkColumnDefaultValue checks the default value of the column.
// In non-strict SQL mode, if the default value of the column is an empty string, the default value can be ignored.
// In strict SQL mode, TEXT/BLOB/JSON can't have not null default values.
// In NO_ZERO_DATE SQL mode, TIMESTAMP/DATE/DATETIME type can't have zero date like '0000-00-00' or '0000-00-00 00:00:00'.
func checkColumnDefaultValue(ctx sessionctx.Context, col *table.Column, value interface{}) (bool, interface{}, error) {
	hasDefaultValue := true
	if value != nil && (col.Tp == mysql.TypeJSON ||
		col.Tp == mysql.TypeTinyBlob || col.Tp == mysql.TypeMediumBlob ||
		col.Tp == mysql.TypeLongBlob || col.Tp == mysql.TypeBlob) {
		// In non-strict SQL mode.
		if !ctx.GetSessionVars().SQLMode.HasStrictMode() && value == "" {
			if col.Tp == mysql.TypeBlob || col.Tp == mysql.TypeLongBlob {
				// The TEXT/BLOB default value can be ignored.
				hasDefaultValue = false
			}
			// In non-strict SQL mode, if the column type is json and the default value is null, it is initialized to an empty array.
			if col.Tp == mysql.TypeJSON {
				value = `null`
			}
			sc := ctx.GetSessionVars().StmtCtx
			sc.AppendWarning(errBlobCantHaveDefault.GenWithStackByArgs(col.Name.O))
			return hasDefaultValue, value, nil
		}
		// In strict SQL mode or default value is not an empty string.
		return hasDefaultValue, value, errBlobCantHaveDefault.GenWithStackByArgs(col.Name.O)
	}
	if value != nil && ctx.GetSessionVars().SQLMode.HasNoZeroDateMode() &&
		ctx.GetSessionVars().SQLMode.HasStrictMode() && types.IsTypeTime(col.Tp) {
		if vv, ok := value.(string); ok {
			timeValue, err := expression.GetTimeValue(ctx, vv, col.Tp, col.Decimal)
			if err != nil {
				return hasDefaultValue, value, errors.Trace(err)
			}
			if timeValue.GetMysqlTime().Time == types.ZeroTime {
				return hasDefaultValue, value, types.ErrInvalidDefault.GenWithStackByArgs(col.Name.O)
			}
		}
	}
	return hasDefaultValue, value, nil
}

func convertTimestampDefaultValToUTC(ctx sessionctx.Context, defaultVal interface{}, col *table.Column) (interface{}, error) {
	if defaultVal == nil || col.Tp != mysql.TypeTimestamp {
		return defaultVal, nil
	}
	if vv, ok := defaultVal.(string); ok {
		if vv != types.ZeroDatetimeStr && strings.ToUpper(vv) != strings.ToUpper(ast.CurrentTimestamp) {
			t, err := types.ParseTime(ctx.GetSessionVars().StmtCtx, vv, col.Tp, col.Decimal)
			if err != nil {
				return defaultVal, errors.Trace(err)
			}
			err = t.ConvertTimeZone(ctx.GetSessionVars().Location(), time.UTC)
			if err != nil {
				return defaultVal, errors.Trace(err)
			}
			defaultVal = t.String()
		}
	}
	return defaultVal, nil
}

// isExplicitTimeStamp is used to check if explicit_defaults_for_timestamp is on or off.
// Check out this link for more details.
// https://dev.mysql.com/doc/refman/5.7/en/server-system-variables.html#sysvar_explicit_defaults_for_timestamp
func isExplicitTimeStamp() bool {
	// TODO: implement the behavior as MySQL when explicit_defaults_for_timestamp = off, then this function could return false.
	return true
}

// columnDefToCol converts ColumnDef to Col and TableConstraints.
// outPriKeyConstraint is the primary key constraint out of column definition. such as: create table t1 (id int , age int, primary key(id));
func columnDefToCol(ctx sessionctx.Context, offset int, colDef *ast.ColumnDef, outPriKeyConstraint *ast.Constraint) (*table.Column, []*ast.Constraint, error) {
	var constraints = make([]*ast.Constraint, 0)
	col := table.ToColumn(&model.ColumnInfo{
		Offset:    offset,
		Name:      colDef.Name.Name,
		FieldType: *colDef.Tp,
		// TODO: remove this version field after there is no old version.
		Version: model.CurrLatestColumnInfoVersion,
	})

	if !isExplicitTimeStamp() {
		// Check and set TimestampFlag, OnUpdateNowFlag and NotNullFlag.
		if col.Tp == mysql.TypeTimestamp {
			col.Flag |= mysql.TimestampFlag
			col.Flag |= mysql.OnUpdateNowFlag
			col.Flag |= mysql.NotNullFlag
		}
	}
	var err error
	setOnUpdateNow := false
	hasDefaultValue := false
	hasNullFlag := false
	if colDef.Options != nil {
		length := types.UnspecifiedLength

		keys := []*ast.IndexColName{
			{
				Column: colDef.Name,
				Length: length,
			},
		}

		var sb strings.Builder
		restoreFlags := format.RestoreStringSingleQuotes | format.RestoreKeyWordLowercase | format.RestoreNameBackQuotes |
			format.RestoreSpacesAroundBinaryOperation
		restoreCtx := format.NewRestoreCtx(restoreFlags, &sb)

		for _, v := range colDef.Options {
			switch v.Tp {
			case ast.ColumnOptionNotNull:
				col.Flag |= mysql.NotNullFlag
			case ast.ColumnOptionNull:
				col.Flag &= ^mysql.NotNullFlag
				removeOnUpdateNowFlag(col)
				hasNullFlag = true
			case ast.ColumnOptionAutoIncrement:
				col.Flag |= mysql.AutoIncrementFlag
			case ast.ColumnOptionPrimaryKey:
				constraint := &ast.Constraint{Tp: ast.ConstraintPrimaryKey, Keys: keys}
				constraints = append(constraints, constraint)
				col.Flag |= mysql.PriKeyFlag
			case ast.ColumnOptionUniqKey:
				constraint := &ast.Constraint{Tp: ast.ConstraintUniqKey, Name: colDef.Name.Name.O, Keys: keys}
				constraints = append(constraints, constraint)
				col.Flag |= mysql.UniqueKeyFlag
			case ast.ColumnOptionDefaultValue:
				hasDefaultValue, err = setDefaultValue(ctx, col, v)
				if err != nil {
					return nil, nil, errors.Trace(err)
				}
				removeOnUpdateNowFlag(col)
			case ast.ColumnOptionOnUpdate:
				// TODO: Support other time functions.
				if col.Tp == mysql.TypeTimestamp || col.Tp == mysql.TypeDatetime {
					if !expression.IsValidCurrentTimestampExpr(v.Expr, colDef.Tp) {
						return nil, nil, ErrInvalidOnUpdate.GenWithStackByArgs(col.Name)
					}
				} else {
					return nil, nil, ErrInvalidOnUpdate.GenWithStackByArgs(col.Name)
				}
				col.Flag |= mysql.OnUpdateNowFlag
				setOnUpdateNow = true
			case ast.ColumnOptionComment:
				err := setColumnComment(ctx, col, v)
				if err != nil {
					return nil, nil, errors.Trace(err)
				}
			case ast.ColumnOptionGenerated:
				sb.Reset()
				err = v.Expr.Restore(restoreCtx)
				if err != nil {
					return nil, nil, errors.Trace(err)
				}
				col.GeneratedExprString = sb.String()
				col.GeneratedStored = v.Stored
				_, dependColNames := findDependedColumnNames(colDef)
				col.Dependences = dependColNames
			case ast.ColumnOptionCollate:
				if field_types.HasCharset(colDef.Tp) {
					col.FieldType.Collate = v.StrValue
				}
			case ast.ColumnOptionFulltext:
				ctx.GetSessionVars().StmtCtx.AppendWarning(ErrTableCantHandleFt)
			}
		}
	}

	setTimestampDefaultValue(col, hasDefaultValue, setOnUpdateNow)

	// Set `NoDefaultValueFlag` if this field doesn't have a default value and
	// it is `not null` and not an `AUTO_INCREMENT` field or `TIMESTAMP` field.
	setNoDefaultValueFlag(col, hasDefaultValue)
	if col.FieldType.EvalType().IsStringKind() && col.Charset == charset.CharsetBin {
		col.Flag |= mysql.BinaryFlag
	}
	if col.Tp == mysql.TypeBit {
		// For BIT field, it's charset is binary but does not have binary flag.
		col.Flag &= ^mysql.BinaryFlag
		col.Flag |= mysql.UnsignedFlag
	}
	if col.Tp == mysql.TypeYear {
		// For Year field, it's charset is binary but does not have binary flag.
		col.Flag &= ^mysql.BinaryFlag
		col.Flag |= mysql.ZerofillFlag
	}
	// If you specify ZEROFILL for a numeric column, MySQL automatically adds the UNSIGNED attribute to the column.
	// See https://dev.mysql.com/doc/refman/5.7/en/numeric-type-overview.html for more details.
	// But some types like bit and year, won't show its unsigned flag in `show create table`.
	if mysql.HasZerofillFlag(col.Flag) {
		col.Flag |= mysql.UnsignedFlag
	}
	err = checkPriKeyConstraint(col, hasDefaultValue, hasNullFlag, outPriKeyConstraint)
	if err != nil {
		return nil, nil, errors.Trace(err)
	}
	err = checkColumnValueConstraint(col)
	if err != nil {
		return nil, nil, errors.Trace(err)
	}
	err = checkDefaultValue(ctx, col, hasDefaultValue)
	if err != nil {
		return nil, nil, errors.Trace(err)
	}
	err = checkColumnFieldLength(col)
	if err != nil {
		return nil, nil, errors.Trace(err)
	}
	return col, constraints, nil
}

func getDefaultValue(ctx sessionctx.Context, colName string, c *ast.ColumnOption, t *types.FieldType) (interface{}, error) {
	tp, fsp := t.Tp, t.Decimal
	if tp == mysql.TypeTimestamp || tp == mysql.TypeDatetime {
		switch x := c.Expr.(type) {
		case *ast.FuncCallExpr:
			if x.FnName.L == ast.CurrentTimestamp {
				defaultFsp := 0
				if len(x.Args) == 1 {
					if val := x.Args[0].(*driver.ValueExpr); val != nil {
						defaultFsp = int(val.GetInt64())
					}
				}
				if defaultFsp != fsp {
					return nil, ErrInvalidDefaultValue.GenWithStackByArgs(colName)
				}
			}
		}
		vd, err := expression.GetTimeValue(ctx, c.Expr, tp, fsp)
		value := vd.GetValue()
		if err != nil {
			return nil, ErrInvalidDefaultValue.GenWithStackByArgs(colName)
		}

		// Value is nil means `default null`.
		if value == nil {
			return nil, nil
		}

		// If value is types.Time, convert it to string.
		if vv, ok := value.(types.Time); ok {
			return vv.String(), nil
		}

		return value, nil
	}
	v, err := expression.EvalAstExpr(ctx, c.Expr)
	if err != nil {
		return nil, errors.Trace(err)
	}

	if v.IsNull() {
		return nil, nil
	}

	if v.Kind() == types.KindBinaryLiteral || v.Kind() == types.KindMysqlBit {
		if tp == mysql.TypeBit ||
			tp == mysql.TypeString || tp == mysql.TypeVarchar || tp == mysql.TypeVarString ||
			tp == mysql.TypeBlob || tp == mysql.TypeLongBlob || tp == mysql.TypeMediumBlob || tp == mysql.TypeTinyBlob ||
			tp == mysql.TypeJSON {
			// For BinaryLiteral / string fields, when getting default value we cast the value into BinaryLiteral{}, thus we return
			// its raw string content here.
			return v.GetBinaryLiteral().ToString(), nil
		}
		// For other kind of fields (e.g. INT), we supply its integer as string value.
		value, err := v.GetBinaryLiteral().ToInt(ctx.GetSessionVars().StmtCtx)
		if err != nil {
			return nil, err
		}
		return strconv.FormatUint(value, 10), nil
	}

	if tp == mysql.TypeDuration {
		var err error
		if v, err = v.ConvertTo(ctx.GetSessionVars().StmtCtx, t); err != nil {
			return "", errors.Trace(err)
		}
	}

	if tp == mysql.TypeBit {
		if v.Kind() == types.KindInt64 || v.Kind() == types.KindUint64 {
			// For BIT fields, convert int into BinaryLiteral.
			return types.NewBinaryLiteralFromUint(v.GetUint64(), -1).ToString(), nil
		}
	}

	return v.ToString()
}

func removeOnUpdateNowFlag(c *table.Column) {
	// For timestamp Col, if it is set null or default value,
	// OnUpdateNowFlag should be removed.
	if mysql.HasTimestampFlag(c.Flag) {
		c.Flag &= ^mysql.OnUpdateNowFlag
	}
}

func setTimestampDefaultValue(c *table.Column, hasDefaultValue bool, setOnUpdateNow bool) {
	if hasDefaultValue {
		return
	}

	// For timestamp Col, if is not set default value or not set null, use current timestamp.
	if mysql.HasTimestampFlag(c.Flag) && mysql.HasNotNullFlag(c.Flag) {
		if setOnUpdateNow {
			if err := c.SetDefaultValue(types.ZeroDatetimeStr); err != nil {
				context.Background()
				logutil.Logger(ddlLogCtx).Error("set default value failed", zap.Error(err))
			}
		} else {
			if err := c.SetDefaultValue(strings.ToUpper(ast.CurrentTimestamp)); err != nil {
				logutil.Logger(ddlLogCtx).Error("set default value failed", zap.Error(err))
			}
		}
	}
}

func setNoDefaultValueFlag(c *table.Column, hasDefaultValue bool) {
	if hasDefaultValue {
		return
	}

	if !mysql.HasNotNullFlag(c.Flag) {
		return
	}

	// Check if it is an `AUTO_INCREMENT` field or `TIMESTAMP` field.
	if !mysql.HasAutoIncrementFlag(c.Flag) && !mysql.HasTimestampFlag(c.Flag) {
		c.Flag |= mysql.NoDefaultValueFlag
	}
}

func checkDefaultValue(ctx sessionctx.Context, c *table.Column, hasDefaultValue bool) error {
	if !hasDefaultValue {
		return nil
	}

	if c.GetDefaultValue() != nil {
		if _, err := table.GetColDefaultValue(ctx, c.ToInfo()); err != nil {
			return types.ErrInvalidDefault.GenWithStackByArgs(c.Name)
		}
		return nil
	}
	// Primary key default null is invalid.
	if mysql.HasPriKeyFlag(c.Flag) {
		return ErrPrimaryCantHaveNull
	}

	// Set not null but default null is invalid.
	if mysql.HasNotNullFlag(c.Flag) {
		return types.ErrInvalidDefault.GenWithStackByArgs(c.Name)
	}

	return nil
}

// checkPriKeyConstraint check all parts of a PRIMARY KEY must be NOT NULL
func checkPriKeyConstraint(col *table.Column, hasDefaultValue, hasNullFlag bool, outPriKeyConstraint *ast.Constraint) error {
	// Primary key should not be null.
	if mysql.HasPriKeyFlag(col.Flag) && hasDefaultValue && col.GetDefaultValue() == nil {
		return types.ErrInvalidDefault.GenWithStackByArgs(col.Name)
	}
	// Set primary key flag for outer primary key constraint.
	// Such as: create table t1 (id int , age int, primary key(id))
	if !mysql.HasPriKeyFlag(col.Flag) && outPriKeyConstraint != nil {
		for _, key := range outPriKeyConstraint.Keys {
			if key.Column.Name.L != col.Name.L {
				continue
			}
			col.Flag |= mysql.PriKeyFlag
			break
		}
	}
	// Primary key should not be null.
	if mysql.HasPriKeyFlag(col.Flag) && hasNullFlag {
		return ErrPrimaryCantHaveNull
	}
	return nil
}

func checkColumnValueConstraint(col *table.Column) error {
	if col.Tp != mysql.TypeEnum && col.Tp != mysql.TypeSet {
		return nil
	}
	valueMap := make(map[string]string, len(col.Elems))
	for i := range col.Elems {
		val := strings.ToLower(col.Elems[i])
		if _, ok := valueMap[val]; ok {
			tpStr := "ENUM"
			if col.Tp == mysql.TypeSet {
				tpStr = "SET"
			}
			return types.ErrDuplicatedValueInType.GenWithStackByArgs(col.Name, valueMap[val], tpStr)
		}
		valueMap[val] = col.Elems[i]
	}
	return nil
}

func checkDuplicateColumn(cols []interface{}) error {
	colNames := set.StringSet{}
	colName := model.NewCIStr("")
	for _, col := range cols {
		switch x := col.(type) {
		case *ast.ColumnDef:
			colName = x.Name.Name
		case model.CIStr:
			colName = x
		default:
			colName.O, colName.L = "", ""
		}
		if colNames.Exist(colName.L) {
			return infoschema.ErrColumnExists.GenWithStackByArgs(colName.O)
		}
		colNames.Insert(colName.L)
	}
	return nil
}

func checkIsAutoIncrementColumn(colDefs *ast.ColumnDef) bool {
	for _, option := range colDefs.Options {
		if option.Tp == ast.ColumnOptionAutoIncrement {
			return true
		}
	}
	return false
}

func checkGeneratedColumn(colDefs []*ast.ColumnDef) error {
	var colName2Generation = make(map[string]columnGenerationInDDL, len(colDefs))
	var exists bool
	var autoIncrementColumn string
	for i, colDef := range colDefs {
		for _, option := range colDef.Options {
			if option.Tp == ast.ColumnOptionGenerated {
				if err := checkIllegalFn4GeneratedColumn(colDef.Name.Name.L, option.Expr); err != nil {
					return errors.Trace(err)
				}
			}
		}
		if checkIsAutoIncrementColumn(colDef) {
			exists, autoIncrementColumn = true, colDef.Name.Name.L
		}
		generated, depCols := findDependedColumnNames(colDef)
		if !generated {
			colName2Generation[colDef.Name.Name.L] = columnGenerationInDDL{
				position:  i,
				generated: false,
			}
		} else {
			colName2Generation[colDef.Name.Name.L] = columnGenerationInDDL{
				position:    i,
				generated:   true,
				dependences: depCols,
			}
		}
	}

	// Check whether the generated column refers to any auto-increment columns
	if exists {
		for colName, generated := range colName2Generation {
			if _, found := generated.dependences[autoIncrementColumn]; found {
				return ErrGeneratedColumnRefAutoInc.GenWithStackByArgs(colName)
			}
		}
	}

	for _, colDef := range colDefs {
		colName := colDef.Name.Name.L
		if err := verifyColumnGeneration(colName2Generation, colName); err != nil {
			return errors.Trace(err)
		}
	}
	return nil
}

func checkTooLongColumn(cols []interface{}) error {
	var colName string
	for _, col := range cols {
		switch x := col.(type) {
		case *ast.ColumnDef:
			colName = x.Name.Name.O
		case model.CIStr:
			colName = x.O
		default:
			colName = ""
		}
		if len(colName) > mysql.MaxColumnNameLength {
			return ErrTooLongIdent.GenWithStackByArgs(colName)
		}
	}
	return nil
}

func checkTooManyColumns(colDefs []*ast.ColumnDef) error {
	if uint32(len(colDefs)) > atomic.LoadUint32(&TableColumnCountLimit) {
		return errTooManyFields
	}
	return nil
}

// checkColumnsAttributes checks attributes for multiple columns.
func checkColumnsAttributes(colDefs []*ast.ColumnDef) error {
	for _, colDef := range colDefs {
		if err := checkColumnAttributes(colDef.Name.OrigColName(), colDef.Tp); err != nil {
			return errors.Trace(err)
		}
	}
	return nil
}

func checkColumnFieldLength(col *table.Column) error {
	if col.Tp == mysql.TypeVarchar {
		if err := IsTooBigFieldLength(col.Flen, col.Name.O, col.Charset); err != nil {
			return errors.Trace(err)
		}
	}

	return nil
}

// IsTooBigFieldLength check if the varchar type column exceeds the maximum length limit.
func IsTooBigFieldLength(colDefTpFlen int, colDefName, setCharset string) error {
	desc, err := charset.GetCharsetDesc(setCharset)
	if err != nil {
		return errors.Trace(err)
	}
	maxFlen := mysql.MaxFieldVarCharLength
	maxFlen /= desc.Maxlen
	if colDefTpFlen != types.UnspecifiedLength && colDefTpFlen > maxFlen {
		return types.ErrTooBigFieldLength.GenWithStack("Column length too big for column '%s' (max = %d); use BLOB or TEXT instead", colDefName, maxFlen)
	}
	return nil
}

// checkColumnAttributes check attributes for single column.
func checkColumnAttributes(colName string, tp *types.FieldType) error {
	switch tp.Tp {
	case mysql.TypeNewDecimal, mysql.TypeDouble, mysql.TypeFloat:
		if tp.Flen < tp.Decimal {
			return types.ErrMBiggerThanD.GenWithStackByArgs(colName)
		}
	case mysql.TypeDatetime, mysql.TypeDuration, mysql.TypeTimestamp:
		if tp.Decimal != types.UnspecifiedFsp && (tp.Decimal < types.MinFsp || tp.Decimal > types.MaxFsp) {
			return types.ErrTooBigPrecision.GenWithStackByArgs(tp.Decimal, colName, types.MaxFsp)
		}
	}
	return nil
}

func checkDuplicateConstraint(namesMap map[string]bool, name string, foreign bool) error {
	if name == "" {
		return nil
	}
	nameLower := strings.ToLower(name)
	if namesMap[nameLower] {
		if foreign {
			return infoschema.ErrCannotAddForeign
		}
		return ErrDupKeyName.GenWithStack("duplicate key name %s", name)
	}
	namesMap[nameLower] = true
	return nil
}

func setEmptyConstraintName(namesMap map[string]bool, constr *ast.Constraint, foreign bool) {
	if constr.Name == "" && len(constr.Keys) > 0 {
		colName := constr.Keys[0].Column.Name.L
		constrName := colName
		i := 2
		if strings.EqualFold(constrName, mysql.PrimaryKeyName) {
			constrName = fmt.Sprintf("%s_%d", constrName, 2)
			i = 3
		}
		for namesMap[constrName] {
			// We loop forever until we find constrName that haven't been used.
			if foreign {
				constrName = fmt.Sprintf("fk_%s_%d", colName, i)
			} else {
				constrName = fmt.Sprintf("%s_%d", colName, i)
			}
			i++
		}
		constr.Name = constrName
		namesMap[constrName] = true
	}
}

func checkConstraintNames(constraints []*ast.Constraint) error {
	constrNames := map[string]bool{}
	fkNames := map[string]bool{}

	// Check not empty constraint name whether is duplicated.
	for _, constr := range constraints {
		if constr.Tp == ast.ConstraintForeignKey {
			err := checkDuplicateConstraint(fkNames, constr.Name, true)
			if err != nil {
				return errors.Trace(err)
			}
		} else {
			err := checkDuplicateConstraint(constrNames, constr.Name, false)
			if err != nil {
				return errors.Trace(err)
			}
		}
	}

	// Set empty constraint names.
	for _, constr := range constraints {
		if constr.Tp == ast.ConstraintForeignKey {
			setEmptyConstraintName(fkNames, constr, true)
		} else {
			setEmptyConstraintName(constrNames, constr, false)
		}
	}

	return nil
}

func buildTableInfo(ctx sessionctx.Context, d *ddl, tableName model.CIStr, cols []*table.Column, constraints []*ast.Constraint) (tbInfo *model.TableInfo, err error) {
	tbInfo = &model.TableInfo{
		Name:    tableName,
		Version: model.CurrLatestTableInfoVersion,
	}
	// When this function is called by MockTableInfo, we should set a particular table id.
	// So the `ddl` structure may be nil.
	if d != nil {
		genIDs, err := d.genGlobalIDs(1)
		if err != nil {
			return nil, errors.Trace(err)
		}
		tbInfo.ID = genIDs[0]
	}
	for _, v := range cols {
		v.ID = allocateColumnID(tbInfo)
		tbInfo.Columns = append(tbInfo.Columns, v.ToInfo())
	}
	for _, constr := range constraints {
		if constr.Tp == ast.ConstraintForeignKey {
			for _, fk := range tbInfo.ForeignKeys {
				if fk.Name.L == strings.ToLower(constr.Name) {
					return nil, infoschema.ErrCannotAddForeign
				}
			}
			var fk model.FKInfo
			fk.Name = model.NewCIStr(constr.Name)
			fk.RefTable = constr.Refer.Table.Name
			fk.State = model.StatePublic
			for _, key := range constr.Keys {
				if table.FindCol(cols, key.Column.Name.O) == nil {
					return nil, errKeyColumnDoesNotExits.GenWithStackByArgs(key.Column.Name)
				}
				fk.Cols = append(fk.Cols, key.Column.Name)
			}
			for _, key := range constr.Refer.IndexColNames {
				fk.RefCols = append(fk.RefCols, key.Column.Name)
			}
			fk.OnDelete = int(constr.Refer.OnDelete.ReferOpt)
			fk.OnUpdate = int(constr.Refer.OnUpdate.ReferOpt)
			if len(fk.Cols) != len(fk.RefCols) {
				return nil, infoschema.ErrForeignKeyNotMatch.GenWithStackByArgs(tbInfo.Name.O)
			}
			if len(fk.Cols) == 0 {
				// TODO: In MySQL, this case will report a parse error.
				return nil, infoschema.ErrCannotAddForeign
			}
			tbInfo.ForeignKeys = append(tbInfo.ForeignKeys, &fk)
			continue
		}
		if constr.Tp == ast.ConstraintPrimaryKey {
			var col *table.Column
			for _, key := range constr.Keys {
				col = table.FindCol(cols, key.Column.Name.O)
				if col == nil {
					return nil, errKeyColumnDoesNotExits.GenWithStackByArgs(key.Column.Name)
				}
				// Virtual columns cannot be used in primary key.
				if col.IsGenerated() && !col.GeneratedStored {
					return nil, errUnsupportedOnGeneratedColumn.GenWithStackByArgs("Defining a virtual generated column as primary key")
				}
			}
			if len(constr.Keys) == 1 {
				switch col.Tp {
				case mysql.TypeLong, mysql.TypeLonglong,
					mysql.TypeTiny, mysql.TypeShort, mysql.TypeInt24:
					tbInfo.PKIsHandle = true
					// Avoid creating index for PK handle column.
					continue
				}
			}
		}
		if constr.Tp == ast.ConstraintFulltext {
			sc := ctx.GetSessionVars().StmtCtx
			sc.AppendWarning(ErrTableCantHandleFt)
			continue
		}
		// build index info.
		idxInfo, err := buildIndexInfo(tbInfo, model.NewCIStr(constr.Name), constr.Keys, model.StatePublic)
		if err != nil {
			return nil, errors.Trace(err)
		}
		//check if the index is primary or uniqiue.
		switch constr.Tp {
		case ast.ConstraintPrimaryKey:
			idxInfo.Primary = true
			idxInfo.Unique = true
			idxInfo.Name = model.NewCIStr(mysql.PrimaryKeyName)
		case ast.ConstraintUniq, ast.ConstraintUniqKey, ast.ConstraintUniqIndex:
			idxInfo.Unique = true
		}
		// set index type.
		if constr.Option != nil {
			idxInfo.Comment, err = validateCommentLength(ctx.GetSessionVars(),
				constr.Option.Comment,
				maxCommentLength,
				errTooLongIndexComment.GenWithStackByArgs(idxInfo.Name.String(), maxCommentLength))
			if err != nil {
				return nil, errors.Trace(err)
			}
			if constr.Option.Tp == model.IndexTypeInvalid {
				// Use btree as default index type.
				idxInfo.Tp = model.IndexTypeBtree
			} else {
				idxInfo.Tp = constr.Option.Tp
			}
		} else {
			// Use btree as default index type.
			idxInfo.Tp = model.IndexTypeBtree
		}
		idxInfo.ID = allocateIndexID(tbInfo)
		tbInfo.Indices = append(tbInfo.Indices, idxInfo)
	}
	return
}

func (d *ddl) CreateTableWithLike(ctx sessionctx.Context, ident, referIdent ast.Ident, ifNotExists bool) error {
	is := d.GetInfoSchemaWithInterceptor(ctx)
	_, ok := is.SchemaByName(referIdent.Schema)
	if !ok {
		return infoschema.ErrTableNotExists.GenWithStackByArgs(referIdent.Schema, referIdent.Name)
	}
	referTbl, err := is.TableByName(referIdent.Schema, referIdent.Name)
	if err != nil {
		return infoschema.ErrTableNotExists.GenWithStackByArgs(referIdent.Schema, referIdent.Name)
	}
	schema, ok := is.SchemaByName(ident.Schema)
	if !ok {
		return infoschema.ErrDatabaseNotExists.GenWithStackByArgs(ident.Schema)
	}
	if is.TableExists(ident.Schema, ident.Name) {
		if ifNotExists {
			ctx.GetSessionVars().StmtCtx.AppendNote(infoschema.ErrTableExists.GenWithStackByArgs(ident))
			return nil
		}
		return infoschema.ErrTableExists.GenWithStackByArgs(ident)
	}

	tblInfo := buildTableInfoWithLike(ident, referTbl.Meta())
	count := 1
	if tblInfo.Partition != nil {
		count += len(tblInfo.Partition.Definitions)
	}
	var genIDs []int64
	genIDs, err = d.genGlobalIDs(count)
	if err != nil {
		return errors.Trace(err)
	}
	tblInfo.ID = genIDs[0]
	if tblInfo.Partition != nil {
		for i := 0; i < len(tblInfo.Partition.Definitions); i++ {
			tblInfo.Partition.Definitions[i].ID = genIDs[i+1]
		}
	}

	job := &model.Job{
		SchemaID:   schema.ID,
		TableID:    tblInfo.ID,
		Type:       model.ActionCreateTable,
		BinlogInfo: &model.HistoryInfo{},
		Args:       []interface{}{tblInfo},
	}

	err = d.doDDLJob(ctx, job)
	err = d.callHookOnChanged(err)
	return errors.Trace(err)
}

// checkTableInfoValid uses to check table info valid. This is used to validate table info.
func checkTableInfoValid(tblInfo *model.TableInfo) error {
	_, err := tables.TableFromMeta(nil, tblInfo)
	return err
}

func buildTableInfoWithLike(ident ast.Ident, referTblInfo *model.TableInfo) model.TableInfo {
	tblInfo := *referTblInfo
	// Check non-public column and adjust column offset.
	newColumns := referTblInfo.Cols()
	newIndices := make([]*model.IndexInfo, 0, len(tblInfo.Indices))
	for _, idx := range tblInfo.Indices {
		if idx.State == model.StatePublic {
			newIndices = append(newIndices, idx)
		}
	}
	tblInfo.Columns = newColumns
	tblInfo.Indices = newIndices
	tblInfo.Name = ident.Name
	tblInfo.AutoIncID = 0
	tblInfo.ForeignKeys = nil
	if referTblInfo.Partition != nil {
		pi := *referTblInfo.Partition
		pi.Definitions = make([]model.PartitionDefinition, len(referTblInfo.Partition.Definitions))
		copy(pi.Definitions, referTblInfo.Partition.Definitions)
		tblInfo.Partition = &pi
	}
	return tblInfo
}

// BuildTableInfoFromAST builds model.TableInfo from a SQL statement.
// The SQL string should be a create table statement.
// Don't use this function to build a partitioned table.
func BuildTableInfoFromAST(s *ast.CreateTableStmt) (*model.TableInfo, error) {
	return buildTableInfoWithCheck(mock.NewContext(), nil, s, mysql.DefaultCharset)
}

func buildTableInfoWithCheck(ctx sessionctx.Context, d *ddl, s *ast.CreateTableStmt, dbCharset string) (*model.TableInfo, error) {
	ident := ast.Ident{Schema: s.Table.Schema, Name: s.Table.Name}
	colDefs := s.Cols
	colObjects := make([]interface{}, 0, len(colDefs))
	for _, col := range colDefs {
		colObjects = append(colObjects, col)
	}
	if err := checkTooLongTable(ident.Name); err != nil {
		return nil, errors.Trace(err)
	}
	if err := checkDuplicateColumn(colObjects); err != nil {
		return nil, errors.Trace(err)
	}
	if err := checkGeneratedColumn(colDefs); err != nil {
		return nil, errors.Trace(err)
	}
	if err := checkTooLongColumn(colObjects); err != nil {
		return nil, errors.Trace(err)
	}
	if err := checkTooManyColumns(colDefs); err != nil {
		return nil, errors.Trace(err)
	}

	if err := checkColumnsAttributes(colDefs); err != nil {
		return nil, errors.Trace(err)
	}

	tableCharset := findTableOptionCharset(s.Options)
	// The column charset haven't been resolved here.
	cols, newConstraints, err := buildColumnsAndConstraints(ctx, colDefs, s.Constraints, tableCharset, dbCharset)
	if err != nil {
		return nil, errors.Trace(err)
	}

	err = checkConstraintNames(newConstraints)
	if err != nil {
		return nil, errors.Trace(err)
	}

	var tbInfo *model.TableInfo
	tbInfo, err = buildTableInfo(ctx, d, ident.Name, cols, newConstraints)
	if err != nil {
		return nil, errors.Trace(err)
	}

	pi, err := buildTablePartitionInfo(ctx, d, s)
	if err != nil {
		return nil, errors.Trace(err)
	}

	if pi != nil {
		switch pi.Type {
		case model.PartitionTypeRange:
			if len(pi.Columns) == 0 {
				err = checkPartitionByRange(ctx, tbInfo, pi, s, cols, newConstraints)
			} else {
				err = checkPartitionByRangeColumn(ctx, tbInfo, pi, s)
			}
		case model.PartitionTypeHash:
			err = checkPartitionByHash(ctx, pi, s, cols, tbInfo)
		}
		if err != nil {
			return nil, errors.Trace(err)
		}
		if err = checkRangePartitioningKeysConstraints(ctx, s, tbInfo, newConstraints); err != nil {
			return nil, errors.Trace(err)
		}
		tbInfo.Partition = pi
	}

	// The specified charset will be handled in handleTableOptions
	if err = handleTableOptions(s.Options, tbInfo); err != nil {
		return nil, errors.Trace(err)
	}

	if err = resolveDefaultTableCharsetAndCollation(tbInfo, dbCharset); err != nil {
		return nil, errors.Trace(err)
	}

	if err = checkCharsetAndCollation(tbInfo.Charset, tbInfo.Collate); err != nil {
		return nil, errors.Trace(err)
	}

	return tbInfo, nil
}

func (d *ddl) CreateTable(ctx sessionctx.Context, s *ast.CreateTableStmt) (err error) {
	ident := ast.Ident{Schema: s.Table.Schema, Name: s.Table.Name}
	if s.ReferTable != nil {
		referIdent := ast.Ident{Schema: s.ReferTable.Schema, Name: s.ReferTable.Name}
		return d.CreateTableWithLike(ctx, ident, referIdent, s.IfNotExists)
	}
	is := d.GetInfoSchemaWithInterceptor(ctx)
	schema, ok := is.SchemaByName(ident.Schema)
	if !ok {
		return infoschema.ErrDatabaseNotExists.GenWithStackByArgs(ident.Schema)
	}
	if is.TableExists(ident.Schema, ident.Name) {
		if s.IfNotExists {
			ctx.GetSessionVars().StmtCtx.AppendNote(infoschema.ErrTableExists.GenWithStackByArgs(ident))
			return nil
		}
		return infoschema.ErrTableExists.GenWithStackByArgs(ident)
	}

	tbInfo, err := buildTableInfoWithCheck(ctx, d, s, schema.Charset)
	if err != nil {
		return errors.Trace(err)
	}
	tbInfo.State = model.StatePublic
	err = checkTableInfoValid(tbInfo)
	if err != nil {
		return err
	}
	tbInfo.State = model.StateNone

	job := &model.Job{
		SchemaID:   schema.ID,
		TableID:    tbInfo.ID,
		Type:       model.ActionCreateTable,
		BinlogInfo: &model.HistoryInfo{},
		Args:       []interface{}{tbInfo},
	}

	err = d.doDDLJob(ctx, job)
	if err == nil {
		// do pre-split and scatter.
		sp, ok := d.store.(kv.SplitableStore)
		if ok && atomic.LoadUint32(&EnableSplitTableRegion) != 0 {
			var (
				preSplit      func()
				scatterRegion bool
			)
			val, err := variable.GetGlobalSystemVar(ctx.GetSessionVars(), variable.TiDBScatterRegion)
			if err != nil {
				logutil.Logger(context.Background()).Warn("[ddl] won't scatter region", zap.Error(err))
			} else {
				scatterRegion = variable.TiDBOptOn(val)
			}
			pi := tbInfo.GetPartitionInfo()
			if pi != nil {
				preSplit = func() { splitPartitionTableRegion(sp, pi, scatterRegion) }
			} else {
				preSplit = func() { splitTableRegion(sp, tbInfo, scatterRegion) }
			}
			if scatterRegion {
				preSplit()
			} else {
				go preSplit()
			}
		}

		if tbInfo.AutoIncID > 1 {
			// Default tableAutoIncID base is 0.
			// If the first ID is expected to greater than 1, we need to do rebase.
			err = d.handleAutoIncID(tbInfo, schema.ID)
		}
	}

	// table exists, but if_not_exists flags is true, so we ignore this error.
	if infoschema.ErrTableExists.Equal(err) && s.IfNotExists {
		return nil
	}
	err = d.callHookOnChanged(err)
	return errors.Trace(err)
}

func (d *ddl) RecoverTable(ctx sessionctx.Context, tbInfo *model.TableInfo, schemaID, autoID, dropJobID int64, snapshotTS uint64) (err error) {
	is := d.GetInfoSchemaWithInterceptor(ctx)
	// Check schema exist.
	schema, ok := is.SchemaByID(schemaID)
	if !ok {
		return errors.Trace(infoschema.ErrDatabaseNotExists.GenWithStackByArgs(
			fmt.Sprintf("(Schema ID %d)", schemaID),
		))
	}
	// Check not exist table with same name.
	if ok := is.TableExists(schema.Name, tbInfo.Name); ok {
		return infoschema.ErrTableExists.GenWithStackByArgs(tbInfo.Name)
	}

	tbInfo.State = model.StateNone
	job := &model.Job{
		SchemaID:   schemaID,
		TableID:    tbInfo.ID,
		Type:       model.ActionRecoverTable,
		BinlogInfo: &model.HistoryInfo{},
		Args:       []interface{}{tbInfo, autoID, dropJobID, snapshotTS, recoverTableCheckFlagNone},
	}
	err = d.doDDLJob(ctx, job)
	err = d.callHookOnChanged(err)
	return errors.Trace(err)
}

func (d *ddl) CreateView(ctx sessionctx.Context, s *ast.CreateViewStmt) (err error) {
	ident := ast.Ident{Name: s.ViewName.Name, Schema: s.ViewName.Schema}
	is := d.GetInfoSchemaWithInterceptor(ctx)
	schema, ok := is.SchemaByName(ident.Schema)
	if !ok {
		return infoschema.ErrDatabaseNotExists.GenWithStackByArgs(ident.Schema)
	}
	oldView, err := is.TableByName(ident.Schema, ident.Name)
	if err == nil && !s.OrReplace {
		return infoschema.ErrTableExists.GenWithStackByArgs(ident)
	}

	var oldViewTblID int64
	if oldView != nil {
		if !oldView.Meta().IsView() {
			return ErrWrongObject.GenWithStackByArgs(ident.Schema, ident.Name, "VIEW")
		}
		oldViewTblID = oldView.Meta().ID
	}

	if err = checkTooLongTable(ident.Name); err != nil {
		return err
	}
	viewInfo, cols := buildViewInfoWithTableColumns(ctx, s)

	colObjects := make([]interface{}, 0, len(viewInfo.Cols))
	for _, col := range viewInfo.Cols {
		colObjects = append(colObjects, col)
	}

	if err = checkTooLongColumn(colObjects); err != nil {
		return err
	}
	if err = checkDuplicateColumn(colObjects); err != nil {
		return err
	}

	tbInfo, err := buildTableInfo(ctx, d, ident.Name, cols, nil)
	if err != nil {
		return err
	}
	tbInfo.View = viewInfo

	job := &model.Job{
		SchemaID:   schema.ID,
		TableID:    tbInfo.ID,
		Type:       model.ActionCreateView,
		BinlogInfo: &model.HistoryInfo{},
		Args:       []interface{}{tbInfo, s.OrReplace, oldViewTblID},
	}
	if v, ok := ctx.GetSessionVars().GetSystemVar("character_set_client"); ok {
		tbInfo.Charset = v
	}
	if v, ok := ctx.GetSessionVars().GetSystemVar("collation_connection"); ok {
		tbInfo.Collate = v
	}
	err = checkCharsetAndCollation(tbInfo.Charset, tbInfo.Collate)
	if err != nil {
		return errors.Trace(err)
	}
	err = d.doDDLJob(ctx, job)

	return d.callHookOnChanged(err)
}

func buildViewInfoWithTableColumns(ctx sessionctx.Context, s *ast.CreateViewStmt) (*model.ViewInfo, []*table.Column) {
	viewInfo := &model.ViewInfo{Definer: s.Definer, Algorithm: s.Algorithm,
		Security: s.Security, SelectStmt: s.Select.Text(), CheckOption: s.CheckOption, Cols: s.SchemaCols}
	var tableColumns = make([]*table.Column, len(s.SchemaCols))
	if s.Cols == nil {
		for i, v := range s.SchemaCols {
			tableColumns[i] = table.ToColumn(&model.ColumnInfo{
				Name:    v,
				ID:      int64(i),
				Offset:  i,
				State:   model.StatePublic,
				Version: model.CurrLatestColumnInfoVersion,
			})
		}
	} else {
		for i, v := range s.Cols {
			tableColumns[i] = table.ToColumn(&model.ColumnInfo{
				Name:    v,
				ID:      int64(i),
				Offset:  i,
				State:   model.StatePublic,
				Version: model.CurrLatestColumnInfoVersion,
			})
		}
	}

	return viewInfo, tableColumns
}

func checkPartitionByHash(ctx sessionctx.Context, pi *model.PartitionInfo, s *ast.CreateTableStmt, cols []*table.Column, tbInfo *model.TableInfo) error {
	if err := checkAddPartitionTooManyPartitions(pi.Num); err != nil {
		return err
	}
	if err := checkNoHashPartitions(ctx, pi.Num); err != nil {
		return err
	}
	if err := checkPartitionFuncValid(ctx, tbInfo, s.Partition.Expr); err != nil {
		return err
	}
	return checkPartitionFuncType(ctx, s, cols, tbInfo)
}

func checkPartitionByRange(ctx sessionctx.Context, tbInfo *model.TableInfo, pi *model.PartitionInfo, s *ast.CreateTableStmt, cols []*table.Column, newConstraints []*ast.Constraint) error {
	if err := checkPartitionNameUnique(tbInfo, pi); err != nil {
		return err
	}

	if err := checkCreatePartitionValue(ctx, tbInfo, pi, cols); err != nil {
		return err
	}

	if err := checkAddPartitionTooManyPartitions(uint64(len(pi.Definitions))); err != nil {
		return err
	}

	if err := checkNoRangePartitions(len(pi.Definitions)); err != nil {
		return err
	}

	if err := checkPartitionFuncValid(ctx, tbInfo, s.Partition.Expr); err != nil {
		return err
	}

	return checkPartitionFuncType(ctx, s, cols, tbInfo)
}

func checkPartitionByRangeColumn(ctx sessionctx.Context, tbInfo *model.TableInfo, pi *model.PartitionInfo, s *ast.CreateTableStmt) error {
	if err := checkPartitionNameUnique(tbInfo, pi); err != nil {
		return err
	}

	if err := checkRangeColumnsPartitionType(tbInfo, pi.Columns); err != nil {
		return err
	}

	if err := checkRangeColumnsPartitionValue(ctx, tbInfo, pi); err != nil {
		return err
	}

	if err := checkNoRangePartitions(len(pi.Definitions)); err != nil {
		return errors.Trace(err)
	}

	return checkAddPartitionTooManyPartitions(uint64(len(pi.Definitions)))
}

func checkRangeColumnsPartitionType(tbInfo *model.TableInfo, columns []model.CIStr) error {
	for _, col := range columns {
		colInfo := getColumnInfoByName(tbInfo, col.L)
		if colInfo == nil {
			return errors.Trace(ErrFieldNotFoundPart)
		}
		// The permitted data types are shown in the following list:
		// All integer types
		// DATE and DATETIME
		// CHAR, VARCHAR, BINARY, and VARBINARY
		// See https://dev.mysql.com/doc/mysql-partitioning-excerpt/5.7/en/partitioning-columns.html
		switch colInfo.FieldType.Tp {
		case mysql.TypeTiny, mysql.TypeShort, mysql.TypeInt24, mysql.TypeLong, mysql.TypeLonglong:
		case mysql.TypeDate, mysql.TypeDatetime:
		case mysql.TypeVarchar, mysql.TypeString:
		default:
			return ErrNotAllowedTypeInPartition.GenWithStackByArgs(col.O)
		}
	}
	return nil
}

func checkRangeColumnsPartitionValue(ctx sessionctx.Context, tbInfo *model.TableInfo, pi *model.PartitionInfo) error {
	// Range columns partition key supports multiple data types with integer、datetime、string.
	defs := pi.Definitions
	if len(defs) < 1 {
		return ast.ErrPartitionsMustBeDefined.GenWithStackByArgs("RANGE")
	}

	curr := &defs[0]
	if len(curr.LessThan) != len(pi.Columns) {
		return errors.Trace(ast.ErrPartitionColumnList)
	}
	for i := 1; i < len(defs); i++ {
		prev, curr := curr, &defs[i]
		succ, err := checkTwoRangeColumns(ctx, curr, prev, pi, tbInfo)
		if err != nil {
			return err
		}
		if !succ {
			return errors.Trace(ErrRangeNotIncreasing)
		}
	}
	return nil
}

func checkTwoRangeColumns(ctx sessionctx.Context, curr, prev *model.PartitionDefinition, pi *model.PartitionInfo, tbInfo *model.TableInfo) (bool, error) {
	if len(curr.LessThan) != len(pi.Columns) {
		return false, errors.Trace(ast.ErrPartitionColumnList)
	}
	for i := 0; i < len(pi.Columns); i++ {
		// Special handling for MAXVALUE.
		if strings.EqualFold(curr.LessThan[i], partitionMaxValue) {
			// If current is maxvalue, it certainly >= previous.
			return true, nil
		}
		if strings.EqualFold(prev.LessThan[i], partitionMaxValue) {
			// Current is not maxvalue, and previous is maxvalue.
			return false, nil
		}

		// Current and previous is the same.
		if strings.EqualFold(curr.LessThan[i], prev.LessThan[i]) {
			continue
		}

		// The tuples of column values used to define the partitions are strictly increasing:
		// PARTITION p0 VALUES LESS THAN (5,10,'ggg')
		// PARTITION p1 VALUES LESS THAN (10,20,'mmm')
		// PARTITION p2 VALUES LESS THAN (15,30,'sss')
		succ, err := parseAndEvalBoolExpr(ctx, fmt.Sprintf("(%s) > (%s)", curr.LessThan[i], prev.LessThan[i]), tbInfo)
		if err != nil {
			return false, err
		}

		if succ {
			return true, nil
		}
	}
	return false, nil
}

func parseAndEvalBoolExpr(ctx sessionctx.Context, expr string, tbInfo *model.TableInfo) (bool, error) {
	e, err := expression.ParseSimpleExprWithTableInfo(ctx, expr, tbInfo)
	if err != nil {
		return false, err
	}
	res, _, err1 := e.EvalInt(ctx, chunk.Row{})
	if err1 != nil {
		return false, err1
	}
	return res > 0, nil
}

func checkCharsetAndCollation(cs string, co string) error {
	if !charset.ValidCharsetAndCollation(cs, co) {
		return ErrUnknownCharacterSet.GenWithStackByArgs(cs)
	}
	return nil
}

// handleAutoIncID handles auto_increment option in DDL. It creates a ID counter for the table and initiates the counter to a proper value.
// For example if the option sets auto_increment to 10. The counter will be set to 9. So the next allocated ID will be 10.
func (d *ddl) handleAutoIncID(tbInfo *model.TableInfo, schemaID int64) error {
	alloc := autoid.NewAllocator(d.store, tbInfo.GetDBID(schemaID), tbInfo.IsAutoIncColUnsigned())
	tbInfo.State = model.StatePublic
	tb, err := table.TableFromMeta(alloc, tbInfo)
	if err != nil {
		return errors.Trace(err)
	}
	// The operation of the minus 1 to make sure that the current value doesn't be used,
	// the next Alloc operation will get this value.
	// Its behavior is consistent with MySQL.
	if err = tb.RebaseAutoID(nil, tbInfo.AutoIncID-1, false); err != nil {
		return errors.Trace(err)
	}
	return nil
}

func resolveDefaultTableCharsetAndCollation(tbInfo *model.TableInfo, dbCharset string) (err error) {
	chr, collate, err := ResolveCharsetCollation(tbInfo.Charset, dbCharset)
	if err != nil {
		return errors.Trace(err)
	}
	if len(tbInfo.Charset) == 0 {
		tbInfo.Charset = chr
	}

	if len(tbInfo.Collate) == 0 {
		tbInfo.Collate = collate
	}
	return
}

func findTableOptionCharset(options []*ast.TableOption) string {
	var tableCharset string
	for i := len(options) - 1; i >= 0; i-- {
		op := options[i]
		if op.Tp == ast.TableOptionCharset {
			// find the last one.
			tableCharset = op.StrValue
			break
		}
	}

	return tableCharset
}

// handleTableOptions updates tableInfo according to table options.
func handleTableOptions(options []*ast.TableOption, tbInfo *model.TableInfo) error {
	for _, op := range options {
		switch op.Tp {
		case ast.TableOptionAutoIncrement:
			tbInfo.AutoIncID = int64(op.UintValue)
		case ast.TableOptionComment:
			tbInfo.Comment = op.StrValue
		case ast.TableOptionCharset:
			tbInfo.Charset = op.StrValue
		case ast.TableOptionCollate:
			tbInfo.Collate = op.StrValue
		case ast.TableOptionCompression:
			tbInfo.Compression = op.StrValue
		case ast.TableOptionShardRowID:
			if op.UintValue > 0 && tbInfo.PKIsHandle {
				return errUnsupportedShardRowIDBits
			}
			tbInfo.ShardRowIDBits = op.UintValue
			if tbInfo.ShardRowIDBits > shardRowIDBitsMax {
				tbInfo.ShardRowIDBits = shardRowIDBitsMax
			}
			tbInfo.MaxShardRowIDBits = tbInfo.ShardRowIDBits
		case ast.TableOptionPreSplitRegion:
			tbInfo.PreSplitRegions = op.UintValue
		}
	}
	if tbInfo.PreSplitRegions > tbInfo.ShardRowIDBits {
		tbInfo.PreSplitRegions = tbInfo.ShardRowIDBits
	}

	return nil
}

// isIgnorableSpec checks if the spec type is ignorable.
// Some specs are parsed by ignored. This is for compatibility.
func isIgnorableSpec(tp ast.AlterTableType) bool {
	// AlterTableLock/AlterTableAlgorithm are ignored.
	return tp == ast.AlterTableLock || tp == ast.AlterTableAlgorithm
}

// getCharsetAndCollateInTableOption will iterate the charset and collate in the options,
// and returns the last charset and collate in options. If there is no charset in the options,
// the returns charset will be "", the same as collate.
func getCharsetAndCollateInTableOption(startIdx int, options []*ast.TableOption) (ca, co string, err error) {
	charsets := make([]string, 0, len(options))
	collates := make([]string, 0, len(options))
	for i := startIdx; i < len(options); i++ {
		opt := options[i]
		// we set the charset to the last option. example: alter table t charset latin1 charset utf8 collate utf8_bin;
		// the charset will be utf8, collate will be utf8_bin
		switch opt.Tp {
		case ast.TableOptionCharset:
			charsets = append(charsets, opt.StrValue)
		case ast.TableOptionCollate:
			collates = append(collates, opt.StrValue)
		}
	}

	if len(charsets) > 1 {
		return "", "", ErrConflictingDeclarations.GenWithStackByArgs(charsets[0], charsets[1])
	}
	if len(charsets) == 1 {
		if charsets[0] == "" {
			return "", "", ErrUnknownCharacterSet.GenWithStackByArgs("")
		}
		ca = charsets[0]
	}
	if len(collates) != 0 {
		for i := range collates {
			if collates[i] == "" {
				return "", "", ErrUnknownCollation.GenWithStackByArgs("")
			}
			if len(ca) != 0 && !charset.ValidCharsetAndCollation(ca, collates[i]) {
				return "", "", ErrCollationCharsetMismatch.GenWithStackByArgs(collates[i], ca)
			}
		}
		co = collates[len(collates)-1]
	}
	return
}

// resolveAlterTableSpec resolves alter table algorithm and removes ignore table spec in specs.
// returns valied specs, and the occurred error.
func resolveAlterTableSpec(ctx sessionctx.Context, specs []*ast.AlterTableSpec) ([]*ast.AlterTableSpec, error) {
	validSpecs := make([]*ast.AlterTableSpec, 0, len(specs))
	algorithm := ast.AlterAlgorithmDefault
	for _, spec := range specs {
		if spec.Tp == ast.AlterTableAlgorithm {
			// Find the last AlterTableAlgorithm.
			algorithm = spec.Algorithm
		}
		if isIgnorableSpec(spec.Tp) {
			continue
		}
		validSpecs = append(validSpecs, spec)
	}

	if len(validSpecs) > 1 {
		// Now we only allow one schema changing at the same time.
		return nil, errRunMultiSchemaChanges
	}

	// Verify whether the algorithm is supported.
	for _, spec := range validSpecs {
		resolvedAlgorithm, err := ResolveAlterAlgorithm(spec, algorithm)
		if err != nil {
			if algorithm != ast.AlterAlgorithmCopy {
				return nil, errors.Trace(err)
			}
			// For the compatibility, we return warning instead of error when the algorithm is COPY,
			// because the COPY ALGORITHM is not supported in TiDB.
			ctx.GetSessionVars().StmtCtx.AppendError(err)
		}

		spec.Algorithm = resolvedAlgorithm
	}

	// Only handle valid specs.
	return validSpecs, nil
}

func (d *ddl) AlterTable(ctx sessionctx.Context, ident ast.Ident, specs []*ast.AlterTableSpec) (err error) {
	validSpecs, err := resolveAlterTableSpec(ctx, specs)
	if err != nil {
		return errors.Trace(err)
	}

	is := d.infoHandle.Get()
	if is.TableIsView(ident.Schema, ident.Name) {
		return ErrWrongObject.GenWithStackByArgs(ident.Schema, ident.Name, "BASE TABLE")
	}

	for _, spec := range validSpecs {
		var handledCharsetOrCollate bool
		switch spec.Tp {
		case ast.AlterTableAddColumns:
			if len(spec.NewColumns) != 1 {
				return errRunMultiSchemaChanges
			}
			err = d.AddColumn(ctx, ident, spec)
		case ast.AlterTableAddPartitions:
			err = d.AddTablePartitions(ctx, ident, spec)
		case ast.AlterTableCoalescePartitions:
			err = d.CoalescePartitions(ctx, ident, spec)
		case ast.AlterTableDropColumn:
			err = d.DropColumn(ctx, ident, spec.OldColumnName.Name)
		case ast.AlterTableDropIndex:
			err = d.DropIndex(ctx, ident, model.NewCIStr(spec.Name))
		case ast.AlterTableDropPartition:
			err = d.DropTablePartition(ctx, ident, spec)
		case ast.AlterTableTruncatePartition:
			err = d.TruncateTablePartition(ctx, ident, spec)
		case ast.AlterTableAddConstraint:
			constr := spec.Constraint
			switch spec.Constraint.Tp {
			case ast.ConstraintKey, ast.ConstraintIndex:
				err = d.CreateIndex(ctx, ident, false, model.NewCIStr(constr.Name), spec.Constraint.Keys, constr.Option)
			case ast.ConstraintUniq, ast.ConstraintUniqIndex, ast.ConstraintUniqKey:
				err = d.CreateIndex(ctx, ident, true, model.NewCIStr(constr.Name), spec.Constraint.Keys, constr.Option)
			case ast.ConstraintForeignKey:
				err = d.CreateForeignKey(ctx, ident, model.NewCIStr(constr.Name), spec.Constraint.Keys, spec.Constraint.Refer)
			case ast.ConstraintPrimaryKey:
				err = ErrUnsupportedModifyPrimaryKey.GenWithStackByArgs("add")
			case ast.ConstraintFulltext:
				ctx.GetSessionVars().StmtCtx.AppendWarning(ErrTableCantHandleFt)
			default:
				// Nothing to do now.
			}
		case ast.AlterTableDropForeignKey:
			err = d.DropForeignKey(ctx, ident, model.NewCIStr(spec.Name))
		case ast.AlterTableModifyColumn:
			err = d.ModifyColumn(ctx, ident, spec)
		case ast.AlterTableChangeColumn:
			err = d.ChangeColumn(ctx, ident, spec)
		case ast.AlterTableAlterColumn:
			err = d.AlterColumn(ctx, ident, spec)
		case ast.AlterTableRenameTable:
			newIdent := ast.Ident{Schema: spec.NewTable.Schema, Name: spec.NewTable.Name}
			isAlterTable := true
			err = d.RenameTable(ctx, ident, newIdent, isAlterTable)
		case ast.AlterTableDropPrimaryKey:
			err = ErrUnsupportedModifyPrimaryKey.GenWithStackByArgs("drop")
		case ast.AlterTableRenameIndex:
			err = d.RenameIndex(ctx, ident, spec)
		case ast.AlterTablePartition:
			// Prevent silent succeed if user executes ALTER TABLE x PARTITION BY ...
			err = errors.New("alter table partition is unsupported")
		case ast.AlterTableOption:
			for i, opt := range spec.Options {
				switch opt.Tp {
				case ast.TableOptionShardRowID:
					if opt.UintValue > shardRowIDBitsMax {
						opt.UintValue = shardRowIDBitsMax
					}
					err = d.ShardRowID(ctx, ident, opt.UintValue)
				case ast.TableOptionAutoIncrement:
					err = d.RebaseAutoID(ctx, ident, int64(opt.UintValue))
				case ast.TableOptionComment:
					spec.Comment = opt.StrValue
					err = d.AlterTableComment(ctx, ident, spec)
				case ast.TableOptionCharset, ast.TableOptionCollate:
					// getCharsetAndCollateInTableOption will get the last charset and collate in the options,
					// so it should be handled only once.
					if handledCharsetOrCollate {
						continue
					}
					var toCharset, toCollate string
					toCharset, toCollate, err = getCharsetAndCollateInTableOption(i, spec.Options)
					if err != nil {
						return err
					}
					err = d.AlterTableCharsetAndCollate(ctx, ident, toCharset, toCollate)
					handledCharsetOrCollate = true
				}

				if err != nil {
					return errors.Trace(err)
				}
			}
		default:
			// Nothing to do now.
		}

		if err != nil {
			return errors.Trace(err)
		}
	}

	return nil
}

func (d *ddl) RebaseAutoID(ctx sessionctx.Context, ident ast.Ident, newBase int64) error {
	schema, t, err := d.getSchemaAndTableByIdent(ctx, ident)
	if err != nil {
		return errors.Trace(err)
	}
	autoIncID, err := t.Allocator(ctx).NextGlobalAutoID(t.Meta().ID)
	if err != nil {
		return errors.Trace(err)
	}
	// If newBase < autoIncID, we need to do a rebase before returning.
	// Assume there are 2 TiDB servers: TiDB-A with allocator range of 0 ~ 30000; TiDB-B with allocator range of 30001 ~ 60000.
	// If the user sends SQL `alter table t1 auto_increment = 100` to TiDB-B,
	// and TiDB-B finds 100 < 30001 but returns without any handling,
	// then TiDB-A may still allocate 99 for auto_increment column. This doesn't make sense for the user.
	newBase = mathutil.MaxInt64(newBase, autoIncID)
	job := &model.Job{
		SchemaID:   schema.ID,
		TableID:    t.Meta().ID,
		Type:       model.ActionRebaseAutoID,
		BinlogInfo: &model.HistoryInfo{},
		Args:       []interface{}{newBase},
	}
	err = d.doDDLJob(ctx, job)
	err = d.callHookOnChanged(err)
	return errors.Trace(err)
}

// ShardRowID shards the implicit row ID by adding shard value to the row ID's first few bits.
func (d *ddl) ShardRowID(ctx sessionctx.Context, tableIdent ast.Ident, uVal uint64) error {
	schema, t, err := d.getSchemaAndTableByIdent(ctx, tableIdent)
	if err != nil {
		return errors.Trace(err)
	}
	if uVal == t.Meta().ShardRowIDBits {
		// Nothing need to do.
		return nil
	}
	if uVal > 0 && t.Meta().PKIsHandle {
		return errUnsupportedShardRowIDBits
	}
	err = verifyNoOverflowShardBits(d.sessPool, t, uVal)
	if err != nil {
		return err
	}
	job := &model.Job{
		Type:       model.ActionShardRowID,
		SchemaID:   schema.ID,
		TableID:    t.Meta().ID,
		BinlogInfo: &model.HistoryInfo{},
		Args:       []interface{}{uVal},
	}
	err = d.doDDLJob(ctx, job)
	err = d.callHookOnChanged(err)
	return errors.Trace(err)
}

func (d *ddl) getSchemaAndTableByIdent(ctx sessionctx.Context, tableIdent ast.Ident) (dbInfo *model.DBInfo, t table.Table, err error) {
	is := d.GetInfoSchemaWithInterceptor(ctx)
	schema, ok := is.SchemaByName(tableIdent.Schema)
	if !ok {
		return nil, nil, infoschema.ErrDatabaseNotExists.GenWithStackByArgs(tableIdent.Schema)
	}
	t, err = is.TableByName(tableIdent.Schema, tableIdent.Name)
	if err != nil {
		return nil, nil, infoschema.ErrTableNotExists.GenWithStackByArgs(tableIdent.Schema, tableIdent.Name)
	}
	return schema, t, nil
}

func checkUnsupportedColumnConstraint(col *ast.ColumnDef, ti ast.Ident) error {
	for _, constraint := range col.Options {
		switch constraint.Tp {
		case ast.ColumnOptionAutoIncrement:
			return errUnsupportedAddColumn.GenWithStack("unsupported add column '%s' constraint AUTO_INCREMENT when altering '%s.%s'", col.Name, ti.Schema, ti.Name)
		case ast.ColumnOptionPrimaryKey:
			return errUnsupportedAddColumn.GenWithStack("unsupported add column '%s' constraint PRIMARY KEY when altering '%s.%s'", col.Name, ti.Schema, ti.Name)
		case ast.ColumnOptionUniqKey:
			return errUnsupportedAddColumn.GenWithStack("unsupported add column '%s' constraint UNIQUE KEY when altering '%s.%s'", col.Name, ti.Schema, ti.Name)
		}
	}

	return nil
}

// AddColumn will add a new column to the table.
func (d *ddl) AddColumn(ctx sessionctx.Context, ti ast.Ident, spec *ast.AlterTableSpec) error {
	specNewColumn := spec.NewColumns[0]

	err := checkUnsupportedColumnConstraint(specNewColumn, ti)
	if err != nil {
		return errors.Trace(err)
	}

	colName := specNewColumn.Name.Name.O
	if err = checkColumnAttributes(colName, specNewColumn.Tp); err != nil {
		return errors.Trace(err)
	}

	schema, t, err := d.getSchemaAndTableByIdent(ctx, ti)
	if err != nil {
		return errors.Trace(err)
	}
	if err = checkAddColumnTooManyColumns(len(t.Cols()) + 1); err != nil {
		return errors.Trace(err)
	}
	// Check whether added column has existed.
	col := table.FindCol(t.Cols(), colName)
	if col != nil {
		return infoschema.ErrColumnExists.GenWithStackByArgs(colName)
	}

	// If new column is a generated column, do validation.
	// NOTE: Because now we can only append columns to table,
	// we don't need check whether the column refers other
	// generated columns occurring later in table.
	for _, option := range specNewColumn.Options {
		if option.Tp == ast.ColumnOptionGenerated {
			if err := checkIllegalFn4GeneratedColumn(specNewColumn.Name.Name.L, option.Expr); err != nil {
				return errors.Trace(err)
			}

			if option.Stored {
				return errUnsupportedOnGeneratedColumn.GenWithStackByArgs("Adding generated stored column through ALTER TABLE")
			}

			_, dependColNames := findDependedColumnNames(specNewColumn)
			if err = checkAutoIncrementRef(specNewColumn.Name.Name.L, dependColNames, t.Meta()); err != nil {
				return errors.Trace(err)
			}

			if err = checkDependedColExist(dependColNames, t.Cols()); err != nil {
				return errors.Trace(err)
			}
		}
	}

	if len(colName) > mysql.MaxColumnNameLength {
		return ErrTooLongIdent.GenWithStackByArgs(colName)
	}

	// Ignore table constraints now, maybe return error later.
	// We use length(t.Cols()) as the default offset firstly, we will change the
	// column's offset later.
	col, _, err = buildColumnAndConstraint(ctx, len(t.Cols()), specNewColumn, nil, t.Meta().Charset, schema.Charset)
	if err != nil {
		return errors.Trace(err)
	}

	col.OriginDefaultValue, err = generateOriginDefaultValue(col.ToInfo())
	if err != nil {
		return errors.Trace(err)
	}

	job := &model.Job{
		SchemaID:   schema.ID,
		TableID:    t.Meta().ID,
		Type:       model.ActionAddColumn,
		BinlogInfo: &model.HistoryInfo{},
		Args:       []interface{}{col, spec.Position, 0},
	}

	err = d.doDDLJob(ctx, job)
	err = d.callHookOnChanged(err)
	return errors.Trace(err)
}

// AddTablePartitions will add a new partition to the table.
func (d *ddl) AddTablePartitions(ctx sessionctx.Context, ident ast.Ident, spec *ast.AlterTableSpec) error {
	is := d.infoHandle.Get()
	schema, ok := is.SchemaByName(ident.Schema)
	if !ok {
		return errors.Trace(infoschema.ErrDatabaseNotExists.GenWithStackByArgs(schema))
	}
	t, err := is.TableByName(ident.Schema, ident.Name)
	if err != nil {
		return errors.Trace(infoschema.ErrTableNotExists.GenWithStackByArgs(ident.Schema, ident.Name))
	}

	meta := t.Meta()
	pi := meta.GetPartitionInfo()
	if pi == nil {
		return errors.Trace(ErrPartitionMgmtOnNonpartitioned)
	}

	partInfo, err := buildPartitionInfo(meta, d, spec)
	if err != nil {
		return errors.Trace(err)
	}

	err = checkAddPartitionTooManyPartitions(uint64(len(meta.Partition.Definitions) + len(partInfo.Definitions)))
	if err != nil {
		return errors.Trace(err)
	}

	err = checkPartitionNameUnique(meta, partInfo)
	if err != nil {
		return errors.Trace(err)
	}

	// partInfo contains only the new added partition, we have to combine it with the
	// old partitions to check all partitions is strictly increasing.
	tmp := *partInfo
	tmp.Definitions = append(pi.Definitions, tmp.Definitions...)
	err = checkCreatePartitionValue(ctx, meta, &tmp, t.Cols())
	if err != nil {
		return errors.Trace(err)
	}

	job := &model.Job{
		SchemaID:   schema.ID,
		TableID:    meta.ID,
		Type:       model.ActionAddTablePartition,
		BinlogInfo: &model.HistoryInfo{},
		Args:       []interface{}{partInfo},
	}

	err = d.doDDLJob(ctx, job)
	err = d.callHookOnChanged(err)
	return errors.Trace(err)
}

// CoalescePartitions coalesce partitions can be used with a table that is partitioned by hash or key to reduce the number of partitions by number.
func (d *ddl) CoalescePartitions(ctx sessionctx.Context, ident ast.Ident, spec *ast.AlterTableSpec) error {
	is := d.infoHandle.Get()
	schema, ok := is.SchemaByName(ident.Schema)
	if !ok {
		return errors.Trace(infoschema.ErrDatabaseNotExists.GenWithStackByArgs(schema))
	}
	t, err := is.TableByName(ident.Schema, ident.Name)
	if err != nil {
		return errors.Trace(infoschema.ErrTableNotExists.GenWithStackByArgs(ident.Schema, ident.Name))
	}

	meta := t.Meta()
	if meta.GetPartitionInfo() == nil {
		return errors.Trace(ErrPartitionMgmtOnNonpartitioned)
	}

	switch meta.Partition.Type {
	// We don't support coalesce partitions hash type partition now.
	case model.PartitionTypeHash:
		return errors.Trace(ErrUnsupportedCoalescePartition)

	// Key type partition cannot be constructed currently, ignoring it for now.
	case model.PartitionTypeKey:

	// Coalesce partition can only be used on hash/key partitions.
	default:
		return errors.Trace(ErrCoalesceOnlyOnHashPartition)
	}

	return errors.Trace(err)
}

func (d *ddl) TruncateTablePartition(ctx sessionctx.Context, ident ast.Ident, spec *ast.AlterTableSpec) error {
	// TODO: Support truncate multiple partitions
	if len(spec.PartitionNames) != 1 {
		return errRunMultiSchemaChanges
	}

	is := d.infoHandle.Get()
	schema, ok := is.SchemaByName(ident.Schema)
	if !ok {
		return errors.Trace(infoschema.ErrDatabaseNotExists.GenWithStackByArgs(schema))
	}
	t, err := is.TableByName(ident.Schema, ident.Name)
	if err != nil {
		return errors.Trace(infoschema.ErrTableNotExists.GenWithStackByArgs(ident.Schema, ident.Name))
	}
	meta := t.Meta()
	if meta.GetPartitionInfo() == nil {
		return errors.Trace(ErrPartitionMgmtOnNonpartitioned)
	}

	var pid int64
	pid, err = tables.FindPartitionByName(meta, spec.PartitionNames[0].L)
	if err != nil {
		return errors.Trace(err)
	}

	job := &model.Job{
		SchemaID:   schema.ID,
		TableID:    meta.ID,
		Type:       model.ActionTruncateTablePartition,
		BinlogInfo: &model.HistoryInfo{},
		Args:       []interface{}{pid},
	}

	err = d.doDDLJob(ctx, job)
	if err != nil {
		return errors.Trace(err)
	}
	err = d.callHookOnChanged(err)
	return errors.Trace(err)
}

func (d *ddl) DropTablePartition(ctx sessionctx.Context, ident ast.Ident, spec *ast.AlterTableSpec) error {
	// TODO: Support drop multiple partitions
	if len(spec.PartitionNames) != 1 {
		return errRunMultiSchemaChanges
	}

	is := d.infoHandle.Get()
	schema, ok := is.SchemaByName(ident.Schema)
	if !ok {
		return errors.Trace(infoschema.ErrDatabaseNotExists.GenWithStackByArgs(schema))
	}
	t, err := is.TableByName(ident.Schema, ident.Name)
	if err != nil {
		return errors.Trace(infoschema.ErrTableNotExists.GenWithStackByArgs(ident.Schema, ident.Name))
	}
	meta := t.Meta()
	if meta.GetPartitionInfo() == nil {
		return errors.Trace(ErrPartitionMgmtOnNonpartitioned)
	}

	partName := spec.PartitionNames[0].L
	err = checkDropTablePartition(meta, partName)
	if err != nil {
		return errors.Trace(err)
	}

	job := &model.Job{
		SchemaID:   schema.ID,
		TableID:    meta.ID,
		Type:       model.ActionDropTablePartition,
		BinlogInfo: &model.HistoryInfo{},
		Args:       []interface{}{partName},
	}

	err = d.doDDLJob(ctx, job)
	if err != nil {
		return errors.Trace(err)
	}
	err = d.callHookOnChanged(err)
	return errors.Trace(err)
}

// DropColumn will drop a column from the table, now we don't support drop the column with index covered.
func (d *ddl) DropColumn(ctx sessionctx.Context, ti ast.Ident, colName model.CIStr) error {
	schema, t, err := d.getSchemaAndTableByIdent(ctx, ti)
	if err != nil {
		return errors.Trace(err)
	}

	// Check whether dropped column has existed.
	col := table.FindCol(t.Cols(), colName.L)
	if col == nil {
		return ErrCantDropFieldOrKey.GenWithStack("column %s doesn't exist", colName)
	}

	tblInfo := t.Meta()
	if err = isDroppableColumn(tblInfo, colName); err != nil {
		return errors.Trace(err)
	}
	// We don't support dropping column with PK handle covered now.
	if col.IsPKHandleColumn(tblInfo) {
		return errUnsupportedPKHandle
	}

	job := &model.Job{
		SchemaID:   schema.ID,
		TableID:    t.Meta().ID,
		Type:       model.ActionDropColumn,
		BinlogInfo: &model.HistoryInfo{},
		Args:       []interface{}{colName},
	}

	err = d.doDDLJob(ctx, job)
	err = d.callHookOnChanged(err)
	return errors.Trace(err)
}

// modifiableCharsetAndCollation returns error when the charset or collation is not modifiable.
func modifiableCharsetAndCollation(toCharset, toCollate, origCharset, origCollate string) error {
	if !charset.ValidCharsetAndCollation(toCharset, toCollate) {
		return ErrUnknownCharacterSet.GenWithStack("Unknown character set: '%s', collation: '%s'", toCharset, toCollate)
	}
	if (origCharset == charset.CharsetUTF8 && toCharset == charset.CharsetUTF8MB4) ||
		(origCharset == charset.CharsetUTF8 && toCharset == charset.CharsetUTF8) ||
		(origCharset == charset.CharsetUTF8MB4 && toCharset == charset.CharsetUTF8MB4) {
		// TiDB only allow utf8 to be changed to utf8mb4, or changing the collation when the charset is utf8/utf8mb4.
		return nil
	}

	if toCharset != origCharset {
		msg := fmt.Sprintf("charset from %s to %s", origCharset, toCharset)
		return errUnsupportedModifyCharset.GenWithStackByArgs(msg)
	}
	if toCollate != origCollate {
		msg := fmt.Sprintf("collate from %s to %s", origCollate, toCollate)
		return errUnsupportedModifyCharset.GenWithStackByArgs(msg)
	}
	return nil
}

// modifiable checks if the 'origin' type can be modified to 'to' type with out the need to
// change or check existing data in the table.
// It returns true if the two types has the same Charset and Collation, the same sign, both are
// integer types or string types, and new Flen and Decimal must be greater than or equal to origin.
func modifiable(origin *types.FieldType, to *types.FieldType) error {
	// The root cause is modifying decimal precision needs to rewrite binary representation of that decimal.
	if origin.Tp == mysql.TypeNewDecimal && (to.Flen != origin.Flen || to.Decimal != origin.Decimal) {
		return errUnsupportedModifyColumn.GenWithStack("unsupported modify decimal column precision")
	}
	if to.Flen > 0 && to.Flen < origin.Flen {
		msg := fmt.Sprintf("length %d is less than origin %d", to.Flen, origin.Flen)
		return errUnsupportedModifyColumn.GenWithStackByArgs(msg)
	}
	if to.Decimal > 0 && to.Decimal < origin.Decimal {
		msg := fmt.Sprintf("decimal %d is less than origin %d", to.Decimal, origin.Decimal)
		return errUnsupportedModifyColumn.GenWithStackByArgs(msg)
	}
	if err := modifiableCharsetAndCollation(to.Charset, to.Collate, origin.Charset, origin.Collate); err != nil {
		return errors.Trace(err)
	}

	toUnsigned := mysql.HasUnsignedFlag(to.Flag)
	originUnsigned := mysql.HasUnsignedFlag(origin.Flag)
	if originUnsigned != toUnsigned {
		msg := fmt.Sprintf("unsigned %v not match origin %v", toUnsigned, originUnsigned)
		return errUnsupportedModifyColumn.GenWithStackByArgs(msg)
	}
	switch origin.Tp {
	case mysql.TypeVarchar, mysql.TypeString, mysql.TypeVarString,
		mysql.TypeBlob, mysql.TypeTinyBlob, mysql.TypeMediumBlob, mysql.TypeLongBlob:
		switch to.Tp {
		case mysql.TypeVarchar, mysql.TypeString, mysql.TypeVarString,
			mysql.TypeBlob, mysql.TypeTinyBlob, mysql.TypeMediumBlob, mysql.TypeLongBlob:
			return nil
		}
	case mysql.TypeTiny, mysql.TypeShort, mysql.TypeInt24, mysql.TypeLong, mysql.TypeLonglong:
		switch to.Tp {
		case mysql.TypeTiny, mysql.TypeShort, mysql.TypeInt24, mysql.TypeLong, mysql.TypeLonglong:
			return nil
		}
	case mysql.TypeEnum:
		if origin.Tp == to.Tp {
			if len(to.Elems) < len(origin.Elems) {
				msg := fmt.Sprintf("the number of enum column's elements is less than the original: %d", len(origin.Elems))
				return errUnsupportedModifyColumn.GenWithStackByArgs(msg)
			}
			for index, originElem := range origin.Elems {
				toElem := to.Elems[index]
				if originElem != toElem {
					msg := fmt.Sprintf("cannot modify enum column value %s to %s", originElem, toElem)
					return errUnsupportedModifyColumn.GenWithStackByArgs(msg)
				}
			}
			return nil
		}
		msg := fmt.Sprintf("cannot modify enum type column's to type %s", to.String())
		return errUnsupportedModifyColumn.GenWithStackByArgs(msg)
	default:
		if origin.Tp == to.Tp {
			return nil
		}
	}
	msg := fmt.Sprintf("type %v not match origin %v", to.Tp, origin.Tp)
	return errUnsupportedModifyColumn.GenWithStackByArgs(msg)
}

func setDefaultValue(ctx sessionctx.Context, col *table.Column, option *ast.ColumnOption) (bool, error) {
	hasDefaultValue := false
	value, err := getDefaultValue(ctx, col.Name.L, option, &col.FieldType)
	if err != nil {
		return hasDefaultValue, errors.Trace(err)
	}

	if hasDefaultValue, value, err = checkColumnDefaultValue(ctx, col, value); err != nil {
		return hasDefaultValue, errors.Trace(err)
	}
	value, err = convertTimestampDefaultValToUTC(ctx, value, col)
	if err != nil {
		return hasDefaultValue, errors.Trace(err)
	}
	err = col.SetDefaultValue(value)
	if err != nil {
		return hasDefaultValue, errors.Trace(err)
	}
	return hasDefaultValue, nil
}

func setColumnComment(ctx sessionctx.Context, col *table.Column, option *ast.ColumnOption) error {
	value, err := expression.EvalAstExpr(ctx, option.Expr)
	if err != nil {
		return errors.Trace(err)
	}
	col.Comment, err = value.ToString()
	return errors.Trace(err)
}

// processColumnOptions is only used in getModifiableColumnJob.
func processColumnOptions(ctx sessionctx.Context, col *table.Column, options []*ast.ColumnOption) error {
	if len(options) == 0 {
		return nil
	}

	var sb strings.Builder
	restoreFlags := format.RestoreStringSingleQuotes | format.RestoreKeyWordLowercase | format.RestoreNameBackQuotes |
		format.RestoreSpacesAroundBinaryOperation
	restoreCtx := format.NewRestoreCtx(restoreFlags, &sb)

	var hasDefaultValue, setOnUpdateNow bool
	var err error
	for _, opt := range options {
		switch opt.Tp {
		case ast.ColumnOptionDefaultValue:
			hasDefaultValue, err = setDefaultValue(ctx, col, opt)
			if err != nil {
				return errors.Trace(err)
			}
		case ast.ColumnOptionComment:
			err := setColumnComment(ctx, col, opt)
			if err != nil {
				return errors.Trace(err)
			}
		case ast.ColumnOptionNotNull:
			col.Flag |= mysql.NotNullFlag
		case ast.ColumnOptionNull:
			col.Flag &= ^mysql.NotNullFlag
		case ast.ColumnOptionAutoIncrement:
			col.Flag |= mysql.AutoIncrementFlag
		case ast.ColumnOptionPrimaryKey, ast.ColumnOptionUniqKey:
			return errUnsupportedModifyColumn.GenWithStack("unsupported modify column constraint - %v", opt.Tp)
		case ast.ColumnOptionOnUpdate:
			// TODO: Support other time functions.
			if col.Tp == mysql.TypeTimestamp || col.Tp == mysql.TypeDatetime {
				if !expression.IsValidCurrentTimestampExpr(opt.Expr, &col.FieldType) {
					return ErrInvalidOnUpdate.GenWithStackByArgs(col.Name)
				}
			} else {
				return ErrInvalidOnUpdate.GenWithStackByArgs(col.Name)
			}
			col.Flag |= mysql.OnUpdateNowFlag
			setOnUpdateNow = true
		case ast.ColumnOptionGenerated:
			sb.Reset()
			err = opt.Expr.Restore(restoreCtx)
			if err != nil {
				return errors.Trace(err)
			}
			col.GeneratedExprString = sb.String()
			col.GeneratedStored = opt.Stored
			col.Dependences = make(map[string]struct{})
			col.GeneratedExpr = opt.Expr
			for _, colName := range findColumnNamesInExpr(opt.Expr) {
				col.Dependences[colName.Name.L] = struct{}{}
			}
		case ast.ColumnOptionCollate:
			col.Collate = opt.StrValue
		case ast.ColumnOptionReference:
			return errors.Trace(errUnsupportedModifyColumn.GenWithStackByArgs("with references"))
		case ast.ColumnOptionFulltext:
			return errors.Trace(errUnsupportedModifyColumn.GenWithStackByArgs("with full text"))
		default:
			return errors.Trace(errUnsupportedModifyColumn.GenWithStackByArgs(fmt.Sprintf("unknown column option type: %d", opt.Tp)))
		}
	}

	setTimestampDefaultValue(col, hasDefaultValue, setOnUpdateNow)

	// Set `NoDefaultValueFlag` if this field doesn't have a default value and
	// it is `not null` and not an `AUTO_INCREMENT` field or `TIMESTAMP` field.
	setNoDefaultValueFlag(col, hasDefaultValue)

	if hasDefaultValue {
		return errors.Trace(checkDefaultValue(ctx, col, true))
	}

	return nil
}

func (d *ddl) getModifiableColumnJob(ctx sessionctx.Context, ident ast.Ident, originalColName model.CIStr,
	spec *ast.AlterTableSpec) (*model.Job, error) {
	specNewColumn := spec.NewColumns[0]
	is := d.infoHandle.Get()
	schema, ok := is.SchemaByName(ident.Schema)
	if !ok {
		return nil, errors.Trace(infoschema.ErrDatabaseNotExists)
	}
	t, err := is.TableByName(ident.Schema, ident.Name)
	if err != nil {
		return nil, errors.Trace(infoschema.ErrTableNotExists.GenWithStackByArgs(ident.Schema, ident.Name))
	}

	col := table.FindCol(t.Cols(), originalColName.L)
	if col == nil {
		return nil, infoschema.ErrColumnNotExists.GenWithStackByArgs(originalColName, ident.Name)
	}
	newColName := specNewColumn.Name.Name
	// If we want to rename the column name, we need to check whether it already exists.
	if newColName.L != originalColName.L {
		c := table.FindCol(t.Cols(), newColName.L)
		if c != nil {
			return nil, infoschema.ErrColumnExists.GenWithStackByArgs(newColName)
		}
	}

	// Constraints in the new column means adding new constraints. Errors should thrown,
	// which will be done by `processColumnOptions` later.
	if specNewColumn.Tp == nil {
		// Make sure the column definition is simple field type.
		return nil, errors.Trace(errUnsupportedModifyColumn)
	}

	if err = checkColumnAttributes(specNewColumn.Name.OrigColName(), specNewColumn.Tp); err != nil {
		return nil, errors.Trace(err)
	}

	newCol := table.ToColumn(&model.ColumnInfo{
		ID: col.ID,
		// We use this PR(https://github.com/pingcap/tidb/pull/6274) as the dividing line to define whether it is a new version or an old version TiDB.
		// The old version TiDB initializes the column's offset and state here.
		// The new version TiDB doesn't initialize the column's offset and state, and it will do the initialization in run DDL function.
		// When we do the rolling upgrade the following may happen:
		// a new version TiDB builds the DDL job that doesn't be set the column's offset and state,
		// and the old version TiDB is the DDL owner, it doesn't get offset and state from the store. Then it will encounter errors.
		// So here we set offset and state to support the rolling upgrade.
		Offset:             col.Offset,
		State:              col.State,
		OriginDefaultValue: col.OriginDefaultValue,
		FieldType:          *specNewColumn.Tp,
		Name:               newColName,
		Version:            col.Version,
	})

	// TODO: Remove it when all table versions are greater than or equal to TableInfoVersion1.
	// If newCol's charset is empty and the table's version less than TableInfoVersion1,
	// we will not modify the charset of the column. This behavior is not compatible with MySQL.
	if len(newCol.FieldType.Charset) == 0 && t.Meta().Version < model.TableInfoVersion1 {
		newCol.FieldType.Charset = col.FieldType.Charset
		newCol.FieldType.Collate = col.FieldType.Collate
	}
	// specifiedCollates refers to collates in colDef.Option. When setting charset and collate here we
	// should take the collate in colDef.Option into consideration rather than handling it separately
	specifiedCollates := extractCollateFromOption(specNewColumn)

	err = setCharsetCollationFlenDecimal(&newCol.FieldType, specifiedCollates, t.Meta().Charset, schema.Charset)
	if err != nil {
		return nil, errors.Trace(err)
	}

	if err = processColumnOptions(ctx, newCol, specNewColumn.Options); err != nil {
		return nil, errors.Trace(err)
	}

	if err = modifiable(&col.FieldType, &newCol.FieldType); err != nil {
		return nil, errors.Trace(err)
	}

	// Copy index related options to the new spec.
	indexFlags := col.FieldType.Flag & (mysql.PriKeyFlag | mysql.UniqueKeyFlag | mysql.MultipleKeyFlag)
	newCol.FieldType.Flag |= indexFlags
	if mysql.HasPriKeyFlag(col.FieldType.Flag) {
		newCol.FieldType.Flag |= mysql.NotNullFlag
		// TODO: If user explicitly set NULL, we should throw error ErrPrimaryCantHaveNull.
	}

	// We don't support modifying column from not_auto_increment to auto_increment.
	if !mysql.HasAutoIncrementFlag(col.Flag) && mysql.HasAutoIncrementFlag(newCol.Flag) {
		return nil, errUnsupportedModifyColumn.GenWithStackByArgs("set auto_increment")
	}

	// We support modifying the type definitions of 'null' to 'not null' now.
	var modifyColumnTp byte
	if !mysql.HasNotNullFlag(col.Flag) && mysql.HasNotNullFlag(newCol.Flag) {
		if err = checkForNullValue(ctx, col.Tp == newCol.Tp, ident.Schema, ident.Name, col.Name, newCol.Name); err != nil {
			return nil, errors.Trace(err)
		}
		// `modifyColumnTp` indicates that there is a type modification.
		modifyColumnTp = mysql.TypeNull
	}

	if err = checkColumnFieldLength(newCol); err != nil {
		return nil, err
	}

	if err = checkColumnWithIndexConstraint(t.Meta(), col.ColumnInfo, newCol.ColumnInfo); err != nil {
		return nil, err
	}

	// As same with MySQL, we don't support modifying the stored status for generated columns.
	if err = checkModifyGeneratedColumn(t, col, newCol, specNewColumn); err != nil {
		return nil, errors.Trace(err)
	}

	job := &model.Job{
		SchemaID:   schema.ID,
		TableID:    t.Meta().ID,
		Type:       model.ActionModifyColumn,
		BinlogInfo: &model.HistoryInfo{},
		Args:       []interface{}{&newCol, originalColName, spec.Position, modifyColumnTp},
	}
	return job, nil
}

// checkColumnWithIndexConstraint is used to check the related index constraint of the modified column.
// Index has a max-prefix-length constraint. eg: a varchar(100), index idx(a), modifying column a to a varchar(4000)
// will cause index idx to break the max-prefix-length constraint.
func checkColumnWithIndexConstraint(tbInfo *model.TableInfo, originalCol, newCol *model.ColumnInfo) error {
	var columns []*model.ColumnInfo
	for _, indexInfo := range tbInfo.Indices {
		containColumn := false
		for _, col := range indexInfo.Columns {
			if col.Name.L == originalCol.Name.L {
				containColumn = true
				break
			}
		}
		if containColumn == false {
			continue
		}
		if columns == nil {
			columns = make([]*model.ColumnInfo, 0, len(tbInfo.Columns))
			columns = append(columns, tbInfo.Columns...)
			// replace old column with new column.
			for i, col := range columns {
				if col.Name.L != originalCol.Name.L {
					continue
				}
				columns[i] = newCol.Clone()
				columns[i].Name = originalCol.Name
				break
			}
		}
		err := checkIndexPrefixLength(columns, indexInfo.Columns)
		if err != nil {
			return err
		}
	}
	return nil
}

// ChangeColumn renames an existing column and modifies the column's definition,
// currently we only support limited kind of changes
// that do not need to change or check data on the table.
func (d *ddl) ChangeColumn(ctx sessionctx.Context, ident ast.Ident, spec *ast.AlterTableSpec) error {
	specNewColumn := spec.NewColumns[0]
	if len(specNewColumn.Name.Schema.O) != 0 && ident.Schema.L != specNewColumn.Name.Schema.L {
		return ErrWrongDBName.GenWithStackByArgs(specNewColumn.Name.Schema.O)
	}
	if len(spec.OldColumnName.Schema.O) != 0 && ident.Schema.L != spec.OldColumnName.Schema.L {
		return ErrWrongDBName.GenWithStackByArgs(spec.OldColumnName.Schema.O)
	}
	if len(specNewColumn.Name.Table.O) != 0 && ident.Name.L != specNewColumn.Name.Table.L {
		return ErrWrongTableName.GenWithStackByArgs(specNewColumn.Name.Table.O)
	}
	if len(spec.OldColumnName.Table.O) != 0 && ident.Name.L != spec.OldColumnName.Table.L {
		return ErrWrongTableName.GenWithStackByArgs(spec.OldColumnName.Table.O)
	}

	job, err := d.getModifiableColumnJob(ctx, ident, spec.OldColumnName.Name, spec)
	if err != nil {
		return errors.Trace(err)
	}

	err = d.doDDLJob(ctx, job)
	err = d.callHookOnChanged(err)
	return errors.Trace(err)
}

// ModifyColumn does modification on an existing column, currently we only support limited kind of changes
// that do not need to change or check data on the table.
func (d *ddl) ModifyColumn(ctx sessionctx.Context, ident ast.Ident, spec *ast.AlterTableSpec) error {
	specNewColumn := spec.NewColumns[0]
	if len(specNewColumn.Name.Schema.O) != 0 && ident.Schema.L != specNewColumn.Name.Schema.L {
		return ErrWrongDBName.GenWithStackByArgs(specNewColumn.Name.Schema.O)
	}
	if len(specNewColumn.Name.Table.O) != 0 && ident.Name.L != specNewColumn.Name.Table.L {
		return ErrWrongTableName.GenWithStackByArgs(specNewColumn.Name.Table.O)
	}

	originalColName := specNewColumn.Name.Name
	job, err := d.getModifiableColumnJob(ctx, ident, originalColName, spec)
	if err != nil {
		return errors.Trace(err)
	}

	err = d.doDDLJob(ctx, job)
	err = d.callHookOnChanged(err)
	return errors.Trace(err)
}

func (d *ddl) AlterColumn(ctx sessionctx.Context, ident ast.Ident, spec *ast.AlterTableSpec) error {
	specNewColumn := spec.NewColumns[0]
	is := d.infoHandle.Get()
	schema, ok := is.SchemaByName(ident.Schema)
	if !ok {
		return infoschema.ErrTableNotExists.GenWithStackByArgs(ident.Schema, ident.Name)
	}
	t, err := is.TableByName(ident.Schema, ident.Name)
	if err != nil {
		return infoschema.ErrTableNotExists.GenWithStackByArgs(ident.Schema, ident.Name)
	}

	colName := specNewColumn.Name.Name
	// Check whether alter column has existed.
	col := table.FindCol(t.Cols(), colName.L)
	if col == nil {
		return ErrBadField.GenWithStackByArgs(colName, ident.Name)
	}

	// Clean the NoDefaultValueFlag value.
	col.Flag &= ^mysql.NoDefaultValueFlag
	if len(specNewColumn.Options) == 0 {
		err = col.SetDefaultValue(nil)
		if err != nil {
			return errors.Trace(err)
		}
		setNoDefaultValueFlag(col, false)
	} else {
		hasDefaultValue, err := setDefaultValue(ctx, col, specNewColumn.Options[0])
		if err != nil {
			return errors.Trace(err)
		}
		if err = checkDefaultValue(ctx, col, hasDefaultValue); err != nil {
			return errors.Trace(err)
		}
	}

	job := &model.Job{
		SchemaID:   schema.ID,
		TableID:    t.Meta().ID,
		Type:       model.ActionSetDefaultValue,
		BinlogInfo: &model.HistoryInfo{},
		Args:       []interface{}{col},
	}

	err = d.doDDLJob(ctx, job)
	err = d.callHookOnChanged(err)
	return errors.Trace(err)
}

// AlterTableComment updates the table comment information.
func (d *ddl) AlterTableComment(ctx sessionctx.Context, ident ast.Ident, spec *ast.AlterTableSpec) error {
	is := d.infoHandle.Get()
	schema, ok := is.SchemaByName(ident.Schema)
	if !ok {
		return infoschema.ErrDatabaseNotExists.GenWithStackByArgs(ident.Schema)
	}

	tb, err := is.TableByName(ident.Schema, ident.Name)
	if err != nil {
		return errors.Trace(infoschema.ErrTableNotExists.GenWithStackByArgs(ident.Schema, ident.Name))
	}

	job := &model.Job{
		SchemaID:   schema.ID,
		TableID:    tb.Meta().ID,
		Type:       model.ActionModifyTableComment,
		BinlogInfo: &model.HistoryInfo{},
		Args:       []interface{}{spec.Comment},
	}

	err = d.doDDLJob(ctx, job)
	err = d.callHookOnChanged(err)
	return errors.Trace(err)
}

// AlterTableCharset changes the table charset and collate.
func (d *ddl) AlterTableCharsetAndCollate(ctx sessionctx.Context, ident ast.Ident, toCharset, toCollate string) error {
	// use the last one.
	if toCharset == "" && toCollate == "" {
		return ErrUnknownCharacterSet.GenWithStackByArgs(toCharset)
	}

	is := d.infoHandle.Get()
	schema, ok := is.SchemaByName(ident.Schema)
	if !ok {
		return infoschema.ErrDatabaseNotExists.GenWithStackByArgs(ident.Schema)
	}

	tb, err := is.TableByName(ident.Schema, ident.Name)
	if err != nil {
		return errors.Trace(infoschema.ErrTableNotExists.GenWithStackByArgs(ident.Schema, ident.Name))
	}

	if toCharset == "" {
		// charset does not change.
		toCharset = tb.Meta().Charset
	}

	if toCollate == "" {
		// get the default collation of the charset.
		toCollate, err = charset.GetDefaultCollation(toCharset)
		if err != nil {
			return errors.Trace(err)
		}
	}
	doNothing, err := checkAlterTableCharset(tb.Meta(), schema, toCharset, toCollate)
	if err != nil {
		return err
	}
	if doNothing {
		return nil
	}

	job := &model.Job{
		SchemaID:   schema.ID,
		TableID:    tb.Meta().ID,
		Type:       model.ActionModifyTableCharsetAndCollate,
		BinlogInfo: &model.HistoryInfo{},
		Args:       []interface{}{toCharset, toCollate},
	}
	err = d.doDDLJob(ctx, job)
	err = d.callHookOnChanged(err)
	return errors.Trace(err)
}

// checkAlterTableCharset uses to check is it possible to change the charset of table.
// This function returns 2 variable:
// doNothing: if doNothing is true, means no need to change any more, because the target charset is same with the charset of table.
// err: if err is not nil, means it is not possible to change table charset to target charset.
func checkAlterTableCharset(tblInfo *model.TableInfo, dbInfo *model.DBInfo, toCharset, toCollate string) (doNothing bool, err error) {
	origCharset := tblInfo.Charset
	origCollate := tblInfo.Collate
	// Old version schema charset maybe modified when load schema if TreatOldVersionUTF8AsUTF8MB4 was enable.
	// So even if the origCharset equal toCharset, we still need to do the ddl for old version schema.
	if origCharset == toCharset && origCollate == toCollate && tblInfo.Version >= model.TableInfoVersion2 {
		// nothing to do.
		doNothing = true
		for _, col := range tblInfo.Columns {
			if col.Charset == charset.CharsetBin {
				continue
			}
			if col.Charset == toCharset && col.Collate == toCollate {
				continue
			}
			doNothing = false
		}
		if doNothing {
			return doNothing, nil
		}
	}

	if len(origCharset) == 0 {
		// The table charset may be "", if the table is create in old TiDB version, such as v2.0.8.
		// This DDL will update the table charset to default charset.
		origCharset, origCollate, err = ResolveCharsetCollation("", dbInfo.Charset)
		if err != nil {
			return doNothing, err
		}
	}

	if err = modifiableCharsetAndCollation(toCharset, toCollate, origCharset, origCollate); err != nil {
		return doNothing, err
	}

	for _, col := range tblInfo.Columns {
		if col.Tp == mysql.TypeVarchar {
			if err = IsTooBigFieldLength(col.Flen, col.Name.O, toCharset); err != nil {
				return doNothing, err
			}
		}
		if col.Charset == charset.CharsetBin {
			continue
		}
		if len(col.Charset) == 0 {
			continue
		}
		if err = modifiableCharsetAndCollation(toCharset, toCollate, col.Charset, col.Collate); err != nil {
			return doNothing, err
		}
	}
	return doNothing, nil
}

// RenameIndex renames an index.
// In TiDB, indexes are case-insensitive (so index 'a' and 'A" are considered the same index),
// but index names are case-sensitive (we can rename index 'a' to 'A')
func (d *ddl) RenameIndex(ctx sessionctx.Context, ident ast.Ident, spec *ast.AlterTableSpec) error {
	is := d.infoHandle.Get()
	schema, ok := is.SchemaByName(ident.Schema)
	if !ok {
		return infoschema.ErrDatabaseNotExists.GenWithStackByArgs(ident.Schema)
	}

	tb, err := is.TableByName(ident.Schema, ident.Name)
	if err != nil {
		return errors.Trace(infoschema.ErrTableNotExists.GenWithStackByArgs(ident.Schema, ident.Name))
	}
	duplicate, err := validateRenameIndex(spec.FromKey, spec.ToKey, tb.Meta())
	if duplicate {
		return nil
	}
	if err != nil {
		return errors.Trace(err)
	}

	job := &model.Job{
		SchemaID:   schema.ID,
		TableID:    tb.Meta().ID,
		Type:       model.ActionRenameIndex,
		BinlogInfo: &model.HistoryInfo{},
		Args:       []interface{}{spec.FromKey, spec.ToKey},
	}

	err = d.doDDLJob(ctx, job)
	err = d.callHookOnChanged(err)
	return errors.Trace(err)
}

// DropTable will proceed even if some table in the list does not exists.
func (d *ddl) DropTable(ctx sessionctx.Context, ti ast.Ident) (err error) {
	schema, tb, err := d.getSchemaAndTableByIdent(ctx, ti)
	if err != nil {
		return errors.Trace(err)
	}

	job := &model.Job{
		SchemaID:   schema.ID,
		TableID:    tb.Meta().ID,
		Type:       model.ActionDropTable,
		BinlogInfo: &model.HistoryInfo{},
	}

	err = d.doDDLJob(ctx, job)
	err = d.callHookOnChanged(err)
	return errors.Trace(err)
}

// DropView will proceed even if some view in the list does not exists.
func (d *ddl) DropView(ctx sessionctx.Context, ti ast.Ident) (err error) {
	schema, tb, err := d.getSchemaAndTableByIdent(ctx, ti)
	if err != nil {
		return errors.Trace(err)
	}

	if !tb.Meta().IsView() {
		return ErrWrongObject.GenWithStackByArgs(ti.Schema, ti.Name, "VIEW")
	}

	job := &model.Job{
		SchemaID:   schema.ID,
		TableID:    tb.Meta().ID,
		Type:       model.ActionDropView,
		BinlogInfo: &model.HistoryInfo{},
	}

	err = d.doDDLJob(ctx, job)
	err = d.callHookOnChanged(err)
	return errors.Trace(err)
}

func (d *ddl) TruncateTable(ctx sessionctx.Context, ti ast.Ident) error {
	schema, tb, err := d.getSchemaAndTableByIdent(ctx, ti)
	if err != nil {
		return errors.Trace(err)
	}
	genIDs, err := d.genGlobalIDs(1)
	if err != nil {
		return errors.Trace(err)
	}
	newTableID := genIDs[0]
	job := &model.Job{
		SchemaID:   schema.ID,
		TableID:    tb.Meta().ID,
		Type:       model.ActionTruncateTable,
		BinlogInfo: &model.HistoryInfo{},
		Args:       []interface{}{newTableID},
	}
	err = d.doDDLJob(ctx, job)
	err = d.callHookOnChanged(err)
	return errors.Trace(err)
}

func (d *ddl) RenameTable(ctx sessionctx.Context, oldIdent, newIdent ast.Ident, isAlterTable bool) error {
	is := d.GetInfoSchemaWithInterceptor(ctx)
	oldSchema, ok := is.SchemaByName(oldIdent.Schema)
	if !ok {
		if isAlterTable {
			return infoschema.ErrTableNotExists.GenWithStackByArgs(oldIdent.Schema, oldIdent.Name)
		}
		if is.TableExists(newIdent.Schema, newIdent.Name) {
			return infoschema.ErrTableExists.GenWithStackByArgs(newIdent)
		}
		return errFileNotFound.GenWithStackByArgs(oldIdent.Schema, oldIdent.Name)
	}
	oldTbl, err := is.TableByName(oldIdent.Schema, oldIdent.Name)
	if err != nil {
		if isAlterTable {
			return infoschema.ErrTableNotExists.GenWithStackByArgs(oldIdent.Schema, oldIdent.Name)
		}
		if is.TableExists(newIdent.Schema, newIdent.Name) {
			return infoschema.ErrTableExists.GenWithStackByArgs(newIdent)
		}
		return errFileNotFound.GenWithStackByArgs(oldIdent.Schema, oldIdent.Name)
	}
	if isAlterTable && newIdent.Schema.L == oldIdent.Schema.L && newIdent.Name.L == oldIdent.Name.L {
		// oldIdent is equal to newIdent, do nothing
		return nil
	}
	newSchema, ok := is.SchemaByName(newIdent.Schema)
	if !ok {
		return errErrorOnRename.GenWithStackByArgs(oldIdent.Schema, oldIdent.Name, newIdent.Schema, newIdent.Name)
	}
	if is.TableExists(newIdent.Schema, newIdent.Name) {
		return infoschema.ErrTableExists.GenWithStackByArgs(newIdent)
	}

	job := &model.Job{
		SchemaID:   newSchema.ID,
		TableID:    oldTbl.Meta().ID,
		Type:       model.ActionRenameTable,
		BinlogInfo: &model.HistoryInfo{},
		Args:       []interface{}{oldSchema.ID, newIdent.Name},
	}

	err = d.doDDLJob(ctx, job)
	err = d.callHookOnChanged(err)
	return errors.Trace(err)
}

func getAnonymousIndex(t table.Table, colName model.CIStr) model.CIStr {
	id := 2
	l := len(t.Indices())
	indexName := colName
	for i := 0; i < l; i++ {
		if t.Indices()[i].Meta().Name.L == indexName.L {
			indexName = model.NewCIStr(fmt.Sprintf("%s_%d", colName.O, id))
			i = -1
			id++
		}
	}
	return indexName
}

func (d *ddl) CreateIndex(ctx sessionctx.Context, ti ast.Ident, unique bool, indexName model.CIStr,
	idxColNames []*ast.IndexColName, indexOption *ast.IndexOption) error {
	schema, t, err := d.getSchemaAndTableByIdent(ctx, ti)
	if err != nil {
		return errors.Trace(err)
	}

	// Deal with anonymous index.
	if len(indexName.L) == 0 {
		indexName = getAnonymousIndex(t, idxColNames[0].Column.Name)
	}

	if indexInfo := t.Meta().FindIndexByName(indexName.L); indexInfo != nil {
		return ErrDupKeyName.GenWithStack("index already exist %s", indexName)
	}

	if err = checkTooLongIndex(indexName); err != nil {
		return errors.Trace(err)
	}

	tblInfo := t.Meta()
	// Check before the job is put to the queue.
	// This check is redudant, but useful. If DDL check fail before the job is put
	// to job queue, the fail path logic is super fast.
	// After DDL job is put to the queue, and if the check fail, TiDB will run the DDL cancel logic.
	// The recover step causes DDL wait a few seconds, makes the unit test painfully slow.
	_, err = buildIndexColumns(tblInfo.Columns, idxColNames)
	if err != nil {
		return errors.Trace(err)
	}
	if unique && tblInfo.GetPartitionInfo() != nil {
		if err := checkPartitionKeysConstraint(ctx, tblInfo.GetPartitionInfo().Expr, idxColNames, tblInfo); err != nil {
			return err
		}
	}

	if indexOption != nil {
		// May be truncate comment here, when index comment too long and sql_mode is't strict.
		indexOption.Comment, err = validateCommentLength(ctx.GetSessionVars(),
			indexOption.Comment,
			maxCommentLength,
			errTooLongIndexComment.GenWithStackByArgs(indexName.String(), maxCommentLength))
		if err != nil {
			return errors.Trace(err)
		}
	}

	job := &model.Job{
		SchemaID:   schema.ID,
		TableID:    t.Meta().ID,
		Type:       model.ActionAddIndex,
		BinlogInfo: &model.HistoryInfo{},
		Args:       []interface{}{unique, indexName, idxColNames, indexOption},
		Priority:   ctx.GetSessionVars().DDLReorgPriority,
	}

	err = d.doDDLJob(ctx, job)
	err = d.callHookOnChanged(err)
	return errors.Trace(err)
}

func buildFKInfo(fkName model.CIStr, keys []*ast.IndexColName, refer *ast.ReferenceDef, cols []*table.Column) (*model.FKInfo, error) {
	var fkInfo model.FKInfo
	fkInfo.Name = fkName
	fkInfo.RefTable = refer.Table.Name

	fkInfo.Cols = make([]model.CIStr, len(keys))
	for i, key := range keys {
		if table.FindCol(cols, key.Column.Name.O) == nil {
			return nil, errKeyColumnDoesNotExits.GenWithStackByArgs(key.Column.Name)
		}
		fkInfo.Cols[i] = key.Column.Name
	}

	fkInfo.RefCols = make([]model.CIStr, len(refer.IndexColNames))
	for i, key := range refer.IndexColNames {
		fkInfo.RefCols[i] = key.Column.Name
	}

	fkInfo.OnDelete = int(refer.OnDelete.ReferOpt)
	fkInfo.OnUpdate = int(refer.OnUpdate.ReferOpt)

	return &fkInfo, nil

}

func (d *ddl) CreateForeignKey(ctx sessionctx.Context, ti ast.Ident, fkName model.CIStr, keys []*ast.IndexColName, refer *ast.ReferenceDef) error {
	is := d.infoHandle.Get()
	schema, ok := is.SchemaByName(ti.Schema)
	if !ok {
		return infoschema.ErrDatabaseNotExists.GenWithStackByArgs(ti.Schema)
	}

	t, err := is.TableByName(ti.Schema, ti.Name)
	if err != nil {
		return errors.Trace(infoschema.ErrTableNotExists.GenWithStackByArgs(ti.Schema, ti.Name))
	}

	fkInfo, err := buildFKInfo(fkName, keys, refer, t.Cols())
	if err != nil {
		return errors.Trace(err)
	}

	job := &model.Job{
		SchemaID:   schema.ID,
		TableID:    t.Meta().ID,
		Type:       model.ActionAddForeignKey,
		BinlogInfo: &model.HistoryInfo{},
		Args:       []interface{}{fkInfo},
	}

	err = d.doDDLJob(ctx, job)
	err = d.callHookOnChanged(err)
	return errors.Trace(err)

}

func (d *ddl) DropForeignKey(ctx sessionctx.Context, ti ast.Ident, fkName model.CIStr) error {
	is := d.infoHandle.Get()
	schema, ok := is.SchemaByName(ti.Schema)
	if !ok {
		return infoschema.ErrDatabaseNotExists.GenWithStackByArgs(ti.Schema)
	}

	t, err := is.TableByName(ti.Schema, ti.Name)
	if err != nil {
		return errors.Trace(infoschema.ErrTableNotExists.GenWithStackByArgs(ti.Schema, ti.Name))
	}

	job := &model.Job{
		SchemaID:   schema.ID,
		TableID:    t.Meta().ID,
		Type:       model.ActionDropForeignKey,
		BinlogInfo: &model.HistoryInfo{},
		Args:       []interface{}{fkName},
	}

	err = d.doDDLJob(ctx, job)
	err = d.callHookOnChanged(err)
	return errors.Trace(err)
}

func (d *ddl) DropIndex(ctx sessionctx.Context, ti ast.Ident, indexName model.CIStr) error {
	is := d.infoHandle.Get()
	schema, ok := is.SchemaByName(ti.Schema)
	if !ok {
		return errors.Trace(infoschema.ErrDatabaseNotExists)
	}
	t, err := is.TableByName(ti.Schema, ti.Name)
	if err != nil {
		return errors.Trace(infoschema.ErrTableNotExists.GenWithStackByArgs(ti.Schema, ti.Name))
	}

	indexInfo := t.Meta().FindIndexByName(indexName.L)
	if indexInfo == nil {
		return ErrCantDropFieldOrKey.GenWithStack("index %s doesn't exist", indexName)
	}

	cols := t.Cols()
	for _, idxCol := range indexInfo.Columns {
		if mysql.HasAutoIncrementFlag(cols[idxCol.Offset].Flag) {
			return autoid.ErrWrongAutoKey
		}
	}

	job := &model.Job{
		SchemaID:   schema.ID,
		TableID:    t.Meta().ID,
		Type:       model.ActionDropIndex,
		BinlogInfo: &model.HistoryInfo{},
		Args:       []interface{}{indexName},
	}

	err = d.doDDLJob(ctx, job)
	err = d.callHookOnChanged(err)
	return errors.Trace(err)
}

func isDroppableColumn(tblInfo *model.TableInfo, colName model.CIStr) error {
	// Check whether there are other columns depend on this column or not.
	for _, col := range tblInfo.Columns {
		for dep := range col.Dependences {
			if dep == colName.L {
				return errDependentByGeneratedColumn.GenWithStackByArgs(dep)
			}
		}
	}
	if len(tblInfo.Columns) == 1 {
		return ErrCantRemoveAllFields.GenWithStack("can't drop only column %s in table %s",
			colName, tblInfo.Name)
	}
	// We don't support dropping column with index covered now.
	// We must drop the index first, then drop the column.
	if isColumnWithIndex(colName.L, tblInfo.Indices) {
		return errCantDropColWithIndex.GenWithStack("can't drop column %s with index covered now", colName)
	}
	return nil
}

// validateCommentLength checks comment length of table, column, index and partition.
// If comment length is more than the standard length truncate it
// and store the comment length upto the standard comment length size.
func validateCommentLength(vars *variable.SessionVars, comment string, maxLen int, err error) (string, error) {
	if len(comment) > maxLen {
		if vars.StrictSQLMode {
			return "", err
		}
		vars.StmtCtx.AppendWarning(err)
		return comment[:maxLen], nil
	}
	return comment, nil
}

func buildPartitionInfo(meta *model.TableInfo, d *ddl, spec *ast.AlterTableSpec) (*model.PartitionInfo, error) {
	if meta.Partition.Type == model.PartitionTypeRange {
		if len(spec.PartDefinitions) == 0 {
			return nil, ast.ErrPartitionsMustBeDefined.GenWithStackByArgs(meta.Partition.Type)
		}
	} else {
		// we don't support ADD PARTITION for all other partition types yet.
		return nil, errors.Trace(ErrUnsupportedAddPartition)
	}

	part := &model.PartitionInfo{
		Type:    meta.Partition.Type,
		Expr:    meta.Partition.Expr,
		Columns: meta.Partition.Columns,
		Enable:  meta.Partition.Enable,
	}

	genIDs, err := d.genGlobalIDs(len(spec.PartDefinitions))
	if err != nil {
		return nil, err
	}
	for ith, def := range spec.PartDefinitions {
<<<<<<< HEAD
		if err := def.Clause.Validate(part.Type, len(part.Columns)); err != nil {
			return nil, err
		}
		// For RANGE partition only VALUES LESS THAN should be possible.
		clause := def.Clause.(*ast.PartitionDefinitionClauseLessThan)
		for _, expr := range clause.Exprs {
			tp := expr.GetType().Tp
			if len(part.Columns) == 0 {
				// Partition by range.
				if !(tp == mysql.TypeLong || tp == mysql.TypeLonglong) {
					expr.Format(buf)
					if strings.EqualFold(buf.String(), "MAXVALUE") {
						continue
					}
					buf.Reset()
					return nil, infoschema.ErrColumnNotExists.GenWithStackByArgs(buf.String(), "partition function")
				}
			}
			// Partition by range columns if len(part.Columns) != 0.
		}
		comment, _ := def.Comment()
=======
>>>>>>> df0d8c77
		piDef := model.PartitionDefinition{
			Name:    def.Name,
			ID:      genIDs[ith],
			Comment: comment,
		}

		buf := new(bytes.Buffer)
		for _, expr := range clause.Exprs {
			expr.Format(buf)
			piDef.LessThan = append(piDef.LessThan, buf.String())
			buf.Reset()
		}
		part.Definitions = append(part.Definitions, piDef)
	}
	return part, nil
}

// extractCollateFromOption take collates(may multiple) in option into consideration
// when handle charset and collate of a column, rather than handling it separately.
func extractCollateFromOption(def *ast.ColumnDef) []string {
	specifiedCollates := make([]string, 0, 0)
	for i := 0; i < len(def.Options); i++ {
		op := def.Options[i]
		if op.Tp == ast.ColumnOptionCollate {
			specifiedCollates = append(specifiedCollates, op.StrValue)
			def.Options = append(def.Options[:i], def.Options[i+1:]...)
			// maintain the correct index
			i--
		}
	}
	return specifiedCollates
}<|MERGE_RESOLUTION|>--- conflicted
+++ resolved
@@ -3300,30 +3300,13 @@
 		return nil, err
 	}
 	for ith, def := range spec.PartDefinitions {
-<<<<<<< HEAD
 		if err := def.Clause.Validate(part.Type, len(part.Columns)); err != nil {
 			return nil, err
 		}
 		// For RANGE partition only VALUES LESS THAN should be possible.
 		clause := def.Clause.(*ast.PartitionDefinitionClauseLessThan)
-		for _, expr := range clause.Exprs {
-			tp := expr.GetType().Tp
-			if len(part.Columns) == 0 {
-				// Partition by range.
-				if !(tp == mysql.TypeLong || tp == mysql.TypeLonglong) {
-					expr.Format(buf)
-					if strings.EqualFold(buf.String(), "MAXVALUE") {
-						continue
-					}
-					buf.Reset()
-					return nil, infoschema.ErrColumnNotExists.GenWithStackByArgs(buf.String(), "partition function")
-				}
-			}
-			// Partition by range columns if len(part.Columns) != 0.
-		}
+
 		comment, _ := def.Comment()
-=======
->>>>>>> df0d8c77
 		piDef := model.PartitionDefinition{
 			Name:    def.Name,
 			ID:      genIDs[ith],
