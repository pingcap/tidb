--- conflicted
+++ resolved
@@ -3905,11 +3905,7 @@
 	// We support modifying the type definitions of 'null' to 'not null' now.
 	var modifyColumnTp byte
 	if !mysql.HasNotNullFlag(col.Flag) && mysql.HasNotNullFlag(newCol.Flag) {
-<<<<<<< HEAD
 		if err = checkForNullValue(ctx, col.Tp != newCol.Tp, ident.Schema, ident.Name, newCol.Name, col.ColumnInfo); ctx.GetSessionVars().SQLMode.HasStrictMode() && err != nil {
-=======
-		if err = checkForNullValue(ctx, true, ident.Schema, ident.Name, newCol.Name, col.ColumnInfo); err != nil {
->>>>>>> efc774aa
 			return nil, errors.Trace(err)
 		}
 		// `modifyColumnTp` indicates that there is a type modification.
