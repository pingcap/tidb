--- conflicted
+++ resolved
@@ -3277,7 +3277,6 @@
 		default:
 			return "", errUnsupportedModifyColumn.GenWithStackByArgs(unsupportedMsg)
 		}
-<<<<<<< HEAD
 	case mysql.TypeEnum:
 		switch to.Tp {
 		case mysql.TypeVarchar, mysql.TypeString, mysql.TypeVarString,
@@ -3286,29 +3285,6 @@
 			canChange = true
 		default:
 			return "", errUnsupportedModifyColumn.GenWithStackByArgs(unsupportedMsg)
-=======
-	case mysql.TypeEnum, mysql.TypeSet:
-		var typeVar string
-		if origin.Tp == mysql.TypeEnum {
-			typeVar = "enum"
-		} else {
-			typeVar = "set"
-		}
-		if origin.Tp != to.Tp {
-			msg := fmt.Sprintf("cannot modify %s type column's to type %s", typeVar, to.String())
-			return "", errUnsupportedModifyColumn.GenWithStackByArgs(msg)
-		}
-		if len(to.Elems) < len(origin.Elems) {
-			msg := fmt.Sprintf("the number of %s column's elements is less than the original: %d", typeVar, len(origin.Elems))
-			return "", errUnsupportedModifyColumn.GenWithStackByArgs(msg)
-		}
-		for index, originElem := range origin.Elems {
-			toElem := to.Elems[index]
-			if originElem != toElem {
-				msg := fmt.Sprintf("cannot modify %s column value %s to %s", typeVar, originElem, toElem)
-				return "", errUnsupportedModifyColumn.GenWithStackByArgs(msg)
-			}
->>>>>>> e880cae4
 		}
 	case mysql.TypeNewDecimal:
 		if origin.Tp != to.Tp {
