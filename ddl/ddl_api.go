--- conflicted
+++ resolved
@@ -2818,15 +2818,11 @@
 }
 
 func checkTableDefCompatible(source *model.TableInfo, target *model.TableInfo) error {
-<<<<<<< HEAD
 	err := errors.Trace(ErrTablesDifferentMetadata)
-=======
-	err := ErrTablesDifferentMetadata
 	// check auto_random
 	if source.AutoRandomBits != target.AutoRandomBits {
 		return err
 	}
->>>>>>> 488cb5f7
 	if len(source.Cols()) != len(target.Cols()) {
 		return err
 	}
