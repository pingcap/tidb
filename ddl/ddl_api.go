--- conflicted
+++ resolved
@@ -326,11 +326,7 @@
 			case ast.ColumnOptionGenerated:
 				col.GeneratedExprString = stringutil.RemoveBlanks(v.Expr.Text())
 				col.GeneratedStored = v.Stored
-<<<<<<< HEAD
-				_, dependColNames := findDependedColumnNames(*colDef)
-=======
 				_, dependColNames := findDependedColumnNames(colDef)
->>>>>>> fee695fb
 				col.Dependences = dependColNames
 			case ast.ColumnOptionFulltext:
 				// TODO: Support this type.
@@ -464,11 +460,7 @@
 func checkGeneratedColumn(colDefs []*ast.ColumnDef) error {
 	var colName2Generation = make(map[string]columnGenerationInDDL, 0)
 	for i, colDef := range colDefs {
-<<<<<<< HEAD
-		generated, depCols := findDependedColumnNames(*colDef)
-=======
 		generated, depCols := findDependedColumnNames(colDef)
->>>>>>> fee695fb
 		if !generated {
 			colName2Generation[colDef.Name.Name.L] = columnGenerationInDDL{
 				position:  i,
@@ -895,11 +887,7 @@
 			for _, col := range t.Cols() {
 				referableColNames[col.Name.L] = struct{}{}
 			}
-<<<<<<< HEAD
-			_, dependColNames := findDependedColumnNames(*spec.NewColumn)
-=======
 			_, dependColNames := findDependedColumnNames(spec.NewColumn)
->>>>>>> fee695fb
 			if err := columnNamesCover(referableColNames, dependColNames); err != nil {
 				return errors.Trace(err)
 			}
