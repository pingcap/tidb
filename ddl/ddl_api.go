--- conflicted
+++ resolved
@@ -2837,29 +2837,29 @@
 	return true
 }
 
-<<<<<<< HEAD
-=======
 func checkTiFlashReplicaCompatible(source *model.TiFlashReplicaInfo, target *model.TiFlashReplicaInfo) bool {
 	if source == target {
 		return true
 	}
-	if source.Count != target.Count ||
-		source.Available != target.Available {
-		return false
-	}
-	if len(source.LocationLabels) == len(target.LocationLabels) {
-		for i, lable := range source.LocationLabels {
-			if target.LocationLabels[i] != lable {
-				return false
-			}
-		}
-	} else {
-		return false
-	}
-	return true
-}
-
->>>>>>> 273e911c
+	if source != nil && target != nil {
+		if source.Count != target.Count ||
+			source.Available != target.Available {
+			return false
+		}
+		if len(source.LocationLabels) == len(target.LocationLabels) {
+			for i, lable := range source.LocationLabels {
+				if target.LocationLabels[i] != lable {
+					return false
+				}
+			}
+		} else {
+			return false
+		}
+		return true
+	}
+	return false
+}
+
 func checkTableDefCompatible(source *model.TableInfo, target *model.TableInfo) error {
 	// check auto_random
 	if source.AutoRandomBits != target.AutoRandomBits ||
@@ -2867,11 +2867,7 @@
 		source.Collate != target.Collate ||
 		source.ShardRowIDBits != target.ShardRowIDBits ||
 		source.MaxShardRowIDBits != target.MaxShardRowIDBits ||
-<<<<<<< HEAD
-		source.TiFlashReplica != target.TiFlashReplica {
-=======
 		!checkTiFlashReplicaCompatible(source.TiFlashReplica, target.TiFlashReplica) {
->>>>>>> 273e911c
 		return errors.Trace(ErrTablesDifferentMetadata)
 	}
 	if len(source.Cols()) != len(target.Cols()) {
