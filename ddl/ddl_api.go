// Copyright 2013 The ql Authors. All rights reserved.
// Use of this source code is governed by a BSD-style
// license that can be found in the LICENSES/QL-LICENSE file.

// Copyright 2016 PingCAP, Inc.
//
// Licensed under the Apache License, Version 2.0 (the "License");
// you may not use this file except in compliance with the License.
// You may obtain a copy of the License at
//
//     http://www.apache.org/licenses/LICENSE-2.0
//
// Unless required by applicable law or agreed to in writing, software
// distributed under the License is distributed on an "AS IS" BASIS,
// See the License for the specific language governing permissions and
// limitations under the License.

package ddl

import (
	"bytes"
	"context"
	"fmt"
	"math"
	"strconv"
	"strings"
	"sync/atomic"
	"time"

	"github.com/cznic/mathutil"
	"github.com/pingcap/errors"
	"github.com/pingcap/parser/ast"
	"github.com/pingcap/parser/charset"
	"github.com/pingcap/parser/format"
	"github.com/pingcap/parser/model"
	"github.com/pingcap/parser/mysql"
	field_types "github.com/pingcap/parser/types"
	"github.com/pingcap/tidb/config"
	"github.com/pingcap/tidb/expression"
	"github.com/pingcap/tidb/infoschema"
	"github.com/pingcap/tidb/kv"
	"github.com/pingcap/tidb/meta/autoid"
	"github.com/pingcap/tidb/sessionctx"
	"github.com/pingcap/tidb/sessionctx/variable"
	"github.com/pingcap/tidb/table"
	"github.com/pingcap/tidb/table/tables"
	"github.com/pingcap/tidb/types"
	driver "github.com/pingcap/tidb/types/parser_driver"
	"github.com/pingcap/tidb/util"
	"github.com/pingcap/tidb/util/chunk"
	"github.com/pingcap/tidb/util/logutil"
	"github.com/pingcap/tidb/util/mock"
	"github.com/pingcap/tidb/util/set"
	"go.uber.org/zap"
)

func (d *ddl) CreateSchema(ctx sessionctx.Context, schema model.CIStr, charsetInfo *ast.CharsetOpt) error {
	dbInfo := &model.DBInfo{Name: schema}
	if charsetInfo != nil {
		dbInfo.Charset = charsetInfo.Chs
		dbInfo.Collate = charsetInfo.Col
	} else {
		dbInfo.Charset, dbInfo.Collate = charset.GetDefaultCharsetAndCollate()
	}
	return d.CreateSchemaWithInfo(ctx, dbInfo, OnExistError, false /*tryRetainID*/)
}

func (d *ddl) CreateSchemaWithInfo(
	ctx sessionctx.Context,
	dbInfo *model.DBInfo,
	onExist OnExist,
	tryRetainID bool,
) error {
	is := d.GetInfoSchemaWithInterceptor(ctx)
	_, ok := is.SchemaByName(dbInfo.Name)
	if ok {
		err := infoschema.ErrDatabaseExists.GenWithStackByArgs(dbInfo.Name)
		switch onExist {
		case OnExistIgnore:
			ctx.GetSessionVars().StmtCtx.AppendNote(err)
			return nil
		case OnExistError, OnExistReplace:
			// FIXME: can we implement MariaDB's CREATE OR REPLACE SCHEMA?
			return err
		}
	}

	if err := checkTooLongSchema(dbInfo.Name); err != nil {
		return errors.Trace(err)
	}

	if err := checkCharsetAndCollation(dbInfo.Charset, dbInfo.Collate); err != nil {
		return errors.Trace(err)
	}

	// FIXME: support `tryRetainID`.
	genIDs, err := d.genGlobalIDs(1)
	if err != nil {
		return errors.Trace(err)
	}
	dbInfo.ID = genIDs[0]

	job := &model.Job{
		SchemaID:   dbInfo.ID,
		SchemaName: dbInfo.Name.L,
		Type:       model.ActionCreateSchema,
		BinlogInfo: &model.HistoryInfo{},
		Args:       []interface{}{dbInfo},
	}

	err = d.doDDLJob(ctx, job)
	err = d.callHookOnChanged(err)
	return errors.Trace(err)
}

func (d *ddl) AlterSchema(ctx sessionctx.Context, stmt *ast.AlterDatabaseStmt) (err error) {
	// Resolve target charset and collation from options.
	var toCharset, toCollate string
	for _, val := range stmt.Options {
		switch val.Tp {
		case ast.DatabaseOptionCharset:
			if toCharset == "" {
				toCharset = val.Value
			} else if toCharset != val.Value {
				return ErrConflictingDeclarations.GenWithStackByArgs(toCharset, val.Value)
			}
		case ast.DatabaseOptionCollate:
			info, err := charset.GetCollationByName(val.Value)
			if err != nil {
				return errors.Trace(err)
			}
			if toCharset == "" {
				toCharset = info.CharsetName
			} else if toCharset != info.CharsetName {
				return ErrConflictingDeclarations.GenWithStackByArgs(toCharset, info.CharsetName)
			}
			toCollate = info.Name
		}
	}
	if toCollate == "" {
		if toCollate, err = charset.GetDefaultCollation(toCharset); err != nil {
			return errors.Trace(err)
		}
	}

	// Check if need to change charset/collation.
	dbName := model.NewCIStr(stmt.Name)
	is := d.GetInfoSchemaWithInterceptor(ctx)
	dbInfo, ok := is.SchemaByName(dbName)
	if !ok {
		return infoschema.ErrDatabaseNotExists.GenWithStackByArgs(dbName.O)
	}
	if dbInfo.Charset == toCharset && dbInfo.Collate == toCollate {
		return nil
	}

	// Check the current TiDB limitations.
	if err = modifiableCharsetAndCollation(toCharset, toCollate, dbInfo.Charset, dbInfo.Collate); err != nil {
		return errors.Trace(err)
	}

	// Do the DDL job.
	job := &model.Job{
		SchemaID:   dbInfo.ID,
		SchemaName: dbInfo.Name.L,
		Type:       model.ActionModifySchemaCharsetAndCollate,
		BinlogInfo: &model.HistoryInfo{},
		Args:       []interface{}{toCharset, toCollate},
	}
	err = d.doDDLJob(ctx, job)
	err = d.callHookOnChanged(err)
	return errors.Trace(err)
}

func (d *ddl) DropSchema(ctx sessionctx.Context, schema model.CIStr) (err error) {
	is := d.GetInfoSchemaWithInterceptor(ctx)
	old, ok := is.SchemaByName(schema)
	if !ok {
		return errors.Trace(infoschema.ErrDatabaseNotExists)
	}
	job := &model.Job{
		SchemaID:   old.ID,
		SchemaName: old.Name.L,
		Type:       model.ActionDropSchema,
		BinlogInfo: &model.HistoryInfo{},
	}

	err = d.doDDLJob(ctx, job)
	err = d.callHookOnChanged(err)
	if err != nil {
		return errors.Trace(err)
	}
	if !config.TableLockEnabled() {
		return nil
	}
	// Clear table locks hold by the session.
	tbs := is.SchemaTables(schema)
	lockTableIDs := make([]int64, 0)
	for _, tb := range tbs {
		if ok, _ := ctx.CheckTableLocked(tb.Meta().ID); ok {
			lockTableIDs = append(lockTableIDs, tb.Meta().ID)
		}
	}
	ctx.ReleaseTableLockByTableIDs(lockTableIDs)
	return nil
}

func checkTooLongSchema(schema model.CIStr) error {
	if len(schema.L) > mysql.MaxDatabaseNameLength {
		return ErrTooLongIdent.GenWithStackByArgs(schema)
	}
	return nil
}

func checkTooLongTable(table model.CIStr) error {
	if len(table.L) > mysql.MaxTableNameLength {
		return ErrTooLongIdent.GenWithStackByArgs(table)
	}
	return nil
}

func checkTooLongIndex(index model.CIStr) error {
	if len(index.L) > mysql.MaxIndexIdentifierLen {
		return ErrTooLongIdent.GenWithStackByArgs(index)
	}
	return nil
}

func setColumnFlagWithConstraint(colMap map[string]*table.Column, v *ast.Constraint) {
	switch v.Tp {
	case ast.ConstraintPrimaryKey:
		for _, key := range v.Keys {
			c, ok := colMap[key.Column.Name.L]
			if !ok {
				continue
			}
			c.Flag |= mysql.PriKeyFlag
			// Primary key can not be NULL.
			c.Flag |= mysql.NotNullFlag
		}
	case ast.ConstraintUniq, ast.ConstraintUniqIndex, ast.ConstraintUniqKey:
		for i, key := range v.Keys {
			c, ok := colMap[key.Column.Name.L]
			if !ok {
				continue
			}
			if i == 0 {
				// Only the first column can be set
				// if unique index has multi columns,
				// the flag should be MultipleKeyFlag.
				// See https://dev.mysql.com/doc/refman/5.7/en/show-columns.html
				if len(v.Keys) > 1 {
					c.Flag |= mysql.MultipleKeyFlag
				} else {
					c.Flag |= mysql.UniqueKeyFlag
				}
			}
		}
	case ast.ConstraintKey, ast.ConstraintIndex:
		for i, key := range v.Keys {
			c, ok := colMap[key.Column.Name.L]
			if !ok {
				continue
			}
			if i == 0 {
				// Only the first column can be set.
				c.Flag |= mysql.MultipleKeyFlag
			}
		}
	}
}

func buildColumnsAndConstraints(ctx sessionctx.Context, colDefs []*ast.ColumnDef,
	constraints []*ast.Constraint, tblCharset, tblCollate, dbCharset, dbCollate string) ([]*table.Column, []*ast.Constraint, error) {
	colMap := map[string]*table.Column{}
	// outPriKeyConstraint is the primary key constraint out of column definition. such as: create table t1 (id int , age int, primary key(id));
	var outPriKeyConstraint *ast.Constraint
	for _, v := range constraints {
		if v.Tp == ast.ConstraintPrimaryKey {
			outPriKeyConstraint = v
			break
		}
	}
	cols := make([]*table.Column, 0, len(colDefs))
	for i, colDef := range colDefs {
		col, cts, err := buildColumnAndConstraint(ctx, i, colDef, outPriKeyConstraint, tblCharset, tblCollate, dbCharset, dbCollate)
		if err != nil {
			return nil, nil, errors.Trace(err)
		}
		col.State = model.StatePublic
		constraints = append(constraints, cts...)
		cols = append(cols, col)
		colMap[colDef.Name.Name.L] = col
	}
	// Traverse table Constraints and set col.flag.
	for _, v := range constraints {
		setColumnFlagWithConstraint(colMap, v)
	}
	return cols, constraints, nil
}

// ResolveCharsetCollation will resolve the charset by the order: table charset > database charset > server default charset,
// and it will also resolve the collate by the order: table collate > database collate > server default collate.
func ResolveCharsetCollation(tblCharset, tblCollate, dbCharset, dbCollate string) (string, string, error) {
	if len(tblCharset) != 0 {
		// tblCollate is not specified by user.
		if len(tblCollate) == 0 {
			defCollate, err := charset.GetDefaultCollation(tblCharset)
			if err != nil {
				// return terror is better.
				return "", "", ErrUnknownCharacterSet.GenWithStackByArgs(tblCharset)
			}
			return tblCharset, defCollate, nil
		}
		return tblCharset, tblCollate, nil
	}

	if len(dbCharset) != 0 {
		// dbCollate is not specified by user.
		if len(dbCollate) == 0 {
			defCollate, err := charset.GetDefaultCollation(dbCharset)
			if err != nil {
				return "", "", ErrUnknownCharacterSet.GenWithStackByArgs(dbCharset)
			}
			return dbCharset, defCollate, nil
		}
		return dbCharset, dbCollate, nil
	}

	charset, collate := charset.GetDefaultCharsetAndCollate()
	return charset, collate, nil
}

func typesNeedCharset(tp byte) bool {
	switch tp {
	case mysql.TypeString, mysql.TypeVarchar, mysql.TypeVarString,
		mysql.TypeBlob, mysql.TypeTinyBlob, mysql.TypeMediumBlob, mysql.TypeLongBlob,
		mysql.TypeEnum, mysql.TypeSet:
		return true
	}
	return false
}

func setCharsetCollationFlenDecimal(tp *types.FieldType, specifiedCollates []string, tblCharset, tblCollate, dbCharset, dbCollate string) error {
	tp.Charset = strings.ToLower(tp.Charset)
	tp.Collate = strings.ToLower(tp.Collate)
	if len(tp.Charset) == 0 {
		if typesNeedCharset(tp.Tp) {
			if len(specifiedCollates) == 0 {
				// Both the charset and collate are not specified.
				var err error
				tp.Charset, tp.Collate, err = ResolveCharsetCollation(tblCharset, tblCollate, dbCharset, dbCollate)
				if err != nil {
					return errors.Trace(err)
				}
			} else {
				// The charset is not specified but the collate is.
				// We should derive charset from it's collate specified rather than getting from table and db.
				// It is handled like mysql's logic, use derived charset to judge conflict with next collate.
				for _, spc := range specifiedCollates {
					derivedCollation, err := charset.GetCollationByName(spc)
					if err != nil {
						return errors.Trace(err)
					}
					if len(tp.Charset) == 0 {
						tp.Charset = derivedCollation.CharsetName
					} else if tp.Charset != derivedCollation.CharsetName {
						return ErrCollationCharsetMismatch.GenWithStackByArgs(derivedCollation.Name, tp.Charset)
					}
					tp.Collate = derivedCollation.Name
				}
			}
		} else {
			tp.Charset = charset.CharsetBin
			tp.Collate = charset.CharsetBin
		}
	} else {
		if !charset.ValidCharsetAndCollation(tp.Charset, tp.Collate) {
			return errUnsupportedCharset.GenWithStackByArgs(tp.Charset, tp.Collate)
		}
		if len(tp.Collate) == 0 {
			if len(specifiedCollates) == 0 {
				// The charset is specified, but the collate is not.
				var err error
				tp.Collate, err = charset.GetDefaultCollation(tp.Charset)
				if err != nil {
					return errors.Trace(err)
				}
			} else {
				// Both the charset and collate are specified.
				for _, spc := range specifiedCollates {
					derivedCollation, err := charset.GetCollationByName(spc)
					if err != nil {
						return errors.Trace(err)
					}
					if tp.Charset != derivedCollation.CharsetName {
						return ErrCollationCharsetMismatch.GenWithStackByArgs(derivedCollation.Name, tp.Charset)
					}
					tp.Collate = derivedCollation.Name
				}
			}
		}
	}

	// Use default value for flen or decimal when they are unspecified.
	defaultFlen, defaultDecimal := mysql.GetDefaultFieldLengthAndDecimal(tp.Tp)
	if tp.Flen == types.UnspecifiedLength {
		tp.Flen = defaultFlen
		if mysql.HasUnsignedFlag(tp.Flag) && tp.Tp != mysql.TypeLonglong && mysql.IsIntegerType(tp.Tp) {
			// Issue #4684: the flen of unsigned integer(except bigint) is 1 digit shorter than signed integer
			// because it has no prefix "+" or "-" character.
			tp.Flen--
		}
	}
	if tp.Decimal == types.UnspecifiedLength {
		tp.Decimal = defaultDecimal
	}
	return nil
}

// outPriKeyConstraint is the primary key constraint out of column definition. such as: create table t1 (id int , age int, primary key(id));
func buildColumnAndConstraint(ctx sessionctx.Context, offset int,
	colDef *ast.ColumnDef, outPriKeyConstraint *ast.Constraint, tblCharset, tblCollate, dbCharset, dbCollate string) (*table.Column, []*ast.Constraint, error) {
	// specifiedCollates refers to collates in colDef.Options, should handle them together.
	specifiedCollates := extractCollateFromOption(colDef)

	if err := setCharsetCollationFlenDecimal(colDef.Tp, specifiedCollates, tblCharset, tblCollate, dbCharset, dbCollate); err != nil {
		return nil, nil, errors.Trace(err)
	}
	col, cts, err := columnDefToCol(ctx, offset, colDef, outPriKeyConstraint)
	if err != nil {
		return nil, nil, errors.Trace(err)
	}
	return col, cts, nil
}

// checkColumnDefaultValue checks the default value of the column.
// In non-strict SQL mode, if the default value of the column is an empty string, the default value can be ignored.
// In strict SQL mode, TEXT/BLOB/JSON can't have not null default values.
// In NO_ZERO_DATE SQL mode, TIMESTAMP/DATE/DATETIME type can't have zero date like '0000-00-00' or '0000-00-00 00:00:00'.
func checkColumnDefaultValue(ctx sessionctx.Context, col *table.Column, value interface{}) (bool, interface{}, error) {
	hasDefaultValue := true
	if value != nil && (col.Tp == mysql.TypeJSON ||
		col.Tp == mysql.TypeTinyBlob || col.Tp == mysql.TypeMediumBlob ||
		col.Tp == mysql.TypeLongBlob || col.Tp == mysql.TypeBlob) {
		// In non-strict SQL mode.
		if !ctx.GetSessionVars().SQLMode.HasStrictMode() && value == "" {
			if col.Tp == mysql.TypeBlob || col.Tp == mysql.TypeLongBlob {
				// The TEXT/BLOB default value can be ignored.
				hasDefaultValue = false
			}
			// In non-strict SQL mode, if the column type is json and the default value is null, it is initialized to an empty array.
			if col.Tp == mysql.TypeJSON {
				value = `null`
			}
			sc := ctx.GetSessionVars().StmtCtx
			sc.AppendWarning(errBlobCantHaveDefault.GenWithStackByArgs(col.Name.O))
			return hasDefaultValue, value, nil
		}
		// In strict SQL mode or default value is not an empty string.
		return hasDefaultValue, value, errBlobCantHaveDefault.GenWithStackByArgs(col.Name.O)
	}
	if value != nil && ctx.GetSessionVars().SQLMode.HasNoZeroDateMode() &&
		ctx.GetSessionVars().SQLMode.HasStrictMode() && types.IsTypeTime(col.Tp) {
		if vv, ok := value.(string); ok {
			timeValue, err := expression.GetTimeValue(ctx, vv, col.Tp, col.Decimal)
			if err != nil {
				return hasDefaultValue, value, errors.Trace(err)
			}
			if timeValue.GetMysqlTime().Time == types.ZeroTime {
				return hasDefaultValue, value, types.ErrInvalidDefault.GenWithStackByArgs(col.Name.O)
			}
		}
	}
	return hasDefaultValue, value, nil
}

func convertTimestampDefaultValToUTC(ctx sessionctx.Context, defaultVal interface{}, col *table.Column) (interface{}, error) {
	if defaultVal == nil || col.Tp != mysql.TypeTimestamp {
		return defaultVal, nil
	}
	if vv, ok := defaultVal.(string); ok {
		if vv != types.ZeroDatetimeStr && strings.ToUpper(vv) != strings.ToUpper(ast.CurrentTimestamp) {
			t, err := types.ParseTime(ctx.GetSessionVars().StmtCtx, vv, col.Tp, col.Decimal)
			if err != nil {
				return defaultVal, errors.Trace(err)
			}
			err = t.ConvertTimeZone(ctx.GetSessionVars().Location(), time.UTC)
			if err != nil {
				return defaultVal, errors.Trace(err)
			}
			defaultVal = t.String()
		}
	}
	return defaultVal, nil
}

// isExplicitTimeStamp is used to check if explicit_defaults_for_timestamp is on or off.
// Check out this link for more details.
// https://dev.mysql.com/doc/refman/5.7/en/server-system-variables.html#sysvar_explicit_defaults_for_timestamp
func isExplicitTimeStamp() bool {
	// TODO: implement the behavior as MySQL when explicit_defaults_for_timestamp = off, then this function could return false.
	return true
}

// columnDefToCol converts ColumnDef to Col and TableConstraints.
// outPriKeyConstraint is the primary key constraint out of column definition. such as: create table t1 (id int , age int, primary key(id));
func columnDefToCol(ctx sessionctx.Context, offset int, colDef *ast.ColumnDef, outPriKeyConstraint *ast.Constraint) (*table.Column, []*ast.Constraint, error) {
	var constraints = make([]*ast.Constraint, 0)
	col := table.ToColumn(&model.ColumnInfo{
		Offset:    offset,
		Name:      colDef.Name.Name,
		FieldType: *colDef.Tp,
		// TODO: remove this version field after there is no old version.
		Version: model.CurrLatestColumnInfoVersion,
	})

	if !isExplicitTimeStamp() {
		// Check and set TimestampFlag, OnUpdateNowFlag and NotNullFlag.
		if col.Tp == mysql.TypeTimestamp {
			col.Flag |= mysql.TimestampFlag
			col.Flag |= mysql.OnUpdateNowFlag
			col.Flag |= mysql.NotNullFlag
		}
	}
	var err error
	setOnUpdateNow := false
	hasDefaultValue := false
	hasNullFlag := false
	if colDef.Options != nil {
		length := types.UnspecifiedLength

		keys := []*ast.IndexColName{
			{
				Column: colDef.Name,
				Length: length,
			},
		}

		var sb strings.Builder
		restoreFlags := format.RestoreStringSingleQuotes | format.RestoreKeyWordLowercase | format.RestoreNameBackQuotes |
			format.RestoreSpacesAroundBinaryOperation
		restoreCtx := format.NewRestoreCtx(restoreFlags, &sb)

		for _, v := range colDef.Options {
			switch v.Tp {
			case ast.ColumnOptionNotNull:
				col.Flag |= mysql.NotNullFlag
			case ast.ColumnOptionNull:
				col.Flag &= ^mysql.NotNullFlag
				removeOnUpdateNowFlag(col)
				hasNullFlag = true
			case ast.ColumnOptionAutoIncrement:
				col.Flag |= mysql.AutoIncrementFlag
			case ast.ColumnOptionPrimaryKey:
				// Check PriKeyFlag first to avoid extra duplicate constraints.
				if col.Flag&mysql.PriKeyFlag == 0 {
					constraint := &ast.Constraint{Tp: ast.ConstraintPrimaryKey, Keys: keys}
					constraints = append(constraints, constraint)
					col.Flag |= mysql.PriKeyFlag
				}
			case ast.ColumnOptionUniqKey:
				// Check UniqueFlag first to avoid extra duplicate constraints.
				if col.Flag&mysql.UniqueFlag == 0 {
					constraint := &ast.Constraint{Tp: ast.ConstraintUniqKey, Keys: keys}
					constraints = append(constraints, constraint)
					col.Flag |= mysql.UniqueKeyFlag
				}
			case ast.ColumnOptionDefaultValue:
				hasDefaultValue, err = setDefaultValue(ctx, col, v)
				if err != nil {
					return nil, nil, errors.Trace(err)
				}
				removeOnUpdateNowFlag(col)
			case ast.ColumnOptionOnUpdate:
				// TODO: Support other time functions.
				if col.Tp == mysql.TypeTimestamp || col.Tp == mysql.TypeDatetime {
					if !expression.IsValidCurrentTimestampExpr(v.Expr, colDef.Tp) {
						return nil, nil, ErrInvalidOnUpdate.GenWithStackByArgs(col.Name)
					}
				} else {
					return nil, nil, ErrInvalidOnUpdate.GenWithStackByArgs(col.Name)
				}
				col.Flag |= mysql.OnUpdateNowFlag
				setOnUpdateNow = true
			case ast.ColumnOptionComment:
				err := setColumnComment(ctx, col, v)
				if err != nil {
					return nil, nil, errors.Trace(err)
				}
			case ast.ColumnOptionGenerated:
				sb.Reset()
				err = v.Expr.Restore(restoreCtx)
				if err != nil {
					return nil, nil, errors.Trace(err)
				}
				col.GeneratedExprString = sb.String()
				col.GeneratedStored = v.Stored
				_, dependColNames := findDependedColumnNames(colDef)
				col.Dependences = dependColNames
			case ast.ColumnOptionCollate:
				if field_types.HasCharset(colDef.Tp) {
					col.FieldType.Collate = v.StrValue
				}
			case ast.ColumnOptionFulltext:
				ctx.GetSessionVars().StmtCtx.AppendWarning(ErrTableCantHandleFt)
			}
		}
	}

	setTimestampDefaultValue(col, hasDefaultValue, setOnUpdateNow)

	// Set `NoDefaultValueFlag` if this field doesn't have a default value and
	// it is `not null` and not an `AUTO_INCREMENT` field or `TIMESTAMP` field.
	setNoDefaultValueFlag(col, hasDefaultValue)
	if col.FieldType.EvalType().IsStringKind() && col.Charset == charset.CharsetBin {
		col.Flag |= mysql.BinaryFlag
	}
	if col.Tp == mysql.TypeBit {
		// For BIT field, it's charset is binary but does not have binary flag.
		col.Flag &= ^mysql.BinaryFlag
		col.Flag |= mysql.UnsignedFlag
	}
	if col.Tp == mysql.TypeYear {
		// For Year field, it's charset is binary but does not have binary flag.
		col.Flag &= ^mysql.BinaryFlag
		col.Flag |= mysql.ZerofillFlag
	}

	// If you specify ZEROFILL for a numeric column, MySQL automatically adds the UNSIGNED attribute to the column.
	// See https://dev.mysql.com/doc/refman/5.7/en/numeric-type-overview.html for more details.
	// But some types like bit and year, won't show its unsigned flag in `show create table`.
	if mysql.HasZerofillFlag(col.Flag) {
		col.Flag |= mysql.UnsignedFlag
	}
	err = checkPriKeyConstraint(col, hasDefaultValue, hasNullFlag, outPriKeyConstraint)
	if err != nil {
		return nil, nil, errors.Trace(err)
	}
	err = checkColumnValueConstraint(col)
	if err != nil {
		return nil, nil, errors.Trace(err)
	}
	err = checkDefaultValue(ctx, col, hasDefaultValue)
	if err != nil {
		return nil, nil, errors.Trace(err)
	}
	err = checkColumnFieldLength(col)
	if err != nil {
		return nil, nil, errors.Trace(err)
	}
	return col, constraints, nil
}

func getDefaultValue(ctx sessionctx.Context, col *table.Column, c *ast.ColumnOption) (interface{}, error) {
	tp, fsp := col.FieldType.Tp, col.FieldType.Decimal
	if tp == mysql.TypeTimestamp || tp == mysql.TypeDatetime {
		switch x := c.Expr.(type) {
		case *ast.FuncCallExpr:
			if x.FnName.L == ast.CurrentTimestamp {
				defaultFsp := 0
				if len(x.Args) == 1 {
					if val := x.Args[0].(*driver.ValueExpr); val != nil {
						defaultFsp = int(val.GetInt64())
					}
				}
				if defaultFsp != fsp {
					return nil, ErrInvalidDefaultValue.GenWithStackByArgs(col.Name.O)
				}
			}
		}
		vd, err := expression.GetTimeValue(ctx, c.Expr, tp, fsp)
		value := vd.GetValue()
		if err != nil {
			return nil, ErrInvalidDefaultValue.GenWithStackByArgs(col.Name.O)
		}

		// Value is nil means `default null`.
		if value == nil {
			return nil, nil
		}

		// If value is types.Time, convert it to string.
		if vv, ok := value.(types.Time); ok {
			return vv.String(), nil
		}

		return value, nil
	}
	v, err := expression.EvalAstExpr(ctx, c.Expr)
	if err != nil {
		return nil, errors.Trace(err)
	}

	if v.IsNull() {
		return nil, nil
	}

	if v.Kind() == types.KindBinaryLiteral || v.Kind() == types.KindMysqlBit {
		if tp == mysql.TypeBit ||
			tp == mysql.TypeString || tp == mysql.TypeVarchar || tp == mysql.TypeVarString ||
			tp == mysql.TypeBlob || tp == mysql.TypeLongBlob || tp == mysql.TypeMediumBlob || tp == mysql.TypeTinyBlob ||
			tp == mysql.TypeJSON {
			// For BinaryLiteral / string fields, when getting default value we cast the value into BinaryLiteral{}, thus we return
			// its raw string content here.
			return v.GetBinaryLiteral().ToString(), nil
		}
		// For other kind of fields (e.g. INT), we supply its integer as string value.
		value, err := v.GetBinaryLiteral().ToInt(ctx.GetSessionVars().StmtCtx)
		if err != nil {
			return nil, err
		}
		return strconv.FormatUint(value, 10), nil
	}

	switch tp {
	case mysql.TypeSet:
		return setSetDefaultValue(v, col)
	case mysql.TypeDuration:
		if v, err = v.ConvertTo(ctx.GetSessionVars().StmtCtx, &col.FieldType); err != nil {
			return "", errors.Trace(err)
		}
	case mysql.TypeBit:
		if v.Kind() == types.KindInt64 || v.Kind() == types.KindUint64 {
			// For BIT fields, convert int into BinaryLiteral.
			return types.NewBinaryLiteralFromUint(v.GetUint64(), -1).ToString(), nil
		}
	}

	return v.ToString()
}

// setSetDefaultValue sets the default value for the set type. See https://dev.mysql.com/doc/refman/5.7/en/set.html.
func setSetDefaultValue(v types.Datum, col *table.Column) (string, error) {
	if v.Kind() == types.KindInt64 {
		setCnt := len(col.Elems)
		maxLimit := int64(1<<uint(setCnt) - 1)
		val := v.GetInt64()
		if val < 1 || val > maxLimit {
			return "", ErrInvalidDefaultValue.GenWithStackByArgs(col.Name.O)
		}
		setVal, err := types.ParseSetValue(col.Elems, uint64(val))
		if err != nil {
			return "", errors.Trace(err)
		}
		v.SetMysqlSet(setVal)
		return v.ToString()
	}

	str, err := v.ToString()
	if err != nil {
		return "", errors.Trace(err)
	}
	if str == "" {
		return str, nil
	}

	valMap := make(map[string]struct{}, len(col.Elems))
	dVals := strings.Split(strings.ToLower(str), ",")
	for _, dv := range dVals {
		valMap[dv] = struct{}{}
	}
	var existCnt int
	for dv := range valMap {
		for i := range col.Elems {
			e := strings.ToLower(col.Elems[i])
			if e == dv {
				existCnt++
				break
			}
		}
	}
	if existCnt != len(valMap) {
		return "", ErrInvalidDefaultValue.GenWithStackByArgs(col.Name.O)
	}
	setVal, err := types.ParseSetName(col.Elems, str)
	if err != nil {
		return "", ErrInvalidDefaultValue.GenWithStackByArgs(col.Name.O)
	}
	v.SetMysqlSet(setVal)

	return v.ToString()
}

func removeOnUpdateNowFlag(c *table.Column) {
	// For timestamp Col, if it is set null or default value,
	// OnUpdateNowFlag should be removed.
	if mysql.HasTimestampFlag(c.Flag) {
		c.Flag &= ^mysql.OnUpdateNowFlag
	}
}

func setTimestampDefaultValue(c *table.Column, hasDefaultValue bool, setOnUpdateNow bool) {
	if hasDefaultValue {
		return
	}

	// For timestamp Col, if is not set default value or not set null, use current timestamp.
	if mysql.HasTimestampFlag(c.Flag) && mysql.HasNotNullFlag(c.Flag) {
		if setOnUpdateNow {
			if err := c.SetDefaultValue(types.ZeroDatetimeStr); err != nil {
				context.Background()
				logutil.Logger(ddlLogCtx).Error("set default value failed", zap.Error(err))
			}
		} else {
			if err := c.SetDefaultValue(strings.ToUpper(ast.CurrentTimestamp)); err != nil {
				logutil.Logger(ddlLogCtx).Error("set default value failed", zap.Error(err))
			}
		}
	}
}

func setNoDefaultValueFlag(c *table.Column, hasDefaultValue bool) {
	if hasDefaultValue {
		return
	}

	if !mysql.HasNotNullFlag(c.Flag) {
		return
	}

	// Check if it is an `AUTO_INCREMENT` field or `TIMESTAMP` field.
	if !mysql.HasAutoIncrementFlag(c.Flag) && !mysql.HasTimestampFlag(c.Flag) {
		c.Flag |= mysql.NoDefaultValueFlag
	}
}

func checkDefaultValue(ctx sessionctx.Context, c *table.Column, hasDefaultValue bool) error {
	if !hasDefaultValue {
		return nil
	}

	if c.GetDefaultValue() != nil {
		if _, err := table.GetColDefaultValue(ctx, c.ToInfo()); err != nil {
			return types.ErrInvalidDefault.GenWithStackByArgs(c.Name)
		}
		return nil
	}
	// Primary key default null is invalid.
	if mysql.HasPriKeyFlag(c.Flag) {
		return ErrPrimaryCantHaveNull
	}

	// Set not null but default null is invalid.
	if mysql.HasNotNullFlag(c.Flag) {
		return types.ErrInvalidDefault.GenWithStackByArgs(c.Name)
	}

	return nil
}

// checkPriKeyConstraint check all parts of a PRIMARY KEY must be NOT NULL
func checkPriKeyConstraint(col *table.Column, hasDefaultValue, hasNullFlag bool, outPriKeyConstraint *ast.Constraint) error {
	// Primary key should not be null.
	if mysql.HasPriKeyFlag(col.Flag) && hasDefaultValue && col.GetDefaultValue() == nil {
		return types.ErrInvalidDefault.GenWithStackByArgs(col.Name)
	}
	// Set primary key flag for outer primary key constraint.
	// Such as: create table t1 (id int , age int, primary key(id))
	if !mysql.HasPriKeyFlag(col.Flag) && outPriKeyConstraint != nil {
		for _, key := range outPriKeyConstraint.Keys {
			if key.Column.Name.L != col.Name.L {
				continue
			}
			col.Flag |= mysql.PriKeyFlag
			break
		}
	}
	// Primary key should not be null.
	if mysql.HasPriKeyFlag(col.Flag) && hasNullFlag {
		return ErrPrimaryCantHaveNull
	}
	return nil
}

func checkColumnValueConstraint(col *table.Column) error {
	if col.Tp != mysql.TypeEnum && col.Tp != mysql.TypeSet {
		return nil
	}
	valueMap := make(map[string]string, len(col.Elems))
	for i := range col.Elems {
		val := strings.ToLower(col.Elems[i])
		if _, ok := valueMap[val]; ok {
			tpStr := "ENUM"
			if col.Tp == mysql.TypeSet {
				tpStr = "SET"
			}
			return types.ErrDuplicatedValueInType.GenWithStackByArgs(col.Name, valueMap[val], tpStr)
		}
		valueMap[val] = col.Elems[i]
	}
	return nil
}

func checkDuplicateColumn(cols []*model.ColumnInfo) error {
	colNames := set.StringSet{}
	for _, col := range cols {
		colName := col.Name
		if colNames.Exist(colName.L) {
			return infoschema.ErrColumnExists.GenWithStackByArgs(colName.O)
		}
		colNames.Insert(colName.L)
	}
	return nil
}

func containsColumnOption(colDef *ast.ColumnDef, opTp ast.ColumnOptionType) bool {
	for _, option := range colDef.Options {
		if option.Tp == opTp {
			return true
		}
	}
	return false
}

func checkGeneratedColumn(colDefs []*ast.ColumnDef) error {
	var colName2Generation = make(map[string]columnGenerationInDDL, len(colDefs))
	var exists bool
	var autoIncrementColumn string
	for i, colDef := range colDefs {
		for _, option := range colDef.Options {
			if option.Tp == ast.ColumnOptionGenerated {
				if err := checkIllegalFn4GeneratedColumn(colDef.Name.Name.L, option.Expr); err != nil {
					return errors.Trace(err)
				}
			}
		}
		if containsColumnOption(colDef, ast.ColumnOptionAutoIncrement) {
			exists, autoIncrementColumn = true, colDef.Name.Name.L
		}
		generated, depCols := findDependedColumnNames(colDef)
		if !generated {
			colName2Generation[colDef.Name.Name.L] = columnGenerationInDDL{
				position:  i,
				generated: false,
			}
		} else {
			colName2Generation[colDef.Name.Name.L] = columnGenerationInDDL{
				position:    i,
				generated:   true,
				dependences: depCols,
			}
		}
	}

	// Check whether the generated column refers to any auto-increment columns
	if exists {
		for colName, generated := range colName2Generation {
			if _, found := generated.dependences[autoIncrementColumn]; found {
				return ErrGeneratedColumnRefAutoInc.GenWithStackByArgs(colName)
			}
		}
	}

	for _, colDef := range colDefs {
		colName := colDef.Name.Name.L
		if err := verifyColumnGeneration(colName2Generation, colName); err != nil {
			return errors.Trace(err)
		}
	}
	return nil
}

func checkTooLongColumn(cols []*model.ColumnInfo) error {
	for _, col := range cols {
		colName := col.Name.O
		if len(colName) > mysql.MaxColumnNameLength {
			return ErrTooLongIdent.GenWithStackByArgs(colName)
		}
	}
	return nil
}

func checkTooManyColumns(colDefs []*model.ColumnInfo) error {
	if uint32(len(colDefs)) > atomic.LoadUint32(&TableColumnCountLimit) {
		return errTooManyFields
	}
	return nil
}

// checkColumnsAttributes checks attributes for multiple columns.
func checkColumnsAttributes(colDefs []*model.ColumnInfo) error {
	for _, colDef := range colDefs {
		if err := checkColumnAttributes(colDef.Name.O, &colDef.FieldType); err != nil {
			return errors.Trace(err)
		}
	}
	return nil
}

func checkColumnFieldLength(col *table.Column) error {
	if col.Tp == mysql.TypeVarchar {
		if err := IsTooBigFieldLength(col.Flen, col.Name.O, col.Charset); err != nil {
			return errors.Trace(err)
		}
	}

	return nil
}

// IsTooBigFieldLength check if the varchar type column exceeds the maximum length limit.
func IsTooBigFieldLength(colDefTpFlen int, colDefName, setCharset string) error {
	desc, err := charset.GetCharsetDesc(setCharset)
	if err != nil {
		return errors.Trace(err)
	}
	maxFlen := mysql.MaxFieldVarCharLength
	maxFlen /= desc.Maxlen
	if colDefTpFlen != types.UnspecifiedLength && colDefTpFlen > maxFlen {
		return types.ErrTooBigFieldLength.GenWithStack("Column length too big for column '%s' (max = %d); use BLOB or TEXT instead", colDefName, maxFlen)
	}
	return nil
}

// checkColumnAttributes check attributes for single column.
func checkColumnAttributes(colName string, tp *types.FieldType) error {
	switch tp.Tp {
	case mysql.TypeNewDecimal, mysql.TypeDouble, mysql.TypeFloat:
		if tp.Flen < tp.Decimal {
			return types.ErrMBiggerThanD.GenWithStackByArgs(colName)
		}
	case mysql.TypeDatetime, mysql.TypeDuration, mysql.TypeTimestamp:
		if tp.Decimal != types.UnspecifiedFsp && (tp.Decimal < types.MinFsp || tp.Decimal > types.MaxFsp) {
			return types.ErrTooBigPrecision.GenWithStackByArgs(tp.Decimal, colName, types.MaxFsp)
		}
	}
	return nil
}

func checkDuplicateConstraint(namesMap map[string]bool, name string, foreign bool) error {
	if name == "" {
		return nil
	}
	nameLower := strings.ToLower(name)
	if namesMap[nameLower] {
		if foreign {
			return infoschema.ErrCannotAddForeign
		}
		return ErrDupKeyName.GenWithStack("duplicate key name %s", name)
	}
	namesMap[nameLower] = true
	return nil
}

func setEmptyConstraintName(namesMap map[string]bool, constr *ast.Constraint, foreign bool) {
	if constr.Name == "" && len(constr.Keys) > 0 {
		colName := constr.Keys[0].Column.Name.L
		constrName := colName
		i := 2
		if strings.EqualFold(constrName, mysql.PrimaryKeyName) {
			constrName = fmt.Sprintf("%s_%d", constrName, 2)
			i = 3
		}
		for namesMap[constrName] {
			// We loop forever until we find constrName that haven't been used.
			if foreign {
				constrName = fmt.Sprintf("fk_%s_%d", colName, i)
			} else {
				constrName = fmt.Sprintf("%s_%d", colName, i)
			}
			i++
		}
		constr.Name = constrName
		namesMap[constrName] = true
	}
}

func checkConstraintNames(constraints []*ast.Constraint) error {
	constrNames := map[string]bool{}
	fkNames := map[string]bool{}

	// Check not empty constraint name whether is duplicated.
	for _, constr := range constraints {
		if constr.Tp == ast.ConstraintForeignKey {
			err := checkDuplicateConstraint(fkNames, constr.Name, true)
			if err != nil {
				return errors.Trace(err)
			}
		} else {
			err := checkDuplicateConstraint(constrNames, constr.Name, false)
			if err != nil {
				return errors.Trace(err)
			}
		}
	}

	// Set empty constraint names.
	for _, constr := range constraints {
		if constr.Tp == ast.ConstraintForeignKey {
			setEmptyConstraintName(fkNames, constr, true)
		} else {
			setEmptyConstraintName(constrNames, constr, false)
		}
	}

	return nil
}

func setTableAutoRandomBits(ctx sessionctx.Context, tbInfo *model.TableInfo, colDefs []*ast.ColumnDef) error {
	allowAutoRandom := config.GetGlobalConfig().Experimental.AllowAutoRandom
	pkColName := tbInfo.GetPkName()
	for _, col := range colDefs {
		if containsColumnOption(col, ast.ColumnOptionAutoRandom) {
			if !allowAutoRandom {
				return ErrInvalidAutoRandom.GenWithStackByArgs(autoid.AutoRandomExperimentalDisabledErrMsg)
			}
			if col.Tp.Tp != mysql.TypeLonglong {
				return ErrInvalidAutoRandom.GenWithStackByArgs(
					fmt.Sprintf(autoid.AutoRandomOnNonBigIntColumn, types.TypeStr(col.Tp.Tp)))
			}
			if !tbInfo.PKIsHandle || col.Name.Name.L != pkColName.L {
				errMsg := fmt.Sprintf(autoid.AutoRandomPKisNotHandleErrMsg, col.Name.Name.O)
				return ErrInvalidAutoRandom.GenWithStackByArgs(errMsg)
			}
			if containsColumnOption(col, ast.ColumnOptionAutoIncrement) {
				return ErrInvalidAutoRandom.GenWithStackByArgs(autoid.AutoRandomIncompatibleWithAutoIncErrMsg)
			}
			if containsColumnOption(col, ast.ColumnOptionDefaultValue) {
				return ErrInvalidAutoRandom.GenWithStackByArgs(autoid.AutoRandomIncompatibleWithDefaultValueErrMsg)
			}

			autoRandBits, err := extractAutoRandomBitsFromColDef(col)
			if err != nil {
				return errors.Trace(err)
			}

			layout := autoid.NewAutoRandomIDLayout(col.Tp, autoRandBits)
			if autoRandBits == 0 {
				return ErrInvalidAutoRandom.GenWithStackByArgs(autoid.AutoRandomNonPositive)
			} else if autoRandBits > autoid.MaxAutoRandomBits {
				errMsg := fmt.Sprintf(autoid.AutoRandomOverflowErrMsg,
					autoid.MaxAutoRandomBits, autoRandBits, col.Name.Name.O)
				return ErrInvalidAutoRandom.GenWithStackByArgs(errMsg)
			}
			tbInfo.AutoRandomBits = autoRandBits

			msg := fmt.Sprintf(autoid.AutoRandomAvailableAllocTimesNote, layout.IncrementalBitsCapacity())
			ctx.GetSessionVars().StmtCtx.AppendNote(errors.Errorf(msg))
		}
	}
	return nil
}

func extractAutoRandomBitsFromColDef(colDef *ast.ColumnDef) (uint64, error) {
	for _, op := range colDef.Options {
		if op.Tp == ast.ColumnOptionAutoRandom {
			return convertAutoRandomBitsToUnsigned(op.AutoRandomBitLength)
		}
	}
	return 0, nil
}

func convertAutoRandomBitsToUnsigned(autoRandomBits int) (uint64, error) {
	if autoRandomBits == types.UnspecifiedLength {
		return autoid.DefaultAutoRandomBits, nil
	} else if autoRandomBits < 0 {
		return 0, ErrInvalidAutoRandom.GenWithStackByArgs(autoid.AutoRandomNonPositive)
	}
	return uint64(autoRandomBits), nil
}

func buildTableInfo(ctx sessionctx.Context, tableName model.CIStr, cols []*table.Column, constraints []*ast.Constraint) (tbInfo *model.TableInfo, err error) {
	tbInfo = &model.TableInfo{
		Name:    tableName,
		Version: model.CurrLatestTableInfoVersion,
	}
	for _, v := range cols {
		v.ID = allocateColumnID(tbInfo)
		tbInfo.Columns = append(tbInfo.Columns, v.ToInfo())
	}
	for _, constr := range constraints {
		if constr.Tp == ast.ConstraintForeignKey {
			for _, fk := range tbInfo.ForeignKeys {
				if fk.Name.L == strings.ToLower(constr.Name) {
					return nil, infoschema.ErrCannotAddForeign
				}
			}
			var fk model.FKInfo
			fk.Name = model.NewCIStr(constr.Name)
			fk.RefTable = constr.Refer.Table.Name
			fk.State = model.StatePublic
			for _, key := range constr.Keys {
				if table.FindCol(cols, key.Column.Name.O) == nil {
					return nil, errKeyColumnDoesNotExits.GenWithStackByArgs(key.Column.Name)
				}
				fk.Cols = append(fk.Cols, key.Column.Name)
			}
			for _, key := range constr.Refer.IndexColNames {
				fk.RefCols = append(fk.RefCols, key.Column.Name)
			}
			fk.OnDelete = int(constr.Refer.OnDelete.ReferOpt)
			fk.OnUpdate = int(constr.Refer.OnUpdate.ReferOpt)
			if len(fk.Cols) != len(fk.RefCols) {
				return nil, infoschema.ErrForeignKeyNotMatch.GenWithStackByArgs(tbInfo.Name.O)
			}
			if len(fk.Cols) == 0 {
				// TODO: In MySQL, this case will report a parse error.
				return nil, infoschema.ErrCannotAddForeign
			}
			tbInfo.ForeignKeys = append(tbInfo.ForeignKeys, &fk)
			continue
		}
		if constr.Tp == ast.ConstraintPrimaryKey {
			lastCol, err := checkPKOnGeneratedColumn(tbInfo, constr.Keys)
			if err != nil {
				return nil, err
			}
			if len(constr.Keys) == 1 && !config.GetGlobalConfig().AlterPrimaryKey {
				switch lastCol.Tp {
				case mysql.TypeLong, mysql.TypeLonglong,
					mysql.TypeTiny, mysql.TypeShort, mysql.TypeInt24:
					tbInfo.PKIsHandle = true
					// Avoid creating index for PK handle column.
					continue
				}
			}
		}

		if constr.Tp == ast.ConstraintFulltext {
			sc := ctx.GetSessionVars().StmtCtx
			sc.AppendWarning(ErrTableCantHandleFt)
			continue
		}
		// build index info.
		idxInfo, err := buildIndexInfo(tbInfo, model.NewCIStr(constr.Name), constr.Keys, model.StatePublic)
		if err != nil {
			return nil, errors.Trace(err)
		}
		// check if the index is primary or unique.
		switch constr.Tp {
		case ast.ConstraintPrimaryKey:
			idxInfo.Primary = true
			idxInfo.Unique = true
			idxInfo.Name = model.NewCIStr(mysql.PrimaryKeyName)
		case ast.ConstraintUniq, ast.ConstraintUniqKey, ast.ConstraintUniqIndex:
			idxInfo.Unique = true
		}
		// set index type.
		if constr.Option != nil {
			idxInfo.Comment, err = validateCommentLength(ctx.GetSessionVars(), idxInfo.Name.String(), constr.Option)
			if err != nil {
				return nil, errors.Trace(err)
			}
			if constr.Option.Tp == model.IndexTypeInvalid {
				// Use btree as default index type.
				idxInfo.Tp = model.IndexTypeBtree
			} else {
				idxInfo.Tp = constr.Option.Tp
			}
		} else {
			// Use btree as default index type.
			idxInfo.Tp = model.IndexTypeBtree
		}
		idxInfo.ID = allocateIndexID(tbInfo)
		tbInfo.Indices = append(tbInfo.Indices, idxInfo)
	}
	return
}

// checkTableInfoValidExtra is like checkTableInfoValid, but also assumes the
// table info comes from untrusted source and performs further checks such as
// name length and column count.
// (checkTableInfoValid is also used in repairing objects which don't perform
// these checks. Perhaps the two functions should be merged together regardless?)
func checkTableInfoValidExtra(tbInfo *model.TableInfo) error {
	if err := checkTooLongTable(tbInfo.Name); err != nil {
		return err
	}

	if err := checkDuplicateColumn(tbInfo.Columns); err != nil {
		return err
	}
	if err := checkTooLongColumn(tbInfo.Columns); err != nil {
		return err
	}
	if err := checkTooManyColumns(tbInfo.Columns); err != nil {
		return errors.Trace(err)
	}
	if err := checkColumnsAttributes(tbInfo.Columns); err != nil {
		return errors.Trace(err)
	}

	// FIXME: perform checkConstraintNames
	if err := checkCharsetAndCollation(tbInfo.Charset, tbInfo.Collate); err != nil {
		return errors.Trace(err)
	}

	oldState := tbInfo.State
	tbInfo.State = model.StatePublic
	err := checkTableInfoValid(tbInfo)
	tbInfo.State = oldState
	return err
}

func checkTableInfoValidWithStmt(ctx sessionctx.Context, tbInfo *model.TableInfo, s *ast.CreateTableStmt) error {
	// All of these rely on the AST structure of expressions, which were
	// lost in the model (got serialized into strings).
	if err := checkGeneratedColumn(s.Cols); err != nil {
		return errors.Trace(err)
	}
	if s.Partition != nil {
		err := checkPartitionExprValid(ctx, tbInfo, s.Partition.Expr)
		if err != nil {
			return errors.Trace(err)
		}

		pi := tbInfo.Partition
		if pi != nil {
			switch pi.Type {
			case model.PartitionTypeRange:
				err = checkPartitionByRange(ctx, tbInfo, s)
			case model.PartitionTypeHash:
				err = checkPartitionByHash(ctx, tbInfo, s)
			}
			if err != nil {
				return errors.Trace(err)
			}
		}

		if err = checkRangePartitioningKeysConstraints(ctx, s, tbInfo); err != nil {
			return errors.Trace(err)
		}
	}
	return nil
}

// checkTableInfoValid uses to check table info valid. This is used to validate table info.
func checkTableInfoValid(tblInfo *model.TableInfo) error {
	_, err := tables.TableFromMeta(nil, tblInfo)
	return err
}

func buildTableInfoWithLike(ident ast.Ident, referTblInfo *model.TableInfo) *model.TableInfo {
	tblInfo := *referTblInfo
	// Check non-public column and adjust column offset.
	newColumns := referTblInfo.Cols()
	newIndices := make([]*model.IndexInfo, 0, len(tblInfo.Indices))
	for _, idx := range tblInfo.Indices {
		if idx.State == model.StatePublic {
			newIndices = append(newIndices, idx)
		}
	}
	tblInfo.Columns = newColumns
	tblInfo.Indices = newIndices
	tblInfo.Name = ident.Name
	tblInfo.AutoIncID = 0
	tblInfo.ForeignKeys = nil
	if tblInfo.TiFlashReplica != nil {
		replica := *tblInfo.TiFlashReplica
		// Keep the tiflash replica setting, remove the replica available status.
		replica.AvailablePartitionIDs = nil
		replica.Available = false
		tblInfo.TiFlashReplica = &replica
	}
	if referTblInfo.Partition != nil {
		pi := *referTblInfo.Partition
		pi.Definitions = make([]model.PartitionDefinition, len(referTblInfo.Partition.Definitions))
		copy(pi.Definitions, referTblInfo.Partition.Definitions)
		tblInfo.Partition = &pi
	}
	return &tblInfo
}

// BuildTableInfoFromAST builds model.TableInfo from a SQL statement.
// The SQL string should be a create table statement.
// Don't use this function to build a partitioned table.
func BuildTableInfoFromAST(s *ast.CreateTableStmt) (*model.TableInfo, error) {
	return buildTableInfoWithCheck(mock.NewContext(), s, mysql.DefaultCharset, "")
}

func buildTableInfoWithCheck(ctx sessionctx.Context, s *ast.CreateTableStmt, dbCharset, dbCollate string) (*model.TableInfo, error) {
	tbInfo, err := buildTableInfoWithStmt(ctx, s, dbCharset, dbCollate)
	if err != nil {
		return nil, err
	}

	if err = checkTableInfoValidExtra(tbInfo); err != nil {
		return nil, err
	}
	if err = checkTableInfoValidWithStmt(ctx, tbInfo, s); err != nil {
		return nil, err
	}
	return tbInfo, nil
}

// buildTableInfoWithStmt builds model.TableInfo from a SQL statement without validity check
func buildTableInfoWithStmt(ctx sessionctx.Context, s *ast.CreateTableStmt, dbCharset, dbCollate string) (*model.TableInfo, error) {
	colDefs := s.Cols
	tableCharset, tableCollate, err := getCharsetAndCollateInTableOption(0, s.Options)
	if err != nil {
		return nil, err
	}

	// The column charset haven't been resolved here.
	cols, newConstraints, err := buildColumnsAndConstraints(ctx, colDefs, s.Constraints, tableCharset, tableCollate, dbCharset, dbCollate)
	if err != nil {
		return nil, errors.Trace(err)
	}

	err = checkConstraintNames(newConstraints)
	if err != nil {
		return nil, errors.Trace(err)
	}

	var tbInfo *model.TableInfo
	tbInfo, err = buildTableInfo(ctx, s.Table.Name, cols, newConstraints)
	if err != nil {
		return nil, errors.Trace(err)
	}
	tbInfo.Collate = tableCollate
	tbInfo.Charset = tableCharset

	if err = setTableAutoRandomBits(ctx, tbInfo, colDefs); err != nil {
		return nil, errors.Trace(err)
	}

	tbInfo.Partition, err = buildTablePartitionInfo(ctx, s)
	if err != nil {
		return nil, errors.Trace(err)
	}

	if err = handleTableOptions(s.Options, tbInfo); err != nil {
		return nil, errors.Trace(err)
	}
	if err = resolveDefaultTableCharsetAndCollation(tbInfo, dbCharset, dbCollate); err != nil {
		return nil, errors.Trace(err)
	}

	return tbInfo, nil
}

func (d *ddl) assignTableID(tbInfo *model.TableInfo) error {
	genIDs, err := d.genGlobalIDs(1)
	if err != nil {
		return errors.Trace(err)
	}
	tbInfo.ID = genIDs[0]
	return nil
}

func (d *ddl) assignPartitionIDs(tbInfo *model.TableInfo) error {
	if tbInfo.Partition == nil {
		return nil
	}
	partitionDefs := tbInfo.Partition.Definitions
	genIDs, err := d.genGlobalIDs(len(partitionDefs))
	if err != nil {
		return errors.Trace(err)
	}
	for i := range partitionDefs {
		partitionDefs[i].ID = genIDs[i]
	}
	return nil
}

func (d *ddl) CreateTable(ctx sessionctx.Context, s *ast.CreateTableStmt) (err error) {
	ident := ast.Ident{Schema: s.Table.Schema, Name: s.Table.Name}
	is := d.GetInfoSchemaWithInterceptor(ctx)
	schema, ok := is.SchemaByName(ident.Schema)
	if !ok {
		return infoschema.ErrDatabaseNotExists.GenWithStackByArgs(ident.Schema)
	}

	var referTbl table.Table
	if s.ReferTable != nil {
		referIdent := ast.Ident{Schema: s.ReferTable.Schema, Name: s.ReferTable.Name}
		_, ok := is.SchemaByName(referIdent.Schema)
		if !ok {
			return infoschema.ErrTableNotExists.GenWithStackByArgs(referIdent.Schema, referIdent.Name)
		}
		referTbl, err = is.TableByName(referIdent.Schema, referIdent.Name)
		if err != nil {
			return infoschema.ErrTableNotExists.GenWithStackByArgs(referIdent.Schema, referIdent.Name)
		}
	}

	// build tableInfo
	var tbInfo *model.TableInfo
	if s.ReferTable != nil {
		tbInfo = buildTableInfoWithLike(ident, referTbl.Meta())
	} else {
		tbInfo, err = buildTableInfoWithStmt(ctx, s, schema.Charset, schema.Collate)
	}
	if err != nil {
		return errors.Trace(err)
	}

	if err = checkTableInfoValidWithStmt(ctx, tbInfo, s); err != nil {
		return err
	}

	onExist := OnExistError
	if s.IfNotExists {
		onExist = OnExistIgnore
	}

	return d.CreateTableWithInfo(ctx, schema.Name, tbInfo, onExist, false /*tryRetainID*/)
}

func (d *ddl) CreateTableWithInfo(
	ctx sessionctx.Context,
	dbName model.CIStr,
	tbInfo *model.TableInfo,
	onExist OnExist,
	tryRetainID bool,
) (err error) {
	is := d.GetInfoSchemaWithInterceptor(ctx)
	schema, ok := is.SchemaByName(dbName)
	if !ok {
		return infoschema.ErrDatabaseNotExists.GenWithStackByArgs(dbName)
	}

	var oldViewTblID int64
	if oldTable, err := is.TableByName(schema.Name, tbInfo.Name); err == nil {
		err = infoschema.ErrTableExists.GenWithStackByArgs(ast.Ident{Schema: schema.Name, Name: tbInfo.Name})
		switch onExist {
		case OnExistIgnore:
			ctx.GetSessionVars().StmtCtx.AppendNote(err)
			return nil
		case OnExistReplace:
			// only CREATE OR REPLACE VIEW is supported at the moment.
			if tbInfo.View != nil {
				if oldTable.Meta().IsView() {
					oldViewTblID = oldTable.Meta().ID
					break
				}
				// The object to replace isn't a view.
				return ErrWrongObject.GenWithStackByArgs(dbName, tbInfo.Name, "VIEW")
			}
			return err
		default:
			return err
		}
	}

	// FIXME: Implement `tryRetainID`
	if err := d.assignTableID(tbInfo); err != nil {
		return errors.Trace(err)
	}
	if err := d.assignPartitionIDs(tbInfo); err != nil {
		return errors.Trace(err)
	}

	if err := checkTableInfoValidExtra(tbInfo); err != nil {
		return err
	}

	var actionType model.ActionType
	args := []interface{}{tbInfo}
	switch {
	case tbInfo.View != nil:
		actionType = model.ActionCreateView
		args = append(args, onExist == OnExistReplace, oldViewTblID)
	default:
		actionType = model.ActionCreateTable
	}

	job := &model.Job{
		SchemaID:   schema.ID,
		TableID:    tbInfo.ID,
		SchemaName: schema.Name.L,
		Type:       actionType,
		BinlogInfo: &model.HistoryInfo{},
		Args:       args,
	}

	err = d.doDDLJob(ctx, job)
	if err != nil {
		// table exists, but if_not_exists flags is true, so we ignore this error.
		if onExist == OnExistIgnore && infoschema.ErrTableExists.Equal(err) {
			ctx.GetSessionVars().StmtCtx.AppendNote(err)
			err = nil
		}
	} else if actionType == model.ActionCreateTable {
		d.preSplitAndScatter(ctx, tbInfo, tbInfo.GetPartitionInfo())
		if tbInfo.AutoIncID > 1 {
			// Default tableAutoIncID base is 0.
			// If the first ID is expected to greater than 1, we need to do rebase.
			if err = d.handleAutoIncID(tbInfo, schema.ID, autoid.RowIDAllocType); err != nil {
				return errors.Trace(err)
			}
		}
		if tbInfo.AutoRandID > 1 {
			// Default tableAutoRandID base is 0.
			// If the first ID is expected to greater than 1, we need to do rebase.
			err = d.handleAutoIncID(tbInfo, schema.ID, autoid.AutoRandomType)
		}
	}

	err = d.callHookOnChanged(err)
	return errors.Trace(err)
}

// preSplitAndScatter performs pre-split and scatter of the table's regions.
// If `pi` is not nil, will only split region for `pi`, this is used when add partition.
func (d *ddl) preSplitAndScatter(ctx sessionctx.Context, tbInfo *model.TableInfo, pi *model.PartitionInfo) {
	sp, ok := d.store.(kv.SplitableStore)
	if !ok || atomic.LoadUint32(&EnableSplitTableRegion) == 0 {
		return
	}
	var (
		preSplit      func()
		scatterRegion bool
	)
	val, err := variable.GetGlobalSystemVar(ctx.GetSessionVars(), variable.TiDBScatterRegion)
	if err != nil {
		logutil.Logger(context.Background()).Warn("[ddl] won't scatter region", zap.Error(err))
	} else {
		scatterRegion = variable.TiDBOptOn(val)
	}
	if pi != nil {
		preSplit = func() { splitPartitionTableRegion(ctx, sp, pi, scatterRegion) }
	} else {
		preSplit = func() { splitTableRegion(ctx, sp, tbInfo, scatterRegion) }
	}
	if scatterRegion {
		preSplit()
	} else {
		go preSplit()
	}
}

func (d *ddl) RecoverTable(ctx sessionctx.Context, recoverInfo *RecoverInfo) (err error) {
	is := d.GetInfoSchemaWithInterceptor(ctx)
	schemaID, tbInfo := recoverInfo.SchemaID, recoverInfo.TableInfo
	// Check schema exist.
	schema, ok := is.SchemaByID(schemaID)
	if !ok {
		return errors.Trace(infoschema.ErrDatabaseNotExists.GenWithStackByArgs(
			fmt.Sprintf("(Schema ID %d)", schemaID),
		))
	}
	// Check not exist table with same name.
	if ok := is.TableExists(schema.Name, tbInfo.Name); ok {
		return infoschema.ErrTableExists.GenWithStackByArgs(tbInfo.Name)
	}

	tbInfo.State = model.StateNone
	job := &model.Job{
		SchemaID:   schemaID,
		TableID:    tbInfo.ID,
		SchemaName: schema.Name.L,
		Type:       model.ActionRecoverTable,
		BinlogInfo: &model.HistoryInfo{},
		Args: []interface{}{tbInfo, recoverInfo.CurAutoIncID, recoverInfo.DropJobID,
			recoverInfo.SnapshotTS, recoverTableCheckFlagNone, recoverInfo.CurAutoRandID},
	}
	err = d.doDDLJob(ctx, job)
	err = d.callHookOnChanged(err)
	return errors.Trace(err)
}

func (d *ddl) CreateView(ctx sessionctx.Context, s *ast.CreateViewStmt) (err error) {
	viewInfo, err := buildViewInfo(ctx, s)
	if err != nil {
		return err
	}

	cols := make([]*table.Column, len(s.Cols))
	for i, v := range s.Cols {
		cols[i] = table.ToColumn(&model.ColumnInfo{
			Name:   v,
			ID:     int64(i),
			Offset: i,
			State:  model.StatePublic,
		})
	}

	tbInfo, err := buildTableInfo(ctx, s.ViewName.Name, cols, nil)
	if err != nil {
		return err
	}
	tbInfo.View = viewInfo

	if v, ok := ctx.GetSessionVars().GetSystemVar("character_set_client"); ok {
		tbInfo.Charset = v
	}
	if v, ok := ctx.GetSessionVars().GetSystemVar("collation_connection"); ok {
		tbInfo.Collate = v
	}

	onExist := OnExistError
	if s.OrReplace {
		onExist = OnExistReplace
	}

	return d.CreateTableWithInfo(ctx, s.ViewName.Schema, tbInfo, onExist, false /*tryRetainID*/)
}

func buildViewInfo(ctx sessionctx.Context, s *ast.CreateViewStmt) (*model.ViewInfo, error) {
	// Always Use `format.RestoreNameBackQuotes` to restore `SELECT` statement despite the `ANSI_QUOTES` SQL Mode is enabled or not.
	restoreFlag := format.RestoreStringSingleQuotes | format.RestoreKeyWordUppercase | format.RestoreNameBackQuotes
	var sb strings.Builder
	if err := s.Select.Restore(format.NewRestoreCtx(restoreFlag, &sb)); err != nil {
		return nil, err
	}

	return &model.ViewInfo{Definer: s.Definer, Algorithm: s.Algorithm,
		Security: s.Security, SelectStmt: sb.String(), CheckOption: s.CheckOption, Cols: nil}, nil
}

func checkPartitionByHash(ctx sessionctx.Context, tbInfo *model.TableInfo, s *ast.CreateTableStmt) error {
	pi := tbInfo.Partition
	if err := checkAddPartitionTooManyPartitions(pi.Num); err != nil {
		return err
	}
	if err := checkNoHashPartitions(ctx, pi.Num); err != nil {
		return err
	}
	if err := checkPartitionFuncValid(ctx, tbInfo, s.Partition.Expr); err != nil {
		return err
	}
	return checkPartitionFuncType(ctx, s, tbInfo)
}

// checkPartitionByRange checks validity of a "BY RANGE" partition.
func checkPartitionByRange(ctx sessionctx.Context, tbInfo *model.TableInfo, s *ast.CreateTableStmt) error {
	pi := tbInfo.Partition
	if err := checkPartitionNameUnique(pi); err != nil {
		return err
	}

	if err := checkAddPartitionTooManyPartitions(uint64(len(pi.Definitions))); err != nil {
		return err
	}

	if err := checkNoRangePartitions(len(pi.Definitions)); err != nil {
		return err
	}

	if len(pi.Columns) == 0 {
		if err := checkCreatePartitionValue(ctx, tbInfo); err != nil {
			return err
		}

		// s maybe nil when add partition.
		if s == nil {
			return nil
		}

		if err := checkPartitionFuncValid(ctx, tbInfo, s.Partition.Expr); err != nil {
			return err
		}
		return checkPartitionFuncType(ctx, s, tbInfo)
	}

	// Check for range columns partition.
	if err := checkRangeColumnsPartitionType(tbInfo); err != nil {
		return err
	}

	if s != nil {
		for _, def := range s.Partition.Definitions {
			exprs := def.Clause.(*ast.PartitionDefinitionClauseLessThan).Exprs
			if err := checkRangeColumnsTypeAndValuesMatch(ctx, tbInfo, exprs); err != nil {
				return err
			}
		}
	}

	return checkRangeColumnsPartitionValue(ctx, tbInfo)
}

func checkRangeColumnsPartitionType(tbInfo *model.TableInfo) error {
	for _, col := range tbInfo.Partition.Columns {
		colInfo := getColumnInfoByName(tbInfo, col.L)
		if colInfo == nil {
			return errors.Trace(ErrFieldNotFoundPart)
		}
		// The permitted data types are shown in the following list:
		// All integer types
		// DATE and DATETIME
		// CHAR, VARCHAR, BINARY, and VARBINARY
		// See https://dev.mysql.com/doc/mysql-partitioning-excerpt/5.7/en/partitioning-columns.html
		switch colInfo.FieldType.Tp {
		case mysql.TypeTiny, mysql.TypeShort, mysql.TypeInt24, mysql.TypeLong, mysql.TypeLonglong:
		case mysql.TypeDate, mysql.TypeDatetime:
		case mysql.TypeVarchar, mysql.TypeString:
		default:
			return ErrNotAllowedTypeInPartition.GenWithStackByArgs(col.O)
		}
	}
	return nil
}

func checkRangeColumnsPartitionValue(ctx sessionctx.Context, tbInfo *model.TableInfo) error {
	// Range columns partition key supports multiple data types with integer、datetime、string.
	pi := tbInfo.Partition
	defs := pi.Definitions
	if len(defs) < 1 {
		return ast.ErrPartitionsMustBeDefined.GenWithStackByArgs("RANGE")
	}

	curr := &defs[0]
	if len(curr.LessThan) != len(pi.Columns) {
		return errors.Trace(ast.ErrPartitionColumnList)
	}
	var prev *model.PartitionDefinition
	for i := 1; i < len(defs); i++ {
		prev, curr = curr, &defs[i]
		succ, err := checkTwoRangeColumns(ctx, curr, prev, pi, tbInfo)
		if err != nil {
			return err
		}
		if !succ {
			return errors.Trace(ErrRangeNotIncreasing)
		}
	}
	return nil
}

func checkTwoRangeColumns(ctx sessionctx.Context, curr, prev *model.PartitionDefinition, pi *model.PartitionInfo, tbInfo *model.TableInfo) (bool, error) {
	if len(curr.LessThan) != len(pi.Columns) {
		return false, errors.Trace(ast.ErrPartitionColumnList)
	}
	for i := 0; i < len(pi.Columns); i++ {
		// Special handling for MAXVALUE.
		if strings.EqualFold(curr.LessThan[i], partitionMaxValue) {
			// If current is maxvalue, it certainly >= previous.
			return true, nil
		}
		if strings.EqualFold(prev.LessThan[i], partitionMaxValue) {
			// Current is not maxvalue, and previous is maxvalue.
			return false, nil
		}

		// Current and previous is the same.
		if strings.EqualFold(curr.LessThan[i], prev.LessThan[i]) {
			continue
		}

		// The tuples of column values used to define the partitions are strictly increasing:
		// PARTITION p0 VALUES LESS THAN (5,10,'ggg')
		// PARTITION p1 VALUES LESS THAN (10,20,'mmm')
		// PARTITION p2 VALUES LESS THAN (15,30,'sss')
		succ, err := parseAndEvalBoolExpr(ctx, fmt.Sprintf("(%s) > (%s)", curr.LessThan[i], prev.LessThan[i]), tbInfo)
		if err != nil {
			return false, err
		}

		if succ {
			return true, nil
		}
	}
	return false, nil
}

func parseAndEvalBoolExpr(ctx sessionctx.Context, expr string, tbInfo *model.TableInfo) (bool, error) {
	e, err := expression.ParseSimpleExprWithTableInfo(ctx, expr, tbInfo)
	if err != nil {
		return false, err
	}
	res, _, err1 := e.EvalInt(ctx, chunk.Row{})
	if err1 != nil {
		return false, err1
	}
	return res > 0, nil
}

func checkCharsetAndCollation(cs string, co string) error {
	if !charset.ValidCharsetAndCollation(cs, co) {
		return ErrUnknownCharacterSet.GenWithStackByArgs(cs)
	}
	return nil
}

// handleAutoIncID handles auto_increment option in DDL. It creates a ID counter for the table and initiates the counter to a proper value.
// For example if the option sets auto_increment to 10. The counter will be set to 9. So the next allocated ID will be 10.
func (d *ddl) handleAutoIncID(tbInfo *model.TableInfo, schemaID int64, tp autoid.AllocatorType) error {
	allocs := autoid.NewAllocatorsFromTblInfo(d.store, schemaID, tbInfo)
	tbInfo.State = model.StatePublic
	tb, err := table.TableFromMeta(allocs, tbInfo)
	if err != nil {
		return errors.Trace(err)
	}
	// The operation of the minus 1 to make sure that the current value doesn't be used,
	// the next Alloc operation will get this value.
	// Its behavior is consistent with MySQL.
	if tp == autoid.RowIDAllocType {
		if err = tb.RebaseAutoID(nil, tbInfo.AutoIncID-1, false, tp); err != nil {
			return errors.Trace(err)
		}
	} else {
		if err = tb.RebaseAutoID(nil, tbInfo.AutoRandID-1, false, tp); err != nil {
			return errors.Trace(err)
		}
	}
	return nil
}

func resolveDefaultTableCharsetAndCollation(tbInfo *model.TableInfo, dbCharset, dbCollate string) (err error) {
	chr, collate, err := ResolveCharsetCollation(tbInfo.Charset, tbInfo.Collate, dbCharset, dbCollate)
	if err != nil {
		return errors.Trace(err)
	}
	if len(tbInfo.Charset) == 0 {
		tbInfo.Charset = chr
	}

	if len(tbInfo.Collate) == 0 {
		tbInfo.Collate = collate
	}
	return
}

// handleTableOptions updates tableInfo according to table options.
func handleTableOptions(options []*ast.TableOption, tbInfo *model.TableInfo) error {
	for _, op := range options {
		switch op.Tp {
		case ast.TableOptionAutoIncrement:
			tbInfo.AutoIncID = int64(op.UintValue)
		case ast.TableOptionAutoIdCache:
			if op.UintValue > uint64(math.MaxInt64) {
				// TODO: Refine this error.
				return errors.New("table option auto_id_cache overflows int64")
			}
			tbInfo.AutoIdCache = int64(op.UintValue)
		case ast.TableOptionAutoRandomBase:
			tbInfo.AutoRandID = int64(op.UintValue)
		case ast.TableOptionComment:
			tbInfo.Comment = op.StrValue
		case ast.TableOptionCompression:
			tbInfo.Compression = op.StrValue
		case ast.TableOptionShardRowID:
			if op.UintValue > 0 && tbInfo.PKIsHandle {
				return errUnsupportedShardRowIDBits
			}
			tbInfo.ShardRowIDBits = op.UintValue
			if tbInfo.ShardRowIDBits > shardRowIDBitsMax {
				tbInfo.ShardRowIDBits = shardRowIDBitsMax
			}
			tbInfo.MaxShardRowIDBits = tbInfo.ShardRowIDBits
		case ast.TableOptionPreSplitRegion:
			tbInfo.PreSplitRegions = op.UintValue
		}
	}
	if tbInfo.PreSplitRegions > tbInfo.ShardRowIDBits {
		tbInfo.PreSplitRegions = tbInfo.ShardRowIDBits
	}
	return nil
}

// isIgnorableSpec checks if the spec type is ignorable.
// Some specs are parsed by ignored. This is for compatibility.
func isIgnorableSpec(tp ast.AlterTableType) bool {
	// AlterTableLock/AlterTableAlgorithm are ignored.
	return tp == ast.AlterTableLock || tp == ast.AlterTableAlgorithm
}

// getCharsetAndCollateInTableOption will iterate the charset and collate in the options,
// and returns the last charset and collate in options. If there is no charset in the options,
// the returns charset will be "", the same as collate.
func getCharsetAndCollateInTableOption(startIdx int, options []*ast.TableOption) (chs, coll string, err error) {
	for i := startIdx; i < len(options); i++ {
		opt := options[i]
		// we set the charset to the last option. example: alter table t charset latin1 charset utf8 collate utf8_bin;
		// the charset will be utf8, collate will be utf8_bin
		switch opt.Tp {
		case ast.TableOptionCharset:
			info, err := charset.GetCharsetDesc(opt.StrValue)
			if err != nil {
				return "", "", err
			}
			if len(chs) == 0 {
				chs = info.Name
			} else if chs != info.Name {
				return "", "", ErrConflictingDeclarations.GenWithStackByArgs(chs, info.Name)
			}
			if len(coll) == 0 {
				coll = info.DefaultCollation
			}
		case ast.TableOptionCollate:
			info, err := charset.GetCollationByName(opt.StrValue)
			if err != nil {
				return "", "", err
			}
			if len(chs) == 0 {
				chs = info.CharsetName
			} else if chs != info.CharsetName {
				return "", "", ErrCollationCharsetMismatch.GenWithStackByArgs(info.Name, chs)
			}
			coll = info.Name
		}
	}
	return
}

// resolveAlterTableSpec resolves alter table algorithm and removes ignore table spec in specs.
// returns valied specs, and the occurred error.
func resolveAlterTableSpec(ctx sessionctx.Context, specs []*ast.AlterTableSpec) ([]*ast.AlterTableSpec, error) {
	validSpecs := make([]*ast.AlterTableSpec, 0, len(specs))
	algorithm := ast.AlterAlgorithmDefault
	for _, spec := range specs {
		if spec.Tp == ast.AlterTableAlgorithm {
			// Find the last AlterTableAlgorithm.
			algorithm = spec.Algorithm
		}
		if isIgnorableSpec(spec.Tp) {
			continue
		}
		validSpecs = append(validSpecs, spec)
	}

	if len(validSpecs) > 1 {
		// Now we only allow one schema changing at the same time.
		return nil, errRunMultiSchemaChanges
	}

	// Verify whether the algorithm is supported.
	for _, spec := range validSpecs {
		resolvedAlgorithm, err := ResolveAlterAlgorithm(spec, algorithm)
		if err != nil {
			if algorithm != ast.AlterAlgorithmCopy {
				return nil, errors.Trace(err)
			}
			// For the compatibility, we return warning instead of error when the algorithm is COPY,
			// because the COPY ALGORITHM is not supported in TiDB.
			ctx.GetSessionVars().StmtCtx.AppendError(err)
		}

		spec.Algorithm = resolvedAlgorithm
	}

	// Only handle valid specs.
	return validSpecs, nil
}

func (d *ddl) AlterTable(ctx sessionctx.Context, ident ast.Ident, specs []*ast.AlterTableSpec) (err error) {
	validSpecs, err := resolveAlterTableSpec(ctx, specs)
	if err != nil {
		return errors.Trace(err)
	}

	is := d.infoHandle.Get()
	if is.TableIsView(ident.Schema, ident.Name) {
		return ErrWrongObject.GenWithStackByArgs(ident.Schema, ident.Name, "BASE TABLE")
	}

	for _, spec := range validSpecs {
		var handledCharsetOrCollate bool
		switch spec.Tp {
		case ast.AlterTableAddColumns:
			if len(spec.NewColumns) != 1 {
				return errRunMultiSchemaChanges
			}
			err = d.AddColumn(ctx, ident, spec)
		case ast.AlterTableAddPartitions:
			err = d.AddTablePartitions(ctx, ident, spec)
		case ast.AlterTableCoalescePartitions:
			err = d.CoalescePartitions(ctx, ident, spec)
		case ast.AlterTableDropColumn:
			err = d.DropColumn(ctx, ident, spec.OldColumnName.Name)
		case ast.AlterTableDropIndex:
			err = d.DropIndex(ctx, ident, model.NewCIStr(spec.Name))
		case ast.AlterTableDropPrimaryKey:
			err = d.DropIndex(ctx, ident, model.NewCIStr(mysql.PrimaryKeyName))
		case ast.AlterTableRenameIndex:
			err = d.RenameIndex(ctx, ident, spec)
		case ast.AlterTableDropPartition:
			err = d.DropTablePartition(ctx, ident, spec)
		case ast.AlterTableTruncatePartition:
			err = d.TruncateTablePartition(ctx, ident, spec)
		case ast.AlterTableAddConstraint:
			constr := spec.Constraint
			switch spec.Constraint.Tp {
			case ast.ConstraintKey, ast.ConstraintIndex:
				err = d.CreateIndex(ctx, ident, false, model.NewCIStr(constr.Name), spec.Constraint.Keys, constr.Option)
			case ast.ConstraintUniq, ast.ConstraintUniqIndex, ast.ConstraintUniqKey:
				err = d.CreateIndex(ctx, ident, true, model.NewCIStr(constr.Name), spec.Constraint.Keys, constr.Option)
			case ast.ConstraintForeignKey:
				err = d.CreateForeignKey(ctx, ident, model.NewCIStr(constr.Name), spec.Constraint.Keys, spec.Constraint.Refer)
			case ast.ConstraintPrimaryKey:
				err = d.CreatePrimaryKey(ctx, ident, model.NewCIStr(constr.Name), spec.Constraint.Keys, constr.Option)
			case ast.ConstraintFulltext:
				ctx.GetSessionVars().StmtCtx.AppendWarning(ErrTableCantHandleFt)
			default:
				// Nothing to do now.
			}
		case ast.AlterTableDropForeignKey:
			err = d.DropForeignKey(ctx, ident, model.NewCIStr(spec.Name))
		case ast.AlterTableModifyColumn:
			err = d.ModifyColumn(ctx, ident, spec)
		case ast.AlterTableChangeColumn:
			err = d.ChangeColumn(ctx, ident, spec)
		case ast.AlterTableAlterColumn:
			err = d.AlterColumn(ctx, ident, spec)
		case ast.AlterTableRenameTable:
			newIdent := ast.Ident{Schema: spec.NewTable.Schema, Name: spec.NewTable.Name}
			isAlterTable := true
			err = d.RenameTable(ctx, ident, newIdent, isAlterTable)
		case ast.AlterTablePartition:
			// Prevent silent succeed if user executes ALTER TABLE x PARTITION BY ...
			err = errors.New("alter table partition is unsupported")
		case ast.AlterTableOption:
			for i, opt := range spec.Options {
				switch opt.Tp {
				case ast.TableOptionShardRowID:
					if opt.UintValue > shardRowIDBitsMax {
						opt.UintValue = shardRowIDBitsMax
					}
					err = d.ShardRowID(ctx, ident, opt.UintValue)
				case ast.TableOptionAutoIncrement:
					err = d.RebaseAutoID(ctx, ident, int64(opt.UintValue), autoid.RowIDAllocType)
				case ast.TableOptionAutoIdCache:
					if opt.UintValue > uint64(math.MaxInt64) {
						// TODO: Refine this error.
						return errors.New("table option auto_id_cache overflows int64")
					}
					err = d.AlterTableAutoIDCache(ctx, ident, int64(opt.UintValue))
				case ast.TableOptionAutoRandomBase:
					err = d.RebaseAutoID(ctx, ident, int64(opt.UintValue), autoid.AutoRandomType)
				case ast.TableOptionComment:
					spec.Comment = opt.StrValue
					err = d.AlterTableComment(ctx, ident, spec)
				case ast.TableOptionCharset, ast.TableOptionCollate:
					// getCharsetAndCollateInTableOption will get the last charset and collate in the options,
					// so it should be handled only once.
					if handledCharsetOrCollate {
						continue
					}
					var toCharset, toCollate string
					toCharset, toCollate, err = getCharsetAndCollateInTableOption(i, spec.Options)
					if err != nil {
						return err
					}
					err = d.AlterTableCharsetAndCollate(ctx, ident, toCharset, toCollate)
					handledCharsetOrCollate = true
				}

				if err != nil {
					return errors.Trace(err)
				}
			}
		case ast.AlterTableSetTiFlashReplica:
			err = d.AlterTableSetTiFlashReplica(ctx, ident, spec.TiFlashReplica)
		default:
			// Nothing to do now.
		}

		if err != nil {
			return errors.Trace(err)
		}
	}

	return nil
}

func (d *ddl) RebaseAutoID(ctx sessionctx.Context, ident ast.Ident, newBase int64, tp autoid.AllocatorType) error {
	schema, t, err := d.getSchemaAndTableByIdent(ctx, ident)
	if err != nil {
		return errors.Trace(err)
	}
	var actionType model.ActionType
	switch tp {
	case autoid.AutoRandomType:
<<<<<<< HEAD
		tbInfo := t.Meta()
		if tbInfo.AutoRandomBits == 0 {
			return errors.Trace(ErrInvalidAutoRandom.GenWithStackByArgs(autoid.AutoRandomRebaseNotApplicable))
		}
		var autoRandColTp types.FieldType
		for _, c := range tbInfo.Columns {
			if mysql.HasPriKeyFlag(c.Flag) {
				autoRandColTp = c.FieldType
				break
			}
		}
		layout := autoid.NewAutoRandomIDLayout(&autoRandColTp, tbInfo.AutoRandomBits)
		if layout.IncrementalMask()&newBase != newBase {
			errMsg := fmt.Sprintf(autoid.AutoRandomRebaseOverflow, newBase, layout.IncrementalBitsCapacity())
			return errors.Trace(ErrInvalidAutoRandom.GenWithStackByArgs(errMsg))
		}
=======
		if t.Meta().AutoRandomBits == 0 {
			return errors.Trace(ErrInvalidAutoRandom.GenWithStackByArgs(autoid.AutoRandomRebaseNotApplicable))
		}
>>>>>>> 90120cb7
		actionType = model.ActionRebaseAutoRandomBase
	case autoid.RowIDAllocType:
		actionType = model.ActionRebaseAutoID
	}

	autoID, err := t.Allocator(ctx, tp).NextGlobalAutoID(t.Meta().ID)
	if err != nil {
		return errors.Trace(err)
	}
	// If newBase < autoID, we need to do a rebase before returning.
	// Assume there are 2 TiDB servers: TiDB-A with allocator range of 0 ~ 30000; TiDB-B with allocator range of 30001 ~ 60000.
	// If the user sends SQL `alter table t1 auto_increment = 100` to TiDB-B,
	// and TiDB-B finds 100 < 30001 but returns without any handling,
	// then TiDB-A may still allocate 99 for auto_increment column. This doesn't make sense for the user.
	newBase = mathutil.MaxInt64(newBase, autoID)
	job := &model.Job{
		SchemaID:   schema.ID,
		TableID:    t.Meta().ID,
		SchemaName: schema.Name.L,
		Type:       actionType,
		BinlogInfo: &model.HistoryInfo{},
		Args:       []interface{}{newBase},
	}
	err = d.doDDLJob(ctx, job)
	err = d.callHookOnChanged(err)
	return errors.Trace(err)
}

// ShardRowID shards the implicit row ID by adding shard value to the row ID's first few bits.
func (d *ddl) ShardRowID(ctx sessionctx.Context, tableIdent ast.Ident, uVal uint64) error {
	schema, t, err := d.getSchemaAndTableByIdent(ctx, tableIdent)
	if err != nil {
		return errors.Trace(err)
	}
	if uVal == t.Meta().ShardRowIDBits {
		// Nothing need to do.
		return nil
	}
	if uVal > 0 && t.Meta().PKIsHandle {
		return errUnsupportedShardRowIDBits
	}
	err = verifyNoOverflowShardBits(d.sessPool, t, uVal)
	if err != nil {
		return err
	}
	job := &model.Job{
		Type:       model.ActionShardRowID,
		SchemaID:   schema.ID,
		TableID:    t.Meta().ID,
		SchemaName: schema.Name.L,
		BinlogInfo: &model.HistoryInfo{},
		Args:       []interface{}{uVal},
	}
	err = d.doDDLJob(ctx, job)
	err = d.callHookOnChanged(err)
	return errors.Trace(err)
}

func (d *ddl) getSchemaAndTableByIdent(ctx sessionctx.Context, tableIdent ast.Ident) (dbInfo *model.DBInfo, t table.Table, err error) {
	is := d.GetInfoSchemaWithInterceptor(ctx)
	schema, ok := is.SchemaByName(tableIdent.Schema)
	if !ok {
		return nil, nil, infoschema.ErrDatabaseNotExists.GenWithStackByArgs(tableIdent.Schema)
	}
	t, err = is.TableByName(tableIdent.Schema, tableIdent.Name)
	if err != nil {
		return nil, nil, infoschema.ErrTableNotExists.GenWithStackByArgs(tableIdent.Schema, tableIdent.Name)
	}
	return schema, t, nil
}

func checkUnsupportedColumnConstraint(col *ast.ColumnDef, ti ast.Ident) error {
	for _, constraint := range col.Options {
		switch constraint.Tp {
		case ast.ColumnOptionAutoIncrement:
			return errUnsupportedAddColumn.GenWithStack("unsupported add column '%s' constraint AUTO_INCREMENT when altering '%s.%s'", col.Name, ti.Schema, ti.Name)
		case ast.ColumnOptionPrimaryKey:
			return errUnsupportedAddColumn.GenWithStack("unsupported add column '%s' constraint PRIMARY KEY when altering '%s.%s'", col.Name, ti.Schema, ti.Name)
		case ast.ColumnOptionUniqKey:
			return errUnsupportedAddColumn.GenWithStack("unsupported add column '%s' constraint UNIQUE KEY when altering '%s.%s'", col.Name, ti.Schema, ti.Name)
		}
	}

	return nil
}

// AddColumn will add a new column to the table.
func (d *ddl) AddColumn(ctx sessionctx.Context, ti ast.Ident, spec *ast.AlterTableSpec) error {
	specNewColumn := spec.NewColumns[0]

	err := checkUnsupportedColumnConstraint(specNewColumn, ti)
	if err != nil {
		return errors.Trace(err)
	}

	colName := specNewColumn.Name.Name.O
	if err = checkColumnAttributes(colName, specNewColumn.Tp); err != nil {
		return errors.Trace(err)
	}

	schema, t, err := d.getSchemaAndTableByIdent(ctx, ti)
	if err != nil {
		return errors.Trace(err)
	}
	if err = checkAddColumnTooManyColumns(len(t.Cols()) + 1); err != nil {
		return errors.Trace(err)
	}
	// Check whether added column has existed.
	col := table.FindCol(t.Cols(), colName)
	if col != nil {
		return infoschema.ErrColumnExists.GenWithStackByArgs(colName)
	}

	// If new column is a generated column, do validation.
	// NOTE: we do check whether the column refers other generated
	// columns occurring later in a table, but we don't handle the col offset.
	for _, option := range specNewColumn.Options {
		if option.Tp == ast.ColumnOptionGenerated {
			if err := checkIllegalFn4GeneratedColumn(specNewColumn.Name.Name.L, option.Expr); err != nil {
				return errors.Trace(err)
			}

			if option.Stored {
				return errUnsupportedOnGeneratedColumn.GenWithStackByArgs("Adding generated stored column through ALTER TABLE")
			}

			_, dependColNames := findDependedColumnNames(specNewColumn)
			if err = checkAutoIncrementRef(specNewColumn.Name.Name.L, dependColNames, t.Meta()); err != nil {
				return errors.Trace(err)
			}
			duplicateColNames := make(map[string]struct{}, len(dependColNames))
			for k := range dependColNames {
				duplicateColNames[k] = struct{}{}
			}
			cols := t.Cols()

			if err = checkDependedColExist(dependColNames, cols); err != nil {
				return errors.Trace(err)
			}

			if err = verifyColumnGenerationSingle(duplicateColNames, cols, spec.Position); err != nil {
				return errors.Trace(err)
			}
		}
	}

	if len(colName) > mysql.MaxColumnNameLength {
		return ErrTooLongIdent.GenWithStackByArgs(colName)
	}

	// Ignore table constraints now, maybe return error later.
	// We use length(t.Cols()) as the default offset firstly, we will change the
	// column's offset later.
	col, _, err = buildColumnAndConstraint(ctx, len(t.Cols()), specNewColumn, nil, t.Meta().Charset, t.Meta().Collate, schema.Charset, schema.Collate)
	if err != nil {
		return errors.Trace(err)
	}

	col.OriginDefaultValue, err = generateOriginDefaultValue(col.ToInfo())
	if err != nil {
		return errors.Trace(err)
	}

	job := &model.Job{
		SchemaID:   schema.ID,
		TableID:    t.Meta().ID,
		SchemaName: schema.Name.L,
		Type:       model.ActionAddColumn,
		BinlogInfo: &model.HistoryInfo{},
		Args:       []interface{}{col, spec.Position, 0},
	}

	err = d.doDDLJob(ctx, job)
	err = d.callHookOnChanged(err)
	return errors.Trace(err)
}

// AddTablePartitions will add a new partition to the table.
func (d *ddl) AddTablePartitions(ctx sessionctx.Context, ident ast.Ident, spec *ast.AlterTableSpec) error {
	is := d.infoHandle.Get()
	schema, ok := is.SchemaByName(ident.Schema)
	if !ok {
		return errors.Trace(infoschema.ErrDatabaseNotExists.GenWithStackByArgs(schema))
	}
	t, err := is.TableByName(ident.Schema, ident.Name)
	if err != nil {
		return errors.Trace(infoschema.ErrTableNotExists.GenWithStackByArgs(ident.Schema, ident.Name))
	}

	meta := t.Meta()
	pi := meta.GetPartitionInfo()
	if pi == nil {
		return errors.Trace(ErrPartitionMgmtOnNonpartitioned)
	}

	partInfo, err := buildPartitionInfo(ctx, meta, d, spec)
	if err != nil {
		return errors.Trace(err)
	}

	// partInfo contains only the new added partition, we have to combine it with the
	// old partitions to check all partitions is strictly increasing.
	tmp := *partInfo
	tmp.Definitions = append(pi.Definitions, tmp.Definitions...)
	meta.Partition = &tmp
	err = checkPartitionByRange(ctx, meta, nil)
	meta.Partition = pi
	if err != nil {
		return errors.Trace(err)
	}

	job := &model.Job{
		SchemaID:   schema.ID,
		TableID:    meta.ID,
		SchemaName: schema.Name.L,
		Type:       model.ActionAddTablePartition,
		BinlogInfo: &model.HistoryInfo{},
		Args:       []interface{}{partInfo},
	}

	err = d.doDDLJob(ctx, job)
	if err == nil {
		d.preSplitAndScatter(ctx, meta, partInfo)
	}
	err = d.callHookOnChanged(err)
	return errors.Trace(err)
}

// CoalescePartitions coalesce partitions can be used with a table that is partitioned by hash or key to reduce the number of partitions by number.
func (d *ddl) CoalescePartitions(ctx sessionctx.Context, ident ast.Ident, spec *ast.AlterTableSpec) error {
	is := d.infoHandle.Get()
	schema, ok := is.SchemaByName(ident.Schema)
	if !ok {
		return errors.Trace(infoschema.ErrDatabaseNotExists.GenWithStackByArgs(schema))
	}
	t, err := is.TableByName(ident.Schema, ident.Name)
	if err != nil {
		return errors.Trace(infoschema.ErrTableNotExists.GenWithStackByArgs(ident.Schema, ident.Name))
	}

	meta := t.Meta()
	if meta.GetPartitionInfo() == nil {
		return errors.Trace(ErrPartitionMgmtOnNonpartitioned)
	}

	switch meta.Partition.Type {
	// We don't support coalesce partitions hash type partition now.
	case model.PartitionTypeHash:
		return errors.Trace(ErrUnsupportedCoalescePartition)

	// Key type partition cannot be constructed currently, ignoring it for now.
	case model.PartitionTypeKey:

	// Coalesce partition can only be used on hash/key partitions.
	default:
		return errors.Trace(ErrCoalesceOnlyOnHashPartition)
	}

	return errors.Trace(err)
}

func (d *ddl) TruncateTablePartition(ctx sessionctx.Context, ident ast.Ident, spec *ast.AlterTableSpec) error {
	// TODO: Support truncate multiple partitions
	if len(spec.PartitionNames) != 1 {
		return errRunMultiSchemaChanges
	}

	is := d.infoHandle.Get()
	schema, ok := is.SchemaByName(ident.Schema)
	if !ok {
		return errors.Trace(infoschema.ErrDatabaseNotExists.GenWithStackByArgs(schema))
	}
	t, err := is.TableByName(ident.Schema, ident.Name)
	if err != nil {
		return errors.Trace(infoschema.ErrTableNotExists.GenWithStackByArgs(ident.Schema, ident.Name))
	}
	meta := t.Meta()
	if meta.GetPartitionInfo() == nil {
		return errors.Trace(ErrPartitionMgmtOnNonpartitioned)
	}

	var pid int64
	pid, err = tables.FindPartitionByName(meta, spec.PartitionNames[0].L)
	if err != nil {
		return errors.Trace(err)
	}

	job := &model.Job{
		SchemaID:   schema.ID,
		TableID:    meta.ID,
		SchemaName: schema.Name.L,
		Type:       model.ActionTruncateTablePartition,
		BinlogInfo: &model.HistoryInfo{},
		Args:       []interface{}{pid},
	}

	err = d.doDDLJob(ctx, job)
	if err != nil {
		return errors.Trace(err)
	}
	err = d.callHookOnChanged(err)
	return errors.Trace(err)
}

func (d *ddl) DropTablePartition(ctx sessionctx.Context, ident ast.Ident, spec *ast.AlterTableSpec) error {
	// TODO: Support drop multiple partitions
	if len(spec.PartitionNames) != 1 {
		return errRunMultiSchemaChanges
	}

	is := d.infoHandle.Get()
	schema, ok := is.SchemaByName(ident.Schema)
	if !ok {
		return errors.Trace(infoschema.ErrDatabaseNotExists.GenWithStackByArgs(schema))
	}
	t, err := is.TableByName(ident.Schema, ident.Name)
	if err != nil {
		return errors.Trace(infoschema.ErrTableNotExists.GenWithStackByArgs(ident.Schema, ident.Name))
	}
	meta := t.Meta()
	if meta.GetPartitionInfo() == nil {
		return errors.Trace(ErrPartitionMgmtOnNonpartitioned)
	}

	partName := spec.PartitionNames[0].L
	err = checkDropTablePartition(meta, partName)
	if err != nil {
		return errors.Trace(err)
	}

	job := &model.Job{
		SchemaID:   schema.ID,
		TableID:    meta.ID,
		SchemaName: schema.Name.L,
		Type:       model.ActionDropTablePartition,
		BinlogInfo: &model.HistoryInfo{},
		Args:       []interface{}{partName},
	}

	err = d.doDDLJob(ctx, job)
	if err != nil {
		return errors.Trace(err)
	}
	err = d.callHookOnChanged(err)
	return errors.Trace(err)
}

// DropColumn will drop a column from the table, now we don't support drop the column with index covered.
func (d *ddl) DropColumn(ctx sessionctx.Context, ti ast.Ident, colName model.CIStr) error {
	schema, t, err := d.getSchemaAndTableByIdent(ctx, ti)
	if err != nil {
		return errors.Trace(err)
	}

	// Check whether dropped column has existed.
	col := table.FindCol(t.Cols(), colName.L)
	if col == nil {
		return ErrCantDropFieldOrKey.GenWithStack("column %s doesn't exist", colName)
	}

	tblInfo := t.Meta()
	if err = isDroppableColumn(tblInfo, colName); err != nil {
		return errors.Trace(err)
	}
	// We don't support dropping column with PK handle covered now.
	if col.IsPKHandleColumn(tblInfo) {
		return errUnsupportedPKHandle
	}

	job := &model.Job{
		SchemaID:   schema.ID,
		TableID:    t.Meta().ID,
		SchemaName: schema.Name.L,
		Type:       model.ActionDropColumn,
		BinlogInfo: &model.HistoryInfo{},
		Args:       []interface{}{colName},
	}

	err = d.doDDLJob(ctx, job)
	err = d.callHookOnChanged(err)
	return errors.Trace(err)
}

// modifiableCharsetAndCollation returns error when the charset or collation is not modifiable.
func modifiableCharsetAndCollation(toCharset, toCollate, origCharset, origCollate string) error {
	if !charset.ValidCharsetAndCollation(toCharset, toCollate) {
		return ErrUnknownCharacterSet.GenWithStack("Unknown character set: '%s', collation: '%s'", toCharset, toCollate)
	}
	if (origCharset == charset.CharsetUTF8 && toCharset == charset.CharsetUTF8MB4) ||
		(origCharset == charset.CharsetUTF8 && toCharset == charset.CharsetUTF8) ||
		(origCharset == charset.CharsetUTF8MB4 && toCharset == charset.CharsetUTF8MB4) {
		// TiDB only allow utf8 to be changed to utf8mb4, or changing the collation when the charset is utf8/utf8mb4.
		return nil
	}

	if toCharset != origCharset {
		msg := fmt.Sprintf("charset from %s to %s", origCharset, toCharset)
		return errUnsupportedModifyCharset.GenWithStackByArgs(msg)
	}
	if toCollate != origCollate {
		msg := fmt.Sprintf("collate from %s to %s", origCollate, toCollate)
		return errUnsupportedModifyCharset.GenWithStackByArgs(msg)
	}
	return nil
}

// modifiable checks if the 'origin' type can be modified to 'to' type with out the need to
// change or check existing data in the table.
// It returns true if the two types has the same Charset and Collation, the same sign, both are
// integer types or string types, and new Flen and Decimal must be greater than or equal to origin.
func modifiable(origin *types.FieldType, to *types.FieldType) error {
	unsupportedMsg := fmt.Sprintf("type %v not match origin %v", to.CompactStr(), origin.CompactStr())
	switch origin.Tp {
	case mysql.TypeVarchar, mysql.TypeString, mysql.TypeVarString,
		mysql.TypeBlob, mysql.TypeTinyBlob, mysql.TypeMediumBlob, mysql.TypeLongBlob:
		switch to.Tp {
		case mysql.TypeVarchar, mysql.TypeString, mysql.TypeVarString,
			mysql.TypeBlob, mysql.TypeTinyBlob, mysql.TypeMediumBlob, mysql.TypeLongBlob:
		default:
			return errUnsupportedModifyColumn.GenWithStackByArgs(unsupportedMsg)
		}
	case mysql.TypeTiny, mysql.TypeShort, mysql.TypeInt24, mysql.TypeLong, mysql.TypeLonglong:
		switch to.Tp {
		case mysql.TypeTiny, mysql.TypeShort, mysql.TypeInt24, mysql.TypeLong, mysql.TypeLonglong:
		default:
			return errUnsupportedModifyColumn.GenWithStackByArgs(unsupportedMsg)
		}
	case mysql.TypeEnum:
		if origin.Tp != to.Tp {
			msg := fmt.Sprintf("cannot modify enum type column's to type %s", to.String())
			return errUnsupportedModifyColumn.GenWithStackByArgs(msg)
		}
		if len(to.Elems) < len(origin.Elems) {
			msg := fmt.Sprintf("the number of enum column's elements is less than the original: %d", len(origin.Elems))
			return errUnsupportedModifyColumn.GenWithStackByArgs(msg)
		}
		for index, originElem := range origin.Elems {
			toElem := to.Elems[index]
			if originElem != toElem {
				msg := fmt.Sprintf("cannot modify enum column value %s to %s", originElem, toElem)
				return errUnsupportedModifyColumn.GenWithStackByArgs(msg)
			}
		}
	case mysql.TypeNewDecimal:
		// The root cause is modifying decimal precision needs to rewrite binary representation of that decimal.
		if to.Flen != origin.Flen || to.Decimal != origin.Decimal {
			return errUnsupportedModifyColumn.GenWithStackByArgs("can't change decimal column precision")
		}
	default:
		if origin.Tp != to.Tp {
			return errUnsupportedModifyColumn.GenWithStackByArgs(unsupportedMsg)
		}
	}

	if to.Flen > 0 && to.Flen < origin.Flen {
		msg := fmt.Sprintf("length %d is less than origin %d", to.Flen, origin.Flen)
		return errUnsupportedModifyColumn.GenWithStackByArgs(msg)
	}
	if to.Decimal > 0 && to.Decimal < origin.Decimal {
		msg := fmt.Sprintf("decimal %d is less than origin %d", to.Decimal, origin.Decimal)
		return errUnsupportedModifyColumn.GenWithStackByArgs(msg)
	}

	toUnsigned := mysql.HasUnsignedFlag(to.Flag)
	originUnsigned := mysql.HasUnsignedFlag(origin.Flag)
	if originUnsigned != toUnsigned {
		msg := fmt.Sprintf("can't change unsigned integer to signed or vice versa")
		return errUnsupportedModifyColumn.GenWithStackByArgs(msg)
	}

	err := modifiableCharsetAndCollation(to.Charset, to.Collate, origin.Charset, origin.Collate)
	return errors.Trace(err)
}

func setDefaultValue(ctx sessionctx.Context, col *table.Column, option *ast.ColumnOption) (bool, error) {
	hasDefaultValue := false
	value, err := getDefaultValue(ctx, col, option)
	if err != nil {
		return hasDefaultValue, errors.Trace(err)
	}

	if hasDefaultValue, value, err = checkColumnDefaultValue(ctx, col, value); err != nil {
		return hasDefaultValue, errors.Trace(err)
	}
	value, err = convertTimestampDefaultValToUTC(ctx, value, col)
	if err != nil {
		return hasDefaultValue, errors.Trace(err)
	}
	err = col.SetDefaultValue(value)
	if err != nil {
		return hasDefaultValue, errors.Trace(err)
	}
	return hasDefaultValue, nil
}

func setColumnComment(ctx sessionctx.Context, col *table.Column, option *ast.ColumnOption) error {
	value, err := expression.EvalAstExpr(ctx, option.Expr)
	if err != nil {
		return errors.Trace(err)
	}
	col.Comment, err = value.ToString()
	return errors.Trace(err)
}

// processColumnOptions is only used in getModifiableColumnJob.
func processColumnOptions(ctx sessionctx.Context, col *table.Column, options []*ast.ColumnOption) error {
	var sb strings.Builder
	restoreFlags := format.RestoreStringSingleQuotes | format.RestoreKeyWordLowercase | format.RestoreNameBackQuotes |
		format.RestoreSpacesAroundBinaryOperation
	restoreCtx := format.NewRestoreCtx(restoreFlags, &sb)

	var hasDefaultValue, setOnUpdateNow bool
	var err error
	for _, opt := range options {
		switch opt.Tp {
		case ast.ColumnOptionDefaultValue:
			hasDefaultValue, err = setDefaultValue(ctx, col, opt)
			if err != nil {
				return errors.Trace(err)
			}
		case ast.ColumnOptionComment:
			err := setColumnComment(ctx, col, opt)
			if err != nil {
				return errors.Trace(err)
			}
		case ast.ColumnOptionNotNull:
			col.Flag |= mysql.NotNullFlag
		case ast.ColumnOptionNull:
			col.Flag &= ^mysql.NotNullFlag
		case ast.ColumnOptionAutoIncrement:
			col.Flag |= mysql.AutoIncrementFlag
		case ast.ColumnOptionPrimaryKey, ast.ColumnOptionUniqKey:
			return errUnsupportedModifyColumn.GenWithStack("unsupported modify column constraint - %v", opt.Tp)
		case ast.ColumnOptionOnUpdate:
			// TODO: Support other time functions.
			if col.Tp == mysql.TypeTimestamp || col.Tp == mysql.TypeDatetime {
				if !expression.IsValidCurrentTimestampExpr(opt.Expr, &col.FieldType) {
					return ErrInvalidOnUpdate.GenWithStackByArgs(col.Name)
				}
			} else {
				return ErrInvalidOnUpdate.GenWithStackByArgs(col.Name)
			}
			col.Flag |= mysql.OnUpdateNowFlag
			setOnUpdateNow = true
		case ast.ColumnOptionGenerated:
			sb.Reset()
			err = opt.Expr.Restore(restoreCtx)
			if err != nil {
				return errors.Trace(err)
			}
			col.GeneratedExprString = sb.String()
			col.GeneratedStored = opt.Stored
			col.Dependences = make(map[string]struct{})
			col.GeneratedExpr = opt.Expr
			for _, colName := range findColumnNamesInExpr(opt.Expr) {
				col.Dependences[colName.Name.L] = struct{}{}
			}
		case ast.ColumnOptionCollate:
			col.Collate = opt.StrValue
		case ast.ColumnOptionReference:
			return errors.Trace(errUnsupportedModifyColumn.GenWithStackByArgs("with references"))
		case ast.ColumnOptionFulltext:
			return errors.Trace(errUnsupportedModifyColumn.GenWithStackByArgs("with full text"))
		// Ignore ColumnOptionAutoRandom. It will be handled later.
		case ast.ColumnOptionAutoRandom:
		default:
			return errors.Trace(errUnsupportedModifyColumn.GenWithStackByArgs(fmt.Sprintf("unknown column option type: %d", opt.Tp)))
		}
	}

	setTimestampDefaultValue(col, hasDefaultValue, setOnUpdateNow)

	// Set `NoDefaultValueFlag` if this field doesn't have a default value and
	// it is `not null` and not an `AUTO_INCREMENT` field or `TIMESTAMP` field.
	setNoDefaultValueFlag(col, hasDefaultValue)

	if col.Tp == mysql.TypeBit {
		col.Flag |= mysql.UnsignedFlag
	}

	if hasDefaultValue {
		return errors.Trace(checkDefaultValue(ctx, col, true))
	}

	return nil
}

func (d *ddl) getModifiableColumnJob(ctx sessionctx.Context, ident ast.Ident, originalColName model.CIStr,
	spec *ast.AlterTableSpec) (*model.Job, error) {
	specNewColumn := spec.NewColumns[0]
	is := d.infoHandle.Get()
	schema, ok := is.SchemaByName(ident.Schema)
	if !ok {
		return nil, errors.Trace(infoschema.ErrDatabaseNotExists)
	}
	t, err := is.TableByName(ident.Schema, ident.Name)
	if err != nil {
		return nil, errors.Trace(infoschema.ErrTableNotExists.GenWithStackByArgs(ident.Schema, ident.Name))
	}

	col := table.FindCol(t.Cols(), originalColName.L)
	if col == nil {
		return nil, infoschema.ErrColumnNotExists.GenWithStackByArgs(originalColName, ident.Name)
	}
	newColName := specNewColumn.Name.Name
	// If we want to rename the column name, we need to check whether it already exists.
	if newColName.L != originalColName.L {
		c := table.FindCol(t.Cols(), newColName.L)
		if c != nil {
			return nil, infoschema.ErrColumnExists.GenWithStackByArgs(newColName)
		}
	}
	// Check the column with foreign key.
	if fkInfo := getColumnForeignKeyInfo(originalColName.L, t.Meta().ForeignKeys); fkInfo != nil {
		return nil, errFKIncompatibleColumns.GenWithStackByArgs(originalColName, fkInfo.Name)
	}

	// Constraints in the new column means adding new constraints. Errors should thrown,
	// which will be done by `processColumnOptions` later.
	if specNewColumn.Tp == nil {
		// Make sure the column definition is simple field type.
		return nil, errors.Trace(errUnsupportedModifyColumn)
	}

	if err = checkColumnAttributes(specNewColumn.Name.OrigColName(), specNewColumn.Tp); err != nil {
		return nil, errors.Trace(err)
	}

	newCol := table.ToColumn(&model.ColumnInfo{
		ID: col.ID,
		// We use this PR(https://github.com/pingcap/tidb/pull/6274) as the dividing line to define whether it is a new version or an old version TiDB.
		// The old version TiDB initializes the column's offset and state here.
		// The new version TiDB doesn't initialize the column's offset and state, and it will do the initialization in run DDL function.
		// When we do the rolling upgrade the following may happen:
		// a new version TiDB builds the DDL job that doesn't be set the column's offset and state,
		// and the old version TiDB is the DDL owner, it doesn't get offset and state from the store. Then it will encounter errors.
		// So here we set offset and state to support the rolling upgrade.
		Offset:             col.Offset,
		State:              col.State,
		OriginDefaultValue: col.OriginDefaultValue,
		FieldType:          *specNewColumn.Tp,
		Name:               newColName,
		Version:            col.Version,
	})

	// TODO: Remove it when all table versions are greater than or equal to TableInfoVersion1.
	// If newCol's charset is empty and the table's version less than TableInfoVersion1,
	// we will not modify the charset of the column. This behavior is not compatible with MySQL.
	if len(newCol.FieldType.Charset) == 0 && t.Meta().Version < model.TableInfoVersion1 {
		newCol.FieldType.Charset = col.FieldType.Charset
		newCol.FieldType.Collate = col.FieldType.Collate
	}
	// specifiedCollates refers to collates in colDef.Option. When setting charset and collate here we
	// should take the collate in colDef.Option into consideration rather than handling it separately
	specifiedCollates := extractCollateFromOption(specNewColumn)

	err = setCharsetCollationFlenDecimal(&newCol.FieldType, specifiedCollates, t.Meta().Charset, t.Meta().Collate, schema.Charset, schema.Collate)
	if err != nil {
		return nil, errors.Trace(err)
	}

	if err = processColumnOptions(ctx, newCol, specNewColumn.Options); err != nil {
		return nil, errors.Trace(err)
	}

	if err = modifiable(&col.FieldType, &newCol.FieldType); err != nil {
		return nil, errors.Trace(err)
	}

	// Copy index related options to the new spec.
	indexFlags := col.FieldType.Flag & (mysql.PriKeyFlag | mysql.UniqueKeyFlag | mysql.MultipleKeyFlag)
	newCol.FieldType.Flag |= indexFlags
	if mysql.HasPriKeyFlag(col.FieldType.Flag) {
		newCol.FieldType.Flag |= mysql.NotNullFlag
		// TODO: If user explicitly set NULL, we should throw error ErrPrimaryCantHaveNull.
	}

	// We don't support modifying column from not_auto_increment to auto_increment.
	if !mysql.HasAutoIncrementFlag(col.Flag) && mysql.HasAutoIncrementFlag(newCol.Flag) {
		return nil, errUnsupportedModifyColumn.GenWithStackByArgs("set auto_increment")
	}
	// Disallow modifying column from auto_increment to not auto_increment if the session variable `AllowRemoveAutoInc` is false.
	if !ctx.GetSessionVars().AllowRemoveAutoInc && mysql.HasAutoIncrementFlag(col.Flag) && !mysql.HasAutoIncrementFlag(newCol.Flag) {
		return nil, errUnsupportedModifyColumn.GenWithStackByArgs("to remove auto_increment without @@tidb_allow_remove_auto_inc enabled")
	}

	// We support modifying the type definitions of 'null' to 'not null' now.
	var modifyColumnTp byte
	if !mysql.HasNotNullFlag(col.Flag) && mysql.HasNotNullFlag(newCol.Flag) {
		if err = checkForNullValue(ctx, col.Tp != newCol.Tp, ident.Schema, ident.Name, newCol.Name, col.ColumnInfo); err != nil {
			return nil, errors.Trace(err)
		}
		// `modifyColumnTp` indicates that there is a type modification.
		modifyColumnTp = mysql.TypeNull
	}

	if err = checkColumnFieldLength(newCol); err != nil {
		return nil, err
	}

	if err = checkColumnWithIndexConstraint(t.Meta(), col.ColumnInfo, newCol.ColumnInfo); err != nil {
		return nil, err
	}

	// As same with MySQL, we don't support modifying the stored status for generated columns.
	if err = checkModifyGeneratedColumn(t, col, newCol, specNewColumn); err != nil {
		return nil, errors.Trace(err)
	}

	if err = checkAutoRandom(t.Meta(), col, specNewColumn); err != nil {
		return nil, errors.Trace(err)
	}

	job := &model.Job{
		SchemaID:   schema.ID,
		TableID:    t.Meta().ID,
		SchemaName: schema.Name.L,
		Type:       model.ActionModifyColumn,
		BinlogInfo: &model.HistoryInfo{},
		Args:       []interface{}{&newCol, originalColName, spec.Position, modifyColumnTp},
	}
	return job, nil
}

// checkColumnWithIndexConstraint is used to check the related index constraint of the modified column.
// Index has a max-prefix-length constraint. eg: a varchar(100), index idx(a), modifying column a to a varchar(4000)
// will cause index idx to break the max-prefix-length constraint.
func checkColumnWithIndexConstraint(tbInfo *model.TableInfo, originalCol, newCol *model.ColumnInfo) error {
	var columns []*model.ColumnInfo
	for _, indexInfo := range tbInfo.Indices {
		containColumn := false
		for _, col := range indexInfo.Columns {
			if col.Name.L == originalCol.Name.L {
				containColumn = true
				break
			}
		}
		if containColumn == false {
			continue
		}
		if columns == nil {
			columns = make([]*model.ColumnInfo, 0, len(tbInfo.Columns))
			columns = append(columns, tbInfo.Columns...)
			// replace old column with new column.
			for i, col := range columns {
				if col.Name.L != originalCol.Name.L {
					continue
				}
				columns[i] = newCol.Clone()
				columns[i].Name = originalCol.Name
				break
			}
		}
		err := checkIndexPrefixLength(columns, indexInfo.Columns)
		if err != nil {
			return err
		}
	}
	return nil
}

func checkAutoRandom(tableInfo *model.TableInfo, originCol *table.Column, specNewColumn *ast.ColumnDef) error {
	if !config.GetGlobalConfig().Experimental.AllowAutoRandom && containsColumnOption(specNewColumn, ast.ColumnOptionAutoRandom) {
		return ErrInvalidAutoRandom.GenWithStackByArgs(autoid.AutoRandomExperimentalDisabledErrMsg)
	}
	// Disallow add/drop/modify actions on auto_random.
	newAutoRandomBit, err := extractAutoRandomBitsFromColDef(specNewColumn)
	if err != nil {
		return errors.Trace(err)
	}
	if tableInfo.AutoRandomBits != newAutoRandomBit {
		return ErrInvalidAutoRandom.GenWithStackByArgs(autoid.AutoRandomAlterErrMsg)
	}

	if tableInfo.AutoRandomBits != 0 {
		// Disallow changing the column field type.
		if originCol.Tp != specNewColumn.Tp.Tp {
			return ErrInvalidAutoRandom.GenWithStackByArgs(autoid.AutoRandomModifyColTypeErrMsg)
		}
		// Disallow changing auto_increment on auto_random column.
		if containsColumnOption(specNewColumn, ast.ColumnOptionAutoIncrement) != mysql.HasAutoIncrementFlag(originCol.Flag) {
			return ErrInvalidAutoRandom.GenWithStackByArgs(autoid.AutoRandomIncompatibleWithAutoIncErrMsg)
		}
		// Disallow specifying a default value on auto_random column.
		if containsColumnOption(specNewColumn, ast.ColumnOptionDefaultValue) {
			return ErrInvalidAutoRandom.GenWithStackByArgs(autoid.AutoRandomIncompatibleWithDefaultValueErrMsg)
		}
	}
	return nil
}

// ChangeColumn renames an existing column and modifies the column's definition,
// currently we only support limited kind of changes
// that do not need to change or check data on the table.
func (d *ddl) ChangeColumn(ctx sessionctx.Context, ident ast.Ident, spec *ast.AlterTableSpec) error {
	specNewColumn := spec.NewColumns[0]
	if len(specNewColumn.Name.Schema.O) != 0 && ident.Schema.L != specNewColumn.Name.Schema.L {
		return ErrWrongDBName.GenWithStackByArgs(specNewColumn.Name.Schema.O)
	}
	if len(spec.OldColumnName.Schema.O) != 0 && ident.Schema.L != spec.OldColumnName.Schema.L {
		return ErrWrongDBName.GenWithStackByArgs(spec.OldColumnName.Schema.O)
	}
	if len(specNewColumn.Name.Table.O) != 0 && ident.Name.L != specNewColumn.Name.Table.L {
		return ErrWrongTableName.GenWithStackByArgs(specNewColumn.Name.Table.O)
	}
	if len(spec.OldColumnName.Table.O) != 0 && ident.Name.L != spec.OldColumnName.Table.L {
		return ErrWrongTableName.GenWithStackByArgs(spec.OldColumnName.Table.O)
	}

	job, err := d.getModifiableColumnJob(ctx, ident, spec.OldColumnName.Name, spec)
	if err != nil {
		return errors.Trace(err)
	}

	err = d.doDDLJob(ctx, job)
	err = d.callHookOnChanged(err)
	return errors.Trace(err)
}

// ModifyColumn does modification on an existing column, currently we only support limited kind of changes
// that do not need to change or check data on the table.
func (d *ddl) ModifyColumn(ctx sessionctx.Context, ident ast.Ident, spec *ast.AlterTableSpec) error {
	specNewColumn := spec.NewColumns[0]
	if len(specNewColumn.Name.Schema.O) != 0 && ident.Schema.L != specNewColumn.Name.Schema.L {
		return ErrWrongDBName.GenWithStackByArgs(specNewColumn.Name.Schema.O)
	}
	if len(specNewColumn.Name.Table.O) != 0 && ident.Name.L != specNewColumn.Name.Table.L {
		return ErrWrongTableName.GenWithStackByArgs(specNewColumn.Name.Table.O)
	}

	originalColName := specNewColumn.Name.Name
	job, err := d.getModifiableColumnJob(ctx, ident, originalColName, spec)
	if err != nil {
		return errors.Trace(err)
	}

	err = d.doDDLJob(ctx, job)
	err = d.callHookOnChanged(err)
	return errors.Trace(err)
}

func (d *ddl) AlterColumn(ctx sessionctx.Context, ident ast.Ident, spec *ast.AlterTableSpec) error {
	specNewColumn := spec.NewColumns[0]
	is := d.infoHandle.Get()
	schema, ok := is.SchemaByName(ident.Schema)
	if !ok {
		return infoschema.ErrTableNotExists.GenWithStackByArgs(ident.Schema, ident.Name)
	}
	t, err := is.TableByName(ident.Schema, ident.Name)
	if err != nil {
		return infoschema.ErrTableNotExists.GenWithStackByArgs(ident.Schema, ident.Name)
	}

	colName := specNewColumn.Name.Name
	// Check whether alter column has existed.
	col := table.FindCol(t.Cols(), colName.L)
	if col == nil {
		return ErrBadField.GenWithStackByArgs(colName, ident.Name)
	}

	// Clean the NoDefaultValueFlag value.
	col.Flag &= ^mysql.NoDefaultValueFlag
	if len(specNewColumn.Options) == 0 {
		err = col.SetDefaultValue(nil)
		if err != nil {
			return errors.Trace(err)
		}
		setNoDefaultValueFlag(col, false)
	} else {
		hasDefaultValue, err := setDefaultValue(ctx, col, specNewColumn.Options[0])
		if err != nil {
			return errors.Trace(err)
		}
		if err = checkDefaultValue(ctx, col, hasDefaultValue); err != nil {
			return errors.Trace(err)
		}
	}

	job := &model.Job{
		SchemaID:   schema.ID,
		TableID:    t.Meta().ID,
		SchemaName: schema.Name.L,
		Type:       model.ActionSetDefaultValue,
		BinlogInfo: &model.HistoryInfo{},
		Args:       []interface{}{col},
	}

	err = d.doDDLJob(ctx, job)
	err = d.callHookOnChanged(err)
	return errors.Trace(err)
}

// AlterTableComment updates the table comment information.
func (d *ddl) AlterTableComment(ctx sessionctx.Context, ident ast.Ident, spec *ast.AlterTableSpec) error {
	is := d.infoHandle.Get()
	schema, ok := is.SchemaByName(ident.Schema)
	if !ok {
		return infoschema.ErrDatabaseNotExists.GenWithStackByArgs(ident.Schema)
	}

	tb, err := is.TableByName(ident.Schema, ident.Name)
	if err != nil {
		return errors.Trace(infoschema.ErrTableNotExists.GenWithStackByArgs(ident.Schema, ident.Name))
	}

	job := &model.Job{
		SchemaID:   schema.ID,
		TableID:    tb.Meta().ID,
		SchemaName: schema.Name.L,
		Type:       model.ActionModifyTableComment,
		BinlogInfo: &model.HistoryInfo{},
		Args:       []interface{}{spec.Comment},
	}

	err = d.doDDLJob(ctx, job)
	err = d.callHookOnChanged(err)
	return errors.Trace(err)
}

// AlterTableAutoIDCache updates the table comment information.
func (d *ddl) AlterTableAutoIDCache(ctx sessionctx.Context, ident ast.Ident, newCache int64) error {
	schema, tb, err := d.getSchemaAndTableByIdent(ctx, ident)
	if err != nil {
		return errors.Trace(err)
	}

	job := &model.Job{
		SchemaID:   schema.ID,
		TableID:    tb.Meta().ID,
		SchemaName: schema.Name.L,
		Type:       model.ActionModifyTableAutoIdCache,
		BinlogInfo: &model.HistoryInfo{},
		Args:       []interface{}{newCache},
	}

	err = d.doDDLJob(ctx, job)
	err = d.callHookOnChanged(err)
	return errors.Trace(err)
}

// AlterTableCharset changes the table charset and collate.
func (d *ddl) AlterTableCharsetAndCollate(ctx sessionctx.Context, ident ast.Ident, toCharset, toCollate string) error {
	// use the last one.
	if toCharset == "" && toCollate == "" {
		return ErrUnknownCharacterSet.GenWithStackByArgs(toCharset)
	}

	is := d.infoHandle.Get()
	schema, ok := is.SchemaByName(ident.Schema)
	if !ok {
		return infoschema.ErrDatabaseNotExists.GenWithStackByArgs(ident.Schema)
	}

	tb, err := is.TableByName(ident.Schema, ident.Name)
	if err != nil {
		return errors.Trace(infoschema.ErrTableNotExists.GenWithStackByArgs(ident.Schema, ident.Name))
	}

	if toCharset == "" {
		// charset does not change.
		toCharset = tb.Meta().Charset
	}

	if toCollate == "" {
		// get the default collation of the charset.
		toCollate, err = charset.GetDefaultCollation(toCharset)
		if err != nil {
			return errors.Trace(err)
		}
	}
	doNothing, err := checkAlterTableCharset(tb.Meta(), schema, toCharset, toCollate)
	if err != nil {
		return err
	}
	if doNothing {
		return nil
	}

	job := &model.Job{
		SchemaID:   schema.ID,
		TableID:    tb.Meta().ID,
		SchemaName: schema.Name.L,
		Type:       model.ActionModifyTableCharsetAndCollate,
		BinlogInfo: &model.HistoryInfo{},
		Args:       []interface{}{toCharset, toCollate},
	}
	err = d.doDDLJob(ctx, job)
	err = d.callHookOnChanged(err)
	return errors.Trace(err)
}

// AlterTableSetTiFlashReplica sets the TiFlash replicas info.
func (d *ddl) AlterTableSetTiFlashReplica(ctx sessionctx.Context, ident ast.Ident, replicaInfo *ast.TiFlashReplicaSpec) error {
	schema, tb, err := d.getSchemaAndTableByIdent(ctx, ident)
	if err != nil {
		return errors.Trace(err)
	}

	tbReplicaInfo := tb.Meta().TiFlashReplica
	if tbReplicaInfo != nil && tbReplicaInfo.Count == replicaInfo.Count &&
		len(tbReplicaInfo.LocationLabels) == len(replicaInfo.Labels) {
		changed := false
		for i, lable := range tbReplicaInfo.LocationLabels {
			if replicaInfo.Labels[i] != lable {
				changed = true
				break
			}
		}
		if !changed {
			return nil
		}
	}

	job := &model.Job{
		SchemaID:   schema.ID,
		SchemaName: schema.Name.L,
		TableID:    tb.Meta().ID,
		Type:       model.ActionSetTiFlashReplica,
		BinlogInfo: &model.HistoryInfo{},
		Args:       []interface{}{*replicaInfo},
	}
	err = d.doDDLJob(ctx, job)
	err = d.callHookOnChanged(err)
	return errors.Trace(err)
}

// UpdateTableReplicaInfo updates the table flash replica infos.
func (d *ddl) UpdateTableReplicaInfo(ctx sessionctx.Context, physicalID int64, available bool) error {
	is := d.infoHandle.Get()
	tb, ok := is.TableByID(physicalID)
	if !ok {
		tb, _ = is.FindTableByPartitionID(physicalID)
		if tb == nil {
			return infoschema.ErrTableNotExists.GenWithStack("Table which ID = %d does not exist.", physicalID)
		}
	}

	tbInfo := tb.Meta()
	if tbInfo.TiFlashReplica == nil || (tbInfo.ID == physicalID && tbInfo.TiFlashReplica.Available == available) ||
		(tbInfo.ID != physicalID && available == tbInfo.TiFlashReplica.IsPartitionAvailable(physicalID)) {
		return nil
	}

	db, ok := is.SchemaByTable(tbInfo)
	if !ok {
		return infoschema.ErrDatabaseNotExists.GenWithStack("Database of table `%s` does not exist.", tb.Meta().Name)
	}

	job := &model.Job{
		SchemaID:   db.ID,
		SchemaName: db.Name.L,
		TableID:    tbInfo.ID,
		Type:       model.ActionUpdateTiFlashReplicaStatus,
		BinlogInfo: &model.HistoryInfo{},
		Args:       []interface{}{available, physicalID},
	}
	err := d.doDDLJob(ctx, job)
	err = d.callHookOnChanged(err)
	return errors.Trace(err)
}

// checkAlterTableCharset uses to check is it possible to change the charset of table.
// This function returns 2 variable:
// doNothing: if doNothing is true, means no need to change any more, because the target charset is same with the charset of table.
// err: if err is not nil, means it is not possible to change table charset to target charset.
func checkAlterTableCharset(tblInfo *model.TableInfo, dbInfo *model.DBInfo, toCharset, toCollate string) (doNothing bool, err error) {
	origCharset := tblInfo.Charset
	origCollate := tblInfo.Collate
	// Old version schema charset maybe modified when load schema if TreatOldVersionUTF8AsUTF8MB4 was enable.
	// So even if the origCharset equal toCharset, we still need to do the ddl for old version schema.
	if origCharset == toCharset && origCollate == toCollate && tblInfo.Version >= model.TableInfoVersion2 {
		// nothing to do.
		doNothing = true
		for _, col := range tblInfo.Columns {
			if col.Charset == charset.CharsetBin {
				continue
			}
			if col.Charset == toCharset && col.Collate == toCollate {
				continue
			}
			doNothing = false
		}
		if doNothing {
			return doNothing, nil
		}
	}

	if len(origCharset) == 0 {
		// The table charset may be "", if the table is create in old TiDB version, such as v2.0.8.
		// This DDL will update the table charset to default charset.
		origCharset, origCollate, err = ResolveCharsetCollation("", "", dbInfo.Charset, dbInfo.Collate)
		if err != nil {
			return doNothing, err
		}
	}

	if err = modifiableCharsetAndCollation(toCharset, toCollate, origCharset, origCollate); err != nil {
		return doNothing, err
	}

	for _, col := range tblInfo.Columns {
		if col.Tp == mysql.TypeVarchar {
			if err = IsTooBigFieldLength(col.Flen, col.Name.O, toCharset); err != nil {
				return doNothing, err
			}
		}
		if col.Charset == charset.CharsetBin {
			continue
		}
		if len(col.Charset) == 0 {
			continue
		}
		if err = modifiableCharsetAndCollation(toCharset, toCollate, col.Charset, col.Collate); err != nil {
			return doNothing, err
		}
	}
	return doNothing, nil
}

// RenameIndex renames an index.
// In TiDB, indexes are case-insensitive (so index 'a' and 'A" are considered the same index),
// but index names are case-sensitive (we can rename index 'a' to 'A')
func (d *ddl) RenameIndex(ctx sessionctx.Context, ident ast.Ident, spec *ast.AlterTableSpec) error {
	is := d.infoHandle.Get()
	schema, ok := is.SchemaByName(ident.Schema)
	if !ok {
		return infoschema.ErrDatabaseNotExists.GenWithStackByArgs(ident.Schema)
	}

	tb, err := is.TableByName(ident.Schema, ident.Name)
	if err != nil {
		return errors.Trace(infoschema.ErrTableNotExists.GenWithStackByArgs(ident.Schema, ident.Name))
	}
	duplicate, err := validateRenameIndex(spec.FromKey, spec.ToKey, tb.Meta())
	if duplicate {
		return nil
	}
	if err != nil {
		return errors.Trace(err)
	}

	job := &model.Job{
		SchemaID:   schema.ID,
		TableID:    tb.Meta().ID,
		SchemaName: schema.Name.L,
		Type:       model.ActionRenameIndex,
		BinlogInfo: &model.HistoryInfo{},
		Args:       []interface{}{spec.FromKey, spec.ToKey},
	}

	err = d.doDDLJob(ctx, job)
	err = d.callHookOnChanged(err)
	return errors.Trace(err)
}

// DropTable will proceed even if some table in the list does not exists.
func (d *ddl) DropTable(ctx sessionctx.Context, ti ast.Ident) (err error) {
	schema, tb, err := d.getSchemaAndTableByIdent(ctx, ti)
	if err != nil {
		return errors.Trace(err)
	}

	if tb.Meta().IsView() {
		return infoschema.ErrTableNotExists.GenWithStackByArgs(ti.Schema, ti.Name)
	}

	job := &model.Job{
		SchemaID:   schema.ID,
		TableID:    tb.Meta().ID,
		SchemaName: schema.Name.L,
		Type:       model.ActionDropTable,
		BinlogInfo: &model.HistoryInfo{},
	}

	err = d.doDDLJob(ctx, job)
	err = d.callHookOnChanged(err)
	if err != nil {
		return errors.Trace(err)
	}
	if !config.TableLockEnabled() {
		return nil
	}
	if ok, _ := ctx.CheckTableLocked(tb.Meta().ID); ok {
		ctx.ReleaseTableLockByTableIDs([]int64{tb.Meta().ID})
	}
	return nil
}

// DropView will proceed even if some view in the list does not exists.
func (d *ddl) DropView(ctx sessionctx.Context, ti ast.Ident) (err error) {
	schema, tb, err := d.getSchemaAndTableByIdent(ctx, ti)
	if err != nil {
		return errors.Trace(err)
	}

	if !tb.Meta().IsView() {
		return ErrWrongObject.GenWithStackByArgs(ti.Schema, ti.Name, "VIEW")
	}

	job := &model.Job{
		SchemaID:   schema.ID,
		TableID:    tb.Meta().ID,
		SchemaName: schema.Name.L,
		Type:       model.ActionDropView,
		BinlogInfo: &model.HistoryInfo{},
	}

	err = d.doDDLJob(ctx, job)
	err = d.callHookOnChanged(err)
	return errors.Trace(err)
}

func (d *ddl) TruncateTable(ctx sessionctx.Context, ti ast.Ident) error {
	schema, tb, err := d.getSchemaAndTableByIdent(ctx, ti)
	if err != nil {
		return errors.Trace(err)
	}
	genIDs, err := d.genGlobalIDs(1)
	if err != nil {
		return errors.Trace(err)
	}
	newTableID := genIDs[0]
	job := &model.Job{
		SchemaID:   schema.ID,
		TableID:    tb.Meta().ID,
		SchemaName: schema.Name.L,
		Type:       model.ActionTruncateTable,
		BinlogInfo: &model.HistoryInfo{},
		Args:       []interface{}{newTableID},
	}
	if ok, _ := ctx.CheckTableLocked(tb.Meta().ID); ok && config.TableLockEnabled() {
		// AddTableLock here to avoid this ddl job was executed successfully but the session was been kill before return.
		// The session will release all table locks it holds, if we don't add the new locking table id here,
		// the session may forget to release the new locked table id when this ddl job was executed successfully
		// but the session was killed before return.
		ctx.AddTableLock(([]model.TableLockTpInfo{{SchemaID: schema.ID, TableID: newTableID, Tp: tb.Meta().Lock.Tp}}))
	}
	err = d.doDDLJob(ctx, job)
	err = d.callHookOnChanged(err)
	if err != nil {
		if config.TableLockEnabled() {
			ctx.ReleaseTableLockByTableIDs([]int64{newTableID})
		}
		return errors.Trace(err)
	}
	oldTblInfo := tb.Meta()
	if oldTblInfo.PreSplitRegions > 0 {
		if _, tb, err := d.getSchemaAndTableByIdent(ctx, ti); err == nil {
			d.preSplitAndScatter(ctx, tb.Meta(), tb.Meta().GetPartitionInfo())
		}
	}

	if !config.TableLockEnabled() {
		return nil
	}
	if ok, _ := ctx.CheckTableLocked(tb.Meta().ID); ok {
		ctx.ReleaseTableLockByTableIDs([]int64{tb.Meta().ID})
	}
	return nil
}

func (d *ddl) RenameTable(ctx sessionctx.Context, oldIdent, newIdent ast.Ident, isAlterTable bool) error {
	is := d.GetInfoSchemaWithInterceptor(ctx)
	oldSchema, ok := is.SchemaByName(oldIdent.Schema)
	if !ok {
		if isAlterTable {
			return infoschema.ErrTableNotExists.GenWithStackByArgs(oldIdent.Schema, oldIdent.Name)
		}
		if is.TableExists(newIdent.Schema, newIdent.Name) {
			return infoschema.ErrTableExists.GenWithStackByArgs(newIdent)
		}
		return errFileNotFound.GenWithStackByArgs(oldIdent.Schema, oldIdent.Name)
	}
	oldTbl, err := is.TableByName(oldIdent.Schema, oldIdent.Name)
	if err != nil {
		if isAlterTable {
			return infoschema.ErrTableNotExists.GenWithStackByArgs(oldIdent.Schema, oldIdent.Name)
		}
		if is.TableExists(newIdent.Schema, newIdent.Name) {
			return infoschema.ErrTableExists.GenWithStackByArgs(newIdent)
		}
		return errFileNotFound.GenWithStackByArgs(oldIdent.Schema, oldIdent.Name)
	}
	if isAlterTable && newIdent.Schema.L == oldIdent.Schema.L && newIdent.Name.L == oldIdent.Name.L {
		// oldIdent is equal to newIdent, do nothing
		return nil
	}
	newSchema, ok := is.SchemaByName(newIdent.Schema)
	if !ok {
		return errErrorOnRename.GenWithStackByArgs(oldIdent.Schema, oldIdent.Name, newIdent.Schema, newIdent.Name)
	}
	if is.TableExists(newIdent.Schema, newIdent.Name) {
		return infoschema.ErrTableExists.GenWithStackByArgs(newIdent)
	}
	if err := checkTooLongTable(newIdent.Name); err != nil {
		return errors.Trace(err)
	}

	job := &model.Job{
		SchemaID:   newSchema.ID,
		TableID:    oldTbl.Meta().ID,
		SchemaName: newSchema.Name.L,
		Type:       model.ActionRenameTable,
		BinlogInfo: &model.HistoryInfo{},
		Args:       []interface{}{oldSchema.ID, newIdent.Name},
	}

	err = d.doDDLJob(ctx, job)
	err = d.callHookOnChanged(err)
	return errors.Trace(err)
}

func getAnonymousIndex(t table.Table, colName model.CIStr) model.CIStr {
	id := 2
	l := len(t.Indices())
	indexName := colName
	if strings.EqualFold(indexName.L, mysql.PrimaryKeyName) {
		indexName = model.NewCIStr(fmt.Sprintf("%s_%d", colName.O, id))
		id = 3
	}
	for i := 0; i < l; i++ {
		if t.Indices()[i].Meta().Name.L == indexName.L {
			indexName = model.NewCIStr(fmt.Sprintf("%s_%d", colName.O, id))
			i = -1
			id++
		}
	}
	return indexName
}

func (d *ddl) CreatePrimaryKey(ctx sessionctx.Context, ti ast.Ident, indexName model.CIStr,
	idxColNames []*ast.IndexColName, indexOption *ast.IndexOption) error {
	if !config.GetGlobalConfig().AlterPrimaryKey {
		return ErrUnsupportedModifyPrimaryKey.GenWithStack("Unsupported add primary key, alter-primary-key is false")
	}

	schema, t, err := d.getSchemaAndTableByIdent(ctx, ti)
	if err != nil {
		return errors.Trace(err)
	}

	if err = checkTooLongIndex(indexName); err != nil {
		return ErrTooLongIdent.GenWithStackByArgs(mysql.PrimaryKeyName)
	}

	indexName = model.NewCIStr(mysql.PrimaryKeyName)
	if indexInfo := t.Meta().FindIndexByName(indexName.L); indexInfo != nil ||
		// If the table's PKIsHandle is true, it also means that this table has a primary key.
		t.Meta().PKIsHandle {
		return infoschema.ErrMultiplePriKey
	}

	tblInfo := t.Meta()
	// Check before the job is put to the queue.
	// This check is redundant, but useful. If DDL check fail before the job is put
	// to job queue, the fail path logic is super fast.
	// After DDL job is put to the queue, and if the check fail, TiDB will run the DDL cancel logic.
	// The recover step causes DDL wait a few seconds, makes the unit test painfully slow.
	indexColumns, err := buildIndexColumns(tblInfo.Columns, idxColNames)
	if err != nil {
		return errors.Trace(err)
	}
	if _, err = checkPKOnGeneratedColumn(tblInfo, idxColNames); err != nil {
		return err
	}

	if tblInfo.GetPartitionInfo() != nil {
		if err := checkPartitionKeysConstraint(tblInfo.GetPartitionInfo(), indexColumns, tblInfo, true); err != nil {
			return err
		}
	}

	// May be truncate comment here, when index comment too long and sql_mode is't strict.
	if _, err = validateCommentLength(ctx.GetSessionVars(), indexName.String(), indexOption); err != nil {
		return errors.Trace(err)
	}

	unique := true
	sqlMode := ctx.GetSessionVars().SQLMode
	job := &model.Job{
		SchemaID:   schema.ID,
		SchemaName: schema.Name.L,
		TableID:    t.Meta().ID,
		Type:       model.ActionAddPrimaryKey,
		BinlogInfo: &model.HistoryInfo{},
		Args:       []interface{}{unique, indexName, idxColNames, indexOption, sqlMode},
		Priority:   ctx.GetSessionVars().DDLReorgPriority,
	}

	err = d.doDDLJob(ctx, job)
	err = d.callHookOnChanged(err)
	return errors.Trace(err)
}

func (d *ddl) CreateIndex(ctx sessionctx.Context, ti ast.Ident, unique bool, indexName model.CIStr,
	idxColNames []*ast.IndexColName, indexOption *ast.IndexOption) error {
	schema, t, err := d.getSchemaAndTableByIdent(ctx, ti)
	if err != nil {
		return errors.Trace(err)
	}

	// Deal with anonymous index.
	if len(indexName.L) == 0 {
		indexName = getAnonymousIndex(t, idxColNames[0].Column.Name)
	}

	if indexInfo := t.Meta().FindIndexByName(indexName.L); indexInfo != nil {
		return ErrDupKeyName.GenWithStack("index already exist %s", indexName)
	}

	if err = checkTooLongIndex(indexName); err != nil {
		return errors.Trace(err)
	}

	tblInfo := t.Meta()
	// Check before the job is put to the queue.
	// This check is redundant, but useful. If DDL check fail before the job is put
	// to job queue, the fail path logic is super fast.
	// After DDL job is put to the queue, and if the check fail, TiDB will run the DDL cancel logic.
	// The recover step causes DDL wait a few seconds, makes the unit test painfully slow.
	indexColumns, err := buildIndexColumns(tblInfo.Columns, idxColNames)
	if err != nil {
		return errors.Trace(err)
	}
	if unique && tblInfo.GetPartitionInfo() != nil {
		if err := checkPartitionKeysConstraint(tblInfo.GetPartitionInfo(), indexColumns, tblInfo, false); err != nil {
			return err
		}
	}
	// May be truncate comment here, when index comment too long and sql_mode is't strict.
	if _, err = validateCommentLength(ctx.GetSessionVars(), indexName.String(), indexOption); err != nil {
		return errors.Trace(err)
	}

	job := &model.Job{
		SchemaID:   schema.ID,
		TableID:    t.Meta().ID,
		SchemaName: schema.Name.L,
		Type:       model.ActionAddIndex,
		BinlogInfo: &model.HistoryInfo{},
		Args:       []interface{}{unique, indexName, idxColNames, indexOption},
		Priority:   ctx.GetSessionVars().DDLReorgPriority,
	}

	err = d.doDDLJob(ctx, job)
	err = d.callHookOnChanged(err)
	return errors.Trace(err)
}

func buildFKInfo(fkName model.CIStr, keys []*ast.IndexColName, refer *ast.ReferenceDef, cols []*table.Column) (*model.FKInfo, error) {
	var fkInfo model.FKInfo
	fkInfo.Name = fkName
	fkInfo.RefTable = refer.Table.Name

	fkInfo.Cols = make([]model.CIStr, len(keys))
	for i, key := range keys {
		if table.FindCol(cols, key.Column.Name.O) == nil {
			return nil, errKeyColumnDoesNotExits.GenWithStackByArgs(key.Column.Name)
		}
		fkInfo.Cols[i] = key.Column.Name
	}

	fkInfo.RefCols = make([]model.CIStr, len(refer.IndexColNames))
	for i, key := range refer.IndexColNames {
		fkInfo.RefCols[i] = key.Column.Name
	}

	fkInfo.OnDelete = int(refer.OnDelete.ReferOpt)
	fkInfo.OnUpdate = int(refer.OnUpdate.ReferOpt)

	return &fkInfo, nil

}

func (d *ddl) CreateForeignKey(ctx sessionctx.Context, ti ast.Ident, fkName model.CIStr, keys []*ast.IndexColName, refer *ast.ReferenceDef) error {
	is := d.infoHandle.Get()
	schema, ok := is.SchemaByName(ti.Schema)
	if !ok {
		return infoschema.ErrDatabaseNotExists.GenWithStackByArgs(ti.Schema)
	}

	t, err := is.TableByName(ti.Schema, ti.Name)
	if err != nil {
		return errors.Trace(infoschema.ErrTableNotExists.GenWithStackByArgs(ti.Schema, ti.Name))
	}

	fkInfo, err := buildFKInfo(fkName, keys, refer, t.Cols())
	if err != nil {
		return errors.Trace(err)
	}

	job := &model.Job{
		SchemaID:   schema.ID,
		TableID:    t.Meta().ID,
		SchemaName: schema.Name.L,
		Type:       model.ActionAddForeignKey,
		BinlogInfo: &model.HistoryInfo{},
		Args:       []interface{}{fkInfo},
	}

	err = d.doDDLJob(ctx, job)
	err = d.callHookOnChanged(err)
	return errors.Trace(err)

}

func (d *ddl) DropForeignKey(ctx sessionctx.Context, ti ast.Ident, fkName model.CIStr) error {
	is := d.infoHandle.Get()
	schema, ok := is.SchemaByName(ti.Schema)
	if !ok {
		return infoschema.ErrDatabaseNotExists.GenWithStackByArgs(ti.Schema)
	}

	t, err := is.TableByName(ti.Schema, ti.Name)
	if err != nil {
		return errors.Trace(infoschema.ErrTableNotExists.GenWithStackByArgs(ti.Schema, ti.Name))
	}

	job := &model.Job{
		SchemaID:   schema.ID,
		TableID:    t.Meta().ID,
		SchemaName: schema.Name.L,
		Type:       model.ActionDropForeignKey,
		BinlogInfo: &model.HistoryInfo{},
		Args:       []interface{}{fkName},
	}

	err = d.doDDLJob(ctx, job)
	err = d.callHookOnChanged(err)
	return errors.Trace(err)
}

func (d *ddl) DropIndex(ctx sessionctx.Context, ti ast.Ident, indexName model.CIStr) error {
	is := d.infoHandle.Get()
	schema, ok := is.SchemaByName(ti.Schema)
	if !ok {
		return errors.Trace(infoschema.ErrDatabaseNotExists)
	}
	t, err := is.TableByName(ti.Schema, ti.Name)
	if err != nil {
		return errors.Trace(infoschema.ErrTableNotExists.GenWithStackByArgs(ti.Schema, ti.Name))
	}

	indexInfo := t.Meta().FindIndexByName(indexName.L)
	var isPK bool
	if indexName.L == strings.ToLower(mysql.PrimaryKeyName) &&
		// Before we fixed #14243, there might be a general index named `primary` but not a primary key.
		(indexInfo == nil || indexInfo.Primary) {
		isPK = true
	}
	if isPK {
		if !config.GetGlobalConfig().AlterPrimaryKey {
			return ErrUnsupportedModifyPrimaryKey.GenWithStack("Unsupported drop primary key when alter-primary-key is false")

		}
		// If the table's PKIsHandle is true, we can't find the index from the table. So we check the value of PKIsHandle.
		if indexInfo == nil && !t.Meta().PKIsHandle {
			return ErrCantDropFieldOrKey.GenWithStack("Can't DROP 'PRIMARY'; check that column/key exists")
		}
		if t.Meta().PKIsHandle {
			return ErrUnsupportedModifyPrimaryKey.GenWithStack("Unsupported drop primary key when the table's pkIsHandle is true")
		}
	}
	if indexInfo == nil {
		return ErrCantDropFieldOrKey.GenWithStack("index %s doesn't exist", indexName)
	}

	// Check for drop index on auto_increment column.
	err = checkDropIndexOnAutoIncrementColumn(t.Meta(), indexInfo)
	if err != nil {
		return errors.Trace(err)
	}

	jobTp := model.ActionDropIndex
	if isPK {
		jobTp = model.ActionDropPrimaryKey
	}

	job := &model.Job{
		SchemaID:   schema.ID,
		TableID:    t.Meta().ID,
		Type:       jobTp,
		SchemaName: schema.Name.L,
		BinlogInfo: &model.HistoryInfo{},
		Args:       []interface{}{indexName},
	}

	err = d.doDDLJob(ctx, job)
	err = d.callHookOnChanged(err)
	return errors.Trace(err)
}

func isDroppableColumn(tblInfo *model.TableInfo, colName model.CIStr) error {
	// Check whether there are other columns depend on this column or not.
	for _, col := range tblInfo.Columns {
		for dep := range col.Dependences {
			if dep == colName.L {
				return errDependentByGeneratedColumn.GenWithStackByArgs(dep)
			}
		}
	}
	if len(tblInfo.Columns) == 1 {
		return ErrCantRemoveAllFields.GenWithStack("can't drop only column %s in table %s",
			colName, tblInfo.Name)
	}
	// We don't support dropping column with index covered now.
	// We must drop the index first, then drop the column.
	if isColumnWithIndex(colName.L, tblInfo.Indices) {
		return errCantDropColWithIndex.GenWithStack("can't drop column %s with index covered now", colName)
	}
	// Check the column with foreign key.
	if fkInfo := getColumnForeignKeyInfo(colName.L, tblInfo.ForeignKeys); fkInfo != nil {
		return errFkColumnCannotDrop.GenWithStackByArgs(colName, fkInfo.Name)
	}
	return nil
}

// validateCommentLength checks comment length of table, column, index and partition.
// If comment length is more than the standard length truncate it
// and store the comment length upto the standard comment length size.
func validateCommentLength(vars *variable.SessionVars, indexName string, indexOption *ast.IndexOption) (string, error) {
	if indexOption == nil {
		return "", nil
	}

	maxLen := MaxCommentLength
	if len(indexOption.Comment) > maxLen {
		err := errTooLongIndexComment.GenWithStackByArgs(indexName, maxLen)
		if vars.StrictSQLMode {
			return "", err
		}
		vars.StmtCtx.AppendWarning(err)
		indexOption.Comment = indexOption.Comment[:maxLen]
	}
	return indexOption.Comment, nil
}

func buildPartitionInfo(ctx sessionctx.Context, meta *model.TableInfo, d *ddl, spec *ast.AlterTableSpec) (*model.PartitionInfo, error) {
	if meta.Partition.Type == model.PartitionTypeRange {
		if len(spec.PartDefinitions) == 0 {
			return nil, ast.ErrPartitionsMustBeDefined.GenWithStackByArgs(meta.Partition.Type)
		}
	} else {
		// we don't support ADD PARTITION for all other partition types yet.
		return nil, errors.Trace(ErrUnsupportedAddPartition)
	}

	part := &model.PartitionInfo{
		Type:    meta.Partition.Type,
		Expr:    meta.Partition.Expr,
		Columns: meta.Partition.Columns,
		Enable:  meta.Partition.Enable,
	}

	genIDs, err := d.genGlobalIDs(len(spec.PartDefinitions))
	if err != nil {
		return nil, err
	}
	for ith, def := range spec.PartDefinitions {
		if err := def.Clause.Validate(part.Type, len(part.Columns)); err != nil {
			return nil, err
		}
		if err := checkTooLongTable(def.Name); err != nil {
			return nil, err
		}
		// For RANGE partition only VALUES LESS THAN should be possible.
		clause := def.Clause.(*ast.PartitionDefinitionClauseLessThan)
		if len(part.Columns) > 0 {
			if err := checkRangeColumnsTypeAndValuesMatch(ctx, meta, clause.Exprs); err != nil {
				return nil, err
			}
		}

		comment, _ := def.Comment()
		piDef := model.PartitionDefinition{
			Name:    def.Name,
			ID:      genIDs[ith],
			Comment: comment,
		}

		buf := new(bytes.Buffer)
		for _, expr := range clause.Exprs {
			expr.Format(buf)
			piDef.LessThan = append(piDef.LessThan, buf.String())
			buf.Reset()
		}
		part.Definitions = append(part.Definitions, piDef)
	}
	return part, nil
}

func checkRangeColumnsTypeAndValuesMatch(ctx sessionctx.Context, meta *model.TableInfo, exprs []ast.ExprNode) error {
	// Validate() has already checked len(colNames) = len(exprs)
	// create table ... partition by range columns (cols)
	// partition p0 values less than (expr)
	// check the type of cols[i] and expr is consistent.
	colNames := meta.Partition.Columns
	for i, colExpr := range exprs {
		if _, ok := colExpr.(*ast.MaxValueExpr); ok {
			continue
		}

		colName := colNames[i]
		colInfo := getColumnInfoByName(meta, colName.L)
		if colInfo == nil {
			return errors.Trace(ErrFieldNotFoundPart)
		}
		colType := &colInfo.FieldType

		val, err := expression.EvalAstExpr(ctx, colExpr)
		if err != nil {
			return err
		}

		// Check val.ConvertTo(colType) doesn't work, so we need this case by case check.
		switch colType.Tp {
		case mysql.TypeDate, mysql.TypeDatetime:
			switch val.Kind() {
			case types.KindString, types.KindBytes:
			default:
				return ErrWrongTypeColumnValue.GenWithStackByArgs()
			}
		}
	}
	return nil
}

// extractCollateFromOption take collates(may multiple) in option into consideration
// when handle charset and collate of a column, rather than handling it separately.
func extractCollateFromOption(def *ast.ColumnDef) []string {
	specifiedCollates := make([]string, 0, 0)
	for i := 0; i < len(def.Options); i++ {
		op := def.Options[i]
		if op.Tp == ast.ColumnOptionCollate {
			specifiedCollates = append(specifiedCollates, op.StrValue)
			def.Options = append(def.Options[:i], def.Options[i+1:]...)
			// maintain the correct index
			i--
		}
	}
	return specifiedCollates
}

// LockTables uses to execute lock tables statement.
func (d *ddl) LockTables(ctx sessionctx.Context, stmt *ast.LockTablesStmt) error {
	lockTables := make([]model.TableLockTpInfo, 0, len(stmt.TableLocks))
	sessionInfo := model.SessionInfo{
		ServerID:  d.GetID(),
		SessionID: ctx.GetSessionVars().ConnectionID,
	}
	uniqueTableID := make(map[int64]struct{})
	// Check whether the table was already locked by another.
	for _, tl := range stmt.TableLocks {
		tb := tl.Table
		err := throwErrIfInMemOrSysDB(ctx, tb.Schema.L)
		if err != nil {
			return err
		}
		schema, t, err := d.getSchemaAndTableByIdent(ctx, ast.Ident{Schema: tb.Schema, Name: tb.Name})
		if err != nil {
			return errors.Trace(err)
		}
		if t.Meta().IsView() {
			return table.ErrUnsupportedOp.GenWithStackByArgs()
		}
		err = checkTableLocked(t.Meta(), tl.Type, sessionInfo)
		if err != nil {
			return err
		}
		if _, ok := uniqueTableID[t.Meta().ID]; ok {
			return infoschema.ErrNonuniqTable.GenWithStackByArgs(t.Meta().Name)
		}
		uniqueTableID[t.Meta().ID] = struct{}{}
		lockTables = append(lockTables, model.TableLockTpInfo{SchemaID: schema.ID, TableID: t.Meta().ID, Tp: tl.Type})
	}

	unlockTables := ctx.GetAllTableLocks()
	arg := &lockTablesArg{
		LockTables:   lockTables,
		UnlockTables: unlockTables,
		SessionInfo:  sessionInfo,
	}
	job := &model.Job{
		SchemaID:   lockTables[0].SchemaID,
		TableID:    lockTables[0].TableID,
		Type:       model.ActionLockTable,
		BinlogInfo: &model.HistoryInfo{},
		Args:       []interface{}{arg},
	}
	// AddTableLock here is avoiding this job was executed successfully but the session was killed before return.
	ctx.AddTableLock(lockTables)
	err := d.doDDLJob(ctx, job)
	if err == nil {
		ctx.ReleaseTableLocks(unlockTables)
		ctx.AddTableLock(lockTables)
	}
	err = d.callHookOnChanged(err)
	return errors.Trace(err)
}

// UnlockTables uses to execute unlock tables statement.
func (d *ddl) UnlockTables(ctx sessionctx.Context, unlockTables []model.TableLockTpInfo) error {
	if len(unlockTables) == 0 {
		return nil
	}
	arg := &lockTablesArg{
		UnlockTables: unlockTables,
		SessionInfo: model.SessionInfo{
			ServerID:  d.GetID(),
			SessionID: ctx.GetSessionVars().ConnectionID,
		},
	}
	job := &model.Job{
		SchemaID:   unlockTables[0].SchemaID,
		TableID:    unlockTables[0].TableID,
		Type:       model.ActionUnlockTable,
		BinlogInfo: &model.HistoryInfo{},
		Args:       []interface{}{arg},
	}

	err := d.doDDLJob(ctx, job)
	if err == nil {
		ctx.ReleaseAllTableLocks()
	}
	err = d.callHookOnChanged(err)
	return errors.Trace(err)
}

func throwErrIfInMemOrSysDB(ctx sessionctx.Context, dbLowerName string) error {
	if util.IsMemOrSysDB(dbLowerName) {
		if ctx.GetSessionVars().User != nil {
			return infoschema.ErrAccessDenied.GenWithStackByArgs(ctx.GetSessionVars().User.Username, ctx.GetSessionVars().User.Hostname)
		}
		return infoschema.ErrAccessDenied.GenWithStackByArgs("", "")
	}
	return nil
}

func (d *ddl) CleanupTableLock(ctx sessionctx.Context, tables []*ast.TableName) error {
	uniqueTableID := make(map[int64]struct{})
	cleanupTables := make([]model.TableLockTpInfo, 0, len(tables))
	unlockedTablesNum := 0
	// Check whether the table was already locked by another.
	for _, tb := range tables {
		err := throwErrIfInMemOrSysDB(ctx, tb.Schema.L)
		if err != nil {
			return err
		}
		schema, t, err := d.getSchemaAndTableByIdent(ctx, ast.Ident{Schema: tb.Schema, Name: tb.Name})
		if err != nil {
			return errors.Trace(err)
		}
		if t.Meta().IsView() {
			return table.ErrUnsupportedOp
		}
		// Maybe the table t was not locked, but still try to unlock this table.
		// If we skip unlock the table here, the job maybe not consistent with the job.Query.
		// eg: unlock tables t1,t2;  If t2 is not locked and skip here, then the job will only unlock table t1,
		// and this behaviour is not consistent with the sql query.
		if !t.Meta().IsLocked() {
			unlockedTablesNum++
		}
		if _, ok := uniqueTableID[t.Meta().ID]; ok {
			return infoschema.ErrNonuniqTable.GenWithStackByArgs(t.Meta().Name)
		}
		uniqueTableID[t.Meta().ID] = struct{}{}
		cleanupTables = append(cleanupTables, model.TableLockTpInfo{SchemaID: schema.ID, TableID: t.Meta().ID})
	}
	// If the num of cleanupTables is 0, or all cleanupTables is unlocked, just return here.
	if len(cleanupTables) == 0 || len(cleanupTables) == unlockedTablesNum {
		return nil
	}

	arg := &lockTablesArg{
		UnlockTables: cleanupTables,
		IsCleanup:    true,
	}
	job := &model.Job{
		SchemaID:   cleanupTables[0].SchemaID,
		TableID:    cleanupTables[0].TableID,
		Type:       model.ActionUnlockTable,
		BinlogInfo: &model.HistoryInfo{},
		Args:       []interface{}{arg},
	}
	err := d.doDDLJob(ctx, job)
	if err == nil {
		ctx.ReleaseTableLocks(cleanupTables)
	}
	err = d.callHookOnChanged(err)
	return errors.Trace(err)
}

type lockTablesArg struct {
	LockTables    []model.TableLockTpInfo
	IndexOfLock   int
	UnlockTables  []model.TableLockTpInfo
	IndexOfUnlock int
	SessionInfo   model.SessionInfo
	IsCleanup     bool
}<|MERGE_RESOLUTION|>--- conflicted
+++ resolved
@@ -2153,7 +2153,6 @@
 	var actionType model.ActionType
 	switch tp {
 	case autoid.AutoRandomType:
-<<<<<<< HEAD
 		tbInfo := t.Meta()
 		if tbInfo.AutoRandomBits == 0 {
 			return errors.Trace(ErrInvalidAutoRandom.GenWithStackByArgs(autoid.AutoRandomRebaseNotApplicable))
@@ -2170,11 +2169,6 @@
 			errMsg := fmt.Sprintf(autoid.AutoRandomRebaseOverflow, newBase, layout.IncrementalBitsCapacity())
 			return errors.Trace(ErrInvalidAutoRandom.GenWithStackByArgs(errMsg))
 		}
-=======
-		if t.Meta().AutoRandomBits == 0 {
-			return errors.Trace(ErrInvalidAutoRandom.GenWithStackByArgs(autoid.AutoRandomRebaseNotApplicable))
-		}
->>>>>>> 90120cb7
 		actionType = model.ActionRebaseAutoRandomBase
 	case autoid.RowIDAllocType:
 		actionType = model.ActionRebaseAutoID
