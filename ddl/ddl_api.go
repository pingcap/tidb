--- conflicted
+++ resolved
@@ -402,19 +402,8 @@
 				constraints = append(constraints, constraint)
 				col.Flag |= mysql.UniqueKeyFlag
 			case ast.ColumnOptionDefaultValue:
-<<<<<<< HEAD
-				value, err := getDefaultValue(ctx, col.Name.L, v, colDef.Tp)
-				if err != nil {
-					return nil, nil, errors.Trace(err)
-				}
-				if hasDefaultValue, value, err = checkColumnDefaultValue(ctx, col, value); err != nil {
-					return nil, nil, errors.Trace(err)
-				}
-				if err = col.SetDefaultValue(value); err != nil {
-=======
 				hasDefaultValue, err = setDefaultValue(ctx, col, v)
 				if err != nil {
->>>>>>> 56a79ef0
 					return nil, nil, errors.Trace(err)
 				}
 				removeOnUpdateNowFlag(col)
@@ -2024,16 +2013,11 @@
 	return errUnsupportedModifyColumn.GenWithStackByArgs(msg)
 }
 
-<<<<<<< HEAD
-func setDefaultValue(ctx sessionctx.Context, col *table.Column, option *ast.ColumnOption) error {
-	value, err := getDefaultValue(ctx, col.Name.L, option, &col.FieldType)
-=======
 func setDefaultValue(ctx sessionctx.Context, col *table.Column, option *ast.ColumnOption) (bool, error) {
 	hasDefaultValue := false
-	value, err := getDefaultValue(ctx, option, &col.FieldType)
->>>>>>> 56a79ef0
-	if err != nil {
-		return hasDefaultValue, ErrColumnBadNull.GenWithStack("invalid default value - %s", err)
+	value, err := getDefaultValue(ctx, col.Name.L, option, &col.FieldType)
+	if err != nil {
+		return hasDefaultValue, errors.Trace(err)
 	}
 
 	if hasDefaultValue, value, err = checkColumnDefaultValue(ctx, col, value); err != nil {
@@ -2069,19 +2053,8 @@
 	for _, opt := range options {
 		switch opt.Tp {
 		case ast.ColumnOptionDefaultValue:
-<<<<<<< HEAD
-			value, err := getDefaultValue(ctx, col.Name.L, opt, &col.FieldType)
-			if err != nil {
-				return errors.Trace(err)
-			}
-			if hasDefaultValue, value, err = checkColumnDefaultValue(ctx, col, value); err != nil {
-				return errors.Trace(err)
-			}
-			if err = col.SetDefaultValue(value); err != nil {
-=======
 			hasDefaultValue, err = setDefaultValue(ctx, col, opt)
 			if err != nil {
->>>>>>> 56a79ef0
 				return errors.Trace(err)
 			}
 		case ast.ColumnOptionComment:
