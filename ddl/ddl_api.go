// Copyright 2013 The ql Authors. All rights reserved.
// Use of this source code is governed by a BSD-style
// license that can be found in the LICENSES/QL-LICENSE file.

// Copyright 2016 PingCAP, Inc.
//
// Licensed under the Apache License, Version 2.0 (the "License");
// you may not use this file except in compliance with the License.
// You may obtain a copy of the License at
//
//     http://www.apache.org/licenses/LICENSE-2.0
//
// Unless required by applicable law or agreed to in writing, software
// distributed under the License is distributed on an "AS IS" BASIS,
// See the License for the specific language governing permissions and
// limitations under the License.

package ddl

import (
	"fmt"
	"strings"

	"github.com/juju/errors"
	"github.com/pingcap/tidb/ast"
	"github.com/pingcap/tidb/context"
	"github.com/pingcap/tidb/expression"
	"github.com/pingcap/tidb/infoschema"
	"github.com/pingcap/tidb/meta/autoid"
	"github.com/pingcap/tidb/model"
	"github.com/pingcap/tidb/mysql"
	"github.com/pingcap/tidb/table"
	"github.com/pingcap/tidb/terror"
	"github.com/pingcap/tidb/util/charset"
	"github.com/pingcap/tidb/util/types"
)

func (d *ddl) CreateSchema(ctx context.Context, schema model.CIStr, charsetInfo *ast.CharsetOpt) (err error) {
	is := d.GetInformationSchema()
	_, ok := is.SchemaByName(schema)
	if ok {
		return infoschema.ErrDatabaseExists.GenByArgs(schema)
	}

	if err = checkTooLongSchema(schema); err != nil {
		return errors.Trace(err)
	}

	schemaID, err := d.genGlobalID()
	if err != nil {
		return errors.Trace(err)
	}
	dbInfo := &model.DBInfo{
		Name: schema,
	}
	if charsetInfo != nil {
		dbInfo.Charset = charsetInfo.Chs
		dbInfo.Collate = charsetInfo.Col
	} else {
		dbInfo.Charset, dbInfo.Collate = getDefaultCharsetAndCollate()
	}

	job := &model.Job{
		SchemaID:   schemaID,
		Type:       model.ActionCreateSchema,
		BinlogInfo: &model.HistoryInfo{},
		Args:       []interface{}{dbInfo},
	}

	err = d.doDDLJob(ctx, job)
	err = d.callHookOnChanged(err)
	return errors.Trace(err)
}

func (d *ddl) DropSchema(ctx context.Context, schema model.CIStr) (err error) {
	is := d.GetInformationSchema()
	old, ok := is.SchemaByName(schema)
	if !ok {
		return errors.Trace(infoschema.ErrDatabaseNotExists)
	}

	job := &model.Job{
		SchemaID:   old.ID,
		Type:       model.ActionDropSchema,
		BinlogInfo: &model.HistoryInfo{},
	}

	err = d.doDDLJob(ctx, job)
	err = d.callHookOnChanged(err)
	return errors.Trace(err)
}

func checkTooLongSchema(schema model.CIStr) error {
	if len(schema.L) > mysql.MaxDatabaseNameLength {
		return ErrTooLongIdent.Gen("too long schema %s", schema)
	}
	return nil
}

func checkTooLongTable(table model.CIStr) error {
	if len(table.L) > mysql.MaxTableNameLength {
		return ErrTooLongIdent.Gen("too long table %s", table)
	}
	return nil
}

func getDefaultCharsetAndCollate() (string, string) {
	// TODO: TableDefaultCharset-->DatabaseDefaultCharset-->SystemDefaultCharset.
	// TODO: Change TableOption parser to parse collate.
	// This is a tmp solution.
	return "utf8", "utf8_bin"
}

func setColumnFlagWithConstraint(colMap map[string]*table.Column, v *ast.Constraint) {
	switch v.Tp {
	case ast.ConstraintPrimaryKey:
		for _, key := range v.Keys {
			c, ok := colMap[key.Column.Name.L]
			if !ok {
				continue
			}
			c.Flag |= mysql.PriKeyFlag
			// Primary key can not be NULL.
			c.Flag |= mysql.NotNullFlag
		}
	case ast.ConstraintUniq, ast.ConstraintUniqIndex, ast.ConstraintUniqKey:
		for i, key := range v.Keys {
			c, ok := colMap[key.Column.Name.L]
			if !ok {
				continue
			}
			if i == 0 {
				// Only the first column can be set
				// if unique index has multi columns,
				// the flag should be MultipleKeyFlag.
				// See https://dev.mysql.com/doc/refman/5.7/en/show-columns.html
				if len(v.Keys) > 1 {
					c.Flag |= mysql.MultipleKeyFlag
				} else {
					c.Flag |= mysql.UniqueKeyFlag
				}
			}
		}
	case ast.ConstraintKey, ast.ConstraintIndex:
		for i, key := range v.Keys {
			c, ok := colMap[key.Column.Name.L]
			if !ok {
				continue
			}
			if i == 0 {
				// Only the first column can be set.
				c.Flag |= mysql.MultipleKeyFlag
			}
		}
	}
}

func buildColumnsAndConstraints(ctx context.Context, colDefs []*ast.ColumnDef,
	constraints []*ast.Constraint) ([]*table.Column, []*ast.Constraint, error) {
	var cols []*table.Column
	colMap := map[string]*table.Column{}
	for i, colDef := range colDefs {
		col, cts, err := buildColumnAndConstraint(ctx, i, colDef)
		if err != nil {
			return nil, nil, errors.Trace(err)
		}
		col.State = model.StatePublic
		constraints = append(constraints, cts...)
		cols = append(cols, col)
		colMap[colDef.Name.Name.L] = col
	}
	// Traverse table Constraints and set col.flag.
	for _, v := range constraints {
		setColumnFlagWithConstraint(colMap, v)
	}
	return cols, constraints, nil
}

func setCharsetCollationFlenDecimal(tp *types.FieldType) {
	if len(tp.Charset) == 0 {
		switch tp.Tp {
		case mysql.TypeString, mysql.TypeVarchar, mysql.TypeVarString, mysql.TypeBlob, mysql.TypeTinyBlob, mysql.TypeMediumBlob, mysql.TypeLongBlob:
			tp.Charset, tp.Collate = getDefaultCharsetAndCollate()
		default:
			tp.Charset = charset.CharsetBin
			tp.Collate = charset.CharsetBin
		}
	}
	// If flen is not assigned, assigned it by type.
	if tp.Flen == types.UnspecifiedLength {
		tp.Flen = mysql.GetDefaultFieldLength(tp.Tp)
	}
	if tp.Decimal == types.UnspecifiedLength {
		tp.Decimal = mysql.GetDefaultDecimal(tp.Tp)
	}
}

func buildColumnAndConstraint(ctx context.Context, offset int,
	colDef *ast.ColumnDef) (*table.Column, []*ast.Constraint, error) {
	setCharsetCollationFlenDecimal(colDef.Tp)
	col, cts, err := columnDefToCol(ctx, offset, colDef)
	if err != nil {
		return nil, nil, errors.Trace(err)
	}
	return col, cts, nil
}

// columnDefToCol converts ColumnDef to Col and TableConstraints.
func columnDefToCol(ctx context.Context, offset int, colDef *ast.ColumnDef) (*table.Column, []*ast.Constraint, error) {
	constraints := []*ast.Constraint{}
	col := &table.Column{
		Offset:    offset,
		Name:      colDef.Name.Name,
		FieldType: *colDef.Tp,
	}

	// Check and set TimestampFlag and OnUpdateNowFlag.
	if col.Tp == mysql.TypeTimestamp {
		col.Flag |= mysql.TimestampFlag
		col.Flag |= mysql.OnUpdateNowFlag
		col.Flag |= mysql.NotNullFlag
	}

	setOnUpdateNow := false
	hasDefaultValue := false
	if colDef.Options != nil {
		len := types.UnspecifiedLength

		if types.IsTypePrefixable(colDef.Tp.Tp) {
			len = colDef.Tp.Flen
		}

		keys := []*ast.IndexColName{
			{
				Column: colDef.Name,
				Length: len,
			},
		}

		for _, v := range colDef.Options {
			switch v.Tp {
			case ast.ColumnOptionNotNull:
				col.Flag |= mysql.NotNullFlag
			case ast.ColumnOptionNull:
				col.Flag &= ^uint(mysql.NotNullFlag)
				removeOnUpdateNowFlag(col)
			case ast.ColumnOptionAutoIncrement:
				col.Flag |= mysql.AutoIncrementFlag
			case ast.ColumnOptionPrimaryKey:
				constraint := &ast.Constraint{Tp: ast.ConstraintPrimaryKey, Keys: keys}
				constraints = append(constraints, constraint)
				col.Flag |= mysql.PriKeyFlag
			case ast.ColumnOptionUniq:
				constraint := &ast.Constraint{Tp: ast.ConstraintUniq, Name: colDef.Name.Name.O, Keys: keys}
				constraints = append(constraints, constraint)
				col.Flag |= mysql.UniqueKeyFlag
			case ast.ColumnOptionIndex:
				constraint := &ast.Constraint{Tp: ast.ConstraintIndex, Name: colDef.Name.Name.O, Keys: keys}
				constraints = append(constraints, constraint)
			case ast.ColumnOptionUniqIndex:
				constraint := &ast.Constraint{Tp: ast.ConstraintUniqIndex, Name: colDef.Name.Name.O, Keys: keys}
				constraints = append(constraints, constraint)
				col.Flag |= mysql.UniqueKeyFlag
			case ast.ColumnOptionKey:
				constraint := &ast.Constraint{Tp: ast.ConstraintKey, Name: colDef.Name.Name.O, Keys: keys}
				constraints = append(constraints, constraint)
			case ast.ColumnOptionUniqKey:
				constraint := &ast.Constraint{Tp: ast.ConstraintUniqKey, Name: colDef.Name.Name.O, Keys: keys}
				constraints = append(constraints, constraint)
				col.Flag |= mysql.UniqueKeyFlag
			case ast.ColumnOptionDefaultValue:
				value, err := getDefaultValue(ctx, v, colDef.Tp.Tp, colDef.Tp.Decimal)
				if err != nil {
					return nil, nil, ErrColumnBadNull.Gen("invalid default value - %s", err)
				}
				col.DefaultValue = value
				hasDefaultValue = true
				removeOnUpdateNowFlag(col)
			case ast.ColumnOptionOnUpdate:
				// TODO: Support other time functions.
				if !expression.IsCurrentTimeExpr(v.Expr) {
					return nil, nil, ErrInvalidOnUpdate.Gen("invalid ON UPDATE for - %s", col.Name)
				}

				col.Flag |= mysql.OnUpdateNowFlag
				setOnUpdateNow = true
			case ast.ColumnOptionComment:
				err := setColumnComment(ctx, col, v)
				if err != nil {
					return nil, nil, errors.Trace(err)
				}
			case ast.ColumnOptionFulltext:
				// TODO: Support this type.
			}
		}
	}

	setTimestampDefaultValue(col, hasDefaultValue, setOnUpdateNow)

	// Set `NoDefaultValueFlag` if this field doesn't have a default value and
	// it is `not null` and not an `AUTO_INCREMENT` field or `TIMESTAMP` field.
	setNoDefaultValueFlag(col, hasDefaultValue)

	if col.Charset == charset.CharsetBin {
		col.Flag |= mysql.BinaryFlag
	}
	err := checkDefaultValue(ctx, col, hasDefaultValue)
	if err != nil {
		return nil, nil, errors.Trace(err)
	}
	return col, constraints, nil
}

func getDefaultValue(ctx context.Context, c *ast.ColumnOption, tp byte, fsp int) (interface{}, error) {
	if tp == mysql.TypeTimestamp || tp == mysql.TypeDatetime {
		vd, err := expression.GetTimeValue(ctx, c.Expr, tp, fsp)
		value := vd.GetValue()
		if err != nil {
			return nil, errors.Trace(err)
		}

		// Value is nil means `default null`.
		if value == nil {
			return nil, nil
		}

		// If value is types.Time, convert it to string.
		if vv, ok := value.(types.Time); ok {
			return vv.String(), nil
		}

		return value, nil
	}
	v, err := expression.EvalAstExpr(c.Expr, ctx)
	if err != nil {
		return nil, errors.Trace(err)
	}
	if v.IsNull() {
		return nil, nil
	}
	return v.ToString()
}

func removeOnUpdateNowFlag(c *table.Column) {
	// For timestamp Col, if it is set null or default value,
	// OnUpdateNowFlag should be removed.
	if mysql.HasTimestampFlag(c.Flag) {
		c.Flag &= ^uint(mysql.OnUpdateNowFlag)
	}
}

func setTimestampDefaultValue(c *table.Column, hasDefaultValue bool, setOnUpdateNow bool) {
	if hasDefaultValue {
		return
	}

	// For timestamp Col, if is not set default value or not set null, use current timestamp.
	if mysql.HasTimestampFlag(c.Flag) && mysql.HasNotNullFlag(c.Flag) {
		if setOnUpdateNow {
			c.DefaultValue = expression.ZeroTimestamp
		} else {
			c.DefaultValue = expression.CurrentTimestamp
		}
	}
}

func setNoDefaultValueFlag(c *table.Column, hasDefaultValue bool) {
	if hasDefaultValue {
		return
	}

	if !mysql.HasNotNullFlag(c.Flag) {
		return
	}

	// Check if it is an `AUTO_INCREMENT` field or `TIMESTAMP` field.
	if !mysql.HasAutoIncrementFlag(c.Flag) && !mysql.HasTimestampFlag(c.Flag) {
		c.Flag |= mysql.NoDefaultValueFlag
	}
}

func checkDefaultValue(ctx context.Context, c *table.Column, hasDefaultValue bool) error {
	if !hasDefaultValue {
		return nil
	}

	if c.DefaultValue != nil {
		_, _, err := table.GetColDefaultValue(ctx, c.ToInfo())
		if terror.ErrorEqual(err, types.ErrTruncated) {
			return errInvalidDefault.GenByArgs(c.Name)
		}
		return errors.Trace(err)
	}

	// Set not null but default null is invalid.
	if mysql.HasNotNullFlag(c.Flag) {
		return errInvalidDefault.GenByArgs(c.Name)
	}

	return nil
}

func checkDuplicateColumn(colDefs []*ast.ColumnDef) error {
	colNames := map[string]bool{}
	for _, colDef := range colDefs {
		nameLower := colDef.Name.Name.O
		if colNames[nameLower] {
			return infoschema.ErrColumnExists.GenByArgs(colDef.Name.Name)
		}
		colNames[nameLower] = true
	}
	return nil
}

func checkTooLongColumn(colDefs []*ast.ColumnDef) error {
	for _, colDef := range colDefs {
		if len(colDef.Name.Name.O) > mysql.MaxColumnNameLength {
			return ErrTooLongIdent.Gen("too long column %s", colDef.Name.Name)
		}
	}
	return nil
}

func checkDuplicateConstraint(namesMap map[string]bool, name string, foreign bool) error {
	if name == "" {
		return nil
	}
	nameLower := strings.ToLower(name)
	if namesMap[nameLower] {
		if foreign {
			return infoschema.ErrCannotAddForeign
		}
		return errDupKeyName.Gen("duplicate key name %s", name)
	}
	namesMap[nameLower] = true
	return nil
}

func setEmptyConstraintName(namesMap map[string]bool, constr *ast.Constraint, foreign bool) {
	if constr.Name == "" && len(constr.Keys) > 0 {
		colName := constr.Keys[0].Column.Name.L
		constrName := colName
		i := 2
		for namesMap[constrName] {
			// We loop forever until we find constrName that haven't been used.
			if foreign {
				constrName = fmt.Sprintf("fk_%s_%d", colName, i)
			} else {
				constrName = fmt.Sprintf("%s_%d", colName, i)
			}
			i++
		}
		constr.Name = constrName
		namesMap[constrName] = true
	}
}

func checkConstraintNames(constraints []*ast.Constraint) error {
	constrNames := map[string]bool{}
	fkNames := map[string]bool{}

	// Check not empty constraint name whether is duplicated.
	for _, constr := range constraints {
		if constr.Tp == ast.ConstraintForeignKey {
			err := checkDuplicateConstraint(fkNames, constr.Name, true)
			if err != nil {
				return errors.Trace(err)
			}
		} else {
			err := checkDuplicateConstraint(constrNames, constr.Name, false)
			if err != nil {
				return errors.Trace(err)
			}
		}
	}

	// Set empty constraint names.
	for _, constr := range constraints {
		if constr.Tp == ast.ConstraintForeignKey {
			setEmptyConstraintName(fkNames, constr, true)
		} else {
			setEmptyConstraintName(constrNames, constr, false)
		}
	}

	return nil
}

func (d *ddl) buildTableInfo(tableName model.CIStr, cols []*table.Column, constraints []*ast.Constraint) (tbInfo *model.TableInfo, err error) {
	tbInfo = &model.TableInfo{
		Name: tableName,
	}
	tbInfo.ID, err = d.genGlobalID()
	if err != nil {
		return nil, errors.Trace(err)
	}
	for _, v := range cols {
		v.ID = allocateColumnID(tbInfo)
		tbInfo.Columns = append(tbInfo.Columns, v.ToInfo())
	}
	for _, constr := range constraints {
		if constr.Tp == ast.ConstraintForeignKey {
			for _, fk := range tbInfo.ForeignKeys {
				if fk.Name.L == strings.ToLower(constr.Name) {
					return nil, infoschema.ErrCannotAddForeign
				}
			}
			var fk model.FKInfo
			fk.Name = model.NewCIStr(constr.Name)
			fk.RefTable = constr.Refer.Table.Name
			fk.State = model.StatePublic
			for _, key := range constr.Keys {
				fk.Cols = append(fk.Cols, key.Column.Name)
			}
			for _, key := range constr.Refer.IndexColNames {
				fk.RefCols = append(fk.RefCols, key.Column.Name)
			}
			fk.OnDelete = int(constr.Refer.OnDelete.ReferOpt)
			fk.OnUpdate = int(constr.Refer.OnUpdate.ReferOpt)
			if len(fk.Cols) != len(fk.RefCols) {
				return nil, infoschema.ErrForeignKeyNotMatch
			}
			if len(fk.Cols) == 0 {
				// TODO: In MySQL, this case will report a parse error.
				return nil, infoschema.ErrCannotAddForeign
			}
			tbInfo.ForeignKeys = append(tbInfo.ForeignKeys, &fk)
			continue
		}
		if constr.Tp == ast.ConstraintPrimaryKey {
			if len(constr.Keys) == 1 {
				key := constr.Keys[0]
				col := table.FindCol(cols, key.Column.Name.O)
				if col == nil {
					return nil, errKeyColumnDoesNotExits.Gen("key column %s doesn't exist in table", key.Column.Name)
				}
				switch col.Tp {
				case mysql.TypeLong, mysql.TypeLonglong,
					mysql.TypeTiny, mysql.TypeShort, mysql.TypeInt24:
					tbInfo.PKIsHandle = true
					// Avoid creating index for PK handle column.
					continue
				}
			}
		}
		// build index info.
		idxInfo, err := buildIndexInfo(tbInfo, model.NewCIStr(constr.Name), constr.Keys, model.StatePublic)
		if err != nil {
			return nil, errors.Trace(err)
		}
		//check if the index is primary or uniqiue.
		switch constr.Tp {
		case ast.ConstraintPrimaryKey:
			idxInfo.Primary = true
			idxInfo.Unique = true
			idxInfo.Name = model.NewCIStr(table.PrimaryKeyName)
		case ast.ConstraintUniq, ast.ConstraintUniqKey, ast.ConstraintUniqIndex:
			idxInfo.Unique = true
		}
		// set index type.
		if constr.Option != nil {
			idxInfo.Comment = constr.Option.Comment
			idxInfo.Tp = constr.Option.Tp
		} else {
			// Use btree as default index type.
			idxInfo.Tp = model.IndexTypeBtree
		}
		idxInfo.ID = allocateIndexID(tbInfo)
		tbInfo.Indices = append(tbInfo.Indices, idxInfo)
	}
	return
}

func (d *ddl) CreateTable(ctx context.Context, ident ast.Ident, colDefs []*ast.ColumnDef,
	constraints []*ast.Constraint, options []*ast.TableOption) (err error) {
	is := d.GetInformationSchema()
	schema, ok := is.SchemaByName(ident.Schema)
	if !ok {
		return infoschema.ErrDatabaseNotExists.GenByArgs(ident.Schema)
	}
	if is.TableExists(ident.Schema, ident.Name) {
		return infoschema.ErrTableExists.GenByArgs(ident)
	}
	if err = checkTooLongTable(ident.Name); err != nil {
		return errors.Trace(err)
	}
	if err = checkDuplicateColumn(colDefs); err != nil {
		return errors.Trace(err)
	}
	if err = checkTooLongColumn(colDefs); err != nil {
		return errors.Trace(err)
	}

	cols, newConstraints, err := buildColumnsAndConstraints(ctx, colDefs, constraints)
	if err != nil {
		return errors.Trace(err)
	}

	err = checkConstraintNames(newConstraints)
	if err != nil {
		return errors.Trace(err)
	}

	tbInfo, err := d.buildTableInfo(ident.Name, cols, newConstraints)
	if err != nil {
		return errors.Trace(err)
	}

	job := &model.Job{
		SchemaID:   schema.ID,
		TableID:    tbInfo.ID,
		Type:       model.ActionCreateTable,
		BinlogInfo: &model.HistoryInfo{},
		Args:       []interface{}{tbInfo},
	}

	handleTableOptions(options, tbInfo, schema.ID)
	err = d.doDDLJob(ctx, job)
	if err == nil {
		if tbInfo.AutoIncID > 1 {
			// Default tableAutoIncID base is 0.
			// If the first id is expected to greater than 1, we need to do rebase.
			d.handleAutoIncID(tbInfo, schema.ID)
		}
	}
	err = d.callHookOnChanged(err)
	return errors.Trace(err)
}

// If create table with auto_increment option, we should rebase tableAutoIncID value.
func (d *ddl) handleAutoIncID(tbInfo *model.TableInfo, schemaID int64) error {
	alloc := autoid.NewAllocator(d.store, schemaID)
	tbInfo.State = model.StatePublic
	tb, err := table.TableFromMeta(alloc, tbInfo)
	if err != nil {
		return errors.Trace(err)
	}
	// The operation of the minus 1 to make sure that the current value doesn't be used,
	// the next Alloc operation will get this value.
	// Its behavior is consistent with MySQL.
	if err = tb.RebaseAutoID(tbInfo.AutoIncID-1, false); err != nil {
		return errors.Trace(err)
	}
	return nil
}

// Add create table options into TableInfo.
func handleTableOptions(options []*ast.TableOption, tbInfo *model.TableInfo, schemaID int64) {
	for _, op := range options {
		switch op.Tp {
		case ast.TableOptionAutoIncrement:
			tbInfo.AutoIncID = int64(op.UintValue)
		case ast.TableOptionComment:
			tbInfo.Comment = op.StrValue
		case ast.TableOptionCharset:
			tbInfo.Charset = op.StrValue
		case ast.TableOptionCollate:
			tbInfo.Charset = op.StrValue
		}
	}
}

func (d *ddl) AlterTable(ctx context.Context, ident ast.Ident, specs []*ast.AlterTableSpec) (err error) {
	// Now we only allow one schema changing at the same time.
	if len(specs) != 1 {
		return errRunMultiSchemaChanges
	}

	for _, spec := range specs {
		switch spec.Tp {
		case ast.AlterTableAddColumn:
			err = d.AddColumn(ctx, ident, spec)
		case ast.AlterTableDropColumn:
			err = d.DropColumn(ctx, ident, spec.OldColumnName.Name)
		case ast.AlterTableDropIndex:
			err = d.DropIndex(ctx, ident, model.NewCIStr(spec.Name))
		case ast.AlterTableAddConstraint:
			constr := spec.Constraint
			switch spec.Constraint.Tp {
			case ast.ConstraintKey, ast.ConstraintIndex:
				err = d.CreateIndex(ctx, ident, false, model.NewCIStr(constr.Name), spec.Constraint.Keys)
			case ast.ConstraintUniq, ast.ConstraintUniqIndex, ast.ConstraintUniqKey:
				err = d.CreateIndex(ctx, ident, true, model.NewCIStr(constr.Name), spec.Constraint.Keys)
			case ast.ConstraintForeignKey:
				err = d.CreateForeignKey(ctx, ident, model.NewCIStr(constr.Name), spec.Constraint.Keys, spec.Constraint.Refer)
			default:
				// Nothing to do now.
			}
		case ast.AlterTableDropForeignKey:
			err = d.DropForeignKey(ctx, ident, model.NewCIStr(spec.Name))
		case ast.AlterTableModifyColumn:
			err = d.ModifyColumn(ctx, ident, spec)
		case ast.AlterTableChangeColumn:
			err = d.ChangeColumn(ctx, ident, spec)
		case ast.AlterTableAlterColumn:
			err = d.AlterColumn(ctx, ident, spec)
		case ast.AlterTableRenameTable:
			newIdent := ast.Ident{Schema: spec.NewTable.Schema, Name: spec.NewTable.Name}
			err = d.RenameTable(ctx, ident, newIdent)
		default:
			// Nothing to do now.
		}

		if err != nil {
			return errors.Trace(err)
		}
	}

	return nil
}

func checkColumnConstraint(constraints []*ast.ColumnOption) error {
	for _, constraint := range constraints {
		switch constraint.Tp {
		case ast.ColumnOptionAutoIncrement, ast.ColumnOptionPrimaryKey, ast.ColumnOptionUniq, ast.ColumnOptionUniqKey:
			return errUnsupportedAddColumn.Gen("unsupported add column constraint - %v", constraint.Tp)
		}
	}

	return nil
}

// AddColumn will add a new column to the table.
func (d *ddl) AddColumn(ctx context.Context, ti ast.Ident, spec *ast.AlterTableSpec) error {
	// Check whether the added column constraints are supported.
	err := checkColumnConstraint(spec.NewColumn.Options)
	if err != nil {
		return errors.Trace(err)
	}

	is := d.infoHandle.Get()
	schema, ok := is.SchemaByName(ti.Schema)
	if !ok {
		return errors.Trace(infoschema.ErrDatabaseNotExists)
	}
	t, err := is.TableByName(ti.Schema, ti.Name)
	if err != nil {
		return errors.Trace(infoschema.ErrTableNotExists)
	}

	// Check whether added column has existed.
	colName := spec.NewColumn.Name.Name.O
	col := table.FindCol(t.Cols(), colName)
	if col != nil {
		return infoschema.ErrColumnExists.GenByArgs(colName)
	}

	if len(colName) > mysql.MaxColumnNameLength {
		return ErrTooLongIdent.Gen("too long column %s", colName)
	}

	// Ingore table constraints now, maybe return error later.
	// We use length(t.Cols()) as the default offset firstly, we will change the
	// column's offset later.
	col, _, err = buildColumnAndConstraint(ctx, len(t.Cols()), spec.NewColumn)
	if err != nil {
		return errors.Trace(err)
	}

	job := &model.Job{
		SchemaID:   schema.ID,
		TableID:    t.Meta().ID,
		Type:       model.ActionAddColumn,
		BinlogInfo: &model.HistoryInfo{},
		Args:       []interface{}{col, spec.Position, 0},
	}

	err = d.doDDLJob(ctx, job)
	err = d.callHookOnChanged(err)
	return errors.Trace(err)
}

// DropColumn will drop a column from the table, now we don't support drop the column with index covered.
func (d *ddl) DropColumn(ctx context.Context, ti ast.Ident, colName model.CIStr) error {
	is := d.infoHandle.Get()
	schema, ok := is.SchemaByName(ti.Schema)
	if !ok {
		return errors.Trace(infoschema.ErrDatabaseNotExists)
	}
	t, err := is.TableByName(ti.Schema, ti.Name)
	if err != nil {
		return errors.Trace(infoschema.ErrTableNotExists)
	}

	// Check whether dropped column has existed.
	col := table.FindCol(t.Cols(), colName.L)
	if col == nil {
		return ErrCantDropFieldOrKey.Gen("column %s doesn't exist", colName)
	}

	tblInfo := t.Meta()
	// We don't support dropping column with index covered now.
	// We must drop the index first, then drop the column.
	if isColumnWithIndex(colName.L, tblInfo.Indices) {
		return errCantDropColWithIndex.Gen("can't drop column %s with index covered now", colName)
	}
	// We don't support dropping column with PK handle covered now.
	if col.IsPKHandleColumn(tblInfo) {
		return errUnsupportedPKHandle
	}

	job := &model.Job{
		SchemaID:   schema.ID,
		TableID:    t.Meta().ID,
		Type:       model.ActionDropColumn,
		BinlogInfo: &model.HistoryInfo{},
		Args:       []interface{}{colName},
	}

	err = d.doDDLJob(ctx, job)
	err = d.callHookOnChanged(err)
	return errors.Trace(err)
}

// modifiable checks if the 'origin' type can be modified to 'to' type with out the need to
// change or check existing data in the table.
// It returns true if the two types has the same Charset and Collation, the same sign, both are
// integer types or string types, and new Flen and Decimal must be greater than or equal to origin.
func modifiable(origin *types.FieldType, to *types.FieldType) bool {
	if to.Flen > 0 && to.Flen < origin.Flen {
		return false
	}
	if to.Decimal > 0 && to.Decimal < origin.Decimal {
		return false
	}
	if origin.Charset != to.Charset || origin.Collate != to.Collate {
		return false
	}
	if mysql.HasUnsignedFlag(uint(origin.Flag)) != mysql.HasUnsignedFlag(uint(to.Flag)) {
		return false
	}
	switch origin.Tp {
	case mysql.TypeVarchar, mysql.TypeString, mysql.TypeVarString,
		mysql.TypeBlob, mysql.TypeTinyBlob, mysql.TypeMediumBlob, mysql.TypeLongBlob:
		switch to.Tp {
		case mysql.TypeVarchar, mysql.TypeString, mysql.TypeVarString,
			mysql.TypeBlob, mysql.TypeTinyBlob, mysql.TypeMediumBlob, mysql.TypeLongBlob:
			return true
		default:
			return false
		}
	case mysql.TypeTiny, mysql.TypeShort, mysql.TypeInt24, mysql.TypeLong, mysql.TypeLonglong:
		switch to.Tp {
		case mysql.TypeTiny, mysql.TypeShort, mysql.TypeInt24, mysql.TypeLong, mysql.TypeLonglong:
			return true
		default:
			return false
		}
	default:
		if origin.Tp == to.Tp {
			return true
		}

		return false
	}
}

func setDefaultValue(ctx context.Context, col *table.Column, option *ast.ColumnOption) error {
	value, err := getDefaultValue(ctx, option, col.Tp, col.Decimal)
	if err != nil {
		return ErrColumnBadNull.Gen("invalid default value - %s", err)
	}
	col.DefaultValue = value
	return errors.Trace(checkDefaultValue(ctx, col, true))
}

func setColumnComment(ctx context.Context, col *table.Column, option *ast.ColumnOption) error {
	value, err := expression.EvalAstExpr(option.Expr, ctx)
	if err != nil {
		return errors.Trace(err)
	}
	col.Comment, err = value.ToString()
	return errors.Trace(err)
}

func setDefaultAndComment(ctx context.Context, col *table.Column, options []*ast.ColumnOption) error {
	if len(options) == 0 {
		return nil
	}

	var (
		hasDefaultValue bool
		hasNotNull      bool
		setOnUpdateNow  bool
	)
	for _, opt := range options {
		switch opt.Tp {
		case ast.ColumnOptionDefaultValue:
			value, err := getDefaultValue(ctx, opt, col.Tp, col.Decimal)
			if err != nil {
				return ErrColumnBadNull.Gen("invalid default value - %s", err)
			}
			col.DefaultValue = value
			hasDefaultValue = true
		case ast.ColumnOptionComment:
			err := setColumnComment(ctx, col, opt)
			if err != nil {
				return errors.Trace(err)
			}
		case ast.ColumnOptionNotNull:
			col.Flag |= mysql.NotNullFlag
			hasNotNull = true
		case ast.ColumnOptionNull:
			col.Flag &= ^uint(mysql.NotNullFlag)
		case ast.ColumnOptionOnUpdate:
			// TODO: Support other time functions.
			if !expression.IsCurrentTimeExpr(opt.Expr) {
				return ErrInvalidOnUpdate.Gen("invalid ON UPDATE for - %s", col.Name)
			}

			col.Flag |= mysql.OnUpdateNowFlag
			setOnUpdateNow = true
		default:
			// TODO: Support other types.
			return errors.Trace(errUnsupportedModifyColumn)
		}
	}

	setTimestampDefaultValue(col, hasDefaultValue, setOnUpdateNow)
	if mysql.HasTimestampFlag(col.Flag) && hasNotNull {
		return errors.Trace(errInvalidUseOfNull)
	}

	if hasDefaultValue {
		return errors.Trace(checkDefaultValue(ctx, col, true))
	}

	return nil
}

func (d *ddl) getModifiableColumnJob(ctx context.Context, ident ast.Ident, originalColName model.CIStr,
	spec *ast.AlterTableSpec) (*model.Job, error) {
	is := d.infoHandle.Get()
	schema, ok := is.SchemaByName(ident.Schema)
	if !ok {
		return nil, errors.Trace(infoschema.ErrDatabaseNotExists)
	}
	t, err := is.TableByName(ident.Schema, ident.Name)
	if err != nil {
		return nil, errors.Trace(infoschema.ErrTableNotExists)
	}

	col := table.FindCol(t.Cols(), originalColName.L)
	if col == nil {
		return nil, infoschema.ErrColumnNotExists.GenByArgs(originalColName, ident.Name)
	}
	if spec.Constraint != nil || (spec.Position != nil && spec.Position.Tp != ast.ColumnPositionNone) ||
		spec.NewColumn.Tp == nil {
		// Make sure the column definition is simple field type.
		return nil, errors.Trace(errUnsupportedModifyColumn)
	}

<<<<<<< HEAD
	newCol := &table.Column{
		ID:        col.ID,
		Offset:    col.Offset,
		State:     col.State,
		FieldType: *spec.NewColumn.Tp,
=======
	if err := setDefaultAndComment(ctx, col, spec.NewColumn.Options); err != nil {
		return nil, errors.Trace(err)
>>>>>>> 05413a47
	}
	setCharsetCollationFlenDecimal(&newCol.FieldType)
	if !modifiable(&col.FieldType, &newCol.FieldType) {
		return nil, errors.Trace(errUnsupportedModifyColumn)
	}
	if err := setDefaultAndComment(ctx, newCol, spec.NewColumn.Options); err != nil {
		return nil, errors.Trace(err)
	}

<<<<<<< HEAD
=======
	newCol := *col
	newCol.FieldType = *spec.NewColumn.Tp
	// TODO: Remove this line after merged PR 2627.
	newCol.Flag = col.Flag
>>>>>>> 05413a47
	newCol.Name = spec.NewColumn.Name.Name
	job := &model.Job{
		SchemaID:   schema.ID,
		TableID:    t.Meta().ID,
		Type:       model.ActionModifyColumn,
		BinlogInfo: &model.HistoryInfo{},
		Args:       []interface{}{&newCol, originalColName},
	}
	return job, nil
}

// ChangeColumn renames an existing column and modifies the column's definition,
// currently we only support limited kind of changes
// that do not need to change or check data on the table.
func (d *ddl) ChangeColumn(ctx context.Context, ident ast.Ident, spec *ast.AlterTableSpec) error {
	if len(spec.NewColumn.Name.Schema.O) != 0 && ident.Schema.L != spec.NewColumn.Name.Schema.L {
		return errWrongDBName.GenByArgs(spec.NewColumn.Name.Schema.O)
	}
	if len(spec.OldColumnName.Schema.O) != 0 && ident.Schema.L != spec.OldColumnName.Schema.L {
		return errWrongDBName.GenByArgs(spec.OldColumnName.Schema.O)
	}
	if len(spec.NewColumn.Name.Table.O) != 0 && ident.Name.L != spec.NewColumn.Name.Table.L {
		return errWrongTableName.GenByArgs(spec.NewColumn.Name.Table.O)
	}
	if len(spec.OldColumnName.Table.O) != 0 && ident.Name.L != spec.OldColumnName.Table.L {
		return errWrongTableName.GenByArgs(spec.OldColumnName.Table.O)
	}

	job, err := d.getModifiableColumnJob(ctx, ident, spec.OldColumnName.Name, spec)
	if err != nil {
		return errors.Trace(err)
	}

	err = d.doDDLJob(ctx, job)
	err = d.callHookOnChanged(err)
	return errors.Trace(err)
}

// ModifyColumn does modification on an existing column, currently we only support limited kind of changes
// that do not need to change or check data on the table.
func (d *ddl) ModifyColumn(ctx context.Context, ident ast.Ident, spec *ast.AlterTableSpec) error {
	if len(spec.NewColumn.Name.Schema.O) != 0 && ident.Schema.L != spec.NewColumn.Name.Schema.L {
		return errWrongDBName.GenByArgs(spec.NewColumn.Name.Schema.O)
	}
	if len(spec.NewColumn.Name.Table.O) != 0 && ident.Name.L != spec.NewColumn.Name.Table.L {
		return errWrongTableName.GenByArgs(spec.NewColumn.Name.Table.O)
	}

	originalColName := spec.NewColumn.Name.Name
	job, err := d.getModifiableColumnJob(ctx, ident, originalColName, spec)
	if err != nil {
		return errors.Trace(err)
	}

	err = d.doDDLJob(ctx, job)
	err = d.callHookOnChanged(err)
	return errors.Trace(err)
}

func (d *ddl) AlterColumn(ctx context.Context, ident ast.Ident, spec *ast.AlterTableSpec) error {
	is := d.infoHandle.Get()
	schema, ok := is.SchemaByName(ident.Schema)
	if !ok {
		return infoschema.ErrTableNotExists.GenByArgs(ident.Schema, ident.Name)
	}
	t, err := is.TableByName(ident.Schema, ident.Name)
	if err != nil {
		return infoschema.ErrTableNotExists.GenByArgs(ident.Schema, ident.Name)
	}

	colName := spec.NewColumn.Name.Name
	// Check whether alter column has existed.
	col := table.FindCol(t.Cols(), colName.L)
	if col == nil {
		return errBadField.GenByArgs(colName, ident.Name)
	}

	if len(spec.NewColumn.Options) == 0 {
		col.DefaultValue = nil
	} else {
		err := setDefaultValue(ctx, col, spec.NewColumn.Options[0])
		if err != nil {
			return errors.Trace(err)
		}
	}

	job := &model.Job{
		SchemaID:   schema.ID,
		TableID:    t.Meta().ID,
		Type:       model.ActionSetDefaultValue,
		BinlogInfo: &model.HistoryInfo{},
		Args:       []interface{}{col},
	}

	err = d.doDDLJob(ctx, job)
	err = d.callHookOnChanged(err)
	return errors.Trace(err)
}

// DropTable will proceed even if some table in the list does not exists.
func (d *ddl) DropTable(ctx context.Context, ti ast.Ident) (err error) {
	is := d.GetInformationSchema()
	schema, ok := is.SchemaByName(ti.Schema)
	if !ok {
		return infoschema.ErrDatabaseNotExists.GenByArgs(ti.Schema)
	}

	tb, err := is.TableByName(ti.Schema, ti.Name)
	if err != nil {
		return infoschema.ErrTableNotExists.GenByArgs(ti)
	}

	job := &model.Job{
		SchemaID:   schema.ID,
		TableID:    tb.Meta().ID,
		Type:       model.ActionDropTable,
		BinlogInfo: &model.HistoryInfo{},
	}

	err = d.doDDLJob(ctx, job)
	err = d.callHookOnChanged(err)
	return errors.Trace(err)
}

func (d *ddl) TruncateTable(ctx context.Context, ti ast.Ident) error {
	is := d.GetInformationSchema()
	schema, ok := is.SchemaByName(ti.Schema)
	if !ok {
		return infoschema.ErrDatabaseNotExists.GenByArgs(ti.Schema)
	}
	tb, err := is.TableByName(ti.Schema, ti.Name)
	if err != nil {
		return errors.Trace(infoschema.ErrTableNotExists)
	}
	newTableID, err := d.genGlobalID()
	if err != nil {
		return errors.Trace(err)
	}
	job := &model.Job{
		SchemaID:   schema.ID,
		TableID:    tb.Meta().ID,
		Type:       model.ActionTruncateTable,
		BinlogInfo: &model.HistoryInfo{},
		Args:       []interface{}{newTableID},
	}
	err = d.doDDLJob(ctx, job)
	err = d.callHookOnChanged(err)
	return errors.Trace(err)
}

func (d *ddl) RenameTable(ctx context.Context, oldIdent, newIdent ast.Ident) error {
	is := d.GetInformationSchema()
	oldSchema, ok := is.SchemaByName(oldIdent.Schema)
	if !ok {
		return errFileNotFound.GenByArgs(oldIdent.Schema, oldIdent.Name)
	}
	oldTbl, err := is.TableByName(oldIdent.Schema, oldIdent.Name)
	if err != nil {
		return errFileNotFound.GenByArgs(oldIdent.Schema, oldIdent.Name)
	}
	newSchema, ok := is.SchemaByName(newIdent.Schema)
	if !ok {
		return errErrorOnRename.GenByArgs(oldIdent.Schema, oldIdent.Name, newIdent.Schema, newIdent.Name)
	}
	if is.TableExists(newIdent.Schema, newIdent.Name) {
		return infoschema.ErrTableExists.GenByArgs(newIdent)
	}

	job := &model.Job{
		SchemaID:   newSchema.ID,
		TableID:    oldTbl.Meta().ID,
		Type:       model.ActionRenameTable,
		BinlogInfo: &model.HistoryInfo{},
		Args:       []interface{}{oldSchema.ID, newIdent.Name},
	}

	err = d.doDDLJob(ctx, job)
	err = d.callHookOnChanged(err)
	return errors.Trace(err)
}

func getAnonymousIndex(t table.Table, colName model.CIStr) model.CIStr {
	id := 2
	l := len(t.Indices())
	indexName := colName
	for i := 0; i < l; i++ {
		if t.Indices()[i].Meta().Name.L == indexName.L {
			indexName = model.NewCIStr(fmt.Sprintf("%s_%d", colName.O, id))
			i = -1
			id++
		}
	}
	return indexName
}

func (d *ddl) CreateIndex(ctx context.Context, ti ast.Ident, unique bool, indexName model.CIStr, idxColNames []*ast.IndexColName) error {
	is := d.infoHandle.Get()
	schema, ok := is.SchemaByName(ti.Schema)
	if !ok {
		return infoschema.ErrDatabaseNotExists.GenByArgs(ti.Schema)
	}
	t, err := is.TableByName(ti.Schema, ti.Name)
	if err != nil {
		return errors.Trace(infoschema.ErrTableNotExists)
	}

	// Deal with anonymous index.
	if len(indexName.L) == 0 {
		indexName = getAnonymousIndex(t, idxColNames[0].Column.Name)
	}

	if indexInfo := findIndexByName(indexName.L, t.Meta().Indices); indexInfo != nil {
		return errDupKeyName.Gen("index already exist %s", indexName)
	}

	job := &model.Job{
		SchemaID:   schema.ID,
		TableID:    t.Meta().ID,
		Type:       model.ActionAddIndex,
		BinlogInfo: &model.HistoryInfo{},
		Args:       []interface{}{unique, indexName, idxColNames},
	}

	err = d.doDDLJob(ctx, job)
	err = d.callHookOnChanged(err)
	return errors.Trace(err)
}

func buildFKInfo(fkName model.CIStr, keys []*ast.IndexColName, refer *ast.ReferenceDef) (*model.FKInfo, error) {
	var fkInfo model.FKInfo
	fkInfo.Name = fkName
	fkInfo.RefTable = refer.Table.Name

	fkInfo.Cols = make([]model.CIStr, len(keys))
	for i, key := range keys {
		fkInfo.Cols[i] = key.Column.Name
	}

	fkInfo.RefCols = make([]model.CIStr, len(refer.IndexColNames))
	for i, key := range refer.IndexColNames {
		fkInfo.RefCols[i] = key.Column.Name
	}

	fkInfo.OnDelete = int(refer.OnDelete.ReferOpt)
	fkInfo.OnUpdate = int(refer.OnUpdate.ReferOpt)

	return &fkInfo, nil

}

func (d *ddl) CreateForeignKey(ctx context.Context, ti ast.Ident, fkName model.CIStr, keys []*ast.IndexColName, refer *ast.ReferenceDef) error {
	is := d.infoHandle.Get()
	schema, ok := is.SchemaByName(ti.Schema)
	if !ok {
		return infoschema.ErrDatabaseNotExists.GenByArgs(ti.Schema)
	}

	t, err := is.TableByName(ti.Schema, ti.Name)
	if err != nil {
		return errors.Trace(infoschema.ErrTableNotExists)
	}

	fkInfo, err := buildFKInfo(fkName, keys, refer)
	if err != nil {
		return errors.Trace(err)
	}

	job := &model.Job{
		SchemaID:   schema.ID,
		TableID:    t.Meta().ID,
		Type:       model.ActionAddForeignKey,
		BinlogInfo: &model.HistoryInfo{},
		Args:       []interface{}{fkInfo},
	}

	err = d.doDDLJob(ctx, job)
	err = d.callHookOnChanged(err)
	return errors.Trace(err)

}

func (d *ddl) DropForeignKey(ctx context.Context, ti ast.Ident, fkName model.CIStr) error {
	is := d.infoHandle.Get()
	schema, ok := is.SchemaByName(ti.Schema)
	if !ok {
		return infoschema.ErrDatabaseNotExists.GenByArgs(ti.Schema)
	}

	t, err := is.TableByName(ti.Schema, ti.Name)
	if err != nil {
		return errors.Trace(infoschema.ErrTableNotExists)
	}

	job := &model.Job{
		SchemaID:   schema.ID,
		TableID:    t.Meta().ID,
		Type:       model.ActionDropForeignKey,
		BinlogInfo: &model.HistoryInfo{},
		Args:       []interface{}{fkName},
	}

	err = d.doDDLJob(ctx, job)
	err = d.callHookOnChanged(err)
	return errors.Trace(err)
}

func (d *ddl) DropIndex(ctx context.Context, ti ast.Ident, indexName model.CIStr) error {
	is := d.infoHandle.Get()
	schema, ok := is.SchemaByName(ti.Schema)
	if !ok {
		return errors.Trace(infoschema.ErrDatabaseNotExists)
	}
	t, err := is.TableByName(ti.Schema, ti.Name)
	if err != nil {
		return errors.Trace(infoschema.ErrTableNotExists)
	}

	if indexInfo := findIndexByName(indexName.L, t.Meta().Indices); indexInfo == nil {
		return ErrCantDropFieldOrKey.Gen("index %s doesn't exist", indexName)
	}

	job := &model.Job{
		SchemaID:   schema.ID,
		TableID:    t.Meta().ID,
		Type:       model.ActionDropIndex,
		BinlogInfo: &model.HistoryInfo{},
		Args:       []interface{}{indexName},
	}

	err = d.doDDLJob(ctx, job)
	err = d.callHookOnChanged(err)
	return errors.Trace(err)
}

// findCol finds column in cols by name.
func findCol(cols []*model.ColumnInfo, name string) *model.ColumnInfo {
	name = strings.ToLower(name)
	for _, col := range cols {
		if col.Name.L == name {
			return col
		}
	}

	return nil
}<|MERGE_RESOLUTION|>--- conflicted
+++ resolved
@@ -917,7 +917,7 @@
 	}
 
 	setTimestampDefaultValue(col, hasDefaultValue, setOnUpdateNow)
-	if mysql.HasTimestampFlag(col.Flag) && hasNotNull {
+	if col.Tp == mysql.TypeTimestamp && hasNotNull {
 		return errors.Trace(errInvalidUseOfNull)
 	}
 
@@ -950,16 +950,11 @@
 		return nil, errors.Trace(errUnsupportedModifyColumn)
 	}
 
-<<<<<<< HEAD
 	newCol := &table.Column{
 		ID:        col.ID,
 		Offset:    col.Offset,
 		State:     col.State,
 		FieldType: *spec.NewColumn.Tp,
-=======
-	if err := setDefaultAndComment(ctx, col, spec.NewColumn.Options); err != nil {
-		return nil, errors.Trace(err)
->>>>>>> 05413a47
 	}
 	setCharsetCollationFlenDecimal(&newCol.FieldType)
 	if !modifiable(&col.FieldType, &newCol.FieldType) {
@@ -969,13 +964,6 @@
 		return nil, errors.Trace(err)
 	}
 
-<<<<<<< HEAD
-=======
-	newCol := *col
-	newCol.FieldType = *spec.NewColumn.Tp
-	// TODO: Remove this line after merged PR 2627.
-	newCol.Flag = col.Flag
->>>>>>> 05413a47
 	newCol.Name = spec.NewColumn.Name.Name
 	job := &model.Job{
 		SchemaID:   schema.ID,
