--- conflicted
+++ resolved
@@ -2558,18 +2558,9 @@
 			return errors.Trace(err)
 		}
 	}
-<<<<<<< HEAD
-
 	doNothing, err := checkAlterTableCharset(tb.Meta(), schema, toCharset, toCollate)
 	if err != nil {
 		return err
-=======
-	// Old version schema charset maybe modified when load schema if TreatOldVersionUTF8AsUTF8MB4 was enable.
-	// So even if the origCharset equal toCharset, we still need to do the ddl for old version schema.
-	if origCharset == toCharset && origCollate == toCollate && tb.Meta().Version >= model.TableInfoVersion2 {
-		// nothing to do.
-		return nil
->>>>>>> 27daaa6d
 	}
 	if doNothing {
 		return nil
@@ -2594,7 +2585,9 @@
 func checkAlterTableCharset(tblInfo *model.TableInfo, dbInfo *model.DBInfo, toCharset, toCollate string) (doNothing bool, err error) {
 	origCharset := tblInfo.Charset
 	origCollate := tblInfo.Collate
-	if origCharset == toCharset && origCollate == toCollate {
+	// Old version schema charset maybe modified when load schema if TreatOldVersionUTF8AsUTF8MB4 was enable.
+	// So even if the origCharset equal toCharset, we still need to do the ddl for old version schema.
+	if origCharset == toCharset && origCollate == toCollate && tblInfo.Version >= model.TableInfoVersion2 {
 		// nothing to do.
 		doNothing = true
 		for _, col := range tblInfo.Columns {
