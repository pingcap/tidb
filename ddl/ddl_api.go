--- conflicted
+++ resolved
@@ -3054,51 +3054,6 @@
 	return validSpecs, nil
 }
 
-<<<<<<< HEAD
-=======
-func isSameTypeMultiSpecs(specs []*ast.AlterTableSpec) bool {
-	specType := specs[0].Tp
-	for _, spec := range specs {
-		// We think AlterTableDropPrimaryKey and AlterTableDropIndex are the same types.
-		if spec.Tp == ast.AlterTableDropPrimaryKey || spec.Tp == ast.AlterTableDropIndex {
-			continue
-		}
-		if spec.Tp != specType {
-			return false
-		}
-	}
-	return true
-}
-
-func checkMultiSpecs(sctx sessionctx.Context, specs []*ast.AlterTableSpec) error {
-	if !variable.EnableChangeMultiSchema.Load() {
-		if len(specs) > 1 {
-			return dbterror.ErrRunMultiSchemaChanges
-		}
-		if len(specs) == 1 && len(specs[0].NewColumns) > 1 && specs[0].Tp == ast.AlterTableAddColumns {
-			return dbterror.ErrRunMultiSchemaChanges
-		}
-	} else {
-		if len(specs) > 1 && !isSameTypeMultiSpecs(specs) && !allSupported(specs) {
-			return dbterror.ErrRunMultiSchemaChanges
-		}
-	}
-	return nil
-}
-
-func allSupported(specs []*ast.AlterTableSpec) bool {
-	for _, s := range specs {
-		switch s.Tp {
-		case ast.AlterTableAddColumns, ast.AlterTableDropColumn, ast.AlterTableDropIndex, ast.AlterTableDropPrimaryKey,
-			ast.AlterTableAddConstraint:
-		default:
-			return false
-		}
-	}
-	return true
-}
-
->>>>>>> a2cc6b83
 func (d *ddl) AlterTable(ctx context.Context, sctx sessionctx.Context, stmt *ast.AlterTableStmt) (err error) {
 	ident := ast.Ident{Schema: stmt.Table.Schema, Name: stmt.Table.Name}
 	validSpecs, err := resolveAlterTableSpec(sctx, stmt.Specs)
@@ -3123,14 +3078,6 @@
 		}
 	}
 
-<<<<<<< HEAD
-=======
-	err = checkMultiSpecs(sctx, validSpecs)
-	if err != nil {
-		return err
-	}
-
->>>>>>> a2cc6b83
 	if len(validSpecs) > 1 {
 		sctx.GetSessionVars().StmtCtx.MultiSchemaInfo = model.NewMultiSchemaInfo()
 	}
