--- conflicted
+++ resolved
@@ -3933,57 +3933,6 @@
 	if err != nil {
 		return err
 	}
-<<<<<<< HEAD
-=======
-	var multiSchemaInfo *model.MultiSchemaInfo
-	if ctx.GetSessionVars().EnableChangeMultiSchema {
-		multiSchemaInfo = &model.MultiSchemaInfo{}
-	}
-
-	job := &model.Job{
-		SchemaID:        schema.ID,
-		TableID:         t.Meta().ID,
-		SchemaName:      schema.Name.L,
-		TableName:       t.Meta().Name.L,
-		Type:            model.ActionDropColumn,
-		BinlogInfo:      &model.HistoryInfo{},
-		MultiSchemaInfo: multiSchemaInfo,
-		SchemaState:     model.StatePublic,
-		Args:            []interface{}{colName},
-	}
-
-	err = d.DoDDLJob(ctx, job)
-	// column not exists, but if_exists flags is true, so we ignore this error.
-	if dbterror.ErrCantDropFieldOrKey.Equal(err) && spec.IfExists {
-		ctx.GetSessionVars().StmtCtx.AppendNote(err)
-		return nil
-	}
-	err = d.callHookOnChanged(err)
-	return errors.Trace(err)
-}
-
-// DropColumns will drop multi-columns from the table, now we don't support drop the column with index covered.
-func (d *ddl) DropColumns(ctx sessionctx.Context, ti ast.Ident, specs []*ast.AlterTableSpec) error {
-	schema, t, err := d.getSchemaAndTableByIdent(ctx, ti)
-	if err != nil {
-		return errors.Trace(err)
-	}
-	tblInfo := t.Meta()
-
-	dropingColumnNames := make(map[string]bool)
-	dupColumnNames := make(map[string]bool)
-	for _, spec := range specs {
-		if !dropingColumnNames[spec.OldColumnName.Name.L] {
-			dropingColumnNames[spec.OldColumnName.Name.L] = true
-		} else {
-			if spec.IfExists {
-				dupColumnNames[spec.OldColumnName.Name.L] = true
-				continue
-			}
-			return errors.Trace(dbterror.ErrCantDropFieldOrKey.GenWithStack("column %s doesn't exist", spec.OldColumnName.Name.O))
-		}
-	}
->>>>>>> 1d2a0b99
 
 	var multiSchemaInfo *model.MultiSchemaInfo
 	if ctx.GetSessionVars().EnableChangeMultiSchema {
@@ -5933,77 +5882,13 @@
 	}
 
 	job := &model.Job{
-<<<<<<< HEAD
-=======
-		SchemaID:    schema.ID,
-		TableID:     t.Meta().ID,
-		SchemaName:  schema.Name.L,
-		TableName:   t.Meta().Name.L,
-		Type:        jobTp,
-		BinlogInfo:  &model.HistoryInfo{},
-		SchemaState: indexInfo.State,
-		Args:        []interface{}{indexName},
-	}
-
-	err = d.DoDDLJob(ctx, job)
-	// index not exists, but if_exists flags is true, so we ignore this error.
-	if dbterror.ErrCantDropFieldOrKey.Equal(err) && ifExists {
-		ctx.GetSessionVars().StmtCtx.AppendNote(err)
-		return nil
-	}
-	err = d.callHookOnChanged(err)
-	return errors.Trace(err)
-}
-
-func (d *ddl) DropIndexes(ctx sessionctx.Context, ti ast.Ident, specs []*ast.AlterTableSpec) error {
-	schema, t, err := d.getSchemaAndTableByIdent(ctx, ti)
-	if err != nil {
-		return err
-	}
-
-	if t.Meta().TableCacheStatusType != model.TableCacheStatusDisable {
-		return errors.Trace(dbterror.ErrOptOnCacheTable.GenWithStackByArgs("Drop Indexes"))
-	}
-	indexNames := make([]model.CIStr, 0, len(specs))
-	ifExists := make([]bool, 0, len(specs))
-	for _, spec := range specs {
-		var indexName model.CIStr
-		if spec.Tp == ast.AlterTableDropPrimaryKey {
-			indexName = model.NewCIStr(mysql.PrimaryKeyName)
-		} else {
-			indexName = model.NewCIStr(spec.Name)
-		}
-
-		indexInfo := t.Meta().FindIndexByName(indexName.L)
-		if indexInfo != nil {
-			_, err := checkIsDropPrimaryKey(indexName, indexInfo, t)
-			if err != nil {
-				return err
-			}
-			if err := checkDropIndexOnAutoIncrementColumn(t.Meta(), indexInfo); err != nil {
-				return errors.Trace(err)
-			}
-		}
-
-		indexNames = append(indexNames, indexName)
-		ifExists = append(ifExists, spec.IfExists)
-	}
-
-	job := &model.Job{
->>>>>>> 1d2a0b99
 		SchemaID:   schema.ID,
 		TableID:    t.Meta().ID,
 		SchemaName: schema.Name.L,
 		TableName:  t.Meta().Name.L,
-<<<<<<< HEAD
 		Type:       jobTp,
 		BinlogInfo: &model.HistoryInfo{},
 		Args:       []interface{}{indexName, ifExists},
-=======
-		Type:       model.ActionDropIndexes,
-		BinlogInfo: &model.HistoryInfo{},
-		Args:       []interface{}{indexNames, ifExists},
->>>>>>> 1d2a0b99
 	}
 
 	err = d.DoDDLJob(ctx, job)
