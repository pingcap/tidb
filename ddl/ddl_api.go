// Copyright 2013 The ql Authors. All rights reserved.
// Use of this source code is governed by a BSD-style
// license that can be found in the LICENSES/QL-LICENSE file.

// Copyright 2016 PingCAP, Inc.
//
// Licensed under the Apache License, Version 2.0 (the "License");
// you may not use this file except in compliance with the License.
// You may obtain a copy of the License at
//
//     http://www.apache.org/licenses/LICENSE-2.0
//
// Unless required by applicable law or agreed to in writing, software
// distributed under the License is distributed on an "AS IS" BASIS,
// See the License for the specific language governing permissions and
// limitations under the License.

package ddl

import (
	"bytes"
	"fmt"
	"strings"
	"time"

	"github.com/cznic/mathutil"
	"github.com/juju/errors"
	"github.com/pingcap/tidb/ast"
	"github.com/pingcap/tidb/expression"
	"github.com/pingcap/tidb/infoschema"
	"github.com/pingcap/tidb/meta/autoid"
	"github.com/pingcap/tidb/model"
	"github.com/pingcap/tidb/mysql"
	"github.com/pingcap/tidb/sessionctx"
	"github.com/pingcap/tidb/sessionctx/variable"
	"github.com/pingcap/tidb/table"
	"github.com/pingcap/tidb/types"
	"github.com/pingcap/tidb/util/charset"
)

func (d *ddl) CreateSchema(ctx sessionctx.Context, schema model.CIStr, charsetInfo *ast.CharsetOpt) (err error) {
	is := d.GetInformationSchema(ctx)
	_, ok := is.SchemaByName(schema)
	if ok {
		return infoschema.ErrDatabaseExists.GenByArgs(schema)
	}

	if err = checkTooLongSchema(schema); err != nil {
		return errors.Trace(err)
	}

	schemaID, err := d.genGlobalID()
	if err != nil {
		return errors.Trace(err)
	}
	dbInfo := &model.DBInfo{
		Name: schema,
	}

	if charsetInfo != nil {
		err = checkCharsetAndCollation(charsetInfo.Chs, charsetInfo.Col)
		if err != nil {
			return errors.Trace(err)
		}
		dbInfo.Charset = charsetInfo.Chs
		dbInfo.Collate = charsetInfo.Col
	} else {
		dbInfo.Charset, dbInfo.Collate = getDefaultCharsetAndCollate()
	}

	job := &model.Job{
		SchemaID:   schemaID,
		Type:       model.ActionCreateSchema,
		BinlogInfo: &model.HistoryInfo{},
		Args:       []interface{}{dbInfo},
	}

	err = d.doDDLJob(ctx, job)
	err = d.callHookOnChanged(err)
	return errors.Trace(err)
}

func (d *ddl) DropSchema(ctx sessionctx.Context, schema model.CIStr) (err error) {
	is := d.GetInformationSchema(ctx)
	old, ok := is.SchemaByName(schema)
	if !ok {
		return errors.Trace(infoschema.ErrDatabaseNotExists)
	}
	job := &model.Job{
		SchemaID:   old.ID,
		Type:       model.ActionDropSchema,
		BinlogInfo: &model.HistoryInfo{},
	}

	err = d.doDDLJob(ctx, job)
	err = d.callHookOnChanged(err)
	return errors.Trace(err)
}

func checkTooLongSchema(schema model.CIStr) error {
	if len(schema.L) > mysql.MaxDatabaseNameLength {
		return ErrTooLongIdent.GenByArgs(schema)
	}
	return nil
}

func checkTooLongTable(table model.CIStr) error {
	if len(table.L) > mysql.MaxTableNameLength {
		return ErrTooLongIdent.GenByArgs(table)
	}
	return nil
}

func checkTooLongIndex(index model.CIStr) error {
	if len(index.L) > mysql.MaxIndexIdentifierLen {
		return ErrTooLongIdent.GenByArgs(index)
	}
	return nil
}

func getDefaultCharsetAndCollate() (string, string) {
	// TODO: TableDefaultCharset-->DatabaseDefaultCharset-->SystemDefaultCharset.
	// TODO: Change TableOption parser to parse collate.
	// This is a tmp solution.
	return "utf8", "utf8_bin"
}

func setColumnFlagWithConstraint(colMap map[string]*table.Column, v *ast.Constraint) {
	switch v.Tp {
	case ast.ConstraintPrimaryKey:
		for _, key := range v.Keys {
			c, ok := colMap[key.Column.Name.L]
			if !ok {
				continue
			}
			c.Flag |= mysql.PriKeyFlag
			// Primary key can not be NULL.
			c.Flag |= mysql.NotNullFlag
		}
	case ast.ConstraintUniq, ast.ConstraintUniqIndex, ast.ConstraintUniqKey:
		for i, key := range v.Keys {
			c, ok := colMap[key.Column.Name.L]
			if !ok {
				continue
			}
			if i == 0 {
				// Only the first column can be set
				// if unique index has multi columns,
				// the flag should be MultipleKeyFlag.
				// See https://dev.mysql.com/doc/refman/5.7/en/show-columns.html
				if len(v.Keys) > 1 {
					c.Flag |= mysql.MultipleKeyFlag
				} else {
					c.Flag |= mysql.UniqueKeyFlag
				}
			}
		}
	case ast.ConstraintKey, ast.ConstraintIndex:
		for i, key := range v.Keys {
			c, ok := colMap[key.Column.Name.L]
			if !ok {
				continue
			}
			if i == 0 {
				// Only the first column can be set.
				c.Flag |= mysql.MultipleKeyFlag
			}
		}
	}
}

func buildColumnsAndConstraints(ctx sessionctx.Context, colDefs []*ast.ColumnDef,
	constraints []*ast.Constraint) ([]*table.Column, []*ast.Constraint, error) {
	var cols []*table.Column
	colMap := map[string]*table.Column{}
	// outPriKeyConstraint is the primary key constraint out of column definition. such as: create table t1 (id int , age int, primary key(id));
	var outPriKeyConstraint *ast.Constraint
	for _, v := range constraints {
		if v.Tp == ast.ConstraintPrimaryKey {
			outPriKeyConstraint = v
			break
		}
	}
	for i, colDef := range colDefs {
		col, cts, err := buildColumnAndConstraint(ctx, i, colDef, outPriKeyConstraint)
		if err != nil {
			return nil, nil, errors.Trace(err)
		}
		col.State = model.StatePublic
		constraints = append(constraints, cts...)
		cols = append(cols, col)
		colMap[colDef.Name.Name.L] = col
	}
	// Traverse table Constraints and set col.flag.
	for _, v := range constraints {
		setColumnFlagWithConstraint(colMap, v)
	}
	return cols, constraints, nil
}

func setCharsetCollationFlenDecimal(tp *types.FieldType) error {
	tp.Charset = strings.ToLower(tp.Charset)
	tp.Collate = strings.ToLower(tp.Collate)
	if len(tp.Charset) == 0 {
		switch tp.Tp {
		case mysql.TypeString, mysql.TypeVarchar, mysql.TypeVarString, mysql.TypeBlob, mysql.TypeTinyBlob, mysql.TypeMediumBlob, mysql.TypeLongBlob, mysql.TypeEnum, mysql.TypeSet:
			tp.Charset, tp.Collate = getDefaultCharsetAndCollate()
		default:
			tp.Charset = charset.CharsetBin
			tp.Collate = charset.CharsetBin
		}
	} else {
		if !charset.ValidCharsetAndCollation(tp.Charset, tp.Collate) {
			return errUnsupportedCharset.GenByArgs(tp.Charset, tp.Collate)
		}
		if len(tp.Collate) == 0 {
			var err error
			tp.Collate, err = charset.GetDefaultCollation(tp.Charset)
			if err != nil {
				return errors.Trace(err)
			}
		}
	}
	// Use default value for flen or decimal when they are unspecified.
	defaultFlen, defaultDecimal := mysql.GetDefaultFieldLengthAndDecimal(tp.Tp)
	if tp.Flen == types.UnspecifiedLength {
		tp.Flen = defaultFlen
		if mysql.HasUnsignedFlag(tp.Flag) && tp.Tp != mysql.TypeLonglong && mysql.IsIntegerType(tp.Tp) {
			// Issue #4684: the flen of unsigned integer(except bigint) is 1 digit shorter than signed integer
			// because it has no prefix "+" or "-" character.
			tp.Flen--
		}
	}
	if tp.Decimal == types.UnspecifiedLength {
		tp.Decimal = defaultDecimal
	}
	return nil
}

// outPriKeyConstraint is the primary key constraint out of column definition. such as: create table t1 (id int , age int, primary key(id));
func buildColumnAndConstraint(ctx sessionctx.Context, offset int,
	colDef *ast.ColumnDef, outPriKeyConstraint *ast.Constraint) (*table.Column, []*ast.Constraint, error) {
	err := setCharsetCollationFlenDecimal(colDef.Tp)
	if err != nil {
		return nil, nil, errors.Trace(err)
	}
	col, cts, err := columnDefToCol(ctx, offset, colDef, outPriKeyConstraint)
	if err != nil {
		return nil, nil, errors.Trace(err)
	}
	return col, cts, nil
}

// checkColumnDefaultValue checks the default value of the column.
// In non-strict SQL mode, if the default value of the column is an empty string, the default value can be ignored.
// In strict SQL mode, TEXT/BLOB/JSON can't have not null default values.
func checkColumnDefaultValue(ctx sessionctx.Context, col *table.Column, value interface{}) (bool, interface{}, error) {
	hasDefaultValue := true
	if value != nil && (col.Tp == mysql.TypeJSON ||
		col.Tp == mysql.TypeTinyBlob || col.Tp == mysql.TypeMediumBlob ||
		col.Tp == mysql.TypeLongBlob || col.Tp == mysql.TypeBlob) {
		// In non-strict SQL mode.
		if !ctx.GetSessionVars().SQLMode.HasStrictMode() && value == "" {
			if col.Tp == mysql.TypeBlob || col.Tp == mysql.TypeLongBlob {
				// The TEXT/BLOB default value can be ignored.
				hasDefaultValue = false
			}
			// In non-strict SQL mode, if the column type is json and the default value is null, it is initialized to an empty array.
			if col.Tp == mysql.TypeJSON {
				value = `null`
			}
			sc := ctx.GetSessionVars().StmtCtx
			sc.AppendWarning(errBlobCantHaveDefault.GenByArgs(col.Name.O))
			return hasDefaultValue, value, nil
		}
		// In strict SQL mode or default value is not an empty string.
		return hasDefaultValue, value, errBlobCantHaveDefault.GenByArgs(col.Name.O)
	}
	return hasDefaultValue, value, nil
}

// isExplicitTimeStamp is used to check if explicit_defaults_for_timestamp is on or off.
// Check out this link for more details.
// https://dev.mysql.com/doc/refman/5.7/en/server-system-variables.html#sysvar_explicit_defaults_for_timestamp
func isExplicitTimeStamp() bool {
	// TODO: implement the behavior as MySQL when explicit_defaults_for_timestamp = off, then this function could return false.
	return true
}

// columnDefToCol converts ColumnDef to Col and TableConstraints.
// outPriKeyConstraint is the primary key constraint out of column definition. such as: create table t1 (id int , age int, primary key(id));
func columnDefToCol(ctx sessionctx.Context, offset int, colDef *ast.ColumnDef, outPriKeyConstraint *ast.Constraint) (*table.Column, []*ast.Constraint, error) {
	var constraints = make([]*ast.Constraint, 0)
	col := table.ToColumn(&model.ColumnInfo{
		Offset:    offset,
		Name:      colDef.Name.Name,
		FieldType: *colDef.Tp,
	})

	if !isExplicitTimeStamp() {
		// Check and set TimestampFlag, OnUpdateNowFlag and NotNullFlag.
		if col.Tp == mysql.TypeTimestamp {
			col.Flag |= mysql.TimestampFlag
			col.Flag |= mysql.OnUpdateNowFlag
			col.Flag |= mysql.NotNullFlag
		}
	}

	setOnUpdateNow := false
	hasDefaultValue := false
	hasNullFlag := false
	if colDef.Options != nil {
		length := types.UnspecifiedLength

		keys := []*ast.IndexColName{
			{
				Column: colDef.Name,
				Length: length,
			},
		}

		for _, v := range colDef.Options {
			switch v.Tp {
			case ast.ColumnOptionNotNull:
				col.Flag |= mysql.NotNullFlag
			case ast.ColumnOptionNull:
				col.Flag &= ^mysql.NotNullFlag
				removeOnUpdateNowFlag(col)
				hasNullFlag = true
			case ast.ColumnOptionAutoIncrement:
				col.Flag |= mysql.AutoIncrementFlag
			case ast.ColumnOptionPrimaryKey:
				constraint := &ast.Constraint{Tp: ast.ConstraintPrimaryKey, Keys: keys}
				constraints = append(constraints, constraint)
				col.Flag |= mysql.PriKeyFlag
			case ast.ColumnOptionUniqKey:
				constraint := &ast.Constraint{Tp: ast.ConstraintUniqKey, Name: colDef.Name.Name.O, Keys: keys}
				constraints = append(constraints, constraint)
				col.Flag |= mysql.UniqueKeyFlag
			case ast.ColumnOptionDefaultValue:
				value, err := getDefaultValue(ctx, v, colDef.Tp.Tp, colDef.Tp.Decimal)
				if err != nil {
					return nil, nil, ErrColumnBadNull.Gen("invalid default value - %s", err)
				}
				if hasDefaultValue, value, err = checkColumnDefaultValue(ctx, col, value); err != nil {
					return nil, nil, errors.Trace(err)
				}
<<<<<<< HEAD
				if err = col.SetDefaultValue(value); err != nil {
					return nil, nil, errors.Trace(err)
				}
				hasDefaultValue = true
=======
				col.DefaultValue = value
>>>>>>> d261b6a5
				removeOnUpdateNowFlag(col)
			case ast.ColumnOptionOnUpdate:
				// TODO: Support other time functions.
				if col.Tp == mysql.TypeTimestamp || col.Tp == mysql.TypeDatetime {
					if !expression.IsCurrentTimestampExpr(v.Expr) {
						return nil, nil, ErrInvalidOnUpdate.GenByArgs(col.Name)
					}
				} else {
					return nil, nil, ErrInvalidOnUpdate.GenByArgs(col.Name)
				}
				col.Flag |= mysql.OnUpdateNowFlag
				setOnUpdateNow = true
			case ast.ColumnOptionComment:
				err := setColumnComment(ctx, col, v)
				if err != nil {
					return nil, nil, errors.Trace(err)
				}
			case ast.ColumnOptionGenerated:
				var buf = bytes.NewBuffer([]byte{})
				v.Expr.Format(buf)
				col.GeneratedExprString = buf.String()
				col.GeneratedStored = v.Stored
				_, dependColNames := findDependedColumnNames(colDef)
				col.Dependences = dependColNames
			case ast.ColumnOptionFulltext:
				// TODO: Support this type.
			}
		}
	}

	setTimestampDefaultValue(col, hasDefaultValue, setOnUpdateNow)

	// Set `NoDefaultValueFlag` if this field doesn't have a default value and
	// it is `not null` and not an `AUTO_INCREMENT` field or `TIMESTAMP` field.
	setNoDefaultValueFlag(col, hasDefaultValue)
	if col.FieldType.EvalType().IsStringKind() && col.Charset == charset.CharsetBin {
		col.Flag |= mysql.BinaryFlag
	}
	if col.Tp == mysql.TypeBit {
		// For BIT field, it's charset is binary but does not have binary flag.
		col.Flag &= ^mysql.BinaryFlag
		col.Flag |= mysql.UnsignedFlag
	}
	if col.Tp == mysql.TypeYear {
		// For Year field, it's charset is binary but does not have binary flag.
		col.Flag &= ^mysql.BinaryFlag
		col.Flag |= mysql.ZerofillFlag
	}
	err := checkPriKeyConstraint(col, hasDefaultValue, hasNullFlag, outPriKeyConstraint)
	if err != nil {
		return nil, nil, errors.Trace(err)
	}
	err = checkDefaultValue(ctx, col, hasDefaultValue)
	if err != nil {
		return nil, nil, errors.Trace(err)
	}
	return col, constraints, nil
}

func getDefaultValue(ctx sessionctx.Context, c *ast.ColumnOption, tp byte, fsp int) (interface{}, error) {
	if tp == mysql.TypeTimestamp || tp == mysql.TypeDatetime {
		vd, err := expression.GetTimeValue(ctx, c.Expr, tp, fsp)
		value := vd.GetValue()
		if err != nil {
			return nil, errors.Trace(err)
		}

		// Value is nil means `default null`.
		if value == nil {
			return nil, nil
		}

		// If value is types.Time, convert it to string.
		if vv, ok := value.(types.Time); ok {
			return vv.String(), nil
		}

		return value, nil
	}
	v, err := expression.EvalAstExpr(ctx, c.Expr)
	if err != nil {
		return nil, errors.Trace(err)
	}

	if v.IsNull() {
		return nil, nil
	}

	if v.Kind() == types.KindBinaryLiteral || v.Kind() == types.KindMysqlBit {
		if tp == mysql.TypeBit ||
			tp == mysql.TypeString || tp == mysql.TypeVarchar || tp == mysql.TypeVarString ||
			tp == mysql.TypeBlob || tp == mysql.TypeLongBlob || tp == mysql.TypeMediumBlob || tp == mysql.TypeTinyBlob ||
			tp == mysql.TypeJSON {
			// For BinaryLiteral / string fields, when getting default value we cast the value into BinaryLiteral{}, thus we return
			// its raw string content here.
			return v.GetBinaryLiteral().ToString(), nil
		}
		// For other kind of fields (e.g. INT), we supply its integer value so that it acts as integers.
		return v.GetBinaryLiteral().ToInt(ctx.GetSessionVars().StmtCtx)
	}

	if tp == mysql.TypeBit {
		if v.Kind() == types.KindInt64 || v.Kind() == types.KindUint64 {
			// For BIT fields, convert int into BinaryLiteral.
			return types.NewBinaryLiteralFromUint(v.GetUint64(), -1).ToString(), nil
		}
	}

	return v.ToString()
}

func removeOnUpdateNowFlag(c *table.Column) {
	// For timestamp Col, if it is set null or default value,
	// OnUpdateNowFlag should be removed.
	if mysql.HasTimestampFlag(c.Flag) {
		c.Flag &= ^mysql.OnUpdateNowFlag
	}
}

func setTimestampDefaultValue(c *table.Column, hasDefaultValue bool, setOnUpdateNow bool) {
	if hasDefaultValue {
		return
	}

	// For timestamp Col, if is not set default value or not set null, use current timestamp.
	if mysql.HasTimestampFlag(c.Flag) && mysql.HasNotNullFlag(c.Flag) {
		if setOnUpdateNow {
			c.DefaultValue = types.ZeroDatetimeStr
		} else {
			c.DefaultValue = strings.ToUpper(ast.CurrentTimestamp)
		}
	}
}

func setNoDefaultValueFlag(c *table.Column, hasDefaultValue bool) {
	if hasDefaultValue {
		return
	}

	if !mysql.HasNotNullFlag(c.Flag) {
		return
	}

	// Check if it is an `AUTO_INCREMENT` field or `TIMESTAMP` field.
	if !mysql.HasAutoIncrementFlag(c.Flag) && !mysql.HasTimestampFlag(c.Flag) {
		c.Flag |= mysql.NoDefaultValueFlag
	}
}

func checkDefaultValue(ctx sessionctx.Context, c *table.Column, hasDefaultValue bool) error {
	if !hasDefaultValue {
		return nil
	}

	if c.GetDefaultValue() != nil {
		if _, err := table.GetColDefaultValue(ctx, c.ToInfo()); err != nil {
			return types.ErrInvalidDefault.GenByArgs(c.Name)
		}
		return nil
	}
	// Primary key default null is invalid.
	if mysql.HasPriKeyFlag(c.Flag) {
		return ErrPrimaryCantHaveNull
	}

	// Set not null but default null is invalid.
	if mysql.HasNotNullFlag(c.Flag) {
		return types.ErrInvalidDefault.GenByArgs(c.Name)
	}

	return nil
}

// checkPriKeyConstraint check all parts of a PRIMARY KEY must be NOT NULL
func checkPriKeyConstraint(col *table.Column, hasDefaultValue, hasNullFlag bool, outPriKeyConstraint *ast.Constraint) error {
	// Primary key should not be null.
	if mysql.HasPriKeyFlag(col.Flag) && hasDefaultValue && col.GetDefaultValue() == nil {
		return types.ErrInvalidDefault.GenByArgs(col.Name)
	}
	// Set primary key flag for outer primary key constraint.
	// Such as: create table t1 (id int , age int, primary key(id))
	if !mysql.HasPriKeyFlag(col.Flag) && outPriKeyConstraint != nil {
		for _, key := range outPriKeyConstraint.Keys {
			if key.Column.Name.L != col.Name.L {
				continue
			}
			col.Flag |= mysql.PriKeyFlag
			break
		}
	}
	// Primary key should not be null.
	if mysql.HasPriKeyFlag(col.Flag) && hasNullFlag {
		return ErrPrimaryCantHaveNull
	}
	return nil
}

func checkDuplicateColumn(colDefs []*ast.ColumnDef) error {
	colNames := map[string]bool{}
	for _, colDef := range colDefs {
		nameLower := colDef.Name.Name.L
		if colNames[nameLower] {
			return infoschema.ErrColumnExists.GenByArgs(colDef.Name.Name)
		}
		colNames[nameLower] = true
	}
	return nil
}

func checkGeneratedColumn(colDefs []*ast.ColumnDef) error {
	var colName2Generation = make(map[string]columnGenerationInDDL, len(colDefs))
	for i, colDef := range colDefs {
		generated, depCols := findDependedColumnNames(colDef)
		if !generated {
			colName2Generation[colDef.Name.Name.L] = columnGenerationInDDL{
				position:  i,
				generated: false,
			}
		} else {
			colName2Generation[colDef.Name.Name.L] = columnGenerationInDDL{
				position:    i,
				generated:   true,
				dependences: depCols,
			}
		}
	}
	for _, colDef := range colDefs {
		colName := colDef.Name.Name.L
		if err := verifyColumnGeneration(colName2Generation, colName); err != nil {
			return errors.Trace(err)
		}
	}
	return nil
}

func checkTooLongColumn(colDefs []*ast.ColumnDef) error {
	for _, colDef := range colDefs {
		if len(colDef.Name.Name.O) > mysql.MaxColumnNameLength {
			return ErrTooLongIdent.GenByArgs(colDef.Name.Name)
		}
	}
	return nil
}

func checkTooManyColumns(colDefs []*ast.ColumnDef) error {
	if len(colDefs) > TableColumnCountLimit {
		return errTooManyFields
	}
	return nil
}

// checkPointTypeColumns checks multiple decimal/float/double columns.
func checkPointTypeColumns(colDefs []*ast.ColumnDef) error {
	for _, colDef := range colDefs {
		if err := checkPointTypeColumn(colDef.Name.OrigColName(), colDef.Tp); err != nil {
			return errors.Trace(err)
		}
	}
	return nil
}

// checkPointTypeColumn checks a decimal/float/double column.
func checkPointTypeColumn(colName string, tp *types.FieldType) error {
	switch tp.Tp {
	case mysql.TypeNewDecimal, mysql.TypeDouble, mysql.TypeFloat:
		if tp.Flen < tp.Decimal {
			return types.ErrMBiggerThanD.GenByArgs(colName)
		}
	}
	return nil
}

func checkDuplicateConstraint(namesMap map[string]bool, name string, foreign bool) error {
	if name == "" {
		return nil
	}
	nameLower := strings.ToLower(name)
	if namesMap[nameLower] {
		if foreign {
			return infoschema.ErrCannotAddForeign
		}
		return ErrDupKeyName.Gen("duplicate key name %s", name)
	}
	namesMap[nameLower] = true
	return nil
}

func setEmptyConstraintName(namesMap map[string]bool, constr *ast.Constraint, foreign bool) {
	if constr.Name == "" && len(constr.Keys) > 0 {
		colName := constr.Keys[0].Column.Name.L
		constrName := colName
		i := 2
		if strings.EqualFold(constrName, mysql.PrimaryKeyName) {
			constrName = fmt.Sprintf("%s_%d", constrName, 2)
			i = 3
		}
		for namesMap[constrName] {
			// We loop forever until we find constrName that haven't been used.
			if foreign {
				constrName = fmt.Sprintf("fk_%s_%d", colName, i)
			} else {
				constrName = fmt.Sprintf("%s_%d", colName, i)
			}
			i++
		}
		constr.Name = constrName
		namesMap[constrName] = true
	}
}

func checkConstraintNames(constraints []*ast.Constraint) error {
	constrNames := map[string]bool{}
	fkNames := map[string]bool{}

	// Check not empty constraint name whether is duplicated.
	for _, constr := range constraints {
		if constr.Tp == ast.ConstraintForeignKey {
			err := checkDuplicateConstraint(fkNames, constr.Name, true)
			if err != nil {
				return errors.Trace(err)
			}
		} else {
			err := checkDuplicateConstraint(constrNames, constr.Name, false)
			if err != nil {
				return errors.Trace(err)
			}
		}
	}

	// Set empty constraint names.
	for _, constr := range constraints {
		if constr.Tp == ast.ConstraintForeignKey {
			setEmptyConstraintName(fkNames, constr, true)
		} else {
			setEmptyConstraintName(constrNames, constr, false)
		}
	}

	return nil
}

func buildTableInfo(ctx sessionctx.Context, d *ddl, tableName model.CIStr, cols []*table.Column, constraints []*ast.Constraint) (tbInfo *model.TableInfo, err error) {
	tbInfo = &model.TableInfo{
		Name: tableName,
	}
	// When this function is called by MockTableInfo, we should set a particular table id.
	// So the `ddl` structure may be nil.
	if d != nil {
		tbInfo.ID, err = d.genGlobalID()
		if err != nil {
			return nil, errors.Trace(err)
		}
	}
	for _, v := range cols {
		v.ID = allocateColumnID(tbInfo)
		tbInfo.Columns = append(tbInfo.Columns, v.ToInfo())
	}
	for _, constr := range constraints {
		if constr.Tp == ast.ConstraintForeignKey {
			for _, fk := range tbInfo.ForeignKeys {
				if fk.Name.L == strings.ToLower(constr.Name) {
					return nil, infoschema.ErrCannotAddForeign
				}
			}
			var fk model.FKInfo
			fk.Name = model.NewCIStr(constr.Name)
			fk.RefTable = constr.Refer.Table.Name
			fk.State = model.StatePublic
			for _, key := range constr.Keys {
				fk.Cols = append(fk.Cols, key.Column.Name)
			}
			for _, key := range constr.Refer.IndexColNames {
				fk.RefCols = append(fk.RefCols, key.Column.Name)
			}
			fk.OnDelete = int(constr.Refer.OnDelete.ReferOpt)
			fk.OnUpdate = int(constr.Refer.OnUpdate.ReferOpt)
			if len(fk.Cols) != len(fk.RefCols) {
				return nil, infoschema.ErrForeignKeyNotMatch.GenByArgs(tbInfo.Name.O)
			}
			if len(fk.Cols) == 0 {
				// TODO: In MySQL, this case will report a parse error.
				return nil, infoschema.ErrCannotAddForeign
			}
			tbInfo.ForeignKeys = append(tbInfo.ForeignKeys, &fk)
			continue
		}
		if constr.Tp == ast.ConstraintPrimaryKey {
			var col *table.Column
			for _, key := range constr.Keys {
				col = table.FindCol(cols, key.Column.Name.O)
				if col == nil {
					return nil, errKeyColumnDoesNotExits.Gen("key column %s doesn't exist in table", key.Column.Name)
				}
				// Virtual columns cannot be used in primary key.
				if col.IsGenerated() && !col.GeneratedStored {
					return nil, errUnsupportedOnGeneratedColumn.GenByArgs("Defining a virtual generated column as primary key")
				}
			}
			if len(constr.Keys) == 1 {
				switch col.Tp {
				case mysql.TypeLong, mysql.TypeLonglong,
					mysql.TypeTiny, mysql.TypeShort, mysql.TypeInt24:
					tbInfo.PKIsHandle = true
					// Avoid creating index for PK handle column.
					continue
				}
			}
		}
		// build index info.
		idxInfo, err := buildIndexInfo(tbInfo, model.NewCIStr(constr.Name), constr.Keys, model.StatePublic)
		if err != nil {
			return nil, errors.Trace(err)
		}
		//check if the index is primary or uniqiue.
		switch constr.Tp {
		case ast.ConstraintPrimaryKey:
			idxInfo.Primary = true
			idxInfo.Unique = true
			idxInfo.Name = model.NewCIStr(mysql.PrimaryKeyName)
		case ast.ConstraintUniq, ast.ConstraintUniqKey, ast.ConstraintUniqIndex:
			idxInfo.Unique = true
		}
		// set index type.
		if constr.Option != nil {
			idxInfo.Comment, err = validateCommentLength(ctx.GetSessionVars(),
				constr.Option.Comment,
				maxCommentLength,
				errTooLongIndexComment.GenByArgs(idxInfo.Name.String(), maxCommentLength))
			if err != nil {
				return nil, errors.Trace(err)
			}
			if constr.Option.Tp == model.IndexTypeInvalid {
				// Use btree as default index type.
				idxInfo.Tp = model.IndexTypeBtree
			} else {
				idxInfo.Tp = constr.Option.Tp
			}
		} else {
			// Use btree as default index type.
			idxInfo.Tp = model.IndexTypeBtree
		}
		idxInfo.ID = allocateIndexID(tbInfo)
		tbInfo.Indices = append(tbInfo.Indices, idxInfo)
	}
	return
}

func (d *ddl) CreateTableWithLike(ctx sessionctx.Context, ident, referIdent ast.Ident, ifNotExists bool) error {
	is := d.GetInformationSchema(ctx)
	_, ok := is.SchemaByName(referIdent.Schema)
	if !ok {
		return infoschema.ErrTableNotExists.GenByArgs(referIdent.Schema, referIdent.Name)
	}
	referTbl, err := is.TableByName(referIdent.Schema, referIdent.Name)
	if err != nil {
		return infoschema.ErrTableNotExists.GenByArgs(referIdent.Schema, referIdent.Name)
	}
	schema, ok := is.SchemaByName(ident.Schema)
	if !ok {
		return infoschema.ErrDatabaseNotExists.GenByArgs(ident.Schema)
	}
	if is.TableExists(ident.Schema, ident.Name) {
		if ifNotExists {
			ctx.GetSessionVars().StmtCtx.AppendNote(infoschema.ErrTableExists.GenByArgs(ident))
			return nil
		}
		return infoschema.ErrTableExists.GenByArgs(ident)
	}

	tblInfo := *referTbl.Meta()
	tblInfo.Name = ident.Name
	tblInfo.AutoIncID = 0
	tblInfo.ForeignKeys = nil
	tblInfo.ID, err = d.genGlobalID()
	if err != nil {
		return errors.Trace(err)
	}
	job := &model.Job{
		SchemaID:   schema.ID,
		TableID:    tblInfo.ID,
		Type:       model.ActionCreateTable,
		BinlogInfo: &model.HistoryInfo{},
		Args:       []interface{}{tblInfo},
	}

	err = d.doDDLJob(ctx, job)
	err = d.callHookOnChanged(err)
	return errors.Trace(err)
}

func (d *ddl) CreateTable(ctx sessionctx.Context, s *ast.CreateTableStmt) (err error) {
	ident := ast.Ident{Schema: s.Table.Schema, Name: s.Table.Name}
	if s.ReferTable != nil {
		referIdent := ast.Ident{Schema: s.ReferTable.Schema, Name: s.ReferTable.Name}
		return d.CreateTableWithLike(ctx, ident, referIdent, s.IfNotExists)
	}
	colDefs := s.Cols
	is := d.GetInformationSchema(ctx)
	schema, ok := is.SchemaByName(ident.Schema)
	if !ok {
		return infoschema.ErrDatabaseNotExists.GenByArgs(ident.Schema)
	}
	if is.TableExists(ident.Schema, ident.Name) {
		if s.IfNotExists {
			ctx.GetSessionVars().StmtCtx.AppendNote(infoschema.ErrTableExists.GenByArgs(ident))
			return nil
		}
		return infoschema.ErrTableExists.GenByArgs(ident)
	}
	if err = checkTooLongTable(ident.Name); err != nil {
		return errors.Trace(err)
	}
	if err = checkDuplicateColumn(colDefs); err != nil {
		return errors.Trace(err)
	}
	if err = checkGeneratedColumn(colDefs); err != nil {
		return errors.Trace(err)
	}
	if err = checkTooLongColumn(colDefs); err != nil {
		return errors.Trace(err)
	}
	if err = checkTooManyColumns(colDefs); err != nil {
		return errors.Trace(err)
	}

	if err = checkPointTypeColumns(colDefs); err != nil {
		return errors.Trace(err)
	}

	cols, newConstraints, err := buildColumnsAndConstraints(ctx, colDefs, s.Constraints)
	if err != nil {
		return errors.Trace(err)
	}

	err = checkConstraintNames(newConstraints)
	if err != nil {
		return errors.Trace(err)
	}

	tbInfo, err := buildTableInfo(ctx, d, ident.Name, cols, newConstraints)
	if err != nil {
		return errors.Trace(err)
	}

	pi, err := buildTablePartitionInfo(ctx, d, s)
	if err != nil {
		return errors.Trace(err)
	}

	if pi != nil {
		err = checkPartitionNameUnique(tbInfo, pi)
		if err != nil {
			return errors.Trace(err)
		}
		err = checkCreatePartitionValue(pi)
		if err != nil {
			return errors.Trace(err)
		}
		err = checkAddPartitionTooManyPartitions(len(pi.Definitions))
		if err != nil {
			return errors.Trace(err)
		}
		err = checkPartitionFuncValid(s.Partition.Expr)
		if err != nil {
			return errors.Trace(err)
		}
		err = checkPartitionFuncType(ctx, s, cols, tbInfo)
		if err != nil {
			return errors.Trace(err)
		}
		tbInfo.Partition = pi
	}

	job := &model.Job{
		SchemaID:   schema.ID,
		TableID:    tbInfo.ID,
		Type:       model.ActionCreateTable,
		BinlogInfo: &model.HistoryInfo{},
		Args:       []interface{}{tbInfo},
	}

	err = handleTableOptions(s.Options, tbInfo)
	if err != nil {
		return errors.Trace(err)
	}
	err = checkCharsetAndCollation(tbInfo.Charset, tbInfo.Collate)
	if err != nil {
		return errors.Trace(err)
	}
	err = d.doDDLJob(ctx, job)
	if err == nil {
		if tbInfo.AutoIncID > 1 {
			// Default tableAutoIncID base is 0.
			// If the first ID is expected to greater than 1, we need to do rebase.
			err = d.handleAutoIncID(tbInfo, schema.ID)
		}
	}

	// table exists, but if_not_exists flags is true, so we ignore this error.
	if infoschema.ErrTableExists.Equal(err) && s.IfNotExists {
		return nil
	}
	err = d.callHookOnChanged(err)
	return errors.Trace(err)
}

func checkCharsetAndCollation(cs string, co string) error {
	if !charset.ValidCharsetAndCollation(cs, co) {
		return ErrUnknownCharacterSet.GenByArgs(cs)
	}
	return nil
}

// handleAutoIncID handles auto_increment option in DDL. It creates a ID counter for the table and initiates the counter to a proper value.
// For example if the option sets auto_increment to 10. The counter will be set to 9. So the next allocated ID will be 10.
func (d *ddl) handleAutoIncID(tbInfo *model.TableInfo, schemaID int64) error {
	alloc := autoid.NewAllocator(d.store, tbInfo.GetDBID(schemaID))
	tbInfo.State = model.StatePublic
	tb, err := table.TableFromMeta(alloc, tbInfo)
	if err != nil {
		return errors.Trace(err)
	}
	// The operation of the minus 1 to make sure that the current value doesn't be used,
	// the next Alloc operation will get this value.
	// Its behavior is consistent with MySQL.
	if err = tb.RebaseAutoID(nil, tbInfo.AutoIncID-1, false); err != nil {
		return errors.Trace(err)
	}
	return nil
}

// handleTableOptions updates tableInfo according to table options.
func handleTableOptions(options []*ast.TableOption, tbInfo *model.TableInfo) error {
	for _, op := range options {
		switch op.Tp {
		case ast.TableOptionAutoIncrement:
			tbInfo.AutoIncID = int64(op.UintValue)
		case ast.TableOptionComment:
			tbInfo.Comment = op.StrValue
		case ast.TableOptionCharset:
			tbInfo.Charset = op.StrValue
		case ast.TableOptionCollate:
			tbInfo.Collate = op.StrValue
		case ast.TableOptionShardRowID:
			if hasAutoIncrementColumn(tbInfo) && op.UintValue != 0 {
				return errUnsupportedShardRowIDBits
			}
			tbInfo.ShardRowIDBits = op.UintValue
			if tbInfo.ShardRowIDBits > shardRowIDBitsMax {
				tbInfo.ShardRowIDBits = shardRowIDBitsMax
			}
		}
	}
	return nil
}

func hasAutoIncrementColumn(tbInfo *model.TableInfo) bool {
	for _, col := range tbInfo.Columns {
		if mysql.HasAutoIncrementFlag(col.Flag) {
			return true
		}
	}
	return false
}

// isIgnorableSpec checks if the spec type is ignorable.
// Some specs are parsed by ignored. This is for compatibility.
func isIgnorableSpec(tp ast.AlterTableType) bool {
	// AlterTableLock/AlterTableAlgorithm are ignored.
	return tp == ast.AlterTableLock || tp == ast.AlterTableAlgorithm
}

func (d *ddl) AlterTable(ctx sessionctx.Context, ident ast.Ident, specs []*ast.AlterTableSpec) (err error) {
	// Only handle valid specs.
	validSpecs := make([]*ast.AlterTableSpec, 0, len(specs))
	for _, spec := range specs {
		if isIgnorableSpec(spec.Tp) {
			continue
		}
		validSpecs = append(validSpecs, spec)
	}

	if len(validSpecs) != 1 {
		// TODO: Hanlde len(validSpecs) == 0.
		// Now we only allow one schema changing at the same time.
		return errRunMultiSchemaChanges
	}

	for _, spec := range validSpecs {
		switch spec.Tp {
		case ast.AlterTableAddColumns:
			if len(spec.NewColumns) != 1 {
				return errRunMultiSchemaChanges
			}
			err = d.AddColumn(ctx, ident, spec)
		case ast.AlterTableAddPartitions:
			err = d.AddTablePartitions(ctx, ident, spec)
		case ast.AlterTableDropColumn:
			err = d.DropColumn(ctx, ident, spec.OldColumnName.Name)
		case ast.AlterTableDropIndex:
			err = d.DropIndex(ctx, ident, model.NewCIStr(spec.Name))
		case ast.AlterTableDropPartition:
			err = d.DropTablePartition(ctx, ident, spec)
		case ast.AlterTableAddConstraint:
			constr := spec.Constraint
			switch spec.Constraint.Tp {
			case ast.ConstraintKey, ast.ConstraintIndex:
				err = d.CreateIndex(ctx, ident, false, model.NewCIStr(constr.Name), spec.Constraint.Keys, constr.Option)
			case ast.ConstraintUniq, ast.ConstraintUniqIndex, ast.ConstraintUniqKey:
				err = d.CreateIndex(ctx, ident, true, model.NewCIStr(constr.Name), spec.Constraint.Keys, constr.Option)
			case ast.ConstraintForeignKey:
				err = d.CreateForeignKey(ctx, ident, model.NewCIStr(constr.Name), spec.Constraint.Keys, spec.Constraint.Refer)
			case ast.ConstraintPrimaryKey:
				err = ErrUnsupportedModifyPrimaryKey.GenByArgs("add")
			default:
				// Nothing to do now.
			}
		case ast.AlterTableDropForeignKey:
			err = d.DropForeignKey(ctx, ident, model.NewCIStr(spec.Name))
		case ast.AlterTableModifyColumn:
			err = d.ModifyColumn(ctx, ident, spec)
		case ast.AlterTableChangeColumn:
			err = d.ChangeColumn(ctx, ident, spec)
		case ast.AlterTableAlterColumn:
			err = d.AlterColumn(ctx, ident, spec)
		case ast.AlterTableRenameTable:
			newIdent := ast.Ident{Schema: spec.NewTable.Schema, Name: spec.NewTable.Name}
			err = d.RenameTable(ctx, ident, newIdent)
		case ast.AlterTableDropPrimaryKey:
			err = ErrUnsupportedModifyPrimaryKey.GenByArgs("drop")
		case ast.AlterTableRenameIndex:
			err = d.RenameIndex(ctx, ident, spec)
		case ast.AlterTableOption:
			for _, opt := range spec.Options {
				switch opt.Tp {
				case ast.TableOptionShardRowID:
					if opt.UintValue > shardRowIDBitsMax {
						opt.UintValue = shardRowIDBitsMax
					}
					err = d.ShardRowID(ctx, ident, opt.UintValue)
				case ast.TableOptionAutoIncrement:
					err = d.RebaseAutoID(ctx, ident, int64(opt.UintValue))
				case ast.TableOptionComment:
					spec.Comment = opt.StrValue
					err = d.AlterTableComment(ctx, ident, spec)
				}
				if err != nil {
					return errors.Trace(err)
				}
			}
		default:
			// Nothing to do now.
		}

		if err != nil {
			return errors.Trace(err)
		}
	}

	return nil
}

func (d *ddl) RebaseAutoID(ctx sessionctx.Context, ident ast.Ident, newBase int64) error {
	is := d.GetInformationSchema(ctx)
	schema, ok := is.SchemaByName(ident.Schema)
	if !ok {
		return infoschema.ErrDatabaseNotExists.GenByArgs(ident.Schema)
	}
	t, err := is.TableByName(ident.Schema, ident.Name)
	if err != nil {
		return errors.Trace(infoschema.ErrTableNotExists.GenByArgs(ident.Schema, ident.Name))
	}
	autoIncID, err := t.Allocator(ctx).NextGlobalAutoID(t.Meta().ID)
	if err != nil {
		return errors.Trace(err)
	}
	newBase = mathutil.MaxInt64(newBase, autoIncID)
	job := &model.Job{
		SchemaID:   schema.ID,
		TableID:    t.Meta().ID,
		Type:       model.ActionRebaseAutoID,
		BinlogInfo: &model.HistoryInfo{},
		Args:       []interface{}{newBase},
	}
	err = d.doDDLJob(ctx, job)
	err = d.callHookOnChanged(err)
	return errors.Trace(err)
}

// ShardRowID shards the implicit row ID by adding shard value to the row ID's first few bits.
func (d *ddl) ShardRowID(ctx sessionctx.Context, tableIdent ast.Ident, uVal uint64) error {
	schema, t, err := d.getSchemaAndTableByIdent(ctx, tableIdent)
	if err != nil {
		return errors.Trace(err)
	}
	if hasAutoIncrementColumn(t.Meta()) && uVal != 0 {
		return errUnsupportedShardRowIDBits
	}
	job := &model.Job{
		Type:       model.ActionShardRowID,
		SchemaID:   schema.ID,
		TableID:    t.Meta().ID,
		BinlogInfo: &model.HistoryInfo{},
		Args:       []interface{}{uVal},
	}
	err = d.doDDLJob(ctx, job)
	err = d.callHookOnChanged(err)
	return errors.Trace(err)
}

func (d *ddl) getSchemaAndTableByIdent(ctx sessionctx.Context, tableIdent ast.Ident) (dbInfo *model.DBInfo, t table.Table, err error) {
	is := d.GetInformationSchema(ctx)
	schema, ok := is.SchemaByName(tableIdent.Schema)
	if !ok {
		return nil, nil, infoschema.ErrDatabaseNotExists.GenByArgs(tableIdent.Schema)
	}
	t, err = is.TableByName(tableIdent.Schema, tableIdent.Name)
	if err != nil {
		return nil, nil, infoschema.ErrTableNotExists.GenByArgs(tableIdent.Schema, tableIdent.Name)
	}
	return schema, t, nil
}

func checkColumnConstraint(constraints []*ast.ColumnOption) error {
	for _, constraint := range constraints {
		switch constraint.Tp {
		case ast.ColumnOptionAutoIncrement, ast.ColumnOptionPrimaryKey, ast.ColumnOptionUniqKey:
			return errUnsupportedAddColumn.Gen("unsupported add column constraint - %v", constraint.Tp)
		}
	}

	return nil
}

// AddColumn will add a new column to the table.
func (d *ddl) AddColumn(ctx sessionctx.Context, ti ast.Ident, spec *ast.AlterTableSpec) error {
	specNewColumn := spec.NewColumns[0]
	// Check whether the added column constraints are supported.
	err := checkColumnConstraint(specNewColumn.Options)
	if err != nil {
		return errors.Trace(err)
	}

	colName := specNewColumn.Name.Name.O
	if err = checkPointTypeColumn(colName, specNewColumn.Tp); err != nil {
		return errors.Trace(err)
	}

	is := d.GetInformationSchema(ctx)
	schema, ok := is.SchemaByName(ti.Schema)
	if !ok {
		return errors.Trace(infoschema.ErrDatabaseNotExists)
	}
	t, err := is.TableByName(ti.Schema, ti.Name)
	if err != nil {
		return errors.Trace(infoschema.ErrTableNotExists.GenByArgs(ti.Schema, ti.Name))
	}
	if err = checkAddColumnTooManyColumns(len(t.Cols()) + 1); err != nil {
		return errors.Trace(err)
	}
	// Check whether added column has existed.
	col := table.FindCol(t.Cols(), colName)
	if col != nil {
		return infoschema.ErrColumnExists.GenByArgs(colName)
	}

	// If new column is a generated column, do validation.
	// NOTE: Because now we can only append columns to table,
	// we dont't need check whether the column refers other
	// generated columns occurring later in table.
	for _, option := range specNewColumn.Options {
		if option.Tp == ast.ColumnOptionGenerated {
			referableColNames := make(map[string]struct{}, len(t.Cols()))
			for _, col := range t.Cols() {
				referableColNames[col.Name.L] = struct{}{}
			}
			_, dependColNames := findDependedColumnNames(specNewColumn)
			if err = columnNamesCover(referableColNames, dependColNames); err != nil {
				return errors.Trace(err)
			}
		}
	}

	if len(colName) > mysql.MaxColumnNameLength {
		return ErrTooLongIdent.GenByArgs(colName)
	}

	// Ingore table constraints now, maybe return error later.
	// We use length(t.Cols()) as the default offset firstly, we will change the
	// column's offset later.
	col, _, err = buildColumnAndConstraint(ctx, len(t.Cols()), specNewColumn, nil)
	if err != nil {
		return errors.Trace(err)
	}
	col.OriginDefaultValue = col.GetDefaultValue()
	if col.OriginDefaultValue == nil && mysql.HasNotNullFlag(col.Flag) {
		zeroVal := table.GetZeroValue(col.ToInfo())
		col.OriginDefaultValue, err = zeroVal.ToString()
		if err != nil {
			return errors.Trace(err)
		}
	}

	if col.OriginDefaultValue == strings.ToUpper(ast.CurrentTimestamp) &&
		(col.Tp == mysql.TypeTimestamp || col.Tp == mysql.TypeDatetime) {
		col.OriginDefaultValue = time.Now().Format(types.TimeFormat)
	}

	job := &model.Job{
		SchemaID:   schema.ID,
		TableID:    t.Meta().ID,
		Type:       model.ActionAddColumn,
		BinlogInfo: &model.HistoryInfo{},
		Args:       []interface{}{col, spec.Position, 0},
	}

	err = d.doDDLJob(ctx, job)
	err = d.callHookOnChanged(err)
	return errors.Trace(err)
}

// AddTablePartitions will add a new partition to the table.
func (d *ddl) AddTablePartitions(ctx sessionctx.Context, ident ast.Ident, spec *ast.AlterTableSpec) error {
	if len(spec.PartDefinitions) == 0 {
		return errors.Trace(ErrPartitionsMustBeDefined)
	}

	is := d.infoHandle.Get()
	schema, ok := is.SchemaByName(ident.Schema)
	if !ok {
		return errors.Trace(infoschema.ErrDatabaseNotExists.GenByArgs(schema))
	}
	t, err := is.TableByName(ident.Schema, ident.Name)
	if err != nil {
		return errors.Trace(infoschema.ErrTableNotExists.GenByArgs(ident.Schema, ident.Name))
	}

	meta := t.Meta()
	if meta.GetPartitionInfo() == nil {
		return errors.Trace(ErrPartitionMgmtOnNonpartitioned)
	}
	partInfo, err := buildPartitionInfo(meta, d, spec)
	if err != nil {
		return errors.Trace(err)
	}

	err = checkAddPartitionTooManyPartitions(len(meta.Partition.Definitions) + len(partInfo.Definitions))
	if err != nil {
		return errors.Trace(err)
	}

	err = checkPartitionNameUnique(meta, partInfo)
	if err != nil {
		return errors.Trace(err)
	}

	err = checkAddPartitionValue(meta, partInfo)
	if err != nil {
		return errors.Trace(err)
	}

	job := &model.Job{
		SchemaID:   schema.ID,
		TableID:    meta.ID,
		Type:       model.ActionAddTablePartition,
		BinlogInfo: &model.HistoryInfo{},
		Args:       []interface{}{partInfo},
	}

	err = d.doDDLJob(ctx, job)
	err = d.callHookOnChanged(err)
	return errors.Trace(err)
}

func (d *ddl) DropTablePartition(ctx sessionctx.Context, ident ast.Ident, spec *ast.AlterTableSpec) error {
	is := d.infoHandle.Get()
	schema, ok := is.SchemaByName(ident.Schema)
	if !ok {
		return errors.Trace(infoschema.ErrDatabaseNotExists.GenByArgs(schema))
	}
	t, err := is.TableByName(ident.Schema, ident.Name)
	if err != nil {
		return errors.Trace(infoschema.ErrTableNotExists.GenByArgs(ident.Schema, ident.Name))
	}
	meta := t.Meta()
	if meta.GetPartitionInfo() == nil {
		return errors.Trace(ErrPartitionMgmtOnNonpartitioned)
	}
	err = checkDropTablePartition(meta, spec.Name)
	if err != nil {
		return errors.Trace(err)
	}

	job := &model.Job{
		SchemaID:   schema.ID,
		TableID:    meta.ID,
		Type:       model.ActionDropTablePartition,
		BinlogInfo: &model.HistoryInfo{},
		Args:       []interface{}{spec.Name},
	}

	err = d.doDDLJob(ctx, job)
	if err != nil {
		return errors.Trace(err)
	}
	err = d.callHookOnChanged(err)
	return errors.Trace(err)
}

// DropColumn will drop a column from the table, now we don't support drop the column with index covered.
func (d *ddl) DropColumn(ctx sessionctx.Context, ti ast.Ident, colName model.CIStr) error {
	is := d.GetInformationSchema(ctx)
	schema, ok := is.SchemaByName(ti.Schema)
	if !ok {
		return errors.Trace(infoschema.ErrDatabaseNotExists)
	}
	t, err := is.TableByName(ti.Schema, ti.Name)
	if err != nil {
		return errors.Trace(infoschema.ErrTableNotExists.GenByArgs(ti.Schema, ti.Name))
	}

	// Check whether dropped column has existed.
	col := table.FindCol(t.Cols(), colName.L)
	if col == nil {
		return ErrCantDropFieldOrKey.Gen("column %s doesn't exist", colName)
	}

	tblInfo := t.Meta()
	if err = isDroppableColumn(tblInfo, colName); err != nil {
		return errors.Trace(err)
	}
	// We don't support dropping column with PK handle covered now.
	if col.IsPKHandleColumn(tblInfo) {
		return errUnsupportedPKHandle
	}

	job := &model.Job{
		SchemaID:   schema.ID,
		TableID:    t.Meta().ID,
		Type:       model.ActionDropColumn,
		BinlogInfo: &model.HistoryInfo{},
		Args:       []interface{}{colName},
	}

	err = d.doDDLJob(ctx, job)
	err = d.callHookOnChanged(err)
	return errors.Trace(err)
}

// modifiable checks if the 'origin' type can be modified to 'to' type with out the need to
// change or check existing data in the table.
// It returns true if the two types has the same Charset and Collation, the same sign, both are
// integer types or string types, and new Flen and Decimal must be greater than or equal to origin.
func modifiable(origin *types.FieldType, to *types.FieldType) error {
	if to.Flen > 0 && to.Flen < origin.Flen {
		msg := fmt.Sprintf("length %d is less than origin %d", to.Flen, origin.Flen)
		return errUnsupportedModifyColumn.GenByArgs(msg)
	}
	if to.Decimal > 0 && to.Decimal < origin.Decimal {
		msg := fmt.Sprintf("decimal %d is less than origin %d", to.Decimal, origin.Decimal)
		return errUnsupportedModifyColumn.GenByArgs(msg)
	}
	if to.Charset != origin.Charset {
		msg := fmt.Sprintf("charset %s not match origin %s", to.Charset, origin.Charset)
		return errUnsupportedModifyColumn.GenByArgs(msg)
	}
	if to.Collate != origin.Collate {
		msg := fmt.Sprintf("collate %s not match origin %s", to.Collate, origin.Collate)
		return errUnsupportedModifyColumn.GenByArgs(msg)
	}
	toUnsigned := mysql.HasUnsignedFlag(to.Flag)
	originUnsigned := mysql.HasUnsignedFlag(origin.Flag)
	if originUnsigned != toUnsigned {
		msg := fmt.Sprintf("unsigned %v not match origin %v", toUnsigned, originUnsigned)
		return errUnsupportedModifyColumn.GenByArgs(msg)
	}
	switch origin.Tp {
	case mysql.TypeVarchar, mysql.TypeString, mysql.TypeVarString,
		mysql.TypeBlob, mysql.TypeTinyBlob, mysql.TypeMediumBlob, mysql.TypeLongBlob:
		switch to.Tp {
		case mysql.TypeVarchar, mysql.TypeString, mysql.TypeVarString,
			mysql.TypeBlob, mysql.TypeTinyBlob, mysql.TypeMediumBlob, mysql.TypeLongBlob:
			return nil
		}
	case mysql.TypeTiny, mysql.TypeShort, mysql.TypeInt24, mysql.TypeLong, mysql.TypeLonglong:
		switch to.Tp {
		case mysql.TypeTiny, mysql.TypeShort, mysql.TypeInt24, mysql.TypeLong, mysql.TypeLonglong:
			return nil
		}
	case mysql.TypeEnum:
		return errUnsupportedModifyColumn.GenByArgs("modify enum column is not supported")
	default:
		if origin.Tp == to.Tp {
			return nil
		}
	}
	msg := fmt.Sprintf("type %v not match origin %v", to.Tp, origin.Tp)
	return errUnsupportedModifyColumn.GenByArgs(msg)
}

func setDefaultValue(ctx sessionctx.Context, col *table.Column, option *ast.ColumnOption) error {
	value, err := getDefaultValue(ctx, option, col.Tp, col.Decimal)
	if err != nil {
		return ErrColumnBadNull.Gen("invalid default value - %s", err)
	}
	err = col.SetDefaultValue(value)
	if err != nil {
		return errors.Trace(err)
	}
	return errors.Trace(checkDefaultValue(ctx, col, true))
}

func setColumnComment(ctx sessionctx.Context, col *table.Column, option *ast.ColumnOption) error {
	value, err := expression.EvalAstExpr(ctx, option.Expr)
	if err != nil {
		return errors.Trace(err)
	}
	col.Comment, err = value.ToString()
	return errors.Trace(err)
}

// setDefaultAndComment is only used in getModifiableColumnJob.
func setDefaultAndComment(ctx sessionctx.Context, col *table.Column, options []*ast.ColumnOption) error {
	if len(options) == 0 {
		return nil
	}
	var hasDefaultValue, setOnUpdateNow bool
	for _, opt := range options {
		switch opt.Tp {
		case ast.ColumnOptionDefaultValue:
			value, err := getDefaultValue(ctx, opt, col.Tp, col.Decimal)
			if err != nil {
				return ErrColumnBadNull.Gen("invalid default value - %s", err)
			}
			if hasDefaultValue, value, err = checkColumnDefaultValue(ctx, col, value); err != nil {
				return errors.Trace(err)
			}
<<<<<<< HEAD
			if err = col.SetDefaultValue(value); err != nil {
				return errors.Trace(err)
			}
			hasDefaultValue = true
=======
			col.DefaultValue = value
>>>>>>> d261b6a5
		case ast.ColumnOptionComment:
			err := setColumnComment(ctx, col, opt)
			if err != nil {
				return errors.Trace(err)
			}
		case ast.ColumnOptionNotNull:
			col.Flag |= mysql.NotNullFlag
		case ast.ColumnOptionNull:
			col.Flag &= ^mysql.NotNullFlag
		case ast.ColumnOptionAutoIncrement:
			col.Flag |= mysql.AutoIncrementFlag
		case ast.ColumnOptionPrimaryKey, ast.ColumnOptionUniqKey:
			return errUnsupportedModifyColumn.Gen("unsupported modify column constraint - %v", opt.Tp)
		case ast.ColumnOptionOnUpdate:
			// TODO: Support other time functions.
			if col.Tp == mysql.TypeTimestamp || col.Tp == mysql.TypeDatetime {
				if !expression.IsCurrentTimestampExpr(opt.Expr) {
					return ErrInvalidOnUpdate.GenByArgs(col.Name)
				}
			} else {
				return ErrInvalidOnUpdate.GenByArgs(col.Name)
			}
			col.Flag |= mysql.OnUpdateNowFlag
			setOnUpdateNow = true
		case ast.ColumnOptionGenerated:
			var buf = bytes.NewBuffer([]byte{})
			opt.Expr.Format(buf)
			col.GeneratedExprString = buf.String()
			col.GeneratedStored = opt.Stored
			col.Dependences = make(map[string]struct{})
			for _, colName := range findColumnNamesInExpr(opt.Expr) {
				col.Dependences[colName.Name.L] = struct{}{}
			}
		default:
			// TODO: Support other types.
			return errors.Trace(errUnsupportedModifyColumn.GenByArgs(opt.Tp))
		}
	}

	setTimestampDefaultValue(col, hasDefaultValue, setOnUpdateNow)

	// Set `NoDefaultValueFlag` if this field doesn't have a default value and
	// it is `not null` and not an `AUTO_INCREMENT` field or `TIMESTAMP` field.
	setNoDefaultValueFlag(col, hasDefaultValue)

	if hasDefaultValue {
		return errors.Trace(checkDefaultValue(ctx, col, true))
	}

	return nil
}

func (d *ddl) getModifiableColumnJob(ctx sessionctx.Context, ident ast.Ident, originalColName model.CIStr,
	spec *ast.AlterTableSpec) (*model.Job, error) {
	specNewColumn := spec.NewColumns[0]
	is := d.infoHandle.Get()
	schema, ok := is.SchemaByName(ident.Schema)
	if !ok {
		return nil, errors.Trace(infoschema.ErrDatabaseNotExists)
	}
	t, err := is.TableByName(ident.Schema, ident.Name)
	if err != nil {
		return nil, errors.Trace(infoschema.ErrTableNotExists.GenByArgs(ident.Schema, ident.Name))
	}

	col := table.FindCol(t.Cols(), originalColName.L)
	if col == nil {
		return nil, infoschema.ErrColumnNotExists.GenByArgs(originalColName, ident.Name)
	}
	newColName := specNewColumn.Name.Name
	// If we want to rename the column name, we need to check whether it already exists.
	if newColName.L != originalColName.L {
		c := table.FindCol(t.Cols(), newColName.L)
		if c != nil {
			return nil, infoschema.ErrColumnExists.GenByArgs(newColName)
		}
	}

	// Constraints in the new column means adding new constraints. Errors should thrown,
	// which will be done by `setDefaultAndComment` later.
	if specNewColumn.Tp == nil {
		// Make sure the column definition is simple field type.
		return nil, errors.Trace(errUnsupportedModifyColumn)
	}

	if err = checkPointTypeColumn(specNewColumn.Name.OrigColName(), specNewColumn.Tp); err != nil {
		return nil, errors.Trace(err)
	}

	newCol := table.ToColumn(&model.ColumnInfo{
		ID: col.ID,
		// We use this PR(https://github.com/pingcap/tidb/pull/6274) as the dividing line to define whether it is a new version or an old version TiDB.
		// The old version TiDB initializes the column's offset and state here.
		// The new version TiDB doesn't initialize the column's offset and state, and it will do the initialization in run DDL function.
		// When we do the rolling upgrade the following may happen:
		// a new version TiDB builds the DDL job that doesn't be set the column's offset and state,
		// and the old version TiDB is the DDL owner, it doesn't get offset and state from the store. Then it will encounter errors.
		// So here we set offset and state to support the rolling upgrade.
		Offset:             col.Offset,
		State:              col.State,
		OriginDefaultValue: col.OriginDefaultValue,
		FieldType:          *specNewColumn.Tp,
		Name:               newColName,
	})

	err = setCharsetCollationFlenDecimal(&newCol.FieldType)
	if err != nil {
		return nil, errors.Trace(err)
	}
	err = modifiable(&col.FieldType, &newCol.FieldType)
	if err != nil {
		return nil, errors.Trace(err)
	}
	if err = setDefaultAndComment(ctx, newCol, specNewColumn.Options); err != nil {
		return nil, errors.Trace(err)
	}

	// Copy index related options to the new spec.
	indexFlags := col.FieldType.Flag & (mysql.PriKeyFlag | mysql.UniqueKeyFlag | mysql.MultipleKeyFlag)
	newCol.FieldType.Flag |= indexFlags
	if mysql.HasPriKeyFlag(col.FieldType.Flag) {
		newCol.FieldType.Flag |= mysql.NotNullFlag
		// TODO: If user explicitly set NULL, we should throw error ErrPrimaryCantHaveNull.
	}

	// We don't support modifying column from not_auto_increment to auto_increment.
	if !mysql.HasAutoIncrementFlag(col.Flag) && mysql.HasAutoIncrementFlag(newCol.Flag) {
		return nil, errUnsupportedModifyColumn.GenByArgs("set auto_increment")
	}

	// We don't support modifying the type definitions from 'null' to 'not null' now.
	if !mysql.HasNotNullFlag(col.Flag) && mysql.HasNotNullFlag(newCol.Flag) {
		return nil, errUnsupportedModifyColumn.GenByArgs("null to not null")
	}
	// As same with MySQL, we don't support modifying the stored status for generated columns.
	if err = checkModifyGeneratedColumn(t.Cols(), col, newCol); err != nil {
		return nil, errors.Trace(err)
	}

	job := &model.Job{
		SchemaID:   schema.ID,
		TableID:    t.Meta().ID,
		Type:       model.ActionModifyColumn,
		BinlogInfo: &model.HistoryInfo{},
		Args:       []interface{}{&newCol, originalColName, spec.Position},
	}
	return job, nil
}

// ChangeColumn renames an existing column and modifies the column's definition,
// currently we only support limited kind of changes
// that do not need to change or check data on the table.
func (d *ddl) ChangeColumn(ctx sessionctx.Context, ident ast.Ident, spec *ast.AlterTableSpec) error {
	specNewColumn := spec.NewColumns[0]
	if len(specNewColumn.Name.Schema.O) != 0 && ident.Schema.L != specNewColumn.Name.Schema.L {
		return ErrWrongDBName.GenByArgs(specNewColumn.Name.Schema.O)
	}
	if len(spec.OldColumnName.Schema.O) != 0 && ident.Schema.L != spec.OldColumnName.Schema.L {
		return ErrWrongDBName.GenByArgs(spec.OldColumnName.Schema.O)
	}
	if len(specNewColumn.Name.Table.O) != 0 && ident.Name.L != specNewColumn.Name.Table.L {
		return ErrWrongTableName.GenByArgs(specNewColumn.Name.Table.O)
	}
	if len(spec.OldColumnName.Table.O) != 0 && ident.Name.L != spec.OldColumnName.Table.L {
		return ErrWrongTableName.GenByArgs(spec.OldColumnName.Table.O)
	}

	job, err := d.getModifiableColumnJob(ctx, ident, spec.OldColumnName.Name, spec)
	if err != nil {
		return errors.Trace(err)
	}

	err = d.doDDLJob(ctx, job)
	err = d.callHookOnChanged(err)
	return errors.Trace(err)
}

// ModifyColumn does modification on an existing column, currently we only support limited kind of changes
// that do not need to change or check data on the table.
func (d *ddl) ModifyColumn(ctx sessionctx.Context, ident ast.Ident, spec *ast.AlterTableSpec) error {
	specNewColumn := spec.NewColumns[0]
	if len(specNewColumn.Name.Schema.O) != 0 && ident.Schema.L != specNewColumn.Name.Schema.L {
		return ErrWrongDBName.GenByArgs(specNewColumn.Name.Schema.O)
	}
	if len(specNewColumn.Name.Table.O) != 0 && ident.Name.L != specNewColumn.Name.Table.L {
		return ErrWrongTableName.GenByArgs(specNewColumn.Name.Table.O)
	}

	originalColName := specNewColumn.Name.Name
	job, err := d.getModifiableColumnJob(ctx, ident, originalColName, spec)
	if err != nil {
		return errors.Trace(err)
	}

	err = d.doDDLJob(ctx, job)
	err = d.callHookOnChanged(err)
	return errors.Trace(err)
}

func (d *ddl) AlterColumn(ctx sessionctx.Context, ident ast.Ident, spec *ast.AlterTableSpec) error {
	specNewColumn := spec.NewColumns[0]
	is := d.infoHandle.Get()
	schema, ok := is.SchemaByName(ident.Schema)
	if !ok {
		return infoschema.ErrTableNotExists.GenByArgs(ident.Schema, ident.Name)
	}
	t, err := is.TableByName(ident.Schema, ident.Name)
	if err != nil {
		return infoschema.ErrTableNotExists.GenByArgs(ident.Schema, ident.Name)
	}

	colName := specNewColumn.Name.Name
	// Check whether alter column has existed.
	col := table.FindCol(t.Cols(), colName.L)
	if col == nil {
		return errBadField.GenByArgs(colName, ident.Name)
	}

	// Clean the NoDefaultValueFlag value.
	col.Flag &= ^mysql.NoDefaultValueFlag
	if len(specNewColumn.Options) == 0 {
		err = col.SetDefaultValue(nil)
		if err != nil {
			return errors.Trace(err)
		}
		setNoDefaultValueFlag(col, false)
	} else {
		err = setDefaultValue(ctx, col, specNewColumn.Options[0])
		if err != nil {
			return errors.Trace(err)
		}
	}

	job := &model.Job{
		SchemaID:   schema.ID,
		TableID:    t.Meta().ID,
		Type:       model.ActionSetDefaultValue,
		BinlogInfo: &model.HistoryInfo{},
		Args:       []interface{}{col},
	}

	err = d.doDDLJob(ctx, job)
	err = d.callHookOnChanged(err)
	return errors.Trace(err)
}

// AlterTableComment updates the table comment information.
func (d *ddl) AlterTableComment(ctx sessionctx.Context, ident ast.Ident, spec *ast.AlterTableSpec) error {
	is := d.infoHandle.Get()
	schema, ok := is.SchemaByName(ident.Schema)
	if !ok {
		return infoschema.ErrDatabaseNotExists.GenByArgs(ident.Schema)
	}

	tb, err := is.TableByName(ident.Schema, ident.Name)
	if err != nil {
		return errors.Trace(infoschema.ErrTableNotExists.GenByArgs(ident.Schema, ident.Name))
	}

	job := &model.Job{
		SchemaID:   schema.ID,
		TableID:    tb.Meta().ID,
		Type:       model.ActionModifyTableComment,
		BinlogInfo: &model.HistoryInfo{},
		Args:       []interface{}{spec.Comment},
	}

	err = d.doDDLJob(ctx, job)
	err = d.callHookOnChanged(err)
	return errors.Trace(err)
}

// RenameIndex renames an index.
// In TiDB, indexes are case-insensitive (so index 'a' and 'A" are considered the same index),
// but index names are case-sensitive (we can rename index 'a' to 'A')
func (d *ddl) RenameIndex(ctx sessionctx.Context, ident ast.Ident, spec *ast.AlterTableSpec) error {
	is := d.infoHandle.Get()
	schema, ok := is.SchemaByName(ident.Schema)
	if !ok {
		return infoschema.ErrDatabaseNotExists.GenByArgs(ident.Schema)
	}

	tb, err := is.TableByName(ident.Schema, ident.Name)
	if err != nil {
		return errors.Trace(infoschema.ErrTableNotExists.GenByArgs(ident.Schema, ident.Name))
	}
	duplicate, err := validateRenameIndex(spec.FromKey, spec.ToKey, tb.Meta())
	if duplicate {
		return nil
	}
	if err != nil {
		return errors.Trace(err)
	}

	job := &model.Job{
		SchemaID:   schema.ID,
		TableID:    tb.Meta().ID,
		Type:       model.ActionRenameIndex,
		BinlogInfo: &model.HistoryInfo{},
		Args:       []interface{}{spec.FromKey, spec.ToKey},
	}

	err = d.doDDLJob(ctx, job)
	err = d.callHookOnChanged(err)
	return errors.Trace(err)
}

// DropTable will proceed even if some table in the list does not exists.
func (d *ddl) DropTable(ctx sessionctx.Context, ti ast.Ident) (err error) {
	is := d.GetInformationSchema(ctx)
	schema, ok := is.SchemaByName(ti.Schema)
	if !ok {
		return infoschema.ErrDatabaseNotExists.GenByArgs(ti.Schema)
	}

	tb, err := is.TableByName(ti.Schema, ti.Name)
	if err != nil {
		return errors.Trace(infoschema.ErrTableNotExists.GenByArgs(ti.Schema, ti.Name))
	}

	job := &model.Job{
		SchemaID:   schema.ID,
		TableID:    tb.Meta().ID,
		Type:       model.ActionDropTable,
		BinlogInfo: &model.HistoryInfo{},
	}

	err = d.doDDLJob(ctx, job)
	err = d.callHookOnChanged(err)
	return errors.Trace(err)
}

func (d *ddl) TruncateTable(ctx sessionctx.Context, ti ast.Ident) error {
	is := d.GetInformationSchema(ctx)
	schema, ok := is.SchemaByName(ti.Schema)
	if !ok {
		return infoschema.ErrDatabaseNotExists.GenByArgs(ti.Schema)
	}
	tb, err := is.TableByName(ti.Schema, ti.Name)
	if err != nil {
		return errors.Trace(infoschema.ErrTableNotExists.GenByArgs(ti.Schema, ti.Name))
	}
	newTableID, err := d.genGlobalID()
	if err != nil {
		return errors.Trace(err)
	}
	job := &model.Job{
		SchemaID:   schema.ID,
		TableID:    tb.Meta().ID,
		Type:       model.ActionTruncateTable,
		BinlogInfo: &model.HistoryInfo{},
		Args:       []interface{}{newTableID},
	}
	err = d.doDDLJob(ctx, job)
	err = d.callHookOnChanged(err)
	return errors.Trace(err)
}

func (d *ddl) RenameTable(ctx sessionctx.Context, oldIdent, newIdent ast.Ident) error {
	is := d.GetInformationSchema(ctx)
	oldSchema, ok := is.SchemaByName(oldIdent.Schema)
	if !ok {
		return errFileNotFound.GenByArgs(oldIdent.Schema, oldIdent.Name)
	}
	oldTbl, err := is.TableByName(oldIdent.Schema, oldIdent.Name)
	if err != nil {
		return errFileNotFound.GenByArgs(oldIdent.Schema, oldIdent.Name)
	}
	if newIdent.Schema.L == oldIdent.Schema.L && newIdent.Name.L == oldIdent.Name.L {
		// oldIdent is equal to newIdent, do nothing
		return nil
	}
	newSchema, ok := is.SchemaByName(newIdent.Schema)
	if !ok {
		return errErrorOnRename.GenByArgs(oldIdent.Schema, oldIdent.Name, newIdent.Schema, newIdent.Name)
	}
	if is.TableExists(newIdent.Schema, newIdent.Name) {
		return infoschema.ErrTableExists.GenByArgs(newIdent)
	}

	job := &model.Job{
		SchemaID:   newSchema.ID,
		TableID:    oldTbl.Meta().ID,
		Type:       model.ActionRenameTable,
		BinlogInfo: &model.HistoryInfo{},
		Args:       []interface{}{oldSchema.ID, newIdent.Name},
	}

	err = d.doDDLJob(ctx, job)
	err = d.callHookOnChanged(err)
	return errors.Trace(err)
}

func getAnonymousIndex(t table.Table, colName model.CIStr) model.CIStr {
	id := 2
	l := len(t.Indices())
	indexName := colName
	for i := 0; i < l; i++ {
		if t.Indices()[i].Meta().Name.L == indexName.L {
			indexName = model.NewCIStr(fmt.Sprintf("%s_%d", colName.O, id))
			i = -1
			id++
		}
	}
	return indexName
}

func (d *ddl) CreateIndex(ctx sessionctx.Context, ti ast.Ident, unique bool, indexName model.CIStr,
	idxColNames []*ast.IndexColName, indexOption *ast.IndexOption) error {
	is := d.infoHandle.Get()
	schema, ok := is.SchemaByName(ti.Schema)
	if !ok {
		return infoschema.ErrDatabaseNotExists.GenByArgs(ti.Schema)
	}
	t, err := is.TableByName(ti.Schema, ti.Name)
	if err != nil {
		return errors.Trace(infoschema.ErrTableNotExists.GenByArgs(ti.Schema, ti.Name))
	}

	// Deal with anonymous index.
	if len(indexName.L) == 0 {
		indexName = getAnonymousIndex(t, idxColNames[0].Column.Name)
	}

	if indexInfo := findIndexByName(indexName.L, t.Meta().Indices); indexInfo != nil {
		return ErrDupKeyName.Gen("index already exist %s", indexName)
	}

	if err = checkTooLongIndex(indexName); err != nil {
		return errors.Trace(err)
	}

	if indexOption != nil {
		// May be truncate comment here, when index comment too long and sql_mode is't strict.
		indexOption.Comment, err = validateCommentLength(ctx.GetSessionVars(),
			indexOption.Comment,
			maxCommentLength,
			errTooLongIndexComment.GenByArgs(indexName.String(), maxCommentLength))
		if err != nil {
			return errors.Trace(err)
		}
	}

	job := &model.Job{
		SchemaID:   schema.ID,
		TableID:    t.Meta().ID,
		Type:       model.ActionAddIndex,
		BinlogInfo: &model.HistoryInfo{},
		Args:       []interface{}{unique, indexName, idxColNames, indexOption},
	}

	err = d.doDDLJob(ctx, job)
	err = d.callHookOnChanged(err)
	return errors.Trace(err)
}

func buildFKInfo(fkName model.CIStr, keys []*ast.IndexColName, refer *ast.ReferenceDef) (*model.FKInfo, error) {
	var fkInfo model.FKInfo
	fkInfo.Name = fkName
	fkInfo.RefTable = refer.Table.Name

	fkInfo.Cols = make([]model.CIStr, len(keys))
	for i, key := range keys {
		fkInfo.Cols[i] = key.Column.Name
	}

	fkInfo.RefCols = make([]model.CIStr, len(refer.IndexColNames))
	for i, key := range refer.IndexColNames {
		fkInfo.RefCols[i] = key.Column.Name
	}

	fkInfo.OnDelete = int(refer.OnDelete.ReferOpt)
	fkInfo.OnUpdate = int(refer.OnUpdate.ReferOpt)

	return &fkInfo, nil

}

func (d *ddl) CreateForeignKey(ctx sessionctx.Context, ti ast.Ident, fkName model.CIStr, keys []*ast.IndexColName, refer *ast.ReferenceDef) error {
	is := d.infoHandle.Get()
	schema, ok := is.SchemaByName(ti.Schema)
	if !ok {
		return infoschema.ErrDatabaseNotExists.GenByArgs(ti.Schema)
	}

	t, err := is.TableByName(ti.Schema, ti.Name)
	if err != nil {
		return errors.Trace(infoschema.ErrTableNotExists.GenByArgs(ti.Schema, ti.Name))
	}

	fkInfo, err := buildFKInfo(fkName, keys, refer)
	if err != nil {
		return errors.Trace(err)
	}

	job := &model.Job{
		SchemaID:   schema.ID,
		TableID:    t.Meta().ID,
		Type:       model.ActionAddForeignKey,
		BinlogInfo: &model.HistoryInfo{},
		Args:       []interface{}{fkInfo},
	}

	err = d.doDDLJob(ctx, job)
	err = d.callHookOnChanged(err)
	return errors.Trace(err)

}

func (d *ddl) DropForeignKey(ctx sessionctx.Context, ti ast.Ident, fkName model.CIStr) error {
	is := d.infoHandle.Get()
	schema, ok := is.SchemaByName(ti.Schema)
	if !ok {
		return infoschema.ErrDatabaseNotExists.GenByArgs(ti.Schema)
	}

	t, err := is.TableByName(ti.Schema, ti.Name)
	if err != nil {
		return errors.Trace(infoschema.ErrTableNotExists.GenByArgs(ti.Schema, ti.Name))
	}

	job := &model.Job{
		SchemaID:   schema.ID,
		TableID:    t.Meta().ID,
		Type:       model.ActionDropForeignKey,
		BinlogInfo: &model.HistoryInfo{},
		Args:       []interface{}{fkName},
	}

	err = d.doDDLJob(ctx, job)
	err = d.callHookOnChanged(err)
	return errors.Trace(err)
}

func (d *ddl) DropIndex(ctx sessionctx.Context, ti ast.Ident, indexName model.CIStr) error {
	is := d.infoHandle.Get()
	schema, ok := is.SchemaByName(ti.Schema)
	if !ok {
		return errors.Trace(infoschema.ErrDatabaseNotExists)
	}
	t, err := is.TableByName(ti.Schema, ti.Name)
	if err != nil {
		return errors.Trace(infoschema.ErrTableNotExists.GenByArgs(ti.Schema, ti.Name))
	}

	if indexInfo := findIndexByName(indexName.L, t.Meta().Indices); indexInfo == nil {
		return ErrCantDropFieldOrKey.Gen("index %s doesn't exist", indexName)
	}

	job := &model.Job{
		SchemaID:   schema.ID,
		TableID:    t.Meta().ID,
		Type:       model.ActionDropIndex,
		BinlogInfo: &model.HistoryInfo{},
		Args:       []interface{}{indexName},
	}

	err = d.doDDLJob(ctx, job)
	err = d.callHookOnChanged(err)
	return errors.Trace(err)
}

func isDroppableColumn(tblInfo *model.TableInfo, colName model.CIStr) error {
	// Check whether there are other columns depend on this column or not.
	for _, col := range tblInfo.Columns {
		for dep := range col.Dependences {
			if dep == colName.L {
				return errDependentByGeneratedColumn.GenByArgs(dep)
			}
		}
	}
	if len(tblInfo.Columns) == 1 {
		return ErrCantRemoveAllFields.Gen("can't drop only column %s in table %s",
			colName, tblInfo.Name)
	}
	// We don't support dropping column with index covered now.
	// We must drop the index first, then drop the column.
	if isColumnWithIndex(colName.L, tblInfo.Indices) {
		return errCantDropColWithIndex.Gen("can't drop column %s with index covered now", colName)
	}
	return nil
}

// validateCommentLength checks comment length of table, column, index and partition.
// If comment length is more than the standard length truncate it
// and store the comment length upto the standard comment length size.
func validateCommentLength(vars *variable.SessionVars, comment string, maxLen int, err error) (string, error) {
	if len(comment) > maxLen {
		if vars.StrictSQLMode {
			return "", err
		}
		vars.StmtCtx.AppendWarning(err)
		return comment[:maxLen], nil
	}
	return comment, nil
}

func buildPartitionInfo(meta *model.TableInfo, d *ddl, spec *ast.AlterTableSpec) (*model.PartitionInfo, error) {
	part := &model.PartitionInfo{
		Type:    meta.Partition.Type,
		Expr:    meta.Partition.Expr,
		Columns: meta.Partition.Columns,
		Enable:  meta.Partition.Enable,
	}
	buf := new(bytes.Buffer)
	for _, def := range spec.PartDefinitions {
		for _, expr := range def.LessThan {
			tp := expr.GetType().Tp
			if !(tp == mysql.TypeLong || tp == mysql.TypeLonglong) {
				expr.Format(buf)
				if strings.EqualFold(buf.String(), "MAXVALUE") {
					continue
				}
				buf.Reset()
				return nil, infoschema.ErrColumnNotExists.GenByArgs(buf.String(), "partition function")
			}
		}
		pid, err1 := d.genGlobalID()
		if err1 != nil {
			return nil, errors.Trace(err1)
		}
		piDef := model.PartitionDefinition{
			Name:    def.Name,
			ID:      pid,
			Comment: def.Comment,
		}

		buf := new(bytes.Buffer)
		for _, expr := range def.LessThan {
			expr.Format(buf)
			piDef.LessThan = append(piDef.LessThan, buf.String())
			buf.Reset()
		}
		part.Definitions = append(part.Definitions, piDef)
	}
	return part, nil
}<|MERGE_RESOLUTION|>--- conflicted
+++ resolved
@@ -345,14 +345,9 @@
 				if hasDefaultValue, value, err = checkColumnDefaultValue(ctx, col, value); err != nil {
 					return nil, nil, errors.Trace(err)
 				}
-<<<<<<< HEAD
 				if err = col.SetDefaultValue(value); err != nil {
 					return nil, nil, errors.Trace(err)
 				}
-				hasDefaultValue = true
-=======
-				col.DefaultValue = value
->>>>>>> d261b6a5
 				removeOnUpdateNowFlag(col)
 			case ast.ColumnOptionOnUpdate:
 				// TODO: Support other time functions.
@@ -1490,14 +1485,9 @@
 			if hasDefaultValue, value, err = checkColumnDefaultValue(ctx, col, value); err != nil {
 				return errors.Trace(err)
 			}
-<<<<<<< HEAD
 			if err = col.SetDefaultValue(value); err != nil {
 				return errors.Trace(err)
 			}
-			hasDefaultValue = true
-=======
-			col.DefaultValue = value
->>>>>>> d261b6a5
 		case ast.ColumnOptionComment:
 			err := setColumnComment(ctx, col, opt)
 			if err != nil {
