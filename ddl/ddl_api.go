// Copyright 2013 The ql Authors. All rights reserved.
// Use of this source code is governed by a BSD-style
// license that can be found in the LICENSES/QL-LICENSE file.

// Copyright 2016 PingCAP, Inc.
//
// Licensed under the Apache License, Version 2.0 (the "License");
// you may not use this file except in compliance with the License.
// You may obtain a copy of the License at
//
//     http://www.apache.org/licenses/LICENSE-2.0
//
// Unless required by applicable law or agreed to in writing, software
// distributed under the License is distributed on an "AS IS" BASIS,
// See the License for the specific language governing permissions and
// limitations under the License.

package ddl

import (
	"bytes"
	"fmt"
	"strings"
	"sync/atomic"
	"time"

	"github.com/cznic/mathutil"
	"github.com/pingcap/errors"
	"github.com/pingcap/parser/ast"
	"github.com/pingcap/parser/charset"
	"github.com/pingcap/parser/model"
	"github.com/pingcap/parser/mysql"
	"github.com/pingcap/tidb/expression"
	"github.com/pingcap/tidb/infoschema"
	"github.com/pingcap/tidb/meta/autoid"
	"github.com/pingcap/tidb/sessionctx"
	"github.com/pingcap/tidb/sessionctx/variable"
	"github.com/pingcap/tidb/table"
	"github.com/pingcap/tidb/types"
	"github.com/pingcap/tidb/util/mock"
	"github.com/pingcap/tidb/util/schemautil"
	"github.com/pingcap/tidb/util/set"
	log "github.com/sirupsen/logrus"
)

func (d *ddl) CreateSchema(ctx sessionctx.Context, schema model.CIStr, charsetInfo *ast.CharsetOpt) (err error) {
	is := d.GetInfoSchemaWithInterceptor(ctx)
	_, ok := is.SchemaByName(schema)
	if ok {
		return infoschema.ErrDatabaseExists.GenWithStackByArgs(schema)
	}

	if err = checkTooLongSchema(schema); err != nil {
		return errors.Trace(err)
	}

	schemaID, err := d.genGlobalID()
	if err != nil {
		return errors.Trace(err)
	}
	dbInfo := &model.DBInfo{
		Name: schema,
	}

	if charsetInfo != nil {
		err = checkCharsetAndCollation(charsetInfo.Chs, charsetInfo.Col)
		if err != nil {
			return errors.Trace(err)
		}
		dbInfo.Charset = charsetInfo.Chs
		dbInfo.Collate = charsetInfo.Col
	} else {
		dbInfo.Charset, dbInfo.Collate = charset.GetDefaultCharsetAndCollate()
	}

	job := &model.Job{
		SchemaID:   schemaID,
		Type:       model.ActionCreateSchema,
		BinlogInfo: &model.HistoryInfo{},
		Args:       []interface{}{dbInfo},
	}

	err = d.doDDLJob(ctx, job)
	err = d.callHookOnChanged(err)
	return errors.Trace(err)
}

func (d *ddl) DropSchema(ctx sessionctx.Context, schema model.CIStr) (err error) {
	is := d.GetInfoSchemaWithInterceptor(ctx)
	old, ok := is.SchemaByName(schema)
	if !ok {
		return errors.Trace(infoschema.ErrDatabaseNotExists)
	}
	job := &model.Job{
		SchemaID:   old.ID,
		Type:       model.ActionDropSchema,
		BinlogInfo: &model.HistoryInfo{},
	}

	err = d.doDDLJob(ctx, job)
	err = d.callHookOnChanged(err)
	return errors.Trace(err)
}

func checkTooLongSchema(schema model.CIStr) error {
	if len(schema.L) > mysql.MaxDatabaseNameLength {
		return ErrTooLongIdent.GenWithStackByArgs(schema)
	}
	return nil
}

func checkTooLongTable(table model.CIStr) error {
	if len(table.L) > mysql.MaxTableNameLength {
		return ErrTooLongIdent.GenWithStackByArgs(table)
	}
	return nil
}

func checkTooLongIndex(index model.CIStr) error {
	if len(index.L) > mysql.MaxIndexIdentifierLen {
		return ErrTooLongIdent.GenWithStackByArgs(index)
	}
	return nil
}

func setColumnFlagWithConstraint(colMap map[string]*table.Column, v *ast.Constraint) {
	switch v.Tp {
	case ast.ConstraintPrimaryKey:
		for _, key := range v.Keys {
			c, ok := colMap[key.Column.Name.L]
			if !ok {
				continue
			}
			c.Flag |= mysql.PriKeyFlag
			// Primary key can not be NULL.
			c.Flag |= mysql.NotNullFlag
		}
	case ast.ConstraintUniq, ast.ConstraintUniqIndex, ast.ConstraintUniqKey:
		for i, key := range v.Keys {
			c, ok := colMap[key.Column.Name.L]
			if !ok {
				continue
			}
			if i == 0 {
				// Only the first column can be set
				// if unique index has multi columns,
				// the flag should be MultipleKeyFlag.
				// See https://dev.mysql.com/doc/refman/5.7/en/show-columns.html
				if len(v.Keys) > 1 {
					c.Flag |= mysql.MultipleKeyFlag
				} else {
					c.Flag |= mysql.UniqueKeyFlag
				}
			}
		}
	case ast.ConstraintKey, ast.ConstraintIndex:
		for i, key := range v.Keys {
			c, ok := colMap[key.Column.Name.L]
			if !ok {
				continue
			}
			if i == 0 {
				// Only the first column can be set.
				c.Flag |= mysql.MultipleKeyFlag
			}
		}
	}
}

func buildColumnsAndConstraints(ctx sessionctx.Context, colDefs []*ast.ColumnDef,
	constraints []*ast.Constraint) ([]*table.Column, []*ast.Constraint, error) {
	var cols []*table.Column
	colMap := map[string]*table.Column{}
	// outPriKeyConstraint is the primary key constraint out of column definition. such as: create table t1 (id int , age int, primary key(id));
	var outPriKeyConstraint *ast.Constraint
	for _, v := range constraints {
		if v.Tp == ast.ConstraintPrimaryKey {
			outPriKeyConstraint = v
			break
		}
	}
	for i, colDef := range colDefs {
		col, cts, err := buildColumnAndConstraint(ctx, i, colDef, outPriKeyConstraint)
		if err != nil {
			return nil, nil, errors.Trace(err)
		}
		col.State = model.StatePublic
		constraints = append(constraints, cts...)
		cols = append(cols, col)
		colMap[colDef.Name.Name.L] = col
	}
	// Traverse table Constraints and set col.flag.
	for _, v := range constraints {
		setColumnFlagWithConstraint(colMap, v)
	}
	return cols, constraints, nil
}

func setCharsetCollationFlenDecimal(tp *types.FieldType) error {
	tp.Charset = strings.ToLower(tp.Charset)
	tp.Collate = strings.ToLower(tp.Collate)
	if len(tp.Charset) == 0 {
		switch tp.Tp {
		case mysql.TypeString, mysql.TypeVarchar, mysql.TypeVarString, mysql.TypeBlob, mysql.TypeTinyBlob, mysql.TypeMediumBlob, mysql.TypeLongBlob, mysql.TypeEnum, mysql.TypeSet:
			tp.Charset, tp.Collate = charset.GetDefaultCharsetAndCollate()
		default:
			tp.Charset = charset.CharsetBin
			tp.Collate = charset.CharsetBin
		}
	} else {
		if !charset.ValidCharsetAndCollation(tp.Charset, tp.Collate) {
			return errUnsupportedCharset.GenWithStackByArgs(tp.Charset, tp.Collate)
		}
		if len(tp.Collate) == 0 {
			var err error
			tp.Collate, err = charset.GetDefaultCollation(tp.Charset)
			if err != nil {
				return errors.Trace(err)
			}
		}
	}
	// Use default value for flen or decimal when they are unspecified.
	defaultFlen, defaultDecimal := mysql.GetDefaultFieldLengthAndDecimal(tp.Tp)
	if tp.Flen == types.UnspecifiedLength {
		tp.Flen = defaultFlen
		if mysql.HasUnsignedFlag(tp.Flag) && tp.Tp != mysql.TypeLonglong && mysql.IsIntegerType(tp.Tp) {
			// Issue #4684: the flen of unsigned integer(except bigint) is 1 digit shorter than signed integer
			// because it has no prefix "+" or "-" character.
			tp.Flen--
		}
	}
	if tp.Decimal == types.UnspecifiedLength {
		tp.Decimal = defaultDecimal
	}
	return nil
}

// outPriKeyConstraint is the primary key constraint out of column definition. such as: create table t1 (id int , age int, primary key(id));
func buildColumnAndConstraint(ctx sessionctx.Context, offset int,
	colDef *ast.ColumnDef, outPriKeyConstraint *ast.Constraint) (*table.Column, []*ast.Constraint, error) {
	err := setCharsetCollationFlenDecimal(colDef.Tp)
	if err != nil {
		return nil, nil, errors.Trace(err)
	}
	col, cts, err := columnDefToCol(ctx, offset, colDef, outPriKeyConstraint)
	if err != nil {
		return nil, nil, errors.Trace(err)
	}
	return col, cts, nil
}

// checkColumnDefaultValue checks the default value of the column.
// In non-strict SQL mode, if the default value of the column is an empty string, the default value can be ignored.
// In strict SQL mode, TEXT/BLOB/JSON can't have not null default values.
func checkColumnDefaultValue(ctx sessionctx.Context, col *table.Column, value interface{}) (bool, interface{}, error) {
	hasDefaultValue := true
	if value != nil && (col.Tp == mysql.TypeJSON ||
		col.Tp == mysql.TypeTinyBlob || col.Tp == mysql.TypeMediumBlob ||
		col.Tp == mysql.TypeLongBlob || col.Tp == mysql.TypeBlob) {
		// In non-strict SQL mode.
		if !ctx.GetSessionVars().SQLMode.HasStrictMode() && value == "" {
			if col.Tp == mysql.TypeBlob || col.Tp == mysql.TypeLongBlob {
				// The TEXT/BLOB default value can be ignored.
				hasDefaultValue = false
			}
			// In non-strict SQL mode, if the column type is json and the default value is null, it is initialized to an empty array.
			if col.Tp == mysql.TypeJSON {
				value = `null`
			}
			sc := ctx.GetSessionVars().StmtCtx
			sc.AppendWarning(errBlobCantHaveDefault.GenWithStackByArgs(col.Name.O))
			return hasDefaultValue, value, nil
		}
		// In strict SQL mode or default value is not an empty string.
		return hasDefaultValue, value, errBlobCantHaveDefault.GenWithStackByArgs(col.Name.O)
	}
	return hasDefaultValue, value, nil
}

// isExplicitTimeStamp is used to check if explicit_defaults_for_timestamp is on or off.
// Check out this link for more details.
// https://dev.mysql.com/doc/refman/5.7/en/server-system-variables.html#sysvar_explicit_defaults_for_timestamp
func isExplicitTimeStamp() bool {
	// TODO: implement the behavior as MySQL when explicit_defaults_for_timestamp = off, then this function could return false.
	return true
}

// columnDefToCol converts ColumnDef to Col and TableConstraints.
// outPriKeyConstraint is the primary key constraint out of column definition. such as: create table t1 (id int , age int, primary key(id));
func columnDefToCol(ctx sessionctx.Context, offset int, colDef *ast.ColumnDef, outPriKeyConstraint *ast.Constraint) (*table.Column, []*ast.Constraint, error) {
	var constraints = make([]*ast.Constraint, 0)
	col := table.ToColumn(&model.ColumnInfo{
		Offset:    offset,
		Name:      colDef.Name.Name,
		FieldType: *colDef.Tp,
	})

	if !isExplicitTimeStamp() {
		// Check and set TimestampFlag, OnUpdateNowFlag and NotNullFlag.
		if col.Tp == mysql.TypeTimestamp {
			col.Flag |= mysql.TimestampFlag
			col.Flag |= mysql.OnUpdateNowFlag
			col.Flag |= mysql.NotNullFlag
		}
	}

	setOnUpdateNow := false
	hasDefaultValue := false
	hasNullFlag := false
	if colDef.Options != nil {
		length := types.UnspecifiedLength

		keys := []*ast.IndexColName{
			{
				Column: colDef.Name,
				Length: length,
			},
		}

		for _, v := range colDef.Options {
			switch v.Tp {
			case ast.ColumnOptionNotNull:
				col.Flag |= mysql.NotNullFlag
			case ast.ColumnOptionNull:
				col.Flag &= ^mysql.NotNullFlag
				removeOnUpdateNowFlag(col)
				hasNullFlag = true
			case ast.ColumnOptionAutoIncrement:
				col.Flag |= mysql.AutoIncrementFlag
			case ast.ColumnOptionPrimaryKey:
				constraint := &ast.Constraint{Tp: ast.ConstraintPrimaryKey, Keys: keys}
				constraints = append(constraints, constraint)
				col.Flag |= mysql.PriKeyFlag
			case ast.ColumnOptionUniqKey:
				constraint := &ast.Constraint{Tp: ast.ConstraintUniqKey, Name: colDef.Name.Name.O, Keys: keys}
				constraints = append(constraints, constraint)
				col.Flag |= mysql.UniqueKeyFlag
			case ast.ColumnOptionDefaultValue:
				value, err := getDefaultValue(ctx, v, colDef.Tp.Tp, colDef.Tp.Decimal)
				if err != nil {
					return nil, nil, ErrColumnBadNull.GenWithStack("invalid default value - %s", err)
				}
				if hasDefaultValue, value, err = checkColumnDefaultValue(ctx, col, value); err != nil {
					return nil, nil, errors.Trace(err)
				}
				if err = col.SetDefaultValue(value); err != nil {
					return nil, nil, errors.Trace(err)
				}
				removeOnUpdateNowFlag(col)
			case ast.ColumnOptionOnUpdate:
				// TODO: Support other time functions.
				if col.Tp == mysql.TypeTimestamp || col.Tp == mysql.TypeDatetime {
					if !expression.IsCurrentTimestampExpr(v.Expr) {
						return nil, nil, ErrInvalidOnUpdate.GenWithStackByArgs(col.Name)
					}
				} else {
					return nil, nil, ErrInvalidOnUpdate.GenWithStackByArgs(col.Name)
				}
				col.Flag |= mysql.OnUpdateNowFlag
				setOnUpdateNow = true
			case ast.ColumnOptionComment:
				err := setColumnComment(ctx, col, v)
				if err != nil {
					return nil, nil, errors.Trace(err)
				}
			case ast.ColumnOptionGenerated:
				var buf = bytes.NewBuffer([]byte{})
				v.Expr.Format(buf)
				col.GeneratedExprString = buf.String()
				col.GeneratedStored = v.Stored
				_, dependColNames := findDependedColumnNames(colDef)
				col.Dependences = dependColNames
			case ast.ColumnOptionFulltext:
				// TODO: Support this type.
			}
		}
	}

	setTimestampDefaultValue(col, hasDefaultValue, setOnUpdateNow)

	// Set `NoDefaultValueFlag` if this field doesn't have a default value and
	// it is `not null` and not an `AUTO_INCREMENT` field or `TIMESTAMP` field.
	setNoDefaultValueFlag(col, hasDefaultValue)
	if col.FieldType.EvalType().IsStringKind() && col.Charset == charset.CharsetBin {
		col.Flag |= mysql.BinaryFlag
	}
	if col.Tp == mysql.TypeBit {
		// For BIT field, it's charset is binary but does not have binary flag.
		col.Flag &= ^mysql.BinaryFlag
		col.Flag |= mysql.UnsignedFlag
	}
	if col.Tp == mysql.TypeYear {
		// For Year field, it's charset is binary but does not have binary flag.
		col.Flag &= ^mysql.BinaryFlag
		col.Flag |= mysql.ZerofillFlag
	}
	// If you specify ZEROFILL for a numeric column, MySQL automatically adds the UNSIGNED attribute to the column.
	// See https://dev.mysql.com/doc/refman/5.7/en/numeric-type-overview.html for more details.
	// But some types like bit and year, won't show its unsigned flag in `show create table`.
	if mysql.HasZerofillFlag(col.Flag) {
		col.Flag |= mysql.UnsignedFlag
	}
	err := checkPriKeyConstraint(col, hasDefaultValue, hasNullFlag, outPriKeyConstraint)
	if err != nil {
		return nil, nil, errors.Trace(err)
	}
	err = checkColumnValueConstraint(col)
	if err != nil {
		return nil, nil, errors.Trace(err)
	}
	err = checkDefaultValue(ctx, col, hasDefaultValue)
	if err != nil {
		return nil, nil, errors.Trace(err)
	}
	return col, constraints, nil
}

func getDefaultValue(ctx sessionctx.Context, c *ast.ColumnOption, tp byte, fsp int) (interface{}, error) {
	if tp == mysql.TypeTimestamp || tp == mysql.TypeDatetime {
		vd, err := expression.GetTimeValue(ctx, c.Expr, tp, fsp)
		value := vd.GetValue()
		if err != nil {
			return nil, errors.Trace(err)
		}

		// Value is nil means `default null`.
		if value == nil {
			return nil, nil
		}

		// If value is types.Time, convert it to string.
		if vv, ok := value.(types.Time); ok {
			return vv.String(), nil
		}

		return value, nil
	}
	v, err := expression.EvalAstExpr(ctx, c.Expr)
	if err != nil {
		return nil, errors.Trace(err)
	}

	if v.IsNull() {
		return nil, nil
	}

	if v.Kind() == types.KindBinaryLiteral || v.Kind() == types.KindMysqlBit {
		if tp == mysql.TypeBit ||
			tp == mysql.TypeString || tp == mysql.TypeVarchar || tp == mysql.TypeVarString ||
			tp == mysql.TypeBlob || tp == mysql.TypeLongBlob || tp == mysql.TypeMediumBlob || tp == mysql.TypeTinyBlob ||
			tp == mysql.TypeJSON {
			// For BinaryLiteral / string fields, when getting default value we cast the value into BinaryLiteral{}, thus we return
			// its raw string content here.
			return v.GetBinaryLiteral().ToString(), nil
		}
		// For other kind of fields (e.g. INT), we supply its integer value so that it acts as integers.
		return v.GetBinaryLiteral().ToInt(ctx.GetSessionVars().StmtCtx)
	}

	if tp == mysql.TypeBit {
		if v.Kind() == types.KindInt64 || v.Kind() == types.KindUint64 {
			// For BIT fields, convert int into BinaryLiteral.
			return types.NewBinaryLiteralFromUint(v.GetUint64(), -1).ToString(), nil
		}
	}

	return v.ToString()
}

func removeOnUpdateNowFlag(c *table.Column) {
	// For timestamp Col, if it is set null or default value,
	// OnUpdateNowFlag should be removed.
	if mysql.HasTimestampFlag(c.Flag) {
		c.Flag &= ^mysql.OnUpdateNowFlag
	}
}

func setTimestampDefaultValue(c *table.Column, hasDefaultValue bool, setOnUpdateNow bool) {
	if hasDefaultValue {
		return
	}

	// For timestamp Col, if is not set default value or not set null, use current timestamp.
	if mysql.HasTimestampFlag(c.Flag) && mysql.HasNotNullFlag(c.Flag) {
		if setOnUpdateNow {
			if err := c.SetDefaultValue(types.ZeroDatetimeStr); err != nil {
				log.Error(errors.ErrorStack(err))
			}
		} else {
			if err := c.SetDefaultValue(strings.ToUpper(ast.CurrentTimestamp)); err != nil {
				log.Error(errors.ErrorStack(err))
			}

		}
	}
}

func setNoDefaultValueFlag(c *table.Column, hasDefaultValue bool) {
	if hasDefaultValue {
		return
	}

	if !mysql.HasNotNullFlag(c.Flag) {
		return
	}

	// Check if it is an `AUTO_INCREMENT` field or `TIMESTAMP` field.
	if !mysql.HasAutoIncrementFlag(c.Flag) && !mysql.HasTimestampFlag(c.Flag) {
		c.Flag |= mysql.NoDefaultValueFlag
	}
}

func checkDefaultValue(ctx sessionctx.Context, c *table.Column, hasDefaultValue bool) error {
	if !hasDefaultValue {
		return nil
	}

	if c.GetDefaultValue() != nil {
		if _, err := table.GetColDefaultValue(ctx, c.ToInfo()); err != nil {
			return types.ErrInvalidDefault.GenWithStackByArgs(c.Name)
		}
		return nil
	}
	// Primary key default null is invalid.
	if mysql.HasPriKeyFlag(c.Flag) {
		return ErrPrimaryCantHaveNull
	}

	// Set not null but default null is invalid.
	if mysql.HasNotNullFlag(c.Flag) {
		return types.ErrInvalidDefault.GenWithStackByArgs(c.Name)
	}

	return nil
}

// checkPriKeyConstraint check all parts of a PRIMARY KEY must be NOT NULL
func checkPriKeyConstraint(col *table.Column, hasDefaultValue, hasNullFlag bool, outPriKeyConstraint *ast.Constraint) error {
	// Primary key should not be null.
	if mysql.HasPriKeyFlag(col.Flag) && hasDefaultValue && col.GetDefaultValue() == nil {
		return types.ErrInvalidDefault.GenWithStackByArgs(col.Name)
	}
	// Set primary key flag for outer primary key constraint.
	// Such as: create table t1 (id int , age int, primary key(id))
	if !mysql.HasPriKeyFlag(col.Flag) && outPriKeyConstraint != nil {
		for _, key := range outPriKeyConstraint.Keys {
			if key.Column.Name.L != col.Name.L {
				continue
			}
			col.Flag |= mysql.PriKeyFlag
			break
		}
	}
	// Primary key should not be null.
	if mysql.HasPriKeyFlag(col.Flag) && hasNullFlag {
		return ErrPrimaryCantHaveNull
	}
	return nil
}

func checkColumnValueConstraint(col *table.Column) error {
	if col.Tp != mysql.TypeEnum && col.Tp != mysql.TypeSet {
		return nil
	}
	valueMap := make(map[string]string, len(col.Elems))
	for i := range col.Elems {
		val := strings.ToLower(col.Elems[i])
		if _, ok := valueMap[val]; ok {
			tpStr := "ENUM"
			if col.Tp == mysql.TypeSet {
				tpStr = "SET"
			}
			return types.ErrDuplicatedValueInType.GenWithStackByArgs(col.Name, valueMap[val], tpStr)
		}
		valueMap[val] = col.Elems[i]
	}
	return nil
}

func checkDuplicateColumn(cols []interface{}) error {
	colNames := set.StringSet{}
	var nameLower string
	for _, col := range cols {
		switch x := col.(type) {
		case *ast.ColumnDef:
			nameLower = x.Name.Name.L
		case model.CIStr:
			nameLower = x.L
		default:
			nameLower = ""
		}
		if colNames.Exist(nameLower) {
			return infoschema.ErrColumnExists.GenWithStackByArgs(nameLower)
		}
		colNames.Insert(nameLower)
	}
	return nil
}

func checkGeneratedColumn(colDefs []*ast.ColumnDef) error {
	var colName2Generation = make(map[string]columnGenerationInDDL, len(colDefs))
	for i, colDef := range colDefs {
		generated, depCols := findDependedColumnNames(colDef)
		if !generated {
			colName2Generation[colDef.Name.Name.L] = columnGenerationInDDL{
				position:  i,
				generated: false,
			}
		} else {
			colName2Generation[colDef.Name.Name.L] = columnGenerationInDDL{
				position:    i,
				generated:   true,
				dependences: depCols,
			}
		}
	}
	for _, colDef := range colDefs {
		colName := colDef.Name.Name.L
		if err := verifyColumnGeneration(colName2Generation, colName); err != nil {
			return errors.Trace(err)
		}
	}
	return nil
}

func checkTooLongColumn(cols []interface{}) error {
	var colName string
	for _, col := range cols {
		switch x := col.(type) {
		case *ast.ColumnDef:
			colName = x.Name.Name.O
		case model.CIStr:
			colName = x.O
		default:
			colName = ""
		}
		if len(colName) > mysql.MaxColumnNameLength {
			return ErrTooLongIdent.GenWithStackByArgs(colName)
		}
	}
	return nil
}

func checkTooManyColumns(colDefs []*ast.ColumnDef) error {
	if uint32(len(colDefs)) > atomic.LoadUint32(&TableColumnCountLimit) {
		return errTooManyFields
	}
	return nil
}

// checkColumnsAttributes checks attributes for multiple columns.
func checkColumnsAttributes(colDefs []*ast.ColumnDef) error {
	for _, colDef := range colDefs {
		if err := checkColumnAttributes(colDef.Name.OrigColName(), colDef.Tp); err != nil {
			return errors.Trace(err)
		}
	}
	return nil
}

// checkColumnAttributes check attributes for single column.
func checkColumnAttributes(colName string, tp *types.FieldType) error {
	switch tp.Tp {
	case mysql.TypeNewDecimal, mysql.TypeDouble, mysql.TypeFloat:
		if tp.Flen < tp.Decimal {
			return types.ErrMBiggerThanD.GenWithStackByArgs(colName)
		}
	case mysql.TypeDatetime, mysql.TypeDuration, mysql.TypeTimestamp:
		if tp.Decimal != types.UnspecifiedFsp && (tp.Decimal < types.MinFsp || tp.Decimal > types.MaxFsp) {
			return types.ErrTooBigPrecision.GenWithStackByArgs(tp.Decimal, colName, types.MaxFsp)
		}
	}
	return nil
}

func checkDuplicateConstraint(namesMap map[string]bool, name string, foreign bool) error {
	if name == "" {
		return nil
	}
	nameLower := strings.ToLower(name)
	if namesMap[nameLower] {
		if foreign {
			return infoschema.ErrCannotAddForeign
		}
		return ErrDupKeyName.GenWithStack("duplicate key name %s", name)
	}
	namesMap[nameLower] = true
	return nil
}

func setEmptyConstraintName(namesMap map[string]bool, constr *ast.Constraint, foreign bool) {
	if constr.Name == "" && len(constr.Keys) > 0 {
		colName := constr.Keys[0].Column.Name.L
		constrName := colName
		i := 2
		if strings.EqualFold(constrName, mysql.PrimaryKeyName) {
			constrName = fmt.Sprintf("%s_%d", constrName, 2)
			i = 3
		}
		for namesMap[constrName] {
			// We loop forever until we find constrName that haven't been used.
			if foreign {
				constrName = fmt.Sprintf("fk_%s_%d", colName, i)
			} else {
				constrName = fmt.Sprintf("%s_%d", colName, i)
			}
			i++
		}
		constr.Name = constrName
		namesMap[constrName] = true
	}
}

func checkConstraintNames(constraints []*ast.Constraint) error {
	constrNames := map[string]bool{}
	fkNames := map[string]bool{}

	// Check not empty constraint name whether is duplicated.
	for _, constr := range constraints {
		if constr.Tp == ast.ConstraintForeignKey {
			err := checkDuplicateConstraint(fkNames, constr.Name, true)
			if err != nil {
				return errors.Trace(err)
			}
		} else {
			err := checkDuplicateConstraint(constrNames, constr.Name, false)
			if err != nil {
				return errors.Trace(err)
			}
		}
	}

	// Set empty constraint names.
	for _, constr := range constraints {
		if constr.Tp == ast.ConstraintForeignKey {
			setEmptyConstraintName(fkNames, constr, true)
		} else {
			setEmptyConstraintName(constrNames, constr, false)
		}
	}

	return nil
}

func buildTableInfo(ctx sessionctx.Context, d *ddl, tableName model.CIStr, cols []*table.Column, constraints []*ast.Constraint) (tbInfo *model.TableInfo, err error) {
	tbInfo = &model.TableInfo{
		Name: tableName,
	}
	// When this function is called by MockTableInfo, we should set a particular table id.
	// So the `ddl` structure may be nil.
	if d != nil {
		tbInfo.ID, err = d.genGlobalID()
		if err != nil {
			return nil, errors.Trace(err)
		}
	}
	for _, v := range cols {
		v.ID = allocateColumnID(tbInfo)
		tbInfo.Columns = append(tbInfo.Columns, v.ToInfo())
	}
	for _, constr := range constraints {
		if constr.Tp == ast.ConstraintForeignKey {
			for _, fk := range tbInfo.ForeignKeys {
				if fk.Name.L == strings.ToLower(constr.Name) {
					return nil, infoschema.ErrCannotAddForeign
				}
			}
			var fk model.FKInfo
			fk.Name = model.NewCIStr(constr.Name)
			fk.RefTable = constr.Refer.Table.Name
			fk.State = model.StatePublic
			for _, key := range constr.Keys {
				if table.FindCol(cols, key.Column.Name.O) == nil {
					return nil, errKeyColumnDoesNotExits.GenWithStackByArgs(key.Column.Name)
				}
				fk.Cols = append(fk.Cols, key.Column.Name)
			}
			for _, key := range constr.Refer.IndexColNames {
				fk.RefCols = append(fk.RefCols, key.Column.Name)
			}
			fk.OnDelete = int(constr.Refer.OnDelete.ReferOpt)
			fk.OnUpdate = int(constr.Refer.OnUpdate.ReferOpt)
			if len(fk.Cols) != len(fk.RefCols) {
				return nil, infoschema.ErrForeignKeyNotMatch.GenWithStackByArgs(tbInfo.Name.O)
			}
			if len(fk.Cols) == 0 {
				// TODO: In MySQL, this case will report a parse error.
				return nil, infoschema.ErrCannotAddForeign
			}
			tbInfo.ForeignKeys = append(tbInfo.ForeignKeys, &fk)
			continue
		}
		if constr.Tp == ast.ConstraintPrimaryKey {
			var col *table.Column
			for _, key := range constr.Keys {
				col = table.FindCol(cols, key.Column.Name.O)
				if col == nil {
					return nil, errKeyColumnDoesNotExits.GenWithStackByArgs(key.Column.Name)
				}
				// Virtual columns cannot be used in primary key.
				if col.IsGenerated() && !col.GeneratedStored {
					return nil, errUnsupportedOnGeneratedColumn.GenWithStackByArgs("Defining a virtual generated column as primary key")
				}
			}
			if len(constr.Keys) == 1 {
				switch col.Tp {
				case mysql.TypeLong, mysql.TypeLonglong,
					mysql.TypeTiny, mysql.TypeShort, mysql.TypeInt24:
					tbInfo.PKIsHandle = true
					// Avoid creating index for PK handle column.
					continue
				}
			}
		}
		// build index info.
		idxInfo, err := buildIndexInfo(tbInfo, model.NewCIStr(constr.Name), constr.Keys, model.StatePublic)
		if err != nil {
			return nil, errors.Trace(err)
		}
		//check if the index is primary or uniqiue.
		switch constr.Tp {
		case ast.ConstraintPrimaryKey:
			idxInfo.Primary = true
			idxInfo.Unique = true
			idxInfo.Name = model.NewCIStr(mysql.PrimaryKeyName)
		case ast.ConstraintUniq, ast.ConstraintUniqKey, ast.ConstraintUniqIndex:
			idxInfo.Unique = true
		}
		// set index type.
		if constr.Option != nil {
			idxInfo.Comment, err = validateCommentLength(ctx.GetSessionVars(),
				constr.Option.Comment,
				maxCommentLength,
				errTooLongIndexComment.GenWithStackByArgs(idxInfo.Name.String(), maxCommentLength))
			if err != nil {
				return nil, errors.Trace(err)
			}
			if constr.Option.Tp == model.IndexTypeInvalid {
				// Use btree as default index type.
				idxInfo.Tp = model.IndexTypeBtree
			} else {
				idxInfo.Tp = constr.Option.Tp
			}
		} else {
			// Use btree as default index type.
			idxInfo.Tp = model.IndexTypeBtree
		}
		idxInfo.ID = allocateIndexID(tbInfo)
		tbInfo.Indices = append(tbInfo.Indices, idxInfo)
	}
	return
}

func (d *ddl) CreateTableWithLike(ctx sessionctx.Context, ident, referIdent ast.Ident, ifNotExists bool) error {
	is := d.GetInfoSchemaWithInterceptor(ctx)
	_, ok := is.SchemaByName(referIdent.Schema)
	if !ok {
		return infoschema.ErrTableNotExists.GenWithStackByArgs(referIdent.Schema, referIdent.Name)
	}
	referTbl, err := is.TableByName(referIdent.Schema, referIdent.Name)
	if err != nil {
		return infoschema.ErrTableNotExists.GenWithStackByArgs(referIdent.Schema, referIdent.Name)
	}
	schema, ok := is.SchemaByName(ident.Schema)
	if !ok {
		return infoschema.ErrDatabaseNotExists.GenWithStackByArgs(ident.Schema)
	}
	if is.TableExists(ident.Schema, ident.Name) {
		if ifNotExists {
			ctx.GetSessionVars().StmtCtx.AppendNote(infoschema.ErrTableExists.GenWithStackByArgs(ident))
			return nil
		}
		return infoschema.ErrTableExists.GenWithStackByArgs(ident)
	}

	tblInfo := *referTbl.Meta()
	tblInfo.Name = ident.Name
	tblInfo.AutoIncID = 0
	tblInfo.ForeignKeys = nil
	tblInfo.ID, err = d.genGlobalID()
	if err != nil {
		return errors.Trace(err)
	}
	job := &model.Job{
		SchemaID:   schema.ID,
		TableID:    tblInfo.ID,
		Type:       model.ActionCreateTable,
		BinlogInfo: &model.HistoryInfo{},
		Args:       []interface{}{tblInfo},
	}

	err = d.doDDLJob(ctx, job)
	err = d.callHookOnChanged(err)
	return errors.Trace(err)
}

// BuildTableInfoFromAST builds model.TableInfo from a SQL statement.
// The SQL string should be a create table statement.
// Don't use this function to build a partitioned table.
func BuildTableInfoFromAST(s *ast.CreateTableStmt) (*model.TableInfo, error) {
	return buildTableInfoWithCheck(mock.NewContext(), nil, s)
}

func buildTableInfoWithCheck(ctx sessionctx.Context, d *ddl, s *ast.CreateTableStmt) (*model.TableInfo, error) {
	ident := ast.Ident{Schema: s.Table.Schema, Name: s.Table.Name}
	colDefs := s.Cols
	var colObjects []interface{}
	for _, col := range colDefs {
		colObjects = append(colObjects, col)
	}
	if err := checkTooLongTable(ident.Name); err != nil {
		return nil, errors.Trace(err)
	}
	if err := checkDuplicateColumn(colObjects); err != nil {
		return nil, errors.Trace(err)
	}
	if err := checkGeneratedColumn(colDefs); err != nil {
		return nil, errors.Trace(err)
	}
	if err := checkTooLongColumn(colObjects); err != nil {
		return nil, errors.Trace(err)
	}
	if err := checkTooManyColumns(colDefs); err != nil {
		return nil, errors.Trace(err)
	}

	if err := checkColumnsAttributes(colDefs); err != nil {
		return nil, errors.Trace(err)
	}

	cols, newConstraints, err := buildColumnsAndConstraints(ctx, colDefs, s.Constraints)
	if err != nil {
		return nil, errors.Trace(err)
	}

	err = checkConstraintNames(newConstraints)
	if err != nil {
		return nil, errors.Trace(err)
	}

	var tbInfo *model.TableInfo
	tbInfo, err = buildTableInfo(ctx, d, ident.Name, cols, newConstraints)
	if err != nil {
		return nil, errors.Trace(err)
	}

	pi, err := buildTablePartitionInfo(ctx, d, s)
	if err != nil {
		return nil, errors.Trace(err)
	}

	if pi != nil {
		switch pi.Type {
		case model.PartitionTypeRange:
			err = checkPartitionByRange(ctx, tbInfo, pi, s, cols, newConstraints)
		case model.PartitionTypeHash:
			err = checkPartitionByHash(pi)
		}
		if err != nil {
			return nil, errors.Trace(err)
		}
		if err = checkRangePartitioningKeysConstraints(ctx, s, tbInfo, newConstraints); err != nil {
			return nil, errors.Trace(err)
		}
		tbInfo.Partition = pi
	}
	return tbInfo, nil
}

func (d *ddl) CreateTable(ctx sessionctx.Context, s *ast.CreateTableStmt) (err error) {
	ident := ast.Ident{Schema: s.Table.Schema, Name: s.Table.Name}
	if s.ReferTable != nil {
		referIdent := ast.Ident{Schema: s.ReferTable.Schema, Name: s.ReferTable.Name}
		return d.CreateTableWithLike(ctx, ident, referIdent, s.IfNotExists)
	}
	is := d.GetInfoSchemaWithInterceptor(ctx)
	schema, ok := is.SchemaByName(ident.Schema)
	if !ok {
		return infoschema.ErrDatabaseNotExists.GenWithStackByArgs(ident.Schema)
	}
	if is.TableExists(ident.Schema, ident.Name) {
		if s.IfNotExists {
			ctx.GetSessionVars().StmtCtx.AppendNote(infoschema.ErrTableExists.GenWithStackByArgs(ident))
			return nil
		}
		return infoschema.ErrTableExists.GenWithStackByArgs(ident)
	}

	tbInfo, err := buildTableInfoWithCheck(ctx, d, s)
	if err != nil {
		return errors.Trace(err)
	}

	job := &model.Job{
		SchemaID:   schema.ID,
		TableID:    tbInfo.ID,
		Type:       model.ActionCreateTable,
		BinlogInfo: &model.HistoryInfo{},
		Args:       []interface{}{tbInfo},
	}

	err = handleTableOptions(s.Options, tbInfo)
	if err != nil {
		return errors.Trace(err)
	}
	err = checkCharsetAndCollation(tbInfo.Charset, tbInfo.Collate)
	if err != nil {
		return errors.Trace(err)
	}
	err = d.doDDLJob(ctx, job)
	if err == nil {
		if tbInfo.AutoIncID > 1 {
			// Default tableAutoIncID base is 0.
			// If the first ID is expected to greater than 1, we need to do rebase.
			err = d.handleAutoIncID(tbInfo, schema.ID)
		}
	}

	// table exists, but if_not_exists flags is true, so we ignore this error.
	if infoschema.ErrTableExists.Equal(err) && s.IfNotExists {
		return nil
	}
	err = d.callHookOnChanged(err)
	return errors.Trace(err)
}

func (d *ddl) CreateView(ctx sessionctx.Context, s *ast.CreateViewStmt) (err error) {
	ident := ast.Ident{Name: s.ViewName.Name, Schema: s.ViewName.Schema}
	is := d.GetInfoSchemaWithInterceptor(ctx)
	schema, ok := is.SchemaByName(ident.Schema)
	if !ok {
		return infoschema.ErrDatabaseNotExists.GenWithStackByArgs(ident.Schema)
	}
	if is.TableExists(ident.Schema, ident.Name) {
		return infoschema.ErrTableExists.GenWithStackByArgs(ident)
	}
	if err = checkTooLongTable(ident.Name); err != nil {
		return err
	}
	viewInfo, cols := buildViewInfoWithTableColumns(ctx, s)

	var colObjects []interface{}
	for _, col := range viewInfo.Cols {
		colObjects = append(colObjects, col)
	}

	if err = checkTooLongColumn(colObjects); err != nil {
		return err
	}
	if err = checkDuplicateColumn(colObjects); err != nil {
		return err
	}

	tbInfo, err := buildTableInfo(ctx, d, ident.Name, cols, nil)
	if err != nil {
		return err
	}
	tbInfo.View = viewInfo

	job := &model.Job{
		SchemaID:   schema.ID,
		TableID:    tbInfo.ID,
		Type:       model.ActionCreateView,
		BinlogInfo: &model.HistoryInfo{},
		Args:       []interface{}{tbInfo, s.OrReplace},
	}
	err = d.doDDLJob(ctx, job)

	return d.callHookOnChanged(err)
}

func buildViewInfoWithTableColumns(ctx sessionctx.Context, s *ast.CreateViewStmt) (*model.ViewInfo, []*table.Column) {
	viewInfo := &model.ViewInfo{Definer: s.Definer, Algorithm: s.Algorithm,
		Security: s.Security, SelectStmt: s.Select.Text(), CheckOption: s.CheckOption}

	if s.Definer.CurrentUser {
		viewInfo.Definer = ctx.GetSessionVars().User
	}

	var schemaCols = s.Select.(*ast.SelectStmt).Fields.Fields
	viewInfo.Cols = make([]model.CIStr, len(schemaCols))
	for i, v := range schemaCols {
		viewInfo.Cols[i] = v.AsName
	}

	var tableColumns = make([]*table.Column, len(schemaCols))
	if s.Cols == nil {
		for i, v := range schemaCols {
			tableColumns[i] = table.ToColumn(&model.ColumnInfo{
				Name:   v.AsName,
				ID:     int64(i),
				Offset: i,
				State:  model.StatePublic,
			})
		}
	} else {
		for i, v := range s.Cols {
			tableColumns[i] = table.ToColumn(&model.ColumnInfo{
				Name:   v,
				ID:     int64(i),
				Offset: i,
				State:  model.StatePublic,
			})
		}
	}

	return viewInfo, tableColumns
}

func checkPartitionByHash(pi *model.PartitionInfo) error {
	if err := checkAddPartitionTooManyPartitions(pi.Num); err != nil {
		return errors.Trace(err)
	}
	return nil
}

func checkPartitionByRange(ctx sessionctx.Context, tbInfo *model.TableInfo, pi *model.PartitionInfo, s *ast.CreateTableStmt, cols []*table.Column, newConstraints []*ast.Constraint) error {
	// Range columns partition only implements the parser, so it will not be checked.
	if s.Partition.ColumnNames != nil {
		return nil
	}

	if err := checkPartitionNameUnique(tbInfo, pi); err != nil {
		return errors.Trace(err)
	}

	if err := checkCreatePartitionValue(ctx, tbInfo, pi, cols); err != nil {
		return errors.Trace(err)
	}

	if err := checkAddPartitionTooManyPartitions(uint64(len(pi.Definitions))); err != nil {
		return errors.Trace(err)
	}

	if err := checkPartitionFuncValid(ctx, tbInfo, s.Partition.Expr); err != nil {
		return errors.Trace(err)
	}

	if err := checkPartitionFuncType(ctx, s, cols, tbInfo); err != nil {
		return errors.Trace(err)
	}
	return nil
}

func checkCharsetAndCollation(cs string, co string) error {
	if !charset.ValidCharsetAndCollation(cs, co) {
		return ErrUnknownCharacterSet.GenWithStackByArgs(cs)
	}
	return nil
}

// handleAutoIncID handles auto_increment option in DDL. It creates a ID counter for the table and initiates the counter to a proper value.
// For example if the option sets auto_increment to 10. The counter will be set to 9. So the next allocated ID will be 10.
func (d *ddl) handleAutoIncID(tbInfo *model.TableInfo, schemaID int64) error {
	alloc := autoid.NewAllocator(d.store, tbInfo.GetDBID(schemaID), tbInfo.IsAutoIncColUnsigned())
	tbInfo.State = model.StatePublic
	tb, err := table.TableFromMeta(alloc, tbInfo)
	if err != nil {
		return errors.Trace(err)
	}
	// The operation of the minus 1 to make sure that the current value doesn't be used,
	// the next Alloc operation will get this value.
	// Its behavior is consistent with MySQL.
	if err = tb.RebaseAutoID(nil, tbInfo.AutoIncID-1, false); err != nil {
		return errors.Trace(err)
	}
	return nil
}

func setDefaultTableCharsetAndCollation(tbInfo *model.TableInfo) (err error) {
	if len(tbInfo.Charset) == 0 {
		tbInfo.Charset = mysql.DefaultCharset
	}

	if len(tbInfo.Collate) == 0 {
		tbInfo.Collate, err = charset.GetDefaultCollation(tbInfo.Charset)
	}
	return
}

// handleTableOptions updates tableInfo according to table options.
func handleTableOptions(options []*ast.TableOption, tbInfo *model.TableInfo) error {
	for _, op := range options {
		switch op.Tp {
		case ast.TableOptionAutoIncrement:
			tbInfo.AutoIncID = int64(op.UintValue)
		case ast.TableOptionComment:
			tbInfo.Comment = op.StrValue
		case ast.TableOptionCharset:
			tbInfo.Charset = op.StrValue
		case ast.TableOptionCollate:
			tbInfo.Collate = op.StrValue
		case ast.TableOptionCompression:
			tbInfo.Compression = op.StrValue
		case ast.TableOptionShardRowID:
			if hasAutoIncrementColumn(tbInfo) && op.UintValue != 0 {
				return errUnsupportedShardRowIDBits
			}
			tbInfo.ShardRowIDBits = op.UintValue
			if tbInfo.ShardRowIDBits > shardRowIDBitsMax {
				tbInfo.ShardRowIDBits = shardRowIDBitsMax
			}
		}
	}

	if err := setDefaultTableCharsetAndCollation(tbInfo); err != nil {
		log.Error(errors.ErrorStack(err))
	}
	return nil
}

func hasAutoIncrementColumn(tbInfo *model.TableInfo) bool {
	for _, col := range tbInfo.Columns {
		if mysql.HasAutoIncrementFlag(col.Flag) {
			return true
		}
	}
	return false
}

// isIgnorableSpec checks if the spec type is ignorable.
// Some specs are parsed by ignored. This is for compatibility.
func isIgnorableSpec(tp ast.AlterTableType) bool {
	// AlterTableLock/AlterTableAlgorithm are ignored.
	return tp == ast.AlterTableLock || tp == ast.AlterTableAlgorithm
}

// getCharsetAndCollateInTableOption will iterate the charset and collate in the options,
// and returns the last charset and collate in options. If there is no charset in the options,
// the returns charset will be "", the same as collate.
func getCharsetAndCollateInTableOption(startIdx int, options []*ast.TableOption) (charset, collate string) {
	charsets := make([]string, len(options))
	collates := make([]string, len(options))
	for i := startIdx; i < len(options); i++ {
		opt := options[i]
		// we set the charset to the last option. example: alter table t charset latin1 charset utf8 collate utf8_bin;
		// the charset will be utf8, collate will be utf8_bin
		switch opt.Tp {
		case ast.TableOptionCharset:
			charsets = append(charsets, opt.StrValue)
		case ast.TableOptionCollate:
			collates = append(collates, opt.StrValue)
		}
	}

	if len(charsets) != 0 {
		charset = charsets[len(charsets)-1]
	}

	if len(collates) != 0 {
		collate = collates[len(collates)-1]
	}
	return
}

func (d *ddl) AlterTable(ctx sessionctx.Context, ident ast.Ident, specs []*ast.AlterTableSpec) (err error) {
	// Only handle valid specs.
	validSpecs := make([]*ast.AlterTableSpec, 0, len(specs))
	for _, spec := range specs {
		if isIgnorableSpec(spec.Tp) {
			continue
		}
		validSpecs = append(validSpecs, spec)
	}

	if len(validSpecs) != 1 {
		// TODO: Hanlde len(validSpecs) == 0.
		// Now we only allow one schema changing at the same time.
		return errRunMultiSchemaChanges
	}

	is := d.infoHandle.Get()
	if is.TableIsView(ident.Schema, ident.Name) {
		return ErrTableIsNotBaseTable.GenWithStackByArgs(ident.Schema, ident.Name)
	}

	for _, spec := range validSpecs {
		var handledCharsetOrCollate bool
		switch spec.Tp {
		case ast.AlterTableAddColumns:
			if len(spec.NewColumns) != 1 {
				return errRunMultiSchemaChanges
			}
			err = d.AddColumn(ctx, ident, spec)
		case ast.AlterTableAddPartitions:
			err = d.AddTablePartitions(ctx, ident, spec)
		case ast.AlterTableCoalescePartitions:
			err = d.CoalescePartitions(ctx, ident, spec)
		case ast.AlterTableDropColumn:
			err = d.DropColumn(ctx, ident, spec.OldColumnName.Name)
		case ast.AlterTableDropIndex:
			err = d.DropIndex(ctx, ident, model.NewCIStr(spec.Name))
		case ast.AlterTableDropPartition:
			err = d.DropTablePartition(ctx, ident, spec)
		case ast.AlterTableTruncatePartition:
			err = d.TruncateTablePartition(ctx, ident, spec)
		case ast.AlterTableAddConstraint:
			constr := spec.Constraint
			switch spec.Constraint.Tp {
			case ast.ConstraintKey, ast.ConstraintIndex:
				err = d.CreateIndex(ctx, ident, false, model.NewCIStr(constr.Name), spec.Constraint.Keys, constr.Option)
			case ast.ConstraintUniq, ast.ConstraintUniqIndex, ast.ConstraintUniqKey:
				err = d.CreateIndex(ctx, ident, true, model.NewCIStr(constr.Name), spec.Constraint.Keys, constr.Option)
			case ast.ConstraintForeignKey:
				err = d.CreateForeignKey(ctx, ident, model.NewCIStr(constr.Name), spec.Constraint.Keys, spec.Constraint.Refer)
			case ast.ConstraintPrimaryKey:
				err = ErrUnsupportedModifyPrimaryKey.GenWithStackByArgs("add")
			default:
				// Nothing to do now.
			}
		case ast.AlterTableDropForeignKey:
			err = d.DropForeignKey(ctx, ident, model.NewCIStr(spec.Name))
		case ast.AlterTableModifyColumn:
			err = d.ModifyColumn(ctx, ident, spec)
		case ast.AlterTableChangeColumn:
			err = d.ChangeColumn(ctx, ident, spec)
		case ast.AlterTableAlterColumn:
			err = d.AlterColumn(ctx, ident, spec)
		case ast.AlterTableRenameTable:
			newIdent := ast.Ident{Schema: spec.NewTable.Schema, Name: spec.NewTable.Name}
			isAlterTable := true
			err = d.RenameTable(ctx, ident, newIdent, isAlterTable)
		case ast.AlterTableDropPrimaryKey:
			err = ErrUnsupportedModifyPrimaryKey.GenWithStackByArgs("drop")
		case ast.AlterTableRenameIndex:
			err = d.RenameIndex(ctx, ident, spec)
		case ast.AlterTableOption:
			for i, opt := range spec.Options {
				switch opt.Tp {
				case ast.TableOptionShardRowID:
					if opt.UintValue > shardRowIDBitsMax {
						opt.UintValue = shardRowIDBitsMax
					}
					err = d.ShardRowID(ctx, ident, opt.UintValue)
				case ast.TableOptionAutoIncrement:
					err = d.RebaseAutoID(ctx, ident, int64(opt.UintValue))
				case ast.TableOptionComment:
					spec.Comment = opt.StrValue
					err = d.AlterTableComment(ctx, ident, spec)
				case ast.TableOptionCharset, ast.TableOptionCollate:
					// getCharsetAndCollateInTableOption will get the last charset and collate in the options,
					// so it should be handled only once.
					if handledCharsetOrCollate {
						continue
					}
					toCharset, toCollate := getCharsetAndCollateInTableOption(i, spec.Options)
					err = d.AlterTableCharsetAndCollate(ctx, ident, toCharset, toCollate)
					handledCharsetOrCollate = true
				}

				if err != nil {
					return errors.Trace(err)
				}
			}
		default:
			// Nothing to do now.
		}

		if err != nil {
			return errors.Trace(err)
		}
	}

	return nil
}

func (d *ddl) RebaseAutoID(ctx sessionctx.Context, ident ast.Ident, newBase int64) error {
	schema, t, err := d.getSchemaAndTableByIdent(ctx, ident)
	if err != nil {
		return errors.Trace(err)
	}
	autoIncID, err := t.Allocator(ctx).NextGlobalAutoID(t.Meta().ID)
	if err != nil {
		return errors.Trace(err)
	}
	newBase = mathutil.MaxInt64(newBase, autoIncID)
	job := &model.Job{
		SchemaID:   schema.ID,
		TableID:    t.Meta().ID,
		Type:       model.ActionRebaseAutoID,
		BinlogInfo: &model.HistoryInfo{},
		Args:       []interface{}{newBase},
	}
	err = d.doDDLJob(ctx, job)
	err = d.callHookOnChanged(err)
	return errors.Trace(err)
}

// ShardRowID shards the implicit row ID by adding shard value to the row ID's first few bits.
func (d *ddl) ShardRowID(ctx sessionctx.Context, tableIdent ast.Ident, uVal uint64) error {
	schema, t, err := d.getSchemaAndTableByIdent(ctx, tableIdent)
	if err != nil {
		return errors.Trace(err)
	}
	if hasAutoIncrementColumn(t.Meta()) && uVal != 0 {
		return errUnsupportedShardRowIDBits
	}
	job := &model.Job{
		Type:       model.ActionShardRowID,
		SchemaID:   schema.ID,
		TableID:    t.Meta().ID,
		BinlogInfo: &model.HistoryInfo{},
		Args:       []interface{}{uVal},
	}
	err = d.doDDLJob(ctx, job)
	err = d.callHookOnChanged(err)
	return errors.Trace(err)
}

func (d *ddl) getSchemaAndTableByIdent(ctx sessionctx.Context, tableIdent ast.Ident) (dbInfo *model.DBInfo, t table.Table, err error) {
	is := d.GetInfoSchemaWithInterceptor(ctx)
	schema, ok := is.SchemaByName(tableIdent.Schema)
	if !ok {
		return nil, nil, infoschema.ErrDatabaseNotExists.GenWithStackByArgs(tableIdent.Schema)
	}
	t, err = is.TableByName(tableIdent.Schema, tableIdent.Name)
	if err != nil {
		return nil, nil, infoschema.ErrTableNotExists.GenWithStackByArgs(tableIdent.Schema, tableIdent.Name)
	}
	return schema, t, nil
}

func checkColumnConstraint(col *ast.ColumnDef, ti ast.Ident) error {
	for _, constraint := range col.Options {
		switch constraint.Tp {
		case ast.ColumnOptionAutoIncrement:
			return errUnsupportedAddColumn.GenWithStack("unsupported add column '%s' constraint AUTO_INCREMENT when altering '%s.%s'", col.Name, ti.Schema, ti.Name)
		case ast.ColumnOptionPrimaryKey:
			return errUnsupportedAddColumn.GenWithStack("unsupported add column '%s' constraint PRIMARY KEY when altering '%s.%s'", col.Name, ti.Schema, ti.Name)
		case ast.ColumnOptionUniqKey:
			return errUnsupportedAddColumn.GenWithStack("unsupported add column '%s' constraint UNIQUE KEY when altering '%s.%s'", col.Name, ti.Schema, ti.Name)
		}
	}

	return nil
}

// AddColumn will add a new column to the table.
func (d *ddl) AddColumn(ctx sessionctx.Context, ti ast.Ident, spec *ast.AlterTableSpec) error {
	specNewColumn := spec.NewColumns[0]
	// Check whether the added column constraints are supported.
	err := checkColumnConstraint(specNewColumn, ti)
	if err != nil {
		return errors.Trace(err)
	}

	colName := specNewColumn.Name.Name.O
	if err = checkColumnAttributes(colName, specNewColumn.Tp); err != nil {
		return errors.Trace(err)
	}

	schema, t, err := d.getSchemaAndTableByIdent(ctx, ti)
	if err != nil {
		return errors.Trace(err)
	}
	if err = checkAddColumnTooManyColumns(len(t.Cols()) + 1); err != nil {
		return errors.Trace(err)
	}
	// Check whether added column has existed.
	col := table.FindCol(t.Cols(), colName)
	if col != nil {
		return infoschema.ErrColumnExists.GenWithStackByArgs(colName)
	}

	// If new column is a generated column, do validation.
	// NOTE: Because now we can only append columns to table,
	// we dont't need check whether the column refers other
	// generated columns occurring later in table.
	for _, option := range specNewColumn.Options {
		if option.Tp == ast.ColumnOptionGenerated {
			referableColNames := make(map[string]struct{}, len(t.Cols()))
			for _, col := range t.Cols() {
				referableColNames[col.Name.L] = struct{}{}
			}
			_, dependColNames := findDependedColumnNames(specNewColumn)
			if err = columnNamesCover(referableColNames, dependColNames); err != nil {
				return errors.Trace(err)
			}
		}
	}

	if len(colName) > mysql.MaxColumnNameLength {
		return ErrTooLongIdent.GenWithStackByArgs(colName)
	}

	// Ingore table constraints now, maybe return error later.
	// We use length(t.Cols()) as the default offset firstly, we will change the
	// column's offset later.
	col, _, err = buildColumnAndConstraint(ctx, len(t.Cols()), specNewColumn, nil)
	if err != nil {
		return errors.Trace(err)
	}
	col.OriginDefaultValue = col.GetDefaultValue()
	if col.OriginDefaultValue == nil && mysql.HasNotNullFlag(col.Flag) {
		zeroVal := table.GetZeroValue(col.ToInfo())
		col.OriginDefaultValue, err = zeroVal.ToString()
		if err != nil {
			return errors.Trace(err)
		}
	}

	if col.OriginDefaultValue == strings.ToUpper(ast.CurrentTimestamp) &&
		(col.Tp == mysql.TypeTimestamp || col.Tp == mysql.TypeDatetime) {
		col.OriginDefaultValue = time.Now().Format(types.TimeFormat)
	}

	job := &model.Job{
		SchemaID:   schema.ID,
		TableID:    t.Meta().ID,
		Type:       model.ActionAddColumn,
		BinlogInfo: &model.HistoryInfo{},
		Args:       []interface{}{col, spec.Position, 0},
	}

	err = d.doDDLJob(ctx, job)
	err = d.callHookOnChanged(err)
	return errors.Trace(err)
}

// AddTablePartitions will add a new partition to the table.
func (d *ddl) AddTablePartitions(ctx sessionctx.Context, ident ast.Ident, spec *ast.AlterTableSpec) error {
	is := d.infoHandle.Get()
	schema, ok := is.SchemaByName(ident.Schema)
	if !ok {
		return errors.Trace(infoschema.ErrDatabaseNotExists.GenWithStackByArgs(schema))
	}
	t, err := is.TableByName(ident.Schema, ident.Name)
	if err != nil {
		return errors.Trace(infoschema.ErrTableNotExists.GenWithStackByArgs(ident.Schema, ident.Name))
	}

	meta := t.Meta()
	if meta.GetPartitionInfo() == nil {
		return errors.Trace(ErrPartitionMgmtOnNonpartitioned)
	}
	// We don't support add hash type partition now.
	if meta.Partition.Type == model.PartitionTypeHash {
		return errors.Trace(ErrUnsupportedAddPartition)
	}

	partInfo, err := buildPartitionInfo(meta, d, spec)
	if err != nil {
		return errors.Trace(err)
	}

	err = checkAddPartitionTooManyPartitions(uint64(len(meta.Partition.Definitions) + len(partInfo.Definitions)))
	if err != nil {
		return errors.Trace(err)
	}

	err = checkPartitionNameUnique(meta, partInfo)
	if err != nil {
		return errors.Trace(err)
	}

	err = checkAddPartitionValue(meta, partInfo)
	if err != nil {
		return errors.Trace(err)
	}

	job := &model.Job{
		SchemaID:   schema.ID,
		TableID:    meta.ID,
		Type:       model.ActionAddTablePartition,
		BinlogInfo: &model.HistoryInfo{},
		Args:       []interface{}{partInfo},
	}

	err = d.doDDLJob(ctx, job)
	err = d.callHookOnChanged(err)
	return errors.Trace(err)
}

// CoalescePartitions coalesce partitions can be used with a table that is partitioned by hash or key to reduce the number of partitions by number.
func (d *ddl) CoalescePartitions(ctx sessionctx.Context, ident ast.Ident, spec *ast.AlterTableSpec) error {
	is := d.infoHandle.Get()
	schema, ok := is.SchemaByName(ident.Schema)
	if !ok {
		return errors.Trace(infoschema.ErrDatabaseNotExists.GenWithStackByArgs(schema))
	}
	t, err := is.TableByName(ident.Schema, ident.Name)
	if err != nil {
		return errors.Trace(infoschema.ErrTableNotExists.GenWithStackByArgs(ident.Schema, ident.Name))
	}

	meta := t.Meta()
	if meta.GetPartitionInfo() == nil {
		return errors.Trace(ErrPartitionMgmtOnNonpartitioned)
	}

	// Coalesce partition can only be used on hash/key partitions.
	if meta.Partition.Type == model.PartitionTypeRange {
		return errors.Trace(ErrCoalesceOnlyOnHashPartition)
	}

	// We don't support coalesce partitions hash type partition now.
	if meta.Partition.Type == model.PartitionTypeHash {
		return errors.Trace(ErrUnsupportedCoalescePartition)
	}

	return errors.Trace(err)
}

func (d *ddl) TruncateTablePartition(ctx sessionctx.Context, ident ast.Ident, spec *ast.AlterTableSpec) error {
	is := d.infoHandle.Get()
	schema, ok := is.SchemaByName(ident.Schema)
	if !ok {
		return errors.Trace(infoschema.ErrDatabaseNotExists.GenWithStackByArgs(schema))
	}
	t, err := is.TableByName(ident.Schema, ident.Name)
	if err != nil {
		return errors.Trace(infoschema.ErrTableNotExists.GenWithStackByArgs(ident.Schema, ident.Name))
	}
	meta := t.Meta()
	if meta.GetPartitionInfo() == nil {
		return errors.Trace(ErrPartitionMgmtOnNonpartitioned)
	}

	var pid int64
	pid, err = findPartitionByName(meta, spec.Name)
	if err != nil {
		return errors.Trace(err)
	}

	job := &model.Job{
		SchemaID:   schema.ID,
		TableID:    meta.ID,
		Type:       model.ActionTruncateTablePartition,
		BinlogInfo: &model.HistoryInfo{},
		Args:       []interface{}{pid},
	}

	err = d.doDDLJob(ctx, job)
	if err != nil {
		return errors.Trace(err)
	}
	err = d.callHookOnChanged(err)
	return errors.Trace(err)
}

func (d *ddl) DropTablePartition(ctx sessionctx.Context, ident ast.Ident, spec *ast.AlterTableSpec) error {
	is := d.infoHandle.Get()
	schema, ok := is.SchemaByName(ident.Schema)
	if !ok {
		return errors.Trace(infoschema.ErrDatabaseNotExists.GenWithStackByArgs(schema))
	}
	t, err := is.TableByName(ident.Schema, ident.Name)
	if err != nil {
		return errors.Trace(infoschema.ErrTableNotExists.GenWithStackByArgs(ident.Schema, ident.Name))
	}
	meta := t.Meta()
	if meta.GetPartitionInfo() == nil {
		return errors.Trace(ErrPartitionMgmtOnNonpartitioned)
	}
	err = checkDropTablePartition(meta, spec.Name)
	if err != nil {
		return errors.Trace(err)
	}

	job := &model.Job{
		SchemaID:   schema.ID,
		TableID:    meta.ID,
		Type:       model.ActionDropTablePartition,
		BinlogInfo: &model.HistoryInfo{},
		Args:       []interface{}{spec.Name},
	}

	err = d.doDDLJob(ctx, job)
	if err != nil {
		return errors.Trace(err)
	}
	err = d.callHookOnChanged(err)
	return errors.Trace(err)
}

// DropColumn will drop a column from the table, now we don't support drop the column with index covered.
func (d *ddl) DropColumn(ctx sessionctx.Context, ti ast.Ident, colName model.CIStr) error {
	schema, t, err := d.getSchemaAndTableByIdent(ctx, ti)
	if err != nil {
		return errors.Trace(err)
	}

	// Check whether dropped column has existed.
	col := table.FindCol(t.Cols(), colName.L)
	if col == nil {
		return ErrCantDropFieldOrKey.GenWithStack("column %s doesn't exist", colName)
	}

	tblInfo := t.Meta()
	if err = isDroppableColumn(tblInfo, colName); err != nil {
		return errors.Trace(err)
	}
	// We don't support dropping column with PK handle covered now.
	if col.IsPKHandleColumn(tblInfo) {
		return errUnsupportedPKHandle
	}

	job := &model.Job{
		SchemaID:   schema.ID,
		TableID:    t.Meta().ID,
		Type:       model.ActionDropColumn,
		BinlogInfo: &model.HistoryInfo{},
		Args:       []interface{}{colName},
	}

	err = d.doDDLJob(ctx, job)
	err = d.callHookOnChanged(err)
	return errors.Trace(err)
}

// modifiableCharsetAndCollation returns error when the charset or collation is not modifiable.
func modifiableCharsetAndCollation(toCharset, toCollate, origCharset, origCollate string) error {
	if !charset.ValidCharsetAndCollation(toCharset, toCollate) {
		return ErrUnknownCharacterSet.GenWithStackByArgs(toCharset, toCollate)
	}

	if toCharset == charset.CharsetUTF8MB4 || (toCharset == charset.CharsetUTF8 && origCharset != charset.CharsetUTF8MB4) {
		// TiDB treats all the data as utf8mb4, so we support changing the charset to utf8mb4.
		// And not allow to change utf8mb4 to utf8.
		return nil
	}

	if toCharset != origCharset {
		msg := fmt.Sprintf("charset from %s to %s", origCharset, toCharset)
		return errUnsupportedModifyCharset.GenWithStackByArgs(msg)
	}
	if toCollate != origCollate {
		msg := fmt.Sprintf("collate from %s to %s", origCollate, toCollate)
		return errUnsupportedModifyCharset.GenWithStackByArgs(msg)
	}
	return nil
}

// modifiable checks if the 'origin' type can be modified to 'to' type with out the need to
// change or check existing data in the table.
// It returns true if the two types has the same Charset and Collation, the same sign, both are
// integer types or string types, and new Flen and Decimal must be greater than or equal to origin.
func modifiable(origin *types.FieldType, to *types.FieldType) error {
	if to.Flen > 0 && to.Flen < origin.Flen {
		msg := fmt.Sprintf("length %d is less than origin %d", to.Flen, origin.Flen)
		return errUnsupportedModifyColumn.GenWithStackByArgs(msg)
	}
	if to.Decimal > 0 && to.Decimal < origin.Decimal {
		msg := fmt.Sprintf("decimal %d is less than origin %d", to.Decimal, origin.Decimal)
		return errUnsupportedModifyColumn.GenWithStackByArgs(msg)
	}
	if err := modifiableCharsetAndCollation(to.Charset, to.Collate, origin.Charset, origin.Collate); err != nil {
		return errors.Trace(err)
	}

	toUnsigned := mysql.HasUnsignedFlag(to.Flag)
	originUnsigned := mysql.HasUnsignedFlag(origin.Flag)
	if originUnsigned != toUnsigned {
		msg := fmt.Sprintf("unsigned %v not match origin %v", toUnsigned, originUnsigned)
		return errUnsupportedModifyColumn.GenWithStackByArgs(msg)
	}
	switch origin.Tp {
	case mysql.TypeVarchar, mysql.TypeString, mysql.TypeVarString,
		mysql.TypeBlob, mysql.TypeTinyBlob, mysql.TypeMediumBlob, mysql.TypeLongBlob:
		switch to.Tp {
		case mysql.TypeVarchar, mysql.TypeString, mysql.TypeVarString,
			mysql.TypeBlob, mysql.TypeTinyBlob, mysql.TypeMediumBlob, mysql.TypeLongBlob:
			return nil
		}
	case mysql.TypeTiny, mysql.TypeShort, mysql.TypeInt24, mysql.TypeLong, mysql.TypeLonglong:
		switch to.Tp {
		case mysql.TypeTiny, mysql.TypeShort, mysql.TypeInt24, mysql.TypeLong, mysql.TypeLonglong:
			return nil
		}
	case mysql.TypeEnum:
		if origin.Tp == to.Tp {
			if len(to.Elems) < len(origin.Elems) {
				msg := fmt.Sprintf("the number of enum column's elements is less than the original: %d", len(origin.Elems))
				return errUnsupportedModifyColumn.GenWithStackByArgs(msg)
			}
			for index, originElem := range origin.Elems {
				toElem := to.Elems[index]
				if originElem != toElem {
					msg := fmt.Sprintf("cannot modify enum column value %s to %s", originElem, toElem)
					return errUnsupportedModifyColumn.GenWithStackByArgs(msg)
				}
			}
			return nil
		}
		msg := fmt.Sprintf("cannot modify enum type column's to type %s", to.String())
		return errUnsupportedModifyColumn.GenWithStackByArgs(msg)
	default:
		if origin.Tp == to.Tp {
			return nil
		}
	}
	msg := fmt.Sprintf("type %v not match origin %v", to.Tp, origin.Tp)
	return errUnsupportedModifyColumn.GenWithStackByArgs(msg)
}

func setDefaultValue(ctx sessionctx.Context, col *table.Column, option *ast.ColumnOption) error {
	value, err := getDefaultValue(ctx, option, col.Tp, col.Decimal)
	if err != nil {
		return ErrColumnBadNull.GenWithStack("invalid default value - %s", err)
	}
	err = col.SetDefaultValue(value)
	if err != nil {
		return errors.Trace(err)
	}
	return errors.Trace(checkDefaultValue(ctx, col, true))
}

func setColumnComment(ctx sessionctx.Context, col *table.Column, option *ast.ColumnOption) error {
	value, err := expression.EvalAstExpr(ctx, option.Expr)
	if err != nil {
		return errors.Trace(err)
	}
	col.Comment, err = value.ToString()
	return errors.Trace(err)
}

// setDefaultAndComment is only used in getModifiableColumnJob.
func setDefaultAndComment(ctx sessionctx.Context, col *table.Column, options []*ast.ColumnOption) error {
	if len(options) == 0 {
		return nil
	}
	var hasDefaultValue, setOnUpdateNow bool
	for _, opt := range options {
		switch opt.Tp {
		case ast.ColumnOptionDefaultValue:
			value, err := getDefaultValue(ctx, opt, col.Tp, col.Decimal)
			if err != nil {
				return ErrColumnBadNull.GenWithStack("invalid default value - %s", err)
			}
			if hasDefaultValue, value, err = checkColumnDefaultValue(ctx, col, value); err != nil {
				return errors.Trace(err)
			}
			if err = col.SetDefaultValue(value); err != nil {
				return errors.Trace(err)
			}
		case ast.ColumnOptionComment:
			err := setColumnComment(ctx, col, opt)
			if err != nil {
				return errors.Trace(err)
			}
		case ast.ColumnOptionNotNull:
			col.Flag |= mysql.NotNullFlag
		case ast.ColumnOptionNull:
			col.Flag &= ^mysql.NotNullFlag
		case ast.ColumnOptionAutoIncrement:
			col.Flag |= mysql.AutoIncrementFlag
		case ast.ColumnOptionPrimaryKey, ast.ColumnOptionUniqKey:
			return errUnsupportedModifyColumn.GenWithStack("unsupported modify column constraint - %v", opt.Tp)
		case ast.ColumnOptionOnUpdate:
			// TODO: Support other time functions.
			if col.Tp == mysql.TypeTimestamp || col.Tp == mysql.TypeDatetime {
				if !expression.IsCurrentTimestampExpr(opt.Expr) {
					return ErrInvalidOnUpdate.GenWithStackByArgs(col.Name)
				}
			} else {
				return ErrInvalidOnUpdate.GenWithStackByArgs(col.Name)
			}
			col.Flag |= mysql.OnUpdateNowFlag
			setOnUpdateNow = true
		case ast.ColumnOptionGenerated:
			var buf = bytes.NewBuffer([]byte{})
			opt.Expr.Format(buf)
			col.GeneratedExprString = buf.String()
			col.GeneratedStored = opt.Stored
			col.Dependences = make(map[string]struct{})
			for _, colName := range findColumnNamesInExpr(opt.Expr) {
				col.Dependences[colName.Name.L] = struct{}{}
			}
		default:
			// TODO: Support other types.
			return errors.Trace(errUnsupportedModifyColumn.GenWithStackByArgs(opt.Tp))
		}
	}

	setTimestampDefaultValue(col, hasDefaultValue, setOnUpdateNow)

	// Set `NoDefaultValueFlag` if this field doesn't have a default value and
	// it is `not null` and not an `AUTO_INCREMENT` field or `TIMESTAMP` field.
	setNoDefaultValueFlag(col, hasDefaultValue)

	if hasDefaultValue {
		return errors.Trace(checkDefaultValue(ctx, col, true))
	}

	return nil
}

func (d *ddl) getModifiableColumnJob(ctx sessionctx.Context, ident ast.Ident, originalColName model.CIStr,
	spec *ast.AlterTableSpec) (*model.Job, error) {
	specNewColumn := spec.NewColumns[0]
	is := d.infoHandle.Get()
	schema, ok := is.SchemaByName(ident.Schema)
	if !ok {
		return nil, errors.Trace(infoschema.ErrDatabaseNotExists)
	}
	t, err := is.TableByName(ident.Schema, ident.Name)
	if err != nil {
		return nil, errors.Trace(infoschema.ErrTableNotExists.GenWithStackByArgs(ident.Schema, ident.Name))
	}

	col := table.FindCol(t.Cols(), originalColName.L)
	if col == nil {
		return nil, infoschema.ErrColumnNotExists.GenWithStackByArgs(originalColName, ident.Name)
	}
	newColName := specNewColumn.Name.Name
	// If we want to rename the column name, we need to check whether it already exists.
	if newColName.L != originalColName.L {
		c := table.FindCol(t.Cols(), newColName.L)
		if c != nil {
			return nil, infoschema.ErrColumnExists.GenWithStackByArgs(newColName)
		}
	}

	// Constraints in the new column means adding new constraints. Errors should thrown,
	// which will be done by `setDefaultAndComment` later.
	if specNewColumn.Tp == nil {
		// Make sure the column definition is simple field type.
		return nil, errors.Trace(errUnsupportedModifyColumn)
	}

	if err = checkColumnAttributes(specNewColumn.Name.OrigColName(), specNewColumn.Tp); err != nil {
		return nil, errors.Trace(err)
	}

	newCol := table.ToColumn(&model.ColumnInfo{
		ID: col.ID,
		// We use this PR(https://github.com/pingcap/tidb/pull/6274) as the dividing line to define whether it is a new version or an old version TiDB.
		// The old version TiDB initializes the column's offset and state here.
		// The new version TiDB doesn't initialize the column's offset and state, and it will do the initialization in run DDL function.
		// When we do the rolling upgrade the following may happen:
		// a new version TiDB builds the DDL job that doesn't be set the column's offset and state,
		// and the old version TiDB is the DDL owner, it doesn't get offset and state from the store. Then it will encounter errors.
		// So here we set offset and state to support the rolling upgrade.
		Offset:             col.Offset,
		State:              col.State,
		OriginDefaultValue: col.OriginDefaultValue,
		FieldType:          *specNewColumn.Tp,
		Name:               newColName,
	})

	err = setCharsetCollationFlenDecimal(&newCol.FieldType)
	if err != nil {
		return nil, errors.Trace(err)
	}
	err = modifiable(&col.FieldType, &newCol.FieldType)
	if err != nil {
		return nil, errors.Trace(err)
	}
	if err = setDefaultAndComment(ctx, newCol, specNewColumn.Options); err != nil {
		return nil, errors.Trace(err)
	}

	// Copy index related options to the new spec.
	indexFlags := col.FieldType.Flag & (mysql.PriKeyFlag | mysql.UniqueKeyFlag | mysql.MultipleKeyFlag)
	newCol.FieldType.Flag |= indexFlags
	if mysql.HasPriKeyFlag(col.FieldType.Flag) {
		newCol.FieldType.Flag |= mysql.NotNullFlag
		// TODO: If user explicitly set NULL, we should throw error ErrPrimaryCantHaveNull.
	}

	// We don't support modifying column from not_auto_increment to auto_increment.
	if !mysql.HasAutoIncrementFlag(col.Flag) && mysql.HasAutoIncrementFlag(newCol.Flag) {
		return nil, errUnsupportedModifyColumn.GenWithStackByArgs("set auto_increment")
	}

	// We support modifying the type definitions of 'null' to 'not null' now.
	var modifyColumnTp byte
	if !mysql.HasNotNullFlag(col.Flag) && mysql.HasNotNullFlag(newCol.Flag) {
		if err = checkForNullValue(ctx, col.Tp == newCol.Tp, ident.Schema, ident.Name, col.Name, newCol.Name); err != nil {
			return nil, errors.Trace(err)
		}
		// `modifyColumnTp` indicates that there is a type modification.
		modifyColumnTp = mysql.TypeNull
	}
	// As same with MySQL, we don't support modifying the stored status for generated columns.
	if err = checkModifyGeneratedColumn(t.Cols(), col, newCol); err != nil {
		return nil, errors.Trace(err)
	}

	job := &model.Job{
		SchemaID:   schema.ID,
		TableID:    t.Meta().ID,
		Type:       model.ActionModifyColumn,
		BinlogInfo: &model.HistoryInfo{},
		Args:       []interface{}{&newCol, originalColName, spec.Position, modifyColumnTp},
	}
	return job, nil
}

// ChangeColumn renames an existing column and modifies the column's definition,
// currently we only support limited kind of changes
// that do not need to change or check data on the table.
func (d *ddl) ChangeColumn(ctx sessionctx.Context, ident ast.Ident, spec *ast.AlterTableSpec) error {
	specNewColumn := spec.NewColumns[0]
	if len(specNewColumn.Name.Schema.O) != 0 && ident.Schema.L != specNewColumn.Name.Schema.L {
		return ErrWrongDBName.GenWithStackByArgs(specNewColumn.Name.Schema.O)
	}
	if len(spec.OldColumnName.Schema.O) != 0 && ident.Schema.L != spec.OldColumnName.Schema.L {
		return ErrWrongDBName.GenWithStackByArgs(spec.OldColumnName.Schema.O)
	}
	if len(specNewColumn.Name.Table.O) != 0 && ident.Name.L != specNewColumn.Name.Table.L {
		return ErrWrongTableName.GenWithStackByArgs(specNewColumn.Name.Table.O)
	}
	if len(spec.OldColumnName.Table.O) != 0 && ident.Name.L != spec.OldColumnName.Table.L {
		return ErrWrongTableName.GenWithStackByArgs(spec.OldColumnName.Table.O)
	}

	job, err := d.getModifiableColumnJob(ctx, ident, spec.OldColumnName.Name, spec)
	if err != nil {
		return errors.Trace(err)
	}

	err = d.doDDLJob(ctx, job)
	err = d.callHookOnChanged(err)
	return errors.Trace(err)
}

// ModifyColumn does modification on an existing column, currently we only support limited kind of changes
// that do not need to change or check data on the table.
func (d *ddl) ModifyColumn(ctx sessionctx.Context, ident ast.Ident, spec *ast.AlterTableSpec) error {
	specNewColumn := spec.NewColumns[0]
	if len(specNewColumn.Name.Schema.O) != 0 && ident.Schema.L != specNewColumn.Name.Schema.L {
		return ErrWrongDBName.GenWithStackByArgs(specNewColumn.Name.Schema.O)
	}
	if len(specNewColumn.Name.Table.O) != 0 && ident.Name.L != specNewColumn.Name.Table.L {
		return ErrWrongTableName.GenWithStackByArgs(specNewColumn.Name.Table.O)
	}

	originalColName := specNewColumn.Name.Name
	job, err := d.getModifiableColumnJob(ctx, ident, originalColName, spec)
	if err != nil {
		return errors.Trace(err)
	}

	err = d.doDDLJob(ctx, job)
	err = d.callHookOnChanged(err)
	return errors.Trace(err)
}

func (d *ddl) AlterColumn(ctx sessionctx.Context, ident ast.Ident, spec *ast.AlterTableSpec) error {
	specNewColumn := spec.NewColumns[0]
	is := d.infoHandle.Get()
	schema, ok := is.SchemaByName(ident.Schema)
	if !ok {
		return infoschema.ErrTableNotExists.GenWithStackByArgs(ident.Schema, ident.Name)
	}
	t, err := is.TableByName(ident.Schema, ident.Name)
	if err != nil {
		return infoschema.ErrTableNotExists.GenWithStackByArgs(ident.Schema, ident.Name)
	}

	colName := specNewColumn.Name.Name
	// Check whether alter column has existed.
	col := table.FindCol(t.Cols(), colName.L)
	if col == nil {
		return errBadField.GenWithStackByArgs(colName, ident.Name)
	}

	// Clean the NoDefaultValueFlag value.
	col.Flag &= ^mysql.NoDefaultValueFlag
	if len(specNewColumn.Options) == 0 {
		err = col.SetDefaultValue(nil)
		if err != nil {
			return errors.Trace(err)
		}
		setNoDefaultValueFlag(col, false)
	} else {
		err = setDefaultValue(ctx, col, specNewColumn.Options[0])
		if err != nil {
			return errors.Trace(err)
		}
	}

	job := &model.Job{
		SchemaID:   schema.ID,
		TableID:    t.Meta().ID,
		Type:       model.ActionSetDefaultValue,
		BinlogInfo: &model.HistoryInfo{},
		Args:       []interface{}{col},
	}

	err = d.doDDLJob(ctx, job)
	err = d.callHookOnChanged(err)
	return errors.Trace(err)
}

// AlterTableComment updates the table comment information.
func (d *ddl) AlterTableComment(ctx sessionctx.Context, ident ast.Ident, spec *ast.AlterTableSpec) error {
	is := d.infoHandle.Get()
	schema, ok := is.SchemaByName(ident.Schema)
	if !ok {
		return infoschema.ErrDatabaseNotExists.GenWithStackByArgs(ident.Schema)
	}

	tb, err := is.TableByName(ident.Schema, ident.Name)
	if err != nil {
		return errors.Trace(infoschema.ErrTableNotExists.GenWithStackByArgs(ident.Schema, ident.Name))
	}

	job := &model.Job{
		SchemaID:   schema.ID,
		TableID:    tb.Meta().ID,
		Type:       model.ActionModifyTableComment,
		BinlogInfo: &model.HistoryInfo{},
		Args:       []interface{}{spec.Comment},
	}

	err = d.doDDLJob(ctx, job)
	err = d.callHookOnChanged(err)
	return errors.Trace(err)
}

// AlterTableCharset changes the table charset and collate.
func (d *ddl) AlterTableCharsetAndCollate(ctx sessionctx.Context, ident ast.Ident, toCharset, toCollate string) error {
	// use the last one.
	if toCharset == "" && toCollate == "" {
		return ErrUnknownCharacterSet.GenWithStackByArgs(toCharset)
	}

	is := d.infoHandle.Get()
	schema, ok := is.SchemaByName(ident.Schema)
	if !ok {
		return infoschema.ErrDatabaseNotExists.GenWithStackByArgs(ident.Schema)
	}

	tb, err := is.TableByName(ident.Schema, ident.Name)
	if err != nil {
		return errors.Trace(infoschema.ErrTableNotExists.GenWithStackByArgs(ident.Schema, ident.Name))
	}

	origCharset := tb.Meta().Charset
	origCollate := tb.Meta().Collate
	if toCharset == "" {
		// charset does not change.
		toCharset = origCharset
	}

	if toCollate == "" {
		// get the default collation of the charset.
		toCollate, err = charset.GetDefaultCollation(toCharset)
		if err != nil {
			return errors.Trace(err)
		}
	}

	if origCharset == toCharset && origCollate == toCollate {
		// nothing to do.
		return nil
	}

	if err = modifiableCharsetAndCollation(toCharset, toCollate, origCharset, origCollate); err != nil {
		return errors.Trace(err)
	}

	job := &model.Job{
		SchemaID:   schema.ID,
		TableID:    tb.Meta().ID,
		Type:       model.ActionModifyTableCharsetAndCollate,
		BinlogInfo: &model.HistoryInfo{},
		Args:       []interface{}{toCharset, toCollate},
	}
	err = d.doDDLJob(ctx, job)
	err = d.callHookOnChanged(err)
	return errors.Trace(err)
}

// RenameIndex renames an index.
// In TiDB, indexes are case-insensitive (so index 'a' and 'A" are considered the same index),
// but index names are case-sensitive (we can rename index 'a' to 'A')
func (d *ddl) RenameIndex(ctx sessionctx.Context, ident ast.Ident, spec *ast.AlterTableSpec) error {
	is := d.infoHandle.Get()
	schema, ok := is.SchemaByName(ident.Schema)
	if !ok {
		return infoschema.ErrDatabaseNotExists.GenWithStackByArgs(ident.Schema)
	}

	tb, err := is.TableByName(ident.Schema, ident.Name)
	if err != nil {
		return errors.Trace(infoschema.ErrTableNotExists.GenWithStackByArgs(ident.Schema, ident.Name))
	}
	duplicate, err := validateRenameIndex(spec.FromKey, spec.ToKey, tb.Meta())
	if duplicate {
		return nil
	}
	if err != nil {
		return errors.Trace(err)
	}

	job := &model.Job{
		SchemaID:   schema.ID,
		TableID:    tb.Meta().ID,
		Type:       model.ActionRenameIndex,
		BinlogInfo: &model.HistoryInfo{},
		Args:       []interface{}{spec.FromKey, spec.ToKey},
	}

	err = d.doDDLJob(ctx, job)
	err = d.callHookOnChanged(err)
	return errors.Trace(err)
}

// DropTable will proceed even if some table in the list does not exists.
func (d *ddl) DropTable(ctx sessionctx.Context, ti ast.Ident) (err error) {
<<<<<<< HEAD
	schema, tb, err := d.getSchemaAndTableByIdent(ctx, ti)
	if err != nil {
		return errors.Trace(err)
=======
	is := d.GetInformationSchema(ctx)
	schema, ok := is.SchemaByName(ti.Schema)
	if !ok {
		return infoschema.ErrDatabaseNotExists.GenWithStackByArgs(ti.Schema)
	}

	tb, err := is.TableByName(ti.Schema, ti.Name)
	if err != nil || tb.Meta().IsView() {
		return infoschema.ErrTableNotExists.GenWithStackByArgs(ti.Schema, ti.Name)
>>>>>>> cef6e75b
	}

	job := &model.Job{
		SchemaID:   schema.ID,
		TableID:    tb.Meta().ID,
		Type:       model.ActionDropTable,
		BinlogInfo: &model.HistoryInfo{},
	}

	err = d.doDDLJob(ctx, job)
	err = d.callHookOnChanged(err)
	return errors.Trace(err)
}

// DropView will proceed even if some view in the list does not exists.
func (d *ddl) DropView(ctx sessionctx.Context, ti ast.Ident) (err error) {
	is := d.GetInformationSchema(ctx)
	schema, ok := is.SchemaByName(ti.Schema)
	if !ok {
		return infoschema.ErrDatabaseNotExists.GenWithStackByArgs(ti.Schema)
	}

	tb, err := is.TableByName(ti.Schema, ti.Name)
	if err != nil {
		return infoschema.ErrTableNotExists.GenWithStackByArgs(ti.Schema, ti.Name)
	}

	if !tb.Meta().IsView() {
		return ErrTableIsNotView.GenWithStackByArgs(ti.Schema, ti.Name)
	}

	job := &model.Job{
		SchemaID:   schema.ID,
		TableID:    tb.Meta().ID,
		Type:       model.ActionDropView,
		BinlogInfo: &model.HistoryInfo{},
	}

	err = d.doDDLJob(ctx, job)
	err = d.callHookOnChanged(err)
	return errors.Trace(err)
}

func (d *ddl) TruncateTable(ctx sessionctx.Context, ti ast.Ident) error {
	schema, tb, err := d.getSchemaAndTableByIdent(ctx, ti)
	if err != nil {
		return errors.Trace(err)
	}
	newTableID, err := d.genGlobalID()
	if err != nil {
		return errors.Trace(err)
	}
	job := &model.Job{
		SchemaID:   schema.ID,
		TableID:    tb.Meta().ID,
		Type:       model.ActionTruncateTable,
		BinlogInfo: &model.HistoryInfo{},
		Args:       []interface{}{newTableID},
	}
	err = d.doDDLJob(ctx, job)
	err = d.callHookOnChanged(err)
	return errors.Trace(err)
}

func (d *ddl) RenameTable(ctx sessionctx.Context, oldIdent, newIdent ast.Ident, isAlterTable bool) error {
	is := d.GetInfoSchemaWithInterceptor(ctx)
	oldSchema, ok := is.SchemaByName(oldIdent.Schema)
	if !ok {
		return errFileNotFound.GenWithStackByArgs(oldIdent.Schema, oldIdent.Name)
	}
	oldTbl, err := is.TableByName(oldIdent.Schema, oldIdent.Name)
	if err != nil {
		return errFileNotFound.GenWithStackByArgs(oldIdent.Schema, oldIdent.Name)
	}
	if isAlterTable && newIdent.Schema.L == oldIdent.Schema.L && newIdent.Name.L == oldIdent.Name.L {
		// oldIdent is equal to newIdent, do nothing
		return nil
	}
	newSchema, ok := is.SchemaByName(newIdent.Schema)
	if !ok {
		return errErrorOnRename.GenWithStackByArgs(oldIdent.Schema, oldIdent.Name, newIdent.Schema, newIdent.Name)
	}
	if is.TableExists(newIdent.Schema, newIdent.Name) {
		return infoschema.ErrTableExists.GenWithStackByArgs(newIdent)
	}

	job := &model.Job{
		SchemaID:   newSchema.ID,
		TableID:    oldTbl.Meta().ID,
		Type:       model.ActionRenameTable,
		BinlogInfo: &model.HistoryInfo{},
		Args:       []interface{}{oldSchema.ID, newIdent.Name},
	}

	err = d.doDDLJob(ctx, job)
	err = d.callHookOnChanged(err)
	return errors.Trace(err)
}

func getAnonymousIndex(t table.Table, colName model.CIStr) model.CIStr {
	id := 2
	l := len(t.Indices())
	indexName := colName
	for i := 0; i < l; i++ {
		if t.Indices()[i].Meta().Name.L == indexName.L {
			indexName = model.NewCIStr(fmt.Sprintf("%s_%d", colName.O, id))
			i = -1
			id++
		}
	}
	return indexName
}

func (d *ddl) CreateIndex(ctx sessionctx.Context, ti ast.Ident, unique bool, indexName model.CIStr,
	idxColNames []*ast.IndexColName, indexOption *ast.IndexOption) error {
	schema, t, err := d.getSchemaAndTableByIdent(ctx, ti)
	if err != nil {
		return errors.Trace(err)
	}

	// Deal with anonymous index.
	if len(indexName.L) == 0 {
		indexName = getAnonymousIndex(t, idxColNames[0].Column.Name)
	}

	if indexInfo := schemautil.FindIndexByName(indexName.L, t.Meta().Indices); indexInfo != nil {
		return ErrDupKeyName.GenWithStack("index already exist %s", indexName)
	}

	if err = checkTooLongIndex(indexName); err != nil {
		return errors.Trace(err)
	}

	// Check before put the job is put to the queue.
	// This check is redudant, but useful. If DDL check fail before the job is put
	// to job queue, the fail path logic is super fast.
	// After DDL job is put to the queue, and if the check fail, TiDB will run the DDL cancel logic.
	// The recover step causes DDL wait a few seconds, makes the unit test painfully slow.
	_, err = buildIndexColumns(t.Meta().Columns, idxColNames)
	if err != nil {
		return errors.Trace(err)
	}

	if indexOption != nil {
		// May be truncate comment here, when index comment too long and sql_mode is't strict.
		indexOption.Comment, err = validateCommentLength(ctx.GetSessionVars(),
			indexOption.Comment,
			maxCommentLength,
			errTooLongIndexComment.GenWithStackByArgs(indexName.String(), maxCommentLength))
		if err != nil {
			return errors.Trace(err)
		}
	}

	job := &model.Job{
		SchemaID:   schema.ID,
		TableID:    t.Meta().ID,
		Type:       model.ActionAddIndex,
		BinlogInfo: &model.HistoryInfo{},
		Args:       []interface{}{unique, indexName, idxColNames, indexOption},
		Priority:   ctx.GetSessionVars().DDLReorgPriority,
	}

	err = d.doDDLJob(ctx, job)
	err = d.callHookOnChanged(err)
	return errors.Trace(err)
}

func buildFKInfo(fkName model.CIStr, keys []*ast.IndexColName, refer *ast.ReferenceDef, cols []*table.Column) (*model.FKInfo, error) {
	var fkInfo model.FKInfo
	fkInfo.Name = fkName
	fkInfo.RefTable = refer.Table.Name

	fkInfo.Cols = make([]model.CIStr, len(keys))
	for i, key := range keys {
		if table.FindCol(cols, key.Column.Name.O) == nil {
			return nil, errKeyColumnDoesNotExits.GenWithStackByArgs(key.Column.Name)
		}
		fkInfo.Cols[i] = key.Column.Name
	}

	fkInfo.RefCols = make([]model.CIStr, len(refer.IndexColNames))
	for i, key := range refer.IndexColNames {
		fkInfo.RefCols[i] = key.Column.Name
	}

	fkInfo.OnDelete = int(refer.OnDelete.ReferOpt)
	fkInfo.OnUpdate = int(refer.OnUpdate.ReferOpt)

	return &fkInfo, nil

}

func (d *ddl) CreateForeignKey(ctx sessionctx.Context, ti ast.Ident, fkName model.CIStr, keys []*ast.IndexColName, refer *ast.ReferenceDef) error {
	is := d.infoHandle.Get()
	schema, ok := is.SchemaByName(ti.Schema)
	if !ok {
		return infoschema.ErrDatabaseNotExists.GenWithStackByArgs(ti.Schema)
	}

	t, err := is.TableByName(ti.Schema, ti.Name)
	if err != nil {
		return errors.Trace(infoschema.ErrTableNotExists.GenWithStackByArgs(ti.Schema, ti.Name))
	}

	fkInfo, err := buildFKInfo(fkName, keys, refer, t.Cols())
	if err != nil {
		return errors.Trace(err)
	}

	job := &model.Job{
		SchemaID:   schema.ID,
		TableID:    t.Meta().ID,
		Type:       model.ActionAddForeignKey,
		BinlogInfo: &model.HistoryInfo{},
		Args:       []interface{}{fkInfo},
	}

	err = d.doDDLJob(ctx, job)
	err = d.callHookOnChanged(err)
	return errors.Trace(err)

}

func (d *ddl) DropForeignKey(ctx sessionctx.Context, ti ast.Ident, fkName model.CIStr) error {
	is := d.infoHandle.Get()
	schema, ok := is.SchemaByName(ti.Schema)
	if !ok {
		return infoschema.ErrDatabaseNotExists.GenWithStackByArgs(ti.Schema)
	}

	t, err := is.TableByName(ti.Schema, ti.Name)
	if err != nil {
		return errors.Trace(infoschema.ErrTableNotExists.GenWithStackByArgs(ti.Schema, ti.Name))
	}

	job := &model.Job{
		SchemaID:   schema.ID,
		TableID:    t.Meta().ID,
		Type:       model.ActionDropForeignKey,
		BinlogInfo: &model.HistoryInfo{},
		Args:       []interface{}{fkName},
	}

	err = d.doDDLJob(ctx, job)
	err = d.callHookOnChanged(err)
	return errors.Trace(err)
}

func (d *ddl) DropIndex(ctx sessionctx.Context, ti ast.Ident, indexName model.CIStr) error {
	is := d.infoHandle.Get()
	schema, ok := is.SchemaByName(ti.Schema)
	if !ok {
		return errors.Trace(infoschema.ErrDatabaseNotExists)
	}
	t, err := is.TableByName(ti.Schema, ti.Name)
	if err != nil {
		return errors.Trace(infoschema.ErrTableNotExists.GenWithStackByArgs(ti.Schema, ti.Name))
	}

	if indexInfo := schemautil.FindIndexByName(indexName.L, t.Meta().Indices); indexInfo == nil {
		return ErrCantDropFieldOrKey.GenWithStack("index %s doesn't exist", indexName)
	}

	job := &model.Job{
		SchemaID:   schema.ID,
		TableID:    t.Meta().ID,
		Type:       model.ActionDropIndex,
		BinlogInfo: &model.HistoryInfo{},
		Args:       []interface{}{indexName},
	}

	err = d.doDDLJob(ctx, job)
	err = d.callHookOnChanged(err)
	return errors.Trace(err)
}

func isDroppableColumn(tblInfo *model.TableInfo, colName model.CIStr) error {
	// Check whether there are other columns depend on this column or not.
	for _, col := range tblInfo.Columns {
		for dep := range col.Dependences {
			if dep == colName.L {
				return errDependentByGeneratedColumn.GenWithStackByArgs(dep)
			}
		}
	}
	if len(tblInfo.Columns) == 1 {
		return ErrCantRemoveAllFields.GenWithStack("can't drop only column %s in table %s",
			colName, tblInfo.Name)
	}
	// We don't support dropping column with index covered now.
	// We must drop the index first, then drop the column.
	if isColumnWithIndex(colName.L, tblInfo.Indices) {
		return errCantDropColWithIndex.GenWithStack("can't drop column %s with index covered now", colName)
	}
	return nil
}

// validateCommentLength checks comment length of table, column, index and partition.
// If comment length is more than the standard length truncate it
// and store the comment length upto the standard comment length size.
func validateCommentLength(vars *variable.SessionVars, comment string, maxLen int, err error) (string, error) {
	if len(comment) > maxLen {
		if vars.StrictSQLMode {
			return "", err
		}
		vars.StmtCtx.AppendWarning(err)
		return comment[:maxLen], nil
	}
	return comment, nil
}

func buildPartitionInfo(meta *model.TableInfo, d *ddl, spec *ast.AlterTableSpec) (*model.PartitionInfo, error) {
	if meta.Partition.Type == model.PartitionTypeRange && len(spec.PartDefinitions) == 0 {
		return nil, errors.Trace(ErrPartitionsMustBeDefined)
	}
	part := &model.PartitionInfo{
		Type:    meta.Partition.Type,
		Expr:    meta.Partition.Expr,
		Columns: meta.Partition.Columns,
		Enable:  meta.Partition.Enable,
	}
	buf := new(bytes.Buffer)
	for _, def := range spec.PartDefinitions {
		for _, expr := range def.LessThan {
			tp := expr.GetType().Tp
			if !(tp == mysql.TypeLong || tp == mysql.TypeLonglong) {
				expr.Format(buf)
				if strings.EqualFold(buf.String(), "MAXVALUE") {
					continue
				}
				buf.Reset()
				return nil, infoschema.ErrColumnNotExists.GenWithStackByArgs(buf.String(), "partition function")
			}
		}
		pid, err1 := d.genGlobalID()
		if err1 != nil {
			return nil, errors.Trace(err1)
		}
		piDef := model.PartitionDefinition{
			Name:    def.Name,
			ID:      pid,
			Comment: def.Comment,
		}

		buf := new(bytes.Buffer)
		for _, expr := range def.LessThan {
			expr.Format(buf)
			piDef.LessThan = append(piDef.LessThan, buf.String())
			buf.Reset()
		}
		part.Definitions = append(part.Definitions, piDef)
	}
	return part, nil
}<|MERGE_RESOLUTION|>--- conflicted
+++ resolved
@@ -2201,21 +2201,9 @@
 
 // DropTable will proceed even if some table in the list does not exists.
 func (d *ddl) DropTable(ctx sessionctx.Context, ti ast.Ident) (err error) {
-<<<<<<< HEAD
 	schema, tb, err := d.getSchemaAndTableByIdent(ctx, ti)
 	if err != nil {
 		return errors.Trace(err)
-=======
-	is := d.GetInformationSchema(ctx)
-	schema, ok := is.SchemaByName(ti.Schema)
-	if !ok {
-		return infoschema.ErrDatabaseNotExists.GenWithStackByArgs(ti.Schema)
-	}
-
-	tb, err := is.TableByName(ti.Schema, ti.Name)
-	if err != nil || tb.Meta().IsView() {
-		return infoschema.ErrTableNotExists.GenWithStackByArgs(ti.Schema, ti.Name)
->>>>>>> cef6e75b
 	}
 
 	job := &model.Job{
