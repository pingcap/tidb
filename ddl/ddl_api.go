// Copyright 2013 The ql Authors. All rights reserved.
// Use of this source code is governed by a BSD-style
// license that can be found in the LICENSES/QL-LICENSE file.

// Copyright 2016 PingCAP, Inc.
//
// Licensed under the Apache License, Version 2.0 (the "License");
// you may not use this file except in compliance with the License.
// You may obtain a copy of the License at
//
//     http://www.apache.org/licenses/LICENSE-2.0
//
// Unless required by applicable law or agreed to in writing, software
// distributed under the License is distributed on an "AS IS" BASIS,
// See the License for the specific language governing permissions and
// limitations under the License.

package ddl

import (
	"fmt"
	"strings"

	"github.com/juju/errors"
	"github.com/pingcap/tidb/ast"
	"github.com/pingcap/tidb/context"
	"github.com/pingcap/tidb/expression"
	"github.com/pingcap/tidb/infoschema"
	"github.com/pingcap/tidb/meta/autoid"
	"github.com/pingcap/tidb/model"
	"github.com/pingcap/tidb/mysql"
	"github.com/pingcap/tidb/table"
	"github.com/pingcap/tidb/terror"
	"github.com/pingcap/tidb/util/charset"
	"github.com/pingcap/tidb/util/types"
)

func (d *ddl) CreateSchema(ctx context.Context, schema model.CIStr, charsetInfo *ast.CharsetOpt) (err error) {
	is := d.GetInformationSchema()
	_, ok := is.SchemaByName(schema)
	if ok {
		return infoschema.ErrDatabaseExists.GenByArgs(schema)
	}

	if err = checkTooLongSchema(schema); err != nil {
		return errors.Trace(err)
	}

	schemaID, err := d.genGlobalID()
	if err != nil {
		return errors.Trace(err)
	}
	dbInfo := &model.DBInfo{
		Name: schema,
	}
	if charsetInfo != nil {
		dbInfo.Charset = charsetInfo.Chs
		dbInfo.Collate = charsetInfo.Col
	} else {
		dbInfo.Charset, dbInfo.Collate = getDefaultCharsetAndCollate()
	}

	job := &model.Job{
		SchemaID:   schemaID,
		Type:       model.ActionCreateSchema,
		BinlogInfo: &model.HistoryInfo{},
		Args:       []interface{}{dbInfo},
	}

	err = d.doDDLJob(ctx, job)
	err = d.callHookOnChanged(err)
	return errors.Trace(err)
}

func (d *ddl) DropSchema(ctx context.Context, schema model.CIStr) (err error) {
	is := d.GetInformationSchema()
	old, ok := is.SchemaByName(schema)
	if !ok {
		return errors.Trace(infoschema.ErrDatabaseNotExists)
	}

	job := &model.Job{
		SchemaID:   old.ID,
		Type:       model.ActionDropSchema,
		BinlogInfo: &model.HistoryInfo{},
	}

	err = d.doDDLJob(ctx, job)
	err = d.callHookOnChanged(err)
	return errors.Trace(err)
}

func checkTooLongSchema(schema model.CIStr) error {
	if len(schema.L) > mysql.MaxDatabaseNameLength {
		return ErrTooLongIdent.Gen("too long schema %s", schema)
	}
	return nil
}

func checkTooLongTable(table model.CIStr) error {
	if len(table.L) > mysql.MaxTableNameLength {
		return ErrTooLongIdent.Gen("too long table %s", table)
	}
	return nil
}

func getDefaultCharsetAndCollate() (string, string) {
	// TODO: TableDefaultCharset-->DatabaseDefaultCharset-->SystemDefaultCharset.
	// TODO: Change TableOption parser to parse collate.
	// This is a tmp solution.
	return "utf8", "utf8_unicode_ci"
}

func setColumnFlagWithConstraint(colMap map[string]*table.Column, v *ast.Constraint) {
	switch v.Tp {
	case ast.ConstraintPrimaryKey:
		for _, key := range v.Keys {
			c, ok := colMap[key.Column.Name.L]
			if !ok {
				continue
			}
			c.Flag |= mysql.PriKeyFlag
			// Primary key can not be NULL.
			c.Flag |= mysql.NotNullFlag
		}
	case ast.ConstraintUniq, ast.ConstraintUniqIndex, ast.ConstraintUniqKey:
		for i, key := range v.Keys {
			c, ok := colMap[key.Column.Name.L]
			if !ok {
				continue
			}
			if i == 0 {
				// Only the first column can be set
				// if unique index has multi columns,
				// the flag should be MultipleKeyFlag.
				// See https://dev.mysql.com/doc/refman/5.7/en/show-columns.html
				if len(v.Keys) > 1 {
					c.Flag |= mysql.MultipleKeyFlag
				} else {
					c.Flag |= mysql.UniqueKeyFlag
				}
			}
		}
	case ast.ConstraintKey, ast.ConstraintIndex:
		for i, key := range v.Keys {
			c, ok := colMap[key.Column.Name.L]
			if !ok {
				continue
			}
			if i == 0 {
				// Only the first column can be set.
				c.Flag |= mysql.MultipleKeyFlag
			}
		}
	}
}

func buildColumnsAndConstraints(ctx context.Context, colDefs []*ast.ColumnDef,
	constraints []*ast.Constraint) ([]*table.Column, []*ast.Constraint, error) {
	var cols []*table.Column
	colMap := map[string]*table.Column{}
	for i, colDef := range colDefs {
		col, cts, err := buildColumnAndConstraint(ctx, i, colDef)
		if err != nil {
			return nil, nil, errors.Trace(err)
		}
		col.State = model.StatePublic
		constraints = append(constraints, cts...)
		cols = append(cols, col)
		colMap[colDef.Name.Name.L] = col
	}
	// Traverse table Constraints and set col.flag.
	for _, v := range constraints {
		setColumnFlagWithConstraint(colMap, v)
	}
	return cols, constraints, nil
}

func setCharsetCollationFlenDecimal(tp *types.FieldType) {
	if len(tp.Charset) == 0 {
		switch tp.Tp {
		case mysql.TypeString, mysql.TypeVarchar, mysql.TypeVarString, mysql.TypeBlob, mysql.TypeTinyBlob, mysql.TypeMediumBlob, mysql.TypeLongBlob:
			tp.Charset, tp.Collate = getDefaultCharsetAndCollate()
		default:
			tp.Charset = charset.CharsetBin
			tp.Collate = charset.CharsetBin
		}
	}
	// If flen is not assigned, assigned it by type.
	if tp.Flen == types.UnspecifiedLength {
		tp.Flen = mysql.GetDefaultFieldLength(tp.Tp)
	}
	if tp.Decimal == types.UnspecifiedLength {
		tp.Decimal = mysql.GetDefaultDecimal(tp.Tp)
	}
}

func buildColumnAndConstraint(ctx context.Context, offset int,
	colDef *ast.ColumnDef) (*table.Column, []*ast.Constraint, error) {
	setCharsetCollationFlenDecimal(colDef.Tp)
	col, cts, err := columnDefToCol(ctx, offset, colDef)
	if err != nil {
		return nil, nil, errors.Trace(err)
	}
	return col, cts, nil
}

// columnDefToCol converts ColumnDef to Col and TableConstraints.
func columnDefToCol(ctx context.Context, offset int, colDef *ast.ColumnDef) (*table.Column, []*ast.Constraint, error) {
	constraints := []*ast.Constraint{}
	col := &table.Column{
		Offset:    offset,
		Name:      colDef.Name.Name,
		FieldType: *colDef.Tp,
	}

	// Check and set TimestampFlag and OnUpdateNowFlag.
	if col.Tp == mysql.TypeTimestamp {
		col.Flag |= mysql.TimestampFlag
		col.Flag |= mysql.OnUpdateNowFlag
		col.Flag |= mysql.NotNullFlag
	}

	setOnUpdateNow := false
	hasDefaultValue := false
	if colDef.Options != nil {
		len := types.UnspecifiedLength

		if types.IsTypePrefixable(colDef.Tp.Tp) {
			len = colDef.Tp.Flen
		}

		keys := []*ast.IndexColName{
			{
				Column: colDef.Name,
				Length: len,
			},
		}

		for _, v := range colDef.Options {
			switch v.Tp {
			case ast.ColumnOptionNotNull:
				col.Flag |= mysql.NotNullFlag
			case ast.ColumnOptionNull:
				col.Flag &= ^uint(mysql.NotNullFlag)
				removeOnUpdateNowFlag(col)
			case ast.ColumnOptionAutoIncrement:
				col.Flag |= mysql.AutoIncrementFlag
			case ast.ColumnOptionPrimaryKey:
				constraint := &ast.Constraint{Tp: ast.ConstraintPrimaryKey, Keys: keys}
				constraints = append(constraints, constraint)
				col.Flag |= mysql.PriKeyFlag
			case ast.ColumnOptionUniq:
				constraint := &ast.Constraint{Tp: ast.ConstraintUniq, Name: colDef.Name.Name.O, Keys: keys}
				constraints = append(constraints, constraint)
				col.Flag |= mysql.UniqueKeyFlag
			case ast.ColumnOptionIndex:
				constraint := &ast.Constraint{Tp: ast.ConstraintIndex, Name: colDef.Name.Name.O, Keys: keys}
				constraints = append(constraints, constraint)
			case ast.ColumnOptionUniqIndex:
				constraint := &ast.Constraint{Tp: ast.ConstraintUniqIndex, Name: colDef.Name.Name.O, Keys: keys}
				constraints = append(constraints, constraint)
				col.Flag |= mysql.UniqueKeyFlag
			case ast.ColumnOptionKey:
				constraint := &ast.Constraint{Tp: ast.ConstraintKey, Name: colDef.Name.Name.O, Keys: keys}
				constraints = append(constraints, constraint)
			case ast.ColumnOptionUniqKey:
				constraint := &ast.Constraint{Tp: ast.ConstraintUniqKey, Name: colDef.Name.Name.O, Keys: keys}
				constraints = append(constraints, constraint)
				col.Flag |= mysql.UniqueKeyFlag
			case ast.ColumnOptionDefaultValue:
				value, err := getDefaultValue(ctx, v, colDef.Tp.Tp, colDef.Tp.Decimal)
				if err != nil {
					return nil, nil, ErrColumnBadNull.Gen("invalid default value - %s", err)
				}
				col.DefaultValue = value
				hasDefaultValue = true
				removeOnUpdateNowFlag(col)
			case ast.ColumnOptionOnUpdate:
				if !expression.IsCurrentTimeExpr(v.Expr) {
					return nil, nil, ErrInvalidOnUpdate.Gen("invalid ON UPDATE for - %s", col.Name)
				}

				col.Flag |= mysql.OnUpdateNowFlag
				setOnUpdateNow = true
			case ast.ColumnOptionComment:
				value, err := expression.EvalAstExpr(v.Expr, ctx)
				if err != nil {
					return nil, nil, errors.Trace(err)
				}
				col.Comment, err = value.ToString()
				if err != nil {
					return nil, nil, errors.Trace(err)
				}
			case ast.ColumnOptionFulltext:
				// Do nothing.
			}
		}
	}

	setTimestampDefaultValue(col, hasDefaultValue, setOnUpdateNow)

	// Set `NoDefaultValueFlag` if this field doesn't have a default value and
	// it is `not null` and not an `AUTO_INCREMENT` field or `TIMESTAMP` field.
	setNoDefaultValueFlag(col, hasDefaultValue)

	if col.Charset == charset.CharsetBin {
		col.Flag |= mysql.BinaryFlag
	}
	err := checkDefaultValue(ctx, col, hasDefaultValue)
	if err != nil {
		return nil, nil, errors.Trace(err)
	}
	return col, constraints, nil
}

func getDefaultValue(ctx context.Context, c *ast.ColumnOption, tp byte, fsp int) (interface{}, error) {
	if tp == mysql.TypeTimestamp || tp == mysql.TypeDatetime {
		vd, err := expression.GetTimeValue(ctx, c.Expr, tp, fsp)
		value := vd.GetValue()
		if err != nil {
			return nil, errors.Trace(err)
		}

		// Value is nil means `default null`.
		if value == nil {
			return nil, nil
		}

		// If value is types.Time, convert it to string.
		if vv, ok := value.(types.Time); ok {
			return vv.String(), nil
		}

		return value, nil
	}
	v, err := expression.EvalAstExpr(c.Expr, ctx)
	if err != nil {
		return nil, errors.Trace(err)
	}
	if v.IsNull() {
		return nil, nil
	}
	return v.ToString()
}

func removeOnUpdateNowFlag(c *table.Column) {
	// For timestamp Col, if it is set null or default value,
	// OnUpdateNowFlag should be removed.
	if mysql.HasTimestampFlag(c.Flag) {
		c.Flag &= ^uint(mysql.OnUpdateNowFlag)
	}
}

func setTimestampDefaultValue(c *table.Column, hasDefaultValue bool, setOnUpdateNow bool) {
	if hasDefaultValue {
		return
	}

	// For timestamp Col, if is not set default value or not set null, use current timestamp.
	if mysql.HasTimestampFlag(c.Flag) && mysql.HasNotNullFlag(c.Flag) {
		if setOnUpdateNow {
			c.DefaultValue = expression.ZeroTimestamp
		} else {
			c.DefaultValue = expression.CurrentTimestamp
		}
	}
}

func setNoDefaultValueFlag(c *table.Column, hasDefaultValue bool) {
	if hasDefaultValue {
		return
	}

	if !mysql.HasNotNullFlag(c.Flag) {
		return
	}

	// Check if it is an `AUTO_INCREMENT` field or `TIMESTAMP` field.
	if !mysql.HasAutoIncrementFlag(c.Flag) && !mysql.HasTimestampFlag(c.Flag) {
		c.Flag |= mysql.NoDefaultValueFlag
	}
}

func checkDefaultValue(ctx context.Context, c *table.Column, hasDefaultValue bool) error {
	if !hasDefaultValue {
		return nil
	}

	if c.DefaultValue != nil {
		_, _, err := table.GetColDefaultValue(ctx, c.ToInfo())
		if terror.ErrorEqual(err, types.ErrTruncated) {
			return errInvalidDefault.GenByArgs(c.Name)
		}
		return errors.Trace(err)
	}

	// Set not null but default null is invalid.
	if mysql.HasNotNullFlag(c.Flag) {
		return errInvalidDefault.GenByArgs(c.Name)
	}

	return nil
}

func checkDuplicateColumn(colDefs []*ast.ColumnDef) error {
	colNames := map[string]bool{}
	for _, colDef := range colDefs {
		nameLower := colDef.Name.Name.O
		if colNames[nameLower] {
			return infoschema.ErrColumnExists.GenByArgs(colDef.Name.Name)
		}
		colNames[nameLower] = true
	}
	return nil
}

func checkTooLongColumn(colDefs []*ast.ColumnDef) error {
	for _, colDef := range colDefs {
		if len(colDef.Name.Name.O) > mysql.MaxColumnNameLength {
			return ErrTooLongIdent.Gen("too long column %s", colDef.Name.Name)
		}
	}
	return nil
}

func checkDuplicateConstraint(namesMap map[string]bool, name string, foreign bool) error {
	if name == "" {
		return nil
	}
	nameLower := strings.ToLower(name)
	if namesMap[nameLower] {
		if foreign {
			return infoschema.ErrCannotAddForeign
		}
		return errDupKeyName.Gen("duplicate key name %s", name)
	}
	namesMap[nameLower] = true
	return nil
}

func setEmptyConstraintName(namesMap map[string]bool, constr *ast.Constraint, foreign bool) {
	if constr.Name == "" && len(constr.Keys) > 0 {
		colName := constr.Keys[0].Column.Name.L
		constrName := colName
		i := 2
		for namesMap[constrName] {
			// We loop forever until we find constrName that haven't been used.
			if foreign {
				constrName = fmt.Sprintf("fk_%s_%d", colName, i)
			} else {
				constrName = fmt.Sprintf("%s_%d", colName, i)
			}
			i++
		}
		constr.Name = constrName
		namesMap[constrName] = true
	}
}

func checkConstraintNames(constraints []*ast.Constraint) error {
	constrNames := map[string]bool{}
	fkNames := map[string]bool{}

	// Check not empty constraint name whether is duplicated.
	for _, constr := range constraints {
		if constr.Tp == ast.ConstraintForeignKey {
			err := checkDuplicateConstraint(fkNames, constr.Name, true)
			if err != nil {
				return errors.Trace(err)
			}
		} else {
			err := checkDuplicateConstraint(constrNames, constr.Name, false)
			if err != nil {
				return errors.Trace(err)
			}
		}
	}

	// Set empty constraint names.
	for _, constr := range constraints {
		if constr.Tp == ast.ConstraintForeignKey {
			setEmptyConstraintName(fkNames, constr, true)
		} else {
			setEmptyConstraintName(constrNames, constr, false)
		}
	}

	return nil
}

func (d *ddl) buildTableInfo(tableName model.CIStr, cols []*table.Column, constraints []*ast.Constraint) (tbInfo *model.TableInfo, err error) {
	tbInfo = &model.TableInfo{
		Name: tableName,
	}
	tbInfo.ID, err = d.genGlobalID()
	if err != nil {
		return nil, errors.Trace(err)
	}
	for _, v := range cols {
		v.ID = allocateColumnID(tbInfo)
		tbInfo.Columns = append(tbInfo.Columns, v.ToInfo())
	}
	for _, constr := range constraints {
		if constr.Tp == ast.ConstraintForeignKey {
			for _, fk := range tbInfo.ForeignKeys {
				if fk.Name.L == strings.ToLower(constr.Name) {
					return nil, infoschema.ErrCannotAddForeign
				}
			}
			var fk model.FKInfo
			fk.Name = model.NewCIStr(constr.Name)
			fk.RefTable = constr.Refer.Table.Name
			fk.State = model.StatePublic
			for _, key := range constr.Keys {
				fk.Cols = append(fk.Cols, key.Column.Name)
			}
			for _, key := range constr.Refer.IndexColNames {
				fk.RefCols = append(fk.RefCols, key.Column.Name)
			}
			fk.OnDelete = int(constr.Refer.OnDelete.ReferOpt)
			fk.OnUpdate = int(constr.Refer.OnUpdate.ReferOpt)
			if len(fk.Cols) != len(fk.RefCols) {
				return nil, infoschema.ErrForeignKeyNotMatch
			}
			if len(fk.Cols) == 0 {
				// TODO: In MySQL, this case will report a parse error.
				return nil, infoschema.ErrCannotAddForeign
			}
			tbInfo.ForeignKeys = append(tbInfo.ForeignKeys, &fk)
			continue
		}
		if constr.Tp == ast.ConstraintPrimaryKey {
			if len(constr.Keys) == 1 {
				key := constr.Keys[0]
				col := table.FindCol(cols, key.Column.Name.O)
				if col == nil {
					return nil, errKeyColumnDoesNotExits.Gen("key column %s doesn't exist in table", key.Column.Name)
				}
				switch col.Tp {
				case mysql.TypeLong, mysql.TypeLonglong,
					mysql.TypeTiny, mysql.TypeShort, mysql.TypeInt24:
					tbInfo.PKIsHandle = true
					// Avoid creating index for PK handle column.
					continue
				}
			}
		}
		// build index info.
		idxInfo, err := buildIndexInfo(tbInfo, model.NewCIStr(constr.Name), constr.Keys, model.StatePublic)
		if err != nil {
			return nil, errors.Trace(err)
		}
		//check if the index is primary or uniqiue.
		switch constr.Tp {
		case ast.ConstraintPrimaryKey:
			idxInfo.Primary = true
			idxInfo.Unique = true
			idxInfo.Name = model.NewCIStr(table.PrimaryKeyName)
		case ast.ConstraintUniq, ast.ConstraintUniqKey, ast.ConstraintUniqIndex:
			idxInfo.Unique = true
		}
		// set index type.
		if constr.Option != nil {
			idxInfo.Comment = constr.Option.Comment
			idxInfo.Tp = constr.Option.Tp
		} else {
			// Use btree as default index type.
			idxInfo.Tp = model.IndexTypeBtree
		}
		idxInfo.ID = allocateIndexID(tbInfo)
		tbInfo.Indices = append(tbInfo.Indices, idxInfo)
	}
	return
}

func (d *ddl) CreateTable(ctx context.Context, ident ast.Ident, colDefs []*ast.ColumnDef,
	constraints []*ast.Constraint, options []*ast.TableOption) (err error) {
	is := d.GetInformationSchema()
	schema, ok := is.SchemaByName(ident.Schema)
	if !ok {
		return infoschema.ErrDatabaseNotExists.GenByArgs(ident.Schema)
	}
	if is.TableExists(ident.Schema, ident.Name) {
		return infoschema.ErrTableExists.GenByArgs(ident)
	}
	if err = checkTooLongTable(ident.Name); err != nil {
		return errors.Trace(err)
	}
	if err = checkDuplicateColumn(colDefs); err != nil {
		return errors.Trace(err)
	}
	if err = checkTooLongColumn(colDefs); err != nil {
		return errors.Trace(err)
	}

	cols, newConstraints, err := buildColumnsAndConstraints(ctx, colDefs, constraints)
	if err != nil {
		return errors.Trace(err)
	}

	err = checkConstraintNames(newConstraints)
	if err != nil {
		return errors.Trace(err)
	}

	tbInfo, err := d.buildTableInfo(ident.Name, cols, newConstraints)
	if err != nil {
		return errors.Trace(err)
	}

	job := &model.Job{
		SchemaID:   schema.ID,
		TableID:    tbInfo.ID,
		Type:       model.ActionCreateTable,
		BinlogInfo: &model.HistoryInfo{},
		Args:       []interface{}{tbInfo},
	}

	handleTableOptions(options, tbInfo, schema.ID)
	err = d.doDDLJob(ctx, job)
	if err == nil {
		if tbInfo.AutoIncID > 1 {
			// Default tableAutoIncID base is 0.
			// If the first id is expected to greater than 1, we need to do rebase.
			d.handleAutoIncID(tbInfo, schema.ID)
		}
	}
	err = d.callHookOnChanged(err)
	return errors.Trace(err)
}

// If create table with auto_increment option, we should rebase tableAutoIncID value.
func (d *ddl) handleAutoIncID(tbInfo *model.TableInfo, schemaID int64) error {
	alloc := autoid.NewAllocator(d.store, schemaID)
	tbInfo.State = model.StatePublic
	tb, err := table.TableFromMeta(alloc, tbInfo)
	if err != nil {
		return errors.Trace(err)
	}
	// The operation of the minus 1 to make sure that the current value doesn't be used,
	// the next Alloc operation will get this value.
	// Its behavior is consistent with MySQL.
	if err = tb.RebaseAutoID(tbInfo.AutoIncID-1, false); err != nil {
		return errors.Trace(err)
	}
	return nil
}

// Add create table options into TableInfo.
func handleTableOptions(options []*ast.TableOption, tbInfo *model.TableInfo, schemaID int64) {
	for _, op := range options {
		switch op.Tp {
		case ast.TableOptionAutoIncrement:
			tbInfo.AutoIncID = int64(op.UintValue)
		case ast.TableOptionComment:
			tbInfo.Comment = op.StrValue
		case ast.TableOptionCharset:
			tbInfo.Charset = op.StrValue
		case ast.TableOptionCollate:
			tbInfo.Charset = op.StrValue
		}
	}
}

func (d *ddl) AlterTable(ctx context.Context, ident ast.Ident, specs []*ast.AlterTableSpec) (err error) {
	// Now we only allow one schema changing at the same time.
	if len(specs) != 1 {
		return errRunMultiSchemaChanges
	}

	for _, spec := range specs {
		switch spec.Tp {
		case ast.AlterTableAddColumn:
			err = d.AddColumn(ctx, ident, spec)
		case ast.AlterTableDropColumn:
			err = d.DropColumn(ctx, ident, spec.OldColumnName.Name)
		case ast.AlterTableDropIndex:
			err = d.DropIndex(ctx, ident, model.NewCIStr(spec.Name))
		case ast.AlterTableAddConstraint:
			constr := spec.Constraint
			switch spec.Constraint.Tp {
			case ast.ConstraintKey, ast.ConstraintIndex:
				err = d.CreateIndex(ctx, ident, false, model.NewCIStr(constr.Name), spec.Constraint.Keys)
			case ast.ConstraintUniq, ast.ConstraintUniqIndex, ast.ConstraintUniqKey:
				err = d.CreateIndex(ctx, ident, true, model.NewCIStr(constr.Name), spec.Constraint.Keys)
			case ast.ConstraintForeignKey:
				err = d.CreateForeignKey(ctx, ident, model.NewCIStr(constr.Name), spec.Constraint.Keys, spec.Constraint.Refer)
			default:
				// Nothing to do now.
			}
		case ast.AlterTableDropForeignKey:
			err = d.DropForeignKey(ctx, ident, model.NewCIStr(spec.Name))
		case ast.AlterTableModifyColumn:
			err = d.ModifyColumn(ctx, ident, spec)
		case ast.AlterTableChangeColumn:
			err = d.ChangeColumn(ctx, ident, spec)
		case ast.AlterTableAlterColumn:
			err = d.AlterColumn(ctx, ident, spec)
		case ast.AlterTableRenameTable:
			newIdent := ast.Ident{Schema: spec.NewTable.Schema, Name: spec.NewTable.Name}
			err = d.RenameTable(ctx, ident, newIdent)
		default:
			// Nothing to do now.
		}

		if err != nil {
			return errors.Trace(err)
		}
	}

	return nil
}

func checkColumnConstraint(constraints []*ast.ColumnOption) error {
	for _, constraint := range constraints {
		switch constraint.Tp {
		case ast.ColumnOptionAutoIncrement, ast.ColumnOptionPrimaryKey, ast.ColumnOptionUniq, ast.ColumnOptionUniqKey:
			return errUnsupportedAddColumn.Gen("unsupported add column constraint - %v", constraint.Tp)
		}
	}

	return nil
}

// AddColumn will add a new column to the table.
func (d *ddl) AddColumn(ctx context.Context, ti ast.Ident, spec *ast.AlterTableSpec) error {
	// Check whether the added column constraints are supported.
	err := checkColumnConstraint(spec.NewColumn.Options)
	if err != nil {
		return errors.Trace(err)
	}

	is := d.infoHandle.Get()
	schema, ok := is.SchemaByName(ti.Schema)
	if !ok {
		return errors.Trace(infoschema.ErrDatabaseNotExists)
	}
	t, err := is.TableByName(ti.Schema, ti.Name)
	if err != nil {
		return errors.Trace(infoschema.ErrTableNotExists)
	}

	// Check whether added column has existed.
	colName := spec.NewColumn.Name.Name.O
	col := table.FindCol(t.Cols(), colName)
	if col != nil {
		return infoschema.ErrColumnExists.GenByArgs(colName)
	}

	if len(colName) > mysql.MaxColumnNameLength {
		return ErrTooLongIdent.Gen("too long column %s", colName)
	}

	// Ingore table constraints now, maybe return error later.
	// We use length(t.Cols()) as the default offset firstly, we will change the
	// column's offset later.
	col, _, err = buildColumnAndConstraint(ctx, len(t.Cols()), spec.NewColumn)
	if err != nil {
		return errors.Trace(err)
	}

	job := &model.Job{
		SchemaID:   schema.ID,
		TableID:    t.Meta().ID,
		Type:       model.ActionAddColumn,
		BinlogInfo: &model.HistoryInfo{},
		Args:       []interface{}{col, spec.Position, 0},
	}

	err = d.doDDLJob(ctx, job)
	err = d.callHookOnChanged(err)
	return errors.Trace(err)
}

// DropColumn will drop a column from the table, now we don't support drop the column with index covered.
func (d *ddl) DropColumn(ctx context.Context, ti ast.Ident, colName model.CIStr) error {
	is := d.infoHandle.Get()
	schema, ok := is.SchemaByName(ti.Schema)
	if !ok {
		return errors.Trace(infoschema.ErrDatabaseNotExists)
	}
	t, err := is.TableByName(ti.Schema, ti.Name)
	if err != nil {
		return errors.Trace(infoschema.ErrTableNotExists)
	}

	// Check whether dropped column has existed.
	col := table.FindCol(t.Cols(), colName.L)
	if col == nil {
		return ErrCantDropFieldOrKey.Gen("column %s doesn't exist", colName)
	}

	tblInfo := t.Meta()
	// We don't support dropping column with index covered now.
	// We must drop the index first, then drop the column.
	if isColumnWithIndex(colName.L, tblInfo.Indices) {
		return errCantDropColWithIndex.Gen("can't drop column %s with index covered now", colName)
	}
	// We don't support dropping column with PK handle covered now.
	if col.IsPKHandleColumn(tblInfo) {
		return errUnsupportedPKHandle
	}

	job := &model.Job{
		SchemaID:   schema.ID,
		TableID:    t.Meta().ID,
		Type:       model.ActionDropColumn,
		BinlogInfo: &model.HistoryInfo{},
		Args:       []interface{}{colName},
	}

	err = d.doDDLJob(ctx, job)
	err = d.callHookOnChanged(err)
	return errors.Trace(err)
}

// modifiable checks if the 'origin' type can be modified to 'to' type with out the need to
// change or check existing data in the table.
// It returns true if the two types has the same Charset and Collation, the same sign, both are
// integer types or string types, and new Flen and Decimal must be greater than or equal to origin.
func modifiable(origin *types.FieldType, to *types.FieldType) bool {
	if to.Flen > 0 && to.Flen < origin.Flen {
		return false
	}
	if to.Decimal > 0 && to.Decimal < origin.Decimal {
		return false
	}
	if origin.Charset != to.Charset || origin.Collate != to.Collate {
		return false
	}
	if mysql.HasUnsignedFlag(uint(origin.Flag)) != mysql.HasUnsignedFlag(uint(to.Flag)) {
		return false
	}
	switch origin.Tp {
	case mysql.TypeVarchar, mysql.TypeString, mysql.TypeVarString,
		mysql.TypeBlob, mysql.TypeTinyBlob, mysql.TypeMediumBlob, mysql.TypeLongBlob:
		switch to.Tp {
		case mysql.TypeVarchar, mysql.TypeString, mysql.TypeVarString,
			mysql.TypeBlob, mysql.TypeTinyBlob, mysql.TypeMediumBlob, mysql.TypeLongBlob:
			return true
		default:
			return false
		}
	case mysql.TypeTiny, mysql.TypeShort, mysql.TypeInt24, mysql.TypeLong, mysql.TypeLonglong:
		switch to.Tp {
		case mysql.TypeTiny, mysql.TypeShort, mysql.TypeInt24, mysql.TypeLong, mysql.TypeLonglong:
			return true
		default:
			return false
		}
	default:
		return false
	}
}

func (d *ddl) getModifiableColumnJob(ctx context.Context, ident ast.Ident, originalColName model.CIStr,
	spec *ast.AlterTableSpec) (*model.Job, error) {
	is := d.infoHandle.Get()
	schema, ok := is.SchemaByName(ident.Schema)
	if !ok {
		return nil, errors.Trace(infoschema.ErrDatabaseNotExists)
	}
	t, err := is.TableByName(ident.Schema, ident.Name)
	if err != nil {
		return nil, errors.Trace(infoschema.ErrTableNotExists)
	}

	col := table.FindCol(t.Cols(), originalColName.L)
	if col == nil {
		return nil, infoschema.ErrColumnNotExists.GenByArgs(originalColName, ident.Name)
	}
	if spec.Constraint != nil || (spec.Position != nil && spec.Position.Tp != ast.ColumnPositionNone) ||
		len(spec.NewColumn.Options) != 0 || spec.NewColumn.Tp == nil {
		// Make sure the column definition is simple field type.
		return nil, errUnsupportedModifyColumn
	}
	setCharsetCollationFlenDecimal(spec.NewColumn.Tp)
	if !modifiable(&col.FieldType, spec.NewColumn.Tp) {
		return nil, errUnsupportedModifyColumn
	}

	newCol := *col
	newCol.FieldType = *spec.NewColumn.Tp
	newCol.Name = spec.NewColumn.Name.Name
	job := &model.Job{
		SchemaID:   schema.ID,
		TableID:    t.Meta().ID,
		Type:       model.ActionModifyColumn,
		BinlogInfo: &model.HistoryInfo{},
		Args:       []interface{}{&newCol, originalColName},
	}
	return job, nil
}

// ChangeColumn renames an existing column and modifies the column's definition,
// currently we only support limited kind of changes
// that do not need to change or check data on the table.
func (d *ddl) ChangeColumn(ctx context.Context, ident ast.Ident, spec *ast.AlterTableSpec) error {
	if len(spec.NewColumn.Name.Schema.O) != 0 && ident.Schema.L != spec.NewColumn.Name.Schema.L {
		return errWrongDBName.GenByArgs(spec.NewColumn.Name.Schema.O)
	}
	if len(spec.OldColumnName.Schema.O) != 0 && ident.Schema.L != spec.OldColumnName.Schema.L {
		return errWrongDBName.GenByArgs(spec.OldColumnName.Schema.O)
	}
	if len(spec.NewColumn.Name.Table.O) != 0 && ident.Name.L != spec.NewColumn.Name.Table.L {
		return errWrongTableName.GenByArgs(spec.NewColumn.Name.Table.O)
	}
	if len(spec.OldColumnName.Table.O) != 0 && ident.Name.L != spec.OldColumnName.Table.L {
		return errWrongTableName.GenByArgs(spec.OldColumnName.Table.O)
	}

	job, err := d.getModifiableColumnJob(ctx, ident, spec.OldColumnName.Name, spec)
	if err != nil {
		return errors.Trace(err)
	}

	err = d.doDDLJob(ctx, job)
	err = d.callHookOnChanged(err)
	return errors.Trace(err)
}

// ModifyColumn does modification on an existing column, currently we only support limited kind of changes
// that do not need to change or check data on the table.
func (d *ddl) ModifyColumn(ctx context.Context, ident ast.Ident, spec *ast.AlterTableSpec) error {
	if len(spec.NewColumn.Name.Schema.O) != 0 && ident.Schema.L != spec.NewColumn.Name.Schema.L {
		return errWrongDBName.GenByArgs(spec.NewColumn.Name.Schema.O)
	}
	if len(spec.NewColumn.Name.Table.O) != 0 && ident.Name.L != spec.NewColumn.Name.Table.L {
		return errWrongTableName.GenByArgs(spec.NewColumn.Name.Table.O)
	}

	originalColName := spec.NewColumn.Name.Name
	job, err := d.getModifiableColumnJob(ctx, ident, originalColName, spec)
	if err != nil {
		return errors.Trace(err)
	}

	err = d.doDDLJob(ctx, job)
	err = d.callHookOnChanged(err)
	return errors.Trace(err)
}

func (d *ddl) AlterColumn(ctx context.Context, ident ast.Ident, spec *ast.AlterTableSpec) error {
	is := d.infoHandle.Get()
	schema, ok := is.SchemaByName(ident.Schema)
	if !ok {
		return infoschema.ErrTableNotExists.GenByArgs(ident.Schema, ident.Name)
	}
	t, err := is.TableByName(ident.Schema, ident.Name)
	if err != nil {
		return infoschema.ErrTableNotExists.GenByArgs(ident.Schema, ident.Name)
	}

	colName := spec.NewColumn.Name.Name
	// Check whether alter column has existed.
	col := table.FindCol(t.Cols(), colName.L)
	if col == nil {
		return errBadField.GenByArgs(colName, ident.Name)
	}

<<<<<<< HEAD
	if len(spec.NewColumn.Options) == 0 {
		col.DefaultValue = nil
	} else {
		value, err := getDefaultValue(ctx, spec.NewColumn.Options[0], col.Tp, col.Decimal)
		if err != nil {
			return ErrColumnBadNull.Gen("invalid default value - %s", err)
		}
		col.DefaultValue = value
		err = checkDefaultValue(col, true)
		if err != nil {
			return errors.Trace(err)
		}
		// Check column default value.
		// TODO: Put this code to checkDefaultValue and fix issue 2600.
		colInfo := col.ToInfo()
		_, _, err = table.GetColDefaultValue(ctx, colInfo)
		if err != nil {
			return errors.Trace(err)
		}
=======
	value, err := getDefaultValue(ctx, spec.NewColumn.Options[0], col.Tp, col.Decimal)
	if err != nil {
		return ErrColumnBadNull.Gen("invalid default value - %s", err)
	}
	col.DefaultValue = value
	err = checkDefaultValue(ctx, col, true)
	if err != nil {
		return errors.Trace(err)
>>>>>>> 4cab38cd
	}

	job := &model.Job{
		SchemaID:   schema.ID,
		TableID:    t.Meta().ID,
		Type:       model.ActionSetDefaultValue,
		BinlogInfo: &model.HistoryInfo{},
		Args:       []interface{}{col},
	}

	err = d.doDDLJob(ctx, job)
	err = d.callHookOnChanged(err)
	return errors.Trace(err)
}

// DropTable will proceed even if some table in the list does not exists.
func (d *ddl) DropTable(ctx context.Context, ti ast.Ident) (err error) {
	is := d.GetInformationSchema()
	schema, ok := is.SchemaByName(ti.Schema)
	if !ok {
		return infoschema.ErrDatabaseNotExists.GenByArgs(ti.Schema)
	}

	tb, err := is.TableByName(ti.Schema, ti.Name)
	if err != nil {
		return infoschema.ErrTableNotExists.GenByArgs(ti)
	}

	job := &model.Job{
		SchemaID:   schema.ID,
		TableID:    tb.Meta().ID,
		Type:       model.ActionDropTable,
		BinlogInfo: &model.HistoryInfo{},
	}

	err = d.doDDLJob(ctx, job)
	err = d.callHookOnChanged(err)
	return errors.Trace(err)
}

func (d *ddl) TruncateTable(ctx context.Context, ti ast.Ident) error {
	is := d.GetInformationSchema()
	schema, ok := is.SchemaByName(ti.Schema)
	if !ok {
		return infoschema.ErrDatabaseNotExists.GenByArgs(ti.Schema)
	}
	tb, err := is.TableByName(ti.Schema, ti.Name)
	if err != nil {
		return errors.Trace(infoschema.ErrTableNotExists)
	}
	newTableID, err := d.genGlobalID()
	if err != nil {
		return errors.Trace(err)
	}
	job := &model.Job{
		SchemaID:   schema.ID,
		TableID:    tb.Meta().ID,
		Type:       model.ActionTruncateTable,
		BinlogInfo: &model.HistoryInfo{},
		Args:       []interface{}{newTableID},
	}
	err = d.doDDLJob(ctx, job)
	err = d.callHookOnChanged(err)
	return errors.Trace(err)
}

func (d *ddl) RenameTable(ctx context.Context, oldIdent, newIdent ast.Ident) error {
	is := d.GetInformationSchema()
	oldSchema, ok := is.SchemaByName(oldIdent.Schema)
	if !ok {
		return errFileNotFound.GenByArgs(oldIdent.Schema, oldIdent.Name)
	}
	oldTbl, err := is.TableByName(oldIdent.Schema, oldIdent.Name)
	if err != nil {
		return errFileNotFound.GenByArgs(oldIdent.Schema, oldIdent.Name)
	}
	newSchema, ok := is.SchemaByName(newIdent.Schema)
	if !ok {
		return errErrorOnRename.GenByArgs(oldIdent.Schema, oldIdent.Name, newIdent.Schema, newIdent.Name)
	}
	if is.TableExists(newIdent.Schema, newIdent.Name) {
		return infoschema.ErrTableExists.GenByArgs(newIdent)
	}

	job := &model.Job{
		SchemaID:   newSchema.ID,
		TableID:    oldTbl.Meta().ID,
		Type:       model.ActionRenameTable,
		BinlogInfo: &model.HistoryInfo{},
		Args:       []interface{}{oldSchema.ID, newIdent.Name},
	}

	err = d.doDDLJob(ctx, job)
	err = d.callHookOnChanged(err)
	return errors.Trace(err)
}

func getAnonymousIndex(t table.Table, colName model.CIStr) model.CIStr {
	id := 2
	l := len(t.Indices())
	indexName := colName
	for i := 0; i < l; i++ {
		if t.Indices()[i].Meta().Name.L == indexName.L {
			indexName = model.NewCIStr(fmt.Sprintf("%s_%d", colName.O, id))
			i = -1
			id++
		}
	}
	return indexName
}

func (d *ddl) CreateIndex(ctx context.Context, ti ast.Ident, unique bool, indexName model.CIStr, idxColNames []*ast.IndexColName) error {
	is := d.infoHandle.Get()
	schema, ok := is.SchemaByName(ti.Schema)
	if !ok {
		return infoschema.ErrDatabaseNotExists.GenByArgs(ti.Schema)
	}
	t, err := is.TableByName(ti.Schema, ti.Name)
	if err != nil {
		return errors.Trace(infoschema.ErrTableNotExists)
	}

	// Deal with anonymous index.
	if len(indexName.L) == 0 {
		indexName = getAnonymousIndex(t, idxColNames[0].Column.Name)
	}

	if indexInfo := findIndexByName(indexName.L, t.Meta().Indices); indexInfo != nil {
		return errDupKeyName.Gen("index already exist %s", indexName)
	}

	job := &model.Job{
		SchemaID:   schema.ID,
		TableID:    t.Meta().ID,
		Type:       model.ActionAddIndex,
		BinlogInfo: &model.HistoryInfo{},
		Args:       []interface{}{unique, indexName, idxColNames},
	}

	err = d.doDDLJob(ctx, job)
	err = d.callHookOnChanged(err)
	return errors.Trace(err)
}

func buildFKInfo(fkName model.CIStr, keys []*ast.IndexColName, refer *ast.ReferenceDef) (*model.FKInfo, error) {
	var fkInfo model.FKInfo
	fkInfo.Name = fkName
	fkInfo.RefTable = refer.Table.Name

	fkInfo.Cols = make([]model.CIStr, len(keys))
	for i, key := range keys {
		fkInfo.Cols[i] = key.Column.Name
	}

	fkInfo.RefCols = make([]model.CIStr, len(refer.IndexColNames))
	for i, key := range refer.IndexColNames {
		fkInfo.RefCols[i] = key.Column.Name
	}

	fkInfo.OnDelete = int(refer.OnDelete.ReferOpt)
	fkInfo.OnUpdate = int(refer.OnUpdate.ReferOpt)

	return &fkInfo, nil

}

func (d *ddl) CreateForeignKey(ctx context.Context, ti ast.Ident, fkName model.CIStr, keys []*ast.IndexColName, refer *ast.ReferenceDef) error {
	is := d.infoHandle.Get()
	schema, ok := is.SchemaByName(ti.Schema)
	if !ok {
		return infoschema.ErrDatabaseNotExists.GenByArgs(ti.Schema)
	}

	t, err := is.TableByName(ti.Schema, ti.Name)
	if err != nil {
		return errors.Trace(infoschema.ErrTableNotExists)
	}

	fkInfo, err := buildFKInfo(fkName, keys, refer)
	if err != nil {
		return errors.Trace(err)
	}

	job := &model.Job{
		SchemaID:   schema.ID,
		TableID:    t.Meta().ID,
		Type:       model.ActionAddForeignKey,
		BinlogInfo: &model.HistoryInfo{},
		Args:       []interface{}{fkInfo},
	}

	err = d.doDDLJob(ctx, job)
	err = d.callHookOnChanged(err)
	return errors.Trace(err)

}

func (d *ddl) DropForeignKey(ctx context.Context, ti ast.Ident, fkName model.CIStr) error {
	is := d.infoHandle.Get()
	schema, ok := is.SchemaByName(ti.Schema)
	if !ok {
		return infoschema.ErrDatabaseNotExists.GenByArgs(ti.Schema)
	}

	t, err := is.TableByName(ti.Schema, ti.Name)
	if err != nil {
		return errors.Trace(infoschema.ErrTableNotExists)
	}

	job := &model.Job{
		SchemaID:   schema.ID,
		TableID:    t.Meta().ID,
		Type:       model.ActionDropForeignKey,
		BinlogInfo: &model.HistoryInfo{},
		Args:       []interface{}{fkName},
	}

	err = d.doDDLJob(ctx, job)
	err = d.callHookOnChanged(err)
	return errors.Trace(err)
}

func (d *ddl) DropIndex(ctx context.Context, ti ast.Ident, indexName model.CIStr) error {
	is := d.infoHandle.Get()
	schema, ok := is.SchemaByName(ti.Schema)
	if !ok {
		return errors.Trace(infoschema.ErrDatabaseNotExists)
	}
	t, err := is.TableByName(ti.Schema, ti.Name)
	if err != nil {
		return errors.Trace(infoschema.ErrTableNotExists)
	}

	if indexInfo := findIndexByName(indexName.L, t.Meta().Indices); indexInfo == nil {
		return ErrCantDropFieldOrKey.Gen("index %s doesn't exist", indexName)
	}

	job := &model.Job{
		SchemaID:   schema.ID,
		TableID:    t.Meta().ID,
		Type:       model.ActionDropIndex,
		BinlogInfo: &model.HistoryInfo{},
		Args:       []interface{}{indexName},
	}

	err = d.doDDLJob(ctx, job)
	err = d.callHookOnChanged(err)
	return errors.Trace(err)
}

// findCol finds column in cols by name.
func findCol(cols []*model.ColumnInfo, name string) *model.ColumnInfo {
	name = strings.ToLower(name)
	for _, col := range cols {
		if col.Name.L == name {
			return col
		}
	}

	return nil
}<|MERGE_RESOLUTION|>--- conflicted
+++ resolved
@@ -959,7 +959,6 @@
 		return errBadField.GenByArgs(colName, ident.Name)
 	}
 
-<<<<<<< HEAD
 	if len(spec.NewColumn.Options) == 0 {
 		col.DefaultValue = nil
 	} else {
@@ -968,27 +967,10 @@
 			return ErrColumnBadNull.Gen("invalid default value - %s", err)
 		}
 		col.DefaultValue = value
-		err = checkDefaultValue(col, true)
+		err = checkDefaultValue(ctx, col, true)
 		if err != nil {
 			return errors.Trace(err)
 		}
-		// Check column default value.
-		// TODO: Put this code to checkDefaultValue and fix issue 2600.
-		colInfo := col.ToInfo()
-		_, _, err = table.GetColDefaultValue(ctx, colInfo)
-		if err != nil {
-			return errors.Trace(err)
-		}
-=======
-	value, err := getDefaultValue(ctx, spec.NewColumn.Options[0], col.Tp, col.Decimal)
-	if err != nil {
-		return ErrColumnBadNull.Gen("invalid default value - %s", err)
-	}
-	col.DefaultValue = value
-	err = checkDefaultValue(ctx, col, true)
-	if err != nil {
-		return errors.Trace(err)
->>>>>>> 4cab38cd
 	}
 
 	job := &model.Job{
