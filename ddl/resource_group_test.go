--- conflicted
+++ resolved
@@ -68,9 +68,7 @@
 	checkFunc(g)
 
 	// test create if not exists
-	tk.MustExec("create resource group if not exists x " +
-		"RRU_PER_SEC=10000 " +
-		"WRU_PER_SEC=20000")
+	tk.MustExec("create resource group if not exists x RU_PER_SEC=10000")
 	// Check the resource group is not changed
 	g = testResourceGroupNameFromIS(t, tk.Session(), "x")
 	checkFunc(g)
@@ -90,19 +88,12 @@
 	g = testResourceGroupNameFromIS(t, tk.Session(), "x")
 	re.Equal(uint64(2000), g.RURate)
 
-<<<<<<< HEAD
-	tk.MustQuery("select * from information_schema.resource_groups where group_name = 'x' ").Check(testkit.Rows(strconv.FormatInt(g.ID, 10) + " x 2000"))
-=======
-	tk.MustExec("alter resource group if exists not_exists " +
-		"RRU_PER_SEC=2000 " +
-		"WRU_PER_SEC=3000")
+	tk.MustExec("alter resource group if exists not_exists RU_PER_SEC=2000")
 	// Check warning message
 	res = tk.MustQuery("show warnings")
 	res.Check(testkit.Rows("Note 8249 Unknown resource group 'not_exists'"))
 
-	tk.MustQuery("select * from information_schema.resource_groups where group_name = 'x'").Check(testkit.Rows(strconv.FormatInt(g.ID, 10) + " x 2000 3000"))
->>>>>>> 90056c5d
-
+	tk.MustQuery("select * from information_schema.resource_groups where group_name = 'x' ").Check(testkit.Rows(strconv.FormatInt(g.ID, 10) + " x 2000"))
 	tk.MustExec("drop resource group x")
 	g = testResourceGroupNameFromIS(t, tk.Session(), "x")
 	re.Nil(g)
