--- conflicted
+++ resolved
@@ -84,20 +84,10 @@
 
 	tk.MustGetErrCode("create resource group x RU_PER_SEC=1000 ", mysql.ErrResourceGroupExists)
 
-<<<<<<< HEAD
-	tk.MustExec("alter resource group x " +
-		"RRU_PER_SEC=2000 " +
-		"WRU_PER_SEC=3000 " +
-		"BURSTABLE")
-	g = testResourceGroupNameFromIS(t, tk.Session(), "x")
-	re.Equal(uint64(2000), g.RRURate)
-	re.Equal(uint64(3000), g.WRURate)
-	re.Equal(int64(-1), g.BurstLimit)
-=======
-	tk.MustExec("alter resource group x RU_PER_SEC=2000")
+	tk.MustExec("alter resource group x RU_PER_SEC=2000 BURSTABLE")
 	g = testResourceGroupNameFromIS(t, tk.Session(), "x")
 	re.Equal(uint64(2000), g.RURate)
->>>>>>> 337af61d
+	re.Equal(int64(-1), g.BurstLimit)
 
 	tk.MustExec("alter resource group if exists not_exists RU_PER_SEC=2000")
 	// Check warning message
