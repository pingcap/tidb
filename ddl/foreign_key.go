// Copyright 2016 PingCAP, Inc.
//
// Licensed under the Apache License, Version 2.0 (the "License");
// you may not use this file except in compliance with the License.
// You may obtain a copy of the License at
//
//     http://www.apache.org/licenses/LICENSE-2.0
//
// Unless required by applicable law or agreed to in writing, software
// distributed under the License is distributed on an "AS IS" BASIS,
// WITHOUT WARRANTIES OR CONDITIONS OF ANY KIND, either express or implied.
// See the License for the specific language governing permissions and
// limitations under the License.

package ddl

import (
	"fmt"

	"github.com/pingcap/errors"
	"github.com/pingcap/tidb/infoschema"
	"github.com/pingcap/tidb/meta"
	"github.com/pingcap/tidb/parser/ast"
	"github.com/pingcap/tidb/parser/model"
	"github.com/pingcap/tidb/parser/mysql"
	"github.com/pingcap/tidb/sessionctx"
	"github.com/pingcap/tidb/sessionctx/variable"
	"github.com/pingcap/tidb/util/dbterror"
)

func onCreateForeignKey(d *ddlCtx, t *meta.Meta, job *model.Job) (ver int64, _ error) {
	schemaID := job.SchemaID
	tblInfo, err := GetTableInfoAndCancelFaultJob(t, job, schemaID)
	if err != nil {
		return ver, errors.Trace(err)
	}

	var fkInfo model.FKInfo
	err = job.DecodeArgs(&fkInfo)
	if err != nil {
		job.State = model.JobStateCancelled
		return ver, errors.Trace(err)
	}
	fkInfo.ID = AllocateIndexID(tblInfo)
	tblInfo.ForeignKeys = append(tblInfo.ForeignKeys, &fkInfo)

	originalState := fkInfo.State
	switch fkInfo.State {
	case model.StateNone:
		// We just support record the foreign key, so we just make it public.
		// none -> public
		fkInfo.State = model.StatePublic
		ver, err = updateVersionAndTableInfo(d, t, job, tblInfo, originalState != fkInfo.State)
		if err != nil {
			return ver, errors.Trace(err)
		}
		// Finish this job.
		job.FinishTableJob(model.JobStateDone, model.StatePublic, ver, tblInfo)
		return ver, nil
	default:
		return ver, dbterror.ErrInvalidDDLState.GenWithStack("foreign key", fkInfo.State)
	}
}

func onDropForeignKey(d *ddlCtx, t *meta.Meta, job *model.Job) (ver int64, _ error) {
	schemaID := job.SchemaID
	tblInfo, err := GetTableInfoAndCancelFaultJob(t, job, schemaID)
	if err != nil {
		return ver, errors.Trace(err)
	}

	var (
		fkName model.CIStr
		found  bool
		fkInfo model.FKInfo
	)
	err = job.DecodeArgs(&fkName)
	if err != nil {
		job.State = model.JobStateCancelled
		return ver, errors.Trace(err)
	}

	for _, fk := range tblInfo.ForeignKeys {
		if fk.Name.L == fkName.L {
			found = true
			fkInfo = *fk
		}
	}

	if !found {
		job.State = model.JobStateCancelled
		return ver, infoschema.ErrForeignKeyNotExists.GenWithStackByArgs(fkName)
	}

	nfks := tblInfo.ForeignKeys[:0]
	for _, fk := range tblInfo.ForeignKeys {
		if fk.Name.L != fkName.L {
			nfks = append(nfks, fk)
		}
	}
	tblInfo.ForeignKeys = nfks

	originalState := fkInfo.State
	switch fkInfo.State {
	case model.StatePublic:
		// We just support record the foreign key, so we just make it none.
		// public -> none
		fkInfo.State = model.StateNone
		ver, err = updateVersionAndTableInfo(d, t, job, tblInfo, originalState != fkInfo.State)
		if err != nil {
			return ver, errors.Trace(err)
		}
		// Finish this job.
		job.FinishTableJob(model.JobStateDone, model.StateNone, ver, tblInfo)
		job.SchemaState = fkInfo.State
		return ver, nil
	default:
		return ver, dbterror.ErrInvalidDDLState.GenWithStackByArgs("foreign key", fkInfo.State)
	}
}

func allocateFKIndexID(tblInfo *model.TableInfo) int64 {
	tblInfo.MaxForeignKeyID++
	return tblInfo.MaxForeignKeyID
}

func checkTableForeignKeysValid(sctx sessionctx.Context, is infoschema.InfoSchema, schema string, tbInfo *model.TableInfo) error {
	if !variable.EnableForeignKey.Load() {
		return nil
	}
	fkCheck := sctx.GetSessionVars().ForeignKeyChecks
	for _, fk := range tbInfo.ForeignKeys {
		if fk.Version < model.FKVersion1 {
			continue
		}
		err := checkTableForeignKeyValid(is, schema, tbInfo, fk, fkCheck)
		if err != nil {
			return err
		}
	}

	referredFKInfos := is.GetTableReferredForeignKeys(schema, tbInfo.Name.L)
	for _, referredFK := range referredFKInfos {
		childTable, err := is.TableByName(referredFK.ChildSchema, referredFK.ChildTable)
		if err != nil {
			return err
		}
		fk := model.FindFKInfoByName(childTable.Meta().ForeignKeys, referredFK.ChildFKName.L)
		if fk == nil {
			continue
		}
		err = checkTableForeignKey(tbInfo, childTable.Meta(), fk)
		if err != nil {
			return err
		}
	}
	return nil
}

func checkTableForeignKeyValid(is infoschema.InfoSchema, schema string, tbInfo *model.TableInfo, fk *model.FKInfo, fkCheck bool) error {
	var referTblInfo *model.TableInfo
	if fk.RefSchema.L == schema && fk.RefTable.L == tbInfo.Name.L {
		same := true
		for i, col := range fk.Cols {
			if col.L != fk.RefCols[i].L {
				same = false
				break
			}
		}
		if same {
			// self-reference with same columns is not support.
			return infoschema.ErrCannotAddForeign
		}
		referTblInfo = tbInfo
	} else {
		referTable, err := is.TableByName(fk.RefSchema, fk.RefTable)
		if err != nil {
			if (infoschema.ErrTableNotExists.Equal(err) || infoschema.ErrDatabaseNotExists.Equal(err)) && !fkCheck {
				return nil
			}
			return infoschema.ErrForeignKeyCannotOpenParent.GenWithStackByArgs(fk.RefTable.O)
		}
		referTblInfo = referTable.Meta()
	}
	return checkTableForeignKey(referTblInfo, tbInfo, fk)
}

func getAndCheckLatestInfoSchema(d *ddlCtx, t *meta.Meta) (infoschema.InfoSchema, error) {
	currVer, err := t.GetSchemaVersion()
	if err != nil {
		return nil, err
	}
	is := d.infoCache.GetLatest()
	if is.SchemaMetaVersion() != currVer {
		return nil, errors.New("need wait owner to load latest schema")
	}
	return is, nil
}

func checkTableForeignKeyValidInOwner(d *ddlCtx, t *meta.Meta, job *model.Job, tbInfo *model.TableInfo, fkCheck bool) (retryable bool, _ error) {
	if !variable.EnableForeignKey.Load() {
		return false, nil
	}
	is, err := getAndCheckLatestInfoSchema(d, t)
	if err != nil {
		return true, err
	}
	for _, fk := range tbInfo.ForeignKeys {
		if fk.Version < model.FKVersion1 {
			continue
		}
		var referTableInfo *model.TableInfo
		if fk.RefSchema.L == job.SchemaName && fk.RefTable.L == tbInfo.Name.L {
			referTableInfo = tbInfo
		} else {
			referTable, err := is.TableByName(fk.RefSchema, fk.RefTable)
			if err != nil {
				if !fkCheck && (infoschema.ErrTableNotExists.Equal(err) || infoschema.ErrDatabaseNotExists.Equal(err)) {
					continue
				}
				return false, err
			}
			referTableInfo = referTable.Meta()
		}

		err := checkTableForeignKey(referTableInfo, tbInfo, fk)
		if err != nil {
			return false, err
		}
	}
	referredFKInfos := is.GetTableReferredForeignKeys(job.SchemaName, tbInfo.Name.L)
	for _, referredFK := range referredFKInfos {
		childTable, err := is.TableByName(referredFK.ChildSchema, referredFK.ChildTable)
		if err != nil {
			return false, err
		}
		fk := model.FindFKInfoByName(childTable.Meta().ForeignKeys, referredFK.ChildFKName.L)
		if fk == nil {
			continue
		}
		err = checkTableForeignKey(tbInfo, childTable.Meta(), fk)
		if err != nil {
			return false, err
		}
	}
	return false, nil
}

func checkTableForeignKey(referTblInfo, tblInfo *model.TableInfo, fkInfo *model.FKInfo) error {
	if referTblInfo.TempTableType != model.TempTableNone || tblInfo.TempTableType != model.TempTableNone {
		return infoschema.ErrCannotAddForeign
	}

	// check refer columns in parent table.
	for i := range fkInfo.RefCols {
		refCol := model.FindColumnInfo(referTblInfo.Columns, fkInfo.RefCols[i].L)
		if refCol == nil {
			return infoschema.ErrForeignKeyNoColumnInParent.GenWithStackByArgs(fkInfo.RefCols[i], fkInfo.Name, fkInfo.RefTable)
		}
		if refCol.IsGenerated() && !refCol.GeneratedStored {
			return infoschema.ErrForeignKeyCannotUseVirtualColumn.GenWithStackByArgs(fkInfo.Name, fkInfo.RefCols[i])
		}
		col := model.FindColumnInfo(tblInfo.Columns, fkInfo.Cols[i].L)
		if col == nil {
			return dbterror.ErrKeyColumnDoesNotExits.GenWithStackByArgs(fkInfo.Cols[i])
		}
		if col.GetType() != refCol.GetType() ||
			mysql.HasUnsignedFlag(col.GetFlag()) != mysql.HasUnsignedFlag(refCol.GetFlag()) ||
			col.GetCharset() != refCol.GetCharset() ||
			col.GetCollate() != refCol.GetCollate() {
			return dbterror.ErrFKIncompatibleColumns.GenWithStackByArgs(col.Name, refCol.Name, fkInfo.Name)
		}
		if len(fkInfo.RefCols) == 1 && mysql.HasPriKeyFlag(refCol.GetFlag()) && referTblInfo.PKIsHandle {
			return nil
		}
	}
	// check refer columns should have index.
	if model.FindIndexByColumns(referTblInfo, fkInfo.RefCols...) == nil {
		return infoschema.ErrForeignKeyNoIndexInParent.GenWithStackByArgs(fkInfo.Name, fkInfo.RefTable)
	}
	return nil
}

func checkModifyColumnWithForeignKeyConstraint(is infoschema.InfoSchema, dbName string, tbInfo *model.TableInfo, originalCol, newCol *model.ColumnInfo) error {
	if newCol.GetType() == originalCol.GetType() && newCol.GetFlen() == originalCol.GetFlen() && newCol.GetDecimal() == originalCol.GetDecimal() {
		return nil
	}
	// WARN: is maybe nil.
	if is == nil {
		return nil
	}
	for _, fkInfo := range tbInfo.ForeignKeys {
		for i, col := range fkInfo.Cols {
			if col.L == originalCol.Name.L {
				if !is.TableExists(fkInfo.RefSchema, fkInfo.RefTable) {
					continue
				}
				referTable, err := is.TableByName(fkInfo.RefSchema, fkInfo.RefTable)
				if err != nil {
					return err
				}
				referCol := model.FindColumnInfo(referTable.Meta().Columns, fkInfo.RefCols[i].L)
				if referCol == nil {
					continue
				}
				if newCol.GetType() != referCol.GetType() {
					return dbterror.ErrFKIncompatibleColumns.GenWithStackByArgs(originalCol.Name, fkInfo.RefCols[i], fkInfo.Name)
				}
				if newCol.GetFlen() < referCol.GetFlen() || newCol.GetFlen() < originalCol.GetFlen() ||
					(newCol.GetType() == mysql.TypeNewDecimal && (newCol.GetFlen() != originalCol.GetFlen() || newCol.GetDecimal() != originalCol.GetDecimal())) {
					return dbterror.ErrForeignKeyColumnCannotChange.GenWithStackByArgs(originalCol.Name, fkInfo.Name)
				}
			}
		}
	}
	referredFKs := is.GetTableReferredForeignKeys(dbName, tbInfo.Name.L)
	for _, referredFK := range referredFKs {
		for i, col := range referredFK.Cols {
			if col.L == originalCol.Name.L {
				if !is.TableExists(referredFK.ChildSchema, referredFK.ChildTable) {
					continue
				}
				childTblInfo, err := is.TableByName(referredFK.ChildSchema, referredFK.ChildTable)
				if err != nil {
					return err
				}
				fk := model.FindFKInfoByName(childTblInfo.Meta().ForeignKeys, referredFK.ChildFKName.L)
				childCol := model.FindColumnInfo(childTblInfo.Meta().Columns, fk.Cols[i].L)
				if childCol == nil {
					continue
				}
				if newCol.GetType() != childCol.GetType() {
					return dbterror.ErrFKIncompatibleColumns.GenWithStackByArgs(childCol.Name, originalCol.Name, referredFK.ChildFKName)
				}
				if newCol.GetFlen() < childCol.GetFlen() || newCol.GetFlen() < originalCol.GetFlen() ||
					(newCol.GetType() == mysql.TypeNewDecimal && (newCol.GetFlen() != childCol.GetFlen() || newCol.GetDecimal() != childCol.GetDecimal())) {
					return dbterror.ErrForeignKeyColumnCannotChangeChild.GenWithStackByArgs(originalCol.Name, referredFK.ChildFKName, referredFK.ChildSchema.L+"."+referredFK.ChildTable.L)
				}
			}
		}
	}

	return nil
}

func checkTableHasForeignKeyReferred(is infoschema.InfoSchema, schema, tbl string, ignoreTables []ast.Ident, fkCheck bool) *model.ReferredFKInfo {
	if !fkCheck {
		return nil
	}
	referredFKs := is.GetTableReferredForeignKeys(schema, tbl)
	for _, referredFK := range referredFKs {
		found := false
		for _, tb := range ignoreTables {
			if referredFK.ChildSchema.L == tb.Schema.L && referredFK.ChildTable.L == tb.Name.L {
				found = true
				break
			}
		}
		if found {
			continue
		}
		if is.TableExists(referredFK.ChildSchema, referredFK.ChildTable) {
			return referredFK
		}
	}
	return nil
}

func checkDropTableHasForeignKeyReferredInOwner(d *ddlCtx, t *meta.Meta, job *model.Job) error {
	if !variable.EnableForeignKey.Load() {
		return nil
	}
	var objectIdents []ast.Ident
	var fkCheck bool
	err := job.DecodeArgs(&objectIdents, &fkCheck)
	if err != nil {
		job.State = model.JobStateCancelled
		return errors.Trace(err)
	}
	referredFK, err := checkTableHasForeignKeyReferredInOwner(d, t, job.SchemaName, job.TableName, objectIdents, fkCheck)
	if err != nil {
		return err
	}
	if referredFK != nil {
		job.State = model.JobStateCancelled
		msg := fmt.Sprintf("`%s`.`%s` CONSTRAINT `%s`", referredFK.ChildSchema, referredFK.ChildTable, referredFK.ChildFKName)
		return errors.Trace(dbterror.ErrTruncateIllegalForeignKey.GenWithStackByArgs(msg))
	}
	return nil
}

func checkTruncateTableHasForeignKeyReferredInOwner(d *ddlCtx, t *meta.Meta, job *model.Job, tblInfo *model.TableInfo, fkCheck bool) error {
	referredFK, err := checkTableHasForeignKeyReferredInOwner(d, t, job.SchemaName, job.TableName, []ast.Ident{{Name: tblInfo.Name, Schema: model.NewCIStr(job.SchemaName)}}, fkCheck)
	if err != nil {
		return err
	}
	if referredFK != nil {
		job.State = model.JobStateCancelled
		msg := fmt.Sprintf("`%s`.`%s` CONSTRAINT `%s`", referredFK.ChildSchema, referredFK.ChildTable, referredFK.ChildFKName)
		return errors.Trace(dbterror.ErrTruncateIllegalForeignKey.GenWithStackByArgs(msg))
	}
	return nil
}

func checkTableHasForeignKeyReferredInOwner(d *ddlCtx, t *meta.Meta, schema, tbl string, ignoreTables []ast.Ident, fkCheck bool) (_ *model.ReferredFKInfo, _ error) {
	if !variable.EnableForeignKey.Load() {
		return nil, nil
	}
	is, err := getAndCheckLatestInfoSchema(d, t)
	if err != nil {
		return nil, err
	}
	referredFK := checkTableHasForeignKeyReferred(is, schema, tbl, ignoreTables, fkCheck)
	return referredFK, nil
}

func checkIndexNeededInForeignKey(is infoschema.InfoSchema, dbName string, tbInfo *model.TableInfo, idxInfo *model.IndexInfo) error {
	referredFKs := is.GetTableReferredForeignKeys(dbName, tbInfo.Name.L)
	if len(tbInfo.ForeignKeys) == 0 && len(referredFKs) == 0 {
		return nil
	}
	remainIdxs := make([]*model.IndexInfo, 0, len(tbInfo.Indices))
	for _, idx := range tbInfo.Indices {
		if idx.ID == idxInfo.ID {
			continue
		}
		remainIdxs = append(remainIdxs, idx)
	}
	checkFn := func(cols []model.CIStr) error {
		if !model.IsIndexPrefixCovered(tbInfo, idxInfo, cols...) {
			return nil
		}
		if tbInfo.PKIsHandle && len(cols) == 1 {
			refColInfo := model.FindColumnInfo(tbInfo.Columns, cols[0].L)
			if refColInfo != nil && mysql.HasPriKeyFlag(refColInfo.GetFlag()) {
				return nil
			}
		}
		for _, index := range remainIdxs {
			if model.IsIndexPrefixCovered(tbInfo, index, cols...) {
				return nil
			}
		}
		return dbterror.ErrDropIndexNeededInForeignKey.GenWithStackByArgs(idxInfo.Name)
	}
	for _, fk := range tbInfo.ForeignKeys {
		if fk.Version < model.FKVersion1 {
			continue
		}
		err := checkFn(fk.Cols)
		if err != nil {
			return err
		}
	}
	for _, referredFK := range referredFKs {
		err := checkFn(referredFK.Cols)
		if err != nil {
			return err
		}
	}
	return nil
}

func checkIndexNeededInForeignKeyInOwner(d *ddlCtx, t *meta.Meta, job *model.Job, dbName string, tbInfo *model.TableInfo, idxInfo *model.IndexInfo) error {
	if !variable.EnableForeignKey.Load() {
		return nil
	}
	is, err := getAndCheckLatestInfoSchema(d, t)
	if err != nil {
		return err
	}
	err = checkIndexNeededInForeignKey(is, dbName, tbInfo, idxInfo)
	if err != nil {
		job.State = model.JobStateCancelled
		return err
	}
	return nil
}

<<<<<<< HEAD
type foreignKeyHelper struct {
	loaded map[schemaAndTable]schemaIDAndTableInfo
}

type schemaAndTable struct {
	schema string
	table  string
}

func newForeignKeyHelper(schema string, schemaID int64, tblInfo *model.TableInfo) foreignKeyHelper {
	h := foreignKeyHelper{loaded: make(map[schemaAndTable]schemaIDAndTableInfo)}
	k := schemaAndTable{schema: schema, table: tblInfo.Name.L}
	h.loaded[k] = schemaIDAndTableInfo{schemaID: schemaID, tblInfo: tblInfo}
	return h
}

func (h *foreignKeyHelper) getTableFromStorage(is infoschema.InfoSchema, t *meta.Meta, schema, table model.CIStr) (result schemaIDAndTableInfo, _ error) {
	k := schemaAndTable{schema: schema.L, table: table.L}
	if info, ok := h.loaded[k]; ok {
		return info, nil
	}
	db, ok := is.SchemaByName(schema)
	if !ok {
		return result, errors.Trace(infoschema.ErrDatabaseNotExists.GenWithStackByArgs(schema))
	}
	tb, err := is.TableByName(schema, table)
	if err != nil {
		return result, errors.Trace(err)
	}
	tbInfo, err := getTableInfo(t, tb.Meta().ID, db.ID)
	if err != nil {
		return result, errors.Trace(err)
	}
	result.schemaID, result.tblInfo = db.ID, tbInfo
	h.loaded[k] = result
	return result, nil
=======
func checkDropColumnWithForeignKeyConstraint(is infoschema.InfoSchema, dbName string, tbInfo *model.TableInfo, colName string) error {
	for _, fkInfo := range tbInfo.ForeignKeys {
		for _, col := range fkInfo.Cols {
			if col.L == colName {
				return dbterror.ErrFkColumnCannotDrop.GenWithStackByArgs(colName, fkInfo.Name)
			}
		}
	}
	referredFKs := is.GetTableReferredForeignKeys(dbName, tbInfo.Name.L)
	for _, referredFK := range referredFKs {
		for _, col := range referredFK.Cols {
			if col.L == colName {
				return dbterror.ErrFkColumnCannotDropChild.GenWithStackByArgs(colName, referredFK.ChildFKName, referredFK.ChildTable)
			}
		}
	}
	return nil
}

func checkDropColumnWithForeignKeyConstraintInOwner(d *ddlCtx, t *meta.Meta, job *model.Job, tbInfo *model.TableInfo, colName string) error {
	if !variable.EnableForeignKey.Load() {
		return nil
	}
	is, err := getAndCheckLatestInfoSchema(d, t)
	if err != nil {
		return errors.Trace(err)
	}
	err = checkDropColumnWithForeignKeyConstraint(is, job.SchemaName, tbInfo, colName)
	if err != nil {
		job.State = model.JobStateCancelled
		return errors.Trace(err)
	}
	return nil
>>>>>>> 6d0bbe89
}<|MERGE_RESOLUTION|>--- conflicted
+++ resolved
@@ -477,7 +477,41 @@
 	return nil
 }
 
-<<<<<<< HEAD
+func checkDropColumnWithForeignKeyConstraint(is infoschema.InfoSchema, dbName string, tbInfo *model.TableInfo, colName string) error {
+	for _, fkInfo := range tbInfo.ForeignKeys {
+		for _, col := range fkInfo.Cols {
+			if col.L == colName {
+				return dbterror.ErrFkColumnCannotDrop.GenWithStackByArgs(colName, fkInfo.Name)
+			}
+		}
+	}
+	referredFKs := is.GetTableReferredForeignKeys(dbName, tbInfo.Name.L)
+	for _, referredFK := range referredFKs {
+		for _, col := range referredFK.Cols {
+			if col.L == colName {
+				return dbterror.ErrFkColumnCannotDropChild.GenWithStackByArgs(colName, referredFK.ChildFKName, referredFK.ChildTable)
+			}
+		}
+	}
+	return nil
+}
+
+func checkDropColumnWithForeignKeyConstraintInOwner(d *ddlCtx, t *meta.Meta, job *model.Job, tbInfo *model.TableInfo, colName string) error {
+	if !variable.EnableForeignKey.Load() {
+		return nil
+	}
+	is, err := getAndCheckLatestInfoSchema(d, t)
+	if err != nil {
+		return errors.Trace(err)
+	}
+	err = checkDropColumnWithForeignKeyConstraint(is, job.SchemaName, tbInfo, colName)
+	if err != nil {
+		job.State = model.JobStateCancelled
+		return errors.Trace(err)
+	}
+	return nil
+}
+
 type foreignKeyHelper struct {
 	loaded map[schemaAndTable]schemaIDAndTableInfo
 }
@@ -514,39 +548,4 @@
 	result.schemaID, result.tblInfo = db.ID, tbInfo
 	h.loaded[k] = result
 	return result, nil
-=======
-func checkDropColumnWithForeignKeyConstraint(is infoschema.InfoSchema, dbName string, tbInfo *model.TableInfo, colName string) error {
-	for _, fkInfo := range tbInfo.ForeignKeys {
-		for _, col := range fkInfo.Cols {
-			if col.L == colName {
-				return dbterror.ErrFkColumnCannotDrop.GenWithStackByArgs(colName, fkInfo.Name)
-			}
-		}
-	}
-	referredFKs := is.GetTableReferredForeignKeys(dbName, tbInfo.Name.L)
-	for _, referredFK := range referredFKs {
-		for _, col := range referredFK.Cols {
-			if col.L == colName {
-				return dbterror.ErrFkColumnCannotDropChild.GenWithStackByArgs(colName, referredFK.ChildFKName, referredFK.ChildTable)
-			}
-		}
-	}
-	return nil
-}
-
-func checkDropColumnWithForeignKeyConstraintInOwner(d *ddlCtx, t *meta.Meta, job *model.Job, tbInfo *model.TableInfo, colName string) error {
-	if !variable.EnableForeignKey.Load() {
-		return nil
-	}
-	is, err := getAndCheckLatestInfoSchema(d, t)
-	if err != nil {
-		return errors.Trace(err)
-	}
-	err = checkDropColumnWithForeignKeyConstraint(is, job.SchemaName, tbInfo, colName)
-	if err != nil {
-		job.State = model.JobStateCancelled
-		return errors.Trace(err)
-	}
-	return nil
->>>>>>> 6d0bbe89
 }