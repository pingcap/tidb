--- conflicted
+++ resolved
@@ -266,12 +266,9 @@
 	if referTblInfo.TTLInfo != nil {
 		return dbterror.ErrUnsupportedTTLReferencedByFK
 	}
-<<<<<<< HEAD
-=======
 	if referTblInfo.GetPartitionInfo() != nil || tblInfo.GetPartitionInfo() != nil {
 		return infoschema.ErrForeignKeyOnPartitioned
 	}
->>>>>>> f7de8bee
 
 	// check refer columns in parent table.
 	for i := range fkInfo.RefCols {
