// Copyright 2016 PingCAP, Inc.
//
// Licensed under the Apache License, Version 2.0 (the "License");
// you may not use this file except in compliance with the License.
// You may obtain a copy of the License at
//
//     http://www.apache.org/licenses/LICENSE-2.0
//
// Unless required by applicable law or agreed to in writing, software
// distributed under the License is distributed on an "AS IS" BASIS,
// WITHOUT WARRANTIES OR CONDITIONS OF ANY KIND, either express or implied.
// See the License for the specific language governing permissions and
// limitations under the License.

package ddl

import (
	"github.com/pingcap/errors"
	"github.com/pingcap/tidb/infoschema"
	"github.com/pingcap/tidb/meta"
	"github.com/pingcap/tidb/parser/model"
	"github.com/pingcap/tidb/parser/mysql"
	"github.com/pingcap/tidb/sessionctx"
	"github.com/pingcap/tidb/sessionctx/variable"
	"github.com/pingcap/tidb/util/dbterror"
)

func onCreateForeignKey(d *ddlCtx, t *meta.Meta, job *model.Job) (ver int64, _ error) {
	schemaID := job.SchemaID
	tblInfo, err := GetTableInfoAndCancelFaultJob(t, job, schemaID)
	if err != nil {
		return ver, errors.Trace(err)
	}

	var fkInfo model.FKInfo
	err = job.DecodeArgs(&fkInfo)
	if err != nil {
		job.State = model.JobStateCancelled
		return ver, errors.Trace(err)
	}
	fkInfo.ID = AllocateIndexID(tblInfo)
	tblInfo.ForeignKeys = append(tblInfo.ForeignKeys, &fkInfo)

	originalState := fkInfo.State
	switch fkInfo.State {
	case model.StateNone:
		// We just support record the foreign key, so we just make it public.
		// none -> public
		fkInfo.State = model.StatePublic
		ver, err = updateVersionAndTableInfo(d, t, job, tblInfo, originalState != fkInfo.State)
		if err != nil {
			return ver, errors.Trace(err)
		}
		// Finish this job.
		job.FinishTableJob(model.JobStateDone, model.StatePublic, ver, tblInfo)
		return ver, nil
	default:
		return ver, dbterror.ErrInvalidDDLState.GenWithStack("foreign key", fkInfo.State)
	}
}

func onDropForeignKey(d *ddlCtx, t *meta.Meta, job *model.Job) (ver int64, _ error) {
	schemaID := job.SchemaID
	tblInfo, err := GetTableInfoAndCancelFaultJob(t, job, schemaID)
	if err != nil {
		return ver, errors.Trace(err)
	}

	var (
		fkName model.CIStr
		found  bool
		fkInfo model.FKInfo
	)
	err = job.DecodeArgs(&fkName)
	if err != nil {
		job.State = model.JobStateCancelled
		return ver, errors.Trace(err)
	}

	for _, fk := range tblInfo.ForeignKeys {
		if fk.Name.L == fkName.L {
			found = true
			fkInfo = *fk
		}
	}

	if !found {
		job.State = model.JobStateCancelled
		return ver, infoschema.ErrForeignKeyNotExists.GenWithStackByArgs(fkName)
	}

	nfks := tblInfo.ForeignKeys[:0]
	for _, fk := range tblInfo.ForeignKeys {
		if fk.Name.L != fkName.L {
			nfks = append(nfks, fk)
		}
	}
	tblInfo.ForeignKeys = nfks

	originalState := fkInfo.State
	switch fkInfo.State {
	case model.StatePublic:
		// We just support record the foreign key, so we just make it none.
		// public -> none
		fkInfo.State = model.StateNone
		ver, err = updateVersionAndTableInfo(d, t, job, tblInfo, originalState != fkInfo.State)
		if err != nil {
			return ver, errors.Trace(err)
		}
		// Finish this job.
		job.FinishTableJob(model.JobStateDone, model.StateNone, ver, tblInfo)
		job.SchemaState = fkInfo.State
		return ver, nil
	default:
		return ver, dbterror.ErrInvalidDDLState.GenWithStackByArgs("foreign key", fkInfo.State)
	}
}

func allocateFKIndexID(tblInfo *model.TableInfo) int64 {
	tblInfo.MaxForeignKeyID++
	return tblInfo.MaxForeignKeyID
}

func checkTableForeignKeysValid(sctx sessionctx.Context, is infoschema.InfoSchema, schema string, tbInfo *model.TableInfo) error {
	if !variable.EnableForeignKey.Load() {
		return nil
	}
	fkCheck := sctx.GetSessionVars().ForeignKeyChecks
	for _, fk := range tbInfo.ForeignKeys {
<<<<<<< HEAD
		if fk.Version < 1 {
=======
		if fk.Version < model.FKVersion1 {
>>>>>>> 9036de33
			continue
		}
		err := checkTableForeignKeyValid(is, schema, tbInfo, fk, fkCheck)
		if err != nil {
			return err
		}
	}

	referredFKInfos := is.GetTableReferredForeignKeys(schema, tbInfo.Name.L)
	for _, referredFK := range referredFKInfos {
		childTable, err := is.TableByName(referredFK.ChildSchema, referredFK.ChildTable)
		if err != nil {
			return err
		}
		fk := model.FindFKInfoByName(childTable.Meta().ForeignKeys, referredFK.ChildFKName.L)
		if fk == nil {
			continue
		}
		err = checkTableForeignKey(tbInfo, childTable.Meta(), fk)
		if err != nil {
			return err
		}
	}
	return nil
}

func checkTableForeignKeyValid(is infoschema.InfoSchema, schema string, tbInfo *model.TableInfo, fk *model.FKInfo, fkCheck bool) error {
	var referTblInfo *model.TableInfo
	if fk.RefSchema.L == schema && fk.RefTable.L == tbInfo.Name.L {
		same := true
		for i, col := range fk.Cols {
			if col.L != fk.RefCols[i].L {
				same = false
				break
			}
		}
		if same {
			// self-reference with same columns is not support.
			return infoschema.ErrCannotAddForeign
		}
		referTblInfo = tbInfo
	} else {
		referTable, err := is.TableByName(fk.RefSchema, fk.RefTable)
		if err != nil {
			if (infoschema.ErrTableNotExists.Equal(err) || infoschema.ErrDatabaseNotExists.Equal(err)) && !fkCheck {
				return nil
			}
<<<<<<< HEAD
			return infoschema.ErrFkCannotOpenParent.GenWithStackByArgs(fk.RefTable.O)
=======
			return infoschema.ErrForeignKeyCannotOpenParent.GenWithStackByArgs(fk.RefTable.O)
>>>>>>> 9036de33
		}
		referTblInfo = referTable.Meta()
	}
	return checkTableForeignKey(referTblInfo, tbInfo, fk)
}

func checkTableForeignKeyValidInOwner(d *ddlCtx, t *meta.Meta, job *model.Job, tbInfo *model.TableInfo, fkCheck bool) (retryable bool, _ error) {
	if !variable.EnableForeignKey.Load() {
		return false, nil
	}
	currVer, err := t.GetSchemaVersion()
	if err != nil {
		return true, err
	}
	is := d.infoCache.GetLatest()
	if is.SchemaMetaVersion() != currVer {
		return true, errors.New("need wait owner to load latest schema")
	}
	for _, fk := range tbInfo.ForeignKeys {
<<<<<<< HEAD
		if fk.Version < 1 {
=======
		if fk.Version < model.FKVersion1 {
>>>>>>> 9036de33
			continue
		}
		var referTableInfo *model.TableInfo
		if fk.RefSchema.L == job.SchemaName && fk.RefTable.L == tbInfo.Name.L {
			referTableInfo = tbInfo
		} else {
			referTable, err := is.TableByName(fk.RefSchema, fk.RefTable)
			if err != nil {
				if !fkCheck && (infoschema.ErrTableNotExists.Equal(err) || infoschema.ErrDatabaseNotExists.Equal(err)) {
					continue
				}
				return false, err
			}
			referTableInfo = referTable.Meta()
		}

		err := checkTableForeignKey(referTableInfo, tbInfo, fk)
		if err != nil {
			return false, err
		}
	}
	referredFKInfos := is.GetTableReferredForeignKeys(job.SchemaName, tbInfo.Name.L)
	for _, referredFK := range referredFKInfos {
		childTable, err := is.TableByName(referredFK.ChildSchema, referredFK.ChildTable)
		if err != nil {
			return false, err
		}
		fk := model.FindFKInfoByName(childTable.Meta().ForeignKeys, referredFK.ChildFKName.L)
		if fk == nil {
			continue
		}
		err = checkTableForeignKey(tbInfo, childTable.Meta(), fk)
		if err != nil {
			return false, err
		}
	}
	return false, nil
}

func checkTableForeignKey(referTblInfo, tblInfo *model.TableInfo, fkInfo *model.FKInfo) error {
	if referTblInfo.TempTableType != model.TempTableNone || tblInfo.TempTableType != model.TempTableNone {
		return infoschema.ErrCannotAddForeign
	}

<<<<<<< HEAD
	// check refer columns in paren table.
=======
	// check refer columns in parent table.
>>>>>>> 9036de33
	for i := range fkInfo.RefCols {
		refCol := model.FindColumnInfo(referTblInfo.Columns, fkInfo.RefCols[i].L)
		if refCol == nil {
			return infoschema.ErrForeignKeyNoColumnInParent.GenWithStackByArgs(fkInfo.RefCols[i], fkInfo.Name, fkInfo.RefTable)
		}
		if refCol.IsGenerated() && !refCol.GeneratedStored {
			return infoschema.ErrForeignKeyCannotUseVirtualColumn.GenWithStackByArgs(fkInfo.Name, fkInfo.RefCols[i])
		}
		col := model.FindColumnInfo(tblInfo.Columns, fkInfo.Cols[i].L)
		if col == nil {
			return dbterror.ErrKeyColumnDoesNotExits.GenWithStackByArgs(fkInfo.Cols[i])
		}
		if col.GetType() != refCol.GetType() ||
			mysql.HasUnsignedFlag(col.GetFlag()) != mysql.HasUnsignedFlag(refCol.GetFlag()) ||
			col.GetCharset() != refCol.GetCharset() ||
			col.GetCollate() != refCol.GetCollate() {
			return dbterror.ErrFKIncompatibleColumns.GenWithStackByArgs(col.Name, refCol.Name, fkInfo.Name)
		}
		if len(fkInfo.RefCols) == 1 && mysql.HasPriKeyFlag(refCol.GetFlag()) && referTblInfo.PKIsHandle {
			return nil
		}
	}
	// check refer columns should have index.
	if model.FindIndexByColumns(referTblInfo, fkInfo.RefCols...) == nil {
<<<<<<< HEAD
		return infoschema.ErrFkNoIndexParent.GenWithStackByArgs(fkInfo.Name, fkInfo.RefTable)
=======
		return infoschema.ErrForeignKeyNoIndexInParent.GenWithStackByArgs(fkInfo.Name, fkInfo.RefTable)
>>>>>>> 9036de33
	}
	return nil
}<|MERGE_RESOLUTION|>--- conflicted
+++ resolved
@@ -127,11 +127,7 @@
 	}
 	fkCheck := sctx.GetSessionVars().ForeignKeyChecks
 	for _, fk := range tbInfo.ForeignKeys {
-<<<<<<< HEAD
-		if fk.Version < 1 {
-=======
 		if fk.Version < model.FKVersion1 {
->>>>>>> 9036de33
 			continue
 		}
 		err := checkTableForeignKeyValid(is, schema, tbInfo, fk, fkCheck)
@@ -179,11 +175,7 @@
 			if (infoschema.ErrTableNotExists.Equal(err) || infoschema.ErrDatabaseNotExists.Equal(err)) && !fkCheck {
 				return nil
 			}
-<<<<<<< HEAD
-			return infoschema.ErrFkCannotOpenParent.GenWithStackByArgs(fk.RefTable.O)
-=======
 			return infoschema.ErrForeignKeyCannotOpenParent.GenWithStackByArgs(fk.RefTable.O)
->>>>>>> 9036de33
 		}
 		referTblInfo = referTable.Meta()
 	}
@@ -203,11 +195,7 @@
 		return true, errors.New("need wait owner to load latest schema")
 	}
 	for _, fk := range tbInfo.ForeignKeys {
-<<<<<<< HEAD
-		if fk.Version < 1 {
-=======
 		if fk.Version < model.FKVersion1 {
->>>>>>> 9036de33
 			continue
 		}
 		var referTableInfo *model.TableInfo
@@ -252,11 +240,7 @@
 		return infoschema.ErrCannotAddForeign
 	}
 
-<<<<<<< HEAD
-	// check refer columns in paren table.
-=======
 	// check refer columns in parent table.
->>>>>>> 9036de33
 	for i := range fkInfo.RefCols {
 		refCol := model.FindColumnInfo(referTblInfo.Columns, fkInfo.RefCols[i].L)
 		if refCol == nil {
@@ -281,11 +265,7 @@
 	}
 	// check refer columns should have index.
 	if model.FindIndexByColumns(referTblInfo, fkInfo.RefCols...) == nil {
-<<<<<<< HEAD
-		return infoschema.ErrFkNoIndexParent.GenWithStackByArgs(fkInfo.Name, fkInfo.RefTable)
-=======
 		return infoschema.ErrForeignKeyNoIndexInParent.GenWithStackByArgs(fkInfo.Name, fkInfo.RefTable)
->>>>>>> 9036de33
 	}
 	return nil
 }