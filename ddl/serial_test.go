// Copyright 2019 PingCAP, Inc.
//
// Licensed under the Apache License, Version 2.0 (the "License");
// you may not use this file except in compliance with the License.
// You may obtain a copy of the License at
//
//     http://www.apache.org/licenses/LICENSE-2.0
//
// Unless required by applicable law or agreed to in writing, software
// distributed under the License is distributed on an "AS IS" BASIS,
// See the License for the specific language governing permissions and
// limitations under the License.

package ddl_test

import (
	"context"
	"fmt"
	"math"
	"strconv"
	"strings"
	"sync"
	"sync/atomic"
	"time"

	. "github.com/pingcap/check"
	"github.com/pingcap/errors"
	"github.com/pingcap/failpoint"
	"github.com/pingcap/parser/model"
	"github.com/pingcap/parser/mysql"
	"github.com/pingcap/tidb/config"
	"github.com/pingcap/tidb/ddl"
	ddlutil "github.com/pingcap/tidb/ddl/util"
	"github.com/pingcap/tidb/domain"
	"github.com/pingcap/tidb/errno"
	"github.com/pingcap/tidb/infoschema"
	"github.com/pingcap/tidb/kv"
	"github.com/pingcap/tidb/meta"
	"github.com/pingcap/tidb/meta/autoid"
	"github.com/pingcap/tidb/session"
	"github.com/pingcap/tidb/sessionctx"
	"github.com/pingcap/tidb/sessionctx/variable"
	"github.com/pingcap/tidb/store/mockstore"
	"github.com/pingcap/tidb/store/tikv/mockstore/cluster"
	"github.com/pingcap/tidb/util/admin"
	"github.com/pingcap/tidb/util/collate"
	"github.com/pingcap/tidb/util/gcutil"
	"github.com/pingcap/tidb/util/mock"
	"github.com/pingcap/tidb/util/testkit"
	. "github.com/pingcap/tidb/util/testutil"
)

// Make it serial because config is modified in test cases.
var _ = SerialSuites(&testSerialSuite{})

// TODO(tangenta): Move all the parallel tests out of this file.
var _ = Suite(&testIntegrationSuite9{&testIntegrationSuite{}})

type testSerialSuite struct {
	CommonHandleSuite
	store   kv.Storage
	cluster cluster.Cluster
	dom     *domain.Domain
}

func (s *testSerialSuite) SetUpSuite(c *C) {
	session.SetSchemaLease(200 * time.Millisecond)
	session.DisableStats4Test()
	config.UpdateGlobal(func(conf *config.Config) {
		// Update config here.
	})

	ddl.SetWaitTimeWhenErrorOccurred(1 * time.Microsecond)

	var err error
	s.store, err = mockstore.NewMockStore(
		mockstore.WithClusterInspector(func(c cluster.Cluster) {
			mockstore.BootstrapWithSingleStore(c)
			s.cluster = c
		}),
	)
	c.Assert(err, IsNil)

	s.dom, err = session.BootstrapSession(s.store)
	c.Assert(err, IsNil)
}

func (s *testSerialSuite) TearDownSuite(c *C) {
	if s.dom != nil {
		s.dom.Close()
	}
	if s.store != nil {
		s.store.Close()
	}
}

func (s *testSerialSuite) TestChangeMaxIndexLength(c *C) {
	tk := testkit.NewTestKitWithInit(c, s.store)

	defer config.RestoreFunc()()
	config.UpdateGlobal(func(conf *config.Config) {
		conf.MaxIndexLength = config.DefMaxOfMaxIndexLength
	})

	tk.MustExec("drop table if exists t;")
	tk.MustExec("drop table if exists t1;")

	tk.MustExec("create table t (c1 varchar(3073), index(c1)) charset = ascii;")
	tk.MustExec(fmt.Sprintf("create table t1 (c1 varchar(%d), index(c1)) charset = ascii;", config.DefMaxOfMaxIndexLength))
	_, err := tk.Exec(fmt.Sprintf("create table t2 (c1 varchar(%d), index(c1)) charset = ascii;", config.DefMaxOfMaxIndexLength+1))
	c.Assert(err.Error(), Equals, "[ddl:1071]Specified key was too long; max key length is 12288 bytes")
	tk.MustExec("drop table t, t1")
}

func (s *testIntegrationSuite9) TestPrimaryKey(c *C) {
	tk := testkit.NewTestKit(c, s.store)
	tk.MustExec("drop database if exists test_primary_key;")
	tk.MustExec("create database test_primary_key;")
	tk.MustExec("use test_primary_key;")
	tk.Se.GetSessionVars().EnableClusteredIndex = false

	// Test add/drop primary key on a plain table.
	tk.MustExec("drop table if exists t;")
	tk.MustExec("create table t (a int, b varchar(10));")
	tk.MustGetErrCode("alter table t add primary key(a) clustered;", errno.ErrUnsupportedDDLOperation)
	tk.MustExec("alter table t add primary key(a) nonclustered;")
	tk.MustExec("alter table t drop primary key;")
	tk.MustExec("alter table t add primary key(a) nonclustered;")
	tk.MustExec("drop index `primary` on t;")
	tk.MustExec("alter table t add primary key(a);") // implicit nonclustered
	tk.MustExec("drop index `primary` on t;")
	tk.MustGetErrCode("drop index `primary` on t;", errno.ErrCantDropFieldOrKey)

	// Test add/drop primary key on a PKIsHandle table.
	tk.MustExec("drop table if exists t;")
	tk.MustExec("create table t (a int, b varchar(10), primary key(a) clustered);")
	tk.MustGetErrCode("alter table t drop primary key;", errno.ErrUnsupportedDDLOperation)
	tk.MustGetErrCode("alter table t add primary key(a) clustered;", errno.ErrUnsupportedDDLOperation)
	tk.MustGetErrCode("alter table t add primary key(a) nonclustered;", mysql.ErrMultiplePriKey)
	tk.MustGetErrCode("alter table t add primary key(a);", errno.ErrMultiplePriKey) // implicit nonclustered
	tk.MustGetErrCode("alter table t add primary key(b) clustered;", errno.ErrUnsupportedDDLOperation)
	tk.MustGetErrCode("alter table t add primary key(b) nonclustered;", errno.ErrMultiplePriKey)
	tk.MustGetErrCode("alter table t add primary key(b);", errno.ErrMultiplePriKey) // implicit nonclustered

	// Test add/drop primary key on a nonclustered primary key table.
	tk.MustExec("drop table if exists t;")
	tk.MustExec("create table t (a int, b varchar(10), primary key(a) nonclustered);")
	tk.MustGetErrCode("alter table t add primary key(a) clustered;", errno.ErrUnsupportedDDLOperation)
	tk.MustGetErrCode("alter table t add primary key(a) nonclustered;", errno.ErrMultiplePriKey)
	tk.MustGetErrCode("alter table t add primary key(a);", errno.ErrMultiplePriKey) // implicit nonclustered
	tk.MustGetErrCode("alter table t add primary key(b) clustered;", errno.ErrUnsupportedDDLOperation)
	tk.MustGetErrCode("alter table t add primary key(b) nonclustered;", errno.ErrMultiplePriKey)
	tk.MustGetErrCode("alter table t add primary key(b);", errno.ErrMultiplePriKey) // implicit nonclustered
	tk.MustExec("alter table t drop primary key;")

	// Test add/drop primary key on a CommonHandle key table.
	tk.MustExec("drop table if exists t;")
	tk.MustExec("create table t (a int, b varchar(10), primary key(b) clustered);")
	tk.MustGetErrCode("alter table t drop primary key;", errno.ErrUnsupportedDDLOperation)
	tk.MustGetErrCode("alter table t add primary key(a) clustered;", errno.ErrUnsupportedDDLOperation)
	tk.MustGetErrCode("alter table t add primary key(a) nonclustered;", errno.ErrMultiplePriKey)
	tk.MustGetErrCode("alter table t add primary key(a);", errno.ErrMultiplePriKey) // implicit nonclustered
	tk.MustGetErrCode("alter table t add primary key(b) clustered;", errno.ErrUnsupportedDDLOperation)
	tk.MustGetErrCode("alter table t add primary key(b) nonclustered;", errno.ErrMultiplePriKey)
	tk.MustGetErrCode("alter table t add primary key(b);", errno.ErrMultiplePriKey) // implicit nonclustered

	// Test add/drop primary key when the column&index name is `primary`.
	tk.MustExec("drop table if exists t;")
	tk.MustExec("create table t (`primary` int);")
	tk.MustExec("alter table t add index (`primary`);")
	tk.MustGetErrCode("drop index `primary` on t;", errno.ErrCantDropFieldOrKey)

	// The primary key cannot be invisible, for the case pk_is_handle.
	tk.MustExec("drop table if exists t;")
	tk.MustGetErrCode("create table t(c1 int not null, primary key(c1) invisible);", errno.ErrPKIndexCantBeInvisible)
	tk.MustExec("create table t (a int, b int not null, primary key(a), unique(b) invisible);")
	tk.MustExec("drop table t;")
}

func (s *testIntegrationSuite9) TestDropAutoIncrementIndex(c *C) {
	tk := testkit.NewTestKit(c, s.store)
	tk.MustExec("use test")
	tk.MustExec("drop table if exists t1")
	tk.MustExec("create table t1 (a int(11) not null auto_increment key, b int(11), c bigint, unique key (a, b, c))")
	tk.MustExec("alter table t1 drop index a")
}

func (s *testIntegrationSuite9) TestMultiRegionGetTableEndHandle(c *C) {
	tk := testkit.NewTestKit(c, s.store)
	tk.MustExec("drop database if exists test_get_endhandle")
	tk.MustExec("create database test_get_endhandle")
	tk.MustExec("use test_get_endhandle")

	tk.MustExec("create table t(a bigint PRIMARY KEY, b int)")
	var builder strings.Builder
	fmt.Fprintf(&builder, "insert into t values ")
	for i := 0; i < 1000; i++ {
		fmt.Fprintf(&builder, "(%v, %v),", i, i)
	}
	sql := builder.String()
	tk.MustExec(sql[:len(sql)-1])

	// Get table ID for split.
	dom := domain.GetDomain(tk.Se)
	is := dom.InfoSchema()
	tbl, err := is.TableByName(model.NewCIStr("test_get_endhandle"), model.NewCIStr("t"))
	c.Assert(err, IsNil)
	tblID := tbl.Meta().ID

	d := s.dom.DDL()
	testCtx := newTestMaxTableRowIDContext(c, d, tbl)

	// Split the table.
	s.cluster.SplitTable(tblID, 100)

	maxHandle, emptyTable := getMaxTableHandle(testCtx, s.store)
	c.Assert(emptyTable, IsFalse)
	c.Assert(maxHandle, Equals, kv.IntHandle(999))

	tk.MustExec("insert into t values(10000, 1000)")
	maxHandle, emptyTable = getMaxTableHandle(testCtx, s.store)
	c.Assert(emptyTable, IsFalse)
	c.Assert(maxHandle, Equals, kv.IntHandle(10000))

	tk.MustExec("insert into t values(-1, 1000)")
	maxHandle, emptyTable = getMaxTableHandle(testCtx, s.store)
	c.Assert(emptyTable, IsFalse)
	c.Assert(maxHandle, Equals, kv.IntHandle(10000))
}

func (s *testIntegrationSuite9) TestGetTableEndHandle(c *C) {
	// TestGetTableEndHandle test ddl.GetTableMaxHandle method, which will return the max row id of the table.
	tk := testkit.NewTestKit(c, s.store)
	tk.MustExec("drop database if exists test_get_endhandle")
	tk.MustExec("create database test_get_endhandle")
	tk.MustExec("use test_get_endhandle")
	// Test PK is handle.
	tk.MustExec("create table t(a bigint PRIMARY KEY, b int)")

	is := s.dom.InfoSchema()
	d := s.dom.DDL()
	tbl, err := is.TableByName(model.NewCIStr("test_get_endhandle"), model.NewCIStr("t"))
	c.Assert(err, IsNil)

	testCtx := newTestMaxTableRowIDContext(c, d, tbl)
	// test empty table
	checkGetMaxTableRowID(testCtx, s.store, true, nil)

	tk.MustExec("insert into t values(-1, 1)")
	checkGetMaxTableRowID(testCtx, s.store, false, kv.IntHandle(-1))

	tk.MustExec("insert into t values(9223372036854775806, 1)")
	checkGetMaxTableRowID(testCtx, s.store, false, kv.IntHandle(9223372036854775806))

	tk.MustExec("insert into t values(9223372036854775807, 1)")
	checkGetMaxTableRowID(testCtx, s.store, false, kv.IntHandle(9223372036854775807))

	tk.MustExec("insert into t values(10, 1)")
	tk.MustExec("insert into t values(102149142, 1)")
	checkGetMaxTableRowID(testCtx, s.store, false, kv.IntHandle(9223372036854775807))

	tk.MustExec("create table t1(a bigint PRIMARY KEY, b int)")

	var builder strings.Builder
	fmt.Fprintf(&builder, "insert into t1 values ")
	for i := 0; i < 1000; i++ {
		fmt.Fprintf(&builder, "(%v, %v),", i, i)
	}
	sql := builder.String()
	tk.MustExec(sql[:len(sql)-1])

	is = s.dom.InfoSchema()
	testCtx.tbl, err = is.TableByName(model.NewCIStr("test_get_endhandle"), model.NewCIStr("t1"))
	c.Assert(err, IsNil)
	checkGetMaxTableRowID(testCtx, s.store, false, kv.IntHandle(999))

	// Test PK is not handle
	tk.MustExec("create table t2(a varchar(255))")

	is = s.dom.InfoSchema()
	testCtx.tbl, err = is.TableByName(model.NewCIStr("test_get_endhandle"), model.NewCIStr("t2"))
	c.Assert(err, IsNil)
	checkGetMaxTableRowID(testCtx, s.store, true, nil)

	builder.Reset()
	fmt.Fprintf(&builder, "insert into t2 values ")
	for i := 0; i < 1000; i++ {
		fmt.Fprintf(&builder, "(%v),", i)
	}
	sql = builder.String()
	tk.MustExec(sql[:len(sql)-1])

	result := tk.MustQuery("select MAX(_tidb_rowid) from t2")
	maxHandle, emptyTable := getMaxTableHandle(testCtx, s.store)
	result.Check(testkit.Rows(fmt.Sprintf("%v", maxHandle.IntValue())))
	c.Assert(emptyTable, IsFalse)

	tk.MustExec("insert into t2 values(100000)")
	result = tk.MustQuery("select MAX(_tidb_rowid) from t2")
	maxHandle, emptyTable = getMaxTableHandle(testCtx, s.store)
	result.Check(testkit.Rows(fmt.Sprintf("%v", maxHandle.IntValue())))
	c.Assert(emptyTable, IsFalse)

	tk.MustExec(fmt.Sprintf("insert into t2 values(%v)", math.MaxInt64-1))
	result = tk.MustQuery("select MAX(_tidb_rowid) from t2")
	maxHandle, emptyTable = getMaxTableHandle(testCtx, s.store)
	result.Check(testkit.Rows(fmt.Sprintf("%v", maxHandle.IntValue())))
	c.Assert(emptyTable, IsFalse)

	tk.MustExec(fmt.Sprintf("insert into t2 values(%v)", math.MaxInt64))
	result = tk.MustQuery("select MAX(_tidb_rowid) from t2")
	maxHandle, emptyTable = getMaxTableHandle(testCtx, s.store)
	result.Check(testkit.Rows(fmt.Sprintf("%v", maxHandle.IntValue())))
	c.Assert(emptyTable, IsFalse)

	tk.MustExec("insert into t2 values(100)")
	result = tk.MustQuery("select MAX(_tidb_rowid) from t2")
	maxHandle, emptyTable = getMaxTableHandle(testCtx, s.store)
	result.Check(testkit.Rows(fmt.Sprintf("%v", maxHandle.IntValue())))
	c.Assert(emptyTable, IsFalse)
}

func (s *testIntegrationSuite9) TestMultiRegionGetTableEndCommonHandle(c *C) {
	tk := testkit.NewTestKit(c, s.store)
	tk.MustExec("drop database if exists test_get_endhandle")
	tk.MustExec("create database test_get_endhandle")
	tk.MustExec("use test_get_endhandle")
	tk.Se.GetSessionVars().EnableClusteredIndex = true

	tk.MustExec("create table t(a varchar(20), b int, c float, d bigint, primary key (a, b, c))")
	var builder strings.Builder
	fmt.Fprintf(&builder, "insert into t values ")
	for i := 0; i < 1000; i++ {
		fmt.Fprintf(&builder, "('%v', %v, %v, %v),", i, i, i, i)
	}
	sql := builder.String()
	tk.MustExec(sql[:len(sql)-1])

	// Get table ID for split.
	dom := domain.GetDomain(tk.Se)
	is := dom.InfoSchema()
	tbl, err := is.TableByName(model.NewCIStr("test_get_endhandle"), model.NewCIStr("t"))
	c.Assert(err, IsNil)
	tblID := tbl.Meta().ID

	d := s.dom.DDL()
	testCtx := newTestMaxTableRowIDContext(c, d, tbl)

	// Split the table.
	s.cluster.SplitTable(tblID, 100)

	maxHandle, emptyTable := getMaxTableHandle(testCtx, s.store)
	c.Assert(emptyTable, IsFalse)
	c.Assert(maxHandle, HandleEquals, MustNewCommonHandle(c, "999", 999, 999))

	tk.MustExec("insert into t values('a', 1, 1, 1)")
	maxHandle, emptyTable = getMaxTableHandle(testCtx, s.store)
	c.Assert(emptyTable, IsFalse)
	c.Assert(maxHandle, HandleEquals, MustNewCommonHandle(c, "a", 1, 1))

	tk.MustExec("insert into t values('0000', 1, 1, 1)")
	maxHandle, emptyTable = getMaxTableHandle(testCtx, s.store)
	c.Assert(emptyTable, IsFalse)
	c.Assert(maxHandle, HandleEquals, MustNewCommonHandle(c, "a", 1, 1))
}

func (s *testIntegrationSuite9) TestGetTableEndCommonHandle(c *C) {
	tk := testkit.NewTestKit(c, s.store)
	tk.MustExec("drop database if exists test_get_endhandle")
	tk.MustExec("create database test_get_endhandle")
	tk.MustExec("use test_get_endhandle")
	tk.Se.GetSessionVars().EnableClusteredIndex = true

	tk.MustExec("create table t(a varchar(15), b bigint, c int, primary key (a, b))")
	tk.MustExec("create table t1(a varchar(15), b bigint, c int, primary key (a(2), b))")

	is := s.dom.InfoSchema()
	d := s.dom.DDL()
	tbl, err := is.TableByName(model.NewCIStr("test_get_endhandle"), model.NewCIStr("t"))
	c.Assert(err, IsNil)
	testCtx := newTestMaxTableRowIDContext(c, d, tbl)

	// test empty table
	checkGetMaxTableRowID(testCtx, s.store, true, nil)
	tk.MustExec("insert into t values('abc', 1, 10)")
	expectedHandle := MustNewCommonHandle(c, "abc", 1)
	checkGetMaxTableRowID(testCtx, s.store, false, expectedHandle)
	tk.MustExec("insert into t values('abchzzzzzzzz', 1, 10)")
	expectedHandle = MustNewCommonHandle(c, "abchzzzzzzzz", 1)
	checkGetMaxTableRowID(testCtx, s.store, false, expectedHandle)
	tk.MustExec("insert into t values('a', 1, 10)")
	tk.MustExec("insert into t values('ab', 1, 10)")
	checkGetMaxTableRowID(testCtx, s.store, false, expectedHandle)

	// Test MaxTableRowID with prefixed primary key.
	tbl, err = is.TableByName(model.NewCIStr("test_get_endhandle"), model.NewCIStr("t1"))
	c.Assert(err, IsNil)
	d = s.dom.DDL()
	testCtx = newTestMaxTableRowIDContext(c, d, tbl)
	checkGetMaxTableRowID(testCtx, s.store, true, nil)
	tk.MustExec("insert into t1 values('abccccc', 1, 10)")
	expectedHandle = MustNewCommonHandle(c, "ab", 1)
	checkGetMaxTableRowID(testCtx, s.store, false, expectedHandle)
	tk.MustExec("insert into t1 values('azzzz', 1, 10)")
	expectedHandle = MustNewCommonHandle(c, "az", 1)
	checkGetMaxTableRowID(testCtx, s.store, false, expectedHandle)
}

func (s *testSerialSuite) TestCreateTableWithLike(c *C) {
	tk := testkit.NewTestKit(c, s.store)
	// for the same database
	tk.MustExec("create database ctwl_db")
	tk.MustExec("use ctwl_db")
	tk.MustExec("create table tt(id int primary key)")
	tk.MustExec("create table t (c1 int not null auto_increment, c2 int, constraint cc foreign key (c2) references tt(id), primary key(c1)) auto_increment = 10")
	tk.MustExec("insert into t set c2=1")
	tk.MustExec("create table t1 like ctwl_db.t")
	tk.MustExec("insert into t1 set c2=11")
	tk.MustExec("create table t2 (like ctwl_db.t1)")
	tk.MustExec("insert into t2 set c2=12")
	tk.MustQuery("select * from t").Check(testkit.Rows("10 1"))
	tk.MustQuery("select * from t1").Check(testkit.Rows("1 11"))
	tk.MustQuery("select * from t2").Check(testkit.Rows("1 12"))
	ctx := tk.Se.(sessionctx.Context)
	is := domain.GetDomain(ctx).InfoSchema()
	tbl1, err := is.TableByName(model.NewCIStr("ctwl_db"), model.NewCIStr("t1"))
	c.Assert(err, IsNil)
	tbl1Info := tbl1.Meta()
	c.Assert(tbl1Info.ForeignKeys, IsNil)
	c.Assert(tbl1Info.PKIsHandle, Equals, true)
	col := tbl1Info.Columns[0]
	hasNotNull := mysql.HasNotNullFlag(col.Flag)
	c.Assert(hasNotNull, IsTrue)
	tbl2, err := is.TableByName(model.NewCIStr("ctwl_db"), model.NewCIStr("t2"))
	c.Assert(err, IsNil)
	tbl2Info := tbl2.Meta()
	c.Assert(tbl2Info.ForeignKeys, IsNil)
	c.Assert(tbl2Info.PKIsHandle, Equals, true)
	c.Assert(mysql.HasNotNullFlag(tbl2Info.Columns[0].Flag), IsTrue)

	// for different databases
	tk.MustExec("create database ctwl_db1")
	tk.MustExec("use ctwl_db1")
	tk.MustExec("create table t1 like ctwl_db.t")
	tk.MustExec("insert into t1 set c2=11")
	tk.MustQuery("select * from t1").Check(testkit.Rows("1 11"))
	is = domain.GetDomain(ctx).InfoSchema()
	tbl1, err = is.TableByName(model.NewCIStr("ctwl_db1"), model.NewCIStr("t1"))
	c.Assert(err, IsNil)
	c.Assert(tbl1.Meta().ForeignKeys, IsNil)

	// for table partition
	tk.MustExec("use ctwl_db")
	tk.MustExec("create table pt1 (id int) partition by range columns (id) (partition p0 values less than (10))")
	tk.MustExec("insert into pt1 values (1),(2),(3),(4);")
	tk.MustExec("create table ctwl_db1.pt1 like ctwl_db.pt1;")
	tk.MustQuery("select * from ctwl_db1.pt1").Check(testkit.Rows())

	// Test create table like for partition table.
	atomic.StoreUint32(&ddl.EnableSplitTableRegion, 1)
	tk.MustExec("use test")
	tk.MustExec("set @@global.tidb_scatter_region=1;")
	tk.MustExec("drop table if exists partition_t;")
	tk.MustExec("create table partition_t (a int, b int,index(a)) partition by hash (a) partitions 3")
	tk.MustExec("drop table if exists t1;")
	tk.MustExec("create table t1 like partition_t")
	re := tk.MustQuery("show table t1 regions")
	rows := re.Rows()
	c.Assert(len(rows), Equals, 3)
	tbl := testGetTableByName(c, tk.Se, "test", "t1")
	partitionDef := tbl.Meta().GetPartitionInfo().Definitions
	c.Assert(rows[0][1], Matches, fmt.Sprintf("t_%d_.*", partitionDef[0].ID))
	c.Assert(rows[1][1], Matches, fmt.Sprintf("t_%d_.*", partitionDef[1].ID))
	c.Assert(rows[2][1], Matches, fmt.Sprintf("t_%d_.*", partitionDef[2].ID))

	// Test pre-split table region when create table like.
	tk.MustExec("drop table if exists t_pre")
	tk.MustExec("create table t_pre (a int, b int) shard_row_id_bits = 2 pre_split_regions=2;")
	tk.MustExec("drop table if exists t2;")
	tk.MustExec("create table t2 like t_pre")
	re = tk.MustQuery("show table t2 regions")
	rows = re.Rows()
	// Table t2 which create like t_pre should have 4 regions now.
	c.Assert(len(rows), Equals, 4)
	tbl = testGetTableByName(c, tk.Se, "test", "t2")
	c.Assert(rows[1][1], Equals, fmt.Sprintf("t_%d_r_2305843009213693952", tbl.Meta().ID))
	c.Assert(rows[2][1], Equals, fmt.Sprintf("t_%d_r_4611686018427387904", tbl.Meta().ID))
	c.Assert(rows[3][1], Equals, fmt.Sprintf("t_%d_r_6917529027641081856", tbl.Meta().ID))
	// Test after truncate table the region is also splited.
	tk.MustExec("truncate table t2")
	re = tk.MustQuery("show table t2 regions")
	rows = re.Rows()
	c.Assert(len(rows), Equals, 4)
	tbl = testGetTableByName(c, tk.Se, "test", "t2")
	c.Assert(rows[1][1], Equals, fmt.Sprintf("t_%d_r_2305843009213693952", tbl.Meta().ID))
	c.Assert(rows[2][1], Equals, fmt.Sprintf("t_%d_r_4611686018427387904", tbl.Meta().ID))
	c.Assert(rows[3][1], Equals, fmt.Sprintf("t_%d_r_6917529027641081856", tbl.Meta().ID))

	defer atomic.StoreUint32(&ddl.EnableSplitTableRegion, 0)

	// for failure table cases
	tk.MustExec("use ctwl_db")
	failSQL := fmt.Sprintf("create table t1 like test_not_exist.t")
	tk.MustGetErrCode(failSQL, mysql.ErrNoSuchTable)
	failSQL = fmt.Sprintf("create table t1 like test.t_not_exist")
	tk.MustGetErrCode(failSQL, mysql.ErrNoSuchTable)
	failSQL = fmt.Sprintf("create table t1 (like test_not_exist.t)")
	tk.MustGetErrCode(failSQL, mysql.ErrNoSuchTable)
	failSQL = fmt.Sprintf("create table test_not_exis.t1 like ctwl_db.t")
	tk.MustGetErrCode(failSQL, mysql.ErrBadDB)
	failSQL = fmt.Sprintf("create table t1 like ctwl_db.t")
	tk.MustGetErrCode(failSQL, mysql.ErrTableExists)

	// test failure for wrong object cases
	tk.MustExec("drop view if exists v")
	tk.MustExec("create view v as select 1 from dual")
	tk.MustGetErrCode("create table viewTable like v", mysql.ErrWrongObject)
	tk.MustExec("drop sequence if exists seq")
	tk.MustExec("create sequence seq")
	tk.MustGetErrCode("create table sequenceTable like seq", mysql.ErrWrongObject)

	tk.MustExec("drop database ctwl_db")
	tk.MustExec("drop database ctwl_db1")
}

// TestCancelAddIndex1 tests canceling ddl job when the add index worker is not started.
func (s *testSerialSuite) TestCancelAddIndexPanic(c *C) {
	c.Assert(failpoint.Enable("github.com/pingcap/tidb/ddl/errorMockPanic", `return(true)`), IsNil)
	defer func() {
		c.Assert(failpoint.Disable("github.com/pingcap/tidb/ddl/errorMockPanic"), IsNil)
	}()
	tk := testkit.NewTestKit(c, s.store)
	tk.MustExec("use test")
	tk.MustExec("drop table if exists t")
	tk.MustExec("create table t(c1 int, c2 int)")
	defer tk.MustExec("drop table t;")
	for i := 0; i < 5; i++ {
		tk.MustExec("insert into t values (?, ?)", i, i)
	}
	var checkErr error
	oldReorgWaitTimeout := ddl.ReorgWaitTimeout
	ddl.ReorgWaitTimeout = 50 * time.Millisecond
	defer func() { ddl.ReorgWaitTimeout = oldReorgWaitTimeout }()
	hook := &ddl.TestDDLCallback{}
	hook.OnJobRunBeforeExported = func(job *model.Job) {
		if job.Type == model.ActionAddIndex && job.State == model.JobStateRunning && job.SchemaState == model.StateWriteReorganization && job.SnapshotVer != 0 {
			jobIDs := []int64{job.ID}
			hookCtx := mock.NewContext()
			hookCtx.Store = s.store
			err := hookCtx.NewTxn(context.Background())
			if err != nil {
				checkErr = errors.Trace(err)
				return
			}
			txn, err := hookCtx.Txn(true)
			if err != nil {
				checkErr = errors.Trace(err)
				return
			}
			errs, err := admin.CancelJobs(txn, jobIDs)
			if err != nil {
				checkErr = errors.Trace(err)
				return
			}
			if errs[0] != nil {
				checkErr = errors.Trace(errs[0])
				return
			}
			txn, err = hookCtx.Txn(true)
			if err != nil {
				checkErr = errors.Trace(err)
				return
			}
			checkErr = txn.Commit(context.Background())
		}
	}
	origHook := s.dom.DDL().GetHook()
	defer s.dom.DDL().(ddl.DDLForTest).SetHook(origHook)
	s.dom.DDL().(ddl.DDLForTest).SetHook(hook)
	rs, err := tk.Exec("alter table t add index idx_c2(c2)")
	if rs != nil {
		rs.Close()
	}
	c.Assert(checkErr, IsNil)
	c.Assert(err, NotNil)
	errMsg := err.Error()
	// Cancelling the job can either succeed or not, it depends on whether the cancelled job takes affect.
	// For now, there's no way to guarantee that cancelling will always take effect.
	// TODO: After issue #17904 is fixed, there is no need to tolerate it here.
	c.Assert(strings.HasPrefix(errMsg, "[ddl:8214]Cancelled DDL job") || strings.HasPrefix(errMsg, "[ddl:8211]DDL job rollback"), IsTrue)
}

func (s *testSerialSuite) TestRecoverTableByJobID(c *C) {
	tk := testkit.NewTestKit(c, s.store)
	tk.MustExec("create database if not exists test_recover")
	tk.MustExec("use test_recover")
	tk.MustExec("drop table if exists t_recover")
	tk.MustExec("create table t_recover (a int);")
	defer func(originGC bool) {
		if originGC {
			ddl.EmulatorGCEnable()
		} else {
			ddl.EmulatorGCDisable()
		}
	}(ddl.IsEmulatorGCEnable())

	// disable emulator GC.
	// Otherwise emulator GC will delete table record as soon as possible after execute drop table ddl.
	ddl.EmulatorGCDisable()
	gcTimeFormat := "20060102-15:04:05 -0700 MST"
	timeBeforeDrop := time.Now().Add(0 - 48*60*60*time.Second).Format(gcTimeFormat)
	timeAfterDrop := time.Now().Add(48 * 60 * 60 * time.Second).Format(gcTimeFormat)
	safePointSQL := `INSERT HIGH_PRIORITY INTO mysql.tidb VALUES ('tikv_gc_safe_point', '%[1]s', '')
			       ON DUPLICATE KEY
			       UPDATE variable_value = '%[1]s'`
	// clear GC variables first.
	tk.MustExec("delete from mysql.tidb where variable_name in ( 'tikv_gc_safe_point','tikv_gc_enable' )")

	tk.MustExec("insert into t_recover values (1),(2),(3)")
	tk.MustExec("drop table t_recover")

	getDDLJobID := func(table, tp string) int64 {
		rs, err := tk.Exec("admin show ddl jobs")
		c.Assert(err, IsNil)
		rows, err := session.GetRows4Test(context.Background(), tk.Se, rs)
		c.Assert(err, IsNil)
		for _, row := range rows {
			if row.GetString(1) == table && row.GetString(3) == tp {
				return row.GetInt64(0)
			}
		}
		c.Errorf("can't find %s table of %s", tp, table)
		return -1
	}
	jobID := getDDLJobID("test_recover", "drop table")

	// if GC safe point is not exists in mysql.tidb
	_, err := tk.Exec(fmt.Sprintf("recover table by job %d", jobID))
	c.Assert(err, NotNil)
	c.Assert(err.Error(), Equals, "can not get 'tikv_gc_safe_point'")
	// set GC safe point
	tk.MustExec(fmt.Sprintf(safePointSQL, timeBeforeDrop))

	// if GC enable is not exists in mysql.tidb
	tk.MustExec(fmt.Sprintf("recover table by job %d", jobID))
	tk.MustExec("DROP TABLE t_recover")

	err = gcutil.EnableGC(tk.Se)
	c.Assert(err, IsNil)

	// recover job is before GC safe point
	tk.MustExec(fmt.Sprintf(safePointSQL, timeAfterDrop))
	_, err = tk.Exec(fmt.Sprintf("recover table by job %d", jobID))
	c.Assert(err, NotNil)
	c.Assert(strings.Contains(err.Error(), "snapshot is older than GC safe point"), Equals, true)

	// set GC safe point
	tk.MustExec(fmt.Sprintf(safePointSQL, timeBeforeDrop))
	// if there is a new table with the same name, should return failed.
	tk.MustExec("create table t_recover (a int);")
	_, err = tk.Exec(fmt.Sprintf("recover table by job %d", jobID))
	c.Assert(err.Error(), Equals, infoschema.ErrTableExists.GenWithStackByArgs("t_recover").Error())

	// drop the new table with the same name, then recover table.
	tk.MustExec("drop table t_recover")

	// do recover table.
	tk.MustExec(fmt.Sprintf("recover table by job %d", jobID))

	// check recover table meta and data record.
	tk.MustQuery("select * from t_recover;").Check(testkit.Rows("1", "2", "3"))
	// check recover table autoID.
	tk.MustExec("insert into t_recover values (4),(5),(6)")
	tk.MustQuery("select * from t_recover;").Check(testkit.Rows("1", "2", "3", "4", "5", "6"))

	// recover table by none exits job.
	_, err = tk.Exec(fmt.Sprintf("recover table by job %d", 10000000))
	c.Assert(err, NotNil)

	// Disable GC by manual first, then after recover table, the GC enable status should also be disabled.
	err = gcutil.DisableGC(tk.Se)
	c.Assert(err, IsNil)

	tk.MustExec("delete from t_recover where a > 1")
	tk.MustExec("drop table t_recover")
	jobID = getDDLJobID("test_recover", "drop table")

	tk.MustExec(fmt.Sprintf("recover table by job %d", jobID))

	// check recover table meta and data record.
	tk.MustQuery("select * from t_recover;").Check(testkit.Rows("1"))
	// check recover table autoID.
	tk.MustExec("insert into t_recover values (7),(8),(9)")
	tk.MustQuery("select * from t_recover;").Check(testkit.Rows("1", "7", "8", "9"))

	// Test for recover truncate table.
	tk.MustExec("truncate table t_recover")
	tk.MustExec("rename table t_recover to t_recover_new")
	jobID = getDDLJobID("test_recover", "truncate table")
	tk.MustExec(fmt.Sprintf("recover table by job %d", jobID))
	tk.MustExec("insert into t_recover values (10)")
	tk.MustQuery("select * from t_recover;").Check(testkit.Rows("1", "7", "8", "9", "10"))

	gcEnable, err := gcutil.CheckGCEnable(tk.Se)
	c.Assert(err, IsNil)
	c.Assert(gcEnable, Equals, false)
}

func (s *testSerialSuite) TestRecoverTableByJobIDFail(c *C) {
	tk := testkit.NewTestKit(c, s.store)
	tk.MustExec("create database if not exists test_recover")
	tk.MustExec("use test_recover")
	tk.MustExec("drop table if exists t_recover")
	tk.MustExec("create table t_recover (a int);")
	defer func(originGC bool) {
		if originGC {
			ddl.EmulatorGCEnable()
		} else {
			ddl.EmulatorGCDisable()
		}
	}(ddl.IsEmulatorGCEnable())

	// disable emulator GC.
	// Otherwise emulator GC will delete table record as soon as possible after execute drop table ddl.
	ddl.EmulatorGCDisable()
	gcTimeFormat := "20060102-15:04:05 -0700 MST"
	timeBeforeDrop := time.Now().Add(0 - 48*60*60*time.Second).Format(gcTimeFormat)
	safePointSQL := `INSERT HIGH_PRIORITY INTO mysql.tidb VALUES ('tikv_gc_safe_point', '%[1]s', '')
			       ON DUPLICATE KEY
			       UPDATE variable_value = '%[1]s'`

	tk.MustExec("insert into t_recover values (1),(2),(3)")
	tk.MustExec("drop table t_recover")

	rs, err := tk.Exec("admin show ddl jobs")
	c.Assert(err, IsNil)
	rows, err := session.GetRows4Test(context.Background(), tk.Se, rs)
	c.Assert(err, IsNil)
	row := rows[0]
	c.Assert(row.GetString(1), Equals, "test_recover")
	c.Assert(row.GetString(3), Equals, "drop table")
	jobID := row.GetInt64(0)

	// enableGC first
	err = gcutil.EnableGC(tk.Se)
	c.Assert(err, IsNil)
	tk.MustExec(fmt.Sprintf(safePointSQL, timeBeforeDrop))

	// set hook
	hook := &ddl.TestDDLCallback{}
	hook.OnJobRunBeforeExported = func(job *model.Job) {
		if job.Type == model.ActionRecoverTable {
			c.Assert(failpoint.Enable("github.com/pingcap/tidb/store/tikv/mockCommitError", `return(true)`), IsNil)
			c.Assert(failpoint.Enable("github.com/pingcap/tidb/ddl/mockRecoverTableCommitErr", `return(true)`), IsNil)
		}
	}
	origHook := s.dom.DDL().GetHook()
	defer s.dom.DDL().(ddl.DDLForTest).SetHook(origHook)
	s.dom.DDL().(ddl.DDLForTest).SetHook(hook)

	// do recover table.
	tk.MustExec(fmt.Sprintf("recover table by job %d", jobID))
	c.Assert(failpoint.Disable("github.com/pingcap/tidb/store/tikv/mockCommitError"), IsNil)
	c.Assert(failpoint.Disable("github.com/pingcap/tidb/ddl/mockRecoverTableCommitErr"), IsNil)

	// make sure enable GC after recover table.
	enable, err := gcutil.CheckGCEnable(tk.Se)
	c.Assert(err, IsNil)
	c.Assert(enable, Equals, true)

	// check recover table meta and data record.
	tk.MustQuery("select * from t_recover;").Check(testkit.Rows("1", "2", "3"))
	// check recover table autoID.
	tk.MustExec("insert into t_recover values (4),(5),(6)")
	tk.MustQuery("select * from t_recover;").Check(testkit.Rows("1", "2", "3", "4", "5", "6"))
}

func (s *testSerialSuite) TestRecoverTableByTableNameFail(c *C) {
	tk := testkit.NewTestKit(c, s.store)
	tk.MustExec("create database if not exists test_recover")
	tk.MustExec("use test_recover")
	tk.MustExec("drop table if exists t_recover")
	tk.MustExec("create table t_recover (a int);")
	defer func(originGC bool) {
		if originGC {
			ddl.EmulatorGCEnable()
		} else {
			ddl.EmulatorGCDisable()
		}
	}(ddl.IsEmulatorGCEnable())

	// disable emulator GC.
	// Otherwise emulator GC will delete table record as soon as possible after execute drop table ddl.
	ddl.EmulatorGCDisable()
	gcTimeFormat := "20060102-15:04:05 -0700 MST"
	timeBeforeDrop := time.Now().Add(0 - 48*60*60*time.Second).Format(gcTimeFormat)
	safePointSQL := `INSERT HIGH_PRIORITY INTO mysql.tidb VALUES ('tikv_gc_safe_point', '%[1]s', '')
			       ON DUPLICATE KEY
			       UPDATE variable_value = '%[1]s'`

	tk.MustExec("insert into t_recover values (1),(2),(3)")
	tk.MustExec("drop table t_recover")

	// enableGC first
	err := gcutil.EnableGC(tk.Se)
	c.Assert(err, IsNil)
	tk.MustExec(fmt.Sprintf(safePointSQL, timeBeforeDrop))

	// set hook
	hook := &ddl.TestDDLCallback{}
	hook.OnJobRunBeforeExported = func(job *model.Job) {
		if job.Type == model.ActionRecoverTable {
			c.Assert(failpoint.Enable("github.com/pingcap/tidb/store/tikv/mockCommitError", `return(true)`), IsNil)
			c.Assert(failpoint.Enable("github.com/pingcap/tidb/ddl/mockRecoverTableCommitErr", `return(true)`), IsNil)
		}
	}
	origHook := s.dom.DDL().GetHook()
	defer s.dom.DDL().(ddl.DDLForTest).SetHook(origHook)
	s.dom.DDL().(ddl.DDLForTest).SetHook(hook)

	// do recover table.
	tk.MustExec("recover table t_recover")
	c.Assert(failpoint.Disable("github.com/pingcap/tidb/store/tikv/mockCommitError"), IsNil)
	c.Assert(failpoint.Disable("github.com/pingcap/tidb/ddl/mockRecoverTableCommitErr"), IsNil)

	// make sure enable GC after recover table.
	enable, err := gcutil.CheckGCEnable(tk.Se)
	c.Assert(err, IsNil)
	c.Assert(enable, Equals, true)

	// check recover table meta and data record.
	tk.MustQuery("select * from t_recover;").Check(testkit.Rows("1", "2", "3"))
	// check recover table autoID.
	tk.MustExec("insert into t_recover values (4),(5),(6)")
	tk.MustQuery("select * from t_recover;").Check(testkit.Rows("1", "2", "3", "4", "5", "6"))
}

func (s *testSerialSuite) TestCancelJobByErrorCountLimit(c *C) {
	tk := testkit.NewTestKit(c, s.store)
	c.Assert(failpoint.Enable("github.com/pingcap/tidb/ddl/mockExceedErrorLimit", `return(true)`), IsNil)
	defer func() {
		c.Assert(failpoint.Disable("github.com/pingcap/tidb/ddl/mockExceedErrorLimit"), IsNil)
	}()
	tk.MustExec("use test")
	tk.MustExec("drop table if exists t")

	limit := variable.GetDDLErrorCountLimit()
	tk.MustExec("set @@global.tidb_ddl_error_count_limit = 16")
	err := ddlutil.LoadDDLVars(tk.Se)
	c.Assert(err, IsNil)
	defer tk.MustExec(fmt.Sprintf("set @@global.tidb_ddl_error_count_limit = %d", limit))

	_, err = tk.Exec("create table t (a int)")
	c.Assert(err, NotNil)
	c.Assert(err.Error(), Equals, "[ddl:-1]DDL job rollback, error msg: mock do job error")
}

func (s *testSerialSuite) TestTruncateTableUpdateSchemaVersionErr(c *C) {
	tk := testkit.NewTestKit(c, s.store)
	c.Assert(failpoint.Enable("github.com/pingcap/tidb/ddl/mockTruncateTableUpdateVersionError", `return(true)`), IsNil)
	tk.MustExec("use test")
	tk.MustExec("drop table if exists t")

	limit := variable.GetDDLErrorCountLimit()
	tk.MustExec("set @@global.tidb_ddl_error_count_limit = 5")
	err := ddlutil.LoadDDLVars(tk.Se)
	c.Assert(err, IsNil)
	defer tk.MustExec(fmt.Sprintf("set @@global.tidb_ddl_error_count_limit = %d", limit))

	tk.MustExec("create table t (a int)")
	_, err = tk.Exec("truncate table t")
	c.Assert(err, NotNil)
	c.Assert(err.Error(), Equals, "[ddl:-1]DDL job rollback, error msg: mock update version error")
	// Disable fail point.
	c.Assert(failpoint.Disable("github.com/pingcap/tidb/ddl/mockTruncateTableUpdateVersionError"), IsNil)
	tk.MustExec("truncate table t")
}

func (s *testSerialSuite) TestCanceledJobTakeTime(c *C) {
	tk := testkit.NewTestKit(c, s.store)
	tk.MustExec("use test")
	tk.MustExec("create table t_cjtt(a int)")

	hook := &ddl.TestDDLCallback{}
	once := sync.Once{}
	hook.OnJobUpdatedExported = func(job *model.Job) {
		once.Do(func() {
			err := kv.RunInNewTxn(context.Background(), s.store, false, func(ctx context.Context, txn kv.Transaction) error {
				t := meta.NewMeta(txn)
				return t.DropTableOrView(job.SchemaID, job.TableID, true)
			})
			c.Assert(err, IsNil)
		})
	}
	origHook := s.dom.DDL().GetHook()
	s.dom.DDL().(ddl.DDLForTest).SetHook(hook)
	defer s.dom.DDL().(ddl.DDLForTest).SetHook(origHook)

	originalWT := ddl.GetWaitTimeWhenErrorOccurred()
	ddl.SetWaitTimeWhenErrorOccurred(1 * time.Second)
	defer func() { ddl.SetWaitTimeWhenErrorOccurred(originalWT) }()
	startTime := time.Now()
	tk.MustGetErrCode("alter table t_cjtt add column b int", mysql.ErrNoSuchTable)
	sub := time.Since(startTime)
	c.Assert(sub, Less, ddl.GetWaitTimeWhenErrorOccurred())
}

func (s *testSerialSuite) TestTableLocksEnable(c *C) {
	tk := testkit.NewTestKit(c, s.store)
	tk.MustExec("use test")
	tk.MustExec("drop table if exists t1")
	defer tk.MustExec("drop table if exists t1")
	tk.MustExec("create table t1 (a int)")

	// Test for enable table lock config.
	defer config.RestoreFunc()()
	config.UpdateGlobal(func(conf *config.Config) {
		conf.EnableTableLock = false
	})

	tk.MustExec("lock tables t1 write")
	checkTableLock(c, tk.Se, "test", "t1", model.TableLockNone)
}

func (s *testSerialSuite) TestAutoRandom(c *C) {
	tk := testkit.NewTestKit(c, s.store)
	tk.MustExec("create database if not exists auto_random_db")
	defer tk.MustExec("drop database if exists auto_random_db")
	tk.MustExec("use auto_random_db")
	databaseName, tableName := "auto_random_db", "t"
	tk.MustExec("drop table if exists t")
	tk.MustExec("set @@allow_auto_random_explicit_insert = true")

	assertInvalidAutoRandomErr := func(sql string, errMsg string, args ...interface{}) {
		_, err := tk.Exec(sql)
		c.Assert(err, NotNil)
		c.Assert(err.Error(), Equals, ddl.ErrInvalidAutoRandom.GenWithStackByArgs(fmt.Sprintf(errMsg, args...)).Error())
	}

	assertPKIsNotHandle := func(sql, errCol string) {
		assertInvalidAutoRandomErr(sql, autoid.AutoRandomPKisNotHandleErrMsg, errCol)
	}
	assertAlterValue := func(sql string) {
		assertInvalidAutoRandomErr(sql, autoid.AutoRandomAlterErrMsg)
	}
	assertOnlyChangeFromAutoIncPK := func(sql string) {
		assertInvalidAutoRandomErr(sql, autoid.AutoRandomAlterChangeFromAutoInc)
	}
	assertDecreaseBitErr := func(sql string) {
		assertInvalidAutoRandomErr(sql, autoid.AutoRandomDecreaseBitErrMsg)
	}
	assertWithAutoInc := func(sql string) {
		assertInvalidAutoRandomErr(sql, autoid.AutoRandomIncompatibleWithAutoIncErrMsg)
	}
	assertOverflow := func(sql, colName string, maxAutoRandBits, actualAutoRandBits uint64) {
		assertInvalidAutoRandomErr(sql, autoid.AutoRandomOverflowErrMsg, maxAutoRandBits, actualAutoRandBits, colName)
	}
	assertMaxOverflow := func(sql, colName string, autoRandBits uint64) {
		assertInvalidAutoRandomErr(sql, autoid.AutoRandomOverflowErrMsg, autoid.MaxAutoRandomBits, autoRandBits, colName)
	}
	assertModifyColType := func(sql string) {
		tk.MustGetErrCode(sql, errno.ErrUnsupportedDDLOperation)
	}
	assertDefault := func(sql string) {
		assertInvalidAutoRandomErr(sql, autoid.AutoRandomIncompatibleWithDefaultValueErrMsg)
	}
	assertNonPositive := func(sql string) {
		assertInvalidAutoRandomErr(sql, autoid.AutoRandomNonPositive)
	}
	assertBigIntOnly := func(sql, colType string) {
		assertInvalidAutoRandomErr(sql, autoid.AutoRandomOnNonBigIntColumn, colType)
	}
	assertAddColumn := func(sql, colName string) {
		assertInvalidAutoRandomErr(sql, autoid.AutoRandomAlterAddColumn, colName, databaseName, tableName)
	}
	mustExecAndDrop := func(sql string, fns ...func()) {
		tk.MustExec(sql)
		for _, f := range fns {
			f()
		}
		tk.MustExec("drop table t")
	}

	// Only bigint column can set auto_random
	assertBigIntOnly("create table t (a char primary key auto_random(3), b int)", "char")
	assertBigIntOnly("create table t (a varchar(255) primary key auto_random(3), b int)", "varchar")
	assertBigIntOnly("create table t (a timestamp primary key auto_random(3), b int)", "timestamp")

	// PKIsHandle, but auto_random is defined on non-primary key.
	assertPKIsNotHandle("create table t (a bigint auto_random (3) primary key, b bigint auto_random (3))", "b")
	assertPKIsNotHandle("create table t (a bigint auto_random (3), b bigint auto_random(3), primary key(a))", "b")
	assertPKIsNotHandle("create table t (a bigint auto_random (3), b bigint auto_random(3) primary key)", "a")

	// PKIsNotHandle: no primary key.
	assertPKIsNotHandle("create table t (a bigint auto_random(3), b int)", "a")
	// PKIsNotHandle: primary key is not a single column.
	assertPKIsNotHandle("create table t (a bigint auto_random(3), b bigint, primary key (a, b))", "a")
	assertPKIsNotHandle("create table t (a bigint auto_random(3), b int, c char, primary key (a, c))", "a")

	// PKIsNotHandle: nonclustered integer primary key.
	assertPKIsNotHandle("create table t (a bigint auto_random(3) primary key nonclustered, b int)", "a")
	assertPKIsNotHandle("create table t (a bigint auto_random(3) primary key nonclustered, b int)", "a")
	assertPKIsNotHandle("create table t (a int, b bigint auto_random(3) primary key nonclustered)", "b")

	// Can not set auto_random along with auto_increment.
	assertWithAutoInc("create table t (a bigint auto_random(3) primary key auto_increment)")
	assertWithAutoInc("create table t (a bigint primary key auto_increment auto_random(3))")
	assertWithAutoInc("create table t (a bigint auto_increment primary key auto_random(3))")
	assertWithAutoInc("create table t (a bigint auto_random(3) auto_increment, primary key (a))")

	// Can not set auto_random along with default.
	assertDefault("create table t (a bigint auto_random primary key default 3)")
	assertDefault("create table t (a bigint auto_random(2) primary key default 5)")
	mustExecAndDrop("create table t (a bigint auto_random primary key)", func() {
		assertDefault("alter table t modify column a bigint auto_random default 3")
		assertDefault("alter table t alter column a set default 3")
	})

	// Overflow data type max length.
	assertMaxOverflow("create table t (a bigint auto_random(64) primary key)", "a", 64)
	assertMaxOverflow("create table t (a bigint auto_random(16) primary key)", "a", 16)
	mustExecAndDrop("create table t (a bigint auto_random(5) primary key)", func() {
		assertMaxOverflow("alter table t modify a bigint auto_random(64)", "a", 64)
		assertMaxOverflow("alter table t modify a bigint auto_random(16)", "a", 16)
	})

	assertNonPositive("create table t (a bigint auto_random(0) primary key)")
	tk.MustGetErrMsg("create table t (a bigint auto_random(-1) primary key)",
		`[parser:1064]You have an error in your SQL syntax; check the manual that corresponds to your TiDB version for the right syntax to use line 1 column 38 near "-1) primary key)" `)

	// Basic usage.
	mustExecAndDrop("create table t (a bigint auto_random(1) primary key)")
	mustExecAndDrop("create table t (a bigint auto_random(4) primary key)")
	mustExecAndDrop("create table t (a bigint auto_random(15) primary key)")
	mustExecAndDrop("create table t (a bigint primary key auto_random(4))")
	mustExecAndDrop("create table t (a bigint auto_random(4), primary key (a))")

	// Increase auto_random bits.
	mustExecAndDrop("create table t (a bigint auto_random(5) primary key)", func() {
		tk.MustExec("alter table t modify a bigint auto_random(8)")
		tk.MustExec("alter table t modify a bigint auto_random(10)")
		tk.MustExec("alter table t modify a bigint auto_random(12)")
	})

	// Auto_random can occur multiple times like other column attributes.
	mustExecAndDrop("create table t (a bigint auto_random(3) auto_random(2) primary key)")
	mustExecAndDrop("create table t (a bigint, b bigint auto_random(3) primary key auto_random(2))")
	mustExecAndDrop("create table t (a bigint auto_random(1) auto_random(2) auto_random(3), primary key (a))")

	// Add/drop the auto_random attribute is not allowed.
	mustExecAndDrop("create table t (a bigint auto_random(3) primary key)", func() {
		assertAlterValue("alter table t modify column a bigint")
		assertAlterValue("alter table t modify column a bigint auto_random(0)")
		assertAlterValue("alter table t change column a b bigint")
	})
	mustExecAndDrop("create table t (a bigint, b char, c bigint auto_random(3), primary key(c))", func() {
		assertAlterValue("alter table t modify column c bigint")
		assertAlterValue("alter table t change column c d bigint")
	})
	mustExecAndDrop("create table t (a bigint primary key)", func() {
		assertOnlyChangeFromAutoIncPK("alter table t modify column a bigint auto_random(3)")
	})
	mustExecAndDrop("create table t (a bigint, b bigint, primary key(a, b))", func() {
		assertOnlyChangeFromAutoIncPK("alter table t modify column a bigint auto_random(3)")
		assertOnlyChangeFromAutoIncPK("alter table t modify column b bigint auto_random(3)")
	})

	// Add auto_random column is not allowed.
	mustExecAndDrop("create table t (a bigint)", func() {
		assertAddColumn("alter table t add column b int auto_random", "b")
		assertAddColumn("alter table t add column b bigint auto_random", "b")
		assertAddColumn("alter table t add column b bigint auto_random primary key", "b")
	})
	mustExecAndDrop("create table t (a bigint, b bigint primary key)", func() {
		assertAddColumn("alter table t add column c int auto_random", "c")
		assertAddColumn("alter table t add column c bigint auto_random", "c")
		assertAddColumn("alter table t add column c bigint auto_random primary key", "c")
	})

	// Decrease auto_random bits is not allowed.
	mustExecAndDrop("create table t (a bigint auto_random(10) primary key)", func() {
		assertDecreaseBitErr("alter table t modify column a bigint auto_random(6)")
	})
	mustExecAndDrop("create table t (a bigint auto_random(10) primary key)", func() {
		assertDecreaseBitErr("alter table t modify column a bigint auto_random(1)")
	})

	originStep := autoid.GetStep()
	autoid.SetStep(1)
	// Increase auto_random bits but it will overlap with incremental bits.
	mustExecAndDrop("create table t (a bigint unsigned auto_random(5) primary key)", func() {
		const alterTryCnt, rebaseOffset = 3, 1
		insertSQL := fmt.Sprintf("insert into t values (%d)", ((1<<(64-10))-1)-rebaseOffset-alterTryCnt)
		tk.MustExec(insertSQL)
		// Try to rebase to 0..0011..1111 (54 `1`s).
		tk.MustExec("alter table t modify a bigint unsigned auto_random(6)")
		tk.MustExec("alter table t modify a bigint unsigned auto_random(10)")
		assertOverflow("alter table t modify a bigint unsigned auto_random(11)", "a", 10, 11)
	})
	autoid.SetStep(originStep)

	// Modifying the field type of a auto_random column is not allowed.
	// Here the throw error is `ERROR 8200 (HY000): Unsupported modify column: length 11 is less than origin 20`,
	// instead of `ERROR 8216 (HY000): Invalid auto random: modifying the auto_random column type is not supported`
	// Because the origin column is `bigint`, it can not change to any other column type in TiDB limitation.
	mustExecAndDrop("create table t (a bigint primary key auto_random(3), b int)", func() {
		assertModifyColType("alter table t modify column a int auto_random(3)")
		assertModifyColType("alter table t modify column a mediumint auto_random(3)")
		assertModifyColType("alter table t modify column a smallint auto_random(3)")
		tk.MustExec("alter table t modify column b int")
		tk.MustExec("alter table t modify column b bigint")
		tk.MustExec("alter table t modify column a bigint auto_random(3)")
	})

	// Test show warnings when create auto_random table.
	assertShowWarningCorrect := func(sql string, times int) {
		mustExecAndDrop(sql, func() {
			note := fmt.Sprintf(autoid.AutoRandomAvailableAllocTimesNote, times)
			result := fmt.Sprintf("Note|1105|%s", note)
			tk.MustQuery("show warnings").Check(RowsWithSep("|", result))
			c.Assert(tk.Se.GetSessionVars().StmtCtx.WarningCount(), Equals, uint16(0))
		})
	}
	assertShowWarningCorrect("create table t (a bigint auto_random(15) primary key)", 281474976710655)
	assertShowWarningCorrect("create table t (a bigint unsigned auto_random(15) primary key)", 562949953421311)
	assertShowWarningCorrect("create table t (a bigint auto_random(1) primary key)", 4611686018427387903)

	// Test insert into auto_random column explicitly is not allowed by default.
	assertExplicitInsertDisallowed := func(sql string) {
		assertInvalidAutoRandomErr(sql, autoid.AutoRandomExplicitInsertDisabledErrMsg)
	}
	tk.MustExec("set @@allow_auto_random_explicit_insert = false")
	mustExecAndDrop("create table t (a bigint auto_random primary key)", func() {
		assertExplicitInsertDisallowed("insert into t values (1)")
		assertExplicitInsertDisallowed("insert into t values (3)")
		tk.MustExec("insert into t values()")
	})
	tk.MustExec("set @@allow_auto_random_explicit_insert = true")
	mustExecAndDrop("create table t (a bigint auto_random primary key)", func() {
		tk.MustExec("insert into t values(1)")
		tk.MustExec("insert into t values(3)")
		tk.MustExec("insert into t values()")
	})
}

<<<<<<< HEAD
func (s *testSerialSuite) TestAutoRandomChangeFromAutoInc(c *C) {
	tk := testkit.NewTestKit(c, s.store)
	tk.MustExec("use test;")
	tk.MustExec("set @@tidb_allow_remove_auto_inc = 1;")
	ConfigTestUtils.SetupAutoRandomTestConfig()
	defer ConfigTestUtils.RestoreAutoRandomTestConfig()

	// Basic usages.
	tk.MustExec("drop table if exists t;")
	tk.MustExec("create table t (a bigint auto_increment primary key);")
	tk.MustExec("insert into t values (), (), ();")
	tk.MustExec("alter table t modify column a bigint auto_random(3);")
	tk.MustExec("insert into t values (), (), ();")
	rows := tk.MustQuery("show table t next_row_id;").Rows()
	c.Assert(len(rows), Equals, 1, Commentf("query result: %v", rows))
	c.Assert(len(rows[0]), Equals, 5, Commentf("query result: %v", rows))
	c.Assert(rows[0][4], Equals, "AUTO_RANDOM")

	// Changing from auto_inc unique key is not allowed.
	tk.MustExec("drop table if exists t;")
	tk.MustExec("create table t (a bigint auto_increment unique key);")
	tk.MustGetErrCode("alter table t modify column a bigint auto_random;", errno.ErrInvalidAutoRandom)
	tk.MustExec("drop table if exists t;")
	tk.MustExec("create table t (a bigint auto_increment unique key, b bigint auto_random primary key);")
	tk.MustGetErrCode("alter table t modify column a bigint auto_random;", errno.ErrInvalidAutoRandom)

	// Changing from non-auto-inc column is not allowed.
	tk.MustExec("drop table if exists t;")
	tk.MustExec("create table t (a bigint);")
	tk.MustGetErrCode("alter table t modify column a bigint auto_random;", errno.ErrInvalidAutoRandom)
	tk.MustExec("drop table if exists t;")
	tk.MustExec("create table t (a bigint primary key);")
	tk.MustGetErrCode("alter table t modify column a bigint auto_random;", errno.ErrInvalidAutoRandom)

	// Changing from non BIGINT auto_inc pk column is not allowed.
	tk.MustExec("drop table if exists t;")
	tk.MustExec("create table t (a int auto_increment primary key);")
	tk.MustGetErrCode("alter table t modify column a int auto_random;", errno.ErrInvalidAutoRandom)
	tk.MustGetErrCode("alter table t modify column a bigint auto_random;", errno.ErrInvalidAutoRandom)

	// Changing from auto_random to auto_increment is not allowed.
	tk.MustExec("drop table if exists t;")
	tk.MustExec("create table t (a bigint auto_random primary key);")
	// "Unsupported modify column: can't set auto_increment"
	tk.MustGetErrCode("alter table t modify column a bigint auto_increment;", errno.ErrUnsupportedDDLOperation)

	// Large auto_increment number overflows auto_random.
	tk.MustExec("drop table if exists t;")
	tk.MustExec("create table t (a bigint auto_increment primary key);")
	tk.MustExec("insert into t values (1<<(64-5));")
	// "max allowed auto_random shard bits is 4, but got 5 on column `a`"
	tk.MustGetErrCode("alter table t modify column a bigint auto_random;", errno.ErrInvalidAutoRandom)
}

func (s *testSerialSuite) TestAutoRandomExchangePartition(c *C) {
=======
func (s *testIntegrationSuite9) TestAutoRandomExchangePartition(c *C) {
>>>>>>> 7d113f0d
	tk := testkit.NewTestKit(c, s.store)
	tk.MustExec("create database if not exists auto_random_db")
	defer tk.MustExec("drop database if exists auto_random_db")

	tk.MustExec("use auto_random_db")

	tk.MustExec("set @@tidb_enable_exchange_partition=1")
	defer tk.MustExec("set @@tidb_enable_exchange_partition=0")

	tk.MustExec("drop table if exists e1, e2, e3, e4;")

	tk.MustExec("create table e1 (a bigint primary key clustered auto_random(3)) partition by hash(a) partitions 1;")

	tk.MustExec("create table e2 (a bigint primary key);")
	tk.MustGetErrCode("alter table e1 exchange partition p0 with table e2;", errno.ErrTablesDifferentMetadata)

	tk.MustExec("create table e3 (a bigint primary key auto_random(2));")
	tk.MustGetErrCode("alter table e1 exchange partition p0 with table e3;", errno.ErrTablesDifferentMetadata)
	tk.MustExec("insert into e1 values (), (), ()")

	tk.MustExec("create table e4 (a bigint primary key auto_random(3));")
	tk.MustExec("insert into e4 values ()")
	tk.MustExec("alter table e1 exchange partition p0 with table e4;")

	tk.MustQuery("select count(*) from e1").Check(testkit.Rows("1"))
	tk.MustExec("insert into e1 values ()")
	tk.MustQuery("select count(*) from e1").Check(testkit.Rows("2"))

	tk.MustQuery("select count(*) from e4").Check(testkit.Rows("3"))
	tk.MustExec("insert into e4 values ()")
	tk.MustQuery("select count(*) from e4").Check(testkit.Rows("4"))
}

func (s *testIntegrationSuite9) TestAutoRandomIncBitsIncrementAndOffset(c *C) {
	tk := testkit.NewTestKit(c, s.store)
	tk.MustExec("create database if not exists auto_random_db")
	defer tk.MustExec("drop database if exists auto_random_db")
	tk.MustExec("use auto_random_db")
	tk.MustExec("drop table if exists t")

	recreateTable := func() {
		tk.MustExec("drop table if exists t")
		tk.MustExec("create table t (a bigint auto_random(6) primary key clustered)")
	}
	truncateTable := func() {
		_, _ = tk.Exec("delete from t")
	}
	insertTable := func() {
		tk.MustExec("insert into t values ()")
	}
	assertIncBitsValues := func(values ...int) {
		mask := strings.Repeat("1", 64-1-6)
		sql := fmt.Sprintf(`select a & b'%s' from t order by a & b'%s' asc`, mask, mask)
		vs := make([]string, len(values))
		for i, value := range values {
			vs[i] = strconv.Itoa(value)
		}
		tk.MustQuery(sql).Check(testkit.Rows(vs...))
	}

	const truncate, recreate = true, false
	expect := func(vs ...int) []int { return vs }
	testCase := []struct {
		setupAction bool  // truncate or recreate
		increment   int   // @@auto_increment_increment
		offset      int   // @@auto_increment_offset
		results     []int // the implicit allocated auto_random incremental-bit part of values
	}{
		{recreate, 5, 10, expect(10, 15, 20)},
		{recreate, 2, 10, expect(10, 12, 14)},
		{truncate, 5, 10, expect(15, 20, 25)},
		{truncate, 10, 10, expect(30, 40, 50)},
		{truncate, 5, 10, expect(55, 60, 65)},
	}
	for _, tc := range testCase {
		switch tc.setupAction {
		case recreate:
			recreateTable()
		case truncate:
			truncateTable()
		}
		tk.Se.GetSessionVars().AutoIncrementIncrement = tc.increment
		tk.Se.GetSessionVars().AutoIncrementOffset = tc.offset
		for range tc.results {
			insertTable()
		}
		assertIncBitsValues(tc.results...)
	}
}

func (s *testSerialSuite) TestAutoRandomWithPreSplitRegion(c *C) {
	tk := testkit.NewTestKit(c, s.store)
	tk.MustExec("create database if not exists auto_random_db;")
	defer tk.MustExec("drop database if exists auto_random_db;")
	tk.MustExec("use auto_random_db;")
	tk.MustExec("drop table if exists t;")

	origin := atomic.LoadUint32(&ddl.EnableSplitTableRegion)
	atomic.StoreUint32(&ddl.EnableSplitTableRegion, 1)
	defer atomic.StoreUint32(&ddl.EnableSplitTableRegion, origin)
	tk.MustExec("set @@global.tidb_scatter_region=1;")

	// Test pre-split table region for auto_random table.
	tk.MustExec("create table t (a bigint auto_random(2) primary key clustered, b int) pre_split_regions=2;")
	re := tk.MustQuery("show table t regions;")
	rows := re.Rows()
	c.Assert(len(rows), Equals, 4)
	tbl := testGetTableByName(c, tk.Se, "auto_random_db", "t")
	c.Assert(rows[1][1], Equals, fmt.Sprintf("t_%d_r_2305843009213693952", tbl.Meta().ID))
	c.Assert(rows[2][1], Equals, fmt.Sprintf("t_%d_r_4611686018427387904", tbl.Meta().ID))
	c.Assert(rows[3][1], Equals, fmt.Sprintf("t_%d_r_6917529027641081856", tbl.Meta().ID))
}

func (s *testSerialSuite) TestModifyingColumn4NewCollations(c *C) {
	collate.SetNewCollationEnabledForTest(true)
	defer collate.SetNewCollationEnabledForTest(false)

	tk := testkit.NewTestKit(c, s.store)
	tk.MustExec("create database dct")
	tk.MustExec("use dct")
	tk.MustExec("create table t(b varchar(10) collate utf8_bin, c varchar(10) collate utf8_general_ci) collate utf8_bin")
	// Column collation can be changed as long as there is no index defined.
	tk.MustExec("alter table t modify b varchar(10) collate utf8_general_ci")
	tk.MustExec("alter table t modify c varchar(10) collate utf8_bin")
	tk.MustExec("alter table t modify c varchar(10) collate utf8_unicode_ci")
	tk.MustExec("alter table t charset utf8 collate utf8_general_ci")
	tk.MustExec("alter table t convert to charset utf8 collate utf8_bin")
	tk.MustExec("alter table t convert to charset utf8 collate utf8_unicode_ci")
	tk.MustExec("alter table t convert to charset utf8 collate utf8_general_ci")
	tk.MustExec("alter table t modify b varchar(10) collate utf8_unicode_ci")
	tk.MustExec("alter table t modify b varchar(10) collate utf8_bin")

	tk.MustExec("alter table t add index b_idx(b)")
	tk.MustExec("alter table t add index c_idx(c)")
	tk.MustGetErrMsg("alter table t modify b varchar(10) collate utf8_general_ci", "[ddl:8200]Unsupported modifying collation of column 'b' from 'utf8_bin' to 'utf8_general_ci' when index is defined on it.")
	tk.MustGetErrMsg("alter table t modify c varchar(10) collate utf8_bin", "[ddl:8200]Unsupported modifying collation of column 'c' from 'utf8_general_ci' to 'utf8_bin' when index is defined on it.")
	tk.MustGetErrMsg("alter table t modify c varchar(10) collate utf8_unicode_ci", "[ddl:8200]Unsupported modifying collation of column 'c' from 'utf8_general_ci' to 'utf8_unicode_ci' when index is defined on it.")
	tk.MustGetErrMsg("alter table t convert to charset utf8 collate utf8_general_ci", "[ddl:8200]Unsupported converting collation of column 'b' from 'utf8_bin' to 'utf8_general_ci' when index is defined on it.")
	// Change to a compatible collation is allowed.
	tk.MustExec("alter table t modify c varchar(10) collate utf8mb4_general_ci")
	// Change the default collation of table is allowed.
	tk.MustExec("alter table t collate utf8mb4_general_ci")
	tk.MustExec("alter table t charset utf8mb4 collate utf8mb4_bin")
	tk.MustExec("alter table t charset utf8mb4 collate utf8mb4_unicode_ci")
	tk.MustExec("alter table t charset utf8mb4 collate utf8mb4_zh_pinyin_tidb_as_cs")
	// Change the default collation of database is allowed.
	tk.MustExec("alter database dct charset utf8mb4 collate utf8mb4_general_ci")
}

func (s *testSerialSuite) TestForbidUnsupportedCollations(c *C) {
	collate.SetNewCollationEnabledForTest(true)
	defer collate.SetNewCollationEnabledForTest(false)
	tk := testkit.NewTestKit(c, s.store)

	mustGetUnsupportedCollation := func(sql string, coll string) {
		tk.MustGetErrMsg(sql, fmt.Sprintf("[ddl:1273]Unsupported collation when new collation is enabled: '%s'", coll))
	}
	// Test default collation of database.
	mustGetUnsupportedCollation("create database ucd charset utf8mb4 collate utf8mb4_roman_ci", "utf8mb4_roman_ci")
	mustGetUnsupportedCollation("create database ucd charset utf8 collate utf8_roman_ci", "utf8_roman_ci")
	tk.MustExec("create database ucd")
	mustGetUnsupportedCollation("alter database ucd charset utf8mb4 collate utf8mb4_roman_ci", "utf8mb4_roman_ci")
	mustGetUnsupportedCollation("alter database ucd collate utf8mb4_roman_ci", "utf8mb4_roman_ci")

	// Test default collation of table.
	tk.MustExec("use ucd")
	mustGetUnsupportedCollation("create table t(a varchar(20)) charset utf8mb4 collate utf8mb4_roman_ci", "utf8mb4_roman_ci")
	mustGetUnsupportedCollation("create table t(a varchar(20)) collate utf8_roman_ci", "utf8_roman_ci")
	tk.MustExec("create table t(a varchar(20)) collate utf8mb4_general_ci")
	mustGetUnsupportedCollation("alter table t default collate utf8mb4_roman_ci", "utf8mb4_roman_ci")
	mustGetUnsupportedCollation("alter table t convert to charset utf8mb4 collate utf8mb4_roman_ci", "utf8mb4_roman_ci")

	// Test collation of columns.
	mustGetUnsupportedCollation("create table t1(a varchar(20)) collate utf8mb4_roman_ci", "utf8mb4_roman_ci")
	mustGetUnsupportedCollation("create table t1(a varchar(20)) charset utf8 collate utf8_roman_ci", "utf8_roman_ci")
	tk.MustExec("create table t1(a varchar(20))")
	mustGetUnsupportedCollation("alter table t1 modify a varchar(20) collate utf8mb4_roman_ci", "utf8mb4_roman_ci")
	mustGetUnsupportedCollation("alter table t1 modify a varchar(20) charset utf8 collate utf8_roman_ci", "utf8_roman_ci")
	mustGetUnsupportedCollation("alter table t1 modify a varchar(20) charset utf8 collate utf8_roman_ci", "utf8_roman_ci")

	// TODO(bb7133): fix the following cases by setting charset from collate firstly.
	// mustGetUnsupportedCollation("create database ucd collate utf8mb4_unicode_ci", errMsgUnsupportedUnicodeCI)
	// mustGetUnsupportedCollation("alter table t convert to collate utf8mb4_unicode_ci", "utf8mb4_unicode_ci")
}

func (s *testIntegrationSuite9) TestInvisibleIndex(c *C) {
	tk := testkit.NewTestKit(c, s.store)

	tk.MustExec("use test")
	tk.MustExec("drop table if exists t,t1,t2,t3,t4,t5,t6")

	// The DDL statement related to invisible index.
	showIndexes := "select index_name, is_visible from information_schema.statistics where table_schema = 'test' and table_name = 't'"
	// 1. Create table with invisible index
	tk.MustExec("create table t (a int, b int, unique (a) invisible)")
	tk.MustQuery(showIndexes).Check(testkit.Rows("a NO"))
	tk.MustExec("insert into t values (1, 2)")
	tk.MustQuery("select * from t").Check(testkit.Rows("1 2"))
	// 2. Drop invisible index
	tk.MustExec("alter table t drop index a")
	tk.MustQuery(showIndexes).Check(testkit.Rows())
	tk.MustExec("insert into t values (3, 4)")
	tk.MustQuery("select * from t").Check(testkit.Rows("1 2", "3 4"))
	// 3. Add an invisible index
	tk.MustExec("alter table t add index (b) invisible")
	tk.MustQuery(showIndexes).Check(testkit.Rows("b NO"))
	tk.MustExec("insert into t values (5, 6)")
	tk.MustQuery("select * from t").Check(testkit.Rows("1 2", "3 4", "5 6"))
	// 4. Drop it
	tk.MustExec("alter table t drop index b")
	tk.MustQuery(showIndexes).Check(testkit.Rows())
	tk.MustExec("insert into t values (7, 8)")
	tk.MustQuery("select * from t").Check(testkit.Rows("1 2", "3 4", "5 6", "7 8"))
	// 5. Create a multiple-column invisible index
	tk.MustExec("alter table t add index a_b(a, b) invisible")
	tk.MustQuery(showIndexes).Check(testkit.Rows("a_b NO", "a_b NO"))
	tk.MustExec("insert into t values (9, 10)")
	tk.MustQuery("select * from t").Check(testkit.Rows("1 2", "3 4", "5 6", "7 8", "9 10"))
	// 6. Drop it
	tk.MustExec("alter table t drop index a_b")
	tk.MustQuery(showIndexes).Check(testkit.Rows())
	tk.MustExec("insert into t values (11, 12)")
	tk.MustQuery("select * from t").Check(testkit.Rows("1 2", "3 4", "5 6", "7 8", "9 10", "11 12"))

	// Limitation: Primary key cannot be invisible index
	tk.MustGetErrCode("create table t1 (a int, primary key (a) nonclustered invisible)", errno.ErrPKIndexCantBeInvisible)
	tk.MustGetErrCode("create table t1 (a int, b int, primary key (a, b) nonclustered invisible)", errno.ErrPKIndexCantBeInvisible)
	tk.MustExec("create table t1 (a int, b int)")
	tk.MustGetErrCode("alter table t1 add primary key(a) nonclustered invisible", errno.ErrPKIndexCantBeInvisible)
	tk.MustGetErrCode("alter table t1 add primary key(a, b) nonclustered invisible", errno.ErrPKIndexCantBeInvisible)

	// Implicit primary key cannot be invisible index
	// Create a implicit primary key
	tk.MustGetErrCode("create table t2(a int not null, unique (a) invisible)", errno.ErrPKIndexCantBeInvisible)
	// Column `a` become implicit primary key after DDL statement on itself
	tk.MustExec("create table t2(a int not null)")
	tk.MustGetErrCode("alter table t2 add unique (a) invisible", errno.ErrPKIndexCantBeInvisible)
	tk.MustExec("create table t3(a int, unique index (a) invisible)")
	tk.MustGetErrCode("alter table t3 modify column a int not null", errno.ErrPKIndexCantBeInvisible)
	// Only first unique column can be implicit primary
	tk.MustExec("create table t4(a int not null, b int not null, unique (a), unique (b) invisible)")
	showIndexes = "select index_name, is_visible from information_schema.statistics where table_schema = 'test' and table_name = 't4'"
	tk.MustQuery(showIndexes).Check(testkit.Rows("a YES", "b NO"))
	tk.MustExec("insert into t4 values (1, 2)")
	tk.MustQuery("select * from t4").Check(testkit.Rows("1 2"))
	tk.MustGetErrCode("create table t5(a int not null, b int not null, unique (b) invisible, unique (a))", errno.ErrPKIndexCantBeInvisible)
	// Column `b` become implicit primary key after DDL statement on other columns
	tk.MustExec("create table t5(a int not null, b int not null, unique (a), unique (b) invisible)")
	tk.MustGetErrCode("alter table t5 drop index a", errno.ErrPKIndexCantBeInvisible)
	tk.MustGetErrCode("alter table t5 modify column a int null", errno.ErrPKIndexCantBeInvisible)
	// If these is a explicit primary key, no key will become implicit primary key
	tk.MustExec("create table t6 (a int not null, b int, unique (a) invisible, primary key(b) nonclustered)")
	showIndexes = "select index_name, is_visible from information_schema.statistics where table_schema = 'test' and table_name = 't6'"
	tk.MustQuery(showIndexes).Check(testkit.Rows("a NO", "PRIMARY YES"))
	tk.MustExec("insert into t6 values (1, 2)")
	tk.MustQuery("select * from t6").Check(testkit.Rows("1 2"))
	tk.MustGetErrCode("alter table t6 drop primary key", errno.ErrPKIndexCantBeInvisible)
	res := tk.MustQuery("show index from t6 where Key_name='PRIMARY';")
	c.Check(len(res.Rows()), Equals, 1)
}

func (s *testIntegrationSuite9) TestCreateClusteredIndex(c *C) {
	tk := testkit.NewTestKitWithInit(c, s.store)
	tk.Se.GetSessionVars().EnableClusteredIndex = true
	tk.MustExec("CREATE TABLE t1 (a int primary key, b int)")
	tk.MustExec("CREATE TABLE t2 (a varchar(255) primary key, b int)")
	tk.MustExec("CREATE TABLE t3 (a int, b int, c int, primary key (a, b))")
	tk.MustExec("CREATE TABLE t4 (a int, b int, c int)")
	ctx := tk.Se.(sessionctx.Context)
	is := domain.GetDomain(ctx).InfoSchema()
	tbl, err := is.TableByName(model.NewCIStr("test"), model.NewCIStr("t1"))
	c.Assert(err, IsNil)
	c.Assert(tbl.Meta().PKIsHandle, IsTrue)
	c.Assert(tbl.Meta().IsCommonHandle, IsFalse)
	tbl, err = is.TableByName(model.NewCIStr("test"), model.NewCIStr("t2"))
	c.Assert(err, IsNil)
	c.Assert(tbl.Meta().IsCommonHandle, IsTrue)
	tbl, err = is.TableByName(model.NewCIStr("test"), model.NewCIStr("t3"))
	c.Assert(err, IsNil)
	c.Assert(tbl.Meta().IsCommonHandle, IsTrue)
	tbl, err = is.TableByName(model.NewCIStr("test"), model.NewCIStr("t4"))
	c.Assert(err, IsNil)
	c.Assert(tbl.Meta().IsCommonHandle, IsFalse)

	tk.MustExec("CREATE TABLE t5 (a varchar(255) primary key nonclustered, b int)")
	tk.MustExec("CREATE TABLE t6 (a int, b int, c int, primary key (a, b) nonclustered)")
	is = domain.GetDomain(ctx).InfoSchema()
	tbl, err = is.TableByName(model.NewCIStr("test"), model.NewCIStr("t5"))
	c.Assert(err, IsNil)
	c.Assert(tbl.Meta().IsCommonHandle, IsFalse)
	tbl, err = is.TableByName(model.NewCIStr("test"), model.NewCIStr("t6"))
	c.Assert(err, IsNil)
	c.Assert(tbl.Meta().IsCommonHandle, IsFalse)

	tk.MustExec("CREATE TABLE t21 like t2")
	tk.MustExec("CREATE TABLE t31 like t3")
	is = domain.GetDomain(ctx).InfoSchema()
	tbl, err = is.TableByName(model.NewCIStr("test"), model.NewCIStr("t21"))
	c.Assert(err, IsNil)
	c.Assert(tbl.Meta().IsCommonHandle, IsTrue)
	tbl, err = is.TableByName(model.NewCIStr("test"), model.NewCIStr("t31"))
	c.Assert(err, IsNil)
	c.Assert(tbl.Meta().IsCommonHandle, IsTrue)

	tk.Se.GetSessionVars().EnableClusteredIndex = false
	tk.MustExec("CREATE TABLE t7 (a varchar(255) primary key, b int)")
	is = domain.GetDomain(ctx).InfoSchema()
	tbl, err = is.TableByName(model.NewCIStr("test"), model.NewCIStr("t7"))
	c.Assert(err, IsNil)
	c.Assert(tbl.Meta().IsCommonHandle, IsFalse)
}

func (s *testSerialSuite) TestCreateTableNoBlock(c *C) {
	tk := testkit.NewTestKitWithInit(c, s.store)
	c.Assert(failpoint.Enable("github.com/pingcap/tidb/ddl/checkOwnerCheckAllVersionsWaitTime", `return(true)`), IsNil)
	defer func() {
		c.Assert(failpoint.Disable("github.com/pingcap/tidb/ddl/checkOwnerCheckAllVersionsWaitTime"), IsNil)
	}()
	save := variable.GetDDLErrorCountLimit()
	variable.SetDDLErrorCountLimit(1)
	defer func() {
		variable.SetDDLErrorCountLimit(save)
	}()

	tk.MustExec("drop table if exists t")
	_, err := tk.Exec("create table t(a int)")
	c.Assert(err, NotNil)
}

func (s *testSerialSuite) TestCheckEnumLength(c *C) {
	tk := testkit.NewTestKitWithInit(c, s.store)
	tk.MustExec("drop table if exists t1,t2,t3,t4,t5")
	tk.MustGetErrCode("create table t1 (a enum('aaaaaaaaaaaaaaaaaaaaaaaaaaaaaaaaaaaaaaaaaaaaaaaaaaaaaaaaaaaaaaaaaaaaaaaaaaaaaaaaaaaaaaaaaaaaaaaaaaaaaaaaaaaaaaaaaaaaaaaaaaaaaaaaaaaaaaaaaaaaaaaaaaaaaaaaaaaaaaaaaaaaaaaaaaaaaaaaaaaaaaaaaaaaaaaaaaaaaaaaaaaaaaaaaaaaaaaaaaaaaaaaaaaaaaaaaaaaaaaaaaaaaaaaaaaaaaaa'))", errno.ErrTooLongValueForType)
	tk.MustGetErrCode("create table t1 (a set('aaaaaaaaaaaaaaaaaaaaaaaaaaaaaaaaaaaaaaaaaaaaaaaaaaaaaaaaaaaaaaaaaaaaaaaaaaaaaaaaaaaaaaaaaaaaaaaaaaaaaaaaaaaaaaaaaaaaaaaaaaaaaaaaaaaaaaaaaaaaaaaaaaaaaaaaaaaaaaaaaaaaaaaaaaaaaaaaaaaaaaaaaaaaaaaaaaaaaaaaaaaaaaaaaaaaaaaaaaaaaaaaaaaaaaaaaaaaaaaaaaaaaaaaaaaaaaaa'))", errno.ErrTooLongValueForType)
	tk.MustExec("create table t2 (id int primary key)")
	tk.MustGetErrCode("alter table t2 add a enum('aaaaaaaaaaaaaaaaaaaaaaaaaaaaaaaaaaaaaaaaaaaaaaaaaaaaaaaaaaaaaaaaaaaaaaaaaaaaaaaaaaaaaaaaaaaaaaaaaaaaaaaaaaaaaaaaaaaaaaaaaaaaaaaaaaaaaaaaaaaaaaaaaaaaaaaaaaaaaaaaaaaaaaaaaaaaaaaaaaaaaaaaaaaaaaaaaaaaaaaaaaaaaaaaaaaaaaaaaaaaaaaaaaaaaaaaaaaaaaaaaaaaaaaaaaaaaaaa')", errno.ErrTooLongValueForType)
	tk.MustGetErrCode("alter table t2 add a set('aaaaaaaaaaaaaaaaaaaaaaaaaaaaaaaaaaaaaaaaaaaaaaaaaaaaaaaaaaaaaaaaaaaaaaaaaaaaaaaaaaaaaaaaaaaaaaaaaaaaaaaaaaaaaaaaaaaaaaaaaaaaaaaaaaaaaaaaaaaaaaaaaaaaaaaaaaaaaaaaaaaaaaaaaaaaaaaaaaaaaaaaaaaaaaaaaaaaaaaaaaaaaaaaaaaaaaaaaaaaaaaaaaaaaaaaaaaaaaaaaaaaaaaaaaaaaaaa')", errno.ErrTooLongValueForType)
	config.UpdateGlobal(func(conf *config.Config) {
		conf.EnableEnumLengthLimit = false
	})
	_, err := tk.Exec("create table t3 (a enum('aaaaaaaaaaaaaaaaaaaaaaaaaaaaaaaaaaaaaaaaaaaaaaaaaaaaaaaaaaaaaaaaaaaaaaaaaaaaaaaaaaaaaaaaaaaaaaaaaaaaaaaaaaaaaaaaaaaaaaaaaaaaaaaaaaaaaaaaaaaaaaaaaaaaaaaaaaaaaaaaaaaaaaaaaaaaaaaaaaaaaaaaaaaaaaaaaaaaaaaaaaaaaaaaaaaaaaaaaaaaaaaaaaaaaaaaaaaaaaaaaaaaaaaaaaaaaaaa'))")
	c.Assert(err, IsNil)
	tk.MustExec("insert into t3 values(1)")
	tk.MustQuery("select a from t3").Check(testkit.Rows("aaaaaaaaaaaaaaaaaaaaaaaaaaaaaaaaaaaaaaaaaaaaaaaaaaaaaaaaaaaaaaaaaaaaaaaaaaaaaaaaaaaaaaaaaaaaaaaaaaaaaaaaaaaaaaaaaaaaaaaaaaaaaaaaaaaaaaaaaaaaaaaaaaaaaaaaaaaaaaaaaaaaaaaaaaaaaaaaaaaaaaaaaaaaaaaaaaaaaaaaaaaaaaaaaaaaaaaaaaaaaaaaaaaaaaaaaaaaaaaaaaaaaaaaaaaaaaaa"))
	_, err = tk.Exec("create table t4 (a set('aaaaaaaaaaaaaaaaaaaaaaaaaaaaaaaaaaaaaaaaaaaaaaaaaaaaaaaaaaaaaaaaaaaaaaaaaaaaaaaaaaaaaaaaaaaaaaaaaaaaaaaaaaaaaaaaaaaaaaaaaaaaaaaaaaaaaaaaaaaaaaaaaaaaaaaaaaaaaaaaaaaaaaaaaaaaaaaaaaaaaaaaaaaaaaaaaaaaaaaaaaaaaaaaaaaaaaaaaaaaaaaaaaaaaaaaaaaaaaaaaaaaaaaaaaaaaaaa'))")
	c.Assert(err, IsNil)

	config.UpdateGlobal(func(conf *config.Config) {
		conf.EnableEnumLengthLimit = true
	})
	tk.MustGetErrCode("create table t5 (a enum('aaaaaaaaaaaaaaaaaaaaaaaaaaaaaaaaaaaaaaaaaaaaaaaaaaaaaaaaaaaaaaaaaaaaaaaaaaaaaaaaaaaaaaaaaaaaaaaaaaaaaaaaaaaaaaaaaaaaaaaaaaaaaaaaaaaaaaaaaaaaaaaaaaaaaaaaaaaaaaaaaaaaaaaaaaaaaaaaaaaaaaaaaaaaaaaaaaaaaaaaaaaaaaaaaaaaaaaaaaaaaaaaaaaaaaaaaaaaaaaaaaaaaaaaaaaaaaaa'))", errno.ErrTooLongValueForType)
	tk.MustGetErrCode("create table t5 (a set('aaaaaaaaaaaaaaaaaaaaaaaaaaaaaaaaaaaaaaaaaaaaaaaaaaaaaaaaaaaaaaaaaaaaaaaaaaaaaaaaaaaaaaaaaaaaaaaaaaaaaaaaaaaaaaaaaaaaaaaaaaaaaaaaaaaaaaaaaaaaaaaaaaaaaaaaaaaaaaaaaaaaaaaaaaaaaaaaaaaaaaaaaaaaaaaaaaaaaaaaaaaaaaaaaaaaaaaaaaaaaaaaaaaaaaaaaaaaaaaaaaaaaaaaaaaaaaaa'))", errno.ErrTooLongValueForType)
	tk.MustExec("drop table if exists t1,t2,t3,t4,t5")
}<|MERGE_RESOLUTION|>--- conflicted
+++ resolved
@@ -1143,7 +1143,6 @@
 	})
 }
 
-<<<<<<< HEAD
 func (s *testSerialSuite) TestAutoRandomChangeFromAutoInc(c *C) {
 	tk := testkit.NewTestKit(c, s.store)
 	tk.MustExec("use test;")
@@ -1198,10 +1197,7 @@
 	tk.MustGetErrCode("alter table t modify column a bigint auto_random;", errno.ErrInvalidAutoRandom)
 }
 
-func (s *testSerialSuite) TestAutoRandomExchangePartition(c *C) {
-=======
 func (s *testIntegrationSuite9) TestAutoRandomExchangePartition(c *C) {
->>>>>>> 7d113f0d
 	tk := testkit.NewTestKit(c, s.store)
 	tk.MustExec("create database if not exists auto_random_db")
 	defer tk.MustExec("drop database if exists auto_random_db")
