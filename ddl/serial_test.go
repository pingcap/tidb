// Copyright 2019 PingCAP, Inc.
//
// Licensed under the Apache License, Version 2.0 (the "License");
// you may not use this file except in compliance with the License.
// You may obtain a copy of the License at
//
//     http://www.apache.org/licenses/LICENSE-2.0
//
// Unless required by applicable law or agreed to in writing, software
// distributed under the License is distributed on an "AS IS" BASIS,
// See the License for the specific language governing permissions and
// limitations under the License.

package ddl_test

import (
	"context"
	"fmt"
	"math"
	"strings"
	"sync"
	"time"

	. "github.com/pingcap/check"
	"github.com/pingcap/errors"
	"github.com/pingcap/failpoint"
	"github.com/pingcap/parser/model"
	"github.com/pingcap/parser/mysql"
	"github.com/pingcap/tidb/config"
	"github.com/pingcap/tidb/ddl"
	"github.com/pingcap/tidb/domain"
	"github.com/pingcap/tidb/infoschema"
	"github.com/pingcap/tidb/kv"
	"github.com/pingcap/tidb/meta"
	"github.com/pingcap/tidb/meta/autoid"
	"github.com/pingcap/tidb/session"
	"github.com/pingcap/tidb/sessionctx"
	"github.com/pingcap/tidb/store/mockstore"
	"github.com/pingcap/tidb/store/mockstore/mocktikv"
	"github.com/pingcap/tidb/util/admin"
	"github.com/pingcap/tidb/util/gcutil"
	"github.com/pingcap/tidb/util/mock"
	"github.com/pingcap/tidb/util/testkit"
	"github.com/pingcap/tidb/util/testutil"
)

var _ = SerialSuites(&testSerialSuite{})

type testSerialSuite struct {
	store     kv.Storage
	cluster   *mocktikv.Cluster
	mvccStore mocktikv.MVCCStore
	dom       *domain.Domain
}

func (s *testSerialSuite) SetUpSuite(c *C) {
	session.SetSchemaLease(200 * time.Millisecond)
	session.DisableStats4Test()

	cfg := config.GetGlobalConfig()
	newCfg := *cfg
	// Test for add/drop primary key.
	newCfg.AlterPrimaryKey = false
	config.StoreGlobalConfig(&newCfg)

	s.cluster = mocktikv.NewCluster()
	s.mvccStore = mocktikv.MustNewMVCCStore()

	ddl.WaitTimeWhenErrorOccured = 1 * time.Microsecond
	var err error
	s.store, err = mockstore.NewMockTikvStore()
	c.Assert(err, IsNil)

	s.dom, err = session.BootstrapSession(s.store)
	c.Assert(err, IsNil)
}

func (s *testSerialSuite) TearDownSuite(c *C) {
	if s.dom != nil {
		s.dom.Close()
	}
	if s.store != nil {
		s.store.Close()
	}
}

func (s *testSerialSuite) TestPrimaryKey(c *C) {
	tk := testkit.NewTestKit(c, s.store)
	tk.MustExec("use test")

	tk.MustExec("create table primary_key_test (a int, b varchar(10))")
	_, err := tk.Exec("alter table primary_key_test add primary key(a)")
	c.Assert(ddl.ErrUnsupportedModifyPrimaryKey.Equal(err), IsTrue)
	_, err = tk.Exec("alter table primary_key_test drop primary key")
	c.Assert(err.Error(), Equals, "[ddl:206]Unsupported drop primary key when alter-primary-key is false")

	// Change the value of AlterPrimaryKey.
	tk.MustExec("create table primary_key_test1 (a int, b varchar(10), primary key(a))")
	tk.MustExec("create table primary_key_test2 (a int, b varchar(10), primary key(b))")
	tk.MustExec("create table primary_key_test3 (a int, b varchar(10))")
	cfg := config.GetGlobalConfig()
	newCfg := *cfg
	orignalAlterPrimaryKey := newCfg.AlterPrimaryKey
	newCfg.AlterPrimaryKey = true
	config.StoreGlobalConfig(&newCfg)
	defer func() {
		newCfg.AlterPrimaryKey = orignalAlterPrimaryKey
		config.StoreGlobalConfig(&newCfg)
	}()

	_, err = tk.Exec("alter table primary_key_test1 drop primary key")
	c.Assert(err.Error(), Equals, "[ddl:206]Unsupported drop primary key when the table's pkIsHandle is true")
	tk.MustExec("alter table primary_key_test2 drop primary key")
	_, err = tk.Exec("alter table primary_key_test3 drop primary key")
	c.Assert(err.Error(), Equals, "[ddl:1091]Can't DROP 'PRIMARY'; check that column/key exists")
}

func (s *testSerialSuite) TestMultiRegionGetTableEndHandle(c *C) {
	tk := testkit.NewTestKit(c, s.store)
	tk.MustExec("drop database if exists test_get_endhandle")
	tk.MustExec("create database test_get_endhandle")
	tk.MustExec("use test_get_endhandle")

	tk.MustExec("create table t(a bigint PRIMARY KEY, b int)")
	for i := 0; i < 1000; i++ {
		tk.MustExec(fmt.Sprintf("insert into t values(%v, %v)", i, i))
	}

	// Get table ID for split.
	dom := domain.GetDomain(tk.Se)
	is := dom.InfoSchema()
	tbl, err := is.TableByName(model.NewCIStr("test_get_endhandle"), model.NewCIStr("t"))
	c.Assert(err, IsNil)
	tblID := tbl.Meta().ID

	d := s.dom.DDL()
	testCtx := newTestMaxTableRowIDContext(c, d, tbl)

	// Split the table.
	s.cluster.SplitTable(s.mvccStore, tblID, 100)

	maxID, emptyTable := getMaxTableRowID(testCtx, s.store)
	c.Assert(emptyTable, IsFalse)
	c.Assert(maxID, Equals, int64(999))

	tk.MustExec("insert into t values(10000, 1000)")
	maxID, emptyTable = getMaxTableRowID(testCtx, s.store)
	c.Assert(emptyTable, IsFalse)
	c.Assert(maxID, Equals, int64(10000))

	tk.MustExec("insert into t values(-1, 1000)")
	maxID, emptyTable = getMaxTableRowID(testCtx, s.store)
	c.Assert(emptyTable, IsFalse)
	c.Assert(maxID, Equals, int64(10000))
}

func (s *testSerialSuite) TestGetTableEndHandle(c *C) {
	// TestGetTableEndHandle test ddl.GetTableMaxRowID method, which will return the max row id of the table.
	tk := testkit.NewTestKit(c, s.store)
	tk.MustExec("drop database if exists test_get_endhandle")
	tk.MustExec("create database test_get_endhandle")
	tk.MustExec("use test_get_endhandle")
	// Test PK is handle.
	tk.MustExec("create table t(a bigint PRIMARY KEY, b int)")

	is := s.dom.InfoSchema()
	d := s.dom.DDL()
	tbl, err := is.TableByName(model.NewCIStr("test_get_endhandle"), model.NewCIStr("t"))
	c.Assert(err, IsNil)

	testCtx := newTestMaxTableRowIDContext(c, d, tbl)
	// test empty table
	checkGetMaxTableRowID(testCtx, s.store, true, int64(math.MaxInt64))

	tk.MustExec("insert into t values(-1, 1)")
	checkGetMaxTableRowID(testCtx, s.store, false, int64(-1))

	tk.MustExec("insert into t values(9223372036854775806, 1)")
	checkGetMaxTableRowID(testCtx, s.store, false, int64(9223372036854775806))

	tk.MustExec("insert into t values(9223372036854775807, 1)")
	checkGetMaxTableRowID(testCtx, s.store, false, int64(9223372036854775807))

	tk.MustExec("insert into t values(10, 1)")
	tk.MustExec("insert into t values(102149142, 1)")
	checkGetMaxTableRowID(testCtx, s.store, false, int64(9223372036854775807))

	tk.MustExec("create table t1(a bigint PRIMARY KEY, b int)")

	for i := 0; i < 1000; i++ {
		tk.MustExec(fmt.Sprintf("insert into t1 values(%v, %v)", i, i))
	}
	is = s.dom.InfoSchema()
	testCtx.tbl, err = is.TableByName(model.NewCIStr("test_get_endhandle"), model.NewCIStr("t1"))
	c.Assert(err, IsNil)
	checkGetMaxTableRowID(testCtx, s.store, false, int64(999))

	// Test PK is not handle
	tk.MustExec("create table t2(a varchar(255))")

	is = s.dom.InfoSchema()
	testCtx.tbl, err = is.TableByName(model.NewCIStr("test_get_endhandle"), model.NewCIStr("t2"))
	c.Assert(err, IsNil)
	checkGetMaxTableRowID(testCtx, s.store, true, int64(math.MaxInt64))

	for i := 0; i < 1000; i++ {
		tk.MustExec(fmt.Sprintf("insert into t2 values(%v)", i))
	}

	result := tk.MustQuery("select MAX(_tidb_rowid) from t2")
	maxID, emptyTable := getMaxTableRowID(testCtx, s.store)
	result.Check(testkit.Rows(fmt.Sprintf("%v", maxID)))
	c.Assert(emptyTable, IsFalse)

	tk.MustExec("insert into t2 values(100000)")
	result = tk.MustQuery("select MAX(_tidb_rowid) from t2")
	maxID, emptyTable = getMaxTableRowID(testCtx, s.store)
	result.Check(testkit.Rows(fmt.Sprintf("%v", maxID)))
	c.Assert(emptyTable, IsFalse)

	tk.MustExec(fmt.Sprintf("insert into t2 values(%v)", math.MaxInt64-1))
	result = tk.MustQuery("select MAX(_tidb_rowid) from t2")
	maxID, emptyTable = getMaxTableRowID(testCtx, s.store)
	result.Check(testkit.Rows(fmt.Sprintf("%v", maxID)))
	c.Assert(emptyTable, IsFalse)

	tk.MustExec(fmt.Sprintf("insert into t2 values(%v)", math.MaxInt64))
	result = tk.MustQuery("select MAX(_tidb_rowid) from t2")
	maxID, emptyTable = getMaxTableRowID(testCtx, s.store)
	result.Check(testkit.Rows(fmt.Sprintf("%v", maxID)))
	c.Assert(emptyTable, IsFalse)

	tk.MustExec("insert into t2 values(100)")
	result = tk.MustQuery("select MAX(_tidb_rowid) from t2")
	maxID, emptyTable = getMaxTableRowID(testCtx, s.store)
	result.Check(testkit.Rows(fmt.Sprintf("%v", maxID)))
	c.Assert(emptyTable, IsFalse)
}

func (s *testSerialSuite) TestCreateTableWithLike(c *C) {
	tk := testkit.NewTestKit(c, s.store)
	// for the same database
	tk.MustExec("create database ctwl_db")
	tk.MustExec("use ctwl_db")
	tk.MustExec("create table tt(id int primary key)")
	tk.MustExec("create table t (c1 int not null auto_increment, c2 int, constraint cc foreign key (c2) references tt(id), primary key(c1)) auto_increment = 10")
	tk.MustExec("insert into t set c2=1")
	tk.MustExec("create table t1 like ctwl_db.t")
	tk.MustExec("insert into t1 set c2=11")
	tk.MustExec("create table t2 (like ctwl_db.t1)")
	tk.MustExec("insert into t2 set c2=12")
	tk.MustQuery("select * from t").Check(testkit.Rows("10 1"))
	tk.MustQuery("select * from t1").Check(testkit.Rows("1 11"))
	tk.MustQuery("select * from t2").Check(testkit.Rows("1 12"))
	ctx := tk.Se.(sessionctx.Context)
	is := domain.GetDomain(ctx).InfoSchema()
	tbl1, err := is.TableByName(model.NewCIStr("ctwl_db"), model.NewCIStr("t1"))
	c.Assert(err, IsNil)
	tbl1Info := tbl1.Meta()
	c.Assert(tbl1Info.ForeignKeys, IsNil)
	c.Assert(tbl1Info.PKIsHandle, Equals, true)
	col := tbl1Info.Columns[0]
	hasNotNull := mysql.HasNotNullFlag(col.Flag)
	c.Assert(hasNotNull, IsTrue)
	tbl2, err := is.TableByName(model.NewCIStr("ctwl_db"), model.NewCIStr("t2"))
	c.Assert(err, IsNil)
	tbl2Info := tbl2.Meta()
	c.Assert(tbl2Info.ForeignKeys, IsNil)
	c.Assert(tbl2Info.PKIsHandle, Equals, true)
	c.Assert(mysql.HasNotNullFlag(tbl2Info.Columns[0].Flag), IsTrue)

	// for different databases
	tk.MustExec("create database ctwl_db1")
	tk.MustExec("use ctwl_db1")
	tk.MustExec("create table t1 like ctwl_db.t")
	tk.MustExec("insert into t1 set c2=11")
	tk.MustQuery("select * from t1").Check(testkit.Rows("1 11"))
	is = domain.GetDomain(ctx).InfoSchema()
	tbl1, err = is.TableByName(model.NewCIStr("ctwl_db1"), model.NewCIStr("t1"))
	c.Assert(err, IsNil)
	c.Assert(tbl1.Meta().ForeignKeys, IsNil)

	// for table partition
	tk.MustExec("use ctwl_db")
	tk.MustExec("create table pt1 (id int) partition by range columns (id) (partition p0 values less than (10))")
	tk.MustExec("insert into pt1 values (1),(2),(3),(4);")
	tk.MustExec("create table ctwl_db1.pt1 like ctwl_db.pt1;")
	tk.MustQuery("select * from ctwl_db1.pt1").Check(testkit.Rows())

	// for failure cases
	failSQL := fmt.Sprintf("create table t1 like test_not_exist.t")
	tk.MustGetErrCode(failSQL, mysql.ErrNoSuchTable)
	failSQL = fmt.Sprintf("create table t1 like test.t_not_exist")
	tk.MustGetErrCode(failSQL, mysql.ErrNoSuchTable)
	failSQL = fmt.Sprintf("create table t1 (like test_not_exist.t)")
	tk.MustGetErrCode(failSQL, mysql.ErrNoSuchTable)
	failSQL = fmt.Sprintf("create table test_not_exis.t1 like ctwl_db.t")
	tk.MustGetErrCode(failSQL, mysql.ErrBadDB)
	failSQL = fmt.Sprintf("create table t1 like ctwl_db.t")
	tk.MustGetErrCode(failSQL, mysql.ErrTableExists)

	tk.MustExec("drop database ctwl_db")
	tk.MustExec("drop database ctwl_db1")
}

// TestCancelAddIndex1 tests canceling ddl job when the add index worker is not started.
func (s *testSerialSuite) TestCancelAddIndexPanic(c *C) {
	c.Assert(failpoint.Enable("github.com/pingcap/tidb/ddl/errorMockPanic", `return(true)`), IsNil)
	defer func() {
		c.Assert(failpoint.Disable("github.com/pingcap/tidb/ddl/errorMockPanic"), IsNil)
	}()
	tk := testkit.NewTestKit(c, s.store)
	tk.MustExec("use test")
	tk.MustExec("drop table if exists t")
	tk.MustExec("create table t(c1 int, c2 int)")
	defer tk.MustExec("drop table t;")
	for i := 0; i < 5; i++ {
		tk.MustExec("insert into t values (?, ?)", i, i)
	}
	var checkErr error
	oldReorgWaitTimeout := ddl.ReorgWaitTimeout
	ddl.ReorgWaitTimeout = 50 * time.Millisecond
	defer func() { ddl.ReorgWaitTimeout = oldReorgWaitTimeout }()
	hook := &ddl.TestDDLCallback{}
	hook.OnJobRunBeforeExported = func(job *model.Job) {
		if job.Type == model.ActionAddIndex && job.State == model.JobStateRunning && job.SchemaState == model.StateWriteReorganization && job.SnapshotVer != 0 {
			jobIDs := []int64{job.ID}
			hookCtx := mock.NewContext()
			hookCtx.Store = s.store
			err := hookCtx.NewTxn(context.Background())
			if err != nil {
				checkErr = errors.Trace(err)
				return
			}
			txn, err := hookCtx.Txn(true)
			if err != nil {
				checkErr = errors.Trace(err)
				return
			}
			errs, err := admin.CancelJobs(txn, jobIDs)
			if err != nil {
				checkErr = errors.Trace(err)
				return
			}
			if errs[0] != nil {
				checkErr = errors.Trace(errs[0])
				return
			}
			txn, err = hookCtx.Txn(true)
			if err != nil {
				checkErr = errors.Trace(err)
				return
			}
			checkErr = txn.Commit(context.Background())
		}
	}
	origHook := s.dom.DDL().GetHook()
	defer s.dom.DDL().(ddl.DDLForTest).SetHook(origHook)
	s.dom.DDL().(ddl.DDLForTest).SetHook(hook)
	rs, err := tk.Exec("alter table t add index idx_c2(c2)")
	if rs != nil {
		rs.Close()
	}
	c.Assert(checkErr, IsNil)
	c.Assert(err, NotNil)
	c.Assert(err.Error(), Equals, "[ddl:12]cancelled DDL job")
}

func (s *testSerialSuite) TestRecoverTableByJobID(c *C) {
	tk := testkit.NewTestKit(c, s.store)
	tk.MustExec("create database if not exists test_recover")
	tk.MustExec("use test_recover")
	tk.MustExec("drop table if exists t_recover")
	tk.MustExec("create table t_recover (a int);")
	defer func(originGC bool) {
		if originGC {
			ddl.EmulatorGCEnable()
		} else {
			ddl.EmulatorGCDisable()
		}
	}(ddl.IsEmulatorGCEnable())

	// disable emulator GC.
	// Otherwise emulator GC will delete table record as soon as possible after execute drop table ddl.
	ddl.EmulatorGCDisable()
	gcTimeFormat := "20060102-15:04:05 -0700 MST"
	timeBeforeDrop := time.Now().Add(0 - time.Duration(48*60*60*time.Second)).Format(gcTimeFormat)
	timeAfterDrop := time.Now().Add(time.Duration(48 * 60 * 60 * time.Second)).Format(gcTimeFormat)
	safePointSQL := `INSERT HIGH_PRIORITY INTO mysql.tidb VALUES ('tikv_gc_safe_point', '%[1]s', '')
			       ON DUPLICATE KEY
			       UPDATE variable_value = '%[1]s'`
	// clear GC variables first.
	tk.MustExec("delete from mysql.tidb where variable_name in ( 'tikv_gc_safe_point','tikv_gc_enable' )")

	tk.MustExec("insert into t_recover values (1),(2),(3)")
	tk.MustExec("drop table t_recover")

	rs, err := tk.Exec("admin show ddl jobs")
	c.Assert(err, IsNil)
	rows, err := session.GetRows4Test(context.Background(), tk.Se, rs)
	c.Assert(err, IsNil)
	row := rows[0]
	c.Assert(row.GetString(1), Equals, "test_recover")
	c.Assert(row.GetString(3), Equals, "drop table")
	jobID := row.GetInt64(0)

	// if GC safe point is not exists in mysql.tidb
	_, err = tk.Exec(fmt.Sprintf("recover table by job %d", jobID))
	c.Assert(err, NotNil)
	c.Assert(err.Error(), Equals, "can not get 'tikv_gc_safe_point'")
	// set GC safe point
	tk.MustExec(fmt.Sprintf(safePointSQL, timeBeforeDrop))

	// if GC enable is not exists in mysql.tidb
	_, err = tk.Exec(fmt.Sprintf("recover table by job %d", jobID))
	c.Assert(err, NotNil)
	c.Assert(err.Error(), Equals, "[ddl:-1]can not get 'tikv_gc_enable'")

	err = gcutil.EnableGC(tk.Se)
	c.Assert(err, IsNil)

	// recover job is before GC safe point
	tk.MustExec(fmt.Sprintf(safePointSQL, timeAfterDrop))
	_, err = tk.Exec(fmt.Sprintf("recover table by job %d", jobID))
	c.Assert(err, NotNil)
	c.Assert(strings.Contains(err.Error(), "snapshot is older than GC safe point"), Equals, true)

	// set GC safe point
	tk.MustExec(fmt.Sprintf(safePointSQL, timeBeforeDrop))
	// if there is a new table with the same name, should return failed.
	tk.MustExec("create table t_recover (a int);")
	_, err = tk.Exec(fmt.Sprintf("recover table by job %d", jobID))
	c.Assert(err.Error(), Equals, infoschema.ErrTableExists.GenWithStackByArgs("t_recover").Error())

	// drop the new table with the same name, then recover table.
	tk.MustExec("drop table t_recover")

	// do recover table.
	tk.MustExec(fmt.Sprintf("recover table by job %d", jobID))

	// check recover table meta and data record.
	tk.MustQuery("select * from t_recover;").Check(testkit.Rows("1", "2", "3"))
	// check recover table autoID.
	tk.MustExec("insert into t_recover values (4),(5),(6)")
	tk.MustQuery("select * from t_recover;").Check(testkit.Rows("1", "2", "3", "4", "5", "6"))

	// recover table by none exits job.
	_, err = tk.Exec(fmt.Sprintf("recover table by job %d", 10000000))
	c.Assert(err, NotNil)

	// Disable GC by manual first, then after recover table, the GC enable status should also be disabled.
	err = gcutil.DisableGC(tk.Se)
	c.Assert(err, IsNil)

	tk.MustExec("delete from t_recover where a > 1")
	tk.MustExec("drop table t_recover")
	rs, err = tk.Exec("admin show ddl jobs")
	c.Assert(err, IsNil)
	rows, err = session.GetRows4Test(context.Background(), tk.Se, rs)
	c.Assert(err, IsNil)
	row = rows[0]
	c.Assert(row.GetString(1), Equals, "test_recover")
	c.Assert(row.GetString(3), Equals, "drop table")
	jobID = row.GetInt64(0)

	tk.MustExec(fmt.Sprintf("recover table by job %d", jobID))

	// check recover table meta and data record.
	tk.MustQuery("select * from t_recover;").Check(testkit.Rows("1"))
	// check recover table autoID.
	tk.MustExec("insert into t_recover values (7),(8),(9)")
	tk.MustQuery("select * from t_recover;").Check(testkit.Rows("1", "7", "8", "9"))

	gcEnable, err := gcutil.CheckGCEnable(tk.Se)
	c.Assert(err, IsNil)
	c.Assert(gcEnable, Equals, false)
}

func (s *testSerialSuite) TestRecoverTableByTableName(c *C) {
	c.Assert(failpoint.Enable("github.com/pingcap/tidb/meta/autoid/mockAutoIDChange", `return(true)`), IsNil)
	defer func() {
		c.Assert(failpoint.Disable("github.com/pingcap/tidb/meta/autoid/mockAutoIDChange"), IsNil)
	}()
	tk := testkit.NewTestKit(c, s.store)
	tk.MustExec("create database if not exists test_recover")
	tk.MustExec("use test_recover")
	tk.MustExec("drop table if exists t_recover, t_recover2")
	tk.MustExec("create table t_recover (a int);")
	defer func(originGC bool) {
		if originGC {
			ddl.EmulatorGCEnable()
		} else {
			ddl.EmulatorGCDisable()
		}
	}(ddl.IsEmulatorGCEnable())

	// disable emulator GC.
	// Otherwise emulator GC will delete table record as soon as possible after execute drop table ddl.
	ddl.EmulatorGCDisable()
	gcTimeFormat := "20060102-15:04:05 -0700 MST"
	timeBeforeDrop := time.Now().Add(0 - time.Duration(48*60*60*time.Second)).Format(gcTimeFormat)
	timeAfterDrop := time.Now().Add(time.Duration(48 * 60 * 60 * time.Second)).Format(gcTimeFormat)
	safePointSQL := `INSERT HIGH_PRIORITY INTO mysql.tidb VALUES ('tikv_gc_safe_point', '%[1]s', '')
			       ON DUPLICATE KEY
			       UPDATE variable_value = '%[1]s'`
	// clear GC variables first.
	tk.MustExec("delete from mysql.tidb where variable_name in ( 'tikv_gc_safe_point','tikv_gc_enable' )")

	tk.MustExec("insert into t_recover values (1),(2),(3)")
	tk.MustExec("drop table t_recover")

	// if GC safe point is not exists in mysql.tidb
	_, err := tk.Exec("recover table t_recover")
	c.Assert(err, NotNil)
	c.Assert(err.Error(), Equals, "can not get 'tikv_gc_safe_point'")
	// set GC safe point
	tk.MustExec(fmt.Sprintf(safePointSQL, timeBeforeDrop))

	// if GC enable is not exists in mysql.tidb
	_, err = tk.Exec("recover table t_recover")
	c.Assert(err, NotNil)
	c.Assert(err.Error(), Equals, "[ddl:-1]can not get 'tikv_gc_enable'")

	err = gcutil.EnableGC(tk.Se)
	c.Assert(err, IsNil)

	// recover job is before GC safe point
	tk.MustExec(fmt.Sprintf(safePointSQL, timeAfterDrop))
	_, err = tk.Exec("recover table t_recover")
	c.Assert(err, NotNil)
	c.Assert(strings.Contains(err.Error(), "snapshot is older than GC safe point"), Equals, true)

	// set GC safe point
	tk.MustExec(fmt.Sprintf(safePointSQL, timeBeforeDrop))
	// if there is a new table with the same name, should return failed.
	tk.MustExec("create table t_recover (a int);")
	_, err = tk.Exec("recover table t_recover")
	c.Assert(err.Error(), Equals, infoschema.ErrTableExists.GenWithStackByArgs("t_recover").Error())

	// drop the new table with the same name, then recover table.
	tk.MustExec("rename table t_recover to t_recover2")

	// do recover table.
	tk.MustExec("recover table t_recover")

	// check recover table meta and data record.
	tk.MustQuery("select * from t_recover;").Check(testkit.Rows("1", "2", "3"))
	// check recover table autoID.
	tk.MustExec("insert into t_recover values (4),(5),(6)")
	tk.MustQuery("select * from t_recover;").Check(testkit.Rows("1", "2", "3", "4", "5", "6"))
	// check rebase auto id.
	tk.MustQuery("select a,_tidb_rowid from t_recover;").Check(testkit.Rows("1 1", "2 2", "3 3", "4 5001", "5 5002", "6 5003"))

	// recover table by none exits job.
	_, err = tk.Exec(fmt.Sprintf("recover table by job %d", 10000000))
	c.Assert(err, NotNil)

	// Disable GC by manual first, then after recover table, the GC enable status should also be disabled.
	err = gcutil.DisableGC(tk.Se)
	c.Assert(err, IsNil)

	tk.MustExec("delete from t_recover where a > 1")
	tk.MustExec("drop table t_recover")

	tk.MustExec("recover table t_recover")

	// check recover table meta and data record.
	tk.MustQuery("select * from t_recover;").Check(testkit.Rows("1"))
	// check recover table autoID.
	tk.MustExec("insert into t_recover values (7),(8),(9)")
	tk.MustQuery("select * from t_recover;").Check(testkit.Rows("1", "7", "8", "9"))

	gcEnable, err := gcutil.CheckGCEnable(tk.Se)
	c.Assert(err, IsNil)
	c.Assert(gcEnable, Equals, false)
}

func (s *testSerialSuite) TestRecoverTableByJobIDFail(c *C) {
	tk := testkit.NewTestKit(c, s.store)
	tk.MustExec("create database if not exists test_recover")
	tk.MustExec("use test_recover")
	tk.MustExec("drop table if exists t_recover")
	tk.MustExec("create table t_recover (a int);")
	defer func(originGC bool) {
		if originGC {
			ddl.EmulatorGCEnable()
		} else {
			ddl.EmulatorGCDisable()
		}
	}(ddl.IsEmulatorGCEnable())

	// disable emulator GC.
	// Otherwise emulator GC will delete table record as soon as possible after execute drop table ddl.
	ddl.EmulatorGCDisable()
	gcTimeFormat := "20060102-15:04:05 -0700 MST"
	timeBeforeDrop := time.Now().Add(0 - time.Duration(48*60*60*time.Second)).Format(gcTimeFormat)
	safePointSQL := `INSERT HIGH_PRIORITY INTO mysql.tidb VALUES ('tikv_gc_safe_point', '%[1]s', '')
			       ON DUPLICATE KEY
			       UPDATE variable_value = '%[1]s'`

	tk.MustExec("insert into t_recover values (1),(2),(3)")
	tk.MustExec("drop table t_recover")

	rs, err := tk.Exec("admin show ddl jobs")
	c.Assert(err, IsNil)
	rows, err := session.GetRows4Test(context.Background(), tk.Se, rs)
	c.Assert(err, IsNil)
	row := rows[0]
	c.Assert(row.GetString(1), Equals, "test_recover")
	c.Assert(row.GetString(3), Equals, "drop table")
	jobID := row.GetInt64(0)

	// enableGC first
	err = gcutil.EnableGC(tk.Se)
	c.Assert(err, IsNil)
	tk.MustExec(fmt.Sprintf(safePointSQL, timeBeforeDrop))

	// set hook
	hook := &ddl.TestDDLCallback{}
	hook.OnJobRunBeforeExported = func(job *model.Job) {
		if job.Type == model.ActionRecoverTable {
			c.Assert(failpoint.Enable("github.com/pingcap/tidb/store/tikv/mockCommitError", `return(true)`), IsNil)
			c.Assert(failpoint.Enable("github.com/pingcap/tidb/ddl/mockRecoverTableCommitErr", `return(true)`), IsNil)
		}
	}
	origHook := s.dom.DDL().GetHook()
	defer s.dom.DDL().(ddl.DDLForTest).SetHook(origHook)
	s.dom.DDL().(ddl.DDLForTest).SetHook(hook)

	// do recover table.
	tk.MustExec(fmt.Sprintf("recover table by job %d", jobID))
	c.Assert(failpoint.Disable("github.com/pingcap/tidb/store/tikv/mockCommitError"), IsNil)
	c.Assert(failpoint.Disable("github.com/pingcap/tidb/ddl/mockRecoverTableCommitErr"), IsNil)

	// make sure enable GC after recover table.
	enable, err := gcutil.CheckGCEnable(tk.Se)
	c.Assert(err, IsNil)
	c.Assert(enable, Equals, true)

	// check recover table meta and data record.
	tk.MustQuery("select * from t_recover;").Check(testkit.Rows("1", "2", "3"))
	// check recover table autoID.
	tk.MustExec("insert into t_recover values (4),(5),(6)")
	tk.MustQuery("select * from t_recover;").Check(testkit.Rows("1", "2", "3", "4", "5", "6"))
}

func (s *testSerialSuite) TestRecoverTableByTableNameFail(c *C) {
	tk := testkit.NewTestKit(c, s.store)
	tk.MustExec("create database if not exists test_recover")
	tk.MustExec("use test_recover")
	tk.MustExec("drop table if exists t_recover")
	tk.MustExec("create table t_recover (a int);")
	defer func(originGC bool) {
		if originGC {
			ddl.EmulatorGCEnable()
		} else {
			ddl.EmulatorGCDisable()
		}
	}(ddl.IsEmulatorGCEnable())

	// disable emulator GC.
	// Otherwise emulator GC will delete table record as soon as possible after execute drop table ddl.
	ddl.EmulatorGCDisable()
	gcTimeFormat := "20060102-15:04:05 -0700 MST"
	timeBeforeDrop := time.Now().Add(0 - time.Duration(48*60*60*time.Second)).Format(gcTimeFormat)
	safePointSQL := `INSERT HIGH_PRIORITY INTO mysql.tidb VALUES ('tikv_gc_safe_point', '%[1]s', '')
			       ON DUPLICATE KEY
			       UPDATE variable_value = '%[1]s'`

	tk.MustExec("insert into t_recover values (1),(2),(3)")
	tk.MustExec("drop table t_recover")

	// enableGC first
	err := gcutil.EnableGC(tk.Se)
	c.Assert(err, IsNil)
	tk.MustExec(fmt.Sprintf(safePointSQL, timeBeforeDrop))

	// set hook
	hook := &ddl.TestDDLCallback{}
	hook.OnJobRunBeforeExported = func(job *model.Job) {
		if job.Type == model.ActionRecoverTable {
			c.Assert(failpoint.Enable("github.com/pingcap/tidb/store/tikv/mockCommitError", `return(true)`), IsNil)
			c.Assert(failpoint.Enable("github.com/pingcap/tidb/ddl/mockRecoverTableCommitErr", `return(true)`), IsNil)
		}
	}
	origHook := s.dom.DDL().GetHook()
	defer s.dom.DDL().(ddl.DDLForTest).SetHook(origHook)
	s.dom.DDL().(ddl.DDLForTest).SetHook(hook)

	// do recover table.
	tk.MustExec("recover table t_recover")
	c.Assert(failpoint.Disable("github.com/pingcap/tidb/store/tikv/mockCommitError"), IsNil)
	c.Assert(failpoint.Disable("github.com/pingcap/tidb/ddl/mockRecoverTableCommitErr"), IsNil)

	// make sure enable GC after recover table.
	enable, err := gcutil.CheckGCEnable(tk.Se)
	c.Assert(err, IsNil)
	c.Assert(enable, Equals, true)

	// check recover table meta and data record.
	tk.MustQuery("select * from t_recover;").Check(testkit.Rows("1", "2", "3"))
	// check recover table autoID.
	tk.MustExec("insert into t_recover values (4),(5),(6)")
	tk.MustQuery("select * from t_recover;").Check(testkit.Rows("1", "2", "3", "4", "5", "6"))
}

func (s *testSerialSuite) TestCancelJobByErrorCountLimit(c *C) {
	tk := testkit.NewTestKit(c, s.store)
	c.Assert(failpoint.Enable("github.com/pingcap/tidb/ddl/mockExceedErrorLimit", `return(true)`), IsNil)
	defer func() {
		c.Assert(failpoint.Disable("github.com/pingcap/tidb/ddl/mockExceedErrorLimit"), IsNil)
	}()
	tk.MustExec("use test")
	tk.MustExec("drop table if exists t")
	_, err := tk.Exec("create table t (a int)")
	c.Assert(err, NotNil)
	c.Assert(err.Error(), Equals, "[ddl:12]cancelled DDL job")
}

func (s *testSerialSuite) TestCanceledJobTakeTime(c *C) {
	tk := testkit.NewTestKit(c, s.store)
	tk.MustExec("use test")
	tk.MustExec("create table t_cjtt(a int)")

	hook := &ddl.TestDDLCallback{}
	once := sync.Once{}
	hook.OnJobUpdatedExported = func(job *model.Job) {
		once.Do(func() {
			err := kv.RunInNewTxn(s.store, false, func(txn kv.Transaction) error {
				t := meta.NewMeta(txn)
				return t.DropTableOrView(job.SchemaID, job.TableID, true)
			})
			c.Assert(err, IsNil)
		})
	}
	origHook := s.dom.DDL().GetHook()
	s.dom.DDL().(ddl.DDLForTest).SetHook(hook)
	defer s.dom.DDL().(ddl.DDLForTest).SetHook(origHook)

	originalWT := ddl.WaitTimeWhenErrorOccured
	ddl.WaitTimeWhenErrorOccured = 1 * time.Second
	defer func() { ddl.WaitTimeWhenErrorOccured = originalWT }()
	startTime := time.Now()
	tk.MustGetErrCode("alter table t_cjtt add column b int", mysql.ErrNoSuchTable)
	sub := time.Since(startTime)
	c.Assert(sub, Less, ddl.WaitTimeWhenErrorOccured)
}

<<<<<<< HEAD
func (s *testSerialSuite) TestTableLocksEnable(c *C) {
	tk := testkit.NewTestKit(c, s.store)
	tk.MustExec("use test")
	tk.MustExec("drop table if exists t1")
	defer tk.MustExec("drop table if exists t1")
	tk.MustExec("create table t1 (a int)")
	// recover table lock config.
	originValue := config.GetGlobalConfig().EnableTableLock
	defer func() {
		config.GetGlobalConfig().EnableTableLock = originValue
	}()

	// Test for enable table lock config.
	config.GetGlobalConfig().EnableTableLock = false
	tk.MustExec("lock tables t1 write")
	checkTableLock(c, tk.Se, "test", "t1", model.TableLockNone)
=======
func (s *testSerialSuite) TestAutoRandom(c *C) {
	tk := testkit.NewTestKit(c, s.store)
	tk.MustExec("create database if not exists auto_random_db")
	defer tk.MustExec("drop database if exists auto_random_db")
	tk.MustExec("use auto_random_db")
	tk.MustExec("drop table if exists t")

	assertInvalidAutoRandomErr := func(sql string, errMsg string, args ...interface{}) {
		_, err := tk.Exec(sql)
		c.Assert(err, NotNil)
		c.Assert(err.Error(), Equals, ddl.ErrInvalidAutoRandom.GenWithStackByArgs(fmt.Sprintf(errMsg, args...)).Error())
	}

	assertPKIsNotHandle := func(sql, errCol string) {
		assertInvalidAutoRandomErr(sql, autoid.AutoRandomPKisNotHandleErrMsg, errCol)
	}
	assertExperimentDisabled := func(sql string) {
		assertInvalidAutoRandomErr(sql, autoid.AutoRandomExperimentalDisabledErrMsg)
	}
	assertAlterValue := func(sql string) {
		assertInvalidAutoRandomErr(sql, autoid.AutoRandomAlterErrMsg)
	}
	assertWithAutoInc := func(sql string) {
		assertInvalidAutoRandomErr(sql, autoid.AutoRandomIncompatibleWithAutoIncErrMsg)
	}
	assertOverflow := func(sql string, autoRandBits, maxFieldLength uint64) {
		assertInvalidAutoRandomErr(sql, autoid.AutoRandomOverflowErrMsg, autoRandBits, maxFieldLength)
	}
	assertModifyColType := func(sql string) {
		assertInvalidAutoRandomErr(sql, autoid.AutoRandomModifyColTypeErrMsg)
	}
	assertDefault := func(sql string) {
		assertInvalidAutoRandomErr(sql, autoid.AutoRandomIncompatibleWithDefaultValueErrMsg)
	}
	assertNonPositive := func(sql string) {
		assertInvalidAutoRandomErr(sql, autoid.AutoRandomNonPositive)
	}
	mustExecAndDrop := func(sql string, fns ...func()) {
		tk.MustExec(sql)
		for _, f := range fns {
			f()
		}
		tk.MustExec("drop table t")
	}

	testutil.ConfigTestUtils.SetupAutoRandomTestConfig()
	defer testutil.ConfigTestUtils.RestoreAutoRandomTestConfig()
	// PKIsHandle, but auto_random is defined on non-primary key.
	assertPKIsNotHandle("create table t (a bigint auto_random (3) primary key, b int auto_random (3))", "b")
	assertPKIsNotHandle("create table t (a bigint auto_random (3), b int auto_random(3), primary key(a))", "b")
	assertPKIsNotHandle("create table t (a bigint auto_random (3), b int auto_random(3) primary key)", "a")

	// PKIsNotHandle: no primary key.
	assertPKIsNotHandle("create table t (a int auto_random(3), b int)", "a")
	assertPKIsNotHandle("create table t (a bigint auto_random(3), b int)", "a")
	// PKIsNotHandle: primary key is not integer column.
	assertPKIsNotHandle("create table t (a char primary key auto_random(3), b int)", "a")
	assertPKIsNotHandle("create table t (a varchar(255) primary key auto_random(3), b int)", "a")
	assertPKIsNotHandle("create table t (a timestamp primary key auto_random(3), b int)", "a")
	// PKIsNotHandle: primary key is not a single column.
	assertPKIsNotHandle("create table t (a bigint auto_random(3), b int, primary key (a, b))", "a")
	assertPKIsNotHandle("create table t (a int auto_random(3), b int, c char, primary key (a, c))", "a")

	// Can not set auto_random along with auto_increment.
	assertWithAutoInc("create table t (a bigint auto_random(3) primary key auto_increment)")
	assertWithAutoInc("create table t (a bigint primary key auto_increment auto_random(3))")
	assertWithAutoInc("create table t (a bigint auto_increment primary key auto_random(3))")
	assertWithAutoInc("create table t (a bigint auto_random(3) auto_increment, primary key (a))")

	// Overflow data type max length.
	assertOverflow("create table t (a bigint auto_random(65) primary key)", 65, 64)
	assertOverflow("create table t (a int auto_random(33) primary key)", 33, 32)
	assertOverflow("create table t (a mediumint auto_random(25) primary key)", 25, 24)
	assertOverflow("create table t (a smallint auto_random(17) primary key)", 17, 16)
	assertOverflow("create table t (a tinyint auto_random(9) primary key)", 9, 8)

	assertNonPositive("create table t (a bigint auto_random(0) primary key)")

	// Can not set auto_random along with default.
	assertDefault("create table t (a int auto_random primary key default 3)")
	assertDefault("create table t (a bigint auto_random(2) primary key default 5)")
	mustExecAndDrop("create table t (a int auto_random primary key)", func() {
		assertDefault("alter table t modify column a int auto_random default 3")
	})

	// Basic usage.
	mustExecAndDrop("create table t (a bigint auto_random(4) primary key, b varchar(255))")
	mustExecAndDrop("create table t (a bigint primary key auto_random(4), b varchar(255))")
	mustExecAndDrop("create table t (a bigint auto_random(4), b varchar(255), primary key (a))")

	// Different primary key field types.
	mustExecAndDrop("create table t (a bigint auto_random(4) primary key)")
	mustExecAndDrop("create table t (a int auto_random(4) primary key)")
	mustExecAndDrop("create table t (a mediumint auto_random(4) primary key)")
	mustExecAndDrop("create table t (a smallint auto_random(4) primary key)")
	mustExecAndDrop("create table t (a tinyint auto_random(4) primary key)")

	// Auto_random can occur multiple times like other column attributes.
	mustExecAndDrop("create table t (a bigint auto_random(3) auto_random(2) primary key)")
	mustExecAndDrop("create table t (a int, b bigint auto_random(3) primary key auto_random(2))")
	mustExecAndDrop("create table t (a int auto_random(1) auto_random(2) auto_random(3), primary key (a))")

	// Add/drop the auto_random attribute is not allowed.
	mustExecAndDrop("create table t (a bigint auto_random(3) primary key)", func() {
		assertAlterValue("alter table t modify column a bigint")
		assertAlterValue("alter table t change column a b bigint")
	})
	mustExecAndDrop("create table t (a int, b char, c int auto_random(3), primary key(c))", func() {
		assertAlterValue("alter table t modify column c bigint")
		assertAlterValue("alter table t change column c d bigint")
	})
	mustExecAndDrop("create table t (a bigint primary key)", func() {
		assertAlterValue("alter table t modify column a bigint auto_random(3)")
		assertAlterValue("alter table t change column a b bigint auto_random(3)")
	})

	// Modifying the field type of a auto_random column is not allowed.
	mustExecAndDrop("create table t (a tinyint primary key auto_random(3))", func() {
		assertModifyColType("alter table t modify column a int auto_random(3)")
		assertModifyColType("alter table t modify column a mediumint auto_random(3)")
		assertModifyColType("alter table t modify column a smallint auto_random(3)")
	})

	// Disallow using it when allow-auto-random is not enabled.
	config.GetGlobalConfig().Experimental.AllowAutoRandom = false
	assertExperimentDisabled("create table auto_random_table (a int primary key auto_random(3))")
>>>>>>> 1516653a
}<|MERGE_RESOLUTION|>--- conflicted
+++ resolved
@@ -746,7 +746,6 @@
 	c.Assert(sub, Less, ddl.WaitTimeWhenErrorOccured)
 }
 
-<<<<<<< HEAD
 func (s *testSerialSuite) TestTableLocksEnable(c *C) {
 	tk := testkit.NewTestKit(c, s.store)
 	tk.MustExec("use test")
@@ -763,7 +762,8 @@
 	config.GetGlobalConfig().EnableTableLock = false
 	tk.MustExec("lock tables t1 write")
 	checkTableLock(c, tk.Se, "test", "t1", model.TableLockNone)
-=======
+}
+
 func (s *testSerialSuite) TestAutoRandom(c *C) {
 	tk := testkit.NewTestKit(c, s.store)
 	tk.MustExec("create database if not exists auto_random_db")
@@ -890,5 +890,4 @@
 	// Disallow using it when allow-auto-random is not enabled.
 	config.GetGlobalConfig().Experimental.AllowAutoRandom = false
 	assertExperimentDisabled("create table auto_random_table (a int primary key auto_random(3))")
->>>>>>> 1516653a
 }