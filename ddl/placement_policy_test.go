--- conflicted
+++ resolved
@@ -1317,17 +1317,6 @@
 	c.Assert(newTp.Meta().ID != tp.Meta().ID, IsTrue)
 	c.Assert(newTp.Meta().PlacementPolicyRef.ID, Equals, policy1.ID)
 	c.Assert(newTp.Meta().Partition.Definitions[1].PlacementPolicyRef.ID, Equals, policy2.ID)
-<<<<<<< HEAD
-}
-
-func (s *testDBSuite6) TestExchangePartitionWithPlacement(c *C) {
-	tk := testkit.NewTestKit(c, s.store)
-	tk.MustExec("set @@tidb_enable_exchange_partition=1")
-	tk.MustExec("use test")
-	tk.MustExec("drop table if exists t1, t2, tp")
-	tk.MustExec("drop placement policy if exists p1")
-	tk.MustExec("drop placement policy if exists p2")
-=======
 	for i := range []int{0, 1, 2} {
 		c.Assert(newTp.Meta().Partition.Definitions[i].ID != tp.Meta().Partition.Definitions[i].ID, IsTrue)
 	}
@@ -1340,7 +1329,6 @@
 	tk.MustExec("drop placement policy if exists p1")
 	tk.MustExec("drop placement policy if exists p2")
 	tk.MustExec("drop placement policy if exists p3")
->>>>>>> 4cee7a35
 
 	tk.MustExec("create placement policy p1 primary_region='r1' regions='r1'")
 	defer tk.MustExec("drop placement policy p1")
@@ -1348,38 +1336,15 @@
 	tk.MustExec("create placement policy p2 primary_region='r2' regions='r2'")
 	defer tk.MustExec("drop placement policy p2")
 
-<<<<<<< HEAD
-=======
 	tk.MustExec("create placement policy p3 primary_region='r3' regions='r3'")
 	defer tk.MustExec("drop placement policy p3")
 
->>>>>>> 4cee7a35
 	policy1, ok := tk.Se.GetInfoSchema().(infoschema.InfoSchema).PolicyByName(model.NewCIStr("p1"))
 	c.Assert(ok, IsTrue)
 
 	policy2, ok := tk.Se.GetInfoSchema().(infoschema.InfoSchema).PolicyByName(model.NewCIStr("p2"))
 	c.Assert(ok, IsTrue)
 
-<<<<<<< HEAD
-	tk.MustExec(`CREATE TABLE t1 (id INT) placement policy p1`)
-	defer tk.MustExec("drop table t1")
-
-	tk.MustExec(`CREATE TABLE t2 (id INT)`)
-	defer tk.MustExec("drop table t2")
-
-	t1, err := tk.Se.GetInfoSchema().(infoschema.InfoSchema).TableByName(model.NewCIStr("test"), model.NewCIStr("t1"))
-	c.Assert(err, IsNil)
-	t1ID := t1.Meta().ID
-
-	t2, err := tk.Se.GetInfoSchema().(infoschema.InfoSchema).TableByName(model.NewCIStr("test"), model.NewCIStr("t2"))
-	c.Assert(err, IsNil)
-	t2ID := t2.Meta().ID
-
-	tk.MustExec(`CREATE TABLE tp (id INT) primary_region="r1" regions="r1" PARTITION BY RANGE (id) (
-        PARTITION p0 VALUES LESS THAN (100),
-        PARTITION p1 VALUES LESS THAN (1000) placement policy p2,
-        PARTITION p2 VALUES LESS THAN (10000) primary_region="r1" regions="r1,r2"
-=======
 	policy3, ok := tk.Se.GetInfoSchema().(infoschema.InfoSchema).PolicyByName(model.NewCIStr("p3"))
 	c.Assert(ok, IsTrue)
 
@@ -1392,127 +1357,11 @@
         PARTITION p1 VALUES LESS THAN (1000) placement policy p2,
         PARTITION p2 VALUES LESS THAN (10000) placement policy p3,
         PARTITION p3 VALUES LESS THAN (100000) primary_region="r2" regions="r2"
->>>>>>> 4cee7a35
 	);`)
 	defer tk.MustExec("drop table tp")
 
 	tp, err := tk.Se.GetInfoSchema().(infoschema.InfoSchema).TableByName(model.NewCIStr("test"), model.NewCIStr("tp"))
 	c.Assert(err, IsNil)
-<<<<<<< HEAD
-	tpID := tp.Meta().ID
-	par0ID := tp.Meta().Partition.Definitions[0].ID
-	par1ID := tp.Meta().Partition.Definitions[1].ID
-	par2ID := tp.Meta().Partition.Definitions[2].ID
-
-	// exchange par0, t1
-	tk.MustExec("alter table tp exchange partition p0 with table t1")
-	tk.MustQuery("show create table t1").Check(testkit.Rows("" +
-		"t1 CREATE TABLE `t1` (\n" +
-		"  `id` int(11) DEFAULT NULL\n" +
-		") ENGINE=InnoDB DEFAULT CHARSET=utf8mb4 COLLATE=utf8mb4_bin /*T![placement] PLACEMENT POLICY=`p1` */"))
-	tk.MustQuery("show create table tp").Check(testkit.Rows("" +
-		"tp CREATE TABLE `tp` (\n" +
-		"  `id` int(11) DEFAULT NULL\n" +
-		") ENGINE=InnoDB DEFAULT CHARSET=utf8mb4 COLLATE=utf8mb4_bin /*T![placement] PRIMARY_REGION=\"r1\" REGIONS=\"r1\" */\n" +
-		"PARTITION BY RANGE ( `id` ) (\n" +
-		"  PARTITION `p0` VALUES LESS THAN (100),\n" +
-		"  PARTITION `p1` VALUES LESS THAN (1000) /*T![placement] PLACEMENT POLICY=`p2` */,\n" +
-		"  PARTITION `p2` VALUES LESS THAN (10000) /*T![placement] PRIMARY_REGION=\"r1\" REGIONS=\"r1,r2\" */\n" +
-		")"))
-	tp, err = tk.Se.GetInfoSchema().(infoschema.InfoSchema).TableByName(model.NewCIStr("test"), model.NewCIStr("tp"))
-	c.Assert(err, IsNil)
-	c.Assert(tp.Meta().ID, Equals, tpID)
-	c.Assert(tp.Meta().Partition.Definitions[0].ID, Equals, t1ID)
-	c.Assert(tp.Meta().Partition.Definitions[0].DirectPlacementOpts, IsNil)
-	c.Assert(tp.Meta().Partition.Definitions[0].PlacementPolicyRef, IsNil)
-	t1, err = tk.Se.GetInfoSchema().(infoschema.InfoSchema).TableByName(model.NewCIStr("test"), model.NewCIStr("t1"))
-	c.Assert(err, IsNil)
-	c.Assert(t1.Meta().ID, Equals, par0ID)
-	c.Assert(t1.Meta().DirectPlacementOpts, IsNil)
-	c.Assert(t1.Meta().PlacementPolicyRef.ID, Equals, policy1.ID)
-
-	// exchange par0, t2
-	tk.MustExec("alter table tp exchange partition p0 with table t2")
-	tk.MustQuery("show create table t2").Check(testkit.Rows("" +
-		"t2 CREATE TABLE `t2` (\n" +
-		"  `id` int(11) DEFAULT NULL\n" +
-		") ENGINE=InnoDB DEFAULT CHARSET=utf8mb4 COLLATE=utf8mb4_bin"))
-	tk.MustQuery("show create table tp").Check(testkit.Rows("" +
-		"tp CREATE TABLE `tp` (\n" +
-		"  `id` int(11) DEFAULT NULL\n" +
-		") ENGINE=InnoDB DEFAULT CHARSET=utf8mb4 COLLATE=utf8mb4_bin /*T![placement] PRIMARY_REGION=\"r1\" REGIONS=\"r1\" */\n" +
-		"PARTITION BY RANGE ( `id` ) (\n" +
-		"  PARTITION `p0` VALUES LESS THAN (100),\n" +
-		"  PARTITION `p1` VALUES LESS THAN (1000) /*T![placement] PLACEMENT POLICY=`p2` */,\n" +
-		"  PARTITION `p2` VALUES LESS THAN (10000) /*T![placement] PRIMARY_REGION=\"r1\" REGIONS=\"r1,r2\" */\n" +
-		")"))
-	tp, err = tk.Se.GetInfoSchema().(infoschema.InfoSchema).TableByName(model.NewCIStr("test"), model.NewCIStr("tp"))
-	c.Assert(err, IsNil)
-	c.Assert(tp.Meta().ID, Equals, tpID)
-	c.Assert(tp.Meta().Partition.Definitions[0].ID, Equals, t2ID)
-	c.Assert(tp.Meta().Partition.Definitions[0].DirectPlacementOpts, IsNil)
-	c.Assert(tp.Meta().Partition.Definitions[0].PlacementPolicyRef, IsNil)
-	t2, err = tk.Se.GetInfoSchema().(infoschema.InfoSchema).TableByName(model.NewCIStr("test"), model.NewCIStr("t2"))
-	c.Assert(err, IsNil)
-	c.Assert(t2.Meta().ID, Equals, t1ID)
-	c.Assert(t2.Meta().DirectPlacementOpts, IsNil)
-	c.Assert(t2.Meta().PlacementPolicyRef, IsNil)
-
-	// exchange par1, t1
-	tk.MustExec("alter table tp exchange partition p1 with table t1")
-	tk.MustQuery("show create table t1").Check(testkit.Rows("" +
-		"t1 CREATE TABLE `t1` (\n" +
-		"  `id` int(11) DEFAULT NULL\n" +
-		") ENGINE=InnoDB DEFAULT CHARSET=utf8mb4 COLLATE=utf8mb4_bin /*T![placement] PLACEMENT POLICY=`p1` */"))
-	tk.MustQuery("show create table tp").Check(testkit.Rows("" +
-		"tp CREATE TABLE `tp` (\n" +
-		"  `id` int(11) DEFAULT NULL\n" +
-		") ENGINE=InnoDB DEFAULT CHARSET=utf8mb4 COLLATE=utf8mb4_bin /*T![placement] PRIMARY_REGION=\"r1\" REGIONS=\"r1\" */\n" +
-		"PARTITION BY RANGE ( `id` ) (\n" +
-		"  PARTITION `p0` VALUES LESS THAN (100),\n" +
-		"  PARTITION `p1` VALUES LESS THAN (1000) /*T![placement] PLACEMENT POLICY=`p2` */,\n" +
-		"  PARTITION `p2` VALUES LESS THAN (10000) /*T![placement] PRIMARY_REGION=\"r1\" REGIONS=\"r1,r2\" */\n" +
-		")"))
-	tp, err = tk.Se.GetInfoSchema().(infoschema.InfoSchema).TableByName(model.NewCIStr("test"), model.NewCIStr("tp"))
-	c.Assert(err, IsNil)
-	c.Assert(tp.Meta().ID, Equals, tpID)
-	c.Assert(tp.Meta().Partition.Definitions[1].ID, Equals, par0ID)
-	c.Assert(tp.Meta().Partition.Definitions[1].DirectPlacementOpts, IsNil)
-	c.Assert(tp.Meta().Partition.Definitions[1].PlacementPolicyRef.ID, Equals, policy2.ID)
-	t1, err = tk.Se.GetInfoSchema().(infoschema.InfoSchema).TableByName(model.NewCIStr("test"), model.NewCIStr("t1"))
-	c.Assert(err, IsNil)
-	c.Assert(t1.Meta().ID, Equals, par1ID)
-	c.Assert(t1.Meta().DirectPlacementOpts, IsNil)
-	c.Assert(t1.Meta().PlacementPolicyRef.ID, Equals, policy1.ID)
-
-	// exchange par2, t2
-	tk.MustExec("alter table tp exchange partition p2 with table t2")
-	tk.MustQuery("show create table t2").Check(testkit.Rows("" +
-		"t2 CREATE TABLE `t2` (\n" +
-		"  `id` int(11) DEFAULT NULL\n" +
-		") ENGINE=InnoDB DEFAULT CHARSET=utf8mb4 COLLATE=utf8mb4_bin"))
-	tk.MustQuery("show create table tp").Check(testkit.Rows("" +
-		"tp CREATE TABLE `tp` (\n" +
-		"  `id` int(11) DEFAULT NULL\n" +
-		") ENGINE=InnoDB DEFAULT CHARSET=utf8mb4 COLLATE=utf8mb4_bin /*T![placement] PRIMARY_REGION=\"r1\" REGIONS=\"r1\" */\n" +
-		"PARTITION BY RANGE ( `id` ) (\n" +
-		"  PARTITION `p0` VALUES LESS THAN (100),\n" +
-		"  PARTITION `p1` VALUES LESS THAN (1000) /*T![placement] PLACEMENT POLICY=`p2` */,\n" +
-		"  PARTITION `p2` VALUES LESS THAN (10000) /*T![placement] PRIMARY_REGION=\"r1\" REGIONS=\"r1,r2\" */\n" +
-		")"))
-	tp, err = tk.Se.GetInfoSchema().(infoschema.InfoSchema).TableByName(model.NewCIStr("test"), model.NewCIStr("tp"))
-	c.Assert(err, IsNil)
-	c.Assert(tp.Meta().ID, Equals, tpID)
-	c.Assert(tp.Meta().Partition.Definitions[2].ID, Equals, t1ID)
-	c.Assert(tp.Meta().Partition.Definitions[2].DirectPlacementOpts.PrimaryRegion, Equals, "r1")
-	c.Assert(tp.Meta().Partition.Definitions[2].DirectPlacementOpts.Regions, Equals, "r1,r2")
-	c.Assert(tp.Meta().Partition.Definitions[2].PlacementPolicyRef, IsNil)
-	t2, err = tk.Se.GetInfoSchema().(infoschema.InfoSchema).TableByName(model.NewCIStr("test"), model.NewCIStr("t2"))
-	c.Assert(err, IsNil)
-	c.Assert(t2.Meta().ID, Equals, par2ID)
-	c.Assert(t2.Meta().DirectPlacementOpts, IsNil)
-	c.Assert(t2.Meta().PlacementPolicyRef, IsNil)
-=======
 
 	tk.MustExec("ALTER TABLE tp TRUNCATE partition p1,p3")
 	newTp, err := tk.Se.GetInfoSchema().(infoschema.InfoSchema).TableByName(model.NewCIStr("test"), model.NewCIStr("tp"))
@@ -1536,5 +1385,162 @@
 		"  PARTITION `p2` VALUES LESS THAN (10000) /*T![placement] PLACEMENT POLICY=`p3` */,\n" +
 		"  PARTITION `p3` VALUES LESS THAN (100000) /*T![placement] PRIMARY_REGION=\"r2\" REGIONS=\"r2\" */\n" +
 		")"))
->>>>>>> 4cee7a35
+}
+
+func (s *testDBSuite6) TestExchangePartitionWithPlacement(c *C) {
+	tk := testkit.NewTestKit(c, s.store)
+	tk.MustExec("set @@tidb_enable_exchange_partition=1")
+	tk.MustExec("use test")
+	tk.MustExec("drop table if exists t1, t2, tp")
+	tk.MustExec("drop placement policy if exists p1")
+	tk.MustExec("drop placement policy if exists p2")
+
+	tk.MustExec("create placement policy p1 primary_region='r1' regions='r1'")
+	defer tk.MustExec("drop placement policy p1")
+
+	tk.MustExec("create placement policy p2 primary_region='r2' regions='r2'")
+	defer tk.MustExec("drop placement policy p2")
+
+	policy1, ok := tk.Se.GetInfoSchema().(infoschema.InfoSchema).PolicyByName(model.NewCIStr("p1"))
+	c.Assert(ok, IsTrue)
+
+	policy2, ok := tk.Se.GetInfoSchema().(infoschema.InfoSchema).PolicyByName(model.NewCIStr("p2"))
+	c.Assert(ok, IsTrue)
+
+	tk.MustExec(`CREATE TABLE t1 (id INT) placement policy p1`)
+	defer tk.MustExec("drop table t1")
+
+	tk.MustExec(`CREATE TABLE t2 (id INT)`)
+	defer tk.MustExec("drop table t2")
+
+	t1, err := tk.Se.GetInfoSchema().(infoschema.InfoSchema).TableByName(model.NewCIStr("test"), model.NewCIStr("t1"))
+	c.Assert(err, IsNil)
+	t1ID := t1.Meta().ID
+
+	t2, err := tk.Se.GetInfoSchema().(infoschema.InfoSchema).TableByName(model.NewCIStr("test"), model.NewCIStr("t2"))
+	c.Assert(err, IsNil)
+	t2ID := t2.Meta().ID
+
+	tk.MustExec(`CREATE TABLE tp (id INT) primary_region="r1" regions="r1" PARTITION BY RANGE (id) (
+        PARTITION p0 VALUES LESS THAN (100),
+        PARTITION p1 VALUES LESS THAN (1000) placement policy p2,
+        PARTITION p2 VALUES LESS THAN (10000) primary_region="r1" regions="r1,r2"
+	);`)
+	defer tk.MustExec("drop table tp")
+
+	tp, err := tk.Se.GetInfoSchema().(infoschema.InfoSchema).TableByName(model.NewCIStr("test"), model.NewCIStr("tp"))
+	c.Assert(err, IsNil)
+	tpID := tp.Meta().ID
+	par0ID := tp.Meta().Partition.Definitions[0].ID
+	par1ID := tp.Meta().Partition.Definitions[1].ID
+	par2ID := tp.Meta().Partition.Definitions[2].ID
+
+	// exchange par0, t1
+	tk.MustExec("alter table tp exchange partition p0 with table t1")
+	tk.MustQuery("show create table t1").Check(testkit.Rows("" +
+		"t1 CREATE TABLE `t1` (\n" +
+		"  `id` int(11) DEFAULT NULL\n" +
+		") ENGINE=InnoDB DEFAULT CHARSET=utf8mb4 COLLATE=utf8mb4_bin /*T![placement] PLACEMENT POLICY=`p1` */"))
+	tk.MustQuery("show create table tp").Check(testkit.Rows("" +
+		"tp CREATE TABLE `tp` (\n" +
+		"  `id` int(11) DEFAULT NULL\n" +
+		") ENGINE=InnoDB DEFAULT CHARSET=utf8mb4 COLLATE=utf8mb4_bin /*T![placement] PRIMARY_REGION=\"r1\" REGIONS=\"r1\" */\n" +
+		"PARTITION BY RANGE ( `id` ) (\n" +
+		"  PARTITION `p0` VALUES LESS THAN (100),\n" +
+		"  PARTITION `p1` VALUES LESS THAN (1000) /*T![placement] PLACEMENT POLICY=`p2` */,\n" +
+		"  PARTITION `p2` VALUES LESS THAN (10000) /*T![placement] PRIMARY_REGION=\"r1\" REGIONS=\"r1,r2\" */\n" +
+		")"))
+	tp, err = tk.Se.GetInfoSchema().(infoschema.InfoSchema).TableByName(model.NewCIStr("test"), model.NewCIStr("tp"))
+	c.Assert(err, IsNil)
+	c.Assert(tp.Meta().ID, Equals, tpID)
+	c.Assert(tp.Meta().Partition.Definitions[0].ID, Equals, t1ID)
+	c.Assert(tp.Meta().Partition.Definitions[0].DirectPlacementOpts, IsNil)
+	c.Assert(tp.Meta().Partition.Definitions[0].PlacementPolicyRef, IsNil)
+	t1, err = tk.Se.GetInfoSchema().(infoschema.InfoSchema).TableByName(model.NewCIStr("test"), model.NewCIStr("t1"))
+	c.Assert(err, IsNil)
+	c.Assert(t1.Meta().ID, Equals, par0ID)
+	c.Assert(t1.Meta().DirectPlacementOpts, IsNil)
+	c.Assert(t1.Meta().PlacementPolicyRef.ID, Equals, policy1.ID)
+
+	// exchange par0, t2
+	tk.MustExec("alter table tp exchange partition p0 with table t2")
+	tk.MustQuery("show create table t2").Check(testkit.Rows("" +
+		"t2 CREATE TABLE `t2` (\n" +
+		"  `id` int(11) DEFAULT NULL\n" +
+		") ENGINE=InnoDB DEFAULT CHARSET=utf8mb4 COLLATE=utf8mb4_bin"))
+	tk.MustQuery("show create table tp").Check(testkit.Rows("" +
+		"tp CREATE TABLE `tp` (\n" +
+		"  `id` int(11) DEFAULT NULL\n" +
+		") ENGINE=InnoDB DEFAULT CHARSET=utf8mb4 COLLATE=utf8mb4_bin /*T![placement] PRIMARY_REGION=\"r1\" REGIONS=\"r1\" */\n" +
+		"PARTITION BY RANGE ( `id` ) (\n" +
+		"  PARTITION `p0` VALUES LESS THAN (100),\n" +
+		"  PARTITION `p1` VALUES LESS THAN (1000) /*T![placement] PLACEMENT POLICY=`p2` */,\n" +
+		"  PARTITION `p2` VALUES LESS THAN (10000) /*T![placement] PRIMARY_REGION=\"r1\" REGIONS=\"r1,r2\" */\n" +
+		")"))
+	tp, err = tk.Se.GetInfoSchema().(infoschema.InfoSchema).TableByName(model.NewCIStr("test"), model.NewCIStr("tp"))
+	c.Assert(err, IsNil)
+	c.Assert(tp.Meta().ID, Equals, tpID)
+	c.Assert(tp.Meta().Partition.Definitions[0].ID, Equals, t2ID)
+	c.Assert(tp.Meta().Partition.Definitions[0].DirectPlacementOpts, IsNil)
+	c.Assert(tp.Meta().Partition.Definitions[0].PlacementPolicyRef, IsNil)
+	t2, err = tk.Se.GetInfoSchema().(infoschema.InfoSchema).TableByName(model.NewCIStr("test"), model.NewCIStr("t2"))
+	c.Assert(err, IsNil)
+	c.Assert(t2.Meta().ID, Equals, t1ID)
+	c.Assert(t2.Meta().DirectPlacementOpts, IsNil)
+	c.Assert(t2.Meta().PlacementPolicyRef, IsNil)
+
+	// exchange par1, t1
+	tk.MustExec("alter table tp exchange partition p1 with table t1")
+	tk.MustQuery("show create table t1").Check(testkit.Rows("" +
+		"t1 CREATE TABLE `t1` (\n" +
+		"  `id` int(11) DEFAULT NULL\n" +
+		") ENGINE=InnoDB DEFAULT CHARSET=utf8mb4 COLLATE=utf8mb4_bin /*T![placement] PLACEMENT POLICY=`p1` */"))
+	tk.MustQuery("show create table tp").Check(testkit.Rows("" +
+		"tp CREATE TABLE `tp` (\n" +
+		"  `id` int(11) DEFAULT NULL\n" +
+		") ENGINE=InnoDB DEFAULT CHARSET=utf8mb4 COLLATE=utf8mb4_bin /*T![placement] PRIMARY_REGION=\"r1\" REGIONS=\"r1\" */\n" +
+		"PARTITION BY RANGE ( `id` ) (\n" +
+		"  PARTITION `p0` VALUES LESS THAN (100),\n" +
+		"  PARTITION `p1` VALUES LESS THAN (1000) /*T![placement] PLACEMENT POLICY=`p2` */,\n" +
+		"  PARTITION `p2` VALUES LESS THAN (10000) /*T![placement] PRIMARY_REGION=\"r1\" REGIONS=\"r1,r2\" */\n" +
+		")"))
+	tp, err = tk.Se.GetInfoSchema().(infoschema.InfoSchema).TableByName(model.NewCIStr("test"), model.NewCIStr("tp"))
+	c.Assert(err, IsNil)
+	c.Assert(tp.Meta().ID, Equals, tpID)
+	c.Assert(tp.Meta().Partition.Definitions[1].ID, Equals, par0ID)
+	c.Assert(tp.Meta().Partition.Definitions[1].DirectPlacementOpts, IsNil)
+	c.Assert(tp.Meta().Partition.Definitions[1].PlacementPolicyRef.ID, Equals, policy2.ID)
+	t1, err = tk.Se.GetInfoSchema().(infoschema.InfoSchema).TableByName(model.NewCIStr("test"), model.NewCIStr("t1"))
+	c.Assert(err, IsNil)
+	c.Assert(t1.Meta().ID, Equals, par1ID)
+	c.Assert(t1.Meta().DirectPlacementOpts, IsNil)
+	c.Assert(t1.Meta().PlacementPolicyRef.ID, Equals, policy1.ID)
+
+	// exchange par2, t2
+	tk.MustExec("alter table tp exchange partition p2 with table t2")
+	tk.MustQuery("show create table t2").Check(testkit.Rows("" +
+		"t2 CREATE TABLE `t2` (\n" +
+		"  `id` int(11) DEFAULT NULL\n" +
+		") ENGINE=InnoDB DEFAULT CHARSET=utf8mb4 COLLATE=utf8mb4_bin"))
+	tk.MustQuery("show create table tp").Check(testkit.Rows("" +
+		"tp CREATE TABLE `tp` (\n" +
+		"  `id` int(11) DEFAULT NULL\n" +
+		") ENGINE=InnoDB DEFAULT CHARSET=utf8mb4 COLLATE=utf8mb4_bin /*T![placement] PRIMARY_REGION=\"r1\" REGIONS=\"r1\" */\n" +
+		"PARTITION BY RANGE ( `id` ) (\n" +
+		"  PARTITION `p0` VALUES LESS THAN (100),\n" +
+		"  PARTITION `p1` VALUES LESS THAN (1000) /*T![placement] PLACEMENT POLICY=`p2` */,\n" +
+		"  PARTITION `p2` VALUES LESS THAN (10000) /*T![placement] PRIMARY_REGION=\"r1\" REGIONS=\"r1,r2\" */\n" +
+		")"))
+	tp, err = tk.Se.GetInfoSchema().(infoschema.InfoSchema).TableByName(model.NewCIStr("test"), model.NewCIStr("tp"))
+	c.Assert(err, IsNil)
+	c.Assert(tp.Meta().ID, Equals, tpID)
+	c.Assert(tp.Meta().Partition.Definitions[2].ID, Equals, t1ID)
+	c.Assert(tp.Meta().Partition.Definitions[2].DirectPlacementOpts.PrimaryRegion, Equals, "r1")
+	c.Assert(tp.Meta().Partition.Definitions[2].DirectPlacementOpts.Regions, Equals, "r1,r2")
+	c.Assert(tp.Meta().Partition.Definitions[2].PlacementPolicyRef, IsNil)
+	t2, err = tk.Se.GetInfoSchema().(infoschema.InfoSchema).TableByName(model.NewCIStr("test"), model.NewCIStr("t2"))
+	c.Assert(err, IsNil)
+	c.Assert(t2.Meta().ID, Equals, par2ID)
+	c.Assert(t2.Meta().DirectPlacementOpts, IsNil)
+	c.Assert(t2.Meta().PlacementPolicyRef, IsNil)
 }