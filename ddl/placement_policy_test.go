// Copyright 2021 PingCAP, Inc.
//
// Licensed under the Apache License, Version 2.0 (the "License");
// you may not use this file except in compliance with the License.
// You may obtain a copy of the License at
//
//     http://www.apache.org/licenses/LICENSE-2.0
//
// Unless required by applicable law or agreed to in writing, software
// distributed under the License is distributed on an "AS IS" BASIS,
// WITHOUT WARRANTIES OR CONDITIONS OF ANY KIND, either express or implied.
// See the License for the specific language governing permissions and
// limitations under the License.

package ddl_test

import (
	"context"
	"encoding/json"
	"fmt"
	"math"
	"strconv"

	. "github.com/pingcap/check"
	"github.com/pingcap/failpoint"
	"github.com/pingcap/tidb/ddl"
	"github.com/pingcap/tidb/ddl/placement"
	"github.com/pingcap/tidb/domain"
	"github.com/pingcap/tidb/domain/infosync"
	mysql "github.com/pingcap/tidb/errno"
	"github.com/pingcap/tidb/infoschema"
	"github.com/pingcap/tidb/kv"
	"github.com/pingcap/tidb/meta"
	"github.com/pingcap/tidb/parser/model"
	"github.com/pingcap/tidb/sessionctx"
	"github.com/pingcap/tidb/store/gcworker"
	"github.com/pingcap/tidb/util/testkit"
	"github.com/pingcap/tidb/util/testutil"
)

func clearAllBundles(c *C) {
	bundles, err := infosync.GetAllRuleBundles(context.TODO())
	c.Assert(err, IsNil)
	clearBundles := make([]*placement.Bundle, 0, len(bundles))
	for _, bundle := range bundles {
		clearBundles = append(clearBundles, &placement.Bundle{ID: bundle.ID})
	}
	err = infosync.PutRuleBundles(context.TODO(), clearBundles)
	c.Assert(err, IsNil)
}

<<<<<<< HEAD
func (s *testDBSuite6) TestPlacementFollowers(c *C) {
	tk := testkit.NewTestKit(c, s.store)
	tk.MustExec("use test")

	tk.MustExec("drop placement policy if exists x")
	tk.MustGetErrMsg("create placement policy x FOLLOWERS=99", "invalid placement option: followers should be less than or equal to 8: 99")

    tk.MustExec("drop placement policy if exists x")
	tk.MustExec("create placement policy x FOLLOWERS=4")
	tk.MustGetErrMsg("alter placement policy x FOLLOWERS=99", "invalid placement option: followers should be less than or equal to 8: 99")

	tk.MustExec("drop table if exists t1")
	tk.MustGetErrMsg("create table t1 (a int) followers=99;", "invalid placement option: followers should be less than or equal to 8: 99")

	tk.MustExec("drop table if exists t1")
	tk.MustExec("create table t1 (a int) followers=4;")
	tk.MustGetErrMsg("alter table t1 followers=99;", "invalid placement option: followers should be less than or equal to 8: 99")

//	tk.MustQuery("show warnings").Check(testkit.Rows("Note 8238 Placement policy 'X' already exists"))
=======
func checkExistTableBundlesInPD(c *C, do *domain.Domain, dbName string, tbName string) {
	tblInfo, err := do.InfoSchema().TableByName(model.NewCIStr(dbName), model.NewCIStr(tbName))
	c.Assert(err, IsNil)

	c.Assert(kv.RunInNewTxn(context.TODO(), do.Store(), false, func(ctx context.Context, txn kv.Transaction) error {
		t := meta.NewMeta(txn)
		checkTableBundlesInPD(c, t, tblInfo.Meta())
		return nil
	}), IsNil)
}

func checkAllBundlesNotChange(c *C, bundles []*placement.Bundle) {
	currentBundles, err := infosync.GetAllRuleBundles(context.TODO())
	c.Assert(err, IsNil)

	bundlesMap := make(map[string]*placement.Bundle)
	for _, bundle := range currentBundles {
		bundlesMap[bundle.ID] = bundle
	}
	c.Assert(len(bundlesMap), Equals, len(currentBundles))
	c.Assert(len(currentBundles), Equals, len(bundles))

	for _, bundle := range bundles {
		got, ok := bundlesMap[bundle.ID]
		c.Assert(ok, IsTrue)

		expectedJSON, err := json.Marshal(bundle)
		c.Assert(err, IsNil)

		gotJSON, err := json.Marshal(got)
		c.Assert(err, IsNil)
		c.Assert(string(gotJSON), Equals, string(expectedJSON))
	}
}

func checkTableBundlesInPD(c *C, t *meta.Meta, tblInfo *model.TableInfo) {
	checks := make([]*struct {
		ID     string
		bundle *placement.Bundle
	}, 0)

	bundle, err := placement.NewTableBundle(t, tblInfo)
	c.Assert(err, IsNil)
	checks = append(checks, &struct {
		ID     string
		bundle *placement.Bundle
	}{ID: placement.GroupID(tblInfo.ID), bundle: bundle})

	if tblInfo.Partition != nil {
		for _, def := range tblInfo.Partition.Definitions {
			bundle, err := placement.NewPartitionBundle(t, def)
			c.Assert(err, IsNil)
			checks = append(checks, &struct {
				ID     string
				bundle *placement.Bundle
			}{ID: placement.GroupID(def.ID), bundle: bundle})
		}
	}

	for _, check := range checks {
		got, err := infosync.GetRuleBundle(context.TODO(), check.ID)
		c.Assert(err, IsNil)
		if check.bundle == nil {
			c.Assert(got.IsEmpty(), IsTrue)
		} else {
			expectedJSON, err := json.Marshal(check.bundle)
			c.Assert(err, IsNil)

			gotJSON, err := json.Marshal(got)
			c.Assert(err, IsNil)
			c.Assert(string(gotJSON), Equals, string(expectedJSON))
		}
	}
>>>>>>> 4b48e55a
}

func (s *testDBSuite6) TestPlacementPolicy(c *C) {
	clearAllBundles(c)
	tk := testkit.NewTestKit(c, s.store)
	tk.MustExec("use test")
	tk.MustExec("drop placement policy if exists x")

	originalHook := s.dom.DDL().GetHook()
	defer s.dom.DDL().(ddl.DDLForTest).SetHook(originalHook)

	hook := &ddl.TestDDLCallback{}
	var policyID int64
	hook.OnJobUpdatedExported = func(job *model.Job) {
		if policyID != 0 {
			return
		}
		// job.SchemaID will be assigned when the policy is created.
		if job.SchemaName == "x" && job.Type == model.ActionCreatePlacementPolicy && job.SchemaID != 0 {
			policyID = job.SchemaID
			return
		}
	}
	s.dom.DDL().(ddl.DDLForTest).SetHook(hook)

	tk.MustExec("create placement policy x " +
		"LEARNERS=1 " +
		"LEARNER_CONSTRAINTS=\"[+region=cn-west-1]\" " +
		"FOLLOWERS=3 " +
		"FOLLOWER_CONSTRAINTS=\"[+disk=ssd]\"")

	checkFunc := func(policyInfo *model.PolicyInfo) {
		c.Assert(policyInfo.ID != 0, Equals, true)
		c.Assert(policyInfo.Name.L, Equals, "x")
		c.Assert(policyInfo.Followers, Equals, uint64(3))
		c.Assert(policyInfo.FollowerConstraints, Equals, "[+disk=ssd]")
		c.Assert(policyInfo.Voters, Equals, uint64(0))
		c.Assert(policyInfo.VoterConstraints, Equals, "")
		c.Assert(policyInfo.Learners, Equals, uint64(1))
		c.Assert(policyInfo.LearnerConstraints, Equals, "[+region=cn-west-1]")
		c.Assert(policyInfo.State, Equals, model.StatePublic)
		c.Assert(policyInfo.Schedule, Equals, "")
	}

	// Check the policy is correctly reloaded in the information schema.
	po := testGetPolicyByNameFromIS(c, tk.Se, "x")
	checkFunc(po)

	// Check the policy is correctly written in the kv meta.
	po = testGetPolicyByIDFromMeta(c, s.store, policyID)
	checkFunc(po)

	tk.MustGetErrCode("create placement policy x "+
		"PRIMARY_REGION=\"cn-east-1\" "+
		"REGIONS=\"cn-east-1,cn-east-2\" ", mysql.ErrPlacementPolicyExists)

	tk.MustGetErrCode("create placement policy X "+
		"PRIMARY_REGION=\"cn-east-1\" "+
		"REGIONS=\"cn-east-1,cn-east-2\" ", mysql.ErrPlacementPolicyExists)

	tk.MustGetErrCode("create placement policy `X` "+
		"PRIMARY_REGION=\"cn-east-1\" "+
		"REGIONS=\"cn-east-1,cn-east-2\" ", mysql.ErrPlacementPolicyExists)

	tk.MustExec("create placement policy if not exists X " +
		"PRIMARY_REGION=\"cn-east-1\" " +
		"REGIONS=\"cn-east-1,cn-east-2\" ")
	tk.MustQuery("show warnings").Check(testkit.Rows("Note 8238 Placement policy 'X' already exists"))

	bundles, err := infosync.GetAllRuleBundles(context.TODO())
	c.Assert(err, IsNil)
	c.Assert(0, Equals, len(bundles))

	tk.MustExec("drop placement policy x")
	tk.MustGetErrCode("drop placement policy x", mysql.ErrPlacementPolicyNotExists)
	tk.MustExec("drop placement policy if exists x")
	tk.MustQuery("show warnings").Check(testkit.Rows("Note 8239 Unknown placement policy 'x'"))

	// TODO: privilege check & constraint syntax check.
}

func testGetPolicyByIDFromMeta(c *C, store kv.Storage, policyID int64) *model.PolicyInfo {
	var (
		policyInfo *model.PolicyInfo
		err        error
	)
	err1 := kv.RunInNewTxn(context.Background(), store, false, func(ctx context.Context, txn kv.Transaction) error {
		t := meta.NewMeta(txn)
		policyInfo, err = t.GetPolicy(policyID)
		if err != nil {
			return err
		}
		return nil
	})
	c.Assert(err1, IsNil)
	c.Assert(policyInfo, NotNil)
	return policyInfo
}

func testGetPolicyByNameFromIS(c *C, ctx sessionctx.Context, policy string) *model.PolicyInfo {
	dom := domain.GetDomain(ctx)
	// Make sure the table schema is the new schema.
	err := dom.Reload()
	c.Assert(err, IsNil)
	po, ok := dom.InfoSchema().PolicyByName(model.NewCIStr(policy))
	c.Assert(ok, Equals, true)
	return po
}

func (s *testDBSuite6) TestPlacementValidation(c *C) {
	tk := testkit.NewTestKit(c, s.store)
	tk.MustExec("use test")
	tk.MustExec("drop placement policy if exists x")

	cases := []struct {
		name     string
		settings string
		success  bool
		errmsg   string
	}{
		{
			name: "Dict is not allowed for common constraint",
			settings: "LEARNERS=1 " +
				"LEARNER_CONSTRAINTS=\"[+zone=cn-west-1]\" " +
				"CONSTRAINTS=\"{'+disk=ssd':2}\"",
			errmsg: "invalid label constraints format: 'Constraints' should be [constraint1, ...] or any yaml compatible array representation",
		},
		{
			name: "constraints may be incompatible with itself",
			settings: "FOLLOWERS=3 LEARNERS=1 " +
				"LEARNER_CONSTRAINTS=\"[+zone=cn-west-1, +zone=cn-west-2]\"",
			errmsg: "invalid label constraints format: should be [constraint1, ...] (error conflicting label constraints: '+zone=cn-west-2' and '+zone=cn-west-1'), {constraint1: cnt1, ...} (error yaml: unmarshal errors:\n" +
				"  line 1: cannot unmarshal !!seq into map[string]int), or any yaml compatible representation: invalid LearnerConstraints",
		},
		{
			settings: "PRIMARY_REGION=\"cn-east-1\" " +
				"REGIONS=\"cn-east-1,cn-east-2\" ",
			success: true,
		},
	}

	// test for create
	for _, ca := range cases {
		sql := fmt.Sprintf("%s %s", "create placement policy x", ca.settings)
		if ca.success {
			tk.MustExec(sql)
			tk.MustExec("drop placement policy if exists x")
		} else {
			err := tk.ExecToErr(sql)
			c.Assert(err, NotNil, Commentf(ca.name))
			c.Assert(err.Error(), Equals, ca.errmsg, Commentf(ca.name))
		}
	}

	// test for alter
	tk.MustExec("create placement policy x primary_region=\"cn-east-1\" regions=\"cn-east-1,cn-east\"")
	for _, ca := range cases {
		sql := fmt.Sprintf("%s %s", "alter placement policy x", ca.settings)
		if ca.success {
			tk.MustExec(sql)
			tk.MustExec("alter placement policy x primary_region=\"cn-east-1\" regions=\"cn-east-1,cn-east\"")
		} else {
			err := tk.ExecToErr(sql)
			c.Assert(err, NotNil)
			c.Assert(err.Error(), Equals, ca.errmsg)
			tk.MustQuery("show placement where target='POLICY x'").Check(testkit.Rows("POLICY x PRIMARY_REGION=\"cn-east-1\" REGIONS=\"cn-east-1,cn-east\" NULL"))
		}
	}
	tk.MustExec("drop placement policy x")
}

func (s *testDBSuite6) TestSkipPlacementValidation(c *C) {
	tk := testkit.NewTestKit(c, s.store)
	tk.MustExec("use test")
	tk.MustExec("drop placement policy if exists x")
	tk.MustExec("drop placement policy if exists y")
	tk.MustExec("drop table if exists t, t_range_p")

	tk.MustExec("create placement policy `y` followers=2;")
	tk.MustExec("alter database test placement policy='y'")
	tk.MustQuery(`show create database test`).Check(testutil.RowsWithSep("|",
		"test CREATE DATABASE `test` /*!40100 DEFAULT CHARACTER SET utf8mb4 */ /*T![placement] PLACEMENT POLICY=`y` */",
	))

	tk.MustQuery(`select @@PLACEMENT_CHECKS;`).Check(testkit.Rows("1"))
	tk.MustGetErrCode("create table t(a int) PLACEMENT POLICY=\"x\"", mysql.ErrPlacementPolicyNotExists)

	tk.MustExec("SET PLACEMENT_CHECKS = 0;")
	tk.MustQuery(`select @@PLACEMENT_CHECKS;`).Check(testkit.Rows("0"))

	// Test for `Create`
	// Test `CREATE DATABASE`: Skip the check, and create database with default placement option.
	tk.MustExec("create database db_skip_validation PLACEMENT POLICY=\"x\"")
	tk.MustQuery(`show create database db_skip_validation`).Check(testutil.RowsWithSep("|",
		"db_skip_validation CREATE DATABASE `db_skip_validation` /*!40100 DEFAULT CHARACTER SET utf8mb4 */",
	))
	// Test `CREATE TABLE`: Skip the check, and inherit from the database placement policy when create table
	tk.MustExec("create table t(a int) PLACEMENT POLICY=\"x\"")
	tk.MustQuery("show create table t").Check(testkit.Rows("t CREATE TABLE `t` (\n" +
		"  `a` int(11) DEFAULT NULL\n" +
		") ENGINE=InnoDB DEFAULT CHARSET=utf8mb4 COLLATE=utf8mb4_bin /*T![placement] PLACEMENT POLICY=`y` */"))
	// Test `CREATE PARTITION`: Skip the check, and inherit from the table placement policy when create partition
	tk.MustExec("create table t_range_p(id int) placement policy y partition by range(id) (" +
		"PARTITION p0 VALUES LESS THAN (100)," +
		"PARTITION p1 VALUES LESS THAN (1000) placement policy x)",
	)
	tk.MustQuery("show create table t_range_p").Check(testkit.Rows("t_range_p CREATE TABLE `t_range_p` (\n" +
		"  `id` int(11) DEFAULT NULL\n" +
		") ENGINE=InnoDB DEFAULT CHARSET=utf8mb4 COLLATE=utf8mb4_bin /*T![placement] PLACEMENT POLICY=`y` */\n" +
		"PARTITION BY RANGE (`id`)\n" +
		"(PARTITION `p0` VALUES LESS THAN (100),\n" +
		" PARTITION `p1` VALUES LESS THAN (1000))",
	))

	// Test for `ALTER`
	// Test `ALTER DATABASE`: Skip the check, keep the original opts.
	tk.MustExec("alter database db_skip_validation PLACEMENT POLICY=\"x\"")
	c.Assert(tk.Se.GetSessionVars().StmtCtx.GetWarnings(), HasLen, 1)
	tk.MustQuery(`show create database db_skip_validation`).Check(testutil.RowsWithSep("|",
		"db_skip_validation CREATE DATABASE `db_skip_validation` /*!40100 DEFAULT CHARACTER SET utf8mb4 */",
	))
	// Test `ALTER TABLE`: Skip the check, keep the original opts.
	tk.MustExec("alter table t PLACEMENT POLICY=\"x\"")
	tk.MustQuery("show create table t").Check(testkit.Rows("t CREATE TABLE `t` (\n" +
		"  `a` int(11) DEFAULT NULL\n" +
		") ENGINE=InnoDB DEFAULT CHARSET=utf8mb4 COLLATE=utf8mb4_bin /*T![placement] PLACEMENT POLICY=`y` */"))
	// Test `ALTER PARTITION`: Skip the check, keep the original opts.
	tk.MustExec("alter table t_range_p PARTITION p1 placement policy y;")
	tk.MustExec("alter table t_range_p PARTITION p0 placement policy x;")
	tk.MustQuery("show create table t_range_p").Check(testkit.Rows("t_range_p CREATE TABLE `t_range_p` (\n" +
		"  `id` int(11) DEFAULT NULL\n" +
		") ENGINE=InnoDB DEFAULT CHARSET=utf8mb4 COLLATE=utf8mb4_bin /*T![placement] PLACEMENT POLICY=`y` */\n" +
		"PARTITION BY RANGE (`id`)\n" +
		"(PARTITION `p0` VALUES LESS THAN (100),\n" +
		" PARTITION `p1` VALUES LESS THAN (1000) /*T![placement] PLACEMENT POLICY=`y` */)",
	))
	tk.MustExec("alter table t_range_p PARTITION p1 placement policy x;")
	tk.MustQuery("show create table t_range_p").Check(testkit.Rows("t_range_p CREATE TABLE `t_range_p` (\n" +
		"  `id` int(11) DEFAULT NULL\n" +
		") ENGINE=InnoDB DEFAULT CHARSET=utf8mb4 COLLATE=utf8mb4_bin /*T![placement] PLACEMENT POLICY=`y` */\n" +
		"PARTITION BY RANGE (`id`)\n" +
		"(PARTITION `p0` VALUES LESS THAN (100),\n" +
		" PARTITION `p1` VALUES LESS THAN (1000) /*T![placement] PLACEMENT POLICY=`y` */)",
	))

	tk.MustExec("SET PLACEMENT_CHECKS = 1;")
	tk.MustExec("drop table if exists t, t_range_p")
	tk.MustExec("alter database test placement policy='default'")
	tk.MustExec("drop database db_skip_validation;")
	tk.MustExec("drop placement policy if exists y;")
}

func (s *testDBSuite6) TestResetSchemaPlacement(c *C) {
	tk := testkit.NewTestKit(c, s.store)
	tk.MustExec("drop database if exists TestResetPlacementDB;")
	tk.MustExec("create placement policy `TestReset` followers=4;")
	tk.MustGetErrCode("create placement policy `default` followers=4;", mysql.ErrReservedSyntax)
	tk.MustGetErrCode("create placement policy default followers=4;", mysql.ErrParse)

	tk.MustExec("create database TestResetPlacementDB placement policy `TestReset`;")
	tk.MustExec("use TestResetPlacementDB")
	// Test for `=default`
	tk.MustQuery(`show create database TestResetPlacementDB`).Check(testutil.RowsWithSep("|",
		"TestResetPlacementDB CREATE DATABASE `TestResetPlacementDB` /*!40100 DEFAULT CHARACTER SET utf8mb4 */ "+
			"/*T![placement] PLACEMENT POLICY=`TestReset` */",
	))
	tk.MustExec("ALTER DATABASE TestResetPlacementDB PLACEMENT POLICY=default;")
	tk.MustQuery(`show create database TestResetPlacementDB`).Check(testutil.RowsWithSep("|",
		"TestResetPlacementDB CREATE DATABASE `TestResetPlacementDB` /*!40100 DEFAULT CHARACTER SET utf8mb4 */",
	))
	// Test for `SET DEFAULT`
	tk.MustExec("ALTER DATABASE TestResetPlacementDB PLACEMENT POLICY=`TestReset`;")
	tk.MustQuery(`show create database TestResetPlacementDB`).Check(testutil.RowsWithSep("|",
		"TestResetPlacementDB CREATE DATABASE `TestResetPlacementDB` /*!40100 DEFAULT CHARACTER SET utf8mb4 */ "+
			"/*T![placement] PLACEMENT POLICY=`TestReset` */",
	))
	tk.MustExec("ALTER DATABASE TestResetPlacementDB PLACEMENT POLICY SET DEFAULT")
	tk.MustQuery(`show create database TestResetPlacementDB`).Check(testutil.RowsWithSep("|",
		"TestResetPlacementDB CREATE DATABASE `TestResetPlacementDB` /*!40100 DEFAULT CHARACTER SET utf8mb4 */",
	))
	// Test for `= 'DEFAULT'`
	tk.MustExec("ALTER DATABASE TestResetPlacementDB PLACEMENT POLICY=`TestReset`;")
	tk.MustQuery(`show create database TestResetPlacementDB`).Check(testutil.RowsWithSep("|",
		"TestResetPlacementDB CREATE DATABASE `TestResetPlacementDB` /*!40100 DEFAULT CHARACTER SET utf8mb4 */ "+
			"/*T![placement] PLACEMENT POLICY=`TestReset` */",
	))
	tk.MustExec("ALTER DATABASE TestResetPlacementDB PLACEMENT POLICY = 'DEFAULT'")
	tk.MustQuery(`show create database TestResetPlacementDB`).Check(testutil.RowsWithSep("|",
		"TestResetPlacementDB CREATE DATABASE `TestResetPlacementDB` /*!40100 DEFAULT CHARACTER SET utf8mb4 */",
	))
	// Test for "= `DEFAULT`"
	tk.MustExec("ALTER DATABASE TestResetPlacementDB PLACEMENT POLICY=`TestReset`;")
	tk.MustQuery(`show create database TestResetPlacementDB`).Check(testutil.RowsWithSep("|",
		"TestResetPlacementDB CREATE DATABASE `TestResetPlacementDB` /*!40100 DEFAULT CHARACTER SET utf8mb4 */ "+
			"/*T![placement] PLACEMENT POLICY=`TestReset` */",
	))
	tk.MustExec("ALTER DATABASE TestResetPlacementDB PLACEMENT POLICY = `DEFAULT`")
	tk.MustQuery(`show create database TestResetPlacementDB`).Check(testutil.RowsWithSep("|",
		"TestResetPlacementDB CREATE DATABASE `TestResetPlacementDB` /*!40100 DEFAULT CHARACTER SET utf8mb4 */",
	))

	tk.MustExec("drop placement policy `TestReset`;")
	tk.MustExec("drop database TestResetPlacementDB;")
}

func (s *testDBSuite6) TestCreateOrReplacePlacementPolicy(c *C) {
	tk := testkit.NewTestKit(c, s.store)
	tk.MustExec("use test")
	tk.MustExec("drop placement policy if exists x")

	// If the policy does not exist, CREATE OR REPLACE PLACEMENT POLICY is the same as CREATE PLACEMENT POLICY
	tk.MustExec("create or replace placement policy x primary_region=\"cn-east-1\" regions=\"cn-east-1,cn-east\"")
	defer tk.MustExec("drop placement policy if exists x")
	tk.MustQuery("show create placement policy x").Check(testkit.Rows("x CREATE PLACEMENT POLICY `x` PRIMARY_REGION=\"cn-east-1\" REGIONS=\"cn-east-1,cn-east\""))

	// If the policy does exist, CREATE OR REPLACE PLACEMENT_POLICY is the same as ALTER PLACEMENT POLICY.
	tk.MustExec("create or replace placement policy x primary_region=\"cn-east-1\" regions=\"cn-east-1\"")
	tk.MustQuery("show create placement policy x").Check(testkit.Rows("x CREATE PLACEMENT POLICY `x` PRIMARY_REGION=\"cn-east-1\" REGIONS=\"cn-east-1\""))

	// Cannot be used together with the if not exists clause. Ref: https://mariadb.com/kb/en/create-view
	tk.MustGetErrMsg("create or replace placement policy if not exists x primary_region=\"cn-east-1\" regions=\"cn-east-1\"", "[ddl:1221]Incorrect usage of OR REPLACE and IF NOT EXISTS")
}

func (s *testDBSuite6) TestAlterPlacementPolicy(c *C) {
	clearAllBundles(c)
	tk := testkit.NewTestKit(c, s.store)
	tk.MustExec("use test")
	tk.MustExec("drop placement policy if exists x")
	tk.MustExec("drop table if exists tp")
	tk.MustExec("create placement policy x primary_region=\"cn-east-1\" regions=\"cn-east-1,cn-east\"")
	defer tk.MustExec("drop placement policy if exists x")

	// create a table ref to policy x, testing for alter policy will update PD bundles
	tk.MustExec(`CREATE TABLE tp (id INT) placement policy x PARTITION BY RANGE (id) (
        PARTITION p0 VALUES LESS THAN (100),
        PARTITION p1 VALUES LESS THAN (1000) placement policy x
	);`)
	defer tk.MustExec("drop table if exists tp")

	policy, ok := tk.Se.GetInfoSchema().(infoschema.InfoSchema).PolicyByName(model.NewCIStr("x"))
	c.Assert(ok, IsTrue)

	// test for normal cases
	tk.MustExec("alter placement policy x PRIMARY_REGION=\"bj\" REGIONS=\"bj,sh\"")
	tk.MustQuery("show placement where target='POLICY x'").Check(testkit.Rows("POLICY x PRIMARY_REGION=\"bj\" REGIONS=\"bj,sh\" NULL"))
	tk.MustQuery("select * from information_schema.placement_rules where policy_name = 'x'").Check(testkit.Rows(strconv.FormatInt(policy.ID, 10) + " def x <nil> <nil> <nil> bj bj,sh      0 0"))
	checkExistTableBundlesInPD(c, s.dom, "test", "tp")

	tk.MustExec("alter placement policy x " +
		"PRIMARY_REGION=\"bj\" " +
		"REGIONS=\"bj\" " +
		"SCHEDULE=\"EVEN\"")
	tk.MustQuery("show placement where target='POLICY x'").Check(testkit.Rows("POLICY x PRIMARY_REGION=\"bj\" REGIONS=\"bj\" SCHEDULE=\"EVEN\" NULL"))
	tk.MustQuery("select * from INFORMATION_SCHEMA.PLACEMENT_RULES WHERE POLICY_NAME='x'").Check(testkit.Rows(strconv.FormatInt(policy.ID, 10) + " def x <nil> <nil> <nil> bj bj     EVEN 0 0"))
	checkExistTableBundlesInPD(c, s.dom, "test", "tp")

	tk.MustExec("alter placement policy x " +
		"LEADER_CONSTRAINTS=\"[+region=us-east-1]\" " +
		"FOLLOWER_CONSTRAINTS=\"[+region=us-east-2]\" " +
		"FOLLOWERS=3")
	tk.MustQuery("show placement where target='POLICY x'").Check(
		testkit.Rows("POLICY x LEADER_CONSTRAINTS=\"[+region=us-east-1]\" FOLLOWERS=3 FOLLOWER_CONSTRAINTS=\"[+region=us-east-2]\" NULL"),
	)
	tk.MustQuery("SELECT POLICY_NAME,LEADER_CONSTRAINTS,FOLLOWER_CONSTRAINTS,FOLLOWERS FROM information_schema.PLACEMENT_RULES WHERE POLICY_NAME = 'x'").Check(
		testkit.Rows("x [+region=us-east-1] [+region=us-east-2] 3"),
	)
	checkExistTableBundlesInPD(c, s.dom, "test", "tp")

	tk.MustExec("alter placement policy x " +
		"VOTER_CONSTRAINTS=\"[+region=bj]\" " +
		"LEARNER_CONSTRAINTS=\"[+region=sh]\" " +
		"CONSTRAINTS=\"[+disk=ssd]\"" +
		"VOTERS=5 " +
		"LEARNERS=3")
	tk.MustQuery("show placement where target='POLICY x'").Check(
		testkit.Rows("POLICY x CONSTRAINTS=\"[+disk=ssd]\" VOTERS=5 VOTER_CONSTRAINTS=\"[+region=bj]\" LEARNERS=3 LEARNER_CONSTRAINTS=\"[+region=sh]\" NULL"),
	)
	tk.MustQuery("SELECT " +
		"CATALOG_NAME,POLICY_NAME,SCHEMA_NAME,TABLE_NAME,PARTITION_NAME," +
		"PRIMARY_REGION,REGIONS,CONSTRAINTS,LEADER_CONSTRAINTS,FOLLOWER_CONSTRAINTS,LEARNER_CONSTRAINTS," +
		"SCHEDULE,FOLLOWERS,LEARNERS FROM INFORMATION_SCHEMA.placement_rules WHERE POLICY_NAME='x'").Check(
		testkit.Rows("def x <nil> <nil> <nil>   [+disk=ssd]   [+region=sh]  0 3"),
	)
	checkExistTableBundlesInPD(c, s.dom, "test", "tp")

	// test alter not exist policies
	tk.MustExec("drop table tp")
	tk.MustExec("drop placement policy x")
	tk.MustGetErrCode("alter placement policy x REGIONS=\"bj,sh\"", mysql.ErrPlacementPolicyNotExists)
	tk.MustGetErrCode("alter placement policy x2 REGIONS=\"bj,sh\"", mysql.ErrPlacementPolicyNotExists)
	tk.MustQuery("select * from INFORMATION_SCHEMA.PLACEMENT_RULES WHERE POLICY_NAME='x'").Check(testkit.Rows())
}

func (s *testDBSuite6) TestCreateTableWithPlacementPolicy(c *C) {
	clearAllBundles(c)
	tk := testkit.NewTestKit(c, s.store)
	tk.MustExec("use test")
	tk.MustExec("drop table if exists t,t_range_p,t_hash_p,t_list_p")

	// Direct placement option: special constraints may be incompatible with common constraint.
	_, err := tk.Exec("create table t(a int) " +
		"FOLLOWERS=2 " +
		"FOLLOWER_CONSTRAINTS=\"[+zone=cn-east-1]\" " +
		"CONSTRAINTS=\"[+disk=ssd,-zone=cn-east-1]\"")
	c.Assert(err, NotNil)
	c.Assert(err, ErrorMatches, ".*conflicting label constraints.*")

	tk.MustExec("create table t(a int) " +
		"PRIMARY_REGION=\"cn-east-1\" " +
		"REGIONS=\"cn-east-1, cn-east-2\" " +
		"FOLLOWERS=2 ")
	defer tk.MustExec("DROP TABLE IF EXISTS t")
	tk.MustQuery("SELECT TABLE_CATALOG, TABLE_SCHEMA, TABLE_NAME, TIDB_PLACEMENT_POLICY_NAME, TIDB_DIRECT_PLACEMENT FROM information_schema.Tables WHERE TABLE_SCHEMA='test' AND TABLE_NAME = 't'").Check(testkit.Rows(`def test t <nil> PRIMARY_REGION="cn-east-1" REGIONS="cn-east-1, cn-east-2" FOLLOWERS=2`))
	checkExistTableBundlesInPD(c, s.dom, "test", "t")

	tbl := testGetTableByName(c, tk.Se, "test", "t")
	c.Assert(tbl, NotNil)
	c.Assert(tbl.Meta().PlacementPolicyRef, IsNil)
	c.Assert(tbl.Meta().DirectPlacementOpts, NotNil)

	checkFunc := func(policySetting *model.PlacementSettings) {
		c.Assert(policySetting.PrimaryRegion, Equals, "cn-east-1")
		c.Assert(policySetting.Regions, Equals, "cn-east-1, cn-east-2")
		c.Assert(policySetting.Followers, Equals, uint64(2))
		c.Assert(policySetting.FollowerConstraints, Equals, "")
		c.Assert(policySetting.Voters, Equals, uint64(0))
		c.Assert(policySetting.VoterConstraints, Equals, "")
		c.Assert(policySetting.Learners, Equals, uint64(0))
		c.Assert(policySetting.LearnerConstraints, Equals, "")
		c.Assert(policySetting.Constraints, Equals, "")
		c.Assert(policySetting.Schedule, Equals, "")
	}
	checkFunc(tbl.Meta().DirectPlacementOpts)
	tk.MustQuery("SELECT * FROM information_schema.placement_rules WHERE TABLE_NAME = 't'").Check(testkit.Rows("<nil> def <nil> test t <nil> cn-east-1 cn-east-1, cn-east-2      2 0"))
	tk.MustExec("drop table if exists t")

	// Direct placement option and placement policy can't co-exist.
	_, err = tk.Exec("create table t(a int) " +
		"PRIMARY_REGION=\"cn-east-1\" " +
		"REGIONS=\"cn-east-1, cn-east-2\" " +
		"FOLLOWERS=2 " +
		"CONSTRAINTS=\"[+disk=ssd]\" " +
		"PLACEMENT POLICY=\"x\"")
	c.Assert(err, NotNil)
	c.Assert(err.Error(), Equals, "[ddl:8240]Placement policy 'x' can't co-exist with direct placement options")

	// Only placement policy should check the policy existence.
	tk.MustGetErrCode("create table t(a int)"+
		"PLACEMENT POLICY=\"x\"", mysql.ErrPlacementPolicyNotExists)
	tk.MustExec("create placement policy x " +
		"FOLLOWERS=2 " +
		"CONSTRAINTS=\"[+disk=ssd]\" ")
	tk.MustExec("create placement policy y " +
		"FOLLOWERS=3 " +
		"CONSTRAINTS=\"[+region=bj]\" ")
	tk.MustExec("create table t(a int)" +
		"PLACEMENT POLICY=\"x\"")
	tk.MustQuery("SELECT TABLE_CATALOG, TABLE_SCHEMA, TABLE_NAME, TIDB_PLACEMENT_POLICY_NAME, TIDB_DIRECT_PLACEMENT FROM information_schema.Tables WHERE TABLE_SCHEMA='test' AND TABLE_NAME = 't'").Check(testkit.Rows(`def test t x <nil>`))
	tk.MustExec("create table t_range_p(id int) placement policy x partition by range(id) (" +
		"PARTITION p0 VALUES LESS THAN (100)," +
		"PARTITION p1 VALUES LESS THAN (1000) placement policy y," +
		"PARTITION p2 VALUES LESS THAN (10000) PRIMARY_REGION=\"cn-east-1\" REGIONS=\"cn-east-1, cn-east-2\" FOLLOWERS=2 )",
	)
	tk.MustExec("set tidb_enable_list_partition=1")
	tk.MustExec("create table t_list_p(name varchar(10)) placement policy x partition by list columns(name) (" +
		"PARTITION p0 VALUES IN ('a', 'b')," +
		"PARTITION p1 VALUES IN ('c', 'd') placement policy y," +
		"PARTITION p2 VALUES IN ('e', 'f') PRIMARY_REGION=\"cn-east-1\" REGIONS=\"cn-east-1, cn-east-2\" FOLLOWERS=2 )",
	)
	tk.MustExec("create table t_hash_p(id int) placement policy x partition by HASH(id) PARTITIONS 4")

	policyX := testGetPolicyByName(c, tk.Se, "x", true)
	c.Assert(policyX.Name.L, Equals, "x")
	c.Assert(policyX.ID != 0, Equals, true)

	policyY := testGetPolicyByName(c, tk.Se, "y", true)
	c.Assert(policyY.Name.L, Equals, "y")
	c.Assert(policyY.ID != 0, Equals, true)

	tbl = testGetTableByName(c, tk.Se, "test", "t")
	c.Assert(tbl, NotNil)
	c.Assert(tbl.Meta().PlacementPolicyRef, NotNil)
	c.Assert(tbl.Meta().PlacementPolicyRef.Name.L, Equals, "x")
	c.Assert(tbl.Meta().PlacementPolicyRef.ID, Equals, policyX.ID)
	tk.MustQuery("SELECT * FROM information_schema.placement_rules WHERE TABLE_NAME = 't'").Check(testkit.Rows())
	tk.MustExec("drop table if exists t")

	checkPartitionTableFunc := func(tblName string) {
		tbl = testGetTableByName(c, tk.Se, "test", tblName)
		c.Assert(tbl, NotNil)
		c.Assert(tbl.Meta().PlacementPolicyRef, NotNil)
		c.Assert(tbl.Meta().PlacementPolicyRef.Name.L, Equals, "x")
		c.Assert(tbl.Meta().PlacementPolicyRef.ID, Equals, policyX.ID)
		c.Assert(tbl.Meta().DirectPlacementOpts, IsNil)

		c.Assert(tbl.Meta().Partition, NotNil)
		c.Assert(len(tbl.Meta().Partition.Definitions), Equals, 3)

		p0 := tbl.Meta().Partition.Definitions[0]
		c.Assert(p0.PlacementPolicyRef, IsNil)
		c.Assert(p0.DirectPlacementOpts, IsNil)

		p1 := tbl.Meta().Partition.Definitions[1]
		c.Assert(p1.PlacementPolicyRef, NotNil)
		c.Assert(p1.PlacementPolicyRef.Name.L, Equals, "y")
		c.Assert(p1.PlacementPolicyRef.ID, Equals, policyY.ID)
		c.Assert(p1.DirectPlacementOpts, IsNil)

		p2 := tbl.Meta().Partition.Definitions[2]
		c.Assert(p0.PlacementPolicyRef, IsNil)
		checkFunc(p2.DirectPlacementOpts)
	}

	checkPartitionTableFunc("t_range_p")
	tk.MustExec("drop table if exists t_range_p")

	checkPartitionTableFunc("t_list_p")
	tk.MustExec("drop table if exists t_list_p")

	tbl = testGetTableByName(c, tk.Se, "test", "t_hash_p")
	c.Assert(tbl, NotNil)
	c.Assert(tbl.Meta().PlacementPolicyRef, NotNil)
	c.Assert(tbl.Meta().PlacementPolicyRef.Name.L, Equals, "x")
	c.Assert(tbl.Meta().PlacementPolicyRef.ID, Equals, policyX.ID)
	c.Assert(tbl.Meta().DirectPlacementOpts, IsNil)
	for _, p := range tbl.Meta().Partition.Definitions {
		c.Assert(p.PlacementPolicyRef, IsNil)
		c.Assert(p.DirectPlacementOpts, IsNil)
	}
	tk.MustExec("drop table if exists t_hash_p")

	tk.MustExec("create table t(a int)" +
		"FOLLOWERS=2 " +
		"CONSTRAINTS=\"[+disk=ssd]\" ")
	tk.MustQuery("SELECT TABLE_CATALOG, TABLE_SCHEMA, TABLE_NAME, TIDB_PLACEMENT_POLICY_NAME, TIDB_DIRECT_PLACEMENT FROM information_schema.Tables WHERE TABLE_SCHEMA='test' AND TABLE_NAME = 't'").Check(testkit.Rows(`def test t <nil> CONSTRAINTS="[+disk=ssd]" FOLLOWERS=2`))

	tbl = testGetTableByName(c, tk.Se, "test", "t")
	c.Assert(tbl, NotNil)
	c.Assert(tbl.Meta().DirectPlacementOpts, NotNil)

	checkFunc = func(policySetting *model.PlacementSettings) {
		c.Assert(policySetting.PrimaryRegion, Equals, "")
		c.Assert(policySetting.Regions, Equals, "")
		c.Assert(policySetting.Followers, Equals, uint64(2))
		c.Assert(policySetting.FollowerConstraints, Equals, "")
		c.Assert(policySetting.Voters, Equals, uint64(0))
		c.Assert(policySetting.VoterConstraints, Equals, "")
		c.Assert(policySetting.Learners, Equals, uint64(0))
		c.Assert(policySetting.LearnerConstraints, Equals, "")
		c.Assert(policySetting.Constraints, Equals, "[+disk=ssd]")
		c.Assert(policySetting.Schedule, Equals, "")
	}
	checkFunc(tbl.Meta().DirectPlacementOpts)
	tk.MustQuery("SELECT * FROM information_schema.placement_rules WHERE TABLE_NAME = 't'").Check(testkit.Rows("<nil> def <nil> test t <nil>   [+disk=ssd]     2 0"))
	tk.MustExec("drop table if exists t")
	tk.MustExec("drop placement policy if exists x")
	tk.MustExec("drop placement policy if exists y")
}

func (s *testDBSuite6) TestDropPlacementPolicyInUse(c *C) {
	tk := testkit.NewTestKit(c, s.store)
	tk.MustExec("use test")
	tk.MustExec("create database if not exists test2")
	tk.MustExec("drop table if exists test.t11, test.t12, test2.t21, test2.t21, test2.t22")
	tk.MustExec("drop placement policy if exists p1")
	tk.MustExec("drop placement policy if exists p2")
	tk.MustExec("drop placement policy if exists p3")
	tk.MustExec("drop placement policy if exists p4")

	// p1 is used by test.t11 and test2.t21
	tk.MustExec("create placement policy p1 " +
		"PRIMARY_REGION=\"cn-east-1\" " +
		"REGIONS=\"cn-east-1, cn-east-2\" " +
		"SCHEDULE=\"EVEN\"")
	defer tk.MustExec("drop placement policy if exists p1")
	tk.MustExec("create table test.t11 (id int) placement policy 'p1'")
	defer tk.MustExec("drop table if exists test.t11")
	tk.MustExec("create table test2.t21 (id int) placement policy 'p1'")
	defer tk.MustExec("drop table if exists test2.t21")

	// p1 is used by test.t12
	tk.MustExec("create placement policy p2 " +
		"PRIMARY_REGION=\"cn-east-1\" " +
		"REGIONS=\"cn-east-1, cn-east-2\" " +
		"SCHEDULE=\"EVEN\"")
	defer tk.MustExec("drop placement policy if exists p2")
	tk.MustExec("create table test.t12 (id int) placement policy 'p2'")
	defer tk.MustExec("drop table if exists test.t12")
	tk.MustQuery("SELECT TABLE_CATALOG, TABLE_SCHEMA, TABLE_NAME, TIDB_PLACEMENT_POLICY_NAME, TIDB_DIRECT_PLACEMENT FROM information_schema.Tables WHERE TABLE_SCHEMA='test' AND TABLE_NAME = 't12'").Check(testkit.Rows(`def test t12 p2 <nil>`))

	// p3 is used by test2.t22
	tk.MustExec("create placement policy p3 " +
		"PRIMARY_REGION=\"cn-east-1\" " +
		"REGIONS=\"cn-east-1, cn-east-2\" " +
		"SCHEDULE=\"EVEN\"")
	defer tk.MustExec("drop placement policy if exists p3")
	tk.MustExec("create table test.t21 (id int) placement policy 'p3'")
	defer tk.MustExec("drop table if exists test.t21")

	// p4 is used by test_p
	tk.MustExec("create placement policy p4 " +
		"PRIMARY_REGION=\"cn-east-1\" " +
		"REGIONS=\"cn-east-1, cn-east-2\" " +
		"SCHEDULE=\"EVEN\"")
	defer tk.MustExec("drop placement policy if exists p4")
	tk.MustExec("create database test_p placement policy 'p4'")
	defer tk.MustExec("drop database if exists test_p")

	txn, err := s.store.Begin()
	c.Assert(err, IsNil)
	defer func() {
		c.Assert(txn.Rollback(), IsNil)
	}()
	for _, policyName := range []string{"p1", "p2", "p3", "p4"} {
		err := tk.ExecToErr(fmt.Sprintf("drop placement policy %s", policyName))
		c.Assert(err.Error(), Equals, fmt.Sprintf("[ddl:8241]Placement policy '%s' is still in use", policyName))

		err = tk.ExecToErr(fmt.Sprintf("drop placement policy if exists %s", policyName))
		c.Assert(err.Error(), Equals, fmt.Sprintf("[ddl:8241]Placement policy '%s' is still in use", policyName))
	}
}

func testGetPolicyByName(c *C, ctx sessionctx.Context, name string, mustExist bool) *model.PolicyInfo {
	dom := domain.GetDomain(ctx)
	// Make sure the table schema is the new schema.
	err := dom.Reload()
	c.Assert(err, IsNil)
	po, ok := dom.InfoSchema().PolicyByName(model.NewCIStr(name))
	if mustExist {
		c.Assert(ok, Equals, true)
	}
	return po
}

func testGetPolicyDependency(storage kv.Storage, name string) []int64 {
	ids := make([]int64, 0, 32)
	err1 := kv.RunInNewTxn(context.Background(), storage, false, func(ctx context.Context, txn kv.Transaction) error {
		t := meta.NewMeta(txn)
		dbs, err := t.ListDatabases()
		if err != nil {
			return err
		}
		for _, db := range dbs {
			tbls, err := t.ListTables(db.ID)
			if err != nil {
				return err
			}
			for _, tbl := range tbls {
				if tbl.PlacementPolicyRef != nil && tbl.PlacementPolicyRef.Name.L == name {
					ids = append(ids, tbl.ID)
				}
			}
		}
		return nil
	})
	if err1 != nil {
		return []int64{}
	}
	return ids
}

func (s *testDBSuite6) TestPolicyCacheAndPolicyDependency(c *C) {
	tk := testkit.NewTestKit(c, s.store)
	tk.MustExec("use test")
	tk.MustExec("drop placement policy if exists x")

	// Test policy cache.
	tk.MustExec("create placement policy x primary_region=\"r1\" regions=\"r1,r2\" schedule=\"EVEN\";")
	po := testGetPolicyByName(c, tk.Se, "x", true)
	c.Assert(po, NotNil)
	tk.MustQuery("show placement").Check(testkit.Rows("POLICY x PRIMARY_REGION=\"r1\" REGIONS=\"r1,r2\" SCHEDULE=\"EVEN\" NULL"))

	tk.MustExec("drop table if exists t")
	tk.MustExec("create table t (a int) placement policy \"x\"")
	defer tk.MustExec("drop table if exists t")
	tk.MustQuery("SELECT TABLE_CATALOG, TABLE_SCHEMA, TABLE_NAME, TABLE_TYPE, TIDB_PLACEMENT_POLICY_NAME, TIDB_DIRECT_PLACEMENT FROM information_schema.Tables WHERE TABLE_SCHEMA='test' AND TABLE_NAME = 't'").Check(testkit.Rows(`def test t BASE TABLE x <nil>`))
	tbl := testGetTableByName(c, tk.Se, "test", "t")

	// Test policy dependency cache.
	dependencies := testGetPolicyDependency(s.store, "x")
	c.Assert(dependencies, NotNil)
	c.Assert(len(dependencies), Equals, 1)
	c.Assert(dependencies[0], Equals, tbl.Meta().ID)

	tk.MustExec("drop table if exists t2")
	tk.MustExec("create table t2 (a int) placement policy \"x\"")
	defer tk.MustExec("drop table if exists t2")
	tk.MustQuery("SELECT TABLE_CATALOG, TABLE_SCHEMA, TABLE_NAME, TABLE_TYPE, TIDB_PLACEMENT_POLICY_NAME, TIDB_DIRECT_PLACEMENT FROM information_schema.Tables WHERE TABLE_SCHEMA='test' AND TABLE_NAME = 't'").Check(testkit.Rows(`def test t BASE TABLE x <nil>`))
	tbl2 := testGetTableByName(c, tk.Se, "test", "t2")

	dependencies = testGetPolicyDependency(s.store, "x")
	c.Assert(dependencies, NotNil)
	c.Assert(len(dependencies), Equals, 2)
	in := func() bool {
		for _, one := range dependencies {
			if one == tbl2.Meta().ID {
				return true
			}
		}
		return false
	}
	c.Assert(in(), Equals, true)

	// Test drop policy can't succeed cause there are still some table depend on them.
	_, err := tk.Exec("drop placement policy x")
	c.Assert(err, NotNil)
	c.Assert(err.Error(), Equals, "[ddl:8241]Placement policy 'x' is still in use")

	// Drop depended table t firstly.
	tk.MustExec("drop table if exists t")
	dependencies = testGetPolicyDependency(s.store, "x")
	c.Assert(dependencies, NotNil)
	c.Assert(len(dependencies), Equals, 1)
	c.Assert(dependencies[0], Equals, tbl2.Meta().ID)

	_, err = tk.Exec("drop placement policy x")
	c.Assert(err, NotNil)
	c.Assert(err.Error(), Equals, "[ddl:8241]Placement policy 'x' is still in use")

	// Drop depended table t2 secondly.
	tk.MustExec("drop table if exists t2")
	dependencies = testGetPolicyDependency(s.store, "x")
	c.Assert(dependencies, NotNil)
	c.Assert(len(dependencies), Equals, 0)

	po = testGetPolicyByName(c, tk.Se, "x", true)
	c.Assert(po, NotNil)

	tk.MustExec("drop placement policy x")

	po = testGetPolicyByName(c, tk.Se, "x", false)
	c.Assert(po, IsNil)
	dependencies = testGetPolicyDependency(s.store, "x")
	c.Assert(dependencies, NotNil)
	c.Assert(len(dependencies), Equals, 0)
}

func (s *testDBSuite6) TestAlterTablePartitionWithPlacementPolicy(c *C) {
	clearAllBundles(c)
	tk := testkit.NewTestKit(c, s.store)
	defer func() {
		tk.MustExec("drop table if exists t1")
		tk.MustExec("drop placement policy if exists x")
	}()
	tk.MustExec("use test")
	tk.MustExec("drop table if exists t1")
	// Direct placement option: special constraints may be incompatible with common constraint.
	tk.MustExec("create table t1 (c int) PARTITION BY RANGE (c) " +
		"(PARTITION p0 VALUES LESS THAN (6)," +
		"PARTITION p1 VALUES LESS THAN (11)," +
		"PARTITION p2 VALUES LESS THAN (16)," +
		"PARTITION p3 VALUES LESS THAN (21));")
	defer tk.MustExec("drop table if exists t1")
	tk.MustQuery("SELECT " +
		"CATALOG_NAME,POLICY_NAME,SCHEMA_NAME,TABLE_NAME,PARTITION_NAME," +
		"PRIMARY_REGION,REGIONS,CONSTRAINTS,LEADER_CONSTRAINTS,FOLLOWER_CONSTRAINTS,LEARNER_CONSTRAINTS," +
		"SCHEDULE,FOLLOWERS,LEARNERS FROM INFORMATION_SCHEMA.placement_rules WHERE table_NAME='t1'").Check(
		testkit.Rows())
	checkExistTableBundlesInPD(c, s.dom, "test", "t1")

	tk.MustExec("alter table t1 partition p0 " +
		"PRIMARY_REGION=\"cn-east-1\" " +
		"REGIONS=\"cn-east-1, cn-east-2\" " +
		"FOLLOWERS=2 ")

	tk.MustQuery("SELECT TABLE_CATALOG, TABLE_SCHEMA, TABLE_NAME, PARTITION_NAME, TIDB_PLACEMENT_POLICY_NAME, TIDB_DIRECT_PLACEMENT FROM information_schema.Partitions WHERE TABLE_SCHEMA='test' AND TABLE_NAME = 't1' AND PARTITION_NAME = 'p0'").Check(testkit.Rows(`def test t1 p0 <nil> PRIMARY_REGION="cn-east-1" REGIONS="cn-east-1, cn-east-2" FOLLOWERS=2`))
	tk.MustQuery("SELECT TABLE_CATALOG, TABLE_SCHEMA, TABLE_NAME, PARTITION_NAME, TIDB_PLACEMENT_POLICY_NAME, TIDB_DIRECT_PLACEMENT FROM information_schema.Partitions WHERE TABLE_SCHEMA='test' AND TABLE_NAME = 't1' AND PARTITION_NAME = 'p1'").Check(testkit.Rows(`def test t1 p1 <nil> <nil>`))
	tbl := testGetTableByName(c, tk.Se, "test", "t1")
	c.Assert(tbl, NotNil)
	ptDef := testGetPartitionDefinitionsByName(c, tk.Se, "test", "t1", "p0")
	c.Assert(ptDef.PlacementPolicyRef, IsNil)
	c.Assert(ptDef.DirectPlacementOpts, NotNil)
	checkExistTableBundlesInPD(c, s.dom, "test", "t1")

	checkFunc := func(policySetting *model.PlacementSettings) {
		c.Assert(policySetting.PrimaryRegion, Equals, "cn-east-1")
		c.Assert(policySetting.Regions, Equals, "cn-east-1, cn-east-2")
		c.Assert(policySetting.Followers, Equals, uint64(2))
		c.Assert(policySetting.FollowerConstraints, Equals, "")
		c.Assert(policySetting.Voters, Equals, uint64(0))
		c.Assert(policySetting.VoterConstraints, Equals, "")
		c.Assert(policySetting.Learners, Equals, uint64(0))
		c.Assert(policySetting.LearnerConstraints, Equals, "")
		c.Assert(policySetting.Constraints, Equals, "")
		c.Assert(policySetting.Schedule, Equals, "")
	}
	checkFunc(ptDef.DirectPlacementOpts)
	tk.MustQuery("SELECT " +
		"CATALOG_NAME,POLICY_NAME,SCHEMA_NAME,TABLE_NAME,PARTITION_NAME," +
		"PRIMARY_REGION,REGIONS,CONSTRAINTS,LEADER_CONSTRAINTS,FOLLOWER_CONSTRAINTS,LEARNER_CONSTRAINTS," +
		"SCHEDULE,FOLLOWERS,LEARNERS FROM INFORMATION_SCHEMA.placement_rules WHERE TABLE_NAME='t1'").Check(
		testkit.Rows("def <nil> test t1 p0 cn-east-1 cn-east-1, cn-east-2      2 0"))

	//Direct placement option and placement policy can't co-exist.
	_, err := tk.Exec("alter table t1 partition p0 " +
		"PRIMARY_REGION=\"cn-east-1\" " +
		"REGIONS=\"cn-east-1, cn-east-2\" " +
		"FOLLOWERS=2 " +
		"PLACEMENT POLICY=\"x\"")
	c.Assert(err, NotNil)
	c.Assert(err.Error(), Equals, "[ddl:8240]Placement policy 'x' can't co-exist with direct placement options")

	// Only placement policy should check the policy existence.
	tk.MustGetErrCode("alter table t1 partition p0 "+
		"PLACEMENT POLICY=\"x\"", mysql.ErrPlacementPolicyNotExists)
	tk.MustExec("create placement policy x " +
		"FOLLOWERS=2 ")
	tk.MustExec("alter table t1 partition p0 " +
		"PLACEMENT POLICY=\"x\"")
	tk.MustQuery("SELECT TABLE_CATALOG, TABLE_SCHEMA, TABLE_NAME, PARTITION_NAME, TIDB_PLACEMENT_POLICY_NAME, TIDB_DIRECT_PLACEMENT FROM information_schema.Partitions WHERE TABLE_SCHEMA='test' AND TABLE_NAME = 't1' AND PARTITION_NAME = 'p0'").Check(testkit.Rows(`def test t1 p0 x <nil>`))
	checkExistTableBundlesInPD(c, s.dom, "test", "t1")

	ptDef = testGetPartitionDefinitionsByName(c, tk.Se, "test", "t1", "p0")
	c.Assert(ptDef, NotNil)
	c.Assert(ptDef.PlacementPolicyRef, NotNil)
	c.Assert(ptDef.PlacementPolicyRef.Name.L, Equals, "x")
	c.Assert(ptDef.PlacementPolicyRef.ID != 0, Equals, true)

	tk.MustExec("alter table t1 partition p0 " +
		"PRIMARY_REGION=\"cn-east-1\" " +
		"REGIONS=\"cn-east-1, cn-east-2\" " +
		"FOLLOWERS=2 ")
	tk.MustQuery("SELECT TABLE_CATALOG, TABLE_SCHEMA, TABLE_NAME, PARTITION_NAME, TIDB_PLACEMENT_POLICY_NAME, TIDB_DIRECT_PLACEMENT FROM information_schema.Partitions WHERE TABLE_SCHEMA='test' AND TABLE_NAME = 't1' AND PARTITION_NAME = 'p0'").Check(testkit.Rows("def test t1 p0 <nil> PRIMARY_REGION=\"cn-east-1\" REGIONS=\"cn-east-1, cn-east-2\" FOLLOWERS=2"))

	ptDef = testGetPartitionDefinitionsByName(c, tk.Se, "test", "t1", "p0")
	c.Assert(ptDef, NotNil)
	c.Assert(ptDef.DirectPlacementOpts, NotNil)
	checkExistTableBundlesInPD(c, s.dom, "test", "t1")

	checkFunc = func(policySetting *model.PlacementSettings) {
		c.Assert(policySetting.PrimaryRegion, Equals, "cn-east-1")
		c.Assert(policySetting.Regions, Equals, "cn-east-1, cn-east-2")
		c.Assert(policySetting.Followers, Equals, uint64(2))
		c.Assert(policySetting.FollowerConstraints, Equals, "")
		c.Assert(policySetting.Voters, Equals, uint64(0))
		c.Assert(policySetting.VoterConstraints, Equals, "")
		c.Assert(policySetting.Learners, Equals, uint64(0))
		c.Assert(policySetting.LearnerConstraints, Equals, "")
		c.Assert(policySetting.Constraints, Equals, "")
		c.Assert(policySetting.Schedule, Equals, "")
	}
	checkFunc(ptDef.DirectPlacementOpts)
}

func testGetPartitionDefinitionsByName(c *C, ctx sessionctx.Context, db string, table string, ptName string) model.PartitionDefinition {
	dom := domain.GetDomain(ctx)
	// Make sure the table schema is the new schema.
	err := dom.Reload()
	c.Assert(err, IsNil)
	tbl, err := dom.InfoSchema().TableByName(model.NewCIStr(db), model.NewCIStr(table))
	c.Assert(err, IsNil)
	c.Assert(tbl, NotNil)
	var ptDef model.PartitionDefinition
	for _, def := range tbl.Meta().Partition.Definitions {
		if ptName == def.Name.L {
			ptDef = def
			break
		}
	}
	return ptDef
}

func (s *testDBSuite6) TestPolicyInheritance(c *C) {
	clearAllBundles(c)
	tk := testkit.NewTestKit(c, s.store)
	tk.MustExec("use test")
	tk.MustExec("drop table if exists t, t0")
	tk.MustExec("drop placement policy if exists x")

	// test table inherit database's placement rules.
	tk.MustExec("create database mydb constraints=\"[+zone=hangzhou]\"")
	tk.MustQuery("show create database mydb").Check(testkit.Rows("mydb CREATE DATABASE `mydb` /*!40100 DEFAULT CHARACTER SET utf8mb4 */ /*T![placement] CONSTRAINTS=\"[+zone=hangzhou]\" */"))

	tk.MustExec("use mydb")
	tk.MustExec("create table t(a int)")
	tk.MustQuery("show create table t").Check(testkit.Rows("t CREATE TABLE `t` (\n" +
		"  `a` int(11) DEFAULT NULL\n" +
		") ENGINE=InnoDB DEFAULT CHARSET=utf8mb4 COLLATE=utf8mb4_bin /*T![placement] CONSTRAINTS=\"[+zone=hangzhou]\" */"))
	checkExistTableBundlesInPD(c, s.dom, "mydb", "t")
	tk.MustExec("drop table if exists t")

	tk.MustExec("create table t(a int) constraints=\"[+zone=suzhou]\"")
	tk.MustQuery("show create table t").Check(testkit.Rows("t CREATE TABLE `t` (\n" +
		"  `a` int(11) DEFAULT NULL\n" +
		") ENGINE=InnoDB DEFAULT CHARSET=utf8mb4 COLLATE=utf8mb4_bin /*T![placement] CONSTRAINTS=\"[+zone=suzhou]\" */"))
	checkExistTableBundlesInPD(c, s.dom, "mydb", "t")
	tk.MustExec("drop table if exists t")

	// test create table like should not inherit database's placement rules.
	tk.MustExec("create table t0 (a int) placement policy 'default'")
	tk.MustQuery("show create table t0").Check(testkit.Rows("t0 CREATE TABLE `t0` (\n" +
		"  `a` int(11) DEFAULT NULL\n" +
		") ENGINE=InnoDB DEFAULT CHARSET=utf8mb4 COLLATE=utf8mb4_bin"))
	checkExistTableBundlesInPD(c, s.dom, "mydb", "t0")
	tk.MustExec("create table t1 like t0")
	tk.MustQuery("show create table t1").Check(testkit.Rows("t1 CREATE TABLE `t1` (\n" +
		"  `a` int(11) DEFAULT NULL\n" +
		") ENGINE=InnoDB DEFAULT CHARSET=utf8mb4 COLLATE=utf8mb4_bin"))
	checkExistTableBundlesInPD(c, s.dom, "mydb", "t1")
	tk.MustExec("drop table if exists t0, t")

	// table will inherit db's placement rules, which is shared by all partition as default one.
	tk.MustExec("create table t(a int) partition by range(a) (partition p0 values less than (100), partition p1 values less than (200))")
	tk.MustQuery("show create table t").Check(testkit.Rows("t CREATE TABLE `t` (\n" +
		"  `a` int(11) DEFAULT NULL\n" +
		") ENGINE=InnoDB DEFAULT CHARSET=utf8mb4 COLLATE=utf8mb4_bin /*T![placement] CONSTRAINTS=\"[+zone=hangzhou]\" */\n" +
		"PARTITION BY RANGE (`a`)\n" +
		"(PARTITION `p0` VALUES LESS THAN (100),\n" +
		" PARTITION `p1` VALUES LESS THAN (200))"))
	checkExistTableBundlesInPD(c, s.dom, "mydb", "t")
	tk.MustExec("drop table if exists t")

	// partition's specified placement rules will override the default one.
	tk.MustExec("create table t(a int) partition by range(a) (partition p0 values less than (100) constraints=\"[+zone=suzhou]\", partition p1 values less than (200))")
	tk.MustQuery("show create table t").Check(testkit.Rows("t CREATE TABLE `t` (\n" +
		"  `a` int(11) DEFAULT NULL\n" +
		") ENGINE=InnoDB DEFAULT CHARSET=utf8mb4 COLLATE=utf8mb4_bin /*T![placement] CONSTRAINTS=\"[+zone=hangzhou]\" */\n" +
		"PARTITION BY RANGE (`a`)\n" +
		"(PARTITION `p0` VALUES LESS THAN (100) /*T![placement] CONSTRAINTS=\"[+zone=suzhou]\" */,\n" +
		" PARTITION `p1` VALUES LESS THAN (200))"))
	checkExistTableBundlesInPD(c, s.dom, "mydb", "t")
	tk.MustExec("drop table if exists t")

	// test partition override table's placement rules.
	tk.MustExec("drop table if exists t")
	tk.MustExec("create table t(a int) CONSTRAINTS=\"[+zone=suzhou]\" partition by range(a) (partition p0 values less than (100) CONSTRAINTS=\"[+zone=changzhou]\", partition p1 values less than (200))")
	tk.MustQuery("show create table t").Check(testkit.Rows("t CREATE TABLE `t` (\n" +
		"  `a` int(11) DEFAULT NULL\n" +
		") ENGINE=InnoDB DEFAULT CHARSET=utf8mb4 COLLATE=utf8mb4_bin /*T![placement] CONSTRAINTS=\"[+zone=suzhou]\" */\n" +
		"PARTITION BY RANGE (`a`)\n" +
		"(PARTITION `p0` VALUES LESS THAN (100) /*T![placement] CONSTRAINTS=\"[+zone=changzhou]\" */,\n" +
		" PARTITION `p1` VALUES LESS THAN (200))"))
	checkExistTableBundlesInPD(c, s.dom, "mydb", "t")
}

func (s *testDBSuite6) TestDatabasePlacement(c *C) {
	tk := testkit.NewTestKit(c, s.store)
	tk.MustExec("drop database if exists db2")
	tk.MustExec("drop placement policy if exists p1")

	tk.MustExec("create placement policy p1 primary_region='r1' regions='r1'")
	defer tk.MustExec("drop placement policy p1")

	policy, ok := tk.Se.GetInfoSchema().(infoschema.InfoSchema).PolicyByName(model.NewCIStr("p1"))
	c.Assert(ok, IsTrue)

	tk.MustExec(`create database db2`)
	defer tk.MustExec("drop database db2")
	tk.MustQuery("show create database db2").Check(testkit.Rows(
		"db2 CREATE DATABASE `db2` /*!40100 DEFAULT CHARACTER SET utf8mb4 */",
	))

	// alter with policy
	tk.MustExec("alter database db2 placement policy p1")
	tk.MustQuery("show create database db2").Check(testkit.Rows(
		"db2 CREATE DATABASE `db2` /*!40100 DEFAULT CHARACTER SET utf8mb4 */ /*T![placement] PLACEMENT POLICY=`p1` */",
	))

	db, ok := tk.Se.GetInfoSchema().(infoschema.InfoSchema).SchemaByName(model.NewCIStr("db2"))
	c.Assert(ok, IsTrue)
	c.Assert(db.PlacementPolicyRef.ID, Equals, policy.ID)
	c.Assert(db.DirectPlacementOpts, IsNil)

	// alter with direct placement
	tk.MustExec("alter database db2 primary_region='r2' regions='r1,r2'")
	tk.MustQuery("show create database db2").Check(testkit.Rows(
		"db2 CREATE DATABASE `db2` /*!40100 DEFAULT CHARACTER SET utf8mb4 */ /*T![placement] PRIMARY_REGION=\"r2\" REGIONS=\"r1,r2\" */",
	))

	// reset with placement policy 'default'
	tk.MustExec("alter database db2 placement policy default")
	tk.MustQuery("show create database db2").Check(testkit.Rows(
		"db2 CREATE DATABASE `db2` /*!40100 DEFAULT CHARACTER SET utf8mb4 */",
	))

	// error invalid policy
	err := tk.ExecToErr("alter database db2 placement policy px")
	c.Assert(err.Error(), Equals, "[schema:8239]Unknown placement policy 'px'")

	// error when policy and direct options both set
	err = tk.ExecToErr("alter database db2 placement policy p1 primary_region='r2' regions='r2'")
	c.Assert(err.Error(), Equals, "[ddl:8240]Placement policy 'p1' can't co-exist with direct placement options")

	// error for invalid placement opt
	err = tk.ExecToErr("alter database db2 primary_region='r2' regions='r2' leader_constraints='[+region=bj]'")
	c.Assert(err.Error(), Equals, "invalid placement option: should be [LEADER/VOTER/LEARNER/FOLLOWER]_CONSTRAINTS=.. [VOTERS/FOLLOWERS/LEARNERS]=.., mixed other sugar options PRIMARY_REGION=\"r2\" REGIONS=\"r2\" LEADER_CONSTRAINTS=\"[+region=bj]\"")

	// failed alter has no effect
	tk.MustQuery("show create database db2").Check(testkit.Rows(
		"db2 CREATE DATABASE `db2` /*!40100 DEFAULT CHARACTER SET utf8mb4 */",
	))
}

func (s *testDBSuite6) TestDropDatabaseGCPlacement(c *C) {
	clearAllBundles(c)
	failpoint.Enable("github.com/pingcap/tidb/store/gcworker/ignoreDeleteRangeFailed", `return`)
	defer func(originGC bool) {
		failpoint.Disable("github.com/pingcap/tidb/store/gcworker/ignoreDeleteRangeFailed")
		if originGC {
			ddl.EmulatorGCEnable()
		} else {
			ddl.EmulatorGCDisable()
		}
	}(ddl.IsEmulatorGCEnable())
	ddl.EmulatorGCDisable()

	tk := testkit.NewTestKit(c, s.store)
	tk.MustExec("drop database if exists db2")

	tk.MustExec("use test")

	tk.MustExec("create table t (id int) primary_region='r0' regions='r0'")
	defer tk.MustExec("drop table if exists t")

	tk.MustExec("create database db2")
	tk.MustExec("create table db2.t0 (id int)")
	tk.MustExec("create table db2.t1 (id int) primary_region='r1' regions='r1,r2'")
	tk.MustExec(`create table db2.t2 (id int) primary_region='r1' regions='r1,r2' PARTITION BY RANGE (id) (
        PARTITION p0 VALUES LESS THAN (100) primary_region='r2' regions='r2',
        PARTITION p1 VALUES LESS THAN (1000)
	)`)

	is := tk.Se.GetInfoSchema().(infoschema.InfoSchema)
	t, err := is.TableByName(model.NewCIStr("test"), model.NewCIStr("t"))
	c.Assert(err, IsNil)

	tk.MustExec("drop database db2")

	bundles, err := infosync.GetAllRuleBundles(context.TODO())
	c.Assert(err, IsNil)
	c.Assert(len(bundles), Equals, 4)

	gcWorker, err := gcworker.NewMockGCWorker(s.store)
	c.Assert(err, IsNil)
	c.Assert(gcWorker.DeleteRanges(context.TODO(), math.MaxInt64), IsNil)

	bundles, err = infosync.GetAllRuleBundles(context.TODO())
	c.Assert(err, IsNil)
	c.Assert(len(bundles), Equals, 1)
	c.Assert(bundles[0].ID, Equals, placement.GroupID(t.Meta().ID))
}

func (s *testDBSuite6) TestDropTableGCPlacement(c *C) {
	clearAllBundles(c)
	failpoint.Enable("github.com/pingcap/tidb/store/gcworker/ignoreDeleteRangeFailed", `return`)
	defer func(originGC bool) {
		failpoint.Disable("github.com/pingcap/tidb/store/gcworker/ignoreDeleteRangeFailed")
		if originGC {
			ddl.EmulatorGCEnable()
		} else {
			ddl.EmulatorGCDisable()
		}
	}(ddl.IsEmulatorGCEnable())
	ddl.EmulatorGCDisable()

	tk := testkit.NewTestKit(c, s.store)
	tk.MustExec("use test")

	tk.MustExec("create table t0 (id int)")
	defer tk.MustExec("drop table if exists t0")

	tk.MustExec("create table t1 (id int) primary_region='r1' regions='r1,r2'")
	defer tk.MustExec("drop table if exists t1")

	tk.MustExec(`create table t2 (id int) primary_region='r1' regions='r1,r2' PARTITION BY RANGE (id) (
        PARTITION p0 VALUES LESS THAN (100) primary_region='r2' regions='r2',
        PARTITION p1 VALUES LESS THAN (1000)
	)`)
	defer tk.MustExec("drop table if exists t2")

	is := tk.Se.GetInfoSchema().(infoschema.InfoSchema)
	t1, err := is.TableByName(model.NewCIStr("test"), model.NewCIStr("t1"))
	c.Assert(err, IsNil)

	tk.MustExec("drop table t2")

	bundles, err := infosync.GetAllRuleBundles(context.TODO())
	c.Assert(err, IsNil)
	c.Assert(len(bundles), Equals, 3)

	gcWorker, err := gcworker.NewMockGCWorker(s.store)
	c.Assert(err, IsNil)
	c.Assert(gcWorker.DeleteRanges(context.TODO(), math.MaxInt64), IsNil)

	bundles, err = infosync.GetAllRuleBundles(context.TODO())
	c.Assert(err, IsNil)
	c.Assert(len(bundles), Equals, 1)
	c.Assert(bundles[0].ID, Equals, placement.GroupID(t1.Meta().ID))
}

func (s *testDBSuite6) TestAlterTablePlacement(c *C) {
	clearAllBundles(c)
	tk := testkit.NewTestKit(c, s.store)
	tk.MustExec("use test")
	tk.MustExec("drop table if exists tp")
	tk.MustExec("drop placement policy if exists p1")

	tk.MustExec("create placement policy p1 primary_region='r1' regions='r1'")
	defer tk.MustExec("drop placement policy p1")

	policy, ok := tk.Se.GetInfoSchema().(infoschema.InfoSchema).PolicyByName(model.NewCIStr("p1"))
	c.Assert(ok, IsTrue)

	tk.MustExec(`CREATE TABLE tp (id INT) PARTITION BY RANGE (id) (
        PARTITION p0 VALUES LESS THAN (100),
        PARTITION p1 VALUES LESS THAN (1000)
	);`)
	defer tk.MustExec("drop table tp")
	tk.MustQuery("show create table tp").Check(testkit.Rows("" +
		"tp CREATE TABLE `tp` (\n" +
		"  `id` int(11) DEFAULT NULL\n" +
		") ENGINE=InnoDB DEFAULT CHARSET=utf8mb4 COLLATE=utf8mb4_bin\n" +
		"PARTITION BY RANGE (`id`)\n" +
		"(PARTITION `p0` VALUES LESS THAN (100),\n" +
		" PARTITION `p1` VALUES LESS THAN (1000))"))
	checkExistTableBundlesInPD(c, s.dom, "test", "tp")

	// alter with policy
	tk.MustExec("alter table tp placement policy p1")
	tk.MustQuery("show create table tp").Check(testkit.Rows("" +
		"tp CREATE TABLE `tp` (\n" +
		"  `id` int(11) DEFAULT NULL\n" +
		") ENGINE=InnoDB DEFAULT CHARSET=utf8mb4 COLLATE=utf8mb4_bin /*T![placement] PLACEMENT POLICY=`p1` */\n" +
		"PARTITION BY RANGE (`id`)\n" +
		"(PARTITION `p0` VALUES LESS THAN (100),\n" +
		" PARTITION `p1` VALUES LESS THAN (1000))"))

	tb, err := tk.Se.GetInfoSchema().(infoschema.InfoSchema).TableByName(model.NewCIStr("test"), model.NewCIStr("tp"))
	c.Assert(err, IsNil)
	c.Assert(tb.Meta().PlacementPolicyRef.ID, Equals, policy.ID)
	c.Assert(tb.Meta().DirectPlacementOpts, IsNil)
	checkExistTableBundlesInPD(c, s.dom, "test", "tp")

	// alter with direct placement
	tk.MustExec("alter table tp primary_region='r2' regions='r1,r2'")
	tk.MustQuery("show create table tp").Check(testkit.Rows("" +
		"tp CREATE TABLE `tp` (\n" +
		"  `id` int(11) DEFAULT NULL\n" +
		") ENGINE=InnoDB DEFAULT CHARSET=utf8mb4 COLLATE=utf8mb4_bin /*T![placement] PRIMARY_REGION=\"r2\" REGIONS=\"r1,r2\" */\n" +
		"PARTITION BY RANGE (`id`)\n" +
		"(PARTITION `p0` VALUES LESS THAN (100),\n" +
		" PARTITION `p1` VALUES LESS THAN (1000))"))
	checkExistTableBundlesInPD(c, s.dom, "test", "tp")

	// reset with placement policy 'default'
	tk.MustExec("alter table tp placement policy default")
	tk.MustQuery("show create table tp").Check(testkit.Rows("" +
		"tp CREATE TABLE `tp` (\n" +
		"  `id` int(11) DEFAULT NULL\n" +
		") ENGINE=InnoDB DEFAULT CHARSET=utf8mb4 COLLATE=utf8mb4_bin\n" +
		"PARTITION BY RANGE (`id`)\n" +
		"(PARTITION `p0` VALUES LESS THAN (100),\n" +
		" PARTITION `p1` VALUES LESS THAN (1000))"))
	checkExistTableBundlesInPD(c, s.dom, "test", "tp")

	// error invalid policy
	err = tk.ExecToErr("alter table tp placement policy px")
	c.Assert(err.Error(), Equals, "[schema:8239]Unknown placement policy 'px'")

	// error when policy and direct options both set
	err = tk.ExecToErr("alter table tp placement policy p1 primary_region='r2' regions='r2'")
	c.Assert(err.Error(), Equals, "[ddl:8240]Placement policy 'p1' can't co-exist with direct placement options")

	// error for invalid placement opt
	err = tk.ExecToErr("alter table tp primary_region='r2' regions='r2' leader_constraints='[+region=bj]'")
	c.Assert(err.Error(), Equals, "invalid placement option: should be [LEADER/VOTER/LEARNER/FOLLOWER]_CONSTRAINTS=.. [VOTERS/FOLLOWERS/LEARNERS]=.., mixed other sugar options PRIMARY_REGION=\"r2\" REGIONS=\"r2\" LEADER_CONSTRAINTS=\"[+region=bj]\"")

	// failed alter has no effect
	tk.MustQuery("show create table tp").Check(testkit.Rows("" +
		"tp CREATE TABLE `tp` (\n" +
		"  `id` int(11) DEFAULT NULL\n" +
		") ENGINE=InnoDB DEFAULT CHARSET=utf8mb4 COLLATE=utf8mb4_bin\n" +
		"PARTITION BY RANGE (`id`)\n" +
		"(PARTITION `p0` VALUES LESS THAN (100),\n" +
		" PARTITION `p1` VALUES LESS THAN (1000))"))
	checkExistTableBundlesInPD(c, s.dom, "test", "tp")
}

func (s *testDBSuite6) TestDropTablePartitionGCPlacement(c *C) {
	clearAllBundles(c)
	failpoint.Enable("github.com/pingcap/tidb/store/gcworker/ignoreDeleteRangeFailed", `return`)
	defer func(originGC bool) {
		failpoint.Disable("github.com/pingcap/tidb/store/gcworker/ignoreDeleteRangeFailed")
		if originGC {
			ddl.EmulatorGCEnable()
		} else {
			ddl.EmulatorGCDisable()
		}
	}(ddl.IsEmulatorGCEnable())
	ddl.EmulatorGCDisable()

	tk := testkit.NewTestKit(c, s.store)
	tk.MustExec("use test")

	tk.MustExec("create table t0 (id int)")
	defer tk.MustExec("drop table if exists t0")

	tk.MustExec("create table t1 (id int) primary_region='r1' regions='r1,r2'")
	defer tk.MustExec("drop table if exists t1")

	tk.MustExec(`create table t2 (id int) primary_region='r1' regions='r1,r2' PARTITION BY RANGE (id) (
        PARTITION p0 VALUES LESS THAN (100) primary_region='r2' regions='r2',
        PARTITION p1 VALUES LESS THAN (1000) primary_region='r3' regions='r3'
	)`)
	defer tk.MustExec("drop table if exists t2")

	is := tk.Se.GetInfoSchema().(infoschema.InfoSchema)
	t1, err := is.TableByName(model.NewCIStr("test"), model.NewCIStr("t1"))
	c.Assert(err, IsNil)
	t2, err := is.TableByName(model.NewCIStr("test"), model.NewCIStr("t2"))
	c.Assert(err, IsNil)

	tk.MustExec("alter table t2 drop partition p0")

	bundles, err := infosync.GetAllRuleBundles(context.TODO())
	c.Assert(err, IsNil)
	c.Assert(len(bundles), Equals, 4)

	gcWorker, err := gcworker.NewMockGCWorker(s.store)
	c.Assert(err, IsNil)
	c.Assert(gcWorker.DeleteRanges(context.TODO(), math.MaxInt64), IsNil)

	bundles, err = infosync.GetAllRuleBundles(context.TODO())
	c.Assert(err, IsNil)
	c.Assert(len(bundles), Equals, 3)
	bundlesMap := make(map[string]*placement.Bundle)
	for _, bundle := range bundles {
		bundlesMap[bundle.ID] = bundle
	}
	_, ok := bundlesMap[placement.GroupID(t1.Meta().ID)]
	c.Assert(ok, IsTrue)

	_, ok = bundlesMap[placement.GroupID(t2.Meta().ID)]
	c.Assert(ok, IsTrue)

	_, ok = bundlesMap[placement.GroupID(t2.Meta().Partition.Definitions[1].ID)]
	c.Assert(ok, IsTrue)
}

func (s *testDBSuite6) TestAlterTablePartitionPlacement(c *C) {
	clearAllBundles(c)
	tk := testkit.NewTestKit(c, s.store)
	tk.MustExec("use test")
	tk.MustExec("drop table if exists tp")
	tk.MustExec("drop placement policy if exists p0")
	tk.MustExec("drop placement policy if exists p1")

	tk.MustExec("create placement policy p0 primary_region='r0' regions='r0'")
	defer tk.MustExec("drop placement policy p0")

	tk.MustExec("create placement policy p1 primary_region='r1' regions='r1'")
	defer tk.MustExec("drop placement policy p1")

	policy, ok := tk.Se.GetInfoSchema().(infoschema.InfoSchema).PolicyByName(model.NewCIStr("p1"))
	c.Assert(ok, IsTrue)

	tk.MustExec(`CREATE TABLE tp (id INT) placement policy p0 PARTITION BY RANGE (id) (
        PARTITION p0 VALUES LESS THAN (100),
        PARTITION p1 VALUES LESS THAN (1000)
	);`)
	defer tk.MustExec("drop table tp")
	tk.MustQuery("show create table tp").Check(testkit.Rows("" +
		"tp CREATE TABLE `tp` (\n" +
		"  `id` int(11) DEFAULT NULL\n" +
		") ENGINE=InnoDB DEFAULT CHARSET=utf8mb4 COLLATE=utf8mb4_bin /*T![placement] PLACEMENT POLICY=`p0` */\n" +
		"PARTITION BY RANGE (`id`)\n" +
		"(PARTITION `p0` VALUES LESS THAN (100),\n" +
		" PARTITION `p1` VALUES LESS THAN (1000))"))
	checkExistTableBundlesInPD(c, s.dom, "test", "tp")

	// alter with policy
	tk.MustExec("alter table tp partition p0 placement policy p1")
	tk.MustQuery("show create table tp").Check(testkit.Rows("" +
		"tp CREATE TABLE `tp` (\n" +
		"  `id` int(11) DEFAULT NULL\n" +
		") ENGINE=InnoDB DEFAULT CHARSET=utf8mb4 COLLATE=utf8mb4_bin /*T![placement] PLACEMENT POLICY=`p0` */\n" +
		"PARTITION BY RANGE (`id`)\n" +
		"(PARTITION `p0` VALUES LESS THAN (100) /*T![placement] PLACEMENT POLICY=`p1` */,\n" +
		" PARTITION `p1` VALUES LESS THAN (1000))"))

	tb, err := tk.Se.GetInfoSchema().(infoschema.InfoSchema).TableByName(model.NewCIStr("test"), model.NewCIStr("tp"))
	c.Assert(err, IsNil)
	c.Assert(tb.Meta().Partition.Definitions[0].PlacementPolicyRef.ID, Equals, policy.ID)
	c.Assert(tb.Meta().Partition.Definitions[0].DirectPlacementOpts, IsNil)
	checkExistTableBundlesInPD(c, s.dom, "test", "tp")

	// alter with direct placement
	tk.MustExec("alter table tp partition p1 primary_region='r2' regions='r1,r2'")
	tk.MustQuery("show create table tp").Check(testkit.Rows("" +
		"tp CREATE TABLE `tp` (\n" +
		"  `id` int(11) DEFAULT NULL\n" +
		") ENGINE=InnoDB DEFAULT CHARSET=utf8mb4 COLLATE=utf8mb4_bin /*T![placement] PLACEMENT POLICY=`p0` */\n" +
		"PARTITION BY RANGE (`id`)\n" +
		"(PARTITION `p0` VALUES LESS THAN (100) /*T![placement] PLACEMENT POLICY=`p1` */,\n" +
		" PARTITION `p1` VALUES LESS THAN (1000) /*T![placement] PRIMARY_REGION=\"r2\" REGIONS=\"r1,r2\" */)"))
	checkExistTableBundlesInPD(c, s.dom, "test", "tp")

	tk.MustExec("alter table tp partition p1 primary_region='r3' regions='r3,r4'")
	tk.MustQuery("show create table tp").Check(testkit.Rows("" +
		"tp CREATE TABLE `tp` (\n" +
		"  `id` int(11) DEFAULT NULL\n" +
		") ENGINE=InnoDB DEFAULT CHARSET=utf8mb4 COLLATE=utf8mb4_bin /*T![placement] PLACEMENT POLICY=`p0` */\n" +
		"PARTITION BY RANGE (`id`)\n" +
		"(PARTITION `p0` VALUES LESS THAN (100) /*T![placement] PLACEMENT POLICY=`p1` */,\n" +
		" PARTITION `p1` VALUES LESS THAN (1000) /*T![placement] PRIMARY_REGION=\"r3\" REGIONS=\"r3,r4\" */)"))
	checkExistTableBundlesInPD(c, s.dom, "test", "tp")

	// reset with placement policy 'default'
	tk.MustExec("alter table tp partition p1 placement policy default")
	tk.MustQuery("show create table tp").Check(testkit.Rows("" +
		"tp CREATE TABLE `tp` (\n" +
		"  `id` int(11) DEFAULT NULL\n" +
		") ENGINE=InnoDB DEFAULT CHARSET=utf8mb4 COLLATE=utf8mb4_bin /*T![placement] PLACEMENT POLICY=`p0` */\n" +
		"PARTITION BY RANGE (`id`)\n" +
		"(PARTITION `p0` VALUES LESS THAN (100) /*T![placement] PLACEMENT POLICY=`p1` */,\n" +
		" PARTITION `p1` VALUES LESS THAN (1000))"))
	checkExistTableBundlesInPD(c, s.dom, "test", "tp")

	tk.MustExec("alter table tp partition p0 placement policy default")
	tk.MustQuery("show create table tp").Check(testkit.Rows("" +
		"tp CREATE TABLE `tp` (\n" +
		"  `id` int(11) DEFAULT NULL\n" +
		") ENGINE=InnoDB DEFAULT CHARSET=utf8mb4 COLLATE=utf8mb4_bin /*T![placement] PLACEMENT POLICY=`p0` */\n" +
		"PARTITION BY RANGE (`id`)\n" +
		"(PARTITION `p0` VALUES LESS THAN (100),\n" +
		" PARTITION `p1` VALUES LESS THAN (1000))"))
	checkExistTableBundlesInPD(c, s.dom, "test", "tp")

	// error invalid policy
	err = tk.ExecToErr("alter table tp partition p1 placement policy px")
	c.Assert(err.Error(), Equals, "[schema:8239]Unknown placement policy 'px'")

	// error when policy and direct options both set
	err = tk.ExecToErr("alter table tp partition p0 placement policy p1 primary_region='r2' regions='r2'")
	c.Assert(err.Error(), Equals, "[ddl:8240]Placement policy 'p1' can't co-exist with direct placement options")

	// error for invalid placement opt
	err = tk.ExecToErr("alter table tp partition p1 primary_region='r2' regions='r2' leader_constraints='[+region=bj]'")
	c.Assert(err.Error(), Equals, "invalid placement option: should be [LEADER/VOTER/LEARNER/FOLLOWER]_CONSTRAINTS=.. [VOTERS/FOLLOWERS/LEARNERS]=.., mixed other sugar options PRIMARY_REGION=\"r2\" REGIONS=\"r2\" LEADER_CONSTRAINTS=\"[+region=bj]\"")

	// error invalid partition name
	err = tk.ExecToErr("alter table tp partition p2 primary_region='r2' regions='r2'")
	c.Assert(err.Error(), Equals, "[table:1735]Unknown partition 'p2' in table 'tp'")

	// failed alter has no effect
	tk.MustQuery("show create table tp").Check(testkit.Rows("" +
		"tp CREATE TABLE `tp` (\n" +
		"  `id` int(11) DEFAULT NULL\n" +
		") ENGINE=InnoDB DEFAULT CHARSET=utf8mb4 COLLATE=utf8mb4_bin /*T![placement] PLACEMENT POLICY=`p0` */\n" +
		"PARTITION BY RANGE (`id`)\n" +
		"(PARTITION `p0` VALUES LESS THAN (100),\n" +
		" PARTITION `p1` VALUES LESS THAN (1000))"))
	checkExistTableBundlesInPD(c, s.dom, "test", "tp")
}

func (s *testDBSuite6) TestAddPartitionWithPlacement(c *C) {
	clearAllBundles(c)
	tk := testkit.NewTestKit(c, s.store)
	tk.MustExec("use test")
	tk.MustExec("drop table if exists tp")
	tk.MustExec("drop placement policy if exists p1")

	tk.MustExec("create placement policy p1 primary_region='r1' regions='r1'")
	defer tk.MustExec("drop placement policy p1")

	policy, ok := tk.Se.GetInfoSchema().(infoschema.InfoSchema).PolicyByName(model.NewCIStr("p1"))
	c.Assert(ok, IsTrue)

	tk.MustExec(`CREATE TABLE tp (id INT) PARTITION BY RANGE (id) (
        PARTITION p0 VALUES LESS THAN (100),
        PARTITION p1 VALUES LESS THAN (1000)
	);`)
	defer tk.MustExec("drop table tp")
	tk.MustQuery("show create table tp").Check(testkit.Rows("" +
		"tp CREATE TABLE `tp` (\n" +
		"  `id` int(11) DEFAULT NULL\n" +
		") ENGINE=InnoDB DEFAULT CHARSET=utf8mb4 COLLATE=utf8mb4_bin\n" +
		"PARTITION BY RANGE (`id`)\n" +
		"(PARTITION `p0` VALUES LESS THAN (100),\n" +
		" PARTITION `p1` VALUES LESS THAN (1000))"))
	checkExistTableBundlesInPD(c, s.dom, "test", "tp")

	// Add partitions
	tk.MustExec(`alter table tp add partition (
		partition p2 values less than (10000) placement policy p1,
		partition p3 values less than (100000) primary_region="r1" regions="r1,r2",
		partition p4 values less than (1000000) placement policy default
	)`)
	tk.MustQuery("show create table tp").Check(testkit.Rows("" +
		"tp CREATE TABLE `tp` (\n" +
		"  `id` int(11) DEFAULT NULL\n" +
		") ENGINE=InnoDB DEFAULT CHARSET=utf8mb4 COLLATE=utf8mb4_bin\n" +
		"PARTITION BY RANGE (`id`)\n" +
		"(PARTITION `p0` VALUES LESS THAN (100),\n" +
		" PARTITION `p1` VALUES LESS THAN (1000),\n" +
		" PARTITION `p2` VALUES LESS THAN (10000) /*T![placement] PLACEMENT POLICY=`p1` */,\n" +
		" PARTITION `p3` VALUES LESS THAN (100000) /*T![placement] PRIMARY_REGION=\"r1\" REGIONS=\"r1,r2\" */,\n" +
		" PARTITION `p4` VALUES LESS THAN (1000000))"))
	checkExistTableBundlesInPD(c, s.dom, "test", "tp")

	tb, err := tk.Se.GetInfoSchema().(infoschema.InfoSchema).TableByName(model.NewCIStr("test"), model.NewCIStr("tp"))
	c.Assert(err, IsNil)
	c.Assert(tb.Meta().Partition.Definitions[2].PlacementPolicyRef.ID, Equals, policy.ID)

	// error invalid policy
	err = tk.ExecToErr("alter table tp add partition (partition p5 values less than (10000000) placement policy px)")
	c.Assert(err.Error(), Equals, "[schema:8239]Unknown placement policy 'px'")

	// error when policy and direct options both set
	err = tk.ExecToErr("alter table tp add partition (partition p5 values less than (10000000) placement policy p1 primary_region='r2' regions='r2')")
	c.Assert(err.Error(), Equals, "[ddl:8240]Placement policy 'p1' can't co-exist with direct placement options")

	// error for invalid placement opt
	err = tk.ExecToErr("alter table tp add partition (partition p5 values less than (10000000) primary_region='r2' regions='r2' leader_constraints='[+region=bj]')")
	c.Assert(err.Error(), Equals, "invalid placement option: should be [LEADER/VOTER/LEARNER/FOLLOWER]_CONSTRAINTS=.. [VOTERS/FOLLOWERS/LEARNERS]=.., mixed other sugar options PRIMARY_REGION=\"r2\" REGIONS=\"r2\" LEADER_CONSTRAINTS=\"[+region=bj]\"")

	// failed alter has no effect
	tk.MustQuery("show create table tp").Check(testkit.Rows("" +
		"tp CREATE TABLE `tp` (\n" +
		"  `id` int(11) DEFAULT NULL\n" +
		") ENGINE=InnoDB DEFAULT CHARSET=utf8mb4 COLLATE=utf8mb4_bin\n" +
		"PARTITION BY RANGE (`id`)\n" +
		"(PARTITION `p0` VALUES LESS THAN (100),\n" +
		" PARTITION `p1` VALUES LESS THAN (1000),\n" +
		" PARTITION `p2` VALUES LESS THAN (10000) /*T![placement] PLACEMENT POLICY=`p1` */,\n" +
		" PARTITION `p3` VALUES LESS THAN (100000) /*T![placement] PRIMARY_REGION=\"r1\" REGIONS=\"r1,r2\" */,\n" +
		" PARTITION `p4` VALUES LESS THAN (1000000))"))
	checkExistTableBundlesInPD(c, s.dom, "test", "tp")
}

func (s *testDBSuite6) TestTruncateTableWithPlacement(c *C) {
	tk := testkit.NewTestKit(c, s.store)
	tk.MustExec("use test")
	tk.MustExec("drop table if exists t1, tp")
	tk.MustExec("drop placement policy if exists p1")
	tk.MustExec("drop placement policy if exists p2")

	tk.MustExec("create placement policy p1 primary_region='r1' regions='r1'")
	defer tk.MustExec("drop placement policy p1")

	tk.MustExec("create placement policy p2 primary_region='r2' regions='r2'")
	defer tk.MustExec("drop placement policy p2")

	policy1, ok := tk.Se.GetInfoSchema().(infoschema.InfoSchema).PolicyByName(model.NewCIStr("p1"))
	c.Assert(ok, IsTrue)

	policy2, ok := tk.Se.GetInfoSchema().(infoschema.InfoSchema).PolicyByName(model.NewCIStr("p2"))
	c.Assert(ok, IsTrue)

	tk.MustExec(`CREATE TABLE t1 (id INT) primary_region="r1" regions="r1"`)
	defer tk.MustExec("drop table t1")

	// test for normal table
	tk.MustQuery("show create table t1").Check(testkit.Rows("" +
		"t1 CREATE TABLE `t1` (\n" +
		"  `id` int(11) DEFAULT NULL\n" +
		") ENGINE=InnoDB DEFAULT CHARSET=utf8mb4 COLLATE=utf8mb4_bin /*T![placement] PRIMARY_REGION=\"r1\" REGIONS=\"r1\" */"))

	t1, err := tk.Se.GetInfoSchema().(infoschema.InfoSchema).TableByName(model.NewCIStr("test"), model.NewCIStr("t1"))
	c.Assert(err, IsNil)
	tk.MustExec("TRUNCATE TABLE t1")
	tk.MustQuery("show create table t1").Check(testkit.Rows("" +
		"t1 CREATE TABLE `t1` (\n" +
		"  `id` int(11) DEFAULT NULL\n" +
		") ENGINE=InnoDB DEFAULT CHARSET=utf8mb4 COLLATE=utf8mb4_bin /*T![placement] PRIMARY_REGION=\"r1\" REGIONS=\"r1\" */"))
	newT1, err := tk.Se.GetInfoSchema().(infoschema.InfoSchema).TableByName(model.NewCIStr("test"), model.NewCIStr("t1"))
	c.Assert(err, IsNil)
	c.Assert(newT1.Meta().ID != t1.Meta().ID, IsTrue)

	// test for partitioned table
	tk.MustExec(`CREATE TABLE tp (id INT) placement policy p1 PARTITION BY RANGE (id) (
        PARTITION p0 VALUES LESS THAN (100),
        PARTITION p1 VALUES LESS THAN (1000) placement policy p2,
        PARTITION p2 VALUES LESS THAN (10000) primary_region="r1" regions="r1,r2"
	);`)
	defer tk.MustExec("drop table tp")

	tp, err := tk.Se.GetInfoSchema().(infoschema.InfoSchema).TableByName(model.NewCIStr("test"), model.NewCIStr("tp"))
	c.Assert(err, IsNil)
	c.Assert(tp.Meta().PlacementPolicyRef.ID, Equals, policy1.ID)
	c.Assert(tp.Meta().Partition.Definitions[1].PlacementPolicyRef.ID, Equals, policy2.ID)
	tk.MustQuery("show create table tp").Check(testkit.Rows("" +
		"tp CREATE TABLE `tp` (\n" +
		"  `id` int(11) DEFAULT NULL\n" +
		") ENGINE=InnoDB DEFAULT CHARSET=utf8mb4 COLLATE=utf8mb4_bin /*T![placement] PLACEMENT POLICY=`p1` */\n" +
		"PARTITION BY RANGE (`id`)\n" +
		"(PARTITION `p0` VALUES LESS THAN (100),\n" +
		" PARTITION `p1` VALUES LESS THAN (1000) /*T![placement] PLACEMENT POLICY=`p2` */,\n" +
		" PARTITION `p2` VALUES LESS THAN (10000) /*T![placement] PRIMARY_REGION=\"r1\" REGIONS=\"r1,r2\" */)"))

	tk.MustExec("TRUNCATE TABLE tp")
	newTp, err := tk.Se.GetInfoSchema().(infoschema.InfoSchema).TableByName(model.NewCIStr("test"), model.NewCIStr("tp"))
	c.Assert(err, IsNil)
	c.Assert(newTp.Meta().ID != tp.Meta().ID, IsTrue)
	c.Assert(newTp.Meta().PlacementPolicyRef.ID, Equals, policy1.ID)
	c.Assert(newTp.Meta().Partition.Definitions[1].PlacementPolicyRef.ID, Equals, policy2.ID)
	for i := range []int{0, 1, 2} {
		c.Assert(newTp.Meta().Partition.Definitions[i].ID != tp.Meta().Partition.Definitions[i].ID, IsTrue)
	}
}

func (s *testDBSuite6) TestTruncateTableGCWithPlacement(c *C) {
	clearAllBundles(c)
	failpoint.Enable("github.com/pingcap/tidb/store/gcworker/ignoreDeleteRangeFailed", `return`)
	defer func(originGC bool) {
		failpoint.Disable("github.com/pingcap/tidb/store/gcworker/ignoreDeleteRangeFailed")
		if originGC {
			ddl.EmulatorGCEnable()
		} else {
			ddl.EmulatorGCDisable()
		}
	}(ddl.IsEmulatorGCEnable())
	ddl.EmulatorGCDisable()

	tk := testkit.NewTestKit(c, s.store)
	tk.MustExec("use test")

	tk.MustExec("create table t0 (id int)")
	defer tk.MustExec("drop table if exists t0")

	tk.MustExec("create table t1 (id int) primary_region='r1' regions='r1,r2'")
	defer tk.MustExec("drop table if exists t1")

	tk.MustExec(`create table t2 (id int) primary_region='r1' regions='r1,r2' PARTITION BY RANGE (id) (
        PARTITION p0 VALUES LESS THAN (100) primary_region='r2' regions='r2',
        PARTITION p1 VALUES LESS THAN (1000)
	)`)
	defer tk.MustExec("drop table if exists t2")

	tk.MustExec("truncate table t2")

	is := tk.Se.GetInfoSchema().(infoschema.InfoSchema)
	t1, err := is.TableByName(model.NewCIStr("test"), model.NewCIStr("t1"))
	c.Assert(err, IsNil)
	t2, err := is.TableByName(model.NewCIStr("test"), model.NewCIStr("t2"))
	c.Assert(err, IsNil)

	bundles, err := infosync.GetAllRuleBundles(context.TODO())
	c.Assert(err, IsNil)
	c.Assert(len(bundles), Equals, 5)

	gcWorker, err := gcworker.NewMockGCWorker(s.store)
	c.Assert(err, IsNil)
	c.Assert(gcWorker.DeleteRanges(context.TODO(), math.MaxInt64), IsNil)

	bundles, err = infosync.GetAllRuleBundles(context.TODO())
	c.Assert(err, IsNil)
	c.Assert(len(bundles), Equals, 3)
	bundlesMap := make(map[string]*placement.Bundle)
	for _, bundle := range bundles {
		bundlesMap[bundle.ID] = bundle
	}
	_, ok := bundlesMap[placement.GroupID(t1.Meta().ID)]
	c.Assert(ok, IsTrue)

	_, ok = bundlesMap[placement.GroupID(t2.Meta().ID)]
	c.Assert(ok, IsTrue)

	_, ok = bundlesMap[placement.GroupID(t2.Meta().Partition.Definitions[0].ID)]
	c.Assert(ok, IsTrue)
}

func (s *testDBSuite6) TestTruncateTablePartitionWithPlacement(c *C) {
	tk := testkit.NewTestKit(c, s.store)
	tk.MustExec("use test")
	tk.MustExec("drop table if exists t1, tp")
	tk.MustExec("drop placement policy if exists p1")
	tk.MustExec("drop placement policy if exists p2")
	tk.MustExec("drop placement policy if exists p3")

	tk.MustExec("create placement policy p1 primary_region='r1' regions='r1'")
	defer tk.MustExec("drop placement policy p1")

	tk.MustExec("create placement policy p2 primary_region='r2' regions='r2'")
	defer tk.MustExec("drop placement policy p2")

	tk.MustExec("create placement policy p3 primary_region='r3' regions='r3'")
	defer tk.MustExec("drop placement policy p3")

	policy1, ok := tk.Se.GetInfoSchema().(infoschema.InfoSchema).PolicyByName(model.NewCIStr("p1"))
	c.Assert(ok, IsTrue)

	policy2, ok := tk.Se.GetInfoSchema().(infoschema.InfoSchema).PolicyByName(model.NewCIStr("p2"))
	c.Assert(ok, IsTrue)

	policy3, ok := tk.Se.GetInfoSchema().(infoschema.InfoSchema).PolicyByName(model.NewCIStr("p3"))
	c.Assert(ok, IsTrue)

	tk.MustExec(`CREATE TABLE t1 (id INT) primary_region="r1" regions="r1"`)
	defer tk.MustExec("drop table t1")

	// test for partitioned table
	tk.MustExec(`CREATE TABLE tp (id INT) placement policy p1 PARTITION BY RANGE (id) (
        PARTITION p0 VALUES LESS THAN (100),
        PARTITION p1 VALUES LESS THAN (1000) placement policy p2,
        PARTITION p2 VALUES LESS THAN (10000) placement policy p3,
        PARTITION p3 VALUES LESS THAN (100000) primary_region="r2" regions="r2"
	);`)
	defer tk.MustExec("drop table tp")

	tp, err := tk.Se.GetInfoSchema().(infoschema.InfoSchema).TableByName(model.NewCIStr("test"), model.NewCIStr("tp"))
	c.Assert(err, IsNil)

	tk.MustExec("ALTER TABLE tp TRUNCATE partition p1,p3")
	newTp, err := tk.Se.GetInfoSchema().(infoschema.InfoSchema).TableByName(model.NewCIStr("test"), model.NewCIStr("tp"))
	c.Assert(err, IsNil)
	c.Assert(newTp.Meta().ID, Equals, tp.Meta().ID)
	c.Assert(newTp.Meta().PlacementPolicyRef.ID, Equals, policy1.ID)
	c.Assert(newTp.Meta().Partition.Definitions[1].PlacementPolicyRef.ID, Equals, policy2.ID)
	c.Assert(newTp.Meta().Partition.Definitions[2].PlacementPolicyRef.ID, Equals, policy3.ID)
	c.Assert(newTp.Meta().Partition.Definitions[0].ID, Equals, tp.Meta().Partition.Definitions[0].ID)
	c.Assert(newTp.Meta().Partition.Definitions[1].ID != tp.Meta().Partition.Definitions[1].ID, IsTrue)
	c.Assert(newTp.Meta().Partition.Definitions[2].ID, Equals, tp.Meta().Partition.Definitions[2].ID)
	c.Assert(newTp.Meta().Partition.Definitions[3].ID != tp.Meta().Partition.Definitions[3].ID, IsTrue)

	tk.MustQuery("show create table tp").Check(testkit.Rows("" +
		"tp CREATE TABLE `tp` (\n" +
		"  `id` int(11) DEFAULT NULL\n" +
		") ENGINE=InnoDB DEFAULT CHARSET=utf8mb4 COLLATE=utf8mb4_bin /*T![placement] PLACEMENT POLICY=`p1` */\n" +
		"PARTITION BY RANGE (`id`)\n" +
		"(PARTITION `p0` VALUES LESS THAN (100),\n" +
		" PARTITION `p1` VALUES LESS THAN (1000) /*T![placement] PLACEMENT POLICY=`p2` */,\n" +
		" PARTITION `p2` VALUES LESS THAN (10000) /*T![placement] PLACEMENT POLICY=`p3` */,\n" +
		" PARTITION `p3` VALUES LESS THAN (100000) /*T![placement] PRIMARY_REGION=\"r2\" REGIONS=\"r2\" */)"))
}

func (s *testDBSuite6) TestTruncatePartitionGCWithPlacement(c *C) {
	clearAllBundles(c)
	failpoint.Enable("github.com/pingcap/tidb/store/gcworker/ignoreDeleteRangeFailed", `return`)
	defer func(originGC bool) {
		failpoint.Disable("github.com/pingcap/tidb/store/gcworker/ignoreDeleteRangeFailed")
		if originGC {
			ddl.EmulatorGCEnable()
		} else {
			ddl.EmulatorGCDisable()
		}
	}(ddl.IsEmulatorGCEnable())
	ddl.EmulatorGCDisable()

	tk := testkit.NewTestKit(c, s.store)
	tk.MustExec("use test")

	tk.MustExec("create table t0 (id int)")
	defer tk.MustExec("drop table if exists t0")

	tk.MustExec("create table t1 (id int) primary_region='r1' regions='r1,r2'")
	defer tk.MustExec("drop table if exists t1")

	tk.MustExec(`create table t2 (id int) primary_region='r1' regions='r1,r2' PARTITION BY RANGE (id) (
        PARTITION p0 VALUES LESS THAN (100) primary_region='r2' regions='r2',
        PARTITION p1 VALUES LESS THAN (1000)
	)`)
	defer tk.MustExec("drop table if exists t2")

	tk.MustExec("alter table t2 truncate partition p0")

	is := tk.Se.GetInfoSchema().(infoschema.InfoSchema)
	t1, err := is.TableByName(model.NewCIStr("test"), model.NewCIStr("t1"))
	c.Assert(err, IsNil)
	t2, err := is.TableByName(model.NewCIStr("test"), model.NewCIStr("t2"))
	c.Assert(err, IsNil)

	bundles, err := infosync.GetAllRuleBundles(context.TODO())
	c.Assert(err, IsNil)
	c.Assert(len(bundles), Equals, 4)

	gcWorker, err := gcworker.NewMockGCWorker(s.store)
	c.Assert(err, IsNil)
	c.Assert(gcWorker.DeleteRanges(context.TODO(), math.MaxInt64), IsNil)

	bundles, err = infosync.GetAllRuleBundles(context.TODO())
	c.Assert(err, IsNil)
	c.Assert(len(bundles), Equals, 3)
	bundlesMap := make(map[string]*placement.Bundle)
	for _, bundle := range bundles {
		bundlesMap[bundle.ID] = bundle
	}
	_, ok := bundlesMap[placement.GroupID(t1.Meta().ID)]
	c.Assert(ok, IsTrue)

	_, ok = bundlesMap[placement.GroupID(t2.Meta().ID)]
	c.Assert(ok, IsTrue)

	_, ok = bundlesMap[placement.GroupID(t2.Meta().Partition.Definitions[0].ID)]
	c.Assert(ok, IsTrue)
}

func (s *testDBSuite6) TestExchangePartitionWithPlacement(c *C) {
	clearAllBundles(c)
	tk := testkit.NewTestKit(c, s.store)
	tk.MustExec("set @@tidb_enable_exchange_partition=1")
	tk.MustExec("use test")
	tk.MustExec("drop table if exists t1, t2, tp")
	tk.MustExec("drop placement policy if exists p1")
	tk.MustExec("drop placement policy if exists p2")

	tk.MustExec("create placement policy p1 primary_region='r1' regions='r1'")
	defer tk.MustExec("drop placement policy p1")

	tk.MustExec("create placement policy p2 primary_region='r2' regions='r2'")
	defer tk.MustExec("drop placement policy p2")

	policy1, ok := tk.Se.GetInfoSchema().(infoschema.InfoSchema).PolicyByName(model.NewCIStr("p1"))
	c.Assert(ok, IsTrue)

	policy2, ok := tk.Se.GetInfoSchema().(infoschema.InfoSchema).PolicyByName(model.NewCIStr("p2"))
	c.Assert(ok, IsTrue)

	tk.MustExec(`CREATE TABLE t1 (id INT) placement policy p1`)
	defer tk.MustExec("drop table t1")

	tk.MustExec(`CREATE TABLE t2 (id INT)`)
	defer tk.MustExec("drop table t2")

	t1, err := tk.Se.GetInfoSchema().(infoschema.InfoSchema).TableByName(model.NewCIStr("test"), model.NewCIStr("t1"))
	c.Assert(err, IsNil)
	t1ID := t1.Meta().ID

	t2, err := tk.Se.GetInfoSchema().(infoschema.InfoSchema).TableByName(model.NewCIStr("test"), model.NewCIStr("t2"))
	c.Assert(err, IsNil)
	t2ID := t2.Meta().ID

	tk.MustExec(`CREATE TABLE tp (id INT) primary_region="r1" regions="r1" PARTITION BY RANGE (id) (
        PARTITION p0 VALUES LESS THAN (100),
        PARTITION p1 VALUES LESS THAN (1000) placement policy p2,
        PARTITION p2 VALUES LESS THAN (10000) primary_region="r1" regions="r1,r2"
	);`)
	defer tk.MustExec("drop table tp")

	tp, err := tk.Se.GetInfoSchema().(infoschema.InfoSchema).TableByName(model.NewCIStr("test"), model.NewCIStr("tp"))
	c.Assert(err, IsNil)
	tpID := tp.Meta().ID
	par0ID := tp.Meta().Partition.Definitions[0].ID
	par1ID := tp.Meta().Partition.Definitions[1].ID
	par2ID := tp.Meta().Partition.Definitions[2].ID

	// exchange par0, t1
	tk.MustExec("alter table tp exchange partition p0 with table t1")
	tk.MustQuery("show create table t1").Check(testkit.Rows("" +
		"t1 CREATE TABLE `t1` (\n" +
		"  `id` int(11) DEFAULT NULL\n" +
		") ENGINE=InnoDB DEFAULT CHARSET=utf8mb4 COLLATE=utf8mb4_bin /*T![placement] PLACEMENT POLICY=`p1` */"))
	tk.MustQuery("show create table tp").Check(testkit.Rows("" +
		"tp CREATE TABLE `tp` (\n" +
		"  `id` int(11) DEFAULT NULL\n" +
		") ENGINE=InnoDB DEFAULT CHARSET=utf8mb4 COLLATE=utf8mb4_bin /*T![placement] PRIMARY_REGION=\"r1\" REGIONS=\"r1\" */\n" +
		"PARTITION BY RANGE (`id`)\n" +
		"(PARTITION `p0` VALUES LESS THAN (100),\n" +
		" PARTITION `p1` VALUES LESS THAN (1000) /*T![placement] PLACEMENT POLICY=`p2` */,\n" +
		" PARTITION `p2` VALUES LESS THAN (10000) /*T![placement] PRIMARY_REGION=\"r1\" REGIONS=\"r1,r2\" */)"))
	tp, err = tk.Se.GetInfoSchema().(infoschema.InfoSchema).TableByName(model.NewCIStr("test"), model.NewCIStr("tp"))
	c.Assert(err, IsNil)
	c.Assert(tp.Meta().ID, Equals, tpID)
	c.Assert(tp.Meta().Partition.Definitions[0].ID, Equals, t1ID)
	c.Assert(tp.Meta().Partition.Definitions[0].DirectPlacementOpts, IsNil)
	c.Assert(tp.Meta().Partition.Definitions[0].PlacementPolicyRef, IsNil)
	t1, err = tk.Se.GetInfoSchema().(infoschema.InfoSchema).TableByName(model.NewCIStr("test"), model.NewCIStr("t1"))
	c.Assert(err, IsNil)
	c.Assert(t1.Meta().ID, Equals, par0ID)
	c.Assert(t1.Meta().DirectPlacementOpts, IsNil)
	c.Assert(t1.Meta().PlacementPolicyRef.ID, Equals, policy1.ID)
	checkExistTableBundlesInPD(c, s.dom, "test", "tp")

	// exchange par0, t2
	tk.MustExec("alter table tp exchange partition p0 with table t2")
	tk.MustQuery("show create table t2").Check(testkit.Rows("" +
		"t2 CREATE TABLE `t2` (\n" +
		"  `id` int(11) DEFAULT NULL\n" +
		") ENGINE=InnoDB DEFAULT CHARSET=utf8mb4 COLLATE=utf8mb4_bin"))
	tk.MustQuery("show create table tp").Check(testkit.Rows("" +
		"tp CREATE TABLE `tp` (\n" +
		"  `id` int(11) DEFAULT NULL\n" +
		") ENGINE=InnoDB DEFAULT CHARSET=utf8mb4 COLLATE=utf8mb4_bin /*T![placement] PRIMARY_REGION=\"r1\" REGIONS=\"r1\" */\n" +
		"PARTITION BY RANGE (`id`)\n" +
		"(PARTITION `p0` VALUES LESS THAN (100),\n" +
		" PARTITION `p1` VALUES LESS THAN (1000) /*T![placement] PLACEMENT POLICY=`p2` */,\n" +
		" PARTITION `p2` VALUES LESS THAN (10000) /*T![placement] PRIMARY_REGION=\"r1\" REGIONS=\"r1,r2\" */)"))
	tp, err = tk.Se.GetInfoSchema().(infoschema.InfoSchema).TableByName(model.NewCIStr("test"), model.NewCIStr("tp"))
	c.Assert(err, IsNil)
	c.Assert(tp.Meta().ID, Equals, tpID)
	c.Assert(tp.Meta().Partition.Definitions[0].ID, Equals, t2ID)
	c.Assert(tp.Meta().Partition.Definitions[0].DirectPlacementOpts, IsNil)
	c.Assert(tp.Meta().Partition.Definitions[0].PlacementPolicyRef, IsNil)
	t2, err = tk.Se.GetInfoSchema().(infoschema.InfoSchema).TableByName(model.NewCIStr("test"), model.NewCIStr("t2"))
	c.Assert(err, IsNil)
	c.Assert(t2.Meta().ID, Equals, t1ID)
	c.Assert(t2.Meta().DirectPlacementOpts, IsNil)
	c.Assert(t2.Meta().PlacementPolicyRef, IsNil)
	checkExistTableBundlesInPD(c, s.dom, "test", "tp")

	// exchange par1, t1
	tk.MustExec("alter table tp exchange partition p1 with table t1")
	tk.MustQuery("show create table t1").Check(testkit.Rows("" +
		"t1 CREATE TABLE `t1` (\n" +
		"  `id` int(11) DEFAULT NULL\n" +
		") ENGINE=InnoDB DEFAULT CHARSET=utf8mb4 COLLATE=utf8mb4_bin /*T![placement] PLACEMENT POLICY=`p1` */"))
	tk.MustQuery("show create table tp").Check(testkit.Rows("" +
		"tp CREATE TABLE `tp` (\n" +
		"  `id` int(11) DEFAULT NULL\n" +
		") ENGINE=InnoDB DEFAULT CHARSET=utf8mb4 COLLATE=utf8mb4_bin /*T![placement] PRIMARY_REGION=\"r1\" REGIONS=\"r1\" */\n" +
		"PARTITION BY RANGE (`id`)\n" +
		"(PARTITION `p0` VALUES LESS THAN (100),\n" +
		" PARTITION `p1` VALUES LESS THAN (1000) /*T![placement] PLACEMENT POLICY=`p2` */,\n" +
		" PARTITION `p2` VALUES LESS THAN (10000) /*T![placement] PRIMARY_REGION=\"r1\" REGIONS=\"r1,r2\" */)"))
	tp, err = tk.Se.GetInfoSchema().(infoschema.InfoSchema).TableByName(model.NewCIStr("test"), model.NewCIStr("tp"))
	c.Assert(err, IsNil)
	c.Assert(tp.Meta().ID, Equals, tpID)
	c.Assert(tp.Meta().Partition.Definitions[1].ID, Equals, par0ID)
	c.Assert(tp.Meta().Partition.Definitions[1].DirectPlacementOpts, IsNil)
	c.Assert(tp.Meta().Partition.Definitions[1].PlacementPolicyRef.ID, Equals, policy2.ID)
	t1, err = tk.Se.GetInfoSchema().(infoschema.InfoSchema).TableByName(model.NewCIStr("test"), model.NewCIStr("t1"))
	c.Assert(err, IsNil)
	c.Assert(t1.Meta().ID, Equals, par1ID)
	c.Assert(t1.Meta().DirectPlacementOpts, IsNil)
	c.Assert(t1.Meta().PlacementPolicyRef.ID, Equals, policy1.ID)
	checkExistTableBundlesInPD(c, s.dom, "test", "tp")

	// exchange par2, t2
	tk.MustExec("alter table tp exchange partition p2 with table t2")
	tk.MustQuery("show create table t2").Check(testkit.Rows("" +
		"t2 CREATE TABLE `t2` (\n" +
		"  `id` int(11) DEFAULT NULL\n" +
		") ENGINE=InnoDB DEFAULT CHARSET=utf8mb4 COLLATE=utf8mb4_bin"))
	tk.MustQuery("show create table tp").Check(testkit.Rows("" +
		"tp CREATE TABLE `tp` (\n" +
		"  `id` int(11) DEFAULT NULL\n" +
		") ENGINE=InnoDB DEFAULT CHARSET=utf8mb4 COLLATE=utf8mb4_bin /*T![placement] PRIMARY_REGION=\"r1\" REGIONS=\"r1\" */\n" +
		"PARTITION BY RANGE (`id`)\n" +
		"(PARTITION `p0` VALUES LESS THAN (100),\n" +
		" PARTITION `p1` VALUES LESS THAN (1000) /*T![placement] PLACEMENT POLICY=`p2` */,\n" +
		" PARTITION `p2` VALUES LESS THAN (10000) /*T![placement] PRIMARY_REGION=\"r1\" REGIONS=\"r1,r2\" */)"))
	tp, err = tk.Se.GetInfoSchema().(infoschema.InfoSchema).TableByName(model.NewCIStr("test"), model.NewCIStr("tp"))
	c.Assert(err, IsNil)
	c.Assert(tp.Meta().ID, Equals, tpID)
	c.Assert(tp.Meta().Partition.Definitions[2].ID, Equals, t1ID)
	c.Assert(tp.Meta().Partition.Definitions[2].DirectPlacementOpts.PrimaryRegion, Equals, "r1")
	c.Assert(tp.Meta().Partition.Definitions[2].DirectPlacementOpts.Regions, Equals, "r1,r2")
	c.Assert(tp.Meta().Partition.Definitions[2].PlacementPolicyRef, IsNil)
	t2, err = tk.Se.GetInfoSchema().(infoschema.InfoSchema).TableByName(model.NewCIStr("test"), model.NewCIStr("t2"))
	c.Assert(err, IsNil)
	c.Assert(t2.Meta().ID, Equals, par2ID)
	c.Assert(t2.Meta().DirectPlacementOpts, IsNil)
	c.Assert(t2.Meta().PlacementPolicyRef, IsNil)
	checkExistTableBundlesInPD(c, s.dom, "test", "tp")
}

func (s *testDBSuite6) TestPDFail(c *C) {
	defer func() {
		c.Assert(failpoint.Disable("github.com/pingcap/tidb/domain/infosync/putRuleBundlesError"), IsNil)
	}()

	clearAllBundles(c)
	tk := testkit.NewTestKit(c, s.store)
	tk.MustExec("use test")
	tk.MustExec("drop placement policy if exists p1")
	tk.MustExec("drop table if exists t1, t2, tp")

	tk.MustExec("create placement policy p1 primary_region=\"cn-east-1\" regions=\"cn-east-1,cn-east\"")
	defer tk.MustExec("drop placement policy if exists p1")

	tk.MustExec("create table t1(id int)")
	defer tk.MustExec("drop table if exists t1")

	tk.MustExec(`CREATE TABLE tp (id INT) placement policy p1 PARTITION BY RANGE (id) (
        PARTITION p0 VALUES LESS THAN (100),
        PARTITION p1 VALUES LESS THAN (1000) placement policy p1
	);`)
	defer tk.MustExec("drop table if exists tp")
	existBundles, err := infosync.GetAllRuleBundles(context.TODO())
	c.Assert(err, IsNil)

	c.Assert(failpoint.Enable("github.com/pingcap/tidb/domain/infosync/putRuleBundlesError", "return(true)"), IsNil)

	// alter policy
	err = tk.ExecToErr("alter placement policy p1 primary_region='rx' regions='rx'")
	c.Assert(infosync.ErrHTTPServiceError.Equal(err), IsTrue)
	tk.MustQuery("show create placement policy p1").Check(testkit.Rows("p1 CREATE PLACEMENT POLICY `p1` PRIMARY_REGION=\"cn-east-1\" REGIONS=\"cn-east-1,cn-east\""))
	checkAllBundlesNotChange(c, existBundles)

	// create table
	err = tk.ExecToErr("create table t2 (id int) placement policy p1")
	c.Assert(infosync.ErrHTTPServiceError.Equal(err), IsTrue)
	err = tk.ExecToErr("show create table t2")
	c.Assert(infoschema.ErrTableNotExists.Equal(err), IsTrue)
	checkAllBundlesNotChange(c, existBundles)

	// alter table
	err = tk.ExecToErr("alter table t1 placement policy p1")
	c.Assert(infosync.ErrHTTPServiceError.Equal(err), IsTrue)
	tk.MustQuery("show create table t1").Check(testkit.Rows("t1 CREATE TABLE `t1` (\n" +
		"  `id` int(11) DEFAULT NULL\n" +
		") ENGINE=InnoDB DEFAULT CHARSET=utf8mb4 COLLATE=utf8mb4_bin"))
	checkAllBundlesNotChange(c, existBundles)

	// add partition
	err = tk.ExecToErr("alter table tp add partition (" +
		"partition p2 values less than (10000) placement policy p1," +
		"partition p3 values less than (100000) primary_region=\"r1\" regions=\"r1,r2\"" +
		")")
	c.Assert(infosync.ErrHTTPServiceError.Equal(err), IsTrue)
	tk.MustQuery("show create table tp").Check(testkit.Rows("tp CREATE TABLE `tp` (\n" +
		"  `id` int(11) DEFAULT NULL\n" +
		") ENGINE=InnoDB DEFAULT CHARSET=utf8mb4 COLLATE=utf8mb4_bin /*T![placement] PLACEMENT POLICY=`p1` */\n" +
		"PARTITION BY RANGE (`id`)\n" +
		"(PARTITION `p0` VALUES LESS THAN (100),\n" +
		" PARTITION `p1` VALUES LESS THAN (1000) /*T![placement] PLACEMENT POLICY=`p1` */)"))
	checkAllBundlesNotChange(c, existBundles)

	// alter partition
	err = tk.ExecToErr(`alter table tp PARTITION p1 primary_region="r2" regions="r2,r3"`)
	c.Assert(infosync.ErrHTTPServiceError.Equal(err), IsTrue)
	tk.MustQuery("show create table tp").Check(testkit.Rows("tp CREATE TABLE `tp` (\n" +
		"  `id` int(11) DEFAULT NULL\n" +
		") ENGINE=InnoDB DEFAULT CHARSET=utf8mb4 COLLATE=utf8mb4_bin /*T![placement] PLACEMENT POLICY=`p1` */\n" +
		"PARTITION BY RANGE (`id`)\n" +
		"(PARTITION `p0` VALUES LESS THAN (100),\n" +
		" PARTITION `p1` VALUES LESS THAN (1000) /*T![placement] PLACEMENT POLICY=`p1` */)"))
	checkAllBundlesNotChange(c, existBundles)

	// exchange partition
	tk.MustExec("alter table tp exchange partition p1 with table t1")
	c.Assert(infosync.ErrHTTPServiceError.Equal(err), IsTrue)
	tk.MustQuery("show create table t1").Check(testkit.Rows("t1 CREATE TABLE `t1` (\n" +
		"  `id` int(11) DEFAULT NULL\n" +
		") ENGINE=InnoDB DEFAULT CHARSET=utf8mb4 COLLATE=utf8mb4_bin"))
	tk.MustQuery("show create table tp").Check(testkit.Rows("tp CREATE TABLE `tp` (\n" +
		"  `id` int(11) DEFAULT NULL\n" +
		") ENGINE=InnoDB DEFAULT CHARSET=utf8mb4 COLLATE=utf8mb4_bin /*T![placement] PLACEMENT POLICY=`p1` */\n" +
		"PARTITION BY RANGE (`id`)\n" +
		"(PARTITION `p0` VALUES LESS THAN (100),\n" +
		" PARTITION `p1` VALUES LESS THAN (1000) /*T![placement] PLACEMENT POLICY=`p1` */)"))
	checkAllBundlesNotChange(c, existBundles)
}<|MERGE_RESOLUTION|>--- conflicted
+++ resolved
@@ -49,27 +49,6 @@
 	c.Assert(err, IsNil)
 }
 
-<<<<<<< HEAD
-func (s *testDBSuite6) TestPlacementFollowers(c *C) {
-	tk := testkit.NewTestKit(c, s.store)
-	tk.MustExec("use test")
-
-	tk.MustExec("drop placement policy if exists x")
-	tk.MustGetErrMsg("create placement policy x FOLLOWERS=99", "invalid placement option: followers should be less than or equal to 8: 99")
-
-    tk.MustExec("drop placement policy if exists x")
-	tk.MustExec("create placement policy x FOLLOWERS=4")
-	tk.MustGetErrMsg("alter placement policy x FOLLOWERS=99", "invalid placement option: followers should be less than or equal to 8: 99")
-
-	tk.MustExec("drop table if exists t1")
-	tk.MustGetErrMsg("create table t1 (a int) followers=99;", "invalid placement option: followers should be less than or equal to 8: 99")
-
-	tk.MustExec("drop table if exists t1")
-	tk.MustExec("create table t1 (a int) followers=4;")
-	tk.MustGetErrMsg("alter table t1 followers=99;", "invalid placement option: followers should be less than or equal to 8: 99")
-
-//	tk.MustQuery("show warnings").Check(testkit.Rows("Note 8238 Placement policy 'X' already exists"))
-=======
 func checkExistTableBundlesInPD(c *C, do *domain.Domain, dbName string, tbName string) {
 	tblInfo, err := do.InfoSchema().TableByName(model.NewCIStr(dbName), model.NewCIStr(tbName))
 	c.Assert(err, IsNil)
@@ -143,7 +122,6 @@
 			c.Assert(string(gotJSON), Equals, string(expectedJSON))
 		}
 	}
->>>>>>> 4b48e55a
 }
 
 func (s *testDBSuite6) TestPlacementPolicy(c *C) {
@@ -223,6 +201,25 @@
 	tk.MustQuery("show warnings").Check(testkit.Rows("Note 8239 Unknown placement policy 'x'"))
 
 	// TODO: privilege check & constraint syntax check.
+}
+
+func (s *testDBSuite6) TestPlacementFollowers(c *C) {
+	tk := testkit.NewTestKit(c, s.store)
+	tk.MustExec("use test")
+
+	tk.MustExec("drop placement policy if exists x")
+	tk.MustGetErrMsg("create placement policy x FOLLOWERS=99", "invalid placement option: followers should be less than or equal to 8: 99")
+
+	tk.MustExec("drop placement policy if exists x")
+	tk.MustExec("create placement policy x FOLLOWERS=4")
+	tk.MustGetErrMsg("alter placement policy x FOLLOWERS=99", "invalid placement option: followers should be less than or equal to 8: 99")
+
+	tk.MustExec("drop table if exists t1")
+	tk.MustGetErrMsg("create table t1 (a int) followers=99;", "invalid placement option: followers should be less than or equal to 8: 99")
+
+	tk.MustExec("drop table if exists t1")
+	tk.MustExec("create table t1 (a int) followers=4;")
+	tk.MustGetErrMsg("alter table t1 followers=99;", "invalid placement option: followers should be less than or equal to 8: 99")
 }
 
 func testGetPolicyByIDFromMeta(c *C, store kv.Storage, policyID int64) *model.PolicyInfo {
