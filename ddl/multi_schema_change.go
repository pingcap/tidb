// Copyright 2022 PingCAP, Inc.
//
// Licensed under the Apache License, Version 2.0 (the "License");
// you may not use this file except in compliance with the License.
// You may obtain a copy of the License at
//
//     http://www.apache.org/licenses/LICENSE-2.0
//
// Unless required by applicable law or agreed to in writing, software
// distributed under the License is distributed on an "AS IS" BASIS,
// WITHOUT WARRANTIES OR CONDITIONS OF ANY KIND, either express or implied.
// See the License for the specific language governing permissions and
// limitations under the License.

package ddl

import (
	"sync"

	"github.com/pingcap/errors"
	ddlutil "github.com/pingcap/tidb/ddl/util"
	"github.com/pingcap/tidb/meta"
	"github.com/pingcap/tidb/parser/ast"
	"github.com/pingcap/tidb/parser/model"
	"github.com/pingcap/tidb/parser/terror"
	"github.com/pingcap/tidb/sessionctx"
	"github.com/pingcap/tidb/table"
	"github.com/pingcap/tidb/util/dbterror"
)

func (d *ddl) MultiSchemaChange(ctx sessionctx.Context, ti ast.Ident) error {
	if len(ctx.GetSessionVars().StmtCtx.MultiSchemaInfo.SubJobs) == 0 {
		return nil
	}
	schema, t, err := d.getSchemaAndTableByIdent(ctx, ti)
	if err != nil {
		return errors.Trace(err)
	}
	tzName, tzOffset := ddlutil.GetTimeZone(ctx)
	job := &model.Job{
		SchemaID:        schema.ID,
		TableID:         t.Meta().ID,
		SchemaName:      schema.Name.L,
		TableName:       t.Meta().Name.L,
		Type:            model.ActionMultiSchemaChange,
		BinlogInfo:      &model.HistoryInfo{},
		Args:            nil,
		MultiSchemaInfo: ctx.GetSessionVars().StmtCtx.MultiSchemaInfo,
		ReorgMeta: &model.DDLReorgMeta{
			SQLMode:       ctx.GetSessionVars().SQLMode,
			Warnings:      make(map[errors.ErrorID]*terror.Error),
			WarningsCount: make(map[errors.ErrorID]int64),
			Location:      &model.TimeZoneLocation{Name: tzName, Offset: tzOffset},
		},
	}
	err = checkMultiSchemaInfo(ctx.GetSessionVars().StmtCtx.MultiSchemaInfo, t)
	if err != nil {
		return errors.Trace(err)
	}
	ctx.GetSessionVars().StmtCtx.MultiSchemaInfo = nil
	err = d.DoDDLJob(ctx, job)
	return d.callHookOnChanged(job, err)
}

func onMultiSchemaChange(w *worker, d *ddlCtx, t *meta.Meta, job *model.Job) (ver int64, err error) {
	if job.MultiSchemaInfo.Revertible {
		// Handle the rolling back job.
		if job.IsRollingback() {
			// Rollback/cancel the sub-jobs in reverse order.
			for i := len(job.MultiSchemaInfo.SubJobs) - 1; i >= 0; i-- {
				sub := job.MultiSchemaInfo.SubJobs[i]
<<<<<<< HEAD
				if isFinished(sub) {
					continue
				}
				proxyJob := cloneFromSubJob(job, sub)
				ver, err = w.runDDLJob(d, t, proxyJob)
				mergeBackToSubJob(proxyJob, sub)
				if i == 0 && isFinished(sub) {
					job.State = model.JobStateRollbackDone
				}
=======
				if sub.IsFinished() {
					continue
				}
				proxyJob := sub.ToProxyJob(job)
				ver, err = w.runDDLJob(d, t, proxyJob)
				sub.FromProxyJob(proxyJob)
>>>>>>> 383d1c8e
				return ver, err
			}
			// The last rollback/cancelling sub-job is done.
			job.State = model.JobStateRollbackDone
			return ver, nil
		}

		// The sub-jobs are normally running.
		// Run the first executable sub-job.
		for _, sub := range job.MultiSchemaInfo.SubJobs {
<<<<<<< HEAD
			if !sub.Revertible || isFinished(sub) {
				// Skip the sub jobs which related schema states
=======
			if !sub.Revertible || sub.IsFinished() {
				// Skip the sub-jobs which related schema states
>>>>>>> 383d1c8e
				// are in the last revertible point.
				// If a sub job is finished here, it should be a noop job.
				continue
			}
<<<<<<< HEAD
			proxyJob := cloneFromSubJob(job, sub)
			ver, err = w.runDDLJob(d, t, proxyJob)
			mergeBackToSubJob(proxyJob, sub)
=======
			proxyJob := sub.ToProxyJob(job)
			ver, err = w.runDDLJob(d, t, proxyJob)
			sub.FromProxyJob(proxyJob)
>>>>>>> 383d1c8e
			handleRevertibleException(job, sub, proxyJob.Error)
			return ver, err
		}

<<<<<<< HEAD
		// Save tblInfo and subJobs for rollback
		tblInfo, _ := t.GetTable(job.SchemaID, job.TableID)
		subJobs := make([]model.SubJob, len(job.MultiSchemaInfo.SubJobs))
		// Step the sub-jobs to the non-revertible states all at once.
		for i, sub := range job.MultiSchemaInfo.SubJobs {
			if isFinished(sub) {
				continue
			}
			subJobs[i] = *sub
			proxyJob := cloneFromSubJob(job, sub)
			ver, err = w.runDDLJob(d, t, proxyJob)
			mergeBackToSubJob(proxyJob, sub)
=======
		// Save table info and sub-jobs for rolling back.
		var tblInfo *model.TableInfo
		tblInfo, err = t.GetTable(job.SchemaID, job.TableID)
		if err != nil {
			return ver, err
		}
		subJobs := make([]model.SubJob, len(job.MultiSchemaInfo.SubJobs))
		// Step the sub-jobs to the non-revertible states all at once.
		for i, sub := range job.MultiSchemaInfo.SubJobs {
			if sub.IsFinished() {
				continue
			}
			subJobs[i] = *sub
			proxyJob := sub.ToProxyJob(job)
			ver, err = w.runDDLJob(d, t, proxyJob)
			sub.FromProxyJob(proxyJob)
>>>>>>> 383d1c8e
			if err != nil || proxyJob.Error != nil {
				for j := i - 1; j >= 0; j-- {
					job.MultiSchemaInfo.SubJobs[j] = &subJobs[j]
				}
				handleRevertibleException(job, sub, proxyJob.Error)
<<<<<<< HEAD
=======
				// The TableInfo and sub-jobs should be restored
				// because some schema changes update the transaction aggressively.
>>>>>>> 383d1c8e
				return updateVersionAndTableInfo(d, t, job, tblInfo, true)
			}
		}
		// All the sub-jobs are non-revertible.
<<<<<<< HEAD
		job.MultiSchemaInfo.Revertible = false
=======
		job.MarkNonRevertible()
>>>>>>> 383d1c8e
		return ver, err
	}
	// Run the rest non-revertible sub-jobs one by one.
	for _, sub := range job.MultiSchemaInfo.SubJobs {
<<<<<<< HEAD
		if isFinished(sub) {
			continue
		}
		proxyJob := cloneFromSubJob(job, sub)
		ver, err = w.runDDLJob(d, t, proxyJob)
		mergeBackToSubJob(proxyJob, sub)
=======
		if sub.IsFinished() {
			continue
		}
		proxyJob := sub.ToProxyJob(job)
		ver, err = w.runDDLJob(d, t, proxyJob)
		sub.FromProxyJob(proxyJob)
>>>>>>> 383d1c8e
		return ver, err
	}
	job.State = model.JobStateDone
	return ver, err
}

<<<<<<< HEAD
func isFinished(job *model.SubJob) bool {
	return job.State == model.JobStateDone ||
		job.State == model.JobStateRollbackDone ||
		job.State == model.JobStateCancelled
}

func cloneFromSubJob(job *model.Job, sub *model.SubJob) *model.Job {
	return &model.Job{
		ID:              job.ID,
		Type:            sub.Type,
		SchemaID:        job.SchemaID,
		TableID:         job.TableID,
		SchemaName:      job.SchemaName,
		State:           sub.State,
		Warning:         sub.Warning,
		Error:           nil,
		ErrorCount:      0,
		RowCount:        sub.RowCount,
		Mu:              sync.Mutex{},
		CtxVars:         sub.CtxVars,
		Args:            sub.Args,
		RawArgs:         sub.RawArgs,
		SchemaState:     sub.SchemaState,
		SnapshotVer:     sub.SnapshotVer,
		RealStartTS:     job.RealStartTS,
		StartTS:         job.StartTS,
		DependencyID:    job.DependencyID,
		Query:           job.Query,
		BinlogInfo:      job.BinlogInfo,
		Version:         job.Version,
		ReorgMeta:       job.ReorgMeta,
		MultiSchemaInfo: &model.MultiSchemaInfo{Revertible: sub.Revertible},
		Priority:        job.Priority,
		SeqNum:          job.SeqNum,
	}
}

func mergeBackToSubJob(job *model.Job, sub *model.SubJob) {
	sub.Revertible = job.MultiSchemaInfo.Revertible
	sub.SchemaState = job.SchemaState
	sub.SnapshotVer = job.SnapshotVer
	sub.Args = job.Args
	sub.State = job.State
	sub.Warning = job.Warning
	sub.RowCount = job.RowCount
}

func handleRevertibleException(job *model.Job, subJob *model.SubJob, err *terror.Error) {
	if !isAbnormal(subJob) {
=======
func handleRevertibleException(job *model.Job, subJob *model.SubJob, err *terror.Error) {
	if subJob.IsNormal() {
>>>>>>> 383d1c8e
		return
	}
	job.State = model.JobStateRollingback
	job.Error = err
	// Flush the cancelling state and cancelled state to sub-jobs.
	for _, sub := range job.MultiSchemaInfo.SubJobs {
		switch sub.State {
<<<<<<< HEAD
		case model.JobStateCancelled:
			if !sub.Revertible {
				sub.State = model.JobStateCancelling
			}
=======
>>>>>>> 383d1c8e
		case model.JobStateRunning:
			sub.State = model.JobStateCancelling
		case model.JobStateNone, model.JobStateQueueing:
			sub.State = model.JobStateCancelled
		}
	}
}

<<<<<<< HEAD
func isAbnormal(job *model.SubJob) bool {
	return job.State == model.JobStateCancelling ||
		job.State == model.JobStateCancelled ||
		job.State == model.JobStateRollingback ||
		job.State == model.JobStateRollbackDone
}

=======
>>>>>>> 383d1c8e
func appendToSubJobs(m *model.MultiSchemaInfo, job *model.Job) error {
	err := fillMultiSchemaInfo(m, job)
	if err != nil {
		return err
	}
	m.SubJobs = append(m.SubJobs, &model.SubJob{
		Type:        job.Type,
		Args:        job.Args,
		RawArgs:     job.RawArgs,
		SchemaState: job.SchemaState,
		SnapshotVer: job.SnapshotVer,
		Revertible:  true,
		CtxVars:     job.CtxVars,
	})
	return nil
}

func fillMultiSchemaInfo(info *model.MultiSchemaInfo, job *model.Job) (err error) {
	switch job.Type {
	case model.ActionAddColumn:
		col := job.Args[0].(*table.Column)
		pos := job.Args[1].(*ast.ColumnPosition)
		info.AddColumns = append(info.AddColumns, col.Name)
		for colName := range col.Dependences {
			info.RelativeColumns = append(info.RelativeColumns, model.CIStr{L: colName, O: colName})
		}
		if pos != nil && pos.Tp == ast.ColumnPositionAfter {
			info.PositionColumns = append(info.PositionColumns, pos.RelativeColumn.Name)
		}
<<<<<<< HEAD
	case model.ActionDropColumn:
		colName := job.Args[0].(model.CIStr)
		info.DropColumns = append(info.DropColumns, colName)
	case model.ActionDropIndex, model.ActionDropPrimaryKey:
		indexName := job.Args[0].(model.CIStr)
		info.DropIndexes = append(info.DropIndexes, indexName)
	case model.ActionAddIndex, model.ActionAddPrimaryKey:
		indexName := job.Args[1].(model.CIStr)
		indexPartSpecifications := job.Args[2].([]*ast.IndexPartSpecification)
		info.AddIndexes = append(info.AddIndexes, indexName)
		for _, indexPartSpecification := range indexPartSpecifications {
			info.RelativeColumns = append(info.RelativeColumns, indexPartSpecification.Column.Name)
		}
		if hiddenCols, ok := job.Args[4].([]*model.ColumnInfo); ok {
			for _, c := range hiddenCols {
				for depColName := range c.Dependences {
					info.RelativeColumns = append(info.RelativeColumns, model.NewCIStr(depColName))
				}
			}
		}
	case model.ActionRenameIndex:
		from := job.Args[0].(model.CIStr)
		to := job.Args[1].(model.CIStr)
		info.AddIndexes = append(info.AddIndexes, to)
		info.DropIndexes = append(info.DropIndexes, from)
	case model.ActionModifyColumn:
		newCol := *job.Args[0].(**model.ColumnInfo)
		oldColName := job.Args[1].(model.CIStr)
		pos := job.Args[2].(*ast.ColumnPosition)
		if newCol.Name.L != oldColName.L {
			info.AddColumns = append(info.AddColumns, newCol.Name)
			info.DropColumns = append(info.DropColumns, oldColName)
		} else {
			info.ModifyColumns = append(info.ModifyColumns, newCol.Name)
		}
		if pos != nil && pos.Tp == ast.ColumnPositionAfter {
			info.PositionColumns = append(info.PositionColumns, pos.RelativeColumn.Name)
		}
	case model.ActionSetDefaultValue:
		col := job.Args[0].(*table.Column)
		info.ModifyColumns = append(info.ModifyColumns, col.Name)
	case model.ActionAlterIndexVisibility:
		idxName := job.Args[0].(model.CIStr)
		info.AlterIndexes = append(info.AlterIndexes, idxName)
	case model.ActionRebaseAutoID, model.ActionShardRowID, model.ActionModifyTableAutoIdCache,
		model.ActionRebaseAutoRandomBase, model.ActionModifyTableComment, model.ActionModifyTableCharsetAndCollate:
=======
>>>>>>> 383d1c8e
	default:
		return dbterror.ErrRunMultiSchemaChanges
	}
	return nil
}

func checkOperateSameColAndIdx(info *model.MultiSchemaInfo) error {
	modifyCols := make(map[string]struct{})
	modifyIdx := make(map[string]struct{})

	checkColumns := func(colNames []model.CIStr, addToModifyCols bool) error {
		for _, colName := range colNames {
			name := colName.L
			if _, ok := modifyCols[name]; ok {
				return dbterror.ErrOperateSameColumn.GenWithStackByArgs(name)
			}
			if addToModifyCols {
				modifyCols[name] = struct{}{}
			}
		}
		return nil
	}

	checkIndexes := func(idxNames []model.CIStr, addToModifyIdx bool) error {
		for _, idxName := range idxNames {
			name := idxName.L
			if _, ok := modifyIdx[name]; ok {
				return dbterror.ErrOperateSameIndex.GenWithStackByArgs(name)
			}
			if addToModifyIdx {
				modifyIdx[name] = struct{}{}
			}
		}
		return nil
	}

	if err := checkColumns(info.AddColumns, true); err != nil {
		return err
	}
	if err := checkColumns(info.DropColumns, true); err != nil {
		return err
	}
	if err := checkColumns(info.PositionColumns, false); err != nil {
		return err
	}
	if err := checkColumns(info.ModifyColumns, true); err != nil {
		return err
	}
	if err := checkColumns(info.RelativeColumns, false); err != nil {
		return err
	}

	if err := checkIndexes(info.AddIndexes, true); err != nil {
		return err
	}
	if err := checkIndexes(info.DropIndexes, true); err != nil {
		return err
	}
	return checkIndexes(info.AlterIndexes, true)
}

func checkMultiSchemaInfo(info *model.MultiSchemaInfo, t table.Table) error {
	err := checkOperateSameColAndIdx(info)
	if err != nil {
		return err
	}

	err = checkVisibleColumnCnt(t, len(info.AddColumns), len(info.DropColumns))
	if err != nil {
		return err
	}

	return checkAddColumnTooManyColumns(len(t.Cols()) + len(info.AddColumns) - len(info.DropColumns))
}

func appendMultiChangeWarningsToOwnerCtx(ctx sessionctx.Context, job *model.Job) {
<<<<<<< HEAD
	if job.MultiSchemaInfo == nil || job.Type != model.ActionMultiSchemaChange {
		return
	}
	for _, sub := range job.MultiSchemaInfo.SubJobs {
		if sub.Warning != nil {
			ctx.GetSessionVars().StmtCtx.AppendNote(sub.Warning)
		}
	}
=======
	if job.MultiSchemaInfo == nil {
		return
	}
	if job.Type == model.ActionMultiSchemaChange {
		for _, sub := range job.MultiSchemaInfo.SubJobs {
			if sub.Warning != nil {
				ctx.GetSessionVars().StmtCtx.AppendNote(sub.Warning)
			}
		}
	}
	for _, w := range job.MultiSchemaInfo.Warnings {
		ctx.GetSessionVars().StmtCtx.AppendNote(w)
	}

>>>>>>> 383d1c8e
}

// rollingBackMultiSchemaChange updates a multi-schema change job
// from cancelling state to rollingback state.
func rollingBackMultiSchemaChange(job *model.Job) error {
	if !job.MultiSchemaInfo.Revertible {
		// Cannot rolling back because the jobs are non-revertible.
		// Resume the job state to running.
		job.State = model.JobStateRunning
		return nil
	}
	// Mark all the jobs to cancelling.
	for _, sub := range job.MultiSchemaInfo.SubJobs {
		switch sub.State {
		case model.JobStateRunning:
			sub.State = model.JobStateCancelling
		case model.JobStateNone, model.JobStateQueueing:
			sub.State = model.JobStateCancelled
		}
	}
	job.State = model.JobStateRollingback
	return dbterror.ErrCancelledDDLJob
}<|MERGE_RESOLUTION|>--- conflicted
+++ resolved
@@ -15,8 +15,6 @@
 package ddl
 
 import (
-	"sync"
-
 	"github.com/pingcap/errors"
 	ddlutil "github.com/pingcap/tidb/ddl/util"
 	"github.com/pingcap/tidb/meta"
@@ -69,24 +67,12 @@
 			// Rollback/cancel the sub-jobs in reverse order.
 			for i := len(job.MultiSchemaInfo.SubJobs) - 1; i >= 0; i-- {
 				sub := job.MultiSchemaInfo.SubJobs[i]
-<<<<<<< HEAD
-				if isFinished(sub) {
-					continue
-				}
-				proxyJob := cloneFromSubJob(job, sub)
-				ver, err = w.runDDLJob(d, t, proxyJob)
-				mergeBackToSubJob(proxyJob, sub)
-				if i == 0 && isFinished(sub) {
-					job.State = model.JobStateRollbackDone
-				}
-=======
 				if sub.IsFinished() {
 					continue
 				}
 				proxyJob := sub.ToProxyJob(job)
 				ver, err = w.runDDLJob(d, t, proxyJob)
 				sub.FromProxyJob(proxyJob)
->>>>>>> 383d1c8e
 				return ver, err
 			}
 			// The last rollback/cancelling sub-job is done.
@@ -97,44 +83,19 @@
 		// The sub-jobs are normally running.
 		// Run the first executable sub-job.
 		for _, sub := range job.MultiSchemaInfo.SubJobs {
-<<<<<<< HEAD
-			if !sub.Revertible || isFinished(sub) {
-				// Skip the sub jobs which related schema states
-=======
 			if !sub.Revertible || sub.IsFinished() {
 				// Skip the sub-jobs which related schema states
->>>>>>> 383d1c8e
 				// are in the last revertible point.
 				// If a sub job is finished here, it should be a noop job.
 				continue
 			}
-<<<<<<< HEAD
-			proxyJob := cloneFromSubJob(job, sub)
-			ver, err = w.runDDLJob(d, t, proxyJob)
-			mergeBackToSubJob(proxyJob, sub)
-=======
 			proxyJob := sub.ToProxyJob(job)
 			ver, err = w.runDDLJob(d, t, proxyJob)
 			sub.FromProxyJob(proxyJob)
->>>>>>> 383d1c8e
 			handleRevertibleException(job, sub, proxyJob.Error)
 			return ver, err
 		}
 
-<<<<<<< HEAD
-		// Save tblInfo and subJobs for rollback
-		tblInfo, _ := t.GetTable(job.SchemaID, job.TableID)
-		subJobs := make([]model.SubJob, len(job.MultiSchemaInfo.SubJobs))
-		// Step the sub-jobs to the non-revertible states all at once.
-		for i, sub := range job.MultiSchemaInfo.SubJobs {
-			if isFinished(sub) {
-				continue
-			}
-			subJobs[i] = *sub
-			proxyJob := cloneFromSubJob(job, sub)
-			ver, err = w.runDDLJob(d, t, proxyJob)
-			mergeBackToSubJob(proxyJob, sub)
-=======
 		// Save table info and sub-jobs for rolling back.
 		var tblInfo *model.TableInfo
 		tblInfo, err = t.GetTable(job.SchemaID, job.TableID)
@@ -151,105 +112,36 @@
 			proxyJob := sub.ToProxyJob(job)
 			ver, err = w.runDDLJob(d, t, proxyJob)
 			sub.FromProxyJob(proxyJob)
->>>>>>> 383d1c8e
 			if err != nil || proxyJob.Error != nil {
 				for j := i - 1; j >= 0; j-- {
 					job.MultiSchemaInfo.SubJobs[j] = &subJobs[j]
 				}
 				handleRevertibleException(job, sub, proxyJob.Error)
-<<<<<<< HEAD
-=======
 				// The TableInfo and sub-jobs should be restored
 				// because some schema changes update the transaction aggressively.
->>>>>>> 383d1c8e
 				return updateVersionAndTableInfo(d, t, job, tblInfo, true)
 			}
 		}
 		// All the sub-jobs are non-revertible.
-<<<<<<< HEAD
-		job.MultiSchemaInfo.Revertible = false
-=======
 		job.MarkNonRevertible()
->>>>>>> 383d1c8e
 		return ver, err
 	}
 	// Run the rest non-revertible sub-jobs one by one.
 	for _, sub := range job.MultiSchemaInfo.SubJobs {
-<<<<<<< HEAD
-		if isFinished(sub) {
-			continue
-		}
-		proxyJob := cloneFromSubJob(job, sub)
-		ver, err = w.runDDLJob(d, t, proxyJob)
-		mergeBackToSubJob(proxyJob, sub)
-=======
 		if sub.IsFinished() {
 			continue
 		}
 		proxyJob := sub.ToProxyJob(job)
 		ver, err = w.runDDLJob(d, t, proxyJob)
 		sub.FromProxyJob(proxyJob)
->>>>>>> 383d1c8e
 		return ver, err
 	}
 	job.State = model.JobStateDone
 	return ver, err
 }
 
-<<<<<<< HEAD
-func isFinished(job *model.SubJob) bool {
-	return job.State == model.JobStateDone ||
-		job.State == model.JobStateRollbackDone ||
-		job.State == model.JobStateCancelled
-}
-
-func cloneFromSubJob(job *model.Job, sub *model.SubJob) *model.Job {
-	return &model.Job{
-		ID:              job.ID,
-		Type:            sub.Type,
-		SchemaID:        job.SchemaID,
-		TableID:         job.TableID,
-		SchemaName:      job.SchemaName,
-		State:           sub.State,
-		Warning:         sub.Warning,
-		Error:           nil,
-		ErrorCount:      0,
-		RowCount:        sub.RowCount,
-		Mu:              sync.Mutex{},
-		CtxVars:         sub.CtxVars,
-		Args:            sub.Args,
-		RawArgs:         sub.RawArgs,
-		SchemaState:     sub.SchemaState,
-		SnapshotVer:     sub.SnapshotVer,
-		RealStartTS:     job.RealStartTS,
-		StartTS:         job.StartTS,
-		DependencyID:    job.DependencyID,
-		Query:           job.Query,
-		BinlogInfo:      job.BinlogInfo,
-		Version:         job.Version,
-		ReorgMeta:       job.ReorgMeta,
-		MultiSchemaInfo: &model.MultiSchemaInfo{Revertible: sub.Revertible},
-		Priority:        job.Priority,
-		SeqNum:          job.SeqNum,
-	}
-}
-
-func mergeBackToSubJob(job *model.Job, sub *model.SubJob) {
-	sub.Revertible = job.MultiSchemaInfo.Revertible
-	sub.SchemaState = job.SchemaState
-	sub.SnapshotVer = job.SnapshotVer
-	sub.Args = job.Args
-	sub.State = job.State
-	sub.Warning = job.Warning
-	sub.RowCount = job.RowCount
-}
-
-func handleRevertibleException(job *model.Job, subJob *model.SubJob, err *terror.Error) {
-	if !isAbnormal(subJob) {
-=======
 func handleRevertibleException(job *model.Job, subJob *model.SubJob, err *terror.Error) {
 	if subJob.IsNormal() {
->>>>>>> 383d1c8e
 		return
 	}
 	job.State = model.JobStateRollingback
@@ -257,13 +149,10 @@
 	// Flush the cancelling state and cancelled state to sub-jobs.
 	for _, sub := range job.MultiSchemaInfo.SubJobs {
 		switch sub.State {
-<<<<<<< HEAD
 		case model.JobStateCancelled:
 			if !sub.Revertible {
 				sub.State = model.JobStateCancelling
 			}
-=======
->>>>>>> 383d1c8e
 		case model.JobStateRunning:
 			sub.State = model.JobStateCancelling
 		case model.JobStateNone, model.JobStateQueueing:
@@ -272,16 +161,6 @@
 	}
 }
 
-<<<<<<< HEAD
-func isAbnormal(job *model.SubJob) bool {
-	return job.State == model.JobStateCancelling ||
-		job.State == model.JobStateCancelled ||
-		job.State == model.JobStateRollingback ||
-		job.State == model.JobStateRollbackDone
-}
-
-=======
->>>>>>> 383d1c8e
 func appendToSubJobs(m *model.MultiSchemaInfo, job *model.Job) error {
 	err := fillMultiSchemaInfo(m, job)
 	if err != nil {
@@ -311,7 +190,6 @@
 		if pos != nil && pos.Tp == ast.ColumnPositionAfter {
 			info.PositionColumns = append(info.PositionColumns, pos.RelativeColumn.Name)
 		}
-<<<<<<< HEAD
 	case model.ActionDropColumn:
 		colName := job.Args[0].(model.CIStr)
 		info.DropColumns = append(info.DropColumns, colName)
@@ -358,8 +236,6 @@
 		info.AlterIndexes = append(info.AlterIndexes, idxName)
 	case model.ActionRebaseAutoID, model.ActionShardRowID, model.ActionModifyTableAutoIdCache,
 		model.ActionRebaseAutoRandomBase, model.ActionModifyTableComment, model.ActionModifyTableCharsetAndCollate:
-=======
->>>>>>> 383d1c8e
 	default:
 		return dbterror.ErrRunMultiSchemaChanges
 	}
@@ -436,7 +312,6 @@
 }
 
 func appendMultiChangeWarningsToOwnerCtx(ctx sessionctx.Context, job *model.Job) {
-<<<<<<< HEAD
 	if job.MultiSchemaInfo == nil || job.Type != model.ActionMultiSchemaChange {
 		return
 	}
@@ -445,22 +320,6 @@
 			ctx.GetSessionVars().StmtCtx.AppendNote(sub.Warning)
 		}
 	}
-=======
-	if job.MultiSchemaInfo == nil {
-		return
-	}
-	if job.Type == model.ActionMultiSchemaChange {
-		for _, sub := range job.MultiSchemaInfo.SubJobs {
-			if sub.Warning != nil {
-				ctx.GetSessionVars().StmtCtx.AppendNote(sub.Warning)
-			}
-		}
-	}
-	for _, w := range job.MultiSchemaInfo.Warnings {
-		ctx.GetSessionVars().StmtCtx.AppendNote(w)
-	}
-
->>>>>>> 383d1c8e
 }
 
 // rollingBackMultiSchemaChange updates a multi-schema change job
