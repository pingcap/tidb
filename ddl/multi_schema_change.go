--- conflicted
+++ resolved
@@ -230,7 +230,6 @@
 				}
 			}
 		}
-<<<<<<< HEAD
 	case model.ActionRenameIndex:
 		from := job.Args[0].(model.CIStr)
 		to := job.Args[1].(model.CIStr)
@@ -257,8 +256,6 @@
 		info.AlterIndexes = append(info.AlterIndexes, idxName)
 	case model.ActionRebaseAutoID, model.ActionShardRowID, model.ActionModifyTableAutoIdCache,
 		model.ActionRebaseAutoRandomBase, model.ActionModifyTableComment, model.ActionModifyTableCharsetAndCollate:
-=======
->>>>>>> a2cc6b83
 	default:
 		return dbterror.ErrRunMultiSchemaChanges
 	}
