// Copyright 2022 PingCAP, Inc.
//
// Licensed under the Apache License, Version 2.0 (the "License");
// you may not use this file except in compliance with the License.
// You may obtain a copy of the License at
//
//     http://www.apache.org/licenses/LICENSE-2.0
//
// Unless required by applicable law or agreed to in writing, software
// distributed under the License is distributed on an "AS IS" BASIS,
// WITHOUT WARRANTIES OR CONDITIONS OF ANY KIND, either express or implied.
// See the License for the specific language governing permissions and
// limitations under the License.

package ddl_test

import (
	"bytes"
	"context"
	"fmt"
	"strings"
	"testing"
	"time"

	"github.com/pingcap/errors"
	"github.com/pingcap/tidb/config"
	"github.com/pingcap/tidb/ddl"
	testddlutil "github.com/pingcap/tidb/ddl/testutil"
	"github.com/pingcap/tidb/domain"
	"github.com/pingcap/tidb/errno"
	"github.com/pingcap/tidb/infoschema"
	"github.com/pingcap/tidb/kv"
	"github.com/pingcap/tidb/parser/auth"
	"github.com/pingcap/tidb/parser/model"
	"github.com/pingcap/tidb/parser/terror"
	"github.com/pingcap/tidb/sessionctx"
	"github.com/pingcap/tidb/sessiontxn"
	"github.com/pingcap/tidb/store/mockstore"
	"github.com/pingcap/tidb/table"
	"github.com/pingcap/tidb/table/tables"
	"github.com/pingcap/tidb/testkit"
	"github.com/pingcap/tidb/testkit/external"
	"github.com/pingcap/tidb/types"
	"github.com/pingcap/tidb/util"
	"github.com/stretchr/testify/require"
)

func TestTableForeignKey(t *testing.T) {
	store := testkit.CreateMockStore(t)
	tk := testkit.NewTestKit(t, store)
	tk.MustExec("use test")
	tk.MustExec("create table t1 (a int, b int);")
	// test create table with foreign key.
	failSQL := "create table t2 (c int, foreign key (a) references t1(a));"
	tk.MustGetErrCode(failSQL, errno.ErrKeyColumnDoesNotExits)
	// test add foreign key.
	tk.MustExec("create table t3 (a int, b int);")
	failSQL = "alter table t1 add foreign key (c) REFERENCES t3(a);"
	tk.MustGetErrCode(failSQL, errno.ErrKeyColumnDoesNotExits)
	// test origin key not match error
	failSQL = "alter table t1 add foreign key (a) REFERENCES t3(a, b);"
	tk.MustGetErrCode(failSQL, errno.ErrWrongFkDef)
	// Test drop column with foreign key.
	tk.MustExec("create table t4 (c int,d int,foreign key (d) references t1 (b));")
	failSQL = "alter table t4 drop column d"
	tk.MustGetErrCode(failSQL, errno.ErrFkColumnCannotDrop)
	// Test change column with foreign key.
	failSQL = "alter table t4 change column d e bigint;"
	tk.MustGetErrCode(failSQL, errno.ErrFKIncompatibleColumns)
	// Test modify column with foreign key.
	failSQL = "alter table t4 modify column d bigint;"
	tk.MustGetErrCode(failSQL, errno.ErrFKIncompatibleColumns)
	tk.MustQuery("select count(*) from information_schema.KEY_COLUMN_USAGE;")
	tk.MustExec("alter table t4 drop foreign key d")
	tk.MustExec("alter table t4 modify column d bigint;")
	tk.MustExec("drop table if exists t1,t2,t3,t4;")
}

func TestAddNotNullColumn(t *testing.T) {
	store := testkit.CreateMockStore(t)
	tk := testkit.NewTestKit(t, store)
	tk.MustExec("use test")
	// for different databases
	tk.MustExec("create table tnn (c1 int primary key auto_increment, c2 int)")
	tk.MustExec("insert tnn (c2) values (0)" + strings.Repeat(",(0)", 99))
	done := make(chan error, 1)
	testddlutil.SessionExecInGoroutine(store, "test", "alter table tnn add column c3 int not null default 3", done)
	updateCnt := 0
out:
	for {
		select {
		case err := <-done:
			require.NoError(t, err)
			break out
		default:
			// Close issue #14636
			// Because add column action is not amendable now, it causes an error when the schema is changed
			// in the process of an insert statement.
			_, err := tk.Exec("update tnn set c2 = c2 + 1 where c1 = 99")
			if err == nil {
				updateCnt++
			}
		}
	}
	expected := fmt.Sprintf("%d %d", updateCnt, 3)
	tk.MustQuery("select c2, c3 from tnn where c1 = 99").Check(testkit.Rows(expected))
	tk.MustExec("drop table tnn")
}

func TestCharacterSetInColumns(t *testing.T) {
	store := testkit.CreateMockStore(t)
	tk := testkit.NewTestKit(t, store)
	tk.MustExec("create database varchar_test;")
	defer tk.MustExec("drop database varchar_test;")
	tk.MustExec("use varchar_test")
	tk.MustExec("create table t (c1 int, s1 varchar(10), s2 text)")
	tk.MustQuery("select count(*) from information_schema.columns where table_schema = 'varchar_test' and character_set_name != 'utf8mb4'").Check(testkit.Rows("0"))
	tk.MustQuery("select count(*) from information_schema.columns where table_schema = 'varchar_test' and character_set_name = 'utf8mb4'").Check(testkit.Rows("2"))

	tk.MustExec("create table t1(id int) charset=UTF8;")
	tk.MustExec("create table t2(id int) charset=BINARY;")
	tk.MustExec("create table t3(id int) charset=LATIN1;")
	tk.MustExec("create table t4(id int) charset=ASCII;")
	tk.MustExec("create table t5(id int) charset=UTF8MB4;")

	tk.MustExec("create table t11(id int) charset=utf8;")
	tk.MustExec("create table t12(id int) charset=binary;")
	tk.MustExec("create table t13(id int) charset=latin1;")
	tk.MustExec("create table t14(id int) charset=ascii;")
	tk.MustExec("create table t15(id int) charset=utf8mb4;")
}

func TestAddNotNullColumnWhileInsertOnDupUpdate(t *testing.T) {
	store := testkit.CreateMockStore(t)
	tk1 := testkit.NewTestKit(t, store)
	tk1.MustExec("use test")
	tk2 := testkit.NewTestKit(t, store)
	tk2.MustExec("use test")
	closeCh := make(chan bool)
	var wg util.WaitGroupWrapper
	tk1.MustExec("create table nn (a int primary key, b int)")
	tk1.MustExec("insert nn values (1, 1)")
	wg.Run(func() {
		for {
			select {
			case <-closeCh:
				return
			default:
			}
			tk2.MustExec("insert nn (a, b) values (1, 1) on duplicate key update a = 1, b = values(b) + 1")
		}
	})
	tk1.MustExec("alter table nn add column c int not null default 3 after a")
	close(closeCh)
	wg.Wait()
	tk1.MustQuery("select * from nn").Check(testkit.Rows("1 3 2"))
}

func TestTransactionOnAddDropColumn(t *testing.T) {
	store, dom := testkit.CreateMockStoreAndDomainWithSchemaLease(t, time.Microsecond*500)
	tk := testkit.NewTestKit(t, store)
	tk.MustExec("set @@global.tidb_max_delta_schema_count= 4096")
	tk.MustExec("use test")
	tk.MustExec("drop table if exists t1")
	tk.MustExec("create table t1 (a int, b int);")
	tk.MustExec("create table t2 (a int, b int);")
	tk.MustExec("insert into t2 values (2,0)")

	transactions := [][]string{
		{
			"begin",
			"insert into t1 set a=1",
			"update t1 set b=1 where a=1",
			"commit",
		},
		{
			"begin",
			"insert into t1 select a,b from t2",
			"update t1 set b=2 where a=2",
			"commit",
		},
	}

	originHook := dom.DDL().GetHook()
	defer dom.DDL().SetHook(originHook)
	hook := &ddl.TestDDLCallback{Do: dom}
	var checkErr error
	hook.OnJobRunBeforeExported = func(job *model.Job) {
		if checkErr != nil {
			return
		}
		switch job.SchemaState {
		case model.StateWriteOnly, model.StateWriteReorganization, model.StateDeleteOnly, model.StateDeleteReorganization:
		default:
			return
		}
		// do transaction.
		for _, transaction := range transactions {
			for _, sql := range transaction {
				if _, checkErr = tk.Exec(sql); checkErr != nil {
					checkErr = errors.Errorf("err: %s, sql: %s, job schema state: %s", checkErr.Error(), sql, job.SchemaState)
					return
				}
			}
		}
	}
	dom.DDL().SetHook(hook)
	done := make(chan error, 1)
	// test transaction on add column.
	go backgroundExec(store, "alter table t1 add column c int not null after a", done)
	err := <-done
	require.NoError(t, err)
	require.Nil(t, checkErr)
	tk.MustQuery("select a,b from t1 order by a").Check(testkit.Rows("1 1", "1 1", "1 1", "2 2", "2 2", "2 2"))
	tk.MustExec("delete from t1")

	// test transaction on drop column.
	go backgroundExec(store, "alter table t1 drop column c", done)
	err = <-done
	require.NoError(t, err)
	require.Nil(t, checkErr)
	tk.MustQuery("select a,b from t1 order by a").Check(testkit.Rows("1 1", "1 1", "1 1", "2 2", "2 2", "2 2"))
}

func TestCreateTableWithSetCol(t *testing.T) {
<<<<<<< HEAD
	store, clean := testkit.CreateMockStore(t, mockstore.WithDDLChecker())
	defer clean()
=======
	store, dom := testkit.CreateMockStoreAndDomain(t)
>>>>>>> 9a16a8dd

	tk := testkit.NewTestKit(t, store)
	tk.MustExec("use test")
	tk.MustExec("create table t_set (a int, b set('e') default '');")
	tk.MustQuery("show create table t_set").Check(testkit.Rows("t_set CREATE TABLE `t_set` (\n" +
		"  `a` int(11) DEFAULT NULL,\n" +
		"  `b` set('e') DEFAULT ''\n" +
		") ENGINE=InnoDB DEFAULT CHARSET=utf8mb4 COLLATE=utf8mb4_bin"))
	tk.MustExec("drop table t_set")
	tk.MustExec("create table t_set (a set('a', 'b', 'c', 'd') default 'a,c,c');")
	tk.MustQuery("show create table t_set").Check(testkit.Rows("t_set CREATE TABLE `t_set` (\n" +
		"  `a` set('a','b','c','d') DEFAULT 'a,c'\n" +
		") ENGINE=InnoDB DEFAULT CHARSET=utf8mb4 COLLATE=utf8mb4_bin"))

	// It's for failure cases.
	// The type of default value is string.
	tk.MustExec("drop table t_set")
	failedSQL := "create table t_set (a set('1', '4', '10') default '3');"
	tk.MustGetErrCode(failedSQL, errno.ErrInvalidDefault)
	failedSQL = "create table t_set (a set('1', '4', '10') default '1,4,11');"
	tk.MustGetErrCode(failedSQL, errno.ErrInvalidDefault)
	// Success when the new collation is enabled.
	tk.MustExec("create table t_set (a set('1', '4', '10') default '1 ,4');")
	// The type of default value is int.
	failedSQL = "create table t_set (a set('1', '4', '10') default 0);"
	tk.MustGetErrCode(failedSQL, errno.ErrInvalidDefault)
	failedSQL = "create table t_set (a set('1', '4', '10') default 8);"
	tk.MustGetErrCode(failedSQL, errno.ErrInvalidDefault)

	// The type of default value is int.
	// It's for successful cases
	tk.MustExec("drop table if exists t_set")
	tk.MustExec("create table t_set (a set('1', '4', '10', '21') default 1);")
	tk.MustQuery("show create table t_set").Check(testkit.Rows("t_set CREATE TABLE `t_set` (\n" +
		"  `a` set('1','4','10','21') DEFAULT '1'\n" +
		") ENGINE=InnoDB DEFAULT CHARSET=utf8mb4 COLLATE=utf8mb4_bin"))
	tk.MustExec("drop table t_set")
	tk.MustExec("create table t_set (a set('1', '4', '10', '21') default 2);")
	tk.MustQuery("show create table t_set").Check(testkit.Rows("t_set CREATE TABLE `t_set` (\n" +
		"  `a` set('1','4','10','21') DEFAULT '4'\n" +
		") ENGINE=InnoDB DEFAULT CHARSET=utf8mb4 COLLATE=utf8mb4_bin"))
	tk.MustExec("drop table t_set")
	tk.MustExec("create table t_set (a set('1', '4', '10', '21') default 3);")
	tk.MustQuery("show create table t_set").Check(testkit.Rows("t_set CREATE TABLE `t_set` (\n" +
		"  `a` set('1','4','10','21') DEFAULT '1,4'\n" +
		") ENGINE=InnoDB DEFAULT CHARSET=utf8mb4 COLLATE=utf8mb4_bin"))
	tk.MustExec("drop table t_set")
	tk.MustExec("create table t_set (a set('1', '4', '10', '21') default 15);")
	tk.MustQuery("show create table t_set").Check(testkit.Rows("t_set CREATE TABLE `t_set` (\n" +
		"  `a` set('1','4','10','21') DEFAULT '1,4,10,21'\n" +
		") ENGINE=InnoDB DEFAULT CHARSET=utf8mb4 COLLATE=utf8mb4_bin"))
	tk.MustExec("insert into t_set value()")
	tk.MustQuery("select * from t_set").Check(testkit.Rows("1,4,10,21"))
}

func TestCreateTableWithEnumCol(t *testing.T) {
<<<<<<< HEAD
	store, clean := testkit.CreateMockStore(t, mockstore.WithDDLChecker())
	defer clean()
=======
	store, dom := testkit.CreateMockStoreAndDomain(t)
>>>>>>> 9a16a8dd

	tk := testkit.NewTestKit(t, store)
	tk.MustExec("use test")
	// It's for failure cases.
	// The type of default value is string.
	tk.MustExec("drop table if exists t_enum")
	failedSQL := "create table t_enum (a enum('1', '4', '10') default '3');"
	tk.MustGetErrCode(failedSQL, errno.ErrInvalidDefault)
	failedSQL = "create table t_enum (a enum('1', '4', '10') default '');"
	tk.MustGetErrCode(failedSQL, errno.ErrInvalidDefault)
	// The type of default value is int.
	failedSQL = "create table t_enum (a enum('1', '4', '10') default 0);"
	tk.MustGetErrCode(failedSQL, errno.ErrInvalidDefault)
	failedSQL = "create table t_enum (a enum('1', '4', '10') default 8);"
	tk.MustGetErrCode(failedSQL, errno.ErrInvalidDefault)

	// The type of default value is int.
	// It's for successful cases
	tk.MustExec("drop table if exists t_enum")
	tk.MustExec("create table t_enum (a enum('2', '3', '4') default 2);")
	ret := tk.MustQuery("show create table t_enum").Rows()[0][1]
	require.True(t, strings.Contains(ret.(string), "`a` enum('2','3','4') DEFAULT '3'"))
	tk.MustExec("drop table t_enum")
	tk.MustExec("create table t_enum (a enum('a', 'c', 'd') default 2);")
	ret = tk.MustQuery("show create table t_enum").Rows()[0][1]
	require.True(t, strings.Contains(ret.(string), "`a` enum('a','c','d') DEFAULT 'c'"))
	tk.MustExec("insert into t_enum value()")
	tk.MustQuery("select * from t_enum").Check(testkit.Rows("c"))
}

func TestCreateTableWithIntegerColWithDefault(t *testing.T) {
<<<<<<< HEAD
	store, clean := testkit.CreateMockStore(t, mockstore.WithDDLChecker())
	defer clean()
=======
	store, dom := testkit.CreateMockStoreAndDomain(t)
>>>>>>> 9a16a8dd

	tk := testkit.NewTestKit(t, store)
	tk.MustExec("use test")
	// It's for failure cases.
	tk.MustExec("drop table if exists t1")
	failedSQL := "create table t1 (a tinyint unsigned default -1.25);"
	tk.MustGetErrCode(failedSQL, errno.ErrInvalidDefault)
	failedSQL = "create table t1 (a tinyint default 999999999);"
	tk.MustGetErrCode(failedSQL, errno.ErrInvalidDefault)

	// It's for successful cases
	tk.MustExec("drop table if exists t1")
	tk.MustExec("create table t1 (a tinyint unsigned default 1.25);")
	ret := tk.MustQuery("show create table t1").Rows()[0][1]
	require.True(t, strings.Contains(ret.(string), "`a` tinyint(3) unsigned DEFAULT '1'"))

	tk.MustExec("drop table t1")
	tk.MustExec("create table t1 (a smallint default -1.25);")
	ret = tk.MustQuery("show create table t1").Rows()[0][1]
	require.True(t, strings.Contains(ret.(string), "`a` smallint(6) DEFAULT '-1'"))

	tk.MustExec("drop table t1")
	tk.MustExec("create table t1 (a mediumint default 2.8);")
	ret = tk.MustQuery("show create table t1").Rows()[0][1]
	require.True(t, strings.Contains(ret.(string), "`a` mediumint(9) DEFAULT '3'"))

	tk.MustExec("drop table t1")
	tk.MustExec("create table t1 (a int default -2.8);")
	ret = tk.MustQuery("show create table t1").Rows()[0][1]
	require.True(t, strings.Contains(ret.(string), "`a` int(11) DEFAULT '-3'"))

	tk.MustExec("drop table t1")
	tk.MustExec("create table t1 (a bigint unsigned default 0.0);")
	ret = tk.MustQuery("show create table t1").Rows()[0][1]
	require.True(t, strings.Contains(ret.(string), "`a` bigint(20) unsigned DEFAULT '0'"))

	tk.MustExec("drop table t1")
	tk.MustExec("create table t1 (a float default '0012.43');")
	ret = tk.MustQuery("show create table t1").Rows()[0][1]
	require.True(t, strings.Contains(ret.(string), "`a` float DEFAULT '12.43'"))

	tk.MustExec("drop table t1")
	tk.MustExec("create table t1 (a double default '12.4300');")
	ret = tk.MustQuery("show create table t1").Rows()[0][1]
	require.True(t, strings.Contains(ret.(string), "`a` double DEFAULT '12.43'"))
}

func TestAlterTableWithValidation(t *testing.T) {
	store := testkit.CreateMockStore(t)
	tk := testkit.NewTestKit(t, store)
	tk.MustExec("use test")
	tk.MustExec("drop table if exists t1")
	defer tk.MustExec("drop table if exists t1")

	tk.MustExec("create table t1 (c1 int, c2 int as (c1 + 1));")

	// Test for alter table with validation.
	tk.MustExec("alter table t1 with validation")
	require.Equal(t, uint16(1), tk.Session().GetSessionVars().StmtCtx.WarningCount())
	tk.MustQuery("show warnings").Check(testkit.RowsWithSep("|", "Warning|8200|ALTER TABLE WITH VALIDATION is currently unsupported"))

	// Test for alter table without validation.
	tk.MustExec("alter table t1 without validation")
	require.Equal(t, uint16(1), tk.Session().GetSessionVars().StmtCtx.WarningCount())
	tk.MustQuery("show warnings").Check(testkit.RowsWithSep("|", "Warning|8200|ALTER TABLE WITHOUT VALIDATION is currently unsupported"))
}

func TestBatchCreateTable(t *testing.T) {
	store, dom := testkit.CreateMockStoreAndDomainWithSchemaLease(t, time.Microsecond*500)
	tk := testkit.NewTestKit(t, store)
	tk.MustExec("use test")
	tk.MustExec("drop table if exists tables_1")
	tk.MustExec("drop table if exists tables_2")
	tk.MustExec("drop table if exists tables_3")

	d := dom.DDL()
	infos := []*model.TableInfo{}
	infos = append(infos, &model.TableInfo{
		Name: model.NewCIStr("tables_1"),
	})
	infos = append(infos, &model.TableInfo{
		Name: model.NewCIStr("tables_2"),
	})
	infos = append(infos, &model.TableInfo{
		Name: model.NewCIStr("tables_3"),
	})

	// correct name
	tk.Session().SetValue(sessionctx.QueryString, "skip")
	err := d.BatchCreateTableWithInfo(tk.Session(), model.NewCIStr("test"), infos, ddl.OnExistError)
	require.NoError(t, err)

	tk.MustQuery("show tables like '%tables_%'").Check(testkit.Rows("tables_1", "tables_2", "tables_3"))
	job := tk.MustQuery("admin show ddl jobs").Rows()[0]
	require.Equal(t, "test", job[1])
	require.Equal(t, "tables_1,tables_2,tables_3", job[2])
	require.Equal(t, "create tables", job[3])
	require.Equal(t, "public", job[4])
	// FIXME: we must change column type to give multiple id
	// c.Assert(job[6], Matches, "[^,]+,[^,]+,[^,]+")

	// duplicated name
	infos[1].Name = model.NewCIStr("tables_1")
	tk.Session().SetValue(sessionctx.QueryString, "skip")
	err = d.BatchCreateTableWithInfo(tk.Session(), model.NewCIStr("test"), infos, ddl.OnExistError)
	require.True(t, terror.ErrorEqual(err, infoschema.ErrTableExists))

	newinfo := &model.TableInfo{
		Name: model.NewCIStr("tables_4"),
	}
	{
		colNum := 2
		cols := make([]*model.ColumnInfo, colNum)
		viewCols := make([]model.CIStr, colNum)
		var stmtBuffer bytes.Buffer
		stmtBuffer.WriteString("SELECT ")
		for i := range cols {
			col := &model.ColumnInfo{
				Name:   model.NewCIStr(fmt.Sprintf("c%d", i+1)),
				Offset: i,
				State:  model.StatePublic,
			}
			cols[i] = col
			viewCols[i] = col.Name
			stmtBuffer.WriteString(cols[i].Name.L + ",")
		}
		stmtBuffer.WriteString("1 FROM t")
		newinfo.Columns = cols
		newinfo.View = &model.ViewInfo{Cols: viewCols, Security: model.SecurityDefiner, Algorithm: model.AlgorithmMerge, SelectStmt: stmtBuffer.String(), CheckOption: model.CheckOptionCascaded, Definer: &auth.UserIdentity{CurrentUser: true}}
	}

	tk.Session().SetValue(sessionctx.QueryString, "skip")
	tk.Session().SetValue(sessionctx.QueryString, "skip")
	err = d.BatchCreateTableWithInfo(tk.Session(), model.NewCIStr("test"), []*model.TableInfo{newinfo}, ddl.OnExistError)
	require.NoError(t, err)
}

// port from mysql
// https://github.com/mysql/mysql-server/blob/124c7ab1d6f914637521fd4463a993aa73403513/mysql-test/t/lock.test
func TestLock(t *testing.T) {
	store := testkit.CreateMockStore(t)
	tk := testkit.NewTestKit(t, store)
	tk.MustExec("use test")

	/* Testing of table locking */
	tk.MustExec("DROP TABLE IF EXISTS t1")
	tk.MustExec("CREATE TABLE t1 (  `id` int(11) NOT NULL default '0', `id2` int(11) NOT NULL default '0', `id3` int(11) NOT NULL default '0', `dummy1` char(30) default NULL, PRIMARY KEY  (`id`,`id2`), KEY `index_id3` (`id3`))")
	tk.MustExec("insert into t1 (id,id2) values (1,1),(1,2),(1,3)")
	tk.MustExec("LOCK TABLE t1 WRITE")
	tk.MustExec("select dummy1,count(distinct id) from t1 group by dummy1")
	tk.MustExec("update t1 set id=-1 where id=1")
	tk.MustExec("LOCK TABLE t1 READ")
	_, err := tk.Exec("update t1 set id=1 where id=1")
	require.True(t, terror.ErrorEqual(err, infoschema.ErrTableNotLockedForWrite))
	tk.MustExec("unlock tables")
	tk.MustExec("update t1 set id=1 where id=-1")
	tk.MustExec("drop table t1")
}

// port from mysql
// https://github.com/mysql/mysql-server/blob/4f1d7cf5fcb11a3f84cff27e37100d7295e7d5ca/mysql-test/t/tablelock.test
func TestTableLock(t *testing.T) {
	store := testkit.CreateMockStore(t)
	tk := testkit.NewTestKit(t, store)
	tk.MustExec("use test")
	tk.MustExec("drop table if exists t1,t2")

	/* Test of lock tables */
	tk.MustExec("create table t1 ( n int auto_increment primary key)")
	tk.MustExec("lock tables t1 write")
	tk.MustExec("insert into t1 values(NULL)")
	tk.MustExec("unlock tables")
	checkTableLock(t, tk, "test", "t1", model.TableLockNone)

	tk.MustExec("lock tables t1 write")
	tk.MustExec("insert into t1 values(NULL)")
	tk.MustExec("unlock tables")
	checkTableLock(t, tk, "test", "t1", model.TableLockNone)

	tk.MustExec("drop table if exists t1")

	/* Test of locking and delete of files */
	tk.MustExec("drop table if exists t1,t2")
	tk.MustExec("CREATE TABLE t1 (a int)")
	tk.MustExec("CREATE TABLE t2 (a int)")
	tk.MustExec("lock tables t1 write, t2 write")
	tk.MustExec("drop table t1,t2")

	tk.MustExec("CREATE TABLE t1 (a int)")
	tk.MustExec("CREATE TABLE t2 (a int)")
	tk.MustExec("lock tables t1 write, t2 write")
	tk.MustExec("drop table t2,t1")
}

// port from mysql
// https://github.com/mysql/mysql-server/blob/4f1d7cf5fcb11a3f84cff27e37100d7295e7d5ca/mysql-test/t/lock_tables_lost_commit.test
func TestTableLocksLostCommit(t *testing.T) {
	store := testkit.CreateMockStore(t)
	tk := testkit.NewTestKit(t, store)
	tk2 := testkit.NewTestKit(t, store)
	tk.MustExec("use test")
	tk2.MustExec("use test")

	tk.MustExec("DROP TABLE IF EXISTS t1")
	tk.MustExec("CREATE TABLE t1(a INT)")
	tk.MustExec("LOCK TABLES t1 WRITE")
	tk.MustExec("INSERT INTO t1 VALUES(10)")

	err := tk2.ExecToErr("SELECT * FROM t1")
	require.True(t, terror.ErrorEqual(err, infoschema.ErrTableLocked))

	tk.Session().Close()

	tk2.MustExec("SELECT * FROM t1")
	tk2.MustExec("DROP TABLE t1")

	tk.MustExec("unlock tables")
}

func checkTableLock(t *testing.T, tk *testkit.TestKit, dbName, tableName string, lockTp model.TableLockType) {
	tb := external.GetTableByName(t, tk, dbName, tableName)
	dom := domain.GetDomain(tk.Session())
	err := dom.Reload()
	require.NoError(t, err)
	if lockTp != model.TableLockNone {
		require.NotNil(t, tb.Meta().Lock)
		require.Equal(t, lockTp, tb.Meta().Lock.Tp)
		require.Equal(t, model.TableLockStatePublic, tb.Meta().Lock.State)
		require.True(t, len(tb.Meta().Lock.Sessions) == 1)
		require.Equal(t, dom.DDL().GetID(), tb.Meta().Lock.Sessions[0].ServerID)
		require.Equal(t, tk.Session().GetSessionVars().ConnectionID, tb.Meta().Lock.Sessions[0].SessionID)
	} else {
		require.Nil(t, tb.Meta().Lock)
	}
}

// test write local lock
func TestWriteLocal(t *testing.T) {
	store := testkit.CreateMockStore(t)
	tk := testkit.NewTestKit(t, store)
	tk2 := testkit.NewTestKit(t, store)
	tk.MustExec("use test")
	tk2.MustExec("use test")
	tk.MustExec("drop table if exists t1")
	tk.MustExec("create table t1 ( n int auto_increment primary key)")

	// Test: allow read
	tk.MustExec("lock tables t1 write local")
	tk.MustExec("insert into t1 values(NULL)")
	tk2.MustQuery("select count(*) from t1")
	tk.MustExec("unlock tables")
	tk2.MustExec("unlock tables")

	// Test: forbid write
	tk.MustExec("lock tables t1 write local")
	err := tk2.ExecToErr("insert into t1 values(NULL)")
	require.True(t, terror.ErrorEqual(err, infoschema.ErrTableLocked))
	tk.MustExec("unlock tables")
	tk2.MustExec("unlock tables")

	// Test mutex: lock write local first
	tk.MustExec("lock tables t1 write local")
	err = tk2.ExecToErr("lock tables t1 write local")
	require.True(t, terror.ErrorEqual(err, infoschema.ErrTableLocked))
	err = tk2.ExecToErr("lock tables t1 write")
	require.True(t, terror.ErrorEqual(err, infoschema.ErrTableLocked))
	err = tk2.ExecToErr("lock tables t1 read")
	require.True(t, terror.ErrorEqual(err, infoschema.ErrTableLocked))
	tk.MustExec("unlock tables")
	tk2.MustExec("unlock tables")

	// Test mutex: lock write first
	tk.MustExec("lock tables t1 write")
	err = tk2.ExecToErr("lock tables t1 write local")
	require.True(t, terror.ErrorEqual(err, infoschema.ErrTableLocked))
	tk.MustExec("unlock tables")
	tk2.MustExec("unlock tables")

	// Test mutex: lock read first
	tk.MustExec("lock tables t1 read")
	err = tk2.ExecToErr("lock tables t1 write local")
	require.True(t, terror.ErrorEqual(err, infoschema.ErrTableLocked))
	tk.MustExec("unlock tables")
	tk2.MustExec("unlock tables")
}

func TestLockTables(t *testing.T) {
	store := testkit.CreateMockStoreWithSchemaLease(t, time.Microsecond*500)
	setTxnTk := testkit.NewTestKit(t, store)
	setTxnTk.MustExec("set global tidb_txn_mode=''")
	tk := testkit.NewTestKit(t, store)
	tk.MustExec("use test")
	tk.MustExec("drop table if exists t1,t2")
	defer tk.MustExec("drop table if exists t1,t2")
	tk.MustExec("create table t1 (a int)")
	tk.MustExec("create table t2 (a int)")

	// Test lock 1 table.
	tk.MustExec("lock tables t1 write")
	checkTableLock(t, tk, "test", "t1", model.TableLockWrite)
	tk.MustExec("lock tables t1 read")
	checkTableLock(t, tk, "test", "t1", model.TableLockRead)
	tk.MustExec("lock tables t1 write")
	checkTableLock(t, tk, "test", "t1", model.TableLockWrite)

	// Test lock multi tables.
	tk.MustExec("lock tables t1 write, t2 read")
	checkTableLock(t, tk, "test", "t1", model.TableLockWrite)
	checkTableLock(t, tk, "test", "t2", model.TableLockRead)
	tk.MustExec("lock tables t1 read, t2 write")
	checkTableLock(t, tk, "test", "t1", model.TableLockRead)
	checkTableLock(t, tk, "test", "t2", model.TableLockWrite)
	tk.MustExec("lock tables t2 write")
	checkTableLock(t, tk, "test", "t2", model.TableLockWrite)
	checkTableLock(t, tk, "test", "t1", model.TableLockNone)
	tk.MustExec("lock tables t1 write")
	checkTableLock(t, tk, "test", "t1", model.TableLockWrite)
	checkTableLock(t, tk, "test", "t2", model.TableLockNone)

	tk2 := testkit.NewTestKit(t, store)
	tk2.MustExec("use test")

	// Test read lock.
	tk.MustExec("lock tables t1 read")
	tk.MustQuery("select * from t1")
	tk2.MustQuery("select * from t1")
	tk.MustGetDBError("insert into t1 set a=1", infoschema.ErrTableNotLockedForWrite)
	tk.MustGetDBError("update t1 set a=1", infoschema.ErrTableNotLockedForWrite)
	tk.MustGetDBError("delete from t1", infoschema.ErrTableNotLockedForWrite)

	tk2.MustGetDBError("insert into t1 set a=1", infoschema.ErrTableLocked)
	tk2.MustGetDBError("update t1 set a=1", infoschema.ErrTableLocked)
	tk2.MustGetDBError("delete from t1", infoschema.ErrTableLocked)
	tk2.MustExec("lock tables t1 read")
	tk2.MustGetDBError("insert into t1 set a=1", infoschema.ErrTableNotLockedForWrite)

	// Test write lock.
	tk.MustGetDBError("lock tables t1 write", infoschema.ErrTableLocked)
	tk2.MustExec("unlock tables")
	tk.MustExec("lock tables t1 write")
	tk.MustQuery("select * from t1")
	tk.MustExec("delete from t1")
	tk.MustExec("insert into t1 set a=1")

	tk2.MustGetDBError("select * from t1", infoschema.ErrTableLocked)
	tk2.MustGetDBError("insert into t1 set a=1", infoschema.ErrTableLocked)
	tk2.MustGetDBError("lock tables t1 write", infoschema.ErrTableLocked)

	// Test write local lock.
	tk.MustExec("lock tables t1 write local")
	tk.MustQuery("select * from t1")
	tk.MustExec("delete from t1")
	tk.MustExec("insert into t1 set a=1")

	tk2.MustQuery("select * from t1")
	tk2.MustGetDBError("delete from t1", infoschema.ErrTableLocked)
	tk2.MustGetDBError("insert into t1 set a=1", infoschema.ErrTableLocked)
	tk2.MustGetDBError("lock tables t1 write", infoschema.ErrTableLocked)
	tk2.MustGetDBError("lock tables t1 read", infoschema.ErrTableLocked)

	// Test none unique table.
	tk.MustGetDBError("lock tables t1 read, t1 write", infoschema.ErrNonuniqTable)

	// Test lock table by other session in transaction and commit without retry.
	tk.MustExec("unlock tables")
	tk2.MustExec("unlock tables")
	tk.MustExec("set @@session.tidb_disable_txn_auto_retry=1")
	tk.MustExec("begin")
	tk.MustExec("insert into t1 set a=1")
	tk2.MustExec("lock tables t1 write")
	tk.MustGetErrMsg("commit",
		"previous statement: insert into t1 set a=1: [domain:8028]Information schema is changed during the execution of the statement(for example, table definition may be updated by other DDL ran in parallel). If you see this error often, try increasing `tidb_max_delta_schema_count`. [try again later]")

	// Test lock table by other session in transaction and commit with retry.
	tk.MustExec("unlock tables")
	tk2.MustExec("unlock tables")
	tk.MustExec("set @@session.tidb_disable_txn_auto_retry=0")
	tk.MustExec("begin")
	tk.MustExec("insert into t1 set a=1")
	tk2.MustExec("lock tables t1 write")
	tk.MustGetDBError("commit", infoschema.ErrTableLocked)

	// Test for lock the same table multiple times.
	tk2.MustExec("lock tables t1 write")
	tk2.MustExec("lock tables t1 write, t2 read")

	// Test lock tables and drop tables
	tk.MustExec("unlock tables")
	tk2.MustExec("unlock tables")
	tk.MustExec("lock tables t1 write, t2 write")
	tk.MustExec("drop table t1")
	tk2.MustExec("create table t1 (a int)")
	tk.MustExec("lock tables t1 write, t2 read")

	// Test lock tables and drop database.
	tk.MustExec("unlock tables")
	tk.MustExec("create database test_lock")
	tk.MustExec("create table test_lock.t3 (a int)")
	tk.MustExec("lock tables t1 write, test_lock.t3 write")
	tk2.MustExec("create table t3 (a int)")
	tk.MustExec("lock tables t1 write, t3 write")
	tk.MustExec("drop table t3")

	// Test lock tables and truncate tables.
	tk.MustExec("unlock tables")
	tk.MustExec("lock tables t1 write, t2 read")
	tk.MustExec("truncate table t1")
	tk.MustExec("insert into t1 set a=1")
	tk2.MustGetDBError("insert into t1 set a=1", infoschema.ErrTableLocked)

	// Test for lock unsupported schema tables.
	tk2.MustGetDBError("lock tables performance_schema.global_status write", infoschema.ErrAccessDenied)
	tk2.MustGetDBError("lock tables information_schema.tables write", infoschema.ErrAccessDenied)
	tk2.MustGetDBError("lock tables mysql.db write", infoschema.ErrAccessDenied)

	// Test create table/view when session is holding the table locks.
	tk.MustExec("unlock tables")
	tk.MustExec("lock tables t1 write, t2 read")
	tk.MustGetDBError("create table t3 (a int)", infoschema.ErrTableNotLocked)
	tk.MustGetDBError("create view v1 as select * from t1;", infoschema.ErrTableNotLocked)

	// Test for locking view was not supported.
	tk.MustExec("unlock tables")
	tk.MustExec("create view v1 as select * from t1;")
	tk.MustGetDBError("lock tables v1 read", table.ErrUnsupportedOp)

	// Test for locking sequence was not supported.
	tk.MustExec("unlock tables")
	tk.MustExec("create sequence seq")
	tk.MustGetDBError("lock tables seq read", table.ErrUnsupportedOp)
	tk.MustExec("drop sequence seq")

	// Test for create/drop/alter database when session is holding the table locks.
	tk.MustExec("unlock tables")
	tk.MustExec("lock table t1 write")
	tk.MustGetDBError("drop database test", table.ErrLockOrActiveTransaction)
	tk.MustGetDBError("create database test_lock", table.ErrLockOrActiveTransaction)
	tk.MustGetDBError("alter database test charset='utf8mb4'", table.ErrLockOrActiveTransaction)
	// Test alter/drop database when other session is holding the table locks of the database.
	tk2.MustExec("create database test_lock2")
	tk2.MustGetDBError("drop database test", infoschema.ErrTableLocked)
	tk2.MustGetDBError("alter database test charset='utf8mb4'", infoschema.ErrTableLocked)

	// Test for admin cleanup table locks.
	tk.MustExec("unlock tables")
	tk.MustExec("lock table t1 write, t2 write")
	tk2.MustGetDBError("lock tables t1 write, t2 read", infoschema.ErrTableLocked)
	tk2.MustExec("admin cleanup table lock t1,t2")
	checkTableLock(t, tk, "test", "t1", model.TableLockNone)
	checkTableLock(t, tk, "test", "t2", model.TableLockNone)
	// cleanup unlocked table.
	tk2.MustExec("admin cleanup table lock t1,t2")
	checkTableLock(t, tk, "test", "t1", model.TableLockNone)
	checkTableLock(t, tk, "test", "t2", model.TableLockNone)
	tk2.MustExec("lock tables t1 write, t2 read")
	checkTableLock(t, tk2, "test", "t1", model.TableLockWrite)
	checkTableLock(t, tk2, "test", "t2", model.TableLockRead)

	tk.MustExec("unlock tables")
	tk2.MustExec("unlock tables")
}

func TestTablesLockDelayClean(t *testing.T) {
	store := testkit.CreateMockStore(t)
	tk := testkit.NewTestKit(t, store)
	tk2 := testkit.NewTestKit(t, store)
	tk2.MustExec("use test")
	tk.MustExec("use test")
	tk.MustExec("drop table if exists t1,t2")
	defer tk.MustExec("drop table if exists t1,t2")
	tk.MustExec("create table t1 (a int)")
	tk.MustExec("create table t2 (a int)")

	tk.MustExec("lock tables t1 write")
	checkTableLock(t, tk, "test", "t1", model.TableLockWrite)
	config.UpdateGlobal(func(conf *config.Config) {
		conf.DelayCleanTableLock = 100
	})
	var wg util.WaitGroupWrapper
	var startTime time.Time
	wg.Run(func() {
		startTime = time.Now()
		tk.Session().Close()
	})
	time.Sleep(50 * time.Millisecond)
	checkTableLock(t, tk, "test", "t1", model.TableLockWrite)
	wg.Wait()
	require.True(t, time.Since(startTime).Seconds() > 0.1)
	checkTableLock(t, tk, "test", "t1", model.TableLockNone)
	config.UpdateGlobal(func(conf *config.Config) {
		conf.DelayCleanTableLock = 0
	})
}

func TestDDLWithInvalidTableInfo(t *testing.T) {
	store := testkit.CreateMockStore(t)
	tk := testkit.NewTestKit(t, store)

	tk.MustExec("use test")
	tk.MustExec("drop table if exists t")
	defer tk.MustExec("drop table if exists t")
	// Test create with invalid expression.
	_, err := tk.Exec(`CREATE TABLE t (
		c0 int(11) ,
  		c1 int(11),
    	c2 decimal(16,4) GENERATED ALWAYS AS ((case when (c0 = 0) then 0when (c0 > 0) then (c1 / c0) end))
	);`)
	require.Error(t, err)
	require.Equal(t, "[parser:1064]You have an error in your SQL syntax; check the manual that corresponds to your TiDB version for the right syntax to use line 4 column 88 near \"then (c1 / c0) end))\n\t);\" ", err.Error())

	tk.MustExec("create table t (a bigint, b int, c int generated always as (b+1)) partition by hash(a) partitions 4;")
	// Test drop partition column.
	// TODO: refine the error message to compatible with MySQL
	tk.MustGetErrMsg("alter table t drop column a;", "[planner:1054]Unknown column 'a' in 'expression'")
	// Test modify column with invalid expression.
	tk.MustGetErrMsg("alter table t modify column c int GENERATED ALWAYS AS ((case when (a = 0) then 0when (a > 0) then (b / a) end));", "[parser:1064]You have an error in your SQL syntax; check the manual that corresponds to your TiDB version for the right syntax to use line 1 column 97 near \"then (b / a) end));\" ")
	// Test add column with invalid expression.
	tk.MustGetErrMsg("alter table t add column d int GENERATED ALWAYS AS ((case when (a = 0) then 0when (a > 0) then (b / a) end));", "[parser:1064]You have an error in your SQL syntax; check the manual that corresponds to your TiDB version for the right syntax to use line 1 column 94 near \"then (b / a) end));\" ")
}

func TestAddColumn2(t *testing.T) {
	store, dom := testkit.CreateMockStoreAndDomainWithSchemaLease(t, time.Microsecond*500)
	tk := testkit.NewTestKit(t, store)
	tk.MustExec("use test")
	tk.MustExec("drop table if exists t1")
	tk.MustExec("create table t1 (a int key, b int);")
	defer tk.MustExec("drop table if exists t1, t2")

	originHook := dom.DDL().GetHook()
	defer dom.DDL().SetHook(originHook)
	hook := &ddl.TestDDLCallback{Do: dom}
	var writeOnlyTable table.Table
	hook.OnJobRunBeforeExported = func(job *model.Job) {
		if job.SchemaState == model.StateWriteOnly {
			writeOnlyTable, _ = dom.InfoSchema().TableByID(job.TableID)
		}
	}
	dom.DDL().SetHook(hook)
	done := make(chan error, 1)
	// test transaction on add column.
	go backgroundExec(store, "alter table t1 add column c int not null", done)
	err := <-done
	require.NoError(t, err)

	tk.MustExec("insert into t1 values (1,1,1)")
	tk.MustQuery("select a,b,c from t1").Check(testkit.Rows("1 1 1"))

	// mock for outdated tidb update record.
	require.NotNil(t, writeOnlyTable)
	ctx := context.Background()
	err = sessiontxn.NewTxn(ctx, tk.Session())
	require.NoError(t, err)
	oldRow, err := tables.RowWithCols(writeOnlyTable, tk.Session(), kv.IntHandle(1), writeOnlyTable.WritableCols())
	require.NoError(t, err)
	require.Equal(t, 3, len(oldRow))
	err = writeOnlyTable.RemoveRecord(tk.Session(), kv.IntHandle(1), oldRow)
	require.NoError(t, err)
	_, err = writeOnlyTable.AddRecord(tk.Session(), types.MakeDatums(oldRow[0].GetInt64(), 2, oldRow[2].GetInt64()), table.IsUpdate)
	require.NoError(t, err)
	tk.Session().StmtCommit()
	err = tk.Session().CommitTxn(ctx)
	require.NoError(t, err)

	tk.MustQuery("select a,b,c from t1").Check(testkit.Rows("1 2 1"))

	// Test for _tidb_rowid
	var re *testkit.Result
	tk.MustExec("create table t2 (a int);")
	hook.OnJobRunBeforeExported = func(job *model.Job) {
		if job.SchemaState != model.StateWriteOnly {
			return
		}
		// allow write _tidb_rowid first
		tk.MustExec("set @@tidb_opt_write_row_id=1")
		tk.MustExec("begin")
		tk.MustExec("insert into t2 (a,_tidb_rowid) values (1,2);")
		re = tk.MustQuery(" select a,_tidb_rowid from t2;")
		tk.MustExec("commit")
	}
	dom.DDL().SetHook(hook)

	go backgroundExec(store, "alter table t2 add column b int not null default 3", done)
	err = <-done
	require.NoError(t, err)
	re.Check(testkit.Rows("1 2"))
	tk.MustQuery("select a,b,_tidb_rowid from t2").Check(testkit.Rows("1 3 2"))
}

func TestDropTables(t *testing.T) {
<<<<<<< HEAD
	store, clean := testkit.CreateMockStore(t, mockstore.WithDDLChecker())
	defer clean()
=======
	store, dom := testkit.CreateMockStoreAndDomain(t)
>>>>>>> 9a16a8dd

	tk := testkit.NewTestKit(t, store)
	tk.MustExec("use test")
	tk.MustExec("drop table if exists t1;")

	failedSQL := "drop table t1;"
	tk.MustGetErrCode(failedSQL, errno.ErrBadTable)
	failedSQL = "drop table test2.t1;"
	tk.MustGetErrCode(failedSQL, errno.ErrBadTable)

	tk.MustExec("create table t1 (a int);")
	tk.MustExec("drop table if exists t1, t2;")

	tk.MustExec("create table t1 (a int);")
	tk.MustExec("drop table if exists t2, t1;")

	// Without IF EXISTS, the statement drops all named tables that do exist, and returns an error indicating which
	// nonexisting tables it was unable to drop.
	// https://dev.mysql.com/doc/refman/5.7/en/drop-table.html
	tk.MustExec("create table t1 (a int);")
	failedSQL = "drop table t1, t2;"
	tk.MustGetErrCode(failedSQL, errno.ErrBadTable)

	tk.MustExec("create table t1 (a int);")
	failedSQL = "drop table t2, t1;"
	tk.MustGetErrCode(failedSQL, errno.ErrBadTable)

	failedSQL = "show create table t1;"
	tk.MustGetErrCode(failedSQL, errno.ErrNoSuchTable)
}<|MERGE_RESOLUTION|>--- conflicted
+++ resolved
@@ -223,12 +223,7 @@
 }
 
 func TestCreateTableWithSetCol(t *testing.T) {
-<<<<<<< HEAD
-	store, clean := testkit.CreateMockStore(t, mockstore.WithDDLChecker())
-	defer clean()
-=======
-	store, dom := testkit.CreateMockStoreAndDomain(t)
->>>>>>> 9a16a8dd
+	store := testkit.CreateMockStore(t, mockstore.WithDDLChecker())
 
 	tk := testkit.NewTestKit(t, store)
 	tk.MustExec("use test")
@@ -285,12 +280,7 @@
 }
 
 func TestCreateTableWithEnumCol(t *testing.T) {
-<<<<<<< HEAD
-	store, clean := testkit.CreateMockStore(t, mockstore.WithDDLChecker())
-	defer clean()
-=======
-	store, dom := testkit.CreateMockStoreAndDomain(t)
->>>>>>> 9a16a8dd
+	store := testkit.CreateMockStore(t, mockstore.WithDDLChecker())
 
 	tk := testkit.NewTestKit(t, store)
 	tk.MustExec("use test")
@@ -322,12 +312,7 @@
 }
 
 func TestCreateTableWithIntegerColWithDefault(t *testing.T) {
-<<<<<<< HEAD
-	store, clean := testkit.CreateMockStore(t, mockstore.WithDDLChecker())
-	defer clean()
-=======
-	store, dom := testkit.CreateMockStoreAndDomain(t)
->>>>>>> 9a16a8dd
+	store := testkit.CreateMockStore(t, mockstore.WithDDLChecker())
 
 	tk := testkit.NewTestKit(t, store)
 	tk.MustExec("use test")
@@ -917,12 +902,7 @@
 }
 
 func TestDropTables(t *testing.T) {
-<<<<<<< HEAD
-	store, clean := testkit.CreateMockStore(t, mockstore.WithDDLChecker())
-	defer clean()
-=======
-	store, dom := testkit.CreateMockStoreAndDomain(t)
->>>>>>> 9a16a8dd
+	store := testkit.CreateMockStore(t, mockstore.WithDDLChecker())
 
 	tk := testkit.NewTestKit(t, store)
 	tk.MustExec("use test")
