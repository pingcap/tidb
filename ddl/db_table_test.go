--- conflicted
+++ resolved
@@ -34,7 +34,6 @@
 	"github.com/pingcap/tidb/parser/model"
 	"github.com/pingcap/tidb/parser/terror"
 	"github.com/pingcap/tidb/sessionctx"
-	"github.com/pingcap/tidb/sessionctx/variable"
 	"github.com/pingcap/tidb/table"
 	"github.com/pingcap/tidb/table/tables"
 	"github.com/pingcap/tidb/testkit"
@@ -44,112 +43,6 @@
 	"github.com/stretchr/testify/require"
 )
 
-<<<<<<< HEAD
-// TestCancelDropTable tests cancel ddl job which type is drop table.
-func TestCancelDropTableAndSchema(t *testing.T) {
-	store, dom, clean := testkit.CreateMockStoreAndDomain(t)
-	defer clean()
-	tk := testkit.NewTestKit(t, store)
-	testCases := []struct {
-		needAddTableOrDB bool
-		action           model.ActionType
-		jobState         model.JobState
-		JobSchemaState   model.SchemaState
-		cancelSucc       bool
-	}{
-		// Check drop table.
-		// model.JobStateNone means the jobs is canceled before the first run.
-		{true, model.ActionDropTable, model.JobStateQueueing, model.StateNone, true},
-		{false, model.ActionDropTable, model.JobStateRunning, model.StateWriteOnly, false},
-		{true, model.ActionDropTable, model.JobStateRunning, model.StateDeleteOnly, false},
-
-		// Check drop database.
-		{true, model.ActionDropSchema, model.JobStateQueueing, model.StateNone, true},
-		{false, model.ActionDropSchema, model.JobStateRunning, model.StateWriteOnly, false},
-		{true, model.ActionDropSchema, model.JobStateRunning, model.StateDeleteOnly, false},
-	}
-	var checkErr error
-	hook := &ddl.TestDDLCallback{Do: dom}
-	var jobID int64
-	testCase := &testCases[0]
-	tk.MustExec("create database if not exists test_drop_db")
-	dbInfo, ok := dom.InfoSchema().SchemaByName(model.NewCIStr("test_drop_db"))
-	require.True(t, ok)
-
-	hook.OnJobRunBeforeExported = func(job *model.Job) {
-		if job.Type == testCase.action && job.State == testCase.jobState && job.SchemaState == testCase.JobSchemaState && job.SchemaID == dbInfo.ID {
-			jobIDs := []int64{job.ID}
-			jobID = job.ID
-			hookCtx := mock.NewContext()
-			hookCtx.Store = store
-			err := hookCtx.NewTxn(context.TODO())
-			if err != nil {
-				checkErr = errors.Trace(err)
-				return
-			}
-			txn, err := hookCtx.Txn(true)
-			if err != nil {
-				checkErr = errors.Trace(err)
-				return
-			}
-			var errs []error
-			if variable.AllowConcurrencyDDL.Load() {
-				ddlTk := testkit.NewTestKit(t, store)
-				errs, err = ddl.CancelConcurrencyJobs(ddlTk.Session(), jobIDs)
-			} else {
-				errs, err = admin.CancelJobs(txn, jobIDs)
-			}
-			if err != nil {
-				checkErr = errors.Trace(err)
-				return
-			}
-			if errs[0] != nil {
-				checkErr = errors.Trace(errs[0])
-				return
-			}
-			checkErr = txn.Commit(context.Background())
-		}
-	}
-	originHook := dom.DDL().GetHook()
-	defer dom.DDL().SetHook(originHook)
-	dom.DDL().SetHook(hook)
-	var err error
-	sql := ""
-	for i := range testCases {
-		testCase = &testCases[i]
-		if testCase.needAddTableOrDB {
-			tk.MustExec("create database if not exists test_drop_db")
-			tk.MustExec("use test_drop_db")
-			tk.MustExec("create table if not exists t(c1 int, c2 int)")
-		}
-
-		dbInfo, ok = dom.InfoSchema().SchemaByName(model.NewCIStr("test_drop_db"))
-		require.True(t, ok)
-
-		if testCase.action == model.ActionDropTable {
-			sql = "drop table t;"
-		} else if testCase.action == model.ActionDropSchema {
-			sql = "drop database test_drop_db;"
-		}
-
-		_, err = tk.Exec(sql)
-		if testCase.cancelSucc {
-			require.Nil(t, checkErr)
-			require.Error(t, err)
-			require.Equal(t, "[ddl:8214]Cancelled DDL job", err.Error())
-			tk.MustExec("insert into t values (?, ?)", i, i)
-		} else {
-			require.NoError(t, err)
-			require.NotNil(t, checkErr)
-			require.Equal(t, admin.ErrCannotCancelDDLJob.GenWithStackByArgs(jobID).Error(), checkErr.Error())
-			_, err = tk.Exec("insert into t values (?, ?)", i, i)
-			require.Error(t, err)
-		}
-	}
-}
-
-=======
->>>>>>> 9fc73ac2
 func TestTableForeignKey(t *testing.T) {
 	store, clean := testkit.CreateMockStore(t)
 	defer clean()
@@ -420,115 +313,6 @@
 	tk.MustQuery("select * from t_enum").Check(testkit.Rows("c"))
 }
 
-<<<<<<< HEAD
-// TestCancelAddTableAndDropTablePartition tests cancel ddl job which type is add/drop table partition.
-func TestCancelAddTableAndDropTablePartition(t *testing.T) {
-	store, dom, clean := testkit.CreateMockStoreAndDomain(t)
-	defer clean()
-	tk := testkit.NewTestKit(t, store)
-	tk.MustExec("create database if not exists test_partition_table")
-	tk.MustExec("use test_partition_table")
-	tk.MustExec("drop table if exists t_part")
-	tk.MustExec(`create table t_part (a int key)
-		partition by range(a) (
-		partition p0 values less than (10),
-		partition p1 values less than (20)
-	);`)
-	defer tk.MustExec("drop table t_part;")
-	base := 10
-	for i := 0; i < base; i++ {
-		tk.MustExec("insert into t_part values (?)", i)
-	}
-
-	testCases := []struct {
-		action         model.ActionType
-		jobState       model.JobState
-		JobSchemaState model.SchemaState
-		cancelSucc     bool
-	}{
-		{model.ActionAddTablePartition, model.JobStateQueueing, model.StateNone, true},
-		{model.ActionDropTablePartition, model.JobStateQueueing, model.StateNone, true},
-		// Add table partition now can be cancelled in ReplicaOnly state.
-		{model.ActionAddTablePartition, model.JobStateRunning, model.StateReplicaOnly, true},
-	}
-	var checkErr error
-	hook := &ddl.TestDDLCallback{Do: dom}
-	testCase := &testCases[0]
-	var jobID int64
-	hook.OnJobRunBeforeExported = func(job *model.Job) {
-		if job.Type == testCase.action && job.State == testCase.jobState && job.SchemaState == testCase.JobSchemaState {
-			jobIDs := []int64{job.ID}
-			jobID = job.ID
-			hookCtx := mock.NewContext()
-			hookCtx.Store = store
-			err := hookCtx.NewTxn(context.Background())
-			if err != nil {
-				checkErr = errors.Trace(err)
-				return
-			}
-			txn, err := hookCtx.Txn(true)
-			if err != nil {
-				checkErr = errors.Trace(err)
-				return
-			}
-			var errs []error
-			if variable.AllowConcurrencyDDL.Load() {
-				internalTk := testkit.NewTestKit(t, store)
-				errs, err = ddl.CancelConcurrencyJobs(internalTk.Session(), jobIDs)
-			} else {
-				errs, err = admin.CancelJobs(txn, jobIDs)
-			}
-			if err != nil {
-				checkErr = errors.Trace(err)
-				return
-			}
-			if err != nil && errs[0] != nil {
-				checkErr = errors.Trace(errs[0])
-				return
-			}
-			checkErr = txn.Commit(context.Background())
-		}
-	}
-	originalHook := dom.DDL().GetHook()
-	dom.DDL().SetHook(hook)
-
-	var err error
-	sql := ""
-	for i := range testCases {
-		testCase = &testCases[i]
-		if testCase.action == model.ActionAddTablePartition {
-			sql = `alter table t_part add partition (
-				partition p2 values less than (30)
-				);`
-		} else if testCase.action == model.ActionDropTablePartition {
-			sql = "alter table t_part drop partition p1;"
-		}
-		_, err = tk.Exec(sql)
-		if testCase.cancelSucc {
-			require.Nil(t, checkErr)
-			require.Error(t, err)
-			require.Equal(t, "[ddl:8214]Cancelled DDL job", err.Error())
-			tk.MustExec("insert into t_part values (?)", i+base)
-
-			ctx := tk.Session()
-			is := domain.GetDomain(ctx).InfoSchema()
-			tbl, err := is.TableByName(model.NewCIStr("test_partition_table"), model.NewCIStr("t_part"))
-			require.NoError(t, err)
-			partitionInfo := tbl.Meta().GetPartitionInfo()
-			require.NotNil(t, partitionInfo)
-			require.Len(t, partitionInfo.AddingDefinitions, 0)
-		} else {
-			require.NoError(t, err)
-			require.NoError(t, checkErr)
-			require.Equal(t, admin.ErrCannotCancelDDLJob.GenWithStackByArgs(jobID).Error(), checkErr.Error())
-			tk.MustExec("insert into t_part values (?)", i)
-		}
-	}
-	dom.DDL().SetHook(originalHook)
-}
-
-=======
->>>>>>> 9fc73ac2
 func TestAlterTableWithValidation(t *testing.T) {
 	store, clean := testkit.CreateMockStore(t)
 	defer clean()
