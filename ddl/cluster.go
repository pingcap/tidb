// Copyright 2022 PingCAP, Inc.
//
// Licensed under the Apache License, Version 2.0 (the "License");
// you may not use this file except in compliance with the License.
// You may obtain a copy of the License at
//
//     http://www.apache.org/licenses/LICENSE-2.0
//
// Unless required by applicable law or agreed to in writing, software
// distributed under the License is distributed on an "AS IS" BASIS,
// WITHOUT WARRANTIES OR CONDITIONS OF ANY KIND, either express or implied.
// See the License for the specific language governing permissions and
// limitations under the License.

package ddl

import (
	"bytes"
	"context"
	"encoding/hex"
	"fmt"
<<<<<<< HEAD
=======
	"math"
>>>>>>> f7de8bee
	"strings"
	"time"

	"github.com/pingcap/errors"
	"github.com/pingcap/failpoint"
	"github.com/pingcap/kvproto/pkg/errorpb"
	"github.com/pingcap/kvproto/pkg/kvrpcpb"
	"github.com/pingcap/tidb/ddl/util"
	"github.com/pingcap/tidb/domain/infosync"
	"github.com/pingcap/tidb/expression"
	"github.com/pingcap/tidb/infoschema"
	"github.com/pingcap/tidb/kv"
	"github.com/pingcap/tidb/meta"
	"github.com/pingcap/tidb/metrics"
	"github.com/pingcap/tidb/parser/model"
	"github.com/pingcap/tidb/sessionctx"
	"github.com/pingcap/tidb/sessionctx/variable"
	"github.com/pingcap/tidb/tablecodec"
	"github.com/pingcap/tidb/util/filter"
	"github.com/pingcap/tidb/util/gcutil"
	"github.com/pingcap/tidb/util/logutil"
	tikvstore "github.com/tikv/client-go/v2/kv"
	"github.com/tikv/client-go/v2/oracle"
	"github.com/tikv/client-go/v2/tikv"
	"github.com/tikv/client-go/v2/tikvrpc"
	"github.com/tikv/client-go/v2/txnkv/rangetask"
	"go.uber.org/atomic"
	"go.uber.org/zap"
	"golang.org/x/exp/slices"
)

var pdScheduleKey = []string{
	"merge-schedule-limit",
}

const (
	flashbackMaxBackoff = 1800000         // 1800s
	flashbackTimeout    = 3 * time.Minute // 3min
)

const (
	pdScheduleArgsOffset = 1 + iota
	gcEnabledOffset
	autoAnalyzeOffset
	readOnlyOffset
	totalLockedRegionsOffset
	startTSOffset
	commitTSOffset
)

func closePDSchedule() error {
	closeMap := make(map[string]interface{})
	for _, key := range pdScheduleKey {
		closeMap[key] = 0
	}
	return infosync.SetPDScheduleConfig(context.Background(), closeMap)
}

func savePDSchedule(job *model.Job) error {
	retValue, err := infosync.GetPDScheduleConfig(context.Background())
	if err != nil {
		return err
	}
	saveValue := make(map[string]interface{})
	for _, key := range pdScheduleKey {
		saveValue[key] = retValue[key]
	}
	job.Args[pdScheduleArgsOffset] = &saveValue
	return nil
}

func recoverPDSchedule(pdScheduleParam map[string]interface{}) error {
	if pdScheduleParam == nil {
		return nil
	}
	return infosync.SetPDScheduleConfig(context.Background(), pdScheduleParam)
}

// ValidateFlashbackTS validates that flashBackTS in range [gcSafePoint, currentTS).
func ValidateFlashbackTS(ctx context.Context, sctx sessionctx.Context, flashBackTS uint64) error {
	currentTS, err := sctx.GetStore().GetOracle().GetStaleTimestamp(ctx, oracle.GlobalTxnScope, 0)
	// If we fail to calculate currentTS from local time, fallback to get a timestamp from PD.
	if err != nil {
		metrics.ValidateReadTSFromPDCount.Inc()
		currentVer, err := sctx.GetStore().CurrentVersion(oracle.GlobalTxnScope)
		if err != nil {
			return errors.Errorf("fail to validate flashback timestamp: %v", err)
		}
		currentTS = currentVer.Ver
	}
	if oracle.GetTimeFromTS(flashBackTS).After(oracle.GetTimeFromTS(currentTS)) {
		return errors.Errorf("cannot set flashback timestamp to future time")
	}
	if oracle.GetTimeFromTS(flashBackTS).After(expression.GetMinSafeTime(sctx)) {
		return errors.Errorf("cannot set flashback timestamp to too close to present time")
	}
	gcSafePoint, err := gcutil.GetGCSafePoint(sctx)
	if err != nil {
		return err
	}

	return gcutil.ValidateSnapshotWithGCSafePoint(flashBackTS, gcSafePoint)
}

func setTiDBEnableAutoAnalyze(ctx context.Context, sess sessionctx.Context, value string) error {
	return sess.GetSessionVars().GlobalVarsAccessor.SetGlobalSysVar(ctx, variable.TiDBEnableAutoAnalyze, value)
}

func getTiDBEnableAutoAnalyze(sess sessionctx.Context) (string, error) {
	val, err := sess.GetSessionVars().GlobalVarsAccessor.GetGlobalSysVar(variable.TiDBEnableAutoAnalyze)
	if err != nil {
		return "", errors.Trace(err)
	}
	return val, nil
}

func setTiDBSuperReadOnly(ctx context.Context, sess sessionctx.Context, value string) error {
	return sess.GetSessionVars().GlobalVarsAccessor.SetGlobalSysVar(ctx, variable.TiDBSuperReadOnly, value)
}

func getTiDBSuperReadOnly(sess sessionctx.Context) (string, error) {
	val, err := sess.GetSessionVars().GlobalVarsAccessor.GetGlobalSysVar(variable.TiDBSuperReadOnly)
	if err != nil {
		return "", errors.Trace(err)
	}
	return val, nil
}

func isFlashbackSupportedDDLAction(action model.ActionType) bool {
	switch action {
	case model.ActionSetTiFlashReplica, model.ActionUpdateTiFlashReplicaStatus, model.ActionAlterPlacementPolicy,
		model.ActionAlterTablePlacement, model.ActionAlterTablePartitionPlacement, model.ActionCreatePlacementPolicy,
		model.ActionDropPlacementPolicy, model.ActionModifySchemaDefaultPlacement:
		return false
	default:
		return true
	}
}

func checkAndSetFlashbackClusterInfo(sess sessionctx.Context, d *ddlCtx, t *meta.Meta, job *model.Job, flashbackTS uint64) (err error) {
	if err = ValidateFlashbackTS(d.ctx, sess, flashbackTS); err != nil {
		return err
	}

	if err = gcutil.DisableGC(sess); err != nil {
		return err
	}
	if err = closePDSchedule(); err != nil {
		return err
	}
	if err = setTiDBEnableAutoAnalyze(d.ctx, sess, variable.Off); err != nil {
		return err
	}
	if err = setTiDBSuperReadOnly(d.ctx, sess, variable.On); err != nil {
		return err
	}

	nowSchemaVersion, err := t.GetSchemaVersion()
	if err != nil {
		return errors.Trace(err)
	}

	flashbackSnapshotMeta := meta.NewSnapshotMeta(d.store.GetSnapshot(kv.NewVersion(flashbackTS)))
	flashbackSchemaVersion, err := flashbackSnapshotMeta.GetSchemaVersion()
	if err != nil {
		return errors.Trace(err)
	}

	flashbackTSString := oracle.GetTimeFromTS(flashbackTS).String()

	// Check if there is an upgrade during [flashbackTS, now)
	sql := fmt.Sprintf("select VARIABLE_VALUE from mysql.tidb as of timestamp '%s' where VARIABLE_NAME='tidb_server_version'", flashbackTSString)
	rows, err := newSession(sess).execute(d.ctx, sql, "check_tidb_server_version")
	if err != nil || len(rows) == 0 {
		return errors.Errorf("Get history `tidb_server_version` failed, can't do flashback")
	}
	sql = fmt.Sprintf("select 1 from mysql.tidb where VARIABLE_NAME='tidb_server_version' and VARIABLE_VALUE=%s", rows[0].GetString(0))
	rows, err = newSession(sess).execute(d.ctx, sql, "check_tidb_server_version")
	if err != nil {
		return errors.Trace(err)
	}
<<<<<<< HEAD

	// If flashbackSchemaVersion not same as nowSchemaVersion, we've done ddl during [flashbackTs, now).
=======
	if len(rows) == 0 {
		return errors.Errorf("Detected TiDB upgrade during [%s, now), can't do flashback", flashbackTSString)
	}

	// Check is there a DDL task at flashbackTS.
	sql = fmt.Sprintf("select count(*) from mysql.%s as of timestamp '%s'", JobTable, flashbackTSString)
	rows, err = newSession(sess).execute(d.ctx, sql, "check_history_job")
	if err != nil || len(rows) == 0 {
		return errors.Errorf("Get history ddl jobs failed, can't do flashback")
	}
	if rows[0].GetInt64(0) != 0 {
		return errors.Errorf("Detected another DDL job at %s, can't do flashback", flashbackTSString)
	}

	// If flashbackSchemaVersion not same as nowSchemaVersion, we should check all schema diffs during [flashbackTs, now).
>>>>>>> f7de8bee
	for i := flashbackSchemaVersion + 1; i <= nowSchemaVersion; i++ {
		diff, err := t.GetSchemaDiff(i)
		if err != nil {
			return errors.Trace(err)
		}
<<<<<<< HEAD
		if diff != nil && diff.Type != model.ActionFlashbackCluster {
			return errors.Errorf("Detected schema change due to another DDL job during [%s, now), can't do flashback", oracle.GetTimeFromTS(flashbackTS))
=======
		if diff != nil && !isFlashbackSupportedDDLAction(diff.Type) {
			return errors.Errorf("Detected unsupported DDL job type(%s) during [%s, now), can't do flashback", diff.Type.String(), flashbackTSString)
>>>>>>> f7de8bee
		}
	}

	jobs, err := GetAllDDLJobs(sess, t)
	if err != nil {
		return errors.Trace(err)
	}
	// Other ddl jobs in queue, return error.
	if len(jobs) != 1 {
		var otherJob *model.Job
		for _, j := range jobs {
			if j.ID != job.ID {
				otherJob = j
				break
			}
		}
		return errors.Errorf("have other ddl jobs(jobID: %d) in queue, can't do flashback", otherJob.ID)
	}
	return nil
}

type flashbackID struct {
	id       int64
	excluded bool
}

func addToSlice(schema string, tableName string, tableID int64, flashbackIDs []flashbackID) []flashbackID {
	var excluded bool
	if filter.IsSystemSchema(schema) && !strings.HasPrefix(tableName, "stats_") && tableName != "gc_delete_range" {
		excluded = true
	}
	flashbackIDs = append(flashbackIDs, flashbackID{
		id:       tableID,
		excluded: excluded,
	})
	return flashbackIDs
}

// GetFlashbackKeyRanges make keyRanges efficiently for flashback cluster when many tables in cluster,
// The time complexity is O(nlogn).
func GetFlashbackKeyRanges(sess sessionctx.Context) ([]kv.KeyRange, error) {
	schemas := sess.GetDomainInfoSchema().(infoschema.InfoSchema).AllSchemas()

	// The semantic of keyRanges(output).
	var keyRanges []kv.KeyRange

	var flashbackIDs []flashbackID
	for _, db := range schemas {
		for _, table := range db.Tables {
			if !table.IsBaseTable() || table.ID > meta.MaxGlobalID {
				continue
			}
			flashbackIDs = addToSlice(db.Name.L, table.Name.L, table.ID, flashbackIDs)
			if table.Partition != nil {
				for _, partition := range table.Partition.Definitions {
					flashbackIDs = addToSlice(db.Name.L, table.Name.L, partition.ID, flashbackIDs)
				}
			}
		}
	}

	slices.SortFunc(flashbackIDs, func(a, b flashbackID) bool {
		return a.id < b.id
	})

	lastExcludeIdx := -1
	for i, id := range flashbackIDs {
		if id.excluded {
			// Found a range [lastExcludeIdx, i) needs to be added.
			if i > lastExcludeIdx+1 {
				keyRanges = append(keyRanges, kv.KeyRange{
					StartKey: tablecodec.EncodeTablePrefix(flashbackIDs[lastExcludeIdx+1].id),
					EndKey:   tablecodec.EncodeTablePrefix(flashbackIDs[i-1].id + 1),
				})
			}
			lastExcludeIdx = i
		}
	}

	// The last part needs to be added.
	if lastExcludeIdx < len(flashbackIDs)-1 {
		keyRanges = append(keyRanges, kv.KeyRange{
			StartKey: tablecodec.EncodeTablePrefix(flashbackIDs[lastExcludeIdx+1].id),
			EndKey:   tablecodec.EncodeTablePrefix(flashbackIDs[len(flashbackIDs)-1].id + 1),
		})
	}

<<<<<<< HEAD
=======
	// The meta data key ranges.
	metaStartKey := tablecodec.EncodeMetaKey(meta.DBkey(0), meta.TableKey(0))
	metaEndKey := tablecodec.EncodeMetaKey(meta.DBkey(math.MaxInt64), meta.TableKey(math.MaxInt64))
	keyRanges = append(keyRanges, kv.KeyRange{
		StartKey: metaStartKey,
		EndKey:   metaEndKey,
	})

>>>>>>> f7de8bee
	return keyRanges, nil
}

// SendPrepareFlashbackToVersionRPC prepares regions for flashback, the purpose is to put region into flashback state which region stop write
// Function also be called by BR for volume snapshot backup and restore
func SendPrepareFlashbackToVersionRPC(
	ctx context.Context,
	s tikv.Storage,
	flashbackTS, startTS uint64,
	r tikvstore.KeyRange,
) (rangetask.TaskStat, error) {
	startKey, rangeEndKey := r.StartKey, r.EndKey
	var taskStat rangetask.TaskStat
	bo := tikv.NewBackoffer(ctx, flashbackMaxBackoff)
	for {
		select {
		case <-ctx.Done():
			return taskStat, errors.WithStack(ctx.Err())
		default:
		}

		if len(rangeEndKey) > 0 && bytes.Compare(startKey, rangeEndKey) >= 0 {
			break
		}

		loc, err := s.GetRegionCache().LocateKey(bo, startKey)
		if err != nil {
			return taskStat, err
		}

		endKey := loc.EndKey
		isLast := len(endKey) == 0 || (len(rangeEndKey) > 0 && bytes.Compare(endKey, rangeEndKey) >= 0)
		// If it is the last region.
		if isLast {
			endKey = rangeEndKey
		}

		logutil.BgLogger().Info("[ddl] send prepare flashback request", zap.Uint64("region_id", loc.Region.GetID()),
			zap.String("start_key", hex.EncodeToString(startKey)), zap.String("end_key", hex.EncodeToString(endKey)))

		req := tikvrpc.NewRequest(tikvrpc.CmdPrepareFlashbackToVersion, &kvrpcpb.PrepareFlashbackToVersionRequest{
			StartKey: startKey,
			EndKey:   endKey,
			StartTs:  startTS,
			Version:  flashbackTS,
		})

		resp, err := s.SendReq(bo, req, loc.Region, flashbackTimeout)
		if err != nil {
			return taskStat, err
		}
		regionErr, err := resp.GetRegionError()
		if err != nil {
			return taskStat, err
		}
		failpoint.Inject("mockPrepareMeetsEpochNotMatch", func(val failpoint.Value) {
			if val.(bool) && bo.ErrorsNum() == 0 {
				regionErr = &errorpb.Error{
					Message:       "stale epoch",
					EpochNotMatch: &errorpb.EpochNotMatch{},
				}
			}
		})
		if regionErr != nil {
			err = bo.Backoff(tikv.BoRegionMiss(), errors.New(regionErr.String()))
			if err != nil {
				return taskStat, err
			}
			continue
		}
		if resp.Resp == nil {
			logutil.BgLogger().Warn("prepare flashback miss resp body", zap.Uint64("region_id", loc.Region.GetID()))
			err = bo.Backoff(tikv.BoTiKVRPC(), errors.New("prepare flashback rpc miss resp body"))
			if err != nil {
				return taskStat, err
			}
			continue
		}
		prepareFlashbackToVersionResp := resp.Resp.(*kvrpcpb.PrepareFlashbackToVersionResponse)
		if err := prepareFlashbackToVersionResp.GetError(); err != "" {
			boErr := bo.Backoff(tikv.BoTiKVRPC(), errors.New(err))
			if boErr != nil {
				return taskStat, boErr
			}
			continue
<<<<<<< HEAD
		}
		taskStat.CompletedRegions++
		if isLast {
			break
		}
=======
		}
		taskStat.CompletedRegions++
		if isLast {
			break
		}
>>>>>>> f7de8bee
		bo = tikv.NewBackoffer(ctx, flashbackMaxBackoff)
		startKey = endKey
	}
	return taskStat, nil
}

// SendFlashbackToVersionRPC flashback the MVCC key to the version
// Function also be called by BR for volume snapshot backup and restore
func SendFlashbackToVersionRPC(
	ctx context.Context,
	s tikv.Storage,
	version uint64,
	startTS, commitTS uint64,
	r tikvstore.KeyRange,
) (rangetask.TaskStat, error) {
	startKey, rangeEndKey := r.StartKey, r.EndKey
	var taskStat rangetask.TaskStat
	bo := tikv.NewBackoffer(ctx, flashbackMaxBackoff)
	for {
		select {
		case <-ctx.Done():
			return taskStat, errors.WithStack(ctx.Err())
		default:
		}

		if len(rangeEndKey) > 0 && bytes.Compare(startKey, rangeEndKey) >= 0 {
			break
		}

		loc, err := s.GetRegionCache().LocateKey(bo, startKey)
		if err != nil {
			return taskStat, err
		}

		endKey := loc.EndKey
		isLast := len(endKey) == 0 || (len(rangeEndKey) > 0 && bytes.Compare(endKey, rangeEndKey) >= 0)
		// If it is the last region.
		if isLast {
			endKey = rangeEndKey
		}

		logutil.BgLogger().Info("[ddl] send flashback request", zap.Uint64("region_id", loc.Region.GetID()),
			zap.String("start_key", hex.EncodeToString(startKey)), zap.String("end_key", hex.EncodeToString(endKey)))

		req := tikvrpc.NewRequest(tikvrpc.CmdFlashbackToVersion, &kvrpcpb.FlashbackToVersionRequest{
			Version:  version,
			StartKey: startKey,
			EndKey:   endKey,
			StartTs:  startTS,
			CommitTs: commitTS,
		})

		resp, err := s.SendReq(bo, req, loc.Region, flashbackTimeout)
		if err != nil {
			logutil.BgLogger().Warn("send request meets error", zap.Uint64("region_id", loc.Region.GetID()), zap.Error(err))
			if err.Error() != fmt.Sprintf("region %d is not prepared for the flashback", loc.Region.GetID()) {
				return taskStat, err
			}
		} else {
			regionErr, err := resp.GetRegionError()
			if err != nil {
				return taskStat, err
			}
			if regionErr != nil {
				err = bo.Backoff(tikv.BoRegionMiss(), errors.New(regionErr.String()))
				if err != nil {
					return taskStat, err
				}
				continue
			}
			if resp.Resp == nil {
				logutil.BgLogger().Warn("flashback miss resp body", zap.Uint64("region_id", loc.Region.GetID()))
				err = bo.Backoff(tikv.BoTiKVRPC(), errors.New("flashback rpc miss resp body"))
				if err != nil {
					return taskStat, err
				}
				continue
			}
			flashbackToVersionResp := resp.Resp.(*kvrpcpb.FlashbackToVersionResponse)
			if respErr := flashbackToVersionResp.GetError(); respErr != "" {
				boErr := bo.Backoff(tikv.BoTiKVRPC(), errors.New(respErr))
				if boErr != nil {
					return taskStat, boErr
				}
				continue
			}
		}
		taskStat.CompletedRegions++
		if isLast {
			break
		}
		bo = tikv.NewBackoffer(ctx, flashbackMaxBackoff)
		startKey = endKey
	}
	return taskStat, nil
}

func flashbackToVersion(
	ctx context.Context,
	d *ddlCtx,
	handler rangetask.TaskHandler,
	startKey []byte, endKey []byte,
) (err error) {
	return rangetask.NewRangeTaskRunner(
		"flashback-to-version-runner",
		d.store.(tikv.Storage),
		int(variable.GetDDLFlashbackConcurrency()),
		handler,
	).RunOnRange(ctx, startKey, endKey)
}

func splitRegionsByKeyRanges(d *ddlCtx, keyRanges []kv.KeyRange) {
	if s, ok := d.store.(kv.SplittableStore); ok {
		for _, keys := range keyRanges {
			for {
				// tableID is useless when scatter == false
				_, err := s.SplitRegions(d.ctx, [][]byte{keys.StartKey, keys.EndKey}, false, nil)
				if err == nil {
					break
				}
			}
		}
	}
}

// A Flashback has 4 different stages.
// 1. before lock flashbackClusterJobID, check clusterJobID and lock it.
// 2. before flashback start, check timestamp, disable GC and close PD schedule.
// 3. phase 1, get key ranges, lock all regions.
// 4. phase 2, send flashback RPC, do flashback jobs.
func (w *worker) onFlashbackCluster(d *ddlCtx, t *meta.Meta, job *model.Job) (ver int64, err error) {
	inFlashbackTest := false
	failpoint.Inject("mockFlashbackTest", func(val failpoint.Value) {
		if val.(bool) {
			inFlashbackTest = true
		}
	})
	// TODO: Support flashback in unistore.
	if d.store.Name() != "TiKV" && !inFlashbackTest {
		job.State = model.JobStateCancelled
		return ver, errors.Errorf("Not support flashback cluster in non-TiKV env")
	}

	var flashbackTS, lockedRegions, startTS, commitTS uint64
	var pdScheduleValue map[string]interface{}
	var autoAnalyzeValue, readOnlyValue string
	var gcEnabledValue bool
	if err := job.DecodeArgs(&flashbackTS, &pdScheduleValue, &gcEnabledValue, &autoAnalyzeValue, &readOnlyValue, &lockedRegions, &startTS, &commitTS); err != nil {
		job.State = model.JobStateCancelled
		return ver, errors.Trace(err)
	}

	var totalRegions, completedRegions atomic.Uint64
	totalRegions.Store(lockedRegions)

	sess, err := w.sessPool.get()
	if err != nil {
		job.State = model.JobStateCancelled
		return ver, errors.Trace(err)
	}
	defer w.sessPool.put(sess)

	switch job.SchemaState {
	// Stage 1, check and set FlashbackClusterJobID, and update job args.
	case model.StateNone:
		if err = savePDSchedule(job); err != nil {
			job.State = model.JobStateCancelled
			return ver, errors.Trace(err)
		}
		gcEnableValue, err := gcutil.CheckGCEnable(sess)
		if err != nil {
			job.State = model.JobStateCancelled
			return ver, errors.Trace(err)
		}
		job.Args[gcEnabledOffset] = &gcEnableValue
		autoAnalyzeValue, err = getTiDBEnableAutoAnalyze(sess)
		if err != nil {
			job.State = model.JobStateCancelled
			return ver, errors.Trace(err)
		}
		job.Args[autoAnalyzeOffset] = &autoAnalyzeValue
		readOnlyValue, err = getTiDBSuperReadOnly(sess)
		if err != nil {
			job.State = model.JobStateCancelled
			return ver, errors.Trace(err)
		}
		job.Args[readOnlyOffset] = &readOnlyValue
		job.SchemaState = model.StateDeleteOnly
		return ver, nil
	// Stage 2, check flashbackTS, close GC and PD schedule.
	case model.StateDeleteOnly:
		if err = checkAndSetFlashbackClusterInfo(sess, d, t, job, flashbackTS); err != nil {
			job.State = model.JobStateCancelled
			return ver, errors.Trace(err)
		}
		// We should get startTS here to avoid lost startTS when TiDB crashed during send prepare flashback RPC.
		startTS, err = d.store.GetOracle().GetTimestamp(d.ctx, &oracle.Option{TxnScope: oracle.GlobalTxnScope})
		if err != nil {
			job.State = model.JobStateCancelled
			return ver, errors.Trace(err)
		}
		job.Args[startTSOffset] = startTS
		job.SchemaState = model.StateWriteOnly
		return ver, nil
	// Stage 3, get key ranges and get locks.
	case model.StateWriteOnly:
		// TODO: Support flashback in unistore.
		if inFlashbackTest {
			job.SchemaState = model.StateWriteReorganization
			return updateSchemaVersion(d, t, job)
		}
		keyRanges, err := GetFlashbackKeyRanges(sess)
		if err != nil {
			return ver, errors.Trace(err)
		}
		// Split region by keyRanges, make sure no unrelated key ranges be locked.
		splitRegionsByKeyRanges(d, keyRanges)
		totalRegions.Store(0)
		for _, r := range keyRanges {
			if err = flashbackToVersion(d.ctx, d,
				func(ctx context.Context, r tikvstore.KeyRange) (rangetask.TaskStat, error) {
					stats, err := SendPrepareFlashbackToVersionRPC(ctx, d.store.(tikv.Storage), flashbackTS, startTS, r)
					totalRegions.Add(uint64(stats.CompletedRegions))
					return stats, err
				}, r.StartKey, r.EndKey); err != nil {
				logutil.BgLogger().Warn("[ddl] Get error when do flashback", zap.Error(err))
				return ver, err
			}
		}
		job.Args[totalLockedRegionsOffset] = totalRegions.Load()

		// We should get commitTS here to avoid lost commitTS when TiDB crashed during send flashback RPC.
		commitTS, err = d.store.GetOracle().GetTimestamp(d.ctx, &oracle.Option{TxnScope: oracle.GlobalTxnScope})
		if err != nil {
			return ver, errors.Trace(err)
		}
		job.Args[commitTSOffset] = commitTS
		job.SchemaState = model.StateWriteReorganization
		return updateSchemaVersion(d, t, job)
	// Stage 4, get key ranges and send flashback RPC.
	case model.StateWriteReorganization:
		// TODO: Support flashback in unistore.
		if inFlashbackTest {
			asyncNotifyEvent(d, &util.Event{Tp: model.ActionFlashbackCluster})
			job.State = model.JobStateDone
			job.SchemaState = model.StatePublic
			return ver, nil
		}
		keyRanges, err := GetFlashbackKeyRanges(sess)
		if err != nil {
			return ver, errors.Trace(err)
		}

		for _, r := range keyRanges {
			if err = flashbackToVersion(d.ctx, d,
				func(ctx context.Context, r tikvstore.KeyRange) (rangetask.TaskStat, error) {
					// Use same startTS as prepare phase to simulate 1PC txn.
					stats, err := SendFlashbackToVersionRPC(ctx, d.store.(tikv.Storage), flashbackTS, startTS, commitTS, r)
					completedRegions.Add(uint64(stats.CompletedRegions))
					logutil.BgLogger().Info("[ddl] flashback cluster stats",
						zap.Uint64("complete regions", completedRegions.Load()),
						zap.Uint64("total regions", totalRegions.Load()),
						zap.Error(err))
					return stats, err
				}, r.StartKey, r.EndKey); err != nil {
				logutil.BgLogger().Warn("[ddl] Get error when do flashback", zap.Error(err))
				return ver, errors.Trace(err)
			}
		}

		asyncNotifyEvent(d, &util.Event{Tp: model.ActionFlashbackCluster})
		job.State = model.JobStateDone
		job.SchemaState = model.StatePublic
		return updateSchemaVersion(d, t, job)
	}
	return ver, nil
}

func finishFlashbackCluster(w *worker, job *model.Job) error {
	// Didn't do anything during flashback, return directly
	if job.SchemaState == model.StateNone {
		return nil
	}

	var flashbackTS, lockedRegions, startTS, commitTS uint64
	var pdScheduleValue map[string]interface{}
	var autoAnalyzeValue, readOnlyValue string
	var gcEnabled bool

	if err := job.DecodeArgs(&flashbackTS, &pdScheduleValue, &gcEnabled, &autoAnalyzeValue, &readOnlyValue, &lockedRegions, &startTS, &commitTS); err != nil {
		return errors.Trace(err)
	}
	sess, err := w.sessPool.get()
	if err != nil {
		return errors.Trace(err)
	}
	defer w.sessPool.put(sess)

	err = kv.RunInNewTxn(w.ctx, w.store, true, func(ctx context.Context, txn kv.Transaction) error {
		if err = recoverPDSchedule(pdScheduleValue); err != nil {
			return err
		}
		if gcEnabled {
			if err = gcutil.EnableGC(sess); err != nil {
				return err
			}
		}
		if err = setTiDBSuperReadOnly(w.ctx, sess, readOnlyValue); err != nil {
			return err
		}
		return setTiDBEnableAutoAnalyze(w.ctx, sess, autoAnalyzeValue)
	})
	if err != nil {
		return err
	}

	return nil
}<|MERGE_RESOLUTION|>--- conflicted
+++ resolved
@@ -19,10 +19,7 @@
 	"context"
 	"encoding/hex"
 	"fmt"
-<<<<<<< HEAD
-=======
 	"math"
->>>>>>> f7de8bee
 	"strings"
 	"time"
 
@@ -204,10 +201,6 @@
 	if err != nil {
 		return errors.Trace(err)
 	}
-<<<<<<< HEAD
-
-	// If flashbackSchemaVersion not same as nowSchemaVersion, we've done ddl during [flashbackTs, now).
-=======
 	if len(rows) == 0 {
 		return errors.Errorf("Detected TiDB upgrade during [%s, now), can't do flashback", flashbackTSString)
 	}
@@ -223,19 +216,13 @@
 	}
 
 	// If flashbackSchemaVersion not same as nowSchemaVersion, we should check all schema diffs during [flashbackTs, now).
->>>>>>> f7de8bee
 	for i := flashbackSchemaVersion + 1; i <= nowSchemaVersion; i++ {
 		diff, err := t.GetSchemaDiff(i)
 		if err != nil {
 			return errors.Trace(err)
 		}
-<<<<<<< HEAD
-		if diff != nil && diff.Type != model.ActionFlashbackCluster {
-			return errors.Errorf("Detected schema change due to another DDL job during [%s, now), can't do flashback", oracle.GetTimeFromTS(flashbackTS))
-=======
 		if diff != nil && !isFlashbackSupportedDDLAction(diff.Type) {
 			return errors.Errorf("Detected unsupported DDL job type(%s) during [%s, now), can't do flashback", diff.Type.String(), flashbackTSString)
->>>>>>> f7de8bee
 		}
 	}
 
@@ -323,8 +310,6 @@
 		})
 	}
 
-<<<<<<< HEAD
-=======
 	// The meta data key ranges.
 	metaStartKey := tablecodec.EncodeMetaKey(meta.DBkey(0), meta.TableKey(0))
 	metaEndKey := tablecodec.EncodeMetaKey(meta.DBkey(math.MaxInt64), meta.TableKey(math.MaxInt64))
@@ -333,7 +318,6 @@
 		EndKey:   metaEndKey,
 	})
 
->>>>>>> f7de8bee
 	return keyRanges, nil
 }
 
@@ -419,19 +403,11 @@
 				return taskStat, boErr
 			}
 			continue
-<<<<<<< HEAD
 		}
 		taskStat.CompletedRegions++
 		if isLast {
 			break
 		}
-=======
-		}
-		taskStat.CompletedRegions++
-		if isLast {
-			break
-		}
->>>>>>> f7de8bee
 		bo = tikv.NewBackoffer(ctx, flashbackMaxBackoff)
 		startKey = endKey
 	}
