--- conflicted
+++ resolved
@@ -506,57 +506,13 @@
 			job.State = model.JobStateCancelled
 			return ver, errors.Trace(err)
 		}
-		readOnlyValue, err = getTiDBSuperReadOnly(sess)
+		gcEnableValue, err := gcutil.CheckGCEnable(sess)
 		if err != nil {
 			job.State = model.JobStateCancelled
 			return ver, errors.Trace(err)
 		}
-<<<<<<< HEAD
-		if flashbackJobID == 0 || flashbackJobID == job.ID {
-			err = kv.RunInNewTxn(w.ctx, w.store, true, func(ctx context.Context, txn kv.Transaction) error {
-				return meta.NewMeta(txn).SetFlashbackClusterJobID(job.ID)
-			})
-			if err != nil {
-				job.State = model.JobStateCancelled
-				return ver, errors.Trace(err)
-			}
-			if err = savePDSchedule(job); err != nil {
-				job.State = model.JobStateCancelled
-				return ver, errors.Trace(err)
-			}
-			gcEnableValue, err := gcutil.CheckGCEnable(sess)
-			if err != nil {
-				job.State = model.JobStateCancelled
-				return ver, errors.Trace(err)
-			}
-			job.Args[gcEnabledArgsOffset] = &gcEnableValue
-			autoAnalyzeValue, err = getTiDBEnableAutoAnalyze(sess)
-			if err != nil {
-				job.State = model.JobStateCancelled
-				return ver, errors.Trace(err)
-			}
-			job.Args[autoAnalyzeOffset] = &autoAnalyzeValue
-			maxAutoAnalyzeTimeValue, err = getTiDBMaxAutoAnalyzeTime(sess)
-			if err != nil {
-				job.State = model.JobStateCancelled
-				return ver, errors.Trace(err)
-			}
-			job.Args[maxAutoAnalyzeTimeOffset] = &maxAutoAnalyzeTimeValue
-		} else {
-=======
-		job.Args[readOnlyArgsOffset] = &readOnlyValue
-		gcEnableValue, err := gcutil.CheckGCEnable(sess)
-		if err != nil {
->>>>>>> 556daf72
-			job.State = model.JobStateCancelled
-			return ver, errors.Trace(err)
-		}
-<<<<<<< HEAD
+		job.Args[gcEnabledArgsOffset] = &gcEnableValue
 		job.SchemaState = model.StateDeleteOnly
-=======
-		job.Args[gcEnabledArgsOffset] = &gcEnableValue
-		job.SchemaState = model.StateWriteOnly
->>>>>>> 556daf72
 		return ver, nil
 	// Stage 2, check flashbackTS, close GC and PD schedule.
 	case model.StateDeleteOnly:
@@ -635,39 +591,22 @@
 	defer w.sessPool.put(sess)
 
 	err = kv.RunInNewTxn(w.ctx, w.store, true, func(ctx context.Context, txn kv.Transaction) error {
-		t := meta.NewMeta(txn)
 		if err = recoverPDSchedule(pdScheduleValue); err != nil {
-			return err
-		}
-		if err = setTiDBSuperReadOnly(sess, readOnlyValue); err != nil {
 			return err
 		}
 		if gcEnabled {
 			if err = gcutil.EnableGC(sess); err != nil {
 				return err
 			}
-<<<<<<< HEAD
-			if err = setTiDBEnableAutoAnalyze(sess, autoAnalyzeValue); err != nil {
-				return err
-			}
-			if err = setTiDBMaxAutoAnalyzeTime(sess, maxAutoAnalyzeTime); err != nil {
-				return err
-			}
-			if gcEnabled {
-				if err = gcutil.EnableGC(sess); err != nil {
-					return err
-				}
-			}
-			if err = t.SetFlashbackClusterJobID(0); err != nil {
-=======
-		}
-		if job.IsDone() || job.IsSynced() {
-			gcSafePoint, err := gcutil.GetGCSafePoint(sess)
-			if err != nil {
-				return err
-			}
-			if err = UpdateFlashbackHistoryTSRanges(t, flashbackTS, t.StartTS, gcSafePoint); err != nil {
->>>>>>> 556daf72
+		}
+		if err = setTiDBEnableAutoAnalyze(sess, autoAnalyzeValue); err != nil {
+			return err
+		}
+		if err = setTiDBMaxAutoAnalyzeTime(sess, maxAutoAnalyzeTime); err != nil {
+			return err
+		}
+		if gcEnabled {
+			if err = gcutil.EnableGC(sess); err != nil {
 				return err
 			}
 		}
