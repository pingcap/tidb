--- conflicted
+++ resolved
@@ -199,7 +199,6 @@
 	tk.MustExec("admin check table t")
 }
 
-<<<<<<< HEAD
 // TestFailSchemaSyncer test when the schema syncer is done,
 // should prohibit DML executing until the syncer is restartd by loadSchemaInLoop.
 func (s *testDBSuite) TestFailSchemaSyncer(c *C) {
@@ -238,8 +237,8 @@
 	c.Assert(s.dom.SchemaValidator.IsStarted(), IsTrue)
 	_, err = tk.Exec("insert into t values(1)")
 	c.Assert(err, IsNil)
-
-=======
+}
+
 func (s *testDBSuite) TestGenGlobalIDFail(c *C) {
 	defer gofail.Disable("github.com/pingcap/tidb/ddl/mockGenGlobalIDFail")
 	tk := testkit.NewTestKit(c, s.store)
@@ -284,5 +283,4 @@
 	}
 	tk.MustExec("admin check table t1")
 	tk.MustExec("admin check table t2")
->>>>>>> 0d005a0b
 }