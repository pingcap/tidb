--- conflicted
+++ resolved
@@ -957,8 +957,7 @@
 	partition p1 values less than (11),
 	partition p2 values less than (15)
 	);`
-<<<<<<< HEAD
-	s.testErrorCode(c, tk, sql8, tmysql.ErrUniqueKeyNeedAllFieldsInPf)
+	assertErrorCode(c, tk, sql8, tmysql.ErrUniqueKeyNeedAllFieldsInPf)
 
 	sql9 := `create table part7 (
 		col1 int not null,
@@ -970,10 +969,7 @@
 	partition p1 values less than (11),
 	partition p2 values less than (15)
 	)`
-	s.testErrorCode(c, tk, sql9, tmysql.ErrUniqueKeyNeedAllFieldsInPf)
-=======
-	assertErrorCode(c, tk, sql8, tmysql.ErrUniqueKeyNeedAllFieldsInPf)
->>>>>>> 23e516aa
+	assertErrorCode(c, tk, sql9, tmysql.ErrUniqueKeyNeedAllFieldsInPf)
 }
 
 func (s *testIntegrationSuite) TestPartitionDropIndex(c *C) {
