--- conflicted
+++ resolved
@@ -4842,8 +4842,39 @@
 	tk.MustContainErrMsg(`alter table t change a c char`, "[ddl:3855]Column 'a' has a partitioning function dependency and cannot be dropped or renamed")
 	tk.MustExec(`drop table t`)
 	tk.MustExec(`create table t (a int, b char) partition by hash (a) partitions 3`)
-<<<<<<< HEAD
-	tk.MustContainErrMsg(`alter table t change a c int`, "[planner:1054]Unknown column 'a' in 'expression'")
+	tk.MustContainErrMsg(`alter table t change a c int`, "[ddl:3855]Column 'a' has a partitioning function dependency and cannot be dropped or renamed")
+}
+
+func TestDropPartitionKeyColumn(t *testing.T) {
+	store := testkit.CreateMockStore(t)
+	tk := testkit.NewTestKit(t, store)
+	tk.MustExec("create database DropPartitionKeyColumn")
+	defer tk.MustExec("drop database DropPartitionKeyColumn")
+	tk.MustExec("use DropPartitionKeyColumn")
+
+	tk.MustExec("create table t1 (a tinyint, b char) partition by range (a) ( partition p0 values less than (10) )")
+	err := tk.ExecToErr("alter table t1 drop column a")
+	require.Error(t, err)
+	require.Equal(t, "[ddl:3855]Column 'a' has a partitioning function dependency and cannot be dropped or renamed", err.Error())
+	tk.MustExec("alter table t1 drop column b")
+
+	tk.MustExec("create table t2 (a tinyint, b char) partition by range (a-1) ( partition p0 values less than (10) )")
+	err = tk.ExecToErr("alter table t2 drop column a")
+	require.Error(t, err)
+	require.Equal(t, "[ddl:3855]Column 'a' has a partitioning function dependency and cannot be dropped or renamed", err.Error())
+	tk.MustExec("alter table t2 drop column b")
+
+	tk.MustExec("create table t3 (a tinyint, b char) partition by hash(a) partitions 4;")
+	err = tk.ExecToErr("alter table t3 drop column a")
+	require.Error(t, err)
+	require.Equal(t, "[ddl:3855]Column 'a' has a partitioning function dependency and cannot be dropped or renamed", err.Error())
+	tk.MustExec("alter table t3 drop column b")
+
+	tk.MustExec("create table t4 (a char, b char) partition by list columns (a) ( partition p0 values in ('0'),  partition p1 values in ('a'), partition p2 values in ('b'));")
+	err = tk.ExecToErr("alter table t4 drop column a")
+	require.Error(t, err)
+	require.Equal(t, "[ddl:3855]Column 'a' has a partitioning function dependency and cannot be dropped or renamed", err.Error())
+	tk.MustExec("alter table t4 drop column b")
 }
 
 type TestReorgDDLCallback struct {
@@ -5260,48 +5291,6 @@
 	store := testkit.CreateMockStore(t)
 	tk := testkit.NewTestKit(t, store)
 	schemaName := "ReorgPartFailInjectConcurrent"
-=======
-	tk.MustContainErrMsg(`alter table t change a c int`, "[ddl:3855]Column 'a' has a partitioning function dependency and cannot be dropped or renamed")
-}
-
-func TestDropPartitionKeyColumn(t *testing.T) {
-	store := testkit.CreateMockStore(t)
-	tk := testkit.NewTestKit(t, store)
-	tk.MustExec("create database DropPartitionKeyColumn")
-	defer tk.MustExec("drop database DropPartitionKeyColumn")
-	tk.MustExec("use DropPartitionKeyColumn")
-
-	tk.MustExec("create table t1 (a tinyint, b char) partition by range (a) ( partition p0 values less than (10) )")
-	err := tk.ExecToErr("alter table t1 drop column a")
-	require.Error(t, err)
-	require.Equal(t, "[ddl:3855]Column 'a' has a partitioning function dependency and cannot be dropped or renamed", err.Error())
-	tk.MustExec("alter table t1 drop column b")
-
-	tk.MustExec("create table t2 (a tinyint, b char) partition by range (a-1) ( partition p0 values less than (10) )")
-	err = tk.ExecToErr("alter table t2 drop column a")
-	require.Error(t, err)
-	require.Equal(t, "[ddl:3855]Column 'a' has a partitioning function dependency and cannot be dropped or renamed", err.Error())
-	tk.MustExec("alter table t2 drop column b")
-
-	tk.MustExec("create table t3 (a tinyint, b char) partition by hash(a) partitions 4;")
-	err = tk.ExecToErr("alter table t3 drop column a")
-	require.Error(t, err)
-	require.Equal(t, "[ddl:3855]Column 'a' has a partitioning function dependency and cannot be dropped or renamed", err.Error())
-	tk.MustExec("alter table t3 drop column b")
-
-	tk.MustExec("create table t4 (a char, b char) partition by list columns (a) ( partition p0 values in ('0'),  partition p1 values in ('a'), partition p2 values in ('b'));")
-	err = tk.ExecToErr("alter table t4 drop column a")
-	require.Error(t, err)
-	require.Equal(t, "[ddl:3855]Column 'a' has a partitioning function dependency and cannot be dropped or renamed", err.Error())
-	tk.MustExec("alter table t4 drop column b")
-}
-
-func TestReorgPartitionConcurrent(t *testing.T) {
-	t.Skip("Needs PR 38460 as well")
-	store := testkit.CreateMockStore(t)
-	tk := testkit.NewTestKit(t, store)
-	schemaName := "ReorgPartConcurrent"
->>>>>>> 7ef86c35
 	tk.MustExec("create database " + schemaName)
 	tk.MustExec("use " + schemaName)
 	tk.MustExec(`create table t (a int unsigned PRIMARY KEY, b varchar(255), c int, key (b), key (c,b))` +
@@ -5310,10 +5299,7 @@
 		` partition p1 values less than (20),` +
 		` partition pMax values less than (MAXVALUE))`)
 	tk.MustExec(`insert into t values (1,"1",1), (12,"12",21),(23,"23",32),(34,"34",43),(45,"45",54),(56,"56",65)`)
-<<<<<<< HEAD
-
-=======
->>>>>>> 7ef86c35
+
 	dom := domain.GetDomain(tk.Session())
 	originHook := dom.DDL().GetHook()
 	defer dom.DDL().SetHook(originHook)
@@ -5335,10 +5321,7 @@
 	go backgroundExec(store, schemaName, "alter table t reorganize partition p1 into (partition p1a values less than (15), partition p1b values less than (20))", alterErr)
 	wait <- true
 	tk.MustExec(`insert into t values (14, "14", 14),(15, "15",15)`)
-<<<<<<< HEAD
 	tk.MustGetErrCode(`insert into t values (11, "11", 11),(12,"duplicate PK 💥", 13)`, mysql.ErrDupEntry)
-=======
->>>>>>> 7ef86c35
 	wait <- true
 	require.NoError(t, <-alterErr)
 	tk.MustQuery(`select * from t where c between 10 and 22`).Sort().Check(testkit.Rows(""+
@@ -5359,7 +5342,6 @@
 		" PARTITION `p1a` VALUES LESS THAN (15),\n" +
 		" PARTITION `p1b` VALUES LESS THAN (20),\n" +
 		" PARTITION `pMax` VALUES LESS THAN (MAXVALUE))"))
-<<<<<<< HEAD
 }
 
 func TestReorgPartitionRollback(t *testing.T) {
@@ -5442,7 +5424,4 @@
 // pause and get the AddingPartition IDs for later use
 // continue reorganize partition and fail or crash in points of interests
 // check if there are any data to be read from the AddingPartition IDs
-// check if the table structure is correct.
-=======
-}
->>>>>>> 7ef86c35
+// check if the table structure is correct.