--- conflicted
+++ resolved
@@ -552,7 +552,6 @@
 	sql := "alter table t add partition ( partition p3 values less than ('2019-07-01'));"
 	assertErrorCode(c, tk, sql, tmysql.ErrRangeNotIncreasing)
 	tk.MustExec("alter table t add partition ( partition p3 values less than ('2019-08-01'));")
-<<<<<<< HEAD
 
 	// Add partition value's type should be the same with the column's type.
 	tk.MustExec("drop table if exists t;")
@@ -563,8 +562,6 @@
 		PARTITION p1 VALUES LESS THAN ('20190906'));`)
 	sql = "alter table t add partition (partition p2 values less than (20190907));"
 	assertErrorCode(c, tk, sql, tmysql.ErrWrongTypeColumnValue)
-=======
->>>>>>> 399c1058
 }
 
 func (s *testIntegrationSuite6) TestAlterTableDropPartition(c *C) {
