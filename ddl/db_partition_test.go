--- conflicted
+++ resolved
@@ -4532,77 +4532,6 @@
 	tk.MustExec("create database " + schemaName)
 	tk.MustExec("use " + schemaName)
 	tk.MustExec(`create table t (a int, b char) partition by range (a) (partition p0 values less than (10))`)
-<<<<<<< HEAD
-	tk.MustContainErrMsg(`alter table t change a c int`, "[planner:1054]Unknown column 'a' in 'expression'")
-	tk.MustExec(`drop table t`)
-	tk.MustExec(`create table t (a char, b char) partition by range columns (a) (partition p0 values less than ('z'))`)
-	tk.MustContainErrMsg(`alter table t change a c char`, "[ddl:8200]New column does not match partition definitions: [ddl:1567]partition column name cannot be found")
-	tk.MustExec(`drop table t`)
-	tk.MustExec(`create table t (a int, b char) partition by list (a) (partition p0 values in (10))`)
-	tk.MustContainErrMsg(`alter table t change a c int`, "[planner:1054]Unknown column 'a' in 'expression'")
-	tk.MustExec(`drop table t`)
-	tk.MustExec(`create table t (a char, b char) partition by list columns (a) (partition p0 values in ('z'))`)
-	tk.MustContainErrMsg(`alter table t change a c char`, "[ddl:8200]New column does not match partition definitions: [ddl:1567]partition column name cannot be found")
-	tk.MustExec(`drop table t`)
-	tk.MustExec(`create table t (a int, b char) partition by hash (a) partitions 3`)
-	tk.MustContainErrMsg(`alter table t change a c int`, "[planner:1054]Unknown column 'a' in 'expression'")
-}
-
-func TestReorgPartitionConcurrent(t *testing.T) {
-	t.Skip("Needs PR 38460 as well")
-	store := testkit.CreateMockStore(t)
-	tk := testkit.NewTestKit(t, store)
-	schemaName := "ReorgPartConcurrent"
-	tk.MustExec("create database " + schemaName)
-	tk.MustExec("use " + schemaName)
-	tk.MustExec(`create table t (a int unsigned PRIMARY KEY, b varchar(255), c int, key (b), key (c,b))` +
-		` partition by range (a) ` +
-		`(partition p0 values less than (10),` +
-		` partition p1 values less than (20),` +
-		` partition pMax values less than (MAXVALUE))`)
-	tk.MustExec(`insert into t values (1,"1",1), (12,"12",21),(23,"23",32),(34,"34",43),(45,"45",54),(56,"56",65)`)
-	dom := domain.GetDomain(tk.Session())
-	originHook := dom.DDL().GetHook()
-	defer dom.DDL().SetHook(originHook)
-	hook := &ddl.TestDDLCallback{Do: dom}
-	dom.DDL().SetHook(hook)
-
-	wait := make(chan bool)
-	defer close(wait)
-
-	injected := false
-	hook.OnJobRunBeforeExported = func(job *model.Job) {
-		if job.Type == model.ActionReorganizePartition && job.SchemaState == model.StateWriteReorganization && !injected {
-			injected = true
-			<-wait
-			<-wait
-		}
-	}
-	alterErr := make(chan error, 1)
-	go backgroundExec(store, schemaName, "alter table t reorganize partition p1 into (partition p1a values less than (15), partition p1b values less than (20))", alterErr)
-	wait <- true
-	tk.MustExec(`insert into t values (14, "14", 14),(15, "15",15)`)
-	wait <- true
-	require.NoError(t, <-alterErr)
-	tk.MustQuery(`select * from t where c between 10 and 22`).Sort().Check(testkit.Rows(""+
-		"12 12 21",
-		"14 14 14",
-		"15 15 15"))
-	tk.MustQuery(`show create table t`).Check(testkit.Rows("" +
-		"t CREATE TABLE `t` (\n" +
-		"  `a` int(10) unsigned NOT NULL,\n" +
-		"  `b` varchar(255) DEFAULT NULL,\n" +
-		"  `c` int(11) DEFAULT NULL,\n" +
-		"  PRIMARY KEY (`a`) /*T![clustered_index] CLUSTERED */,\n" +
-		"  KEY `b` (`b`),\n" +
-		"  KEY `c` (`c`,`b`)\n" +
-		") ENGINE=InnoDB DEFAULT CHARSET=utf8mb4 COLLATE=utf8mb4_bin\n" +
-		"PARTITION BY RANGE (`a`)\n" +
-		"(PARTITION `p0` VALUES LESS THAN (10),\n" +
-		" PARTITION `p1a` VALUES LESS THAN (15),\n" +
-		" PARTITION `p1b` VALUES LESS THAN (20),\n" +
-		" PARTITION `pMax` VALUES LESS THAN (MAXVALUE))"))
-=======
 	tk.MustContainErrMsg(`alter table t change a c int`, "[ddl:3855]Column 'a' has a partitioning function dependency and cannot be dropped or renamed")
 	tk.MustExec(`drop table t`)
 	tk.MustExec(`create table t (a char, b char) partition by range columns (a) (partition p0 values less than ('z'))`)
@@ -4648,5 +4577,4 @@
 	require.Error(t, err)
 	require.Equal(t, "[ddl:3855]Column 'a' has a partitioning function dependency and cannot be dropped or renamed", err.Error())
 	tk.MustExec("alter table t4 drop column b")
->>>>>>> f7de8bee
 }