--- conflicted
+++ resolved
@@ -935,8 +935,6 @@
 	tk.MustExec("alter table e12 add index (a);")
 	tk.MustGetErrCode("alter table e12 exchange partition p0 with table e14", tmysql.ErrPartitionExchangeDifferentOption)
 
-<<<<<<< HEAD
-=======
 	// test for tiflash replica
 	tk.MustExec("create table e15 (a int) partition by hash(a) partitions 1;")
 	tk.MustExec("create table e16 (a int)")
@@ -952,7 +950,6 @@
 
 	tk.MustExec("alter table e16 set tiflash replica 1 location labels 'a', 'b';")
 	tk.MustExec("alter table e15 exchange partition p0 with table e16")
->>>>>>> 273e911c
 }
 
 func (s *testIntegrationSuite4) TestExchangePartitionTableCompatiable(c *C) {
