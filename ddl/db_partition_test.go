--- conflicted
+++ resolved
@@ -4537,7 +4537,6 @@
 		` PARTITION "pMax" VALUES LESS THAN (MAXVALUE,MAXVALUE))`))
 }
 
-<<<<<<< HEAD
 func TestAlterModifyPartitionColTruncateWarning(t *testing.T) {
 	t.Skip("waiting for supporting Modify Partition Column again")
 	store := testkit.CreateMockStore(t)
@@ -4555,7 +4554,8 @@
 	tk.MustQuery(`show warnings`).Check(testkit.Rows(""+
 		"Warning 1265 Data truncated for column 'a', value is ' 654321'",
 		"Warning 1265 Data truncated for column 'a', value is ' 654321'"))
-=======
+}
+
 func TestIssue40135Ver2(t *testing.T) {
 	store, dom := testkit.CreateMockStoreAndDomain(t)
 	tk := testkit.NewTestKit(t, store)
@@ -4591,7 +4591,6 @@
 	wg.Wait()
 	require.ErrorContains(t, checkErr, "[ddl:8200]Unsupported modify column: table is partition table")
 	tk.MustExec("admin check table t40135")
->>>>>>> 21504841
 }
 
 func TestAlterModifyColumnOnPartitionedTableRename(t *testing.T) {
