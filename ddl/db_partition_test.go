--- conflicted
+++ resolved
@@ -52,99 +52,10 @@
 	"github.com/pingcap/tidb/util/codec"
 	"github.com/pingcap/tidb/util/dbterror"
 	"github.com/pingcap/tidb/util/logutil"
-<<<<<<< HEAD
-	"github.com/pingcap/tidb/util/mathutil"
-=======
 	"github.com/stretchr/testify/assert"
->>>>>>> fd438de6
 	"github.com/stretchr/testify/require"
 	"go.uber.org/zap"
 )
-
-type allTableData struct {
-	keys [][]byte
-	vals [][]byte
-	tp   []string
-}
-
-// TODO: Create a more generic function that gets all accessible table ids
-// from all schemas, and checks the full key space so that there are no
-// keys for non-existing table IDs. Also figure out how to wait for deleteRange
-// Checks that there are no accessible data after an existing table
-// assumes that tableIDs are only increasing.
-// To be used during failure testing of ALTER, to make sure cleanup is done.
-func noNewTablesAfter(t *testing.T, ctx sessionctx.Context, tbl table.Table) {
-	require.NoError(t, sessiontxn.NewTxn(context.Background(), ctx))
-	txn, err := ctx.Txn(true)
-	require.NoError(t, err)
-	defer func() {
-		err := txn.Rollback()
-		require.NoError(t, err)
-	}()
-	// Get max tableID (if partitioned)
-	tblID := tbl.Meta().ID
-	if pt := tbl.GetPartitionedTable(); pt != nil {
-		defs := pt.Meta().Partition.Definitions
-		{
-			for i := range defs {
-				tblID = mathutil.Max[int64](tblID, defs[i].ID)
-			}
-		}
-	}
-	prefix := tablecodec.EncodeTablePrefix(tblID + 1)
-	it, err := txn.Iter(prefix, nil)
-	require.NoError(t, err)
-	if it.Valid() {
-		foundTblID := tablecodec.DecodeTableID(it.Key())
-		// There are internal table ids starting from MaxInt48 -1 and allocating decreasing ids
-		// Allow 0xFF of them, See JobTableID, ReorgTableID, HistoryTableID, MDLTableID
-		require.False(t, it.Key()[0] == 't' && foundTblID < 0xFFFFFFFFFF00, "Found table data after highest physical Table ID %d < %d", tblID, foundTblID)
-	}
-}
-
-func getAllDataForPhysicalTable(t *testing.T, ctx sessionctx.Context, physTable table.PhysicalTable) allTableData {
-	require.NoError(t, sessiontxn.NewTxn(context.Background(), ctx))
-	txn, err := ctx.Txn(true)
-	require.NoError(t, err)
-	defer func() {
-		err := txn.Rollback()
-		require.NoError(t, err)
-	}()
-
-	all := allTableData{
-		keys: make([][]byte, 0),
-		vals: make([][]byte, 0),
-		tp:   make([]string, 0),
-	}
-	pid := physTable.GetPhysicalID()
-	prefix := tablecodec.EncodeTablePrefix(pid)
-	it, err := txn.Iter(prefix, nil)
-	require.NoError(t, err)
-	for it.Valid() {
-		if !it.Key().HasPrefix(prefix) {
-			break
-		}
-		all.keys = append(all.keys, it.Key())
-		all.vals = append(all.vals, it.Value())
-		if tablecodec.IsRecordKey(it.Key()) {
-			all.tp = append(all.tp, "Record")
-			tblID, kv, _ := tablecodec.DecodeRecordKey(it.Key())
-			require.Equal(t, pid, tblID)
-			vals, _ := tablecodec.DecodeValuesBytesToStrings(it.Value())
-			logutil.BgLogger().Info("Record",
-				zap.Int64("pid", tblID),
-				zap.Stringer("key", kv),
-				zap.Strings("values", vals))
-		} else if tablecodec.IsIndexKey(it.Key()) {
-			all.tp = append(all.tp, "Index")
-		} else {
-			all.tp = append(all.tp, "Other")
-		}
-		err = it.Next()
-		require.NoError(t, err)
-	}
-	return all
-}
 
 func checkGlobalIndexCleanUpDone(t *testing.T, ctx sessionctx.Context, tblInfo *model.TableInfo, idxInfo *model.IndexInfo, pid int64) int {
 	require.NoError(t, sessiontxn.NewTxn(context.Background(), ctx))
@@ -4405,6 +4316,92 @@
 	require.Equal(t, "[ddl:-1]DDL job rollback, error msg: [ddl] add partition wait for tiflash replica to complete", err.Error())
 }
 
+func TestReorgPartitionTiFlash(t *testing.T) {
+	store := testkit.CreateMockStore(t)
+	tk := testkit.NewTestKit(t, store)
+	schemaName := "ReorgPartTiFlash"
+	tk.MustExec("create database " + schemaName)
+	tk.MustExec("use " + schemaName)
+	tk.MustExec(`create table t (a int unsigned PRIMARY KEY, b varchar(255), c int, key (b), key (c,b))` +
+		` partition by list columns (a) ` +
+		`(partition p0 values in (10,11,45),` +
+		` partition p1 values in (20,1,23,56),` +
+		` partition p2 values in (12,34,9))`)
+	tk.MustExec(`insert into t values (1,"1",1), (12,"12",21),(23,"23",32),(34,"34",43),(45,"45",54),(56,"56",65)`)
+
+	require.Nil(t, failpoint.Enable("github.com/pingcap/tidb/infoschema/mockTiFlashStoreCount", `return(true)`))
+	defer func() {
+		err := failpoint.Disable("github.com/pingcap/tidb/infoschema/mockTiFlashStoreCount")
+		require.NoError(t, err)
+	}()
+
+	tk.MustExec(`alter table t set tiflash replica 1`)
+	tk.MustQuery(`show create table t`).Check(testkit.Rows("" +
+		"t CREATE TABLE `t` (\n" +
+		"  `a` int(10) unsigned NOT NULL,\n" +
+		"  `b` varchar(255) DEFAULT NULL,\n" +
+		"  `c` int(11) DEFAULT NULL,\n" +
+		"  PRIMARY KEY (`a`) /*T![clustered_index] CLUSTERED */,\n" +
+		"  KEY `b` (`b`),\n" +
+		"  KEY `c` (`c`,`b`)\n" +
+		") ENGINE=InnoDB DEFAULT CHARSET=utf8mb4 COLLATE=utf8mb4_bin\n" +
+		"PARTITION BY LIST COLUMNS(`a`)\n" +
+		"(PARTITION `p0` VALUES IN (10,11,45),\n" +
+		" PARTITION `p1` VALUES IN (20,1,23,56),\n" +
+		" PARTITION `p2` VALUES IN (12,34,9))"))
+
+	tbl := external.GetTableByName(t, tk, schemaName, "t")
+	p := tbl.GetPartitionedTable()
+	for _, pid := range p.GetAllPartitionIDs() {
+		require.NoError(t, domain.GetDomain(tk.Session()).DDL().UpdateTableReplicaInfo(tk.Session(), pid, true))
+	}
+	// Reload
+	tbl = external.GetTableByName(t, tk, schemaName, "t")
+	p = tbl.GetPartitionedTable()
+	require.NotNil(t, tbl.Meta().TiFlashReplica)
+	require.True(t, tbl.Meta().TiFlashReplica.Available)
+	pids := p.GetAllPartitionIDs()
+	sort.Slice(pids, func(i, j int) bool { return pids[i] < pids[j] })
+	availablePids := tbl.Meta().TiFlashReplica.AvailablePartitionIDs
+	sort.Slice(availablePids, func(i, j int) bool { return availablePids[i] < availablePids[j] })
+	require.Equal(t, pids, availablePids)
+	require.Nil(t, failpoint.Enable("github.com/pingcap/tidb/ddl/mockWaitTiFlashReplicaOK", `return(true)`))
+	defer func() {
+		err := failpoint.Disable("github.com/pingcap/tidb/ddl/mockWaitTiFlashReplicaOK")
+		require.NoError(t, err)
+	}()
+	tk.MustExec(`alter table t reorganize partition p1, p2 into (partition p1 values in (34,2,23), partition p2 values in (12,56,9),partition p3 values in (1,8,19))`)
+	tk.MustExec(`admin check table t`)
+	tk.MustQuery(`show create table t`).Check(testkit.Rows("" +
+		"t CREATE TABLE `t` (\n" +
+		"  `a` int(10) unsigned NOT NULL,\n" +
+		"  `b` varchar(255) DEFAULT NULL,\n" +
+		"  `c` int(11) DEFAULT NULL,\n" +
+		"  PRIMARY KEY (`a`) /*T![clustered_index] CLUSTERED */,\n" +
+		"  KEY `b` (`b`),\n" +
+		"  KEY `c` (`c`,`b`)\n" +
+		") ENGINE=InnoDB DEFAULT CHARSET=utf8mb4 COLLATE=utf8mb4_bin\n" +
+		"PARTITION BY LIST COLUMNS(`a`)\n" +
+		"(PARTITION `p0` VALUES IN (10,11,45),\n" +
+		" PARTITION `p1` VALUES IN (34,2,23),\n" +
+		" PARTITION `p2` VALUES IN (12,56,9),\n" +
+		" PARTITION `p3` VALUES IN (1,8,19))"))
+
+	// TODO: Check how to properly test TiFlash, since this will just change the actual configuration
+	tbl = external.GetTableByName(t, tk, schemaName, "t")
+	p = tbl.GetPartitionedTable()
+	for _, pid := range p.GetAllPartitionIDs() {
+		require.NoError(t, domain.GetDomain(tk.Session()).DDL().UpdateTableReplicaInfo(tk.Session(), pid, true))
+	}
+	tbl = external.GetTableByName(t, tk, schemaName, "t")
+	p = tbl.GetPartitionedTable()
+	require.NotNil(t, tbl.Meta().TiFlashReplica)
+	require.True(t, tbl.Meta().TiFlashReplica.Available)
+	for _, pid := range p.GetAllPartitionIDs() {
+		require.True(t, tbl.Meta().TiFlashReplica.IsPartitionAvailable(pid))
+	}
+}
+
 func TestDuplicatePartitionNames(t *testing.T) {
 	store := testkit.CreateMockStore(t)
 	tk := testkit.NewTestKit(t, store)
@@ -5133,217 +5130,6 @@
 		` PARTITION "pMax" VALUES LESS THAN (MAXVALUE,MAXVALUE))`))
 }
 
-<<<<<<< HEAD
-func TestReorganizeRangePartition(t *testing.T) {
-	store := testkit.CreateMockStore(t)
-	tk := testkit.NewTestKit(t, store)
-	tk.MustExec("create database ReorgPartition")
-	tk.MustExec("use ReorgPartition")
-	tk.MustExec(`create table t (a int unsigned PRIMARY KEY, b varchar(255), c int, key (b), key (c,b)) partition by range (a) ` +
-		`(partition p0 values less than (10),` +
-		` partition p1 values less than (20),` +
-		` partition pMax values less than (MAXVALUE))`)
-	tk.MustExec(`insert into t values (1,"1",1), (12,"12",21),(23,"23",32),(34,"34",43),(45,"45",54),(56,"56",65)`)
-	tk.MustQuery(`select * from t where c < 40`).Sort().Check(testkit.Rows(""+
-		"1 1 1",
-		"12 12 21",
-		"23 23 32"))
-	tk.MustExec(`alter table t reorganize partition pMax into (partition p2 values less than (30), partition pMax values less than (MAXVALUE))`)
-	tk.MustQuery(`show create table t`).Check(testkit.Rows("" +
-		"t CREATE TABLE `t` (\n" +
-		"  `a` int(10) unsigned NOT NULL,\n" +
-		"  `b` varchar(255) DEFAULT NULL,\n" +
-		"  `c` int(11) DEFAULT NULL,\n" +
-		"  PRIMARY KEY (`a`) /*T![clustered_index] CLUSTERED */,\n" +
-		"  KEY `b` (`b`),\n" +
-		"  KEY `c` (`c`,`b`)\n" +
-		") ENGINE=InnoDB DEFAULT CHARSET=utf8mb4 COLLATE=utf8mb4_bin\n" +
-		"PARTITION BY RANGE (`a`)\n" +
-		"(PARTITION `p0` VALUES LESS THAN (10),\n" +
-		" PARTITION `p1` VALUES LESS THAN (20),\n" +
-		" PARTITION `p2` VALUES LESS THAN (30),\n" +
-		" PARTITION `pMax` VALUES LESS THAN (MAXVALUE))"))
-	tk.MustQuery(`select * from t`).Sort().Check(testkit.Rows(""+
-		"1 1 1",
-		"12 12 21",
-		"23 23 32",
-		"34 34 43",
-		"45 45 54",
-		"56 56 65"))
-	tk.MustQuery(`select * from t partition (p0)`).Sort().Check(testkit.Rows("" +
-		"1 1 1"))
-	tk.MustQuery(`select * from t partition (p1)`).Sort().Check(testkit.Rows("" +
-		"12 12 21"))
-	tk.MustQuery(`select * from t partition (p2)`).Sort().Check(testkit.Rows("" +
-		"23 23 32"))
-	tk.MustQuery(`select * from t partition (pMax)`).Sort().Check(testkit.Rows(""+
-		"34 34 43",
-		"45 45 54",
-		"56 56 65"))
-	tk.MustQuery(`select * from t where b > "1"`).Sort().Check(testkit.Rows(""+
-		"12 12 21",
-		"23 23 32",
-		"34 34 43",
-		"45 45 54",
-		"56 56 65"))
-	tk.MustQuery(`select * from t where c < 40`).Sort().Check(testkit.Rows(""+
-		"1 1 1",
-		"12 12 21",
-		"23 23 32"))
-	tk.MustExec(`alter table t reorganize partition p2,pMax into (partition p2 values less than (35),partition p3 values less than (47), partition pMax values less than (MAXVALUE))`)
-	tk.MustQuery(`select * from t`).Sort().Check(testkit.Rows(""+
-		"1 1 1",
-		"12 12 21",
-		"23 23 32",
-		"34 34 43",
-		"45 45 54",
-		"56 56 65"))
-	tk.MustQuery(`show create table t`).Check(testkit.Rows("" +
-		"t CREATE TABLE `t` (\n" +
-		"  `a` int(10) unsigned NOT NULL,\n" +
-		"  `b` varchar(255) DEFAULT NULL,\n" +
-		"  `c` int(11) DEFAULT NULL,\n" +
-		"  PRIMARY KEY (`a`) /*T![clustered_index] CLUSTERED */,\n" +
-		"  KEY `b` (`b`),\n" +
-		"  KEY `c` (`c`,`b`)\n" +
-		") ENGINE=InnoDB DEFAULT CHARSET=utf8mb4 COLLATE=utf8mb4_bin\n" +
-		"PARTITION BY RANGE (`a`)\n" +
-		"(PARTITION `p0` VALUES LESS THAN (10),\n" +
-		" PARTITION `p1` VALUES LESS THAN (20),\n" +
-		" PARTITION `p2` VALUES LESS THAN (35),\n" +
-		" PARTITION `p3` VALUES LESS THAN (47),\n" +
-		" PARTITION `pMax` VALUES LESS THAN (MAXVALUE))"))
-	tk.MustQuery(`select * from t partition (p0)`).Sort().Check(testkit.Rows("" +
-		"1 1 1"))
-	tk.MustQuery(`select * from t partition (p1)`).Sort().Check(testkit.Rows("" +
-		"12 12 21"))
-	tk.MustQuery(`select * from t partition (p2)`).Sort().Check(testkit.Rows(""+
-		"23 23 32",
-		"34 34 43"))
-	tk.MustQuery(`select * from t partition (p3)`).Sort().Check(testkit.Rows("" +
-		"45 45 54"))
-	tk.MustQuery(`select * from t partition (pMax)`).Sort().Check(testkit.Rows("" +
-		"56 56 65"))
-	tk.MustExec(`alter table t reorganize partition p0,p1 into (partition p1 values less than (20))`)
-	tk.MustQuery(`show create table t`).Check(testkit.Rows("" +
-		"t CREATE TABLE `t` (\n" +
-		"  `a` int(10) unsigned NOT NULL,\n" +
-		"  `b` varchar(255) DEFAULT NULL,\n" +
-		"  `c` int(11) DEFAULT NULL,\n" +
-		"  PRIMARY KEY (`a`) /*T![clustered_index] CLUSTERED */,\n" +
-		"  KEY `b` (`b`),\n" +
-		"  KEY `c` (`c`,`b`)\n" +
-		") ENGINE=InnoDB DEFAULT CHARSET=utf8mb4 COLLATE=utf8mb4_bin\n" +
-		"PARTITION BY RANGE (`a`)\n" +
-		"(PARTITION `p1` VALUES LESS THAN (20),\n" +
-		" PARTITION `p2` VALUES LESS THAN (35),\n" +
-		" PARTITION `p3` VALUES LESS THAN (47),\n" +
-		" PARTITION `pMax` VALUES LESS THAN (MAXVALUE))"))
-	tk.MustQuery(`select * from t`).Sort().Check(testkit.Rows(""+
-		"1 1 1",
-		"12 12 21",
-		"23 23 32",
-		"34 34 43",
-		"45 45 54",
-		"56 56 65"))
-	tk.MustExec(`alter table t drop index b`)
-	tk.MustExec(`alter table t drop index c`)
-	tk.MustQuery(`show create table t`).Check(testkit.Rows("" +
-		"t CREATE TABLE `t` (\n" +
-		"  `a` int(10) unsigned NOT NULL,\n" +
-		"  `b` varchar(255) DEFAULT NULL,\n" +
-		"  `c` int(11) DEFAULT NULL,\n" +
-		"  PRIMARY KEY (`a`) /*T![clustered_index] CLUSTERED */\n" +
-		") ENGINE=InnoDB DEFAULT CHARSET=utf8mb4 COLLATE=utf8mb4_bin\n" +
-		"PARTITION BY RANGE (`a`)\n" +
-		"(PARTITION `p1` VALUES LESS THAN (20),\n" +
-		" PARTITION `p2` VALUES LESS THAN (35),\n" +
-		" PARTITION `p3` VALUES LESS THAN (47),\n" +
-		" PARTITION `pMax` VALUES LESS THAN (MAXVALUE))"))
-	tk.MustExec(`create table t2 (a int unsigned not null, b varchar(255), c int, key (b), key (c,b)) partition by range (a) ` +
-		"(PARTITION `p1` VALUES LESS THAN (20),\n" +
-		" PARTITION `p2` VALUES LESS THAN (35),\n" +
-		" PARTITION `p3` VALUES LESS THAN (47),\n" +
-		" PARTITION `pMax` VALUES LESS THAN (MAXVALUE))")
-	tk.MustExec(`insert into t2 select * from t`)
-	// Not allowed to change the start range!
-	tk.MustGetErrCode(`alter table t2 reorganize partition p2 into (partition p2a values less than (20), partition p2b values less than (36))`,
-		mysql.ErrRangeNotIncreasing)
-	// Not allowed to change the end range!
-	tk.MustGetErrCode(`alter table t2 reorganize partition p2 into (partition p2a values less than (30), partition p2b values less than (36))`, mysql.ErrRangeNotIncreasing)
-	tk.MustGetErrCode(`alter table t2 reorganize partition p2 into (partition p2a values less than (30), partition p2b values less than (34))`, mysql.ErrRangeNotIncreasing)
-	// Also not allowed to change from MAXVALUE to something else IF there are values in the removed range!
-	tk.MustContainErrMsg(`alter table t2 reorganize partition pMax into (partition p2b values less than (50))`, "[table:1526]Table has no partition for value 56")
-	tk.MustQuery(`show create table t2`).Check(testkit.Rows("" +
-		"t2 CREATE TABLE `t2` (\n" +
-		"  `a` int(10) unsigned NOT NULL,\n" +
-		"  `b` varchar(255) DEFAULT NULL,\n" +
-		"  `c` int(11) DEFAULT NULL,\n" +
-		"  KEY `b` (`b`),\n" +
-		"  KEY `c` (`c`,`b`)\n" +
-		") ENGINE=InnoDB DEFAULT CHARSET=utf8mb4 COLLATE=utf8mb4_bin\n" +
-		"PARTITION BY RANGE (`a`)\n" +
-		"(PARTITION `p1` VALUES LESS THAN (20),\n" +
-		" PARTITION `p2` VALUES LESS THAN (35),\n" +
-		" PARTITION `p3` VALUES LESS THAN (47),\n" +
-		" PARTITION `pMax` VALUES LESS THAN (MAXVALUE))"))
-	// But allowed to change from MAXVALUE if no existing values is outside the new range!
-	tk.MustExec(`alter table t2 reorganize partition pMax into (partition p4 values less than (90))`)
-	tk.MustQuery(`show create table t2`).Check(testkit.Rows("" +
-		"t2 CREATE TABLE `t2` (\n" +
-		"  `a` int(10) unsigned NOT NULL,\n" +
-		"  `b` varchar(255) DEFAULT NULL,\n" +
-		"  `c` int(11) DEFAULT NULL,\n" +
-		"  KEY `b` (`b`),\n" +
-		"  KEY `c` (`c`,`b`)\n" +
-		") ENGINE=InnoDB DEFAULT CHARSET=utf8mb4 COLLATE=utf8mb4_bin\n" +
-		"PARTITION BY RANGE (`a`)\n" +
-		"(PARTITION `p1` VALUES LESS THAN (20),\n" +
-		" PARTITION `p2` VALUES LESS THAN (35),\n" +
-		" PARTITION `p3` VALUES LESS THAN (47),\n" +
-		" PARTITION `p4` VALUES LESS THAN (90))"))
-}
-
-func TestReorganizeListPartition(t *testing.T) {
-	store := testkit.CreateMockStore(t)
-	tk := testkit.NewTestKit(t, store)
-	tk.MustExec("create database ReorgListPartition")
-	tk.MustExec("use ReorgListPartition")
-	tk.MustExec(`create table t (a int, b varchar(55), c int) partition by list (a)` +
-		` (partition p1 values in (12,23,51,14), partition p2 values in (24,63), partition p3 values in (45))`)
-	tk.MustExec(`insert into t values (12,"12",21), (24,"24",42),(51,"51",15),(23,"23",32),(63,"63",36),(45,"45",54)`)
-	tk.MustExec(`alter table t reorganize partition p1 into (partition p0 values in (12,51,13), partition p1 values in (23))`)
-	tk.MustQuery(`show create table t`).Check(testkit.Rows("" +
-		"t CREATE TABLE `t` (\n" +
-		"  `a` int(11) DEFAULT NULL,\n" +
-		"  `b` varchar(55) DEFAULT NULL,\n" +
-		"  `c` int(11) DEFAULT NULL\n" +
-		") ENGINE=InnoDB DEFAULT CHARSET=utf8mb4 COLLATE=utf8mb4_bin\n" +
-		"PARTITION BY LIST (`a`)\n" +
-		"(PARTITION `p0` VALUES IN (12,51,13),\n" +
-		" PARTITION `p1` VALUES IN (23),\n" +
-		" PARTITION `p2` VALUES IN (24,63),\n" +
-		" PARTITION `p3` VALUES IN (45))"))
-	tk.MustExec(`alter table t add primary key (a), add key (b), add key (c,b)`)
-
-	// Note: MySQL cannot reorganize two non-consecutive list partitions :)
-	// ERROR 1519 (HY000): When reorganizing a set of partitions they must be in consecutive order
-	tk.MustExec(`alter table t reorganize partition p1, p3 into (partition pa values in (45,23,15))`)
-	tk.MustQuery(`show create table t`).Check(testkit.Rows("" +
-		"t CREATE TABLE `t` (\n" +
-		"  `a` int(11) NOT NULL,\n" +
-		"  `b` varchar(55) DEFAULT NULL,\n" +
-		"  `c` int(11) DEFAULT NULL,\n" +
-		"  PRIMARY KEY (`a`) /*T![clustered_index] NONCLUSTERED */,\n" +
-		"  KEY `b` (`b`),\n" +
-		"  KEY `c` (`c`,`b`)\n" +
-		") ENGINE=InnoDB DEFAULT CHARSET=utf8mb4 COLLATE=utf8mb4_bin\n" +
-		"PARTITION BY LIST (`a`)\n" +
-		"(PARTITION `p0` VALUES IN (12,51,13),\n" +
-		" PARTITION `pa` VALUES IN (45,23,15),\n" +
-		" PARTITION `p2` VALUES IN (24,63))"))
-	tk.MustGetErrCode(`alter table t modify a varchar(20)`, errno.ErrUnsupportedDDLOperation)
-=======
 func TestIssue40135Ver2(t *testing.T) {
 	store, dom := testkit.CreateMockStoreAndDomain(t)
 	tk := testkit.NewTestKit(t, store)
@@ -5379,7 +5165,6 @@
 	wg.Wait()
 	require.ErrorContains(t, checkErr, "[ddl:8200]Unsupported modify column: table is partition table")
 	tk.MustExec("admin check table t40135")
->>>>>>> fd438de6
 }
 
 func TestAlterModifyPartitionColTruncateWarning(t *testing.T) {
@@ -5456,556 +5241,6 @@
 	tk.MustExec("alter table t4 drop column b")
 }
 
-<<<<<<< HEAD
-type TestReorgDDLCallback struct {
-	*ddl.TestDDLCallback
-	syncChan chan bool
-}
-
-func (tc *TestReorgDDLCallback) OnChanged(err error) error {
-	err = tc.TestDDLCallback.OnChanged(err)
-	<-tc.syncChan
-	// We want to wait here
-	<-tc.syncChan
-	return err
-}
-
-func TestReorgPartitionConcurrent(t *testing.T) {
-	store := testkit.CreateMockStore(t)
-	tk := testkit.NewTestKit(t, store)
-	schemaName := "ReorgPartConcurrent"
-	tk.MustExec("create database " + schemaName)
-	tk.MustExec("use " + schemaName)
-	tk.MustExec(`create table t (a int unsigned PRIMARY KEY, b varchar(255), c int, key (b), key (c,b))` +
-		` partition by range (a) ` +
-		`(partition p0 values less than (10),` +
-		` partition p1 values less than (20),` +
-		` partition pMax values less than (MAXVALUE))`)
-	tk.MustExec(`insert into t values (1,"1",1), (10,"10",10),(23,"23",32),(34,"34",43),(45,"45",54),(56,"56",65)`)
-	dom := domain.GetDomain(tk.Session())
-	originHook := dom.DDL().GetHook()
-	defer dom.DDL().SetHook(originHook)
-	syncOnChanged := make(chan bool)
-	defer close(syncOnChanged)
-	hook := &TestReorgDDLCallback{TestDDLCallback: &ddl.TestDDLCallback{Do: dom}, syncChan: syncOnChanged}
-	dom.DDL().SetHook(hook)
-
-	wait := make(chan bool)
-	defer close(wait)
-
-	currState := model.StateNone
-	hook.OnJobRunBeforeExported = func(job *model.Job) {
-		if job.Type == model.ActionReorganizePartition &&
-			(job.SchemaState == model.StateDeleteOnly ||
-				job.SchemaState == model.StateWriteOnly ||
-				job.SchemaState == model.StateWriteReorganization ||
-				job.SchemaState == model.StateDeleteReorganization) &&
-			currState != job.SchemaState {
-			currState = job.SchemaState
-			<-wait
-			<-wait
-		}
-	}
-	alterErr := make(chan error, 1)
-	go backgroundExec(store, schemaName, "alter table t reorganize partition p1 into (partition p1a values less than (15), partition p1b values less than (20))", alterErr)
-
-	wait <- true
-	// StateDeleteOnly
-	deleteOnlyInfoSchema := sessiontxn.GetTxnManager(tk.Session()).GetTxnInfoSchema()
-	wait <- true
-
-	// StateWriteOnly
-	wait <- true
-	tk.MustExec(`insert into t values (11, "11", 11),(12,"12",21)`)
-	writeOnlyInfoSchema := sessiontxn.GetTxnManager(tk.Session()).GetTxnInfoSchema()
-	require.Equal(t, int64(1), writeOnlyInfoSchema.SchemaMetaVersion()-deleteOnlyInfoSchema.SchemaMetaVersion())
-	deleteOnlyTbl, err := deleteOnlyInfoSchema.TableByName(model.NewCIStr(schemaName), model.NewCIStr("t"))
-	require.NoError(t, err)
-	writeOnlyTbl, err := writeOnlyInfoSchema.TableByName(model.NewCIStr(schemaName), model.NewCIStr("t"))
-	require.NoError(t, err)
-	writeOnlyParts := writeOnlyTbl.Meta().Partition
-	writeOnlyTbl.Meta().Partition = deleteOnlyTbl.Meta().Partition
-	// If not DeleteOnly is working, then this would show up when reorg is done
-	tk.MustExec(`delete from t where a = 11`)
-	tk.MustExec(`update t set b = "12b", c = 12 where a = 12`)
-	writeOnlyTbl.Meta().Partition = writeOnlyParts
-	wait <- true
-
-	// StateWriteReorganization
-	wait <- true
-	tk.MustExec(`insert into t values (14, "14", 14),(15, "15",15)`)
-	writeReorgInfoSchema := sessiontxn.GetTxnManager(tk.Session()).GetTxnInfoSchema()
-	tk.MustQuery(`show create table t`).Check(testkit.Rows("" +
-		"t CREATE TABLE `t` (\n" +
-		"  `a` int(10) unsigned NOT NULL,\n" +
-		"  `b` varchar(255) DEFAULT NULL,\n" +
-		"  `c` int(11) DEFAULT NULL,\n" +
-		"  PRIMARY KEY (`a`) /*T![clustered_index] CLUSTERED */,\n" +
-		"  KEY `b` (`b`),\n" +
-		"  KEY `c` (`c`,`b`)\n" +
-		") ENGINE=InnoDB DEFAULT CHARSET=utf8mb4 COLLATE=utf8mb4_bin\n" +
-		"PARTITION BY RANGE (`a`)\n" +
-		"(PARTITION `p0` VALUES LESS THAN (10),\n" +
-		" PARTITION `p1` VALUES LESS THAN (20),\n" +
-		" PARTITION `pMax` VALUES LESS THAN (MAXVALUE))"))
-	wait <- true
-
-	// StateDeleteReorganization
-	wait <- true
-	tk.MustQuery(`select * from t where c between 10 and 22`).Sort().Check(testkit.Rows(""+
-		"10 10 10",
-		"12 12b 12",
-		"14 14 14",
-		"15 15 15"))
-	deleteReorgInfoSchema := sessiontxn.GetTxnManager(tk.Session()).GetTxnInfoSchema()
-	require.Equal(t, int64(1), deleteReorgInfoSchema.SchemaMetaVersion()-writeReorgInfoSchema.SchemaMetaVersion())
-	tk.MustExec(`insert into t values (16, "16", 16)`)
-	oldTbl, err := writeReorgInfoSchema.TableByName(model.NewCIStr(schemaName), model.NewCIStr("t"))
-	require.NoError(t, err)
-	partDef := oldTbl.Meta().Partition.Definitions[1]
-	require.Equal(t, "p1", partDef.Name.O)
-	rows := getNumRowsFromPartitionDefs(t, tk, oldTbl, oldTbl.Meta().Partition.Definitions[1:2])
-	require.Equal(t, 5, rows)
-	currTbl, err := deleteReorgInfoSchema.TableByName(model.NewCIStr(schemaName), model.NewCIStr("t"))
-	require.NoError(t, err)
-	currPart := currTbl.Meta().Partition
-	currTbl.Meta().Partition = oldTbl.Meta().Partition
-	tk.MustQuery(`select * from t where b = "16"`).Sort().Check(testkit.Rows("16 16 16"))
-	tk.MustQuery(`show create table t`).Check(testkit.Rows("" +
-		"t CREATE TABLE `t` (\n" +
-		"  `a` int(10) unsigned NOT NULL,\n" +
-		"  `b` varchar(255) DEFAULT NULL,\n" +
-		"  `c` int(11) DEFAULT NULL,\n" +
-		"  PRIMARY KEY (`a`) /*T![clustered_index] CLUSTERED */,\n" +
-		"  KEY `b` (`b`),\n" +
-		"  KEY `c` (`c`,`b`)\n" +
-		") ENGINE=InnoDB DEFAULT CHARSET=utf8mb4 COLLATE=utf8mb4_bin\n" +
-		"PARTITION BY RANGE (`a`)\n" +
-		"(PARTITION `p0` VALUES LESS THAN (10),\n" +
-		" PARTITION `p1` VALUES LESS THAN (20),\n" +
-		" PARTITION `pMax` VALUES LESS THAN (MAXVALUE))"))
-	tk.MustQuery(`select * from t partition (p1)`).Sort().Check(testkit.Rows(""+
-		"10 10 10",
-		"12 12b 12",
-		"14 14 14",
-		"15 15 15",
-		"16 16 16"))
-	currTbl.Meta().Partition = currPart
-	wait <- true
-	syncOnChanged <- true
-	// This reads the new schema (Schema update completed)
-	tk.MustQuery(`select * from t where c between 10 and 22`).Sort().Check(testkit.Rows(""+
-		"10 10 10",
-		"12 12b 12",
-		"14 14 14",
-		"15 15 15",
-		"16 16 16"))
-	newInfoSchema := sessiontxn.GetTxnManager(tk.Session()).GetTxnInfoSchema()
-	require.Equal(t, int64(1), newInfoSchema.SchemaMetaVersion()-deleteReorgInfoSchema.SchemaMetaVersion())
-	oldTbl, err = deleteReorgInfoSchema.TableByName(model.NewCIStr(schemaName), model.NewCIStr("t"))
-	require.NoError(t, err)
-	partDef = oldTbl.Meta().Partition.Definitions[1]
-	require.Equal(t, "p1a", partDef.Name.O)
-	tk.MustQuery(`show create table t`).Check(testkit.Rows("" +
-		"t CREATE TABLE `t` (\n" +
-		"  `a` int(10) unsigned NOT NULL,\n" +
-		"  `b` varchar(255) DEFAULT NULL,\n" +
-		"  `c` int(11) DEFAULT NULL,\n" +
-		"  PRIMARY KEY (`a`) /*T![clustered_index] CLUSTERED */,\n" +
-		"  KEY `b` (`b`),\n" +
-		"  KEY `c` (`c`,`b`)\n" +
-		") ENGINE=InnoDB DEFAULT CHARSET=utf8mb4 COLLATE=utf8mb4_bin\n" +
-		"PARTITION BY RANGE (`a`)\n" +
-		"(PARTITION `p0` VALUES LESS THAN (10),\n" +
-		" PARTITION `p1a` VALUES LESS THAN (15),\n" +
-		" PARTITION `p1b` VALUES LESS THAN (20),\n" +
-		" PARTITION `pMax` VALUES LESS THAN (MAXVALUE))"))
-	newTbl, err := deleteReorgInfoSchema.TableByName(model.NewCIStr(schemaName), model.NewCIStr("t"))
-	require.NoError(t, err)
-	newPart := newTbl.Meta().Partition
-	newTbl.Meta().Partition = oldTbl.Meta().Partition
-	tk.MustQuery(`show create table t`).Check(testkit.Rows("" +
-		"t CREATE TABLE `t` (\n" +
-		"  `a` int(10) unsigned NOT NULL,\n" +
-		"  `b` varchar(255) DEFAULT NULL,\n" +
-		"  `c` int(11) DEFAULT NULL,\n" +
-		"  PRIMARY KEY (`a`) /*T![clustered_index] CLUSTERED */,\n" +
-		"  KEY `b` (`b`),\n" +
-		"  KEY `c` (`c`,`b`)\n" +
-		") ENGINE=InnoDB DEFAULT CHARSET=utf8mb4 COLLATE=utf8mb4_bin\n" +
-		"PARTITION BY RANGE (`a`)\n" +
-		"(PARTITION `p0` VALUES LESS THAN (10),\n" +
-		" PARTITION `p1a` VALUES LESS THAN (15),\n" +
-		" PARTITION `p1b` VALUES LESS THAN (20),\n" +
-		" PARTITION `pMax` VALUES LESS THAN (MAXVALUE))"))
-	newTbl.Meta().Partition = newPart
-	syncOnChanged <- true
-	require.NoError(t, <-alterErr)
-}
-
-func TestReorgPartitionFailConcurrent(t *testing.T) {
-	store := testkit.CreateMockStore(t)
-	tk := testkit.NewTestKit(t, store)
-	schemaName := "ReorgPartFailConcurrent"
-	tk.MustExec("create database " + schemaName)
-	tk.MustExec("use " + schemaName)
-	tk.MustExec(`create table t (a int unsigned PRIMARY KEY, b varchar(255), c int, key (b), key (c,b))` +
-		` partition by range (a) ` +
-		`(partition p0 values less than (10),` +
-		` partition p1 values less than (20),` +
-		` partition pMax values less than (MAXVALUE))`)
-	tk.MustExec(`insert into t values (1,"1",1), (12,"12",21),(23,"23",32),(34,"34",43),(45,"45",54),(56,"56",65)`)
-	dom := domain.GetDomain(tk.Session())
-	originHook := dom.DDL().GetHook()
-	defer dom.DDL().SetHook(originHook)
-	hook := &ddl.TestDDLCallback{Do: dom}
-	dom.DDL().SetHook(hook)
-
-	wait := make(chan bool)
-	defer close(wait)
-
-	// Test insert of duplicate key during copy phase
-	injected := false
-	hook.OnJobRunBeforeExported = func(job *model.Job) {
-		if job.Type == model.ActionReorganizePartition && job.SchemaState == model.StateWriteReorganization && !injected {
-			injected = true
-			<-wait
-			<-wait
-		}
-	}
-	alterErr := make(chan error, 1)
-	go backgroundExec(store, schemaName, "alter table t reorganize partition p1 into (partition p1a values less than (15), partition p1b values less than (20))", alterErr)
-	wait <- true
-	tk.MustExec(`insert into t values (14, "14", 14),(15, "15",15)`)
-	tk.MustGetErrCode(`insert into t values (11, "11", 11),(12,"duplicate PK 💥", 13)`, mysql.ErrDupEntry)
-	wait <- true
-	require.NoError(t, <-alterErr)
-	tk.MustQuery(`select * from t where c between 10 and 22`).Sort().Check(testkit.Rows(""+
-		"12 12 21",
-		"14 14 14",
-		"15 15 15"))
-	tk.MustQuery(`show create table t`).Check(testkit.Rows("" +
-		"t CREATE TABLE `t` (\n" +
-		"  `a` int(10) unsigned NOT NULL,\n" +
-		"  `b` varchar(255) DEFAULT NULL,\n" +
-		"  `c` int(11) DEFAULT NULL,\n" +
-		"  PRIMARY KEY (`a`) /*T![clustered_index] CLUSTERED */,\n" +
-		"  KEY `b` (`b`),\n" +
-		"  KEY `c` (`c`,`b`)\n" +
-		") ENGINE=InnoDB DEFAULT CHARSET=utf8mb4 COLLATE=utf8mb4_bin\n" +
-		"PARTITION BY RANGE (`a`)\n" +
-		"(PARTITION `p0` VALUES LESS THAN (10),\n" +
-		" PARTITION `p1a` VALUES LESS THAN (15),\n" +
-		" PARTITION `p1b` VALUES LESS THAN (20),\n" +
-		" PARTITION `pMax` VALUES LESS THAN (MAXVALUE))"))
-
-	// Test reorg of duplicate key
-	prevState := model.StateNone
-	hook.OnJobRunBeforeExported = func(job *model.Job) {
-		if job.Type == model.ActionReorganizePartition &&
-			job.SchemaState == model.StateWriteReorganization &&
-			job.SnapshotVer == 0 &&
-			prevState != job.SchemaState {
-			prevState = job.SchemaState
-			<-wait
-			<-wait
-		}
-		if job.Type == model.ActionReorganizePartition &&
-			job.SchemaState == model.StateDeleteReorganization &&
-			prevState != job.SchemaState {
-			prevState = job.SchemaState
-			<-wait
-			<-wait
-		}
-	}
-	go backgroundExec(store, schemaName, "alter table t reorganize partition p1a,p1b into (partition p1a values less than (14), partition p1b values less than (17), partition p1c values less than (20))", alterErr)
-	wait <- true
-	infoSchema := sessiontxn.GetTxnManager(tk.Session()).GetTxnInfoSchema()
-	tbl, err := infoSchema.TableByName(model.NewCIStr(schemaName), model.NewCIStr("t"))
-	require.NoError(t, err)
-	require.Equal(t, 0, getNumRowsFromPartitionDefs(t, tk, tbl, tbl.Meta().Partition.AddingDefinitions))
-	tk.MustExec(`delete from t where a = 14`)
-	tk.MustExec(`insert into t values (13, "13", 31),(14,"14b",14),(16, "16",16)`)
-	wait <- true
-	wait <- true
-	tbl, err = infoSchema.TableByName(model.NewCIStr(schemaName), model.NewCIStr("t"))
-	require.NoError(t, err)
-	require.Equal(t, 5, getNumRowsFromPartitionDefs(t, tk, tbl, tbl.Meta().Partition.AddingDefinitions))
-	tk.MustExec(`delete from t where a = 15`)
-	tk.MustExec(`insert into t values (11, "11", 11),(15,"15b",15),(17, "17",17)`)
-	wait <- true
-	require.NoError(t, <-alterErr)
-
-	tk.MustQuery(`select * from t where a between 10 and 22`).Sort().Check(testkit.Rows(""+
-		"11 11 11",
-		"12 12 21",
-		"13 13 31",
-		"14 14b 14",
-		"15 15b 15",
-		"16 16 16",
-		"17 17 17"))
-	tk.MustQuery(`select * from t where c between 10 and 22`).Sort().Check(testkit.Rows(""+
-		"11 11 11",
-		"12 12 21",
-		"14 14b 14",
-		"15 15b 15",
-		"16 16 16",
-		"17 17 17"))
-	tk.MustQuery(`select * from t where b between "10" and "22"`).Sort().Check(testkit.Rows(""+
-		"11 11 11",
-		"12 12 21",
-		"13 13 31",
-		"14 14b 14",
-		"15 15b 15",
-		"16 16 16",
-		"17 17 17"))
-}
-
-func getNumRowsFromPartitionDefs(t *testing.T, tk *testkit.TestKit, tbl table.Table, defs []model.PartitionDefinition) int {
-	ctx := tk.Session()
-	pt := tbl.GetPartitionedTable()
-	require.NotNil(t, pt)
-	cnt := 0
-	for _, def := range defs {
-		data := getAllDataForPhysicalTable(t, ctx, pt.GetPartition(def.ID))
-		require.True(t, len(data.keys) == len(data.vals))
-		require.True(t, len(data.keys) == len(data.tp))
-		for _, s := range data.tp {
-			if s == "Record" {
-				cnt++
-			}
-		}
-	}
-	return cnt
-}
-
-func TestReorgPartitionTiFlash(t *testing.T) {
-	store := testkit.CreateMockStore(t)
-	tk := testkit.NewTestKit(t, store)
-	schemaName := "ReorgPartTiFlash"
-	tk.MustExec("create database " + schemaName)
-	tk.MustExec("use " + schemaName)
-	tk.MustExec(`create table t (a int unsigned PRIMARY KEY, b varchar(255), c int, key (b), key (c,b))` +
-		` partition by list columns (a) ` +
-		`(partition p0 values in (10,11,45),` +
-		` partition p1 values in (20,1,23,56),` +
-		` partition p2 values in (12,34,9))`)
-	tk.MustExec(`insert into t values (1,"1",1), (12,"12",21),(23,"23",32),(34,"34",43),(45,"45",54),(56,"56",65)`)
-
-	require.Nil(t, failpoint.Enable("github.com/pingcap/tidb/infoschema/mockTiFlashStoreCount", `return(true)`))
-	defer func() {
-		err := failpoint.Disable("github.com/pingcap/tidb/infoschema/mockTiFlashStoreCount")
-		require.NoError(t, err)
-	}()
-
-	tk.MustExec(`alter table t set tiflash replica 1`)
-	tk.MustQuery(`show create table t`).Check(testkit.Rows("" +
-		"t CREATE TABLE `t` (\n" +
-		"  `a` int(10) unsigned NOT NULL,\n" +
-		"  `b` varchar(255) DEFAULT NULL,\n" +
-		"  `c` int(11) DEFAULT NULL,\n" +
-		"  PRIMARY KEY (`a`) /*T![clustered_index] CLUSTERED */,\n" +
-		"  KEY `b` (`b`),\n" +
-		"  KEY `c` (`c`,`b`)\n" +
-		") ENGINE=InnoDB DEFAULT CHARSET=utf8mb4 COLLATE=utf8mb4_bin\n" +
-		"PARTITION BY LIST COLUMNS(`a`)\n" +
-		"(PARTITION `p0` VALUES IN (10,11,45),\n" +
-		" PARTITION `p1` VALUES IN (20,1,23,56),\n" +
-		" PARTITION `p2` VALUES IN (12,34,9))"))
-
-	tbl := external.GetTableByName(t, tk, schemaName, "t")
-	p := tbl.GetPartitionedTable()
-	for _, pid := range p.GetAllPartitionIDs() {
-		require.NoError(t, domain.GetDomain(tk.Session()).DDL().UpdateTableReplicaInfo(tk.Session(), pid, true))
-	}
-	// Reload
-	tbl = external.GetTableByName(t, tk, schemaName, "t")
-	p = tbl.GetPartitionedTable()
-	require.NotNil(t, tbl.Meta().TiFlashReplica)
-	require.True(t, tbl.Meta().TiFlashReplica.Available)
-	pids := p.GetAllPartitionIDs()
-	sort.Slice(pids, func(i, j int) bool { return pids[i] < pids[j] })
-	availablePids := tbl.Meta().TiFlashReplica.AvailablePartitionIDs
-	sort.Slice(availablePids, func(i, j int) bool { return availablePids[i] < availablePids[j] })
-	require.Equal(t, pids, availablePids)
-	require.Nil(t, failpoint.Enable("github.com/pingcap/tidb/ddl/mockWaitTiFlashReplicaOK", `return(true)`))
-	defer func() {
-		err := failpoint.Disable("github.com/pingcap/tidb/ddl/mockWaitTiFlashReplicaOK")
-		require.NoError(t, err)
-	}()
-	tk.MustExec(`alter table t reorganize partition p1, p2 into (partition p1 values in (34,2,23), partition p2 values in (12,56,9),partition p3 values in (1,8,19))`)
-	tk.MustExec(`admin check table t`)
-	tk.MustQuery(`show create table t`).Check(testkit.Rows("" +
-		"t CREATE TABLE `t` (\n" +
-		"  `a` int(10) unsigned NOT NULL,\n" +
-		"  `b` varchar(255) DEFAULT NULL,\n" +
-		"  `c` int(11) DEFAULT NULL,\n" +
-		"  PRIMARY KEY (`a`) /*T![clustered_index] CLUSTERED */,\n" +
-		"  KEY `b` (`b`),\n" +
-		"  KEY `c` (`c`,`b`)\n" +
-		") ENGINE=InnoDB DEFAULT CHARSET=utf8mb4 COLLATE=utf8mb4_bin\n" +
-		"PARTITION BY LIST COLUMNS(`a`)\n" +
-		"(PARTITION `p0` VALUES IN (10,11,45),\n" +
-		" PARTITION `p1` VALUES IN (34,2,23),\n" +
-		" PARTITION `p2` VALUES IN (12,56,9),\n" +
-		" PARTITION `p3` VALUES IN (1,8,19))"))
-
-	// TODO: Check how to properly test TiFlash, since this will just change the actual configuration
-	tbl = external.GetTableByName(t, tk, schemaName, "t")
-	p = tbl.GetPartitionedTable()
-	for _, pid := range p.GetAllPartitionIDs() {
-		require.NoError(t, domain.GetDomain(tk.Session()).DDL().UpdateTableReplicaInfo(tk.Session(), pid, true))
-	}
-	tbl = external.GetTableByName(t, tk, schemaName, "t")
-	p = tbl.GetPartitionedTable()
-	require.NotNil(t, tbl.Meta().TiFlashReplica)
-	require.True(t, tbl.Meta().TiFlashReplica.Available)
-	for _, pid := range p.GetAllPartitionIDs() {
-		require.True(t, tbl.Meta().TiFlashReplica.IsPartitionAvailable(pid))
-	}
-}
-
-func TestReorgPartitionFailInject(t *testing.T) {
-	store := testkit.CreateMockStore(t)
-	tk := testkit.NewTestKit(t, store)
-	schemaName := "ReorgPartFailInjectConcurrent"
-	tk.MustExec("create database " + schemaName)
-	tk.MustExec("use " + schemaName)
-	tk.MustExec(`create table t (a int unsigned PRIMARY KEY, b varchar(255), c int, key (b), key (c,b))` +
-		` partition by range (a) ` +
-		`(partition p0 values less than (10),` +
-		` partition p1 values less than (20),` +
-		` partition pMax values less than (MAXVALUE))`)
-	tk.MustExec(`insert into t values (1,"1",1), (12,"12",21),(23,"23",32),(34,"34",43),(45,"45",54),(56,"56",65)`)
-
-	dom := domain.GetDomain(tk.Session())
-	originHook := dom.DDL().GetHook()
-	defer dom.DDL().SetHook(originHook)
-	hook := &ddl.TestDDLCallback{Do: dom}
-	dom.DDL().SetHook(hook)
-
-	wait := make(chan bool)
-	defer close(wait)
-
-	injected := false
-	hook.OnJobRunBeforeExported = func(job *model.Job) {
-		if job.Type == model.ActionReorganizePartition && job.SchemaState == model.StateWriteReorganization && !injected {
-			injected = true
-			<-wait
-			<-wait
-		}
-	}
-	alterErr := make(chan error, 1)
-	go backgroundExec(store, schemaName, "alter table t reorganize partition p1 into (partition p1a values less than (15), partition p1b values less than (20))", alterErr)
-	wait <- true
-	tk.MustExec(`insert into t values (14, "14", 14),(15, "15",15)`)
-	tk.MustGetErrCode(`insert into t values (11, "11", 11),(12,"duplicate PK 💥", 13)`, mysql.ErrDupEntry)
-	wait <- true
-	require.NoError(t, <-alterErr)
-	tk.MustQuery(`select * from t where c between 10 and 22`).Sort().Check(testkit.Rows(""+
-		"12 12 21",
-		"14 14 14",
-		"15 15 15"))
-	tk.MustQuery(`show create table t`).Check(testkit.Rows("" +
-		"t CREATE TABLE `t` (\n" +
-		"  `a` int(10) unsigned NOT NULL,\n" +
-		"  `b` varchar(255) DEFAULT NULL,\n" +
-		"  `c` int(11) DEFAULT NULL,\n" +
-		"  PRIMARY KEY (`a`) /*T![clustered_index] CLUSTERED */,\n" +
-		"  KEY `b` (`b`),\n" +
-		"  KEY `c` (`c`,`b`)\n" +
-		") ENGINE=InnoDB DEFAULT CHARSET=utf8mb4 COLLATE=utf8mb4_bin\n" +
-		"PARTITION BY RANGE (`a`)\n" +
-		"(PARTITION `p0` VALUES LESS THAN (10),\n" +
-		" PARTITION `p1a` VALUES LESS THAN (15),\n" +
-		" PARTITION `p1b` VALUES LESS THAN (20),\n" +
-		" PARTITION `pMax` VALUES LESS THAN (MAXVALUE))"))
-}
-
-func TestReorgPartitionRollback(t *testing.T) {
-	store := testkit.CreateMockStore(t)
-	tk := testkit.NewTestKit(t, store)
-	schemaName := "ReorgPartRollback"
-	tk.MustExec("create database " + schemaName)
-	tk.MustExec("use " + schemaName)
-	tk.MustExec(`create table t (a int unsigned PRIMARY KEY, b varchar(255), c int, key (b), key (c,b))` +
-		` partition by range (a) ` +
-		`(partition p0 values less than (10),` +
-		` partition p1 values less than (20),` +
-		` partition pMax values less than (MAXVALUE))`)
-	tk.MustExec(`insert into t values (1,"1",1), (12,"12",21),(23,"23",32),(34,"34",43),(45,"45",54),(56,"56",65)`)
-	// TODO: Check that there are no additional placement rules,
-	// bundles, or ranges with non-completed tableIDs
-	// (partitions used during reorg, but was dropped)
-	require.NoError(t, failpoint.Enable("github.com/pingcap/tidb/ddl/mockUpdateVersionAndTableInfoErr", `return(true)`))
-	tk.MustExecToErr("alter table t reorganize partition p1 into (partition p1a values less than (15), partition p1b values less than (20))")
-	tk.MustExec(`admin check table t`)
-	require.NoError(t, failpoint.Disable("github.com/pingcap/tidb/ddl/mockUpdateVersionAndTableInfoErr"))
-	ctx := tk.Session()
-	is := domain.GetDomain(ctx).InfoSchema()
-	tbl, err := is.TableByName(model.NewCIStr(schemaName), model.NewCIStr("t"))
-	require.NoError(t, err)
-	noNewTablesAfter(t, ctx, tbl)
-	require.NoError(t, failpoint.Enable("github.com/pingcap/tidb/ddl/reorgPartitionAfterDataCopy", `return(true)`))
-	defer func() {
-		err := failpoint.Disable("github.com/pingcap/tidb/ddl/reorgPartitionAfterDataCopy")
-		require.NoError(t, err)
-	}()
-	tk.MustExecToErr("alter table t reorganize partition p1 into (partition p1a values less than (15), partition p1b values less than (20))")
-	tk.MustExec(`admin check table t`)
-	tk.MustQuery(`show create table t`).Check(testkit.Rows("" +
-		"t CREATE TABLE `t` (\n" +
-		"  `a` int(10) unsigned NOT NULL,\n" +
-		"  `b` varchar(255) DEFAULT NULL,\n" +
-		"  `c` int(11) DEFAULT NULL,\n" +
-		"  PRIMARY KEY (`a`) /*T![clustered_index] CLUSTERED */,\n" +
-		"  KEY `b` (`b`),\n" +
-		"  KEY `c` (`c`,`b`)\n" +
-		") ENGINE=InnoDB DEFAULT CHARSET=utf8mb4 COLLATE=utf8mb4_bin\n" +
-		"PARTITION BY RANGE (`a`)\n" +
-		"(PARTITION `p0` VALUES LESS THAN (10),\n" +
-		" PARTITION `p1` VALUES LESS THAN (20),\n" +
-		" PARTITION `pMax` VALUES LESS THAN (MAXVALUE))"))
-
-	// WASHERE: How to test these?
-	//tk.MustQuery(`select * from mysql.gc_delete_range_done`).Sort().Check(testkit.Rows())
-	//time.Sleep(1 * time.Second)
-	//tk.MustQuery(`select * from mysql.gc_delete_range`).Sort().Check(testkit.Rows())
-
-	tbl, err = is.TableByName(model.NewCIStr(schemaName), model.NewCIStr("t"))
-	require.NoError(t, err)
-	noNewTablesAfter(t, ctx, tbl)
-}
-
-func TestReorgPartitionData(t *testing.T) {
-	store := testkit.CreateMockStore(t)
-	tk := testkit.NewTestKit(t, store)
-	schemaName := "ReorgPartData"
-	tk.MustExec("create database " + schemaName)
-	tk.MustExec("use " + schemaName)
-	tk.MustExec(`SET @@session.sql_mode = default`)
-	tk.MustExec(`create table t (a int PRIMARY KEY AUTO_INCREMENT, b varchar(255), c int, d datetime, key (b), key (c,b)) partition by range (a) (partition p1 values less than (0), partition p1M values less than (1000000))`)
-	tk.MustContainErrMsg(`insert into t values (0, "Zero value!", 0, '2022-02-30')`, "[table:1292]Incorrect datetime value: '2022-02-30' for column 'd' at row 1")
-	tk.MustExec(`SET @@session.sql_mode = 'ALLOW_INVALID_DATES,NO_AUTO_VALUE_ON_ZERO'`)
-	tk.MustExec(`insert into t values (0, "Zero value!", 0, '2022-02-30')`)
-	tk.MustQuery(`show warnings`).Check(testkit.Rows())
-	tk.MustQuery(`select * from t`).Sort().Check(testkit.Rows("0 Zero value! 0 2022-02-30 00:00:00"))
-	tk.MustExec(`SET @@session.sql_mode = default`)
-	tk.MustExec(`alter table t reorganize partition p1M into (partition p0 values less than (1), partition p2M values less than (2000000))`)
-	tk.MustQuery(`select * from t`).Sort().Check(testkit.Rows("0 Zero value! 0 2022-02-30 00:00:00"))
-}
-
-// TODO Test with/without PK, indexes, UK, virtual, virtual stored columns
-
-// How to test rollback?
-// Create new table
-// insert some data
-// start reorganize partition
-// pause and get the AddingPartition IDs for later use
-// continue reorganize partition and fail or crash in points of interests
-// check if there are any data to be read from the AddingPartition IDs
-// check if the table structure is correct.
-=======
 func TestRangeExpressions(t *testing.T) {
 	store := testkit.CreateMockStore(t)
 	tk := testkit.NewTestKit(t, store)
@@ -6023,5 +5258,4 @@
 		"PARTITION BY RANGE (`colint`)\n" +
 		"(PARTITION `p0` VALUES LESS THAN (1998),\n" +
 		" PARTITION `p1` VALUES LESS THAN (MAXVALUE))"))
-}
->>>>>>> fd438de6
+}