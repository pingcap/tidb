// Copyright 2018 PingCAP, Inc.
//
// Licensed under the Apache License, Version 2.0 (the "License");
// you may not use this file except in compliance with the License.
// You may obtain a copy of the License at
//
//     http://www.apache.org/licenses/LICENSE-2.0
//
// Unless required by applicable law or agreed to in writing, software
// distributed under the License is distributed on an "AS IS" BASIS,
// See the License for the specific language governing permissions and
// limitations under the License.

package ddl_test

import (
	"context"
	"fmt"
	"math"
	"math/rand"
	"strings"
	"sync/atomic"
	"time"

	. "github.com/pingcap/check"
	"github.com/pingcap/errors"
	"github.com/pingcap/failpoint"
	"github.com/pingcap/parser/ast"
	"github.com/pingcap/parser/model"
	"github.com/pingcap/parser/mysql"
	"github.com/pingcap/parser/terror"
	"github.com/pingcap/tidb/config"
	"github.com/pingcap/tidb/ddl"
	"github.com/pingcap/tidb/ddl/testutil"
	"github.com/pingcap/tidb/domain"
	tmysql "github.com/pingcap/tidb/errno"
	"github.com/pingcap/tidb/kv"
	"github.com/pingcap/tidb/meta"
	"github.com/pingcap/tidb/session"
	"github.com/pingcap/tidb/sessionctx"
	"github.com/pingcap/tidb/table"
	"github.com/pingcap/tidb/table/tables"
	"github.com/pingcap/tidb/tablecodec"
	"github.com/pingcap/tidb/types"
	"github.com/pingcap/tidb/util/admin"
	"github.com/pingcap/tidb/util/collate"
	"github.com/pingcap/tidb/util/mock"
	"github.com/pingcap/tidb/util/testkit"
)

func (s *testIntegrationSuite3) TestCreateTableWithPartition(c *C) {
	tk := testkit.NewTestKit(c, s.store)
	tk.MustExec("use test;")
	tk.MustExec("drop table if exists tp;")
	tk.MustExec(`CREATE TABLE tp (a int) PARTITION BY RANGE(a) (
	PARTITION p0 VALUES LESS THAN (10),
	PARTITION p1 VALUES LESS THAN (20),
	PARTITION p2 VALUES LESS THAN (MAXVALUE)
	);`)
	ctx := tk.Se.(sessionctx.Context)
	is := domain.GetDomain(ctx).InfoSchema()
	tbl, err := is.TableByName(model.NewCIStr("test"), model.NewCIStr("tp"))
	c.Assert(err, IsNil)
	c.Assert(tbl.Meta().Partition, NotNil)
	part := tbl.Meta().Partition
	c.Assert(part.Type, Equals, model.PartitionTypeRange)
	c.Assert(part.Expr, Equals, "`a`")
	for _, pdef := range part.Definitions {
		c.Assert(pdef.ID, Greater, int64(0))
	}
	c.Assert(part.Definitions, HasLen, 3)
	c.Assert(part.Definitions[0].LessThan[0], Equals, "10")
	c.Assert(part.Definitions[0].Name.L, Equals, "p0")
	c.Assert(part.Definitions[1].LessThan[0], Equals, "20")
	c.Assert(part.Definitions[1].Name.L, Equals, "p1")
	c.Assert(part.Definitions[2].LessThan[0], Equals, "MAXVALUE")
	c.Assert(part.Definitions[2].Name.L, Equals, "p2")

	tk.MustExec("drop table if exists employees;")
	sql1 := `create table employees (
	id int not null,
	hired int not null
	)
	partition by range( hired ) (
		partition p1 values less than (1991),
		partition p2 values less than (1996),
		partition p2 values less than (2001)
	);`
	tk.MustGetErrCode(sql1, tmysql.ErrSameNamePartition)

	sql2 := `create table employees (
	id int not null,
	hired int not null
	)
	partition by range( hired ) (
		partition p1 values less than (1998),
		partition p2 values less than (1996),
		partition p3 values less than (2001)
	);`
	tk.MustGetErrCode(sql2, tmysql.ErrRangeNotIncreasing)

	sql3 := `create table employees (
	id int not null,
	hired int not null
	)
	partition by range( hired ) (
		partition p1 values less than (1998),
		partition p2 values less than maxvalue,
		partition p3 values less than (2001)
	);`
	tk.MustGetErrCode(sql3, tmysql.ErrPartitionMaxvalue)

	sql4 := `create table t4 (
	a int not null,
	b int not null
	)
	partition by range( a ) (
		partition p1 values less than maxvalue,
		partition p2 values less than (1991),
		partition p3 values less than (1995)
	);`
	tk.MustGetErrCode(sql4, tmysql.ErrPartitionMaxvalue)

	_, err = tk.Exec(`CREATE TABLE rc (
		a INT NOT NULL,
		b INT NOT NULL,
		c INT NOT NULL
	)
	partition by range columns(a,b,c) (
	partition p0 values less than (10,5,1),
	partition p2 values less than (50,maxvalue,10),
	partition p3 values less than (65,30,13),
	partition p4 values less than (maxvalue,30,40)
	);`)
	c.Assert(err, IsNil)

	sql6 := `create table employees (
	id int not null,
	hired int not null
	)
	partition by range( hired ) (
		 partition p0 values less than (6 , 10)
	);`
	tk.MustGetErrCode(sql6, tmysql.ErrTooManyValues)

	sql7 := `create table t7 (
	a int not null,
	b int not null
	)
	partition by range( a ) (
		partition p1 values less than (1991),
		partition p2 values less than maxvalue,
		partition p3 values less than maxvalue,
		partition p4 values less than (1995),
		partition p5 values less than maxvalue
	);`
	tk.MustGetErrCode(sql7, tmysql.ErrPartitionMaxvalue)

	sql18 := `create table t8 (
	a int not null,
	b int not null
	)
	partition by range( a ) (
		partition p1 values less than (19xx91),
		partition p2 values less than maxvalue
	);`
	tk.MustGetErrCode(sql18, mysql.ErrBadField)

	sql9 := `create TABLE t9 (
	col1 int
	)
	partition by range( case when col1 > 0 then 10 else 20 end ) (
		partition p0 values less than (2),
		partition p1 values less than (6)
	);`
	tk.MustGetErrCode(sql9, tmysql.ErrPartitionFunctionIsNotAllowed)

	_, err = tk.Exec(`CREATE TABLE t9 (
		a INT NOT NULL,
		b INT NOT NULL,
		c INT NOT NULL
	)
	partition by range columns(a) (
	partition p0 values less than (10),
	partition p2 values less than (20),
	partition p3 values less than (20)
	);`)
	c.Assert(ddl.ErrRangeNotIncreasing.Equal(err), IsTrue)

	tk.MustGetErrCode(`create TABLE t10 (c1 int,c2 int) partition by range(c1 / c2 ) (partition p0 values less than (2));`, tmysql.ErrPartitionFunctionIsNotAllowed)

	tk.MustExec(`create TABLE t11 (c1 int,c2 int) partition by range(c1 div c2 ) (partition p0 values less than (2));`)
	tk.MustExec(`create TABLE t12 (c1 int,c2 int) partition by range(c1 + c2 ) (partition p0 values less than (2));`)
	tk.MustExec(`create TABLE t13 (c1 int,c2 int) partition by range(c1 - c2 ) (partition p0 values less than (2));`)
	tk.MustExec(`create TABLE t14 (c1 int,c2 int) partition by range(c1 * c2 ) (partition p0 values less than (2));`)
	tk.MustExec(`create TABLE t15 (c1 int,c2 int) partition by range( abs(c1) ) (partition p0 values less than (2));`)
	tk.MustExec(`create TABLE t16 (c1 int) partition by range( c1) (partition p0 values less than (10));`)

	tk.MustGetErrCode(`create TABLE t17 (c1 int,c2 float) partition by range(c1 + c2 ) (partition p0 values less than (2));`, tmysql.ErrPartitionFuncNotAllowed)
	tk.MustGetErrCode(`create TABLE t18 (c1 int,c2 float) partition by range( floor(c2) ) (partition p0 values less than (2));`, tmysql.ErrPartitionFuncNotAllowed)
	tk.MustExec(`create TABLE t19 (c1 int,c2 float) partition by range( floor(c1) ) (partition p0 values less than (2));`)

	tk.MustExec(`create TABLE t20 (c1 int,c2 bit(10)) partition by range(c2) (partition p0 values less than (10));`)
	tk.MustExec(`create TABLE t21 (c1 int,c2 year) partition by range( c2 ) (partition p0 values less than (2000));`)

	tk.MustGetErrCode(`create TABLE t24 (c1 float) partition by range( c1 ) (partition p0 values less than (2000));`, tmysql.ErrFieldTypeNotAllowedAsPartitionField)

	// test check order. The sql below have 2 problem: 1. ErrFieldTypeNotAllowedAsPartitionField  2. ErrPartitionMaxvalue , mysql will return ErrPartitionMaxvalue.
	tk.MustGetErrCode(`create TABLE t25 (c1 float) partition by range( c1 ) (partition p1 values less than maxvalue,partition p0 values less than (2000));`, tmysql.ErrPartitionMaxvalue)

	// Fix issue 7362.
	tk.MustExec("create table test_partition(id bigint, name varchar(255), primary key(id)) ENGINE=InnoDB DEFAULT CHARSET=utf8 PARTITION BY RANGE  COLUMNS(id) (PARTITION p1 VALUES LESS THAN (10) ENGINE = InnoDB);")

	// 'Less than' in partition expression could be a constant expression, notice that
	// the SHOW result changed.
	tk.MustExec(`create table t26 (a date)
			  partition by range(to_seconds(a))(
			  partition p0 values less than (to_seconds('2004-01-01')),
			  partition p1 values less than (to_seconds('2005-01-01')));`)
	tk.MustQuery("show create table t26").Check(
		testkit.Rows("t26 CREATE TABLE `t26` (\n  `a` date DEFAULT NULL\n) ENGINE=InnoDB DEFAULT CHARSET=utf8mb4 COLLATE=utf8mb4_bin\nPARTITION BY RANGE ( TO_SECONDS(`a`) ) (\n  PARTITION `p0` VALUES LESS THAN (63240134400),\n  PARTITION `p1` VALUES LESS THAN (63271756800)\n)"))
	tk.MustExec(`create table t27 (a bigint unsigned not null)
		  partition by range(a) (
		  partition p0 values less than (10),
		  partition p1 values less than (100),
		  partition p2 values less than (1000),
		  partition p3 values less than (18446744073709551000),
		  partition p4 values less than (18446744073709551614)
		);`)
	tk.MustExec(`create table t28 (a bigint unsigned not null)
		  partition by range(a) (
		  partition p0 values less than (10),
		  partition p1 values less than (100),
		  partition p2 values less than (1000),
		  partition p3 values less than (18446744073709551000 + 1),
		  partition p4 values less than (18446744073709551000 + 10)
		);`)

	tk.MustExec("set @@tidb_enable_table_partition = 1")
	tk.MustExec("set @@tidb_enable_table_partition = 1")
	tk.MustExec(`create table t30 (
		  a int,
		  b float,
		  c varchar(30))
		  partition by range columns (a, b)
		  (partition p0 values less than (10, 10.0))`)
	tk.MustQuery("show warnings").Check(testkit.Rows("Warning 8200 Unsupported partition type, treat as normal table"))

	tk.MustGetErrCode(`create table t31 (a int not null) partition by range( a );`, tmysql.ErrPartitionsMustBeDefined)
	tk.MustGetErrCode(`create table t32 (a int not null) partition by range columns( a );`, tmysql.ErrPartitionsMustBeDefined)
	tk.MustGetErrCode(`create table t33 (a int, b int) partition by hash(a) partitions 0;`, tmysql.ErrNoParts)
	tk.MustGetErrCode(`create table t33 (a timestamp, b int) partition by hash(a) partitions 30;`, tmysql.ErrFieldTypeNotAllowedAsPartitionField)
	tk.MustGetErrCode(`CREATE TABLE t34 (c0 INT) PARTITION BY HASH((CASE WHEN 0 THEN 0 ELSE c0 END )) PARTITIONS 1;`, tmysql.ErrPartitionFunctionIsNotAllowed)
	tk.MustGetErrCode(`CREATE TABLE t0(c0 INT) PARTITION BY HASH((c0<CURRENT_USER())) PARTITIONS 1;`, tmysql.ErrPartitionFunctionIsNotAllowed)
	// TODO: fix this one
	// tk.MustGetErrCode(`create table t33 (a timestamp, b int) partition by hash(unix_timestamp(a)) partitions 30;`, tmysql.ErrPartitionFuncNotAllowed)

	// Fix issue 8647
	tk.MustGetErrCode(`CREATE TABLE trb8 (
		id int(11) DEFAULT NULL,
		name varchar(50) DEFAULT NULL,
		purchased date DEFAULT NULL
	) ENGINE=InnoDB DEFAULT CHARSET=utf8 COLLATE=utf8_bin
	PARTITION BY RANGE ( year(notexist.purchased) - 1 ) (
		PARTITION p0 VALUES LESS THAN (1990),
		PARTITION p1 VALUES LESS THAN (1995),
		PARTITION p2 VALUES LESS THAN (2000),
		PARTITION p3 VALUES LESS THAN (2005)
	);`, tmysql.ErrBadField)

	// Fix a timezone dependent check bug introduced in https://github.com/pingcap/tidb/pull/10655
	tk.MustExec(`create table t34 (dt timestamp(3)) partition by range (floor(unix_timestamp(dt))) (
		partition p0 values less than (unix_timestamp('2020-04-04 00:00:00')),
		partition p1 values less than (unix_timestamp('2020-04-05 00:00:00')));`)

	tk.MustGetErrCode(`create table t34 (dt timestamp(3)) partition by range (unix_timestamp(date(dt))) (
		partition p0 values less than (unix_timestamp('2020-04-04 00:00:00')),
		partition p1 values less than (unix_timestamp('2020-04-05 00:00:00')));`, tmysql.ErrWrongExprInPartitionFunc)

	tk.MustGetErrCode(`create table t34 (dt datetime) partition by range (unix_timestamp(dt)) (
		partition p0 values less than (unix_timestamp('2020-04-04 00:00:00')),
		partition p1 values less than (unix_timestamp('2020-04-05 00:00:00')));`, tmysql.ErrWrongExprInPartitionFunc)

	// Fix https://github.com/pingcap/tidb/issues/16333
	tk.MustExec(`create table t35 (dt timestamp) partition by range (unix_timestamp(dt))
(partition p0 values less than (unix_timestamp('2020-04-15 00:00:00')));`)

	tk.MustExec(`drop table if exists too_long_identifier`)
	tk.MustGetErrCode(`create table too_long_identifier(a int)
partition by range (a)
(partition p0pppppppppppppppppppppppppppppppppppppppppppppppppppppppppppppppp values less than (10));`, tmysql.ErrTooLongIdent)

	tk.MustExec(`drop table if exists too_long_identifier`)
	tk.MustExec("create table too_long_identifier(a int) partition by range(a) (partition p0 values less than(10))")
	tk.MustGetErrCode("alter table too_long_identifier add partition "+
		"(partition p0pppppppppppppppppppppppppppppppppppppppppppppppppppppppppppppppp values less than(20))", tmysql.ErrTooLongIdent)

	tk.MustExec(`create table t36 (a date, b datetime) partition by range (EXTRACT(YEAR_MONTH FROM a)) (
    partition p0 values less than (200),
    partition p1 values less than (300),
    partition p2 values less than maxvalue)`)
}

func (s *testIntegrationSuite2) TestCreateTableWithHashPartition(c *C) {
	tk := testkit.NewTestKit(c, s.store)
	tk.MustExec("use test;")
	tk.MustExec("drop table if exists employees;")
	tk.MustExec("set @@session.tidb_enable_table_partition = 1")
	tk.MustExec(`
	create table employees (
		id int not null,
		fname varchar(30),
		lname varchar(30),
		hired date not null default '1970-01-01',
		separated date not null default '9999-12-31',
		job_code int,
		store_id int
	)
	partition by hash(store_id) partitions 4;`)

	tk.MustExec("drop table if exists employees;")
	tk.MustExec(`
	create table employees (
		id int not null,
		fname varchar(30),
		lname varchar(30),
		hired date not null default '1970-01-01',
		separated date not null default '9999-12-31',
		job_code int,
		store_id int
	)
	partition by hash( year(hired) ) partitions 4;`)

	// This query makes tidb OOM without partition count check.
	tk.MustGetErrCode(`CREATE TABLE employees (
    id INT NOT NULL,
    fname VARCHAR(30),
    lname VARCHAR(30),
    hired DATE NOT NULL DEFAULT '1970-01-01',
    separated DATE NOT NULL DEFAULT '9999-12-31',
    job_code INT,
    store_id INT
) PARTITION BY HASH(store_id) PARTITIONS 102400000000;`, tmysql.ErrTooManyPartitions)

	tk.MustExec("CREATE TABLE t_linear (a int, b varchar(128)) PARTITION BY LINEAR HASH(a) PARTITIONS 4")
	tk.MustGetErrCode("select * from t_linear partition (p0)", tmysql.ErrPartitionClauseOnNonpartitioned)

	tk.MustExec(`CREATE TABLE t_sub (a int, b varchar(128)) PARTITION BY RANGE( a ) SUBPARTITION BY HASH( a )
                                   SUBPARTITIONS 2 (
                                       PARTITION p0 VALUES LESS THAN (100),
                                       PARTITION p1 VALUES LESS THAN (200),
                                       PARTITION p2 VALUES LESS THAN MAXVALUE)`)
	tk.MustGetErrCode("select * from t_sub partition (p0)", tmysql.ErrPartitionClauseOnNonpartitioned)

	// Fix create partition table using extract() function as partition key.
	tk.MustExec("create table t2 (a date, b datetime) partition by hash (EXTRACT(YEAR_MONTH FROM a)) partitions 7")
}

func (s *testIntegrationSuite7) TestCreateTableWithRangeColumnPartition(c *C) {
	collate.SetNewCollationEnabledForTest(true)
	defer collate.SetNewCollationEnabledForTest(false)
	tk := testkit.NewTestKit(c, s.store)
	tk.MustExec("use test;")
	tk.MustExec("drop table if exists log_message_1;")
	tk.MustExec("set @@session.tidb_enable_table_partition = 1")
	tk.MustExec(`
create table log_message_1 (
    add_time datetime not null default '2000-01-01 00:00:00',
    log_level int unsigned not null default '0',
    log_host varchar(32) not null,
    service_name varchar(32) not null,
    message varchar(2000)
) partition by range columns(add_time)(
    partition p201403 values less than ('2014-04-01'),
    partition p201404 values less than ('2014-05-01'),
    partition p201405 values less than ('2014-06-01'),
    partition p201406 values less than ('2014-07-01'),
    partition p201407 values less than ('2014-08-01'),
    partition p201408 values less than ('2014-09-01'),
    partition p201409 values less than ('2014-10-01'),
    partition p201410 values less than ('2014-11-01')
)`)
	tk.MustExec("drop table if exists log_message_1;")
	tk.MustExec(`
	create table log_message_1 (
		id int not null,
		fname varchar(30),
		lname varchar(30),
		hired date not null default '1970-01-01',
		separated date not null default '9999-12-31',
		job_code int,
		store_id int
	)
	partition by hash( year(hired) ) partitions 4;`)

	tk.MustExec("drop table if exists t")

	type testCase struct {
		sql string
		err *terror.Error
	}

	cases := []testCase{
		{
			"create table t (id int) partition by range columns (id);",
			ast.ErrPartitionsMustBeDefined,
		},
		{
			"create table t(a datetime) partition by range columns (a) (partition p1 values less than ('2000-02-01'), partition p2 values less than ('20000102'));",
			ddl.ErrRangeNotIncreasing,
		},
		{
			"create table t(a time) partition by range columns (a) (partition p1 values less than ('202020'), partition p2 values less than ('20:20:10'));",
			ddl.ErrRangeNotIncreasing,
		},
		{
			"create table t(a time) partition by range columns (a) (partition p1 values less than ('202090'));",
			ddl.ErrWrongTypeColumnValue,
		},
		{
			"create table t (id int) partition by range columns (id) (partition p0 values less than (1, 2));",
			ast.ErrPartitionColumnList,
		},
		{
			"create table t (a int) partition by range columns (b) (partition p0 values less than (1, 2));",
			ast.ErrPartitionColumnList,
		},
		{
			"create table t (a int) partition by range columns (b) (partition p0 values less than (1));",
			ddl.ErrFieldNotFoundPart,
		},
		{
			"create table t (a date) partition by range (to_days(to_days(a))) (partition p0 values less than (1));",
			ddl.ErrWrongExprInPartitionFunc,
		},
		{
			"create table t (id timestamp) partition by range columns (id) (partition p0 values less than ('2019-01-09 11:23:34'));",
			ddl.ErrNotAllowedTypeInPartition,
		},
		{
			`create table t29 (
				a decimal
			)
			partition by range columns (a)
			(partition p0 values less than (0));`,
			ddl.ErrNotAllowedTypeInPartition,
		},
		{
			"create table t (id text) partition by range columns (id) (partition p0 values less than ('abc'));",
			ddl.ErrNotAllowedTypeInPartition,
		},
		// create as normal table, warning.
		//	{
		//		"create table t (a int, b varchar(64)) partition by range columns (a, b) (" +
		//			"partition p0 values less than (1, 'a')," +
		//			"partition p1 values less than (1, 'a'))",
		//		ddl.ErrRangeNotIncreasing,
		//	},
		{
			"create table t (a int, b varchar(64)) partition by range columns ( b) (" +
				"partition p0 values less than ( 'a')," +
				"partition p1 values less than ('a'))",
			ddl.ErrRangeNotIncreasing,
		},
		// create as normal table, warning.
		//	{
		//		"create table t (a int, b varchar(64)) partition by range columns (a, b) (" +
		//			"partition p0 values less than (1, 'b')," +
		//			"partition p1 values less than (1, 'a'))",
		//		ddl.ErrRangeNotIncreasing,
		//	},
		{
			"create table t (a int, b varchar(64)) partition by range columns (b) (" +
				"partition p0 values less than ('b')," +
				"partition p1 values less than ('a'))",
			ddl.ErrRangeNotIncreasing,
		},
		// create as normal table, warning.
		//		{
		//			"create table t (a int, b varchar(64)) partition by range columns (a, b) (" +
		//				"partition p0 values less than (1, maxvalue)," +
		//				"partition p1 values less than (1, 'a'))",
		//			ddl.ErrRangeNotIncreasing,
		//		},
		{
			"create table t (a int, b varchar(64)) partition by range columns ( b) (" +
				"partition p0 values less than (  maxvalue)," +
				"partition p1 values less than ('a'))",
			ddl.ErrRangeNotIncreasing,
		},
		{
			"create table t (col datetime not null default '2000-01-01')" +
				"partition by range columns (col) (" +
				"PARTITION p0 VALUES LESS THAN (20190905)," +
				"PARTITION p1 VALUES LESS THAN (20190906));",
			ddl.ErrWrongTypeColumnValue,
		},
		{
			"create table t(a char(10) collate utf8mb4_bin) " +
				"partition by range columns (a) (" +
				"partition p0 values less than ('a'), " +
				"partition p1 values less than ('G'));",
			ddl.ErrRangeNotIncreasing,
		},
	}
	for i, t := range cases {
		_, err := tk.Exec(t.sql)
		c.Assert(t.err.Equal(err), IsTrue, Commentf(
			"case %d fail, sql = `%s`\nexpected error = `%v`\n  actual error = `%v`",
			i, t.sql, t.err, err,
		))
	}

	tk.MustExec("drop table if exists t1;")
	tk.MustExec("create table t1 (a int, b char(3)) partition by range columns (a, b) (" +
		"partition p0 values less than (1, 'a')," +
		"partition p1 values less than (2, maxvalue))")

	tk.MustExec("drop table if exists t2;")
	tk.MustExec("create table t2 (a int, b char(3)) partition by range columns (b) (" +
		"partition p0 values less than ( 'a')," +
		"partition p1 values less than (maxvalue))")

	tk.MustExec("drop table if exists t;")
	tk.MustExec(`create table t(a char(10) collate utf8mb4_unicode_ci) partition by range columns (a) (
    	partition p0 values less than ('a'),
    	partition p1 values less than ('G'));`)

	tk.MustExec("drop table if exists t;")
	tk.MustExec(`create table t(a int) partition by range columns (a) (
    	partition p0 values less than (10),
    	partition p1 values less than (20));`)
}

func (s *testIntegrationSuite1) TestCreateTableWithListPartition(c *C) {
	tk := testkit.NewTestKit(c, s.store)
	tk.MustExec("use test;")
	tk.MustExec("set @@session.tidb_enable_table_partition = 1")
	tk.MustExec("drop table if exists t")
	type errorCase struct {
		sql string
		err *terror.Error
	}
	cases := []errorCase{
		{
			"create table t (id int) partition by list (id);",
			ast.ErrPartitionsMustBeDefined,
		},
		{
			"create table t (a int) partition by list (b) (partition p0 values in (1));",
			ddl.ErrBadField,
		},
		{
			"create table t (id timestamp) partition by list (id) (partition p0 values in ('2019-01-09 11:23:34'));",
			ddl.ErrNotAllowedTypeInPartition,
		},
		{
			"create table t (id decimal) partition by list (id) (partition p0 values in ('2019-01-09 11:23:34'));",
			ddl.ErrNotAllowedTypeInPartition,
		},
		{
			"create table t (id float) partition by list (id) (partition p0 values in (1));",
			ddl.ErrNotAllowedTypeInPartition,
		},
		{
			"create table t (id double) partition by list (id) (partition p0 values in (1));",
			ddl.ErrNotAllowedTypeInPartition,
		},
		{
			"create table t (id text) partition by list (id) (partition p0 values in ('abc'));",
			ddl.ErrNotAllowedTypeInPartition,
		},
		{
			"create table t (id blob) partition by list (id) (partition p0 values in ('abc'));",
			ddl.ErrNotAllowedTypeInPartition,
		},
		{
			"create table t (id enum('a','b')) partition by list (id) (partition p0 values in ('a'));",
			ddl.ErrNotAllowedTypeInPartition,
		},
		{
			"create table t (id set('a','b')) partition by list (id) (partition p0 values in ('a'));",
			ddl.ErrNotAllowedTypeInPartition,
		},
		{
			"create table t (a int) partition by list (a) (partition p0 values in (1), partition p0 values in (2));",
			ddl.ErrSameNamePartition,
		},
		{
			"create table t (a int) partition by list (a) (partition p0 values in (1), partition P0 values in (2));",
			ddl.ErrSameNamePartition,
		},
		{
			"create table t (id bigint) partition by list (cast(id as unsigned)) (partition p0 values in (1))",
			ddl.ErrPartitionFunctionIsNotAllowed,
		},
		{
			"create table t (id float) partition by list (ceiling(id)) (partition p0 values in (1))",
			ddl.ErrPartitionFuncNotAllowed,
		},
		{
			"create table t(b char(10)) partition by range columns (b) (partition p1 values less than ('G' collate utf8mb4_unicode_ci));",
			ddl.ErrPartitionFunctionIsNotAllowed,
		},
		{
			"create table t (a date) partition by list (to_days(to_days(a))) (partition p0 values in (1), partition P1 values in (2));",
			ddl.ErrWrongExprInPartitionFunc,
		},
		{
			"create table t (a int) partition by list (a) (partition p0 values in (1), partition p1 values in (1));",
			ddl.ErrMultipleDefConstInListPart,
		},
		{
			"create table t (a int) partition by list (a) (partition p0 values in (1), partition p1 values in (+1));",
			ddl.ErrMultipleDefConstInListPart,
		},
		{
			"create table t (a int) partition by list (a) (partition p0 values in (null), partition p1 values in (NULL));",
			ddl.ErrMultipleDefConstInListPart,
		},
		{
			`create table t1 (id int key, name varchar(10), unique index idx(name)) partition by list  (id) (
				    partition p0 values in (3,5,6,9,17),
				    partition p1 values in (1,2,10,11,19,20),
				    partition p2 values in (4,12,13,14,18),
				    partition p3 values in (7,8,15,16)
				);`,
			ddl.ErrUniqueKeyNeedAllFieldsInPf,
		},
	}
	for i, t := range cases {
		_, err := tk.Exec(t.sql)
		c.Assert(t.err.Equal(err), IsTrue, Commentf(
			"case %d fail, sql = `%s`\nexpected error = `%v`\n  actual error = `%v`",
			i, t.sql, t.err, err,
		))
	}

	validCases := []string{
		"create table t (a int) partition by list (a) (partition p0 values in (1));",
		"create table t (a bigint unsigned) partition by list (a) (partition p0 values in (18446744073709551615));",
		"create table t (a bigint unsigned) partition by list (a) (partition p0 values in (18446744073709551615 - 1));",
		"create table t (a int) partition by list (a) (partition p0 values in (1,null));",
		"create table t (a int) partition by list (a) (partition p0 values in (1), partition p1 values in (2));",
		`create table t (id int, name varchar(10), age int) partition by list (id) (
			partition p0 values in (3,5,6,9,17),
			partition p1 values in (1,2,10,11,19,20),
			partition p2 values in (4,12,13,-14,18),
			partition p3 values in (7,8,15,+16)
		);`,
		"create table t (id year) partition by list (id) (partition p0 values in (2000));",
		"create table t (a tinyint) partition by list (a) (partition p0 values in (65536));",
		"create table t (a tinyint) partition by list (a*100) (partition p0 values in (65536));",
		"create table t (a bigint) partition by list (a) (partition p0 values in (to_seconds('2020-09-28 17:03:38'),to_seconds('2020-09-28 17:03:39')));",
		"create table t (a datetime) partition by list (to_seconds(a)) (partition p0 values in (to_seconds('2020-09-28 17:03:38'),to_seconds('2020-09-28 17:03:39')));",
		"create table t (a int, b int generated always as (a+1) virtual) partition by list (b + 1) (partition p0 values in (1));",
	}

	for _, sql := range validCases {
		tk.MustExec("drop table if exists t")
		tk.MustExec(sql)
		tbl := testGetTableByName(c, s.ctx, "test", "t")
		tblInfo := tbl.Meta()
		c.Assert(tblInfo.Partition, NotNil)
		c.Assert(tblInfo.Partition.Enable, Equals, true)
		c.Assert(tblInfo.Partition.Type == model.PartitionTypeList, IsTrue)
	}
}

func (s *testIntegrationSuite1) TestCreateTableWithListColumnsPartition(c *C) {
	tk := testkit.NewTestKit(c, s.store)
	tk.MustExec("use test;")
	tk.MustExec("set @@session.tidb_enable_table_partition = 1")
	tk.MustExec("drop table if exists t")
	type errorCase struct {
		sql string
		err *terror.Error
	}
	cases := []errorCase{
		{
			"create table t (id int) partition by list columns (id);",
			ast.ErrPartitionsMustBeDefined,
		},
		{
			"create table t (a int) partition by list columns (b) (partition p0 values in (1));",
			ddl.ErrFieldNotFoundPart,
		},
		{
			"create table t (id timestamp) partition by list columns (id) (partition p0 values in ('2019-01-09 11:23:34'));",
			ddl.ErrNotAllowedTypeInPartition,
		},
		{
			"create table t (id decimal) partition by list columns (id) (partition p0 values in ('2019-01-09 11:23:34'));",
			ddl.ErrNotAllowedTypeInPartition,
		},
		{
			"create table t (id year) partition by list columns (id) (partition p0 values in (2000));",
			ddl.ErrNotAllowedTypeInPartition,
		},
		{
			"create table t (id float) partition by list columns (id) (partition p0 values in (1));",
			ddl.ErrNotAllowedTypeInPartition,
		},
		{
			"create table t (id double) partition by list columns (id) (partition p0 values in (1));",
			ddl.ErrNotAllowedTypeInPartition,
		},
		{
			"create table t (id text) partition by list columns (id) (partition p0 values in ('abc'));",
			ddl.ErrNotAllowedTypeInPartition,
		},
		{
			"create table t (id blob) partition by list columns (id) (partition p0 values in ('abc'));",
			ddl.ErrNotAllowedTypeInPartition,
		},
		{
			"create table t (id enum('a','b')) partition by list columns (id) (partition p0 values in ('a'));",
			ddl.ErrNotAllowedTypeInPartition,
		},
		{
			"create table t (id set('a','b')) partition by list columns (id) (partition p0 values in ('a'));",
			ddl.ErrNotAllowedTypeInPartition,
		},
		{
			"create table t (a varchar(2)) partition by list columns (a) (partition p0 values in ('abc'));",
			ddl.ErrWrongTypeColumnValue,
		},
		{
			"create table t (a tinyint) partition by list columns (a) (partition p0 values in (65536));",
			ddl.ErrWrongTypeColumnValue,
		},
		{
			"create table t (a bigint) partition by list columns (a) (partition p0 values in (18446744073709551615));",
			ddl.ErrWrongTypeColumnValue,
		},
		{
			"create table t (a bigint unsigned) partition by list columns (a) (partition p0 values in (-1));",
			ddl.ErrWrongTypeColumnValue,
		},
		{
			"create table t (a char) partition by list columns (a) (partition p0 values in ('abc'));",
			ddl.ErrWrongTypeColumnValue,
		},
		{
			"create table t (a datetime) partition by list columns (a) (partition p0 values in ('2020-11-31 12:00:00'));",
			ddl.ErrWrongTypeColumnValue,
		},
		{
			"create table t (a int) partition by list columns (a) (partition p0 values in (1), partition p0 values in (2));",
			ddl.ErrSameNamePartition,
		},
		{
			"create table t (a int) partition by list columns (a) (partition p0 values in (1), partition P0 values in (2));",
			ddl.ErrSameNamePartition,
		},
		{
			"create table t (a int) partition by list columns (a) (partition p0 values in (1), partition p1 values in (1));",
			ddl.ErrMultipleDefConstInListPart,
		},
		{
			"create table t (a int) partition by list columns (a) (partition p0 values in (1), partition p1 values in (+1));",
			ddl.ErrMultipleDefConstInListPart,
		},
		{
			"create table t (a tinyint) partition by list columns (a) (partition p0 values in (1), partition p1 values in (+1));",
			ddl.ErrMultipleDefConstInListPart,
		},
		{
			"create table t (a mediumint) partition by list columns (a) (partition p0 values in (1), partition p1 values in (+1));",
			ddl.ErrMultipleDefConstInListPart,
		},
		{
			"create table t (a bigint) partition by list columns (a) (partition p0 values in (1), partition p1 values in (+1));",
			ddl.ErrMultipleDefConstInListPart,
		},
		{
			"create table t (a bigint) partition by list columns (a) (partition p0 values in (1,+1))",
			ddl.ErrMultipleDefConstInListPart,
		},
		{
			"create table t (a int) partition by list columns (a) (partition p0 values in (null), partition p1 values in (NULL));",
			ddl.ErrMultipleDefConstInListPart,
		},
		{
			"create table t (a bigint, b int) partition by list columns (a,b) (partition p0 values in ((1,2),(1,2)))",
			ddl.ErrMultipleDefConstInListPart,
		},
		{
			"create table t (a bigint, b int) partition by list columns (a,b) (partition p0 values in ((1,1),(2,2)), partition p1 values in ((+1,1)));",
			ddl.ErrMultipleDefConstInListPart,
		},
		{
			`create table t1 (id int key, name varchar(10), unique index idx(name)) partition by list columns (id) (
				    partition p0 values in (3,5,6,9,17),
				    partition p1 values in (1,2,10,11,19,20),
				    partition p2 values in (4,12,13,14,18),
				    partition p3 values in (7,8,15,16)
				);`,
			ddl.ErrUniqueKeyNeedAllFieldsInPf,
		},
		{
			"create table t (a int, b varchar(10)) partition by list columns (a,b) (partition p0 values in (1));",
			ast.ErrPartitionColumnList,
		},
		{
			"create table t (a int, b varchar(10)) partition by list columns (a,b) (partition p0 values in (('ab','ab')));",
			ddl.ErrWrongTypeColumnValue,
		},
		{
			"create table t (a int, b datetime) partition by list columns (a,b) (partition p0 values in ((1)));",
			ast.ErrPartitionColumnList,
		},
		{
			"create table t(b int) partition by hash ( b ) partitions 3 (partition p1, partition p2, partition p2);",
			ddl.ErrSameNamePartition,
		},
		{
			"create table t (a char(10) collate utf8mb4_general_ci) partition by list columns (a) (partition p0 values in ('a', 'A'));",
			ddl.ErrMultipleDefConstInListPart,
		},
		{
			"create table t (a date) partition by list columns (a) (partition p0 values in ('2020-02-02'), partition p1 values in ('20200202'));",
			ddl.ErrMultipleDefConstInListPart,
		},
	}
	for i, t := range cases {
		_, err := tk.Exec(t.sql)
		c.Assert(t.err.Equal(err), IsTrue, Commentf(
			"case %d fail, sql = `%s`\nexpected error = `%v`\n  actual error = `%v`",
			i, t.sql, t.err, err,
		))
	}

	validCases := []string{
		"create table t (a int) partition by list columns (a) (partition p0 values in (1));",
		"create table t (a bigint unsigned) partition by list columns (a) (partition p0 values in (18446744073709551615));",
		"create table t (a bigint unsigned) partition by list columns (a) (partition p0 values in (18446744073709551615 - 1));",
		"create table t (a int) partition by list columns (a) (partition p0 values in (1,null));",
		"create table t (a int) partition by list columns (a) (partition p0 values in (1), partition p1 values in (2));",
		`create table t (id int, name varchar(10), age int) partition by list columns (id) (
			partition p0 values in (3,5,6,9,17),
			partition p1 values in (1,2,10,11,19,20),
			partition p2 values in (4,12,13,-14,18),
			partition p3 values in (7,8,15,+16)
		);`,
		"create table t (a datetime) partition by list columns (a) (partition p0 values in ('2020-09-28 17:03:38','2020-09-28 17:03:39'));",
		"create table t (a date) partition by list columns (a) (partition p0 values in ('2020-09-28','2020-09-29'));",
		"create table t (a bigint, b date) partition by list columns (a,b) (partition p0 values in ((1,'2020-09-28'),(1,'2020-09-29')));",
		"create table t (a bigint)   partition by list columns (a) (partition p0 values in (to_seconds('2020-09-28 17:03:38'),to_seconds('2020-09-28 17:03:39')));",
<<<<<<< HEAD
		"create table t(a int,b char(10)) partition by list columns (a, b) (partition p1 values in ((2, 'a'), (1, 'b')), partition p2 values in ((2, 'b')));",
=======
		"create table t (a varchar(10)) partition by list columns (a) (partition p0 values in ('abc'));",
		"create table t (a char) partition by list columns (a) (partition p0 values in ('a'));",
		"create table t (a bool) partition by list columns (a) (partition p0 values in (1));",
		"create table t (c1 bool, c2 tinyint, c3 int, c4 bigint, c5 datetime, c6 date,c7 varchar(10), c8 char) " +
			"partition by list columns (c1,c2,c3,c4,c5,c6,c7,c8) (" +
			"partition p0 values in ((1,2,3,4,'2020-11-30 00:00:01', '2020-11-30','abc','a')));",
		"create table t (a int, b int generated always as (a+1) virtual) partition by list columns (b) (partition p0 values in (1));",
>>>>>>> 6fb60a32
	}

	for _, sql := range validCases {
		tk.MustExec("drop table if exists t")
		tk.MustExec(sql)
		tbl := testGetTableByName(c, s.ctx, "test", "t")
		tblInfo := tbl.Meta()
		c.Assert(tblInfo.Partition, NotNil)
		c.Assert(tblInfo.Partition.Enable, Equals, true)
		c.Assert(tblInfo.Partition.Type == model.PartitionTypeList, IsTrue)
	}
}

func (s *testIntegrationSuite5) TestAlterTableAddPartitionByList(c *C) {
	tk := testkit.NewTestKit(c, s.store)
	tk.MustExec("use test;")
	tk.MustExec("drop table if exists t;")
	tk.MustExec(`create table t (id int) partition by list  (id) (
	    partition p0 values in (1,2),
	    partition p1 values in (3,4),
	    partition p3 values in (5,null)
	);`)
	tk.MustExec(`alter table t add partition (
		partition p4 values in (7),
		partition p5 values in (8,9));`)

	ctx := tk.Se.(sessionctx.Context)
	is := domain.GetDomain(ctx).InfoSchema()
	tbl, err := is.TableByName(model.NewCIStr("test"), model.NewCIStr("t"))
	c.Assert(err, IsNil)
	c.Assert(tbl.Meta().Partition, NotNil)
	part := tbl.Meta().Partition
	c.Assert(part.Type == model.PartitionTypeList, IsTrue)

	c.Assert(part.Expr, Equals, "`id`")
	c.Assert(part.Definitions, HasLen, 5)
	c.Assert(part.Definitions[0].InValues, DeepEquals, [][]string{{"1"}, {"2"}})
	c.Assert(part.Definitions[0].Name, Equals, model.NewCIStr("p0"))
	c.Assert(part.Definitions[1].InValues, DeepEquals, [][]string{{"3"}, {"4"}})
	c.Assert(part.Definitions[1].Name, Equals, model.NewCIStr("p1"))
	c.Assert(part.Definitions[2].InValues, DeepEquals, [][]string{{"5"}, {"NULL"}})
	c.Assert(part.Definitions[2].Name, Equals, model.NewCIStr("p3"))
	c.Assert(part.Definitions[3].InValues, DeepEquals, [][]string{{"7"}})
	c.Assert(part.Definitions[3].Name, Equals, model.NewCIStr("p4"))
	c.Assert(part.Definitions[4].InValues, DeepEquals, [][]string{{"8"}, {"9"}})
	c.Assert(part.Definitions[4].Name, Equals, model.NewCIStr("p5"))

	errorCases := []struct {
		sql string
		err *terror.Error
	}{
		{"alter table t add partition (partition p4 values in (7))",
			ddl.ErrSameNamePartition,
		},
		{"alter table t add partition (partition p6 values less than (7))",
			ast.ErrPartitionWrongValues,
		},
		{"alter table t add partition (partition p6 values in (null))",
			ddl.ErrMultipleDefConstInListPart,
		},
		{"alter table t add partition (partition p6 values in (7))",
			ddl.ErrMultipleDefConstInListPart,
		},
		{"alter table t add partition (partition p6 values in ('a'))",
			ddl.ErrNotAllowedTypeInPartition,
		},
	}

	for i, t := range errorCases {
		_, err := tk.Exec(t.sql)
		c.Assert(t.err.Equal(err), IsTrue, Commentf(
			"case %d fail, sql = `%s`\nexpected error = `%v`\n  actual error = `%v`",
			i, t.sql, t.err, err,
		))
	}

	errorCases2 := []struct {
		create string
		alter  string
		err    *terror.Error
	}{
		{
			"create table t (a bigint unsigned) partition by list columns (a) (partition p0 values in (1));",
			"alter table t add partition (partition p1 values in (-1))",
			ddl.ErrWrongTypeColumnValue,
		},
		{
			"create table t (a varchar(2)) partition by list columns (a) (partition p0 values in ('a','b'));",
			"alter table t add partition (partition p1 values in ('abc'))",
			ddl.ErrWrongTypeColumnValue,
		},
		{
			"create table t (a tinyint) partition by list columns (a) (partition p0 values in (1,2,3));",
			"alter table t add partition (partition p1 values in (65536))",
			ddl.ErrWrongTypeColumnValue,
		},
		{
			"create table t (a bigint) partition by list columns (a) (partition p0 values in (1,2,3));",
			"alter table t add partition (partition p1 values in (18446744073709551615))",
			ddl.ErrWrongTypeColumnValue,
		},
		{
			"create table t (a char) partition by list columns (a) (partition p0 values in ('a','b'));",
			"alter table t add partition (partition p1 values in ('abc'))",
			ddl.ErrWrongTypeColumnValue,
		},
		{
			"create table t (a datetime) partition by list columns (a) (partition p0 values in ('2020-11-30 12:00:00'));",
			"alter table t add partition (partition p1 values in ('2020-11-31 12:00:00'))",
			ddl.ErrWrongTypeColumnValue,
		},
	}

	for i, t := range errorCases2 {
		tk.MustExec("drop table if exists t;")
		tk.MustExec(t.create)
		_, err := tk.Exec(t.alter)
		c.Assert(t.err.Equal(err), IsTrue, Commentf(
			"case %d fail, sql = `%s`\nexpected error = `%v`\n  actual error = `%v`",
			i, t.alter, t.err, err,
		))
	}
}

func (s *testIntegrationSuite5) TestAlterTableAddPartitionByListColumns(c *C) {
	tk := testkit.NewTestKit(c, s.store)
	tk.MustExec("use test;")
	tk.MustExec("drop table if exists t;")
	tk.MustExec(`create table t (id int, name varchar(10)) partition by list columns (id,name) (
	    partition p0 values in ((1,'a'),(2,'b')),
	    partition p1 values in ((3,'a'),(4,'b')),
	    partition p3 values in ((5,null))
	);`)
	tk.MustExec(`alter table t add partition (
		partition p4 values in ((7,'a')),
		partition p5 values in ((8,'a')));`)

	ctx := tk.Se.(sessionctx.Context)
	is := domain.GetDomain(ctx).InfoSchema()
	tbl, err := is.TableByName(model.NewCIStr("test"), model.NewCIStr("t"))
	c.Assert(err, IsNil)
	c.Assert(tbl.Meta().Partition, NotNil)
	part := tbl.Meta().Partition
	c.Assert(part.Type == model.PartitionTypeList, IsTrue)

	c.Assert(part.Expr, Equals, "")
	c.Assert(part.Columns[0].O, Equals, "id")
	c.Assert(part.Columns[1].O, Equals, "name")
	c.Assert(part.Definitions, HasLen, 5)
	c.Assert(part.Definitions[0].InValues, DeepEquals, [][]string{{"1", `"a"`}, {"2", `"b"`}})
	c.Assert(part.Definitions[0].Name, Equals, model.NewCIStr("p0"))
	c.Assert(part.Definitions[1].InValues, DeepEquals, [][]string{{"3", `"a"`}, {"4", `"b"`}})
	c.Assert(part.Definitions[1].Name, Equals, model.NewCIStr("p1"))
	c.Assert(part.Definitions[2].InValues, DeepEquals, [][]string{{"5", `NULL`}})
	c.Assert(part.Definitions[2].Name, Equals, model.NewCIStr("p3"))
	c.Assert(part.Definitions[3].InValues, DeepEquals, [][]string{{"7", `"a"`}})
	c.Assert(part.Definitions[3].Name, Equals, model.NewCIStr("p4"))
	c.Assert(part.Definitions[4].InValues, DeepEquals, [][]string{{"8", `"a"`}})
	c.Assert(part.Definitions[4].Name, Equals, model.NewCIStr("p5"))

	errorCases := []struct {
		sql string
		err *terror.Error
	}{
		{"alter table t add partition (partition p4 values in ((7,'b')))",
			ddl.ErrSameNamePartition,
		},
		{"alter table t add partition (partition p6 values less than ((7,'a')))",
			ast.ErrPartitionWrongValues,
		},
		{"alter table t add partition (partition p6 values in ((5,null)))",
			ddl.ErrMultipleDefConstInListPart,
		},
		{"alter table t add partition (partition p6 values in ((7,'a')))",
			ddl.ErrMultipleDefConstInListPart,
		},
		{"alter table t add partition (partition p6 values in (('a','a')))",
			ddl.ErrWrongTypeColumnValue,
		},
	}

	for i, t := range errorCases {
		_, err := tk.Exec(t.sql)
		c.Assert(t.err.Equal(err), IsTrue, Commentf(
			"case %d fail, sql = `%s`\nexpected error = `%v`\n  actual error = `%v`",
			i, t.sql, t.err, err,
		))
	}
}

func (s *testIntegrationSuite5) TestAlterTableDropPartitionByList(c *C) {
	tk := testkit.NewTestKit(c, s.store)
	tk.MustExec("use test;")
	tk.MustExec("drop table if exists t;")
	tk.MustExec(`create table t (id int) partition by list  (id) (
	    partition p0 values in (1,2),
	    partition p1 values in (3,4),
	    partition p3 values in (5,null)
	);`)
	tk.MustExec(`alter table t drop partition p1`)
	ctx := tk.Se.(sessionctx.Context)
	is := domain.GetDomain(ctx).InfoSchema()
	tbl, err := is.TableByName(model.NewCIStr("test"), model.NewCIStr("t"))
	c.Assert(err, IsNil)
	c.Assert(tbl.Meta().Partition, NotNil)
	part := tbl.Meta().Partition
	c.Assert(part.Type == model.PartitionTypeList, IsTrue)
	c.Assert(part.Expr, Equals, "`id`")
	c.Assert(part.Definitions, HasLen, 2)
	c.Assert(part.Definitions[0].InValues, DeepEquals, [][]string{{"1"}, {"2"}})
	c.Assert(part.Definitions[0].Name, Equals, model.NewCIStr("p0"))
	c.Assert(part.Definitions[1].InValues, DeepEquals, [][]string{{"5"}, {"NULL"}})
	c.Assert(part.Definitions[1].Name, Equals, model.NewCIStr("p3"))

	sql := "alter table t drop partition p10;"
	tk.MustGetErrCode(sql, tmysql.ErrDropPartitionNonExistent)
	tk.MustExec(`alter table t drop partition p3`)
	sql = "alter table t drop partition p0;"
	tk.MustGetErrCode(sql, tmysql.ErrDropLastPartition)
}

func (s *testIntegrationSuite5) TestAlterTableDropPartitionByListColumns(c *C) {
	tk := testkit.NewTestKit(c, s.store)
	tk.MustExec("use test;")
	tk.MustExec("drop table if exists t;")
	tk.MustExec(`create table t (id int, name varchar(10)) partition by list columns (id,name) (
	    partition p0 values in ((1,'a'),(2,'b')),
	    partition p1 values in ((3,'a'),(4,'b')),
	    partition p3 values in ((5,'a'),(null,null))
	);`)
	tk.MustExec(`alter table t drop partition p1`)
	ctx := tk.Se.(sessionctx.Context)
	is := domain.GetDomain(ctx).InfoSchema()
	tbl, err := is.TableByName(model.NewCIStr("test"), model.NewCIStr("t"))
	c.Assert(err, IsNil)
	c.Assert(tbl.Meta().Partition, NotNil)
	part := tbl.Meta().Partition
	c.Assert(part.Type == model.PartitionTypeList, IsTrue)
	c.Assert(part.Expr, Equals, "")
	c.Assert(part.Columns[0].O, Equals, "id")
	c.Assert(part.Columns[1].O, Equals, "name")
	c.Assert(part.Definitions, HasLen, 2)
	c.Assert(part.Definitions[0].InValues, DeepEquals, [][]string{{"1", `"a"`}, {"2", `"b"`}})
	c.Assert(part.Definitions[0].Name, Equals, model.NewCIStr("p0"))
	c.Assert(part.Definitions[1].InValues, DeepEquals, [][]string{{"5", `"a"`}, {"NULL", "NULL"}})
	c.Assert(part.Definitions[1].Name, Equals, model.NewCIStr("p3"))

	sql := "alter table t drop partition p10;"
	tk.MustGetErrCode(sql, tmysql.ErrDropPartitionNonExistent)
	tk.MustExec(`alter table t drop partition p3`)
	sql = "alter table t drop partition p0;"
	tk.MustGetErrCode(sql, tmysql.ErrDropLastPartition)
}

func (s *testIntegrationSuite3) TestCreateTableWithKeyPartition(c *C) {
	tk := testkit.NewTestKit(c, s.store)
	tk.MustExec("use test;")
	tk.MustExec("drop table if exists tm1;")
	tk.MustExec(`create table tm1
	(
		s1 char(32) primary key
	)
	partition by key(s1) partitions 10;`)

	tk.MustExec(`drop table if exists tm2`)
	tk.MustExec(`create table tm2 (a char(5), unique key(a(5))) partition by key() partitions 5;`)
}

func (s *testIntegrationSuite5) TestAlterTableAddPartition(c *C) {
	tk := testkit.NewTestKit(c, s.store)
	tk.MustExec("use test;")
	tk.MustExec("drop table if exists employees;")
	tk.MustExec(`create table employees (
	id int not null,
	hired date not null
	)
	partition by range( year(hired) ) (
		partition p1 values less than (1991),
		partition p2 values less than (1996),
		partition p3 values less than (2001)
	);`)
	tk.MustExec(`alter table employees add partition (
    partition p4 values less than (2010),
    partition p5 values less than MAXVALUE
	);`)

	ctx := tk.Se.(sessionctx.Context)
	is := domain.GetDomain(ctx).InfoSchema()
	tbl, err := is.TableByName(model.NewCIStr("test"), model.NewCIStr("employees"))
	c.Assert(err, IsNil)
	c.Assert(tbl.Meta().Partition, NotNil)
	part := tbl.Meta().Partition
	c.Assert(part.Type, Equals, model.PartitionTypeRange)

	c.Assert(part.Expr, Equals, "YEAR(`hired`)")
	c.Assert(part.Definitions, HasLen, 5)
	c.Assert(part.Definitions[0].LessThan[0], Equals, "1991")
	c.Assert(part.Definitions[0].Name, Equals, model.NewCIStr("p1"))
	c.Assert(part.Definitions[1].LessThan[0], Equals, "1996")
	c.Assert(part.Definitions[1].Name, Equals, model.NewCIStr("p2"))
	c.Assert(part.Definitions[2].LessThan[0], Equals, "2001")
	c.Assert(part.Definitions[2].Name, Equals, model.NewCIStr("p3"))
	c.Assert(part.Definitions[3].LessThan[0], Equals, "2010")
	c.Assert(part.Definitions[3].Name, Equals, model.NewCIStr("p4"))
	c.Assert(part.Definitions[4].LessThan[0], Equals, "MAXVALUE")
	c.Assert(part.Definitions[4].Name, Equals, model.NewCIStr("p5"))

	tk.MustExec("drop table if exists table1;")
	tk.MustExec("create table table1(a int)")
	sql1 := `alter table table1 add partition (
		partition p1 values less than (2010),
		partition p2 values less than maxvalue
	);`
	tk.MustGetErrCode(sql1, tmysql.ErrPartitionMgmtOnNonpartitioned)
	tk.MustExec(`create table table_MustBeDefined (
	id int not null,
	hired date not null
	)
	partition by range( year(hired) ) (
		partition p1 values less than (1991),
		partition p2 values less than (1996),
		partition p3 values less than (2001)
	);`)
	sql2 := "alter table table_MustBeDefined add partition"
	tk.MustGetErrCode(sql2, tmysql.ErrPartitionsMustBeDefined)
	tk.MustExec("drop table if exists table2;")
	tk.MustExec(`create table table2 (

	id int not null,
	hired date not null
	)
	partition by range( year(hired) ) (
	partition p1 values less than (1991),
	partition p2 values less than maxvalue
	);`)

	sql3 := `alter table table2 add partition (
		partition p3 values less than (2010)
	);`
	tk.MustGetErrCode(sql3, tmysql.ErrPartitionMaxvalue)

	tk.MustExec("drop table if exists table3;")
	tk.MustExec(`create table table3 (
	id int not null,
	hired date not null
	)
	partition by range( year(hired) ) (
	partition p1 values less than (1991),
	partition p2 values less than (2001)
	);`)

	sql4 := `alter table table3 add partition (
		partition p3 values less than (1993)
	);`
	tk.MustGetErrCode(sql4, tmysql.ErrRangeNotIncreasing)

	sql5 := `alter table table3 add partition (
		partition p1 values less than (1993)
	);`
	tk.MustGetErrCode(sql5, tmysql.ErrSameNamePartition)

	sql6 := `alter table table3 add partition (
		partition p1 values less than (1993),
		partition p1 values less than (1995)
	);`
	tk.MustGetErrCode(sql6, tmysql.ErrSameNamePartition)

	sql7 := `alter table table3 add partition (
		partition p4 values less than (1993),
		partition p1 values less than (1995),
		partition p5 values less than maxvalue
	);`
	tk.MustGetErrCode(sql7, tmysql.ErrSameNamePartition)

	sql8 := "alter table table3 add partition (partition p6);"
	tk.MustGetErrCode(sql8, tmysql.ErrPartitionRequiresValues)

	sql9 := "alter table table3 add partition (partition p7 values in (2018));"
	tk.MustGetErrCode(sql9, tmysql.ErrPartitionWrongValues)

	sql10 := "alter table table3 add partition partitions 4;"
	tk.MustGetErrCode(sql10, tmysql.ErrPartitionsMustBeDefined)

	tk.MustExec("alter table table3 add partition (partition p3 values less than (2001 + 10))")

	// less than value can be negative or expression.
	tk.MustExec(`CREATE TABLE tt5 (
		c3 bigint(20) NOT NULL
	) ENGINE=InnoDB DEFAULT CHARSET=utf8mb4 COLLATE=utf8mb4_bin
	PARTITION BY RANGE ( c3 ) (
		PARTITION p0 VALUES LESS THAN (-3),
		PARTITION p1 VALUES LESS THAN (-2)
	);`)
	tk.MustExec(`ALTER TABLE tt5 add partition ( partition p2 values less than (-1) );`)
	tk.MustExec(`ALTER TABLE tt5 add partition ( partition p3 values less than (5-1) );`)

	// Test add partition for the table partition by range columns.
	tk.MustExec("drop table if exists t;")
	tk.MustExec("create table t (a datetime) partition by range columns (a) (partition p1 values less than ('2019-06-01'), partition p2 values less than ('2019-07-01'));")
	sql := "alter table t add partition ( partition p3 values less than ('2019-07-01'));"
	tk.MustGetErrCode(sql, tmysql.ErrRangeNotIncreasing)
	tk.MustExec("alter table t add partition ( partition p3 values less than ('2019-08-01'));")

	// Add partition value's type should be the same with the column's type.
	tk.MustExec("drop table if exists t;")
	tk.MustExec(`create table t (
		col date not null default '2000-01-01')
                partition by range columns (col) (
		PARTITION p0 VALUES LESS THAN ('20190905'),
		PARTITION p1 VALUES LESS THAN ('20190906'));`)
	sql = "alter table t add partition (partition p2 values less than (20190907));"
	tk.MustGetErrCode(sql, tmysql.ErrWrongTypeColumnValue)
}

func (s *testIntegrationSuite5) TestAlterTableDropPartition(c *C) {
	tk := testkit.NewTestKit(c, s.store)
	tk.MustExec("use test")
	tk.MustExec("drop table if exists employees")
	tk.MustExec(`create table employees (
	id int not null,
	hired int not null
	)
	partition by range( hired ) (
		partition p1 values less than (1991),
		partition p2 values less than (1996),
		partition p3 values less than (2001)
	);`)

	tk.MustExec("alter table employees drop partition p3;")
	ctx := tk.Se.(sessionctx.Context)
	is := domain.GetDomain(ctx).InfoSchema()
	tbl, err := is.TableByName(model.NewCIStr("test"), model.NewCIStr("employees"))
	c.Assert(err, IsNil)
	c.Assert(tbl.Meta().GetPartitionInfo(), NotNil)
	part := tbl.Meta().Partition
	c.Assert(part.Type, Equals, model.PartitionTypeRange)
	c.Assert(part.Expr, Equals, "`hired`")
	c.Assert(part.Definitions, HasLen, 2)
	c.Assert(part.Definitions[0].LessThan[0], Equals, "1991")
	c.Assert(part.Definitions[0].Name, Equals, model.NewCIStr("p1"))
	c.Assert(part.Definitions[1].LessThan[0], Equals, "1996")
	c.Assert(part.Definitions[1].Name, Equals, model.NewCIStr("p2"))

	tk.MustExec("drop table if exists table1;")
	tk.MustExec("create table table1 (a int);")
	sql1 := "alter table table1 drop partition p10;"
	tk.MustGetErrCode(sql1, tmysql.ErrPartitionMgmtOnNonpartitioned)

	tk.MustExec("drop table if exists table2;")
	tk.MustExec(`create table table2 (
	id int not null,
	hired date not null
	)
	partition by range( year(hired) ) (
		partition p1 values less than (1991),
		partition p2 values less than (1996),
		partition p3 values less than (2001)
	);`)
	sql2 := "alter table table2 drop partition p10;"
	tk.MustGetErrCode(sql2, tmysql.ErrDropPartitionNonExistent)

	tk.MustExec("drop table if exists table3;")
	tk.MustExec(`create table table3 (
	id int not null
	)
	partition by range( id ) (
		partition p1 values less than (1991)
	);`)
	sql3 := "alter table table3 drop partition p1;"
	tk.MustGetErrCode(sql3, tmysql.ErrDropLastPartition)

	tk.MustExec("drop table if exists table4;")
	tk.MustExec(`create table table4 (
	id int not null
	)
	partition by range( id ) (
		partition p1 values less than (10),
		partition p2 values less than (20),
		partition p3 values less than MAXVALUE
	);`)

	tk.MustExec("alter table table4 drop partition p2;")
	is = domain.GetDomain(ctx).InfoSchema()
	tbl, err = is.TableByName(model.NewCIStr("test"), model.NewCIStr("table4"))
	c.Assert(err, IsNil)
	c.Assert(tbl.Meta().GetPartitionInfo(), NotNil)
	part = tbl.Meta().Partition
	c.Assert(part.Type, Equals, model.PartitionTypeRange)
	c.Assert(part.Expr, Equals, "`id`")
	c.Assert(part.Definitions, HasLen, 2)
	c.Assert(part.Definitions[0].LessThan[0], Equals, "10")
	c.Assert(part.Definitions[0].Name, Equals, model.NewCIStr("p1"))
	c.Assert(part.Definitions[1].LessThan[0], Equals, "MAXVALUE")
	c.Assert(part.Definitions[1].Name, Equals, model.NewCIStr("p3"))

	tk.MustExec("drop table if exists tr;")
	tk.MustExec(` create table tr(
		id int, name varchar(50),
		purchased date
	)
	partition by range( year(purchased) ) (
    	partition p0 values less than (1990),
    	partition p1 values less than (1995),
    	partition p2 values less than (2000),
    	partition p3 values less than (2005),
    	partition p4 values less than (2010),
    	partition p5 values less than (2015)
   	);`)
	tk.MustExec(`INSERT INTO tr VALUES
	(1, 'desk organiser', '2003-10-15'),
	(2, 'alarm clock', '1997-11-05'),
	(3, 'chair', '2009-03-10'),
	(4, 'bookcase', '1989-01-10'),
	(5, 'exercise bike', '2014-05-09'),
	(6, 'sofa', '1987-06-05'),
	(7, 'espresso maker', '2011-11-22'),
	(8, 'aquarium', '1992-08-04'),
	(9, 'study desk', '2006-09-16'),
	(10, 'lava lamp', '1998-12-25');`)
	result := tk.MustQuery("select * from tr where purchased between '1995-01-01' and '1999-12-31';")
	result.Check(testkit.Rows(`2 alarm clock 1997-11-05`, `10 lava lamp 1998-12-25`))
	tk.MustExec("alter table tr drop partition p2;")
	result = tk.MustQuery("select * from tr where purchased between '1995-01-01' and '1999-12-31';")
	result.Check(testkit.Rows())

	result = tk.MustQuery("select * from tr where purchased between '2010-01-01' and '2014-12-31';")
	result.Check(testkit.Rows(`5 exercise bike 2014-05-09`, `7 espresso maker 2011-11-22`))
	tk.MustExec("alter table tr drop partition p5;")
	result = tk.MustQuery("select * from tr where purchased between '2010-01-01' and '2014-12-31';")
	result.Check(testkit.Rows())

	tk.MustExec("alter table tr drop partition p4;")
	result = tk.MustQuery("select * from tr where purchased between '2005-01-01' and '2009-12-31';")
	result.Check(testkit.Rows())

	tk.MustExec("drop table if exists table4;")
	tk.MustExec(`create table table4 (
		id int not null
	)
	partition by range( id ) (
		partition Par1 values less than (1991),
		partition pAR2 values less than (1992),
		partition Par3 values less than (1995),
		partition PaR5 values less than (1996)
	);`)
	tk.MustExec("alter table table4 drop partition Par2;")
	tk.MustExec("alter table table4 drop partition PAR5;")
	sql4 := "alter table table4 drop partition PAR0;"
	tk.MustGetErrCode(sql4, tmysql.ErrDropPartitionNonExistent)

	tk.MustExec("CREATE TABLE t1 (a int(11), b varchar(64)) PARTITION BY HASH(a) PARTITIONS 3")
	tk.MustGetErrCode("alter table t1 drop partition p2", tmysql.ErrOnlyOnRangeListPartition)
}

func (s *testIntegrationSuite5) TestMultiPartitionDropAndTruncate(c *C) {
	tk := testkit.NewTestKit(c, s.store)
	tk.MustExec("use test")
	tk.MustExec("drop table if exists employees")
	tk.MustExec(`create table employees (
	hired int not null
	)
	partition by range( hired ) (
		partition p1 values less than (1991),
		partition p2 values less than (1996),
		partition p3 values less than (2001),
		partition p4 values less than (2006),
		partition p5 values less than (2011)
	);`)
	tk.MustExec(`INSERT INTO employees VALUES (1990), (1995), (2000), (2005), (2010)`)

	tk.MustExec("alter table employees drop partition p1, p2;")
	result := tk.MustQuery("select * from employees;")
	result.Sort().Check(testkit.Rows(`2000`, `2005`, `2010`))

	tk.MustExec("alter table employees truncate partition p3, p4")
	result = tk.MustQuery("select * from employees;")
	result.Check(testkit.Rows(`2010`))
}

func (s *testIntegrationSuite7) TestDropPartitionWithGlobalIndex(c *C) {
	config.UpdateGlobal(func(conf *config.Config) {
		conf.EnableGlobalIndex = true
	})
	tk := testkit.NewTestKit(c, s.store)
	tk.MustExec("use test")
	tk.MustExec("drop table if exists test_global")
	tk.MustExec(`create table test_global ( a int, b int, c int)
	partition by range( a ) (
		partition p1 values less than (10),
		partition p2 values less than (20)
	);`)
	t := testGetTableByName(c, s.ctx, "test", "test_global")
	pid := t.Meta().Partition.Definitions[1].ID

	tk.MustExec("Alter Table test_global Add Unique Index idx_b (b);")
	tk.MustExec("Alter Table test_global Add Unique Index idx_c (c);")
	tk.MustExec(`INSERT INTO test_global VALUES (1, 1, 1), (2, 2, 2), (11, 3, 3), (12, 4, 4)`)

	tk.MustExec("alter table test_global drop partition p2;")
	result := tk.MustQuery("select * from test_global;")
	result.Sort().Check(testkit.Rows(`1 1 1`, `2 2 2`))

	t = testGetTableByName(c, s.ctx, "test", "test_global")
	idxInfo := t.Meta().FindIndexByName("idx_b")
	c.Assert(idxInfo, NotNil)
	cnt := checkGlobalIndexCleanUpDone(c, s.ctx, t.Meta(), idxInfo, pid)
	c.Assert(cnt, Equals, 2)

	idxInfo = t.Meta().FindIndexByName("idx_c")
	c.Assert(idxInfo, NotNil)
	cnt = checkGlobalIndexCleanUpDone(c, s.ctx, t.Meta(), idxInfo, pid)
	c.Assert(cnt, Equals, 2)
	config.UpdateGlobal(func(conf *config.Config) {
		conf.EnableGlobalIndex = false
	})
}

func (s *testIntegrationSuite7) TestAlterTableExchangePartition(c *C) {
	tk := testkit.NewTestKit(c, s.store)
	tk.MustExec("use test")
	tk.MustExec("drop table if exists e")
	tk.MustExec("drop table if exists e2")
	tk.MustExec(`CREATE TABLE e (
		id INT NOT NULL
	)
    PARTITION BY RANGE (id) (
        PARTITION p0 VALUES LESS THAN (50),
        PARTITION p1 VALUES LESS THAN (100),
        PARTITION p2 VALUES LESS THAN (150),
        PARTITION p3 VALUES LESS THAN (MAXVALUE)
	);`)
	tk.MustExec(`CREATE TABLE e2 (
		id INT NOT NULL
	);`)
	tk.MustExec(`INSERT INTO e VALUES (1669),(337),(16),(2005)`)
	tk.MustExec("ALTER TABLE e EXCHANGE PARTITION p0 WITH TABLE e2")
	tk.MustQuery("select * from e2").Check(testkit.Rows("16"))
	tk.MustQuery("select * from e").Check(testkit.Rows("1669", "337", "2005"))
	// validation test for range partition
	tk.MustGetErrCode("ALTER TABLE e EXCHANGE PARTITION p1 WITH TABLE e2", tmysql.ErrRowDoesNotMatchPartition)
	tk.MustGetErrCode("ALTER TABLE e EXCHANGE PARTITION p2 WITH TABLE e2", tmysql.ErrRowDoesNotMatchPartition)
	tk.MustGetErrCode("ALTER TABLE e EXCHANGE PARTITION p3 WITH TABLE e2", tmysql.ErrRowDoesNotMatchPartition)

	tk.MustExec("drop table if exists e3")

	tk.MustExec(`CREATE TABLE e3 (
		id int not null
	) PARTITION BY HASH (id)
	PARTITIONS 4;`)
	tk.MustGetErrCode("ALTER TABLE e EXCHANGE PARTITION p1 WITH TABLE e3;", tmysql.ErrPartitionExchangePartTable)
	tk.MustExec("truncate table e2")
	tk.MustExec(`INSERT INTO e3 VALUES (1),(5)`)

	tk.MustExec("ALTER TABLE e3 EXCHANGE PARTITION p1 WITH TABLE e2;")
	tk.MustQuery("select * from e3 partition(p0)").Check(testkit.Rows())
	tk.MustQuery("select * from e2").Check(testkit.Rows("1", "5"))

	// validation test for hash partition
	tk.MustGetErrCode("ALTER TABLE e3 EXCHANGE PARTITION p0 WITH TABLE e2", tmysql.ErrRowDoesNotMatchPartition)
	tk.MustGetErrCode("ALTER TABLE e3 EXCHANGE PARTITION p2 WITH TABLE e2", tmysql.ErrRowDoesNotMatchPartition)
	tk.MustGetErrCode("ALTER TABLE e3 EXCHANGE PARTITION p3 WITH TABLE e2", tmysql.ErrRowDoesNotMatchPartition)

	// without validation test
	tk.MustExec("ALTER TABLE e3 EXCHANGE PARTITION p0 with TABLE e2 WITHOUT VALIDATION")

	tk.MustQuery("select * from e3 partition(p0)").Check(testkit.Rows("1", "5"))
	tk.MustQuery("select * from e2").Check(testkit.Rows())

	// more boundary test of range partition
	// for partition p0
	tk.MustExec(`create table e4 (a int) partition by range(a) (
		partition p0 values less than (3),
		partition p1 values less than (6),
        PARTITION p2 VALUES LESS THAN (9),
        PARTITION p3 VALUES LESS THAN (MAXVALUE)
		);`)
	tk.MustExec(`create table e5(a int);`)

	tk.MustExec("insert into e5 values (1)")

	tk.MustGetErrCode("ALTER TABLE e4 EXCHANGE PARTITION p1 WITH TABLE e5", tmysql.ErrRowDoesNotMatchPartition)
	tk.MustGetErrCode("ALTER TABLE e4 EXCHANGE PARTITION p2 WITH TABLE e5", tmysql.ErrRowDoesNotMatchPartition)
	tk.MustGetErrCode("ALTER TABLE e4 EXCHANGE PARTITION p3 WITH TABLE e5", tmysql.ErrRowDoesNotMatchPartition)
	tk.MustExec("ALTER TABLE e4 EXCHANGE PARTITION p0 with TABLE e5")
	tk.MustQuery("select * from e4 partition(p0)").Check(testkit.Rows("1"))

	// for partition p1
	tk.MustExec("insert into e5 values (3)")
	tk.MustGetErrCode("ALTER TABLE e4 EXCHANGE PARTITION p0 WITH TABLE e5", tmysql.ErrRowDoesNotMatchPartition)
	tk.MustGetErrCode("ALTER TABLE e4 EXCHANGE PARTITION p2 WITH TABLE e5", tmysql.ErrRowDoesNotMatchPartition)
	tk.MustGetErrCode("ALTER TABLE e4 EXCHANGE PARTITION p3 WITH TABLE e5", tmysql.ErrRowDoesNotMatchPartition)
	tk.MustExec("ALTER TABLE e4 EXCHANGE PARTITION p1 with TABLE e5")
	tk.MustQuery("select * from e4 partition(p1)").Check(testkit.Rows("3"))

	// for partition p2
	tk.MustExec("insert into e5 values (6)")
	tk.MustGetErrCode("ALTER TABLE e4 EXCHANGE PARTITION p0 WITH TABLE e5", tmysql.ErrRowDoesNotMatchPartition)
	tk.MustGetErrCode("ALTER TABLE e4 EXCHANGE PARTITION p1 WITH TABLE e5", tmysql.ErrRowDoesNotMatchPartition)
	tk.MustGetErrCode("ALTER TABLE e4 EXCHANGE PARTITION p3 WITH TABLE e5", tmysql.ErrRowDoesNotMatchPartition)
	tk.MustExec("ALTER TABLE e4 EXCHANGE PARTITION p2 with TABLE e5")
	tk.MustQuery("select * from e4 partition(p2)").Check(testkit.Rows("6"))

	// for partition p3
	tk.MustExec("insert into e5 values (9)")
	tk.MustGetErrCode("ALTER TABLE e4 EXCHANGE PARTITION p0 WITH TABLE e5", tmysql.ErrRowDoesNotMatchPartition)
	tk.MustGetErrCode("ALTER TABLE e4 EXCHANGE PARTITION p1 WITH TABLE e5", tmysql.ErrRowDoesNotMatchPartition)
	tk.MustGetErrCode("alter table e4 exchange partition p2 with table e5", tmysql.ErrRowDoesNotMatchPartition)
	tk.MustExec("ALTER TABLE e4 EXCHANGE PARTITION p3 with TABLE e5")
	tk.MustQuery("select * from e4 partition(p3)").Check(testkit.Rows("9"))

	// for columns range partition
	tk.MustExec(`create table e6 (a varchar(3)) partition by range columns (a) (
		partition p0 values less than ('3'),
		partition p1 values less than ('6')
	);`)
	tk.MustExec(`create table e7 (a varchar(3));`)
	tk.MustExec(`insert into e6 values ('1');`)
	tk.MustExec(`insert into e7 values ('2');`)
	tk.MustExec("alter table e6 exchange partition p0 with table e7")

	tk.MustQuery("select * from e6 partition(p0)").Check(testkit.Rows("2"))
	tk.MustQuery("select * from e7").Check(testkit.Rows("1"))
	tk.MustGetErrCode("alter table e6 exchange partition p1 with table e7", tmysql.ErrRowDoesNotMatchPartition)

	// test exchange partition from different databases
	tk.MustExec("create table e8 (a int) partition by hash(a) partitions 2;")
	tk.MustExec("create database if not exists exchange_partition")
	tk.MustExec("insert into e8 values (1), (3), (5)")
	tk.MustExec("use exchange_partition;")
	tk.MustExec("create table e9 (a int);")
	tk.MustExec("insert into e9 values (7), (9)")
	tk.MustExec("alter table test.e8 exchange partition p1 with table e9")

	tk.MustExec("insert into e9 values (11)")
	tk.MustQuery("select * from e9").Check(testkit.Rows("1", "3", "5", "11"))
	tk.MustExec("insert into test.e8 values (11)")
	tk.MustQuery("select * from test.e8").Check(testkit.Rows("7", "9", "11"))

	tk.MustExec("use test")
	tk.MustExec("create table e10 (a int) partition by hash(a) partitions 2")
	tk.MustExec("insert into e10 values (0), (2), (4)")
	tk.MustExec("create table e11 (a int)")
	tk.MustExec("insert into e11 values (1), (3)")
	tk.MustExec("alter table e10 exchange partition p1 with table e11")
	tk.MustExec("insert into e11 values (5)")
	tk.MustQuery("select * from e11").Check(testkit.Rows("5"))
	tk.MustExec("insert into e10 values (5), (6)")
	tk.MustQuery("select * from e10 partition(p0)").Check(testkit.Rows("0", "2", "4", "6"))
	tk.MustQuery("select * from e10 partition(p1)").Check(testkit.Rows("1", "3", "5"))

	// test for column id
	tk.MustExec("create table e12 (a int(1), b int, index (a)) partition by hash(a) partitions 3")
	tk.MustExec("create table e13 (a int(8), b int, index (a));")
	tk.MustExec("alter table e13 drop column b")
	tk.MustExec("alter table e13 add column b int")
	tk.MustGetErrCode("alter table e12 exchange partition p0 with table e13", tmysql.ErrPartitionExchangeDifferentOption)
	// test for index id
	tk.MustExec("create table e14 (a int, b int, index(a));")
	tk.MustExec("alter table e12 drop index a")
	tk.MustExec("alter table e12 add index (a);")
	tk.MustGetErrCode("alter table e12 exchange partition p0 with table e14", tmysql.ErrPartitionExchangeDifferentOption)

	// test for tiflash replica
	c.Assert(failpoint.Enable("github.com/pingcap/tidb/infoschema/mockTiFlashStoreCount", `return(true)`), IsNil)
	defer failpoint.Disable("github.com/pingcap/tidb/infoschema/mockTiFlashStoreCount")

	tk.MustExec("create table e15 (a int) partition by hash(a) partitions 1;")
	tk.MustExec("create table e16 (a int)")
	tk.MustExec("alter table e15 set tiflash replica 1;")
	tk.MustExec("alter table e16 set tiflash replica 2;")

	e15 := testGetTableByName(c, s.ctx, "test", "e15")
	partition := e15.Meta().Partition

	err := domain.GetDomain(tk.Se).DDL().UpdateTableReplicaInfo(tk.Se, partition.Definitions[0].ID, true)
	c.Assert(err, IsNil)

	e16 := testGetTableByName(c, s.ctx, "test", "e16")
	err = domain.GetDomain(tk.Se).DDL().UpdateTableReplicaInfo(tk.Se, e16.Meta().ID, true)
	c.Assert(err, IsNil)

	tk.MustGetErrCode("alter table e15 exchange partition p0 with table e16", tmysql.ErrTablesDifferentMetadata)
	tk.MustExec("drop table e15, e16")

	tk.MustExec("create table e15 (a int) partition by hash(a) partitions 1;")
	tk.MustExec("create table e16 (a int)")
	tk.MustExec("alter table e15 set tiflash replica 1;")
	tk.MustExec("alter table e16 set tiflash replica 1;")

	e15 = testGetTableByName(c, s.ctx, "test", "e15")
	partition = e15.Meta().Partition

	err = domain.GetDomain(tk.Se).DDL().UpdateTableReplicaInfo(tk.Se, partition.Definitions[0].ID, true)
	c.Assert(err, IsNil)

	e16 = testGetTableByName(c, s.ctx, "test", "e16")
	err = domain.GetDomain(tk.Se).DDL().UpdateTableReplicaInfo(tk.Se, e16.Meta().ID, true)
	c.Assert(err, IsNil)

	tk.MustExec("alter table e15 exchange partition p0 with table e16")

	e15 = testGetTableByName(c, s.ctx, "test", "e15")

	partition = e15.Meta().Partition

	c.Assert(e15.Meta().TiFlashReplica, NotNil)
	c.Assert(e15.Meta().TiFlashReplica.Available, IsTrue)
	c.Assert(e15.Meta().TiFlashReplica.AvailablePartitionIDs, DeepEquals, []int64{partition.Definitions[0].ID})

	e16 = testGetTableByName(c, s.ctx, "test", "e16")
	c.Assert(e16.Meta().TiFlashReplica, NotNil)
	c.Assert(e16.Meta().TiFlashReplica.Available, IsTrue)

	tk.MustExec("drop table e15, e16")
	tk.MustExec("create table e15 (a int) partition by hash(a) partitions 1;")
	tk.MustExec("create table e16 (a int)")
	tk.MustExec("alter table e16 set tiflash replica 1;")

	tk.MustExec("alter table e15 set tiflash replica 1 location labels 'a', 'b';")

	tk.MustGetErrCode("alter table e15 exchange partition p0 with table e16", tmysql.ErrTablesDifferentMetadata)

	tk.MustExec("alter table e16 set tiflash replica 1 location labels 'a', 'b';")

	e15 = testGetTableByName(c, s.ctx, "test", "e15")
	partition = e15.Meta().Partition

	err = domain.GetDomain(tk.Se).DDL().UpdateTableReplicaInfo(tk.Se, partition.Definitions[0].ID, true)
	c.Assert(err, IsNil)

	e16 = testGetTableByName(c, s.ctx, "test", "e16")
	err = domain.GetDomain(tk.Se).DDL().UpdateTableReplicaInfo(tk.Se, e16.Meta().ID, true)
	c.Assert(err, IsNil)

	tk.MustExec("alter table e15 exchange partition p0 with table e16")
}

func (s *testIntegrationSuite4) TestExchangePartitionTableCompatiable(c *C) {
	type testCase struct {
		ptSQL       string
		ntSQL       string
		exchangeSQL string
		err         *terror.Error
	}
	cases := []testCase{
		{
			"create table pt (id int not null) partition by hash (id) partitions 4;",
			"create table nt (id int(1) not null);",
			"alter table pt exchange partition p0 with table nt;",
			nil,
		},
		{
			"create table pt1 (id int not null, fname varchar(3)) partition by hash (id) partitions 4;",
			"create table nt1 (id int not null, fname varchar(4));",
			"alter table pt1 exchange partition p0 with table nt1;",
			ddl.ErrTablesDifferentMetadata,
		},
		{
			"create table pt2 (id int not null, salary decimal) partition by hash(id) partitions 4;",
			"create table nt2 (id int not null, salary decimal(3,2));",
			"alter table pt2 exchange partition p0 with table nt2;",
			ddl.ErrTablesDifferentMetadata,
		},
		{
			"create table pt3 (id int not null, salary decimal) partition by hash(id) partitions 1;",
			"create table nt3 (id int not null, salary decimal(10, 1));",
			"alter table pt3 exchange partition p0 with table nt3",
			ddl.ErrTablesDifferentMetadata,
		},
		{
			"create table pt4 (id int not null) partition by hash(id) partitions 1;",
			"create table nt4 (id1 int not null);",
			"alter table pt4 exchange partition p0 with table nt4;",
			ddl.ErrTablesDifferentMetadata,
		},
		{
			"create table pt5 (id int not null, primary key (id)) partition by hash(id) partitions 1;",
			"create table nt5 (id int not null);",
			"alter table pt5 exchange partition p0 with table nt5;",
			ddl.ErrTablesDifferentMetadata,
		},
		{
			"create table pt6 (id int not null, salary decimal, index idx (id, salary)) partition by hash(id) partitions 1;",
			"create table nt6 (id int not null, salary decimal, index idx (salary, id));",
			"alter table pt6 exchange partition p0 with table nt6;",
			ddl.ErrTablesDifferentMetadata,
		},
		{
			"create table pt7 (id int not null, index idx (id) invisible) partition by hash(id) partitions 1;",
			"create table nt7 (id int not null, index idx (id));",
			"alter table pt7 exchange partition p0 with table nt7;",
			nil,
		},
		{
			"create table pt8 (id int not null, index idx (id)) partition by hash(id) partitions 1;",
			"create table nt8 (id int not null, index id_idx (id));",
			"alter table pt8 exchange partition p0 with table nt8;",
			ddl.ErrTablesDifferentMetadata,
		},
		{
			// foreign key test
			// Partition table doesn't support to add foreign keys in mysql
			"create table pt9 (id int not null primary key auto_increment,t_id int not null) partition by hash(id) partitions 1;",
			"create table nt9 (id int not null primary key auto_increment, t_id int not null,foreign key fk_id (t_id) references pt5(id));",
			"alter table pt9 exchange partition p0 with table nt9;",
			ddl.ErrPartitionExchangeForeignKey,
		},
		{
			// Generated column (virtual)
			"create table pt10 (id int not null, lname varchar(30), fname varchar(100) generated always as (concat(lname,' ')) virtual) partition by hash(id) partitions 1;",
			"create table nt10 (id int not null, lname varchar(30), fname varchar(100));",
			"alter table pt10 exchange partition p0 with table nt10;",
			ddl.ErrUnsupportedOnGeneratedColumn,
		},
		{
			"create table pt11 (id int not null, lname varchar(30), fname varchar(100)) partition by hash(id) partitions 1;",
			"create table nt11 (id int not null, lname varchar(30), fname varchar(100) generated always as (concat(lname, ' ')) virtual);",
			"alter table pt11 exchange partition p0 with table nt11;",
			ddl.ErrUnsupportedOnGeneratedColumn,
		},
		{

			"create table pt12 (id int not null, lname varchar(30), fname varchar(100) generated always as (concat(lname,' ')) stored) partition by hash(id) partitions 1;",
			"create table nt12 (id int not null, lname varchar(30), fname varchar(100));",
			"alter table pt12 exchange partition p0 with table nt12;",
			ddl.ErrTablesDifferentMetadata,
		},
		{
			"create table pt13 (id int not null, lname varchar(30), fname varchar(100)) partition by hash(id) partitions 1;",
			"create table nt13 (id int not null, lname varchar(30), fname varchar(100) generated always as (concat(lname, ' ')) stored);",
			"alter table pt13 exchange partition p0 with table nt13;",
			ddl.ErrTablesDifferentMetadata,
		},
		{
			"create table pt14 (id int not null, lname varchar(30), fname varchar(100) generated always as (concat(lname, ' ')) virtual) partition by hash(id) partitions 1;",
			"create table nt14 (id int not null, lname varchar(30), fname varchar(100) generated always as (concat(lname, ' ')) virtual);",
			"alter table pt14 exchange partition p0 with table nt14;",
			nil,
		},
		{
			// unique index
			"create table pt15 (id int not null, unique index uk_id (id)) partition by hash(id) partitions 1;",
			"create table nt15 (id int not null, index uk_id (id));",
			"alter table pt15 exchange partition p0 with table nt15",
			ddl.ErrTablesDifferentMetadata,
		},
		{
			// auto_increment
			"create table pt16 (id int not null primary key auto_increment) partition by hash(id) partitions 1;",
			"create table nt16 (id int not null primary key);",
			"alter table pt16 exchange partition p0 with table nt16;",
			ddl.ErrTablesDifferentMetadata,
		},
		{
			// default
			"create table pt17 (id int not null default 1) partition by hash(id) partitions 1;",
			"create table nt17 (id int not null);",
			"alter table pt17 exchange partition p0 with table nt17;",
			nil,
		},
		{
			// view test
			"create table pt18 (id int not null) partition by hash(id) partitions 1;",
			"create view nt18 as select id from nt17;",
			"alter table pt18 exchange partition p0 with table nt18",
			ddl.ErrCheckNoSuchTable,
		},
		{
			"create table pt19 (id int not null, lname varchar(30), fname varchar(100) generated always as (concat(lname, ' ')) stored) partition by hash(id) partitions 1;",
			"create table nt19 (id int not null, lname varchar(30), fname varchar(100) generated always as (concat(lname, ' ')) virtual);",
			"alter table pt19 exchange partition p0 with table nt19;",
			ddl.ErrUnsupportedOnGeneratedColumn,
		},
		{
			"create table pt20 (id int not null) partition by hash(id) partitions 1;",
			"create table nt20 (id int default null);",
			"alter table pt20 exchange partition p0 with table nt20;",
			ddl.ErrTablesDifferentMetadata,
		},
		{
			// unsigned
			"create table pt21 (id int unsigned) partition by hash(id) partitions 1;",
			"create table nt21 (id int);",
			"alter table pt21 exchange partition p0 with table nt21;",
			ddl.ErrTablesDifferentMetadata,
		},
		{
			// zerofill
			"create table pt22 (id int) partition by hash(id) partitions 1;",
			"create table nt22 (id int zerofill);",
			"alter table pt22 exchange partition p0 with table nt22;",
			ddl.ErrTablesDifferentMetadata,
		},
		{
			"create table pt23 (id int, lname varchar(10) charset binary) partition by hash(id) partitions 1;",
			"create table nt23 (id int, lname varchar(10));",
			"alter table pt23 exchange partition p0 with table nt23;",
			ddl.ErrTablesDifferentMetadata,
		},
		{
			"create table pt25 (id int, a datetime on update current_timestamp) partition by hash(id) partitions 1;",
			"create table nt25 (id int, a datetime);",
			"alter table pt25 exchange partition p0 with table nt25;",
			nil,
		},
		{
			"create table pt26 (id int not null, lname varchar(30), fname varchar(100) generated always as (concat(lname, ' ')) virtual) partition by hash(id) partitions 1;",
			"create table nt26 (id int not null, lname varchar(30), fname varchar(100) generated always as (concat(id, ' ')) virtual);",
			"alter table pt26 exchange partition p0 with table nt26;",
			ddl.ErrTablesDifferentMetadata,
		},
		{
			"create table pt27 (a int key, b int, index(a)) partition by hash(a) partitions 1;",
			"create table nt27 (a int not null, b int, index(a));",
			"alter table pt27 exchange partition p0 with table nt27;",
			ddl.ErrTablesDifferentMetadata,
		},
	}

	tk := testkit.NewTestKit(c, s.store)
	tk.MustExec("use test")
	for i, t := range cases {
		tk.MustExec(t.ptSQL)
		tk.MustExec(t.ntSQL)
		if t.err != nil {
			_, err := tk.Exec(t.exchangeSQL)
			c.Assert(terror.ErrorEqual(err, t.err), IsTrue, Commentf(
				"case %d fail, sql = `%s`\nexpected error = `%v`\n  actual error = `%v`",
				i, t.exchangeSQL, t.err, err,
			))
		} else {
			tk.MustExec(t.exchangeSQL)
		}
	}
}

func (s *testIntegrationSuite7) TestExchangePartitionExpressIndex(c *C) {
	tk := testkit.NewTestKit(c, s.store)
	tk.MustExec("use test")
	tk.MustExec("drop table if exists pt1;")
	tk.MustExec("create table pt1(a int, b int, c int) PARTITION BY hash (a) partitions 1;")
	tk.MustExec("alter table pt1 add index idx((a+c));")

	tk.MustExec("drop table if exists nt1;")
	tk.MustExec("create table nt1(a int, b int, c int);")
	tk.MustGetErrCode("alter table pt1 exchange partition p0 with table nt1;", tmysql.ErrTablesDifferentMetadata)

	tk.MustExec("alter table nt1 add column (`_V$_idx_0` bigint(20) generated always as (a+b) virtual);")
	tk.MustGetErrCode("alter table pt1 exchange partition p0 with table nt1;", tmysql.ErrTablesDifferentMetadata)

	// test different expression index when expression returns same field type
	tk.MustExec("alter table nt1 drop column `_V$_idx_0`;")
	tk.MustExec("alter table nt1 add index idx((b-c));")
	tk.MustGetErrCode("alter table pt1 exchange partition p0 with table nt1;", tmysql.ErrTablesDifferentMetadata)

	// test different expression index when expression returns different field type
	tk.MustExec("alter table nt1 drop index idx;")
	tk.MustExec("alter table nt1 add index idx((concat(a, b)));")
	tk.MustGetErrCode("alter table pt1 exchange partition p0 with table nt1;", tmysql.ErrTablesDifferentMetadata)

	tk.MustExec("drop table if exists nt2;")
	tk.MustExec("create table nt2 (a int, b int, c int)")
	tk.MustExec("alter table nt2 add index idx((a+c))")
	tk.MustExec("alter table pt1 exchange partition p0 with table nt2")

}

func (s *testIntegrationSuite4) TestAddPartitionTooManyPartitions(c *C) {
	tk := testkit.NewTestKit(c, s.store)
	tk.MustExec("use test")
	count := ddl.PartitionCountLimit
	tk.MustExec("drop table if exists p1;")
	sql1 := `create table p1 (
		id int not null
	)
	partition by range( id ) (`
	for i := 1; i <= count; i++ {
		sql1 += fmt.Sprintf("partition p%d values less than (%d),", i, i)
	}
	sql1 += "partition p8193 values less than (8193) );"
	tk.MustGetErrCode(sql1, tmysql.ErrTooManyPartitions)

	tk.MustExec("drop table if exists p2;")
	sql2 := `create table p2 (
		id int not null
	)
	partition by range( id ) (`
	for i := 1; i < count; i++ {
		sql2 += fmt.Sprintf("partition p%d values less than (%d),", i, i)
	}
	sql2 += "partition p8192 values less than (8192) );"

	tk.MustExec(sql2)
	sql3 := `alter table p2 add partition (
	partition p8193 values less than (8193)
	);`
	tk.MustGetErrCode(sql3, tmysql.ErrTooManyPartitions)
}

func checkPartitionDelRangeDone(c *C, s *testIntegrationSuite, partitionPrefix kv.Key) bool {
	hasOldPartitionData := true
	for i := 0; i < waitForCleanDataRound; i++ {
		err := kv.RunInNewTxn(s.store, false, func(txn kv.Transaction) error {
			it, err := txn.Iter(partitionPrefix, nil)
			if err != nil {
				return err
			}
			if !it.Valid() {
				hasOldPartitionData = false
			} else {
				hasOldPartitionData = it.Key().HasPrefix(partitionPrefix)
			}
			it.Close()
			return nil
		})
		c.Assert(err, IsNil)
		if !hasOldPartitionData {
			break
		}
		time.Sleep(waitForCleanDataInterval)
	}
	return hasOldPartitionData
}

func (s *testIntegrationSuite4) TestTruncatePartitionAndDropTable(c *C) {
	tk := testkit.NewTestKit(c, s.store)
	tk.MustExec("use test;")
	// Test truncate common table.
	tk.MustExec("drop table if exists t1;")
	tk.MustExec("create table t1 (id int(11));")
	for i := 0; i < 100; i++ {
		tk.MustExec("insert into t1 values (?)", i)
	}
	result := tk.MustQuery("select count(*) from t1;")
	result.Check(testkit.Rows("100"))
	tk.MustExec("truncate table t1;")
	result = tk.MustQuery("select count(*) from t1")
	result.Check(testkit.Rows("0"))

	// Test drop common table.
	tk.MustExec("drop table if exists t2;")
	tk.MustExec("create table t2 (id int(11));")
	for i := 0; i < 100; i++ {
		tk.MustExec("insert into t2 values (?)", i)
	}
	result = tk.MustQuery("select count(*) from t2;")
	result.Check(testkit.Rows("100"))
	tk.MustExec("drop table t2;")
	tk.MustGetErrCode("select * from t2;", tmysql.ErrNoSuchTable)

	// Test truncate table partition.
	tk.MustExec("drop table if exists t3;")
	tk.MustExec(`create table t3(
		id int, name varchar(50),
		purchased date
	)
	partition by range( year(purchased) ) (
    	partition p0 values less than (1990),
    	partition p1 values less than (1995),
    	partition p2 values less than (2000),
    	partition p3 values less than (2005),
    	partition p4 values less than (2010),
    	partition p5 values less than (2015)
   	);`)
	tk.MustExec(`insert into t3 values
	(1, 'desk organiser', '2003-10-15'),
	(2, 'alarm clock', '1997-11-05'),
	(3, 'chair', '2009-03-10'),
	(4, 'bookcase', '1989-01-10'),
	(5, 'exercise bike', '2014-05-09'),
	(6, 'sofa', '1987-06-05'),
	(7, 'espresso maker', '2011-11-22'),
	(8, 'aquarium', '1992-08-04'),
	(9, 'study desk', '2006-09-16'),
	(10, 'lava lamp', '1998-12-25');`)
	result = tk.MustQuery("select count(*) from t3;")
	result.Check(testkit.Rows("10"))
	ctx := tk.Se.(sessionctx.Context)
	is := domain.GetDomain(ctx).InfoSchema()
	oldTblInfo, err := is.TableByName(model.NewCIStr("test"), model.NewCIStr("t3"))
	c.Assert(err, IsNil)
	// Only one partition id test is taken here.
	oldPID := oldTblInfo.Meta().Partition.Definitions[0].ID
	tk.MustExec("truncate table t3;")
	partitionPrefix := tablecodec.EncodeTablePrefix(oldPID)
	hasOldPartitionData := checkPartitionDelRangeDone(c, s.testIntegrationSuite, partitionPrefix)
	c.Assert(hasOldPartitionData, IsFalse)

	// Test drop table partition.
	tk.MustExec("drop table if exists t4;")
	tk.MustExec(`create table t4(
		id int, name varchar(50),
		purchased date
	)
	partition by range( year(purchased) ) (
    	partition p0 values less than (1990),
    	partition p1 values less than (1995),
    	partition p2 values less than (2000),
    	partition p3 values less than (2005),
    	partition p4 values less than (2010),
    	partition p5 values less than (2015)
   	);`)
	tk.MustExec(`insert into t4 values
	(1, 'desk organiser', '2003-10-15'),
	(2, 'alarm clock', '1997-11-05'),
	(3, 'chair', '2009-03-10'),
	(4, 'bookcase', '1989-01-10'),
	(5, 'exercise bike', '2014-05-09'),
	(6, 'sofa', '1987-06-05'),
	(7, 'espresso maker', '2011-11-22'),
	(8, 'aquarium', '1992-08-04'),
	(9, 'study desk', '2006-09-16'),
	(10, 'lava lamp', '1998-12-25');`)
	result = tk.MustQuery("select count(*) from t4; ")
	result.Check(testkit.Rows("10"))
	is = domain.GetDomain(ctx).InfoSchema()
	oldTblInfo, err = is.TableByName(model.NewCIStr("test"), model.NewCIStr("t4"))
	c.Assert(err, IsNil)
	// Only one partition id test is taken here.
	oldPID = oldTblInfo.Meta().Partition.Definitions[1].ID
	tk.MustExec("drop table t4;")
	partitionPrefix = tablecodec.EncodeTablePrefix(oldPID)
	hasOldPartitionData = checkPartitionDelRangeDone(c, s.testIntegrationSuite, partitionPrefix)
	c.Assert(hasOldPartitionData, IsFalse)
	tk.MustGetErrCode("select * from t4;", tmysql.ErrNoSuchTable)

	// Test truncate table partition reassigns new partitionIDs.
	tk.MustExec("drop table if exists t5;")
	tk.MustExec("set @@session.tidb_enable_table_partition=1;")
	tk.MustExec(`create table t5(
		id int, name varchar(50),
		purchased date
	)
	partition by range( year(purchased) ) (
    	partition p0 values less than (1990),
    	partition p1 values less than (1995),
    	partition p2 values less than (2000),
    	partition p3 values less than (2005),
    	partition p4 values less than (2010),
    	partition p5 values less than (2015)
   	);`)
	is = domain.GetDomain(ctx).InfoSchema()
	oldTblInfo, err = is.TableByName(model.NewCIStr("test"), model.NewCIStr("t5"))
	c.Assert(err, IsNil)
	oldPID = oldTblInfo.Meta().Partition.Definitions[0].ID

	tk.MustExec("truncate table t5;")
	is = domain.GetDomain(ctx).InfoSchema()
	newTblInfo, err := is.TableByName(model.NewCIStr("test"), model.NewCIStr("t5"))
	c.Assert(err, IsNil)
	newPID := newTblInfo.Meta().Partition.Definitions[0].ID
	c.Assert(oldPID != newPID, IsTrue)

	tk.MustExec("set @@session.tidb_enable_table_partition = 1;")
	tk.MustExec("drop table if exists clients;")
	tk.MustExec(`create table clients (
		id int,
		fname varchar(30),
		lname varchar(30),
		signed date
	)
	partition by hash( month(signed) )
	partitions 12;`)
	is = domain.GetDomain(ctx).InfoSchema()
	oldTblInfo, err = is.TableByName(model.NewCIStr("test"), model.NewCIStr("clients"))
	c.Assert(err, IsNil)
	oldDefs := oldTblInfo.Meta().Partition.Definitions

	// Test truncate `hash partitioned table` reassigns new partitionIDs.
	tk.MustExec("truncate table clients;")
	is = domain.GetDomain(ctx).InfoSchema()
	newTblInfo, err = is.TableByName(model.NewCIStr("test"), model.NewCIStr("clients"))
	c.Assert(err, IsNil)
	newDefs := newTblInfo.Meta().Partition.Definitions
	for i := 0; i < len(oldDefs); i++ {
		c.Assert(oldDefs[i].ID != newDefs[i].ID, IsTrue)
	}
}

func (s *testIntegrationSuite5) TestPartitionUniqueKeyNeedAllFieldsInPf(c *C) {
	tk := testkit.NewTestKit(c, s.store)
	tk.MustExec("use test;")
	tk.MustExec("drop table if exists part1;")
	tk.MustExec(`create table part1 (
		col1 int not null,
		col2 date not null,
		col3 int not null,
		col4 int not null,
		unique key (col1, col2)
	)
	partition by range( col1 + col2 ) (
	partition p1 values less than (11),
	partition p2 values less than (15)
	);`)

	tk.MustExec("drop table if exists part2;")
	tk.MustExec(`create table part2 (
		col1 int not null,
		col2 date not null,
		col3 int not null,
		col4 int not null,
		unique key (col1, col2, col3),
		unique key (col3)
	)
	partition by range( col3 ) (
	partition p1 values less than (11),
	partition p2 values less than (15)
	);`)

	tk.MustExec("drop table if exists part3;")
	tk.MustExec(`create table part3 (
		col1 int not null,
		col2 date not null,
		col3 int not null,
		col4 int not null,
		primary key(col1, col2)
	)
	partition by range( col1 ) (
	partition p1 values less than (11),
	partition p2 values less than (15)
	);`)

	tk.MustExec("drop table if exists part4;")
	tk.MustExec(`create table part4 (
		col1 int not null,
		col2 date not null,
		col3 int not null,
		col4 int not null,
		primary key(col1, col2),
		unique key(col2)
	)
	partition by range( year(col2)  ) (
	partition p1 values less than (11),
	partition p2 values less than (15)
	);`)

	tk.MustExec("drop table if exists part5;")
	tk.MustExec(`create table part5 (
		col1 int not null,
		col2 date not null,
		col3 int not null,
		col4 int not null,
		primary key(col1, col2, col4),
		unique key(col2, col1)
	)
	partition by range( col1 + col2 ) (
	partition p1 values less than (11),
	partition p2 values less than (15)
	);`)

	tk.MustExec("drop table if exists Part1;")
	sql1 := `create table Part1 (
		col1 int not null,
		col2 date not null,
		col3 int not null,
		col4 int not null,
		unique key (col1, col2)
	)
	partition by range( col3 ) (
	partition p1 values less than (11),
	partition p2 values less than (15)
	);`
	tk.MustGetErrCode(sql1, tmysql.ErrUniqueKeyNeedAllFieldsInPf)

	tk.MustExec("drop table if exists Part1;")
	sql2 := `create table Part1 (
		col1 int not null,
		col2 date not null,
		col3 int not null,
		col4 int not null,
		unique key (col1),
		unique key (col3)
	)
	partition by range( col1 + col3 ) (
	partition p1 values less than (11),
	partition p2 values less than (15)
	);`
	tk.MustGetErrCode(sql2, tmysql.ErrUniqueKeyNeedAllFieldsInPf)

	tk.MustExec("drop table if exists Part1;")
	sql3 := `create table Part1 (
		col1 int not null,
		col2 date not null,
		col3 int not null,
		col4 int not null,
		unique key (col1),
		unique key (col3)
	)
	partition by range( col3 ) (
	partition p1 values less than (11),
	partition p2 values less than (15)
	);`
	tk.MustGetErrCode(sql3, tmysql.ErrUniqueKeyNeedAllFieldsInPf)

	tk.MustExec("drop table if exists Part1;")
	sql4 := `create table Part1 (
		col1 int not null,
		col2 date not null,
		col3 int not null,
		col4 int not null,
		unique key (col1, col2, col3),
		unique key (col3)
	)
	partition by range( col1 + col3 ) (
	partition p1 values less than (11),
	partition p2 values less than (15)
	);`
	tk.MustGetErrCode(sql4, tmysql.ErrUniqueKeyNeedAllFieldsInPf)

	tk.MustExec("drop table if exists Part1;")
	sql5 := `create table Part1 (
		col1 int not null,
		col2 date not null,
		col3 int not null,
		col4 int not null,
		primary key(col1, col2)
	)
	partition by range( col3 ) (
	partition p1 values less than (11),
	partition p2 values less than (15)
	);`
	tk.MustGetErrCode(sql5, tmysql.ErrUniqueKeyNeedAllFieldsInPf)

	tk.MustExec("drop table if exists Part1;")
	sql6 := `create table Part1 (
		col1 int not null,
		col2 date not null,
		col3 int not null,
		col4 int not null,
		primary key(col1, col3),
		unique key(col2)
	)
	partition by range( year(col2)  ) (
	partition p1 values less than (11),
	partition p2 values less than (15)
	);`
	tk.MustGetErrCode(sql6, tmysql.ErrUniqueKeyNeedAllFieldsInPf)

	tk.MustExec("drop table if exists Part1;")
	sql7 := `create table Part1 (
		col1 int not null,
		col2 date not null,
		col3 int not null,
		col4 int not null,
		primary key(col1, col3, col4),
		unique key(col2, col1)
	)
	partition by range( col1 + col2 ) (
	partition p1 values less than (11),
	partition p2 values less than (15)
	);`
	tk.MustGetErrCode(sql7, tmysql.ErrUniqueKeyNeedAllFieldsInPf)

	tk.MustExec("drop table if exists part6;")
	sql8 := `create table part6 (
		col1 int not null,
		col2 date not null,
		col3 int not null,
		col4 int not null,
		col5 int not null,
		unique key(col1, col2),
		unique key(col1, col3)
	)
	partition by range( col1 + col2 ) (
	partition p1 values less than (11),
	partition p2 values less than (15)
	);`
	tk.MustGetErrCode(sql8, tmysql.ErrUniqueKeyNeedAllFieldsInPf)

	sql9 := `create table part7 (
		col1 int not null,
		col2 int not null,
		col3 int not null unique,
		unique key(col1, col2)
	)
	partition by range (col1 + col2) (
	partition p1 values less than (11),
	partition p2 values less than (15)
	)`
	tk.MustGetErrCode(sql9, tmysql.ErrUniqueKeyNeedAllFieldsInPf)

	sql10 := `create table part8 (
                 a int not null,
                 b int not null,
                 c int default null,
                 d int default null,
                 e int default null,
                 primary key (a, b),
                 unique key (c, d)
        )
        partition by range columns (b) (
               partition p0 values less than (4),
               partition p1 values less than (7),
               partition p2 values less than (11)
        )`
	tk.MustGetErrCode(sql10, tmysql.ErrUniqueKeyNeedAllFieldsInPf)

	// after we support multiple columns partition, this sql should fail. For now, it will be a normal table.
	sql11 := `create table part9 (
                 a int not null,
                 b int not null,
                 c int default null,
                 d int default null,
                 e int default null,
                 primary key (a, b),
                 unique key (b, c, d)
        )
        partition by range columns (b, c) (
               partition p0 values less than (4, 5),
               partition p1 values less than (7, 9),
               partition p2 values less than (11, 22)
        )`
	tk.MustExec(sql11)

	sql12 := `create table part12 (a varchar(20), b binary, unique index (a(5))) partition by range columns (a) (
			partition p0 values less than ('aaaaa'),
			partition p1 values less than ('bbbbb'),
			partition p2 values less than ('ccccc'))`
	tk.MustGetErrCode(sql12, tmysql.ErrUniqueKeyNeedAllFieldsInPf)
	tk.MustExec(`create table part12 (a varchar(20), b binary) partition by range columns (a) (
			partition p0 values less than ('aaaaa'),
			partition p1 values less than ('bbbbb'),
			partition p2 values less than ('ccccc'))`)
	tk.MustGetErrCode("alter table part12 add unique index (a(5))", tmysql.ErrUniqueKeyNeedAllFieldsInPf)
	sql13 := `create table part13 (a varchar(20), b varchar(10), unique index (a(5),b)) partition by range columns (b) (
			partition p0 values less than ('aaaaa'),
			partition p1 values less than ('bbbbb'),
			partition p2 values less than ('ccccc'))`
	tk.MustExec(sql13)
}

func (s *testIntegrationSuite2) TestPartitionDropPrimaryKey(c *C) {
	idxName := "primary"
	addIdxSQL := "alter table partition_drop_idx add primary key idx1 (c1);"
	dropIdxSQL := "alter table partition_drop_idx drop primary key;"
	testPartitionDropIndex(c, s.store, s.lease, idxName, addIdxSQL, dropIdxSQL)
}

func (s *testIntegrationSuite3) TestPartitionDropIndex(c *C) {
	idxName := "idx1"
	addIdxSQL := "alter table partition_drop_idx add index idx1 (c1);"
	dropIdxSQL := "alter table partition_drop_idx drop index idx1;"
	testPartitionDropIndex(c, s.store, s.lease, idxName, addIdxSQL, dropIdxSQL)
}

func testPartitionDropIndex(c *C, store kv.Storage, lease time.Duration, idxName, addIdxSQL, dropIdxSQL string) {
	tk := testkit.NewTestKit(c, store)
	done := make(chan error, 1)
	tk.MustExec("use test_db")
	tk.MustExec("drop table if exists partition_drop_idx;")
	tk.MustExec(`create table partition_drop_idx (
		c1 int, c2 int, c3 int
	)
	partition by range( c1 ) (
    	partition p0 values less than (3),
    	partition p1 values less than (5),
    	partition p2 values less than (7),
    	partition p3 values less than (11),
    	partition p4 values less than (15),
    	partition p5 values less than (20),
		partition p6 values less than (maxvalue)
   	);`)

	num := 20
	for i := 0; i < num; i++ {
		tk.MustExec("insert into partition_drop_idx values (?, ?, ?)", i, i, i)
	}
	tk.MustExec(addIdxSQL)

	ctx := tk.Se.(sessionctx.Context)
	is := domain.GetDomain(ctx).InfoSchema()
	t, err := is.TableByName(model.NewCIStr("test_db"), model.NewCIStr("partition_drop_idx"))
	c.Assert(err, IsNil)

	var idx1 table.Index
	for _, pidx := range t.Indices() {
		if pidx.Meta().Name.L == idxName {
			idx1 = pidx
			break
		}
	}
	c.Assert(idx1, NotNil)

	testutil.SessionExecInGoroutine(c, store, dropIdxSQL, done)
	ticker := time.NewTicker(lease / 2)
	defer ticker.Stop()
LOOP:
	for {
		select {
		case err = <-done:
			if err == nil {
				break LOOP
			}
			c.Assert(err, IsNil, Commentf("err:%v", errors.ErrorStack(err)))
		case <-ticker.C:
			step := 10
			rand.Seed(time.Now().Unix())
			for i := num; i < num+step; i++ {
				n := rand.Intn(num)
				tk.MustExec("update partition_drop_idx set c2 = 1 where c1 = ?", n)
				tk.MustExec("insert into partition_drop_idx values (?, ?, ?)", i, i, i)
			}
			num += step
		}
	}

	is = domain.GetDomain(ctx).InfoSchema()
	t, err = is.TableByName(model.NewCIStr("test_db"), model.NewCIStr("partition_drop_idx"))
	c.Assert(err, IsNil)
	// Only one partition id test is taken here.
	pid := t.Meta().Partition.Definitions[0].ID
	var idxn table.Index
	t.Indices()
	for _, idx := range t.Indices() {
		if idx.Meta().Name.L == idxName {
			idxn = idx
			break
		}
	}
	c.Assert(idxn, IsNil)
	idx := tables.NewIndex(pid, t.Meta(), idx1.Meta())
	checkDelRangeDone(c, ctx, idx)
	tk.MustExec("drop table partition_drop_idx;")
}

func (s *testIntegrationSuite2) TestPartitionCancelAddPrimaryKey(c *C) {
	idxName := "primary"
	addIdxSQL := "alter table t1 add primary key c3_index (c1);"
	testPartitionCancelAddIndex(c, s.store, s.dom.DDL(), s.lease, idxName, addIdxSQL)
}

func (s *testIntegrationSuite4) TestPartitionCancelAddIndex(c *C) {
	idxName := "idx1"
	addIdxSQL := "create unique index c3_index on t1 (c1)"
	testPartitionCancelAddIndex(c, s.store, s.dom.DDL(), s.lease, idxName, addIdxSQL)
}

func testPartitionCancelAddIndex(c *C, store kv.Storage, d ddl.DDL, lease time.Duration, idxName, addIdxSQL string) {
	tk := testkit.NewTestKit(c, store)

	tk.MustExec("use test_db")
	tk.MustExec("drop table if exists t1;")
	tk.MustExec(`create table t1 (
		c1 int, c2 int, c3 int
	)
	partition by range( c1 ) (
    	partition p0 values less than (1024),
    	partition p1 values less than (2048),
    	partition p2 values less than (3072),
    	partition p3 values less than (4096),
		partition p4 values less than (maxvalue)
   	);`)
	count := defaultBatchSize * 32
	// add some rows
	for i := 0; i < count; i += defaultBatchSize {
		batchInsert(tk, "t1", i, i+defaultBatchSize)
	}

	var checkErr error
	var c3IdxInfo *model.IndexInfo
	hook := &ddl.TestDDLCallback{}
	originBatchSize := tk.MustQuery("select @@global.tidb_ddl_reorg_batch_size")
	// Set batch size to lower try to slow down add-index reorganization, This if for hook to cancel this ddl job.
	tk.MustExec("set @@global.tidb_ddl_reorg_batch_size = 32")
	ctx := tk.Se.(sessionctx.Context)
	defer tk.MustExec(fmt.Sprintf("set @@global.tidb_ddl_reorg_batch_size = %v", originBatchSize.Rows()[0][0]))
	hook.OnJobUpdatedExported, c3IdxInfo, checkErr = backgroundExecOnJobUpdatedExported(c, store, ctx, hook, idxName)
	originHook := d.GetHook()
	defer d.(ddl.DDLForTest).SetHook(originHook)
	d.(ddl.DDLForTest).SetHook(hook)
	done := make(chan error, 1)
	go backgroundExec(store, addIdxSQL, done)

	times := 0
	ticker := time.NewTicker(lease / 2)
	defer ticker.Stop()
LOOP:
	for {
		select {
		case err := <-done:
			c.Assert(checkErr, IsNil)
			c.Assert(err, NotNil)
			c.Assert(err.Error(), Equals, "[ddl:8214]Cancelled DDL job")
			break LOOP
		case <-ticker.C:
			if times >= 10 {
				break
			}
			step := 10
			rand.Seed(time.Now().Unix())
			// delete some rows, and add some data
			for i := count; i < count+step; i++ {
				n := rand.Intn(count)
				tk.MustExec("delete from t1 where c1 = ?", n)
				tk.MustExec("insert into t1 values (?, ?, ?)", i+10, i, i)
			}
			count += step
			times++
		}
	}

	t := testGetTableByName(c, ctx, "test_db", "t1")
	// Only one partition id test is taken here.
	pid := t.Meta().Partition.Definitions[0].ID
	for _, tidx := range t.Indices() {
		c.Assert(strings.EqualFold(tidx.Meta().Name.L, "c3_index"), IsFalse)
	}

	idx := tables.NewIndex(pid, t.Meta(), c3IdxInfo)
	checkDelRangeDone(c, ctx, idx)

	tk.MustExec("drop table t1")
}

func backgroundExecOnJobUpdatedExported(c *C, store kv.Storage, ctx sessionctx.Context, hook *ddl.TestDDLCallback, idxName string) (
	func(*model.Job), *model.IndexInfo, error) {
	var checkErr error
	first := true
	c3IdxInfo := &model.IndexInfo{}
	hook.OnJobUpdatedExported = func(job *model.Job) {
		addIndexNotFirstReorg := (job.Type == model.ActionAddIndex || job.Type == model.ActionAddPrimaryKey) &&
			job.SchemaState == model.StateWriteReorganization && job.SnapshotVer != 0
		// If the action is adding index and the state is writing reorganization, it want to test the case of cancelling the job when backfilling indexes.
		// When the job satisfies this case of addIndexNotFirstReorg, the worker will start to backfill indexes.
		if !addIndexNotFirstReorg {
			// Get the index's meta.
			if c3IdxInfo != nil {
				return
			}
			t := testGetTableByName(c, ctx, "test_db", "t1")
			for _, index := range t.WritableIndices() {
				if index.Meta().Name.L == idxName {
					c3IdxInfo = index.Meta()
				}
			}
			return
		}
		// The job satisfies the case of addIndexNotFirst for the first time, the worker hasn't finished a batch of backfill indexes.
		if first {
			first = false
			return
		}
		if checkErr != nil {
			return
		}
		hookCtx := mock.NewContext()
		hookCtx.Store = store
		err := hookCtx.NewTxn(context.Background())
		if err != nil {
			checkErr = errors.Trace(err)
			return
		}
		jobIDs := []int64{job.ID}
		txn, err := hookCtx.Txn(true)
		if err != nil {
			checkErr = errors.Trace(err)
			return
		}
		errs, err := admin.CancelJobs(txn, jobIDs)
		if err != nil {
			checkErr = errors.Trace(err)
			return
		}
		// It only tests cancel one DDL job.
		if errs[0] != nil {
			checkErr = errors.Trace(errs[0])
			return
		}
		txn, err = hookCtx.Txn(true)
		if err != nil {
			checkErr = errors.Trace(err)
			return
		}
		err = txn.Commit(context.Background())
		if err != nil {
			checkErr = errors.Trace(err)
		}
	}
	return hook.OnJobUpdatedExported, c3IdxInfo, checkErr
}

func (s *testIntegrationSuite5) TestPartitionAddPrimaryKey(c *C) {
	tk := testkit.NewTestKit(c, s.store)
	testPartitionAddIndexOrPK(c, tk, "primary key")
}

func (s *testIntegrationSuite1) TestPartitionAddIndex(c *C) {
	tk := testkit.NewTestKit(c, s.store)
	testPartitionAddIndexOrPK(c, tk, "index")
}

func testPartitionAddIndexOrPK(c *C, tk *testkit.TestKit, key string) {
	tk.MustExec("use test")
	tk.MustExec(`create table partition_add_idx (
	id int not null,
	hired date not null
	)
	partition by range( year(hired) ) (
	partition p1 values less than (1991),
	partition p3 values less than (2001),
	partition p4 values less than (2004),
	partition p5 values less than (2008),
	partition p6 values less than (2012),
	partition p7 values less than (2018)
	);`)
	testPartitionAddIndex(tk, c, key)

	// test hash partition table.
	tk.MustExec("set @@session.tidb_enable_table_partition = '1';")
	tk.MustExec("drop table if exists partition_add_idx")
	tk.MustExec(`create table partition_add_idx (
	id int not null,
	hired date not null
	) partition by hash( year(hired) ) partitions 4;`)
	testPartitionAddIndex(tk, c, key)

	// Test hash partition for pr 10475.
	tk.MustExec("drop table if exists t1")
	defer tk.MustExec("drop table if exists t1")
	tk.MustExec("set @@session.tidb_enable_table_partition = '1';")
	tk.MustExec("create table t1 (a int, b int, unique key(a)) partition by hash(a) partitions 5;")
	tk.MustExec("insert into t1 values (0,0),(1,1),(2,2),(3,3);")
	tk.MustExec(fmt.Sprintf("alter table t1 add %s idx(a)", key))
	tk.MustExec("admin check table t1;")

	// Test range partition for pr 10475.
	tk.MustExec("drop table t1")
	tk.MustExec("create table t1 (a int, b int, unique key(a)) partition by range (a) (partition p0 values less than (10), partition p1 values less than (20));")
	tk.MustExec("insert into t1 values (0,0);")
	tk.MustExec(fmt.Sprintf("alter table t1 add %s idx(a)", key))
	tk.MustExec("admin check table t1;")
}

func testPartitionAddIndex(tk *testkit.TestKit, c *C, key string) {
	idxName1 := "idx1"

	f := func(end int, isPK bool) string {
		dml := fmt.Sprintf("insert into partition_add_idx values")
		for i := 0; i < end; i++ {
			dVal := 1988 + rand.Intn(30)
			if isPK {
				dVal = 1518 + i
			}
			dml += fmt.Sprintf("(%d, '%d-01-01')", i, dVal)
			if i != end-1 {
				dml += ","
			}
		}
		return dml
	}
	var dml string
	if key == "primary key" {
		idxName1 = "primary"
		// For the primary key, hired must be unique.
		dml = f(500, true)
	} else {
		dml = f(500, false)
	}
	tk.MustExec(dml)

	tk.MustExec(fmt.Sprintf("alter table partition_add_idx add %s idx1 (hired)", key))
	tk.MustExec("alter table partition_add_idx add index idx2 (id, hired)")
	ctx := tk.Se.(sessionctx.Context)
	is := domain.GetDomain(ctx).InfoSchema()
	t, err := is.TableByName(model.NewCIStr("test"), model.NewCIStr("partition_add_idx"))
	c.Assert(err, IsNil)
	var idx1 table.Index
	for _, idx := range t.Indices() {
		if idx.Meta().Name.L == idxName1 {
			idx1 = idx
			break
		}
	}
	c.Assert(idx1, NotNil)

	tk.MustQuery(fmt.Sprintf("select count(hired) from partition_add_idx use index(%s)", idxName1)).Check(testkit.Rows("500"))
	tk.MustQuery("select count(id) from partition_add_idx use index(idx2)").Check(testkit.Rows("500"))

	tk.MustExec("admin check table partition_add_idx")
	tk.MustExec("drop table partition_add_idx")
}

func (s *testIntegrationSuite5) TestDropSchemaWithPartitionTable(c *C) {
	tk := testkit.NewTestKit(c, s.store)
	tk.MustExec("drop database if exists test_db_with_partition")
	tk.MustExec("create database test_db_with_partition")
	tk.MustExec("use test_db_with_partition")
	tk.MustExec(`create table t_part (a int key)
		partition by range(a) (
		partition p0 values less than (10),
		partition p1 values less than (20)
		);`)
	tk.MustExec("insert into t_part values (1),(2),(11),(12);")
	ctx := s.ctx
	tbl := testGetTableByName(c, ctx, "test_db_with_partition", "t_part")

	// check records num before drop database.
	recordsNum := getPartitionTableRecordsNum(c, ctx, tbl.(table.PartitionedTable))
	c.Assert(recordsNum, Equals, 4)

	tk.MustExec("drop database if exists test_db_with_partition")

	// check job args.
	rs, err := tk.Exec("admin show ddl jobs")
	c.Assert(err, IsNil)
	rows, err := session.GetRows4Test(context.Background(), tk.Se, rs)
	c.Assert(err, IsNil)
	row := rows[0]
	c.Assert(row.GetString(3), Equals, "drop schema")
	jobID := row.GetInt64(0)
	kv.RunInNewTxn(s.store, false, func(txn kv.Transaction) error {
		t := meta.NewMeta(txn)
		historyJob, err := t.GetHistoryDDLJob(jobID)
		c.Assert(err, IsNil)
		var tableIDs []int64
		err = historyJob.DecodeArgs(&tableIDs)
		c.Assert(err, IsNil)
		// There is 2 partitions.
		c.Assert(len(tableIDs), Equals, 3)
		return nil
	})

	// check records num after drop database.
	for i := 0; i < waitForCleanDataRound; i++ {
		recordsNum = getPartitionTableRecordsNum(c, ctx, tbl.(table.PartitionedTable))
		if recordsNum != 0 {
			time.Sleep(waitForCleanDataInterval)
		} else {
			break
		}
	}
	c.Assert(recordsNum, Equals, 0)
}

func getPartitionTableRecordsNum(c *C, ctx sessionctx.Context, tbl table.PartitionedTable) int {
	num := 0
	info := tbl.Meta().GetPartitionInfo()
	for _, def := range info.Definitions {
		pid := def.ID
		partition := tbl.(table.PartitionedTable).GetPartition(pid)
		startKey := partition.RecordKey(kv.IntHandle(math.MinInt64))
		c.Assert(ctx.NewTxn(context.Background()), IsNil)
		err := partition.IterRecords(ctx, startKey, partition.Cols(),
			func(_ kv.Handle, data []types.Datum, cols []*table.Column) (bool, error) {
				num++
				return true, nil
			})
		c.Assert(err, IsNil)
	}
	return num
}

func (s *testIntegrationSuite3) TestPartitionErrorCode(c *C) {
	tk := testkit.NewTestKit(c, s.store)
	// add partition
	tk.MustExec("set @@session.tidb_enable_table_partition = 1")
	tk.MustExec("drop database if exists test_db_with_partition")
	tk.MustExec("create database test_db_with_partition")
	tk.MustExec("use test_db_with_partition")
	tk.MustExec(`create table employees (
		id int not null,
		fname varchar(30),
		lname varchar(30),
		hired date not null default '1970-01-01',
		separated date not null default '9999-12-31',
		job_code int,
		store_id int
	)
	partition by hash(store_id)
	partitions 4;`)
	_, err := tk.Exec("alter table employees add partition partitions 8;")
	c.Assert(ddl.ErrUnsupportedAddPartition.Equal(err), IsTrue)

	_, err = tk.Exec("alter table employees add partition (partition p5 values less than (42));")
	c.Assert(ddl.ErrUnsupportedAddPartition.Equal(err), IsTrue)

	// coalesce partition
	tk.MustExec(`create table clients (
		id int,
		fname varchar(30),
		lname varchar(30),
		signed date
	)
	partition by hash( month(signed) )
	partitions 12;`)
	_, err = tk.Exec("alter table clients coalesce partition 4;")
	c.Assert(ddl.ErrUnsupportedCoalescePartition.Equal(err), IsTrue)

	tk.MustExec(`create table t_part (a int key)
		partition by range(a) (
		partition p0 values less than (10),
		partition p1 values less than (20)
		);`)
	_, err = tk.Exec("alter table t_part coalesce partition 4;")
	c.Assert(ddl.ErrCoalesceOnlyOnHashPartition.Equal(err), IsTrue)

	tk.MustGetErrCode(`alter table t_part reorganize partition p0, p1 into (
			partition p0 values less than (1980));`, tmysql.ErrUnsupportedDDLOperation)

	tk.MustGetErrCode("alter table t_part check partition p0, p1;", tmysql.ErrUnsupportedDDLOperation)
	tk.MustGetErrCode("alter table t_part optimize partition p0,p1;", tmysql.ErrUnsupportedDDLOperation)
	tk.MustGetErrCode("alter table t_part rebuild partition p0,p1;", tmysql.ErrUnsupportedDDLOperation)
	tk.MustGetErrCode("alter table t_part remove partitioning;", tmysql.ErrUnsupportedDDLOperation)
	tk.MustGetErrCode("alter table t_part repair partition p1;", tmysql.ErrUnsupportedDDLOperation)

	// Reduce the impact on DML when executing partition DDL
	tk1 := testkit.NewTestKit(c, s.store)
	tk1.MustExec("use test")
	tk1.MustExec("drop table if exists t;")
	tk1.MustExec(`create table t(id int primary key)
		partition by hash(id) partitions 4;`)
	tk1.MustExec("begin")
	tk1.MustExec("insert into t values(1);")

	tk2 := testkit.NewTestKit(c, s.store)
	tk2.MustExec("use test")
	tk2.MustExec("alter table t truncate partition p0;")

	_, err = tk1.Exec("commit")
	c.Assert(err, IsNil)
}

func (s *testIntegrationSuite5) TestConstAndTimezoneDepent(c *C) {
	tk := testkit.NewTestKit(c, s.store)
	// add partition
	tk.MustExec("set @@session.tidb_enable_table_partition = 1")
	tk.MustExec("drop database if exists test_db_with_partition_const")
	tk.MustExec("create database test_db_with_partition_const")
	tk.MustExec("use test_db_with_partition_const")

	sql1 := `create table t1 ( id int )
		partition by range(4) (
		partition p1 values less than (10)
		);`
	tk.MustGetErrCode(sql1, tmysql.ErrWrongExprInPartitionFunc)

	sql2 := `create table t2 ( time_recorded timestamp )
		partition by range(TO_DAYS(time_recorded)) (
		partition p1 values less than (1559192604)
		);`
	tk.MustGetErrCode(sql2, tmysql.ErrWrongExprInPartitionFunc)

	sql3 := `create table t3 ( id int )
		partition by range(DAY(id)) (
		partition p1 values less than (1)
		);`
	tk.MustGetErrCode(sql3, tmysql.ErrWrongExprInPartitionFunc)

	sql4 := `create table t4 ( id int )
		partition by hash(4) partitions 4
		;`
	tk.MustGetErrCode(sql4, tmysql.ErrWrongExprInPartitionFunc)

	sql5 := `create table t5 ( time_recorded timestamp )
		partition by range(to_seconds(time_recorded)) (
		partition p1 values less than (1559192604)
		);`
	tk.MustGetErrCode(sql5, tmysql.ErrWrongExprInPartitionFunc)

	sql6 := `create table t6 ( id int )
		partition by range(to_seconds(id)) (
		partition p1 values less than (1559192604)
		);`
	tk.MustGetErrCode(sql6, tmysql.ErrWrongExprInPartitionFunc)

	sql7 := `create table t7 ( time_recorded timestamp )
		partition by range(abs(time_recorded)) (
		partition p1 values less than (1559192604)
		);`
	tk.MustGetErrCode(sql7, tmysql.ErrWrongExprInPartitionFunc)

	sql8 := `create table t2332 ( time_recorded time )
         partition by range(TO_DAYS(time_recorded)) (
  		 partition p0 values less than (1)
		);`
	tk.MustGetErrCode(sql8, tmysql.ErrWrongExprInPartitionFunc)

	sql9 := `create table t1 ( id int )
		partition by hash(4) partitions 4;`
	tk.MustGetErrCode(sql9, tmysql.ErrWrongExprInPartitionFunc)

	sql10 := `create table t1 ( id int )
		partition by hash(ed) partitions 4;`
	tk.MustGetErrCode(sql10, tmysql.ErrBadField)

	sql11 := `create table t2332 ( time_recorded time )
         partition by range(TO_SECONDS(time_recorded)) (
  		 partition p0 values less than (1)
		);`
	tk.MustGetErrCode(sql11, tmysql.ErrWrongExprInPartitionFunc)

	sql12 := `create table t2332 ( time_recorded time )
         partition by range(TO_SECONDS(time_recorded)) (
  		 partition p0 values less than (1)
		);`
	tk.MustGetErrCode(sql12, tmysql.ErrWrongExprInPartitionFunc)

	sql13 := `create table t2332 ( time_recorded time )
         partition by range(day(time_recorded)) (
  		 partition p0 values less than (1)
		);`
	tk.MustGetErrCode(sql13, tmysql.ErrWrongExprInPartitionFunc)

	sql14 := `create table t2332 ( time_recorded timestamp )
         partition by range(day(time_recorded)) (
  		 partition p0 values less than (1)
		);`
	tk.MustGetErrCode(sql14, tmysql.ErrWrongExprInPartitionFunc)
}

func (s *testIntegrationSuite5) TestConstAndTimezoneDepent2(c *C) {
	tk := testkit.NewTestKit(c, s.store)
	// add partition
	tk.MustExec("set @@session.tidb_enable_table_partition = 1")
	tk.MustExec("drop database if exists test_db_with_partition_const")
	tk.MustExec("create database test_db_with_partition_const")
	tk.MustExec("use test_db_with_partition_const")

	tk.MustExec(`create table t1 ( time_recorded datetime )
	partition by range(TO_DAYS(time_recorded)) (
	partition p0 values less than (1));`)

	tk.MustExec(`create table t2 ( time_recorded date )
	partition by range(TO_DAYS(time_recorded)) (
	partition p0 values less than (1));`)

	tk.MustExec(`create table t3 ( time_recorded date )
	partition by range(TO_SECONDS(time_recorded)) (
	partition p0 values less than (1));`)

	tk.MustExec(`create table t4 ( time_recorded date )
	partition by range(TO_SECONDS(time_recorded)) (
	partition p0 values less than (1));`)

	tk.MustExec(`create table t5 ( time_recorded timestamp )
	partition by range(unix_timestamp(time_recorded)) (
		partition p1 values less than (1559192604)
	);`)
}

func (s *testIntegrationSuite3) TestUnsupportedPartitionManagementDDLs(c *C) {
	tk := testkit.NewTestKit(c, s.store)
	tk.MustExec("use test;")
	tk.MustExec("drop table if exists test_1465;")
	tk.MustExec(`
		create table test_1465 (a int)
		partition by range(a) (
			partition p1 values less than (10),
			partition p2 values less than (20),
			partition p3 values less than (30)
		);
	`)

	_, err := tk.Exec("alter table test_1465 partition by hash(a)")
	c.Assert(err, ErrorMatches, ".*alter table partition is unsupported")
}

func (s *testIntegrationSuite7) TestCommitWhenSchemaChange(c *C) {
	tk := testkit.NewTestKit(c, s.store)
	tk.MustExec("use test")
	tk.MustExec(`create table schema_change (a int, b timestamp)
			partition by range(a) (
			    partition p0 values less than (4),
			    partition p1 values less than (7),
			    partition p2 values less than (11)
			)`)
	tk2 := testkit.NewTestKit(c, s.store)
	tk2.MustExec("use test")

	tk.MustExec("begin")
	tk.MustExec("insert into schema_change values (1, '2019-12-25 13:27:42')")
	tk.MustExec("insert into schema_change values (3, '2019-12-25 13:27:43')")

	tk2.MustExec("alter table schema_change add index idx(b)")

	tk.MustExec("insert into schema_change values (5, '2019-12-25 13:27:43')")
	tk.MustExec("insert into schema_change values (9, '2019-12-25 13:27:44')")
	atomic.StoreUint32(&session.SchemaChangedWithoutRetry, 1)
	defer func() {
		atomic.StoreUint32(&session.SchemaChangedWithoutRetry, 0)
	}()
	_, err := tk.Se.Execute(context.Background(), "commit")
	c.Assert(domain.ErrInfoSchemaChanged.Equal(err), IsTrue)

	// Cover a bug that schema validator does not prevent transaction commit when
	// the schema has changed on the partitioned table.
	// That bug will cause data and index inconsistency!
	tk.MustExec("admin check table schema_change")
	tk.MustQuery("select * from schema_change").Check(testkit.Rows())

	// Check inconsistency when exchanging partition
	tk.MustExec(`drop table if exists pt, nt;`)
	tk.MustExec(`create table pt (a int) partition by hash(a) partitions 2;`)
	tk.MustExec(`create table nt (a int);`)

	tk.MustExec("begin")
	tk.MustExec("insert into nt values (1), (3), (5);")
	tk2.MustExec("alter table pt exchange partition p1 with table nt;")
	tk.MustExec("insert into nt values (7), (9);")
	_, err = tk.Se.Execute(context.Background(), "commit")
	c.Assert(domain.ErrInfoSchemaChanged.Equal(err), IsTrue)

	tk.MustExec("admin check table pt")
	tk.MustQuery("select * from pt").Check(testkit.Rows())
	tk.MustExec("admin check table nt")
	tk.MustQuery("select * from nt").Check(testkit.Rows())

	tk.MustExec("begin")
	tk.MustExec("insert into pt values (1), (3), (5);")
	tk2.MustExec("alter table pt exchange partition p1 with table nt;")
	tk.MustExec("insert into pt values (7), (9);")
	_, err = tk.Se.Execute(context.Background(), "commit")
	c.Assert(domain.ErrInfoSchemaChanged.Equal(err), IsTrue)

	tk.MustExec("admin check table pt")
	tk.MustQuery("select * from pt").Check(testkit.Rows())
	tk.MustExec("admin check table nt")
	tk.MustQuery("select * from nt").Check(testkit.Rows())
}

func (s *testIntegrationSuite7) TestCreatePartitionTableWithWrongType(c *C) {
	tk := testkit.NewTestKit(c, s.store)
	tk.MustExec("use test")
	tk.MustExec("drop table if exists t")
	var err error
	_, err = tk.Exec(`create table t(
	b int(10)
	) partition by range columns (b) (
		partition p0 values less than (0x10),
		partition p3 values less than (0x20)
	)`)
	c.Assert(err, NotNil)
	c.Assert(ddl.ErrWrongTypeColumnValue.Equal(err), IsTrue)

	_, err = tk.Exec(`create table t(
	b int(10)
	) partition by range columns (b) (
		partition p0 values less than ('g'),
		partition p3 values less than ('k')
	)`)
	c.Assert(err, NotNil)
	c.Assert(ddl.ErrWrongTypeColumnValue.Equal(err), IsTrue)

	_, err = tk.Exec(`create table t(
	b char(10)
	) partition by range columns (b) (
		partition p0 values less than (30),
		partition p3 values less than (60)
	)`)
	c.Assert(err, NotNil)
	c.Assert(ddl.ErrWrongTypeColumnValue.Equal(err), IsTrue)

	_, err = tk.Exec(`create table t(
	b datetime
	) partition by range columns (b) (
		partition p0 values less than ('g'),
		partition p3 values less than ('m')
	)`)
	c.Assert(err, NotNil)
}

func (s *testIntegrationSuite7) TestAddPartitionForTableWithWrongType(c *C) {
	tk := testkit.NewTestKit(c, s.store)
	tk.MustExec("use test")
	tk.MustExec("drop tables if exists t_int, t_char, t_date")
	tk.MustExec(`create table t_int(b int(10))
	partition by range columns (b) (
		partition p0 values less than (10)
	)`)

	tk.MustExec(`create table t_char(b char(10))
	partition by range columns (b) (
		partition p0 values less than ('a')
	)`)

	tk.MustExec(`create table t_date(b datetime)
	partition by range columns (b) (
		partition p0 values less than ('2020-09-01')
	)`)

	var err error

	_, err = tk.Exec("alter table t_int add partition (partition p1 values less than ('g'))")
	c.Assert(err, NotNil)
	c.Assert(ddl.ErrWrongTypeColumnValue.Equal(err), IsTrue)

	_, err = tk.Exec("alter table t_int add partition (partition p1 values less than (0x20))")
	c.Assert(err, NotNil)
	c.Assert(ddl.ErrWrongTypeColumnValue.Equal(err), IsTrue)

	_, err = tk.Exec("alter table t_char add partition (partition p1 values less than (0x20))")
	c.Assert(err, NotNil)
	c.Assert(ddl.ErrWrongTypeColumnValue.Equal(err), IsTrue)

	_, err = tk.Exec("alter table t_char add partition (partition p1 values less than (10))")
	c.Assert(err, NotNil)
	c.Assert(ddl.ErrWrongTypeColumnValue.Equal(err), IsTrue)

	_, err = tk.Exec("alter table t_date add partition (partition p1 values less than ('m'))")
	c.Assert(err, NotNil)
	c.Assert(ddl.ErrWrongTypeColumnValue.Equal(err), IsTrue)

	_, err = tk.Exec("alter table t_date add partition (partition p1 values less than (0x20))")
	c.Assert(err, NotNil)
	c.Assert(ddl.ErrWrongTypeColumnValue.Equal(err), IsTrue)

	_, err = tk.Exec("alter table t_date add partition (partition p1 values less than (20))")
	c.Assert(err, NotNil)
	c.Assert(ddl.ErrWrongTypeColumnValue.Equal(err), IsTrue)
}<|MERGE_RESOLUTION|>--- conflicted
+++ resolved
@@ -814,14 +814,6 @@
 			"create table t(b int) partition by hash ( b ) partitions 3 (partition p1, partition p2, partition p2);",
 			ddl.ErrSameNamePartition,
 		},
-		{
-			"create table t (a char(10) collate utf8mb4_general_ci) partition by list columns (a) (partition p0 values in ('a', 'A'));",
-			ddl.ErrMultipleDefConstInListPart,
-		},
-		{
-			"create table t (a date) partition by list columns (a) (partition p0 values in ('2020-02-02'), partition p1 values in ('20200202'));",
-			ddl.ErrMultipleDefConstInListPart,
-		},
 	}
 	for i, t := range cases {
 		_, err := tk.Exec(t.sql)
@@ -847,9 +839,6 @@
 		"create table t (a date) partition by list columns (a) (partition p0 values in ('2020-09-28','2020-09-29'));",
 		"create table t (a bigint, b date) partition by list columns (a,b) (partition p0 values in ((1,'2020-09-28'),(1,'2020-09-29')));",
 		"create table t (a bigint)   partition by list columns (a) (partition p0 values in (to_seconds('2020-09-28 17:03:38'),to_seconds('2020-09-28 17:03:39')));",
-<<<<<<< HEAD
-		"create table t(a int,b char(10)) partition by list columns (a, b) (partition p1 values in ((2, 'a'), (1, 'b')), partition p2 values in ((2, 'b')));",
-=======
 		"create table t (a varchar(10)) partition by list columns (a) (partition p0 values in ('abc'));",
 		"create table t (a char) partition by list columns (a) (partition p0 values in ('a'));",
 		"create table t (a bool) partition by list columns (a) (partition p0 values in (1));",
@@ -857,7 +846,7 @@
 			"partition by list columns (c1,c2,c3,c4,c5,c6,c7,c8) (" +
 			"partition p0 values in ((1,2,3,4,'2020-11-30 00:00:01', '2020-11-30','abc','a')));",
 		"create table t (a int, b int generated always as (a+1) virtual) partition by list columns (b) (partition p0 values in (1));",
->>>>>>> 6fb60a32
+		"create table t(a int,b char(10)) partition by list columns (a, b) (partition p1 values in ((2, 'a'), (1, 'b')), partition p2 values in ((2, 'b')));",
 	}
 
 	for _, sql := range validCases {
@@ -931,53 +920,6 @@
 		c.Assert(t.err.Equal(err), IsTrue, Commentf(
 			"case %d fail, sql = `%s`\nexpected error = `%v`\n  actual error = `%v`",
 			i, t.sql, t.err, err,
-		))
-	}
-
-	errorCases2 := []struct {
-		create string
-		alter  string
-		err    *terror.Error
-	}{
-		{
-			"create table t (a bigint unsigned) partition by list columns (a) (partition p0 values in (1));",
-			"alter table t add partition (partition p1 values in (-1))",
-			ddl.ErrWrongTypeColumnValue,
-		},
-		{
-			"create table t (a varchar(2)) partition by list columns (a) (partition p0 values in ('a','b'));",
-			"alter table t add partition (partition p1 values in ('abc'))",
-			ddl.ErrWrongTypeColumnValue,
-		},
-		{
-			"create table t (a tinyint) partition by list columns (a) (partition p0 values in (1,2,3));",
-			"alter table t add partition (partition p1 values in (65536))",
-			ddl.ErrWrongTypeColumnValue,
-		},
-		{
-			"create table t (a bigint) partition by list columns (a) (partition p0 values in (1,2,3));",
-			"alter table t add partition (partition p1 values in (18446744073709551615))",
-			ddl.ErrWrongTypeColumnValue,
-		},
-		{
-			"create table t (a char) partition by list columns (a) (partition p0 values in ('a','b'));",
-			"alter table t add partition (partition p1 values in ('abc'))",
-			ddl.ErrWrongTypeColumnValue,
-		},
-		{
-			"create table t (a datetime) partition by list columns (a) (partition p0 values in ('2020-11-30 12:00:00'));",
-			"alter table t add partition (partition p1 values in ('2020-11-31 12:00:00'))",
-			ddl.ErrWrongTypeColumnValue,
-		},
-	}
-
-	for i, t := range errorCases2 {
-		tk.MustExec("drop table if exists t;")
-		tk.MustExec(t.create)
-		_, err := tk.Exec(t.alter)
-		c.Assert(t.err.Equal(err), IsTrue, Commentf(
-			"case %d fail, sql = `%s`\nexpected error = `%v`\n  actual error = `%v`",
-			i, t.alter, t.err, err,
 		))
 	}
 }
