// Copyright 2018 PingCAP, Inc.
//
// Licensed under the Apache License, Version 2.0 (the "License");
// you may not use this file except in compliance with the License.
// You may obtain a copy of the License at
//
//     http://www.apache.org/licenses/LICENSE-2.0
//
// Unless required by applicable law or agreed to in writing, software
// distributed under the License is distributed on an "AS IS" BASIS,
// WITHOUT WARRANTIES OR CONDITIONS OF ANY KIND, either express or implied.
// See the License for the specific language governing permissions and
// limitations under the License.

package ddl_test

import (
	"bytes"
	"context"
	"fmt"
	"math/rand"
	"strings"
	"sync/atomic"
	"testing"
	"time"

	"github.com/pingcap/failpoint"
	"github.com/pingcap/tidb/config"
	"github.com/pingcap/tidb/ddl"
	"github.com/pingcap/tidb/ddl/testutil"
	"github.com/pingcap/tidb/domain"
	"github.com/pingcap/tidb/errno"
	"github.com/pingcap/tidb/kv"
	"github.com/pingcap/tidb/parser/ast"
	"github.com/pingcap/tidb/parser/model"
	"github.com/pingcap/tidb/parser/mysql"
	"github.com/pingcap/tidb/parser/terror"
	"github.com/pingcap/tidb/session"
	"github.com/pingcap/tidb/sessionctx"
	"github.com/pingcap/tidb/sessionctx/variable"
	"github.com/pingcap/tidb/sessiontxn"
	"github.com/pingcap/tidb/store/mockstore"
	"github.com/pingcap/tidb/table"
	"github.com/pingcap/tidb/table/tables"
	"github.com/pingcap/tidb/tablecodec"
	"github.com/pingcap/tidb/testkit"
	"github.com/pingcap/tidb/testkit/external"
	"github.com/pingcap/tidb/types"
	"github.com/pingcap/tidb/util/codec"
	"github.com/pingcap/tidb/util/dbterror"
	"github.com/pingcap/tidb/util/logutil"
	"github.com/pingcap/tidb/util/mathutil"
	"github.com/stretchr/testify/require"
	"go.uber.org/zap"
)

type allTableData struct {
	keys [][]byte
	vals [][]byte
	tp   []string
}

<<<<<<< HEAD
// TODO: Create a more generic function that gets all accessible table ids
// from all schemas, and checks the full key space so that there are no
// keys for non-existing table IDs. Also figure out how to wait for deleteRange
// Checks that there are no accessible data after an existing table
// assumes that tableIDs are only increasing.
// To be used during failure testing of ALTER, to make sure cleanup is done.
func noNewTablesAfter(t *testing.T, ctx sessionctx.Context, tbl table.Table) {
	require.NoError(t, sessiontxn.NewTxn(context.Background(), ctx))
	txn, err := ctx.Txn(true)
	require.NoError(t, err)
	defer func() {
		err := txn.Rollback()
		require.NoError(t, err)
	}()
	// Get max tableID (if partitioned)
	tblID := tbl.Meta().ID
	if pt := tbl.GetPartitionedTable(); pt != nil {
		defs := pt.Meta().Partition.Definitions
		{
			for i := range defs {
				tblID = mathutil.Max[int64](tblID, defs[i].ID)
			}
		}
	}
	prefix := tablecodec.EncodeTablePrefix(tblID + 1)
	it, err := txn.Iter(prefix, nil)
	require.NoError(t, err)
	if it.Valid() {
		foundTblID := tablecodec.DecodeTableID(it.Key())
		// There are internal table ids starting from MaxInt48 -1 and allocating decreasing ids
		// Allow 0xFF of them, See JobTableID, ReorgTableID, HistoryTableID, MDLTableID
		require.False(t, it.Key()[0] == 't' && foundTblID < 0xFFFFFFFFFF00, "Found table data after highest physical Table ID %d < %d", tblID, foundTblID)
	}
}

=======
>>>>>>> 2887591d
func getAllDataForPhysicalTable(t *testing.T, ctx sessionctx.Context, physTable table.PhysicalTable) allTableData {
	require.NoError(t, sessiontxn.NewTxn(context.Background(), ctx))
	txn, err := ctx.Txn(true)
	require.NoError(t, err)
	defer func() {
		err := txn.Rollback()
		require.NoError(t, err)
	}()

	all := allTableData{
		keys: make([][]byte, 0),
		vals: make([][]byte, 0),
		tp:   make([]string, 0),
	}
	pid := physTable.GetPhysicalID()
	prefix := tablecodec.EncodeTablePrefix(pid)
	it, err := txn.Iter(prefix, nil)
	require.NoError(t, err)
	for it.Valid() {
		if !it.Key().HasPrefix(prefix) {
			break
		}
		all.keys = append(all.keys, it.Key())
		all.vals = append(all.vals, it.Value())
		if tablecodec.IsRecordKey(it.Key()) {
			all.tp = append(all.tp, "Record")
			tblID, kv, _ := tablecodec.DecodeRecordKey(it.Key())
			require.Equal(t, pid, tblID)
			vals, _ := tablecodec.DecodeValuesBytesToStrings(it.Value())
			logutil.BgLogger().Info("Record",
				zap.Int64("pid", tblID),
				zap.Stringer("key", kv),
				zap.Strings("values", vals))
		} else if tablecodec.IsIndexKey(it.Key()) {
			all.tp = append(all.tp, "Index")
		} else {
			all.tp = append(all.tp, "Other")
		}
		err = it.Next()
		require.NoError(t, err)
	}
	return all
}

func checkGlobalIndexCleanUpDone(t *testing.T, ctx sessionctx.Context, tblInfo *model.TableInfo, idxInfo *model.IndexInfo, pid int64) int {
	require.NoError(t, sessiontxn.NewTxn(context.Background(), ctx))
	txn, err := ctx.Txn(true)
	require.NoError(t, err)
	defer func() {
		err := txn.Rollback()
		require.NoError(t, err)
	}()

	cnt := 0
	prefix := tablecodec.EncodeTableIndexPrefix(tblInfo.ID, idxInfo.ID)
	it, err := txn.Iter(prefix, nil)
	require.NoError(t, err)
	for it.Valid() {
		if !it.Key().HasPrefix(prefix) {
			break
		}
		segs := tablecodec.SplitIndexValue(it.Value())
		require.NotNil(t, segs.PartitionID)
		_, pi, err := codec.DecodeInt(segs.PartitionID)
		require.NoError(t, err)
		require.NotEqual(t, pid, pi)
		cnt++
		err = it.Next()
		require.NoError(t, err)
	}
	return cnt
}

func TestCreateTableWithPartition(t *testing.T) {
	store := testkit.CreateMockStore(t, mockstore.WithDDLChecker())

	tk := testkit.NewTestKit(t, store)
	tk.MustExec("use test;")
	tk.MustExec("drop table if exists tp;")
	tk.MustExec(`CREATE TABLE tp (a int) PARTITION BY RANGE(a) (
	PARTITION p0 VALUES LESS THAN (10),
	PARTITION p1 VALUES LESS THAN (20),
	PARTITION p2 VALUES LESS THAN (MAXVALUE)
	);`)
	ctx := tk.Session()
	is := domain.GetDomain(ctx).InfoSchema()
	tbl, err := is.TableByName(model.NewCIStr("test"), model.NewCIStr("tp"))
	require.NoError(t, err)
	require.NotNil(t, tbl.Meta().Partition)
	part := tbl.Meta().Partition
	require.Equal(t, model.PartitionTypeRange, part.Type)
	require.Equal(t, "`a`", part.Expr)
	for _, pdef := range part.Definitions {
		require.Greater(t, pdef.ID, int64(0))
	}
	require.Len(t, part.Definitions, 3)
	require.Equal(t, "10", part.Definitions[0].LessThan[0])
	require.Equal(t, "p0", part.Definitions[0].Name.L)
	require.Equal(t, "20", part.Definitions[1].LessThan[0])
	require.Equal(t, "p1", part.Definitions[1].Name.L)
	require.Equal(t, "MAXVALUE", part.Definitions[2].LessThan[0])
	require.Equal(t, "p2", part.Definitions[2].Name.L)

	tk.MustExec("drop table if exists employees;")
	sql1 := `create table employees (
	id int not null,
	hired int not null
	)
	partition by range( hired ) (
		partition p1 values less than (1991),
		partition p2 values less than (1996),
		partition p2 values less than (2001)
	);`
	tk.MustGetErrCode(sql1, errno.ErrSameNamePartition)

	sql2 := `create table employees (
	id int not null,
	hired int not null
	)
	partition by range( hired ) (
		partition p1 values less than (1998),
		partition p2 values less than (1996),
		partition p3 values less than (2001)
	);`
	tk.MustGetErrCode(sql2, errno.ErrRangeNotIncreasing)

	sql3 := `create table employees (
	id int not null,
	hired int not null
	)
	partition by range( hired ) (
		partition p1 values less than (1998),
		partition p2 values less than maxvalue,
		partition p3 values less than (2001)
	);`
	tk.MustGetErrCode(sql3, errno.ErrPartitionMaxvalue)

	sql4 := `create table t4 (
	a int not null,
	b int not null
	)
	partition by range( a ) (
		partition p1 values less than maxvalue,
		partition p2 values less than (1991),
		partition p3 values less than (1995)
	);`
	tk.MustGetErrCode(sql4, errno.ErrPartitionMaxvalue)

	tk.MustExec(`CREATE TABLE rc (
		a INT NOT NULL,
		b INT NOT NULL,
		c INT NOT NULL
	)
	partition by range columns(a,b,c) (
	partition p0 values less than (10,5,1),
	partition p2 values less than (50,maxvalue,10),
	partition p3 values less than (65,30,13),
	partition p4 values less than (maxvalue,30,40)
	);`)
	tk.MustQuery("show warnings").Check(testkit.Rows())

	sql6 := `create table employees (
	id int not null,
	hired int not null
	)
	partition by range( hired ) (
		 partition p0 values less than (6 , 10)
	);`
	tk.MustGetErrCode(sql6, errno.ErrTooManyValues)

	sql7 := `create table t7 (
	a int not null,
	b int not null
	)
	partition by range( a ) (
		partition p1 values less than (1991),
		partition p2 values less than maxvalue,
		partition p3 values less than maxvalue,
		partition p4 values less than (1995),
		partition p5 values less than maxvalue
	);`
	tk.MustGetErrCode(sql7, errno.ErrPartitionMaxvalue)

	sql18 := `create table t8 (
	a int not null,
	b int not null
	)
	partition by range( a ) (
		partition p1 values less than (19xx91),
		partition p2 values less than maxvalue
	);`
	tk.MustGetErrCode(sql18, mysql.ErrBadField)

	sql9 := `create TABLE t9 (
	col1 int
	)
	partition by range( case when col1 > 0 then 10 else 20 end ) (
		partition p0 values less than (2),
		partition p1 values less than (6)
	);`
	tk.MustGetErrCode(sql9, errno.ErrPartitionFunctionIsNotAllowed)

	tk.MustGetDBError(`CREATE TABLE t9 (
		a INT NOT NULL,
		b INT NOT NULL,
		c INT NOT NULL
	)
	partition by range columns(a) (
	partition p0 values less than (10),
	partition p2 values less than (20),
	partition p3 values less than (20)
	);`, dbterror.ErrRangeNotIncreasing)

	tk.MustGetErrCode(`create TABLE t10 (c1 int,c2 int) partition by range(c1 / c2 ) (partition p0 values less than (2));`, errno.ErrPartitionFunctionIsNotAllowed)

	tk.MustExec(`create TABLE t11 (c1 int,c2 int) partition by range(c1 div c2 ) (partition p0 values less than (2));`)
	tk.MustExec(`create TABLE t12 (c1 int,c2 int) partition by range(c1 + c2 ) (partition p0 values less than (2));`)
	tk.MustExec(`create TABLE t13 (c1 int,c2 int) partition by range(c1 - c2 ) (partition p0 values less than (2));`)
	tk.MustExec(`create TABLE t14 (c1 int,c2 int) partition by range(c1 * c2 ) (partition p0 values less than (2));`)
	tk.MustExec(`create TABLE t15 (c1 int,c2 int) partition by range( abs(c1) ) (partition p0 values less than (2));`)
	tk.MustExec(`create TABLE t16 (c1 int) partition by range( c1) (partition p0 values less than (10));`)

	tk.MustGetErrCode(`create TABLE t17 (c1 int,c2 float) partition by range(c1 + c2 ) (partition p0 values less than (2));`, errno.ErrPartitionFuncNotAllowed)
	tk.MustGetErrCode(`create TABLE t18 (c1 int,c2 float) partition by range( floor(c2) ) (partition p0 values less than (2));`, errno.ErrPartitionFuncNotAllowed)
	tk.MustExec(`create TABLE t19 (c1 int,c2 float) partition by range( floor(c1) ) (partition p0 values less than (2));`)

	tk.MustExec(`create TABLE t20 (c1 int,c2 bit(10)) partition by range(c2) (partition p0 values less than (10));`)
	tk.MustExec(`create TABLE t21 (c1 int,c2 year) partition by range( c2 ) (partition p0 values less than (2000));`)

	tk.MustGetErrCode(`create TABLE t24 (c1 float) partition by range( c1 ) (partition p0 values less than (2000));`, errno.ErrFieldTypeNotAllowedAsPartitionField)

	// test check order. The sql below have 2 problem: 1. ErrFieldTypeNotAllowedAsPartitionField  2. ErrPartitionMaxvalue , mysql will return ErrPartitionMaxvalue.
	tk.MustGetErrCode(`create TABLE t25 (c1 float) partition by range( c1 ) (partition p1 values less than maxvalue,partition p0 values less than (2000));`, errno.ErrPartitionMaxvalue)

	// Fix issue 7362.
	tk.MustExec("create table test_partition(id bigint, name varchar(255), primary key(id)) ENGINE=InnoDB DEFAULT CHARSET=utf8 PARTITION BY RANGE  COLUMNS(id) (PARTITION p1 VALUES LESS THAN (10) ENGINE = InnoDB);")

	// 'Less than' in partition expression could be a constant expression, notice that
	// the SHOW result changed.
	tk.MustExec(`create table t26 (a date)
			  partition by range(to_seconds(a))(
			  partition p0 values less than (to_seconds('2004-01-01')),
			  partition p1 values less than (to_seconds('2005-01-01')));`)
	tk.MustQuery("show create table t26").Check(
		testkit.Rows("t26 CREATE TABLE `t26` (\n  `a` date DEFAULT NULL\n) ENGINE=InnoDB DEFAULT CHARSET=utf8mb4 COLLATE=utf8mb4_bin\nPARTITION BY RANGE (TO_SECONDS(`a`))\n(PARTITION `p0` VALUES LESS THAN (63240134400),\n PARTITION `p1` VALUES LESS THAN (63271756800))"))
	tk.MustExec(`create table t27 (a bigint unsigned not null)
		  partition by range(a) (
		  partition p0 values less than (10),
		  partition p1 values less than (100),
		  partition p2 values less than (1000),
		  partition p3 values less than (18446744073709551000),
		  partition p4 values less than (18446744073709551614)
		);`)
	tk.MustExec(`create table t28 (a bigint unsigned not null)
		  partition by range(a) (
		  partition p0 values less than (10),
		  partition p1 values less than (100),
		  partition p2 values less than (1000),
		  partition p3 values less than (18446744073709551000 + 1),
		  partition p4 values less than (18446744073709551000 + 10)
		);`)

	tk.MustExec("set @@tidb_enable_table_partition = 1")
	tk.MustExec(`create table t30 (
		  a int,
		  b varchar(20),
		  c varchar(30))
		  partition by range columns (a, b)
		  (partition p0 values less than (10, '10.0'))`)
	tk.MustQuery("show warnings").Check(testkit.Rows())

	tk.MustGetErrCode(`create table t31 (a int not null) partition by range( a );`, errno.ErrPartitionsMustBeDefined)
	tk.MustGetErrCode(`create table t32 (a int not null) partition by range columns( a );`, errno.ErrPartitionsMustBeDefined)
	tk.MustGetErrCode(`create table t33 (a int, b int) partition by hash(a) partitions 0;`, errno.ErrNoParts)
	tk.MustGetErrCode(`create table t33 (a timestamp, b int) partition by hash(a) partitions 30;`, errno.ErrFieldTypeNotAllowedAsPartitionField)
	tk.MustGetErrCode(`CREATE TABLE t34 (c0 INT) PARTITION BY HASH((CASE WHEN 0 THEN 0 ELSE c0 END )) PARTITIONS 1;`, errno.ErrPartitionFunctionIsNotAllowed)
	tk.MustGetErrCode(`CREATE TABLE t0(c0 INT) PARTITION BY HASH((c0<CURRENT_USER())) PARTITIONS 1;`, errno.ErrPartitionFunctionIsNotAllowed)
	// TODO: fix this one
	// tk.MustGetErrCode(`create table t33 (a timestamp, b int) partition by hash(unix_timestamp(a)) partitions 30;`, errno.ErrPartitionFuncNotAllowed)

	// Fix issue 8647
	tk.MustGetErrCode(`CREATE TABLE trb8 (
		id int(11) DEFAULT NULL,
		name varchar(50) DEFAULT NULL,
		purchased date DEFAULT NULL
	) ENGINE=InnoDB DEFAULT CHARSET=utf8 COLLATE=utf8_bin
	PARTITION BY RANGE ( year(notexist.purchased) - 1 ) (
		PARTITION p0 VALUES LESS THAN (1990),
		PARTITION p1 VALUES LESS THAN (1995),
		PARTITION p2 VALUES LESS THAN (2000),
		PARTITION p3 VALUES LESS THAN (2005)
	);`, errno.ErrBadField)

	// Fix a timezone dependent check bug introduced in https://github.com/pingcap/tidb/pull/10655
	tk.MustExec(`create table t34 (dt timestamp(3)) partition by range (floor(unix_timestamp(dt))) (
		partition p0 values less than (unix_timestamp('2020-04-04 00:00:00')),
		partition p1 values less than (unix_timestamp('2020-04-05 00:00:00')));`)

	tk.MustGetErrCode(`create table t34 (dt timestamp(3)) partition by range (unix_timestamp(date(dt))) (
		partition p0 values less than (unix_timestamp('2020-04-04 00:00:00')),
		partition p1 values less than (unix_timestamp('2020-04-05 00:00:00')));`, errno.ErrWrongExprInPartitionFunc)

	tk.MustGetErrCode(`create table t34 (dt datetime) partition by range (unix_timestamp(dt)) (
		partition p0 values less than (unix_timestamp('2020-04-04 00:00:00')),
		partition p1 values less than (unix_timestamp('2020-04-05 00:00:00')));`, errno.ErrWrongExprInPartitionFunc)

	// Fix https://github.com/pingcap/tidb/issues/16333
	tk.MustExec(`create table t35 (dt timestamp) partition by range (unix_timestamp(dt))
(partition p0 values less than (unix_timestamp('2020-04-15 00:00:00')));`)

	tk.MustExec(`drop table if exists too_long_identifier`)
	tk.MustGetErrCode(`create table too_long_identifier(a int)
partition by range (a)
(partition p0pppppppppppppppppppppppppppppppppppppppppppppppppppppppppppppppp values less than (10));`, errno.ErrTooLongIdent)

	tk.MustExec(`drop table if exists too_long_identifier`)
	tk.MustExec("create table too_long_identifier(a int) partition by range(a) (partition p0 values less than(10))")
	tk.MustGetErrCode("alter table too_long_identifier add partition "+
		"(partition p0pppppppppppppppppppppppppppppppppppppppppppppppppppppppppppppppp values less than(20))", errno.ErrTooLongIdent)

	tk.MustExec(`create table t36 (a date, b datetime) partition by range (EXTRACT(YEAR_MONTH FROM a)) (
    partition p0 values less than (200),
    partition p1 values less than (300),
    partition p2 values less than maxvalue)`)

	// Fix https://github.com/pingcap/tidb/issues/35827
	tk.MustExec(`create table t37 (id tinyint unsigned, idpart tinyint, i varchar(255)) partition by range (idpart) (partition p1 values less than (-1));`)
	tk.MustGetErrCode(`create table t38 (id tinyint unsigned, idpart tinyint unsigned, i varchar(255)) partition by range (idpart) (partition p1 values less than (-1));`, errno.ErrPartitionConstDomain)
}

func TestCreateTableWithHashPartition(t *testing.T) {
	store := testkit.CreateMockStore(t, mockstore.WithDDLChecker())

	tk := testkit.NewTestKit(t, store)
	tk.MustExec("use test;")
	tk.MustExec("drop table if exists employees;")
	tk.MustExec("set @@session.tidb_enable_table_partition = 1")
	tk.MustExec(`
	create table employees (
		id int not null,
		fname varchar(30),
		lname varchar(30),
		hired date not null default '1970-01-01',
		separated date not null default '9999-12-31',
		job_code int,
		store_id int
	)
	partition by hash(store_id) partitions 4;`)

	tk.MustExec("drop table if exists employees;")
	tk.MustExec(`
	create table employees (
		id int not null,
		fname varchar(30),
		lname varchar(30),
		hired date not null default '1970-01-01',
		separated date not null default '9999-12-31',
		job_code int,
		store_id int
	)
	partition by hash( year(hired) ) partitions 4;`)

	// This query makes tidb OOM without partition count check.
	tk.MustGetErrCode(`CREATE TABLE employees (
    id INT NOT NULL,
    fname VARCHAR(30),
    lname VARCHAR(30),
    hired DATE NOT NULL DEFAULT '1970-01-01',
    separated DATE NOT NULL DEFAULT '9999-12-31',
    job_code INT,
    store_id INT
) PARTITION BY HASH(store_id) PARTITIONS 102400000000;`, errno.ErrTooManyPartitions)

	tk.MustExec("CREATE TABLE t_linear (a int, b varchar(128)) PARTITION BY LINEAR HASH(a) PARTITIONS 4")
	tk.MustQuery(`show warnings`).Check(testkit.Rows("Warning 8200 LINEAR HASH is not supported, using non-linear HASH instead"))
	tk.MustQuery(`show create table t_linear`).Check(testkit.Rows("" +
		"t_linear CREATE TABLE `t_linear` (\n" +
		"  `a` int(11) DEFAULT NULL,\n" +
		"  `b` varchar(128) DEFAULT NULL\n" +
		") ENGINE=InnoDB DEFAULT CHARSET=utf8mb4 COLLATE=utf8mb4_bin\n" +
		"PARTITION BY HASH (`a`) PARTITIONS 4"))
	tk.MustQuery("select * from t_linear partition (p0)").Check(testkit.Rows())

	tk.MustExec(`CREATE TABLE t_sub (a int, b varchar(128)) PARTITION BY RANGE( a ) SUBPARTITION BY HASH( a )
                                   SUBPARTITIONS 2 (
                                       PARTITION p0 VALUES LESS THAN (100),
                                       PARTITION p1 VALUES LESS THAN (200),
                                       PARTITION p2 VALUES LESS THAN MAXVALUE)`)
	tk.MustGetErrCode("select * from t_sub partition (p0)", errno.ErrPartitionClauseOnNonpartitioned)

	// Fix create partition table using extract() function as partition key.
	tk.MustExec("create table t2 (a date, b datetime) partition by hash (EXTRACT(YEAR_MONTH FROM a)) partitions 7")
	tk.MustExec("create table t3 (a int, b int) partition by hash(ceiling(a-b)) partitions 10")
	tk.MustExec("create table t4 (a int, b int) partition by hash(floor(a-b)) partitions 10")
}

func TestCreateTableWithRangeColumnPartition(t *testing.T) {
	store := testkit.CreateMockStore(t, mockstore.WithDDLChecker())

	tk := testkit.NewTestKit(t, store)
	tk.MustExec("use test;")
	tk.MustExec("drop table if exists log_message_1;")
	tk.MustExec(`
create table log_message_1 (
    add_time datetime not null default '2000-01-01 00:00:00',
    log_level int unsigned not null default '0',
    log_host varchar(32) not null,
    service_name varchar(32) not null,
    message varchar(2000)
) partition by range columns(add_time)(
    partition p201403 values less than ('2014-04-01'),
    partition p201404 values less than ('2014-05-01'),
    partition p201405 values less than ('2014-06-01'),
    partition p201406 values less than ('2014-07-01'),
    partition p201407 values less than ('2014-08-01'),
    partition p201408 values less than ('2014-09-01'),
    partition p201409 values less than ('2014-10-01'),
    partition p201410 values less than ('2014-11-01')
)`)
	tk.MustExec("drop table if exists log_message_1;")
	tk.MustExec(`
	create table log_message_1 (
		id int not null,
		fname varchar(30),
		lname varchar(30),
		hired date not null default '1970-01-01',
		separated date not null default '9999-12-31',
		job_code int,
		store_id int
	)
	partition by hash( year(hired) ) partitions 4;`)

	tk.MustExec("drop table if exists t")

	tk.MustExec("create table t (a varchar(255), b varchar(255)) partition by range columns (a,b)" +
		`(partition pNull values less than ("",""), partition p0 values less than ("A",""),` +
		`partition p1 values less than ("A","A"), partition p2 values less than ("A","b"),` +
		`partition p3 values less than ("A",maxvalue), partition p4 values less than ("B",""),` +
		`partition pMax values less than (maxvalue,""))`)
	err := tk.ExecToErr("create table t (a varchar(255), b varchar(255)) partition by range columns (a,b)" +
		`(partition pNull values less than ("",""), partition p0 values less than ("A",""),` +
		`partition p1 values less than ("A","A"), partition p2 values less than ("A","b"),` +
		`partition p3 values less than ("A",maxvalue), partition p4 values less than ("B",""),` +
		// If one column has maxvalue set, the next column does not matter, so we should not allow it!
		`partition pMax values less than (maxvalue,""), partition pMax2 values less than (maxvalue,"a"))`)
	require.Error(t, err)
	require.EqualError(t, err, "[ddl:1493]VALUES LESS THAN value must be strictly increasing for each partition")
	err = tk.ExecToErr("create table t (a varchar(255), b varchar(255)) partition by range columns (a,b)" +
		`(partition pNull values less than ("",""), partition p0 values less than ("A",""),` +
		`partition p1 values less than ("A","A"), partition p2 values less than ("A","b"),` +
		`partition p3 values less than ("A",maxvalue), partition p4 values less than ("B",""),` +
		// If one column has maxvalue set, the next column does not matter, so we should not allow it!
		`partition pMax values less than ("b",MAXVALUE), partition pMax2 values less than ("b","a"))`)
	require.Error(t, err)
	require.EqualError(t, err, "[ddl:1493]VALUES LESS THAN value must be strictly increasing for each partition")
	err = tk.ExecToErr("create table t (a varchar(255), b varchar(255)) partition by range columns (a,b)" +
		`(partition pNull values less than ("",""), partition p0 values less than ("A",""),` +
		`partition p1 values less than ("A","A"), partition p2 values less than ("A","b"),` +
		`partition p3 values less than ("A",maxvalue), partition p4 values less than ("B",""),` +
		// If one column has maxvalue set, the next column does not matter, so we should not allow it!
		`partition pMax values less than ("b",MAXVALUE), partition pMax2 values less than ("b",MAXVALUE))`)
	require.Error(t, err)
	require.EqualError(t, err, "[ddl:1493]VALUES LESS THAN value must be strictly increasing for each partition")

	type testCase struct {
		sql string
		err *terror.Error
	}

	cases := []testCase{
		{
			"create table t (id int) partition by range columns (id);",
			ast.ErrPartitionsMustBeDefined,
		},
		{
			"create table t(a datetime) partition by range columns (a) (partition p1 values less than ('2000-02-01'), partition p2 values less than ('20000102'));",
			dbterror.ErrRangeNotIncreasing,
		},
		{
			"create table t (id int) partition by range columns (id) (partition p0 values less than (1, 2));",
			ast.ErrPartitionColumnList,
		},
		{
			"create table t (a int) partition by range columns (b) (partition p0 values less than (1, 2));",
			ast.ErrPartitionColumnList,
		},
		{
			"create table t (a int) partition by range columns (b) (partition p0 values less than (1));",
			dbterror.ErrFieldNotFoundPart,
		},
		{
			"create table t (a date) partition by range (to_days(to_days(a))) (partition p0 values less than (1));",
			dbterror.ErrWrongExprInPartitionFunc,
		},
		{
			"create table t (id timestamp) partition by range columns (id) (partition p0 values less than ('2019-01-09 11:23:34'));",
			dbterror.ErrNotAllowedTypeInPartition,
		},
		{
			`create table t29 (
				a decimal
			)
			partition by range columns (a)
			(partition p0 values less than (0));`,
			dbterror.ErrNotAllowedTypeInPartition,
		},
		{
			"create table t (id text) partition by range columns (id) (partition p0 values less than ('abc'));",
			dbterror.ErrNotAllowedTypeInPartition,
		},
		// create as normal table, warning.
		{
			"create table t (a int, b varchar(64)) partition by range columns (a, b) (" +
				"partition p0 values less than (1, 'a')," +
				"partition p1 values less than (1, 'a'))",
			dbterror.ErrRangeNotIncreasing,
		},
		{
			"create table t (a int, b varchar(64)) partition by range columns ( b) (" +
				"partition p0 values less than ( 'a')," +
				"partition p1 values less than ('a'))",
			dbterror.ErrRangeNotIncreasing,
		},
		// create as normal table, warning.
		{
			"create table t (a int, b varchar(64)) partition by range columns (a, b) (" +
				"partition p0 values less than (1, 'b')," +
				"partition p1 values less than (1, 'a'))",
			dbterror.ErrRangeNotIncreasing,
		},
		{
			"create table t (a int, b varchar(64)) partition by range columns (b) (" +
				"partition p0 values less than ('b')," +
				"partition p1 values less than ('a'))",
			dbterror.ErrRangeNotIncreasing,
		},
		// create as normal table, warning.
		{
			"create table t (a int, b varchar(64)) partition by range columns (a, b) (" +
				"partition p0 values less than (1, maxvalue)," +
				"partition p1 values less than (1, 'a'))",
			dbterror.ErrRangeNotIncreasing,
		},
		{
			"create table t (a int, b varchar(64)) partition by range columns ( b) (" +
				"partition p0 values less than (  maxvalue)," +
				"partition p1 values less than ('a'))",
			dbterror.ErrRangeNotIncreasing,
		},
		{
			"create table t (col datetime not null default '2000-01-01')" +
				"partition by range columns (col) (" +
				"PARTITION p0 VALUES LESS THAN (20190905)," +
				"PARTITION p1 VALUES LESS THAN (20190906));",
			dbterror.ErrWrongTypeColumnValue,
		},
		{
			"create table t(a char(10) collate utf8mb4_bin) " +
				"partition by range columns (a) (" +
				"partition p0 values less than ('a'), " +
				"partition p1 values less than ('G'));",
			dbterror.ErrRangeNotIncreasing,
		},
		{
			"create table t(a char(10) collate utf8mb4_bin) " +
				"partition by range columns (a) (" +
				"partition p0 values less than ('g'), " +
				"partition p1 values less than ('A'));",
			dbterror.ErrRangeNotIncreasing,
		},
		{
			"create table t(d datetime)" +
				"partition by range columns (d) (" +
				"partition p0 values less than ('2022-01-01')," +
				"partition p1 values less than (MAXVALUE), " +
				"partition p2 values less than (MAXVALUE));",
			dbterror.ErrRangeNotIncreasing,
		},
		{
			"CREATE TABLE t1(c0 INT) PARTITION BY HASH((NOT c0)) PARTITIONS 2;",
			dbterror.ErrPartitionFunctionIsNotAllowed,
		},
		{
			"CREATE TABLE t1(c0 INT) PARTITION BY HASH((!c0)) PARTITIONS 2;",
			dbterror.ErrPartitionFunctionIsNotAllowed,
		},
		{
			"CREATE TABLE t1(c0 INT) PARTITION BY LIST((NOT c0)) (partition p0 values in (0), partition p1 values in (1));",
			dbterror.ErrPartitionFunctionIsNotAllowed,
		},
		{
			"CREATE TABLE t1(c0 INT) PARTITION BY LIST((!c0)) (partition p0 values in (0), partition p1 values in (1));",
			dbterror.ErrPartitionFunctionIsNotAllowed,
		},
		{
			"CREATE TABLE t1 (a TIME, b DATE) PARTITION BY range(DATEDIFF(a, b)) (partition p1 values less than (20));",
			dbterror.ErrWrongExprInPartitionFunc,
		},
		{
			"CREATE TABLE t1 (a DATE, b VARCHAR(10)) PARTITION BY range(DATEDIFF(a, b)) (partition p1 values less than (20));",
			dbterror.ErrWrongExprInPartitionFunc,
		},
		{
			"create table t1 (a bigint unsigned) partition by list (a) (partition p0 values in (10, 20, 30, -1));",
			dbterror.ErrPartitionConstDomain,
		},
		{
			"create table t1 (a bigint unsigned) partition by range (a) (partition p0 values less than (-1));",
			dbterror.ErrPartitionConstDomain,
		},
		{
			"create table t1 (a int unsigned) partition by range (a) (partition p0 values less than (-1));",
			dbterror.ErrPartitionConstDomain,
		},
		{
			"create table t1 (a tinyint(20) unsigned) partition by range (a) (partition p0 values less than (-1));",
			dbterror.ErrPartitionConstDomain,
		},
		{
			"CREATE TABLE new (a TIMESTAMP NOT NULL PRIMARY KEY) PARTITION BY RANGE (a % 2) (PARTITION p VALUES LESS THAN (20080819));",
			dbterror.ErrWrongExprInPartitionFunc,
		},
		{
			"CREATE TABLE new (a TIMESTAMP NOT NULL PRIMARY KEY) PARTITION BY RANGE (a+2) (PARTITION p VALUES LESS THAN (20080819));",
			dbterror.ErrWrongExprInPartitionFunc,
		},
	}
	for i, tt := range cases {
		_, err := tk.Exec(tt.sql)
		require.Truef(t, tt.err.Equal(err),
			"case %d fail, sql = `%s`\nexpected error = `%v`\n  actual error = `%v`",
			i, tt.sql, tt.err, err,
		)
	}

	tk.MustExec("drop table if exists t1;")
	tk.MustExec("create table t1 (a int, b char(3)) partition by range columns (a, b) (" +
		"partition p0 values less than (1, 'a')," +
		"partition p1 values less than (2, maxvalue))")
	tk.MustQuery("show warnings").Check(testkit.Rows())

	tk.MustExec("drop table if exists t2;")
	tk.MustExec("create table t2 (a int, b char(3)) partition by range columns (b) (" +
		"partition p0 values less than ( 'a')," +
		"partition p1 values less than (maxvalue))")

	tk.MustExec("drop table if exists t;")
	tk.MustExec(`create table t(a char(10) collate utf8mb4_unicode_ci) partition by range columns (a) (
    	partition p0 values less than ('a'),
    	partition p1 values less than ('G'));`)

	tk.MustExec("drop table if exists t;")
	tk.MustExec(`create table t (a varchar(255) charset utf8mb4 collate utf8mb4_bin) ` +
		`partition by range columns (a) ` +
		`(partition pnull values less than (""),` +
		`partition puppera values less than ("AAA"),` +
		`partition plowera values less than ("aaa"),` +
		`partition pmax values less than (MAXVALUE))`)

	tk.MustExec("drop table if exists t;")
	tk.MustExec(`create table t(a int) partition by range columns (a) (
    	partition p0 values less than (10),
    	partition p1 values less than (20));`)

	tk.MustExec("drop table if exists t;")
	tk.MustExec(`create table t(a int) partition by range (a) (partition p0 values less than (18446744073709551615));`)

	tk.MustExec("drop table if exists t;")
	tk.MustExec(`create table t(a binary) partition by range columns (a) (partition p0 values less than (X'0C'));`)

	tk.MustExec(`alter table t add partition (partition p1 values less than (X'0D'), partition p2 values less than (X'0E'));`)
	tk.MustExec(`insert into t values (X'0B'), (X'0C'), (X'0D')`)
	tk.MustQuery(`select * from t where a < X'0D' order by a`).Check(testkit.Rows("\x0B", "\x0C"))
	tk.MustExec(`drop table t`)

	tk.MustExec(`create table t(a time) partition by range columns (a) (partition p1 values less than ('2020'))`)
	tk.MustExec(`insert into t values ('2019')`)
	tk.MustQuery(`show create table t`).Check(testkit.Rows(
		"t CREATE TABLE `t` (\n" +
			"  `a` time DEFAULT NULL\n" +
			") ENGINE=InnoDB DEFAULT CHARSET=utf8mb4 COLLATE=utf8mb4_bin\n" +
			"PARTITION BY RANGE COLUMNS(`a`)\n" +
			"(PARTITION `p1` VALUES LESS THAN ('2020'))"))
	tk.MustExec(`drop table t`)
	tk.MustExec(`create table t (a time, b time) partition by range columns (a) (partition p1 values less than ('2020'), partition p2 values less than ('20:20:10'))`)
	tk.MustQuery(`show create table t`).Check(testkit.Rows(
		"t CREATE TABLE `t` (\n" +
			"  `a` time DEFAULT NULL,\n" +
			"  `b` time DEFAULT NULL\n" +
			") ENGINE=InnoDB DEFAULT CHARSET=utf8mb4 COLLATE=utf8mb4_bin\n" +
			"PARTITION BY RANGE COLUMNS(`a`)\n" +
			"(PARTITION `p1` VALUES LESS THAN ('2020'),\n" +
			" PARTITION `p2` VALUES LESS THAN ('20:20:10'))"))
	tk.MustExec(`insert into t values ('2019','2019'),('20:20:09','20:20:09')`)
	tk.MustExec(`drop table t`)
	tk.MustExec(`create table t (a time, b time) partition by range columns (a,b) (partition p1 values less than ('2020','2020'), partition p2 values less than ('20:20:10','20:20:10'))`)
	tk.MustExec(`insert into t values ('2019','2019'),('20:20:09','20:20:09')`)
	tk.MustQuery(`show create table t`).Check(testkit.Rows(
		"t CREATE TABLE `t` (\n" +
			"  `a` time DEFAULT NULL,\n" +
			"  `b` time DEFAULT NULL\n" +
			") ENGINE=InnoDB DEFAULT CHARSET=utf8mb4 COLLATE=utf8mb4_bin\n" +
			"PARTITION BY RANGE COLUMNS(`a`,`b`)\n" +
			"(PARTITION `p1` VALUES LESS THAN ('00:20:20','00:20:20'),\n" +
			" PARTITION `p2` VALUES LESS THAN ('20:20:10','20:20:10'))"))
}

func TestPartitionRangeColumnsCollate(t *testing.T) {
	failpoint.Enable("github.com/pingcap/tidb/planner/core/forceDynamicPrune", `return(true)`)
	defer failpoint.Disable("github.com/pingcap/tidb/planner/core/forceDynamicPrune")
	store := testkit.CreateMockStore(t)
	tk := testkit.NewTestKit(t, store)
	tk.MustExec("create schema PartitionRangeColumnsCollate")
	tk.MustExec("use PartitionRangeColumnsCollate")
	tk.MustExec(`create table t (a varchar(255) charset utf8mb4 collate utf8mb4_bin) partition by range columns (a)
 (partition p0A values less than ("A"),
 partition p1AA values less than ("AA"),
 partition p2Aa values less than ("Aa"),
 partition p3BB values less than ("BB"),
 partition p4Bb values less than ("Bb"),
 partition p5aA values less than ("aA"),
 partition p6aa values less than ("aa"),
 partition p7bB values less than ("bB"),
 partition p8bb values less than ("bb"),
 partition pMax values less than (MAXVALUE))`)
	tk.MustExec(`insert into t values ("A"),("a"),("b"),("B"),("aa"),("AA"),("aA"),("Aa"),("BB"),("Bb"),("bB"),("bb"),("AB"),("BA"),("Ab"),("Ba"),("aB"),("bA"),("ab"),("ba")`)
	tk.MustQuery(`explain select * from t where a = "AA" collate utf8mb4_general_ci`).Check(testkit.Rows(
		`TableReader_7 8000.00 root partition:all data:Selection_6`,
		`└─Selection_6 8000.00 cop[tikv]  eq(partitionrangecolumnscollate.t.a, "AA")`,
		`  └─TableFullScan_5 10000.00 cop[tikv] table:t keep order:false, stats:pseudo`))
	tk.MustQuery(`select * from t where a = "AA" collate utf8mb4_general_ci`).Sort().Check(testkit.Rows("AA", "Aa", "aA", "aa"))
	tk.MustQuery(`explain select * from t where a = "aa" collate utf8mb4_general_ci`).Check(testkit.Rows(
		`TableReader_7 8000.00 root partition:all data:Selection_6`,
		`└─Selection_6 8000.00 cop[tikv]  eq(partitionrangecolumnscollate.t.a, "aa")`,
		`  └─TableFullScan_5 10000.00 cop[tikv] table:t keep order:false, stats:pseudo`))
	tk.MustQuery(`select * from t where a = "aa" collate utf8mb4_general_ci`).Sort().Check(testkit.Rows("AA", "Aa", "aA", "aa"))
	tk.MustQuery(`explain select * from t where a >= "aa" collate utf8mb4_general_ci`).Check(testkit.Rows(
		`TableReader_7 8000.00 root partition:all data:Selection_6`,
		`└─Selection_6 8000.00 cop[tikv]  ge(partitionrangecolumnscollate.t.a, "aa")`,
		`  └─TableFullScan_5 10000.00 cop[tikv] table:t keep order:false, stats:pseudo`))
	tk.MustQuery(`select * from t where a >= "aa" collate utf8mb4_general_ci`).Sort().Check(testkit.Rows(
		"AA", "AB", "Aa", "Ab", "B", "BA", "BB", "Ba", "Bb", "aA", "aB", "aa", "ab", "b", "bA", "bB", "ba", "bb"))
	tk.MustQuery(`explain select * from t where a > "aa" collate utf8mb4_general_ci`).Check(testkit.Rows(
		`TableReader_7 8000.00 root partition:all data:Selection_6`,
		`└─Selection_6 8000.00 cop[tikv]  gt(partitionrangecolumnscollate.t.a, "aa")`,
		`  └─TableFullScan_5 10000.00 cop[tikv] table:t keep order:false, stats:pseudo`))
	tk.MustQuery(`select * from t where a > "aa" collate utf8mb4_general_ci`).Sort().Check(testkit.Rows(
		"AB", "Ab", "B", "BA", "BB", "Ba", "Bb", "aB", "ab", "b", "bA", "bB", "ba", "bb"))
	tk.MustQuery(`explain select * from t where a <= "aa" collate utf8mb4_general_ci`).Check(testkit.Rows(
		`TableReader_7 8000.00 root partition:all data:Selection_6`,
		`└─Selection_6 8000.00 cop[tikv]  le(partitionrangecolumnscollate.t.a, "aa")`,
		`  └─TableFullScan_5 10000.00 cop[tikv] table:t keep order:false, stats:pseudo`))
	tk.MustQuery(`select * from t where a <= "aa" collate utf8mb4_general_ci`).Sort().Check(testkit.Rows(
		"A", "AA", "Aa", "a", "aA", "aa"))
	tk.MustQuery(`explain select * from t where a < "aa" collate utf8mb4_general_ci`).Check(testkit.Rows(
		`TableReader_7 8000.00 root partition:all data:Selection_6`,
		`└─Selection_6 8000.00 cop[tikv]  lt(partitionrangecolumnscollate.t.a, "aa")`,
		`  └─TableFullScan_5 10000.00 cop[tikv] table:t keep order:false, stats:pseudo`))
	tk.MustQuery(`select * from t where a < "aa" collate utf8mb4_general_ci`).Sort().Check(testkit.Rows(
		"A", "a"))

	tk.MustExec("drop table t")
	tk.MustExec(` create table t (a varchar(255) charset utf8mb4 collate utf8mb4_general_ci) partition by range columns (a)
(partition p0 values less than ("A"),
 partition p1 values less than ("aa"),
 partition p2 values less than ("AAA"),
 partition p3 values less than ("aaaa"),
 partition p4 values less than ("B"),
 partition p5 values less than ("bb"),
 partition pMax values less than (MAXVALUE))`)
	tk.MustExec(`insert into t values ("A"),("a"),("b"),("B"),("aa"),("AA"),("aA"),("Aa"),("BB"),("Bb"),("bB"),("bb"),("AB"),("BA"),("Ab"),("Ba"),("aB"),("bA"),("ab"),("ba"),("ä"),("ÄÄÄ")`)
	tk.MustQuery(`explain select * from t where a = "aa" collate utf8mb4_general_ci`).Check(testkit.Rows(
		`TableReader_7 10.00 root partition:p2 data:Selection_6`,
		`└─Selection_6 10.00 cop[tikv]  eq(partitionrangecolumnscollate.t.a, "aa")`,
		`  └─TableFullScan_5 10000.00 cop[tikv] table:t keep order:false, stats:pseudo`))
	tk.MustQuery(`select * from t where a = "aa" collate utf8mb4_general_ci`).Sort().Check(testkit.Rows(
		"AA", "Aa", "aA", "aa"))
	tk.MustQuery(`explain select * from t where a = "aa" collate utf8mb4_bin`).Check(testkit.Rows(
		`TableReader_7 8000.00 root partition:p2 data:Selection_6`,
		`└─Selection_6 8000.00 cop[tikv]  eq(partitionrangecolumnscollate.t.a, "aa")`,
		`  └─TableFullScan_5 10000.00 cop[tikv] table:t keep order:false, stats:pseudo`))
	tk.MustQuery(`select * from t where a = "aa" collate utf8mb4_bin`).Sort().Check(testkit.Rows("aa"))
	// 'a' < 'b' < 'ä' in _bin
	tk.MustQuery(`explain select * from t where a = "ä" collate utf8mb4_bin`).Check(testkit.Rows(
		`TableReader_7 8000.00 root partition:p1 data:Selection_6`,
		`└─Selection_6 8000.00 cop[tikv]  eq(partitionrangecolumnscollate.t.a, "ä")`,
		`  └─TableFullScan_5 10000.00 cop[tikv] table:t keep order:false, stats:pseudo`))
	tk.MustQuery(`select * from t where a = "ä" collate utf8mb4_bin`).Sort().Check(testkit.Rows("ä"))
	tk.MustQuery(`explain select * from t where a = "b" collate utf8mb4_bin`).Check(testkit.Rows(
		`TableReader_7 8000.00 root partition:p5 data:Selection_6`,
		`└─Selection_6 8000.00 cop[tikv]  eq(partitionrangecolumnscollate.t.a, "b")`,
		`  └─TableFullScan_5 10000.00 cop[tikv] table:t keep order:false, stats:pseudo`))
	tk.MustQuery(`select * from t where a = "b" collate utf8mb4_bin`).Sort().Check(testkit.Rows("b"))
	tk.MustQuery(`explain select * from t where a <= "b" collate utf8mb4_bin`).Check(testkit.Rows(
		`TableReader_7 8000.00 root partition:all data:Selection_6`,
		`└─Selection_6 8000.00 cop[tikv]  le(partitionrangecolumnscollate.t.a, "b")`,
		`  └─TableFullScan_5 10000.00 cop[tikv] table:t keep order:false, stats:pseudo`))
	tk.MustQuery(`select * from t where a <= "b" collate utf8mb4_bin`).Sort().Check(testkit.Rows("A", "AA", "AB", "Aa", "Ab", "B", "BA", "BB", "Ba", "Bb", "a", "aA", "aB", "aa", "ab", "b"))
	tk.MustQuery(`explain select * from t where a < "b" collate utf8mb4_bin`).Check(testkit.Rows(
		`TableReader_7 8000.00 root partition:all data:Selection_6`,
		`└─Selection_6 8000.00 cop[tikv]  lt(partitionrangecolumnscollate.t.a, "b")`,
		`  └─TableFullScan_5 10000.00 cop[tikv] table:t keep order:false, stats:pseudo`))
	// Missing upper case B if not p5 is included!
	tk.MustQuery(`select * from t where a < "b" collate utf8mb4_bin`).Sort().Check(testkit.Rows("A", "AA", "AB", "Aa", "Ab", "B", "BA", "BB", "Ba", "Bb", "a", "aA", "aB", "aa", "ab"))
	tk.MustQuery(`explain select * from t where a >= "b" collate utf8mb4_bin`).Check(testkit.Rows(
		`TableReader_7 8000.00 root partition:all data:Selection_6`,
		`└─Selection_6 8000.00 cop[tikv]  ge(partitionrangecolumnscollate.t.a, "b")`,
		`  └─TableFullScan_5 10000.00 cop[tikv] table:t keep order:false, stats:pseudo`))
	tk.MustQuery(`select * from t where a >= "b" collate utf8mb4_bin`).Sort().Check(testkit.Rows("b", "bA", "bB", "ba", "bb", "ÄÄÄ", "ä"))
	tk.MustQuery(`explain select * from t where a > "b" collate utf8mb4_bin`).Check(testkit.Rows(
		`TableReader_7 8000.00 root partition:all data:Selection_6`,
		`└─Selection_6 8000.00 cop[tikv]  gt(partitionrangecolumnscollate.t.a, "b")`,
		`  └─TableFullScan_5 10000.00 cop[tikv] table:t keep order:false, stats:pseudo`))
	tk.MustQuery(`select * from t where a > "b" collate utf8mb4_bin`).Sort().Check(testkit.Rows("bA", "bB", "ba", "bb", "ÄÄÄ", "ä"))
}

func TestDisableTablePartition(t *testing.T) {
	store := testkit.CreateMockStore(t)
	tk := testkit.NewTestKit(t, store)
	tk.MustExec("use test;")
	for _, v := range []string{"'AUTO'", "'OFF'", "0", "'ON'"} {
		tk.MustExec("set @@session.tidb_enable_table_partition = " + v)
		tk.MustExec("set @@session.tidb_enable_list_partition = OFF")
		tk.MustExec("drop table if exists t")
		tk.MustExec(`create table t (id int) partition by list  (id) (
	    partition p0 values in (1,2),partition p1 values in (3,4));`)
		tbl := external.GetTableByName(t, tk, "test", "t")
		require.Nil(t, tbl.Meta().Partition)
		_, err := tk.Exec(`alter table t add partition (
		partition p4 values in (7),
		partition p5 values in (8,9));`)
		require.True(t, dbterror.ErrPartitionMgmtOnNonpartitioned.Equal(err))
		tk.MustExec("insert into t values (1),(3),(5),(100),(null)")
	}
}

func generatePartitionTableByNum(num int) string {
	buf := bytes.NewBuffer(make([]byte, 0, 1024*1024))
	buf.WriteString("create table gen_t (id int) partition by list  (id) (")
	for i := 0; i < num; i++ {
		if i > 0 {
			buf.WriteString(",")
		}
		buf.WriteString(fmt.Sprintf("partition p%v values in (%v)", i, i))
	}
	buf.WriteString(")")
	return buf.String()
}

func TestCreateTableWithListPartition(t *testing.T) {
	store := testkit.CreateMockStore(t, mockstore.WithDDLChecker())

	tk := testkit.NewTestKit(t, store)
	tk.MustExec("use test;")
	tk.MustExec("set @@session.tidb_enable_list_partition = ON")
	tk.MustExec("drop table if exists t")
	type errorCase struct {
		sql string
		err *terror.Error
	}
	cases := []errorCase{
		{
			"create table t (id int) partition by list (id);",
			ast.ErrPartitionsMustBeDefined,
		},
		{
			"create table t (a int) partition by list (b) (partition p0 values in (1));",
			dbterror.ErrBadField,
		},
		{
			"create table t (id timestamp) partition by list (id) (partition p0 values in ('2019-01-09 11:23:34'));",
			dbterror.ErrValuesIsNotIntType,
		},
		{
			"create table t (id decimal) partition by list (id) (partition p0 values in ('2019-01-09 11:23:34'));",
			dbterror.ErrValuesIsNotIntType,
		},
		{
			"create table t (id float) partition by list (id) (partition p0 values in (1));",
			dbterror.ErrNotAllowedTypeInPartition,
		},
		{
			"create table t (id double) partition by list (id) (partition p0 values in (1));",
			dbterror.ErrNotAllowedTypeInPartition,
		},
		{
			"create table t (id text) partition by list (id) (partition p0 values in ('abc'));",
			dbterror.ErrValuesIsNotIntType,
		},
		{
			"create table t (id blob) partition by list (id) (partition p0 values in ('abc'));",
			dbterror.ErrValuesIsNotIntType,
		},
		{
			"create table t (id enum('a','b')) partition by list (id) (partition p0 values in ('a'));",
			dbterror.ErrValuesIsNotIntType,
		},
		{
			"create table t (id set('a','b')) partition by list (id) (partition p0 values in ('a'));",
			dbterror.ErrValuesIsNotIntType,
		},
		{
			"create table t (a int) partition by list (a) (partition p0 values in (1), partition p0 values in (2));",
			dbterror.ErrSameNamePartition,
		},
		{
			"create table t (a int) partition by list (a) (partition p0 values in (1), partition P0 values in (2));",
			dbterror.ErrSameNamePartition,
		},
		{
			"create table t (id bigint) partition by list (cast(id as unsigned)) (partition p0 values in (1))",
			dbterror.ErrPartitionFunctionIsNotAllowed,
		},
		{
			"create table t (id float) partition by list (ceiling(id)) (partition p0 values in (1))",
			dbterror.ErrPartitionFuncNotAllowed,
		},
		{
			"create table t(b char(10)) partition by range columns (b) (partition p1 values less than ('G' collate utf8mb4_unicode_ci));",
			dbterror.ErrPartitionFunctionIsNotAllowed,
		},
		{
			"create table t (a date) partition by list (to_days(to_days(a))) (partition p0 values in (1), partition P1 values in (2));",
			dbterror.ErrWrongExprInPartitionFunc,
		},
		{
			"create table t (a int) partition by list (a) (partition p0 values in (1), partition p1 values in (1));",
			dbterror.ErrMultipleDefConstInListPart,
		},
		{
			"create table t (a int) partition by list (a) (partition p0 values in (1), partition p1 values in (+1));",
			dbterror.ErrMultipleDefConstInListPart,
		},
		{
			"create table t (a int) partition by list (a) (partition p0 values in (null), partition p1 values in (NULL));",
			dbterror.ErrMultipleDefConstInListPart,
		},
		{
			`create table t1 (id int key, name varchar(10), unique index idx(name)) partition by list  (id) (
				    partition p0 values in (3,5,6,9,17),
				    partition p1 values in (1,2,10,11,19,20),
				    partition p2 values in (4,12,13,14,18),
				    partition p3 values in (7,8,15,16)
				);`,
			dbterror.ErrUniqueKeyNeedAllFieldsInPf,
		},
		{
			generatePartitionTableByNum(mysql.PartitionCountLimit + 1),
			dbterror.ErrTooManyPartitions,
		},
	}
	for i, tt := range cases {
		_, err := tk.Exec(tt.sql)
		require.Truef(t, tt.err.Equal(err),
			"case %d fail, sql = `%s`\nexpected error = `%v`\n  actual error = `%v`",
			i, tt.sql, tt.err, err,
		)
	}

	validCases := []string{
		"create table t (a int) partition by list (a) (partition p0 values in (1));",
		"create table t (a bigint unsigned) partition by list (a) (partition p0 values in (18446744073709551615));",
		"create table t (a bigint unsigned) partition by list (a) (partition p0 values in (18446744073709551615 - 1));",
		"create table t (a int) partition by list (a) (partition p0 values in (1,null));",
		"create table t (a int) partition by list (a) (partition p0 values in (1), partition p1 values in (2));",
		`create table t (id int, name varchar(10), age int) partition by list (id) (
			partition p0 values in (3,5,6,9,17),
			partition p1 values in (1,2,10,11,19,20),
			partition p2 values in (4,12,13,-14,18),
			partition p3 values in (7,8,15,+16)
		);`,
		"create table t (id year) partition by list (id) (partition p0 values in (2000));",
		"create table t (a tinyint) partition by list (a) (partition p0 values in (65536));",
		"create table t (a tinyint) partition by list (a*100) (partition p0 values in (65536));",
		"create table t (a bigint) partition by list (a) (partition p0 values in (to_seconds('2020-09-28 17:03:38'),to_seconds('2020-09-28 17:03:39')));",
		"create table t (a datetime) partition by list (to_seconds(a)) (partition p0 values in (to_seconds('2020-09-28 17:03:38'),to_seconds('2020-09-28 17:03:39')));",
		"create table t (a int, b int generated always as (a+1) virtual) partition by list (b + 1) (partition p0 values in (1));",
		"create table t(a binary) partition by list columns (a) (partition p0 values in (X'0C'));",
		generatePartitionTableByNum(mysql.PartitionCountLimit),
	}

	for id, sql := range validCases {
		tk.MustExec("drop table if exists t")
		tk.MustExec(sql)
		tblName := "t"
		if id == len(validCases)-1 {
			tblName = "gen_t"
		}
		tbl := external.GetTableByName(t, tk, "test", tblName)
		tblInfo := tbl.Meta()
		require.NotNil(t, tblInfo.Partition)
		require.True(t, tblInfo.Partition.Enable)
		require.Equal(t, model.PartitionTypeList, tblInfo.Partition.Type)
	}
}

func TestCreateTableWithListColumnsPartition(t *testing.T) {
	store := testkit.CreateMockStore(t, mockstore.WithDDLChecker())

	tk := testkit.NewTestKit(t, store)
	tk.MustExec("use test;")
	tk.MustExec("set @@session.tidb_enable_list_partition = ON")
	tk.MustExec("drop table if exists t")
	type errorCase struct {
		sql string
		err *terror.Error
	}
	cases := []errorCase{
		{
			"create table t (id int) partition by list columns (id);",
			ast.ErrPartitionsMustBeDefined,
		},
		{
			"create table t (a int) partition by list columns (b) (partition p0 values in (1));",
			dbterror.ErrFieldNotFoundPart,
		},
		{
			"create table t (id timestamp) partition by list columns (id) (partition p0 values in ('2019-01-09 11:23:34'));",
			dbterror.ErrNotAllowedTypeInPartition,
		},
		{
			"create table t (id decimal) partition by list columns (id) (partition p0 values in ('2019-01-09 11:23:34'));",
			dbterror.ErrNotAllowedTypeInPartition,
		},
		{
			"create table t (id year) partition by list columns (id) (partition p0 values in (2000));",
			dbterror.ErrNotAllowedTypeInPartition,
		},
		{
			"create table t (id float) partition by list columns (id) (partition p0 values in (1));",
			dbterror.ErrNotAllowedTypeInPartition,
		},
		{
			"create table t (id double) partition by list columns (id) (partition p0 values in (1));",
			dbterror.ErrNotAllowedTypeInPartition,
		},
		{
			"create table t (id text) partition by list columns (id) (partition p0 values in ('abc'));",
			dbterror.ErrNotAllowedTypeInPartition,
		},
		{
			"create table t (id blob) partition by list columns (id) (partition p0 values in ('abc'));",
			dbterror.ErrNotAllowedTypeInPartition,
		},
		{
			"create table t (id enum('a','b')) partition by list columns (id) (partition p0 values in ('a'));",
			dbterror.ErrNotAllowedTypeInPartition,
		},
		{
			"create table t (id set('a','b')) partition by list columns (id) (partition p0 values in ('a'));",
			dbterror.ErrNotAllowedTypeInPartition,
		},
		{
			"create table t (a varchar(2)) partition by list columns (a) (partition p0 values in ('abc'));",
			dbterror.ErrWrongTypeColumnValue,
		},
		{
			"create table t (a tinyint) partition by list columns (a) (partition p0 values in (65536));",
			dbterror.ErrWrongTypeColumnValue,
		},
		{
			"create table t (a bigint) partition by list columns (a) (partition p0 values in (18446744073709551615));",
			dbterror.ErrWrongTypeColumnValue,
		},
		{
			"create table t (a bigint unsigned) partition by list columns (a) (partition p0 values in (-1));",
			dbterror.ErrWrongTypeColumnValue,
		},
		{
			"create table t (a char) partition by list columns (a) (partition p0 values in ('abc'));",
			dbterror.ErrWrongTypeColumnValue,
		},
		{
			"create table t (a datetime) partition by list columns (a) (partition p0 values in ('2020-11-31 12:00:00'));",
			dbterror.ErrWrongTypeColumnValue,
		},
		{
			"create table t (a int) partition by list columns (a) (partition p0 values in (1), partition p0 values in (2));",
			dbterror.ErrSameNamePartition,
		},
		{
			"create table t (a int) partition by list columns (a) (partition p0 values in (1), partition P0 values in (2));",
			dbterror.ErrSameNamePartition,
		},
		{
			"create table t (a int) partition by list columns (a) (partition p0 values in (1), partition p1 values in (1));",
			dbterror.ErrMultipleDefConstInListPart,
		},
		{
			"create table t (a int) partition by list columns (a) (partition p0 values in (1), partition p1 values in (+1));",
			dbterror.ErrMultipleDefConstInListPart,
		},
		{
			"create table t (a tinyint) partition by list columns (a) (partition p0 values in (1), partition p1 values in (+1));",
			dbterror.ErrMultipleDefConstInListPart,
		},
		{
			"create table t (a mediumint) partition by list columns (a) (partition p0 values in (1), partition p1 values in (+1));",
			dbterror.ErrMultipleDefConstInListPart,
		},
		{
			"create table t (a bigint) partition by list columns (a) (partition p0 values in (1), partition p1 values in (+1));",
			dbterror.ErrMultipleDefConstInListPart,
		},
		{
			"create table t (a bigint) partition by list columns (a) (partition p0 values in (1,+1))",
			dbterror.ErrMultipleDefConstInListPart,
		},
		{
			"create table t (a int) partition by list columns (a) (partition p0 values in (null), partition p1 values in (NULL));",
			dbterror.ErrMultipleDefConstInListPart,
		},
		{
			"create table t (a bigint, b int) partition by list columns (a,b) (partition p0 values in ((1,2),(1,2)))",
			dbterror.ErrMultipleDefConstInListPart,
		},
		{
			"create table t (a bigint, b int) partition by list columns (a,b) (partition p0 values in ((1,1),(2,2)), partition p1 values in ((+1,1)));",
			dbterror.ErrMultipleDefConstInListPart,
		},
		{
			"create table t1 (a int, b int) partition by list columns(a,a) ( partition p values in ((1,1)));",
			dbterror.ErrSameNamePartitionField,
		},
		{
			"create table t1 (a int, b int) partition by list columns(a,b,b) ( partition p values in ((1,1,1)));",
			dbterror.ErrSameNamePartitionField,
		},
		{
			`create table t1 (id int key, name varchar(10), unique index idx(name)) partition by list columns (id) (
				    partition p0 values in (3,5,6,9,17),
				    partition p1 values in (1,2,10,11,19,20),
				    partition p2 values in (4,12,13,14,18),
				    partition p3 values in (7,8,15,16)
				);`,
			dbterror.ErrUniqueKeyNeedAllFieldsInPf,
		},
		{
			"create table t (a date) partition by list columns (a) (partition p0 values in ('2020-02-02'), partition p1 values in ('20200202'));",
			dbterror.ErrMultipleDefConstInListPart,
		},
		{
			"create table t (a int, b varchar(10)) partition by list columns (a,b) (partition p0 values in (1));",
			ast.ErrPartitionColumnList,
		},
		{
			"create table t (a int, b varchar(10)) partition by list columns (a,b) (partition p0 values in (('ab','ab')));",
			dbterror.ErrWrongTypeColumnValue,
		},
		{
			"create table t (a int, b datetime) partition by list columns (a,b) (partition p0 values in ((1)));",
			ast.ErrPartitionColumnList,
		},
		{
			"create table t(b int) partition by hash ( b ) partitions 3 (partition p1, partition p2, partition p2);",
			dbterror.ErrSameNamePartition,
		},
	}
	for i, tt := range cases {
		_, err := tk.Exec(tt.sql)
		require.Truef(t, tt.err.Equal(err),
			"case %d fail, sql = `%s`\nexpected error = `%v`\n  actual error = `%v`",
			i, tt.sql, tt.err, err,
		)
	}

	validCases := []string{
		"create table t (a int) partition by list columns (a) (partition p0 values in (1));",
		"create table t (a bigint unsigned) partition by list columns (a) (partition p0 values in (18446744073709551615));",
		"create table t (a bigint unsigned) partition by list columns (a) (partition p0 values in (18446744073709551615 - 1));",
		"create table t (a int) partition by list columns (a) (partition p0 values in (1,null));",
		"create table t (a int) partition by list columns (a) (partition p0 values in (1), partition p1 values in (2));",
		`create table t (id int, name varchar(10), age int) partition by list columns (id) (
			partition p0 values in (3,5,6,9,17),
			partition p1 values in (1,2,10,11,19,20),
			partition p2 values in (4,12,13,-14,18),
			partition p3 values in (7,8,15,+16)
		);`,
		"create table t (a datetime) partition by list columns (a) (partition p0 values in ('2020-09-28 17:03:38','2020-09-28 17:03:39'));",
		"create table t (a date) partition by list columns (a) (partition p0 values in ('2020-09-28','2020-09-29'));",
		"create table t (a bigint, b date) partition by list columns (a,b) (partition p0 values in ((1,'2020-09-28'),(1,'2020-09-29')));",
		"create table t (a bigint)   partition by list columns (a) (partition p0 values in (to_seconds('2020-09-28 17:03:38'),to_seconds('2020-09-28 17:03:39')));",
		"create table t (a varchar(10)) partition by list columns (a) (partition p0 values in ('abc'));",
		"create table t (a char) partition by list columns (a) (partition p0 values in ('a'));",
		"create table t (a bool) partition by list columns (a) (partition p0 values in (1));",
		"create table t (c1 bool, c2 tinyint, c3 int, c4 bigint, c5 datetime, c6 date,c7 varchar(10), c8 char) " +
			"partition by list columns (c1,c2,c3,c4,c5,c6,c7,c8) (" +
			"partition p0 values in ((1,2,3,4,'2020-11-30 00:00:01', '2020-11-30','abc','a')));",
		"create table t (a int, b int generated always as (a+1) virtual) partition by list columns (b) (partition p0 values in (1));",
		"create table t(a int,b char(10)) partition by list columns (a, b) (partition p1 values in ((2, 'a'), (1, 'b')), partition p2 values in ((2, 'b')));",
	}

	for _, sql := range validCases {
		tk.MustExec("drop table if exists t")
		tk.MustExec(sql)
		tbl := external.GetTableByName(t, tk, "test", "t")
		tblInfo := tbl.Meta()
		require.NotNil(t, tblInfo.Partition)
		require.Equal(t, true, tblInfo.Partition.Enable)
		require.True(t, tblInfo.Partition.Type == model.PartitionTypeList)
	}
}

func TestAlterTableAddPartitionByList(t *testing.T) {
	store := testkit.CreateMockStore(t)
	tk := testkit.NewTestKit(t, store)
	tk.MustExec("use test;")
	tk.MustExec("drop table if exists t;")
	tk.MustExec("set @@session.tidb_enable_list_partition = ON")
	tk.MustExec(`create table t (id int) partition by list  (id) (
	    partition p0 values in (1,2),
	    partition p1 values in (3,4),
	    partition p3 values in (5,null)
	);`)
	tk.MustExec(`alter table t add partition (
		partition p4 values in (7),
		partition p5 values in (8,9));`)

	ctx := tk.Session()
	is := domain.GetDomain(ctx).InfoSchema()
	tbl, err := is.TableByName(model.NewCIStr("test"), model.NewCIStr("t"))
	require.NoError(t, err)
	require.NotNil(t, tbl.Meta().Partition)
	part := tbl.Meta().Partition
	require.True(t, part.Type == model.PartitionTypeList)

	require.Equal(t, "`id`", part.Expr)
	require.Len(t, part.Definitions, 5)
	require.Equal(t, [][]string{{"1"}, {"2"}}, part.Definitions[0].InValues)
	require.Equal(t, model.NewCIStr("p0"), part.Definitions[0].Name)
	require.Equal(t, [][]string{{"3"}, {"4"}}, part.Definitions[1].InValues)
	require.Equal(t, model.NewCIStr("p1"), part.Definitions[1].Name)
	require.Equal(t, [][]string{{"5"}, {"NULL"}}, part.Definitions[2].InValues)
	require.Equal(t, model.NewCIStr("p3"), part.Definitions[2].Name)
	require.Equal(t, [][]string{{"7"}}, part.Definitions[3].InValues)
	require.Equal(t, model.NewCIStr("p4"), part.Definitions[3].Name)
	require.Equal(t, [][]string{{"8"}, {"9"}}, part.Definitions[4].InValues)
	require.Equal(t, model.NewCIStr("p5"), part.Definitions[4].Name)

	errorCases := []struct {
		sql string
		err *terror.Error
	}{
		{"alter table t add partition (partition p4 values in (7))",
			dbterror.ErrSameNamePartition,
		},
		{"alter table t add partition (partition p6 values less than (7))",
			ast.ErrPartitionWrongValues,
		},
		{"alter table t add partition (partition p6 values in (null))",
			dbterror.ErrMultipleDefConstInListPart,
		},
		{"alter table t add partition (partition p6 values in (7))",
			dbterror.ErrMultipleDefConstInListPart,
		},
		{"alter table t add partition (partition p6 values in ('a'))",
			dbterror.ErrValuesIsNotIntType,
		},
		{"alter table t add partition (partition p5 values in (10),partition p6 values in (7))",
			dbterror.ErrSameNamePartition,
		},
	}

	for i, tt := range errorCases {
		_, err := tk.Exec(tt.sql)
		require.Truef(t, tt.err.Equal(err),
			"case %d fail, sql = `%s`\nexpected error = `%v`\n  actual error = `%v`",
			i, tt.sql, tt.err, err,
		)
	}

	errorCases2 := []struct {
		create string
		alter  string
		err    *terror.Error
	}{
		{
			"create table t (a bigint unsigned) partition by list columns (a) (partition p0 values in (1));",
			"alter table t add partition (partition p1 values in (-1))",
			dbterror.ErrWrongTypeColumnValue,
		},
		{
			"create table t (a varchar(2)) partition by list columns (a) (partition p0 values in ('a','b'));",
			"alter table t add partition (partition p1 values in ('abc'))",
			dbterror.ErrWrongTypeColumnValue,
		},
		{
			"create table t (a tinyint) partition by list columns (a) (partition p0 values in (1,2,3));",
			"alter table t add partition (partition p1 values in (65536))",
			dbterror.ErrWrongTypeColumnValue,
		},
		{
			"create table t (a bigint) partition by list columns (a) (partition p0 values in (1,2,3));",
			"alter table t add partition (partition p1 values in (18446744073709551615))",
			dbterror.ErrWrongTypeColumnValue,
		},
		{
			"create table t (a char) partition by list columns (a) (partition p0 values in ('a','b'));",
			"alter table t add partition (partition p1 values in ('abc'))",
			dbterror.ErrWrongTypeColumnValue,
		},
		{
			"create table t (a datetime) partition by list columns (a) (partition p0 values in ('2020-11-30 12:00:00'));",
			"alter table t add partition (partition p1 values in ('2020-11-31 12:00:00'))",
			dbterror.ErrWrongTypeColumnValue,
		},
	}

	for i, tt := range errorCases2 {
		tk.MustExec("drop table if exists t;")
		tk.MustExec(tt.create)
		_, err := tk.Exec(tt.alter)
		require.Truef(t, tt.err.Equal(err),
			"case %d fail, sql = `%s`\nexpected error = `%v`\n  actual error = `%v`",
			i, tt.alter, tt.err, err,
		)
	}
}

func TestAlterTableAddPartitionByListColumns(t *testing.T) {
	store := testkit.CreateMockStore(t)
	tk := testkit.NewTestKit(t, store)
	tk.MustExec("use test;")
	tk.MustExec("drop table if exists t;")
	tk.MustExec("set @@session.tidb_enable_list_partition = ON")
	tk.MustExec(`create table t (id int, name varchar(10)) partition by list columns (id,name) (
	    partition p0 values in ((1,'a'),(2,'b')),
	    partition p1 values in ((3,'a'),(4,'b')),
	    partition p3 values in ((5,null))
	);`)
	tk.MustExec(`alter table t add partition (
		partition p4 values in ((7,'a')),
		partition p5 values in ((8,'a')));`)

	ctx := tk.Session()
	is := domain.GetDomain(ctx).InfoSchema()
	tbl, err := is.TableByName(model.NewCIStr("test"), model.NewCIStr("t"))
	require.NoError(t, err)
	require.NotNil(t, tbl.Meta().Partition)
	part := tbl.Meta().Partition
	require.True(t, part.Type == model.PartitionTypeList)

	require.Equal(t, "", part.Expr)
	require.Equal(t, "id", part.Columns[0].O)
	require.Equal(t, "name", part.Columns[1].O)
	require.Len(t, part.Definitions, 5)
	require.Equal(t, [][]string{{"1", `'a'`}, {"2", `'b'`}}, part.Definitions[0].InValues)
	require.Equal(t, model.NewCIStr("p0"), part.Definitions[0].Name)
	require.Equal(t, [][]string{{"3", `'a'`}, {"4", `'b'`}}, part.Definitions[1].InValues)
	require.Equal(t, model.NewCIStr("p1"), part.Definitions[1].Name)
	require.Equal(t, [][]string{{"5", `NULL`}}, part.Definitions[2].InValues)
	require.Equal(t, model.NewCIStr("p3"), part.Definitions[2].Name)
	require.Equal(t, [][]string{{"7", `'a'`}}, part.Definitions[3].InValues)
	require.Equal(t, model.NewCIStr("p4"), part.Definitions[3].Name)
	require.Equal(t, [][]string{{"8", `'a'`}}, part.Definitions[4].InValues)
	require.Equal(t, model.NewCIStr("p5"), part.Definitions[4].Name)

	errorCases := []struct {
		sql string
		err *terror.Error
	}{
		{"alter table t add partition (partition p4 values in ((7,'b')))",
			dbterror.ErrSameNamePartition,
		},
		{"alter table t add partition (partition p6 values less than ((7,'a')))",
			ast.ErrPartitionWrongValues,
		},
		{"alter table t add partition (partition p6 values in ((5,null)))",
			dbterror.ErrMultipleDefConstInListPart,
		},
		{"alter table t add partition (partition p6 values in ((7,'a')))",
			dbterror.ErrMultipleDefConstInListPart,
		},
		{"alter table t add partition (partition p6 values in (('a','a')))",
			dbterror.ErrWrongTypeColumnValue,
		},
	}

	for i, tt := range errorCases {
		_, err := tk.Exec(tt.sql)
		require.Truef(t, tt.err.Equal(err),
			"case %d fail, sql = `%s`\nexpected error = `%v`\n  actual error = `%v`",
			i, tt.sql, tt.err, err,
		)
	}
}

func TestAlterTableDropPartitionByList(t *testing.T) {
	store := testkit.CreateMockStore(t)
	tk := testkit.NewTestKit(t, store)
	tk.MustExec("use test;")
	tk.MustExec("drop table if exists t;")
	tk.MustExec("set @@session.tidb_enable_list_partition = ON")
	tk.MustExec(`create table t (id int) partition by list  (id) (
	    partition p0 values in (1,2),
	    partition p1 values in (3,4),
	    partition p3 values in (5,null)
	);`)
	tk.MustExec(`insert into t values (1),(3),(5),(null)`)
	tk.MustExec(`alter table t drop partition p1`)
	tk.MustQuery("select * from t order by id").Check(testkit.Rows("<nil>", "1", "5"))
	ctx := tk.Session()
	is := domain.GetDomain(ctx).InfoSchema()
	tbl, err := is.TableByName(model.NewCIStr("test"), model.NewCIStr("t"))
	require.NoError(t, err)
	require.NotNil(t, tbl.Meta().Partition)
	part := tbl.Meta().Partition
	require.True(t, part.Type == model.PartitionTypeList)
	require.Equal(t, "`id`", part.Expr)
	require.Len(t, part.Definitions, 2)
	require.Equal(t, [][]string{{"1"}, {"2"}}, part.Definitions[0].InValues)
	require.Equal(t, model.NewCIStr("p0"), part.Definitions[0].Name)
	require.Equal(t, [][]string{{"5"}, {"NULL"}}, part.Definitions[1].InValues)
	require.Equal(t, model.NewCIStr("p3"), part.Definitions[1].Name)

	sql := "alter table t drop partition p10;"
	tk.MustGetErrCode(sql, errno.ErrDropPartitionNonExistent)
	tk.MustExec(`alter table t drop partition p3`)
	tk.MustQuery("select * from t").Check(testkit.Rows("1"))
	sql = "alter table t drop partition p0;"
	tk.MustGetErrCode(sql, errno.ErrDropLastPartition)
}

func TestAlterTableDropPartitionByListColumns(t *testing.T) {
	store := testkit.CreateMockStore(t)
	tk := testkit.NewTestKit(t, store)
	tk.MustExec("use test;")
	tk.MustExec("drop table if exists t;")
	tk.MustExec("set @@session.tidb_enable_list_partition = ON")
	tk.MustExec(`create table t (id int, name varchar(10)) partition by list columns (id,name) (
	    partition p0 values in ((1,'a'),(2,'b')),
	    partition p1 values in ((3,'a'),(4,'b')),
	    partition p3 values in ((5,'a'),(null,null))
	);`)
	tk.MustExec(`insert into t values (1,'a'),(3,'a'),(5,'a'),(null,null)`)
	tk.MustExec(`alter table t drop partition p1`)
	tk.MustQuery("select * from t").Sort().Check(testkit.Rows("1 a", "5 a", "<nil> <nil>"))
	ctx := tk.Session()
	is := domain.GetDomain(ctx).InfoSchema()
	tbl, err := is.TableByName(model.NewCIStr("test"), model.NewCIStr("t"))
	require.NoError(t, err)
	require.NotNil(t, tbl.Meta().Partition)
	part := tbl.Meta().Partition
	require.True(t, part.Type == model.PartitionTypeList)
	require.Equal(t, "", part.Expr)
	require.Equal(t, "id", part.Columns[0].O)
	require.Equal(t, "name", part.Columns[1].O)
	require.Len(t, part.Definitions, 2)
	require.Equal(t, [][]string{{"1", `'a'`}, {"2", `'b'`}}, part.Definitions[0].InValues)
	require.Equal(t, model.NewCIStr("p0"), part.Definitions[0].Name)
	require.Equal(t, [][]string{{"5", `'a'`}, {"NULL", "NULL"}}, part.Definitions[1].InValues)
	require.Equal(t, model.NewCIStr("p3"), part.Definitions[1].Name)

	sql := "alter table t drop partition p10;"
	tk.MustGetErrCode(sql, errno.ErrDropPartitionNonExistent)
	tk.MustExec(`alter table t drop partition p3`)
	tk.MustQuery("select * from t").Check(testkit.Rows("1 a"))
	sql = "alter table t drop partition p0;"
	tk.MustGetErrCode(sql, errno.ErrDropLastPartition)
}

func TestAlterTableTruncatePartitionByList(t *testing.T) {
	store := testkit.CreateMockStore(t)
	tk := testkit.NewTestKit(t, store)
	tk.MustExec("use test;")
	tk.MustExec("drop table if exists t;")
	tk.MustExec("set @@session.tidb_enable_list_partition = ON")
	tk.MustExec(`create table t (id int) partition by list  (id) (
	    partition p0 values in (1,2),
	    partition p1 values in (3,4),
	    partition p3 values in (5,null)
	);`)
	tk.MustExec(`insert into t values (1),(3),(5),(null)`)
	oldTbl := external.GetTableByName(t, tk, "test", "t")
	tk.MustExec(`alter table t truncate partition p1`)
	tk.MustQuery("select * from t").Sort().Check(testkit.Rows("1", "5", "<nil>"))
	tbl := external.GetTableByName(t, tk, "test", "t")
	require.NotNil(t, tbl.Meta().Partition)
	part := tbl.Meta().Partition
	require.True(t, part.Type == model.PartitionTypeList)
	require.Len(t, part.Definitions, 3)
	require.Equal(t, [][]string{{"3"}, {"4"}}, part.Definitions[1].InValues)
	require.Equal(t, model.NewCIStr("p1"), part.Definitions[1].Name)
	require.False(t, part.Definitions[1].ID == oldTbl.Meta().Partition.Definitions[1].ID)

	sql := "alter table t truncate partition p10;"
	tk.MustGetErrCode(sql, errno.ErrUnknownPartition)
	tk.MustExec(`alter table t truncate partition p3`)
	tk.MustQuery("select * from t").Check(testkit.Rows("1"))
	tk.MustExec(`alter table t truncate partition p0`)
	tk.MustQuery("select * from t").Check(testkit.Rows())
}

func TestAlterTableTruncatePartitionByListColumns(t *testing.T) {
	store := testkit.CreateMockStore(t)
	tk := testkit.NewTestKit(t, store)
	tk.MustExec("use test;")
	tk.MustExec("drop table if exists t;")
	tk.MustExec("set @@session.tidb_enable_list_partition = ON")
	tk.MustExec(`create table t (id int, name varchar(10)) partition by list columns (id,name) (
	    partition p0 values in ((1,'a'),(2,'b')),
	    partition p1 values in ((3,'a'),(4,'b')),
	    partition p3 values in ((5,'a'),(null,null))
	);`)
	tk.MustExec(`insert into t values (1,'a'),(3,'a'),(5,'a'),(null,null)`)
	oldTbl := external.GetTableByName(t, tk, "test", "t")
	tk.MustExec(`alter table t truncate partition p1`)
	tk.MustQuery("select * from t").Sort().Check(testkit.Rows("1 a", "5 a", "<nil> <nil>"))
	tbl := external.GetTableByName(t, tk, "test", "t")
	require.NotNil(t, tbl.Meta().Partition)
	part := tbl.Meta().Partition
	require.True(t, part.Type == model.PartitionTypeList)
	require.Len(t, part.Definitions, 3)
	require.Equal(t, [][]string{{"3", `'a'`}, {"4", `'b'`}}, part.Definitions[1].InValues)
	require.Equal(t, model.NewCIStr("p1"), part.Definitions[1].Name)
	require.False(t, part.Definitions[1].ID == oldTbl.Meta().Partition.Definitions[1].ID)

	sql := "alter table t truncate partition p10;"
	tk.MustGetErrCode(sql, errno.ErrUnknownPartition)
	tk.MustExec(`alter table t truncate partition p3`)
	tk.MustQuery("select * from t").Check(testkit.Rows("1 a"))
	tk.MustExec(`alter table t truncate partition p0`)
	tk.MustQuery("select * from t").Check(testkit.Rows())
}

func TestCreateTableWithKeyPartition(t *testing.T) {
	store := testkit.CreateMockStore(t, mockstore.WithDDLChecker())

	tk := testkit.NewTestKit(t, store)
	tk.MustExec("use test;")
	tk.MustExec("drop table if exists tm1;")
	tk.MustExec(`create table tm1
	(
		s1 char(32) primary key
	)
	partition by key(s1) partitions 10;`)

	tk.MustExec(`drop table if exists tm2`)
	tk.MustExec(`create table tm2 (a char(5), unique key(a(5))) partition by key() partitions 5;`)
}

func TestAlterTableAddPartition(t *testing.T) {
	store := testkit.CreateMockStore(t)
	tk := testkit.NewTestKit(t, store)
	tk.MustExec("use test;")
	tk.MustExec("drop table if exists employees;")
	tk.MustExec(`create table employees (
	id int not null,
	hired date not null
	)
	partition by range( year(hired) ) (
		partition p1 values less than (1991),
		partition p2 values less than (1996),
		partition p3 values less than (2001)
	);`)
	tk.MustExec(`alter table employees add partition (
    partition p4 values less than (2010),
    partition p5 values less than MAXVALUE
	);`)

	ctx := tk.Session()
	is := domain.GetDomain(ctx).InfoSchema()
	tbl, err := is.TableByName(model.NewCIStr("test"), model.NewCIStr("employees"))
	require.NoError(t, err)
	require.NotNil(t, tbl.Meta().Partition)
	part := tbl.Meta().Partition
	require.Equal(t, model.PartitionTypeRange, part.Type)

	require.Equal(t, "YEAR(`hired`)", part.Expr)
	require.Len(t, part.Definitions, 5)
	require.Equal(t, "1991", part.Definitions[0].LessThan[0])
	require.Equal(t, model.NewCIStr("p1"), part.Definitions[0].Name)
	require.Equal(t, "1996", part.Definitions[1].LessThan[0])
	require.Equal(t, model.NewCIStr("p2"), part.Definitions[1].Name)
	require.Equal(t, "2001", part.Definitions[2].LessThan[0])
	require.Equal(t, model.NewCIStr("p3"), part.Definitions[2].Name)
	require.Equal(t, "2010", part.Definitions[3].LessThan[0])
	require.Equal(t, model.NewCIStr("p4"), part.Definitions[3].Name)
	require.Equal(t, "MAXVALUE", part.Definitions[4].LessThan[0])
	require.Equal(t, model.NewCIStr("p5"), part.Definitions[4].Name)

	tk.MustExec("drop table if exists table1;")
	tk.MustExec("create table table1(a int)")
	sql1 := `alter table table1 add partition (
		partition p1 values less than (2010),
		partition p2 values less than maxvalue
	);`
	tk.MustGetErrCode(sql1, errno.ErrPartitionMgmtOnNonpartitioned)
	tk.MustExec(`create table table_MustBeDefined (
	id int not null,
	hired date not null
	)
	partition by range( year(hired) ) (
		partition p1 values less than (1991),
		partition p2 values less than (1996),
		partition p3 values less than (2001)
	);`)
	sql2 := "alter table table_MustBeDefined add partition"
	tk.MustGetErrCode(sql2, errno.ErrPartitionsMustBeDefined)
	tk.MustExec("drop table if exists table2;")
	tk.MustExec(`create table table2 (

	id int not null,
	hired date not null
	)
	partition by range( year(hired) ) (
	partition p1 values less than (1991),
	partition p2 values less than maxvalue
	);`)

	sql3 := `alter table table2 add partition (
		partition p3 values less than (2010)
	);`
	tk.MustGetErrCode(sql3, errno.ErrPartitionMaxvalue)

	tk.MustExec("drop table if exists table3;")
	tk.MustExec(`create table table3 (
	id int not null,
	hired date not null
	)
	partition by range( year(hired) ) (
	partition p1 values less than (1991),
	partition p2 values less than (2001)
	);`)

	sql4 := `alter table table3 add partition (
		partition p3 values less than (1993)
	);`
	tk.MustGetErrCode(sql4, errno.ErrRangeNotIncreasing)

	sql5 := `alter table table3 add partition (
		partition p1 values less than (1993)
	);`
	tk.MustGetErrCode(sql5, errno.ErrSameNamePartition)

	sql6 := `alter table table3 add partition (
		partition p1 values less than (1993),
		partition p1 values less than (1995)
	);`
	tk.MustGetErrCode(sql6, errno.ErrSameNamePartition)

	sql7 := `alter table table3 add partition (
		partition p4 values less than (1993),
		partition p1 values less than (1995),
		partition p5 values less than maxvalue
	);`
	tk.MustGetErrCode(sql7, errno.ErrSameNamePartition)

	sql8 := "alter table table3 add partition (partition p6);"
	tk.MustGetErrCode(sql8, errno.ErrPartitionRequiresValues)

	sql9 := "alter table table3 add partition (partition p7 values in (2018));"
	tk.MustGetErrCode(sql9, errno.ErrPartitionWrongValues)

	sql10 := "alter table table3 add partition partitions 4;"
	tk.MustGetErrCode(sql10, errno.ErrPartitionsMustBeDefined)

	tk.MustExec("alter table table3 add partition (partition p3 values less than (2001 + 10))")

	// less than value can be negative or expression.
	tk.MustExec(`CREATE TABLE tt5 (
		c3 bigint(20) NOT NULL
	) ENGINE=InnoDB DEFAULT CHARSET=utf8mb4 COLLATE=utf8mb4_bin
	PARTITION BY RANGE ( c3 ) (
		PARTITION p0 VALUES LESS THAN (-3),
		PARTITION p1 VALUES LESS THAN (-2)
	);`)
	tk.MustExec(`ALTER TABLE tt5 add partition ( partition p2 values less than (-1) );`)
	tk.MustExec(`ALTER TABLE tt5 add partition ( partition p3 values less than (5-1) );`)

	// Test add partition for the table partition by range columns.
	tk.MustExec("drop table if exists t;")
	tk.MustExec("create table t (a datetime) partition by range columns (a) (partition p1 values less than ('2019-06-01'), partition p2 values less than ('2019-07-01'));")
	sql := "alter table t add partition ( partition p3 values less than ('2019-07-01'));"
	tk.MustGetErrCode(sql, errno.ErrRangeNotIncreasing)
	tk.MustExec("alter table t add partition ( partition p3 values less than ('2019-08-01'));")

	// Add partition value's type should be the same with the column's type.
	tk.MustExec("drop table if exists t;")
	tk.MustExec(`create table t (
		col date not null default '2000-01-01')
                partition by range columns (col) (
		PARTITION p0 VALUES LESS THAN ('20190905'),
		PARTITION p1 VALUES LESS THAN ('20190906'));`)
	sql = "alter table t add partition (partition p2 values less than (20190907));"
	tk.MustGetErrCode(sql, errno.ErrWrongTypeColumnValue)
}

func TestAlterTableDropPartition(t *testing.T) {
	store := testkit.CreateMockStore(t)
	tk := testkit.NewTestKit(t, store)
	tk.MustExec("use test")
	tk.MustExec("drop table if exists employees")
	tk.MustExec(`create table employees (
	id int not null,
	hired int not null
	)
	partition by range( hired ) (
		partition p1 values less than (1991),
		partition p2 values less than (1996),
		partition p3 values less than (2001)
	);`)

	tk.MustExec("alter table employees drop partition p3;")
	ctx := tk.Session()
	is := domain.GetDomain(ctx).InfoSchema()
	tbl, err := is.TableByName(model.NewCIStr("test"), model.NewCIStr("employees"))
	require.NoError(t, err)
	require.NotNil(t, tbl.Meta().GetPartitionInfo())
	part := tbl.Meta().Partition
	require.Equal(t, model.PartitionTypeRange, part.Type)
	require.Equal(t, "`hired`", part.Expr)
	require.Len(t, part.Definitions, 2)
	require.Equal(t, "1991", part.Definitions[0].LessThan[0])
	require.Equal(t, model.NewCIStr("p1"), part.Definitions[0].Name)
	require.Equal(t, "1996", part.Definitions[1].LessThan[0])
	require.Equal(t, model.NewCIStr("p2"), part.Definitions[1].Name)

	tk.MustExec("drop table if exists table1;")
	tk.MustExec("create table table1 (a int);")
	sql1 := "alter table table1 drop partition p10;"
	tk.MustGetErrCode(sql1, errno.ErrPartitionMgmtOnNonpartitioned)

	tk.MustExec("drop table if exists table2;")
	tk.MustExec(`create table table2 (
	id int not null,
	hired date not null
	)
	partition by range( year(hired) ) (
		partition p1 values less than (1991),
		partition p2 values less than (1996),
		partition p3 values less than (2001)
	);`)
	sql2 := "alter table table2 drop partition p10;"
	tk.MustGetErrCode(sql2, errno.ErrDropPartitionNonExistent)

	tk.MustExec("drop table if exists table3;")
	tk.MustExec(`create table table3 (
	id int not null
	)
	partition by range( id ) (
		partition p1 values less than (1991)
	);`)
	sql3 := "alter table table3 drop partition p1;"
	tk.MustGetErrCode(sql3, errno.ErrDropLastPartition)

	tk.MustExec("drop table if exists table4;")
	tk.MustExec(`create table table4 (
	id int not null
	)
	partition by range( id ) (
		partition p1 values less than (10),
		partition p2 values less than (20),
		partition p3 values less than MAXVALUE
	);`)

	tk.MustExec("alter table table4 drop partition p2;")
	is = domain.GetDomain(ctx).InfoSchema()
	tbl, err = is.TableByName(model.NewCIStr("test"), model.NewCIStr("table4"))
	require.NoError(t, err)
	require.NotNil(t, tbl.Meta().GetPartitionInfo())
	part = tbl.Meta().Partition
	require.Equal(t, model.PartitionTypeRange, part.Type)
	require.Equal(t, "`id`", part.Expr)
	require.Len(t, part.Definitions, 2)
	require.Equal(t, "10", part.Definitions[0].LessThan[0])
	require.Equal(t, model.NewCIStr("p1"), part.Definitions[0].Name)
	require.Equal(t, "MAXVALUE", part.Definitions[1].LessThan[0])
	require.Equal(t, model.NewCIStr("p3"), part.Definitions[1].Name)

	tk.MustExec("drop table if exists tr;")
	tk.MustExec(` create table tr(
		id int, name varchar(50),
		purchased date
	)
	partition by range( year(purchased) ) (
    	partition p0 values less than (1990),
    	partition p1 values less than (1995),
    	partition p2 values less than (2000),
    	partition p3 values less than (2005),
    	partition p4 values less than (2010),
    	partition p5 values less than (2015)
   	);`)
	tk.MustExec(`INSERT INTO tr VALUES
	(1, 'desk organiser', '2003-10-15'),
	(2, 'alarm clock', '1997-11-05'),
	(3, 'chair', '2009-03-10'),
	(4, 'bookcase', '1989-01-10'),
	(5, 'exercise bike', '2014-05-09'),
	(6, 'sofa', '1987-06-05'),
	(7, 'espresso maker', '2011-11-22'),
	(8, 'aquarium', '1992-08-04'),
	(9, 'study desk', '2006-09-16'),
	(10, 'lava lamp', '1998-12-25');`)
	result := tk.MustQuery("select * from tr where purchased between '1995-01-01' and '1999-12-31';")
	result.Check(testkit.Rows(`2 alarm clock 1997-11-05`, `10 lava lamp 1998-12-25`))
	tk.MustExec("alter table tr drop partition p2;")
	result = tk.MustQuery("select * from tr where purchased between '1995-01-01' and '1999-12-31';")
	result.Check(testkit.Rows())

	result = tk.MustQuery("select * from tr where purchased between '2010-01-01' and '2014-12-31';")
	result.Check(testkit.Rows(`5 exercise bike 2014-05-09`, `7 espresso maker 2011-11-22`))
	tk.MustExec("alter table tr drop partition p5;")
	result = tk.MustQuery("select * from tr where purchased between '2010-01-01' and '2014-12-31';")
	result.Check(testkit.Rows())

	tk.MustExec("alter table tr drop partition p4;")
	result = tk.MustQuery("select * from tr where purchased between '2005-01-01' and '2009-12-31';")
	result.Check(testkit.Rows())

	tk.MustExec("drop table if exists table4;")
	tk.MustExec(`create table table4 (
		id int not null
	)
	partition by range( id ) (
		partition Par1 values less than (1991),
		partition pAR2 values less than (1992),
		partition Par3 values less than (1995),
		partition PaR5 values less than (1996)
	);`)
	tk.MustExec("alter table table4 drop partition Par2;")
	tk.MustExec("alter table table4 drop partition PAR5;")
	sql4 := "alter table table4 drop partition PAR0;"
	tk.MustGetErrCode(sql4, errno.ErrDropPartitionNonExistent)

	tk.MustExec("CREATE TABLE t1 (a int(11), b varchar(64)) PARTITION BY HASH(a) PARTITIONS 3")
	tk.MustGetErrCode("alter table t1 drop partition p2", errno.ErrOnlyOnRangeListPartition)
}

func TestMultiPartitionDropAndTruncate(t *testing.T) {
	store := testkit.CreateMockStore(t)
	tk := testkit.NewTestKit(t, store)
	tk.MustExec("use test")
	tk.MustExec("drop table if exists employees")
	tk.MustExec(`create table employees (
	hired int not null
	)
	partition by range( hired ) (
		partition p1 values less than (1991),
		partition p2 values less than (1996),
		partition p3 values less than (2001),
		partition p4 values less than (2006),
		partition p5 values less than (2011)
	);`)
	tk.MustExec(`INSERT INTO employees VALUES (1990), (1995), (2000), (2005), (2010)`)

	tk.MustExec("alter table employees drop partition p1, p2;")
	result := tk.MustQuery("select * from employees;")
	result.Sort().Check(testkit.Rows(`2000`, `2005`, `2010`))

	tk.MustExec("alter table employees truncate partition p3, p4")
	result = tk.MustQuery("select * from employees;")
	result.Check(testkit.Rows(`2010`))
}

func TestDropPartitionWithGlobalIndex(t *testing.T) {
	restore := config.RestoreFunc()
	defer restore()
	store := testkit.CreateMockStore(t)
	config.UpdateGlobal(func(conf *config.Config) {
		conf.EnableGlobalIndex = true
	})
	tk := testkit.NewTestKit(t, store)
	tk.MustExec("use test")
	tk.MustExec("drop table if exists test_global")
	tk.MustExec(`create table test_global ( a int, b int, c int)
	partition by range( a ) (
		partition p1 values less than (10),
		partition p2 values less than (20)
	);`)
	tt := external.GetTableByName(t, tk, "test", "test_global")
	pid := tt.Meta().Partition.Definitions[1].ID

	tk.MustExec("Alter Table test_global Add Unique Index idx_b (b);")
	tk.MustExec("Alter Table test_global Add Unique Index idx_c (c);")
	tk.MustExec(`INSERT INTO test_global VALUES (1, 1, 1), (2, 2, 2), (11, 3, 3), (12, 4, 4)`)

	tk.MustExec("alter table test_global drop partition p2;")
	result := tk.MustQuery("select * from test_global;")
	result.Sort().Check(testkit.Rows(`1 1 1`, `2 2 2`))

	tt = external.GetTableByName(t, tk, "test", "test_global")
	idxInfo := tt.Meta().FindIndexByName("idx_b")
	require.NotNil(t, idxInfo)
	cnt := checkGlobalIndexCleanUpDone(t, tk.Session(), tt.Meta(), idxInfo, pid)
	require.Equal(t, 2, cnt)

	idxInfo = tt.Meta().FindIndexByName("idx_c")
	require.NotNil(t, idxInfo)
	cnt = checkGlobalIndexCleanUpDone(t, tk.Session(), tt.Meta(), idxInfo, pid)
	require.Equal(t, 2, cnt)
	config.UpdateGlobal(func(conf *config.Config) {
		conf.EnableGlobalIndex = false
	})
}

func TestAlterTableExchangePartition(t *testing.T) {
	store := testkit.CreateMockStore(t)
	tk := testkit.NewTestKit(t, store)
	tk.MustExec("use test")
	tk.MustExec("drop table if exists e")
	tk.MustExec("drop table if exists e2")
	tk.MustExec(`CREATE TABLE e (
		id INT NOT NULL
	)
    PARTITION BY RANGE (id) (
        PARTITION p0 VALUES LESS THAN (50),
        PARTITION p1 VALUES LESS THAN (100),
        PARTITION p2 VALUES LESS THAN (150),
        PARTITION p3 VALUES LESS THAN (MAXVALUE)
	);`)
	tk.MustExec(`CREATE TABLE e2 (
		id INT NOT NULL
	);`)
	tk.MustExec(`INSERT INTO e VALUES (1669),(337),(16),(2005)`)

	// enable exchange partition
	tk.MustExec("set @@tidb_enable_exchange_partition=1")
	defer tk.MustExec("set @@tidb_enable_exchange_partition=0")
	tk.MustExec("ALTER TABLE e EXCHANGE PARTITION p0 WITH TABLE e2")
	tk.MustQuery("select * from e2").Check(testkit.Rows("16"))
	tk.MustQuery("select * from e").Check(testkit.Rows("1669", "337", "2005"))
	// validation test for range partition
	tk.MustGetErrCode("ALTER TABLE e EXCHANGE PARTITION p1 WITH TABLE e2", errno.ErrRowDoesNotMatchPartition)
	tk.MustGetErrCode("ALTER TABLE e EXCHANGE PARTITION p2 WITH TABLE e2", errno.ErrRowDoesNotMatchPartition)
	tk.MustGetErrCode("ALTER TABLE e EXCHANGE PARTITION p3 WITH TABLE e2", errno.ErrRowDoesNotMatchPartition)

	tk.MustExec("drop table if exists e3")

	tk.MustExec(`CREATE TABLE e3 (
		id int not null
	) PARTITION BY HASH (id)
	PARTITIONS 4;`)
	tk.MustGetErrCode("ALTER TABLE e EXCHANGE PARTITION p1 WITH TABLE e3;", errno.ErrPartitionExchangePartTable)
	tk.MustExec("truncate table e2")
	tk.MustExec(`INSERT INTO e3 VALUES (1),(5)`)

	tk.MustExec("ALTER TABLE e3 EXCHANGE PARTITION p1 WITH TABLE e2;")
	tk.MustQuery("select * from e3 partition(p0)").Check(testkit.Rows())
	tk.MustQuery("select * from e2").Check(testkit.Rows("1", "5"))

	// validation test for hash partition
	tk.MustGetErrCode("ALTER TABLE e3 EXCHANGE PARTITION p0 WITH TABLE e2", errno.ErrRowDoesNotMatchPartition)
	tk.MustGetErrCode("ALTER TABLE e3 EXCHANGE PARTITION p2 WITH TABLE e2", errno.ErrRowDoesNotMatchPartition)
	tk.MustGetErrCode("ALTER TABLE e3 EXCHANGE PARTITION p3 WITH TABLE e2", errno.ErrRowDoesNotMatchPartition)

	// without validation test
	tk.MustExec("ALTER TABLE e3 EXCHANGE PARTITION p0 with TABLE e2 WITHOUT VALIDATION")

	tk.MustQuery("select * from e3 partition(p0)").Check(testkit.Rows("1", "5"))
	tk.MustQuery("select * from e2").Check(testkit.Rows())

	// more boundary test of range partition
	// for partition p0
	tk.MustExec(`create table e4 (a int) partition by range(a) (
		partition p0 values less than (3),
		partition p1 values less than (6),
        PARTITION p2 VALUES LESS THAN (9),
        PARTITION p3 VALUES LESS THAN (MAXVALUE)
		);`)
	tk.MustExec(`create table e5(a int);`)

	tk.MustExec("insert into e5 values (1)")

	tk.MustGetErrCode("ALTER TABLE e4 EXCHANGE PARTITION p1 WITH TABLE e5", errno.ErrRowDoesNotMatchPartition)
	tk.MustGetErrCode("ALTER TABLE e4 EXCHANGE PARTITION p2 WITH TABLE e5", errno.ErrRowDoesNotMatchPartition)
	tk.MustGetErrCode("ALTER TABLE e4 EXCHANGE PARTITION p3 WITH TABLE e5", errno.ErrRowDoesNotMatchPartition)
	tk.MustExec("ALTER TABLE e4 EXCHANGE PARTITION p0 with TABLE e5")
	tk.MustQuery("select * from e4 partition(p0)").Check(testkit.Rows("1"))

	// for partition p1
	tk.MustExec("insert into e5 values (3)")
	tk.MustGetErrCode("ALTER TABLE e4 EXCHANGE PARTITION p0 WITH TABLE e5", errno.ErrRowDoesNotMatchPartition)
	tk.MustGetErrCode("ALTER TABLE e4 EXCHANGE PARTITION p2 WITH TABLE e5", errno.ErrRowDoesNotMatchPartition)
	tk.MustGetErrCode("ALTER TABLE e4 EXCHANGE PARTITION p3 WITH TABLE e5", errno.ErrRowDoesNotMatchPartition)
	tk.MustExec("ALTER TABLE e4 EXCHANGE PARTITION p1 with TABLE e5")
	tk.MustQuery("select * from e4 partition(p1)").Check(testkit.Rows("3"))

	// for partition p2
	tk.MustExec("insert into e5 values (6)")
	tk.MustGetErrCode("ALTER TABLE e4 EXCHANGE PARTITION p0 WITH TABLE e5", errno.ErrRowDoesNotMatchPartition)
	tk.MustGetErrCode("ALTER TABLE e4 EXCHANGE PARTITION p1 WITH TABLE e5", errno.ErrRowDoesNotMatchPartition)
	tk.MustGetErrCode("ALTER TABLE e4 EXCHANGE PARTITION p3 WITH TABLE e5", errno.ErrRowDoesNotMatchPartition)
	tk.MustExec("ALTER TABLE e4 EXCHANGE PARTITION p2 with TABLE e5")
	tk.MustQuery("select * from e4 partition(p2)").Check(testkit.Rows("6"))

	// for partition p3
	tk.MustExec("insert into e5 values (9)")
	tk.MustGetErrCode("ALTER TABLE e4 EXCHANGE PARTITION p0 WITH TABLE e5", errno.ErrRowDoesNotMatchPartition)
	tk.MustGetErrCode("ALTER TABLE e4 EXCHANGE PARTITION p1 WITH TABLE e5", errno.ErrRowDoesNotMatchPartition)
	tk.MustGetErrCode("alter table e4 exchange partition p2 with table e5", errno.ErrRowDoesNotMatchPartition)
	tk.MustExec("ALTER TABLE e4 EXCHANGE PARTITION p3 with TABLE e5")
	tk.MustQuery("select * from e4 partition(p3)").Check(testkit.Rows("9"))

	// for columns range partition
	tk.MustExec(`create table e6 (a varchar(3)) partition by range columns (a) (
		partition p0 values less than ('3'),
		partition p1 values less than ('6')
	);`)
	tk.MustExec(`create table e7 (a varchar(3));`)
	tk.MustExec(`insert into e6 values ('1');`)
	tk.MustExec(`insert into e7 values ('2');`)
	tk.MustExec("alter table e6 exchange partition p0 with table e7")

	tk.MustQuery("select * from e6 partition(p0)").Check(testkit.Rows("2"))
	tk.MustQuery("select * from e7").Check(testkit.Rows("1"))
	tk.MustGetErrCode("alter table e6 exchange partition p1 with table e7", errno.ErrRowDoesNotMatchPartition)

	// validation test for list partition
	tk.MustExec("set @@tidb_enable_list_partition=true")
	tk.MustExec(`CREATE TABLE t1 (store_id int)
	PARTITION BY LIST (store_id) (
		PARTITION pNorth VALUES IN (1, 2, 3, 4, 5),
		PARTITION pEast VALUES IN (6, 7, 8, 9, 10),
		PARTITION pWest VALUES IN (11, 12, 13, 14, 15),
		PARTITION pCentral VALUES IN (16, 17, 18, 19, 20)
	);`)
	tk.MustExec(`create table t2 (store_id int);`)
	tk.MustExec(`insert into t1 values (1);`)
	tk.MustExec(`insert into t1 values (6);`)
	tk.MustExec(`insert into t1 values (11);`)
	tk.MustExec(`insert into t2 values (3);`)
	tk.MustExec("alter table t1 exchange partition pNorth with table t2")

	tk.MustQuery("select * from t1 partition(pNorth)").Check(testkit.Rows("3"))
	tk.MustGetErrCode("alter table t1 exchange partition pEast with table t2", errno.ErrRowDoesNotMatchPartition)

	// validation test for list columns partition
	tk.MustExec(`CREATE TABLE t3 (id int, store_id int)
	PARTITION BY LIST COLUMNS (id, store_id) (
		PARTITION p0 VALUES IN ((1, 1), (2, 2)),
		PARTITION p1 VALUES IN ((3, 3), (4, 4))
	);`)
	tk.MustExec(`create table t4 (id int, store_id int);`)
	tk.MustExec(`insert into t3 values (1, 1);`)
	tk.MustExec(`insert into t4 values (2, 2);`)
	tk.MustExec("alter table t3 exchange partition p0 with table t4")
	tk.MustQuery("show warnings").Check(testkit.Rows("Warning 1105 after the exchange, please analyze related table of the exchange to update statistics"))

	tk.MustQuery("select * from t3 partition(p0)").Check(testkit.Rows("2 2"))
	tk.MustGetErrCode("alter table t3 exchange partition p1 with table t4", errno.ErrRowDoesNotMatchPartition)

	// test exchange partition from different databases
	tk.MustExec("create table e8 (a int) partition by hash(a) partitions 2;")
	tk.MustExec("create database if not exists exchange_partition")
	tk.MustExec("insert into e8 values (1), (3), (5)")
	tk.MustExec("use exchange_partition;")
	tk.MustExec("create table e9 (a int);")
	tk.MustExec("insert into e9 values (7), (9)")
	tk.MustExec("alter table test.e8 exchange partition p1 with table e9")

	tk.MustExec("insert into e9 values (11)")
	tk.MustQuery("select * from e9").Check(testkit.Rows("1", "3", "5", "11"))
	tk.MustExec("insert into test.e8 values (11)")
	tk.MustQuery("select * from test.e8").Check(testkit.Rows("7", "9", "11"))

	tk.MustExec("use test")
	tk.MustExec("create table e10 (a int) partition by hash(a) partitions 2")
	tk.MustExec("insert into e10 values (0), (2), (4)")
	tk.MustExec("create table e11 (a int)")
	tk.MustExec("insert into e11 values (1), (3)")
	tk.MustExec("alter table e10 exchange partition p1 with table e11")
	tk.MustExec("insert into e11 values (5)")
	tk.MustQuery("select * from e11").Check(testkit.Rows("5"))
	tk.MustExec("insert into e10 values (5), (6)")
	tk.MustQuery("select * from e10 partition(p0)").Check(testkit.Rows("0", "2", "4", "6"))
	tk.MustQuery("select * from e10 partition(p1)").Check(testkit.Rows("1", "3", "5"))

	// test for column id
	tk.MustExec("create table e12 (a int(1), b int, index (a)) partition by hash(a) partitions 3")
	tk.MustExec("create table e13 (a int(8), b int, index (a));")
	tk.MustExec("alter table e13 drop column b")
	tk.MustExec("alter table e13 add column b int")
	tk.MustGetErrCode("alter table e12 exchange partition p0 with table e13", errno.ErrPartitionExchangeDifferentOption)
	// test for index id
	tk.MustExec("create table e14 (a int, b int, index(a));")
	tk.MustExec("alter table e12 drop index a")
	tk.MustExec("alter table e12 add index (a);")
	tk.MustGetErrCode("alter table e12 exchange partition p0 with table e14", errno.ErrPartitionExchangeDifferentOption)

	// test for tiflash replica
	require.Nil(t, failpoint.Enable("github.com/pingcap/tidb/infoschema/mockTiFlashStoreCount", `return(true)`))
	defer func() {
		err := failpoint.Disable("github.com/pingcap/tidb/infoschema/mockTiFlashStoreCount")
		require.NoError(t, err)
	}()

	tk.MustExec("create table e15 (a int) partition by hash(a) partitions 1;")
	tk.MustExec("create table e16 (a int)")
	tk.MustExec("alter table e15 set tiflash replica 1;")
	tk.MustExec("alter table e16 set tiflash replica 2;")

	e15 := external.GetTableByName(t, tk, "test", "e15")
	partition := e15.Meta().Partition

	err := domain.GetDomain(tk.Session()).DDL().UpdateTableReplicaInfo(tk.Session(), partition.Definitions[0].ID, true)
	require.NoError(t, err)

	e16 := external.GetTableByName(t, tk, "test", "e16")
	err = domain.GetDomain(tk.Session()).DDL().UpdateTableReplicaInfo(tk.Session(), e16.Meta().ID, true)
	require.NoError(t, err)

	tk.MustGetErrCode("alter table e15 exchange partition p0 with table e16", errno.ErrTablesDifferentMetadata)
	tk.MustExec("drop table e15, e16")

	tk.MustExec("create table e15 (a int) partition by hash(a) partitions 1;")
	tk.MustExec("create table e16 (a int)")
	tk.MustExec("alter table e15 set tiflash replica 1;")
	tk.MustExec("alter table e16 set tiflash replica 1;")

	e15 = external.GetTableByName(t, tk, "test", "e15")
	partition = e15.Meta().Partition

	err = domain.GetDomain(tk.Session()).DDL().UpdateTableReplicaInfo(tk.Session(), partition.Definitions[0].ID, true)
	require.NoError(t, err)

	e16 = external.GetTableByName(t, tk, "test", "e16")
	err = domain.GetDomain(tk.Session()).DDL().UpdateTableReplicaInfo(tk.Session(), e16.Meta().ID, true)
	require.NoError(t, err)

	tk.MustExec("alter table e15 exchange partition p0 with table e16")

	e15 = external.GetTableByName(t, tk, "test", "e15")

	partition = e15.Meta().Partition

	require.NotNil(t, e15.Meta().TiFlashReplica)
	require.True(t, e15.Meta().TiFlashReplica.Available)
	require.Equal(t, []int64{partition.Definitions[0].ID}, e15.Meta().TiFlashReplica.AvailablePartitionIDs)

	e16 = external.GetTableByName(t, tk, "test", "e16")
	require.NotNil(t, e16.Meta().TiFlashReplica)
	require.True(t, e16.Meta().TiFlashReplica.Available)

	tk.MustExec("drop table e15, e16")
	tk.MustExec("create table e15 (a int) partition by hash(a) partitions 1;")
	tk.MustExec("create table e16 (a int)")
	tk.MustExec("alter table e16 set tiflash replica 1;")

	tk.MustExec("alter table e15 set tiflash replica 1 location labels 'a', 'b';")

	tk.MustGetErrCode("alter table e15 exchange partition p0 with table e16", errno.ErrTablesDifferentMetadata)

	tk.MustExec("alter table e16 set tiflash replica 1 location labels 'a', 'b';")

	e15 = external.GetTableByName(t, tk, "test", "e15")
	partition = e15.Meta().Partition

	err = domain.GetDomain(tk.Session()).DDL().UpdateTableReplicaInfo(tk.Session(), partition.Definitions[0].ID, true)
	require.NoError(t, err)

	e16 = external.GetTableByName(t, tk, "test", "e16")
	err = domain.GetDomain(tk.Session()).DDL().UpdateTableReplicaInfo(tk.Session(), e16.Meta().ID, true)
	require.NoError(t, err)

	tk.MustExec("alter table e15 exchange partition p0 with table e16")

	tk.MustExec("create table e17 (a int)")
	tk.MustExec("alter table e17 set tiflash replica 1")
	tk.MustExec("insert into e17 values (1)")

	tk.MustExec("create table e18 (a int) partition by range (a) (partition p0 values less than (4), partition p1 values less than (10))")
	tk.MustExec("alter table e18 set tiflash replica 1")
	tk.MustExec("insert into e18 values (2)")

	tk.MustExec("alter table e18 exchange partition p0 with table e17")
	tk.MustQuery("select * /*+ read_from_storage(tiflash[e18]) */ from e18").Check(testkit.Rows("1"))
	tk.MustQuery("select * /*+ read_from_storage(tiflash[e17]) */ from e17").Check(testkit.Rows("2"))

	tk.MustExec("create table e19 (a int) partition by hash(a) partitions 1")
	tk.MustExec("create temporary table e20 (a int)")
	tk.MustGetErrCode("alter table e19 exchange partition p0 with table e20", errno.ErrPartitionExchangeTempTable)
}

func TestExchangePartitionTableCompatiable(t *testing.T) {
	store := testkit.CreateMockStore(t)
	type testCase struct {
		ptSQL       string
		ntSQL       string
		exchangeSQL string
		err         *terror.Error
	}
	cases := []testCase{
		{
			"create table pt (id int not null) partition by hash (id) partitions 4;",
			"create table nt (id int(1) not null);",
			"alter table pt exchange partition p0 with table nt;",
			nil,
		},
		{
			"create table pt1 (id int not null, fname varchar(3)) partition by hash (id) partitions 4;",
			"create table nt1 (id int not null, fname varchar(4));",
			"alter table pt1 exchange partition p0 with table nt1;",
			dbterror.ErrTablesDifferentMetadata,
		},
		{
			"create table pt2 (id int not null, salary decimal) partition by hash(id) partitions 4;",
			"create table nt2 (id int not null, salary decimal(3,2));",
			"alter table pt2 exchange partition p0 with table nt2;",
			dbterror.ErrTablesDifferentMetadata,
		},
		{
			"create table pt3 (id int not null, salary decimal) partition by hash(id) partitions 1;",
			"create table nt3 (id int not null, salary decimal(10, 1));",
			"alter table pt3 exchange partition p0 with table nt3",
			dbterror.ErrTablesDifferentMetadata,
		},
		{
			"create table pt4 (id int not null) partition by hash(id) partitions 1;",
			"create table nt4 (id1 int not null);",
			"alter table pt4 exchange partition p0 with table nt4;",
			dbterror.ErrTablesDifferentMetadata,
		},
		{
			"create table pt5 (id int not null, primary key (id)) partition by hash(id) partitions 1;",
			"create table nt5 (id int not null);",
			"alter table pt5 exchange partition p0 with table nt5;",
			dbterror.ErrTablesDifferentMetadata,
		},
		{
			"create table pt6 (id int not null, salary decimal, index idx (id, salary)) partition by hash(id) partitions 1;",
			"create table nt6 (id int not null, salary decimal, index idx (salary, id));",
			"alter table pt6 exchange partition p0 with table nt6;",
			dbterror.ErrTablesDifferentMetadata,
		},
		{
			"create table pt7 (id int not null, index idx (id) invisible) partition by hash(id) partitions 1;",
			"create table nt7 (id int not null, index idx (id));",
			"alter table pt7 exchange partition p0 with table nt7;",
			nil,
		},
		{
			"create table pt8 (id int not null, index idx (id)) partition by hash(id) partitions 1;",
			"create table nt8 (id int not null, index id_idx (id));",
			"alter table pt8 exchange partition p0 with table nt8;",
			dbterror.ErrTablesDifferentMetadata,
		},
		{
			// Generated column (virtual)
			"create table pt10 (id int not null, lname varchar(30), fname varchar(100) generated always as (concat(lname,' ')) virtual) partition by hash(id) partitions 1;",
			"create table nt10 (id int not null, lname varchar(30), fname varchar(100));",
			"alter table pt10 exchange partition p0 with table nt10;",
			dbterror.ErrUnsupportedOnGeneratedColumn,
		},
		{
			"create table pt11 (id int not null, lname varchar(30), fname varchar(100)) partition by hash(id) partitions 1;",
			"create table nt11 (id int not null, lname varchar(30), fname varchar(100) generated always as (concat(lname, ' ')) virtual);",
			"alter table pt11 exchange partition p0 with table nt11;",
			dbterror.ErrUnsupportedOnGeneratedColumn,
		},
		{

			"create table pt12 (id int not null, lname varchar(30), fname varchar(100) generated always as (concat(lname,' ')) stored) partition by hash(id) partitions 1;",
			"create table nt12 (id int not null, lname varchar(30), fname varchar(100));",
			"alter table pt12 exchange partition p0 with table nt12;",
			dbterror.ErrTablesDifferentMetadata,
		},
		{
			"create table pt13 (id int not null, lname varchar(30), fname varchar(100)) partition by hash(id) partitions 1;",
			"create table nt13 (id int not null, lname varchar(30), fname varchar(100) generated always as (concat(lname, ' ')) stored);",
			"alter table pt13 exchange partition p0 with table nt13;",
			dbterror.ErrTablesDifferentMetadata,
		},
		{
			"create table pt14 (id int not null, lname varchar(30), fname varchar(100) generated always as (concat(lname, ' ')) virtual) partition by hash(id) partitions 1;",
			"create table nt14 (id int not null, lname varchar(30), fname varchar(100) generated always as (concat(lname, ' ')) virtual);",
			"alter table pt14 exchange partition p0 with table nt14;",
			nil,
		},
		{
			// unique index
			"create table pt15 (id int not null, unique index uk_id (id)) partition by hash(id) partitions 1;",
			"create table nt15 (id int not null, index uk_id (id));",
			"alter table pt15 exchange partition p0 with table nt15",
			dbterror.ErrTablesDifferentMetadata,
		},
		{
			// auto_increment
			"create table pt16 (id int not null primary key auto_increment) partition by hash(id) partitions 1;",
			"create table nt16 (id int not null primary key);",
			"alter table pt16 exchange partition p0 with table nt16;",
			dbterror.ErrTablesDifferentMetadata,
		},
		{
			// default
			"create table pt17 (id int not null default 1) partition by hash(id) partitions 1;",
			"create table nt17 (id int not null);",
			"alter table pt17 exchange partition p0 with table nt17;",
			nil,
		},
		{
			// view test
			"create table pt18 (id int not null) partition by hash(id) partitions 1;",
			"create view nt18 as select id from nt17;",
			"alter table pt18 exchange partition p0 with table nt18",
			dbterror.ErrCheckNoSuchTable,
		},
		{
			"create table pt19 (id int not null, lname varchar(30), fname varchar(100) generated always as (concat(lname, ' ')) stored) partition by hash(id) partitions 1;",
			"create table nt19 (id int not null, lname varchar(30), fname varchar(100) generated always as (concat(lname, ' ')) virtual);",
			"alter table pt19 exchange partition p0 with table nt19;",
			dbterror.ErrUnsupportedOnGeneratedColumn,
		},
		{
			"create table pt20 (id int not null) partition by hash(id) partitions 1;",
			"create table nt20 (id int default null);",
			"alter table pt20 exchange partition p0 with table nt20;",
			dbterror.ErrTablesDifferentMetadata,
		},
		{
			// unsigned
			"create table pt21 (id int unsigned) partition by hash(id) partitions 1;",
			"create table nt21 (id int);",
			"alter table pt21 exchange partition p0 with table nt21;",
			dbterror.ErrTablesDifferentMetadata,
		},
		{
			// zerofill
			"create table pt22 (id int) partition by hash(id) partitions 1;",
			"create table nt22 (id int zerofill);",
			"alter table pt22 exchange partition p0 with table nt22;",
			dbterror.ErrTablesDifferentMetadata,
		},
		{
			"create table pt23 (id int, lname varchar(10) charset binary) partition by hash(id) partitions 1;",
			"create table nt23 (id int, lname varchar(10));",
			"alter table pt23 exchange partition p0 with table nt23;",
			dbterror.ErrTablesDifferentMetadata,
		},
		{
			"create table pt25 (id int, a datetime on update current_timestamp) partition by hash(id) partitions 1;",
			"create table nt25 (id int, a datetime);",
			"alter table pt25 exchange partition p0 with table nt25;",
			nil,
		},
		{
			"create table pt26 (id int not null, lname varchar(30), fname varchar(100) generated always as (concat(lname, ' ')) virtual) partition by hash(id) partitions 1;",
			"create table nt26 (id int not null, lname varchar(30), fname varchar(100) generated always as (concat(id, ' ')) virtual);",
			"alter table pt26 exchange partition p0 with table nt26;",
			dbterror.ErrTablesDifferentMetadata,
		},
		{
			"create table pt27 (a int key, b int, index(a)) partition by hash(a) partitions 1;",
			"create table nt27 (a int not null, b int, index(a));",
			"alter table pt27 exchange partition p0 with table nt27;",
			dbterror.ErrTablesDifferentMetadata,
		},
		{
			"create table pt28 (a int primary key, b int, index(a)) partition by hash(a) partitions 1;",
			"create table nt28 (a int not null, b int, index(a));",
			"alter table pt28 exchange partition p0 with table nt28;",
			dbterror.ErrTablesDifferentMetadata,
		},
		{
			"create table pt29 (a int primary key, b int) partition by hash(a) partitions 1;",
			"create table nt29 (a int not null, b int, index(a));",
			"alter table pt29 exchange partition p0 with table nt29;",
			dbterror.ErrTablesDifferentMetadata,
		},
		{
			"create table pt30 (a int primary key, b int) partition by hash(a) partitions 1;",
			"create table nt30 (a int, b int, unique index(a));",
			"alter table pt30 exchange partition p0 with table nt30;",
			dbterror.ErrTablesDifferentMetadata,
		},
		{
			// auto_increment
			"create table pt31 (id bigint not null primary key auto_increment) partition by hash(id) partitions 1;",
			"create table nt31 (id bigint not null primary key);",
			"alter table pt31 exchange partition p0 with table nt31;",
			dbterror.ErrTablesDifferentMetadata,
		},
		{
			// auto_random
			"create table pt32 (id bigint not null primary key AUTO_RANDOM) partition by hash(id) partitions 1;",
			"create table nt32 (id bigint not null primary key);",
			"alter table pt32 exchange partition p0 with table nt32;",
			dbterror.ErrTablesDifferentMetadata,
		},
		{
			// global temporary table
			"create table pt33 (id int) partition by hash(id) partitions 1;",
			"create global temporary table nt33 (id int) on commit delete rows;",
			"alter table pt33 exchange partition p0 with table nt33;",
			dbterror.ErrPartitionExchangeTempTable,
		},
		{
			// local temporary table
			"create table pt34 (id int) partition by hash(id) partitions 1;",
			"create temporary table nt34 (id int);",
			"alter table pt34 exchange partition p0 with table nt34;",
			dbterror.ErrPartitionExchangeTempTable,
		},
	}

	tk := testkit.NewTestKit(t, store)
	tk.MustExec("use test")
	err := tk.Session().GetSessionVars().SetSystemVar("tidb_enable_exchange_partition", "1")
	require.NoError(t, err)
	for i, tt := range cases {
		tk.MustExec(tt.ptSQL)
		tk.MustExec(tt.ntSQL)
		if tt.err != nil {
			_, err := tk.Exec(tt.exchangeSQL)
			require.Truef(t, terror.ErrorEqual(err, tt.err),
				"case %d fail, sql = `%s`\nexpected error = `%v`\n  actual error = `%v`",
				i, tt.exchangeSQL, tt.err, err,
			)
		} else {
			tk.MustExec(tt.exchangeSQL)
		}
	}
	err = tk.Session().GetSessionVars().SetSystemVar("tidb_enable_exchange_partition", "0")
	require.NoError(t, err)
}

func TestExchangePartitionHook(t *testing.T) {
	store, dom := testkit.CreateMockStoreAndDomain(t)
	tk := testkit.NewTestKit(t, store)
	// why use tkCancel, not tk.
	tkCancel := testkit.NewTestKit(t, store)

	tk.MustExec("set @@tidb_enable_exchange_partition=1")
	defer tk.MustExec("set @@tidb_enable_exchange_partition=0")

	tk.MustExec("use test")
	tk.MustExec(`create table pt (a int) partition by range(a) (
		partition p0 values less than (3),
		partition p1 values less than (6),
        PARTITION p2 VALUES LESS THAN (9),
        PARTITION p3 VALUES LESS THAN (MAXVALUE)
		);`)
	tk.MustExec(`create table nt(a int);`)

	tk.MustExec(`insert into pt values (0), (4), (7)`)
	tk.MustExec("insert into nt values (1)")

	hook := &ddl.TestDDLCallback{Do: dom}
	dom.DDL().SetHook(hook)

	hookFunc := func(job *model.Job) {
		if job.Type == model.ActionExchangeTablePartition && job.SchemaState != model.StateNone {
			tkCancel.MustExec("use test")
			tkCancel.MustGetErrCode("insert into nt values (5)", errno.ErrRowDoesNotMatchGivenPartitionSet)
		}
	}
	hook.OnJobUpdatedExported.Store(&hookFunc)

	tk.MustExec("alter table pt exchange partition p0 with table nt")
	tk.MustQuery("select * from pt partition(p0)").Check(testkit.Rows("1"))
}

func TestExchangePartitionAutoID(t *testing.T) {
	store := testkit.CreateMockStore(t)
	tk := testkit.NewTestKit(t, store)

	tk.MustExec("set @@tidb_enable_exchange_partition=1")
	defer tk.MustExec("set @@tidb_enable_exchange_partition=0")

	tk.MustExec("use test")
	tk.MustExec(`create table pt (a int primary key auto_increment) partition by range(a) (
		partition p0 values less than (3),
		partition p1 values less than (6),
        PARTITION p2 values less than (9),
        PARTITION p3 values less than (50000000)
		);`)
	tk.MustExec(`create table nt(a int primary key auto_increment);`)
	tk.MustExec(`insert into pt values (0), (4)`)
	tk.MustExec("insert into nt values (1)")

	require.NoError(t, failpoint.Enable("github.com/pingcap/tidb/ddl/exchangePartitionAutoID", `return(true)`))
	defer func() {
		require.NoError(t, failpoint.Disable("github.com/pingcap/tidb/ddl/exchangePartitionAutoID"))
	}()

	tk.MustExec("alter table pt exchange partition p0 with table nt")
	tk.MustExec("insert into nt values (NULL)")
	tk.MustQuery("select count(*) from nt where a >= 4000000").Check(testkit.Rows("1"))
	tk.MustQuery("select count(*) from pt where a >= 4000000").Check(testkit.Rows("1"))
}

func TestTiDBEnableExchangePartition(t *testing.T) {
	store := testkit.CreateMockStore(t)
	tk := testkit.NewTestKit(t, store)

	tk.MustExec("use test")
	tk.MustExec(`create table pt (a int primary key auto_increment) partition by range(a) (
		partition p0 values less than (3),
		partition p1 values less than (6),
        PARTITION p2 values less than (9)
		);`)
	// default
	tk.MustExec(`create table nt(a int primary key auto_increment);`)
	tk.MustExec("alter table pt exchange partition p0 with table nt")
	tk.MustQuery("show warnings").Check(testkit.Rows("Warning 1105 after the exchange, please analyze related table of the exchange to update statistics"))

	// set tidb_enable_exchange_partition = 0
	tk.MustExec("set @@tidb_enable_exchange_partition=0")
	tk.MustQuery("show warnings").Check(testkit.Rows("Warning 1105 tidb_enable_exchange_partition is always turned on, this variable has been deprecated and will be removed in the future releases"))
	tk.MustExec("alter table pt exchange partition p0 with table nt")
	tk.MustQuery("show warnings").Check(testkit.Rows("Warning 1105 after the exchange, please analyze related table of the exchange to update statistics"))

	// set tidb_enable_exchange_partition = 1
	tk.MustExec("set @@tidb_enable_exchange_partition=1")
	tk.MustQuery("show warnings").Check(testkit.Rows("Warning 1105 tidb_enable_exchange_partition is always turned on, this variable has been deprecated and will be removed in the future releases"))
	tk.MustExec("alter table pt exchange partition p0 with table nt")
	tk.MustQuery("show warnings").Check(testkit.Rows("Warning 1105 after the exchange, please analyze related table of the exchange to update statistics"))
	tk.MustQuery("show warnings").Check(testkit.Rows("Warning 1105 after the exchange, please analyze related table of the exchange to update statistics"))
}

func TestExchangePartitionExpressIndex(t *testing.T) {
	restore := config.RestoreFunc()
	defer restore()
	config.UpdateGlobal(func(conf *config.Config) {
		// Test for table lock.
		conf.EnableTableLock = true
		conf.Instance.SlowThreshold = 10000
		conf.TiKVClient.AsyncCommit.SafeWindow = 0
		conf.TiKVClient.AsyncCommit.AllowedClockDrift = 0
		conf.Experimental.AllowsExpressionIndex = true
	})
	store := testkit.CreateMockStore(t)
	tk := testkit.NewTestKit(t, store)
	tk.MustExec("use test")
	tk.MustExec("set @@tidb_enable_exchange_partition=1")
	defer tk.MustExec("set @@tidb_enable_exchange_partition=0")
	tk.MustExec("drop table if exists pt1;")
	tk.MustExec("create table pt1(a int, b int, c int) PARTITION BY hash (a) partitions 1;")
	tk.MustExec("alter table pt1 add index idx((a+c));")

	tk.MustExec("drop table if exists nt1;")
	tk.MustExec("create table nt1(a int, b int, c int);")
	tk.MustGetErrCode("alter table pt1 exchange partition p0 with table nt1;", errno.ErrTablesDifferentMetadata)

	tk.MustExec("alter table nt1 add column (`_V$_idx_0` bigint(20) generated always as (a+b) virtual);")
	tk.MustGetErrCode("alter table pt1 exchange partition p0 with table nt1;", errno.ErrTablesDifferentMetadata)

	// test different expression index when expression returns same field type
	tk.MustExec("alter table nt1 drop column `_V$_idx_0`;")
	tk.MustExec("alter table nt1 add index idx((b-c));")
	tk.MustGetErrCode("alter table pt1 exchange partition p0 with table nt1;", errno.ErrTablesDifferentMetadata)

	// test different expression index when expression returns different field type
	tk.MustExec("alter table nt1 drop index idx;")
	tk.MustExec("alter table nt1 add index idx((concat(a, b)));")
	tk.MustGetErrCode("alter table pt1 exchange partition p0 with table nt1;", errno.ErrTablesDifferentMetadata)

	tk.MustExec("drop table if exists nt2;")
	tk.MustExec("create table nt2 (a int, b int, c int)")
	tk.MustExec("alter table nt2 add index idx((a+c))")
	tk.MustExec("alter table pt1 exchange partition p0 with table nt2")
}

func TestAddPartitionTooManyPartitions(t *testing.T) {
	store := testkit.CreateMockStore(t)
	tk := testkit.NewTestKit(t, store)
	tk.MustExec("use test")
	count := mysql.PartitionCountLimit
	tk.MustExec("drop table if exists p1;")
	sql1 := `create table p1 (
		id int not null
	)
	partition by range( id ) (`
	for i := 1; i <= count; i++ {
		sql1 += fmt.Sprintf("partition p%d values less than (%d),", i, i)
	}
	sql1 += "partition p8193 values less than (8193) );"
	tk.MustGetErrCode(sql1, errno.ErrTooManyPartitions)

	tk.MustExec("drop table if exists p2;")
	sql2 := `create table p2 (
		id int not null
	)
	partition by range( id ) (`
	for i := 1; i < count; i++ {
		sql2 += fmt.Sprintf("partition p%d values less than (%d),", i, i)
	}
	sql2 += "partition p8192 values less than (8192) );"

	tk.MustExec(sql2)
	sql3 := `alter table p2 add partition (
	partition p8193 values less than (8193)
	);`
	tk.MustGetErrCode(sql3, errno.ErrTooManyPartitions)
}

func waitGCDeleteRangeDone(t *testing.T, tk *testkit.TestKit, physicalID int64) bool {
	var i int
	for i = 0; i < waitForCleanDataRound; i++ {
		rs, err := tk.Exec("select count(1) from mysql.gc_delete_range_done where element_id = ?", physicalID)
		require.NoError(t, err)
		rows, err := session.ResultSetToStringSlice(context.Background(), tk.Session(), rs)
		require.NoError(t, err)
		val := rows[0][0]
		if val != "0" {
			return true
		}
		time.Sleep(waitForCleanDataInterval)
	}

	return false
}

func checkPartitionDelRangeDone(t *testing.T, tk *testkit.TestKit, store kv.Storage, oldPID int64) {
	startTime := time.Now()
	partitionPrefix := tablecodec.EncodeTablePrefix(oldPID)

	done := waitGCDeleteRangeDone(t, tk, oldPID)
	if !done {
		// Takes too long, give up the check.
		logutil.BgLogger().Info("truncate partition table",
			zap.Int64("id", oldPID),
			zap.Stringer("duration", time.Since(startTime)),
		)
		return
	}

	hasOldPartitionData := true
	ctx := kv.WithInternalSourceType(context.Background(), kv.InternalTxnDDL)
	err := kv.RunInNewTxn(ctx, store, false, func(ctx context.Context, txn kv.Transaction) error {
		it, err := txn.Iter(partitionPrefix, nil)
		if err != nil {
			return err
		}
		if !it.Valid() {
			hasOldPartitionData = false
		} else {
			hasOldPartitionData = it.Key().HasPrefix(partitionPrefix)
		}
		it.Close()
		return nil
	})
	require.NoError(t, err)
	require.False(t, hasOldPartitionData)
}

func TestTruncatePartitionAndDropTable(t *testing.T) {
	store := testkit.CreateMockStore(t)
	tk := testkit.NewTestKit(t, store)
	tk.MustExec("use test;")
	// Test truncate common table.
	tk.MustExec("drop table if exists t1;")
	tk.MustExec("create table t1 (id int(11));")
	for i := 0; i < 100; i++ {
		tk.MustExec("insert into t1 values (?)", i)
	}
	result := tk.MustQuery("select count(*) from t1;")
	result.Check(testkit.Rows("100"))
	tk.MustExec("truncate table t1;")
	result = tk.MustQuery("select count(*) from t1")
	result.Check(testkit.Rows("0"))

	// Test drop common table.
	tk.MustExec("drop table if exists t2;")
	tk.MustExec("create table t2 (id int(11));")
	for i := 0; i < 100; i++ {
		tk.MustExec("insert into t2 values (?)", i)
	}
	result = tk.MustQuery("select count(*) from t2;")
	result.Check(testkit.Rows("100"))
	tk.MustExec("drop table t2;")
	tk.MustGetErrCode("select * from t2;", errno.ErrNoSuchTable)

	// Test truncate table partition.
	tk.MustExec("drop table if exists t3;")
	tk.MustExec(`create table t3(
		id int, name varchar(50),
		purchased date
	)
	partition by range( year(purchased) ) (
    	partition p0 values less than (1990),
    	partition p1 values less than (1995),
    	partition p2 values less than (2000),
    	partition p3 values less than (2005),
    	partition p4 values less than (2010),
    	partition p5 values less than (2015)
   	);`)
	tk.MustExec(`insert into t3 values
	(1, 'desk organiser', '2003-10-15'),
	(2, 'alarm clock', '1997-11-05'),
	(3, 'chair', '2009-03-10'),
	(4, 'bookcase', '1989-01-10'),
	(5, 'exercise bike', '2014-05-09'),
	(6, 'sofa', '1987-06-05'),
	(7, 'espresso maker', '2011-11-22'),
	(8, 'aquarium', '1992-08-04'),
	(9, 'study desk', '2006-09-16'),
	(10, 'lava lamp', '1998-12-25');`)
	result = tk.MustQuery("select count(*) from t3;")
	result.Check(testkit.Rows("10"))
	ctx := tk.Session()
	is := domain.GetDomain(ctx).InfoSchema()
	oldTblInfo, err := is.TableByName(model.NewCIStr("test"), model.NewCIStr("t3"))
	require.NoError(t, err)
	// Only one partition id test is taken here.
	tk.MustExec("truncate table t3;")
	oldPID := oldTblInfo.Meta().Partition.Definitions[0].ID
	checkPartitionDelRangeDone(t, tk, store, oldPID)

	// Test drop table partition.
	tk.MustExec("drop table if exists t4;")
	tk.MustExec(`create table t4(
		id int, name varchar(50),
		purchased date
	)
	partition by range( year(purchased) ) (
    	partition p0 values less than (1990),
    	partition p1 values less than (1995),
    	partition p2 values less than (2000),
    	partition p3 values less than (2005),
    	partition p4 values less than (2010),
    	partition p5 values less than (2015)
   	);`)
	tk.MustExec(`insert into t4 values
	(1, 'desk organiser', '2003-10-15'),
	(2, 'alarm clock', '1997-11-05'),
	(3, 'chair', '2009-03-10'),
	(4, 'bookcase', '1989-01-10'),
	(5, 'exercise bike', '2014-05-09'),
	(6, 'sofa', '1987-06-05'),
	(7, 'espresso maker', '2011-11-22'),
	(8, 'aquarium', '1992-08-04'),
	(9, 'study desk', '2006-09-16'),
	(10, 'lava lamp', '1998-12-25');`)
	result = tk.MustQuery("select count(*) from t4; ")
	result.Check(testkit.Rows("10"))
	is = domain.GetDomain(ctx).InfoSchema()
	oldTblInfo, err = is.TableByName(model.NewCIStr("test"), model.NewCIStr("t4"))
	require.NoError(t, err)
	// Only one partition id test is taken here.
	oldPID = oldTblInfo.Meta().Partition.Definitions[1].ID
	tk.MustExec("drop table t4;")
	checkPartitionDelRangeDone(t, tk, store, oldPID)
	tk.MustGetErrCode("select * from t4;", errno.ErrNoSuchTable)

	// Test truncate table partition reassigns new partitionIDs.
	tk.MustExec("drop table if exists t5;")
	tk.MustExec("set @@session.tidb_enable_table_partition=1;")
	tk.MustExec(`create table t5(
		id int, name varchar(50),
		purchased date
	)
	partition by range( year(purchased) ) (
    	partition p0 values less than (1990),
    	partition p1 values less than (1995),
    	partition p2 values less than (2000),
    	partition p3 values less than (2005),
    	partition p4 values less than (2010),
    	partition p5 values less than (2015)
   	);`)
	is = domain.GetDomain(ctx).InfoSchema()
	oldTblInfo, err = is.TableByName(model.NewCIStr("test"), model.NewCIStr("t5"))
	require.NoError(t, err)
	oldPID = oldTblInfo.Meta().Partition.Definitions[0].ID

	tk.MustExec("truncate table t5;")
	is = domain.GetDomain(ctx).InfoSchema()
	newTblInfo, err := is.TableByName(model.NewCIStr("test"), model.NewCIStr("t5"))
	require.NoError(t, err)
	newPID := newTblInfo.Meta().Partition.Definitions[0].ID
	require.True(t, oldPID != newPID)

	tk.MustExec("set @@session.tidb_enable_table_partition = 1;")
	tk.MustExec("drop table if exists clients;")
	tk.MustExec(`create table clients (
		id int,
		fname varchar(30),
		lname varchar(30),
		signed date
	)
	partition by hash( month(signed) )
	partitions 12;`)
	is = domain.GetDomain(ctx).InfoSchema()
	oldTblInfo, err = is.TableByName(model.NewCIStr("test"), model.NewCIStr("clients"))
	require.NoError(t, err)
	oldDefs := oldTblInfo.Meta().Partition.Definitions

	// Test truncate `hash partitioned table` reassigns new partitionIDs.
	tk.MustExec("truncate table clients;")
	is = domain.GetDomain(ctx).InfoSchema()
	newTblInfo, err = is.TableByName(model.NewCIStr("test"), model.NewCIStr("clients"))
	require.NoError(t, err)
	newDefs := newTblInfo.Meta().Partition.Definitions
	for i := 0; i < len(oldDefs); i++ {
		require.True(t, oldDefs[i].ID != newDefs[i].ID)
	}
}

func TestPartitionUniqueKeyNeedAllFieldsInPf(t *testing.T) {
	store := testkit.CreateMockStore(t)
	tk := testkit.NewTestKit(t, store)
	tk.MustExec("use test;")
	tk.MustExec("drop table if exists part1;")
	tk.MustExec(`create table part1 (
		col1 int not null,
		col2 date not null,
		col3 int not null,
		col4 int not null,
		unique key (col1, col2)
	)
	partition by range( col1 + col2 ) (
	partition p1 values less than (11),
	partition p2 values less than (15)
	);`)

	tk.MustExec("drop table if exists part2;")
	tk.MustExec(`create table part2 (
		col1 int not null,
		col2 date not null,
		col3 int not null,
		col4 int not null,
		unique key (col1, col2, col3),
		unique key (col3)
	)
	partition by range( col3 ) (
	partition p1 values less than (11),
	partition p2 values less than (15)
	);`)

	tk.MustExec("drop table if exists part3;")
	tk.MustExec(`create table part3 (
		col1 int not null,
		col2 date not null,
		col3 int not null,
		col4 int not null,
		primary key(col1, col2)
	)
	partition by range( col1 ) (
	partition p1 values less than (11),
	partition p2 values less than (15)
	);`)

	tk.MustExec("drop table if exists part4;")
	tk.MustExec(`create table part4 (
		col1 int not null,
		col2 date not null,
		col3 int not null,
		col4 int not null,
		primary key(col1, col2),
		unique key(col2)
	)
	partition by range( year(col2)  ) (
	partition p1 values less than (11),
	partition p2 values less than (15)
	);`)

	tk.MustExec("drop table if exists part5;")
	tk.MustExec(`create table part5 (
		col1 int not null,
		col2 date not null,
		col3 int not null,
		col4 int not null,
		primary key(col1, col2, col4),
		unique key(col2, col1)
	)
	partition by range( col1 + col2 ) (
	partition p1 values less than (11),
	partition p2 values less than (15)
	);`)

	tk.MustExec("drop table if exists Part1;")
	sql1 := `create table Part1 (
		col1 int not null,
		col2 date not null,
		col3 int not null,
		col4 int not null,
		unique key (col1, col2)
	)
	partition by range( col3 ) (
	partition p1 values less than (11),
	partition p2 values less than (15)
	);`
	tk.MustGetErrCode(sql1, errno.ErrUniqueKeyNeedAllFieldsInPf)

	tk.MustExec("drop table if exists Part1;")
	sql2 := `create table Part1 (
		col1 int not null,
		col2 date not null,
		col3 int not null,
		col4 int not null,
		unique key (col1),
		unique key (col3)
	)
	partition by range( col1 + col3 ) (
	partition p1 values less than (11),
	partition p2 values less than (15)
	);`
	tk.MustGetErrCode(sql2, errno.ErrUniqueKeyNeedAllFieldsInPf)

	tk.MustExec("drop table if exists Part1;")
	sql3 := `create table Part1 (
		col1 int not null,
		col2 date not null,
		col3 int not null,
		col4 int not null,
		unique key (col1),
		unique key (col3)
	)
	partition by range( col3 ) (
	partition p1 values less than (11),
	partition p2 values less than (15)
	);`
	tk.MustGetErrCode(sql3, errno.ErrUniqueKeyNeedAllFieldsInPf)

	tk.MustExec("drop table if exists Part1;")
	sql4 := `create table Part1 (
		col1 int not null,
		col2 date not null,
		col3 int not null,
		col4 int not null,
		unique key (col1, col2, col3),
		unique key (col3)
	)
	partition by range( col1 + col3 ) (
	partition p1 values less than (11),
	partition p2 values less than (15)
	);`
	tk.MustGetErrCode(sql4, errno.ErrUniqueKeyNeedAllFieldsInPf)

	tk.MustExec("drop table if exists Part1;")
	sql5 := `create table Part1 (
		col1 int not null,
		col2 date not null,
		col3 int not null,
		col4 int not null,
		primary key(col1, col2)
	)
	partition by range( col3 ) (
	partition p1 values less than (11),
	partition p2 values less than (15)
	);`
	tk.MustGetErrCode(sql5, errno.ErrUniqueKeyNeedAllFieldsInPf)

	tk.MustExec("drop table if exists Part1;")
	sql6 := `create table Part1 (
		col1 int not null,
		col2 date not null,
		col3 int not null,
		col4 int not null,
		primary key(col1, col3),
		unique key(col2)
	)
	partition by range( year(col2)  ) (
	partition p1 values less than (11),
	partition p2 values less than (15)
	);`
	tk.MustGetErrCode(sql6, errno.ErrUniqueKeyNeedAllFieldsInPf)

	tk.MustExec("drop table if exists Part1;")
	sql7 := `create table Part1 (
		col1 int not null,
		col2 date not null,
		col3 int not null,
		col4 int not null,
		primary key(col1, col3, col4),
		unique key(col2, col1)
	)
	partition by range( col1 + col2 ) (
	partition p1 values less than (11),
	partition p2 values less than (15)
	);`
	tk.MustGetErrCode(sql7, errno.ErrUniqueKeyNeedAllFieldsInPf)

	tk.MustExec("drop table if exists part6;")
	sql8 := `create table part6 (
		col1 int not null,
		col2 date not null,
		col3 int not null,
		col4 int not null,
		col5 int not null,
		unique key(col1, col2),
		unique key(col1, col3)
	)
	partition by range( col1 + col2 ) (
	partition p1 values less than (11),
	partition p2 values less than (15)
	);`
	tk.MustGetErrCode(sql8, errno.ErrUniqueKeyNeedAllFieldsInPf)

	sql9 := `create table part7 (
		col1 int not null,
		col2 int not null,
		col3 int not null unique,
		unique key(col1, col2)
	)
	partition by range (col1 + col2) (
	partition p1 values less than (11),
	partition p2 values less than (15)
	)`
	tk.MustGetErrCode(sql9, errno.ErrUniqueKeyNeedAllFieldsInPf)

	sql10 := `create table part8 (
                 a int not null,
                 b int not null,
                 c int default null,
                 d int default null,
                 e int default null,
                 primary key (a, b),
                 unique key (c, d)
        )
        partition by range columns (b) (
               partition p0 values less than (4),
               partition p1 values less than (7),
               partition p2 values less than (11)
        )`
	tk.MustGetErrCode(sql10, errno.ErrUniqueKeyNeedAllFieldsInPf)

	sql11 := `create table part9 (
                 a int not null,
                 b int not null,
                 c int default null,
                 d int default null,
                 e int default null,
                 primary key (a, b),
                 unique key (b, c, d)
        )
        partition by range columns (b, c) (
               partition p0 values less than (4, 5),
               partition p1 values less than (7, 9),
               partition p2 values less than (11, 22)
        )`
	tk.MustGetErrCode(sql11, errno.ErrUniqueKeyNeedAllFieldsInPf)

	sql12 := `create table part12 (a varchar(20), b binary, unique index (a(5))) partition by range columns (a) (
			partition p0 values less than ('aaaaa'),
			partition p1 values less than ('bbbbb'),
			partition p2 values less than ('ccccc'))`
	tk.MustGetErrCode(sql12, errno.ErrUniqueKeyNeedAllFieldsInPf)
	tk.MustExec(`create table part12 (a varchar(20), b binary) partition by range columns (a) (
			partition p0 values less than ('aaaaa'),
			partition p1 values less than ('bbbbb'),
			partition p2 values less than ('ccccc'))`)
	tk.MustGetErrCode("alter table part12 add unique index (a(5))", errno.ErrUniqueKeyNeedAllFieldsInPf)
	sql13 := `create table part13 (a varchar(20), b varchar(10), unique index (a(5),b)) partition by range columns (b) (
			partition p0 values less than ('aaaaa'),
			partition p1 values less than ('bbbbb'),
			partition p2 values less than ('ccccc'))`
	tk.MustExec(sql13)
}

func TestPartitionDropPrimaryKey(t *testing.T) {
	store := testkit.CreateMockStore(t)
	idxName := "primary"
	addIdxSQL := "alter table partition_drop_idx add primary key idx1 (c1);"
	dropIdxSQL := "alter table partition_drop_idx drop primary key;"
	testPartitionDropIndex(t, store, 50*time.Millisecond, idxName, addIdxSQL, dropIdxSQL)
}

func TestPartitionDropIndex(t *testing.T) {
	store := testkit.CreateMockStore(t)
	idxName := "idx1"
	addIdxSQL := "alter table partition_drop_idx add index idx1 (c1);"
	dropIdxSQL := "alter table partition_drop_idx drop index idx1;"
	testPartitionDropIndex(t, store, 50*time.Millisecond, idxName, addIdxSQL, dropIdxSQL)
}

func testPartitionDropIndex(t *testing.T, store kv.Storage, lease time.Duration, idxName, addIdxSQL, dropIdxSQL string) {
	tk := testkit.NewTestKit(t, store)
	done := make(chan error, 1)
	tk.MustExec("use test")
	tk.MustExec("drop table if exists partition_drop_idx;")
	tk.MustExec(`create table partition_drop_idx (
		c1 int, c2 int, c3 int
	)
	partition by range( c1 ) (
    	partition p0 values less than (3),
    	partition p1 values less than (5),
    	partition p2 values less than (7),
    	partition p3 values less than (11),
    	partition p4 values less than (15),
    	partition p5 values less than (20),
		partition p6 values less than (maxvalue)
   	);`)

	num := 20
	for i := 0; i < num; i++ {
		tk.MustExec("insert into partition_drop_idx values (?, ?, ?)", i, i, i)
	}
	tk.MustExec(addIdxSQL)

	testutil.ExecMultiSQLInGoroutine(store, "test", []string{dropIdxSQL}, done)
	ticker := time.NewTicker(lease / 2)
	defer ticker.Stop()
LOOP:
	for {
		select {
		case err := <-done:
			if err == nil {
				break LOOP
			}
			require.NoError(t, err)
		case <-ticker.C:
			step := 10
			rand.Seed(time.Now().Unix())
			for i := num; i < num+step; i++ {
				n := rand.Intn(num)
				tk.MustExec("update partition_drop_idx set c2 = 1 where c1 = ?", n)
				tk.MustExec("insert into partition_drop_idx values (?, ?, ?)", i, i, i)
			}
			num += step
		}
	}
	tk.MustExec("drop table partition_drop_idx;")
}

func TestPartitionAddPrimaryKey(t *testing.T) {
	store := testkit.CreateMockStore(t)
	tk := testkit.NewTestKit(t, store)
	testPartitionAddIndexOrPK(t, tk, "primary key")
}

func TestPartitionAddIndex(t *testing.T) {
	store := testkit.CreateMockStore(t)
	tk := testkit.NewTestKit(t, store)
	testPartitionAddIndexOrPK(t, tk, "index")
}

func testPartitionAddIndexOrPK(t *testing.T, tk *testkit.TestKit, key string) {
	tk.MustExec("use test")
	tk.MustExec(`create table partition_add_idx (
	id int not null,
	hired date not null
	)
	partition by range( year(hired) ) (
	partition p1 values less than (1991),
	partition p3 values less than (2001),
	partition p4 values less than (2004),
	partition p5 values less than (2008),
	partition p6 values less than (2012),
	partition p7 values less than (2018)
	);`)
	testPartitionAddIndex(tk, t, key)

	// test hash partition table.
	tk.MustExec("set @@session.tidb_enable_table_partition = '1';")
	tk.MustExec("drop table if exists partition_add_idx")
	tk.MustExec(`create table partition_add_idx (
	id int not null,
	hired date not null
	) partition by hash( year(hired) ) partitions 4;`)
	testPartitionAddIndex(tk, t, key)

	// Test hash partition for pr 10475.
	tk.MustExec("drop table if exists t1")
	defer tk.MustExec("drop table if exists t1")
	tk.MustExec("set @@session.tidb_enable_table_partition = '1';")
	tk.MustExec("create table t1 (a int, b int, unique key(a)) partition by hash(a) partitions 5;")
	tk.MustExec("insert into t1 values (0,0),(1,1),(2,2),(3,3);")
	tk.MustExec(fmt.Sprintf("alter table t1 add %s idx(a)", key))
	tk.MustExec("admin check table t1;")

	// Test range partition for pr 10475.
	tk.MustExec("drop table t1")
	tk.MustExec("create table t1 (a int, b int, unique key(a)) partition by range (a) (partition p0 values less than (10), partition p1 values less than (20));")
	tk.MustExec("insert into t1 values (0,0);")
	tk.MustExec(fmt.Sprintf("alter table t1 add %s idx(a)", key))
	tk.MustExec("admin check table t1;")
}

func testPartitionAddIndex(tk *testkit.TestKit, t *testing.T, key string) {
	idxName1 := "idx1"

	f := func(end int, isPK bool) string {
		dml := "insert into partition_add_idx values"
		for i := 0; i < end; i++ {
			dVal := 1988 + rand.Intn(30)
			if isPK {
				dVal = 1518 + i
			}
			dml += fmt.Sprintf("(%d, '%d-01-01')", i, dVal)
			if i != end-1 {
				dml += ","
			}
		}
		return dml
	}
	var dml string
	if key == "primary key" {
		idxName1 = "primary"
		// For the primary key, hired must be unique.
		dml = f(500, true)
	} else {
		dml = f(500, false)
	}
	tk.MustExec(dml)

	tk.MustExec(fmt.Sprintf("alter table partition_add_idx add %s idx1 (hired)", key))
	tk.MustExec("alter table partition_add_idx add index idx2 (id, hired)")
	ctx := tk.Session()
	is := domain.GetDomain(ctx).InfoSchema()
	tt, err := is.TableByName(model.NewCIStr("test"), model.NewCIStr("partition_add_idx"))
	require.NoError(t, err)
	var idx1 table.Index
	for _, idx := range tt.Indices() {
		if idx.Meta().Name.L == idxName1 {
			idx1 = idx
			break
		}
	}
	require.NotNil(t, idx1)

	tk.MustQuery(fmt.Sprintf("select count(hired) from partition_add_idx use index(%s)", idxName1)).Check(testkit.Rows("500"))
	tk.MustQuery("select count(id) from partition_add_idx use index(idx2)").Check(testkit.Rows("500"))

	tk.MustExec("admin check table partition_add_idx")
	tk.MustExec("drop table partition_add_idx")
}

func TestDropSchemaWithPartitionTable(t *testing.T) {
	store := testkit.CreateMockStore(t)
	tk := testkit.NewTestKit(t, store)
	tk.MustExec("drop database if exists test_db_with_partition")
	tk.MustExec("create database test_db_with_partition")
	tk.MustExec("use test_db_with_partition")
	tk.MustExec(`create table t_part (a int key)
		partition by range(a) (
		partition p0 values less than (10),
		partition p1 values less than (20)
		);`)
	tk.MustExec("insert into t_part values (1),(2),(11),(12);")
	ctx := tk.Session()
	tbl := external.GetTableByName(t, tk, "test_db_with_partition", "t_part")

	// check records num before drop database.
	recordsNum := getPartitionTableRecordsNum(t, ctx, tbl.(table.PartitionedTable))
	require.Equal(t, 4, recordsNum)

	tk.MustExec("drop database if exists test_db_with_partition")

	// check job args.
	rs, err := tk.Exec("admin show ddl jobs")
	require.NoError(t, err)
	rows, err := session.GetRows4Test(context.Background(), tk.Session(), rs)
	require.NoError(t, err)
	row := rows[0]
	require.Equal(t, "drop schema", row.GetString(3))
	jobID := row.GetInt64(0)

	var tableIDs []int64
	historyJob, err := ddl.GetHistoryJobByID(tk.Session(), jobID)
	require.NoError(t, err)
	err = historyJob.DecodeArgs(&tableIDs)
	require.NoError(t, err)
	// There is 2 partitions.
	require.Equal(t, 3, len(tableIDs))

	startTime := time.Now()
	done := waitGCDeleteRangeDone(t, tk, tableIDs[2])
	if !done {
		// Takes too long, give up the check.
		logutil.BgLogger().Info("drop schema",
			zap.Int64("id", tableIDs[0]),
			zap.Stringer("duration", time.Since(startTime)),
		)
		return
	}

	// check records num after drop database.
	for i := 0; i < waitForCleanDataRound; i++ {
		recordsNum = getPartitionTableRecordsNum(t, ctx, tbl.(table.PartitionedTable))
		if recordsNum != 0 {
			time.Sleep(waitForCleanDataInterval)
		} else {
			break
		}
	}
	require.Equal(t, 0, recordsNum)
}

func getPartitionTableRecordsNum(t *testing.T, ctx sessionctx.Context, tbl table.PartitionedTable) int {
	num := 0
	info := tbl.Meta().GetPartitionInfo()
	for _, def := range info.Definitions {
		pid := def.ID
		partition := tbl.GetPartition(pid)
		require.Nil(t, sessiontxn.NewTxn(context.Background(), ctx))
		err := tables.IterRecords(partition, ctx, partition.Cols(),
			func(_ kv.Handle, data []types.Datum, cols []*table.Column) (bool, error) {
				num++
				return true, nil
			})
		require.NoError(t, err)
	}
	return num
}

func TestPartitionErrorCode(t *testing.T) {
	store := testkit.CreateMockStore(t)
	tk := testkit.NewTestKit(t, store)
	// add partition
	tk.MustExec("set @@session.tidb_enable_table_partition = 1")
	tk.MustExec("drop database if exists test_db_with_partition")
	tk.MustExec("create database test_db_with_partition")
	tk.MustExec("use test_db_with_partition")
	tk.MustExec(`create table employees (
		id int not null,
		fname varchar(30),
		lname varchar(30),
		hired date not null default '1970-01-01',
		separated date not null default '9999-12-31',
		job_code int,
		store_id int
	)
	partition by hash(store_id)
	partitions 4;`)
	tk.MustGetDBError("alter table employees add partition partitions 8;", dbterror.ErrUnsupportedAddPartition)
	tk.MustGetDBError("alter table employees add partition (partition p5 values less than (42));", dbterror.ErrUnsupportedAddPartition)

	// coalesce partition
	tk.MustExec(`create table clients (
		id int,
		fname varchar(30),
		lname varchar(30),
		signed date
	)
	partition by hash( month(signed) )
	partitions 12;`)
	tk.MustGetDBError("alter table clients coalesce partition 4;", dbterror.ErrUnsupportedCoalescePartition)

	tk.MustExec(`create table t_part (a int key)
		partition by range(a) (
		partition p0 values less than (10),
		partition p1 values less than (20)
		);`)
	tk.MustGetDBError("alter table t_part coalesce partition 4;", dbterror.ErrCoalesceOnlyOnHashPartition)

	tk.MustGetErrCode("alter table t_part check partition p0, p1;", errno.ErrUnsupportedDDLOperation)
	tk.MustGetErrCode("alter table t_part optimize partition p0,p1;", errno.ErrUnsupportedDDLOperation)
	tk.MustGetErrCode("alter table t_part rebuild partition p0,p1;", errno.ErrUnsupportedDDLOperation)
	tk.MustGetErrCode("alter table t_part remove partitioning;", errno.ErrUnsupportedDDLOperation)
	tk.MustGetErrCode("alter table t_part repair partition p1;", errno.ErrUnsupportedDDLOperation)

	// Reduce the impact on DML when executing partition DDL
	tk1 := testkit.NewTestKit(t, store)
	tk1.MustExec("use test")
	tk1.MustExec("set global tidb_enable_metadata_lock=0")
	tk1.MustExec("drop table if exists t;")
	tk1.MustExec(`create table t(id int primary key)
		partition by hash(id) partitions 4;`)
	tk1.MustExec("begin")
	tk1.MustExec("insert into t values(1);")

	tk2 := testkit.NewTestKit(t, store)
	tk2.MustExec("use test")
	tk2.MustExec("alter table t truncate partition p0;")
	tk1.MustExec("commit")
}

func TestConstAndTimezoneDepent(t *testing.T) {
	store := testkit.CreateMockStore(t)
	tk := testkit.NewTestKit(t, store)
	// add partition
	tk.MustExec("set @@session.tidb_enable_table_partition = 1")
	tk.MustExec("drop database if exists test_db_with_partition_const")
	tk.MustExec("create database test_db_with_partition_const")
	tk.MustExec("use test_db_with_partition_const")

	sql1 := `create table t1 ( id int )
		partition by range(4) (
		partition p1 values less than (10)
		);`
	tk.MustGetErrCode(sql1, errno.ErrWrongExprInPartitionFunc)

	sql2 := `create table t2 ( time_recorded timestamp )
		partition by range(TO_DAYS(time_recorded)) (
		partition p1 values less than (1559192604)
		);`
	tk.MustGetErrCode(sql2, errno.ErrWrongExprInPartitionFunc)

	sql3 := `create table t3 ( id int )
		partition by range(DAY(id)) (
		partition p1 values less than (1)
		);`
	tk.MustGetErrCode(sql3, errno.ErrWrongExprInPartitionFunc)

	sql4 := `create table t4 ( id int )
		partition by hash(4) partitions 4
		;`
	tk.MustGetErrCode(sql4, errno.ErrWrongExprInPartitionFunc)

	sql5 := `create table t5 ( time_recorded timestamp )
		partition by range(to_seconds(time_recorded)) (
		partition p1 values less than (1559192604)
		);`
	tk.MustGetErrCode(sql5, errno.ErrWrongExprInPartitionFunc)

	sql6 := `create table t6 ( id int )
		partition by range(to_seconds(id)) (
		partition p1 values less than (1559192604)
		);`
	tk.MustGetErrCode(sql6, errno.ErrWrongExprInPartitionFunc)

	sql7 := `create table t7 ( time_recorded timestamp )
		partition by range(abs(time_recorded)) (
		partition p1 values less than (1559192604)
		);`
	tk.MustGetErrCode(sql7, errno.ErrWrongExprInPartitionFunc)

	sql8 := `create table t2332 ( time_recorded time )
         partition by range(TO_DAYS(time_recorded)) (
  		 partition p0 values less than (1)
		);`
	tk.MustGetErrCode(sql8, errno.ErrWrongExprInPartitionFunc)

	sql9 := `create table t1 ( id int )
		partition by hash(4) partitions 4;`
	tk.MustGetErrCode(sql9, errno.ErrWrongExprInPartitionFunc)

	sql10 := `create table t1 ( id int )
		partition by hash(ed) partitions 4;`
	tk.MustGetErrCode(sql10, errno.ErrBadField)

	sql11 := `create table t2332 ( time_recorded time )
         partition by range(TO_SECONDS(time_recorded)) (
  		 partition p0 values less than (1)
		);`
	tk.MustGetErrCode(sql11, errno.ErrWrongExprInPartitionFunc)

	sql12 := `create table t2332 ( time_recorded time )
         partition by range(TO_SECONDS(time_recorded)) (
  		 partition p0 values less than (1)
		);`
	tk.MustGetErrCode(sql12, errno.ErrWrongExprInPartitionFunc)

	sql13 := `create table t2332 ( time_recorded time )
         partition by range(day(time_recorded)) (
  		 partition p0 values less than (1)
		);`
	tk.MustGetErrCode(sql13, errno.ErrWrongExprInPartitionFunc)

	sql14 := `create table t2332 ( time_recorded timestamp )
         partition by range(day(time_recorded)) (
  		 partition p0 values less than (1)
		);`
	tk.MustGetErrCode(sql14, errno.ErrWrongExprInPartitionFunc)
}

func TestConstAndTimezoneDepent2(t *testing.T) {
	store := testkit.CreateMockStore(t)
	tk := testkit.NewTestKit(t, store)
	// add partition
	tk.MustExec("set @@session.tidb_enable_table_partition = 1")
	tk.MustExec("drop database if exists test_db_with_partition_const")
	tk.MustExec("create database test_db_with_partition_const")
	tk.MustExec("use test_db_with_partition_const")

	tk.MustExec(`create table t1 ( time_recorded datetime )
	partition by range(TO_DAYS(time_recorded)) (
	partition p0 values less than (1));`)

	tk.MustExec(`create table t2 ( time_recorded date )
	partition by range(TO_DAYS(time_recorded)) (
	partition p0 values less than (1));`)

	tk.MustExec(`create table t3 ( time_recorded date )
	partition by range(TO_SECONDS(time_recorded)) (
	partition p0 values less than (1));`)

	tk.MustExec(`create table t4 ( time_recorded date )
	partition by range(TO_SECONDS(time_recorded)) (
	partition p0 values less than (1));`)

	tk.MustExec(`create table t5 ( time_recorded timestamp )
	partition by range(unix_timestamp(time_recorded)) (
		partition p1 values less than (1559192604)
	);`)
}

func TestUnsupportedPartitionManagementDDLs(t *testing.T) {
	store := testkit.CreateMockStore(t)
	tk := testkit.NewTestKit(t, store)
	tk.MustExec("use test;")
	tk.MustExec("drop table if exists test_1465;")
	tk.MustExec(`
		create table test_1465 (a int)
		partition by range(a) (
			partition p1 values less than (10),
			partition p2 values less than (20),
			partition p3 values less than (30)
		);
	`)

	_, err := tk.Exec("alter table test_1465 partition by hash(a)")
	require.Regexp(t, ".*alter table partition is unsupported", err.Error())
}

func TestCommitWhenSchemaChange(t *testing.T) {
	restore := config.RestoreFunc()
	defer restore()
	config.UpdateGlobal(func(conf *config.Config) {
		// Test for table lock.
		conf.EnableTableLock = true
		conf.Instance.SlowThreshold = 10000
		conf.Experimental.AllowsExpressionIndex = true
	})
	store := testkit.CreateMockStoreWithSchemaLease(t, time.Second)
	tk := testkit.NewTestKit(t, store)
	tk.MustExec("set global tidb_enable_metadata_lock=0")
	tk.MustExec("set @@global.tidb_max_delta_schema_count= 4096")
	tk.MustExec("use test")
	tk.MustExec(`create table schema_change (a int, b timestamp)
			partition by range(a) (
			    partition p0 values less than (4),
			    partition p1 values less than (7),
			    partition p2 values less than (11)
			)`)
	tk2 := testkit.NewTestKit(t, store)
	tk2.MustExec("use test")
	tk2.MustExec("set @@tidb_enable_exchange_partition=1")
	defer tk2.MustExec("set @@tidb_enable_exchange_partition=0")

	tk.MustExec("begin")
	tk.MustExec("insert into schema_change values (1, '2019-12-25 13:27:42')")
	tk.MustExec("insert into schema_change values (3, '2019-12-25 13:27:43')")

	tk2.MustExec("alter table schema_change add index idx(b)")

	tk.MustExec("insert into schema_change values (5, '2019-12-25 13:27:43')")
	tk.MustExec("insert into schema_change values (9, '2019-12-25 13:27:44')")
	atomic.StoreUint32(&session.SchemaChangedWithoutRetry, 1)
	defer func() {
		atomic.StoreUint32(&session.SchemaChangedWithoutRetry, 0)
	}()
	_, err := tk.Exec("commit")
	require.Error(t, err)
	require.Truef(t, domain.ErrInfoSchemaChanged.Equal(err), err.Error())

	// Cover a bug that schema validator does not prevent transaction commit when
	// the schema has changed on the partitioned table.
	// That bug will cause data and index inconsistency!
	tk.MustExec("admin check table schema_change")
	tk.MustQuery("select * from schema_change").Check(testkit.Rows())

	// Check inconsistency when exchanging partition
	tk.MustExec(`drop table if exists pt, nt;`)
	tk.MustExec(`create table pt (a int) partition by hash(a) partitions 2;`)
	tk.MustExec(`create table nt (a int);`)

	tk.MustExec("begin")
	tk.MustExec("insert into nt values (1), (3), (5);")
	tk2.MustExec("alter table pt exchange partition p1 with table nt;")
	tk.MustExec("insert into nt values (7), (9);")
	tk.MustGetDBError("commit", domain.ErrInfoSchemaChanged)

	tk.MustExec("admin check table pt")
	tk.MustQuery("select * from pt").Check(testkit.Rows())
	tk.MustExec("admin check table nt")
	tk.MustQuery("select * from nt").Check(testkit.Rows())

	tk.MustExec("begin")
	tk.MustExec("insert into pt values (1), (3), (5);")
	tk2.MustExec("alter table pt exchange partition p1 with table nt;")
	tk.MustExec("insert into pt values (7), (9);")
	tk.MustGetDBError("commit", domain.ErrInfoSchemaChanged)

	tk.MustExec("admin check table pt")
	tk.MustQuery("select * from pt").Check(testkit.Rows())
	tk.MustExec("admin check table nt")
	tk.MustQuery("select * from nt").Check(testkit.Rows())
}

func TestCreatePartitionTableWithWrongType(t *testing.T) {
	store := testkit.CreateMockStore(t)
	tk := testkit.NewTestKit(t, store)
	tk.MustExec("use test")
	tk.MustExec("drop table if exists t")
	var err error
	tk.MustGetDBError(`create table t(
	b int(10)
	) partition by range columns (b) (
		partition p0 values less than (0x10),
		partition p3 values less than (0x20)
	)`, dbterror.ErrWrongTypeColumnValue)

	tk.MustGetDBError(`create table t(
	b int(10)
	) partition by range columns (b) (
		partition p0 values less than ('g'),
		partition p3 values less than ('k')
	)`, dbterror.ErrWrongTypeColumnValue)

	tk.MustGetDBError(`create table t(
	b char(10)
	) partition by range columns (b) (
		partition p0 values less than (30),
		partition p3 values less than (60)
	)`, dbterror.ErrWrongTypeColumnValue)

	err = tk.ExecToErr(`create table t(
	b datetime
	) partition by range columns (b) (
		partition p0 values less than ('g'),
		partition p3 values less than ('m')
	)`)
	require.Error(t, err)
}

func TestAddPartitionForTableWithWrongType(t *testing.T) {
	store := testkit.CreateMockStore(t)
	tk := testkit.NewTestKit(t, store)
	tk.MustExec("use test")
	tk.MustExec("drop tables if exists t_int, t_char, t_date")
	tk.MustExec(`create table t_int(b int(10))
	partition by range columns (b) (
		partition p0 values less than (10)
	)`)

	tk.MustExec(`create table t_char(b char(10))
	partition by range columns (b) (
		partition p0 values less than ('a')
	)`)

	tk.MustExec(`create table t_date(b datetime)
	partition by range columns (b) (
		partition p0 values less than ('2020-09-01')
	)`)

	tk.MustGetDBError("alter table t_int add partition (partition p1 values less than ('g'))", dbterror.ErrWrongTypeColumnValue)
	tk.MustGetDBError("alter table t_int add partition (partition p1 values less than (0x20))", dbterror.ErrWrongTypeColumnValue)
	tk.MustGetDBError("alter table t_char add partition (partition p1 values less than (0x20))", dbterror.ErrRangeNotIncreasing)
	tk.MustGetDBError("alter table t_char add partition (partition p1 values less than (10))", dbterror.ErrWrongTypeColumnValue)
	tk.MustGetDBError("alter table t_date add partition (partition p1 values less than ('m'))", dbterror.ErrWrongTypeColumnValue)
	tk.MustGetDBError("alter table t_date add partition (partition p1 values less than (0x20))", dbterror.ErrWrongTypeColumnValue)
	tk.MustGetDBError("alter table t_date add partition (partition p1 values less than (20))", dbterror.ErrWrongTypeColumnValue)
}

func TestPartitionListWithTimeType(t *testing.T) {
	store := testkit.CreateMockStore(t)
	tk := testkit.NewTestKit(t, store)
	tk.MustExec("use test;")
	tk.MustExec("set @@session.tidb_enable_list_partition = ON")
	tk.MustExec("create table t_list1(a date) partition by list columns (a) (partition p0 values in ('2010-02-02', '20180203'), partition p1 values in ('20200202'));")
	tk.MustExec("insert into t_list1(a) values (20180203);")
	tk.MustQuery(`select * from t_list1 partition (p0);`).Check(testkit.Rows("2018-02-03"))
}

func TestPartitionListWithNewCollation(t *testing.T) {
	failpoint.Enable("github.com/pingcap/tidb/planner/core/forceDynamicPrune", `return(true)`)
	defer failpoint.Disable("github.com/pingcap/tidb/planner/core/forceDynamicPrune")

	store := testkit.CreateMockStore(t)
	tk := testkit.NewTestKit(t, store)
	tk.MustExec("use test;")
	tk.MustExec("drop table if exists t;")
	tk.MustExec("set @@session.tidb_enable_list_partition = ON")
	tk.MustGetErrCode(`create table t (a char(10) collate utf8mb4_general_ci) partition by list columns (a) (partition p0 values in ('a', 'A'));`, mysql.ErrMultipleDefConstInListPart)
	tk.MustExec("create table t11(a char(10) collate utf8mb4_general_ci) partition by list columns (a) (partition p0 values in ('a', 'b'), partition p1 values in ('C', 'D'));")
	tk.MustExec("insert into t11(a) values ('A'), ('c'), ('C'), ('d'), ('B');")
	tk.MustQuery(`select * from t11 order by a;`).Check(testkit.Rows("A", "B", "c", "C", "d"))
	tk.MustQuery(`select * from t11 partition (p0);`).Check(testkit.Rows("A", "B"))
	tk.MustQuery(`select * from t11 partition (p1);`).Check(testkit.Rows("c", "C", "d"))
	str := tk.MustQuery(`desc select * from t11 where a = 'b';`).Rows()[0][3].(string)
	require.True(t, strings.Contains(str, "partition:p0"))
}

func TestAddTableWithPartition(t *testing.T) {
	store := testkit.CreateMockStore(t)
	// for global temporary table
	tk := testkit.NewTestKit(t, store)
	tk.MustExec("use test;")
	tk.MustExec("drop table if exists global_partition_table;")
	tk.MustGetErrCode("create global temporary table global_partition_table (a int, b int) partition by hash(a) partitions 3 ON COMMIT DELETE ROWS;", errno.ErrPartitionNoTemporary)
	tk.MustExec("drop table if exists global_partition_table;")
	tk.MustExec("drop table if exists partition_table;")
	_, err := tk.Exec("create table partition_table (a int, b int) partition by hash(a) partitions 3;")
	require.NoError(t, err)
	tk.MustExec("drop table if exists partition_table;")
	tk.MustExec("drop table if exists partition_range_table;")
	tk.MustGetErrCode(`create global temporary table partition_range_table (c1 smallint(6) not null, c2 char(5) default null) partition by range ( c1 ) (
			partition p0 values less than (10),
			partition p1 values less than (20),
			partition p2 values less than (30),
			partition p3 values less than (MAXVALUE)
	) ON COMMIT DELETE ROWS;`, errno.ErrPartitionNoTemporary)
	tk.MustExec("drop table if exists partition_range_table;")
	tk.MustExec("drop table if exists partition_list_table;")
	tk.MustExec("set @@session.tidb_enable_list_partition = ON")
	tk.MustGetErrCode(`create global temporary table partition_list_table (id int) partition by list  (id) (
	    partition p0 values in (1,2),
	    partition p1 values in (3,4),
	    partition p3 values in (5,null)
	) ON COMMIT DELETE ROWS;`, errno.ErrPartitionNoTemporary)
	tk.MustExec("drop table if exists partition_list_table;")

	// for local temporary table
	tk.MustExec("use test;")
	tk.MustExec("drop table if exists local_partition_table;")
	tk.MustGetErrCode("create temporary table local_partition_table (a int, b int) partition by hash(a) partitions 3;", errno.ErrPartitionNoTemporary)
	tk.MustExec("drop table if exists local_partition_table;")
	tk.MustExec("drop table if exists partition_table;")
	tk.MustExec("create table partition_table (a int, b int) partition by hash(a) partitions 3;")
	tk.MustExec("drop table if exists partition_table;")
	tk.MustExec("drop table if exists local_partition_range_table;")
	tk.MustGetErrCode(`create temporary table local_partition_range_table (c1 smallint(6) not null, c2 char(5) default null) partition by range ( c1 ) (
			partition p0 values less than (10),
			partition p1 values less than (20),
			partition p2 values less than (30),
			partition p3 values less than (MAXVALUE)
	);`, errno.ErrPartitionNoTemporary)
	tk.MustExec("drop table if exists local_partition_range_table;")
	tk.MustExec("drop table if exists local_partition_list_table;")
	tk.MustExec("set @@session.tidb_enable_list_partition = ON")
	tk.MustGetErrCode(`create temporary table local_partition_list_table (id int) partition by list  (id) (
	    partition p0 values in (1,2),
	    partition p1 values in (3,4),
	    partition p3 values in (5,null)
	);`, errno.ErrPartitionNoTemporary)
	tk.MustExec("drop table if exists local_partition_list_table;")
}

func TestTruncatePartitionMultipleTimes(t *testing.T) {
	store := testkit.CreateMockStore(t)
	tk := testkit.NewTestKit(t, store)
	tk.MustExec("drop table if exists test.t;")
	tk.MustExec(`create table test.t (a int primary key) partition by range (a) (
		partition p0 values less than (10),
		partition p1 values less than (maxvalue));`)
	dom := domain.GetDomain(tk.Session())
	originHook := dom.DDL().GetHook()
	defer dom.DDL().SetHook(originHook)
	hook := &ddl.TestDDLCallback{}
	dom.DDL().SetHook(hook)
	injected := false
	hook.OnJobRunBeforeExported = func(job *model.Job) {
		if job.Type == model.ActionTruncateTablePartition && job.SnapshotVer == 0 && !injected {
			injected = true
			time.Sleep(30 * time.Millisecond)
		}
	}
	var errCount int32
	onJobUpdatedExportedFunc := func(job *model.Job) {
		if job.Type == model.ActionTruncateTablePartition && job.Error != nil {
			atomic.AddInt32(&errCount, 1)
		}
	}
	hook.OnJobUpdatedExported.Store(&onJobUpdatedExportedFunc)
	done1 := make(chan error, 1)
	go backgroundExec(store, "test", "alter table test.t truncate partition p0;", done1)
	done2 := make(chan error, 1)
	go backgroundExec(store, "test", "alter table test.t truncate partition p0;", done2)
	<-done1
	<-done2
	require.LessOrEqual(t, errCount, int32(1))
}

func TestAddPartitionReplicaBiggerThanTiFlashStores(t *testing.T) {
	store := testkit.CreateMockStore(t)
	tk := testkit.NewTestKit(t, store)
	tk.MustExec("create database if not exists test_partition2")
	tk.MustExec("use test_partition2")
	tk.MustExec("drop table if exists t1")
	// Build a tableInfo with replica count = 1 while there is no real tiFlash store.
	require.NoError(t, failpoint.Enable("github.com/pingcap/tidb/infoschema/mockTiFlashStoreCount", `return(true)`))
	tk.MustExec(`create table t1 (c int) partition by range(c) (
			partition p0 values less than (100),
			partition p1 values less than (200))`)
	tk.MustExec("alter table t1 set tiflash replica 1")
	require.NoError(t, failpoint.Disable("github.com/pingcap/tidb/infoschema/mockTiFlashStoreCount"))
	// Mock partitions replica as available.
	t1 := external.GetTableByName(t, tk, "test_partition2", "t1")
	partition := t1.Meta().Partition
	require.Equal(t, 2, len(partition.Definitions))
	err := domain.GetDomain(tk.Session()).DDL().UpdateTableReplicaInfo(tk.Session(), partition.Definitions[0].ID, true)
	require.NoError(t, err)
	err = domain.GetDomain(tk.Session()).DDL().UpdateTableReplicaInfo(tk.Session(), partition.Definitions[1].ID, true)
	require.NoError(t, err)
	t1 = external.GetTableByName(t, tk, "test_partition2", "t1")
	require.True(t, t1.Meta().TiFlashReplica.Available)
	// Since there is no real TiFlash store (less than replica count), adding a partition will error here.
	err = tk.ExecToErr("alter table t1 add partition (partition p2 values less than (300));")
	require.Error(t, err)
	require.EqualError(t, err, "[ddl:-1][ddl] the tiflash replica count: 1 should be less than the total tiflash server count: 0")
	// Test `add partition` waiting TiFlash replica can exit when its retry count is beyond the limitation.
	originErrCountLimit := variable.GetDDLErrorCountLimit()
	tk.MustExec("set @@global.tidb_ddl_error_count_limit = 3")
	defer func() {
		tk.MustExec(fmt.Sprintf("set @@global.tidb_ddl_error_count_limit = %v", originErrCountLimit))
	}()
	require.NoError(t, failpoint.Enable("github.com/pingcap/tidb/ddl/mockWaitTiFlashReplica", `return(true)`))
	defer func() {
		require.NoError(t, failpoint.Disable("github.com/pingcap/tidb/ddl/mockWaitTiFlashReplica"))
	}()
	require.True(t, t1.Meta().TiFlashReplica.Available)
	err = tk.ExecToErr("alter table t1 add partition (partition p3 values less than (300));")
	require.Error(t, err)
	require.Equal(t, "[ddl:-1]DDL job rollback, error msg: [ddl] add partition wait for tiflash replica to complete", err.Error())
}

func TestDuplicatePartitionNames(t *testing.T) {
	store := testkit.CreateMockStore(t)
	tk := testkit.NewTestKit(t, store)

	tk.MustExec("create database DuplicatePartitionNames")
	defer tk.MustExec("drop database DuplicatePartitionNames")
	tk.MustExec("use DuplicatePartitionNames")

	tk.MustExec("set @@tidb_enable_list_partition=on")
	tk.MustExec("create table t1 (a int) partition by list (a) (partition p1 values in (1), partition p2 values in (2), partition p3 values in (3))")
	tk.MustExec("insert into t1 values (1),(2),(3)")
	tk.MustExec("alter table t1 truncate partition p1,p1")
	tk.MustQuery("select * from t1").Sort().Check(testkit.Rows("2", "3"))
	tk.MustExec("insert into t1 values (1)")
	err := tk.ExecToErr("alter table t1 drop partition p1,p1")
	require.Error(t, err)
	require.Equal(t, "[ddl:1507]Error in list of partitions to DROP", err.Error())
	err = tk.ExecToErr("alter table t1 drop partition p1,p9")
	require.Error(t, err)
	require.Equal(t, "[ddl:1507]Error in list of partitions to DROP", err.Error())
	err = tk.ExecToErr("alter table t1 drop partition p1,p1,p1")
	require.Error(t, err)
	require.Equal(t, "[ddl:1508]Cannot remove all partitions, use DROP TABLE instead", err.Error())
	err = tk.ExecToErr("alter table t1 drop partition p1,p9,p1")
	require.Error(t, err)
	require.Equal(t, "[ddl:1508]Cannot remove all partitions, use DROP TABLE instead", err.Error())
	tk.MustQuery("select * from t1").Sort().Check(testkit.Rows("1", "2", "3"))
	tk.MustExec("alter table t1 drop partition p1")
	tk.MustQuery("select * from t1").Sort().Check(testkit.Rows("2", "3"))
	tk.MustQuery("Show create table t1").Check(testkit.Rows("" +
		"t1 CREATE TABLE `t1` (\n" +
		"  `a` int(11) DEFAULT NULL\n" +
		") ENGINE=InnoDB DEFAULT CHARSET=utf8mb4 COLLATE=utf8mb4_bin\n" +
		"PARTITION BY LIST (`a`)\n" +
		"(PARTITION `p2` VALUES IN (2),\n" +
		" PARTITION `p3` VALUES IN (3))"))
}

func checkCreateSyntax(t *testing.T, tk *testkit.TestKit, ok bool, sql, showCreate string) {
	for i, sqlStmt := range []string{sql, showCreate} {
		_, err := tk.Exec(sqlStmt)
		// ignore warnings for now
		if ok {
			require.NoError(t, err, "%d sql: %s", i, sql)
		} else {
			require.Error(t, err, "sql: %s", sql)
			// If not ok, no need to check anything else
			return
		}
		res := tk.MustQuery("show create table t")
		require.Equal(t, showCreate, res.Rows()[0][1], "Compatible! (%d) sql: %s", i, sqlStmt)
		tk.MustExec("drop table t")
	}
}

func TestCreateIntervalPartitionSyntax(t *testing.T) {
	store := testkit.CreateMockStore(t)
	tk := testkit.NewTestKit(t, store)

	tk.MustExec("create database IntervalPartitionSyntax")
	defer tk.MustExec("drop database IntervalPartitionSyntax")
	tk.MustExec("use IntervalPartitionSyntax")

	type testCase struct {
		sql        string
		ok         bool
		showCreate string
	}

	cases := []testCase{

		{
			"CREATE TABLE `t` (\n" +
				"  `id` int(11) DEFAULT NULL\n" +
				") ENGINE=InnoDB DEFAULT CHARSET=utf8mb4 COLLATE=utf8mb4_bin\n" +
				"PARTITION BY RANGE (`id`)\n" +
				"(PARTITION `pNull` VALUES LESS THAN (-9223372036854775808),\n" +
				" PARTITION `p_0` VALUES LESS THAN (0),\n" +
				" PARTITION `p_10000000` VALUES LESS THAN (10000000),\n" +
				" PARTITION `p_20000000` VALUES LESS THAN (20000000),\n" +
				" PARTITION `p_30000000` VALUES LESS THAN (30000000),\n" +
				" PARTITION `p_40000000` VALUES LESS THAN (40000000),\n" +
				" PARTITION `p_50000000` VALUES LESS THAN (50000000),\n" +
				" PARTITION `p_60000000` VALUES LESS THAN (60000000),\n" +
				" PARTITION `p_70000000` VALUES LESS THAN (70000000),\n" +
				" PARTITION `p_80000000` VALUES LESS THAN (80000000),\n" +
				" PARTITION `p_90000000` VALUES LESS THAN (90000000),\n" +
				" PARTITION `p_Maxvalue` VALUES LESS THAN (MAXVALUE))",
			true,
			"CREATE TABLE `t` (\n" +
				"  `id` int(11) DEFAULT NULL\n" +
				") ENGINE=InnoDB DEFAULT CHARSET=utf8mb4 COLLATE=utf8mb4_bin\n" +
				"PARTITION BY RANGE (`id`)\n" +
				"(PARTITION `pNull` VALUES LESS THAN (-9223372036854775808),\n" +
				" PARTITION `p_0` VALUES LESS THAN (0),\n" +
				" PARTITION `p_10000000` VALUES LESS THAN (10000000),\n" +
				" PARTITION `p_20000000` VALUES LESS THAN (20000000),\n" +
				" PARTITION `p_30000000` VALUES LESS THAN (30000000),\n" +
				" PARTITION `p_40000000` VALUES LESS THAN (40000000),\n" +
				" PARTITION `p_50000000` VALUES LESS THAN (50000000),\n" +
				" PARTITION `p_60000000` VALUES LESS THAN (60000000),\n" +
				" PARTITION `p_70000000` VALUES LESS THAN (70000000),\n" +
				" PARTITION `p_80000000` VALUES LESS THAN (80000000),\n" +
				" PARTITION `p_90000000` VALUES LESS THAN (90000000),\n" +
				" PARTITION `p_Maxvalue` VALUES LESS THAN (MAXVALUE))",
		},

		{
			"CREATE TABLE `t` (\n" +
				"  `id` int(11) DEFAULT NULL\n" +
				") ENGINE=InnoDB DEFAULT CHARSET=utf8mb4 COLLATE=utf8mb4_bin\n" +
				"PARTITION BY RANGE COLUMNS(`id`)\n" +
				"(PARTITION `pNull` VALUES LESS THAN (-2147483648),\n" +
				" PARTITION `p_0` VALUES LESS THAN (0),\n" +
				" PARTITION `p_10000000` VALUES LESS THAN (10000000),\n" +
				" PARTITION `p_20000000` VALUES LESS THAN (20000000),\n" +
				" PARTITION `p_30000000` VALUES LESS THAN (30000000),\n" +
				" PARTITION `p_40000000` VALUES LESS THAN (40000000),\n" +
				" PARTITION `p_50000000` VALUES LESS THAN (50000000),\n" +
				" PARTITION `p_60000000` VALUES LESS THAN (60000000),\n" +
				" PARTITION `p_70000000` VALUES LESS THAN (70000000),\n" +
				" PARTITION `p_80000000` VALUES LESS THAN (80000000),\n" +
				" PARTITION `p_90000000` VALUES LESS THAN (90000000),\n" +
				" PARTITION `pMaxvalue` VALUES LESS THAN (MAXVALUE))",
			true,
			"CREATE TABLE `t` (\n" +
				"  `id` int(11) DEFAULT NULL\n" +
				") ENGINE=InnoDB DEFAULT CHARSET=utf8mb4 COLLATE=utf8mb4_bin\n" +
				"PARTITION BY RANGE COLUMNS(`id`)\n" +
				"(PARTITION `pNull` VALUES LESS THAN (-2147483648),\n" +
				" PARTITION `p_0` VALUES LESS THAN (0),\n" +
				" PARTITION `p_10000000` VALUES LESS THAN (10000000),\n" +
				" PARTITION `p_20000000` VALUES LESS THAN (20000000),\n" +
				" PARTITION `p_30000000` VALUES LESS THAN (30000000),\n" +
				" PARTITION `p_40000000` VALUES LESS THAN (40000000),\n" +
				" PARTITION `p_50000000` VALUES LESS THAN (50000000),\n" +
				" PARTITION `p_60000000` VALUES LESS THAN (60000000),\n" +
				" PARTITION `p_70000000` VALUES LESS THAN (70000000),\n" +
				" PARTITION `p_80000000` VALUES LESS THAN (80000000),\n" +
				" PARTITION `p_90000000` VALUES LESS THAN (90000000),\n" +
				" PARTITION `pMaxvalue` VALUES LESS THAN (MAXVALUE))",
		},

		{
			"create table t (id int) partition by range (id) interval (10000000) first partition less than (0) last partition less than (90000000) NULL PARTITION maxvalue partition",
			true,
			"CREATE TABLE `t` (\n" +
				"  `id` int(11) DEFAULT NULL\n" +
				") ENGINE=InnoDB DEFAULT CHARSET=utf8mb4 COLLATE=utf8mb4_bin\n" +
				"PARTITION BY RANGE (`id`)\n" +
				"(PARTITION `P_NULL` VALUES LESS THAN (-9223372036854775808),\n" +
				" PARTITION `P_LT_0` VALUES LESS THAN (0),\n" +
				" PARTITION `P_LT_10000000` VALUES LESS THAN (10000000),\n" +
				" PARTITION `P_LT_20000000` VALUES LESS THAN (20000000),\n" +
				" PARTITION `P_LT_30000000` VALUES LESS THAN (30000000),\n" +
				" PARTITION `P_LT_40000000` VALUES LESS THAN (40000000),\n" +
				" PARTITION `P_LT_50000000` VALUES LESS THAN (50000000),\n" +
				" PARTITION `P_LT_60000000` VALUES LESS THAN (60000000),\n" +
				" PARTITION `P_LT_70000000` VALUES LESS THAN (70000000),\n" +
				" PARTITION `P_LT_80000000` VALUES LESS THAN (80000000),\n" +
				" PARTITION `P_LT_90000000` VALUES LESS THAN (90000000),\n" +
				" PARTITION `P_MAXVALUE` VALUES LESS THAN (MAXVALUE))",
		},
		{
			"create table t (id int) partition by range columns (id) interval (10000000) first partition less than (0) last partition less than (90000000) NULL PARTITION maxvalue partition",
			true,
			"CREATE TABLE `t` (\n" +
				"  `id` int(11) DEFAULT NULL\n" +
				") ENGINE=InnoDB DEFAULT CHARSET=utf8mb4 COLLATE=utf8mb4_bin\n" +
				"PARTITION BY RANGE COLUMNS(`id`)\n" +
				"(PARTITION `P_NULL` VALUES LESS THAN (-2147483648),\n" +
				" PARTITION `P_LT_0` VALUES LESS THAN (0),\n" +
				" PARTITION `P_LT_10000000` VALUES LESS THAN (10000000),\n" +
				" PARTITION `P_LT_20000000` VALUES LESS THAN (20000000),\n" +
				" PARTITION `P_LT_30000000` VALUES LESS THAN (30000000),\n" +
				" PARTITION `P_LT_40000000` VALUES LESS THAN (40000000),\n" +
				" PARTITION `P_LT_50000000` VALUES LESS THAN (50000000),\n" +
				" PARTITION `P_LT_60000000` VALUES LESS THAN (60000000),\n" +
				" PARTITION `P_LT_70000000` VALUES LESS THAN (70000000),\n" +
				" PARTITION `P_LT_80000000` VALUES LESS THAN (80000000),\n" +
				" PARTITION `P_LT_90000000` VALUES LESS THAN (90000000),\n" +
				" PARTITION `P_MAXVALUE` VALUES LESS THAN (MAXVALUE))",
		},
	}
	for _, tt := range cases {
		checkCreateSyntax(t, tk, tt.ok, tt.sql, tt.showCreate)
	}
}

func TestCreateAndAlterIntervalPartition(t *testing.T) {
	store := testkit.CreateMockStore(t)
	tk := testkit.NewTestKit(t, store)

	tk.MustExec("create database IntervalPartition")
	defer tk.MustExec("drop database IntervalPartition")
	tk.MustExec("use IntervalPartition")
	tk.MustExec("create table ipt (id bigint unsigned primary key, val varchar(255), key (val)) partition by range (id) INTERVAL (10) FIRST PARTITION LESS THAN (10) LAST PARTITION LESS THAN (90) MAXVALUE PARTITION")
	tk.MustExec("insert into ipt values (0, '0'), (1, '1'), (2, '2')")
	tk.MustExec("insert into ipt select id + 10, concat('1', val) FROM ipt")
	tk.MustExec("insert into ipt select id + 20, concat('2', val) FROM ipt where id < 10")
	tk.MustExec("insert into ipt select id + 30, concat('3', val) FROM ipt where id < 10")
	tk.MustExec("insert into ipt select id + 40, concat('4', val) FROM ipt where id < 10")
	tk.MustExec("insert into ipt select id + 50, concat('5', val) FROM ipt where id < 10")
	tk.MustExec("insert into ipt select id + 60, concat('6', val) FROM ipt where id < 10")
	tk.MustExec("insert into ipt select id + 70, concat('7', val) FROM ipt where id < 10")
	tk.MustExec("insert into ipt select id + 80, concat('8', val) FROM ipt where id < 10")
	tk.MustExec("insert into ipt select id + 90, concat('9', val) FROM ipt where id < 10")
	tk.MustExec("insert into ipt select id + 100, concat('10', val) FROM ipt where id < 10")
	tk.MustQuery("SHOW CREATE TABLE ipt").Check(testkit.Rows(
		"ipt CREATE TABLE `ipt` (\n" +
			"  `id` bigint(20) unsigned NOT NULL,\n" +
			"  `val` varchar(255) DEFAULT NULL,\n" +
			"  PRIMARY KEY (`id`) /*T![clustered_index] CLUSTERED */,\n" +
			"  KEY `val` (`val`)\n" +
			") ENGINE=InnoDB DEFAULT CHARSET=utf8mb4 COLLATE=utf8mb4_bin\n" +
			"PARTITION BY RANGE (`id`)\n" +
			"(PARTITION `P_LT_10` VALUES LESS THAN (10),\n" +
			" PARTITION `P_LT_20` VALUES LESS THAN (20),\n" +
			" PARTITION `P_LT_30` VALUES LESS THAN (30),\n" +
			" PARTITION `P_LT_40` VALUES LESS THAN (40),\n" +
			" PARTITION `P_LT_50` VALUES LESS THAN (50),\n" +
			" PARTITION `P_LT_60` VALUES LESS THAN (60),\n" +
			" PARTITION `P_LT_70` VALUES LESS THAN (70),\n" +
			" PARTITION `P_LT_80` VALUES LESS THAN (80),\n" +
			" PARTITION `P_LT_90` VALUES LESS THAN (90),\n" +
			" PARTITION `P_MAXVALUE` VALUES LESS THAN (MAXVALUE))"))

	err := tk.ExecToErr("alter table ipt LAST partition less than (100)")
	require.Error(t, err)
	require.Equal(t, "[ddl:8200]Unsupported LAST PARTITION when MAXVALUE partition exists", err.Error())

	tk.MustExec("alter table ipt first partition less than (30)")
	tk.MustQuery("select count(*) from ipt").Check(testkit.Rows("27"))
	tk.MustQuery("SHOW CREATE TABLE ipt").Check(testkit.Rows(
		"ipt CREATE TABLE `ipt` (\n" +
			"  `id` bigint(20) unsigned NOT NULL,\n" +
			"  `val` varchar(255) DEFAULT NULL,\n" +
			"  PRIMARY KEY (`id`) /*T![clustered_index] CLUSTERED */,\n" +
			"  KEY `val` (`val`)\n" +
			") ENGINE=InnoDB DEFAULT CHARSET=utf8mb4 COLLATE=utf8mb4_bin\n" +
			"PARTITION BY RANGE (`id`)\n" +
			"(PARTITION `P_LT_30` VALUES LESS THAN (30),\n" +
			" PARTITION `P_LT_40` VALUES LESS THAN (40),\n" +
			" PARTITION `P_LT_50` VALUES LESS THAN (50),\n" +
			" PARTITION `P_LT_60` VALUES LESS THAN (60),\n" +
			" PARTITION `P_LT_70` VALUES LESS THAN (70),\n" +
			" PARTITION `P_LT_80` VALUES LESS THAN (80),\n" +
			" PARTITION `P_LT_90` VALUES LESS THAN (90),\n" +
			" PARTITION `P_MAXVALUE` VALUES LESS THAN (MAXVALUE))"))

	err = tk.ExecToErr("alter table ipt merge first partition less than (60)")
	require.Error(t, err)
	require.Equal(t, "[ddl:8200]Unsupported MERGE FIRST PARTITION", err.Error())

	err = tk.ExecToErr("alter table ipt split maxvalue partition less than (140)")
	require.Error(t, err)
	require.Equal(t, "[ddl:8200]Unsupported SPLIT LAST PARTITION", err.Error())

	tk.MustQuery("select count(*) from ipt").Check(testkit.Rows("27"))

	tk.MustExec("create table idpt (id date primary key nonclustered, val varchar(255), key (val)) partition by range COLUMNS (id) INTERVAL (1 week) FIRST PARTITION LESS THAN ('2022-02-01') LAST PARTITION LESS THAN ('2022-03-29') NULL PARTITION MAXVALUE PARTITION")
	tk.MustQuery("SHOW CREATE TABLE idpt").Check(testkit.Rows(
		"idpt CREATE TABLE `idpt` (\n" +
			"  `id` date NOT NULL,\n" +
			"  `val` varchar(255) DEFAULT NULL,\n" +
			"  KEY `val` (`val`),\n" +
			"  PRIMARY KEY (`id`) /*T![clustered_index] NONCLUSTERED */\n" +
			") ENGINE=InnoDB DEFAULT CHARSET=utf8mb4 COLLATE=utf8mb4_bin\n" +
			"PARTITION BY RANGE COLUMNS(`id`)\n" +
			"(PARTITION `P_NULL` VALUES LESS THAN ('0000-01-01'),\n" +
			" PARTITION `P_LT_2022-02-01` VALUES LESS THAN ('2022-02-01'),\n" +
			" PARTITION `P_LT_2022-02-08` VALUES LESS THAN ('2022-02-08'),\n" +
			" PARTITION `P_LT_2022-02-15` VALUES LESS THAN ('2022-02-15'),\n" +
			" PARTITION `P_LT_2022-02-22` VALUES LESS THAN ('2022-02-22'),\n" +
			" PARTITION `P_LT_2022-03-01` VALUES LESS THAN ('2022-03-01'),\n" +
			" PARTITION `P_LT_2022-03-08` VALUES LESS THAN ('2022-03-08'),\n" +
			" PARTITION `P_LT_2022-03-15` VALUES LESS THAN ('2022-03-15'),\n" +
			" PARTITION `P_LT_2022-03-22` VALUES LESS THAN ('2022-03-22'),\n" +
			" PARTITION `P_LT_2022-03-29` VALUES LESS THAN ('2022-03-29'),\n" +
			" PARTITION `P_MAXVALUE` VALUES LESS THAN (MAXVALUE))"))

	// Notice that '2022-01-31' + INTERVAL n MONTH returns '2022-02-28', '2022-03-31' etc.
	// So having a range of the last of the month (normally what you want is LESS THAN first of the months) will work
	// if using a month with 31 days.
	// But managing partitions with the day-part of 29, 30 or 31 will be troublesome, since once the FIRST is not 31
	// both the ALTER TABLE t FIRST PARTITION and MERGE FIRST PARTITION will have issues
	tk.MustExec("create table t (id date primary key nonclustered, val varchar(255), key (val)) partition by range COLUMNS (id) INTERVAL (1 MONTH) FIRST PARTITION LESS THAN ('2022-01-31') LAST PARTITION LESS THAN ('2022-05-31')")
	tk.MustQuery("show create table t").Check(testkit.Rows(
		"t CREATE TABLE `t` (\n" +
			"  `id` date NOT NULL,\n" +
			"  `val` varchar(255) DEFAULT NULL,\n" +
			"  KEY `val` (`val`),\n" +
			"  PRIMARY KEY (`id`) /*T![clustered_index] NONCLUSTERED */\n" +
			") ENGINE=InnoDB DEFAULT CHARSET=utf8mb4 COLLATE=utf8mb4_bin\n" +
			"PARTITION BY RANGE COLUMNS(`id`)\n" +
			"(PARTITION `P_LT_2022-01-31` VALUES LESS THAN ('2022-01-31'),\n" +
			" PARTITION `P_LT_2022-02-28` VALUES LESS THAN ('2022-02-28'),\n" +
			" PARTITION `P_LT_2022-03-31` VALUES LESS THAN ('2022-03-31'),\n" +
			" PARTITION `P_LT_2022-04-30` VALUES LESS THAN ('2022-04-30'),\n" +
			" PARTITION `P_LT_2022-05-31` VALUES LESS THAN ('2022-05-31'))"))
	tk.MustExec("alter table t first partition less than ('2022-02-28')")
	tk.MustQuery("show create table t").Check(testkit.Rows(
		"t CREATE TABLE `t` (\n" +
			"  `id` date NOT NULL,\n" +
			"  `val` varchar(255) DEFAULT NULL,\n" +
			"  KEY `val` (`val`),\n" +
			"  PRIMARY KEY (`id`) /*T![clustered_index] NONCLUSTERED */\n" +
			") ENGINE=InnoDB DEFAULT CHARSET=utf8mb4 COLLATE=utf8mb4_bin\n" +
			"PARTITION BY RANGE COLUMNS(`id`)\n" +
			"(PARTITION `P_LT_2022-02-28` VALUES LESS THAN ('2022-02-28'),\n" +
			" PARTITION `P_LT_2022-03-31` VALUES LESS THAN ('2022-03-31'),\n" +
			" PARTITION `P_LT_2022-04-30` VALUES LESS THAN ('2022-04-30'),\n" +
			" PARTITION `P_LT_2022-05-31` VALUES LESS THAN ('2022-05-31'))"))
	// Now we are stuck, since we will use the current FIRST PARTITION to check the INTERVAL!
	// Should we check and limit FIRST PARTITION for QUARTER and MONTH to not have day part in (29,30,31)?
	err = tk.ExecToErr("alter table t first partition less than ('2022-03-31')")
	require.Error(t, err)
	require.Equal(t, "[ddl:8200]Unsupported FIRST PARTITION, does not seem like an INTERVAL partitioned table", err.Error())
	err = tk.ExecToErr("alter table t last partition less than ('2022-06-30')")
	require.Error(t, err)
	require.Equal(t, "[ddl:8200]Unsupported LAST PARTITION, does not seem like an INTERVAL partitioned table", err.Error())
	err = tk.ExecToErr("alter table t last partition less than ('2022-07-31')")
	require.Error(t, err)
	require.Equal(t, "[ddl:8200]Unsupported LAST PARTITION, does not seem like an INTERVAL partitioned table", err.Error())
	tk.MustQuery("show create table t").Check(testkit.Rows(
		"t CREATE TABLE `t` (\n" +
			"  `id` date NOT NULL,\n" +
			"  `val` varchar(255) DEFAULT NULL,\n" +
			"  KEY `val` (`val`),\n" +
			"  PRIMARY KEY (`id`) /*T![clustered_index] NONCLUSTERED */\n" +
			") ENGINE=InnoDB DEFAULT CHARSET=utf8mb4 COLLATE=utf8mb4_bin\n" +
			"PARTITION BY RANGE COLUMNS(`id`)\n" +
			"(PARTITION `P_LT_2022-02-28` VALUES LESS THAN ('2022-02-28'),\n" +
			" PARTITION `P_LT_2022-03-31` VALUES LESS THAN ('2022-03-31'),\n" +
			" PARTITION `P_LT_2022-04-30` VALUES LESS THAN ('2022-04-30'),\n" +
			" PARTITION `P_LT_2022-05-31` VALUES LESS THAN ('2022-05-31'))"))
	tk.MustExec("drop table t")

	tk.MustExec("create table t2 (id bigint unsigned primary key, val varchar(255), key (val)) partition by range (id) INTERVAL (10) FIRST PARTITION LESS THAN (10) LAST PARTITION LESS THAN (90)")
	tk.MustExec("alter table t2 first partition less than (20)")
	tk.MustExec("alter table t2 LAST partition less than (110)")
	err = tk.ExecToErr("alter table t2 merge first partition less than (60)")
	require.Error(t, err)
	require.Equal(t, "[ddl:8200]Unsupported MERGE FIRST PARTITION", err.Error())

	err = tk.ExecToErr("alter table t2 split maxvalue partition less than (140)")
	require.Error(t, err)
	require.Equal(t, "[ddl:8200]Unsupported SPLIT LAST PARTITION", err.Error())

	tk.MustQuery("show create table t2").Check(testkit.Rows(
		"t2 CREATE TABLE `t2` (\n" +
			"  `id` bigint(20) unsigned NOT NULL,\n" +
			"  `val` varchar(255) DEFAULT NULL,\n" +
			"  PRIMARY KEY (`id`) /*T![clustered_index] CLUSTERED */,\n" +
			"  KEY `val` (`val`)\n" +
			") ENGINE=InnoDB DEFAULT CHARSET=utf8mb4 COLLATE=utf8mb4_bin\n" +
			"PARTITION BY RANGE (`id`)\n" +
			"(PARTITION `P_LT_20` VALUES LESS THAN (20),\n" +
			" PARTITION `P_LT_30` VALUES LESS THAN (30),\n" +
			" PARTITION `P_LT_40` VALUES LESS THAN (40),\n" +
			" PARTITION `P_LT_50` VALUES LESS THAN (50),\n" +
			" PARTITION `P_LT_60` VALUES LESS THAN (60),\n" +
			" PARTITION `P_LT_70` VALUES LESS THAN (70),\n" +
			" PARTITION `P_LT_80` VALUES LESS THAN (80),\n" +
			" PARTITION `P_LT_90` VALUES LESS THAN (90),\n" +
			" PARTITION `P_LT_100` VALUES LESS THAN (100),\n" +
			" PARTITION `P_LT_110` VALUES LESS THAN (110))"))
	err = tk.ExecToErr("alter table t2 first partition less than (20)")
	require.Error(t, err)
	require.Equal(t, "[ddl:8200]Unsupported FIRST PARTITION, given value does not generate a list of partition names to be dropped", err.Error())
	err = tk.ExecToErr("alter table t2 first partition less than (10)")
	require.Error(t, err)
	require.Equal(t, "[ddl:8200]Unsupported INTERVAL: expr (10) not matching FIRST + n INTERVALs (20 + n * 10)", err.Error())
	err = tk.ExecToErr("alter table t2 last partition less than (110)")
	require.Error(t, err)
	require.Equal(t, "[ddl:8200]Unsupported INTERVAL: expr (110) not matching FIRST + n INTERVALs (110 + n * 10)", err.Error())
	err = tk.ExecToErr("alter table t2 last partition less than (100)")
	require.Error(t, err)
	require.Equal(t, "[ddl:8200]Unsupported INTERVAL: expr (100) not matching FIRST + n INTERVALs (110 + n * 10)", err.Error())
	tk.MustExec("drop table t2")

	err = tk.ExecToErr("create table t (id timestamp, val varchar(255)) partition by range columns (id) interval (1 minute) first partition less than ('2022-01-01 00:01:00') last partition less than ('2022-01-01 01:00:00')")
	require.Error(t, err)
	require.Equal(t, "[ddl:1659]Field 'id' is of a not allowed type for this type of partitioning", err.Error())
	err = tk.ExecToErr("create table t (id timestamp, val varchar(255)) partition by range (TO_SECONDS(id)) interval (3600) first partition less than (TO_SECONDS('2022-01-01 00:00:00')) last partition less than ('2022-01-02 00:00:00')")
	require.Error(t, err)
	require.Equal(t, "[ddl:1486]Constant, random or timezone-dependent expressions in (sub)partitioning function are not allowed", err.Error())
	tk.MustExec("set @@time_zone = 'Europe/Amsterdam'")
	tk.MustExec("create table t (id timestamp, val varchar(255)) partition by range (unix_timestamp(id)) interval (3600) first partition less than (unix_timestamp('2022-01-01 00:00:00')) last partition less than (unix_timestamp('2022-01-02 00:00:00'))")
	tk.MustExec("set @@time_zone = default")
	tk.MustQuery("show create table t").Check(testkit.Rows(
		"t CREATE TABLE `t` (\n" +
			"  `id` timestamp NULL DEFAULT NULL,\n" +
			"  `val` varchar(255) DEFAULT NULL\n" +
			") ENGINE=InnoDB DEFAULT CHARSET=utf8mb4 COLLATE=utf8mb4_bin\n" +
			"PARTITION BY RANGE (UNIX_TIMESTAMP(`id`))\n" +
			"(PARTITION `P_LT_1640991600` VALUES LESS THAN (1640991600),\n" +
			" PARTITION `P_LT_1640995200` VALUES LESS THAN (1640995200),\n" +
			" PARTITION `P_LT_1640998800` VALUES LESS THAN (1640998800),\n" +
			" PARTITION `P_LT_1641002400` VALUES LESS THAN (1641002400),\n" +
			" PARTITION `P_LT_1641006000` VALUES LESS THAN (1641006000),\n" +
			" PARTITION `P_LT_1641009600` VALUES LESS THAN (1641009600),\n" +
			" PARTITION `P_LT_1641013200` VALUES LESS THAN (1641013200),\n" +
			" PARTITION `P_LT_1641016800` VALUES LESS THAN (1641016800),\n" +
			" PARTITION `P_LT_1641020400` VALUES LESS THAN (1641020400),\n" +
			" PARTITION `P_LT_1641024000` VALUES LESS THAN (1641024000),\n" +
			" PARTITION `P_LT_1641027600` VALUES LESS THAN (1641027600),\n" +
			" PARTITION `P_LT_1641031200` VALUES LESS THAN (1641031200),\n" +
			" PARTITION `P_LT_1641034800` VALUES LESS THAN (1641034800),\n" +
			" PARTITION `P_LT_1641038400` VALUES LESS THAN (1641038400),\n" +
			" PARTITION `P_LT_1641042000` VALUES LESS THAN (1641042000),\n" +
			" PARTITION `P_LT_1641045600` VALUES LESS THAN (1641045600),\n" +
			" PARTITION `P_LT_1641049200` VALUES LESS THAN (1641049200),\n" +
			" PARTITION `P_LT_1641052800` VALUES LESS THAN (1641052800),\n" +
			" PARTITION `P_LT_1641056400` VALUES LESS THAN (1641056400),\n" +
			" PARTITION `P_LT_1641060000` VALUES LESS THAN (1641060000),\n" +
			" PARTITION `P_LT_1641063600` VALUES LESS THAN (1641063600),\n" +
			" PARTITION `P_LT_1641067200` VALUES LESS THAN (1641067200),\n" +
			" PARTITION `P_LT_1641070800` VALUES LESS THAN (1641070800),\n" +
			" PARTITION `P_LT_1641074400` VALUES LESS THAN (1641074400),\n" +
			" PARTITION `P_LT_1641078000` VALUES LESS THAN (1641078000))"))
	tk.MustExec("alter table t drop partition P_LT_1640995200")

	tk.MustExec("drop table t")

	// OK with out-of-range partitions, see https://github.com/pingcap/tidb/issues/36022
	tk.MustExec("create table t (id tinyint, val varchar(255)) partition by range (id) interval (50) first partition less than (-300) last partition less than (300)")
	tk.MustQuery("show create table t").Check(testkit.Rows(
		"t CREATE TABLE `t` (\n" +
			"  `id` tinyint(4) DEFAULT NULL,\n" +
			"  `val` varchar(255) DEFAULT NULL\n" +
			") ENGINE=InnoDB DEFAULT CHARSET=utf8mb4 COLLATE=utf8mb4_bin\n" +
			"PARTITION BY RANGE (`id`)\n" +
			"(PARTITION `P_LT_-300` VALUES LESS THAN (-300),\n" +
			" PARTITION `P_LT_-250` VALUES LESS THAN (-250),\n" +
			" PARTITION `P_LT_-200` VALUES LESS THAN (-200),\n" +
			" PARTITION `P_LT_-150` VALUES LESS THAN (-150),\n" +
			" PARTITION `P_LT_-100` VALUES LESS THAN (-100),\n" +
			" PARTITION `P_LT_-50` VALUES LESS THAN (-50),\n" +
			" PARTITION `P_LT_0` VALUES LESS THAN (0),\n" +
			" PARTITION `P_LT_50` VALUES LESS THAN (50),\n" +
			" PARTITION `P_LT_100` VALUES LESS THAN (100),\n" +
			" PARTITION `P_LT_150` VALUES LESS THAN (150),\n" +
			" PARTITION `P_LT_200` VALUES LESS THAN (200),\n" +
			" PARTITION `P_LT_250` VALUES LESS THAN (250),\n" +
			" PARTITION `P_LT_300` VALUES LESS THAN (300))"))
	tk.MustExec("drop table t")

	err = tk.ExecToErr("create table t (id int unsigned, val float, comment varchar(255))" +
		" partition by range columns (val) interval (1000 * 1000)" +
		" first partition less than (0)" +
		" last partition less than (100 * 1000 * 1000) NULL PARTITION MAXVALUE PARTITION")
	require.Error(t, err)
	require.Equal(t, "[ddl:1659]Field 'val' is of a not allowed type for this type of partitioning", err.Error())
	err = tk.ExecToErr("create table t (id int unsigned, val varchar(255), comment varchar(255))" +
		" partition by range columns (val) interval (1000 * 1000)" +
		" first partition less than ('0')" +
		" last partition less than ('10000000') NULL PARTITION MAXVALUE PARTITION")
	require.Error(t, err)
	require.Equal(t, "[ddl:8200]Unsupported INTERVAL partitioning, only supports Date, Datetime and INT types", err.Error())

	err = tk.ExecToErr("create table t (id int unsigned, val varchar(255), comment varchar(255))" +
		" partition by range columns (id) interval (-1000 * 1000)" +
		" first partition less than (0)" +
		" last partition less than (10000000) NULL PARTITION MAXVALUE PARTITION")
	require.Error(t, err)
	require.Equal(t, "[ddl:8200]Unsupported INTERVAL, should be a positive number", err.Error())
	err = tk.ExecToErr("create table t (id int unsigned, val varchar(255), comment varchar(255))" +
		" partition by range (id) interval (0)" +
		" first partition less than (0)" +
		" last partition less than (10000000) NULL PARTITION MAXVALUE PARTITION")
	require.Error(t, err)
	require.Equal(t, "[ddl:8200]Unsupported INTERVAL, should be a positive number", err.Error())
	err = tk.ExecToErr("create table t (id int unsigned, val varchar(255), comment varchar(255))" +
		" partition by range (id) interval ('1000000')" +
		" first partition less than (0)" +
		" last partition less than (10000000) NULL PARTITION MAXVALUE PARTITION")
	require.Error(t, err)
	require.Equal(t, "[ddl:8200]Unsupported INTERVAL, should be a positive number", err.Error())
	tk.MustExec("create table t (id int unsigned, val varchar(255), comment varchar(255))" +
		" partition by range (id) interval (01000000)" +
		" first partition less than (0)" +
		" last partition less than (10000000) MAXVALUE PARTITION")
	tk.MustExec("drop table t")

	// Null partition and first partition collides
	err = tk.ExecToErr("create table t (id int unsigned, val varchar(255), comment varchar(255))" +
		" partition by range (id) interval (01000000)" +
		" first partition less than (0)" +
		" last partition less than (10000000) NULL PARTITION MAXVALUE PARTITION")
	require.Error(t, err)
	require.Equal(t, "[ddl:1493]VALUES LESS THAN value must be strictly increasing for each partition", err.Error())

	err = tk.ExecToErr("create table t (id int unsigned, val varchar(255), comment varchar(255))" +
		" partition by range (id) interval (NULL)" +
		" first partition less than (0)" +
		" last partition less than (10000000) NULL PARTITION MAXVALUE PARTITION")
	require.Error(t, err)
	require.Equal(t, "[ddl:8200]Unsupported INTERVAL, should be a positive number", err.Error())
	err = tk.ExecToErr("create table t (id int unsigned, val varchar(255), comment varchar(255))" +
		" partition by range (id) interval (1000000)" +
		" first partition less than (NULL)" +
		" last partition less than (10000000)")
	require.Error(t, err)
	require.Equal(t, "[ddl:8200]Unsupported INTERVAL partitioning: Error when generating partition values", err.Error())
	err = tk.ExecToErr("create table t (id int unsigned, val varchar(255), comment varchar(255))" +
		" partition by range (id) interval (1000000)" +
		" first partition less than (0)" +
		" last partition less than (NULL)")
	require.Error(t, err)
	require.Equal(t, "[ddl:8200]Unsupported INTERVAL: expr () not matching FIRST + n INTERVALs (0 + n * 1000000)", err.Error())
	tk.MustExec("create table t (id int, val varchar(255), comment varchar(255))" +
		" partition by range (id) interval (100)" +
		" first partition less than (-1000)" +
		" last partition less than (-1000)")
	tk.MustQuery("show create table t").Check(testkit.Rows(
		"t CREATE TABLE `t` (\n" +
			"  `id` int(11) DEFAULT NULL,\n" +
			"  `val` varchar(255) DEFAULT NULL,\n" +
			"  `comment` varchar(255) DEFAULT NULL\n" +
			") ENGINE=InnoDB DEFAULT CHARSET=utf8mb4 COLLATE=utf8mb4_bin\n" +
			"PARTITION BY RANGE (`id`)\n" +
			"(PARTITION `P_LT_-1000` VALUES LESS THAN (-1000))"))
	err = tk.ExecToErr("alter table t last partition less than (0)")
	require.Error(t, err)
	require.Equal(t, "[ddl:8200]Unsupported LAST PARTITION, does not seem like an INTERVAL partitioned table", err.Error())
	tk.MustExec("alter table t add partition (partition `P_LT_0` values less than (-900))")
	err = tk.ExecToErr("alter table t last partition less than (0)")
	require.Error(t, err)
	require.Equal(t, "[ddl:1517]Duplicate partition name P_LT_0", err.Error())
	tk.MustExec("drop table t")
	err = tk.ExecToErr("create table t (id int, val varchar(255), comment varchar(255))" +
		" partition by range (id) interval (100)" +
		" first partition less than (-100)" +
		" last partition less than (250)")
	require.Error(t, err)
	require.Equal(t, "[ddl:8200]Unsupported INTERVAL: expr (250) not matching FIRST + n INTERVALs (-100 + n * 100)", err.Error())
	err = tk.ExecToErr("create table t (id int unsigned, val varchar(255), comment varchar(255))" +
		" partition by range (id) interval (33)" +
		" first partition less than (100)" +
		" last partition less than (67)")
	require.Error(t, err)
	require.Equal(t, "[ddl:8200]Unsupported INTERVAL: expr (67) not matching FIRST + n INTERVALs (100 + n * 33)", err.Error())

	// Non-partitioned tables does not support ALTER of FIRST/LAST PARTITION
	tk.MustExec(`create table t (a int, b varchar(255))`)
	err = tk.ExecToErr(`ALTER TABLE t FIRST PARTITION LESS THAN (10)`)
	require.Error(t, err)
	require.Equal(t, "[ddl:1505]Partition management on a not partitioned table is not possible", err.Error())
	err = tk.ExecToErr(`ALTER TABLE t LAST PARTITION LESS THAN (10)`)
	require.Error(t, err)
	require.Equal(t, "[ddl:1505]Partition management on a not partitioned table is not possible", err.Error())
	tk.MustExec(`drop table t`)
	// HASH/LIST [COLUMNS] does not support ALTER of FIRST/LAST PARTITION
	tk.MustExec(`create table t (a int, b varchar(255)) partition by hash (a) partitions 4`)
	err = tk.ExecToErr(`ALTER TABLE t FIRST PARTITION LESS THAN (10)`)
	require.Error(t, err)
	require.Equal(t, "[ddl:8200]Unsupported FIRST PARTITION, does not seem like an INTERVAL partitioned table", err.Error())
	err = tk.ExecToErr(`ALTER TABLE t LAST PARTITION LESS THAN (10)`)
	require.Error(t, err)
	require.Equal(t, "[ddl:8200]Unsupported add partitions", err.Error())
	tk.MustExec(`drop table t`)

	tk.MustExec(`create table t (a int, b varchar(255)) partition by list (a) (partition p0 values in (1,2,3), partition p1 values in (22,23,24))`)
	err = tk.ExecToErr(`ALTER TABLE t FIRST PARTITION LESS THAN (0)`)
	require.Error(t, err)
	require.Equal(t, "[ddl:8200]Unsupported FIRST PARTITION, does not seem like an INTERVAL partitioned table", err.Error())
	err = tk.ExecToErr(`ALTER TABLE t LAST PARTITION LESS THAN (100)`)
	require.Error(t, err)
	require.Equal(t, "[ddl:1492]For LIST partitions each partition must be defined", err.Error())
	tk.MustExec(`drop table t`)

	tk.MustExec(`create table t (a int, b varchar(255)) partition by list columns (b) (partition p0 values in ("1","2","3"), partition p1 values in ("22","23","24"))`)
	err = tk.ExecToErr(`ALTER TABLE t FIRST PARTITION LESS THAN (10)`)
	require.Error(t, err)
	require.Equal(t, "[ddl:8200]Unsupported FIRST PARTITION, does not seem like an INTERVAL partitioned table", err.Error())
	err = tk.ExecToErr(`ALTER TABLE t LAST PARTITION LESS THAN (10)`)
	require.Error(t, err)
	require.Equal(t, "[ddl:1492]For LIST partitions each partition must be defined", err.Error())
	tk.MustExec(`drop table t`)
}

func TestPartitionTableWithAnsiQuotes(t *testing.T) {
	store := testkit.CreateMockStore(t)
	tk := testkit.NewTestKit(t, store)
	tk.MustExec("create database partitionWithAnsiQuotes")
	defer tk.MustExec("drop database partitionWithAnsiQuotes")
	tk.MustExec("use partitionWithAnsiQuotes")
	tk.MustExec("SET SESSION sql_mode='ANSI_QUOTES'")

	// Test single quotes.
	tk.MustExec(`create table t(created_at datetime) PARTITION BY RANGE COLUMNS(created_at) (
		PARTITION p0 VALUES LESS THAN ('2021-12-01 00:00:00'),
		PARTITION p1 VALUES LESS THAN ('2022-01-01 00:00:00'))`)
	tk.MustQuery("show create table t").Check(testkit.Rows("t CREATE TABLE \"t\" (\n" +
		"  \"created_at\" datetime DEFAULT NULL\n" +
		") ENGINE=InnoDB DEFAULT CHARSET=utf8mb4 COLLATE=utf8mb4_bin\n" +
		"PARTITION BY RANGE COLUMNS(\"created_at\")\n" +
		"(PARTITION \"p0\" VALUES LESS THAN ('2021-12-01 00:00:00'),\n" +
		" PARTITION \"p1\" VALUES LESS THAN ('2022-01-01 00:00:00'))"))
	tk.MustExec("drop table t")

	// Test expression with single quotes.
	tk.MustExec("set @@time_zone = 'Asia/Shanghai'")
	tk.MustExec(`create table t(created_at timestamp) PARTITION BY RANGE (unix_timestamp(created_at)) (
		PARTITION p0 VALUES LESS THAN (unix_timestamp('2021-12-01 00:00:00')),
		PARTITION p1 VALUES LESS THAN (unix_timestamp('2022-01-01 00:00:00')))`)
	tk.MustExec("set @@time_zone = default")
	// FIXME: should be "created_at" instead of `created_at`, see #35389.
	tk.MustQuery("show create table t").Check(testkit.Rows("t CREATE TABLE \"t\" (\n" +
		"  \"created_at\" timestamp NULL DEFAULT NULL\n" +
		") ENGINE=InnoDB DEFAULT CHARSET=utf8mb4 COLLATE=utf8mb4_bin\n" +
		"PARTITION BY RANGE (UNIX_TIMESTAMP(`created_at`))\n" +
		"(PARTITION \"p0\" VALUES LESS THAN (1638288000),\n" +
		" PARTITION \"p1\" VALUES LESS THAN (1640966400))"))
	tk.MustExec("drop table t")
	tk.MustExec("set @@time_zone = default")

	// Test values in.
	tk.MustExec(`CREATE TABLE t (a int DEFAULT NULL, b varchar(255) DEFAULT NULL) PARTITION BY LIST COLUMNS(a,b) (
		PARTITION p0 VALUES IN ((1,'1'),(2,'2')),
 		PARTITION p1 VALUES IN ((10,'10'),(11,'11')))`)
	tk.MustQuery("show create table t").Check(testkit.Rows("t CREATE TABLE \"t\" (\n" +
		"  \"a\" int(11) DEFAULT NULL,\n" +
		"  \"b\" varchar(255) DEFAULT NULL\n" +
		") ENGINE=InnoDB DEFAULT CHARSET=utf8mb4 COLLATE=utf8mb4_bin\n" +
		"PARTITION BY LIST COLUMNS(\"a\",\"b\")\n" +
		"(PARTITION \"p0\" VALUES IN ((1,'1'),(2,'2')),\n" +
		" PARTITION \"p1\" VALUES IN ((10,'10'),(11,'11')))"))
	tk.MustExec("drop table t")

	// Test escaped characters in single quotes.
	tk.MustExec(`CREATE TABLE t (a varchar(255) DEFAULT NULL) PARTITION BY LIST COLUMNS(a) (
		PARTITION p0 VALUES IN ('\'','\'\'',''''''''),
		PARTITION p1 VALUES IN ('""','\\','\\\'\t\n'))`)
	tk.MustQuery("show create table t").Check(testkit.Rows("t CREATE TABLE \"t\" (\n" +
		"  \"a\" varchar(255) DEFAULT NULL\n" +
		") ENGINE=InnoDB DEFAULT CHARSET=utf8mb4 COLLATE=utf8mb4_bin\n" +
		"PARTITION BY LIST COLUMNS(\"a\")\n" +
		`(PARTITION "p0" VALUES IN ('''','''''',''''''''),` + "\n" +
		` PARTITION "p1" VALUES IN ('""','\\','\\''\t\n'))`))
	tk.MustExec(`insert into t values (0x5c27090a),('\\''\t\n')`)
	tk.MustExec("drop table t")
	tk.MustExec(`CREATE TABLE t (a varchar(255) DEFAULT NULL) PARTITION BY LIST COLUMNS(a) (
		PARTITION p0 VALUES IN ('\'','\'\'',''''''''),
		PARTITION p1 VALUES IN ('\"\"','\\',0x5c27090a))`)
	tk.MustExec(`insert into t values (0x5c27090a),('\\''\t\n')`)
	tk.MustQuery("show create table t").Check(testkit.Rows("t CREATE TABLE \"t\" (\n" +
		"  \"a\" varchar(255) DEFAULT NULL\n" +
		") ENGINE=InnoDB DEFAULT CHARSET=utf8mb4 COLLATE=utf8mb4_bin\n" +
		"PARTITION BY LIST COLUMNS(\"a\")\n" +
		`(PARTITION "p0" VALUES IN ('''','''''',''''''''),` + "\n" +
		` PARTITION "p1" VALUES IN ('""','\\',x'5c27090a'))`))
	tk.MustExec("drop table t")
	tk.MustExec(`CREATE TABLE t (a varchar(255) DEFAULT NULL) PARTITION BY LIST COLUMNS(a) (
		PARTITION p0 VALUES IN ('\'','\'\'',''''''''),
		PARTITION p1 VALUES IN ('""','\\',x'5c27090a'))`)
	tk.MustExec(`insert into t values (0x5c27090a),('\\''\t\n')`)
	tk.MustQuery("show create table t").Check(testkit.Rows("t CREATE TABLE \"t\" (\n" +
		"  \"a\" varchar(255) DEFAULT NULL\n" +
		") ENGINE=InnoDB DEFAULT CHARSET=utf8mb4 COLLATE=utf8mb4_bin\n" +
		"PARTITION BY LIST COLUMNS(\"a\")\n" +
		`(PARTITION "p0" VALUES IN ('''','''''',''''''''),` + "\n" +
		` PARTITION "p1" VALUES IN ('""','\\',x'5c27090a'))`))

	// https://github.com/pingcap/tidb/issues/37692
	tk.MustExec("drop table t")
	tk.MustExec(`CREATE TABLE t (a varchar(255)) PARTITION BY RANGE COLUMNS(a) (
		PARTITION p0 VALUES LESS THAN ('"'),
		PARTITION p1 VALUES LESS THAN ('""'),
		PARTITION p2 VALUES LESS THAN ('\''),
		PARTITION p3 VALUES LESS THAN (''''''),
		PARTITION p4 VALUES LESS THAN ('\\''\t\n'),
		PARTITION pMax VALUES LESS THAN (MAXVALUE))`)
	//PARTITION p4 VALUES IN (x'5c27090a'))`)
	tk.MustExec(`insert into t values (0x5c27090a),('\\''\t\n')`)
	tk.MustQuery("show create table t").Check(testkit.Rows("t CREATE TABLE \"t\" (\n" +
		"  \"a\" varchar(255) DEFAULT NULL\n" +
		") ENGINE=InnoDB DEFAULT CHARSET=utf8mb4 COLLATE=utf8mb4_bin\n" +
		`PARTITION BY RANGE COLUMNS("a")` + "\n" +
		`(PARTITION "p0" VALUES LESS THAN ('"'),` + "\n" +
		` PARTITION "p1" VALUES LESS THAN ('""'),` + "\n" +
		` PARTITION "p2" VALUES LESS THAN (''''),` + "\n" +
		` PARTITION "p3" VALUES LESS THAN (''''''),` + "\n" +
		` PARTITION "p4" VALUES LESS THAN ('\\''\t\n'),` + "\n" +
		` PARTITION "pMax" VALUES LESS THAN (MAXVALUE))`))
	tk.MustExec("drop table t")
	tk.MustExec(`CREATE TABLE t (a varchar(255)) PARTITION BY RANGE COLUMNS(a) (
		PARTITION p0 VALUES LESS THAN ('"'),
		PARTITION p1 VALUES LESS THAN ('""'),
		PARTITION p2 VALUES LESS THAN ('\''),
		PARTITION p3 VALUES LESS THAN (''''''),
		PARTITION p4 VALUES LESS THAN (0x5c27090a),
		PARTITION pMax VALUES LESS THAN (MAXVALUE))`)
	tk.MustExec(`insert into t values (0x5c27090a),('\\''\t\n')`)
	tk.MustQuery("show create table t").Check(testkit.Rows("t CREATE TABLE \"t\" (\n" +
		"  \"a\" varchar(255) DEFAULT NULL\n" +
		") ENGINE=InnoDB DEFAULT CHARSET=utf8mb4 COLLATE=utf8mb4_bin\n" +
		`PARTITION BY RANGE COLUMNS("a")` + "\n" +
		`(PARTITION "p0" VALUES LESS THAN ('"'),` + "\n" +
		` PARTITION "p1" VALUES LESS THAN ('""'),` + "\n" +
		` PARTITION "p2" VALUES LESS THAN (''''),` + "\n" +
		` PARTITION "p3" VALUES LESS THAN (''''''),` + "\n" +
		` PARTITION "p4" VALUES LESS THAN (x'5c27090a'),` + "\n" +
		` PARTITION "pMax" VALUES LESS THAN (MAXVALUE))`))

	tk.MustExec("drop table t")
	tk.MustExec(`CREATE TABLE t (a varchar(255), b varchar(255)) PARTITION BY RANGE COLUMNS(a,b) (
		PARTITION p0 VALUES LESS THAN ('"','"'),
		PARTITION p1 VALUES LESS THAN ('""','""'),
		PARTITION p2 VALUES LESS THAN ('\'','\''),
		PARTITION p3 VALUES LESS THAN ('''''',''''''),
		PARTITION p4 VALUES LESS THAN ('\\''\t\n',0x5c27090a),
		PARTITION pMax VALUES LESS THAN (MAXVALUE,maxvalue))`)
	tk.MustExec(`insert into t values (0x5c27090a,'\\''\t\n')`)
	tk.MustQuery("show create table t").Check(testkit.Rows("t CREATE TABLE \"t\" (\n" +
		"  \"a\" varchar(255) DEFAULT NULL,\n" +
		"  \"b\" varchar(255) DEFAULT NULL\n" +
		") ENGINE=InnoDB DEFAULT CHARSET=utf8mb4 COLLATE=utf8mb4_bin\n" +
		`PARTITION BY RANGE COLUMNS("a","b")` + "\n" +
		`(PARTITION "p0" VALUES LESS THAN ('"','"'),` + "\n" +
		` PARTITION "p1" VALUES LESS THAN ('""','""'),` + "\n" +
		` PARTITION "p2" VALUES LESS THAN ('''',''''),` + "\n" +
		` PARTITION "p3" VALUES LESS THAN ('''''',''''''),` + "\n" +
		` PARTITION "p4" VALUES LESS THAN ('\\''\t\n','\\''\t\n'),` + "\n" +
		` PARTITION "pMax" VALUES LESS THAN (MAXVALUE,MAXVALUE))`))
}

func TestReorganizeRangePartition(t *testing.T) {
	store := testkit.CreateMockStore(t)
	tk := testkit.NewTestKit(t, store)
	tk.MustExec("create database ReorgPartition")
	tk.MustExec("use ReorgPartition")
	tk.MustExec(`create table t (a int unsigned PRIMARY KEY, b varchar(255), c int, key (b), key (c,b)) partition by range (a) ` +
		`(partition p0 values less than (10),` +
		` partition p1 values less than (20),` +
		` partition pMax values less than (MAXVALUE))`)
	tk.MustExec(`insert into t values (1,"1",1), (12,"12",21),(23,"23",32),(34,"34",43),(45,"45",54),(56,"56",65)`)
	tk.MustQuery(`select * from t where c < 40`).Sort().Check(testkit.Rows(""+
		"1 1 1",
		"12 12 21",
		"23 23 32"))
	tk.MustExec(`alter table t reorganize partition pMax into (partition p2 values less than (30), partition pMax values less than (MAXVALUE))`)
	tk.MustQuery(`show create table t`).Check(testkit.Rows("" +
		"t CREATE TABLE `t` (\n" +
		"  `a` int(10) unsigned NOT NULL,\n" +
		"  `b` varchar(255) DEFAULT NULL,\n" +
		"  `c` int(11) DEFAULT NULL,\n" +
		"  PRIMARY KEY (`a`) /*T![clustered_index] CLUSTERED */,\n" +
		"  KEY `b` (`b`),\n" +
		"  KEY `c` (`c`,`b`)\n" +
		") ENGINE=InnoDB DEFAULT CHARSET=utf8mb4 COLLATE=utf8mb4_bin\n" +
		"PARTITION BY RANGE (`a`)\n" +
		"(PARTITION `p0` VALUES LESS THAN (10),\n" +
		" PARTITION `p1` VALUES LESS THAN (20),\n" +
		" PARTITION `p2` VALUES LESS THAN (30),\n" +
		" PARTITION `pMax` VALUES LESS THAN (MAXVALUE))"))
	tk.MustQuery(`select * from t`).Sort().Check(testkit.Rows(""+
		"1 1 1",
		"12 12 21",
		"23 23 32",
		"34 34 43",
		"45 45 54",
		"56 56 65"))
	tk.MustQuery(`select * from t partition (p0)`).Sort().Check(testkit.Rows("" +
		"1 1 1"))
	tk.MustQuery(`select * from t partition (p1)`).Sort().Check(testkit.Rows("" +
		"12 12 21"))
	tk.MustQuery(`select * from t partition (p2)`).Sort().Check(testkit.Rows("" +
		"23 23 32"))
	tk.MustQuery(`select * from t partition (pMax)`).Sort().Check(testkit.Rows(""+
		"34 34 43",
		"45 45 54",
		"56 56 65"))
	tk.MustQuery(`select * from t where b > "1"`).Sort().Check(testkit.Rows(""+
		"12 12 21",
		"23 23 32",
		"34 34 43",
		"45 45 54",
		"56 56 65"))
	tk.MustQuery(`select * from t where c < 40`).Sort().Check(testkit.Rows(""+
		"1 1 1",
		"12 12 21",
		"23 23 32"))
	tk.MustExec(`alter table t reorganize partition p2,pMax into (partition p2 values less than (35),partition p3 values less than (47), partition pMax values less than (MAXVALUE))`)
	tk.MustQuery(`select * from t`).Sort().Check(testkit.Rows(""+
		"1 1 1",
		"12 12 21",
		"23 23 32",
		"34 34 43",
		"45 45 54",
		"56 56 65"))
	tk.MustQuery(`show create table t`).Check(testkit.Rows("" +
		"t CREATE TABLE `t` (\n" +
		"  `a` int(10) unsigned NOT NULL,\n" +
		"  `b` varchar(255) DEFAULT NULL,\n" +
		"  `c` int(11) DEFAULT NULL,\n" +
		"  PRIMARY KEY (`a`) /*T![clustered_index] CLUSTERED */,\n" +
		"  KEY `b` (`b`),\n" +
		"  KEY `c` (`c`,`b`)\n" +
		") ENGINE=InnoDB DEFAULT CHARSET=utf8mb4 COLLATE=utf8mb4_bin\n" +
		"PARTITION BY RANGE (`a`)\n" +
		"(PARTITION `p0` VALUES LESS THAN (10),\n" +
		" PARTITION `p1` VALUES LESS THAN (20),\n" +
		" PARTITION `p2` VALUES LESS THAN (35),\n" +
		" PARTITION `p3` VALUES LESS THAN (47),\n" +
		" PARTITION `pMax` VALUES LESS THAN (MAXVALUE))"))
	tk.MustQuery(`select * from t partition (p0)`).Sort().Check(testkit.Rows("" +
		"1 1 1"))
	tk.MustQuery(`select * from t partition (p1)`).Sort().Check(testkit.Rows("" +
		"12 12 21"))
	tk.MustQuery(`select * from t partition (p2)`).Sort().Check(testkit.Rows(""+
		"23 23 32",
		"34 34 43"))
	tk.MustQuery(`select * from t partition (p3)`).Sort().Check(testkit.Rows("" +
		"45 45 54"))
	tk.MustQuery(`select * from t partition (pMax)`).Sort().Check(testkit.Rows("" +
		"56 56 65"))
	tk.MustExec(`alter table t reorganize partition p0,p1 into (partition p1 values less than (20))`)
	tk.MustQuery(`show create table t`).Check(testkit.Rows("" +
		"t CREATE TABLE `t` (\n" +
		"  `a` int(10) unsigned NOT NULL,\n" +
		"  `b` varchar(255) DEFAULT NULL,\n" +
		"  `c` int(11) DEFAULT NULL,\n" +
		"  PRIMARY KEY (`a`) /*T![clustered_index] CLUSTERED */,\n" +
		"  KEY `b` (`b`),\n" +
		"  KEY `c` (`c`,`b`)\n" +
		") ENGINE=InnoDB DEFAULT CHARSET=utf8mb4 COLLATE=utf8mb4_bin\n" +
		"PARTITION BY RANGE (`a`)\n" +
		"(PARTITION `p1` VALUES LESS THAN (20),\n" +
		" PARTITION `p2` VALUES LESS THAN (35),\n" +
		" PARTITION `p3` VALUES LESS THAN (47),\n" +
		" PARTITION `pMax` VALUES LESS THAN (MAXVALUE))"))
	tk.MustQuery(`select * from t`).Sort().Check(testkit.Rows(""+
		"1 1 1",
		"12 12 21",
		"23 23 32",
		"34 34 43",
		"45 45 54",
		"56 56 65"))
	tk.MustExec(`alter table t drop index b`)
	tk.MustExec(`alter table t drop index c`)
	tk.MustQuery(`show create table t`).Check(testkit.Rows("" +
		"t CREATE TABLE `t` (\n" +
		"  `a` int(10) unsigned NOT NULL,\n" +
		"  `b` varchar(255) DEFAULT NULL,\n" +
		"  `c` int(11) DEFAULT NULL,\n" +
		"  PRIMARY KEY (`a`) /*T![clustered_index] CLUSTERED */\n" +
		") ENGINE=InnoDB DEFAULT CHARSET=utf8mb4 COLLATE=utf8mb4_bin\n" +
		"PARTITION BY RANGE (`a`)\n" +
		"(PARTITION `p1` VALUES LESS THAN (20),\n" +
		" PARTITION `p2` VALUES LESS THAN (35),\n" +
		" PARTITION `p3` VALUES LESS THAN (47),\n" +
		" PARTITION `pMax` VALUES LESS THAN (MAXVALUE))"))
	tk.MustExec(`create table t2 (a int unsigned not null, b varchar(255), c int, key (b), key (c,b)) partition by range (a) ` +
		"(PARTITION `p1` VALUES LESS THAN (20),\n" +
		" PARTITION `p2` VALUES LESS THAN (35),\n" +
		" PARTITION `p3` VALUES LESS THAN (47),\n" +
		" PARTITION `pMax` VALUES LESS THAN (MAXVALUE))")
	tk.MustExec(`insert into t2 select * from t`)
	// Not allowed to change the start range!
	tk.MustGetErrCode(`alter table t2 reorganize partition p2 into (partition p2a values less than (20), partition p2b values less than (36))`,
		mysql.ErrRangeNotIncreasing)
	// Not allowed to change the end range!
	tk.MustGetErrCode(`alter table t2 reorganize partition p2 into (partition p2a values less than (30), partition p2b values less than (36))`, mysql.ErrRangeNotIncreasing)
	tk.MustGetErrCode(`alter table t2 reorganize partition p2 into (partition p2a values less than (30), partition p2b values less than (34))`, mysql.ErrRangeNotIncreasing)
	// Also not allowed to change from MAXVALUE to something else IF there are values in the removed range!
<<<<<<< HEAD
	tk.MustContainErrMsg(`alter table t2 reorganize partition pMax into (partition p2b values less than (50))`, "[table:1526]Table has no partition for value 56")
=======
	// TODO: uncomment this
	//tk.MustContainErrMsg(`alter table t2 reorganize partition pMax into (partition p2b values less than (50))`, "[table:1526]Table has no partition for value 56")
>>>>>>> 2887591d
	tk.MustQuery(`show create table t2`).Check(testkit.Rows("" +
		"t2 CREATE TABLE `t2` (\n" +
		"  `a` int(10) unsigned NOT NULL,\n" +
		"  `b` varchar(255) DEFAULT NULL,\n" +
		"  `c` int(11) DEFAULT NULL,\n" +
		"  KEY `b` (`b`),\n" +
		"  KEY `c` (`c`,`b`)\n" +
		") ENGINE=InnoDB DEFAULT CHARSET=utf8mb4 COLLATE=utf8mb4_bin\n" +
		"PARTITION BY RANGE (`a`)\n" +
		"(PARTITION `p1` VALUES LESS THAN (20),\n" +
		" PARTITION `p2` VALUES LESS THAN (35),\n" +
		" PARTITION `p3` VALUES LESS THAN (47),\n" +
		" PARTITION `pMax` VALUES LESS THAN (MAXVALUE))"))
	// But allowed to change from MAXVALUE if no existing values is outside the new range!
	tk.MustExec(`alter table t2 reorganize partition pMax into (partition p4 values less than (90))`)
	tk.MustQuery(`show create table t2`).Check(testkit.Rows("" +
		"t2 CREATE TABLE `t2` (\n" +
		"  `a` int(10) unsigned NOT NULL,\n" +
		"  `b` varchar(255) DEFAULT NULL,\n" +
		"  `c` int(11) DEFAULT NULL,\n" +
		"  KEY `b` (`b`),\n" +
		"  KEY `c` (`c`,`b`)\n" +
		") ENGINE=InnoDB DEFAULT CHARSET=utf8mb4 COLLATE=utf8mb4_bin\n" +
		"PARTITION BY RANGE (`a`)\n" +
		"(PARTITION `p1` VALUES LESS THAN (20),\n" +
		" PARTITION `p2` VALUES LESS THAN (35),\n" +
		" PARTITION `p3` VALUES LESS THAN (47),\n" +
		" PARTITION `p4` VALUES LESS THAN (90))"))
}

func TestReorganizeListPartition(t *testing.T) {
	store := testkit.CreateMockStore(t)
	tk := testkit.NewTestKit(t, store)
	tk.MustExec("create database ReorgListPartition")
	tk.MustExec("use ReorgListPartition")
	tk.MustExec(`create table t (a int, b varchar(55), c int) partition by list (a)` +
		` (partition p1 values in (12,23,51,14), partition p2 values in (24,63), partition p3 values in (45))`)
	tk.MustExec(`insert into t values (12,"12",21), (24,"24",42),(51,"51",15),(23,"23",32),(63,"63",36),(45,"45",54)`)
	tk.MustExec(`alter table t reorganize partition p1 into (partition p0 values in (12,51,13), partition p1 values in (23))`)
	tk.MustQuery(`show create table t`).Check(testkit.Rows("" +
		"t CREATE TABLE `t` (\n" +
		"  `a` int(11) DEFAULT NULL,\n" +
		"  `b` varchar(55) DEFAULT NULL,\n" +
		"  `c` int(11) DEFAULT NULL\n" +
		") ENGINE=InnoDB DEFAULT CHARSET=utf8mb4 COLLATE=utf8mb4_bin\n" +
		"PARTITION BY LIST (`a`)\n" +
		"(PARTITION `p0` VALUES IN (12,51,13),\n" +
		" PARTITION `p1` VALUES IN (23),\n" +
		" PARTITION `p2` VALUES IN (24,63),\n" +
		" PARTITION `p3` VALUES IN (45))"))
	tk.MustExec(`alter table t add primary key (a), add key (b), add key (c,b)`)

	// Note: MySQL cannot reorganize two non-consecutive list partitions :)
	// ERROR 1519 (HY000): When reorganizing a set of partitions they must be in consecutive order
	tk.MustExec(`alter table t reorganize partition p1, p3 into (partition pa values in (45,23,15))`)
	tk.MustQuery(`show create table t`).Check(testkit.Rows("" +
		"t CREATE TABLE `t` (\n" +
		"  `a` int(11) NOT NULL,\n" +
		"  `b` varchar(55) DEFAULT NULL,\n" +
		"  `c` int(11) DEFAULT NULL,\n" +
		"  PRIMARY KEY (`a`) /*T![clustered_index] NONCLUSTERED */,\n" +
		"  KEY `b` (`b`),\n" +
		"  KEY `c` (`c`,`b`)\n" +
		") ENGINE=InnoDB DEFAULT CHARSET=utf8mb4 COLLATE=utf8mb4_bin\n" +
		"PARTITION BY LIST (`a`)\n" +
		"(PARTITION `p0` VALUES IN (12,51,13),\n" +
		" PARTITION `pa` VALUES IN (45,23,15),\n" +
		" PARTITION `p2` VALUES IN (24,63))"))
	tk.MustGetErrCode(`alter table t modify a varchar(20)`, errno.ErrUnsupportedDDLOperation)
}

func TestAlterModifyPartitionColTruncateWarning(t *testing.T) {
	t.Skip("waiting for supporting Modify Partition Column again")
	store := testkit.CreateMockStore(t)
	tk := testkit.NewTestKit(t, store)
	schemaName := "truncWarn"
	tk.MustExec("create database " + schemaName)
	tk.MustExec("use " + schemaName)
	tk.MustExec(`set sql_mode = default`)
	tk.MustExec(`create table t (a varchar(255)) partition by range columns (a) (partition p1 values less than ("0"), partition p2 values less than ("zzzz"))`)
	tk.MustExec(`insert into t values ("123456"),(" 654321")`)
	tk.MustContainErrMsg(`alter table t modify a varchar(5)`, "[types:1265]Data truncated for column 'a', value is '")
	tk.MustExec(`set sql_mode = ''`)
	tk.MustExec(`alter table t modify a varchar(5)`)
	// Fix the duplicate warning, see https://github.com/pingcap/tidb/issues/38699
	tk.MustQuery(`show warnings`).Check(testkit.Rows(""+
		"Warning 1265 Data truncated for column 'a', value is ' 654321'",
		"Warning 1265 Data truncated for column 'a', value is ' 654321'"))
}

func TestAlterModifyColumnOnPartitionedTableRename(t *testing.T) {
	store := testkit.CreateMockStore(t)
	tk := testkit.NewTestKit(t, store)
	schemaName := "modColPartRename"
	tk.MustExec("create database " + schemaName)
	tk.MustExec("use " + schemaName)
	tk.MustExec(`create table t (a int, b char) partition by range (a) (partition p0 values less than (10))`)
	tk.MustContainErrMsg(`alter table t change a c int`, "[ddl:3855]Column 'a' has a partitioning function dependency and cannot be dropped or renamed")
	tk.MustExec(`drop table t`)
	tk.MustExec(`create table t (a char, b char) partition by range columns (a) (partition p0 values less than ('z'))`)
	tk.MustContainErrMsg(`alter table t change a c char`, "[ddl:3855]Column 'a' has a partitioning function dependency and cannot be dropped or renamed")
	tk.MustExec(`drop table t`)
	tk.MustExec(`create table t (a int, b char) partition by list (a) (partition p0 values in (10))`)
	tk.MustContainErrMsg(`alter table t change a c int`, "[ddl:3855]Column 'a' has a partitioning function dependency and cannot be dropped or renamed")
	tk.MustExec(`drop table t`)
	tk.MustExec(`create table t (a char, b char) partition by list columns (a) (partition p0 values in ('z'))`)
	tk.MustContainErrMsg(`alter table t change a c char`, "[ddl:3855]Column 'a' has a partitioning function dependency and cannot be dropped or renamed")
	tk.MustExec(`drop table t`)
	tk.MustExec(`create table t (a int, b char) partition by hash (a) partitions 3`)
	tk.MustContainErrMsg(`alter table t change a c int`, "[ddl:3855]Column 'a' has a partitioning function dependency and cannot be dropped or renamed")
}

func TestDropPartitionKeyColumn(t *testing.T) {
	store := testkit.CreateMockStore(t)
	tk := testkit.NewTestKit(t, store)
	tk.MustExec("create database DropPartitionKeyColumn")
	defer tk.MustExec("drop database DropPartitionKeyColumn")
	tk.MustExec("use DropPartitionKeyColumn")

	tk.MustExec("create table t1 (a tinyint, b char) partition by range (a) ( partition p0 values less than (10) )")
	err := tk.ExecToErr("alter table t1 drop column a")
	require.Error(t, err)
	require.Equal(t, "[ddl:3855]Column 'a' has a partitioning function dependency and cannot be dropped or renamed", err.Error())
	tk.MustExec("alter table t1 drop column b")

	tk.MustExec("create table t2 (a tinyint, b char) partition by range (a-1) ( partition p0 values less than (10) )")
	err = tk.ExecToErr("alter table t2 drop column a")
	require.Error(t, err)
	require.Equal(t, "[ddl:3855]Column 'a' has a partitioning function dependency and cannot be dropped or renamed", err.Error())
	tk.MustExec("alter table t2 drop column b")

	tk.MustExec("create table t3 (a tinyint, b char) partition by hash(a) partitions 4;")
	err = tk.ExecToErr("alter table t3 drop column a")
	require.Error(t, err)
	require.Equal(t, "[ddl:3855]Column 'a' has a partitioning function dependency and cannot be dropped or renamed", err.Error())
	tk.MustExec("alter table t3 drop column b")

	tk.MustExec("create table t4 (a char, b char) partition by list columns (a) ( partition p0 values in ('0'),  partition p1 values in ('a'), partition p2 values in ('b'));")
	err = tk.ExecToErr("alter table t4 drop column a")
	require.Error(t, err)
	require.Equal(t, "[ddl:3855]Column 'a' has a partitioning function dependency and cannot be dropped or renamed", err.Error())
	tk.MustExec("alter table t4 drop column b")
}

type TestReorgDDLCallback struct {
	*ddl.TestDDLCallback
	syncChan chan bool
}

func (tc *TestReorgDDLCallback) OnChanged(err error) error {
	err = tc.TestDDLCallback.OnChanged(err)
	<-tc.syncChan
	// We want to wait here
	<-tc.syncChan
	return err
}

func TestReorgPartitionConcurrent(t *testing.T) {
	store := testkit.CreateMockStore(t)
	tk := testkit.NewTestKit(t, store)
	schemaName := "ReorgPartConcurrent"
	tk.MustExec("create database " + schemaName)
	tk.MustExec("use " + schemaName)
	tk.MustExec(`create table t (a int unsigned PRIMARY KEY, b varchar(255), c int, key (b), key (c,b))` +
		` partition by range (a) ` +
		`(partition p0 values less than (10),` +
		` partition p1 values less than (20),` +
		` partition pMax values less than (MAXVALUE))`)
	tk.MustExec(`insert into t values (1,"1",1), (10,"10",10),(23,"23",32),(34,"34",43),(45,"45",54),(56,"56",65)`)
	dom := domain.GetDomain(tk.Session())
	originHook := dom.DDL().GetHook()
	defer dom.DDL().SetHook(originHook)
	syncOnChanged := make(chan bool)
	defer close(syncOnChanged)
	hook := &TestReorgDDLCallback{TestDDLCallback: &ddl.TestDDLCallback{Do: dom}, syncChan: syncOnChanged}
	dom.DDL().SetHook(hook)

	wait := make(chan bool)
	defer close(wait)

	currState := model.StateNone
	hook.OnJobRunBeforeExported = func(job *model.Job) {
		if job.Type == model.ActionReorganizePartition &&
			(job.SchemaState == model.StateDeleteOnly ||
				job.SchemaState == model.StateWriteOnly ||
				job.SchemaState == model.StateWriteReorganization ||
				job.SchemaState == model.StateDeleteReorganization) &&
			currState != job.SchemaState {
			currState = job.SchemaState
			<-wait
			<-wait
		}
	}
	alterErr := make(chan error, 1)
	go backgroundExec(store, schemaName, "alter table t reorganize partition p1 into (partition p1a values less than (15), partition p1b values less than (20))", alterErr)

	wait <- true
	// StateDeleteOnly
	deleteOnlyInfoSchema := sessiontxn.GetTxnManager(tk.Session()).GetTxnInfoSchema()
	wait <- true

	// StateWriteOnly
	wait <- true
	tk.MustExec(`insert into t values (11, "11", 11),(12,"12",21)`)
	writeOnlyInfoSchema := sessiontxn.GetTxnManager(tk.Session()).GetTxnInfoSchema()
	require.Equal(t, int64(1), writeOnlyInfoSchema.SchemaMetaVersion()-deleteOnlyInfoSchema.SchemaMetaVersion())
	deleteOnlyTbl, err := deleteOnlyInfoSchema.TableByName(model.NewCIStr(schemaName), model.NewCIStr("t"))
	require.NoError(t, err)
	writeOnlyTbl, err := writeOnlyInfoSchema.TableByName(model.NewCIStr(schemaName), model.NewCIStr("t"))
	require.NoError(t, err)
	writeOnlyParts := writeOnlyTbl.Meta().Partition
	writeOnlyTbl.Meta().Partition = deleteOnlyTbl.Meta().Partition
	// If not DeleteOnly is working, then this would show up when reorg is done
	tk.MustExec(`delete from t where a = 11`)
	tk.MustExec(`update t set b = "12b", c = 12 where a = 12`)
	writeOnlyTbl.Meta().Partition = writeOnlyParts
	wait <- true

	// StateWriteReorganization
	wait <- true
	tk.MustExec(`insert into t values (14, "14", 14),(15, "15",15)`)
	writeReorgInfoSchema := sessiontxn.GetTxnManager(tk.Session()).GetTxnInfoSchema()
	tk.MustQuery(`show create table t`).Check(testkit.Rows("" +
		"t CREATE TABLE `t` (\n" +
		"  `a` int(10) unsigned NOT NULL,\n" +
		"  `b` varchar(255) DEFAULT NULL,\n" +
		"  `c` int(11) DEFAULT NULL,\n" +
		"  PRIMARY KEY (`a`) /*T![clustered_index] CLUSTERED */,\n" +
		"  KEY `b` (`b`),\n" +
		"  KEY `c` (`c`,`b`)\n" +
		") ENGINE=InnoDB DEFAULT CHARSET=utf8mb4 COLLATE=utf8mb4_bin\n" +
		"PARTITION BY RANGE (`a`)\n" +
		"(PARTITION `p0` VALUES LESS THAN (10),\n" +
		" PARTITION `p1` VALUES LESS THAN (20),\n" +
		" PARTITION `pMax` VALUES LESS THAN (MAXVALUE))"))
	wait <- true

	// StateDeleteReorganization
	wait <- true
	tk.MustQuery(`select * from t where c between 10 and 22`).Sort().Check(testkit.Rows(""+
		"10 10 10",
		"12 12b 12",
		"14 14 14",
		"15 15 15"))
	deleteReorgInfoSchema := sessiontxn.GetTxnManager(tk.Session()).GetTxnInfoSchema()
	require.Equal(t, int64(1), deleteReorgInfoSchema.SchemaMetaVersion()-writeReorgInfoSchema.SchemaMetaVersion())
	tk.MustExec(`insert into t values (16, "16", 16)`)
	oldTbl, err := writeReorgInfoSchema.TableByName(model.NewCIStr(schemaName), model.NewCIStr("t"))
	require.NoError(t, err)
	partDef := oldTbl.Meta().Partition.Definitions[1]
	require.Equal(t, "p1", partDef.Name.O)
	rows := getNumRowsFromPartitionDefs(t, tk, oldTbl, oldTbl.Meta().Partition.Definitions[1:2])
	require.Equal(t, 5, rows)
	currTbl, err := deleteReorgInfoSchema.TableByName(model.NewCIStr(schemaName), model.NewCIStr("t"))
	require.NoError(t, err)
	currPart := currTbl.Meta().Partition
	currTbl.Meta().Partition = oldTbl.Meta().Partition
<<<<<<< HEAD
=======
	tk.MustQuery(`select * from t where b = "16"`).Sort().Check(testkit.Rows("16 16 16"))
>>>>>>> 2887591d
	tk.MustQuery(`show create table t`).Check(testkit.Rows("" +
		"t CREATE TABLE `t` (\n" +
		"  `a` int(10) unsigned NOT NULL,\n" +
		"  `b` varchar(255) DEFAULT NULL,\n" +
		"  `c` int(11) DEFAULT NULL,\n" +
		"  PRIMARY KEY (`a`) /*T![clustered_index] CLUSTERED */,\n" +
		"  KEY `b` (`b`),\n" +
		"  KEY `c` (`c`,`b`)\n" +
		") ENGINE=InnoDB DEFAULT CHARSET=utf8mb4 COLLATE=utf8mb4_bin\n" +
		"PARTITION BY RANGE (`a`)\n" +
		"(PARTITION `p0` VALUES LESS THAN (10),\n" +
		" PARTITION `p1` VALUES LESS THAN (20),\n" +
		" PARTITION `pMax` VALUES LESS THAN (MAXVALUE))"))
	tk.MustQuery(`select * from t partition (p1)`).Sort().Check(testkit.Rows(""+
		"10 10 10",
		"12 12b 12",
		"14 14 14",
		"15 15 15",
		"16 16 16"))
	currTbl.Meta().Partition = currPart
	wait <- true
	syncOnChanged <- true
	// This reads the new schema (Schema update completed)
	tk.MustQuery(`select * from t where c between 10 and 22`).Sort().Check(testkit.Rows(""+
		"10 10 10",
		"12 12b 12",
		"14 14 14",
		"15 15 15",
		"16 16 16"))
	newInfoSchema := sessiontxn.GetTxnManager(tk.Session()).GetTxnInfoSchema()
	require.Equal(t, int64(1), newInfoSchema.SchemaMetaVersion()-deleteReorgInfoSchema.SchemaMetaVersion())
	oldTbl, err = deleteReorgInfoSchema.TableByName(model.NewCIStr(schemaName), model.NewCIStr("t"))
	require.NoError(t, err)
	partDef = oldTbl.Meta().Partition.Definitions[1]
	require.Equal(t, "p1a", partDef.Name.O)
	tk.MustQuery(`show create table t`).Check(testkit.Rows("" +
		"t CREATE TABLE `t` (\n" +
		"  `a` int(10) unsigned NOT NULL,\n" +
		"  `b` varchar(255) DEFAULT NULL,\n" +
		"  `c` int(11) DEFAULT NULL,\n" +
		"  PRIMARY KEY (`a`) /*T![clustered_index] CLUSTERED */,\n" +
		"  KEY `b` (`b`),\n" +
		"  KEY `c` (`c`,`b`)\n" +
		") ENGINE=InnoDB DEFAULT CHARSET=utf8mb4 COLLATE=utf8mb4_bin\n" +
		"PARTITION BY RANGE (`a`)\n" +
		"(PARTITION `p0` VALUES LESS THAN (10),\n" +
		" PARTITION `p1a` VALUES LESS THAN (15),\n" +
		" PARTITION `p1b` VALUES LESS THAN (20),\n" +
		" PARTITION `pMax` VALUES LESS THAN (MAXVALUE))"))
	newTbl, err := deleteReorgInfoSchema.TableByName(model.NewCIStr(schemaName), model.NewCIStr("t"))
	require.NoError(t, err)
	newPart := newTbl.Meta().Partition
	newTbl.Meta().Partition = oldTbl.Meta().Partition
	tk.MustQuery(`show create table t`).Check(testkit.Rows("" +
		"t CREATE TABLE `t` (\n" +
		"  `a` int(10) unsigned NOT NULL,\n" +
		"  `b` varchar(255) DEFAULT NULL,\n" +
		"  `c` int(11) DEFAULT NULL,\n" +
		"  PRIMARY KEY (`a`) /*T![clustered_index] CLUSTERED */,\n" +
		"  KEY `b` (`b`),\n" +
		"  KEY `c` (`c`,`b`)\n" +
		") ENGINE=InnoDB DEFAULT CHARSET=utf8mb4 COLLATE=utf8mb4_bin\n" +
		"PARTITION BY RANGE (`a`)\n" +
		"(PARTITION `p0` VALUES LESS THAN (10),\n" +
		" PARTITION `p1a` VALUES LESS THAN (15),\n" +
		" PARTITION `p1b` VALUES LESS THAN (20),\n" +
		" PARTITION `pMax` VALUES LESS THAN (MAXVALUE))"))
	newTbl.Meta().Partition = newPart
	syncOnChanged <- true
	require.NoError(t, <-alterErr)
}

func TestReorgPartitionFailConcurrent(t *testing.T) {
	store := testkit.CreateMockStore(t)
	tk := testkit.NewTestKit(t, store)
	schemaName := "ReorgPartFailConcurrent"
	tk.MustExec("create database " + schemaName)
	tk.MustExec("use " + schemaName)
	tk.MustExec(`create table t (a int unsigned PRIMARY KEY, b varchar(255), c int, key (b), key (c,b))` +
		` partition by range (a) ` +
		`(partition p0 values less than (10),` +
		` partition p1 values less than (20),` +
		` partition pMax values less than (MAXVALUE))`)
	tk.MustExec(`insert into t values (1,"1",1), (12,"12",21),(23,"23",32),(34,"34",43),(45,"45",54),(56,"56",65)`)
	dom := domain.GetDomain(tk.Session())
	originHook := dom.DDL().GetHook()
	defer dom.DDL().SetHook(originHook)
	hook := &ddl.TestDDLCallback{Do: dom}
	dom.DDL().SetHook(hook)

	wait := make(chan bool)
	defer close(wait)

	// Test insert of duplicate key during copy phase
	injected := false
	hook.OnJobRunBeforeExported = func(job *model.Job) {
		if job.Type == model.ActionReorganizePartition && job.SchemaState == model.StateWriteReorganization && !injected {
			injected = true
			<-wait
			<-wait
		}
	}
	alterErr := make(chan error, 1)
	go backgroundExec(store, schemaName, "alter table t reorganize partition p1 into (partition p1a values less than (15), partition p1b values less than (20))", alterErr)
	wait <- true
	tk.MustExec(`insert into t values (14, "14", 14),(15, "15",15)`)
	tk.MustGetErrCode(`insert into t values (11, "11", 11),(12,"duplicate PK 💥", 13)`, mysql.ErrDupEntry)
	wait <- true
	require.NoError(t, <-alterErr)
	tk.MustQuery(`select * from t where c between 10 and 22`).Sort().Check(testkit.Rows(""+
		"12 12 21",
		"14 14 14",
		"15 15 15"))
	tk.MustQuery(`show create table t`).Check(testkit.Rows("" +
		"t CREATE TABLE `t` (\n" +
		"  `a` int(10) unsigned NOT NULL,\n" +
		"  `b` varchar(255) DEFAULT NULL,\n" +
		"  `c` int(11) DEFAULT NULL,\n" +
		"  PRIMARY KEY (`a`) /*T![clustered_index] CLUSTERED */,\n" +
		"  KEY `b` (`b`),\n" +
		"  KEY `c` (`c`,`b`)\n" +
		") ENGINE=InnoDB DEFAULT CHARSET=utf8mb4 COLLATE=utf8mb4_bin\n" +
		"PARTITION BY RANGE (`a`)\n" +
		"(PARTITION `p0` VALUES LESS THAN (10),\n" +
		" PARTITION `p1a` VALUES LESS THAN (15),\n" +
		" PARTITION `p1b` VALUES LESS THAN (20),\n" +
		" PARTITION `pMax` VALUES LESS THAN (MAXVALUE))"))

	// Test reorg of duplicate key
	prevState := model.StateNone
	hook.OnJobRunBeforeExported = func(job *model.Job) {
		if job.Type == model.ActionReorganizePartition &&
			job.SchemaState == model.StateWriteReorganization &&
			job.SnapshotVer == 0 &&
			prevState != job.SchemaState {
			prevState = job.SchemaState
			<-wait
			<-wait
		}
		if job.Type == model.ActionReorganizePartition &&
			job.SchemaState == model.StateDeleteReorganization &&
			prevState != job.SchemaState {
			prevState = job.SchemaState
			<-wait
			<-wait
		}
	}
	go backgroundExec(store, schemaName, "alter table t reorganize partition p1a,p1b into (partition p1a values less than (14), partition p1b values less than (17), partition p1c values less than (20))", alterErr)
	wait <- true
	infoSchema := sessiontxn.GetTxnManager(tk.Session()).GetTxnInfoSchema()
	tbl, err := infoSchema.TableByName(model.NewCIStr(schemaName), model.NewCIStr("t"))
	require.NoError(t, err)
	require.Equal(t, 0, getNumRowsFromPartitionDefs(t, tk, tbl, tbl.Meta().Partition.AddingDefinitions))
	tk.MustExec(`delete from t where a = 14`)
	tk.MustExec(`insert into t values (13, "13", 31),(14,"14b",14),(16, "16",16)`)
	wait <- true
	wait <- true
	tbl, err = infoSchema.TableByName(model.NewCIStr(schemaName), model.NewCIStr("t"))
	require.NoError(t, err)
	require.Equal(t, 5, getNumRowsFromPartitionDefs(t, tk, tbl, tbl.Meta().Partition.AddingDefinitions))
	tk.MustExec(`delete from t where a = 15`)
	tk.MustExec(`insert into t values (11, "11", 11),(15,"15b",15),(17, "17",17)`)
	wait <- true
	require.NoError(t, <-alterErr)

	tk.MustQuery(`select * from t where a between 10 and 22`).Sort().Check(testkit.Rows(""+
		"11 11 11",
		"12 12 21",
		"13 13 31",
		"14 14b 14",
		"15 15b 15",
		"16 16 16",
		"17 17 17"))
	tk.MustQuery(`select * from t where c between 10 and 22`).Sort().Check(testkit.Rows(""+
		"11 11 11",
		"12 12 21",
		"14 14b 14",
		"15 15b 15",
		"16 16 16",
		"17 17 17"))
	tk.MustQuery(`select * from t where b between "10" and "22"`).Sort().Check(testkit.Rows(""+
		"11 11 11",
		"12 12 21",
		"13 13 31",
		"14 14b 14",
		"15 15b 15",
		"16 16 16",
		"17 17 17"))
}

func getNumRowsFromPartitionDefs(t *testing.T, tk *testkit.TestKit, tbl table.Table, defs []model.PartitionDefinition) int {
	ctx := tk.Session()
	pt := tbl.GetPartitionedTable()
	require.NotNil(t, pt)
	cnt := 0
	for _, def := range defs {
		data := getAllDataForPhysicalTable(t, ctx, pt.GetPartition(def.ID))
		require.True(t, len(data.keys) == len(data.vals))
		require.True(t, len(data.keys) == len(data.tp))
		for _, s := range data.tp {
			if s == "Record" {
				cnt++
			}
		}
	}
	return cnt
}

func TestReorgPartitionFailInject(t *testing.T) {
	store := testkit.CreateMockStore(t)
	tk := testkit.NewTestKit(t, store)
	schemaName := "ReorgPartFailInjectConcurrent"
	tk.MustExec("create database " + schemaName)
	tk.MustExec("use " + schemaName)
	tk.MustExec(`create table t (a int unsigned PRIMARY KEY, b varchar(255), c int, key (b), key (c,b))` +
		` partition by range (a) ` +
		`(partition p0 values less than (10),` +
		` partition p1 values less than (20),` +
		` partition pMax values less than (MAXVALUE))`)
	tk.MustExec(`insert into t values (1,"1",1), (12,"12",21),(23,"23",32),(34,"34",43),(45,"45",54),(56,"56",65)`)

	dom := domain.GetDomain(tk.Session())
	originHook := dom.DDL().GetHook()
	defer dom.DDL().SetHook(originHook)
	hook := &ddl.TestDDLCallback{Do: dom}
	dom.DDL().SetHook(hook)

	wait := make(chan bool)
	defer close(wait)

	injected := false
	hook.OnJobRunBeforeExported = func(job *model.Job) {
		if job.Type == model.ActionReorganizePartition && job.SchemaState == model.StateWriteReorganization && !injected {
			injected = true
			<-wait
			<-wait
		}
	}
	alterErr := make(chan error, 1)
	go backgroundExec(store, schemaName, "alter table t reorganize partition p1 into (partition p1a values less than (15), partition p1b values less than (20))", alterErr)
	wait <- true
	tk.MustExec(`insert into t values (14, "14", 14),(15, "15",15)`)
	tk.MustGetErrCode(`insert into t values (11, "11", 11),(12,"duplicate PK 💥", 13)`, mysql.ErrDupEntry)
	wait <- true
	require.NoError(t, <-alterErr)
	tk.MustQuery(`select * from t where c between 10 and 22`).Sort().Check(testkit.Rows(""+
		"12 12 21",
		"14 14 14",
		"15 15 15"))
	tk.MustQuery(`show create table t`).Check(testkit.Rows("" +
		"t CREATE TABLE `t` (\n" +
		"  `a` int(10) unsigned NOT NULL,\n" +
		"  `b` varchar(255) DEFAULT NULL,\n" +
		"  `c` int(11) DEFAULT NULL,\n" +
		"  PRIMARY KEY (`a`) /*T![clustered_index] CLUSTERED */,\n" +
		"  KEY `b` (`b`),\n" +
		"  KEY `c` (`c`,`b`)\n" +
		") ENGINE=InnoDB DEFAULT CHARSET=utf8mb4 COLLATE=utf8mb4_bin\n" +
		"PARTITION BY RANGE (`a`)\n" +
		"(PARTITION `p0` VALUES LESS THAN (10),\n" +
		" PARTITION `p1a` VALUES LESS THAN (15),\n" +
		" PARTITION `p1b` VALUES LESS THAN (20),\n" +
		" PARTITION `pMax` VALUES LESS THAN (MAXVALUE))"))
}

<<<<<<< HEAD
func TestReorgPartitionRollback(t *testing.T) {
	store := testkit.CreateMockStore(t)
	tk := testkit.NewTestKit(t, store)
	schemaName := "ReorgPartRollback"
	tk.MustExec("create database " + schemaName)
	tk.MustExec("use " + schemaName)
	tk.MustExec(`create table t (a int unsigned PRIMARY KEY, b varchar(255), c int, key (b), key (c,b))` +
		` partition by range (a) ` +
		`(partition p0 values less than (10),` +
		` partition p1 values less than (20),` +
		` partition pMax values less than (MAXVALUE))`)
	tk.MustExec(`insert into t values (1,"1",1), (12,"12",21),(23,"23",32),(34,"34",43),(45,"45",54),(56,"56",65)`)
	// TODO: Check that there are no additional placement rules,
	// bundles, or ranges with non-completed tableIDs
	// (partitions used during reorg, but was dropped)
	require.NoError(t, failpoint.Enable("github.com/pingcap/tidb/ddl/mockUpdateVersionAndTableInfoErr", `return(true)`))
	tk.MustExecToErr("alter table t reorganize partition p1 into (partition p1a values less than (15), partition p1b values less than (20))")
	require.NoError(t, failpoint.Disable("github.com/pingcap/tidb/ddl/mockUpdateVersionAndTableInfoErr"))
	ctx := tk.Session()
	is := domain.GetDomain(ctx).InfoSchema()
	tbl, err := is.TableByName(model.NewCIStr(schemaName), model.NewCIStr("t"))
	require.NoError(t, err)
	noNewTablesAfter(t, ctx, tbl)
	require.NoError(t, failpoint.Enable("github.com/pingcap/tidb/ddl/reorgPartitionAfterDataCopy", `return(true)`))
	defer func() {
		err := failpoint.Disable("github.com/pingcap/tidb/ddl/reorgPartitionAfterDataCopy")
		require.NoError(t, err)
	}()
	tk.MustExecToErr("alter table t reorganize partition p1 into (partition p1a values less than (15), partition p1b values less than (20))")
	tk.MustQuery(`show create table t`).Check(testkit.Rows("" +
		"t CREATE TABLE `t` (\n" +
		"  `a` int(10) unsigned NOT NULL,\n" +
		"  `b` varchar(255) DEFAULT NULL,\n" +
		"  `c` int(11) DEFAULT NULL,\n" +
		"  PRIMARY KEY (`a`) /*T![clustered_index] CLUSTERED */,\n" +
		"  KEY `b` (`b`),\n" +
		"  KEY `c` (`c`,`b`)\n" +
		") ENGINE=InnoDB DEFAULT CHARSET=utf8mb4 COLLATE=utf8mb4_bin\n" +
		"PARTITION BY RANGE (`a`)\n" +
		"(PARTITION `p0` VALUES LESS THAN (10),\n" +
		" PARTITION `p1` VALUES LESS THAN (20),\n" +
		" PARTITION `pMax` VALUES LESS THAN (MAXVALUE))"))

	// WASHERE: How to test these?
	//tk.MustQuery(`select * from mysql.gc_delete_range_done`).Sort().Check(testkit.Rows())
	//time.Sleep(1 * time.Second)
	//tk.MustQuery(`select * from mysql.gc_delete_range`).Sort().Check(testkit.Rows())

	tbl, err = is.TableByName(model.NewCIStr(schemaName), model.NewCIStr("t"))
	require.NoError(t, err)
	noNewTablesAfter(t, ctx, tbl)
}

=======
>>>>>>> 2887591d
func TestReorgPartitionData(t *testing.T) {
	store := testkit.CreateMockStore(t)
	tk := testkit.NewTestKit(t, store)
	schemaName := "ReorgPartData"
	tk.MustExec("create database " + schemaName)
	tk.MustExec("use " + schemaName)
	tk.MustExec(`SET @@session.sql_mode = default`)
	tk.MustExec(`create table t (a int PRIMARY KEY AUTO_INCREMENT, b varchar(255), c int, d datetime, key (b), key (c,b)) partition by range (a) (partition p1 values less than (0), partition p1M values less than (1000000))`)
	tk.MustContainErrMsg(`insert into t values (0, "Zero value!", 0, '2022-02-30')`, "[table:1292]Incorrect datetime value: '2022-02-30' for column 'd' at row 1")
	tk.MustExec(`SET @@session.sql_mode = 'ALLOW_INVALID_DATES,NO_AUTO_VALUE_ON_ZERO'`)
	tk.MustExec(`insert into t values (0, "Zero value!", 0, '2022-02-30')`)
	tk.MustQuery(`show warnings`).Check(testkit.Rows())
	tk.MustQuery(`select * from t`).Sort().Check(testkit.Rows("0 Zero value! 0 2022-02-30 00:00:00"))
	tk.MustExec(`SET @@session.sql_mode = default`)
	tk.MustExec(`alter table t reorganize partition p1M into (partition p0 values less than (1), partition p2M values less than (2000000))`)
	tk.MustQuery(`select * from t`).Sort().Check(testkit.Rows("0 Zero value! 0 2022-02-30 00:00:00"))
}

// TODO Test with/without PK, indexes, UK, virtual, virtual stored columns

// How to test rollback?
// Create new table
// insert some data
// start reorganize partition
// pause and get the AddingPartition IDs for later use
// continue reorganize partition and fail or crash in points of interests
// check if there are any data to be read from the AddingPartition IDs
// check if the table structure is correct.<|MERGE_RESOLUTION|>--- conflicted
+++ resolved
@@ -60,7 +60,6 @@
 	tp   []string
 }
 
-<<<<<<< HEAD
 // TODO: Create a more generic function that gets all accessible table ids
 // from all schemas, and checks the full key space so that there are no
 // keys for non-existing table IDs. Also figure out how to wait for deleteRange
@@ -96,8 +95,6 @@
 	}
 }
 
-=======
->>>>>>> 2887591d
 func getAllDataForPhysicalTable(t *testing.T, ctx sessionctx.Context, physTable table.PhysicalTable) allTableData {
 	require.NoError(t, sessiontxn.NewTxn(context.Background(), ctx))
 	txn, err := ctx.Txn(true)
@@ -4753,12 +4750,7 @@
 	tk.MustGetErrCode(`alter table t2 reorganize partition p2 into (partition p2a values less than (30), partition p2b values less than (36))`, mysql.ErrRangeNotIncreasing)
 	tk.MustGetErrCode(`alter table t2 reorganize partition p2 into (partition p2a values less than (30), partition p2b values less than (34))`, mysql.ErrRangeNotIncreasing)
 	// Also not allowed to change from MAXVALUE to something else IF there are values in the removed range!
-<<<<<<< HEAD
 	tk.MustContainErrMsg(`alter table t2 reorganize partition pMax into (partition p2b values less than (50))`, "[table:1526]Table has no partition for value 56")
-=======
-	// TODO: uncomment this
-	//tk.MustContainErrMsg(`alter table t2 reorganize partition pMax into (partition p2b values less than (50))`, "[table:1526]Table has no partition for value 56")
->>>>>>> 2887591d
 	tk.MustQuery(`show create table t2`).Check(testkit.Rows("" +
 		"t2 CREATE TABLE `t2` (\n" +
 		"  `a` int(10) unsigned NOT NULL,\n" +
@@ -5016,10 +5008,7 @@
 	require.NoError(t, err)
 	currPart := currTbl.Meta().Partition
 	currTbl.Meta().Partition = oldTbl.Meta().Partition
-<<<<<<< HEAD
-=======
 	tk.MustQuery(`select * from t where b = "16"`).Sort().Check(testkit.Rows("16 16 16"))
->>>>>>> 2887591d
 	tk.MustQuery(`show create table t`).Check(testkit.Rows("" +
 		"t CREATE TABLE `t` (\n" +
 		"  `a` int(10) unsigned NOT NULL,\n" +
@@ -5285,7 +5274,6 @@
 		" PARTITION `pMax` VALUES LESS THAN (MAXVALUE))"))
 }
 
-<<<<<<< HEAD
 func TestReorgPartitionRollback(t *testing.T) {
 	store := testkit.CreateMockStore(t)
 	tk := testkit.NewTestKit(t, store)
@@ -5339,8 +5327,6 @@
 	noNewTablesAfter(t, ctx, tbl)
 }
 
-=======
->>>>>>> 2887591d
 func TestReorgPartitionData(t *testing.T) {
 	store := testkit.CreateMockStore(t)
 	tk := testkit.NewTestKit(t, store)
