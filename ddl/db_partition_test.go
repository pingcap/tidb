// Copyright 2018 PingCAP, Inc.
//
// Licensed under the Apache License, Version 2.0 (the "License");
// you may not use this file except in compliance with the License.
// You may obtain a copy of the License at
//
//     http://www.apache.org/licenses/LICENSE-2.0
//
// Unless required by applicable law or agreed to in writing, software
// distributed under the License is distributed on an "AS IS" BASIS,
// WITHOUT WARRANTIES OR CONDITIONS OF ANY KIND, either express or implied.
// See the License for the specific language governing permissions and
// limitations under the License.

package ddl_test

import (
	"bytes"
	"context"
	"fmt"
	"math/rand"
	"strings"
	"sync/atomic"
	"testing"
	"time"

	"github.com/pingcap/failpoint"
	"github.com/pingcap/tidb/config"
	"github.com/pingcap/tidb/ddl"
	"github.com/pingcap/tidb/ddl/testutil"
	"github.com/pingcap/tidb/domain"
	"github.com/pingcap/tidb/errno"
	"github.com/pingcap/tidb/kv"
	"github.com/pingcap/tidb/parser/ast"
	"github.com/pingcap/tidb/parser/model"
	"github.com/pingcap/tidb/parser/mysql"
	"github.com/pingcap/tidb/parser/terror"
	"github.com/pingcap/tidb/session"
	"github.com/pingcap/tidb/sessionctx"
	"github.com/pingcap/tidb/sessionctx/variable"
	"github.com/pingcap/tidb/sessiontxn"
	"github.com/pingcap/tidb/store/mockstore"
	"github.com/pingcap/tidb/table"
	"github.com/pingcap/tidb/table/tables"
	"github.com/pingcap/tidb/tablecodec"
	"github.com/pingcap/tidb/testkit"
	"github.com/pingcap/tidb/testkit/external"
	"github.com/pingcap/tidb/types"
	"github.com/pingcap/tidb/util/codec"
	"github.com/pingcap/tidb/util/dbterror"
	"github.com/pingcap/tidb/util/logutil"
	"github.com/stretchr/testify/require"
	"go.uber.org/zap"
)

func checkGlobalIndexCleanUpDone(t *testing.T, ctx sessionctx.Context, tblInfo *model.TableInfo, idxInfo *model.IndexInfo, pid int64) int {
	require.NoError(t, sessiontxn.NewTxn(context.Background(), ctx))
	txn, err := ctx.Txn(true)
	require.NoError(t, err)
	defer func() {
		err := txn.Rollback()
		require.NoError(t, err)
	}()

	cnt := 0
	prefix := tablecodec.EncodeTableIndexPrefix(tblInfo.ID, idxInfo.ID)
	it, err := txn.Iter(prefix, nil)
	require.NoError(t, err)
	for it.Valid() {
		if !it.Key().HasPrefix(prefix) {
			break
		}
		segs := tablecodec.SplitIndexValue(it.Value())
		require.NotNil(t, segs.PartitionID)
		_, pi, err := codec.DecodeInt(segs.PartitionID)
		require.NoError(t, err)
		require.NotEqual(t, pid, pi)
		cnt++
		err = it.Next()
		require.NoError(t, err)
	}
	return cnt
}

func TestCreateTableWithPartition(t *testing.T) {
	store := testkit.CreateMockStore(t, mockstore.WithDDLChecker())

	tk := testkit.NewTestKit(t, store)
	tk.MustExec("use test;")
	tk.MustExec("drop table if exists tp;")
	tk.MustExec(`CREATE TABLE tp (a int) PARTITION BY RANGE(a) (
	PARTITION p0 VALUES LESS THAN (10),
	PARTITION p1 VALUES LESS THAN (20),
	PARTITION p2 VALUES LESS THAN (MAXVALUE)
	);`)
	ctx := tk.Session()
	is := domain.GetDomain(ctx).InfoSchema()
	tbl, err := is.TableByName(model.NewCIStr("test"), model.NewCIStr("tp"))
	require.NoError(t, err)
	require.NotNil(t, tbl.Meta().Partition)
	part := tbl.Meta().Partition
	require.Equal(t, model.PartitionTypeRange, part.Type)
	require.Equal(t, "`a`", part.Expr)
	for _, pdef := range part.Definitions {
		require.Greater(t, pdef.ID, int64(0))
	}
	require.Len(t, part.Definitions, 3)
	require.Equal(t, "10", part.Definitions[0].LessThan[0])
	require.Equal(t, "p0", part.Definitions[0].Name.L)
	require.Equal(t, "20", part.Definitions[1].LessThan[0])
	require.Equal(t, "p1", part.Definitions[1].Name.L)
	require.Equal(t, "MAXVALUE", part.Definitions[2].LessThan[0])
	require.Equal(t, "p2", part.Definitions[2].Name.L)

	tk.MustExec("drop table if exists employees;")
	sql1 := `create table employees (
	id int not null,
	hired int not null
	)
	partition by range( hired ) (
		partition p1 values less than (1991),
		partition p2 values less than (1996),
		partition p2 values less than (2001)
	);`
	tk.MustGetErrCode(sql1, errno.ErrSameNamePartition)

	sql2 := `create table employees (
	id int not null,
	hired int not null
	)
	partition by range( hired ) (
		partition p1 values less than (1998),
		partition p2 values less than (1996),
		partition p3 values less than (2001)
	);`
	tk.MustGetErrCode(sql2, errno.ErrRangeNotIncreasing)

	sql3 := `create table employees (
	id int not null,
	hired int not null
	)
	partition by range( hired ) (
		partition p1 values less than (1998),
		partition p2 values less than maxvalue,
		partition p3 values less than (2001)
	);`
	tk.MustGetErrCode(sql3, errno.ErrPartitionMaxvalue)

	sql4 := `create table t4 (
	a int not null,
	b int not null
	)
	partition by range( a ) (
		partition p1 values less than maxvalue,
		partition p2 values less than (1991),
		partition p3 values less than (1995)
	);`
	tk.MustGetErrCode(sql4, errno.ErrPartitionMaxvalue)

	tk.MustExec(`CREATE TABLE rc (
		a INT NOT NULL,
		b INT NOT NULL,
		c INT NOT NULL
	)
	partition by range columns(a,b,c) (
	partition p0 values less than (10,5,1),
	partition p2 values less than (50,maxvalue,10),
	partition p3 values less than (65,30,13),
	partition p4 values less than (maxvalue,30,40)
	);`)
	tk.MustQuery("show warnings").Check(testkit.Rows())

	sql6 := `create table employees (
	id int not null,
	hired int not null
	)
	partition by range( hired ) (
		 partition p0 values less than (6 , 10)
	);`
	tk.MustGetErrCode(sql6, errno.ErrTooManyValues)

	sql7 := `create table t7 (
	a int not null,
	b int not null
	)
	partition by range( a ) (
		partition p1 values less than (1991),
		partition p2 values less than maxvalue,
		partition p3 values less than maxvalue,
		partition p4 values less than (1995),
		partition p5 values less than maxvalue
	);`
	tk.MustGetErrCode(sql7, errno.ErrPartitionMaxvalue)

	sql18 := `create table t8 (
	a int not null,
	b int not null
	)
	partition by range( a ) (
		partition p1 values less than (19xx91),
		partition p2 values less than maxvalue
	);`
	tk.MustGetErrCode(sql18, mysql.ErrBadField)

	sql9 := `create TABLE t9 (
	col1 int
	)
	partition by range( case when col1 > 0 then 10 else 20 end ) (
		partition p0 values less than (2),
		partition p1 values less than (6)
	);`
	tk.MustGetErrCode(sql9, errno.ErrPartitionFunctionIsNotAllowed)

	tk.MustGetDBError(`CREATE TABLE t9 (
		a INT NOT NULL,
		b INT NOT NULL,
		c INT NOT NULL
	)
	partition by range columns(a) (
	partition p0 values less than (10),
	partition p2 values less than (20),
	partition p3 values less than (20)
	);`, dbterror.ErrRangeNotIncreasing)

	tk.MustGetErrCode(`create TABLE t10 (c1 int,c2 int) partition by range(c1 / c2 ) (partition p0 values less than (2));`, errno.ErrPartitionFunctionIsNotAllowed)

	tk.MustExec(`create TABLE t11 (c1 int,c2 int) partition by range(c1 div c2 ) (partition p0 values less than (2));`)
	tk.MustExec(`create TABLE t12 (c1 int,c2 int) partition by range(c1 + c2 ) (partition p0 values less than (2));`)
	tk.MustExec(`create TABLE t13 (c1 int,c2 int) partition by range(c1 - c2 ) (partition p0 values less than (2));`)
	tk.MustExec(`create TABLE t14 (c1 int,c2 int) partition by range(c1 * c2 ) (partition p0 values less than (2));`)
	tk.MustExec(`create TABLE t15 (c1 int,c2 int) partition by range( abs(c1) ) (partition p0 values less than (2));`)
	tk.MustExec(`create TABLE t16 (c1 int) partition by range( c1) (partition p0 values less than (10));`)

	tk.MustGetErrCode(`create TABLE t17 (c1 int,c2 float) partition by range(c1 + c2 ) (partition p0 values less than (2));`, errno.ErrPartitionFuncNotAllowed)
	tk.MustGetErrCode(`create TABLE t18 (c1 int,c2 float) partition by range( floor(c2) ) (partition p0 values less than (2));`, errno.ErrPartitionFuncNotAllowed)
	tk.MustExec(`create TABLE t19 (c1 int,c2 float) partition by range( floor(c1) ) (partition p0 values less than (2));`)

	tk.MustExec(`create TABLE t20 (c1 int,c2 bit(10)) partition by range(c2) (partition p0 values less than (10));`)
	tk.MustExec(`create TABLE t21 (c1 int,c2 year) partition by range( c2 ) (partition p0 values less than (2000));`)

	tk.MustGetErrCode(`create TABLE t24 (c1 float) partition by range( c1 ) (partition p0 values less than (2000));`, errno.ErrFieldTypeNotAllowedAsPartitionField)

	// test check order. The sql below have 2 problem: 1. ErrFieldTypeNotAllowedAsPartitionField  2. ErrPartitionMaxvalue , mysql will return ErrPartitionMaxvalue.
	tk.MustGetErrCode(`create TABLE t25 (c1 float) partition by range( c1 ) (partition p1 values less than maxvalue,partition p0 values less than (2000));`, errno.ErrPartitionMaxvalue)

	// Fix issue 7362.
	tk.MustExec("create table test_partition(id bigint, name varchar(255), primary key(id)) ENGINE=InnoDB DEFAULT CHARSET=utf8 PARTITION BY RANGE  COLUMNS(id) (PARTITION p1 VALUES LESS THAN (10) ENGINE = InnoDB);")

	// 'Less than' in partition expression could be a constant expression, notice that
	// the SHOW result changed.
	tk.MustExec(`create table t26 (a date)
			  partition by range(to_seconds(a))(
			  partition p0 values less than (to_seconds('2004-01-01')),
			  partition p1 values less than (to_seconds('2005-01-01')));`)
	tk.MustQuery("show create table t26").Check(
		testkit.Rows("t26 CREATE TABLE `t26` (\n  `a` date DEFAULT NULL\n) ENGINE=InnoDB DEFAULT CHARSET=utf8mb4 COLLATE=utf8mb4_bin\nPARTITION BY RANGE (TO_SECONDS(`a`))\n(PARTITION `p0` VALUES LESS THAN (63240134400),\n PARTITION `p1` VALUES LESS THAN (63271756800))"))
	tk.MustExec(`create table t27 (a bigint unsigned not null)
		  partition by range(a) (
		  partition p0 values less than (10),
		  partition p1 values less than (100),
		  partition p2 values less than (1000),
		  partition p3 values less than (18446744073709551000),
		  partition p4 values less than (18446744073709551614)
		);`)
	tk.MustExec(`create table t28 (a bigint unsigned not null)
		  partition by range(a) (
		  partition p0 values less than (10),
		  partition p1 values less than (100),
		  partition p2 values less than (1000),
		  partition p3 values less than (18446744073709551000 + 1),
		  partition p4 values less than (18446744073709551000 + 10)
		);`)

	tk.MustExec("set @@tidb_enable_table_partition = 1")
	tk.MustExec(`create table t30 (
		  a int,
		  b varchar(20),
		  c varchar(30))
		  partition by range columns (a, b)
		  (partition p0 values less than (10, '10.0'))`)
	tk.MustQuery("show warnings").Check(testkit.Rows())

	tk.MustGetErrCode(`create table t31 (a int not null) partition by range( a );`, errno.ErrPartitionsMustBeDefined)
	tk.MustGetErrCode(`create table t32 (a int not null) partition by range columns( a );`, errno.ErrPartitionsMustBeDefined)
	tk.MustGetErrCode(`create table t33 (a int, b int) partition by hash(a) partitions 0;`, errno.ErrNoParts)
	tk.MustGetErrCode(`create table t33 (a timestamp, b int) partition by hash(a) partitions 30;`, errno.ErrFieldTypeNotAllowedAsPartitionField)
	tk.MustGetErrCode(`CREATE TABLE t34 (c0 INT) PARTITION BY HASH((CASE WHEN 0 THEN 0 ELSE c0 END )) PARTITIONS 1;`, errno.ErrPartitionFunctionIsNotAllowed)
	tk.MustGetErrCode(`CREATE TABLE t0(c0 INT) PARTITION BY HASH((c0<CURRENT_USER())) PARTITIONS 1;`, errno.ErrPartitionFunctionIsNotAllowed)
	// TODO: fix this one
	// tk.MustGetErrCode(`create table t33 (a timestamp, b int) partition by hash(unix_timestamp(a)) partitions 30;`, errno.ErrPartitionFuncNotAllowed)

	// Fix issue 8647
	tk.MustGetErrCode(`CREATE TABLE trb8 (
		id int(11) DEFAULT NULL,
		name varchar(50) DEFAULT NULL,
		purchased date DEFAULT NULL
	) ENGINE=InnoDB DEFAULT CHARSET=utf8 COLLATE=utf8_bin
	PARTITION BY RANGE ( year(notexist.purchased) - 1 ) (
		PARTITION p0 VALUES LESS THAN (1990),
		PARTITION p1 VALUES LESS THAN (1995),
		PARTITION p2 VALUES LESS THAN (2000),
		PARTITION p3 VALUES LESS THAN (2005)
	);`, errno.ErrBadField)

	// Fix a timezone dependent check bug introduced in https://github.com/pingcap/tidb/pull/10655
	tk.MustExec(`create table t34 (dt timestamp(3)) partition by range (floor(unix_timestamp(dt))) (
		partition p0 values less than (unix_timestamp('2020-04-04 00:00:00')),
		partition p1 values less than (unix_timestamp('2020-04-05 00:00:00')));`)

	tk.MustGetErrCode(`create table t34 (dt timestamp(3)) partition by range (unix_timestamp(date(dt))) (
		partition p0 values less than (unix_timestamp('2020-04-04 00:00:00')),
		partition p1 values less than (unix_timestamp('2020-04-05 00:00:00')));`, errno.ErrWrongExprInPartitionFunc)

	tk.MustGetErrCode(`create table t34 (dt datetime) partition by range (unix_timestamp(dt)) (
		partition p0 values less than (unix_timestamp('2020-04-04 00:00:00')),
		partition p1 values less than (unix_timestamp('2020-04-05 00:00:00')));`, errno.ErrWrongExprInPartitionFunc)

	// Fix https://github.com/pingcap/tidb/issues/16333
	tk.MustExec(`create table t35 (dt timestamp) partition by range (unix_timestamp(dt))
(partition p0 values less than (unix_timestamp('2020-04-15 00:00:00')));`)

	tk.MustExec(`drop table if exists too_long_identifier`)
	tk.MustGetErrCode(`create table too_long_identifier(a int)
partition by range (a)
(partition p0pppppppppppppppppppppppppppppppppppppppppppppppppppppppppppppppp values less than (10));`, errno.ErrTooLongIdent)

	tk.MustExec(`drop table if exists too_long_identifier`)
	tk.MustExec("create table too_long_identifier(a int) partition by range(a) (partition p0 values less than(10))")
	tk.MustGetErrCode("alter table too_long_identifier add partition "+
		"(partition p0pppppppppppppppppppppppppppppppppppppppppppppppppppppppppppppppp values less than(20))", errno.ErrTooLongIdent)

	tk.MustExec(`create table t36 (a date, b datetime) partition by range (EXTRACT(YEAR_MONTH FROM a)) (
    partition p0 values less than (200),
    partition p1 values less than (300),
    partition p2 values less than maxvalue)`)

	// Fix https://github.com/pingcap/tidb/issues/35827
	tk.MustExec(`create table t37 (id tinyint unsigned, idpart tinyint, i varchar(255)) partition by range (idpart) (partition p1 values less than (-1));`)
	tk.MustGetErrCode(`create table t38 (id tinyint unsigned, idpart tinyint unsigned, i varchar(255)) partition by range (idpart) (partition p1 values less than (-1));`, errno.ErrPartitionConstDomain)
}

func TestCreateTableWithHashPartition(t *testing.T) {
	store := testkit.CreateMockStore(t, mockstore.WithDDLChecker())

	tk := testkit.NewTestKit(t, store)
	tk.MustExec("use test;")
	tk.MustExec("drop table if exists employees;")
	tk.MustExec("set @@session.tidb_enable_table_partition = 1")
	tk.MustExec(`
	create table employees (
		id int not null,
		fname varchar(30),
		lname varchar(30),
		hired date not null default '1970-01-01',
		separated date not null default '9999-12-31',
		job_code int,
		store_id int
	)
	partition by hash(store_id) partitions 4;`)

	tk.MustExec("drop table if exists employees;")
	tk.MustExec(`
	create table employees (
		id int not null,
		fname varchar(30),
		lname varchar(30),
		hired date not null default '1970-01-01',
		separated date not null default '9999-12-31',
		job_code int,
		store_id int
	)
	partition by hash( year(hired) ) partitions 4;`)

	// This query makes tidb OOM without partition count check.
	tk.MustGetErrCode(`CREATE TABLE employees (
    id INT NOT NULL,
    fname VARCHAR(30),
    lname VARCHAR(30),
    hired DATE NOT NULL DEFAULT '1970-01-01',
    separated DATE NOT NULL DEFAULT '9999-12-31',
    job_code INT,
    store_id INT
) PARTITION BY HASH(store_id) PARTITIONS 102400000000;`, errno.ErrTooManyPartitions)

	tk.MustExec("CREATE TABLE t_linear (a int, b varchar(128)) PARTITION BY LINEAR HASH(a) PARTITIONS 4")
	tk.MustGetErrCode("select * from t_linear partition (p0)", errno.ErrPartitionClauseOnNonpartitioned)

	tk.MustExec(`CREATE TABLE t_sub (a int, b varchar(128)) PARTITION BY RANGE( a ) SUBPARTITION BY HASH( a )
                                   SUBPARTITIONS 2 (
                                       PARTITION p0 VALUES LESS THAN (100),
                                       PARTITION p1 VALUES LESS THAN (200),
                                       PARTITION p2 VALUES LESS THAN MAXVALUE)`)
	tk.MustGetErrCode("select * from t_sub partition (p0)", errno.ErrPartitionClauseOnNonpartitioned)

	// Fix create partition table using extract() function as partition key.
	tk.MustExec("create table t2 (a date, b datetime) partition by hash (EXTRACT(YEAR_MONTH FROM a)) partitions 7")
	tk.MustExec("create table t3 (a int, b int) partition by hash(ceiling(a-b)) partitions 10")
	tk.MustExec("create table t4 (a int, b int) partition by hash(floor(a-b)) partitions 10")
}

func TestCreateTableWithRangeColumnPartition(t *testing.T) {
	store := testkit.CreateMockStore(t, mockstore.WithDDLChecker())

	tk := testkit.NewTestKit(t, store)
	tk.MustExec("use test;")
	tk.MustExec("drop table if exists log_message_1;")
	tk.MustExec(`
create table log_message_1 (
    add_time datetime not null default '2000-01-01 00:00:00',
    log_level int unsigned not null default '0',
    log_host varchar(32) not null,
    service_name varchar(32) not null,
    message varchar(2000)
) partition by range columns(add_time)(
    partition p201403 values less than ('2014-04-01'),
    partition p201404 values less than ('2014-05-01'),
    partition p201405 values less than ('2014-06-01'),
    partition p201406 values less than ('2014-07-01'),
    partition p201407 values less than ('2014-08-01'),
    partition p201408 values less than ('2014-09-01'),
    partition p201409 values less than ('2014-10-01'),
    partition p201410 values less than ('2014-11-01')
)`)
	tk.MustExec("drop table if exists log_message_1;")
	tk.MustExec(`
	create table log_message_1 (
		id int not null,
		fname varchar(30),
		lname varchar(30),
		hired date not null default '1970-01-01',
		separated date not null default '9999-12-31',
		job_code int,
		store_id int
	)
	partition by hash( year(hired) ) partitions 4;`)

	tk.MustExec("drop table if exists t")

	tk.MustExec("create table t (a varchar(255), b varchar(255)) partition by range columns (a,b)" +
		`(partition pNull values less than ("",""), partition p0 values less than ("A",""),` +
		`partition p1 values less than ("A","A"), partition p2 values less than ("A","b"),` +
		`partition p3 values less than ("A",maxvalue), partition p4 values less than ("B",""),` +
		`partition pMax values less than (maxvalue,""))`)
	err := tk.ExecToErr("create table t (a varchar(255), b varchar(255)) partition by range columns (a,b)" +
		`(partition pNull values less than ("",""), partition p0 values less than ("A",""),` +
		`partition p1 values less than ("A","A"), partition p2 values less than ("A","b"),` +
		`partition p3 values less than ("A",maxvalue), partition p4 values less than ("B",""),` +
		// If one column has maxvalue set, the next column does not matter, so we should not allow it!
		`partition pMax values less than (maxvalue,""), partition pMax2 values less than (maxvalue,"a"))`)
	require.Error(t, err)
	require.EqualError(t, err, "[ddl:1493]VALUES LESS THAN value must be strictly increasing for each partition")
	err = tk.ExecToErr("create table t (a varchar(255), b varchar(255)) partition by range columns (a,b)" +
		`(partition pNull values less than ("",""), partition p0 values less than ("A",""),` +
		`partition p1 values less than ("A","A"), partition p2 values less than ("A","b"),` +
		`partition p3 values less than ("A",maxvalue), partition p4 values less than ("B",""),` +
		// If one column has maxvalue set, the next column does not matter, so we should not allow it!
		`partition pMax values less than ("b",MAXVALUE), partition pMax2 values less than ("b","a"))`)
	require.Error(t, err)
	require.EqualError(t, err, "[ddl:1493]VALUES LESS THAN value must be strictly increasing for each partition")
	err = tk.ExecToErr("create table t (a varchar(255), b varchar(255)) partition by range columns (a,b)" +
		`(partition pNull values less than ("",""), partition p0 values less than ("A",""),` +
		`partition p1 values less than ("A","A"), partition p2 values less than ("A","b"),` +
		`partition p3 values less than ("A",maxvalue), partition p4 values less than ("B",""),` +
		// If one column has maxvalue set, the next column does not matter, so we should not allow it!
		`partition pMax values less than ("b",MAXVALUE), partition pMax2 values less than ("b",MAXVALUE))`)
	require.Error(t, err)
	require.EqualError(t, err, "[ddl:1493]VALUES LESS THAN value must be strictly increasing for each partition")

	type testCase struct {
		sql string
		err *terror.Error
	}

	cases := []testCase{
		{
			"create table t (id int) partition by range columns (id);",
			ast.ErrPartitionsMustBeDefined,
		},
		{
			"create table t(a datetime) partition by range columns (a) (partition p1 values less than ('2000-02-01'), partition p2 values less than ('20000102'));",
			dbterror.ErrRangeNotIncreasing,
		},
		{
			"create table t (id int) partition by range columns (id) (partition p0 values less than (1, 2));",
			ast.ErrPartitionColumnList,
		},
		{
			"create table t (a int) partition by range columns (b) (partition p0 values less than (1, 2));",
			ast.ErrPartitionColumnList,
		},
		{
			"create table t (a int) partition by range columns (b) (partition p0 values less than (1));",
			dbterror.ErrFieldNotFoundPart,
		},
		{
			"create table t (a date) partition by range (to_days(to_days(a))) (partition p0 values less than (1));",
			dbterror.ErrWrongExprInPartitionFunc,
		},
		{
			"create table t (id timestamp) partition by range columns (id) (partition p0 values less than ('2019-01-09 11:23:34'));",
			dbterror.ErrNotAllowedTypeInPartition,
		},
		{
			`create table t29 (
				a decimal
			)
			partition by range columns (a)
			(partition p0 values less than (0));`,
			dbterror.ErrNotAllowedTypeInPartition,
		},
		{
			"create table t (id text) partition by range columns (id) (partition p0 values less than ('abc'));",
			dbterror.ErrNotAllowedTypeInPartition,
		},
		// create as normal table, warning.
		{
			"create table t (a int, b varchar(64)) partition by range columns (a, b) (" +
				"partition p0 values less than (1, 'a')," +
				"partition p1 values less than (1, 'a'))",
			dbterror.ErrRangeNotIncreasing,
		},
		{
			"create table t (a int, b varchar(64)) partition by range columns ( b) (" +
				"partition p0 values less than ( 'a')," +
				"partition p1 values less than ('a'))",
			dbterror.ErrRangeNotIncreasing,
		},
		// create as normal table, warning.
		{
			"create table t (a int, b varchar(64)) partition by range columns (a, b) (" +
				"partition p0 values less than (1, 'b')," +
				"partition p1 values less than (1, 'a'))",
			dbterror.ErrRangeNotIncreasing,
		},
		{
			"create table t (a int, b varchar(64)) partition by range columns (b) (" +
				"partition p0 values less than ('b')," +
				"partition p1 values less than ('a'))",
			dbterror.ErrRangeNotIncreasing,
		},
		// create as normal table, warning.
		{
			"create table t (a int, b varchar(64)) partition by range columns (a, b) (" +
				"partition p0 values less than (1, maxvalue)," +
				"partition p1 values less than (1, 'a'))",
			dbterror.ErrRangeNotIncreasing,
		},
		{
			"create table t (a int, b varchar(64)) partition by range columns ( b) (" +
				"partition p0 values less than (  maxvalue)," +
				"partition p1 values less than ('a'))",
			dbterror.ErrRangeNotIncreasing,
		},
		{
			"create table t (col datetime not null default '2000-01-01')" +
				"partition by range columns (col) (" +
				"PARTITION p0 VALUES LESS THAN (20190905)," +
				"PARTITION p1 VALUES LESS THAN (20190906));",
			dbterror.ErrWrongTypeColumnValue,
		},
		{
			"create table t(a char(10) collate utf8mb4_bin) " +
				"partition by range columns (a) (" +
				"partition p0 values less than ('a'), " +
				"partition p1 values less than ('G'));",
			dbterror.ErrRangeNotIncreasing,
		},
		{
			"create table t(a char(10) collate utf8mb4_bin) " +
				"partition by range columns (a) (" +
				"partition p0 values less than ('g'), " +
				"partition p1 values less than ('A'));",
			dbterror.ErrRangeNotIncreasing,
		},
		{
			"create table t(d datetime)" +
				"partition by range columns (d) (" +
				"partition p0 values less than ('2022-01-01')," +
				"partition p1 values less than (MAXVALUE), " +
				"partition p2 values less than (MAXVALUE));",
			dbterror.ErrRangeNotIncreasing,
		},
		{
			"CREATE TABLE t1(c0 INT) PARTITION BY HASH((NOT c0)) PARTITIONS 2;",
			dbterror.ErrPartitionFunctionIsNotAllowed,
		},
		{
			"CREATE TABLE t1(c0 INT) PARTITION BY HASH((!c0)) PARTITIONS 2;",
			dbterror.ErrPartitionFunctionIsNotAllowed,
		},
		{
			"CREATE TABLE t1(c0 INT) PARTITION BY LIST((NOT c0)) (partition p0 values in (0), partition p1 values in (1));",
			dbterror.ErrPartitionFunctionIsNotAllowed,
		},
		{
			"CREATE TABLE t1(c0 INT) PARTITION BY LIST((!c0)) (partition p0 values in (0), partition p1 values in (1));",
			dbterror.ErrPartitionFunctionIsNotAllowed,
		},
		{
			"CREATE TABLE t1 (a TIME, b DATE) PARTITION BY range(DATEDIFF(a, b)) (partition p1 values less than (20));",
			dbterror.ErrWrongExprInPartitionFunc,
		},
		{
			"CREATE TABLE t1 (a DATE, b VARCHAR(10)) PARTITION BY range(DATEDIFF(a, b)) (partition p1 values less than (20));",
			dbterror.ErrWrongExprInPartitionFunc,
		},
		{
			"create table t1 (a bigint unsigned) partition by list (a) (partition p0 values in (10, 20, 30, -1));",
			dbterror.ErrPartitionConstDomain,
		},
		{
			"create table t1 (a bigint unsigned) partition by range (a) (partition p0 values less than (-1));",
			dbterror.ErrPartitionConstDomain,
		},
		{
			"create table t1 (a int unsigned) partition by range (a) (partition p0 values less than (-1));",
			dbterror.ErrPartitionConstDomain,
		},
		{
			"create table t1 (a tinyint(20) unsigned) partition by range (a) (partition p0 values less than (-1));",
			dbterror.ErrPartitionConstDomain,
		},
		{
			"CREATE TABLE new (a TIMESTAMP NOT NULL PRIMARY KEY) PARTITION BY RANGE (a % 2) (PARTITION p VALUES LESS THAN (20080819));",
			dbterror.ErrWrongExprInPartitionFunc,
		},
		{
			"CREATE TABLE new (a TIMESTAMP NOT NULL PRIMARY KEY) PARTITION BY RANGE (a+2) (PARTITION p VALUES LESS THAN (20080819));",
			dbterror.ErrWrongExprInPartitionFunc,
		},
	}
	for i, tt := range cases {
		_, err := tk.Exec(tt.sql)
		require.Truef(t, tt.err.Equal(err),
			"case %d fail, sql = `%s`\nexpected error = `%v`\n  actual error = `%v`",
			i, tt.sql, tt.err, err,
		)
	}

	tk.MustExec("drop table if exists t1;")
	tk.MustExec("create table t1 (a int, b char(3)) partition by range columns (a, b) (" +
		"partition p0 values less than (1, 'a')," +
		"partition p1 values less than (2, maxvalue))")
	tk.MustQuery("show warnings").Check(testkit.Rows())

	tk.MustExec("drop table if exists t2;")
	tk.MustExec("create table t2 (a int, b char(3)) partition by range columns (b) (" +
		"partition p0 values less than ( 'a')," +
		"partition p1 values less than (maxvalue))")

	tk.MustExec("drop table if exists t;")
	tk.MustExec(`create table t(a char(10) collate utf8mb4_unicode_ci) partition by range columns (a) (
    	partition p0 values less than ('a'),
    	partition p1 values less than ('G'));`)

	tk.MustExec("drop table if exists t;")
	tk.MustExec(`create table t (a varchar(255) charset utf8mb4 collate utf8mb4_bin) ` +
		`partition by range columns (a) ` +
		`(partition pnull values less than (""),` +
		`partition puppera values less than ("AAA"),` +
		`partition plowera values less than ("aaa"),` +
		`partition pmax values less than (MAXVALUE))`)

	tk.MustExec("drop table if exists t;")
	tk.MustExec(`create table t(a int) partition by range columns (a) (
    	partition p0 values less than (10),
    	partition p1 values less than (20));`)

	tk.MustExec("drop table if exists t;")
	tk.MustExec(`create table t(a int) partition by range (a) (partition p0 values less than (18446744073709551615));`)

	tk.MustExec("drop table if exists t;")
	tk.MustExec(`create table t(a binary) partition by range columns (a) (partition p0 values less than (X'0C'));`)

	tk.MustExec(`alter table t add partition (partition p1 values less than (X'0D'), partition p2 values less than (X'0E'));`)
	tk.MustExec(`insert into t values (X'0B'), (X'0C'), (X'0D')`)
	tk.MustQuery(`select * from t where a < X'0D' order by a`).Check(testkit.Rows("\x0B", "\x0C"))
	tk.MustExec(`drop table t`)

	tk.MustExec(`create table t(a time) partition by range columns (a) (partition p1 values less than ('2020'))`)
	tk.MustExec(`insert into t values ('2019')`)
	tk.MustQuery(`show create table t`).Check(testkit.Rows(
		"t CREATE TABLE `t` (\n" +
			"  `a` time DEFAULT NULL\n" +
			") ENGINE=InnoDB DEFAULT CHARSET=utf8mb4 COLLATE=utf8mb4_bin\n" +
			"PARTITION BY RANGE COLUMNS(`a`)\n" +
			"(PARTITION `p1` VALUES LESS THAN ('2020'))"))
	tk.MustExec(`drop table t`)
	tk.MustExec(`create table t (a time, b time) partition by range columns (a) (partition p1 values less than ('2020'), partition p2 values less than ('20:20:10'))`)
	tk.MustQuery(`show create table t`).Check(testkit.Rows(
		"t CREATE TABLE `t` (\n" +
			"  `a` time DEFAULT NULL,\n" +
			"  `b` time DEFAULT NULL\n" +
			") ENGINE=InnoDB DEFAULT CHARSET=utf8mb4 COLLATE=utf8mb4_bin\n" +
			"PARTITION BY RANGE COLUMNS(`a`)\n" +
			"(PARTITION `p1` VALUES LESS THAN ('2020'),\n" +
			" PARTITION `p2` VALUES LESS THAN ('20:20:10'))"))
	tk.MustExec(`insert into t values ('2019','2019'),('20:20:09','20:20:09')`)
	tk.MustExec(`drop table t`)
	tk.MustExec(`create table t (a time, b time) partition by range columns (a,b) (partition p1 values less than ('2020','2020'), partition p2 values less than ('20:20:10','20:20:10'))`)
	tk.MustExec(`insert into t values ('2019','2019'),('20:20:09','20:20:09')`)
	tk.MustQuery(`show create table t`).Check(testkit.Rows(
		"t CREATE TABLE `t` (\n" +
			"  `a` time DEFAULT NULL,\n" +
			"  `b` time DEFAULT NULL\n" +
			") ENGINE=InnoDB DEFAULT CHARSET=utf8mb4 COLLATE=utf8mb4_bin\n" +
			"PARTITION BY RANGE COLUMNS(`a`,`b`)\n" +
			"(PARTITION `p1` VALUES LESS THAN ('00:20:20','00:20:20'),\n" +
			" PARTITION `p2` VALUES LESS THAN ('20:20:10','20:20:10'))"))
}

func TestPartitionRangeColumnsCollate(t *testing.T) {
	failpoint.Enable("github.com/pingcap/tidb/planner/core/forceDynamicPrune", `return(true)`)
	defer failpoint.Disable("github.com/pingcap/tidb/planner/core/forceDynamicPrune")
	store := testkit.CreateMockStore(t)
	tk := testkit.NewTestKit(t, store)
	tk.MustExec("create schema PartitionRangeColumnsCollate")
	tk.MustExec("use PartitionRangeColumnsCollate")
	tk.MustExec(`create table t (a varchar(255) charset utf8mb4 collate utf8mb4_bin) partition by range columns (a)
 (partition p0A values less than ("A"),
 partition p1AA values less than ("AA"),
 partition p2Aa values less than ("Aa"),
 partition p3BB values less than ("BB"),
 partition p4Bb values less than ("Bb"),
 partition p5aA values less than ("aA"),
 partition p6aa values less than ("aa"),
 partition p7bB values less than ("bB"),
 partition p8bb values less than ("bb"),
 partition pMax values less than (MAXVALUE))`)
	tk.MustExec(`insert into t values ("A"),("a"),("b"),("B"),("aa"),("AA"),("aA"),("Aa"),("BB"),("Bb"),("bB"),("bb"),("AB"),("BA"),("Ab"),("Ba"),("aB"),("bA"),("ab"),("ba")`)
	tk.MustQuery(`explain select * from t where a = "AA" collate utf8mb4_general_ci`).Check(testkit.Rows(
		`TableReader_7 8000.00 root partition:all data:Selection_6`,
		`└─Selection_6 8000.00 cop[tikv]  eq(partitionrangecolumnscollate.t.a, "AA")`,
		`  └─TableFullScan_5 10000.00 cop[tikv] table:t keep order:false, stats:pseudo`))
	tk.MustQuery(`select * from t where a = "AA" collate utf8mb4_general_ci`).Sort().Check(testkit.Rows("AA", "Aa", "aA", "aa"))
	tk.MustQuery(`explain select * from t where a = "aa" collate utf8mb4_general_ci`).Check(testkit.Rows(
		`TableReader_7 8000.00 root partition:all data:Selection_6`,
		`└─Selection_6 8000.00 cop[tikv]  eq(partitionrangecolumnscollate.t.a, "aa")`,
		`  └─TableFullScan_5 10000.00 cop[tikv] table:t keep order:false, stats:pseudo`))
	tk.MustQuery(`select * from t where a = "aa" collate utf8mb4_general_ci`).Sort().Check(testkit.Rows("AA", "Aa", "aA", "aa"))
	tk.MustQuery(`explain select * from t where a >= "aa" collate utf8mb4_general_ci`).Check(testkit.Rows(
		`TableReader_7 8000.00 root partition:all data:Selection_6`,
		`└─Selection_6 8000.00 cop[tikv]  ge(partitionrangecolumnscollate.t.a, "aa")`,
		`  └─TableFullScan_5 10000.00 cop[tikv] table:t keep order:false, stats:pseudo`))
	tk.MustQuery(`select * from t where a >= "aa" collate utf8mb4_general_ci`).Sort().Check(testkit.Rows(
		"AA", "AB", "Aa", "Ab", "B", "BA", "BB", "Ba", "Bb", "aA", "aB", "aa", "ab", "b", "bA", "bB", "ba", "bb"))
	tk.MustQuery(`explain select * from t where a > "aa" collate utf8mb4_general_ci`).Check(testkit.Rows(
		`TableReader_7 8000.00 root partition:all data:Selection_6`,
		`└─Selection_6 8000.00 cop[tikv]  gt(partitionrangecolumnscollate.t.a, "aa")`,
		`  └─TableFullScan_5 10000.00 cop[tikv] table:t keep order:false, stats:pseudo`))
	tk.MustQuery(`select * from t where a > "aa" collate utf8mb4_general_ci`).Sort().Check(testkit.Rows(
		"AB", "Ab", "B", "BA", "BB", "Ba", "Bb", "aB", "ab", "b", "bA", "bB", "ba", "bb"))
	tk.MustQuery(`explain select * from t where a <= "aa" collate utf8mb4_general_ci`).Check(testkit.Rows(
		`TableReader_7 8000.00 root partition:all data:Selection_6`,
		`└─Selection_6 8000.00 cop[tikv]  le(partitionrangecolumnscollate.t.a, "aa")`,
		`  └─TableFullScan_5 10000.00 cop[tikv] table:t keep order:false, stats:pseudo`))
	tk.MustQuery(`select * from t where a <= "aa" collate utf8mb4_general_ci`).Sort().Check(testkit.Rows(
		"A", "AA", "Aa", "a", "aA", "aa"))
	tk.MustQuery(`explain select * from t where a < "aa" collate utf8mb4_general_ci`).Check(testkit.Rows(
		`TableReader_7 8000.00 root partition:all data:Selection_6`,
		`└─Selection_6 8000.00 cop[tikv]  lt(partitionrangecolumnscollate.t.a, "aa")`,
		`  └─TableFullScan_5 10000.00 cop[tikv] table:t keep order:false, stats:pseudo`))
	tk.MustQuery(`select * from t where a < "aa" collate utf8mb4_general_ci`).Sort().Check(testkit.Rows(
		"A", "a"))

	tk.MustExec("drop table t")
	tk.MustExec(` create table t (a varchar(255) charset utf8mb4 collate utf8mb4_general_ci) partition by range columns (a)
(partition p0 values less than ("A"),
 partition p1 values less than ("aa"),
 partition p2 values less than ("AAA"),
 partition p3 values less than ("aaaa"),
 partition p4 values less than ("B"),
 partition p5 values less than ("bb"),
 partition pMax values less than (MAXVALUE))`)
	tk.MustExec(`insert into t values ("A"),("a"),("b"),("B"),("aa"),("AA"),("aA"),("Aa"),("BB"),("Bb"),("bB"),("bb"),("AB"),("BA"),("Ab"),("Ba"),("aB"),("bA"),("ab"),("ba"),("ä"),("ÄÄÄ")`)
	tk.MustQuery(`explain select * from t where a = "aa" collate utf8mb4_general_ci`).Check(testkit.Rows(
		`TableReader_7 10.00 root partition:p2 data:Selection_6`,
		`└─Selection_6 10.00 cop[tikv]  eq(partitionrangecolumnscollate.t.a, "aa")`,
		`  └─TableFullScan_5 10000.00 cop[tikv] table:t keep order:false, stats:pseudo`))
	tk.MustQuery(`select * from t where a = "aa" collate utf8mb4_general_ci`).Sort().Check(testkit.Rows(
		"AA", "Aa", "aA", "aa"))
	tk.MustQuery(`explain select * from t where a = "aa" collate utf8mb4_bin`).Check(testkit.Rows(
		`TableReader_7 8000.00 root partition:p2 data:Selection_6`,
		`└─Selection_6 8000.00 cop[tikv]  eq(partitionrangecolumnscollate.t.a, "aa")`,
		`  └─TableFullScan_5 10000.00 cop[tikv] table:t keep order:false, stats:pseudo`))
	tk.MustQuery(`select * from t where a = "aa" collate utf8mb4_bin`).Sort().Check(testkit.Rows("aa"))
	// 'a' < 'b' < 'ä' in _bin
	tk.MustQuery(`explain select * from t where a = "ä" collate utf8mb4_bin`).Check(testkit.Rows(
		`TableReader_7 8000.00 root partition:p1 data:Selection_6`,
		`└─Selection_6 8000.00 cop[tikv]  eq(partitionrangecolumnscollate.t.a, "ä")`,
		`  └─TableFullScan_5 10000.00 cop[tikv] table:t keep order:false, stats:pseudo`))
	tk.MustQuery(`select * from t where a = "ä" collate utf8mb4_bin`).Sort().Check(testkit.Rows("ä"))
	tk.MustQuery(`explain select * from t where a = "b" collate utf8mb4_bin`).Check(testkit.Rows(
		`TableReader_7 8000.00 root partition:p5 data:Selection_6`,
		`└─Selection_6 8000.00 cop[tikv]  eq(partitionrangecolumnscollate.t.a, "b")`,
		`  └─TableFullScan_5 10000.00 cop[tikv] table:t keep order:false, stats:pseudo`))
	tk.MustQuery(`select * from t where a = "b" collate utf8mb4_bin`).Sort().Check(testkit.Rows("b"))
	tk.MustQuery(`explain select * from t where a <= "b" collate utf8mb4_bin`).Check(testkit.Rows(
		`TableReader_7 8000.00 root partition:all data:Selection_6`,
		`└─Selection_6 8000.00 cop[tikv]  le(partitionrangecolumnscollate.t.a, "b")`,
		`  └─TableFullScan_5 10000.00 cop[tikv] table:t keep order:false, stats:pseudo`))
	tk.MustQuery(`select * from t where a <= "b" collate utf8mb4_bin`).Sort().Check(testkit.Rows("A", "AA", "AB", "Aa", "Ab", "B", "BA", "BB", "Ba", "Bb", "a", "aA", "aB", "aa", "ab", "b"))
	tk.MustQuery(`explain select * from t where a < "b" collate utf8mb4_bin`).Check(testkit.Rows(
		`TableReader_7 8000.00 root partition:all data:Selection_6`,
		`└─Selection_6 8000.00 cop[tikv]  lt(partitionrangecolumnscollate.t.a, "b")`,
		`  └─TableFullScan_5 10000.00 cop[tikv] table:t keep order:false, stats:pseudo`))
	// Missing upper case B if not p5 is included!
	tk.MustQuery(`select * from t where a < "b" collate utf8mb4_bin`).Sort().Check(testkit.Rows("A", "AA", "AB", "Aa", "Ab", "B", "BA", "BB", "Ba", "Bb", "a", "aA", "aB", "aa", "ab"))
	tk.MustQuery(`explain select * from t where a >= "b" collate utf8mb4_bin`).Check(testkit.Rows(
		`TableReader_7 8000.00 root partition:all data:Selection_6`,
		`└─Selection_6 8000.00 cop[tikv]  ge(partitionrangecolumnscollate.t.a, "b")`,
		`  └─TableFullScan_5 10000.00 cop[tikv] table:t keep order:false, stats:pseudo`))
	tk.MustQuery(`select * from t where a >= "b" collate utf8mb4_bin`).Sort().Check(testkit.Rows("b", "bA", "bB", "ba", "bb", "ÄÄÄ", "ä"))
	tk.MustQuery(`explain select * from t where a > "b" collate utf8mb4_bin`).Check(testkit.Rows(
		`TableReader_7 8000.00 root partition:all data:Selection_6`,
		`└─Selection_6 8000.00 cop[tikv]  gt(partitionrangecolumnscollate.t.a, "b")`,
		`  └─TableFullScan_5 10000.00 cop[tikv] table:t keep order:false, stats:pseudo`))
	tk.MustQuery(`select * from t where a > "b" collate utf8mb4_bin`).Sort().Check(testkit.Rows("bA", "bB", "ba", "bb", "ÄÄÄ", "ä"))
}

func TestDisableTablePartition(t *testing.T) {
	store := testkit.CreateMockStore(t)
	tk := testkit.NewTestKit(t, store)
	tk.MustExec("use test;")
	for _, v := range []string{"'AUTO'", "'OFF'", "0", "'ON'"} {
		tk.MustExec("set @@session.tidb_enable_table_partition = " + v)
		tk.MustExec("set @@session.tidb_enable_list_partition = OFF")
		tk.MustExec("drop table if exists t")
		tk.MustExec(`create table t (id int) partition by list  (id) (
	    partition p0 values in (1,2),partition p1 values in (3,4));`)
		tbl := external.GetTableByName(t, tk, "test", "t")
		require.Nil(t, tbl.Meta().Partition)
		_, err := tk.Exec(`alter table t add partition (
		partition p4 values in (7),
		partition p5 values in (8,9));`)
		require.True(t, dbterror.ErrPartitionMgmtOnNonpartitioned.Equal(err))
		tk.MustExec("insert into t values (1),(3),(5),(100),(null)")
	}
}

func generatePartitionTableByNum(num int) string {
	buf := bytes.NewBuffer(make([]byte, 0, 1024*1024))
	buf.WriteString("create table gen_t (id int) partition by list  (id) (")
	for i := 0; i < num; i++ {
		if i > 0 {
			buf.WriteString(",")
		}
		buf.WriteString(fmt.Sprintf("partition p%v values in (%v)", i, i))
	}
	buf.WriteString(")")
	return buf.String()
}

func TestCreateTableWithListPartition(t *testing.T) {
	store := testkit.CreateMockStore(t, mockstore.WithDDLChecker())

	tk := testkit.NewTestKit(t, store)
	tk.MustExec("use test;")
	tk.MustExec("set @@session.tidb_enable_list_partition = ON")
	tk.MustExec("drop table if exists t")
	type errorCase struct {
		sql string
		err *terror.Error
	}
	cases := []errorCase{
		{
			"create table t (id int) partition by list (id);",
			ast.ErrPartitionsMustBeDefined,
		},
		{
			"create table t (a int) partition by list (b) (partition p0 values in (1));",
			dbterror.ErrBadField,
		},
		{
			"create table t (id timestamp) partition by list (id) (partition p0 values in ('2019-01-09 11:23:34'));",
			dbterror.ErrValuesIsNotIntType,
		},
		{
			"create table t (id decimal) partition by list (id) (partition p0 values in ('2019-01-09 11:23:34'));",
			dbterror.ErrValuesIsNotIntType,
		},
		{
			"create table t (id float) partition by list (id) (partition p0 values in (1));",
			dbterror.ErrNotAllowedTypeInPartition,
		},
		{
			"create table t (id double) partition by list (id) (partition p0 values in (1));",
			dbterror.ErrNotAllowedTypeInPartition,
		},
		{
			"create table t (id text) partition by list (id) (partition p0 values in ('abc'));",
			dbterror.ErrValuesIsNotIntType,
		},
		{
			"create table t (id blob) partition by list (id) (partition p0 values in ('abc'));",
			dbterror.ErrValuesIsNotIntType,
		},
		{
			"create table t (id enum('a','b')) partition by list (id) (partition p0 values in ('a'));",
			dbterror.ErrValuesIsNotIntType,
		},
		{
			"create table t (id set('a','b')) partition by list (id) (partition p0 values in ('a'));",
			dbterror.ErrValuesIsNotIntType,
		},
		{
			"create table t (a int) partition by list (a) (partition p0 values in (1), partition p0 values in (2));",
			dbterror.ErrSameNamePartition,
		},
		{
			"create table t (a int) partition by list (a) (partition p0 values in (1), partition P0 values in (2));",
			dbterror.ErrSameNamePartition,
		},
		{
			"create table t (id bigint) partition by list (cast(id as unsigned)) (partition p0 values in (1))",
			dbterror.ErrPartitionFunctionIsNotAllowed,
		},
		{
			"create table t (id float) partition by list (ceiling(id)) (partition p0 values in (1))",
			dbterror.ErrPartitionFuncNotAllowed,
		},
		{
			"create table t(b char(10)) partition by range columns (b) (partition p1 values less than ('G' collate utf8mb4_unicode_ci));",
			dbterror.ErrPartitionFunctionIsNotAllowed,
		},
		{
			"create table t (a date) partition by list (to_days(to_days(a))) (partition p0 values in (1), partition P1 values in (2));",
			dbterror.ErrWrongExprInPartitionFunc,
		},
		{
			"create table t (a int) partition by list (a) (partition p0 values in (1), partition p1 values in (1));",
			dbterror.ErrMultipleDefConstInListPart,
		},
		{
			"create table t (a int) partition by list (a) (partition p0 values in (1), partition p1 values in (+1));",
			dbterror.ErrMultipleDefConstInListPart,
		},
		{
			"create table t (a int) partition by list (a) (partition p0 values in (null), partition p1 values in (NULL));",
			dbterror.ErrMultipleDefConstInListPart,
		},
		{
			`create table t1 (id int key, name varchar(10), unique index idx(name)) partition by list  (id) (
				    partition p0 values in (3,5,6,9,17),
				    partition p1 values in (1,2,10,11,19,20),
				    partition p2 values in (4,12,13,14,18),
				    partition p3 values in (7,8,15,16)
				);`,
			dbterror.ErrUniqueKeyNeedAllFieldsInPf,
		},
		{
			generatePartitionTableByNum(mysql.PartitionCountLimit + 1),
			dbterror.ErrTooManyPartitions,
		},
	}
	for i, tt := range cases {
		_, err := tk.Exec(tt.sql)
		require.Truef(t, tt.err.Equal(err),
			"case %d fail, sql = `%s`\nexpected error = `%v`\n  actual error = `%v`",
			i, tt.sql, tt.err, err,
		)
	}

	validCases := []string{
		"create table t (a int) partition by list (a) (partition p0 values in (1));",
		"create table t (a bigint unsigned) partition by list (a) (partition p0 values in (18446744073709551615));",
		"create table t (a bigint unsigned) partition by list (a) (partition p0 values in (18446744073709551615 - 1));",
		"create table t (a int) partition by list (a) (partition p0 values in (1,null));",
		"create table t (a int) partition by list (a) (partition p0 values in (1), partition p1 values in (2));",
		`create table t (id int, name varchar(10), age int) partition by list (id) (
			partition p0 values in (3,5,6,9,17),
			partition p1 values in (1,2,10,11,19,20),
			partition p2 values in (4,12,13,-14,18),
			partition p3 values in (7,8,15,+16)
		);`,
		"create table t (id year) partition by list (id) (partition p0 values in (2000));",
		"create table t (a tinyint) partition by list (a) (partition p0 values in (65536));",
		"create table t (a tinyint) partition by list (a*100) (partition p0 values in (65536));",
		"create table t (a bigint) partition by list (a) (partition p0 values in (to_seconds('2020-09-28 17:03:38'),to_seconds('2020-09-28 17:03:39')));",
		"create table t (a datetime) partition by list (to_seconds(a)) (partition p0 values in (to_seconds('2020-09-28 17:03:38'),to_seconds('2020-09-28 17:03:39')));",
		"create table t (a int, b int generated always as (a+1) virtual) partition by list (b + 1) (partition p0 values in (1));",
		"create table t(a binary) partition by list columns (a) (partition p0 values in (X'0C'));",
		generatePartitionTableByNum(mysql.PartitionCountLimit),
	}

	for id, sql := range validCases {
		tk.MustExec("drop table if exists t")
		tk.MustExec(sql)
		tblName := "t"
		if id == len(validCases)-1 {
			tblName = "gen_t"
		}
		tbl := external.GetTableByName(t, tk, "test", tblName)
		tblInfo := tbl.Meta()
		require.NotNil(t, tblInfo.Partition)
		require.True(t, tblInfo.Partition.Enable)
		require.Equal(t, model.PartitionTypeList, tblInfo.Partition.Type)
	}
}

func TestCreateTableWithListColumnsPartition(t *testing.T) {
	store := testkit.CreateMockStore(t, mockstore.WithDDLChecker())

	tk := testkit.NewTestKit(t, store)
	tk.MustExec("use test;")
	tk.MustExec("set @@session.tidb_enable_list_partition = ON")
	tk.MustExec("drop table if exists t")
	type errorCase struct {
		sql string
		err *terror.Error
	}
	cases := []errorCase{
		{
			"create table t (id int) partition by list columns (id);",
			ast.ErrPartitionsMustBeDefined,
		},
		{
			"create table t (a int) partition by list columns (b) (partition p0 values in (1));",
			dbterror.ErrFieldNotFoundPart,
		},
		{
			"create table t (id timestamp) partition by list columns (id) (partition p0 values in ('2019-01-09 11:23:34'));",
			dbterror.ErrNotAllowedTypeInPartition,
		},
		{
			"create table t (id decimal) partition by list columns (id) (partition p0 values in ('2019-01-09 11:23:34'));",
			dbterror.ErrNotAllowedTypeInPartition,
		},
		{
			"create table t (id year) partition by list columns (id) (partition p0 values in (2000));",
			dbterror.ErrNotAllowedTypeInPartition,
		},
		{
			"create table t (id float) partition by list columns (id) (partition p0 values in (1));",
			dbterror.ErrNotAllowedTypeInPartition,
		},
		{
			"create table t (id double) partition by list columns (id) (partition p0 values in (1));",
			dbterror.ErrNotAllowedTypeInPartition,
		},
		{
			"create table t (id text) partition by list columns (id) (partition p0 values in ('abc'));",
			dbterror.ErrNotAllowedTypeInPartition,
		},
		{
			"create table t (id blob) partition by list columns (id) (partition p0 values in ('abc'));",
			dbterror.ErrNotAllowedTypeInPartition,
		},
		{
			"create table t (id enum('a','b')) partition by list columns (id) (partition p0 values in ('a'));",
			dbterror.ErrNotAllowedTypeInPartition,
		},
		{
			"create table t (id set('a','b')) partition by list columns (id) (partition p0 values in ('a'));",
			dbterror.ErrNotAllowedTypeInPartition,
		},
		{
			"create table t (a varchar(2)) partition by list columns (a) (partition p0 values in ('abc'));",
			dbterror.ErrWrongTypeColumnValue,
		},
		{
			"create table t (a tinyint) partition by list columns (a) (partition p0 values in (65536));",
			dbterror.ErrWrongTypeColumnValue,
		},
		{
			"create table t (a bigint) partition by list columns (a) (partition p0 values in (18446744073709551615));",
			dbterror.ErrWrongTypeColumnValue,
		},
		{
			"create table t (a bigint unsigned) partition by list columns (a) (partition p0 values in (-1));",
			dbterror.ErrWrongTypeColumnValue,
		},
		{
			"create table t (a char) partition by list columns (a) (partition p0 values in ('abc'));",
			dbterror.ErrWrongTypeColumnValue,
		},
		{
			"create table t (a datetime) partition by list columns (a) (partition p0 values in ('2020-11-31 12:00:00'));",
			dbterror.ErrWrongTypeColumnValue,
		},
		{
			"create table t (a int) partition by list columns (a) (partition p0 values in (1), partition p0 values in (2));",
			dbterror.ErrSameNamePartition,
		},
		{
			"create table t (a int) partition by list columns (a) (partition p0 values in (1), partition P0 values in (2));",
			dbterror.ErrSameNamePartition,
		},
		{
			"create table t (a int) partition by list columns (a) (partition p0 values in (1), partition p1 values in (1));",
			dbterror.ErrMultipleDefConstInListPart,
		},
		{
			"create table t (a int) partition by list columns (a) (partition p0 values in (1), partition p1 values in (+1));",
			dbterror.ErrMultipleDefConstInListPart,
		},
		{
			"create table t (a tinyint) partition by list columns (a) (partition p0 values in (1), partition p1 values in (+1));",
			dbterror.ErrMultipleDefConstInListPart,
		},
		{
			"create table t (a mediumint) partition by list columns (a) (partition p0 values in (1), partition p1 values in (+1));",
			dbterror.ErrMultipleDefConstInListPart,
		},
		{
			"create table t (a bigint) partition by list columns (a) (partition p0 values in (1), partition p1 values in (+1));",
			dbterror.ErrMultipleDefConstInListPart,
		},
		{
			"create table t (a bigint) partition by list columns (a) (partition p0 values in (1,+1))",
			dbterror.ErrMultipleDefConstInListPart,
		},
		{
			"create table t (a int) partition by list columns (a) (partition p0 values in (null), partition p1 values in (NULL));",
			dbterror.ErrMultipleDefConstInListPart,
		},
		{
			"create table t (a bigint, b int) partition by list columns (a,b) (partition p0 values in ((1,2),(1,2)))",
			dbterror.ErrMultipleDefConstInListPart,
		},
		{
			"create table t (a bigint, b int) partition by list columns (a,b) (partition p0 values in ((1,1),(2,2)), partition p1 values in ((+1,1)));",
			dbterror.ErrMultipleDefConstInListPart,
		},
		{
			"create table t1 (a int, b int) partition by list columns(a,a) ( partition p values in ((1,1)));",
			dbterror.ErrSameNamePartitionField,
		},
		{
			"create table t1 (a int, b int) partition by list columns(a,b,b) ( partition p values in ((1,1,1)));",
			dbterror.ErrSameNamePartitionField,
		},
		{
			`create table t1 (id int key, name varchar(10), unique index idx(name)) partition by list columns (id) (
				    partition p0 values in (3,5,6,9,17),
				    partition p1 values in (1,2,10,11,19,20),
				    partition p2 values in (4,12,13,14,18),
				    partition p3 values in (7,8,15,16)
				);`,
			dbterror.ErrUniqueKeyNeedAllFieldsInPf,
		},
		{
			"create table t (a date) partition by list columns (a) (partition p0 values in ('2020-02-02'), partition p1 values in ('20200202'));",
			dbterror.ErrMultipleDefConstInListPart,
		},
		{
			"create table t (a int, b varchar(10)) partition by list columns (a,b) (partition p0 values in (1));",
			ast.ErrPartitionColumnList,
		},
		{
			"create table t (a int, b varchar(10)) partition by list columns (a,b) (partition p0 values in (('ab','ab')));",
			dbterror.ErrWrongTypeColumnValue,
		},
		{
			"create table t (a int, b datetime) partition by list columns (a,b) (partition p0 values in ((1)));",
			ast.ErrPartitionColumnList,
		},
		{
			"create table t(b int) partition by hash ( b ) partitions 3 (partition p1, partition p2, partition p2);",
			dbterror.ErrSameNamePartition,
		},
	}
	for i, tt := range cases {
		_, err := tk.Exec(tt.sql)
		require.Truef(t, tt.err.Equal(err),
			"case %d fail, sql = `%s`\nexpected error = `%v`\n  actual error = `%v`",
			i, tt.sql, tt.err, err,
		)
	}

	validCases := []string{
		"create table t (a int) partition by list columns (a) (partition p0 values in (1));",
		"create table t (a bigint unsigned) partition by list columns (a) (partition p0 values in (18446744073709551615));",
		"create table t (a bigint unsigned) partition by list columns (a) (partition p0 values in (18446744073709551615 - 1));",
		"create table t (a int) partition by list columns (a) (partition p0 values in (1,null));",
		"create table t (a int) partition by list columns (a) (partition p0 values in (1), partition p1 values in (2));",
		`create table t (id int, name varchar(10), age int) partition by list columns (id) (
			partition p0 values in (3,5,6,9,17),
			partition p1 values in (1,2,10,11,19,20),
			partition p2 values in (4,12,13,-14,18),
			partition p3 values in (7,8,15,+16)
		);`,
		"create table t (a datetime) partition by list columns (a) (partition p0 values in ('2020-09-28 17:03:38','2020-09-28 17:03:39'));",
		"create table t (a date) partition by list columns (a) (partition p0 values in ('2020-09-28','2020-09-29'));",
		"create table t (a bigint, b date) partition by list columns (a,b) (partition p0 values in ((1,'2020-09-28'),(1,'2020-09-29')));",
		"create table t (a bigint)   partition by list columns (a) (partition p0 values in (to_seconds('2020-09-28 17:03:38'),to_seconds('2020-09-28 17:03:39')));",
		"create table t (a varchar(10)) partition by list columns (a) (partition p0 values in ('abc'));",
		"create table t (a char) partition by list columns (a) (partition p0 values in ('a'));",
		"create table t (a bool) partition by list columns (a) (partition p0 values in (1));",
		"create table t (c1 bool, c2 tinyint, c3 int, c4 bigint, c5 datetime, c6 date,c7 varchar(10), c8 char) " +
			"partition by list columns (c1,c2,c3,c4,c5,c6,c7,c8) (" +
			"partition p0 values in ((1,2,3,4,'2020-11-30 00:00:01', '2020-11-30','abc','a')));",
		"create table t (a int, b int generated always as (a+1) virtual) partition by list columns (b) (partition p0 values in (1));",
		"create table t(a int,b char(10)) partition by list columns (a, b) (partition p1 values in ((2, 'a'), (1, 'b')), partition p2 values in ((2, 'b')));",
	}

	for _, sql := range validCases {
		tk.MustExec("drop table if exists t")
		tk.MustExec(sql)
		tbl := external.GetTableByName(t, tk, "test", "t")
		tblInfo := tbl.Meta()
		require.NotNil(t, tblInfo.Partition)
		require.Equal(t, true, tblInfo.Partition.Enable)
		require.True(t, tblInfo.Partition.Type == model.PartitionTypeList)
	}
}

func TestAlterTableAddPartitionByList(t *testing.T) {
	store := testkit.CreateMockStore(t)
	tk := testkit.NewTestKit(t, store)
	tk.MustExec("use test;")
	tk.MustExec("drop table if exists t;")
	tk.MustExec("set @@session.tidb_enable_list_partition = ON")
	tk.MustExec(`create table t (id int) partition by list  (id) (
	    partition p0 values in (1,2),
	    partition p1 values in (3,4),
	    partition p3 values in (5,null)
	);`)
	tk.MustExec(`alter table t add partition (
		partition p4 values in (7),
		partition p5 values in (8,9));`)

	ctx := tk.Session()
	is := domain.GetDomain(ctx).InfoSchema()
	tbl, err := is.TableByName(model.NewCIStr("test"), model.NewCIStr("t"))
	require.NoError(t, err)
	require.NotNil(t, tbl.Meta().Partition)
	part := tbl.Meta().Partition
	require.True(t, part.Type == model.PartitionTypeList)

	require.Equal(t, "`id`", part.Expr)
	require.Len(t, part.Definitions, 5)
	require.Equal(t, [][]string{{"1"}, {"2"}}, part.Definitions[0].InValues)
	require.Equal(t, model.NewCIStr("p0"), part.Definitions[0].Name)
	require.Equal(t, [][]string{{"3"}, {"4"}}, part.Definitions[1].InValues)
	require.Equal(t, model.NewCIStr("p1"), part.Definitions[1].Name)
	require.Equal(t, [][]string{{"5"}, {"NULL"}}, part.Definitions[2].InValues)
	require.Equal(t, model.NewCIStr("p3"), part.Definitions[2].Name)
	require.Equal(t, [][]string{{"7"}}, part.Definitions[3].InValues)
	require.Equal(t, model.NewCIStr("p4"), part.Definitions[3].Name)
	require.Equal(t, [][]string{{"8"}, {"9"}}, part.Definitions[4].InValues)
	require.Equal(t, model.NewCIStr("p5"), part.Definitions[4].Name)

	errorCases := []struct {
		sql string
		err *terror.Error
	}{
		{"alter table t add partition (partition p4 values in (7))",
			dbterror.ErrSameNamePartition,
		},
		{"alter table t add partition (partition p6 values less than (7))",
			ast.ErrPartitionWrongValues,
		},
		{"alter table t add partition (partition p6 values in (null))",
			dbterror.ErrMultipleDefConstInListPart,
		},
		{"alter table t add partition (partition p6 values in (7))",
			dbterror.ErrMultipleDefConstInListPart,
		},
		{"alter table t add partition (partition p6 values in ('a'))",
			dbterror.ErrValuesIsNotIntType,
		},
		{"alter table t add partition (partition p5 values in (10),partition p6 values in (7))",
			dbterror.ErrSameNamePartition,
		},
	}

	for i, tt := range errorCases {
		_, err := tk.Exec(tt.sql)
		require.Truef(t, tt.err.Equal(err),
			"case %d fail, sql = `%s`\nexpected error = `%v`\n  actual error = `%v`",
			i, tt.sql, tt.err, err,
		)
	}

	errorCases2 := []struct {
		create string
		alter  string
		err    *terror.Error
	}{
		{
			"create table t (a bigint unsigned) partition by list columns (a) (partition p0 values in (1));",
			"alter table t add partition (partition p1 values in (-1))",
			dbterror.ErrWrongTypeColumnValue,
		},
		{
			"create table t (a varchar(2)) partition by list columns (a) (partition p0 values in ('a','b'));",
			"alter table t add partition (partition p1 values in ('abc'))",
			dbterror.ErrWrongTypeColumnValue,
		},
		{
			"create table t (a tinyint) partition by list columns (a) (partition p0 values in (1,2,3));",
			"alter table t add partition (partition p1 values in (65536))",
			dbterror.ErrWrongTypeColumnValue,
		},
		{
			"create table t (a bigint) partition by list columns (a) (partition p0 values in (1,2,3));",
			"alter table t add partition (partition p1 values in (18446744073709551615))",
			dbterror.ErrWrongTypeColumnValue,
		},
		{
			"create table t (a char) partition by list columns (a) (partition p0 values in ('a','b'));",
			"alter table t add partition (partition p1 values in ('abc'))",
			dbterror.ErrWrongTypeColumnValue,
		},
		{
			"create table t (a datetime) partition by list columns (a) (partition p0 values in ('2020-11-30 12:00:00'));",
			"alter table t add partition (partition p1 values in ('2020-11-31 12:00:00'))",
			dbterror.ErrWrongTypeColumnValue,
		},
	}

	for i, tt := range errorCases2 {
		tk.MustExec("drop table if exists t;")
		tk.MustExec(tt.create)
		_, err := tk.Exec(tt.alter)
		require.Truef(t, tt.err.Equal(err),
			"case %d fail, sql = `%s`\nexpected error = `%v`\n  actual error = `%v`",
			i, tt.alter, tt.err, err,
		)
	}
}

func TestAlterTableAddPartitionByListColumns(t *testing.T) {
	store := testkit.CreateMockStore(t)
	tk := testkit.NewTestKit(t, store)
	tk.MustExec("use test;")
	tk.MustExec("drop table if exists t;")
	tk.MustExec("set @@session.tidb_enable_list_partition = ON")
	tk.MustExec(`create table t (id int, name varchar(10)) partition by list columns (id,name) (
	    partition p0 values in ((1,'a'),(2,'b')),
	    partition p1 values in ((3,'a'),(4,'b')),
	    partition p3 values in ((5,null))
	);`)
	tk.MustExec(`alter table t add partition (
		partition p4 values in ((7,'a')),
		partition p5 values in ((8,'a')));`)

	ctx := tk.Session()
	is := domain.GetDomain(ctx).InfoSchema()
	tbl, err := is.TableByName(model.NewCIStr("test"), model.NewCIStr("t"))
	require.NoError(t, err)
	require.NotNil(t, tbl.Meta().Partition)
	part := tbl.Meta().Partition
	require.True(t, part.Type == model.PartitionTypeList)

	require.Equal(t, "", part.Expr)
	require.Equal(t, "id", part.Columns[0].O)
	require.Equal(t, "name", part.Columns[1].O)
	require.Len(t, part.Definitions, 5)
	require.Equal(t, [][]string{{"1", `'a'`}, {"2", `'b'`}}, part.Definitions[0].InValues)
	require.Equal(t, model.NewCIStr("p0"), part.Definitions[0].Name)
	require.Equal(t, [][]string{{"3", `'a'`}, {"4", `'b'`}}, part.Definitions[1].InValues)
	require.Equal(t, model.NewCIStr("p1"), part.Definitions[1].Name)
	require.Equal(t, [][]string{{"5", `NULL`}}, part.Definitions[2].InValues)
	require.Equal(t, model.NewCIStr("p3"), part.Definitions[2].Name)
	require.Equal(t, [][]string{{"7", `'a'`}}, part.Definitions[3].InValues)
	require.Equal(t, model.NewCIStr("p4"), part.Definitions[3].Name)
	require.Equal(t, [][]string{{"8", `'a'`}}, part.Definitions[4].InValues)
	require.Equal(t, model.NewCIStr("p5"), part.Definitions[4].Name)

	errorCases := []struct {
		sql string
		err *terror.Error
	}{
		{"alter table t add partition (partition p4 values in ((7,'b')))",
			dbterror.ErrSameNamePartition,
		},
		{"alter table t add partition (partition p6 values less than ((7,'a')))",
			ast.ErrPartitionWrongValues,
		},
		{"alter table t add partition (partition p6 values in ((5,null)))",
			dbterror.ErrMultipleDefConstInListPart,
		},
		{"alter table t add partition (partition p6 values in ((7,'a')))",
			dbterror.ErrMultipleDefConstInListPart,
		},
		{"alter table t add partition (partition p6 values in (('a','a')))",
			dbterror.ErrWrongTypeColumnValue,
		},
	}

	for i, tt := range errorCases {
		_, err := tk.Exec(tt.sql)
		require.Truef(t, tt.err.Equal(err),
			"case %d fail, sql = `%s`\nexpected error = `%v`\n  actual error = `%v`",
			i, tt.sql, tt.err, err,
		)
	}
}

func TestAlterTableDropPartitionByList(t *testing.T) {
	store := testkit.CreateMockStore(t)
	tk := testkit.NewTestKit(t, store)
	tk.MustExec("use test;")
	tk.MustExec("drop table if exists t;")
	tk.MustExec("set @@session.tidb_enable_list_partition = ON")
	tk.MustExec(`create table t (id int) partition by list  (id) (
	    partition p0 values in (1,2),
	    partition p1 values in (3,4),
	    partition p3 values in (5,null)
	);`)
	tk.MustExec(`insert into t values (1),(3),(5),(null)`)
	tk.MustExec(`alter table t drop partition p1`)
	tk.MustQuery("select * from t").Sort().Check(testkit.Rows("1", "5", "<nil>"))
	ctx := tk.Session()
	is := domain.GetDomain(ctx).InfoSchema()
	tbl, err := is.TableByName(model.NewCIStr("test"), model.NewCIStr("t"))
	require.NoError(t, err)
	require.NotNil(t, tbl.Meta().Partition)
	part := tbl.Meta().Partition
	require.True(t, part.Type == model.PartitionTypeList)
	require.Equal(t, "`id`", part.Expr)
	require.Len(t, part.Definitions, 2)
	require.Equal(t, [][]string{{"1"}, {"2"}}, part.Definitions[0].InValues)
	require.Equal(t, model.NewCIStr("p0"), part.Definitions[0].Name)
	require.Equal(t, [][]string{{"5"}, {"NULL"}}, part.Definitions[1].InValues)
	require.Equal(t, model.NewCIStr("p3"), part.Definitions[1].Name)

	sql := "alter table t drop partition p10;"
	tk.MustGetErrCode(sql, errno.ErrDropPartitionNonExistent)
	tk.MustExec(`alter table t drop partition p3`)
	tk.MustQuery("select * from t").Check(testkit.Rows("1"))
	sql = "alter table t drop partition p0;"
	tk.MustGetErrCode(sql, errno.ErrDropLastPartition)
}

func TestAlterTableDropPartitionByListColumns(t *testing.T) {
	store := testkit.CreateMockStore(t)
	tk := testkit.NewTestKit(t, store)
	tk.MustExec("use test;")
	tk.MustExec("drop table if exists t;")
	tk.MustExec("set @@session.tidb_enable_list_partition = ON")
	tk.MustExec(`create table t (id int, name varchar(10)) partition by list columns (id,name) (
	    partition p0 values in ((1,'a'),(2,'b')),
	    partition p1 values in ((3,'a'),(4,'b')),
	    partition p3 values in ((5,'a'),(null,null))
	);`)
	tk.MustExec(`insert into t values (1,'a'),(3,'a'),(5,'a'),(null,null)`)
	tk.MustExec(`alter table t drop partition p1`)
	tk.MustQuery("select * from t").Sort().Check(testkit.Rows("1 a", "5 a", "<nil> <nil>"))
	ctx := tk.Session()
	is := domain.GetDomain(ctx).InfoSchema()
	tbl, err := is.TableByName(model.NewCIStr("test"), model.NewCIStr("t"))
	require.NoError(t, err)
	require.NotNil(t, tbl.Meta().Partition)
	part := tbl.Meta().Partition
	require.True(t, part.Type == model.PartitionTypeList)
	require.Equal(t, "", part.Expr)
	require.Equal(t, "id", part.Columns[0].O)
	require.Equal(t, "name", part.Columns[1].O)
	require.Len(t, part.Definitions, 2)
	require.Equal(t, [][]string{{"1", `'a'`}, {"2", `'b'`}}, part.Definitions[0].InValues)
	require.Equal(t, model.NewCIStr("p0"), part.Definitions[0].Name)
	require.Equal(t, [][]string{{"5", `'a'`}, {"NULL", "NULL"}}, part.Definitions[1].InValues)
	require.Equal(t, model.NewCIStr("p3"), part.Definitions[1].Name)

	sql := "alter table t drop partition p10;"
	tk.MustGetErrCode(sql, errno.ErrDropPartitionNonExistent)
	tk.MustExec(`alter table t drop partition p3`)
	tk.MustQuery("select * from t").Check(testkit.Rows("1 a"))
	sql = "alter table t drop partition p0;"
	tk.MustGetErrCode(sql, errno.ErrDropLastPartition)
}

func TestAlterTableTruncatePartitionByList(t *testing.T) {
	store := testkit.CreateMockStore(t)
	tk := testkit.NewTestKit(t, store)
	tk.MustExec("use test;")
	tk.MustExec("drop table if exists t;")
	tk.MustExec("set @@session.tidb_enable_list_partition = ON")
	tk.MustExec(`create table t (id int) partition by list  (id) (
	    partition p0 values in (1,2),
	    partition p1 values in (3,4),
	    partition p3 values in (5,null)
	);`)
	tk.MustExec(`insert into t values (1),(3),(5),(null)`)
	oldTbl := external.GetTableByName(t, tk, "test", "t")
	tk.MustExec(`alter table t truncate partition p1`)
	tk.MustQuery("select * from t").Sort().Check(testkit.Rows("1", "5", "<nil>"))
	tbl := external.GetTableByName(t, tk, "test", "t")
	require.NotNil(t, tbl.Meta().Partition)
	part := tbl.Meta().Partition
	require.True(t, part.Type == model.PartitionTypeList)
	require.Len(t, part.Definitions, 3)
	require.Equal(t, [][]string{{"3"}, {"4"}}, part.Definitions[1].InValues)
	require.Equal(t, model.NewCIStr("p1"), part.Definitions[1].Name)
	require.False(t, part.Definitions[1].ID == oldTbl.Meta().Partition.Definitions[1].ID)

	sql := "alter table t truncate partition p10;"
	tk.MustGetErrCode(sql, errno.ErrUnknownPartition)
	tk.MustExec(`alter table t truncate partition p3`)
	tk.MustQuery("select * from t").Check(testkit.Rows("1"))
	tk.MustExec(`alter table t truncate partition p0`)
	tk.MustQuery("select * from t").Check(testkit.Rows())
}

func TestAlterTableTruncatePartitionByListColumns(t *testing.T) {
	store := testkit.CreateMockStore(t)
	tk := testkit.NewTestKit(t, store)
	tk.MustExec("use test;")
	tk.MustExec("drop table if exists t;")
	tk.MustExec("set @@session.tidb_enable_list_partition = ON")
	tk.MustExec(`create table t (id int, name varchar(10)) partition by list columns (id,name) (
	    partition p0 values in ((1,'a'),(2,'b')),
	    partition p1 values in ((3,'a'),(4,'b')),
	    partition p3 values in ((5,'a'),(null,null))
	);`)
	tk.MustExec(`insert into t values (1,'a'),(3,'a'),(5,'a'),(null,null)`)
	oldTbl := external.GetTableByName(t, tk, "test", "t")
	tk.MustExec(`alter table t truncate partition p1`)
	tk.MustQuery("select * from t").Sort().Check(testkit.Rows("1 a", "5 a", "<nil> <nil>"))
	tbl := external.GetTableByName(t, tk, "test", "t")
	require.NotNil(t, tbl.Meta().Partition)
	part := tbl.Meta().Partition
	require.True(t, part.Type == model.PartitionTypeList)
	require.Len(t, part.Definitions, 3)
	require.Equal(t, [][]string{{"3", `'a'`}, {"4", `'b'`}}, part.Definitions[1].InValues)
	require.Equal(t, model.NewCIStr("p1"), part.Definitions[1].Name)
	require.False(t, part.Definitions[1].ID == oldTbl.Meta().Partition.Definitions[1].ID)

	sql := "alter table t truncate partition p10;"
	tk.MustGetErrCode(sql, errno.ErrUnknownPartition)
	tk.MustExec(`alter table t truncate partition p3`)
	tk.MustQuery("select * from t").Check(testkit.Rows("1 a"))
	tk.MustExec(`alter table t truncate partition p0`)
	tk.MustQuery("select * from t").Check(testkit.Rows())
}

func TestCreateTableWithKeyPartition(t *testing.T) {
	store := testkit.CreateMockStore(t, mockstore.WithDDLChecker())

	tk := testkit.NewTestKit(t, store)
	tk.MustExec("use test;")
	tk.MustExec("drop table if exists tm1;")
	tk.MustExec(`create table tm1
	(
		s1 char(32) primary key
	)
	partition by key(s1) partitions 10;`)

	tk.MustExec(`drop table if exists tm2`)
	tk.MustExec(`create table tm2 (a char(5), unique key(a(5))) partition by key() partitions 5;`)
}

func TestAlterTableAddPartition(t *testing.T) {
	store := testkit.CreateMockStore(t)
	tk := testkit.NewTestKit(t, store)
	tk.MustExec("use test;")
	tk.MustExec("drop table if exists employees;")
	tk.MustExec(`create table employees (
	id int not null,
	hired date not null
	)
	partition by range( year(hired) ) (
		partition p1 values less than (1991),
		partition p2 values less than (1996),
		partition p3 values less than (2001)
	);`)
	tk.MustExec(`alter table employees add partition (
    partition p4 values less than (2010),
    partition p5 values less than MAXVALUE
	);`)

	ctx := tk.Session()
	is := domain.GetDomain(ctx).InfoSchema()
	tbl, err := is.TableByName(model.NewCIStr("test"), model.NewCIStr("employees"))
	require.NoError(t, err)
	require.NotNil(t, tbl.Meta().Partition)
	part := tbl.Meta().Partition
	require.Equal(t, model.PartitionTypeRange, part.Type)

	require.Equal(t, "YEAR(`hired`)", part.Expr)
	require.Len(t, part.Definitions, 5)
	require.Equal(t, "1991", part.Definitions[0].LessThan[0])
	require.Equal(t, model.NewCIStr("p1"), part.Definitions[0].Name)
	require.Equal(t, "1996", part.Definitions[1].LessThan[0])
	require.Equal(t, model.NewCIStr("p2"), part.Definitions[1].Name)
	require.Equal(t, "2001", part.Definitions[2].LessThan[0])
	require.Equal(t, model.NewCIStr("p3"), part.Definitions[2].Name)
	require.Equal(t, "2010", part.Definitions[3].LessThan[0])
	require.Equal(t, model.NewCIStr("p4"), part.Definitions[3].Name)
	require.Equal(t, "MAXVALUE", part.Definitions[4].LessThan[0])
	require.Equal(t, model.NewCIStr("p5"), part.Definitions[4].Name)

	tk.MustExec("drop table if exists table1;")
	tk.MustExec("create table table1(a int)")
	sql1 := `alter table table1 add partition (
		partition p1 values less than (2010),
		partition p2 values less than maxvalue
	);`
	tk.MustGetErrCode(sql1, errno.ErrPartitionMgmtOnNonpartitioned)
	tk.MustExec(`create table table_MustBeDefined (
	id int not null,
	hired date not null
	)
	partition by range( year(hired) ) (
		partition p1 values less than (1991),
		partition p2 values less than (1996),
		partition p3 values less than (2001)
	);`)
	sql2 := "alter table table_MustBeDefined add partition"
	tk.MustGetErrCode(sql2, errno.ErrPartitionsMustBeDefined)
	tk.MustExec("drop table if exists table2;")
	tk.MustExec(`create table table2 (

	id int not null,
	hired date not null
	)
	partition by range( year(hired) ) (
	partition p1 values less than (1991),
	partition p2 values less than maxvalue
	);`)

	sql3 := `alter table table2 add partition (
		partition p3 values less than (2010)
	);`
	tk.MustGetErrCode(sql3, errno.ErrPartitionMaxvalue)

	tk.MustExec("drop table if exists table3;")
	tk.MustExec(`create table table3 (
	id int not null,
	hired date not null
	)
	partition by range( year(hired) ) (
	partition p1 values less than (1991),
	partition p2 values less than (2001)
	);`)

	sql4 := `alter table table3 add partition (
		partition p3 values less than (1993)
	);`
	tk.MustGetErrCode(sql4, errno.ErrRangeNotIncreasing)

	sql5 := `alter table table3 add partition (
		partition p1 values less than (1993)
	);`
	tk.MustGetErrCode(sql5, errno.ErrSameNamePartition)

	sql6 := `alter table table3 add partition (
		partition p1 values less than (1993),
		partition p1 values less than (1995)
	);`
	tk.MustGetErrCode(sql6, errno.ErrSameNamePartition)

	sql7 := `alter table table3 add partition (
		partition p4 values less than (1993),
		partition p1 values less than (1995),
		partition p5 values less than maxvalue
	);`
	tk.MustGetErrCode(sql7, errno.ErrSameNamePartition)

	sql8 := "alter table table3 add partition (partition p6);"
	tk.MustGetErrCode(sql8, errno.ErrPartitionRequiresValues)

	sql9 := "alter table table3 add partition (partition p7 values in (2018));"
	tk.MustGetErrCode(sql9, errno.ErrPartitionWrongValues)

	sql10 := "alter table table3 add partition partitions 4;"
	tk.MustGetErrCode(sql10, errno.ErrPartitionsMustBeDefined)

	tk.MustExec("alter table table3 add partition (partition p3 values less than (2001 + 10))")

	// less than value can be negative or expression.
	tk.MustExec(`CREATE TABLE tt5 (
		c3 bigint(20) NOT NULL
	) ENGINE=InnoDB DEFAULT CHARSET=utf8mb4 COLLATE=utf8mb4_bin
	PARTITION BY RANGE ( c3 ) (
		PARTITION p0 VALUES LESS THAN (-3),
		PARTITION p1 VALUES LESS THAN (-2)
	);`)
	tk.MustExec(`ALTER TABLE tt5 add partition ( partition p2 values less than (-1) );`)
	tk.MustExec(`ALTER TABLE tt5 add partition ( partition p3 values less than (5-1) );`)

	// Test add partition for the table partition by range columns.
	tk.MustExec("drop table if exists t;")
	tk.MustExec("create table t (a datetime) partition by range columns (a) (partition p1 values less than ('2019-06-01'), partition p2 values less than ('2019-07-01'));")
	sql := "alter table t add partition ( partition p3 values less than ('2019-07-01'));"
	tk.MustGetErrCode(sql, errno.ErrRangeNotIncreasing)
	tk.MustExec("alter table t add partition ( partition p3 values less than ('2019-08-01'));")

	// Add partition value's type should be the same with the column's type.
	tk.MustExec("drop table if exists t;")
	tk.MustExec(`create table t (
		col date not null default '2000-01-01')
                partition by range columns (col) (
		PARTITION p0 VALUES LESS THAN ('20190905'),
		PARTITION p1 VALUES LESS THAN ('20190906'));`)
	sql = "alter table t add partition (partition p2 values less than (20190907));"
	tk.MustGetErrCode(sql, errno.ErrWrongTypeColumnValue)
}

func TestAlterTableDropPartition(t *testing.T) {
	store := testkit.CreateMockStore(t)
	tk := testkit.NewTestKit(t, store)
	tk.MustExec("use test")
	tk.MustExec("drop table if exists employees")
	tk.MustExec(`create table employees (
	id int not null,
	hired int not null
	)
	partition by range( hired ) (
		partition p1 values less than (1991),
		partition p2 values less than (1996),
		partition p3 values less than (2001)
	);`)

	tk.MustExec("alter table employees drop partition p3;")
	ctx := tk.Session()
	is := domain.GetDomain(ctx).InfoSchema()
	tbl, err := is.TableByName(model.NewCIStr("test"), model.NewCIStr("employees"))
	require.NoError(t, err)
	require.NotNil(t, tbl.Meta().GetPartitionInfo())
	part := tbl.Meta().Partition
	require.Equal(t, model.PartitionTypeRange, part.Type)
	require.Equal(t, "`hired`", part.Expr)
	require.Len(t, part.Definitions, 2)
	require.Equal(t, "1991", part.Definitions[0].LessThan[0])
	require.Equal(t, model.NewCIStr("p1"), part.Definitions[0].Name)
	require.Equal(t, "1996", part.Definitions[1].LessThan[0])
	require.Equal(t, model.NewCIStr("p2"), part.Definitions[1].Name)

	tk.MustExec("drop table if exists table1;")
	tk.MustExec("create table table1 (a int);")
	sql1 := "alter table table1 drop partition p10;"
	tk.MustGetErrCode(sql1, errno.ErrPartitionMgmtOnNonpartitioned)

	tk.MustExec("drop table if exists table2;")
	tk.MustExec(`create table table2 (
	id int not null,
	hired date not null
	)
	partition by range( year(hired) ) (
		partition p1 values less than (1991),
		partition p2 values less than (1996),
		partition p3 values less than (2001)
	);`)
	sql2 := "alter table table2 drop partition p10;"
	tk.MustGetErrCode(sql2, errno.ErrDropPartitionNonExistent)

	tk.MustExec("drop table if exists table3;")
	tk.MustExec(`create table table3 (
	id int not null
	)
	partition by range( id ) (
		partition p1 values less than (1991)
	);`)
	sql3 := "alter table table3 drop partition p1;"
	tk.MustGetErrCode(sql3, errno.ErrDropLastPartition)

	tk.MustExec("drop table if exists table4;")
	tk.MustExec(`create table table4 (
	id int not null
	)
	partition by range( id ) (
		partition p1 values less than (10),
		partition p2 values less than (20),
		partition p3 values less than MAXVALUE
	);`)

	tk.MustExec("alter table table4 drop partition p2;")
	is = domain.GetDomain(ctx).InfoSchema()
	tbl, err = is.TableByName(model.NewCIStr("test"), model.NewCIStr("table4"))
	require.NoError(t, err)
	require.NotNil(t, tbl.Meta().GetPartitionInfo())
	part = tbl.Meta().Partition
	require.Equal(t, model.PartitionTypeRange, part.Type)
	require.Equal(t, "`id`", part.Expr)
	require.Len(t, part.Definitions, 2)
	require.Equal(t, "10", part.Definitions[0].LessThan[0])
	require.Equal(t, model.NewCIStr("p1"), part.Definitions[0].Name)
	require.Equal(t, "MAXVALUE", part.Definitions[1].LessThan[0])
	require.Equal(t, model.NewCIStr("p3"), part.Definitions[1].Name)

	tk.MustExec("drop table if exists tr;")
	tk.MustExec(` create table tr(
		id int, name varchar(50),
		purchased date
	)
	partition by range( year(purchased) ) (
    	partition p0 values less than (1990),
    	partition p1 values less than (1995),
    	partition p2 values less than (2000),
    	partition p3 values less than (2005),
    	partition p4 values less than (2010),
    	partition p5 values less than (2015)
   	);`)
	tk.MustExec(`INSERT INTO tr VALUES
	(1, 'desk organiser', '2003-10-15'),
	(2, 'alarm clock', '1997-11-05'),
	(3, 'chair', '2009-03-10'),
	(4, 'bookcase', '1989-01-10'),
	(5, 'exercise bike', '2014-05-09'),
	(6, 'sofa', '1987-06-05'),
	(7, 'espresso maker', '2011-11-22'),
	(8, 'aquarium', '1992-08-04'),
	(9, 'study desk', '2006-09-16'),
	(10, 'lava lamp', '1998-12-25');`)
	result := tk.MustQuery("select * from tr where purchased between '1995-01-01' and '1999-12-31';")
	result.Check(testkit.Rows(`2 alarm clock 1997-11-05`, `10 lava lamp 1998-12-25`))
	tk.MustExec("alter table tr drop partition p2;")
	result = tk.MustQuery("select * from tr where purchased between '1995-01-01' and '1999-12-31';")
	result.Check(testkit.Rows())

	result = tk.MustQuery("select * from tr where purchased between '2010-01-01' and '2014-12-31';")
	result.Check(testkit.Rows(`5 exercise bike 2014-05-09`, `7 espresso maker 2011-11-22`))
	tk.MustExec("alter table tr drop partition p5;")
	result = tk.MustQuery("select * from tr where purchased between '2010-01-01' and '2014-12-31';")
	result.Check(testkit.Rows())

	tk.MustExec("alter table tr drop partition p4;")
	result = tk.MustQuery("select * from tr where purchased between '2005-01-01' and '2009-12-31';")
	result.Check(testkit.Rows())

	tk.MustExec("drop table if exists table4;")
	tk.MustExec(`create table table4 (
		id int not null
	)
	partition by range( id ) (
		partition Par1 values less than (1991),
		partition pAR2 values less than (1992),
		partition Par3 values less than (1995),
		partition PaR5 values less than (1996)
	);`)
	tk.MustExec("alter table table4 drop partition Par2;")
	tk.MustExec("alter table table4 drop partition PAR5;")
	sql4 := "alter table table4 drop partition PAR0;"
	tk.MustGetErrCode(sql4, errno.ErrDropPartitionNonExistent)

	tk.MustExec("CREATE TABLE t1 (a int(11), b varchar(64)) PARTITION BY HASH(a) PARTITIONS 3")
	tk.MustGetErrCode("alter table t1 drop partition p2", errno.ErrOnlyOnRangeListPartition)
}

func TestMultiPartitionDropAndTruncate(t *testing.T) {
	store := testkit.CreateMockStore(t)
	tk := testkit.NewTestKit(t, store)
	tk.MustExec("use test")
	tk.MustExec("drop table if exists employees")
	tk.MustExec(`create table employees (
	hired int not null
	)
	partition by range( hired ) (
		partition p1 values less than (1991),
		partition p2 values less than (1996),
		partition p3 values less than (2001),
		partition p4 values less than (2006),
		partition p5 values less than (2011)
	);`)
	tk.MustExec(`INSERT INTO employees VALUES (1990), (1995), (2000), (2005), (2010)`)

	tk.MustExec("alter table employees drop partition p1, p2;")
	result := tk.MustQuery("select * from employees;")
	result.Sort().Check(testkit.Rows(`2000`, `2005`, `2010`))

	tk.MustExec("alter table employees truncate partition p3, p4")
	result = tk.MustQuery("select * from employees;")
	result.Check(testkit.Rows(`2010`))
}

func TestDropPartitionWithGlobalIndex(t *testing.T) {
	restore := config.RestoreFunc()
	defer restore()
	store := testkit.CreateMockStore(t)
	config.UpdateGlobal(func(conf *config.Config) {
		conf.EnableGlobalIndex = true
	})
	tk := testkit.NewTestKit(t, store)
	tk.MustExec("use test")
	tk.MustExec("drop table if exists test_global")
	tk.MustExec(`create table test_global ( a int, b int, c int)
	partition by range( a ) (
		partition p1 values less than (10),
		partition p2 values less than (20)
	);`)
	tt := external.GetTableByName(t, tk, "test", "test_global")
	pid := tt.Meta().Partition.Definitions[1].ID

	tk.MustExec("Alter Table test_global Add Unique Index idx_b (b);")
	tk.MustExec("Alter Table test_global Add Unique Index idx_c (c);")
	tk.MustExec(`INSERT INTO test_global VALUES (1, 1, 1), (2, 2, 2), (11, 3, 3), (12, 4, 4)`)

	tk.MustExec("alter table test_global drop partition p2;")
	result := tk.MustQuery("select * from test_global;")
	result.Sort().Check(testkit.Rows(`1 1 1`, `2 2 2`))

	tt = external.GetTableByName(t, tk, "test", "test_global")
	idxInfo := tt.Meta().FindIndexByName("idx_b")
	require.NotNil(t, idxInfo)
	cnt := checkGlobalIndexCleanUpDone(t, tk.Session(), tt.Meta(), idxInfo, pid)
	require.Equal(t, 2, cnt)

	idxInfo = tt.Meta().FindIndexByName("idx_c")
	require.NotNil(t, idxInfo)
	cnt = checkGlobalIndexCleanUpDone(t, tk.Session(), tt.Meta(), idxInfo, pid)
	require.Equal(t, 2, cnt)
	config.UpdateGlobal(func(conf *config.Config) {
		conf.EnableGlobalIndex = false
	})
}

func TestAlterTableExchangePartition(t *testing.T) {
	store := testkit.CreateMockStore(t)
	tk := testkit.NewTestKit(t, store)
	tk.MustExec("use test")
	tk.MustExec("drop table if exists e")
	tk.MustExec("drop table if exists e2")
	tk.MustExec(`CREATE TABLE e (
		id INT NOT NULL
	)
    PARTITION BY RANGE (id) (
        PARTITION p0 VALUES LESS THAN (50),
        PARTITION p1 VALUES LESS THAN (100),
        PARTITION p2 VALUES LESS THAN (150),
        PARTITION p3 VALUES LESS THAN (MAXVALUE)
	);`)
	tk.MustExec(`CREATE TABLE e2 (
		id INT NOT NULL
	);`)
	tk.MustExec(`INSERT INTO e VALUES (1669),(337),(16),(2005)`)

	// enable exchange partition
	tk.MustExec("set @@tidb_enable_exchange_partition=1")
	defer tk.MustExec("set @@tidb_enable_exchange_partition=0")
	tk.MustExec("ALTER TABLE e EXCHANGE PARTITION p0 WITH TABLE e2")
	tk.MustQuery("select * from e2").Check(testkit.Rows("16"))
	tk.MustQuery("select * from e").Check(testkit.Rows("1669", "337", "2005"))
	// validation test for range partition
	tk.MustGetErrCode("ALTER TABLE e EXCHANGE PARTITION p1 WITH TABLE e2", errno.ErrRowDoesNotMatchPartition)
	tk.MustGetErrCode("ALTER TABLE e EXCHANGE PARTITION p2 WITH TABLE e2", errno.ErrRowDoesNotMatchPartition)
	tk.MustGetErrCode("ALTER TABLE e EXCHANGE PARTITION p3 WITH TABLE e2", errno.ErrRowDoesNotMatchPartition)

	tk.MustExec("drop table if exists e3")

	tk.MustExec(`CREATE TABLE e3 (
		id int not null
	) PARTITION BY HASH (id)
	PARTITIONS 4;`)
	tk.MustGetErrCode("ALTER TABLE e EXCHANGE PARTITION p1 WITH TABLE e3;", errno.ErrPartitionExchangePartTable)
	tk.MustExec("truncate table e2")
	tk.MustExec(`INSERT INTO e3 VALUES (1),(5)`)

	tk.MustExec("ALTER TABLE e3 EXCHANGE PARTITION p1 WITH TABLE e2;")
	tk.MustQuery("select * from e3 partition(p0)").Check(testkit.Rows())
	tk.MustQuery("select * from e2").Check(testkit.Rows("1", "5"))

	// validation test for hash partition
	tk.MustGetErrCode("ALTER TABLE e3 EXCHANGE PARTITION p0 WITH TABLE e2", errno.ErrRowDoesNotMatchPartition)
	tk.MustGetErrCode("ALTER TABLE e3 EXCHANGE PARTITION p2 WITH TABLE e2", errno.ErrRowDoesNotMatchPartition)
	tk.MustGetErrCode("ALTER TABLE e3 EXCHANGE PARTITION p3 WITH TABLE e2", errno.ErrRowDoesNotMatchPartition)

	// without validation test
	tk.MustExec("ALTER TABLE e3 EXCHANGE PARTITION p0 with TABLE e2 WITHOUT VALIDATION")

	tk.MustQuery("select * from e3 partition(p0)").Check(testkit.Rows("1", "5"))
	tk.MustQuery("select * from e2").Check(testkit.Rows())

	// more boundary test of range partition
	// for partition p0
	tk.MustExec(`create table e4 (a int) partition by range(a) (
		partition p0 values less than (3),
		partition p1 values less than (6),
        PARTITION p2 VALUES LESS THAN (9),
        PARTITION p3 VALUES LESS THAN (MAXVALUE)
		);`)
	tk.MustExec(`create table e5(a int);`)

	tk.MustExec("insert into e5 values (1)")

	tk.MustGetErrCode("ALTER TABLE e4 EXCHANGE PARTITION p1 WITH TABLE e5", errno.ErrRowDoesNotMatchPartition)
	tk.MustGetErrCode("ALTER TABLE e4 EXCHANGE PARTITION p2 WITH TABLE e5", errno.ErrRowDoesNotMatchPartition)
	tk.MustGetErrCode("ALTER TABLE e4 EXCHANGE PARTITION p3 WITH TABLE e5", errno.ErrRowDoesNotMatchPartition)
	tk.MustExec("ALTER TABLE e4 EXCHANGE PARTITION p0 with TABLE e5")
	tk.MustQuery("select * from e4 partition(p0)").Check(testkit.Rows("1"))

	// for partition p1
	tk.MustExec("insert into e5 values (3)")
	tk.MustGetErrCode("ALTER TABLE e4 EXCHANGE PARTITION p0 WITH TABLE e5", errno.ErrRowDoesNotMatchPartition)
	tk.MustGetErrCode("ALTER TABLE e4 EXCHANGE PARTITION p2 WITH TABLE e5", errno.ErrRowDoesNotMatchPartition)
	tk.MustGetErrCode("ALTER TABLE e4 EXCHANGE PARTITION p3 WITH TABLE e5", errno.ErrRowDoesNotMatchPartition)
	tk.MustExec("ALTER TABLE e4 EXCHANGE PARTITION p1 with TABLE e5")
	tk.MustQuery("select * from e4 partition(p1)").Check(testkit.Rows("3"))

	// for partition p2
	tk.MustExec("insert into e5 values (6)")
	tk.MustGetErrCode("ALTER TABLE e4 EXCHANGE PARTITION p0 WITH TABLE e5", errno.ErrRowDoesNotMatchPartition)
	tk.MustGetErrCode("ALTER TABLE e4 EXCHANGE PARTITION p1 WITH TABLE e5", errno.ErrRowDoesNotMatchPartition)
	tk.MustGetErrCode("ALTER TABLE e4 EXCHANGE PARTITION p3 WITH TABLE e5", errno.ErrRowDoesNotMatchPartition)
	tk.MustExec("ALTER TABLE e4 EXCHANGE PARTITION p2 with TABLE e5")
	tk.MustQuery("select * from e4 partition(p2)").Check(testkit.Rows("6"))

	// for partition p3
	tk.MustExec("insert into e5 values (9)")
	tk.MustGetErrCode("ALTER TABLE e4 EXCHANGE PARTITION p0 WITH TABLE e5", errno.ErrRowDoesNotMatchPartition)
	tk.MustGetErrCode("ALTER TABLE e4 EXCHANGE PARTITION p1 WITH TABLE e5", errno.ErrRowDoesNotMatchPartition)
	tk.MustGetErrCode("alter table e4 exchange partition p2 with table e5", errno.ErrRowDoesNotMatchPartition)
	tk.MustExec("ALTER TABLE e4 EXCHANGE PARTITION p3 with TABLE e5")
	tk.MustQuery("select * from e4 partition(p3)").Check(testkit.Rows("9"))

	// for columns range partition
	tk.MustExec(`create table e6 (a varchar(3)) partition by range columns (a) (
		partition p0 values less than ('3'),
		partition p1 values less than ('6')
	);`)
	tk.MustExec(`create table e7 (a varchar(3));`)
	tk.MustExec(`insert into e6 values ('1');`)
	tk.MustExec(`insert into e7 values ('2');`)
	tk.MustExec("alter table e6 exchange partition p0 with table e7")

	tk.MustQuery("select * from e6 partition(p0)").Check(testkit.Rows("2"))
	tk.MustQuery("select * from e7").Check(testkit.Rows("1"))
	tk.MustGetErrCode("alter table e6 exchange partition p1 with table e7", errno.ErrRowDoesNotMatchPartition)

	// validation test for list partition
	tk.MustExec("set @@tidb_enable_list_partition=true")
	tk.MustExec(`CREATE TABLE t1 (store_id int)
	PARTITION BY LIST (store_id) (
		PARTITION pNorth VALUES IN (1, 2, 3, 4, 5),
		PARTITION pEast VALUES IN (6, 7, 8, 9, 10),
		PARTITION pWest VALUES IN (11, 12, 13, 14, 15),
		PARTITION pCentral VALUES IN (16, 17, 18, 19, 20)
	);`)
	tk.MustExec(`create table t2 (store_id int);`)
	tk.MustExec(`insert into t1 values (1);`)
	tk.MustExec(`insert into t1 values (6);`)
	tk.MustExec(`insert into t1 values (11);`)
	tk.MustExec(`insert into t2 values (3);`)
	tk.MustExec("alter table t1 exchange partition pNorth with table t2")

	tk.MustQuery("select * from t1 partition(pNorth)").Check(testkit.Rows("3"))
	tk.MustGetErrCode("alter table t1 exchange partition pEast with table t2", errno.ErrRowDoesNotMatchPartition)

	// validation test for list columns partition
	tk.MustExec(`CREATE TABLE t3 (id int, store_id int)
	PARTITION BY LIST COLUMNS (id, store_id) (
		PARTITION p0 VALUES IN ((1, 1), (2, 2)),
		PARTITION p1 VALUES IN ((3, 3), (4, 4))
	);`)
	tk.MustExec(`create table t4 (id int, store_id int);`)
	tk.MustExec(`insert into t3 values (1, 1);`)
	tk.MustExec(`insert into t4 values (2, 2);`)
	tk.MustExec("alter table t3 exchange partition p0 with table t4")
	tk.MustQuery("show warnings").Check(testkit.Rows("Warning 1105 after the exchange, please analyze related table of the exchange to update statistics"))

	tk.MustQuery("select * from t3 partition(p0)").Check(testkit.Rows("2 2"))
	tk.MustGetErrCode("alter table t3 exchange partition p1 with table t4", errno.ErrRowDoesNotMatchPartition)

	// test exchange partition from different databases
	tk.MustExec("create table e8 (a int) partition by hash(a) partitions 2;")
	tk.MustExec("create database if not exists exchange_partition")
	tk.MustExec("insert into e8 values (1), (3), (5)")
	tk.MustExec("use exchange_partition;")
	tk.MustExec("create table e9 (a int);")
	tk.MustExec("insert into e9 values (7), (9)")
	tk.MustExec("alter table test.e8 exchange partition p1 with table e9")

	tk.MustExec("insert into e9 values (11)")
	tk.MustQuery("select * from e9").Check(testkit.Rows("1", "3", "5", "11"))
	tk.MustExec("insert into test.e8 values (11)")
	tk.MustQuery("select * from test.e8").Check(testkit.Rows("7", "9", "11"))

	tk.MustExec("use test")
	tk.MustExec("create table e10 (a int) partition by hash(a) partitions 2")
	tk.MustExec("insert into e10 values (0), (2), (4)")
	tk.MustExec("create table e11 (a int)")
	tk.MustExec("insert into e11 values (1), (3)")
	tk.MustExec("alter table e10 exchange partition p1 with table e11")
	tk.MustExec("insert into e11 values (5)")
	tk.MustQuery("select * from e11").Check(testkit.Rows("5"))
	tk.MustExec("insert into e10 values (5), (6)")
	tk.MustQuery("select * from e10 partition(p0)").Check(testkit.Rows("0", "2", "4", "6"))
	tk.MustQuery("select * from e10 partition(p1)").Check(testkit.Rows("1", "3", "5"))

	// test for column id
	tk.MustExec("create table e12 (a int(1), b int, index (a)) partition by hash(a) partitions 3")
	tk.MustExec("create table e13 (a int(8), b int, index (a));")
	tk.MustExec("alter table e13 drop column b")
	tk.MustExec("alter table e13 add column b int")
	tk.MustGetErrCode("alter table e12 exchange partition p0 with table e13", errno.ErrPartitionExchangeDifferentOption)
	// test for index id
	tk.MustExec("create table e14 (a int, b int, index(a));")
	tk.MustExec("alter table e12 drop index a")
	tk.MustExec("alter table e12 add index (a);")
	tk.MustGetErrCode("alter table e12 exchange partition p0 with table e14", errno.ErrPartitionExchangeDifferentOption)

	// test for tiflash replica
	require.Nil(t, failpoint.Enable("github.com/pingcap/tidb/infoschema/mockTiFlashStoreCount", `return(true)`))
	defer func() {
		err := failpoint.Disable("github.com/pingcap/tidb/infoschema/mockTiFlashStoreCount")
		require.NoError(t, err)
	}()

	tk.MustExec("create table e15 (a int) partition by hash(a) partitions 1;")
	tk.MustExec("create table e16 (a int)")
	tk.MustExec("alter table e15 set tiflash replica 1;")
	tk.MustExec("alter table e16 set tiflash replica 2;")

	e15 := external.GetTableByName(t, tk, "test", "e15")
	partition := e15.Meta().Partition

	err := domain.GetDomain(tk.Session()).DDL().UpdateTableReplicaInfo(tk.Session(), partition.Definitions[0].ID, true)
	require.NoError(t, err)

	e16 := external.GetTableByName(t, tk, "test", "e16")
	err = domain.GetDomain(tk.Session()).DDL().UpdateTableReplicaInfo(tk.Session(), e16.Meta().ID, true)
	require.NoError(t, err)

	tk.MustGetErrCode("alter table e15 exchange partition p0 with table e16", errno.ErrTablesDifferentMetadata)
	tk.MustExec("drop table e15, e16")

	tk.MustExec("create table e15 (a int) partition by hash(a) partitions 1;")
	tk.MustExec("create table e16 (a int)")
	tk.MustExec("alter table e15 set tiflash replica 1;")
	tk.MustExec("alter table e16 set tiflash replica 1;")

	e15 = external.GetTableByName(t, tk, "test", "e15")
	partition = e15.Meta().Partition

	err = domain.GetDomain(tk.Session()).DDL().UpdateTableReplicaInfo(tk.Session(), partition.Definitions[0].ID, true)
	require.NoError(t, err)

	e16 = external.GetTableByName(t, tk, "test", "e16")
	err = domain.GetDomain(tk.Session()).DDL().UpdateTableReplicaInfo(tk.Session(), e16.Meta().ID, true)
	require.NoError(t, err)

	tk.MustExec("alter table e15 exchange partition p0 with table e16")

	e15 = external.GetTableByName(t, tk, "test", "e15")

	partition = e15.Meta().Partition

	require.NotNil(t, e15.Meta().TiFlashReplica)
	require.True(t, e15.Meta().TiFlashReplica.Available)
	require.Equal(t, []int64{partition.Definitions[0].ID}, e15.Meta().TiFlashReplica.AvailablePartitionIDs)

	e16 = external.GetTableByName(t, tk, "test", "e16")
	require.NotNil(t, e16.Meta().TiFlashReplica)
	require.True(t, e16.Meta().TiFlashReplica.Available)

	tk.MustExec("drop table e15, e16")
	tk.MustExec("create table e15 (a int) partition by hash(a) partitions 1;")
	tk.MustExec("create table e16 (a int)")
	tk.MustExec("alter table e16 set tiflash replica 1;")

	tk.MustExec("alter table e15 set tiflash replica 1 location labels 'a', 'b';")

	tk.MustGetErrCode("alter table e15 exchange partition p0 with table e16", errno.ErrTablesDifferentMetadata)

	tk.MustExec("alter table e16 set tiflash replica 1 location labels 'a', 'b';")

	e15 = external.GetTableByName(t, tk, "test", "e15")
	partition = e15.Meta().Partition

	err = domain.GetDomain(tk.Session()).DDL().UpdateTableReplicaInfo(tk.Session(), partition.Definitions[0].ID, true)
	require.NoError(t, err)

	e16 = external.GetTableByName(t, tk, "test", "e16")
	err = domain.GetDomain(tk.Session()).DDL().UpdateTableReplicaInfo(tk.Session(), e16.Meta().ID, true)
	require.NoError(t, err)

	tk.MustExec("alter table e15 exchange partition p0 with table e16")

	tk.MustExec("create table e17 (a int)")
	tk.MustExec("alter table e17 set tiflash replica 1")
	tk.MustExec("insert into e17 values (1)")

	tk.MustExec("create table e18 (a int) partition by range (a) (partition p0 values less than (4), partition p1 values less than (10))")
	tk.MustExec("alter table e18 set tiflash replica 1")
	tk.MustExec("insert into e18 values (2)")

	tk.MustExec("alter table e18 exchange partition p0 with table e17")
	tk.MustQuery("select * /*+ read_from_storage(tiflash[e18]) */ from e18").Check(testkit.Rows("1"))
	tk.MustQuery("select * /*+ read_from_storage(tiflash[e17]) */ from e17").Check(testkit.Rows("2"))

	tk.MustExec("create table e19 (a int) partition by hash(a) partitions 1")
	tk.MustExec("create temporary table e20 (a int)")
	tk.MustGetErrCode("alter table e19 exchange partition p0 with table e20", errno.ErrPartitionExchangeTempTable)
}

func TestExchangePartitionTableCompatiable(t *testing.T) {
	store := testkit.CreateMockStore(t)
	type testCase struct {
		ptSQL       string
		ntSQL       string
		exchangeSQL string
		err         *terror.Error
	}
	cases := []testCase{
		{
			"create table pt (id int not null) partition by hash (id) partitions 4;",
			"create table nt (id int(1) not null);",
			"alter table pt exchange partition p0 with table nt;",
			nil,
		},
		{
			"create table pt1 (id int not null, fname varchar(3)) partition by hash (id) partitions 4;",
			"create table nt1 (id int not null, fname varchar(4));",
			"alter table pt1 exchange partition p0 with table nt1;",
			dbterror.ErrTablesDifferentMetadata,
		},
		{
			"create table pt2 (id int not null, salary decimal) partition by hash(id) partitions 4;",
			"create table nt2 (id int not null, salary decimal(3,2));",
			"alter table pt2 exchange partition p0 with table nt2;",
			dbterror.ErrTablesDifferentMetadata,
		},
		{
			"create table pt3 (id int not null, salary decimal) partition by hash(id) partitions 1;",
			"create table nt3 (id int not null, salary decimal(10, 1));",
			"alter table pt3 exchange partition p0 with table nt3",
			dbterror.ErrTablesDifferentMetadata,
		},
		{
			"create table pt4 (id int not null) partition by hash(id) partitions 1;",
			"create table nt4 (id1 int not null);",
			"alter table pt4 exchange partition p0 with table nt4;",
			dbterror.ErrTablesDifferentMetadata,
		},
		{
			"create table pt5 (id int not null, primary key (id)) partition by hash(id) partitions 1;",
			"create table nt5 (id int not null);",
			"alter table pt5 exchange partition p0 with table nt5;",
			dbterror.ErrTablesDifferentMetadata,
		},
		{
			"create table pt6 (id int not null, salary decimal, index idx (id, salary)) partition by hash(id) partitions 1;",
			"create table nt6 (id int not null, salary decimal, index idx (salary, id));",
			"alter table pt6 exchange partition p0 with table nt6;",
			dbterror.ErrTablesDifferentMetadata,
		},
		{
			"create table pt7 (id int not null, index idx (id) invisible) partition by hash(id) partitions 1;",
			"create table nt7 (id int not null, index idx (id));",
			"alter table pt7 exchange partition p0 with table nt7;",
			nil,
		},
		{
			"create table pt8 (id int not null, index idx (id)) partition by hash(id) partitions 1;",
			"create table nt8 (id int not null, index id_idx (id));",
			"alter table pt8 exchange partition p0 with table nt8;",
			dbterror.ErrTablesDifferentMetadata,
		},
		{
			// foreign key test
			// Partition table doesn't support to add foreign keys in mysql
			"create table pt9 (id int not null primary key auto_increment,t_id int not null) partition by hash(id) partitions 1;",
			"create table nt9 (id int not null primary key auto_increment, t_id int not null,foreign key fk_id (t_id) references pt5(id));",
			"alter table pt9 exchange partition p0 with table nt9;",
			dbterror.ErrPartitionExchangeForeignKey,
		},
		{
			// Generated column (virtual)
			"create table pt10 (id int not null, lname varchar(30), fname varchar(100) generated always as (concat(lname,' ')) virtual) partition by hash(id) partitions 1;",
			"create table nt10 (id int not null, lname varchar(30), fname varchar(100));",
			"alter table pt10 exchange partition p0 with table nt10;",
			dbterror.ErrUnsupportedOnGeneratedColumn,
		},
		{
			"create table pt11 (id int not null, lname varchar(30), fname varchar(100)) partition by hash(id) partitions 1;",
			"create table nt11 (id int not null, lname varchar(30), fname varchar(100) generated always as (concat(lname, ' ')) virtual);",
			"alter table pt11 exchange partition p0 with table nt11;",
			dbterror.ErrUnsupportedOnGeneratedColumn,
		},
		{

			"create table pt12 (id int not null, lname varchar(30), fname varchar(100) generated always as (concat(lname,' ')) stored) partition by hash(id) partitions 1;",
			"create table nt12 (id int not null, lname varchar(30), fname varchar(100));",
			"alter table pt12 exchange partition p0 with table nt12;",
			dbterror.ErrTablesDifferentMetadata,
		},
		{
			"create table pt13 (id int not null, lname varchar(30), fname varchar(100)) partition by hash(id) partitions 1;",
			"create table nt13 (id int not null, lname varchar(30), fname varchar(100) generated always as (concat(lname, ' ')) stored);",
			"alter table pt13 exchange partition p0 with table nt13;",
			dbterror.ErrTablesDifferentMetadata,
		},
		{
			"create table pt14 (id int not null, lname varchar(30), fname varchar(100) generated always as (concat(lname, ' ')) virtual) partition by hash(id) partitions 1;",
			"create table nt14 (id int not null, lname varchar(30), fname varchar(100) generated always as (concat(lname, ' ')) virtual);",
			"alter table pt14 exchange partition p0 with table nt14;",
			nil,
		},
		{
			// unique index
			"create table pt15 (id int not null, unique index uk_id (id)) partition by hash(id) partitions 1;",
			"create table nt15 (id int not null, index uk_id (id));",
			"alter table pt15 exchange partition p0 with table nt15",
			dbterror.ErrTablesDifferentMetadata,
		},
		{
			// auto_increment
			"create table pt16 (id int not null primary key auto_increment) partition by hash(id) partitions 1;",
			"create table nt16 (id int not null primary key);",
			"alter table pt16 exchange partition p0 with table nt16;",
			dbterror.ErrTablesDifferentMetadata,
		},
		{
			// default
			"create table pt17 (id int not null default 1) partition by hash(id) partitions 1;",
			"create table nt17 (id int not null);",
			"alter table pt17 exchange partition p0 with table nt17;",
			nil,
		},
		{
			// view test
			"create table pt18 (id int not null) partition by hash(id) partitions 1;",
			"create view nt18 as select id from nt17;",
			"alter table pt18 exchange partition p0 with table nt18",
			dbterror.ErrCheckNoSuchTable,
		},
		{
			"create table pt19 (id int not null, lname varchar(30), fname varchar(100) generated always as (concat(lname, ' ')) stored) partition by hash(id) partitions 1;",
			"create table nt19 (id int not null, lname varchar(30), fname varchar(100) generated always as (concat(lname, ' ')) virtual);",
			"alter table pt19 exchange partition p0 with table nt19;",
			dbterror.ErrUnsupportedOnGeneratedColumn,
		},
		{
			"create table pt20 (id int not null) partition by hash(id) partitions 1;",
			"create table nt20 (id int default null);",
			"alter table pt20 exchange partition p0 with table nt20;",
			dbterror.ErrTablesDifferentMetadata,
		},
		{
			// unsigned
			"create table pt21 (id int unsigned) partition by hash(id) partitions 1;",
			"create table nt21 (id int);",
			"alter table pt21 exchange partition p0 with table nt21;",
			dbterror.ErrTablesDifferentMetadata,
		},
		{
			// zerofill
			"create table pt22 (id int) partition by hash(id) partitions 1;",
			"create table nt22 (id int zerofill);",
			"alter table pt22 exchange partition p0 with table nt22;",
			dbterror.ErrTablesDifferentMetadata,
		},
		{
			"create table pt23 (id int, lname varchar(10) charset binary) partition by hash(id) partitions 1;",
			"create table nt23 (id int, lname varchar(10));",
			"alter table pt23 exchange partition p0 with table nt23;",
			dbterror.ErrTablesDifferentMetadata,
		},
		{
			"create table pt25 (id int, a datetime on update current_timestamp) partition by hash(id) partitions 1;",
			"create table nt25 (id int, a datetime);",
			"alter table pt25 exchange partition p0 with table nt25;",
			nil,
		},
		{
			"create table pt26 (id int not null, lname varchar(30), fname varchar(100) generated always as (concat(lname, ' ')) virtual) partition by hash(id) partitions 1;",
			"create table nt26 (id int not null, lname varchar(30), fname varchar(100) generated always as (concat(id, ' ')) virtual);",
			"alter table pt26 exchange partition p0 with table nt26;",
			dbterror.ErrTablesDifferentMetadata,
		},
		{
			"create table pt27 (a int key, b int, index(a)) partition by hash(a) partitions 1;",
			"create table nt27 (a int not null, b int, index(a));",
			"alter table pt27 exchange partition p0 with table nt27;",
			dbterror.ErrTablesDifferentMetadata,
		},
		{
			"create table pt28 (a int primary key, b int, index(a)) partition by hash(a) partitions 1;",
			"create table nt28 (a int not null, b int, index(a));",
			"alter table pt28 exchange partition p0 with table nt28;",
			dbterror.ErrTablesDifferentMetadata,
		},
		{
			"create table pt29 (a int primary key, b int) partition by hash(a) partitions 1;",
			"create table nt29 (a int not null, b int, index(a));",
			"alter table pt29 exchange partition p0 with table nt29;",
			dbterror.ErrTablesDifferentMetadata,
		},
		{
			"create table pt30 (a int primary key, b int) partition by hash(a) partitions 1;",
			"create table nt30 (a int, b int, unique index(a));",
			"alter table pt30 exchange partition p0 with table nt30;",
			dbterror.ErrTablesDifferentMetadata,
		},
		{
			// auto_increment
			"create table pt31 (id bigint not null primary key auto_increment) partition by hash(id) partitions 1;",
			"create table nt31 (id bigint not null primary key);",
			"alter table pt31 exchange partition p0 with table nt31;",
			dbterror.ErrTablesDifferentMetadata,
		},
		{
			// auto_random
			"create table pt32 (id bigint not null primary key AUTO_RANDOM) partition by hash(id) partitions 1;",
			"create table nt32 (id bigint not null primary key);",
			"alter table pt32 exchange partition p0 with table nt32;",
			dbterror.ErrTablesDifferentMetadata,
		},
		{
			// global temporary table
			"create table pt33 (id int) partition by hash(id) partitions 1;",
			"create global temporary table nt33 (id int) on commit delete rows;",
			"alter table pt33 exchange partition p0 with table nt33;",
			dbterror.ErrPartitionExchangeTempTable,
		},
		{
			// local temporary table
			"create table pt34 (id int) partition by hash(id) partitions 1;",
			"create temporary table nt34 (id int);",
			"alter table pt34 exchange partition p0 with table nt34;",
			dbterror.ErrPartitionExchangeTempTable,
		},
	}

	tk := testkit.NewTestKit(t, store)
	tk.MustExec("use test")
	err := tk.Session().GetSessionVars().SetSystemVar("tidb_enable_exchange_partition", "1")
	require.NoError(t, err)
	for i, tt := range cases {
		tk.MustExec(tt.ptSQL)
		tk.MustExec(tt.ntSQL)
		if tt.err != nil {
			_, err := tk.Exec(tt.exchangeSQL)
			require.Truef(t, terror.ErrorEqual(err, tt.err),
				"case %d fail, sql = `%s`\nexpected error = `%v`\n  actual error = `%v`",
				i, tt.exchangeSQL, tt.err, err,
			)
		} else {
			tk.MustExec(tt.exchangeSQL)
		}
	}
	err = tk.Session().GetSessionVars().SetSystemVar("tidb_enable_exchange_partition", "0")
	require.NoError(t, err)
}

func TestExchangePartitionHook(t *testing.T) {
	store, dom := testkit.CreateMockStoreAndDomain(t)
	tk := testkit.NewTestKit(t, store)
	// why use tkCancel, not tk.
	tkCancel := testkit.NewTestKit(t, store)

	tk.MustExec("set @@tidb_enable_exchange_partition=1")
	defer tk.MustExec("set @@tidb_enable_exchange_partition=0")

	tk.MustExec("use test")
	tk.MustExec(`create table pt (a int) partition by range(a) (
		partition p0 values less than (3),
		partition p1 values less than (6),
        PARTITION p2 VALUES LESS THAN (9),
        PARTITION p3 VALUES LESS THAN (MAXVALUE)
		);`)
	tk.MustExec(`create table nt(a int);`)

	tk.MustExec(`insert into pt values (0), (4), (7)`)
	tk.MustExec("insert into nt values (1)")

	hook := &ddl.TestDDLCallback{Do: dom}
	dom.DDL().SetHook(hook)

	hookFunc := func(job *model.Job) {
		if job.Type == model.ActionExchangeTablePartition && job.SchemaState != model.StateNone {
			tkCancel.MustExec("use test")
			tkCancel.MustGetErrCode("insert into nt values (5)", errno.ErrRowDoesNotMatchGivenPartitionSet)
		}
	}
	hook.OnJobUpdatedExported = hookFunc

	tk.MustExec("alter table pt exchange partition p0 with table nt")
	tk.MustQuery("select * from pt partition(p0)").Check(testkit.Rows("1"))
}

func TestExchangePartitionAutoID(t *testing.T) {
	store := testkit.CreateMockStore(t)
	tk := testkit.NewTestKit(t, store)

	tk.MustExec("set @@tidb_enable_exchange_partition=1")
	defer tk.MustExec("set @@tidb_enable_exchange_partition=0")

	tk.MustExec("use test")
	tk.MustExec(`create table pt (a int primary key auto_increment) partition by range(a) (
		partition p0 values less than (3),
		partition p1 values less than (6),
        PARTITION p2 values less than (9),
        PARTITION p3 values less than (50000000)
		);`)
	tk.MustExec(`create table nt(a int primary key auto_increment);`)
	tk.MustExec(`insert into pt values (0), (4)`)
	tk.MustExec("insert into nt values (1)")

	require.NoError(t, failpoint.Enable("github.com/pingcap/tidb/ddl/exchangePartitionAutoID", `return(true)`))
	defer func() {
		require.NoError(t, failpoint.Disable("github.com/pingcap/tidb/ddl/exchangePartitionAutoID"))
	}()

	tk.MustExec("alter table pt exchange partition p0 with table nt")
	tk.MustExec("insert into nt values (NULL)")
	tk.MustQuery("select count(*) from nt where a >= 4000000").Check(testkit.Rows("1"))
	tk.MustQuery("select count(*) from pt where a >= 4000000").Check(testkit.Rows("1"))
}

func TestTiDBEnableExchangePartition(t *testing.T) {
	store := testkit.CreateMockStore(t)
	tk := testkit.NewTestKit(t, store)

	tk.MustExec("use test")
	tk.MustExec(`create table pt (a int primary key auto_increment) partition by range(a) (
		partition p0 values less than (3),
		partition p1 values less than (6),
        PARTITION p2 values less than (9)
		);`)
	// default
	tk.MustExec(`create table nt(a int primary key auto_increment);`)
	tk.MustExec("alter table pt exchange partition p0 with table nt")
	tk.MustQuery("show warnings").Check(testkit.Rows("Warning 1105 after the exchange, please analyze related table of the exchange to update statistics"))

	// set tidb_enable_exchange_partition = 0
	tk.MustExec("set @@tidb_enable_exchange_partition=0")
	tk.MustQuery("show warnings").Check(testkit.Rows("Warning 1105 tidb_enable_exchange_partition is always turned on, this variable has been deprecated and will be removed in the future releases"))
	tk.MustExec("alter table pt exchange partition p0 with table nt")
	tk.MustQuery("show warnings").Check(testkit.Rows("Warning 1105 after the exchange, please analyze related table of the exchange to update statistics"))

	// set tidb_enable_exchange_partition = 1
	tk.MustExec("set @@tidb_enable_exchange_partition=1")
	tk.MustQuery("show warnings").Check(testkit.Rows("Warning 1105 tidb_enable_exchange_partition is always turned on, this variable has been deprecated and will be removed in the future releases"))
	tk.MustExec("alter table pt exchange partition p0 with table nt")
	tk.MustQuery("show warnings").Check(testkit.Rows("Warning 1105 after the exchange, please analyze related table of the exchange to update statistics"))
	tk.MustQuery("show warnings").Check(testkit.Rows("Warning 1105 after the exchange, please analyze related table of the exchange to update statistics"))
}

func TestExchangePartitionExpressIndex(t *testing.T) {
	restore := config.RestoreFunc()
	defer restore()
	config.UpdateGlobal(func(conf *config.Config) {
		// Test for table lock.
		conf.EnableTableLock = true
		conf.Instance.SlowThreshold = 10000
		conf.TiKVClient.AsyncCommit.SafeWindow = 0
		conf.TiKVClient.AsyncCommit.AllowedClockDrift = 0
		conf.Experimental.AllowsExpressionIndex = true
	})
	store := testkit.CreateMockStore(t)
	tk := testkit.NewTestKit(t, store)
	tk.MustExec("use test")
	tk.MustExec("set @@tidb_enable_exchange_partition=1")
	defer tk.MustExec("set @@tidb_enable_exchange_partition=0")
	tk.MustExec("drop table if exists pt1;")
	tk.MustExec("create table pt1(a int, b int, c int) PARTITION BY hash (a) partitions 1;")
	tk.MustExec("alter table pt1 add index idx((a+c));")

	tk.MustExec("drop table if exists nt1;")
	tk.MustExec("create table nt1(a int, b int, c int);")
	tk.MustGetErrCode("alter table pt1 exchange partition p0 with table nt1;", errno.ErrTablesDifferentMetadata)

	tk.MustExec("alter table nt1 add column (`_V$_idx_0` bigint(20) generated always as (a+b) virtual);")
	tk.MustGetErrCode("alter table pt1 exchange partition p0 with table nt1;", errno.ErrTablesDifferentMetadata)

	// test different expression index when expression returns same field type
	tk.MustExec("alter table nt1 drop column `_V$_idx_0`;")
	tk.MustExec("alter table nt1 add index idx((b-c));")
	tk.MustGetErrCode("alter table pt1 exchange partition p0 with table nt1;", errno.ErrTablesDifferentMetadata)

	// test different expression index when expression returns different field type
	tk.MustExec("alter table nt1 drop index idx;")
	tk.MustExec("alter table nt1 add index idx((concat(a, b)));")
	tk.MustGetErrCode("alter table pt1 exchange partition p0 with table nt1;", errno.ErrTablesDifferentMetadata)

	tk.MustExec("drop table if exists nt2;")
	tk.MustExec("create table nt2 (a int, b int, c int)")
	tk.MustExec("alter table nt2 add index idx((a+c))")
	tk.MustExec("alter table pt1 exchange partition p0 with table nt2")
}

func TestAddPartitionTooManyPartitions(t *testing.T) {
	store := testkit.CreateMockStore(t)
	tk := testkit.NewTestKit(t, store)
	tk.MustExec("use test")
	count := mysql.PartitionCountLimit
	tk.MustExec("drop table if exists p1;")
	sql1 := `create table p1 (
		id int not null
	)
	partition by range( id ) (`
	for i := 1; i <= count; i++ {
		sql1 += fmt.Sprintf("partition p%d values less than (%d),", i, i)
	}
	sql1 += "partition p8193 values less than (8193) );"
	tk.MustGetErrCode(sql1, errno.ErrTooManyPartitions)

	tk.MustExec("drop table if exists p2;")
	sql2 := `create table p2 (
		id int not null
	)
	partition by range( id ) (`
	for i := 1; i < count; i++ {
		sql2 += fmt.Sprintf("partition p%d values less than (%d),", i, i)
	}
	sql2 += "partition p8192 values less than (8192) );"

	tk.MustExec(sql2)
	sql3 := `alter table p2 add partition (
	partition p8193 values less than (8193)
	);`
	tk.MustGetErrCode(sql3, errno.ErrTooManyPartitions)
}

func waitGCDeleteRangeDone(t *testing.T, tk *testkit.TestKit, physicalID int64) bool {
	var i int
	for i = 0; i < waitForCleanDataRound; i++ {
		rs, err := tk.Exec("select count(1) from mysql.gc_delete_range_done where element_id = ?", physicalID)
		require.NoError(t, err)
		rows, err := session.ResultSetToStringSlice(context.Background(), tk.Session(), rs)
		require.NoError(t, err)
		val := rows[0][0]
		if val != "0" {
			return true
		}
		time.Sleep(waitForCleanDataInterval)
	}

	return false
}

func checkPartitionDelRangeDone(t *testing.T, tk *testkit.TestKit, store kv.Storage, oldPID int64) {
	startTime := time.Now()
	partitionPrefix := tablecodec.EncodeTablePrefix(oldPID)

	done := waitGCDeleteRangeDone(t, tk, oldPID)
	if !done {
		// Takes too long, give up the check.
		logutil.BgLogger().Info("truncate partition table",
			zap.Int64("id", oldPID),
			zap.Stringer("duration", time.Since(startTime)),
		)
		return
	}

	hasOldPartitionData := true
	ctx := kv.WithInternalSourceType(context.Background(), kv.InternalTxnDDL)
	err := kv.RunInNewTxn(ctx, store, false, func(ctx context.Context, txn kv.Transaction) error {
		it, err := txn.Iter(partitionPrefix, nil)
		if err != nil {
			return err
		}
		if !it.Valid() {
			hasOldPartitionData = false
		} else {
			hasOldPartitionData = it.Key().HasPrefix(partitionPrefix)
		}
		it.Close()
		return nil
	})
	require.NoError(t, err)
	require.False(t, hasOldPartitionData)
}

func TestTruncatePartitionAndDropTable(t *testing.T) {
	store := testkit.CreateMockStore(t)
	tk := testkit.NewTestKit(t, store)
	tk.MustExec("use test;")
	// Test truncate common table.
	tk.MustExec("drop table if exists t1;")
	tk.MustExec("create table t1 (id int(11));")
	for i := 0; i < 100; i++ {
		tk.MustExec("insert into t1 values (?)", i)
	}
	result := tk.MustQuery("select count(*) from t1;")
	result.Check(testkit.Rows("100"))
	tk.MustExec("truncate table t1;")
	result = tk.MustQuery("select count(*) from t1")
	result.Check(testkit.Rows("0"))

	// Test drop common table.
	tk.MustExec("drop table if exists t2;")
	tk.MustExec("create table t2 (id int(11));")
	for i := 0; i < 100; i++ {
		tk.MustExec("insert into t2 values (?)", i)
	}
	result = tk.MustQuery("select count(*) from t2;")
	result.Check(testkit.Rows("100"))
	tk.MustExec("drop table t2;")
	tk.MustGetErrCode("select * from t2;", errno.ErrNoSuchTable)

	// Test truncate table partition.
	tk.MustExec("drop table if exists t3;")
	tk.MustExec(`create table t3(
		id int, name varchar(50),
		purchased date
	)
	partition by range( year(purchased) ) (
    	partition p0 values less than (1990),
    	partition p1 values less than (1995),
    	partition p2 values less than (2000),
    	partition p3 values less than (2005),
    	partition p4 values less than (2010),
    	partition p5 values less than (2015)
   	);`)
	tk.MustExec(`insert into t3 values
	(1, 'desk organiser', '2003-10-15'),
	(2, 'alarm clock', '1997-11-05'),
	(3, 'chair', '2009-03-10'),
	(4, 'bookcase', '1989-01-10'),
	(5, 'exercise bike', '2014-05-09'),
	(6, 'sofa', '1987-06-05'),
	(7, 'espresso maker', '2011-11-22'),
	(8, 'aquarium', '1992-08-04'),
	(9, 'study desk', '2006-09-16'),
	(10, 'lava lamp', '1998-12-25');`)
	result = tk.MustQuery("select count(*) from t3;")
	result.Check(testkit.Rows("10"))
	ctx := tk.Session()
	is := domain.GetDomain(ctx).InfoSchema()
	oldTblInfo, err := is.TableByName(model.NewCIStr("test"), model.NewCIStr("t3"))
	require.NoError(t, err)
	// Only one partition id test is taken here.
	tk.MustExec("truncate table t3;")
	oldPID := oldTblInfo.Meta().Partition.Definitions[0].ID
	checkPartitionDelRangeDone(t, tk, store, oldPID)

	// Test drop table partition.
	tk.MustExec("drop table if exists t4;")
	tk.MustExec(`create table t4(
		id int, name varchar(50),
		purchased date
	)
	partition by range( year(purchased) ) (
    	partition p0 values less than (1990),
    	partition p1 values less than (1995),
    	partition p2 values less than (2000),
    	partition p3 values less than (2005),
    	partition p4 values less than (2010),
    	partition p5 values less than (2015)
   	);`)
	tk.MustExec(`insert into t4 values
	(1, 'desk organiser', '2003-10-15'),
	(2, 'alarm clock', '1997-11-05'),
	(3, 'chair', '2009-03-10'),
	(4, 'bookcase', '1989-01-10'),
	(5, 'exercise bike', '2014-05-09'),
	(6, 'sofa', '1987-06-05'),
	(7, 'espresso maker', '2011-11-22'),
	(8, 'aquarium', '1992-08-04'),
	(9, 'study desk', '2006-09-16'),
	(10, 'lava lamp', '1998-12-25');`)
	result = tk.MustQuery("select count(*) from t4; ")
	result.Check(testkit.Rows("10"))
	is = domain.GetDomain(ctx).InfoSchema()
	oldTblInfo, err = is.TableByName(model.NewCIStr("test"), model.NewCIStr("t4"))
	require.NoError(t, err)
	// Only one partition id test is taken here.
	oldPID = oldTblInfo.Meta().Partition.Definitions[1].ID
	tk.MustExec("drop table t4;")
	checkPartitionDelRangeDone(t, tk, store, oldPID)
	tk.MustGetErrCode("select * from t4;", errno.ErrNoSuchTable)

	// Test truncate table partition reassigns new partitionIDs.
	tk.MustExec("drop table if exists t5;")
	tk.MustExec("set @@session.tidb_enable_table_partition=1;")
	tk.MustExec(`create table t5(
		id int, name varchar(50),
		purchased date
	)
	partition by range( year(purchased) ) (
    	partition p0 values less than (1990),
    	partition p1 values less than (1995),
    	partition p2 values less than (2000),
    	partition p3 values less than (2005),
    	partition p4 values less than (2010),
    	partition p5 values less than (2015)
   	);`)
	is = domain.GetDomain(ctx).InfoSchema()
	oldTblInfo, err = is.TableByName(model.NewCIStr("test"), model.NewCIStr("t5"))
	require.NoError(t, err)
	oldPID = oldTblInfo.Meta().Partition.Definitions[0].ID

	tk.MustExec("truncate table t5;")
	is = domain.GetDomain(ctx).InfoSchema()
	newTblInfo, err := is.TableByName(model.NewCIStr("test"), model.NewCIStr("t5"))
	require.NoError(t, err)
	newPID := newTblInfo.Meta().Partition.Definitions[0].ID
	require.True(t, oldPID != newPID)

	tk.MustExec("set @@session.tidb_enable_table_partition = 1;")
	tk.MustExec("drop table if exists clients;")
	tk.MustExec(`create table clients (
		id int,
		fname varchar(30),
		lname varchar(30),
		signed date
	)
	partition by hash( month(signed) )
	partitions 12;`)
	is = domain.GetDomain(ctx).InfoSchema()
	oldTblInfo, err = is.TableByName(model.NewCIStr("test"), model.NewCIStr("clients"))
	require.NoError(t, err)
	oldDefs := oldTblInfo.Meta().Partition.Definitions

	// Test truncate `hash partitioned table` reassigns new partitionIDs.
	tk.MustExec("truncate table clients;")
	is = domain.GetDomain(ctx).InfoSchema()
	newTblInfo, err = is.TableByName(model.NewCIStr("test"), model.NewCIStr("clients"))
	require.NoError(t, err)
	newDefs := newTblInfo.Meta().Partition.Definitions
	for i := 0; i < len(oldDefs); i++ {
		require.True(t, oldDefs[i].ID != newDefs[i].ID)
	}
}

func TestPartitionUniqueKeyNeedAllFieldsInPf(t *testing.T) {
	store := testkit.CreateMockStore(t)
	tk := testkit.NewTestKit(t, store)
	tk.MustExec("use test;")
	tk.MustExec("drop table if exists part1;")
	tk.MustExec(`create table part1 (
		col1 int not null,
		col2 date not null,
		col3 int not null,
		col4 int not null,
		unique key (col1, col2)
	)
	partition by range( col1 + col2 ) (
	partition p1 values less than (11),
	partition p2 values less than (15)
	);`)

	tk.MustExec("drop table if exists part2;")
	tk.MustExec(`create table part2 (
		col1 int not null,
		col2 date not null,
		col3 int not null,
		col4 int not null,
		unique key (col1, col2, col3),
		unique key (col3)
	)
	partition by range( col3 ) (
	partition p1 values less than (11),
	partition p2 values less than (15)
	);`)

	tk.MustExec("drop table if exists part3;")
	tk.MustExec(`create table part3 (
		col1 int not null,
		col2 date not null,
		col3 int not null,
		col4 int not null,
		primary key(col1, col2)
	)
	partition by range( col1 ) (
	partition p1 values less than (11),
	partition p2 values less than (15)
	);`)

	tk.MustExec("drop table if exists part4;")
	tk.MustExec(`create table part4 (
		col1 int not null,
		col2 date not null,
		col3 int not null,
		col4 int not null,
		primary key(col1, col2),
		unique key(col2)
	)
	partition by range( year(col2)  ) (
	partition p1 values less than (11),
	partition p2 values less than (15)
	);`)

	tk.MustExec("drop table if exists part5;")
	tk.MustExec(`create table part5 (
		col1 int not null,
		col2 date not null,
		col3 int not null,
		col4 int not null,
		primary key(col1, col2, col4),
		unique key(col2, col1)
	)
	partition by range( col1 + col2 ) (
	partition p1 values less than (11),
	partition p2 values less than (15)
	);`)

	tk.MustExec("drop table if exists Part1;")
	sql1 := `create table Part1 (
		col1 int not null,
		col2 date not null,
		col3 int not null,
		col4 int not null,
		unique key (col1, col2)
	)
	partition by range( col3 ) (
	partition p1 values less than (11),
	partition p2 values less than (15)
	);`
	tk.MustGetErrCode(sql1, errno.ErrUniqueKeyNeedAllFieldsInPf)

	tk.MustExec("drop table if exists Part1;")
	sql2 := `create table Part1 (
		col1 int not null,
		col2 date not null,
		col3 int not null,
		col4 int not null,
		unique key (col1),
		unique key (col3)
	)
	partition by range( col1 + col3 ) (
	partition p1 values less than (11),
	partition p2 values less than (15)
	);`
	tk.MustGetErrCode(sql2, errno.ErrUniqueKeyNeedAllFieldsInPf)

	tk.MustExec("drop table if exists Part1;")
	sql3 := `create table Part1 (
		col1 int not null,
		col2 date not null,
		col3 int not null,
		col4 int not null,
		unique key (col1),
		unique key (col3)
	)
	partition by range( col3 ) (
	partition p1 values less than (11),
	partition p2 values less than (15)
	);`
	tk.MustGetErrCode(sql3, errno.ErrUniqueKeyNeedAllFieldsInPf)

	tk.MustExec("drop table if exists Part1;")
	sql4 := `create table Part1 (
		col1 int not null,
		col2 date not null,
		col3 int not null,
		col4 int not null,
		unique key (col1, col2, col3),
		unique key (col3)
	)
	partition by range( col1 + col3 ) (
	partition p1 values less than (11),
	partition p2 values less than (15)
	);`
	tk.MustGetErrCode(sql4, errno.ErrUniqueKeyNeedAllFieldsInPf)

	tk.MustExec("drop table if exists Part1;")
	sql5 := `create table Part1 (
		col1 int not null,
		col2 date not null,
		col3 int not null,
		col4 int not null,
		primary key(col1, col2)
	)
	partition by range( col3 ) (
	partition p1 values less than (11),
	partition p2 values less than (15)
	);`
	tk.MustGetErrCode(sql5, errno.ErrUniqueKeyNeedAllFieldsInPf)

	tk.MustExec("drop table if exists Part1;")
	sql6 := `create table Part1 (
		col1 int not null,
		col2 date not null,
		col3 int not null,
		col4 int not null,
		primary key(col1, col3),
		unique key(col2)
	)
	partition by range( year(col2)  ) (
	partition p1 values less than (11),
	partition p2 values less than (15)
	);`
	tk.MustGetErrCode(sql6, errno.ErrUniqueKeyNeedAllFieldsInPf)

	tk.MustExec("drop table if exists Part1;")
	sql7 := `create table Part1 (
		col1 int not null,
		col2 date not null,
		col3 int not null,
		col4 int not null,
		primary key(col1, col3, col4),
		unique key(col2, col1)
	)
	partition by range( col1 + col2 ) (
	partition p1 values less than (11),
	partition p2 values less than (15)
	);`
	tk.MustGetErrCode(sql7, errno.ErrUniqueKeyNeedAllFieldsInPf)

	tk.MustExec("drop table if exists part6;")
	sql8 := `create table part6 (
		col1 int not null,
		col2 date not null,
		col3 int not null,
		col4 int not null,
		col5 int not null,
		unique key(col1, col2),
		unique key(col1, col3)
	)
	partition by range( col1 + col2 ) (
	partition p1 values less than (11),
	partition p2 values less than (15)
	);`
	tk.MustGetErrCode(sql8, errno.ErrUniqueKeyNeedAllFieldsInPf)

	sql9 := `create table part7 (
		col1 int not null,
		col2 int not null,
		col3 int not null unique,
		unique key(col1, col2)
	)
	partition by range (col1 + col2) (
	partition p1 values less than (11),
	partition p2 values less than (15)
	)`
	tk.MustGetErrCode(sql9, errno.ErrUniqueKeyNeedAllFieldsInPf)

	sql10 := `create table part8 (
                 a int not null,
                 b int not null,
                 c int default null,
                 d int default null,
                 e int default null,
                 primary key (a, b),
                 unique key (c, d)
        )
        partition by range columns (b) (
               partition p0 values less than (4),
               partition p1 values less than (7),
               partition p2 values less than (11)
        )`
	tk.MustGetErrCode(sql10, errno.ErrUniqueKeyNeedAllFieldsInPf)

	sql11 := `create table part9 (
                 a int not null,
                 b int not null,
                 c int default null,
                 d int default null,
                 e int default null,
                 primary key (a, b),
                 unique key (b, c, d)
        )
        partition by range columns (b, c) (
               partition p0 values less than (4, 5),
               partition p1 values less than (7, 9),
               partition p2 values less than (11, 22)
        )`
	tk.MustGetErrCode(sql11, errno.ErrUniqueKeyNeedAllFieldsInPf)

	sql12 := `create table part12 (a varchar(20), b binary, unique index (a(5))) partition by range columns (a) (
			partition p0 values less than ('aaaaa'),
			partition p1 values less than ('bbbbb'),
			partition p2 values less than ('ccccc'))`
	tk.MustGetErrCode(sql12, errno.ErrUniqueKeyNeedAllFieldsInPf)
	tk.MustExec(`create table part12 (a varchar(20), b binary) partition by range columns (a) (
			partition p0 values less than ('aaaaa'),
			partition p1 values less than ('bbbbb'),
			partition p2 values less than ('ccccc'))`)
	tk.MustGetErrCode("alter table part12 add unique index (a(5))", errno.ErrUniqueKeyNeedAllFieldsInPf)
	sql13 := `create table part13 (a varchar(20), b varchar(10), unique index (a(5),b)) partition by range columns (b) (
			partition p0 values less than ('aaaaa'),
			partition p1 values less than ('bbbbb'),
			partition p2 values less than ('ccccc'))`
	tk.MustExec(sql13)
}

func TestPartitionDropPrimaryKey(t *testing.T) {
	store := testkit.CreateMockStore(t)
	idxName := "primary"
	addIdxSQL := "alter table partition_drop_idx add primary key idx1 (c1);"
	dropIdxSQL := "alter table partition_drop_idx drop primary key;"
	testPartitionDropIndex(t, store, 50*time.Millisecond, idxName, addIdxSQL, dropIdxSQL)
}

func TestPartitionDropIndex(t *testing.T) {
	store := testkit.CreateMockStore(t)
	idxName := "idx1"
	addIdxSQL := "alter table partition_drop_idx add index idx1 (c1);"
	dropIdxSQL := "alter table partition_drop_idx drop index idx1;"
	testPartitionDropIndex(t, store, 50*time.Millisecond, idxName, addIdxSQL, dropIdxSQL)
}

func testPartitionDropIndex(t *testing.T, store kv.Storage, lease time.Duration, idxName, addIdxSQL, dropIdxSQL string) {
	tk := testkit.NewTestKit(t, store)
	done := make(chan error, 1)
	tk.MustExec("use test")
	tk.MustExec("drop table if exists partition_drop_idx;")
	tk.MustExec(`create table partition_drop_idx (
		c1 int, c2 int, c3 int
	)
	partition by range( c1 ) (
    	partition p0 values less than (3),
    	partition p1 values less than (5),
    	partition p2 values less than (7),
    	partition p3 values less than (11),
    	partition p4 values less than (15),
    	partition p5 values less than (20),
		partition p6 values less than (maxvalue)
   	);`)

	num := 20
	for i := 0; i < num; i++ {
		tk.MustExec("insert into partition_drop_idx values (?, ?, ?)", i, i, i)
	}
	tk.MustExec(addIdxSQL)

	testutil.ExecMultiSQLInGoroutine(store, "test", []string{dropIdxSQL}, done)
	ticker := time.NewTicker(lease / 2)
	defer ticker.Stop()
LOOP:
	for {
		select {
		case err := <-done:
			if err == nil {
				break LOOP
			}
			require.NoError(t, err)
		case <-ticker.C:
			step := 10
			rand.Seed(time.Now().Unix())
			for i := num; i < num+step; i++ {
				n := rand.Intn(num)
				tk.MustExec("update partition_drop_idx set c2 = 1 where c1 = ?", n)
				tk.MustExec("insert into partition_drop_idx values (?, ?, ?)", i, i, i)
			}
			num += step
		}
	}
	tk.MustExec("drop table partition_drop_idx;")
}

func TestPartitionAddPrimaryKey(t *testing.T) {
	store := testkit.CreateMockStore(t)
	tk := testkit.NewTestKit(t, store)
	testPartitionAddIndexOrPK(t, tk, "primary key")
}

func TestPartitionAddIndex(t *testing.T) {
	store := testkit.CreateMockStore(t)
	tk := testkit.NewTestKit(t, store)
	testPartitionAddIndexOrPK(t, tk, "index")
}

func testPartitionAddIndexOrPK(t *testing.T, tk *testkit.TestKit, key string) {
	tk.MustExec("use test")
	tk.MustExec(`create table partition_add_idx (
	id int not null,
	hired date not null
	)
	partition by range( year(hired) ) (
	partition p1 values less than (1991),
	partition p3 values less than (2001),
	partition p4 values less than (2004),
	partition p5 values less than (2008),
	partition p6 values less than (2012),
	partition p7 values less than (2018)
	);`)
	testPartitionAddIndex(tk, t, key)

	// test hash partition table.
	tk.MustExec("set @@session.tidb_enable_table_partition = '1';")
	tk.MustExec("drop table if exists partition_add_idx")
	tk.MustExec(`create table partition_add_idx (
	id int not null,
	hired date not null
	) partition by hash( year(hired) ) partitions 4;`)
	testPartitionAddIndex(tk, t, key)

	// Test hash partition for pr 10475.
	tk.MustExec("drop table if exists t1")
	defer tk.MustExec("drop table if exists t1")
	tk.MustExec("set @@session.tidb_enable_table_partition = '1';")
	tk.MustExec("create table t1 (a int, b int, unique key(a)) partition by hash(a) partitions 5;")
	tk.MustExec("insert into t1 values (0,0),(1,1),(2,2),(3,3);")
	tk.MustExec(fmt.Sprintf("alter table t1 add %s idx(a)", key))
	tk.MustExec("admin check table t1;")

	// Test range partition for pr 10475.
	tk.MustExec("drop table t1")
	tk.MustExec("create table t1 (a int, b int, unique key(a)) partition by range (a) (partition p0 values less than (10), partition p1 values less than (20));")
	tk.MustExec("insert into t1 values (0,0);")
	tk.MustExec(fmt.Sprintf("alter table t1 add %s idx(a)", key))
	tk.MustExec("admin check table t1;")
}

func testPartitionAddIndex(tk *testkit.TestKit, t *testing.T, key string) {
	idxName1 := "idx1"

	f := func(end int, isPK bool) string {
		dml := "insert into partition_add_idx values"
		for i := 0; i < end; i++ {
			dVal := 1988 + rand.Intn(30)
			if isPK {
				dVal = 1518 + i
			}
			dml += fmt.Sprintf("(%d, '%d-01-01')", i, dVal)
			if i != end-1 {
				dml += ","
			}
		}
		return dml
	}
	var dml string
	if key == "primary key" {
		idxName1 = "primary"
		// For the primary key, hired must be unique.
		dml = f(500, true)
	} else {
		dml = f(500, false)
	}
	tk.MustExec(dml)

	tk.MustExec(fmt.Sprintf("alter table partition_add_idx add %s idx1 (hired)", key))
	tk.MustExec("alter table partition_add_idx add index idx2 (id, hired)")
	ctx := tk.Session()
	is := domain.GetDomain(ctx).InfoSchema()
	tt, err := is.TableByName(model.NewCIStr("test"), model.NewCIStr("partition_add_idx"))
	require.NoError(t, err)
	var idx1 table.Index
	for _, idx := range tt.Indices() {
		if idx.Meta().Name.L == idxName1 {
			idx1 = idx
			break
		}
	}
	require.NotNil(t, idx1)

	tk.MustQuery(fmt.Sprintf("select count(hired) from partition_add_idx use index(%s)", idxName1)).Check(testkit.Rows("500"))
	tk.MustQuery("select count(id) from partition_add_idx use index(idx2)").Check(testkit.Rows("500"))

	tk.MustExec("admin check table partition_add_idx")
	tk.MustExec("drop table partition_add_idx")
}

func TestDropSchemaWithPartitionTable(t *testing.T) {
	store := testkit.CreateMockStore(t)
	tk := testkit.NewTestKit(t, store)
	tk.MustExec("drop database if exists test_db_with_partition")
	tk.MustExec("create database test_db_with_partition")
	tk.MustExec("use test_db_with_partition")
	tk.MustExec(`create table t_part (a int key)
		partition by range(a) (
		partition p0 values less than (10),
		partition p1 values less than (20)
		);`)
	tk.MustExec("insert into t_part values (1),(2),(11),(12);")
	ctx := tk.Session()
	tbl := external.GetTableByName(t, tk, "test_db_with_partition", "t_part")

	// check records num before drop database.
	recordsNum := getPartitionTableRecordsNum(t, ctx, tbl.(table.PartitionedTable))
	require.Equal(t, 4, recordsNum)

	tk.MustExec("drop database if exists test_db_with_partition")

	// check job args.
	rs, err := tk.Exec("admin show ddl jobs")
	require.NoError(t, err)
	rows, err := session.GetRows4Test(context.Background(), tk.Session(), rs)
	require.NoError(t, err)
	row := rows[0]
	require.Equal(t, "drop schema", row.GetString(3))
	jobID := row.GetInt64(0)

	var tableIDs []int64
	historyJob, err := ddl.GetHistoryJobByID(tk.Session(), jobID)
	require.NoError(t, err)
	err = historyJob.DecodeArgs(&tableIDs)
	require.NoError(t, err)
	// There is 2 partitions.
	require.Equal(t, 3, len(tableIDs))

	startTime := time.Now()
	done := waitGCDeleteRangeDone(t, tk, tableIDs[2])
	if !done {
		// Takes too long, give up the check.
		logutil.BgLogger().Info("drop schema",
			zap.Int64("id", tableIDs[0]),
			zap.Stringer("duration", time.Since(startTime)),
		)
		return
	}

	// check records num after drop database.
	for i := 0; i < waitForCleanDataRound; i++ {
		recordsNum = getPartitionTableRecordsNum(t, ctx, tbl.(table.PartitionedTable))
		if recordsNum != 0 {
			time.Sleep(waitForCleanDataInterval)
		} else {
			break
		}
	}
	require.Equal(t, 0, recordsNum)
}

func getPartitionTableRecordsNum(t *testing.T, ctx sessionctx.Context, tbl table.PartitionedTable) int {
	num := 0
	info := tbl.Meta().GetPartitionInfo()
	for _, def := range info.Definitions {
		pid := def.ID
		partition := tbl.GetPartition(pid)
		require.Nil(t, sessiontxn.NewTxn(context.Background(), ctx))
		err := tables.IterRecords(partition, ctx, partition.Cols(),
			func(_ kv.Handle, data []types.Datum, cols []*table.Column) (bool, error) {
				num++
				return true, nil
			})
		require.NoError(t, err)
	}
	return num
}

func TestPartitionErrorCode(t *testing.T) {
	store := testkit.CreateMockStore(t)
	tk := testkit.NewTestKit(t, store)
	// add partition
	tk.MustExec("set @@session.tidb_enable_table_partition = 1")
	tk.MustExec("drop database if exists test_db_with_partition")
	tk.MustExec("create database test_db_with_partition")
	tk.MustExec("use test_db_with_partition")
	tk.MustExec(`create table employees (
		id int not null,
		fname varchar(30),
		lname varchar(30),
		hired date not null default '1970-01-01',
		separated date not null default '9999-12-31',
		job_code int,
		store_id int
	)
	partition by hash(store_id)
	partitions 4;`)
	tk.MustGetDBError("alter table employees add partition partitions 8;", dbterror.ErrUnsupportedAddPartition)
	tk.MustGetDBError("alter table employees add partition (partition p5 values less than (42));", dbterror.ErrUnsupportedAddPartition)

	// coalesce partition
	tk.MustExec(`create table clients (
		id int,
		fname varchar(30),
		lname varchar(30),
		signed date
	)
	partition by hash( month(signed) )
	partitions 12;`)
	tk.MustGetDBError("alter table clients coalesce partition 4;", dbterror.ErrUnsupportedCoalescePartition)

	tk.MustExec(`create table t_part (a int key)
		partition by range(a) (
		partition p0 values less than (10),
		partition p1 values less than (20)
		);`)
	tk.MustGetDBError("alter table t_part coalesce partition 4;", dbterror.ErrCoalesceOnlyOnHashPartition)

	tk.MustGetErrCode(`alter table t_part reorganize partition p0, p1 into (
			partition p0 values less than (1980));`, errno.ErrUnsupportedDDLOperation)

	tk.MustGetErrCode("alter table t_part check partition p0, p1;", errno.ErrUnsupportedDDLOperation)
	tk.MustGetErrCode("alter table t_part optimize partition p0,p1;", errno.ErrUnsupportedDDLOperation)
	tk.MustGetErrCode("alter table t_part rebuild partition p0,p1;", errno.ErrUnsupportedDDLOperation)
	tk.MustGetErrCode("alter table t_part remove partitioning;", errno.ErrUnsupportedDDLOperation)
	tk.MustGetErrCode("alter table t_part repair partition p1;", errno.ErrUnsupportedDDLOperation)

	// Reduce the impact on DML when executing partition DDL
	tk1 := testkit.NewTestKit(t, store)
	tk1.MustExec("use test")
	tk1.MustExec("set global tidb_enable_metadata_lock=0")
	tk1.MustExec("drop table if exists t;")
	tk1.MustExec(`create table t(id int primary key)
		partition by hash(id) partitions 4;`)
	tk1.MustExec("begin")
	tk1.MustExec("insert into t values(1);")

	tk2 := testkit.NewTestKit(t, store)
	tk2.MustExec("use test")
	tk2.MustExec("alter table t truncate partition p0;")
	tk1.MustExec("commit")
}

func TestConstAndTimezoneDepent(t *testing.T) {
	store := testkit.CreateMockStore(t)
	tk := testkit.NewTestKit(t, store)
	// add partition
	tk.MustExec("set @@session.tidb_enable_table_partition = 1")
	tk.MustExec("drop database if exists test_db_with_partition_const")
	tk.MustExec("create database test_db_with_partition_const")
	tk.MustExec("use test_db_with_partition_const")

	sql1 := `create table t1 ( id int )
		partition by range(4) (
		partition p1 values less than (10)
		);`
	tk.MustGetErrCode(sql1, errno.ErrWrongExprInPartitionFunc)

	sql2 := `create table t2 ( time_recorded timestamp )
		partition by range(TO_DAYS(time_recorded)) (
		partition p1 values less than (1559192604)
		);`
	tk.MustGetErrCode(sql2, errno.ErrWrongExprInPartitionFunc)

	sql3 := `create table t3 ( id int )
		partition by range(DAY(id)) (
		partition p1 values less than (1)
		);`
	tk.MustGetErrCode(sql3, errno.ErrWrongExprInPartitionFunc)

	sql4 := `create table t4 ( id int )
		partition by hash(4) partitions 4
		;`
	tk.MustGetErrCode(sql4, errno.ErrWrongExprInPartitionFunc)

	sql5 := `create table t5 ( time_recorded timestamp )
		partition by range(to_seconds(time_recorded)) (
		partition p1 values less than (1559192604)
		);`
	tk.MustGetErrCode(sql5, errno.ErrWrongExprInPartitionFunc)

	sql6 := `create table t6 ( id int )
		partition by range(to_seconds(id)) (
		partition p1 values less than (1559192604)
		);`
	tk.MustGetErrCode(sql6, errno.ErrWrongExprInPartitionFunc)

	sql7 := `create table t7 ( time_recorded timestamp )
		partition by range(abs(time_recorded)) (
		partition p1 values less than (1559192604)
		);`
	tk.MustGetErrCode(sql7, errno.ErrWrongExprInPartitionFunc)

	sql8 := `create table t2332 ( time_recorded time )
         partition by range(TO_DAYS(time_recorded)) (
  		 partition p0 values less than (1)
		);`
	tk.MustGetErrCode(sql8, errno.ErrWrongExprInPartitionFunc)

	sql9 := `create table t1 ( id int )
		partition by hash(4) partitions 4;`
	tk.MustGetErrCode(sql9, errno.ErrWrongExprInPartitionFunc)

	sql10 := `create table t1 ( id int )
		partition by hash(ed) partitions 4;`
	tk.MustGetErrCode(sql10, errno.ErrBadField)

	sql11 := `create table t2332 ( time_recorded time )
         partition by range(TO_SECONDS(time_recorded)) (
  		 partition p0 values less than (1)
		);`
	tk.MustGetErrCode(sql11, errno.ErrWrongExprInPartitionFunc)

	sql12 := `create table t2332 ( time_recorded time )
         partition by range(TO_SECONDS(time_recorded)) (
  		 partition p0 values less than (1)
		);`
	tk.MustGetErrCode(sql12, errno.ErrWrongExprInPartitionFunc)

	sql13 := `create table t2332 ( time_recorded time )
         partition by range(day(time_recorded)) (
  		 partition p0 values less than (1)
		);`
	tk.MustGetErrCode(sql13, errno.ErrWrongExprInPartitionFunc)

	sql14 := `create table t2332 ( time_recorded timestamp )
         partition by range(day(time_recorded)) (
  		 partition p0 values less than (1)
		);`
	tk.MustGetErrCode(sql14, errno.ErrWrongExprInPartitionFunc)
}

func TestConstAndTimezoneDepent2(t *testing.T) {
	store := testkit.CreateMockStore(t)
	tk := testkit.NewTestKit(t, store)
	// add partition
	tk.MustExec("set @@session.tidb_enable_table_partition = 1")
	tk.MustExec("drop database if exists test_db_with_partition_const")
	tk.MustExec("create database test_db_with_partition_const")
	tk.MustExec("use test_db_with_partition_const")

	tk.MustExec(`create table t1 ( time_recorded datetime )
	partition by range(TO_DAYS(time_recorded)) (
	partition p0 values less than (1));`)

	tk.MustExec(`create table t2 ( time_recorded date )
	partition by range(TO_DAYS(time_recorded)) (
	partition p0 values less than (1));`)

	tk.MustExec(`create table t3 ( time_recorded date )
	partition by range(TO_SECONDS(time_recorded)) (
	partition p0 values less than (1));`)

	tk.MustExec(`create table t4 ( time_recorded date )
	partition by range(TO_SECONDS(time_recorded)) (
	partition p0 values less than (1));`)

	tk.MustExec(`create table t5 ( time_recorded timestamp )
	partition by range(unix_timestamp(time_recorded)) (
		partition p1 values less than (1559192604)
	);`)
}

func TestUnsupportedPartitionManagementDDLs(t *testing.T) {
	store := testkit.CreateMockStore(t)
	tk := testkit.NewTestKit(t, store)
	tk.MustExec("use test;")
	tk.MustExec("drop table if exists test_1465;")
	tk.MustExec(`
		create table test_1465 (a int)
		partition by range(a) (
			partition p1 values less than (10),
			partition p2 values less than (20),
			partition p3 values less than (30)
		);
	`)

	_, err := tk.Exec("alter table test_1465 partition by hash(a)")
	require.Regexp(t, ".*alter table partition is unsupported", err.Error())
}

func TestCommitWhenSchemaChange(t *testing.T) {
	restore := config.RestoreFunc()
	defer restore()
	config.UpdateGlobal(func(conf *config.Config) {
		// Test for table lock.
		conf.EnableTableLock = true
		conf.Instance.SlowThreshold = 10000
		conf.Experimental.AllowsExpressionIndex = true
	})
	store := testkit.CreateMockStoreWithSchemaLease(t, time.Second)
	tk := testkit.NewTestKit(t, store)
	tk.MustExec("set global tidb_enable_metadata_lock=0")
	tk.MustExec("set @@global.tidb_max_delta_schema_count= 4096")
	tk.MustExec("use test")
	tk.MustExec(`create table schema_change (a int, b timestamp)
			partition by range(a) (
			    partition p0 values less than (4),
			    partition p1 values less than (7),
			    partition p2 values less than (11)
			)`)
	tk2 := testkit.NewTestKit(t, store)
	tk2.MustExec("use test")
	tk2.MustExec("set @@tidb_enable_exchange_partition=1")
	defer tk2.MustExec("set @@tidb_enable_exchange_partition=0")

	tk.MustExec("begin")
	tk.MustExec("insert into schema_change values (1, '2019-12-25 13:27:42')")
	tk.MustExec("insert into schema_change values (3, '2019-12-25 13:27:43')")

	tk2.MustExec("alter table schema_change add index idx(b)")

	tk.MustExec("insert into schema_change values (5, '2019-12-25 13:27:43')")
	tk.MustExec("insert into schema_change values (9, '2019-12-25 13:27:44')")
	atomic.StoreUint32(&session.SchemaChangedWithoutRetry, 1)
	defer func() {
		atomic.StoreUint32(&session.SchemaChangedWithoutRetry, 0)
	}()
	_, err := tk.Exec("commit")
	require.Error(t, err)
	require.Truef(t, domain.ErrInfoSchemaChanged.Equal(err), err.Error())

	// Cover a bug that schema validator does not prevent transaction commit when
	// the schema has changed on the partitioned table.
	// That bug will cause data and index inconsistency!
	tk.MustExec("admin check table schema_change")
	tk.MustQuery("select * from schema_change").Check(testkit.Rows())

	// Check inconsistency when exchanging partition
	tk.MustExec(`drop table if exists pt, nt;`)
	tk.MustExec(`create table pt (a int) partition by hash(a) partitions 2;`)
	tk.MustExec(`create table nt (a int);`)

	tk.MustExec("begin")
	tk.MustExec("insert into nt values (1), (3), (5);")
	tk2.MustExec("alter table pt exchange partition p1 with table nt;")
	tk.MustExec("insert into nt values (7), (9);")
	tk.MustGetDBError("commit", domain.ErrInfoSchemaChanged)

	tk.MustExec("admin check table pt")
	tk.MustQuery("select * from pt").Check(testkit.Rows())
	tk.MustExec("admin check table nt")
	tk.MustQuery("select * from nt").Check(testkit.Rows())

	tk.MustExec("begin")
	tk.MustExec("insert into pt values (1), (3), (5);")
	tk2.MustExec("alter table pt exchange partition p1 with table nt;")
	tk.MustExec("insert into pt values (7), (9);")
	tk.MustGetDBError("commit", domain.ErrInfoSchemaChanged)

	tk.MustExec("admin check table pt")
	tk.MustQuery("select * from pt").Check(testkit.Rows())
	tk.MustExec("admin check table nt")
	tk.MustQuery("select * from nt").Check(testkit.Rows())
}

func TestCreatePartitionTableWithWrongType(t *testing.T) {
	store := testkit.CreateMockStore(t)
	tk := testkit.NewTestKit(t, store)
	tk.MustExec("use test")
	tk.MustExec("drop table if exists t")
	var err error
	tk.MustGetDBError(`create table t(
	b int(10)
	) partition by range columns (b) (
		partition p0 values less than (0x10),
		partition p3 values less than (0x20)
	)`, dbterror.ErrWrongTypeColumnValue)

	tk.MustGetDBError(`create table t(
	b int(10)
	) partition by range columns (b) (
		partition p0 values less than ('g'),
		partition p3 values less than ('k')
	)`, dbterror.ErrWrongTypeColumnValue)

	tk.MustGetDBError(`create table t(
	b char(10)
	) partition by range columns (b) (
		partition p0 values less than (30),
		partition p3 values less than (60)
	)`, dbterror.ErrWrongTypeColumnValue)

	err = tk.ExecToErr(`create table t(
	b datetime
	) partition by range columns (b) (
		partition p0 values less than ('g'),
		partition p3 values less than ('m')
	)`)
	require.Error(t, err)
}

func TestAddPartitionForTableWithWrongType(t *testing.T) {
	store := testkit.CreateMockStore(t)
	tk := testkit.NewTestKit(t, store)
	tk.MustExec("use test")
	tk.MustExec("drop tables if exists t_int, t_char, t_date")
	tk.MustExec(`create table t_int(b int(10))
	partition by range columns (b) (
		partition p0 values less than (10)
	)`)

	tk.MustExec(`create table t_char(b char(10))
	partition by range columns (b) (
		partition p0 values less than ('a')
	)`)

	tk.MustExec(`create table t_date(b datetime)
	partition by range columns (b) (
		partition p0 values less than ('2020-09-01')
	)`)

	tk.MustGetDBError("alter table t_int add partition (partition p1 values less than ('g'))", dbterror.ErrWrongTypeColumnValue)
	tk.MustGetDBError("alter table t_int add partition (partition p1 values less than (0x20))", dbterror.ErrWrongTypeColumnValue)
	tk.MustGetDBError("alter table t_char add partition (partition p1 values less than (0x20))", dbterror.ErrRangeNotIncreasing)
	tk.MustGetDBError("alter table t_char add partition (partition p1 values less than (10))", dbterror.ErrWrongTypeColumnValue)
	tk.MustGetDBError("alter table t_date add partition (partition p1 values less than ('m'))", dbterror.ErrWrongTypeColumnValue)
	tk.MustGetDBError("alter table t_date add partition (partition p1 values less than (0x20))", dbterror.ErrWrongTypeColumnValue)
	tk.MustGetDBError("alter table t_date add partition (partition p1 values less than (20))", dbterror.ErrWrongTypeColumnValue)
}

func TestPartitionListWithTimeType(t *testing.T) {
	store := testkit.CreateMockStore(t)
	tk := testkit.NewTestKit(t, store)
	tk.MustExec("use test;")
	tk.MustExec("set @@session.tidb_enable_list_partition = ON")
	tk.MustExec("create table t_list1(a date) partition by list columns (a) (partition p0 values in ('2010-02-02', '20180203'), partition p1 values in ('20200202'));")
	tk.MustExec("insert into t_list1(a) values (20180203);")
	tk.MustQuery(`select * from t_list1 partition (p0);`).Check(testkit.Rows("2018-02-03"))
}

func TestPartitionListWithNewCollation(t *testing.T) {
	failpoint.Enable("github.com/pingcap/tidb/planner/core/forceDynamicPrune", `return(true)`)
	defer failpoint.Disable("github.com/pingcap/tidb/planner/core/forceDynamicPrune")

	store := testkit.CreateMockStore(t)
	tk := testkit.NewTestKit(t, store)
	tk.MustExec("use test;")
	tk.MustExec("drop table if exists t;")
	tk.MustExec("set @@session.tidb_enable_list_partition = ON")
	tk.MustGetErrCode(`create table t (a char(10) collate utf8mb4_general_ci) partition by list columns (a) (partition p0 values in ('a', 'A'));`, mysql.ErrMultipleDefConstInListPart)
	tk.MustExec("create table t11(a char(10) collate utf8mb4_general_ci) partition by list columns (a) (partition p0 values in ('a', 'b'), partition p1 values in ('C', 'D'));")
	tk.MustExec("insert into t11(a) values ('A'), ('c'), ('C'), ('d'), ('B');")
	tk.MustQuery(`select * from t11 order by a;`).Check(testkit.Rows("A", "B", "c", "C", "d"))
	tk.MustQuery(`select * from t11 partition (p0);`).Check(testkit.Rows("A", "B"))
	tk.MustQuery(`select * from t11 partition (p1);`).Check(testkit.Rows("c", "C", "d"))
	str := tk.MustQuery(`desc select * from t11 where a = 'b';`).Rows()[0][3].(string)
	require.True(t, strings.Contains(str, "partition:p0"))
}

func TestAddTableWithPartition(t *testing.T) {
	store := testkit.CreateMockStore(t)
	// for global temporary table
	tk := testkit.NewTestKit(t, store)
	tk.MustExec("use test;")
	tk.MustExec("drop table if exists global_partition_table;")
	tk.MustGetErrCode("create global temporary table global_partition_table (a int, b int) partition by hash(a) partitions 3 ON COMMIT DELETE ROWS;", errno.ErrPartitionNoTemporary)
	tk.MustExec("drop table if exists global_partition_table;")
	tk.MustExec("drop table if exists partition_table;")
	_, err := tk.Exec("create table partition_table (a int, b int) partition by hash(a) partitions 3;")
	require.NoError(t, err)
	tk.MustExec("drop table if exists partition_table;")
	tk.MustExec("drop table if exists partition_range_table;")
	tk.MustGetErrCode(`create global temporary table partition_range_table (c1 smallint(6) not null, c2 char(5) default null) partition by range ( c1 ) (
			partition p0 values less than (10),
			partition p1 values less than (20),
			partition p2 values less than (30),
			partition p3 values less than (MAXVALUE)
	) ON COMMIT DELETE ROWS;`, errno.ErrPartitionNoTemporary)
	tk.MustExec("drop table if exists partition_range_table;")
	tk.MustExec("drop table if exists partition_list_table;")
	tk.MustExec("set @@session.tidb_enable_list_partition = ON")
	tk.MustGetErrCode(`create global temporary table partition_list_table (id int) partition by list  (id) (
	    partition p0 values in (1,2),
	    partition p1 values in (3,4),
	    partition p3 values in (5,null)
	) ON COMMIT DELETE ROWS;`, errno.ErrPartitionNoTemporary)
	tk.MustExec("drop table if exists partition_list_table;")

	// for local temporary table
	tk.MustExec("use test;")
	tk.MustExec("drop table if exists local_partition_table;")
	tk.MustGetErrCode("create temporary table local_partition_table (a int, b int) partition by hash(a) partitions 3;", errno.ErrPartitionNoTemporary)
	tk.MustExec("drop table if exists local_partition_table;")
	tk.MustExec("drop table if exists partition_table;")
	tk.MustExec("create table partition_table (a int, b int) partition by hash(a) partitions 3;")
	tk.MustExec("drop table if exists partition_table;")
	tk.MustExec("drop table if exists local_partition_range_table;")
	tk.MustGetErrCode(`create temporary table local_partition_range_table (c1 smallint(6) not null, c2 char(5) default null) partition by range ( c1 ) (
			partition p0 values less than (10),
			partition p1 values less than (20),
			partition p2 values less than (30),
			partition p3 values less than (MAXVALUE)
	);`, errno.ErrPartitionNoTemporary)
	tk.MustExec("drop table if exists local_partition_range_table;")
	tk.MustExec("drop table if exists local_partition_list_table;")
	tk.MustExec("set @@session.tidb_enable_list_partition = ON")
	tk.MustGetErrCode(`create temporary table local_partition_list_table (id int) partition by list  (id) (
	    partition p0 values in (1,2),
	    partition p1 values in (3,4),
	    partition p3 values in (5,null)
	);`, errno.ErrPartitionNoTemporary)
	tk.MustExec("drop table if exists local_partition_list_table;")
}

func TestTruncatePartitionMultipleTimes(t *testing.T) {
	store := testkit.CreateMockStore(t)
	tk := testkit.NewTestKit(t, store)
	tk.MustExec("drop table if exists test.t;")
	tk.MustExec(`create table test.t (a int primary key) partition by range (a) (
		partition p0 values less than (10),
		partition p1 values less than (maxvalue));`)
	dom := domain.GetDomain(tk.Session())
	originHook := dom.DDL().GetHook()
	defer dom.DDL().SetHook(originHook)
	hook := &ddl.TestDDLCallback{}
	dom.DDL().SetHook(hook)
	injected := false
	hook.OnJobRunBeforeExported = func(job *model.Job) {
		if job.Type == model.ActionTruncateTablePartition && job.SnapshotVer == 0 && !injected {
			injected = true
			time.Sleep(30 * time.Millisecond)
		}
	}
	var errCount int32
	hook.OnJobUpdatedExported = func(job *model.Job) {
		if job.Type == model.ActionTruncateTablePartition && job.Error != nil {
			atomic.AddInt32(&errCount, 1)
		}
	}
	done1 := make(chan error, 1)
	go backgroundExec(store, "alter table test.t truncate partition p0;", done1)
	done2 := make(chan error, 1)
	go backgroundExec(store, "alter table test.t truncate partition p0;", done2)
	<-done1
	<-done2
	require.LessOrEqual(t, errCount, int32(1))
}

func TestAddPartitionReplicaBiggerThanTiFlashStores(t *testing.T) {
	store := testkit.CreateMockStore(t)
	tk := testkit.NewTestKit(t, store)
	tk.MustExec("create database if not exists test_partition2")
	tk.MustExec("use test_partition2")
	tk.MustExec("drop table if exists t1")
	// Build a tableInfo with replica count = 1 while there is no real tiFlash store.
	require.NoError(t, failpoint.Enable("github.com/pingcap/tidb/infoschema/mockTiFlashStoreCount", `return(true)`))
	tk.MustExec(`create table t1 (c int) partition by range(c) (
			partition p0 values less than (100),
			partition p1 values less than (200))`)
	tk.MustExec("alter table t1 set tiflash replica 1")
	require.NoError(t, failpoint.Disable("github.com/pingcap/tidb/infoschema/mockTiFlashStoreCount"))
	// Mock partitions replica as available.
	t1 := external.GetTableByName(t, tk, "test_partition2", "t1")
	partition := t1.Meta().Partition
	require.Equal(t, 2, len(partition.Definitions))
	err := domain.GetDomain(tk.Session()).DDL().UpdateTableReplicaInfo(tk.Session(), partition.Definitions[0].ID, true)
	require.NoError(t, err)
	err = domain.GetDomain(tk.Session()).DDL().UpdateTableReplicaInfo(tk.Session(), partition.Definitions[1].ID, true)
	require.NoError(t, err)
	t1 = external.GetTableByName(t, tk, "test_partition2", "t1")
	require.True(t, t1.Meta().TiFlashReplica.Available)
	// Since there is no real TiFlash store (less than replica count), adding a partition will error here.
	err = tk.ExecToErr("alter table t1 add partition (partition p2 values less than (300));")
	require.Error(t, err)
	require.EqualError(t, err, "[ddl:-1][ddl] the tiflash replica count: 1 should be less than the total tiflash server count: 0")
	// Test `add partition` waiting TiFlash replica can exit when its retry count is beyond the limitation.
	originErrCountLimit := variable.GetDDLErrorCountLimit()
	tk.MustExec("set @@global.tidb_ddl_error_count_limit = 3")
	defer func() {
		tk.MustExec(fmt.Sprintf("set @@global.tidb_ddl_error_count_limit = %v", originErrCountLimit))
	}()
	require.NoError(t, failpoint.Enable("github.com/pingcap/tidb/ddl/mockWaitTiFlashReplica", `return(true)`))
	defer func() {
		require.NoError(t, failpoint.Disable("github.com/pingcap/tidb/ddl/mockWaitTiFlashReplica"))
	}()
	require.True(t, t1.Meta().TiFlashReplica.Available)
	err = tk.ExecToErr("alter table t1 add partition (partition p3 values less than (300));")
	require.Error(t, err)
	require.Equal(t, "[ddl:-1]DDL job rollback, error msg: [ddl] add partition wait for tiflash replica to complete", err.Error())
}

func TestDuplicatePartitionNames(t *testing.T) {
	store := testkit.CreateMockStore(t)
	tk := testkit.NewTestKit(t, store)

	tk.MustExec("create database DuplicatePartitionNames")
	defer tk.MustExec("drop database DuplicatePartitionNames")
	tk.MustExec("use DuplicatePartitionNames")

	tk.MustExec("set @@tidb_enable_list_partition=on")
	tk.MustExec("create table t1 (a int) partition by list (a) (partition p1 values in (1), partition p2 values in (2), partition p3 values in (3))")
	tk.MustExec("insert into t1 values (1),(2),(3)")
	tk.MustExec("alter table t1 truncate partition p1,p1")
	tk.MustQuery("select * from t1").Sort().Check(testkit.Rows("2", "3"))
	tk.MustExec("insert into t1 values (1)")
	err := tk.ExecToErr("alter table t1 drop partition p1,p1")
	require.Error(t, err)
	require.Equal(t, "[ddl:1507]Error in list of partitions to DROP", err.Error())
	err = tk.ExecToErr("alter table t1 drop partition p1,p9")
	require.Error(t, err)
	require.Equal(t, "[ddl:1507]Error in list of partitions to DROP", err.Error())
	err = tk.ExecToErr("alter table t1 drop partition p1,p1,p1")
	require.Error(t, err)
	require.Equal(t, "[ddl:1508]Cannot remove all partitions, use DROP TABLE instead", err.Error())
	err = tk.ExecToErr("alter table t1 drop partition p1,p9,p1")
	require.Error(t, err)
	require.Equal(t, "[ddl:1508]Cannot remove all partitions, use DROP TABLE instead", err.Error())
	tk.MustQuery("select * from t1").Sort().Check(testkit.Rows("1", "2", "3"))
	tk.MustExec("alter table t1 drop partition p1")
	tk.MustQuery("select * from t1").Sort().Check(testkit.Rows("2", "3"))
	tk.MustQuery("Show create table t1").Check(testkit.Rows("" +
		"t1 CREATE TABLE `t1` (\n" +
		"  `a` int(11) DEFAULT NULL\n" +
		") ENGINE=InnoDB DEFAULT CHARSET=utf8mb4 COLLATE=utf8mb4_bin\n" +
		"PARTITION BY LIST (`a`)\n" +
		"(PARTITION `p2` VALUES IN (2),\n" +
		" PARTITION `p3` VALUES IN (3))"))
}

func checkCreateSyntax(t *testing.T, tk *testkit.TestKit, ok bool, sql, showCreate string) {
	for i, sqlStmt := range []string{sql, showCreate} {
		_, err := tk.Exec(sqlStmt)
		// ignore warnings for now
		if ok {
			require.NoError(t, err, "%d sql: %s", i, sql)
		} else {
			require.Error(t, err, "sql: %s", sql)
			// If not ok, no need to check anything else
			return
		}
		res := tk.MustQuery("show create table t")
		require.Equal(t, showCreate, res.Rows()[0][1], "Compatible! (%d) sql: %s", i, sqlStmt)
		tk.MustExec("drop table t")
	}
}

func TestCreateIntervalPartitionSyntax(t *testing.T) {
	store := testkit.CreateMockStore(t)
	tk := testkit.NewTestKit(t, store)

	tk.MustExec("create database IntervalPartitionSyntax")
	defer tk.MustExec("drop database IntervalPartitionSyntax")
	tk.MustExec("use IntervalPartitionSyntax")

	type testCase struct {
		sql        string
		ok         bool
		showCreate string
	}

	cases := []testCase{

		{
			"CREATE TABLE `t` (\n" +
				"  `id` int(11) DEFAULT NULL\n" +
				") ENGINE=InnoDB DEFAULT CHARSET=utf8mb4 COLLATE=utf8mb4_bin\n" +
				"PARTITION BY RANGE (`id`)\n" +
				"(PARTITION `pNull` VALUES LESS THAN (-9223372036854775808),\n" +
				" PARTITION `p_0` VALUES LESS THAN (0),\n" +
				" PARTITION `p_10000000` VALUES LESS THAN (10000000),\n" +
				" PARTITION `p_20000000` VALUES LESS THAN (20000000),\n" +
				" PARTITION `p_30000000` VALUES LESS THAN (30000000),\n" +
				" PARTITION `p_40000000` VALUES LESS THAN (40000000),\n" +
				" PARTITION `p_50000000` VALUES LESS THAN (50000000),\n" +
				" PARTITION `p_60000000` VALUES LESS THAN (60000000),\n" +
				" PARTITION `p_70000000` VALUES LESS THAN (70000000),\n" +
				" PARTITION `p_80000000` VALUES LESS THAN (80000000),\n" +
				" PARTITION `p_90000000` VALUES LESS THAN (90000000),\n" +
				" PARTITION `p_Maxvalue` VALUES LESS THAN (MAXVALUE))",
			true,
			"CREATE TABLE `t` (\n" +
				"  `id` int(11) DEFAULT NULL\n" +
				") ENGINE=InnoDB DEFAULT CHARSET=utf8mb4 COLLATE=utf8mb4_bin\n" +
				"PARTITION BY RANGE (`id`)\n" +
				"(PARTITION `pNull` VALUES LESS THAN (-9223372036854775808),\n" +
				" PARTITION `p_0` VALUES LESS THAN (0),\n" +
				" PARTITION `p_10000000` VALUES LESS THAN (10000000),\n" +
				" PARTITION `p_20000000` VALUES LESS THAN (20000000),\n" +
				" PARTITION `p_30000000` VALUES LESS THAN (30000000),\n" +
				" PARTITION `p_40000000` VALUES LESS THAN (40000000),\n" +
				" PARTITION `p_50000000` VALUES LESS THAN (50000000),\n" +
				" PARTITION `p_60000000` VALUES LESS THAN (60000000),\n" +
				" PARTITION `p_70000000` VALUES LESS THAN (70000000),\n" +
				" PARTITION `p_80000000` VALUES LESS THAN (80000000),\n" +
				" PARTITION `p_90000000` VALUES LESS THAN (90000000),\n" +
				" PARTITION `p_Maxvalue` VALUES LESS THAN (MAXVALUE))",
		},

		{
			"CREATE TABLE `t` (\n" +
				"  `id` int(11) DEFAULT NULL\n" +
				") ENGINE=InnoDB DEFAULT CHARSET=utf8mb4 COLLATE=utf8mb4_bin\n" +
				"PARTITION BY RANGE COLUMNS(`id`)\n" +
				"(PARTITION `pNull` VALUES LESS THAN (-2147483648),\n" +
				" PARTITION `p_0` VALUES LESS THAN (0),\n" +
				" PARTITION `p_10000000` VALUES LESS THAN (10000000),\n" +
				" PARTITION `p_20000000` VALUES LESS THAN (20000000),\n" +
				" PARTITION `p_30000000` VALUES LESS THAN (30000000),\n" +
				" PARTITION `p_40000000` VALUES LESS THAN (40000000),\n" +
				" PARTITION `p_50000000` VALUES LESS THAN (50000000),\n" +
				" PARTITION `p_60000000` VALUES LESS THAN (60000000),\n" +
				" PARTITION `p_70000000` VALUES LESS THAN (70000000),\n" +
				" PARTITION `p_80000000` VALUES LESS THAN (80000000),\n" +
				" PARTITION `p_90000000` VALUES LESS THAN (90000000),\n" +
				" PARTITION `pMaxvalue` VALUES LESS THAN (MAXVALUE))",
			true,
			"CREATE TABLE `t` (\n" +
				"  `id` int(11) DEFAULT NULL\n" +
				") ENGINE=InnoDB DEFAULT CHARSET=utf8mb4 COLLATE=utf8mb4_bin\n" +
				"PARTITION BY RANGE COLUMNS(`id`)\n" +
				"(PARTITION `pNull` VALUES LESS THAN (-2147483648),\n" +
				" PARTITION `p_0` VALUES LESS THAN (0),\n" +
				" PARTITION `p_10000000` VALUES LESS THAN (10000000),\n" +
				" PARTITION `p_20000000` VALUES LESS THAN (20000000),\n" +
				" PARTITION `p_30000000` VALUES LESS THAN (30000000),\n" +
				" PARTITION `p_40000000` VALUES LESS THAN (40000000),\n" +
				" PARTITION `p_50000000` VALUES LESS THAN (50000000),\n" +
				" PARTITION `p_60000000` VALUES LESS THAN (60000000),\n" +
				" PARTITION `p_70000000` VALUES LESS THAN (70000000),\n" +
				" PARTITION `p_80000000` VALUES LESS THAN (80000000),\n" +
				" PARTITION `p_90000000` VALUES LESS THAN (90000000),\n" +
				" PARTITION `pMaxvalue` VALUES LESS THAN (MAXVALUE))",
		},

		{
			"create table t (id int) partition by range (id) interval (10000000) first partition less than (0) last partition less than (90000000) NULL PARTITION maxvalue partition",
			true,
			"CREATE TABLE `t` (\n" +
				"  `id` int(11) DEFAULT NULL\n" +
				") ENGINE=InnoDB DEFAULT CHARSET=utf8mb4 COLLATE=utf8mb4_bin\n" +
				"PARTITION BY RANGE (`id`)\n" +
				"(PARTITION `P_NULL` VALUES LESS THAN (-9223372036854775808),\n" +
				" PARTITION `P_LT_0` VALUES LESS THAN (0),\n" +
				" PARTITION `P_LT_10000000` VALUES LESS THAN (10000000),\n" +
				" PARTITION `P_LT_20000000` VALUES LESS THAN (20000000),\n" +
				" PARTITION `P_LT_30000000` VALUES LESS THAN (30000000),\n" +
				" PARTITION `P_LT_40000000` VALUES LESS THAN (40000000),\n" +
				" PARTITION `P_LT_50000000` VALUES LESS THAN (50000000),\n" +
				" PARTITION `P_LT_60000000` VALUES LESS THAN (60000000),\n" +
				" PARTITION `P_LT_70000000` VALUES LESS THAN (70000000),\n" +
				" PARTITION `P_LT_80000000` VALUES LESS THAN (80000000),\n" +
				" PARTITION `P_LT_90000000` VALUES LESS THAN (90000000),\n" +
				" PARTITION `P_MAXVALUE` VALUES LESS THAN (MAXVALUE))",
		},
		{
			"create table t (id int) partition by range columns (id) interval (10000000) first partition less than (0) last partition less than (90000000) NULL PARTITION maxvalue partition",
			true,
			"CREATE TABLE `t` (\n" +
				"  `id` int(11) DEFAULT NULL\n" +
				") ENGINE=InnoDB DEFAULT CHARSET=utf8mb4 COLLATE=utf8mb4_bin\n" +
				"PARTITION BY RANGE COLUMNS(`id`)\n" +
				"(PARTITION `P_NULL` VALUES LESS THAN (-2147483648),\n" +
				" PARTITION `P_LT_0` VALUES LESS THAN (0),\n" +
				" PARTITION `P_LT_10000000` VALUES LESS THAN (10000000),\n" +
				" PARTITION `P_LT_20000000` VALUES LESS THAN (20000000),\n" +
				" PARTITION `P_LT_30000000` VALUES LESS THAN (30000000),\n" +
				" PARTITION `P_LT_40000000` VALUES LESS THAN (40000000),\n" +
				" PARTITION `P_LT_50000000` VALUES LESS THAN (50000000),\n" +
				" PARTITION `P_LT_60000000` VALUES LESS THAN (60000000),\n" +
				" PARTITION `P_LT_70000000` VALUES LESS THAN (70000000),\n" +
				" PARTITION `P_LT_80000000` VALUES LESS THAN (80000000),\n" +
				" PARTITION `P_LT_90000000` VALUES LESS THAN (90000000),\n" +
				" PARTITION `P_MAXVALUE` VALUES LESS THAN (MAXVALUE))",
		},
	}
	for _, tt := range cases {
		checkCreateSyntax(t, tk, tt.ok, tt.sql, tt.showCreate)
	}
}

func TestCreateAndAlterIntervalPartition(t *testing.T) {
	store := testkit.CreateMockStore(t)
	tk := testkit.NewTestKit(t, store)

	tk.MustExec("create database IntervalPartition")
	defer tk.MustExec("drop database IntervalPartition")
	tk.MustExec("use IntervalPartition")
	tk.MustExec("create table ipt (id bigint unsigned primary key, val varchar(255), key (val)) partition by range (id) INTERVAL (10) FIRST PARTITION LESS THAN (10) LAST PARTITION LESS THAN (90) MAXVALUE PARTITION")
	tk.MustExec("insert into ipt values (0, '0'), (1, '1'), (2, '2')")
	tk.MustExec("insert into ipt select id + 10, concat('1', val) FROM ipt")
	tk.MustExec("insert into ipt select id + 20, concat('2', val) FROM ipt where id < 10")
	tk.MustExec("insert into ipt select id + 30, concat('3', val) FROM ipt where id < 10")
	tk.MustExec("insert into ipt select id + 40, concat('4', val) FROM ipt where id < 10")
	tk.MustExec("insert into ipt select id + 50, concat('5', val) FROM ipt where id < 10")
	tk.MustExec("insert into ipt select id + 60, concat('6', val) FROM ipt where id < 10")
	tk.MustExec("insert into ipt select id + 70, concat('7', val) FROM ipt where id < 10")
	tk.MustExec("insert into ipt select id + 80, concat('8', val) FROM ipt where id < 10")
	tk.MustExec("insert into ipt select id + 90, concat('9', val) FROM ipt where id < 10")
	tk.MustExec("insert into ipt select id + 100, concat('10', val) FROM ipt where id < 10")
	tk.MustQuery("SHOW CREATE TABLE ipt").Check(testkit.Rows(
		"ipt CREATE TABLE `ipt` (\n" +
			"  `id` bigint(20) unsigned NOT NULL,\n" +
			"  `val` varchar(255) DEFAULT NULL,\n" +
			"  PRIMARY KEY (`id`) /*T![clustered_index] CLUSTERED */,\n" +
			"  KEY `val` (`val`)\n" +
			") ENGINE=InnoDB DEFAULT CHARSET=utf8mb4 COLLATE=utf8mb4_bin\n" +
			"PARTITION BY RANGE (`id`)\n" +
			"(PARTITION `P_LT_10` VALUES LESS THAN (10),\n" +
			" PARTITION `P_LT_20` VALUES LESS THAN (20),\n" +
			" PARTITION `P_LT_30` VALUES LESS THAN (30),\n" +
			" PARTITION `P_LT_40` VALUES LESS THAN (40),\n" +
			" PARTITION `P_LT_50` VALUES LESS THAN (50),\n" +
			" PARTITION `P_LT_60` VALUES LESS THAN (60),\n" +
			" PARTITION `P_LT_70` VALUES LESS THAN (70),\n" +
			" PARTITION `P_LT_80` VALUES LESS THAN (80),\n" +
			" PARTITION `P_LT_90` VALUES LESS THAN (90),\n" +
			" PARTITION `P_MAXVALUE` VALUES LESS THAN (MAXVALUE))"))

	err := tk.ExecToErr("alter table ipt LAST partition less than (100)")
	require.Error(t, err)
	require.Equal(t, "[ddl:8200]Unsupported LAST PARTITION when MAXVALUE partition exists", err.Error())

	tk.MustExec("alter table ipt first partition less than (30)")
	tk.MustQuery("select count(*) from ipt").Check(testkit.Rows("27"))
	tk.MustQuery("SHOW CREATE TABLE ipt").Check(testkit.Rows(
		"ipt CREATE TABLE `ipt` (\n" +
			"  `id` bigint(20) unsigned NOT NULL,\n" +
			"  `val` varchar(255) DEFAULT NULL,\n" +
			"  PRIMARY KEY (`id`) /*T![clustered_index] CLUSTERED */,\n" +
			"  KEY `val` (`val`)\n" +
			") ENGINE=InnoDB DEFAULT CHARSET=utf8mb4 COLLATE=utf8mb4_bin\n" +
			"PARTITION BY RANGE (`id`)\n" +
			"(PARTITION `P_LT_30` VALUES LESS THAN (30),\n" +
			" PARTITION `P_LT_40` VALUES LESS THAN (40),\n" +
			" PARTITION `P_LT_50` VALUES LESS THAN (50),\n" +
			" PARTITION `P_LT_60` VALUES LESS THAN (60),\n" +
			" PARTITION `P_LT_70` VALUES LESS THAN (70),\n" +
			" PARTITION `P_LT_80` VALUES LESS THAN (80),\n" +
			" PARTITION `P_LT_90` VALUES LESS THAN (90),\n" +
			" PARTITION `P_MAXVALUE` VALUES LESS THAN (MAXVALUE))"))

	err = tk.ExecToErr("alter table ipt merge first partition less than (60)")
	require.Error(t, err)
	require.Equal(t, "[ddl:8200]Unsupported MERGE FIRST PARTITION", err.Error())

	err = tk.ExecToErr("alter table ipt split maxvalue partition less than (140)")
	require.Error(t, err)
	require.Equal(t, "[ddl:8200]Unsupported SPLIT LAST PARTITION", err.Error())

	tk.MustQuery("select count(*) from ipt").Check(testkit.Rows("27"))

	tk.MustExec("create table idpt (id date primary key, val varchar(255), key (val)) partition by range COLUMNS (id) INTERVAL (1 week) FIRST PARTITION LESS THAN ('2022-02-01') LAST PARTITION LESS THAN ('2022-03-29') NULL PARTITION MAXVALUE PARTITION")
	tk.MustQuery("SHOW CREATE TABLE idpt").Check(testkit.Rows(
		"idpt CREATE TABLE `idpt` (\n" +
			"  `id` date NOT NULL,\n" +
			"  `val` varchar(255) DEFAULT NULL,\n" +
			"  KEY `val` (`val`),\n" +
			"  PRIMARY KEY (`id`) /*T![clustered_index] NONCLUSTERED */\n" +
			") ENGINE=InnoDB DEFAULT CHARSET=utf8mb4 COLLATE=utf8mb4_bin\n" +
			"PARTITION BY RANGE COLUMNS(`id`)\n" +
			"(PARTITION `P_NULL` VALUES LESS THAN ('0000-01-01'),\n" +
			" PARTITION `P_LT_2022-02-01` VALUES LESS THAN ('2022-02-01'),\n" +
			" PARTITION `P_LT_2022-02-08` VALUES LESS THAN ('2022-02-08'),\n" +
			" PARTITION `P_LT_2022-02-15` VALUES LESS THAN ('2022-02-15'),\n" +
			" PARTITION `P_LT_2022-02-22` VALUES LESS THAN ('2022-02-22'),\n" +
			" PARTITION `P_LT_2022-03-01` VALUES LESS THAN ('2022-03-01'),\n" +
			" PARTITION `P_LT_2022-03-08` VALUES LESS THAN ('2022-03-08'),\n" +
			" PARTITION `P_LT_2022-03-15` VALUES LESS THAN ('2022-03-15'),\n" +
			" PARTITION `P_LT_2022-03-22` VALUES LESS THAN ('2022-03-22'),\n" +
			" PARTITION `P_LT_2022-03-29` VALUES LESS THAN ('2022-03-29'),\n" +
			" PARTITION `P_MAXVALUE` VALUES LESS THAN (MAXVALUE))"))

	// Notice that '2022-01-31' + INTERVAL n MONTH returns '2022-02-28', '2022-03-31' etc.
	// So having a range of the last of the month (normally what you want is LESS THAN first of the months) will work
	// if using a month with 31 days.
	// But managing partitions with the day-part of 29, 30 or 31 will be troublesome, since once the FIRST is not 31
	// both the ALTER TABLE t FIRST PARTITION and MERGE FIRST PARTITION will have issues
	tk.MustExec("create table t (id date primary key, val varchar(255), key (val)) partition by range COLUMNS (id) INTERVAL (1 MONTH) FIRST PARTITION LESS THAN ('2022-01-31') LAST PARTITION LESS THAN ('2022-05-31')")
	tk.MustQuery("show create table t").Check(testkit.Rows(
		"t CREATE TABLE `t` (\n" +
			"  `id` date NOT NULL,\n" +
			"  `val` varchar(255) DEFAULT NULL,\n" +
			"  KEY `val` (`val`),\n" +
			"  PRIMARY KEY (`id`) /*T![clustered_index] NONCLUSTERED */\n" +
			") ENGINE=InnoDB DEFAULT CHARSET=utf8mb4 COLLATE=utf8mb4_bin\n" +
			"PARTITION BY RANGE COLUMNS(`id`)\n" +
			"(PARTITION `P_LT_2022-01-31` VALUES LESS THAN ('2022-01-31'),\n" +
			" PARTITION `P_LT_2022-02-28` VALUES LESS THAN ('2022-02-28'),\n" +
			" PARTITION `P_LT_2022-03-31` VALUES LESS THAN ('2022-03-31'),\n" +
			" PARTITION `P_LT_2022-04-30` VALUES LESS THAN ('2022-04-30'),\n" +
			" PARTITION `P_LT_2022-05-31` VALUES LESS THAN ('2022-05-31'))"))
	tk.MustExec("alter table t first partition less than ('2022-02-28')")
	tk.MustQuery("show create table t").Check(testkit.Rows(
		"t CREATE TABLE `t` (\n" +
			"  `id` date NOT NULL,\n" +
			"  `val` varchar(255) DEFAULT NULL,\n" +
			"  KEY `val` (`val`),\n" +
			"  PRIMARY KEY (`id`) /*T![clustered_index] NONCLUSTERED */\n" +
			") ENGINE=InnoDB DEFAULT CHARSET=utf8mb4 COLLATE=utf8mb4_bin\n" +
			"PARTITION BY RANGE COLUMNS(`id`)\n" +
			"(PARTITION `P_LT_2022-02-28` VALUES LESS THAN ('2022-02-28'),\n" +
			" PARTITION `P_LT_2022-03-31` VALUES LESS THAN ('2022-03-31'),\n" +
			" PARTITION `P_LT_2022-04-30` VALUES LESS THAN ('2022-04-30'),\n" +
			" PARTITION `P_LT_2022-05-31` VALUES LESS THAN ('2022-05-31'))"))
	// Now we are stuck, since we will use the current FIRST PARTITION to check the INTERVAL!
	// Should we check and limit FIRST PARTITION for QUARTER and MONTH to not have day part in (29,30,31)?
	err = tk.ExecToErr("alter table t first partition less than ('2022-03-31')")
	require.Error(t, err)
	require.Equal(t, "[ddl:8200]Unsupported FIRST PARTITION, does not seem like an INTERVAL partitioned table", err.Error())
	err = tk.ExecToErr("alter table t last partition less than ('2022-06-30')")
	require.Error(t, err)
	require.Equal(t, "[ddl:8200]Unsupported LAST PARTITION, does not seem like an INTERVAL partitioned table", err.Error())
	err = tk.ExecToErr("alter table t last partition less than ('2022-07-31')")
	require.Error(t, err)
	require.Equal(t, "[ddl:8200]Unsupported LAST PARTITION, does not seem like an INTERVAL partitioned table", err.Error())
	tk.MustQuery("show create table t").Check(testkit.Rows(
		"t CREATE TABLE `t` (\n" +
			"  `id` date NOT NULL,\n" +
			"  `val` varchar(255) DEFAULT NULL,\n" +
			"  KEY `val` (`val`),\n" +
			"  PRIMARY KEY (`id`) /*T![clustered_index] NONCLUSTERED */\n" +
			") ENGINE=InnoDB DEFAULT CHARSET=utf8mb4 COLLATE=utf8mb4_bin\n" +
			"PARTITION BY RANGE COLUMNS(`id`)\n" +
			"(PARTITION `P_LT_2022-02-28` VALUES LESS THAN ('2022-02-28'),\n" +
			" PARTITION `P_LT_2022-03-31` VALUES LESS THAN ('2022-03-31'),\n" +
			" PARTITION `P_LT_2022-04-30` VALUES LESS THAN ('2022-04-30'),\n" +
			" PARTITION `P_LT_2022-05-31` VALUES LESS THAN ('2022-05-31'))"))
	tk.MustExec("drop table t")

	tk.MustExec("create table t2 (id bigint unsigned primary key, val varchar(255), key (val)) partition by range (id) INTERVAL (10) FIRST PARTITION LESS THAN (10) LAST PARTITION LESS THAN (90)")
	tk.MustExec("alter table t2 first partition less than (20)")
	tk.MustExec("alter table t2 LAST partition less than (110)")
	err = tk.ExecToErr("alter table t2 merge first partition less than (60)")
	require.Error(t, err)
	require.Equal(t, "[ddl:8200]Unsupported MERGE FIRST PARTITION", err.Error())

	err = tk.ExecToErr("alter table t2 split maxvalue partition less than (140)")
	require.Error(t, err)
	require.Equal(t, "[ddl:8200]Unsupported SPLIT LAST PARTITION", err.Error())

	tk.MustQuery("show create table t2").Check(testkit.Rows(
		"t2 CREATE TABLE `t2` (\n" +
			"  `id` bigint(20) unsigned NOT NULL,\n" +
			"  `val` varchar(255) DEFAULT NULL,\n" +
			"  PRIMARY KEY (`id`) /*T![clustered_index] CLUSTERED */,\n" +
			"  KEY `val` (`val`)\n" +
			") ENGINE=InnoDB DEFAULT CHARSET=utf8mb4 COLLATE=utf8mb4_bin\n" +
			"PARTITION BY RANGE (`id`)\n" +
			"(PARTITION `P_LT_20` VALUES LESS THAN (20),\n" +
			" PARTITION `P_LT_30` VALUES LESS THAN (30),\n" +
			" PARTITION `P_LT_40` VALUES LESS THAN (40),\n" +
			" PARTITION `P_LT_50` VALUES LESS THAN (50),\n" +
			" PARTITION `P_LT_60` VALUES LESS THAN (60),\n" +
			" PARTITION `P_LT_70` VALUES LESS THAN (70),\n" +
			" PARTITION `P_LT_80` VALUES LESS THAN (80),\n" +
			" PARTITION `P_LT_90` VALUES LESS THAN (90),\n" +
			" PARTITION `P_LT_100` VALUES LESS THAN (100),\n" +
			" PARTITION `P_LT_110` VALUES LESS THAN (110))"))
	err = tk.ExecToErr("alter table t2 first partition less than (20)")
	require.Error(t, err)
	require.Equal(t, "[ddl:8200]Unsupported FIRST PARTITION, given value does not generate a list of partition names to be dropped", err.Error())
	err = tk.ExecToErr("alter table t2 first partition less than (10)")
	require.Error(t, err)
	require.Equal(t, "[ddl:8200]Unsupported INTERVAL: expr (10) not matching FIRST + n INTERVALs (20 + n * 10)", err.Error())
	err = tk.ExecToErr("alter table t2 last partition less than (110)")
	require.Error(t, err)
	require.Equal(t, "[ddl:8200]Unsupported INTERVAL: expr (110) not matching FIRST + n INTERVALs (110 + n * 10)", err.Error())
	err = tk.ExecToErr("alter table t2 last partition less than (100)")
	require.Error(t, err)
	require.Equal(t, "[ddl:8200]Unsupported INTERVAL: expr (100) not matching FIRST + n INTERVALs (110 + n * 10)", err.Error())
	tk.MustExec("drop table t2")

	err = tk.ExecToErr("create table t (id timestamp, val varchar(255)) partition by range columns (id) interval (1 minute) first partition less than ('2022-01-01 00:01:00') last partition less than ('2022-01-01 01:00:00')")
	require.Error(t, err)
	require.Equal(t, "[ddl:1659]Field 'id' is of a not allowed type for this type of partitioning", err.Error())
	err = tk.ExecToErr("create table t (id timestamp, val varchar(255)) partition by range (TO_SECONDS(id)) interval (3600) first partition less than (TO_SECONDS('2022-01-01 00:00:00')) last partition less than ('2022-01-02 00:00:00')")
	require.Error(t, err)
	require.Equal(t, "[ddl:1486]Constant, random or timezone-dependent expressions in (sub)partitioning function are not allowed", err.Error())
	tk.MustExec("set @@time_zone = 'Europe/Amsterdam'")
	tk.MustExec("create table t (id timestamp, val varchar(255)) partition by range (unix_timestamp(id)) interval (3600) first partition less than (unix_timestamp('2022-01-01 00:00:00')) last partition less than (unix_timestamp('2022-01-02 00:00:00'))")
	tk.MustExec("set @@time_zone = default")
	tk.MustQuery("show create table t").Check(testkit.Rows(
		"t CREATE TABLE `t` (\n" +
			"  `id` timestamp NULL DEFAULT NULL,\n" +
			"  `val` varchar(255) DEFAULT NULL\n" +
			") ENGINE=InnoDB DEFAULT CHARSET=utf8mb4 COLLATE=utf8mb4_bin\n" +
			"PARTITION BY RANGE (UNIX_TIMESTAMP(`id`))\n" +
			"(PARTITION `P_LT_1640991600` VALUES LESS THAN (1640991600),\n" +
			" PARTITION `P_LT_1640995200` VALUES LESS THAN (1640995200),\n" +
			" PARTITION `P_LT_1640998800` VALUES LESS THAN (1640998800),\n" +
			" PARTITION `P_LT_1641002400` VALUES LESS THAN (1641002400),\n" +
			" PARTITION `P_LT_1641006000` VALUES LESS THAN (1641006000),\n" +
			" PARTITION `P_LT_1641009600` VALUES LESS THAN (1641009600),\n" +
			" PARTITION `P_LT_1641013200` VALUES LESS THAN (1641013200),\n" +
			" PARTITION `P_LT_1641016800` VALUES LESS THAN (1641016800),\n" +
			" PARTITION `P_LT_1641020400` VALUES LESS THAN (1641020400),\n" +
			" PARTITION `P_LT_1641024000` VALUES LESS THAN (1641024000),\n" +
			" PARTITION `P_LT_1641027600` VALUES LESS THAN (1641027600),\n" +
			" PARTITION `P_LT_1641031200` VALUES LESS THAN (1641031200),\n" +
			" PARTITION `P_LT_1641034800` VALUES LESS THAN (1641034800),\n" +
			" PARTITION `P_LT_1641038400` VALUES LESS THAN (1641038400),\n" +
			" PARTITION `P_LT_1641042000` VALUES LESS THAN (1641042000),\n" +
			" PARTITION `P_LT_1641045600` VALUES LESS THAN (1641045600),\n" +
			" PARTITION `P_LT_1641049200` VALUES LESS THAN (1641049200),\n" +
			" PARTITION `P_LT_1641052800` VALUES LESS THAN (1641052800),\n" +
			" PARTITION `P_LT_1641056400` VALUES LESS THAN (1641056400),\n" +
			" PARTITION `P_LT_1641060000` VALUES LESS THAN (1641060000),\n" +
			" PARTITION `P_LT_1641063600` VALUES LESS THAN (1641063600),\n" +
			" PARTITION `P_LT_1641067200` VALUES LESS THAN (1641067200),\n" +
			" PARTITION `P_LT_1641070800` VALUES LESS THAN (1641070800),\n" +
			" PARTITION `P_LT_1641074400` VALUES LESS THAN (1641074400),\n" +
			" PARTITION `P_LT_1641078000` VALUES LESS THAN (1641078000))"))
	tk.MustExec("alter table t drop partition P_LT_1640995200")

	tk.MustExec("drop table t")

	// OK with out-of-range partitions, see https://github.com/pingcap/tidb/issues/36022
	tk.MustExec("create table t (id tinyint, val varchar(255)) partition by range (id) interval (50) first partition less than (-300) last partition less than (300)")
	tk.MustQuery("show create table t").Check(testkit.Rows(
		"t CREATE TABLE `t` (\n" +
			"  `id` tinyint(4) DEFAULT NULL,\n" +
			"  `val` varchar(255) DEFAULT NULL\n" +
			") ENGINE=InnoDB DEFAULT CHARSET=utf8mb4 COLLATE=utf8mb4_bin\n" +
			"PARTITION BY RANGE (`id`)\n" +
			"(PARTITION `P_LT_-300` VALUES LESS THAN (-300),\n" +
			" PARTITION `P_LT_-250` VALUES LESS THAN (-250),\n" +
			" PARTITION `P_LT_-200` VALUES LESS THAN (-200),\n" +
			" PARTITION `P_LT_-150` VALUES LESS THAN (-150),\n" +
			" PARTITION `P_LT_-100` VALUES LESS THAN (-100),\n" +
			" PARTITION `P_LT_-50` VALUES LESS THAN (-50),\n" +
			" PARTITION `P_LT_0` VALUES LESS THAN (0),\n" +
			" PARTITION `P_LT_50` VALUES LESS THAN (50),\n" +
			" PARTITION `P_LT_100` VALUES LESS THAN (100),\n" +
			" PARTITION `P_LT_150` VALUES LESS THAN (150),\n" +
			" PARTITION `P_LT_200` VALUES LESS THAN (200),\n" +
			" PARTITION `P_LT_250` VALUES LESS THAN (250),\n" +
			" PARTITION `P_LT_300` VALUES LESS THAN (300))"))
	tk.MustExec("drop table t")

	err = tk.ExecToErr("create table t (id int unsigned, val float, comment varchar(255))" +
		" partition by range columns (val) interval (1000 * 1000)" +
		" first partition less than (0)" +
		" last partition less than (100 * 1000 * 1000) NULL PARTITION MAXVALUE PARTITION")
	require.Error(t, err)
	require.Equal(t, "[ddl:1659]Field 'val' is of a not allowed type for this type of partitioning", err.Error())
	err = tk.ExecToErr("create table t (id int unsigned, val varchar(255), comment varchar(255))" +
		" partition by range columns (val) interval (1000 * 1000)" +
		" first partition less than ('0')" +
		" last partition less than ('10000000') NULL PARTITION MAXVALUE PARTITION")
	require.Error(t, err)
	require.Equal(t, "[ddl:8200]Unsupported INTERVAL partitioning, only supports Date, Datetime and INT types", err.Error())

	err = tk.ExecToErr("create table t (id int unsigned, val varchar(255), comment varchar(255))" +
		" partition by range columns (id) interval (-1000 * 1000)" +
		" first partition less than (0)" +
		" last partition less than (10000000) NULL PARTITION MAXVALUE PARTITION")
	require.Error(t, err)
	require.Equal(t, "[ddl:8200]Unsupported INTERVAL, should be a positive number", err.Error())
	err = tk.ExecToErr("create table t (id int unsigned, val varchar(255), comment varchar(255))" +
		" partition by range (id) interval (0)" +
		" first partition less than (0)" +
		" last partition less than (10000000) NULL PARTITION MAXVALUE PARTITION")
	require.Error(t, err)
	require.Equal(t, "[ddl:8200]Unsupported INTERVAL, should be a positive number", err.Error())
	err = tk.ExecToErr("create table t (id int unsigned, val varchar(255), comment varchar(255))" +
		" partition by range (id) interval ('1000000')" +
		" first partition less than (0)" +
		" last partition less than (10000000) NULL PARTITION MAXVALUE PARTITION")
	require.Error(t, err)
	require.Equal(t, "[ddl:8200]Unsupported INTERVAL, should be a positive number", err.Error())
	tk.MustExec("create table t (id int unsigned, val varchar(255), comment varchar(255))" +
		" partition by range (id) interval (01000000)" +
		" first partition less than (0)" +
		" last partition less than (10000000) MAXVALUE PARTITION")
	tk.MustExec("drop table t")

	// Null partition and first partition collides
	err = tk.ExecToErr("create table t (id int unsigned, val varchar(255), comment varchar(255))" +
		" partition by range (id) interval (01000000)" +
		" first partition less than (0)" +
		" last partition less than (10000000) NULL PARTITION MAXVALUE PARTITION")
	require.Error(t, err)
	require.Equal(t, "[ddl:1493]VALUES LESS THAN value must be strictly increasing for each partition", err.Error())

	err = tk.ExecToErr("create table t (id int unsigned, val varchar(255), comment varchar(255))" +
		" partition by range (id) interval (NULL)" +
		" first partition less than (0)" +
		" last partition less than (10000000) NULL PARTITION MAXVALUE PARTITION")
	require.Error(t, err)
	require.Equal(t, "[ddl:8200]Unsupported INTERVAL, should be a positive number", err.Error())
	err = tk.ExecToErr("create table t (id int unsigned, val varchar(255), comment varchar(255))" +
		" partition by range (id) interval (1000000)" +
		" first partition less than (NULL)" +
		" last partition less than (10000000)")
	require.Error(t, err)
	require.Equal(t, "[ddl:8200]Unsupported INTERVAL partitioning: Error when generating partition values", err.Error())
	err = tk.ExecToErr("create table t (id int unsigned, val varchar(255), comment varchar(255))" +
		" partition by range (id) interval (1000000)" +
		" first partition less than (0)" +
		" last partition less than (NULL)")
	require.Error(t, err)
	require.Equal(t, "[ddl:8200]Unsupported INTERVAL: expr () not matching FIRST + n INTERVALs (0 + n * 1000000)", err.Error())
	tk.MustExec("create table t (id int, val varchar(255), comment varchar(255))" +
		" partition by range (id) interval (100)" +
		" first partition less than (-1000)" +
		" last partition less than (-1000)")
	tk.MustQuery("show create table t").Check(testkit.Rows(
		"t CREATE TABLE `t` (\n" +
			"  `id` int(11) DEFAULT NULL,\n" +
			"  `val` varchar(255) DEFAULT NULL,\n" +
			"  `comment` varchar(255) DEFAULT NULL\n" +
			") ENGINE=InnoDB DEFAULT CHARSET=utf8mb4 COLLATE=utf8mb4_bin\n" +
			"PARTITION BY RANGE (`id`)\n" +
			"(PARTITION `P_LT_-1000` VALUES LESS THAN (-1000))"))
	err = tk.ExecToErr("alter table t last partition less than (0)")
	require.Error(t, err)
	require.Equal(t, "[ddl:8200]Unsupported LAST PARTITION, does not seem like an INTERVAL partitioned table", err.Error())
	tk.MustExec("alter table t add partition (partition `P_LT_0` values less than (-900))")
	err = tk.ExecToErr("alter table t last partition less than (0)")
	require.Error(t, err)
	require.Equal(t, "[ddl:1517]Duplicate partition name P_LT_0", err.Error())
	tk.MustExec("drop table t")
	err = tk.ExecToErr("create table t (id int, val varchar(255), comment varchar(255))" +
		" partition by range (id) interval (100)" +
		" first partition less than (-100)" +
		" last partition less than (250)")
	require.Error(t, err)
	require.Equal(t, "[ddl:8200]Unsupported INTERVAL: expr (250) not matching FIRST + n INTERVALs (-100 + n * 100)", err.Error())
	err = tk.ExecToErr("create table t (id int unsigned, val varchar(255), comment varchar(255))" +
		" partition by range (id) interval (33)" +
		" first partition less than (100)" +
		" last partition less than (67)")
	require.Error(t, err)
	require.Equal(t, "[ddl:8200]Unsupported INTERVAL: expr (67) not matching FIRST + n INTERVALs (100 + n * 33)", err.Error())

	// Non-partitioned tables does not support ALTER of FIRST/LAST PARTITION
	tk.MustExec(`create table t (a int, b varchar(255))`)
	err = tk.ExecToErr(`ALTER TABLE t FIRST PARTITION LESS THAN (10)`)
	require.Error(t, err)
	require.Equal(t, "[ddl:1505]Partition management on a not partitioned table is not possible", err.Error())
	err = tk.ExecToErr(`ALTER TABLE t LAST PARTITION LESS THAN (10)`)
	require.Error(t, err)
	require.Equal(t, "[ddl:1505]Partition management on a not partitioned table is not possible", err.Error())
	tk.MustExec(`drop table t`)
	// HASH/LIST [COLUMNS] does not support ALTER of FIRST/LAST PARTITION
	tk.MustExec(`create table t (a int, b varchar(255)) partition by hash (a) partitions 4`)
	err = tk.ExecToErr(`ALTER TABLE t FIRST PARTITION LESS THAN (10)`)
	require.Error(t, err)
	require.Equal(t, "[ddl:8200]Unsupported FIRST PARTITION, does not seem like an INTERVAL partitioned table", err.Error())
	err = tk.ExecToErr(`ALTER TABLE t LAST PARTITION LESS THAN (10)`)
	require.Error(t, err)
	require.Equal(t, "[ddl:8200]Unsupported add partitions", err.Error())
	tk.MustExec(`drop table t`)

	tk.MustExec(`create table t (a int, b varchar(255)) partition by list (a) (partition p0 values in (1,2,3), partition p1 values in (22,23,24))`)
	err = tk.ExecToErr(`ALTER TABLE t FIRST PARTITION LESS THAN (0)`)
	require.Error(t, err)
	require.Equal(t, "[ddl:8200]Unsupported FIRST PARTITION, does not seem like an INTERVAL partitioned table", err.Error())
	err = tk.ExecToErr(`ALTER TABLE t LAST PARTITION LESS THAN (100)`)
	require.Error(t, err)
	require.Equal(t, "[ddl:1492]For LIST partitions each partition must be defined", err.Error())
	tk.MustExec(`drop table t`)

	tk.MustExec(`create table t (a int, b varchar(255)) partition by list columns (b) (partition p0 values in ("1","2","3"), partition p1 values in ("22","23","24"))`)
	err = tk.ExecToErr(`ALTER TABLE t FIRST PARTITION LESS THAN (10)`)
	require.Error(t, err)
	require.Equal(t, "[ddl:8200]Unsupported FIRST PARTITION, does not seem like an INTERVAL partitioned table", err.Error())
	err = tk.ExecToErr(`ALTER TABLE t LAST PARTITION LESS THAN (10)`)
	require.Error(t, err)
	require.Equal(t, "[ddl:1492]For LIST partitions each partition must be defined", err.Error())
	tk.MustExec(`drop table t`)
}

func TestPartitionTableWithAnsiQuotes(t *testing.T) {
	store := testkit.CreateMockStore(t)
	tk := testkit.NewTestKit(t, store)
	tk.MustExec("create database partitionWithAnsiQuotes")
	defer tk.MustExec("drop database partitionWithAnsiQuotes")
	tk.MustExec("use partitionWithAnsiQuotes")
	tk.MustExec("SET SESSION sql_mode='ANSI_QUOTES'")

	// Test single quotes.
	tk.MustExec(`create table t(created_at datetime) PARTITION BY RANGE COLUMNS(created_at) (
		PARTITION p0 VALUES LESS THAN ('2021-12-01 00:00:00'),
		PARTITION p1 VALUES LESS THAN ('2022-01-01 00:00:00'))`)
	tk.MustQuery("show create table t").Check(testkit.Rows("t CREATE TABLE \"t\" (\n" +
		"  \"created_at\" datetime DEFAULT NULL\n" +
		") ENGINE=InnoDB DEFAULT CHARSET=utf8mb4 COLLATE=utf8mb4_bin\n" +
		"PARTITION BY RANGE COLUMNS(\"created_at\")\n" +
		"(PARTITION \"p0\" VALUES LESS THAN ('2021-12-01 00:00:00'),\n" +
		" PARTITION \"p1\" VALUES LESS THAN ('2022-01-01 00:00:00'))"))
	tk.MustExec("drop table t")

	// Test expression with single quotes.
	tk.MustExec("set @@time_zone = 'Asia/Shanghai'")
	tk.MustExec(`create table t(created_at timestamp) PARTITION BY RANGE (unix_timestamp(created_at)) (
		PARTITION p0 VALUES LESS THAN (unix_timestamp('2021-12-01 00:00:00')),
		PARTITION p1 VALUES LESS THAN (unix_timestamp('2022-01-01 00:00:00')))`)
	tk.MustExec("set @@time_zone = default")
	// FIXME: should be "created_at" instead of `created_at`, see #35389.
	tk.MustQuery("show create table t").Check(testkit.Rows("t CREATE TABLE \"t\" (\n" +
		"  \"created_at\" timestamp NULL DEFAULT NULL\n" +
		") ENGINE=InnoDB DEFAULT CHARSET=utf8mb4 COLLATE=utf8mb4_bin\n" +
		"PARTITION BY RANGE (UNIX_TIMESTAMP(`created_at`))\n" +
		"(PARTITION \"p0\" VALUES LESS THAN (1638288000),\n" +
		" PARTITION \"p1\" VALUES LESS THAN (1640966400))"))
	tk.MustExec("drop table t")
	tk.MustExec("set @@time_zone = default")

	// Test values in.
	tk.MustExec(`CREATE TABLE t (a int DEFAULT NULL, b varchar(255) DEFAULT NULL) PARTITION BY LIST COLUMNS(a,b) (
		PARTITION p0 VALUES IN ((1,'1'),(2,'2')),
 		PARTITION p1 VALUES IN ((10,'10'),(11,'11')))`)
	tk.MustQuery("show create table t").Check(testkit.Rows("t CREATE TABLE \"t\" (\n" +
		"  \"a\" int(11) DEFAULT NULL,\n" +
		"  \"b\" varchar(255) DEFAULT NULL\n" +
		") ENGINE=InnoDB DEFAULT CHARSET=utf8mb4 COLLATE=utf8mb4_bin\n" +
		"PARTITION BY LIST COLUMNS(\"a\",\"b\")\n" +
		"(PARTITION \"p0\" VALUES IN ((1,'1'),(2,'2')),\n" +
		" PARTITION \"p1\" VALUES IN ((10,'10'),(11,'11')))"))
	tk.MustExec("drop table t")

	// Test escaped characters in single quotes.
	tk.MustExec(`CREATE TABLE t (a varchar(255) DEFAULT NULL) PARTITION BY LIST COLUMNS(a) (
		PARTITION p0 VALUES IN ('\'','\'\'',''''''''),
		PARTITION p1 VALUES IN ('""','\\','\\\'\t\n'))`)
	tk.MustQuery("show create table t").Check(testkit.Rows("t CREATE TABLE \"t\" (\n" +
		"  \"a\" varchar(255) DEFAULT NULL\n" +
		") ENGINE=InnoDB DEFAULT CHARSET=utf8mb4 COLLATE=utf8mb4_bin\n" +
		"PARTITION BY LIST COLUMNS(\"a\")\n" +
		`(PARTITION "p0" VALUES IN ('''','''''',''''''''),` + "\n" +
		` PARTITION "p1" VALUES IN ('""','\\','\\''\t\n'))`))
	tk.MustExec(`insert into t values (0x5c27090a),('\\''\t\n')`)
	tk.MustExec("drop table t")
	tk.MustExec(`CREATE TABLE t (a varchar(255) DEFAULT NULL) PARTITION BY LIST COLUMNS(a) (
		PARTITION p0 VALUES IN ('\'','\'\'',''''''''),
		PARTITION p1 VALUES IN ('\"\"','\\',0x5c27090a))`)
	tk.MustExec(`insert into t values (0x5c27090a),('\\''\t\n')`)
	tk.MustQuery("show create table t").Check(testkit.Rows("t CREATE TABLE \"t\" (\n" +
		"  \"a\" varchar(255) DEFAULT NULL\n" +
		") ENGINE=InnoDB DEFAULT CHARSET=utf8mb4 COLLATE=utf8mb4_bin\n" +
		"PARTITION BY LIST COLUMNS(\"a\")\n" +
		`(PARTITION "p0" VALUES IN ('''','''''',''''''''),` + "\n" +
		` PARTITION "p1" VALUES IN ('""','\\',x'5c27090a'))`))
	tk.MustExec("drop table t")
	tk.MustExec(`CREATE TABLE t (a varchar(255) DEFAULT NULL) PARTITION BY LIST COLUMNS(a) (
		PARTITION p0 VALUES IN ('\'','\'\'',''''''''),
		PARTITION p1 VALUES IN ('""','\\',x'5c27090a'))`)
	tk.MustExec(`insert into t values (0x5c27090a),('\\''\t\n')`)
	tk.MustQuery("show create table t").Check(testkit.Rows("t CREATE TABLE \"t\" (\n" +
		"  \"a\" varchar(255) DEFAULT NULL\n" +
		") ENGINE=InnoDB DEFAULT CHARSET=utf8mb4 COLLATE=utf8mb4_bin\n" +
		"PARTITION BY LIST COLUMNS(\"a\")\n" +
		`(PARTITION "p0" VALUES IN ('''','''''',''''''''),` + "\n" +
		` PARTITION "p1" VALUES IN ('""','\\',x'5c27090a'))`))

	// https://github.com/pingcap/tidb/issues/37692
	tk.MustExec("drop table t")
	tk.MustExec(`CREATE TABLE t (a varchar(255)) PARTITION BY RANGE COLUMNS(a) (
		PARTITION p0 VALUES LESS THAN ('"'),
		PARTITION p1 VALUES LESS THAN ('""'),
		PARTITION p2 VALUES LESS THAN ('\''),
		PARTITION p3 VALUES LESS THAN (''''''),
		PARTITION p4 VALUES LESS THAN ('\\''\t\n'),
		PARTITION pMax VALUES LESS THAN (MAXVALUE))`)
	//PARTITION p4 VALUES IN (x'5c27090a'))`)
	tk.MustExec(`insert into t values (0x5c27090a),('\\''\t\n')`)
	tk.MustQuery("show create table t").Check(testkit.Rows("t CREATE TABLE \"t\" (\n" +
		"  \"a\" varchar(255) DEFAULT NULL\n" +
		") ENGINE=InnoDB DEFAULT CHARSET=utf8mb4 COLLATE=utf8mb4_bin\n" +
		`PARTITION BY RANGE COLUMNS("a")` + "\n" +
		`(PARTITION "p0" VALUES LESS THAN ('"'),` + "\n" +
		` PARTITION "p1" VALUES LESS THAN ('""'),` + "\n" +
		` PARTITION "p2" VALUES LESS THAN (''''),` + "\n" +
		` PARTITION "p3" VALUES LESS THAN (''''''),` + "\n" +
		` PARTITION "p4" VALUES LESS THAN ('\\''\t\n'),` + "\n" +
		` PARTITION "pMax" VALUES LESS THAN (MAXVALUE))`))
	tk.MustExec("drop table t")
	tk.MustExec(`CREATE TABLE t (a varchar(255)) PARTITION BY RANGE COLUMNS(a) (
		PARTITION p0 VALUES LESS THAN ('"'),
		PARTITION p1 VALUES LESS THAN ('""'),
		PARTITION p2 VALUES LESS THAN ('\''),
		PARTITION p3 VALUES LESS THAN (''''''),
		PARTITION p4 VALUES LESS THAN (0x5c27090a),
		PARTITION pMax VALUES LESS THAN (MAXVALUE))`)
	tk.MustExec(`insert into t values (0x5c27090a),('\\''\t\n')`)
	tk.MustQuery("show create table t").Check(testkit.Rows("t CREATE TABLE \"t\" (\n" +
		"  \"a\" varchar(255) DEFAULT NULL\n" +
		") ENGINE=InnoDB DEFAULT CHARSET=utf8mb4 COLLATE=utf8mb4_bin\n" +
		`PARTITION BY RANGE COLUMNS("a")` + "\n" +
		`(PARTITION "p0" VALUES LESS THAN ('"'),` + "\n" +
		` PARTITION "p1" VALUES LESS THAN ('""'),` + "\n" +
		` PARTITION "p2" VALUES LESS THAN (''''),` + "\n" +
		` PARTITION "p3" VALUES LESS THAN (''''''),` + "\n" +
		` PARTITION "p4" VALUES LESS THAN (x'5c27090a'),` + "\n" +
		` PARTITION "pMax" VALUES LESS THAN (MAXVALUE))`))

	tk.MustExec("drop table t")
	tk.MustExec(`CREATE TABLE t (a varchar(255), b varchar(255)) PARTITION BY RANGE COLUMNS(a,b) (
		PARTITION p0 VALUES LESS THAN ('"','"'),
		PARTITION p1 VALUES LESS THAN ('""','""'),
		PARTITION p2 VALUES LESS THAN ('\'','\''),
		PARTITION p3 VALUES LESS THAN ('''''',''''''),
		PARTITION p4 VALUES LESS THAN ('\\''\t\n',0x5c27090a),
		PARTITION pMax VALUES LESS THAN (MAXVALUE,maxvalue))`)
	tk.MustExec(`insert into t values (0x5c27090a,'\\''\t\n')`)
	tk.MustQuery("show create table t").Check(testkit.Rows("t CREATE TABLE \"t\" (\n" +
		"  \"a\" varchar(255) DEFAULT NULL,\n" +
		"  \"b\" varchar(255) DEFAULT NULL\n" +
		") ENGINE=InnoDB DEFAULT CHARSET=utf8mb4 COLLATE=utf8mb4_bin\n" +
		`PARTITION BY RANGE COLUMNS("a","b")` + "\n" +
		`(PARTITION "p0" VALUES LESS THAN ('"','"'),` + "\n" +
		` PARTITION "p1" VALUES LESS THAN ('""','""'),` + "\n" +
		` PARTITION "p2" VALUES LESS THAN ('''',''''),` + "\n" +
		` PARTITION "p3" VALUES LESS THAN ('''''',''''''),` + "\n" +
		` PARTITION "p4" VALUES LESS THAN ('\\''\t\n','\\''\t\n'),` + "\n" +
		` PARTITION "pMax" VALUES LESS THAN (MAXVALUE,MAXVALUE))`))
}
<<<<<<< HEAD

func TestReorganizePartition(t *testing.T) {
	store := testkit.CreateMockStore(t)
	tk := testkit.NewTestKit(t, store)
	tk.MustExec("create database ReorgPartition")
	tk.MustExec("use ReorgPartition")
	tk.MustExec(`create table t (a int unsigned PRIMARY KEY, b varchar(255)) partition by range (a) ` +
		`(partition p0 values less than (10),` +
		` partition p1 values less than (20),` +
		` partition pMax values less than (MAXVALUE))`)
	tk.MustExec(`insert into t values (1, "1"), (12, "12"),(23,"23"),(34,"34"),(45,"45"),(56,"56")`)
	//tk.MustExec(`create table t2 (a int unsigned PRIMARY KEY, b varchar(255))`)
	//tk.MustExec(`insert into t2 values (1, "1"), (12, "12"),(23,"23"),(34,"34"),(45,"45"),(56,"56")`)
	//tk.MustExec(`alter table t2 modify b varchar(200) charset latin1`)
	tk.MustExec(`alter table t reorganize partition pMax into (partition p2 values less than (30), partition pMax values less than (MAXVALUE))`)
	tk.MustExec(`alter table t reorganize partition p2,pMax into (partition p2 values less than (35),partition p3 values less than (47), partition pMax values less than (MAXVALUE))`)
	tk.MustExec(`alter table t reorganize partition p0,p1 into (partition p1 values less than (20))`)
=======
func TestAlterModifyColumnOnPartitionedTable(t *testing.T) {
	store := testkit.CreateMockStore(t)
	tk := testkit.NewTestKit(t, store)
	tk.MustExec("create database AlterPartTable")
	tk.MustExec("use AlterPartTable")
	tk.MustExec(`create table t (a int unsigned PRIMARY KEY, b varchar(255), key (b))`)
	tk.MustExec(`insert into t values (7, "07"), (8, "08"),(23,"23"),(34,"34💥"),(46,"46"),(57,"57")`)
	tk.MustQuery(`show create table t`).Check(testkit.Rows(
		"t CREATE TABLE `t` (\n" +
			"  `a` int(10) unsigned NOT NULL,\n" +
			"  `b` varchar(255) DEFAULT NULL,\n" +
			"  PRIMARY KEY (`a`) /*T![clustered_index] CLUSTERED */,\n" +
			"  KEY `b` (`b`)\n" +
			") ENGINE=InnoDB DEFAULT CHARSET=utf8mb4 COLLATE=utf8mb4_bin"))
	// TODO: Why does it allow 💥 as a latin1 character?
	tk.MustQuery(`select hex(b) from t where a = 34`).Check(testkit.Rows("3334F09F92A5"))
	tk.MustExec(`alter table t modify b varchar(200) charset latin1`)
	tk.MustQuery(`show create table t`).Check(testkit.Rows(
		"t CREATE TABLE `t` (\n" +
			"  `a` int(10) unsigned NOT NULL,\n" +
			"  `b` varchar(200) CHARACTER SET latin1 COLLATE latin1_bin DEFAULT NULL,\n" +
			"  PRIMARY KEY (`a`) /*T![clustered_index] CLUSTERED */,\n" +
			"  KEY `b` (`b`)\n" +
			") ENGINE=InnoDB DEFAULT CHARSET=utf8mb4 COLLATE=utf8mb4_bin"))
	tk.MustQuery(`select hex(b) from t where a = 34`).Check(testkit.Rows("3334F09F92A5"))
	tk.MustQuery(`select * from t`).Sort().Check(testkit.Rows(""+
		"23 23",
		"34 34💥",
		"46 46",
		"57 57",
		"7 07",
		"8 08"))
	tk.MustQuery(`select * from t order by b`).Check(testkit.Rows(""+
		"7 07",
		"8 08",
		"23 23",
		"34 34💥",
		"46 46",
		"57 57"))
	tk.MustExec(`alter table t change b c varchar(200) charset utf8mb4`)
	tk.MustExec(`drop table t`)
	tk.MustExec(`create table t (a int unsigned PRIMARY KEY, b varchar(255), key (b)) partition by range (a) ` +
		`(partition p0 values less than (10),` +
		` partition p1 values less than (20),` +
		` partition p2 values less than (30),` +
		` partition pMax values less than (MAXVALUE))`)
	tk.MustExec(`insert into t values (7, "07"), (8, "08"),(23,"23"),(34,"34💥"),(46,"46"),(57,"57")`)
	tk.MustQuery(`select * from t`).Sort().Check(testkit.Rows(""+
		"23 23",
		"34 34💥",
		"46 46",
		"57 57",
		"7 07",
		"8 08"))
	tk.MustQuery(`select * from t order by b`).Check(testkit.Rows(""+
		"7 07",
		"8 08",
		"23 23",
		"34 34💥",
		"46 46",
		"57 57"))
	tk.MustQuery(`show create table t`).Check(testkit.Rows(
		"t CREATE TABLE `t` (\n" +
			"  `a` int(10) unsigned NOT NULL,\n" +
			"  `b` varchar(255) DEFAULT NULL,\n" +
			"  PRIMARY KEY (`a`) /*T![clustered_index] CLUSTERED */,\n" +
			"  KEY `b` (`b`)\n" +
			") ENGINE=InnoDB DEFAULT CHARSET=utf8mb4 COLLATE=utf8mb4_bin\n" +
			"PARTITION BY RANGE (`a`)\n" +
			"(PARTITION `p0` VALUES LESS THAN (10),\n" +
			" PARTITION `p1` VALUES LESS THAN (20),\n" +
			" PARTITION `p2` VALUES LESS THAN (30),\n" +
			" PARTITION `pMax` VALUES LESS THAN (MAXVALUE))"))
	tk.MustExec(`alter table t modify b varchar(200) charset latin1`)
	tk.MustQuery(`show create table t`).Check(testkit.Rows(
		"t CREATE TABLE `t` (\n" +
			"  `a` int(10) unsigned NOT NULL,\n" +
			"  `b` varchar(200) CHARACTER SET latin1 COLLATE latin1_bin DEFAULT NULL,\n" +
			"  PRIMARY KEY (`a`) /*T![clustered_index] CLUSTERED */,\n" +
			"  KEY `b` (`b`)\n" +
			") ENGINE=InnoDB DEFAULT CHARSET=utf8mb4 COLLATE=utf8mb4_bin\n" +
			"PARTITION BY RANGE (`a`)\n" +
			"(PARTITION `p0` VALUES LESS THAN (10),\n" +
			" PARTITION `p1` VALUES LESS THAN (20),\n" +
			" PARTITION `p2` VALUES LESS THAN (30),\n" +
			" PARTITION `pMax` VALUES LESS THAN (MAXVALUE))"))
	tk.MustQuery(`select * from t`).Sort().Check(testkit.Rows(""+
		"23 23",
		"34 34💥",
		"46 46",
		"57 57",
		"7 07",
		"8 08"))
	tk.MustQuery(`select * from t order by b`).Check(testkit.Rows(""+
		"7 07",
		"8 08",
		"23 23",
		"34 34💥",
		"46 46",
		"57 57"))
	tk.MustExec(`alter table t change b c varchar(150) charset utf8mb4`)
	tk.MustQuery(`show create table t`).Check(testkit.Rows(
		"t CREATE TABLE `t` (\n" +
			"  `a` int(10) unsigned NOT NULL,\n" +
			"  `c` varchar(150) DEFAULT NULL,\n" +
			"  PRIMARY KEY (`a`) /*T![clustered_index] CLUSTERED */,\n" +
			"  KEY `b` (`c`)\n" +
			") ENGINE=InnoDB DEFAULT CHARSET=utf8mb4 COLLATE=utf8mb4_bin\n" +
			"PARTITION BY RANGE (`a`)\n" +
			"(PARTITION `p0` VALUES LESS THAN (10),\n" +
			" PARTITION `p1` VALUES LESS THAN (20),\n" +
			" PARTITION `p2` VALUES LESS THAN (30),\n" +
			" PARTITION `pMax` VALUES LESS THAN (MAXVALUE))"))
	tk.MustQuery(`select * from t`).Sort().Check(testkit.Rows(""+
		"23 23",
		"34 34💥",
		"46 46",
		"57 57",
		"7 07",
		"8 08"))
	tk.MustQuery(`select * from t order by c`).Check(testkit.Rows(""+
		"7 07",
		"8 08",
		"23 23",
		"34 34💥",
		"46 46",
		"57 57"))
>>>>>>> 8ada6520
}<|MERGE_RESOLUTION|>--- conflicted
+++ resolved
@@ -4527,25 +4527,7 @@
 		` PARTITION "p4" VALUES LESS THAN ('\\''\t\n','\\''\t\n'),` + "\n" +
 		` PARTITION "pMax" VALUES LESS THAN (MAXVALUE,MAXVALUE))`))
 }
-<<<<<<< HEAD
-
-func TestReorganizePartition(t *testing.T) {
-	store := testkit.CreateMockStore(t)
-	tk := testkit.NewTestKit(t, store)
-	tk.MustExec("create database ReorgPartition")
-	tk.MustExec("use ReorgPartition")
-	tk.MustExec(`create table t (a int unsigned PRIMARY KEY, b varchar(255)) partition by range (a) ` +
-		`(partition p0 values less than (10),` +
-		` partition p1 values less than (20),` +
-		` partition pMax values less than (MAXVALUE))`)
-	tk.MustExec(`insert into t values (1, "1"), (12, "12"),(23,"23"),(34,"34"),(45,"45"),(56,"56")`)
-	//tk.MustExec(`create table t2 (a int unsigned PRIMARY KEY, b varchar(255))`)
-	//tk.MustExec(`insert into t2 values (1, "1"), (12, "12"),(23,"23"),(34,"34"),(45,"45"),(56,"56")`)
-	//tk.MustExec(`alter table t2 modify b varchar(200) charset latin1`)
-	tk.MustExec(`alter table t reorganize partition pMax into (partition p2 values less than (30), partition pMax values less than (MAXVALUE))`)
-	tk.MustExec(`alter table t reorganize partition p2,pMax into (partition p2 values less than (35),partition p3 values less than (47), partition pMax values less than (MAXVALUE))`)
-	tk.MustExec(`alter table t reorganize partition p0,p1 into (partition p1 values less than (20))`)
-=======
+
 func TestAlterModifyColumnOnPartitionedTable(t *testing.T) {
 	store := testkit.CreateMockStore(t)
 	tk := testkit.NewTestKit(t, store)
@@ -4673,5 +4655,22 @@
 		"34 34💥",
 		"46 46",
 		"57 57"))
->>>>>>> 8ada6520
+}
+
+func TestReorganizePartition(t *testing.T) {
+	store := testkit.CreateMockStore(t)
+	tk := testkit.NewTestKit(t, store)
+	tk.MustExec("create database ReorgPartition")
+	tk.MustExec("use ReorgPartition")
+	tk.MustExec(`create table t (a int unsigned PRIMARY KEY, b varchar(255)) partition by range (a) ` +
+		`(partition p0 values less than (10),` +
+		` partition p1 values less than (20),` +
+		` partition pMax values less than (MAXVALUE))`)
+	tk.MustExec(`insert into t values (1, "1"), (12, "12"),(23,"23"),(34,"34"),(45,"45"),(56,"56")`)
+	//tk.MustExec(`create table t2 (a int unsigned PRIMARY KEY, b varchar(255))`)
+	//tk.MustExec(`insert into t2 values (1, "1"), (12, "12"),(23,"23"),(34,"34"),(45,"45"),(56,"56")`)
+	//tk.MustExec(`alter table t2 modify b varchar(200) charset latin1`)
+	tk.MustExec(`alter table t reorganize partition pMax into (partition p2 values less than (30), partition pMax values less than (MAXVALUE))`)
+	tk.MustExec(`alter table t reorganize partition p2,pMax into (partition p2 values less than (35),partition p3 values less than (47), partition pMax values less than (MAXVALUE))`)
+	tk.MustExec(`alter table t reorganize partition p0,p1 into (partition p1 values less than (20))`)
 }