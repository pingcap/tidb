--- conflicted
+++ resolved
@@ -816,7 +816,6 @@
 	result.Check(testkit.Rows(`2010`))
 }
 
-<<<<<<< HEAD
 func (s *testIntegrationSuite7) TestDropPartitionWithGlobalIndex(c *C) {
 	config.UpdateGlobal(func(conf *config.Config) {
 		conf.EnableGlobalIndex = true
@@ -855,10 +854,7 @@
 	})
 }
 
-func (s *testIntegrationSuite4) TestAlterTableExchangePartition(c *C) {
-=======
 func (s *testIntegrationSuite7) TestAlterTableExchangePartition(c *C) {
->>>>>>> 3dab7388
 	tk := testkit.NewTestKit(c, s.store)
 	tk.MustExec("use test")
 	tk.MustExec("drop table if exists e")
