--- conflicted
+++ resolved
@@ -1046,12 +1046,9 @@
 		"create table t (a datetime) partition by list (to_seconds(a)) (partition p0 values in (to_seconds('2020-09-28 17:03:38'),to_seconds('2020-09-28 17:03:39')));",
 		"create table t (a int, b int generated always as (a+1) virtual) partition by list (b + 1) (partition p0 values in (1));",
 		"create table t(a binary) partition by list columns (a) (partition p0 values in (X'0C'));",
-<<<<<<< HEAD
 		"create table t (a varchar(39)) partition by list columns (a) (partition pNull values in (null), partition pEmptyString values in (''))",
 		"create table t (a varchar(39), b varchar(44)) partition by list columns (a,b) (partition pNull values in (('1',null),('2','NULL'),('','1'),(null,null)), partition pEmptyString values in (('2',''),('1',''),(NULL,''),('','')))",
-=======
 		"create table t (a bigint) partition by list (a) (partition p0 values in (1, default),partition p1 values in (0, 22,3))",
->>>>>>> a53fd2d5
 		generatePartitionTableByNum(mysql.PartitionCountLimit),
 	}
 
