--- conflicted
+++ resolved
@@ -6004,7 +6004,6 @@
 		" PARTITION `p1` VALUES LESS THAN (MAXVALUE))"))
 }
 
-<<<<<<< HEAD
 func TestRemoveRangePartitioning(t *testing.T) {
 	store := testkit.CreateMockStore(t)
 	tk := testkit.NewTestKit(t, store)
@@ -6318,7 +6317,8 @@
 	tk.MustExec(`analyze table t`)
 	tk.MustQuery(`show stats_meta where db_name = 'RemoveListPartitioning' and table_name = 't'`).Sort().CheckAt([]int{0, 1, 2, 4, 5}, [][]interface{}{
 		{"RemoveListPartitioning", "t", "", "0", "95"}})
-=======
+}
+
 func TestListDefinitionError(t *testing.T) {
 	store := testkit.CreateMockStore(t)
 	tk := testkit.NewTestKit(t, store)
@@ -6329,5 +6329,4 @@
 	tk.MustExec(`create table t (a int) partition by list (a) (partition p1 values in (1))`)
 	tk.MustContainErrMsg(`alter table t add partition (partition p2 values less than (2))`, "[ddl:1480]Only RANGE PARTITIONING can use VALUES LESS THAN in partition definition")
 	tk.MustContainErrMsg(`alter table t add partition (partition p2)`, "[ddl:1479]Syntax : LIST PARTITIONING requires definition of VALUES IN for each partition")
->>>>>>> a53fd2d5
 }