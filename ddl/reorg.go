// Copyright 2015 PingCAP, Inc.
//
// Licensed under the Apache License, Version 2.0 (the "License");
// you may not use this file except in compliance with the License.
// You may obtain a copy of the License at
//
//     http://www.apache.org/licenses/LICENSE-2.0
//
// Unless required by applicable law or agreed to in writing, software
// distributed under the License is distributed on an "AS IS" BASIS,
// WITHOUT WARRANTIES OR CONDITIONS OF ANY KIND, either express or implied.
// See the License for the specific language governing permissions and
// limitations under the License.

package ddl

import (
	"encoding/hex"
	"fmt"
	"strconv"
	"sync"
	"sync/atomic"
	"time"

	"github.com/pingcap/errors"
	"github.com/pingcap/failpoint"
	"github.com/pingcap/kvproto/pkg/kvrpcpb"
	"github.com/pingcap/tidb/ddl/ingest"
	"github.com/pingcap/tidb/distsql"
	"github.com/pingcap/tidb/kv"
	"github.com/pingcap/tidb/meta"
	"github.com/pingcap/tidb/metrics"
	"github.com/pingcap/tidb/parser/model"
	"github.com/pingcap/tidb/parser/mysql"
	"github.com/pingcap/tidb/parser/terror"
	"github.com/pingcap/tidb/sessionctx"
	"github.com/pingcap/tidb/sessionctx/stmtctx"
	"github.com/pingcap/tidb/statistics"
	"github.com/pingcap/tidb/table"
	"github.com/pingcap/tidb/table/tables"
	"github.com/pingcap/tidb/tablecodec"
	"github.com/pingcap/tidb/types"
	"github.com/pingcap/tidb/util/chunk"
	"github.com/pingcap/tidb/util/codec"
	"github.com/pingcap/tidb/util/dbterror"
	"github.com/pingcap/tidb/util/logutil"
	"github.com/pingcap/tidb/util/mock"
	"github.com/pingcap/tidb/util/ranger"
	"github.com/pingcap/tidb/util/sqlexec"
	"github.com/pingcap/tipb/go-tipb"
	"go.uber.org/zap"
)

// reorgCtx is for reorganization.
type reorgCtx struct {
	// doneCh is used to notify.
	// If the reorganization job is done, we will use this channel to notify outer.
	// TODO: Now we use goroutine to simulate reorganization jobs, later we may
	// use a persistent job list.
	doneCh chan error
	// rowCount is used to simulate a job's row count.
	rowCount int64
	// notifyCancelReorgJob is used to notify the backfilling goroutine if the DDL job is cancelled.
	// 0: job is not canceled.
	// 1: job is canceled.
	notifyCancelReorgJob int32
	// doneKey is used to record the key that has been processed.
	doneKey atomic.Value // nullable kv.Key

	// element is used to record the current element in the reorg process, it can be
	// accessed by reorg-worker and daemon-worker concurrently.
	element atomic.Value

	mu struct {
		sync.Mutex
		// warnings are used to store the warnings when doing the reorg job under certain SQL modes.
		warnings      map[errors.ErrorID]*terror.Error
		warningsCount map[errors.ErrorID]int64
	}
}

// nullableKey can store <nil> kv.Key.
// Storing a nil object to atomic.Value can lead to panic. This is a workaround.
type nullableKey struct {
	key kv.Key
}

// newContext gets a context. It is only used for adding column in reorganization state.
func newContext(store kv.Storage) sessionctx.Context {
	c := mock.NewContext()
	c.Store = store
	c.GetSessionVars().SetStatusFlag(mysql.ServerStatusAutocommit, false)

	tz := *time.UTC
	c.GetSessionVars().TimeZone = &tz
	c.GetSessionVars().StmtCtx.TimeZone = &tz
	return c
}

const defaultWaitReorgTimeout = 10 * time.Second

// ReorgWaitTimeout is the timeout that wait ddl in write reorganization stage.
var ReorgWaitTimeout = 5 * time.Second

func (rc *reorgCtx) notifyReorgCancel() {
	atomic.StoreInt32(&rc.notifyCancelReorgJob, 1)
}

func (rc *reorgCtx) isReorgCanceled() bool {
	return atomic.LoadInt32(&rc.notifyCancelReorgJob) == 1
}

func (rc *reorgCtx) setRowCount(count int64) {
	atomic.StoreInt64(&rc.rowCount, count)
}

func (rc *reorgCtx) setNextKey(doneKey kv.Key) {
	rc.doneKey.Store(nullableKey{key: doneKey})
}

func (rc *reorgCtx) setCurrentElement(element *meta.Element) {
	rc.element.Store(element)
}

func (rc *reorgCtx) mergeWarnings(warnings map[errors.ErrorID]*terror.Error, warningsCount map[errors.ErrorID]int64) {
	if len(warnings) == 0 || len(warningsCount) == 0 {
		return
	}
	rc.mu.Lock()
	defer rc.mu.Unlock()
	rc.mu.warnings, rc.mu.warningsCount = mergeWarningsAndWarningsCount(warnings, rc.mu.warnings, warningsCount, rc.mu.warningsCount)
}

func (rc *reorgCtx) resetWarnings() {
	rc.mu.Lock()
	defer rc.mu.Unlock()
	rc.mu.warnings = make(map[errors.ErrorID]*terror.Error)
	rc.mu.warningsCount = make(map[errors.ErrorID]int64)
}

func (rc *reorgCtx) increaseRowCount(count int64) {
	atomic.AddInt64(&rc.rowCount, count)
}

func (rc *reorgCtx) getRowCount() int64 {
	row := atomic.LoadInt64(&rc.rowCount)
	return row
}

// runReorgJob is used as a portal to do the reorganization work.
// eg:
// 1: add index
// 2: alter column type
// 3: clean global index
/*
 ddl goroutine >---------+
   ^                     |
   |                     |
   |                     |
   |                     | <---(doneCh)--- f()
 HandleDDLQueue(...)     | <---(regular timeout)
   |                     | <---(ctx done)
   |                     |
   |                     |
 A more ddl round  <-----+
*/
// How can we cancel reorg job?
//
// The background reorg is continuously running except for several factors, for instances, ddl owner change,
// logic error (kv duplicate when insert index / cast error when alter column), ctx done, and cancel signal.
//
// When `admin cancel ddl jobs xxx` takes effect, we will give this kind of reorg ddl one more round.
// because we should pull the result from doneCh out, otherwise, the reorg worker will hang on `f()` logic,
// which is a kind of goroutine leak.
//
// That's why we couldn't set the job to rollingback state directly in `convertJob2RollbackJob`, which is a
// cancelling portal for admin cancel action.
//
// In other words, the cancelling signal is informed from the bottom up, we set the atomic cancel variable
// in the cancelling portal to notify the lower worker goroutine, and fetch the cancel error from them in
// the additional ddl round.
//
// After that, we can make sure that the worker goroutine is correctly shut down.
func (w *worker) runReorgJob(rh *reorgHandler, reorgInfo *reorgInfo, tblInfo *model.TableInfo, lease time.Duration, f func() error) error {
	job := reorgInfo.Job
	d := reorgInfo.d
	// This is for tests compatible, because most of the early tests try to build the reorg job manually
	// without reorg meta info, which will cause nil pointer in here.
	if job.ReorgMeta == nil {
		job.ReorgMeta = &model.DDLReorgMeta{
			SQLMode:       mysql.ModeNone,
			Warnings:      make(map[errors.ErrorID]*terror.Error),
			WarningsCount: make(map[errors.ErrorID]int64),
			Location:      &model.TimeZoneLocation{Name: time.UTC.String(), Offset: 0},
		}
	}

	rc := w.getReorgCtx(job.ID)
	if rc == nil {
		// This job is cancelling, we should return ErrCancelledDDLJob directly.
		// Q: Is there any possibility that the job is cancelling and has no reorgCtx?
		// A: Yes, consider the case that we cancel the job when backfilling the last batch of data, the cancel txn is commit first,
		// and then the backfill workers send signal to the `doneCh` of the reorgCtx, and then the DDL worker will remove the reorgCtx and
		// update the DDL job to `done`, but at the commit time, the DDL txn will raise a "write conflict" error and retry, and it happens.
		if job.IsCancelling() {
			return dbterror.ErrCancelledDDLJob
		}
		rc = w.newReorgCtx(reorgInfo)
		w.wg.Add(1)
		go func() {
			defer w.wg.Done()
			rc.doneCh <- f()
		}()
	}

	waitTimeout := defaultWaitReorgTimeout
	// if lease is 0, we are using a local storage,
	// and we can wait the reorganization to be done here.
	// if lease > 0, we don't need to wait here because
	// we should update some job's progress context and try checking again,
	// so we use a very little timeout here.
	if lease > 0 {
		waitTimeout = ReorgWaitTimeout
	}

	// wait reorganization job done or timeout
	select {
	case err := <-rc.doneCh:
		// Since job is cancelled，we don't care about its partial counts.
		if rc.isReorgCanceled() || terror.ErrorEqual(err, dbterror.ErrCancelledDDLJob) {
			d.removeReorgCtx(job)
			return dbterror.ErrCancelledDDLJob
		}
		rowCount := rc.getRowCount()
		if err != nil {
			logutil.BgLogger().Warn("[ddl] run reorg job done", zap.Int64("handled rows", rowCount), zap.Error(err))
		} else {
			logutil.BgLogger().Info("[ddl] run reorg job done", zap.Int64("handled rows", rowCount))
		}

		job.SetRowCount(rowCount)

		// Update a job's warnings.
		w.mergeWarningsIntoJob(job)

		d.removeReorgCtx(job)
		// For other errors, even err is not nil here, we still wait the partial counts to be collected.
		// since in the next round, the startKey is brand new which is stored by last time.
		if err != nil {
			return errors.Trace(err)
		}

		updateBackfillProgress(w, reorgInfo, tblInfo, 0)
	case <-w.ctx.Done():
		logutil.BgLogger().Info("[ddl] run reorg job quit")
		d.removeReorgCtx(job)
		// We return dbterror.ErrWaitReorgTimeout here too, so that outer loop will break.
		return dbterror.ErrWaitReorgTimeout
	case <-time.After(waitTimeout):
		rowCount := rc.getRowCount()
		job.SetRowCount(rowCount)
		updateBackfillProgress(w, reorgInfo, tblInfo, rowCount)

		// Update a job's warnings.
		w.mergeWarningsIntoJob(job)

		rc.resetWarnings()

		logutil.BgLogger().Info("[ddl] run reorg job wait timeout",
			zap.Duration("wait time", waitTimeout),
<<<<<<< HEAD
			zap.Int64("total added row count", rowCount))
=======
			zap.ByteString("element type", currentElement.TypeKey),
			zap.Int64("element ID", currentElement.ID),
			zap.Int64("total added row count", rowCount),
			zap.String("done key", hex.EncodeToString(doneKey)))
>>>>>>> 445d84cb
		// If timeout, we will return, check the owner and retry to wait job done again.
		return dbterror.ErrWaitReorgTimeout
	}
	return nil
}

func (w *worker) mergeWarningsIntoJob(job *model.Job) {
	rc := w.getReorgCtx(job.ID)
	rc.mu.Lock()
	defer rc.mu.Unlock()
	partWarnings := rc.mu.warnings
	partWarningsCount := rc.mu.warningsCount
	job.SetWarnings(mergeWarningsAndWarningsCount(partWarnings, job.ReorgMeta.Warnings, partWarningsCount, job.ReorgMeta.WarningsCount))
}

func updateBackfillProgress(w *worker, reorgInfo *reorgInfo, tblInfo *model.TableInfo,
	addedRowCount int64) {
	if tblInfo == nil {
		return
	}
	progress := float64(0)
	if addedRowCount != 0 {
		totalCount := getTableTotalCount(w, tblInfo)
		if totalCount > 0 {
			progress = float64(addedRowCount) / float64(totalCount)
		} else {
			progress = 1
		}
		if progress > 1 {
			progress = 1
		}
	}
	switch reorgInfo.Type {
	case model.ActionAddIndex, model.ActionAddPrimaryKey:
		var label string
		if reorgInfo.mergingTmpIdx {
			label = metrics.LblAddIndexMerge
		} else {
			label = metrics.LblAddIndex
		}
		metrics.GetBackfillProgressByLabel(label, reorgInfo.SchemaName, tblInfo.Name.String()).Set(progress * 100)
	case model.ActionModifyColumn:
		metrics.GetBackfillProgressByLabel(metrics.LblModifyColumn, reorgInfo.SchemaName, tblInfo.Name.String()).Set(progress * 100)
	}
}

func getTableTotalCount(w *worker, tblInfo *model.TableInfo) int64 {
	var ctx sessionctx.Context
	ctx, err := w.sessPool.get()
	if err != nil {
		return statistics.PseudoRowCount
	}
	defer w.sessPool.put(ctx)

	executor, ok := ctx.(sqlexec.RestrictedSQLExecutor)
	// `mock.Context` is used in tests, which doesn't implement RestrictedSQLExecutor
	if !ok {
		return statistics.PseudoRowCount
	}
	sql := "select table_rows from information_schema.tables where tidb_table_id=%?;"
	rows, _, err := executor.ExecRestrictedSQL(w.ctx, nil, sql, tblInfo.ID)
	if err != nil {
		return statistics.PseudoRowCount
	}
	if len(rows) != 1 {
		return statistics.PseudoRowCount
	}
	return rows[0].GetInt64(0)
}

func (dc *ddlCtx) isReorgRunnable(jobID int64) error {
	if isChanClosed(dc.ctx.Done()) {
		// Worker is closed. So it can't do the reorganization.
		return dbterror.ErrInvalidWorker.GenWithStack("worker is closed")
	}

	if dc.getReorgCtx(jobID).isReorgCanceled() {
		// Job is cancelled. So it can't be done.
		return dbterror.ErrCancelledDDLJob
	}

	if !dc.isOwner() {
		// If it's not the owner, we will try later, so here just returns an error.
		logutil.BgLogger().Info("[ddl] DDL is not the DDL owner", zap.String("ID", dc.uuid))
		return errors.Trace(dbterror.ErrNotOwner)
	}
	return nil
}

type reorgInfo struct {
	*model.Job

	StartKey      kv.Key
	EndKey        kv.Key
	d             *ddlCtx
	first         bool
	mergingTmpIdx bool
	// PhysicalTableID is used for partitioned table.
	// DDL reorganize for a partitioned table will handle partitions one by one,
	// PhysicalTableID is used to trace the current partition we are handling.
	// If the table is not partitioned, PhysicalTableID would be TableID.
	PhysicalTableID int64
	dbInfo          *model.DBInfo
	elements        []*meta.Element
	currElement     *meta.Element
}

func (r *reorgInfo) String() string {
	_, isEnabled := ingest.LitBackCtxMgr.Load(r.Job.ID)
	return "CurrElementType:" + string(r.currElement.TypeKey) + "," +
		"CurrElementID:" + strconv.FormatInt(r.currElement.ID, 10) + "," +
		"StartKey:" + hex.EncodeToString(r.StartKey) + "," +
		"EndKey:" + hex.EncodeToString(r.EndKey) + "," +
		"First:" + strconv.FormatBool(r.first) + "," +
		"PhysicalTableID:" + strconv.FormatInt(r.PhysicalTableID, 10) + "," +
		"Ingest mode:" + strconv.FormatBool(isEnabled)
}

func constructDescTableScanPB(physicalTableID int64, tblInfo *model.TableInfo, handleCols []*model.ColumnInfo) *tipb.Executor {
	tblScan := tables.BuildTableScanFromInfos(tblInfo, handleCols)
	tblScan.TableId = physicalTableID
	tblScan.Desc = true
	return &tipb.Executor{Tp: tipb.ExecType_TypeTableScan, TblScan: tblScan}
}

func constructLimitPB(count uint64) *tipb.Executor {
	limitExec := &tipb.Limit{
		Limit: count,
	}
	return &tipb.Executor{Tp: tipb.ExecType_TypeLimit, Limit: limitExec}
}

func buildDescTableScanDAG(ctx sessionctx.Context, tbl table.PhysicalTable, handleCols []*model.ColumnInfo, limit uint64) (*tipb.DAGRequest, error) {
	dagReq := &tipb.DAGRequest{}
	_, timeZoneOffset := time.Now().In(time.UTC).Zone()
	dagReq.TimeZoneOffset = int64(timeZoneOffset)
	for i := range handleCols {
		dagReq.OutputOffsets = append(dagReq.OutputOffsets, uint32(i))
	}
	dagReq.Flags |= model.FlagInSelectStmt

	tblScanExec := constructDescTableScanPB(tbl.GetPhysicalID(), tbl.Meta(), handleCols)
	dagReq.Executors = append(dagReq.Executors, tblScanExec)
	dagReq.Executors = append(dagReq.Executors, constructLimitPB(limit))
	distsql.SetEncodeType(ctx, dagReq)
	return dagReq, nil
}

func getColumnsTypes(columns []*model.ColumnInfo) []*types.FieldType {
	colTypes := make([]*types.FieldType, 0, len(columns))
	for _, col := range columns {
		colTypes = append(colTypes, &col.FieldType)
	}
	return colTypes
}

// buildDescTableScan builds a desc table scan upon tblInfo.
func (dc *ddlCtx) buildDescTableScan(ctx *JobContext, startTS uint64, tbl table.PhysicalTable,
	handleCols []*model.ColumnInfo, limit uint64) (distsql.SelectResult, error) {
	sctx := newContext(dc.store)
	dagPB, err := buildDescTableScanDAG(sctx, tbl, handleCols, limit)
	if err != nil {
		return nil, errors.Trace(err)
	}
	var b distsql.RequestBuilder
	var builder *distsql.RequestBuilder
	var ranges []*ranger.Range
	if tbl.Meta().IsCommonHandle {
		ranges = ranger.FullNotNullRange()
	} else {
		ranges = ranger.FullIntRange(false)
	}
	builder = b.SetHandleRanges(sctx.GetSessionVars().StmtCtx, tbl.GetPhysicalID(), tbl.Meta().IsCommonHandle, ranges, nil)
	builder.SetDAGRequest(dagPB).
		SetStartTS(startTS).
		SetKeepOrder(true).
		SetConcurrency(1).SetDesc(true)

	builder.Request.ResourceGroupTagger = ctx.getResourceGroupTaggerForTopSQL()
	builder.Request.NotFillCache = true
	builder.Request.Priority = kv.PriorityLow
	builder.RequestSource.RequestSourceInternal = true
	builder.RequestSource.RequestSourceType = ctx.ddlJobSourceType()

	kvReq, err := builder.Build()
	if err != nil {
		return nil, errors.Trace(err)
	}

	result, err := distsql.Select(ctx.ddlJobCtx, sctx, kvReq, getColumnsTypes(handleCols), statistics.NewQueryFeedback(0, nil, 0, false))
	if err != nil {
		return nil, errors.Trace(err)
	}
	return result, nil
}

// GetTableMaxHandle gets the max handle of a PhysicalTable.
func (dc *ddlCtx) GetTableMaxHandle(ctx *JobContext, startTS uint64, tbl table.PhysicalTable) (maxHandle kv.Handle, emptyTable bool, err error) {
	var handleCols []*model.ColumnInfo
	var pkIdx *model.IndexInfo
	tblInfo := tbl.Meta()
	switch {
	case tblInfo.PKIsHandle:
		for _, col := range tbl.Meta().Columns {
			if mysql.HasPriKeyFlag(col.GetFlag()) {
				handleCols = []*model.ColumnInfo{col}
				break
			}
		}
	case tblInfo.IsCommonHandle:
		pkIdx = tables.FindPrimaryIndex(tblInfo)
		cols := tblInfo.Cols()
		for _, idxCol := range pkIdx.Columns {
			handleCols = append(handleCols, cols[idxCol.Offset])
		}
	default:
		handleCols = []*model.ColumnInfo{model.NewExtraHandleColInfo()}
	}

	// build a desc scan of tblInfo, which limit is 1, we can use it to retrieve the last handle of the table.
	result, err := dc.buildDescTableScan(ctx, startTS, tbl, handleCols, 1)
	if err != nil {
		return nil, false, errors.Trace(err)
	}
	defer terror.Call(result.Close)

	chk := chunk.New(getColumnsTypes(handleCols), 1, 1)
	err = result.Next(ctx.ddlJobCtx, chk)
	if err != nil {
		return nil, false, errors.Trace(err)
	}

	if chk.NumRows() == 0 {
		// empty table
		return nil, true, nil
	}
	sessCtx := newContext(dc.store)
	row := chk.GetRow(0)
	if tblInfo.IsCommonHandle {
		maxHandle, err = buildCommonHandleFromChunkRow(sessCtx.GetSessionVars().StmtCtx, tblInfo, pkIdx, handleCols, row)
		return maxHandle, false, err
	}
	return kv.IntHandle(row.GetInt64(0)), false, nil
}

func buildCommonHandleFromChunkRow(sctx *stmtctx.StatementContext, tblInfo *model.TableInfo, idxInfo *model.IndexInfo,
	cols []*model.ColumnInfo, row chunk.Row) (kv.Handle, error) {
	fieldTypes := make([]*types.FieldType, 0, len(cols))
	for _, col := range cols {
		fieldTypes = append(fieldTypes, &col.FieldType)
	}
	datumRow := row.GetDatumRow(fieldTypes)
	tablecodec.TruncateIndexValues(tblInfo, idxInfo, datumRow)

	var handleBytes []byte
	handleBytes, err := codec.EncodeKey(sctx, nil, datumRow...)
	if err != nil {
		return nil, err
	}
	return kv.NewCommonHandle(handleBytes)
}

// getTableRange gets the start and end handle of a table (or partition).
func getTableRange(ctx *JobContext, d *ddlCtx, tbl table.PhysicalTable, snapshotVer uint64, priority int) (startHandleKey, endHandleKey kv.Key, err error) {
	// Get the start handle of this partition.
	err = iterateSnapshotKeys(ctx, d.store, priority, tbl.RecordPrefix(), snapshotVer, nil, nil,
		func(h kv.Handle, rowKey kv.Key, rawRecord []byte) (bool, error) {
			startHandleKey = rowKey
			return false, nil
		})
	if err != nil {
		return startHandleKey, endHandleKey, errors.Trace(err)
	}
	maxHandle, isEmptyTable, err := d.GetTableMaxHandle(ctx, snapshotVer, tbl)
	if err != nil {
		return startHandleKey, nil, errors.Trace(err)
	}
	if maxHandle != nil {
		endHandleKey = tablecodec.EncodeRecordKey(tbl.RecordPrefix(), maxHandle)
	}
	if isEmptyTable || endHandleKey.Cmp(startHandleKey) < 0 {
		logutil.BgLogger().Info("[ddl] get noop table range",
			zap.String("table", fmt.Sprintf("%v", tbl.Meta())),
			zap.Int64("table/partition ID", tbl.GetPhysicalID()),
			zap.String("start key", hex.EncodeToString(startHandleKey)),
			zap.String("end key", hex.EncodeToString(endHandleKey)),
			zap.Bool("is empty table", isEmptyTable))
		endHandleKey = startHandleKey
	}
	return
}

func getValidCurrentVersion(store kv.Storage) (ver kv.Version, err error) {
	ver, err = store.CurrentVersion(kv.GlobalTxnScope)
	if err != nil {
		return ver, errors.Trace(err)
	} else if ver.Ver <= 0 {
		return ver, dbterror.ErrInvalidStoreVer.GenWithStack("invalid storage current version %d", ver.Ver)
	}
	return ver, nil
}

func getReorgInfo(ctx *JobContext, d *ddlCtx, rh *reorgHandler, job *model.Job, dbInfo *model.DBInfo,
	tbl table.Table, elements []*meta.Element, mergingTmpIdx bool) (*reorgInfo, error) {
	var (
		element *meta.Element
		start   kv.Key
		end     kv.Key
		pid     int64
		info    reorgInfo
	)

	if job.SnapshotVer == 0 {
		// For the case of the old TiDB version(do not exist the element information) is upgraded to the new TiDB version.
		// Third step, we need to remove the element information to make sure we can save the reorganized information to storage.
		failpoint.Inject("MockGetIndexRecordErr", func(val failpoint.Value) {
			if val.(string) == "addIdxNotOwnerErr" && atomic.CompareAndSwapUint32(&mockNotOwnerErrOnce, 3, 4) {
				if err := rh.RemoveReorgElementFailPoint(job); err != nil {
					failpoint.Return(nil, errors.Trace(err))
				}
				info.first = true
				failpoint.Return(&info, nil)
			}
		})

		info.first = true
		if d.lease > 0 { // Only delay when it's not in test.
			delayForAsyncCommit()
		}
		ver, err := getValidCurrentVersion(d.store)
		if err != nil {
			return nil, errors.Trace(err)
		}
		tblInfo := tbl.Meta()
		pid = tblInfo.ID
		var tb table.PhysicalTable
		if pi := tblInfo.GetPartitionInfo(); pi != nil {
			pid = pi.Definitions[0].ID
			tb = tbl.(table.PartitionedTable).GetPartition(pid)
		} else {
			tb = tbl.(table.PhysicalTable)
		}
		if mergingTmpIdx {
			start, end = tablecodec.GetTableIndexKeyRange(pid, tablecodec.TempIndexPrefix|elements[0].ID)
		} else {
			start, end, err = getTableRange(ctx, d, tb, ver.Ver, job.Priority)
			if err != nil {
				return nil, errors.Trace(err)
			}
		}
		logutil.BgLogger().Info("[ddl] job get table range",
			zap.Int64("jobID", job.ID), zap.Int64("physicalTableID", pid),
			zap.String("startKey", hex.EncodeToString(start)),
			zap.String("endKey", hex.EncodeToString(end)))

		failpoint.Inject("errorUpdateReorgHandle", func() (*reorgInfo, error) {
			return &info, errors.New("occur an error when update reorg handle")
		})
		err = rh.InitDDLReorgHandle(job, start, end, pid, elements[0])
		if err != nil {
			return &info, errors.Trace(err)
		}
		// Update info should after data persistent.
		job.SnapshotVer = ver.Ver
		element = elements[0]
	} else {
		failpoint.Inject("MockGetIndexRecordErr", func(val failpoint.Value) {
			// For the case of the old TiDB version(do not exist the element information) is upgraded to the new TiDB version.
			// Second step, we need to remove the element information to make sure we can get the error of "ErrDDLReorgElementNotExist".
			// However, since "txn.Reset()" will be called later, the reorganized information cannot be saved to storage.
			if val.(string) == "addIdxNotOwnerErr" && atomic.CompareAndSwapUint32(&mockNotOwnerErrOnce, 2, 3) {
				if err := rh.RemoveReorgElementFailPoint(job); err != nil {
					failpoint.Return(nil, errors.Trace(err))
				}
			}
		})

		var err error
		element, start, end, pid, err = rh.GetDDLReorgHandle(job)
		if err != nil {
			// If the reorg element doesn't exist, this reorg info should be saved by the older TiDB versions.
			// It's compatible with the older TiDB versions.
			// We'll try to remove it in the next major TiDB version.
			if meta.ErrDDLReorgElementNotExist.Equal(err) {
				job.SnapshotVer = 0
				logutil.BgLogger().Warn("[ddl] get reorg info, the element does not exist", zap.String("job", job.String()))
			}
			return &info, errors.Trace(err)
		}
	}
	info.Job = job
	info.d = d
	info.StartKey = start
	info.EndKey = end
	info.PhysicalTableID = pid
	info.currElement = element
	info.elements = elements
	info.mergingTmpIdx = mergingTmpIdx
	info.dbInfo = dbInfo

	return &info, nil
}

func getReorgInfoFromPartitions(ctx *JobContext, d *ddlCtx, rh *reorgHandler, job *model.Job, dbInfo *model.DBInfo, tbl table.Table, partitionIDs []int64, elements []*meta.Element) (*reorgInfo, error) {
	var (
		element *meta.Element
		start   kv.Key
		end     kv.Key
		pid     int64
		info    reorgInfo
	)
	if job.SnapshotVer == 0 {
		info.first = true
		if d.lease > 0 { // Only delay when it's not in test.
			delayForAsyncCommit()
		}
		ver, err := getValidCurrentVersion(d.store)
		if err != nil {
			return nil, errors.Trace(err)
		}
		pid = partitionIDs[0]
		tb := tbl.(table.PartitionedTable).GetPartition(pid)
		start, end, err = getTableRange(ctx, d, tb, ver.Ver, job.Priority)
		if err != nil {
			return nil, errors.Trace(err)
		}
		logutil.BgLogger().Info("[ddl] job get table range",
			zap.Int64("job ID", job.ID), zap.Int64("physical table ID", pid),
			zap.String("start key", hex.EncodeToString(start)),
			zap.String("end key", hex.EncodeToString(end)))

		err = rh.InitDDLReorgHandle(job, start, end, pid, elements[0])
		if err != nil {
			return &info, errors.Trace(err)
		}
		// Update info should after data persistent.
		job.SnapshotVer = ver.Ver
		element = elements[0]
	} else {
		var err error
		element, start, end, pid, err = rh.GetDDLReorgHandle(job)
		if err != nil {
			// If the reorg element doesn't exist, this reorg info should be saved by the older TiDB versions.
			// It's compatible with the older TiDB versions.
			// We'll try to remove it in the next major TiDB version.
			if meta.ErrDDLReorgElementNotExist.Equal(err) {
				job.SnapshotVer = 0
				logutil.BgLogger().Warn("[ddl] get reorg info, the element does not exist", zap.String("job", job.String()))
			}
			return &info, errors.Trace(err)
		}
	}
	info.Job = job
	info.d = d
	info.StartKey = start
	info.EndKey = end
	info.PhysicalTableID = pid
	info.currElement = element
	info.elements = elements
	info.dbInfo = dbInfo

	return &info, nil
}

// UpdateReorgMeta creates a new transaction and updates tidb_ddl_reorg table,
// so the reorg can restart in case of issues.
func (r *reorgInfo) UpdateReorgMeta(startKey kv.Key, pool *sessionPool) (err error) {
	if startKey == nil && r.EndKey == nil {
		return nil
	}
	sctx, err := pool.get()
	if err != nil {
		return
	}
	defer pool.put(sctx)

	sess := newSession(sctx)
	err = sess.begin()
	if err != nil {
		return
	}
	rh := newReorgHandler(sess)
	err = updateDDLReorgHandle(rh.s, r.Job.ID, startKey, r.EndKey, r.PhysicalTableID, r.currElement)
	err1 := sess.commit()
	if err == nil {
		err = err1
	}
	return errors.Trace(err)
}

// reorgHandler is used to handle the reorg information duration reorganization DDL job.
type reorgHandler struct {
	s *session
}

// NewReorgHandlerForTest creates a new reorgHandler, only used in test.
func NewReorgHandlerForTest(sess sessionctx.Context) *reorgHandler {
	return newReorgHandler(newSession(sess))
}

func newReorgHandler(sess *session) *reorgHandler {
	return &reorgHandler{s: sess}
}

// InitDDLReorgHandle initializes the job reorganization information.
func (r *reorgHandler) InitDDLReorgHandle(job *model.Job, startKey, endKey kv.Key, physicalTableID int64, element *meta.Element) error {
	return initDDLReorgHandle(r.s, job.ID, startKey, endKey, physicalTableID, element)
}

// RemoveReorgElementFailPoint removes the element of the reorganization information.
func (r *reorgHandler) RemoveReorgElementFailPoint(job *model.Job) error {
	return removeReorgElement(r.s, job)
}

// RemoveDDLReorgHandle removes the job reorganization related handles.
func (r *reorgHandler) RemoveDDLReorgHandle(job *model.Job, elements []*meta.Element) error {
	return removeDDLReorgHandle(r.s, job, elements)
}

// CleanupDDLReorgHandles removes the job reorganization related handles.
func CleanupDDLReorgHandles(job *model.Job, pool *sessionPool) {
	if job != nil && !job.IsFinished() && !job.IsSynced() {
		// Job is given, but it is neither finished nor synced; do nothing
		return
	}
	se, err := pool.get()
	if err != nil {
		logutil.BgLogger().Info("CleanupDDLReorgHandles get sessionctx failed", zap.Error(err))
		return
	}
	defer pool.put(se)

	// Should there be any other options?
	se.SetDiskFullOpt(kvrpcpb.DiskFullOpt_AllowedOnAlmostFull)
	err = cleanDDLReorgHandles(newSession(se), job)
	if err != nil {
		logutil.BgLogger().Info("cleanDDLReorgHandles failed", zap.Error(err))
	}
}

// GetDDLReorgHandle gets the latest processed DDL reorganize position.
func (r *reorgHandler) GetDDLReorgHandle(job *model.Job) (element *meta.Element, startKey, endKey kv.Key, physicalTableID int64, err error) {
	return getDDLReorgHandle(r.s, job)
}<|MERGE_RESOLUTION|>--- conflicted
+++ resolved
@@ -268,14 +268,7 @@
 
 		logutil.BgLogger().Info("[ddl] run reorg job wait timeout",
 			zap.Duration("wait time", waitTimeout),
-<<<<<<< HEAD
 			zap.Int64("total added row count", rowCount))
-=======
-			zap.ByteString("element type", currentElement.TypeKey),
-			zap.Int64("element ID", currentElement.ID),
-			zap.Int64("total added row count", rowCount),
-			zap.String("done key", hex.EncodeToString(doneKey)))
->>>>>>> 445d84cb
 		// If timeout, we will return, check the owner and retry to wait job done again.
 		return dbterror.ErrWaitReorgTimeout
 	}
