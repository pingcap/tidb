// Copyright 2015 PingCAP, Inc.
//
// Licensed under the Apache License, Version 2.0 (the "License");
// you may not use this file except in compliance with the License.
// You may obtain a copy of the License at
//
//     http://www.apache.org/licenses/LICENSE-2.0
//
// Unless required by applicable law or agreed to in writing, software
// distributed under the License is distributed on an "AS IS" BASIS,
// See the License for the specific language governing permissions and
// limitations under the License.

package ddl

import (
	"sync/atomic"
	"time"

	"github.com/juju/errors"
	"github.com/pingcap/tidb/kv"
	"github.com/pingcap/tidb/meta"
	"github.com/pingcap/tidb/model"
	"github.com/pingcap/tidb/mysql"
	"github.com/pingcap/tidb/sessionctx"
	"github.com/pingcap/tidb/util/mock"
	log "github.com/sirupsen/logrus"
)

// reorgCtx is for reorganization.
type reorgCtx struct {
	// doneCh is used to notify.
	// If the reorganization job is done, we will use this channel to notify outer.
	// TODO: Now we use goroutine to simulate reorganization jobs, later we may
	// use a persistent job list.
	doneCh chan error
	// rowCount is used to simulate a job's row count.
	rowCount int64
	// notifyCancelReorgJob is used to notify the backfilling goroutine if the DDL job is cancelled.
	// 0: job is not canceled.
	// 1: job is canceled.
	notifyCancelReorgJob int32
	// doneHandle is used to simulate the handle that has been processed.
	doneHandle int64
}

// newContext gets a context. It is only used for adding column in reorganization state.
func newContext(store kv.Storage) sessionctx.Context {
	c := mock.NewContext()
	c.Store = store
	c.GetSessionVars().SetStatusFlag(mysql.ServerStatusAutocommit, false)
	c.GetSessionVars().StmtCtx.TimeZone = time.UTC
	return c
}

const defaultWaitReorgTimeout = 10 * time.Second

// ReorgWaitTimeout is the timeout that wait ddl in write reorganization stage.
var ReorgWaitTimeout = 1 * time.Second

func (rc *reorgCtx) notifyReorgCancel() {
	atomic.StoreInt32(&rc.notifyCancelReorgJob, 1)
}

func (rc *reorgCtx) cleanNotifyReorgCancel() {
	atomic.StoreInt32(&rc.notifyCancelReorgJob, 0)
}

func (rc *reorgCtx) isReorgCanceled() bool {
	return atomic.LoadInt32(&rc.notifyCancelReorgJob) == 1
}

func (rc *reorgCtx) setRowCount(count int64) {
	atomic.StoreInt64(&rc.rowCount, count)
}

func (rc *reorgCtx) setNextHandle(doneHandle int64) {
	atomic.StoreInt64(&rc.doneHandle, doneHandle)
}

func (rc *reorgCtx) increaseRowCount(count int64) {
	atomic.AddInt64(&rc.rowCount, count)
}

func (rc *reorgCtx) getRowCountAndHandle() (int64, int64) {
	row := atomic.LoadInt64(&rc.rowCount)
	handle := atomic.LoadInt64(&rc.doneHandle)
	return row, handle
}

func (rc *reorgCtx) clean() {
	rc.setRowCount(0)
	rc.setNextHandle(0)
	rc.doneCh = nil
}

<<<<<<< HEAD
func (w *worker) runReorgJob(t *meta.Meta, job *model.Job, lease time.Duration, f func() error) error {
	if w.reorgCtx.doneCh == nil {
		// start a reorganization job
		w.wg.Add(1)
		w.reorgCtx.doneCh = make(chan error, 1)
=======
func (d *ddl) runReorgJob(t *meta.Meta, reorgInfo *reorgInfo, f func() error) error {
	job := reorgInfo.Job
	if d.reorgCtx.doneCh == nil {
		// start a reorganization job
		d.wait.Add(1)
		d.reorgCtx.doneCh = make(chan error, 1)
		// initial reorgCtx
		d.reorgCtx.setRowCount(job.GetRowCount())
		d.reorgCtx.setNextHandle(reorgInfo.Handle)
>>>>>>> b4d6d04a
		go func() {
			defer w.wg.Done()
			w.reorgCtx.doneCh <- f()
		}()
	}

	waitTimeout := defaultWaitReorgTimeout
	// if lease is 0, we are using a local storage,
	// and we can wait the reorganization to be done here.
	// if lease > 0, we don't need to wait here because
	// we should update some job's progress context and try checking again,
	// so we use a very little timeout here.
	if lease > 0 {
		waitTimeout = ReorgWaitTimeout
	}

	// wait reorganization job done or timeout
	select {
	case err := <-w.reorgCtx.doneCh:
		rowCount, _ := w.reorgCtx.getRowCountAndHandle()
		log.Infof("[ddl] run reorg job done, handled %d rows", rowCount)
		// Update a job's RowCount.
		job.SetRowCount(rowCount)
		w.reorgCtx.clean()
		return errors.Trace(err)
	case <-w.quitCh:
		log.Info("[ddl] run reorg job ddl quit")
<<<<<<< HEAD
		w.reorgCtx.setRowCountAndHandle(0, 0)
=======
		d.reorgCtx.setNextHandle(0)
		d.reorgCtx.setRowCount(0)
>>>>>>> b4d6d04a
		// We return errWaitReorgTimeout here too, so that outer loop will break.
		return errWaitReorgTimeout
	case <-time.After(waitTimeout):
		rowCount, doneHandle := w.reorgCtx.getRowCountAndHandle()
		// Update a job's RowCount.
		job.SetRowCount(rowCount)
		// Update a reorgInfo's handle.
		err := t.UpdateDDLReorgHandle(job, doneHandle)
		log.Infof("[ddl] run reorg job wait timeout %v, handled %d rows, current done handle %d, err %v", waitTimeout, rowCount, doneHandle, err)
		// If timeout, we will return, check the owner and retry to wait job done again.
		return errWaitReorgTimeout
	}
}

func (w *worker) isReorgRunnable(d *ddlCtx) error {
	if isClosed(w.quitCh) {
		// Worker is closed. So it can't do the reorganizational job.
		return errInvalidWorker.Gen("worker is closed")
	}

	if w.reorgCtx.isReorgCanceled() {
		// Job is cancelled. So it can't be done.
		return errCancelledDDLJob
	}

	if !isOwner(d.ownerManager, d.uuid) {
		// If it's not the owner, we will try later, so here just returns an error.
		log.Infof("[ddl] the %s not the job owner", d.uuid)
		return errors.Trace(errNotOwner)
	}
	return nil
}

type reorgInfo struct {
	*model.Job
	Handle int64
	d      *ddlCtx
	first  bool
}

func getReorgInfo(d *ddlCtx, t *meta.Meta, job *model.Job) (*reorgInfo, error) {
	var err error

	info := &reorgInfo{
		Job:   job,
		d:     d,
		first: job.SnapshotVer == 0,
	}

	if info.first {
		// get the current version for reorganization if we don't have
		var ver kv.Version
		ver, err = d.store.CurrentVersion()
		if err != nil {
			return nil, errors.Trace(err)
		} else if ver.Ver <= 0 {
			return nil, errInvalidStoreVer.Gen("invalid storage current version %d", ver.Ver)
		}

		job.SnapshotVer = ver.Ver
	} else {
		info.Handle, err = t.GetDDLReorgHandle(job)
		if err != nil {
			return nil, errors.Trace(err)
		}
	}

	return info, errors.Trace(err)
}

func (r *reorgInfo) UpdateHandle(txn kv.Transaction, handle int64) error {
	t := meta.NewMeta(txn)
	return errors.Trace(t.UpdateDDLReorgHandle(r.Job, handle))
}<|MERGE_RESOLUTION|>--- conflicted
+++ resolved
@@ -94,23 +94,15 @@
 	rc.doneCh = nil
 }
 
-<<<<<<< HEAD
-func (w *worker) runReorgJob(t *meta.Meta, job *model.Job, lease time.Duration, f func() error) error {
+func (w *worker) runReorgJob(t *meta.Meta, reorgInfo *reorgInfo, lease time.Duration, f func() error) error {
+	job := reorgInfo.Job
 	if w.reorgCtx.doneCh == nil {
 		// start a reorganization job
 		w.wg.Add(1)
 		w.reorgCtx.doneCh = make(chan error, 1)
-=======
-func (d *ddl) runReorgJob(t *meta.Meta, reorgInfo *reorgInfo, f func() error) error {
-	job := reorgInfo.Job
-	if d.reorgCtx.doneCh == nil {
-		// start a reorganization job
-		d.wait.Add(1)
-		d.reorgCtx.doneCh = make(chan error, 1)
 		// initial reorgCtx
-		d.reorgCtx.setRowCount(job.GetRowCount())
-		d.reorgCtx.setNextHandle(reorgInfo.Handle)
->>>>>>> b4d6d04a
+		w.reorgCtx.setRowCount(job.GetRowCount())
+		w.reorgCtx.setNextHandle(reorgInfo.Handle)
 		go func() {
 			defer w.wg.Done()
 			w.reorgCtx.doneCh <- f()
@@ -138,12 +130,8 @@
 		return errors.Trace(err)
 	case <-w.quitCh:
 		log.Info("[ddl] run reorg job ddl quit")
-<<<<<<< HEAD
-		w.reorgCtx.setRowCountAndHandle(0, 0)
-=======
-		d.reorgCtx.setNextHandle(0)
-		d.reorgCtx.setRowCount(0)
->>>>>>> b4d6d04a
+		w.reorgCtx.setNextHandle(0)
+		w.reorgCtx.setRowCount(0)
 		// We return errWaitReorgTimeout here too, so that outer loop will break.
 		return errWaitReorgTimeout
 	case <-time.After(waitTimeout):
