// Copyright 2015 PingCAP, Inc.
//
// Licensed under the Apache License, Version 2.0 (the "License");
// you may not use this file except in compliance with the License.
// You may obtain a copy of the License at
//
//     http://www.apache.org/licenses/LICENSE-2.0
//
// Unless required by applicable law or agreed to in writing, software
// distributed under the License is distributed on an "AS IS" BASIS,
// WITHOUT WARRANTIES OR CONDITIONS OF ANY KIND, either express or implied.
// See the License for the specific language governing permissions and
// limitations under the License.

package ddl

import (
	"context"
	"encoding/hex"
	"fmt"
	"strconv"
	"strings"
	"sync"
	"sync/atomic"
	"time"

	"github.com/pingcap/errors"
	"github.com/pingcap/failpoint"
	"github.com/pingcap/tidb/ddl/ingest"
	sess "github.com/pingcap/tidb/ddl/internal/session"
	"github.com/pingcap/tidb/distsql"
	"github.com/pingcap/tidb/kv"
	"github.com/pingcap/tidb/meta"
	"github.com/pingcap/tidb/metrics"
	"github.com/pingcap/tidb/parser/model"
	"github.com/pingcap/tidb/parser/mysql"
	"github.com/pingcap/tidb/parser/terror"
	"github.com/pingcap/tidb/sessionctx"
	"github.com/pingcap/tidb/sessionctx/stmtctx"
	"github.com/pingcap/tidb/statistics"
	"github.com/pingcap/tidb/table"
	"github.com/pingcap/tidb/table/tables"
	"github.com/pingcap/tidb/tablecodec"
	"github.com/pingcap/tidb/types"
	"github.com/pingcap/tidb/util/chunk"
	"github.com/pingcap/tidb/util/codec"
	"github.com/pingcap/tidb/util/dbterror"
	"github.com/pingcap/tidb/util/logutil"
	"github.com/pingcap/tidb/util/mock"
	"github.com/pingcap/tidb/util/ranger"
	"github.com/pingcap/tidb/util/sqlexec"
	"github.com/pingcap/tipb/go-tipb"
	clientv3 "go.etcd.io/etcd/client/v3"
	atomicutil "go.uber.org/atomic"
	"go.uber.org/zap"
)

const rowCountEtcdPath = "distAddIndex"

// reorgCtx is for reorganization.
type reorgCtx struct {
	// doneCh is used to notify.
	// If the reorganization job is done, we will use this channel to notify outer.
	// TODO: Now we use goroutine to simulate reorganization jobs, later we may
	// use a persistent job list.
	doneCh chan error
	// rowCount is used to simulate a job's row count.
	rowCount int64
	jobState model.JobState

	mu struct {
		sync.Mutex
		// warnings are used to store the warnings when doing the reorg job under certain SQL modes.
		warnings      map[errors.ErrorID]*terror.Error
		warningsCount map[errors.ErrorID]int64
	}

	references atomicutil.Int32
}

// newContext gets a context. It is only used for adding column in reorganization state.
func newContext(store kv.Storage) sessionctx.Context {
	c := mock.NewContext()
	c.Store = store
	c.GetSessionVars().SetStatusFlag(mysql.ServerStatusAutocommit, false)

	tz := *time.UTC
	c.GetSessionVars().TimeZone = &tz
	c.GetSessionVars().StmtCtx.TimeZone = &tz
	return c
}

const defaultWaitReorgTimeout = 10 * time.Second

// ReorgWaitTimeout is the timeout that wait ddl in write reorganization stage.
var ReorgWaitTimeout = 5 * time.Second

func (rc *reorgCtx) notifyJobState(state model.JobState) {
	atomic.StoreInt32((*int32)(&rc.jobState), int32(state))
}

func (rc *reorgCtx) isReorgCanceled() bool {
	return int32(model.JobStateCancelled) == atomic.LoadInt32((*int32)(&rc.jobState)) ||
		int32(model.JobStateCancelling) == atomic.LoadInt32((*int32)(&rc.jobState))
}

func (rc *reorgCtx) isReorgPaused() bool {
	return int32(model.JobStatePaused) == atomic.LoadInt32((*int32)(&rc.jobState)) ||
		int32(model.JobStatePausing) == atomic.LoadInt32((*int32)(&rc.jobState))
}

func (rc *reorgCtx) setRowCount(count int64) {
	atomic.StoreInt64(&rc.rowCount, count)
}

func (rc *reorgCtx) mergeWarnings(warnings map[errors.ErrorID]*terror.Error, warningsCount map[errors.ErrorID]int64) {
	if len(warnings) == 0 || len(warningsCount) == 0 {
		return
	}
	rc.mu.Lock()
	defer rc.mu.Unlock()
	rc.mu.warnings, rc.mu.warningsCount = mergeWarningsAndWarningsCount(warnings, rc.mu.warnings, warningsCount, rc.mu.warningsCount)
}

func (rc *reorgCtx) resetWarnings() {
	rc.mu.Lock()
	defer rc.mu.Unlock()
	rc.mu.warnings = make(map[errors.ErrorID]*terror.Error)
	rc.mu.warningsCount = make(map[errors.ErrorID]int64)
}

func (rc *reorgCtx) increaseRowCount(count int64) {
	atomic.AddInt64(&rc.rowCount, count)
}

func (rc *reorgCtx) getRowCount() int64 {
	row := atomic.LoadInt64(&rc.rowCount)
	return row
}

func getAndSetJobRowCnt(ctx context.Context, reorgInfo *reorgInfo, rc *reorgCtx, job *model.Job, client *clientv3.Client) int64 {
	rowCount := int64(0)
	if reorgInfo.Job.ReorgMeta.IsDistReorg && !reorgInfo.mergingTmpIdx {
		path := fmt.Sprintf("%s/%d", rowCountEtcdPath, job.ID)
		resp, err := client.Get(ctx, path, clientv3.WithPrefix())
		if err != nil {
			logutil.BgLogger().Warn("[ddl] get row count from ETCD failed", zap.Error(err))
			return 0
		}
		if len(resp.Kvs) == 0 {
			return 0
		}
		for _, kv := range resp.Kvs {
			cnt, err := strconv.Atoi(string(kv.Value))
			if err != nil {
				logutil.BgLogger().Error("[ddl] parse row count from ETCD failed", zap.Error(err))
				continue
			}
			rowCount += int64(cnt)
		}
		job.SetRowCount(rowCount)
	} else {
		rowCount = rc.getRowCount()
		job.SetRowCount(rowCount)
	}
	return rowCount
}

func deleteETCDRowCntStatIfNecessary(ctx context.Context, reorgInfo *reorgInfo, job *model.Job, client *clientv3.Client) {
	if reorgInfo.Job.ReorgMeta.IsDistReorg && !reorgInfo.mergingTmpIdx {
		path := fmt.Sprintf("%s/%d", rowCountEtcdPath, job.ID)
		const retryCnt = 3
		for i := 0; i < retryCnt; i++ {
			_, err := client.Delete(ctx, path, clientv3.WithPrefix())
			if err != nil {
				logutil.BgLogger().Warn("[ddl] delete row count from ETCD failed", zap.Error(err))
			} else {
				return
			}
		}
	}
}

// runReorgJob is used as a portal to do the reorganization work.
// eg:
// 1: add index
// 2: alter column type
// 3: clean global index
// 4: reorganize partitions
/*
 ddl goroutine >---------+
   ^                     |
   |                     |
   |                     |
   |                     | <---(doneCh)--- f()
 HandleDDLQueue(...)     | <---(regular timeout)
   |                     | <---(ctx done)
   |                     |
   |                     |
 A more ddl round  <-----+
*/
// How can we cancel reorg job?
//
// The background reorg is continuously running except for several factors, for instances, ddl owner change,
// logic error (kv duplicate when insert index / cast error when alter column), ctx done, and cancel signal.
//
// When `admin cancel ddl jobs xxx` takes effect, we will give this kind of reorg ddl one more round.
// because we should pull the result from doneCh out, otherwise, the reorg worker will hang on `f()` logic,
// which is a kind of goroutine leak.
//
// That's why we couldn't set the job to rollingback state directly in `convertJob2RollbackJob`, which is a
// cancelling portal for admin cancel action.
//
// In other words, the cancelling signal is informed from the bottom up, we set the atomic cancel variable
// in the cancelling portal to notify the lower worker goroutine, and fetch the cancel error from them in
// the additional ddl round.
//
// After that, we can make sure that the worker goroutine is correctly shut down.
func (w *worker) runReorgJob(rh *reorgHandler, reorgInfo *reorgInfo, tblInfo *model.TableInfo,
	lease time.Duration, f func() error) error {
	job := reorgInfo.Job
	d := reorgInfo.d
	// This is for tests compatible, because most of the early tests try to build the reorg job manually
	// without reorg meta info, which will cause nil pointer in here.
	if job.ReorgMeta == nil {
		job.ReorgMeta = &model.DDLReorgMeta{
			SQLMode:       mysql.ModeNone,
			Warnings:      make(map[errors.ErrorID]*terror.Error),
			WarningsCount: make(map[errors.ErrorID]int64),
			Location:      &model.TimeZoneLocation{Name: time.UTC.String(), Offset: 0},
		}
	}

	rc := w.getReorgCtx(job.ID)
	if rc == nil {
		// This job is cancelling, we should return ErrCancelledDDLJob directly.
		//
		// Q: Is there any possibility that the job is cancelling and has no reorgCtx?
		// A: Yes, consider the case that :
		// - we cancel the job when backfilling the last batch of data, the cancel txn is commit first,
		// - and then the backfill workers send signal to the `doneCh` of the reorgCtx,
		// - and then the DDL worker will remove the reorgCtx
		// - and update the DDL job to `done`
		// - but at the commit time, the DDL txn will raise a "write conflict" error and retry, and it happens.
		if job.IsCancelling() {
			return dbterror.ErrCancelledDDLJob
		}

		err := overwriteReorgInfoFromCheckpoint(rh.s, job, reorgInfo)
		if err != nil {
			return err
		}

		rc = w.newReorgCtx(reorgInfo.Job.ID, reorgInfo.Job.GetRowCount())
		w.wg.Add(1)
		go func() {
			defer w.wg.Done()
			rc.doneCh <- f()
		}()
	}

	waitTimeout := defaultWaitReorgTimeout
	// if lease is 0, we are using a local storage,
	// and we can wait the reorganization to be done here.
	// if lease > 0, we don't need to wait here because
	// we should update some job's progress context and try checking again,
	// so we use a very little timeout here.
	if lease > 0 {
		waitTimeout = ReorgWaitTimeout
	}

	// wait reorganization job done or timeout
	select {
	case err := <-rc.doneCh:
		// Since job is cancelled，we don't care about its partial counts.
		if rc.isReorgCanceled() || terror.ErrorEqual(err, dbterror.ErrCancelledDDLJob) {
			d.removeReorgCtx(job.ID)
			return dbterror.ErrCancelledDDLJob
		}
		rowCount := getAndSetJobRowCnt(w.ctx, reorgInfo, rc, job, d.etcdCli)
		if err != nil {
			logutil.BgLogger().Warn("[ddl] run reorg job done", zap.Int64("handled rows", rowCount), zap.Error(err))
		} else {
			logutil.BgLogger().Info("[ddl] run reorg job done", zap.Int64("handled rows", rowCount))
		}

		deleteETCDRowCntStatIfNecessary(w.ctx, reorgInfo, job, d.etcdCli)

		// Update a job's warnings.
		w.mergeWarningsIntoJob(job)

		// TODO: should we do this if dbterror.ErrPausedDDLJob ???
		d.removeReorgCtx(job.ID)

		updateBackfillProgress(w, reorgInfo, tblInfo, rowCount)

		// For other errors, even err is not nil here, we still wait the partial counts to be collected.
		// since in the next round, the startKey is brand new which is stored by last time.
		if err != nil {
			return errors.Trace(err)
		}
	case <-w.ctx.Done():
		logutil.BgLogger().Info("[ddl] run reorg job quit")
		d.removeReorgCtx(job.ID)
		// We return dbterror.ErrWaitReorgTimeout here too, so that outer loop will break.
		return dbterror.ErrWaitReorgTimeout
	case <-time.After(waitTimeout):
		rowCount := getAndSetJobRowCnt(w.ctx, reorgInfo, rc, job, d.etcdCli)
		updateBackfillProgress(w, reorgInfo, tblInfo, rowCount)

		// Update a job's warnings.
		w.mergeWarningsIntoJob(job)

		rc.resetWarnings()

		logutil.BgLogger().Info("[ddl] run reorg job wait timeout",
			zap.Duration("wait time", waitTimeout),
			zap.Int64("total added row count", rowCount))
		// If timeout, we will return, check the owner and retry to wait job done again.
		return dbterror.ErrWaitReorgTimeout
	}
	return nil
}

<<<<<<< HEAD
func overwriteReorgInfoFromGlobalCheckpoint(w *worker, sess *sess.Session, job *model.Job, reorgInfo *reorgInfo) error {
	if job.ReorgMeta.ReorgTp != model.ReorgTypeLitMerge {
		// Only used for the ingest mode job.
		return nil
	}
	if reorgInfo.mergingTmpIdx {
		// Merging the temporary index uses txn mode, so we don't need to consider the checkpoint.
		return nil
	}
	if job.ReorgMeta.IsDistReorg {
		// The global checkpoint is not used in distributed tasks.
		return nil
	}
	if w.getReorgCtx(job.ID) != nil {
		// We only overwrite from checkpoint when the job runs for the first time on this TiDB instance.
		return nil
	}
	bc, ok := ingest.LitBackCtxMgr.Load(job.ID)
	if ok {
		// We create the checkpoint manager here because we need to wait for the reorg meta to be initialized.
		if bc.GetCheckpointManager() == nil {
			mgr, err := ingest.NewCheckpointManager(w.ctx, bc, w.sessPool, job.ID, reorgInfo.currElement.ID)
			if err != nil {
				logutil.BgLogger().Warn("[ddl-ingest] create checkpoint manager failed", zap.Error(err))
			}
			bc.AttachCheckpointManager(mgr)
		}
	}
=======
func overwriteReorgInfoFromCheckpoint(sess *sess.Session, job *model.Job, reorgInfo *reorgInfo) error {
>>>>>>> b46d7898
	start, end, pid, err := getCheckpointReorgHandle(sess, job)
	if err != nil {
		return errors.Trace(err)
	}
	if len(start) > 0 && len(end) > 0 && pid > 0 {
		reorgInfo.StartKey = start
		reorgInfo.EndKey = end
		reorgInfo.PhysicalTableID = pid
	}
	return nil
}

func (w *worker) mergeWarningsIntoJob(job *model.Job) {
	rc := w.getReorgCtx(job.ID)
	rc.mu.Lock()
	partWarnings := rc.mu.warnings
	partWarningsCount := rc.mu.warningsCount
	rc.mu.Unlock()
	warnings, warningsCount := job.GetWarnings()
	warnings, warningsCount = mergeWarningsAndWarningsCount(partWarnings, warnings, partWarningsCount, warningsCount)
	job.SetWarnings(warnings, warningsCount)
}

func updateBackfillProgress(w *worker, reorgInfo *reorgInfo, tblInfo *model.TableInfo,
	addedRowCount int64) {
	if tblInfo == nil {
		return
	}
	progress := float64(0)
	if addedRowCount != 0 {
		totalCount := getTableTotalCount(w, tblInfo)
		if totalCount > 0 {
			progress = float64(addedRowCount) / float64(totalCount)
		} else {
			progress = 0
		}
		if progress > 1 {
			progress = 1
		}
		logutil.BgLogger().Debug("[ddl] update progress",
			zap.Float64("progress", progress),
			zap.Int64("addedRowCount", addedRowCount),
			zap.Int64("totalCount", totalCount))
	}
	switch reorgInfo.Type {
	case model.ActionAddIndex, model.ActionAddPrimaryKey:
		var label string
		if reorgInfo.mergingTmpIdx {
			label = metrics.LblAddIndexMerge
		} else {
			label = metrics.LblAddIndex
		}
		metrics.GetBackfillProgressByLabel(label, reorgInfo.SchemaName, tblInfo.Name.String()).Set(progress * 100)
	case model.ActionModifyColumn:
		metrics.GetBackfillProgressByLabel(metrics.LblModifyColumn, reorgInfo.SchemaName, tblInfo.Name.String()).Set(progress * 100)
	case model.ActionReorganizePartition:
		metrics.GetBackfillProgressByLabel(metrics.LblReorgPartition, reorgInfo.SchemaName, tblInfo.Name.String()).Set(progress * 100)
	}
}

func getTableTotalCount(w *worker, tblInfo *model.TableInfo) int64 {
	var ctx sessionctx.Context
	ctx, err := w.sessPool.Get()
	if err != nil {
		return statistics.PseudoRowCount
	}
	defer w.sessPool.Put(ctx)

	executor, ok := ctx.(sqlexec.RestrictedSQLExecutor)
	// `mock.Context` is used in tests, which doesn't implement RestrictedSQLExecutor
	if !ok {
		return statistics.PseudoRowCount
	}
	var rows []chunk.Row
	if tblInfo.Partition != nil && len(tblInfo.Partition.DroppingDefinitions) > 0 {
		// if Reorganize Partition, only select number of rows from the selected partitions!
		defs := tblInfo.Partition.DroppingDefinitions
		partIDs := make([]string, 0, len(defs))
		for _, def := range defs {
			partIDs = append(partIDs, strconv.FormatInt(def.ID, 10))
		}
		sql := "select sum(table_rows) from information_schema.partitions where tidb_partition_id in (%?);"
		rows, _, err = executor.ExecRestrictedSQL(w.ctx, nil, sql, strings.Join(partIDs, ","))
	} else {
		sql := "select table_rows from information_schema.tables where tidb_table_id=%?;"
		rows, _, err = executor.ExecRestrictedSQL(w.ctx, nil, sql, tblInfo.ID)
	}
	if err != nil {
		return statistics.PseudoRowCount
	}
	if len(rows) != 1 {
		return statistics.PseudoRowCount
	}
	return rows[0].GetInt64(0)
}

func (dc *ddlCtx) isReorgCancelled(jobID int64) bool {
	return dc.getReorgCtx(jobID).isReorgCanceled()
}
func (dc *ddlCtx) isReorgPaused(jobID int64) bool {
	return dc.getReorgCtx(jobID).isReorgPaused()
}

func (dc *ddlCtx) isReorgRunnable(jobID int64, isDistReorg bool) error {
	if isChanClosed(dc.ctx.Done()) {
		// Worker is closed. So it can't do the reorganization.
		return dbterror.ErrInvalidWorker.GenWithStack("worker is closed")
	}

	if dc.isReorgCancelled(jobID) {
		// Job is cancelled. So it can't be done.
		return dbterror.ErrCancelledDDLJob
	}

	if dc.isReorgPaused(jobID) {
		logutil.BgLogger().Warn("[ddl] job paused by user", zap.String("ID", dc.uuid))
		return dbterror.ErrPausedDDLJob
	}

	// If isDistReorg is true, we needn't check if it is owner.
	if isDistReorg {
		return nil
	}
	if !dc.isOwner() {
		// If it's not the owner, we will try later, so here just returns an error.
		logutil.BgLogger().Info("[ddl] DDL is not the DDL owner", zap.String("ID", dc.uuid))
		return errors.Trace(dbterror.ErrNotOwner)
	}
	return nil
}

type reorgInfo struct {
	*model.Job

	StartKey      kv.Key
	EndKey        kv.Key
	d             *ddlCtx
	first         bool
	mergingTmpIdx bool
	// PhysicalTableID is used for partitioned table.
	// DDL reorganize for a partitioned table will handle partitions one by one,
	// PhysicalTableID is used to trace the current partition we are handling.
	// If the table is not partitioned, PhysicalTableID would be TableID.
	PhysicalTableID int64
	dbInfo          *model.DBInfo
	elements        []*meta.Element
	currElement     *meta.Element
}

func (r *reorgInfo) String() string {
	var isEnabled bool
	if ingest.LitInitialized {
		_, isEnabled = ingest.LitBackCtxMgr.Load(r.Job.ID)
	}
	return "CurrElementType:" + string(r.currElement.TypeKey) + "," +
		"CurrElementID:" + strconv.FormatInt(r.currElement.ID, 10) + "," +
		"StartKey:" + hex.EncodeToString(r.StartKey) + "," +
		"EndKey:" + hex.EncodeToString(r.EndKey) + "," +
		"First:" + strconv.FormatBool(r.first) + "," +
		"PhysicalTableID:" + strconv.FormatInt(r.PhysicalTableID, 10) + "," +
		"Ingest mode:" + strconv.FormatBool(isEnabled)
}

func constructDescTableScanPB(physicalTableID int64, tblInfo *model.TableInfo, handleCols []*model.ColumnInfo) *tipb.Executor {
	tblScan := tables.BuildTableScanFromInfos(tblInfo, handleCols)
	tblScan.TableId = physicalTableID
	tblScan.Desc = true
	return &tipb.Executor{Tp: tipb.ExecType_TypeTableScan, TblScan: tblScan}
}

func constructLimitPB(count uint64) *tipb.Executor {
	limitExec := &tipb.Limit{
		Limit: count,
	}
	return &tipb.Executor{Tp: tipb.ExecType_TypeLimit, Limit: limitExec}
}

func buildDescTableScanDAG(ctx sessionctx.Context, tbl table.PhysicalTable, handleCols []*model.ColumnInfo, limit uint64) (*tipb.DAGRequest, error) {
	dagReq := &tipb.DAGRequest{}
	_, timeZoneOffset := time.Now().In(time.UTC).Zone()
	dagReq.TimeZoneOffset = int64(timeZoneOffset)
	for i := range handleCols {
		dagReq.OutputOffsets = append(dagReq.OutputOffsets, uint32(i))
	}
	dagReq.Flags |= model.FlagInSelectStmt

	tblScanExec := constructDescTableScanPB(tbl.GetPhysicalID(), tbl.Meta(), handleCols)
	dagReq.Executors = append(dagReq.Executors, tblScanExec)
	dagReq.Executors = append(dagReq.Executors, constructLimitPB(limit))
	distsql.SetEncodeType(ctx, dagReq)
	return dagReq, nil
}

func getColumnsTypes(columns []*model.ColumnInfo) []*types.FieldType {
	colTypes := make([]*types.FieldType, 0, len(columns))
	for _, col := range columns {
		colTypes = append(colTypes, &col.FieldType)
	}
	return colTypes
}

// buildDescTableScan builds a desc table scan upon tblInfo.
func (dc *ddlCtx) buildDescTableScan(ctx *JobContext, startTS uint64, tbl table.PhysicalTable,
	handleCols []*model.ColumnInfo, limit uint64) (distsql.SelectResult, error) {
	sctx := newContext(dc.store)
	dagPB, err := buildDescTableScanDAG(sctx, tbl, handleCols, limit)
	if err != nil {
		return nil, errors.Trace(err)
	}
	var b distsql.RequestBuilder
	var builder *distsql.RequestBuilder
	var ranges []*ranger.Range
	if tbl.Meta().IsCommonHandle {
		ranges = ranger.FullNotNullRange()
	} else {
		ranges = ranger.FullIntRange(false)
	}
	builder = b.SetHandleRanges(sctx.GetSessionVars().StmtCtx, tbl.GetPhysicalID(), tbl.Meta().IsCommonHandle, ranges, nil)
	builder.SetDAGRequest(dagPB).
		SetStartTS(startTS).
		SetKeepOrder(true).
		SetConcurrency(1).SetDesc(true)

	builder.Request.ResourceGroupTagger = ctx.getResourceGroupTaggerForTopSQL()
	builder.Request.NotFillCache = true
	builder.Request.Priority = kv.PriorityLow
	builder.RequestSource.RequestSourceInternal = true
	builder.RequestSource.RequestSourceType = ctx.ddlJobSourceType()

	kvReq, err := builder.Build()
	if err != nil {
		return nil, errors.Trace(err)
	}

	result, err := distsql.Select(ctx.ddlJobCtx, sctx, kvReq, getColumnsTypes(handleCols), statistics.NewQueryFeedback(0, nil, 0, false))
	if err != nil {
		return nil, errors.Trace(err)
	}
	return result, nil
}

// GetTableMaxHandle gets the max handle of a PhysicalTable.
func (dc *ddlCtx) GetTableMaxHandle(ctx *JobContext, startTS uint64, tbl table.PhysicalTable) (maxHandle kv.Handle, emptyTable bool, err error) {
	var handleCols []*model.ColumnInfo
	var pkIdx *model.IndexInfo
	tblInfo := tbl.Meta()
	switch {
	case tblInfo.PKIsHandle:
		for _, col := range tbl.Meta().Columns {
			if mysql.HasPriKeyFlag(col.GetFlag()) {
				handleCols = []*model.ColumnInfo{col}
				break
			}
		}
	case tblInfo.IsCommonHandle:
		pkIdx = tables.FindPrimaryIndex(tblInfo)
		cols := tblInfo.Cols()
		for _, idxCol := range pkIdx.Columns {
			handleCols = append(handleCols, cols[idxCol.Offset])
		}
	default:
		handleCols = []*model.ColumnInfo{model.NewExtraHandleColInfo()}
	}

	// build a desc scan of tblInfo, which limit is 1, we can use it to retrieve the last handle of the table.
	result, err := dc.buildDescTableScan(ctx, startTS, tbl, handleCols, 1)
	if err != nil {
		return nil, false, errors.Trace(err)
	}
	defer terror.Call(result.Close)

	chk := chunk.New(getColumnsTypes(handleCols), 1, 1)
	err = result.Next(ctx.ddlJobCtx, chk)
	if err != nil {
		return nil, false, errors.Trace(err)
	}

	if chk.NumRows() == 0 {
		// empty table
		return nil, true, nil
	}
	sessCtx := newContext(dc.store)
	row := chk.GetRow(0)
	if tblInfo.IsCommonHandle {
		maxHandle, err = buildCommonHandleFromChunkRow(sessCtx.GetSessionVars().StmtCtx, tblInfo, pkIdx, handleCols, row)
		return maxHandle, false, err
	}
	return kv.IntHandle(row.GetInt64(0)), false, nil
}

func buildCommonHandleFromChunkRow(sctx *stmtctx.StatementContext, tblInfo *model.TableInfo, idxInfo *model.IndexInfo,
	cols []*model.ColumnInfo, row chunk.Row) (kv.Handle, error) {
	fieldTypes := make([]*types.FieldType, 0, len(cols))
	for _, col := range cols {
		fieldTypes = append(fieldTypes, &col.FieldType)
	}
	datumRow := row.GetDatumRow(fieldTypes)
	tablecodec.TruncateIndexValues(tblInfo, idxInfo, datumRow)

	var handleBytes []byte
	handleBytes, err := codec.EncodeKey(sctx, nil, datumRow...)
	if err != nil {
		return nil, err
	}
	return kv.NewCommonHandle(handleBytes)
}

// getTableRange gets the start and end handle of a table (or partition).
func getTableRange(ctx *JobContext, d *ddlCtx, tbl table.PhysicalTable, snapshotVer uint64, priority int) (startHandleKey, endHandleKey kv.Key, err error) {
	// Get the start handle of this partition.
	err = iterateSnapshotKeys(ctx, d.store, priority, tbl.RecordPrefix(), snapshotVer, nil, nil,
		func(h kv.Handle, rowKey kv.Key, rawRecord []byte) (bool, error) {
			startHandleKey = rowKey
			return false, nil
		})
	if err != nil {
		return startHandleKey, endHandleKey, errors.Trace(err)
	}
	maxHandle, isEmptyTable, err := d.GetTableMaxHandle(ctx, snapshotVer, tbl)
	if err != nil {
		return startHandleKey, nil, errors.Trace(err)
	}
	if maxHandle != nil {
		endHandleKey = tablecodec.EncodeRecordKey(tbl.RecordPrefix(), maxHandle)
	}
	if isEmptyTable || endHandleKey.Cmp(startHandleKey) < 0 {
		logutil.BgLogger().Info("[ddl] get noop table range",
			zap.String("table", fmt.Sprintf("%v", tbl.Meta())),
			zap.Int64("table/partition ID", tbl.GetPhysicalID()),
			zap.String("start key", hex.EncodeToString(startHandleKey)),
			zap.String("end key", hex.EncodeToString(endHandleKey)),
			zap.Bool("is empty table", isEmptyTable))
		endHandleKey = startHandleKey
	}
	return
}

func getValidCurrentVersion(store kv.Storage) (ver kv.Version, err error) {
	ver, err = store.CurrentVersion(kv.GlobalTxnScope)
	if err != nil {
		return ver, errors.Trace(err)
	} else if ver.Ver <= 0 {
		return ver, dbterror.ErrInvalidStoreVer.GenWithStack("invalid storage current version %d", ver.Ver)
	}
	return ver, nil
}

func getReorgInfo(ctx *JobContext, d *ddlCtx, rh *reorgHandler, job *model.Job, dbInfo *model.DBInfo,
	tbl table.Table, elements []*meta.Element, mergingTmpIdx bool) (*reorgInfo, error) {
	var (
		element *meta.Element
		start   kv.Key
		end     kv.Key
		pid     int64
		info    reorgInfo
	)

	if job.SnapshotVer == 0 {
		// For the case of the old TiDB version(do not exist the element information) is upgraded to the new TiDB version.
		// Third step, we need to remove the element information to make sure we can save the reorganized information to storage.
		failpoint.Inject("MockGetIndexRecordErr", func(val failpoint.Value) {
			if val.(string) == "addIdxNotOwnerErr" && atomic.CompareAndSwapUint32(&mockNotOwnerErrOnce, 3, 4) {
				if err := rh.RemoveReorgElementFailPoint(job); err != nil {
					failpoint.Return(nil, errors.Trace(err))
				}
				info.first = true
				failpoint.Return(&info, nil)
			}
		})

		info.first = true
		if d.lease > 0 { // Only delay when it's not in test.
			delayForAsyncCommit()
		}
		ver, err := getValidCurrentVersion(d.store)
		if err != nil {
			return nil, errors.Trace(err)
		}
		tblInfo := tbl.Meta()
		pid = tblInfo.ID
		var tb table.PhysicalTable
		if pi := tblInfo.GetPartitionInfo(); pi != nil {
			pid = pi.Definitions[0].ID
			tb = tbl.(table.PartitionedTable).GetPartition(pid)
		} else {
			tb = tbl.(table.PhysicalTable)
		}
		if mergingTmpIdx {
			start, end = tablecodec.GetTableIndexKeyRange(pid, tablecodec.TempIndexPrefix|elements[0].ID)
		} else {
			start, end, err = getTableRange(ctx, d, tb, ver.Ver, job.Priority)
			if err != nil {
				return nil, errors.Trace(err)
			}
		}
		logutil.BgLogger().Info("[ddl] job get table range",
			zap.Int64("jobID", job.ID), zap.Int64("physicalTableID", pid),
			zap.String("startKey", hex.EncodeToString(start)),
			zap.String("endKey", hex.EncodeToString(end)))

		failpoint.Inject("errorUpdateReorgHandle", func() (*reorgInfo, error) {
			return &info, errors.New("occur an error when update reorg handle")
		})
		err = rh.InitDDLReorgHandle(job, start, end, pid, elements[0])
		if err != nil {
			return &info, errors.Trace(err)
		}
		// Update info should after data persistent.
		job.SnapshotVer = ver.Ver
		element = elements[0]
	} else {
		failpoint.Inject("MockGetIndexRecordErr", func(val failpoint.Value) {
			// For the case of the old TiDB version(do not exist the element information) is upgraded to the new TiDB version.
			// Second step, we need to remove the element information to make sure we can get the error of "ErrDDLReorgElementNotExist".
			// However, since "txn.Reset()" will be called later, the reorganized information cannot be saved to storage.
			if val.(string) == "addIdxNotOwnerErr" && atomic.CompareAndSwapUint32(&mockNotOwnerErrOnce, 2, 3) {
				if err := rh.RemoveReorgElementFailPoint(job); err != nil {
					failpoint.Return(nil, errors.Trace(err))
				}
			}
		})

		var err error
		element, start, end, pid, err = rh.GetDDLReorgHandle(job)
		if err != nil {
			// If the reorg element doesn't exist, this reorg info should be saved by the older TiDB versions.
			// It's compatible with the older TiDB versions.
			// We'll try to remove it in the next major TiDB version.
			if meta.ErrDDLReorgElementNotExist.Equal(err) {
				job.SnapshotVer = 0
				logutil.BgLogger().Warn("[ddl] get reorg info, the element does not exist", zap.String("job", job.String()))
				if job.IsCancelling() {
					return nil, nil
				}
			}
			return &info, errors.Trace(err)
		}
	}
	info.Job = job
	info.d = d
	info.StartKey = start
	info.EndKey = end
	info.PhysicalTableID = pid
	info.currElement = element
	info.elements = elements
	info.mergingTmpIdx = mergingTmpIdx
	info.dbInfo = dbInfo

	return &info, nil
}

func getReorgInfoFromPartitions(ctx *JobContext, d *ddlCtx, rh *reorgHandler, job *model.Job, dbInfo *model.DBInfo, tbl table.PartitionedTable, partitionIDs []int64, elements []*meta.Element) (*reorgInfo, error) {
	var (
		element *meta.Element
		start   kv.Key
		end     kv.Key
		pid     int64
		info    reorgInfo
	)
	if job.SnapshotVer == 0 {
		info.first = true
		if d.lease > 0 { // Only delay when it's not in test.
			delayForAsyncCommit()
		}
		ver, err := getValidCurrentVersion(d.store)
		if err != nil {
			return nil, errors.Trace(err)
		}
		pid = partitionIDs[0]
		physTbl := tbl.GetPartition(pid)

		start, end, err = getTableRange(ctx, d, physTbl, ver.Ver, job.Priority)
		if err != nil {
			return nil, errors.Trace(err)
		}
		logutil.BgLogger().Info("[ddl] job get table range",
			zap.Int64("job ID", job.ID), zap.Int64("physical table ID", pid),
			zap.String("start key", hex.EncodeToString(start)),
			zap.String("end key", hex.EncodeToString(end)))

		err = rh.InitDDLReorgHandle(job, start, end, pid, elements[0])
		if err != nil {
			return &info, errors.Trace(err)
		}
		// Update info should after data persistent.
		job.SnapshotVer = ver.Ver
		element = elements[0]
	} else {
		var err error
		element, start, end, pid, err = rh.GetDDLReorgHandle(job)
		if err != nil {
			// If the reorg element doesn't exist, this reorg info should be saved by the older TiDB versions.
			// It's compatible with the older TiDB versions.
			// We'll try to remove it in the next major TiDB version.
			if meta.ErrDDLReorgElementNotExist.Equal(err) {
				job.SnapshotVer = 0
				logutil.BgLogger().Warn("[ddl] get reorg info, the element does not exist", zap.String("job", job.String()))
			}
			return &info, errors.Trace(err)
		}
	}
	info.Job = job
	info.d = d
	info.StartKey = start
	info.EndKey = end
	info.PhysicalTableID = pid
	info.currElement = element
	info.elements = elements
	info.dbInfo = dbInfo

	return &info, nil
}

// UpdateReorgMeta creates a new transaction and updates tidb_ddl_reorg table,
// so the reorg can restart in case of issues.
func (r *reorgInfo) UpdateReorgMeta(startKey kv.Key, pool *sess.Pool) (err error) {
	if startKey == nil && r.EndKey == nil {
		return nil
	}
	sctx, err := pool.Get()
	if err != nil {
		return
	}
	defer pool.Put(sctx)

	se := sess.NewSession(sctx)
	err = se.Begin()
	if err != nil {
		return
	}
	rh := newReorgHandler(se)
	err = updateDDLReorgHandle(rh.s, r.Job.ID, startKey, r.EndKey, r.PhysicalTableID, r.currElement)
	err1 := se.Commit()
	if err == nil {
		err = err1
	}
	return errors.Trace(err)
}

// reorgHandler is used to handle the reorg information duration reorganization DDL job.
type reorgHandler struct {
	s *sess.Session
}

// NewReorgHandlerForTest creates a new reorgHandler, only used in test.
func NewReorgHandlerForTest(se sessionctx.Context) *reorgHandler {
	return newReorgHandler(sess.NewSession(se))
}

func newReorgHandler(sess *sess.Session) *reorgHandler {
	return &reorgHandler{s: sess}
}

// InitDDLReorgHandle initializes the job reorganization information.
func (r *reorgHandler) InitDDLReorgHandle(job *model.Job, startKey, endKey kv.Key, physicalTableID int64, element *meta.Element) error {
	return initDDLReorgHandle(r.s, job.ID, startKey, endKey, physicalTableID, element)
}

// RemoveReorgElementFailPoint removes the element of the reorganization information.
func (r *reorgHandler) RemoveReorgElementFailPoint(job *model.Job) error {
	return removeReorgElement(r.s, job)
}

// RemoveDDLReorgHandle removes the job reorganization related handles.
func (r *reorgHandler) RemoveDDLReorgHandle(job *model.Job, elements []*meta.Element) error {
	return removeDDLReorgHandle(r.s, job, elements)
}

// CleanupDDLReorgHandles removes the job reorganization related handles.
func CleanupDDLReorgHandles(job *model.Job, s *sess.Session) {
	if job != nil && !job.IsFinished() && !job.IsSynced() {
		// Job is given, but it is neither finished nor synced; do nothing
		return
	}

	err := cleanDDLReorgHandles(s, job)
	if err != nil {
		// ignore error, cleanup is not that critical
		logutil.BgLogger().Warn("Failed removing the DDL reorg entry in tidb_ddl_reorg", zap.String("job", job.String()), zap.Error(err))
	}
}

// GetDDLReorgHandle gets the latest processed DDL reorganize position.
func (r *reorgHandler) GetDDLReorgHandle(job *model.Job) (element *meta.Element, startKey, endKey kv.Key, physicalTableID int64, err error) {
	return getDDLReorgHandle(r.s, job)
}<|MERGE_RESOLUTION|>--- conflicted
+++ resolved
@@ -246,7 +246,7 @@
 			return dbterror.ErrCancelledDDLJob
 		}
 
-		err := overwriteReorgInfoFromCheckpoint(rh.s, job, reorgInfo)
+		err := overwriteReorgInfoFromGlobalCheckpoint(w, rh.s, job, reorgInfo)
 		if err != nil {
 			return err
 		}
@@ -322,7 +322,6 @@
 	return nil
 }
 
-<<<<<<< HEAD
 func overwriteReorgInfoFromGlobalCheckpoint(w *worker, sess *sess.Session, job *model.Job, reorgInfo *reorgInfo) error {
 	if job.ReorgMeta.ReorgTp != model.ReorgTypeLitMerge {
 		// Only used for the ingest mode job.
@@ -351,9 +350,6 @@
 			bc.AttachCheckpointManager(mgr)
 		}
 	}
-=======
-func overwriteReorgInfoFromCheckpoint(sess *sess.Session, job *model.Job, reorgInfo *reorgInfo) error {
->>>>>>> b46d7898
 	start, end, pid, err := getCheckpointReorgHandle(sess, job)
 	if err != nil {
 		return errors.Trace(err)
