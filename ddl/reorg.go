--- conflicted
+++ resolved
@@ -695,11 +695,7 @@
 	return &info, nil
 }
 
-<<<<<<< HEAD
-func getReorgInfoFromPartitions(ctx *JobContext, d *ddlCtx, rh *reorgHandler, job *model.Job, tbl table.PartitionedTable, partitionIDs []int64, elements []*meta.Element) (*reorgInfo, error) {
-=======
-func getReorgInfoFromPartitions(ctx *JobContext, d *ddlCtx, rh *reorgHandler, job *model.Job, dbInfo *model.DBInfo, tbl table.Table, partitionIDs []int64, elements []*meta.Element) (*reorgInfo, error) {
->>>>>>> c047d1e6
+func getReorgInfoFromPartitions(ctx *JobContext, d *ddlCtx, rh *reorgHandler, job *model.Job, dbInfo *model.DBInfo, tbl table.PartitionedTable, partitionIDs []int64, elements []*meta.Element) (*reorgInfo, error) {
 	var (
 		element *meta.Element
 		start   kv.Key
