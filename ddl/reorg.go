--- conflicted
+++ resolved
@@ -321,11 +321,6 @@
 	if !ok {
 		return statistics.PseudoRowCount
 	}
-<<<<<<< HEAD
-	// TODO: if Reorganize Partition, only select number of rows from the selected partitions!
-	sql := "select table_rows from information_schema.tables where tidb_table_id=%?;"
-	rows, _, err := executor.ExecRestrictedSQL(w.ctx, nil, sql, tblInfo.ID)
-=======
 	var rows []chunk.Row
 	if tblInfo.Partition != nil && len(tblInfo.Partition.DroppingDefinitions) > 0 {
 		// if Reorganize Partition, only select number of rows from the selected partitions!
@@ -340,7 +335,6 @@
 		sql := "select table_rows from information_schema.tables where tidb_table_id=%?;"
 		rows, _, err = executor.ExecRestrictedSQL(w.ctx, nil, sql, tblInfo.ID)
 	}
->>>>>>> fd438de6
 	if err != nil {
 		return statistics.PseudoRowCount
 	}
