// Copyright 2015 PingCAP, Inc.
//
// Licensed under the Apache License, Version 2.0 (the "License");
// you may not use this file except in compliance with the License.
// You may obtain a copy of the License at
//
//     http://www.apache.org/licenses/LICENSE-2.0
//
// Unless required by applicable law or agreed to in writing, software
// distributed under the License is distributed on an "AS IS" BASIS,
// WITHOUT WARRANTIES OR CONDITIONS OF ANY KIND, either express or implied.
// See the License for the specific language governing permissions and
// limitations under the License.

package ddl

import (
	"encoding/hex"
	"fmt"
	"strconv"
	"sync"
	"sync/atomic"
	"time"

	"github.com/pingcap/errors"
	"github.com/pingcap/failpoint"
	"github.com/pingcap/tidb/ddl/ingest"
	"github.com/pingcap/tidb/distsql"
	"github.com/pingcap/tidb/kv"
	"github.com/pingcap/tidb/meta"
	"github.com/pingcap/tidb/metrics"
	"github.com/pingcap/tidb/parser/model"
	"github.com/pingcap/tidb/parser/mysql"
	"github.com/pingcap/tidb/parser/terror"
	"github.com/pingcap/tidb/sessionctx"
	"github.com/pingcap/tidb/sessionctx/stmtctx"
	"github.com/pingcap/tidb/statistics"
	"github.com/pingcap/tidb/table"
	"github.com/pingcap/tidb/table/tables"
	"github.com/pingcap/tidb/tablecodec"
	"github.com/pingcap/tidb/types"
	"github.com/pingcap/tidb/util/chunk"
	"github.com/pingcap/tidb/util/codec"
	"github.com/pingcap/tidb/util/dbterror"
	"github.com/pingcap/tidb/util/logutil"
	"github.com/pingcap/tidb/util/mock"
	"github.com/pingcap/tidb/util/ranger"
	"github.com/pingcap/tidb/util/sqlexec"
	"github.com/pingcap/tipb/go-tipb"
	"go.uber.org/zap"
)

// reorgCtx is for reorganization.
type reorgCtx struct {
	// doneCh is used to notify.
	// If the reorganization job is done, we will use this channel to notify outer.
	// TODO: Now we use goroutine to simulate reorganization jobs, later we may
	// use a persistent job list.
	doneCh chan error
	// rowCount is used to simulate a job's row count.
	rowCount int64
	// notifyCancelReorgJob is used to notify the backfilling goroutine if the DDL job is cancelled.
	// 0: job is not canceled.
	// 1: job is canceled.
	notifyCancelReorgJob int32
	// doneKey is used to record the key that has been processed.
	doneKey atomic.Value // nullable kv.Key

	// element is used to record the current element in the reorg process, it can be
	// accessed by reorg-worker and daemon-worker concurrently.
	element atomic.Value

	mu struct {
		sync.Mutex
		// warnings are used to store the warnings when doing the reorg job under certain SQL modes.
		warnings      map[errors.ErrorID]*terror.Error
		warningsCount map[errors.ErrorID]int64
	}
}

// nullableKey can store <nil> kv.Key.
// Storing a nil object to atomic.Value can lead to panic. This is a workaround.
type nullableKey struct {
	key kv.Key
}

// newContext gets a context. It is only used for adding column in reorganization state.
func newContext(store kv.Storage) sessionctx.Context {
	c := mock.NewContext()
	c.Store = store
	c.GetSessionVars().SetStatusFlag(mysql.ServerStatusAutocommit, false)

	tz := *time.UTC
	c.GetSessionVars().TimeZone = &tz
	c.GetSessionVars().StmtCtx.TimeZone = &tz
	return c
}

const defaultWaitReorgTimeout = 10 * time.Second

// ReorgWaitTimeout is the timeout that wait ddl in write reorganization stage.
var ReorgWaitTimeout = 5 * time.Second

func (rc *reorgCtx) notifyReorgCancel() {
	atomic.StoreInt32(&rc.notifyCancelReorgJob, 1)
}

func (rc *reorgCtx) isReorgCanceled() bool {
	return atomic.LoadInt32(&rc.notifyCancelReorgJob) == 1
}

func (rc *reorgCtx) setRowCount(count int64) {
	atomic.StoreInt64(&rc.rowCount, count)
}

func (rc *reorgCtx) setNextKey(doneKey kv.Key) {
	rc.doneKey.Store(nullableKey{key: doneKey})
}

func (rc *reorgCtx) setCurrentElement(element *meta.Element) {
	rc.element.Store(element)
}

func (rc *reorgCtx) mergeWarnings(warnings map[errors.ErrorID]*terror.Error, warningsCount map[errors.ErrorID]int64) {
	if len(warnings) == 0 || len(warningsCount) == 0 {
		return
	}
	rc.mu.Lock()
	defer rc.mu.Unlock()
	rc.mu.warnings, rc.mu.warningsCount = mergeWarningsAndWarningsCount(warnings, rc.mu.warnings, warningsCount, rc.mu.warningsCount)
}

func (rc *reorgCtx) resetWarnings() {
	rc.mu.Lock()
	defer rc.mu.Unlock()
	rc.mu.warnings = make(map[errors.ErrorID]*terror.Error)
	rc.mu.warningsCount = make(map[errors.ErrorID]int64)
}

func (rc *reorgCtx) increaseRowCount(count int64) {
	atomic.AddInt64(&rc.rowCount, count)
}

func (rc *reorgCtx) getRowCountAndKey() (int64, kv.Key, *meta.Element) {
	row := atomic.LoadInt64(&rc.rowCount)
	h, _ := (rc.doneKey.Load()).(nullableKey)
	element, _ := (rc.element.Load()).(*meta.Element)
	return row, h.key, element
}

// runReorgJob is used as a portal to do the reorganization work.
// eg:
// 1: add index
// 2: alter column type
// 3: clean global index
// 4: reorganize partitions
/*
 ddl goroutine >---------+
   ^                     |
   |                     |
   |                     |
   |                     | <---(doneCh)--- f()
 HandleDDLQueue(...)     | <---(regular timeout)
   |                     | <---(ctx done)
   |                     |
   |                     |
 A more ddl round  <-----+
*/
// How can we cancel reorg job?
//
// The background reorg is continuously running except for several factors, for instances, ddl owner change,
// logic error (kv duplicate when insert index / cast error when alter column), ctx done, and cancel signal.
//
// When `admin cancel ddl jobs xxx` takes effect, we will give this kind of reorg ddl one more round.
// because we should pull the result from doneCh out, otherwise, the reorg worker will hang on `f()` logic,
// which is a kind of goroutine leak.
//
// That's why we couldn't set the job to rollingback state directly in `convertJob2RollbackJob`, which is a
// cancelling portal for admin cancel action.
//
// In other words, the cancelling signal is informed from the bottom up, we set the atomic cancel variable
// in the cancelling portal to notify the lower worker goroutine, and fetch the cancel error from them in
// the additional ddl round.
//
// After that, we can make sure that the worker goroutine is correctly shut down.
func (w *worker) runReorgJob(rh *reorgHandler, reorgInfo *reorgInfo, tblInfo *model.TableInfo, lease time.Duration, f func() error) error {
	job := reorgInfo.Job
	d := reorgInfo.d
	// This is for tests compatible, because most of the early tests try to build the reorg job manually
	// without reorg meta info, which will cause nil pointer in here.
	if job.ReorgMeta == nil {
		job.ReorgMeta = &model.DDLReorgMeta{
			SQLMode:       mysql.ModeNone,
			Warnings:      make(map[errors.ErrorID]*terror.Error),
			WarningsCount: make(map[errors.ErrorID]int64),
			Location:      &model.TimeZoneLocation{Name: time.UTC.String(), Offset: 0},
		}
	}

	rc := w.getReorgCtx(job)
	if rc == nil {
		// This job is cancelling, we should return ErrCancelledDDLJob directly.
		// Q: Is there any possibility that the job is cancelling and has no reorgCtx?
		// A: Yes, consider the case that we cancel the job when backfilling the last batch of data, the cancel txn is commit first,
		// and then the backfill workers send signal to the `doneCh` of the reorgCtx, and then the DDL worker will remove the reorgCtx and
		// update the DDL job to `done`, but at the commit time, the DDL txn will raise a "write conflict" error and retry, and it happens.
		if job.IsCancelling() {
			return dbterror.ErrCancelledDDLJob
		}
		rc = w.newReorgCtx(reorgInfo)
		w.wg.Add(1)
		go func() {
			defer w.wg.Done()
			rc.doneCh <- f()
		}()
	}

	waitTimeout := defaultWaitReorgTimeout
	// if lease is 0, we are using a local storage,
	// and we can wait the reorganization to be done here.
	// if lease > 0, we don't need to wait here because
	// we should update some job's progress context and try checking again,
	// so we use a very little timeout here.
	if lease > 0 {
		waitTimeout = ReorgWaitTimeout
	}

	// wait reorganization job done or timeout
	select {
	case err := <-rc.doneCh:
		// Since job is cancelled，we don't care about its partial counts.
		if rc.isReorgCanceled() || terror.ErrorEqual(err, dbterror.ErrCancelledDDLJob) {
			d.removeReorgCtx(job)
			return dbterror.ErrCancelledDDLJob
		}
		rowCount, _, _ := rc.getRowCountAndKey()
		if err != nil {
			logutil.BgLogger().Warn("[ddl] run reorg job done", zap.Int64("handled rows", rowCount), zap.Error(err))
		} else {
			logutil.BgLogger().Info("[ddl] run reorg job done", zap.Int64("handled rows", rowCount))
		}

		job.SetRowCount(rowCount)

		// Update a job's warnings.
		w.mergeWarningsIntoJob(job)

		d.removeReorgCtx(job)
		// For other errors, even err is not nil here, we still wait the partial counts to be collected.
		// since in the next round, the startKey is brand new which is stored by last time.
		if err != nil {
			return errors.Trace(err)
		}

		updateBackfillProgress(w, reorgInfo, tblInfo, 0)
		if err1 := rh.RemoveDDLReorgHandle(job, reorgInfo.elements); err1 != nil {
			logutil.BgLogger().Warn("[ddl] run reorg job done, removeDDLReorgHandle failed", zap.Error(err1))
			return errors.Trace(err1)
		}
	case <-w.ctx.Done():
		logutil.BgLogger().Info("[ddl] run reorg job quit")
		d.removeReorgCtx(job)
		// We return dbterror.ErrWaitReorgTimeout here too, so that outer loop will break.
		return dbterror.ErrWaitReorgTimeout
	case <-time.After(waitTimeout):
		rowCount, doneKey, currentElement := rc.getRowCountAndKey()
		job.SetRowCount(rowCount)
		updateBackfillProgress(w, reorgInfo, tblInfo, rowCount)

		// Update a job's warnings.
		w.mergeWarningsIntoJob(job)

		rc.resetWarnings()

		// Update a reorgInfo's handle.
		// Since daemon-worker is triggered by timer to store the info half-way.
		// you should keep these infos is read-only (like job) / atomic (like doneKey & element) / concurrent safe.
		err := updateDDLReorgStartHandle(rh.s, job, currentElement, doneKey)
		logutil.BgLogger().Info("[ddl] run reorg job wait timeout",
			zap.Duration("wait time", waitTimeout),
			zap.ByteString("element type", currentElement.TypeKey),
			zap.Int64("element ID", currentElement.ID),
			zap.Int64("total added row count", rowCount),
			zap.String("done key", hex.EncodeToString(doneKey)),
			zap.Error(err))
		// If timeout, we will return, check the owner and retry to wait job done again.
		return dbterror.ErrWaitReorgTimeout
	}
	return nil
}

func (w *worker) mergeWarningsIntoJob(job *model.Job) {
	rc := w.getReorgCtx(job)
	rc.mu.Lock()
	defer rc.mu.Unlock()
	partWarnings := rc.mu.warnings
	partWarningsCount := rc.mu.warningsCount
	job.SetWarnings(mergeWarningsAndWarningsCount(partWarnings, job.ReorgMeta.Warnings, partWarningsCount, job.ReorgMeta.WarningsCount))
}

func updateBackfillProgress(w *worker, reorgInfo *reorgInfo, tblInfo *model.TableInfo,
	addedRowCount int64) {
	if tblInfo == nil {
		return
	}
	progress := float64(0)
	if addedRowCount != 0 {
		totalCount := getTableTotalCount(w, tblInfo)
		if totalCount > 0 {
			progress = float64(addedRowCount) / float64(totalCount)
		} else {
			progress = 1
		}
		if progress > 1 {
			progress = 1
		}
	}
	switch reorgInfo.Type {
	case model.ActionAddIndex, model.ActionAddPrimaryKey:
		var label string
		if reorgInfo.mergingTmpIdx {
			label = metrics.LblAddIndexMerge
		} else {
			label = metrics.LblAddIndex
		}
		metrics.GetBackfillProgressByLabel(label, reorgInfo.SchemaName, tblInfo.Name.String()).Set(progress * 100)
	case model.ActionModifyColumn:
		metrics.GetBackfillProgressByLabel(metrics.LblModifyColumn, reorgInfo.SchemaName, tblInfo.Name.String()).Set(progress * 100)
	case model.ActionReorganizePartition:
		metrics.GetBackfillProgressByLabel(metrics.LblReorgPartition, reorgInfo.SchemaName, tblInfo.Name.String()).Set(progress * 100)
	}
}

func getTableTotalCount(w *worker, tblInfo *model.TableInfo) int64 {
	var ctx sessionctx.Context
	ctx, err := w.sessPool.get()
	if err != nil {
		return statistics.PseudoRowCount
	}
	defer w.sessPool.put(ctx)

	executor, ok := ctx.(sqlexec.RestrictedSQLExecutor)
	// `mock.Context` is used in tests, which doesn't implement RestrictedSQLExecutor
	if !ok {
		return statistics.PseudoRowCount
	}
	// TODO: if Reorganize Partition, only select number of rows from the selected partitions!
	sql := "select table_rows from information_schema.tables where tidb_table_id=%?;"
	rows, _, err := executor.ExecRestrictedSQL(w.ctx, nil, sql, tblInfo.ID)
	if err != nil {
		return statistics.PseudoRowCount
	}
	if len(rows) != 1 {
		return statistics.PseudoRowCount
	}
	return rows[0].GetInt64(0)
}

func (dc *ddlCtx) isReorgRunnable(job *model.Job) error {
	if isChanClosed(dc.ctx.Done()) {
		// Worker is closed. So it can't do the reorganization.
		return dbterror.ErrInvalidWorker.GenWithStack("worker is closed")
	}

	if dc.getReorgCtx(job).isReorgCanceled() {
		// Job is cancelled. So it can't be done.
		return dbterror.ErrCancelledDDLJob
	}

	if !dc.isOwner() {
		// If it's not the owner, we will try later, so here just returns an error.
		logutil.BgLogger().Info("[ddl] DDL is not the DDL owner", zap.String("ID", dc.uuid))
		return errors.Trace(dbterror.ErrNotOwner)
	}
	return nil
}

type reorgInfo struct {
	*model.Job

	StartKey      kv.Key
	EndKey        kv.Key
	d             *ddlCtx
	first         bool
	mergingTmpIdx bool
	// PhysicalTableID is used for partitioned table.
	// DDL reorganize for a partitioned table will handle partitions one by one,
	// PhysicalTableID is used to trace the current partition we are handling.
	// If the table is not partitioned, PhysicalTableID would be TableID.
	PhysicalTableID int64
	dbInfo          *model.DBInfo
	elements        []*meta.Element
	currElement     *meta.Element
}

func (r *reorgInfo) String() string {
	_, isEnabled := ingest.LitBackCtxMgr.Load(r.Job.ID)
	return "CurrElementType:" + string(r.currElement.TypeKey) + "," +
		"CurrElementID:" + strconv.FormatInt(r.currElement.ID, 10) + "," +
		"StartKey:" + hex.EncodeToString(r.StartKey) + "," +
		"EndKey:" + hex.EncodeToString(r.EndKey) + "," +
		"First:" + strconv.FormatBool(r.first) + "," +
		"PhysicalTableID:" + strconv.FormatInt(r.PhysicalTableID, 10) + "," +
		"Ingest mode:" + strconv.FormatBool(isEnabled)
}

func constructDescTableScanPB(physicalTableID int64, tblInfo *model.TableInfo, handleCols []*model.ColumnInfo) *tipb.Executor {
	tblScan := tables.BuildTableScanFromInfos(tblInfo, handleCols)
	tblScan.TableId = physicalTableID
	tblScan.Desc = true
	return &tipb.Executor{Tp: tipb.ExecType_TypeTableScan, TblScan: tblScan}
}

func constructLimitPB(count uint64) *tipb.Executor {
	limitExec := &tipb.Limit{
		Limit: count,
	}
	return &tipb.Executor{Tp: tipb.ExecType_TypeLimit, Limit: limitExec}
}

func buildDescTableScanDAG(ctx sessionctx.Context, tbl table.PhysicalTable, handleCols []*model.ColumnInfo, limit uint64) (*tipb.DAGRequest, error) {
	dagReq := &tipb.DAGRequest{}
	_, timeZoneOffset := time.Now().In(time.UTC).Zone()
	dagReq.TimeZoneOffset = int64(timeZoneOffset)
	for i := range handleCols {
		dagReq.OutputOffsets = append(dagReq.OutputOffsets, uint32(i))
	}
	dagReq.Flags |= model.FlagInSelectStmt

	tblScanExec := constructDescTableScanPB(tbl.GetPhysicalID(), tbl.Meta(), handleCols)
	dagReq.Executors = append(dagReq.Executors, tblScanExec)
	dagReq.Executors = append(dagReq.Executors, constructLimitPB(limit))
	distsql.SetEncodeType(ctx, dagReq)
	return dagReq, nil
}

func getColumnsTypes(columns []*model.ColumnInfo) []*types.FieldType {
	colTypes := make([]*types.FieldType, 0, len(columns))
	for _, col := range columns {
		colTypes = append(colTypes, &col.FieldType)
	}
	return colTypes
}

// buildDescTableScan builds a desc table scan upon tblInfo.
func (dc *ddlCtx) buildDescTableScan(ctx *JobContext, startTS uint64, tbl table.PhysicalTable,
	handleCols []*model.ColumnInfo, limit uint64) (distsql.SelectResult, error) {
	sctx := newContext(dc.store)
	dagPB, err := buildDescTableScanDAG(sctx, tbl, handleCols, limit)
	if err != nil {
		return nil, errors.Trace(err)
	}
	var b distsql.RequestBuilder
	var builder *distsql.RequestBuilder
	var ranges []*ranger.Range
	if tbl.Meta().IsCommonHandle {
		ranges = ranger.FullNotNullRange()
	} else {
		ranges = ranger.FullIntRange(false)
	}
	builder = b.SetHandleRanges(sctx.GetSessionVars().StmtCtx, tbl.GetPhysicalID(), tbl.Meta().IsCommonHandle, ranges, nil)
	builder.SetDAGRequest(dagPB).
		SetStartTS(startTS).
		SetKeepOrder(true).
		SetConcurrency(1).SetDesc(true)

	builder.Request.ResourceGroupTagger = ctx.getResourceGroupTaggerForTopSQL()
	builder.Request.NotFillCache = true
	builder.Request.Priority = kv.PriorityLow
	builder.RequestSource.RequestSourceInternal = true
	builder.RequestSource.RequestSourceType = ctx.ddlJobSourceType()

	kvReq, err := builder.Build()
	if err != nil {
		return nil, errors.Trace(err)
	}

	result, err := distsql.Select(ctx.ddlJobCtx, sctx, kvReq, getColumnsTypes(handleCols), statistics.NewQueryFeedback(0, nil, 0, false))
	if err != nil {
		return nil, errors.Trace(err)
	}
	return result, nil
}

// GetTableMaxHandle gets the max handle of a PhysicalTable.
func (dc *ddlCtx) GetTableMaxHandle(ctx *JobContext, startTS uint64, tbl table.PhysicalTable) (maxHandle kv.Handle, emptyTable bool, err error) {
	var handleCols []*model.ColumnInfo
	var pkIdx *model.IndexInfo
	tblInfo := tbl.Meta()
	switch {
	case tblInfo.PKIsHandle:
		for _, col := range tbl.Meta().Columns {
			if mysql.HasPriKeyFlag(col.GetFlag()) {
				handleCols = []*model.ColumnInfo{col}
				break
			}
		}
	case tblInfo.IsCommonHandle:
		pkIdx = tables.FindPrimaryIndex(tblInfo)
		cols := tblInfo.Cols()
		for _, idxCol := range pkIdx.Columns {
			handleCols = append(handleCols, cols[idxCol.Offset])
		}
	default:
		handleCols = []*model.ColumnInfo{model.NewExtraHandleColInfo()}
	}

	// build a desc scan of tblInfo, which limit is 1, we can use it to retrieve the last handle of the table.
	result, err := dc.buildDescTableScan(ctx, startTS, tbl, handleCols, 1)
	if err != nil {
		return nil, false, errors.Trace(err)
	}
	defer terror.Call(result.Close)

	chk := chunk.New(getColumnsTypes(handleCols), 1, 1)
	err = result.Next(ctx.ddlJobCtx, chk)
	if err != nil {
		return nil, false, errors.Trace(err)
	}

	if chk.NumRows() == 0 {
		// empty table
		return nil, true, nil
	}
	sessCtx := newContext(dc.store)
	row := chk.GetRow(0)
	if tblInfo.IsCommonHandle {
		maxHandle, err = buildCommonHandleFromChunkRow(sessCtx.GetSessionVars().StmtCtx, tblInfo, pkIdx, handleCols, row)
		return maxHandle, false, err
	}
	return kv.IntHandle(row.GetInt64(0)), false, nil
}

func buildCommonHandleFromChunkRow(sctx *stmtctx.StatementContext, tblInfo *model.TableInfo, idxInfo *model.IndexInfo,
	cols []*model.ColumnInfo, row chunk.Row) (kv.Handle, error) {
	fieldTypes := make([]*types.FieldType, 0, len(cols))
	for _, col := range cols {
		fieldTypes = append(fieldTypes, &col.FieldType)
	}
	datumRow := row.GetDatumRow(fieldTypes)
	tablecodec.TruncateIndexValues(tblInfo, idxInfo, datumRow)

	var handleBytes []byte
	handleBytes, err := codec.EncodeKey(sctx, nil, datumRow...)
	if err != nil {
		return nil, err
	}
	return kv.NewCommonHandle(handleBytes)
}

// getTableRange gets the start and end handle of a table (or partition).
func getTableRange(ctx *JobContext, d *ddlCtx, tbl table.PhysicalTable, snapshotVer uint64, priority int) (startHandleKey, endHandleKey kv.Key, err error) {
	// Get the start handle of this partition.
	err = iterateSnapshotKeys(ctx, d.store, priority, tbl.RecordPrefix(), snapshotVer, nil, nil,
		func(h kv.Handle, rowKey kv.Key, rawRecord []byte) (bool, error) {
			startHandleKey = rowKey
			return false, nil
		})
	if err != nil {
		return startHandleKey, endHandleKey, errors.Trace(err)
	}
	maxHandle, isEmptyTable, err := d.GetTableMaxHandle(ctx, snapshotVer, tbl)
	if err != nil {
		return startHandleKey, nil, errors.Trace(err)
	}
	if maxHandle != nil {
		endHandleKey = tablecodec.EncodeRecordKey(tbl.RecordPrefix(), maxHandle)
	}
	if isEmptyTable || endHandleKey.Cmp(startHandleKey) < 0 {
		logutil.BgLogger().Info("[ddl] get noop table range",
			zap.String("table", fmt.Sprintf("%v", tbl.Meta())),
			zap.Int64("table/partition ID", tbl.GetPhysicalID()),
			zap.String("start key", hex.EncodeToString(startHandleKey)),
			zap.String("end key", hex.EncodeToString(endHandleKey)),
			zap.Bool("is empty table", isEmptyTable))
		endHandleKey = startHandleKey
	}
	return
}

func getValidCurrentVersion(store kv.Storage) (ver kv.Version, err error) {
	ver, err = store.CurrentVersion(kv.GlobalTxnScope)
	if err != nil {
		return ver, errors.Trace(err)
	} else if ver.Ver <= 0 {
		return ver, dbterror.ErrInvalidStoreVer.GenWithStack("invalid storage current version %d", ver.Ver)
	}
	return ver, nil
}

func getReorgInfo(ctx *JobContext, d *ddlCtx, rh *reorgHandler, job *model.Job, dbInfo *model.DBInfo,
	tbl table.Table, elements []*meta.Element, mergingTmpIdx bool) (*reorgInfo, error) {
	var (
		element *meta.Element
		start   kv.Key
		end     kv.Key
		pid     int64
		info    reorgInfo
	)

	if job.SnapshotVer == 0 {
		// For the case of the old TiDB version(do not exist the element information) is upgraded to the new TiDB version.
		// Third step, we need to remove the element information to make sure we can save the reorganized information to storage.
		failpoint.Inject("MockGetIndexRecordErr", func(val failpoint.Value) {
			if val.(string) == "addIdxNotOwnerErr" && atomic.CompareAndSwapUint32(&mockNotOwnerErrOnce, 3, 4) {
				if err := rh.RemoveReorgElementFailPoint(job); err != nil {
					failpoint.Return(nil, errors.Trace(err))
				}
				info.first = true
				failpoint.Return(&info, nil)
			}
		})

		info.first = true
		if d.lease > 0 { // Only delay when it's not in test.
			delayForAsyncCommit()
		}
		ver, err := getValidCurrentVersion(d.store)
		if err != nil {
			return nil, errors.Trace(err)
		}
		tblInfo := tbl.Meta()
		pid = tblInfo.ID
		var tb table.PhysicalTable
		if pi := tblInfo.GetPartitionInfo(); pi != nil {
			pid = pi.Definitions[0].ID
			tb = tbl.(table.PartitionedTable).GetPartition(pid)
		} else {
			tb = tbl.(table.PhysicalTable)
		}
		if mergingTmpIdx {
			start, end = tablecodec.GetTableIndexKeyRange(pid, tablecodec.TempIndexPrefix|elements[0].ID)
		} else {
			start, end, err = getTableRange(ctx, d, tb, ver.Ver, job.Priority)
			if err != nil {
				return nil, errors.Trace(err)
			}
		}
		logutil.BgLogger().Info("[ddl] job get table range",
			zap.Int64("jobID", job.ID), zap.Int64("physicalTableID", pid),
			zap.String("startKey", hex.EncodeToString(start)),
			zap.String("endKey", hex.EncodeToString(end)))

		failpoint.Inject("errorUpdateReorgHandle", func() (*reorgInfo, error) {
			return &info, errors.New("occur an error when update reorg handle")
		})
		err = rh.RemoveDDLReorgHandle(job, elements)
		if err != nil {
			return &info, errors.Trace(err)
		}
		err = rh.InitDDLReorgHandle(job, start, end, pid, elements[0])
		if err != nil {
			return &info, errors.Trace(err)
		}
		// Update info should after data persistent.
		job.SnapshotVer = ver.Ver
		element = elements[0]
	} else {
		failpoint.Inject("MockGetIndexRecordErr", func(val failpoint.Value) {
			// For the case of the old TiDB version(do not exist the element information) is upgraded to the new TiDB version.
			// Second step, we need to remove the element information to make sure we can get the error of "ErrDDLReorgElementNotExist".
			// However, since "txn.Reset()" will be called later, the reorganized information cannot be saved to storage.
			if val.(string) == "addIdxNotOwnerErr" && atomic.CompareAndSwapUint32(&mockNotOwnerErrOnce, 2, 3) {
				if err := rh.RemoveReorgElementFailPoint(job); err != nil {
					failpoint.Return(nil, errors.Trace(err))
				}
			}
		})

		var err error
		element, start, end, pid, err = rh.GetDDLReorgHandle(job)
		if err != nil {
			// If the reorg element doesn't exist, this reorg info should be saved by the older TiDB versions.
			// It's compatible with the older TiDB versions.
			// We'll try to remove it in the next major TiDB version.
			if meta.ErrDDLReorgElementNotExist.Equal(err) {
				job.SnapshotVer = 0
				logutil.BgLogger().Warn("[ddl] get reorg info, the element does not exist", zap.String("job", job.String()))
			}
			return &info, errors.Trace(err)
		}
	}
	info.Job = job
	info.d = d
	info.StartKey = start
	info.EndKey = end
	info.PhysicalTableID = pid
	info.currElement = element
	info.elements = elements
	info.mergingTmpIdx = mergingTmpIdx
	info.dbInfo = dbInfo

	return &info, nil
}

<<<<<<< HEAD
func getReorgInfoFromPartitions(ctx *JobContext, d *ddlCtx, rh *reorgHandler, job *model.Job, dbInfo *model.DBInfo, tbl table.PartitionedTable, partitionIDs []int64, elements []*meta.Element) (*reorgInfo, error) {
=======
func getReorgInfoFromPartitions(ctx *JobContext, d *ddlCtx, rh *reorgHandler, job *model.Job, dbInfo *model.DBInfo, tbl table.Table, partitionIDs []int64, elements []*meta.Element) (*reorgInfo, error) {
>>>>>>> f7de8bee
	var (
		element *meta.Element
		start   kv.Key
		end     kv.Key
		pid     int64
		info    reorgInfo
	)
	if job.SnapshotVer == 0 {
		info.first = true
		if d.lease > 0 { // Only delay when it's not in test.
			delayForAsyncCommit()
		}
		ver, err := getValidCurrentVersion(d.store)
		if err != nil {
			return nil, errors.Trace(err)
		}
		pid = partitionIDs[0]
		physTbl := tbl.GetPartition(pid)

		start, end, err = getTableRange(ctx, d, physTbl, ver.Ver, job.Priority)
		if err != nil {
			return nil, errors.Trace(err)
		}
		logutil.BgLogger().Info("[ddl] job get table range",
			zap.Int64("job ID", job.ID), zap.Int64("physical table ID", pid),
			zap.String("start key", hex.EncodeToString(start)),
			zap.String("end key", hex.EncodeToString(end)))

		err = rh.InitDDLReorgHandle(job, start, end, pid, elements[0])
		if err != nil {
			return &info, errors.Trace(err)
		}
		// Update info should after data persistent.
		job.SnapshotVer = ver.Ver
		element = elements[0]
	} else {
		var err error
		element, start, end, pid, err = rh.GetDDLReorgHandle(job)
		if err != nil {
			// If the reorg element doesn't exist, this reorg info should be saved by the older TiDB versions.
			// It's compatible with the older TiDB versions.
			// We'll try to remove it in the next major TiDB version.
			if meta.ErrDDLReorgElementNotExist.Equal(err) {
				job.SnapshotVer = 0
				logutil.BgLogger().Warn("[ddl] get reorg info, the element does not exist", zap.String("job", job.String()))
			}
			return &info, errors.Trace(err)
		}
	}
	info.Job = job
	info.d = d
	info.StartKey = start
	info.EndKey = end
	info.PhysicalTableID = pid
	info.currElement = element
	info.elements = elements
	info.dbInfo = dbInfo

	return &info, nil
}

func (r *reorgInfo) UpdateReorgMeta(startKey kv.Key, pool *sessionPool) (err error) {
	if startKey == nil && r.EndKey == nil {
		return nil
	}
	se, err := pool.get()
	if err != nil {
		return
	}
	defer pool.put(se)

	sess := newSession(se)
	err = sess.begin()
	if err != nil {
		return
	}
	txn, err := sess.txn()
	if err != nil {
		sess.rollback()
		return err
	}
	rh := newReorgHandler(meta.NewMeta(txn), sess)
	err = updateDDLReorgHandle(rh.s, r.Job.ID, startKey, r.EndKey, r.PhysicalTableID, r.currElement)
	err1 := sess.commit()
	if err == nil {
		err = err1
	}
	return errors.Trace(err)
}

// reorgHandler is used to handle the reorg information duration reorganization DDL job.
type reorgHandler struct {
	m *meta.Meta
	s *session
}

// NewReorgHandlerForTest creates a new reorgHandler, only used in test.
func NewReorgHandlerForTest(t *meta.Meta, sess sessionctx.Context) *reorgHandler {
	return newReorgHandler(t, newSession(sess))
}

func newReorgHandler(t *meta.Meta, sess *session) *reorgHandler {
	return &reorgHandler{m: t, s: sess}
}

// InitDDLReorgHandle initializes the job reorganization information.
func (r *reorgHandler) InitDDLReorgHandle(job *model.Job, startKey, endKey kv.Key, physicalTableID int64, element *meta.Element) error {
	return initDDLReorgHandle(r.s, job.ID, startKey, endKey, physicalTableID, element)
}

// RemoveReorgElementFailPoint removes the element of the reorganization information.
func (r *reorgHandler) RemoveReorgElementFailPoint(job *model.Job) error {
	return removeReorgElement(r.s, job)
}

// RemoveDDLReorgHandle removes the job reorganization related handles.
func (r *reorgHandler) RemoveDDLReorgHandle(job *model.Job, elements []*meta.Element) error {
	return removeDDLReorgHandle(r.s, job, elements)
}

// GetDDLReorgHandle gets the latest processed DDL reorganize position.
func (r *reorgHandler) GetDDLReorgHandle(job *model.Job) (element *meta.Element, startKey, endKey kv.Key, physicalTableID int64, err error) {
	return getDDLReorgHandle(r.s, job)
}<|MERGE_RESOLUTION|>--- conflicted
+++ resolved
@@ -693,11 +693,7 @@
 	return &info, nil
 }
 
-<<<<<<< HEAD
-func getReorgInfoFromPartitions(ctx *JobContext, d *ddlCtx, rh *reorgHandler, job *model.Job, dbInfo *model.DBInfo, tbl table.PartitionedTable, partitionIDs []int64, elements []*meta.Element) (*reorgInfo, error) {
-=======
 func getReorgInfoFromPartitions(ctx *JobContext, d *ddlCtx, rh *reorgHandler, job *model.Job, dbInfo *model.DBInfo, tbl table.Table, partitionIDs []int64, elements []*meta.Element) (*reorgInfo, error) {
->>>>>>> f7de8bee
 	var (
 		element *meta.Element
 		start   kv.Key
