// Copyright 2015 PingCAP, Inc.
//
// Licensed under the Apache License, Version 2.0 (the "License");
// you may not use this file except in compliance with the License.
// You may obtain a copy of the License at
//
//     http://www.apache.org/licenses/LICENSE-2.0
//
// Unless required by applicable law or agreed to in writing, software
// distributed under the License is distributed on an "AS IS" BASIS,
// WITHOUT WARRANTIES OR CONDITIONS OF ANY KIND, either express or implied.
// See the License for the specific language governing permissions and
// limitations under the License.

package ddl

import (
	"context"
	"fmt"
	"strconv"
	"sync"
	"sync/atomic"
	"time"

	"github.com/pingcap/errors"
	"github.com/pingcap/failpoint"
	"github.com/pingcap/tidb/distsql"
	"github.com/pingcap/tidb/kv"
	"github.com/pingcap/tidb/meta"
	"github.com/pingcap/tidb/metrics"
	"github.com/pingcap/tidb/parser/model"
	"github.com/pingcap/tidb/parser/mysql"
	"github.com/pingcap/tidb/parser/terror"
	"github.com/pingcap/tidb/sessionctx"
	"github.com/pingcap/tidb/sessionctx/stmtctx"
	"github.com/pingcap/tidb/sessionctx/variable"
	"github.com/pingcap/tidb/statistics"
	"github.com/pingcap/tidb/table"
	"github.com/pingcap/tidb/table/tables"
	"github.com/pingcap/tidb/tablecodec"
	"github.com/pingcap/tidb/types"
	"github.com/pingcap/tidb/util/admin"
	"github.com/pingcap/tidb/util/chunk"
	"github.com/pingcap/tidb/util/codec"
	"github.com/pingcap/tidb/util/dbterror"
	"github.com/pingcap/tidb/util/logutil"
	"github.com/pingcap/tidb/util/mock"
	"github.com/pingcap/tidb/util/ranger"
	"github.com/pingcap/tidb/util/sqlexec"
	"github.com/pingcap/tipb/go-tipb"
	"go.uber.org/zap"
)

// reorgCtx is for reorganization.
type reorgCtx struct {
	// doneCh is used to notify.
	// If the reorganization job is done, we will use this channel to notify outer.
	// TODO: Now we use goroutine to simulate reorganization jobs, later we may
	// use a persistent job list.
	doneCh chan error
	// rowCount is used to simulate a job's row count.
	rowCount int64
	// notifyCancelReorgJob is used to notify the backfilling goroutine if the DDL job is cancelled.
	// 0: job is not canceled.
	// 1: job is canceled.
	notifyCancelReorgJob int32
	// doneHandle is used to simulate the handle that has been processed.

	doneKey atomic.Value // nullable kv.Key

	// element is used to record the current element in the reorg process, it can be
	// accessed by reorg-worker and daemon-worker concurrently.
	element atomic.Value

	// warnings is used to store the warnings when doing the reorg job under
	// a certain SQL Mode.
	mu struct {
		sync.Mutex
		warnings      map[errors.ErrorID]*terror.Error
		warningsCount map[errors.ErrorID]int64
	}
}

// nullableKey can store <nil> kv.Key.
// Storing a nil object to atomic.Value can lead to panic. This is a workaround.
type nullableKey struct {
	key kv.Key
}

// newContext gets a context. It is only used for adding column in reorganization state.
func newContext(store kv.Storage) sessionctx.Context {
	c := mock.NewContext()
	c.Store = store
	c.GetSessionVars().SetStatusFlag(mysql.ServerStatusAutocommit, false)

	tz := *time.UTC
	c.GetSessionVars().TimeZone = &tz
	c.GetSessionVars().StmtCtx.TimeZone = &tz
	return c
}

const defaultWaitReorgTimeout = 10 * time.Second

// ReorgWaitTimeout is the timeout that wait ddl in write reorganization stage.
var ReorgWaitTimeout = 5 * time.Second

func (rc *reorgCtx) notifyReorgCancel() {
	atomic.StoreInt32(&rc.notifyCancelReorgJob, 1)
}

func (rc *reorgCtx) isReorgCanceled() bool {
	return atomic.LoadInt32(&rc.notifyCancelReorgJob) == 1
}

func (rc *reorgCtx) setRowCount(count int64) {
	atomic.StoreInt64(&rc.rowCount, count)
}

func (rc *reorgCtx) setNextKey(doneKey kv.Key) {
	rc.doneKey.Store(nullableKey{key: doneKey})
}

func (rc *reorgCtx) setCurrentElement(element *meta.Element) {
	rc.element.Store(element)
}

func (rc *reorgCtx) mergeWarnings(warnings map[errors.ErrorID]*terror.Error, warningsCount map[errors.ErrorID]int64) {
	if len(warnings) == 0 || len(warningsCount) == 0 {
		return
	}
	rc.mu.Lock()
	defer rc.mu.Unlock()
	rc.mu.warnings, rc.mu.warningsCount = mergeWarningsAndWarningsCount(warnings, rc.mu.warnings, warningsCount, rc.mu.warningsCount)
}

func (rc *reorgCtx) resetWarnings() {
	rc.mu.Lock()
	defer rc.mu.Unlock()
	rc.mu.warnings = make(map[errors.ErrorID]*terror.Error)
	rc.mu.warningsCount = make(map[errors.ErrorID]int64)
}

func (rc *reorgCtx) increaseRowCount(count int64) {
	atomic.AddInt64(&rc.rowCount, count)
}

func (rc *reorgCtx) getRowCountAndKey() (int64, kv.Key, *meta.Element) {
	row := atomic.LoadInt64(&rc.rowCount)
	h, _ := (rc.doneKey.Load()).(nullableKey)
	element, _ := (rc.element.Load()).(*meta.Element)
	return row, h.key, element
}

// runReorgJob is used as a portal to do the reorganization work.
// eg:
// 1: add index
// 2: alter column type
// 3: clean global index
//
// ddl goroutine >---------+
//   ^                     |
//   |                     |
//   |                     |
//   |                     | <---(doneCh)--- f()
// HandleDDLQueue(...)     | <---(regular timeout)
//   |                     | <---(ctx done)
//   |                     |
//   |                     |
// A more ddl round  <-----+
//
// How can we cancel reorg job?
//
// The background reorg is continuously running except for several factors, for instances, ddl owner change,
// logic error (kv duplicate when insert index / cast error when alter column), ctx done, and cancel signal.
//
// When `admin cancel ddl jobs xxx` takes effect, we will give this kind of reorg ddl one more round.
// because we should pull the result from doneCh out, otherwise, the reorg worker will hang on `f()` logic,
// which is a kind of goroutine leak.
//
// That's why we couldn't set the job to rollingback state directly in `convertJob2RollbackJob`, which is a
// cancelling portal for admin cancel action.
//
// In other words, the cancelling signal is informed from the bottom up, we set the atomic cancel variable
// in the cancelling portal to notify the lower worker goroutine, and fetch the cancel error from them in
// the additional ddl round.
//
// After that, we can make sure that the worker goroutine is correctly shut down.
func (w *worker) runReorgJob(t *meta.Meta, reorgInfo *reorgInfo, tblInfo *model.TableInfo, lease time.Duration, f func() error) error {
	job := reorgInfo.Job
	d := reorgInfo.d
	// This is for tests compatible, because most of the early tests try to build the reorg job manually
	// without reorg meta info, which will cause nil pointer in here.
	if job.ReorgMeta == nil {
		job.ReorgMeta = &model.DDLReorgMeta{
			SQLMode:       mysql.ModeNone,
			Warnings:      make(map[errors.ErrorID]*terror.Error),
			WarningsCount: make(map[errors.ErrorID]int64),
			Location:      &model.TimeZoneLocation{Name: time.UTC.String(), Offset: 0},
		}
	}
	rc := d.getReorgCtx(job)
	if rc == nil {
		// Since reorg job will be interrupted for polling the cancel action outside. we don't need to wait for 2.5s
		// for the later entrances.
		// lease = 0 means it's in an integration test. In this case we don't delay so the test won't run too slowly.
		if lease > 0 {
			delayForAsyncCommit()
		}
		rc = d.newReorgCtx(reorgInfo)
		// this job is cancelling, we should notify the reorg worker.
		if job.IsCancelling() {
			d.notifyReorgCancel(job)
		}
		go func() {
			rc.doneCh <- f()
		}()
	}

	waitTimeout := defaultWaitReorgTimeout
	// if lease is 0, we are using a local storage,
	// and we can wait the reorganization to be done here.
	// if lease > 0, we don't need to wait here because
	// we should update some job's progress context and try checking again,
	// so we use a very little timeout here.
	if lease > 0 {
		waitTimeout = ReorgWaitTimeout
	}

	// wait reorganization job done or timeout
	select {
<<<<<<< HEAD
	case err := <-rc.doneCh:
		rowCount, _, _ := rc.getRowCountAndKey()
		logutil.BgLogger().Info("[ddl] run reorg job done", zap.Int64("handled rows", rowCount), zap.Int32("worker id", w.id), zap.String("job", job.String()))
=======
	case err := <-w.reorgCtx.doneCh:
		if err != nil {
			w.reorgCtx.clean()
			return errors.Trace(err)
		}
		if w.reorgCtx.isReorgCanceled() {
			w.reorgCtx.clean()
			return dbterror.ErrCancelledDDLJob
		}
		rowCount, _, _ := w.reorgCtx.getRowCountAndKey()
		logutil.BgLogger().Info("[ddl] run reorg job done", zap.Int64("handled rows", rowCount))
>>>>>>> 7ddfdba4
		// Update a job's RowCount.
		job.SetRowCount(rowCount)

		// Update a job's warnings.
		mergeWarningsIntoJob(reorgInfo)

		d.removeReorgCtx(job)

<<<<<<< HEAD
		if err != nil {
			return errors.Trace(err)
		}
=======
		w.reorgCtx.clean()
>>>>>>> 7ddfdba4

		switch reorgInfo.Type {
		case model.ActionAddIndex, model.ActionAddPrimaryKey:
			metrics.GetBackfillProgressByLabel(metrics.LblAddIndex).Set(100)
		case model.ActionModifyColumn:
			metrics.GetBackfillProgressByLabel(metrics.LblModifyColumn).Set(100)
		}
		var err1 error
		if variable.AllowConcurrencyDDL.Load() {
			err1 = w.RemoveDDLReorgHandle(job, reorgInfo.elements)
		} else {
			err1 = t.RemoveDDLReorgHandle(job, reorgInfo.elements)
		}
		if err1 != nil {
			logutil.BgLogger().Warn("[ddl] run reorg job done, removeDDLReorgHandle failed", zap.Error(err1))
			return errors.Trace(err1)
		}
	case <-w.ctx.Done():
		logutil.BgLogger().Info("[ddl] run reorg job quit")
		rc.setNextKey(nil)
		rc.setRowCount(0)
		rc.resetWarnings()
		// We return dbterror.ErrWaitReorgTimeout here too, so that outer loop will break.
		return dbterror.ErrWaitReorgTimeout
	case <-time.After(waitTimeout):
		rowCount, doneKey, currentElement := rc.getRowCountAndKey()
		// Update a job's RowCount.
		job.SetRowCount(rowCount)
		updateBackfillProgress(w, reorgInfo, tblInfo, rowCount)

		// Update a job's warnings.
		mergeWarningsIntoJob(reorgInfo)

		rc.resetWarnings()

		// Update a reorgInfo's handle.
		// Since daemon-worker is triggered by timer to store the info half-way.
		// you should keep these infos is read-only (like job) / atomic (like doneKey & element) / concurrent safe.
		var err error
		if variable.AllowConcurrencyDDL.Load() {
			err = w.UpdateDDLReorgStartHandleNew(job, currentElement, doneKey)
		} else {
			err = t.UpdateDDLReorgStartHandle(job, currentElement, doneKey)
		}
		logutil.BgLogger().Info("[ddl] run reorg job wait timeout",
			zap.Duration("waitTime", waitTimeout),
			zap.ByteString("elementType", currentElement.TypeKey),
			zap.Int64("elementID", currentElement.ID),
			zap.Int64("totalAddedRowCount", rowCount),
			zap.String("doneKey", tryDecodeToHandleString(doneKey)),
			zap.Error(err))
		// If timeout, we will return, check the owner and retry to wait job done again.
		return dbterror.ErrWaitReorgTimeout
	}
	return nil
}

func mergeWarningsIntoJob(reorgInfo *reorgInfo) {
	rc := reorgInfo.d.getReorgCtx(reorgInfo.Job)
	rc.mu.Lock()
	defer rc.mu.Unlock()
	partWarnings := rc.mu.warnings
	partWarningsCount := rc.mu.warningsCount
	reorgInfo.Job.SetWarnings(mergeWarningsAndWarningsCount(partWarnings, reorgInfo.Job.ReorgMeta.Warnings, partWarningsCount, reorgInfo.Job.ReorgMeta.WarningsCount))
}

func updateBackfillProgress(w *worker, reorgInfo *reorgInfo, tblInfo *model.TableInfo,
	addedRowCount int64) {
	if tblInfo == nil || addedRowCount == 0 {
		return
	}
	totalCount := getTableTotalCount(w, tblInfo)
	progress := float64(0)
	if totalCount > 0 {
		progress = float64(addedRowCount) / float64(totalCount)
	} else {
		progress = 1
	}
	if progress > 1 {
		progress = 1
	}
	switch reorgInfo.Type {
	case model.ActionAddIndex, model.ActionAddPrimaryKey:
		metrics.GetBackfillProgressByLabel(metrics.LblAddIndex).Set(progress * 100)
	case model.ActionModifyColumn:
		metrics.GetBackfillProgressByLabel(metrics.LblModifyColumn).Set(progress * 100)
	}
}

func getTableTotalCount(w *worker, tblInfo *model.TableInfo) int64 {
	var ctx sessionctx.Context
	ctx, err := w.sessPool.get()
	if err != nil {
		return statistics.PseudoRowCount
	}
	defer w.sessPool.put(ctx)

	executor, ok := ctx.(sqlexec.RestrictedSQLExecutor)
	// `mock.Context` is used in tests, which doesn't implement RestrictedSQLExecutor
	if !ok {
		return statistics.PseudoRowCount
	}
	sql := "select table_rows from information_schema.tables where tidb_table_id=%?;"
	rows, _, err := executor.ExecRestrictedSQL(w.ddlJobCtx, nil, sql, tblInfo.ID)
	if err != nil {
		return statistics.PseudoRowCount
	}
	if len(rows) != 1 {
		return statistics.PseudoRowCount
	}
	return rows[0].GetInt64(0)
}

func (w *worker) isReorgRunnable(reorgInfo *reorgInfo) error {
	if isChanClosed(w.ctx.Done()) {
		// Worker is closed. So it can't do the reorganizational job.
		return dbterror.ErrInvalidWorker.GenWithStack("worker is closed")
	}

	if reorgInfo.d.getReorgCtx(reorgInfo.Job).isReorgCanceled() {
		// Job is cancelled. So it can't be done.
		return dbterror.ErrCancelledDDLJob
	}

	if !reorgInfo.d.isOwner() {
		// If it's not the owner, we will try later, so here just returns an error.
		logutil.BgLogger().Info("[ddl] DDL worker is not the DDL owner", zap.String("ID", reorgInfo.d.uuid))
		return errors.Trace(dbterror.ErrNotOwner)
	}
	return nil
}

type reorgInfo struct {
	*model.Job

	StartKey kv.Key
	EndKey   kv.Key
	d        *ddlCtx
	first    bool
	// PhysicalTableID is used for partitioned table.
	// DDL reorganize for a partitioned table will handle partitions one by one,
	// PhysicalTableID is used to trace the current partition we are handling.
	// If the table is not partitioned, PhysicalTableID would be TableID.
	PhysicalTableID int64
	elements        []*meta.Element
	currElement     *meta.Element
}

func (r *reorgInfo) String() string {
	return "CurrElementType:" + string(r.currElement.TypeKey) + "," +
		"CurrElementID:" + strconv.FormatInt(r.currElement.ID, 10) + "," +
		"StartHandle:" + tryDecodeToHandleString(r.StartKey) + "," +
		"EndHandle:" + tryDecodeToHandleString(r.EndKey) + "," +
		"First:" + strconv.FormatBool(r.first) + "," +
		"PhysicalTableID:" + strconv.FormatInt(r.PhysicalTableID, 10)
}

func constructDescTableScanPB(physicalTableID int64, tblInfo *model.TableInfo, handleCols []*model.ColumnInfo) *tipb.Executor {
	tblScan := tables.BuildTableScanFromInfos(tblInfo, handleCols)
	tblScan.TableId = physicalTableID
	tblScan.Desc = true
	return &tipb.Executor{Tp: tipb.ExecType_TypeTableScan, TblScan: tblScan}
}

func constructLimitPB(count uint64) *tipb.Executor {
	limitExec := &tipb.Limit{
		Limit: count,
	}
	return &tipb.Executor{Tp: tipb.ExecType_TypeLimit, Limit: limitExec}
}

func buildDescTableScanDAG(ctx sessionctx.Context, tbl table.PhysicalTable, handleCols []*model.ColumnInfo, limit uint64) (*tipb.DAGRequest, error) {
	dagReq := &tipb.DAGRequest{}
	_, timeZoneOffset := time.Now().In(time.UTC).Zone()
	dagReq.TimeZoneOffset = int64(timeZoneOffset)
	for i := range handleCols {
		dagReq.OutputOffsets = append(dagReq.OutputOffsets, uint32(i))
	}
	dagReq.Flags |= model.FlagInSelectStmt

	tblScanExec := constructDescTableScanPB(tbl.GetPhysicalID(), tbl.Meta(), handleCols)
	dagReq.Executors = append(dagReq.Executors, tblScanExec)
	dagReq.Executors = append(dagReq.Executors, constructLimitPB(limit))
	distsql.SetEncodeType(ctx, dagReq)
	return dagReq, nil
}

func getColumnsTypes(columns []*model.ColumnInfo) []*types.FieldType {
	colTypes := make([]*types.FieldType, 0, len(columns))
	for _, col := range columns {
		colTypes = append(colTypes, &col.FieldType)
	}
	return colTypes
}

// buildDescTableScan builds a desc table scan upon tblInfo.
func (dc *ddlCtx) buildDescTableScan(ctx *JobContext, startTS uint64, tbl table.PhysicalTable,
	handleCols []*model.ColumnInfo, limit uint64) (distsql.SelectResult, error) {
	sctx := newContext(dc.store)
	dagPB, err := buildDescTableScanDAG(sctx, tbl, handleCols, limit)
	if err != nil {
		return nil, errors.Trace(err)
	}
	var b distsql.RequestBuilder
	var builder *distsql.RequestBuilder
	var ranges []*ranger.Range
	if tbl.Meta().IsCommonHandle {
		ranges = ranger.FullNotNullRange()
	} else {
		ranges = ranger.FullIntRange(false)
	}
	builder = b.SetHandleRanges(sctx.GetSessionVars().StmtCtx, tbl.GetPhysicalID(), tbl.Meta().IsCommonHandle, ranges, nil)
	builder.SetDAGRequest(dagPB).
		SetStartTS(startTS).
		SetKeepOrder(true).
		SetConcurrency(1).SetDesc(true)

	builder.Request.ResourceGroupTagger = ctx.getResourceGroupTaggerForTopSQL()
	builder.Request.NotFillCache = true
	builder.Request.Priority = kv.PriorityLow

	kvReq, err := builder.Build()
	if err != nil {
		return nil, errors.Trace(err)
	}

	result, err := distsql.Select(ctx.ddlJobCtx, sctx, kvReq, getColumnsTypes(handleCols), statistics.NewQueryFeedback(0, nil, 0, false))
	if err != nil {
		return nil, errors.Trace(err)
	}
	return result, nil
}

// GetTableMaxHandle gets the max handle of a PhysicalTable.
func (dc *ddlCtx) GetTableMaxHandle(ctx *JobContext, startTS uint64, tbl table.PhysicalTable) (maxHandle kv.Handle, emptyTable bool, err error) {
	var handleCols []*model.ColumnInfo
	var pkIdx *model.IndexInfo
	tblInfo := tbl.Meta()
	switch {
	case tblInfo.PKIsHandle:
		for _, col := range tbl.Meta().Columns {
			if mysql.HasPriKeyFlag(col.Flag) {
				handleCols = []*model.ColumnInfo{col}
				break
			}
		}
	case tblInfo.IsCommonHandle:
		pkIdx = tables.FindPrimaryIndex(tblInfo)
		cols := tblInfo.Cols()
		for _, idxCol := range pkIdx.Columns {
			handleCols = append(handleCols, cols[idxCol.Offset])
		}
	default:
		handleCols = []*model.ColumnInfo{model.NewExtraHandleColInfo()}
	}

	// build a desc scan of tblInfo, which limit is 1, we can use it to retrieve the last handle of the table.
	result, err := dc.buildDescTableScan(ctx, startTS, tbl, handleCols, 1)
	if err != nil {
		return nil, false, errors.Trace(err)
	}
	defer terror.Call(result.Close)

	chk := chunk.New(getColumnsTypes(handleCols), 1, 1)
	err = result.Next(ctx.ddlJobCtx, chk)
	if err != nil {
		return nil, false, errors.Trace(err)
	}

	if chk.NumRows() == 0 {
		// empty table
		return nil, true, nil
	}
	sessCtx := newContext(dc.store)
	row := chk.GetRow(0)
	if tblInfo.IsCommonHandle {
		maxHandle, err = buildCommonHandleFromChunkRow(sessCtx.GetSessionVars().StmtCtx, tblInfo, pkIdx, handleCols, row)
		return maxHandle, false, err
	}
	return kv.IntHandle(row.GetInt64(0)), false, nil
}

func buildCommonHandleFromChunkRow(sctx *stmtctx.StatementContext, tblInfo *model.TableInfo, idxInfo *model.IndexInfo,
	cols []*model.ColumnInfo, row chunk.Row) (kv.Handle, error) {
	fieldTypes := make([]*types.FieldType, 0, len(cols))
	for _, col := range cols {
		fieldTypes = append(fieldTypes, &col.FieldType)
	}
	datumRow := row.GetDatumRow(fieldTypes)
	tablecodec.TruncateIndexValues(tblInfo, idxInfo, datumRow)

	var handleBytes []byte
	handleBytes, err := codec.EncodeKey(sctx, nil, datumRow...)
	if err != nil {
		return nil, err
	}
	return kv.NewCommonHandle(handleBytes)
}

// getTableRange gets the start and end handle of a table (or partition).
func getTableRange(ctx *JobContext, d *ddlCtx, tbl table.PhysicalTable, snapshotVer uint64, priority int) (startHandleKey, endHandleKey kv.Key, err error) {
	// Get the start handle of this partition.
	err = iterateSnapshotRows(ctx, d.store, priority, tbl, snapshotVer, nil, nil,
		func(h kv.Handle, rowKey kv.Key, rawRecord []byte) (bool, error) {
			startHandleKey = rowKey
			return false, nil
		})
	if err != nil {
		return startHandleKey, endHandleKey, errors.Trace(err)
	}
	maxHandle, isEmptyTable, err := d.GetTableMaxHandle(ctx, snapshotVer, tbl)
	if err != nil {
		return startHandleKey, nil, errors.Trace(err)
	}
	if maxHandle != nil {
		endHandleKey = tablecodec.EncodeRecordKey(tbl.RecordPrefix(), maxHandle)
	}
	if isEmptyTable || endHandleKey.Cmp(startHandleKey) < 0 {
		logutil.BgLogger().Info("[ddl] get table range, endHandle < startHandle", zap.String("table", fmt.Sprintf("%v", tbl.Meta())),
			zap.Int64("table/partition ID", tbl.GetPhysicalID()),
			zap.String("endHandle", tryDecodeToHandleString(endHandleKey)),
			zap.String("startHandle", tryDecodeToHandleString(startHandleKey)))
		endHandleKey = startHandleKey
	}
	return
}

func getValidCurrentVersion(store kv.Storage) (ver kv.Version, err error) {
	ver, err = store.CurrentVersion(kv.GlobalTxnScope)
	if err != nil {
		return ver, errors.Trace(err)
	} else if ver.Ver <= 0 {
		return ver, dbterror.ErrInvalidStoreVer.GenWithStack("invalid storage current version %d", ver.Ver)
	}
	return ver, nil
}

func getReorgInfo(ctx *JobContext, d *ddlCtx, t *meta.Meta, job *model.Job, tbl table.Table, elements []*meta.Element, wk *worker) (*reorgInfo, error) {
	var (
		element *meta.Element
		start   kv.Key
		end     kv.Key
		pid     int64
		info    reorgInfo
	)

	if job.SnapshotVer == 0 {
		// For the case of the old TiDB version(do not exist the element information) is upgraded to the new TiDB version.
		// Third step, we need to remove the element information to make sure we can save the reorganized information to storage.
		failpoint.Inject("MockGetIndexRecordErr", func(val failpoint.Value) {
			if val.(string) == "addIdxNotOwnerErr" && atomic.CompareAndSwapUint32(&mockNotOwnerErrOnce, 3, 4) {
				if err := t.RemoveReorgElement(job); err != nil {
					failpoint.Return(nil, errors.Trace(err))
				}
				info.first = true
				failpoint.Return(&info, nil)
			}
		})

		info.first = true
		// get the current version for reorganization if we don't have
		ver, err := getValidCurrentVersion(d.store)
		if err != nil {
			return nil, errors.Trace(err)
		}
		tblInfo := tbl.Meta()
		pid = tblInfo.ID
		var tb table.PhysicalTable
		if pi := tblInfo.GetPartitionInfo(); pi != nil {
			pid = pi.Definitions[0].ID
			tb = tbl.(table.PartitionedTable).GetPartition(pid)
		} else {
			tb = tbl.(table.PhysicalTable)
		}
		start, end, err = getTableRange(ctx, d, tb, ver.Ver, job.Priority)
		if err != nil {
			return nil, errors.Trace(err)
		}
		logutil.BgLogger().Info("[ddl] job get table range",
			zap.Int64("jobID", job.ID), zap.Int64("physicalTableID", pid),
			zap.String("startHandle", tryDecodeToHandleString(start)),
			zap.String("endHandle", tryDecodeToHandleString(end)))

		failpoint.Inject("errorUpdateReorgHandle", func() (*reorgInfo, error) {
			return &info, errors.New("occur an error when update reorg handle")
		})
		if variable.AllowConcurrencyDDL.Load() {
			err = wk.UpdateDDLReorgHandle(job, start, end, pid, elements[0], true)
		} else {
			err = t.UpdateDDLReorgHandle(job, start, end, pid, elements[0])
		}
		if err != nil {
			return &info, errors.Trace(err)
		}
		// Update info should after data persistent.
		job.SnapshotVer = ver.Ver
		element = elements[0]
	} else {
		failpoint.Inject("MockGetIndexRecordErr", func(val failpoint.Value) {
			// For the case of the old TiDB version(do not exist the element information) is upgraded to the new TiDB version.
			// Second step, we need to remove the element information to make sure we can get the error of "ErrDDLReorgElementNotExist".
			// However, since "txn.Reset()" will be called later, the reorganized information cannot be saved to storage.
			if val.(string) == "addIdxNotOwnerErr" && atomic.CompareAndSwapUint32(&mockNotOwnerErrOnce, 2, 3) {
				if err := t.RemoveReorgElement(job); err != nil {
					failpoint.Return(nil, errors.Trace(err))
				}
			}
		})

		var err error
		if variable.AllowConcurrencyDDL.Load() {
			element, start, end, pid, err = admin.GetDDLReorgHandle(job, wk.sessForJob)
		} else {
			element, start, end, pid, err = t.GetDDLReorgHandle(job)
		}
		if err != nil {
			// If the reorg element doesn't exist, this reorg info should be saved by the older TiDB versions.
			// It's compatible with the older TiDB versions.
			// We'll try to remove it in the next major TiDB version.
			if meta.ErrDDLReorgElementNotExist.Equal(err) {
				job.SnapshotVer = 0
				logutil.BgLogger().Warn("[ddl] get reorg info, the element does not exist", zap.String("job", job.String()))
			}
			return &info, errors.Trace(err)
		}
	}
	info.Job = job
	info.d = d
	info.StartKey = start
	info.EndKey = end
	info.PhysicalTableID = pid
	info.currElement = element
	info.elements = elements

	return &info, nil
}

func getReorgInfoFromPartitions(ctx *JobContext, d *ddlCtx, t *meta.Meta, job *model.Job, tbl table.Table, partitionIDs []int64, elements []*meta.Element, wk *worker) (*reorgInfo, error) {
	var (
		element *meta.Element
		start   kv.Key
		end     kv.Key
		pid     int64
		info    reorgInfo
	)
	if job.SnapshotVer == 0 {
		info.first = true
		// get the current version for reorganization if we don't have
		ver, err := getValidCurrentVersion(d.store)
		if err != nil {
			return nil, errors.Trace(err)
		}
		pid = partitionIDs[0]
		tb := tbl.(table.PartitionedTable).GetPartition(pid)
		start, end, err = getTableRange(ctx, d, tb, ver.Ver, job.Priority)
		if err != nil {
			return nil, errors.Trace(err)
		}
		logutil.BgLogger().Info("[ddl] job get table range",
			zap.Int64("jobID", job.ID), zap.Int64("physicalTableID", pid),
			zap.String("startHandle", tryDecodeToHandleString(start)),
			zap.String("endHandle", tryDecodeToHandleString(end)))

		if variable.AllowConcurrencyDDL.Load() {
			err = wk.UpdateDDLReorgHandle(job, start, end, pid, elements[0], true)
		} else {
			err = t.UpdateDDLReorgHandle(job, start, end, pid, elements[0])
		}
		if err != nil {
			return &info, errors.Trace(err)
		}
		// Update info should after data persistent.
		job.SnapshotVer = ver.Ver
		element = elements[0]
	} else {
		var err error
		if variable.AllowConcurrencyDDL.Load() {
			element, start, end, pid, err = admin.GetDDLReorgHandle(job, wk.sessForJob)
		} else {
			element, start, end, pid, err = t.GetDDLReorgHandle(job)
		}

		if err != nil {
			// If the reorg element doesn't exist, this reorg info should be saved by the older TiDB versions.
			// It's compatible with the older TiDB versions.
			// We'll try to remove it in the next major TiDB version.
			if meta.ErrDDLReorgElementNotExist.Equal(err) {
				job.SnapshotVer = 0
				logutil.BgLogger().Warn("[ddl] get reorg info, the element does not exist", zap.String("job", job.String()))
			}
			return &info, errors.Trace(err)
		}
	}
	info.Job = job
	info.d = d
	info.StartKey = start
	info.EndKey = end
	info.PhysicalTableID = pid
	info.currElement = element
	info.elements = elements

	return &info, nil
}

func (r *reorgInfo) UpdateReorgMeta(startKey kv.Key) error {
	if startKey == nil && r.EndKey == nil {
		return nil
	}

	err := kv.RunInNewTxn(context.Background(), r.d.store, true, func(ctx context.Context, txn kv.Transaction) error {
		t := meta.NewMeta(txn)
		return errors.Trace(t.UpdateDDLReorgHandle(r.Job, startKey, r.EndKey, r.PhysicalTableID, r.currElement))
	})
	if err != nil {
		return errors.Trace(err)
	}
	return nil
}<|MERGE_RESOLUTION|>--- conflicted
+++ resolved
@@ -228,23 +228,17 @@
 
 	// wait reorganization job done or timeout
 	select {
-<<<<<<< HEAD
 	case err := <-rc.doneCh:
+		if err != nil {
+			d.removeReorgCtx(job)
+			return errors.Trace(err)
+		}
+		if w.reorgCtx.isReorgCanceled() {
+			d.removeReorgCtx(job)
+			return dbterror.ErrCancelledDDLJob
+		}
 		rowCount, _, _ := rc.getRowCountAndKey()
 		logutil.BgLogger().Info("[ddl] run reorg job done", zap.Int64("handled rows", rowCount), zap.Int32("worker id", w.id), zap.String("job", job.String()))
-=======
-	case err := <-w.reorgCtx.doneCh:
-		if err != nil {
-			w.reorgCtx.clean()
-			return errors.Trace(err)
-		}
-		if w.reorgCtx.isReorgCanceled() {
-			w.reorgCtx.clean()
-			return dbterror.ErrCancelledDDLJob
-		}
-		rowCount, _, _ := w.reorgCtx.getRowCountAndKey()
-		logutil.BgLogger().Info("[ddl] run reorg job done", zap.Int64("handled rows", rowCount))
->>>>>>> 7ddfdba4
 		// Update a job's RowCount.
 		job.SetRowCount(rowCount)
 
@@ -253,13 +247,9 @@
 
 		d.removeReorgCtx(job)
 
-<<<<<<< HEAD
 		if err != nil {
 			return errors.Trace(err)
 		}
-=======
-		w.reorgCtx.clean()
->>>>>>> 7ddfdba4
 
 		switch reorgInfo.Type {
 		case model.ActionAddIndex, model.ActionAddPrimaryKey:
