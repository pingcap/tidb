// Copyright 2015 PingCAP, Inc.
//
// Licensed under the Apache License, Version 2.0 (the "License");
// you may not use this file except in compliance with the License.
// You may obtain a copy of the License at
//
//     http://www.apache.org/licenses/LICENSE-2.0
//
// Unless required by applicable law or agreed to in writing, software
// distributed under the License is distributed on an "AS IS" BASIS,
// See the License for the specific language governing permissions and
// limitations under the License.

package ddl

import (
	"context"
	"fmt"
	"strconv"
	"sync/atomic"
	"time"

	"github.com/pingcap/errors"
	"github.com/pingcap/failpoint"
	"github.com/pingcap/parser/model"
	"github.com/pingcap/parser/mysql"
	"github.com/pingcap/parser/terror"
	"github.com/pingcap/tidb/distsql"
	"github.com/pingcap/tidb/kv"
	"github.com/pingcap/tidb/meta"
	"github.com/pingcap/tidb/metrics"
	"github.com/pingcap/tidb/sessionctx"
	"github.com/pingcap/tidb/sessionctx/stmtctx"
	"github.com/pingcap/tidb/statistics"
	"github.com/pingcap/tidb/table"
	"github.com/pingcap/tidb/table/tables"
	"github.com/pingcap/tidb/tablecodec"
	"github.com/pingcap/tidb/types"
	"github.com/pingcap/tidb/util"
	"github.com/pingcap/tidb/util/chunk"
	"github.com/pingcap/tidb/util/codec"
	"github.com/pingcap/tidb/util/logutil"
	"github.com/pingcap/tidb/util/mock"
	"github.com/pingcap/tidb/util/ranger"
	"github.com/pingcap/tidb/util/sqlexec"
	"github.com/pingcap/tipb/go-tipb"
	"go.uber.org/zap"
)

// reorgCtx is for reorganization.
type reorgCtx struct {
	// doneCh is used to notify.
	// If the reorganization job is done, we will use this channel to notify outer.
	// TODO: Now we use goroutine to simulate reorganization jobs, later we may
	// use a persistent job list.
	doneCh chan error
	// rowCount is used to simulate a job's row count.
	rowCount int64
	// notifyCancelReorgJob is used to notify the backfilling goroutine if the DDL job is cancelled.
	// 0: job is not canceled.
	// 1: job is canceled.
	notifyCancelReorgJob int32
	// doneHandle is used to simulate the handle that has been processed.
	doneHandle atomic.Value // nullableHandle
}

// nullableHandle can store <nil> handle.
// Storing a nil object to atomic.Value can lead to panic. This is a workaround.
type nullableHandle struct {
	handle kv.Handle
}

// toString is used in log to avoid nil dereference panic.
func toString(handle kv.Handle) string {
	if handle == nil {
		return "<nil>"
	}
	return handle.String()
}

// newContext gets a context. It is only used for adding column in reorganization state.
func newContext(store kv.Storage) sessionctx.Context {
	c := mock.NewContext()
	c.Store = store
	c.GetSessionVars().SetStatusFlag(mysql.ServerStatusAutocommit, false)
	c.GetSessionVars().StmtCtx.TimeZone = time.UTC
	return c
}

const defaultWaitReorgTimeout = 10 * time.Second

// ReorgWaitTimeout is the timeout that wait ddl in write reorganization stage.
var ReorgWaitTimeout = 5 * time.Second

func (rc *reorgCtx) notifyReorgCancel() {
	atomic.StoreInt32(&rc.notifyCancelReorgJob, 1)
}

func (rc *reorgCtx) cleanNotifyReorgCancel() {
	atomic.StoreInt32(&rc.notifyCancelReorgJob, 0)
}

func (rc *reorgCtx) isReorgCanceled() bool {
	return atomic.LoadInt32(&rc.notifyCancelReorgJob) == 1
}

func (rc *reorgCtx) setRowCount(count int64) {
	atomic.StoreInt64(&rc.rowCount, count)
}

func (rc *reorgCtx) setNextHandle(doneHandle kv.Handle) {
	rc.doneHandle.Store(nullableHandle{handle: doneHandle})
}

func (rc *reorgCtx) increaseRowCount(count int64) {
	atomic.AddInt64(&rc.rowCount, count)
}

func (rc *reorgCtx) getRowCountAndHandle() (int64, kv.Handle) {
	row := atomic.LoadInt64(&rc.rowCount)
	h, _ := (rc.doneHandle.Load()).(nullableHandle)
	return row, h.handle
}

func (rc *reorgCtx) clean() {
	rc.setRowCount(0)
	rc.setNextHandle(nil)
	rc.doneCh = nil
}

func (w *worker) runReorgJob(t *meta.Meta, reorgInfo *reorgInfo, tblInfo *model.TableInfo, lease time.Duration, f func() error) error {
	job := reorgInfo.Job
	if w.reorgCtx.doneCh == nil {
		// start a reorganization job
		w.wg.Add(1)
		w.reorgCtx.doneCh = make(chan error, 1)
		// initial reorgCtx
		w.reorgCtx.setRowCount(job.GetRowCount())
		w.reorgCtx.setNextHandle(reorgInfo.StartHandle)
		go func() {
			defer w.wg.Done()
			w.reorgCtx.doneCh <- f()
		}()
	}

	waitTimeout := defaultWaitReorgTimeout
	// if lease is 0, we are using a local storage,
	// and we can wait the reorganization to be done here.
	// if lease > 0, we don't need to wait here because
	// we should update some job's progress context and try checking again,
	// so we use a very little timeout here.
	if lease > 0 {
		waitTimeout = ReorgWaitTimeout
	}

	// wait reorganization job done or timeout
	select {
	case err := <-w.reorgCtx.doneCh:
		rowCount, _ := w.reorgCtx.getRowCountAndHandle()
		logutil.BgLogger().Info("[ddl] run reorg job done", zap.Int64("handled rows", rowCount))
		// Update a job's RowCount.
		job.SetRowCount(rowCount)
		w.reorgCtx.clean()
		if err != nil {
			return errors.Trace(err)
		}

		metrics.AddIndexProgress.Set(100)
		if err1 := t.RemoveDDLReorgHandle(job, reorgInfo.elements); err1 != nil {
			logutil.BgLogger().Warn("[ddl] run reorg job done, removeDDLReorgHandle failed", zap.Error(err1))
			return errors.Trace(err1)
		}
	case <-w.ctx.Done():
		logutil.BgLogger().Info("[ddl] run reorg job quit")
		w.reorgCtx.setNextHandle(nil)
		w.reorgCtx.setRowCount(0)
		// We return errWaitReorgTimeout here too, so that outer loop will break.
		return errWaitReorgTimeout
	case <-time.After(waitTimeout):
		rowCount, doneHandle := w.reorgCtx.getRowCountAndHandle()
		// Update a job's RowCount.
		job.SetRowCount(rowCount)
		updateAddIndexProgress(w, tblInfo, rowCount)
		// Update a reorgInfo's handle.
		err := t.UpdateDDLReorgStartHandle(job, reorgInfo.currElement, doneHandle)
		logutil.BgLogger().Info("[ddl] run reorg job wait timeout", zap.Duration("waitTime", waitTimeout),
			zap.ByteString("elementType", reorgInfo.currElement.TypeKey), zap.Int64("elementID", reorgInfo.currElement.ID),
			zap.Int64("totalAddedRowCount", rowCount), zap.String("doneHandle", toString(doneHandle)), zap.Error(err))
		// If timeout, we will return, check the owner and retry to wait job done again.
		return errWaitReorgTimeout
	}
	return nil
}

func updateAddIndexProgress(w *worker, tblInfo *model.TableInfo, addedRowCount int64) {
	if tblInfo == nil || addedRowCount == 0 {
		return
	}
	totalCount := getTableTotalCount(w, tblInfo)
	progress := float64(0)
	if totalCount > 0 {
		progress = float64(addedRowCount) / float64(totalCount)
	} else {
		progress = 1
	}
	if progress > 1 {
		progress = 1
	}
	metrics.AddIndexProgress.Set(progress * 100)
}

func getTableTotalCount(w *worker, tblInfo *model.TableInfo) int64 {
	var ctx sessionctx.Context
	ctx, err := w.sessPool.get()
	if err != nil {
		return statistics.PseudoRowCount
	}
	defer w.sessPool.put(ctx)

	executor, ok := ctx.(sqlexec.RestrictedSQLExecutor)
	// `mock.Context` is used in tests, which doesn't implement RestrictedSQLExecutor
	if !ok {
		return statistics.PseudoRowCount
	}
	sql := fmt.Sprintf("select table_rows from information_schema.tables where tidb_table_id=%v;", tblInfo.ID)
	rows, _, err := executor.ExecRestrictedSQL(sql)
	if err != nil {
		return statistics.PseudoRowCount
	}
	if len(rows) != 1 {
		return statistics.PseudoRowCount
	}
	return rows[0].GetInt64(0)
}

func (w *worker) isReorgRunnable(d *ddlCtx) error {
	if isChanClosed(w.ctx.Done()) {
		// Worker is closed. So it can't do the reorganizational job.
		return errInvalidWorker.GenWithStack("worker is closed")
	}

	if w.reorgCtx.isReorgCanceled() {
		// Job is cancelled. So it can't be done.
		return errCancelledDDLJob
	}

	if !d.isOwner() {
		// If it's not the owner, we will try later, so here just returns an error.
		logutil.BgLogger().Info("[ddl] DDL worker is not the DDL owner", zap.String("ID", d.uuid))
		return errors.Trace(errNotOwner)
	}
	return nil
}

type reorgInfo struct {
	*model.Job

	// StartHandle is the first handle of the adding indices table.
	StartHandle kv.Handle
	// EndHandle is the last handle of the adding indices table.
	EndHandle kv.Handle
	d         *ddlCtx
	first     bool
	// PhysicalTableID is used for partitioned table.
	// DDL reorganize for a partitioned table will handle partitions one by one,
	// PhysicalTableID is used to trace the current partition we are handling.
	// If the table is not partitioned, PhysicalTableID would be TableID.
	PhysicalTableID int64
	elements        []*meta.Element
	currElement     *meta.Element
}

func (r *reorgInfo) String() string {
	return "CurrElementType:" + string(r.currElement.TypeKey) + "," +
		"CurrElementID:" + strconv.FormatInt(r.currElement.ID, 10) + "," +
		"StartHandle:" + toString(r.StartHandle) + "," +
		"EndHandle:" + toString(r.EndHandle) + "," +
		"First:" + strconv.FormatBool(r.first) + "," +
		"PhysicalTableID:" + strconv.FormatInt(r.PhysicalTableID, 10)
}

func constructDescTableScanPB(physicalTableID int64, tblInfo *model.TableInfo, handleCols []*model.ColumnInfo) *tipb.Executor {
	tblScan := tables.BuildTableScanFromInfos(tblInfo, handleCols)
	tblScan.TableId = physicalTableID
	tblScan.Desc = true
	return &tipb.Executor{Tp: tipb.ExecType_TypeTableScan, TblScan: tblScan}
}

func constructLimitPB(count uint64) *tipb.Executor {
	limitExec := &tipb.Limit{
		Limit: count,
	}
	return &tipb.Executor{Tp: tipb.ExecType_TypeLimit, Limit: limitExec}
}

func buildDescTableScanDAG(ctx sessionctx.Context, tbl table.PhysicalTable, handleCols []*model.ColumnInfo, limit uint64) (*tipb.DAGRequest, error) {
	dagReq := &tipb.DAGRequest{}
	_, timeZoneOffset := time.Now().In(time.UTC).Zone()
	dagReq.TimeZoneOffset = int64(timeZoneOffset)
	for i := range handleCols {
		dagReq.OutputOffsets = append(dagReq.OutputOffsets, uint32(i))
	}
	dagReq.Flags |= model.FlagInSelectStmt

	tblScanExec := constructDescTableScanPB(tbl.GetPhysicalID(), tbl.Meta(), handleCols)
	dagReq.Executors = append(dagReq.Executors, tblScanExec)
	dagReq.Executors = append(dagReq.Executors, constructLimitPB(limit))
	distsql.SetEncodeType(ctx, dagReq)
	return dagReq, nil
}

func getColumnsTypes(columns []*model.ColumnInfo) []*types.FieldType {
	colTypes := make([]*types.FieldType, 0, len(columns))
	for _, col := range columns {
		colTypes = append(colTypes, &col.FieldType)
	}
	return colTypes
}

// buildDescTableScan builds a desc table scan upon tblInfo.
func (dc *ddlCtx) buildDescTableScan(ctx context.Context, startTS uint64, tbl table.PhysicalTable,
	handleCols []*model.ColumnInfo, limit uint64) (distsql.SelectResult, error) {
	sctx := newContext(dc.store)
	dagPB, err := buildDescTableScanDAG(sctx, tbl, handleCols, limit)
	if err != nil {
		return nil, errors.Trace(err)
	}
	var b distsql.RequestBuilder
	var builder *distsql.RequestBuilder
	if !tbl.Meta().IsCommonHandle {
		ranges := ranger.FullIntRange(false)
		builder = b.SetTableRanges(tbl.GetPhysicalID(), ranges, nil)
	} else {
		ranges := ranger.FullNotNullRange()
		builder = b.SetCommonHandleRanges(sctx.GetSessionVars().StmtCtx, tbl.GetPhysicalID(), ranges)
	}
	builder.SetDAGRequest(dagPB).
		SetStartTS(startTS).
		SetKeepOrder(true).
		SetConcurrency(1).SetDesc(true)

	builder.Request.NotFillCache = true
	builder.Request.Priority = kv.PriorityLow

	kvReq, err := builder.Build()
	if err != nil {
		return nil, errors.Trace(err)
	}

	result, err := distsql.Select(ctx, sctx, kvReq, getColumnsTypes(handleCols), statistics.NewQueryFeedback(0, nil, 0, false))
	if err != nil {
		return nil, errors.Trace(err)
	}
	result.Fetch(ctx)
	return result, nil
}

// GetTableMaxHandle gets the max handle of a PhysicalTable.
func (dc *ddlCtx) GetTableMaxHandle(startTS uint64, tbl table.PhysicalTable) (maxHandle kv.Handle, emptyTable bool, err error) {
	var handleCols []*model.ColumnInfo
	var pkIdx *model.IndexInfo
	tblInfo := tbl.Meta()
	switch {
	case tblInfo.PKIsHandle:
		for _, col := range tbl.Meta().Columns {
			if mysql.HasPriKeyFlag(col.Flag) {
				handleCols = []*model.ColumnInfo{col}
				break
			}
		}
	case tblInfo.IsCommonHandle:
		pkIdx = tables.FindPrimaryIndex(tblInfo)
		cols := tblInfo.Cols()
		for _, idxCol := range pkIdx.Columns {
			handleCols = append(handleCols, cols[idxCol.Offset])
		}
	default:
		handleCols = []*model.ColumnInfo{model.NewExtraHandleColInfo()}
	}

	ctx := context.Background()
	// build a desc scan of tblInfo, which limit is 1, we can use it to retrieve the last handle of the table.
	result, err := dc.buildDescTableScan(ctx, startTS, tbl, handleCols, 1)
	if err != nil {
		return nil, false, errors.Trace(err)
	}
	defer terror.Call(result.Close)

	chk := chunk.New(getColumnsTypes(handleCols), 1, 1)
	err = result.Next(ctx, chk)
	if err != nil {
		return nil, false, errors.Trace(err)
	}

	if chk.NumRows() == 0 {
		// empty table
		return nil, true, nil
	}
	sessCtx := newContext(dc.store)
	row := chk.GetRow(0)
	if tblInfo.IsCommonHandle {
		maxHandle, err = buildCommonHandleFromChunkRow(sessCtx.GetSessionVars().StmtCtx, tblInfo, pkIdx, handleCols, row)
		return maxHandle, false, err
	}
	return kv.IntHandle(row.GetInt64(0)), false, nil
}

func buildCommonHandleFromChunkRow(sctx *stmtctx.StatementContext, tblInfo *model.TableInfo, idxInfo *model.IndexInfo,
	cols []*model.ColumnInfo, row chunk.Row) (kv.Handle, error) {
	fieldTypes := make([]*types.FieldType, 0, len(cols))
	for _, col := range cols {
		fieldTypes = append(fieldTypes, &col.FieldType)
	}
	datumRow := row.GetDatumRow(fieldTypes)
	tablecodec.TruncateIndexValues(tblInfo, idxInfo, datumRow)

	var handleBytes []byte
	handleBytes, err := codec.EncodeKey(sctx, nil, datumRow...)
	if err != nil {
		return nil, err
	}
	return kv.NewCommonHandle(handleBytes)
}

// getTableRange gets the start and end handle of a table (or partition).
func getTableRange(d *ddlCtx, tbl table.PhysicalTable, snapshotVer uint64, priority int) (startHandle, endHandle kv.Handle, err error) {
	// Get the start handle of this partition.
	err = iterateSnapshotRows(d.store, priority, tbl, snapshotVer, nil, nil, true,
		func(h kv.Handle, rowKey kv.Key, rawRecord []byte) (bool, error) {
			startHandle = h
			return false, nil
		})
	if err != nil {
		return startHandle, endHandle, errors.Trace(err)
	}
	var emptyTable bool
	endHandle, emptyTable, err = d.GetTableMaxHandle(snapshotVer, tbl)
	if err != nil {
		return startHandle, endHandle, errors.Trace(err)
	}
	if emptyTable || endHandle.Compare(startHandle) < 0 {
		logutil.BgLogger().Info("[ddl] get table range, endHandle < startHandle", zap.String("table", fmt.Sprintf("%v", tbl.Meta())),
			zap.Int64("table/partition ID", tbl.GetPhysicalID()), zap.String("endHandle", toString(endHandle)), zap.String("startHandle", toString(startHandle)))
		endHandle = startHandle
	}
	return
}

func getValidCurrentVersion(store kv.Storage) (ver kv.Version, err error) {
	ver, err = store.CurrentVersion()
	if err != nil {
		return ver, errors.Trace(err)
	} else if ver.Ver <= 0 {
		return ver, errInvalidStoreVer.GenWithStack("invalid storage current version %d", ver.Ver)
	}
	return ver, nil
}

func getReorgInfo(d *ddlCtx, t *meta.Meta, job *model.Job, tbl table.Table, elements []*meta.Element) (*reorgInfo, error) {
	var (
		element *meta.Element
		start   kv.Handle
		end     kv.Handle
		pid     int64
		info    reorgInfo
	)

	if job.SnapshotVer == 0 {
		// For the case of the old TiDB version(do not exist the element information) is upgraded to the new TiDB version.
		// Third step, we need to remove the element information to make sure we can save the reorganized information to storage.
		failpoint.Inject("MockGetIndexRecordErr", func(val failpoint.Value) {
			if val.(string) == "addIdxNotOwnerErr" && atomic.CompareAndSwapUint32(&mockNotOwnerErrOnce, 3, 4) {
				if err := t.RemoveReorgElement(job); err != nil {
					failpoint.Return(nil, errors.Trace(err))
				}
				info.first = true
				failpoint.Return(&info, nil)
			}
		})

		info.first = true
		// get the current version for reorganization if we don't have
		ver, err := getValidCurrentVersion(d.store)
		if err != nil {
			return nil, errors.Trace(err)
		}
		tblInfo := tbl.Meta()
		pid = tblInfo.ID
		var tb table.PhysicalTable
		if pi := tblInfo.GetPartitionInfo(); pi != nil {
			pid = pi.Definitions[0].ID
			tb = tbl.(table.PartitionedTable).GetPartition(pid)
		} else {
			tb = tbl.(table.PhysicalTable)
		}
		start, end, err = getTableRange(d, tb, ver.Ver, job.Priority)
		if err != nil {
			return nil, errors.Trace(err)
		}
		logutil.BgLogger().Info("[ddl] job get table range",
			zap.Int64("jobID", job.ID), zap.Int64("physicalTableID", pid),
			zap.String("startHandle", toString(start)), zap.String("endHandle", toString(end)))

		failpoint.Inject("errorUpdateReorgHandle", func() (*reorgInfo, error) {
			return &info, errors.New("occur an error when update reorg handle")
		})
		err = t.UpdateDDLReorgHandle(job, start, end, pid, elements[0])
		if err != nil {
			return &info, errors.Trace(err)
		}
		// Update info should after data persistent.
		job.SnapshotVer = ver.Ver
		element = elements[0]
	} else {
		failpoint.Inject("MockGetIndexRecordErr", func(val failpoint.Value) {
			// For the case of the old TiDB version(do not exist the element information) is upgraded to the new TiDB version.
			// Second step, we need to remove the element information to make sure we can get the error of "ErrDDLReorgElementNotExist".
			// However, since "txn.Reset()" will be called later, the reorganized information cannot be saved to storage.
			if val.(string) == "addIdxNotOwnerErr" && atomic.CompareAndSwapUint32(&mockNotOwnerErrOnce, 2, 3) {
				if err := t.RemoveReorgElement(job); err != nil {
					failpoint.Return(nil, errors.Trace(err))
				}
			}
		})

		var err error
		element, start, end, pid, err = t.GetDDLReorgHandle(job, tbl.Meta().IsCommonHandle)
		if err != nil {
			// If the reorg element doesn't exist, this reorg info should be saved by the older TiDB versions.
			// It's compatible with the older TiDB versions.
			// We'll try to remove it in the next major TiDB version.
			if meta.ErrDDLReorgElementNotExist.Equal(err) {
				job.SnapshotVer = 0
				logutil.BgLogger().Warn("[ddl] get reorg info, the element does not exist", zap.String("job", job.String()))
			}
			return &info, errors.Trace(err)
		}
	}
	info.Job = job
	info.d = d
	info.StartHandle = start
	info.EndHandle = end
	info.PhysicalTableID = pid
	info.currElement = element
	info.elements = elements

	return &info, nil
}

func (r *reorgInfo) UpdateReorgMeta(startHandle kv.Handle) error {
	if startHandle == nil && r.EndHandle == nil {
		return nil
	}
<<<<<<< HEAD
	t := meta.NewMeta(txn)
	return errors.Trace(t.UpdateDDLReorgHandle(r.Job, startHandle, endHandle, physicalTableID))
}

func runAndWaitReorgJob(w *worker, d *ddlCtx, t *meta.Meta, job *model.Job, tblInfo *model.TableInfo, indexInfos []*model.IndexInfo, ver int64) (int64, bool, error) {
	tbl, err := getTable(d.store, job.SchemaID, tblInfo)
	if err != nil {
		return ver, false, errors.Trace(err)
	}

	reorgInfo, err := getReorgInfo(d, t, job, tbl)
	if err != nil || reorgInfo.first {
		// If we run reorg firstly, we should update the job snapshot version
		// and then run the reorg next time.
		return ver, true, errors.Trace(err)
	}

	err = w.runReorgJob(t, reorgInfo, tbl.Meta(), d.lease, func() (addIndexErr error) {
		var currentIdx *model.IndexInfo
		defer util.Recover(metrics.LabelDDL, "onDropColumn",
			func() {
				addIndexErr = errCancelledDDLJob.GenWithStack("add table `%v` indices `%v` panic", tblInfo.Name, currentIdx.Name)
			}, false)
		for _, idxInfo := range indexInfos {
			currentIdx = idxInfo
			idxErr := w.addTableIndex(tbl, idxInfo, reorgInfo)
			if idxErr != nil {
				return errors.Trace(idxErr)
			}
		}
		return nil
	})

	if err != nil {
		if errWaitReorgTimeout.Equal(err) {
			// if timeout, we should return, check for the owner and re-wait job done.
			return ver, false, err
		}
		if kv.ErrKeyExists.Equal(err) || errCancelledDDLJob.Equal(err) || errCantDecodeRecord.Equal(err) {
			logutil.BgLogger().Warn("[ddl] run add index job failed, convert job to rollback", zap.String("job", job.String()), zap.Error(err))
			ver, err = convertDropColumnWithCompositeIdxJob2RollbackJob(t, job, tblInfo, nil, indexInfos, err)
		}
		// Clean up the channel of notifyCancelReorgJob. Make sure it can't affect other jobs.
		w.reorgCtx.cleanNotifyReorgCancel()
		return ver, false, errors.Trace(err)
	}
	// Clean up the channel of notifyCancelReorgJob. Make sure it can't affect other jobs.
	w.reorgCtx.cleanNotifyReorgCancel()
	return ver, false, nil
=======

	err := kv.RunInNewTxn(r.d.store, true, func(txn kv.Transaction) error {
		t := meta.NewMeta(txn)
		return errors.Trace(t.UpdateDDLReorgHandle(r.Job, startHandle, r.EndHandle, r.PhysicalTableID, r.currElement))
	})
	if err != nil {
		return errors.Trace(err)
	}
	return nil
>>>>>>> 0528a1f1
}<|MERGE_RESOLUTION|>--- conflicted
+++ resolved
@@ -551,9 +551,15 @@
 	if startHandle == nil && r.EndHandle == nil {
 		return nil
 	}
-<<<<<<< HEAD
-	t := meta.NewMeta(txn)
-	return errors.Trace(t.UpdateDDLReorgHandle(r.Job, startHandle, endHandle, physicalTableID))
+
+	err := kv.RunInNewTxn(r.d.store, true, func(txn kv.Transaction) error {
+		t := meta.NewMeta(txn)
+		return errors.Trace(t.UpdateDDLReorgHandle(r.Job, startHandle, r.EndHandle, r.PhysicalTableID, r.currElement))
+	})
+	if err != nil {
+		return errors.Trace(err)
+	}
+	return nil
 }
 
 func runAndWaitReorgJob(w *worker, d *ddlCtx, t *meta.Meta, job *model.Job, tblInfo *model.TableInfo, indexInfos []*model.IndexInfo, ver int64) (int64, bool, error) {
@@ -601,15 +607,4 @@
 	// Clean up the channel of notifyCancelReorgJob. Make sure it can't affect other jobs.
 	w.reorgCtx.cleanNotifyReorgCancel()
 	return ver, false, nil
-=======
-
-	err := kv.RunInNewTxn(r.d.store, true, func(txn kv.Transaction) error {
-		t := meta.NewMeta(txn)
-		return errors.Trace(t.UpdateDDLReorgHandle(r.Job, startHandle, r.EndHandle, r.PhysicalTableID, r.currElement))
-	})
-	if err != nil {
-		return errors.Trace(err)
-	}
-	return nil
->>>>>>> 0528a1f1
 }