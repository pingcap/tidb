// Copyright 2015 PingCAP, Inc.
//
// Licensed under the Apache License, Version 2.0 (the "License");
// you may not use this file except in compliance with the License.
// You may obtain a copy of the License at
//
//     http://www.apache.org/licenses/LICENSE-2.0
//
// Unless required by applicable law or agreed to in writing, software
// distributed under the License is distributed on an "AS IS" BASIS,
// See the License for the specific language governing permissions and
// limitations under the License.

package ddl

import (
	"fmt"
	"time"

	"github.com/juju/errors"
	"github.com/ngaut/log"
	"github.com/pingcap/tidb/context"
	"github.com/pingcap/tidb/kv"
	"github.com/pingcap/tidb/meta"
	"github.com/pingcap/tidb/model"
	"github.com/pingcap/tidb/terror"
)

var _ context.Context = &reorgContext{}

// reorgContext implements context.Context interface for reorganization use.
type reorgContext struct {
	store kv.Storage
	m     map[fmt.Stringer]interface{}
	txn   kv.Transaction
}

func (c *reorgContext) GetTxn(forceNew bool) (kv.Transaction, error) {
	if forceNew {
		if c.txn != nil {
			if err := c.txn.Commit(); err != nil {
				return nil, errors.Trace(err)
			}
			c.txn = nil
		}
	}

	if c.txn != nil {
		return c.txn, nil
	}

	txn, err := c.store.Begin()
	if err != nil {
		return nil, errors.Trace(err)
	}

	c.txn = txn
	return c.txn, nil
}

func (c *reorgContext) finishTxn(rollback bool) error {
	if c.txn == nil {
		return nil
	}

	var err error
	if rollback {
		err = c.txn.Rollback()
	} else {
		err = c.txn.Commit()
	}

	c.txn = nil

	return errors.Trace(err)
}

func (c *reorgContext) RollbackTxn() error {
	return c.finishTxn(true)
}

func (c *reorgContext) CommitTxn() error {
	return c.finishTxn(false)
}

func (c *reorgContext) GetClient() kv.Client {
	return c.store.GetClient()
}

func (c *reorgContext) SetValue(key fmt.Stringer, value interface{}) {
	c.m[key] = value
}

func (c *reorgContext) Value(key fmt.Stringer) interface{} {
	return c.m[key]
}

func (c *reorgContext) ClearValue(key fmt.Stringer) {
	delete(c.m, key)
}

func (d *ddl) newReorgContext() context.Context {
	c := &reorgContext{
		store: d.store,
		m:     make(map[fmt.Stringer]interface{}),
	}

	return c
}

const waitReorgTimeout = 10 * time.Second

func (d *ddl) runReorgJob(f func() error) error {
	if d.reorgDoneCh == nil {
		// start a reorganization job
		d.wait.Add(1)
		d.reorgDoneCh = make(chan error, 1)
		go func() {
			defer d.wait.Done()
			d.reorgDoneCh <- f()
		}()
	}

	waitTimeout := waitReorgTimeout
	// if d.lease is 0, we are using a local storage,
	// and we can wait the reorganization to be done here.
	// if d.lease > 0, we don't need to wait here because
	// we will wait 2 * lease outer and try checking again,
	// so we use a very little timeout here.
	if d.lease > 0 {
		waitTimeout = 1 * time.Millisecond
	}

	// wait reorganization job done or timeout
	select {
	case err := <-d.reorgDoneCh:
		log.Info("[ddl] run reorg job done")
		d.reorgDoneCh = nil
		return errors.Trace(err)
	case <-d.quitCh:
		log.Info("[ddl] run reorg job ddl quit")
		// we return errWaitReorgTimeout here too, so that outer loop will break.
		return errWaitReorgTimeout
	case <-time.After(waitTimeout):
		log.Infof("[ddl] run reorg job wait timeout :%v", waitTimeout)
		// if timeout, we will return, check the owner and retry to wait job done again.
		return errWaitReorgTimeout
	}
}

func (d *ddl) isReorgRunnable(txn kv.Transaction, flag JobType) error {
	if d.isClosed() {
		// worker is closed, can't run reorganization.
		return errors.Trace(errInvalidWorker.Gen("worker is closed"))
	}

	t := meta.NewMeta(txn)
	owner, err := d.getJobOwner(t, flag)
	if err != nil {
		return errors.Trace(err)
	}
	if owner == nil || owner.OwnerID != d.uuid {
		// if no owner, we will try later, so here just return error.
		// or another server is owner, return error too.
		log.Infof("[ddl] %s job, self id %s owner %s, txnTS:%d", flag, d.uuid, owner, txn.StartTS())
		return errors.Trace(errNotOwner)
	}

	return nil
}

<<<<<<< HEAD
// delKeysWithStartKey deletes keys with start key in a limited number. If limit < 0, deletes all keys.
func (d *ddl) delKeysWithStartKey(prefix, startKey kv.Key, jobType JobType, job *model.Job, limit int) (int, kv.Key, error) {
	batch := limit
	if batch == 0 {
		return 0, startKey, nil
	} else if batch < 0 {
		batch = defaultBatchSize
	}
	delAll := limit < 0
=======
// delKeysWithPrefix deletes keys with prefix key in a limited number. If limit < 0, deletes all keys.
func (d *ddl) delKeysWithPrefix(prefix kv.Key, jobType JobType, job *model.Job, limit int) (int, error) {
	limitedDel := limit >= 0
>>>>>>> 3f5488a5

	var count int
	total := job.GetRowCount()
	keys := make([]kv.Key, 0, batch)
	for {
		if limitedDel && count >= limit {
			break
		}
		batch := defaultBatchSize
		if limitedDel && count+batch > limit {
			batch = limit - count
		}
		startTS := time.Now()
		err := kv.RunInNewTxn(d.store, true, func(txn kv.Transaction) error {
			if err1 := d.isReorgRunnable(txn, jobType); err1 != nil {
				return errors.Trace(err1)
			}

			iter, err := txn.Seek(startKey)
			if err != nil {
				return errors.Trace(err)
			}
			defer iter.Close()

			for i := 0; i < batch; i++ {
				if iter.Valid() && iter.Key().HasPrefix(prefix) {
					keys = append(keys, iter.Key().Clone())
					err = iter.Next()
					if err != nil {
						return errors.Trace(err)
					}
				} else {
					break
				}
			}

			for _, key := range keys {
				err := txn.Delete(key)
				// must skip ErrNotExist
				// if key doesn't exist, skip this error.
				if err != nil && !terror.ErrorEqual(err, kv.ErrNotExist) {
					return errors.Trace(err)
				}
			}

			count += len(keys)
			total += int64(len(keys))
			return nil
		})
		sub := time.Since(startTS).Seconds()
		if err != nil {
			log.Warnf("[ddl] deleted %d keys failed, take time %v, deleted %d keys in total", len(keys), sub, total)
			return 0, startKey, errors.Trace(err)
		}

		job.SetRowCount(total)
		batchHandleDataHistogram.WithLabelValues(batchDelData).Observe(sub)
		log.Infof("[ddl] deleted %d keys take time %v, deleted %d keys in total", len(keys), sub, total)

		if len(keys) > 0 {
			startKey = keys[len(keys)-1]
		}

		if noMoreKeysToDelete := len(keys) < batch; noMoreKeysToDelete {
			break
		}

		keys = keys[:0]
	}

	return count, startKey, nil
}

// addDBHistoryInfo adds schema version and schema information that are used for binlog.
// dbInfo is added in the following operations: create database, drop database.
func addDBHistoryInfo(job *model.Job, ver int64, dbInfo *model.DBInfo) {
	job.Args = []interface{}{ver, dbInfo}
}

// addTableHistoryInfo adds schema version and table information that are used for binlog.
// tblInfo is added except for the following operations: create database, drop database.
func addTableHistoryInfo(job *model.Job, ver int64, tblInfo *model.TableInfo) {
	job.Args = []interface{}{ver, tblInfo}
}

type reorgInfo struct {
	*model.Job
	Handle int64
	d      *ddl
	first  bool
}

func (d *ddl) getReorgInfo(t *meta.Meta, job *model.Job) (*reorgInfo, error) {
	var err error

	info := &reorgInfo{
		Job:   job,
		d:     d,
		first: job.SnapshotVer == 0,
	}

	if info.first {
		// get the current version for reorganization if we don't have
		var ver kv.Version
		ver, err = d.store.CurrentVersion()
		if err != nil {
			return nil, errors.Trace(err)
		} else if ver.Ver <= 0 {
			return nil, errInvalidStoreVer.Gen("invalid storage current version %d", ver.Ver)
		}

		job.SnapshotVer = ver.Ver
	} else {
		info.Handle, err = t.GetDDLReorgHandle(job)
		if err != nil {
			return nil, errors.Trace(err)
		}
	}

	if info.Handle > 0 {
		// we have already handled this handle, so use next
		info.Handle++
	}

	return info, errors.Trace(err)
}

func (r *reorgInfo) UpdateHandle(txn kv.Transaction, handle int64) error {
	t := meta.NewMeta(txn)
	return errors.Trace(t.UpdateDDLReorgHandle(r.Job, handle))
}<|MERGE_RESOLUTION|>--- conflicted
+++ resolved
@@ -169,25 +169,13 @@
 	return nil
 }
 
-<<<<<<< HEAD
 // delKeysWithStartKey deletes keys with start key in a limited number. If limit < 0, deletes all keys.
 func (d *ddl) delKeysWithStartKey(prefix, startKey kv.Key, jobType JobType, job *model.Job, limit int) (int, kv.Key, error) {
-	batch := limit
-	if batch == 0 {
-		return 0, startKey, nil
-	} else if batch < 0 {
-		batch = defaultBatchSize
-	}
-	delAll := limit < 0
-=======
-// delKeysWithPrefix deletes keys with prefix key in a limited number. If limit < 0, deletes all keys.
-func (d *ddl) delKeysWithPrefix(prefix kv.Key, jobType JobType, job *model.Job, limit int) (int, error) {
 	limitedDel := limit >= 0
->>>>>>> 3f5488a5
 
 	var count int
 	total := job.GetRowCount()
-	keys := make([]kv.Key, 0, batch)
+	keys := make([]kv.Key, 0, defaultBatchSize)
 	for {
 		if limitedDel && count >= limit {
 			break
