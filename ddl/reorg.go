--- conflicted
+++ resolved
@@ -174,13 +174,9 @@
 	first  bool
 }
 
-<<<<<<< HEAD
-func getReorgInfo(d *ddlCtx, t *meta.Meta, job *model.Job) (*reorgInfo, error) {
-=======
 var gofailOnceGuard bool
 
-func (d *ddl) getReorgInfo(t *meta.Meta, job *model.Job, tbl table.Table) (*reorgInfo, error) {
->>>>>>> 5c2d21ea
+func getReorgInfo(d *ddlCtx, t *meta.Meta, job *model.Job, tbl table.Table) (*reorgInfo, error) {
 	var err error
 
 	info := &reorgInfo{
