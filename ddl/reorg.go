--- conflicted
+++ resolved
@@ -267,14 +267,7 @@
 
 		logutil.BgLogger().Info("[ddl] run reorg job wait timeout",
 			zap.Duration("wait time", waitTimeout),
-<<<<<<< HEAD
-			zap.Stringer("element", currentElement),
-			zap.Int64("total added row count", rowCount),
-			zap.String("done key", hex.EncodeToString(doneKey)),
-			zap.Error(err))
-=======
 			zap.Int64("total added row count", rowCount))
->>>>>>> aef752a4
 		// If timeout, we will return, check the owner and retry to wait job done again.
 		return dbterror.ErrWaitReorgTimeout
 	}
