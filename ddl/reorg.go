--- conflicted
+++ resolved
@@ -604,15 +604,27 @@
 	return &info, nil
 }
 
-<<<<<<< HEAD
-func getReorgInfoFromPartitions(d *ddlCtx, t *meta.Meta, job *model.Job, tbl table.Table, partitionIDs []int64) (*reorgInfo, error) {
+func getReorgInfoFromPartitions(d *ddlCtx, t *meta.Meta, job *model.Job, tbl table.Table, partitionIDs []int64, elements []*meta.Element) (*reorgInfo, error) {
 	var (
-		start kv.Handle
-		end   kv.Handle
-		pid   int64
-		info  reorgInfo
+		element *meta.Element
+		start   kv.Handle
+		end     kv.Handle
+		pid     int64
+		info    reorgInfo
 	)
 	if job.SnapshotVer == 0 {
+		// For the case of the old TiDB version(do not exist the element information) is upgraded to the new TiDB version.
+		// Third step, we need to remove the element information to make sure we can save the reorganized information to storage.
+		failpoint.Inject("MockGetIndexRecordErr", func(val failpoint.Value) {
+			if val.(string) == "addIdxNotOwnerErr" && atomic.CompareAndSwapUint32(&mockNotOwnerErrOnce, 3, 4) {
+				if err := t.RemoveReorgElement(job); err != nil {
+					failpoint.Return(nil, errors.Trace(err))
+				}
+				info.first = true
+				failpoint.Return(&info, nil)
+			}
+		})
+
 		info.first = true
 		// get the current version for reorganization if we don't have
 		ver, err := getValidCurrentVersion(d.store)
@@ -629,17 +641,35 @@
 			zap.Int64("jobID", job.ID), zap.Int64("physicalTableID", pid),
 			zap.String("startHandle", toString(start)), zap.String("endHandle", toString(end)))
 
-		err = t.UpdateDDLReorgHandle(job, start, end, pid)
+		err = t.UpdateDDLReorgHandle(job, start, end, pid, elements[0])
 		if err != nil {
 			return &info, errors.Trace(err)
 		}
 		// Update info should after data persistent.
 		job.SnapshotVer = ver.Ver
+		element = elements[0]
 	} else {
+		failpoint.Inject("MockGetIndexRecordErr", func(val failpoint.Value) {
+			// For the case of the old TiDB version(do not exist the element information) is upgraded to the new TiDB version.
+			// Second step, we need to remove the element information to make sure we can get the error of "ErrDDLReorgElementNotExist".
+			// However, since "txn.Reset()" will be called later, the reorganized information cannot be saved to storage.
+			if val.(string) == "addIdxNotOwnerErr" && atomic.CompareAndSwapUint32(&mockNotOwnerErrOnce, 2, 3) {
+				if err := t.RemoveReorgElement(job); err != nil {
+					failpoint.Return(nil, errors.Trace(err))
+				}
+			}
+		})
 		var err error
-		start, end, pid, err = t.GetDDLReorgHandle(job, tbl.Meta().IsCommonHandle)
-		if err != nil {
-			return nil, errors.Trace(err)
+		element, start, end, pid, err = t.GetDDLReorgHandle(job, tbl.Meta().IsCommonHandle)
+		if err != nil {
+			// If the reorg element doesn't exist, this reorg info should be saved by the older TiDB versions.
+			// It's compatible with the older TiDB versions.
+			// We'll try to remove it in the next major TiDB version.
+			if meta.ErrDDLReorgElementNotExist.Equal(err) {
+				job.SnapshotVer = 0
+				logutil.BgLogger().Warn("[ddl] get reorg info, the element does not exist", zap.String("job", job.String()))
+			}
+			return &info, errors.Trace(err)
 		}
 	}
 	info.Job = job
@@ -647,16 +677,14 @@
 	info.StartHandle = start
 	info.EndHandle = end
 	info.PhysicalTableID = pid
+	info.currElement = element
+	info.elements = elements
 
 	return &info, nil
 }
 
-func (r *reorgInfo) UpdateReorgMeta(txn kv.Transaction, startHandle, endHandle kv.Handle, physicalTableID int64) error {
-	if startHandle == nil && endHandle == nil {
-=======
 func (r *reorgInfo) UpdateReorgMeta(startHandle kv.Handle) error {
 	if startHandle == nil && r.EndHandle == nil {
->>>>>>> 57b244e9
 		return nil
 	}
 
