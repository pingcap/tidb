--- conflicted
+++ resolved
@@ -111,13 +111,8 @@
 		w.wg.Add(1)
 		w.reorgCtx.doneCh = make(chan error, 1)
 		// initial reorgCtx
-<<<<<<< HEAD
 		w.reorgCtx.setRowCount(job.GetRowCount())
-		w.reorgCtx.setNextHandle(reorgInfo.Handle)
-=======
-		d.reorgCtx.setRowCount(job.GetRowCount())
-		d.reorgCtx.setNextHandle(reorgInfo.StartHandle)
->>>>>>> 8c7f5dcb
+		w.reorgCtx.setNextHandle(reorgInfo.StartHandle)
 		go func() {
 			defer w.wg.Done()
 			w.reorgCtx.doneCh <- f()
@@ -182,16 +177,12 @@
 
 type reorgInfo struct {
 	*model.Job
-<<<<<<< HEAD
-	Handle int64
-	d      *ddlCtx
-	first  bool
-=======
+
 	// StartHandle is the first handle of the adding indices table.
 	StartHandle int64
 	// EndHandle is the last handle of the adding indices table.
 	EndHandle int64
-	d         *ddl
+	d         *ddlCtx
 	first     bool
 }
 
@@ -238,7 +229,7 @@
 }
 
 // builds a desc table scan upon tblInfo.
-func (d *ddl) buildDescTableScan(ctx context.Context, startTS uint64, tblInfo *model.TableInfo, columns []*model.ColumnInfo, limit uint64) (distsql.SelectResult, error) {
+func (d *ddlCtx) buildDescTableScan(ctx context.Context, startTS uint64, tblInfo *model.TableInfo, columns []*model.ColumnInfo, limit uint64) (distsql.SelectResult, error) {
 	dagPB, err := buildDescTableScanDAG(startTS, tblInfo, columns, limit)
 	if err != nil {
 		return nil, errors.Trace(err)
@@ -255,7 +246,7 @@
 	builder.Request.IsolationLevel = kv.SI
 
 	kvReq, err := builder.Build()
-	sctx := d.newContext()
+	sctx := newContext(d.store)
 	result, err := distsql.Select(ctx, sctx, kvReq, getColumnsTypes(columns), statistics.NewQueryFeedback(0, nil, 0, false))
 	if err != nil {
 		return nil, errors.Trace(err)
@@ -265,7 +256,7 @@
 }
 
 // GetTableMaxRowID gets the last row id of the table.
-func (d *ddl) GetTableMaxRowID(startTS uint64, tblInfo *model.TableInfo) (maxRowID int64, emptyTable bool, err error) {
+func (d *ddlCtx) GetTableMaxRowID(startTS uint64, tblInfo *model.TableInfo) (maxRowID int64, emptyTable bool, err error) {
 	maxRowID = int64(math.MaxInt64)
 	var columns []*model.ColumnInfo
 	if tblInfo.PKIsHandle {
@@ -300,7 +291,6 @@
 	row := chk.GetRow(0)
 	maxRowID = row.GetInt64(0)
 	return maxRowID, false, nil
->>>>>>> 8c7f5dcb
 }
 
 var gofailOnceGuard bool
