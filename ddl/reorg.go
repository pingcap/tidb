--- conflicted
+++ resolved
@@ -353,7 +353,6 @@
 	if !ok {
 		return statistics.PseudoRowCount
 	}
-<<<<<<< HEAD
 	var rows []chunk.Row
 	if tblInfo.Partition != nil && len(tblInfo.Partition.DroppingDefinitions) > 0 {
 		// if Reorganize Partition, only select number of rows from the selected partitions!
@@ -368,11 +367,6 @@
 		sql := "select table_rows from information_schema.tables where tidb_table_id=%?;"
 		rows, _, err = executor.ExecRestrictedSQL(w.ctx, nil, sql, tblInfo.ID)
 	}
-=======
-	// TODO: if Reorganize Partition, only select number of rows from the selected partitions!
-	sql := "select table_rows from information_schema.tables where tidb_table_id=%?;"
-	rows, _, err := executor.ExecRestrictedSQL(w.ctx, nil, sql, tblInfo.ID)
->>>>>>> 7ef86c35
 	if err != nil {
 		return statistics.PseudoRowCount
 	}
@@ -738,10 +732,6 @@
 		}
 		pid = partitionIDs[0]
 		physTbl := tbl.GetPartition(pid)
-<<<<<<< HEAD
-=======
-
->>>>>>> 7ef86c35
 		start, end, err = getTableRange(ctx, d, physTbl, ver.Ver, job.Priority)
 		if err != nil {
 			return nil, errors.Trace(err)
@@ -804,14 +794,9 @@
 		sess.rollback()
 		return err
 	}
-<<<<<<< HEAD
 	logutil.BgLogger().Info("UpdateReorgMeta", zap.Uint64("txn.StartTS TSO", txn.StartTS()))
-	rh := newReorgHandler(meta.NewMeta(txn), sess, variable.EnableConcurrentDDL.Load())
-	err = rh.UpdateDDLReorgHandle(r.Job, startKey, r.EndKey, r.PhysicalTableID, r.currElement)
-=======
 	rh := newReorgHandler(meta.NewMeta(txn), sess)
 	err = updateDDLReorgHandle(rh.s, r.Job.ID, startKey, r.EndKey, r.PhysicalTableID, r.currElement)
->>>>>>> 7ef86c35
 	err1 := sess.commit()
 	if err == nil {
 		err = err1
