// Copyright 2015 PingCAP, Inc.
//
// Licensed under the Apache License, Version 2.0 (the "License");
// you may not use this file except in compliance with the License.
// You may obtain a copy of the License at
//
//     http://www.apache.org/licenses/LICENSE-2.0
//
// Unless required by applicable law or agreed to in writing, software
// distributed under the License is distributed on an "AS IS" BASIS,
// WITHOUT WARRANTIES OR CONDITIONS OF ANY KIND, either express or implied.
// See the License for the specific language governing permissions and
// limitations under the License.

package ddl

import (
	"encoding/hex"
	"fmt"
	"strconv"
	"strings"
	"sync"
	"sync/atomic"
	"time"

	"github.com/pingcap/errors"
	"github.com/pingcap/failpoint"
	"github.com/pingcap/kvproto/pkg/kvrpcpb"
	"github.com/pingcap/tidb/ddl/ingest"
	"github.com/pingcap/tidb/distsql"
	"github.com/pingcap/tidb/kv"
	"github.com/pingcap/tidb/meta"
	"github.com/pingcap/tidb/metrics"
	"github.com/pingcap/tidb/parser/model"
	"github.com/pingcap/tidb/parser/mysql"
	"github.com/pingcap/tidb/parser/terror"
	"github.com/pingcap/tidb/sessionctx"
	"github.com/pingcap/tidb/sessionctx/stmtctx"
	"github.com/pingcap/tidb/statistics"
	"github.com/pingcap/tidb/table"
	"github.com/pingcap/tidb/table/tables"
	"github.com/pingcap/tidb/tablecodec"
	"github.com/pingcap/tidb/types"
	"github.com/pingcap/tidb/util/chunk"
	"github.com/pingcap/tidb/util/codec"
	"github.com/pingcap/tidb/util/dbterror"
	"github.com/pingcap/tidb/util/logutil"
	"github.com/pingcap/tidb/util/mock"
	"github.com/pingcap/tidb/util/ranger"
	"github.com/pingcap/tidb/util/sqlexec"
	"github.com/pingcap/tipb/go-tipb"
	"go.uber.org/zap"
)

// reorgCtx is for reorganization.
type reorgCtx struct {
	// doneCh is used to notify.
	// If the reorganization job is done, we will use this channel to notify outer.
	// TODO: Now we use goroutine to simulate reorganization jobs, later we may
	// use a persistent job list.
	doneCh chan error
	// rowCount is used to simulate a job's row count.
	rowCount int64
	// notifyCancelReorgJob is used to notify the backfilling goroutine if the DDL job is cancelled.
	// 0: job is not canceled.
	// 1: job is canceled.
	notifyCancelReorgJob int32
	// doneKey is used to record the key that has been processed.
	doneKey atomic.Value // nullable kv.Key

	// element is used to record the current element in the reorg process, it can be
	// accessed by reorg-worker and daemon-worker concurrently.
	element atomic.Value

	mu struct {
		sync.Mutex
		// warnings are used to store the warnings when doing the reorg job under certain SQL modes.
		warnings      map[errors.ErrorID]*terror.Error
		warningsCount map[errors.ErrorID]int64
	}
}

// nullableKey can store <nil> kv.Key.
// Storing a nil object to atomic.Value can lead to panic. This is a workaround.
type nullableKey struct {
	key kv.Key
}

// newContext gets a context. It is only used for adding column in reorganization state.
func newContext(store kv.Storage) sessionctx.Context {
	c := mock.NewContext()
	c.Store = store
	c.GetSessionVars().SetStatusFlag(mysql.ServerStatusAutocommit, false)

	tz := *time.UTC
	c.GetSessionVars().TimeZone = &tz
	c.GetSessionVars().StmtCtx.TimeZone = &tz
	return c
}

const defaultWaitReorgTimeout = 10 * time.Second

// ReorgWaitTimeout is the timeout that wait ddl in write reorganization stage.
var ReorgWaitTimeout = 5 * time.Second

func (rc *reorgCtx) notifyReorgCancel() {
	atomic.StoreInt32(&rc.notifyCancelReorgJob, 1)
}

func (rc *reorgCtx) isReorgCanceled() bool {
	return atomic.LoadInt32(&rc.notifyCancelReorgJob) == 1
}

func (rc *reorgCtx) setRowCount(count int64) {
	atomic.StoreInt64(&rc.rowCount, count)
}

func (rc *reorgCtx) setNextKey(doneKey kv.Key) {
	rc.doneKey.Store(nullableKey{key: doneKey})
}

func (rc *reorgCtx) setCurrentElement(element *meta.Element) {
	rc.element.Store(element)
}

func (rc *reorgCtx) mergeWarnings(warnings map[errors.ErrorID]*terror.Error, warningsCount map[errors.ErrorID]int64) {
	if len(warnings) == 0 || len(warningsCount) == 0 {
		return
	}
	rc.mu.Lock()
	defer rc.mu.Unlock()
	rc.mu.warnings, rc.mu.warningsCount = mergeWarningsAndWarningsCount(warnings, rc.mu.warnings, warningsCount, rc.mu.warningsCount)
}

func (rc *reorgCtx) resetWarnings() {
	rc.mu.Lock()
	defer rc.mu.Unlock()
	rc.mu.warnings = make(map[errors.ErrorID]*terror.Error)
	rc.mu.warningsCount = make(map[errors.ErrorID]int64)
}

func (rc *reorgCtx) increaseRowCount(count int64) {
	atomic.AddInt64(&rc.rowCount, count)
}

func (rc *reorgCtx) getRowCount() int64 {
	row := atomic.LoadInt64(&rc.rowCount)
	return row
}

// runReorgJob is used as a portal to do the reorganization work.
// eg:
// 1: add index
// 2: alter column type
// 3: clean global index
// 4: reorganize partitions
/*
 ddl goroutine >---------+
   ^                     |
   |                     |
   |                     |
   |                     | <---(doneCh)--- f()
 HandleDDLQueue(...)     | <---(regular timeout)
   |                     | <---(ctx done)
   |                     |
   |                     |
 A more ddl round  <-----+
*/
// How can we cancel reorg job?
//
// The background reorg is continuously running except for several factors, for instances, ddl owner change,
// logic error (kv duplicate when insert index / cast error when alter column), ctx done, and cancel signal.
//
// When `admin cancel ddl jobs xxx` takes effect, we will give this kind of reorg ddl one more round.
// because we should pull the result from doneCh out, otherwise, the reorg worker will hang on `f()` logic,
// which is a kind of goroutine leak.
//
// That's why we couldn't set the job to rollingback state directly in `convertJob2RollbackJob`, which is a
// cancelling portal for admin cancel action.
//
// In other words, the cancelling signal is informed from the bottom up, we set the atomic cancel variable
// in the cancelling portal to notify the lower worker goroutine, and fetch the cancel error from them in
// the additional ddl round.
//
// After that, we can make sure that the worker goroutine is correctly shut down.
func (w *worker) runReorgJob(rh *reorgHandler, reorgInfo *reorgInfo, tblInfo *model.TableInfo, lease time.Duration, f func() error) error {
	job := reorgInfo.Job
	d := reorgInfo.d
	// This is for tests compatible, because most of the early tests try to build the reorg job manually
	// without reorg meta info, which will cause nil pointer in here.
	if job.ReorgMeta == nil {
		job.ReorgMeta = &model.DDLReorgMeta{
			SQLMode:       mysql.ModeNone,
			Warnings:      make(map[errors.ErrorID]*terror.Error),
			WarningsCount: make(map[errors.ErrorID]int64),
			Location:      &model.TimeZoneLocation{Name: time.UTC.String(), Offset: 0},
		}
	}

	rc := w.getReorgCtx(job.ID)
	if rc == nil {
		// This job is cancelling, we should return ErrCancelledDDLJob directly.
		// Q: Is there any possibility that the job is cancelling and has no reorgCtx?
		// A: Yes, consider the case that we cancel the job when backfilling the last batch of data, the cancel txn is commit first,
		// and then the backfill workers send signal to the `doneCh` of the reorgCtx, and then the DDL worker will remove the reorgCtx and
		// update the DDL job to `done`, but at the commit time, the DDL txn will raise a "write conflict" error and retry, and it happens.
		if job.IsCancelling() {
			return dbterror.ErrCancelledDDLJob
		}
		rc = w.newReorgCtx(reorgInfo)
		w.wg.Add(1)
		go func() {
			defer w.wg.Done()
			rc.doneCh <- f()
		}()
	}

	waitTimeout := defaultWaitReorgTimeout
	// if lease is 0, we are using a local storage,
	// and we can wait the reorganization to be done here.
	// if lease > 0, we don't need to wait here because
	// we should update some job's progress context and try checking again,
	// so we use a very little timeout here.
	if lease > 0 {
		waitTimeout = ReorgWaitTimeout
	}

	// wait reorganization job done or timeout
	select {
	case err := <-rc.doneCh:
		// Since job is cancelled，we don't care about its partial counts.
		if rc.isReorgCanceled() || terror.ErrorEqual(err, dbterror.ErrCancelledDDLJob) {
			d.removeReorgCtx(job)
			return dbterror.ErrCancelledDDLJob
		}
		rowCount := rc.getRowCount()
		if err != nil {
			logutil.BgLogger().Warn("[ddl] run reorg job done", zap.Int64("handled rows", rowCount), zap.Error(err))
		} else {
			logutil.BgLogger().Info("[ddl] run reorg job done", zap.Int64("handled rows", rowCount))
		}

		job.SetRowCount(rowCount)

		// Update a job's warnings.
		w.mergeWarningsIntoJob(job)

		d.removeReorgCtx(job)
		// For other errors, even err is not nil here, we still wait the partial counts to be collected.
		// since in the next round, the startKey is brand new which is stored by last time.
		if err != nil {
			return errors.Trace(err)
		}

		updateBackfillProgress(w, reorgInfo, tblInfo, 0)
	case <-w.ctx.Done():
		logutil.BgLogger().Info("[ddl] run reorg job quit")
		d.removeReorgCtx(job)
		// We return dbterror.ErrWaitReorgTimeout here too, so that outer loop will break.
		return dbterror.ErrWaitReorgTimeout
	case <-time.After(waitTimeout):
		rowCount := rc.getRowCount()
		job.SetRowCount(rowCount)
		updateBackfillProgress(w, reorgInfo, tblInfo, rowCount)

		// Update a job's warnings.
		w.mergeWarningsIntoJob(job)

		rc.resetWarnings()

		logutil.BgLogger().Info("[ddl] run reorg job wait timeout",
			zap.Duration("wait time", waitTimeout),
			zap.Int64("total added row count", rowCount))
		// If timeout, we will return, check the owner and retry to wait job done again.
		return dbterror.ErrWaitReorgTimeout
	}
	return nil
}

func (w *worker) mergeWarningsIntoJob(job *model.Job) {
	rc := w.getReorgCtx(job.ID)
	rc.mu.Lock()
	defer rc.mu.Unlock()
	partWarnings := rc.mu.warnings
	partWarningsCount := rc.mu.warningsCount
	job.SetWarnings(mergeWarningsAndWarningsCount(partWarnings, job.ReorgMeta.Warnings, partWarningsCount, job.ReorgMeta.WarningsCount))
}

func updateBackfillProgress(w *worker, reorgInfo *reorgInfo, tblInfo *model.TableInfo,
	addedRowCount int64) {
	if tblInfo == nil {
		return
	}
	progress := float64(0)
	if addedRowCount != 0 {
		totalCount := getTableTotalCount(w, tblInfo)
		if totalCount > 0 {
			progress = float64(addedRowCount) / float64(totalCount)
		} else {
			progress = 1
		}
		if progress > 1 {
			progress = 1
		}
		// TODO: change back to Debug
		logutil.BgLogger().Info("[ddl] update progress",
			zap.Float64("progress", progress),
			zap.Int64("addedRowCount", addedRowCount),
			zap.Int64("totalCount", totalCount))
	}
	switch reorgInfo.Type {
	case model.ActionAddIndex, model.ActionAddPrimaryKey:
		var label string
		if reorgInfo.mergingTmpIdx {
			label = metrics.LblAddIndexMerge
		} else {
			label = metrics.LblAddIndex
		}
		metrics.GetBackfillProgressByLabel(label, reorgInfo.SchemaName, tblInfo.Name.String()).Set(progress * 100)
	case model.ActionModifyColumn:
		metrics.GetBackfillProgressByLabel(metrics.LblModifyColumn, reorgInfo.SchemaName, tblInfo.Name.String()).Set(progress * 100)
	case model.ActionReorganizePartition:
		metrics.GetBackfillProgressByLabel(metrics.LblReorgPartition, reorgInfo.SchemaName, tblInfo.Name.String()).Set(progress * 100)
	}
}

func getTableTotalCount(w *worker, tblInfo *model.TableInfo) int64 {
	var ctx sessionctx.Context
	ctx, err := w.sessPool.get()
	if err != nil {
		return statistics.PseudoRowCount
	}
	defer w.sessPool.put(ctx)

	executor, ok := ctx.(sqlexec.RestrictedSQLExecutor)
	// `mock.Context` is used in tests, which doesn't implement RestrictedSQLExecutor
	if !ok {
		return statistics.PseudoRowCount
	}
	var rows []chunk.Row
	if tblInfo.Partition != nil && len(tblInfo.Partition.DroppingDefinitions) > 0 {
		// if Reorganize Partition, only select number of rows from the selected partitions!
		defs := tblInfo.Partition.DroppingDefinitions
		partIDs := make([]string, 0, len(defs))
		for _, def := range defs {
			partIDs = append(partIDs, strconv.FormatInt(def.ID, 10))
		}
		sql := "select sum(table_rows) from information_schema.partitions where tidb_partition_id in (%?);"
		rows, _, err = executor.ExecRestrictedSQL(w.ctx, nil, sql, strings.Join(partIDs, ","))
	} else {
		sql := "select table_rows from information_schema.tables where tidb_table_id=%?;"
		rows, _, err = executor.ExecRestrictedSQL(w.ctx, nil, sql, tblInfo.ID)
	}
	if err != nil {
		return statistics.PseudoRowCount
	}
	if len(rows) != 1 {
		return statistics.PseudoRowCount
	}
	return rows[0].GetInt64(0)
}

func (dc *ddlCtx) isReorgRunnable(jobID int64) error {
	if isChanClosed(dc.ctx.Done()) {
		// Worker is closed. So it can't do the reorganization.
		return dbterror.ErrInvalidWorker.GenWithStack("worker is closed")
	}

	if dc.getReorgCtx(jobID).isReorgCanceled() {
		// Job is cancelled. So it can't be done.
		return dbterror.ErrCancelledDDLJob
	}

	if !dc.isOwner() {
		// If it's not the owner, we will try later, so here just returns an error.
		logutil.BgLogger().Info("[ddl] DDL is not the DDL owner", zap.String("ID", dc.uuid))
		return errors.Trace(dbterror.ErrNotOwner)
	}
	return nil
}

type reorgInfo struct {
	*model.Job

	StartKey      kv.Key
	EndKey        kv.Key
	d             *ddlCtx
	first         bool
	mergingTmpIdx bool
	// PhysicalTableID is used for partitioned table.
	// DDL reorganize for a partitioned table will handle partitions one by one,
	// PhysicalTableID is used to trace the current partition we are handling.
	// If the table is not partitioned, PhysicalTableID would be TableID.
	PhysicalTableID int64
	dbInfo          *model.DBInfo
	elements        []*meta.Element
	currElement     *meta.Element
}

func (r *reorgInfo) String() string {
	_, isEnabled := ingest.LitBackCtxMgr.Load(r.Job.ID)
	return "CurrElementType:" + string(r.currElement.TypeKey) + "," +
		"CurrElementID:" + strconv.FormatInt(r.currElement.ID, 10) + "," +
		"StartKey:" + hex.EncodeToString(r.StartKey) + "," +
		"EndKey:" + hex.EncodeToString(r.EndKey) + "," +
		"First:" + strconv.FormatBool(r.first) + "," +
		"PhysicalTableID:" + strconv.FormatInt(r.PhysicalTableID, 10) + "," +
		"Ingest mode:" + strconv.FormatBool(isEnabled)
}

func constructDescTableScanPB(physicalTableID int64, tblInfo *model.TableInfo, handleCols []*model.ColumnInfo) *tipb.Executor {
	tblScan := tables.BuildTableScanFromInfos(tblInfo, handleCols)
	tblScan.TableId = physicalTableID
	tblScan.Desc = true
	return &tipb.Executor{Tp: tipb.ExecType_TypeTableScan, TblScan: tblScan}
}

func constructLimitPB(count uint64) *tipb.Executor {
	limitExec := &tipb.Limit{
		Limit: count,
	}
	return &tipb.Executor{Tp: tipb.ExecType_TypeLimit, Limit: limitExec}
}

func buildDescTableScanDAG(ctx sessionctx.Context, tbl table.PhysicalTable, handleCols []*model.ColumnInfo, limit uint64) (*tipb.DAGRequest, error) {
	dagReq := &tipb.DAGRequest{}
	_, timeZoneOffset := time.Now().In(time.UTC).Zone()
	dagReq.TimeZoneOffset = int64(timeZoneOffset)
	for i := range handleCols {
		dagReq.OutputOffsets = append(dagReq.OutputOffsets, uint32(i))
	}
	dagReq.Flags |= model.FlagInSelectStmt

	tblScanExec := constructDescTableScanPB(tbl.GetPhysicalID(), tbl.Meta(), handleCols)
	dagReq.Executors = append(dagReq.Executors, tblScanExec)
	dagReq.Executors = append(dagReq.Executors, constructLimitPB(limit))
	distsql.SetEncodeType(ctx, dagReq)
	return dagReq, nil
}

func getColumnsTypes(columns []*model.ColumnInfo) []*types.FieldType {
	colTypes := make([]*types.FieldType, 0, len(columns))
	for _, col := range columns {
		colTypes = append(colTypes, &col.FieldType)
	}
	return colTypes
}

// buildDescTableScan builds a desc table scan upon tblInfo.
func (dc *ddlCtx) buildDescTableScan(ctx *JobContext, startTS uint64, tbl table.PhysicalTable,
	handleCols []*model.ColumnInfo, limit uint64) (distsql.SelectResult, error) {
	sctx := newContext(dc.store)
	dagPB, err := buildDescTableScanDAG(sctx, tbl, handleCols, limit)
	if err != nil {
		return nil, errors.Trace(err)
	}
	var b distsql.RequestBuilder
	var builder *distsql.RequestBuilder
	var ranges []*ranger.Range
	if tbl.Meta().IsCommonHandle {
		ranges = ranger.FullNotNullRange()
	} else {
		ranges = ranger.FullIntRange(false)
	}
	builder = b.SetHandleRanges(sctx.GetSessionVars().StmtCtx, tbl.GetPhysicalID(), tbl.Meta().IsCommonHandle, ranges, nil)
	builder.SetDAGRequest(dagPB).
		SetStartTS(startTS).
		SetKeepOrder(true).
		SetConcurrency(1).SetDesc(true)

	builder.Request.ResourceGroupTagger = ctx.getResourceGroupTaggerForTopSQL()
	builder.Request.NotFillCache = true
	builder.Request.Priority = kv.PriorityLow
	builder.RequestSource.RequestSourceInternal = true
	builder.RequestSource.RequestSourceType = ctx.ddlJobSourceType()

	kvReq, err := builder.Build()
	if err != nil {
		return nil, errors.Trace(err)
	}

	result, err := distsql.Select(ctx.ddlJobCtx, sctx, kvReq, getColumnsTypes(handleCols), statistics.NewQueryFeedback(0, nil, 0, false))
	if err != nil {
		return nil, errors.Trace(err)
	}
	return result, nil
}

// GetTableMaxHandle gets the max handle of a PhysicalTable.
func (dc *ddlCtx) GetTableMaxHandle(ctx *JobContext, startTS uint64, tbl table.PhysicalTable) (maxHandle kv.Handle, emptyTable bool, err error) {
	var handleCols []*model.ColumnInfo
	var pkIdx *model.IndexInfo
	tblInfo := tbl.Meta()
	switch {
	case tblInfo.PKIsHandle:
		for _, col := range tbl.Meta().Columns {
			if mysql.HasPriKeyFlag(col.GetFlag()) {
				handleCols = []*model.ColumnInfo{col}
				break
			}
		}
	case tblInfo.IsCommonHandle:
		pkIdx = tables.FindPrimaryIndex(tblInfo)
		cols := tblInfo.Cols()
		for _, idxCol := range pkIdx.Columns {
			handleCols = append(handleCols, cols[idxCol.Offset])
		}
	default:
		handleCols = []*model.ColumnInfo{model.NewExtraHandleColInfo()}
	}

	// build a desc scan of tblInfo, which limit is 1, we can use it to retrieve the last handle of the table.
	result, err := dc.buildDescTableScan(ctx, startTS, tbl, handleCols, 1)
	if err != nil {
		return nil, false, errors.Trace(err)
	}
	defer terror.Call(result.Close)

	chk := chunk.New(getColumnsTypes(handleCols), 1, 1)
	err = result.Next(ctx.ddlJobCtx, chk)
	if err != nil {
		return nil, false, errors.Trace(err)
	}

	if chk.NumRows() == 0 {
		// empty table
		return nil, true, nil
	}
	sessCtx := newContext(dc.store)
	row := chk.GetRow(0)
	if tblInfo.IsCommonHandle {
		maxHandle, err = buildCommonHandleFromChunkRow(sessCtx.GetSessionVars().StmtCtx, tblInfo, pkIdx, handleCols, row)
		return maxHandle, false, err
	}
	return kv.IntHandle(row.GetInt64(0)), false, nil
}

func buildCommonHandleFromChunkRow(sctx *stmtctx.StatementContext, tblInfo *model.TableInfo, idxInfo *model.IndexInfo,
	cols []*model.ColumnInfo, row chunk.Row) (kv.Handle, error) {
	fieldTypes := make([]*types.FieldType, 0, len(cols))
	for _, col := range cols {
		fieldTypes = append(fieldTypes, &col.FieldType)
	}
	datumRow := row.GetDatumRow(fieldTypes)
	tablecodec.TruncateIndexValues(tblInfo, idxInfo, datumRow)

	var handleBytes []byte
	handleBytes, err := codec.EncodeKey(sctx, nil, datumRow...)
	if err != nil {
		return nil, err
	}
	return kv.NewCommonHandle(handleBytes)
}

// getTableRange gets the start and end handle of a table (or partition).
func getTableRange(ctx *JobContext, d *ddlCtx, tbl table.PhysicalTable, snapshotVer uint64, priority int) (startHandleKey, endHandleKey kv.Key, err error) {
	// Get the start handle of this partition.
	err = iterateSnapshotKeys(ctx, d.store, priority, tbl.RecordPrefix(), snapshotVer, nil, nil,
		func(h kv.Handle, rowKey kv.Key, rawRecord []byte) (bool, error) {
			startHandleKey = rowKey
			return false, nil
		})
	if err != nil {
		return startHandleKey, endHandleKey, errors.Trace(err)
	}
	maxHandle, isEmptyTable, err := d.GetTableMaxHandle(ctx, snapshotVer, tbl)
	if err != nil {
		return startHandleKey, nil, errors.Trace(err)
	}
	if maxHandle != nil {
		endHandleKey = tablecodec.EncodeRecordKey(tbl.RecordPrefix(), maxHandle)
	}
	if isEmptyTable || endHandleKey.Cmp(startHandleKey) < 0 {
		logutil.BgLogger().Info("[ddl] get table range, endHandle < startHandle",
			zap.String("table", fmt.Sprintf("%v", tbl.Meta())),
			zap.Int64("table/partition ID", tbl.GetPhysicalID()),
			zap.Bool("isEmptyTable", isEmptyTable),
			zap.String("endHandle", hex.EncodeToString(endHandleKey)),
			zap.String("startHandle", hex.EncodeToString(startHandleKey)))
		endHandleKey = startHandleKey
	}
	return
}

func getValidCurrentVersion(store kv.Storage) (ver kv.Version, err error) {
	ver, err = store.CurrentVersion(kv.GlobalTxnScope)
	if err != nil {
		return ver, errors.Trace(err)
	} else if ver.Ver <= 0 {
		return ver, dbterror.ErrInvalidStoreVer.GenWithStack("invalid storage current version %d", ver.Ver)
	}
	return ver, nil
}

func getReorgInfo(ctx *JobContext, d *ddlCtx, rh *reorgHandler, job *model.Job, dbInfo *model.DBInfo,
	tbl table.Table, elements []*meta.Element, mergingTmpIdx bool) (*reorgInfo, error) {
	var (
		element *meta.Element
		start   kv.Key
		end     kv.Key
		pid     int64
		info    reorgInfo
	)

	if job.SnapshotVer == 0 {
		// For the case of the old TiDB version(do not exist the element information) is upgraded to the new TiDB version.
		// Third step, we need to remove the element information to make sure we can save the reorganized information to storage.
		failpoint.Inject("MockGetIndexRecordErr", func(val failpoint.Value) {
			if val.(string) == "addIdxNotOwnerErr" && atomic.CompareAndSwapUint32(&mockNotOwnerErrOnce, 3, 4) {
				if err := rh.RemoveReorgElementFailPoint(job); err != nil {
					failpoint.Return(nil, errors.Trace(err))
				}
				info.first = true
				failpoint.Return(&info, nil)
			}
		})

		info.first = true
		if d.lease > 0 { // Only delay when it's not in test.
			delayForAsyncCommit()
		}
		ver, err := getValidCurrentVersion(d.store)
		if err != nil {
			return nil, errors.Trace(err)
		}
		tblInfo := tbl.Meta()
		pid = tblInfo.ID
		var tb table.PhysicalTable
		if pi := tblInfo.GetPartitionInfo(); pi != nil {
			pid = pi.Definitions[0].ID
			tb = tbl.(table.PartitionedTable).GetPartition(pid)
		} else {
			tb = tbl.(table.PhysicalTable)
		}
		if mergingTmpIdx {
			start, end = tablecodec.GetTableIndexKeyRange(pid, tablecodec.TempIndexPrefix|elements[0].ID)
		} else {
			start, end, err = getTableRange(ctx, d, tb, ver.Ver, job.Priority)
			if err != nil {
				return nil, errors.Trace(err)
			}
		}
		logutil.BgLogger().Info("[ddl] job get table range",
			zap.Int64("jobID", job.ID), zap.Int64("physicalTableID", pid),
			zap.String("startKey", hex.EncodeToString(start)),
			zap.String("endKey", hex.EncodeToString(end)))

		failpoint.Inject("errorUpdateReorgHandle", func() (*reorgInfo, error) {
			return &info, errors.New("occur an error when update reorg handle")
		})
		err = rh.InitDDLReorgHandle(job, start, end, pid, elements[0])
		if err != nil {
			return &info, errors.Trace(err)
		}
		// Update info should after data persistent.
		job.SnapshotVer = ver.Ver
		element = elements[0]
	} else {
		failpoint.Inject("MockGetIndexRecordErr", func(val failpoint.Value) {
			// For the case of the old TiDB version(do not exist the element information) is upgraded to the new TiDB version.
			// Second step, we need to remove the element information to make sure we can get the error of "ErrDDLReorgElementNotExist".
			// However, since "txn.Reset()" will be called later, the reorganized information cannot be saved to storage.
			if val.(string) == "addIdxNotOwnerErr" && atomic.CompareAndSwapUint32(&mockNotOwnerErrOnce, 2, 3) {
				if err := rh.RemoveReorgElementFailPoint(job); err != nil {
					failpoint.Return(nil, errors.Trace(err))
				}
			}
		})

		var err error
		element, start, end, pid, err = rh.GetDDLReorgHandle(job)
		if err != nil {
			// If the reorg element doesn't exist, this reorg info should be saved by the older TiDB versions.
			// It's compatible with the older TiDB versions.
			// We'll try to remove it in the next major TiDB version.
			if meta.ErrDDLReorgElementNotExist.Equal(err) {
				job.SnapshotVer = 0
				logutil.BgLogger().Warn("[ddl] get reorg info, the element does not exist", zap.String("job", job.String()))
			}
			return &info, errors.Trace(err)
		}
	}
	info.Job = job
	info.d = d
	info.StartKey = start
	info.EndKey = end
	info.PhysicalTableID = pid
	info.currElement = element
	info.elements = elements
	info.mergingTmpIdx = mergingTmpIdx
	info.dbInfo = dbInfo

	return &info, nil
}

func getReorgInfoFromPartitions(ctx *JobContext, d *ddlCtx, rh *reorgHandler, job *model.Job, dbInfo *model.DBInfo, tbl table.PartitionedTable, partitionIDs []int64, elements []*meta.Element) (*reorgInfo, error) {
	var (
		element *meta.Element
		start   kv.Key
		end     kv.Key
		pid     int64
		info    reorgInfo
	)
	if job.SnapshotVer == 0 {
		info.first = true
		if d.lease > 0 { // Only delay when it's not in test.
			delayForAsyncCommit()
		}
		ver, err := getValidCurrentVersion(d.store)
		if err != nil {
			return nil, errors.Trace(err)
		}
		pid = partitionIDs[0]
		physTbl := tbl.GetPartition(pid)
		start, end, err = getTableRange(ctx, d, physTbl, ver.Ver, job.Priority)
		if err != nil {
			return nil, errors.Trace(err)
		}
		logutil.BgLogger().Info("[ddl] job get table range",
			zap.Int64("job ID", job.ID), zap.Int64("physical table ID", pid),
			zap.String("start key", hex.EncodeToString(start)),
			zap.String("end key", hex.EncodeToString(end)))

		err = rh.InitDDLReorgHandle(job, start, end, pid, elements[0])
		if err != nil {
			return &info, errors.Trace(err)
		}
		// Update info should after data persistent.
		job.SnapshotVer = ver.Ver
		element = elements[0]
	} else {
		var err error
		element, start, end, pid, err = rh.GetDDLReorgHandle(job)
		if err != nil {
			// If the reorg element doesn't exist, this reorg info should be saved by the older TiDB versions.
			// It's compatible with the older TiDB versions.
			// We'll try to remove it in the next major TiDB version.
			if meta.ErrDDLReorgElementNotExist.Equal(err) {
				job.SnapshotVer = 0
				logutil.BgLogger().Warn("[ddl] get reorg info, the element does not exist", zap.String("job", job.String()))
			}
			return &info, errors.Trace(err)
		}
	}
	info.Job = job
	info.d = d
	info.StartKey = start
	info.EndKey = end
	info.PhysicalTableID = pid
	info.currElement = element
	info.elements = elements
	info.dbInfo = dbInfo

	return &info, nil
}

// UpdateReorgMeta creates a new transaction and updates tidb_ddl_reorg table,
// so the reorg can restart in case of issues.
func (r *reorgInfo) UpdateReorgMeta(startKey kv.Key, pool *sessionPool) (err error) {
	if startKey == nil && r.EndKey == nil {
		return nil
	}
	sctx, err := pool.get()
	if err != nil {
		return
	}
	defer pool.put(sctx)

	sess := newSession(sctx)
	err = sess.begin()
	if err != nil {
		return
	}
	rh := newReorgHandler(sess)
	err = updateDDLReorgHandle(rh.s, r.Job.ID, startKey, r.EndKey, r.PhysicalTableID, r.currElement)
	err1 := sess.commit()
	if err == nil {
		err = err1
	}
	return errors.Trace(err)
}

// reorgHandler is used to handle the reorg information duration reorganization DDL job.
type reorgHandler struct {
	s *session
}

// NewReorgHandlerForTest creates a new reorgHandler, only used in test.
func NewReorgHandlerForTest(sess sessionctx.Context) *reorgHandler {
	return newReorgHandler(newSession(sess))
}

func newReorgHandler(sess *session) *reorgHandler {
	return &reorgHandler{s: sess}
}

// InitDDLReorgHandle initializes the job reorganization information.
func (r *reorgHandler) InitDDLReorgHandle(job *model.Job, startKey, endKey kv.Key, physicalTableID int64, element *meta.Element) error {
	return initDDLReorgHandle(r.s, job.ID, startKey, endKey, physicalTableID, element)
}

// RemoveReorgElementFailPoint removes the element of the reorganization information.
func (r *reorgHandler) RemoveReorgElementFailPoint(job *model.Job) error {
	return removeReorgElement(r.s, job)
}

// RemoveDDLReorgHandle removes the job reorganization related handles.
func (r *reorgHandler) RemoveDDLReorgHandle(job *model.Job, elements []*meta.Element) error {
	return removeDDLReorgHandle(r.s, job, elements)
}

// CleanupDDLReorgHandles removes the job reorganization related handles.
<<<<<<< HEAD
func CleanupDDLReorgHandles(job *model.Job, pool *sessionPool) {
=======
func CleanupDDLReorgHandles(job *model.Job, s *session) {
>>>>>>> 4b6f0caa
	if job != nil && !job.IsFinished() && !job.IsSynced() {
		// Job is given, but it is neither finished nor synced; do nothing
		return
	}
<<<<<<< HEAD
	se, err := pool.get()
	if err != nil {
		logutil.BgLogger().Info("CleanupDDLReorgHandles get sessionctx failed", zap.Error(err))
		return
	}
	defer pool.put(se)

	// Should there be any other options?
	se.SetDiskFullOpt(kvrpcpb.DiskFullOpt_AllowedOnAlmostFull)
	sess := newSession(se)
	err = sess.begin()
	if err != nil {
		logutil.BgLogger().Info("CleanupDDLReorgHandles new session failed", zap.Error(err))
		return
	}
	err = cleanDDLReorgHandles(sess, job)
	if err != nil {
		logutil.BgLogger().Info("cleanDDLReorgHandles failed", zap.Error(err))
	}
	err = sess.commit()
	if err != nil {
		logutil.BgLogger().Info("CleanupDDLReorgHandles commit failed", zap.Error(err))
=======

	err := cleanDDLReorgHandles(s, job)
	if err != nil {
		// ignore error, cleanup is not that critical
		logutil.BgLogger().Warn("Failed removing the DDL reorg entry in tidb_ddl_reorg", zap.String("job", job.String()), zap.Error(err))
>>>>>>> 4b6f0caa
	}
}

// GetDDLReorgHandle gets the latest processed DDL reorganize position.
func (r *reorgHandler) GetDDLReorgHandle(job *model.Job) (element *meta.Element, startKey, endKey kv.Key, physicalTableID int64, err error) {
	return getDDLReorgHandle(r.s, job)
}<|MERGE_RESOLUTION|>--- conflicted
+++ resolved
@@ -25,7 +25,6 @@
 
 	"github.com/pingcap/errors"
 	"github.com/pingcap/failpoint"
-	"github.com/pingcap/kvproto/pkg/kvrpcpb"
 	"github.com/pingcap/tidb/ddl/ingest"
 	"github.com/pingcap/tidb/distsql"
 	"github.com/pingcap/tidb/kv"
@@ -810,45 +809,16 @@
 }
 
 // CleanupDDLReorgHandles removes the job reorganization related handles.
-<<<<<<< HEAD
-func CleanupDDLReorgHandles(job *model.Job, pool *sessionPool) {
-=======
 func CleanupDDLReorgHandles(job *model.Job, s *session) {
->>>>>>> 4b6f0caa
 	if job != nil && !job.IsFinished() && !job.IsSynced() {
 		// Job is given, but it is neither finished nor synced; do nothing
 		return
 	}
-<<<<<<< HEAD
-	se, err := pool.get()
-	if err != nil {
-		logutil.BgLogger().Info("CleanupDDLReorgHandles get sessionctx failed", zap.Error(err))
-		return
-	}
-	defer pool.put(se)
-
-	// Should there be any other options?
-	se.SetDiskFullOpt(kvrpcpb.DiskFullOpt_AllowedOnAlmostFull)
-	sess := newSession(se)
-	err = sess.begin()
-	if err != nil {
-		logutil.BgLogger().Info("CleanupDDLReorgHandles new session failed", zap.Error(err))
-		return
-	}
-	err = cleanDDLReorgHandles(sess, job)
-	if err != nil {
-		logutil.BgLogger().Info("cleanDDLReorgHandles failed", zap.Error(err))
-	}
-	err = sess.commit()
-	if err != nil {
-		logutil.BgLogger().Info("CleanupDDLReorgHandles commit failed", zap.Error(err))
-=======
 
 	err := cleanDDLReorgHandles(s, job)
 	if err != nil {
 		// ignore error, cleanup is not that critical
 		logutil.BgLogger().Warn("Failed removing the DDL reorg entry in tidb_ddl_reorg", zap.String("job", job.String()), zap.Error(err))
->>>>>>> 4b6f0caa
 	}
 }
 
