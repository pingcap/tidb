// Copyright 2021 PingCAP, Inc.
//
// Licensed under the Apache License, Version 2.0 (the "License");
// you may not use this file except in compliance with the License.
// You may obtain a copy of the License at
//
//     http://www.apache.org/licenses/LICENSE-2.0
//
// Unless required by applicable law or agreed to in writing, software
// distributed under the License is distributed on an "AS IS" BASIS,
// WITHOUT WARRANTIES OR CONDITIONS OF ANY KIND, either express or implied.
// See the License for the specific language governing permissions and
// limitations under the License.

package placement

import (
	"fmt"
)

const (
	// BundleIDPrefix is the bundle prefix of all rule bundles from TiDB_DDL statements.
	BundleIDPrefix = "TiDB_DDL_"
	// PDBundleID is the bundle name of pd, the default bundle for all regions.
	PDBundleID = "pd"
)

// GroupID accepts a tableID or whatever integer, and encode the integer into a valid GroupID for PD.
func GroupID(id int64) string {
	return fmt.Sprintf("%s%d", BundleIDPrefix, id)
}

const (
	// RuleIndexTable is the index for a rule of table.
	RuleIndexTable = 40
	// RuleIndexPartition is the index for a rule of partition.
	RuleIndexPartition = 80
<<<<<<< HEAD
	// RuleIndexTiFlash is the index for TiFlash rules, should be greater.
=======
	// RuleIndexTiFlash is the index for a rule of TiFlash.
>>>>>>> ec4da984
	RuleIndexTiFlash = 120
)

const (
	// DCLabelKey indicates the key of label which represents the dc for Store.
	// FIXME: currently we assumes "zone" is the dcLabel key in Store
	DCLabelKey = "zone"
	// EngineLabelKey is the label that indicates the backend of store instance:
	// tikv or tiflash. TiFlash instance will contain a label of 'engine: tiflash'.
	EngineLabelKey = "engine"
	// EngineLabelTiFlash is the label value, which a TiFlash instance will have with
	// a label key of EngineLabelKey.
	EngineLabelTiFlash = "tiflash"
	// EngineLabelTiKV is the label value used in some tests. And possibly TiKV will
	// set the engine label with a value of EngineLabelTiKV.
	EngineLabelTiKV = "tikv"
)<|MERGE_RESOLUTION|>--- conflicted
+++ resolved
@@ -35,11 +35,7 @@
 	RuleIndexTable = 40
 	// RuleIndexPartition is the index for a rule of partition.
 	RuleIndexPartition = 80
-<<<<<<< HEAD
-	// RuleIndexTiFlash is the index for TiFlash rules, should be greater.
-=======
 	// RuleIndexTiFlash is the index for a rule of TiFlash.
->>>>>>> ec4da984
 	RuleIndexTiFlash = 120
 )
 
