--- conflicted
+++ resolved
@@ -137,29 +137,23 @@
 	var startKey, endKey kv.Key
 	var tbl table.PhysicalTable
 
-<<<<<<< HEAD
+	currentVer, err1 := getValidCurrentVersion(d.store)
+	if err1 != nil {
+		return nil, errors.Trace(err1)
+	}
+
 	if !b.isPartition {
 		startKey, endKey = sm.StartKey, sm.EndKey
 		tbl = b.ptbl
 	} else {
 		pid := sm.PhysicalTableID
 		parTbl := b.ptbl.(table.PartitionedTable)
-		startKey, endKey, err = getTableRange(b.jc, d.ddlCtx, parTbl.GetPartition(pid), b.job.SnapshotVer, b.job.Priority)
+		startKey, endKey, err = getTableRange(b.jc, d.ddlCtx, parTbl.GetPartition(pid), currentVer.Ver, b.job.Priority)
 		if err != nil {
 			logutil.BgLogger().Error("[ddl] get table range error", zap.Error(err))
 			return nil, err
 		}
 		tbl = parTbl.GetPartition(pid)
-=======
-	currentVer, err1 := getValidCurrentVersion(d.store)
-	if err1 != nil {
-		return nil, errors.Trace(err1)
-	}
-	startKey, endKey, err := getTableRange(b.jc, d.ddlCtx, parTbl.GetPartition(pid), currentVer.Ver, b.job.Priority)
-	if err != nil {
-		logutil.BgLogger().Error("[ddl] get table range error", zap.Error(err))
-		return nil, err
->>>>>>> cb609bb3
 	}
 
 	mockReorgInfo := &reorgInfo{Job: b.job, d: d.ddlCtx}
