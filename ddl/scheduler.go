// Copyright 2023 PingCAP, Inc.
//
// Licensed under the Apache License, Version 2.0 (the "License");
// you may not use this file except in compliance with the License.
// You may obtain a copy of the License at
//
//     http://www.apache.org/licenses/LICENSE-2.0
//
// Unless required by applicable law or agreed to in writing, software
// distributed under the License is distributed on an "AS IS" BASIS,
// WITHOUT WARRANTIES OR CONDITIONS OF ANY KIND, either express or implied.
// See the License for the specific language governing permissions and
// limitations under the License.

package ddl

import (
	"context"
	"encoding/hex"
	"encoding/json"
	"fmt"
	"github.com/pingcap/errors"
	"github.com/pingcap/tidb/br/pkg/lightning/common"
	"github.com/pingcap/tidb/ddl/ingest"
	"github.com/pingcap/tidb/disttask/framework/proto"
	"github.com/pingcap/tidb/disttask/framework/scheduler"
	"github.com/pingcap/tidb/kv"
	"github.com/pingcap/tidb/meta"
	"github.com/pingcap/tidb/parser/model"
	"github.com/pingcap/tidb/table"
	"github.com/pingcap/tidb/util/logutil"
	"go.etcd.io/etcd/client/v3/concurrency"
	"go.uber.org/zap"
)

type backfillSchedulerHandle struct {
	d           *ddl
	db          *model.DBInfo
	index       *model.IndexInfo
	job         *model.Job
	bc          ingest.BackendCtx
	ptbl        table.PhysicalTable
	jc          *JobContext
	eleTypeKey  []byte
	totalRowCnt int64
	isPartition bool
}

// BackfillGlobalMeta is the global task meta for backfilling index.
type BackfillGlobalMeta struct {
	Job        model.Job `json:"job"`
	EleID      int64     `json:"ele_id"`
	EleTypeKey []byte    `json:"ele_type_key"`
}

// BackfillSubTaskMeta is the sub-task meta for backfilling index.
type BackfillSubTaskMeta struct {
	PhysicalTableID int64  `json:"physical_table_id"`
	StartKey        []byte `json:"start_key"`
	EndKey          []byte `json:"end_key"`
}

// BackfillMinimalTask is the minimal-task for backfilling index.
type BackfillMinimalTask struct {
}

// IsMinimalTask implements the MinimalTask interface.
func (b *BackfillMinimalTask) IsMinimalTask() {
}

// NewBackfillSchedulerHandle creates a new backfill scheduler.
func NewBackfillSchedulerHandle(taskMeta []byte, d *ddl) (scheduler.Scheduler, error) {
	bh := &backfillSchedulerHandle{d: d}

	bgm := &BackfillGlobalMeta{}
	err := json.Unmarshal(taskMeta, bgm)
	if err != nil {
		return nil, err
	}

	bh.eleTypeKey = bgm.EleTypeKey
	jobMeta := &bgm.Job
	bh.job = jobMeta

	db, tbl, err := d.getTableByTxn(d.store, jobMeta.SchemaID, jobMeta.TableID)
	if err != nil {
		return nil, err
	}
	bh.isPartition = tbl.Meta().GetPartitionInfo() != nil
	bh.db = db

	physicalTable := tbl.(table.PhysicalTable)
	bh.ptbl = physicalTable

	d.setDDLLabelForTopSQL(jobMeta.ID, jobMeta.Query)
	d.setDDLSourceForDiagnosis(jobMeta.ID, jobMeta.Type)
	jobCtx := d.jobContext(jobMeta.ID)
	bh.jc = jobCtx

	// Build reader.
	indexInfo := model.FindIndexInfoByID(tbl.Meta().Indices, bgm.EleID)
	if indexInfo == nil {
		logutil.BgLogger().Warn("[ddl-ingest] cannot init cop request sender",
			zap.Int64("table ID", tbl.Meta().ID), zap.Int64("index ID", bgm.EleID))
		return nil, errors.New("cannot find index info")
	}
	bh.index = indexInfo

	return bh, nil
}

// InitSubtaskExecEnv implements the Scheduler interface.
func (b *backfillSchedulerHandle) InitSubtaskExecEnv(context.Context) error {
	logutil.BgLogger().Info("[ddl] lightning init subtask exec env")
	d := b.d

	bc, err := ingest.LitBackCtxMgr.Register(d.ctx, b.index.Unique, b.job.ID)
	if err != nil {
		logutil.BgLogger().Warn("[ddl] lightning register error", zap.Error(err))
		return err
	}
	b.bc = bc
	return nil
}

func acquireLock(se *concurrency.Session, ctx context.Context, key string) error {
	mu := concurrency.NewMutex(se, key)
	err := mu.Lock(ctx)
	if err != nil {
		return err
	}
	return nil
}

func releaseLock(se *concurrency.Session, ctx context.Context, key string) error {
	mu := concurrency.NewMutex(se, key)
	err := mu.Unlock(ctx)
	if err != nil {
		return err
	}
	return nil
}

// SplitSubtask implements the Scheduler interface.
func (b *backfillSchedulerHandle) SplitSubtask(ctx context.Context, subtask []byte) ([]proto.MinimalTask, error) {
	logutil.BgLogger().Info("[ddl] lightning split subtask")

	fnCtx, fnCancel := context.WithCancel(context.Background())
	defer fnCancel()

	go func() {
		select {
		case <-ctx.Done():
			b.d.notifyReorgWorkerJobStateChange(b.job)
		case <-fnCtx.Done():
		}
	}()

	d := b.d
	sm := &BackfillSubTaskMeta{}
	err := json.Unmarshal(subtask, sm)
	if err != nil {
		logutil.BgLogger().Error("[ddl] unmarshal error", zap.Error(err))
		return nil, err
	}

	var startKey, endKey kv.Key
	var tbl table.PhysicalTable

	currentVer, err1 := getValidCurrentVersion(d.store)
	if err1 != nil {
		return nil, errors.Trace(err1)
	}

	if !b.isPartition {
		startKey, endKey = sm.StartKey, sm.EndKey
		tbl = b.ptbl
	} else {
		pid := sm.PhysicalTableID
		parTbl := b.ptbl.(table.PartitionedTable)
		startKey, endKey, err = getTableRange(b.jc, d.ddlCtx, parTbl.GetPartition(pid), currentVer.Ver, b.job.Priority)
		if err != nil {
			logutil.BgLogger().Error("[ddl] get table range error", zap.Error(err))
			return nil, err
		}
		tbl = parTbl.GetPartition(pid)
	}

	mockReorgInfo := &reorgInfo{Job: b.job, d: d.ddlCtx}
	elements := make([]*meta.Element, 0)
	elements = append(elements, &meta.Element{ID: b.index.ID, TypeKey: meta.IndexElementKey})
	mockReorgInfo.elements = elements
	mockReorgInfo.currElement = mockReorgInfo.elements[0]

<<<<<<< HEAD
	ingestScheduler := newIngestBackfillScheduler(d.ctx, mockReorgInfo, d.sessPool, tbl, true)
=======
	ingestScheduler := newIngestBackfillScheduler(ctx, mockReorgInfo, d.sessPool, parTbl.GetPartition(pid), true)
>>>>>>> 8946bb13
	defer ingestScheduler.close(true)

	consumer := newResultConsumer(d.ddlCtx, mockReorgInfo, nil, true)
	consumer.run(ingestScheduler, startKey, &b.totalRowCnt)

	err = ingestScheduler.setupWorkers()
	if err != nil {
		logutil.BgLogger().Error("[ddl] setup workers error", zap.Error(err))
		return nil, err
	}

	taskIDAlloc := newTaskIDAllocator()
	for {
		kvRanges, err := splitTableRanges(b.ptbl, d.store, startKey, endKey, backfillTaskChanSize)
		if err != nil {
			return nil, err
		}
		if len(kvRanges) == 0 {
			break
		}

		logutil.BgLogger().Info("[ddl] start backfill workers to reorg record",
			zap.Int("workerCnt", ingestScheduler.currentWorkerSize()),
			zap.Int("regionCnt", len(kvRanges)),
			zap.String("startKey", hex.EncodeToString(startKey)),
			zap.String("endKey", hex.EncodeToString(endKey)))

		sendTasks(ingestScheduler, consumer, tbl, kvRanges, mockReorgInfo, taskIDAlloc)
		if consumer.shouldAbort() {
			break
		}
		rangeEndKey := kvRanges[len(kvRanges)-1].EndKey
		startKey = rangeEndKey.Next()
		if startKey.Cmp(endKey) >= 0 {
			break
		}
	}
	ingestScheduler.close(false)

<<<<<<< HEAD
	distLockKey := fmt.Sprintf("/tidb/distributeLock/%d/%d", b.job.ID, b.index.ID)
	se, _ := concurrency.NewSession(d.etcdCli)
	err = acquireLock(se, ctx, distLockKey)
	if err != nil {
		return nil, err
	}
	logutil.BgLogger().Info("[ddl] acquire lock success")
	defer func() {
		err = releaseLock(se, ctx, distLockKey)
		if err != nil {
			logutil.BgLogger().Warn("[ddl] release lock error", zap.Error(err))
		}
		logutil.BgLogger().Info("[ddl] release lock success")
		err = se.Close()
		if err != nil {
			logutil.BgLogger().Warn("[ddl] close session error", zap.Error(err))
		}
	}()

	_, _, err = b.bc.Flush(b.index.ID, true)
=======
	_, _, err = b.bc.Flush(b.index.ID, ingest.FlushModeForceGlobal)
>>>>>>> 8946bb13
	if err != nil {
		if common.ErrFoundDuplicateKeys.Equal(err) {
			err = convertToKeyExistsErr(err, b.index, b.ptbl.Meta())
		}
		logutil.BgLogger().Error("[ddl] flush error", zap.Error(err))
		return nil, err
	}
	return nil, consumer.getResult()
}

// OnSubtaskFinished implements the Scheduler interface.
func (*backfillSchedulerHandle) OnSubtaskFinished(context.Context, []byte) error {
	return nil
}

// CleanupSubtaskExecEnv implements the Scheduler interface.
func (b *backfillSchedulerHandle) CleanupSubtaskExecEnv(context.Context) error {
	logutil.BgLogger().Info("[ddl] lightning cleanup subtask exec env")

	b.bc.Unregister(b.job.ID, b.index.ID)
	return nil
}

// Rollback implements the Scheduler interface.
func (b *backfillSchedulerHandle) Rollback(context.Context) error {
	return nil
}

// BackFillSubtaskExecutor is the executor for backfill subtask.
type BackFillSubtaskExecutor struct {
	Task proto.MinimalTask
}

// Run implements the Executor interface.
func (b *BackFillSubtaskExecutor) Run(ctx context.Context) error {
	return nil
}

// BackfillTaskType is the type of backfill task.
const BackfillTaskType = "backfill"<|MERGE_RESOLUTION|>--- conflicted
+++ resolved
@@ -192,11 +192,7 @@
 	mockReorgInfo.elements = elements
 	mockReorgInfo.currElement = mockReorgInfo.elements[0]
 
-<<<<<<< HEAD
 	ingestScheduler := newIngestBackfillScheduler(d.ctx, mockReorgInfo, d.sessPool, tbl, true)
-=======
-	ingestScheduler := newIngestBackfillScheduler(ctx, mockReorgInfo, d.sessPool, parTbl.GetPartition(pid), true)
->>>>>>> 8946bb13
 	defer ingestScheduler.close(true)
 
 	consumer := newResultConsumer(d.ddlCtx, mockReorgInfo, nil, true)
@@ -236,7 +232,6 @@
 	}
 	ingestScheduler.close(false)
 
-<<<<<<< HEAD
 	distLockKey := fmt.Sprintf("/tidb/distributeLock/%d/%d", b.job.ID, b.index.ID)
 	se, _ := concurrency.NewSession(d.etcdCli)
 	err = acquireLock(se, ctx, distLockKey)
@@ -256,10 +251,7 @@
 		}
 	}()
 
-	_, _, err = b.bc.Flush(b.index.ID, true)
-=======
 	_, _, err = b.bc.Flush(b.index.ID, ingest.FlushModeForceGlobal)
->>>>>>> 8946bb13
 	if err != nil {
 		if common.ErrFoundDuplicateKeys.Equal(err) {
 			err = convertToKeyExistsErr(err, b.index, b.ptbl.Meta())
