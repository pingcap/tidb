--- conflicted
+++ resolved
@@ -123,7 +123,6 @@
 	c.Assert(terror.ErrorEqual(infoschema.ErrTableExists, lastWarn.Err), IsTrue)
 }
 
-<<<<<<< HEAD
 func (s *testIntegrationSuite) TestUniquekeyNullValue(c *C) {
 	tk := testkit.NewTestKit(c, s.store)
 
@@ -138,7 +137,8 @@
 	res.Check(testkit.Rows("2"))
 	tk.MustExec("admin check table t")
 	tk.MustExec("admin check index t b")
-=======
+}
+
 func (s *testIntegrationSuite) TestEndIncluded(c *C) {
 	tk := testkit.NewTestKit(c, s.store)
 
@@ -150,7 +150,6 @@
 	tk.MustExec("alter table t add index b(b);")
 	tk.MustExec("admin check index t b")
 	tk.MustExec("admin check table t")
->>>>>>> e5f26cde
 }
 
 func newStoreWithBootstrap() (kv.Storage, *domain.Domain, error) {
