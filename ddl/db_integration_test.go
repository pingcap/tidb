--- conflicted
+++ resolved
@@ -3126,7 +3126,13 @@
 		_ = iter.Next()
 	}
 	c.Assert(iter.Valid(), IsFalse)
-<<<<<<< HEAD
+
+	// Check drop not exists table in transaction.
+	tk.MustExec("begin")
+	tk.MustExec("create temporary table a_local_temp_table_8 (id int)")
+	_, err = tk.Exec("drop table a_local_temp_table_8, a_local_temp_table_9_not_exist")
+	c.Assert(err.Error(), Equals, "[schema:1051]Unknown table 'test.a_local_temp_table_9_not_exist'")
+	tk.MustQuery("select * from a_local_temp_table_8").Check(testkit.Rows())
 }
 
 func (s *testIntegrationSuite3) TestTruncateLocalTemporaryTable(c *C) {
@@ -3224,13 +3230,4 @@
 	tk.MustExec("drop database test2")
 	tk.MustExec("truncate table test2.t3")
 	tk.MustQuery("select * from test2.t3").Check(testkit.Rows())
-=======
-
-	// Check drop not exists table in transaction.
-	tk.MustExec("begin")
-	tk.MustExec("create temporary table a_local_temp_table_8 (id int)")
-	_, err = tk.Exec("drop table a_local_temp_table_8, a_local_temp_table_9_not_exist")
-	c.Assert(err.Error(), Equals, "[schema:1051]Unknown table 'test.a_local_temp_table_9_not_exist'")
-	tk.MustQuery("select * from a_local_temp_table_8").Check(testkit.Rows())
->>>>>>> 31000779
 }