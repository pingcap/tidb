--- conflicted
+++ resolved
@@ -2514,7 +2514,6 @@
 	tk.MustQuery(query).Check(testkit.Rows())
 }
 
-<<<<<<< HEAD
 func (s *testIntegrationSuite5) TestDropColumnsWithMultiCompositeIndex(c *C) {
 	tk := testkit.NewTestKit(c, s.store)
 	tk.MustExec("use test_db")
@@ -2577,7 +2576,8 @@
 	// We will get 2 warnings when drop 2 columns
 	c.Assert(st.WarningCount(), Equals, uint16(2))
 	c.Assert(ddl.ErrAlterOperationNotSupported.Equal(st.GetWarnings()[0].Err), IsTrue, Commentf("error:%v", err))
-=======
+}
+
 func (s *testIntegrationSuite5) TestDropLastVisibleColumn(c *C) {
 	tk := testkit.NewTestKit(c, s.store)
 	tk.MustExec("use test_db")
@@ -2596,7 +2596,6 @@
 	_, err := tk.Exec("alter table t_drop_last_columns drop column x, drop column y")
 	c.Assert(err, NotNil)
 	c.Assert(err.Error(), Equals, "[ddl:1113]A table must have at least 1 column")
->>>>>>> e9941af7
 }
 
 func (s *testIntegrationSuite7) TestAutoIncrementTableOption(c *C) {
