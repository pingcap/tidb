--- conflicted
+++ resolved
@@ -1295,7 +1295,6 @@
 	s.tk.MustExec("alter table t default charset = utf8mb4, ALGORITHM=INSTANT")
 }
 
-<<<<<<< HEAD
 func (s *testIntegrationSuite) TestFulltextIndexIgnore(c *C) {
 	s.tk = testkit.NewTestKit(c, s.store)
 	s.tk.MustExec("use test")
@@ -1312,10 +1311,7 @@
 	c.Assert(r.Rows(), HasLen, 0)
 }
 
-func (s *testIntegrationSuite) TestIgnoreColumnUTF8Charset(c *C) {
-=======
 func (s *testIntegrationSuite) TestTreatOldVersionUTF8AsUTF8MB4(c *C) {
->>>>>>> ad752611
 	s.tk = testkit.NewTestKit(c, s.store)
 	s.tk.MustExec("use test")
 	s.tk.MustExec("drop table if exists t")
