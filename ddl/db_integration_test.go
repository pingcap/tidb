// Copyright 2018 PingCAP, Inc.
//
// Licensed under the Apache License, Version 2.0 (the "License");
// you may not use this file except in compliance with the License.
// You may obtain a copy of the License at
//
//     http://www.apache.org/licenses/LICENSE-2.0
//
// Unless required by applicable law or agreed to in writing, software
// distributed under the License is distributed on an "AS IS" BASIS,
// See the License for the specific language governing permissions and
// limitations under the License.

package ddl_test

import (
	"context"
	"fmt"
	"strconv"
	"strings"
	"sync/atomic"
	"time"

	. "github.com/pingcap/check"
	"github.com/pingcap/errors"
	"github.com/pingcap/parser/ast"
	"github.com/pingcap/parser/charset"
	"github.com/pingcap/parser/model"
	"github.com/pingcap/parser/mysql"
	"github.com/pingcap/parser/terror"
	"github.com/pingcap/tidb/config"
	"github.com/pingcap/tidb/ddl"
	"github.com/pingcap/tidb/domain"
	"github.com/pingcap/tidb/errno"
	"github.com/pingcap/tidb/infoschema"
	"github.com/pingcap/tidb/kv"
	"github.com/pingcap/tidb/meta"
	"github.com/pingcap/tidb/session"
	"github.com/pingcap/tidb/sessionctx"
	"github.com/pingcap/tidb/sessionctx/stmtctx"
	"github.com/pingcap/tidb/store/mockstore"
	"github.com/pingcap/tidb/store/mockstore/cluster"
	"github.com/pingcap/tidb/table"
	"github.com/pingcap/tidb/types"
	"github.com/pingcap/tidb/util/israce"
	"github.com/pingcap/tidb/util/mock"
	"github.com/pingcap/tidb/util/testkit"
	"github.com/pingcap/tidb/util/testutil"
)

var _ = Suite(&testIntegrationSuite1{&testIntegrationSuite{}})
var _ = Suite(&testIntegrationSuite2{&testIntegrationSuite{}})
var _ = Suite(&testIntegrationSuite3{&testIntegrationSuite{}})
var _ = Suite(&testIntegrationSuite4{&testIntegrationSuite{}})
var _ = Suite(&testIntegrationSuite5{&testIntegrationSuite{}})
var _ = Suite(&testIntegrationSuite6{&testIntegrationSuite{}})
var _ = SerialSuites(&testIntegrationSuite7{&testIntegrationSuite{}})
var _ = SerialSuites(&testIntegrationSuite8{&testIntegrationSuite{}})

type testIntegrationSuite struct {
	lease   time.Duration
	cluster cluster.Cluster
	store   kv.Storage
	dom     *domain.Domain
	ctx     sessionctx.Context
}

func setupIntegrationSuite(s *testIntegrationSuite, c *C) {
	var err error
	s.lease = 50 * time.Millisecond
	ddl.SetWaitTimeWhenErrorOccurred(0)

	s.store, err = mockstore.NewMockStore(
		mockstore.WithClusterInspector(func(c cluster.Cluster) {
			mockstore.BootstrapWithSingleStore(c)
			s.cluster = c
		}),
	)
	c.Assert(err, IsNil)
	session.SetSchemaLease(s.lease)
	session.DisableStats4Test()
	s.dom, err = session.BootstrapSession(s.store)
	c.Assert(err, IsNil)

	se, err := session.CreateSession4Test(s.store)
	c.Assert(err, IsNil)
	s.ctx = se.(sessionctx.Context)
	_, err = se.Execute(context.Background(), "create database test_db")
	c.Assert(err, IsNil)
}

func tearDownIntegrationSuiteTest(s *testIntegrationSuite, c *C) {
	tk := testkit.NewTestKit(c, s.store)
	tk.MustExec("use test")
	r := tk.MustQuery("show tables")
	for _, tb := range r.Rows() {
		tableName := tb[0]
		tk.MustExec(fmt.Sprintf("drop table %v", tableName))
	}
}

func tearDownIntegrationSuite(s *testIntegrationSuite, c *C) {
	s.dom.Close()
	s.store.Close()
}

func (s *testIntegrationSuite) SetUpSuite(c *C) {
	setupIntegrationSuite(s, c)
}

func (s *testIntegrationSuite) TearDownSuite(c *C) {
	tearDownIntegrationSuite(s, c)
}

type testIntegrationSuite1 struct{ *testIntegrationSuite }
type testIntegrationSuite2 struct{ *testIntegrationSuite }

func (s *testIntegrationSuite2) TearDownTest(c *C) {
	tearDownIntegrationSuiteTest(s.testIntegrationSuite, c)
}

type testIntegrationSuite3 struct{ *testIntegrationSuite }
type testIntegrationSuite4 struct{ *testIntegrationSuite }
type testIntegrationSuite5 struct{ *testIntegrationSuite }
type testIntegrationSuite6 struct{ *testIntegrationSuite }
type testIntegrationSuite7 struct{ *testIntegrationSuite }
type testIntegrationSuite8 struct{ *testIntegrationSuite }

func (s *testIntegrationSuite5) TestNoZeroDateMode(c *C) {
	tk := testkit.NewTestKit(c, s.store)

	defer tk.MustExec("set session sql_mode='ONLY_FULL_GROUP_BY,STRICT_TRANS_TABLES,NO_ZERO_IN_DATE,NO_ZERO_DATE,ERROR_FOR_DIVISION_BY_ZERO,NO_AUTO_CREATE_USER,NO_ENGINE_SUBSTITUTION';")

	tk.MustExec("use test;")
	tk.MustExec("set session sql_mode='STRICT_TRANS_TABLES,NO_ZERO_DATE,NO_ENGINE_SUBSTITUTION';")
	tk.MustGetErrCode("create table test_zero_date(agent_start_time date NOT NULL DEFAULT '0000-00-00')", errno.ErrInvalidDefault)
	tk.MustGetErrCode("create table test_zero_date(agent_start_time datetime NOT NULL DEFAULT '0000-00-00 00:00:00')", errno.ErrInvalidDefault)
	tk.MustGetErrCode("create table test_zero_date(agent_start_time timestamp NOT NULL DEFAULT '0000-00-00 00:00:00')", errno.ErrInvalidDefault)
	tk.MustGetErrCode("create table test_zero_date(a timestamp default '0000-00-00 00');", errno.ErrInvalidDefault)
	tk.MustGetErrCode("create table test_zero_date(a timestamp default 0);", errno.ErrInvalidDefault)
}

func (s *testIntegrationSuite2) TestInvalidDefault(c *C) {
	tk := testkit.NewTestKit(c, s.store)

	tk.MustExec("USE test;")

	_, err := tk.Exec("create table t(c1 decimal default 1.7976931348623157E308)")
	c.Assert(err, NotNil)
	c.Assert(terror.ErrorEqual(err, types.ErrInvalidDefault), IsTrue, Commentf("err %v", err))

	_, err = tk.Exec("create table t( c1 varchar(2) default 'TiDB');")
	c.Assert(err, NotNil)
	c.Assert(terror.ErrorEqual(err, types.ErrInvalidDefault), IsTrue, Commentf("err %v", err))
}

// TestKeyWithoutLength for issue #13452
func (s testIntegrationSuite3) TestKeyWithoutLengthCreateTable(c *C) {
	tk := testkit.NewTestKit(c, s.store)

	tk.MustExec("USE test")

	_, err := tk.Exec("create table t_without_length (a text primary key)")
	c.Assert(err, NotNil)
	c.Assert(err, ErrorMatches, ".*BLOB/TEXT column 'a' used in key specification without a key length")
}

// TestInvalidNameWhenCreateTable for issue #3848
func (s *testIntegrationSuite3) TestInvalidNameWhenCreateTable(c *C) {
	tk := testkit.NewTestKit(c, s.store)

	tk.MustExec("USE test;")

	_, err := tk.Exec("create table t(xxx.t.a bigint)")
	c.Assert(err, NotNil)
	c.Assert(terror.ErrorEqual(err, ddl.ErrWrongDBName), IsTrue, Commentf("err %v", err))

	_, err = tk.Exec("create table t(test.tttt.a bigint)")
	c.Assert(err, NotNil)
	c.Assert(terror.ErrorEqual(err, ddl.ErrWrongTableName), IsTrue, Commentf("err %v", err))

	_, err = tk.Exec("create table t(t.tttt.a bigint)")
	c.Assert(err, NotNil)
	c.Assert(terror.ErrorEqual(err, ddl.ErrWrongDBName), IsTrue, Commentf("err %v", err))
}

// TestCreateTableIfNotExists for issue #6879
func (s *testIntegrationSuite3) TestCreateTableIfNotExists(c *C) {
	tk := testkit.NewTestKit(c, s.store)

	tk.MustExec("USE test;")

	tk.MustExec("create table ct1(a bigint)")
	tk.MustExec("create table ct(a bigint)")

	// Test duplicate create-table with `LIKE` clause
	tk.MustExec("create table if not exists ct like ct1;")
	warnings := tk.Se.GetSessionVars().StmtCtx.GetWarnings()
	c.Assert(len(warnings), GreaterEqual, 1)
	lastWarn := warnings[len(warnings)-1]
	c.Assert(terror.ErrorEqual(infoschema.ErrTableExists, lastWarn.Err), IsTrue, Commentf("err %v", lastWarn.Err))
	c.Assert(lastWarn.Level, Equals, stmtctx.WarnLevelNote)

	// Test duplicate create-table without `LIKE` clause
	tk.MustExec("create table if not exists ct(b bigint, c varchar(60));")
	warnings = tk.Se.GetSessionVars().StmtCtx.GetWarnings()
	c.Assert(len(warnings), GreaterEqual, 1)
	lastWarn = warnings[len(warnings)-1]
	c.Assert(terror.ErrorEqual(infoschema.ErrTableExists, lastWarn.Err), IsTrue)
}

// for issue #9910
func (s *testIntegrationSuite2) TestCreateTableWithKeyWord(c *C) {
	tk := testkit.NewTestKit(c, s.store)

	tk.MustExec("USE test;")

	_, err := tk.Exec("create table t1(pump varchar(20), drainer varchar(20), node_id varchar(20), node_state varchar(20));")
	c.Assert(err, IsNil)
}

func (s *testIntegrationSuite1) TestUniqueKeyNullValue(c *C) {
	tk := testkit.NewTestKit(c, s.store)
	tk.MustExec("USE test")
	tk.MustExec("create table t(a int primary key, b varchar(255))")

	tk.MustExec("insert into t values(1, NULL)")
	tk.MustExec("insert into t values(2, NULL)")
	tk.MustExec("alter table t add unique index b(b);")
	res := tk.MustQuery("select count(*) from t use index(b);")
	res.Check(testkit.Rows("2"))
	tk.MustExec("admin check table t")
	tk.MustExec("admin check index t b")
}

func (s *testIntegrationSuite2) TestUniqueKeyNullValueClusterIndex(c *C) {
	tk := testkit.NewTestKit(c, s.store)

	tk.MustExec("drop database if exists unique_null_val;")
	tk.MustExec("create database unique_null_val;")
	tk.MustExec("use unique_null_val;")
	tk.MustExec("create table t (a varchar(10), b float, c varchar(255), primary key (a, b));")
	tk.MustExec("insert into t values ('1', 1, NULL);")
	tk.MustExec("insert into t values ('2', 2, NULL);")
	tk.MustExec("alter table t add unique index c(c);")
	tk.MustQuery("select count(*) from t use index(c);").Check(testkit.Rows("2"))
	tk.MustExec("admin check table t;")
	tk.MustExec("admin check index t c;")
}

// TestModifyColumnAfterAddIndex Issue 5134
func (s *testIntegrationSuite3) TestModifyColumnAfterAddIndex(c *C) {
	tk := testkit.NewTestKit(c, s.store)
	tk.MustExec("use test")
	tk.MustExec("create table city (city VARCHAR(2) KEY);")
	tk.MustExec("alter table city change column city city varchar(50);")
	tk.MustExec(`insert into city values ("abc"), ("abd");`)
}

func (s *testIntegrationSuite3) TestIssue2293(c *C) {
	tk := testkit.NewTestKit(c, s.store)
	tk.MustExec("use test")
	tk.MustExec("create table t_issue_2293 (a int)")
	tk.MustGetErrCode("alter table t_issue_2293 add b int not null default 'a'", errno.ErrInvalidDefault)
	tk.MustExec("insert into t_issue_2293 value(1)")
	tk.MustQuery("select * from t_issue_2293").Check(testkit.Rows("1"))
}

func (s *testIntegrationSuite2) TestIssue6101(c *C) {
	tk := testkit.NewTestKit(c, s.store)
	tk.MustExec("use test")
	tk.MustExec("create table t1 (quantity decimal(2) unsigned);")
	_, err := tk.Exec("insert into t1 values (500), (-500), (~0), (-1);")
	terr := errors.Cause(err).(*terror.Error)
	c.Assert(terr.Code(), Equals, errors.ErrCode(errno.ErrWarnDataOutOfRange))
	tk.MustExec("drop table t1")

	tk.MustExec("set sql_mode=''")
	tk.MustExec("create table t1 (quantity decimal(2) unsigned);")
	tk.MustExec("insert into t1 values (500), (-500), (~0), (-1);")
	tk.MustQuery("select * from t1").Check(testkit.Rows("99", "0", "99", "0"))
	tk.MustExec("drop table t1")
}

func (s *testIntegrationSuite2) TestIssue19229(c *C) {
	tk := testkit.NewTestKit(c, s.store)
	tk.MustExec("use test")
	tk.MustExec("CREATE TABLE enumt (type enum('a', 'b') );")
	_, err := tk.Exec("insert into enumt values('xxx');")
	terr := errors.Cause(err).(*terror.Error)
	c.Assert(terr.Code(), Equals, errors.ErrCode(errno.WarnDataTruncated))
	_, err = tk.Exec("insert into enumt values(-1);")
	terr = errors.Cause(err).(*terror.Error)
	c.Assert(terr.Code(), Equals, errors.ErrCode(errno.WarnDataTruncated))
	tk.MustExec("drop table enumt")

	tk.MustExec("CREATE TABLE sett (type set('a', 'b') );")
	_, err = tk.Exec("insert into sett values('xxx');")
	terr = errors.Cause(err).(*terror.Error)
	c.Assert(terr.Code(), Equals, errors.ErrCode(errno.WarnDataTruncated))
	_, err = tk.Exec("insert into sett values(-1);")
	terr = errors.Cause(err).(*terror.Error)
	c.Assert(terr.Code(), Equals, errors.ErrCode(errno.WarnDataTruncated))
	tk.MustExec("drop table sett")
}

func (s *testIntegrationSuite1) TestIndexLength(c *C) {
	tk := testkit.NewTestKit(c, s.store)
	tk.MustExec("use test")
	tk.MustExec("create table idx_len(a int(0), b timestamp(0), c datetime(0), d time(0), f float(0), g decimal(0))")
	tk.MustExec("create index idx on idx_len(a)")
	tk.MustExec("alter table idx_len add index idxa(a)")
	tk.MustExec("create index idx1 on idx_len(b)")
	tk.MustExec("alter table idx_len add index idxb(b)")
	tk.MustExec("create index idx2 on idx_len(c)")
	tk.MustExec("alter table idx_len add index idxc(c)")
	tk.MustExec("create index idx3 on idx_len(d)")
	tk.MustExec("alter table idx_len add index idxd(d)")
	tk.MustExec("create index idx4 on idx_len(f)")
	tk.MustExec("alter table idx_len add index idxf(f)")
	tk.MustExec("create index idx5 on idx_len(g)")
	tk.MustExec("alter table idx_len add index idxg(g)")
	tk.MustExec("create table idx_len1(a int(0), b timestamp(0), c datetime(0), d time(0), f float(0), g decimal(0), index(a), index(b), index(c), index(d), index(f), index(g))")
}

func (s *testIntegrationSuite3) TestIssue3833(c *C) {
	tk := testkit.NewTestKit(c, s.store)
	tk.MustExec("use test")
	tk.MustExec("create table issue3833 (b char(0), c binary(0), d  varchar(0))")
	tk.MustGetErrCode("create index idx on issue3833 (b)", errno.ErrWrongKeyColumn)
	tk.MustGetErrCode("alter table issue3833 add index idx (b)", errno.ErrWrongKeyColumn)
	tk.MustGetErrCode("create table issue3833_2 (b char(0), c binary(0), d varchar(0), index(b))", errno.ErrWrongKeyColumn)
	tk.MustGetErrCode("create index idx on issue3833 (c)", errno.ErrWrongKeyColumn)
	tk.MustGetErrCode("alter table issue3833 add index idx (c)", errno.ErrWrongKeyColumn)
	tk.MustGetErrCode("create table issue3833_2 (b char(0), c binary(0), d varchar(0), index(c))", errno.ErrWrongKeyColumn)
	tk.MustGetErrCode("create index idx on issue3833 (d)", errno.ErrWrongKeyColumn)
	tk.MustGetErrCode("alter table issue3833 add index idx (d)", errno.ErrWrongKeyColumn)
	tk.MustGetErrCode("create table issue3833_2 (b char(0), c binary(0), d varchar(0), index(d))", errno.ErrWrongKeyColumn)
}

func (s *testIntegrationSuite1) TestIssue2858And2717(c *C) {
	tk := testkit.NewTestKit(c, s.store)
	tk.MustExec("use test")

	tk.MustExec("create table t_issue_2858_bit (a bit(64) default b'0')")
	tk.MustExec("insert into t_issue_2858_bit value ()")
	tk.MustExec(`insert into t_issue_2858_bit values (100), ('10'), ('\0')`)
	tk.MustQuery("select a+0 from t_issue_2858_bit").Check(testkit.Rows("0", "100", "12592", "0"))
	tk.MustExec(`alter table t_issue_2858_bit alter column a set default '\0'`)

	tk.MustExec("create table t_issue_2858_hex (a int default 0x123)")
	tk.MustExec("insert into t_issue_2858_hex value ()")
	tk.MustExec("insert into t_issue_2858_hex values (123), (0x321)")
	tk.MustQuery("select a from t_issue_2858_hex").Check(testkit.Rows("291", "123", "801"))
	tk.MustExec(`alter table t_issue_2858_hex alter column a set default 0x321`)
}

func (s *testIntegrationSuite1) TestIssue4432(c *C) {
	tk := testkit.NewTestKit(c, s.store)
	tk.MustExec("use test")

	tk.MustExec("create table tx (col bit(10) default 'a')")
	tk.MustExec("insert into tx value ()")
	tk.MustQuery("select * from tx").Check(testkit.Rows("\x00a"))
	tk.MustExec("drop table tx")

	tk.MustExec("create table tx (col bit(10) default 0x61)")
	tk.MustExec("insert into tx value ()")
	tk.MustQuery("select * from tx").Check(testkit.Rows("\x00a"))
	tk.MustExec("drop table tx")

	tk.MustExec("create table tx (col bit(10) default 97)")
	tk.MustExec("insert into tx value ()")
	tk.MustQuery("select * from tx").Check(testkit.Rows("\x00a"))
	tk.MustExec("drop table tx")

	tk.MustExec("create table tx (col bit(10) default 0b1100001)")
	tk.MustExec("insert into tx value ()")
	tk.MustQuery("select * from tx").Check(testkit.Rows("\x00a"))
	tk.MustExec("drop table tx")
}

func (s *testIntegrationSuite1) TestIssue5092(c *C) {
	tk := testkit.NewTestKit(c, s.store)
	tk.MustExec("use test")

	tk.MustExec("create table t_issue_5092 (a int)")
	tk.MustExec("alter table t_issue_5092 add column (b int, c int)")
	tk.MustExec("alter table t_issue_5092 add column if not exists (b int, c int)")
	tk.MustExec("alter table t_issue_5092 add column b1 int after b, add column c1 int after c")
	tk.MustExec("alter table t_issue_5092 add column d int after b, add column e int first, add column f int after c1, add column g int, add column h int first")
	tk.MustQuery("show create table t_issue_5092").Check(testkit.Rows("t_issue_5092 CREATE TABLE `t_issue_5092` (\n" +
		"  `h` int(11) DEFAULT NULL,\n" +
		"  `e` int(11) DEFAULT NULL,\n" +
		"  `a` int(11) DEFAULT NULL,\n" +
		"  `b` int(11) DEFAULT NULL,\n" +
		"  `d` int(11) DEFAULT NULL,\n" +
		"  `b1` int(11) DEFAULT NULL,\n" +
		"  `c` int(11) DEFAULT NULL,\n" +
		"  `c1` int(11) DEFAULT NULL,\n" +
		"  `f` int(11) DEFAULT NULL,\n" +
		"  `g` int(11) DEFAULT NULL\n" +
		") ENGINE=InnoDB DEFAULT CHARSET=utf8mb4 COLLATE=utf8mb4_bin"))
	// The following two statements are consistent with MariaDB.
	tk.MustGetErrCode("alter table t_issue_5092 add column if not exists d int, add column d int", errno.ErrDupFieldName)
	tk.MustExec("alter table t_issue_5092 add column dd int, add column if not exists dd int")
	tk.MustExec("alter table t_issue_5092 add column if not exists (d int, e int), add column ff text")
	tk.MustExec("alter table t_issue_5092 add column b2 int after b1, add column c2 int first")
	tk.MustQuery("show create table t_issue_5092").Check(testkit.Rows("t_issue_5092 CREATE TABLE `t_issue_5092` (\n" +
		"  `c2` int(11) DEFAULT NULL,\n" +
		"  `h` int(11) DEFAULT NULL,\n" +
		"  `e` int(11) DEFAULT NULL,\n" +
		"  `a` int(11) DEFAULT NULL,\n" +
		"  `b` int(11) DEFAULT NULL,\n" +
		"  `d` int(11) DEFAULT NULL,\n" +
		"  `b1` int(11) DEFAULT NULL,\n" +
		"  `b2` int(11) DEFAULT NULL,\n" +
		"  `c` int(11) DEFAULT NULL,\n" +
		"  `c1` int(11) DEFAULT NULL,\n" +
		"  `f` int(11) DEFAULT NULL,\n" +
		"  `g` int(11) DEFAULT NULL,\n" +
		"  `dd` int(11) DEFAULT NULL,\n" +
		"  `ff` text DEFAULT NULL\n" +
		") ENGINE=InnoDB DEFAULT CHARSET=utf8mb4 COLLATE=utf8mb4_bin"))
	tk.MustExec("drop table t_issue_5092")

	tk.MustExec("create table t_issue_5092 (a int default 1)")
	tk.MustExec("alter table t_issue_5092 add column (b int default 2, c int default 3)")
	tk.MustExec("alter table t_issue_5092 add column b1 int default 22 after b, add column c1 int default 33 after c")
	tk.MustExec("insert into t_issue_5092 value ()")
	tk.MustQuery("select * from t_issue_5092").Check(testkit.Rows("1 2 22 3 33"))
	tk.MustExec("alter table t_issue_5092 add column d int default 4 after c1, add column aa int default 0 first")
	tk.MustQuery("select * from t_issue_5092").Check(testkit.Rows("0 1 2 22 3 33 4"))
	tk.MustQuery("show create table t_issue_5092").Check(testkit.Rows("t_issue_5092 CREATE TABLE `t_issue_5092` (\n" +
		"  `aa` int(11) DEFAULT '0',\n" +
		"  `a` int(11) DEFAULT '1',\n" +
		"  `b` int(11) DEFAULT '2',\n" +
		"  `b1` int(11) DEFAULT '22',\n" +
		"  `c` int(11) DEFAULT '3',\n" +
		"  `c1` int(11) DEFAULT '33',\n" +
		"  `d` int(11) DEFAULT '4'\n" +
		") ENGINE=InnoDB DEFAULT CHARSET=utf8mb4 COLLATE=utf8mb4_bin"))
	tk.MustExec("drop table t_issue_5092")

	tk.MustExec("create table t_issue_5092 (a int)")
	tk.MustExec("alter table t_issue_5092 add column (b int, c int)")
	tk.MustExec("alter table t_issue_5092 drop column b,drop column c")
	tk.MustGetErrCode("alter table t_issue_5092 drop column c, drop column c", errno.ErrCantDropFieldOrKey)
	tk.MustExec("alter table t_issue_5092 drop column if exists b,drop column if exists c")
	tk.MustGetErrCode("alter table t_issue_5092 drop column g, drop column d", errno.ErrCantDropFieldOrKey)
	tk.MustExec("drop table t_issue_5092")

	tk.MustExec("create table t_issue_5092 (a int)")
	tk.MustExec("alter table t_issue_5092 add column (b int, c int)")
	tk.MustGetErrCode("alter table t_issue_5092 drop column if exists a, drop column b, drop column c", errno.ErrCantRemoveAllFields)
	tk.MustGetErrCode("alter table t_issue_5092 drop column if exists c, drop column c", errno.ErrCantDropFieldOrKey)
	tk.MustExec("alter table t_issue_5092 drop column c, drop column if exists c")
	tk.MustExec("drop table t_issue_5092")
}

func (s *testIntegrationSuite5) TestErrnoErrorCode(c *C) {
	tk := testkit.NewTestKit(c, s.store)
	tk.MustExec("use test_db")

	// create database
	sql := "create database aaaaaaaaaaaaaaaaaaaaaaaaaaaaaaaaaaaaaaaaaaaaaaaaaaaaaaaaaaaaaaaaa"
	tk.MustGetErrCode(sql, errno.ErrTooLongIdent)
	sql = "create database test"
	tk.MustGetErrCode(sql, errno.ErrDBCreateExists)
	sql = "create database test1 character set uft8;"
	tk.MustGetErrCode(sql, errno.ErrUnknownCharacterSet)
	sql = "create database test2 character set gkb;"
	tk.MustGetErrCode(sql, errno.ErrUnknownCharacterSet)
	sql = "create database test3 character set laitn1;"
	tk.MustGetErrCode(sql, errno.ErrUnknownCharacterSet)
	// drop database
	sql = "drop database db_not_exist"
	tk.MustGetErrCode(sql, errno.ErrDBDropExists)
	// create table
	tk.MustExec("create table test_error_code_succ (c1 int, c2 int, c3 int, primary key(c3))")
	sql = "create table test_error_code_succ (c1 int, c2 int, c3 int)"
	tk.MustGetErrCode(sql, errno.ErrTableExists)
	sql = "create table test_error_code1 (c1 int, c2 int, c2 int)"
	tk.MustGetErrCode(sql, errno.ErrDupFieldName)
	sql = "create table test_error_code1 (c1 int, aaaaaaaaaaaaaaaaaaaaaaaaaaaaaaaaaaaaaaaaaaaaaaaaaaaaaaaaaaaaaaaaa int)"
	tk.MustGetErrCode(sql, errno.ErrTooLongIdent)
	sql = "create table test_error_code1 (c1 int, `_tidb_rowid` int)"
	tk.MustGetErrCode(sql, errno.ErrWrongColumnName)
	sql = "create table aaaaaaaaaaaaaaaaaaaaaaaaaaaaaaaaaaaaaaaaaaaaaaaaaaaaaaaaaaaaaaaaa(a int)"
	tk.MustGetErrCode(sql, errno.ErrTooLongIdent)
	sql = "create table test_error_code1 (c1 int, c2 int, key aa (c1, c2), key aa (c1))"
	tk.MustGetErrCode(sql, errno.ErrDupKeyName)
	sql = "create table test_error_code1 (c1 int, c2 int, c3 int, key(c_not_exist))"
	tk.MustGetErrCode(sql, errno.ErrKeyColumnDoesNotExits)
	sql = "create table test_error_code1 (c1 int, c2 int, c3 int, primary key(c_not_exist))"
	tk.MustGetErrCode(sql, errno.ErrKeyColumnDoesNotExits)
	sql = "create table test_error_code1 (c1 int not null default '')"
	tk.MustGetErrCode(sql, errno.ErrInvalidDefault)
	sql = "CREATE TABLE `t` (`a` double DEFAULT 1.0 DEFAULT 2.0 DEFAULT now());"
	tk.MustGetErrCode(sql, errno.ErrInvalidDefault)
	sql = "CREATE TABLE `t` (`a` double DEFAULT now());"
	tk.MustGetErrCode(sql, errno.ErrInvalidDefault)
	sql = "create table t1(a int) character set uft8;"
	tk.MustGetErrCode(sql, errno.ErrUnknownCharacterSet)
	sql = "create table t1(a int) character set gkb;"
	tk.MustGetErrCode(sql, errno.ErrUnknownCharacterSet)
	sql = "create table t1(a int) character set laitn1;"
	tk.MustGetErrCode(sql, errno.ErrUnknownCharacterSet)
	sql = "create table test_error_code (a int not null ,b int not null,c int not null, d int not null, foreign key (b, c) references product(id));"
	tk.MustGetErrCode(sql, errno.ErrWrongFkDef)
	sql = "create table test_error_code_2;"
	tk.MustGetErrCode(sql, errno.ErrTableMustHaveColumns)
	sql = "create table test_error_code_2 (unique(c1));"
	tk.MustGetErrCode(sql, errno.ErrTableMustHaveColumns)
	sql = "create table test_error_code_2(c1 int, c2 int, c3 int, primary key(c1), primary key(c2));"
	tk.MustGetErrCode(sql, errno.ErrMultiplePriKey)
	sql = "create table test_error_code_3(pt blob ,primary key (pt));"
	tk.MustGetErrCode(sql, errno.ErrBlobKeyWithoutLength)
	sql = "create table test_error_code_3(a text, unique (a(3073)));"
	tk.MustGetErrCode(sql, errno.ErrTooLongKey)
	sql = "create table test_error_code_3(`id` int, key `primary`(`id`));"
	tk.MustGetErrCode(sql, errno.ErrWrongNameForIndex)
	sql = "create table t2(c1.c2 blob default null);"
	tk.MustGetErrCode(sql, errno.ErrWrongTableName)
	sql = "create table t2 (id int default null primary key , age int);"
	tk.MustGetErrCode(sql, errno.ErrInvalidDefault)
	sql = "create table t2 (id int null primary key , age int);"
	tk.MustGetErrCode(sql, errno.ErrPrimaryCantHaveNull)
	sql = "create table t2 (id int default null, age int, primary key(id));"
	tk.MustGetErrCode(sql, errno.ErrPrimaryCantHaveNull)
	sql = "create table t2 (id int null, age int, primary key(id));"
	tk.MustGetErrCode(sql, errno.ErrPrimaryCantHaveNull)
	sql = "create table t2 (id int auto_increment);"
	tk.MustGetErrCode(sql, errno.ErrWrongAutoKey)
	sql = "create table t2 (id int auto_increment, a int key);"
	tk.MustGetErrCode(sql, errno.ErrWrongAutoKey)
	sql = "create table t2 (a datetime(2) default current_timestamp(3));"
	tk.MustGetErrCode(sql, errno.ErrInvalidDefault)
	sql = "create table t2 (a datetime(2) default current_timestamp(2) on update current_timestamp);"
	tk.MustGetErrCode(sql, errno.ErrInvalidOnUpdate)
	sql = "create table t2 (a datetime default current_timestamp on update current_timestamp(2));"
	tk.MustGetErrCode(sql, errno.ErrInvalidOnUpdate)
	sql = "create table t2 (a datetime(2) default current_timestamp(2) on update current_timestamp(3));"
	tk.MustGetErrCode(sql, errno.ErrInvalidOnUpdate)
	sql = "create table t(a blob(10), index(a(0)));"
	tk.MustGetErrCode(sql, errno.ErrKeyPart0)
	sql = "create table t(a char(10), index(a(0)));"
	tk.MustGetErrCode(sql, errno.ErrKeyPart0)

	sql = "create table t2 (id int primary key , age int);"
	tk.MustExec(sql)

	// add column
	sql = "alter table test_error_code_succ add column c1 int"
	tk.MustGetErrCode(sql, errno.ErrDupFieldName)
	sql = "alter table test_error_code_succ add column aaaaaaaaaaaaaaaaaaaaaaaaaaaaaaaaaaaaaaaaaaaaaaaaaaaaaaaaaaaaaaaaa int"
	tk.MustGetErrCode(sql, errno.ErrTooLongIdent)
	sql = "alter table test_comment comment 'test comment'"
	tk.MustGetErrCode(sql, errno.ErrNoSuchTable)
	sql = "alter table test_error_code_succ add column `a ` int ;"
	tk.MustGetErrCode(sql, errno.ErrWrongColumnName)
	sql = "alter table test_error_code_succ add column `_tidb_rowid` int ;"
	tk.MustGetErrCode(sql, errno.ErrWrongColumnName)
	tk.MustExec("create table test_on_update (c1 int, c2 int);")
	sql = "alter table test_on_update add column c3 int on update current_timestamp;"
	tk.MustGetErrCode(sql, errno.ErrInvalidOnUpdate)
	sql = "create table test_on_update_2(c int on update current_timestamp);"
	tk.MustGetErrCode(sql, errno.ErrInvalidOnUpdate)

	// add columns
	sql = "alter table test_error_code_succ add column c1 int, add column c1 int"
	tk.MustGetErrCode(sql, errno.ErrDupFieldName)
	sql = "alter table test_error_code_succ add column (aa int, aaaaaaaaaaaaaaaaaaaaaaaaaaaaaaaaaaaaaaaaaaaaaaaaaaaaaaaaaaaaaaaaa int)"
	tk.MustGetErrCode(sql, errno.ErrTooLongIdent)
	sql = "alter table test_error_code_succ add column `a ` int, add column `b ` int;"
	tk.MustGetErrCode(sql, errno.ErrWrongColumnName)
	tk.MustExec("create table test_add_columns_on_update (c1 int, c2 int);")
	sql = "alter table test_add_columns_on_update add column cc int, add column c3 int on update current_timestamp;"
	tk.MustGetErrCode(sql, errno.ErrInvalidOnUpdate)

	// drop column
	sql = "alter table test_error_code_succ drop c_not_exist"
	tk.MustGetErrCode(sql, errno.ErrCantDropFieldOrKey)
	tk.MustExec("create table test_drop_column (c1 int );")
	sql = "alter table test_drop_column drop column c1;"
	tk.MustGetErrCode(sql, errno.ErrCantRemoveAllFields)
	// drop columns
	sql = "alter table test_error_code_succ drop c_not_exist, drop cc_not_exist"
	tk.MustGetErrCode(sql, errno.ErrCantDropFieldOrKey)
	tk.MustExec("create table test_drop_columns (c1 int);")
	tk.MustExec("alter table test_drop_columns add column c2 int first, add column c3 int after c1")
	sql = "alter table test_drop_columns drop column c1, drop column c2, drop column c3;"
	tk.MustGetErrCode(sql, errno.ErrCantRemoveAllFields)
	sql = "alter table test_drop_columns drop column c1, add column c2 int;"
	tk.MustGetErrCode(sql, errno.ErrUnsupportedDDLOperation)
	sql = "alter table test_drop_columns drop column c1, drop column c1;"
	tk.MustGetErrCode(sql, errno.ErrCantDropFieldOrKey)
	// add index
	sql = "alter table test_error_code_succ add index idx (c_not_exist)"
	tk.MustGetErrCode(sql, errno.ErrKeyColumnDoesNotExits)
	tk.MustExec("alter table test_error_code_succ add index idx (c1)")
	sql = "alter table test_error_code_succ add index idx (c1)"
	tk.MustGetErrCode(sql, errno.ErrDupKeyName)
	// drop index
	sql = "alter table test_error_code_succ drop index idx_not_exist"
	tk.MustGetErrCode(sql, errno.ErrCantDropFieldOrKey)
	sql = "alter table test_error_code_succ drop column c3"
	tk.MustGetErrCode(sql, errno.ErrUnsupportedDDLOperation)
	// modify column
	sql = "alter table test_error_code_succ modify testx.test_error_code_succ.c1 bigint"
	tk.MustGetErrCode(sql, errno.ErrWrongDBName)
	sql = "alter table test_error_code_succ modify t.c1 bigint"
	tk.MustGetErrCode(sql, errno.ErrWrongTableName)
	sql = "alter table test_error_code_succ change c1 _tidb_rowid bigint"
	tk.MustGetErrCode(sql, errno.ErrWrongColumnName)
	sql = "alter table test_error_code_succ rename column c1 to _tidb_rowid"
	tk.MustGetErrCode(sql, errno.ErrWrongColumnName)
	// insert value
	tk.MustExec("create table test_error_code_null(c1 char(100) not null);")
	sql = "insert into test_error_code_null (c1) values(null);"
	tk.MustGetErrCode(sql, errno.ErrBadNull)
}

func (s *testIntegrationSuite3) TestTableDDLWithFloatType(c *C) {
	tk := testkit.NewTestKit(c, s.store)
	tk.MustExec("use test")
	tk.MustExec("drop table if exists t")
	tk.MustGetErrCode("create table t (a decimal(1, 2))", errno.ErrMBiggerThanD)
	tk.MustGetErrCode("create table t (a float(1, 2))", errno.ErrMBiggerThanD)
	tk.MustGetErrCode("create table t (a double(1, 2))", errno.ErrMBiggerThanD)
	tk.MustExec("create table t (a double(1, 1))")
	tk.MustGetErrCode("alter table t add column b decimal(1, 2)", errno.ErrMBiggerThanD)
	// add multi columns now not support, so no case.
	tk.MustGetErrCode("alter table t modify column a float(1, 4)", errno.ErrMBiggerThanD)
	tk.MustGetErrCode("alter table t change column a aa float(1, 4)", errno.ErrMBiggerThanD)
	tk.MustExec("drop table t")
}

func (s *testIntegrationSuite1) TestTableDDLWithTimeType(c *C) {
	tk := testkit.NewTestKit(c, s.store)
	tk.MustExec("use test")
	tk.MustExec("drop table if exists t")
	tk.MustGetErrCode("create table t (a time(7))", errno.ErrTooBigPrecision)
	tk.MustGetErrCode("create table t (a datetime(7))", errno.ErrTooBigPrecision)
	tk.MustGetErrCode("create table t (a timestamp(7))", errno.ErrTooBigPrecision)
	_, err := tk.Exec("create table t (a time(-1))")
	c.Assert(err, NotNil)
	tk.MustExec("create table t (a datetime)")
	tk.MustGetErrCode("alter table t add column b time(7)", errno.ErrTooBigPrecision)
	tk.MustGetErrCode("alter table t add column b datetime(7)", errno.ErrTooBigPrecision)
	tk.MustGetErrCode("alter table t add column b timestamp(7)", errno.ErrTooBigPrecision)
	tk.MustGetErrCode("alter table t modify column a time(7)", errno.ErrTooBigPrecision)
	tk.MustGetErrCode("alter table t modify column a datetime(7)", errno.ErrTooBigPrecision)
	tk.MustGetErrCode("alter table t modify column a timestamp(7)", errno.ErrTooBigPrecision)
	tk.MustGetErrCode("alter table t change column a aa time(7)", errno.ErrTooBigPrecision)
	tk.MustGetErrCode("alter table t change column a aa datetime(7)", errno.ErrTooBigPrecision)
	tk.MustGetErrCode("alter table t change column a aa timestamp(7)", errno.ErrTooBigPrecision)
	tk.MustExec("alter table t change column a aa datetime(0)")
	tk.MustExec("drop table t")
}

func (s *testIntegrationSuite2) TestUpdateMultipleTable(c *C) {
	tk := testkit.NewTestKit(c, s.store)
	tk.MustExec("create database umt_db")
	tk.MustExec("use umt_db")
	tk.MustExec("create table t1 (c1 int, c2 int)")
	tk.MustExec("insert t1 values (1, 1), (2, 2)")
	tk.MustExec("create table t2 (c1 int, c2 int)")
	tk.MustExec("insert t2 values (1, 3), (2, 5)")
	ctx := tk.Se.(sessionctx.Context)
	dom := domain.GetDomain(ctx)
	is := dom.InfoSchema()
	db, ok := is.SchemaByName(model.NewCIStr("umt_db"))
	c.Assert(ok, IsTrue)
	t1Tbl, err := is.TableByName(model.NewCIStr("umt_db"), model.NewCIStr("t1"))
	c.Assert(err, IsNil)
	t1Info := t1Tbl.Meta()

	// Add a new column in write only state.
	newColumn := &model.ColumnInfo{
		ID:                 100,
		Name:               model.NewCIStr("c3"),
		Offset:             2,
		DefaultValue:       9,
		OriginDefaultValue: 9,
		FieldType:          *types.NewFieldType(mysql.TypeLonglong),
		State:              model.StateWriteOnly,
	}
	t1Info.Columns = append(t1Info.Columns, newColumn)

	kv.RunInNewTxn(s.store, false, func(txn kv.Transaction) error {
		m := meta.NewMeta(txn)
		_, err = m.GenSchemaVersion()
		c.Assert(err, IsNil)
		c.Assert(m.UpdateTable(db.ID, t1Info), IsNil)
		return nil
	})
	err = dom.Reload()
	c.Assert(err, IsNil)

	tk.MustExec("update t1, t2 set t1.c1 = 8, t2.c2 = 10 where t1.c2 = t2.c1")
	tk.MustQuery("select * from t1").Check(testkit.Rows("8 1", "8 2"))
	tk.MustQuery("select * from t2").Check(testkit.Rows("1 10", "2 10"))

	newColumn.State = model.StatePublic

	kv.RunInNewTxn(s.store, false, func(txn kv.Transaction) error {
		m := meta.NewMeta(txn)
		_, err = m.GenSchemaVersion()
		c.Assert(err, IsNil)
		c.Assert(m.UpdateTable(db.ID, t1Info), IsNil)
		return nil
	})
	err = dom.Reload()
	c.Assert(err, IsNil)

	tk.MustQuery("select * from t1").Check(testkit.Rows("8 1 9", "8 2 9"))
	tk.MustExec("drop database umt_db")
}

func (s *testIntegrationSuite2) TestNullGeneratedColumn(c *C) {
	tk := testkit.NewTestKit(c, s.store)

	tk.MustExec("use test")
	tk.MustExec("drop table if exists t")
	tk.MustExec("CREATE TABLE `t` (" +
		"`a` int(11) DEFAULT NULL," +
		"`b` int(11) DEFAULT NULL," +
		"`c` int(11) GENERATED ALWAYS AS (`a` + `b`) VIRTUAL," +
		"`h` varchar(10) DEFAULT NULL," +
		"`m` int(11) DEFAULT NULL" +
		") ENGINE=InnoDB DEFAULT CHARSET=utf8mb4 COLLATE=utf8mb4_bin")

	tk.MustExec("insert into t values()")
	tk.MustExec("alter table t add index idx_c(c)")
	tk.MustExec("drop table t")
}

func (s *testIntegrationSuite2) TestDependedGeneratedColumnPrior2GeneratedColumn(c *C) {
	tk := testkit.NewTestKit(c, s.store)
	tk.MustExec("use test")
	tk.MustExec("drop table if exists t")
	tk.MustExec("CREATE TABLE `t` (" +
		"`a` int(11) DEFAULT NULL," +
		"`b` int(11) GENERATED ALWAYS AS (`a` + 1) VIRTUAL," +
		"`c` int(11) GENERATED ALWAYS AS (`b` + 1) VIRTUAL" +
		") ENGINE=InnoDB DEFAULT CHARSET=utf8mb4 COLLATE=utf8mb4_bin")
	// should check unknown column first, then the prior ones.
	sql := "alter table t add column d int as (c + f + 1) first"
	tk.MustGetErrCode(sql, errno.ErrBadField)

	// depended generated column should be prior to generated column self
	sql = "alter table t add column d int as (c+1) first"
	tk.MustGetErrCode(sql, errno.ErrGeneratedColumnNonPrior)

	// correct case
	tk.MustExec("alter table t add column d int as (c+1) after c")

	// check position nil case
	tk.MustExec("alter table t add column(e int as (c+1))")
}

func (s *testIntegrationSuite3) TestChangingCharsetToUtf8(c *C) {
	tk := testkit.NewTestKit(c, s.store)

	tk.MustExec("use test")
	tk.MustExec("create table t1(a varchar(20) charset utf8)")
	tk.MustExec("insert into t1 values (?)", "t1_value")
	tk.MustExec("alter table t1 collate uTf8mB4_uNiCoDe_Ci charset Utf8mB4 charset uTF8Mb4 collate UTF8MB4_BiN")
	tk.MustExec("alter table t1 modify column a varchar(20) charset utf8mb4")
	tk.MustQuery("select * from t1;").Check(testkit.Rows("t1_value"))

	tk.MustExec("create table t(a varchar(20) charset latin1)")
	tk.MustExec("insert into t values (?)", "t_value")

	tk.MustExec("alter table t modify column a varchar(20) charset latin1")
	tk.MustQuery("select * from t;").Check(testkit.Rows("t_value"))

	tk.MustGetErrCode("alter table t modify column a varchar(20) charset utf8", errno.ErrUnsupportedDDLOperation)
	tk.MustGetErrCode("alter table t modify column a varchar(20) charset utf8mb4", errno.ErrUnsupportedDDLOperation)
	tk.MustGetErrCode("alter table t modify column a varchar(20) charset utf8 collate utf8_bin", errno.ErrUnsupportedDDLOperation)
	tk.MustGetErrCode("alter table t modify column a varchar(20) charset utf8mb4 collate utf8mb4_general_ci", errno.ErrUnsupportedDDLOperation)

	tk.MustGetErrCode("alter table t modify column a varchar(20) charset utf8mb4 collate utf8bin", errno.ErrUnknownCollation)
	tk.MustGetErrCode("alter table t collate LATIN1_GENERAL_CI charset utf8 collate utf8_bin", errno.ErrConflictingDeclarations)
	tk.MustGetErrCode("alter table t collate LATIN1_GENERAL_CI collate UTF8MB4_UNICODE_ci collate utf8_bin", errno.ErrCollationCharsetMismatch)
}

func (s *testIntegrationSuite4) TestChangingTableCharset(c *C) {
	tk := testkit.NewTestKit(c, s.store)

	tk.MustExec("USE test")
	tk.MustExec("create table t(a char(10)) charset latin1 collate latin1_bin")

	tk.MustGetErrCode("alter table t charset gbk", errno.ErrUnknownCharacterSet)
	tk.MustGetErrCode("alter table t charset ''", errno.ErrUnknownCharacterSet)

	tk.MustGetErrCode("alter table t charset utf8mb4 collate '' collate utf8mb4_bin;", errno.ErrUnknownCollation)

	tk.MustGetErrCode("alter table t charset utf8 collate latin1_bin", errno.ErrCollationCharsetMismatch)
	tk.MustGetErrCode("alter table t charset utf8 collate utf8mb4_bin;", errno.ErrCollationCharsetMismatch)
	tk.MustGetErrCode("alter table t charset utf8 collate utf8_bin collate utf8mb4_bin collate utf8_bin;", errno.ErrCollationCharsetMismatch)

	tk.MustGetErrCode("alter table t charset utf8", errno.ErrUnsupportedDDLOperation)
	tk.MustGetErrCode("alter table t charset utf8mb4", errno.ErrUnsupportedDDLOperation)
	tk.MustGetErrCode("alter table t charset utf8mb4 collate utf8mb4_bin", errno.ErrUnsupportedDDLOperation)

	tk.MustGetErrCode("alter table t charset latin1 charset utf8 charset utf8mb4 collate utf8_bin;", errno.ErrConflictingDeclarations)

	// Test change column charset when changing table charset.
	tk.MustExec("drop table t;")
	tk.MustExec("create table t(a varchar(10)) charset utf8")
	tk.MustExec("alter table t convert to charset utf8mb4;")
	checkCharset := func(chs, coll string) {
		tbl := testGetTableByName(c, s.ctx, "test", "t")
		c.Assert(tbl, NotNil)
		c.Assert(tbl.Meta().Charset, Equals, chs)
		c.Assert(tbl.Meta().Collate, Equals, coll)
		for _, col := range tbl.Meta().Columns {
			c.Assert(col.Charset, Equals, chs)
			c.Assert(col.Collate, Equals, coll)
		}
	}
	checkCharset(charset.CharsetUTF8MB4, charset.CollationUTF8MB4)

	// Test when column charset can not convert to the target charset.
	tk.MustExec("drop table t;")
	tk.MustExec("create table t(a varchar(10) character set ascii) charset utf8mb4")
	tk.MustGetErrCode("alter table t convert to charset utf8mb4;", errno.ErrUnsupportedDDLOperation)

	tk.MustExec("drop table t;")
	tk.MustExec("create table t(a varchar(10) character set utf8) charset utf8")
	tk.MustExec("alter table t convert to charset utf8 collate utf8_general_ci;")
	checkCharset(charset.CharsetUTF8, "utf8_general_ci")

	// Test when table charset is equal to target charset but column charset is not equal.
	tk.MustExec("drop table t;")
	tk.MustExec("create table t(a varchar(10) character set utf8) charset utf8mb4")
	tk.MustExec("alter table t convert to charset utf8mb4 collate utf8mb4_general_ci;")
	checkCharset(charset.CharsetUTF8MB4, "utf8mb4_general_ci")

	// Mock table info with charset is "". Old TiDB maybe create table with charset is "".
	db, ok := domain.GetDomain(s.ctx).InfoSchema().SchemaByName(model.NewCIStr("test"))
	c.Assert(ok, IsTrue)
	tbl := testGetTableByName(c, s.ctx, "test", "t")
	tblInfo := tbl.Meta().Clone()
	tblInfo.Charset = ""
	tblInfo.Collate = ""
	updateTableInfo := func(tblInfo *model.TableInfo) {
		mockCtx := mock.NewContext()
		mockCtx.Store = s.store
		err := mockCtx.NewTxn(context.Background())
		c.Assert(err, IsNil)
		txn, err := mockCtx.Txn(true)
		c.Assert(err, IsNil)
		mt := meta.NewMeta(txn)

		err = mt.UpdateTable(db.ID, tblInfo)
		c.Assert(err, IsNil)
		err = txn.Commit(context.Background())
		c.Assert(err, IsNil)
	}
	updateTableInfo(tblInfo)

	// check table charset is ""
	tk.MustExec("alter table t add column b varchar(10);") //  load latest schema.
	tbl = testGetTableByName(c, s.ctx, "test", "t")
	c.Assert(tbl, NotNil)
	c.Assert(tbl.Meta().Charset, Equals, "")
	c.Assert(tbl.Meta().Collate, Equals, "")
	// Test when table charset is "", this for compatibility.
	tk.MustExec("alter table t convert to charset utf8mb4;")
	checkCharset(charset.CharsetUTF8MB4, charset.CollationUTF8MB4)

	// Test when column charset is "".
	tbl = testGetTableByName(c, s.ctx, "test", "t")
	tblInfo = tbl.Meta().Clone()
	tblInfo.Columns[0].Charset = ""
	tblInfo.Columns[0].Collate = ""
	updateTableInfo(tblInfo)
	// check table charset is ""
	tk.MustExec("alter table t drop column b;") //  load latest schema.
	tbl = testGetTableByName(c, s.ctx, "test", "t")
	c.Assert(tbl, NotNil)
	c.Assert(tbl.Meta().Columns[0].Charset, Equals, "")
	c.Assert(tbl.Meta().Columns[0].Collate, Equals, "")
	tk.MustExec("alter table t convert to charset utf8mb4;")
	checkCharset(charset.CharsetUTF8MB4, charset.CollationUTF8MB4)

	tk.MustExec("drop table t")
	tk.MustExec("create table t (a blob) character set utf8;")
	tk.MustExec("alter table t charset=utf8mb4 collate=utf8mb4_bin;")
	tk.MustQuery("show create table t").Check(testutil.RowsWithSep("|",
		"t CREATE TABLE `t` (\n"+
			"  `a` blob DEFAULT NULL\n"+
			") ENGINE=InnoDB DEFAULT CHARSET=utf8mb4 COLLATE=utf8mb4_bin",
	))

	tk.MustExec("drop table t")
	tk.MustExec("create table t(a varchar(5) charset utf8) charset utf8")
	tk.MustExec("alter table t charset utf8mb4")
	tbl = testGetTableByName(c, s.ctx, "test", "t")
	c.Assert(tbl, NotNil)
	c.Assert(tbl.Meta().Charset, Equals, "utf8mb4")
	c.Assert(tbl.Meta().Collate, Equals, "utf8mb4_bin")
	for _, col := range tbl.Meta().Columns {
		// Column charset and collate should remain unchanged.
		c.Assert(col.Charset, Equals, "utf8")
		c.Assert(col.Collate, Equals, "utf8_bin")
	}

	tk.MustExec("drop table t")
	tk.MustExec("create table t(a varchar(5) charset utf8 collate utf8_unicode_ci) charset utf8 collate utf8_unicode_ci")
	tk.MustExec("alter table t collate utf8_danish_ci")
	tbl = testGetTableByName(c, s.ctx, "test", "t")
	c.Assert(tbl, NotNil)
	c.Assert(tbl.Meta().Charset, Equals, "utf8")
	c.Assert(tbl.Meta().Collate, Equals, "utf8_danish_ci")
	for _, col := range tbl.Meta().Columns {
		c.Assert(col.Charset, Equals, "utf8")
		// Column collate should remain unchanged.
		c.Assert(col.Collate, Equals, "utf8_unicode_ci")
	}
}

func (s *testIntegrationSuite5) TestModifyColumnOption(c *C) {
	tk := testkit.NewTestKit(c, s.store)
	tk.MustExec("create database if not exists test")
	tk.MustExec("use test")

	errMsg := "[ddl:8200]" // unsupported modify column with references
	assertErrCode := func(sql string, errCodeStr string) {
		_, err := tk.Exec(sql)
		c.Assert(err, NotNil)
		c.Assert(err.Error()[:len(errCodeStr)], Equals, errCodeStr)
	}

	tk.MustExec("drop table if exists t1")
	tk.MustExec("create table t1 (b char(1) default null) engine=InnoDB default charset=utf8mb4 collate=utf8mb4_general_ci")
	tk.MustExec("alter table t1 modify column b char(1) character set utf8mb4 collate utf8mb4_general_ci")

	tk.MustExec("drop table t1")
	tk.MustExec("create table t1 (b char(1) collate utf8mb4_general_ci)")
	tk.MustExec("alter table t1 modify b char(1) character set utf8mb4 collate utf8mb4_general_ci")

	tk.MustExec("drop table t1")
	tk.MustExec("drop table if exists t2")
	tk.MustExec("create table t1 (a int(11) default null)")
	tk.MustExec("create table t2 (b char, c int)")
	assertErrCode("alter table t2 modify column c int references t1(a)", errMsg)
	_, err := tk.Exec("alter table t1 change a a varchar(16)")
	c.Assert(err.Error(), Equals, "[ddl:8200]Unsupported modify column: type varchar(16) not match origin int(11), and tidb_enable_change_column_type is false")
	_, err = tk.Exec("alter table t1 change a a varchar(10)")
	c.Assert(err.Error(), Equals, "[ddl:8200]Unsupported modify column: type varchar(10) not match origin int(11), and tidb_enable_change_column_type is false")
	_, err = tk.Exec("alter table t1 change a a datetime")
	c.Assert(err.Error(), Equals, "[ddl:8200]Unsupported modify column: type datetime not match origin int(11), and tidb_enable_change_column_type is false")
	_, err = tk.Exec("alter table t1 change a a int(11) unsigned")
	c.Assert(err.Error(), Equals, "[ddl:8200]Unsupported modify column: can't change unsigned integer to signed or vice versa, and tidb_enable_change_column_type is false")
	_, err = tk.Exec("alter table t2 change b b int(11) unsigned")
	c.Assert(err.Error(), Equals, "[ddl:8200]Unsupported modify column: type int(11) not match origin char(1), and tidb_enable_change_column_type is false")
}

func (s *testIntegrationSuite4) TestIndexOnMultipleGeneratedColumn(c *C) {
	tk := testkit.NewTestKit(c, s.store)

	tk.MustExec("create database if not exists test")
	tk.MustExec("use test")
	tk.MustExec("drop table if exists t")
	tk.MustExec("create table t (a int, b int as (a + 1), c int as (b + 1))")
	tk.MustExec("insert into t (a) values (1)")
	tk.MustExec("create index idx on t (c)")
	tk.MustQuery("select * from t where c > 1").Check(testkit.Rows("1 2 3"))
	res := tk.MustQuery("select * from t use index(idx) where c > 1")
	tk.MustQuery("select * from t ignore index(idx) where c > 1").Check(res.Rows())
	tk.MustExec("admin check table t")

	tk.MustExec("drop table if exists t")
	tk.MustExec("create table t (a int, b int as (a + 1), c int as (b + 1), d int as (c + 1))")
	tk.MustExec("insert into t (a) values (1)")
	tk.MustExec("create index idx on t (d)")
	tk.MustQuery("select * from t where d > 2").Check(testkit.Rows("1 2 3 4"))
	res = tk.MustQuery("select * from t use index(idx) where d > 2")
	tk.MustQuery("select * from t ignore index(idx) where d > 2").Check(res.Rows())
	tk.MustExec("admin check table t")

	tk.MustExec("drop table if exists t")
	tk.MustExec("create table t (a bigint, b decimal as (a+1), c varchar(20) as (b*2), d float as (a*23+b-1+length(c)))")
	tk.MustExec("insert into t (a) values (1)")
	tk.MustExec("create index idx on t (d)")
	tk.MustQuery("select * from t where d > 2").Check(testkit.Rows("1 2 4 25"))
	res = tk.MustQuery("select * from t use index(idx) where d > 2")
	tk.MustQuery("select * from t ignore index(idx) where d > 2").Check(res.Rows())
	tk.MustExec("admin check table t")

	tk.MustExec("drop table if exists t")
	tk.MustExec("create table t (a varchar(10), b float as (length(a)+123), c varchar(20) as (right(a, 2)), d float as (b+b-7+1-3+3*ASCII(c)))")
	tk.MustExec("insert into t (a) values ('adorable')")
	tk.MustExec("create index idx on t (d)")
	tk.MustQuery("select * from t where d > 2").Check(testkit.Rows("adorable 131 le 577")) // 131+131-7+1-3+3*108
	res = tk.MustQuery("select * from t use index(idx) where d > 2")
	tk.MustQuery("select * from t ignore index(idx) where d > 2").Check(res.Rows())
	tk.MustExec("admin check table t")

	tk.MustExec("drop table if exists t")
	tk.MustExec("create table t (a bigint, b decimal as (a), c int(10) as (a+b), d float as (a+b+c), e decimal as (a+b+c+d))")
	tk.MustExec("insert into t (a) values (1)")
	tk.MustExec("create index idx on t (d)")
	tk.MustQuery("select * from t where d > 2").Check(testkit.Rows("1 1 2 4 8"))
	res = tk.MustQuery("select * from t use index(idx) where d > 2")
	tk.MustQuery("select * from t ignore index(idx) where d > 2").Check(res.Rows())
	tk.MustExec("admin check table t")

	tk.MustExec("drop table if exists t")
	tk.MustExec("create table t(a bigint, b bigint as (a+1) virtual, c bigint as (b+1) virtual)")
	tk.MustExec("alter table t add index idx_b(b)")
	tk.MustExec("alter table t add index idx_c(c)")
	tk.MustExec("insert into t(a) values(1)")
	tk.MustExec("alter table t add column(d bigint as (c+1) virtual)")
	tk.MustExec("alter table t add index idx_d(d)")
	tk.MustQuery("select * from t where d > 2").Check(testkit.Rows("1 2 3 4"))
	res = tk.MustQuery("select * from t use index(idx_d) where d > 2")
	tk.MustQuery("select * from t ignore index(idx_d) where d > 2").Check(res.Rows())
	tk.MustExec("admin check table t")
}

func (s *testIntegrationSuite2) TestCaseInsensitiveCharsetAndCollate(c *C) {
	tk := testkit.NewTestKit(c, s.store)

	tk.MustExec("create database if not exists test_charset_collate")
	defer tk.MustExec("drop database test_charset_collate")
	tk.MustExec("use test_charset_collate")
	tk.MustExec("create table t(id int) ENGINE=InnoDB DEFAULT CHARSET=UTF8 COLLATE=UTF8_BIN;")
	tk.MustExec("create table t1(id int) ENGINE=InnoDB DEFAULT CHARSET=UTF8 COLLATE=uTF8_BIN;")
	tk.MustExec("create table t2(id int) ENGINE=InnoDB DEFAULT CHARSET=Utf8 COLLATE=utf8_BIN;")
	tk.MustExec("create table t3(id int) ENGINE=InnoDB DEFAULT CHARSET=Utf8mb4 COLLATE=utf8MB4_BIN;")
	tk.MustExec("create table t4(id int) ENGINE=InnoDB DEFAULT CHARSET=Utf8mb4 COLLATE=utf8MB4_general_ci;")

	tk.MustExec("create table t5(a varchar(20)) ENGINE=InnoDB DEFAULT CHARSET=UTF8MB4 COLLATE=UTF8MB4_GENERAL_CI;")
	tk.MustExec("insert into t5 values ('特克斯和凯科斯群岛')")

	db, ok := domain.GetDomain(s.ctx).InfoSchema().SchemaByName(model.NewCIStr("test_charset_collate"))
	c.Assert(ok, IsTrue)
	tbl := testGetTableByName(c, s.ctx, "test_charset_collate", "t5")
	tblInfo := tbl.Meta().Clone()
	c.Assert(tblInfo.Charset, Equals, "utf8mb4")
	c.Assert(tblInfo.Columns[0].Charset, Equals, "utf8mb4")

	tblInfo.Version = model.TableInfoVersion2
	tblInfo.Charset = "UTF8MB4"

	updateTableInfo := func(tblInfo *model.TableInfo) {
		mockCtx := mock.NewContext()
		mockCtx.Store = s.store
		err := mockCtx.NewTxn(context.Background())
		c.Assert(err, IsNil)
		txn, err := mockCtx.Txn(true)
		c.Assert(err, IsNil)
		mt := meta.NewMeta(txn)
		c.Assert(ok, IsTrue)
		err = mt.UpdateTable(db.ID, tblInfo)
		c.Assert(err, IsNil)
		err = txn.Commit(context.Background())
		c.Assert(err, IsNil)
	}
	updateTableInfo(tblInfo)
	tk.MustExec("alter table t5 add column b varchar(10);") //  load latest schema.

	tblInfo = testGetTableByName(c, s.ctx, "test_charset_collate", "t5").Meta()
	c.Assert(tblInfo.Charset, Equals, "utf8mb4")
	c.Assert(tblInfo.Columns[0].Charset, Equals, "utf8mb4")

	// For model.TableInfoVersion3, it is believed that all charsets / collations are lower-cased, do not do case-convert
	tblInfo = tblInfo.Clone()
	tblInfo.Version = model.TableInfoVersion3
	tblInfo.Charset = "UTF8MB4"
	updateTableInfo(tblInfo)
	tk.MustExec("alter table t5 add column c varchar(10);") //  load latest schema.

	tblInfo = testGetTableByName(c, s.ctx, "test_charset_collate", "t5").Meta()
	c.Assert(tblInfo.Charset, Equals, "UTF8MB4")
	c.Assert(tblInfo.Columns[0].Charset, Equals, "utf8mb4")
}

func (s *testIntegrationSuite3) TestZeroFillCreateTable(c *C) {
	tk := testkit.NewTestKit(c, s.store)
	tk.MustExec("use test")
	tk.MustExec("drop table if exists abc;")
	tk.MustExec("create table abc(y year, z tinyint(10) zerofill, primary key(y));")
	is := s.dom.InfoSchema()
	tbl, err := is.TableByName(model.NewCIStr("test"), model.NewCIStr("abc"))
	c.Assert(err, IsNil)
	var yearCol, zCol *model.ColumnInfo
	for _, col := range tbl.Meta().Columns {
		if col.Name.String() == "y" {
			yearCol = col
		}
		if col.Name.String() == "z" {
			zCol = col
		}
	}
	c.Assert(yearCol, NotNil)
	c.Assert(yearCol.Tp, Equals, mysql.TypeYear)
	c.Assert(mysql.HasUnsignedFlag(yearCol.Flag), IsTrue)

	c.Assert(zCol, NotNil)
	c.Assert(mysql.HasUnsignedFlag(zCol.Flag), IsTrue)
}

func (s *testIntegrationSuite5) TestBitDefaultValue(c *C) {
	tk := testkit.NewTestKit(c, s.store)
	tk.MustExec("use test")
	tk.MustExec("create table t_bit (c1 bit(10) default 250, c2 int);")
	tk.MustExec("insert into t_bit set c2=1;")
	tk.MustQuery("select bin(c1),c2 from t_bit").Check(testkit.Rows("11111010 1"))
	tk.MustExec("drop table t_bit")

	tk.MustExec("create table t_bit (a int)")
	tk.MustExec("insert into t_bit value (1)")
	tk.MustExec("alter table t_bit add column c bit(16) null default b'1100110111001'")
	tk.MustQuery("select c from t_bit").Check(testkit.Rows("\x19\xb9"))
	tk.MustExec("update t_bit set c = b'11100000000111'")
	tk.MustQuery("select c from t_bit").Check(testkit.Rows("\x38\x07"))
	tk.MustExec("drop table t_bit")

	tk.MustExec("create table t_bit (a int)")
	tk.MustExec("insert into t_bit value (1)")
	tk.MustExec("alter table t_bit add column b bit(1) default b'0';")
	tk.MustExec("alter table t_bit modify column b bit(1) default b'1';")
	tk.MustQuery("select b from t_bit").Check(testkit.Rows("\x00"))
	tk.MustExec("drop table t_bit")

	tk.MustExec("create table t_bit (a bit);")
	tk.MustExec("insert into t_bit values (null);")
	tk.MustQuery("select count(*) from t_bit where a is null;").Check(testkit.Rows("1"))

	tk.MustExec(`create table testalltypes1 (
    field_1 bit default 1,
    field_2 tinyint null default null
	);`)
	tk.MustExec(`create table testalltypes2 (
    field_1 bit null default null,
    field_2 tinyint null default null,
    field_3 tinyint unsigned null default null,
    field_4 bigint null default null,
    field_5 bigint unsigned null default null,
    field_6 mediumblob null default null,
    field_7 longblob null default null,
    field_8 blob null default null,
    field_9 tinyblob null default null,
    field_10 varbinary(255) null default null,
    field_11 binary(255) null default null,
    field_12 mediumtext null default null,
    field_13 longtext null default null,
    field_14 text null default null,
    field_15 tinytext null default null,
    field_16 char(255) null default null,
    field_17 numeric null default null,
    field_18 decimal null default null,
    field_19 integer null default null,
    field_20 integer unsigned null default null,
    field_21 int null default null,
    field_22 int unsigned null default null,
    field_23 mediumint null default null,
    field_24 mediumint unsigned null default null,
    field_25 smallint null default null,
    field_26 smallint unsigned null default null,
    field_27 float null default null,
    field_28 double null default null,
    field_29 double precision null default null,
    field_30 real null default null,
    field_31 varchar(255) null default null,
    field_32 date null default null,
    field_33 time null default null,
    field_34 datetime null default null,
    field_35 timestamp null default null
	);`)
}

func (s *testIntegrationSuite5) TestBackwardCompatibility(c *C) {
	tk := testkit.NewTestKit(c, s.store)
	tk.MustExec("create database if not exists test_backward_compatibility")
	defer tk.MustExec("drop database test_backward_compatibility")
	tk.MustExec("use test_backward_compatibility")
	tk.MustExec("create table t(a int primary key, b int)")
	for i := 0; i < 200; i++ {
		tk.MustExec(fmt.Sprintf("insert into t values(%v, %v)", i, i))
	}

	// alter table t add index idx_b(b);
	is := s.dom.InfoSchema()
	schemaName := model.NewCIStr("test_backward_compatibility")
	tableName := model.NewCIStr("t")
	schema, ok := is.SchemaByName(schemaName)
	c.Assert(ok, IsTrue)
	tbl, err := is.TableByName(schemaName, tableName)
	c.Assert(err, IsNil)

	// Split the table.
	s.cluster.SplitTable(tbl.Meta().ID, 100)

	unique := false
	indexName := model.NewCIStr("idx_b")
	indexPartSpecification := &ast.IndexPartSpecification{
		Column: &ast.ColumnName{
			Schema: schemaName,
			Table:  tableName,
			Name:   model.NewCIStr("b"),
		},
		Length: types.UnspecifiedLength,
	}
	indexPartSpecifications := []*ast.IndexPartSpecification{indexPartSpecification}
	var indexOption *ast.IndexOption
	job := &model.Job{
		SchemaID:   schema.ID,
		TableID:    tbl.Meta().ID,
		Type:       model.ActionAddIndex,
		BinlogInfo: &model.HistoryInfo{},
		Args:       []interface{}{unique, indexName, indexPartSpecifications, indexOption},
	}
	txn, err := s.store.Begin()
	c.Assert(err, IsNil)
	t := meta.NewMeta(txn)
	job.ID, err = t.GenGlobalID()
	c.Assert(err, IsNil)
	job.Version = 1
	job.StartTS = txn.StartTS()

	// Simulate old TiDB init the add index job, old TiDB will not init the model.Job.ReorgMeta field,
	// if we set job.SnapshotVer here, can simulate the behavior.
	job.SnapshotVer = txn.StartTS()
	err = t.EnQueueDDLJob(job)
	c.Assert(err, IsNil)
	err = txn.Commit(context.Background())
	c.Assert(err, IsNil)
	ticker := time.NewTicker(s.lease)
	defer ticker.Stop()
	for range ticker.C {
		historyJob, err := getHistoryDDLJob(s.store, job.ID)
		c.Assert(err, IsNil)
		if historyJob == nil {

			continue
		}
		c.Assert(historyJob.Error, IsNil)

		if historyJob.IsSynced() {
			break
		}
	}

	// finished add index
	tk.MustExec("admin check index t idx_b")
}

func (s *testIntegrationSuite3) TestMultiRegionGetTableEndHandle(c *C) {
	tk := testkit.NewTestKit(c, s.store)
	tk.MustExec("drop database if exists test_get_endhandle")
	tk.MustExec("create database test_get_endhandle")
	tk.MustExec("use test_get_endhandle")

	tk.MustExec("create table t(a bigint PRIMARY KEY, b int)")
	for i := 0; i < 1000; i++ {
		tk.MustExec(fmt.Sprintf("insert into t values(%v, %v)", i, i))
	}

	// Get table ID for split.
	dom := domain.GetDomain(tk.Se)
	is := dom.InfoSchema()
	tbl, err := is.TableByName(model.NewCIStr("test_get_endhandle"), model.NewCIStr("t"))
	c.Assert(err, IsNil)
	tblID := tbl.Meta().ID

	d := s.dom.DDL()
	testCtx := newTestMaxTableRowIDContext(c, d, tbl)

	// Split the table.
	s.cluster.SplitTable(tblID, 100)

	maxHandle, emptyTable := getMaxTableHandle(testCtx, s.store)
	c.Assert(emptyTable, IsFalse)
	c.Assert(maxHandle, Equals, kv.IntHandle(1000))

	tk.MustExec("insert into t values(10000, 1000)")
	maxHandle, emptyTable = getMaxTableHandle(testCtx, s.store)
	c.Assert(emptyTable, IsFalse)
	c.Assert(maxHandle, Equals, kv.IntHandle(1001))
}

type testMaxTableRowIDContext struct {
	c   *C
	d   ddl.DDL
	tbl table.Table
}

func newTestMaxTableRowIDContext(c *C, d ddl.DDL, tbl table.Table) *testMaxTableRowIDContext {
	return &testMaxTableRowIDContext{
		c:   c,
		d:   d,
		tbl: tbl,
	}
}

func getMaxTableHandle(ctx *testMaxTableRowIDContext, store kv.Storage) (kv.Handle, bool) {
	c := ctx.c
	d := ctx.d
	tbl := ctx.tbl
	curVer, err := store.CurrentVersion()
	c.Assert(err, IsNil)
	maxHandle, emptyTable, err := d.GetTableMaxHandle(curVer.Ver, tbl.(table.PhysicalTable))
	c.Assert(err, IsNil)
	return maxHandle, emptyTable
}

func checkGetMaxTableRowID(ctx *testMaxTableRowIDContext, store kv.Storage, expectEmpty bool, expectMaxHandle kv.Handle) {
	c := ctx.c
	maxHandle, emptyTable := getMaxTableHandle(ctx, store)
	c.Assert(emptyTable, Equals, expectEmpty)
	c.Assert(maxHandle, testutil.HandleEquals, expectMaxHandle)
}

func getHistoryDDLJob(store kv.Storage, id int64) (*model.Job, error) {
	var job *model.Job

	err := kv.RunInNewTxn(store, false, func(txn kv.Transaction) error {
		t := meta.NewMeta(txn)
		var err1 error
		job, err1 = t.GetHistoryDDLJob(id)
		return errors.Trace(err1)
	})

	return job, errors.Trace(err)
}

func (s *testIntegrationSuite6) TestCreateTableTooLarge(c *C) {
	tk := testkit.NewTestKit(c, s.store)
	tk.MustExec("use test")

	sql := "create table t_too_large ("
	cnt := 3000
	for i := 1; i <= cnt; i++ {
		sql += fmt.Sprintf("a%d double, b%d double, c%d double, d%d double", i, i, i, i)
		if i != cnt {
			sql += ","
		}
	}
	sql += ");"
	tk.MustGetErrCode(sql, errno.ErrTooManyFields)

	originLimit := atomic.LoadUint32(&ddl.TableColumnCountLimit)
	atomic.StoreUint32(&ddl.TableColumnCountLimit, uint32(cnt*4))
	_, err := tk.Exec(sql)
	c.Assert(kv.ErrEntryTooLarge.Equal(err), IsTrue, Commentf("err:%v", err))
	atomic.StoreUint32(&ddl.TableColumnCountLimit, originLimit)
}

func (s *testIntegrationSuite8) TestCreateTableTooManyIndexes(c *C) {
	tk := testkit.NewTestKit(c, s.store)
	tk.MustExec("use test")

	sql := "create table t_too_many_indexes ("
	for i := 0; i < 100; i++ {
		if i != 0 {
			sql += ","
		}
		sql += fmt.Sprintf("c%d int", i)
	}
	for i := 0; i < 100; i++ {
		sql += ","
		sql += fmt.Sprintf("key k%d(c%d)", i, i)
	}
	sql += ");"

	tk.MustGetErrCode(sql, errno.ErrTooManyKeys)
}

func (s *testIntegrationSuite3) TestChangeColumnPosition(c *C) {
	tk := testkit.NewTestKit(c, s.store)
	tk.MustExec("use test")

	tk.MustExec("create table position (a int default 1, b int default 2)")
	tk.MustExec("insert into position value ()")
	tk.MustExec("insert into position values (3,4)")
	tk.MustQuery("select * from position").Check(testkit.Rows("1 2", "3 4"))
	tk.MustExec("alter table position modify column b int first")
	tk.MustQuery("select * from position").Check(testkit.Rows("2 1", "4 3"))
	tk.MustExec("insert into position value ()")
	tk.MustQuery("select * from position").Check(testkit.Rows("2 1", "4 3", "<nil> 1"))

	tk.MustExec("create table position1 (a int, b int, c double, d varchar(5))")
	tk.MustExec(`insert into position1 value (1, 2, 3.14, 'TiDB')`)
	tk.MustExec("alter table position1 modify column d varchar(5) after a")
	tk.MustQuery("select * from position1").Check(testkit.Rows("1 TiDB 2 3.14"))
	tk.MustExec("alter table position1 modify column a int after c")
	tk.MustQuery("select * from position1").Check(testkit.Rows("TiDB 2 3.14 1"))
	tk.MustExec("alter table position1 modify column c double first")
	tk.MustQuery("select * from position1").Check(testkit.Rows("3.14 TiDB 2 1"))
	tk.MustGetErrCode("alter table position1 modify column b int after b", errno.ErrBadField)

	tk.MustExec("create table position2 (a int, b int)")
	tk.MustExec("alter table position2 add index t(a, b)")
	tk.MustExec("alter table position2 modify column b int first")
	tk.MustExec("insert into position2 value (3, 5)")
	tk.MustQuery("select a from position2 where a = 3").Check(testkit.Rows())
	tk.MustExec("alter table position2 change column b c int first")
	tk.MustQuery("select * from position2 where c = 3").Check(testkit.Rows("3 5"))
	tk.MustGetErrCode("alter table position2 change column c b int after c", errno.ErrBadField)

	tk.MustExec("create table position3 (a int default 2)")
	tk.MustExec("alter table position3 modify column a int default 5 first")
	tk.MustExec("insert into position3 value ()")
	tk.MustQuery("select * from position3").Check(testkit.Rows("5"))

	tk.MustExec("create table position4 (a int, b int)")
	tk.MustExec("alter table position4 add index t(b)")
	tk.MustExec("alter table position4 change column b c int first")
	createSQL := tk.MustQuery("show create table position4").Rows()[0][1]
	expectedSQL := []string{
		"CREATE TABLE `position4` (",
		"  `c` int(11) DEFAULT NULL,",
		"  `a` int(11) DEFAULT NULL,",
		"  KEY `t` (`c`)",
		") ENGINE=InnoDB DEFAULT CHARSET=utf8mb4 COLLATE=utf8mb4_bin",
	}
	c.Assert(createSQL, Equals, strings.Join(expectedSQL, "\n"))
}

func (s *testIntegrationSuite2) TestAddIndexAfterAddColumn(c *C) {
	tk := testkit.NewTestKit(c, s.store)
	tk.MustExec("use test")

	tk.MustExec("create table test_add_index_after_add_col(a int, b int not null default '0')")
	tk.MustExec("insert into test_add_index_after_add_col values(1, 2),(2,2)")
	tk.MustExec("alter table test_add_index_after_add_col add column c int not null default '0'")
	sql := "alter table test_add_index_after_add_col add unique index cc(c) "
	tk.MustGetErrCode(sql, errno.ErrDupEntry)
	sql = "alter table test_add_index_after_add_col add index idx_test(f1,f2,f3,f4,f5,f6,f7,f8,f9,f10,f11,f12,f13,f14,f15,f16,f17);"
	tk.MustGetErrCode(sql, errno.ErrTooManyKeyParts)
}

func (s *testIntegrationSuite3) TestResolveCharset(c *C) {
	tk := testkit.NewTestKit(c, s.store)
	tk.MustExec("use test")
	tk.MustExec("drop table if exists resolve_charset")
	tk.MustExec(`CREATE TABLE resolve_charset (a varchar(255) DEFAULT NULL) DEFAULT CHARSET=latin1`)
	ctx := tk.Se.(sessionctx.Context)
	is := domain.GetDomain(ctx).InfoSchema()
	tbl, err := is.TableByName(model.NewCIStr("test"), model.NewCIStr("resolve_charset"))
	c.Assert(err, IsNil)
	c.Assert(tbl.Cols()[0].Charset, Equals, "latin1")
	tk.MustExec("INSERT INTO resolve_charset VALUES('鰈')")

	tk.MustExec("create database resolve_charset charset binary")
	tk.MustExec("use resolve_charset")
	tk.MustExec(`CREATE TABLE resolve_charset (a varchar(255) DEFAULT NULL) DEFAULT CHARSET=latin1`)

	is = domain.GetDomain(ctx).InfoSchema()
	tbl, err = is.TableByName(model.NewCIStr("resolve_charset"), model.NewCIStr("resolve_charset"))
	c.Assert(err, IsNil)
	c.Assert(tbl.Cols()[0].Charset, Equals, "latin1")
	c.Assert(tbl.Meta().Charset, Equals, "latin1")

	tk.MustExec(`CREATE TABLE resolve_charset1 (a varchar(255) DEFAULT NULL)`)
	is = domain.GetDomain(ctx).InfoSchema()
	tbl, err = is.TableByName(model.NewCIStr("resolve_charset"), model.NewCIStr("resolve_charset1"))
	c.Assert(err, IsNil)
	c.Assert(tbl.Cols()[0].Charset, Equals, "binary")
	c.Assert(tbl.Meta().Charset, Equals, "binary")
}

func (s *testIntegrationSuite6) TestAddColumnTooMany(c *C) {
	tk := testkit.NewTestKit(c, s.store)
	tk.MustExec("use test")
	count := int(atomic.LoadUint32(&ddl.TableColumnCountLimit) - 1)
	var cols []string
	for i := 0; i < count; i++ {
		cols = append(cols, fmt.Sprintf("a%d int", i))
	}
	createSQL := fmt.Sprintf("create table t_column_too_many (%s)", strings.Join(cols, ","))
	tk.MustExec(createSQL)
	tk.MustExec("alter table t_column_too_many add column a_512 int")
	alterSQL := "alter table t_column_too_many add column a_513 int"
	tk.MustGetErrCode(alterSQL, errno.ErrTooManyFields)
}

func (s *testIntegrationSuite8) TestCreateTooManyIndexes(c *C) {
	tk := testkit.NewTestKit(c, s.store)
	tk.MustExec("use test")
	count := int(atomic.LoadUint32(&ddl.TableIndexCountLimit) - 1)
	sql := "create table t_index_too_many ("
	for i := 0; i < 100; i++ {
		if i != 0 {
			sql += ","
		}
		sql += fmt.Sprintf("c%d int", i)
	}
	for i := 0; i < count; i++ {
		sql += ","
		sql += fmt.Sprintf("key k%d(c%d)", i, i)
	}
	sql += ");"
	tk.MustExec(sql)
	tk.MustExec("create index idx1 on t_index_too_many (c62)")
	alterSQL := "create index idx2 on t_index_too_many (c63)"
	tk.MustGetErrCode(alterSQL, errno.ErrTooManyKeys)
}

func (s *testIntegrationSuite3) TestAlterColumn(c *C) {
	tk := testkit.NewTestKit(c, s.store)
	tk.MustExec("use test_db")

	tk.MustExec("create table test_alter_column (a int default 111, b varchar(8), c varchar(8) not null, d timestamp on update current_timestamp)")
	tk.MustExec("insert into test_alter_column set b = 'a', c = 'aa'")
	tk.MustQuery("select a from test_alter_column").Check(testkit.Rows("111"))
	ctx := tk.Se.(sessionctx.Context)
	is := domain.GetDomain(ctx).InfoSchema()
	tbl, err := is.TableByName(model.NewCIStr("test_db"), model.NewCIStr("test_alter_column"))
	c.Assert(err, IsNil)
	tblInfo := tbl.Meta()
	colA := tblInfo.Columns[0]
	hasNoDefault := mysql.HasNoDefaultValueFlag(colA.Flag)
	c.Assert(hasNoDefault, IsFalse)
	tk.MustExec("alter table test_alter_column alter column a set default 222")
	tk.MustExec("insert into test_alter_column set b = 'b', c = 'bb'")
	tk.MustQuery("select a from test_alter_column").Check(testkit.Rows("111", "222"))
	is = domain.GetDomain(ctx).InfoSchema()
	tbl, err = is.TableByName(model.NewCIStr("test_db"), model.NewCIStr("test_alter_column"))
	c.Assert(err, IsNil)
	tblInfo = tbl.Meta()
	colA = tblInfo.Columns[0]
	hasNoDefault = mysql.HasNoDefaultValueFlag(colA.Flag)
	c.Assert(hasNoDefault, IsFalse)
	tk.MustExec("alter table test_alter_column alter column b set default null")
	tk.MustExec("insert into test_alter_column set c = 'cc'")
	tk.MustQuery("select b from test_alter_column").Check(testkit.Rows("a", "b", "<nil>"))
	is = domain.GetDomain(ctx).InfoSchema()
	tbl, err = is.TableByName(model.NewCIStr("test_db"), model.NewCIStr("test_alter_column"))
	c.Assert(err, IsNil)
	tblInfo = tbl.Meta()
	colC := tblInfo.Columns[2]
	hasNoDefault = mysql.HasNoDefaultValueFlag(colC.Flag)
	c.Assert(hasNoDefault, IsTrue)
	tk.MustExec("alter table test_alter_column alter column c set default 'xx'")
	tk.MustExec("insert into test_alter_column set a = 123")
	tk.MustQuery("select c from test_alter_column").Check(testkit.Rows("aa", "bb", "cc", "xx"))
	is = domain.GetDomain(ctx).InfoSchema()
	tbl, err = is.TableByName(model.NewCIStr("test_db"), model.NewCIStr("test_alter_column"))
	c.Assert(err, IsNil)
	tblInfo = tbl.Meta()
	colC = tblInfo.Columns[2]
	hasNoDefault = mysql.HasNoDefaultValueFlag(colC.Flag)
	c.Assert(hasNoDefault, IsFalse)
	// TODO: After fix issue 2606.
	// tk.MustExec( "alter table test_alter_column alter column d set default null")
	tk.MustExec("alter table test_alter_column alter column a drop default")
	tk.MustExec("insert into test_alter_column set b = 'd', c = 'dd'")
	tk.MustQuery("select a from test_alter_column").Check(testkit.Rows("111", "222", "222", "123", "<nil>"))

	// for failing tests
	sql := "alter table db_not_exist.test_alter_column alter column b set default 'c'"
	tk.MustGetErrCode(sql, errno.ErrNoSuchTable)
	sql = "alter table test_not_exist alter column b set default 'c'"
	tk.MustGetErrCode(sql, errno.ErrNoSuchTable)
	sql = "alter table test_alter_column alter column col_not_exist set default 'c'"
	tk.MustGetErrCode(sql, errno.ErrBadField)
	sql = "alter table test_alter_column alter column c set default null"
	tk.MustGetErrCode(sql, errno.ErrInvalidDefault)

	// The followings tests whether adding constraints via change / modify column
	// is forbidden as expected.
	tk.MustExec("drop table if exists mc")
	tk.MustExec("create table mc(a int key, b int, c int)")
	_, err = tk.Exec("alter table mc modify column a int key") // Adds a new primary key
	c.Assert(err, NotNil)
	_, err = tk.Exec("alter table mc modify column c int unique") // Adds a new unique key
	c.Assert(err, NotNil)
	result := tk.MustQuery("show create table mc")
	createSQL := result.Rows()[0][1]
	expected := "CREATE TABLE `mc` (\n  `a` int(11) NOT NULL,\n  `b` int(11) DEFAULT NULL,\n  `c` int(11) DEFAULT NULL,\n  PRIMARY KEY (`a`)\n) ENGINE=InnoDB DEFAULT CHARSET=utf8mb4 COLLATE=utf8mb4_bin"
	c.Assert(createSQL, Equals, expected)

	// Change / modify column should preserve index options.
	tk.MustExec("drop table if exists mc")
	tk.MustExec("create table mc(a int key, b int, c int unique)")
	tk.MustExec("alter table mc modify column a bigint") // NOT NULL & PRIMARY KEY should be preserved
	tk.MustExec("alter table mc modify column b bigint")
	tk.MustExec("alter table mc modify column c bigint") // Unique should be preserved
	result = tk.MustQuery("show create table mc")
	createSQL = result.Rows()[0][1]
	expected = "CREATE TABLE `mc` (\n  `a` bigint(20) NOT NULL,\n  `b` bigint(20) DEFAULT NULL,\n  `c` bigint(20) DEFAULT NULL,\n  PRIMARY KEY (`a`),\n  UNIQUE KEY `c` (`c`)\n) ENGINE=InnoDB DEFAULT CHARSET=utf8mb4 COLLATE=utf8mb4_bin"
	c.Assert(createSQL, Equals, expected)

	// Dropping or keeping auto_increment is allowed, however adding is not allowed.
	tk.MustExec("drop table if exists mc")
	tk.MustExec("create table mc(a int key auto_increment, b int)")
	tk.MustExec("alter table mc modify column a bigint auto_increment") // Keeps auto_increment
	result = tk.MustQuery("show create table mc")
	createSQL = result.Rows()[0][1]
	expected = "CREATE TABLE `mc` (\n  `a` bigint(20) NOT NULL AUTO_INCREMENT,\n  `b` int(11) DEFAULT NULL,\n  PRIMARY KEY (`a`)\n) ENGINE=InnoDB DEFAULT CHARSET=utf8mb4 COLLATE=utf8mb4_bin"
	c.Assert(createSQL, Equals, expected)
	_, err = tk.Exec("alter table mc modify column a bigint") // Droppping auto_increment is not allow when @@tidb_allow_remove_auto_inc == 'off'
	c.Assert(err, NotNil)
	tk.MustExec("set @@tidb_allow_remove_auto_inc = on")
	tk.MustExec("alter table mc modify column a bigint") // Dropping auto_increment is ok when @@tidb_allow_remove_auto_inc == 'on'
	result = tk.MustQuery("show create table mc")
	createSQL = result.Rows()[0][1]
	expected = "CREATE TABLE `mc` (\n  `a` bigint(20) NOT NULL,\n  `b` int(11) DEFAULT NULL,\n  PRIMARY KEY (`a`)\n) ENGINE=InnoDB DEFAULT CHARSET=utf8mb4 COLLATE=utf8mb4_bin"
	c.Assert(createSQL, Equals, expected)

	_, err = tk.Exec("alter table mc modify column a bigint auto_increment") // Adds auto_increment should throw error
	c.Assert(err, NotNil)

	tk.MustExec("drop table if exists t")
	tk.MustExec("create table t1 (a varchar(10),b varchar(100),c tinyint,d varchar(3071),index(a),index(a,b),index (c,d)) charset = ascii;")
	tk.MustGetErrCode("alter table t1 modify column a varchar(3000);", errno.ErrTooLongKey)
	// check modify column with rename column.
	tk.MustGetErrCode("alter table t1 change column a x varchar(3000);", errno.ErrTooLongKey)
	tk.MustGetErrCode("alter table t1 modify column c bigint;", errno.ErrTooLongKey)

	tk.MustExec("drop table if exists multi_unique")
	tk.MustExec("create table multi_unique (a int unique unique)")
	tk.MustExec("drop table multi_unique")
	tk.MustExec("create table multi_unique (a int key primary key unique unique)")
	tk.MustExec("drop table multi_unique")
	tk.MustExec("create table multi_unique (a int key unique unique key unique)")
	tk.MustExec("drop table multi_unique")
	tk.MustExec("create table multi_unique (a serial serial default value)")
	tk.MustExec("drop table multi_unique")
	tk.MustExec("create table multi_unique (a serial serial default value serial default value)")
	tk.MustExec("drop table multi_unique")
}

func (s *testIntegrationSuite) assertWarningExec(tk *testkit.TestKit, c *C, sql string, expectedWarn *terror.Error) {
	_, err := tk.Exec(sql)
	c.Assert(err, IsNil)
	st := tk.Se.GetSessionVars().StmtCtx
	c.Assert(st.WarningCount(), Equals, uint16(1))
	c.Assert(expectedWarn.Equal(st.GetWarnings()[0].Err), IsTrue, Commentf("error:%v", err))
}

func (s *testIntegrationSuite) assertAlterWarnExec(tk *testkit.TestKit, c *C, sql string) {
	s.assertWarningExec(tk, c, sql, ddl.ErrAlterOperationNotSupported)
}

func (s *testIntegrationSuite) assertAlterErrorExec(tk *testkit.TestKit, c *C, sql string) {
	tk.MustGetErrCode(sql, errno.ErrAlterOperationNotSupportedReason)
}

func (s *testIntegrationSuite3) TestAlterAlgorithm(c *C) {
	tk := testkit.NewTestKit(c, s.store)
	tk.MustExec("use test")
	tk.MustExec("drop table if exists t, t1")
	defer tk.MustExec("drop table if exists t")

	tk.MustExec(`create table t(
	a int,
	b varchar(100),
	c int,
	INDEX idx_c(c)) PARTITION BY RANGE ( a ) (
	PARTITION p0 VALUES LESS THAN (6),
		PARTITION p1 VALUES LESS THAN (11),
		PARTITION p2 VALUES LESS THAN (16),
		PARTITION p3 VALUES LESS THAN (21)
	)`)
	s.assertAlterWarnExec(tk, c, "alter table t modify column a bigint, ALGORITHM=INPLACE;")
	tk.MustExec("alter table t modify column a bigint, ALGORITHM=INPLACE, ALGORITHM=INSTANT;")
	tk.MustExec("alter table t modify column a bigint, ALGORITHM=DEFAULT;")

	// Test add/drop index
	s.assertAlterErrorExec(tk, c, "alter table t add index idx_b(b), ALGORITHM=INSTANT")
	s.assertAlterWarnExec(tk, c, "alter table t add index idx_b1(b), ALGORITHM=COPY")
	tk.MustExec("alter table t add index idx_b2(b), ALGORITHM=INPLACE")
	tk.MustExec("alter table t add index idx_b3(b), ALGORITHM=DEFAULT")
	s.assertAlterWarnExec(tk, c, "alter table t drop index idx_b3, ALGORITHM=INPLACE")
	s.assertAlterWarnExec(tk, c, "alter table t drop index idx_b1, ALGORITHM=COPY")
	tk.MustExec("alter table t drop index idx_b2, ALGORITHM=INSTANT")

	// Test rename
	s.assertAlterWarnExec(tk, c, "alter table t rename to t1, ALGORITHM=COPY")
	s.assertAlterWarnExec(tk, c, "alter table t1 rename to t2, ALGORITHM=INPLACE")
	tk.MustExec("alter table t2 rename to t, ALGORITHM=INSTANT")
	tk.MustExec("alter table t rename to t1, ALGORITHM=DEFAULT")
	tk.MustExec("alter table t1 rename to t")

	// Test rename index
	s.assertAlterWarnExec(tk, c, "alter table t rename index idx_c to idx_c1, ALGORITHM=COPY")
	s.assertAlterWarnExec(tk, c, "alter table t rename index idx_c1 to idx_c2, ALGORITHM=INPLACE")
	tk.MustExec("alter table t rename index idx_c2 to idx_c, ALGORITHM=INSTANT")
	tk.MustExec("alter table t rename index idx_c to idx_c1, ALGORITHM=DEFAULT")

	// partition.
	s.assertAlterWarnExec(tk, c, "alter table t ALGORITHM=COPY, truncate partition p1")
	s.assertAlterWarnExec(tk, c, "alter table t ALGORITHM=INPLACE, truncate partition p2")
	tk.MustExec("alter table t ALGORITHM=INSTANT, truncate partition p3")

	s.assertAlterWarnExec(tk, c, "alter table t add partition (partition p4 values less than (2002)), ALGORITHM=COPY")
	s.assertAlterWarnExec(tk, c, "alter table t add partition (partition p5 values less than (3002)), ALGORITHM=INPLACE")
	tk.MustExec("alter table t add partition (partition p6 values less than (4002)), ALGORITHM=INSTANT")

	s.assertAlterWarnExec(tk, c, "alter table t ALGORITHM=COPY, drop partition p4")
	s.assertAlterWarnExec(tk, c, "alter table t ALGORITHM=INPLACE, drop partition p5")
	tk.MustExec("alter table t ALGORITHM=INSTANT, drop partition p6")

	// Table options
	s.assertAlterWarnExec(tk, c, "alter table t comment = 'test', ALGORITHM=COPY")
	s.assertAlterWarnExec(tk, c, "alter table t comment = 'test', ALGORITHM=INPLACE")
	tk.MustExec("alter table t comment = 'test', ALGORITHM=INSTANT")

	s.assertAlterWarnExec(tk, c, "alter table t default charset = utf8mb4, ALGORITHM=COPY")
	s.assertAlterWarnExec(tk, c, "alter table t default charset = utf8mb4, ALGORITHM=INPLACE")
	tk.MustExec("alter table t default charset = utf8mb4, ALGORITHM=INSTANT")
}

func (s *testIntegrationSuite3) TestAlterTableAddUniqueOnPartionRangeColumn(c *C) {
	tk := testkit.NewTestKit(c, s.store)
	tk.MustExec("use test")
	tk.MustExec("drop table if exists t")
	defer tk.MustExec("drop table if exists t")

	tk.MustExec(`create table t(
	a int,
	b varchar(100),
	c int,
	INDEX idx_c(c))
	PARTITION BY RANGE COLUMNS( a ) (
		PARTITION p0 VALUES LESS THAN (6),
		PARTITION p1 VALUES LESS THAN (11),
		PARTITION p2 VALUES LESS THAN (16),
		PARTITION p3 VALUES LESS THAN (21)
	)`)
	tk.MustExec("insert into t values (4, 'xxx', 4)")
	tk.MustExec("insert into t values (4, 'xxx', 9)") // Note the repeated 4
	tk.MustExec("insert into t values (17, 'xxx', 12)")
	tk.MustGetErrCode("alter table t add unique index idx_a(a)", errno.ErrDupEntry)

	tk.MustExec("delete from t where a = 4")
	tk.MustExec("alter table t add unique index idx_a(a)")
	tk.MustExec("alter table t add unique index idx_ac(a, c)")
	tk.MustGetErrCode("alter table t add unique index idx_b(b)", errno.ErrUniqueKeyNeedAllFieldsInPf)
}

func (s *testIntegrationSuite5) TestFulltextIndexIgnore(c *C) {
	tk := testkit.NewTestKit(c, s.store)
	tk.MustExec("use test")
	tk.MustExec("drop table if exists t_ft")
	defer tk.MustExec("drop table if exists t_ft")
	// Make sure that creating and altering to add a fulltext key gives the correct warning
	s.assertWarningExec(tk, c, "create table t_ft (a text, fulltext key (a))", ddl.ErrTableCantHandleFt)
	s.assertWarningExec(tk, c, "alter table t_ft add fulltext key (a)", ddl.ErrTableCantHandleFt)

	// Make sure table t_ft still has no indexes even after it was created and altered
	r := tk.MustQuery("show index from t_ft")
	c.Assert(r.Rows(), HasLen, 0)
	r = tk.MustQuery("select * from information_schema.statistics where table_schema='test' and table_name='t_ft'")
	c.Assert(r.Rows(), HasLen, 0)
}

func (s *testIntegrationSuite1) TestTreatOldVersionUTF8AsUTF8MB4(c *C) {
	if israce.RaceEnabled {
		c.Skip("skip race test")
	}
	tk := testkit.NewTestKit(c, s.store)
	tk.MustExec("use test")
	tk.MustExec("drop table if exists t")
	defer tk.MustExec("drop table if exists t")

	tk.MustExec("create table t (a varchar(10) character set utf8, b varchar(10) character set ascii) charset=utf8mb4;")
	tk.MustGetErrCode("insert into t set a= x'f09f8c80';", errno.ErrTruncatedWrongValueForField)
	tk.MustQuery("show create table t").Check(testkit.Rows("t CREATE TABLE `t` (\n" +
		"  `a` varchar(10) CHARACTER SET utf8 COLLATE utf8_bin DEFAULT NULL,\n" +
		"  `b` varchar(10) CHARACTER SET ascii COLLATE ascii_bin DEFAULT NULL\n" +
		") ENGINE=InnoDB DEFAULT CHARSET=utf8mb4 COLLATE=utf8mb4_bin"))

	// Mock old version table info with column charset is utf8.
	db, ok := domain.GetDomain(s.ctx).InfoSchema().SchemaByName(model.NewCIStr("test"))
	tbl := testGetTableByName(c, s.ctx, "test", "t")
	tblInfo := tbl.Meta().Clone()
	tblInfo.Version = model.TableInfoVersion0
	tblInfo.Columns[0].Version = model.ColumnInfoVersion0
	updateTableInfo := func(tblInfo *model.TableInfo) {
		mockCtx := mock.NewContext()
		mockCtx.Store = s.store
		err := mockCtx.NewTxn(context.Background())
		c.Assert(err, IsNil)
		txn, err := mockCtx.Txn(true)
		c.Assert(err, IsNil)
		mt := meta.NewMeta(txn)
		c.Assert(ok, IsTrue)
		err = mt.UpdateTable(db.ID, tblInfo)
		c.Assert(err, IsNil)
		err = txn.Commit(context.Background())
		c.Assert(err, IsNil)
	}
	updateTableInfo(tblInfo)
	tk.MustExec("alter table t add column c varchar(10) character set utf8;") // load latest schema.
	c.Assert(config.GetGlobalConfig().TreatOldVersionUTF8AsUTF8MB4, IsTrue)
	tk.MustExec("insert into t set a= x'f09f8c80'")
	tk.MustQuery("show create table t").Check(testkit.Rows("t CREATE TABLE `t` (\n" +
		"  `a` varchar(10) DEFAULT NULL,\n" +
		"  `b` varchar(10) CHARACTER SET ascii COLLATE ascii_bin DEFAULT NULL,\n" +
		"  `c` varchar(10) CHARACTER SET utf8 COLLATE utf8_bin DEFAULT NULL\n" +
		") ENGINE=InnoDB DEFAULT CHARSET=utf8mb4 COLLATE=utf8mb4_bin"))
	config.UpdateGlobal(func(conf *config.Config) {
		conf.TreatOldVersionUTF8AsUTF8MB4 = false
	})
	tk.MustExec("alter table t drop column c;") //  reload schema.
	tk.MustGetErrCode("insert into t set a= x'f09f8c80'", errno.ErrTruncatedWrongValueForField)
	tk.MustQuery("show create table t").Check(testkit.Rows("t CREATE TABLE `t` (\n" +
		"  `a` varchar(10) CHARACTER SET utf8 COLLATE utf8_bin DEFAULT NULL,\n" +
		"  `b` varchar(10) CHARACTER SET ascii COLLATE ascii_bin DEFAULT NULL\n" +
		") ENGINE=InnoDB DEFAULT CHARSET=utf8mb4 COLLATE=utf8mb4_bin"))

	// Mock old version table info with table and column charset is utf8.
	tbl = testGetTableByName(c, s.ctx, "test", "t")
	tblInfo = tbl.Meta().Clone()
	tblInfo.Charset = charset.CharsetUTF8
	tblInfo.Collate = charset.CollationUTF8
	tblInfo.Version = model.TableInfoVersion0
	tblInfo.Columns[0].Version = model.ColumnInfoVersion0
	updateTableInfo(tblInfo)

	config.UpdateGlobal(func(conf *config.Config) {
		conf.TreatOldVersionUTF8AsUTF8MB4 = true
	})
	tk.MustExec("alter table t add column c varchar(10);") //  load latest schema.
	tk.MustExec("insert into t set a= x'f09f8c80'")
	tk.MustQuery("show create table t").Check(testkit.Rows("t CREATE TABLE `t` (\n" +
		"  `a` varchar(10) DEFAULT NULL,\n" +
		"  `b` varchar(10) CHARACTER SET ascii COLLATE ascii_bin DEFAULT NULL,\n" +
		"  `c` varchar(10) DEFAULT NULL\n" +
		") ENGINE=InnoDB DEFAULT CHARSET=utf8mb4 COLLATE=utf8mb4_bin"))

	config.UpdateGlobal(func(conf *config.Config) {
		conf.TreatOldVersionUTF8AsUTF8MB4 = false
	})
	tk.MustExec("alter table t drop column c;") //  reload schema.
	tk.MustGetErrCode("insert into t set a= x'f09f8c80'", errno.ErrTruncatedWrongValueForField)
	tk.MustQuery("show create table t").Check(testkit.Rows("t CREATE TABLE `t` (\n" +
		"  `a` varchar(10) DEFAULT NULL,\n" +
		"  `b` varchar(10) CHARACTER SET ascii COLLATE ascii_bin DEFAULT NULL\n" +
		") ENGINE=InnoDB DEFAULT CHARSET=utf8 COLLATE=utf8_bin"))

	// Test modify column charset.
	config.UpdateGlobal(func(conf *config.Config) {
		conf.TreatOldVersionUTF8AsUTF8MB4 = true
	})
	tk.MustExec("alter table t modify column a varchar(10) character set utf8mb4") //  change column charset.
	tbl = testGetTableByName(c, s.ctx, "test", "t")
	c.Assert(tbl.Meta().Columns[0].Charset, Equals, charset.CharsetUTF8MB4)
	c.Assert(tbl.Meta().Columns[0].Collate, Equals, charset.CollationUTF8MB4)
	c.Assert(tbl.Meta().Columns[0].Version, Equals, model.ColumnInfoVersion0)
	tk.MustExec("insert into t set a= x'f09f8c80'")
	tk.MustQuery("show create table t").Check(testkit.Rows("t CREATE TABLE `t` (\n" +
		"  `a` varchar(10) DEFAULT NULL,\n" +
		"  `b` varchar(10) CHARACTER SET ascii COLLATE ascii_bin DEFAULT NULL\n" +
		") ENGINE=InnoDB DEFAULT CHARSET=utf8mb4 COLLATE=utf8mb4_bin"))
	// Test for change column should not modify the column version.
	tk.MustExec("alter table t change column a a varchar(20)") //  change column.
	tbl = testGetTableByName(c, s.ctx, "test", "t")
	c.Assert(tbl.Meta().Columns[0].Charset, Equals, charset.CharsetUTF8MB4)
	c.Assert(tbl.Meta().Columns[0].Collate, Equals, charset.CollationUTF8MB4)
	c.Assert(tbl.Meta().Columns[0].Version, Equals, model.ColumnInfoVersion0)

	// Test for v2.1.5 and v2.1.6 that table version is 1 but column version is 0.
	tbl = testGetTableByName(c, s.ctx, "test", "t")
	tblInfo = tbl.Meta().Clone()
	tblInfo.Charset = charset.CharsetUTF8
	tblInfo.Collate = charset.CollationUTF8
	tblInfo.Version = model.TableInfoVersion1
	tblInfo.Columns[0].Version = model.ColumnInfoVersion0
	tblInfo.Columns[0].Charset = charset.CharsetUTF8
	tblInfo.Columns[0].Collate = charset.CollationUTF8
	updateTableInfo(tblInfo)
	c.Assert(config.GetGlobalConfig().TreatOldVersionUTF8AsUTF8MB4, IsTrue)
	tk.MustExec("alter table t change column b b varchar(20) character set ascii") // reload schema.
	tk.MustExec("insert into t set a= x'f09f8c80'")
	tk.MustQuery("show create table t").Check(testkit.Rows("t CREATE TABLE `t` (\n" +
		"  `a` varchar(20) DEFAULT NULL,\n" +
		"  `b` varchar(20) CHARACTER SET ascii COLLATE ascii_bin DEFAULT NULL\n" +
		") ENGINE=InnoDB DEFAULT CHARSET=utf8mb4 COLLATE=utf8mb4_bin"))

	config.UpdateGlobal(func(conf *config.Config) {
		conf.TreatOldVersionUTF8AsUTF8MB4 = false
	})
	tk.MustExec("alter table t change column b b varchar(30) character set ascii") // reload schema.
	tk.MustGetErrCode("insert into t set a= x'f09f8c80'", errno.ErrTruncatedWrongValueForField)
	tk.MustQuery("show create table t").Check(testkit.Rows("t CREATE TABLE `t` (\n" +
		"  `a` varchar(20) DEFAULT NULL,\n" +
		"  `b` varchar(30) CHARACTER SET ascii COLLATE ascii_bin DEFAULT NULL\n" +
		") ENGINE=InnoDB DEFAULT CHARSET=utf8 COLLATE=utf8_bin"))

	// Test for alter table convert charset
	config.UpdateGlobal(func(conf *config.Config) {
		conf.TreatOldVersionUTF8AsUTF8MB4 = true
	})
	tk.MustExec("alter table t drop column b") // reload schema.
	tk.MustExec("alter table t convert to charset utf8mb4;")

	config.UpdateGlobal(func(conf *config.Config) {
		conf.TreatOldVersionUTF8AsUTF8MB4 = false
	})
	tk.MustExec("alter table t add column b varchar(50);") // reload schema.
	tk.MustQuery("show create table t").Check(testkit.Rows("t CREATE TABLE `t` (\n" +
		"  `a` varchar(20) DEFAULT NULL,\n" +
		"  `b` varchar(50) DEFAULT NULL\n" +
		") ENGINE=InnoDB DEFAULT CHARSET=utf8mb4 COLLATE=utf8mb4_bin"))
}

func (s *testIntegrationSuite3) TestDefaultValueIsString(c *C) {
	tk := testkit.NewTestKit(c, s.store)
	tk.MustExec("use test")
	tk.MustExec("drop table if exists t")
	defer tk.MustExec("drop table if exists t")
	tk.MustExec("create table t (a int default b'1');")
	tbl := testGetTableByName(c, s.ctx, "test", "t")
	c.Assert(tbl.Meta().Columns[0].DefaultValue, Equals, "1")
}

func (s *testIntegrationSuite5) TestChangingDBCharset(c *C) {
	tk := testkit.NewTestKit(c, s.store)

	tk.MustExec("DROP DATABASE IF EXISTS alterdb1")
	tk.MustExec("CREATE DATABASE alterdb1 CHARSET=utf8 COLLATE=utf8_unicode_ci")

	// No default DB errors.
	noDBFailedCases := []struct {
		stmt   string
		errMsg string
	}{
		{
			"ALTER DATABASE CHARACTER SET = 'utf8'",
			"[planner:1046]No database selected",
		},
		{
			"ALTER SCHEMA `` CHARACTER SET = 'utf8'",
			"[ddl:1102]Incorrect database name ''",
		},
	}
	for _, fc := range noDBFailedCases {
		c.Assert(tk.ExecToErr(fc.stmt).Error(), Equals, fc.errMsg, Commentf("%v", fc.stmt))
	}

	verifyDBCharsetAndCollate := func(dbName, chs string, coll string) {
		// check `SHOW CREATE SCHEMA`.
		r := tk.MustQuery("SHOW CREATE SCHEMA " + dbName).Rows()[0][1].(string)
		c.Assert(strings.Contains(r, "CHARACTER SET "+chs), IsTrue)

		template := `SELECT
					DEFAULT_CHARACTER_SET_NAME,
					DEFAULT_COLLATION_NAME
				FROM INFORMATION_SCHEMA.SCHEMATA
				WHERE SCHEMA_NAME = '%s'`
		sql := fmt.Sprintf(template, dbName)
		tk.MustQuery(sql).Check(testkit.Rows(fmt.Sprintf("%s %s", chs, coll)))

		dom := domain.GetDomain(s.ctx)
		// Make sure the table schema is the new schema.
		err := dom.Reload()
		c.Assert(err, IsNil)
		dbInfo, ok := dom.InfoSchema().SchemaByName(model.NewCIStr(dbName))
		c.Assert(ok, Equals, true)
		c.Assert(dbInfo.Charset, Equals, chs)
		c.Assert(dbInfo.Collate, Equals, coll)
	}

	tk.MustExec("ALTER SCHEMA alterdb1 COLLATE = utf8mb4_general_ci")
	verifyDBCharsetAndCollate("alterdb1", "utf8mb4", "utf8mb4_general_ci")

	tk.MustExec("DROP DATABASE IF EXISTS alterdb2")
	tk.MustExec("CREATE DATABASE alterdb2 CHARSET=utf8 COLLATE=utf8_unicode_ci")
	tk.MustExec("USE alterdb2")

	failedCases := []struct {
		stmt   string
		errMsg string
	}{
		{
			"ALTER SCHEMA `` CHARACTER SET = 'utf8'",
			"[ddl:1102]Incorrect database name ''",
		},
		{
			"ALTER DATABASE CHARACTER SET = ''",
			"[parser:1115]Unknown character set: ''",
		},
		{
			"ALTER DATABASE CHARACTER SET = 'INVALID_CHARSET'",
			"[parser:1115]Unknown character set: 'INVALID_CHARSET'",
		},
		{
			"ALTER SCHEMA COLLATE = ''",
			"[ddl:1273]Unknown collation: ''",
		},
		{
			"ALTER DATABASE COLLATE = 'INVALID_COLLATION'",
			"[ddl:1273]Unknown collation: 'INVALID_COLLATION'",
		},
		{
			"ALTER DATABASE CHARACTER SET = 'utf8' DEFAULT CHARSET = 'utf8mb4'",
			"[ddl:1302]Conflicting declarations: 'CHARACTER SET utf8' and 'CHARACTER SET utf8mb4'",
		},
		{
			"ALTER SCHEMA CHARACTER SET = 'utf8' COLLATE = 'utf8mb4_bin'",
			"[ddl:1302]Conflicting declarations: 'CHARACTER SET utf8' and 'CHARACTER SET utf8mb4'",
		},
		{
			"ALTER DATABASE COLLATE = 'utf8mb4_bin' COLLATE = 'utf8_bin'",
			"[ddl:1302]Conflicting declarations: 'CHARACTER SET utf8mb4' and 'CHARACTER SET utf8'",
		},
	}

	for _, fc := range failedCases {
		c.Assert(tk.ExecToErr(fc.stmt).Error(), Equals, fc.errMsg, Commentf("%v", fc.stmt))
	}
	tk.MustExec("ALTER SCHEMA CHARACTER SET = 'utf8' COLLATE = 'utf8_unicode_ci'")
	verifyDBCharsetAndCollate("alterdb2", "utf8", "utf8_unicode_ci")

	tk.MustExec("ALTER SCHEMA CHARACTER SET = 'utf8mb4'")
	verifyDBCharsetAndCollate("alterdb2", "utf8mb4", "utf8mb4_bin")

	tk.MustExec("ALTER SCHEMA CHARACTER SET = 'utf8mb4' COLLATE = 'utf8mb4_general_ci'")
	verifyDBCharsetAndCollate("alterdb2", "utf8mb4", "utf8mb4_general_ci")

	// Test changing charset of schema with uppercase name. See https://github.com/pingcap/tidb/issues/19273.
	tk.MustExec("drop database if exists TEST_UPPERCASE_DB_CHARSET;")
	tk.MustExec("create database TEST_UPPERCASE_DB_CHARSET;")
	tk.MustExec("use TEST_UPPERCASE_DB_CHARSET;")
	tk.MustExec("alter database TEST_UPPERCASE_DB_CHARSET default character set utf8;")
	tk.MustExec("alter database TEST_UPPERCASE_DB_CHARSET default character set utf8mb4;")
}

func (s *testIntegrationSuite4) TestDropAutoIncrementIndex(c *C) {
	tk := testkit.NewTestKit(c, s.store)
	tk.MustExec("create database if not exists test")
	tk.MustExec("use test")

	tk.MustExec("drop table if exists t1")
	tk.MustExec("create table t1 (a int auto_increment, unique key (a))")
	dropIndexSQL := "alter table t1 drop index a"
	tk.MustGetErrCode(dropIndexSQL, errno.ErrWrongAutoKey)

	tk.MustExec("drop table if exists t1")
	tk.MustExec("create table t1 (a int(11) not null auto_increment, b int(11), c bigint, unique key (a, b, c))")
	dropIndexSQL = "alter table t1 drop index a"
	tk.MustGetErrCode(dropIndexSQL, errno.ErrWrongAutoKey)
}

func (s *testIntegrationSuite4) TestInsertIntoGeneratedColumnWithDefaultExpr(c *C) {
	tk := testkit.NewTestKit(c, s.store)
	tk.MustExec("create database if not exists test")
	tk.MustExec("use test")

	// insert into virtual / stored columns
	tk.MustExec("drop table if exists t1")
	tk.MustExec("create table t1 (a int, b int as (-a) virtual, c int as (-a) stored)")
	tk.MustExec("insert into t1 values (1, default, default)")
	tk.MustQuery("select * from t1").Check(testkit.Rows("1 -1 -1"))
	tk.MustExec("delete from t1")

	// insert multiple rows
	tk.MustExec("insert into t1(a,b) values (1, default), (2, default)")
	tk.MustQuery("select * from t1").Check(testkit.Rows("1 -1 -1", "2 -2 -2"))
	tk.MustExec("delete from t1")

	// insert into generated columns only
	tk.MustExec("insert into t1(b) values (default)")
	tk.MustQuery("select * from t1").Check(testkit.Rows("<nil> <nil> <nil>"))
	tk.MustExec("delete from t1")
	tk.MustExec("insert into t1(c) values (default)")
	tk.MustQuery("select * from t1").Check(testkit.Rows("<nil> <nil> <nil>"))
	tk.MustExec("delete from t1")

	// generated columns with index
	tk.MustExec("drop table if exists t2")
	tk.MustExec("create table t2 like t1")
	tk.MustExec("alter table t2 add index idx1(a)")
	tk.MustExec("alter table t2 add index idx2(b)")
	tk.MustExec("insert into t2 values (1, default, default)")
	tk.MustQuery("select * from t2").Check(testkit.Rows("1 -1 -1"))
	tk.MustExec("delete from t2")
	tk.MustExec("alter table t2 drop index idx1")
	tk.MustExec("alter table t2 drop index idx2")
	tk.MustExec("insert into t2 values (1, default, default)")
	tk.MustQuery("select * from t2").Check(testkit.Rows("1 -1 -1"))

	// generated columns in different position
	tk.MustExec("drop table if exists t3")
	tk.MustExec("create table t3 (gc1 int as (r+1), gc2 int as (r+1) stored, gc3 int as (gc2+1), gc4 int as (gc1+1) stored, r int)")
	tk.MustExec("insert into t3 values (default, default, default, default, 1)")
	tk.MustQuery("select * from t3").Check(testkit.Rows("2 2 3 3 1"))

	// generated columns in replace statement
	tk.MustExec("create table t4 (a int key, b int, c int as (a+1), d int as (b+1) stored)")
	tk.MustExec("insert into t4 values (1, 10, default, default)")
	tk.MustQuery("select * from t4").Check(testkit.Rows("1 10 2 11"))
	tk.MustExec("replace into t4 values (1, 20, default, default)")
	tk.MustQuery("select * from t4").Check(testkit.Rows("1 20 2 21"))

	// generated columns with default function is not allowed
	tk.MustExec("create table t5 (a int default 10, b int as (a+1))")
	tk.MustGetErrCode("insert into t5 values (20, default(a))", errno.ErrBadGeneratedColumn)

	tk.MustExec("drop table t1, t2, t3, t4, t5")
}

func (s *testIntegrationSuite3) TestSqlFunctionsInGeneratedColumns(c *C) {
	tk := testkit.NewTestKit(c, s.store)
	tk.MustExec("create database if not exists test")
	tk.MustExec("use test")
	tk.MustExec("drop table if exists t, t1")

	// In generated columns expression, these items are not allowed:
	// 1. Blocked function (for full function list, please visit https://github.com/mysql/mysql-server/blob/5.7/errno-test/suite/gcol/inc/gcol_blocked_sql_funcs_main.inc)
	// Note: This list is not complete, if you need a complete list, please refer to MySQL 5.7 source code.
	tk.MustGetErrCode("create table t (a int, b int as (sysdate()))", errno.ErrGeneratedColumnFunctionIsNotAllowed)
	// 2. Non-builtin function
	tk.MustGetErrCode("create table t (a int, b int as (non_exist_funcA()))", errno.ErrGeneratedColumnFunctionIsNotAllowed)
	// 3. values(x) function
	tk.MustGetErrCode("create table t (a int, b int as (values(a)))", errno.ErrGeneratedColumnFunctionIsNotAllowed)
	// 4. Subquery
	tk.MustGetErrCode("create table t (a int, b int as ((SELECT 1 FROM t1 UNION SELECT 1 FROM t1)))", errno.ErrGeneratedColumnFunctionIsNotAllowed)
	// 5. Variable & functions related to variable
	tk.MustExec("set @x = 1")
	tk.MustGetErrCode("create table t (a int, b int as (@x))", errno.ErrGeneratedColumnFunctionIsNotAllowed)
	tk.MustGetErrCode("create table t (a int, b int as (@@max_connections))", errno.ErrGeneratedColumnFunctionIsNotAllowed)
	tk.MustGetErrCode("create table t (a int, b int as (@y:=1))", errno.ErrGeneratedColumnFunctionIsNotAllowed)
	tk.MustGetErrCode(`create table t (a int, b int as (getvalue("x")))`, errno.ErrGeneratedColumnFunctionIsNotAllowed)
	tk.MustGetErrCode(`create table t (a int, b int as (setvalue("y", 1)))`, errno.ErrGeneratedColumnFunctionIsNotAllowed)
	// 6. Aggregate function
	tk.MustGetErrCode("create table t1 (a int, b int as (avg(a)));", errno.ErrInvalidGroupFuncUse)

	// Determinate functions are allowed:
	tk.MustExec("create table t1 (a int, b int generated always as (abs(a)) virtual)")
	tk.MustExec("insert into t1 values (-1, default)")
	tk.MustQuery("select * from t1").Check(testkit.Rows("-1 1"))

	// Functions added in MySQL 8.0, but now not supported in TiDB
	// They will be deal with non-exists function, and throw error.git
	tk.MustGetErrCode("create table t (a int, b int as (updatexml(1, 1, 1)))", errno.ErrGeneratedColumnFunctionIsNotAllowed)
	tk.MustGetErrCode("create table t (a int, b int as (statement_digest(1)))", errno.ErrGeneratedColumnFunctionIsNotAllowed)
	tk.MustGetErrCode("create table t (a int, b int as (statement_digest_text(1)))", errno.ErrGeneratedColumnFunctionIsNotAllowed)

	// NOTE (#18150): In creating generated column, row value is not allowed.
	tk.MustGetErrCode("create table t (a int, b int as ((a, a)))", errno.ErrGeneratedColumnRowValueIsNotAllowed)
	tk.MustExec("create table t (a int, b int as ((a)))")
}

func (s *testIntegrationSuite3) TestParserIssue284(c *C) {
	tk := testkit.NewTestKit(c, s.store)
	tk.MustExec("use test")
	tk.MustExec("create table test.t_parser_issue_284(c1 int not null primary key)")
	_, err := tk.Exec("create table test.t_parser_issue_284_2(id int not null primary key, c1 int not null, constraint foreign key (c1) references t_parser_issue_284(c1))")
	c.Assert(err, IsNil)

	tk.MustExec("drop table test.t_parser_issue_284")
	tk.MustExec("drop table test.t_parser_issue_284_2")
}

func (s *testIntegrationSuite7) TestAddExpressionIndex(c *C) {
	tk := testkit.NewTestKit(c, s.store)
	tk.MustExec("use test")
	tk.MustExec("drop table if exists t;")

	tk.MustExec("create table t (a int, b real);")
	tk.MustExec("insert into t values (1, 2.1);")
	tk.MustExec("alter table t add index idx((a+b));")

	tblInfo, err := s.dom.InfoSchema().TableByName(model.NewCIStr("test"), model.NewCIStr("t"))
	c.Assert(err, IsNil)
	columns := tblInfo.Meta().Columns
	c.Assert(len(columns), Equals, 3)
	c.Assert(columns[2].Hidden, IsTrue)

	tk.MustQuery("select * from t;").Check(testkit.Rows("1 2.1"))

	tk.MustExec("alter table t add index idx_multi((a+b),(a+1), b);")
	tblInfo, err = s.dom.InfoSchema().TableByName(model.NewCIStr("test"), model.NewCIStr("t"))
	c.Assert(err, IsNil)
	columns = tblInfo.Meta().Columns
	c.Assert(len(columns), Equals, 5)
	c.Assert(columns[3].Hidden, IsTrue)
	c.Assert(columns[4].Hidden, IsTrue)

	tk.MustQuery("select * from t;").Check(testkit.Rows("1 2.1"))

	tk.MustExec("alter table t drop index idx;")
	tblInfo, err = s.dom.InfoSchema().TableByName(model.NewCIStr("test"), model.NewCIStr("t"))
	c.Assert(err, IsNil)
	columns = tblInfo.Meta().Columns
	c.Assert(len(columns), Equals, 4)

	tk.MustQuery("select * from t;").Check(testkit.Rows("1 2.1"))

	tk.MustExec("alter table t drop index idx_multi;")
	tblInfo, err = s.dom.InfoSchema().TableByName(model.NewCIStr("test"), model.NewCIStr("t"))
	c.Assert(err, IsNil)
	columns = tblInfo.Meta().Columns
	c.Assert(len(columns), Equals, 2)

	tk.MustQuery("select * from t;").Check(testkit.Rows("1 2.1"))

	// Issue #17111
	tk.MustExec("drop table if exists t1")
	tk.MustExec("create table t1 (a varchar(10), b varchar(10));")
	tk.MustExec("alter table t1 add unique index ei_ab ((concat(a, b)));")
	tk.MustExec("alter table t1 alter index ei_ab invisible;")

	tk.MustExec("drop table if exists t")
	tk.MustExec("create table t(a int, key((a+1)), key((a+2)), key idx((a+3)), key((a+4)));")
}

func (s *testIntegrationSuite7) TestCreateExpressionIndexError(c *C) {
	defer config.RestoreFunc()()
	config.UpdateGlobal(func(conf *config.Config) {
		conf.AlterPrimaryKey = true
	})
	tk := testkit.NewTestKit(c, s.store)
	tk.MustExec("use test")
	tk.MustExec("drop table if exists t;")
	tk.MustExec("create table t (a int, b real);")
	tk.MustGetErrCode("alter table t add primary key ((a+b));", errno.ErrFunctionalIndexPrimaryKey)

	// Test for error
	tk.MustExec("drop table if exists t;")
	tk.MustExec("create table t (a int, b real);")
	tk.MustGetErrCode("alter table t add primary key ((a+b));", errno.ErrFunctionalIndexPrimaryKey)
	tk.MustGetErrCode("alter table t add index ((rand()));", errno.ErrFunctionalIndexFunctionIsNotAllowed)
	tk.MustGetErrCode("alter table t add index ((now()+1));", errno.ErrFunctionalIndexFunctionIsNotAllowed)

	tk.MustExec("alter table t add column (_V$_idx_0 int);")
	tk.MustGetErrCode("alter table t add index idx((a+1));", errno.ErrDupFieldName)
	tk.MustExec("alter table t drop column _V$_idx_0;")
	tk.MustExec("alter table t add index idx((a+1));")
	tk.MustGetErrCode("alter table t add column (_V$_idx_0 int);", errno.ErrDupFieldName)
	tk.MustExec("alter table t drop index idx;")
	tk.MustExec("alter table t add column (_V$_idx_0 int);")

	tk.MustExec("alter table t add column (_V$_expression_index_0 int);")
	tk.MustGetErrCode("alter table t add index ((a+1));", errno.ErrDupFieldName)
	tk.MustExec("alter table t drop column _V$_expression_index_0;")
	tk.MustExec("alter table t add index ((a+1));")
	tk.MustGetErrCode("alter table t drop column _V$_expression_index_0;", errno.ErrCantDropFieldOrKey)
	tk.MustGetErrCode("alter table t add column e int as (_V$_expression_index_0 + 1);", errno.ErrBadField)

	// NOTE (#18150): In creating expression index, row value is not allowed.
	tk.MustExec("drop table if exists t;")
	tk.MustGetErrCode("create table t (j json, key k (((j,j))))", errno.ErrFunctionalIndexRowValueIsNotAllowed)
	tk.MustExec("create table t (j json, key k ((j+1),(j+1)))")

	tk.MustGetErrCode("create table t1 (col1 int, index ((concat(''))));", errno.ErrWrongKeyColumnFunctionalIndex)
}

func (s *testIntegrationSuite7) TestAddExpressionIndexOnPartition(c *C) {
	tk := testkit.NewTestKit(c, s.store)
	tk.MustExec("use test")
	tk.MustExec("drop table if exists t;")
	tk.MustExec(`create table t(
	a int,
	b varchar(100),
	c int)
	PARTITION BY RANGE ( a ) (
	PARTITION p0 VALUES LESS THAN (6),
		PARTITION p1 VALUES LESS THAN (11),
		PARTITION p2 VALUES LESS THAN (16),
		PARTITION p3 VALUES LESS THAN (21)
	);`)
	tk.MustExec("insert into t values (1, 'test', 2), (12, 'test', 3), (15, 'test', 10), (20, 'test', 20);")
	tk.MustExec("alter table t add index idx((a+c));")

	tblInfo, err := s.dom.InfoSchema().TableByName(model.NewCIStr("test"), model.NewCIStr("t"))
	c.Assert(err, IsNil)
	columns := tblInfo.Meta().Columns
	c.Assert(len(columns), Equals, 4)
	c.Assert(columns[3].Hidden, IsTrue)

	tk.MustQuery("select * from t order by a;").Check(testkit.Rows("1 test 2", "12 test 3", "15 test 10", "20 test 20"))
}

// TestCreateTableWithAutoIdCache test the auto_id_cache table option.
// `auto_id_cache` take effects on handle too when `PKIshandle` is false,
// or even there is no auto_increment column at all.
func (s *testIntegrationSuite3) TestCreateTableWithAutoIdCache(c *C) {
	tk := testkit.NewTestKit(c, s.store)
	tk.MustExec("USE test;")
	tk.MustExec("drop table if exists t;")
	tk.MustExec("drop table if exists t1;")

	// Test primary key is handle.
	tk.MustExec("create table t(a int auto_increment key) auto_id_cache 100")
	tblInfo, err := s.dom.InfoSchema().TableByName(model.NewCIStr("test"), model.NewCIStr("t"))
	c.Assert(err, IsNil)
	c.Assert(tblInfo.Meta().AutoIdCache, Equals, int64(100))
	tk.MustExec("insert into t values()")
	tk.MustQuery("select * from t").Check(testkit.Rows("1"))
	tk.MustExec("delete from t")

	// Invalid the allocator cache, insert will trigger a new cache
	tk.MustExec("rename table t to t1;")
	tk.MustExec("insert into t1 values()")
	tk.MustQuery("select * from t1").Check(testkit.Rows("101"))

	// Test primary key is not handle.
	tk.MustExec("drop table if exists t;")
	tk.MustExec("drop table if exists t1;")
	tk.MustExec("create table t(a int) auto_id_cache 100")
	_, err = s.dom.InfoSchema().TableByName(model.NewCIStr("test"), model.NewCIStr("t"))
	c.Assert(err, IsNil)

	tk.MustExec("insert into t values()")
	tk.MustQuery("select _tidb_rowid from t").Check(testkit.Rows("1"))
	tk.MustExec("delete from t")

	// Invalid the allocator cache, insert will trigger a new cache
	tk.MustExec("rename table t to t1;")
	tk.MustExec("insert into t1 values()")
	tk.MustQuery("select _tidb_rowid from t1").Check(testkit.Rows("101"))

	// Test both auto_increment and rowid exist.
	tk.MustExec("drop table if exists t;")
	tk.MustExec("drop table if exists t1;")
	tk.MustExec("create table t(a int null, b int auto_increment unique) auto_id_cache 100")
	_, err = s.dom.InfoSchema().TableByName(model.NewCIStr("test"), model.NewCIStr("t"))
	c.Assert(err, IsNil)

	tk.MustExec("insert into t(b) values(NULL)")
	tk.MustQuery("select b, _tidb_rowid from t").Check(testkit.Rows("1 2"))
	tk.MustExec("delete from t")

	// Invalid the allocator cache, insert will trigger a new cache.
	tk.MustExec("rename table t to t1;")
	tk.MustExec("insert into t1(b) values(NULL)")
	tk.MustQuery("select b, _tidb_rowid from t1").Check(testkit.Rows("101 102"))
	tk.MustExec("delete from t1")

	// Test alter auto_id_cache.
	tk.MustExec("alter table t1 auto_id_cache 200")
	tblInfo, err = s.dom.InfoSchema().TableByName(model.NewCIStr("test"), model.NewCIStr("t1"))
	c.Assert(err, IsNil)
	c.Assert(tblInfo.Meta().AutoIdCache, Equals, int64(200))

	tk.MustExec("insert into t1(b) values(NULL)")
	tk.MustQuery("select b, _tidb_rowid from t1").Check(testkit.Rows("201 202"))
	tk.MustExec("delete from t1")

	// Invalid the allocator cache, insert will trigger a new cache.
	tk.MustExec("rename table t1 to t;")
	tk.MustExec("insert into t(b) values(NULL)")
	tk.MustQuery("select b, _tidb_rowid from t").Check(testkit.Rows("401 402"))
	tk.MustExec("delete from t")

	tk.MustExec("drop table if exists t;")
	tk.MustExec("drop table if exists t1;")
	tk.MustExec("create table t(a int auto_increment key) auto_id_cache 3")
	tblInfo, err = s.dom.InfoSchema().TableByName(model.NewCIStr("test"), model.NewCIStr("t"))
	c.Assert(err, IsNil)
	c.Assert(tblInfo.Meta().AutoIdCache, Equals, int64(3))

	// Test insert batch size(4 here) greater than the customized autoid step(3 here).
	tk.MustExec("insert into t(a) values(NULL),(NULL),(NULL),(NULL)")
	tk.MustQuery("select a from t").Check(testkit.Rows("1", "2", "3", "4"))
	tk.MustExec("delete from t")

	// Invalid the allocator cache, insert will trigger a new cache.
	tk.MustExec("rename table t to t1;")
	tk.MustExec("insert into t1(a) values(NULL)")
	next := tk.MustQuery("select a from t1").Rows()[0][0].(string)
	nextInt, err := strconv.Atoi(next)
	c.Assert(err, IsNil)
	c.Assert(nextInt, Greater, 5)

	// Test auto_id_cache overflows int64.
	tk.MustExec("drop table if exists t;")
	_, err = tk.Exec("create table t(a int) auto_id_cache = 9223372036854775808")
	c.Assert(err, NotNil)
	c.Assert(err.Error(), Equals, "table option auto_id_cache overflows int64")

	tk.MustExec("create table t(a int) auto_id_cache = 9223372036854775807")
	_, err = tk.Exec("alter table t auto_id_cache = 9223372036854775808")
	c.Assert(err, NotNil)
	c.Assert(err.Error(), Equals, "table option auto_id_cache overflows int64")
}

func (s *testIntegrationSuite4) TestAlterIndexVisibility(c *C) {
	tk := testkit.NewTestKit(c, s.store)
	tk.MustExec("create database if not exists alter_index_test")
	tk.MustExec("USE alter_index_test;")
	tk.MustExec("drop table if exists t, t1, t2, t3;")

	tk.MustExec("create table t(a int NOT NULL, b int, key(a), unique(b) invisible)")
	query := queryIndexOnTable("alter_index_test", "t")
	tk.MustQuery(query).Check(testkit.Rows("a YES", "b NO"))

	tk.MustExec("alter table t alter index a invisible")
	tk.MustQuery(query).Check(testkit.Rows("a NO", "b NO"))

	tk.MustExec("alter table t alter index b visible")
	tk.MustQuery(query).Check(testkit.Rows("a NO", "b YES"))

	tk.MustExec("alter table t alter index b invisible")
	tk.MustQuery(query).Check(testkit.Rows("a NO", "b NO"))

	tk.MustGetErrMsg("alter table t alter index non_exists_idx visible", "[schema:1176]Key 'non_exists_idx' doesn't exist in table 't'")

	// Alter implicit primary key to invisible index should throw error
	tk.MustExec("create table t1(a int NOT NULL, unique(a))")
	tk.MustGetErrMsg("alter table t1 alter index a invisible", "[ddl:3522]A primary key index cannot be invisible")

	// Alter explicit primary key to invisible index should throw error
	tk.MustExec("create table t2(a int, primary key(a))")
	tk.MustGetErrMsg("alter table t2 alter index PRIMARY invisible", `[parser:1064]You have an error in your SQL syntax; check the manual that corresponds to your TiDB version for the right syntax to use line 1 column 34 near "PRIMARY invisible" `)

	// Alter expression index
	tk.MustExec("create table t3(a int NOT NULL, b int)")
	tk.MustExec("alter table t3 add index idx((a+b));")
	query = queryIndexOnTable("alter_index_test", "t3")
	tk.MustQuery(query).Check(testkit.Rows("idx YES"))

	tk.MustExec("alter table t3 alter index idx invisible")
	tk.MustQuery(query).Check(testkit.Rows("idx NO"))
}

func queryIndexOnTable(dbName, tableName string) string {
	return fmt.Sprintf("select distinct index_name, is_visible from information_schema.statistics where table_schema = '%s' and table_name = '%s' order by index_name", dbName, tableName)
}

func (s *testIntegrationSuite5) TestDropColumnWithCompositeIndex(c *C) {
	tk := testkit.NewTestKit(c, s.store)
	query := queryIndexOnTable("drop_composite_index_test", "t_drop_column_with_comp_idx")
	tk.MustExec("create database if not exists drop_composite_index_test")
	tk.MustExec("use drop_composite_index_test")
	tk.MustExec("create table t_drop_column_with_comp_idx(a int, b int, c int)")
	defer tk.MustExec("drop table if exists t_drop_column_with_comp_idx")
	tk.MustExec("create index idx_bc on t_drop_column_with_comp_idx(b, c)")
	tk.MustExec("create index idx_b on t_drop_column_with_comp_idx(b)")
	tk.MustGetErrMsg("alter table t_drop_column_with_comp_idx drop column b", "[ddl:8200]can't drop column b with composite index covered or Primary Key covered now")
	tk.MustQuery(query).Check(testkit.Rows("idx_b YES", "idx_bc YES"))
	tk.MustExec("alter table t_drop_column_with_comp_idx alter index idx_bc invisible")
	tk.MustExec("alter table t_drop_column_with_comp_idx alter index idx_b invisible")
	tk.MustGetErrMsg("alter table t_drop_column_with_comp_idx drop column b", "[ddl:8200]can't drop column b with composite index covered or Primary Key covered now")
	tk.MustQuery(query).Check(testkit.Rows("idx_b NO", "idx_bc NO"))
}

func (s *testIntegrationSuite5) TestDropColumnWithIndex(c *C) {
	tk := testkit.NewTestKit(c, s.store)
	tk.MustExec("use test_db")
	tk.MustExec("create table t_drop_column_with_idx(a int, b int, c int)")
	defer tk.MustExec("drop table if exists t_drop_column_with_idx")
	tk.MustExec("create index idx on t_drop_column_with_idx(b)")
	tk.MustExec("alter table t_drop_column_with_idx drop column b")
	query := queryIndexOnTable("test_db", "t_drop_column_with_idx")
	tk.MustQuery(query).Check(testkit.Rows())
}

func (s *testIntegrationSuite5) TestDropColumnWithMultiIndex(c *C) {
	tk := testkit.NewTestKit(c, s.store)
	tk.MustExec("use test_db")
	tk.MustExec("create table t_drop_column_with_idx(a int, b int, c int)")
	defer tk.MustExec("drop table if exists t_drop_column_with_idx")
	tk.MustExec("create index idx_1 on t_drop_column_with_idx(b)")
	tk.MustExec("create index idx_2 on t_drop_column_with_idx(b)")
	tk.MustExec("alter table t_drop_column_with_idx drop column b")
	query := queryIndexOnTable("test_db", "t_drop_column_with_idx")
	tk.MustQuery(query).Check(testkit.Rows())
}

func (s *testIntegrationSuite5) TestDropColumnsWithMultiIndex(c *C) {
	tk := testkit.NewTestKit(c, s.store)
	tk.MustExec("use test_db")
	tk.MustExec("create table t_drop_columns_with_idx(a int, b int, c int)")
	defer tk.MustExec("drop table if exists t_drop_columns_with_idx")
	tk.MustExec("create index idx_1 on t_drop_columns_with_idx(b)")
	tk.MustExec("create index idx_2 on t_drop_columns_with_idx(b)")
	tk.MustExec("create index idx_3 on t_drop_columns_with_idx(c)")
	tk.MustExec("alter table t_drop_columns_with_idx drop column b, drop column c")
	query := queryIndexOnTable("test_db", "t_drop_columns_with_idx")
	tk.MustQuery(query).Check(testkit.Rows())
}

func (s *testIntegrationSuite5) TestDropLastVisibleColumn(c *C) {
	tk := testkit.NewTestKit(c, s.store)
	tk.MustExec("use test_db")
	tk.MustExec("create table t_drop_last_column(x int, key((1+1)))")
	defer tk.MustExec("drop table if exists t_drop_last_column")
	_, err := tk.Exec("alter table t_drop_last_column drop column x")
	c.Assert(err, NotNil)
	c.Assert(err.Error(), Equals, "[ddl:1113]A table must have at least 1 column")
}

func (s *testIntegrationSuite5) TestDropLastVisibleColumns(c *C) {
	tk := testkit.NewTestKit(c, s.store)
	tk.MustExec("use test_db")
	tk.MustExec("create table t_drop_last_columns(x int, y int, key((1+1)))")
	defer tk.MustExec("drop table if exists t_drop_last_columns")
	_, err := tk.Exec("alter table t_drop_last_columns drop column x, drop column y")
	c.Assert(err, NotNil)
	c.Assert(err.Error(), Equals, "[ddl:1113]A table must have at least 1 column")
}

func (s *testIntegrationSuite7) TestAutoIncrementTableOption(c *C) {
	tk := testkit.NewTestKit(c, s.store)
	defer config.RestoreFunc()()
	config.UpdateGlobal(func(conf *config.Config) {
		// Make sure the integer primary key is the handle(PkIsHandle).
		conf.AlterPrimaryKey = false
	})
	tk.MustExec("drop database if exists test_auto_inc_table_opt;")
	tk.MustExec("create database test_auto_inc_table_opt;")
	tk.MustExec("use test_auto_inc_table_opt;")

	// Empty auto_inc allocator should not cause error.
	tk.MustExec("create table t (a bigint primary key) auto_increment = 10;")
	tk.MustExec("alter table t auto_increment = 10;")
	tk.MustExec("alter table t auto_increment = 12345678901234567890;")

	// Rebase the auto_inc allocator to a large integer should work.
	tk.MustExec("drop table t;")
	tk.MustExec("create table t (a bigint unsigned auto_increment, unique key idx(a));")
	tk.MustExec("alter table t auto_increment = 12345678901234567890;")
	tk.MustExec("insert into t values ();")
	tk.MustQuery("select * from t;").Check(testkit.Rows("12345678901234567890"))
}

func (s *testIntegrationSuite3) TestIssue20490(c *C) {
	tk := testkit.NewTestKit(c, s.store)
	tk.MustExec("use test;")
	tk.MustExec("create table issue20490 (a int);")
	tk.MustExec("insert into issue20490(a) values(1);")
	tk.MustExec("alter table issue20490 add b int not null default 1;")
	tk.MustExec("insert into issue20490(a) values(2);")
	tk.MustExec("alter table issue20490 modify b int null;")
	tk.MustExec("insert into issue20490(a) values(3);")

	tk.MustQuery("select b from issue20490 order by a;").Check(testkit.Rows("1", "1", "<nil>"))
}

func (s *testIntegrationSuite3) TestIssue20741WithEnumField(c *C) {
	tk := testkit.NewTestKit(c, s.store)
	tk.MustExec("use test")
	tk.MustExec("drop table if exists issue20741")
	tk.MustExec("create table issue20741(id int primary key, c int)")
	tk.MustExec("insert into issue20741(id, c) values(1, 2), (2, 2)")
	tk.MustExec("alter table issue20741 add column cc enum('a', 'b', 'c', 'd') not null")
	tk.MustExec("update issue20741 set c=2 where id=1")
	tk.MustQuery("select * from issue20741").Check(testkit.Rows("1 2 a", "2 2 a"))
	tk.MustQuery("select * from issue20741 where cc = 0").Check(testkit.Rows())
	tk.MustQuery("select * from issue20741 where cc = 1").Check(testkit.Rows("1 2 a", "2 2 a"))
}

func (s *testIntegrationSuite3) TestIssue20741WithSetField(c *C) {
	tk := testkit.NewTestKit(c, s.store)
	tk.MustExec("use test")
	tk.MustExec("drop table if exists issue20741_2")
	tk.MustExec("create table issue20741_2(id int primary key, c int)")
	tk.MustExec("insert into issue20741_2(id, c) values(1, 2), (2, 2)")
	tk.MustExec("alter table issue20741_2 add column cc set('a', 'b', 'c', 'd') not null")
	tk.MustExec("update issue20741_2 set c=2 where id=1")
	tk.MustQuery("select * from issue20741_2").Check(testkit.Rows("1 2 ", "2 2 "))
	tk.MustQuery("select * from issue20741_2 where cc = 0").Check(testkit.Rows("1 2 ", "2 2 "))
	tk.MustQuery("select * from issue20741_2 where cc = 1").Check(testkit.Rows())
	_, err := tk.Exec("insert into issue20741_2(id, c) values (3, 3)")
	c.Assert(err, NotNil)
	c.Assert(err.Error(), Equals, "[table:1364]Field 'cc' doesn't have a default value")
}

// TestDefaultValueIsLatin1 for issue #18977
func (s *testIntegrationSuite3) TestEnumAndSetDefaultValue(c *C) {
	tk := testkit.NewTestKit(c, s.store)
	tk.MustExec("use test")
	tk.MustExec("drop table if exists t")
	defer tk.MustExec("drop table if exists t")
	tk.MustExec("create table t (a enum(0x61, 'b') not null default 0x61, b set(0x61, 'b') not null default 0x61) character set latin1")
	tbl := testGetTableByName(c, s.ctx, "test", "t")
	c.Assert(tbl.Meta().Columns[0].DefaultValue, Equals, "a")
	c.Assert(tbl.Meta().Columns[1].DefaultValue, Equals, "a")

	tk.MustExec("drop table t")
	tk.MustExec("create table t (a enum(0x61, 'b') not null default 0x61, b set(0x61, 'b') not null default 0x61) character set utf8mb4")
	tbl = testGetTableByName(c, s.ctx, "test", "t")
	c.Assert(tbl.Meta().Columns[0].DefaultValue, Equals, "a")
	c.Assert(tbl.Meta().Columns[1].DefaultValue, Equals, "a")
}

<<<<<<< HEAD
// TestSelectWithCast for issue #21063
func (s *testIntegrationSuite3) TestSelectWithCast(c *C) {
	tk := testkit.NewTestKit(c, s.store)
	tk.MustExec(`use test`)
	tk.MustExec(`drop table if exists t`)
	defer tk.MustExec(`drop table if exists t`)
	tk.MustExec(`create table t(d decimal(10, 5))`)
	tk.MustGetErrCode(`select * from t where d = cast(d as decimal(10,20))`, errno.ErrMBiggerThanD)
	tk.MustGetErrCode(`select cast(111 as decimal(1,20)) from t`, errno.ErrMBiggerThanD)
	tk.MustGetErrCode(`select * from t where d = cast(111 as decimal(1000,20))`, errno.ErrTooBigPrecision)
	tk.MustGetErrCode(`select cast(111 as decimal(1000,20)) from t`, errno.ErrTooBigPrecision)
	tk.MustGetErrMsg(`select * from t where d = cast(d as decimal(10,20))`, `[types:1427]For float(M,D), double(M,D) or decimal(M,D), M must be >= D (column '').`)
	tk.MustGetErrMsg(`select * from t where d = cast("d" as decimal(10,20))`, `[types:1427]For float(M,D), double(M,D) or decimal(M,D), M must be >= D (column '').`)
	tk.MustGetErrMsg(`select * from t where d = cast(111 as decimal(1000,20))`, `[types:1426]Too big precision 1000 specified for column '111'. Maximum is 65.`)
	tk.MustGetErrMsg(`select * from t where d = cast("abc" as decimal(1000,20))`, `[types:1426]Too big precision 1000 specified for column '"abc"'. Maximum is 65.`)
	tk.MustGetErrMsg(`select * from t where d = cast(d as decimal(1000,20))`, `[types:1426]Too big precision 1000 specified for column 'd'. Maximum is 65.`)
	tk.MustGetErrMsg(`select * from t where d = cast('d' as decimal(1000,20))`, `[types:1426]Too big precision 1000 specified for column ''d''. Maximum is 65.`)
=======
func (s *testIntegrationSuite3) TestStrictDoubleTypeCheck(c *C) {
	tk := testkit.NewTestKit(c, s.store)
	tk.MustExec("use test")
	tk.MustExec("set @@tidb_enable_strict_double_type_check = 'ON'")
	sql := "create table double_type_check(id int, c double(10));"
	_, err := tk.Exec(sql)
	c.Assert(err, NotNil)
	c.Assert(err.Error(), Equals, "[parser:1149]You have an error in your SQL syntax; check the manual that corresponds to your MySQL server version for the right syntax to use")
	tk.MustExec("set @@tidb_enable_strict_double_type_check = 'OFF'")
	defer tk.MustExec("set @@tidb_enable_strict_double_type_check = 'ON'")
	tk.MustExec(sql)
>>>>>>> e136429d
}<|MERGE_RESOLUTION|>--- conflicted
+++ resolved
@@ -2578,25 +2578,6 @@
 	c.Assert(tbl.Meta().Columns[1].DefaultValue, Equals, "a")
 }
 
-<<<<<<< HEAD
-// TestSelectWithCast for issue #21063
-func (s *testIntegrationSuite3) TestSelectWithCast(c *C) {
-	tk := testkit.NewTestKit(c, s.store)
-	tk.MustExec(`use test`)
-	tk.MustExec(`drop table if exists t`)
-	defer tk.MustExec(`drop table if exists t`)
-	tk.MustExec(`create table t(d decimal(10, 5))`)
-	tk.MustGetErrCode(`select * from t where d = cast(d as decimal(10,20))`, errno.ErrMBiggerThanD)
-	tk.MustGetErrCode(`select cast(111 as decimal(1,20)) from t`, errno.ErrMBiggerThanD)
-	tk.MustGetErrCode(`select * from t where d = cast(111 as decimal(1000,20))`, errno.ErrTooBigPrecision)
-	tk.MustGetErrCode(`select cast(111 as decimal(1000,20)) from t`, errno.ErrTooBigPrecision)
-	tk.MustGetErrMsg(`select * from t where d = cast(d as decimal(10,20))`, `[types:1427]For float(M,D), double(M,D) or decimal(M,D), M must be >= D (column '').`)
-	tk.MustGetErrMsg(`select * from t where d = cast("d" as decimal(10,20))`, `[types:1427]For float(M,D), double(M,D) or decimal(M,D), M must be >= D (column '').`)
-	tk.MustGetErrMsg(`select * from t where d = cast(111 as decimal(1000,20))`, `[types:1426]Too big precision 1000 specified for column '111'. Maximum is 65.`)
-	tk.MustGetErrMsg(`select * from t where d = cast("abc" as decimal(1000,20))`, `[types:1426]Too big precision 1000 specified for column '"abc"'. Maximum is 65.`)
-	tk.MustGetErrMsg(`select * from t where d = cast(d as decimal(1000,20))`, `[types:1426]Too big precision 1000 specified for column 'd'. Maximum is 65.`)
-	tk.MustGetErrMsg(`select * from t where d = cast('d' as decimal(1000,20))`, `[types:1426]Too big precision 1000 specified for column ''d''. Maximum is 65.`)
-=======
 func (s *testIntegrationSuite3) TestStrictDoubleTypeCheck(c *C) {
 	tk := testkit.NewTestKit(c, s.store)
 	tk.MustExec("use test")
@@ -2608,5 +2589,4 @@
 	tk.MustExec("set @@tidb_enable_strict_double_type_check = 'OFF'")
 	defer tk.MustExec("set @@tidb_enable_strict_double_type_check = 'ON'")
 	tk.MustExec(sql)
->>>>>>> e136429d
 }