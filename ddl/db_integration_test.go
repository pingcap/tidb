--- conflicted
+++ resolved
@@ -924,23 +924,24 @@
 	tk.MustExec("set @@tidb_allow_remove_auto_inc = off")
 }
 
-<<<<<<< HEAD
 func (s *testIntegrationSuite) TestBitDefaultValue(c *C) {
-=======
-func (s *testIntegrationSuite) TestMultipleUnique(c *C) {
->>>>>>> 155bff6e
 	tk := testkit.NewTestKit(c, s.store)
 	tk.MustExec("create database if not exists test")
 	tk.MustExec("use test")
 
-<<<<<<< HEAD
 	tk.MustExec("create table t_bit (a int)")
 	tk.MustExec("insert into t_bit value (1)")
 	tk.MustExec("alter table t_bit add column c bit(16) null default b'1100110111001'")
 	tk.MustQuery("select c from t_bit").Check(testkit.Rows("\x19\xb9"))
 	tk.MustExec("update t_bit set c = b'11100000000111'")
 	tk.MustQuery("select c from t_bit").Check(testkit.Rows("\x38\x07"))
-=======
+}
+
+func (s *testIntegrationSuite) TestMultipleUnique(c *C) {
+	tk := testkit.NewTestKit(c, s.store)
+	tk.MustExec("create database if not exists test")
+	tk.MustExec("use test")
+
 	tk.MustExec("drop table if exists multi_unique")
 	tk.MustExec("create table multi_unique (a int unique unique)")
 	tk.MustExec("drop table multi_unique")
@@ -948,5 +949,4 @@
 	tk.MustExec("drop table multi_unique")
 	tk.MustExec("create table multi_unique (a int key unique unique key unique)")
 	tk.MustExec("drop table multi_unique")
->>>>>>> 155bff6e
 }