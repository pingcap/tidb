// Copyright 2018 PingCAP, Inc.
//
// Licensed under the Apache License, Version 2.0 (the "License");
// you may not use this file except in compliance with the License.
// You may obtain a copy of the License at
//
//     http://www.apache.org/licenses/LICENSE-2.0
//
// Unless required by applicable law or agreed to in writing, software
// distributed under the License is distributed on an "AS IS" BASIS,
// WITHOUT WARRANTIES OR CONDITIONS OF ANY KIND, either express or implied.
// See the License for the specific language governing permissions and
// limitations under the License.

package ddl_test

import (
	"bytes"
	"context"
	"fmt"
	"math"
	"strconv"
	"strings"
	"sync/atomic"
	"testing"
	"time"

	"github.com/pingcap/errors"
	"github.com/pingcap/tidb/config"
	"github.com/pingcap/tidb/ddl"
	"github.com/pingcap/tidb/ddl/schematracker"
	"github.com/pingcap/tidb/domain"
	"github.com/pingcap/tidb/errno"
	"github.com/pingcap/tidb/infoschema"
	"github.com/pingcap/tidb/kv"
	"github.com/pingcap/tidb/meta"
	"github.com/pingcap/tidb/parser/auth"
	"github.com/pingcap/tidb/parser/charset"
	"github.com/pingcap/tidb/parser/model"
	"github.com/pingcap/tidb/parser/mysql"
	"github.com/pingcap/tidb/parser/terror"
	"github.com/pingcap/tidb/planner/core"
	"github.com/pingcap/tidb/session"
	"github.com/pingcap/tidb/sessionctx/stmtctx"
	"github.com/pingcap/tidb/sessionctx/variable"
	"github.com/pingcap/tidb/sessiontxn"
	"github.com/pingcap/tidb/store/mockstore"
	"github.com/pingcap/tidb/tablecodec"
	"github.com/pingcap/tidb/testkit"
	"github.com/pingcap/tidb/testkit/external"
	"github.com/pingcap/tidb/types"
	"github.com/pingcap/tidb/util/collate"
	"github.com/pingcap/tidb/util/dbterror"
	"github.com/pingcap/tidb/util/mock"
	"github.com/stretchr/testify/require"
)

func TestNoZeroDateMode(t *testing.T) {
	store := testkit.CreateMockStore(t)
	tk := testkit.NewTestKit(t, store)

	defer tk.MustExec("set session sql_mode='ONLY_FULL_GROUP_BY,STRICT_TRANS_TABLES,NO_ZERO_IN_DATE,NO_ZERO_DATE,ERROR_FOR_DIVISION_BY_ZERO,NO_AUTO_CREATE_USER,NO_ENGINE_SUBSTITUTION';")

	tk.MustExec("use test;")
	tk.MustExec("set session sql_mode='STRICT_TRANS_TABLES,NO_ZERO_DATE,NO_ENGINE_SUBSTITUTION';")
	tk.MustGetErrCode("create table test_zero_date(agent_start_time date NOT NULL DEFAULT '0000-00-00')", errno.ErrInvalidDefault)
	tk.MustGetErrCode("create table test_zero_date(agent_start_time datetime NOT NULL DEFAULT '0000-00-00 00:00:00')", errno.ErrInvalidDefault)
	tk.MustGetErrCode("create table test_zero_date(agent_start_time timestamp NOT NULL DEFAULT '0000-00-00 00:00:00')", errno.ErrInvalidDefault)
	tk.MustGetErrCode("create table test_zero_date(a timestamp default '0000-00-00 00');", errno.ErrInvalidDefault)
	tk.MustGetErrCode("create table test_zero_date(a timestamp default 0);", errno.ErrInvalidDefault)
	defer tk.MustExec(`drop table if exists test_zero_date`)
	tk.MustExec("set session sql_mode='ONLY_FULL_GROUP_BY,STRICT_TRANS_TABLES,NO_ZERO_IN_DATE,ERROR_FOR_DIVISION_BY_ZERO,NO_AUTO_CREATE_USER,NO_ENGINE_SUBSTITUTION';")
	tk.MustExec("create table test_zero_date (a timestamp default 0)")
	tk.MustExec(`insert into test_zero_date values (0)`)
	tk.MustQuery(`select a, unix_timestamp(a) from test_zero_date`).Check(testkit.Rows("0000-00-00 00:00:00 0"))
	tk.MustExec(`update test_zero_date set a = '2001-01-01 11:11:11' where a = 0`)
	tk.MustExec(`replace into test_zero_date values (0)`)
	tk.MustExec(`delete from test_zero_date where a = 0`)
	tk.MustExec(`update test_zero_date set a = 0 where a = '2001-01-01 11:11:11'`)
	tk.MustExec("set session sql_mode='ONLY_FULL_GROUP_BY,STRICT_TRANS_TABLES,NO_ZERO_IN_DATE,NO_ZERO_DATE,ERROR_FOR_DIVISION_BY_ZERO,NO_AUTO_CREATE_USER,NO_ENGINE_SUBSTITUTION';")
	tk.MustGetErrCode(`insert into test_zero_date values (0)`, errno.ErrTruncatedWrongValue)
	tk.MustGetErrCode(`replace into test_zero_date values (0)`, errno.ErrTruncatedWrongValue)
	tk.MustGetErrCode(`update test_zero_date set a = 0 where a = 0`, errno.ErrTruncatedWrongValue)
	tk.MustExec(`delete from test_zero_date where a = 0`)
	tk.MustQuery(`select a, unix_timestamp(a) from test_zero_date`).Check(testkit.Rows())
	tk.MustExec(`drop table test_zero_date`)
	tk.MustExec("set session sql_mode=''")
	tk.MustExec("create table test_zero_date (a timestamp default 0)")
	tk.MustExec(`drop table test_zero_date`)
	tk.MustExec(`create table test_zero_date (a int)`)
	tk.MustExec(`insert into test_zero_date values (0)`)
	tk.MustExec(`alter table test_zero_date modify a date`)
	tk.MustExec("set session sql_mode='NO_ZERO_DATE'")
	tk.MustExec(`drop table test_zero_date`)
	tk.MustExec("create table test_zero_date (a timestamp default 0)")
	tk.MustExec(`drop table test_zero_date`)
	tk.MustExec(`create table test_zero_date (a int)`)
	tk.MustExec(`insert into test_zero_date values (0)`)
	tk.MustExec(`alter table test_zero_date modify a date`)
	tk.MustExec("set session sql_mode='STRICT_TRANS_TABLES'")
	tk.MustExec(`drop table test_zero_date`)
	tk.MustExec("create table test_zero_date (a timestamp default 0)")
	tk.MustExec(`drop table test_zero_date`)
	tk.MustExec(`create table test_zero_date (a int)`)
	tk.MustExec(`insert into test_zero_date values (0)`)
	tk.MustGetErrCode(`alter table test_zero_date modify a date`, errno.ErrTruncatedWrongValue)
	tk.MustExec("set session sql_mode='NO_ZERO_DATE,STRICT_TRANS_TABLES'")
	tk.MustExec(`drop table test_zero_date`)
	tk.MustGetErrCode("create table test_zero_date (a timestamp default 0)", errno.ErrInvalidDefault)
	tk.MustExec(`create table test_zero_date (a int)`)
	tk.MustExec(`insert into test_zero_date values (0)`)
	tk.MustGetErrCode(`alter table test_zero_date modify a date`, errno.ErrTruncatedWrongValue)
}

func TestInvalidDefault(t *testing.T) {
	store := testkit.CreateMockStore(t)
	tk := testkit.NewTestKit(t, store)

	tk.MustExec("USE test;")

	tk.MustGetDBError("create table t(c1 decimal default 1.7976931348623157E308)", types.ErrInvalidDefault)
	tk.MustGetDBError("create table t( c1 varchar(2) default 'TiDB');", types.ErrInvalidDefault)
}

// TestKeyWithoutLength for issue #13452
func TestKeyWithoutLengthCreateTable(t *testing.T) {
	store := testkit.CreateMockStore(t)
	tk := testkit.NewTestKit(t, store)
	tk.MustExec("USE test")
	tk.MustMatchErrMsg("create table t_without_length (a text primary key)",
		".*BLOB/TEXT column 'a' used in key specification without a key length")
}

// TestInvalidNameWhenCreateTable for issue #3848
func TestInvalidNameWhenCreateTable(t *testing.T) {
	store := testkit.CreateMockStore(t)
	tk := testkit.NewTestKit(t, store)

	tk.MustExec("USE test;")

	tk.MustGetErrCode("create table t(xxx.t.a bigint)", errno.ErrWrongDBName)
	tk.MustGetErrCode("create table t(test.tttt.a bigint)", errno.ErrWrongTableName)
	tk.MustGetErrCode("create table t(t.tttt.a bigint)", errno.ErrWrongDBName)
}

// TestCreateTableIfNotExistsLike for issue #6879
func TestCreateTableIfNotExistsLike(t *testing.T) {
	store := testkit.CreateMockStore(t, mockstore.WithDDLChecker())

	tk := testkit.NewTestKit(t, store)

	tk.MustExec("USE test;")

	tk.MustExec("create table ct1(a bigint)")
	tk.MustExec("create table ct(a bigint)")

	// Test duplicate create-table with `LIKE` clause
	tk.MustExec("create table if not exists ct like ct1;")
	warnings := tk.Session().GetSessionVars().StmtCtx.GetWarnings()
	require.GreaterOrEqual(t, len(warnings), 1)
	lastWarn := warnings[len(warnings)-1]
	require.Truef(t, terror.ErrorEqual(infoschema.ErrTableExists, lastWarn.Err), "err %v", lastWarn.Err)
	require.Equal(t, stmtctx.WarnLevelNote, lastWarn.Level)

	// Test duplicate create-table without `LIKE` clause
	tk.MustExec("create table if not exists ct(b bigint, c varchar(60));")
	warnings = tk.Session().GetSessionVars().StmtCtx.GetWarnings()
	require.GreaterOrEqual(t, len(warnings), 1)
	lastWarn = warnings[len(warnings)-1]
	require.True(t, terror.ErrorEqual(infoschema.ErrTableExists, lastWarn.Err))
}

// for issue #9910
func TestCreateTableWithKeyWord(t *testing.T) {
	store := testkit.CreateMockStore(t, mockstore.WithDDLChecker())

	tk := testkit.NewTestKit(t, store)

	tk.MustExec("USE test;")

	_, err := tk.Exec("create table t1(pump varchar(20), drainer varchar(20), node_id varchar(20), node_state varchar(20));")
	require.NoError(t, err)
}

func TestUniqueKeyNullValue(t *testing.T) {
	store := testkit.CreateMockStore(t, mockstore.WithDDLChecker())

	tk := testkit.NewTestKit(t, store)
	tk.MustExec("USE test")
	tk.MustExec("drop table if exists t")
	tk.MustExec("create table t(a int primary key, b varchar(255))")

	tk.MustExec("insert into t values(1, NULL)")
	tk.MustExec("insert into t values(2, NULL)")
	tk.MustExec("alter table t add unique index b(b);")
	res := tk.MustQuery("select count(*) from t use index(b);")
	res.Check(testkit.Rows("2"))
	tk.MustExec("admin check table t")
	tk.MustExec("admin check index t b")
}

func TestUniqueKeyNullValueClusterIndex(t *testing.T) {
	store := testkit.CreateMockStore(t, mockstore.WithDDLChecker())

	tk := testkit.NewTestKit(t, store)

	tk.MustExec("drop database if exists unique_null_val;")
	tk.MustExec("create database unique_null_val;")
	tk.MustExec("use unique_null_val;")
	tk.MustExec("create table t (a varchar(10), b float, c varchar(255), primary key (a, b));")
	tk.MustExec("insert into t values ('1', 1, NULL);")
	tk.MustExec("insert into t values ('2', 2, NULL);")
	tk.MustExec("alter table t add unique index c(c);")
	tk.MustQuery("select count(*) from t use index(c);").Check(testkit.Rows("2"))
	tk.MustExec("admin check table t;")
	tk.MustExec("admin check index t c;")
}

// TestModifyColumnAfterAddIndex Issue 5134
func TestModifyColumnAfterAddIndex(t *testing.T) {
	store := testkit.CreateMockStore(t, mockstore.WithDDLChecker())

	tk := testkit.NewTestKit(t, store)
	tk.MustExec("use test")
	tk.MustExec("create table city (city VARCHAR(2) KEY);")
	tk.MustExec("alter table city change column city city varchar(50);")
	tk.MustExec(`insert into city values ("abc"), ("abd");`)
}

func TestIssue2293(t *testing.T) {
	store := testkit.CreateMockStore(t, mockstore.WithDDLChecker())

	tk := testkit.NewTestKit(t, store)
	tk.MustExec("use test")
	tk.MustExec("create table t_issue_2293 (a int)")
	tk.MustGetErrCode("alter table t_issue_2293 add b int not null default 'a'", errno.ErrInvalidDefault)
	tk.MustExec("insert into t_issue_2293 value(1)")
	tk.MustQuery("select * from t_issue_2293").Check(testkit.Rows("1"))
}

func TestIssue6101(t *testing.T) {
	store := testkit.CreateMockStore(t)
	tk := testkit.NewTestKit(t, store)
	tk.MustExec("use test")
	tk.MustExec("create table t1 (quantity decimal(2) unsigned);")
	_, err := tk.Exec("insert into t1 values (500), (-500), (~0), (-1);")
	terr := errors.Cause(err).(*terror.Error)
	require.Equal(t, errors.ErrCode(errno.ErrWarnDataOutOfRange), terr.Code())
	tk.MustExec("drop table t1")

	tk.MustExec("set sql_mode=''")
	tk.MustExec("create table t1 (quantity decimal(2) unsigned);")
	tk.MustExec("insert into t1 values (500), (-500), (~0), (-1);")
	tk.MustQuery("select * from t1").Check(testkit.Rows("99", "0", "99", "0"))
	tk.MustExec("drop table t1")
}

func TestIssue19229(t *testing.T) {
	store := testkit.CreateMockStore(t, mockstore.WithDDLChecker())

	tk := testkit.NewTestKit(t, store)
	tk.MustExec("use test")
	tk.MustExec("CREATE TABLE enumt (type enum('a', 'b') );")
	_, err := tk.Exec("insert into enumt values('xxx');")
	terr := errors.Cause(err).(*terror.Error)
	require.Equal(t, errors.ErrCode(errno.WarnDataTruncated), terr.Code())
	err = tk.ExecToErr("insert into enumt values(-1);")
	terr = errors.Cause(err).(*terror.Error)
	require.Equal(t, errors.ErrCode(errno.WarnDataTruncated), terr.Code())
	tk.MustExec("drop table enumt")

	tk.MustExec("CREATE TABLE sett (type set('a', 'b') );")
	err = tk.ExecToErr("insert into sett values('xxx');")
	terr = errors.Cause(err).(*terror.Error)
	require.Equal(t, errors.ErrCode(errno.WarnDataTruncated), terr.Code())
	err = tk.ExecToErr("insert into sett values(-1);")
	terr = errors.Cause(err).(*terror.Error)
	require.Equal(t, errors.ErrCode(errno.WarnDataTruncated), terr.Code())
	tk.MustExec("drop table sett")
}

func TestIndexLength(t *testing.T) {
	store, dom := testkit.CreateMockStoreAndDomain(t, mockstore.WithDDLChecker())

	ddlChecker := dom.DDL().(*schematracker.Checker)

	tk := testkit.NewTestKit(t, store)
	tk.MustExec("use test")
	tk.MustExec("create table idx_len(a int(0), b timestamp(0), c datetime(0), d time(0), f float(0), g decimal(0))")
	tk.MustExec("create index idx on idx_len(a)")
	tk.MustExec("alter table idx_len add index idxa(a)")
	tk.MustExec("create index idx1 on idx_len(b)")
	tk.MustExec("alter table idx_len add index idxb(b)")
	tk.MustExec("create index idx2 on idx_len(c)")
	tk.MustExec("alter table idx_len add index idxc(c)")
	tk.MustExec("create index idx3 on idx_len(d)")
	tk.MustExec("alter table idx_len add index idxd(d)")
	tk.MustExec("create index idx4 on idx_len(f)")
	tk.MustExec("alter table idx_len add index idxf(f)")
	tk.MustExec("create index idx5 on idx_len(g)")
	tk.MustExec("alter table idx_len add index idxg(g)")
	tk.MustExec("create table idx_len1(a int(0), b timestamp(0), c datetime(0), d time(0), f float(0), g decimal(0), index(a), index(b), index(c), index(d), index(f), index(g))")

	tk.MustExec("drop table idx_len;")
	// in ddl.CreateTable, a Tp of default values will be filled, so the input Stmt is changed.
	// ddlChecker relies on same Stmt to apply on ddl and SchemaTracker, because Stmt is changed after ddl.CreateTable
	// and Stmt can't be cloned for its private members, we disable the check and write another separate test in
	// dm_tracker_test.go
	ddlChecker.Disable()
	tk.MustExec("create table idx_len(a text, b text charset ascii, c blob, index(a(768)), index (b(3072)), index (c(3072)));")
	tk.MustExec("drop table idx_len;")
	tk.MustExec("create table idx_len(a text, b text charset ascii, c blob);")
	tk.MustExec("alter table idx_len add index (a(768))")
	tk.MustExec("alter table idx_len add index (b(3072))")
	tk.MustExec("alter table idx_len add index (c(3072))")
	tk.MustExec("drop table idx_len;")
}

func TestIssue3833(t *testing.T) {
	store := testkit.CreateMockStore(t)
	tk := testkit.NewTestKit(t, store)
	tk.MustExec("use test")
	tk.MustExec("create table issue3833 (b char(0), c binary(0), d  varchar(0))")
	tk.MustGetErrCode("create index idx on issue3833 (b)", errno.ErrWrongKeyColumn)
	tk.MustGetErrCode("alter table issue3833 add index idx (b)", errno.ErrWrongKeyColumn)
	tk.MustGetErrCode("create table issue3833_2 (b char(0), c binary(0), d varchar(0), index(b))", errno.ErrWrongKeyColumn)
	tk.MustGetErrCode("create index idx on issue3833 (c)", errno.ErrWrongKeyColumn)
	tk.MustGetErrCode("alter table issue3833 add index idx (c)", errno.ErrWrongKeyColumn)
	tk.MustGetErrCode("create table issue3833_2 (b char(0), c binary(0), d varchar(0), index(c))", errno.ErrWrongKeyColumn)
	tk.MustGetErrCode("create index idx on issue3833 (d)", errno.ErrWrongKeyColumn)
	tk.MustGetErrCode("alter table issue3833 add index idx (d)", errno.ErrWrongKeyColumn)
	tk.MustGetErrCode("create table issue3833_2 (b char(0), c binary(0), d varchar(0), index(d))", errno.ErrWrongKeyColumn)
}

func TestIssue2858And2717(t *testing.T) {
	store := testkit.CreateMockStore(t, mockstore.WithDDLChecker())

	tk := testkit.NewTestKit(t, store)
	tk.MustExec("use test")

	tk.MustExec("create table t_issue_2858_bit (a bit(64) default b'0')")
	tk.MustExec("insert into t_issue_2858_bit value ()")
	tk.MustExec(`insert into t_issue_2858_bit values (100), ('10'), ('\0')`)
	tk.MustQuery("select a+0 from t_issue_2858_bit").Check(testkit.Rows("0", "100", "12592", "0"))
	tk.MustExec(`alter table t_issue_2858_bit alter column a set default '\0'`)

	tk.MustExec("create table t_issue_2858_hex (a int default 0x123)")
	tk.MustExec("insert into t_issue_2858_hex value ()")
	tk.MustExec("insert into t_issue_2858_hex values (123), (0x321)")
	tk.MustQuery("select a from t_issue_2858_hex").Check(testkit.Rows("291", "123", "801"))
	tk.MustExec(`alter table t_issue_2858_hex alter column a set default 0x321`)
}

func TestIssue4432(t *testing.T) {
	store := testkit.CreateMockStore(t, mockstore.WithDDLChecker())

	tk := testkit.NewTestKit(t, store)
	tk.MustExec("use test")

	tk.MustExec("create table tx (col bit(10) default 'a')")
	tk.MustExec("insert into tx value ()")
	tk.MustQuery("select * from tx").Check(testkit.Rows("\x00a"))
	tk.MustExec("drop table tx")

	tk.MustExec("create table tx (col bit(10) default 0x61)")
	tk.MustExec("insert into tx value ()")
	tk.MustQuery("select * from tx").Check(testkit.Rows("\x00a"))
	tk.MustExec("drop table tx")

	tk.MustExec("create table tx (col bit(10) default 97)")
	tk.MustExec("insert into tx value ()")
	tk.MustQuery("select * from tx").Check(testkit.Rows("\x00a"))
	tk.MustExec("drop table tx")

	tk.MustExec("create table tx (col bit(10) default 0b1100001)")
	tk.MustExec("insert into tx value ()")
	tk.MustQuery("select * from tx").Check(testkit.Rows("\x00a"))
	tk.MustExec("drop table tx")
}

func TestIssue5092(t *testing.T) {
	store, dom := testkit.CreateMockStoreAndDomain(t, mockstore.WithDDLChecker())

	ddlChecker := dom.DDL().(*schematracker.Checker)

	tk := testkit.NewTestKit(t, store)
	tk.MustExec("use test")

	tk.MustExec("create table t_issue_5092 (a int)")
	tk.MustExec("alter table t_issue_5092 add column (b int, c int)")
	tk.MustExec("alter table t_issue_5092 add column if not exists (b int, c int)")
	tk.MustExec("alter table t_issue_5092 add column b1 int after b, add column c1 int after c")
	tk.MustExec("alter table t_issue_5092 add column d int after b, add column e int first, add column f int after c1, add column g int, add column h int first")
	tk.MustQuery("show create table t_issue_5092").Check(testkit.Rows("t_issue_5092 CREATE TABLE `t_issue_5092` (\n" +
		"  `h` int(11) DEFAULT NULL,\n" +
		"  `e` int(11) DEFAULT NULL,\n" +
		"  `a` int(11) DEFAULT NULL,\n" +
		"  `b` int(11) DEFAULT NULL,\n" +
		"  `d` int(11) DEFAULT NULL,\n" +
		"  `b1` int(11) DEFAULT NULL,\n" +
		"  `c` int(11) DEFAULT NULL,\n" +
		"  `c1` int(11) DEFAULT NULL,\n" +
		"  `f` int(11) DEFAULT NULL,\n" +
		"  `g` int(11) DEFAULT NULL\n" +
		") ENGINE=InnoDB DEFAULT CHARSET=utf8mb4 COLLATE=utf8mb4_bin"))
	// The following two statements are consistent with MariaDB.
	tk.MustGetErrCode("alter table t_issue_5092 add column if not exists d int, add column d int", errno.ErrDupFieldName)
	tk.MustGetErrCode("alter table t_issue_5092 add column dd int, add column if not exists dd int", errno.ErrUnsupportedDDLOperation)

	// in ddl.CreateTable, a Tp of default values will be filled, so the input Stmt is changed.
	// ddlChecker relies on same Stmt to apply on ddl and SchemaTracker, because Stmt is changed after ddl.CreateTable
	// and Stmt can't be cloned for its private members, we disable the check and write another separate test in
	// dm_tracker_test.go
	ddlChecker.Disable()

	tk.MustExec("alter table t_issue_5092 add column if not exists (d int, e int), add column ff text")
	tk.MustExec("alter table t_issue_5092 add column b2 int after b1, add column c2 int first")
	tk.MustQuery("show create table t_issue_5092").Check(testkit.Rows("t_issue_5092 CREATE TABLE `t_issue_5092` (\n" +
		"  `c2` int(11) DEFAULT NULL,\n" +
		"  `h` int(11) DEFAULT NULL,\n" +
		"  `e` int(11) DEFAULT NULL,\n" +
		"  `a` int(11) DEFAULT NULL,\n" +
		"  `b` int(11) DEFAULT NULL,\n" +
		"  `d` int(11) DEFAULT NULL,\n" +
		"  `b1` int(11) DEFAULT NULL,\n" +
		"  `b2` int(11) DEFAULT NULL,\n" +
		"  `c` int(11) DEFAULT NULL,\n" +
		"  `c1` int(11) DEFAULT NULL,\n" +
		"  `f` int(11) DEFAULT NULL,\n" +
		"  `g` int(11) DEFAULT NULL,\n" +
		"  `ff` text DEFAULT NULL\n" +
		") ENGINE=InnoDB DEFAULT CHARSET=utf8mb4 COLLATE=utf8mb4_bin"))
	ddlChecker.Enable()
	tk.MustExec("drop table t_issue_5092")

	tk.MustExec("create table t_issue_5092 (a int default 1)")
	tk.MustExec("alter table t_issue_5092 add column (b int default 2, c int default 3)")
	tk.MustExec("alter table t_issue_5092 add column b1 int default 22 after b, add column c1 int default 33 after c")
	tk.MustExec("insert into t_issue_5092 value ()")
	tk.MustQuery("select * from t_issue_5092").Check(testkit.Rows("1 2 22 3 33"))
	tk.MustExec("alter table t_issue_5092 add column d int default 4 after c1, add column aa int default 0 first")
	tk.MustQuery("select * from t_issue_5092").Check(testkit.Rows("0 1 2 22 3 33 4"))
	tk.MustQuery("show create table t_issue_5092").Check(testkit.Rows("t_issue_5092 CREATE TABLE `t_issue_5092` (\n" +
		"  `aa` int(11) DEFAULT '0',\n" +
		"  `a` int(11) DEFAULT '1',\n" +
		"  `b` int(11) DEFAULT '2',\n" +
		"  `b1` int(11) DEFAULT '22',\n" +
		"  `c` int(11) DEFAULT '3',\n" +
		"  `c1` int(11) DEFAULT '33',\n" +
		"  `d` int(11) DEFAULT '4'\n" +
		") ENGINE=InnoDB DEFAULT CHARSET=utf8mb4 COLLATE=utf8mb4_bin"))
	tk.MustExec("drop table t_issue_5092")

	tk.MustExec("create table t_issue_5092 (a int)")
	tk.MustExec("alter table t_issue_5092 add column (b int, c int)")
	tk.MustExec("alter table t_issue_5092 drop column b,drop column c")
	tk.MustGetErrCode("alter table t_issue_5092 drop column c, drop column c", errno.ErrCantDropFieldOrKey)
	tk.MustExec("alter table t_issue_5092 drop column if exists b,drop column if exists c")
	tk.MustGetErrCode("alter table t_issue_5092 drop column g, drop column d", errno.ErrCantDropFieldOrKey)
	tk.MustExec("drop table t_issue_5092")

	tk.MustExec("create table t_issue_5092 (a int)")
	tk.MustExec("alter table t_issue_5092 add column (b int, c int)")
	tk.MustGetErrCode("alter table t_issue_5092 drop column if exists a, drop column b, drop column c", errno.ErrCantRemoveAllFields)
	tk.MustGetErrCode("alter table t_issue_5092 drop column if exists c, drop column c", errno.ErrUnsupportedDDLOperation)
	tk.MustGetErrCode("alter table t_issue_5092 drop column c, drop column if exists c", errno.ErrUnsupportedDDLOperation)
	tk.MustExec("drop table t_issue_5092")
}

func TestErrnoErrorCode(t *testing.T) {
	store := testkit.CreateMockStore(t)
	tk := testkit.NewTestKit(t, store)
	tk.MustExec("use test")

	// create database
	sql := "create database aaaaaaaaaaaaaaaaaaaaaaaaaaaaaaaaaaaaaaaaaaaaaaaaaaaaaaaaaaaaaaaaa"
	tk.MustGetErrCode(sql, errno.ErrTooLongIdent)
	sql = "create database test"
	tk.MustGetErrCode(sql, errno.ErrDBCreateExists)
	sql = "create database test1 character set uft8;"
	tk.MustGetErrCode(sql, errno.ErrUnknownCharacterSet)
	sql = "create database test2 character set gkb;"
	tk.MustGetErrCode(sql, errno.ErrUnknownCharacterSet)
	sql = "create database test3 character set laitn1;"
	tk.MustGetErrCode(sql, errno.ErrUnknownCharacterSet)
	// drop database
	sql = "drop database db_not_exist"
	tk.MustGetErrCode(sql, errno.ErrDBDropExists)
	// create table
	tk.MustExec("create table test_error_code_succ (c1 int, c2 int, c3 int, primary key(c3))")
	sql = "create table test_error_code_succ (c1 int, c2 int, c3 int)"
	tk.MustGetErrCode(sql, errno.ErrTableExists)
	sql = "create table test_error_code1 (c1 int, c2 int, c2 int)"
	tk.MustGetErrCode(sql, errno.ErrDupFieldName)
	sql = "create table test_error_code1 (c1 int, aaaaaaaaaaaaaaaaaaaaaaaaaaaaaaaaaaaaaaaaaaaaaaaaaaaaaaaaaaaaaaaaa int)"
	tk.MustGetErrCode(sql, errno.ErrTooLongIdent)
	sql = "create table test_error_code1 (c1 int, `_tidb_rowid` int)"
	tk.MustGetErrCode(sql, errno.ErrWrongColumnName)
	sql = "create table aaaaaaaaaaaaaaaaaaaaaaaaaaaaaaaaaaaaaaaaaaaaaaaaaaaaaaaaaaaaaaaaa(a int)"
	tk.MustGetErrCode(sql, errno.ErrTooLongIdent)
	sql = "create table test_error_code1 (c1 int, c2 int, key aa (c1, c2), key aa (c1))"
	tk.MustGetErrCode(sql, errno.ErrDupKeyName)
	sql = "create table test_error_code1 (c1 int, c2 int, c3 int, key(c_not_exist))"
	tk.MustGetErrCode(sql, errno.ErrKeyColumnDoesNotExits)
	sql = "create table test_error_code1 (c1 int, c2 int, c3 int, primary key(c_not_exist))"
	tk.MustGetErrCode(sql, errno.ErrKeyColumnDoesNotExits)
	sql = "create table test_error_code1 (c1 int not null default '')"
	tk.MustGetErrCode(sql, errno.ErrInvalidDefault)
	sql = "CREATE TABLE `t` (`a` double DEFAULT 1.0 DEFAULT 2.0 DEFAULT now());"
	tk.MustGetErrCode(sql, errno.ErrInvalidDefault)
	sql = "CREATE TABLE `t` (`a` double DEFAULT now());"
	tk.MustGetErrCode(sql, errno.ErrInvalidDefault)
	sql = "create table t1(a int) character set uft8;"
	tk.MustGetErrCode(sql, errno.ErrUnknownCharacterSet)
	sql = "create table t1(a int) character set gkb;"
	tk.MustGetErrCode(sql, errno.ErrUnknownCharacterSet)
	sql = "create table t1(a int) character set laitn1;"
	tk.MustGetErrCode(sql, errno.ErrUnknownCharacterSet)
	sql = "create table test_error_code (a int not null ,b int not null,c int not null, d int not null, foreign key (b, c) references product(id));"
	tk.MustGetErrCode(sql, errno.ErrWrongFkDef)
	sql = "create table test_error_code_2;"
	tk.MustGetErrCode(sql, errno.ErrTableMustHaveColumns)
	sql = "create table test_error_code_2 (unique(c1));"
	tk.MustGetErrCode(sql, errno.ErrTableMustHaveColumns)
	sql = "create table test_error_code_2(c1 int, c2 int, c3 int, primary key(c1), primary key(c2));"
	tk.MustGetErrCode(sql, errno.ErrMultiplePriKey)
	sql = "create table test_error_code_3(pt blob ,primary key (pt));"
	tk.MustGetErrCode(sql, errno.ErrBlobKeyWithoutLength)
	sql = "create table test_error_code_3(a text, unique (a(769)));"
	tk.MustGetErrCode(sql, errno.ErrTooLongKey)
	sql = "create table test_error_code_3(a text charset ascii, unique (a(3073)));"
	tk.MustGetErrCode(sql, errno.ErrTooLongKey)
	sql = "create table test_error_code_3(`id` int, key `primary`(`id`));"
	tk.MustGetErrCode(sql, errno.ErrWrongNameForIndex)
	sql = "create table t2(c1.c2 blob default null);"
	tk.MustGetErrCode(sql, errno.ErrWrongTableName)
	sql = "create table t2 (id int default null primary key , age int);"
	tk.MustGetErrCode(sql, errno.ErrInvalidDefault)
	sql = "create table t2 (id int null primary key , age int);"
	tk.MustGetErrCode(sql, errno.ErrPrimaryCantHaveNull)
	sql = "create table t2 (id int default null, age int, primary key(id));"
	tk.MustGetErrCode(sql, errno.ErrPrimaryCantHaveNull)
	sql = "create table t2 (id int null, age int, primary key(id));"
	tk.MustGetErrCode(sql, errno.ErrPrimaryCantHaveNull)
	sql = "create table t2 (id int auto_increment);"
	tk.MustGetErrCode(sql, errno.ErrWrongAutoKey)
	sql = "create table t2 (id int auto_increment, a int key);"
	tk.MustGetErrCode(sql, errno.ErrWrongAutoKey)
	sql = "create table t2 (a datetime(2) default current_timestamp(3));"
	tk.MustGetErrCode(sql, errno.ErrInvalidDefault)
	sql = "create table t2 (a datetime(2) default current_timestamp(2) on update current_timestamp);"
	tk.MustGetErrCode(sql, errno.ErrInvalidOnUpdate)
	sql = "create table t2 (a datetime default current_timestamp on update current_timestamp(2));"
	tk.MustGetErrCode(sql, errno.ErrInvalidOnUpdate)
	sql = "create table t2 (a datetime(2) default current_timestamp(2) on update current_timestamp(3));"
	tk.MustGetErrCode(sql, errno.ErrInvalidOnUpdate)
	sql = "create table t(a blob(10), index(a(0)));"
	tk.MustGetErrCode(sql, errno.ErrKeyPart0)
	sql = "create table t(a char(10), index(a(0)));"
	tk.MustGetErrCode(sql, errno.ErrKeyPart0)

	sql = "create table t2 (id int primary key , age int);"
	tk.MustExec(sql)

	// add column
	sql = "alter table test_error_code_succ add column c1 int"
	tk.MustGetErrCode(sql, errno.ErrDupFieldName)
	sql = "alter table test_error_code_succ add column aaaaaaaaaaaaaaaaaaaaaaaaaaaaaaaaaaaaaaaaaaaaaaaaaaaaaaaaaaaaaaaaa int"
	tk.MustGetErrCode(sql, errno.ErrTooLongIdent)
	sql = "alter table test_comment comment 'test comment'"
	tk.MustGetErrCode(sql, errno.ErrNoSuchTable)
	sql = "alter table test_error_code_succ add column `a ` int ;"
	tk.MustGetErrCode(sql, errno.ErrWrongColumnName)
	sql = "alter table test_error_code_succ add column `_tidb_rowid` int ;"
	tk.MustGetErrCode(sql, errno.ErrWrongColumnName)
	tk.MustExec("create table test_on_update (c1 int, c2 int);")
	sql = "alter table test_on_update add column c3 int on update current_timestamp;"
	tk.MustGetErrCode(sql, errno.ErrInvalidOnUpdate)
	sql = "create table test_on_update_2(c int on update current_timestamp);"
	tk.MustGetErrCode(sql, errno.ErrInvalidOnUpdate)

	// add columns
	sql = "alter table test_error_code_succ add column c1 int, add column c1 int"
	tk.MustGetErrCode(sql, errno.ErrDupFieldName)
	sql = "alter table test_error_code_succ add column (aa int, aaaaaaaaaaaaaaaaaaaaaaaaaaaaaaaaaaaaaaaaaaaaaaaaaaaaaaaaaaaaaaaaa int)"
	tk.MustGetErrCode(sql, errno.ErrTooLongIdent)
	sql = "alter table test_error_code_succ add column `a ` int, add column `b ` int;"
	tk.MustGetErrCode(sql, errno.ErrWrongColumnName)
	tk.MustExec("create table test_add_columns_on_update (c1 int, c2 int);")
	sql = "alter table test_add_columns_on_update add column cc int, add column c3 int on update current_timestamp;"
	tk.MustGetErrCode(sql, errno.ErrInvalidOnUpdate)

	// drop column
	sql = "alter table test_error_code_succ drop c_not_exist"
	tk.MustGetErrCode(sql, errno.ErrCantDropFieldOrKey)
	tk.MustExec("create table test_drop_column (c1 int );")
	sql = "alter table test_drop_column drop column c1;"
	tk.MustGetErrCode(sql, errno.ErrCantRemoveAllFields)
	// drop columns
	sql = "alter table test_error_code_succ drop c_not_exist, drop cc_not_exist"
	tk.MustGetErrCode(sql, errno.ErrCantDropFieldOrKey)
	tk.MustExec("create table test_drop_columns (c1 int);")
	tk.MustExec("alter table test_drop_columns add column c2 int first, add column c3 int after c1")
	sql = "alter table test_drop_columns drop column c1, drop column c2, drop column c3;"
	tk.MustGetErrCode(sql, errno.ErrCantRemoveAllFields)
	sql = "alter table test_drop_columns drop column c1, add column c2 int;"
	tk.MustGetErrCode(sql, errno.ErrDupFieldName)
	sql = "alter table test_drop_columns drop column c1, drop column c1;"
	tk.MustGetErrCode(sql, errno.ErrUnsupportedDDLOperation)
	// add index
	sql = "alter table test_error_code_succ add index idx (c_not_exist)"
	tk.MustGetErrCode(sql, errno.ErrKeyColumnDoesNotExits)
	tk.MustExec("alter table test_error_code_succ add index idx (c1)")
	sql = "alter table test_error_code_succ add index idx (c1)"
	tk.MustGetErrCode(sql, errno.ErrDupKeyName)
	// drop index
	sql = "alter table test_error_code_succ drop index idx_not_exist"
	tk.MustGetErrCode(sql, errno.ErrCantDropFieldOrKey)
	sql = "alter table test_error_code_succ drop column c3"
	tk.MustGetErrCode(sql, errno.ErrUnsupportedDDLOperation)
	// modify column
	sql = "alter table test_error_code_succ modify testx.test_error_code_succ.c1 bigint"
	tk.MustGetErrCode(sql, errno.ErrWrongDBName)
	sql = "alter table test_error_code_succ modify t.c1 bigint"
	tk.MustGetErrCode(sql, errno.ErrWrongTableName)
	sql = "alter table test_error_code_succ change c1 _tidb_rowid bigint"
	tk.MustGetErrCode(sql, errno.ErrWrongColumnName)
	sql = "alter table test_error_code_succ rename column c1 to _tidb_rowid"
	tk.MustGetErrCode(sql, errno.ErrWrongColumnName)
	// insert value
	tk.MustExec("create table test_error_code_null(c1 char(100) not null);")
	sql = "insert into test_error_code_null (c1) values(null);"
	tk.MustGetErrCode(sql, errno.ErrBadNull)
}

func TestTableDDLWithFloatType(t *testing.T) {
	store := testkit.CreateMockStore(t)
	tk := testkit.NewTestKit(t, store)
	tk.MustExec("use test")
	tk.MustExec("drop table if exists t")
	tk.MustGetErrCode("create table t (a decimal(1, 2))", errno.ErrMBiggerThanD)
	tk.MustGetErrCode("create table t (a float(1, 2))", errno.ErrMBiggerThanD)
	tk.MustGetErrCode("create table t (a double(1, 2))", errno.ErrMBiggerThanD)
	tk.MustExec("create table t (a double(1, 1))")
	tk.MustGetErrCode("alter table t add column b decimal(1, 2)", errno.ErrMBiggerThanD)
	// add multi columns now not support, so no case.
	tk.MustGetErrCode("alter table t modify column a float(1, 4)", errno.ErrMBiggerThanD)
	tk.MustGetErrCode("alter table t change column a aa float(1, 4)", errno.ErrMBiggerThanD)
	tk.MustExec("drop table t")
}

func TestTableDDLWithTimeType(t *testing.T) {
	store := testkit.CreateMockStore(t, mockstore.WithDDLChecker())

	tk := testkit.NewTestKit(t, store)
	tk.MustExec("use test")
	tk.MustExec("drop table if exists t")
	tk.MustGetErrCode("create table t (a time(7))", errno.ErrTooBigPrecision)
	tk.MustGetErrCode("create table t (a datetime(7))", errno.ErrTooBigPrecision)
	tk.MustGetErrCode("create table t (a timestamp(7))", errno.ErrTooBigPrecision)
	_, err := tk.Exec("create table t (a time(-1))")
	require.Error(t, err)
	tk.MustExec("create table t (a datetime)")
	tk.MustGetErrCode("alter table t add column b time(7)", errno.ErrTooBigPrecision)
	tk.MustGetErrCode("alter table t add column b datetime(7)", errno.ErrTooBigPrecision)
	tk.MustGetErrCode("alter table t add column b timestamp(7)", errno.ErrTooBigPrecision)
	tk.MustGetErrCode("alter table t modify column a time(7)", errno.ErrTooBigPrecision)
	tk.MustGetErrCode("alter table t modify column a datetime(7)", errno.ErrTooBigPrecision)
	tk.MustGetErrCode("alter table t modify column a timestamp(7)", errno.ErrTooBigPrecision)
	tk.MustGetErrCode("alter table t change column a aa time(7)", errno.ErrTooBigPrecision)
	tk.MustGetErrCode("alter table t change column a aa datetime(7)", errno.ErrTooBigPrecision)
	tk.MustGetErrCode("alter table t change column a aa timestamp(7)", errno.ErrTooBigPrecision)
	tk.MustExec("alter table t change column a aa datetime(0)")
	tk.MustExec("drop table t")
}

func TestUpdateMultipleTable(t *testing.T) {
	store, dom := testkit.CreateMockStoreAndDomain(t)
	tk := testkit.NewTestKit(t, store)
	tk.MustExec("use test")
	tk.MustExec("create table t1 (c1 int, c2 int)")
	tk.MustExec("insert t1 values (1, 1), (2, 2)")
	tk.MustExec("create table t2 (c1 int, c2 int)")
	tk.MustExec("insert t2 values (1, 3), (2, 5)")
	tk2 := testkit.NewTestKit(t, store)
	tk2.MustExec("use test")

	d := dom.DDL()
	hook := &ddl.TestDDLCallback{Do: dom}
	hook.OnJobUpdatedExported = func(job *model.Job) {
		if job.SchemaState == model.StateWriteOnly {
			tk2.MustExec("update t1, t2 set t1.c1 = 8, t2.c2 = 10 where t1.c2 = t2.c1")
			tk2.MustQuery("select * from t1").Check(testkit.Rows("8 1", "8 2"))
			tk2.MustQuery("select * from t2").Check(testkit.Rows("1 10", "2 10"))
		}
	}
	d.SetHook(hook)

	tk.MustExec("alter table t1 add column c3 bigint default 9")

	tk.MustQuery("select * from t1").Check(testkit.Rows("8 1 9", "8 2 9"))
}

func TestNullGeneratedColumn(t *testing.T) {
	store := testkit.CreateMockStore(t, mockstore.WithDDLChecker())

	tk := testkit.NewTestKit(t, store)

	tk.MustExec("use test")
	tk.MustExec("drop table if exists t")
	tk.MustExec("CREATE TABLE `t` (" +
		"`a` int(11) DEFAULT NULL," +
		"`b` int(11) DEFAULT NULL," +
		"`c` int(11) GENERATED ALWAYS AS (`a` + `b`) VIRTUAL," +
		"`h` varchar(10) DEFAULT NULL," +
		"`m` int(11) DEFAULT NULL" +
		") ENGINE=InnoDB DEFAULT CHARSET=utf8mb4 COLLATE=utf8mb4_bin")

	tk.MustExec("insert into t values()")
	tk.MustExec("alter table t add index idx_c(c)")
	tk.MustExec("drop table t")
}

func TestDependedGeneratedColumnPrior2GeneratedColumn(t *testing.T) {
	store := testkit.CreateMockStore(t, mockstore.WithDDLChecker())

	tk := testkit.NewTestKit(t, store)
	tk.MustExec("use test")
	tk.MustExec("drop table if exists t")
	tk.MustExec("CREATE TABLE `t` (" +
		"`a` int(11) DEFAULT NULL," +
		"`b` int(11) GENERATED ALWAYS AS (`a` + 1) VIRTUAL," +
		"`c` int(11) GENERATED ALWAYS AS (`b` + 1) VIRTUAL" +
		") ENGINE=InnoDB DEFAULT CHARSET=utf8mb4 COLLATE=utf8mb4_bin")
	// should check unknown column first, then the prior ones.
	sql := "alter table t add column d int as (c + f + 1) first"
	tk.MustGetErrCode(sql, errno.ErrBadField)

	// depended generated column should be prior to generated column self
	sql = "alter table t add column d int as (c+1) first"
	tk.MustGetErrCode(sql, errno.ErrGeneratedColumnNonPrior)

	// correct case
	tk.MustExec("alter table t add column d int as (c+1) after c")

	// check position nil case
	tk.MustExec("alter table t add column(e int as (c+1))")
}

func TestChangingTableCharset(t *testing.T) {
	store, dom := testkit.CreateMockStoreAndDomain(t, mockstore.WithDDLChecker())

	ddlChecker := dom.DDL().(*schematracker.Checker)

	tk := testkit.NewTestKit(t, store)

	tk.MustExec("USE test")
	tk.MustExec("create table t(a char(10), index i(a)) charset latin1 collate latin1_bin")

	tk.MustGetErrCode("alter table t charset gbk", errno.ErrUnsupportedDDLOperation)
	tk.MustGetErrCode("alter table t charset ''", errno.ErrUnknownCharacterSet)

	tk.MustGetErrCode("alter table t charset utf8mb4 collate '' collate utf8mb4_bin;", errno.ErrUnknownCollation)

	tk.MustGetErrCode("alter table t charset utf8 collate latin1_bin", errno.ErrCollationCharsetMismatch)
	tk.MustGetErrCode("alter table t charset utf8 collate utf8mb4_bin;", errno.ErrCollationCharsetMismatch)
	tk.MustGetErrCode("alter table t charset utf8 collate utf8_bin collate utf8mb4_bin collate utf8_bin;", errno.ErrCollationCharsetMismatch)
	tk.MustGetErrCode("alter table t charset utf8", errno.ErrUnsupportedDDLOperation)

	tk.MustExec("drop table if exists t")
	tk.MustExec("create table t(a char(10), index i(a)) charset latin1 collate latin1_bin")
	tk.MustExec("alter table t charset utf8mb4")
	tk.MustExec("admin check table t")

	tk.MustExec("drop table if exists t")
	tk.MustExec("create table t(a char(10), index i(a)) charset latin1 collate latin1_bin")
	tk.MustExec("alter table t charset utf8mb4 collate utf8mb4_bin")
	tk.MustExec("admin check table t")

	tk.MustGetErrCode("alter table t charset latin1 charset utf8 charset utf8mb4 collate utf8_bin;", errno.ErrConflictingDeclarations)

	// Test change column charset when changing table charset.
	tk.MustExec("drop table t;")
	tk.MustExec("create table t(a varchar(10)) charset utf8")
	tk.MustExec("alter table t convert to charset utf8mb4;")
	checkCharset := func(chs, coll string) {
		tbl := external.GetTableByName(t, tk, "test", "t")
		require.NotNil(t, tbl)
		require.Equal(t, chs, tbl.Meta().Charset)
		require.Equal(t, coll, tbl.Meta().Collate)
		for _, col := range tbl.Meta().Columns {
			require.Equal(t, chs, col.GetCharset())
			require.Equal(t, coll, col.GetCollate())
		}
	}
	checkCharset(charset.CharsetUTF8MB4, charset.CollationUTF8MB4)

	tk.MustExec("drop table if exists t")
	tk.MustExec("create table t(a varchar(20), key i(a)) charset=latin1")
	tk.MustGetErrCode("alter table t convert to charset utf8 collate utf8_unicode_ci", errno.ErrUnsupportedDDLOperation)
	tk.MustGetErrCode("alter table t convert to charset utf8 collate utf8_general_ci", errno.ErrUnsupportedDDLOperation)
	tk.MustGetErrCode("alter table t convert to charset utf8 collate utf8_bin", errno.ErrUnsupportedDDLOperation)

	// Test when column charset can not convert to the target charset.
	tk.MustExec("drop table t;")
	tk.MustExec("create table t(a varchar(10) character set ascii) charset utf8mb4")
	tk.MustGetErrCode("alter table t convert to charset utf8mb4;", errno.ErrUnsupportedDDLOperation)

	tk.MustExec("drop table t;")
	tk.MustExec("create table t(a varchar(10) character set utf8) charset utf8")
	tk.MustExec("alter table t convert to charset utf8 collate utf8_general_ci;")
	checkCharset(charset.CharsetUTF8, "utf8_general_ci")

	// Test when table charset is equal to target charset but column charset is not equal.
	tk.MustExec("drop table t;")
	tk.MustExec("create table t(a varchar(10) character set utf8) charset utf8mb4")
	tk.MustExec("alter table t convert to charset utf8mb4 collate utf8mb4_general_ci;")
	checkCharset(charset.CharsetUTF8MB4, "utf8mb4_general_ci")

	ddlChecker.Disable()

	// Mock table info with charset is "". Old TiDB maybe create table with charset is "".
	db, ok := dom.InfoSchema().SchemaByName(model.NewCIStr("test"))
	require.True(t, ok)
	tbl := external.GetTableByName(t, tk, "test", "t")
	tblInfo := tbl.Meta().Clone()
	tblInfo.Charset = ""
	tblInfo.Collate = ""
	updateTableInfo := func(tblInfo *model.TableInfo) {
		mockCtx := mock.NewContext()
		mockCtx.Store = store
		err := sessiontxn.NewTxn(context.Background(), mockCtx)
		require.NoError(t, err)
		txn, err := mockCtx.Txn(true)
		require.NoError(t, err)
		mt := meta.NewMeta(txn)

		err = mt.UpdateTable(db.ID, tblInfo)
		require.NoError(t, err)
		err = txn.Commit(context.Background())
		require.NoError(t, err)
	}
	updateTableInfo(tblInfo)

	// check table charset is ""
	tk.MustExec("alter table t add column b varchar(10);") //  load latest schema.
	tbl = external.GetTableByName(t, tk, "test", "t")
	require.NotNil(t, tbl)
	require.Equal(t, "", tbl.Meta().Charset)
	require.Equal(t, "", tbl.Meta().Collate)
	// Test when table charset is "", this for compatibility.
	tk.MustExec("alter table t convert to charset utf8mb4;")
	checkCharset(charset.CharsetUTF8MB4, charset.CollationUTF8MB4)

	// Test when column charset is "".
	tbl = external.GetTableByName(t, tk, "test", "t")
	tblInfo = tbl.Meta().Clone()
	tblInfo.Columns[0].SetCharset("")
	tblInfo.Columns[0].SetCollate("")
	updateTableInfo(tblInfo)
	// check table charset is ""
	tk.MustExec("alter table t drop column b;") //  load latest schema.
	tbl = external.GetTableByName(t, tk, "test", "t")
	require.NotNil(t, tbl)
	require.Equal(t, "", tbl.Meta().Columns[0].GetCharset())
	require.Equal(t, "", tbl.Meta().Columns[0].GetCollate())
	tk.MustExec("alter table t convert to charset utf8mb4;")
	checkCharset(charset.CharsetUTF8MB4, charset.CollationUTF8MB4)

	tk.MustExec("drop table t")

	ddlChecker.Enable()

	tk.MustExec("create table t (a blob) character set utf8;")
	tk.MustExec("alter table t charset=utf8mb4 collate=utf8mb4_bin;")
	tk.MustQuery("show create table t").Check(testkit.RowsWithSep("|",
		"t CREATE TABLE `t` (\n"+
			"  `a` blob DEFAULT NULL\n"+
			") ENGINE=InnoDB DEFAULT CHARSET=utf8mb4 COLLATE=utf8mb4_bin",
	))

	tk.MustExec("drop table t")
	tk.MustExec("create table t(a varchar(5) charset utf8) charset utf8")
	tk.MustExec("alter table t charset utf8mb4")
	tbl = external.GetTableByName(t, tk, "test", "t")
	require.NotNil(t, tbl)
	require.Equal(t, "utf8mb4", tbl.Meta().Charset)
	require.Equal(t, "utf8mb4_bin", tbl.Meta().Collate)
	for _, col := range tbl.Meta().Columns {
		// Column charset and collate should remain unchanged.
		require.Equal(t, "utf8", col.GetCharset())
		require.Equal(t, "utf8_bin", col.GetCollate())
	}

	tk.MustExec("drop table t")
	tk.MustExec("create table t(a varchar(5) charset utf8 collate utf8_unicode_ci) charset utf8 collate utf8_unicode_ci")
	tk.MustExec("alter table t collate utf8_general_ci")
	tbl = external.GetTableByName(t, tk, "test", "t")
	require.NotNil(t, tbl)
	require.Equal(t, "utf8", tbl.Meta().Charset)
	require.Equal(t, "utf8_general_ci", tbl.Meta().Collate)
	for _, col := range tbl.Meta().Columns {
		require.Equal(t, "utf8", col.GetCharset())
		// Column collate should remain unchanged.
		require.Equal(t, "utf8_unicode_ci", col.GetCollate())
	}
}

func TestModifyColumnOption(t *testing.T) {
	store := testkit.CreateMockStore(t, mockstore.WithDDLChecker())

	tk := testkit.NewTestKit(t, store)
	tk.MustExec("create database if not exists test")
	tk.MustExec("use test")

	errMsg := "[ddl:8200]" // unsupported modify column with references
	assertErrCode := func(sql string, errCodeStr string) {
		_, err := tk.Exec(sql)
		require.Error(t, err)
		require.Equal(t, errCodeStr, err.Error()[:len(errCodeStr)])
	}

	tk.MustExec("drop table if exists t1")
	tk.MustExec("create table t1 (b char(1) default null) engine=InnoDB default charset=utf8mb4 collate=utf8mb4_general_ci")
	tk.MustExec("alter table t1 modify column b char(1) character set utf8mb4 collate utf8mb4_general_ci")

	tk.MustExec("drop table t1")
	tk.MustExec("create table t1 (b char(1) collate utf8mb4_general_ci)")
	tk.MustExec("alter table t1 modify b char(1) character set utf8mb4 collate utf8mb4_general_ci")

	tk.MustExec("drop table t1")
	tk.MustExec("drop table if exists t2")
	tk.MustExec("create table t1 (a int(11) default null)")
	tk.MustExec("create table t2 (b char, c int)")
	assertErrCode("alter table t2 modify column c int references t1(a)", errMsg)
	_, err := tk.Exec("alter table t1 change a a varchar(16)")
	require.NoError(t, err)
	tk.MustExec("alter table t1 change a a varchar(10)")
	tk.MustExec("alter table t1 change a a datetime")
	tk.MustExec("alter table t1 change a a int(11) unsigned")
	tk.MustExec("alter table t2 change b b int(11) unsigned")
}

func TestIndexOnMultipleGeneratedColumn(t *testing.T) {
	store := testkit.CreateMockStore(t, mockstore.WithDDLChecker())

	tk := testkit.NewTestKit(t, store)
	tk.MustExec("create database if not exists test")
	tk.MustExec("use test")

	tk.MustExec("drop table if exists t")
	tk.MustExec("create table t (a int, b int as (a + 1), c int as (b + 1))")
	tk.MustExec("insert into t (a) values (1)")
	tk.MustExec("create index idx on t (c)")
	tk.MustQuery("select * from t where c > 1").Check(testkit.Rows("1 2 3"))
	res := tk.MustQuery("select * from t use index(idx) where c > 1")
	tk.MustQuery("select * from t ignore index(idx) where c > 1").Check(res.Rows())
	tk.MustExec("admin check table t")
}

func TestIndexOnMultipleGeneratedColumn1(t *testing.T) {
	store := testkit.CreateMockStore(t, mockstore.WithDDLChecker())

	tk := testkit.NewTestKit(t, store)
	tk.MustExec("create database if not exists test")
	tk.MustExec("use test")

	tk.MustExec("drop table if exists t")
	tk.MustExec("create table t (a int, b int as (a + 1), c int as (b + 1), d int as (c + 1))")
	tk.MustExec("insert into t (a) values (1)")
	tk.MustExec("create index idx on t (d)")
	tk.MustQuery("select * from t where d > 2").Check(testkit.Rows("1 2 3 4"))
	res := tk.MustQuery("select * from t use index(idx) where d > 2")
	tk.MustQuery("select * from t ignore index(idx) where d > 2").Check(res.Rows())
	tk.MustExec("admin check table t")
}

func TestIndexOnMultipleGeneratedColumn2(t *testing.T) {
	store := testkit.CreateMockStore(t, mockstore.WithDDLChecker())

	tk := testkit.NewTestKit(t, store)
	tk.MustExec("create database if not exists test")
	tk.MustExec("use test")

	tk.MustExec("drop table if exists t")
	tk.MustExec("create table t (a bigint, b decimal as (a+1), c varchar(20) as (b*2), d float as (a*23+b-1+length(c)))")
	tk.MustExec("insert into t (a) values (1)")
	tk.MustExec("create index idx on t (d)")
	tk.MustQuery("select * from t where d > 2").Check(testkit.Rows("1 2 4 25"))
	res := tk.MustQuery("select * from t use index(idx) where d > 2")
	tk.MustQuery("select * from t ignore index(idx) where d > 2").Check(res.Rows())
	tk.MustExec("admin check table t")
}

func TestIndexOnMultipleGeneratedColumn3(t *testing.T) {
	store := testkit.CreateMockStore(t, mockstore.WithDDLChecker())

	tk := testkit.NewTestKit(t, store)
	tk.MustExec("create database if not exists test")
	tk.MustExec("use test")

	tk.MustExec("drop table if exists t")
	tk.MustExec("create table t (a varchar(10), b float as (length(a)+123), c varchar(20) as (right(a, 2)), d float as (b+b-7+1-3+3*ASCII(c)))")
	tk.MustExec("insert into t (a) values ('adorable')")
	tk.MustExec("create index idx on t (d)")
	tk.MustQuery("select * from t where d > 2").Check(testkit.Rows("adorable 131 le 577")) // 131+131-7+1-3+3*108
	res := tk.MustQuery("select * from t use index(idx) where d > 2")
	tk.MustQuery("select * from t ignore index(idx) where d > 2").Check(res.Rows())
	tk.MustExec("admin check table t")
}

func TestIndexOnMultipleGeneratedColumn4(t *testing.T) {
	store := testkit.CreateMockStore(t, mockstore.WithDDLChecker())

	tk := testkit.NewTestKit(t, store)
	tk.MustExec("create database if not exists test")
	tk.MustExec("use test")

	tk.MustExec("drop table if exists t")
	tk.MustExec("create table t (a bigint, b decimal as (a), c int(10) as (a+b), d float as (a+b+c), e decimal as (a+b+c+d))")
	tk.MustExec("insert into t (a) values (1)")
	tk.MustExec("create index idx on t (d)")
	tk.MustQuery("select * from t where d > 2").Check(testkit.Rows("1 1 2 4 8"))
	res := tk.MustQuery("select * from t use index(idx) where d > 2")
	tk.MustQuery("select * from t ignore index(idx) where d > 2").Check(res.Rows())
	tk.MustExec("admin check table t")
}

func TestIndexOnMultipleGeneratedColumn5(t *testing.T) {
	store := testkit.CreateMockStore(t, mockstore.WithDDLChecker())

	tk := testkit.NewTestKit(t, store)
	tk.MustExec("create database if not exists test")
	tk.MustExec("use test")

	tk.MustExec("drop table if exists t")
	tk.MustExec("create table t(a bigint, b bigint as (a+1) virtual, c bigint as (b+1) virtual)")
	tk.MustExec("alter table t add index idx_b(b)")
	tk.MustExec("alter table t add index idx_c(c)")
	tk.MustExec("insert into t(a) values(1)")
	tk.MustExec("alter table t add column(d bigint as (c+1) virtual)")
	tk.MustExec("alter table t add index idx_d(d)")
	tk.MustQuery("select * from t where d > 2").Check(testkit.Rows("1 2 3 4"))
	res := tk.MustQuery("select * from t use index(idx_d) where d > 2")
	tk.MustQuery("select * from t ignore index(idx_d) where d > 2").Check(res.Rows())
	tk.MustExec("admin check table t")
}

func TestCaseInsensitiveCharsetAndCollate(t *testing.T) {
	store, dom := testkit.CreateMockStoreAndDomain(t)
	tk := testkit.NewTestKit(t, store)

	tk.MustExec("create database if not exists test_charset_collate")
	defer tk.MustExec("drop database test_charset_collate")
	tk.MustExec("use test_charset_collate")
	tk.MustExec("create table t(id int) ENGINE=InnoDB DEFAULT CHARSET=UTF8 COLLATE=UTF8_BIN;")
	tk.MustExec("create table t1(id int) ENGINE=InnoDB DEFAULT CHARSET=UTF8 COLLATE=uTF8_BIN;")
	tk.MustExec("create table t2(id int) ENGINE=InnoDB DEFAULT CHARSET=Utf8 COLLATE=utf8_BIN;")
	tk.MustExec("create table t3(id int) ENGINE=InnoDB DEFAULT CHARSET=Utf8mb4 COLLATE=utf8MB4_BIN;")
	tk.MustExec("create table t4(id int) ENGINE=InnoDB DEFAULT CHARSET=Utf8mb4 COLLATE=utf8MB4_general_ci;")

	tk.MustExec("create table t5(a varchar(20)) ENGINE=InnoDB DEFAULT CHARSET=UTF8MB4 COLLATE=UTF8MB4_GENERAL_CI;")
	tk.MustExec("insert into t5 values ('特克斯和凯科斯群岛')")

	db, ok := dom.InfoSchema().SchemaByName(model.NewCIStr("test_charset_collate"))
	require.True(t, ok)
	tbl := external.GetTableByName(t, tk, "test_charset_collate", "t5")
	tblInfo := tbl.Meta().Clone()
	require.Equal(t, "utf8mb4", tblInfo.Charset)
	require.Equal(t, "utf8mb4", tblInfo.Columns[0].GetCharset())

	tblInfo.Version = model.TableInfoVersion2
	tblInfo.Charset = "UTF8MB4"

	updateTableInfo := func(tblInfo *model.TableInfo) {
		mockCtx := mock.NewContext()
		mockCtx.Store = store
		err := sessiontxn.NewTxn(context.Background(), mockCtx)
		require.NoError(t, err)
		txn, err := mockCtx.Txn(true)
		require.NoError(t, err)
		mt := meta.NewMeta(txn)
		require.True(t, ok)
		err = mt.UpdateTable(db.ID, tblInfo)
		require.NoError(t, err)
		err = txn.Commit(context.Background())
		require.NoError(t, err)
	}
	updateTableInfo(tblInfo)
	tk.MustExec("alter table t5 add column b varchar(10);") //  load latest schema.

	tblInfo = external.GetTableByName(t, tk, "test_charset_collate", "t5").Meta()
	require.Equal(t, "utf8mb4", tblInfo.Charset)
	require.Equal(t, "utf8mb4", tblInfo.Columns[0].GetCharset())

	// For model.TableInfoVersion3, it is believed that all charsets / collations are lower-cased, do not do case-convert
	tblInfo = tblInfo.Clone()
	tblInfo.Version = model.TableInfoVersion3
	tblInfo.Charset = "UTF8MB4"
	updateTableInfo(tblInfo)
	tk.MustExec("alter table t5 add column c varchar(10);") //  load latest schema.

	tblInfo = external.GetTableByName(t, tk, "test_charset_collate", "t5").Meta()
	require.Equal(t, "UTF8MB4", tblInfo.Charset)
	require.Equal(t, "utf8mb4", tblInfo.Columns[0].GetCharset())
}

func TestZeroFillCreateTable(t *testing.T) {
	store, dom := testkit.CreateMockStoreAndDomain(t, mockstore.WithDDLChecker())

	tk := testkit.NewTestKit(t, store)
	tk.MustExec("use test")
	tk.MustExec("drop table if exists abc;")
	tk.MustExec("create table abc(y year, z tinyint(10) zerofill, primary key(y));")
	is := dom.InfoSchema()
	tbl, err := is.TableByName(model.NewCIStr("test"), model.NewCIStr("abc"))
	require.NoError(t, err)
	var yearCol, zCol *model.ColumnInfo
	for _, col := range tbl.Meta().Columns {
		if col.Name.String() == "y" {
			yearCol = col
		}
		if col.Name.String() == "z" {
			zCol = col
		}
	}
	require.NotNil(t, yearCol)
	require.Equal(t, mysql.TypeYear, yearCol.GetType())
	require.True(t, mysql.HasUnsignedFlag(yearCol.GetFlag()))

	require.NotNil(t, zCol)
	require.True(t, mysql.HasUnsignedFlag(zCol.GetFlag()))
}

func TestBitDefaultValue(t *testing.T) {
	store, dom := testkit.CreateMockStoreAndDomain(t, mockstore.WithDDLChecker())

	ddlChecker := dom.DDL().(*schematracker.Checker)

	tk := testkit.NewTestKit(t, store)
	tk.MustExec("use test")
	tk.MustExec("create table t_bit (c1 bit(10) default 250, c2 int);")
	tk.MustExec("insert into t_bit set c2=1;")
	tk.MustQuery("select bin(c1),c2 from t_bit").Check(testkit.Rows("11111010 1"))
	tk.MustExec("drop table t_bit")

	tk.MustExec("create table t_bit (a int)")
	tk.MustExec("insert into t_bit value (1)")
	tk.MustExec("alter table t_bit add column c bit(16) null default b'1100110111001'")
	tk.MustQuery("select c from t_bit").Check(testkit.Rows("\x19\xb9"))
	tk.MustExec("update t_bit set c = b'11100000000111'")
	tk.MustQuery("select c from t_bit").Check(testkit.Rows("\x38\x07"))
	tk.MustExec("drop table t_bit")

	tk.MustExec("create table t_bit (a int)")
	tk.MustExec("insert into t_bit value (1)")
	tk.MustExec("alter table t_bit add column b bit(1) default b'0';")
	tk.MustExec("alter table t_bit modify column b bit(1) default b'1';")
	tk.MustQuery("select b from t_bit").Check(testkit.Rows("\x00"))
	tk.MustExec("drop table t_bit")

	tk.MustExec("create table t_bit (a bit);")
	tk.MustExec("insert into t_bit values (null);")
	tk.MustQuery("select count(*) from t_bit where a is null;").Check(testkit.Rows("1"))

	tk.MustExec(`create table testalltypes1 (
    field_1 bit default 1,
    field_2 tinyint null default null
	);`)

	// in ddl.CreateTable, a Tp of default values will be filled, so the input Stmt is changed.
	// ddlChecker relies on same Stmt to apply on ddl and SchemaTracker, because Stmt is changed after ddl.CreateTable
	// and Stmt can't be cloned for its private members, we disable the check and write another separate test in
	// dm_tracker_test.go
	ddlChecker.Disable()

	tk.MustExec(`create table testalltypes2 (
    field_1 bit null default null,
    field_2 tinyint null default null,
    field_3 tinyint unsigned null default null,
    field_4 bigint null default null,
    field_5 bigint unsigned null default null,
    field_6 mediumblob null default null,
    field_7 longblob null default null,
    field_8 blob null default null,
    field_9 tinyblob null default null,
    field_10 varbinary(255) null default null,
    field_11 binary(255) null default null,
    field_12 mediumtext null default null,
    field_13 longtext null default null,
    field_14 text null default null,
    field_15 tinytext null default null,
    field_16 char(255) null default null,
    field_17 numeric null default null,
    field_18 decimal null default null,
    field_19 integer null default null,
    field_20 integer unsigned null default null,
    field_21 int null default null,
    field_22 int unsigned null default null,
    field_23 mediumint null default null,
    field_24 mediumint unsigned null default null,
    field_25 smallint null default null,
    field_26 smallint unsigned null default null,
    field_27 float null default null,
    field_28 double null default null,
    field_29 double precision null default null,
    field_30 real null default null,
    field_31 varchar(255) null default null,
    field_32 date null default null,
    field_33 time null default null,
    field_34 datetime null default null,
    field_35 timestamp null default null
	);`)
}

func backgroundExec(s kv.Storage, sql string, done chan error) {
	se, err := session.CreateSession4Test(s)
	if err != nil {
		done <- errors.Trace(err)
		return
	}
<<<<<<< HEAD
	txn, err := store.Begin()
	require.NoError(t, err)
	tt := meta.NewMeta(txn)
	job.ID, err = tt.GenGlobalID()
	require.NoError(t, err)
	job.StartTS = txn.StartTS()

	// Simulate old TiDB init the add index job, old TiDB will not init the model.Job.ReorgMeta field,
	// if we set job.SnapshotVer here, can simulate the behavior.
	job.SnapshotVer = txn.StartTS()
	err = tt.EnQueueDDLJob(job)
	require.NoError(t, err)
	err = txn.Commit(context.Background())
	require.NoError(t, err)
	ticker := time.NewTicker(50 * time.Millisecond)
	defer ticker.Stop()
	for range ticker.C {
		historyJob, err := getHistoryDDLJob(store, job.ID)
		require.NoError(t, err)
		if historyJob == nil {
			continue
		}
		require.Nil(t, historyJob.Error)

		if historyJob.IsSynced() {
			break
		}
=======
	defer se.Close()
	_, err = se.Execute(context.Background(), "use test")
	if err != nil {
		done <- errors.Trace(err)
		return
>>>>>>> 997da524
	}
	_, err = se.Execute(context.Background(), sql)
	done <- errors.Trace(err)
}

func TestCreateTableTooLarge(t *testing.T) {
	store := testkit.CreateMockStore(t)
	tk := testkit.NewTestKit(t, store)
	tk.MustExec("use test")

	sql := "create table t_too_large ("
	cnt := 3000
	for i := 1; i <= cnt; i++ {
		sql += fmt.Sprintf("a%d double, b%d double, c%d double, d%d double", i, i, i, i)
		if i != cnt {
			sql += ","
		}
	}
	sql += ");"
	tk.MustGetErrCode(sql, errno.ErrTooManyFields)

	originLimit := config.GetGlobalConfig().TableColumnCountLimit
	atomic.StoreUint32(&config.GetGlobalConfig().TableColumnCountLimit, uint32(cnt*4))
	_, err := tk.Exec(sql)
	require.Truef(t, kv.ErrEntryTooLarge.Equal(err), "err:%v", err)
	atomic.StoreUint32(&config.GetGlobalConfig().TableColumnCountLimit, originLimit)
}

func TestCreateTableTooManyIndexes(t *testing.T) {
	store := testkit.CreateMockStore(t)
	tk := testkit.NewTestKit(t, store)
	tk.MustExec("use test")

	sql := "create table t_too_many_indexes ("
	for i := 0; i < 100; i++ {
		if i != 0 {
			sql += ","
		}
		sql += fmt.Sprintf("c%d int", i)
	}
	for i := 0; i < 100; i++ {
		sql += ","
		sql += fmt.Sprintf("key k%d(c%d)", i, i)
	}
	sql += ");"

	tk.MustGetErrCode(sql, errno.ErrTooManyKeys)
}

func TestChangeColumnPosition(t *testing.T) {
	store := testkit.CreateMockStore(t, mockstore.WithDDLChecker())

	tk := testkit.NewTestKit(t, store)
	tk.MustExec("use test")

	tk.MustExec("create table position (a int default 1, b int default 2)")
	tk.MustExec("insert into position value ()")
	tk.MustExec("insert into position values (3,4)")
	tk.MustQuery("select * from position").Check(testkit.Rows("1 2", "3 4"))
	tk.MustExec("alter table position modify column b int first")
	tk.MustQuery("select * from position").Check(testkit.Rows("2 1", "4 3"))
	tk.MustExec("insert into position value ()")
	tk.MustQuery("select * from position").Check(testkit.Rows("2 1", "4 3", "<nil> 1"))

	tk.MustExec("create table position1 (a int, b int, c double, d varchar(5))")
	tk.MustExec(`insert into position1 value (1, 2, 3.14, 'TiDB')`)
	tk.MustExec("alter table position1 modify column d varchar(5) after a")
	tk.MustQuery("select * from position1").Check(testkit.Rows("1 TiDB 2 3.14"))
	tk.MustExec("alter table position1 modify column a int after c")
	tk.MustQuery("select * from position1").Check(testkit.Rows("TiDB 2 3.14 1"))
	tk.MustExec("alter table position1 modify column c double first")
	tk.MustQuery("select * from position1").Check(testkit.Rows("3.14 TiDB 2 1"))
	tk.MustGetErrCode("alter table position1 modify column b int after b", errno.ErrBadField)

	tk.MustExec("create table position2 (a int, b int)")
	tk.MustExec("alter table position2 add index t(a, b)")
	tk.MustExec("alter table position2 modify column b int first")
	tk.MustExec("insert into position2 value (3, 5)")
	tk.MustQuery("select a from position2 where a = 3").Check(testkit.Rows())
	tk.MustExec("alter table position2 change column b c int first")
	tk.MustQuery("select * from position2 where c = 3").Check(testkit.Rows("3 5"))
	tk.MustGetErrCode("alter table position2 change column c b int after c", errno.ErrBadField)

	tk.MustExec("create table position3 (a int default 2)")
	tk.MustExec("alter table position3 modify column a int default 5 first")
	tk.MustExec("insert into position3 value ()")
	tk.MustQuery("select * from position3").Check(testkit.Rows("5"))

	tk.MustExec("create table position4 (a int, b int)")
	tk.MustExec("alter table position4 add index t(b)")
	tk.MustExec("alter table position4 change column b c int first")
	createSQL := tk.MustQuery("show create table position4").Rows()[0][1]
	expectedSQL := []string{
		"CREATE TABLE `position4` (",
		"  `c` int(11) DEFAULT NULL,",
		"  `a` int(11) DEFAULT NULL,",
		"  KEY `t` (`c`)",
		") ENGINE=InnoDB DEFAULT CHARSET=utf8mb4 COLLATE=utf8mb4_bin",
	}
	require.Equal(t, strings.Join(expectedSQL, "\n"), createSQL)
}

func TestAddIndexAfterAddColumn(t *testing.T) {
	store := testkit.CreateMockStore(t, mockstore.WithDDLChecker())

	tk := testkit.NewTestKit(t, store)
	tk.MustExec("use test")

	tk.MustExec("create table test_add_index_after_add_col(a int, b int not null default '0')")
	tk.MustExec("insert into test_add_index_after_add_col values(1, 2),(2,2)")
	tk.MustExec("alter table test_add_index_after_add_col add column c int not null default '0'")
	sql := "alter table test_add_index_after_add_col add unique index cc(c) "
	tk.MustGetErrCode(sql, errno.ErrDupEntry)
	sql = "alter table test_add_index_after_add_col add index idx_test(f1,f2,f3,f4,f5,f6,f7,f8,f9,f10,f11,f12,f13,f14,f15,f16,f17);"
	tk.MustGetErrCode(sql, errno.ErrTooManyKeyParts)
}

func TestResolveCharset(t *testing.T) {
	store := testkit.CreateMockStore(t, mockstore.WithDDLChecker())

	tk := testkit.NewTestKit(t, store)
	tk.MustExec("use test")
	tk.MustExec("drop table if exists resolve_charset")
	tk.MustExec(`CREATE TABLE resolve_charset (a varchar(255) DEFAULT NULL) DEFAULT CHARSET=latin1`)
	ctx := tk.Session()
	is := domain.GetDomain(ctx).InfoSchema()
	tbl, err := is.TableByName(model.NewCIStr("test"), model.NewCIStr("resolve_charset"))
	require.NoError(t, err)
	require.Equal(t, "latin1", tbl.Cols()[0].GetCharset())
	tk.MustExec("INSERT INTO resolve_charset VALUES('鰈')")

	tk.MustExec("create database resolve_charset charset binary")
	tk.MustExec("use resolve_charset")
	tk.MustExec(`CREATE TABLE resolve_charset (a varchar(255) DEFAULT NULL) DEFAULT CHARSET=latin1`)

	is = domain.GetDomain(ctx).InfoSchema()
	tbl, err = is.TableByName(model.NewCIStr("resolve_charset"), model.NewCIStr("resolve_charset"))
	require.NoError(t, err)
	require.Equal(t, "latin1", tbl.Cols()[0].GetCharset())
	require.Equal(t, "latin1", tbl.Meta().Charset)

	tk.MustExec(`CREATE TABLE resolve_charset1 (a varchar(255) DEFAULT NULL)`)
	is = domain.GetDomain(ctx).InfoSchema()
	tbl, err = is.TableByName(model.NewCIStr("resolve_charset"), model.NewCIStr("resolve_charset1"))
	require.NoError(t, err)
	require.Equal(t, "binary", tbl.Cols()[0].GetCharset())
	require.Equal(t, "binary", tbl.Meta().Charset)
}

func TestAddColumnDefaultNow(t *testing.T) {
	// Related Issue: https://github.com/pingcap/tidb/issues/31968
	mockStore := testkit.CreateMockStore(t, mockstore.WithDDLChecker())

	tk := testkit.NewTestKit(t, mockStore)
	const dateHourLength = len("yyyy-mm-dd hh:")

	tk.MustExec("SET timestamp = 1000")
	tk.MustExec("USE test")
	tk.MustExec("DROP TABLE IF EXISTS t1")
	tk.MustExec("CREATE TABLE t1 ( i INT )")
	tk.MustExec("INSERT INTO t1 VALUES (1)")

	// test datetime
	tk.MustExec("ALTER TABLE t1 ADD COLUMN c4 DATETIME(6) DEFAULT NOW(6) ON UPDATE NOW(6) FIRST")
	tk.MustExec("ALTER TABLE t1 ADD COLUMN c3 DATETIME(6) DEFAULT NOW(6) FIRST")

	// test timestamp
	tk.MustExec("ALTER TABLE t1 ADD COLUMN c2 TIMESTAMP(6) DEFAULT NOW(6) ON UPDATE NOW(6) FIRST")
	tk.MustExec("ALTER TABLE t1 ADD COLUMN c1 TIMESTAMP(6) DEFAULT NOW(6) FIRST")

	tk.MustExec("SET time_zone = 'Europe/Amsterdam'")
	rows := tk.MustQuery("select * from t1").Sort().Rows()
	require.Len(t, rows, 1, "Result should has only 1 row")
	row := rows[0]
	if c3, ok := row[0].(string); ok {
		require.Equal(t, "19", c3[:len("19")], "The datetime should start with '19'")
	}
	if c4, ok := row[1].(string); ok {
		require.Equal(t, "19", c4[:len("19")], "The datetime should start with '19'")
	}

	var amsterdamC1YMDH, shanghaiC1YMDH, amsterdamC1MS, shanghaiC1MS string
	var amsterdamC2YMDH, shanghaiC2YMDH, amsterdamC2MS, shanghaiC2MS string

	if c1, ok := row[0].(string); ok {
		require.Equal(t, "19", c1[:len("19")], "The timestamp should start with '19'")

		amsterdamC1YMDH = c1[:dateHourLength] // YMDH means "yyyy-mm-dd hh"
		amsterdamC1MS = c1[dateHourLength:]   // MS means "mm-ss.fractional"
	}
	if c2, ok := row[1].(string); ok {
		require.Equal(t, "19", c2[:len("19")], "The timestamp should start with '19'")

		amsterdamC2YMDH = c2[:dateHourLength] // YMDH means "yyyy-mm-dd hh"
		amsterdamC2MS = c2[dateHourLength:]   // MS means "mm-ss.fractional"
	}

	tk.MustExec("SET time_zone = 'Asia/Shanghai'")
	rows = tk.MustQuery("select * from t1").Sort().Rows()
	require.Len(t, rows, 1, "Result should has only 1 row")
	row = rows[0]

	if c1, ok := row[0].(string); ok {
		require.Equal(t, "19", c1[:len("19")], "The timestamp should start with '19'")

		shanghaiC1YMDH = c1[:dateHourLength] // YMDH means "yyyy-mm-dd hh"
		shanghaiC1MS = c1[dateHourLength:]   // MS means "mm-ss.fractional"
	}
	if c2, ok := row[1].(string); ok {
		require.Equal(t, "19", c2[:len("19")], "The timestamp should start with '19'")

		shanghaiC2YMDH = c2[:dateHourLength] // YMDH means "yyyy-mm-dd hh"
		shanghaiC2MS = c2[dateHourLength:]   // MS means "mm-ss.fractional"
	}

	require.True(t, amsterdamC1YMDH != shanghaiC1YMDH, "The timestamp before 'hour' should not be equivalent")
	require.True(t, amsterdamC2YMDH != shanghaiC2YMDH, "The timestamp before 'hour' should not be equivalent")
	require.Equal(t, amsterdamC1MS, shanghaiC1MS, "The timestamp after 'hour' should be equivalent")
	require.Equal(t, amsterdamC2MS, shanghaiC2MS, "The timestamp after 'hour' should be equivalent")
}

func TestAddColumnTooMany(t *testing.T) {
	store := testkit.CreateMockStore(t)
	tk := testkit.NewTestKit(t, store)
	tk.MustExec("use test")
	count := int(atomic.LoadUint32(&config.GetGlobalConfig().TableColumnCountLimit) - 1)
	var cols []string
	for i := 0; i < count; i++ {
		cols = append(cols, fmt.Sprintf("a%d int", i))
	}
	createSQL := fmt.Sprintf("create table t_column_too_many (%s)", strings.Join(cols, ","))
	tk.MustExec(createSQL)
	tk.MustExec("alter table t_column_too_many add column a_512 int")
	alterSQL := "alter table t_column_too_many add column a_513 int"
	tk.MustGetErrCode(alterSQL, errno.ErrTooManyFields)
}

func TestCreateTooManyIndexes(t *testing.T) {
	store := testkit.CreateMockStore(t)
	tk := testkit.NewTestKit(t, store)
	tk.MustExec("use test")
	count := config.GetGlobalConfig().IndexLimit - 1
	sql := "create table t_index_too_many ("
	for i := 0; i < 100; i++ {
		if i != 0 {
			sql += ","
		}
		sql += fmt.Sprintf("c%d int", i)
	}
	for i := 0; i < count; i++ {
		sql += ","
		sql += fmt.Sprintf("key k%d(c%d)", i, i)
	}
	sql += ");"
	tk.MustExec(sql)
	tk.MustExec("create index idx1 on t_index_too_many (c62)")
	alterSQL := "create index idx2 on t_index_too_many (c63)"
	tk.MustGetErrCode(alterSQL, errno.ErrTooManyKeys)
}

func TestCreateSecondaryIndexInCluster(t *testing.T) {
	store := testkit.CreateMockStore(t)
	tk := testkit.NewTestKit(t, store)
	tk.MustExec("use test")

	// test create table with non-unique key
	tk.MustExec(`
CREATE TABLE t (
  c01 varchar(255) NOT NULL,
  c02 varchar(255) NOT NULL,
  c03 varchar(255) NOT NULL,
  c04 varchar(255) DEFAULT NULL,
  c05 varchar(255) DEFAULT NULL,
  c06 varchar(255) DEFAULT NULL,
  PRIMARY KEY (c01,c02,c03) clustered,
  KEY c04 (c04)
)`)
	tk.MustExec("drop table t")

	// test create long clustered primary key.
	tk.MustGetErrCode(`
CREATE TABLE t (
  c01 varchar(255) NOT NULL,
  c02 varchar(255) NOT NULL,
  c03 varchar(255) NOT NULL,
  c04 varchar(255) NOT NULL,
  c05 varchar(255) DEFAULT NULL,
  c06 varchar(255) DEFAULT NULL,
  PRIMARY KEY (c01,c02,c03,c04) clustered
)`, errno.ErrTooLongKey)

	// test create table with unique key
	tk.MustExec(`
CREATE TABLE t (
  c01 varchar(255) NOT NULL,
  c02 varchar(255) NOT NULL,
  c03 varchar(255) NOT NULL,
  c04 varchar(255) DEFAULT NULL,
  c05 varchar(255) DEFAULT NULL,
  c06 varchar(255) DEFAULT NULL,
  PRIMARY KEY (c01,c02,c03) clustered,
  unique key c04 (c04)
)`)
	tk.MustExec("drop table t")

	// test create index
	tk.MustExec(`
CREATE TABLE t (
  c01 varchar(255) NOT NULL,
  c02 varchar(255) NOT NULL,
  c03 varchar(255) NOT NULL,
  c04 varchar(255) DEFAULT NULL,
  c05 varchar(255) DEFAULT NULL,
  c06 varchar(255) DEFAULT NULL,
  PRIMARY KEY (c01,c02) clustered
)`)
	tk.MustExec("create index idx1 on t(c03)")
	tk.MustExec("create index idx2 on t(c03, c04)")
	tk.MustExec("create unique index uk2 on t(c03, c04)")
	tk.MustExec("drop table t")

	// test change/modify column
	tk.MustExec(`
CREATE TABLE t (
  c01 varchar(255) NOT NULL,
  c02 varchar(255) NOT NULL,
  c03 varchar(255) NOT NULL,
  c04 varchar(255) DEFAULT NULL,
  c05 varchar(255) DEFAULT NULL,
  c06 varchar(255) DEFAULT NULL,
  Index idx1(c03),
  PRIMARY KEY (c01,c02) clustered,
  unique index uk1(c06)
)`)
	tk.MustExec("alter table t change c03 c10 varchar(256) default null")
	tk.MustGetErrCode("alter table t change c10 c100 varchar(1024) default null", errno.ErrTooLongKey)
	tk.MustExec("alter table t modify c10 varchar(600) default null")
	tk.MustExec("alter table t modify c06 varchar(600) default null")
	tk.MustExec("alter table t modify c01 varchar(510)")
	tk.MustExec("create table t2 like t")
}

func TestAlterColumn(t *testing.T) {
	store := testkit.CreateMockStore(t, mockstore.WithDDLChecker())

	tk := testkit.NewTestKit(t, store)
	tk.MustExec("use test")

	tk.MustExec("create table test_alter_column (a int default 111, b varchar(8), c varchar(8) not null, d timestamp on update current_timestamp)")
	tk.MustExec("insert into test_alter_column set b = 'a', c = 'aa'")
	tk.MustQuery("select a from test_alter_column").Check(testkit.Rows("111"))
	ctx := tk.Session()
	is := domain.GetDomain(ctx).InfoSchema()
	tbl, err := is.TableByName(model.NewCIStr("test"), model.NewCIStr("test_alter_column"))
	require.NoError(t, err)
	tblInfo := tbl.Meta()
	colA := tblInfo.Columns[0]
	hasNoDefault := mysql.HasNoDefaultValueFlag(colA.GetFlag())
	require.False(t, hasNoDefault)
	tk.MustExec("alter table test_alter_column alter column a set default 222")
	tk.MustExec("insert into test_alter_column set b = 'b', c = 'bb'")
	tk.MustQuery("select a from test_alter_column").Check(testkit.Rows("111", "222"))
	is = domain.GetDomain(ctx).InfoSchema()
	tbl, err = is.TableByName(model.NewCIStr("test"), model.NewCIStr("test_alter_column"))
	require.NoError(t, err)
	tblInfo = tbl.Meta()
	colA = tblInfo.Columns[0]
	hasNoDefault = mysql.HasNoDefaultValueFlag(colA.GetFlag())
	require.False(t, hasNoDefault)
	tk.MustExec("alter table test_alter_column alter column b set default null")
	tk.MustExec("insert into test_alter_column set c = 'cc'")
	tk.MustQuery("select b from test_alter_column").Check(testkit.Rows("a", "b", "<nil>"))
	is = domain.GetDomain(ctx).InfoSchema()
	tbl, err = is.TableByName(model.NewCIStr("test"), model.NewCIStr("test_alter_column"))
	require.NoError(t, err)
	tblInfo = tbl.Meta()
	colC := tblInfo.Columns[2]
	hasNoDefault = mysql.HasNoDefaultValueFlag(colC.GetFlag())
	require.True(t, hasNoDefault)
	tk.MustExec("alter table test_alter_column alter column c set default 'xx'")
	tk.MustExec("insert into test_alter_column set a = 123")
	tk.MustQuery("select c from test_alter_column").Check(testkit.Rows("aa", "bb", "cc", "xx"))
	is = domain.GetDomain(ctx).InfoSchema()
	tbl, err = is.TableByName(model.NewCIStr("test"), model.NewCIStr("test_alter_column"))
	require.NoError(t, err)
	tblInfo = tbl.Meta()
	colC = tblInfo.Columns[2]
	hasNoDefault = mysql.HasNoDefaultValueFlag(colC.GetFlag())
	require.False(t, hasNoDefault)
	// TODO: After fix issue 2606.
	// tk.MustExec( "alter table test_alter_column alter column d set default null")
	tk.MustExec("alter table test_alter_column alter column a drop default")
	tk.MustGetErrCode("insert into test_alter_column set b = 'd', c = 'dd'", errno.ErrNoDefaultForField)
	tk.MustQuery("select a from test_alter_column").Check(testkit.Rows("111", "222", "222", "123"))

	// for failing tests
	sql := "alter table db_not_exist.test_alter_column alter column b set default 'c'"
	tk.MustGetErrCode(sql, errno.ErrNoSuchTable)
	sql = "alter table test_not_exist alter column b set default 'c'"
	tk.MustGetErrCode(sql, errno.ErrNoSuchTable)
	sql = "alter table test_alter_column alter column col_not_exist set default 'c'"
	tk.MustGetErrCode(sql, errno.ErrBadField)
	sql = "alter table test_alter_column alter column c set default null"
	tk.MustGetErrCode(sql, errno.ErrInvalidDefault)

	// The followings tests whether adding constraints via change / modify column
	// is forbidden as expected.
	tk.MustExec("drop table if exists mc")
	tk.MustExec("create table mc(a int key nonclustered, b int, c int)")
	err = tk.ExecToErr("alter table mc modify column a int key") // Adds a new primary key
	require.Error(t, err)
	err = tk.ExecToErr("alter table mc modify column c int unique") // Adds a new unique key
	require.Error(t, err)
	result := tk.MustQuery("show create table mc")
	createSQL := result.Rows()[0][1]
	expected := "CREATE TABLE `mc` (\n  `a` int(11) NOT NULL,\n  `b` int(11) DEFAULT NULL,\n  `c` int(11) DEFAULT NULL,\n  PRIMARY KEY (`a`) /*T![clustered_index] NONCLUSTERED */\n) ENGINE=InnoDB DEFAULT CHARSET=utf8mb4 COLLATE=utf8mb4_bin"
	require.Equal(t, expected, createSQL)

	// Change / modify column should preserve index options.
	tk.MustExec("drop table if exists mc")
	tk.MustExec("create table mc(a int key nonclustered, b int, c int unique)")
	tk.MustExec("alter table mc modify column a bigint") // NOT NULL & PRIMARY KEY should be preserved
	tk.MustExec("alter table mc modify column b bigint")
	tk.MustExec("alter table mc modify column c bigint") // Unique should be preserved
	result = tk.MustQuery("show create table mc")
	createSQL = result.Rows()[0][1]
	expected = "CREATE TABLE `mc` (\n  `a` bigint(20) NOT NULL,\n  `b` bigint(20) DEFAULT NULL,\n  `c` bigint(20) DEFAULT NULL,\n  PRIMARY KEY (`a`) /*T![clustered_index] NONCLUSTERED */,\n  UNIQUE KEY `c` (`c`)\n) ENGINE=InnoDB DEFAULT CHARSET=utf8mb4 COLLATE=utf8mb4_bin"
	require.Equal(t, expected, createSQL)

	// Dropping or keeping auto_increment is allowed, however adding is not allowed.
	tk.MustExec("drop table if exists mc")
	tk.MustExec("create table mc(a int key nonclustered auto_increment, b int)")
	tk.MustExec("alter table mc modify column a bigint auto_increment") // Keeps auto_increment
	result = tk.MustQuery("show create table mc")
	createSQL = result.Rows()[0][1]
	expected = "CREATE TABLE `mc` (\n  `a` bigint(20) NOT NULL AUTO_INCREMENT,\n  `b` int(11) DEFAULT NULL,\n  PRIMARY KEY (`a`) /*T![clustered_index] NONCLUSTERED */\n) ENGINE=InnoDB DEFAULT CHARSET=utf8mb4 COLLATE=utf8mb4_bin"
	require.Equal(t, expected, createSQL)
	err = tk.ExecToErr("alter table mc modify column a bigint") // Droppping auto_increment is not allow when @@tidb_allow_remove_auto_inc == 'off'
	require.Error(t, err)
	tk.MustExec("set @@tidb_allow_remove_auto_inc = on")
	tk.MustExec("alter table mc modify column a bigint") // Dropping auto_increment is ok when @@tidb_allow_remove_auto_inc == 'on'
	result = tk.MustQuery("show create table mc")
	createSQL = result.Rows()[0][1]
	expected = "CREATE TABLE `mc` (\n  `a` bigint(20) NOT NULL,\n  `b` int(11) DEFAULT NULL,\n  PRIMARY KEY (`a`) /*T![clustered_index] NONCLUSTERED */\n) ENGINE=InnoDB DEFAULT CHARSET=utf8mb4 COLLATE=utf8mb4_bin"
	require.Equal(t, expected, createSQL)

	err = tk.ExecToErr("alter table mc modify column a bigint auto_increment") // Adds auto_increment should throw error
	require.Error(t, err)

	tk.MustExec("drop table if exists t")
	tk.MustExec("create table t1 (a varchar(10),b varchar(100),c tinyint,d varchar(3071),index(a),index(a,b),index (c,d)) charset = ascii;")
	tk.MustGetErrCode("alter table t1 modify column a varchar(3000);", errno.ErrTooLongKey)
	// check modify column with rename column.
	tk.MustGetErrCode("alter table t1 change column a x varchar(3000);", errno.ErrTooLongKey)
	tk.MustGetErrCode("alter table t1 modify column c bigint;", errno.ErrTooLongKey)

	tk.MustExec("drop table if exists multi_unique")
	tk.MustExec("create table multi_unique (a int unique unique)")
	tk.MustExec("drop table multi_unique")
	tk.MustExec("create table multi_unique (a int key primary key unique unique)")
	tk.MustExec("drop table multi_unique")
	tk.MustExec("create table multi_unique (a int key unique unique key unique)")
	tk.MustExec("drop table multi_unique")
	tk.MustExec("create table multi_unique (a serial serial default value)")
	tk.MustExec("drop table multi_unique")
	tk.MustExec("create table multi_unique (a serial serial default value serial default value)")
	tk.MustExec("drop table multi_unique")

	tk.MustExec("drop table if exists t1")
	tk.MustExec("create table t1(id int)")
	tk.MustExec("insert into t1(id) values (1);")
	tk.MustExec("alter table t1 add column update_time3 datetime(3) NOT NULL DEFAULT CURRENT_TIMESTAMP(3);")
	tk.MustExec("alter table t1 add column update_time6 datetime(6) NOT NULL DEFAULT CURRENT_TIMESTAMP(6);")
	rows := tk.MustQuery("select * from t1").Rows()
	require.Equal(t, "1", rows[0][0])
	updateTime3 := rows[0][1].(string)
	require.NotEqual(t, "000", updateTime3[len(updateTime3)-3:])
	updateTime6 := rows[0][2].(string)
	require.NotEqual(t, "000000", updateTime6[len(updateTime6)-6:])

	tk.MustExec("set sql_mode=default")
	tk.MustExec("drop table if exists t")
	tk.MustExec("CREATE TABLE `t` (`a` int auto_increment, b int, key i(a))")
	tk.MustExec("alter table t alter column a drop default")
	tk.MustGetErrCode("insert into t values ()", errno.ErrNoDefaultForField)
	tk.MustExec("insert into t values (1, a + 1)")

	tk.MustExec("drop table if exists t")
	tk.MustExec("CREATE TABLE `t` (`a` int)")
	tk.MustExec("alter table t alter column a drop default")
	tk.MustGetErrCode("insert into t values ()", errno.ErrNoDefaultForField)

	tk.MustExec("drop table if exists t")
	tk.MustExec("CREATE TABLE `t` (`a` enum('a', 'b'))")
	tk.MustExec("alter table t alter column a drop default")
	tk.MustExec("insert into t values ()")
	tk.MustQuery("select * from t").Check(testkit.Rows("<nil>"))

	tk.MustExec("drop table if exists t")
	tk.MustExec("CREATE TABLE `t` (`a` enum('a', 'b') not null)")
	tk.MustExec("alter table t alter column a drop default")
	tk.MustExec("insert into t values ()")
	tk.MustQuery("select * from t").Check(testkit.Rows("a"))

	tk.MustExec("set sql_mode=''")

	tk.MustExec("drop table if exists t")
	tk.MustExec("CREATE TABLE `t` (`a` int auto_increment, key i(a))")
	tk.MustExec("alter table t alter column a drop default")
	tk.MustExec("insert into t values ()")
	tk.MustQuery("show warnings").Check(testkit.Rows("Warning 1364 Field 'a' doesn't have a default value"))
	tk.MustQuery("select * from t").Check(testkit.Rows("1"))

	tk.MustExec("drop table if exists t")
	tk.MustExec("CREATE TABLE `t` (`a` int)")
	tk.MustExec("alter table t alter column a drop default")
	tk.MustExec("insert into t values ()")
	tk.MustQuery("show warnings").Check(testkit.Rows("Warning 1364 Field 'a' doesn't have a default value"))
	tk.MustQuery("select * from t").Check(testkit.Rows("<nil>"))

	tk.MustExec("drop table if exists t")
	tk.MustExec("CREATE TABLE `t` (`a` int not null)")
	tk.MustExec("alter table t alter column a drop default")
	tk.MustExec("insert into t values ()")
	tk.MustQuery("show warnings").Check(testkit.Rows("Warning 1364 Field 'a' doesn't have a default value"))
	tk.MustQuery("select * from t").Check(testkit.Rows("0"))

	tk.MustExec("drop table if exists t")
	tk.MustExec("CREATE TABLE `t` (`a` enum('a', 'b'))")
	tk.MustExec("alter table t alter column a drop default")
	tk.MustExec("insert into t values ()")
	tk.MustQuery("select * from t").Check(testkit.Rows("<nil>"))

	tk.MustExec("drop table if exists t")
	tk.MustExec("CREATE TABLE `t` (`a` enum('a', 'b') not null)")
	tk.MustExec("alter table t alter column a drop default")
	tk.MustExec("insert into t values ()")
	tk.MustQuery("select * from t").Check(testkit.Rows("a"))
}

func assertWarningExec(tk *testkit.TestKit, t *testing.T, sql string, expectedWarn *terror.Error) {
	_, err := tk.Exec(sql)
	require.NoError(t, err)
	st := tk.Session().GetSessionVars().StmtCtx
	require.Equal(t, uint16(1), st.WarningCount())
	require.Truef(t, expectedWarn.Equal(st.GetWarnings()[0].Err), "error:%v", err)
}

func assertAlterWarnExec(tk *testkit.TestKit, t *testing.T, sql string) {
	assertWarningExec(tk, t, sql, dbterror.ErrAlterOperationNotSupported)
}

func TestAlterAlgorithm(t *testing.T) {
	store := testkit.CreateMockStore(t, mockstore.WithDDLChecker())

	tk := testkit.NewTestKit(t, store)
	tk.MustExec("use test")
	tk.MustExec("drop table if exists t, t1")
	defer tk.MustExec("drop table if exists t")

	tk.MustExec(`create table t(
	a int,
	b varchar(100),
	c int,
	INDEX idx_c(c)) PARTITION BY RANGE ( a ) (
	PARTITION p0 VALUES LESS THAN (6),
		PARTITION p1 VALUES LESS THAN (11),
		PARTITION p2 VALUES LESS THAN (16),
		PARTITION p3 VALUES LESS THAN (21)
	)`)
	assertAlterWarnExec(tk, t, "alter table t modify column a bigint, ALGORITHM=INPLACE;")
	tk.MustExec("alter table t modify column a bigint, ALGORITHM=INPLACE, ALGORITHM=INSTANT;")
	tk.MustExec("alter table t modify column a bigint, ALGORITHM=DEFAULT;")

	// Test add/drop index
	tk.MustGetErrCode("alter table t add index idx_b(b), ALGORITHM=INSTANT", errno.ErrAlterOperationNotSupportedReason)
	assertAlterWarnExec(tk, t, "alter table t add index idx_b1(b), ALGORITHM=COPY")
	tk.MustExec("alter table t add index idx_b2(b), ALGORITHM=INPLACE")
	tk.MustExec("alter table t add index idx_b3(b), ALGORITHM=DEFAULT")
	assertAlterWarnExec(tk, t, "alter table t drop index idx_b3, ALGORITHM=INPLACE")
	assertAlterWarnExec(tk, t, "alter table t drop index idx_b1, ALGORITHM=COPY")
	tk.MustExec("alter table t drop index idx_b2, ALGORITHM=INSTANT")

	// Test rename
	assertAlterWarnExec(tk, t, "alter table t rename to t1, ALGORITHM=COPY")
	assertAlterWarnExec(tk, t, "alter table t1 rename to t2, ALGORITHM=INPLACE")
	tk.MustExec("alter table t2 rename to t, ALGORITHM=INSTANT")
	tk.MustExec("alter table t rename to t1, ALGORITHM=DEFAULT")
	tk.MustExec("alter table t1 rename to t")

	// Test rename index
	assertAlterWarnExec(tk, t, "alter table t rename index idx_c to idx_c1, ALGORITHM=COPY")
	assertAlterWarnExec(tk, t, "alter table t rename index idx_c1 to idx_c2, ALGORITHM=INPLACE")
	tk.MustExec("alter table t rename index idx_c2 to idx_c, ALGORITHM=INSTANT")
	tk.MustExec("alter table t rename index idx_c to idx_c1, ALGORITHM=DEFAULT")

	// partition.
	assertAlterWarnExec(tk, t, "alter table t ALGORITHM=COPY, truncate partition p1")
	assertAlterWarnExec(tk, t, "alter table t ALGORITHM=INPLACE, truncate partition p2")
	tk.MustExec("alter table t ALGORITHM=INSTANT, truncate partition p3")

	assertAlterWarnExec(tk, t, "alter table t add partition (partition p4 values less than (2002)), ALGORITHM=COPY")
	assertAlterWarnExec(tk, t, "alter table t add partition (partition p5 values less than (3002)), ALGORITHM=INPLACE")
	tk.MustExec("alter table t add partition (partition p6 values less than (4002)), ALGORITHM=INSTANT")

	assertAlterWarnExec(tk, t, "alter table t ALGORITHM=COPY, drop partition p4")
	assertAlterWarnExec(tk, t, "alter table t ALGORITHM=INPLACE, drop partition p5")
	tk.MustExec("alter table t ALGORITHM=INSTANT, drop partition p6")

	// Table options
	assertAlterWarnExec(tk, t, "alter table t comment = 'test', ALGORITHM=COPY")
	assertAlterWarnExec(tk, t, "alter table t comment = 'test', ALGORITHM=INPLACE")
	tk.MustExec("alter table t comment = 'test', ALGORITHM=INSTANT")

	assertAlterWarnExec(tk, t, "alter table t default charset = utf8mb4, ALGORITHM=COPY")
	assertAlterWarnExec(tk, t, "alter table t default charset = utf8mb4, ALGORITHM=INPLACE")
	tk.MustExec("alter table t default charset = utf8mb4, ALGORITHM=INSTANT")
}

func TestAlterTableAddUniqueOnPartionRangeColumn(t *testing.T) {
	store := testkit.CreateMockStore(t)
	tk := testkit.NewTestKit(t, store)
	tk.MustExec("use test")
	tk.MustExec("drop table if exists t")
	defer tk.MustExec("drop table if exists t")

	tk.MustExec(`create table t(
	a int,
	b varchar(100),
	c int,
	INDEX idx_c(c))
	PARTITION BY RANGE COLUMNS( a ) (
		PARTITION p0 VALUES LESS THAN (6),
		PARTITION p1 VALUES LESS THAN (11),
		PARTITION p2 VALUES LESS THAN (16),
		PARTITION p3 VALUES LESS THAN (21)
	)`)
	tk.MustExec("insert into t values (4, 'xxx', 4)")
	tk.MustExec("insert into t values (4, 'xxx', 9)") // Note the repeated 4
	tk.MustExec("insert into t values (17, 'xxx', 12)")
	tk.MustGetErrCode("alter table t add unique index idx_a(a)", errno.ErrDupEntry)

	tk.MustExec("delete from t where a = 4")
	tk.MustExec("alter table t add unique index idx_a(a)")
	tk.MustExec("alter table t add unique index idx_ac(a, c)")
	tk.MustGetErrCode("alter table t add unique index idx_b(b)", errno.ErrUniqueKeyNeedAllFieldsInPf)
}

func TestFulltextIndexIgnore(t *testing.T) {
	store := testkit.CreateMockStore(t)
	tk := testkit.NewTestKit(t, store)
	tk.MustExec("use test")
	tk.MustExec("drop table if exists t_ft")
	defer tk.MustExec("drop table if exists t_ft")
	// Make sure that creating and altering to add a fulltext key gives the correct warning
	assertWarningExec(tk, t, "create table t_ft (a text, fulltext key (a))", dbterror.ErrTableCantHandleFt)
	assertWarningExec(tk, t, "alter table t_ft add fulltext key (a)", dbterror.ErrTableCantHandleFt)

	// Make sure table t_ft still has no indexes even after it was created and altered
	r := tk.MustQuery("show index from t_ft")
	require.Len(t, r.Rows(), 0)
	r = tk.MustQuery("select * from information_schema.statistics where table_schema='test' and table_name='t_ft'")
	require.Len(t, r.Rows(), 0)
}

func TestTreatOldVersionUTF8AsUTF8MB4(t *testing.T) {
	restoreFunc := config.RestoreFunc()
	defer restoreFunc()
	store := testkit.CreateMockStore(t)
	tk := testkit.NewTestKit(t, store)
	tk.MustExec("use test")
	tk.MustExec("drop table if exists t")
	defer tk.MustExec("drop table if exists t")

	tk.MustExec("create table t (a varchar(10) character set utf8, b varchar(10) character set ascii) charset=utf8mb4;")
	tk.MustGetErrCode("insert into t set a= x'f09f8c80';", errno.ErrTruncatedWrongValueForField)
	tk.MustQuery("show create table t").Check(testkit.Rows("t CREATE TABLE `t` (\n" +
		"  `a` varchar(10) CHARACTER SET utf8 COLLATE utf8_bin DEFAULT NULL,\n" +
		"  `b` varchar(10) CHARACTER SET ascii COLLATE ascii_bin DEFAULT NULL\n" +
		") ENGINE=InnoDB DEFAULT CHARSET=utf8mb4 COLLATE=utf8mb4_bin"))

	// Mock old version table info with column charset is utf8.
	db, ok := domain.GetDomain(tk.Session()).InfoSchema().SchemaByName(model.NewCIStr("test"))
	tbl := external.GetTableByName(t, tk, "test", "t")
	tblInfo := tbl.Meta().Clone()
	tblInfo.Version = model.TableInfoVersion0
	tblInfo.Columns[0].Version = model.ColumnInfoVersion0
	updateTableInfo := func(tblInfo *model.TableInfo) {
		mockCtx := mock.NewContext()
		mockCtx.Store = store
		err := sessiontxn.NewTxn(context.Background(), mockCtx)
		require.NoError(t, err)
		txn, err := mockCtx.Txn(true)
		require.NoError(t, err)
		mt := meta.NewMeta(txn)
		require.True(t, ok)
		err = mt.UpdateTable(db.ID, tblInfo)
		require.NoError(t, err)
		err = txn.Commit(context.Background())
		require.NoError(t, err)
	}
	updateTableInfo(tblInfo)
	tk.MustExec("alter table t add column c varchar(10) character set utf8;") // load latest schema.
	require.True(t, config.GetGlobalConfig().TreatOldVersionUTF8AsUTF8MB4)
	tk.MustExec("insert into t set a= x'f09f8c80'")
	tk.MustQuery("show create table t").Check(testkit.Rows("t CREATE TABLE `t` (\n" +
		"  `a` varchar(10) DEFAULT NULL,\n" +
		"  `b` varchar(10) CHARACTER SET ascii COLLATE ascii_bin DEFAULT NULL,\n" +
		"  `c` varchar(10) CHARACTER SET utf8 COLLATE utf8_bin DEFAULT NULL\n" +
		") ENGINE=InnoDB DEFAULT CHARSET=utf8mb4 COLLATE=utf8mb4_bin"))
	config.UpdateGlobal(func(conf *config.Config) {
		conf.TreatOldVersionUTF8AsUTF8MB4 = false
	})
	tk.MustExec("alter table t drop column c;") //  reload schema.
	tk.MustGetErrCode("insert into t set a= x'f09f8c80'", errno.ErrTruncatedWrongValueForField)
	tk.MustQuery("show create table t").Check(testkit.Rows("t CREATE TABLE `t` (\n" +
		"  `a` varchar(10) CHARACTER SET utf8 COLLATE utf8_bin DEFAULT NULL,\n" +
		"  `b` varchar(10) CHARACTER SET ascii COLLATE ascii_bin DEFAULT NULL\n" +
		") ENGINE=InnoDB DEFAULT CHARSET=utf8mb4 COLLATE=utf8mb4_bin"))

	// Mock old version table info with table and column charset is utf8.
	tbl = external.GetTableByName(t, tk, "test", "t")
	tblInfo = tbl.Meta().Clone()
	tblInfo.Charset = charset.CharsetUTF8
	tblInfo.Collate = charset.CollationUTF8
	tblInfo.Version = model.TableInfoVersion0
	tblInfo.Columns[0].Version = model.ColumnInfoVersion0
	updateTableInfo(tblInfo)

	config.UpdateGlobal(func(conf *config.Config) {
		conf.TreatOldVersionUTF8AsUTF8MB4 = true
	})
	tk.MustExec("alter table t add column c varchar(10);") //  load latest schema.
	tk.MustExec("insert into t set a= x'f09f8c80'")
	tk.MustQuery("show create table t").Check(testkit.Rows("t CREATE TABLE `t` (\n" +
		"  `a` varchar(10) DEFAULT NULL,\n" +
		"  `b` varchar(10) CHARACTER SET ascii COLLATE ascii_bin DEFAULT NULL,\n" +
		"  `c` varchar(10) DEFAULT NULL\n" +
		") ENGINE=InnoDB DEFAULT CHARSET=utf8mb4 COLLATE=utf8mb4_bin"))

	config.UpdateGlobal(func(conf *config.Config) {
		conf.TreatOldVersionUTF8AsUTF8MB4 = false
	})
	tk.MustExec("alter table t drop column c;") //  reload schema.
	tk.MustGetErrCode("insert into t set a= x'f09f8c80'", errno.ErrTruncatedWrongValueForField)
	tk.MustQuery("show create table t").Check(testkit.Rows("t CREATE TABLE `t` (\n" +
		"  `a` varchar(10) DEFAULT NULL,\n" +
		"  `b` varchar(10) CHARACTER SET ascii COLLATE ascii_bin DEFAULT NULL\n" +
		") ENGINE=InnoDB DEFAULT CHARSET=utf8 COLLATE=utf8_bin"))

	// Test modify column charset.
	config.UpdateGlobal(func(conf *config.Config) {
		conf.TreatOldVersionUTF8AsUTF8MB4 = true
	})
	tk.MustExec("alter table t modify column a varchar(10) character set utf8mb4") //  change column charset.
	tbl = external.GetTableByName(t, tk, "test", "t")
	require.Equal(t, charset.CharsetUTF8MB4, tbl.Meta().Columns[0].GetCharset())
	require.Equal(t, charset.CollationUTF8MB4, tbl.Meta().Columns[0].GetCollate())
	require.Equal(t, model.ColumnInfoVersion0, tbl.Meta().Columns[0].Version)
	tk.MustExec("insert into t set a= x'f09f8c80'")
	tk.MustQuery("show create table t").Check(testkit.Rows("t CREATE TABLE `t` (\n" +
		"  `a` varchar(10) DEFAULT NULL,\n" +
		"  `b` varchar(10) CHARACTER SET ascii COLLATE ascii_bin DEFAULT NULL\n" +
		") ENGINE=InnoDB DEFAULT CHARSET=utf8mb4 COLLATE=utf8mb4_bin"))
	// Test for change column should not modify the column version.
	tk.MustExec("alter table t change column a a varchar(20)") //  change column.
	tbl = external.GetTableByName(t, tk, "test", "t")
	require.Equal(t, charset.CharsetUTF8MB4, tbl.Meta().Columns[0].GetCharset())
	require.Equal(t, charset.CollationUTF8MB4, tbl.Meta().Columns[0].GetCollate())
	require.Equal(t, model.ColumnInfoVersion0, tbl.Meta().Columns[0].Version)

	// Test for v2.1.5 and v2.1.6 that table version is 1 but column version is 0.
	tbl = external.GetTableByName(t, tk, "test", "t")
	tblInfo = tbl.Meta().Clone()
	tblInfo.Charset = charset.CharsetUTF8
	tblInfo.Collate = charset.CollationUTF8
	tblInfo.Version = model.TableInfoVersion1
	tblInfo.Columns[0].Version = model.ColumnInfoVersion0
	tblInfo.Columns[0].SetCharset(charset.CharsetUTF8)
	tblInfo.Columns[0].SetCollate(charset.CollationUTF8)
	updateTableInfo(tblInfo)
	require.True(t, config.GetGlobalConfig().TreatOldVersionUTF8AsUTF8MB4)
	tk.MustExec("alter table t change column b b varchar(20) character set ascii") // reload schema.
	tk.MustExec("insert into t set a= x'f09f8c80'")
	tk.MustQuery("show create table t").Check(testkit.Rows("t CREATE TABLE `t` (\n" +
		"  `a` varchar(20) DEFAULT NULL,\n" +
		"  `b` varchar(20) CHARACTER SET ascii COLLATE ascii_bin DEFAULT NULL\n" +
		") ENGINE=InnoDB DEFAULT CHARSET=utf8mb4 COLLATE=utf8mb4_bin"))

	config.UpdateGlobal(func(conf *config.Config) {
		conf.TreatOldVersionUTF8AsUTF8MB4 = false
	})
	tk.MustExec("alter table t change column b b varchar(30) character set ascii") // reload schema.
	tk.MustGetErrCode("insert into t set a= x'f09f8c80'", errno.ErrTruncatedWrongValueForField)
	tk.MustQuery("show create table t").Check(testkit.Rows("t CREATE TABLE `t` (\n" +
		"  `a` varchar(20) DEFAULT NULL,\n" +
		"  `b` varchar(30) CHARACTER SET ascii COLLATE ascii_bin DEFAULT NULL\n" +
		") ENGINE=InnoDB DEFAULT CHARSET=utf8 COLLATE=utf8_bin"))

	// Test for alter table convert charset
	config.UpdateGlobal(func(conf *config.Config) {
		conf.TreatOldVersionUTF8AsUTF8MB4 = true
	})
	tk.MustExec("alter table t drop column b") // reload schema.
	tk.MustExec("alter table t convert to charset utf8mb4;")

	config.UpdateGlobal(func(conf *config.Config) {
		conf.TreatOldVersionUTF8AsUTF8MB4 = false
	})
	tk.MustExec("alter table t add column b varchar(50);") // reload schema.
	tk.MustQuery("show create table t").Check(testkit.Rows("t CREATE TABLE `t` (\n" +
		"  `a` varchar(20) DEFAULT NULL,\n" +
		"  `b` varchar(50) DEFAULT NULL\n" +
		") ENGINE=InnoDB DEFAULT CHARSET=utf8mb4 COLLATE=utf8mb4_bin"))
}

func TestDefaultValueIsString(t *testing.T) {
	store := testkit.CreateMockStore(t)
	tk := testkit.NewTestKit(t, store)
	tk.MustExec("use test")
	tk.MustExec("drop table if exists t")
	defer tk.MustExec("drop table if exists t")
	tk.MustExec("create table t (a int default b'1');")
	tbl := external.GetTableByName(t, tk, "test", "t")
	require.Equal(t, "1", tbl.Meta().Columns[0].DefaultValue)
}

func TestDefaultColumnWithRand(t *testing.T) {
	// Related issue: https://github.com/pingcap/tidb/issues/10377
	store := testkit.CreateMockStoreWithSchemaLease(t, testLease)
	tk := testkit.NewTestKit(t, store)
	tk.MustExec("use test")
	tk.MustExec("drop table if exists t, t1, t2")

	// create table
	tk.MustExec("create table t (c int(10), c1 int default (rand()))")
	tk.MustExec("create table t1 (c int, c1 double default (rand()))")
	tk.MustExec("create table t2 (c int, c1 double default (rand(1)))")

	// add column with default rand() for table t is forbidden in MySQL 8.0
	tk.MustGetErrCode("alter table t add column c2 double default (rand(2))", errno.ErrBinlogUnsafeSystemFunction)
	tk.MustGetErrCode("alter table t add column c3 int default ((rand()))", errno.ErrBinlogUnsafeSystemFunction)
	tk.MustGetErrCode("alter table t add column c4 int default (((rand(3))))", errno.ErrBinlogUnsafeSystemFunction)

	// insert records
	tk.MustExec("insert into t(c) values (1),(2),(3)")
	tk.MustExec("insert into t1(c) values (1),(2),(3)")
	tk.MustExec("insert into t2(c) values (1),(2),(3)")

	queryStmts := []string{
		"SELECT c1 from t",
		"SELECT c1 from t1",
		"SELECT c1 from t2",
	}
	for _, queryStmt := range queryStmts {
		r := tk.MustQuery(queryStmt).Rows()
		for _, row := range r {
			d, ok := row[0].(float64)
			if ok {
				require.True(t, 0.0 <= d && d < 1.0, "rand() return a random floating-point value in the range 0 <= v < 1.0.")
			}
		}
	}

	tk.MustQuery("show create table t").Check(testkit.Rows(
		"t CREATE TABLE `t` (\n" +
			"  `c` int(10) DEFAULT NULL,\n" +
			"  `c1` int(11) DEFAULT rand()\n" +
			") ENGINE=InnoDB DEFAULT CHARSET=utf8mb4 COLLATE=utf8mb4_bin"))
	tk.MustQuery("show create table t1").Check(testkit.Rows(
		"t1 CREATE TABLE `t1` (\n" +
			"  `c` int(11) DEFAULT NULL,\n" +
			"  `c1` double DEFAULT rand()\n" +
			") ENGINE=InnoDB DEFAULT CHARSET=utf8mb4 COLLATE=utf8mb4_bin"))
	tk.MustQuery("show create table t2").Check(testkit.Rows(
		"t2 CREATE TABLE `t2` (\n" +
			"  `c` int(11) DEFAULT NULL,\n" +
			"  `c1` double DEFAULT rand(1)\n" +
			") ENGINE=InnoDB DEFAULT CHARSET=utf8mb4 COLLATE=utf8mb4_bin"))

	// use a non-existent function name
	tk.MustGetErrCode("CREATE TABLE t3 (c int, c1 int default a_function_not_supported_yet());", errno.ErrDefValGeneratedNamedFunctionIsNotAllowed)
}

func TestDefaultColumnWithUUID(t *testing.T) {
	store := testkit.CreateMockStoreWithSchemaLease(t, testLease)
	tk := testkit.NewTestKit(t, store)
	tk.MustExec("use test")
	tk.MustExec("drop table if exists t")

	tk.MustExec("create table t (c int(10), c1 varchar(256) default (uuid()))")
	// add column with default uuid() for table t is forbidden in MySQL 8.0
	tk.MustGetErrCode("alter table t add column c2 varchar(256) default (uuid())", errno.ErrBinlogUnsafeSystemFunction)
	tk.MustExec("insert into t(c) values (1),(2),(3),(4),(5),(6),(7),(8),(9),(10)")
	// each value of UUID should differ
	r := tk.MustQuery("select c1 from t").Rows()
	set := make(map[string]bool, 10)
	for _, row := range r {
		str, _ := row[0].(string)
		_, ok := set[str]
		require.True(t, !ok, "Existing two same UUID values.")
		set[str] = true
	}
	tk.MustQuery("show create table t").Check(testkit.Rows(
		"t CREATE TABLE `t` (\n" +
			"  `c` int(10) DEFAULT NULL,\n" +
			"  `c1` varchar(256) DEFAULT uuid()\n" +
			") ENGINE=InnoDB DEFAULT CHARSET=utf8mb4 COLLATE=utf8mb4_bin"))
}

func TestChangingDBCharset(t *testing.T) {
	store := testkit.CreateMockStore(t, mockstore.WithDDLChecker())

	tk := testkit.NewTestKit(t, store)

	tk.MustExec("DROP DATABASE IF EXISTS alterdb1")
	tk.MustExec("CREATE DATABASE alterdb1 CHARSET=utf8 COLLATE=utf8_unicode_ci")

	// No default DB errors.
	noDBFailedCases := []struct {
		stmt   string
		errMsg string
	}{
		{
			"ALTER DATABASE CHARACTER SET = 'utf8'",
			"[planner:1046]No database selected",
		},
		{
			"ALTER SCHEMA `` CHARACTER SET = 'utf8'",
			"[ddl:1102]Incorrect database name ''",
		},
	}
	for _, fc := range noDBFailedCases {
		require.EqualError(t, tk.ExecToErr(fc.stmt), fc.errMsg)
	}

	verifyDBCharsetAndCollate := func(dbName, chs string, coll string) {
		// check `SHOW CREATE SCHEMA`.
		r := tk.MustQuery("SHOW CREATE SCHEMA " + dbName).Rows()[0][1].(string)
		require.True(t, strings.Contains(r, "CHARACTER SET "+chs))

		template := `SELECT
					DEFAULT_CHARACTER_SET_NAME,
					DEFAULT_COLLATION_NAME
				FROM INFORMATION_SCHEMA.SCHEMATA
				WHERE SCHEMA_NAME = '%s'`
		sql := fmt.Sprintf(template, dbName)
		tk.MustQuery(sql).Check(testkit.Rows(fmt.Sprintf("%s %s", chs, coll)))

		dom := domain.GetDomain(tk.Session())
		// Make sure the table schema is the new schema.
		err := dom.Reload()
		require.NoError(t, err)
		dbInfo, ok := dom.InfoSchema().SchemaByName(model.NewCIStr(dbName))
		require.Equal(t, true, ok)
		require.Equal(t, chs, dbInfo.Charset)
		require.Equal(t, coll, dbInfo.Collate)
	}

	tk.MustExec("ALTER SCHEMA alterdb1 COLLATE = utf8mb4_general_ci")
	verifyDBCharsetAndCollate("alterdb1", "utf8mb4", "utf8mb4_general_ci")

	tk.MustExec("DROP DATABASE IF EXISTS alterdb2")
	tk.MustExec("CREATE DATABASE alterdb2 CHARSET=utf8 COLLATE=utf8_unicode_ci")
	tk.MustExec("USE alterdb2")

	failedCases := []struct {
		stmt   string
		errMsg string
	}{
		{
			"ALTER SCHEMA `` CHARACTER SET = 'utf8'",
			"[ddl:1102]Incorrect database name ''",
		},
		{
			"ALTER DATABASE CHARACTER SET = ''",
			"[parser:1115]Unknown character set: ''",
		},
		{
			"ALTER DATABASE CHARACTER SET = 'INVALID_CHARSET'",
			"[parser:1115]Unknown character set: 'INVALID_CHARSET'",
		},
		{
			"ALTER SCHEMA COLLATE = ''",
			"[ddl:1273]Unknown collation: ''",
		},
		{
			"ALTER DATABASE COLLATE = 'INVALID_COLLATION'",
			"[ddl:1273]Unknown collation: 'INVALID_COLLATION'",
		},
		{
			"ALTER DATABASE CHARACTER SET = 'utf8' DEFAULT CHARSET = 'utf8mb4'",
			"[ddl:1302]Conflicting declarations: 'CHARACTER SET utf8' and 'CHARACTER SET utf8mb4'",
		},
		{
			"ALTER SCHEMA CHARACTER SET = 'utf8' COLLATE = 'utf8mb4_bin'",
			"[ddl:1302]Conflicting declarations: 'CHARACTER SET utf8' and 'CHARACTER SET utf8mb4'",
		},
		{
			"ALTER DATABASE COLLATE = 'utf8mb4_bin' COLLATE = 'utf8_bin'",
			"[ddl:1302]Conflicting declarations: 'CHARACTER SET utf8mb4' and 'CHARACTER SET utf8'",
		},
	}

	for _, fc := range failedCases {
		require.EqualError(t, tk.ExecToErr(fc.stmt), fc.errMsg)
	}
	tk.MustExec("ALTER SCHEMA CHARACTER SET = 'utf8' COLLATE = 'utf8_unicode_ci'")
	verifyDBCharsetAndCollate("alterdb2", "utf8", "utf8_unicode_ci")

	tk.MustExec("ALTER SCHEMA CHARACTER SET = 'utf8mb4'")
	verifyDBCharsetAndCollate("alterdb2", "utf8mb4", "utf8mb4_bin")

	tk.MustExec("ALTER SCHEMA CHARACTER SET = 'utf8mb4' COLLATE = 'utf8mb4_general_ci'")
	verifyDBCharsetAndCollate("alterdb2", "utf8mb4", "utf8mb4_general_ci")

	// Test changing charset of schema with uppercase name. See https://github.com/pingcap/tidb/issues/19273.
	tk.MustExec("drop database if exists TEST_UPPERCASE_DB_CHARSET;")
	tk.MustExec("create database TEST_UPPERCASE_DB_CHARSET;")
	tk.MustExec("use TEST_UPPERCASE_DB_CHARSET;")
	tk.MustExec("alter database TEST_UPPERCASE_DB_CHARSET default character set utf8;")
	tk.MustExec("alter database TEST_UPPERCASE_DB_CHARSET default character set utf8mb4;")
}

func TestDropAutoIncrementIndex(t *testing.T) {
	store := testkit.CreateMockStore(t)
	tk := testkit.NewTestKit(t, store)
	tk.MustExec("create database if not exists test")
	tk.MustExec("use test")

	tk.MustExec("drop table if exists t1")
	tk.MustExec("create table t1 (a int(11) not null auto_increment key, b int(11), c bigint, unique key (a, b, c))")
	tk.MustExec("alter table t1 drop index a")

	tk.MustExec("drop table if exists t1")
	tk.MustExec("create table t1 (a int auto_increment, unique key (a))")
	dropIndexSQL := "alter table t1 drop index a"
	tk.MustGetErrCode(dropIndexSQL, errno.ErrWrongAutoKey)

	tk.MustExec("drop table if exists t1")
	tk.MustExec("create table t1 (a int(11) not null auto_increment, b int(11), c bigint, unique key (a, b, c))")
	dropIndexSQL = "alter table t1 drop index a"
	tk.MustGetErrCode(dropIndexSQL, errno.ErrWrongAutoKey)
}

func TestInsertIntoGeneratedColumnWithDefaultExpr(t *testing.T) {
	store := testkit.CreateMockStore(t)
	tk := testkit.NewTestKit(t, store)
	tk.MustExec("create database if not exists test")
	tk.MustExec("use test")

	// insert into virtual / stored columns
	tk.MustExec("drop table if exists t1")
	tk.MustExec("create table t1 (a int, b int as (-a) virtual, c int as (-a) stored)")
	tk.MustExec("insert into t1 values (1, default, default)")
	tk.MustQuery("select * from t1").Check(testkit.Rows("1 -1 -1"))
	tk.MustExec("delete from t1")

	// insert multiple rows
	tk.MustExec("insert into t1(a,b) values (1, default), (2, default)")
	tk.MustQuery("select * from t1").Check(testkit.Rows("1 -1 -1", "2 -2 -2"))
	tk.MustExec("delete from t1")

	// insert into generated columns only
	tk.MustExec("insert into t1(b) values (default)")
	tk.MustQuery("select * from t1").Check(testkit.Rows("<nil> <nil> <nil>"))
	tk.MustExec("delete from t1")
	tk.MustExec("insert into t1(c) values (default)")
	tk.MustQuery("select * from t1").Check(testkit.Rows("<nil> <nil> <nil>"))
	tk.MustExec("delete from t1")

	// generated columns with index
	tk.MustExec("drop table if exists t2")
	tk.MustExec("create table t2 like t1")
	tk.MustExec("alter table t2 add index idx1(a)")
	tk.MustExec("alter table t2 add index idx2(b)")
	tk.MustExec("insert into t2 values (1, default, default)")
	tk.MustQuery("select * from t2").Check(testkit.Rows("1 -1 -1"))
	tk.MustExec("delete from t2")
	tk.MustExec("alter table t2 drop index idx1")
	tk.MustExec("alter table t2 drop index idx2")
	tk.MustExec("insert into t2 values (1, default, default)")
	tk.MustQuery("select * from t2").Check(testkit.Rows("1 -1 -1"))

	// generated columns in different position
	tk.MustExec("drop table if exists t3")
	tk.MustExec("create table t3 (gc1 int as (r+1), gc2 int as (r+1) stored, gc3 int as (gc2+1), gc4 int as (gc1+1) stored, r int)")
	tk.MustExec("insert into t3 values (default, default, default, default, 1)")
	tk.MustQuery("select * from t3").Check(testkit.Rows("2 2 3 3 1"))

	// generated columns in replace statement
	tk.MustExec("create table t4 (a int key, b int, c int as (a+1), d int as (b+1) stored)")
	tk.MustExec("insert into t4 values (1, 10, default, default)")
	tk.MustQuery("select * from t4").Check(testkit.Rows("1 10 2 11"))
	tk.MustExec("replace into t4 values (1, 20, default, default)")
	tk.MustQuery("select * from t4").Check(testkit.Rows("1 20 2 21"))

	// generated columns with default function is not allowed
	tk.MustExec("create table t5 (a int default 10, b int as (a+1))")
	tk.MustGetErrCode("insert into t5 values (20, default(a))", errno.ErrBadGeneratedColumn)

	tk.MustExec("drop table t1, t2, t3, t4, t5")
}

func TestSqlFunctionsInGeneratedColumns(t *testing.T) {
	store := testkit.CreateMockStore(t, mockstore.WithDDLChecker())

	tk := testkit.NewTestKit(t, store)
	tk.MustExec("create database if not exists test")
	tk.MustExec("use test")
	tk.MustExec("drop table if exists t, t1")

	// In generated columns expression, these items are not allowed:
	// 1. Blocked function (for full function list, please visit https://github.com/mysql/mysql-server/blob/5.7/errno-test/suite/gcol/inc/gcol_blocked_sql_funcs_main.inc)
	// Note: This list is not complete, if you need a complete list, please refer to MySQL 5.7 source code.
	tk.MustGetErrCode("create table t (a int, b int as (sysdate()))", errno.ErrGeneratedColumnFunctionIsNotAllowed)
	// 2. Non-builtin function
	tk.MustGetErrCode("create table t (a int, b int as (non_exist_funcA()))", errno.ErrGeneratedColumnFunctionIsNotAllowed)
	// 3. values(x) function
	tk.MustGetErrCode("create table t (a int, b int as (values(a)))", errno.ErrGeneratedColumnFunctionIsNotAllowed)
	// 4. Subquery
	tk.MustGetErrCode("create table t (a int, b int as ((SELECT 1 FROM t1 UNION SELECT 1 FROM t1)))", errno.ErrGeneratedColumnFunctionIsNotAllowed)
	// 5. Variable & functions related to variable
	tk.MustExec("set @x = 1")
	tk.MustGetErrCode("create table t (a int, b int as (@x))", errno.ErrGeneratedColumnFunctionIsNotAllowed)
	tk.MustGetErrCode("create table t (a int, b int as (@@max_connections))", errno.ErrGeneratedColumnFunctionIsNotAllowed)
	tk.MustGetErrCode("create table t (a int, b int as (@y:=1))", errno.ErrGeneratedColumnFunctionIsNotAllowed)
	tk.MustGetErrCode(`create table t (a int, b int as (getvalue("x")))`, errno.ErrGeneratedColumnFunctionIsNotAllowed)
	tk.MustGetErrCode(`create table t (a int, b int as (setvalue("y", 1)))`, errno.ErrGeneratedColumnFunctionIsNotAllowed)
	// 6. Aggregate function
	tk.MustGetErrCode("create table t1 (a int, b int as (avg(a)));", errno.ErrInvalidGroupFuncUse)

	// Determinate functions are allowed:
	tk.MustExec("create table t1 (a int, b int generated always as (abs(a)) virtual)")
	tk.MustExec("insert into t1 values (-1, default)")
	tk.MustQuery("select * from t1").Check(testkit.Rows("-1 1"))

	// Functions added in MySQL 8.0, but now not supported in TiDB
	// They will be deal with non-exists function, and throw error.git
	tk.MustGetErrCode("create table t (a int, b int as (updatexml(1, 1, 1)))", errno.ErrGeneratedColumnFunctionIsNotAllowed)
	tk.MustGetErrCode("create table t (a int, b int as (statement_digest(1)))", errno.ErrGeneratedColumnFunctionIsNotAllowed)
	tk.MustGetErrCode("create table t (a int, b int as (statement_digest_text(1)))", errno.ErrGeneratedColumnFunctionIsNotAllowed)

	// NOTE (#18150): In creating generated column, row value is not allowed.
	tk.MustGetErrCode("create table t (a int, b int as ((a, a)))", errno.ErrGeneratedColumnRowValueIsNotAllowed)
	tk.MustExec("create table t (a int, b int as ((a)))")
}

func TestParserIssue284(t *testing.T) {
	store := testkit.CreateMockStore(t, mockstore.WithDDLChecker())

	tk := testkit.NewTestKit(t, store)
	tk.MustExec("use test")
	tk.MustExec("create table test.t_parser_issue_284(c1 int not null primary key)")
	_, err := tk.Exec("create table test.t_parser_issue_284_2(id int not null primary key, c1 int not null, constraint foreign key (c1) references t_parser_issue_284(c1))")
	require.NoError(t, err)

	tk.MustExec("drop table test.t_parser_issue_284")
	tk.MustExec("drop table test.t_parser_issue_284_2")
}

func TestAddExpressionIndex(t *testing.T) {
	config.UpdateGlobal(func(conf *config.Config) {
		// Test for table lock.
		conf.EnableTableLock = true
		conf.Instance.SlowThreshold = 10000
		conf.TiKVClient.AsyncCommit.SafeWindow = 0
		conf.TiKVClient.AsyncCommit.AllowedClockDrift = 0
		conf.Experimental.AllowsExpressionIndex = true
	})
	store, dom := testkit.CreateMockStoreAndDomain(t)
	tk := testkit.NewTestKit(t, store)
	tk.MustExec("use test")
	tk.MustExec("drop table if exists t;")

	tk.MustExec("create table t (a int, b real);")
	tk.MustExec("insert into t values (1, 2.1);")
	tk.MustExec("alter table t add index idx((a+b));")
	tk.MustQuery("SELECT * FROM INFORMATION_SCHEMA.KEY_COLUMN_USAGE WHERE table_name = 't'").Check(testkit.Rows())

	tblInfo, err := dom.InfoSchema().TableByName(model.NewCIStr("test"), model.NewCIStr("t"))
	require.NoError(t, err)
	columns := tblInfo.Meta().Columns
	require.Equal(t, 3, len(columns))
	require.True(t, columns[2].Hidden)

	tk.MustQuery("select * from t;").Check(testkit.Rows("1 2.1"))

	tk.MustExec("alter table t add index idx_multi((a+b),(a+1), b);")
	tblInfo, err = dom.InfoSchema().TableByName(model.NewCIStr("test"), model.NewCIStr("t"))
	require.NoError(t, err)
	columns = tblInfo.Meta().Columns
	require.Equal(t, 5, len(columns))
	require.True(t, columns[3].Hidden)
	require.True(t, columns[4].Hidden)

	tk.MustQuery("select * from t;").Check(testkit.Rows("1 2.1"))

	tk.MustExec("alter table t drop index idx;")
	tblInfo, err = dom.InfoSchema().TableByName(model.NewCIStr("test"), model.NewCIStr("t"))
	require.NoError(t, err)
	columns = tblInfo.Meta().Columns
	require.Equal(t, 4, len(columns))

	tk.MustQuery("select * from t;").Check(testkit.Rows("1 2.1"))

	tk.MustExec("alter table t drop index idx_multi;")
	tblInfo, err = dom.InfoSchema().TableByName(model.NewCIStr("test"), model.NewCIStr("t"))
	require.NoError(t, err)
	columns = tblInfo.Meta().Columns
	require.Equal(t, 2, len(columns))

	tk.MustQuery("select * from t;").Check(testkit.Rows("1 2.1"))

	// Issue #26371
	tk.MustExec("drop table if exists t1")
	tk.MustExec("create table t1(a int, b int, primary key(a, b) clustered)")
	tk.MustExec("alter table t1 add index idx((a+1))")

	// Issue #17111
	tk.MustExec("drop table if exists t1")
	tk.MustExec("create table t1 (a varchar(10), b varchar(10));")
	tk.MustExec("alter table t1 add unique index ei_ab ((concat(a, b)));")
	tk.MustExec("alter table t1 alter index ei_ab invisible;")

	tk.MustExec("drop table if exists t")
	tk.MustExec("create table t(a int, key((a+1)), key((a+2)), key idx((a+3)), key((a+4)));")
	tk.MustExec("drop table if exists t")
	tk.MustExec("CREATE TABLE t (A INT, B INT, UNIQUE KEY ((A * 2)));")

	// Test experiment switch.
	config.UpdateGlobal(func(conf *config.Config) {
		conf.Experimental.AllowsExpressionIndex = false
	})
	tk.MustGetErrMsg("create index d on t((repeat(a, 2)))", "[ddl:8200]Unsupported creating expression index containing unsafe functions without allow-expression-index in config")
	tk.MustGetErrMsg("create table t(a char(10), key ((repeat(a, 2))));", "[ddl:8200]Unsupported creating expression index containing unsafe functions without allow-expression-index in config")
	tk.MustExec("drop table if exists t")
	tk.MustExec("create table t(a char(10), key ((lower(a))))")
	config.UpdateGlobal(func(conf *config.Config) {
		conf.Experimental.AllowsExpressionIndex = true
	})
}

func TestCreateExpressionIndexError(t *testing.T) {
	config.UpdateGlobal(func(conf *config.Config) {
		// Test for table lock.
		conf.EnableTableLock = true
		conf.Instance.SlowThreshold = 10000
		conf.TiKVClient.AsyncCommit.SafeWindow = 0
		conf.TiKVClient.AsyncCommit.AllowedClockDrift = 0
		conf.Experimental.AllowsExpressionIndex = true
	})
	store := testkit.CreateMockStore(t)
	tk := testkit.NewTestKit(t, store)
	tk.MustExec("use test")
	tk.MustExec("drop table if exists t;")
	tk.MustExec("create table t (a int, b real);")
	tk.MustGetErrCode("alter table t add primary key ((a+b)) nonclustered;", errno.ErrFunctionalIndexPrimaryKey)

	tk.MustGetErrCode("create table t(a int, index((cast(a as JSON))))", errno.ErrFunctionalIndexOnJSONOrGeometryFunction)

	// Test for error
	tk.MustExec("drop table if exists t;")
	tk.MustExec("create table t (a int, b real);")
	tk.MustGetErrCode("alter table t add primary key ((a+b)) nonclustered;", errno.ErrFunctionalIndexPrimaryKey)
	tk.MustGetErrCode("alter table t add index ((rand()));", errno.ErrFunctionalIndexFunctionIsNotAllowed)
	tk.MustGetErrCode("alter table t add index ((now()+1));", errno.ErrFunctionalIndexFunctionIsNotAllowed)

	tk.MustExec("alter table t add column (_V$_idx_0 int);")
	tk.MustGetErrCode("alter table t add index idx((a+1));", errno.ErrDupFieldName)
	tk.MustExec("alter table t drop column _V$_idx_0;")
	tk.MustExec("alter table t add index idx((a+1));")
	tk.MustGetErrCode("alter table t add column (_V$_idx_0 int);", errno.ErrDupFieldName)
	tk.MustExec("alter table t drop index idx;")
	tk.MustExec("alter table t add column (_V$_idx_0 int);")

	tk.MustExec("alter table t add column (_V$_expression_index_0 int);")
	tk.MustGetErrCode("alter table t add index ((a+1));", errno.ErrDupFieldName)
	tk.MustExec("alter table t drop column _V$_expression_index_0;")
	tk.MustExec("alter table t add index ((a+1));")
	tk.MustGetErrCode("alter table t drop column _V$_expression_index_0;", errno.ErrCantDropFieldOrKey)
	tk.MustGetErrCode("alter table t add column e int as (_V$_expression_index_0 + 1);", errno.ErrBadField)

	// NOTE (#18150): In creating expression index, row value is not allowed.
	tk.MustExec("drop table if exists t;")
	tk.MustGetErrCode("create table t (j json, key k (((j,j))))", errno.ErrFunctionalIndexRowValueIsNotAllowed)
	tk.MustExec("create table t (j json, key k ((j+1),(j+1)))")

	tk.MustGetErrCode("create table t1 (col1 int, index ((concat(''))));", errno.ErrWrongKeyColumnFunctionalIndex)
	tk.MustGetErrCode("CREATE TABLE t1 (col1 INT, PRIMARY KEY ((ABS(col1))) NONCLUSTERED);", errno.ErrFunctionalIndexPrimaryKey)

	// For issue 26349
	tk.MustExec("drop table if exists t;")
	tk.MustExec("create table t(id char(10) primary key, short_name char(10), name char(10), key n((upper(`name`))));")
	tk.MustExec("update t t1 set t1.short_name='a' where t1.id='1';")
}

func TestAddExpressionIndexOnPartition(t *testing.T) {
	store, dom := testkit.CreateMockStoreAndDomain(t)
	tk := testkit.NewTestKit(t, store)
	tk.MustExec("use test")
	tk.MustExec("drop table if exists t;")
	tk.MustExec(`create table t(
	a int,
	b varchar(100),
	c int)
	PARTITION BY RANGE ( a ) (
	PARTITION p0 VALUES LESS THAN (6),
		PARTITION p1 VALUES LESS THAN (11),
		PARTITION p2 VALUES LESS THAN (16),
		PARTITION p3 VALUES LESS THAN (21)
	);`)
	tk.MustExec("insert into t values (1, 'test', 2), (12, 'test', 3), (15, 'test', 10), (20, 'test', 20);")
	tk.MustExec("alter table t add index idx((a+c));")

	tblInfo, err := dom.InfoSchema().TableByName(model.NewCIStr("test"), model.NewCIStr("t"))
	require.NoError(t, err)
	columns := tblInfo.Meta().Columns
	require.Equal(t, 4, len(columns))
	require.True(t, columns[3].Hidden)

	tk.MustQuery("select * from t order by a;").Check(testkit.Rows("1 test 2", "12 test 3", "15 test 10", "20 test 20"))
}

// TestCreateTableWithAutoIdCache test the auto_id_cache table option.
// `auto_id_cache` take effects on handle too when `PKIshandle` is false,
// or even there is no auto_increment column at all.
func TestCreateTableWithAutoIdCache(t *testing.T) {
	store, dom := testkit.CreateMockStoreAndDomain(t)
	tk := testkit.NewTestKit(t, store)
	tk.MustExec("USE test;")
	tk.MustExec("drop table if exists t;")
	tk.MustExec("drop table if exists t1;")

	// Test primary key is handle.
	tk.MustExec("create table t(a int auto_increment key clustered) auto_id_cache 100")
	tblInfo, err := dom.InfoSchema().TableByName(model.NewCIStr("test"), model.NewCIStr("t"))
	require.NoError(t, err)
	require.Equal(t, int64(100), tblInfo.Meta().AutoIdCache)
	tk.MustExec("insert into t values()")
	tk.MustQuery("select * from t").Check(testkit.Rows("1"))
	tk.MustExec("delete from t")

	// Invalid the allocator cache, insert will trigger a new cache
	tk.MustExec("rename table t to t1;")
	tk.MustExec("insert into t1 values()")
	tk.MustQuery("select * from t1").Check(testkit.Rows("101"))

	// Test primary key is not handle.
	tk.MustExec("drop table if exists t;")
	tk.MustExec("drop table if exists t1;")
	tk.MustExec("create table t(a int) auto_id_cache 100")
	_, err = dom.InfoSchema().TableByName(model.NewCIStr("test"), model.NewCIStr("t"))
	require.NoError(t, err)

	tk.MustExec("insert into t values()")
	tk.MustQuery("select _tidb_rowid from t").Check(testkit.Rows("1"))
	tk.MustExec("delete from t")

	// Invalid the allocator cache, insert will trigger a new cache
	tk.MustExec("rename table t to t1;")
	tk.MustExec("insert into t1 values()")
	tk.MustQuery("select _tidb_rowid from t1").Check(testkit.Rows("101"))

	// Test both auto_increment and rowid exist.
	tk.MustExec("drop table if exists t;")
	tk.MustExec("drop table if exists t1;")
	tk.MustExec("create table t(a int null, b int auto_increment unique) auto_id_cache 100")
	_, err = dom.InfoSchema().TableByName(model.NewCIStr("test"), model.NewCIStr("t"))
	require.NoError(t, err)

	tk.MustExec("insert into t(b) values(NULL)")
	tk.MustQuery("select b, _tidb_rowid from t").Check(testkit.Rows("1 2"))
	tk.MustExec("delete from t")

	// Invalid the allocator cache, insert will trigger a new cache.
	tk.MustExec("rename table t to t1;")
	tk.MustExec("insert into t1(b) values(NULL)")
	tk.MustQuery("select b, _tidb_rowid from t1").Check(testkit.Rows("101 102"))
	tk.MustExec("delete from t1")

	// Test alter auto_id_cache.
	tk.MustExec("alter table t1 auto_id_cache 200")
	tblInfo, err = dom.InfoSchema().TableByName(model.NewCIStr("test"), model.NewCIStr("t1"))
	require.NoError(t, err)
	require.Equal(t, int64(200), tblInfo.Meta().AutoIdCache)

	tk.MustExec("insert into t1(b) values(NULL)")
	tk.MustQuery("select b, _tidb_rowid from t1").Check(testkit.Rows("201 202"))
	tk.MustExec("delete from t1")

	// Invalid the allocator cache, insert will trigger a new cache.
	tk.MustExec("rename table t1 to t;")
	tk.MustExec("insert into t(b) values(NULL)")
	tk.MustQuery("select b, _tidb_rowid from t").Check(testkit.Rows("401 402"))
	tk.MustExec("delete from t")

	tk.MustExec("drop table if exists t;")
	tk.MustExec("drop table if exists t1;")
	tk.MustExec("create table t(a int auto_increment key clustered) auto_id_cache 3")
	tblInfo, err = dom.InfoSchema().TableByName(model.NewCIStr("test"), model.NewCIStr("t"))
	require.NoError(t, err)
	require.Equal(t, int64(3), tblInfo.Meta().AutoIdCache)

	// Test insert batch size(4 here) greater than the customized autoid step(3 here).
	tk.MustExec("insert into t(a) values(NULL),(NULL),(NULL)")
	// Cache 3 more values. We can't merge this two lines because the batch allocation overrides autoid step.
	tk.MustExec("insert into t(a) values(NULL)")
	tk.MustQuery("select a from t").Check(testkit.Rows("1", "2", "3", "4"))
	tk.MustExec("delete from t")

	// Invalid the allocator cache, insert will trigger a new cache.
	tk.MustExec("rename table t to t1;")
	tk.MustExec("insert into t1(a) values(NULL)")
	next := tk.MustQuery("select a from t1").Rows()[0][0].(string)
	nextInt, err := strconv.Atoi(next)
	require.NoError(t, err)
	require.Greater(t, nextInt, 5)

	// Test auto_id_cache overflows int64.
	tk.MustExec("drop table if exists t;")
	tk.MustGetErrMsg("create table t(a int) auto_id_cache = 9223372036854775808", "table option auto_id_cache overflows int64")

	tk.MustExec("create table t(a int) auto_id_cache = 9223372036854775807")
	tk.MustGetErrMsg("alter table t auto_id_cache = 9223372036854775808", "table option auto_id_cache overflows int64")
}

func TestAlterIndexVisibility(t *testing.T) {
	store := testkit.CreateMockStore(t)
	tk := testkit.NewTestKit(t, store)
	tk.MustExec("create database if not exists alter_index_test")
	tk.MustExec("USE alter_index_test;")
	tk.MustExec("drop table if exists t, t1, t2, t3;")

	tk.MustExec("create table t(a int NOT NULL, b int, key(a), unique(b) invisible)")
	query := queryIndexOnTable("alter_index_test", "t")
	tk.MustQuery(query).Check(testkit.Rows("a YES", "b NO"))

	tk.MustExec("alter table t alter index a invisible")
	tk.MustQuery(query).Check(testkit.Rows("a NO", "b NO"))

	tk.MustExec("alter table t alter index b visible")
	tk.MustQuery(query).Check(testkit.Rows("a NO", "b YES"))

	tk.MustExec("alter table t alter index b invisible")
	tk.MustQuery(query).Check(testkit.Rows("a NO", "b NO"))

	tk.MustGetErrMsg("alter table t alter index non_exists_idx visible", "[schema:1176]Key 'non_exists_idx' doesn't exist in table 't'")

	// Alter implicit primary key to invisible index should throw error
	tk.MustExec("create table t1(a int NOT NULL, unique(a))")
	tk.MustGetErrMsg("alter table t1 alter index a invisible", "[ddl:3522]A primary key index cannot be invisible")

	// Alter explicit primary key to invisible index should throw error
	tk.MustExec("create table t2(a int, primary key(a))")
	tk.MustGetErrMsg("alter table t2 alter index PRIMARY invisible", `[parser:1064]You have an error in your SQL syntax; check the manual that corresponds to your TiDB version for the right syntax to use line 1 column 34 near "PRIMARY invisible" `)

	// Alter expression index
	tk.MustExec("create table t3(a int NOT NULL, b int)")
	tk.MustExec("alter table t3 add index idx((a+b));")
	query = queryIndexOnTable("alter_index_test", "t3")
	tk.MustQuery(query).Check(testkit.Rows("idx YES"))

	tk.MustExec("alter table t3 alter index idx invisible")
	tk.MustQuery(query).Check(testkit.Rows("idx NO"))
}

func queryIndexOnTable(dbName, tableName string) string {
	return fmt.Sprintf("select distinct index_name, is_visible from information_schema.statistics where table_schema = '%s' and table_name = '%s' order by index_name", dbName, tableName)
}

func TestDropColumnWithCompositeIndex(t *testing.T) {
	store := testkit.CreateMockStore(t, mockstore.WithDDLChecker())

	tk := testkit.NewTestKit(t, store)
	query := queryIndexOnTable("drop_composite_index_test", "t_drop_column_with_comp_idx")
	tk.MustExec("create database if not exists drop_composite_index_test")
	tk.MustExec("use drop_composite_index_test")
	tk.MustExec("create table t_drop_column_with_comp_idx(a int, b int, c int)")
	defer tk.MustExec("drop table if exists t_drop_column_with_comp_idx")
	tk.MustExec("create index idx_bc on t_drop_column_with_comp_idx(b, c)")
	tk.MustExec("create index idx_b on t_drop_column_with_comp_idx(b)")
	tk.MustGetErrMsg("alter table t_drop_column_with_comp_idx drop column b", "[ddl:8200]can't drop column b with composite index covered or Primary Key covered now")
	tk.MustQuery(query).Check(testkit.Rows("idx_b YES", "idx_bc YES"))
	tk.MustExec("alter table t_drop_column_with_comp_idx alter index idx_bc invisible")
	tk.MustExec("alter table t_drop_column_with_comp_idx alter index idx_b invisible")
	tk.MustGetErrMsg("alter table t_drop_column_with_comp_idx drop column b", "[ddl:8200]can't drop column b with composite index covered or Primary Key covered now")
	tk.MustQuery(query).Check(testkit.Rows("idx_b NO", "idx_bc NO"))
}

func TestDropColumnWithIndex(t *testing.T) {
	store := testkit.CreateMockStore(t, mockstore.WithDDLChecker())

	tk := testkit.NewTestKit(t, store)
	tk.MustExec("use test")
	tk.MustExec("create table t_drop_column_with_idx(a int, b int, c int)")
	defer tk.MustExec("drop table if exists t_drop_column_with_idx")
	tk.MustExec("create index idx on t_drop_column_with_idx(b)")
	tk.MustExec("alter table t_drop_column_with_idx drop column b")
	query := queryIndexOnTable("test", "t_drop_column_with_idx")
	tk.MustQuery(query).Check(testkit.Rows())
}

func TestDropColumnWithAutoInc(t *testing.T) {
	store := testkit.CreateMockStore(t, mockstore.WithDDLChecker())

	tk := testkit.NewTestKit(t, store)
	tk.MustExec("use test")
	tk.MustExec("create table t(a int, b int auto_increment, c int, key(b))")
	tk.MustGetErrCode("alter table t drop column b", errno.ErrUnsupportedDDLOperation)
	tk.MustExec("set @@tidb_allow_remove_auto_inc = true")
	tk.MustExec("alter table t drop column b")
	query := queryIndexOnTable("test", "t")
	tk.MustQuery(query).Check(testkit.Rows())
	tk.MustExec("drop table t")

	tk.MustExec("create table t(a int auto_increment, b int, key(a, b))")
	tk.MustGetErrCode("alter table t drop column b", errno.ErrUnsupportedDDLOperation)
}

func TestDropColumnWithMultiIndex(t *testing.T) {
	store := testkit.CreateMockStore(t, mockstore.WithDDLChecker())

	tk := testkit.NewTestKit(t, store)
	tk.MustExec("use test")
	tk.MustExec("create table t_drop_column_with_idx(a int, b int, c int)")
	defer tk.MustExec("drop table if exists t_drop_column_with_idx")
	tk.MustExec("create index idx_1 on t_drop_column_with_idx(b)")
	tk.MustExec("create index idx_2 on t_drop_column_with_idx(b)")
	tk.MustExec("alter table t_drop_column_with_idx drop column b")
	query := queryIndexOnTable("test", "t_drop_column_with_idx")
	tk.MustQuery(query).Check(testkit.Rows())
}

func TestDropColumnsWithMultiIndex(t *testing.T) {
	store := testkit.CreateMockStore(t, mockstore.WithDDLChecker())

	tk := testkit.NewTestKit(t, store)
	tk.MustExec("use test")
	tk.MustExec("create table t_drop_columns_with_idx(a int, b int, c int)")
	defer tk.MustExec("drop table if exists t_drop_columns_with_idx")
	tk.MustExec("create index idx_1 on t_drop_columns_with_idx(b)")
	tk.MustExec("create index idx_2 on t_drop_columns_with_idx(b)")
	tk.MustExec("create index idx_3 on t_drop_columns_with_idx(c)")
	tk.MustExec("alter table t_drop_columns_with_idx drop column b, drop column c")
	query := queryIndexOnTable("test", "t_drop_columns_with_idx")
	tk.MustQuery(query).Check(testkit.Rows())
}

func TestDropLastVisibleColumnOrColumns(t *testing.T) {
	store := testkit.CreateMockStore(t)
	tk := testkit.NewTestKit(t, store)
	tk.MustExec("use test")
	tk.MustExec("create table t_drop_last_column(x int, key((1+1)))")
	_, err := tk.Exec("alter table t_drop_last_column drop column x")
	require.Error(t, err)
	require.Equal(t, "[ddl:1113]A table must have at least 1 column", err.Error())
	// for visible columns
	tk.MustExec("create table t_drop_last_columns(x int, y int, key((1+1)))")
	tk.MustGetErrMsg("alter table t_drop_last_columns drop column x, drop column y", "[ddl:1113]A table must have at least 1 column")
	tk.MustExec("drop table if exists t_drop_last_column, t_drop_last_columns")
}

func TestAutoIncrementTableOption(t *testing.T) {
	store := testkit.CreateMockStore(t, mockstore.WithDDLChecker())

	tk := testkit.NewTestKit(t, store)
	tk.MustExec("drop database if exists test_auto_inc_table_opt;")
	tk.MustExec("create database test_auto_inc_table_opt;")
	tk.MustExec("use test_auto_inc_table_opt;")

	// Empty auto_inc allocator should not cause error.
	tk.MustExec("create table t (a bigint primary key clustered) auto_increment = 10;")
	tk.MustExec("alter table t auto_increment = 10;")
	tk.MustExec("alter table t auto_increment = 12345678901234567890;")

	// Rebase the auto_inc allocator to a large integer should work.
	tk.MustExec("drop table t;")
	tk.MustExec("create table t (a bigint unsigned auto_increment, unique key idx(a));")
	tk.MustExec("alter table t auto_increment = 12345678901234567890;")
	tk.MustExec("insert into t values ();")
	tk.MustQuery("select * from t;").Check(testkit.Rows("12345678901234567890"))
}

func TestAutoIncrementForce(t *testing.T) {
	store := testkit.CreateMockStore(t)
	tk := testkit.NewTestKit(t, store)
	tk.MustExec("drop database if exists auto_inc_force;")
	tk.MustExec("create database auto_inc_force;")
	tk.MustExec("use auto_inc_force;")
	getNextGlobalID := func() uint64 {
		gidStr := tk.MustQuery("show table t next_row_id").Rows()[0][3]
		gid, err := strconv.ParseUint(gidStr.(string), 10, 64)
		require.NoError(t, err)
		return gid
	}
	// Rebase _tidb_row_id.
	tk.MustExec("create table t (a int);")
	tk.MustExec("alter table t force auto_increment = 2;")
	tk.MustExec("insert into t values (1),(2);")
	tk.MustQuery("select a, _tidb_rowid from t;").Check(testkit.Rows("1 2", "2 3"))
	// Cannot set next global ID to 0.
	tk.MustGetErrCode("alter table t force auto_increment = 0;", errno.ErrAutoincReadFailed)
	tk.MustExec("alter table t force auto_increment = 1;")
	require.Equal(t, uint64(1), getNextGlobalID())
	// inserting new rows can overwrite the existing data.
	tk.MustExec("insert into t values (3);")
	require.Equal(t, "[kv:1062]Duplicate entry '2' for key 'PRIMARY'", tk.ExecToErr("insert into t values (3);").Error())
	tk.MustQuery("select a, _tidb_rowid from t;").Check(testkit.Rows("3 1", "1 2", "2 3"))

	// Rebase auto_increment.
	tk.MustExec("drop table if exists t;")
	tk.MustExec("create table t (a int primary key auto_increment, b int);")
	tk.MustExec("insert into t values (1, 1);")
	tk.MustExec("insert into t values (100000000, 1);")
	tk.MustExec("delete from t where a = 100000000;")
	require.Greater(t, getNextGlobalID(), uint64(100000000))
	// Cannot set next global ID to 0.
	tk.MustGetErrCode("alter table t /*T![force_inc] force */ auto_increment = 0;", errno.ErrAutoincReadFailed)
	tk.MustExec("alter table t /*T![force_inc] force */ auto_increment = 2;")
	require.Equal(t, uint64(2), getNextGlobalID())
	tk.MustExec("insert into t(b) values (2);")
	tk.MustQuery("select a, b from t;").Check(testkit.Rows("1 1", "2 2"))

	// Rebase auto_random.
	tk.MustExec("drop table if exists t;")
	tk.MustExec("create table t (a bigint primary key auto_random(5));")
	tk.MustExec("insert into t values ();")
	tk.MustExec("set @@allow_auto_random_explicit_insert = true")
	tk.MustExec("insert into t values (100000000);")
	tk.MustExec("delete from t where a = 100000000;")
	require.Greater(t, getNextGlobalID(), uint64(100000000))
	// Cannot set next global ID to 0.
	tk.MustGetErrCode("alter table t force auto_random_base = 0;", errno.ErrAutoincReadFailed)
	tk.MustExec("alter table t force auto_random_base = 2;")
	require.Equal(t, uint64(2), getNextGlobalID())
	tk.MustExec("insert into t values ();")
	tk.MustQuery("select (a & 3) from t order by 1;").Check(testkit.Rows("1", "2"))

	// Change next global ID.
	tk.MustExec("drop table if exists t;")
	tk.MustExec("create table t (a bigint primary key auto_increment);")
	tk.MustExec("insert into t values (1);")
	bases := []uint64{1, 65535, 10, math.MaxUint64, math.MaxInt64 + 1, 1, math.MaxUint64, math.MaxInt64, 2}
	lastBase := fmt.Sprintf("%d", bases[len(bases)-1])
	for _, b := range bases {
		tk.MustExec(fmt.Sprintf("alter table t force auto_increment = %d;", b))
		require.Equal(t, b, getNextGlobalID())
	}
	tk.MustExec("insert into t values ();")
	tk.MustQuery("select a from t;").Check(testkit.Rows("1", lastBase))
	// Force alter unsigned int auto_increment column.
	tk.MustExec("drop table if exists t;")
	tk.MustExec("create table t (a bigint unsigned primary key auto_increment);")
	for _, b := range bases {
		tk.MustExec(fmt.Sprintf("alter table t force auto_increment = %d;", b))
		require.Equal(t, b, getNextGlobalID())
		tk.MustExec("insert into t values ();")
		tk.MustQuery("select a from t;").Check(testkit.Rows(fmt.Sprintf("%d", b)))
		tk.MustExec("delete from t;")
	}

	// Force alter with @@auto_increment_increment and @@auto_increment_offset.
	tk.MustExec("drop table if exists t;")
	tk.MustExec("create table t(a int key auto_increment);")
	tk.MustExec("set @@auto_increment_offset=2;")
	tk.MustExec("set @@auto_increment_increment = 11;")
	tk.MustExec("insert into t values (500);")
	tk.MustExec("alter table t force auto_increment=100;")
	tk.MustExec("insert into t values (), ();")
	tk.MustQuery("select * from t;").Check(testkit.Rows("101", "112", "500"))
	tk.MustQuery("select * from t order by a;").Check(testkit.Rows("101", "112", "500"))
	tk.MustExec("drop table if exists t;")

	// Check for warning in case we can't set the auto_increment to the desired value
	tk.MustExec("create table t(a int primary key auto_increment)")
	tk.MustExec("insert into t values (200)")
	tk.MustQuery("show create table t").Check(testkit.Rows(
		"t CREATE TABLE `t` (\n" +
			"  `a` int(11) NOT NULL AUTO_INCREMENT,\n" +
			"  PRIMARY KEY (`a`) /*T![clustered_index] CLUSTERED */\n" +
			") ENGINE=InnoDB DEFAULT CHARSET=utf8mb4 COLLATE=utf8mb4_bin AUTO_INCREMENT=5201"))
	tk.MustExec("alter table t auto_increment=100;")
	tk.MustQuery("show warnings").Check(testkit.Rows("Warning 1105 Can't reset AUTO_INCREMENT to 100 without FORCE option, using 5201 instead"))
	tk.MustQuery("show create table t").Check(testkit.Rows(
		"t CREATE TABLE `t` (\n" +
			"  `a` int(11) NOT NULL AUTO_INCREMENT,\n" +
			"  PRIMARY KEY (`a`) /*T![clustered_index] CLUSTERED */\n" +
			") ENGINE=InnoDB DEFAULT CHARSET=utf8mb4 COLLATE=utf8mb4_bin AUTO_INCREMENT=5201"))
	tk.MustExec("drop table t")
}

func TestIssue20490(t *testing.T) {
	store := testkit.CreateMockStore(t, mockstore.WithDDLChecker())

	tk := testkit.NewTestKit(t, store)
	tk.MustExec("use test;")
	tk.MustExec("create table issue20490 (a int);")
	tk.MustExec("insert into issue20490(a) values(1);")
	tk.MustExec("alter table issue20490 add b int not null default 1;")
	tk.MustExec("insert into issue20490(a) values(2);")
	tk.MustExec("alter table issue20490 modify b int null;")
	tk.MustExec("insert into issue20490(a) values(3);")

	tk.MustQuery("select b from issue20490 order by a;").Check(testkit.Rows("1", "1", "<nil>"))
}

func TestIssue20741WithEnumField(t *testing.T) {
	store := testkit.CreateMockStore(t, mockstore.WithDDLChecker())

	tk := testkit.NewTestKit(t, store)
	tk.MustExec("use test")
	tk.MustExec("drop table if exists issue20741")
	tk.MustExec("create table issue20741(id int primary key, c int)")
	tk.MustExec("insert into issue20741(id, c) values(1, 2), (2, 2)")
	tk.MustExec("alter table issue20741 add column cc enum('a', 'b', 'c', 'd') not null")
	tk.MustExec("update issue20741 set c=2 where id=1")
	tk.MustQuery("select * from issue20741").Check(testkit.Rows("1 2 a", "2 2 a"))
	tk.MustQuery("select * from issue20741 where cc = 0").Check(testkit.Rows())
	tk.MustQuery("select * from issue20741 where cc = 1").Check(testkit.Rows("1 2 a", "2 2 a"))
}

func TestIssue20741WithSetField(t *testing.T) {
	store := testkit.CreateMockStore(t)
	tk := testkit.NewTestKit(t, store)
	tk.MustExec("use test")
	tk.MustExec("drop table if exists issue20741_2")
	tk.MustExec("create table issue20741_2(id int primary key, c int)")
	tk.MustExec("insert into issue20741_2(id, c) values(1, 2), (2, 2)")
	tk.MustExec("alter table issue20741_2 add column cc set('a', 'b', 'c', 'd') not null")
	tk.MustExec("update issue20741_2 set c=2 where id=1")
	tk.MustQuery("select * from issue20741_2").Check(testkit.Rows("1 2 ", "2 2 "))
	tk.MustQuery("select * from issue20741_2 where cc = 0").Check(testkit.Rows("1 2 ", "2 2 "))
	tk.MustQuery("select * from issue20741_2 where cc = 1").Check(testkit.Rows())
	_, err := tk.Exec("insert into issue20741_2(id, c) values (3, 3)")
	require.Error(t, err)
	require.Equal(t, "[table:1364]Field 'cc' doesn't have a default value", err.Error())
}

// TestDefaultValueIsLatin1 for issue #18977
func TestEnumAndSetDefaultValue(t *testing.T) {
	store := testkit.CreateMockStore(t, mockstore.WithDDLChecker())

	tk := testkit.NewTestKit(t, store)
	tk.MustExec("use test")
	tk.MustExec("drop table if exists t")
	defer tk.MustExec("drop table if exists t")
	tk.MustExec("create table t (a enum(0x61, 'b') not null default 0x61, b set(0x61, 'b') not null default 0x61) character set latin1")
	tbl := external.GetTableByName(t, tk, "test", "t")
	require.Equal(t, "a", tbl.Meta().Columns[0].DefaultValue)
	require.Equal(t, "a", tbl.Meta().Columns[1].DefaultValue)

	tk.MustExec("drop table t")
	tk.MustExec("create table t (a enum(0x61, 'b') not null default 0x61, b set(0x61, 'b') not null default 0x61) character set utf8mb4")
	tbl = external.GetTableByName(t, tk, "test", "t")
	require.Equal(t, "a", tbl.Meta().Columns[0].DefaultValue)
	require.Equal(t, "a", tbl.Meta().Columns[1].DefaultValue)
}

func TestStrictDoubleTypeCheck(t *testing.T) {
	store := testkit.CreateMockStore(t)
	tk := testkit.NewTestKit(t, store)
	tk.MustExec("use test")
	tk.MustExec("set @@tidb_enable_strict_double_type_check = 'ON'")
	sql := "create table double_type_check(id int, c double(10));"
	_, err := tk.Exec(sql)
	require.Error(t, err)
	require.Equal(t, "[parser:1149]You have an error in your SQL syntax; check the manual that corresponds to your MySQL server version for the right syntax to use", err.Error())
	tk.MustExec("set @@tidb_enable_strict_double_type_check = 'OFF'")
	defer tk.MustExec("set @@tidb_enable_strict_double_type_check = 'ON'")
	tk.MustExec(sql)
}

func TestDuplicateErrorMessage(t *testing.T) {
	defer collate.SetNewCollationEnabledForTest(true)
	store := testkit.CreateMockStore(t)
	tk := testkit.NewTestKit(t, store)
	tk.MustExec("use test")

	type testdata struct {
		types  []string
		values []string
	}
	tests := []testdata{
		{[]string{"int"}, []string{"1"}},
		{[]string{"datetime"}, []string{"'2020-01-01 00:00:00'"}},
		{[]string{"varchar(10)"}, []string{"'qwe'"}},
		{[]string{"enum('r', 'g', 'b')"}, []string{"'r'"}},
		{[]string{"int", "datetime", "varchar(10)", "enum('r', 'g', 'b')"}, []string{"1", "'2020-01-01 00:00:00'", "'qwe'", "'r'"}},
	}

	for _, newCollate := range []bool{false, true} {
		collate.SetNewCollationEnabledForTest(newCollate)
		for _, globalIndex := range []bool{false, true} {
			restoreConfig := config.RestoreFunc()
			config.UpdateGlobal(func(conf *config.Config) {
				conf.EnableGlobalIndex = globalIndex
			})
			for _, clusteredIndex := range []variable.ClusteredIndexDefMode{variable.ClusteredIndexDefModeOn, variable.ClusteredIndexDefModeOff, variable.ClusteredIndexDefModeIntOnly} {
				tk.Session().GetSessionVars().EnableClusteredIndex = clusteredIndex
				for _, t := range tests {
					tk.MustExec("drop table if exists t;")
					fields := make([]string, len(t.types))

					for i, tp := range t.types {
						fields[i] = fmt.Sprintf("a%d %s", i, tp)
					}
					tk.MustExec("create table t (id1 int, id2 varchar(10), " + strings.Join(fields, ",") + ",primary key(id1, id2)) " +
						"collate utf8mb4_general_ci " +
						"partition by range (id1) (partition p1 values less than (2), partition p2 values less than (maxvalue))")

					vals := strings.Join(t.values, ",")
					tk.MustExec(fmt.Sprintf("insert into t values (1, 'asd', %s), (1, 'dsa', %s)", vals, vals))
					for i := range t.types {
						fields[i] = fmt.Sprintf("a%d", i)
					}
					index := strings.Join(fields, ",")
					for i, val := range t.values {
						fields[i] = strings.Replace(val, "'", "", -1)
					}
					tk.MustGetErrMsg("alter table t add unique index t_idx(id1,"+index+")",
						fmt.Sprintf("[kv:1062]Duplicate entry '1-%s' for key 't_idx'", strings.Join(fields, "-")))
				}
			}
			restoreConfig()
		}
	}
}

func TestIssue22028(t *testing.T) {
	store := testkit.CreateMockStore(t, mockstore.WithDDLChecker())

	tk := testkit.NewTestKit(t, store)
	tk.MustExec("use test")
	tk.MustExec("drop table if exists t;")
	_, err := tk.Exec("create table t(a double(0, 0));")
	require.Equal(t, "[types:1439]Display width out of range for column 'a' (max = 255)", err.Error())

	tk.MustExec("drop table if exists t;")
	tk.MustExec("create table t(a double);")
	tk.MustGetErrMsg("ALTER TABLE t MODIFY COLUMN a DOUBLE(0,0);", "[types:1439]Display width out of range for column 'a' (max = 255)")
}

func TestIssue21835(t *testing.T) {
	store := testkit.CreateMockStore(t)
	tk := testkit.NewTestKit(t, store)
	tk.MustExec("use test")
	tk.MustExec("drop table if exists t;")
	tk.MustGetErrMsg("create table t( col decimal(1,2) not null default 0);", "[types:1427]For float(M,D), double(M,D) or decimal(M,D), M must be >= D (column 'col').")
}

func TestCreateTemporaryTable(t *testing.T) {
	store := testkit.CreateMockStore(t)
	tk := testkit.NewTestKit(t, store)
	tk.MustExec("use test")
	tk.MustExec("drop table if exists t;")

	// Grammar error.
	tk.MustGetErrCode("create global temporary table t(a double(0, 0))", errno.ErrParse)
	tk.MustGetErrCode("create temporary table t(id int) on commit delete rows", errno.ErrParse)
	tk.MustGetErrCode("create temporary table t(id int) on commit preserve rows", errno.ErrParse)
	tk.MustGetErrCode("create table t(id int) on commit delete rows", errno.ErrParse)
	tk.MustGetErrCode("create table t(id int) on commit preserve rows", errno.ErrParse)

	// Not support yet.
	tk.MustGetErrCode("create global temporary table t (id int) on commit preserve rows", errno.ErrUnsupportedDDLOperation)

	// Engine type can be anyone, see https://github.com/pingcap/tidb/issues/28541.
	tk.MustExec("drop table if exists tengine")
	tk.MustExec("create global temporary table tengine (id int) engine = 'innodb' on commit delete rows")
	tk.MustExec("drop table if exists tengine")
	tk.MustExec("create global temporary table tengine (id int) engine = 'memory' on commit delete rows")
	tk.MustExec("drop table if exists tengine")
	tk.MustExec("create global temporary table tengine (id int) engine = 'myisam' on commit delete rows")
	tk.MustExec("drop table if exists tengine")
	tk.MustExec("create temporary table tengine (id int) engine = 'innodb'")
	tk.MustExec("drop table if exists tengine")
	tk.MustExec("create temporary table tengine (id int) engine = 'memory'")
	tk.MustExec("drop table if exists tengine")
	tk.MustExec("create temporary table tengine (id int) engine = 'myisam'")
	tk.MustExec("drop table if exists tengine")

	// Create local temporary table.
	tk.MustExec("create database tmp_db")
	tk.MustExec("use tmp_db")
	tk.MustExec("create temporary table t1 (id int)")
	// Create a normal table with the same name is ok.
	tk.MustExec("create table t1 (id int)")
	tk.MustExec("create temporary table tmp_db.t2 (id int)")
	tk.MustQuery("select * from t1") // No error
	tk.MustExec("drop database tmp_db")
	err := tk.ExecToErr("select * from t1")
	require.Error(t, err)
	// In MySQL, drop DB does not really drop the table, it's back!
	tk.MustExec("create database tmp_db")
	tk.MustExec("use tmp_db")
	tk.MustQuery("select * from t1") // No error

	// When local temporary table overlap the normal table, it takes a higher priority.
	tk.MustExec("create table overlap (id int)")
	tk.MustExec("create temporary table overlap (a int, b int)")
	err = tk.ExecToErr("insert into overlap values (1)") // column not match
	require.Error(t, err)
	tk.MustExec("insert into overlap values (1, 1)")

	// Check create local temporary table does not auto commit the transaction.
	// Normal DDL implies a commit, but create temporary does not.
	tk.MustExec("create table check_data (id int)")
	tk.MustExec("begin")
	tk.MustExec("insert into check_data values (1)")
	tk.MustExec("create temporary table a_local_temp_table (id int)")
	// Although "begin" take a infoschema snapshot, local temporary table inside txn should be always visible.
	tk.MustExec("show create table tmp_db.a_local_temp_table")
	tk.MustExec("rollback")
	tk.MustQuery("select * from check_data").Check(testkit.Rows())

	// Check create temporary table for if not exists
	tk.MustExec("create temporary table b_local_temp_table (id int)")
	err = tk.ExecToErr("create temporary table b_local_temp_table (id int)")
	require.True(t, infoschema.ErrTableExists.Equal(err))
	tk.MustExec("create temporary table if not exists b_local_temp_table (id int)")

	// Stale read see the local temporary table but can't read on it.
	tk.MustExec("START TRANSACTION READ ONLY AS OF TIMESTAMP NOW(3)")
	tk.MustGetErrMsg("select * from overlap", "can not stale read temporary table")
	tk.MustExec("rollback")

	// For mocktikv, safe point is not initialized, we manually insert it for snapshot to use.
	safePointName := "tikv_gc_safe_point"
	safePointValue := "20060102-15:04:05 -0700"
	safePointComment := "All versions after safe point can be accessed. (DO NOT EDIT)"
	updateSafePoint := fmt.Sprintf(`INSERT INTO mysql.tidb VALUES ('%[1]s', '%[2]s', '%[3]s')
	ON DUPLICATE KEY
	UPDATE variable_value = '%[2]s', comment = '%[3]s'`, safePointName, safePointValue, safePointComment)
	tk.MustExec(updateSafePoint)
}

func TestAccessLocalTmpTableAfterDropDB(t *testing.T) {
	store := testkit.CreateMockStore(t)
	tk := testkit.NewTestKit(t, store)
	tk.MustExec("create database if not exists tmpdb")
	tk.MustExec("create temporary table tmpdb.tmp(id int)")
	tk.MustExec("drop database tmpdb")

	tests := []struct {
		sql         string
		errcode     int
		result      []string
		queryResult []string
	}{
		{
			sql:    "insert into tmpdb.tmp values(1)",
			result: []string{"1"},
		},
		{
			sql:         "select * from tmpdb.tmp t1 join tmpdb.tmp t2 where t1.id=t2.id",
			queryResult: []string{"1 1"},
		},
		{
			sql:         "select (select id from tmpdb.tmp) id1, t1.id id2 from (select * from tmpdb.tmp) t1 where t1.id=1",
			queryResult: []string{"1 1"},
		},
		{
			sql:    "update tmpdb.tmp set id=2 where id=1",
			result: []string{"2"},
		},
		{
			sql:    "delete from tmpdb.tmp where id=2",
			result: []string{},
		},
		{
			sql:    "insert into tmpdb.tmp select 1 from dual",
			result: []string{"1"},
		},
		{
			sql:    "update tmpdb.tmp t1, tmpdb.tmp t2 set t1.id=2 where t1.id=t2.id",
			result: []string{"2"},
		},
		{
			sql:    "delete t1 from tmpdb.tmp t1 join tmpdb.tmp t2 where t1.id=t2.id",
			result: []string{},
		},
		{
			sql:     "admin check table tmpdb.tmp",
			errcode: errno.ErrOptOnTemporaryTable,
		},
		{
			sql:     "alter table tmpdb.tmp add column name char(10)",
			errcode: errno.ErrUnsupportedDDLOperation,
		},
	}

	executeTests := func() {
		tk.MustExec("truncate table tmpdb.tmp")
		for _, test := range tests {
			switch {
			case test.errcode != 0:
				tk.MustGetErrCode(test.sql, test.errcode)
			case test.queryResult != nil:
				tk.MustQuery(test.sql).Check(testkit.Rows(test.queryResult...))
			case test.result != nil:
				tk.MustExec(test.sql)
				tk.MustQuery("select * from tmpdb.tmp").Check(testkit.Rows(test.result...))
			default:
				tk.MustExec(test.sql)
			}
		}
	}

	executeTests()

	// Create the database again.
	tk.MustExec("create database tmpdb")
	executeTests()

	// Create another table in the database and drop the database again.
	tk.MustExec("create temporary table tmpdb.tmp2(id int)")
	tk.MustExec("drop database tmpdb")
	executeTests()
}

func TestPlacementOnTemporaryTable(t *testing.T) {
	store := testkit.CreateMockStore(t)
	tk := testkit.NewTestKit(t, store)
	tk.MustExec("use test")
	tk.MustExec("drop table if exists test.tplacement1, db2.t1, db2.tplacement3, db2.tplacement5")
	tk.MustExec("drop database if exists db2")
	tk.MustExec("drop placement policy if exists x")
	tk.MustExec("create placement policy x primary_region='r1' regions='r1'")
	defer tk.MustExec("drop placement policy x")

	// Cannot create temporary table with placement options
	tk.MustGetErrCode("create temporary table tplacement2 (id int) placement policy='x'", errno.ErrOptOnTemporaryTable)

	// Cannot alter temporary table with placement options
	tk.MustExec("create global temporary table tplacement1 (id int) on commit delete rows")
	defer tk.MustExec("drop table tplacement1")
	tk.MustGetErrCode("alter table tplacement1  placement policy='x'", errno.ErrOptOnTemporaryTable)

	tk.MustExec("create temporary table tplacement2 (id int)")
	tk.MustGetErrCode("alter table tplacement2  placement policy='x'", errno.ErrUnsupportedDDLOperation)

	// Temporary table will not inherit placement from db
	tk.MustExec("create database db2 placement policy x")
	defer tk.MustExec("drop database db2")

	tk.MustExec("create global temporary table db2.tplacement3 (id int) on commit delete rows")
	defer tk.MustExec("drop table db2.tplacement3")
	tk.MustQuery("show create table db2.tplacement3").Check(testkit.Rows(
		"tplacement3 CREATE GLOBAL TEMPORARY TABLE `tplacement3` (\n" +
			"  `id` int(11) DEFAULT NULL\n" +
			") ENGINE=InnoDB DEFAULT CHARSET=utf8mb4 COLLATE=utf8mb4_bin ON COMMIT DELETE ROWS",
	))

	tk.MustExec("create temporary table db2.tplacement4 (id int)")
	tk.MustQuery("show create table db2.tplacement4").Check(testkit.Rows(
		"tplacement4 CREATE TEMPORARY TABLE `tplacement4` (\n" +
			"  `id` int(11) DEFAULT NULL\n" +
			") ENGINE=InnoDB DEFAULT CHARSET=utf8mb4 COLLATE=utf8mb4_bin",
	))

	tk.MustExec("create table db2.t1 (a int) placement policy 'default'")
	defer tk.MustExec("drop table db2.t1")

	tk.MustExec("create global temporary table db2.tplacement5 like db2.t1 on commit delete rows")
	defer tk.MustExec("drop table db2.tplacement5")
	tk.MustQuery("show create table db2.tplacement5").Check(testkit.Rows(
		"tplacement5 CREATE GLOBAL TEMPORARY TABLE `tplacement5` (\n" +
			"  `a` int(11) DEFAULT NULL\n" +
			") ENGINE=InnoDB DEFAULT CHARSET=utf8mb4 COLLATE=utf8mb4_bin ON COMMIT DELETE ROWS",
	))

	tk.MustExec("create temporary table db2.tplacement6 like db2.t1")
	defer tk.MustExec("drop table db2.tplacement6")
	tk.MustQuery("show create table db2.tplacement6").Check(testkit.Rows(
		"tplacement6 CREATE TEMPORARY TABLE `tplacement6` (\n" +
			"  `a` int(11) DEFAULT NULL\n" +
			") ENGINE=InnoDB DEFAULT CHARSET=utf8mb4 COLLATE=utf8mb4_bin",
	))
}

func TestAvoidCreateViewOnLocalTemporaryTable(t *testing.T) {
	store := testkit.CreateMockStore(t)
	tk := testkit.NewTestKit(t, store)
	tk.MustExec("use test")

	tk.Session().Auth(&auth.UserIdentity{Username: "root", Hostname: "localhost", CurrentUser: true, AuthUsername: "root", AuthHostname: "%"}, nil, []byte("012345678901234567890"))
	tk.MustExec("drop table if exists tt0")
	tk.MustExec("drop table if exists tt1")
	tk.MustExec("drop table if exists tt2")

	tk.MustExec("create table tt0 (a int, b int)")
	tk.MustExec("create view v0 as select * from tt0")
	tk.MustExec("create temporary table tt1 (a int, b int)")
	tk.MustExec("create temporary table tt2 (c int, d int)")

	checkCreateView := func() {
		err := tk.ExecToErr("create view v1 as select * from tt1")
		require.True(t, core.ErrViewSelectTemporaryTable.Equal(err))
		tk.MustGetErrMsg("select * from v1", "[schema:1146]Table 'test.v1' doesn't exist")

		err = tk.ExecToErr("create view v1 as select * from (select * from tt1) as tt")
		require.True(t, core.ErrViewSelectTemporaryTable.Equal(err))
		tk.MustGetErrMsg("select * from v1", "[schema:1146]Table 'test.v1' doesn't exist")

		err = tk.ExecToErr("create view v2 as select * from tt0 union select * from tt1")
		require.True(t, core.ErrViewSelectTemporaryTable.Equal(err))
		err = tk.ExecToErr("select * from v2")
		require.Error(t, err)
		require.Equal(t, "[schema:1146]Table 'test.v2' doesn't exist", err.Error())

		err = tk.ExecToErr("create view v3 as select * from tt0, tt1 where tt0.a = tt1.a")
		require.True(t, core.ErrViewSelectTemporaryTable.Equal(err))
		err = tk.ExecToErr("select * from v3")
		require.Error(t, err)
		require.Equal(t, "[schema:1146]Table 'test.v3' doesn't exist", err.Error())

		err = tk.ExecToErr("create view v4 as select a, (select count(1) from tt1 where tt1.a = tt0.a) as tt1a from tt0")
		require.True(t, core.ErrViewSelectTemporaryTable.Equal(err))
		tk.MustGetErrMsg("select * from v4", "[schema:1146]Table 'test.v4' doesn't exist")

		err = tk.ExecToErr("create view v5 as select a, (select count(1) from tt1 where tt1.a = 1) as tt1a from tt0")
		require.True(t, core.ErrViewSelectTemporaryTable.Equal(err))
		tk.MustGetErrMsg("select * from v5", "[schema:1146]Table 'test.v5' doesn't exist")

		err = tk.ExecToErr("create view v6 as select * from tt0 where tt0.a=(select max(tt1.b) from tt1)")
		require.True(t, core.ErrViewSelectTemporaryTable.Equal(err))
		tk.MustGetErrMsg("select * from v6", "[schema:1146]Table 'test.v6' doesn't exist")

		err = tk.ExecToErr("create view v7 as select * from tt0 where tt0.b=(select max(tt1.b) from tt1 where tt0.a=tt1.a)")
		require.True(t, core.ErrViewSelectTemporaryTable.Equal(err))
		tk.MustGetErrMsg("select * from v7", "[schema:1146]Table 'test.v7' doesn't exist")

		err = tk.ExecToErr("create or replace view v0 as select * from tt1")
		require.True(t, core.ErrViewSelectTemporaryTable.Equal(err))
	}

	checkCreateView()
	tk.MustExec("create temporary table tt0 (a int, b int)")
	tk.MustExec("create table tt1 (a int, b int)")
	tk.MustExec("create table tt2 (c int, d int)")
	tk.MustExec("create view vv as select * from v0")
	checkCreateView()
}

func TestDropTemporaryTable(t *testing.T) {
	config.UpdateGlobal(func(conf *config.Config) {
		// Test for table lock.
		conf.EnableTableLock = true
		conf.Instance.SlowThreshold = 10000
		conf.TiKVClient.AsyncCommit.SafeWindow = 0
		conf.TiKVClient.AsyncCommit.AllowedClockDrift = 0
		conf.Experimental.AllowsExpressionIndex = true
	})
	store := testkit.CreateMockStore(t)
	tk := testkit.NewTestKit(t, store)
	tk.MustExec("use test")

	// Check drop temporary table(include meta data and real data.
	tk.MustExec("create temporary table if not exists b_local_temp_table (id int)")
	tk.MustQuery("select * from b_local_temp_table").Check(testkit.Rows())
	tk.MustExec("drop table b_local_temp_table")
	tk.MustGetErrMsg("select * from b_local_temp_table", "[schema:1146]Table 'test.b_local_temp_table' doesn't exist")
	// TODO: test drop real data

	// Check if we have a normal and local temporary table in the same db with the same name,
	// local temporary table should be dropped instead of the normal table.
	tk.MustExec("drop table if exists b_table_local_and_normal")
	tk.MustExec("create table if not exists b_table_local_and_normal (id int)")
	tk.MustExec("create temporary table if not exists b_table_local_and_normal (id int)")
	tk.MustQuery("select * from b_table_local_and_normal").Check(testkit.Rows())
	tk.MustExec("drop table b_table_local_and_normal")
	sequenceTable := external.GetTableByName(t, tk, "test", "b_table_local_and_normal")
	require.Equal(t, model.TempTableNone, sequenceTable.Meta().TempTableType)
	tk.MustExec("drop table if exists b_table_local_and_normal")
	tk.MustGetErrMsg("select * from b_table_local_and_normal", "[schema:1146]Table 'test.b_table_local_and_normal' doesn't exist")

	// Check dropping local temporary tables should not commit current transaction implicitly.
	tk.MustExec("drop table if exists check_data_normal_table")
	tk.MustExec("create table check_data_normal_table (id int)")
	defer tk.MustExec("drop table if exists check_data_normal_table")
	tk.MustExec("begin")
	tk.MustExec("insert into check_data_normal_table values (1)")
	tk.MustExec("create temporary table a_local_temp_table (id int)")
	tk.MustExec("create temporary table a_local_temp_table_1 (id int)")
	tk.MustExec("create temporary table a_local_temp_table_2 (id int)")
	tk.MustExec("show create table a_local_temp_table")
	tk.MustExec("show create table a_local_temp_table_1")
	tk.MustExec("show create table a_local_temp_table_2")
	tk.MustExec("drop table a_local_temp_table, a_local_temp_table_1, a_local_temp_table_2")
	tk.MustExec("rollback")
	tk.MustQuery("select * from check_data_normal_table").Check(testkit.Rows())

	// Check dropping local temporary and normal tables should commit current transaction implicitly.
	tk.MustExec("drop table if exists check_data_normal_table_1")
	tk.MustExec("create table check_data_normal_table_1 (id int)")
	defer tk.MustExec("drop table if exists check_data_normal_table_1")
	tk.MustExec("begin")
	tk.MustExec("insert into check_data_normal_table_1 values (1)")
	tk.MustExec("create temporary table a_local_temp_table (id int)")
	tk.MustExec("create temporary table a_local_temp_table_1 (id int)")
	tk.MustExec("create temporary table a_local_temp_table_2 (id int)")
	tk.MustExec("drop table if exists a_normal_table")
	tk.MustExec("create table a_normal_table (id int)")
	defer tk.MustExec("drop table if exists a_normal_table")
	tk.MustExec("show create table a_local_temp_table")
	tk.MustExec("show create table a_local_temp_table_1")
	tk.MustExec("show create table a_local_temp_table_2")
	tk.MustExec("show create table a_normal_table")
	tk.MustExec("drop table a_local_temp_table, a_local_temp_table_1, a_local_temp_table_2, a_normal_table")
	tk.MustExec("rollback")
	tk.MustQuery("select * from check_data_normal_table_1").Check(testkit.Rows("1"))

	// Check drop not exists table.
	tk.MustExec("create temporary table a_local_temp_table_3 (id int)")
	tk.MustExec("create temporary table a_local_temp_table_4 (id int)")
	tk.MustExec("create temporary table a_local_temp_table_5 (id int)")
	tk.MustExec("drop table if exists a_normal_table_2")
	tk.MustExec("create table a_normal_table_2 (id int)")
	defer tk.MustExec("drop table if exists a_normal_table_2")
	tk.MustGetErrMsg("drop table a_local_temp_table_3, a_local_temp_table_4, a_local_temp_table_5, a_normal_table_2, a_local_temp_table_6", "[schema:1051]Unknown table 'test.a_local_temp_table_6'")

	tk.MustExec("drop table if exists check_data_normal_table_3")
	tk.MustExec("create table check_data_normal_table_3 (id int)")
	defer tk.MustExec("drop table if exists check_data_normal_table_3")
	tk.MustExec("create temporary table a_local_temp_table_6 (id int)")
	tk.MustGetErrMsg("drop table check_data_normal_table_3, check_data_normal_table_7, a_local_temp_table_6", "[schema:1051]Unknown table 'test.check_data_normal_table_7'")

	// Check filter out data from removed local temp tables
	tk.MustExec("create temporary table a_local_temp_table_7 (id int)")
	ctx := tk.Session()
	require.Nil(t, sessiontxn.NewTxn(context.Background(), ctx))
	_, err := ctx.Txn(true)
	require.NoError(t, err)
	sessionVars := tk.Session().GetSessionVars()
	sessVarsTempTable := sessionVars.LocalTemporaryTables
	localTemporaryTable := sessVarsTempTable.(*infoschema.LocalTemporaryTables)
	tbl, exist := localTemporaryTable.TableByName(model.NewCIStr("test"), model.NewCIStr("a_local_temp_table_7"))
	require.True(t, exist)
	tblInfo := tbl.Meta()
	tablePrefix := tablecodec.EncodeTablePrefix(tblInfo.ID)
	endTablePrefix := tablecodec.EncodeTablePrefix(tblInfo.ID + 1)

	tk.MustExec("insert into a_local_temp_table_7 values (0)")
	tk.MustExec("insert into a_local_temp_table_7 values (2)")
	tk.MustExec("begin")
	tk.MustExec("insert into a_local_temp_table_7 values (1)")
	tk.MustExec("drop table if exists a_local_temp_table_7")
	tk.MustExec("commit")

	tk.MustGetErrMsg("select * from a_local_temp_table_7", "[schema:1146]Table 'test.a_local_temp_table_7' doesn't exist")
	memData := sessionVars.TemporaryTableData
	iter, err := memData.Iter(tablePrefix, endTablePrefix)
	require.NoError(t, err)
	for iter.Valid() {
		key := iter.Key()
		if !bytes.HasPrefix(key, tablePrefix) {
			break
		}
		value := iter.Value()
		require.Equal(t, 0, len(value))
		_ = iter.Next()
	}
	require.False(t, iter.Valid())

	// Check drop not exists table in transaction.
	tk.MustExec("begin")
	tk.MustExec("create temporary table a_local_temp_table_8 (id int)")
	tk.MustGetErrMsg("drop table a_local_temp_table_8, a_local_temp_table_9_not_exist", "[schema:1051]Unknown table 'test.a_local_temp_table_9_not_exist'")
	tk.MustQuery("select * from a_local_temp_table_8").Check(testkit.Rows())
}

func TestDropWithGlobalTemporaryTableKeyWord(t *testing.T) {
	store := testkit.CreateMockStore(t)
	tk := testkit.NewTestKit(t, store)
	tk.MustExec("use test")
	clearSQL := "drop table if exists tb, tb2, temp, temp1, ltemp1, ltemp2"
	tk.MustExec(clearSQL)
	defer tk.MustExec(clearSQL)
	// two normal table test.tb, test.tb2
	tk.MustExec("create table tb(id int)")
	tk.MustExec("create table tb2(id int)")
	// two global temporary table test.temp, test.temp1
	tk.MustExec("create global temporary table temp(id int) on commit delete rows")
	tk.MustExec("create global temporary table temp1(id int) on commit delete rows")
	// two local temporary table test.ltemp1, test.ltemp2
	tk.MustExec("create temporary table ltemp1(id int)")
	tk.MustExec("create temporary table ltemp2(id int)")

	// testing for drop table which is not global temporary
	err := tk.ExecToErr("drop global temporary table tb")
	require.True(t, core.ErrDropTableOnTemporaryTable.Equal(err))
	err = tk.ExecToErr("drop global temporary table test.tb")
	require.True(t, core.ErrDropTableOnTemporaryTable.Equal(err))
	err = tk.ExecToErr("drop global temporary table ltemp1")
	require.True(t, core.ErrDropTableOnTemporaryTable.Equal(err))
	err = tk.ExecToErr("drop global temporary table test.ltemp1")
	require.True(t, core.ErrDropTableOnTemporaryTable.Equal(err))
	err = tk.ExecToErr("drop global temporary table ltemp1, temp")
	require.True(t, core.ErrDropTableOnTemporaryTable.Equal(err))
	err = tk.ExecToErr("drop global temporary table temp, ltemp1")
	require.True(t, core.ErrDropTableOnTemporaryTable.Equal(err))
	err = tk.ExecToErr("drop global temporary table xxx, ltemp1")
	require.True(t, core.ErrDropTableOnTemporaryTable.Equal(err))
	err = tk.ExecToErr("drop global temporary table xxx")
	require.True(t, infoschema.ErrTableDropExists.Equal(err))

	// testing for drop table if exists which is not global temporary
	err = tk.ExecToErr("drop global temporary table if exists tb")
	require.True(t, core.ErrDropTableOnTemporaryTable.Equal(err))
	err = tk.ExecToErr("drop global temporary table if exists ltemp1")
	require.True(t, core.ErrDropTableOnTemporaryTable.Equal(err))
	tk.MustExec("drop global temporary table if exists xxx")
	tk.MustQuery("show warnings").Check(testkit.Rows("Note 1051 Unknown table 'test.xxx'"))
	err = tk.ExecToErr("drop global temporary table if exists xxx,tb")
	require.True(t, core.ErrDropTableOnTemporaryTable.Equal(err))
	err = tk.ExecToErr("drop global temporary table if exists test.tb")
	require.True(t, core.ErrDropTableOnTemporaryTable.Equal(err))

	// testing for drop global temporary table successfully
	tk.MustExec("drop global temporary table temp")
	err = tk.ExecToErr("select * from temp")
	require.True(t, infoschema.ErrTableNotExists.Equal(err))

	tk.MustExec("drop global temporary table test.temp1")
	err = tk.ExecToErr("select * from temp2")
	require.True(t, infoschema.ErrTableNotExists.Equal(err))

	tk.MustExec("create global temporary table temp (id int) on commit delete rows")
	tk.MustExec("create global temporary table temp1 (id int) on commit delete rows")

	tk.MustExec("drop global temporary table temp, temp1")
	err = tk.ExecToErr("select * from temp")
	require.True(t, infoschema.ErrTableNotExists.Equal(err))
	err = tk.ExecToErr("select * from temp1")
	require.True(t, infoschema.ErrTableNotExists.Equal(err))

	tk.MustExec("create global temporary table temp (id int) on commit delete rows")
	tk.MustExec("create global temporary table temp1 (id int) on commit delete rows")

	tk.MustExec("drop global temporary table if exists temp")
	tk.MustQuery("show warnings").Check(testkit.Rows())
	err = tk.ExecToErr("select * from temp")
	require.True(t, infoschema.ErrTableNotExists.Equal(err))
}

func TestDropWithLocalTemporaryTableKeyWord(t *testing.T) {
	store := testkit.CreateMockStore(t)
	tk := testkit.NewTestKit(t, store)
	tk.MustExec("use test")
	clearSQL := "drop table if exists tb, tb2, temp, temp1, ltemp1, ltemp2, testt.ltemp3"
	tk.MustExec(clearSQL)
	defer tk.MustExec(clearSQL)
	// two normal table test.tb, test.tb2, a temporary table with name test.tb2
	tk.MustExec("create table tb(id int)")
	tk.MustExec("create table tb2(id int)")
	tk.MustExec("insert into tb2 values(1)")
	tk.MustExec("create temporary table tb2(id int)")
	// two global temporary table test.temp, test.temp1
	tk.MustExec("create global temporary table temp(id int) on commit delete rows")
	tk.MustExec("create global temporary table temp1(id int) on commit delete rows")
	// two local temporary table test.ltemp1, test.ltemp2
	tk.MustExec("create temporary table ltemp1(id int)")
	tk.MustExec("create temporary table ltemp2(id int)")
	// a local temporary table test.ltemp3
	tk.MustExec("create database if not exists testt")
	tk.MustExec("create temporary table testt.ltemp3(id int)")

	// testing for drop table which is not local temporary
	err := tk.ExecToErr("drop temporary table tb")
	require.True(t, infoschema.ErrTableDropExists.Equal(err))
	err = tk.ExecToErr("drop temporary table test.tb")
	require.True(t, infoschema.ErrTableDropExists.Equal(err))
	err = tk.ExecToErr("drop temporary table temp1")
	require.True(t, infoschema.ErrTableDropExists.Equal(err))
	err = tk.ExecToErr("drop temporary table test.temp1")
	require.True(t, infoschema.ErrTableDropExists.Equal(err))
	err = tk.ExecToErr("drop temporary table ltemp1, tb")
	require.True(t, infoschema.ErrTableDropExists.Equal(err))
	err = tk.ExecToErr("drop temporary table temp, ltemp1")
	require.True(t, infoschema.ErrTableDropExists.Equal(err))
	err = tk.ExecToErr("drop temporary table xxx, ltemp1")
	require.True(t, infoschema.ErrTableDropExists.Equal(err))
	err = tk.ExecToErr("drop temporary table xxx")
	require.True(t, infoschema.ErrTableDropExists.Equal(err))

	// testing for drop table if exists which is not local temporary
	tk.MustExec("drop temporary table if exists xxx")
	tk.MustQuery("show warnings").Check(testkit.Rows("Note 1051 Unknown table 'test.xxx'"))
	tk.MustExec("drop temporary table if exists ltemp1, xxx")
	tk.MustQuery("show warnings").Check(testkit.Rows("Note 1051 Unknown table 'test.xxx'"))
	tk.MustExec("drop temporary table if exists tb1, xxx")
	tk.MustQuery("show warnings").Check(testkit.Rows("Note 1051 Unknown table 'test.tb1,test.xxx'"))
	tk.MustExec("drop temporary table if exists temp1")
	tk.MustQuery("show warnings").Check(testkit.Rows("Note 1051 Unknown table 'test.temp1'"))
	tk.MustExec("drop temporary table if exists temp1, xxx")
	tk.MustQuery("show warnings").Check(testkit.Rows("Note 1051 Unknown table 'test.temp1,test.xxx'"))
	tk.MustExec("drop temporary table if exists testt.ltemp4")
	tk.MustQuery("show warnings").Check(testkit.Rows("Note 1051 Unknown table 'testt.ltemp4'"))
	tk.MustExec("drop temporary table if exists testt.ltemp3, tb1")
	tk.MustQuery("show warnings").Check(testkit.Rows("Note 1051 Unknown table 'test.tb1'"))

	// testing for drop temporary table successfully
	tk.MustExec("drop temporary table ltemp1")
	err = tk.ExecToErr("select * from ltemp1")
	require.True(t, infoschema.ErrTableNotExists.Equal(err))

	tk.MustExec("drop temporary table test.ltemp2")
	err = tk.ExecToErr("select * from ltemp2")
	require.True(t, infoschema.ErrTableNotExists.Equal(err))

	tk.MustExec("drop temporary table tb2")
	tk.MustQuery("select * from tb2").Check(testkit.Rows("1"))

	tk.MustExec("create temporary table ltemp1 (id int)")
	tk.MustExec("create temporary table ltemp2 (id int)")

	tk.MustExec("drop temporary table testt.ltemp3, ltemp1")
	err = tk.ExecToErr("select * from testt.ltemp3")
	require.True(t, infoschema.ErrTableNotExists.Equal(err))
	err = tk.ExecToErr("select * from ltemp1")
	require.True(t, infoschema.ErrTableNotExists.Equal(err))

	tk.MustExec("drop temporary table if exists ltemp2")
	tk.MustQuery("show warnings").Check(testkit.Rows())
	err = tk.ExecToErr("select * from ltemp2")
	require.True(t, infoschema.ErrTableNotExists.Equal(err))
}

func TestTruncateLocalTemporaryTable(t *testing.T) {
	store := testkit.CreateMockStore(t)
	tk := testkit.NewTestKit(t, store)
	tk.MustExec("use test")

	tk.MustExec("drop table if exists t1, tn")
	tk.MustExec("create table t1 (id int)")
	tk.MustExec("create table tn (id int)")
	tk.MustExec("insert into t1 values(10), (11), (12)")
	tk.MustExec("create temporary table t1 (id int primary key auto_increment)")
	tk.MustExec("create temporary table t2 (id int primary key)")
	tk.MustExec("create database if not exists testt")
	tk.MustExec("create temporary table testt.t2 (id int)")

	// truncate table out of txn
	tk.MustExec("insert into t1 values(1), (2), (3)")
	tk.MustExec("insert into t2 values(4), (5), (6)")
	tk.MustExec("insert into testt.t2 values(7), (8), (9)")
	tk.MustExec("truncate table t1")
	tk.MustQuery("select * from t1").Check(testkit.Rows())
	tk.MustExec("insert into t1 values()")
	// auto_increment will be reset for truncate
	tk.MustQuery("select * from t1").Check(testkit.Rows("1"))
	tk.MustQuery("select * from t2").Check(testkit.Rows("4", "5", "6"))
	tk.MustExec("truncate table t2")
	tk.MustQuery("select * from t2").Check(testkit.Rows())
	tk.MustQuery("select * from testt.t2").Check(testkit.Rows("7", "8", "9"))
	tk.MustExec("drop table t1")
	tk.MustQuery("select * from t1").Check(testkit.Rows("10", "11", "12"))
	tk.MustExec("create temporary table t1 (id int primary key auto_increment)")

	// truncate table with format dbName.tableName
	tk.MustExec("insert into t2 values(4), (5), (6)")
	tk.MustExec("insert into testt.t2 values(7), (8), (9)")
	tk.MustExec("truncate table testt.t2")
	tk.MustQuery("select * from testt.t2").Check(testkit.Rows())
	tk.MustQuery("select * from t2").Check(testkit.Rows("4", "5", "6"))
	tk.MustExec("truncate table test.t2")
	tk.MustQuery("select * from t2").Check(testkit.Rows())

	// truncate table in txn
	tk.MustExec("insert into t1 values(1), (2), (3)")
	tk.MustExec("insert into t2 values(4), (5), (6)")
	tk.MustExec("begin")
	tk.MustExec("insert into t1 values(11), (12)")
	tk.MustExec("insert into t2 values(24), (25)")
	tk.MustExec("delete from t1 where id=2")
	tk.MustExec("delete from t2 where id=4")
	tk.MustExec("truncate table t1")
	tk.MustQuery("select * from t1").Check(testkit.Rows())
	tk.MustExec("insert into t1 values()")
	// auto_increment will be reset for truncate
	tk.MustQuery("select * from t1").Check(testkit.Rows("1"))
	tk.MustQuery("select * from t2").Check(testkit.Rows("5", "6", "24", "25"))

	// since transaction already committed by truncate, so query after rollback will get same result
	tk.MustExec("rollback")
	tk.MustQuery("select * from t1").Check(testkit.Rows("1"))
	tk.MustQuery("select * from t2").Check(testkit.Rows("5", "6", "24", "25"))

	// truncate a temporary table will not effect the normal table with the same name
	tk.MustExec("drop table t1")
	tk.MustQuery("select * from t1").Check(testkit.Rows("10", "11", "12"))
	tk.MustExec("create temporary table t1 (id int primary key auto_increment)")

	// truncate temporary table will clear session data
	localTemporaryTables := tk.Session().GetSessionVars().LocalTemporaryTables.(*infoschema.LocalTemporaryTables)
	tb1, exist := localTemporaryTables.TableByName(model.NewCIStr("test"), model.NewCIStr("t1"))
	tbl1Info := tb1.Meta()
	tablePrefix := tablecodec.EncodeTablePrefix(tbl1Info.ID)
	endTablePrefix := tablecodec.EncodeTablePrefix(tbl1Info.ID + 1)
	require.True(t, exist)
	tk.MustExec("insert into t1 values(1), (2), (3)")
	tk.MustExec("begin")
	tk.MustExec("insert into t1 values(5), (6), (7)")
	tk.MustExec("truncate table t1")
	iter, err := tk.Session().GetSessionVars().TemporaryTableData.Iter(tablePrefix, endTablePrefix)
	require.NoError(t, err)
	for iter.Valid() {
		key := iter.Key()
		if !bytes.HasPrefix(key, tablePrefix) {
			break
		}
		value := iter.Value()
		require.Equal(t, 0, len(value))
		_ = iter.Next()
	}
	require.False(t, iter.Valid())

	// truncate after drop database should be successful
	tk.MustExec("create temporary table testt.t3 (id int)")
	tk.MustExec("insert into testt.t3 values(1)")
	tk.MustExec("drop database testt")
	tk.MustExec("truncate table testt.t3")
	tk.MustQuery("select * from testt.t3").Check(testkit.Rows())
}

func TestIssue29282(t *testing.T) {
	store := testkit.CreateMockStore(t)
	tk := testkit.NewTestKit(t, store)
	tk1 := testkit.NewTestKit(t, store)
	tk.MustExec("use test")
	tk.MustExec("drop table if exists issue29828_t")
	tk.MustExec("create table issue29828_t (id int)")
	tk.MustExec("create temporary table issue29828_tmp(id int);")
	tk.MustExec("insert into issue29828_tmp values(1)")
	tk.MustExec("prepare stmt from 'insert into issue29828_t select * from issue29828_tmp';")
	tk.MustExec("execute stmt")
	tk.MustQuery("select *from issue29828_t").Check(testkit.Rows("1"))

	tk.MustExec("create temporary table issue29828_tmp1(id int);")
	tk.MustExec("insert into issue29828_tmp1 values(1)")
	tk.MustExec("begin pessimistic")
	tk.MustExec("prepare stmt1 from 'select * from issue29828_t for update union select * from issue29828_tmp1';")
	tk.MustQuery("execute stmt1").Check(testkit.Rows("1"))
	ch := make(chan struct{}, 1)
	tk1.MustExec("use test")
	tk1.MustExec("begin pessimistic")
	go func() {
		// This query should block.
		tk1.MustQuery("select * from issue29828_t where id = 1 for update;").Check(testkit.Rows("1"))
		ch <- struct{}{}
		tk1.MustExec("rollback")
	}()

	select {
	case <-time.After(100 * time.Millisecond):
		// Expected, query blocked, not finish within 100ms.
		tk.MustExec("rollback")
	case <-ch:
		// Unexpected, test fail.
		t.Fail()
	}

	// Wait the background query rollback
	select {
	case <-time.After(100 * time.Millisecond):
		t.Fail()
	case <-ch:
	}
}

// See https://github.com/pingcap/tidb/issues/35644
func TestCreateTempTableInTxn(t *testing.T) {
	store := testkit.CreateMockStore(t)
	tk := testkit.NewTestKit(t, store)
	tk.MustExec("use test")
	tk.MustExec("begin")
	tk.MustExec("create temporary table t1(id int)")
	tk.MustQuery("select * from t1")
	tk.MustExec("commit")

	tk1 := testkit.NewTestKit(t, store)
	tk1.MustExec("use test")
	tk1.MustExec("create table tt(id int)")
	tk1.MustExec("begin")
	tk1.MustExec("create temporary table t1(id int)")
	tk1.MustExec("insert into tt select * from t1")
	tk1.MustExec("drop table tt")
}

// See https://github.com/pingcap/tidb/issues/29327
func TestEnumDefaultValue(t *testing.T) {
	store := testkit.CreateMockStore(t, mockstore.WithDDLChecker())

	tk := testkit.NewTestKit(t, store)
	tk.MustExec("use test")
	tk.MustExec("drop table if exists t1;")
	tk.MustExec("CREATE TABLE `t1` (   `a` enum('','a','b') NOT NULL DEFAULT 'b' ) ENGINE=InnoDB DEFAULT CHARSET=utf8mb4 COLLATE=utf8mb4_general_ci;")
	tk.MustQuery("show create table t1").Check(testkit.Rows("t1 CREATE TABLE `t1` (\n" +
		"  `a` enum('','a','b') COLLATE utf8mb4_general_ci NOT NULL DEFAULT 'b'\n" +
		") ENGINE=InnoDB DEFAULT CHARSET=utf8mb4 COLLATE=utf8mb4_general_ci"))
	tk.MustExec("drop table if exists t1;")
	tk.MustExec("CREATE TABLE `t1` (   `a` enum('','a','b') NOT NULL DEFAULT 'b ' ) ENGINE=InnoDB DEFAULT CHARSET=utf8mb4 COLLATE=utf8mb4_general_ci;")
	tk.MustQuery("show create table t1").Check(testkit.Rows("t1 CREATE TABLE `t1` (\n" +
		"  `a` enum('','a','b') COLLATE utf8mb4_general_ci NOT NULL DEFAULT 'b'\n" +
		") ENGINE=InnoDB DEFAULT CHARSET=utf8mb4 COLLATE=utf8mb4_general_ci"))
}

func TestIssue29326(t *testing.T) {
	store := testkit.CreateMockStore(t)
	tk := testkit.NewTestKit(t, store)
	tk.MustExec("use test")

	tk.MustExec("drop table if exists t1")
	tk.MustExec("create table t1 (id int)")
	tk.MustExec("insert into t1 values(1)")
	defer tk.MustExec("drop table t1")

	tk.MustExec("drop table if exists t2")
	tk.MustExec("create table t2 (id int)")
	tk.MustExec("insert into t2 values(1)")
	defer tk.MustExec("drop table t2")

	tk.MustExec("drop view if exists v1")
	defer tk.MustExec("drop view if exists v1")

	tk.MustExec("create view v1 as select 1,1")
	rs, err := tk.Exec("select * from v1")
	require.NoError(t, err)
	tk.ResultSetToResult(rs, fmt.Sprintf("%v", rs)).Check(testkit.Rows("1 1"))
	require.Equal(t, "1", rs.Fields()[0].Column.Name.O)
	require.Equal(t, "Name_exp_1", rs.Fields()[1].Column.Name.O)

	tk.MustExec("drop view if exists v1")
	tk.MustExec("create view v1 as select 1, 2, 1, 2, 1, 2, 1, 2")
	rs, err = tk.Exec("select * from v1")
	require.NoError(t, err)
	tk.ResultSetToResult(rs, fmt.Sprintf("%v", rs)).Check(testkit.Rows("1 2 1 2 1 2 1 2"))
	require.Equal(t, "1", rs.Fields()[0].Column.Name.O)
	require.Equal(t, "2", rs.Fields()[1].Column.Name.O)
	require.Equal(t, "Name_exp_1", rs.Fields()[2].Column.Name.O)
	require.Equal(t, "Name_exp_2", rs.Fields()[3].Column.Name.O)
	require.Equal(t, "Name_exp_1_1", rs.Fields()[4].Column.Name.O)
	require.Equal(t, "Name_exp_1_2", rs.Fields()[5].Column.Name.O)
	require.Equal(t, "Name_exp_2_1", rs.Fields()[6].Column.Name.O)
	require.Equal(t, "Name_exp_2_2", rs.Fields()[7].Column.Name.O)

	tk.MustExec("drop view if exists v1")
	tk.MustExec("create view v1 as select 't', 't', 1 as t")
	rs, err = tk.Exec("select * from v1")
	require.NoError(t, err)
	tk.ResultSetToResult(rs, fmt.Sprintf("%v", rs)).Check(testkit.Rows("t t 1"))
	require.Equal(t, "Name_exp_t", rs.Fields()[0].Column.Name.O)
	require.Equal(t, "Name_exp_1_t", rs.Fields()[1].Column.Name.O)
	require.Equal(t, "t", rs.Fields()[2].Column.Name.O)

	tk.MustExec("drop view if exists v1")
	tk.MustExec("create definer=`root`@`127.0.0.1` view v1 as select 1, 1 union all select 1, 1")
	tk.MustQuery("show create view v1").Check(testkit.Rows("v1 CREATE ALGORITHM=UNDEFINED DEFINER=`root`@`127.0.0.1` " +
		"SQL SECURITY DEFINER VIEW `v1` (`1`, `Name_exp_1`) " +
		"AS SELECT 1 AS `1`,1 AS `Name_exp_1` UNION ALL SELECT 1 AS `1`,1 AS `1` " +
		"utf8mb4 utf8mb4_bin"))
	rs, err = tk.Exec("select * from v1")
	require.NoError(t, err)
	tk.ResultSetToResult(rs, fmt.Sprintf("%v", rs)).Check(testkit.Rows("1 1", "1 1"))
	require.Equal(t, "1", rs.Fields()[0].Column.Name.O)
	require.Equal(t, "Name_exp_1", rs.Fields()[1].Column.Name.O)

	tk.MustExec("drop view if exists v1")
	tk.MustExec("create definer=`root`@`127.0.0.1` view v1 as select 'id', id from t1")
	tk.MustQuery("show create view v1").Check(testkit.Rows("v1 CREATE ALGORITHM=UNDEFINED DEFINER=`root`@`127.0.0.1` " +
		"SQL SECURITY DEFINER VIEW `v1` (`Name_exp_id`, `id`) " +
		"AS SELECT _UTF8MB4'id' AS `Name_exp_id`,`id` AS `id` FROM `test`.`t1` " +
		"utf8mb4 utf8mb4_bin"))
	rs, err = tk.Exec("select * from v1")
	require.NoError(t, err)
	tk.ResultSetToResult(rs, fmt.Sprintf("%v", rs)).Check(testkit.Rows("id 1"))
	require.Equal(t, "Name_exp_id", rs.Fields()[0].Column.Name.O)
	require.Equal(t, "id", rs.Fields()[1].Column.Name.O)

	tk.MustExec("drop view if exists v1")
	tk.MustExec("create definer=`root`@`127.0.0.1` view v1 as select 1, (select id from t1 where t1.id=t2.id) as '1' from t2")
	tk.MustQuery("show create view v1").Check(testkit.Rows("v1 CREATE ALGORITHM=UNDEFINED DEFINER=`root`@`127.0.0.1` " +
		"SQL SECURITY DEFINER VIEW `v1` (`Name_exp_1`, `1`) " +
		"AS SELECT 1 AS `Name_exp_1`,(SELECT `id` AS `id` FROM `test`.`t1` WHERE `t1`.`id`=`t2`.`id`) AS `1` FROM `test`.`t2` " +
		"utf8mb4 utf8mb4_bin"))
	rs, err = tk.Exec("select * from v1")
	require.NoError(t, err)
	tk.ResultSetToResult(rs, fmt.Sprintf("%v", rs)).Check(testkit.Rows("1 1"))
	require.Equal(t, "Name_exp_1", rs.Fields()[0].Column.Name.O)
	require.Equal(t, "1", rs.Fields()[1].Column.Name.O)

	tk.MustExec("drop view if exists v1")
	tk.MustExec("create definer=`root`@`127.0.0.1` view v1 as select 1 as 'abs(t1.id)', abs(t1.id) from t1")
	tk.MustQuery("show create view v1").Check(testkit.Rows("v1 CREATE ALGORITHM=UNDEFINED DEFINER=`root`@`127.0.0.1` " +
		"SQL SECURITY DEFINER VIEW `v1` (`abs(t1.id)`, `Name_exp_abs(t1.id)`) " +
		"AS SELECT 1 AS `abs(t1.id)`,ABS(`t1`.`id`) AS `Name_exp_abs(t1.id)` FROM `test`.`t1` " +
		"utf8mb4 utf8mb4_bin"))
	rs, err = tk.Exec("select * from v1")
	require.NoError(t, err)
	tk.ResultSetToResult(rs, fmt.Sprintf("%v", rs)).Check(testkit.Rows("1 1"))
	require.Equal(t, "abs(t1.id)", rs.Fields()[0].Column.Name.O)
	require.Equal(t, "Name_exp_abs(t1.id)", rs.Fields()[1].Column.Name.O)

	tk.MustExec("drop view if exists v1")
	err = tk.ExecToErr("create definer=`root`@`127.0.0.1` view v1 as select 1 as t,1 as t")
	require.True(t, infoschema.ErrColumnExists.Equal(err))

	tk.MustExec("drop view if exists v1")
	err = tk.ExecToErr("create definer=`root`@`127.0.0.1` view v1 as select 1 as id, id from t1")
	require.True(t, infoschema.ErrColumnExists.Equal(err))

	tk.MustExec("drop view if exists v1")
	err = tk.ExecToErr("create definer=`root`@`127.0.0.1` view v1 as select * from t1 left join t2 on t1.id=t2.id")
	require.True(t, infoschema.ErrColumnExists.Equal(err))

	tk.MustExec("drop view if exists v1")
	err = tk.ExecToErr("create definer=`root`@`127.0.0.1` view v1 as select t1.id, t2.id from t1,t2 where t1.id=t2.id")
	require.True(t, infoschema.ErrColumnExists.Equal(err))
}

func TestInvalidPartitionNameWhenCreateTable(t *testing.T) {
	store := testkit.CreateMockStore(t)
	tk := testkit.NewTestKit(t, store)

	tk.MustExec("create database invalidPartitionNames")
	defer tk.MustExec("drop database invalidPartitionNames")
	tk.MustExec("USE invalidPartitionNames")

	tk.MustGetDBError("create table t(a int) partition by range (a) (partition p0 values less than (0), partition `p1 ` values less than (3))", dbterror.ErrWrongPartitionName)
	tk.MustGetDBError("create table t(a int) partition by range (a) (partition `` values less than (0), partition `p1` values less than (3))", dbterror.ErrWrongPartitionName)

	tk.MustExec("create table t(a int) partition by range (a) (partition `p0` values less than (0), partition `p1` values less than (3))")
	tk.MustGetDBError("alter table t add partition (partition `p2 ` values less than (5))", dbterror.ErrWrongPartitionName)
}

func TestDDLLastInfo(t *testing.T) {
	store := testkit.CreateMockStore(t)

	tk := testkit.NewTestKit(t, store)
	tk.MustExec(`use test;`)
	tk.MustQuery("select json_extract(@@tidb_last_ddl_info, '$.query'), json_extract(@@tidb_last_ddl_info, '$.seq_num')").Check(testkit.Rows("\"\" 0"))
	tk.MustExec("create table t(a int)")
	firstSequence := 0
	res := tk.MustQuery("select json_extract(@@tidb_last_ddl_info, '$.query'), json_extract(@@tidb_last_ddl_info, '$.seq_num')")
	require.Len(t, res.Rows(), 1)
	require.Equal(t, "\"create table t(a int)\"", res.Rows()[0][0])
	var err error
	firstSequence, err = strconv.Atoi(fmt.Sprintf("%v", res.Rows()[0][1]))
	require.NoError(t, err)

	tk2 := testkit.NewTestKit(t, store)
	tk2.MustExec(`use test;`)
	tk.MustExec("create table t2(a int)")
	tk.MustQuery("select json_extract(@@tidb_last_ddl_info, '$.query'), json_extract(@@tidb_last_ddl_info, '$.seq_num')").Check(testkit.Rows(fmt.Sprintf("\"create table t2(a int)\" %d", firstSequence+1)))

	tk.MustExec("drop table t, t2")
	tk.MustQuery("select json_extract(@@tidb_last_ddl_info, '$.query'), json_extract(@@tidb_last_ddl_info, '$.seq_num')").Check(testkit.Rows(fmt.Sprintf("\"drop table t, t2\" %d", firstSequence+3)))
}<|MERGE_RESOLUTION|>--- conflicted
+++ resolved
@@ -1219,41 +1219,11 @@
 		done <- errors.Trace(err)
 		return
 	}
-<<<<<<< HEAD
-	txn, err := store.Begin()
-	require.NoError(t, err)
-	tt := meta.NewMeta(txn)
-	job.ID, err = tt.GenGlobalID()
-	require.NoError(t, err)
-	job.StartTS = txn.StartTS()
-
-	// Simulate old TiDB init the add index job, old TiDB will not init the model.Job.ReorgMeta field,
-	// if we set job.SnapshotVer here, can simulate the behavior.
-	job.SnapshotVer = txn.StartTS()
-	err = tt.EnQueueDDLJob(job)
-	require.NoError(t, err)
-	err = txn.Commit(context.Background())
-	require.NoError(t, err)
-	ticker := time.NewTicker(50 * time.Millisecond)
-	defer ticker.Stop()
-	for range ticker.C {
-		historyJob, err := getHistoryDDLJob(store, job.ID)
-		require.NoError(t, err)
-		if historyJob == nil {
-			continue
-		}
-		require.Nil(t, historyJob.Error)
-
-		if historyJob.IsSynced() {
-			break
-		}
-=======
 	defer se.Close()
 	_, err = se.Execute(context.Background(), "use test")
 	if err != nil {
 		done <- errors.Trace(err)
 		return
->>>>>>> 997da524
 	}
 	_, err = se.Execute(context.Background(), sql)
 	done <- errors.Trace(err)
