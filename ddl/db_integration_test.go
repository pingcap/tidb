// Copyright 2018 PingCAP, Inc.
//
// Licensed under the Apache License, Version 2.0 (the "License");
// you may not use this file except in compliance with the License.
// You may obtain a copy of the License at
//
//     http://www.apache.org/licenses/LICENSE-2.0
//
// Unless required by applicable law or agreed to in writing, software
// distributed under the License is distributed on an "AS IS" BASIS,
// See the License for the specific language governing permissions and
// limitations under the License.

package ddl_test

import (
	"context"
	"fmt"
	"time"

	. "github.com/pingcap/check"
	"github.com/pingcap/errors"
	"github.com/pingcap/parser/ast"
	"github.com/pingcap/parser/model"
	"github.com/pingcap/parser/mysql"
	tmysql "github.com/pingcap/parser/mysql"
	"github.com/pingcap/parser/terror"
	"github.com/pingcap/tidb/ddl"
	"github.com/pingcap/tidb/domain"
	"github.com/pingcap/tidb/infoschema"
	"github.com/pingcap/tidb/kv"
	"github.com/pingcap/tidb/meta"
	"github.com/pingcap/tidb/session"
	"github.com/pingcap/tidb/sessionctx"
	"github.com/pingcap/tidb/sessionctx/stmtctx"
	"github.com/pingcap/tidb/store/mockstore"
	"github.com/pingcap/tidb/types"
	"github.com/pingcap/tidb/util/testkit"
	"github.com/pingcap/tidb/util/testleak"
)

var _ = Suite(&testIntegrationSuite{})

type testIntegrationSuite struct {
	lease time.Duration
	store kv.Storage
	dom   *domain.Domain
	ctx   sessionctx.Context
}

func (s *testIntegrationSuite) TearDownTest(c *C) {
	tk := testkit.NewTestKit(c, s.store)
	tk.MustExec("use test")
	r := tk.MustQuery("show tables")
	for _, tb := range r.Rows() {
		tableName := tb[0]
		tk.MustExec(fmt.Sprintf("drop table %v", tableName))
	}
}

func (s *testIntegrationSuite) SetUpSuite(c *C) {
	var err error
	testleak.BeforeTest()
	s.lease = 200 * time.Millisecond
	s.store, s.dom, err = newStoreWithBootstrap(s.lease)
	c.Assert(err, IsNil)

	//	tk := testkit.NewTestKit(c, s.store)
	//	tk.MustExec("USE test;")
	se, err := session.CreateSession4Test(s.store)
	c.Assert(err, IsNil)
	s.ctx = se.(sessionctx.Context)
	_, err = se.Execute(context.Background(), "create database test_db")
	c.Assert(err, IsNil)
}

func newStoreWithBootstrap(lease time.Duration) (kv.Storage, *domain.Domain, error) {
	store, err := mockstore.NewMockTikvStore()
	if err != nil {
		return nil, nil, errors.Trace(err)
	}
	session.SetSchemaLease(lease)
	session.SetStatsLease(0)
	dom, err := session.BootstrapSession(store)
	return store, dom, errors.Trace(err)
}

func (s *testIntegrationSuite) TearDownSuite(c *C) {
	s.dom.Close()
	s.store.Close()
	testleak.AfterTest(c, ddl.TestLeakCheckCnt)()
}

func (s *testIntegrationSuite) TestInvalidDefault(c *C) {
	tk := testkit.NewTestKit(c, s.store)

	tk.MustExec("USE test;")

	_, err := tk.Exec("create table t(c1 decimal default 1.7976931348623157E308)")
	c.Assert(err, NotNil)
	c.Assert(terror.ErrorEqual(err, types.ErrInvalidDefault), IsTrue, Commentf("err %v", err))

	_, err = tk.Exec("create table t( c1 varchar(2) default 'TiDB');")
	c.Assert(err, NotNil)
	c.Assert(terror.ErrorEqual(err, types.ErrInvalidDefault), IsTrue, Commentf("err %v", err))
}

// for issue #3848
func (s *testIntegrationSuite) TestInvalidNameWhenCreateTable(c *C) {
	tk := testkit.NewTestKit(c, s.store)

	tk.MustExec("USE test;")

	_, err := tk.Exec("create table t(xxx.t.a bigint)")
	c.Assert(err, NotNil)
	c.Assert(terror.ErrorEqual(err, ddl.ErrWrongDBName), IsTrue, Commentf("err %v", err))

	_, err = tk.Exec("create table t(test.tttt.a bigint)")
	c.Assert(err, NotNil)
	c.Assert(terror.ErrorEqual(err, ddl.ErrWrongTableName), IsTrue, Commentf("err %v", err))

	_, err = tk.Exec("create table t(t.tttt.a bigint)")
	c.Assert(err, NotNil)
	c.Assert(terror.ErrorEqual(err, ddl.ErrWrongDBName), IsTrue, Commentf("err %v", err))
}

// for issue #6879
func (s *testIntegrationSuite) TestCreateTableIfNotExists(c *C) {
	tk := testkit.NewTestKit(c, s.store)

	tk.MustExec("USE test;")

	tk.MustExec("create table t1(a bigint)")
	tk.MustExec("create table t(a bigint)")

	// Test duplicate create-table with `LIKE` clause
	tk.MustExec("create table if not exists t like t1;")
	warnings := tk.Se.GetSessionVars().StmtCtx.GetWarnings()
	c.Assert(len(warnings), GreaterEqual, 1)
	lastWarn := warnings[len(warnings)-1]
	c.Assert(terror.ErrorEqual(infoschema.ErrTableExists, lastWarn.Err), IsTrue, Commentf("err %v", lastWarn.Err))
	c.Assert(lastWarn.Level, Equals, stmtctx.WarnLevelNote)

	// Test duplicate create-table without `LIKE` clause
	tk.MustExec("create table if not exists t(b bigint, c varchar(60));")
	warnings = tk.Se.GetSessionVars().StmtCtx.GetWarnings()
	c.Assert(len(warnings), GreaterEqual, 1)
	lastWarn = warnings[len(warnings)-1]
	c.Assert(terror.ErrorEqual(infoschema.ErrTableExists, lastWarn.Err), IsTrue)
}

func (s *testIntegrationSuite) TestUniqueKeyNullValue(c *C) {
	tk := testkit.NewTestKit(c, s.store)
	tk.MustExec("USE test")
	tk.MustExec("create table t(a int primary key, b varchar(255))")

	tk.MustExec("insert into t values(1, NULL)")
	tk.MustExec("insert into t values(2, NULL)")
	tk.MustExec("alter table t add unique index b(b);")
	res := tk.MustQuery("select count(*) from t use index(b);")
	res.Check(testkit.Rows("2"))
	tk.MustExec("admin check table t")
	tk.MustExec("admin check index t b")
}

func (s *testIntegrationSuite) TestEndIncluded(c *C) {
	tk := testkit.NewTestKit(c, s.store)

	tk.MustExec("USE test")
	tk.MustExec("create table t(a int, b int)")
	for i := 0; i < ddl.DefaultTaskHandleCnt+1; i++ {
		tk.MustExec("insert into t values(1, 1)")
	}
	tk.MustExec("alter table t add index b(b);")
	tk.MustExec("admin check index t b")
	tk.MustExec("admin check table t")
}

<<<<<<< HEAD
func (s *testIntegrationSuite) testErrorCode(c *C, tk *testkit.TestKit, sql string, errCode int) {
	_, err := tk.Exec(sql)
	c.Assert(err, NotNil)
	originErr := errors.Cause(err)
	tErr, ok := originErr.(*terror.Error)
	c.Assert(ok, IsTrue, Commentf("err: %T", originErr))
	c.Assert(tErr.ToSQLError().Code, DeepEquals, uint16(errCode), Commentf("MySQL code:%v", tErr.ToSQLError()))
}

// TestModifyColumnAfterAddIndex Issue 5134
func (s *testIntegrationSuite) TestModifyColumnAfterAddIndex(c *C) {
	tk := testkit.NewTestKit(c, s.store)
	tk.MustExec("use test")
	tk.MustExec("create table city (city VARCHAR(2) KEY);")
	tk.MustExec("alter table city change column city city varchar(50);")
	tk.MustExec(`insert into city values ("abc"), ("abd");`)
}

func (s *testIntegrationSuite) TestIssue2293(c *C) {
	tk := testkit.NewTestKit(c, s.store)
	tk.MustExec("use test")
	tk.MustExec("create table t_issue_2293 (a int)")
	sql := "alter table t_issue_2293 add b int not null default 'a'"
	s.testErrorCode(c, tk, sql, tmysql.ErrInvalidDefault)
	tk.MustExec("insert into t_issue_2293 value(1)")
	tk.MustQuery("select * from t_issue_2293").Check(testkit.Rows("1"))
}

func (s *testIntegrationSuite) TestIssue6101(c *C) {
	tk := testkit.NewTestKit(c, s.store)
	tk.MustExec("use test")
	tk.MustExec("create table t1 (quantity decimal(2) unsigned);")
	_, err := tk.Exec("insert into t1 values (500), (-500), (~0), (-1);")
	terr := errors.Cause(err).(*terror.Error)
	c.Assert(terr.Code(), Equals, terror.ErrCode(tmysql.ErrWarnDataOutOfRange))
	tk.MustExec("drop table t1")

	tk.MustExec("set sql_mode=''")
	tk.MustExec("create table t1 (quantity decimal(2) unsigned);")
	tk.MustExec("insert into t1 values (500), (-500), (~0), (-1);")
	tk.MustQuery("select * from t1").Check(testkit.Rows("99", "0", "99", "0"))
	tk.MustExec("drop table t1")
}

func (s *testIntegrationSuite) TestIssue3833(c *C) {
	tk := testkit.NewTestKit(c, s.store)
	tk.MustExec("use test")
	tk.MustExec("create table issue3833 (b char(0))")
	s.testErrorCode(c, tk, "create index idx on issue3833 (b)", tmysql.ErrWrongKeyColumn)
	s.testErrorCode(c, tk, "alter table issue3833 add index idx (b)", tmysql.ErrWrongKeyColumn)
	s.testErrorCode(c, tk, "create table issue3833_2 (b char(0), index (b))", tmysql.ErrWrongKeyColumn)
}

func (s *testIntegrationSuite) TestIssue2858And2717(c *C) {
	tk := testkit.NewTestKit(c, s.store)
	tk.MustExec("use test")

	tk.MustExec("create table t_issue_2858_bit (a bit(64) default b'0')")
	tk.MustExec("insert into t_issue_2858_bit value ()")
	tk.MustExec(`insert into t_issue_2858_bit values (100), ('10'), ('\0')`)
	tk.MustQuery("select a+0 from t_issue_2858_bit").Check(testkit.Rows("0", "100", "12592", "0"))
	tk.MustExec(`alter table t_issue_2858_bit alter column a set default '\0'`)

	tk.MustExec("create table t_issue_2858_hex (a int default 0x123)")
	tk.MustExec("insert into t_issue_2858_hex value ()")
	tk.MustExec("insert into t_issue_2858_hex values (123), (0x321)")
	tk.MustQuery("select a from t_issue_2858_hex").Check(testkit.Rows("291", "123", "801"))
	tk.MustExec(`alter table t_issue_2858_hex alter column a set default 0x321`)
}

func (s *testIntegrationSuite) TestIssue4432(c *C) {
	tk := testkit.NewTestKit(c, s.store)
	tk.MustExec("use test")

	tk.MustExec("create table tx (col bit(10) default 'a')")
	tk.MustExec("insert into tx value ()")
	tk.MustQuery("select * from tx").Check(testkit.Rows("\x00a"))
	tk.MustExec("drop table tx")

	tk.MustExec("create table tx (col bit(10) default 0x61)")
	tk.MustExec("insert into tx value ()")
	tk.MustQuery("select * from tx").Check(testkit.Rows("\x00a"))
	tk.MustExec("drop table tx")

	tk.MustExec("create table tx (col bit(10) default 97)")
	tk.MustExec("insert into tx value ()")
	tk.MustQuery("select * from tx").Check(testkit.Rows("\x00a"))
	tk.MustExec("drop table tx")

	tk.MustExec("create table tx (col bit(10) default 0b1100001)")
	tk.MustExec("insert into tx value ()")
	tk.MustQuery("select * from tx").Check(testkit.Rows("\x00a"))
	tk.MustExec("drop table tx")
}

func (s *testIntegrationSuite) TestMySQLErrorCode(c *C) {
	tk := testkit.NewTestKit(c, s.store)
	tk.MustExec("use test_db")

	// create database
	sql := "create database aaaaaaaaaaaaaaaaaaaaaaaaaaaaaaaaaaaaaaaaaaaaaaaaaaaaaaaaaaaaaaaaa"
	s.testErrorCode(c, tk, sql, tmysql.ErrTooLongIdent)
	sql = "create database test"
	s.testErrorCode(c, tk, sql, tmysql.ErrDBCreateExists)
	sql = "create database test1 character set uft8;"
	s.testErrorCode(c, tk, sql, tmysql.ErrUnknownCharacterSet)
	sql = "create database test2 character set gkb;"
	s.testErrorCode(c, tk, sql, tmysql.ErrUnknownCharacterSet)
	sql = "create database test3 character set laitn1;"
	s.testErrorCode(c, tk, sql, tmysql.ErrUnknownCharacterSet)
	// drop database
	sql = "drop database db_not_exist"
	s.testErrorCode(c, tk, sql, tmysql.ErrDBDropExists)
	// create table
	tk.MustExec("create table test_error_code_succ (c1 int, c2 int, c3 int, primary key(c3))")
	sql = "create table test_error_code_succ (c1 int, c2 int, c3 int)"
	s.testErrorCode(c, tk, sql, tmysql.ErrTableExists)
	sql = "create table test_error_code1 (c1 int, c2 int, c2 int)"
	s.testErrorCode(c, tk, sql, tmysql.ErrDupFieldName)
	sql = "create table test_error_code1 (c1 int, aaaaaaaaaaaaaaaaaaaaaaaaaaaaaaaaaaaaaaaaaaaaaaaaaaaaaaaaaaaaaaaaa int)"
	s.testErrorCode(c, tk, sql, tmysql.ErrTooLongIdent)
	sql = "create table aaaaaaaaaaaaaaaaaaaaaaaaaaaaaaaaaaaaaaaaaaaaaaaaaaaaaaaaaaaaaaaaa(a int)"
	s.testErrorCode(c, tk, sql, tmysql.ErrTooLongIdent)
	sql = "create table test_error_code1 (c1 int, c2 int, key aa (c1, c2), key aa (c1))"
	s.testErrorCode(c, tk, sql, tmysql.ErrDupKeyName)
	sql = "create table test_error_code1 (c1 int, c2 int, c3 int, key(c_not_exist))"
	s.testErrorCode(c, tk, sql, tmysql.ErrKeyColumnDoesNotExits)
	sql = "create table test_error_code1 (c1 int, c2 int, c3 int, primary key(c_not_exist))"
	s.testErrorCode(c, tk, sql, tmysql.ErrKeyColumnDoesNotExits)
	sql = "create table test_error_code1 (c1 int not null default '')"
	s.testErrorCode(c, tk, sql, tmysql.ErrInvalidDefault)
	sql = "CREATE TABLE `t` (`a` double DEFAULT 1.0 DEFAULT 2.0 DEFAULT now());"
	s.testErrorCode(c, tk, sql, tmysql.ErrInvalidDefault)
	sql = "CREATE TABLE `t` (`a` double DEFAULT now());"
	s.testErrorCode(c, tk, sql, tmysql.ErrInvalidDefault)
	sql = "create table t1(a int) character set uft8;"
	s.testErrorCode(c, tk, sql, tmysql.ErrUnknownCharacterSet)
	sql = "create table t1(a int) character set gkb;"
	s.testErrorCode(c, tk, sql, tmysql.ErrUnknownCharacterSet)
	sql = "create table t1(a int) character set laitn1;"
	s.testErrorCode(c, tk, sql, tmysql.ErrUnknownCharacterSet)
	sql = "create table test_error_code (a int not null ,b int not null,c int not null, d int not null, foreign key (b, c) references product(id));"
	s.testErrorCode(c, tk, sql, tmysql.ErrWrongFkDef)
	sql = "create table test_error_code_2;"
	s.testErrorCode(c, tk, sql, tmysql.ErrTableMustHaveColumns)
	sql = "create table test_error_code_2 (unique(c1));"
	s.testErrorCode(c, tk, sql, tmysql.ErrTableMustHaveColumns)
	sql = "create table test_error_code_2(c1 int, c2 int, c3 int, primary key(c1), primary key(c2));"
	s.testErrorCode(c, tk, sql, tmysql.ErrMultiplePriKey)
	sql = "create table test_error_code_3(pt blob ,primary key (pt));"
	s.testErrorCode(c, tk, sql, tmysql.ErrBlobKeyWithoutLength)
	sql = "create table test_error_code_3(a text, unique (a(3073)));"
	s.testErrorCode(c, tk, sql, tmysql.ErrTooLongKey)
	sql = "create table test_error_code_3(`id` int, key `primary`(`id`));"
	s.testErrorCode(c, tk, sql, tmysql.ErrWrongNameForIndex)
	sql = "create table t2(c1.c2 blob default null);"
	s.testErrorCode(c, tk, sql, tmysql.ErrWrongTableName)
	sql = "create table t2 (id int default null primary key , age int);"
	s.testErrorCode(c, tk, sql, tmysql.ErrInvalidDefault)
	sql = "create table t2 (id int null primary key , age int);"
	s.testErrorCode(c, tk, sql, tmysql.ErrPrimaryCantHaveNull)
	sql = "create table t2 (id int default null, age int, primary key(id));"
	s.testErrorCode(c, tk, sql, tmysql.ErrPrimaryCantHaveNull)
	sql = "create table t2 (id int null, age int, primary key(id));"
	s.testErrorCode(c, tk, sql, tmysql.ErrPrimaryCantHaveNull)

	sql = "create table t2 (id int primary key , age int);"
	tk.MustExec(sql)

	// add column
	sql = "alter table test_error_code_succ add column c1 int"
	s.testErrorCode(c, tk, sql, tmysql.ErrDupFieldName)
	sql = "alter table test_error_code_succ add column aaaaaaaaaaaaaaaaaaaaaaaaaaaaaaaaaaaaaaaaaaaaaaaaaaaaaaaaaaaaaaaaa int"
	s.testErrorCode(c, tk, sql, tmysql.ErrTooLongIdent)
	sql = "alter table test_comment comment 'test comment'"
	s.testErrorCode(c, tk, sql, tmysql.ErrNoSuchTable)
	sql = "alter table test_error_code_succ add column `a ` int ;"
	s.testErrorCode(c, tk, sql, tmysql.ErrWrongColumnName)
	tk.MustExec("create table test_on_update (c1 int, c2 int);")
	sql = "alter table test_on_update add column c3 int on update current_timestamp;"
	s.testErrorCode(c, tk, sql, tmysql.ErrInvalidOnUpdate)
	sql = "create table test_on_update_2(c int on update current_timestamp);"
	s.testErrorCode(c, tk, sql, tmysql.ErrInvalidOnUpdate)

	// drop column
	sql = "alter table test_error_code_succ drop c_not_exist"
	s.testErrorCode(c, tk, sql, tmysql.ErrCantDropFieldOrKey)
	tk.MustExec("create table test_drop_column (c1 int );")
	sql = "alter table test_drop_column drop column c1;"
	s.testErrorCode(c, tk, sql, tmysql.ErrCantRemoveAllFields)
	// add index
	sql = "alter table test_error_code_succ add index idx (c_not_exist)"
	s.testErrorCode(c, tk, sql, tmysql.ErrKeyColumnDoesNotExits)
	tk.Exec("alter table test_error_code_succ add index idx (c1)")
	sql = "alter table test_error_code_succ add index idx (c1)"
	s.testErrorCode(c, tk, sql, tmysql.ErrDupKeyName)
	// drop index
	sql = "alter table test_error_code_succ drop index idx_not_exist"
	s.testErrorCode(c, tk, sql, tmysql.ErrCantDropFieldOrKey)
	sql = "alter table test_error_code_succ drop column c3"
	s.testErrorCode(c, tk, sql, int(tmysql.ErrUnknown))
	// modify column
	sql = "alter table test_error_code_succ modify testx.test_error_code_succ.c1 bigint"
	s.testErrorCode(c, tk, sql, tmysql.ErrWrongDBName)
	sql = "alter table test_error_code_succ modify t.c1 bigint"
	s.testErrorCode(c, tk, sql, tmysql.ErrWrongTableName)
	// insert value
	tk.MustExec("create table test_error_code_null(c1 char(100) not null);")
	sql = "insert into test_error_code_null (c1) values(null);"
	s.testErrorCode(c, tk, sql, tmysql.ErrBadNull)
}

func (s *testDBSuite) TestTableDDLWithFloatType(c *C) {
	s.tk.MustExec("use test")
	s.tk.MustExec("drop table if exists t")
	s.testErrorCode(c, "create table t (a decimal(1, 2))", tmysql.ErrMBiggerThanD)
	s.testErrorCode(c, "create table t (a float(1, 2))", tmysql.ErrMBiggerThanD)
	s.testErrorCode(c, "create table t (a double(1, 2))", tmysql.ErrMBiggerThanD)
	s.mustExec(c, "create table t (a double(1, 1))")
	s.testErrorCode(c, "alter table t add column b decimal(1, 2)", tmysql.ErrMBiggerThanD)
	// add multi columns now not support, so no case.
	s.testErrorCode(c, "alter table t modify column a float(1, 4)", tmysql.ErrMBiggerThanD)
	s.testErrorCode(c, "alter table t change column a aa float(1, 4)", tmysql.ErrMBiggerThanD)
	s.mustExec(c, "drop table t")
}

func (s *testDBSuite) TestTableDDLWithTimeType(c *C) {
	s.tk.MustExec("use test")
	s.tk.MustExec("drop table if exists t")
	s.testErrorCode(c, "create table t (a time(7))", tmysql.ErrTooBigPrecision)
	s.testErrorCode(c, "create table t (a datetime(7))", tmysql.ErrTooBigPrecision)
	s.testErrorCode(c, "create table t (a timestamp(7))", tmysql.ErrTooBigPrecision)
	_, err := s.tk.Exec("create table t (a time(-1))")
	c.Assert(err, NotNil)
	s.mustExec(c, "create table t (a datetime)")
	s.testErrorCode(c, "alter table t add column b time(7)", tmysql.ErrTooBigPrecision)
	s.testErrorCode(c, "alter table t add column b datetime(7)", tmysql.ErrTooBigPrecision)
	s.testErrorCode(c, "alter table t add column b timestamp(7)", tmysql.ErrTooBigPrecision)
	s.testErrorCode(c, "alter table t modify column a time(7)", tmysql.ErrTooBigPrecision)
	s.testErrorCode(c, "alter table t modify column a datetime(7)", tmysql.ErrTooBigPrecision)
	s.testErrorCode(c, "alter table t modify column a timestamp(7)", tmysql.ErrTooBigPrecision)
	s.testErrorCode(c, "alter table t change column a aa time(7)", tmysql.ErrTooBigPrecision)
	s.testErrorCode(c, "alter table t change column a aa datetime(7)", tmysql.ErrTooBigPrecision)
	s.testErrorCode(c, "alter table t change column a aa timestamp(7)", tmysql.ErrTooBigPrecision)
	s.mustExec(c, "alter table t change column a aa datetime(0)")
	s.mustExec(c, "drop table t")
}

func (s *testDBSuite) TestUpdateMultipleTable(c *C) {
	tk := testkit.NewTestKit(c, s.store)
	s.tk.MustExec("create database umt_db")
	tk.MustExec("use umt_db")
	tk.MustExec("create table t1 (c1 int, c2 int)")
	tk.MustExec("insert t1 values (1, 1), (2, 2)")
	tk.MustExec("create table t2 (c1 int, c2 int)")
	tk.MustExec("insert t2 values (1, 3), (2, 5)")
	ctx := tk.Se.(sessionctx.Context)
	dom := domain.GetDomain(ctx)
	is := dom.InfoSchema()
	db, ok := is.SchemaByName(model.NewCIStr("umt_db"))
	c.Assert(ok, IsTrue)
	t1Tbl, err := is.TableByName(model.NewCIStr("umt_db"), model.NewCIStr("t1"))
	c.Assert(err, IsNil)
	t1Info := t1Tbl.Meta()

	// Add a new column in write only state.
	newColumn := &model.ColumnInfo{
		ID:                 100,
		Name:               model.NewCIStr("c3"),
		Offset:             2,
		DefaultValue:       9,
		OriginDefaultValue: 9,
		FieldType:          *types.NewFieldType(tmysql.TypeLonglong),
		State:              model.StateWriteOnly,
	}
	t1Info.Columns = append(t1Info.Columns, newColumn)

	kv.RunInNewTxn(s.store, false, func(txn kv.Transaction) error {
		m := meta.NewMeta(txn)
		_, err = m.GenSchemaVersion()
		c.Assert(err, IsNil)
		c.Assert(m.UpdateTable(db.ID, t1Info), IsNil)
		return nil
	})
	err = dom.Reload()
	c.Assert(err, IsNil)

	tk.MustExec("update t1, t2 set t1.c1 = 8, t2.c2 = 10 where t1.c2 = t2.c1")
	tk.MustQuery("select * from t1").Check(testkit.Rows("8 1", "8 2"))
	tk.MustQuery("select * from t2").Check(testkit.Rows("1 10", "2 10"))

	newColumn.State = model.StatePublic

	kv.RunInNewTxn(s.store, false, func(txn kv.Transaction) error {
		m := meta.NewMeta(txn)
		_, err = m.GenSchemaVersion()
		c.Assert(err, IsNil)
		c.Assert(m.UpdateTable(db.ID, t1Info), IsNil)
		return nil
	})
	err = dom.Reload()
	c.Assert(err, IsNil)

	tk.MustQuery("select * from t1").Check(testkit.Rows("8 1 9", "8 2 9"))
	tk.MustExec("drop database umt_db")
=======
func (s *testIntegrationSuite) TestNullGeneratedColumn(c *C) {
	tk := testkit.NewTestKit(c, s.store)

	tk.MustExec("use test")
	tk.MustExec("drop table if exists t")
	tk.MustExec("CREATE TABLE `t` (" +
		"`a` int(11) DEFAULT NULL," +
		"`b` int(11) DEFAULT NULL," +
		"`c` int(11) GENERATED ALWAYS AS (`a` + `b`) VIRTUAL DEFAULT NULL," +
		"`h` varchar(10) DEFAULT NULL," +
		"`m` int(11) DEFAULT NULL" +
		") ENGINE=InnoDB DEFAULT CHARSET=utf8mb4 COLLATE=utf8mb4_bin")

	tk.MustExec("insert into t values()")
	tk.MustExec("alter table t add index idx_c(c)")
	tk.MustExec("drop table t")
>>>>>>> d3b92e02
}

func (s *testIntegrationSuite) TestChangingCharsetToUtf8(c *C) {
	tk := testkit.NewTestKit(c, s.store)

	tk.MustExec("USE test")
	tk.MustExec("create table t(a char(10) charset latin1)")
	tk.MustExec("alter table t modify column a char(10) charset latin1")
	tk.MustExec("alter table t modify column a char(10) charset utf8")
	tk.MustExec("alter table t modify column a char(10) charset utf8mb4")
	rs, err := tk.Exec("alter table t modify column a char(10) charset utf8mb4 collate utf8bin")
	if rs != nil {
		rs.Close()
	}
	c.Assert(err, NotNil)
	tk.MustExec("alter table t modify column a char(10) charset utf8mb4 collate utf8mb4_bin")
	rs, err = tk.Exec("alter table t modify column a char(10) charset utf8 collate utf8_bin")
	if rs != nil {
		rs.Close()
	}

	c.Assert(err, NotNil)
	tk.MustExec("alter table t modify column a char(10) charset utf8mb4 collate utf8mb4_general_ci")
}

func (s *testIntegrationSuite) TestChangingTableCharset(c *C) {
	tk := testkit.NewTestKit(c, s.store)

	tk.MustExec("USE test")
	tk.MustExec("create table t(a char(10)) charset latin1 collate latin1_bin")
	rs, err := tk.Exec("alter table t charset gbk")
	if rs != nil {
		rs.Close()
	}
	c.Assert(err.Error(), Equals, "Unknown charset gbk")
	tk.MustExec("alter table t charset utf8")
	tk.MustExec("alter table t charset utf8 collate utf8_bin")
	rs, err = tk.Exec("alter table t charset utf8 collate latin1_bin")
	if rs != nil {
		rs.Close()
	}
	c.Assert(err, NotNil)
	tk.MustExec("alter table t charset utf8mb4")
	tk.MustExec("alter table t charset utf8mb4 collate utf8mb4_bin")

	rs, err = tk.Exec("alter table t charset utf8 collate utf8_bin")
	if rs != nil {
		rs.Close()
	}
	c.Assert(err, NotNil)
}

func (s *testIntegrationSuite) TestCaseInsensitiveCharsetAndCollate(c *C) {
	tk := testkit.NewTestKit(c, s.store)

	tk.MustExec("create database if not exists test_charset_collate")
	defer tk.MustExec("drop database test_charset_collate")
	tk.MustExec("use test_charset_collate")
	tk.MustExec("create table t(id int) ENGINE=InnoDB DEFAULT CHARSET=UTF8 COLLATE=UTF8_BIN;")
	tk.MustExec("create table t1(id int) ENGINE=InnoDB DEFAULT CHARSET=UTF8 COLLATE=uTF8_BIN;")
	tk.MustExec("create table t2(id int) ENGINE=InnoDB DEFAULT CHARSET=Utf8 COLLATE=utf8_BIN;")
	tk.MustExec("create table t3(id int) ENGINE=InnoDB DEFAULT CHARSET=Utf8mb4 COLLATE=utf8MB4_BIN;")
	tk.MustExec("create table t4(id int) ENGINE=InnoDB DEFAULT CHARSET=Utf8mb4 COLLATE=utf8MB4_general_ci;")
}

func (s *testDBSuite) TestZeroFillCreateTable(c *C) {
	s.tk = testkit.NewTestKit(c, s.store)
	s.tk.MustExec("use test")
	s.tk.MustExec("drop table if exists abc;")
	s.tk.MustExec("create table abc(y year, z tinyint(10) zerofill, primary key(y));")
	is := s.dom.InfoSchema()
	tbl, err := is.TableByName(model.NewCIStr("test"), model.NewCIStr("abc"))
	c.Assert(err, IsNil)
	var yearCol, zCol *model.ColumnInfo
	for _, col := range tbl.Meta().Columns {
		if col.Name.String() == "y" {
			yearCol = col
		}
		if col.Name.String() == "z" {
			zCol = col
		}
	}
	c.Assert(yearCol, NotNil)
	c.Assert(yearCol.Tp, Equals, mysql.TypeYear)
	c.Assert(mysql.HasUnsignedFlag(yearCol.Flag), IsTrue)

	c.Assert(zCol, NotNil)
	c.Assert(mysql.HasUnsignedFlag(zCol.Flag), IsTrue)
}

func (s *testDBSuite) TestBitDefaultValue(c *C) {
	tk := testkit.NewTestKit(c, s.store)
	tk.MustExec("use test")
	tk.MustExec("create table t_bit (c1 bit(10) default 250, c2 int);")
	tk.MustExec("insert into t_bit set c2=1;")
	tk.MustQuery("select bin(c1),c2 from t_bit").Check(testkit.Rows("11111010 1"))
	tk.MustExec("drop table t_bit")
	tk.MustExec(`create table testalltypes1 (
    field_1 bit default 1,
    field_2 tinyint null default null
	);`)
	tk.MustExec(`create table testalltypes2 (
    field_1 bit null default null,
    field_2 tinyint null default null,
    field_3 tinyint unsigned null default null,
    field_4 bigint null default null,
    field_5 bigint unsigned null default null,
    field_6 mediumblob null default null,
    field_7 longblob null default null,
    field_8 blob null default null,
    field_9 tinyblob null default null,
    field_10 varbinary(255) null default null,
    field_11 binary(255) null default null,
    field_12 mediumtext null default null,
    field_13 longtext null default null,
    field_14 text null default null,
    field_15 tinytext null default null,
    field_16 char(255) null default null,
    field_17 numeric null default null,
    field_18 decimal null default null,
    field_19 integer null default null,
    field_20 integer unsigned null default null,
    field_21 int null default null,
    field_22 int unsigned null default null,
    field_23 mediumint null default null,
    field_24 mediumint unsigned null default null,
    field_25 smallint null default null,
    field_26 smallint unsigned null default null,
    field_27 float null default null,
    field_28 double null default null,
    field_29 double precision null default null,
    field_30 real null default null,
    field_31 varchar(255) null default null,
    field_32 date null default null,
    field_33 time null default null,
    field_34 datetime null default null,
    field_35 timestamp null default null
	);`)
}

func (s *testDBSuite) TestBackwardCompatibility(c *C) {
	tk := testkit.NewTestKit(c, s.store)
	tk.MustExec("create database if not exists test_backward_compatibility")
	defer tk.MustExec("drop database test_backward_compatibility")
	tk.MustExec("use test_backward_compatibility")
	tk.MustExec("create table t(a int primary key, b int)")
	for i := 0; i < 200; i++ {
		tk.MustExec(fmt.Sprintf("insert into t values(%v, %v)", i, i))
	}

	// alter table t add index idx_b(b);
	is := s.dom.InfoSchema()
	schemaName := model.NewCIStr("test_backward_compatibility")
	tableName := model.NewCIStr("t")
	schema, ok := is.SchemaByName(schemaName)
	c.Assert(ok, IsTrue)
	tbl, err := is.TableByName(schemaName, tableName)
	c.Assert(err, IsNil)

	// Split the table.
	s.cluster.SplitTable(s.mvccStore, tbl.Meta().ID, 100)

	unique := false
	indexName := model.NewCIStr("idx_b")
	idxColName := &ast.IndexColName{
		Column: &ast.ColumnName{
			Schema: schemaName,
			Table:  tableName,
			Name:   model.NewCIStr("b"),
		},
		Length: types.UnspecifiedLength,
	}
	idxColNames := []*ast.IndexColName{idxColName}
	var indexOption *ast.IndexOption
	job := &model.Job{
		SchemaID:   schema.ID,
		TableID:    tbl.Meta().ID,
		Type:       model.ActionAddIndex,
		BinlogInfo: &model.HistoryInfo{},
		Args:       []interface{}{unique, indexName, idxColNames, indexOption},
	}
	txn, err := s.store.Begin()
	c.Assert(err, IsNil)
	t := meta.NewMeta(txn)
	job.ID, err = t.GenGlobalID()
	c.Assert(err, IsNil)
	job.Version = 1
	job.StartTS = txn.StartTS()

	// Simulate old TiDB init the add index job, old TiDB will not init the model.Job.ReorgMeta field,
	// if we set job.SnapshotVer here, can simulate the behavior.
	job.SnapshotVer = txn.StartTS()
	err = t.EnQueueDDLJob(job)
	c.Assert(err, IsNil)
	err = txn.Commit(context.Background())
	c.Assert(err, IsNil)
	ticker := time.NewTicker(s.lease)
	for range ticker.C {
		historyJob, err := s.getHistoryDDLJob(job.ID)
		c.Assert(err, IsNil)
		if historyJob == nil {

			continue
		}
		c.Assert(historyJob.Error, IsNil)

		if historyJob.IsSynced() {
			break
		}
	}

	// finished add index
	tk.MustExec("admin check index t idx_b")
}

func (s *testDBSuite) TestMultiRegionGetTableEndHandle(c *C) {
	tk := testkit.NewTestKit(c, s.store)
	tk.MustExec("drop database if exists test_get_endhandle")
	tk.MustExec("create database test_get_endhandle")
	tk.MustExec("use test_get_endhandle")

	tk.MustExec("create table t(a bigint PRIMARY KEY, b int)")
	for i := 0; i < 1000; i++ {
		tk.MustExec(fmt.Sprintf("insert into t values(%v, %v)", i, i))
	}

	// Get table ID for split.
	dom := domain.GetDomain(tk.Se)
	is := dom.InfoSchema()
	tbl, err := is.TableByName(model.NewCIStr("test_get_endhandle"), model.NewCIStr("t"))
	c.Assert(err, IsNil)
	tblID := tbl.Meta().ID

	d := s.dom.DDL()
	testCtx := newTestMaxTableRowIDContext(c, d, tbl)

	// Split the table.
	s.cluster.SplitTable(s.mvccStore, tblID, 100)

	maxID, emptyTable := s.getMaxTableRowID(testCtx)
	c.Assert(emptyTable, IsFalse)
	c.Assert(maxID, Equals, int64(999))

	tk.MustExec("insert into t values(10000, 1000)")
	maxID, emptyTable = s.getMaxTableRowID(testCtx)
	c.Assert(emptyTable, IsFalse)
	c.Assert(maxID, Equals, int64(10000))

	tk.MustExec("insert into t values(-1, 1000)")
	maxID, emptyTable = s.getMaxTableRowID(testCtx)
	c.Assert(emptyTable, IsFalse)
	c.Assert(maxID, Equals, int64(10000))
}

func (s *testDBSuite) getHistoryDDLJob(id int64) (*model.Job, error) {
	var job *model.Job

	err := kv.RunInNewTxn(s.store, false, func(txn kv.Transaction) error {
		t := meta.NewMeta(txn)
		var err1 error
		job, err1 = t.GetHistoryDDLJob(id)
		return errors.Trace(err1)
	})

	return job, errors.Trace(err)
}<|MERGE_RESOLUTION|>--- conflicted
+++ resolved
@@ -176,7 +176,6 @@
 	tk.MustExec("admin check table t")
 }
 
-<<<<<<< HEAD
 func (s *testIntegrationSuite) testErrorCode(c *C, tk *testkit.TestKit, sql string, errCode int) {
 	_, err := tk.Exec(sql)
 	c.Assert(err, NotNil)
@@ -482,7 +481,8 @@
 
 	tk.MustQuery("select * from t1").Check(testkit.Rows("8 1 9", "8 2 9"))
 	tk.MustExec("drop database umt_db")
-=======
+}
+
 func (s *testIntegrationSuite) TestNullGeneratedColumn(c *C) {
 	tk := testkit.NewTestKit(c, s.store)
 
@@ -499,7 +499,6 @@
 	tk.MustExec("insert into t values()")
 	tk.MustExec("alter table t add index idx_c(c)")
 	tk.MustExec("drop table t")
->>>>>>> d3b92e02
 }
 
 func (s *testIntegrationSuite) TestChangingCharsetToUtf8(c *C) {
