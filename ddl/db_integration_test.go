--- conflicted
+++ resolved
@@ -2259,8 +2259,6 @@
 	_, err = tk.Exec("alter table t auto_id_cache = 9223372036854775808")
 	c.Assert(err, NotNil)
 	c.Assert(err.Error(), Equals, "table option auto_id_cache overflows int64")
-<<<<<<< HEAD
-=======
 }
 
 func (s *testIntegrationSuite4) TestAlterIndexVisibility(c *C) {
@@ -2304,5 +2302,4 @@
 
 	tk.MustExec("alter table t3 alter index idx invisible")
 	tk.MustQuery(query).Check(testkit.Rows("idx NO"))
->>>>>>> fcfedb77
 }