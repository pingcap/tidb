// Copyright 2018 PingCAP, Inc.
//
// Licensed under the Apache License, Version 2.0 (the "License");
// you may not use this file except in compliance with the License.
// You may obtain a copy of the License at
//
//     http://www.apache.org/licenses/LICENSE-2.0
//
// Unless required by applicable law or agreed to in writing, software
// distributed under the License is distributed on an "AS IS" BASIS,
// See the License for the specific language governing permissions and
// limitations under the License.

package ddl_test

import (
	"context"
	"fmt"
	"strconv"
	"strings"
	"sync/atomic"
	"time"

	. "github.com/pingcap/check"
	"github.com/pingcap/errors"
	"github.com/pingcap/parser/ast"
	"github.com/pingcap/parser/charset"
	"github.com/pingcap/parser/model"
	"github.com/pingcap/parser/mysql"
	"github.com/pingcap/parser/terror"
	"github.com/pingcap/tidb/config"
	"github.com/pingcap/tidb/ddl"
	"github.com/pingcap/tidb/domain"
	"github.com/pingcap/tidb/errno"
	"github.com/pingcap/tidb/infoschema"
	"github.com/pingcap/tidb/kv"
	"github.com/pingcap/tidb/meta"
	"github.com/pingcap/tidb/session"
	"github.com/pingcap/tidb/sessionctx"
	"github.com/pingcap/tidb/sessionctx/stmtctx"
	"github.com/pingcap/tidb/store/mockstore"
	"github.com/pingcap/tidb/store/mockstore/mocktikv"
	"github.com/pingcap/tidb/table"
	"github.com/pingcap/tidb/types"
	"github.com/pingcap/tidb/util/israce"
	"github.com/pingcap/tidb/util/mock"
	"github.com/pingcap/tidb/util/testkit"
	"github.com/pingcap/tidb/util/testutil"
)

var _ = Suite(&testIntegrationSuite1{&testIntegrationSuite{}})
var _ = Suite(&testIntegrationSuite2{&testIntegrationSuite{}})
var _ = Suite(&testIntegrationSuite3{&testIntegrationSuite{}})
var _ = Suite(&testIntegrationSuite4{&testIntegrationSuite{}})
var _ = Suite(&testIntegrationSuite5{&testIntegrationSuite{}})
var _ = Suite(&testIntegrationSuite6{&testIntegrationSuite{}})
var _ = SerialSuites(&testIntegrationSuite7{&testIntegrationSuite{}})

type testIntegrationSuite struct {
	lease     time.Duration
	cluster   *mocktikv.Cluster
	mvccStore mocktikv.MVCCStore
	store     kv.Storage
	dom       *domain.Domain
	ctx       sessionctx.Context
	tk        *testkit.TestKit
}

func setupIntegrationSuite(s *testIntegrationSuite, c *C) {
	var err error
	s.lease = 50 * time.Millisecond
	ddl.SetWaitTimeWhenErrorOccurred(0)

	s.cluster = mocktikv.NewCluster()
	mocktikv.BootstrapWithSingleStore(s.cluster)
	s.mvccStore = mocktikv.MustNewMVCCStore()
	s.store, err = mockstore.NewMockTikvStore(
		mockstore.WithCluster(s.cluster),
		mockstore.WithMVCCStore(s.mvccStore),
	)
	c.Assert(err, IsNil)
	session.SetSchemaLease(s.lease)
	session.DisableStats4Test()
	s.dom, err = session.BootstrapSession(s.store)
	c.Assert(err, IsNil)

	se, err := session.CreateSession4Test(s.store)
	c.Assert(err, IsNil)
	s.ctx = se.(sessionctx.Context)
	_, err = se.Execute(context.Background(), "create database test_db")
	c.Assert(err, IsNil)
	s.tk = testkit.NewTestKit(c, s.store)
}

func tearDownIntegrationSuiteTest(s *testIntegrationSuite, c *C) {
	tk := testkit.NewTestKit(c, s.store)
	tk.MustExec("use test")
	r := tk.MustQuery("show tables")
	for _, tb := range r.Rows() {
		tableName := tb[0]
		tk.MustExec(fmt.Sprintf("drop table %v", tableName))
	}
}

func tearDownIntegrationSuite(s *testIntegrationSuite, c *C) {
	s.dom.Close()
	s.store.Close()
}

func (s *testIntegrationSuite) SetUpSuite(c *C) {
	setupIntegrationSuite(s, c)
}

func (s *testIntegrationSuite) TearDownSuite(c *C) {
	tearDownIntegrationSuite(s, c)
}

type testIntegrationSuite1 struct{ *testIntegrationSuite }
type testIntegrationSuite2 struct{ *testIntegrationSuite }

func (s *testIntegrationSuite2) TearDownTest(c *C) {
	tearDownIntegrationSuiteTest(s.testIntegrationSuite, c)
}

type testIntegrationSuite3 struct{ *testIntegrationSuite }
type testIntegrationSuite4 struct{ *testIntegrationSuite }
type testIntegrationSuite5 struct{ *testIntegrationSuite }
type testIntegrationSuite6 struct{ *testIntegrationSuite }
type testIntegrationSuite7 struct{ *testIntegrationSuite }

func (s *testIntegrationSuite5) TestNoZeroDateMode(c *C) {
	tk := testkit.NewTestKit(c, s.store)

	defer tk.MustExec("set session sql_mode='ONLY_FULL_GROUP_BY,STRICT_TRANS_TABLES,NO_ZERO_IN_DATE,NO_ZERO_DATE,ERROR_FOR_DIVISION_BY_ZERO,NO_AUTO_CREATE_USER,NO_ENGINE_SUBSTITUTION';")

	tk.MustExec("use test;")
	tk.MustExec("set session sql_mode='STRICT_TRANS_TABLES,NO_ZERO_DATE,NO_ENGINE_SUBSTITUTION';")
	tk.MustGetErrCode("create table test_zero_date(agent_start_time date NOT NULL DEFAULT '0000-00-00')", errno.ErrInvalidDefault)
	tk.MustGetErrCode("create table test_zero_date(agent_start_time datetime NOT NULL DEFAULT '0000-00-00 00:00:00')", errno.ErrInvalidDefault)
	tk.MustGetErrCode("create table test_zero_date(agent_start_time timestamp NOT NULL DEFAULT '0000-00-00 00:00:00')", errno.ErrInvalidDefault)
	tk.MustGetErrCode("create table test_zero_date(a timestamp default '0000-00-00 00');", errno.ErrInvalidDefault)
	tk.MustGetErrCode("create table test_zero_date(a timestamp default 0);", errno.ErrInvalidDefault)
}

func (s *testIntegrationSuite2) TestInvalidDefault(c *C) {
	tk := testkit.NewTestKit(c, s.store)

	tk.MustExec("USE test;")

	_, err := tk.Exec("create table t(c1 decimal default 1.7976931348623157E308)")
	c.Assert(err, NotNil)
	c.Assert(terror.ErrorEqual(err, types.ErrInvalidDefault), IsTrue, Commentf("err %v", err))

	_, err = tk.Exec("create table t( c1 varchar(2) default 'TiDB');")
	c.Assert(err, NotNil)
	c.Assert(terror.ErrorEqual(err, types.ErrInvalidDefault), IsTrue, Commentf("err %v", err))
}

// TestKeyWithoutLength for issue #13452
func (s testIntegrationSuite3) TestKeyWithoutLengthCreateTable(c *C) {
	tk := testkit.NewTestKit(c, s.store)

	tk.MustExec("USE test")

	_, err := tk.Exec("create table t_without_length (a text primary key)")
	c.Assert(err, NotNil)
	c.Assert(err, ErrorMatches, ".*BLOB/TEXT column 'a' used in key specification without a key length")
}

// TestInvalidNameWhenCreateTable for issue #3848
func (s *testIntegrationSuite3) TestInvalidNameWhenCreateTable(c *C) {
	tk := testkit.NewTestKit(c, s.store)

	tk.MustExec("USE test;")

	_, err := tk.Exec("create table t(xxx.t.a bigint)")
	c.Assert(err, NotNil)
	c.Assert(terror.ErrorEqual(err, ddl.ErrWrongDBName), IsTrue, Commentf("err %v", err))

	_, err = tk.Exec("create table t(test.tttt.a bigint)")
	c.Assert(err, NotNil)
	c.Assert(terror.ErrorEqual(err, ddl.ErrWrongTableName), IsTrue, Commentf("err %v", err))

	_, err = tk.Exec("create table t(t.tttt.a bigint)")
	c.Assert(err, NotNil)
	c.Assert(terror.ErrorEqual(err, ddl.ErrWrongDBName), IsTrue, Commentf("err %v", err))
}

// TestCreateTableIfNotExists for issue #6879
func (s *testIntegrationSuite3) TestCreateTableIfNotExists(c *C) {
	tk := testkit.NewTestKit(c, s.store)

	tk.MustExec("USE test;")

	tk.MustExec("create table ct1(a bigint)")
	tk.MustExec("create table ct(a bigint)")

	// Test duplicate create-table with `LIKE` clause
	tk.MustExec("create table if not exists ct like ct1;")
	warnings := tk.Se.GetSessionVars().StmtCtx.GetWarnings()
	c.Assert(len(warnings), GreaterEqual, 1)
	lastWarn := warnings[len(warnings)-1]
	c.Assert(terror.ErrorEqual(infoschema.ErrTableExists, lastWarn.Err), IsTrue, Commentf("err %v", lastWarn.Err))
	c.Assert(lastWarn.Level, Equals, stmtctx.WarnLevelNote)

	// Test duplicate create-table without `LIKE` clause
	tk.MustExec("create table if not exists ct(b bigint, c varchar(60));")
	warnings = tk.Se.GetSessionVars().StmtCtx.GetWarnings()
	c.Assert(len(warnings), GreaterEqual, 1)
	lastWarn = warnings[len(warnings)-1]
	c.Assert(terror.ErrorEqual(infoschema.ErrTableExists, lastWarn.Err), IsTrue)
}

// for issue #9910
func (s *testIntegrationSuite2) TestCreateTableWithKeyWord(c *C) {
	tk := testkit.NewTestKit(c, s.store)

	tk.MustExec("USE test;")

	_, err := tk.Exec("create table t1(pump varchar(20), drainer varchar(20), node_id varchar(20), node_state varchar(20));")
	c.Assert(err, IsNil)
}

func (s *testIntegrationSuite1) TestUniqueKeyNullValue(c *C) {
	tk := testkit.NewTestKit(c, s.store)
	tk.MustExec("USE test")
	tk.MustExec("create table t(a int primary key, b varchar(255))")

	tk.MustExec("insert into t values(1, NULL)")
	tk.MustExec("insert into t values(2, NULL)")
	tk.MustExec("alter table t add unique index b(b);")
	res := tk.MustQuery("select count(*) from t use index(b);")
	res.Check(testkit.Rows("2"))
	tk.MustExec("admin check table t")
	tk.MustExec("admin check index t b")
}

func (s *testIntegrationSuite3) TestEndIncluded(c *C) {
	tk := testkit.NewTestKit(c, s.store)

	tk.MustExec("USE test")
	tk.MustExec("create table t(a int, b int)")
	for i := 0; i < ddl.DefaultTaskHandleCnt+1; i++ {
		tk.MustExec("insert into t values(1, 1)")
	}
	tk.MustExec("alter table t add index b(b);")
	tk.MustExec("admin check index t b")
	tk.MustExec("admin check table t")
}

// TestModifyColumnAfterAddIndex Issue 5134
func (s *testIntegrationSuite3) TestModifyColumnAfterAddIndex(c *C) {
	tk := testkit.NewTestKit(c, s.store)
	tk.MustExec("use test")
	tk.MustExec("create table city (city VARCHAR(2) KEY);")
	tk.MustExec("alter table city change column city city varchar(50);")
	tk.MustExec(`insert into city values ("abc"), ("abd");`)
}

func (s *testIntegrationSuite3) TestIssue2293(c *C) {
	tk := testkit.NewTestKit(c, s.store)
	tk.MustExec("use test")
	tk.MustExec("create table t_issue_2293 (a int)")
	tk.MustGetErrCode("alter table t_issue_2293 add b int not null default 'a'", errno.ErrInvalidDefault)
	tk.MustExec("insert into t_issue_2293 value(1)")
	tk.MustQuery("select * from t_issue_2293").Check(testkit.Rows("1"))
}

func (s *testIntegrationSuite2) TestIssue6101(c *C) {
	tk := testkit.NewTestKit(c, s.store)
	tk.MustExec("use test")
	tk.MustExec("create table t1 (quantity decimal(2) unsigned);")
	_, err := tk.Exec("insert into t1 values (500), (-500), (~0), (-1);")
	terr := errors.Cause(err).(*terror.Error)
	c.Assert(terr.Code(), Equals, errors.ErrCode(errno.ErrWarnDataOutOfRange))
	tk.MustExec("drop table t1")

	tk.MustExec("set sql_mode=''")
	tk.MustExec("create table t1 (quantity decimal(2) unsigned);")
	tk.MustExec("insert into t1 values (500), (-500), (~0), (-1);")
	tk.MustQuery("select * from t1").Check(testkit.Rows("99", "0", "99", "0"))
	tk.MustExec("drop table t1")
}

func (s *testIntegrationSuite2) TestIssue19229(c *C) {
	tk := testkit.NewTestKit(c, s.store)
	tk.MustExec("use test")
	tk.MustExec("CREATE TABLE enumt (type enum('a', 'b') );")
	_, err := tk.Exec("insert into enumt values('xxx');")
	terr := errors.Cause(err).(*terror.Error)
	c.Assert(terr.Equal(types.ErrTruncated), IsTrue)
	_, err = tk.Exec("insert into enumt values(-1);")
	terr = errors.Cause(err).(*terror.Error)
	c.Assert(terr.Equal(types.ErrTruncated), IsTrue)
	tk.MustExec("drop table enumt")

	tk.MustExec("CREATE TABLE sett (type set('a', 'b') );")
	_, err = tk.Exec("insert into sett values('xxx');")
	terr = errors.Cause(err).(*terror.Error)
	c.Assert(terr.Equal(types.ErrTruncated), IsTrue)
	_, err = tk.Exec("insert into sett values(-1);")
	terr = errors.Cause(err).(*terror.Error)
	c.Assert(terr.Equal(types.ErrTruncated), IsTrue)
	tk.MustExec("drop table sett")
}

func (s *testIntegrationSuite1) TestIndexLength(c *C) {
	tk := testkit.NewTestKit(c, s.store)
	tk.MustExec("use test")
	tk.MustExec("create table idx_len(a int(0), b timestamp(0), c datetime(0), d time(0), f float(0), g decimal(0))")
	tk.MustExec("create index idx on idx_len(a)")
	tk.MustExec("alter table idx_len add index idxa(a)")
	tk.MustExec("create index idx1 on idx_len(b)")
	tk.MustExec("alter table idx_len add index idxb(b)")
	tk.MustExec("create index idx2 on idx_len(c)")
	tk.MustExec("alter table idx_len add index idxc(c)")
	tk.MustExec("create index idx3 on idx_len(d)")
	tk.MustExec("alter table idx_len add index idxd(d)")
	tk.MustExec("create index idx4 on idx_len(f)")
	tk.MustExec("alter table idx_len add index idxf(f)")
	tk.MustExec("create index idx5 on idx_len(g)")
	tk.MustExec("alter table idx_len add index idxg(g)")
	tk.MustExec("create table idx_len1(a int(0), b timestamp(0), c datetime(0), d time(0), f float(0), g decimal(0), index(a), index(b), index(c), index(d), index(f), index(g))")
}

func (s *testIntegrationSuite3) TestIssue3833(c *C) {
	tk := testkit.NewTestKit(c, s.store)
	tk.MustExec("use test")
	tk.MustExec("create table issue3833 (b char(0), c binary(0), d  varchar(0))")
	tk.MustGetErrCode("create index idx on issue3833 (b)", errno.ErrWrongKeyColumn)
	tk.MustGetErrCode("alter table issue3833 add index idx (b)", errno.ErrWrongKeyColumn)
	tk.MustGetErrCode("create table issue3833_2 (b char(0), c binary(0), d varchar(0), index(b))", errno.ErrWrongKeyColumn)
	tk.MustGetErrCode("create index idx on issue3833 (c)", errno.ErrWrongKeyColumn)
	tk.MustGetErrCode("alter table issue3833 add index idx (c)", errno.ErrWrongKeyColumn)
	tk.MustGetErrCode("create table issue3833_2 (b char(0), c binary(0), d varchar(0), index(c))", errno.ErrWrongKeyColumn)
	tk.MustGetErrCode("create index idx on issue3833 (d)", errno.ErrWrongKeyColumn)
	tk.MustGetErrCode("alter table issue3833 add index idx (d)", errno.ErrWrongKeyColumn)
	tk.MustGetErrCode("create table issue3833_2 (b char(0), c binary(0), d varchar(0), index(d))", errno.ErrWrongKeyColumn)
}

func (s *testIntegrationSuite1) TestIssue2858And2717(c *C) {
	tk := testkit.NewTestKit(c, s.store)
	tk.MustExec("use test")

	tk.MustExec("create table t_issue_2858_bit (a bit(64) default b'0')")
	tk.MustExec("insert into t_issue_2858_bit value ()")
	tk.MustExec(`insert into t_issue_2858_bit values (100), ('10'), ('\0')`)
	tk.MustQuery("select a+0 from t_issue_2858_bit").Check(testkit.Rows("0", "100", "12592", "0"))
	tk.MustExec(`alter table t_issue_2858_bit alter column a set default '\0'`)

	tk.MustExec("create table t_issue_2858_hex (a int default 0x123)")
	tk.MustExec("insert into t_issue_2858_hex value ()")
	tk.MustExec("insert into t_issue_2858_hex values (123), (0x321)")
	tk.MustQuery("select a from t_issue_2858_hex").Check(testkit.Rows("291", "123", "801"))
	tk.MustExec(`alter table t_issue_2858_hex alter column a set default 0x321`)
}

func (s *testIntegrationSuite1) TestIssue4432(c *C) {
	tk := testkit.NewTestKit(c, s.store)
	tk.MustExec("use test")

	tk.MustExec("create table tx (col bit(10) default 'a')")
	tk.MustExec("insert into tx value ()")
	tk.MustQuery("select * from tx").Check(testkit.Rows("\x00a"))
	tk.MustExec("drop table tx")

	tk.MustExec("create table tx (col bit(10) default 0x61)")
	tk.MustExec("insert into tx value ()")
	tk.MustQuery("select * from tx").Check(testkit.Rows("\x00a"))
	tk.MustExec("drop table tx")

	tk.MustExec("create table tx (col bit(10) default 97)")
	tk.MustExec("insert into tx value ()")
	tk.MustQuery("select * from tx").Check(testkit.Rows("\x00a"))
	tk.MustExec("drop table tx")

	tk.MustExec("create table tx (col bit(10) default 0b1100001)")
	tk.MustExec("insert into tx value ()")
	tk.MustQuery("select * from tx").Check(testkit.Rows("\x00a"))
	tk.MustExec("drop table tx")
}

func (s *testIntegrationSuite5) TestErrnoErrorCode(c *C) {
	tk := testkit.NewTestKit(c, s.store)
	tk.MustExec("use test_db")

	// create database
	sql := "create database aaaaaaaaaaaaaaaaaaaaaaaaaaaaaaaaaaaaaaaaaaaaaaaaaaaaaaaaaaaaaaaaa"
	tk.MustGetErrCode(sql, errno.ErrTooLongIdent)
	sql = "create database test"
	tk.MustGetErrCode(sql, errno.ErrDBCreateExists)
	sql = "create database test1 character set uft8;"
	tk.MustGetErrCode(sql, errno.ErrUnknownCharacterSet)
	sql = "create database test2 character set gkb;"
	tk.MustGetErrCode(sql, errno.ErrUnknownCharacterSet)
	sql = "create database test3 character set laitn1;"
	tk.MustGetErrCode(sql, errno.ErrUnknownCharacterSet)
	// drop database
	sql = "drop database db_not_exist"
	tk.MustGetErrCode(sql, errno.ErrDBDropExists)
	// create table
	tk.MustExec("create table test_error_code_succ (c1 int, c2 int, c3 int, primary key(c3))")
	sql = "create table test_error_code_succ (c1 int, c2 int, c3 int)"
	tk.MustGetErrCode(sql, errno.ErrTableExists)
	sql = "create table test_error_code1 (c1 int, c2 int, c2 int)"
	tk.MustGetErrCode(sql, errno.ErrDupFieldName)
	sql = "create table test_error_code1 (c1 int, aaaaaaaaaaaaaaaaaaaaaaaaaaaaaaaaaaaaaaaaaaaaaaaaaaaaaaaaaaaaaaaaa int)"
	tk.MustGetErrCode(sql, errno.ErrTooLongIdent)
	sql = "create table aaaaaaaaaaaaaaaaaaaaaaaaaaaaaaaaaaaaaaaaaaaaaaaaaaaaaaaaaaaaaaaaa(a int)"
	tk.MustGetErrCode(sql, errno.ErrTooLongIdent)
	sql = "create table test_error_code1 (c1 int, c2 int, key aa (c1, c2), key aa (c1))"
	tk.MustGetErrCode(sql, errno.ErrDupKeyName)
	sql = "create table test_error_code1 (c1 int, c2 int, c3 int, key(c_not_exist))"
	tk.MustGetErrCode(sql, errno.ErrKeyColumnDoesNotExits)
	sql = "create table test_error_code1 (c1 int, c2 int, c3 int, primary key(c_not_exist))"
	tk.MustGetErrCode(sql, errno.ErrKeyColumnDoesNotExits)
	sql = "create table test_error_code1 (c1 int not null default '')"
	tk.MustGetErrCode(sql, errno.ErrInvalidDefault)
	sql = "CREATE TABLE `t` (`a` double DEFAULT 1.0 DEFAULT 2.0 DEFAULT now());"
	tk.MustGetErrCode(sql, errno.ErrInvalidDefault)
	sql = "CREATE TABLE `t` (`a` double DEFAULT now());"
	tk.MustGetErrCode(sql, errno.ErrInvalidDefault)
	sql = "create table t1(a int) character set uft8;"
	tk.MustGetErrCode(sql, errno.ErrUnknownCharacterSet)
	sql = "create table t1(a int) character set gkb;"
	tk.MustGetErrCode(sql, errno.ErrUnknownCharacterSet)
	sql = "create table t1(a int) character set laitn1;"
	tk.MustGetErrCode(sql, errno.ErrUnknownCharacterSet)
	sql = "create table test_error_code (a int not null ,b int not null,c int not null, d int not null, foreign key (b, c) references product(id));"
	tk.MustGetErrCode(sql, errno.ErrWrongFkDef)
	sql = "create table test_error_code_2;"
	tk.MustGetErrCode(sql, errno.ErrTableMustHaveColumns)
	sql = "create table test_error_code_2 (unique(c1));"
	tk.MustGetErrCode(sql, errno.ErrTableMustHaveColumns)
	sql = "create table test_error_code_2(c1 int, c2 int, c3 int, primary key(c1), primary key(c2));"
	tk.MustGetErrCode(sql, errno.ErrMultiplePriKey)
	sql = "create table test_error_code_3(pt blob ,primary key (pt));"
	tk.MustGetErrCode(sql, errno.ErrBlobKeyWithoutLength)
	sql = "create table test_error_code_3(a text, unique (a(3073)));"
	tk.MustGetErrCode(sql, errno.ErrTooLongKey)
	sql = "create table test_error_code_3(`id` int, key `primary`(`id`));"
	tk.MustGetErrCode(sql, errno.ErrWrongNameForIndex)
	sql = "create table t2(c1.c2 blob default null);"
	tk.MustGetErrCode(sql, errno.ErrWrongTableName)
	sql = "create table t2 (id int default null primary key , age int);"
	tk.MustGetErrCode(sql, errno.ErrInvalidDefault)
	sql = "create table t2 (id int null primary key , age int);"
	tk.MustGetErrCode(sql, errno.ErrPrimaryCantHaveNull)
	sql = "create table t2 (id int default null, age int, primary key(id));"
	tk.MustGetErrCode(sql, errno.ErrPrimaryCantHaveNull)
	sql = "create table t2 (id int null, age int, primary key(id));"
	tk.MustGetErrCode(sql, errno.ErrPrimaryCantHaveNull)
	sql = "create table t2 (id int auto_increment);"
	tk.MustGetErrCode(sql, errno.ErrWrongAutoKey)
	sql = "create table t2 (id int auto_increment, a int key);"
	tk.MustGetErrCode(sql, errno.ErrWrongAutoKey)
	sql = "create table t2 (a datetime(2) default current_timestamp(3));"
	tk.MustGetErrCode(sql, errno.ErrInvalidDefault)
	sql = "create table t2 (a datetime(2) default current_timestamp(2) on update current_timestamp);"
	tk.MustGetErrCode(sql, errno.ErrInvalidOnUpdate)
	sql = "create table t2 (a datetime default current_timestamp on update current_timestamp(2));"
	tk.MustGetErrCode(sql, errno.ErrInvalidOnUpdate)
	sql = "create table t2 (a datetime(2) default current_timestamp(2) on update current_timestamp(3));"
	tk.MustGetErrCode(sql, errno.ErrInvalidOnUpdate)
	sql = "create table t(a blob(10), index(a(0)));"
	tk.MustGetErrCode(sql, errno.ErrKeyPart0)
	sql = "create table t(a char(10), index(a(0)));"
	tk.MustGetErrCode(sql, errno.ErrKeyPart0)

	sql = "create table t2 (id int primary key , age int);"
	tk.MustExec(sql)

	// add column
	sql = "alter table test_error_code_succ add column c1 int"
	tk.MustGetErrCode(sql, errno.ErrDupFieldName)
	sql = "alter table test_error_code_succ add column aaaaaaaaaaaaaaaaaaaaaaaaaaaaaaaaaaaaaaaaaaaaaaaaaaaaaaaaaaaaaaaaa int"
	tk.MustGetErrCode(sql, errno.ErrTooLongIdent)
	sql = "alter table test_comment comment 'test comment'"
	tk.MustGetErrCode(sql, errno.ErrNoSuchTable)
	sql = "alter table test_error_code_succ add column `a ` int ;"
	tk.MustGetErrCode(sql, errno.ErrWrongColumnName)
	tk.MustExec("create table test_on_update (c1 int, c2 int);")
	sql = "alter table test_on_update add column c3 int on update current_timestamp;"
	tk.MustGetErrCode(sql, errno.ErrInvalidOnUpdate)
	sql = "create table test_on_update_2(c int on update current_timestamp);"
	tk.MustGetErrCode(sql, errno.ErrInvalidOnUpdate)

	// drop column
	sql = "alter table test_error_code_succ drop c_not_exist"
	tk.MustGetErrCode(sql, errno.ErrCantDropFieldOrKey)
	tk.MustExec("create table test_drop_column (c1 int );")
	sql = "alter table test_drop_column drop column c1;"
	tk.MustGetErrCode(sql, errno.ErrCantRemoveAllFields)
	// add index
	sql = "alter table test_error_code_succ add index idx (c_not_exist)"
	tk.MustGetErrCode(sql, errno.ErrKeyColumnDoesNotExits)
	tk.MustExec("alter table test_error_code_succ add index idx (c1)")
	sql = "alter table test_error_code_succ add index idx (c1)"
	tk.MustGetErrCode(sql, errno.ErrDupKeyName)
	// drop index
	sql = "alter table test_error_code_succ drop index idx_not_exist"
	tk.MustGetErrCode(sql, errno.ErrCantDropFieldOrKey)
	sql = "alter table test_error_code_succ drop column c3"
	tk.MustGetErrCode(sql, int(errno.ErrUnsupportedDDLOperation))
	// modify column
	sql = "alter table test_error_code_succ modify testx.test_error_code_succ.c1 bigint"
	tk.MustGetErrCode(sql, errno.ErrWrongDBName)
	sql = "alter table test_error_code_succ modify t.c1 bigint"
	tk.MustGetErrCode(sql, errno.ErrWrongTableName)
	// insert value
	tk.MustExec("create table test_error_code_null(c1 char(100) not null);")
	sql = "insert into test_error_code_null (c1) values(null);"
	tk.MustGetErrCode(sql, errno.ErrBadNull)
}

func (s *testIntegrationSuite3) TestTableDDLWithFloatType(c *C) {
	s.tk = testkit.NewTestKit(c, s.store)
	s.tk.MustExec("use test")
	s.tk.MustExec("drop table if exists t")
	s.tk.MustGetErrCode("create table t (a decimal(1, 2))", errno.ErrMBiggerThanD)
	s.tk.MustGetErrCode("create table t (a float(1, 2))", errno.ErrMBiggerThanD)
	s.tk.MustGetErrCode("create table t (a double(1, 2))", errno.ErrMBiggerThanD)
	s.tk.MustExec("create table t (a double(1, 1))")
	s.tk.MustGetErrCode("alter table t add column b decimal(1, 2)", errno.ErrMBiggerThanD)
	// add multi columns now not support, so no case.
	s.tk.MustGetErrCode("alter table t modify column a float(1, 4)", errno.ErrMBiggerThanD)
	s.tk.MustGetErrCode("alter table t change column a aa float(1, 4)", errno.ErrMBiggerThanD)
	s.tk.MustExec("drop table t")
}

func (s *testIntegrationSuite1) TestTableDDLWithTimeType(c *C) {
	s.tk = testkit.NewTestKit(c, s.store)
	s.tk.MustExec("use test")
	s.tk.MustExec("drop table if exists t")
	s.tk.MustGetErrCode("create table t (a time(7))", errno.ErrTooBigPrecision)
	s.tk.MustGetErrCode("create table t (a datetime(7))", errno.ErrTooBigPrecision)
	s.tk.MustGetErrCode("create table t (a timestamp(7))", errno.ErrTooBigPrecision)
	_, err := s.tk.Exec("create table t (a time(-1))")
	c.Assert(err, NotNil)
	s.tk.MustExec("create table t (a datetime)")
	s.tk.MustGetErrCode("alter table t add column b time(7)", errno.ErrTooBigPrecision)
	s.tk.MustGetErrCode("alter table t add column b datetime(7)", errno.ErrTooBigPrecision)
	s.tk.MustGetErrCode("alter table t add column b timestamp(7)", errno.ErrTooBigPrecision)
	s.tk.MustGetErrCode("alter table t modify column a time(7)", errno.ErrTooBigPrecision)
	s.tk.MustGetErrCode("alter table t modify column a datetime(7)", errno.ErrTooBigPrecision)
	s.tk.MustGetErrCode("alter table t modify column a timestamp(7)", errno.ErrTooBigPrecision)
	s.tk.MustGetErrCode("alter table t change column a aa time(7)", errno.ErrTooBigPrecision)
	s.tk.MustGetErrCode("alter table t change column a aa datetime(7)", errno.ErrTooBigPrecision)
	s.tk.MustGetErrCode("alter table t change column a aa timestamp(7)", errno.ErrTooBigPrecision)
	s.tk.MustExec("alter table t change column a aa datetime(0)")
	s.tk.MustExec("drop table t")
}

func (s *testIntegrationSuite2) TestUpdateMultipleTable(c *C) {
	tk := testkit.NewTestKit(c, s.store)
	tk.MustExec("create database umt_db")
	tk.MustExec("use umt_db")
	tk.MustExec("create table t1 (c1 int, c2 int)")
	tk.MustExec("insert t1 values (1, 1), (2, 2)")
	tk.MustExec("create table t2 (c1 int, c2 int)")
	tk.MustExec("insert t2 values (1, 3), (2, 5)")
	ctx := tk.Se.(sessionctx.Context)
	dom := domain.GetDomain(ctx)
	is := dom.InfoSchema()
	db, ok := is.SchemaByName(model.NewCIStr("umt_db"))
	c.Assert(ok, IsTrue)
	t1Tbl, err := is.TableByName(model.NewCIStr("umt_db"), model.NewCIStr("t1"))
	c.Assert(err, IsNil)
	t1Info := t1Tbl.Meta()

	// Add a new column in write only state.
	newColumn := &model.ColumnInfo{
		ID:                 100,
		Name:               model.NewCIStr("c3"),
		Offset:             2,
		DefaultValue:       9,
		OriginDefaultValue: 9,
		FieldType:          *types.NewFieldType(mysql.TypeLonglong),
		State:              model.StateWriteOnly,
	}
	t1Info.Columns = append(t1Info.Columns, newColumn)

	kv.RunInNewTxn(s.store, false, func(txn kv.Transaction) error {
		m := meta.NewMeta(txn)
		_, err = m.GenSchemaVersion()
		c.Assert(err, IsNil)
		c.Assert(m.UpdateTable(db.ID, t1Info), IsNil)
		return nil
	})
	err = dom.Reload()
	c.Assert(err, IsNil)

	tk.MustExec("update t1, t2 set t1.c1 = 8, t2.c2 = 10 where t1.c2 = t2.c1")
	tk.MustQuery("select * from t1").Check(testkit.Rows("8 1", "8 2"))
	tk.MustQuery("select * from t2").Check(testkit.Rows("1 10", "2 10"))

	newColumn.State = model.StatePublic

	kv.RunInNewTxn(s.store, false, func(txn kv.Transaction) error {
		m := meta.NewMeta(txn)
		_, err = m.GenSchemaVersion()
		c.Assert(err, IsNil)
		c.Assert(m.UpdateTable(db.ID, t1Info), IsNil)
		return nil
	})
	err = dom.Reload()
	c.Assert(err, IsNil)

	tk.MustQuery("select * from t1").Check(testkit.Rows("8 1 9", "8 2 9"))
	tk.MustExec("drop database umt_db")
}

func (s *testIntegrationSuite2) TestNullGeneratedColumn(c *C) {
	tk := testkit.NewTestKit(c, s.store)

	tk.MustExec("use test")
	tk.MustExec("drop table if exists t")
	tk.MustExec("CREATE TABLE `t` (" +
		"`a` int(11) DEFAULT NULL," +
		"`b` int(11) DEFAULT NULL," +
		"`c` int(11) GENERATED ALWAYS AS (`a` + `b`) VIRTUAL," +
		"`h` varchar(10) DEFAULT NULL," +
		"`m` int(11) DEFAULT NULL" +
		") ENGINE=InnoDB DEFAULT CHARSET=utf8mb4 COLLATE=utf8mb4_bin")

	tk.MustExec("insert into t values()")
	tk.MustExec("alter table t add index idx_c(c)")
	tk.MustExec("drop table t")
}

func (s *testIntegrationSuite2) TestDependedGeneratedColumnPrior2GeneratedColumn(c *C) {
	tk := testkit.NewTestKit(c, s.store)
	tk.MustExec("use test")
	tk.MustExec("drop table if exists t")
	tk.MustExec("CREATE TABLE `t` (" +
		"`a` int(11) DEFAULT NULL," +
		"`b` int(11) GENERATED ALWAYS AS (`a` + 1) VIRTUAL," +
		"`c` int(11) GENERATED ALWAYS AS (`b` + 1) VIRTUAL" +
		") ENGINE=InnoDB DEFAULT CHARSET=utf8mb4 COLLATE=utf8mb4_bin")
	// should check unknown column first, then the prior ones.
	sql := "alter table t add column d int as (c + f + 1) first"
	tk.MustGetErrCode(sql, errno.ErrBadField)

	// depended generated column should be prior to generated column self
	sql = "alter table t add column d int as (c+1) first"
	tk.MustGetErrCode(sql, errno.ErrGeneratedColumnNonPrior)

	// correct case
	tk.MustExec("alter table t add column d int as (c+1) after c")

	// check position nil case
	tk.MustExec("alter table t add column(e int as (c+1))")
}

func (s *testIntegrationSuite3) TestChangingCharsetToUtf8(c *C) {
	tk := testkit.NewTestKit(c, s.store)

	tk.MustExec("use test")
	tk.MustExec("create table t1(a varchar(20) charset utf8)")
	tk.MustExec("insert into t1 values (?)", "t1_value")
	tk.MustExec("alter table t1 collate uTf8mB4_uNiCoDe_Ci charset Utf8mB4 charset uTF8Mb4 collate UTF8MB4_BiN")
	tk.MustExec("alter table t1 modify column a varchar(20) charset utf8mb4")
	tk.MustQuery("select * from t1;").Check(testkit.Rows("t1_value"))

	tk.MustExec("create table t(a varchar(20) charset latin1)")
	tk.MustExec("insert into t values (?)", "t_value")

	tk.MustExec("alter table t modify column a varchar(20) charset latin1")
	tk.MustQuery("select * from t;").Check(testkit.Rows("t_value"))

	tk.MustGetErrCode("alter table t modify column a varchar(20) charset utf8", errno.ErrUnsupportedDDLOperation)
	tk.MustGetErrCode("alter table t modify column a varchar(20) charset utf8mb4", errno.ErrUnsupportedDDLOperation)
	tk.MustGetErrCode("alter table t modify column a varchar(20) charset utf8 collate utf8_bin", errno.ErrUnsupportedDDLOperation)
	tk.MustGetErrCode("alter table t modify column a varchar(20) charset utf8mb4 collate utf8mb4_general_ci", errno.ErrUnsupportedDDLOperation)

	tk.MustGetErrCode("alter table t modify column a varchar(20) charset utf8mb4 collate utf8bin", errno.ErrUnknownCollation)
	tk.MustGetErrCode("alter table t collate LATIN1_GENERAL_CI charset utf8 collate utf8_bin", errno.ErrConflictingDeclarations)
	tk.MustGetErrCode("alter table t collate LATIN1_GENERAL_CI collate UTF8MB4_UNICODE_ci collate utf8_bin", errno.ErrCollationCharsetMismatch)
}

func (s *testIntegrationSuite4) TestChangingTableCharset(c *C) {
	tk := testkit.NewTestKit(c, s.store)

	tk.MustExec("USE test")
	tk.MustExec("create table t(a char(10)) charset latin1 collate latin1_bin")

	tk.MustGetErrCode("alter table t charset gbk", errno.ErrUnknownCharacterSet)
	tk.MustGetErrCode("alter table t charset ''", errno.ErrUnknownCharacterSet)

	tk.MustGetErrCode("alter table t charset utf8mb4 collate '' collate utf8mb4_bin;", errno.ErrUnknownCollation)

	tk.MustGetErrCode("alter table t charset utf8 collate latin1_bin", errno.ErrCollationCharsetMismatch)
	tk.MustGetErrCode("alter table t charset utf8 collate utf8mb4_bin;", errno.ErrCollationCharsetMismatch)
	tk.MustGetErrCode("alter table t charset utf8 collate utf8_bin collate utf8mb4_bin collate utf8_bin;", errno.ErrCollationCharsetMismatch)

	tk.MustGetErrCode("alter table t charset utf8", errno.ErrUnsupportedDDLOperation)
	tk.MustGetErrCode("alter table t charset utf8mb4", errno.ErrUnsupportedDDLOperation)
	tk.MustGetErrCode("alter table t charset utf8mb4 collate utf8mb4_bin", errno.ErrUnsupportedDDLOperation)

	tk.MustGetErrCode("alter table t charset latin1 charset utf8 charset utf8mb4 collate utf8_bin;", errno.ErrConflictingDeclarations)

	// Test change column charset when changing table charset.
	tk.MustExec("drop table t;")
	tk.MustExec("create table t(a varchar(10)) charset utf8")
	tk.MustExec("alter table t convert to charset utf8mb4;")
	checkCharset := func(chs, coll string) {
		tbl := testGetTableByName(c, s.ctx, "test", "t")
		c.Assert(tbl, NotNil)
		c.Assert(tbl.Meta().Charset, Equals, chs)
		c.Assert(tbl.Meta().Collate, Equals, coll)
		for _, col := range tbl.Meta().Columns {
			c.Assert(col.Charset, Equals, chs)
			c.Assert(col.Collate, Equals, coll)
		}
	}
	checkCharset(charset.CharsetUTF8MB4, charset.CollationUTF8MB4)

	// Test when column charset can not convert to the target charset.
	tk.MustExec("drop table t;")
	tk.MustExec("create table t(a varchar(10) character set ascii) charset utf8mb4")
	tk.MustGetErrCode("alter table t convert to charset utf8mb4;", errno.ErrUnsupportedDDLOperation)

	tk.MustExec("drop table t;")
	tk.MustExec("create table t(a varchar(10) character set utf8) charset utf8")
	tk.MustExec("alter table t convert to charset utf8 collate utf8_general_ci;")
	checkCharset(charset.CharsetUTF8, "utf8_general_ci")

	// Test when table charset is equal to target charset but column charset is not equal.
	tk.MustExec("drop table t;")
	tk.MustExec("create table t(a varchar(10) character set utf8) charset utf8mb4")
	tk.MustExec("alter table t convert to charset utf8mb4 collate utf8mb4_general_ci;")
	checkCharset(charset.CharsetUTF8MB4, "utf8mb4_general_ci")

	// Mock table info with charset is "". Old TiDB maybe create table with charset is "".
	db, ok := domain.GetDomain(s.ctx).InfoSchema().SchemaByName(model.NewCIStr("test"))
	c.Assert(ok, IsTrue)
	tbl := testGetTableByName(c, s.ctx, "test", "t")
	tblInfo := tbl.Meta().Clone()
	tblInfo.Charset = ""
	tblInfo.Collate = ""
	updateTableInfo := func(tblInfo *model.TableInfo) {
		mockCtx := mock.NewContext()
		mockCtx.Store = s.store
		err := mockCtx.NewTxn(context.Background())
		c.Assert(err, IsNil)
		txn, err := mockCtx.Txn(true)
		c.Assert(err, IsNil)
		mt := meta.NewMeta(txn)

		err = mt.UpdateTable(db.ID, tblInfo)
		c.Assert(err, IsNil)
		err = txn.Commit(context.Background())
		c.Assert(err, IsNil)
	}
	updateTableInfo(tblInfo)

	// check table charset is ""
	tk.MustExec("alter table t add column b varchar(10);") //  load latest schema.
	tbl = testGetTableByName(c, s.ctx, "test", "t")
	c.Assert(tbl, NotNil)
	c.Assert(tbl.Meta().Charset, Equals, "")
	c.Assert(tbl.Meta().Collate, Equals, "")
	// Test when table charset is "", this for compatibility.
	tk.MustExec("alter table t convert to charset utf8mb4;")
	checkCharset(charset.CharsetUTF8MB4, charset.CollationUTF8MB4)

	// Test when column charset is "".
	tbl = testGetTableByName(c, s.ctx, "test", "t")
	tblInfo = tbl.Meta().Clone()
	tblInfo.Columns[0].Charset = ""
	tblInfo.Columns[0].Collate = ""
	updateTableInfo(tblInfo)
	// check table charset is ""
	tk.MustExec("alter table t drop column b;") //  load latest schema.
	tbl = testGetTableByName(c, s.ctx, "test", "t")
	c.Assert(tbl, NotNil)
	c.Assert(tbl.Meta().Columns[0].Charset, Equals, "")
	c.Assert(tbl.Meta().Columns[0].Collate, Equals, "")
	tk.MustExec("alter table t convert to charset utf8mb4;")
	checkCharset(charset.CharsetUTF8MB4, charset.CollationUTF8MB4)

	tk.MustExec("drop table t")
	tk.MustExec("create table t (a blob) character set utf8;")
	tk.MustExec("alter table t charset=utf8mb4 collate=utf8mb4_bin;")
	tk.MustQuery("show create table t").Check(testutil.RowsWithSep("|",
		"t CREATE TABLE `t` (\n"+
			"  `a` blob DEFAULT NULL\n"+
			") ENGINE=InnoDB DEFAULT CHARSET=utf8mb4 COLLATE=utf8mb4_bin",
	))

	tk.MustExec("drop table t")
	tk.MustExec("create table t(a varchar(5) charset utf8) charset utf8")
	tk.MustExec("alter table t charset utf8mb4")
	tbl = testGetTableByName(c, s.ctx, "test", "t")
	c.Assert(tbl, NotNil)
	c.Assert(tbl.Meta().Charset, Equals, "utf8mb4")
	c.Assert(tbl.Meta().Collate, Equals, "utf8mb4_bin")
	for _, col := range tbl.Meta().Columns {
		// Column charset and collate should remain unchanged.
		c.Assert(col.Charset, Equals, "utf8")
		c.Assert(col.Collate, Equals, "utf8_bin")
	}

	tk.MustExec("drop table t")
	tk.MustExec("create table t(a varchar(5) charset utf8 collate utf8_unicode_ci) charset utf8 collate utf8_unicode_ci")
	tk.MustExec("alter table t collate utf8_danish_ci")
	tbl = testGetTableByName(c, s.ctx, "test", "t")
	c.Assert(tbl, NotNil)
	c.Assert(tbl.Meta().Charset, Equals, "utf8")
	c.Assert(tbl.Meta().Collate, Equals, "utf8_danish_ci")
	for _, col := range tbl.Meta().Columns {
		c.Assert(col.Charset, Equals, "utf8")
		// Column collate should remain unchanged.
		c.Assert(col.Collate, Equals, "utf8_unicode_ci")
	}
}

func (s *testIntegrationSuite5) TestModifyingColumnOption(c *C) {
	tk := testkit.NewTestKit(c, s.store)
	tk.MustExec("create database if not exists test")
	tk.MustExec("use test")

	errMsg := "[ddl:8200]" // unsupported modify column with references
	assertErrCode := func(sql string, errCodeStr string) {
		_, err := tk.Exec(sql)
		c.Assert(err, NotNil)
		c.Assert(err.Error()[:len(errCodeStr)], Equals, errCodeStr)
	}

	tk.MustExec("drop table if exists t1")
	tk.MustExec("create table t1 (b char(1) default null) engine=InnoDB default charset=utf8mb4 collate=utf8mb4_general_ci")
	tk.MustExec("alter table t1 modify column b char(1) character set utf8mb4 collate utf8mb4_general_ci")

	tk.MustExec("drop table t1")
	tk.MustExec("create table t1 (b char(1) collate utf8mb4_general_ci)")
	tk.MustExec("alter table t1 modify b char(1) character set utf8mb4 collate utf8mb4_general_ci")

	tk.MustExec("drop table t1")
	tk.MustExec("drop table if exists t2")
	tk.MustExec("create table t1 (a int(11) default null)")
	tk.MustExec("create table t2 (b char, c int)")
	assertErrCode("alter table t2 modify column c int references t1(a)", errMsg)
	_, err := tk.Exec("alter table t1 change a a varchar(16)")
	c.Assert(err.Error(), Equals, "[ddl:8200]Unsupported modify column: type varchar(16) not match origin int(11)")
	_, err = tk.Exec("alter table t1 change a a varchar(10)")
	c.Assert(err.Error(), Equals, "[ddl:8200]Unsupported modify column: type varchar(10) not match origin int(11)")
	_, err = tk.Exec("alter table t1 change a a datetime")
	c.Assert(err.Error(), Equals, "[ddl:8200]Unsupported modify column: type datetime not match origin int(11)")
	_, err = tk.Exec("alter table t1 change a a int(11) unsigned")
	c.Assert(err.Error(), Equals, "[ddl:8200]Unsupported modify column: can't change unsigned integer to signed or vice versa")
	_, err = tk.Exec("alter table t2 change b b int(11) unsigned")
	c.Assert(err.Error(), Equals, "[ddl:8200]Unsupported modify column: type int(11) not match origin char(1)")
}

func (s *testIntegrationSuite4) TestIndexOnMultipleGeneratedColumn(c *C) {
	tk := testkit.NewTestKit(c, s.store)

	tk.MustExec("create database if not exists test")
	tk.MustExec("use test")
	tk.MustExec("drop table if exists t")
	tk.MustExec("create table t (a int, b int as (a + 1), c int as (b + 1))")
	tk.MustExec("insert into t (a) values (1)")
	tk.MustExec("create index idx on t (c)")
	tk.MustQuery("select * from t where c > 1").Check(testkit.Rows("1 2 3"))
	res := tk.MustQuery("select * from t use index(idx) where c > 1")
	tk.MustQuery("select * from t ignore index(idx) where c > 1").Check(res.Rows())
	tk.MustExec("admin check table t")

	tk.MustExec("drop table if exists t")
	tk.MustExec("create table t (a int, b int as (a + 1), c int as (b + 1), d int as (c + 1))")
	tk.MustExec("insert into t (a) values (1)")
	tk.MustExec("create index idx on t (d)")
	tk.MustQuery("select * from t where d > 2").Check(testkit.Rows("1 2 3 4"))
	res = tk.MustQuery("select * from t use index(idx) where d > 2")
	tk.MustQuery("select * from t ignore index(idx) where d > 2").Check(res.Rows())
	tk.MustExec("admin check table t")

	tk.MustExec("drop table if exists t")
	tk.MustExec("create table t (a bigint, b decimal as (a+1), c varchar(20) as (b*2), d float as (a*23+b-1+length(c)))")
	tk.MustExec("insert into t (a) values (1)")
	tk.MustExec("create index idx on t (d)")
	tk.MustQuery("select * from t where d > 2").Check(testkit.Rows("1 2 4 25"))
	res = tk.MustQuery("select * from t use index(idx) where d > 2")
	tk.MustQuery("select * from t ignore index(idx) where d > 2").Check(res.Rows())
	tk.MustExec("admin check table t")

	tk.MustExec("drop table if exists t")
	tk.MustExec("create table t (a varchar(10), b float as (length(a)+123), c varchar(20) as (right(a, 2)), d float as (b+b-7+1-3+3*ASCII(c)))")
	tk.MustExec("insert into t (a) values ('adorable')")
	tk.MustExec("create index idx on t (d)")
	tk.MustQuery("select * from t where d > 2").Check(testkit.Rows("adorable 131 le 577")) // 131+131-7+1-3+3*108
	res = tk.MustQuery("select * from t use index(idx) where d > 2")
	tk.MustQuery("select * from t ignore index(idx) where d > 2").Check(res.Rows())
	tk.MustExec("admin check table t")

	tk.MustExec("drop table if exists t")
	tk.MustExec("create table t (a bigint, b decimal as (a), c int(10) as (a+b), d float as (a+b+c), e decimal as (a+b+c+d))")
	tk.MustExec("insert into t (a) values (1)")
	tk.MustExec("create index idx on t (d)")
	tk.MustQuery("select * from t where d > 2").Check(testkit.Rows("1 1 2 4 8"))
	res = tk.MustQuery("select * from t use index(idx) where d > 2")
	tk.MustQuery("select * from t ignore index(idx) where d > 2").Check(res.Rows())
	tk.MustExec("admin check table t")

	tk.MustExec("drop table if exists t")
	tk.MustExec("create table t(a bigint, b bigint as (a+1) virtual, c bigint as (b+1) virtual)")
	tk.MustExec("alter table t add index idx_b(b)")
	tk.MustExec("alter table t add index idx_c(c)")
	tk.MustExec("insert into t(a) values(1)")
	tk.MustExec("alter table t add column(d bigint as (c+1) virtual)")
	tk.MustExec("alter table t add index idx_d(d)")
	tk.MustQuery("select * from t where d > 2").Check(testkit.Rows("1 2 3 4"))
	res = tk.MustQuery("select * from t use index(idx_d) where d > 2")
	tk.MustQuery("select * from t ignore index(idx_d) where d > 2").Check(res.Rows())
	tk.MustExec("admin check table t")
}

func (s *testIntegrationSuite2) TestCaseInsensitiveCharsetAndCollate(c *C) {
	tk := testkit.NewTestKit(c, s.store)

	tk.MustExec("create database if not exists test_charset_collate")
	defer tk.MustExec("drop database test_charset_collate")
	tk.MustExec("use test_charset_collate")
	tk.MustExec("create table t(id int) ENGINE=InnoDB DEFAULT CHARSET=UTF8 COLLATE=UTF8_BIN;")
	tk.MustExec("create table t1(id int) ENGINE=InnoDB DEFAULT CHARSET=UTF8 COLLATE=uTF8_BIN;")
	tk.MustExec("create table t2(id int) ENGINE=InnoDB DEFAULT CHARSET=Utf8 COLLATE=utf8_BIN;")
	tk.MustExec("create table t3(id int) ENGINE=InnoDB DEFAULT CHARSET=Utf8mb4 COLLATE=utf8MB4_BIN;")
	tk.MustExec("create table t4(id int) ENGINE=InnoDB DEFAULT CHARSET=Utf8mb4 COLLATE=utf8MB4_general_ci;")

	tk.MustExec("create table t5(a varchar(20)) ENGINE=InnoDB DEFAULT CHARSET=UTF8MB4 COLLATE=UTF8MB4_GENERAL_CI;")
	tk.MustExec("insert into t5 values ('特克斯和凯科斯群岛')")

	db, ok := domain.GetDomain(s.ctx).InfoSchema().SchemaByName(model.NewCIStr("test_charset_collate"))
	c.Assert(ok, IsTrue)
	tbl := testGetTableByName(c, s.ctx, "test_charset_collate", "t5")
	tblInfo := tbl.Meta().Clone()
	c.Assert(tblInfo.Charset, Equals, "utf8mb4")
	c.Assert(tblInfo.Columns[0].Charset, Equals, "utf8mb4")

	tblInfo.Version = model.TableInfoVersion2
	tblInfo.Charset = "UTF8MB4"

	updateTableInfo := func(tblInfo *model.TableInfo) {
		mockCtx := mock.NewContext()
		mockCtx.Store = s.store
		err := mockCtx.NewTxn(context.Background())
		c.Assert(err, IsNil)
		txn, err := mockCtx.Txn(true)
		c.Assert(err, IsNil)
		mt := meta.NewMeta(txn)
		c.Assert(ok, IsTrue)
		err = mt.UpdateTable(db.ID, tblInfo)
		c.Assert(err, IsNil)
		err = txn.Commit(context.Background())
		c.Assert(err, IsNil)
	}
	updateTableInfo(tblInfo)
	tk.MustExec("alter table t5 add column b varchar(10);") //  load latest schema.

	tblInfo = testGetTableByName(c, s.ctx, "test_charset_collate", "t5").Meta()
	c.Assert(tblInfo.Charset, Equals, "utf8mb4")
	c.Assert(tblInfo.Columns[0].Charset, Equals, "utf8mb4")

	// For model.TableInfoVersion3, it is believed that all charsets / collations are lower-cased, do not do case-convert
	tblInfo = tblInfo.Clone()
	tblInfo.Version = model.TableInfoVersion3
	tblInfo.Charset = "UTF8MB4"
	updateTableInfo(tblInfo)
	tk.MustExec("alter table t5 add column c varchar(10);") //  load latest schema.

	tblInfo = testGetTableByName(c, s.ctx, "test_charset_collate", "t5").Meta()
	c.Assert(tblInfo.Charset, Equals, "UTF8MB4")
	c.Assert(tblInfo.Columns[0].Charset, Equals, "utf8mb4")
}

func (s *testIntegrationSuite3) TestZeroFillCreateTable(c *C) {
	s.tk = testkit.NewTestKit(c, s.store)
	s.tk.MustExec("use test")
	s.tk.MustExec("drop table if exists abc;")
	s.tk.MustExec("create table abc(y year, z tinyint(10) zerofill, primary key(y));")
	is := s.dom.InfoSchema()
	tbl, err := is.TableByName(model.NewCIStr("test"), model.NewCIStr("abc"))
	c.Assert(err, IsNil)
	var yearCol, zCol *model.ColumnInfo
	for _, col := range tbl.Meta().Columns {
		if col.Name.String() == "y" {
			yearCol = col
		}
		if col.Name.String() == "z" {
			zCol = col
		}
	}
	c.Assert(yearCol, NotNil)
	c.Assert(yearCol.Tp, Equals, mysql.TypeYear)
	c.Assert(mysql.HasUnsignedFlag(yearCol.Flag), IsTrue)

	c.Assert(zCol, NotNil)
	c.Assert(mysql.HasUnsignedFlag(zCol.Flag), IsTrue)
}

func (s *testIntegrationSuite5) TestBitDefaultValue(c *C) {
	tk := testkit.NewTestKit(c, s.store)
	tk.MustExec("use test")
	tk.MustExec("create table t_bit (c1 bit(10) default 250, c2 int);")
	tk.MustExec("insert into t_bit set c2=1;")
	tk.MustQuery("select bin(c1),c2 from t_bit").Check(testkit.Rows("11111010 1"))
	tk.MustExec("drop table t_bit")

	tk.MustExec("create table t_bit (a int)")
	tk.MustExec("insert into t_bit value (1)")
	tk.MustExec("alter table t_bit add column c bit(16) null default b'1100110111001'")
	tk.MustQuery("select c from t_bit").Check(testkit.Rows("\x19\xb9"))
	tk.MustExec("update t_bit set c = b'11100000000111'")
	tk.MustQuery("select c from t_bit").Check(testkit.Rows("\x38\x07"))
	tk.MustExec("drop table t_bit")

	tk.MustExec("create table t_bit (a int)")
	tk.MustExec("insert into t_bit value (1)")
	tk.MustExec("alter table t_bit add column b bit(1) default b'0';")
	tk.MustExec("alter table t_bit modify column b bit(1) default b'1';")
	tk.MustQuery("select b from t_bit").Check(testkit.Rows("\x00"))
	tk.MustExec("drop table t_bit")

	tk.MustExec("create table t_bit (a bit);")
	tk.MustExec("insert into t_bit values (null);")
	tk.MustQuery("select count(*) from t_bit where a is null;").Check(testkit.Rows("1"))

	tk.MustExec(`create table testalltypes1 (
    field_1 bit default 1,
    field_2 tinyint null default null
	);`)
	tk.MustExec(`create table testalltypes2 (
    field_1 bit null default null,
    field_2 tinyint null default null,
    field_3 tinyint unsigned null default null,
    field_4 bigint null default null,
    field_5 bigint unsigned null default null,
    field_6 mediumblob null default null,
    field_7 longblob null default null,
    field_8 blob null default null,
    field_9 tinyblob null default null,
    field_10 varbinary(255) null default null,
    field_11 binary(255) null default null,
    field_12 mediumtext null default null,
    field_13 longtext null default null,
    field_14 text null default null,
    field_15 tinytext null default null,
    field_16 char(255) null default null,
    field_17 numeric null default null,
    field_18 decimal null default null,
    field_19 integer null default null,
    field_20 integer unsigned null default null,
    field_21 int null default null,
    field_22 int unsigned null default null,
    field_23 mediumint null default null,
    field_24 mediumint unsigned null default null,
    field_25 smallint null default null,
    field_26 smallint unsigned null default null,
    field_27 float null default null,
    field_28 double null default null,
    field_29 double precision null default null,
    field_30 real null default null,
    field_31 varchar(255) null default null,
    field_32 date null default null,
    field_33 time null default null,
    field_34 datetime null default null,
    field_35 timestamp null default null
	);`)
}

func (s *testIntegrationSuite5) TestBackwardCompatibility(c *C) {
	tk := testkit.NewTestKit(c, s.store)
	tk.MustExec("create database if not exists test_backward_compatibility")
	defer tk.MustExec("drop database test_backward_compatibility")
	tk.MustExec("use test_backward_compatibility")
	tk.MustExec("create table t(a int primary key, b int)")
	for i := 0; i < 200; i++ {
		tk.MustExec(fmt.Sprintf("insert into t values(%v, %v)", i, i))
	}

	// alter table t add index idx_b(b);
	is := s.dom.InfoSchema()
	schemaName := model.NewCIStr("test_backward_compatibility")
	tableName := model.NewCIStr("t")
	schema, ok := is.SchemaByName(schemaName)
	c.Assert(ok, IsTrue)
	tbl, err := is.TableByName(schemaName, tableName)
	c.Assert(err, IsNil)

	// Split the table.
	s.cluster.SplitTable(s.mvccStore, tbl.Meta().ID, 100)

	unique := false
	indexName := model.NewCIStr("idx_b")
	indexPartSpecification := &ast.IndexPartSpecification{
		Column: &ast.ColumnName{
			Schema: schemaName,
			Table:  tableName,
			Name:   model.NewCIStr("b"),
		},
		Length: types.UnspecifiedLength,
	}
	indexPartSpecifications := []*ast.IndexPartSpecification{indexPartSpecification}
	var indexOption *ast.IndexOption
	job := &model.Job{
		SchemaID:   schema.ID,
		TableID:    tbl.Meta().ID,
		Type:       model.ActionAddIndex,
		BinlogInfo: &model.HistoryInfo{},
		Args:       []interface{}{unique, indexName, indexPartSpecifications, indexOption},
	}
	txn, err := s.store.Begin()
	c.Assert(err, IsNil)
	t := meta.NewMeta(txn)
	job.ID, err = t.GenGlobalID()
	c.Assert(err, IsNil)
	job.Version = 1
	job.StartTS = txn.StartTS()

	// Simulate old TiDB init the add index job, old TiDB will not init the model.Job.ReorgMeta field,
	// if we set job.SnapshotVer here, can simulate the behavior.
	job.SnapshotVer = txn.StartTS()
	err = t.EnQueueDDLJob(job)
	c.Assert(err, IsNil)
	err = txn.Commit(context.Background())
	c.Assert(err, IsNil)
	ticker := time.NewTicker(s.lease)
	defer ticker.Stop()
	for range ticker.C {
		historyJob, err := getHistoryDDLJob(s.store, job.ID)
		c.Assert(err, IsNil)
		if historyJob == nil {

			continue
		}
		c.Assert(historyJob.Error, IsNil)

		if historyJob.IsSynced() {
			break
		}
	}

	// finished add index
	tk.MustExec("admin check index t idx_b")
}

func (s *testIntegrationSuite3) TestMultiRegionGetTableEndHandle(c *C) {
	tk := testkit.NewTestKit(c, s.store)
	tk.MustExec("drop database if exists test_get_endhandle")
	tk.MustExec("create database test_get_endhandle")
	tk.MustExec("use test_get_endhandle")

	tk.MustExec("create table t(a bigint PRIMARY KEY, b int)")
	for i := 0; i < 1000; i++ {
		tk.MustExec(fmt.Sprintf("insert into t values(%v, %v)", i, i))
	}

	// Get table ID for split.
	dom := domain.GetDomain(tk.Se)
	is := dom.InfoSchema()
	tbl, err := is.TableByName(model.NewCIStr("test_get_endhandle"), model.NewCIStr("t"))
	c.Assert(err, IsNil)
	tblID := tbl.Meta().ID

	d := s.dom.DDL()
	testCtx := newTestMaxTableRowIDContext(c, d, tbl)

	// Split the table.
	s.cluster.SplitTable(s.mvccStore, tblID, 100)

	maxID, emptyTable := getMaxTableRowID(testCtx, s.store)
	c.Assert(emptyTable, IsFalse)
	c.Assert(maxID, Equals, int64(1000))

	tk.MustExec("insert into t values(10000, 1000)")
	maxID, emptyTable = getMaxTableRowID(testCtx, s.store)
	c.Assert(emptyTable, IsFalse)
	c.Assert(maxID, Equals, int64(1001))
}

type testMaxTableRowIDContext struct {
	c   *C
	d   ddl.DDL
	tbl table.Table
}

func newTestMaxTableRowIDContext(c *C, d ddl.DDL, tbl table.Table) *testMaxTableRowIDContext {
	return &testMaxTableRowIDContext{
		c:   c,
		d:   d,
		tbl: tbl,
	}
}

func getMaxTableRowID(ctx *testMaxTableRowIDContext, store kv.Storage) (int64, bool) {
	c := ctx.c
	d := ctx.d
	tbl := ctx.tbl
	curVer, err := store.CurrentVersion()
	c.Assert(err, IsNil)
	maxID, emptyTable, err := d.GetTableMaxRowID(curVer.Ver, tbl.(table.PhysicalTable))
	c.Assert(err, IsNil)
	return maxID, emptyTable
}

func checkGetMaxTableRowID(ctx *testMaxTableRowIDContext, store kv.Storage, expectEmpty bool, expectMaxID int64) {
	c := ctx.c
	maxID, emptyTable := getMaxTableRowID(ctx, store)
	c.Assert(emptyTable, Equals, expectEmpty)
	c.Assert(maxID, Equals, expectMaxID)
}

func getHistoryDDLJob(store kv.Storage, id int64) (*model.Job, error) {
	var job *model.Job

	err := kv.RunInNewTxn(store, false, func(txn kv.Transaction) error {
		t := meta.NewMeta(txn)
		var err1 error
		job, err1 = t.GetHistoryDDLJob(id)
		return errors.Trace(err1)
	})

	return job, errors.Trace(err)
}

func (s *testIntegrationSuite6) TestCreateTableTooLarge(c *C) {
	s.tk = testkit.NewTestKit(c, s.store)
	s.tk.MustExec("use test")

	sql := "create table t_too_large ("
	cnt := 3000
	for i := 1; i <= cnt; i++ {
		sql += fmt.Sprintf("a%d double, b%d double, c%d double, d%d double", i, i, i, i)
		if i != cnt {
			sql += ","
		}
	}
	sql += ");"
	s.tk.MustGetErrCode(sql, errno.ErrTooManyFields)

	originLimit := atomic.LoadUint32(&ddl.TableColumnCountLimit)
	atomic.StoreUint32(&ddl.TableColumnCountLimit, uint32(cnt*4))
	_, err := s.tk.Exec(sql)
	c.Assert(kv.ErrEntryTooLarge.Equal(err), IsTrue, Commentf("err:%v", err))
	atomic.StoreUint32(&ddl.TableColumnCountLimit, originLimit)
}

func (s *testIntegrationSuite3) TestChangeColumnPosition(c *C) {
	s.tk = testkit.NewTestKit(c, s.store)
	s.tk.MustExec("use test")

	s.tk.MustExec("create table position (a int default 1, b int default 2)")
	s.tk.MustExec("insert into position value ()")
	s.tk.MustExec("insert into position values (3,4)")
	s.tk.MustQuery("select * from position").Check(testkit.Rows("1 2", "3 4"))
	s.tk.MustExec("alter table position modify column b int first")
	s.tk.MustQuery("select * from position").Check(testkit.Rows("2 1", "4 3"))
	s.tk.MustExec("insert into position value ()")
	s.tk.MustQuery("select * from position").Check(testkit.Rows("2 1", "4 3", "<nil> 1"))

	s.tk.MustExec("create table position1 (a int, b int, c double, d varchar(5))")
	s.tk.MustExec(`insert into position1 value (1, 2, 3.14, 'TiDB')`)
	s.tk.MustExec("alter table position1 modify column d varchar(5) after a")
	s.tk.MustQuery("select * from position1").Check(testkit.Rows("1 TiDB 2 3.14"))
	s.tk.MustExec("alter table position1 modify column a int after c")
	s.tk.MustQuery("select * from position1").Check(testkit.Rows("TiDB 2 3.14 1"))
	s.tk.MustExec("alter table position1 modify column c double first")
	s.tk.MustQuery("select * from position1").Check(testkit.Rows("3.14 TiDB 2 1"))
	s.tk.MustGetErrCode("alter table position1 modify column b int after b", errno.ErrBadField)

	s.tk.MustExec("create table position2 (a int, b int)")
	s.tk.MustExec("alter table position2 add index t(a, b)")
	s.tk.MustExec("alter table position2 modify column b int first")
	s.tk.MustExec("insert into position2 value (3, 5)")
	s.tk.MustQuery("select a from position2 where a = 3").Check(testkit.Rows())
	s.tk.MustExec("alter table position2 change column b c int first")
	s.tk.MustQuery("select * from position2 where c = 3").Check(testkit.Rows("3 5"))
	s.tk.MustGetErrCode("alter table position2 change column c b int after c", errno.ErrBadField)

	s.tk.MustExec("create table position3 (a int default 2)")
	s.tk.MustExec("alter table position3 modify column a int default 5 first")
	s.tk.MustExec("insert into position3 value ()")
	s.tk.MustQuery("select * from position3").Check(testkit.Rows("5"))

	s.tk.MustExec("create table position4 (a int, b int)")
	s.tk.MustExec("alter table position4 add index t(b)")
	s.tk.MustExec("alter table position4 change column b c int first")
	createSQL := s.tk.MustQuery("show create table position4").Rows()[0][1]
	expectedSQL := []string{
		"CREATE TABLE `position4` (",
		"  `c` int(11) DEFAULT NULL,",
		"  `a` int(11) DEFAULT NULL,",
		"  KEY `t` (`c`)",
		") ENGINE=InnoDB DEFAULT CHARSET=utf8mb4 COLLATE=utf8mb4_bin",
	}
	c.Assert(createSQL, Equals, strings.Join(expectedSQL, "\n"))
}

func (s *testIntegrationSuite2) TestAddIndexAfterAddColumn(c *C) {
	s.tk = testkit.NewTestKit(c, s.store)
	s.tk.MustExec("use test")

	s.tk.MustExec("create table test_add_index_after_add_col(a int, b int not null default '0')")
	s.tk.MustExec("insert into test_add_index_after_add_col values(1, 2),(2,2)")
	s.tk.MustExec("alter table test_add_index_after_add_col add column c int not null default '0'")
	sql := "alter table test_add_index_after_add_col add unique index cc(c) "
	s.tk.MustGetErrCode(sql, errno.ErrDupEntry)
	sql = "alter table test_add_index_after_add_col add index idx_test(f1,f2,f3,f4,f5,f6,f7,f8,f9,f10,f11,f12,f13,f14,f15,f16,f17);"
	s.tk.MustGetErrCode(sql, errno.ErrTooManyKeyParts)
}

func (s *testIntegrationSuite3) TestResolveCharset(c *C) {
	s.tk = testkit.NewTestKit(c, s.store)
	s.tk.MustExec("use test")
	s.tk.MustExec("drop table if exists resolve_charset")
	s.tk.MustExec(`CREATE TABLE resolve_charset (a varchar(255) DEFAULT NULL) DEFAULT CHARSET=latin1`)
	ctx := s.tk.Se.(sessionctx.Context)
	is := domain.GetDomain(ctx).InfoSchema()
	tbl, err := is.TableByName(model.NewCIStr("test"), model.NewCIStr("resolve_charset"))
	c.Assert(err, IsNil)
	c.Assert(tbl.Cols()[0].Charset, Equals, "latin1")
	s.tk.MustExec("INSERT INTO resolve_charset VALUES('鰈')")

	s.tk.MustExec("create database resolve_charset charset binary")
	s.tk.MustExec("use resolve_charset")
	s.tk.MustExec(`CREATE TABLE resolve_charset (a varchar(255) DEFAULT NULL) DEFAULT CHARSET=latin1`)

	is = domain.GetDomain(ctx).InfoSchema()
	tbl, err = is.TableByName(model.NewCIStr("resolve_charset"), model.NewCIStr("resolve_charset"))
	c.Assert(err, IsNil)
	c.Assert(tbl.Cols()[0].Charset, Equals, "latin1")
	c.Assert(tbl.Meta().Charset, Equals, "latin1")

	s.tk.MustExec(`CREATE TABLE resolve_charset1 (a varchar(255) DEFAULT NULL)`)
	is = domain.GetDomain(ctx).InfoSchema()
	tbl, err = is.TableByName(model.NewCIStr("resolve_charset"), model.NewCIStr("resolve_charset1"))
	c.Assert(err, IsNil)
	c.Assert(tbl.Cols()[0].Charset, Equals, "binary")
	c.Assert(tbl.Meta().Charset, Equals, "binary")
}

func (s *testIntegrationSuite6) TestAddColumnTooMany(c *C) {
	s.tk = testkit.NewTestKit(c, s.store)
	s.tk.MustExec("use test")
	count := int(atomic.LoadUint32(&ddl.TableColumnCountLimit) - 1)
	var cols []string
	for i := 0; i < count; i++ {
		cols = append(cols, fmt.Sprintf("a%d int", i))
	}
	createSQL := fmt.Sprintf("create table t_column_too_many (%s)", strings.Join(cols, ","))
	s.tk.MustExec(createSQL)
	s.tk.MustExec("alter table t_column_too_many add column a_512 int")
	alterSQL := "alter table t_column_too_many add column a_513 int"
	s.tk.MustGetErrCode(alterSQL, errno.ErrTooManyFields)
}

func (s *testIntegrationSuite3) TestAlterColumn(c *C) {
	s.tk = testkit.NewTestKit(c, s.store)
	s.tk.MustExec("use test_db")

	s.tk.MustExec("create table test_alter_column (a int default 111, b varchar(8), c varchar(8) not null, d timestamp on update current_timestamp)")
	s.tk.MustExec("insert into test_alter_column set b = 'a', c = 'aa'")
	s.tk.MustQuery("select a from test_alter_column").Check(testkit.Rows("111"))
	ctx := s.tk.Se.(sessionctx.Context)
	is := domain.GetDomain(ctx).InfoSchema()
	tbl, err := is.TableByName(model.NewCIStr("test_db"), model.NewCIStr("test_alter_column"))
	c.Assert(err, IsNil)
	tblInfo := tbl.Meta()
	colA := tblInfo.Columns[0]
	hasNoDefault := mysql.HasNoDefaultValueFlag(colA.Flag)
	c.Assert(hasNoDefault, IsFalse)
	s.tk.MustExec("alter table test_alter_column alter column a set default 222")
	s.tk.MustExec("insert into test_alter_column set b = 'b', c = 'bb'")
	s.tk.MustQuery("select a from test_alter_column").Check(testkit.Rows("111", "222"))
	is = domain.GetDomain(ctx).InfoSchema()
	tbl, err = is.TableByName(model.NewCIStr("test_db"), model.NewCIStr("test_alter_column"))
	c.Assert(err, IsNil)
	tblInfo = tbl.Meta()
	colA = tblInfo.Columns[0]
	hasNoDefault = mysql.HasNoDefaultValueFlag(colA.Flag)
	c.Assert(hasNoDefault, IsFalse)
	s.tk.MustExec("alter table test_alter_column alter column b set default null")
	s.tk.MustExec("insert into test_alter_column set c = 'cc'")
	s.tk.MustQuery("select b from test_alter_column").Check(testkit.Rows("a", "b", "<nil>"))
	is = domain.GetDomain(ctx).InfoSchema()
	tbl, err = is.TableByName(model.NewCIStr("test_db"), model.NewCIStr("test_alter_column"))
	c.Assert(err, IsNil)
	tblInfo = tbl.Meta()
	colC := tblInfo.Columns[2]
	hasNoDefault = mysql.HasNoDefaultValueFlag(colC.Flag)
	c.Assert(hasNoDefault, IsTrue)
	s.tk.MustExec("alter table test_alter_column alter column c set default 'xx'")
	s.tk.MustExec("insert into test_alter_column set a = 123")
	s.tk.MustQuery("select c from test_alter_column").Check(testkit.Rows("aa", "bb", "cc", "xx"))
	is = domain.GetDomain(ctx).InfoSchema()
	tbl, err = is.TableByName(model.NewCIStr("test_db"), model.NewCIStr("test_alter_column"))
	c.Assert(err, IsNil)
	tblInfo = tbl.Meta()
	colC = tblInfo.Columns[2]
	hasNoDefault = mysql.HasNoDefaultValueFlag(colC.Flag)
	c.Assert(hasNoDefault, IsFalse)
	// TODO: After fix issue 2606.
	// s.tk.MustExec( "alter table test_alter_column alter column d set default null")
	s.tk.MustExec("alter table test_alter_column alter column a drop default")
	s.tk.MustExec("insert into test_alter_column set b = 'd', c = 'dd'")
	s.tk.MustQuery("select a from test_alter_column").Check(testkit.Rows("111", "222", "222", "123", "<nil>"))

	// for failing tests
	sql := "alter table db_not_exist.test_alter_column alter column b set default 'c'"
	s.tk.MustGetErrCode(sql, errno.ErrNoSuchTable)
	sql = "alter table test_not_exist alter column b set default 'c'"
	s.tk.MustGetErrCode(sql, errno.ErrNoSuchTable)
	sql = "alter table test_alter_column alter column col_not_exist set default 'c'"
	s.tk.MustGetErrCode(sql, errno.ErrBadField)
	sql = "alter table test_alter_column alter column c set default null"
	s.tk.MustGetErrCode(sql, errno.ErrInvalidDefault)

	// The followings tests whether adding constraints via change / modify column
	// is forbidden as expected.
	s.tk.MustExec("drop table if exists mc")
	s.tk.MustExec("create table mc(a int key, b int, c int)")
	_, err = s.tk.Exec("alter table mc modify column a int key") // Adds a new primary key
	c.Assert(err, NotNil)
	_, err = s.tk.Exec("alter table mc modify column c int unique") // Adds a new unique key
	c.Assert(err, NotNil)
	result := s.tk.MustQuery("show create table mc")
	createSQL := result.Rows()[0][1]
	expected := "CREATE TABLE `mc` (\n  `a` int(11) NOT NULL,\n  `b` int(11) DEFAULT NULL,\n  `c` int(11) DEFAULT NULL,\n  PRIMARY KEY (`a`)\n) ENGINE=InnoDB DEFAULT CHARSET=utf8mb4 COLLATE=utf8mb4_bin"
	c.Assert(createSQL, Equals, expected)

	// Change / modify column should preserve index options.
	s.tk.MustExec("drop table if exists mc")
	s.tk.MustExec("create table mc(a int key, b int, c int unique)")
	s.tk.MustExec("alter table mc modify column a bigint") // NOT NULL & PRIMARY KEY should be preserved
	s.tk.MustExec("alter table mc modify column b bigint")
	s.tk.MustExec("alter table mc modify column c bigint") // Unique should be preserved
	result = s.tk.MustQuery("show create table mc")
	createSQL = result.Rows()[0][1]
	expected = "CREATE TABLE `mc` (\n  `a` bigint(20) NOT NULL,\n  `b` bigint(20) DEFAULT NULL,\n  `c` bigint(20) DEFAULT NULL,\n  PRIMARY KEY (`a`),\n  UNIQUE KEY `c` (`c`)\n) ENGINE=InnoDB DEFAULT CHARSET=utf8mb4 COLLATE=utf8mb4_bin"
	c.Assert(createSQL, Equals, expected)

	// Dropping or keeping auto_increment is allowed, however adding is not allowed.
	s.tk.MustExec("drop table if exists mc")
	s.tk.MustExec("create table mc(a int key auto_increment, b int)")
	s.tk.MustExec("alter table mc modify column a bigint auto_increment") // Keeps auto_increment
	result = s.tk.MustQuery("show create table mc")
	createSQL = result.Rows()[0][1]
	expected = "CREATE TABLE `mc` (\n  `a` bigint(20) NOT NULL AUTO_INCREMENT,\n  `b` int(11) DEFAULT NULL,\n  PRIMARY KEY (`a`)\n) ENGINE=InnoDB DEFAULT CHARSET=utf8mb4 COLLATE=utf8mb4_bin"
	c.Assert(createSQL, Equals, expected)
	_, err = s.tk.Exec("alter table mc modify column a bigint") // Droppping auto_increment is not allow when @@tidb_allow_remove_auto_inc == 'off'
	c.Assert(err, NotNil)
	s.tk.MustExec("set @@tidb_allow_remove_auto_inc = on")
	s.tk.MustExec("alter table mc modify column a bigint") // Dropping auto_increment is ok when @@tidb_allow_remove_auto_inc == 'on'
	result = s.tk.MustQuery("show create table mc")
	createSQL = result.Rows()[0][1]
	expected = "CREATE TABLE `mc` (\n  `a` bigint(20) NOT NULL,\n  `b` int(11) DEFAULT NULL,\n  PRIMARY KEY (`a`)\n) ENGINE=InnoDB DEFAULT CHARSET=utf8mb4 COLLATE=utf8mb4_bin"
	c.Assert(createSQL, Equals, expected)

	_, err = s.tk.Exec("alter table mc modify column a bigint auto_increment") // Adds auto_increment should throw error
	c.Assert(err, NotNil)

	s.tk.MustExec("drop table if exists t")
	s.tk.MustExec("create table t1 (a varchar(10),b varchar(100),c tinyint,d varchar(3071),index(a),index(a,b),index (c,d)) charset = ascii;")
	s.tk.MustGetErrCode("alter table t1 modify column a varchar(3000);", errno.ErrTooLongKey)
	// check modify column with rename column.
	s.tk.MustGetErrCode("alter table t1 change column a x varchar(3000);", errno.ErrTooLongKey)
	s.tk.MustGetErrCode("alter table t1 modify column c bigint;", errno.ErrTooLongKey)

	s.tk.MustExec("drop table if exists multi_unique")
	s.tk.MustExec("create table multi_unique (a int unique unique)")
	s.tk.MustExec("drop table multi_unique")
	s.tk.MustExec("create table multi_unique (a int key primary key unique unique)")
	s.tk.MustExec("drop table multi_unique")
	s.tk.MustExec("create table multi_unique (a int key unique unique key unique)")
	s.tk.MustExec("drop table multi_unique")
	s.tk.MustExec("create table multi_unique (a serial serial default value)")
	s.tk.MustExec("drop table multi_unique")
	s.tk.MustExec("create table multi_unique (a serial serial default value serial default value)")
	s.tk.MustExec("drop table multi_unique")
}

func (s *testIntegrationSuite) assertWarningExec(c *C, sql string, expectedWarn *terror.Error) {
	_, err := s.tk.Exec(sql)
	c.Assert(err, IsNil)
	st := s.tk.Se.GetSessionVars().StmtCtx
	c.Assert(st.WarningCount(), Equals, uint16(1))
	c.Assert(expectedWarn.Equal(st.GetWarnings()[0].Err), IsTrue, Commentf("error:%v", err))
}

func (s *testIntegrationSuite) assertAlterWarnExec(c *C, sql string) {
	s.assertWarningExec(c, sql, ddl.ErrAlterOperationNotSupported)
}

func (s *testIntegrationSuite) assertAlterErrorExec(c *C, sql string) {
	s.tk.MustGetErrCode(sql, errno.ErrAlterOperationNotSupportedReason)
}

func (s *testIntegrationSuite3) TestAlterAlgorithm(c *C) {
	s.tk = testkit.NewTestKit(c, s.store)
	s.tk.MustExec("use test")
	s.tk.MustExec("drop table if exists t, t1")
	defer s.tk.MustExec("drop table if exists t")

	s.tk.MustExec(`create table t(
	a int,
	b varchar(100),
	c int,
	INDEX idx_c(c)) PARTITION BY RANGE ( a ) (
	PARTITION p0 VALUES LESS THAN (6),
		PARTITION p1 VALUES LESS THAN (11),
		PARTITION p2 VALUES LESS THAN (16),
		PARTITION p3 VALUES LESS THAN (21)
	)`)
	s.assertAlterWarnExec(c, "alter table t modify column a bigint, ALGORITHM=INPLACE;")
	s.tk.MustExec("alter table t modify column a bigint, ALGORITHM=INPLACE, ALGORITHM=INSTANT;")
	s.tk.MustExec("alter table t modify column a bigint, ALGORITHM=DEFAULT;")

	// Test add/drop index
	s.assertAlterErrorExec(c, "alter table t add index idx_b(b), ALGORITHM=INSTANT")
	s.assertAlterWarnExec(c, "alter table t add index idx_b1(b), ALGORITHM=COPY")
	s.tk.MustExec("alter table t add index idx_b2(b), ALGORITHM=INPLACE")
	s.tk.MustExec("alter table t add index idx_b3(b), ALGORITHM=DEFAULT")
	s.assertAlterWarnExec(c, "alter table t drop index idx_b3, ALGORITHM=INPLACE")
	s.assertAlterWarnExec(c, "alter table t drop index idx_b1, ALGORITHM=COPY")
	s.tk.MustExec("alter table t drop index idx_b2, ALGORITHM=INSTANT")

	// Test rename
	s.assertAlterWarnExec(c, "alter table t rename to t1, ALGORITHM=COPY")
	s.assertAlterWarnExec(c, "alter table t1 rename to t2, ALGORITHM=INPLACE")
	s.tk.MustExec("alter table t2 rename to t, ALGORITHM=INSTANT")
	s.tk.MustExec("alter table t rename to t1, ALGORITHM=DEFAULT")
	s.tk.MustExec("alter table t1 rename to t")

	// Test rename index
	s.assertAlterWarnExec(c, "alter table t rename index idx_c to idx_c1, ALGORITHM=COPY")
	s.assertAlterWarnExec(c, "alter table t rename index idx_c1 to idx_c2, ALGORITHM=INPLACE")
	s.tk.MustExec("alter table t rename index idx_c2 to idx_c, ALGORITHM=INSTANT")
	s.tk.MustExec("alter table t rename index idx_c to idx_c1, ALGORITHM=DEFAULT")

	// partition.
	s.assertAlterWarnExec(c, "alter table t ALGORITHM=COPY, truncate partition p1")
	s.assertAlterWarnExec(c, "alter table t ALGORITHM=INPLACE, truncate partition p2")
	s.tk.MustExec("alter table t ALGORITHM=INSTANT, truncate partition p3")

	s.assertAlterWarnExec(c, "alter table t add partition (partition p4 values less than (2002)), ALGORITHM=COPY")
	s.assertAlterWarnExec(c, "alter table t add partition (partition p5 values less than (3002)), ALGORITHM=INPLACE")
	s.tk.MustExec("alter table t add partition (partition p6 values less than (4002)), ALGORITHM=INSTANT")

	s.assertAlterWarnExec(c, "alter table t ALGORITHM=COPY, drop partition p4")
	s.assertAlterWarnExec(c, "alter table t ALGORITHM=INPLACE, drop partition p5")
	s.tk.MustExec("alter table t ALGORITHM=INSTANT, drop partition p6")

	// Table options
	s.assertAlterWarnExec(c, "alter table t comment = 'test', ALGORITHM=COPY")
	s.assertAlterWarnExec(c, "alter table t comment = 'test', ALGORITHM=INPLACE")
	s.tk.MustExec("alter table t comment = 'test', ALGORITHM=INSTANT")

	s.assertAlterWarnExec(c, "alter table t default charset = utf8mb4, ALGORITHM=COPY")
	s.assertAlterWarnExec(c, "alter table t default charset = utf8mb4, ALGORITHM=INPLACE")
	s.tk.MustExec("alter table t default charset = utf8mb4, ALGORITHM=INSTANT")
}

func (s *testIntegrationSuite3) TestAlterTableAddUniqueOnPartionRangeColumn(c *C) {
	s.tk = testkit.NewTestKit(c, s.store)
	s.tk.MustExec("use test")
	s.tk.MustExec("drop table if exists t")
	defer s.tk.MustExec("drop table if exists t")

	s.tk.MustExec(`create table t(
	a int,
	b varchar(100),
	c int,
	INDEX idx_c(c))
	PARTITION BY RANGE COLUMNS( a ) (
		PARTITION p0 VALUES LESS THAN (6),
		PARTITION p1 VALUES LESS THAN (11),
		PARTITION p2 VALUES LESS THAN (16),
		PARTITION p3 VALUES LESS THAN (21)
	)`)
	s.tk.MustExec("insert into t values (4, 'xxx', 4)")
	s.tk.MustExec("insert into t values (4, 'xxx', 9)") // Note the repeated 4
	s.tk.MustExec("insert into t values (17, 'xxx', 12)")
	s.tk.MustGetErrCode("alter table t add unique index idx_a(a)", errno.ErrDupEntry)

	s.tk.MustExec("delete from t where a = 4")
	s.tk.MustExec("alter table t add unique index idx_a(a)")
	s.tk.MustExec("alter table t add unique index idx_ac(a, c)")
	s.tk.MustGetErrCode("alter table t add unique index idx_b(b)", errno.ErrUniqueKeyNeedAllFieldsInPf)
}

func (s *testIntegrationSuite5) TestFulltextIndexIgnore(c *C) {
	s.tk = testkit.NewTestKit(c, s.store)
	s.tk.MustExec("use test")
	s.tk.MustExec("drop table if exists t_ft")
	defer s.tk.MustExec("drop table if exists t_ft")
	// Make sure that creating and altering to add a fulltext key gives the correct warning
	s.assertWarningExec(c, "create table t_ft (a text, fulltext key (a))", ddl.ErrTableCantHandleFt)
	s.assertWarningExec(c, "alter table t_ft add fulltext key (a)", ddl.ErrTableCantHandleFt)

	// Make sure table t_ft still has no indexes even after it was created and altered
	r := s.tk.MustQuery("show index from t_ft")
	c.Assert(r.Rows(), HasLen, 0)
	r = s.tk.MustQuery("select * from information_schema.statistics where table_schema='test' and table_name='t_ft'")
	c.Assert(r.Rows(), HasLen, 0)
}

func (s *testIntegrationSuite1) TestTreatOldVersionUTF8AsUTF8MB4(c *C) {
	if israce.RaceEnabled {
		c.Skip("skip race test")
	}
	s.tk = testkit.NewTestKit(c, s.store)
	s.tk.MustExec("use test")
	s.tk.MustExec("drop table if exists t")
	defer s.tk.MustExec("drop table if exists t")

	s.tk.MustExec("create table t (a varchar(10) character set utf8, b varchar(10) character set ascii) charset=utf8mb4;")
	s.tk.MustGetErrCode("insert into t set a= x'f09f8c80';", errno.ErrTruncatedWrongValueForField)
	s.tk.MustQuery("show create table t").Check(testkit.Rows("t CREATE TABLE `t` (\n" +
		"  `a` varchar(10) CHARACTER SET utf8 COLLATE utf8_bin DEFAULT NULL,\n" +
		"  `b` varchar(10) CHARACTER SET ascii COLLATE ascii_bin DEFAULT NULL\n" +
		") ENGINE=InnoDB DEFAULT CHARSET=utf8mb4 COLLATE=utf8mb4_bin"))

	// Mock old version table info with column charset is utf8.
	db, ok := domain.GetDomain(s.ctx).InfoSchema().SchemaByName(model.NewCIStr("test"))
	tbl := testGetTableByName(c, s.ctx, "test", "t")
	tblInfo := tbl.Meta().Clone()
	tblInfo.Version = model.TableInfoVersion0
	tblInfo.Columns[0].Version = model.ColumnInfoVersion0
	updateTableInfo := func(tblInfo *model.TableInfo) {
		mockCtx := mock.NewContext()
		mockCtx.Store = s.store
		err := mockCtx.NewTxn(context.Background())
		c.Assert(err, IsNil)
		txn, err := mockCtx.Txn(true)
		c.Assert(err, IsNil)
		mt := meta.NewMeta(txn)
		c.Assert(ok, IsTrue)
		err = mt.UpdateTable(db.ID, tblInfo)
		c.Assert(err, IsNil)
		err = txn.Commit(context.Background())
		c.Assert(err, IsNil)
	}
	updateTableInfo(tblInfo)
	s.tk.MustExec("alter table t add column c varchar(10) character set utf8;") // load latest schema.
	c.Assert(config.GetGlobalConfig().TreatOldVersionUTF8AsUTF8MB4, IsTrue)
	s.tk.MustExec("insert into t set a= x'f09f8c80'")
	s.tk.MustQuery("show create table t").Check(testkit.Rows("t CREATE TABLE `t` (\n" +
		"  `a` varchar(10) DEFAULT NULL,\n" +
		"  `b` varchar(10) CHARACTER SET ascii COLLATE ascii_bin DEFAULT NULL,\n" +
		"  `c` varchar(10) CHARACTER SET utf8 COLLATE utf8_bin DEFAULT NULL\n" +
		") ENGINE=InnoDB DEFAULT CHARSET=utf8mb4 COLLATE=utf8mb4_bin"))
	config.UpdateGlobal(func(conf *config.Config) {
		conf.TreatOldVersionUTF8AsUTF8MB4 = false
	})
	s.tk.MustExec("alter table t drop column c;") //  reload schema.
	s.tk.MustGetErrCode("insert into t set a= x'f09f8c80'", errno.ErrTruncatedWrongValueForField)
	s.tk.MustQuery("show create table t").Check(testkit.Rows("t CREATE TABLE `t` (\n" +
		"  `a` varchar(10) CHARACTER SET utf8 COLLATE utf8_bin DEFAULT NULL,\n" +
		"  `b` varchar(10) CHARACTER SET ascii COLLATE ascii_bin DEFAULT NULL\n" +
		") ENGINE=InnoDB DEFAULT CHARSET=utf8mb4 COLLATE=utf8mb4_bin"))

	// Mock old version table info with table and column charset is utf8.
	tbl = testGetTableByName(c, s.ctx, "test", "t")
	tblInfo = tbl.Meta().Clone()
	tblInfo.Charset = charset.CharsetUTF8
	tblInfo.Collate = charset.CollationUTF8
	tblInfo.Version = model.TableInfoVersion0
	tblInfo.Columns[0].Version = model.ColumnInfoVersion0
	updateTableInfo(tblInfo)

	config.UpdateGlobal(func(conf *config.Config) {
		conf.TreatOldVersionUTF8AsUTF8MB4 = true
	})
	s.tk.MustExec("alter table t add column c varchar(10);") //  load latest schema.
	s.tk.MustExec("insert into t set a= x'f09f8c80'")
	s.tk.MustQuery("show create table t").Check(testkit.Rows("t CREATE TABLE `t` (\n" +
		"  `a` varchar(10) DEFAULT NULL,\n" +
		"  `b` varchar(10) CHARACTER SET ascii COLLATE ascii_bin DEFAULT NULL,\n" +
		"  `c` varchar(10) DEFAULT NULL\n" +
		") ENGINE=InnoDB DEFAULT CHARSET=utf8mb4 COLLATE=utf8mb4_bin"))

	config.UpdateGlobal(func(conf *config.Config) {
		conf.TreatOldVersionUTF8AsUTF8MB4 = false
	})
	s.tk.MustExec("alter table t drop column c;") //  reload schema.
	s.tk.MustGetErrCode("insert into t set a= x'f09f8c80'", errno.ErrTruncatedWrongValueForField)
	s.tk.MustQuery("show create table t").Check(testkit.Rows("t CREATE TABLE `t` (\n" +
		"  `a` varchar(10) DEFAULT NULL,\n" +
		"  `b` varchar(10) CHARACTER SET ascii COLLATE ascii_bin DEFAULT NULL\n" +
		") ENGINE=InnoDB DEFAULT CHARSET=utf8 COLLATE=utf8_bin"))

	// Test modify column charset.
	config.UpdateGlobal(func(conf *config.Config) {
		conf.TreatOldVersionUTF8AsUTF8MB4 = true
	})
	s.tk.MustExec("alter table t modify column a varchar(10) character set utf8mb4") //  change column charset.
	tbl = testGetTableByName(c, s.ctx, "test", "t")
	c.Assert(tbl.Meta().Columns[0].Charset, Equals, charset.CharsetUTF8MB4)
	c.Assert(tbl.Meta().Columns[0].Collate, Equals, charset.CollationUTF8MB4)
	c.Assert(tbl.Meta().Columns[0].Version, Equals, model.ColumnInfoVersion0)
	s.tk.MustExec("insert into t set a= x'f09f8c80'")
	s.tk.MustQuery("show create table t").Check(testkit.Rows("t CREATE TABLE `t` (\n" +
		"  `a` varchar(10) DEFAULT NULL,\n" +
		"  `b` varchar(10) CHARACTER SET ascii COLLATE ascii_bin DEFAULT NULL\n" +
		") ENGINE=InnoDB DEFAULT CHARSET=utf8mb4 COLLATE=utf8mb4_bin"))
	// Test for change column should not modify the column version.
	s.tk.MustExec("alter table t change column a a varchar(20)") //  change column.
	tbl = testGetTableByName(c, s.ctx, "test", "t")
	c.Assert(tbl.Meta().Columns[0].Charset, Equals, charset.CharsetUTF8MB4)
	c.Assert(tbl.Meta().Columns[0].Collate, Equals, charset.CollationUTF8MB4)
	c.Assert(tbl.Meta().Columns[0].Version, Equals, model.ColumnInfoVersion0)

	// Test for v2.1.5 and v2.1.6 that table version is 1 but column version is 0.
	tbl = testGetTableByName(c, s.ctx, "test", "t")
	tblInfo = tbl.Meta().Clone()
	tblInfo.Charset = charset.CharsetUTF8
	tblInfo.Collate = charset.CollationUTF8
	tblInfo.Version = model.TableInfoVersion1
	tblInfo.Columns[0].Version = model.ColumnInfoVersion0
	tblInfo.Columns[0].Charset = charset.CharsetUTF8
	tblInfo.Columns[0].Collate = charset.CollationUTF8
	updateTableInfo(tblInfo)
	c.Assert(config.GetGlobalConfig().TreatOldVersionUTF8AsUTF8MB4, IsTrue)
	s.tk.MustExec("alter table t change column b b varchar(20) character set ascii") // reload schema.
	s.tk.MustExec("insert into t set a= x'f09f8c80'")
	s.tk.MustQuery("show create table t").Check(testkit.Rows("t CREATE TABLE `t` (\n" +
		"  `a` varchar(20) DEFAULT NULL,\n" +
		"  `b` varchar(20) CHARACTER SET ascii COLLATE ascii_bin DEFAULT NULL\n" +
		") ENGINE=InnoDB DEFAULT CHARSET=utf8mb4 COLLATE=utf8mb4_bin"))

	config.UpdateGlobal(func(conf *config.Config) {
		conf.TreatOldVersionUTF8AsUTF8MB4 = false
	})
	s.tk.MustExec("alter table t change column b b varchar(30) character set ascii") // reload schema.
	s.tk.MustGetErrCode("insert into t set a= x'f09f8c80'", errno.ErrTruncatedWrongValueForField)
	s.tk.MustQuery("show create table t").Check(testkit.Rows("t CREATE TABLE `t` (\n" +
		"  `a` varchar(20) DEFAULT NULL,\n" +
		"  `b` varchar(30) CHARACTER SET ascii COLLATE ascii_bin DEFAULT NULL\n" +
		") ENGINE=InnoDB DEFAULT CHARSET=utf8 COLLATE=utf8_bin"))

	// Test for alter table convert charset
	config.UpdateGlobal(func(conf *config.Config) {
		conf.TreatOldVersionUTF8AsUTF8MB4 = true
	})
	s.tk.MustExec("alter table t drop column b") // reload schema.
	s.tk.MustExec("alter table t convert to charset utf8mb4;")

	config.UpdateGlobal(func(conf *config.Config) {
		conf.TreatOldVersionUTF8AsUTF8MB4 = false
	})
	s.tk.MustExec("alter table t add column b varchar(50);") // reload schema.
	s.tk.MustQuery("show create table t").Check(testkit.Rows("t CREATE TABLE `t` (\n" +
		"  `a` varchar(20) DEFAULT NULL,\n" +
		"  `b` varchar(50) DEFAULT NULL\n" +
		") ENGINE=InnoDB DEFAULT CHARSET=utf8mb4 COLLATE=utf8mb4_bin"))
}

func (s *testIntegrationSuite3) TestDefaultValueIsString(c *C) {
	s.tk = testkit.NewTestKit(c, s.store)
	s.tk.MustExec("use test")
	s.tk.MustExec("drop table if exists t")
	defer s.tk.MustExec("drop table if exists t")
	s.tk.MustExec("create table t (a int default b'1');")
	tbl := testGetTableByName(c, s.ctx, "test", "t")
	c.Assert(tbl.Meta().Columns[0].DefaultValue, Equals, "1")
}

func (s *testIntegrationSuite5) TestChangingDBCharset(c *C) {
	tk := testkit.NewTestKit(c, s.store)

	tk.MustExec("DROP DATABASE IF EXISTS alterdb1")
	tk.MustExec("CREATE DATABASE alterdb1 CHARSET=utf8 COLLATE=utf8_unicode_ci")

	// No default DB errors.
	noDBFailedCases := []struct {
		stmt   string
		errMsg string
	}{
		{
			"ALTER DATABASE CHARACTER SET = 'utf8'",
			"[planner:1046]No database selected",
		},
		{
			"ALTER SCHEMA `` CHARACTER SET = 'utf8'",
			"[ddl:1102]Incorrect database name ''",
		},
	}
	for _, fc := range noDBFailedCases {
		c.Assert(tk.ExecToErr(fc.stmt).Error(), Equals, fc.errMsg, Commentf("%v", fc.stmt))
	}

	verifyDBCharsetAndCollate := func(dbName, chs string, coll string) {
		// check `SHOW CREATE SCHEMA`.
		r := tk.MustQuery("SHOW CREATE SCHEMA " + dbName).Rows()[0][1].(string)
		c.Assert(strings.Contains(r, "CHARACTER SET "+chs), IsTrue)

		template := `SELECT
					DEFAULT_CHARACTER_SET_NAME,
					DEFAULT_COLLATION_NAME
				FROM INFORMATION_SCHEMA.SCHEMATA
				WHERE SCHEMA_NAME = '%s'`
		sql := fmt.Sprintf(template, dbName)
		tk.MustQuery(sql).Check(testkit.Rows(fmt.Sprintf("%s %s", chs, coll)))

		dom := domain.GetDomain(s.ctx)
		// Make sure the table schema is the new schema.
		err := dom.Reload()
		c.Assert(err, IsNil)
		dbInfo, ok := dom.InfoSchema().SchemaByName(model.NewCIStr(dbName))
		c.Assert(ok, Equals, true)
		c.Assert(dbInfo.Charset, Equals, chs)
		c.Assert(dbInfo.Collate, Equals, coll)
	}

	tk.MustExec("ALTER SCHEMA alterdb1 COLLATE = utf8mb4_general_ci")
	verifyDBCharsetAndCollate("alterdb1", "utf8mb4", "utf8mb4_general_ci")

	tk.MustExec("DROP DATABASE IF EXISTS alterdb2")
	tk.MustExec("CREATE DATABASE alterdb2 CHARSET=utf8 COLLATE=utf8_unicode_ci")
	tk.MustExec("USE alterdb2")

	failedCases := []struct {
		stmt   string
		errMsg string
	}{
		{
			"ALTER SCHEMA `` CHARACTER SET = 'utf8'",
			"[ddl:1102]Incorrect database name ''",
		},
		{
			"ALTER DATABASE CHARACTER SET = ''",
			"[parser:1115]Unknown character set: ''",
		},
		{
			"ALTER DATABASE CHARACTER SET = 'INVALID_CHARSET'",
			"[parser:1115]Unknown character set: 'INVALID_CHARSET'",
		},
		{
			"ALTER SCHEMA COLLATE = ''",
			"[ddl:1273]Unknown collation: ''",
		},
		{
			"ALTER DATABASE COLLATE = 'INVALID_COLLATION'",
			"[ddl:1273]Unknown collation: 'INVALID_COLLATION'",
		},
		{
			"ALTER DATABASE CHARACTER SET = 'utf8' DEFAULT CHARSET = 'utf8mb4'",
			"[ddl:1302]Conflicting declarations: 'CHARACTER SET utf8' and 'CHARACTER SET utf8mb4'",
		},
		{
			"ALTER SCHEMA CHARACTER SET = 'utf8' COLLATE = 'utf8mb4_bin'",
			"[ddl:1302]Conflicting declarations: 'CHARACTER SET utf8' and 'CHARACTER SET utf8mb4'",
		},
		{
			"ALTER DATABASE COLLATE = 'utf8mb4_bin' COLLATE = 'utf8_bin'",
			"[ddl:1302]Conflicting declarations: 'CHARACTER SET utf8mb4' and 'CHARACTER SET utf8'",
		},
	}

	for _, fc := range failedCases {
		c.Assert(tk.ExecToErr(fc.stmt).Error(), Equals, fc.errMsg, Commentf("%v", fc.stmt))
	}
	tk.MustExec("ALTER SCHEMA CHARACTER SET = 'utf8' COLLATE = 'utf8_unicode_ci'")
	verifyDBCharsetAndCollate("alterdb2", "utf8", "utf8_unicode_ci")

	tk.MustExec("ALTER SCHEMA CHARACTER SET = 'utf8mb4'")
	verifyDBCharsetAndCollate("alterdb2", "utf8mb4", "utf8mb4_bin")

	tk.MustExec("ALTER SCHEMA CHARACTER SET = 'utf8mb4' COLLATE = 'utf8mb4_general_ci'")
	verifyDBCharsetAndCollate("alterdb2", "utf8mb4", "utf8mb4_general_ci")

	// Test changing charset of schema with uppercase name. See https://github.com/pingcap/tidb/issues/19273.
	tk.MustExec("drop database if exists TEST_UPPERCASE_DB_CHARSET;")
	tk.MustExec("create database TEST_UPPERCASE_DB_CHARSET;")
	tk.MustExec("use TEST_UPPERCASE_DB_CHARSET;")
	tk.MustExec("alter database TEST_UPPERCASE_DB_CHARSET default character set utf8;")
	tk.MustExec("alter database TEST_UPPERCASE_DB_CHARSET default character set utf8mb4;")
}

func (s *testIntegrationSuite4) TestDropAutoIncrementIndex(c *C) {
	tk := testkit.NewTestKit(c, s.store)
	tk.MustExec("create database if not exists test")
	tk.MustExec("use test")

	tk.MustExec("drop table if exists t1")
	tk.MustExec("create table t1 (a int auto_increment, unique key (a))")
	dropIndexSQL := "alter table t1 drop index a"
	tk.MustGetErrCode(dropIndexSQL, errno.ErrWrongAutoKey)

	tk.MustExec("drop table if exists t1")
	tk.MustExec("create table t1 (a int(11) not null auto_increment, b int(11), c bigint, unique key (a, b, c))")
	dropIndexSQL = "alter table t1 drop index a"
	tk.MustGetErrCode(dropIndexSQL, errno.ErrWrongAutoKey)
}

func (s *testIntegrationSuite4) TestInsertIntoGeneratedColumnWithDefaultExpr(c *C) {
	tk := testkit.NewTestKit(c, s.store)
	tk.MustExec("create database if not exists test")
	tk.MustExec("use test")

	// insert into virtual / stored columns
	tk.MustExec("drop table if exists t1")
	tk.MustExec("create table t1 (a int, b int as (-a) virtual, c int as (-a) stored)")
	tk.MustExec("insert into t1 values (1, default, default)")
	tk.MustQuery("select * from t1").Check(testkit.Rows("1 -1 -1"))
	tk.MustExec("delete from t1")

	// insert multiple rows
	tk.MustExec("insert into t1(a,b) values (1, default), (2, default)")
	tk.MustQuery("select * from t1").Check(testkit.Rows("1 -1 -1", "2 -2 -2"))
	tk.MustExec("delete from t1")

	// insert into generated columns only
	tk.MustExec("insert into t1(b) values (default)")
	tk.MustQuery("select * from t1").Check(testkit.Rows("<nil> <nil> <nil>"))
	tk.MustExec("delete from t1")
	tk.MustExec("insert into t1(c) values (default)")
	tk.MustQuery("select * from t1").Check(testkit.Rows("<nil> <nil> <nil>"))
	tk.MustExec("delete from t1")

	// generated columns with index
	tk.MustExec("drop table if exists t2")
	tk.MustExec("create table t2 like t1")
	tk.MustExec("alter table t2 add index idx1(a)")
	tk.MustExec("alter table t2 add index idx2(b)")
	tk.MustExec("insert into t2 values (1, default, default)")
	tk.MustQuery("select * from t2").Check(testkit.Rows("1 -1 -1"))
	tk.MustExec("delete from t2")
	tk.MustExec("alter table t2 drop index idx1")
	tk.MustExec("alter table t2 drop index idx2")
	tk.MustExec("insert into t2 values (1, default, default)")
	tk.MustQuery("select * from t2").Check(testkit.Rows("1 -1 -1"))

	// generated columns in different position
	tk.MustExec("drop table if exists t3")
	tk.MustExec("create table t3 (gc1 int as (r+1), gc2 int as (r+1) stored, gc3 int as (gc2+1), gc4 int as (gc1+1) stored, r int)")
	tk.MustExec("insert into t3 values (default, default, default, default, 1)")
	tk.MustQuery("select * from t3").Check(testkit.Rows("2 2 3 3 1"))

	// generated columns in replace statement
	tk.MustExec("create table t4 (a int key, b int, c int as (a+1), d int as (b+1) stored)")
	tk.MustExec("insert into t4 values (1, 10, default, default)")
	tk.MustQuery("select * from t4").Check(testkit.Rows("1 10 2 11"))
	tk.MustExec("replace into t4 values (1, 20, default, default)")
	tk.MustQuery("select * from t4").Check(testkit.Rows("1 20 2 21"))

	// generated columns with default function is not allowed
	tk.MustExec("create table t5 (a int default 10, b int as (a+1))")
	tk.MustGetErrCode("insert into t5 values (20, default(a))", errno.ErrBadGeneratedColumn)

	tk.MustExec("drop table t1, t2, t3, t4, t5")
}

func (s *testIntegrationSuite3) TestSqlFunctionsInGeneratedColumns(c *C) {
	tk := testkit.NewTestKit(c, s.store)
	tk.MustExec("create database if not exists test")
	tk.MustExec("use test")
	tk.MustExec("drop table if exists t, t1")

	// In generated columns expression, these items are not allowed:
	// 1. Blocked function (for full function list, please visit https://github.com/mysql/mysql-server/blob/5.7/errno-test/suite/gcol/inc/gcol_blocked_sql_funcs_main.inc)
	// Note: This list is not complete, if you need a complete list, please refer to MySQL 5.7 source code.
	tk.MustGetErrCode("create table t (a int, b int as (sysdate()))", errno.ErrGeneratedColumnFunctionIsNotAllowed)
	// 2. Non-builtin function
	tk.MustGetErrCode("create table t (a int, b int as (non_exist_funcA()))", errno.ErrGeneratedColumnFunctionIsNotAllowed)
	// 3. values(x) function
	tk.MustGetErrCode("create table t (a int, b int as (values(a)))", errno.ErrGeneratedColumnFunctionIsNotAllowed)
	// 4. Subquery
	tk.MustGetErrCode("create table t (a int, b int as ((SELECT 1 FROM t1 UNION SELECT 1 FROM t1)))", errno.ErrGeneratedColumnFunctionIsNotAllowed)
	// 5. Variable & functions related to variable
	tk.MustExec("set @x = 1")
	tk.MustGetErrCode("create table t (a int, b int as (@x))", errno.ErrGeneratedColumnFunctionIsNotAllowed)
	tk.MustGetErrCode("create table t (a int, b int as (@@max_connections))", errno.ErrGeneratedColumnFunctionIsNotAllowed)
	tk.MustGetErrCode("create table t (a int, b int as (@y:=1))", errno.ErrGeneratedColumnFunctionIsNotAllowed)
	tk.MustGetErrCode(`create table t (a int, b int as (getvalue("x")))`, errno.ErrGeneratedColumnFunctionIsNotAllowed)
	tk.MustGetErrCode(`create table t (a int, b int as (setvalue("y", 1)))`, errno.ErrGeneratedColumnFunctionIsNotAllowed)
	// 6. Aggregate function
	tk.MustGetErrCode("create table t1 (a int, b int as (avg(a)));", errno.ErrInvalidGroupFuncUse)

	// Determinate functions are allowed:
	tk.MustExec("create table t1 (a int, b int generated always as (abs(a)) virtual)")
	tk.MustExec("insert into t1 values (-1, default)")
	tk.MustQuery("select * from t1").Check(testkit.Rows("-1 1"))

	// Functions added in MySQL 8.0, but now not supported in TiDB
	// They will be deal with non-exists function, and throw error.git
	tk.MustGetErrCode("create table t (a int, b int as (updatexml(1, 1, 1)))", errno.ErrGeneratedColumnFunctionIsNotAllowed)
	tk.MustGetErrCode("create table t (a int, b int as (statement_digest(1)))", errno.ErrGeneratedColumnFunctionIsNotAllowed)
	tk.MustGetErrCode("create table t (a int, b int as (statement_digest_text(1)))", errno.ErrGeneratedColumnFunctionIsNotAllowed)
}

func (s *testIntegrationSuite3) TestParserIssue284(c *C) {
	tk := testkit.NewTestKit(c, s.store)
	tk.MustExec("use test")
	tk.MustExec("create table test.t_parser_issue_284(c1 int not null primary key)")
	_, err := tk.Exec("create table test.t_parser_issue_284_2(id int not null primary key, c1 int not null, constraint foreign key (c1) references t_parser_issue_284(c1))")
	c.Assert(err, IsNil)

	tk.MustExec("drop table test.t_parser_issue_284")
	tk.MustExec("drop table test.t_parser_issue_284_2")
}

func (s *testIntegrationSuite7) TestAddExpressionIndex(c *C) {
	config.UpdateGlobal(func(conf *config.Config) {
		conf.Experimental.AllowsExpressionIndex = true
	})
	tk := testkit.NewTestKit(c, s.store)
	tk.MustExec("use test")
	tk.MustExec("drop table if exists t;")

	tk.MustGetErrCode("create table t(a int, b int, index((a+b)));", errno.ErrNotSupportedYet)

	tk.MustExec("create table t (a int, b real);")
	tk.MustExec("insert into t values (1, 2.1);")
	tk.MustExec("alter table t add index idx((a+b));")

	tblInfo, err := s.dom.InfoSchema().TableByName(model.NewCIStr("test"), model.NewCIStr("t"))
	c.Assert(err, IsNil)
	columns := tblInfo.Meta().Columns
	c.Assert(len(columns), Equals, 3)
	c.Assert(columns[2].Hidden, IsTrue)

	tk.MustQuery("select * from t;").Check(testkit.Rows("1 2.1"))

	tk.MustExec("alter table t add index idx_multi((a+b),(a+1), b);")
	tblInfo, err = s.dom.InfoSchema().TableByName(model.NewCIStr("test"), model.NewCIStr("t"))
	c.Assert(err, IsNil)
	columns = tblInfo.Meta().Columns
	c.Assert(len(columns), Equals, 5)
	c.Assert(columns[3].Hidden, IsTrue)
	c.Assert(columns[4].Hidden, IsTrue)

	tk.MustQuery("select * from t;").Check(testkit.Rows("1 2.1"))

	tk.MustExec("alter table t drop index idx;")
	tblInfo, err = s.dom.InfoSchema().TableByName(model.NewCIStr("test"), model.NewCIStr("t"))
	c.Assert(err, IsNil)
	columns = tblInfo.Meta().Columns
	c.Assert(len(columns), Equals, 4)

	tk.MustQuery("select * from t;").Check(testkit.Rows("1 2.1"))

	tk.MustExec("alter table t drop index idx_multi;")
	tblInfo, err = s.dom.InfoSchema().TableByName(model.NewCIStr("test"), model.NewCIStr("t"))
	c.Assert(err, IsNil)
	columns = tblInfo.Meta().Columns
	c.Assert(len(columns), Equals, 2)

	tk.MustQuery("select * from t;").Check(testkit.Rows("1 2.1"))

	// Test experiment switch.
	config.UpdateGlobal(func(conf *config.Config) {
		conf.Experimental.AllowsExpressionIndex = false
	})
	tk.MustGetErrMsg("create index d on t((a+1))", "[ddl:8200]Unsupported creating expression index without allow-expression-index in config")
}

func (s *testIntegrationSuite7) TestCreateExpressionIndexError(c *C) {
	config.UpdateGlobal(func(conf *config.Config) {
		conf.Experimental.AllowsExpressionIndex = true
	})

	tk := testkit.NewTestKit(c, s.store)
	tk.MustExec("use test")
	tk.MustExec("drop table if exists t;")
	tk.MustExec("create table t (a int, b real);")
	tk.MustGetErrCode("alter table t add primary key ((a+b));", errno.ErrFunctionalIndexPrimaryKey)

	// Test for error
	tk.MustExec("drop table if exists t;")
	tk.MustExec("create table t (a int, b real);")
	tk.MustGetErrCode("alter table t add primary key ((a+b));", errno.ErrFunctionalIndexPrimaryKey)
	tk.MustGetErrCode("alter table t add index ((rand()));", errno.ErrGeneratedColumnFunctionIsNotAllowed)
	tk.MustGetErrCode("alter table t add index ((now()+1));", errno.ErrGeneratedColumnFunctionIsNotAllowed)

	tk.MustExec("alter table t add column (_V$_idx_0 int);")
	tk.MustGetErrCode("alter table t add index idx((a+1));", errno.ErrDupFieldName)
	tk.MustExec("alter table t drop column _V$_idx_0;")
	tk.MustExec("alter table t add index idx((a+1));")
	tk.MustGetErrCode("alter table t add column (_V$_idx_0 int);", errno.ErrDupFieldName)
	tk.MustExec("alter table t drop index idx;")
	tk.MustExec("alter table t add column (_V$_idx_0 int);")

	tk.MustExec("alter table t add column (_V$_expression_index_0 int);")
	tk.MustGetErrCode("alter table t add index ((a+1));", errno.ErrDupFieldName)
	tk.MustExec("alter table t drop column _V$_expression_index_0;")
	tk.MustExec("alter table t add index ((a+1));")
	tk.MustGetErrCode("alter table t drop column _V$_expression_index_0;", errno.ErrCantDropFieldOrKey)
	tk.MustGetErrCode("alter table t add column e int as (_V$_expression_index_0 + 1);", errno.ErrBadField)
}

func (s *testIntegrationSuite7) TestAddExpressionIndexOnPartition(c *C) {
	tk := testkit.NewTestKit(c, s.store)
	tk.MustExec("use test")
	tk.MustExec("drop table if exists t;")
	s.tk.MustExec(`create table t(
	a int,
	b varchar(100),
	c int,
	PARTITION BY RANGE ( a ) (
	PARTITION p0 VALUES LESS THAN (6),
		PARTITION p1 VALUES LESS THAN (11),
		PARTITION p2 VALUES LESS THAN (16),
		PARTITION p3 VALUES LESS THAN (21)
	);`)
	tk.MustExec("insert into t values (1, 'test', 2), (12, 'test', 3), (15, 'test', 10), (20, 'test', 20);")
	tk.MustExec("alter table t add index idx((a+c));")

	tblInfo, err := s.dom.InfoSchema().TableByName(model.NewCIStr("test"), model.NewCIStr("t"))
	c.Assert(err, IsNil)
	columns := tblInfo.Meta().Columns
	c.Assert(len(columns), Equals, 4)
	c.Assert(columns[3].Hidden, IsTrue)

	tk.MustQuery("select * from t;").Check(testkit.Rows("1 'test' 2", "12 'test' 3", "15 'test' 10", "20 'test' 20"))
}

// TestCreateTableWithAutoIdCache test the auto_id_cache table option.
// `auto_id_cache` take effects on handle too when `PKIshandle` is false,
// or even there is no auto_increment column at all.
func (s *testIntegrationSuite3) TestCreateTableWithAutoIdCache(c *C) {
	tk := testkit.NewTestKit(c, s.store)
	tk.MustExec("USE test;")
	tk.MustExec("drop table if exists t;")
	tk.MustExec("drop table if exists t1;")

	// Test primary key is handle.
	tk.MustExec("create table t(a int auto_increment key) auto_id_cache 100")
	tblInfo, err := s.dom.InfoSchema().TableByName(model.NewCIStr("test"), model.NewCIStr("t"))
	c.Assert(err, IsNil)
	c.Assert(tblInfo.Meta().AutoIdCache, Equals, int64(100))
	tk.MustExec("insert into t values()")
	tk.MustQuery("select * from t").Check(testkit.Rows("1"))
	tk.MustExec("delete from t")

	// Invalid the allocator cache, insert will trigger a new cache
	tk.MustExec("rename table t to t1;")
	tk.MustExec("insert into t1 values()")
	tk.MustQuery("select * from t1").Check(testkit.Rows("101"))

	// Test primary key is not handle.
	tk.MustExec("drop table if exists t;")
	tk.MustExec("drop table if exists t1;")
	tk.MustExec("create table t(a int) auto_id_cache 100")
	tblInfo, err = s.dom.InfoSchema().TableByName(model.NewCIStr("test"), model.NewCIStr("t"))
	c.Assert(err, IsNil)

	tk.MustExec("insert into t values()")
	tk.MustQuery("select _tidb_rowid from t").Check(testkit.Rows("1"))
	tk.MustExec("delete from t")

	// Invalid the allocator cache, insert will trigger a new cache
	tk.MustExec("rename table t to t1;")
	tk.MustExec("insert into t1 values()")
	tk.MustQuery("select _tidb_rowid from t1").Check(testkit.Rows("101"))

	// Test both auto_increment and rowid exist.
	tk.MustExec("drop table if exists t;")
	tk.MustExec("drop table if exists t1;")
	tk.MustExec("create table t(a int null, b int auto_increment unique) auto_id_cache 100")
	tblInfo, err = s.dom.InfoSchema().TableByName(model.NewCIStr("test"), model.NewCIStr("t"))
	c.Assert(err, IsNil)

	tk.MustExec("insert into t(b) values(NULL)")
	tk.MustQuery("select b, _tidb_rowid from t").Check(testkit.Rows("1 2"))
	tk.MustExec("delete from t")

	// Invalid the allocator cache, insert will trigger a new cache.
	tk.MustExec("rename table t to t1;")
	tk.MustExec("insert into t1(b) values(NULL)")
	tk.MustQuery("select b, _tidb_rowid from t1").Check(testkit.Rows("101 102"))
	tk.MustExec("delete from t1")

	// Test alter auto_id_cache.
	tk.MustExec("alter table t1 auto_id_cache 200")
	tblInfo, err = s.dom.InfoSchema().TableByName(model.NewCIStr("test"), model.NewCIStr("t1"))
	c.Assert(err, IsNil)
	c.Assert(tblInfo.Meta().AutoIdCache, Equals, int64(200))

	tk.MustExec("insert into t1(b) values(NULL)")
	tk.MustQuery("select b, _tidb_rowid from t1").Check(testkit.Rows("201 202"))
	tk.MustExec("delete from t1")

	// Invalid the allocator cache, insert will trigger a new cache.
	tk.MustExec("rename table t1 to t;")
	tk.MustExec("insert into t(b) values(NULL)")
	tk.MustQuery("select b, _tidb_rowid from t").Check(testkit.Rows("401 402"))
	tk.MustExec("delete from t")

	tk.MustExec("drop table if exists t;")
	tk.MustExec("drop table if exists t1;")
	tk.MustExec("create table t(a int auto_increment key) auto_id_cache 3")
	tblInfo, err = s.dom.InfoSchema().TableByName(model.NewCIStr("test"), model.NewCIStr("t"))
	c.Assert(err, IsNil)
	c.Assert(tblInfo.Meta().AutoIdCache, Equals, int64(3))

	// Test insert batch size(4 here) greater than the customized autoid step(3 here).
	tk.MustExec("insert into t(a) values(NULL),(NULL),(NULL),(NULL)")
	tk.MustQuery("select a from t").Check(testkit.Rows("1", "2", "3", "4"))
	tk.MustExec("delete from t")

	// Invalid the allocator cache, insert will trigger a new cache.
	tk.MustExec("rename table t to t1;")
	tk.MustExec("insert into t1(a) values(NULL)")
	next := tk.MustQuery("select a from t1").Rows()[0][0].(string)
	nextInt, err := strconv.Atoi(next)
	c.Assert(err, IsNil)
	c.Assert(nextInt, Greater, 5)

	// Test auto_id_cache overflows int64.
	tk.MustExec("drop table if exists t;")
	_, err = tk.Exec("create table t(a int) auto_id_cache = 9223372036854775808")
	c.Assert(err, NotNil)
	c.Assert(err.Error(), Equals, "table option auto_id_cache overflows int64")

	tk.MustExec("create table t(a int) auto_id_cache = 9223372036854775807")
	_, err = tk.Exec("alter table t auto_id_cache = 9223372036854775808")
	c.Assert(err, NotNil)
	c.Assert(err.Error(), Equals, "table option auto_id_cache overflows int64")
}

func (s *testIntegrationSuite7) TestAutoIncrementTableOption(c *C) {
	tk := testkit.NewTestKit(c, s.store)
	defer config.RestoreFunc()()
	config.UpdateGlobal(func(conf *config.Config) {
		// Make sure the integer primary key is the handle(PkIsHandle).
		conf.AlterPrimaryKey = false
	})
	tk.MustExec("drop database if exists test_auto_inc_table_opt;")
	tk.MustExec("create database test_auto_inc_table_opt;")
	tk.MustExec("use test_auto_inc_table_opt;")

	// Empty auto_inc allocator should not cause error.
	tk.MustExec("create table t (a bigint primary key) auto_increment = 10;")
	tk.MustExec("alter table t auto_increment = 10;")
	tk.MustExec("alter table t auto_increment = 12345678901234567890;")

	// Rebase the auto_inc allocator to a large integer should work.
	tk.MustExec("drop table t;")
	tk.MustExec("create table t (a bigint unsigned auto_increment, unique key idx(a));")
	tk.MustExec("alter table t auto_increment = 12345678901234567890;")
	tk.MustExec("insert into t values ();")
	tk.MustQuery("select * from t;").Check(testkit.Rows("12345678901234567890"))
}

<<<<<<< HEAD
// TestDefaultValueIsLatin1 for issue #18977
func (s *testIntegrationSuite3) TestEnumAndSetDefaultValue(c *C) {
	tk := testkit.NewTestKit(c, s.store)
	tk.MustExec("use test")
	tk.MustExec("drop table if exists t")
	defer tk.MustExec("drop table if exists t")
	tk.MustExec("create table t (a enum(0x61, 'b') not null default 0x61, b set(0x61, 'b') not null default 0x61) character set latin1")
	tbl := testGetTableByName(c, s.ctx, "test", "t")
	c.Assert(tbl.Meta().Columns[0].DefaultValue, Equals, "a")
	c.Assert(tbl.Meta().Columns[1].DefaultValue, Equals, "a")

	tk.MustExec("drop table t")
	tk.MustExec("create table t (a enum(0x61, 'b') not null default 0x61, b set(0x61, 'b') not null default 0x61) character set utf8mb4")
	tbl = testGetTableByName(c, s.ctx, "test", "t")
	c.Assert(tbl.Meta().Columns[0].DefaultValue, Equals, "a")
	c.Assert(tbl.Meta().Columns[1].DefaultValue, Equals, "a")
=======
func (s *testIntegrationSuite3) TestIssue20490(c *C) {
	tk := testkit.NewTestKit(c, s.store)
	tk.MustExec("use test;")
	tk.MustExec("create table issue20490 (a int);")
	tk.MustExec("insert into issue20490(a) values(1);")
	tk.MustExec("alter table issue20490 add b int not null default 1;")
	tk.MustExec("insert into issue20490(a) values(2);")
	tk.MustExec("alter table issue20490 modify b int null;")
	tk.MustExec("insert into issue20490(a) values(3);")

	tk.MustQuery("select b from issue20490 order by a;").Check(testkit.Rows("1", "1", "<nil>"))
>>>>>>> 5304eff2
}<|MERGE_RESOLUTION|>--- conflicted
+++ resolved
@@ -2243,7 +2243,7 @@
 	tk.MustQuery("select * from t;").Check(testkit.Rows("12345678901234567890"))
 }
 
-<<<<<<< HEAD
+
 // TestDefaultValueIsLatin1 for issue #18977
 func (s *testIntegrationSuite3) TestEnumAndSetDefaultValue(c *C) {
 	tk := testkit.NewTestKit(c, s.store)
@@ -2260,7 +2260,8 @@
 	tbl = testGetTableByName(c, s.ctx, "test", "t")
 	c.Assert(tbl.Meta().Columns[0].DefaultValue, Equals, "a")
 	c.Assert(tbl.Meta().Columns[1].DefaultValue, Equals, "a")
-=======
+}
+
 func (s *testIntegrationSuite3) TestIssue20490(c *C) {
 	tk := testkit.NewTestKit(c, s.store)
 	tk.MustExec("use test;")
@@ -2272,5 +2273,4 @@
 	tk.MustExec("insert into issue20490(a) values(3);")
 
 	tk.MustQuery("select b from issue20490 order by a;").Check(testkit.Rows("1", "1", "<nil>"))
->>>>>>> 5304eff2
 }