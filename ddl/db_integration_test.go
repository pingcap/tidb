--- conflicted
+++ resolved
@@ -176,7 +176,6 @@
 	tk.MustExec("admin check table t")
 }
 
-<<<<<<< HEAD
 func (s *testIntegrationSuite) testErrorCode(c *C, tk *testkit.TestKit, sql string, errCode int) {
 	_, err := tk.Exec(sql)
 	c.Assert(err, NotNil)
@@ -451,7 +450,39 @@
 		OriginDefaultValue: 9,
 		FieldType:          *types.NewFieldType(tmysql.TypeLonglong),
 		State:              model.StateWriteOnly,
-=======
+	}
+	t1Info.Columns = append(t1Info.Columns, newColumn)
+
+	kv.RunInNewTxn(s.store, false, func(txn kv.Transaction) error {
+		m := meta.NewMeta(txn)
+		_, err = m.GenSchemaVersion()
+		c.Assert(err, IsNil)
+		c.Assert(m.UpdateTable(db.ID, t1Info), IsNil)
+		return nil
+	})
+	err = dom.Reload()
+	c.Assert(err, IsNil)
+
+	tk.MustExec("update t1, t2 set t1.c1 = 8, t2.c2 = 10 where t1.c2 = t2.c1")
+	tk.MustQuery("select * from t1").Check(testkit.Rows("8 1", "8 2"))
+	tk.MustQuery("select * from t2").Check(testkit.Rows("1 10", "2 10"))
+
+	newColumn.State = model.StatePublic
+
+	kv.RunInNewTxn(s.store, false, func(txn kv.Transaction) error {
+		m := meta.NewMeta(txn)
+		_, err = m.GenSchemaVersion()
+		c.Assert(err, IsNil)
+		c.Assert(m.UpdateTable(db.ID, t1Info), IsNil)
+		return nil
+	})
+	err = dom.Reload()
+	c.Assert(err, IsNil)
+
+	tk.MustQuery("select * from t1").Check(testkit.Rows("8 1 9", "8 2 9"))
+	tk.MustExec("drop database umt_db")
+}
+
 func (s *testIntegrationSuite) TestChangingCharsetToUtf8(c *C) {
 	tk := testkit.NewTestKit(c, s.store)
 
@@ -513,44 +544,6 @@
 	tk.MustExec("create table t2(id int) ENGINE=InnoDB DEFAULT CHARSET=Utf8 COLLATE=utf8_BIN;")
 	tk.MustExec("create table t3(id int) ENGINE=InnoDB DEFAULT CHARSET=Utf8mb4 COLLATE=utf8MB4_BIN;")
 	tk.MustExec("create table t4(id int) ENGINE=InnoDB DEFAULT CHARSET=Utf8mb4 COLLATE=utf8MB4_general_ci;")
-}
-
-func newStoreWithBootstrap() (kv.Storage, *domain.Domain, error) {
-	store, err := mockstore.NewMockTikvStore()
-	if err != nil {
-		return nil, nil, errors.Trace(err)
->>>>>>> ef0ad26d
-	}
-	t1Info.Columns = append(t1Info.Columns, newColumn)
-
-	kv.RunInNewTxn(s.store, false, func(txn kv.Transaction) error {
-		m := meta.NewMeta(txn)
-		_, err = m.GenSchemaVersion()
-		c.Assert(err, IsNil)
-		c.Assert(m.UpdateTable(db.ID, t1Info), IsNil)
-		return nil
-	})
-	err = dom.Reload()
-	c.Assert(err, IsNil)
-
-	tk.MustExec("update t1, t2 set t1.c1 = 8, t2.c2 = 10 where t1.c2 = t2.c1")
-	tk.MustQuery("select * from t1").Check(testkit.Rows("8 1", "8 2"))
-	tk.MustQuery("select * from t2").Check(testkit.Rows("1 10", "2 10"))
-
-	newColumn.State = model.StatePublic
-
-	kv.RunInNewTxn(s.store, false, func(txn kv.Transaction) error {
-		m := meta.NewMeta(txn)
-		_, err = m.GenSchemaVersion()
-		c.Assert(err, IsNil)
-		c.Assert(m.UpdateTable(db.ID, t1Info), IsNil)
-		return nil
-	})
-	err = dom.Reload()
-	c.Assert(err, IsNil)
-
-	tk.MustQuery("select * from t1").Check(testkit.Rows("8 1 9", "8 2 9"))
-	tk.MustExec("drop database umt_db")
 }
 
 func (s *testDBSuite) TestZeroFillCreateTable(c *C) {
