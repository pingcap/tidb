--- conflicted
+++ resolved
@@ -4367,10 +4367,6 @@
  PARTITION p2010 VALUES LESS THAN (2020),
  PARTITION p2020 VALUES LESS THAN (2030),
  PARTITION pMax VALUES LESS THAN (MAXVALUE))`)
-<<<<<<< HEAD
-	//tk.MustQuery(`show create table members`).Check(testkit.Rows())
-=======
->>>>>>> 2887591d
 	tk.MustExec(`ALTER TABLE member_level REORGANIZE PARTITION l5_6 INTO
 (PARTITION l5 VALUES IN (5),
  PARTITION l6 VALUES IN (6))`)
@@ -4386,15 +4382,7 @@
 	tk.MustContainErrMsg(`ALTER TABLE members REORGANIZE PARTITION p1800,p2000 INTO (PARTITION p2000 VALUES LESS THAN (2100))`, "[ddl:8200]Unsupported REORGANIZE PARTITION of RANGE; not adjacent partitions")
 	tk.MustExec(`INSERT INTO members VALUES (313, "John", "Doe", "2022-11-22", NULL)`)
 	tk.MustExec(`ALTER TABLE members REORGANIZE PARTITION p2000 INTO (PARTITION p2000 VALUES LESS THAN (2050))`)
-<<<<<<< HEAD
 	tk.MustContainErrMsg(`ALTER TABLE members REORGANIZE PARTITION p2000 INTO (PARTITION p2000 VALUES LESS THAN (2020))`, "[table:1526]Table has no partition for value 2022")
 	tk.MustExec(`INSERT INTO member_level (id, level) values (313, 6)`)
 	tk.MustContainErrMsg(`ALTER TABLE member_level REORGANIZE PARTITION lEven INTO (PARTITION lEven VALUES IN (2,4))`, "[table:1526]Table has no partition for value 6")
-=======
-	// TODO: uncomment this:
-	//tk.MustContainErrMsg(`ALTER TABLE members REORGANIZE PARTITION p2000 INTO (PARTITION p2000 VALUES LESS THAN (2020))`, "[table:1526]Table has no partition for value 2022")
-	tk.MustExec(`INSERT INTO member_level (id, level) values (313, 6)`)
-	// TODO: uncomment this:
-	//tk.MustContainErrMsg(`ALTER TABLE member_level REORGANIZE PARTITION lEven INTO (PARTITION lEven VALUES IN (2,4))`, "[table:1526]Table has no partition for value 6")
->>>>>>> 2887591d
 }