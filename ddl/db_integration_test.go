// Copyright 2018 PingCAP, Inc.
//
// Licensed under the Apache License, Version 2.0 (the "License");
// you may not use this file except in compliance with the License.
// You may obtain a copy of the License at
//
//     http://www.apache.org/licenses/LICENSE-2.0
//
// Unless required by applicable law or agreed to in writing, software
// distributed under the License is distributed on an "AS IS" BASIS,
// See the License for the specific language governing permissions and
// limitations under the License.

package ddl_test

import (
	"context"
	"fmt"
	"strconv"
	"strings"
	"sync/atomic"
	"time"

	. "github.com/pingcap/check"
	"github.com/pingcap/errors"
	"github.com/pingcap/parser/ast"
	"github.com/pingcap/parser/charset"
	"github.com/pingcap/parser/model"
	"github.com/pingcap/parser/mysql"
	"github.com/pingcap/parser/terror"
	"github.com/pingcap/tidb/config"
	"github.com/pingcap/tidb/ddl"
	"github.com/pingcap/tidb/domain"
	"github.com/pingcap/tidb/errno"
	"github.com/pingcap/tidb/infoschema"
	"github.com/pingcap/tidb/kv"
	"github.com/pingcap/tidb/meta"
	"github.com/pingcap/tidb/session"
	"github.com/pingcap/tidb/sessionctx"
	"github.com/pingcap/tidb/sessionctx/stmtctx"
	"github.com/pingcap/tidb/store/mockstore"
	"github.com/pingcap/tidb/store/mockstore/cluster"
	"github.com/pingcap/tidb/table"
	"github.com/pingcap/tidb/types"
	"github.com/pingcap/tidb/util/israce"
	"github.com/pingcap/tidb/util/mock"
	"github.com/pingcap/tidb/util/testkit"
	"github.com/pingcap/tidb/util/testutil"
)

var _ = Suite(&testIntegrationSuite1{&testIntegrationSuite{}})
var _ = Suite(&testIntegrationSuite2{&testIntegrationSuite{}})
var _ = Suite(&testIntegrationSuite3{&testIntegrationSuite{}})
var _ = Suite(&testIntegrationSuite4{&testIntegrationSuite{}})
var _ = Suite(&testIntegrationSuite5{&testIntegrationSuite{}})
var _ = Suite(&testIntegrationSuite6{&testIntegrationSuite{}})
var _ = SerialSuites(&testIntegrationSuite7{&testIntegrationSuite{}})

type testIntegrationSuite struct {
	lease   time.Duration
	cluster cluster.Cluster
	store   kv.Storage
	dom     *domain.Domain
	ctx     sessionctx.Context
}

func setupIntegrationSuite(s *testIntegrationSuite, c *C) {
	var err error
	s.lease = 50 * time.Millisecond
	ddl.SetWaitTimeWhenErrorOccurred(0)

	s.store, err = mockstore.NewMockStore(
		mockstore.WithClusterInspector(func(c cluster.Cluster) {
			mockstore.BootstrapWithSingleStore(c)
			s.cluster = c
		}),
	)
	c.Assert(err, IsNil)
	session.SetSchemaLease(s.lease)
	session.DisableStats4Test()
	s.dom, err = session.BootstrapSession(s.store)
	c.Assert(err, IsNil)

	se, err := session.CreateSession4Test(s.store)
	c.Assert(err, IsNil)
	s.ctx = se.(sessionctx.Context)
	_, err = se.Execute(context.Background(), "create database test_db")
	c.Assert(err, IsNil)
}

func tearDownIntegrationSuiteTest(s *testIntegrationSuite, c *C) {
	tk := testkit.NewTestKit(c, s.store)
	tk.MustExec("use test")
	r := tk.MustQuery("show tables")
	for _, tb := range r.Rows() {
		tableName := tb[0]
		tk.MustExec(fmt.Sprintf("drop table %v", tableName))
	}
}

func tearDownIntegrationSuite(s *testIntegrationSuite, c *C) {
	s.dom.Close()
	s.store.Close()
}

func (s *testIntegrationSuite) SetUpSuite(c *C) {
	setupIntegrationSuite(s, c)
}

func (s *testIntegrationSuite) TearDownSuite(c *C) {
	tearDownIntegrationSuite(s, c)
}

type testIntegrationSuite1 struct{ *testIntegrationSuite }
type testIntegrationSuite2 struct{ *testIntegrationSuite }

func (s *testIntegrationSuite2) TearDownTest(c *C) {
	tearDownIntegrationSuiteTest(s.testIntegrationSuite, c)
}

type testIntegrationSuite3 struct{ *testIntegrationSuite }
type testIntegrationSuite4 struct{ *testIntegrationSuite }
type testIntegrationSuite5 struct{ *testIntegrationSuite }
type testIntegrationSuite6 struct{ *testIntegrationSuite }
type testIntegrationSuite7 struct{ *testIntegrationSuite }

func (s *testIntegrationSuite5) TestNoZeroDateMode(c *C) {
	tk := testkit.NewTestKit(c, s.store)

	defer tk.MustExec("set session sql_mode='ONLY_FULL_GROUP_BY,STRICT_TRANS_TABLES,NO_ZERO_IN_DATE,NO_ZERO_DATE,ERROR_FOR_DIVISION_BY_ZERO,NO_AUTO_CREATE_USER,NO_ENGINE_SUBSTITUTION';")

	tk.MustExec("use test;")
	tk.MustExec("set session sql_mode='STRICT_TRANS_TABLES,NO_ZERO_DATE,NO_ENGINE_SUBSTITUTION';")
	tk.MustGetErrCode("create table test_zero_date(agent_start_time date NOT NULL DEFAULT '0000-00-00')", errno.ErrInvalidDefault)
	tk.MustGetErrCode("create table test_zero_date(agent_start_time datetime NOT NULL DEFAULT '0000-00-00 00:00:00')", errno.ErrInvalidDefault)
	tk.MustGetErrCode("create table test_zero_date(agent_start_time timestamp NOT NULL DEFAULT '0000-00-00 00:00:00')", errno.ErrInvalidDefault)
	tk.MustGetErrCode("create table test_zero_date(a timestamp default '0000-00-00 00');", errno.ErrInvalidDefault)
	tk.MustGetErrCode("create table test_zero_date(a timestamp default 0);", errno.ErrInvalidDefault)
}

func (s *testIntegrationSuite2) TestInvalidDefault(c *C) {
	tk := testkit.NewTestKit(c, s.store)

	tk.MustExec("USE test;")

	_, err := tk.Exec("create table t(c1 decimal default 1.7976931348623157E308)")
	c.Assert(err, NotNil)
	c.Assert(terror.ErrorEqual(err, types.ErrInvalidDefault), IsTrue, Commentf("err %v", err))

	_, err = tk.Exec("create table t( c1 varchar(2) default 'TiDB');")
	c.Assert(err, NotNil)
	c.Assert(terror.ErrorEqual(err, types.ErrInvalidDefault), IsTrue, Commentf("err %v", err))
}

// TestKeyWithoutLength for issue #13452
func (s testIntegrationSuite3) TestKeyWithoutLengthCreateTable(c *C) {
	tk := testkit.NewTestKit(c, s.store)

	tk.MustExec("USE test")

	_, err := tk.Exec("create table t_without_length (a text primary key)")
	c.Assert(err, NotNil)
	c.Assert(err, ErrorMatches, ".*BLOB/TEXT column 'a' used in key specification without a key length")
}

// TestInvalidNameWhenCreateTable for issue #3848
func (s *testIntegrationSuite3) TestInvalidNameWhenCreateTable(c *C) {
	tk := testkit.NewTestKit(c, s.store)

	tk.MustExec("USE test;")

	_, err := tk.Exec("create table t(xxx.t.a bigint)")
	c.Assert(err, NotNil)
	c.Assert(terror.ErrorEqual(err, ddl.ErrWrongDBName), IsTrue, Commentf("err %v", err))

	_, err = tk.Exec("create table t(test.tttt.a bigint)")
	c.Assert(err, NotNil)
	c.Assert(terror.ErrorEqual(err, ddl.ErrWrongTableName), IsTrue, Commentf("err %v", err))

	_, err = tk.Exec("create table t(t.tttt.a bigint)")
	c.Assert(err, NotNil)
	c.Assert(terror.ErrorEqual(err, ddl.ErrWrongDBName), IsTrue, Commentf("err %v", err))
}

// TestCreateTableIfNotExists for issue #6879
func (s *testIntegrationSuite3) TestCreateTableIfNotExists(c *C) {
	tk := testkit.NewTestKit(c, s.store)

	tk.MustExec("USE test;")

	tk.MustExec("create table ct1(a bigint)")
	tk.MustExec("create table ct(a bigint)")

	// Test duplicate create-table with `LIKE` clause
	tk.MustExec("create table if not exists ct like ct1;")
	warnings := tk.Se.GetSessionVars().StmtCtx.GetWarnings()
	c.Assert(len(warnings), GreaterEqual, 1)
	lastWarn := warnings[len(warnings)-1]
	c.Assert(terror.ErrorEqual(infoschema.ErrTableExists, lastWarn.Err), IsTrue, Commentf("err %v", lastWarn.Err))
	c.Assert(lastWarn.Level, Equals, stmtctx.WarnLevelNote)

	// Test duplicate create-table without `LIKE` clause
	tk.MustExec("create table if not exists ct(b bigint, c varchar(60));")
	warnings = tk.Se.GetSessionVars().StmtCtx.GetWarnings()
	c.Assert(len(warnings), GreaterEqual, 1)
	lastWarn = warnings[len(warnings)-1]
	c.Assert(terror.ErrorEqual(infoschema.ErrTableExists, lastWarn.Err), IsTrue)
}

// for issue #9910
func (s *testIntegrationSuite2) TestCreateTableWithKeyWord(c *C) {
	tk := testkit.NewTestKit(c, s.store)

	tk.MustExec("USE test;")

	_, err := tk.Exec("create table t1(pump varchar(20), drainer varchar(20), node_id varchar(20), node_state varchar(20));")
	c.Assert(err, IsNil)
}

func (s *testIntegrationSuite1) TestUniqueKeyNullValue(c *C) {
	tk := testkit.NewTestKit(c, s.store)
	tk.MustExec("USE test")
	tk.MustExec("create table t(a int primary key, b varchar(255))")

	tk.MustExec("insert into t values(1, NULL)")
	tk.MustExec("insert into t values(2, NULL)")
	tk.MustExec("alter table t add unique index b(b);")
	res := tk.MustQuery("select count(*) from t use index(b);")
	res.Check(testkit.Rows("2"))
	tk.MustExec("admin check table t")
	tk.MustExec("admin check index t b")
}

func (s *testIntegrationSuite2) TestUniqueKeyNullValueClusterIndex(c *C) {
	tk := testkit.NewTestKit(c, s.store)

	tk.MustExec("drop database if exists unique_null_val;")
	tk.MustExec("create database unique_null_val;")
	tk.MustExec("use unique_null_val;")
	tk.MustExec("create table t (a varchar(10), b float, c varchar(255), primary key (a, b));")
	tk.MustExec("insert into t values ('1', 1, NULL);")
	tk.MustExec("insert into t values ('2', 2, NULL);")
	tk.MustExec("alter table t add unique index c(c);")
	tk.MustQuery("select count(*) from t use index(c);").Check(testkit.Rows("2"))
	tk.MustExec("admin check table t;")
	tk.MustExec("admin check index t c;")
}

// TestModifyColumnAfterAddIndex Issue 5134
func (s *testIntegrationSuite3) TestModifyColumnAfterAddIndex(c *C) {
	tk := testkit.NewTestKit(c, s.store)
	tk.MustExec("use test")
	tk.MustExec("create table city (city VARCHAR(2) KEY);")
	tk.MustExec("alter table city change column city city varchar(50);")
	tk.MustExec(`insert into city values ("abc"), ("abd");`)
}

func (s *testIntegrationSuite3) TestIssue2293(c *C) {
	tk := testkit.NewTestKit(c, s.store)
	tk.MustExec("use test")
	tk.MustExec("create table t_issue_2293 (a int)")
	tk.MustGetErrCode("alter table t_issue_2293 add b int not null default 'a'", errno.ErrInvalidDefault)
	tk.MustExec("insert into t_issue_2293 value(1)")
	tk.MustQuery("select * from t_issue_2293").Check(testkit.Rows("1"))
}

func (s *testIntegrationSuite2) TestIssue6101(c *C) {
	tk := testkit.NewTestKit(c, s.store)
	tk.MustExec("use test")
	tk.MustExec("create table t1 (quantity decimal(2) unsigned);")
	_, err := tk.Exec("insert into t1 values (500), (-500), (~0), (-1);")
	terr := errors.Cause(err).(*terror.Error)
	c.Assert(terr.Code(), Equals, terror.ErrCode(errno.ErrWarnDataOutOfRange))
	tk.MustExec("drop table t1")

	tk.MustExec("set sql_mode=''")
	tk.MustExec("create table t1 (quantity decimal(2) unsigned);")
	tk.MustExec("insert into t1 values (500), (-500), (~0), (-1);")
	tk.MustQuery("select * from t1").Check(testkit.Rows("99", "0", "99", "0"))
	tk.MustExec("drop table t1")
}

func (s *testIntegrationSuite1) TestIndexLength(c *C) {
	tk := testkit.NewTestKit(c, s.store)
	tk.MustExec("use test")
	tk.MustExec("create table idx_len(a int(0), b timestamp(0), c datetime(0), d time(0), f float(0), g decimal(0))")
	tk.MustExec("create index idx on idx_len(a)")
	tk.MustExec("alter table idx_len add index idxa(a)")
	tk.MustExec("create index idx1 on idx_len(b)")
	tk.MustExec("alter table idx_len add index idxb(b)")
	tk.MustExec("create index idx2 on idx_len(c)")
	tk.MustExec("alter table idx_len add index idxc(c)")
	tk.MustExec("create index idx3 on idx_len(d)")
	tk.MustExec("alter table idx_len add index idxd(d)")
	tk.MustExec("create index idx4 on idx_len(f)")
	tk.MustExec("alter table idx_len add index idxf(f)")
	tk.MustExec("create index idx5 on idx_len(g)")
	tk.MustExec("alter table idx_len add index idxg(g)")
	tk.MustExec("create table idx_len1(a int(0), b timestamp(0), c datetime(0), d time(0), f float(0), g decimal(0), index(a), index(b), index(c), index(d), index(f), index(g))")
}

func (s *testIntegrationSuite3) TestIssue3833(c *C) {
	tk := testkit.NewTestKit(c, s.store)
	tk.MustExec("use test")
	tk.MustExec("create table issue3833 (b char(0), c binary(0), d  varchar(0))")
	tk.MustGetErrCode("create index idx on issue3833 (b)", errno.ErrWrongKeyColumn)
	tk.MustGetErrCode("alter table issue3833 add index idx (b)", errno.ErrWrongKeyColumn)
	tk.MustGetErrCode("create table issue3833_2 (b char(0), c binary(0), d varchar(0), index(b))", errno.ErrWrongKeyColumn)
	tk.MustGetErrCode("create index idx on issue3833 (c)", errno.ErrWrongKeyColumn)
	tk.MustGetErrCode("alter table issue3833 add index idx (c)", errno.ErrWrongKeyColumn)
	tk.MustGetErrCode("create table issue3833_2 (b char(0), c binary(0), d varchar(0), index(c))", errno.ErrWrongKeyColumn)
	tk.MustGetErrCode("create index idx on issue3833 (d)", errno.ErrWrongKeyColumn)
	tk.MustGetErrCode("alter table issue3833 add index idx (d)", errno.ErrWrongKeyColumn)
	tk.MustGetErrCode("create table issue3833_2 (b char(0), c binary(0), d varchar(0), index(d))", errno.ErrWrongKeyColumn)
}

func (s *testIntegrationSuite1) TestIssue2858And2717(c *C) {
	tk := testkit.NewTestKit(c, s.store)
	tk.MustExec("use test")

	tk.MustExec("create table t_issue_2858_bit (a bit(64) default b'0')")
	tk.MustExec("insert into t_issue_2858_bit value ()")
	tk.MustExec(`insert into t_issue_2858_bit values (100), ('10'), ('\0')`)
	tk.MustQuery("select a+0 from t_issue_2858_bit").Check(testkit.Rows("0", "100", "12592", "0"))
	tk.MustExec(`alter table t_issue_2858_bit alter column a set default '\0'`)

	tk.MustExec("create table t_issue_2858_hex (a int default 0x123)")
	tk.MustExec("insert into t_issue_2858_hex value ()")
	tk.MustExec("insert into t_issue_2858_hex values (123), (0x321)")
	tk.MustQuery("select a from t_issue_2858_hex").Check(testkit.Rows("291", "123", "801"))
	tk.MustExec(`alter table t_issue_2858_hex alter column a set default 0x321`)
}

func (s *testIntegrationSuite1) TestIssue4432(c *C) {
	tk := testkit.NewTestKit(c, s.store)
	tk.MustExec("use test")

	tk.MustExec("create table tx (col bit(10) default 'a')")
	tk.MustExec("insert into tx value ()")
	tk.MustQuery("select * from tx").Check(testkit.Rows("\x00a"))
	tk.MustExec("drop table tx")

	tk.MustExec("create table tx (col bit(10) default 0x61)")
	tk.MustExec("insert into tx value ()")
	tk.MustQuery("select * from tx").Check(testkit.Rows("\x00a"))
	tk.MustExec("drop table tx")

	tk.MustExec("create table tx (col bit(10) default 97)")
	tk.MustExec("insert into tx value ()")
	tk.MustQuery("select * from tx").Check(testkit.Rows("\x00a"))
	tk.MustExec("drop table tx")

	tk.MustExec("create table tx (col bit(10) default 0b1100001)")
	tk.MustExec("insert into tx value ()")
	tk.MustQuery("select * from tx").Check(testkit.Rows("\x00a"))
	tk.MustExec("drop table tx")
}

func (s *testIntegrationSuite1) TestIssue5092(c *C) {
	tk := testkit.NewTestKit(c, s.store)
	tk.MustExec("use test")

	tk.MustExec("create table t_issue_5092 (a int)")
	tk.MustExec("alter table t_issue_5092 add column (b int, c int)")
	tk.MustExec("alter table t_issue_5092 add column if not exists (b int, c int)")
	tk.MustExec("alter table t_issue_5092 add column b1 int after b, add column c1 int after c")
	tk.MustExec("alter table t_issue_5092 add column d int after b, add column e int first, add column f int after c1, add column g int, add column h int first")
	tk.MustQuery("show create table t_issue_5092").Check(testkit.Rows("t_issue_5092 CREATE TABLE `t_issue_5092` (\n" +
		"  `h` int(11) DEFAULT NULL,\n" +
		"  `e` int(11) DEFAULT NULL,\n" +
		"  `a` int(11) DEFAULT NULL,\n" +
		"  `b` int(11) DEFAULT NULL,\n" +
		"  `d` int(11) DEFAULT NULL,\n" +
		"  `b1` int(11) DEFAULT NULL,\n" +
		"  `c` int(11) DEFAULT NULL,\n" +
		"  `c1` int(11) DEFAULT NULL,\n" +
		"  `f` int(11) DEFAULT NULL,\n" +
		"  `g` int(11) DEFAULT NULL\n" +
		") ENGINE=InnoDB DEFAULT CHARSET=utf8mb4 COLLATE=utf8mb4_bin"))
	// The following two statements are consistent with MariaDB.
	tk.MustGetErrCode("alter table t_issue_5092 add column if not exists d int, add column d int", errno.ErrDupFieldName)
	tk.MustExec("alter table t_issue_5092 add column dd int, add column if not exists dd int")
	tk.MustExec("alter table t_issue_5092 add column if not exists (d int, e int), add column ff text")
	tk.MustExec("alter table t_issue_5092 add column b2 int after b1, add column c2 int first")
	tk.MustQuery("show create table t_issue_5092").Check(testkit.Rows("t_issue_5092 CREATE TABLE `t_issue_5092` (\n" +
		"  `c2` int(11) DEFAULT NULL,\n" +
		"  `h` int(11) DEFAULT NULL,\n" +
		"  `e` int(11) DEFAULT NULL,\n" +
		"  `a` int(11) DEFAULT NULL,\n" +
		"  `b` int(11) DEFAULT NULL,\n" +
		"  `d` int(11) DEFAULT NULL,\n" +
		"  `b1` int(11) DEFAULT NULL,\n" +
		"  `b2` int(11) DEFAULT NULL,\n" +
		"  `c` int(11) DEFAULT NULL,\n" +
		"  `c1` int(11) DEFAULT NULL,\n" +
		"  `f` int(11) DEFAULT NULL,\n" +
		"  `g` int(11) DEFAULT NULL,\n" +
		"  `dd` int(11) DEFAULT NULL,\n" +
		"  `ff` text DEFAULT NULL\n" +
		") ENGINE=InnoDB DEFAULT CHARSET=utf8mb4 COLLATE=utf8mb4_bin"))
	tk.MustExec("drop table t_issue_5092")

	tk.MustExec("create table t_issue_5092 (a int default 1)")
	tk.MustExec("alter table t_issue_5092 add column (b int default 2, c int default 3)")
	tk.MustExec("alter table t_issue_5092 add column b1 int default 22 after b, add column c1 int default 33 after c")
	tk.MustExec("insert into t_issue_5092 value ()")
	tk.MustQuery("select * from t_issue_5092").Check(testkit.Rows("1 2 22 3 33"))
	tk.MustExec("alter table t_issue_5092 add column d int default 4 after c1, add column aa int default 0 first")
	tk.MustQuery("select * from t_issue_5092").Check(testkit.Rows("0 1 2 22 3 33 4"))
	tk.MustQuery("show create table t_issue_5092").Check(testkit.Rows("t_issue_5092 CREATE TABLE `t_issue_5092` (\n" +
		"  `aa` int(11) DEFAULT 0,\n" +
		"  `a` int(11) DEFAULT 1,\n" +
		"  `b` int(11) DEFAULT 2,\n" +
		"  `b1` int(11) DEFAULT 22,\n" +
		"  `c` int(11) DEFAULT 3,\n" +
		"  `c1` int(11) DEFAULT 33,\n" +
		"  `d` int(11) DEFAULT 4\n" +
		") ENGINE=InnoDB DEFAULT CHARSET=utf8mb4 COLLATE=utf8mb4_bin"))
	tk.MustExec("drop table t_issue_5092")

	tk.MustExec("create table t_issue_5092 (a int)")
	tk.MustExec("alter table t_issue_5092 add column (b int, c int)")
	tk.MustExec("alter table t_issue_5092 drop column b,drop column c")
	tk.MustGetErrCode("alter table t_issue_5092 drop column c, drop column c", errno.ErrCantDropFieldOrKey)
	tk.MustExec("alter table t_issue_5092 drop column if exists b,drop column if exists c")
	tk.MustGetErrCode("alter table t_issue_5092 drop column g, drop column d", errno.ErrCantDropFieldOrKey)
	tk.MustExec("drop table t_issue_5092")

	tk.MustExec("create table t_issue_5092 (a int)")
	tk.MustExec("alter table t_issue_5092 add column (b int, c int)")
	tk.MustGetErrCode("alter table t_issue_5092 drop column if exists a, drop column b, drop column c", errno.ErrCantRemoveAllFields)
	tk.MustGetErrCode("alter table t_issue_5092 drop column if exists c, drop column c", errno.ErrCantDropFieldOrKey)
	tk.MustExec("alter table t_issue_5092 drop column c, drop column if exists c")
	tk.MustExec("drop table t_issue_5092")
}

func (s *testIntegrationSuite5) TestErrnoErrorCode(c *C) {
	tk := testkit.NewTestKit(c, s.store)
	tk.MustExec("use test_db")

	// create database
	sql := "create database aaaaaaaaaaaaaaaaaaaaaaaaaaaaaaaaaaaaaaaaaaaaaaaaaaaaaaaaaaaaaaaaa"
	tk.MustGetErrCode(sql, errno.ErrTooLongIdent)
	sql = "create database test"
	tk.MustGetErrCode(sql, errno.ErrDBCreateExists)
	sql = "create database test1 character set uft8;"
	tk.MustGetErrCode(sql, errno.ErrUnknownCharacterSet)
	sql = "create database test2 character set gkb;"
	tk.MustGetErrCode(sql, errno.ErrUnknownCharacterSet)
	sql = "create database test3 character set laitn1;"
	tk.MustGetErrCode(sql, errno.ErrUnknownCharacterSet)
	// drop database
	sql = "drop database db_not_exist"
	tk.MustGetErrCode(sql, errno.ErrDBDropExists)
	// create table
	tk.MustExec("create table test_error_code_succ (c1 int, c2 int, c3 int, primary key(c3))")
	sql = "create table test_error_code_succ (c1 int, c2 int, c3 int)"
	tk.MustGetErrCode(sql, errno.ErrTableExists)
	sql = "create table test_error_code1 (c1 int, c2 int, c2 int)"
	tk.MustGetErrCode(sql, errno.ErrDupFieldName)
	sql = "create table test_error_code1 (c1 int, aaaaaaaaaaaaaaaaaaaaaaaaaaaaaaaaaaaaaaaaaaaaaaaaaaaaaaaaaaaaaaaaa int)"
	tk.MustGetErrCode(sql, errno.ErrTooLongIdent)
	sql = "create table aaaaaaaaaaaaaaaaaaaaaaaaaaaaaaaaaaaaaaaaaaaaaaaaaaaaaaaaaaaaaaaaa(a int)"
	tk.MustGetErrCode(sql, errno.ErrTooLongIdent)
	sql = "create table test_error_code1 (c1 int, c2 int, key aa (c1, c2), key aa (c1))"
	tk.MustGetErrCode(sql, errno.ErrDupKeyName)
	sql = "create table test_error_code1 (c1 int, c2 int, c3 int, key(c_not_exist))"
	tk.MustGetErrCode(sql, errno.ErrKeyColumnDoesNotExits)
	sql = "create table test_error_code1 (c1 int, c2 int, c3 int, primary key(c_not_exist))"
	tk.MustGetErrCode(sql, errno.ErrKeyColumnDoesNotExits)
	sql = "create table test_error_code1 (c1 int not null default '')"
	tk.MustGetErrCode(sql, errno.ErrInvalidDefault)
	sql = "CREATE TABLE `t` (`a` double DEFAULT 1.0 DEFAULT 2.0 DEFAULT now());"
	tk.MustGetErrCode(sql, errno.ErrInvalidDefault)
	sql = "CREATE TABLE `t` (`a` double DEFAULT now());"
	tk.MustGetErrCode(sql, errno.ErrInvalidDefault)
	sql = "create table t1(a int) character set uft8;"
	tk.MustGetErrCode(sql, errno.ErrUnknownCharacterSet)
	sql = "create table t1(a int) character set gkb;"
	tk.MustGetErrCode(sql, errno.ErrUnknownCharacterSet)
	sql = "create table t1(a int) character set laitn1;"
	tk.MustGetErrCode(sql, errno.ErrUnknownCharacterSet)
	sql = "create table test_error_code (a int not null ,b int not null,c int not null, d int not null, foreign key (b, c) references product(id));"
	tk.MustGetErrCode(sql, errno.ErrWrongFkDef)
	sql = "create table test_error_code_2;"
	tk.MustGetErrCode(sql, errno.ErrTableMustHaveColumns)
	sql = "create table test_error_code_2 (unique(c1));"
	tk.MustGetErrCode(sql, errno.ErrTableMustHaveColumns)
	sql = "create table test_error_code_2(c1 int, c2 int, c3 int, primary key(c1), primary key(c2));"
	tk.MustGetErrCode(sql, errno.ErrMultiplePriKey)
	sql = "create table test_error_code_3(pt blob ,primary key (pt));"
	tk.MustGetErrCode(sql, errno.ErrBlobKeyWithoutLength)
	sql = "create table test_error_code_3(a text, unique (a(3073)));"
	tk.MustGetErrCode(sql, errno.ErrTooLongKey)
	sql = "create table test_error_code_3(`id` int, key `primary`(`id`));"
	tk.MustGetErrCode(sql, errno.ErrWrongNameForIndex)
	sql = "create table t2(c1.c2 blob default null);"
	tk.MustGetErrCode(sql, errno.ErrWrongTableName)
	sql = "create table t2 (id int default null primary key , age int);"
	tk.MustGetErrCode(sql, errno.ErrInvalidDefault)
	sql = "create table t2 (id int null primary key , age int);"
	tk.MustGetErrCode(sql, errno.ErrPrimaryCantHaveNull)
	sql = "create table t2 (id int default null, age int, primary key(id));"
	tk.MustGetErrCode(sql, errno.ErrPrimaryCantHaveNull)
	sql = "create table t2 (id int null, age int, primary key(id));"
	tk.MustGetErrCode(sql, errno.ErrPrimaryCantHaveNull)
	sql = "create table t2 (id int auto_increment);"
	tk.MustGetErrCode(sql, errno.ErrWrongAutoKey)
	sql = "create table t2 (id int auto_increment, a int key);"
	tk.MustGetErrCode(sql, errno.ErrWrongAutoKey)
	sql = "create table t2 (a datetime(2) default current_timestamp(3));"
	tk.MustGetErrCode(sql, errno.ErrInvalidDefault)
	sql = "create table t2 (a datetime(2) default current_timestamp(2) on update current_timestamp);"
	tk.MustGetErrCode(sql, errno.ErrInvalidOnUpdate)
	sql = "create table t2 (a datetime default current_timestamp on update current_timestamp(2));"
	tk.MustGetErrCode(sql, errno.ErrInvalidOnUpdate)
	sql = "create table t2 (a datetime(2) default current_timestamp(2) on update current_timestamp(3));"
	tk.MustGetErrCode(sql, errno.ErrInvalidOnUpdate)
	sql = "create table t(a blob(10), index(a(0)));"
	tk.MustGetErrCode(sql, errno.ErrKeyPart0)
	sql = "create table t(a char(10), index(a(0)));"
	tk.MustGetErrCode(sql, errno.ErrKeyPart0)

	sql = "create table t2 (id int primary key , age int);"
	tk.MustExec(sql)

	// add column
	sql = "alter table test_error_code_succ add column c1 int"
	tk.MustGetErrCode(sql, errno.ErrDupFieldName)
	sql = "alter table test_error_code_succ add column aaaaaaaaaaaaaaaaaaaaaaaaaaaaaaaaaaaaaaaaaaaaaaaaaaaaaaaaaaaaaaaaa int"
	tk.MustGetErrCode(sql, errno.ErrTooLongIdent)
	sql = "alter table test_comment comment 'test comment'"
	tk.MustGetErrCode(sql, errno.ErrNoSuchTable)
	sql = "alter table test_error_code_succ add column `a ` int ;"
	tk.MustGetErrCode(sql, errno.ErrWrongColumnName)
	tk.MustExec("create table test_on_update (c1 int, c2 int);")
	sql = "alter table test_on_update add column c3 int on update current_timestamp;"
	tk.MustGetErrCode(sql, errno.ErrInvalidOnUpdate)
	sql = "create table test_on_update_2(c int on update current_timestamp);"
	tk.MustGetErrCode(sql, errno.ErrInvalidOnUpdate)

	// add columns
	sql = "alter table test_error_code_succ add column c1 int, add column c1 int"
	tk.MustGetErrCode(sql, errno.ErrDupFieldName)
	sql = "alter table test_error_code_succ add column (aa int, aaaaaaaaaaaaaaaaaaaaaaaaaaaaaaaaaaaaaaaaaaaaaaaaaaaaaaaaaaaaaaaaa int)"
	tk.MustGetErrCode(sql, errno.ErrTooLongIdent)
	sql = "alter table test_error_code_succ add column `a ` int, add column `b ` int;"
	tk.MustGetErrCode(sql, errno.ErrWrongColumnName)
	tk.MustExec("create table test_add_columns_on_update (c1 int, c2 int);")
	sql = "alter table test_add_columns_on_update add column cc int, add column c3 int on update current_timestamp;"
	tk.MustGetErrCode(sql, errno.ErrInvalidOnUpdate)

	// drop column
	sql = "alter table test_error_code_succ drop c_not_exist"
	tk.MustGetErrCode(sql, errno.ErrCantDropFieldOrKey)
	tk.MustExec("create table test_drop_column (c1 int );")
	sql = "alter table test_drop_column drop column c1;"
	tk.MustGetErrCode(sql, errno.ErrCantRemoveAllFields)
	// drop columns
	sql = "alter table test_error_code_succ drop c_not_exist, drop cc_not_exist"
	tk.MustGetErrCode(sql, errno.ErrCantDropFieldOrKey)
	tk.MustExec("create table test_drop_columns (c1 int);")
	tk.MustExec("alter table test_drop_columns add column c2 int first, add column c3 int after c1")
	sql = "alter table test_drop_columns drop column c1, drop column c2, drop column c3;"
	tk.MustGetErrCode(sql, errno.ErrCantRemoveAllFields)
	sql = "alter table test_drop_columns drop column c1, add column c2 int;"
	tk.MustGetErrCode(sql, errno.ErrUnsupportedDDLOperation)
	sql = "alter table test_drop_columns drop column c1, drop column c1;"
	tk.MustGetErrCode(sql, errno.ErrCantDropFieldOrKey)
	// add index
	sql = "alter table test_error_code_succ add index idx (c_not_exist)"
	tk.MustGetErrCode(sql, errno.ErrKeyColumnDoesNotExits)
	tk.MustExec("alter table test_error_code_succ add index idx (c1)")
	sql = "alter table test_error_code_succ add index idx (c1)"
	tk.MustGetErrCode(sql, errno.ErrDupKeyName)
	// drop index
	sql = "alter table test_error_code_succ drop index idx_not_exist"
	tk.MustGetErrCode(sql, errno.ErrCantDropFieldOrKey)
	sql = "alter table test_error_code_succ drop column c3"
	tk.MustGetErrCode(sql, errno.ErrUnsupportedDDLOperation)
	// modify column
	sql = "alter table test_error_code_succ modify testx.test_error_code_succ.c1 bigint"
	tk.MustGetErrCode(sql, errno.ErrWrongDBName)
	sql = "alter table test_error_code_succ modify t.c1 bigint"
	tk.MustGetErrCode(sql, errno.ErrWrongTableName)
	// insert value
	tk.MustExec("create table test_error_code_null(c1 char(100) not null);")
	sql = "insert into test_error_code_null (c1) values(null);"
	tk.MustGetErrCode(sql, errno.ErrBadNull)
}

func (s *testIntegrationSuite3) TestTableDDLWithFloatType(c *C) {
	tk := testkit.NewTestKit(c, s.store)
	tk.MustExec("use test")
	tk.MustExec("drop table if exists t")
	tk.MustGetErrCode("create table t (a decimal(1, 2))", errno.ErrMBiggerThanD)
	tk.MustGetErrCode("create table t (a float(1, 2))", errno.ErrMBiggerThanD)
	tk.MustGetErrCode("create table t (a double(1, 2))", errno.ErrMBiggerThanD)
	tk.MustExec("create table t (a double(1, 1))")
	tk.MustGetErrCode("alter table t add column b decimal(1, 2)", errno.ErrMBiggerThanD)
	// add multi columns now not support, so no case.
	tk.MustGetErrCode("alter table t modify column a float(1, 4)", errno.ErrMBiggerThanD)
	tk.MustGetErrCode("alter table t change column a aa float(1, 4)", errno.ErrMBiggerThanD)
	tk.MustExec("drop table t")
}

func (s *testIntegrationSuite1) TestTableDDLWithTimeType(c *C) {
	tk := testkit.NewTestKit(c, s.store)
	tk.MustExec("use test")
	tk.MustExec("drop table if exists t")
	tk.MustGetErrCode("create table t (a time(7))", errno.ErrTooBigPrecision)
	tk.MustGetErrCode("create table t (a datetime(7))", errno.ErrTooBigPrecision)
	tk.MustGetErrCode("create table t (a timestamp(7))", errno.ErrTooBigPrecision)
	_, err := tk.Exec("create table t (a time(-1))")
	c.Assert(err, NotNil)
	tk.MustExec("create table t (a datetime)")
	tk.MustGetErrCode("alter table t add column b time(7)", errno.ErrTooBigPrecision)
	tk.MustGetErrCode("alter table t add column b datetime(7)", errno.ErrTooBigPrecision)
	tk.MustGetErrCode("alter table t add column b timestamp(7)", errno.ErrTooBigPrecision)
	tk.MustGetErrCode("alter table t modify column a time(7)", errno.ErrTooBigPrecision)
	tk.MustGetErrCode("alter table t modify column a datetime(7)", errno.ErrTooBigPrecision)
	tk.MustGetErrCode("alter table t modify column a timestamp(7)", errno.ErrTooBigPrecision)
	tk.MustGetErrCode("alter table t change column a aa time(7)", errno.ErrTooBigPrecision)
	tk.MustGetErrCode("alter table t change column a aa datetime(7)", errno.ErrTooBigPrecision)
	tk.MustGetErrCode("alter table t change column a aa timestamp(7)", errno.ErrTooBigPrecision)
	tk.MustExec("alter table t change column a aa datetime(0)")
	tk.MustExec("drop table t")
}

func (s *testIntegrationSuite2) TestUpdateMultipleTable(c *C) {
	tk := testkit.NewTestKit(c, s.store)
	tk.MustExec("create database umt_db")
	tk.MustExec("use umt_db")
	tk.MustExec("create table t1 (c1 int, c2 int)")
	tk.MustExec("insert t1 values (1, 1), (2, 2)")
	tk.MustExec("create table t2 (c1 int, c2 int)")
	tk.MustExec("insert t2 values (1, 3), (2, 5)")
	ctx := tk.Se.(sessionctx.Context)
	dom := domain.GetDomain(ctx)
	is := dom.InfoSchema()
	db, ok := is.SchemaByName(model.NewCIStr("umt_db"))
	c.Assert(ok, IsTrue)
	t1Tbl, err := is.TableByName(model.NewCIStr("umt_db"), model.NewCIStr("t1"))
	c.Assert(err, IsNil)
	t1Info := t1Tbl.Meta()

	// Add a new column in write only state.
	newColumn := &model.ColumnInfo{
		ID:                 100,
		Name:               model.NewCIStr("c3"),
		Offset:             2,
		DefaultValue:       9,
		OriginDefaultValue: 9,
		FieldType:          *types.NewFieldType(mysql.TypeLonglong),
		State:              model.StateWriteOnly,
	}
	t1Info.Columns = append(t1Info.Columns, newColumn)

	kv.RunInNewTxn(s.store, false, func(txn kv.Transaction) error {
		m := meta.NewMeta(txn)
		_, err = m.GenSchemaVersion()
		c.Assert(err, IsNil)
		c.Assert(m.UpdateTable(db.ID, t1Info), IsNil)
		return nil
	})
	err = dom.Reload()
	c.Assert(err, IsNil)

	tk.MustExec("update t1, t2 set t1.c1 = 8, t2.c2 = 10 where t1.c2 = t2.c1")
	tk.MustQuery("select * from t1").Check(testkit.Rows("8 1", "8 2"))
	tk.MustQuery("select * from t2").Check(testkit.Rows("1 10", "2 10"))

	newColumn.State = model.StatePublic

	kv.RunInNewTxn(s.store, false, func(txn kv.Transaction) error {
		m := meta.NewMeta(txn)
		_, err = m.GenSchemaVersion()
		c.Assert(err, IsNil)
		c.Assert(m.UpdateTable(db.ID, t1Info), IsNil)
		return nil
	})
	err = dom.Reload()
	c.Assert(err, IsNil)

	tk.MustQuery("select * from t1").Check(testkit.Rows("8 1 9", "8 2 9"))
	tk.MustExec("drop database umt_db")
}

func (s *testIntegrationSuite2) TestNullGeneratedColumn(c *C) {
	tk := testkit.NewTestKit(c, s.store)

	tk.MustExec("use test")
	tk.MustExec("drop table if exists t")
	tk.MustExec("CREATE TABLE `t` (" +
		"`a` int(11) DEFAULT NULL," +
		"`b` int(11) DEFAULT NULL," +
		"`c` int(11) GENERATED ALWAYS AS (`a` + `b`) VIRTUAL," +
		"`h` varchar(10) DEFAULT NULL," +
		"`m` int(11) DEFAULT NULL" +
		") ENGINE=InnoDB DEFAULT CHARSET=utf8mb4 COLLATE=utf8mb4_bin")

	tk.MustExec("insert into t values()")
	tk.MustExec("alter table t add index idx_c(c)")
	tk.MustExec("drop table t")
}

func (s *testIntegrationSuite2) TestDependedGeneratedColumnPrior2GeneratedColumn(c *C) {
	tk := testkit.NewTestKit(c, s.store)
	tk.MustExec("use test")
	tk.MustExec("drop table if exists t")
	tk.MustExec("CREATE TABLE `t` (" +
		"`a` int(11) DEFAULT NULL," +
		"`b` int(11) GENERATED ALWAYS AS (`a` + 1) VIRTUAL," +
		"`c` int(11) GENERATED ALWAYS AS (`b` + 1) VIRTUAL" +
		") ENGINE=InnoDB DEFAULT CHARSET=utf8mb4 COLLATE=utf8mb4_bin")
	// should check unknown column first, then the prior ones.
	sql := "alter table t add column d int as (c + f + 1) first"
	tk.MustGetErrCode(sql, errno.ErrBadField)

	// depended generated column should be prior to generated column self
	sql = "alter table t add column d int as (c+1) first"
	tk.MustGetErrCode(sql, errno.ErrGeneratedColumnNonPrior)

	// correct case
	tk.MustExec("alter table t add column d int as (c+1) after c")

	// check position nil case
	tk.MustExec("alter table t add column(e int as (c+1))")
}

func (s *testIntegrationSuite3) TestChangingCharsetToUtf8(c *C) {
	tk := testkit.NewTestKit(c, s.store)

	tk.MustExec("use test")
	tk.MustExec("create table t1(a varchar(20) charset utf8)")
	tk.MustExec("insert into t1 values (?)", "t1_value")
	tk.MustExec("alter table t1 collate uTf8mB4_uNiCoDe_Ci charset Utf8mB4 charset uTF8Mb4 collate UTF8MB4_BiN")
	tk.MustExec("alter table t1 modify column a varchar(20) charset utf8mb4")
	tk.MustQuery("select * from t1;").Check(testkit.Rows("t1_value"))

	tk.MustExec("create table t(a varchar(20) charset latin1)")
	tk.MustExec("insert into t values (?)", "t_value")

	tk.MustExec("alter table t modify column a varchar(20) charset latin1")
	tk.MustQuery("select * from t;").Check(testkit.Rows("t_value"))

	tk.MustGetErrCode("alter table t modify column a varchar(20) charset utf8", errno.ErrUnsupportedDDLOperation)
	tk.MustGetErrCode("alter table t modify column a varchar(20) charset utf8mb4", errno.ErrUnsupportedDDLOperation)
	tk.MustGetErrCode("alter table t modify column a varchar(20) charset utf8 collate utf8_bin", errno.ErrUnsupportedDDLOperation)
	tk.MustGetErrCode("alter table t modify column a varchar(20) charset utf8mb4 collate utf8mb4_general_ci", errno.ErrUnsupportedDDLOperation)

	tk.MustGetErrCode("alter table t modify column a varchar(20) charset utf8mb4 collate utf8bin", errno.ErrUnknownCollation)
	tk.MustGetErrCode("alter table t collate LATIN1_GENERAL_CI charset utf8 collate utf8_bin", errno.ErrConflictingDeclarations)
	tk.MustGetErrCode("alter table t collate LATIN1_GENERAL_CI collate UTF8MB4_UNICODE_ci collate utf8_bin", errno.ErrCollationCharsetMismatch)
}

func (s *testIntegrationSuite4) TestChangingTableCharset(c *C) {
	tk := testkit.NewTestKit(c, s.store)

	tk.MustExec("USE test")
	tk.MustExec("create table t(a char(10)) charset latin1 collate latin1_bin")

	tk.MustGetErrCode("alter table t charset gbk", errno.ErrUnknownCharacterSet)
	tk.MustGetErrCode("alter table t charset ''", errno.ErrUnknownCharacterSet)

	tk.MustGetErrCode("alter table t charset utf8mb4 collate '' collate utf8mb4_bin;", errno.ErrUnknownCollation)

	tk.MustGetErrCode("alter table t charset utf8 collate latin1_bin", errno.ErrCollationCharsetMismatch)
	tk.MustGetErrCode("alter table t charset utf8 collate utf8mb4_bin;", errno.ErrCollationCharsetMismatch)
	tk.MustGetErrCode("alter table t charset utf8 collate utf8_bin collate utf8mb4_bin collate utf8_bin;", errno.ErrCollationCharsetMismatch)

	tk.MustGetErrCode("alter table t charset utf8", errno.ErrUnsupportedDDLOperation)
	tk.MustGetErrCode("alter table t charset utf8mb4", errno.ErrUnsupportedDDLOperation)
	tk.MustGetErrCode("alter table t charset utf8mb4 collate utf8mb4_bin", errno.ErrUnsupportedDDLOperation)

	tk.MustGetErrCode("alter table t charset latin1 charset utf8 charset utf8mb4 collate utf8_bin;", errno.ErrConflictingDeclarations)

	// Test change column charset when changing table charset.
	tk.MustExec("drop table t;")
	tk.MustExec("create table t(a varchar(10)) charset utf8")
	tk.MustExec("alter table t convert to charset utf8mb4;")
	checkCharset := func(chs, coll string) {
		tbl := testGetTableByName(c, s.ctx, "test", "t")
		c.Assert(tbl, NotNil)
		c.Assert(tbl.Meta().Charset, Equals, chs)
		c.Assert(tbl.Meta().Collate, Equals, coll)
		for _, col := range tbl.Meta().Columns {
			c.Assert(col.Charset, Equals, chs)
			c.Assert(col.Collate, Equals, coll)
		}
	}
	checkCharset(charset.CharsetUTF8MB4, charset.CollationUTF8MB4)

	// Test when column charset can not convert to the target charset.
	tk.MustExec("drop table t;")
	tk.MustExec("create table t(a varchar(10) character set ascii) charset utf8mb4")
	tk.MustGetErrCode("alter table t convert to charset utf8mb4;", errno.ErrUnsupportedDDLOperation)

	tk.MustExec("drop table t;")
	tk.MustExec("create table t(a varchar(10) character set utf8) charset utf8")
	tk.MustExec("alter table t convert to charset utf8 collate utf8_general_ci;")
	checkCharset(charset.CharsetUTF8, "utf8_general_ci")

	// Test when table charset is equal to target charset but column charset is not equal.
	tk.MustExec("drop table t;")
	tk.MustExec("create table t(a varchar(10) character set utf8) charset utf8mb4")
	tk.MustExec("alter table t convert to charset utf8mb4 collate utf8mb4_general_ci;")
	checkCharset(charset.CharsetUTF8MB4, "utf8mb4_general_ci")

	// Mock table info with charset is "". Old TiDB maybe create table with charset is "".
	db, ok := domain.GetDomain(s.ctx).InfoSchema().SchemaByName(model.NewCIStr("test"))
	c.Assert(ok, IsTrue)
	tbl := testGetTableByName(c, s.ctx, "test", "t")
	tblInfo := tbl.Meta().Clone()
	tblInfo.Charset = ""
	tblInfo.Collate = ""
	updateTableInfo := func(tblInfo *model.TableInfo) {
		mockCtx := mock.NewContext()
		mockCtx.Store = s.store
		err := mockCtx.NewTxn(context.Background())
		c.Assert(err, IsNil)
		txn, err := mockCtx.Txn(true)
		c.Assert(err, IsNil)
		mt := meta.NewMeta(txn)

		err = mt.UpdateTable(db.ID, tblInfo)
		c.Assert(err, IsNil)
		err = txn.Commit(context.Background())
		c.Assert(err, IsNil)
	}
	updateTableInfo(tblInfo)

	// check table charset is ""
	tk.MustExec("alter table t add column b varchar(10);") //  load latest schema.
	tbl = testGetTableByName(c, s.ctx, "test", "t")
	c.Assert(tbl, NotNil)
	c.Assert(tbl.Meta().Charset, Equals, "")
	c.Assert(tbl.Meta().Collate, Equals, "")
	// Test when table charset is "", this for compatibility.
	tk.MustExec("alter table t convert to charset utf8mb4;")
	checkCharset(charset.CharsetUTF8MB4, charset.CollationUTF8MB4)

	// Test when column charset is "".
	tbl = testGetTableByName(c, s.ctx, "test", "t")
	tblInfo = tbl.Meta().Clone()
	tblInfo.Columns[0].Charset = ""
	tblInfo.Columns[0].Collate = ""
	updateTableInfo(tblInfo)
	// check table charset is ""
	tk.MustExec("alter table t drop column b;") //  load latest schema.
	tbl = testGetTableByName(c, s.ctx, "test", "t")
	c.Assert(tbl, NotNil)
	c.Assert(tbl.Meta().Columns[0].Charset, Equals, "")
	c.Assert(tbl.Meta().Columns[0].Collate, Equals, "")
	tk.MustExec("alter table t convert to charset utf8mb4;")
	checkCharset(charset.CharsetUTF8MB4, charset.CollationUTF8MB4)

	tk.MustExec("drop table t")
	tk.MustExec("create table t (a blob) character set utf8;")
	tk.MustExec("alter table t charset=utf8mb4 collate=utf8mb4_bin;")
	tk.MustQuery("show create table t").Check(testutil.RowsWithSep("|",
		"t CREATE TABLE `t` (\n"+
			"  `a` blob DEFAULT NULL\n"+
			") ENGINE=InnoDB DEFAULT CHARSET=utf8mb4 COLLATE=utf8mb4_bin",
	))

	tk.MustExec("drop table t")
	tk.MustExec("create table t(a varchar(5) charset utf8) charset utf8")
	tk.MustExec("alter table t charset utf8mb4")
	tbl = testGetTableByName(c, s.ctx, "test", "t")
	c.Assert(tbl, NotNil)
	c.Assert(tbl.Meta().Charset, Equals, "utf8mb4")
	c.Assert(tbl.Meta().Collate, Equals, "utf8mb4_bin")
	for _, col := range tbl.Meta().Columns {
		// Column charset and collate should remain unchanged.
		c.Assert(col.Charset, Equals, "utf8")
		c.Assert(col.Collate, Equals, "utf8_bin")
	}

	tk.MustExec("drop table t")
	tk.MustExec("create table t(a varchar(5) charset utf8 collate utf8_unicode_ci) charset utf8 collate utf8_unicode_ci")
	tk.MustExec("alter table t collate utf8_danish_ci")
	tbl = testGetTableByName(c, s.ctx, "test", "t")
	c.Assert(tbl, NotNil)
	c.Assert(tbl.Meta().Charset, Equals, "utf8")
	c.Assert(tbl.Meta().Collate, Equals, "utf8_danish_ci")
	for _, col := range tbl.Meta().Columns {
		c.Assert(col.Charset, Equals, "utf8")
		// Column collate should remain unchanged.
		c.Assert(col.Collate, Equals, "utf8_unicode_ci")
	}
}

func (s *testIntegrationSuite5) TestModifyingColumnOption(c *C) {
	tk := testkit.NewTestKit(c, s.store)
	tk.MustExec("create database if not exists test")
	tk.MustExec("use test")

	errMsg := "[ddl:8200]" // unsupported modify column with references
	assertErrCode := func(sql string, errCodeStr string) {
		_, err := tk.Exec(sql)
		c.Assert(err, NotNil)
		c.Assert(err.Error()[:len(errCodeStr)], Equals, errCodeStr)
	}

	tk.MustExec("drop table if exists t1")
	tk.MustExec("create table t1 (b char(1) default null) engine=InnoDB default charset=utf8mb4 collate=utf8mb4_general_ci")
	tk.MustExec("alter table t1 modify column b char(1) character set utf8mb4 collate utf8mb4_general_ci")

	tk.MustExec("drop table t1")
	tk.MustExec("create table t1 (b char(1) collate utf8mb4_general_ci)")
	tk.MustExec("alter table t1 modify b char(1) character set utf8mb4 collate utf8mb4_general_ci")

	tk.MustExec("drop table t1")
	tk.MustExec("drop table if exists t2")
	tk.MustExec("create table t1 (a int(11) default null)")
	tk.MustExec("create table t2 (b char, c int)")
	assertErrCode("alter table t2 modify column c int references t1(a)", errMsg)
	_, err := tk.Exec("alter table t1 change a a varchar(16)")
	c.Assert(err.Error(), Equals, "[ddl:8200]Unsupported modify column: type varchar(16) not match origin int(11)")
	_, err = tk.Exec("alter table t1 change a a varchar(10)")
	c.Assert(err.Error(), Equals, "[ddl:8200]Unsupported modify column: type varchar(10) not match origin int(11)")
	_, err = tk.Exec("alter table t1 change a a datetime")
	c.Assert(err.Error(), Equals, "[ddl:8200]Unsupported modify column: type datetime not match origin int(11)")
	_, err = tk.Exec("alter table t1 change a a int(11) unsigned")
	c.Assert(err.Error(), Equals, "[ddl:8200]Unsupported modify column: can't change unsigned integer to signed or vice versa")
	_, err = tk.Exec("alter table t2 change b b int(11) unsigned")
	c.Assert(err.Error(), Equals, "[ddl:8200]Unsupported modify column: type int(11) not match origin char(1)")
}

func (s *testIntegrationSuite4) TestIndexOnMultipleGeneratedColumn(c *C) {
	tk := testkit.NewTestKit(c, s.store)

	tk.MustExec("create database if not exists test")
	tk.MustExec("use test")
	tk.MustExec("drop table if exists t")
	tk.MustExec("create table t (a int, b int as (a + 1), c int as (b + 1))")
	tk.MustExec("insert into t (a) values (1)")
	tk.MustExec("create index idx on t (c)")
	tk.MustQuery("select * from t where c > 1").Check(testkit.Rows("1 2 3"))
	res := tk.MustQuery("select * from t use index(idx) where c > 1")
	tk.MustQuery("select * from t ignore index(idx) where c > 1").Check(res.Rows())
	tk.MustExec("admin check table t")

	tk.MustExec("drop table if exists t")
	tk.MustExec("create table t (a int, b int as (a + 1), c int as (b + 1), d int as (c + 1))")
	tk.MustExec("insert into t (a) values (1)")
	tk.MustExec("create index idx on t (d)")
	tk.MustQuery("select * from t where d > 2").Check(testkit.Rows("1 2 3 4"))
	res = tk.MustQuery("select * from t use index(idx) where d > 2")
	tk.MustQuery("select * from t ignore index(idx) where d > 2").Check(res.Rows())
	tk.MustExec("admin check table t")

	tk.MustExec("drop table if exists t")
	tk.MustExec("create table t (a bigint, b decimal as (a+1), c varchar(20) as (b*2), d float as (a*23+b-1+length(c)))")
	tk.MustExec("insert into t (a) values (1)")
	tk.MustExec("create index idx on t (d)")
	tk.MustQuery("select * from t where d > 2").Check(testkit.Rows("1 2 4 25"))
	res = tk.MustQuery("select * from t use index(idx) where d > 2")
	tk.MustQuery("select * from t ignore index(idx) where d > 2").Check(res.Rows())
	tk.MustExec("admin check table t")

	tk.MustExec("drop table if exists t")
	tk.MustExec("create table t (a varchar(10), b float as (length(a)+123), c varchar(20) as (right(a, 2)), d float as (b+b-7+1-3+3*ASCII(c)))")
	tk.MustExec("insert into t (a) values ('adorable')")
	tk.MustExec("create index idx on t (d)")
	tk.MustQuery("select * from t where d > 2").Check(testkit.Rows("adorable 131 le 577")) // 131+131-7+1-3+3*108
	res = tk.MustQuery("select * from t use index(idx) where d > 2")
	tk.MustQuery("select * from t ignore index(idx) where d > 2").Check(res.Rows())
	tk.MustExec("admin check table t")

	tk.MustExec("drop table if exists t")
	tk.MustExec("create table t (a bigint, b decimal as (a), c int(10) as (a+b), d float as (a+b+c), e decimal as (a+b+c+d))")
	tk.MustExec("insert into t (a) values (1)")
	tk.MustExec("create index idx on t (d)")
	tk.MustQuery("select * from t where d > 2").Check(testkit.Rows("1 1 2 4 8"))
	res = tk.MustQuery("select * from t use index(idx) where d > 2")
	tk.MustQuery("select * from t ignore index(idx) where d > 2").Check(res.Rows())
	tk.MustExec("admin check table t")

	tk.MustExec("drop table if exists t")
	tk.MustExec("create table t(a bigint, b bigint as (a+1) virtual, c bigint as (b+1) virtual)")
	tk.MustExec("alter table t add index idx_b(b)")
	tk.MustExec("alter table t add index idx_c(c)")
	tk.MustExec("insert into t(a) values(1)")
	tk.MustExec("alter table t add column(d bigint as (c+1) virtual)")
	tk.MustExec("alter table t add index idx_d(d)")
	tk.MustQuery("select * from t where d > 2").Check(testkit.Rows("1 2 3 4"))
	res = tk.MustQuery("select * from t use index(idx_d) where d > 2")
	tk.MustQuery("select * from t ignore index(idx_d) where d > 2").Check(res.Rows())
	tk.MustExec("admin check table t")
}

func (s *testIntegrationSuite2) TestCaseInsensitiveCharsetAndCollate(c *C) {
	tk := testkit.NewTestKit(c, s.store)

	tk.MustExec("create database if not exists test_charset_collate")
	defer tk.MustExec("drop database test_charset_collate")
	tk.MustExec("use test_charset_collate")
	tk.MustExec("create table t(id int) ENGINE=InnoDB DEFAULT CHARSET=UTF8 COLLATE=UTF8_BIN;")
	tk.MustExec("create table t1(id int) ENGINE=InnoDB DEFAULT CHARSET=UTF8 COLLATE=uTF8_BIN;")
	tk.MustExec("create table t2(id int) ENGINE=InnoDB DEFAULT CHARSET=Utf8 COLLATE=utf8_BIN;")
	tk.MustExec("create table t3(id int) ENGINE=InnoDB DEFAULT CHARSET=Utf8mb4 COLLATE=utf8MB4_BIN;")
	tk.MustExec("create table t4(id int) ENGINE=InnoDB DEFAULT CHARSET=Utf8mb4 COLLATE=utf8MB4_general_ci;")

	tk.MustExec("create table t5(a varchar(20)) ENGINE=InnoDB DEFAULT CHARSET=UTF8MB4 COLLATE=UTF8MB4_GENERAL_CI;")
	tk.MustExec("insert into t5 values ('特克斯和凯科斯群岛')")

	db, ok := domain.GetDomain(s.ctx).InfoSchema().SchemaByName(model.NewCIStr("test_charset_collate"))
	c.Assert(ok, IsTrue)
	tbl := testGetTableByName(c, s.ctx, "test_charset_collate", "t5")
	tblInfo := tbl.Meta().Clone()
	c.Assert(tblInfo.Charset, Equals, "utf8mb4")
	c.Assert(tblInfo.Columns[0].Charset, Equals, "utf8mb4")

	tblInfo.Version = model.TableInfoVersion2
	tblInfo.Charset = "UTF8MB4"

	updateTableInfo := func(tblInfo *model.TableInfo) {
		mockCtx := mock.NewContext()
		mockCtx.Store = s.store
		err := mockCtx.NewTxn(context.Background())
		c.Assert(err, IsNil)
		txn, err := mockCtx.Txn(true)
		c.Assert(err, IsNil)
		mt := meta.NewMeta(txn)
		c.Assert(ok, IsTrue)
		err = mt.UpdateTable(db.ID, tblInfo)
		c.Assert(err, IsNil)
		err = txn.Commit(context.Background())
		c.Assert(err, IsNil)
	}
	updateTableInfo(tblInfo)
	tk.MustExec("alter table t5 add column b varchar(10);") //  load latest schema.

	tblInfo = testGetTableByName(c, s.ctx, "test_charset_collate", "t5").Meta()
	c.Assert(tblInfo.Charset, Equals, "utf8mb4")
	c.Assert(tblInfo.Columns[0].Charset, Equals, "utf8mb4")

	// For model.TableInfoVersion3, it is believed that all charsets / collations are lower-cased, do not do case-convert
	tblInfo = tblInfo.Clone()
	tblInfo.Version = model.TableInfoVersion3
	tblInfo.Charset = "UTF8MB4"
	updateTableInfo(tblInfo)
	tk.MustExec("alter table t5 add column c varchar(10);") //  load latest schema.

	tblInfo = testGetTableByName(c, s.ctx, "test_charset_collate", "t5").Meta()
	c.Assert(tblInfo.Charset, Equals, "UTF8MB4")
	c.Assert(tblInfo.Columns[0].Charset, Equals, "utf8mb4")
}

func (s *testIntegrationSuite3) TestZeroFillCreateTable(c *C) {
	tk := testkit.NewTestKit(c, s.store)
	tk.MustExec("use test")
	tk.MustExec("drop table if exists abc;")
	tk.MustExec("create table abc(y year, z tinyint(10) zerofill, primary key(y));")
	is := s.dom.InfoSchema()
	tbl, err := is.TableByName(model.NewCIStr("test"), model.NewCIStr("abc"))
	c.Assert(err, IsNil)
	var yearCol, zCol *model.ColumnInfo
	for _, col := range tbl.Meta().Columns {
		if col.Name.String() == "y" {
			yearCol = col
		}
		if col.Name.String() == "z" {
			zCol = col
		}
	}
	c.Assert(yearCol, NotNil)
	c.Assert(yearCol.Tp, Equals, mysql.TypeYear)
	c.Assert(mysql.HasUnsignedFlag(yearCol.Flag), IsTrue)

	c.Assert(zCol, NotNil)
	c.Assert(mysql.HasUnsignedFlag(zCol.Flag), IsTrue)
}

func (s *testIntegrationSuite5) TestBitDefaultValue(c *C) {
	tk := testkit.NewTestKit(c, s.store)
	tk.MustExec("use test")
	tk.MustExec("create table t_bit (c1 bit(10) default 250, c2 int);")
	tk.MustExec("insert into t_bit set c2=1;")
	tk.MustQuery("select bin(c1),c2 from t_bit").Check(testkit.Rows("11111010 1"))
	tk.MustExec("drop table t_bit")

	tk.MustExec("create table t_bit (a int)")
	tk.MustExec("insert into t_bit value (1)")
	tk.MustExec("alter table t_bit add column c bit(16) null default b'1100110111001'")
	tk.MustQuery("select c from t_bit").Check(testkit.Rows("\x19\xb9"))
	tk.MustExec("update t_bit set c = b'11100000000111'")
	tk.MustQuery("select c from t_bit").Check(testkit.Rows("\x38\x07"))

	tk.MustExec(`create table testalltypes1 (
    field_1 bit default 1,
    field_2 tinyint null default null
	);`)
	tk.MustExec(`create table testalltypes2 (
    field_1 bit null default null,
    field_2 tinyint null default null,
    field_3 tinyint unsigned null default null,
    field_4 bigint null default null,
    field_5 bigint unsigned null default null,
    field_6 mediumblob null default null,
    field_7 longblob null default null,
    field_8 blob null default null,
    field_9 tinyblob null default null,
    field_10 varbinary(255) null default null,
    field_11 binary(255) null default null,
    field_12 mediumtext null default null,
    field_13 longtext null default null,
    field_14 text null default null,
    field_15 tinytext null default null,
    field_16 char(255) null default null,
    field_17 numeric null default null,
    field_18 decimal null default null,
    field_19 integer null default null,
    field_20 integer unsigned null default null,
    field_21 int null default null,
    field_22 int unsigned null default null,
    field_23 mediumint null default null,
    field_24 mediumint unsigned null default null,
    field_25 smallint null default null,
    field_26 smallint unsigned null default null,
    field_27 float null default null,
    field_28 double null default null,
    field_29 double precision null default null,
    field_30 real null default null,
    field_31 varchar(255) null default null,
    field_32 date null default null,
    field_33 time null default null,
    field_34 datetime null default null,
    field_35 timestamp null default null
	);`)
}

func (s *testIntegrationSuite5) TestBackwardCompatibility(c *C) {
	tk := testkit.NewTestKit(c, s.store)
	tk.MustExec("create database if not exists test_backward_compatibility")
	defer tk.MustExec("drop database test_backward_compatibility")
	tk.MustExec("use test_backward_compatibility")
	tk.MustExec("create table t(a int primary key, b int)")
	for i := 0; i < 200; i++ {
		tk.MustExec(fmt.Sprintf("insert into t values(%v, %v)", i, i))
	}

	// alter table t add index idx_b(b);
	is := s.dom.InfoSchema()
	schemaName := model.NewCIStr("test_backward_compatibility")
	tableName := model.NewCIStr("t")
	schema, ok := is.SchemaByName(schemaName)
	c.Assert(ok, IsTrue)
	tbl, err := is.TableByName(schemaName, tableName)
	c.Assert(err, IsNil)

	// Split the table.
	s.cluster.SplitTable(tbl.Meta().ID, 100)

	unique := false
	indexName := model.NewCIStr("idx_b")
	indexPartSpecification := &ast.IndexPartSpecification{
		Column: &ast.ColumnName{
			Schema: schemaName,
			Table:  tableName,
			Name:   model.NewCIStr("b"),
		},
		Length: types.UnspecifiedLength,
	}
	indexPartSpecifications := []*ast.IndexPartSpecification{indexPartSpecification}
	var indexOption *ast.IndexOption
	job := &model.Job{
		SchemaID:   schema.ID,
		TableID:    tbl.Meta().ID,
		Type:       model.ActionAddIndex,
		BinlogInfo: &model.HistoryInfo{},
		Args:       []interface{}{unique, indexName, indexPartSpecifications, indexOption},
	}
	txn, err := s.store.Begin()
	c.Assert(err, IsNil)
	t := meta.NewMeta(txn)
	job.ID, err = t.GenGlobalID()
	c.Assert(err, IsNil)
	job.Version = 1
	job.StartTS = txn.StartTS()

	// Simulate old TiDB init the add index job, old TiDB will not init the model.Job.ReorgMeta field,
	// if we set job.SnapshotVer here, can simulate the behavior.
	job.SnapshotVer = txn.StartTS()
	err = t.EnQueueDDLJob(job)
	c.Assert(err, IsNil)
	err = txn.Commit(context.Background())
	c.Assert(err, IsNil)
	ticker := time.NewTicker(s.lease)
	defer ticker.Stop()
	for range ticker.C {
		historyJob, err := getHistoryDDLJob(s.store, job.ID)
		c.Assert(err, IsNil)
		if historyJob == nil {

			continue
		}
		c.Assert(historyJob.Error, IsNil)

		if historyJob.IsSynced() {
			break
		}
	}

	// finished add index
	tk.MustExec("admin check index t idx_b")
}

func (s *testIntegrationSuite3) TestMultiRegionGetTableEndHandle(c *C) {
	tk := testkit.NewTestKit(c, s.store)
	tk.MustExec("drop database if exists test_get_endhandle")
	tk.MustExec("create database test_get_endhandle")
	tk.MustExec("use test_get_endhandle")

	tk.MustExec("create table t(a bigint PRIMARY KEY, b int)")
	for i := 0; i < 1000; i++ {
		tk.MustExec(fmt.Sprintf("insert into t values(%v, %v)", i, i))
	}

	// Get table ID for split.
	dom := domain.GetDomain(tk.Se)
	is := dom.InfoSchema()
	tbl, err := is.TableByName(model.NewCIStr("test_get_endhandle"), model.NewCIStr("t"))
	c.Assert(err, IsNil)
	tblID := tbl.Meta().ID

	d := s.dom.DDL()
	testCtx := newTestMaxTableRowIDContext(c, d, tbl)

	// Split the table.
	s.cluster.SplitTable(tblID, 100)

	maxHandle, emptyTable := getMaxTableHandle(testCtx, s.store)
	c.Assert(emptyTable, IsFalse)
	c.Assert(maxHandle, Equals, kv.IntHandle(1000))

	tk.MustExec("insert into t values(10000, 1000)")
	maxHandle, emptyTable = getMaxTableHandle(testCtx, s.store)
	c.Assert(emptyTable, IsFalse)
	c.Assert(maxHandle, Equals, kv.IntHandle(1001))
}

type testMaxTableRowIDContext struct {
	c   *C
	d   ddl.DDL
	tbl table.Table
}

func newTestMaxTableRowIDContext(c *C, d ddl.DDL, tbl table.Table) *testMaxTableRowIDContext {
	return &testMaxTableRowIDContext{
		c:   c,
		d:   d,
		tbl: tbl,
	}
}

func getMaxTableHandle(ctx *testMaxTableRowIDContext, store kv.Storage) (kv.Handle, bool) {
	c := ctx.c
	d := ctx.d
	tbl := ctx.tbl
	curVer, err := store.CurrentVersion()
	c.Assert(err, IsNil)
	maxHandle, emptyTable, err := d.GetTableMaxHandle(curVer.Ver, tbl.(table.PhysicalTable))
	c.Assert(err, IsNil)
	return maxHandle, emptyTable
}

func checkGetMaxTableRowID(ctx *testMaxTableRowIDContext, store kv.Storage, expectEmpty bool, expectMaxHandle kv.Handle) {
	c := ctx.c
	maxHandle, emptyTable := getMaxTableHandle(ctx, store)
	c.Assert(emptyTable, Equals, expectEmpty)
	c.Assert(maxHandle, testutil.HandleEquals, expectMaxHandle)
}

func getHistoryDDLJob(store kv.Storage, id int64) (*model.Job, error) {
	var job *model.Job

	err := kv.RunInNewTxn(store, false, func(txn kv.Transaction) error {
		t := meta.NewMeta(txn)
		var err1 error
		job, err1 = t.GetHistoryDDLJob(id)
		return errors.Trace(err1)
	})

	return job, errors.Trace(err)
}

func (s *testIntegrationSuite6) TestCreateTableTooLarge(c *C) {
	tk := testkit.NewTestKit(c, s.store)
	tk.MustExec("use test")

	sql := "create table t_too_large ("
	cnt := 3000
	for i := 1; i <= cnt; i++ {
		sql += fmt.Sprintf("a%d double, b%d double, c%d double, d%d double", i, i, i, i)
		if i != cnt {
			sql += ","
		}
	}
	sql += ");"
	tk.MustGetErrCode(sql, errno.ErrTooManyFields)

	originLimit := atomic.LoadUint32(&ddl.TableColumnCountLimit)
	atomic.StoreUint32(&ddl.TableColumnCountLimit, uint32(cnt*4))
	_, err := tk.Exec(sql)
	c.Assert(kv.ErrEntryTooLarge.Equal(err), IsTrue, Commentf("err:%v", err))
	atomic.StoreUint32(&ddl.TableColumnCountLimit, originLimit)
}

func (s *testIntegrationSuite3) TestChangeColumnPosition(c *C) {
	tk := testkit.NewTestKit(c, s.store)
	tk.MustExec("use test")

	tk.MustExec("create table position (a int default 1, b int default 2)")
	tk.MustExec("insert into position value ()")
	tk.MustExec("insert into position values (3,4)")
	tk.MustQuery("select * from position").Check(testkit.Rows("1 2", "3 4"))
	tk.MustExec("alter table position modify column b int first")
	tk.MustQuery("select * from position").Check(testkit.Rows("2 1", "4 3"))
	tk.MustExec("insert into position value ()")
	tk.MustQuery("select * from position").Check(testkit.Rows("2 1", "4 3", "<nil> 1"))

	tk.MustExec("create table position1 (a int, b int, c double, d varchar(5))")
	tk.MustExec(`insert into position1 value (1, 2, 3.14, 'TiDB')`)
	tk.MustExec("alter table position1 modify column d varchar(5) after a")
	tk.MustQuery("select * from position1").Check(testkit.Rows("1 TiDB 2 3.14"))
	tk.MustExec("alter table position1 modify column a int after c")
	tk.MustQuery("select * from position1").Check(testkit.Rows("TiDB 2 3.14 1"))
	tk.MustExec("alter table position1 modify column c double first")
	tk.MustQuery("select * from position1").Check(testkit.Rows("3.14 TiDB 2 1"))
	tk.MustGetErrCode("alter table position1 modify column b int after b", errno.ErrBadField)

	tk.MustExec("create table position2 (a int, b int)")
	tk.MustExec("alter table position2 add index t(a, b)")
	tk.MustExec("alter table position2 modify column b int first")
	tk.MustExec("insert into position2 value (3, 5)")
	tk.MustQuery("select a from position2 where a = 3").Check(testkit.Rows())
	tk.MustExec("alter table position2 change column b c int first")
	tk.MustQuery("select * from position2 where c = 3").Check(testkit.Rows("3 5"))
	tk.MustGetErrCode("alter table position2 change column c b int after c", errno.ErrBadField)

	tk.MustExec("create table position3 (a int default 2)")
	tk.MustExec("alter table position3 modify column a int default 5 first")
	tk.MustExec("insert into position3 value ()")
	tk.MustQuery("select * from position3").Check(testkit.Rows("5"))

	tk.MustExec("create table position4 (a int, b int)")
	tk.MustExec("alter table position4 add index t(b)")
	tk.MustExec("alter table position4 change column b c int first")
	createSQL := tk.MustQuery("show create table position4").Rows()[0][1]
	exceptedSQL := []string{
		"CREATE TABLE `position4` (",
		"  `c` int(11) DEFAULT NULL,",
		"  `a` int(11) DEFAULT NULL,",
		"  KEY `t` (`c`)",
		") ENGINE=InnoDB DEFAULT CHARSET=utf8mb4 COLLATE=utf8mb4_bin",
	}
	c.Assert(createSQL, Equals, strings.Join(exceptedSQL, "\n"))
}

func (s *testIntegrationSuite2) TestAddIndexAfterAddColumn(c *C) {
	tk := testkit.NewTestKit(c, s.store)
	tk.MustExec("use test")

	tk.MustExec("create table test_add_index_after_add_col(a int, b int not null default '0')")
	tk.MustExec("insert into test_add_index_after_add_col values(1, 2),(2,2)")
	tk.MustExec("alter table test_add_index_after_add_col add column c int not null default '0'")
	sql := "alter table test_add_index_after_add_col add unique index cc(c) "
	tk.MustGetErrCode(sql, errno.ErrDupEntry)
	sql = "alter table test_add_index_after_add_col add index idx_test(f1,f2,f3,f4,f5,f6,f7,f8,f9,f10,f11,f12,f13,f14,f15,f16,f17);"
	tk.MustGetErrCode(sql, errno.ErrTooManyKeyParts)
}

func (s *testIntegrationSuite3) TestResolveCharset(c *C) {
	tk := testkit.NewTestKit(c, s.store)
	tk.MustExec("use test")
	tk.MustExec("drop table if exists resolve_charset")
	tk.MustExec(`CREATE TABLE resolve_charset (a varchar(255) DEFAULT NULL) DEFAULT CHARSET=latin1`)
	ctx := tk.Se.(sessionctx.Context)
	is := domain.GetDomain(ctx).InfoSchema()
	tbl, err := is.TableByName(model.NewCIStr("test"), model.NewCIStr("resolve_charset"))
	c.Assert(err, IsNil)
	c.Assert(tbl.Cols()[0].Charset, Equals, "latin1")
	tk.MustExec("INSERT INTO resolve_charset VALUES('鰈')")

	tk.MustExec("create database resolve_charset charset binary")
	tk.MustExec("use resolve_charset")
	tk.MustExec(`CREATE TABLE resolve_charset (a varchar(255) DEFAULT NULL) DEFAULT CHARSET=latin1`)

	is = domain.GetDomain(ctx).InfoSchema()
	tbl, err = is.TableByName(model.NewCIStr("resolve_charset"), model.NewCIStr("resolve_charset"))
	c.Assert(err, IsNil)
	c.Assert(tbl.Cols()[0].Charset, Equals, "latin1")
	c.Assert(tbl.Meta().Charset, Equals, "latin1")

	tk.MustExec(`CREATE TABLE resolve_charset1 (a varchar(255) DEFAULT NULL)`)
	is = domain.GetDomain(ctx).InfoSchema()
	tbl, err = is.TableByName(model.NewCIStr("resolve_charset"), model.NewCIStr("resolve_charset1"))
	c.Assert(err, IsNil)
	c.Assert(tbl.Cols()[0].Charset, Equals, "binary")
	c.Assert(tbl.Meta().Charset, Equals, "binary")
}

func (s *testIntegrationSuite6) TestAddColumnTooMany(c *C) {
	tk := testkit.NewTestKit(c, s.store)
	tk.MustExec("use test")
	count := int(atomic.LoadUint32(&ddl.TableColumnCountLimit) - 1)
	var cols []string
	for i := 0; i < count; i++ {
		cols = append(cols, fmt.Sprintf("a%d int", i))
	}
	createSQL := fmt.Sprintf("create table t_column_too_many (%s)", strings.Join(cols, ","))
	tk.MustExec(createSQL)
	tk.MustExec("alter table t_column_too_many add column a_512 int")
	alterSQL := "alter table t_column_too_many add column a_513 int"
	tk.MustGetErrCode(alterSQL, errno.ErrTooManyFields)
}

func (s *testIntegrationSuite3) TestAlterColumn(c *C) {
	tk := testkit.NewTestKit(c, s.store)
	tk.MustExec("use test_db")

	tk.MustExec("create table test_alter_column (a int default 111, b varchar(8), c varchar(8) not null, d timestamp on update current_timestamp)")
	tk.MustExec("insert into test_alter_column set b = 'a', c = 'aa'")
	tk.MustQuery("select a from test_alter_column").Check(testkit.Rows("111"))
	ctx := tk.Se.(sessionctx.Context)
	is := domain.GetDomain(ctx).InfoSchema()
	tbl, err := is.TableByName(model.NewCIStr("test_db"), model.NewCIStr("test_alter_column"))
	c.Assert(err, IsNil)
	tblInfo := tbl.Meta()
	colA := tblInfo.Columns[0]
	hasNoDefault := mysql.HasNoDefaultValueFlag(colA.Flag)
	c.Assert(hasNoDefault, IsFalse)
	tk.MustExec("alter table test_alter_column alter column a set default 222")
	tk.MustExec("insert into test_alter_column set b = 'b', c = 'bb'")
	tk.MustQuery("select a from test_alter_column").Check(testkit.Rows("111", "222"))
	is = domain.GetDomain(ctx).InfoSchema()
	tbl, err = is.TableByName(model.NewCIStr("test_db"), model.NewCIStr("test_alter_column"))
	c.Assert(err, IsNil)
	tblInfo = tbl.Meta()
	colA = tblInfo.Columns[0]
	hasNoDefault = mysql.HasNoDefaultValueFlag(colA.Flag)
	c.Assert(hasNoDefault, IsFalse)
	tk.MustExec("alter table test_alter_column alter column b set default null")
	tk.MustExec("insert into test_alter_column set c = 'cc'")
	tk.MustQuery("select b from test_alter_column").Check(testkit.Rows("a", "b", "<nil>"))
	is = domain.GetDomain(ctx).InfoSchema()
	tbl, err = is.TableByName(model.NewCIStr("test_db"), model.NewCIStr("test_alter_column"))
	c.Assert(err, IsNil)
	tblInfo = tbl.Meta()
	colC := tblInfo.Columns[2]
	hasNoDefault = mysql.HasNoDefaultValueFlag(colC.Flag)
	c.Assert(hasNoDefault, IsTrue)
	tk.MustExec("alter table test_alter_column alter column c set default 'xx'")
	tk.MustExec("insert into test_alter_column set a = 123")
	tk.MustQuery("select c from test_alter_column").Check(testkit.Rows("aa", "bb", "cc", "xx"))
	is = domain.GetDomain(ctx).InfoSchema()
	tbl, err = is.TableByName(model.NewCIStr("test_db"), model.NewCIStr("test_alter_column"))
	c.Assert(err, IsNil)
	tblInfo = tbl.Meta()
	colC = tblInfo.Columns[2]
	hasNoDefault = mysql.HasNoDefaultValueFlag(colC.Flag)
	c.Assert(hasNoDefault, IsFalse)
	// TODO: After fix issue 2606.
	// tk.MustExec( "alter table test_alter_column alter column d set default null")
	tk.MustExec("alter table test_alter_column alter column a drop default")
	tk.MustExec("insert into test_alter_column set b = 'd', c = 'dd'")
	tk.MustQuery("select a from test_alter_column").Check(testkit.Rows("111", "222", "222", "123", "<nil>"))

	// for failing tests
	sql := "alter table db_not_exist.test_alter_column alter column b set default 'c'"
	tk.MustGetErrCode(sql, errno.ErrNoSuchTable)
	sql = "alter table test_not_exist alter column b set default 'c'"
	tk.MustGetErrCode(sql, errno.ErrNoSuchTable)
	sql = "alter table test_alter_column alter column col_not_exist set default 'c'"
	tk.MustGetErrCode(sql, errno.ErrBadField)
	sql = "alter table test_alter_column alter column c set default null"
	tk.MustGetErrCode(sql, errno.ErrInvalidDefault)

	// The followings tests whether adding constraints via change / modify column
	// is forbidden as expected.
	tk.MustExec("drop table if exists mc")
	tk.MustExec("create table mc(a int key, b int, c int)")
	_, err = tk.Exec("alter table mc modify column a int key") // Adds a new primary key
	c.Assert(err, NotNil)
	_, err = tk.Exec("alter table mc modify column c int unique") // Adds a new unique key
	c.Assert(err, NotNil)
	result := tk.MustQuery("show create table mc")
	createSQL := result.Rows()[0][1]
	expected := "CREATE TABLE `mc` (\n  `a` int(11) NOT NULL,\n  `b` int(11) DEFAULT NULL,\n  `c` int(11) DEFAULT NULL,\n  PRIMARY KEY (`a`)\n) ENGINE=InnoDB DEFAULT CHARSET=utf8mb4 COLLATE=utf8mb4_bin"
	c.Assert(createSQL, Equals, expected)

	// Change / modify column should preserve index options.
	tk.MustExec("drop table if exists mc")
	tk.MustExec("create table mc(a int key, b int, c int unique)")
	tk.MustExec("alter table mc modify column a bigint") // NOT NULL & PRIMARY KEY should be preserved
	tk.MustExec("alter table mc modify column b bigint")
	tk.MustExec("alter table mc modify column c bigint") // Unique should be preserved
	result = tk.MustQuery("show create table mc")
	createSQL = result.Rows()[0][1]
	expected = "CREATE TABLE `mc` (\n  `a` bigint(20) NOT NULL,\n  `b` bigint(20) DEFAULT NULL,\n  `c` bigint(20) DEFAULT NULL,\n  PRIMARY KEY (`a`),\n  UNIQUE KEY `c` (`c`)\n) ENGINE=InnoDB DEFAULT CHARSET=utf8mb4 COLLATE=utf8mb4_bin"
	c.Assert(createSQL, Equals, expected)

	// Dropping or keeping auto_increment is allowed, however adding is not allowed.
	tk.MustExec("drop table if exists mc")
	tk.MustExec("create table mc(a int key auto_increment, b int)")
	tk.MustExec("alter table mc modify column a bigint auto_increment") // Keeps auto_increment
	result = tk.MustQuery("show create table mc")
	createSQL = result.Rows()[0][1]
	expected = "CREATE TABLE `mc` (\n  `a` bigint(20) NOT NULL AUTO_INCREMENT,\n  `b` int(11) DEFAULT NULL,\n  PRIMARY KEY (`a`)\n) ENGINE=InnoDB DEFAULT CHARSET=utf8mb4 COLLATE=utf8mb4_bin"
	c.Assert(createSQL, Equals, expected)
	_, err = tk.Exec("alter table mc modify column a bigint") // Droppping auto_increment is not allow when @@tidb_allow_remove_auto_inc == 'off'
	c.Assert(err, NotNil)
	tk.MustExec("set @@tidb_allow_remove_auto_inc = on")
	tk.MustExec("alter table mc modify column a bigint") // Dropping auto_increment is ok when @@tidb_allow_remove_auto_inc == 'on'
	result = tk.MustQuery("show create table mc")
	createSQL = result.Rows()[0][1]
	expected = "CREATE TABLE `mc` (\n  `a` bigint(20) NOT NULL,\n  `b` int(11) DEFAULT NULL,\n  PRIMARY KEY (`a`)\n) ENGINE=InnoDB DEFAULT CHARSET=utf8mb4 COLLATE=utf8mb4_bin"
	c.Assert(createSQL, Equals, expected)

	_, err = tk.Exec("alter table mc modify column a bigint auto_increment") // Adds auto_increment should throw error
	c.Assert(err, NotNil)

	tk.MustExec("drop table if exists t")
	tk.MustExec("create table t1 (a varchar(10),b varchar(100),c tinyint,d varchar(3071),index(a),index(a,b),index (c,d)) charset = ascii;")
	tk.MustGetErrCode("alter table t1 modify column a varchar(3000);", errno.ErrTooLongKey)
	// check modify column with rename column.
	tk.MustGetErrCode("alter table t1 change column a x varchar(3000);", errno.ErrTooLongKey)
	tk.MustGetErrCode("alter table t1 modify column c bigint;", errno.ErrTooLongKey)

	tk.MustExec("drop table if exists multi_unique")
	tk.MustExec("create table multi_unique (a int unique unique)")
	tk.MustExec("drop table multi_unique")
	tk.MustExec("create table multi_unique (a int key primary key unique unique)")
	tk.MustExec("drop table multi_unique")
	tk.MustExec("create table multi_unique (a int key unique unique key unique)")
	tk.MustExec("drop table multi_unique")
	tk.MustExec("create table multi_unique (a serial serial default value)")
	tk.MustExec("drop table multi_unique")
	tk.MustExec("create table multi_unique (a serial serial default value serial default value)")
	tk.MustExec("drop table multi_unique")
}

func (s *testIntegrationSuite) assertWarningExec(tk *testkit.TestKit, c *C, sql string, expectedWarn *terror.Error) {
	_, err := tk.Exec(sql)
	c.Assert(err, IsNil)
	st := tk.Se.GetSessionVars().StmtCtx
	c.Assert(st.WarningCount(), Equals, uint16(1))
	c.Assert(expectedWarn.Equal(st.GetWarnings()[0].Err), IsTrue, Commentf("error:%v", err))
}

func (s *testIntegrationSuite) assertAlterWarnExec(tk *testkit.TestKit, c *C, sql string) {
	s.assertWarningExec(tk, c, sql, ddl.ErrAlterOperationNotSupported)
}

func (s *testIntegrationSuite) assertAlterErrorExec(tk *testkit.TestKit, c *C, sql string) {
	tk.MustGetErrCode(sql, errno.ErrAlterOperationNotSupportedReason)
}

func (s *testIntegrationSuite3) TestAlterAlgorithm(c *C) {
	tk := testkit.NewTestKit(c, s.store)
	tk.MustExec("use test")
	tk.MustExec("drop table if exists t, t1")
	defer tk.MustExec("drop table if exists t")

	tk.MustExec(`create table t(
	a int,
	b varchar(100),
	c int,
	INDEX idx_c(c)) PARTITION BY RANGE ( a ) (
	PARTITION p0 VALUES LESS THAN (6),
		PARTITION p1 VALUES LESS THAN (11),
		PARTITION p2 VALUES LESS THAN (16),
		PARTITION p3 VALUES LESS THAN (21)
	)`)
	s.assertAlterErrorExec(tk, c, "alter table t modify column a bigint, ALGORITHM=INPLACE;")
	tk.MustExec("alter table t modify column a bigint, ALGORITHM=INPLACE, ALGORITHM=INSTANT;")
	tk.MustExec("alter table t modify column a bigint, ALGORITHM=DEFAULT;")

	// Test add/drop index
	s.assertAlterErrorExec(tk, c, "alter table t add index idx_b(b), ALGORITHM=INSTANT")
	s.assertAlterWarnExec(tk, c, "alter table t add index idx_b1(b), ALGORITHM=COPY")
	tk.MustExec("alter table t add index idx_b2(b), ALGORITHM=INPLACE")
	s.assertAlterErrorExec(tk, c, "alter table t drop index idx_b, ALGORITHM=INPLACE")
	s.assertAlterWarnExec(tk, c, "alter table t drop index idx_b1, ALGORITHM=COPY")
	tk.MustExec("alter table t drop index idx_b2, ALGORITHM=INSTANT")

	// Test rename
	s.assertAlterWarnExec(tk, c, "alter table t rename to t1, ALGORITHM=COPY")
	s.assertAlterErrorExec(tk, c, "alter table t1 rename to t, ALGORITHM=INPLACE")
	tk.MustExec("alter table t1 rename to t, ALGORITHM=INSTANT")
	tk.MustExec("alter table t rename to t1, ALGORITHM=DEFAULT")
	tk.MustExec("alter table t1 rename to t")

	// Test rename index
	s.assertAlterWarnExec(tk, c, "alter table t rename index idx_c to idx_c1, ALGORITHM=COPY")
	s.assertAlterErrorExec(tk, c, "alter table t rename index idx_c1 to idx_c, ALGORITHM=INPLACE")
	tk.MustExec("alter table t rename index idx_c1 to idx_c, ALGORITHM=INSTANT")
	tk.MustExec("alter table t rename index idx_c to idx_c1, ALGORITHM=DEFAULT")

	// partition.
	s.assertAlterWarnExec(tk, c, "alter table t ALGORITHM=COPY, truncate partition p1")
	s.assertAlterErrorExec(tk, c, "alter table t ALGORITHM=INPLACE, truncate partition p2")
	tk.MustExec("alter table t ALGORITHM=INSTANT, truncate partition p3")

	s.assertAlterWarnExec(tk, c, "alter table t add partition (partition p4 values less than (2002)), ALGORITHM=COPY")
	s.assertAlterErrorExec(tk, c, "alter table t add partition (partition p5 values less than (3002)), ALGORITHM=INPLACE")
	tk.MustExec("alter table t add partition (partition p6 values less than (4002)), ALGORITHM=INSTANT")

	s.assertAlterWarnExec(tk, c, "alter table t ALGORITHM=COPY, drop partition p4")
	s.assertAlterErrorExec(tk, c, "alter table t ALGORITHM=INPLACE, drop partition p5")
	tk.MustExec("alter table t ALGORITHM=INSTANT, drop partition p6")

	// Table options
	s.assertAlterWarnExec(tk, c, "alter table t comment = 'test', ALGORITHM=COPY")
	s.assertAlterErrorExec(tk, c, "alter table t comment = 'test', ALGORITHM=INPLACE")
	tk.MustExec("alter table t comment = 'test', ALGORITHM=INSTANT")

	s.assertAlterWarnExec(tk, c, "alter table t default charset = utf8mb4, ALGORITHM=COPY")
	s.assertAlterErrorExec(tk, c, "alter table t default charset = utf8mb4, ALGORITHM=INPLACE")
	tk.MustExec("alter table t default charset = utf8mb4, ALGORITHM=INSTANT")
}

func (s *testIntegrationSuite3) TestAlterTableAddUniqueOnPartionRangeColumn(c *C) {
	tk := testkit.NewTestKit(c, s.store)
	tk.MustExec("use test")
	tk.MustExec("drop table if exists t")
	defer tk.MustExec("drop table if exists t")

	tk.MustExec(`create table t(
	a int,
	b varchar(100),
	c int,
	INDEX idx_c(c))
	PARTITION BY RANGE COLUMNS( a ) (
		PARTITION p0 VALUES LESS THAN (6),
		PARTITION p1 VALUES LESS THAN (11),
		PARTITION p2 VALUES LESS THAN (16),
		PARTITION p3 VALUES LESS THAN (21)
	)`)
	tk.MustExec("insert into t values (4, 'xxx', 4)")
	tk.MustExec("insert into t values (4, 'xxx', 9)") // Note the repeated 4
	tk.MustExec("insert into t values (17, 'xxx', 12)")
	tk.MustGetErrCode("alter table t add unique index idx_a(a)", errno.ErrDupEntry)

	tk.MustExec("delete from t where a = 4")
	tk.MustExec("alter table t add unique index idx_a(a)")
	tk.MustExec("alter table t add unique index idx_ac(a, c)")
	tk.MustGetErrCode("alter table t add unique index idx_b(b)", errno.ErrUniqueKeyNeedAllFieldsInPf)
}

func (s *testIntegrationSuite5) TestFulltextIndexIgnore(c *C) {
	tk := testkit.NewTestKit(c, s.store)
	tk.MustExec("use test")
	tk.MustExec("drop table if exists t_ft")
	defer tk.MustExec("drop table if exists t_ft")
	// Make sure that creating and altering to add a fulltext key gives the correct warning
	s.assertWarningExec(tk, c, "create table t_ft (a text, fulltext key (a))", ddl.ErrTableCantHandleFt)
	s.assertWarningExec(tk, c, "alter table t_ft add fulltext key (a)", ddl.ErrTableCantHandleFt)

	// Make sure table t_ft still has no indexes even after it was created and altered
	r := tk.MustQuery("show index from t_ft")
	c.Assert(r.Rows(), HasLen, 0)
	r = tk.MustQuery("select * from information_schema.statistics where table_schema='test' and table_name='t_ft'")
	c.Assert(r.Rows(), HasLen, 0)
}

func (s *testIntegrationSuite1) TestTreatOldVersionUTF8AsUTF8MB4(c *C) {
	if israce.RaceEnabled {
		c.Skip("skip race test")
	}
	tk := testkit.NewTestKit(c, s.store)
	tk.MustExec("use test")
	tk.MustExec("drop table if exists t")
	defer tk.MustExec("drop table if exists t")

	tk.MustExec("create table t (a varchar(10) character set utf8, b varchar(10) character set ascii) charset=utf8mb4;")
	tk.MustGetErrCode("insert into t set a= x'f09f8c80';", errno.ErrTruncatedWrongValueForField)
	tk.MustQuery("show create table t").Check(testkit.Rows("t CREATE TABLE `t` (\n" +
		"  `a` varchar(10) CHARACTER SET utf8 COLLATE utf8_bin DEFAULT NULL,\n" +
		"  `b` varchar(10) CHARACTER SET ascii COLLATE ascii_bin DEFAULT NULL\n" +
		") ENGINE=InnoDB DEFAULT CHARSET=utf8mb4 COLLATE=utf8mb4_bin"))

	// Mock old version table info with column charset is utf8.
	db, ok := domain.GetDomain(s.ctx).InfoSchema().SchemaByName(model.NewCIStr("test"))
	tbl := testGetTableByName(c, s.ctx, "test", "t")
	tblInfo := tbl.Meta().Clone()
	tblInfo.Version = model.TableInfoVersion0
	tblInfo.Columns[0].Version = model.ColumnInfoVersion0
	updateTableInfo := func(tblInfo *model.TableInfo) {
		mockCtx := mock.NewContext()
		mockCtx.Store = s.store
		err := mockCtx.NewTxn(context.Background())
		c.Assert(err, IsNil)
		txn, err := mockCtx.Txn(true)
		c.Assert(err, IsNil)
		mt := meta.NewMeta(txn)
		c.Assert(ok, IsTrue)
		err = mt.UpdateTable(db.ID, tblInfo)
		c.Assert(err, IsNil)
		err = txn.Commit(context.Background())
		c.Assert(err, IsNil)
	}
	updateTableInfo(tblInfo)
	tk.MustExec("alter table t add column c varchar(10) character set utf8;") // load latest schema.
	c.Assert(config.GetGlobalConfig().TreatOldVersionUTF8AsUTF8MB4, IsTrue)
	tk.MustExec("insert into t set a= x'f09f8c80'")
	tk.MustQuery("show create table t").Check(testkit.Rows("t CREATE TABLE `t` (\n" +
		"  `a` varchar(10) DEFAULT NULL,\n" +
		"  `b` varchar(10) CHARACTER SET ascii COLLATE ascii_bin DEFAULT NULL,\n" +
		"  `c` varchar(10) CHARACTER SET utf8 COLLATE utf8_bin DEFAULT NULL\n" +
		") ENGINE=InnoDB DEFAULT CHARSET=utf8mb4 COLLATE=utf8mb4_bin"))
	config.UpdateGlobal(func(conf *config.Config) {
		conf.TreatOldVersionUTF8AsUTF8MB4 = false
	})
	tk.MustExec("alter table t drop column c;") //  reload schema.
	tk.MustGetErrCode("insert into t set a= x'f09f8c80'", errno.ErrTruncatedWrongValueForField)
	tk.MustQuery("show create table t").Check(testkit.Rows("t CREATE TABLE `t` (\n" +
		"  `a` varchar(10) CHARACTER SET utf8 COLLATE utf8_bin DEFAULT NULL,\n" +
		"  `b` varchar(10) CHARACTER SET ascii COLLATE ascii_bin DEFAULT NULL\n" +
		") ENGINE=InnoDB DEFAULT CHARSET=utf8mb4 COLLATE=utf8mb4_bin"))

	// Mock old version table info with table and column charset is utf8.
	tbl = testGetTableByName(c, s.ctx, "test", "t")
	tblInfo = tbl.Meta().Clone()
	tblInfo.Charset = charset.CharsetUTF8
	tblInfo.Collate = charset.CollationUTF8
	tblInfo.Version = model.TableInfoVersion0
	tblInfo.Columns[0].Version = model.ColumnInfoVersion0
	updateTableInfo(tblInfo)

	config.UpdateGlobal(func(conf *config.Config) {
		conf.TreatOldVersionUTF8AsUTF8MB4 = true
	})
	tk.MustExec("alter table t add column c varchar(10);") //  load latest schema.
	tk.MustExec("insert into t set a= x'f09f8c80'")
	tk.MustQuery("show create table t").Check(testkit.Rows("t CREATE TABLE `t` (\n" +
		"  `a` varchar(10) DEFAULT NULL,\n" +
		"  `b` varchar(10) CHARACTER SET ascii COLLATE ascii_bin DEFAULT NULL,\n" +
		"  `c` varchar(10) DEFAULT NULL\n" +
		") ENGINE=InnoDB DEFAULT CHARSET=utf8mb4 COLLATE=utf8mb4_bin"))

	config.UpdateGlobal(func(conf *config.Config) {
		conf.TreatOldVersionUTF8AsUTF8MB4 = false
	})
	tk.MustExec("alter table t drop column c;") //  reload schema.
	tk.MustGetErrCode("insert into t set a= x'f09f8c80'", errno.ErrTruncatedWrongValueForField)
	tk.MustQuery("show create table t").Check(testkit.Rows("t CREATE TABLE `t` (\n" +
		"  `a` varchar(10) DEFAULT NULL,\n" +
		"  `b` varchar(10) CHARACTER SET ascii COLLATE ascii_bin DEFAULT NULL\n" +
		") ENGINE=InnoDB DEFAULT CHARSET=utf8 COLLATE=utf8_bin"))

	// Test modify column charset.
	config.UpdateGlobal(func(conf *config.Config) {
		conf.TreatOldVersionUTF8AsUTF8MB4 = true
	})
	tk.MustExec("alter table t modify column a varchar(10) character set utf8mb4") //  change column charset.
	tbl = testGetTableByName(c, s.ctx, "test", "t")
	c.Assert(tbl.Meta().Columns[0].Charset, Equals, charset.CharsetUTF8MB4)
	c.Assert(tbl.Meta().Columns[0].Collate, Equals, charset.CollationUTF8MB4)
	c.Assert(tbl.Meta().Columns[0].Version, Equals, model.ColumnInfoVersion0)
	tk.MustExec("insert into t set a= x'f09f8c80'")
	tk.MustQuery("show create table t").Check(testkit.Rows("t CREATE TABLE `t` (\n" +
		"  `a` varchar(10) DEFAULT NULL,\n" +
		"  `b` varchar(10) CHARACTER SET ascii COLLATE ascii_bin DEFAULT NULL\n" +
		") ENGINE=InnoDB DEFAULT CHARSET=utf8mb4 COLLATE=utf8mb4_bin"))
	// Test for change column should not modify the column version.
	tk.MustExec("alter table t change column a a varchar(20)") //  change column.
	tbl = testGetTableByName(c, s.ctx, "test", "t")
	c.Assert(tbl.Meta().Columns[0].Charset, Equals, charset.CharsetUTF8MB4)
	c.Assert(tbl.Meta().Columns[0].Collate, Equals, charset.CollationUTF8MB4)
	c.Assert(tbl.Meta().Columns[0].Version, Equals, model.ColumnInfoVersion0)

	// Test for v2.1.5 and v2.1.6 that table version is 1 but column version is 0.
	tbl = testGetTableByName(c, s.ctx, "test", "t")
	tblInfo = tbl.Meta().Clone()
	tblInfo.Charset = charset.CharsetUTF8
	tblInfo.Collate = charset.CollationUTF8
	tblInfo.Version = model.TableInfoVersion1
	tblInfo.Columns[0].Version = model.ColumnInfoVersion0
	tblInfo.Columns[0].Charset = charset.CharsetUTF8
	tblInfo.Columns[0].Collate = charset.CollationUTF8
	updateTableInfo(tblInfo)
	c.Assert(config.GetGlobalConfig().TreatOldVersionUTF8AsUTF8MB4, IsTrue)
	tk.MustExec("alter table t change column b b varchar(20) character set ascii") // reload schema.
	tk.MustExec("insert into t set a= x'f09f8c80'")
	tk.MustQuery("show create table t").Check(testkit.Rows("t CREATE TABLE `t` (\n" +
		"  `a` varchar(20) DEFAULT NULL,\n" +
		"  `b` varchar(20) CHARACTER SET ascii COLLATE ascii_bin DEFAULT NULL\n" +
		") ENGINE=InnoDB DEFAULT CHARSET=utf8mb4 COLLATE=utf8mb4_bin"))

	config.UpdateGlobal(func(conf *config.Config) {
		conf.TreatOldVersionUTF8AsUTF8MB4 = false
	})
	tk.MustExec("alter table t change column b b varchar(30) character set ascii") // reload schema.
	tk.MustGetErrCode("insert into t set a= x'f09f8c80'", errno.ErrTruncatedWrongValueForField)
	tk.MustQuery("show create table t").Check(testkit.Rows("t CREATE TABLE `t` (\n" +
		"  `a` varchar(20) DEFAULT NULL,\n" +
		"  `b` varchar(30) CHARACTER SET ascii COLLATE ascii_bin DEFAULT NULL\n" +
		") ENGINE=InnoDB DEFAULT CHARSET=utf8 COLLATE=utf8_bin"))

	// Test for alter table convert charset
	config.UpdateGlobal(func(conf *config.Config) {
		conf.TreatOldVersionUTF8AsUTF8MB4 = true
	})
	tk.MustExec("alter table t drop column b") // reload schema.
	tk.MustExec("alter table t convert to charset utf8mb4;")

	config.UpdateGlobal(func(conf *config.Config) {
		conf.TreatOldVersionUTF8AsUTF8MB4 = false
	})
	tk.MustExec("alter table t add column b varchar(50);") // reload schema.
	tk.MustQuery("show create table t").Check(testkit.Rows("t CREATE TABLE `t` (\n" +
		"  `a` varchar(20) DEFAULT NULL,\n" +
		"  `b` varchar(50) DEFAULT NULL\n" +
		") ENGINE=InnoDB DEFAULT CHARSET=utf8mb4 COLLATE=utf8mb4_bin"))
}

func (s *testIntegrationSuite3) TestDefaultValueIsString(c *C) {
	tk := testkit.NewTestKit(c, s.store)
	tk.MustExec("use test")
	tk.MustExec("drop table if exists t")
	defer tk.MustExec("drop table if exists t")
	tk.MustExec("create table t (a int default b'1');")
	tbl := testGetTableByName(c, s.ctx, "test", "t")
	c.Assert(tbl.Meta().Columns[0].DefaultValue, Equals, "1")
}

func (s *testIntegrationSuite5) TestChangingDBCharset(c *C) {
	tk := testkit.NewTestKit(c, s.store)

	tk.MustExec("DROP DATABASE IF EXISTS alterdb1")
	tk.MustExec("CREATE DATABASE alterdb1 CHARSET=utf8 COLLATE=utf8_unicode_ci")

	// No default DB errors.
	noDBFailedCases := []struct {
		stmt   string
		errMsg string
	}{
		{
			"ALTER DATABASE CHARACTER SET = 'utf8'",
			"[planner:1046]No database selected",
		},
		{
			"ALTER SCHEMA `` CHARACTER SET = 'utf8'",
			"[ddl:1102]Incorrect database name ''",
		},
	}
	for _, fc := range noDBFailedCases {
		c.Assert(tk.ExecToErr(fc.stmt).Error(), Equals, fc.errMsg, Commentf("%v", fc.stmt))
	}

	verifyDBCharsetAndCollate := func(dbName, chs string, coll string) {
		// check `SHOW CREATE SCHEMA`.
		r := tk.MustQuery("SHOW CREATE SCHEMA " + dbName).Rows()[0][1].(string)
		c.Assert(strings.Contains(r, "CHARACTER SET "+chs), IsTrue)

		template := `SELECT
					DEFAULT_CHARACTER_SET_NAME,
					DEFAULT_COLLATION_NAME
				FROM INFORMATION_SCHEMA.SCHEMATA
				WHERE SCHEMA_NAME = '%s'`
		sql := fmt.Sprintf(template, dbName)
		tk.MustQuery(sql).Check(testkit.Rows(fmt.Sprintf("%s %s", chs, coll)))

		dom := domain.GetDomain(s.ctx)
		// Make sure the table schema is the new schema.
		err := dom.Reload()
		c.Assert(err, IsNil)
		dbInfo, ok := dom.InfoSchema().SchemaByName(model.NewCIStr(dbName))
		c.Assert(ok, Equals, true)
		c.Assert(dbInfo.Charset, Equals, chs)
		c.Assert(dbInfo.Collate, Equals, coll)
	}

	tk.MustExec("ALTER SCHEMA alterdb1 COLLATE = utf8mb4_general_ci")
	verifyDBCharsetAndCollate("alterdb1", "utf8mb4", "utf8mb4_general_ci")

	tk.MustExec("DROP DATABASE IF EXISTS alterdb2")
	tk.MustExec("CREATE DATABASE alterdb2 CHARSET=utf8 COLLATE=utf8_unicode_ci")
	tk.MustExec("USE alterdb2")

	failedCases := []struct {
		stmt   string
		errMsg string
	}{
		{
			"ALTER SCHEMA `` CHARACTER SET = 'utf8'",
			"[ddl:1102]Incorrect database name ''",
		},
		{
			"ALTER DATABASE CHARACTER SET = ''",
			"[parser:1115]Unknown character set: ''",
		},
		{
			"ALTER DATABASE CHARACTER SET = 'INVALID_CHARSET'",
			"[parser:1115]Unknown character set: 'INVALID_CHARSET'",
		},
		{
			"ALTER SCHEMA COLLATE = ''",
			"[ddl:1273]Unknown collation: ''",
		},
		{
			"ALTER DATABASE COLLATE = 'INVALID_COLLATION'",
			"[ddl:1273]Unknown collation: 'INVALID_COLLATION'",
		},
		{
			"ALTER DATABASE CHARACTER SET = 'utf8' DEFAULT CHARSET = 'utf8mb4'",
			"[ddl:1302]Conflicting declarations: 'CHARACTER SET utf8' and 'CHARACTER SET utf8mb4'",
		},
		{
			"ALTER SCHEMA CHARACTER SET = 'utf8' COLLATE = 'utf8mb4_bin'",
			"[ddl:1302]Conflicting declarations: 'CHARACTER SET utf8' and 'CHARACTER SET utf8mb4'",
		},
		{
			"ALTER DATABASE COLLATE = 'utf8mb4_bin' COLLATE = 'utf8_bin'",
			"[ddl:1302]Conflicting declarations: 'CHARACTER SET utf8mb4' and 'CHARACTER SET utf8'",
		},
	}

	for _, fc := range failedCases {
		c.Assert(tk.ExecToErr(fc.stmt).Error(), Equals, fc.errMsg, Commentf("%v", fc.stmt))
	}
	tk.MustExec("ALTER SCHEMA CHARACTER SET = 'utf8' COLLATE = 'utf8_unicode_ci'")
	verifyDBCharsetAndCollate("alterdb2", "utf8", "utf8_unicode_ci")

	tk.MustExec("ALTER SCHEMA CHARACTER SET = 'utf8mb4'")
	verifyDBCharsetAndCollate("alterdb2", "utf8mb4", "utf8mb4_bin")

	tk.MustExec("ALTER SCHEMA CHARACTER SET = 'utf8mb4' COLLATE = 'utf8mb4_general_ci'")
	verifyDBCharsetAndCollate("alterdb2", "utf8mb4", "utf8mb4_general_ci")
}

func (s *testIntegrationSuite4) TestDropAutoIncrementIndex(c *C) {
	tk := testkit.NewTestKit(c, s.store)
	tk.MustExec("create database if not exists test")
	tk.MustExec("use test")

	tk.MustExec("drop table if exists t1")
	tk.MustExec("create table t1 (a int auto_increment, unique key (a))")
	dropIndexSQL := "alter table t1 drop index a"
	tk.MustGetErrCode(dropIndexSQL, errno.ErrWrongAutoKey)

	tk.MustExec("drop table if exists t1")
	tk.MustExec("create table t1 (a int(11) not null auto_increment, b int(11), c bigint, unique key (a, b, c))")
	dropIndexSQL = "alter table t1 drop index a"
	tk.MustGetErrCode(dropIndexSQL, errno.ErrWrongAutoKey)
}

func (s *testIntegrationSuite4) TestInsertIntoGeneratedColumnWithDefaultExpr(c *C) {
	tk := testkit.NewTestKit(c, s.store)
	tk.MustExec("create database if not exists test")
	tk.MustExec("use test")

	// insert into virtual / stored columns
	tk.MustExec("drop table if exists t1")
	tk.MustExec("create table t1 (a int, b int as (-a) virtual, c int as (-a) stored)")
	tk.MustExec("insert into t1 values (1, default, default)")
	tk.MustQuery("select * from t1").Check(testkit.Rows("1 -1 -1"))
	tk.MustExec("delete from t1")

	// insert multiple rows
	tk.MustExec("insert into t1(a,b) values (1, default), (2, default)")
	tk.MustQuery("select * from t1").Check(testkit.Rows("1 -1 -1", "2 -2 -2"))
	tk.MustExec("delete from t1")

	// insert into generated columns only
	tk.MustExec("insert into t1(b) values (default)")
	tk.MustQuery("select * from t1").Check(testkit.Rows("<nil> <nil> <nil>"))
	tk.MustExec("delete from t1")
	tk.MustExec("insert into t1(c) values (default)")
	tk.MustQuery("select * from t1").Check(testkit.Rows("<nil> <nil> <nil>"))
	tk.MustExec("delete from t1")

	// generated columns with index
	tk.MustExec("drop table if exists t2")
	tk.MustExec("create table t2 like t1")
	tk.MustExec("alter table t2 add index idx1(a)")
	tk.MustExec("alter table t2 add index idx2(b)")
	tk.MustExec("insert into t2 values (1, default, default)")
	tk.MustQuery("select * from t2").Check(testkit.Rows("1 -1 -1"))
	tk.MustExec("delete from t2")
	tk.MustExec("alter table t2 drop index idx1")
	tk.MustExec("alter table t2 drop index idx2")
	tk.MustExec("insert into t2 values (1, default, default)")
	tk.MustQuery("select * from t2").Check(testkit.Rows("1 -1 -1"))

	// generated columns in different position
	tk.MustExec("drop table if exists t3")
	tk.MustExec("create table t3 (gc1 int as (r+1), gc2 int as (r+1) stored, gc3 int as (gc2+1), gc4 int as (gc1+1) stored, r int)")
	tk.MustExec("insert into t3 values (default, default, default, default, 1)")
	tk.MustQuery("select * from t3").Check(testkit.Rows("2 2 3 3 1"))

	// generated columns in replace statement
	tk.MustExec("create table t4 (a int key, b int, c int as (a+1), d int as (b+1) stored)")
	tk.MustExec("insert into t4 values (1, 10, default, default)")
	tk.MustQuery("select * from t4").Check(testkit.Rows("1 10 2 11"))
	tk.MustExec("replace into t4 values (1, 20, default, default)")
	tk.MustQuery("select * from t4").Check(testkit.Rows("1 20 2 21"))

	// generated columns with default function is not allowed
	tk.MustExec("create table t5 (a int default 10, b int as (a+1))")
	tk.MustGetErrCode("insert into t5 values (20, default(a))", errno.ErrBadGeneratedColumn)

	tk.MustExec("drop table t1, t2, t3, t4, t5")
}

func (s *testIntegrationSuite3) TestSqlFunctionsInGeneratedColumns(c *C) {
	tk := testkit.NewTestKit(c, s.store)
	tk.MustExec("create database if not exists test")
	tk.MustExec("use test")
	tk.MustExec("drop table if exists t, t1")

	// In generated columns expression, these items are not allowed:
	// 1. Blocked function (for full function list, please visit https://github.com/mysql/mysql-server/blob/5.7/errno-test/suite/gcol/inc/gcol_blocked_sql_funcs_main.inc)
	// Note: This list is not complete, if you need a complete list, please refer to MySQL 5.7 source code.
	tk.MustGetErrCode("create table t (a int, b int as (sysdate()))", errno.ErrGeneratedColumnFunctionIsNotAllowed)
	// 2. Non-builtin function
	tk.MustGetErrCode("create table t (a int, b int as (non_exist_funcA()))", errno.ErrGeneratedColumnFunctionIsNotAllowed)
	// 3. values(x) function
	tk.MustGetErrCode("create table t (a int, b int as (values(a)))", errno.ErrGeneratedColumnFunctionIsNotAllowed)
	// 4. Subquery
	tk.MustGetErrCode("create table t (a int, b int as ((SELECT 1 FROM t1 UNION SELECT 1 FROM t1)))", errno.ErrGeneratedColumnFunctionIsNotAllowed)
	// 5. Variable & functions related to variable
	tk.MustExec("set @x = 1")
	tk.MustGetErrCode("create table t (a int, b int as (@x))", errno.ErrGeneratedColumnFunctionIsNotAllowed)
	tk.MustGetErrCode("create table t (a int, b int as (@@max_connections))", errno.ErrGeneratedColumnFunctionIsNotAllowed)
	tk.MustGetErrCode("create table t (a int, b int as (@y:=1))", errno.ErrGeneratedColumnFunctionIsNotAllowed)
	tk.MustGetErrCode(`create table t (a int, b int as (getvalue("x")))`, errno.ErrGeneratedColumnFunctionIsNotAllowed)
	tk.MustGetErrCode(`create table t (a int, b int as (setvalue("y", 1)))`, errno.ErrGeneratedColumnFunctionIsNotAllowed)
	// 6. Aggregate function
	tk.MustGetErrCode("create table t1 (a int, b int as (avg(a)));", errno.ErrInvalidGroupFuncUse)

	// Determinate functions are allowed:
	tk.MustExec("create table t1 (a int, b int generated always as (abs(a)) virtual)")
	tk.MustExec("insert into t1 values (-1, default)")
	tk.MustQuery("select * from t1").Check(testkit.Rows("-1 1"))

	// Functions added in MySQL 8.0, but now not supported in TiDB
	// They will be deal with non-exists function, and throw error.git
	tk.MustGetErrCode("create table t (a int, b int as (updatexml(1, 1, 1)))", errno.ErrGeneratedColumnFunctionIsNotAllowed)
	tk.MustGetErrCode("create table t (a int, b int as (statement_digest(1)))", errno.ErrGeneratedColumnFunctionIsNotAllowed)
	tk.MustGetErrCode("create table t (a int, b int as (statement_digest_text(1)))", errno.ErrGeneratedColumnFunctionIsNotAllowed)
}

func (s *testIntegrationSuite3) TestParserIssue284(c *C) {
	tk := testkit.NewTestKit(c, s.store)
	tk.MustExec("use test")
	tk.MustExec("create table test.t_parser_issue_284(c1 int not null primary key)")
	_, err := tk.Exec("create table test.t_parser_issue_284_2(id int not null primary key, c1 int not null, constraint foreign key (c1) references t_parser_issue_284(c1))")
	c.Assert(err, IsNil)

	tk.MustExec("drop table test.t_parser_issue_284")
	tk.MustExec("drop table test.t_parser_issue_284_2")
}

func (s *testIntegrationSuite7) TestAddExpressionIndex(c *C) {
	config.UpdateGlobal(func(conf *config.Config) {
		conf.Experimental.AllowsExpressionIndex = true
	})
	tk := testkit.NewTestKit(c, s.store)
	tk.MustExec("use test")
	tk.MustExec("drop table if exists t;")

	tk.MustGetErrCode("create table t(a int, b int, index((a+b)));", errno.ErrNotSupportedYet)

	tk.MustExec("create table t (a int, b real);")
	tk.MustExec("insert into t values (1, 2.1);")
	tk.MustExec("alter table t add index idx((a+b));")

	tblInfo, err := s.dom.InfoSchema().TableByName(model.NewCIStr("test"), model.NewCIStr("t"))
	c.Assert(err, IsNil)
	columns := tblInfo.Meta().Columns
	c.Assert(len(columns), Equals, 3)
	c.Assert(columns[2].Hidden, IsTrue)

	tk.MustQuery("select * from t;").Check(testkit.Rows("1 2.1"))

	tk.MustExec("alter table t add index idx_multi((a+b),(a+1), b);")
	tblInfo, err = s.dom.InfoSchema().TableByName(model.NewCIStr("test"), model.NewCIStr("t"))
	c.Assert(err, IsNil)
	columns = tblInfo.Meta().Columns
	c.Assert(len(columns), Equals, 5)
	c.Assert(columns[3].Hidden, IsTrue)
	c.Assert(columns[4].Hidden, IsTrue)

	tk.MustQuery("select * from t;").Check(testkit.Rows("1 2.1"))

	tk.MustExec("alter table t drop index idx;")
	tblInfo, err = s.dom.InfoSchema().TableByName(model.NewCIStr("test"), model.NewCIStr("t"))
	c.Assert(err, IsNil)
	columns = tblInfo.Meta().Columns
	c.Assert(len(columns), Equals, 4)

	tk.MustQuery("select * from t;").Check(testkit.Rows("1 2.1"))

	tk.MustExec("alter table t drop index idx_multi;")
	tblInfo, err = s.dom.InfoSchema().TableByName(model.NewCIStr("test"), model.NewCIStr("t"))
	c.Assert(err, IsNil)
	columns = tblInfo.Meta().Columns
	c.Assert(len(columns), Equals, 2)

	tk.MustQuery("select * from t;").Check(testkit.Rows("1 2.1"))

	// Issue #17111
	tk.MustExec("drop table if exists t1")
	tk.MustExec("create table t1 (a varchar(10), b varchar(10));")
	tk.MustExec("alter table t1 add unique index ei_ab ((concat(a, b)));")
	tk.MustExec("alter table t1 alter index ei_ab invisible;")

	// Test experiment switch.
	config.UpdateGlobal(func(conf *config.Config) {
		conf.Experimental.AllowsExpressionIndex = false
	})
	tk.MustGetErrMsg("create index d on t((a+1))", "[ddl:8200]Unsupported creating expression index without allow-expression-index in config")
}

func (s *testIntegrationSuite7) TestCreateExpressionIndexError(c *C) {
	config.UpdateGlobal(func(conf *config.Config) {
		conf.Experimental.AllowsExpressionIndex = true
	})

	tk := testkit.NewTestKit(c, s.store)
	tk.MustExec("use test")
	tk.MustExec("drop table if exists t;")
	tk.MustExec("create table t (a int, b real);")
	tk.MustGetErrCode("alter table t add primary key ((a+b));", errno.ErrFunctionalIndexPrimaryKey)

	// Test for error
	tk.MustExec("drop table if exists t;")
	tk.MustExec("create table t (a int, b real);")
	tk.MustGetErrCode("alter table t add primary key ((a+b));", errno.ErrFunctionalIndexPrimaryKey)
	tk.MustGetErrCode("alter table t add index ((rand()));", errno.ErrGeneratedColumnFunctionIsNotAllowed)
	tk.MustGetErrCode("alter table t add index ((now()+1));", errno.ErrGeneratedColumnFunctionIsNotAllowed)

	tk.MustExec("alter table t add column (_V$_idx_0 int);")
	tk.MustGetErrCode("alter table t add index idx((a+1));", errno.ErrDupFieldName)
	tk.MustExec("alter table t drop column _V$_idx_0;")
	tk.MustExec("alter table t add index idx((a+1));")
	tk.MustGetErrCode("alter table t add column (_V$_idx_0 int);", errno.ErrDupFieldName)
	tk.MustExec("alter table t drop index idx;")
	tk.MustExec("alter table t add column (_V$_idx_0 int);")

	tk.MustExec("alter table t add column (_V$_expression_index_0 int);")
	tk.MustGetErrCode("alter table t add index ((a+1));", errno.ErrDupFieldName)
	tk.MustExec("alter table t drop column _V$_expression_index_0;")
	tk.MustExec("alter table t add index ((a+1));")
	tk.MustGetErrCode("alter table t drop column _V$_expression_index_0;", errno.ErrCantDropFieldOrKey)
	tk.MustGetErrCode("alter table t add column e int as (_V$_expression_index_0 + 1);", errno.ErrBadField)
}

func (s *testIntegrationSuite7) TestAddExpressionIndexOnPartition(c *C) {
	config.UpdateGlobal(func(conf *config.Config) {
		conf.Experimental.AllowsExpressionIndex = true
	})
	tk := testkit.NewTestKit(c, s.store)
	tk.MustExec("use test")
	tk.MustExec("drop table if exists t;")
	tk.MustExec(`create table t(
	a int,
	b varchar(100),
	c int)
	PARTITION BY RANGE ( a ) (
	PARTITION p0 VALUES LESS THAN (6),
		PARTITION p1 VALUES LESS THAN (11),
		PARTITION p2 VALUES LESS THAN (16),
		PARTITION p3 VALUES LESS THAN (21)
	);`)
	tk.MustExec("insert into t values (1, 'test', 2), (12, 'test', 3), (15, 'test', 10), (20, 'test', 20);")
	tk.MustExec("alter table t add index idx((a+c));")

	tblInfo, err := s.dom.InfoSchema().TableByName(model.NewCIStr("test"), model.NewCIStr("t"))
	c.Assert(err, IsNil)
	columns := tblInfo.Meta().Columns
	c.Assert(len(columns), Equals, 4)
	c.Assert(columns[3].Hidden, IsTrue)

	tk.MustQuery("select * from t order by a;").Check(testkit.Rows("1 test 2", "12 test 3", "15 test 10", "20 test 20"))
}

// TestCreateTableWithAutoIdCache test the auto_id_cache table option.
// `auto_id_cache` take effects on handle too when `PKIshandle` is false,
// or even there is no auto_increment column at all.
func (s *testIntegrationSuite3) TestCreateTableWithAutoIdCache(c *C) {
	tk := testkit.NewTestKit(c, s.store)
	tk.MustExec("USE test;")
	tk.MustExec("drop table if exists t;")
	tk.MustExec("drop table if exists t1;")

	// Test primary key is handle.
	tk.MustExec("create table t(a int auto_increment key) auto_id_cache 100")
	tblInfo, err := s.dom.InfoSchema().TableByName(model.NewCIStr("test"), model.NewCIStr("t"))
	c.Assert(err, IsNil)
	c.Assert(tblInfo.Meta().AutoIdCache, Equals, int64(100))
	tk.MustExec("insert into t values()")
	tk.MustQuery("select * from t").Check(testkit.Rows("1"))
	tk.MustExec("delete from t")

	// Invalid the allocator cache, insert will trigger a new cache
	tk.MustExec("rename table t to t1;")
	tk.MustExec("insert into t1 values()")
	tk.MustQuery("select * from t1").Check(testkit.Rows("101"))

	// Test primary key is not handle.
	tk.MustExec("drop table if exists t;")
	tk.MustExec("drop table if exists t1;")
	tk.MustExec("create table t(a int) auto_id_cache 100")
	_, err = s.dom.InfoSchema().TableByName(model.NewCIStr("test"), model.NewCIStr("t"))
	c.Assert(err, IsNil)

	tk.MustExec("insert into t values()")
	tk.MustQuery("select _tidb_rowid from t").Check(testkit.Rows("1"))
	tk.MustExec("delete from t")

	// Invalid the allocator cache, insert will trigger a new cache
	tk.MustExec("rename table t to t1;")
	tk.MustExec("insert into t1 values()")
	tk.MustQuery("select _tidb_rowid from t1").Check(testkit.Rows("101"))

	// Test both auto_increment and rowid exist.
	tk.MustExec("drop table if exists t;")
	tk.MustExec("drop table if exists t1;")
	tk.MustExec("create table t(a int null, b int auto_increment unique) auto_id_cache 100")
	_, err = s.dom.InfoSchema().TableByName(model.NewCIStr("test"), model.NewCIStr("t"))
	c.Assert(err, IsNil)

	tk.MustExec("insert into t(b) values(NULL)")
	tk.MustQuery("select b, _tidb_rowid from t").Check(testkit.Rows("1 2"))
	tk.MustExec("delete from t")

	// Invalid the allocator cache, insert will trigger a new cache.
	tk.MustExec("rename table t to t1;")
	tk.MustExec("insert into t1(b) values(NULL)")
	tk.MustQuery("select b, _tidb_rowid from t1").Check(testkit.Rows("101 102"))
	tk.MustExec("delete from t1")

	// Test alter auto_id_cache.
	tk.MustExec("alter table t1 auto_id_cache 200")
	tblInfo, err = s.dom.InfoSchema().TableByName(model.NewCIStr("test"), model.NewCIStr("t1"))
	c.Assert(err, IsNil)
	c.Assert(tblInfo.Meta().AutoIdCache, Equals, int64(200))

	tk.MustExec("insert into t1(b) values(NULL)")
	tk.MustQuery("select b, _tidb_rowid from t1").Check(testkit.Rows("201 202"))
	tk.MustExec("delete from t1")

	// Invalid the allocator cache, insert will trigger a new cache.
	tk.MustExec("rename table t1 to t;")
	tk.MustExec("insert into t(b) values(NULL)")
	tk.MustQuery("select b, _tidb_rowid from t").Check(testkit.Rows("401 402"))
	tk.MustExec("delete from t")

	tk.MustExec("drop table if exists t;")
	tk.MustExec("drop table if exists t1;")
	tk.MustExec("create table t(a int auto_increment key) auto_id_cache 3")
	tblInfo, err = s.dom.InfoSchema().TableByName(model.NewCIStr("test"), model.NewCIStr("t"))
	c.Assert(err, IsNil)
	c.Assert(tblInfo.Meta().AutoIdCache, Equals, int64(3))

	// Test insert batch size(4 here) greater than the customized autoid step(3 here).
	tk.MustExec("insert into t(a) values(NULL),(NULL),(NULL),(NULL)")
	tk.MustQuery("select a from t").Check(testkit.Rows("1", "2", "3", "4"))
	tk.MustExec("delete from t")

	// Invalid the allocator cache, insert will trigger a new cache.
	tk.MustExec("rename table t to t1;")
	tk.MustExec("insert into t1(a) values(NULL)")
	next := tk.MustQuery("select a from t1").Rows()[0][0].(string)
	nextInt, err := strconv.Atoi(next)
	c.Assert(err, IsNil)
	c.Assert(nextInt, Greater, 5)

	// Test auto_id_cache overflows int64.
	tk.MustExec("drop table if exists t;")
	_, err = tk.Exec("create table t(a int) auto_id_cache = 9223372036854775808")
	c.Assert(err, NotNil)
	c.Assert(err.Error(), Equals, "table option auto_id_cache overflows int64")

	tk.MustExec("create table t(a int) auto_id_cache = 9223372036854775807")
	_, err = tk.Exec("alter table t auto_id_cache = 9223372036854775808")
	c.Assert(err, NotNil)
	c.Assert(err.Error(), Equals, "table option auto_id_cache overflows int64")
}

func (s *testIntegrationSuite4) TestAlterIndexVisibility(c *C) {
	config.UpdateGlobal(func(conf *config.Config) {
		conf.Experimental.AllowsExpressionIndex = true
	})
	tk := testkit.NewTestKit(c, s.store)
	tk.MustExec("create database if not exists alter_index_test")
	tk.MustExec("USE alter_index_test;")
	tk.MustExec("drop table if exists t, t1, t2, t3;")

	tk.MustExec("create table t(a int NOT NULL, b int, key(a), unique(b) invisible)")
	query := queryIndexOnTable("alter_index_test", "t")
	tk.MustQuery(query).Check(testkit.Rows("a YES", "b NO"))

	tk.MustExec("alter table t alter index a invisible")
	tk.MustQuery(query).Check(testkit.Rows("a NO", "b NO"))

	tk.MustExec("alter table t alter index b visible")
	tk.MustQuery(query).Check(testkit.Rows("a NO", "b YES"))

	tk.MustExec("alter table t alter index b invisible")
	tk.MustQuery(query).Check(testkit.Rows("a NO", "b NO"))

	tk.MustGetErrMsg("alter table t alter index non_exists_idx visible", "[schema:1176]Key 'non_exists_idx' doesn't exist in table 't'")

	// Alter implicit primary key to invisible index should throw error
	tk.MustExec("create table t1(a int NOT NULL, unique(a))")
	tk.MustGetErrMsg("alter table t1 alter index a invisible", "[ddl:3522]A primary key index cannot be invisible")

	// Alter explicit primary key to invisible index should throw error
	tk.MustExec("create table t2(a int, primary key(a))")
	tk.MustGetErrMsg("alter table t2 alter index PRIMARY invisible", `[parser:1064]You have an error in your SQL syntax; check the manual that corresponds to your TiDB version for the right syntax to use line 1 column 34 near "PRIMARY invisible" `)

	// Alter expression index
	tk.MustExec("create table t3(a int NOT NULL, b int)")
	tk.MustExec("alter table t3 add index idx((a+b));")
	query = queryIndexOnTable("alter_index_test", "t3")
	tk.MustQuery(query).Check(testkit.Rows("idx YES"))

	tk.MustExec("alter table t3 alter index idx invisible")
	tk.MustQuery(query).Check(testkit.Rows("idx NO"))
}

<<<<<<< HEAD
func queryIndexOnTable(dbName, tableName string) string {
	return fmt.Sprintf("select distinct index_name, is_visible from information_schema.statistics where table_schema = '%s' and table_name = '%s' order by index_name", dbName, tableName)
}

func (s *testIntegrationSuite5) TestDropColumnWithCompositeIndex(c *C) {
	tk := testkit.NewTestKit(c, s.store)
	query := queryIndexOnTable("drop_composite_index_test", "t_drop_column_with_comp_idx")
	tk.MustExec("create database if not exists drop_composite_index_test")
	tk.MustExec("use drop_composite_index_test")
	tk.MustExec("create table t_drop_column_with_comp_idx(a int, b int, c int)")
	defer tk.MustExec("drop table if exists t_drop_column_with_comp_idx")
	tk.MustExec("create index idx_bc on t_drop_column_with_comp_idx(b, c)")
	tk.MustExec("create index idx_b on t_drop_column_with_comp_idx(b)")
	tk.MustGetErrMsg("alter table t_drop_column_with_comp_idx drop column b", "[ddl:8200]can't drop column b with composite index covered or Primary Key covered now")
	tk.MustQuery(query).Check(testkit.Rows("idx_b YES", "idx_bc YES"))
	tk.MustExec("alter table t_drop_column_with_comp_idx alter index idx_bc invisible")
	tk.MustExec("alter table t_drop_column_with_comp_idx alter index idx_b invisible")
	tk.MustGetErrMsg("alter table t_drop_column_with_comp_idx drop column b", "[ddl:8200]can't drop column b with composite index covered or Primary Key covered now")
	tk.MustQuery(query).Check(testkit.Rows("idx_b NO", "idx_bc NO"))
}

func (s *testIntegrationSuite5) TestDropColumnWithIndex(c *C) {
	tk := testkit.NewTestKit(c, s.store)
	tk.MustExec("use test_db")
	tk.MustExec("create table t_drop_column_with_idx(a int, b int, c int)")
	defer tk.MustExec("drop table if exists t_drop_column_with_idx")
	tk.MustExec("create index idx on t_drop_column_with_idx(b)")
	tk.MustExec("alter table t_drop_column_with_idx drop column b")
	query := queryIndexOnTable("test_db", "t_drop_column_with_idx")
	tk.MustQuery(query).Check(testkit.Rows())
}

func (s *testIntegrationSuite5) TestDropColumnWithMultiIndex(c *C) {
	tk := testkit.NewTestKit(c, s.store)
	tk.MustExec("use test_db")
	tk.MustExec("create table t_drop_column_with_idx(a int, b int, c int)")
	defer tk.MustExec("drop table if exists t_drop_column_with_idx")
	tk.MustExec("create index idx_1 on t_drop_column_with_idx(b)")
	tk.MustExec("create index idx_2 on t_drop_column_with_idx(b)")
	tk.MustExec("alter table t_drop_column_with_idx drop column b")
	query := queryIndexOnTable("test_db", "t_drop_column_with_idx")
	tk.MustQuery(query).Check(testkit.Rows())
}

func (s *testIntegrationSuite5) TestDropColumnsWithMultiIndex(c *C) {
	tk := testkit.NewTestKit(c, s.store)
	tk.MustExec("use test_db")
	tk.MustExec("create table t_drop_columns_with_idx(a int, b int, c int)")
	defer tk.MustExec("drop table if exists t_drop_columns_with_idx")
	tk.MustExec("create index idx_1 on t_drop_columns_with_idx(b)")
	tk.MustExec("create index idx_2 on t_drop_columns_with_idx(b)")
	tk.MustExec("create index idx_3 on t_drop_columns_with_idx(c)")
	tk.MustExec("alter table t_drop_columns_with_idx drop column b, drop column c")
	query := queryIndexOnTable("test_db", "t_drop_columns_with_idx")
	tk.MustQuery(query).Check(testkit.Rows())
=======
func (s *testIntegrationSuite7) TestAutoIncrementAllocator(c *C) {
	tk := testkit.NewTestKit(c, s.store)
	defer config.RestoreFunc()()
	config.UpdateGlobal(func(conf *config.Config) {
		conf.AlterPrimaryKey = false
	})
	tk.MustExec("drop database if exists test_create_table_option_auto_inc;")
	tk.MustExec("create database test_create_table_option_auto_inc;")
	tk.MustExec("use test_create_table_option_auto_inc;")

	tk.MustExec("create table t (a bigint primary key) auto_increment = 10;")
	tk.MustExec("alter table t auto_increment = 10;")
>>>>>>> 6f4090ed
}<|MERGE_RESOLUTION|>--- conflicted
+++ resolved
@@ -2326,7 +2326,6 @@
 	tk.MustQuery(query).Check(testkit.Rows("idx NO"))
 }
 
-<<<<<<< HEAD
 func queryIndexOnTable(dbName, tableName string) string {
 	return fmt.Sprintf("select distinct index_name, is_visible from information_schema.statistics where table_schema = '%s' and table_name = '%s' order by index_name", dbName, tableName)
 }
@@ -2382,7 +2381,8 @@
 	tk.MustExec("alter table t_drop_columns_with_idx drop column b, drop column c")
 	query := queryIndexOnTable("test_db", "t_drop_columns_with_idx")
 	tk.MustQuery(query).Check(testkit.Rows())
-=======
+}
+
 func (s *testIntegrationSuite7) TestAutoIncrementAllocator(c *C) {
 	tk := testkit.NewTestKit(c, s.store)
 	defer config.RestoreFunc()()
@@ -2395,5 +2395,4 @@
 
 	tk.MustExec("create table t (a bigint primary key) auto_increment = 10;")
 	tk.MustExec("alter table t auto_increment = 10;")
->>>>>>> 6f4090ed
 }