--- conflicted
+++ resolved
@@ -687,8 +687,6 @@
 	tk.MustExec("insert t1 values (1, 1), (2, 2)")
 	tk.MustExec("create table t2 (c1 int, c2 int)")
 	tk.MustExec("insert t2 values (1, 3), (2, 5)")
-<<<<<<< HEAD
-
 	tk2 := testkit.NewTestKit(t, store)
 	tk2.MustExec("use test")
 
@@ -702,23 +700,6 @@
 		}
 	}
 	d.SetHook(hook)
-=======
-	tk2 := testkit.NewTestKit(t, store)
-	tk2.MustExec("use test")
-
-	d := dom.DDL()
-	hook := &ddl.TestDDLCallback{Do: dom}
-	hook.OnJobUpdatedExported = func(job *model.Job) {
-		if job.SchemaState == model.StateWriteOnly {
-			tk2.MustExec("update t1, t2 set t1.c1 = 8, t2.c2 = 10 where t1.c2 = t2.c1")
-			tk2.MustQuery("select * from t1").Check(testkit.Rows("8 1", "8 2"))
-			tk2.MustQuery("select * from t2").Check(testkit.Rows("1 10", "2 10"))
-		}
-	}
-	d.SetHook(hook)
-
-	tk.MustExec("alter table t1 add column c3 bigint default 9")
->>>>>>> aa1fe9d8
 
 	tk.MustExec("alter table t1 add column c3 bigint default 9")
 	tk.MustQuery("select * from t1").Check(testkit.Rows("8 1 9", "8 2 9"))
