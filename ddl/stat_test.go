--- conflicted
+++ resolved
@@ -70,12 +70,8 @@
 
 	done := make(chan error, 1)
 	go func() {
-<<<<<<< HEAD
+		ctx.SetValue(sessionctx.QueryString, "skip")
 		done <- d.DoDDLJob(ctx, job)
-=======
-		ctx.SetValue(sessionctx.QueryString, "skip")
-		done <- d.doDDLJob(ctx, job)
->>>>>>> d5867b1d
 	}()
 
 	exit := false
