// Copyright 2020 PingCAP, Inc.
//
// Licensed under the Apache License, Version 2.0 (the "License");
// you may not use this file except in compliance with the License.
// You may obtain a copy of the License at
//
//     http://www.apache.org/licenses/LICENSE-2.0
//
// Unless required by applicable law or agreed to in writing, software
// distributed under the License is distributed on an "AS IS" BASIS,
// WITHOUT WARRANTIES OR CONDITIONS OF ANY KIND, either express or implied.
// See the License for the specific language governing permissions and
// limitations under the License.

package ddl_test

import (
	"context"
	"errors"
	"fmt"
	"strconv"
	"strings"
	"sync"
	"time"

	. "github.com/pingcap/check"
	errors2 "github.com/pingcap/errors"
	"github.com/pingcap/failpoint"
	"github.com/pingcap/parser/model"
	parser_mysql "github.com/pingcap/parser/mysql"
	"github.com/pingcap/parser/terror"
	"github.com/pingcap/tidb/ddl"
	"github.com/pingcap/tidb/domain"
	mysql "github.com/pingcap/tidb/errno"
	"github.com/pingcap/tidb/kv"
	"github.com/pingcap/tidb/meta"
	"github.com/pingcap/tidb/session"
	"github.com/pingcap/tidb/sessionctx"
	"github.com/pingcap/tidb/store/helper"
	"github.com/pingcap/tidb/store/mockstore"
	"github.com/pingcap/tidb/table"
	"github.com/pingcap/tidb/table/tables"
	"github.com/pingcap/tidb/tablecodec"
	"github.com/pingcap/tidb/util/collate"
	"github.com/pingcap/tidb/util/dbterror"
	"github.com/pingcap/tidb/util/testkit"
)

var _ = SerialSuites(&testColumnTypeChangeSuite{})

type testColumnTypeChangeSuite struct {
	store kv.Storage
	dom   *domain.Domain
}

func (s *testColumnTypeChangeSuite) SetUpSuite(c *C) {
	var err error
	ddl.SetWaitTimeWhenErrorOccurred(1 * time.Microsecond)
	s.store, err = mockstore.NewMockStore()
	c.Assert(err, IsNil)
	s.dom, err = session.BootstrapSession(s.store)
	c.Assert(err, IsNil)
}

func (s *testColumnTypeChangeSuite) TearDownSuite(c *C) {
	s.dom.Close()
	c.Assert(s.store.Close(), IsNil)
}

func (s *testColumnTypeChangeSuite) TestColumnTypeChangeBetweenInteger(c *C) {
	tk := testkit.NewTestKit(c, s.store)
	tk.MustExec("use test")

	// Modify column from null to not null.
	tk.MustExec("drop table if exists t")
	tk.MustExec("create table t (a int null, b int null)")
	tk.MustExec("alter table t modify column b int not null")

	tk.MustExec("insert into t(a, b) values (null, 1)")
	// Modify column from null to not null in same type will cause ErrWarnDataTruncated
	_, err := tk.Exec("alter table t modify column a int not null")
	c.Assert(err.Error(), Equals, "[ddl:1265]Data truncated for column 'a' at row 1")

	// Modify column from null to not null in different type will cause WarnDataTruncated.
	tk.MustGetErrCode("alter table t modify column a tinyint not null", mysql.WarnDataTruncated)
	tk.MustGetErrCode("alter table t modify column a bigint not null", mysql.WarnDataTruncated)

	// Modify column not null to null.
	tk.MustExec("drop table if exists t")
	tk.MustExec("create table t (a int not null, b int not null)")
	tk.MustExec("alter table t modify column b int null")

	tk.MustExec("insert into t(a, b) values (1, null)")
	tk.MustExec("alter table t modify column a int null")

	// Modify column from unsigned to signed and from signed to unsigned.
	tk.MustExec("drop table if exists t")
	tk.MustExec("create table t (a int unsigned, b int signed)")
	tk.MustExec("insert into t(a, b) values (1, 1)")
	tk.MustExec("alter table t modify column a int signed")
	tk.MustExec("alter table t modify column b int unsigned")

	// Modify column from small type to big type.
	tk.MustExec("drop table if exists t")
	tk.MustExec("create table t (a tinyint)")
	tk.MustExec("alter table t modify column a smallint")

	tk.MustExec("drop table if exists t")
	tk.MustExec("create table t (a tinyint)")
	tk.MustExec("insert into t(a) values (127)")
	tk.MustExec("alter table t modify column a smallint")
	tk.MustExec("alter table t modify column a mediumint")
	tk.MustExec("alter table t modify column a int")
	tk.MustExec("alter table t modify column a bigint")

	// Modify column from big type to small type.
	tk.MustExec("drop table if exists t")
	tk.MustExec("create table t (a bigint)")
	tk.MustExec("alter table t modify column a int")
	tk.MustExec("alter table t modify column a mediumint")
	tk.MustExec("alter table t modify column a smallint")
	tk.MustExec("alter table t modify column a tinyint")

	tk.MustExec("drop table if exists t")
	tk.MustExec("create table t (a bigint)")
	tk.MustExec("insert into t(a) values (9223372036854775807)")
	tk.MustGetErrCode("alter table t modify column a int", mysql.ErrDataOutOfRange)
	tk.MustGetErrCode("alter table t modify column a mediumint", mysql.ErrDataOutOfRange)
	tk.MustGetErrCode("alter table t modify column a smallint", mysql.ErrDataOutOfRange)
	tk.MustGetErrCode("alter table t modify column a tinyint", mysql.ErrDataOutOfRange)
	_, err = tk.Exec("admin check table t")
	c.Assert(err, IsNil)
}

func (s *testColumnTypeChangeSuite) TestColumnTypeChangeStateBetweenInteger(c *C) {
	tk := testkit.NewTestKit(c, s.store)
	tk.MustExec("use test")
	tk.MustExec("drop table if exists t")
	tk.MustExec("create table t (c1 int, c2 int)")
	tk.MustExec("insert into t(c1, c2) values (1, 1)")

	// use new session to check meta in callback function.
	internalTK := testkit.NewTestKit(c, s.store)
	internalTK.MustExec("use test")

	tbl := testGetTableByName(c, tk.Se, "test", "t")
	c.Assert(tbl, NotNil)
	c.Assert(len(tbl.Cols()), Equals, 2)
	c.Assert(getModifyColumn(c, tk.Se.(sessionctx.Context), "test", "t", "c2", false), NotNil)

	originalHook := s.dom.DDL().GetHook()
	defer s.dom.DDL().(ddl.DDLForTest).SetHook(originalHook)

	hook := &ddl.TestDDLCallback{}
	var checkErr error
	hook.OnJobRunBeforeExported = func(job *model.Job) {
		if checkErr != nil {
			return
		}
		if tbl.Meta().ID != job.TableID {
			return
		}
		switch job.SchemaState {
		case model.StateNone:
			tbl = testGetTableByName(c, internalTK.Se, "test", "t")
			if tbl == nil {
				checkErr = errors.New("tbl is nil")
			} else if len(tbl.Cols()) != 2 {
				checkErr = errors.New("len(cols) is not right")
			}
		case model.StateDeleteOnly, model.StateWriteOnly, model.StateWriteReorganization:
			tbl = testGetTableByName(c, internalTK.Se, "test", "t")
			if tbl == nil {
				checkErr = errors.New("tbl is nil")
			} else if len(tbl.(*tables.TableCommon).Columns) != 3 {
				// changingCols has been added into meta.
				checkErr = errors.New("len(cols) is not right")
			} else if getModifyColumn(c, internalTK.Se.(sessionctx.Context), "test", "t", "c2", true).Flag&parser_mysql.PreventNullInsertFlag == uint(0) {
				checkErr = errors.New("old col's flag is not right")
			} else if getModifyColumn(c, internalTK.Se.(sessionctx.Context), "test", "t", "_Col$_c2_0", true) == nil {
				checkErr = errors.New("changingCol is nil")
			}
		}
	}
	s.dom.DDL().(ddl.DDLForTest).SetHook(hook)
	// Alter sql will modify column c2 to tinyint not null.
	SQL := "alter table t modify column c2 tinyint not null"
	tk.MustExec(SQL)
	// Assert the checkErr in the job of every state.
	c.Assert(checkErr, IsNil)

	// Check the col meta after the column type change.
	tbl = testGetTableByName(c, tk.Se, "test", "t")
	c.Assert(tbl, NotNil)
	c.Assert(len(tbl.Cols()), Equals, 2)
	col := getModifyColumn(c, tk.Se.(sessionctx.Context), "test", "t", "c2", false)
	c.Assert(col, NotNil)
	c.Assert(parser_mysql.HasNotNullFlag(col.Flag), Equals, true)
	c.Assert(col.Flag&parser_mysql.NoDefaultValueFlag, Not(Equals), uint(0))
	c.Assert(col.Tp, Equals, parser_mysql.TypeTiny)
	c.Assert(col.ChangeStateInfo, IsNil)
	tk.MustQuery("select * from t").Check(testkit.Rows("1 1"))
}

func (s *testColumnTypeChangeSuite) TestRollbackColumnTypeChangeBetweenInteger(c *C) {
	tk := testkit.NewTestKit(c, s.store)
	tk.MustExec("use test")
	tk.MustExec("drop table if exists t")
	tk.MustExec("create table t (c1 bigint, c2 bigint)")
	tk.MustExec("insert into t(c1, c2) values (1, 1)")

	tbl := testGetTableByName(c, tk.Se, "test", "t")
	c.Assert(tbl, NotNil)
	c.Assert(len(tbl.Cols()), Equals, 2)
	c.Assert(getModifyColumn(c, tk.Se.(sessionctx.Context), "test", "t", "c2", false), NotNil)

	originalHook := s.dom.DDL().GetHook()
	defer s.dom.DDL().(ddl.DDLForTest).SetHook(originalHook)

	hook := &ddl.TestDDLCallback{}
	// Mock roll back at model.StateNone.
	customizeHookRollbackAtState(hook, tbl, model.StateNone)
	s.dom.DDL().(ddl.DDLForTest).SetHook(hook)
	// Alter sql will modify column c2 to bigint not null.
	SQL := "alter table t modify column c2 int not null"
	_, err := tk.Exec(SQL)
	c.Assert(err, NotNil)
	c.Assert(err.Error(), Equals, "[ddl:1]MockRollingBackInCallBack-queueing")
	assertRollBackedColUnchanged(c, tk)

	// Mock roll back at model.StateDeleteOnly.
	customizeHookRollbackAtState(hook, tbl, model.StateDeleteOnly)
	s.dom.DDL().(ddl.DDLForTest).SetHook(hook)
	_, err = tk.Exec(SQL)
	c.Assert(err, NotNil)
	c.Assert(err.Error(), Equals, "[ddl:1]MockRollingBackInCallBack-delete only")
	assertRollBackedColUnchanged(c, tk)

	// Mock roll back at model.StateWriteOnly.
	customizeHookRollbackAtState(hook, tbl, model.StateWriteOnly)
	s.dom.DDL().(ddl.DDLForTest).SetHook(hook)
	_, err = tk.Exec(SQL)
	c.Assert(err, NotNil)
	c.Assert(err.Error(), Equals, "[ddl:1]MockRollingBackInCallBack-write only")
	assertRollBackedColUnchanged(c, tk)

	// Mock roll back at model.StateWriteReorg.
	customizeHookRollbackAtState(hook, tbl, model.StateWriteReorganization)
	s.dom.DDL().(ddl.DDLForTest).SetHook(hook)
	_, err = tk.Exec(SQL)
	c.Assert(err, NotNil)
	c.Assert(err.Error(), Equals, "[ddl:1]MockRollingBackInCallBack-write reorganization")
	assertRollBackedColUnchanged(c, tk)
}

func customizeHookRollbackAtState(hook *ddl.TestDDLCallback, tbl table.Table, state model.SchemaState) {
	hook.OnJobRunBeforeExported = func(job *model.Job) {
		if tbl.Meta().ID != job.TableID {
			return
		}
		if job.SchemaState == state {
			job.State = model.JobStateRollingback
			job.Error = mockTerrorMap[state.String()]
		}
	}
}

func assertRollBackedColUnchanged(c *C, tk *testkit.TestKit) {
	tbl := testGetTableByName(c, tk.Se, "test", "t")
	c.Assert(tbl, NotNil)
	c.Assert(len(tbl.Cols()), Equals, 2)
	col := getModifyColumn(c, tk.Se.(sessionctx.Context), "test", "t", "c2", false)
	c.Assert(col, NotNil)
	c.Assert(col.Flag, Equals, uint(0))
	c.Assert(col.Tp, Equals, parser_mysql.TypeLonglong)
	c.Assert(col.ChangeStateInfo, IsNil)
	tk.MustQuery("select * from t").Check(testkit.Rows("1 1"))
}

var mockTerrorMap = make(map[string]*terror.Error)

func init() {
	// Since terror new action will cause data race with other test suite (getTerrorCode) in parallel, we init it all here.
	mockTerrorMap[model.StateNone.String()] = dbterror.ClassDDL.New(1, "MockRollingBackInCallBack-"+model.StateNone.String())
	mockTerrorMap[model.StateDeleteOnly.String()] = dbterror.ClassDDL.New(1, "MockRollingBackInCallBack-"+model.StateDeleteOnly.String())
	mockTerrorMap[model.StateWriteOnly.String()] = dbterror.ClassDDL.New(1, "MockRollingBackInCallBack-"+model.StateWriteOnly.String())
	mockTerrorMap[model.StateWriteReorganization.String()] = dbterror.ClassDDL.New(1, "MockRollingBackInCallBack-"+model.StateWriteReorganization.String())
}

func (s *testColumnTypeChangeSuite) TestColumnTypeChangeFromIntegerToOthers(c *C) {
	tk := testkit.NewTestKit(c, s.store)
	tk.MustExec("use test")

	prepare := func(tk *testkit.TestKit) {
		tk.MustExec("drop table if exists t")
		tk.MustExec("create table t(a tinyint, b smallint, c mediumint, d int, e bigint, f bigint)")
		tk.MustExec("insert into t values(1, 11, 111, 1111, 11111, 111111)")
	}
	prepareForEnumSet := func(tk *testkit.TestKit) {
		tk.MustExec("drop table if exists t")
		tk.MustExec("create table t(a tinyint, b smallint, c mediumint, d int, e bigint)")
		tk.MustExec("insert into t values(1, 1, 1, 11111, 11111)")
	}

	// integer to string
	prepare(tk)
	tk.MustExec("alter table t modify a varchar(10)")
	modifiedColumn := getModifyColumn(c, tk.Se, "test", "t", "a", false)
	c.Assert(modifiedColumn, NotNil)
	c.Assert(modifiedColumn.Tp, Equals, parser_mysql.TypeVarchar)
	tk.MustQuery("select a from t").Check(testkit.Rows("1"))

	tk.MustExec("alter table t modify b char(10)")
	modifiedColumn = getModifyColumn(c, tk.Se, "test", "t", "b", false)
	c.Assert(modifiedColumn, NotNil)
	c.Assert(modifiedColumn.Tp, Equals, parser_mysql.TypeString)
	tk.MustQuery("select b from t").Check(testkit.Rows("11"))

	tk.MustExec("alter table t modify c binary(10)")
	modifiedColumn = getModifyColumn(c, tk.Se, "test", "t", "c", false)
	c.Assert(modifiedColumn, NotNil)
	c.Assert(modifiedColumn.Tp, Equals, parser_mysql.TypeString)
	tk.MustQuery("select c from t").Check(testkit.Rows("111\x00\x00\x00\x00\x00\x00\x00"))

	tk.MustExec("alter table t modify d varbinary(10)")
	modifiedColumn = getModifyColumn(c, tk.Se, "test", "t", "d", false)
	c.Assert(modifiedColumn, NotNil)
	c.Assert(modifiedColumn.Tp, Equals, parser_mysql.TypeVarchar)
	tk.MustQuery("select d from t").Check(testkit.Rows("1111"))

	tk.MustExec("alter table t modify e blob(10)")
	modifiedColumn = getModifyColumn(c, tk.Se, "test", "t", "e", false)
	c.Assert(modifiedColumn, NotNil)
	c.Assert(modifiedColumn.Tp, Equals, parser_mysql.TypeTinyBlob)
	tk.MustQuery("select e from t").Check(testkit.Rows("11111"))

	tk.MustExec("alter table t modify f text(10)")
	modifiedColumn = getModifyColumn(c, tk.Se, "test", "t", "f", false)
	c.Assert(modifiedColumn, NotNil)
	c.Assert(modifiedColumn.Tp, Equals, parser_mysql.TypeTinyBlob)
	tk.MustQuery("select f from t").Check(testkit.Rows("111111"))

	// integer to decimal
	prepare(tk)
	tk.MustExec("alter table t modify a decimal(2,1)")
	modifiedColumn = getModifyColumn(c, tk.Se, "test", "t", "a", false)
	c.Assert(modifiedColumn, NotNil)
	c.Assert(modifiedColumn.Tp, Equals, parser_mysql.TypeNewDecimal)
	tk.MustQuery("select a from t").Check(testkit.Rows("1.0"))

	// integer to year
	// For year(2), MySQL converts values in the ranges '0' to '69' and '70' to '99' to YEAR values in the ranges 2000 to 2069 and 1970 to 1999.
	tk.MustExec("alter table t modify b year")
	modifiedColumn = getModifyColumn(c, tk.Se, "test", "t", "b", false)
	c.Assert(modifiedColumn, NotNil)
	c.Assert(modifiedColumn.Tp, Equals, parser_mysql.TypeYear)
	tk.MustQuery("select b from t").Check(testkit.Rows("2011"))

	// integer to time
	tk.MustExec("alter table t modify c time")
	modifiedColumn = getModifyColumn(c, tk.Se, "test", "t", "c", false)
	c.Assert(modifiedColumn, NotNil)
	c.Assert(modifiedColumn.Tp, Equals, parser_mysql.TypeDuration) // mysql.TypeTime has rename to TypeDuration.
	tk.MustQuery("select c from t").Check(testkit.Rows("00:01:11"))

	// integer to date (mysql will throw `Incorrect date value: '1111' for column 'd' at row 1` error)
	tk.MustExec("alter table t modify d date")
	modifiedColumn = getModifyColumn(c, tk.Se, "test", "t", "d", false)
	c.Assert(modifiedColumn, NotNil)
	c.Assert(modifiedColumn.Tp, Equals, parser_mysql.TypeDate)
	tk.MustQuery("select d from t").Check(testkit.Rows("2000-11-11")) // the given number will be left-forward used.

	// integer to timestamp (according to what timezone you have set)
	tk.MustExec("alter table t modify e timestamp")
	tk.MustExec("set @@session.time_zone=UTC")
	modifiedColumn = getModifyColumn(c, tk.Se, "test", "t", "e", false)
	c.Assert(modifiedColumn, NotNil)
	c.Assert(modifiedColumn.Tp, Equals, parser_mysql.TypeTimestamp)
	tk.MustQuery("select e from t").Check(testkit.Rows("2001-11-11 00:00:00")) // the given number will be left-forward used.

	// integer to datetime
	tk.MustExec("alter table t modify f datetime")
	modifiedColumn = getModifyColumn(c, tk.Se, "test", "t", "f", false)
	c.Assert(modifiedColumn, NotNil)
	c.Assert(modifiedColumn.Tp, Equals, parser_mysql.TypeDatetime)
	tk.MustQuery("select f from t").Check(testkit.Rows("2011-11-11 00:00:00")) // the given number will be left-forward used.

	// integer to floating-point values
	prepare(tk)
	tk.MustExec("alter table t modify a float")
	modifiedColumn = getModifyColumn(c, tk.Se, "test", "t", "a", false)
	c.Assert(modifiedColumn, NotNil)
	c.Assert(modifiedColumn.Tp, Equals, parser_mysql.TypeFloat)
	tk.MustQuery("select a from t").Check(testkit.Rows("1"))

	tk.MustExec("alter table t modify b double")
	modifiedColumn = getModifyColumn(c, tk.Se, "test", "t", "b", false)
	c.Assert(modifiedColumn, NotNil)
	c.Assert(modifiedColumn.Tp, Equals, parser_mysql.TypeDouble)
	tk.MustQuery("select b from t").Check(testkit.Rows("11"))

	// integer to bit
	tk.MustExec("alter table t modify c bit(10)")
	modifiedColumn = getModifyColumn(c, tk.Se, "test", "t", "c", false)
	c.Assert(modifiedColumn, NotNil)
	c.Assert(modifiedColumn.Tp, Equals, parser_mysql.TypeBit)
	// 111 will be stored ad 0x00,0110,1111 = 0x6F, which will be shown as ASCII('o')=111 as well.
	tk.MustQuery("select c from t").Check(testkit.Rows("\x00o"))

	// integer to json
	tk.MustExec("alter table t modify d json")
	modifiedColumn = getModifyColumn(c, tk.Se, "test", "t", "d", false)
	c.Assert(modifiedColumn, NotNil)
	c.Assert(modifiedColumn.Tp, Equals, parser_mysql.TypeJSON)
	tk.MustQuery("select d from t").Check(testkit.Rows("1111"))

	// integer to enum
	prepareForEnumSet(tk)
	// TiDB take integer as the enum element offset to cast.
	tk.MustExec("alter table t modify a enum(\"a\", \"b\")")
	modifiedColumn = getModifyColumn(c, tk.Se, "test", "t", "a", false)
	c.Assert(modifiedColumn, NotNil)
	c.Assert(modifiedColumn.Tp, Equals, parser_mysql.TypeEnum)
	tk.MustQuery("select a from t").Check(testkit.Rows("a"))

	// TiDB take integer as the set element offset to cast.
	tk.MustExec("alter table t modify b set(\"a\", \"b\")")
	modifiedColumn = getModifyColumn(c, tk.Se, "test", "t", "b", false)
	c.Assert(modifiedColumn, NotNil)
	c.Assert(modifiedColumn.Tp, Equals, parser_mysql.TypeSet)
	tk.MustQuery("select b from t").Check(testkit.Rows("a"))

	// TiDB can't take integer as the enum element string to cast, while the MySQL can.
	tk.MustGetErrCode("alter table t modify d enum(\"11111\", \"22222\")", mysql.WarnDataTruncated)

	// TiDB can't take integer as the set element string to cast, while the MySQL can.
	tk.MustGetErrCode("alter table t modify e set(\"11111\", \"22222\")", mysql.WarnDataTruncated)
}

func (s *testColumnTypeChangeSuite) TestColumnTypeChangeBetweenVarcharAndNonVarchar(c *C) {
	tk := testkit.NewTestKit(c, s.store)
	tk.MustExec("use test")
	collate.SetNewCollationEnabledForTest(true)
	defer collate.SetNewCollationEnabledForTest(false)
	tk.MustExec("drop database if exists col_type_change_char;")
	tk.MustExec("create database col_type_change_char;")
	tk.MustExec("use col_type_change_char;")

	// https://github.com/pingcap/tidb/issues/23624
	tk.MustExec("drop table if exists t;")
	tk.MustExec("create table t(b varchar(10));")
	tk.MustExec("insert into t values ('aaa   ');")
	tk.MustExec("alter table t change column b b char(10);")
	tk.MustExec("alter table t add index idx(b);")
	tk.MustExec("alter table t change column b b varchar(10);")
	tk.MustQuery("select b from t use index(idx);").Check(testkit.Rows("aaa"))
	tk.MustQuery("select b from t ignore index(idx);").Check(testkit.Rows("aaa"))
	tk.MustExec("admin check table t;")

	// https://github.com/pingcap/tidb/pull/23688#issuecomment-810166597
	tk.MustExec("drop table if exists t;")
	tk.MustExec("create table t (a varchar(10));")
	tk.MustExec("insert into t values ('aaa   ');")
	tk.MustQuery("select a from t;").Check(testkit.Rows("aaa   "))
	tk.MustExec("alter table t modify column a char(10);")
	tk.MustQuery("select a from t;").Check(testkit.Rows("aaa"))
}

func (s *testColumnTypeChangeSuite) TestColumnTypeChangeFromStringToOthers(c *C) {
	tk := testkit.NewTestKit(c, s.store)
	tk.MustExec("use test")

	// Set time zone to UTC.
	originalTz := tk.Se.GetSessionVars().TimeZone
	tk.Se.GetSessionVars().TimeZone = time.UTC
	defer func() {
		tk.Se.GetSessionVars().TimeZone = originalTz
	}()

	// Init string date type table.
	reset := func(tk *testkit.TestKit) {
		tk.MustExec("drop table if exists t")
		tk.MustExec(`
			create table t (
				c char(8),
				vc varchar(8),
				bny binary(8),
				vbny varbinary(8),
				bb blob,
				txt text,
				e enum('123', '2020-07-15 18:32:17.888', 'str', '{"k1": "value"}'),
				s set('123', '2020-07-15 18:32:17.888', 'str', '{"k1": "value"}')
			)
		`)
	}

	// To numeric data types.
	// tinyint
	reset(tk)
	tk.MustExec("insert into t values ('123', '123', '123', '123', '123', '123', '123', '123')")
	tk.MustExec("alter table t modify c tinyint")
	tk.MustExec("alter table t modify vc tinyint")
	tk.MustExec("alter table t modify bny tinyint")
	tk.MustExec("alter table t modify vbny tinyint")
	tk.MustExec("alter table t modify bb tinyint")
	tk.MustExec("alter table t modify txt tinyint")
	tk.MustExec("alter table t modify e tinyint")
	tk.MustExec("alter table t modify s tinyint")
	tk.MustQuery("select * from t").Check(testkit.Rows("123 123 123 123 123 123 1 1"))
	// int
	reset(tk)
	tk.MustExec("insert into t values ('17305', '17305', '17305', '17305', '17305', '17305', '123', '123')")
	tk.MustExec("alter table t modify c int")
	tk.MustExec("alter table t modify vc int")
	tk.MustExec("alter table t modify bny int")
	tk.MustExec("alter table t modify vbny int")
	tk.MustExec("alter table t modify bb int")
	tk.MustExec("alter table t modify txt int")
	tk.MustExec("alter table t modify e int")
	tk.MustExec("alter table t modify s int")
	tk.MustQuery("select * from t").Check(testkit.Rows("17305 17305 17305 17305 17305 17305 1 1"))
	// bigint
	reset(tk)
	tk.MustExec("insert into t values ('17305867', '17305867', '17305867', '17305867', '17305867', '17305867', '123', '123')")
	tk.MustExec("alter table t modify c bigint")
	tk.MustExec("alter table t modify vc bigint")
	tk.MustExec("alter table t modify bny bigint")
	tk.MustExec("alter table t modify vbny bigint")
	tk.MustExec("alter table t modify bb bigint")
	tk.MustExec("alter table t modify txt bigint")
	tk.MustExec("alter table t modify e bigint")
	tk.MustExec("alter table t modify s bigint")
	tk.MustQuery("select * from t").Check(testkit.Rows("17305867 17305867 17305867 17305867 17305867 17305867 1 1"))
	// bit
	reset(tk)
	tk.MustExec("insert into t values ('1', '1', '1', '1', '1', '1', '123', '123')")
	tk.MustGetErrCode("alter table t modify c bit", mysql.ErrUnsupportedDDLOperation)
	tk.MustGetErrCode("alter table t modify vc bit", mysql.ErrUnsupportedDDLOperation)
	tk.MustGetErrCode("alter table t modify bny bit", mysql.ErrUnsupportedDDLOperation)
	tk.MustGetErrCode("alter table t modify vbny bit", mysql.ErrUnsupportedDDLOperation)
	tk.MustGetErrCode("alter table t modify bb bit", mysql.ErrUnsupportedDDLOperation)
	tk.MustGetErrCode("alter table t modify txt bit", mysql.ErrUnsupportedDDLOperation)
	tk.MustExec("alter table t modify e bit")
	tk.MustExec("alter table t modify s bit")
	tk.MustQuery("select * from t").Check(testkit.Rows("1 1 1\x00\x00\x00\x00\x00\x00\x00 1 1 1 \x01 \x01"))
	// decimal
	reset(tk)
	tk.MustExec("insert into t values ('123.45', '123.45', '123.45', '123.45', '123.45', '123.45', '123', '123')")
	tk.MustExec("alter table t modify c decimal(7, 4)")
	tk.MustExec("alter table t modify vc decimal(7, 4)")
	tk.MustExec("alter table t modify bny decimal(7, 4)")
	tk.MustExec("alter table t modify vbny decimal(7, 4)")
	tk.MustExec("alter table t modify bb decimal(7, 4)")
	tk.MustExec("alter table t modify txt decimal(7, 4)")
	tk.MustExec("alter table t modify e decimal(7, 4)")
	tk.MustExec("alter table t modify s decimal(7, 4)")
	tk.MustQuery("select * from t").Check(testkit.Rows("123.4500 123.4500 123.4500 123.4500 123.4500 123.4500 1.0000 1.0000"))
	// double
	reset(tk)
	tk.MustExec("insert into t values ('123.45', '123.45', '123.45', '123.45', '123.45', '123.45', '123', '123')")
	tk.MustExec("alter table t modify c double(7, 4)")
	tk.MustExec("alter table t modify vc double(7, 4)")
	tk.MustExec("alter table t modify bny double(7, 4)")
	tk.MustExec("alter table t modify vbny double(7, 4)")
	tk.MustExec("alter table t modify bb double(7, 4)")
	tk.MustExec("alter table t modify txt double(7, 4)")
	tk.MustExec("alter table t modify e double(7, 4)")
	tk.MustExec("alter table t modify s double(7, 4)")
	tk.MustQuery("select * from t").Check(testkit.Rows("123.45 123.45 123.45 123.45 123.45 123.45 1 1"))

	// To date and time data types.
	// date
	reset(tk)
	tk.MustExec("insert into t values ('20200826', '2008261', '20200826', '200826', '2020-08-26', '08-26 19:35:41', '2020-07-15 18:32:17.888', '2020-07-15 18:32:17.888')")
	tk.MustExec("alter table t modify c date")
	tk.MustExec("alter table t modify vc date")
	tk.MustExec("alter table t modify bny date")
	tk.MustExec("alter table t modify vbny date")
	tk.MustExec("alter table t modify bb date")
	// Alter text '08-26 19:35:41' to date will error. (same as mysql does)
	tk.MustGetErrCode("alter table t modify txt date", mysql.ErrTruncatedWrongValue)
	tk.MustGetErrCode("alter table t modify e date", mysql.ErrUnsupportedDDLOperation)
	tk.MustGetErrCode("alter table t modify s date", mysql.ErrUnsupportedDDLOperation)
	tk.MustQuery("select * from t").Check(testkit.Rows("2020-08-26 2020-08-26 2020-08-26 2020-08-26 2020-08-26 08-26 19:35:41 2020-07-15 18:32:17.888 2020-07-15 18:32:17.888"))
	// time
	reset(tk)
	tk.MustExec("insert into t values ('19:35:41', '19:35:41', '19:35:41', '19:35:41', '19:35:41.45678', '19:35:41.45678', '2020-07-15 18:32:17.888', '2020-07-15 18:32:17.888')")
	tk.MustExec("alter table t modify c time")
	tk.MustExec("alter table t modify vc time")
	tk.MustExec("alter table t modify bny time")
	tk.MustExec("alter table t modify vbny time")
	tk.MustExec("alter table t modify bb time")
	tk.MustExec("alter table t modify txt time")
	tk.MustGetErrCode("alter table t modify e time", mysql.ErrUnsupportedDDLOperation)
	tk.MustGetErrCode("alter table t modify s time", mysql.ErrUnsupportedDDLOperation)
	tk.MustQuery("select * from t").Check(testkit.Rows("19:35:41 19:35:41 19:35:41 19:35:41 19:35:41 19:35:41 2020-07-15 18:32:17.888 2020-07-15 18:32:17.888"))
	// datetime
	reset(tk)
	tk.MustExec("alter table t modify c char(23)")
	tk.MustExec("alter table t modify vc varchar(23)")
	tk.MustExec("alter table t modify bny binary(23)")
	tk.MustExec("alter table t modify vbny varbinary(23)")
	tk.MustExec("insert into t values ('2020-07-15 18:32:17.888', '2020-07-15 18:32:17.888', '2020-07-15 18:32:17.888', '2020-07-15 18:32:17.888', '2020-07-15 18:32:17.888', '2020-07-15 18:32:17.888', '2020-07-15 18:32:17.888', '2020-07-15 18:32:17.888')")
	tk.MustExec("alter table t modify c datetime")
	tk.MustExec("alter table t modify vc datetime")
	tk.MustExec("alter table t modify bny datetime")
	tk.MustExec("alter table t modify vbny datetime")
	tk.MustExec("alter table t modify bb datetime")
	tk.MustExec("alter table t modify txt datetime")
	tk.MustGetErrCode("alter table t modify e datetime", mysql.ErrUnsupportedDDLOperation)
	tk.MustGetErrCode("alter table t modify s datetime", mysql.ErrUnsupportedDDLOperation)
	tk.MustQuery("select * from t").Check(testkit.Rows("2020-07-15 18:32:18 2020-07-15 18:32:18 2020-07-15 18:32:18 2020-07-15 18:32:18 2020-07-15 18:32:18 2020-07-15 18:32:18 2020-07-15 18:32:17.888 2020-07-15 18:32:17.888"))
	// timestamp
	reset(tk)
	tk.MustExec("alter table t modify c char(23)")
	tk.MustExec("alter table t modify vc varchar(23)")
	tk.MustExec("alter table t modify bny binary(23)")
	tk.MustExec("alter table t modify vbny varbinary(23)")
	tk.MustExec("insert into t values ('2020-07-15 18:32:17.888', '2020-07-15 18:32:17.888', '2020-07-15 18:32:17.888', '2020-07-15 18:32:17.888', '2020-07-15 18:32:17.888', '2020-07-15 18:32:17.888', '2020-07-15 18:32:17.888', '2020-07-15 18:32:17.888')")
	tk.MustExec("alter table t modify c timestamp")
	tk.MustExec("alter table t modify vc timestamp")
	tk.MustExec("alter table t modify bny timestamp")
	tk.MustExec("alter table t modify vbny timestamp")
	tk.MustExec("alter table t modify bb timestamp")
	tk.MustExec("alter table t modify txt timestamp")
	tk.MustGetErrCode("alter table t modify e timestamp", mysql.ErrUnsupportedDDLOperation)
	tk.MustGetErrCode("alter table t modify s timestamp", mysql.ErrUnsupportedDDLOperation)
	tk.MustQuery("select * from t").Check(testkit.Rows("2020-07-15 18:32:18 2020-07-15 18:32:18 2020-07-15 18:32:18 2020-07-15 18:32:18 2020-07-15 18:32:18 2020-07-15 18:32:18 2020-07-15 18:32:17.888 2020-07-15 18:32:17.888"))
	// year
	reset(tk)
	tk.MustExec("insert into t values ('2020', '91', '2', '2020', '20', '99', '2020-07-15 18:32:17.888', '2020-07-15 18:32:17.888')")
	tk.MustExec("alter table t modify c year")
	tk.MustExec("alter table t modify vc year")
	tk.MustExec("alter table t modify bny year")
	tk.MustExec("alter table t modify vbny year")
	tk.MustExec("alter table t modify bb year")
	tk.MustExec("alter table t modify txt year")
	tk.MustExec("alter table t modify e year")
	tk.MustExec("alter table t modify s year")
	tk.MustQuery("select * from t").Check(testkit.Rows("2020 1991 2002 2020 2020 1999 2002 2002"))

	// To json data type.
	reset(tk)
	tk.MustExec("alter table t modify c char(15)")
	tk.MustExec("alter table t modify vc varchar(15)")
	tk.MustExec("alter table t modify bny binary(15)")
	tk.MustExec("alter table t modify vbny varbinary(15)")
	tk.MustExec("insert into t values ('{\"k1\": \"value\"}', '{\"k1\": \"value\"}', '{\"k1\": \"value\"}', '{\"k1\": \"value\"}', '{\"k1\": \"value\"}', '{\"k1\": \"value\"}', '{\"k1\": \"value\"}', '{\"k1\": \"value\"}')")
	tk.MustExec("alter table t modify c json")
	tk.MustExec("alter table t modify vc json")
	tk.MustExec("alter table t modify bny json")
	tk.MustExec("alter table t modify vbny json")
	tk.MustExec("alter table t modify bb json")
	tk.MustExec("alter table t modify txt json")
	tk.MustExec("alter table t modify e json")
	tk.MustExec("alter table t modify s json")
	tk.MustQuery("select * from t").Check(testkit.Rows("{\"k1\": \"value\"} {\"k1\": \"value\"} {\"k1\": \"value\"} {\"k1\": \"value\"} {\"k1\": \"value\"} {\"k1\": \"value\"} \"{\\\"k1\\\": \\\"value\\\"}\" \"{\\\"k1\\\": \\\"value\\\"}\""))

	reset(tk)
	tk.MustExec("insert into t values ('123x', 'x123', 'abc', 'datetime', 'timestamp', 'date', '123', '123')")
	tk.MustGetErrCode("alter table t modify c int", mysql.ErrTruncatedWrongValue)

	tk.MustGetErrCode("alter table t modify vc smallint", mysql.ErrTruncatedWrongValue)

	tk.MustGetErrCode("alter table t modify bny bigint", mysql.ErrTruncatedWrongValue)

	tk.MustGetErrCode("alter table t modify vbny datetime", mysql.ErrTruncatedWrongValue)

	tk.MustGetErrCode("alter table t modify bb timestamp", mysql.ErrTruncatedWrongValue)

	tk.MustGetErrCode("alter table t modify txt date", mysql.ErrTruncatedWrongValue)

	reset(tk)
	tk.MustExec("alter table t modify vc varchar(20)")
	tk.MustExec("insert into t(c, vc) values ('1x', '20200915110836')")
	tk.MustGetErrCode("alter table t modify c year", mysql.ErrTruncatedWrongValue)

	// Special cases about different behavior between TiDB and MySQL.
	// MySQL will get warning but TiDB not.
	// MySQL will get "Warning 1292 Incorrect time value: '20200915110836' for column 'vc'"
	tk.MustExec("alter table t modify vc time")
	tk.MustQuery("select vc from t").Check(testkit.Rows("11:08:36"))

	// Both error but different error message.
	// MySQL will get "ERROR 3140 (22032): Invalid JSON text: "The document root must not be followed by other values." at position 1 in value for column '#sql-5b_42.c'." error.
	reset(tk)
	tk.MustExec("alter table t modify c char(15)")
	tk.MustExec("insert into t(c) values ('{\"k1\": \"value\"')")
	tk.MustGetErrCode("alter table t modify c json", mysql.ErrInvalidJSONText)

	// MySQL will get "ERROR 1366 (HY000): Incorrect DECIMAL value: '0' for column '' at row -1" error.
	tk.MustExec("insert into t(vc) values ('abc')")
	tk.MustGetErrCode("alter table t modify vc decimal(5,3)", mysql.ErrBadNumber)
}

func (s *testColumnTypeChangeSuite) TestColumnTypeChangeFromNumericToOthers(c *C) {
	tk := testkit.NewTestKit(c, s.store)
	tk.MustExec("use test")

	// Set time zone to UTC.
	originalTz := tk.Se.GetSessionVars().TimeZone
	tk.Se.GetSessionVars().TimeZone = time.UTC
	defer func() {
		tk.Se.GetSessionVars().TimeZone = originalTz
	}()

	// Init string date type table.
	reset := func(tk *testkit.TestKit) {
		tk.MustExec("drop table if exists t")
		tk.MustExec(`
			create table t (
				d decimal(13, 7),
				n numeric(5, 2),
				r real(20, 12),
				db real(32, 11),
				f32 float(23),
				f64 double,
				b bit(5)
			)
		`)
	}

	// To integer data types.
	// tinyint
	reset(tk)
	tk.MustExec("insert into t values (-258.12345, 333.33, 2000000.20000002, 323232323.3232323232, -111.11111111, -222222222222.222222222222222, b'10101')")
	tk.MustGetErrCode("alter table t modify d tinyint", mysql.ErrDataOutOfRange)
	tk.MustGetErrCode("alter table t modify n tinyint", mysql.ErrDataOutOfRange)
	tk.MustGetErrCode("alter table t modify r tinyint", mysql.ErrDataOutOfRange)
	tk.MustGetErrCode("alter table t modify db tinyint", mysql.ErrDataOutOfRange)
	tk.MustExec("alter table t modify f32 tinyint")
	tk.MustGetErrCode("alter table t modify f64 tinyint", mysql.ErrDataOutOfRange)
	tk.MustExec("alter table t modify b tinyint")
	tk.MustQuery("select * from t").Check(testkit.Rows("-258.1234500 333.33 2000000.20000002 323232323.32323235 -111 -222222222222.22223 21"))
	// int
	reset(tk)
	tk.MustExec("insert into t values (-258.12345, 333.33, 2000000.20000002, 323232323.3232323232, -111.11111111, -222222222222.222222222222222, b'10101')")
	tk.MustExec("alter table t modify d int")
	tk.MustExec("alter table t modify n int")
	tk.MustExec("alter table t modify r int")
	tk.MustExec("alter table t modify db int")
	tk.MustExec("alter table t modify f32 int")
	tk.MustGetErrCode("alter table t modify f64 int", mysql.ErrDataOutOfRange)
	tk.MustExec("alter table t modify b int")
	tk.MustQuery("select * from t").Check(testkit.Rows("-258 333 2000000 323232323 -111 -222222222222.22223 21"))
	// bigint
	reset(tk)
	tk.MustExec("insert into t values (-258.12345, 333.33, 2000000.20000002, 323232323.3232323232, -111.11111111, -222222222222.222222222222222, b'10101')")
	tk.MustExec("alter table t modify d bigint")
	tk.MustExec("alter table t modify n bigint")
	tk.MustExec("alter table t modify r bigint")
	tk.MustExec("alter table t modify db bigint")
	tk.MustExec("alter table t modify f32 bigint")
	tk.MustExec("alter table t modify f64 bigint")
	tk.MustExec("alter table t modify b bigint")
	tk.MustQuery("select * from t").Check(testkit.Rows("-258 333 2000000 323232323 -111 -222222222222 21"))
	// unsigned bigint
	reset(tk)
	tk.MustExec("insert into t values (-258.12345, 333.33, 2000000.20000002, 323232323.3232323232, -111.11111111, -222222222222.222222222222222, b'10101')")
	// MySQL will get "ERROR 1264 (22001): Data truncation: Out of range value for column 'd' at row 1".
	tk.MustGetErrCode("alter table t modify d bigint unsigned", mysql.ErrDataOutOfRange)
	tk.MustExec("alter table t modify n bigint unsigned")
	tk.MustExec("alter table t modify r bigint unsigned")
	tk.MustExec("alter table t modify db bigint unsigned")
	// MySQL will get "ERROR 1264 (22001): Data truncation: Out of range value for column 'f32' at row 1".
	tk.MustGetErrCode("alter table t modify f32 bigint unsigned", mysql.ErrDataOutOfRange)
	// MySQL will get "ERROR 1264 (22001): Data truncation: Out of range value for column 'f64' at row 1".
	tk.MustGetErrCode("alter table t modify f64 bigint unsigned", mysql.ErrDataOutOfRange)
	tk.MustExec("alter table t modify b int")
	tk.MustQuery("select * from t").Check(testkit.Rows("-258.1234500 333 2000000 323232323 -111.111115 -222222222222.22223 21"))

	// To string data types.
	// char
	reset(tk)
	tk.MustExec("insert into t values (-258.12345, 333.33, 2000000.20000002, 323232323.3232323232, -111.11111111, -222222222222.222222222222222, b'10101')")
	tk.MustExec("alter table t modify d char(20)")
	tk.MustExec("alter table t modify n char(20)")
	tk.MustExec("alter table t modify r char(20)")
	// MySQL will get "ERROR 1406 (22001): Data truncation: Data too long for column 'db' at row 1".
	tk.MustExec("alter table t modify db char(20)")
	// MySQL will get "-111.111" rather than "-111.111115" at TiDB.
	tk.MustExec("alter table t modify f32 char(20)")
	// MySQL will get "ERROR 1406 (22001): Data truncation: Data too long for column 'f64' at row 1".
	tk.MustExec("alter table t modify f64 char(20)")
	tk.MustExec("alter table t modify b char(20)")
	tk.MustQuery("select * from t").Check(testkit.Rows("-258.1234500 333.33 2000000.20000002 323232323.32323235 -111.111115 -222222222222.22223 21"))

	// varchar
	reset(tk)
	tk.MustExec("insert into t values (-258.12345, 333.33, 2000000.20000002, 323232323.3232323232, -111.11111111, -222222222222.222222222222222, b'10101')")
	tk.MustExec("alter table t modify d varchar(30)")
	tk.MustExec("alter table t modify n varchar(30)")
	tk.MustExec("alter table t modify r varchar(30)")
	tk.MustExec("alter table t modify db varchar(30)")
	// MySQL will get "-111.111" rather than "-111.111115" at TiDB.
	tk.MustExec("alter table t modify f32 varchar(30)")
	// MySQL will get "ERROR 1406 (22001): Data truncation: Data too long for column 'f64' at row 1".
	tk.MustExec("alter table t modify f64 varchar(30)")
	tk.MustExec("alter table t modify b varchar(30)")
	tk.MustQuery("select * from t").Check(testkit.Rows("-258.1234500 333.33 2000000.20000002 323232323.32323235 -111.111115 -222222222222.22223 \x15"))

	// binary
	reset(tk)
	tk.MustExec("insert into t values (-258.12345, 333.33, 2000000.20000002, 323232323.3232323232, -111.11111111, -222222222222.222222222222222, b'10101')")
	tk.MustGetErrCode("alter table t modify d binary(10)", mysql.WarnDataTruncated)
	tk.MustExec("alter table t modify n binary(10)")
	tk.MustGetErrCode("alter table t modify r binary(10)", mysql.WarnDataTruncated)
	tk.MustGetErrCode("alter table t modify db binary(10)", mysql.WarnDataTruncated)
	// MySQL will run with no error.
	tk.MustGetErrCode("alter table t modify f32 binary(10)", mysql.WarnDataTruncated)
	tk.MustGetErrCode("alter table t modify f64 binary(10)", mysql.WarnDataTruncated)
	tk.MustExec("alter table t modify b binary(10)")
	tk.MustQuery("select * from t").Check(testkit.Rows("-258.1234500 333.33\x00\x00\x00\x00 2000000.20000002 323232323.32323235 -111.111115 -222222222222.22223 21\x00\x00\x00\x00\x00\x00\x00\x00"))

	// varbinary
	reset(tk)
	tk.MustExec("insert into t values (-258.12345, 333.33, 2000000.20000002, 323232323.3232323232, -111.11111111, -222222222222.222222222222222, b'10101')")
	tk.MustExec("alter table t modify d varbinary(30)")
	tk.MustExec("alter table t modify n varbinary(30)")
	tk.MustExec("alter table t modify r varbinary(30)")
	tk.MustExec("alter table t modify db varbinary(30)")
	// MySQL will get "-111.111" rather than "-111.111115" at TiDB.
	tk.MustExec("alter table t modify f32 varbinary(30)")
	// MySQL will get "ERROR 1406 (22001): Data truncation: Data too long for column 'f64' at row 1".
	tk.MustExec("alter table t modify f64 varbinary(30)")
	tk.MustExec("alter table t modify b varbinary(30)")
	tk.MustQuery("select * from t").Check(testkit.Rows("-258.1234500 333.33 2000000.20000002 323232323.32323235 -111.111115 -222222222222.22223 21"))

	// blob
	reset(tk)
	tk.MustExec("insert into t values (-258.12345, 333.33, 2000000.20000002, 323232323.3232323232, -111.11111111, -222222222222.222222222222222, b'10101')")
	tk.MustExec("alter table t modify d blob")
	tk.MustExec("alter table t modify n blob")
	tk.MustExec("alter table t modify r blob")
	tk.MustExec("alter table t modify db blob")
	// MySQL will get "-111.111" rather than "-111.111115" at TiDB.
	tk.MustExec("alter table t modify f32 blob")
	tk.MustExec("alter table t modify f64 blob")
	tk.MustExec("alter table t modify b blob")
	tk.MustQuery("select * from t").Check(testkit.Rows("-258.1234500 333.33 2000000.20000002 323232323.32323235 -111.111115 -222222222222.22223 \x15"))

	// text
	reset(tk)
	tk.MustExec("insert into t values (-258.12345, 333.33, 2000000.20000002, 323232323.3232323232, -111.11111111, -222222222222.222222222222222, b'10101')")
	tk.MustExec("alter table t modify d text")
	tk.MustExec("alter table t modify n text")
	tk.MustExec("alter table t modify r text")
	tk.MustExec("alter table t modify db text")
	// MySQL will get "-111.111" rather than "-111.111115" at TiDB.
	tk.MustExec("alter table t modify f32 text")
	tk.MustExec("alter table t modify f64 text")
	tk.MustExec("alter table t modify b text")
	tk.MustQuery("select * from t").Check(testkit.Rows("-258.1234500 333.33 2000000.20000002 323232323.32323235 -111.111115 -222222222222.22223 \x15"))

	// enum
	reset(tk)
	tk.MustExec("insert into t values (-258.12345, 333.33, 2000000.20000002, 323232323.3232323232, -111.111, -222222222222.222222222222222, b'10101')")
	tk.MustGetErrCode("alter table t modify d enum('-258.12345', '333.33', '2000000.20000002', '323232323.3232323232', '-111.111', '-222222222222.222222222222222', b'10101')", mysql.ErrUnsupportedDDLOperation)
	tk.MustGetErrCode("alter table t modify n enum('-258.12345', '333.33', '2000000.20000002', '323232323.3232323232', '-111.111', '-222222222222.222222222222222', b'10101')", mysql.ErrUnsupportedDDLOperation)
	tk.MustGetErrCode("alter table t modify r enum('-258.12345', '333.33', '2000000.20000002', '323232323.3232323232', '-111.111', '-222222222222.222222222222222', b'10101')", mysql.ErrUnsupportedDDLOperation)
	tk.MustGetErrCode("alter table t modify db enum('-258.12345', '333.33', '2000000.20000002', '323232323.3232323232', '-111.111', '-222222222222.222222222222222', b'10101')", mysql.ErrUnsupportedDDLOperation)
	tk.MustGetErrCode("alter table t modify f32 enum('-258.12345', '333.33', '2000000.20000002', '323232323.3232323232', '-111.111', '-222222222222.222222222222222', b'10101')", mysql.ErrUnsupportedDDLOperation)
	tk.MustGetErrCode("alter table t modify f64 enum('-258.12345', '333.33', '2000000.20000002', '323232323.3232323232', '-111.111', '-222222222222.222222222222222', b'10101')", mysql.ErrUnsupportedDDLOperation)
	tk.MustGetErrCode("alter table t modify b enum('-258.12345', '333.33', '2000000.20000002', '323232323.3232323232', '-111.111', '-222222222222.222222222222222', b'10101')", mysql.ErrUnsupportedDDLOperation)
	tk.MustQuery("select * from t").Check(testkit.Rows("-258.1234500 333.33 2000000.20000002 323232323.32323235 -111.111 -222222222222.22223 \x15"))

	// set
	reset(tk)
	tk.MustExec("insert into t values (-258.12345, 333.33, 2000000.20000002, 323232323.3232323232, -111.111, -222222222222.222222222222222, b'10101')")
	tk.MustGetErrCode("alter table t modify d set('-258.12345', '333.33', '2000000.20000002', '323232323.3232323232', '-111.111', '-222222222222.222222222222222', b'10101')", mysql.ErrUnsupportedDDLOperation)
	tk.MustGetErrCode("alter table t modify n set('-258.12345', '333.33', '2000000.20000002', '323232323.3232323232', '-111.111', '-222222222222.222222222222222', b'10101')", mysql.ErrUnsupportedDDLOperation)
	tk.MustGetErrCode("alter table t modify r set('-258.12345', '333.33', '2000000.20000002', '323232323.3232323232', '-111.111', '-222222222222.222222222222222', b'10101')", mysql.ErrUnsupportedDDLOperation)
	tk.MustGetErrCode("alter table t modify db set('-258.12345', '333.33', '2000000.20000002', '323232323.3232323232', '-111.111', '-222222222222.222222222222222', b'10101')", mysql.ErrUnsupportedDDLOperation)
	tk.MustGetErrCode("alter table t modify f32 set('-258.12345', '333.33', '2000000.20000002', '323232323.3232323232', '-111.111', '-222222222222.222222222222222', b'10101')", mysql.ErrUnsupportedDDLOperation)
	tk.MustGetErrCode("alter table t modify f64 set('-258.12345', '333.33', '2000000.20000002', '323232323.3232323232', '-111.111', '-222222222222.222222222222222', b'10101')", mysql.ErrUnsupportedDDLOperation)
	tk.MustGetErrCode("alter table t modify b set('-258.12345', '333.33', '2000000.20000002', '323232323.3232323232', '-111.111', '-222222222222.222222222222222', b'10101')", mysql.ErrUnsupportedDDLOperation)
	tk.MustQuery("select * from t").Check(testkit.Rows("-258.1234500 333.33 2000000.20000002 323232323.32323235 -111.111 -222222222222.22223 \x15"))

	// To date and time data types.
	// datetime
	reset(tk)
	tk.MustExec("insert into t values (200805.11, 307.333, 20200805.11111111, 20200805111307.11111111, 200805111307.11111111, 20200805111307.11111111, b'10101')")
	// MySQL will get "ERROR 1292 (22001) Data truncation: Incorrect datetime value: '200805.1100000' for column 'd' at row 1".
	tk.MustGetErrCode("alter table t modify d datetime", mysql.ErrUnsupportedDDLOperation)
	// MySQL will get "ERROR 1292 (22001) Data truncation: Incorrect datetime value: '307.33' for column 'n' at row 1".
	tk.MustGetErrCode("alter table t modify n datetime", mysql.ErrUnsupportedDDLOperation)
	tk.MustGetErrCode("alter table t modify r datetime", mysql.ErrUnsupportedDDLOperation)
	tk.MustGetErrCode("alter table t modify db datetime", mysql.ErrUnsupportedDDLOperation)
	tk.MustGetErrCode("alter table t modify f32 datetime", mysql.ErrUnsupportedDDLOperation)
	tk.MustGetErrCode("alter table t modify f64 datetime", mysql.ErrUnsupportedDDLOperation)
	tk.MustGetErrCode("alter table t modify b datetime", mysql.ErrUnsupportedDDLOperation)
	tk.MustQuery("select * from t").Check(testkit.Rows("200805.1100000 307.33 20200805.11111111 20200805111307.11 200805100000 20200805111307.11 \x15"))
	// time
	reset(tk)
	tk.MustExec("insert into t values (200805.11, 307.333, 20200805.11111111, 20200805111307.11111111, 200805111307.11111111, 20200805111307.11111111, b'10101')")
	tk.MustExec("alter table t modify d time")
	tk.MustExec("alter table t modify n time")
	tk.MustGetErrCode("alter table t modify r time", mysql.ErrTruncatedWrongValue)
	tk.MustExec("alter table t modify db time")
	tk.MustExec("alter table t modify f32 time")
	tk.MustExec("alter table t modify f64 time")
	tk.MustGetErrCode("alter table t modify b time", mysql.ErrUnsupportedDDLOperation)
	tk.MustQuery("select * from t").Check(testkit.Rows("20:08:05 00:03:07 20200805.11111111 11:13:07 10:00:00 11:13:07 \x15"))
	// date
	reset(tk)
	tk.MustExec("insert into t values (200805.11, 307.333, 20200805.11111111, 20200805111307.11111111, 200805111307.11111111, 20200805111307.11111111, b'10101')")
	// MySQL will get "ERROR 1292 (22001) Data truncation: Incorrect date value: '200805.1100000' for column 'd' at row 1".
	tk.MustGetErrCode("alter table t modify d date", mysql.ErrUnsupportedDDLOperation)
	// MySQL will get "ERROR 1292 (22001) Data truncation: Incorrect date value: '307.33' for column 'n' at row 1".
	tk.MustGetErrCode("alter table t modify n date", mysql.ErrUnsupportedDDLOperation)
	tk.MustGetErrCode("alter table t modify r date", mysql.ErrUnsupportedDDLOperation)
	tk.MustGetErrCode("alter table t modify db date", mysql.ErrUnsupportedDDLOperation)
	tk.MustGetErrCode("alter table t modify f32 date", mysql.ErrUnsupportedDDLOperation)
	tk.MustGetErrCode("alter table t modify f64 date", mysql.ErrUnsupportedDDLOperation)
	tk.MustGetErrCode("alter table t modify b date", mysql.ErrUnsupportedDDLOperation)
	tk.MustQuery("select * from t").Check(testkit.Rows("200805.1100000 307.33 20200805.11111111 20200805111307.11 200805100000 20200805111307.11 \x15"))
	// timestamp
	reset(tk)
	tk.MustExec("insert into t values (200805.11, 307.333, 20200805.11111111, 20200805111307.11111111, 200805111307.11111111, 20200805111307.11111111, b'10101')")
	// MySQL will get "ERROR 1292 (22001) Data truncation: Incorrect datetime value: '200805.1100000' for column 'd' at row 1".
	tk.MustGetErrCode("alter table t modify d timestamp", mysql.ErrUnsupportedDDLOperation)
	// MySQL will get "ERROR 1292 (22001) Data truncation: Incorrect datetime value: '307.33' for column 'n' at row 1".
	tk.MustGetErrCode("alter table t modify n timestamp", mysql.ErrUnsupportedDDLOperation)
	tk.MustGetErrCode("alter table t modify r timestamp", mysql.ErrUnsupportedDDLOperation)
	tk.MustGetErrCode("alter table t modify db timestamp", mysql.ErrUnsupportedDDLOperation)
	tk.MustGetErrCode("alter table t modify f32 timestamp", mysql.ErrUnsupportedDDLOperation)
	tk.MustGetErrCode("alter table t modify f64 timestamp", mysql.ErrUnsupportedDDLOperation)
	tk.MustGetErrCode("alter table t modify b timestamp", mysql.ErrUnsupportedDDLOperation)
	tk.MustQuery("select * from t").Check(testkit.Rows("200805.1100000 307.33 20200805.11111111 20200805111307.11 200805100000 20200805111307.11 \x15"))
	// year
	reset(tk)
	tk.MustExec("insert into t values (200805.11, 307.333, 2.55555, 98.1111111, 2154.00001, 20200805111307.11111111, b'10101')")
	tk.MustGetErrMsg("alter table t modify d year", "[types:1264]Out of range value for column 'd', the value is '200805.1100000'")
	tk.MustGetErrCode("alter table t modify n year", mysql.ErrWarnDataOutOfRange)
	// MySQL will get "ERROR 1264 (22001) Data truncation: Out of range value for column 'r' at row 1".
	tk.MustExec("alter table t modify r year")
	// MySQL will get "ERROR 1264 (22001) Data truncation: Out of range value for column 'db' at row 1".
	tk.MustExec("alter table t modify db year")
	// MySQL will get "ERROR 1264 (22001) Data truncation: Out of range value for column 'f32' at row 1".
	tk.MustExec("alter table t modify f32 year")
	tk.MustGetErrMsg("alter table t modify f64 year", "[types:1264]Out of range value for column 'f64', the value is '20200805111307.11'")
	tk.MustExec("alter table t modify b year")
	tk.MustQuery("select * from t").Check(testkit.Rows("200805.1100000 307.33 2003 1998 2154 20200805111307.11 2021"))

	// To json data type.
	reset(tk)
	tk.MustExec("insert into t values (-258.12345, 333.33, 2000000.20000002, 323232323.3232323232, -111.11111111, -222222222222.222222222222222, b'10101')")
	tk.MustExec("alter table t modify d json")
	tk.MustExec("alter table t modify n json")
	tk.MustExec("alter table t modify r json")
	tk.MustExec("alter table t modify db json")
	tk.MustExec("alter table t modify f32 json")
	tk.MustExec("alter table t modify f64 json")
	tk.MustExec("alter table t modify b json")
	tk.MustQuery("select * from t").Check(testkit.Rows("-258.12345 333.33 2000000.20000002 323232323.32323235 -111.11111450195312 -222222222222.22223 \"\\u0015\""))
}

// Test issue #20529.
func (s *testColumnTypeChangeSuite) TestColumnTypeChangeIgnoreDisplayLength(c *C) {
	tk := testkit.NewTestKit(c, s.store)
	tk.MustExec("use test")

	originalHook := s.dom.DDL().GetHook()
	defer s.dom.DDL().(ddl.DDLForTest).SetHook(originalHook)

	var assertResult bool
	assertHasAlterWriteReorg := func(tbl table.Table) {
		// Restore the assert result to false.
		assertResult = false
		hook := &ddl.TestDDLCallback{}
		hook.OnJobRunBeforeExported = func(job *model.Job) {
			if tbl.Meta().ID != job.TableID {
				return
			}
			if job.SchemaState == model.StateWriteReorganization {
				assertResult = true
			}
		}
		s.dom.DDL().(ddl.DDLForTest).SetHook(hook)
	}

	// Change int to tinyint.
	// Although display length is increased, the default flen is decreased, reorg is needed.
	tk.MustExec("drop table if exists t")
	tk.MustExec("create table t(a int(1))")
	tbl := testGetTableByName(c, tk.Se, "test", "t")
	assertHasAlterWriteReorg(tbl)
	tk.MustExec("alter table t modify column a tinyint(3)")
	c.Assert(assertResult, Equals, true)

	// Change tinyint to tinyint
	// Although display length is decreased, default flen is the same, reorg is not needed.
	tk.MustExec("drop table if exists t")
	tk.MustExec("create table t(a tinyint(3))")
	tbl = testGetTableByName(c, tk.Se, "test", "t")
	assertHasAlterWriteReorg(tbl)
	tk.MustExec("alter table t modify column a tinyint(1)")
	c.Assert(assertResult, Equals, false)
	tk.MustExec("drop table if exists t")
}

func (s *testColumnTypeChangeSuite) TestColumnTypeChangeFromDateTimeTypeToOthers(c *C) {
	tk := testkit.NewTestKit(c, s.store)
	tk.MustExec("use test")

	// Set time zone to UTC.
	originalTz := tk.Se.GetSessionVars().TimeZone
	tk.Se.GetSessionVars().TimeZone = time.UTC
	defer func() {
		tk.Se.GetSessionVars().TimeZone = originalTz
	}()

	// Init string date type table.
	reset := func(tk *testkit.TestKit) {
		tk.MustExec("drop table if exists t")
		tk.MustExec(`
			create table t (
                   d date,
                   t time(3),
                   dt datetime(6),
                   tmp timestamp(6),
                   y year
			)
		`)
	}

	// To numeric data types.
	// tinyint
	reset(tk)
	tk.MustExec("insert into t values ('2020-10-30', '19:38:25.001', 20201030082133.455555, 20201030082133.455555, 2020)")
	tk.MustGetErrCode("alter table t modify d tinyint", mysql.ErrDataOutOfRange)
	tk.MustGetErrCode("alter table t modify t tinyint", mysql.ErrDataOutOfRange)
	tk.MustGetErrCode("alter table t modify dt tinyint", mysql.ErrDataOutOfRange)
	tk.MustGetErrCode("alter table t modify tmp tinyint", mysql.ErrDataOutOfRange)
	tk.MustGetErrCode("alter table t modify y tinyint", mysql.ErrDataOutOfRange)
	tk.MustQuery("select * from t").Check(testkit.Rows("2020-10-30 19:38:25.001 2020-10-30 08:21:33.455555 2020-10-30 08:21:33.455555 2020"))
	// int
	reset(tk)
	tk.MustExec("insert into t values ('2020-10-30', '19:38:25.001', 20201030082133.455555, 20201030082133.455555, 2020)")
	tk.MustExec("alter table t modify d int")
	tk.MustExec("alter table t modify t int")
	tk.MustGetErrCode("alter table t modify dt int", mysql.ErrDataOutOfRange)
	tk.MustGetErrCode("alter table t modify tmp int", mysql.ErrDataOutOfRange)
	tk.MustExec("alter table t modify y int")
	tk.MustQuery("select * from t").Check(testkit.Rows("20201030 193825 2020-10-30 08:21:33.455555 2020-10-30 08:21:33.455555 2020"))
	// bigint
	reset(tk)
	tk.MustExec("insert into t values ('2020-10-30', '19:38:25.001', 20201030082133.455555, 20201030082133.455555, 2020)")
	tk.MustExec("alter table t modify d bigint")
	tk.MustExec("alter table t modify t bigint")
	tk.MustExec("alter table t modify dt bigint")
	tk.MustExec("alter table t modify tmp bigint")
	tk.MustExec("alter table t modify y bigint")
	tk.MustQuery("select * from t").Check(testkit.Rows("20201030 193825 20201030082133 20201030082133 2020"))
	// bit
	reset(tk)
	tk.MustExec("insert into t values ('2020-10-30', '19:38:25.001', 20201030082133.455555, 20201030082133.455555, 2020)")
	tk.MustGetErrCode("alter table t modify d bit", mysql.ErrUnsupportedDDLOperation)
	tk.MustGetErrCode("alter table t modify t bit", mysql.ErrUnsupportedDDLOperation)
	tk.MustGetErrCode("alter table t modify dt bit", mysql.ErrUnsupportedDDLOperation)
	tk.MustGetErrCode("alter table t modify tmp bit", mysql.ErrUnsupportedDDLOperation)
	tk.MustGetErrCode("alter table t modify y bit", mysql.ErrUnsupportedDDLOperation)
	tk.MustQuery("select * from t").Check(testkit.Rows("2020-10-30 19:38:25.001 2020-10-30 08:21:33.455555 2020-10-30 08:21:33.455555 2020"))
	// decimal
	reset(tk)
	tk.MustExec("insert into t values ('2020-10-30', '19:38:25.001', 20201030082133.455555, 20201030082133.455555, 2020)")
	tk.MustExec("alter table t modify d decimal")
	tk.MustExec("alter table t modify t decimal(10, 4)")
	tk.MustExec("alter table t modify dt decimal(20, 6)")
	tk.MustExec("alter table t modify tmp decimal(22, 8)")
	tk.MustExec("alter table t modify y decimal")
	tk.MustQuery("select * from t").Check(testkit.Rows("20201030 193825.0010 20201030082133.455555 20201030082133.45555500 2020"))
	// double
	reset(tk)
	tk.MustExec("insert into t values ('2020-10-30', '19:38:25.001', 20201030082133.455555, 20201030082133.455555, 2020)")
	tk.MustExec("alter table t modify d double")
	tk.MustExec("alter table t modify t double(10, 4)")
	tk.MustExec("alter table t modify dt double(20, 6)")
	tk.MustExec("alter table t modify tmp double(22, 8)")
	tk.MustExec("alter table t modify y double")
	tk.MustQuery("select * from t").Check(testkit.Rows("20201030 193825.001 20201030082133.457 20201030082133.457 2020"))

	// To string data types.
	// char
	reset(tk)
	tk.MustExec("insert into t values ('2020-10-30', '19:38:25.001', 20201030082133.455555, 20201030082133.455555, 2020)")
	tk.MustExec("alter table t modify d char(30)")
	tk.MustExec("alter table t modify t char(30)")
	tk.MustExec("alter table t modify dt char(30)")
	tk.MustExec("alter table t modify tmp char(30)")
	tk.MustExec("alter table t modify y char(30)")
	tk.MustQuery("select * from t").Check(testkit.Rows("2020-10-30 19:38:25.001 2020-10-30 08:21:33.455555 2020-10-30 08:21:33.455555 2020"))

	// varchar
	reset(tk)
	tk.MustExec("insert into t values ('2020-10-30', '19:38:25.001', 20201030082133.455555, 20201030082133.455555, 2020)")
	tk.MustExec("alter table t modify d varchar(30)")
	tk.MustExec("alter table t modify t varchar(30)")
	tk.MustExec("alter table t modify dt varchar(30)")
	tk.MustExec("alter table t modify tmp varchar(30)")
	tk.MustExec("alter table t modify y varchar(30)")
	tk.MustQuery("select * from t").Check(testkit.Rows("2020-10-30 19:38:25.001 2020-10-30 08:21:33.455555 2020-10-30 08:21:33.455555 2020"))

	// binary
	reset(tk)
	tk.MustExec("insert into t values ('2020-10-30', '19:38:25.001', 20201030082133.455555, 20201030082133.455555, 2020)")
	tk.MustExec("alter table t modify d binary(30)")
	tk.MustExec("alter table t modify t binary(30)")
	tk.MustExec("alter table t modify dt binary(30)")
	tk.MustExec("alter table t modify tmp binary(30)")
	tk.MustExec("alter table t modify y binary(30)")
	tk.MustQuery("select * from t").Check(testkit.Rows("2020-10-30\x00\x00\x00\x00\x00\x00\x00\x00\x00\x00\x00\x00\x00\x00\x00\x00\x00\x00\x00\x00 " +
		"19:38:25.001\x00\x00\x00\x00\x00\x00\x00\x00\x00\x00\x00\x00\x00\x00\x00\x00\x00\x00 " +
		"2020-10-30 08:21:33.455555\x00\x00\x00\x00 " +
		"2020-10-30 08:21:33.455555\x00\x00\x00\x00 " +
		"2020\x00\x00\x00\x00\x00\x00\x00\x00\x00\x00\x00\x00\x00\x00\x00\x00\x00\x00\x00\x00\x00\x00\x00\x00\x00\x00"))

	// varbinary
	reset(tk)
	tk.MustExec("insert into t values ('2020-10-30', '19:38:25.001', 20201030082133.455555, 20201030082133.455555, 2020)")
	tk.MustExec("alter table t modify d varbinary(30)")
	tk.MustExec("alter table t modify t varbinary(30)")
	tk.MustExec("alter table t modify dt varbinary(30)")
	tk.MustExec("alter table t modify tmp varbinary(30)")
	tk.MustExec("alter table t modify y varbinary(30)")
	tk.MustQuery("select * from t").Check(testkit.Rows("2020-10-30 19:38:25.001 2020-10-30 08:21:33.455555 2020-10-30 08:21:33.455555 2020"))

	// text
	reset(tk)
	tk.MustExec("insert into t values ('2020-10-30', '19:38:25.001', 20201030082133.455555, 20201030082133.455555, 2020)")
	tk.MustExec("alter table t modify d text")
	tk.MustExec("alter table t modify t text")
	tk.MustExec("alter table t modify dt text")
	tk.MustExec("alter table t modify tmp text")
	tk.MustExec("alter table t modify y text")
	tk.MustQuery("select * from t").Check(testkit.Rows("2020-10-30 19:38:25.001 2020-10-30 08:21:33.455555 2020-10-30 08:21:33.455555 2020"))

	// blob
	reset(tk)
	tk.MustExec("insert into t values ('2020-10-30', '19:38:25.001', 20201030082133.455555, 20201030082133.455555, 2020)")
	tk.MustExec("alter table t modify d blob")
	tk.MustExec("alter table t modify t blob")
	tk.MustExec("alter table t modify dt blob")
	tk.MustExec("alter table t modify tmp blob")
	tk.MustExec("alter table t modify y blob")
	tk.MustQuery("select * from t").Check(testkit.Rows("2020-10-30 19:38:25.001 2020-10-30 08:21:33.455555 2020-10-30 08:21:33.455555 2020"))

	// enum
	reset(tk)
	tk.MustExec("insert into t values ('2020-10-30', '19:38:25.001', 20201030082133.455555, 20201030082133.455555, 2020)")
	tk.MustGetErrCode("alter table t modify d enum('2020-10-30', '19:38:25.001', '20201030082133.455555', '2020')", mysql.ErrUnsupportedDDLOperation)
	tk.MustGetErrCode("alter table t modify t enum('2020-10-30', '19:38:25.001', '20201030082133.455555', '2020')", mysql.ErrUnsupportedDDLOperation)
	tk.MustGetErrCode("alter table t modify dt enum('2020-10-30', '19:38:25.001', '20201030082133.455555', '2020')", mysql.ErrUnsupportedDDLOperation)
	tk.MustGetErrCode("alter table t modify tmp enum('2020-10-30', '19:38:25.001', '20201030082133.455555', '2020')", mysql.ErrUnsupportedDDLOperation)
	tk.MustGetErrCode("alter table t modify y enum('2020-10-30', '19:38:25.001', '20201030082133.455555', '2020')", mysql.ErrUnsupportedDDLOperation)
	tk.MustQuery("select * from t").Check(testkit.Rows("2020-10-30 19:38:25.001 2020-10-30 08:21:33.455555 2020-10-30 08:21:33.455555 2020"))

	// set
	reset(tk)
	tk.MustExec("insert into t values ('2020-10-30', '19:38:25.001', 20201030082133.455555, 20201030082133.455555, 2020)")
	tk.MustGetErrCode("alter table t modify d set('2020-10-30', '19:38:25.001', '20201030082133.455555', '2020')", mysql.ErrUnsupportedDDLOperation)
	tk.MustGetErrCode("alter table t modify t set('2020-10-30', '19:38:25.001', '20201030082133.455555', '2020')", mysql.ErrUnsupportedDDLOperation)
	tk.MustGetErrCode("alter table t modify dt set('2020-10-30', '19:38:25.001', '20201030082133.455555', '2020')", mysql.ErrUnsupportedDDLOperation)
	tk.MustGetErrCode("alter table t modify tmp set('2020-10-30', '19:38:25.001', '20201030082133.455555', '2020')", mysql.ErrUnsupportedDDLOperation)
	tk.MustGetErrCode("alter table t modify y set('2020-10-30', '19:38:25.001', '20201030082133.455555', '2020')", mysql.ErrUnsupportedDDLOperation)
	tk.MustQuery("select * from t").Check(testkit.Rows("2020-10-30 19:38:25.001 2020-10-30 08:21:33.455555 2020-10-30 08:21:33.455555 2020"))

	// To json data type.
	reset(tk)
	tk.MustExec("insert into t values ('2020-10-30', '19:38:25.001', 20201030082133.455555, 20201030082133.455555, 2020)")
	tk.MustExec("alter table t modify d json")
	tk.MustExec("alter table t modify t json")
	tk.MustExec("alter table t modify dt json")
	tk.MustExec("alter table t modify tmp json")
	tk.MustExec("alter table t modify y json")
	tk.MustQuery("select * from t").Check(testkit.Rows("\"2020-10-30\" \"19:38:25.001\" \"2020-10-30 08:21:33.455555\" \"2020-10-30 08:21:33.455555\" 2020"))
}

func (s *testColumnTypeChangeSuite) TestColumnTypeChangeFromJsonToOthers(c *C) {
	tk := testkit.NewTestKit(c, s.store)
	tk.MustExec("use test")

	// Set time zone to UTC.
	originalTz := tk.Se.GetSessionVars().TimeZone
	tk.Se.GetSessionVars().TimeZone = time.UTC
	defer func() {
		tk.Se.GetSessionVars().TimeZone = originalTz
	}()

	// Init string date type table.
	reset := func(tk *testkit.TestKit) {
		tk.MustExec("drop table if exists t")
		tk.MustExec(`
			create table t (
				obj json,
				arr json,
				nil json,
				t json,
				f json,
				i json,
				ui json,
				f64 json,
				str json
			)
		`)
	}

	// To numeric data types.
	// tinyint
	reset(tk)
	tk.MustExec("insert into t values ('{\"obj\": 100}', '[-1, 0, 1]', 'null', 'true', 'false', '-22', '22', '323232323.3232323232', '\"json string\"')")
	// MySQL will get "ERROR 1366 (HY000) Incorrect integer value: '{"obj": 100}' for column 'obj' at row 1".
	tk.MustGetErrCode("alter table t modify obj tinyint", mysql.ErrTruncatedWrongValue)
	// MySQL will get "ERROR 1366 (HY000) Incorrect integer value: '[-1, 0, 1]' for column 'arr' at row 1".
	tk.MustGetErrCode("alter table t modify arr tinyint", mysql.ErrTruncatedWrongValue)
	// MySQL will get "ERROR 1366 (HY000) Incorrect integer value: 'null' for column 'nil' at row 1".
	tk.MustExec("alter table t modify nil tinyint")
	// MySQL will get "ERROR 1366 (HY000) Incorrect integer value: 'true' for column 't' at row 1".
	tk.MustExec("alter table t modify t tinyint")
	// MySQL will get "ERROR 1366 (HY000) Incorrect integer value: 'false' for column 'f' at row 1".
	tk.MustExec("alter table t modify f tinyint")
	tk.MustExec("alter table t modify i tinyint")
	tk.MustExec("alter table t modify ui tinyint")
	tk.MustGetErrCode("alter table t modify f64 tinyint", mysql.ErrDataOutOfRange)
	// MySQL will get "ERROR 1366 (HY000) Incorrect integer value: '"json string"' for column 'str' at row 1".
	tk.MustGetErrCode("alter table t modify str tinyint", mysql.ErrTruncatedWrongValue)
	tk.MustQuery("select * from t").Check(testkit.Rows("{\"obj\": 100} [-1, 0, 1] 0 1 0 -22 22 323232323.32323235 \"json string\""))

	// int
	reset(tk)
	tk.MustExec("insert into t values ('{\"obj\": 100}', '[-1, 0, 1]', 'null', 'true', 'false', '-22', '22', '323232323.3232323232', '\"json string\"')")
	// MySQL will get "ERROR 1366 (HY000) Incorrect integer value: '{"obj": 100}' for column 'obj' at row 1".
	tk.MustGetErrCode("alter table t modify obj int", mysql.ErrTruncatedWrongValue)
	// MySQL will get "ERROR 1366 (HY000) Incorrect integer value: '[-1, 0, 1]' for column 'arr' at row 1".
	tk.MustGetErrCode("alter table t modify arr int", mysql.ErrTruncatedWrongValue)
	// MySQL will get "ERROR 1366 (HY000) Incorrect integer value: 'null' for column 'nil' at row 1".
	tk.MustExec("alter table t modify nil int")
	// MySQL will get "ERROR 1366 (HY000) Incorrect integer value: 'true' for column 't' at row 1".
	tk.MustExec("alter table t modify t int")
	// MySQL will get "ERROR 1366 (HY000) Incorrect integer value: 'false' for column 'f' at row 1".
	tk.MustExec("alter table t modify f int")
	tk.MustExec("alter table t modify i int")
	tk.MustExec("alter table t modify ui int")
	tk.MustExec("alter table t modify f64 int")
	// MySQL will get "ERROR 1366 (HY000) Incorrect integer value: '"json string"' for column 'str' at row 1".
	tk.MustGetErrCode("alter table t modify str int", mysql.ErrTruncatedWrongValue)
	tk.MustQuery("select * from t").Check(testkit.Rows("{\"obj\": 100} [-1, 0, 1] 0 1 0 -22 22 323232323 \"json string\""))

	// bigint
	reset(tk)
	tk.MustExec("insert into t values ('{\"obj\": 100}', '[-1, 0, 1]', 'null', 'true', 'false', '-22', '22', '323232323.3232323232', '\"json string\"')")
	// MySQL will get "ERROR 1366 (HY000) Incorrect integer value: '{"obj": 100}' for column 'obj' at row 1".
	tk.MustGetErrCode("alter table t modify obj bigint", mysql.ErrTruncatedWrongValue)
	// MySQL will get "ERROR 1366 (HY000) Incorrect integer value: '[-1, 0, 1]' for column 'arr' at row 1".
	tk.MustGetErrCode("alter table t modify arr bigint", mysql.ErrTruncatedWrongValue)
	// MySQL will get "ERROR 1366 (HY000) Incorrect integer value: 'null' for column 'nil' at row 1".
	tk.MustExec("alter table t modify nil bigint")
	// MySQL will get "ERROR 1366 (HY000) Incorrect integer value: 'true' for column 't' at row 1".
	tk.MustExec("alter table t modify t bigint")
	// MySQL will get "ERROR 1366 (HY000) Incorrect integer value: 'false' for column 'f' at row 1".
	tk.MustExec("alter table t modify f bigint")
	tk.MustExec("alter table t modify i bigint")
	tk.MustExec("alter table t modify ui bigint")
	tk.MustExec("alter table t modify f64 bigint")
	// MySQL will get "ERROR 1366 (HY000) Incorrect integer value: '"json string"' for column 'str' at row 1".
	tk.MustGetErrCode("alter table t modify str bigint", mysql.ErrTruncatedWrongValue)
	tk.MustQuery("select * from t").Check(testkit.Rows("{\"obj\": 100} [-1, 0, 1] 0 1 0 -22 22 323232323 \"json string\""))

	// unsigned bigint
	reset(tk)
	tk.MustExec("insert into t values ('{\"obj\": 100}', '[-1, 0, 1]', 'null', 'true', 'false', '-22', '22', '323232323.3232323232', '\"json string\"')")
	// MySQL will get "ERROR 1366 (HY000) Incorrect integer value: '{"obj": 100}' for column 'obj' at row 1".
	tk.MustGetErrCode("alter table t modify obj bigint unsigned", mysql.ErrTruncatedWrongValue)
	// MySQL will get "ERROR 1366 (HY000) Incorrect integer value: '[-1, 0, 1]' for column 'arr' at row 1".
	tk.MustGetErrCode("alter table t modify arr bigint unsigned", mysql.ErrTruncatedWrongValue)
	// MySQL will get "ERROR 1366 (HY000) Incorrect integer value: 'null' for column 'nil' at row 1".
	tk.MustExec("alter table t modify nil bigint unsigned")
	// MySQL will get "ERROR 1366 (HY000) Incorrect integer value: 'true' for column 't' at row 1".
	tk.MustExec("alter table t modify t bigint unsigned")
	// MySQL will get "ERROR 1366 (HY000) Incorrect integer value: 'false' for column 'f' at row 1".
	tk.MustExec("alter table t modify f bigint unsigned")
	// MySQL will get "ERROR 1264 (22003) Out of range value for column 'i' at row 1".
	tk.MustGetErrCode("alter table t modify i bigint unsigned", mysql.ErrDataOutOfRange)
	tk.MustExec("alter table t modify ui bigint unsigned")
	tk.MustExec("alter table t modify f64 bigint unsigned")
	// MySQL will get "ERROR 1366 (HY000) Incorrect integer value: '"json string"' for column 'str' at row 1".
	tk.MustGetErrCode("alter table t modify str bigint unsigned", mysql.ErrTruncatedWrongValue)
	tk.MustQuery("select * from t").Check(testkit.Rows("{\"obj\": 100} [-1, 0, 1] 0 1 0 -22 22 323232323 \"json string\""))

	// bit
	reset(tk)
	tk.MustExec("insert into t values ('{\"obj\": 100}', '[-1, 0, 1]', 'null', 'true', 'false', '-22', '22', '323232323.3232323232', '\"json string\"')")
	tk.MustGetErrCode("alter table t modify obj bit", mysql.ErrUnsupportedDDLOperation)
	tk.MustGetErrCode("alter table t modify arr bit", mysql.ErrUnsupportedDDLOperation)
	tk.MustGetErrCode("alter table t modify nil bit", mysql.ErrUnsupportedDDLOperation)
	tk.MustGetErrCode("alter table t modify t bit", mysql.ErrUnsupportedDDLOperation)
	tk.MustGetErrCode("alter table t modify f bit", mysql.ErrUnsupportedDDLOperation)
	tk.MustGetErrCode("alter table t modify i bit", mysql.ErrUnsupportedDDLOperation)
	tk.MustGetErrCode("alter table t modify ui bit", mysql.ErrUnsupportedDDLOperation)
	tk.MustGetErrCode("alter table t modify f64 bit", mysql.ErrUnsupportedDDLOperation)
	tk.MustGetErrCode("alter table t modify str bit", mysql.ErrUnsupportedDDLOperation)
	tk.MustQuery("select * from t").Check(testkit.Rows("{\"obj\": 100} [-1, 0, 1] null true false -22 22 323232323.32323235 \"json string\""))

	// decimal
	reset(tk)
	tk.MustExec("insert into t values ('{\"obj\": 100}', '[-1, 0, 1]', 'null', 'true', 'false', '-22', '22', '323232323.3232323232', '\"json string\"')")
	// MySQL will get "ERROR 3156 (22001) Invalid JSON value for CAST to DECIMAL from column obj at row 1".
	tk.MustGetErrCode("alter table t modify obj decimal(20, 10)", mysql.ErrTruncatedWrongValue)
	// MySQL will get "ERROR 3156 (22001) Invalid JSON value for CAST to DECIMAL from column arr at row 1".
	tk.MustGetErrCode("alter table t modify arr decimal(20, 10)", mysql.ErrTruncatedWrongValue)
	// MySQL will get "ERROR 3156 (22001) Invalid JSON value for CAST to DECIMAL from column nil at row 1".
	tk.MustExec("alter table t modify nil decimal(20, 10)")
	tk.MustExec("alter table t modify t decimal(20, 10)")
	tk.MustExec("alter table t modify f decimal(20, 10)")
	tk.MustExec("alter table t modify i decimal(20, 10)")
	tk.MustExec("alter table t modify ui decimal(20, 10)")
	tk.MustExec("alter table t modify f64 decimal(20, 10)")
	// MySQL will get "ERROR 1366 (HY000): Incorrect DECIMAL value: '0' for column '' at row -1".
	tk.MustGetErrCode("alter table t modify str decimal(20, 10)", mysql.ErrBadNumber)
	tk.MustQuery("select * from t").Check(testkit.Rows("{\"obj\": 100} [-1, 0, 1] 0.0000000000 1.0000000000 0.0000000000 -22.0000000000 22.0000000000 323232323.3232323500 \"json string\""))

	// double
	reset(tk)
	tk.MustExec("insert into t values ('{\"obj\": 100}', '[-1, 0, 1]', 'null', 'true', 'false', '-22', '22', '323232323.3232323232', '\"json string\"')")
	// MySQL will get "ERROR 1265 (01000): Data truncated for column 'obj' at row 1".
	tk.MustGetErrCode("alter table t modify obj double", mysql.ErrTruncatedWrongValue)
	// MySQL will get "ERROR 1265 (01000): Data truncated for column 'arr' at row 1".
	tk.MustGetErrCode("alter table t modify arr double", mysql.ErrTruncatedWrongValue)
	// MySQL will get "ERROR 1265 (01000): Data truncated for column 'nil' at row 1".
	tk.MustExec("alter table t modify nil double")
	// MySQL will get "ERROR 1265 (01000): Data truncated for column 't' at row 1".
	tk.MustExec("alter table t modify t double")
	// MySQL will get "ERROR 1265 (01000): Data truncated for column 'f' at row 1".
	tk.MustExec("alter table t modify f double")
	tk.MustExec("alter table t modify i double")
	tk.MustExec("alter table t modify ui double")
	tk.MustExec("alter table t modify f64 double")
	// MySQL will get "ERROR 1265 (01000): Data truncated for column 'str' at row 1".
	tk.MustGetErrCode("alter table t modify str double", mysql.ErrTruncatedWrongValue)
	tk.MustQuery("select * from t").Check(testkit.Rows("{\"obj\": 100} [-1, 0, 1] 0 1 0 -22 22 323232323.32323235 \"json string\""))

	// To string data types.
	// char
	reset(tk)
	tk.MustExec("insert into t values ('{\"obj\": 100}', '[-1, 0, 1]', 'null', 'true', 'false', '-22', '22', '323232323.3232323232', '\"json string\"')")
	tk.MustExec("alter table t modify obj char(20)")
	tk.MustExec("alter table t modify arr char(20)")
	tk.MustExec("alter table t modify nil char(20)")
	tk.MustExec("alter table t modify t char(20)")
	tk.MustExec("alter table t modify f char(20)")
	tk.MustExec("alter table t modify i char(20)")
	tk.MustExec("alter table t modify ui char(20)")
	tk.MustExec("alter table t modify f64 char(20)")
	tk.MustExec("alter table t modify str char(20)")
	tk.MustQuery("select * from t").Check(testkit.Rows("{\"obj\": 100} [-1, 0, 1] null true false -22 22 323232323.32323235 \"json string\""))

	// varchar
	reset(tk)
	tk.MustExec("insert into t values ('{\"obj\": 100}', '[-1, 0, 1]', 'null', 'true', 'false', '-22', '22', '323232323.3232323232', '\"json string\"')")
	tk.MustExec("alter table t modify obj varchar(20)")
	tk.MustExec("alter table t modify arr varchar(20)")
	tk.MustExec("alter table t modify nil varchar(20)")
	tk.MustExec("alter table t modify t varchar(20)")
	tk.MustExec("alter table t modify f varchar(20)")
	tk.MustExec("alter table t modify i varchar(20)")
	tk.MustExec("alter table t modify ui varchar(20)")
	tk.MustExec("alter table t modify f64 varchar(20)")
	tk.MustExec("alter table t modify str varchar(20)")
	tk.MustQuery("select * from t").Check(testkit.Rows("{\"obj\": 100} [-1, 0, 1] null true false -22 22 323232323.32323235 \"json string\""))

	// binary
	reset(tk)
	tk.MustExec("insert into t values ('{\"obj\": 100}', '[-1, 0, 1]', 'null', 'true', 'false', '-22', '22', '323232323.3232323232', '\"json string\"')")
	tk.MustExec("alter table t modify obj binary(20)")
	tk.MustExec("alter table t modify arr binary(20)")
	tk.MustExec("alter table t modify nil binary(20)")
	tk.MustExec("alter table t modify t binary(20)")
	tk.MustExec("alter table t modify f binary(20)")
	tk.MustExec("alter table t modify i binary(20)")
	tk.MustExec("alter table t modify ui binary(20)")
	tk.MustExec("alter table t modify f64 binary(20)")
	tk.MustExec("alter table t modify str binary(20)")
	tk.MustQuery("select * from t").Check(testkit.Rows(
		"{\"obj\": 100}\x00\x00\x00\x00\x00\x00\x00\x00 " +
			"[-1, 0, 1]\x00\x00\x00\x00\x00\x00\x00\x00\x00\x00 " +
			"null\x00\x00\x00\x00\x00\x00\x00\x00\x00\x00\x00\x00\x00\x00\x00\x00 " +
			"true\x00\x00\x00\x00\x00\x00\x00\x00\x00\x00\x00\x00\x00\x00\x00\x00 " +
			"false\x00\x00\x00\x00\x00\x00\x00\x00\x00\x00\x00\x00\x00\x00\x00 " +
			"-22\x00\x00\x00\x00\x00\x00\x00\x00\x00\x00\x00\x00\x00\x00\x00\x00\x00 " +
			"22\x00\x00\x00\x00\x00\x00\x00\x00\x00\x00\x00\x00\x00\x00\x00\x00\x00\x00 " +
			"323232323.32323235\x00\x00 " +
			"\"json string\"\x00\x00\x00\x00\x00\x00\x00"))
	// varbinary
	reset(tk)
	tk.MustExec("insert into t values ('{\"obj\": 100}', '[-1, 0, 1]', 'null', 'true', 'false', '-22', '22', '323232323.3232323232', '\"json string\"')")
	tk.MustExec("alter table t modify obj varbinary(20)")
	tk.MustExec("alter table t modify arr varbinary(20)")
	tk.MustExec("alter table t modify nil varbinary(20)")
	tk.MustExec("alter table t modify t varbinary(20)")
	tk.MustExec("alter table t modify f varbinary(20)")
	tk.MustExec("alter table t modify i varbinary(20)")
	tk.MustExec("alter table t modify ui varbinary(20)")
	tk.MustExec("alter table t modify f64 varbinary(20)")
	tk.MustExec("alter table t modify str varbinary(20)")
	tk.MustQuery("select * from t").Check(testkit.Rows("{\"obj\": 100} [-1, 0, 1] null true false -22 22 323232323.32323235 \"json string\""))

	// blob
	reset(tk)
	tk.MustExec("insert into t values ('{\"obj\": 100}', '[-1, 0, 1]', 'null', 'true', 'false', '-22', '22', '323232323.3232323232', '\"json string\"')")
	tk.MustExec("alter table t modify obj blob")
	tk.MustExec("alter table t modify arr blob")
	tk.MustExec("alter table t modify nil blob")
	tk.MustExec("alter table t modify t blob")
	tk.MustExec("alter table t modify f blob")
	tk.MustExec("alter table t modify i blob")
	tk.MustExec("alter table t modify ui blob")
	tk.MustExec("alter table t modify f64 blob")
	tk.MustExec("alter table t modify str blob")
	tk.MustQuery("select * from t").Check(testkit.Rows("{\"obj\": 100} [-1, 0, 1] null true false -22 22 323232323.32323235 \"json string\""))

	// text
	reset(tk)
	tk.MustExec("insert into t values ('{\"obj\": 100}', '[-1, 0, 1]', 'null', 'true', 'false', '-22', '22', '323232323.3232323232', '\"json string\"')")
	tk.MustExec("alter table t modify obj text")
	tk.MustExec("alter table t modify arr text")
	tk.MustExec("alter table t modify nil text")
	tk.MustExec("alter table t modify t text")
	tk.MustExec("alter table t modify f text")
	tk.MustExec("alter table t modify i text")
	tk.MustExec("alter table t modify ui text")
	tk.MustExec("alter table t modify f64 text")
	tk.MustExec("alter table t modify str text")
	tk.MustQuery("select * from t").Check(testkit.Rows("{\"obj\": 100} [-1, 0, 1] null true false -22 22 323232323.32323235 \"json string\""))

	// enum
	reset(tk)
	tk.MustExec("insert into t values ('{\"obj\": 100}', '[-1, 0, 1]', 'null', 'true', 'false', '-22', '22', '323232323.3232323232', '\"json string\"')")
	tk.MustGetErrCode("alter table t modify obj enum('{\"obj\": 100}', '[-1, 0, 1]', 'null', 'true', 'false', '-22', '22', '323232323.3232323232', '\"json string\"')", mysql.ErrUnsupportedDDLOperation)
	tk.MustGetErrCode("alter table t modify arr enum('{\"obj\": 100}', '[-1, 0, 1]', 'null', 'true', 'false', '-22', '22', '323232323.3232323232', '\"json string\"')", mysql.ErrUnsupportedDDLOperation)
	tk.MustGetErrCode("alter table t modify nil enum('{\"obj\": 100}', '[-1, 0, 1]', 'null', 'true', 'false', '-22', '22', '323232323.3232323232', '\"json string\"')", mysql.ErrUnsupportedDDLOperation)
	tk.MustGetErrCode("alter table t modify t enum('{\"obj\": 100}', '[-1, 0, 1]', 'null', 'true', 'false', '-22', '22', '323232323.3232323232', '\"json string\"')", mysql.ErrUnsupportedDDLOperation)
	tk.MustGetErrCode("alter table t modify f enum('{\"obj\": 100}', '[-1, 0, 1]', 'null', 'true', 'false', '-22', '22', '323232323.3232323232', '\"json string\"')", mysql.ErrUnsupportedDDLOperation)
	tk.MustGetErrCode("alter table t modify i enum('{\"obj\": 100}', '[-1, 0, 1]', 'null', 'true', 'false', '-22', '22', '323232323.3232323232', '\"json string\"')", mysql.ErrUnsupportedDDLOperation)
	tk.MustGetErrCode("alter table t modify ui enum('{\"obj\": 100}', '[-1, 0, 1]', 'null', 'true', 'false', '-22', '22', '323232323.3232323232', '\"json string\"')", mysql.ErrUnsupportedDDLOperation)
	tk.MustGetErrCode("alter table t modify f64 enum('{\"obj\": 100}', '[-1, 0, 1]', 'null', 'true', 'false', '-22', '22', '323232323.3232323232', '\"json string\"')", mysql.ErrUnsupportedDDLOperation)
	tk.MustGetErrCode("alter table t modify str enum('{\"obj\": 100}', '[-1, 0, 1]', 'null', 'true', 'false', '-22', '22', '323232323.3232323232', '\"json string\"')", mysql.ErrUnsupportedDDLOperation)
	tk.MustQuery("select * from t").Check(testkit.Rows("{\"obj\": 100} [-1, 0, 1] null true false -22 22 323232323.32323235 \"json string\""))

	// set
	reset(tk)
	tk.MustExec("insert into t values ('{\"obj\": 100}', '[-1]', 'null', 'true', 'false', '-22', '22', '323232323.3232323232', '\"json string\"')")
	tk.MustGetErrCode("alter table t modify obj set('{\"obj\": 100}', '[-1]', 'null', 'true', 'false', '-22', '22', '323232323.3232323232', '\"json string\"')", mysql.ErrUnsupportedDDLOperation)
	tk.MustGetErrCode("alter table t modify arr set('{\"obj\": 100}', '[-1]', 'null', 'true', 'false', '-22', '22', '323232323.3232323232', '\"json string\"')", mysql.ErrUnsupportedDDLOperation)
	tk.MustGetErrCode("alter table t modify nil set('{\"obj\": 100}', '[-1]', 'null', 'true', 'false', '-22', '22', '323232323.3232323232', '\"json string\"')", mysql.ErrUnsupportedDDLOperation)
	tk.MustGetErrCode("alter table t modify t set('{\"obj\": 100}', '[-1]', 'null', 'true', 'false', '-22', '22', '323232323.3232323232', '\"json string\"')", mysql.ErrUnsupportedDDLOperation)
	tk.MustGetErrCode("alter table t modify f set('{\"obj\": 100}', '[-1]', 'null', 'true', 'false', '-22', '22', '323232323.3232323232', '\"json string\"')", mysql.ErrUnsupportedDDLOperation)
	tk.MustGetErrCode("alter table t modify i set('{\"obj\": 100}', '[-1]', 'null', 'true', 'false', '-22', '22', '323232323.3232323232', '\"json string\"')", mysql.ErrUnsupportedDDLOperation)
	tk.MustGetErrCode("alter table t modify ui set('{\"obj\": 100}', '[-1]', 'null', 'true', 'false', '-22', '22', '323232323.3232323232', '\"json string\"')", mysql.ErrUnsupportedDDLOperation)
	tk.MustGetErrCode("alter table t modify f64 set('{\"obj\": 100}', '[-1]', 'null', 'true', 'false', '-22', '22', '323232323.3232323232', '\"json string\"')", mysql.ErrUnsupportedDDLOperation)
	tk.MustGetErrCode("alter table t modify str set('{\"obj\": 100}', '[-1]', 'null', 'true', 'false', '-22', '22', '323232323.3232323232', '\"json string\"')", mysql.ErrUnsupportedDDLOperation)
	tk.MustQuery("select * from t").Check(testkit.Rows("{\"obj\": 100} [-1] null true false -22 22 323232323.32323235 \"json string\""))

	// To date and time data types.
	// datetime
	reset(tk)
	tk.MustExec("insert into t values ('{\"obj\": 100}', '[-1, 0, 1]', 'null', 'true', 'false', '20200826173501', '20201123', '20200826173501.123456', '\"2020-08-26 17:35:01.123456\"')")
	tk.MustGetErrCode("alter table t modify obj datetime", mysql.ErrTruncatedWrongValue)
	tk.MustGetErrCode("alter table t modify arr datetime", mysql.ErrTruncatedWrongValue)
	tk.MustGetErrCode("alter table t modify nil datetime", mysql.ErrTruncatedWrongValue)
	tk.MustGetErrCode("alter table t modify t datetime", mysql.ErrTruncatedWrongValue)
	tk.MustGetErrCode("alter table t modify f datetime", mysql.ErrTruncatedWrongValue)
	tk.MustExec("alter table t modify i datetime")
	tk.MustExec("alter table t modify ui datetime")
	tk.MustExec("alter table t modify f64 datetime")
	// MySQL will get "ERROR 1292 (22007): Incorrect datetime value: '"2020-08-26 17:35:01.123456"' for column 'str' at row 1".
	tk.MustExec("alter table t modify str datetime")
	tk.MustQuery("select * from t").Check(testkit.Rows("{\"obj\": 100} [-1, 0, 1] null true false 2020-08-26 17:35:01 2020-11-23 00:00:00 2020-08-26 17:35:01 2020-08-26 17:35:01"))

	// time
	reset(tk)
	tk.MustExec("insert into t values ('{\"obj\": 100}', '[-1, 0, 1]', 'null', 'true', 'false', '200805', '1111', '200805.11', '\"19:35:41\"')")
	// MySQL will get "ERROR 1366 (HY000): Incorrect time value: '{"obj": 100}' for column 'obj' at row 1".
	tk.MustGetErrCode("alter table t modify obj time", mysql.ErrTruncatedWrongValue)
	// MySQL will get "ERROR 1366 (HY000): Incorrect time value: '[-1, 0, 1]' for column 'arr' at row 11".
	tk.MustGetErrCode("alter table t modify arr time", mysql.ErrTruncatedWrongValue)
	// MySQL will get "ERROR 1366 (HY000): Incorrect time value: 'null' for column 'nil' at row 1".
	tk.MustGetErrCode("alter table t modify nil time", mysql.ErrTruncatedWrongValue)
	// MySQL will get "ERROR 1366 (HY000): Incorrect time value: 'true' for column 't' at row 1".
	tk.MustGetErrCode("alter table t modify t time", mysql.ErrTruncatedWrongValue)
	// MySQL will get "ERROR 1366 (HY000): Incorrect time value: 'true' for column 't' at row 1".
	tk.MustGetErrCode("alter table t modify f time", mysql.ErrTruncatedWrongValue)
	tk.MustExec("alter table t modify i time")
	tk.MustExec("alter table t modify ui time")
	tk.MustExec("alter table t modify f64 time")
	// MySQL will get "ERROR 1292 (22007): Incorrect time value: '"19:35:41"' for column 'str' at row 1".
	tk.MustExec("alter table t modify str time")
	tk.MustQuery("select * from t").Check(testkit.Rows("{\"obj\": 100} [-1, 0, 1] null true false 20:08:05 00:11:11 20:08:05 19:35:41"))

	// date
	reset(tk)
	tk.MustExec("insert into t values ('{\"obj\": 100}', '[-1, 0, 1]', 'null', 'true', 'false', '20200826173501', '20201123', '20200826173501.123456', '\"2020-08-26 17:35:01.123456\"')")
	tk.MustGetErrCode("alter table t modify obj date", mysql.ErrTruncatedWrongValue)
	tk.MustGetErrCode("alter table t modify arr date", mysql.ErrTruncatedWrongValue)
	tk.MustGetErrCode("alter table t modify nil date", mysql.ErrTruncatedWrongValue)
	tk.MustGetErrCode("alter table t modify t date", mysql.ErrTruncatedWrongValue)
	tk.MustGetErrCode("alter table t modify f date", mysql.ErrTruncatedWrongValue)
	tk.MustExec("alter table t modify i date")
	tk.MustExec("alter table t modify ui date")
	tk.MustExec("alter table t modify f64 date")
	// MySQL will get "ERROR 1292 (22007): Incorrect date value: '"2020-08-26 17:35:01.123456"' for column 'str' at row 1".
	tk.MustExec("alter table t modify str date")
	tk.MustQuery("select * from t").Check(testkit.Rows("{\"obj\": 100} [-1, 0, 1] null true false 2020-08-26 2020-11-23 2020-08-26 2020-08-26"))

	// timestamp
	reset(tk)
	tk.MustExec("insert into t values ('{\"obj\": 100}', '[-1, 0, 1]', 'null', 'true', 'false', '20200826173501', '20201123', '20200826173501.123456', '\"2020-08-26 17:35:01.123456\"')")
	tk.MustGetErrCode("alter table t modify obj timestamp", mysql.ErrTruncatedWrongValue)
	tk.MustGetErrCode("alter table t modify arr timestamp", mysql.ErrTruncatedWrongValue)
	tk.MustGetErrCode("alter table t modify nil timestamp", mysql.ErrTruncatedWrongValue)
	tk.MustGetErrCode("alter table t modify t timestamp", mysql.ErrTruncatedWrongValue)
	tk.MustGetErrCode("alter table t modify f timestamp", mysql.ErrTruncatedWrongValue)
	tk.MustExec("alter table t modify i timestamp")
	tk.MustExec("alter table t modify ui timestamp")
	tk.MustExec("alter table t modify f64 timestamp")
	// MySQL will get "ERROR 1292 (22007): Incorrect timestamptime value: '"2020-08-26 17:35:01.123456"' for column 'str' at row 1".
	tk.MustExec("alter table t modify str timestamp")
	tk.MustQuery("select * from t").Check(testkit.Rows("{\"obj\": 100} [-1, 0, 1] null true false 2020-08-26 17:35:01 2020-11-23 00:00:00 2020-08-26 17:35:01 2020-08-26 17:35:01"))

	// year
	reset(tk)
	tk.MustExec("insert into t values ('{\"obj\": 100}', '[-1, 0, 1]', 'null', 'true', 'false', '2020', '91', '9', '\"2020\"')")
	// MySQL will get "ERROR 1366 (HY000): Incorrect integer value: '{"obj": 100}' for column 'obj' at row 1".
	tk.MustGetErrCode("alter table t modify obj year", mysql.ErrTruncatedWrongValue)
	// MySQL will get "ERROR 1366 (HY000): Incorrect integer value: '[-1, 0, 1]' for column 'arr' at row 11".
	tk.MustGetErrCode("alter table t modify arr year", mysql.ErrTruncatedWrongValue)
	// MySQL will get "ERROR 1366 (HY000): Incorrect integer value: 'null' for column 'nil' at row 1".
	tk.MustExec("alter table t modify nil year")
	// MySQL will get "ERROR 1366 (HY000): Incorrect integer value: 'true' for column 't' at row 1".
	tk.MustExec("alter table t modify t year")
	// MySQL will get "ERROR 1366 (HY000): Incorrect integer value: 'false' for column 'f' at row 1".
	tk.MustExec("alter table t modify f year")
	tk.MustExec("alter table t modify i year")
	tk.MustExec("alter table t modify ui year")
	tk.MustExec("alter table t modify f64 year")
	// MySQL will get "ERROR 1366 (HY000): Incorrect integer value: '"2020"' for column 'str' at row 1".
	tk.MustExec("alter table t modify str year")
	tk.MustQuery("select * from t").Check(testkit.Rows("{\"obj\": 100} [-1, 0, 1] 0 2001 0 2020 1991 2009 2020"))
}

func (s *testColumnTypeChangeSuite) TestUpdateDataAfterChangeTimestampToDate(c *C) {
	tk := testkit.NewTestKit(c, s.store)
	tk.MustExec("use test")
	tk.MustExec("drop table if exists t, t1")
	tk.MustExec("create table t (col timestamp default '1971-06-09' not null, col1 int default 1, unique key(col1));")
	tk.MustExec("alter table t modify column col date not null;")
	tk.MustExec("update t set col = '2002-12-31';")
	// point get
	tk.MustExec("update t set col = '2002-12-31' where col1 = 1;")

	// Make sure the original default value isn't rewritten.
	tk.MustExec("create table t1 (col timestamp default '1971-06-09' not null, col1 int default 1, unique key(col1));")
	tk.MustExec("insert into t1 value('2001-01-01', 1);")
	tk.MustExec("alter table t1 add column col2 timestamp default '2020-06-02' not null;")
	tk.MustExec("alter table t1 modify column col2 date not null;")
	tk.MustExec("update t1 set col = '2002-11-22';")
	// point get
	tk.MustExec("update t1 set col = '2002-12-31' where col1 = 1;")
}

// TestRowFormat is used to close issue #21391, the encoded row in column type change should be aware of the new row format.
func (s *testColumnTypeChangeSuite) TestRowFormat(c *C) {
	tk := testkit.NewTestKit(c, s.store)
	tk.MustExec("use test")
	tk.MustExec("drop table if exists t")
	tk.MustExec("create table t (id int primary key, v varchar(10))")
	tk.MustExec("insert into t values (1, \"123\");")
	tk.MustExec("alter table t modify column v varchar(5);")

	tbl := testGetTableByName(c, tk.Se, "test", "t")
	encodedKey := tablecodec.EncodeRowKeyWithHandle(tbl.Meta().ID, kv.IntHandle(1))

	h := helper.NewHelper(s.store.(helper.Storage))
	data, err := h.GetMvccByEncodedKey(encodedKey)
	c.Assert(err, IsNil)
	// The new format will start with CodecVer = 128 (0x80).
	c.Assert(data.Info.Writes[0].ShortValue, DeepEquals, []byte{0x80, 0x0, 0x3, 0x0, 0x0, 0x0, 0x1, 0x2, 0x3, 0x1, 0x0, 0x4, 0x0, 0x7, 0x0, 0x1, 0x31, 0x32, 0x33, 0x31, 0x32, 0x33})
	tk.MustExec("drop table if exists t")
}

// Close issue #22395
// Background:
// Since the changing column is implemented as adding a new column and substitute the old one when it finished.
// The added column with NOT-NULL option will be fetched with error when it's origin default value is not set.
// It's good because the insert / update logic will cast the related column to changing column rather than use
// origin default value directly.
func (s *testColumnTypeChangeSuite) TestChangingColOriginDefaultValue(c *C) {
	tk := testkit.NewTestKit(c, s.store)
	tk.MustExec("use test")

	tk1 := testkit.NewTestKit(c, s.store)
	tk1.MustExec("use test")

	tk.MustExec("drop table if exists t")
	tk.MustExec("create table t(a int, b int not null, unique key(a))")
	tk.MustExec("insert into t values(1, 1)")
	tk.MustExec("insert into t values(2, 2)")

	tbl := testGetTableByName(c, tk.Se, "test", "t")
	originalHook := s.dom.DDL().GetHook()
	hook := &ddl.TestDDLCallback{Do: s.dom}
	var (
		once     bool
		checkErr error
	)
	i := 0
	hook.OnJobUpdatedExported = func(job *model.Job) {
		if checkErr != nil {
			return
		}
		if tbl.Meta().ID != job.TableID {
			return
		}
		if (job.SchemaState == model.StateWriteOnly || job.SchemaState == model.StateWriteReorganization) && i < 3 {
			if !once {
				once = true
				tbl := testGetTableByName(c, tk1.Se, "test", "t")
				if len(tbl.WritableCols()) != 3 {
					checkErr = errors.New("assert the writable column number error")
					return
				}
				if tbl.WritableCols()[2].OriginDefaultValue.(string) != "0" {
					checkErr = errors.New("assert the write only column origin default value error")
					return
				}
			}
			// For writable column:
			// Insert/ Update should set the column with the casted-related column value.
			sql := fmt.Sprintf("insert into t values(%d, %d)", i+3, i+3)
			_, err := tk1.Exec(sql)
			if err != nil {
				checkErr = err
				return
			}
			if job.SchemaState == model.StateWriteOnly {
				// The casted value will be inserted into changing column too.
				_, err := tk1.Exec("update t set b = -1 where a = 1")
				if err != nil {
					checkErr = err
					return
				}
			} else {
				// The casted value will be inserted into changing column too.
				_, err := tk1.Exec("update t set b = -2 where a = 2")
				if err != nil {
					checkErr = err
					return
				}
			}
			i++
		}
	}
	s.dom.DDL().(ddl.DDLForTest).SetHook(hook)
	tk.MustExec("alter table t modify column b tinyint NOT NULL")
	s.dom.DDL().(ddl.DDLForTest).SetHook(originalHook)
	c.Assert(checkErr, IsNil)
	// Since getReorgInfo will stagnate StateWriteReorganization for a ddl round, so insert should exec 3 times.
	tk.MustQuery("select * from t order by a").Check(testkit.Rows("1 -1", "2 -2", "3 3", "4 4", "5 5"))
	tk.MustExec("drop table if exists t")
}

func (s *testColumnTypeChangeSuite) TestChangingColOriginDefaultValueAfterAddColAndCastSucc(c *C) {
	tk := testkit.NewTestKit(c, s.store)
	tk.MustExec("use test")

	tk1 := testkit.NewTestKit(c, s.store)
	tk1.MustExec("use test")

	tk.MustExec("set time_zone = 'UTC'")
	tk.MustExec("drop table if exists t")
	tk.MustExec("create table t(a int, b int not null, unique key(a))")
	tk.MustExec("insert into t values(1, 1)")
	tk.MustExec("insert into t values(2, 2)")
	tk.MustExec("alter table t add column c timestamp default '1971-06-09' not null")

	tbl := testGetTableByName(c, tk.Se, "test", "t")
	originalHook := s.dom.DDL().GetHook()
	hook := &ddl.TestDDLCallback{Do: s.dom}
	var (
		once     bool
		checkErr error
	)
	i, stableTimes := 0, 0
	hook.OnJobRunBeforeExported = func(job *model.Job) {
		if checkErr != nil {
			return
		}
		if tbl.Meta().ID != job.TableID {
			return
		}
		if (job.SchemaState == model.StateWriteOnly || job.SchemaState == model.StateWriteReorganization) && stableTimes < 3 {
			if !once {
				once = true
				tbl := testGetTableByName(c, tk1.Se, "test", "t")
				if len(tbl.WritableCols()) != 4 {
					checkErr = errors.New("assert the writable column number error")
					return
				}
				originalDV := fmt.Sprintf("%v", tbl.WritableCols()[3].OriginDefaultValue)
				expectVal := "1971-06-09"
				if originalDV != expectVal {
					errMsg := fmt.Sprintf("expect: %v, got: %v", expectVal, originalDV)
					checkErr = errors.New("assert the write only column origin default value error" + errMsg)
					return
				}
			}
			// For writable column:
			// Insert / Update should set the column with the casted-related column value.
			sql := fmt.Sprintf("insert into t values(%d, %d, '2021-06-06 12:13:14')", i+3, i+3)
			_, err := tk1.Exec(sql)
			if err != nil {
				checkErr = err
				return
			}
			if job.SchemaState == model.StateWriteOnly {
				// The casted value will be inserted into changing column too.
				// for point get
				_, err := tk1.Exec("update t set b = -1 where a = 1")
				if err != nil {
					checkErr = err
					return
				}
			} else {
				// The casted value will be inserted into changing column too.
				// for point get
				_, err := tk1.Exec("update t set b = -2 where a = 2")
				if err != nil {
					checkErr = err
					return
				}
			}
			stableTimes++
		}
		i++
	}

	s.dom.DDL().(ddl.DDLForTest).SetHook(hook)
	tk.MustExec("alter table t modify column c date NOT NULL")
	s.dom.DDL().(ddl.DDLForTest).SetHook(originalHook)
	c.Assert(checkErr, IsNil)
	// Since getReorgInfo will stagnate StateWriteReorganization for a ddl round, so insert should exec 3 times.
	tk.MustQuery("select * from t order by a").Check(
		testkit.Rows("1 -1 1971-06-09", "2 -2 1971-06-09", "5 5 2021-06-06", "6 6 2021-06-06", "7 7 2021-06-06"))
	tk.MustExec("drop table if exists t")
}

// TestChangingColOriginDefaultValueAfterAddColAndCastFail tests #25383.
func (s *testColumnTypeChangeSuite) TestChangingColOriginDefaultValueAfterAddColAndCastFail(c *C) {
	tk := testkit.NewTestKit(c, s.store)
	tk.MustExec("use test")

	tk1 := testkit.NewTestKit(c, s.store)
	tk1.MustExec("use test")

	tk.MustExec("set time_zone = 'UTC'")
	tk.MustExec("drop table if exists t")
	tk.MustExec("create table t(a VARCHAR(31) NULL DEFAULT 'wwrzfwzb01j6ddj', b DECIMAL(12,0) NULL DEFAULT '-729850476163')")
	tk.MustExec("ALTER TABLE t ADD COLUMN x CHAR(218) NULL DEFAULT 'lkittuae'")

	tbl := testGetTableByName(c, tk.Se, "test", "t")
	originalHook := s.dom.DDL().GetHook()
	hook := &ddl.TestDDLCallback{Do: s.dom}
	var checkErr error
	hook.OnJobRunBeforeExported = func(job *model.Job) {
		if checkErr != nil {
			return
		}
		if tbl.Meta().ID != job.TableID {
			return
		}

		if job.SchemaState == model.StateWriteOnly || job.SchemaState == model.StateWriteReorganization {
			tbl := testGetTableByName(c, tk1.Se, "test", "t")
			if len(tbl.WritableCols()) != 4 {
				errMsg := fmt.Sprintf("cols len:%v", len(tbl.WritableCols()))
				checkErr = errors.New("assert the writable column number error" + errMsg)
				return
			}
			originalDV := fmt.Sprintf("%v", tbl.WritableCols()[3].OriginDefaultValue)
			expectVal := "0000-00-00 00:00:00"
			if originalDV != expectVal {
				errMsg := fmt.Sprintf("expect: %v, got: %v", expectVal, originalDV)
				checkErr = errors.New("assert the write only column origin default value error" + errMsg)
				return
			}
			// The casted value will be inserted into changing column too.
			_, err := tk1.Exec("UPDATE t SET a = '18apf' WHERE x = '' AND a = 'mul'")
			if err != nil {
				checkErr = err
				return
			}
		}
	}

	s.dom.DDL().(ddl.DDLForTest).SetHook(hook)
	tk.MustExec("alter table t modify column x DATETIME NULL DEFAULT '3771-02-28 13:00:11' AFTER b;")
	s.dom.DDL().(ddl.DDLForTest).SetHook(originalHook)
	c.Assert(checkErr, IsNil)
	tk.MustQuery("select * from t order by a").Check(testkit.Rows())
	tk.MustExec("drop table if exists t")
}

// Close issue #22820
func (s *testColumnTypeChangeSuite) TestChangingAttributeOfColumnWithFK(c *C) {
	tk := testkit.NewTestKit(c, s.store)
	tk.MustExec("use test")

	prepare := func() {
		tk.MustExec("drop table if exists users")
		tk.MustExec("drop table if exists orders")
		tk.MustExec("CREATE TABLE users (id INT NOT NULL PRIMARY KEY AUTO_INCREMENT, doc JSON);")
		tk.MustExec("CREATE TABLE orders (id INT NOT NULL PRIMARY KEY AUTO_INCREMENT, user_id INT NOT NULL, doc JSON, FOREIGN KEY fk_user_id (user_id) REFERENCES users(id));")
	}

	prepare()
	// For column with FK, alter action can be performed for changing null/not null, default value, comment and so on, but column type.
	tk.MustExec("alter table orders modify user_id int null;")
	tbl := testGetTableByName(c, tk.Se, "test", "orders")
	c.Assert(parser_mysql.HasNotNullFlag(tbl.Meta().Columns[1].Flag), Equals, false)

	prepare()
	tk.MustExec("alter table orders change user_id user_id2 int null")
	tbl = testGetTableByName(c, tk.Se, "test", "orders")
	c.Assert(tbl.Meta().Columns[1].Name.L, Equals, "user_id2")
	c.Assert(parser_mysql.HasNotNullFlag(tbl.Meta().Columns[1].Flag), Equals, false)

	prepare()
	tk.MustExec("alter table orders modify user_id int default -1 comment \"haha\"")
	tbl = testGetTableByName(c, tk.Se, "test", "orders")
	c.Assert(tbl.Meta().Columns[1].Comment, Equals, "haha")
	c.Assert(tbl.Meta().Columns[1].DefaultValue.(string), Equals, "-1")

	prepare()
	tk.MustGetErrCode("alter table orders modify user_id bigint", mysql.ErrFKIncompatibleColumns)

	tk.MustExec("drop table if exists orders, users")
}

func (s *testColumnTypeChangeSuite) TestAlterPrimaryKeyToNull(c *C) {
	tk := testkit.NewTestKit(c, s.store)
	tk.MustExec("use test")

	tk.MustExec("drop table if exists t, t1")
	tk.MustExec("create table t(a int not null, b int not null, primary key(a, b));")
	tk.MustGetErrCode("alter table t modify a bigint null;", mysql.ErrPrimaryCantHaveNull)
	tk.MustGetErrCode("alter table t change column a a bigint null;", mysql.ErrPrimaryCantHaveNull)
	tk.MustExec("create table t1(a int not null, b int not null, primary key(a));")
	tk.MustGetErrCode("alter table t modify a bigint null;", mysql.ErrPrimaryCantHaveNull)
	tk.MustGetErrCode("alter table t change column a a bigint null;", mysql.ErrPrimaryCantHaveNull)
}

// Close https://github.com/pingcap/tidb/issues/24839.
func (s testColumnTypeChangeSuite) TestChangeUnsignedIntToDatetime(c *C) {
	tk := testkit.NewTestKit(c, s.store)
	tk.MustExec("use test;")

	tk.MustExec("drop table if exists t;")
	tk.MustExec("create table t (a int(10) unsigned default null, b bigint unsigned, c tinyint unsigned);")
	tk.MustExec("insert into t values (1, 1, 1);")
	tk.MustGetErrCode("alter table t modify column a datetime;", mysql.ErrTruncatedWrongValue)
	tk.MustGetErrCode("alter table t modify column b datetime;", mysql.ErrTruncatedWrongValue)
	tk.MustGetErrCode("alter table t modify column c datetime;", mysql.ErrTruncatedWrongValue)

	tk.MustExec("drop table if exists t;")
	tk.MustExec("create table t (a int(10) unsigned default null, b bigint unsigned, c tinyint unsigned);")
	tk.MustExec("insert into t values (4294967295, 18446744073709551615, 255);")
	tk.MustGetErrCode("alter table t modify column a datetime;", mysql.ErrTruncatedWrongValue)
	tk.MustGetErrCode("alter table t modify column b datetime;", mysql.ErrTruncatedWrongValue)
	tk.MustGetErrCode("alter table t modify column c datetime;", mysql.ErrTruncatedWrongValue)
}

// Close issue #23202
func (s *testColumnTypeChangeSuite) TestDDLExitWhenCancelMeetPanic(c *C) {
	tk := testkit.NewTestKit(c, s.store)
	tk.MustExec("use test")

	tk.MustExec("drop table if exists t")
	tk.MustExec("create table t(a int, b int)")
	tk.MustExec("insert into t values(1,1),(2,2)")
	tk.MustExec("alter table t add index(b)")
	tk.MustExec("set @@global.tidb_ddl_error_count_limit=3")

	failpoint.Enable("github.com/pingcap/tidb/ddl/mockExceedErrorLimit", `return(true)`)
	defer func() {
		failpoint.Disable("github.com/pingcap/tidb/ddl/mockExceedErrorLimit")
	}()

	originalHook := s.dom.DDL().GetHook()
	defer s.dom.DDL().(ddl.DDLForTest).SetHook(originalHook)

	hook := &ddl.TestDDLCallback{Do: s.dom}
	var jobID int64
	hook.OnJobRunBeforeExported = func(job *model.Job) {
		if jobID != 0 {
			return
		}
		if job.Type == model.ActionDropIndex {
			jobID = job.ID
		}
	}
	s.dom.DDL().(ddl.DDLForTest).SetHook(hook)

	// when it panics in write-reorg state, the job will be pulled up as a cancelling job. Since drop-index with
	// write-reorg can't be cancelled, so it will be converted to running state and try again (dead loop).
	_, err := tk.Exec("alter table t drop index b")
	c.Assert(err, NotNil)
	c.Assert(err.Error(), Equals, "[ddl:-1]panic in handling DDL logic and error count beyond the limitation 3, cancelled")
	c.Assert(jobID > 0, Equals, true)

	// Verification of the history job state.
	var job *model.Job
	err = kv.RunInNewTxn(context.Background(), s.store, false, func(ctx context.Context, txn kv.Transaction) error {
		t := meta.NewMeta(txn)
		var err1 error
		job, err1 = t.GetHistoryDDLJob(jobID)
		return errors2.Trace(err1)
	})
	c.Assert(err, IsNil)
	c.Assert(job.ErrorCount, Equals, int64(4))
	c.Assert(job.Error.Error(), Equals, "[ddl:-1]panic in handling DDL logic and error count beyond the limitation 3, cancelled")
}

// Close issue #24253
func (s *testColumnTypeChangeSuite) TestChangeIntToBitWillPanicInBackfillIndexes(c *C) {
	tk := testkit.NewTestKit(c, s.store)
	tk.MustExec("use test")

	tk.MustExec("drop table if exists t")
	tk.MustExec("CREATE TABLE `t` (" +
		"  `a` int(11) DEFAULT NULL," +
		"  `b` varchar(10) DEFAULT NULL," +
		"  `c` decimal(10,2) DEFAULT NULL," +
		"  KEY `idx1` (`a`)," +
		"  UNIQUE KEY `idx2` (`a`)," +
		"  KEY `idx3` (`a`,`b`)," +
		"  KEY `idx4` (`a`,`b`,`c`)" +
		") ENGINE=InnoDB DEFAULT CHARSET=utf8mb4 COLLATE=utf8mb4_bin")
	tk.MustExec("insert into t values(19,1,1),(17,2,2)")
	tk.MustExec("alter table t modify a bit(5) not null")
	tk.MustQuery("show create table t").Check(testkit.Rows("t CREATE TABLE `t` (\n" +
		"  `a` bit(5) NOT NULL,\n" +
		"  `b` varchar(10) DEFAULT NULL,\n" +
		"  `c` decimal(10,2) DEFAULT NULL,\n" +
		"  KEY `idx1` (`a`),\n" +
		"  UNIQUE KEY `idx2` (`a`),\n" +
		"  KEY `idx3` (`a`,`b`),\n" +
		"  KEY `idx4` (`a`,`b`,`c`)\n" +
		") ENGINE=InnoDB DEFAULT CHARSET=utf8mb4 COLLATE=utf8mb4_bin"))
	tk.MustQuery("select * from t").Check(testkit.Rows("\x13 1 1.00", "\x11 2 2.00"))
}

// Close issue #24584
func (s *testColumnTypeChangeSuite) TestCancelCTCInReorgStateWillCauseGoroutineLeak(c *C) {
	tk := testkit.NewTestKit(c, s.store)
	tk.MustExec("use test")

	failpoint.Enable("github.com/pingcap/tidb/ddl/mockInfiniteReorgLogic", `return(true)`)
	defer func() {
		failpoint.Disable("github.com/pingcap/tidb/ddl/mockInfiniteReorgLogic")
	}()

	// set ddl hook
	originalHook := s.dom.DDL().GetHook()
	defer s.dom.DDL().(ddl.DDLForTest).SetHook(originalHook)

	tk.MustExec("drop table if exists ctc_goroutine_leak")
	tk.MustExec("create table ctc_goroutine_leak (a int)")
	tk.MustExec("insert into ctc_goroutine_leak values(1),(2),(3)")
	tbl := testGetTableByName(c, tk.Se, "test", "ctc_goroutine_leak")

	hook := &ddl.TestDDLCallback{}
	var jobID int64
	hook.OnJobRunBeforeExported = func(job *model.Job) {
		if jobID != 0 {
			return
		}
		if tbl.Meta().ID != job.TableID {
			return
		}
		if job.Query == "alter table ctc_goroutine_leak modify column a tinyint" {
			jobID = job.ID
		}
	}
	s.dom.DDL().(ddl.DDLForTest).SetHook(hook)

	tk1 := testkit.NewTestKit(c, s.store)
	tk1.MustExec("use test")
	var (
		wg       = sync.WaitGroup{}
		alterErr error
	)
	wg.Add(1)
	go func() {
		defer wg.Done()
		// This ddl will be hang over in the failpoint loop, waiting for outside cancel.
		_, alterErr = tk1.Exec("alter table ctc_goroutine_leak modify column a tinyint")
	}()
	<-ddl.TestReorgGoroutineRunning
	tk.MustExec("admin cancel ddl jobs " + strconv.Itoa(int(jobID)))
	wg.Wait()
	c.Assert(alterErr.Error(), Equals, "[ddl:8214]Cancelled DDL job")
}

// Close issue #24971, #24973, #24974
func (s *testColumnTypeChangeSuite) TestCTCShouldCastTheDefaultValue(c *C) {
	tk := testkit.NewTestKit(c, s.store)
	tk.MustExec("use test")

	tk.MustExec("drop table if exists t")
	tk.MustExec("create table t(a int)")
	tk.MustExec("insert into t values(1)")
	tk.MustExec("alter table t add column b bit(51) default 1512687856625472")                 // virtual fill the column data
	tk.MustGetErrCode("alter table t modify column b decimal(30,18)", mysql.ErrDataOutOfRange) // because 1512687856625472 is out of range.

	tk.MustExec("drop table if exists t")
	tk.MustExec("create table tbl_1 (col int)")
	tk.MustExec("insert into tbl_1 values (9790)")
	tk.MustExec("alter table tbl_1 add column col1 blob(6) collate binary not null")
	tk.MustQuery("select col1 from tbl_1").Check(testkit.Rows(""))
	tk.MustGetErrCode("alter table tbl_1 change column col1 col2 int", mysql.ErrTruncatedWrongValue)
	tk.MustQuery("select col1 from tbl_1").Check(testkit.Rows(""))

	tk.MustExec("drop table if exists t")
	tk.MustExec("create table tbl(col_214 decimal(30,8))")
	tk.MustExec("replace into tbl values (89687.448)")
	tk.MustExec("alter table tbl add column col_279 binary(197) collate binary default 'RAWTdm' not null")
	tk.MustQuery("select col_279 from tbl").Check(testkit.Rows("RAWTdm\x00\x00\x00\x00\x00\x00\x00\x00\x00\x00\x00\x00\x00\x00\x00\x00\x00\x00\x00\x00\x00\x00\x00\x00\x00\x00\x00\x00\x00\x00\x00\x00\x00\x00\x00\x00\x00\x00\x00\x00\x00\x00\x00\x00\x00\x00\x00\x00\x00\x00\x00\x00\x00\x00\x00\x00\x00\x00\x00\x00\x00\x00\x00\x00\x00\x00\x00\x00\x00\x00\x00\x00\x00\x00\x00\x00\x00\x00\x00\x00\x00\x00\x00\x00\x00\x00\x00\x00\x00\x00\x00\x00\x00\x00\x00\x00\x00\x00\x00\x00\x00\x00\x00\x00\x00\x00\x00\x00\x00\x00\x00\x00\x00\x00\x00\x00\x00\x00\x00\x00\x00\x00\x00\x00\x00\x00\x00\x00\x00\x00\x00\x00\x00\x00\x00\x00\x00\x00\x00\x00\x00\x00\x00\x00\x00\x00\x00\x00\x00\x00\x00\x00\x00\x00\x00\x00\x00\x00\x00\x00\x00\x00\x00\x00\x00\x00\x00\x00\x00\x00\x00\x00\x00\x00\x00\x00\x00\x00\x00\x00\x00\x00\x00\x00\x00\x00\x00\x00\x00\x00\x00"))
	tk.MustGetErrCode("alter table tbl change column col_279 col_287 int", mysql.ErrTruncatedWrongValue)
	tk.MustQuery("select col_279 from tbl").Check(testkit.Rows("RAWTdm\x00\x00\x00\x00\x00\x00\x00\x00\x00\x00\x00\x00\x00\x00\x00\x00\x00\x00\x00\x00\x00\x00\x00\x00\x00\x00\x00\x00\x00\x00\x00\x00\x00\x00\x00\x00\x00\x00\x00\x00\x00\x00\x00\x00\x00\x00\x00\x00\x00\x00\x00\x00\x00\x00\x00\x00\x00\x00\x00\x00\x00\x00\x00\x00\x00\x00\x00\x00\x00\x00\x00\x00\x00\x00\x00\x00\x00\x00\x00\x00\x00\x00\x00\x00\x00\x00\x00\x00\x00\x00\x00\x00\x00\x00\x00\x00\x00\x00\x00\x00\x00\x00\x00\x00\x00\x00\x00\x00\x00\x00\x00\x00\x00\x00\x00\x00\x00\x00\x00\x00\x00\x00\x00\x00\x00\x00\x00\x00\x00\x00\x00\x00\x00\x00\x00\x00\x00\x00\x00\x00\x00\x00\x00\x00\x00\x00\x00\x00\x00\x00\x00\x00\x00\x00\x00\x00\x00\x00\x00\x00\x00\x00\x00\x00\x00\x00\x00\x00\x00\x00\x00\x00\x00\x00\x00\x00\x00\x00\x00\x00\x00\x00\x00\x00\x00\x00\x00\x00\x00\x00\x00"))
}

// Close issue #25037
// 1: for default value of binary of create-table, it should append the \0 as the suffix to meet flen.
// 2: when cast the bit to binary, we should consider to convert it to uint then cast uint to string, rather than taking the bit to string directly.
func (s *testColumnTypeChangeSuite) TestCTCCastBitToBinary(c *C) {
	tk := testkit.NewTestKit(c, s.store)
	tk.MustExec("use test")

	// For point 1:
	tk.MustExec("drop table if exists t")
	tk.MustExec("create table t(a binary(10) default 't')")
	tk.MustQuery("show create table t").Check(testkit.Rows("t CREATE TABLE `t` (\n  `a` binary(10) DEFAULT 't\\0\\0\\0\\0\\0\\0\\0\\0\\0'\n) ENGINE=InnoDB DEFAULT CHARSET=utf8mb4 COLLATE=utf8mb4_bin"))

	// For point 2 with binary:
	tk.MustExec("drop table if exists t")
	tk.MustExec("create table t(a bit(13) not null) collate utf8mb4_general_ci")
	tk.MustExec("insert into t values ( 4047 )")
	tk.MustExec("alter table t change column a a binary(248) collate binary default 't'")
	tk.MustQuery("show create table t").Check(testkit.Rows("t CREATE TABLE `t` (\n  `a` binary(248) DEFAULT 't\\0\\0\\0\\0\\0\\0\\0\\0\\0\\0\\0\\0\\0\\0\\0\\0\\0\\0\\0\\0\\0\\0\\0\\0\\0\\0\\0\\0\\0\\0\\0\\0\\0\\0\\0\\0\\0\\0\\0\\0\\0\\0\\0\\0\\0\\0\\0\\0\\0\\0\\0\\0\\0\\0\\0\\0\\0\\0\\0\\0\\0\\0\\0\\0\\0\\0\\0\\0\\0\\0\\0\\0\\0\\0\\0\\0\\0\\0\\0\\0\\0\\0\\0\\0\\0\\0\\0\\0\\0\\0\\0\\0\\0\\0\\0\\0\\0\\0\\0\\0\\0\\0\\0\\0\\0\\0\\0\\0\\0\\0\\0\\0\\0\\0\\0\\0\\0\\0\\0\\0\\0\\0\\0\\0\\0\\0\\0\\0\\0\\0\\0\\0\\0\\0\\0\\0\\0\\0\\0\\0\\0\\0\\0\\0\\0\\0\\0\\0\\0\\0\\0\\0\\0\\0\\0\\0\\0\\0\\0\\0\\0\\0\\0\\0\\0\\0\\0\\0\\0\\0\\0\\0\\0\\0\\0\\0\\0\\0\\0\\0\\0\\0\\0\\0\\0\\0\\0\\0\\0\\0\\0\\0\\0\\0\\0\\0\\0\\0\\0\\0\\0\\0\\0\\0\\0\\0\\0\\0\\0\\0\\0\\0\\0\\0\\0\\0\\0\\0\\0\\0\\0\\0\\0\\0\\0\\0\\0\\0\\0\\0\\0\\0\\0\\0\\0\\0\\0\\0\\0\\0\\0\\0\\0\\0\\0\\0\\0'\n) ENGINE=InnoDB DEFAULT CHARSET=utf8mb4 COLLATE=utf8mb4_general_ci"))
	tk.MustQuery("select * from t").Check(testkit.Rows("4047\x00\x00\x00\x00\x00\x00\x00\x00\x00\x00\x00\x00\x00\x00\x00\x00\x00\x00\x00\x00\x00\x00\x00\x00\x00\x00\x00\x00\x00\x00\x00\x00\x00\x00\x00\x00\x00\x00\x00\x00\x00\x00\x00\x00\x00\x00\x00\x00\x00\x00\x00\x00\x00\x00\x00\x00\x00\x00\x00\x00\x00\x00\x00\x00\x00\x00\x00\x00\x00\x00\x00\x00\x00\x00\x00\x00\x00\x00\x00\x00\x00\x00\x00\x00\x00\x00\x00\x00\x00\x00\x00\x00\x00\x00\x00\x00\x00\x00\x00\x00\x00\x00\x00\x00\x00\x00\x00\x00\x00\x00\x00\x00\x00\x00\x00\x00\x00\x00\x00\x00\x00\x00\x00\x00\x00\x00\x00\x00\x00\x00\x00\x00\x00\x00\x00\x00\x00\x00\x00\x00\x00\x00\x00\x00\x00\x00\x00\x00\x00\x00\x00\x00\x00\x00\x00\x00\x00\x00\x00\x00\x00\x00\x00\x00\x00\x00\x00\x00\x00\x00\x00\x00\x00\x00\x00\x00\x00\x00\x00\x00\x00\x00\x00\x00\x00\x00\x00\x00\x00\x00\x00\x00\x00\x00\x00\x00\x00\x00\x00\x00\x00\x00\x00\x00\x00\x00\x00\x00\x00\x00\x00\x00\x00\x00\x00\x00\x00\x00\x00\x00\x00\x00\x00\x00\x00\x00\x00\x00\x00\x00\x00\x00\x00\x00\x00\x00\x00\x00\x00\x00\x00\x00\x00\x00"))

	// For point 2 with varbinary:
	tk.MustExec("drop table if exists t")
	tk.MustExec("create table t(a bit(13) not null) collate utf8mb4_general_ci")
	tk.MustExec("insert into t values ( 4047 )")
	tk.MustExec("alter table t change column a a varbinary(248) collate binary default 't'")
	tk.MustQuery("show create table t").Check(testkit.Rows("t CREATE TABLE `t` (\n  `a` varbinary(248) DEFAULT 't'\n) ENGINE=InnoDB DEFAULT CHARSET=utf8mb4 COLLATE=utf8mb4_general_ci"))
	tk.MustQuery("select * from t").Check(testkit.Rows("4047"))
}

func (s *testColumnTypeChangeSuite) TestChangePrefixedIndexColumnToNonPrefixOne(c *C) {
	tk := testkit.NewTestKit(c, s.store)
	tk.MustExec("use test;")

	tk.MustExec("drop table if exists t;")
	tk.MustExec("create table t (a text, unique index idx(a(2)));")
	tk.MustExec("alter table t modify column a int;")
	showCreateTable := tk.MustQuery("show create table t").Rows()[0][1].(string)
	c.Assert(strings.Contains(showCreateTable, "UNIQUE KEY `idx` (`a`)"), IsTrue,
		Commentf("%s", showCreateTable))

	tk.MustExec("drop table if exists t;")
	tk.MustExec("create table t (a char(255), unique index idx(a(2)));")
	tk.MustExec("alter table t modify column a float;")
	showCreateTable = tk.MustQuery("show create table t").Rows()[0][1].(string)
	c.Assert(strings.Contains(showCreateTable, "UNIQUE KEY `idx` (`a`)"), IsTrue,
		Commentf("%s", showCreateTable))

	tk.MustExec("drop table if exists t;")
	tk.MustExec("create table t (a char(255), b text, unique index idx(a(2), b(10)));")
	tk.MustExec("alter table t modify column b int;")
	showCreateTable = tk.MustQuery("show create table t").Rows()[0][1].(string)
	c.Assert(strings.Contains(showCreateTable, "UNIQUE KEY `idx` (`a`(2),`b`)"), IsTrue,
		Commentf("%s", showCreateTable))

	tk.MustExec("drop table if exists t;")
	tk.MustExec("create table t(a char(250), unique key idx(a(10)));")
	tk.MustExec("alter table t modify a char(9);")
	showCreateTable = tk.MustQuery("show create table t").Rows()[0][1].(string)
	c.Assert(strings.Contains(showCreateTable, "UNIQUE KEY `idx` (`a`)"), IsTrue,
		Commentf("%s", showCreateTable))

	tk.MustExec("drop table if exists t;")
	tk.MustExec("create table t(a varchar(700), key(a(700)));")
	tk.MustGetErrCode("alter table t change column a a tinytext;", mysql.ErrBlobKeyWithoutLength)
}

// Fix issue https://github.com/pingcap/tidb/issues/25469
func (s *testColumnTypeChangeSuite) TestCastToTimeStampDecodeError(c *C) {
	tk := testkit.NewTestKit(c, s.store)
	tk.MustExec("use test;")

	tk.MustExec("drop table if exists t")
	tk.MustExec("CREATE TABLE `t` (" +
		"  `a` datetime DEFAULT '1764-06-11 02:46:14'" +
		") ENGINE=InnoDB DEFAULT CHARSET=latin1 COLLATE=latin1_bin COMMENT='7b84832e-f857-4116-8872-82fc9dcc4ab3'")
	tk.MustExec("insert into `t` values();")
	tk.MustGetErrCode("alter table `t` change column `a` `b` TIMESTAMP NULL DEFAULT '2015-11-14 07:12:24';", mysql.ErrTruncatedWrongValue)

	tk.MustExec("drop table if exists t")
	tk.MustExec("CREATE TABLE `t` (" +
		"  `a` date DEFAULT '1764-06-11 02:46:14'" +
		") ENGINE=InnoDB DEFAULT CHARSET=latin1 COLLATE=latin1_bin COMMENT='7b84832e-f857-4116-8872-82fc9dcc4ab3'")
	tk.MustExec("insert into `t` values();")
	tk.MustGetErrCode("alter table `t` change column `a` `b` TIMESTAMP NULL DEFAULT '2015-11-14 07:12:24';", mysql.ErrTruncatedWrongValue)
	tk.MustExec("drop table if exists t")

	// Normal cast datetime to timestamp can succeed.
	tk.MustQuery("select timestamp(cast('1000-11-11 12-3-1' as date));").Check(testkit.Rows("1000-11-11 00:00:00"))
}

<<<<<<< HEAD
// https://github.com/pingcap/tidb/issues/25285.
func (s *testColumnTypeChangeSuite) TestCastFromZeroIntToTimeError(c *C) {
	tk := testkit.NewTestKit(c, s.store)
	tk.MustExec("use test;")

	prepare := func() {
		tk.MustExec("drop table if exists t;")
		tk.MustExec("create table t (a int);")
		tk.MustExec("insert into t values (0);")
	}
	const errCodeNone = -1
	testCases := []struct {
		sqlMode string
		errCode int
	}{
		{"STRICT_TRANS_TABLES", mysql.ErrTruncatedWrongValue},
		{"STRICT_ALL_TABLES", mysql.ErrTruncatedWrongValue},
		{"NO_ZERO_IN_DATE", errCodeNone},
		{"NO_ZERO_DATE", errCodeNone},
		{"ALLOW_INVALID_DATES", errCodeNone},
		{"", errCodeNone},
	}
	for _, tc := range testCases {
		prepare()
		tk.MustExec(fmt.Sprintf("set @@sql_mode = '%s';", tc.sqlMode))
		if tc.sqlMode == "NO_ZERO_DATE" {
			tk.MustQuery(`select date(0);`).Check(testkit.Rows("<nil>"))
		} else {
			tk.MustQuery(`select date(0);`).Check(testkit.Rows("0000-00-00"))
		}
		tk.MustQuery(`select time(0);`).Check(testkit.Rows("00:00:00"))
		if tc.errCode == errCodeNone {
			tk.MustExec("alter table t modify column a date;")
			prepare()
			tk.MustExec("alter table t modify column a datetime;")
			prepare()
			tk.MustExec("alter table t modify column a timestamp;")
		} else {
			tk.MustGetErrCode("alter table t modify column a date;", mysql.ErrTruncatedWrongValue)
			tk.MustGetErrCode("alter table t modify column a datetime;", mysql.ErrTruncatedWrongValue)
			tk.MustGetErrCode("alter table t modify column a timestamp;", mysql.ErrTruncatedWrongValue)
		}
	}
	tk.MustExec("drop table if exists t;")
=======
func (s *testColumnTypeChangeSuite) TestChangeFromTimeToYear(c *C) {
	tk := testkit.NewTestKit(c, s.store)
	tk.MustExec("use test;")

	tk.MustExec("drop table if exists t;")
	tk.MustExec("create table t (a time default 0);")
	tk.MustExec("insert into t values ();")
	tk.MustExec("insert into t values (NULL);")
	tk.MustExec("insert into t values ('12');")
	tk.MustExec("insert into t values ('00:19:59');")
	tk.MustExec("insert into t values ('00:20:13');")
	tk.MustExec("alter table t modify column a year;")
	tk.MustQuery("select a from t;").Check(testkit.Rows("0", "<nil>", "2012", "1959", "2013"))

	tk.MustExec("drop table if exists t;")
	tk.MustExec("create table t (id bigint primary key, a time);")
	tk.MustExec("replace into t values (1, '10:10:10');")
	tk.MustGetErrCode("alter table t modify column a year;", mysql.ErrWarnDataOutOfRange)
	tk.MustExec("replace into t values (1, '12:13:14');")
	tk.MustGetErrCode("alter table t modify column a year;", mysql.ErrWarnDataOutOfRange)
	tk.MustExec("set @@sql_mode = '';")
	tk.MustExec("alter table t modify column a year;")
	tk.MustQuery("show warnings").Check(
		testkit.Rows("Warning 1264 Out of range value for column 'a', the value is '12:13:14'"))
}

// Fix issue: https://github.com/pingcap/tidb/issues/26292
// Cast date to timestamp has two kind behavior: cast("3977-02-22" as date)
// For select statement, it truncate the string and return no errors. (which is 3977-02-22 00:00:00 here)
// For ddl reorging or changing column in ctc, it need report some errors.
func (s *testColumnTypeChangeSuite) TestCastDateToTimestampInReorgAttribute(c *C) {
	tk := testkit.NewTestKit(c, s.store)
	tk.MustExec("use test;")

	tk.MustExec("drop table if exists t")
	tk.MustExec("CREATE TABLE `t` (`a` DATE NULL DEFAULT '8497-01-06')")
	tk.MustExec("insert into t values(now())")

	originalHook := s.dom.DDL().GetHook()
	defer s.dom.DDL().(ddl.DDLForTest).SetHook(originalHook)

	// use new session to check meta in callback function.
	internalTK := testkit.NewTestKit(c, s.store)
	internalTK.MustExec("use test")

	tbl := testGetTableByName(c, tk.Se, "test", "t")
	c.Assert(tbl, NotNil)
	c.Assert(len(tbl.Cols()), Equals, 1)

	hook := &ddl.TestDDLCallback{}
	var (
		checkErr1 error
		checkErr2 error
	)
	hook.OnJobRunBeforeExported = func(job *model.Job) {
		if checkErr1 != nil || checkErr2 != nil {
			return
		}
		if tbl.Meta().ID != job.TableID {
			return
		}
		switch job.SchemaState {
		case model.StateWriteOnly:
			_, checkErr1 = internalTK.Exec("insert into `t` set  `a` = '3977-02-22'") // this(string) will be cast to a as date, then cast a(date) as timestamp to changing column.
			_, checkErr2 = internalTK.Exec("update t set `a` = '3977-02-22'")
		}
	}
	s.dom.DDL().(ddl.DDLForTest).SetHook(hook)

	tk.MustExec("alter table t modify column a  TIMESTAMP NULL DEFAULT '2021-04-28 03:35:11' FIRST")
	c.Assert(checkErr1.Error(), Equals, "[types:1292]Incorrect timestamp value: '3977-02-22'")
	c.Assert(checkErr2.Error(), Equals, "[types:1292]Incorrect timestamp value: '3977-02-22'")
	tk.MustExec("drop table if exists t")
}

// https://github.com/pingcap/tidb/issues/25282.
func (s *testColumnTypeChangeSuite) TestChangeFromUnsignedIntToTime(c *C) {
	tk := testkit.NewTestKit(c, s.store)
	tk.MustExec("use test;")

	tk.MustExec("drop table if exists t;")
	tk.MustExec("create table t (a mediumint unsigned);")
	tk.MustExec("insert into t values (180857);")
	tk.MustExec("alter table t modify column a time;")
	tk.MustQuery("select a from t;").Check(testkit.Rows("18:08:57"))
	tk.MustExec("drop table if exists t;")
}

// See https://github.com/pingcap/tidb/issues/25287.
func (s *testColumnTypeChangeSuite) TestChangeFromBitToStringInvalidUtf8ErrMsg(c *C) {
	tk := testkit.NewTestKit(c, s.store)
	tk.MustExec("use test;")

	tk.MustExec("drop table if exists t;")
	tk.MustExec("create table t (a bit(45));")
	tk.MustExec("insert into t values (1174717);")
	errMsg := "[table:1366]Incorrect string value '\\xEC\\xBD' for column 'a'"
	tk.MustGetErrMsg("alter table t modify column a varchar(31) collate utf8mb4_general_ci;", errMsg)
>>>>>>> 47602707
}<|MERGE_RESOLUTION|>--- conflicted
+++ resolved
@@ -2128,7 +2128,6 @@
 	tk.MustQuery("select timestamp(cast('1000-11-11 12-3-1' as date));").Check(testkit.Rows("1000-11-11 00:00:00"))
 }
 
-<<<<<<< HEAD
 // https://github.com/pingcap/tidb/issues/25285.
 func (s *testColumnTypeChangeSuite) TestCastFromZeroIntToTimeError(c *C) {
 	tk := testkit.NewTestKit(c, s.store)
@@ -2173,7 +2172,8 @@
 		}
 	}
 	tk.MustExec("drop table if exists t;")
-=======
+}
+
 func (s *testColumnTypeChangeSuite) TestChangeFromTimeToYear(c *C) {
 	tk := testkit.NewTestKit(c, s.store)
 	tk.MustExec("use test;")
@@ -2272,5 +2272,4 @@
 	tk.MustExec("insert into t values (1174717);")
 	errMsg := "[table:1366]Incorrect string value '\\xEC\\xBD' for column 'a'"
 	tk.MustGetErrMsg("alter table t modify column a varchar(31) collate utf8mb4_general_ci;", errMsg)
->>>>>>> 47602707
 }