--- conflicted
+++ resolved
@@ -578,22 +578,14 @@
 	reset(tk)
 	tk.MustExec("insert into t values ('123.45', '123.45', '123.45', '123.45', '123.45', '123.45', '123', '123')")
 	tk.MustExec("alter table t modify c decimal(7, 4)")
-<<<<<<< HEAD
+	tk.MustExec("alter table t modify vc decimal(7, 4)")
 	tk.MustGetErrCode("alter table t modify bny decimal(7, 4)", mysql.ErrTruncatedWrongValue)
-=======
-	tk.MustExec("alter table t modify vc decimal(7, 4)")
-	tk.MustExec("alter table t modify bny decimal(7, 4)")
 	tk.MustExec("alter table t modify vbny decimal(7, 4)")
->>>>>>> 0158f71c
 	tk.MustExec("alter table t modify bb decimal(7, 4)")
 	tk.MustExec("alter table t modify txt decimal(7, 4)")
 	tk.MustExec("alter table t modify e decimal(7, 4)")
 	tk.MustExec("alter table t modify s decimal(7, 4)")
-<<<<<<< HEAD
-	tk.MustQuery("select * from t").Check(testkit.Rows("123.4500 123.45\x00\x00 123.4500 123.4500 1.0000 1.0000"))
-=======
-	tk.MustQuery("select * from t").Check(testkit.Rows("123.4500 123.4500 123.4500 123.4500 123.4500 123.4500 1.0000 1.0000"))
->>>>>>> 0158f71c
+	tk.MustQuery("select * from t").Check(testkit.Rows("123.4500 123.4500 123.45\x00\x00 123.4500 123.4500 123.4500 1.0000 1.0000"))
 	// double
 	reset(tk)
 	tk.MustExec("insert into t values ('123.45', '123.45', '123.45', '123.45', '123.45', '123.45', '123', '123')")
