// Copyright 2020 PingCAP, Inc.
//
// Licensed under the Apache License, Version 2.0 (the "License");
// you may not use this file except in compliance with the License.
// You may obtain a copy of the License at
//
//     http://www.apache.org/licenses/LICENSE-2.0
//
// Unless required by applicable law or agreed to in writing, software
// distributed under the License is distributed on an "AS IS" BASIS,
// See the License for the specific language governing permissions and
// limitations under the License.

package ddl_test

import (
	"context"
	"errors"
<<<<<<< HEAD
	"fmt"
=======
	"strconv"
	"strings"
	"sync"
>>>>>>> a8ad9b7d
	"time"

	. "github.com/pingcap/check"
	errors2 "github.com/pingcap/errors"
	"github.com/pingcap/failpoint"
	"github.com/pingcap/parser/model"
	parser_mysql "github.com/pingcap/parser/mysql"
	"github.com/pingcap/parser/terror"
	"github.com/pingcap/tidb/ddl"
	"github.com/pingcap/tidb/domain"
	mysql "github.com/pingcap/tidb/errno"
	"github.com/pingcap/tidb/kv"
	"github.com/pingcap/tidb/meta"
	"github.com/pingcap/tidb/session"
	"github.com/pingcap/tidb/sessionctx"
	"github.com/pingcap/tidb/store/helper"
	"github.com/pingcap/tidb/store/mockstore"
	"github.com/pingcap/tidb/table"
	"github.com/pingcap/tidb/table/tables"
	"github.com/pingcap/tidb/tablecodec"
	"github.com/pingcap/tidb/util/collate"
	"github.com/pingcap/tidb/util/dbterror"
	"github.com/pingcap/tidb/util/testkit"
)

var _ = SerialSuites(&testColumnTypeChangeSuite{})
var _ = SerialSuites(&testCTCSerialSuiteWrapper{&testColumnTypeChangeSuite{}})

type testColumnTypeChangeSuite struct {
	store kv.Storage
	dom   *domain.Domain
}

type testCTCSerialSuiteWrapper struct {
	*testColumnTypeChangeSuite
}

func (s *testColumnTypeChangeSuite) SetUpSuite(c *C) {
	var err error
	ddl.SetWaitTimeWhenErrorOccurred(1 * time.Microsecond)
	s.store, err = mockstore.NewMockStore()
	c.Assert(err, IsNil)
	s.dom, err = session.BootstrapSession(s.store)
	c.Assert(err, IsNil)
}

func (s *testColumnTypeChangeSuite) TearDownSuite(c *C) {
	s.dom.Close()
	c.Assert(s.store.Close(), IsNil)
}

func (s *testColumnTypeChangeSuite) TestColumnTypeChangeBetweenInteger(c *C) {
	tk := testkit.NewTestKit(c, s.store)
	tk.MustExec("use test")
	// Enable column change variable.
	tk.Se.GetSessionVars().EnableChangeColumnType = true
	defer func() {
		tk.Se.GetSessionVars().EnableChangeColumnType = false
	}()

	// Modify column from null to not null.
	tk.MustExec("drop table if exists t")
	tk.MustExec("create table t (a int null, b int null)")
	tk.MustExec("alter table t modify column b int not null")

	tk.MustExec("insert into t(a, b) values (null, 1)")
	// Modify column from null to not null in same type will cause ErrInvalidUseOfNull
	tk.MustGetErrCode("alter table t modify column a int not null", mysql.ErrInvalidUseOfNull)

	// Modify column from null to not null in different type will cause WarnDataTruncated.
	tk.MustGetErrCode("alter table t modify column a tinyint not null", mysql.WarnDataTruncated)
	tk.MustGetErrCode("alter table t modify column a bigint not null", mysql.WarnDataTruncated)

	// Modify column not null to null.
	tk.MustExec("drop table if exists t")
	tk.MustExec("create table t (a int not null, b int not null)")
	tk.MustExec("alter table t modify column b int null")

	tk.MustExec("insert into t(a, b) values (1, null)")
	tk.MustExec("alter table t modify column a int null")

	// Modify column from unsigned to signed and from signed to unsigned.
	tk.MustExec("drop table if exists t")
	tk.MustExec("create table t (a int unsigned, b int signed)")
	tk.MustExec("insert into t(a, b) values (1, 1)")
	tk.MustExec("alter table t modify column a int signed")
	tk.MustExec("alter table t modify column b int unsigned")

	// Modify column from small type to big type.
	tk.MustExec("drop table if exists t")
	tk.MustExec("create table t (a tinyint)")
	tk.MustExec("alter table t modify column a smallint")

	tk.MustExec("drop table if exists t")
	tk.MustExec("create table t (a tinyint)")
	tk.MustExec("insert into t(a) values (127)")
	tk.MustExec("alter table t modify column a smallint")
	tk.MustExec("alter table t modify column a mediumint")
	tk.MustExec("alter table t modify column a int")
	tk.MustExec("alter table t modify column a bigint")

	// Modify column from big type to small type.
	tk.MustExec("drop table if exists t")
	tk.MustExec("create table t (a bigint)")
	tk.MustExec("alter table t modify column a int")
	tk.MustExec("alter table t modify column a mediumint")
	tk.MustExec("alter table t modify column a smallint")
	tk.MustExec("alter table t modify column a tinyint")

	tk.MustExec("drop table if exists t")
	tk.MustExec("create table t (a bigint)")
	tk.MustExec("insert into t(a) values (9223372036854775807)")
	tk.MustGetErrCode("alter table t modify column a int", mysql.ErrDataOutOfRange)
	tk.MustGetErrCode("alter table t modify column a mediumint", mysql.ErrDataOutOfRange)
	tk.MustGetErrCode("alter table t modify column a smallint", mysql.ErrDataOutOfRange)
	tk.MustGetErrCode("alter table t modify column a tinyint", mysql.ErrDataOutOfRange)
	_, err := tk.Exec("admin check table t")
	c.Assert(err, IsNil)
}

func (s *testColumnTypeChangeSuite) TestColumnTypeChangeStateBetweenInteger(c *C) {
	tk := testkit.NewTestKit(c, s.store)
	tk.MustExec("use test")
	tk.MustExec("drop table if exists t")
	tk.MustExec("create table t (c1 int, c2 int)")
	tk.MustExec("insert into t(c1, c2) values (1, 1)")
	// Enable column change variable.
	tk.Se.GetSessionVars().EnableChangeColumnType = true
	defer func() {
		tk.Se.GetSessionVars().EnableChangeColumnType = false
	}()

	// use new session to check meta in callback function.
	internalTK := testkit.NewTestKit(c, s.store)
	internalTK.MustExec("use test")

	tbl := testGetTableByName(c, tk.Se, "test", "t")
	c.Assert(tbl, NotNil)
	c.Assert(len(tbl.Cols()), Equals, 2)
	c.Assert(getModifyColumn(c, tk.Se.(sessionctx.Context), "test", "t", "c2", false), NotNil)

	originalHook := s.dom.DDL().GetHook()
	defer s.dom.DDL().(ddl.DDLForTest).SetHook(originalHook)

	hook := &ddl.TestDDLCallback{}
	var checkErr error
	hook.OnJobRunBeforeExported = func(job *model.Job) {
		if checkErr != nil {
			return
		}
		if tbl.Meta().ID != job.TableID {
			return
		}
		switch job.SchemaState {
		case model.StateNone:
			tbl = testGetTableByName(c, internalTK.Se, "test", "t")
			if tbl == nil {
				checkErr = errors.New("tbl is nil")
			} else if len(tbl.Cols()) != 2 {
				checkErr = errors.New("len(cols) is not right")
			}
		case model.StateDeleteOnly, model.StateWriteOnly, model.StateWriteReorganization:
			tbl = testGetTableByName(c, internalTK.Se, "test", "t")
			if tbl == nil {
				checkErr = errors.New("tbl is nil")
			} else if len(tbl.(*tables.TableCommon).Columns) != 3 {
				// changingCols has been added into meta.
				checkErr = errors.New("len(cols) is not right")
			} else if getModifyColumn(c, internalTK.Se.(sessionctx.Context), "test", "t", "c2", true).Flag&parser_mysql.PreventNullInsertFlag == uint(0) {
				checkErr = errors.New("old col's flag is not right")
			} else if getModifyColumn(c, internalTK.Se.(sessionctx.Context), "test", "t", "_Col$_c2_0", true) == nil {
				checkErr = errors.New("changingCol is nil")
			}
		}
	}
	s.dom.DDL().(ddl.DDLForTest).SetHook(hook)
	// Alter sql will modify column c2 to tinyint not null.
	SQL := "alter table t modify column c2 tinyint not null"
	tk.MustExec(SQL)
	// Assert the checkErr in the job of every state.
	c.Assert(checkErr, IsNil)

	// Check the col meta after the column type change.
	tbl = testGetTableByName(c, tk.Se, "test", "t")
	c.Assert(tbl, NotNil)
	c.Assert(len(tbl.Cols()), Equals, 2)
	col := getModifyColumn(c, tk.Se.(sessionctx.Context), "test", "t", "c2", false)
	c.Assert(col, NotNil)
	c.Assert(parser_mysql.HasNotNullFlag(col.Flag), Equals, true)
	c.Assert(col.Flag&parser_mysql.NoDefaultValueFlag, Not(Equals), uint(0))
	c.Assert(col.Tp, Equals, parser_mysql.TypeTiny)
	c.Assert(col.ChangeStateInfo, IsNil)
	tk.MustQuery("select * from t").Check(testkit.Rows("1 1"))
}

func (s *testColumnTypeChangeSuite) TestRollbackColumnTypeChangeBetweenInteger(c *C) {
	tk := testkit.NewTestKit(c, s.store)
	tk.MustExec("use test")
	tk.MustExec("drop table if exists t")
	tk.MustExec("create table t (c1 bigint, c2 bigint)")
	tk.MustExec("insert into t(c1, c2) values (1, 1)")
	// Enable column change variable.
	tk.Se.GetSessionVars().EnableChangeColumnType = true
	defer func() {
		tk.Se.GetSessionVars().EnableChangeColumnType = false
	}()

	tbl := testGetTableByName(c, tk.Se, "test", "t")
	c.Assert(tbl, NotNil)
	c.Assert(len(tbl.Cols()), Equals, 2)
	c.Assert(getModifyColumn(c, tk.Se.(sessionctx.Context), "test", "t", "c2", false), NotNil)

	originalHook := s.dom.DDL().GetHook()
	defer s.dom.DDL().(ddl.DDLForTest).SetHook(originalHook)

	hook := &ddl.TestDDLCallback{}
	// Mock roll back at model.StateNone.
	customizeHookRollbackAtState(hook, tbl, model.StateNone)
	s.dom.DDL().(ddl.DDLForTest).SetHook(hook)
	// Alter sql will modify column c2 to bigint not null.
	SQL := "alter table t modify column c2 int not null"
	_, err := tk.Exec(SQL)
	c.Assert(err, NotNil)
	c.Assert(err.Error(), Equals, "[ddl:1]MockRollingBackInCallBack-queueing")
	assertRollBackedColUnchanged(c, tk)

	// Mock roll back at model.StateDeleteOnly.
	customizeHookRollbackAtState(hook, tbl, model.StateDeleteOnly)
	s.dom.DDL().(ddl.DDLForTest).SetHook(hook)
	_, err = tk.Exec(SQL)
	c.Assert(err, NotNil)
	c.Assert(err.Error(), Equals, "[ddl:1]MockRollingBackInCallBack-delete only")
	assertRollBackedColUnchanged(c, tk)

	// Mock roll back at model.StateWriteOnly.
	customizeHookRollbackAtState(hook, tbl, model.StateWriteOnly)
	s.dom.DDL().(ddl.DDLForTest).SetHook(hook)
	_, err = tk.Exec(SQL)
	c.Assert(err, NotNil)
	c.Assert(err.Error(), Equals, "[ddl:1]MockRollingBackInCallBack-write only")
	assertRollBackedColUnchanged(c, tk)

	// Mock roll back at model.StateWriteReorg.
	customizeHookRollbackAtState(hook, tbl, model.StateWriteReorganization)
	s.dom.DDL().(ddl.DDLForTest).SetHook(hook)
	_, err = tk.Exec(SQL)
	c.Assert(err, NotNil)
	c.Assert(err.Error(), Equals, "[ddl:1]MockRollingBackInCallBack-write reorganization")
	assertRollBackedColUnchanged(c, tk)
}

func customizeHookRollbackAtState(hook *ddl.TestDDLCallback, tbl table.Table, state model.SchemaState) {
	hook.OnJobRunBeforeExported = func(job *model.Job) {
		if tbl.Meta().ID != job.TableID {
			return
		}
		if job.SchemaState == state {
			job.State = model.JobStateRollingback
			job.Error = mockTerrorMap[state.String()]
		}
	}
}

func assertRollBackedColUnchanged(c *C, tk *testkit.TestKit) {
	tbl := testGetTableByName(c, tk.Se, "test", "t")
	c.Assert(tbl, NotNil)
	c.Assert(len(tbl.Cols()), Equals, 2)
	col := getModifyColumn(c, tk.Se.(sessionctx.Context), "test", "t", "c2", false)
	c.Assert(col, NotNil)
	c.Assert(col.Flag, Equals, uint(0))
	c.Assert(col.Tp, Equals, parser_mysql.TypeLonglong)
	c.Assert(col.ChangeStateInfo, IsNil)
	tk.MustQuery("select * from t").Check(testkit.Rows("1 1"))
}

var mockTerrorMap = make(map[string]*terror.Error)

func init() {
	// Since terror new action will cause data race with other test suite (getTerrorCode) in parallel, we init it all here.
	mockTerrorMap[model.StateNone.String()] = dbterror.ClassDDL.New(1, "MockRollingBackInCallBack-"+model.StateNone.String())
	mockTerrorMap[model.StateDeleteOnly.String()] = dbterror.ClassDDL.New(1, "MockRollingBackInCallBack-"+model.StateDeleteOnly.String())
	mockTerrorMap[model.StateWriteOnly.String()] = dbterror.ClassDDL.New(1, "MockRollingBackInCallBack-"+model.StateWriteOnly.String())
	mockTerrorMap[model.StateWriteReorganization.String()] = dbterror.ClassDDL.New(1, "MockRollingBackInCallBack-"+model.StateWriteReorganization.String())
}

func (s *testColumnTypeChangeSuite) TestColumnTypeChangeFromIntegerToOthers(c *C) {
	tk := testkit.NewTestKit(c, s.store)
	tk.MustExec("use test")
	// Enable column change variable.
	tk.Se.GetSessionVars().EnableChangeColumnType = true
	defer func() {
		tk.Se.GetSessionVars().EnableChangeColumnType = false
	}()

	prepare := func(tk *testkit.TestKit) {
		tk.MustExec("drop table if exists t")
		tk.MustExec("create table t(a tinyint, b smallint, c mediumint, d int, e bigint, f bigint)")
		tk.MustExec("insert into t values(1, 11, 111, 1111, 11111, 111111)")
	}
	prepareForEnumSet := func(tk *testkit.TestKit) {
		tk.MustExec("drop table if exists t")
		tk.MustExec("create table t(a tinyint, b smallint, c mediumint, d int, e bigint)")
		tk.MustExec("insert into t values(1, 1, 1, 11111, 11111)")
	}

	// integer to string
	prepare(tk)
	tk.MustExec("alter table t modify a varchar(10)")
	modifiedColumn := getModifyColumn(c, tk.Se, "test", "t", "a", false)
	c.Assert(modifiedColumn, NotNil)
	c.Assert(modifiedColumn.Tp, Equals, parser_mysql.TypeVarchar)
	tk.MustQuery("select a from t").Check(testkit.Rows("1"))

	tk.MustExec("alter table t modify b char(10)")
	modifiedColumn = getModifyColumn(c, tk.Se, "test", "t", "b", false)
	c.Assert(modifiedColumn, NotNil)
	c.Assert(modifiedColumn.Tp, Equals, parser_mysql.TypeString)
	tk.MustQuery("select b from t").Check(testkit.Rows("11"))

	tk.MustExec("alter table t modify c binary(10)")
	modifiedColumn = getModifyColumn(c, tk.Se, "test", "t", "c", false)
	c.Assert(modifiedColumn, NotNil)
	c.Assert(modifiedColumn.Tp, Equals, parser_mysql.TypeString)
	tk.MustQuery("select c from t").Check(testkit.Rows("111\x00\x00\x00\x00\x00\x00\x00"))

	tk.MustExec("alter table t modify d varbinary(10)")
	modifiedColumn = getModifyColumn(c, tk.Se, "test", "t", "d", false)
	c.Assert(modifiedColumn, NotNil)
	c.Assert(modifiedColumn.Tp, Equals, parser_mysql.TypeVarchar)
	tk.MustQuery("select d from t").Check(testkit.Rows("1111"))

	tk.MustExec("alter table t modify e blob(10)")
	modifiedColumn = getModifyColumn(c, tk.Se, "test", "t", "e", false)
	c.Assert(modifiedColumn, NotNil)
	c.Assert(modifiedColumn.Tp, Equals, parser_mysql.TypeTinyBlob)
	tk.MustQuery("select e from t").Check(testkit.Rows("11111"))

	tk.MustExec("alter table t modify f text(10)")
	modifiedColumn = getModifyColumn(c, tk.Se, "test", "t", "f", false)
	c.Assert(modifiedColumn, NotNil)
	c.Assert(modifiedColumn.Tp, Equals, parser_mysql.TypeTinyBlob)
	tk.MustQuery("select f from t").Check(testkit.Rows("111111"))

	// integer to decimal
	prepare(tk)
	tk.MustExec("alter table t modify a decimal(2,1)")
	modifiedColumn = getModifyColumn(c, tk.Se, "test", "t", "a", false)
	c.Assert(modifiedColumn, NotNil)
	c.Assert(modifiedColumn.Tp, Equals, parser_mysql.TypeNewDecimal)
	tk.MustQuery("select a from t").Check(testkit.Rows("1.0"))

	// integer to year
	// For year(2), MySQL converts values in the ranges '0' to '69' and '70' to '99' to YEAR values in the ranges 2000 to 2069 and 1970 to 1999.
	tk.MustExec("alter table t modify b year")
	modifiedColumn = getModifyColumn(c, tk.Se, "test", "t", "b", false)
	c.Assert(modifiedColumn, NotNil)
	c.Assert(modifiedColumn.Tp, Equals, parser_mysql.TypeYear)
	tk.MustQuery("select b from t").Check(testkit.Rows("2011"))

	// integer to time
	tk.MustExec("alter table t modify c time")
	modifiedColumn = getModifyColumn(c, tk.Se, "test", "t", "c", false)
	c.Assert(modifiedColumn, NotNil)
	c.Assert(modifiedColumn.Tp, Equals, parser_mysql.TypeDuration) // mysql.TypeTime has rename to TypeDuration.
	tk.MustQuery("select c from t").Check(testkit.Rows("00:01:11"))

	// integer to date (mysql will throw `Incorrect date value: '1111' for column 'd' at row 1` error)
	tk.MustExec("alter table t modify d date")
	modifiedColumn = getModifyColumn(c, tk.Se, "test", "t", "d", false)
	c.Assert(modifiedColumn, NotNil)
	c.Assert(modifiedColumn.Tp, Equals, parser_mysql.TypeDate)
	tk.MustQuery("select d from t").Check(testkit.Rows("2000-11-11")) // the given number will be left-forward used.

	// integer to timestamp (according to what timezone you have set)
	tk.MustExec("alter table t modify e timestamp")
	tk.MustExec("set @@session.time_zone=UTC")
	modifiedColumn = getModifyColumn(c, tk.Se, "test", "t", "e", false)
	c.Assert(modifiedColumn, NotNil)
	c.Assert(modifiedColumn.Tp, Equals, parser_mysql.TypeTimestamp)
	tk.MustQuery("select e from t").Check(testkit.Rows("2001-11-11 00:00:00")) // the given number will be left-forward used.

	// integer to datetime
	tk.MustExec("alter table t modify f datetime")
	modifiedColumn = getModifyColumn(c, tk.Se, "test", "t", "f", false)
	c.Assert(modifiedColumn, NotNil)
	c.Assert(modifiedColumn.Tp, Equals, parser_mysql.TypeDatetime)
	tk.MustQuery("select f from t").Check(testkit.Rows("2011-11-11 00:00:00")) // the given number will be left-forward used.

	// integer to floating-point values
	prepare(tk)
	tk.MustExec("alter table t modify a float")
	modifiedColumn = getModifyColumn(c, tk.Se, "test", "t", "a", false)
	c.Assert(modifiedColumn, NotNil)
	c.Assert(modifiedColumn.Tp, Equals, parser_mysql.TypeFloat)
	tk.MustQuery("select a from t").Check(testkit.Rows("1"))

	tk.MustExec("alter table t modify b double")
	modifiedColumn = getModifyColumn(c, tk.Se, "test", "t", "b", false)
	c.Assert(modifiedColumn, NotNil)
	c.Assert(modifiedColumn.Tp, Equals, parser_mysql.TypeDouble)
	tk.MustQuery("select b from t").Check(testkit.Rows("11"))

	// integer to bit
	tk.MustExec("alter table t modify c bit(10)")
	modifiedColumn = getModifyColumn(c, tk.Se, "test", "t", "c", false)
	c.Assert(modifiedColumn, NotNil)
	c.Assert(modifiedColumn.Tp, Equals, parser_mysql.TypeBit)
	// 111 will be stored ad 0x00,0110,1111 = 0x6F, which will be shown as ASCII('o')=111 as well.
	tk.MustQuery("select c from t").Check(testkit.Rows("\x00o"))

	// integer to json
	tk.MustExec("alter table t modify d json")
	modifiedColumn = getModifyColumn(c, tk.Se, "test", "t", "d", false)
	c.Assert(modifiedColumn, NotNil)
	c.Assert(modifiedColumn.Tp, Equals, parser_mysql.TypeJSON)
	tk.MustQuery("select d from t").Check(testkit.Rows("1111"))

	// integer to enum
	prepareForEnumSet(tk)
	// TiDB take integer as the enum element offset to cast.
	tk.MustExec("alter table t modify a enum(\"a\", \"b\")")
	modifiedColumn = getModifyColumn(c, tk.Se, "test", "t", "a", false)
	c.Assert(modifiedColumn, NotNil)
	c.Assert(modifiedColumn.Tp, Equals, parser_mysql.TypeEnum)
	tk.MustQuery("select a from t").Check(testkit.Rows("a"))

	// TiDB take integer as the set element offset to cast.
	tk.MustExec("alter table t modify b set(\"a\", \"b\")")
	modifiedColumn = getModifyColumn(c, tk.Se, "test", "t", "b", false)
	c.Assert(modifiedColumn, NotNil)
	c.Assert(modifiedColumn.Tp, Equals, parser_mysql.TypeSet)
	tk.MustQuery("select b from t").Check(testkit.Rows("a"))

	// TiDB can't take integer as the enum element string to cast, while the MySQL can.
	tk.MustGetErrCode("alter table t modify d enum(\"11111\", \"22222\")", mysql.WarnDataTruncated)

	// TiDB can't take integer as the set element string to cast, while the MySQL can.
	tk.MustGetErrCode("alter table t modify e set(\"11111\", \"22222\")", mysql.WarnDataTruncated)
}

func (s *testColumnTypeChangeSuite) TestColumnTypeChangeBetweenVarcharAndNonVarchar(c *C) {
	tk := testkit.NewTestKit(c, s.store)
	tk.MustExec("use test")
	tk.Se.GetSessionVars().EnableChangeColumnType = false
	collate.SetNewCollationEnabledForTest(true)
	defer collate.SetNewCollationEnabledForTest(false)
	tk.MustExec("drop database if exists col_type_change_char;")
	tk.MustExec("create database col_type_change_char;")
	tk.MustExec("use col_type_change_char;")
	tk.MustExec("create table t(a char(10), b varchar(10));")
	tk.MustExec("insert into t values ('aaa    ', 'bbb   ');")
	tk.MustExec("alter table t change column a a char(10);")
	tk.MustExec("alter table t change column b b varchar(10);")
	tk.MustGetErrCode("alter table t change column a a varchar(10);", mysql.ErrUnsupportedDDLOperation)
	tk.MustGetErrCode("alter table t change column b b char(10);", mysql.ErrUnsupportedDDLOperation)

	tk.MustExec("alter table t add index idx_a(a);")
	tk.MustExec("alter table t add index idx_b(b);")
	tk.MustGetErrCode("alter table t change column a a varchar(10);", mysql.ErrUnsupportedDDLOperation)
	tk.MustGetErrCode("alter table t change column b b char(10);", mysql.ErrUnsupportedDDLOperation)
	tk.MustExec("admin check table t;")

	tk.Se.GetSessionVars().EnableChangeColumnType = true
	// https://github.com/pingcap/tidb/issues/23624
	tk.MustExec("drop table if exists t;")
	tk.MustExec("create table t(b varchar(10));")
	tk.MustExec("insert into t values ('aaa   ');")
	tk.MustExec("alter table t change column b b char(10);")
	tk.MustExec("alter table t add index idx(b);")
	tk.MustExec("alter table t change column b b varchar(10);")
	tk.MustQuery("select b from t use index(idx);").Check(testkit.Rows("aaa"))
	tk.MustQuery("select b from t ignore index(idx);").Check(testkit.Rows("aaa"))
	tk.MustExec("admin check table t;")

	// https://github.com/pingcap/tidb/pull/23688#issuecomment-810166597
	tk.MustExec("drop table if exists t;")
	tk.MustExec("create table t (a varchar(10));")
	tk.MustExec("insert into t values ('aaa   ');")
	tk.MustQuery("select a from t;").Check(testkit.Rows("aaa   "))
	tk.MustExec("alter table t modify column a char(10);")
	tk.MustQuery("select a from t;").Check(testkit.Rows("aaa"))
}

func (s *testColumnTypeChangeSuite) TestColumnTypeChangeFromStringToOthers(c *C) {
	tk := testkit.NewTestKit(c, s.store)
	tk.MustExec("use test")
	// Enable column change variable.
	tk.Se.GetSessionVars().EnableChangeColumnType = true

	// Set time zone to UTC.
	originalTz := tk.Se.GetSessionVars().TimeZone
	tk.Se.GetSessionVars().TimeZone = time.UTC
	defer func() {
		tk.Se.GetSessionVars().EnableChangeColumnType = false
		tk.Se.GetSessionVars().TimeZone = originalTz
	}()

	// Init string date type table.
	reset := func(tk *testkit.TestKit) {
		tk.MustExec("drop table if exists t")
		tk.MustExec(`
			create table t (
				c char(8),
				vc varchar(8),
				bny binary(8),
				vbny varbinary(8),
				bb blob,
				txt text,
				e enum('123', '2020-07-15 18:32:17.888', 'str', '{"k1": "value"}'),
				s set('123', '2020-07-15 18:32:17.888', 'str', '{"k1": "value"}')
			)
		`)
	}

	// To numeric data types.
	// tinyint
	reset(tk)
	tk.MustExec("insert into t values ('123', '123', '123', '123', '123', '123', '123', '123')")
	tk.MustExec("alter table t modify c tinyint")
	tk.MustExec("alter table t modify vc tinyint")
	tk.MustExec("alter table t modify bny tinyint")
	tk.MustExec("alter table t modify vbny tinyint")
	tk.MustExec("alter table t modify bb tinyint")
	tk.MustExec("alter table t modify txt tinyint")
	tk.MustExec("alter table t modify e tinyint")
	tk.MustExec("alter table t modify s tinyint")
	tk.MustQuery("select * from t").Check(testkit.Rows("123 123 123 123 123 123 1 1"))
	// int
	reset(tk)
	tk.MustExec("insert into t values ('17305', '17305', '17305', '17305', '17305', '17305', '123', '123')")
	tk.MustExec("alter table t modify c int")
	tk.MustExec("alter table t modify vc int")
	tk.MustExec("alter table t modify bny int")
	tk.MustExec("alter table t modify vbny int")
	tk.MustExec("alter table t modify bb int")
	tk.MustExec("alter table t modify txt int")
	tk.MustExec("alter table t modify e int")
	tk.MustExec("alter table t modify s int")
	tk.MustQuery("select * from t").Check(testkit.Rows("17305 17305 17305 17305 17305 17305 1 1"))
	// bigint
	reset(tk)
	tk.MustExec("insert into t values ('17305867', '17305867', '17305867', '17305867', '17305867', '17305867', '123', '123')")
	tk.MustExec("alter table t modify c bigint")
	tk.MustExec("alter table t modify vc bigint")
	tk.MustExec("alter table t modify bny bigint")
	tk.MustExec("alter table t modify vbny bigint")
	tk.MustExec("alter table t modify bb bigint")
	tk.MustExec("alter table t modify txt bigint")
	tk.MustExec("alter table t modify e bigint")
	tk.MustExec("alter table t modify s bigint")
	tk.MustQuery("select * from t").Check(testkit.Rows("17305867 17305867 17305867 17305867 17305867 17305867 1 1"))
	// bit
	reset(tk)
	tk.MustExec("insert into t values ('1', '1', '1', '1', '1', '1', '123', '123')")
	tk.MustGetErrCode("alter table t modify c bit", mysql.ErrUnsupportedDDLOperation)
	tk.MustGetErrCode("alter table t modify vc bit", mysql.ErrUnsupportedDDLOperation)
	tk.MustGetErrCode("alter table t modify bny bit", mysql.ErrUnsupportedDDLOperation)
	tk.MustGetErrCode("alter table t modify vbny bit", mysql.ErrUnsupportedDDLOperation)
	tk.MustGetErrCode("alter table t modify bb bit", mysql.ErrUnsupportedDDLOperation)
	tk.MustGetErrCode("alter table t modify txt bit", mysql.ErrUnsupportedDDLOperation)
	tk.MustExec("alter table t modify e bit")
	tk.MustExec("alter table t modify s bit")
	tk.MustQuery("select * from t").Check(testkit.Rows("1 1 1\x00\x00\x00\x00\x00\x00\x00 1 1 1 \x01 \x01"))
	// decimal
	reset(tk)
	tk.MustExec("insert into t values ('123.45', '123.45', '123.45', '123.45', '123.45', '123.45', '123', '123')")
	tk.MustExec("alter table t modify c decimal(7, 4)")
	tk.MustExec("alter table t modify vc decimal(7, 4)")
	tk.MustExec("alter table t modify bny decimal(7, 4)")
	tk.MustExec("alter table t modify vbny decimal(7, 4)")
	tk.MustExec("alter table t modify bb decimal(7, 4)")
	tk.MustExec("alter table t modify txt decimal(7, 4)")
	tk.MustExec("alter table t modify e decimal(7, 4)")
	tk.MustExec("alter table t modify s decimal(7, 4)")
	tk.MustQuery("select * from t").Check(testkit.Rows("123.4500 123.4500 123.4500 123.4500 123.4500 123.4500 1.0000 1.0000"))
	// double
	reset(tk)
	tk.MustExec("insert into t values ('123.45', '123.45', '123.45', '123.45', '123.45', '123.45', '123', '123')")
	tk.MustExec("alter table t modify c double(7, 4)")
	tk.MustExec("alter table t modify vc double(7, 4)")
	tk.MustExec("alter table t modify bny double(7, 4)")
	tk.MustExec("alter table t modify vbny double(7, 4)")
	tk.MustExec("alter table t modify bb double(7, 4)")
	tk.MustExec("alter table t modify txt double(7, 4)")
	tk.MustExec("alter table t modify e double(7, 4)")
	tk.MustExec("alter table t modify s double(7, 4)")
	tk.MustQuery("select * from t").Check(testkit.Rows("123.45 123.45 123.45 123.45 123.45 123.45 1 1"))

	// To date and time data types.
	// date
	reset(tk)
	tk.MustExec("insert into t values ('20200826', '2008261', '20200826', '200826', '2020-08-26', '08-26 19:35:41', '2020-07-15 18:32:17.888', '2020-07-15 18:32:17.888')")
	tk.MustExec("alter table t modify c date")
	tk.MustExec("alter table t modify vc date")
	tk.MustExec("alter table t modify bny date")
	tk.MustExec("alter table t modify vbny date")
	tk.MustExec("alter table t modify bb date")
	// Alter text '08-26 19:35:41' to date will error. (same as mysql does)
	tk.MustGetErrCode("alter table t modify txt date", mysql.ErrTruncatedWrongValue)
	tk.MustGetErrCode("alter table t modify e date", mysql.ErrUnsupportedDDLOperation)
	tk.MustGetErrCode("alter table t modify s date", mysql.ErrUnsupportedDDLOperation)
	tk.MustQuery("select * from t").Check(testkit.Rows("2020-08-26 2020-08-26 2020-08-26 2020-08-26 2020-08-26 08-26 19:35:41 2020-07-15 18:32:17.888 2020-07-15 18:32:17.888"))
	// time
	reset(tk)
	tk.MustExec("insert into t values ('19:35:41', '19:35:41', '19:35:41', '19:35:41', '19:35:41.45678', '19:35:41.45678', '2020-07-15 18:32:17.888', '2020-07-15 18:32:17.888')")
	tk.MustExec("alter table t modify c time")
	tk.MustExec("alter table t modify vc time")
	tk.MustExec("alter table t modify bny time")
	tk.MustExec("alter table t modify vbny time")
	tk.MustExec("alter table t modify bb time")
	tk.MustExec("alter table t modify txt time")
	tk.MustGetErrCode("alter table t modify e time", mysql.ErrUnsupportedDDLOperation)
	tk.MustGetErrCode("alter table t modify s time", mysql.ErrUnsupportedDDLOperation)
	tk.MustQuery("select * from t").Check(testkit.Rows("19:35:41 19:35:41 19:35:41 19:35:41 19:35:41 19:35:41 2020-07-15 18:32:17.888 2020-07-15 18:32:17.888"))
	// datetime
	reset(tk)
	tk.MustExec("alter table t modify c char(23)")
	tk.MustExec("alter table t modify vc varchar(23)")
	tk.MustExec("alter table t modify bny binary(23)")
	tk.MustExec("alter table t modify vbny varbinary(23)")
	tk.MustExec("insert into t values ('2020-07-15 18:32:17.888', '2020-07-15 18:32:17.888', '2020-07-15 18:32:17.888', '2020-07-15 18:32:17.888', '2020-07-15 18:32:17.888', '2020-07-15 18:32:17.888', '2020-07-15 18:32:17.888', '2020-07-15 18:32:17.888')")
	tk.MustExec("alter table t modify c datetime")
	tk.MustExec("alter table t modify vc datetime")
	tk.MustExec("alter table t modify bny datetime")
	tk.MustExec("alter table t modify vbny datetime")
	tk.MustExec("alter table t modify bb datetime")
	tk.MustExec("alter table t modify txt datetime")
	tk.MustGetErrCode("alter table t modify e datetime", mysql.ErrUnsupportedDDLOperation)
	tk.MustGetErrCode("alter table t modify s datetime", mysql.ErrUnsupportedDDLOperation)
	tk.MustQuery("select * from t").Check(testkit.Rows("2020-07-15 18:32:18 2020-07-15 18:32:18 2020-07-15 18:32:18 2020-07-15 18:32:18 2020-07-15 18:32:18 2020-07-15 18:32:18 2020-07-15 18:32:17.888 2020-07-15 18:32:17.888"))
	// timestamp
	reset(tk)
	tk.MustExec("alter table t modify c char(23)")
	tk.MustExec("alter table t modify vc varchar(23)")
	tk.MustExec("alter table t modify bny binary(23)")
	tk.MustExec("alter table t modify vbny varbinary(23)")
	tk.MustExec("insert into t values ('2020-07-15 18:32:17.888', '2020-07-15 18:32:17.888', '2020-07-15 18:32:17.888', '2020-07-15 18:32:17.888', '2020-07-15 18:32:17.888', '2020-07-15 18:32:17.888', '2020-07-15 18:32:17.888', '2020-07-15 18:32:17.888')")
	tk.MustExec("alter table t modify c timestamp")
	tk.MustExec("alter table t modify vc timestamp")
	tk.MustExec("alter table t modify bny timestamp")
	tk.MustExec("alter table t modify vbny timestamp")
	tk.MustExec("alter table t modify bb timestamp")
	tk.MustExec("alter table t modify txt timestamp")
	tk.MustGetErrCode("alter table t modify e timestamp", mysql.ErrUnsupportedDDLOperation)
	tk.MustGetErrCode("alter table t modify s timestamp", mysql.ErrUnsupportedDDLOperation)
	tk.MustQuery("select * from t").Check(testkit.Rows("2020-07-15 18:32:18 2020-07-15 18:32:18 2020-07-15 18:32:18 2020-07-15 18:32:18 2020-07-15 18:32:18 2020-07-15 18:32:18 2020-07-15 18:32:17.888 2020-07-15 18:32:17.888"))
	// year
	reset(tk)
	tk.MustExec("insert into t values ('2020', '91', '2', '2020', '20', '99', '2020-07-15 18:32:17.888', '2020-07-15 18:32:17.888')")
	tk.MustExec("alter table t modify c year")
	tk.MustExec("alter table t modify vc year")
	tk.MustExec("alter table t modify bny year")
	tk.MustExec("alter table t modify vbny year")
	tk.MustExec("alter table t modify bb year")
	tk.MustExec("alter table t modify txt year")
	tk.MustExec("alter table t modify e year")
	tk.MustExec("alter table t modify s year")
	tk.MustQuery("select * from t").Check(testkit.Rows("2020 1991 2002 2020 2020 1999 2002 2002"))

	// To json data type.
	reset(tk)
	tk.MustExec("alter table t modify c char(15)")
	tk.MustExec("alter table t modify vc varchar(15)")
	tk.MustExec("alter table t modify bny binary(15)")
	tk.MustExec("alter table t modify vbny varbinary(15)")
	tk.MustExec("insert into t values ('{\"k1\": \"value\"}', '{\"k1\": \"value\"}', '{\"k1\": \"value\"}', '{\"k1\": \"value\"}', '{\"k1\": \"value\"}', '{\"k1\": \"value\"}', '{\"k1\": \"value\"}', '{\"k1\": \"value\"}')")
	tk.MustExec("alter table t modify c json")
	tk.MustExec("alter table t modify vc json")
	tk.MustExec("alter table t modify bny json")
	tk.MustExec("alter table t modify vbny json")
	tk.MustExec("alter table t modify bb json")
	tk.MustExec("alter table t modify txt json")
	tk.MustExec("alter table t modify e json")
	tk.MustExec("alter table t modify s json")
	tk.MustQuery("select * from t").Check(testkit.Rows("{\"k1\": \"value\"} {\"k1\": \"value\"} {\"k1\": \"value\"} {\"k1\": \"value\"} {\"k1\": \"value\"} {\"k1\": \"value\"} \"{\\\"k1\\\": \\\"value\\\"}\" \"{\\\"k1\\\": \\\"value\\\"}\""))

	reset(tk)
	tk.MustExec("insert into t values ('123x', 'x123', 'abc', 'datetime', 'timestamp', 'date', '123', '123')")
	tk.MustGetErrCode("alter table t modify c int", mysql.ErrTruncatedWrongValue)

	tk.MustGetErrCode("alter table t modify vc smallint", mysql.ErrTruncatedWrongValue)

	tk.MustGetErrCode("alter table t modify bny bigint", mysql.ErrTruncatedWrongValue)

	tk.MustGetErrCode("alter table t modify vbny datetime", mysql.ErrTruncatedWrongValue)

	tk.MustGetErrCode("alter table t modify bb timestamp", mysql.ErrTruncatedWrongValue)

	tk.MustGetErrCode("alter table t modify txt date", mysql.ErrTruncatedWrongValue)

	reset(tk)
	tk.MustExec("alter table t modify vc varchar(20)")
	tk.MustExec("insert into t(c, vc) values ('1x', '20200915110836')")
	tk.MustGetErrCode("alter table t modify c year", mysql.ErrTruncatedWrongValue)

	// Special cases about different behavior between TiDB and MySQL.
	// MySQL will get warning but TiDB not.
	// MySQL will get "Warning 1292 Incorrect time value: '20200915110836' for column 'vc'"
	tk.MustExec("alter table t modify vc time")
	tk.MustQuery("select vc from t").Check(testkit.Rows("11:08:36"))

	// Both error but different error message.
	// MySQL will get "ERROR 3140 (22032): Invalid JSON text: "The document root must not be followed by other values." at position 1 in value for column '#sql-5b_42.c'." error.
	reset(tk)
	tk.MustExec("alter table t modify c char(15)")
	tk.MustExec("insert into t(c) values ('{\"k1\": \"value\"')")
	tk.MustGetErrCode("alter table t modify c json", mysql.ErrInvalidJSONText)

	// MySQL will get "ERROR 1366 (HY000): Incorrect DECIMAL value: '0' for column '' at row -1" error.
	tk.MustExec("insert into t(vc) values ('abc')")
	tk.MustGetErrCode("alter table t modify vc decimal(5,3)", mysql.ErrBadNumber)
}

func (s *testColumnTypeChangeSuite) TestColumnTypeChangeFromNumericToOthers(c *C) {
	tk := testkit.NewTestKit(c, s.store)
	tk.MustExec("use test")
	// Enable column change variable.
	tk.Se.GetSessionVars().EnableChangeColumnType = true

	// Set time zone to UTC.
	originalTz := tk.Se.GetSessionVars().TimeZone
	tk.Se.GetSessionVars().TimeZone = time.UTC
	defer func() {
		tk.Se.GetSessionVars().EnableChangeColumnType = false
		tk.Se.GetSessionVars().TimeZone = originalTz
	}()

	// Init string date type table.
	reset := func(tk *testkit.TestKit) {
		tk.MustExec("drop table if exists t")
		tk.MustExec(`
			create table t (
				d decimal(13, 7),
				n numeric(5, 2),
				r real(20, 12),
				db real(32, 11),
				f32 float(23),
				f64 double,
				b bit(5)
			)
		`)
	}

	// To integer data types.
	// tinyint
	reset(tk)
	tk.MustExec("insert into t values (-258.12345, 333.33, 2000000.20000002, 323232323.3232323232, -111.11111111, -222222222222.222222222222222, b'10101')")
	tk.MustGetErrCode("alter table t modify d tinyint", mysql.ErrDataOutOfRange)
	tk.MustGetErrCode("alter table t modify n tinyint", mysql.ErrDataOutOfRange)
	tk.MustGetErrCode("alter table t modify r tinyint", mysql.ErrDataOutOfRange)
	tk.MustGetErrCode("alter table t modify db tinyint", mysql.ErrDataOutOfRange)
	tk.MustExec("alter table t modify f32 tinyint")
	tk.MustGetErrCode("alter table t modify f64 tinyint", mysql.ErrDataOutOfRange)
	tk.MustExec("alter table t modify b tinyint")
	tk.MustQuery("select * from t").Check(testkit.Rows("-258.1234500 333.33 2000000.20000002 323232323.32323235 -111 -222222222222.22223 21"))
	// int
	reset(tk)
	tk.MustExec("insert into t values (-258.12345, 333.33, 2000000.20000002, 323232323.3232323232, -111.11111111, -222222222222.222222222222222, b'10101')")
	tk.MustExec("alter table t modify d int")
	tk.MustExec("alter table t modify n int")
	tk.MustExec("alter table t modify r int")
	tk.MustExec("alter table t modify db int")
	tk.MustExec("alter table t modify f32 int")
	tk.MustGetErrCode("alter table t modify f64 int", mysql.ErrDataOutOfRange)
	tk.MustExec("alter table t modify b int")
	tk.MustQuery("select * from t").Check(testkit.Rows("-258 333 2000000 323232323 -111 -222222222222.22223 21"))
	// bigint
	reset(tk)
	tk.MustExec("insert into t values (-258.12345, 333.33, 2000000.20000002, 323232323.3232323232, -111.11111111, -222222222222.222222222222222, b'10101')")
	tk.MustExec("alter table t modify d bigint")
	tk.MustExec("alter table t modify n bigint")
	tk.MustExec("alter table t modify r bigint")
	tk.MustExec("alter table t modify db bigint")
	tk.MustExec("alter table t modify f32 bigint")
	tk.MustExec("alter table t modify f64 bigint")
	tk.MustExec("alter table t modify b bigint")
	tk.MustQuery("select * from t").Check(testkit.Rows("-258 333 2000000 323232323 -111 -222222222222 21"))
	// unsigned bigint
	reset(tk)
	tk.MustExec("insert into t values (-258.12345, 333.33, 2000000.20000002, 323232323.3232323232, -111.11111111, -222222222222.222222222222222, b'10101')")
	// MySQL will get "ERROR 1264 (22001): Data truncation: Out of range value for column 'd' at row 1".
	tk.MustGetErrCode("alter table t modify d bigint unsigned", mysql.ErrDataOutOfRange)
	tk.MustExec("alter table t modify n bigint unsigned")
	tk.MustExec("alter table t modify r bigint unsigned")
	tk.MustExec("alter table t modify db bigint unsigned")
	// MySQL will get "ERROR 1264 (22001): Data truncation: Out of range value for column 'f32' at row 1".
	tk.MustGetErrCode("alter table t modify f32 bigint unsigned", mysql.ErrDataOutOfRange)
	// MySQL will get "ERROR 1264 (22001): Data truncation: Out of range value for column 'f64' at row 1".
	tk.MustGetErrCode("alter table t modify f64 bigint unsigned", mysql.ErrDataOutOfRange)
	tk.MustExec("alter table t modify b int")
	tk.MustQuery("select * from t").Check(testkit.Rows("-258.1234500 333 2000000 323232323 -111.111115 -222222222222.22223 21"))

	// To string data types.
	// char
	reset(tk)
	tk.MustExec("insert into t values (-258.12345, 333.33, 2000000.20000002, 323232323.3232323232, -111.11111111, -222222222222.222222222222222, b'10101')")
	tk.MustExec("alter table t modify d char(20)")
	tk.MustExec("alter table t modify n char(20)")
	tk.MustExec("alter table t modify r char(20)")
	// MySQL will get "ERROR 1406 (22001): Data truncation: Data too long for column 'db' at row 1".
	tk.MustExec("alter table t modify db char(20)")
	// MySQL will get "-111.111" rather than "-111.111115" at TiDB.
	tk.MustExec("alter table t modify f32 char(20)")
	// MySQL will get "ERROR 1406 (22001): Data truncation: Data too long for column 'f64' at row 1".
	tk.MustExec("alter table t modify f64 char(20)")
	tk.MustExec("alter table t modify b char(20)")
	tk.MustQuery("select * from t").Check(testkit.Rows("-258.1234500 333.33 2000000.20000002 323232323.32323235 -111.111115 -222222222222.22223 21"))

	// varchar
	reset(tk)
	tk.MustExec("insert into t values (-258.12345, 333.33, 2000000.20000002, 323232323.3232323232, -111.11111111, -222222222222.222222222222222, b'10101')")
	tk.MustExec("alter table t modify d varchar(30)")
	tk.MustExec("alter table t modify n varchar(30)")
	tk.MustExec("alter table t modify r varchar(30)")
	tk.MustExec("alter table t modify db varchar(30)")
	// MySQL will get "-111.111" rather than "-111.111115" at TiDB.
	tk.MustExec("alter table t modify f32 varchar(30)")
	// MySQL will get "ERROR 1406 (22001): Data truncation: Data too long for column 'f64' at row 1".
	tk.MustExec("alter table t modify f64 varchar(30)")
	tk.MustExec("alter table t modify b varchar(30)")
	tk.MustQuery("select * from t").Check(testkit.Rows("-258.1234500 333.33 2000000.20000002 323232323.32323235 -111.111115 -222222222222.22223 \x15"))

	// binary
	reset(tk)
	tk.MustExec("insert into t values (-258.12345, 333.33, 2000000.20000002, 323232323.3232323232, -111.11111111, -222222222222.222222222222222, b'10101')")
	tk.MustGetErrCode("alter table t modify d binary(10)", mysql.ErrDataTooLong)
	tk.MustExec("alter table t modify n binary(10)")
	tk.MustGetErrCode("alter table t modify r binary(10)", mysql.ErrDataTooLong)
	tk.MustGetErrCode("alter table t modify db binary(10)", mysql.ErrDataTooLong)
	// MySQL will run with no error.
	tk.MustGetErrCode("alter table t modify f32 binary(10)", mysql.ErrDataTooLong)
	tk.MustGetErrCode("alter table t modify f64 binary(10)", mysql.ErrDataTooLong)
	tk.MustExec("alter table t modify b binary(10)")
	tk.MustQuery("select * from t").Check(testkit.Rows("-258.1234500 333.33\x00\x00\x00\x00 2000000.20000002 323232323.32323235 -111.111115 -222222222222.22223 21\x00\x00\x00\x00\x00\x00\x00\x00"))

	// varbinary
	reset(tk)
	tk.MustExec("insert into t values (-258.12345, 333.33, 2000000.20000002, 323232323.3232323232, -111.11111111, -222222222222.222222222222222, b'10101')")
	tk.MustExec("alter table t modify d varbinary(30)")
	tk.MustExec("alter table t modify n varbinary(30)")
	tk.MustExec("alter table t modify r varbinary(30)")
	tk.MustExec("alter table t modify db varbinary(30)")
	// MySQL will get "-111.111" rather than "-111.111115" at TiDB.
	tk.MustExec("alter table t modify f32 varbinary(30)")
	// MySQL will get "ERROR 1406 (22001): Data truncation: Data too long for column 'f64' at row 1".
	tk.MustExec("alter table t modify f64 varbinary(30)")
	tk.MustExec("alter table t modify b varbinary(30)")
	tk.MustQuery("select * from t").Check(testkit.Rows("-258.1234500 333.33 2000000.20000002 323232323.32323235 -111.111115 -222222222222.22223 21"))

	// blob
	reset(tk)
	tk.MustExec("insert into t values (-258.12345, 333.33, 2000000.20000002, 323232323.3232323232, -111.11111111, -222222222222.222222222222222, b'10101')")
	tk.MustExec("alter table t modify d blob")
	tk.MustExec("alter table t modify n blob")
	tk.MustExec("alter table t modify r blob")
	tk.MustExec("alter table t modify db blob")
	// MySQL will get "-111.111" rather than "-111.111115" at TiDB.
	tk.MustExec("alter table t modify f32 blob")
	tk.MustExec("alter table t modify f64 blob")
	tk.MustExec("alter table t modify b blob")
	tk.MustQuery("select * from t").Check(testkit.Rows("-258.1234500 333.33 2000000.20000002 323232323.32323235 -111.111115 -222222222222.22223 \x15"))

	// text
	reset(tk)
	tk.MustExec("insert into t values (-258.12345, 333.33, 2000000.20000002, 323232323.3232323232, -111.11111111, -222222222222.222222222222222, b'10101')")
	tk.MustExec("alter table t modify d text")
	tk.MustExec("alter table t modify n text")
	tk.MustExec("alter table t modify r text")
	tk.MustExec("alter table t modify db text")
	// MySQL will get "-111.111" rather than "-111.111115" at TiDB.
	tk.MustExec("alter table t modify f32 text")
	tk.MustExec("alter table t modify f64 text")
	tk.MustExec("alter table t modify b text")
	tk.MustQuery("select * from t").Check(testkit.Rows("-258.1234500 333.33 2000000.20000002 323232323.32323235 -111.111115 -222222222222.22223 \x15"))

	// enum
	reset(tk)
	tk.MustExec("insert into t values (-258.12345, 333.33, 2000000.20000002, 323232323.3232323232, -111.111, -222222222222.222222222222222, b'10101')")
	tk.MustGetErrCode("alter table t modify d enum('-258.12345', '333.33', '2000000.20000002', '323232323.3232323232', '-111.111', '-222222222222.222222222222222', b'10101')", mysql.ErrUnsupportedDDLOperation)
	tk.MustGetErrCode("alter table t modify n enum('-258.12345', '333.33', '2000000.20000002', '323232323.3232323232', '-111.111', '-222222222222.222222222222222', b'10101')", mysql.ErrUnsupportedDDLOperation)
	tk.MustGetErrCode("alter table t modify r enum('-258.12345', '333.33', '2000000.20000002', '323232323.3232323232', '-111.111', '-222222222222.222222222222222', b'10101')", mysql.ErrUnsupportedDDLOperation)
	tk.MustGetErrCode("alter table t modify db enum('-258.12345', '333.33', '2000000.20000002', '323232323.3232323232', '-111.111', '-222222222222.222222222222222', b'10101')", mysql.ErrUnsupportedDDLOperation)
	tk.MustGetErrCode("alter table t modify f32 enum('-258.12345', '333.33', '2000000.20000002', '323232323.3232323232', '-111.111', '-222222222222.222222222222222', b'10101')", mysql.ErrUnsupportedDDLOperation)
	tk.MustGetErrCode("alter table t modify f64 enum('-258.12345', '333.33', '2000000.20000002', '323232323.3232323232', '-111.111', '-222222222222.222222222222222', b'10101')", mysql.ErrUnsupportedDDLOperation)
	tk.MustGetErrCode("alter table t modify b enum('-258.12345', '333.33', '2000000.20000002', '323232323.3232323232', '-111.111', '-222222222222.222222222222222', b'10101')", mysql.ErrUnsupportedDDLOperation)
	tk.MustQuery("select * from t").Check(testkit.Rows("-258.1234500 333.33 2000000.20000002 323232323.32323235 -111.111 -222222222222.22223 \x15"))

	// set
	reset(tk)
	tk.MustExec("insert into t values (-258.12345, 333.33, 2000000.20000002, 323232323.3232323232, -111.111, -222222222222.222222222222222, b'10101')")
	tk.MustGetErrCode("alter table t modify d set('-258.12345', '333.33', '2000000.20000002', '323232323.3232323232', '-111.111', '-222222222222.222222222222222', b'10101')", mysql.ErrUnsupportedDDLOperation)
	tk.MustGetErrCode("alter table t modify n set('-258.12345', '333.33', '2000000.20000002', '323232323.3232323232', '-111.111', '-222222222222.222222222222222', b'10101')", mysql.ErrUnsupportedDDLOperation)
	tk.MustGetErrCode("alter table t modify r set('-258.12345', '333.33', '2000000.20000002', '323232323.3232323232', '-111.111', '-222222222222.222222222222222', b'10101')", mysql.ErrUnsupportedDDLOperation)
	tk.MustGetErrCode("alter table t modify db set('-258.12345', '333.33', '2000000.20000002', '323232323.3232323232', '-111.111', '-222222222222.222222222222222', b'10101')", mysql.ErrUnsupportedDDLOperation)
	tk.MustGetErrCode("alter table t modify f32 set('-258.12345', '333.33', '2000000.20000002', '323232323.3232323232', '-111.111', '-222222222222.222222222222222', b'10101')", mysql.ErrUnsupportedDDLOperation)
	tk.MustGetErrCode("alter table t modify f64 set('-258.12345', '333.33', '2000000.20000002', '323232323.3232323232', '-111.111', '-222222222222.222222222222222', b'10101')", mysql.ErrUnsupportedDDLOperation)
	tk.MustGetErrCode("alter table t modify b set('-258.12345', '333.33', '2000000.20000002', '323232323.3232323232', '-111.111', '-222222222222.222222222222222', b'10101')", mysql.ErrUnsupportedDDLOperation)
	tk.MustQuery("select * from t").Check(testkit.Rows("-258.1234500 333.33 2000000.20000002 323232323.32323235 -111.111 -222222222222.22223 \x15"))

	// To date and time data types.
	// datetime
	reset(tk)
	tk.MustExec("insert into t values (200805.11, 307.333, 20200805.11111111, 20200805111307.11111111, 200805111307.11111111, 20200805111307.11111111, b'10101')")
	// MySQL will get "ERROR 1292 (22001) Data truncation: Incorrect datetime value: '200805.1100000' for column 'd' at row 1".
	tk.MustGetErrCode("alter table t modify d datetime", mysql.ErrUnsupportedDDLOperation)
	// MySQL will get "ERROR 1292 (22001) Data truncation: Incorrect datetime value: '307.33' for column 'n' at row 1".
	tk.MustGetErrCode("alter table t modify n datetime", mysql.ErrUnsupportedDDLOperation)
	tk.MustGetErrCode("alter table t modify r datetime", mysql.ErrUnsupportedDDLOperation)
	tk.MustGetErrCode("alter table t modify db datetime", mysql.ErrUnsupportedDDLOperation)
	tk.MustGetErrCode("alter table t modify f32 datetime", mysql.ErrUnsupportedDDLOperation)
	tk.MustGetErrCode("alter table t modify f64 datetime", mysql.ErrUnsupportedDDLOperation)
	tk.MustGetErrCode("alter table t modify b datetime", mysql.ErrUnsupportedDDLOperation)
	tk.MustQuery("select * from t").Check(testkit.Rows("200805.1100000 307.33 20200805.11111111 20200805111307.11 200805100000 20200805111307.11 \x15"))
	// time
	reset(tk)
	tk.MustExec("insert into t values (200805.11, 307.333, 20200805.11111111, 20200805111307.11111111, 200805111307.11111111, 20200805111307.11111111, b'10101')")
	tk.MustExec("alter table t modify d time")
	tk.MustExec("alter table t modify n time")
	tk.MustGetErrCode("alter table t modify r time", mysql.ErrTruncatedWrongValue)
	tk.MustExec("alter table t modify db time")
	tk.MustExec("alter table t modify f32 time")
	tk.MustExec("alter table t modify f64 time")
	tk.MustGetErrCode("alter table t modify b time", mysql.ErrUnsupportedDDLOperation)
	tk.MustQuery("select * from t").Check(testkit.Rows("20:08:05 00:03:07 20200805.11111111 11:13:07 10:00:00 11:13:07 \x15"))
	// date
	reset(tk)
	tk.MustExec("insert into t values (200805.11, 307.333, 20200805.11111111, 20200805111307.11111111, 200805111307.11111111, 20200805111307.11111111, b'10101')")
	// MySQL will get "ERROR 1292 (22001) Data truncation: Incorrect date value: '200805.1100000' for column 'd' at row 1".
	tk.MustGetErrCode("alter table t modify d date", mysql.ErrUnsupportedDDLOperation)
	// MySQL will get "ERROR 1292 (22001) Data truncation: Incorrect date value: '307.33' for column 'n' at row 1".
	tk.MustGetErrCode("alter table t modify n date", mysql.ErrUnsupportedDDLOperation)
	tk.MustGetErrCode("alter table t modify r date", mysql.ErrUnsupportedDDLOperation)
	tk.MustGetErrCode("alter table t modify db date", mysql.ErrUnsupportedDDLOperation)
	tk.MustGetErrCode("alter table t modify f32 date", mysql.ErrUnsupportedDDLOperation)
	tk.MustGetErrCode("alter table t modify f64 date", mysql.ErrUnsupportedDDLOperation)
	tk.MustGetErrCode("alter table t modify b date", mysql.ErrUnsupportedDDLOperation)
	tk.MustQuery("select * from t").Check(testkit.Rows("200805.1100000 307.33 20200805.11111111 20200805111307.11 200805100000 20200805111307.11 \x15"))
	// timestamp
	reset(tk)
	tk.MustExec("insert into t values (200805.11, 307.333, 20200805.11111111, 20200805111307.11111111, 200805111307.11111111, 20200805111307.11111111, b'10101')")
	// MySQL will get "ERROR 1292 (22001) Data truncation: Incorrect datetime value: '200805.1100000' for column 'd' at row 1".
	tk.MustGetErrCode("alter table t modify d timestamp", mysql.ErrUnsupportedDDLOperation)
	// MySQL will get "ERROR 1292 (22001) Data truncation: Incorrect datetime value: '307.33' for column 'n' at row 1".
	tk.MustGetErrCode("alter table t modify n timestamp", mysql.ErrUnsupportedDDLOperation)
	tk.MustGetErrCode("alter table t modify r timestamp", mysql.ErrUnsupportedDDLOperation)
	tk.MustGetErrCode("alter table t modify db timestamp", mysql.ErrUnsupportedDDLOperation)
	tk.MustGetErrCode("alter table t modify f32 timestamp", mysql.ErrUnsupportedDDLOperation)
	tk.MustGetErrCode("alter table t modify f64 timestamp", mysql.ErrUnsupportedDDLOperation)
	tk.MustGetErrCode("alter table t modify b timestamp", mysql.ErrUnsupportedDDLOperation)
	tk.MustQuery("select * from t").Check(testkit.Rows("200805.1100000 307.33 20200805.11111111 20200805111307.11 200805100000 20200805111307.11 \x15"))
	// year
	reset(tk)
	tk.MustExec("insert into t values (200805.11, 307.333, 2.55555, 98.1111111, 2154.00001, 20200805111307.11111111, b'10101')")
	tk.MustGetErrMsg("alter table t modify d year", "[types:8033]Invalid year value for column 'd', value is 'KindMysqlDecimal 200805.1100000'")
	tk.MustGetErrCode("alter table t modify n year", mysql.ErrInvalidYear)
	// MySQL will get "ERROR 1264 (22001) Data truncation: Out of range value for column 'r' at row 1".
	tk.MustExec("alter table t modify r year")
	// MySQL will get "ERROR 1264 (22001) Data truncation: Out of range value for column 'db' at row 1".
	tk.MustExec("alter table t modify db year")
	// MySQL will get "ERROR 1264 (22001) Data truncation: Out of range value for column 'f32' at row 1".
	tk.MustExec("alter table t modify f32 year")
	tk.MustGetErrMsg("alter table t modify f64 year", "[types:8033]Invalid year value for column 'f64', value is 'KindFloat64 2.020080511130711e+13'")
	tk.MustExec("alter table t modify b year")
	tk.MustQuery("select * from t").Check(testkit.Rows("200805.1100000 307.33 2003 1998 2154 20200805111307.11 2021"))

	// To json data type.
	reset(tk)
	tk.MustExec("insert into t values (-258.12345, 333.33, 2000000.20000002, 323232323.3232323232, -111.11111111, -222222222222.222222222222222, b'10101')")
	tk.MustExec("alter table t modify d json")
	tk.MustExec("alter table t modify n json")
	tk.MustExec("alter table t modify r json")
	tk.MustExec("alter table t modify db json")
	tk.MustExec("alter table t modify f32 json")
	tk.MustExec("alter table t modify f64 json")
	tk.MustExec("alter table t modify b json")
	tk.MustQuery("select * from t").Check(testkit.Rows("-258.12345 333.33 2000000.20000002 323232323.32323235 -111.11111450195312 -222222222222.22223 \"\\u0015\""))
}

// Test issue #20529.
func (s *testColumnTypeChangeSuite) TestColumnTypeChangeIgnoreDisplayLength(c *C) {
	tk := testkit.NewTestKit(c, s.store)
	tk.MustExec("use test")
	tk.Se.GetSessionVars().EnableChangeColumnType = true
	defer func() {
		tk.Se.GetSessionVars().EnableChangeColumnType = false
	}()

	originalHook := s.dom.DDL().GetHook()
	defer s.dom.DDL().(ddl.DDLForTest).SetHook(originalHook)

	var assertResult bool
	assertHasAlterWriteReorg := func(tbl table.Table) {
		// Restore the assert result to false.
		assertResult = false
		hook := &ddl.TestDDLCallback{}
		hook.OnJobRunBeforeExported = func(job *model.Job) {
			if tbl.Meta().ID != job.TableID {
				return
			}
			if job.SchemaState == model.StateWriteReorganization {
				assertResult = true
			}
		}
		s.dom.DDL().(ddl.DDLForTest).SetHook(hook)
	}

	// Change int to tinyint.
	// Although display length is increased, the default flen is decreased, reorg is needed.
	tk.MustExec("drop table if exists t")
	tk.MustExec("create table t(a int(1))")
	tbl := testGetTableByName(c, tk.Se, "test", "t")
	assertHasAlterWriteReorg(tbl)
	tk.MustExec("alter table t modify column a tinyint(3)")
	c.Assert(assertResult, Equals, true)

	// Change tinyint to tinyint
	// Although display length is decreased, default flen is the same, reorg is not needed.
	tk.MustExec("drop table if exists t")
	tk.MustExec("create table t(a tinyint(3))")
	tbl = testGetTableByName(c, tk.Se, "test", "t")
	assertHasAlterWriteReorg(tbl)
	tk.MustExec("alter table t modify column a tinyint(1)")
	c.Assert(assertResult, Equals, false)
	tk.MustExec("drop table if exists t")
}

func (s *testColumnTypeChangeSuite) TestColumnTypeChangeFromDateTimeTypeToOthers(c *C) {
	tk := testkit.NewTestKit(c, s.store)
	tk.MustExec("use test")
	// Enable column change variable.
	tk.Se.GetSessionVars().EnableChangeColumnType = true

	// Set time zone to UTC.
	originalTz := tk.Se.GetSessionVars().TimeZone
	tk.Se.GetSessionVars().TimeZone = time.UTC
	defer func() {
		tk.Se.GetSessionVars().EnableChangeColumnType = false
		tk.Se.GetSessionVars().TimeZone = originalTz
	}()

	// Init string date type table.
	reset := func(tk *testkit.TestKit) {
		tk.MustExec("drop table if exists t")
		tk.MustExec(`
			create table t (
                   d date,
                   t time(3),
                   dt datetime(6),
                   tmp timestamp(6),
                   y year
			)
		`)
	}

	// To numeric data types.
	// tinyint
	reset(tk)
	tk.MustExec("insert into t values ('2020-10-30', '19:38:25.001', 20201030082133.455555, 20201030082133.455555, 2020)")
	tk.MustGetErrCode("alter table t modify d tinyint", mysql.ErrDataOutOfRange)
	tk.MustGetErrCode("alter table t modify t tinyint", mysql.ErrDataOutOfRange)
	tk.MustGetErrCode("alter table t modify dt tinyint", mysql.ErrDataOutOfRange)
	tk.MustGetErrCode("alter table t modify tmp tinyint", mysql.ErrDataOutOfRange)
	tk.MustGetErrCode("alter table t modify y tinyint", mysql.ErrDataOutOfRange)
	tk.MustQuery("select * from t").Check(testkit.Rows("2020-10-30 19:38:25.001 2020-10-30 08:21:33.455555 2020-10-30 08:21:33.455555 2020"))
	// int
	reset(tk)
	tk.MustExec("insert into t values ('2020-10-30', '19:38:25.001', 20201030082133.455555, 20201030082133.455555, 2020)")
	tk.MustExec("alter table t modify d int")
	tk.MustExec("alter table t modify t int")
	tk.MustGetErrCode("alter table t modify dt int", mysql.ErrDataOutOfRange)
	tk.MustGetErrCode("alter table t modify tmp int", mysql.ErrDataOutOfRange)
	tk.MustExec("alter table t modify y int")
	tk.MustQuery("select * from t").Check(testkit.Rows("20201030 193825 2020-10-30 08:21:33.455555 2020-10-30 08:21:33.455555 2020"))
	// bigint
	reset(tk)
	tk.MustExec("insert into t values ('2020-10-30', '19:38:25.001', 20201030082133.455555, 20201030082133.455555, 2020)")
	tk.MustExec("alter table t modify d bigint")
	tk.MustExec("alter table t modify t bigint")
	tk.MustExec("alter table t modify dt bigint")
	tk.MustExec("alter table t modify tmp bigint")
	tk.MustExec("alter table t modify y bigint")
	tk.MustQuery("select * from t").Check(testkit.Rows("20201030 193825 20201030082133 20201030082133 2020"))
	// bit
	reset(tk)
	tk.MustExec("insert into t values ('2020-10-30', '19:38:25.001', 20201030082133.455555, 20201030082133.455555, 2020)")
	tk.MustGetErrCode("alter table t modify d bit", mysql.ErrUnsupportedDDLOperation)
	tk.MustGetErrCode("alter table t modify t bit", mysql.ErrUnsupportedDDLOperation)
	tk.MustGetErrCode("alter table t modify dt bit", mysql.ErrUnsupportedDDLOperation)
	tk.MustGetErrCode("alter table t modify tmp bit", mysql.ErrUnsupportedDDLOperation)
	tk.MustGetErrCode("alter table t modify y bit", mysql.ErrUnsupportedDDLOperation)
	tk.MustQuery("select * from t").Check(testkit.Rows("2020-10-30 19:38:25.001 2020-10-30 08:21:33.455555 2020-10-30 08:21:33.455555 2020"))
	// decimal
	reset(tk)
	tk.MustExec("insert into t values ('2020-10-30', '19:38:25.001', 20201030082133.455555, 20201030082133.455555, 2020)")
	tk.MustExec("alter table t modify d decimal")
	tk.MustExec("alter table t modify t decimal(10, 4)")
	tk.MustExec("alter table t modify dt decimal(20, 6)")
	tk.MustExec("alter table t modify tmp decimal(22, 8)")
	tk.MustExec("alter table t modify y decimal")
	tk.MustQuery("select * from t").Check(testkit.Rows("20201030 193825.0010 20201030082133.455555 20201030082133.45555500 2020"))
	// double
	reset(tk)
	tk.MustExec("insert into t values ('2020-10-30', '19:38:25.001', 20201030082133.455555, 20201030082133.455555, 2020)")
	tk.MustExec("alter table t modify d double")
	tk.MustExec("alter table t modify t double(10, 4)")
	tk.MustExec("alter table t modify dt double(20, 6)")
	tk.MustExec("alter table t modify tmp double(22, 8)")
	tk.MustExec("alter table t modify y double")
	tk.MustQuery("select * from t").Check(testkit.Rows("20201030 193825.001 20201030082133.457 20201030082133.457 2020"))

	// To string data types.
	// char
	reset(tk)
	tk.MustExec("insert into t values ('2020-10-30', '19:38:25.001', 20201030082133.455555, 20201030082133.455555, 2020)")
	tk.MustExec("alter table t modify d char(30)")
	tk.MustExec("alter table t modify t char(30)")
	tk.MustExec("alter table t modify dt char(30)")
	tk.MustExec("alter table t modify tmp char(30)")
	tk.MustExec("alter table t modify y char(30)")
	tk.MustQuery("select * from t").Check(testkit.Rows("2020-10-30 19:38:25.001 2020-10-30 08:21:33.455555 2020-10-30 08:21:33.455555 2020"))

	// varchar
	reset(tk)
	tk.MustExec("insert into t values ('2020-10-30', '19:38:25.001', 20201030082133.455555, 20201030082133.455555, 2020)")
	tk.MustExec("alter table t modify d varchar(30)")
	tk.MustExec("alter table t modify t varchar(30)")
	tk.MustExec("alter table t modify dt varchar(30)")
	tk.MustExec("alter table t modify tmp varchar(30)")
	tk.MustExec("alter table t modify y varchar(30)")
	tk.MustQuery("select * from t").Check(testkit.Rows("2020-10-30 19:38:25.001 2020-10-30 08:21:33.455555 2020-10-30 08:21:33.455555 2020"))

	// binary
	reset(tk)
	tk.MustExec("insert into t values ('2020-10-30', '19:38:25.001', 20201030082133.455555, 20201030082133.455555, 2020)")
	tk.MustExec("alter table t modify d binary(30)")
	tk.MustExec("alter table t modify t binary(30)")
	tk.MustExec("alter table t modify dt binary(30)")
	tk.MustExec("alter table t modify tmp binary(30)")
	tk.MustExec("alter table t modify y binary(30)")
	tk.MustQuery("select * from t").Check(testkit.Rows("2020-10-30\x00\x00\x00\x00\x00\x00\x00\x00\x00\x00\x00\x00\x00\x00\x00\x00\x00\x00\x00\x00 " +
		"19:38:25.001\x00\x00\x00\x00\x00\x00\x00\x00\x00\x00\x00\x00\x00\x00\x00\x00\x00\x00 " +
		"2020-10-30 08:21:33.455555\x00\x00\x00\x00 " +
		"2020-10-30 08:21:33.455555\x00\x00\x00\x00 " +
		"2020\x00\x00\x00\x00\x00\x00\x00\x00\x00\x00\x00\x00\x00\x00\x00\x00\x00\x00\x00\x00\x00\x00\x00\x00\x00\x00"))

	// varbinary
	reset(tk)
	tk.MustExec("insert into t values ('2020-10-30', '19:38:25.001', 20201030082133.455555, 20201030082133.455555, 2020)")
	tk.MustExec("alter table t modify d varbinary(30)")
	tk.MustExec("alter table t modify t varbinary(30)")
	tk.MustExec("alter table t modify dt varbinary(30)")
	tk.MustExec("alter table t modify tmp varbinary(30)")
	tk.MustExec("alter table t modify y varbinary(30)")
	tk.MustQuery("select * from t").Check(testkit.Rows("2020-10-30 19:38:25.001 2020-10-30 08:21:33.455555 2020-10-30 08:21:33.455555 2020"))

	// text
	reset(tk)
	tk.MustExec("insert into t values ('2020-10-30', '19:38:25.001', 20201030082133.455555, 20201030082133.455555, 2020)")
	tk.MustExec("alter table t modify d text")
	tk.MustExec("alter table t modify t text")
	tk.MustExec("alter table t modify dt text")
	tk.MustExec("alter table t modify tmp text")
	tk.MustExec("alter table t modify y text")
	tk.MustQuery("select * from t").Check(testkit.Rows("2020-10-30 19:38:25.001 2020-10-30 08:21:33.455555 2020-10-30 08:21:33.455555 2020"))

	// blob
	reset(tk)
	tk.MustExec("insert into t values ('2020-10-30', '19:38:25.001', 20201030082133.455555, 20201030082133.455555, 2020)")
	tk.MustExec("alter table t modify d blob")
	tk.MustExec("alter table t modify t blob")
	tk.MustExec("alter table t modify dt blob")
	tk.MustExec("alter table t modify tmp blob")
	tk.MustExec("alter table t modify y blob")
	tk.MustQuery("select * from t").Check(testkit.Rows("2020-10-30 19:38:25.001 2020-10-30 08:21:33.455555 2020-10-30 08:21:33.455555 2020"))

	// enum
	reset(tk)
	tk.MustExec("insert into t values ('2020-10-30', '19:38:25.001', 20201030082133.455555, 20201030082133.455555, 2020)")
	tk.MustGetErrCode("alter table t modify d enum('2020-10-30', '19:38:25.001', '20201030082133.455555', '2020')", mysql.ErrUnsupportedDDLOperation)
	tk.MustGetErrCode("alter table t modify t enum('2020-10-30', '19:38:25.001', '20201030082133.455555', '2020')", mysql.ErrUnsupportedDDLOperation)
	tk.MustGetErrCode("alter table t modify dt enum('2020-10-30', '19:38:25.001', '20201030082133.455555', '2020')", mysql.ErrUnsupportedDDLOperation)
	tk.MustGetErrCode("alter table t modify tmp enum('2020-10-30', '19:38:25.001', '20201030082133.455555', '2020')", mysql.ErrUnsupportedDDLOperation)
	tk.MustGetErrCode("alter table t modify y enum('2020-10-30', '19:38:25.001', '20201030082133.455555', '2020')", mysql.ErrUnsupportedDDLOperation)
	tk.MustQuery("select * from t").Check(testkit.Rows("2020-10-30 19:38:25.001 2020-10-30 08:21:33.455555 2020-10-30 08:21:33.455555 2020"))

	// set
	reset(tk)
	tk.MustExec("insert into t values ('2020-10-30', '19:38:25.001', 20201030082133.455555, 20201030082133.455555, 2020)")
	tk.MustGetErrCode("alter table t modify d set('2020-10-30', '19:38:25.001', '20201030082133.455555', '2020')", mysql.ErrUnsupportedDDLOperation)
	tk.MustGetErrCode("alter table t modify t set('2020-10-30', '19:38:25.001', '20201030082133.455555', '2020')", mysql.ErrUnsupportedDDLOperation)
	tk.MustGetErrCode("alter table t modify dt set('2020-10-30', '19:38:25.001', '20201030082133.455555', '2020')", mysql.ErrUnsupportedDDLOperation)
	tk.MustGetErrCode("alter table t modify tmp set('2020-10-30', '19:38:25.001', '20201030082133.455555', '2020')", mysql.ErrUnsupportedDDLOperation)
	tk.MustGetErrCode("alter table t modify y set('2020-10-30', '19:38:25.001', '20201030082133.455555', '2020')", mysql.ErrUnsupportedDDLOperation)
	tk.MustQuery("select * from t").Check(testkit.Rows("2020-10-30 19:38:25.001 2020-10-30 08:21:33.455555 2020-10-30 08:21:33.455555 2020"))

	// To json data type.
	reset(tk)
	tk.MustExec("insert into t values ('2020-10-30', '19:38:25.001', 20201030082133.455555, 20201030082133.455555, 2020)")
	tk.MustExec("alter table t modify d json")
	tk.MustExec("alter table t modify t json")
	tk.MustExec("alter table t modify dt json")
	tk.MustExec("alter table t modify tmp json")
	tk.MustExec("alter table t modify y json")
	tk.MustQuery("select * from t").Check(testkit.Rows("\"2020-10-30\" \"19:38:25.001\" \"2020-10-30 08:21:33.455555\" \"2020-10-30 08:21:33.455555\" 2020"))
}

func (s *testColumnTypeChangeSuite) TestColumnTypeChangeFromJsonToOthers(c *C) {
	tk := testkit.NewTestKit(c, s.store)
	tk.MustExec("use test")
	// Enable column change variable.
	tk.Se.GetSessionVars().EnableChangeColumnType = true

	// Set time zone to UTC.
	originalTz := tk.Se.GetSessionVars().TimeZone
	tk.Se.GetSessionVars().TimeZone = time.UTC
	defer func() {
		tk.Se.GetSessionVars().EnableChangeColumnType = false
		tk.Se.GetSessionVars().TimeZone = originalTz
	}()

	// Init string date type table.
	reset := func(tk *testkit.TestKit) {
		tk.MustExec("drop table if exists t")
		tk.MustExec(`
			create table t (
				obj json,
				arr json,
				nil json,
				t json,
				f json,
				i json,
				ui json,
				f64 json,
				str json
			)
		`)
	}

	// To numeric data types.
	// tinyint
	reset(tk)
	tk.MustExec("insert into t values ('{\"obj\": 100}', '[-1, 0, 1]', 'null', 'true', 'false', '-22', '22', '323232323.3232323232', '\"json string\"')")
	// MySQL will get "ERROR 1366 (HY000) Incorrect integer value: '{"obj": 100}' for column 'obj' at row 1".
	tk.MustGetErrCode("alter table t modify obj tinyint", mysql.ErrTruncatedWrongValue)
	// MySQL will get "ERROR 1366 (HY000) Incorrect integer value: '[-1, 0, 1]' for column 'arr' at row 1".
	tk.MustGetErrCode("alter table t modify arr tinyint", mysql.ErrTruncatedWrongValue)
	// MySQL will get "ERROR 1366 (HY000) Incorrect integer value: 'null' for column 'nil' at row 1".
	tk.MustExec("alter table t modify nil tinyint")
	// MySQL will get "ERROR 1366 (HY000) Incorrect integer value: 'true' for column 't' at row 1".
	tk.MustExec("alter table t modify t tinyint")
	// MySQL will get "ERROR 1366 (HY000) Incorrect integer value: 'false' for column 'f' at row 1".
	tk.MustExec("alter table t modify f tinyint")
	tk.MustExec("alter table t modify i tinyint")
	tk.MustExec("alter table t modify ui tinyint")
	tk.MustGetErrCode("alter table t modify f64 tinyint", mysql.ErrDataOutOfRange)
	// MySQL will get "ERROR 1366 (HY000) Incorrect integer value: '"json string"' for column 'str' at row 1".
	tk.MustGetErrCode("alter table t modify str tinyint", mysql.ErrTruncatedWrongValue)
	tk.MustQuery("select * from t").Check(testkit.Rows("{\"obj\": 100} [-1, 0, 1] 0 1 0 -22 22 323232323.32323235 \"json string\""))

	// int
	reset(tk)
	tk.MustExec("insert into t values ('{\"obj\": 100}', '[-1, 0, 1]', 'null', 'true', 'false', '-22', '22', '323232323.3232323232', '\"json string\"')")
	// MySQL will get "ERROR 1366 (HY000) Incorrect integer value: '{"obj": 100}' for column 'obj' at row 1".
	tk.MustGetErrCode("alter table t modify obj int", mysql.ErrTruncatedWrongValue)
	// MySQL will get "ERROR 1366 (HY000) Incorrect integer value: '[-1, 0, 1]' for column 'arr' at row 1".
	tk.MustGetErrCode("alter table t modify arr int", mysql.ErrTruncatedWrongValue)
	// MySQL will get "ERROR 1366 (HY000) Incorrect integer value: 'null' for column 'nil' at row 1".
	tk.MustExec("alter table t modify nil int")
	// MySQL will get "ERROR 1366 (HY000) Incorrect integer value: 'true' for column 't' at row 1".
	tk.MustExec("alter table t modify t int")
	// MySQL will get "ERROR 1366 (HY000) Incorrect integer value: 'false' for column 'f' at row 1".
	tk.MustExec("alter table t modify f int")
	tk.MustExec("alter table t modify i int")
	tk.MustExec("alter table t modify ui int")
	tk.MustExec("alter table t modify f64 int")
	// MySQL will get "ERROR 1366 (HY000) Incorrect integer value: '"json string"' for column 'str' at row 1".
	tk.MustGetErrCode("alter table t modify str int", mysql.ErrTruncatedWrongValue)
	tk.MustQuery("select * from t").Check(testkit.Rows("{\"obj\": 100} [-1, 0, 1] 0 1 0 -22 22 323232323 \"json string\""))

	// bigint
	reset(tk)
	tk.MustExec("insert into t values ('{\"obj\": 100}', '[-1, 0, 1]', 'null', 'true', 'false', '-22', '22', '323232323.3232323232', '\"json string\"')")
	// MySQL will get "ERROR 1366 (HY000) Incorrect integer value: '{"obj": 100}' for column 'obj' at row 1".
	tk.MustGetErrCode("alter table t modify obj bigint", mysql.ErrTruncatedWrongValue)
	// MySQL will get "ERROR 1366 (HY000) Incorrect integer value: '[-1, 0, 1]' for column 'arr' at row 1".
	tk.MustGetErrCode("alter table t modify arr bigint", mysql.ErrTruncatedWrongValue)
	// MySQL will get "ERROR 1366 (HY000) Incorrect integer value: 'null' for column 'nil' at row 1".
	tk.MustExec("alter table t modify nil bigint")
	// MySQL will get "ERROR 1366 (HY000) Incorrect integer value: 'true' for column 't' at row 1".
	tk.MustExec("alter table t modify t bigint")
	// MySQL will get "ERROR 1366 (HY000) Incorrect integer value: 'false' for column 'f' at row 1".
	tk.MustExec("alter table t modify f bigint")
	tk.MustExec("alter table t modify i bigint")
	tk.MustExec("alter table t modify ui bigint")
	tk.MustExec("alter table t modify f64 bigint")
	// MySQL will get "ERROR 1366 (HY000) Incorrect integer value: '"json string"' for column 'str' at row 1".
	tk.MustGetErrCode("alter table t modify str bigint", mysql.ErrTruncatedWrongValue)
	tk.MustQuery("select * from t").Check(testkit.Rows("{\"obj\": 100} [-1, 0, 1] 0 1 0 -22 22 323232323 \"json string\""))

	// unsigned bigint
	reset(tk)
	tk.MustExec("insert into t values ('{\"obj\": 100}', '[-1, 0, 1]', 'null', 'true', 'false', '-22', '22', '323232323.3232323232', '\"json string\"')")
	// MySQL will get "ERROR 1366 (HY000) Incorrect integer value: '{"obj": 100}' for column 'obj' at row 1".
	tk.MustGetErrCode("alter table t modify obj bigint unsigned", mysql.ErrTruncatedWrongValue)
	// MySQL will get "ERROR 1366 (HY000) Incorrect integer value: '[-1, 0, 1]' for column 'arr' at row 1".
	tk.MustGetErrCode("alter table t modify arr bigint unsigned", mysql.ErrTruncatedWrongValue)
	// MySQL will get "ERROR 1366 (HY000) Incorrect integer value: 'null' for column 'nil' at row 1".
	tk.MustExec("alter table t modify nil bigint unsigned")
	// MySQL will get "ERROR 1366 (HY000) Incorrect integer value: 'true' for column 't' at row 1".
	tk.MustExec("alter table t modify t bigint unsigned")
	// MySQL will get "ERROR 1366 (HY000) Incorrect integer value: 'false' for column 'f' at row 1".
	tk.MustExec("alter table t modify f bigint unsigned")
	// MySQL will get "ERROR 1264 (22003) Out of range value for column 'i' at row 1".
	tk.MustGetErrCode("alter table t modify i bigint unsigned", mysql.ErrDataOutOfRange)
	tk.MustExec("alter table t modify ui bigint unsigned")
	tk.MustExec("alter table t modify f64 bigint unsigned")
	// MySQL will get "ERROR 1366 (HY000) Incorrect integer value: '"json string"' for column 'str' at row 1".
	tk.MustGetErrCode("alter table t modify str bigint unsigned", mysql.ErrTruncatedWrongValue)
	tk.MustQuery("select * from t").Check(testkit.Rows("{\"obj\": 100} [-1, 0, 1] 0 1 0 -22 22 323232323 \"json string\""))

	// bit
	reset(tk)
	tk.MustExec("insert into t values ('{\"obj\": 100}', '[-1, 0, 1]', 'null', 'true', 'false', '-22', '22', '323232323.3232323232', '\"json string\"')")
	tk.MustGetErrCode("alter table t modify obj bit", mysql.ErrUnsupportedDDLOperation)
	tk.MustGetErrCode("alter table t modify arr bit", mysql.ErrUnsupportedDDLOperation)
	tk.MustGetErrCode("alter table t modify nil bit", mysql.ErrUnsupportedDDLOperation)
	tk.MustGetErrCode("alter table t modify t bit", mysql.ErrUnsupportedDDLOperation)
	tk.MustGetErrCode("alter table t modify f bit", mysql.ErrUnsupportedDDLOperation)
	tk.MustGetErrCode("alter table t modify i bit", mysql.ErrUnsupportedDDLOperation)
	tk.MustGetErrCode("alter table t modify ui bit", mysql.ErrUnsupportedDDLOperation)
	tk.MustGetErrCode("alter table t modify f64 bit", mysql.ErrUnsupportedDDLOperation)
	tk.MustGetErrCode("alter table t modify str bit", mysql.ErrUnsupportedDDLOperation)
	tk.MustQuery("select * from t").Check(testkit.Rows("{\"obj\": 100} [-1, 0, 1] null true false -22 22 323232323.32323235 \"json string\""))

	// decimal
	reset(tk)
	tk.MustExec("insert into t values ('{\"obj\": 100}', '[-1, 0, 1]', 'null', 'true', 'false', '-22', '22', '323232323.3232323232', '\"json string\"')")
	// MySQL will get "ERROR 3156 (22001) Invalid JSON value for CAST to DECIMAL from column obj at row 1".
	tk.MustGetErrCode("alter table t modify obj decimal(20, 10)", mysql.ErrTruncatedWrongValue)
	// MySQL will get "ERROR 3156 (22001) Invalid JSON value for CAST to DECIMAL from column arr at row 1".
	tk.MustGetErrCode("alter table t modify arr decimal(20, 10)", mysql.ErrTruncatedWrongValue)
	// MySQL will get "ERROR 3156 (22001) Invalid JSON value for CAST to DECIMAL from column nil at row 1".
	tk.MustExec("alter table t modify nil decimal(20, 10)")
	tk.MustExec("alter table t modify t decimal(20, 10)")
	tk.MustExec("alter table t modify f decimal(20, 10)")
	tk.MustExec("alter table t modify i decimal(20, 10)")
	tk.MustExec("alter table t modify ui decimal(20, 10)")
	tk.MustExec("alter table t modify f64 decimal(20, 10)")
	// MySQL will get "ERROR 1366 (HY000): Incorrect DECIMAL value: '0' for column '' at row -1".
	tk.MustGetErrCode("alter table t modify str decimal(20, 10)", mysql.ErrBadNumber)
	tk.MustQuery("select * from t").Check(testkit.Rows("{\"obj\": 100} [-1, 0, 1] 0.0000000000 1.0000000000 0.0000000000 -22.0000000000 22.0000000000 323232323.3232323500 \"json string\""))

	// double
	reset(tk)
	tk.MustExec("insert into t values ('{\"obj\": 100}', '[-1, 0, 1]', 'null', 'true', 'false', '-22', '22', '323232323.3232323232', '\"json string\"')")
	// MySQL will get "ERROR 1265 (01000): Data truncated for column 'obj' at row 1".
	tk.MustGetErrCode("alter table t modify obj double", mysql.ErrTruncatedWrongValue)
	// MySQL will get "ERROR 1265 (01000): Data truncated for column 'arr' at row 1".
	tk.MustGetErrCode("alter table t modify arr double", mysql.ErrTruncatedWrongValue)
	// MySQL will get "ERROR 1265 (01000): Data truncated for column 'nil' at row 1".
	tk.MustExec("alter table t modify nil double")
	// MySQL will get "ERROR 1265 (01000): Data truncated for column 't' at row 1".
	tk.MustExec("alter table t modify t double")
	// MySQL will get "ERROR 1265 (01000): Data truncated for column 'f' at row 1".
	tk.MustExec("alter table t modify f double")
	tk.MustExec("alter table t modify i double")
	tk.MustExec("alter table t modify ui double")
	tk.MustExec("alter table t modify f64 double")
	// MySQL will get "ERROR 1265 (01000): Data truncated for column 'str' at row 1".
	tk.MustGetErrCode("alter table t modify str double", mysql.ErrTruncatedWrongValue)
	tk.MustQuery("select * from t").Check(testkit.Rows("{\"obj\": 100} [-1, 0, 1] 0 1 0 -22 22 323232323.32323235 \"json string\""))

	// To string data types.
	// char
	reset(tk)
	tk.MustExec("insert into t values ('{\"obj\": 100}', '[-1, 0, 1]', 'null', 'true', 'false', '-22', '22', '323232323.3232323232', '\"json string\"')")
	tk.MustExec("alter table t modify obj char(20)")
	tk.MustExec("alter table t modify arr char(20)")
	tk.MustExec("alter table t modify nil char(20)")
	tk.MustExec("alter table t modify t char(20)")
	tk.MustExec("alter table t modify f char(20)")
	tk.MustExec("alter table t modify i char(20)")
	tk.MustExec("alter table t modify ui char(20)")
	tk.MustExec("alter table t modify f64 char(20)")
	tk.MustExec("alter table t modify str char(20)")
	tk.MustQuery("select * from t").Check(testkit.Rows("{\"obj\": 100} [-1, 0, 1] null true false -22 22 323232323.32323235 \"json string\""))

	// varchar
	reset(tk)
	tk.MustExec("insert into t values ('{\"obj\": 100}', '[-1, 0, 1]', 'null', 'true', 'false', '-22', '22', '323232323.3232323232', '\"json string\"')")
	tk.MustExec("alter table t modify obj varchar(20)")
	tk.MustExec("alter table t modify arr varchar(20)")
	tk.MustExec("alter table t modify nil varchar(20)")
	tk.MustExec("alter table t modify t varchar(20)")
	tk.MustExec("alter table t modify f varchar(20)")
	tk.MustExec("alter table t modify i varchar(20)")
	tk.MustExec("alter table t modify ui varchar(20)")
	tk.MustExec("alter table t modify f64 varchar(20)")
	tk.MustExec("alter table t modify str varchar(20)")
	tk.MustQuery("select * from t").Check(testkit.Rows("{\"obj\": 100} [-1, 0, 1] null true false -22 22 323232323.32323235 \"json string\""))

	// binary
	reset(tk)
	tk.MustExec("insert into t values ('{\"obj\": 100}', '[-1, 0, 1]', 'null', 'true', 'false', '-22', '22', '323232323.3232323232', '\"json string\"')")
	tk.MustExec("alter table t modify obj binary(20)")
	tk.MustExec("alter table t modify arr binary(20)")
	tk.MustExec("alter table t modify nil binary(20)")
	tk.MustExec("alter table t modify t binary(20)")
	tk.MustExec("alter table t modify f binary(20)")
	tk.MustExec("alter table t modify i binary(20)")
	tk.MustExec("alter table t modify ui binary(20)")
	tk.MustExec("alter table t modify f64 binary(20)")
	tk.MustExec("alter table t modify str binary(20)")
	tk.MustQuery("select * from t").Check(testkit.Rows(
		"{\"obj\": 100}\x00\x00\x00\x00\x00\x00\x00\x00 " +
			"[-1, 0, 1]\x00\x00\x00\x00\x00\x00\x00\x00\x00\x00 " +
			"null\x00\x00\x00\x00\x00\x00\x00\x00\x00\x00\x00\x00\x00\x00\x00\x00 " +
			"true\x00\x00\x00\x00\x00\x00\x00\x00\x00\x00\x00\x00\x00\x00\x00\x00 " +
			"false\x00\x00\x00\x00\x00\x00\x00\x00\x00\x00\x00\x00\x00\x00\x00 " +
			"-22\x00\x00\x00\x00\x00\x00\x00\x00\x00\x00\x00\x00\x00\x00\x00\x00\x00 " +
			"22\x00\x00\x00\x00\x00\x00\x00\x00\x00\x00\x00\x00\x00\x00\x00\x00\x00\x00 " +
			"323232323.32323235\x00\x00 " +
			"\"json string\"\x00\x00\x00\x00\x00\x00\x00"))
	// varbinary
	reset(tk)
	tk.MustExec("insert into t values ('{\"obj\": 100}', '[-1, 0, 1]', 'null', 'true', 'false', '-22', '22', '323232323.3232323232', '\"json string\"')")
	tk.MustExec("alter table t modify obj varbinary(20)")
	tk.MustExec("alter table t modify arr varbinary(20)")
	tk.MustExec("alter table t modify nil varbinary(20)")
	tk.MustExec("alter table t modify t varbinary(20)")
	tk.MustExec("alter table t modify f varbinary(20)")
	tk.MustExec("alter table t modify i varbinary(20)")
	tk.MustExec("alter table t modify ui varbinary(20)")
	tk.MustExec("alter table t modify f64 varbinary(20)")
	tk.MustExec("alter table t modify str varbinary(20)")
	tk.MustQuery("select * from t").Check(testkit.Rows("{\"obj\": 100} [-1, 0, 1] null true false -22 22 323232323.32323235 \"json string\""))

	// blob
	reset(tk)
	tk.MustExec("insert into t values ('{\"obj\": 100}', '[-1, 0, 1]', 'null', 'true', 'false', '-22', '22', '323232323.3232323232', '\"json string\"')")
	tk.MustExec("alter table t modify obj blob")
	tk.MustExec("alter table t modify arr blob")
	tk.MustExec("alter table t modify nil blob")
	tk.MustExec("alter table t modify t blob")
	tk.MustExec("alter table t modify f blob")
	tk.MustExec("alter table t modify i blob")
	tk.MustExec("alter table t modify ui blob")
	tk.MustExec("alter table t modify f64 blob")
	tk.MustExec("alter table t modify str blob")
	tk.MustQuery("select * from t").Check(testkit.Rows("{\"obj\": 100} [-1, 0, 1] null true false -22 22 323232323.32323235 \"json string\""))

	// text
	reset(tk)
	tk.MustExec("insert into t values ('{\"obj\": 100}', '[-1, 0, 1]', 'null', 'true', 'false', '-22', '22', '323232323.3232323232', '\"json string\"')")
	tk.MustExec("alter table t modify obj text")
	tk.MustExec("alter table t modify arr text")
	tk.MustExec("alter table t modify nil text")
	tk.MustExec("alter table t modify t text")
	tk.MustExec("alter table t modify f text")
	tk.MustExec("alter table t modify i text")
	tk.MustExec("alter table t modify ui text")
	tk.MustExec("alter table t modify f64 text")
	tk.MustExec("alter table t modify str text")
	tk.MustQuery("select * from t").Check(testkit.Rows("{\"obj\": 100} [-1, 0, 1] null true false -22 22 323232323.32323235 \"json string\""))

	// enum
	reset(tk)
	tk.MustExec("insert into t values ('{\"obj\": 100}', '[-1, 0, 1]', 'null', 'true', 'false', '-22', '22', '323232323.3232323232', '\"json string\"')")
	tk.MustGetErrCode("alter table t modify obj enum('{\"obj\": 100}', '[-1, 0, 1]', 'null', 'true', 'false', '-22', '22', '323232323.3232323232', '\"json string\"')", mysql.ErrUnsupportedDDLOperation)
	tk.MustGetErrCode("alter table t modify arr enum('{\"obj\": 100}', '[-1, 0, 1]', 'null', 'true', 'false', '-22', '22', '323232323.3232323232', '\"json string\"')", mysql.ErrUnsupportedDDLOperation)
	tk.MustGetErrCode("alter table t modify nil enum('{\"obj\": 100}', '[-1, 0, 1]', 'null', 'true', 'false', '-22', '22', '323232323.3232323232', '\"json string\"')", mysql.ErrUnsupportedDDLOperation)
	tk.MustGetErrCode("alter table t modify t enum('{\"obj\": 100}', '[-1, 0, 1]', 'null', 'true', 'false', '-22', '22', '323232323.3232323232', '\"json string\"')", mysql.ErrUnsupportedDDLOperation)
	tk.MustGetErrCode("alter table t modify f enum('{\"obj\": 100}', '[-1, 0, 1]', 'null', 'true', 'false', '-22', '22', '323232323.3232323232', '\"json string\"')", mysql.ErrUnsupportedDDLOperation)
	tk.MustGetErrCode("alter table t modify i enum('{\"obj\": 100}', '[-1, 0, 1]', 'null', 'true', 'false', '-22', '22', '323232323.3232323232', '\"json string\"')", mysql.ErrUnsupportedDDLOperation)
	tk.MustGetErrCode("alter table t modify ui enum('{\"obj\": 100}', '[-1, 0, 1]', 'null', 'true', 'false', '-22', '22', '323232323.3232323232', '\"json string\"')", mysql.ErrUnsupportedDDLOperation)
	tk.MustGetErrCode("alter table t modify f64 enum('{\"obj\": 100}', '[-1, 0, 1]', 'null', 'true', 'false', '-22', '22', '323232323.3232323232', '\"json string\"')", mysql.ErrUnsupportedDDLOperation)
	tk.MustGetErrCode("alter table t modify str enum('{\"obj\": 100}', '[-1, 0, 1]', 'null', 'true', 'false', '-22', '22', '323232323.3232323232', '\"json string\"')", mysql.ErrUnsupportedDDLOperation)
	tk.MustQuery("select * from t").Check(testkit.Rows("{\"obj\": 100} [-1, 0, 1] null true false -22 22 323232323.32323235 \"json string\""))

	// set
	reset(tk)
	tk.MustExec("insert into t values ('{\"obj\": 100}', '[-1]', 'null', 'true', 'false', '-22', '22', '323232323.3232323232', '\"json string\"')")
	tk.MustGetErrCode("alter table t modify obj set('{\"obj\": 100}', '[-1]', 'null', 'true', 'false', '-22', '22', '323232323.3232323232', '\"json string\"')", mysql.ErrUnsupportedDDLOperation)
	tk.MustGetErrCode("alter table t modify arr set('{\"obj\": 100}', '[-1]', 'null', 'true', 'false', '-22', '22', '323232323.3232323232', '\"json string\"')", mysql.ErrUnsupportedDDLOperation)
	tk.MustGetErrCode("alter table t modify nil set('{\"obj\": 100}', '[-1]', 'null', 'true', 'false', '-22', '22', '323232323.3232323232', '\"json string\"')", mysql.ErrUnsupportedDDLOperation)
	tk.MustGetErrCode("alter table t modify t set('{\"obj\": 100}', '[-1]', 'null', 'true', 'false', '-22', '22', '323232323.3232323232', '\"json string\"')", mysql.ErrUnsupportedDDLOperation)
	tk.MustGetErrCode("alter table t modify f set('{\"obj\": 100}', '[-1]', 'null', 'true', 'false', '-22', '22', '323232323.3232323232', '\"json string\"')", mysql.ErrUnsupportedDDLOperation)
	tk.MustGetErrCode("alter table t modify i set('{\"obj\": 100}', '[-1]', 'null', 'true', 'false', '-22', '22', '323232323.3232323232', '\"json string\"')", mysql.ErrUnsupportedDDLOperation)
	tk.MustGetErrCode("alter table t modify ui set('{\"obj\": 100}', '[-1]', 'null', 'true', 'false', '-22', '22', '323232323.3232323232', '\"json string\"')", mysql.ErrUnsupportedDDLOperation)
	tk.MustGetErrCode("alter table t modify f64 set('{\"obj\": 100}', '[-1]', 'null', 'true', 'false', '-22', '22', '323232323.3232323232', '\"json string\"')", mysql.ErrUnsupportedDDLOperation)
	tk.MustGetErrCode("alter table t modify str set('{\"obj\": 100}', '[-1]', 'null', 'true', 'false', '-22', '22', '323232323.3232323232', '\"json string\"')", mysql.ErrUnsupportedDDLOperation)
	tk.MustQuery("select * from t").Check(testkit.Rows("{\"obj\": 100} [-1] null true false -22 22 323232323.32323235 \"json string\""))

	// To date and time data types.
	// datetime
	reset(tk)
	tk.MustExec("insert into t values ('{\"obj\": 100}', '[-1, 0, 1]', 'null', 'true', 'false', '20200826173501', '20201123', '20200826173501.123456', '\"2020-08-26 17:35:01.123456\"')")
	tk.MustGetErrCode("alter table t modify obj datetime", mysql.ErrTruncatedWrongValue)
	tk.MustGetErrCode("alter table t modify arr datetime", mysql.ErrTruncatedWrongValue)
	tk.MustGetErrCode("alter table t modify nil datetime", mysql.ErrTruncatedWrongValue)
	tk.MustGetErrCode("alter table t modify t datetime", mysql.ErrTruncatedWrongValue)
	tk.MustGetErrCode("alter table t modify f datetime", mysql.ErrTruncatedWrongValue)
	tk.MustExec("alter table t modify i datetime")
	tk.MustExec("alter table t modify ui datetime")
	tk.MustExec("alter table t modify f64 datetime")
	// MySQL will get "ERROR 1292 (22007): Incorrect datetime value: '"2020-08-26 17:35:01.123456"' for column 'str' at row 1".
	tk.MustExec("alter table t modify str datetime")
	tk.MustQuery("select * from t").Check(testkit.Rows("{\"obj\": 100} [-1, 0, 1] null true false 2020-08-26 17:35:01 2020-11-23 00:00:00 2020-08-26 17:35:01 2020-08-26 17:35:01"))

	// time
	reset(tk)
	tk.MustExec("insert into t values ('{\"obj\": 100}', '[-1, 0, 1]', 'null', 'true', 'false', '200805', '1111', '200805.11', '\"19:35:41\"')")
	// MySQL will get "ERROR 1366 (HY000): Incorrect time value: '{"obj": 100}' for column 'obj' at row 1".
	tk.MustGetErrCode("alter table t modify obj time", mysql.ErrTruncatedWrongValue)
	// MySQL will get "ERROR 1366 (HY000): Incorrect time value: '[-1, 0, 1]' for column 'arr' at row 11".
	tk.MustGetErrCode("alter table t modify arr time", mysql.ErrTruncatedWrongValue)
	// MySQL will get "ERROR 1366 (HY000): Incorrect time value: 'null' for column 'nil' at row 1".
	tk.MustGetErrCode("alter table t modify nil time", mysql.ErrTruncatedWrongValue)
	// MySQL will get "ERROR 1366 (HY000): Incorrect time value: 'true' for column 't' at row 1".
	tk.MustGetErrCode("alter table t modify t time", mysql.ErrTruncatedWrongValue)
	// MySQL will get "ERROR 1366 (HY000): Incorrect time value: 'true' for column 't' at row 1".
	tk.MustGetErrCode("alter table t modify f time", mysql.ErrTruncatedWrongValue)
	tk.MustExec("alter table t modify i time")
	tk.MustExec("alter table t modify ui time")
	tk.MustExec("alter table t modify f64 time")
	// MySQL will get "ERROR 1292 (22007): Incorrect time value: '"19:35:41"' for column 'str' at row 1".
	tk.MustExec("alter table t modify str time")
	tk.MustQuery("select * from t").Check(testkit.Rows("{\"obj\": 100} [-1, 0, 1] null true false 20:08:05 00:11:11 20:08:05 19:35:41"))

	// date
	reset(tk)
	tk.MustExec("insert into t values ('{\"obj\": 100}', '[-1, 0, 1]', 'null', 'true', 'false', '20200826173501', '20201123', '20200826173501.123456', '\"2020-08-26 17:35:01.123456\"')")
	tk.MustGetErrCode("alter table t modify obj date", mysql.ErrTruncatedWrongValue)
	tk.MustGetErrCode("alter table t modify arr date", mysql.ErrTruncatedWrongValue)
	tk.MustGetErrCode("alter table t modify nil date", mysql.ErrTruncatedWrongValue)
	tk.MustGetErrCode("alter table t modify t date", mysql.ErrTruncatedWrongValue)
	tk.MustGetErrCode("alter table t modify f date", mysql.ErrTruncatedWrongValue)
	tk.MustExec("alter table t modify i date")
	tk.MustExec("alter table t modify ui date")
	tk.MustExec("alter table t modify f64 date")
	// MySQL will get "ERROR 1292 (22007): Incorrect date value: '"2020-08-26 17:35:01.123456"' for column 'str' at row 1".
	tk.MustExec("alter table t modify str date")
	tk.MustQuery("select * from t").Check(testkit.Rows("{\"obj\": 100} [-1, 0, 1] null true false 2020-08-26 2020-11-23 2020-08-26 2020-08-26"))

	// timestamp
	reset(tk)
	tk.MustExec("insert into t values ('{\"obj\": 100}', '[-1, 0, 1]', 'null', 'true', 'false', '20200826173501', '20201123', '20200826173501.123456', '\"2020-08-26 17:35:01.123456\"')")
	tk.MustGetErrCode("alter table t modify obj timestamp", mysql.ErrTruncatedWrongValue)
	tk.MustGetErrCode("alter table t modify arr timestamp", mysql.ErrTruncatedWrongValue)
	tk.MustGetErrCode("alter table t modify nil timestamp", mysql.ErrTruncatedWrongValue)
	tk.MustGetErrCode("alter table t modify t timestamp", mysql.ErrTruncatedWrongValue)
	tk.MustGetErrCode("alter table t modify f timestamp", mysql.ErrTruncatedWrongValue)
	tk.MustExec("alter table t modify i timestamp")
	tk.MustExec("alter table t modify ui timestamp")
	tk.MustExec("alter table t modify f64 timestamp")
	// MySQL will get "ERROR 1292 (22007): Incorrect timestamptime value: '"2020-08-26 17:35:01.123456"' for column 'str' at row 1".
	tk.MustExec("alter table t modify str timestamp")
	tk.MustQuery("select * from t").Check(testkit.Rows("{\"obj\": 100} [-1, 0, 1] null true false 2020-08-26 17:35:01 2020-11-23 00:00:00 2020-08-26 17:35:01 2020-08-26 17:35:01"))

	// year
	reset(tk)
	tk.MustExec("insert into t values ('{\"obj\": 100}', '[-1, 0, 1]', 'null', 'true', 'false', '2020', '91', '9', '\"2020\"')")
	// MySQL will get "ERROR 1366 (HY000): Incorrect integer value: '{"obj": 100}' for column 'obj' at row 1".
	tk.MustGetErrCode("alter table t modify obj year", mysql.ErrTruncatedWrongValue)
	// MySQL will get "ERROR 1366 (HY000): Incorrect integer value: '[-1, 0, 1]' for column 'arr' at row 11".
	tk.MustGetErrCode("alter table t modify arr year", mysql.ErrTruncatedWrongValue)
	// MySQL will get "ERROR 1366 (HY000): Incorrect integer value: 'null' for column 'nil' at row 1".
	tk.MustExec("alter table t modify nil year")
	// MySQL will get "ERROR 1366 (HY000): Incorrect integer value: 'true' for column 't' at row 1".
	tk.MustExec("alter table t modify t year")
	// MySQL will get "ERROR 1366 (HY000): Incorrect integer value: 'false' for column 'f' at row 1".
	tk.MustExec("alter table t modify f year")
	tk.MustExec("alter table t modify i year")
	tk.MustExec("alter table t modify ui year")
	tk.MustExec("alter table t modify f64 year")
	// MySQL will get "ERROR 1366 (HY000): Incorrect integer value: '"2020"' for column 'str' at row 1".
	tk.MustExec("alter table t modify str year")
	tk.MustQuery("select * from t").Check(testkit.Rows("{\"obj\": 100} [-1, 0, 1] 0 2001 0 2020 1991 2009 2020"))
}

func (s *testColumnTypeChangeSuite) TestUpdateDataAfterChangeTimestampToDate(c *C) {
	tk := testkit.NewTestKit(c, s.store)
	tk.MustExec("use test")
	// Enable column change variable.
	tk.Se.GetSessionVars().EnableChangeColumnType = true
	defer func() {
		tk.Se.GetSessionVars().EnableChangeColumnType = false
	}()
	tk.MustExec("drop table if exists t, t1")
	tk.MustExec("create table t (col timestamp default '1971-06-09' not null, col1 int default 1, unique key(col1));")
	tk.MustExec("alter table t modify column col date not null;")
	tk.MustExec("update t set col = '2002-12-31';")
	// point get
	tk.MustExec("update t set col = '2002-12-31' where col1 = 1;")

	// Make sure the original default value isn't rewritten.
	tk.MustExec("create table t1 (col timestamp default '1971-06-09' not null, col1 int default 1, unique key(col1));")
	tk.MustExec("insert into t1 value('2001-01-01', 1);")
	tk.MustExec("alter table t1 add column col2 timestamp default '2020-06-02' not null;")
	tk.MustExec("alter table t1 modify column col2 date not null;")
	tk.MustExec("update t1 set col = '2002-11-22';")
	// point get
	tk.MustExec("update t1 set col = '2002-12-31' where col1 = 1;")
}

// TestRowFormat is used to close issue #21391, the encoded row in column type change should be aware of the new row format.
func (s *testColumnTypeChangeSuite) TestRowFormat(c *C) {
	tk := testkit.NewTestKit(c, s.store)
	tk.MustExec("use test")
	// Enable column change variable.
	tk.Se.GetSessionVars().EnableChangeColumnType = true
	defer func() {
		tk.Se.GetSessionVars().EnableChangeColumnType = false
	}()
	tk.MustExec("drop table if exists t")
	tk.MustExec("create table t (id int primary key, v varchar(10))")
	tk.MustExec("insert into t values (1, \"123\");")
	tk.MustExec("alter table t modify column v varchar(5);")

	tbl := testGetTableByName(c, tk.Se, "test", "t")
	encodedKey := tablecodec.EncodeRowKeyWithHandle(tbl.Meta().ID, kv.IntHandle(1))

	h := helper.NewHelper(s.store.(helper.Storage))
	data, err := h.GetMvccByEncodedKey(encodedKey)
	c.Assert(err, IsNil)
	// The new format will start with CodecVer = 128 (0x80).
	c.Assert(data.Info.Writes[0].ShortValue, DeepEquals, []byte{0x80, 0x0, 0x3, 0x0, 0x0, 0x0, 0x1, 0x2, 0x3, 0x1, 0x0, 0x4, 0x0, 0x7, 0x0, 0x1, 0x31, 0x32, 0x33, 0x31, 0x32, 0x33})
	tk.MustExec("drop table if exists t")
}

// Close issue #17530
func (s *testColumnTypeChangeSuite) TestColumnTypeChangeFlenErrorMsg(c *C) {
	tk := testkit.NewTestKit(c, s.store)
	tk.MustExec("use test")

	tk.MustExec("drop table if exists t")
	tk.MustExec("create table t(a int4)")
	_, err := tk.Exec("alter table t MODIFY COLUMN a tinyint(11)")
	c.Assert(err, NotNil)
	c.Assert(err.Error(), Equals, "[ddl:8200]Unsupported modify column: length 4 is less than origin 11, and tidb_enable_change_column_type is false")

	tk.MustExec("drop table if exists t")
	tk.MustExec("create table t (a decimal(20))")
	tk.MustExec("insert into t values (12345678901234567890)")
	_, err = tk.Exec("alter table t modify column a bigint")
	c.Assert(err, NotNil)
	c.Assert(err.Error(), Equals, "[ddl:8200]Unsupported modify column: type bigint(20) not match origin decimal(20,0), and tidb_enable_change_column_type is false")

	tk.MustExec("drop table if exists t")
	tk.MustExec("create table a (a bigint(2))")
	tk.MustExec("insert into a values(123456),(789123)")
	_, err = tk.Exec("alter table a modify column a tinyint")
	c.Assert(err, NotNil)
	c.Assert(err.Error(), Equals, "[ddl:8200]Unsupported modify column: length 4 is less than origin 20, and tidb_enable_change_column_type is false")

	tk.MustExec("drop table if exists t")
	tk.MustExec("CREATE TABLE t ( id int not null primary key auto_increment, token varchar(512) NOT NULL DEFAULT '', index (token))")
	tk.MustExec("INSERT INTO t VALUES (NULL, 'aa')")
	_, err = tk.Exec("ALTER TABLE t CHANGE COLUMN token token varchar(255) DEFAULT '' NOT NULL")
	c.Assert(err, NotNil)
	c.Assert(err.Error(), Equals, "[ddl:8200]Unsupported modify column: length 255 is less than origin 512, and tidb_enable_change_column_type is false")
}

// Close issue #22395
// Background:
// Since the changing column is implemented as adding a new column and substitute the old one when it finished.
// The added column with NOT-NULL option will be fetched with error when it's origin default value is not set.
// It's good because the insert / update logic will cast the related column to changing column rather than use
// origin default value directly.
func (s *testColumnTypeChangeSuite) TestChangingColOriginDefaultValue(c *C) {
	tk := testkit.NewTestKit(c, s.store)
	tk.MustExec("use test")
	// Enable column change variable.
	tk.Se.GetSessionVars().EnableChangeColumnType = true
	defer func() {
		tk.Se.GetSessionVars().EnableChangeColumnType = false
	}()

	tk1 := testkit.NewTestKit(c, s.store)
	tk1.MustExec("use test")

	tk.MustExec("drop table if exists t")
	tk.MustExec("create table t(a int, b int not null, unique key(a))")
	tk.MustExec("insert into t values(1, 1)")
	tk.MustExec("insert into t values(2, 2)")

	tbl := testGetTableByName(c, tk.Se, "test", "t")
	originalHook := s.dom.DDL().GetHook()
	hook := &ddl.TestDDLCallback{Do: s.dom}
	var (
		once     bool
		checkErr error
	)
	i := 0
	hook.OnJobUpdatedExported = func(job *model.Job) {
		if checkErr != nil {
			return
		}
		if tbl.Meta().ID != job.TableID {
			return
		}
		if job.SchemaState == model.StateWriteOnly || job.SchemaState == model.StateWriteReorganization {
			if !once {
				once = true
				tbl := testGetTableByName(c, tk1.Se, "test", "t")
				if len(tbl.WritableCols()) != 3 {
					checkErr = errors.New("assert the writable column number error")
					return
				}
				if tbl.WritableCols()[2].OriginDefaultValue.(string) != "0" {
					checkErr = errors.New("assert the write only column origin default value error")
					return
				}
			}
			// For writable column:
			// Insert/ Update should set the column with the casted-related column value.
			sql := fmt.Sprintf("insert into t values(%d, %d)", i+3, i+3)
			_, err := tk1.Exec(sql)
			if err != nil {
				checkErr = err
				return
			}
			if job.SchemaState == model.StateWriteOnly {
				// The casted value will be inserted into changing column too.
				_, err := tk1.Exec("update t set b = -1 where a = 1")
				if err != nil {
					checkErr = err
					return
				}
			} else {
				// The casted value will be inserted into changing column too.
				_, err := tk1.Exec("update t set b = -2 where a = 2")
				if err != nil {
					checkErr = err
					return
				}
			}
			i++
		}
	}
	s.dom.DDL().(ddl.DDLForTest).SetHook(hook)
	tk.MustExec("alter table t modify column b tinyint NOT NULL")
	s.dom.DDL().(ddl.DDLForTest).SetHook(originalHook)
	c.Assert(checkErr, IsNil)
	// Since getReorgInfo will stagnate StateWriteReorganization for a ddl round, so insert should exec 3 times.
	tk.MustQuery("select * from t order by a").Check(testkit.Rows("1 -1", "2 -2", "3 3", "4 4", "5 5"))
	tk.MustExec("drop table if exists t")
}

func (s *testColumnTypeChangeSuite) TestChangingColOriginDefaultValueAfterAddCol(c *C) {
	tk := testkit.NewTestKit(c, s.store)
	tk.MustExec("use test")
	// Enable column change variable.
	tk.Se.GetSessionVars().EnableChangeColumnType = true
	defer func() {
		tk.Se.GetSessionVars().EnableChangeColumnType = false
	}()

	tk1 := testkit.NewTestKit(c, s.store)
	tk1.MustExec("use test")

	tk.MustExec("drop table if exists t")
	tk.MustExec("create table t(a int, b int not null, unique key(a))")
	tk.MustExec("insert into t values(1, 1)")
	tk.MustExec("insert into t values(2, 2)")
	tk.MustExec("alter table t add column c int default 123 not null")

	tbl := testGetTableByName(c, tk.Se, "test", "t")
	originalHook := s.dom.DDL().GetHook()
	hook := &ddl.TestDDLCallback{Do: s.dom}
	var (
		once     bool
		checkErr error
	)
	i := 0
	hook.OnJobRunBeforeExported = func(job *model.Job) {
		if checkErr != nil {
			return
		}
		if tbl.Meta().ID != job.TableID {
			return
		}
		if job.SchemaState == model.StateWriteOnly || job.SchemaState == model.StateWriteReorganization {
			if !once {
				once = true
				tbl := testGetTableByName(c, tk1.Se, "test", "t")
				if len(tbl.WritableCols()) != 4 {
					checkErr = errors.New("assert the writable column number error")
					return
				}
				if tbl.WritableCols()[3].OriginDefaultValue.(string) != "66" {
					checkErr = errors.New("assert the write only column origin default value error")
					return
				}
			}
			// For writable column:
			// Insert / Update should set the column with the casted-related column value.
			sql := fmt.Sprintf("insert into t values(%d, %d, %d)", i+3, i+3, i+3)
			_, err := tk1.Exec(sql)
			if err != nil {
				checkErr = err
				return
			}
			if job.SchemaState == model.StateWriteOnly {
				// The casted value will be inserted into changing column too.
				// for point get
				_, err := tk1.Exec("update t set b = -1 where a = 1")
				if err != nil {
					checkErr = err
					return
				}
			} else {
				// The casted value will be inserted into changing column too.
				// for point get
				_, err := tk1.Exec("update t set b = -2 where a = 2")
				if err != nil {
					checkErr = err
					return
				}
			}
		}
		i++
	}

	s.dom.DDL().(ddl.DDLForTest).SetHook(hook)
	tk.MustExec("alter table t modify column c tinyint default 66 NOT NULL")
	s.dom.DDL().(ddl.DDLForTest).SetHook(originalHook)
	c.Assert(checkErr, IsNil)
	// Since getReorgInfo will stagnate StateWriteReorganization for a ddl round, so insert should exec 3 times.
	tk.MustQuery("select * from t order by a").Check(testkit.Rows("1 -1 123", "2 -2 123", "5 5 5", "6 6 6", "7 7 7"))
	tk.MustExec("drop table if exists t")
}

// Close issue #22820
func (s *testColumnTypeChangeSuite) TestChangingAttributeOfColumnWithFK(c *C) {
	tk := testkit.NewTestKit(c, s.store)
	tk.MustExec("use test")

	prepare := func() {
		tk.MustExec("drop table if exists users")
		tk.MustExec("drop table if exists orders")
		tk.MustExec("CREATE TABLE users (id INT NOT NULL PRIMARY KEY AUTO_INCREMENT, doc JSON);")
		tk.MustExec("CREATE TABLE orders (id INT NOT NULL PRIMARY KEY AUTO_INCREMENT, user_id INT NOT NULL, doc JSON, FOREIGN KEY fk_user_id (user_id) REFERENCES users(id));")
	}

	prepare()
	// For column with FK, alter action can be performed for changing null/not null, default value, comment and so on, but column type.
	tk.MustExec("alter table orders modify user_id int null;")
	tbl := testGetTableByName(c, tk.Se, "test", "orders")
	c.Assert(parser_mysql.HasNotNullFlag(tbl.Meta().Columns[1].Flag), Equals, false)

	prepare()
	tk.MustExec("alter table orders change user_id user_id2 int null")
	tbl = testGetTableByName(c, tk.Se, "test", "orders")
	c.Assert(tbl.Meta().Columns[1].Name.L, Equals, "user_id2")
	c.Assert(parser_mysql.HasNotNullFlag(tbl.Meta().Columns[1].Flag), Equals, false)

	prepare()
	tk.MustExec("alter table orders modify user_id int default -1 comment \"haha\"")
	tbl = testGetTableByName(c, tk.Se, "test", "orders")
	c.Assert(tbl.Meta().Columns[1].Comment, Equals, "haha")
	c.Assert(tbl.Meta().Columns[1].DefaultValue.(string), Equals, "-1")

	prepare()
	tk.MustGetErrCode("alter table orders modify user_id bigint", mysql.ErrFKIncompatibleColumns)

	tk.MustExec("drop table if exists orders, users")
}

func (s *testColumnTypeChangeSuite) TestAlterPrimaryKeyToNull(c *C) {
	tk := testkit.NewTestKit(c, s.store)
	tk.MustExec("use test")
	tk.Se.GetSessionVars().EnableChangeColumnType = true

	tk.MustExec("drop table if exists t, t1")
	tk.MustExec("create table t(a int not null, b int not null, primary key(a, b));")
	tk.MustGetErrCode("alter table t modify a bigint null;", mysql.ErrPrimaryCantHaveNull)
	tk.MustGetErrCode("alter table t change column a a bigint null;", mysql.ErrPrimaryCantHaveNull)
	tk.MustExec("create table t1(a int not null, b int not null, primary key(a));")
	tk.MustGetErrCode("alter table t modify a bigint null;", mysql.ErrPrimaryCantHaveNull)
	tk.MustGetErrCode("alter table t change column a a bigint null;", mysql.ErrPrimaryCantHaveNull)
}

// Close https://github.com/pingcap/tidb/issues/24839.
func (s testColumnTypeChangeSuite) TestChangeUnsignedIntToDatetime(c *C) {
	tk := testkit.NewTestKit(c, s.store)
	tk.MustExec("use test;")
	tk.Se.GetSessionVars().EnableChangeColumnType = true

	tk.MustExec("drop table if exists t;")
	tk.MustExec("create table t (a int(10) unsigned default null, b bigint unsigned, c tinyint unsigned);")
	tk.MustExec("insert into t values (1, 1, 1);")
	tk.MustGetErrCode("alter table t modify column a datetime;", mysql.ErrTruncatedWrongValue)
	tk.MustGetErrCode("alter table t modify column b datetime;", mysql.ErrTruncatedWrongValue)
	tk.MustGetErrCode("alter table t modify column c datetime;", mysql.ErrTruncatedWrongValue)

	tk.MustExec("drop table if exists t;")
	tk.MustExec("create table t (a int(10) unsigned default null, b bigint unsigned, c tinyint unsigned);")
	tk.MustExec("insert into t values (4294967295, 18446744073709551615, 255);")
	tk.MustGetErrCode("alter table t modify column a datetime;", mysql.ErrTruncatedWrongValue)
	tk.MustGetErrCode("alter table t modify column b datetime;", mysql.ErrTruncatedWrongValue)
	tk.MustGetErrCode("alter table t modify column c datetime;", mysql.ErrTruncatedWrongValue)
}

// Close issue #23202
func (s *testColumnTypeChangeSuite) TestDDLExitWhenCancelMeetPanic(c *C) {
	tk := testkit.NewTestKit(c, s.store)
	tk.MustExec("use test")

	tk.MustExec("drop table if exists t")
	tk.MustExec("create table t(a int, b int)")
	tk.MustExec("insert into t values(1,1),(2,2)")
	tk.MustExec("alter table t add index(b)")
	tk.MustExec("set @@global.tidb_ddl_error_count_limit=3")

	failpoint.Enable("github.com/pingcap/tidb/ddl/mockExceedErrorLimit", `return(true)`)
	defer func() {
		failpoint.Disable("github.com/pingcap/tidb/ddl/mockExceedErrorLimit")
	}()

	originalHook := s.dom.DDL().GetHook()
	defer s.dom.DDL().(ddl.DDLForTest).SetHook(originalHook)

	hook := &ddl.TestDDLCallback{Do: s.dom}
	var jobID int64
	hook.OnJobRunBeforeExported = func(job *model.Job) {
		if jobID != 0 {
			return
		}
		if job.Type == model.ActionDropIndex {
			jobID = job.ID
		}
	}
	s.dom.DDL().(ddl.DDLForTest).SetHook(hook)

	// when it panics in write-reorg state, the job will be pulled up as a cancelling job. Since drop-index with
	// write-reorg can't be cancelled, so it will be converted to running state and try again (dead loop).
	_, err := tk.Exec("alter table t drop index b")
	c.Assert(err, NotNil)
	c.Assert(err.Error(), Equals, "[ddl:-1]panic in handling DDL logic and error count beyond the limitation 3, cancelled")
	c.Assert(jobID > 0, Equals, true)

	// Verification of the history job state.
	var job *model.Job
	err = kv.RunInNewTxn(context.Background(), s.store, false, func(ctx context.Context, txn kv.Transaction) error {
		t := meta.NewMeta(txn)
		var err1 error
		job, err1 = t.GetHistoryDDLJob(jobID)
		return errors2.Trace(err1)
	})
	c.Assert(err, IsNil)
	c.Assert(job.ErrorCount, Equals, int64(4))
	c.Assert(job.Error.Error(), Equals, "[ddl:-1]panic in handling DDL logic and error count beyond the limitation 3, cancelled")
}

// Close issue #24253
func (s *testColumnTypeChangeSuite) TestChangeIntToBitWillPanicInBackfillIndexes(c *C) {
	tk := testkit.NewTestKit(c, s.store)
	tk.MustExec("use test")
	// Enable column change variable.
	tk.Se.GetSessionVars().EnableChangeColumnType = true

	tk.MustExec("drop table if exists t")
	tk.MustExec("CREATE TABLE `t` (" +
		"  `a` int(11) DEFAULT NULL," +
		"  `b` varchar(10) DEFAULT NULL," +
		"  `c` decimal(10,2) DEFAULT NULL," +
		"  KEY `idx1` (`a`)," +
		"  UNIQUE KEY `idx2` (`a`)," +
		"  KEY `idx3` (`a`,`b`)," +
		"  KEY `idx4` (`a`,`b`,`c`)" +
		") ENGINE=InnoDB DEFAULT CHARSET=utf8mb4 COLLATE=utf8mb4_bin")
	tk.MustExec("insert into t values(19,1,1),(17,2,2)")
	tk.MustExec("alter table t modify a bit(5) not null")
	tk.MustQuery("show create table t").Check(testkit.Rows("t CREATE TABLE `t` (\n" +
		"  `a` bit(5) NOT NULL,\n" +
		"  `b` varchar(10) DEFAULT NULL,\n" +
		"  `c` decimal(10,2) DEFAULT NULL,\n" +
		"  KEY `idx1` (`a`),\n" +
		"  UNIQUE KEY `idx2` (`a`),\n" +
		"  KEY `idx3` (`a`,`b`),\n" +
		"  KEY `idx4` (`a`,`b`,`c`)\n" +
		") ENGINE=InnoDB DEFAULT CHARSET=utf8mb4 COLLATE=utf8mb4_bin"))
	tk.MustQuery("select * from t").Check(testkit.Rows("\x13 1 1.00", "\x11 2 2.00"))
}

// Close issue #24584
func (s *testColumnTypeChangeSuite) TestCancelCTCInReorgStateWillCauseGoroutineLeak(c *C) {
	tk := testkit.NewTestKit(c, s.store)
	tk.MustExec("use test")
	// Enable column change variable.
	tk.Se.GetSessionVars().EnableChangeColumnType = true

	failpoint.Enable("github.com/pingcap/tidb/ddl/mockInfiniteReorgLogic", `return(true)`)
	defer func() {
		failpoint.Disable("github.com/pingcap/tidb/ddl/mockInfiniteReorgLogic")
	}()

	// set ddl hook
	originalHook := s.dom.DDL().GetHook()
	defer s.dom.DDL().(ddl.DDLForTest).SetHook(originalHook)

	tk.MustExec("drop table if exists ctc_goroutine_leak")
	tk.MustExec("create table ctc_goroutine_leak (a int)")
	tk.MustExec("insert into ctc_goroutine_leak values(1),(2),(3)")
	tbl := testGetTableByName(c, tk.Se, "test", "ctc_goroutine_leak")

	hook := &ddl.TestDDLCallback{}
	var jobID int64
	hook.OnJobRunBeforeExported = func(job *model.Job) {
		if jobID != 0 {
			return
		}
		if tbl.Meta().ID != job.TableID {
			return
		}
		if job.Query == "alter table ctc_goroutine_leak modify column a tinyint" {
			jobID = job.ID
		}
	}
	s.dom.DDL().(ddl.DDLForTest).SetHook(hook)

	tk1 := testkit.NewTestKit(c, s.store)
	tk1.MustExec("use test")
	// Enable column change variable.
	tk1.Se.GetSessionVars().EnableChangeColumnType = true
	var (
		wg       = sync.WaitGroup{}
		alterErr error
	)
	wg.Add(1)
	go func() {
		defer wg.Done()
		// This ddl will be hang over in the failpoint loop, waiting for outside cancel.
		_, alterErr = tk1.Exec("alter table ctc_goroutine_leak modify column a tinyint")
	}()
	<-ddl.TestReorgGoroutineRunning
	tk.MustExec("admin cancel ddl jobs " + strconv.Itoa(int(jobID)))
	wg.Wait()
	c.Assert(alterErr.Error(), Equals, "[ddl:8214]Cancelled DDL job")
}

// Close issue #24971, #24973, #24974
func (s *testColumnTypeChangeSuite) TestCTCShouldCastTheDefaultValue(c *C) {
	tk := testkit.NewTestKit(c, s.store)
	tk.MustExec("use test")
	// Enable column change variable.
	tk.Se.GetSessionVars().EnableChangeColumnType = true

	tk.MustExec("drop table if exists t")
	tk.MustExec("create table t(a int)")
	tk.MustExec("insert into t values(1)")
	tk.MustExec("alter table t add column b bit(51) default 1512687856625472")                 // virtual fill the column data
	tk.MustGetErrCode("alter table t modify column b decimal(30,18)", mysql.ErrDataOutOfRange) // because 1512687856625472 is out of range.

	tk.MustExec("drop table if exists t")
	tk.MustExec("create table tbl_1 (col int)")
	tk.MustExec("insert into tbl_1 values (9790)")
	tk.MustExec("alter table tbl_1 add column col1 blob(6) collate binary not null")
	tk.MustQuery("select col1 from tbl_1").Check(testkit.Rows(""))
	tk.MustGetErrCode("alter table tbl_1 change column col1 col2 int", mysql.ErrTruncatedWrongValue)
	tk.MustQuery("select col1 from tbl_1").Check(testkit.Rows(""))

	tk.MustExec("drop table if exists t")
	tk.MustExec("create table tbl(col_214 decimal(30,8))")
	tk.MustExec("replace into tbl values (89687.448)")
	tk.MustExec("alter table tbl add column col_279 binary(197) collate binary default 'RAWTdm' not null")
	tk.MustQuery("select col_279 from tbl").Check(testkit.Rows("RAWTdm\x00\x00\x00\x00\x00\x00\x00\x00\x00\x00\x00\x00\x00\x00\x00\x00\x00\x00\x00\x00\x00\x00\x00\x00\x00\x00\x00\x00\x00\x00\x00\x00\x00\x00\x00\x00\x00\x00\x00\x00\x00\x00\x00\x00\x00\x00\x00\x00\x00\x00\x00\x00\x00\x00\x00\x00\x00\x00\x00\x00\x00\x00\x00\x00\x00\x00\x00\x00\x00\x00\x00\x00\x00\x00\x00\x00\x00\x00\x00\x00\x00\x00\x00\x00\x00\x00\x00\x00\x00\x00\x00\x00\x00\x00\x00\x00\x00\x00\x00\x00\x00\x00\x00\x00\x00\x00\x00\x00\x00\x00\x00\x00\x00\x00\x00\x00\x00\x00\x00\x00\x00\x00\x00\x00\x00\x00\x00\x00\x00\x00\x00\x00\x00\x00\x00\x00\x00\x00\x00\x00\x00\x00\x00\x00\x00\x00\x00\x00\x00\x00\x00\x00\x00\x00\x00\x00\x00\x00\x00\x00\x00\x00\x00\x00\x00\x00\x00\x00\x00\x00\x00\x00\x00\x00\x00\x00\x00\x00\x00\x00\x00\x00\x00\x00\x00\x00\x00\x00\x00\x00\x00"))
	tk.MustGetErrCode("alter table tbl change column col_279 col_287 int", mysql.ErrTruncatedWrongValue)
	tk.MustQuery("select col_279 from tbl").Check(testkit.Rows("RAWTdm\x00\x00\x00\x00\x00\x00\x00\x00\x00\x00\x00\x00\x00\x00\x00\x00\x00\x00\x00\x00\x00\x00\x00\x00\x00\x00\x00\x00\x00\x00\x00\x00\x00\x00\x00\x00\x00\x00\x00\x00\x00\x00\x00\x00\x00\x00\x00\x00\x00\x00\x00\x00\x00\x00\x00\x00\x00\x00\x00\x00\x00\x00\x00\x00\x00\x00\x00\x00\x00\x00\x00\x00\x00\x00\x00\x00\x00\x00\x00\x00\x00\x00\x00\x00\x00\x00\x00\x00\x00\x00\x00\x00\x00\x00\x00\x00\x00\x00\x00\x00\x00\x00\x00\x00\x00\x00\x00\x00\x00\x00\x00\x00\x00\x00\x00\x00\x00\x00\x00\x00\x00\x00\x00\x00\x00\x00\x00\x00\x00\x00\x00\x00\x00\x00\x00\x00\x00\x00\x00\x00\x00\x00\x00\x00\x00\x00\x00\x00\x00\x00\x00\x00\x00\x00\x00\x00\x00\x00\x00\x00\x00\x00\x00\x00\x00\x00\x00\x00\x00\x00\x00\x00\x00\x00\x00\x00\x00\x00\x00\x00\x00\x00\x00\x00\x00\x00\x00\x00\x00\x00\x00"))
}

// Close issue #25037
// 1: for default value of binary of create-table, it should append the \0 as the suffix to meet flen.
// 2: when cast the bit to binary, we should consider to convert it to uint then cast uint to string, rather than taking the bit to string directly.
func (s *testColumnTypeChangeSuite) TestCTCCastBitToBinary(c *C) {
	tk := testkit.NewTestKit(c, s.store)
	tk.MustExec("use test")
	// Enable column change variable.
	tk.Se.GetSessionVars().EnableChangeColumnType = true

	// For point 1:
	tk.MustExec("drop table if exists t")
	tk.MustExec("create table t(a binary(10) default 't')")
	tk.MustQuery("show create table t").Check(testkit.Rows("t CREATE TABLE `t` (\n  `a` binary(10) DEFAULT 't\\0\\0\\0\\0\\0\\0\\0\\0\\0'\n) ENGINE=InnoDB DEFAULT CHARSET=utf8mb4 COLLATE=utf8mb4_bin"))

	// For point 2 with binary:
	tk.MustExec("drop table if exists t")
	tk.MustExec("create table t(a bit(13) not null) collate utf8mb4_general_ci")
	tk.MustExec("insert into t values ( 4047 )")
	tk.MustExec("alter table t change column a a binary(248) collate binary default 't'")
	tk.MustQuery("show create table t").Check(testkit.Rows("t CREATE TABLE `t` (\n  `a` binary(248) DEFAULT 't\\0\\0\\0\\0\\0\\0\\0\\0\\0\\0\\0\\0\\0\\0\\0\\0\\0\\0\\0\\0\\0\\0\\0\\0\\0\\0\\0\\0\\0\\0\\0\\0\\0\\0\\0\\0\\0\\0\\0\\0\\0\\0\\0\\0\\0\\0\\0\\0\\0\\0\\0\\0\\0\\0\\0\\0\\0\\0\\0\\0\\0\\0\\0\\0\\0\\0\\0\\0\\0\\0\\0\\0\\0\\0\\0\\0\\0\\0\\0\\0\\0\\0\\0\\0\\0\\0\\0\\0\\0\\0\\0\\0\\0\\0\\0\\0\\0\\0\\0\\0\\0\\0\\0\\0\\0\\0\\0\\0\\0\\0\\0\\0\\0\\0\\0\\0\\0\\0\\0\\0\\0\\0\\0\\0\\0\\0\\0\\0\\0\\0\\0\\0\\0\\0\\0\\0\\0\\0\\0\\0\\0\\0\\0\\0\\0\\0\\0\\0\\0\\0\\0\\0\\0\\0\\0\\0\\0\\0\\0\\0\\0\\0\\0\\0\\0\\0\\0\\0\\0\\0\\0\\0\\0\\0\\0\\0\\0\\0\\0\\0\\0\\0\\0\\0\\0\\0\\0\\0\\0\\0\\0\\0\\0\\0\\0\\0\\0\\0\\0\\0\\0\\0\\0\\0\\0\\0\\0\\0\\0\\0\\0\\0\\0\\0\\0\\0\\0\\0\\0\\0\\0\\0\\0\\0\\0\\0\\0\\0\\0\\0\\0\\0\\0\\0\\0\\0\\0\\0\\0\\0\\0\\0\\0\\0\\0\\0\\0'\n) ENGINE=InnoDB DEFAULT CHARSET=utf8mb4 COLLATE=utf8mb4_general_ci"))
	tk.MustQuery("select * from t").Check(testkit.Rows("4047\x00\x00\x00\x00\x00\x00\x00\x00\x00\x00\x00\x00\x00\x00\x00\x00\x00\x00\x00\x00\x00\x00\x00\x00\x00\x00\x00\x00\x00\x00\x00\x00\x00\x00\x00\x00\x00\x00\x00\x00\x00\x00\x00\x00\x00\x00\x00\x00\x00\x00\x00\x00\x00\x00\x00\x00\x00\x00\x00\x00\x00\x00\x00\x00\x00\x00\x00\x00\x00\x00\x00\x00\x00\x00\x00\x00\x00\x00\x00\x00\x00\x00\x00\x00\x00\x00\x00\x00\x00\x00\x00\x00\x00\x00\x00\x00\x00\x00\x00\x00\x00\x00\x00\x00\x00\x00\x00\x00\x00\x00\x00\x00\x00\x00\x00\x00\x00\x00\x00\x00\x00\x00\x00\x00\x00\x00\x00\x00\x00\x00\x00\x00\x00\x00\x00\x00\x00\x00\x00\x00\x00\x00\x00\x00\x00\x00\x00\x00\x00\x00\x00\x00\x00\x00\x00\x00\x00\x00\x00\x00\x00\x00\x00\x00\x00\x00\x00\x00\x00\x00\x00\x00\x00\x00\x00\x00\x00\x00\x00\x00\x00\x00\x00\x00\x00\x00\x00\x00\x00\x00\x00\x00\x00\x00\x00\x00\x00\x00\x00\x00\x00\x00\x00\x00\x00\x00\x00\x00\x00\x00\x00\x00\x00\x00\x00\x00\x00\x00\x00\x00\x00\x00\x00\x00\x00\x00\x00\x00\x00\x00\x00\x00\x00\x00\x00\x00\x00\x00\x00\x00\x00\x00\x00\x00"))

	// For point 2 with varbinary:
	tk.MustExec("drop table if exists t")
	tk.MustExec("create table t(a bit(13) not null) collate utf8mb4_general_ci")
	tk.MustExec("insert into t values ( 4047 )")
	tk.MustExec("alter table t change column a a varbinary(248) collate binary default 't'")
	tk.MustQuery("show create table t").Check(testkit.Rows("t CREATE TABLE `t` (\n  `a` varbinary(248) DEFAULT 't'\n) ENGINE=InnoDB DEFAULT CHARSET=utf8mb4 COLLATE=utf8mb4_general_ci"))
	tk.MustQuery("select * from t").Check(testkit.Rows("4047"))
}

func (s *testColumnTypeChangeSuite) TestChangePrefixedIndexColumnToNonPrefixOne(c *C) {
	tk := testkit.NewTestKit(c, s.store)
	tk.MustExec("use test;")
	tk.Se.GetSessionVars().EnableChangeColumnType = true

	tk.MustExec("drop table if exists t;")
	tk.MustExec("create table t (a text, unique index idx(a(2)));")
	tk.MustExec("alter table t modify column a int;")
	showCreateTable := tk.MustQuery("show create table t").Rows()[0][1].(string)
	c.Assert(strings.Contains(showCreateTable, "UNIQUE KEY `idx` (`a`)"), IsTrue,
		Commentf("%s", showCreateTable))

	tk.MustExec("drop table if exists t;")
	tk.MustExec("create table t (a char(255), unique index idx(a(2)));")
	tk.MustExec("alter table t modify column a float;")
	showCreateTable = tk.MustQuery("show create table t").Rows()[0][1].(string)
	c.Assert(strings.Contains(showCreateTable, "UNIQUE KEY `idx` (`a`)"), IsTrue,
		Commentf("%s", showCreateTable))

	tk.MustExec("drop table if exists t;")
	tk.MustExec("create table t (a char(255), b text, unique index idx(a(2), b(10)));")
	tk.MustExec("alter table t modify column b int;")
	showCreateTable = tk.MustQuery("show create table t").Rows()[0][1].(string)
	c.Assert(strings.Contains(showCreateTable, "UNIQUE KEY `idx` (`a`(2),`b`)"), IsTrue,
		Commentf("%s", showCreateTable))

	tk.MustExec("drop table if exists t;")
	tk.MustExec("create table t(a char(250), unique key idx(a(10)));")
	tk.MustExec("alter table t modify a char(9);")
	showCreateTable = tk.MustQuery("show create table t").Rows()[0][1].(string)
	c.Assert(strings.Contains(showCreateTable, "UNIQUE KEY `idx` (`a`)"), IsTrue,
		Commentf("%s", showCreateTable))

	tk.MustExec("drop table if exists t;")
	tk.MustExec("create table t(a varchar(700), key(a(700)));")
	tk.MustGetErrCode("alter table t change column a a tinytext;", mysql.ErrBlobKeyWithoutLength)
}<|MERGE_RESOLUTION|>--- conflicted
+++ resolved
@@ -16,13 +16,10 @@
 import (
 	"context"
 	"errors"
-<<<<<<< HEAD
 	"fmt"
-=======
 	"strconv"
 	"strings"
 	"sync"
->>>>>>> a8ad9b7d
 	"time"
 
 	. "github.com/pingcap/check"
