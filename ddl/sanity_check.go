--- conflicted
+++ resolved
@@ -31,11 +31,7 @@
 func checkRangeCntByTableIDs(physicalTableIDs []int64, cnt int64) {
 	if len(physicalTableIDs) > 0 {
 		if len(physicalTableIDs) != int(cnt) {
-<<<<<<< HEAD
-			panic("Physical table IDs != cnt, should not happen! Please report a bug with this stack trace and how it was triggered!")
-=======
 			panic("should not happened" + fmt.Sprintf("expect count: %d, real count: %d", len(physicalTableIDs), cnt))
->>>>>>> d07b66ea
 		}
 	} else if cnt != 1 {
 		panic("should not happened" + fmt.Sprintf("expect count: %d, real count: %d", 1, cnt))
