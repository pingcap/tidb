// Copyright 2023 PingCAP, Inc.
//
// Licensed under the Apache License, Version 2.0 (the "License");
// you may not use this file except in compliance with the License.
// You may obtain a copy of the License at
//
//     http://www.apache.org/licenses/LICENSE-2.0
//
// Unless required by applicable law or agreed to in writing, software
// distributed under the License is distributed on an "AS IS" BASIS,
// WITHOUT WARRANTIES OR CONDITIONS OF ANY KIND, either express or implied.
// See the License for the specific language governing permissions and
// limitations under the License.

package ddl

import (
	"context"

	"github.com/pingcap/tidb/br/pkg/lightning/common"
	"github.com/pingcap/tidb/ddl/ingest"
	"github.com/pingcap/tidb/disttask/framework/proto"
	"github.com/pingcap/tidb/parser/model"
	"github.com/pingcap/tidb/table"
	"github.com/pingcap/tidb/util/logutil/log"
	"github.com/pingcap/tidb/util/logutil/zap"
)

type ingestIndexStage struct {
	jobID int64
	index *model.IndexInfo
	ptbl  table.PhysicalTable
	bc    ingest.BackendCtx
}

func newIngestIndexStage(
	jobID int64,
	index *model.IndexInfo,
	ptbl table.PhysicalTable,
	bc ingest.BackendCtx,
) *ingestIndexStage {
	return &ingestIndexStage{
		jobID: jobID,
		index: index,
		ptbl:  ptbl,
		bc:    bc,
	}
}

<<<<<<< HEAD
func (i *ingestIndexStage) Init(_ context.Context) error {
	log.Info("ingest index stage init subtask exec env", zap.String("category", "ddl"))
=======
func (i *ingestIndexStage) Init(ctx context.Context) error {
	logutil.Logger(ctx).Info("ingest index stage init subtask exec env")
>>>>>>> 1159bc8d
	_, _, err := i.bc.Flush(i.index.ID, ingest.FlushModeForceGlobal)
	if err != nil {
		if common.ErrFoundDuplicateKeys.Equal(err) {
			err = convertToKeyExistsErr(err, i.index, i.ptbl.Meta())
			return err
		}
<<<<<<< HEAD
		log.Error("flush error", zap.String("category", "ddl"), zap.Error(err))
=======
		logutil.Logger(ctx).Error("flush error", zap.Error(err))
>>>>>>> 1159bc8d
		return err
	}
	return err
}

<<<<<<< HEAD
func (*ingestIndexStage) SplitSubtask(_ context.Context, _ *proto.Subtask) ([]proto.MinimalTask, error) {
	log.Info("ingest index stage split subtask", zap.String("category", "ddl"))
	return nil, nil
}

func (i *ingestIndexStage) Cleanup(_ context.Context) error {
	log.Info("ingest index stage cleanup subtask exec env", zap.String("category", "ddl"))
=======
func (*ingestIndexStage) RunSubtask(ctx context.Context, _ *proto.Subtask) error {
	logutil.Logger(ctx).Info("ingest index stage split subtask")
	return nil
}

func (i *ingestIndexStage) Cleanup(ctx context.Context) error {
	logutil.Logger(ctx).Info("ingest index stage cleanup subtask exec env")
>>>>>>> 1159bc8d
	ingest.LitBackCtxMgr.Unregister(i.jobID)
	return nil
}

func (*ingestIndexStage) OnFinished(ctx context.Context, _ *proto.Subtask) error {
	logutil.Logger(ctx).Info("ingest index stage finish subtask")
	return nil
}

<<<<<<< HEAD
func (i *ingestIndexStage) Rollback(_ context.Context) error {
	log.Info("ingest index stage rollback backfill add index task",
		zap.String("category", "ddl"), zap.Int64("jobID", i.jobID))
=======
func (i *ingestIndexStage) Rollback(ctx context.Context) error {
	logutil.Logger(ctx).Info("ingest index stage rollback backfill add index task")
>>>>>>> 1159bc8d
	ingest.LitBackCtxMgr.Unregister(i.jobID)
	return nil
}<|MERGE_RESOLUTION|>--- conflicted
+++ resolved
@@ -22,6 +22,7 @@
 	"github.com/pingcap/tidb/disttask/framework/proto"
 	"github.com/pingcap/tidb/parser/model"
 	"github.com/pingcap/tidb/table"
+	"github.com/pingcap/tidb/util/logutil"
 	"github.com/pingcap/tidb/util/logutil/log"
 	"github.com/pingcap/tidb/util/logutil/zap"
 )
@@ -47,38 +48,20 @@
 	}
 }
 
-<<<<<<< HEAD
-func (i *ingestIndexStage) Init(_ context.Context) error {
+func (i *ingestIndexStage) Init(ctx context.Context) error {
 	log.Info("ingest index stage init subtask exec env", zap.String("category", "ddl"))
-=======
-func (i *ingestIndexStage) Init(ctx context.Context) error {
-	logutil.Logger(ctx).Info("ingest index stage init subtask exec env")
->>>>>>> 1159bc8d
 	_, _, err := i.bc.Flush(i.index.ID, ingest.FlushModeForceGlobal)
 	if err != nil {
 		if common.ErrFoundDuplicateKeys.Equal(err) {
 			err = convertToKeyExistsErr(err, i.index, i.ptbl.Meta())
 			return err
 		}
-<<<<<<< HEAD
-		log.Error("flush error", zap.String("category", "ddl"), zap.Error(err))
-=======
-		logutil.Logger(ctx).Error("flush error", zap.Error(err))
->>>>>>> 1159bc8d
+		log.Error("flush error", zap.Error(err))
 		return err
 	}
 	return err
 }
 
-<<<<<<< HEAD
-func (*ingestIndexStage) SplitSubtask(_ context.Context, _ *proto.Subtask) ([]proto.MinimalTask, error) {
-	log.Info("ingest index stage split subtask", zap.String("category", "ddl"))
-	return nil, nil
-}
-
-func (i *ingestIndexStage) Cleanup(_ context.Context) error {
-	log.Info("ingest index stage cleanup subtask exec env", zap.String("category", "ddl"))
-=======
 func (*ingestIndexStage) RunSubtask(ctx context.Context, _ *proto.Subtask) error {
 	logutil.Logger(ctx).Info("ingest index stage split subtask")
 	return nil
@@ -86,7 +69,6 @@
 
 func (i *ingestIndexStage) Cleanup(ctx context.Context) error {
 	logutil.Logger(ctx).Info("ingest index stage cleanup subtask exec env")
->>>>>>> 1159bc8d
 	ingest.LitBackCtxMgr.Unregister(i.jobID)
 	return nil
 }
@@ -96,14 +78,8 @@
 	return nil
 }
 
-<<<<<<< HEAD
-func (i *ingestIndexStage) Rollback(_ context.Context) error {
-	log.Info("ingest index stage rollback backfill add index task",
-		zap.String("category", "ddl"), zap.Int64("jobID", i.jobID))
-=======
 func (i *ingestIndexStage) Rollback(ctx context.Context) error {
 	logutil.Logger(ctx).Info("ingest index stage rollback backfill add index task")
->>>>>>> 1159bc8d
 	ingest.LitBackCtxMgr.Unregister(i.jobID)
 	return nil
 }