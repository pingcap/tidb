--- conflicted
+++ resolved
@@ -178,159 +178,6 @@
 	return -1
 }
 
-<<<<<<< HEAD
-type testDDLJobIDCallback struct {
-	ddl.Callback
-	jobID int64
-}
-
-func (t *testDDLJobIDCallback) OnJobUpdated(job *model.Job) {
-	if t.jobID == 0 {
-		t.jobID = job.ID
-	}
-	if t.Callback != nil {
-		t.Callback.OnJobUpdated(job)
-	}
-}
-
-func (t *testDDLJobIDCallback) Clear() {
-	t.jobID = 0
-}
-
-func wrapJobIDExtCallback(oldCallback ddl.Callback) *testDDLJobIDCallback {
-	return &testDDLJobIDCallback{
-		Callback: oldCallback,
-		jobID:    0,
-	}
-}
-
-func setupJobIDExtCallback(ctx sessionctx.Context) (jobExt *testDDLJobIDCallback, tearDown func()) {
-	dom := domain.GetDomain(ctx)
-	originHook := dom.DDL().GetHook()
-	jobIDExt := wrapJobIDExtCallback(originHook)
-	dom.DDL().SetHook(jobIDExt)
-	return jobIDExt, func() {
-		dom.DDL().SetHook(originHook)
-	}
-}
-
-func checkDelRangeAdded(tk *ntestkit.TestKit, jobID int64, elemID int64) {
-	query := `select sum(cnt) from
-	(select count(1) cnt from mysql.gc_delete_range where job_id = ? and element_id = ? union
-	select count(1) cnt from mysql.gc_delete_range_done where job_id = ? and element_id = ?) as gdr;`
-	tk.MustQuery(query, jobID, elemID, jobID, elemID).Check(testkit.Rows("1"))
-}
-
-func (s *testDBSuite5) TestAlterPrimaryKey(c *C) {
-	tk := testkit.NewTestKitWithInit(c, s.store)
-	tk.MustExec("create table test_add_pk(a int, b int unsigned , c varchar(255) default 'abc', d int as (a+b), e int as (a+1) stored, index idx(b))")
-	defer tk.MustExec("drop table test_add_pk")
-
-	// for generated columns
-	tk.MustGetErrCode("alter table test_add_pk add primary key(d);", errno.ErrUnsupportedOnGeneratedColumn)
-	// The primary key name is the same as the existing index name.
-	tk.MustExec("alter table test_add_pk add primary key idx(e)")
-	tk.MustExec("drop index `primary` on test_add_pk")
-
-	// for describing table
-	tk.MustExec("create table test_add_pk1(a int, index idx(a))")
-	tk.MustQuery("desc test_add_pk1").Check(testutil.RowsWithSep(",", `a,int(11),YES,MUL,<nil>,`))
-	tk.MustExec("alter table test_add_pk1 add primary key idx(a)")
-	tk.MustQuery("desc test_add_pk1").Check(testutil.RowsWithSep(",", `a,int(11),NO,PRI,<nil>,`))
-	tk.MustExec("alter table test_add_pk1 drop primary key")
-	tk.MustQuery("desc test_add_pk1").Check(testutil.RowsWithSep(",", `a,int(11),NO,MUL,<nil>,`))
-	tk.MustExec("create table test_add_pk2(a int, b int, index idx(a))")
-	tk.MustExec("alter table test_add_pk2 add primary key idx(a, b)")
-	tk.MustQuery("desc test_add_pk2").Check(testutil.RowsWithSep(",", ""+
-		"a int(11) NO PRI <nil> ]\n"+
-		"[b int(11) NO PRI <nil> "))
-	tk.MustQuery("show create table test_add_pk2").Check(testutil.RowsWithSep("|", ""+
-		"test_add_pk2 CREATE TABLE `test_add_pk2` (\n"+
-		"  `a` int(11) NOT NULL,\n"+
-		"  `b` int(11) NOT NULL,\n"+
-		"  KEY `idx` (`a`),\n"+
-		"  PRIMARY KEY (`a`,`b`) /*T![clustered_index] NONCLUSTERED */\n"+
-		") ENGINE=InnoDB DEFAULT CHARSET=utf8mb4 COLLATE=utf8mb4_bin"))
-	tk.MustExec("alter table test_add_pk2 drop primary key")
-	tk.MustQuery("desc test_add_pk2").Check(testutil.RowsWithSep(",", ""+
-		"a int(11) NO MUL <nil> ]\n"+
-		"[b int(11) NO  <nil> "))
-
-	// Check if the primary key exists before checking the table's pkIsHandle.
-	tk.MustGetErrCode("alter table test_add_pk drop primary key", errno.ErrCantDropFieldOrKey)
-
-	// for the limit of name
-	validName := strings.Repeat("a", mysql.MaxIndexIdentifierLen)
-	invalidName := strings.Repeat("b", mysql.MaxIndexIdentifierLen+1)
-	tk.MustGetErrCode("alter table test_add_pk add primary key "+invalidName+"(a)", errno.ErrTooLongIdent)
-	// for valid name
-	tk.MustExec("alter table test_add_pk add primary key " + validName + "(a)")
-	// for multiple primary key
-	tk.MustGetErrCode("alter table test_add_pk add primary key (a)", errno.ErrMultiplePriKey)
-	tk.MustExec("alter table test_add_pk drop primary key")
-	// for not existing primary key
-	tk.MustGetErrCode("alter table test_add_pk drop primary key", errno.ErrCantDropFieldOrKey)
-	tk.MustGetErrCode("drop index `primary` on test_add_pk", errno.ErrCantDropFieldOrKey)
-
-	// for too many key parts specified
-	tk.MustGetErrCode("alter table test_add_pk add primary key idx_test(f1,f2,f3,f4,f5,f6,f7,f8,f9,f10,f11,f12,f13,f14,f15,f16,f17);",
-		errno.ErrTooManyKeyParts)
-
-	// for the limit of comment's length
-	validComment := "'" + strings.Repeat("a", ddl.MaxCommentLength) + "'"
-	invalidComment := "'" + strings.Repeat("b", ddl.MaxCommentLength+1) + "'"
-	tk.MustGetErrCode("alter table test_add_pk add primary key(a) comment "+invalidComment, errno.ErrTooLongIndexComment)
-	// for empty sql_mode
-	r := tk.MustQuery("select @@sql_mode")
-	sqlMode := r.Rows()[0][0].(string)
-	tk.MustExec("set @@sql_mode=''")
-	tk.MustExec("alter table test_add_pk add primary key(a) comment " + invalidComment)
-	c.Assert(tk.Se.GetSessionVars().StmtCtx.WarningCount(), Equals, uint16(1))
-	tk.MustQuery("show warnings").Check(testutil.RowsWithSep("|", "Warning|1688|Comment for index 'PRIMARY' is too long (max = 1024)"))
-	tk.MustExec("set @@sql_mode= '" + sqlMode + "'")
-	tk.MustExec("alter table test_add_pk drop primary key")
-	// for valid comment
-	tk.MustExec("alter table test_add_pk add primary key(a, b, c) comment " + validComment)
-	ctx := tk.Se.(sessionctx.Context)
-	c.Assert(ctx.NewTxn(context.Background()), IsNil)
-	t := testGetTableByName(c, ctx, "test", "test_add_pk")
-	col1Flag := t.Cols()[0].Flag
-	col2Flag := t.Cols()[1].Flag
-	col3Flag := t.Cols()[2].Flag
-	c.Assert(mysql.HasNotNullFlag(col1Flag) && !mysql.HasPreventNullInsertFlag(col1Flag), IsTrue)
-	c.Assert(mysql.HasNotNullFlag(col2Flag) && !mysql.HasPreventNullInsertFlag(col2Flag) && mysql.HasUnsignedFlag(col2Flag), IsTrue)
-	c.Assert(mysql.HasNotNullFlag(col3Flag) && !mysql.HasPreventNullInsertFlag(col3Flag) && !mysql.HasNoDefaultValueFlag(col3Flag), IsTrue)
-	tk.MustExec("alter table test_add_pk drop primary key")
-
-	// for null values in primary key
-	tk.MustExec("drop table test_add_pk")
-	tk.MustExec("create table test_add_pk(a int, b int unsigned , c varchar(255) default 'abc', index idx(b))")
-	tk.MustExec("insert into test_add_pk set a = 0, b = 0, c = 0")
-	tk.MustExec("insert into test_add_pk set a = 1")
-	tk.MustGetErrCode("alter table test_add_pk add primary key (b)", errno.ErrInvalidUseOfNull)
-	tk.MustExec("insert into test_add_pk set a = 2, b = 2")
-	tk.MustGetErrCode("alter table test_add_pk add primary key (a, b)", errno.ErrInvalidUseOfNull)
-	tk.MustExec("insert into test_add_pk set a = 3, c = 3")
-	tk.MustGetErrCode("alter table test_add_pk add primary key (c, b, a)", errno.ErrInvalidUseOfNull)
-}
-
-func (s *testDBSuite5) TestCreateIndexType(c *C) {
-	tk := testkit.NewTestKit(c, s.store)
-	tk.MustExec("use " + s.schemaName)
-	sql := `CREATE TABLE test_index (
-		price int(5) DEFAULT '0' NOT NULL,
-		area varchar(40) DEFAULT '' NOT NULL,
-		type varchar(40) DEFAULT '' NOT NULL,
-		transityes set('a','b'),
-		shopsyes enum('Y','N') DEFAULT 'Y' NOT NULL,
-		schoolsyes enum('Y','N') DEFAULT 'Y' NOT NULL,
-		petsyes enum('Y','N') DEFAULT 'Y' NOT NULL,
-		KEY price (price,area,type,transityes,shopsyes,schoolsyes,petsyes));`
-	tk.MustExec(sql)
-}
-
-=======
->>>>>>> f6a44bf7
 func oldBackgroundExec(s kv.Storage, sql string, done chan error) {
 	se, err := session.CreateSession4Test(s)
 	if err != nil {
