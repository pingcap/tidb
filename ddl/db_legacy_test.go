// Copyright 2015 PingCAP, Inc.
//
// Licensed under the Apache License, Version 2.0 (the "License");
// you may not use this file except in compliance with the License.
// You may obtain a copy of the License at
//
//     http://www.apache.org/licenses/LICENSE-2.0
//
// Unless required by applicable law or agreed to in writing, software
// distributed under the License is distributed on an "AS IS" BASIS,
// WITHOUT WARRANTIES OR CONDITIONS OF ANY KIND, either express or implied.
// See the License for the specific language governing permissions and
// limitations under the License.

package ddl_test

import (
	"context"
	"fmt"
	"math"
	"sort"
	"strings"
	"sync"
	"testing"
	"time"

	. "github.com/pingcap/check"
	"github.com/pingcap/errors"
	"github.com/pingcap/failpoint"
	"github.com/pingcap/tidb/ddl"
	"github.com/pingcap/tidb/domain"
	"github.com/pingcap/tidb/errno"
	"github.com/pingcap/tidb/kv"
	"github.com/pingcap/tidb/meta/autoid"
	"github.com/pingcap/tidb/parser/auth"
	"github.com/pingcap/tidb/parser/model"
	"github.com/pingcap/tidb/parser/mysql"
	"github.com/pingcap/tidb/parser/terror"
	parsertypes "github.com/pingcap/tidb/parser/types"
	"github.com/pingcap/tidb/planner/core"
	"github.com/pingcap/tidb/session"
	"github.com/pingcap/tidb/sessionctx"
	"github.com/pingcap/tidb/sessionctx/variable"
	"github.com/pingcap/tidb/store/mockstore"
	"github.com/pingcap/tidb/table"
	"github.com/pingcap/tidb/tablecodec"
	"github.com/pingcap/tidb/util/admin"
	"github.com/pingcap/tidb/util/dbterror"
	"github.com/pingcap/tidb/util/sqlexec"
	"github.com/pingcap/tidb/util/testkit"
	"github.com/pingcap/tidb/util/testleak"
	"github.com/stretchr/testify/require"
	"github.com/tikv/client-go/v2/testutils"
)

func TestT(t *testing.T) {
	CustomVerboseFlag = true
	*CustomParallelSuiteFlag = true

	testleak.BeforeTest()
	TestingT(t)
	testleak.AfterTestT(t)()
}

const (
	// waitForCleanDataRound indicates how many times should we check data is cleaned or not.
	waitForCleanDataRound = 150
	// waitForCleanDataInterval is a min duration between 2 check for data clean.
	waitForCleanDataInterval = time.Millisecond * 100
)

var _ = SerialSuites(&testSerialDBSuite{&testDBSuite{}})

const defaultBatchSize = 1024
const defaultReorgBatchSize = 256

type testDBSuite struct {
	cluster    testutils.Cluster
	store      kv.Storage
	dom        *domain.Domain
	schemaName string
	s          session.Session
	lease      time.Duration
	autoIDStep int64
	ctx        sessionctx.Context
}

func setUpSuite(s *testDBSuite, c *C) {
	var err error

	s.lease = 600 * time.Millisecond
	session.SetSchemaLease(s.lease)
	session.DisableStats4Test()
	s.schemaName = "test_db"
	s.autoIDStep = autoid.GetStep()
	ddl.SetWaitTimeWhenErrorOccurred(0)

	s.store, err = mockstore.NewMockStore(
		mockstore.WithClusterInspector(func(c testutils.Cluster) {
			mockstore.BootstrapWithSingleStore(c)
			s.cluster = c
		}),
	)
	c.Assert(err, IsNil)

	s.dom, err = session.BootstrapSession(s.store)
	c.Assert(err, IsNil)
	s.s, err = session.CreateSession4Test(s.store)
	c.Assert(err, IsNil)
	s.ctx = s.s.(sessionctx.Context)

	_, err = s.s.Execute(context.Background(), "create database test_db")
	c.Assert(err, IsNil)
	_, err = s.s.Execute(context.Background(), "set @@global.tidb_max_delta_schema_count= 4096")
	c.Assert(err, IsNil)
}

func tearDownSuite(s *testDBSuite, c *C) {
	_, err := s.s.Execute(context.Background(), "drop database if exists test_db")
	c.Assert(err, IsNil)
	s.s.Close()
	s.dom.Close()
	err = s.store.Close()
	c.Assert(err, IsNil)
}

func (s *testDBSuite) SetUpSuite(c *C) {
	setUpSuite(s, c)
}

func (s *testDBSuite) TearDownSuite(c *C) {
	tearDownSuite(s, c)
}

type testSerialDBSuite struct{ *testDBSuite }

func testGetTableByName(c *C, ctx sessionctx.Context, db, table string) table.Table {
	dom := domain.GetDomain(ctx)
	// Make sure the table schema is the new schema.
	err := dom.Reload()
	c.Assert(err, IsNil)
	tbl, err := dom.InfoSchema().TableByName(model.NewCIStr(db), model.NewCIStr(table))
	c.Assert(err, IsNil)
	return tbl
}

func (s *testDBSuite) testGetTable(c *C, name string) table.Table {
	ctx := s.s.(sessionctx.Context)
	return testGetTableByName(c, ctx, s.schemaName, name)
}

func backgroundExecT(s kv.Storage, sql string, done chan error) {
	se, err := session.CreateSession4Test(s)
	if err != nil {
		done <- errors.Trace(err)
		return
	}
	defer se.Close()
	_, err = se.Execute(context.Background(), "use test")
	if err != nil {
		done <- errors.Trace(err)
		return
	}
	_, err = se.Execute(context.Background(), sql)
	done <- errors.Trace(err)
}

<<<<<<< HEAD
func (s *testSerialDBSuite) TestWriteReorgForColumnTypeChangeOnAmendTxn(c *C) {
	tk2 := testkit.NewTestKit(c, s.store)
	tk2.MustExec("use test_db")
	tk2.MustExec("set global tidb_enable_amend_pessimistic_txn = ON;")
	defer func() {
		tk2.MustExec("set global tidb_enable_amend_pessimistic_txn = OFF;")
	}()

	d := s.dom.DDL()
	originalHook := d.GetHook()
	defer d.SetHook(originalHook)
	testInsertOnModifyColumn := func(sql string, startColState, commitColState model.SchemaState, retStrs []string, retErr error) {
		tk := testkit.NewTestKit(c, s.store)
		tk.MustExec("use test_db")
		tk.MustExec("drop table if exists t1")
		tk.MustExec("create table t1 (c1 int, c2 int, c3 int, unique key(c1))")
		tk.MustExec("insert into t1 values (20, 20, 20);")

		var checkErr error
		tk1 := testkit.NewTestKit(c, s.store)
		defer func() {
			if tk1.Se != nil {
				tk1.Se.Close()
			}
		}()
		hook := &ddl.TestDDLCallback{Do: s.dom}
		times := 0
		hook.OnJobUpdatedExported = func(job *model.Job) {
			if job.Type != model.ActionModifyColumn || checkErr != nil ||
				(job.SchemaState != startColState && job.SchemaState != commitColState) {
				return
			}

			if job.SchemaState == startColState {
				tk1.MustExec("use test_db")
				tk1.MustExec("begin pessimistic;")
				tk1.MustExec("insert into t1 values(101, 102, 103)")
				return
			}
			if times == 0 {
				_, checkErr = tk1.Exec("commit;")
			}
			times++
		}
		d.SetHook(hook)

		tk.MustExec(sql)
		if retErr == nil {
			c.Assert(checkErr, IsNil)
		} else {
			c.Assert(checkErr, NotNil)
			c.Assert(strings.Contains(checkErr.Error(), retErr.Error()), IsTrue)
		}
		tk.MustQuery("select * from t1;").Check(testkit.Rows(retStrs...))

		tk.MustExec("admin check table t1")
	}

	// Testing it needs reorg data.
	ddlStatement := "alter table t1 change column c2 cc smallint;"
	testInsertOnModifyColumn(ddlStatement, model.StateNone, model.StateWriteReorganization, []string{"20 20 20"}, domain.ErrInfoSchemaChanged)
	testInsertOnModifyColumn(ddlStatement, model.StateDeleteOnly, model.StateWriteReorganization, []string{"20 20 20"}, domain.ErrInfoSchemaChanged)
	testInsertOnModifyColumn(ddlStatement, model.StateWriteOnly, model.StateWriteReorganization, []string{"20 20 20"}, domain.ErrInfoSchemaChanged)
	testInsertOnModifyColumn(ddlStatement, model.StateNone, model.StatePublic, []string{"20 20 20"}, domain.ErrInfoSchemaChanged)
	testInsertOnModifyColumn(ddlStatement, model.StateDeleteOnly, model.StatePublic, []string{"20 20 20"}, domain.ErrInfoSchemaChanged)
	testInsertOnModifyColumn(ddlStatement, model.StateWriteOnly, model.StatePublic, []string{"20 20 20"}, domain.ErrInfoSchemaChanged)

	// Testing it needs not reorg data. This case only have two state: none, public.
	ddlStatement = "alter table t1 change column c2 cc bigint;"
	testInsertOnModifyColumn(ddlStatement, model.StateNone, model.StateWriteReorganization, []string{"20 20 20"}, nil)
	testInsertOnModifyColumn(ddlStatement, model.StateWriteOnly, model.StateWriteReorganization, []string{"20 20 20"}, nil)
	testInsertOnModifyColumn(ddlStatement, model.StateNone, model.StatePublic, []string{"20 20 20", "101 102 103"}, nil)
	testInsertOnModifyColumn(ddlStatement, model.StateWriteOnly, model.StatePublic, []string{"20 20 20"}, nil)
}

func (s *testSerialDBSuite) TestAddExpressionIndexRollback(c *C) {
	tk := testkit.NewTestKit(c, s.store)
	tk.MustExec("use test_db")
	tk.MustExec("drop table if exists t1")
	tk.MustExec("create table t1 (c1 int, c2 int, c3 int, unique key(c1))")
	tk.MustExec("insert into t1 values (20, 20, 20), (40, 40, 40), (80, 80, 80), (160, 160, 160);")

	var checkErr error
	tk1 := testkit.NewTestKit(c, s.store)
	_, checkErr = tk1.Exec("use test_db")

	d := s.dom.DDL()
	hook := &ddl.TestDDLCallback{Do: s.dom}
	var currJob *model.Job
	ctx := mock.NewContext()
	ctx.Store = s.store
	times := 0
	hook.OnJobUpdatedExported = func(job *model.Job) {
		if checkErr != nil {
			return
		}
		switch job.SchemaState {
		case model.StateDeleteOnly:
			_, checkErr = tk1.Exec("insert into t1 values (6, 3, 3) on duplicate key update c1 = 10")
			if checkErr == nil {
				_, checkErr = tk1.Exec("update t1 set c1 = 7 where c2=6;")
			}
			if checkErr == nil {
				_, checkErr = tk1.Exec("delete from t1 where c1 = 40;")
			}
		case model.StateWriteOnly:
			_, checkErr = tk1.Exec("insert into t1 values (2, 2, 2)")
			if checkErr == nil {
				_, checkErr = tk1.Exec("update t1 set c1 = 3 where c2 = 80")
			}
		case model.StateWriteReorganization:
			if checkErr == nil && job.SchemaState == model.StateWriteReorganization && times == 0 {
				_, checkErr = tk1.Exec("insert into t1 values (4, 4, 4)")
				if checkErr != nil {
					return
				}
				_, checkErr = tk1.Exec("update t1 set c1 = 5 where c2 = 80")
				if checkErr != nil {
					return
				}
				currJob = job
				times++
			}
		}
	}
	d.SetHook(hook)

	tk.MustGetErrMsg("alter table t1 add index expr_idx ((pow(c1, c2)));", "[ddl:8202]Cannot decode index value, because [types:1690]DOUBLE value is out of range in 'pow(160, 160)'")
	c.Assert(checkErr, IsNil)
	tk.MustQuery("select * from t1 order by c1;").Check(testkit.Rows("2 2 2", "4 4 4", "5 80 80", "10 3 3", "20 20 20", "160 160 160"))

	// Check whether the reorg information is cleaned up.
	err := ctx.NewTxn(context.Background())
	c.Assert(err, IsNil)
	txn, err := ctx.Txn(true)
	c.Assert(err, IsNil)
	m := meta.NewMeta(txn)
	var element *meta.Element
	var start, end kv.Key
	var physicalID int64
	if variable.AllowConcurrencyDDL.Load() {
		element, start, end, physicalID, err = admin.GetDDLReorgHandle(currJob, ctx)
	} else {
		element, start, end, physicalID, err = m.GetDDLReorgHandle(currJob)
	}
	c.Assert(meta.ErrDDLReorgElementNotExist.Equal(err), IsTrue)
	c.Assert(element, IsNil)
	c.Assert(start, IsNil)
	c.Assert(end, IsNil)
	c.Assert(physicalID, Equals, int64(0))
}

func (s *testSerialDBSuite) TestDropTableOnTiKVDiskFull(c *C) {
	tk := testkit.NewTestKit(c, s.store)
	tk.MustExec("use test_db")
	tk.MustExec("create table test_disk_full_drop_table(a int);")
	c.Assert(failpoint.Enable("github.com/pingcap/tidb/store/mockstore/unistore/rpcTiKVAllowedOnAlmostFull", `return(true)`), IsNil)
	defer failpoint.Disable("github.com/pingcap/tidb/store/mockstore/unistore/rpcTiKVAllowedOnAlmostFull")
	tk.MustExec("drop table test_disk_full_drop_table;")
}

=======
>>>>>>> c2eca91e
func testGetIndexID(t *testing.T, ctx sessionctx.Context, dbName, tblName, idxName string) int64 {
	is := domain.GetDomain(ctx).InfoSchema()
	tt, err := is.TableByName(model.NewCIStr(dbName), model.NewCIStr(tblName))
	require.NoError(t, err)

	for _, idx := range tt.Indices() {
		if idx.Meta().Name.L == idxName {
			return idx.Meta().ID
		}
	}
	require.FailNowf(t, "index %s not found(db: %s, tbl: %s)", idxName, dbName, tblName)
	return -1
}

func oldBackgroundExec(s kv.Storage, sql string, done chan error) {
	se, err := session.CreateSession4Test(s)
	if err != nil {
		done <- errors.Trace(err)
		return
	}
	defer se.Close()
	_, err = se.Execute(context.Background(), "use test_db")
	if err != nil {
		done <- errors.Trace(err)
		return
	}
	_, err = se.Execute(context.Background(), sql)
	done <- errors.Trace(err)
}

// TestCreateTableWithLike2 tests create table with like when refer table have non-public column/index.
func (s *testSerialDBSuite) TestCreateTableWithLike2(c *C) {
	tk := testkit.NewTestKit(c, s.store)
	tk.MustExec("use test_db")
	tk.MustExec("drop table if exists t1,t2;")
	defer tk.MustExec("drop table if exists t1,t2;")
	tk.MustExec("create table t1 (a int, b int, c int, index idx1(c));")

	tbl1 := testGetTableByName(c, s.s, "test_db", "t1")
	doneCh := make(chan error, 2)
	hook := &ddl.TestDDLCallback{Do: s.dom}
	var onceChecker sync.Map
	hook.OnJobRunBeforeExported = func(job *model.Job) {
		if job.Type != model.ActionAddColumn && job.Type != model.ActionDropColumn &&
			job.Type != model.ActionAddColumns && job.Type != model.ActionDropColumns &&
			job.Type != model.ActionAddIndex && job.Type != model.ActionDropIndex {
			return
		}
		if job.TableID != tbl1.Meta().ID {
			return
		}

		if job.SchemaState == model.StateDeleteOnly {
			if _, ok := onceChecker.Load(job.ID); ok {
				return
			}

			onceChecker.Store(job.ID, true)
			go oldBackgroundExec(s.store, "create table t2 like t1", doneCh)
		}
	}
	originalHook := s.dom.DDL().GetHook()
	defer s.dom.DDL().SetHook(originalHook)
	s.dom.DDL().SetHook(hook)

	// create table when refer table add column
	tk.MustExec("alter table t1 add column d int")
	checkTbl2 := func() {
		err := <-doneCh
		c.Assert(err, IsNil)
		tk.MustExec("alter table t2 add column e int")
		t2Info := testGetTableByName(c, s.s, "test_db", "t2")
		c.Assert(len(t2Info.Meta().Columns), Equals, len(t2Info.Cols()))
	}
	checkTbl2()

	// create table when refer table drop column
	tk.MustExec("drop table t2;")
	tk.MustExec("alter table t1 drop column b;")
	checkTbl2()

	// create table when refer table add index
	tk.MustExec("drop table t2;")
	tk.MustExec("alter table t1 add index idx2(a);")
	checkTbl2 = func() {
		err := <-doneCh
		c.Assert(err, IsNil)
		tk.MustExec("alter table t2 add column e int")
		tbl2 := testGetTableByName(c, s.s, "test_db", "t2")
		c.Assert(len(tbl2.Meta().Columns), Equals, len(tbl2.Cols()))

		for i := 0; i < len(tbl2.Meta().Indices); i++ {
			c.Assert(tbl2.Meta().Indices[i].State, Equals, model.StatePublic)
		}
	}
	checkTbl2()

	// create table when refer table drop index.
	tk.MustExec("drop table t2;")
	tk.MustExec("alter table t1 drop index idx2;")
	checkTbl2()

	// Test for table has tiflash  replica.
	c.Assert(failpoint.Enable("github.com/pingcap/tidb/infoschema/mockTiFlashStoreCount", `return(true)`), IsNil)
	defer func() {
		err := failpoint.Disable("github.com/pingcap/tidb/infoschema/mockTiFlashStoreCount")
		c.Assert(err, IsNil)
	}()

	s.dom.DDL().SetHook(originalHook)
	tk.MustExec("drop table if exists t1,t2;")
	tk.MustExec("create table t1 (a int) partition by hash(a) partitions 2;")
	tk.MustExec("alter table t1 set tiflash replica 3 location labels 'a','b';")
	t1 := testGetTableByName(c, s.s, "test_db", "t1")
	// Mock for all partitions replica was available.
	partition := t1.Meta().Partition
	c.Assert(len(partition.Definitions), Equals, 2)
	err := domain.GetDomain(tk.Se).DDL().UpdateTableReplicaInfo(tk.Se, partition.Definitions[0].ID, true)
	c.Assert(err, IsNil)
	err = domain.GetDomain(tk.Se).DDL().UpdateTableReplicaInfo(tk.Se, partition.Definitions[1].ID, true)
	c.Assert(err, IsNil)
	t1 = testGetTableByName(c, s.s, "test_db", "t1")
	c.Assert(t1.Meta().TiFlashReplica, NotNil)
	c.Assert(t1.Meta().TiFlashReplica.Available, IsTrue)
	c.Assert(t1.Meta().TiFlashReplica.AvailablePartitionIDs, DeepEquals, []int64{partition.Definitions[0].ID, partition.Definitions[1].ID})

	tk.MustExec("create table t2 like t1")
	t2 := testGetTableByName(c, s.s, "test_db", "t2")
	c.Assert(t2.Meta().TiFlashReplica.Count, Equals, t1.Meta().TiFlashReplica.Count)
	c.Assert(t2.Meta().TiFlashReplica.LocationLabels, DeepEquals, t1.Meta().TiFlashReplica.LocationLabels)
	c.Assert(t2.Meta().TiFlashReplica.Available, IsFalse)
	c.Assert(t2.Meta().TiFlashReplica.AvailablePartitionIDs, HasLen, 0)
	// Test for not affecting the original table.
	t1 = testGetTableByName(c, s.s, "test_db", "t1")
	c.Assert(t1.Meta().TiFlashReplica, NotNil)
	c.Assert(t1.Meta().TiFlashReplica.Available, IsTrue)
	c.Assert(t1.Meta().TiFlashReplica.AvailablePartitionIDs, DeepEquals, []int64{partition.Definitions[0].ID, partition.Definitions[1].ID})
}

func (s *testSerialDBSuite) TestTruncateTable(c *C) {
	tk := testkit.NewTestKit(c, s.store)
	tk.MustExec("use test")
	tk.MustExec("create table truncate_table (c1 int, c2 int)")
	tk.MustExec("insert truncate_table values (1, 1), (2, 2)")
	ctx := tk.Se.(sessionctx.Context)
	is := domain.GetDomain(ctx).InfoSchema()
	oldTblInfo, err := is.TableByName(model.NewCIStr("test"), model.NewCIStr("truncate_table"))
	c.Assert(err, IsNil)
	oldTblID := oldTblInfo.Meta().ID

	tk.MustExec("truncate table truncate_table")

	tk.MustExec("insert truncate_table values (3, 3), (4, 4)")
	tk.MustQuery("select * from truncate_table").Check(testkit.Rows("3 3", "4 4"))

	is = domain.GetDomain(ctx).InfoSchema()
	newTblInfo, err := is.TableByName(model.NewCIStr("test"), model.NewCIStr("truncate_table"))
	c.Assert(err, IsNil)
	c.Assert(newTblInfo.Meta().ID, Greater, oldTblID)

	// Verify that the old table data has been deleted by background worker.
	tablePrefix := tablecodec.EncodeTablePrefix(oldTblID)
	hasOldTableData := true
	for i := 0; i < waitForCleanDataRound; i++ {
		err = kv.RunInNewTxn(context.Background(), s.store, false, func(ctx context.Context, txn kv.Transaction) error {
			it, err1 := txn.Iter(tablePrefix, nil)
			if err1 != nil {
				return err1
			}
			if !it.Valid() {
				hasOldTableData = false
			} else {
				hasOldTableData = it.Key().HasPrefix(tablePrefix)
			}
			it.Close()
			return nil
		})
		c.Assert(err, IsNil)
		if !hasOldTableData {
			break
		}
		time.Sleep(waitForCleanDataInterval)
	}
	c.Assert(hasOldTableData, IsFalse)

	// Test for truncate table should clear the tiflash available status.
	c.Assert(failpoint.Enable("github.com/pingcap/tidb/infoschema/mockTiFlashStoreCount", `return(true)`), IsNil)
	defer func() {
		err = failpoint.Disable("github.com/pingcap/tidb/infoschema/mockTiFlashStoreCount")
		c.Assert(err, IsNil)
	}()

	tk.MustExec("drop table if exists t1;")
	tk.MustExec("create table t1 (a int);")
	tk.MustExec("alter table t1 set tiflash replica 3 location labels 'a','b';")
	t1 := testGetTableByName(c, s.s, "test", "t1")
	// Mock for table tiflash replica was available.
	err = domain.GetDomain(tk.Se).DDL().UpdateTableReplicaInfo(tk.Se, t1.Meta().ID, true)
	c.Assert(err, IsNil)
	t1 = testGetTableByName(c, s.s, "test", "t1")
	c.Assert(t1.Meta().TiFlashReplica, NotNil)
	c.Assert(t1.Meta().TiFlashReplica.Available, IsTrue)

	tk.MustExec("truncate table t1")
	t2 := testGetTableByName(c, s.s, "test", "t1")
	c.Assert(t2.Meta().TiFlashReplica.Count, Equals, t1.Meta().TiFlashReplica.Count)
	c.Assert(t2.Meta().TiFlashReplica.LocationLabels, DeepEquals, t1.Meta().TiFlashReplica.LocationLabels)
	c.Assert(t2.Meta().TiFlashReplica.Available, IsFalse)
	c.Assert(t2.Meta().TiFlashReplica.AvailablePartitionIDs, HasLen, 0)

	// Test for truncate partition should clear the tiflash available status.
	tk.MustExec("drop table if exists t1;")
	tk.MustExec("create table t1 (a int) partition by hash(a) partitions 2;")
	tk.MustExec("alter table t1 set tiflash replica 3 location labels 'a','b';")
	t1 = testGetTableByName(c, s.s, "test", "t1")
	// Mock for all partitions replica was available.
	partition := t1.Meta().Partition
	c.Assert(len(partition.Definitions), Equals, 2)
	err = domain.GetDomain(tk.Se).DDL().UpdateTableReplicaInfo(tk.Se, partition.Definitions[0].ID, true)
	c.Assert(err, IsNil)
	err = domain.GetDomain(tk.Se).DDL().UpdateTableReplicaInfo(tk.Se, partition.Definitions[1].ID, true)
	c.Assert(err, IsNil)
	t1 = testGetTableByName(c, s.s, "test", "t1")
	c.Assert(t1.Meta().TiFlashReplica, NotNil)
	c.Assert(t1.Meta().TiFlashReplica.Available, IsTrue)
	c.Assert(t1.Meta().TiFlashReplica.AvailablePartitionIDs, DeepEquals, []int64{partition.Definitions[0].ID, partition.Definitions[1].ID})

	tk.MustExec("alter table t1 truncate partition p0")
	t2 = testGetTableByName(c, s.s, "test", "t1")
	c.Assert(t2.Meta().TiFlashReplica.Count, Equals, t1.Meta().TiFlashReplica.Count)
	c.Assert(t2.Meta().TiFlashReplica.LocationLabels, DeepEquals, t1.Meta().TiFlashReplica.LocationLabels)
	c.Assert(t2.Meta().TiFlashReplica.Available, IsFalse)
	c.Assert(t2.Meta().TiFlashReplica.AvailablePartitionIDs, DeepEquals, []int64{partition.Definitions[1].ID})
	// Test for truncate twice.
	tk.MustExec("alter table t1 truncate partition p0")
	t2 = testGetTableByName(c, s.s, "test", "t1")
	c.Assert(t2.Meta().TiFlashReplica.Count, Equals, t1.Meta().TiFlashReplica.Count)
	c.Assert(t2.Meta().TiFlashReplica.LocationLabels, DeepEquals, t1.Meta().TiFlashReplica.LocationLabels)
	c.Assert(t2.Meta().TiFlashReplica.Available, IsFalse)
	c.Assert(t2.Meta().TiFlashReplica.AvailablePartitionIDs, DeepEquals, []int64{partition.Definitions[1].ID})

}

func (s *testSerialDBSuite) TestRebaseAutoID(c *C) {
	c.Assert(failpoint.Enable("github.com/pingcap/tidb/meta/autoid/mockAutoIDChange", `return(true)`), IsNil)
	defer func() {
		c.Assert(failpoint.Disable("github.com/pingcap/tidb/meta/autoid/mockAutoIDChange"), IsNil)
	}()
	tk := testkit.NewTestKit(c, s.store)
	tk.MustExec("use " + s.schemaName)

	tk.MustExec("drop database if exists tidb;")
	tk.MustExec("create database tidb;")
	tk.MustExec("use tidb;")
	tk.MustExec("create table tidb.test (a int auto_increment primary key, b int);")
	tk.MustExec("insert tidb.test values (null, 1);")
	tk.MustQuery("select * from tidb.test").Check(testkit.Rows("1 1"))
	tk.MustExec("alter table tidb.test auto_increment = 6000;")
	tk.MustExec("insert tidb.test values (null, 1);")
	tk.MustQuery("select * from tidb.test").Check(testkit.Rows("1 1", "6000 1"))
	tk.MustExec("alter table tidb.test auto_increment = 5;")
	tk.MustExec("insert tidb.test values (null, 1);")
	tk.MustQuery("select * from tidb.test").Check(testkit.Rows("1 1", "6000 1", "11000 1"))

	// Current range for table test is [11000, 15999].
	// Though it does not have a tuple "a = 15999", its global next auto increment id should be 16000.
	// Anyway it is not compatible with MySQL.
	tk.MustExec("alter table tidb.test auto_increment = 12000;")
	tk.MustExec("insert tidb.test values (null, 1);")
	tk.MustQuery("select * from tidb.test").Check(testkit.Rows("1 1", "6000 1", "11000 1", "16000 1"))

	tk.MustExec("create table tidb.test2 (a int);")
	tk.MustGetErrCode("alter table tidb.test2 add column b int auto_increment key, auto_increment=10;", errno.ErrUnsupportedDDLOperation)
}

func (s *testSerialDBSuite) TestProcessColumnFlags(c *C) {
	// check `processColumnFlags()`
	tk := testkit.NewTestKit(c, s.store)
	tk.MustExec("use test_db")
	tk.MustExec("create table t(a year(4) comment 'xxx', b year, c bit)")
	defer tk.MustExec("drop table t;")

	check := func(n string, f func(uint) bool) {
		t := testGetTableByName(c, tk.Se, "test_db", "t")
		for _, col := range t.Cols() {
			if strings.EqualFold(col.Name.L, n) {
				c.Assert(f(col.Flag), IsTrue)
				break
			}
		}
	}

	yearcheck := func(f uint) bool {
		return mysql.HasUnsignedFlag(f) && mysql.HasZerofillFlag(f) && !mysql.HasBinaryFlag(f)
	}

	tk.MustExec("alter table t modify a year(4)")
	check("a", yearcheck)

	tk.MustExec("alter table t modify a year(4) unsigned")
	check("a", yearcheck)

	tk.MustExec("alter table t modify a year(4) zerofill")

	tk.MustExec("alter table t modify b year")
	check("b", yearcheck)

	tk.MustExec("alter table t modify c bit")
	check("c", func(f uint) bool {
		return mysql.HasUnsignedFlag(f) && !mysql.HasBinaryFlag(f)
	})
}

func (s *testSerialDBSuite) TestSetTableFlashReplica(c *C) {
	c.Assert(failpoint.Enable("github.com/pingcap/tidb/infoschema/mockTiFlashStoreCount", `return(true)`), IsNil)

	tk := testkit.NewTestKit(c, s.store)
	tk.MustExec("use test_db")
	tk.MustExec("drop table if exists t_flash;")
	tk.MustExec("create table t_flash(a int, b int)")
	defer tk.MustExec("drop table t_flash;")

	t := s.testGetTable(c, "t_flash")
	c.Assert(t.Meta().TiFlashReplica, IsNil)

	tk.MustExec("alter table t_flash set tiflash replica 2 location labels 'a','b';")
	t = s.testGetTable(c, "t_flash")
	c.Assert(t.Meta().TiFlashReplica, NotNil)
	c.Assert(t.Meta().TiFlashReplica.Count, Equals, uint64(2))
	c.Assert(strings.Join(t.Meta().TiFlashReplica.LocationLabels, ","), Equals, "a,b")

	tk.MustExec("alter table t_flash set tiflash replica 0")
	t = s.testGetTable(c, "t_flash")
	c.Assert(t.Meta().TiFlashReplica, IsNil)

	// Test set tiflash replica for partition table.
	tk.MustExec("drop table if exists t_flash;")
	tk.MustExec("create table t_flash(a int, b int) partition by hash(a) partitions 3")
	tk.MustExec("alter table t_flash set tiflash replica 2 location labels 'a','b';")
	t = s.testGetTable(c, "t_flash")
	c.Assert(t.Meta().TiFlashReplica, NotNil)
	c.Assert(t.Meta().TiFlashReplica.Count, Equals, uint64(2))
	c.Assert(strings.Join(t.Meta().TiFlashReplica.LocationLabels, ","), Equals, "a,b")

	// Use table ID as physical ID, mock for partition feature was not enabled.
	err := domain.GetDomain(tk.Se).DDL().UpdateTableReplicaInfo(tk.Se, t.Meta().ID, true)
	c.Assert(err, IsNil)
	t = s.testGetTable(c, "t_flash")
	c.Assert(t.Meta().TiFlashReplica, NotNil)
	c.Assert(t.Meta().TiFlashReplica.Available, Equals, true)
	c.Assert(len(t.Meta().TiFlashReplica.AvailablePartitionIDs), Equals, 0)

	err = domain.GetDomain(tk.Se).DDL().UpdateTableReplicaInfo(tk.Se, t.Meta().ID, false)
	c.Assert(err, IsNil)
	t = s.testGetTable(c, "t_flash")
	c.Assert(t.Meta().TiFlashReplica.Available, Equals, false)

	// Mock for partition 0 replica was available.
	partition := t.Meta().Partition
	c.Assert(len(partition.Definitions), Equals, 3)
	err = domain.GetDomain(tk.Se).DDL().UpdateTableReplicaInfo(tk.Se, partition.Definitions[0].ID, true)
	c.Assert(err, IsNil)
	t = s.testGetTable(c, "t_flash")
	c.Assert(t.Meta().TiFlashReplica.Available, Equals, false)
	c.Assert(t.Meta().TiFlashReplica.AvailablePartitionIDs, DeepEquals, []int64{partition.Definitions[0].ID})

	// Mock for partition 0 replica become unavailable.
	err = domain.GetDomain(tk.Se).DDL().UpdateTableReplicaInfo(tk.Se, partition.Definitions[0].ID, false)
	c.Assert(err, IsNil)
	t = s.testGetTable(c, "t_flash")
	c.Assert(t.Meta().TiFlashReplica.Available, Equals, false)
	c.Assert(t.Meta().TiFlashReplica.AvailablePartitionIDs, HasLen, 0)

	// Mock for partition 0, 1,2 replica was available.
	err = domain.GetDomain(tk.Se).DDL().UpdateTableReplicaInfo(tk.Se, partition.Definitions[0].ID, true)
	c.Assert(err, IsNil)
	err = domain.GetDomain(tk.Se).DDL().UpdateTableReplicaInfo(tk.Se, partition.Definitions[1].ID, true)
	c.Assert(err, IsNil)
	err = domain.GetDomain(tk.Se).DDL().UpdateTableReplicaInfo(tk.Se, partition.Definitions[2].ID, true)
	c.Assert(err, IsNil)
	t = s.testGetTable(c, "t_flash")
	c.Assert(t.Meta().TiFlashReplica.Available, Equals, true)
	c.Assert(t.Meta().TiFlashReplica.AvailablePartitionIDs, DeepEquals, []int64{partition.Definitions[0].ID, partition.Definitions[1].ID, partition.Definitions[2].ID})

	// Mock for partition 1 replica was unavailable.
	err = domain.GetDomain(tk.Se).DDL().UpdateTableReplicaInfo(tk.Se, partition.Definitions[1].ID, false)
	c.Assert(err, IsNil)
	t = s.testGetTable(c, "t_flash")
	c.Assert(t.Meta().TiFlashReplica.Available, Equals, false)
	c.Assert(t.Meta().TiFlashReplica.AvailablePartitionIDs, DeepEquals, []int64{partition.Definitions[0].ID, partition.Definitions[2].ID})

	// Test for update table replica with unknown table ID.
	err = domain.GetDomain(tk.Se).DDL().UpdateTableReplicaInfo(tk.Se, math.MaxInt64, false)
	c.Assert(err, NotNil)
	c.Assert(err.Error(), Equals, "[schema:1146]Table which ID = 9223372036854775807 does not exist.")

	// Test for FindTableByPartitionID.
	is := domain.GetDomain(tk.Se).InfoSchema()
	t, dbInfo, _ := is.FindTableByPartitionID(partition.Definitions[0].ID)
	c.Assert(t, NotNil)
	c.Assert(dbInfo, NotNil)
	c.Assert(t.Meta().Name.L, Equals, "t_flash")
	t, dbInfo, _ = is.FindTableByPartitionID(t.Meta().ID)
	c.Assert(t, IsNil)
	c.Assert(dbInfo, IsNil)
	err = failpoint.Disable("github.com/pingcap/tidb/infoschema/mockTiFlashStoreCount")
	c.Assert(err, IsNil)

	// Test for set replica count more than the tiflash store count.
	tk.MustExec("drop table if exists t_flash;")
	tk.MustExec("create table t_flash(a int, b int)")
	_, err = tk.Exec("alter table t_flash set tiflash replica 2 location labels 'a','b';")
	c.Assert(err, NotNil)
	c.Assert(err.Error(), Equals, "the tiflash replica count: 2 should be less than the total tiflash server count: 0")
}

func (s *testSerialDBSuite) TestForbitCacheTableForSystemTable(c *C) {
	tk := testkit.NewTestKit(c, s.store)
	sysTables := make([]string, 0, 24)
	memOrSysDB := []string{"MySQL", "INFORMATION_SCHEMA", "PERFORMANCE_SCHEMA", "METRICS_SCHEMA"}
	for _, db := range memOrSysDB {
		tk.MustExec("use " + db)
		tk.Se.Auth(&auth.UserIdentity{Username: "root", Hostname: "%"}, nil, nil)
		rows := tk.MustQuery("show tables").Rows()
		for i := 0; i < len(rows); i++ {
			sysTables = append(sysTables, rows[i][0].(string))
		}
		for _, one := range sysTables {
			_, err := tk.Exec(fmt.Sprintf("alter table `%s` cache", one))
			if db == "MySQL" {
				c.Assert(err.Error(), Equals, "[ddl:8200]ALTER table cache for tables in system database is currently unsupported")
			} else {
				c.Assert(err.Error(), Equals, fmt.Sprintf("[planner:1142]ALTER command denied to user 'root'@'%%' for table '%s'", strings.ToLower(one)))
			}

		}
		sysTables = sysTables[:0]
	}
}

func (s *testSerialDBSuite) TestSetTableFlashReplicaForSystemTable(c *C) {
	tk := testkit.NewTestKit(c, s.store)
	sysTables := make([]string, 0, 24)
	memOrSysDB := []string{"MySQL", "INFORMATION_SCHEMA", "PERFORMANCE_SCHEMA", "METRICS_SCHEMA"}
	for _, db := range memOrSysDB {
		tk.MustExec("use " + db)
		tk.Se.Auth(&auth.UserIdentity{Username: "root", Hostname: "%"}, nil, nil)
		rows := tk.MustQuery("show tables").Rows()
		for i := 0; i < len(rows); i++ {
			sysTables = append(sysTables, rows[i][0].(string))
		}
		for _, one := range sysTables {
			_, err := tk.Exec(fmt.Sprintf("alter table `%s` set tiflash replica 1", one))
			if db == "MySQL" {
				c.Assert(err.Error(), Equals, "[ddl:8200]ALTER table replica for tables in system database is currently unsupported")
			} else {
				c.Assert(err.Error(), Equals, fmt.Sprintf("[planner:1142]ALTER command denied to user 'root'@'%%' for table '%s'", strings.ToLower(one)))
			}

		}
		sysTables = sysTables[:0]
	}
}

func (s *testSerialDBSuite) TestSetTiFlashReplicaForTemporaryTable(c *C) {
	// test for tiflash replica
	c.Assert(failpoint.Enable("github.com/pingcap/tidb/infoschema/mockTiFlashStoreCount", `return(true)`), IsNil)
	defer func() {
		err := failpoint.Disable("github.com/pingcap/tidb/infoschema/mockTiFlashStoreCount")
		c.Assert(err, IsNil)
	}()

	tk := testkit.NewTestKitWithInit(c, s.store)
	tk.MustExec("drop table if exists temp, temp2")
	tk.MustExec("drop table if exists temp")
	tk.MustExec("create global temporary table temp(id int) on commit delete rows")
	tk.MustExec("create temporary table temp2(id int)")
	tk.MustGetErrCode("alter table temp set tiflash replica 1", errno.ErrOptOnTemporaryTable)
	tk.MustGetErrCode("alter table temp2 set tiflash replica 1", errno.ErrUnsupportedDDLOperation)
	tk.MustExec("drop table temp, temp2")

	tk.MustExec("drop table if exists normal")
	tk.MustExec("create table normal(id int)")
	defer tk.MustExec("drop table normal")
	tk.MustExec("alter table normal set tiflash replica 1")
	tk.MustQuery("select REPLICA_COUNT from information_schema.tiflash_replica where table_schema='test' and table_name='normal'").Check(testkit.Rows("1"))
	tk.MustExec("create global temporary table temp like normal on commit delete rows")
	tk.MustQuery("select REPLICA_COUNT from information_schema.tiflash_replica where table_schema='test' and table_name='temp'").Check(testkit.Rows())
	tk.MustExec("drop table temp")
	tk.MustExec("create temporary table temp like normal")
	tk.MustQuery("select REPLICA_COUNT from information_schema.tiflash_replica where table_schema='test' and table_name='temp'").Check(testkit.Rows())
}

func (s *testSerialDBSuite) TestAlterShardRowIDBits(c *C) {
	c.Assert(failpoint.Enable("github.com/pingcap/tidb/meta/autoid/mockAutoIDChange", `return(true)`), IsNil)
	defer func() {
		c.Assert(failpoint.Disable("github.com/pingcap/tidb/meta/autoid/mockAutoIDChange"), IsNil)
	}()

	tk := testkit.NewTestKit(c, s.store)

	tk.MustExec("use test")
	// Test alter shard_row_id_bits
	tk.MustExec("drop table if exists t1")
	defer tk.MustExec("drop table if exists t1")
	tk.MustExec("create table t1 (a int) shard_row_id_bits = 5")
	tk.MustExec(fmt.Sprintf("alter table t1 auto_increment = %d;", 1<<56))
	tk.MustExec("insert into t1 set a=1;")

	// Test increase shard_row_id_bits failed by overflow global auto ID.
	_, err := tk.Exec("alter table t1 SHARD_ROW_ID_BITS = 10;")
	c.Assert(err, NotNil)
	c.Assert(err.Error(), Equals, "[autoid:1467]shard_row_id_bits 10 will cause next global auto ID 72057594037932936 overflow")

	// Test reduce shard_row_id_bits will be ok.
	tk.MustExec("alter table t1 SHARD_ROW_ID_BITS = 3;")
	checkShardRowID := func(maxShardRowIDBits, shardRowIDBits uint64) {
		tbl := testGetTableByName(c, tk.Se, "test", "t1")
		c.Assert(tbl.Meta().MaxShardRowIDBits == maxShardRowIDBits, IsTrue)
		c.Assert(tbl.Meta().ShardRowIDBits == shardRowIDBits, IsTrue)
	}
	checkShardRowID(5, 3)

	// Test reduce shard_row_id_bits but calculate overflow should use the max record shard_row_id_bits.
	tk.MustExec("drop table if exists t1")
	tk.MustExec("create table t1 (a int) shard_row_id_bits = 10")
	tk.MustExec("alter table t1 SHARD_ROW_ID_BITS = 5;")
	checkShardRowID(10, 5)
	tk.MustExec(fmt.Sprintf("alter table t1 auto_increment = %d;", 1<<56))
	_, err = tk.Exec("insert into t1 set a=1;")
	c.Assert(err, NotNil)
	c.Assert(err.Error(), Equals, "[autoid:1467]Failed to read auto-increment value from storage engine")
}

func (s *testSerialDBSuite) TestShardRowIDBitsOnTemporaryTable(c *C) {
	tk := testkit.NewTestKit(c, s.store)
	tk.MustExec("use test")
	// for global temporary table
	tk.MustExec("drop table if exists shard_row_id_temporary")
	_, err := tk.Exec("create global temporary table shard_row_id_temporary (a int) shard_row_id_bits = 5 on commit delete rows;")
	c.Assert(err.Error(), Equals, core.ErrOptOnTemporaryTable.GenWithStackByArgs("shard_row_id_bits").Error())
	tk.MustExec("create global temporary table shard_row_id_temporary (a int) on commit delete rows;")
	defer tk.MustExec("drop table if exists shard_row_id_temporary")
	_, err = tk.Exec("alter table shard_row_id_temporary shard_row_id_bits = 4;")
	c.Assert(err.Error(), Equals, dbterror.ErrOptOnTemporaryTable.GenWithStackByArgs("shard_row_id_bits").Error())
	// for local temporary table
	tk.MustExec("drop table if exists local_shard_row_id_temporary")
	_, err = tk.Exec("create temporary table local_shard_row_id_temporary (a int) shard_row_id_bits = 5;")
	c.Assert(err.Error(), Equals, core.ErrOptOnTemporaryTable.GenWithStackByArgs("shard_row_id_bits").Error())
	tk.MustExec("create temporary table local_shard_row_id_temporary (a int);")
	defer tk.MustExec("drop table if exists local_shard_row_id_temporary")
	_, err = tk.Exec("alter table local_shard_row_id_temporary shard_row_id_bits = 4;")
	c.Assert(err.Error(), Equals, dbterror.ErrUnsupportedLocalTempTableDDL.GenWithStackByArgs("ALTER TABLE").Error())
}

func (s *testSerialDBSuite) TestSkipSchemaChecker(c *C) {
	c.Assert(failpoint.Enable("github.com/pingcap/tidb/infoschema/mockTiFlashStoreCount", `return(true)`), IsNil)
	defer func() {
		err := failpoint.Disable("github.com/pingcap/tidb/infoschema/mockTiFlashStoreCount")
		c.Assert(err, IsNil)
	}()

	tk := testkit.NewTestKit(c, s.store)
	tk.MustExec("use test")
	tk.MustExec("drop table if exists t1")
	defer tk.MustExec("drop table if exists t1")
	tk.MustExec("create table t1 (a int)")
	tk2 := testkit.NewTestKit(c, s.store)
	tk2.MustExec("use test")

	// Test skip schema checker for ActionSetTiFlashReplica.
	tk.MustExec("begin")
	tk.MustExec("insert into t1 set a=1;")
	tk2.MustExec("alter table t1 set tiflash replica 2 location labels 'a','b';")
	tk.MustExec("commit")

	// Test skip schema checker for ActionUpdateTiFlashReplicaStatus.
	tk.MustExec("begin")
	tk.MustExec("insert into t1 set a=1;")
	tb := testGetTableByName(c, tk.Se, "test", "t1")
	err := domain.GetDomain(tk.Se).DDL().UpdateTableReplicaInfo(tk.Se, tb.Meta().ID, true)
	c.Assert(err, IsNil)
	tk.MustExec("commit")

	// Test can't skip schema checker.
	tk.MustExec("begin")
	tk.MustExec("insert into t1 set a=1;")
	tk2.MustExec("alter table t1 add column b int;")
	_, err = tk.Exec("commit")
	c.Assert(terror.ErrorEqual(domain.ErrInfoSchemaChanged, err), IsTrue)
}

func (s *testSerialDBSuite) TestDDLJobErrorCount(c *C) {
	tk := testkit.NewTestKit(c, s.store)
	tk.MustExec("use test")
	tk.MustExec("drop table if exists ddl_error_table, new_ddl_error_table")
	tk.MustExec("create table ddl_error_table(a int)")

	c.Assert(failpoint.Enable("github.com/pingcap/tidb/ddl/mockErrEntrySizeTooLarge", `return(true)`), IsNil)
	defer func() {
		c.Assert(failpoint.Disable("github.com/pingcap/tidb/ddl/mockErrEntrySizeTooLarge"), IsNil)
	}()

	var jobID int64
	hook := &ddl.TestDDLCallback{}
	hook.OnJobUpdatedExported = func(job *model.Job) {
		jobID = job.ID
	}
	originHook := s.dom.DDL().GetHook()
	s.dom.DDL().SetHook(hook)
	defer s.dom.DDL().SetHook(originHook)

	tk.MustGetErrCode("rename table ddl_error_table to new_ddl_error_table", errno.ErrEntryTooLarge)

	historyJob, err := getHistoryDDLJob(s.store, jobID)
	c.Assert(err, IsNil)
	c.Assert(historyJob, NotNil)
	c.Assert(historyJob.ErrorCount, Equals, int64(1), Commentf("%v", historyJob))
	kv.ErrEntryTooLarge.Equal(historyJob.Error)
}

func (s *testSerialDBSuite) TestCommitTxnWithIndexChange(c *C) {
	// Prepare work.
	tk := testkit.NewTestKit(c, s.store)
	tk.MustExec("set tidb_enable_amend_pessimistic_txn = 1;")
	tk.MustExec("drop database if exists test_db")
	tk.MustExec("create database test_db")
	tk.MustExec("use test_db")
	tk.MustExec("create table t1 (c1 int primary key, c2 int, c3 int, index ok2(c2))")
	tk.MustExec("insert t1 values (1, 10, 100), (2, 20, 200)")
	tk.MustExec("alter table t1 add index k2(c2)")
	tk.MustExec("alter table t1 drop index k2")
	tk.MustExec("alter table t1 add index k2(c2)")
	tk.MustExec("alter table t1 drop index k2")
	tk2 := testkit.NewTestKit(c, s.store)
	tk2.MustExec("use test_db")

	// tkSQLs are the sql statements for the pessimistic transaction.
	// tk2DDL are the ddl statements executed before the pessimistic transaction.
	// idxDDL is the DDL statement executed between pessimistic transaction begin and commit.
	// failCommit means the pessimistic transaction commit should fail not.
	type caseUnit struct {
		tkSQLs     []string
		tk2DDL     []string
		idxDDL     string
		checkSQLs  []string
		rowsExps   [][]string
		failCommit bool
		stateEnd   model.SchemaState
	}

	cases := []caseUnit{
		// Test secondary index
		{[]string{"insert into t1 values(3, 30, 300)",
			"insert into t2 values(11, 11, 11)"},
			[]string{"alter table t1 add index k2(c2)",
				"alter table t1 drop index k2",
				"alter table t1 add index kk2(c2, c1)",
				"alter table t1 add index k2(c2)",
				"alter table t1 drop index k2"},
			"alter table t1 add index k2(c2)",
			[]string{"select c3, c2 from t1 use index(k2) where c2 = 20",
				"select c3, c2 from t1 use index(k2) where c2 = 10",
				"select * from t1",
				"select * from t2 where c1 = 11"},
			[][]string{{"200 20"},
				{"100 10"},
				{"1 10 100", "2 20 200", "3 30 300"},
				{"11 11 11"}},
			false,
			model.StateNone},
		// Test secondary index
		{[]string{"insert into t2 values(5, 50, 500)",
			"insert into t2 values(11, 11, 11)",
			"delete from t2 where c2 = 11",
			"update t2 set c2 = 110 where c1 = 11"},
			// "update t2 set c1 = 10 where c3 = 100"},
			[]string{"alter table t1 add index k2(c2)",
				"alter table t1 drop index k2",
				"alter table t1 add index kk2(c2, c1)",
				"alter table t1 add index k2(c2)",
				"alter table t1 drop index k2"},
			"alter table t1 add index k2(c2)",
			[]string{"select c3, c2 from t1 use index(k2) where c2 = 20",
				"select c3, c2 from t1 use index(k2) where c2 = 10",
				"select * from t1",
				"select * from t2 where c1 = 11",
				"select * from t2 where c3 = 100"},
			[][]string{{"200 20"},
				{"100 10"},
				{"1 10 100", "2 20 200"},
				{},
				{"1 10 100"}},
			false,
			model.StateNone},
		// Test unique index
		{[]string{"insert into t1 values(3, 30, 300)",
			"insert into t1 values(4, 40, 400)",
			"insert into t2 values(11, 11, 11)",
			"insert into t2 values(12, 12, 11)"},
			[]string{"alter table t1 add unique index uk3(c3)",
				"alter table t1 drop index uk3",
				"alter table t2 add unique index ukc1c3(c1, c3)",
				"alter table t2 add unique index ukc3(c3)",
				"alter table t2 drop index ukc1c3",
				"alter table t2 drop index ukc3",
				"alter table t2 add index kc3(c3)"},
			"alter table t1 add unique index uk3(c3)",
			[]string{"select c3, c2 from t1 use index(uk3) where c3 = 200",
				"select c3, c2 from t1 use index(uk3) where c3 = 300",
				"select c3, c2 from t1 use index(uk3) where c3 = 400",
				"select * from t1",
				"select * from t2"},
			[][]string{{"200 20"},
				{"300 30"},
				{"400 40"},
				{"1 10 100", "2 20 200", "3 30 300", "4 40 400"},
				{"1 10 100", "2 20 200", "11 11 11", "12 12 11"}},
			false, model.StateNone},
		// Test unique index fail to commit, this case needs the new index could be inserted
		{[]string{"insert into t1 values(3, 30, 300)",
			"insert into t1 values(4, 40, 300)",
			"insert into t2 values(11, 11, 11)",
			"insert into t2 values(12, 11, 12)"},
			//[]string{"alter table t1 add unique index uk3(c3)", "alter table t1 drop index uk3"},
			[]string{},
			"alter table t1 add unique index uk3(c3)",
			[]string{"select c3, c2 from t1 use index(uk3) where c3 = 200",
				"select c3, c2 from t1 use index(uk3) where c3 = 300",
				"select c3, c2 from t1 where c1 = 4",
				"select * from t1",
				"select * from t2"},
			[][]string{{"200 20"},
				{},
				{},
				{"1 10 100", "2 20 200"},
				{"1 10 100", "2 20 200"}},
			true,
			model.StateWriteOnly},
	}
	tk.MustQuery("select * from t1;").Check(testkit.Rows("1 10 100", "2 20 200"))

	// Test add index state change
	do := s.dom.DDL()
	startStates := []model.SchemaState{model.StateNone, model.StateDeleteOnly}
	for _, startState := range startStates {
		endStatMap := session.ConstOpAddIndex[startState]
		var endStates []model.SchemaState
		for st := range endStatMap {
			endStates = append(endStates, st)
		}
		sort.Slice(endStates, func(i, j int) bool { return endStates[i] < endStates[j] })
		for _, endState := range endStates {
			for _, curCase := range cases {
				if endState < curCase.stateEnd {
					break
				}
				tk2.MustExec("drop table if exists t1")
				tk2.MustExec("drop table if exists t2")
				tk2.MustExec("create table t1 (c1 int primary key, c2 int, c3 int, index ok2(c2))")
				tk2.MustExec("create table t2 (c1 int primary key, c2 int, c3 int, index ok2(c2))")
				tk2.MustExec("insert t1 values (1, 10, 100), (2, 20, 200)")
				tk2.MustExec("insert t2 values (1, 10, 100), (2, 20, 200)")
				tk2.MustQuery("select * from t1;").Check(testkit.Rows("1 10 100", "2 20 200"))
				tk.MustQuery("select * from t1;").Check(testkit.Rows("1 10 100", "2 20 200"))
				tk.MustQuery("select * from t2;").Check(testkit.Rows("1 10 100", "2 20 200"))

				for _, DDLSQL := range curCase.tk2DDL {
					tk2.MustExec(DDLSQL)
				}
				hook := &ddl.TestDDLCallback{}
				prepared := false
				committed := false
				hook.OnJobUpdatedExported = func(job *model.Job) {
					if job.SchemaState == startState {
						if !prepared {
							tk.MustExec("begin pessimistic")
							for _, tkSQL := range curCase.tkSQLs {
								tk.MustExec(tkSQL)
							}
							prepared = true
						}
					} else if job.SchemaState == endState {
						if !committed {
							if curCase.failCommit {
								_, err := tk.Exec("commit")
								c.Assert(err, NotNil)
							} else {
								tk.MustExec("commit")
							}
						}
						committed = true
					}
				}
				originalCallback := do.GetHook()
				do.SetHook(hook)
				tk2.MustExec(curCase.idxDDL)
				do.SetHook(originalCallback)
				tk2.MustExec("admin check table t1")
				for i, checkSQL := range curCase.checkSQLs {
					if len(curCase.rowsExps[i]) > 0 {
						tk2.MustQuery(checkSQL).Check(testkit.Rows(curCase.rowsExps[i]...))
					} else {
						tk2.MustQuery(checkSQL).Check(nil)
					}
				}
			}
		}
	}
	tk.MustExec("admin check table t1")
}

// TestAddIndexFailOnCaseWhenCanExit is used to close #19325.
func (s *testSerialDBSuite) TestAddIndexFailOnCaseWhenCanExit(c *C) {
	c.Assert(failpoint.Enable("github.com/pingcap/tidb/ddl/MockCaseWhenParseFailure", `return(true)`), IsNil)
	defer func() {
		c.Assert(failpoint.Disable("github.com/pingcap/tidb/ddl/MockCaseWhenParseFailure"), IsNil)
	}()
	tk := testkit.NewTestKit(c, s.store)
	originalVal := variable.GetDDLErrorCountLimit()
	tk.MustExec("set @@global.tidb_ddl_error_count_limit = 1")
	defer tk.MustExec(fmt.Sprintf("set @@global.tidb_ddl_error_count_limit = %d", originalVal))

	tk.MustExec("use test")
	tk.MustExec("drop table if exists t")
	tk.MustExec("create table t(a int, b int)")
	tk.MustExec("insert into t values(1, 1)")
	_, err := tk.Exec("alter table t add index idx(b)")
	c.Assert(err, NotNil)
	c.Assert(err.Error(), Equals, "[ddl:-1]DDL job rollback, error msg: job.ErrCount:1, mock unknown type: ast.whenClause.")
	tk.MustExec("drop table if exists t")
}

func (s *testSerialDBSuite) TestCreateTableWithIntegerLengthWaring(c *C) {
	// Inject the strict-integer-display-width variable in parser directly.
	parsertypes.TiDBStrictIntegerDisplayWidth = true
	defer func() {
		parsertypes.TiDBStrictIntegerDisplayWidth = false
	}()
	tk := testkit.NewTestKit(c, s.store)
	tk.MustExec("use test")
	tk.MustExec("drop table if exists t")

	tk.MustExec("create table t(a tinyint(1))")
	tk.MustQuery("show warnings").Check(testkit.Rows("Warning 1064 You have an error in your SQL syntax; check the manual that corresponds to your TiDB version for the right syntax to use [parser:1681]Integer display width is deprecated and will be removed in a future release."))

	tk.MustExec("drop table if exists t")
	tk.MustExec("create table t(a smallint(2))")
	tk.MustQuery("show warnings").Check(testkit.Rows("Warning 1064 You have an error in your SQL syntax; check the manual that corresponds to your TiDB version for the right syntax to use [parser:1681]Integer display width is deprecated and will be removed in a future release."))

	tk.MustExec("drop table if exists t")
	tk.MustExec("create table t(a int(2))")
	tk.MustQuery("show warnings").Check(testkit.Rows("Warning 1064 You have an error in your SQL syntax; check the manual that corresponds to your TiDB version for the right syntax to use [parser:1681]Integer display width is deprecated and will be removed in a future release."))

	tk.MustExec("drop table if exists t")
	tk.MustExec("create table t(a mediumint(2))")
	tk.MustQuery("show warnings").Check(testkit.Rows("Warning 1064 You have an error in your SQL syntax; check the manual that corresponds to your TiDB version for the right syntax to use [parser:1681]Integer display width is deprecated and will be removed in a future release."))

	tk.MustExec("drop table if exists t")
	tk.MustExec("create table t(a bigint(2))")
	tk.MustQuery("show warnings").Check(testkit.Rows("Warning 1064 You have an error in your SQL syntax; check the manual that corresponds to your TiDB version for the right syntax to use [parser:1681]Integer display width is deprecated and will be removed in a future release."))

	tk.MustExec("drop table if exists t")
	tk.MustExec("create table t(a integer(2))")
	tk.MustQuery("show warnings").Check(testkit.Rows("Warning 1064 You have an error in your SQL syntax; check the manual that corresponds to your TiDB version for the right syntax to use [parser:1681]Integer display width is deprecated and will be removed in a future release."))

	tk.MustExec("drop table if exists t")
	tk.MustExec("create table t(a int1(1))")
	tk.MustQuery("show warnings").Check(testkit.Rows("Warning 1064 You have an error in your SQL syntax; check the manual that corresponds to your TiDB version for the right syntax to use [parser:1681]Integer display width is deprecated and will be removed in a future release."))

	tk.MustExec("drop table if exists t")
	tk.MustExec("create table t(a int2(2))")
	tk.MustQuery("show warnings").Check(testkit.Rows("Warning 1064 You have an error in your SQL syntax; check the manual that corresponds to your TiDB version for the right syntax to use [parser:1681]Integer display width is deprecated and will be removed in a future release."))

	tk.MustExec("drop table if exists t")
	tk.MustExec("create table t(a int3(2))")
	tk.MustQuery("show warnings").Check(testkit.Rows("Warning 1064 You have an error in your SQL syntax; check the manual that corresponds to your TiDB version for the right syntax to use [parser:1681]Integer display width is deprecated and will be removed in a future release."))

	tk.MustExec("drop table if exists t")
	tk.MustExec("create table t(a int4(2))")
	tk.MustQuery("show warnings").Check(testkit.Rows("Warning 1064 You have an error in your SQL syntax; check the manual that corresponds to your TiDB version for the right syntax to use [parser:1681]Integer display width is deprecated and will be removed in a future release."))

	tk.MustExec("drop table if exists t")
	tk.MustExec("create table t(a int8(2))")
	tk.MustQuery("show warnings").Check(testkit.Rows("Warning 1064 You have an error in your SQL syntax; check the manual that corresponds to your TiDB version for the right syntax to use [parser:1681]Integer display width is deprecated and will be removed in a future release."))

	tk.MustExec("drop table if exists t")
}

// Close issue #24172.
// See https://github.com/pingcap/tidb/issues/24172
func (s *testSerialDBSuite) TestCancelJobWriteConflict(c *C) {
	tk := testkit.NewTestKitWithInit(c, s.store)
	tk1 := testkit.NewTestKitWithInit(c, s.store)
	tk.MustExec("drop table if exists t")
	tk.MustExec("create table t(id int)")

	var cancelErr error
	var rs []sqlexec.RecordSet
	hook := &ddl.TestDDLCallback{}
	d := s.dom.DDL()
	originalHook := d.GetHook()
	d.SetHook(hook)
	defer d.SetHook(originalHook)

	// Test when cancelling cannot be retried and adding index succeeds.
	hook.OnJobRunBeforeExported = func(job *model.Job) {
		if job.Type == model.ActionAddIndex && job.State == model.JobStateRunning && job.SchemaState == model.StateWriteReorganization {
			stmt := fmt.Sprintf("admin cancel ddl jobs %d", job.ID)
			c.Assert(failpoint.Enable("github.com/pingcap/tidb/kv/mockCommitErrorInNewTxn", `return("no_retry")`), IsNil)
			defer func() { c.Assert(failpoint.Disable("github.com/pingcap/tidb/kv/mockCommitErrorInNewTxn"), IsNil) }()
			rs, cancelErr = tk1.Se.Execute(context.Background(), stmt)
		}
	}
	tk.MustExec("alter table t add index (id)")
	c.Assert(cancelErr.Error(), Equals, "mock commit error")

	// Test when cancelling is retried only once and adding index is cancelled in the end.
	var jobID int64
	hook.OnJobRunBeforeExported = func(job *model.Job) {
		if job.Type == model.ActionAddIndex && job.State == model.JobStateRunning && job.SchemaState == model.StateWriteReorganization {
			jobID = job.ID
			stmt := fmt.Sprintf("admin cancel ddl jobs %d", job.ID)
			c.Assert(failpoint.Enable("github.com/pingcap/tidb/kv/mockCommitErrorInNewTxn", `return("retry_once")`), IsNil)
			defer func() { c.Assert(failpoint.Disable("github.com/pingcap/tidb/kv/mockCommitErrorInNewTxn"), IsNil) }()
			rs, cancelErr = tk1.Se.Execute(context.Background(), stmt)
		}
	}
	tk.MustGetErrCode("alter table t add index (id)", errno.ErrCancelledDDLJob)
	c.Assert(cancelErr, IsNil)
	result := tk1.ResultSetToResultWithCtx(context.Background(), rs[0], Commentf("cancel ddl job fails"))
	result.Check(testkit.Rows(fmt.Sprintf("%d successful", jobID)))
}<|MERGE_RESOLUTION|>--- conflicted
+++ resolved
@@ -44,7 +44,6 @@
 	"github.com/pingcap/tidb/store/mockstore"
 	"github.com/pingcap/tidb/table"
 	"github.com/pingcap/tidb/tablecodec"
-	"github.com/pingcap/tidb/util/admin"
 	"github.com/pingcap/tidb/util/dbterror"
 	"github.com/pingcap/tidb/util/sqlexec"
 	"github.com/pingcap/tidb/util/testkit"
@@ -165,170 +164,6 @@
 	done <- errors.Trace(err)
 }
 
-<<<<<<< HEAD
-func (s *testSerialDBSuite) TestWriteReorgForColumnTypeChangeOnAmendTxn(c *C) {
-	tk2 := testkit.NewTestKit(c, s.store)
-	tk2.MustExec("use test_db")
-	tk2.MustExec("set global tidb_enable_amend_pessimistic_txn = ON;")
-	defer func() {
-		tk2.MustExec("set global tidb_enable_amend_pessimistic_txn = OFF;")
-	}()
-
-	d := s.dom.DDL()
-	originalHook := d.GetHook()
-	defer d.SetHook(originalHook)
-	testInsertOnModifyColumn := func(sql string, startColState, commitColState model.SchemaState, retStrs []string, retErr error) {
-		tk := testkit.NewTestKit(c, s.store)
-		tk.MustExec("use test_db")
-		tk.MustExec("drop table if exists t1")
-		tk.MustExec("create table t1 (c1 int, c2 int, c3 int, unique key(c1))")
-		tk.MustExec("insert into t1 values (20, 20, 20);")
-
-		var checkErr error
-		tk1 := testkit.NewTestKit(c, s.store)
-		defer func() {
-			if tk1.Se != nil {
-				tk1.Se.Close()
-			}
-		}()
-		hook := &ddl.TestDDLCallback{Do: s.dom}
-		times := 0
-		hook.OnJobUpdatedExported = func(job *model.Job) {
-			if job.Type != model.ActionModifyColumn || checkErr != nil ||
-				(job.SchemaState != startColState && job.SchemaState != commitColState) {
-				return
-			}
-
-			if job.SchemaState == startColState {
-				tk1.MustExec("use test_db")
-				tk1.MustExec("begin pessimistic;")
-				tk1.MustExec("insert into t1 values(101, 102, 103)")
-				return
-			}
-			if times == 0 {
-				_, checkErr = tk1.Exec("commit;")
-			}
-			times++
-		}
-		d.SetHook(hook)
-
-		tk.MustExec(sql)
-		if retErr == nil {
-			c.Assert(checkErr, IsNil)
-		} else {
-			c.Assert(checkErr, NotNil)
-			c.Assert(strings.Contains(checkErr.Error(), retErr.Error()), IsTrue)
-		}
-		tk.MustQuery("select * from t1;").Check(testkit.Rows(retStrs...))
-
-		tk.MustExec("admin check table t1")
-	}
-
-	// Testing it needs reorg data.
-	ddlStatement := "alter table t1 change column c2 cc smallint;"
-	testInsertOnModifyColumn(ddlStatement, model.StateNone, model.StateWriteReorganization, []string{"20 20 20"}, domain.ErrInfoSchemaChanged)
-	testInsertOnModifyColumn(ddlStatement, model.StateDeleteOnly, model.StateWriteReorganization, []string{"20 20 20"}, domain.ErrInfoSchemaChanged)
-	testInsertOnModifyColumn(ddlStatement, model.StateWriteOnly, model.StateWriteReorganization, []string{"20 20 20"}, domain.ErrInfoSchemaChanged)
-	testInsertOnModifyColumn(ddlStatement, model.StateNone, model.StatePublic, []string{"20 20 20"}, domain.ErrInfoSchemaChanged)
-	testInsertOnModifyColumn(ddlStatement, model.StateDeleteOnly, model.StatePublic, []string{"20 20 20"}, domain.ErrInfoSchemaChanged)
-	testInsertOnModifyColumn(ddlStatement, model.StateWriteOnly, model.StatePublic, []string{"20 20 20"}, domain.ErrInfoSchemaChanged)
-
-	// Testing it needs not reorg data. This case only have two state: none, public.
-	ddlStatement = "alter table t1 change column c2 cc bigint;"
-	testInsertOnModifyColumn(ddlStatement, model.StateNone, model.StateWriteReorganization, []string{"20 20 20"}, nil)
-	testInsertOnModifyColumn(ddlStatement, model.StateWriteOnly, model.StateWriteReorganization, []string{"20 20 20"}, nil)
-	testInsertOnModifyColumn(ddlStatement, model.StateNone, model.StatePublic, []string{"20 20 20", "101 102 103"}, nil)
-	testInsertOnModifyColumn(ddlStatement, model.StateWriteOnly, model.StatePublic, []string{"20 20 20"}, nil)
-}
-
-func (s *testSerialDBSuite) TestAddExpressionIndexRollback(c *C) {
-	tk := testkit.NewTestKit(c, s.store)
-	tk.MustExec("use test_db")
-	tk.MustExec("drop table if exists t1")
-	tk.MustExec("create table t1 (c1 int, c2 int, c3 int, unique key(c1))")
-	tk.MustExec("insert into t1 values (20, 20, 20), (40, 40, 40), (80, 80, 80), (160, 160, 160);")
-
-	var checkErr error
-	tk1 := testkit.NewTestKit(c, s.store)
-	_, checkErr = tk1.Exec("use test_db")
-
-	d := s.dom.DDL()
-	hook := &ddl.TestDDLCallback{Do: s.dom}
-	var currJob *model.Job
-	ctx := mock.NewContext()
-	ctx.Store = s.store
-	times := 0
-	hook.OnJobUpdatedExported = func(job *model.Job) {
-		if checkErr != nil {
-			return
-		}
-		switch job.SchemaState {
-		case model.StateDeleteOnly:
-			_, checkErr = tk1.Exec("insert into t1 values (6, 3, 3) on duplicate key update c1 = 10")
-			if checkErr == nil {
-				_, checkErr = tk1.Exec("update t1 set c1 = 7 where c2=6;")
-			}
-			if checkErr == nil {
-				_, checkErr = tk1.Exec("delete from t1 where c1 = 40;")
-			}
-		case model.StateWriteOnly:
-			_, checkErr = tk1.Exec("insert into t1 values (2, 2, 2)")
-			if checkErr == nil {
-				_, checkErr = tk1.Exec("update t1 set c1 = 3 where c2 = 80")
-			}
-		case model.StateWriteReorganization:
-			if checkErr == nil && job.SchemaState == model.StateWriteReorganization && times == 0 {
-				_, checkErr = tk1.Exec("insert into t1 values (4, 4, 4)")
-				if checkErr != nil {
-					return
-				}
-				_, checkErr = tk1.Exec("update t1 set c1 = 5 where c2 = 80")
-				if checkErr != nil {
-					return
-				}
-				currJob = job
-				times++
-			}
-		}
-	}
-	d.SetHook(hook)
-
-	tk.MustGetErrMsg("alter table t1 add index expr_idx ((pow(c1, c2)));", "[ddl:8202]Cannot decode index value, because [types:1690]DOUBLE value is out of range in 'pow(160, 160)'")
-	c.Assert(checkErr, IsNil)
-	tk.MustQuery("select * from t1 order by c1;").Check(testkit.Rows("2 2 2", "4 4 4", "5 80 80", "10 3 3", "20 20 20", "160 160 160"))
-
-	// Check whether the reorg information is cleaned up.
-	err := ctx.NewTxn(context.Background())
-	c.Assert(err, IsNil)
-	txn, err := ctx.Txn(true)
-	c.Assert(err, IsNil)
-	m := meta.NewMeta(txn)
-	var element *meta.Element
-	var start, end kv.Key
-	var physicalID int64
-	if variable.AllowConcurrencyDDL.Load() {
-		element, start, end, physicalID, err = admin.GetDDLReorgHandle(currJob, ctx)
-	} else {
-		element, start, end, physicalID, err = m.GetDDLReorgHandle(currJob)
-	}
-	c.Assert(meta.ErrDDLReorgElementNotExist.Equal(err), IsTrue)
-	c.Assert(element, IsNil)
-	c.Assert(start, IsNil)
-	c.Assert(end, IsNil)
-	c.Assert(physicalID, Equals, int64(0))
-}
-
-func (s *testSerialDBSuite) TestDropTableOnTiKVDiskFull(c *C) {
-	tk := testkit.NewTestKit(c, s.store)
-	tk.MustExec("use test_db")
-	tk.MustExec("create table test_disk_full_drop_table(a int);")
-	c.Assert(failpoint.Enable("github.com/pingcap/tidb/store/mockstore/unistore/rpcTiKVAllowedOnAlmostFull", `return(true)`), IsNil)
-	defer failpoint.Disable("github.com/pingcap/tidb/store/mockstore/unistore/rpcTiKVAllowedOnAlmostFull")
-	tk.MustExec("drop table test_disk_full_drop_table;")
-}
-
-=======
->>>>>>> c2eca91e
 func testGetIndexID(t *testing.T, ctx sessionctx.Context, dbName, tblName, idxName string) int64 {
 	is := domain.GetDomain(ctx).InfoSchema()
 	tt, err := is.TableByName(model.NewCIStr(dbName), model.NewCIStr(tblName))
