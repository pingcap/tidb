// Copyright 2015 PingCAP, Inc.
//
// Licensed under the Apache License, Version 2.0 (the "License");
// you may not use this file except in compliance with the License.
// You may obtain a copy of the License at
//
//     http://www.apache.org/licenses/LICENSE-2.0
//
// Unless required by applicable law or agreed to in writing, software
// distributed under the License is distributed on an "AS IS" BASIS,
// WITHOUT WARRANTIES OR CONDITIONS OF ANY KIND, either express or implied.
// See the License for the specific language governing permissions and
// limitations under the License.

package ddl_test

import (
	"context"
	"fmt"
	"math"
	"sort"
	"strings"
	"sync"
	"testing"
	"time"

	. "github.com/pingcap/check"
	"github.com/pingcap/errors"
	"github.com/pingcap/failpoint"
	"github.com/pingcap/tidb/ddl"
	"github.com/pingcap/tidb/domain"
	"github.com/pingcap/tidb/errno"
	"github.com/pingcap/tidb/kv"
	"github.com/pingcap/tidb/meta"
	"github.com/pingcap/tidb/meta/autoid"
	"github.com/pingcap/tidb/parser/ast"
	"github.com/pingcap/tidb/parser/auth"
	"github.com/pingcap/tidb/parser/model"
	"github.com/pingcap/tidb/parser/mysql"
	"github.com/pingcap/tidb/parser/terror"
	parsertypes "github.com/pingcap/tidb/parser/types"
	"github.com/pingcap/tidb/planner/core"
	"github.com/pingcap/tidb/session"
	"github.com/pingcap/tidb/sessionctx"
	"github.com/pingcap/tidb/sessionctx/variable"
	"github.com/pingcap/tidb/store/mockstore"
	"github.com/pingcap/tidb/table"
	"github.com/pingcap/tidb/tablecodec"
	"github.com/pingcap/tidb/util/dbterror"
	"github.com/pingcap/tidb/util/mock"
	"github.com/pingcap/tidb/util/sqlexec"
	"github.com/pingcap/tidb/util/testkit"
	"github.com/pingcap/tidb/util/testleak"
	"github.com/stretchr/testify/require"
	"github.com/tikv/client-go/v2/testutils"
)

func TestT(t *testing.T) {
	CustomVerboseFlag = true
	*CustomParallelSuiteFlag = true

	testleak.BeforeTest()
	TestingT(t)
	testleak.AfterTestT(t)()
}

const (
	// waitForCleanDataRound indicates how many times should we check data is cleaned or not.
	waitForCleanDataRound = 150
	// waitForCleanDataInterval is a min duration between 2 check for data clean.
	waitForCleanDataInterval = time.Millisecond * 100
)

var _ = SerialSuites(&testSerialDBSuite{&testDBSuite{}})

const defaultBatchSize = 1024
const defaultReorgBatchSize = 256

type testDBSuite struct {
	cluster    testutils.Cluster
	store      kv.Storage
	dom        *domain.Domain
	schemaName string
	s          session.Session
	lease      time.Duration
	autoIDStep int64
	ctx        sessionctx.Context
}

func setUpSuite(s *testDBSuite, c *C) {
	var err error

	s.lease = 600 * time.Millisecond
	session.SetSchemaLease(s.lease)
	session.DisableStats4Test()
	s.schemaName = "test_db"
	s.autoIDStep = autoid.GetStep()
	ddl.SetWaitTimeWhenErrorOccurred(0)

	s.store, err = mockstore.NewMockStore(
		mockstore.WithClusterInspector(func(c testutils.Cluster) {
			mockstore.BootstrapWithSingleStore(c)
			s.cluster = c
		}),
	)
	c.Assert(err, IsNil)

	s.dom, err = session.BootstrapSession(s.store)
	c.Assert(err, IsNil)
	s.s, err = session.CreateSession4Test(s.store)
	c.Assert(err, IsNil)
	s.ctx = s.s.(sessionctx.Context)

	_, err = s.s.Execute(context.Background(), "create database test_db")
	c.Assert(err, IsNil)
	_, err = s.s.Execute(context.Background(), "set @@global.tidb_max_delta_schema_count= 4096")
	c.Assert(err, IsNil)
}

func tearDownSuite(s *testDBSuite, c *C) {
	_, err := s.s.Execute(context.Background(), "drop database if exists test_db")
	c.Assert(err, IsNil)
	s.s.Close()
	s.dom.Close()
	err = s.store.Close()
	c.Assert(err, IsNil)
}

func (s *testDBSuite) SetUpSuite(c *C) {
	setUpSuite(s, c)
}

func (s *testDBSuite) TearDownSuite(c *C) {
	tearDownSuite(s, c)
}

type testSerialDBSuite struct{ *testDBSuite }

func testGetTableByName(c *C, ctx sessionctx.Context, db, table string) table.Table {
	dom := domain.GetDomain(ctx)
	// Make sure the table schema is the new schema.
	err := dom.Reload()
	c.Assert(err, IsNil)
	tbl, err := dom.InfoSchema().TableByName(model.NewCIStr(db), model.NewCIStr(table))
	c.Assert(err, IsNil)
	return tbl
}

func (s *testDBSuite) testGetTable(c *C, name string) table.Table {
	ctx := s.s.(sessionctx.Context)
	return testGetTableByName(c, ctx, s.schemaName, name)
}

func backgroundExecT(s kv.Storage, sql string, done chan error) {
	se, err := session.CreateSession4Test(s)
	if err != nil {
		done <- errors.Trace(err)
		return
	}
	defer se.Close()
	_, err = se.Execute(context.Background(), "use test")
	if err != nil {
		done <- errors.Trace(err)
		return
	}
	_, err = se.Execute(context.Background(), sql)
	done <- errors.Trace(err)
}

func (s *testSerialDBSuite) TestWriteReorgForColumnTypeChangeOnAmendTxn(c *C) {
	tk2 := testkit.NewTestKit(c, s.store)
	tk2.MustExec("use test_db")
	tk2.MustExec("set global tidb_enable_amend_pessimistic_txn = ON;")
	defer func() {
		tk2.MustExec("set global tidb_enable_amend_pessimistic_txn = OFF;")
	}()

	d := s.dom.DDL()
	originalHook := d.GetHook()
	defer d.SetHook(originalHook)
	testInsertOnModifyColumn := func(sql string, startColState, commitColState model.SchemaState, retStrs []string, retErr error) {
		tk := testkit.NewTestKit(c, s.store)
		tk.MustExec("use test_db")
		tk.MustExec("drop table if exists t1")
		tk.MustExec("create table t1 (c1 int, c2 int, c3 int, unique key(c1))")
		tk.MustExec("insert into t1 values (20, 20, 20);")

		var checkErr error
		tk1 := testkit.NewTestKit(c, s.store)
		defer func() {
			if tk1.Se != nil {
				tk1.Se.Close()
			}
		}()
		hook := &ddl.TestDDLCallback{Do: s.dom}
		times := 0
		hook.OnJobUpdatedExported = func(job *model.Job) {
			if job.Type != model.ActionModifyColumn || checkErr != nil ||
				(job.SchemaState != startColState && job.SchemaState != commitColState) {
				return
			}

			if job.SchemaState == startColState {
				tk1.MustExec("use test_db")
				tk1.MustExec("begin pessimistic;")
				tk1.MustExec("insert into t1 values(101, 102, 103)")
				return
			}
			if times == 0 {
				_, checkErr = tk1.Exec("commit;")
			}
			times++
		}
		d.SetHook(hook)

		tk.MustExec(sql)
		if retErr == nil {
			c.Assert(checkErr, IsNil)
		} else {
			c.Assert(checkErr, NotNil)
			c.Assert(strings.Contains(checkErr.Error(), retErr.Error()), IsTrue)
		}
		tk.MustQuery("select * from t1;").Check(testkit.Rows(retStrs...))

		tk.MustExec("admin check table t1")
	}

	// Testing it needs reorg data.
	ddlStatement := "alter table t1 change column c2 cc smallint;"
	testInsertOnModifyColumn(ddlStatement, model.StateNone, model.StateWriteReorganization, []string{"20 20 20"}, domain.ErrInfoSchemaChanged)
	testInsertOnModifyColumn(ddlStatement, model.StateDeleteOnly, model.StateWriteReorganization, []string{"20 20 20"}, domain.ErrInfoSchemaChanged)
	testInsertOnModifyColumn(ddlStatement, model.StateWriteOnly, model.StateWriteReorganization, []string{"20 20 20"}, domain.ErrInfoSchemaChanged)
	testInsertOnModifyColumn(ddlStatement, model.StateNone, model.StatePublic, []string{"20 20 20"}, domain.ErrInfoSchemaChanged)
	testInsertOnModifyColumn(ddlStatement, model.StateDeleteOnly, model.StatePublic, []string{"20 20 20"}, domain.ErrInfoSchemaChanged)
	testInsertOnModifyColumn(ddlStatement, model.StateWriteOnly, model.StatePublic, []string{"20 20 20"}, domain.ErrInfoSchemaChanged)

	// Testing it needs not reorg data. This case only have two state: none, public.
	ddlStatement = "alter table t1 change column c2 cc bigint;"
	testInsertOnModifyColumn(ddlStatement, model.StateNone, model.StateWriteReorganization, []string{"20 20 20"}, nil)
	testInsertOnModifyColumn(ddlStatement, model.StateWriteOnly, model.StateWriteReorganization, []string{"20 20 20"}, nil)
	testInsertOnModifyColumn(ddlStatement, model.StateNone, model.StatePublic, []string{"20 20 20", "101 102 103"}, nil)
	testInsertOnModifyColumn(ddlStatement, model.StateWriteOnly, model.StatePublic, []string{"20 20 20"}, nil)
}

func (s *testSerialDBSuite) TestAddExpressionIndexRollback(c *C) {
	tk := testkit.NewTestKit(c, s.store)
	tk.MustExec("use test_db")
	tk.MustExec("drop table if exists t1")
	tk.MustExec("create table t1 (c1 int, c2 int, c3 int, unique key(c1))")
	tk.MustExec("insert into t1 values (20, 20, 20), (40, 40, 40), (80, 80, 80), (160, 160, 160);")

	var checkErr error
	tk1 := testkit.NewTestKit(c, s.store)
	_, checkErr = tk1.Exec("use test_db")

	d := s.dom.DDL()
	hook := &ddl.TestDDLCallback{Do: s.dom}
	var currJob *model.Job
	ctx := mock.NewContext()
	ctx.Store = s.store
	times := 0
	hook.OnJobUpdatedExported = func(job *model.Job) {
		if checkErr != nil {
			return
		}
		switch job.SchemaState {
		case model.StateDeleteOnly:
			_, checkErr = tk1.Exec("insert into t1 values (6, 3, 3) on duplicate key update c1 = 10")
			if checkErr == nil {
				_, checkErr = tk1.Exec("update t1 set c1 = 7 where c2=6;")
			}
			if checkErr == nil {
				_, checkErr = tk1.Exec("delete from t1 where c1 = 40;")
			}
		case model.StateWriteOnly:
			_, checkErr = tk1.Exec("insert into t1 values (2, 2, 2)")
			if checkErr == nil {
				_, checkErr = tk1.Exec("update t1 set c1 = 3 where c2 = 80")
			}
		case model.StateWriteReorganization:
			if checkErr == nil && job.SchemaState == model.StateWriteReorganization && times == 0 {
				_, checkErr = tk1.Exec("insert into t1 values (4, 4, 4)")
				if checkErr != nil {
					return
				}
				_, checkErr = tk1.Exec("update t1 set c1 = 5 where c2 = 80")
				if checkErr != nil {
					return
				}
				currJob = job
				times++
			}
		}
	}
	d.SetHook(hook)

	tk.MustGetErrMsg("alter table t1 add index expr_idx ((pow(c1, c2)));", "[ddl:8202]Cannot decode index value, because [types:1690]DOUBLE value is out of range in 'pow(160, 160)'")
	c.Assert(checkErr, IsNil)
	tk.MustQuery("select * from t1 order by c1;").Check(testkit.Rows("2 2 2", "4 4 4", "5 80 80", "10 3 3", "20 20 20", "160 160 160"))

	// Check whether the reorg information is cleaned up.
	err := ctx.NewTxn(context.Background())
	c.Assert(err, IsNil)
	txn, err := ctx.Txn(true)
	c.Assert(err, IsNil)
	m := meta.NewMeta(txn)
	var element *meta.Element
	var start, end kv.Key
	var physicalID int64
	if variable.AllowConcurrencyDDL.Load() {
		element, start, end, physicalID, err = admin.GetDDLReorgHandle(currJob, ctx)
	} else {
		element, start, end, physicalID, err = m.GetDDLReorgHandle(currJob)
	}
	c.Assert(meta.ErrDDLReorgElementNotExist.Equal(err), IsTrue)
	c.Assert(element, IsNil)
	c.Assert(start, IsNil)
	c.Assert(end, IsNil)
	c.Assert(physicalID, Equals, int64(0))
}

func (s *testSerialDBSuite) TestDropTableOnTiKVDiskFull(c *C) {
	tk := testkit.NewTestKit(c, s.store)
	tk.MustExec("use test_db")
	tk.MustExec("create table test_disk_full_drop_table(a int);")
	c.Assert(failpoint.Enable("github.com/pingcap/tidb/store/mockstore/unistore/rpcTiKVAllowedOnAlmostFull", `return(true)`), IsNil)
	defer failpoint.Disable("github.com/pingcap/tidb/store/mockstore/unistore/rpcTiKVAllowedOnAlmostFull")
	tk.MustExec("drop table test_disk_full_drop_table;")
}

<<<<<<< HEAD
// TestCancelDropIndex tests cancel ddl job which type is drop primary key.
func (s *testDBSuite4) TestCancelDropPrimaryKey(c *C) {
	idxName := "primary"
	addIdxSQL := "alter table t add primary key idx_c2 (c2);"
	dropIdxSQL := "alter table t drop primary key;"
	testCancelDropIndex(c, s.store, s.dom.DDL(), idxName, addIdxSQL, dropIdxSQL, s.dom)
}

// TestCancelDropIndex tests cancel ddl job which type is drop index.
func (s *testDBSuite5) TestCancelDropIndex(c *C) {
	idxName := "idx_c2"
	addIdxSQL := "alter table t add index idx_c2 (c2);"
	dropIdxSQL := "alter table t drop index idx_c2;"
	testCancelDropIndex(c, s.store, s.dom.DDL(), idxName, addIdxSQL, dropIdxSQL, s.dom)
}

// testCancelDropIndex tests cancel ddl job which type is drop index.
func testCancelDropIndex(c *C, store kv.Storage, d ddl.DDL, idxName, addIdxSQL, dropIdxSQL string, dom *domain.Domain) {
	tk := testkit.NewTestKit(c, store)
	tk.MustExec("use test_db")
	tk.MustExec("drop table if exists t")
	tk.MustExec("create table t(c1 int, c2 int)")
	defer tk.MustExec("drop table t;")
	for i := 0; i < 5; i++ {
		tk.MustExec("insert into t values (?, ?)", i, i)
	}
	testCases := []struct {
		needAddIndex   bool
		jobState       model.JobState
		JobSchemaState model.SchemaState
		cancelSucc     bool
	}{
		// model.JobStateNone means the jobs is canceled before the first run.
		// if we cancel successfully, we need to set needAddIndex to false in the next test case. Otherwise, set needAddIndex to true.
		{true, model.JobStateNone, model.StateNone, true},
		{false, model.JobStateRunning, model.StateWriteOnly, false},
		{true, model.JobStateRunning, model.StateDeleteOnly, false},
		{true, model.JobStateRunning, model.StateDeleteReorganization, false},
	}
	var checkErr error
	hook := &ddl.TestDDLCallback{Do: dom}
	var jobID int64
	testCase := &testCases[0]
	hook.OnJobRunBeforeExported = func(job *model.Job) {
		if (job.Type == model.ActionDropIndex || job.Type == model.ActionDropPrimaryKey) &&
			job.State == testCase.jobState && job.SchemaState == testCase.JobSchemaState {
			jobID = job.ID
			jobIDs := []int64{job.ID}
			hookCtx := mock.NewContext()
			hookCtx.Store = store
			err := hookCtx.NewTxn(context.TODO())
			if err != nil {
				checkErr = errors.Trace(err)
				return
			}
			txn, err := hookCtx.Txn(true)
			if err != nil {
				checkErr = errors.Trace(err)
				return
			}
			var errs []error
			if variable.AllowConcurrencyDDL.Load() {
				var se session.Session
				se, err = session.CreateSession4Test(store)
				if err != nil {
					checkErr = errors.Trace(err)
					return
				}
				errs, err = ddl.CancelConcurrencyJobs(se, jobIDs)
			} else {
				errs, err = admin.CancelJobs(txn, jobIDs)
			}
			if err != nil {
				checkErr = errors.Trace(err)
				return
			}
			if errs[0] != nil {
				checkErr = errors.Trace(errs[0])
				return
			}
			checkErr = txn.Commit(context.Background())
		}
	}
	originalHook := d.GetHook()
	d.SetHook(hook)
	ctx := tk.Se.(sessionctx.Context)
	for i := range testCases {
		testCase = &testCases[i]
		if testCase.needAddIndex {
			tk.MustExec(addIdxSQL)
		}
		rs, err := tk.Exec(dropIdxSQL)
		if rs != nil {
			rs.Close()
		}
		t := testGetTableByName(c, ctx, "test_db", "t")
		indexInfo := t.Meta().FindIndexByName(idxName)
		if testCase.cancelSucc {
			c.Assert(checkErr, IsNil)
			c.Assert(err, NotNil)
			c.Assert(err.Error(), Equals, "[ddl:8214]Cancelled DDL job")
			c.Assert(indexInfo, NotNil)
			c.Assert(indexInfo.State, Equals, model.StatePublic)
		} else {
			err1 := admin.ErrCannotCancelDDLJob.GenWithStackByArgs(jobID)
			c.Assert(err, IsNil)
			c.Assert(checkErr, NotNil)
			c.Assert(checkErr.Error(), Equals, err1.Error())
			c.Assert(indexInfo, IsNil)
		}
	}
	d.SetHook(originalHook)
	tk.MustExec(addIdxSQL)
	tk.MustExec(dropIdxSQL)
}

// TestCancelTruncateTable tests cancel ddl job which type is truncate table.
func (s *testDBSuite5) TestCancelTruncateTable(c *C) {
	tk := testkit.NewTestKit(c, s.store)
	tk.MustExec("use test_db")
	tk.MustExec("create database if not exists test_truncate_table")
	tk.MustExec("drop table if exists t")
	tk.MustExec("create table t(c1 int, c2 int)")
	defer tk.MustExec("drop table t;")
	var checkErr error
	hook := &ddl.TestDDLCallback{Do: s.dom}
	hook.OnJobRunBeforeExported = func(job *model.Job) {
		if job.Type == model.ActionTruncateTable && job.State == model.JobStateNone {
			jobIDs := []int64{job.ID}
			hookCtx := mock.NewContext()
			hookCtx.Store = s.store
			err := hookCtx.NewTxn(context.Background())
			if err != nil {
				checkErr = errors.Trace(err)
				return
			}
			txn, err := hookCtx.Txn(true)
			if err != nil {
				checkErr = errors.Trace(err)
				return
			}
			var errs []error
			if variable.AllowConcurrencyDDL.Load() {
				var se session.Session
				se, err = session.CreateSession4Test(s.store)
				if err != nil {
					checkErr = errors.Trace(err)
					return
				}
				errs, err = ddl.CancelConcurrencyJobs(se, jobIDs)
			} else {
				errs, err = admin.CancelJobs(txn, jobIDs)
			}
			if err != nil {
				checkErr = errors.Trace(err)
				return
			}
			if errs[0] != nil {
				checkErr = errors.Trace(errs[0])
				return
			}
			checkErr = txn.Commit(context.Background())
		}
	}
	originalHook := s.dom.DDL().GetHook()
	s.dom.DDL().SetHook(hook)
	_, err := tk.Exec("truncate table t")
	c.Assert(checkErr, IsNil)
	c.Assert(err, NotNil)
	c.Assert(err.Error(), Equals, "[ddl:8214]Cancelled DDL job")
	s.dom.DDL().SetHook(originalHook)
}

func (s *testDBSuite5) TestParallelDropSchemaAndDropTable(c *C) {
	tk := testkit.NewTestKit(c, s.store)
	tk.MustExec("create database if not exists test_drop_schema_table")
	tk.MustExec("use test_drop_schema_table")
	tk.MustExec("create table t(c1 int, c2 int)")
	var checkErr error
	hook := &ddl.TestDDLCallback{Do: s.dom}
	dbInfo := testGetSchemaByName(c, tk.Se, "test_drop_schema_table")
	done := false
	var wg sync.WaitGroup
	tk2 := testkit.NewTestKit(c, s.store)
	tk2.MustExec("use test_drop_schema_table")
	hook.OnJobUpdatedExported = func(job *model.Job) {
		if job.Type == model.ActionDropSchema && job.State == model.JobStateRunning &&
			job.SchemaState == model.StateWriteOnly && job.SchemaID == dbInfo.ID && done == false {
			wg.Add(1)
			done = true
			go func() {
				_, checkErr = tk2.Exec("drop table t")
				wg.Done()
			}()
			time.Sleep(5 * time.Millisecond)
		}
	}
	originalHook := s.dom.DDL().GetHook()
	s.dom.DDL().SetHook(hook)
	tk.MustExec("drop database test_drop_schema_table")
	s.dom.DDL().SetHook(originalHook)
	wg.Wait()
	c.Assert(done, IsTrue)
	c.Assert(checkErr, NotNil)
	// There are two possible assert result because:
	// 1: If drop-database is finished before drop-table being put into the ddl job queue, it will return "unknown table" error directly in the previous check.
	// 2: If drop-table has passed the previous check and been put into the ddl job queue, then drop-database finished, it will return schema change error.
	assertRes := checkErr.Error() == "[domain:8028]Information schema is changed during the execution of the"+
		" statement(for example, table definition may be updated by other DDL ran in parallel). "+
		"If you see this error often, try increasing `tidb_max_delta_schema_count`. [try again later]" ||
		checkErr.Error() == "[schema:1051]Unknown table 'test_drop_schema_table.t'"

	c.Assert(assertRes, Equals, true)

	// Below behaviour is use to mock query `curl "http://$IP:10080/tiflash/replica"`
	fn := func(jobs []*model.Job) (bool, error) {
		return executor.GetDropOrTruncateTableInfoFromJobs(jobs, 0, s.dom, func(job *model.Job, info *model.TableInfo) (bool, error) {
			return false, nil
		})
	}
	err := tk.Se.NewTxn(context.Background())
	c.Assert(err, IsNil)
	txn, err := tk.Se.Txn(true)
	c.Assert(err, IsNil)
	err = admin.IterHistoryDDLJobs(txn, fn)
	c.Assert(err, IsNil)
}

func (s *testDBSuite4) TestAlterLock(c *C) {
	tk := testkit.NewTestKit(c, s.store)
	tk.MustExec("use " + s.schemaName)
	tk.MustExec("create table t_index_lock (c1 int, c2 int, C3 int)")
	tk.MustExec("alter table t_index_lock add index (c1, c2), lock=none")
}

func (s *testDBSuite5) TestAddMultiColumnsIndex(c *C) {
	tk := testkit.NewTestKit(c, s.store)
	tk.MustExec("use " + s.schemaName)

	tk.MustExec("drop database if exists tidb;")
	tk.MustExec("create database tidb;")
	tk.MustExec("use tidb;")
	tk.MustExec("create table tidb.test (a int auto_increment primary key, b int);")
	tk.MustExec("insert tidb.test values (1, 1);")
	tk.MustExec("update tidb.test set b = b + 1 where a = 1;")
	tk.MustExec("insert into tidb.test values (2, 2);")
	// Test that the b value is nil.
	tk.MustExec("insert into tidb.test (a) values (3);")
	tk.MustExec("insert into tidb.test values (4, 4);")
	// Test that the b value is nil again.
	tk.MustExec("insert into tidb.test (a) values (5);")
	tk.MustExec("insert tidb.test values (6, 6);")
	tk.MustExec("alter table tidb.test add index idx1 (a, b);")
	tk.MustExec("admin check table test")
}

=======
>>>>>>> e130e522
func testGetIndexID(t *testing.T, ctx sessionctx.Context, dbName, tblName, idxName string) int64 {
	is := domain.GetDomain(ctx).InfoSchema()
	tt, err := is.TableByName(model.NewCIStr(dbName), model.NewCIStr(tblName))
	require.NoError(t, err)

	for _, idx := range tt.Indices() {
		if idx.Meta().Name.L == idxName {
			return idx.Meta().ID
		}
	}
	require.FailNowf(t, "index %s not found(db: %s, tbl: %s)", idxName, dbName, tblName)
	return -1
}

func oldBackgroundExec(s kv.Storage, sql string, done chan error) {
	se, err := session.CreateSession4Test(s)
	if err != nil {
		done <- errors.Trace(err)
		return
	}
	defer se.Close()
	_, err = se.Execute(context.Background(), "use test_db")
	if err != nil {
		done <- errors.Trace(err)
		return
	}
	_, err = se.Execute(context.Background(), sql)
	done <- errors.Trace(err)
}

// TestCreateTableWithLike2 tests create table with like when refer table have non-public column/index.
func (s *testSerialDBSuite) TestCreateTableWithLike2(c *C) {
	tk := testkit.NewTestKit(c, s.store)
	tk.MustExec("use test_db")
	tk.MustExec("drop table if exists t1,t2;")
	defer tk.MustExec("drop table if exists t1,t2;")
	tk.MustExec("create table t1 (a int, b int, c int, index idx1(c));")

	tbl1 := testGetTableByName(c, s.s, "test_db", "t1")
	doneCh := make(chan error, 2)
	hook := &ddl.TestDDLCallback{Do: s.dom}
	var onceChecker sync.Map
	hook.OnJobRunBeforeExported = func(job *model.Job) {
		if job.Type != model.ActionAddColumn && job.Type != model.ActionDropColumn &&
			job.Type != model.ActionAddColumns && job.Type != model.ActionDropColumns &&
			job.Type != model.ActionAddIndex && job.Type != model.ActionDropIndex {
			return
		}
		if job.TableID != tbl1.Meta().ID {
			return
		}

		if job.SchemaState == model.StateDeleteOnly {
			if _, ok := onceChecker.Load(job.ID); ok {
				return
			}

			onceChecker.Store(job.ID, true)
			go oldBackgroundExec(s.store, "create table t2 like t1", doneCh)
		}
	}
	originalHook := s.dom.DDL().GetHook()
	defer s.dom.DDL().SetHook(originalHook)
	s.dom.DDL().SetHook(hook)

	// create table when refer table add column
	tk.MustExec("alter table t1 add column d int")
	checkTbl2 := func() {
		err := <-doneCh
		c.Assert(err, IsNil)
		tk.MustExec("alter table t2 add column e int")
		t2Info := testGetTableByName(c, s.s, "test_db", "t2")
		c.Assert(len(t2Info.Meta().Columns), Equals, len(t2Info.Cols()))
	}
	checkTbl2()

	// create table when refer table drop column
	tk.MustExec("drop table t2;")
	tk.MustExec("alter table t1 drop column b;")
	checkTbl2()

	// create table when refer table add index
	tk.MustExec("drop table t2;")
	tk.MustExec("alter table t1 add index idx2(a);")
	checkTbl2 = func() {
		err := <-doneCh
		c.Assert(err, IsNil)
		tk.MustExec("alter table t2 add column e int")
		tbl2 := testGetTableByName(c, s.s, "test_db", "t2")
		c.Assert(len(tbl2.Meta().Columns), Equals, len(tbl2.Cols()))

		for i := 0; i < len(tbl2.Meta().Indices); i++ {
			c.Assert(tbl2.Meta().Indices[i].State, Equals, model.StatePublic)
		}
	}
	checkTbl2()

	// create table when refer table drop index.
	tk.MustExec("drop table t2;")
	tk.MustExec("alter table t1 drop index idx2;")
	checkTbl2()

	// Test for table has tiflash  replica.
	c.Assert(failpoint.Enable("github.com/pingcap/tidb/infoschema/mockTiFlashStoreCount", `return(true)`), IsNil)
	defer func() {
		err := failpoint.Disable("github.com/pingcap/tidb/infoschema/mockTiFlashStoreCount")
		c.Assert(err, IsNil)
	}()

	s.dom.DDL().SetHook(originalHook)
	tk.MustExec("drop table if exists t1,t2;")
	tk.MustExec("create table t1 (a int) partition by hash(a) partitions 2;")
	tk.MustExec("alter table t1 set tiflash replica 3 location labels 'a','b';")
	t1 := testGetTableByName(c, s.s, "test_db", "t1")
	// Mock for all partitions replica was available.
	partition := t1.Meta().Partition
	c.Assert(len(partition.Definitions), Equals, 2)
	err := domain.GetDomain(tk.Se).DDL().UpdateTableReplicaInfo(tk.Se, partition.Definitions[0].ID, true)
	c.Assert(err, IsNil)
	err = domain.GetDomain(tk.Se).DDL().UpdateTableReplicaInfo(tk.Se, partition.Definitions[1].ID, true)
	c.Assert(err, IsNil)
	t1 = testGetTableByName(c, s.s, "test_db", "t1")
	c.Assert(t1.Meta().TiFlashReplica, NotNil)
	c.Assert(t1.Meta().TiFlashReplica.Available, IsTrue)
	c.Assert(t1.Meta().TiFlashReplica.AvailablePartitionIDs, DeepEquals, []int64{partition.Definitions[0].ID, partition.Definitions[1].ID})

	tk.MustExec("create table t2 like t1")
	t2 := testGetTableByName(c, s.s, "test_db", "t2")
	c.Assert(t2.Meta().TiFlashReplica.Count, Equals, t1.Meta().TiFlashReplica.Count)
	c.Assert(t2.Meta().TiFlashReplica.LocationLabels, DeepEquals, t1.Meta().TiFlashReplica.LocationLabels)
	c.Assert(t2.Meta().TiFlashReplica.Available, IsFalse)
	c.Assert(t2.Meta().TiFlashReplica.AvailablePartitionIDs, HasLen, 0)
	// Test for not affecting the original table.
	t1 = testGetTableByName(c, s.s, "test_db", "t1")
	c.Assert(t1.Meta().TiFlashReplica, NotNil)
	c.Assert(t1.Meta().TiFlashReplica.Available, IsTrue)
	c.Assert(t1.Meta().TiFlashReplica.AvailablePartitionIDs, DeepEquals, []int64{partition.Definitions[0].ID, partition.Definitions[1].ID})
}

func (s *testSerialDBSuite) TestTruncateTable(c *C) {
	tk := testkit.NewTestKit(c, s.store)
	tk.MustExec("use test")
	tk.MustExec("create table truncate_table (c1 int, c2 int)")
	tk.MustExec("insert truncate_table values (1, 1), (2, 2)")
	ctx := tk.Se.(sessionctx.Context)
	is := domain.GetDomain(ctx).InfoSchema()
	oldTblInfo, err := is.TableByName(model.NewCIStr("test"), model.NewCIStr("truncate_table"))
	c.Assert(err, IsNil)
	oldTblID := oldTblInfo.Meta().ID

	tk.MustExec("truncate table truncate_table")

	tk.MustExec("insert truncate_table values (3, 3), (4, 4)")
	tk.MustQuery("select * from truncate_table").Check(testkit.Rows("3 3", "4 4"))

	is = domain.GetDomain(ctx).InfoSchema()
	newTblInfo, err := is.TableByName(model.NewCIStr("test"), model.NewCIStr("truncate_table"))
	c.Assert(err, IsNil)
	c.Assert(newTblInfo.Meta().ID, Greater, oldTblID)

	// Verify that the old table data has been deleted by background worker.
	tablePrefix := tablecodec.EncodeTablePrefix(oldTblID)
	hasOldTableData := true
	for i := 0; i < waitForCleanDataRound; i++ {
		err = kv.RunInNewTxn(context.Background(), s.store, false, func(ctx context.Context, txn kv.Transaction) error {
			it, err1 := txn.Iter(tablePrefix, nil)
			if err1 != nil {
				return err1
			}
			if !it.Valid() {
				hasOldTableData = false
			} else {
				hasOldTableData = it.Key().HasPrefix(tablePrefix)
			}
			it.Close()
			return nil
		})
		c.Assert(err, IsNil)
		if !hasOldTableData {
			break
		}
		time.Sleep(waitForCleanDataInterval)
	}
	c.Assert(hasOldTableData, IsFalse)

	// Test for truncate table should clear the tiflash available status.
	c.Assert(failpoint.Enable("github.com/pingcap/tidb/infoschema/mockTiFlashStoreCount", `return(true)`), IsNil)
	defer func() {
		err = failpoint.Disable("github.com/pingcap/tidb/infoschema/mockTiFlashStoreCount")
		c.Assert(err, IsNil)
	}()

	tk.MustExec("drop table if exists t1;")
	tk.MustExec("create table t1 (a int);")
	tk.MustExec("alter table t1 set tiflash replica 3 location labels 'a','b';")
	t1 := testGetTableByName(c, s.s, "test", "t1")
	// Mock for table tiflash replica was available.
	err = domain.GetDomain(tk.Se).DDL().UpdateTableReplicaInfo(tk.Se, t1.Meta().ID, true)
	c.Assert(err, IsNil)
	t1 = testGetTableByName(c, s.s, "test", "t1")
	c.Assert(t1.Meta().TiFlashReplica, NotNil)
	c.Assert(t1.Meta().TiFlashReplica.Available, IsTrue)

	tk.MustExec("truncate table t1")
	t2 := testGetTableByName(c, s.s, "test", "t1")
	c.Assert(t2.Meta().TiFlashReplica.Count, Equals, t1.Meta().TiFlashReplica.Count)
	c.Assert(t2.Meta().TiFlashReplica.LocationLabels, DeepEquals, t1.Meta().TiFlashReplica.LocationLabels)
	c.Assert(t2.Meta().TiFlashReplica.Available, IsFalse)
	c.Assert(t2.Meta().TiFlashReplica.AvailablePartitionIDs, HasLen, 0)

	// Test for truncate partition should clear the tiflash available status.
	tk.MustExec("drop table if exists t1;")
	tk.MustExec("create table t1 (a int) partition by hash(a) partitions 2;")
	tk.MustExec("alter table t1 set tiflash replica 3 location labels 'a','b';")
	t1 = testGetTableByName(c, s.s, "test", "t1")
	// Mock for all partitions replica was available.
	partition := t1.Meta().Partition
	c.Assert(len(partition.Definitions), Equals, 2)
	err = domain.GetDomain(tk.Se).DDL().UpdateTableReplicaInfo(tk.Se, partition.Definitions[0].ID, true)
	c.Assert(err, IsNil)
	err = domain.GetDomain(tk.Se).DDL().UpdateTableReplicaInfo(tk.Se, partition.Definitions[1].ID, true)
	c.Assert(err, IsNil)
	t1 = testGetTableByName(c, s.s, "test", "t1")
	c.Assert(t1.Meta().TiFlashReplica, NotNil)
	c.Assert(t1.Meta().TiFlashReplica.Available, IsTrue)
	c.Assert(t1.Meta().TiFlashReplica.AvailablePartitionIDs, DeepEquals, []int64{partition.Definitions[0].ID, partition.Definitions[1].ID})

	tk.MustExec("alter table t1 truncate partition p0")
	t2 = testGetTableByName(c, s.s, "test", "t1")
	c.Assert(t2.Meta().TiFlashReplica.Count, Equals, t1.Meta().TiFlashReplica.Count)
	c.Assert(t2.Meta().TiFlashReplica.LocationLabels, DeepEquals, t1.Meta().TiFlashReplica.LocationLabels)
	c.Assert(t2.Meta().TiFlashReplica.Available, IsFalse)
	c.Assert(t2.Meta().TiFlashReplica.AvailablePartitionIDs, DeepEquals, []int64{partition.Definitions[1].ID})
	// Test for truncate twice.
	tk.MustExec("alter table t1 truncate partition p0")
	t2 = testGetTableByName(c, s.s, "test", "t1")
	c.Assert(t2.Meta().TiFlashReplica.Count, Equals, t1.Meta().TiFlashReplica.Count)
	c.Assert(t2.Meta().TiFlashReplica.LocationLabels, DeepEquals, t1.Meta().TiFlashReplica.LocationLabels)
	c.Assert(t2.Meta().TiFlashReplica.Available, IsFalse)
	c.Assert(t2.Meta().TiFlashReplica.AvailablePartitionIDs, DeepEquals, []int64{partition.Definitions[1].ID})

}

func (s *testSerialDBSuite) TestRebaseAutoID(c *C) {
	c.Assert(failpoint.Enable("github.com/pingcap/tidb/meta/autoid/mockAutoIDChange", `return(true)`), IsNil)
	defer func() {
		c.Assert(failpoint.Disable("github.com/pingcap/tidb/meta/autoid/mockAutoIDChange"), IsNil)
	}()
	tk := testkit.NewTestKit(c, s.store)
	tk.MustExec("use " + s.schemaName)

	tk.MustExec("drop database if exists tidb;")
	tk.MustExec("create database tidb;")
	tk.MustExec("use tidb;")
	tk.MustExec("create table tidb.test (a int auto_increment primary key, b int);")
	tk.MustExec("insert tidb.test values (null, 1);")
	tk.MustQuery("select * from tidb.test").Check(testkit.Rows("1 1"))
	tk.MustExec("alter table tidb.test auto_increment = 6000;")
	tk.MustExec("insert tidb.test values (null, 1);")
	tk.MustQuery("select * from tidb.test").Check(testkit.Rows("1 1", "6000 1"))
	tk.MustExec("alter table tidb.test auto_increment = 5;")
	tk.MustExec("insert tidb.test values (null, 1);")
	tk.MustQuery("select * from tidb.test").Check(testkit.Rows("1 1", "6000 1", "11000 1"))

	// Current range for table test is [11000, 15999].
	// Though it does not have a tuple "a = 15999", its global next auto increment id should be 16000.
	// Anyway it is not compatible with MySQL.
	tk.MustExec("alter table tidb.test auto_increment = 12000;")
	tk.MustExec("insert tidb.test values (null, 1);")
	tk.MustQuery("select * from tidb.test").Check(testkit.Rows("1 1", "6000 1", "11000 1", "16000 1"))

	tk.MustExec("create table tidb.test2 (a int);")
	tk.MustGetErrCode("alter table tidb.test2 add column b int auto_increment key, auto_increment=10;", errno.ErrUnsupportedDDLOperation)
}

func (s *testSerialDBSuite) TestProcessColumnFlags(c *C) {
	// check `processColumnFlags()`
	tk := testkit.NewTestKit(c, s.store)
	tk.MustExec("use test_db")
	tk.MustExec("create table t(a year(4) comment 'xxx', b year, c bit)")
	defer tk.MustExec("drop table t;")

	check := func(n string, f func(uint) bool) {
		t := testGetTableByName(c, tk.Se, "test_db", "t")
		for _, col := range t.Cols() {
			if strings.EqualFold(col.Name.L, n) {
				c.Assert(f(col.Flag), IsTrue)
				break
			}
		}
	}

	yearcheck := func(f uint) bool {
		return mysql.HasUnsignedFlag(f) && mysql.HasZerofillFlag(f) && !mysql.HasBinaryFlag(f)
	}

	tk.MustExec("alter table t modify a year(4)")
	check("a", yearcheck)

	tk.MustExec("alter table t modify a year(4) unsigned")
	check("a", yearcheck)

	tk.MustExec("alter table t modify a year(4) zerofill")

	tk.MustExec("alter table t modify b year")
	check("b", yearcheck)

	tk.MustExec("alter table t modify c bit")
	check("c", func(f uint) bool {
		return mysql.HasUnsignedFlag(f) && !mysql.HasBinaryFlag(f)
	})
}

func (s *testSerialDBSuite) TestSetTableFlashReplica(c *C) {
	c.Assert(failpoint.Enable("github.com/pingcap/tidb/infoschema/mockTiFlashStoreCount", `return(true)`), IsNil)

	tk := testkit.NewTestKit(c, s.store)
	tk.MustExec("use test_db")
	tk.MustExec("drop table if exists t_flash;")
	tk.MustExec("create table t_flash(a int, b int)")
	defer tk.MustExec("drop table t_flash;")

	t := s.testGetTable(c, "t_flash")
	c.Assert(t.Meta().TiFlashReplica, IsNil)

	tk.MustExec("alter table t_flash set tiflash replica 2 location labels 'a','b';")
	t = s.testGetTable(c, "t_flash")
	c.Assert(t.Meta().TiFlashReplica, NotNil)
	c.Assert(t.Meta().TiFlashReplica.Count, Equals, uint64(2))
	c.Assert(strings.Join(t.Meta().TiFlashReplica.LocationLabels, ","), Equals, "a,b")

	tk.MustExec("alter table t_flash set tiflash replica 0")
	t = s.testGetTable(c, "t_flash")
	c.Assert(t.Meta().TiFlashReplica, IsNil)

	// Test set tiflash replica for partition table.
	tk.MustExec("drop table if exists t_flash;")
	tk.MustExec("create table t_flash(a int, b int) partition by hash(a) partitions 3")
	tk.MustExec("alter table t_flash set tiflash replica 2 location labels 'a','b';")
	t = s.testGetTable(c, "t_flash")
	c.Assert(t.Meta().TiFlashReplica, NotNil)
	c.Assert(t.Meta().TiFlashReplica.Count, Equals, uint64(2))
	c.Assert(strings.Join(t.Meta().TiFlashReplica.LocationLabels, ","), Equals, "a,b")

	// Use table ID as physical ID, mock for partition feature was not enabled.
	err := domain.GetDomain(tk.Se).DDL().UpdateTableReplicaInfo(tk.Se, t.Meta().ID, true)
	c.Assert(err, IsNil)
	t = s.testGetTable(c, "t_flash")
	c.Assert(t.Meta().TiFlashReplica, NotNil)
	c.Assert(t.Meta().TiFlashReplica.Available, Equals, true)
	c.Assert(len(t.Meta().TiFlashReplica.AvailablePartitionIDs), Equals, 0)

	err = domain.GetDomain(tk.Se).DDL().UpdateTableReplicaInfo(tk.Se, t.Meta().ID, false)
	c.Assert(err, IsNil)
	t = s.testGetTable(c, "t_flash")
	c.Assert(t.Meta().TiFlashReplica.Available, Equals, false)

	// Mock for partition 0 replica was available.
	partition := t.Meta().Partition
	c.Assert(len(partition.Definitions), Equals, 3)
	err = domain.GetDomain(tk.Se).DDL().UpdateTableReplicaInfo(tk.Se, partition.Definitions[0].ID, true)
	c.Assert(err, IsNil)
	t = s.testGetTable(c, "t_flash")
	c.Assert(t.Meta().TiFlashReplica.Available, Equals, false)
	c.Assert(t.Meta().TiFlashReplica.AvailablePartitionIDs, DeepEquals, []int64{partition.Definitions[0].ID})

	// Mock for partition 0 replica become unavailable.
	err = domain.GetDomain(tk.Se).DDL().UpdateTableReplicaInfo(tk.Se, partition.Definitions[0].ID, false)
	c.Assert(err, IsNil)
	t = s.testGetTable(c, "t_flash")
	c.Assert(t.Meta().TiFlashReplica.Available, Equals, false)
	c.Assert(t.Meta().TiFlashReplica.AvailablePartitionIDs, HasLen, 0)

	// Mock for partition 0, 1,2 replica was available.
	err = domain.GetDomain(tk.Se).DDL().UpdateTableReplicaInfo(tk.Se, partition.Definitions[0].ID, true)
	c.Assert(err, IsNil)
	err = domain.GetDomain(tk.Se).DDL().UpdateTableReplicaInfo(tk.Se, partition.Definitions[1].ID, true)
	c.Assert(err, IsNil)
	err = domain.GetDomain(tk.Se).DDL().UpdateTableReplicaInfo(tk.Se, partition.Definitions[2].ID, true)
	c.Assert(err, IsNil)
	t = s.testGetTable(c, "t_flash")
	c.Assert(t.Meta().TiFlashReplica.Available, Equals, true)
	c.Assert(t.Meta().TiFlashReplica.AvailablePartitionIDs, DeepEquals, []int64{partition.Definitions[0].ID, partition.Definitions[1].ID, partition.Definitions[2].ID})

	// Mock for partition 1 replica was unavailable.
	err = domain.GetDomain(tk.Se).DDL().UpdateTableReplicaInfo(tk.Se, partition.Definitions[1].ID, false)
	c.Assert(err, IsNil)
	t = s.testGetTable(c, "t_flash")
	c.Assert(t.Meta().TiFlashReplica.Available, Equals, false)
	c.Assert(t.Meta().TiFlashReplica.AvailablePartitionIDs, DeepEquals, []int64{partition.Definitions[0].ID, partition.Definitions[2].ID})

	// Test for update table replica with unknown table ID.
	err = domain.GetDomain(tk.Se).DDL().UpdateTableReplicaInfo(tk.Se, math.MaxInt64, false)
	c.Assert(err, NotNil)
	c.Assert(err.Error(), Equals, "[schema:1146]Table which ID = 9223372036854775807 does not exist.")

	// Test for FindTableByPartitionID.
	is := domain.GetDomain(tk.Se).InfoSchema()
	t, dbInfo, _ := is.FindTableByPartitionID(partition.Definitions[0].ID)
	c.Assert(t, NotNil)
	c.Assert(dbInfo, NotNil)
	c.Assert(t.Meta().Name.L, Equals, "t_flash")
	t, dbInfo, _ = is.FindTableByPartitionID(t.Meta().ID)
	c.Assert(t, IsNil)
	c.Assert(dbInfo, IsNil)
	err = failpoint.Disable("github.com/pingcap/tidb/infoschema/mockTiFlashStoreCount")
	c.Assert(err, IsNil)

	// Test for set replica count more than the tiflash store count.
	tk.MustExec("drop table if exists t_flash;")
	tk.MustExec("create table t_flash(a int, b int)")
	_, err = tk.Exec("alter table t_flash set tiflash replica 2 location labels 'a','b';")
	c.Assert(err, NotNil)
	c.Assert(err.Error(), Equals, "the tiflash replica count: 2 should be less than the total tiflash server count: 0")
}

func (s *testSerialDBSuite) TestForbitCacheTableForSystemTable(c *C) {
	tk := testkit.NewTestKit(c, s.store)
	sysTables := make([]string, 0, 24)
	memOrSysDB := []string{"MySQL", "INFORMATION_SCHEMA", "PERFORMANCE_SCHEMA", "METRICS_SCHEMA"}
	for _, db := range memOrSysDB {
		tk.MustExec("use " + db)
		tk.Se.Auth(&auth.UserIdentity{Username: "root", Hostname: "%"}, nil, nil)
		rows := tk.MustQuery("show tables").Rows()
		for i := 0; i < len(rows); i++ {
			sysTables = append(sysTables, rows[i][0].(string))
		}
		for _, one := range sysTables {
			_, err := tk.Exec(fmt.Sprintf("alter table `%s` cache", one))
			if db == "MySQL" {
				c.Assert(err.Error(), Equals, "[ddl:8200]ALTER table cache for tables in system database is currently unsupported")
			} else {
				c.Assert(err.Error(), Equals, fmt.Sprintf("[planner:1142]ALTER command denied to user 'root'@'%%' for table '%s'", strings.ToLower(one)))
			}

		}
		sysTables = sysTables[:0]
	}
}

func (s *testSerialDBSuite) TestSetTableFlashReplicaForSystemTable(c *C) {
	tk := testkit.NewTestKit(c, s.store)
	sysTables := make([]string, 0, 24)
	memOrSysDB := []string{"MySQL", "INFORMATION_SCHEMA", "PERFORMANCE_SCHEMA", "METRICS_SCHEMA"}
	for _, db := range memOrSysDB {
		tk.MustExec("use " + db)
		tk.Se.Auth(&auth.UserIdentity{Username: "root", Hostname: "%"}, nil, nil)
		rows := tk.MustQuery("show tables").Rows()
		for i := 0; i < len(rows); i++ {
			sysTables = append(sysTables, rows[i][0].(string))
		}
		for _, one := range sysTables {
			_, err := tk.Exec(fmt.Sprintf("alter table `%s` set tiflash replica 1", one))
			if db == "MySQL" {
				c.Assert(err.Error(), Equals, "[ddl:8200]ALTER table replica for tables in system database is currently unsupported")
			} else {
				c.Assert(err.Error(), Equals, fmt.Sprintf("[planner:1142]ALTER command denied to user 'root'@'%%' for table '%s'", strings.ToLower(one)))
			}

		}
		sysTables = sysTables[:0]
	}
}

func (s *testSerialDBSuite) TestSetTiFlashReplicaForTemporaryTable(c *C) {
	// test for tiflash replica
	c.Assert(failpoint.Enable("github.com/pingcap/tidb/infoschema/mockTiFlashStoreCount", `return(true)`), IsNil)
	defer func() {
		err := failpoint.Disable("github.com/pingcap/tidb/infoschema/mockTiFlashStoreCount")
		c.Assert(err, IsNil)
	}()

	tk := testkit.NewTestKitWithInit(c, s.store)
	tk.MustExec("drop table if exists temp, temp2")
	tk.MustExec("drop table if exists temp")
	tk.MustExec("create global temporary table temp(id int) on commit delete rows")
	tk.MustExec("create temporary table temp2(id int)")
	tk.MustGetErrCode("alter table temp set tiflash replica 1", errno.ErrOptOnTemporaryTable)
	tk.MustGetErrCode("alter table temp2 set tiflash replica 1", errno.ErrUnsupportedDDLOperation)
	tk.MustExec("drop table temp, temp2")

	tk.MustExec("drop table if exists normal")
	tk.MustExec("create table normal(id int)")
	defer tk.MustExec("drop table normal")
	tk.MustExec("alter table normal set tiflash replica 1")
	tk.MustQuery("select REPLICA_COUNT from information_schema.tiflash_replica where table_schema='test' and table_name='normal'").Check(testkit.Rows("1"))
	tk.MustExec("create global temporary table temp like normal on commit delete rows")
	tk.MustQuery("select REPLICA_COUNT from information_schema.tiflash_replica where table_schema='test' and table_name='temp'").Check(testkit.Rows())
	tk.MustExec("drop table temp")
	tk.MustExec("create temporary table temp like normal")
	tk.MustQuery("select REPLICA_COUNT from information_schema.tiflash_replica where table_schema='test' and table_name='temp'").Check(testkit.Rows())
}

func (s *testSerialDBSuite) TestAlterShardRowIDBits(c *C) {
	c.Assert(failpoint.Enable("github.com/pingcap/tidb/meta/autoid/mockAutoIDChange", `return(true)`), IsNil)
	defer func() {
		c.Assert(failpoint.Disable("github.com/pingcap/tidb/meta/autoid/mockAutoIDChange"), IsNil)
	}()

	tk := testkit.NewTestKit(c, s.store)

	tk.MustExec("use test")
	// Test alter shard_row_id_bits
	tk.MustExec("drop table if exists t1")
	defer tk.MustExec("drop table if exists t1")
	tk.MustExec("create table t1 (a int) shard_row_id_bits = 5")
	tk.MustExec(fmt.Sprintf("alter table t1 auto_increment = %d;", 1<<56))
	tk.MustExec("insert into t1 set a=1;")

	// Test increase shard_row_id_bits failed by overflow global auto ID.
	_, err := tk.Exec("alter table t1 SHARD_ROW_ID_BITS = 10;")
	c.Assert(err, NotNil)
	c.Assert(err.Error(), Equals, "[autoid:1467]shard_row_id_bits 10 will cause next global auto ID 72057594037932936 overflow")

	// Test reduce shard_row_id_bits will be ok.
	tk.MustExec("alter table t1 SHARD_ROW_ID_BITS = 3;")
	checkShardRowID := func(maxShardRowIDBits, shardRowIDBits uint64) {
		tbl := testGetTableByName(c, tk.Se, "test", "t1")
		c.Assert(tbl.Meta().MaxShardRowIDBits == maxShardRowIDBits, IsTrue)
		c.Assert(tbl.Meta().ShardRowIDBits == shardRowIDBits, IsTrue)
	}
	checkShardRowID(5, 3)

	// Test reduce shard_row_id_bits but calculate overflow should use the max record shard_row_id_bits.
	tk.MustExec("drop table if exists t1")
	tk.MustExec("create table t1 (a int) shard_row_id_bits = 10")
	tk.MustExec("alter table t1 SHARD_ROW_ID_BITS = 5;")
	checkShardRowID(10, 5)
	tk.MustExec(fmt.Sprintf("alter table t1 auto_increment = %d;", 1<<56))
	_, err = tk.Exec("insert into t1 set a=1;")
	c.Assert(err, NotNil)
	c.Assert(err.Error(), Equals, "[autoid:1467]Failed to read auto-increment value from storage engine")
}

func (s *testSerialDBSuite) TestShardRowIDBitsOnTemporaryTable(c *C) {
	tk := testkit.NewTestKit(c, s.store)
	tk.MustExec("use test")
	// for global temporary table
	tk.MustExec("drop table if exists shard_row_id_temporary")
	_, err := tk.Exec("create global temporary table shard_row_id_temporary (a int) shard_row_id_bits = 5 on commit delete rows;")
	c.Assert(err.Error(), Equals, core.ErrOptOnTemporaryTable.GenWithStackByArgs("shard_row_id_bits").Error())
	tk.MustExec("create global temporary table shard_row_id_temporary (a int) on commit delete rows;")
	defer tk.MustExec("drop table if exists shard_row_id_temporary")
	_, err = tk.Exec("alter table shard_row_id_temporary shard_row_id_bits = 4;")
	c.Assert(err.Error(), Equals, dbterror.ErrOptOnTemporaryTable.GenWithStackByArgs("shard_row_id_bits").Error())
	// for local temporary table
	tk.MustExec("drop table if exists local_shard_row_id_temporary")
	_, err = tk.Exec("create temporary table local_shard_row_id_temporary (a int) shard_row_id_bits = 5;")
	c.Assert(err.Error(), Equals, core.ErrOptOnTemporaryTable.GenWithStackByArgs("shard_row_id_bits").Error())
	tk.MustExec("create temporary table local_shard_row_id_temporary (a int);")
	defer tk.MustExec("drop table if exists local_shard_row_id_temporary")
	_, err = tk.Exec("alter table local_shard_row_id_temporary shard_row_id_bits = 4;")
	c.Assert(err.Error(), Equals, dbterror.ErrUnsupportedLocalTempTableDDL.GenWithStackByArgs("ALTER TABLE").Error())
}

func (s *testSerialDBSuite) TestSkipSchemaChecker(c *C) {
	c.Assert(failpoint.Enable("github.com/pingcap/tidb/infoschema/mockTiFlashStoreCount", `return(true)`), IsNil)
	defer func() {
		err := failpoint.Disable("github.com/pingcap/tidb/infoschema/mockTiFlashStoreCount")
		c.Assert(err, IsNil)
	}()

	tk := testkit.NewTestKit(c, s.store)
	tk.MustExec("use test")
	tk.MustExec("drop table if exists t1")
	defer tk.MustExec("drop table if exists t1")
	tk.MustExec("create table t1 (a int)")
	tk2 := testkit.NewTestKit(c, s.store)
	tk2.MustExec("use test")

	// Test skip schema checker for ActionSetTiFlashReplica.
	tk.MustExec("begin")
	tk.MustExec("insert into t1 set a=1;")
	tk2.MustExec("alter table t1 set tiflash replica 2 location labels 'a','b';")
	tk.MustExec("commit")

	// Test skip schema checker for ActionUpdateTiFlashReplicaStatus.
	tk.MustExec("begin")
	tk.MustExec("insert into t1 set a=1;")
	tb := testGetTableByName(c, tk.Se, "test", "t1")
	err := domain.GetDomain(tk.Se).DDL().UpdateTableReplicaInfo(tk.Se, tb.Meta().ID, true)
	c.Assert(err, IsNil)
	tk.MustExec("commit")

	// Test can't skip schema checker.
	tk.MustExec("begin")
	tk.MustExec("insert into t1 set a=1;")
	tk2.MustExec("alter table t1 add column b int;")
	_, err = tk.Exec("commit")
	c.Assert(terror.ErrorEqual(domain.ErrInfoSchemaChanged, err), IsTrue)
}

func (s *testSerialDBSuite) TestDDLJobErrorCount(c *C) {
	tk := testkit.NewTestKit(c, s.store)
	tk.MustExec("use test")
	tk.MustExec("drop table if exists ddl_error_table, new_ddl_error_table")
	tk.MustExec("create table ddl_error_table(a int)")

	c.Assert(failpoint.Enable("github.com/pingcap/tidb/ddl/mockErrEntrySizeTooLarge", `return(true)`), IsNil)
	defer func() {
		c.Assert(failpoint.Disable("github.com/pingcap/tidb/ddl/mockErrEntrySizeTooLarge"), IsNil)
	}()

	var jobID int64
	hook := &ddl.TestDDLCallback{}
	hook.OnJobUpdatedExported = func(job *model.Job) {
		jobID = job.ID
	}
	originHook := s.dom.DDL().GetHook()
	s.dom.DDL().SetHook(hook)
	defer s.dom.DDL().SetHook(originHook)

	tk.MustGetErrCode("rename table ddl_error_table to new_ddl_error_table", errno.ErrEntryTooLarge)

	historyJob, err := getHistoryDDLJob(s.store, jobID)
	c.Assert(err, IsNil)
	c.Assert(historyJob, NotNil)
	c.Assert(historyJob.ErrorCount, Equals, int64(1), Commentf("%v", historyJob))
	kv.ErrEntryTooLarge.Equal(historyJob.Error)
}

func (s *testSerialDBSuite) TestCommitTxnWithIndexChange(c *C) {
	// Prepare work.
	tk := testkit.NewTestKit(c, s.store)
	tk.MustExec("set tidb_enable_amend_pessimistic_txn = 1;")
	tk.MustExec("drop database if exists test_db")
	tk.MustExec("create database test_db")
	tk.MustExec("use test_db")
	tk.MustExec("create table t1 (c1 int primary key, c2 int, c3 int, index ok2(c2))")
	tk.MustExec("insert t1 values (1, 10, 100), (2, 20, 200)")
	tk.MustExec("alter table t1 add index k2(c2)")
	tk.MustExec("alter table t1 drop index k2")
	tk.MustExec("alter table t1 add index k2(c2)")
	tk.MustExec("alter table t1 drop index k2")
	tk2 := testkit.NewTestKit(c, s.store)
	tk2.MustExec("use test_db")

	// tkSQLs are the sql statements for the pessimistic transaction.
	// tk2DDL are the ddl statements executed before the pessimistic transaction.
	// idxDDL is the DDL statement executed between pessimistic transaction begin and commit.
	// failCommit means the pessimistic transaction commit should fail not.
	type caseUnit struct {
		tkSQLs     []string
		tk2DDL     []string
		idxDDL     string
		checkSQLs  []string
		rowsExps   [][]string
		failCommit bool
		stateEnd   model.SchemaState
	}

	cases := []caseUnit{
		// Test secondary index
		{[]string{"insert into t1 values(3, 30, 300)",
			"insert into t2 values(11, 11, 11)"},
			[]string{"alter table t1 add index k2(c2)",
				"alter table t1 drop index k2",
				"alter table t1 add index kk2(c2, c1)",
				"alter table t1 add index k2(c2)",
				"alter table t1 drop index k2"},
			"alter table t1 add index k2(c2)",
			[]string{"select c3, c2 from t1 use index(k2) where c2 = 20",
				"select c3, c2 from t1 use index(k2) where c2 = 10",
				"select * from t1",
				"select * from t2 where c1 = 11"},
			[][]string{{"200 20"},
				{"100 10"},
				{"1 10 100", "2 20 200", "3 30 300"},
				{"11 11 11"}},
			false,
			model.StateNone},
		// Test secondary index
		{[]string{"insert into t2 values(5, 50, 500)",
			"insert into t2 values(11, 11, 11)",
			"delete from t2 where c2 = 11",
			"update t2 set c2 = 110 where c1 = 11"},
			// "update t2 set c1 = 10 where c3 = 100"},
			[]string{"alter table t1 add index k2(c2)",
				"alter table t1 drop index k2",
				"alter table t1 add index kk2(c2, c1)",
				"alter table t1 add index k2(c2)",
				"alter table t1 drop index k2"},
			"alter table t1 add index k2(c2)",
			[]string{"select c3, c2 from t1 use index(k2) where c2 = 20",
				"select c3, c2 from t1 use index(k2) where c2 = 10",
				"select * from t1",
				"select * from t2 where c1 = 11",
				"select * from t2 where c3 = 100"},
			[][]string{{"200 20"},
				{"100 10"},
				{"1 10 100", "2 20 200"},
				{},
				{"1 10 100"}},
			false,
			model.StateNone},
		// Test unique index
		{[]string{"insert into t1 values(3, 30, 300)",
			"insert into t1 values(4, 40, 400)",
			"insert into t2 values(11, 11, 11)",
			"insert into t2 values(12, 12, 11)"},
			[]string{"alter table t1 add unique index uk3(c3)",
				"alter table t1 drop index uk3",
				"alter table t2 add unique index ukc1c3(c1, c3)",
				"alter table t2 add unique index ukc3(c3)",
				"alter table t2 drop index ukc1c3",
				"alter table t2 drop index ukc3",
				"alter table t2 add index kc3(c3)"},
			"alter table t1 add unique index uk3(c3)",
			[]string{"select c3, c2 from t1 use index(uk3) where c3 = 200",
				"select c3, c2 from t1 use index(uk3) where c3 = 300",
				"select c3, c2 from t1 use index(uk3) where c3 = 400",
				"select * from t1",
				"select * from t2"},
			[][]string{{"200 20"},
				{"300 30"},
				{"400 40"},
				{"1 10 100", "2 20 200", "3 30 300", "4 40 400"},
				{"1 10 100", "2 20 200", "11 11 11", "12 12 11"}},
			false, model.StateNone},
		// Test unique index fail to commit, this case needs the new index could be inserted
		{[]string{"insert into t1 values(3, 30, 300)",
			"insert into t1 values(4, 40, 300)",
			"insert into t2 values(11, 11, 11)",
			"insert into t2 values(12, 11, 12)"},
			//[]string{"alter table t1 add unique index uk3(c3)", "alter table t1 drop index uk3"},
			[]string{},
			"alter table t1 add unique index uk3(c3)",
			[]string{"select c3, c2 from t1 use index(uk3) where c3 = 200",
				"select c3, c2 from t1 use index(uk3) where c3 = 300",
				"select c3, c2 from t1 where c1 = 4",
				"select * from t1",
				"select * from t2"},
			[][]string{{"200 20"},
				{},
				{},
				{"1 10 100", "2 20 200"},
				{"1 10 100", "2 20 200"}},
			true,
			model.StateWriteOnly},
	}
	tk.MustQuery("select * from t1;").Check(testkit.Rows("1 10 100", "2 20 200"))

	// Test add index state change
	do := s.dom.DDL()
	startStates := []model.SchemaState{model.StateNone, model.StateDeleteOnly}
	for _, startState := range startStates {
		endStatMap := session.ConstOpAddIndex[startState]
		var endStates []model.SchemaState
		for st := range endStatMap {
			endStates = append(endStates, st)
		}
		sort.Slice(endStates, func(i, j int) bool { return endStates[i] < endStates[j] })
		for _, endState := range endStates {
			for _, curCase := range cases {
				if endState < curCase.stateEnd {
					break
				}
				tk2.MustExec("drop table if exists t1")
				tk2.MustExec("drop table if exists t2")
				tk2.MustExec("create table t1 (c1 int primary key, c2 int, c3 int, index ok2(c2))")
				tk2.MustExec("create table t2 (c1 int primary key, c2 int, c3 int, index ok2(c2))")
				tk2.MustExec("insert t1 values (1, 10, 100), (2, 20, 200)")
				tk2.MustExec("insert t2 values (1, 10, 100), (2, 20, 200)")
				tk2.MustQuery("select * from t1;").Check(testkit.Rows("1 10 100", "2 20 200"))
				tk.MustQuery("select * from t1;").Check(testkit.Rows("1 10 100", "2 20 200"))
				tk.MustQuery("select * from t2;").Check(testkit.Rows("1 10 100", "2 20 200"))

				for _, DDLSQL := range curCase.tk2DDL {
					tk2.MustExec(DDLSQL)
				}
				hook := &ddl.TestDDLCallback{}
				prepared := false
				committed := false
				hook.OnJobUpdatedExported = func(job *model.Job) {
					if job.SchemaState == startState {
						if !prepared {
							tk.MustExec("begin pessimistic")
							for _, tkSQL := range curCase.tkSQLs {
								tk.MustExec(tkSQL)
							}
							prepared = true
						}
					} else if job.SchemaState == endState {
						if !committed {
							if curCase.failCommit {
								_, err := tk.Exec("commit")
								c.Assert(err, NotNil)
							} else {
								tk.MustExec("commit")
							}
						}
						committed = true
					}
				}
				originalCallback := do.GetHook()
				do.SetHook(hook)
				tk2.MustExec(curCase.idxDDL)
				do.SetHook(originalCallback)
				tk2.MustExec("admin check table t1")
				for i, checkSQL := range curCase.checkSQLs {
					if len(curCase.rowsExps[i]) > 0 {
						tk2.MustQuery(checkSQL).Check(testkit.Rows(curCase.rowsExps[i]...))
					} else {
						tk2.MustQuery(checkSQL).Check(nil)
					}
				}
			}
		}
	}
	tk.MustExec("admin check table t1")
}

// TestAddIndexFailOnCaseWhenCanExit is used to close #19325.
func (s *testSerialDBSuite) TestAddIndexFailOnCaseWhenCanExit(c *C) {
	c.Assert(failpoint.Enable("github.com/pingcap/tidb/ddl/MockCaseWhenParseFailure", `return(true)`), IsNil)
	defer func() {
		c.Assert(failpoint.Disable("github.com/pingcap/tidb/ddl/MockCaseWhenParseFailure"), IsNil)
	}()
	tk := testkit.NewTestKit(c, s.store)
	originalVal := variable.GetDDLErrorCountLimit()
	tk.MustExec("set @@global.tidb_ddl_error_count_limit = 1")
	defer tk.MustExec(fmt.Sprintf("set @@global.tidb_ddl_error_count_limit = %d", originalVal))

	tk.MustExec("use test")
	tk.MustExec("drop table if exists t")
	tk.MustExec("create table t(a int, b int)")
	tk.MustExec("insert into t values(1, 1)")
	_, err := tk.Exec("alter table t add index idx(b)")
	c.Assert(err, NotNil)
	c.Assert(err.Error(), Equals, "[ddl:-1]DDL job rollback, error msg: job.ErrCount:1, mock unknown type: ast.whenClause.")
	tk.MustExec("drop table if exists t")
}

func (s *testSerialDBSuite) TestCreateTableWithIntegerLengthWaring(c *C) {
	// Inject the strict-integer-display-width variable in parser directly.
	parsertypes.TiDBStrictIntegerDisplayWidth = true
	defer func() {
		parsertypes.TiDBStrictIntegerDisplayWidth = false
	}()
	tk := testkit.NewTestKit(c, s.store)
	tk.MustExec("use test")
	tk.MustExec("drop table if exists t")

	tk.MustExec("create table t(a tinyint(1))")
	tk.MustQuery("show warnings").Check(testkit.Rows("Warning 1064 You have an error in your SQL syntax; check the manual that corresponds to your TiDB version for the right syntax to use [parser:1681]Integer display width is deprecated and will be removed in a future release."))

	tk.MustExec("drop table if exists t")
	tk.MustExec("create table t(a smallint(2))")
	tk.MustQuery("show warnings").Check(testkit.Rows("Warning 1064 You have an error in your SQL syntax; check the manual that corresponds to your TiDB version for the right syntax to use [parser:1681]Integer display width is deprecated and will be removed in a future release."))

	tk.MustExec("drop table if exists t")
	tk.MustExec("create table t(a int(2))")
	tk.MustQuery("show warnings").Check(testkit.Rows("Warning 1064 You have an error in your SQL syntax; check the manual that corresponds to your TiDB version for the right syntax to use [parser:1681]Integer display width is deprecated and will be removed in a future release."))

	tk.MustExec("drop table if exists t")
	tk.MustExec("create table t(a mediumint(2))")
	tk.MustQuery("show warnings").Check(testkit.Rows("Warning 1064 You have an error in your SQL syntax; check the manual that corresponds to your TiDB version for the right syntax to use [parser:1681]Integer display width is deprecated and will be removed in a future release."))

	tk.MustExec("drop table if exists t")
	tk.MustExec("create table t(a bigint(2))")
	tk.MustQuery("show warnings").Check(testkit.Rows("Warning 1064 You have an error in your SQL syntax; check the manual that corresponds to your TiDB version for the right syntax to use [parser:1681]Integer display width is deprecated and will be removed in a future release."))

	tk.MustExec("drop table if exists t")
	tk.MustExec("create table t(a integer(2))")
	tk.MustQuery("show warnings").Check(testkit.Rows("Warning 1064 You have an error in your SQL syntax; check the manual that corresponds to your TiDB version for the right syntax to use [parser:1681]Integer display width is deprecated and will be removed in a future release."))

	tk.MustExec("drop table if exists t")
	tk.MustExec("create table t(a int1(1))")
	tk.MustQuery("show warnings").Check(testkit.Rows("Warning 1064 You have an error in your SQL syntax; check the manual that corresponds to your TiDB version for the right syntax to use [parser:1681]Integer display width is deprecated and will be removed in a future release."))

	tk.MustExec("drop table if exists t")
	tk.MustExec("create table t(a int2(2))")
	tk.MustQuery("show warnings").Check(testkit.Rows("Warning 1064 You have an error in your SQL syntax; check the manual that corresponds to your TiDB version for the right syntax to use [parser:1681]Integer display width is deprecated and will be removed in a future release."))

	tk.MustExec("drop table if exists t")
	tk.MustExec("create table t(a int3(2))")
	tk.MustQuery("show warnings").Check(testkit.Rows("Warning 1064 You have an error in your SQL syntax; check the manual that corresponds to your TiDB version for the right syntax to use [parser:1681]Integer display width is deprecated and will be removed in a future release."))

	tk.MustExec("drop table if exists t")
	tk.MustExec("create table t(a int4(2))")
	tk.MustQuery("show warnings").Check(testkit.Rows("Warning 1064 You have an error in your SQL syntax; check the manual that corresponds to your TiDB version for the right syntax to use [parser:1681]Integer display width is deprecated and will be removed in a future release."))

	tk.MustExec("drop table if exists t")
	tk.MustExec("create table t(a int8(2))")
	tk.MustQuery("show warnings").Check(testkit.Rows("Warning 1064 You have an error in your SQL syntax; check the manual that corresponds to your TiDB version for the right syntax to use [parser:1681]Integer display width is deprecated and will be removed in a future release."))

	tk.MustExec("drop table if exists t")
}

func (s *testSerialDBSuite) TestColumnTypeChangeGenUniqueChangingName(c *C) {
	tk := testkit.NewTestKit(c, s.store)
	tk.MustExec("use test")
	tk.MustExec("drop table if exists t")

	hook := &ddl.TestDDLCallback{}
	var checkErr error
	assertChangingColName := "_col$_c2_0"
	assertChangingIdxName := "_idx$_idx_0"
	hook.OnJobUpdatedExported = func(job *model.Job) {
		if job.SchemaState == model.StateDeleteOnly && job.Type == model.ActionModifyColumn {
			var (
				newCol                *model.ColumnInfo
				oldColName            *model.CIStr
				modifyColumnTp        byte
				updatedAutoRandomBits uint64
				changingCol           *model.ColumnInfo
				changingIdxs          []*model.IndexInfo
			)
			pos := &ast.ColumnPosition{}
			err := job.DecodeArgs(&newCol, &oldColName, pos, &modifyColumnTp, &updatedAutoRandomBits, &changingCol, &changingIdxs)
			if err != nil {
				checkErr = err
				return
			}
			if changingCol.Name.L != assertChangingColName {
				checkErr = errors.New("changing column name is incorrect")
			} else if changingIdxs[0].Name.L != assertChangingIdxName {
				checkErr = errors.New("changing index name is incorrect")
			}
		}
	}
	d := s.dom.DDL()
	originHook := d.GetHook()
	d.SetHook(hook)
	defer d.SetHook(originHook)

	tk.MustExec("create table if not exists t(c1 varchar(256), c2 bigint, `_col$_c2` varchar(10), unique _idx$_idx(c1), unique idx(c2));")
	tk.MustExec("alter table test.t change column c2 cC2 tinyint after `_col$_c2`")
	c.Assert(checkErr, IsNil)

	t := testGetTableByName(c, tk.Se, "test", "t")
	c.Assert(len(t.Meta().Columns), Equals, 3)
	c.Assert(t.Meta().Columns[0].Name.O, Equals, "c1")
	c.Assert(t.Meta().Columns[0].Offset, Equals, 0)
	c.Assert(t.Meta().Columns[1].Name.O, Equals, "_col$_c2")
	c.Assert(t.Meta().Columns[1].Offset, Equals, 1)
	c.Assert(t.Meta().Columns[2].Name.O, Equals, "cC2")
	c.Assert(t.Meta().Columns[2].Offset, Equals, 2)

	c.Assert(len(t.Meta().Indices), Equals, 2)
	c.Assert(t.Meta().Indices[0].Name.O, Equals, "_idx$_idx")
	c.Assert(t.Meta().Indices[1].Name.O, Equals, "idx")

	c.Assert(len(t.Meta().Indices[0].Columns), Equals, 1)
	c.Assert(t.Meta().Indices[0].Columns[0].Name.O, Equals, "c1")
	c.Assert(t.Meta().Indices[0].Columns[0].Offset, Equals, 0)

	c.Assert(len(t.Meta().Indices[1].Columns), Equals, 1)
	c.Assert(t.Meta().Indices[1].Columns[0].Name.O, Equals, "cC2")
	c.Assert(t.Meta().Indices[1].Columns[0].Offset, Equals, 2)

	assertChangingColName1 := "_col$__col$_c1_1"
	assertChangingColName2 := "_col$__col$__col$_c1_0_1"
	query1 := "alter table t modify column _col$_c1 tinyint"
	query2 := "alter table t modify column _col$__col$_c1_0 tinyint"
	hook.OnJobUpdatedExported = func(job *model.Job) {
		if (job.Query == query1 || job.Query == query2) && job.SchemaState == model.StateDeleteOnly && job.Type == model.ActionModifyColumn {
			var (
				newCol                *model.ColumnInfo
				oldColName            *model.CIStr
				modifyColumnTp        byte
				updatedAutoRandomBits uint64
				changingCol           *model.ColumnInfo
				changingIdxs          []*model.IndexInfo
			)
			pos := &ast.ColumnPosition{}
			err := job.DecodeArgs(&newCol, &oldColName, pos, &modifyColumnTp, &updatedAutoRandomBits, &changingCol, &changingIdxs)
			if err != nil {
				checkErr = err
				return
			}
			if job.Query == query1 && changingCol.Name.L != assertChangingColName1 {
				checkErr = errors.New("changing column name is incorrect")
			}
			if job.Query == query2 && changingCol.Name.L != assertChangingColName2 {
				checkErr = errors.New("changing column name is incorrect")
			}
		}
	}
	d.SetHook(hook)

	tk.MustExec("drop table if exists t")
	tk.MustExec("create table if not exists t(c1 bigint, _col$_c1 bigint, _col$__col$_c1_0 bigint, _col$__col$__col$_c1_0_0 bigint)")
	tk.MustExec("alter table t modify column c1 tinyint")
	tk.MustExec("alter table t modify column _col$_c1 tinyint")
	c.Assert(checkErr, IsNil)
	tk.MustExec("alter table t modify column _col$__col$_c1_0 tinyint")
	c.Assert(checkErr, IsNil)
	tk.MustExec("alter table t change column _col$__col$__col$_c1_0_0  _col$__col$__col$_c1_0_0 tinyint")

	t = testGetTableByName(c, tk.Se, "test", "t")
	c.Assert(len(t.Meta().Columns), Equals, 4)
	c.Assert(t.Meta().Columns[0].Name.O, Equals, "c1")
	c.Assert(t.Meta().Columns[0].Tp, Equals, mysql.TypeTiny)
	c.Assert(t.Meta().Columns[0].Offset, Equals, 0)
	c.Assert(t.Meta().Columns[1].Name.O, Equals, "_col$_c1")
	c.Assert(t.Meta().Columns[1].Tp, Equals, mysql.TypeTiny)
	c.Assert(t.Meta().Columns[1].Offset, Equals, 1)
	c.Assert(t.Meta().Columns[2].Name.O, Equals, "_col$__col$_c1_0")
	c.Assert(t.Meta().Columns[2].Tp, Equals, mysql.TypeTiny)
	c.Assert(t.Meta().Columns[2].Offset, Equals, 2)
	c.Assert(t.Meta().Columns[3].Name.O, Equals, "_col$__col$__col$_c1_0_0")
	c.Assert(t.Meta().Columns[3].Tp, Equals, mysql.TypeTiny)
	c.Assert(t.Meta().Columns[3].Offset, Equals, 3)

	tk.MustExec("drop table if exists t")
}

// Close issue #24172.
// See https://github.com/pingcap/tidb/issues/24172
func (s *testSerialDBSuite) TestCancelJobWriteConflict(c *C) {
	tk := testkit.NewTestKitWithInit(c, s.store)
	tk1 := testkit.NewTestKitWithInit(c, s.store)
	tk.MustExec("drop table if exists t")
	tk.MustExec("create table t(id int)")

	var cancelErr error
	var rs []sqlexec.RecordSet
	hook := &ddl.TestDDLCallback{}
	d := s.dom.DDL()
	originalHook := d.GetHook()
	d.SetHook(hook)
	defer d.SetHook(originalHook)

	// Test when cancelling cannot be retried and adding index succeeds.
	hook.OnJobRunBeforeExported = func(job *model.Job) {
		if job.Type == model.ActionAddIndex && job.State == model.JobStateRunning && job.SchemaState == model.StateWriteReorganization {
			stmt := fmt.Sprintf("admin cancel ddl jobs %d", job.ID)
			c.Assert(failpoint.Enable("github.com/pingcap/tidb/kv/mockCommitErrorInNewTxn", `return("no_retry")`), IsNil)
			defer func() { c.Assert(failpoint.Disable("github.com/pingcap/tidb/kv/mockCommitErrorInNewTxn"), IsNil) }()
			rs, cancelErr = tk1.Se.Execute(context.Background(), stmt)
		}
	}
	tk.MustExec("alter table t add index (id)")
	c.Assert(cancelErr.Error(), Equals, "mock commit error")

	// Test when cancelling is retried only once and adding index is cancelled in the end.
	var jobID int64
	hook.OnJobRunBeforeExported = func(job *model.Job) {
		if job.Type == model.ActionAddIndex && job.State == model.JobStateRunning && job.SchemaState == model.StateWriteReorganization {
			jobID = job.ID
			stmt := fmt.Sprintf("admin cancel ddl jobs %d", job.ID)
			c.Assert(failpoint.Enable("github.com/pingcap/tidb/kv/mockCommitErrorInNewTxn", `return("retry_once")`), IsNil)
			defer func() { c.Assert(failpoint.Disable("github.com/pingcap/tidb/kv/mockCommitErrorInNewTxn"), IsNil) }()
			rs, cancelErr = tk1.Se.Execute(context.Background(), stmt)
		}
	}
	tk.MustGetErrCode("alter table t add index (id)", errno.ErrCancelledDDLJob)
	c.Assert(cancelErr, IsNil)
	result := tk1.ResultSetToResultWithCtx(context.Background(), rs[0], Commentf("cancel ddl job fails"))
	result.Check(testkit.Rows(fmt.Sprintf("%d successful", jobID)))
}

func (s *testSerialDBSuite) TestAddGeneratedColumnAndInsert(c *C) {
	// For issue #31735.
	tk := testkit.NewTestKit(c, s.store)
	tk.MustExec("use test_db")
	tk.MustExec("drop table if exists t1")
	tk.MustExec("create table t1 (a int, unique kye(a))")
	tk.MustExec("insert into t1 value (1), (10)")

	var checkErr error
	tk1 := testkit.NewTestKit(c, s.store)
	_, checkErr = tk1.Exec("use test_db")

	d := s.dom.DDL()
	hook := &ddl.TestDDLCallback{Do: s.dom}
	ctx := mock.NewContext()
	ctx.Store = s.store
	times := 0
	hook.OnJobUpdatedExported = func(job *model.Job) {
		if checkErr != nil {
			return
		}
		switch job.SchemaState {
		case model.StateDeleteOnly:
			_, checkErr = tk1.Exec("insert into t1 values (1) on duplicate key update a=a+1")
			if checkErr == nil {
				_, checkErr = tk1.Exec("replace into t1 values (2)")
			}
		case model.StateWriteOnly:
			_, checkErr = tk1.Exec("insert into t1 values (2) on duplicate key update a=a+1")
			if checkErr == nil {
				_, checkErr = tk1.Exec("replace into t1 values (3)")
			}
		case model.StateWriteReorganization:
			if checkErr == nil && job.SchemaState == model.StateWriteReorganization && times == 0 {
				_, checkErr = tk1.Exec("insert into t1 values (3) on duplicate key update a=a+1")
				if checkErr == nil {
					_, checkErr = tk1.Exec("replace into t1 values (4)")
				}
				times++
			}
		}
	}
	d.SetHook(hook)

	tk.MustExec("alter table t1 add column gc int as ((a+1))")
	tk.MustQuery("select * from t1 order by a").Check(testkit.Rows("4 5", "10 11"))
	c.Assert(checkErr, IsNil)
}<|MERGE_RESOLUTION|>--- conflicted
+++ resolved
@@ -46,6 +46,7 @@
 	"github.com/pingcap/tidb/store/mockstore"
 	"github.com/pingcap/tidb/table"
 	"github.com/pingcap/tidb/tablecodec"
+	"github.com/pingcap/tidb/util/admin"
 	"github.com/pingcap/tidb/util/dbterror"
 	"github.com/pingcap/tidb/util/mock"
 	"github.com/pingcap/tidb/util/sqlexec"
@@ -328,265 +329,6 @@
 	tk.MustExec("drop table test_disk_full_drop_table;")
 }
 
-<<<<<<< HEAD
-// TestCancelDropIndex tests cancel ddl job which type is drop primary key.
-func (s *testDBSuite4) TestCancelDropPrimaryKey(c *C) {
-	idxName := "primary"
-	addIdxSQL := "alter table t add primary key idx_c2 (c2);"
-	dropIdxSQL := "alter table t drop primary key;"
-	testCancelDropIndex(c, s.store, s.dom.DDL(), idxName, addIdxSQL, dropIdxSQL, s.dom)
-}
-
-// TestCancelDropIndex tests cancel ddl job which type is drop index.
-func (s *testDBSuite5) TestCancelDropIndex(c *C) {
-	idxName := "idx_c2"
-	addIdxSQL := "alter table t add index idx_c2 (c2);"
-	dropIdxSQL := "alter table t drop index idx_c2;"
-	testCancelDropIndex(c, s.store, s.dom.DDL(), idxName, addIdxSQL, dropIdxSQL, s.dom)
-}
-
-// testCancelDropIndex tests cancel ddl job which type is drop index.
-func testCancelDropIndex(c *C, store kv.Storage, d ddl.DDL, idxName, addIdxSQL, dropIdxSQL string, dom *domain.Domain) {
-	tk := testkit.NewTestKit(c, store)
-	tk.MustExec("use test_db")
-	tk.MustExec("drop table if exists t")
-	tk.MustExec("create table t(c1 int, c2 int)")
-	defer tk.MustExec("drop table t;")
-	for i := 0; i < 5; i++ {
-		tk.MustExec("insert into t values (?, ?)", i, i)
-	}
-	testCases := []struct {
-		needAddIndex   bool
-		jobState       model.JobState
-		JobSchemaState model.SchemaState
-		cancelSucc     bool
-	}{
-		// model.JobStateNone means the jobs is canceled before the first run.
-		// if we cancel successfully, we need to set needAddIndex to false in the next test case. Otherwise, set needAddIndex to true.
-		{true, model.JobStateNone, model.StateNone, true},
-		{false, model.JobStateRunning, model.StateWriteOnly, false},
-		{true, model.JobStateRunning, model.StateDeleteOnly, false},
-		{true, model.JobStateRunning, model.StateDeleteReorganization, false},
-	}
-	var checkErr error
-	hook := &ddl.TestDDLCallback{Do: dom}
-	var jobID int64
-	testCase := &testCases[0]
-	hook.OnJobRunBeforeExported = func(job *model.Job) {
-		if (job.Type == model.ActionDropIndex || job.Type == model.ActionDropPrimaryKey) &&
-			job.State == testCase.jobState && job.SchemaState == testCase.JobSchemaState {
-			jobID = job.ID
-			jobIDs := []int64{job.ID}
-			hookCtx := mock.NewContext()
-			hookCtx.Store = store
-			err := hookCtx.NewTxn(context.TODO())
-			if err != nil {
-				checkErr = errors.Trace(err)
-				return
-			}
-			txn, err := hookCtx.Txn(true)
-			if err != nil {
-				checkErr = errors.Trace(err)
-				return
-			}
-			var errs []error
-			if variable.AllowConcurrencyDDL.Load() {
-				var se session.Session
-				se, err = session.CreateSession4Test(store)
-				if err != nil {
-					checkErr = errors.Trace(err)
-					return
-				}
-				errs, err = ddl.CancelConcurrencyJobs(se, jobIDs)
-			} else {
-				errs, err = admin.CancelJobs(txn, jobIDs)
-			}
-			if err != nil {
-				checkErr = errors.Trace(err)
-				return
-			}
-			if errs[0] != nil {
-				checkErr = errors.Trace(errs[0])
-				return
-			}
-			checkErr = txn.Commit(context.Background())
-		}
-	}
-	originalHook := d.GetHook()
-	d.SetHook(hook)
-	ctx := tk.Se.(sessionctx.Context)
-	for i := range testCases {
-		testCase = &testCases[i]
-		if testCase.needAddIndex {
-			tk.MustExec(addIdxSQL)
-		}
-		rs, err := tk.Exec(dropIdxSQL)
-		if rs != nil {
-			rs.Close()
-		}
-		t := testGetTableByName(c, ctx, "test_db", "t")
-		indexInfo := t.Meta().FindIndexByName(idxName)
-		if testCase.cancelSucc {
-			c.Assert(checkErr, IsNil)
-			c.Assert(err, NotNil)
-			c.Assert(err.Error(), Equals, "[ddl:8214]Cancelled DDL job")
-			c.Assert(indexInfo, NotNil)
-			c.Assert(indexInfo.State, Equals, model.StatePublic)
-		} else {
-			err1 := admin.ErrCannotCancelDDLJob.GenWithStackByArgs(jobID)
-			c.Assert(err, IsNil)
-			c.Assert(checkErr, NotNil)
-			c.Assert(checkErr.Error(), Equals, err1.Error())
-			c.Assert(indexInfo, IsNil)
-		}
-	}
-	d.SetHook(originalHook)
-	tk.MustExec(addIdxSQL)
-	tk.MustExec(dropIdxSQL)
-}
-
-// TestCancelTruncateTable tests cancel ddl job which type is truncate table.
-func (s *testDBSuite5) TestCancelTruncateTable(c *C) {
-	tk := testkit.NewTestKit(c, s.store)
-	tk.MustExec("use test_db")
-	tk.MustExec("create database if not exists test_truncate_table")
-	tk.MustExec("drop table if exists t")
-	tk.MustExec("create table t(c1 int, c2 int)")
-	defer tk.MustExec("drop table t;")
-	var checkErr error
-	hook := &ddl.TestDDLCallback{Do: s.dom}
-	hook.OnJobRunBeforeExported = func(job *model.Job) {
-		if job.Type == model.ActionTruncateTable && job.State == model.JobStateNone {
-			jobIDs := []int64{job.ID}
-			hookCtx := mock.NewContext()
-			hookCtx.Store = s.store
-			err := hookCtx.NewTxn(context.Background())
-			if err != nil {
-				checkErr = errors.Trace(err)
-				return
-			}
-			txn, err := hookCtx.Txn(true)
-			if err != nil {
-				checkErr = errors.Trace(err)
-				return
-			}
-			var errs []error
-			if variable.AllowConcurrencyDDL.Load() {
-				var se session.Session
-				se, err = session.CreateSession4Test(s.store)
-				if err != nil {
-					checkErr = errors.Trace(err)
-					return
-				}
-				errs, err = ddl.CancelConcurrencyJobs(se, jobIDs)
-			} else {
-				errs, err = admin.CancelJobs(txn, jobIDs)
-			}
-			if err != nil {
-				checkErr = errors.Trace(err)
-				return
-			}
-			if errs[0] != nil {
-				checkErr = errors.Trace(errs[0])
-				return
-			}
-			checkErr = txn.Commit(context.Background())
-		}
-	}
-	originalHook := s.dom.DDL().GetHook()
-	s.dom.DDL().SetHook(hook)
-	_, err := tk.Exec("truncate table t")
-	c.Assert(checkErr, IsNil)
-	c.Assert(err, NotNil)
-	c.Assert(err.Error(), Equals, "[ddl:8214]Cancelled DDL job")
-	s.dom.DDL().SetHook(originalHook)
-}
-
-func (s *testDBSuite5) TestParallelDropSchemaAndDropTable(c *C) {
-	tk := testkit.NewTestKit(c, s.store)
-	tk.MustExec("create database if not exists test_drop_schema_table")
-	tk.MustExec("use test_drop_schema_table")
-	tk.MustExec("create table t(c1 int, c2 int)")
-	var checkErr error
-	hook := &ddl.TestDDLCallback{Do: s.dom}
-	dbInfo := testGetSchemaByName(c, tk.Se, "test_drop_schema_table")
-	done := false
-	var wg sync.WaitGroup
-	tk2 := testkit.NewTestKit(c, s.store)
-	tk2.MustExec("use test_drop_schema_table")
-	hook.OnJobUpdatedExported = func(job *model.Job) {
-		if job.Type == model.ActionDropSchema && job.State == model.JobStateRunning &&
-			job.SchemaState == model.StateWriteOnly && job.SchemaID == dbInfo.ID && done == false {
-			wg.Add(1)
-			done = true
-			go func() {
-				_, checkErr = tk2.Exec("drop table t")
-				wg.Done()
-			}()
-			time.Sleep(5 * time.Millisecond)
-		}
-	}
-	originalHook := s.dom.DDL().GetHook()
-	s.dom.DDL().SetHook(hook)
-	tk.MustExec("drop database test_drop_schema_table")
-	s.dom.DDL().SetHook(originalHook)
-	wg.Wait()
-	c.Assert(done, IsTrue)
-	c.Assert(checkErr, NotNil)
-	// There are two possible assert result because:
-	// 1: If drop-database is finished before drop-table being put into the ddl job queue, it will return "unknown table" error directly in the previous check.
-	// 2: If drop-table has passed the previous check and been put into the ddl job queue, then drop-database finished, it will return schema change error.
-	assertRes := checkErr.Error() == "[domain:8028]Information schema is changed during the execution of the"+
-		" statement(for example, table definition may be updated by other DDL ran in parallel). "+
-		"If you see this error often, try increasing `tidb_max_delta_schema_count`. [try again later]" ||
-		checkErr.Error() == "[schema:1051]Unknown table 'test_drop_schema_table.t'"
-
-	c.Assert(assertRes, Equals, true)
-
-	// Below behaviour is use to mock query `curl "http://$IP:10080/tiflash/replica"`
-	fn := func(jobs []*model.Job) (bool, error) {
-		return executor.GetDropOrTruncateTableInfoFromJobs(jobs, 0, s.dom, func(job *model.Job, info *model.TableInfo) (bool, error) {
-			return false, nil
-		})
-	}
-	err := tk.Se.NewTxn(context.Background())
-	c.Assert(err, IsNil)
-	txn, err := tk.Se.Txn(true)
-	c.Assert(err, IsNil)
-	err = admin.IterHistoryDDLJobs(txn, fn)
-	c.Assert(err, IsNil)
-}
-
-func (s *testDBSuite4) TestAlterLock(c *C) {
-	tk := testkit.NewTestKit(c, s.store)
-	tk.MustExec("use " + s.schemaName)
-	tk.MustExec("create table t_index_lock (c1 int, c2 int, C3 int)")
-	tk.MustExec("alter table t_index_lock add index (c1, c2), lock=none")
-}
-
-func (s *testDBSuite5) TestAddMultiColumnsIndex(c *C) {
-	tk := testkit.NewTestKit(c, s.store)
-	tk.MustExec("use " + s.schemaName)
-
-	tk.MustExec("drop database if exists tidb;")
-	tk.MustExec("create database tidb;")
-	tk.MustExec("use tidb;")
-	tk.MustExec("create table tidb.test (a int auto_increment primary key, b int);")
-	tk.MustExec("insert tidb.test values (1, 1);")
-	tk.MustExec("update tidb.test set b = b + 1 where a = 1;")
-	tk.MustExec("insert into tidb.test values (2, 2);")
-	// Test that the b value is nil.
-	tk.MustExec("insert into tidb.test (a) values (3);")
-	tk.MustExec("insert into tidb.test values (4, 4);")
-	// Test that the b value is nil again.
-	tk.MustExec("insert into tidb.test (a) values (5);")
-	tk.MustExec("insert tidb.test values (6, 6);")
-	tk.MustExec("alter table tidb.test add index idx1 (a, b);")
-	tk.MustExec("admin check table test")
-}
-
-=======
->>>>>>> e130e522
 func testGetIndexID(t *testing.T, ctx sessionctx.Context, dbName, tblName, idxName string) int64 {
 	is := domain.GetDomain(ctx).InfoSchema()
 	tt, err := is.TableByName(model.NewCIStr(dbName), model.NewCIStr(tblName))
