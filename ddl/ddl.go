// Copyright 2013 The ql Authors. All rights reserved.
// Use of this source code is governed by a BSD-style
// license that can be found in the LICENSES/QL-LICENSE file.

// Copyright 2015 PingCAP, Inc.
//
// Licensed under the Apache License, Version 2.0 (the "License");
// you may not use this file except in compliance with the License.
// You may obtain a copy of the License at
//
//     http://www.apache.org/licenses/LICENSE-2.0
//
// Unless required by applicable law or agreed to in writing, software
// distributed under the License is distributed on an "AS IS" BASIS,
// See the License for the specific language governing permissions and
// limitations under the License.

package ddl

import (
	"context"
	"fmt"
	"sync"
	"time"

	"github.com/google/uuid"
	"github.com/ngaut/pools"
	"github.com/pingcap/errors"
	"github.com/pingcap/failpoint"
	"github.com/pingcap/parser/ast"
	"github.com/pingcap/parser/model"
	"github.com/pingcap/parser/mysql"
	"github.com/pingcap/parser/terror"
	pumpcli "github.com/pingcap/tidb-tools/tidb-binlog/pump_client"
	"github.com/pingcap/tidb/ddl/util"
	"github.com/pingcap/tidb/infoschema"
	"github.com/pingcap/tidb/kv"
	"github.com/pingcap/tidb/meta"
	"github.com/pingcap/tidb/metrics"
	"github.com/pingcap/tidb/owner"
	"github.com/pingcap/tidb/sessionctx"
	"github.com/pingcap/tidb/sessionctx/binloginfo"
	"github.com/pingcap/tidb/sessionctx/variable"
	"github.com/pingcap/tidb/table"
	tidbutil "github.com/pingcap/tidb/util"
	"github.com/pingcap/tidb/util/logutil"
	"go.uber.org/zap"
)

const (
	// currentVersion is for all new DDL jobs.
	currentVersion = 1
	// DDLOwnerKey is the ddl owner path that is saved to etcd, and it's exported for testing.
	DDLOwnerKey = "/tidb/ddl/fg/owner"
	ddlPrompt   = "ddl"

	shardRowIDBitsMax = 15

	// PartitionCountLimit is limit of the number of partitions in a table.
	// Mysql maximum number of partitions is 8192, our maximum number of partitions is 1024.
	// Reference linking https://dev.mysql.com/doc/refman/5.7/en/partitioning-limitations.html.
	PartitionCountLimit = 1024
)

var (
	// TableColumnCountLimit is limit of the number of columns in a table.
	// It's exported for testing.
	TableColumnCountLimit = uint32(512)
	// EnableSplitTableRegion is a flag to decide whether to split a new region for
	// a newly created table. It takes effect only if the Storage supports split
	// region.
	EnableSplitTableRegion = uint32(0)
)

var (
	// errWorkerClosed means we have already closed the DDL worker.
	errInvalidWorker = terror.ClassDDL.New(mysql.ErrInvalidDDLWorker, mysql.MySQLErrName[mysql.ErrInvalidDDLWorker])
	// errNotOwner means we are not owner and can't handle DDL jobs.
	errNotOwner              = terror.ClassDDL.New(mysql.ErrNotOwner, mysql.MySQLErrName[mysql.ErrNotOwner])
	errCantDecodeIndex       = terror.ClassDDL.New(mysql.ErrCantDecodeIndex, mysql.MySQLErrName[mysql.ErrCantDecodeIndex])
	errInvalidDDLJob         = terror.ClassDDL.New(mysql.ErrInvalidDDLJob, mysql.MySQLErrName[mysql.ErrInvalidDDLJob])
	errCancelledDDLJob       = terror.ClassDDL.New(mysql.ErrCancelledDDLJob, mysql.MySQLErrName[mysql.ErrCancelledDDLJob])
	errFileNotFound          = terror.ClassDDL.New(mysql.ErrFileNotFound, mysql.MySQLErrName[mysql.ErrFileNotFound])
	errRunMultiSchemaChanges = terror.ClassDDL.New(mysql.ErrUnsupportedDDLOperation, fmt.Sprintf(mysql.MySQLErrName[mysql.ErrUnsupportedDDLOperation], "multi schema change"))
	errWaitReorgTimeout      = terror.ClassDDL.New(mysql.ErrLockWaitTimeout, mysql.MySQLErrName[mysql.ErrWaitReorgTimeout])
	errInvalidStoreVer       = terror.ClassDDL.New(mysql.ErrInvalidStoreVersion, mysql.MySQLErrName[mysql.ErrInvalidStoreVersion])
	// ErrRepairTableFail is used to repair tableInfo in repair mode.
	ErrRepairTableFail = terror.ClassDDL.New(mysql.ErrRepairTable, mysql.MySQLErrName[mysql.ErrRepairTable])

	// We don't support dropping column with index covered now.
	errCantDropColWithIndex      = terror.ClassDDL.New(mysql.ErrUnsupportedDDLOperation, fmt.Sprintf(mysql.MySQLErrName[mysql.ErrUnsupportedDDLOperation], "drop column with index"))
	errUnsupportedAddColumn      = terror.ClassDDL.New(mysql.ErrUnsupportedDDLOperation, fmt.Sprintf(mysql.MySQLErrName[mysql.ErrUnsupportedDDLOperation], "add column"))
	errUnsupportedModifyColumn   = terror.ClassDDL.New(mysql.ErrUnsupportedDDLOperation, fmt.Sprintf(mysql.MySQLErrName[mysql.ErrUnsupportedDDLOperation], "modify column: %s"))
	errUnsupportedModifyCharset  = terror.ClassDDL.New(mysql.ErrUnsupportedDDLOperation, fmt.Sprintf(mysql.MySQLErrName[mysql.ErrUnsupportedDDLOperation], "modify %s"))
	errUnsupportedPKHandle       = terror.ClassDDL.New(mysql.ErrUnsupportedDDLOperation, fmt.Sprintf(mysql.MySQLErrName[mysql.ErrUnsupportedDDLOperation], "drop integer primary key"))
	errUnsupportedCharset        = terror.ClassDDL.New(mysql.ErrUnsupportedDDLOperation, fmt.Sprintf(mysql.MySQLErrName[mysql.ErrUnsupportedDDLOperation], "charset %s and collate %s"))
	errUnsupportedShardRowIDBits = terror.ClassDDL.New(mysql.ErrUnsupportedDDLOperation, fmt.Sprintf(mysql.MySQLErrName[mysql.ErrUnsupportedDDLOperation], "shard_row_id_bits for table with primary key as row id"))
	errBlobKeyWithoutLength      = terror.ClassDDL.New(mysql.ErrBlobKeyWithoutLength, mysql.MySQLErrName[mysql.ErrBlobKeyWithoutLength])
	errIncorrectPrefixKey        = terror.ClassDDL.New(mysql.ErrWrongSubKey, mysql.MySQLErrName[mysql.ErrWrongSubKey])
	errTooLongKey                = terror.ClassDDL.New(mysql.ErrTooLongKey,
		fmt.Sprintf(mysql.MySQLErrName[mysql.ErrTooLongKey], maxPrefixLength))
	errKeyColumnDoesNotExits    = terror.ClassDDL.New(mysql.ErrKeyColumnDoesNotExits, mysql.MySQLErrName[mysql.ErrKeyColumnDoesNotExits])
	errUnknownTypeLength        = terror.ClassDDL.New(mysql.ErrUnknownTypeLength, mysql.MySQLErrName[mysql.ErrUnknownTypeLength])
	errUnknownFractionLength    = terror.ClassDDL.New(mysql.ErrUnknownFractionLength, mysql.MySQLErrName[mysql.ErrUnknownFractionLength])
	errInvalidDDLJobVersion     = terror.ClassDDL.New(mysql.ErrInvalidDDLJobVersion, mysql.MySQLErrName[mysql.ErrInvalidDDLJobVersion])
	errInvalidUseOfNull         = terror.ClassDDL.New(mysql.ErrInvalidUseOfNull, mysql.MySQLErrName[mysql.ErrInvalidUseOfNull])
	errTooManyFields            = terror.ClassDDL.New(mysql.ErrTooManyFields, mysql.MySQLErrName[mysql.ErrTooManyFields])
	errInvalidSplitRegionRanges = terror.ClassDDL.New(mysql.ErrInvalidSplitRegionRanges, mysql.MySQLErrName[mysql.ErrInvalidSplitRegionRanges])
	errReorgPanic               = terror.ClassDDL.New(mysql.ErrReorgPanic, mysql.MySQLErrName[mysql.ErrReorgPanic])
	errFkColumnCannotDrop       = terror.ClassDDL.New(mysql.ErrFkColumnCannotDrop, mysql.MySQLErrName[mysql.ErrFkColumnCannotDrop])
	errReferencedForeignKey     = terror.ClassDDL.New(mysql.ErrFKIncompatibleColumns, mysql.MySQLErrName[mysql.ErrFKIncompatibleColumns])

	errOnlyOnRangeListPartition = terror.ClassDDL.New(mysql.ErrOnlyOnRangeListPartition, mysql.MySQLErrName[mysql.ErrOnlyOnRangeListPartition])
	// errWrongKeyColumn is for table column cannot be indexed.
	errWrongKeyColumn = terror.ClassDDL.New(mysql.ErrWrongKeyColumn, mysql.MySQLErrName[mysql.ErrWrongKeyColumn])
	// errWrongFKOptionForGeneratedColumn is for wrong foreign key reference option on generated columns.
	errWrongFKOptionForGeneratedColumn = terror.ClassDDL.New(mysql.ErrWrongFKOptionForGeneratedColumn, mysql.MySQLErrName[mysql.ErrWrongFKOptionForGeneratedColumn])
	// errUnsupportedOnGeneratedColumn is for unsupported actions on generated columns.
	errUnsupportedOnGeneratedColumn = terror.ClassDDL.New(mysql.ErrUnsupportedOnGeneratedColumn, mysql.MySQLErrName[mysql.ErrUnsupportedOnGeneratedColumn])
	// errGeneratedColumnNonPrior forbids to refer generated column non prior to it.
	errGeneratedColumnNonPrior = terror.ClassDDL.New(mysql.ErrGeneratedColumnNonPrior, mysql.MySQLErrName[mysql.ErrGeneratedColumnNonPrior])
	// errDependentByGeneratedColumn forbids to delete columns which are dependent by generated columns.
	errDependentByGeneratedColumn = terror.ClassDDL.New(mysql.ErrDependentByGeneratedColumn, mysql.MySQLErrName[mysql.ErrDependentByGeneratedColumn])
	// errJSONUsedAsKey forbids to use JSON as key or index.
	errJSONUsedAsKey = terror.ClassDDL.New(mysql.ErrJSONUsedAsKey, mysql.MySQLErrName[mysql.ErrJSONUsedAsKey])
	// errBlobCantHaveDefault forbids to give not null default value to TEXT/BLOB/JSON.
	errBlobCantHaveDefault = terror.ClassDDL.New(mysql.ErrBlobCantHaveDefault, mysql.MySQLErrName[mysql.ErrBlobCantHaveDefault])
	errTooLongIndexComment = terror.ClassDDL.New(mysql.ErrTooLongIndexComment, mysql.MySQLErrName[mysql.ErrTooLongIndexComment])
	// ErrInvalidDefaultValue returns for invalid default value for columns.
	ErrInvalidDefaultValue = terror.ClassDDL.New(mysql.ErrInvalidDefault, mysql.MySQLErrName[mysql.ErrInvalidDefault])
	// ErrGeneratedColumnRefAutoInc forbids to refer generated columns to auto-increment columns .
	ErrGeneratedColumnRefAutoInc = terror.ClassDDL.New(mysql.ErrGeneratedColumnRefAutoInc, mysql.MySQLErrName[mysql.ErrGeneratedColumnRefAutoInc])
	// ErrUnsupportedAddPartition returns for does not support add partitions.
	ErrUnsupportedAddPartition = terror.ClassDDL.New(mysql.ErrUnsupportedDDLOperation, fmt.Sprintf(mysql.MySQLErrName[mysql.ErrUnsupportedDDLOperation], "add partitions"))
	// ErrUnsupportedCoalescePartition returns for does not support coalesce partitions.
	ErrUnsupportedCoalescePartition = terror.ClassDDL.New(mysql.ErrUnsupportedDDLOperation, fmt.Sprintf(mysql.MySQLErrName[mysql.ErrUnsupportedDDLOperation], "coalesce partitions"))
	// ErrGeneratedColumnFunctionIsNotAllowed returns for unsupported functions for generated columns.
	ErrGeneratedColumnFunctionIsNotAllowed = terror.ClassDDL.New(mysql.ErrGeneratedColumnFunctionIsNotAllowed, mysql.MySQLErrName[mysql.ErrGeneratedColumnFunctionIsNotAllowed])
	// ErrUnsupportedPartitionByRangeColumns returns for does unsupported partition by range columns.
	ErrUnsupportedPartitionByRangeColumns = terror.ClassDDL.New(mysql.ErrUnsupportedDDLOperation, fmt.Sprintf(mysql.MySQLErrName[mysql.ErrUnsupportedDDLOperation], "partition by range columns"))
	errUnsupportedCreatePartition         = terror.ClassDDL.New(mysql.ErrUnsupportedDDLOperation, fmt.Sprintf(mysql.MySQLErrName[mysql.ErrUnsupportedDDLOperation], "partition type, treat as normal table"))
	errTablePartitionDisabled             = terror.ClassDDL.New(mysql.ErrUnsupportedDDLOperation, "Partitions are ignored because Table Partition is disabled, please set 'tidb_enable_table_partition' if you need to need to enable it")
	errUnsupportedIndexType               = terror.ClassDDL.New(mysql.ErrUnsupportedDDLOperation, fmt.Sprintf(mysql.MySQLErrName[mysql.ErrUnsupportedDDLOperation], "index type"))

	// ErrDupKeyName returns for duplicated key name
	ErrDupKeyName = terror.ClassDDL.New(mysql.ErrDupKeyName, mysql.MySQLErrName[mysql.ErrDupKeyName])
	// ErrInvalidDDLState returns for invalid ddl model object state.
	ErrInvalidDDLState = terror.ClassDDL.New(mysql.ErrInvalidDDLState, fmt.Sprintf(mysql.MySQLErrName[mysql.ErrInvalidDDLState]))
	// ErrUnsupportedModifyPrimaryKey returns an error when add or drop the primary key.
	// It's exported for testing.
	ErrUnsupportedModifyPrimaryKey = terror.ClassDDL.New(mysql.ErrUnsupportedDDLOperation, fmt.Sprintf(mysql.MySQLErrName[mysql.ErrUnsupportedDDLOperation], "%s primary key"))

	// ErrColumnBadNull returns for a bad null value.
	ErrColumnBadNull = terror.ClassDDL.New(mysql.ErrBadNull, mysql.MySQLErrName[mysql.ErrBadNull])
	// ErrBadField forbids to refer to unknown column.
	ErrBadField = terror.ClassDDL.New(mysql.ErrBadField, mysql.MySQLErrName[mysql.ErrBadField])
	// ErrCantRemoveAllFields returns for deleting all columns.
	ErrCantRemoveAllFields = terror.ClassDDL.New(mysql.ErrCantRemoveAllFields, mysql.MySQLErrName[mysql.ErrCantRemoveAllFields])
	// ErrCantDropFieldOrKey returns for dropping a non-existent field or key.
	ErrCantDropFieldOrKey = terror.ClassDDL.New(mysql.ErrCantDropFieldOrKey, mysql.MySQLErrName[mysql.ErrCantDropFieldOrKey])
	// ErrInvalidOnUpdate returns for invalid ON UPDATE clause.
	ErrInvalidOnUpdate = terror.ClassDDL.New(mysql.ErrInvalidOnUpdate, mysql.MySQLErrName[mysql.ErrInvalidOnUpdate])
	// ErrTooLongIdent returns for too long name of database/table/column/index.
	ErrTooLongIdent = terror.ClassDDL.New(mysql.ErrTooLongIdent, mysql.MySQLErrName[mysql.ErrTooLongIdent])
	// ErrWrongDBName returns for wrong database name.
	ErrWrongDBName = terror.ClassDDL.New(mysql.ErrWrongDBName, mysql.MySQLErrName[mysql.ErrWrongDBName])
	// ErrWrongTableName returns for wrong table name.
	ErrWrongTableName = terror.ClassDDL.New(mysql.ErrWrongTableName, mysql.MySQLErrName[mysql.ErrWrongTableName])
	// ErrWrongColumnName returns for wrong column name.
	ErrWrongColumnName = terror.ClassDDL.New(mysql.ErrWrongColumnName, mysql.MySQLErrName[mysql.ErrWrongColumnName])
	// ErrInvalidGroupFuncUse returns for using invalid group functions.
	ErrInvalidGroupFuncUse = terror.ClassDDL.New(mysql.ErrInvalidGroupFuncUse, mysql.MySQLErrName[mysql.ErrInvalidGroupFuncUse])
	// ErrTableMustHaveColumns returns for missing column when creating a table.
	ErrTableMustHaveColumns = terror.ClassDDL.New(mysql.ErrTableMustHaveColumns, mysql.MySQLErrName[mysql.ErrTableMustHaveColumns])
	// ErrWrongNameForIndex returns for wrong index name.
	ErrWrongNameForIndex = terror.ClassDDL.New(mysql.ErrWrongNameForIndex, mysql.MySQLErrName[mysql.ErrWrongNameForIndex])
	// ErrUnknownCharacterSet returns unknown character set.
	ErrUnknownCharacterSet = terror.ClassDDL.New(mysql.ErrUnknownCharacterSet, mysql.MySQLErrName[mysql.ErrUnknownCharacterSet])
	// ErrUnknownCollation returns unknown collation.
	ErrUnknownCollation = terror.ClassDDL.New(mysql.ErrUnknownCollation, mysql.MySQLErrName[mysql.ErrUnknownCollation])
	// ErrCollationCharsetMismatch returns when collation not match the charset.
	ErrCollationCharsetMismatch = terror.ClassDDL.New(mysql.ErrCollationCharsetMismatch, mysql.MySQLErrName[mysql.ErrCollationCharsetMismatch])
	// ErrConflictingDeclarations return conflict declarations.
	ErrConflictingDeclarations = terror.ClassDDL.New(mysql.ErrConflictingDeclarations, fmt.Sprintf(mysql.MySQLErrName[mysql.ErrConflictingDeclarations], "CHARACTER SET ", "%s", "CHARACTER SET ", "%s"))
	// ErrPrimaryCantHaveNull returns All parts of a PRIMARY KEY must be NOT NULL; if you need NULL in a key, use UNIQUE instead
	ErrPrimaryCantHaveNull = terror.ClassDDL.New(mysql.ErrPrimaryCantHaveNull, mysql.MySQLErrName[mysql.ErrPrimaryCantHaveNull])
	// ErrErrorOnRename returns error for wrong database name in alter table rename
	ErrErrorOnRename = terror.ClassDDL.New(mysql.ErrErrorOnRename, mysql.MySQLErrName[mysql.ErrErrorOnRename])

	// ErrNotAllowedTypeInPartition returns not allowed type error when creating table partition with unsupported expression type.
	ErrNotAllowedTypeInPartition = terror.ClassDDL.New(mysql.ErrFieldTypeNotAllowedAsPartitionField, mysql.MySQLErrName[mysql.ErrFieldTypeNotAllowedAsPartitionField])
	// ErrPartitionMgmtOnNonpartitioned returns it's not a partition table.
	ErrPartitionMgmtOnNonpartitioned = terror.ClassDDL.New(mysql.ErrPartitionMgmtOnNonpartitioned, mysql.MySQLErrName[mysql.ErrPartitionMgmtOnNonpartitioned])
	// ErrDropPartitionNonExistent returns error in list of partition.
	ErrDropPartitionNonExistent = terror.ClassDDL.New(mysql.ErrDropPartitionNonExistent, mysql.MySQLErrName[mysql.ErrDropPartitionNonExistent])
	// ErrSameNamePartition returns duplicate partition name.
	ErrSameNamePartition = terror.ClassDDL.New(mysql.ErrSameNamePartition, mysql.MySQLErrName[mysql.ErrSameNamePartition])
	// ErrRangeNotIncreasing returns values less than value must be strictly increasing for each partition.
	ErrRangeNotIncreasing = terror.ClassDDL.New(mysql.ErrRangeNotIncreasing, mysql.MySQLErrName[mysql.ErrRangeNotIncreasing])
	// ErrPartitionMaxvalue returns maxvalue can only be used in last partition definition.
	ErrPartitionMaxvalue = terror.ClassDDL.New(mysql.ErrPartitionMaxvalue, mysql.MySQLErrName[mysql.ErrPartitionMaxvalue])
	//ErrDropLastPartition returns cannot remove all partitions, use drop table instead.
	ErrDropLastPartition = terror.ClassDDL.New(mysql.ErrDropLastPartition, mysql.MySQLErrName[mysql.ErrDropLastPartition])
	//ErrTooManyPartitions returns too many partitions were defined.
	ErrTooManyPartitions = terror.ClassDDL.New(mysql.ErrTooManyPartitions, mysql.MySQLErrName[mysql.ErrTooManyPartitions])
	//ErrPartitionFunctionIsNotAllowed returns this partition function is not allowed.
	ErrPartitionFunctionIsNotAllowed = terror.ClassDDL.New(mysql.ErrPartitionFunctionIsNotAllowed, mysql.MySQLErrName[mysql.ErrPartitionFunctionIsNotAllowed])
	// ErrPartitionFuncNotAllowed returns partition function returns the wrong type.
	ErrPartitionFuncNotAllowed = terror.ClassDDL.New(mysql.ErrPartitionFuncNotAllowed, mysql.MySQLErrName[mysql.ErrPartitionFuncNotAllowed])
	// ErrUniqueKeyNeedAllFieldsInPf returns must include all columns in the table's partitioning function.
	ErrUniqueKeyNeedAllFieldsInPf = terror.ClassDDL.New(mysql.ErrUniqueKeyNeedAllFieldsInPf, mysql.MySQLErrName[mysql.ErrUniqueKeyNeedAllFieldsInPf])
	errWrongExprInPartitionFunc   = terror.ClassDDL.New(mysql.ErrWrongExprInPartitionFunc, mysql.MySQLErrName[mysql.ErrWrongExprInPartitionFunc])
	// ErrWarnDataTruncated returns data truncated error.
	ErrWarnDataTruncated = terror.ClassDDL.New(mysql.WarnDataTruncated, mysql.MySQLErrName[mysql.WarnDataTruncated])
	// ErrCoalesceOnlyOnHashPartition returns coalesce partition can only be used on hash/key partitions.
	ErrCoalesceOnlyOnHashPartition = terror.ClassDDL.New(mysql.ErrCoalesceOnlyOnHashPartition, mysql.MySQLErrName[mysql.ErrCoalesceOnlyOnHashPartition])
	// ErrViewWrongList returns create view must include all columns in the select clause
	ErrViewWrongList = terror.ClassDDL.New(mysql.ErrViewWrongList, mysql.MySQLErrName[mysql.ErrViewWrongList])
	// ErrAlterOperationNotSupported returns when alter operations is not supported.
	ErrAlterOperationNotSupported = terror.ClassDDL.New(mysql.ErrAlterOperationNotSupportedReason, mysql.MySQLErrName[mysql.ErrAlterOperationNotSupportedReason])
	// ErrWrongObject returns for wrong object.
	ErrWrongObject = terror.ClassDDL.New(mysql.ErrWrongObject, mysql.MySQLErrName[mysql.ErrWrongObject])
	// ErrTableCantHandleFt returns FULLTEXT keys are not supported by table type
	ErrTableCantHandleFt = terror.ClassDDL.New(mysql.ErrTableCantHandleFt, mysql.MySQLErrName[mysql.ErrTableCantHandleFt])
	// ErrFieldNotFoundPart returns an error when 'partition by columns' are not found in table columns.
	ErrFieldNotFoundPart = terror.ClassDDL.New(mysql.ErrFieldNotFoundPart, mysql.MySQLErrName[mysql.ErrFieldNotFoundPart])
	// ErrWrongTypeColumnValue returns 'Partition column values of incorrect type'
	ErrWrongTypeColumnValue = terror.ClassDDL.New(mysql.ErrWrongTypeColumnValue, mysql.MySQLErrName[mysql.ErrWrongTypeColumnValue])

	// ErrFunctionalIndexPrimaryKey returns 'The primary key cannot be a functional index'
	ErrFunctionalIndexPrimaryKey = terror.ClassDDL.New(mysql.ErrFunctionalIndexPrimaryKey, mysql.MySQLErrName[mysql.ErrFunctionalIndexPrimaryKey])
	// ErrFunctionalIndexOnField returns 'Functional index on a column is not supported. Consider using a regular index instead'
	ErrFunctionalIndexOnField = terror.ClassDDL.New(mysql.ErrFunctionalIndexOnField, mysql.MySQLErrName[mysql.ErrFunctionalIndexOnField])
)

// DDL is responsible for updating schema in data store and maintaining in-memory InfoSchema cache.
type DDL interface {
	CreateSchema(ctx sessionctx.Context, name model.CIStr, charsetInfo *ast.CharsetOpt) error
	AlterSchema(ctx sessionctx.Context, stmt *ast.AlterDatabaseStmt) error
	DropSchema(ctx sessionctx.Context, schema model.CIStr) error
	CreateTable(ctx sessionctx.Context, stmt *ast.CreateTableStmt) error
	CreateView(ctx sessionctx.Context, stmt *ast.CreateViewStmt) error
	CreateTableWithLike(ctx sessionctx.Context, ident, referIdent ast.Ident, ifNotExists bool) error
	DropTable(ctx sessionctx.Context, tableIdent ast.Ident) (err error)
	RecoverTable(ctx sessionctx.Context, tbInfo *model.TableInfo, schemaID, autoID, dropJobID int64, snapshotTS uint64) (err error)
	DropView(ctx sessionctx.Context, tableIdent ast.Ident) (err error)
	CreateIndex(ctx sessionctx.Context, tableIdent ast.Ident, keyType ast.IndexKeyType, indexName model.CIStr,
		columnNames []*ast.IndexPartSpecification, indexOption *ast.IndexOption, ifNotExists bool) error
	DropIndex(ctx sessionctx.Context, tableIdent ast.Ident, indexName model.CIStr, ifExists bool) error
	AlterTable(ctx sessionctx.Context, tableIdent ast.Ident, spec []*ast.AlterTableSpec) error
	TruncateTable(ctx sessionctx.Context, tableIdent ast.Ident) error
	RenameTable(ctx sessionctx.Context, oldTableIdent, newTableIdent ast.Ident, isAlterTable bool) error
	LockTables(ctx sessionctx.Context, stmt *ast.LockTablesStmt) error
	UnlockTables(ctx sessionctx.Context, lockedTables []model.TableLockTpInfo) error
	CleanupTableLock(ctx sessionctx.Context, tables []*ast.TableName) error
	UpdateTableReplicaInfo(ctx sessionctx.Context, tid int64, available bool) error
	RepairTable(ctx sessionctx.Context, table *ast.TableName, createStmt *ast.CreateTableStmt) error

	// GetLease returns current schema lease time.
	GetLease() time.Duration
	// Stats returns the DDL statistics.
	Stats(vars *variable.SessionVars) (map[string]interface{}, error)
	// GetScope gets the status variables scope.
	GetScope(status string) variable.ScopeFlag
	// Stop stops DDL worker.
	Stop() error
	// RegisterEventCh registers event channel for ddl.
	RegisterEventCh(chan<- *util.Event)
	// SchemaSyncer gets the schema syncer.
	SchemaSyncer() util.SchemaSyncer
	// OwnerManager gets the owner manager.
	OwnerManager() owner.Manager
	// GetID gets the ddl ID.
	GetID() string
	// GetTableMaxRowID gets the max row ID of a normal table or a partition.
	GetTableMaxRowID(startTS uint64, tbl table.PhysicalTable) (int64, bool, error)
	// SetBinlogClient sets the binlog client for DDL worker. It's exported for testing.
	SetBinlogClient(*pumpcli.PumpsClient)
	// GetHook gets the hook. It's exported for testing.
	GetHook() Callback
}

// ddl is used to handle the statements that define the structure or schema of the database.
type ddl struct {
	m      sync.RWMutex
	quitCh chan struct{}

	*ddlCtx
	workers     map[workerType]*worker
	sessPool    *sessionPool
	delRangeMgr delRangeManager
}

// ddlCtx is the context when we use worker to handle DDL jobs.
type ddlCtx struct {
	uuid         string
	store        kv.Storage
	ownerManager owner.Manager
	schemaSyncer util.SchemaSyncer
	ddlJobDoneCh chan struct{}
	ddlEventCh   chan<- *util.Event
	lease        time.Duration        // lease is schema lease.
	binlogCli    *pumpcli.PumpsClient // binlogCli is used for Binlog.
	infoHandle   *infoschema.Handle

	// hook may be modified.
	mu struct {
		sync.RWMutex
		hook        Callback
		interceptor Interceptor
	}
}

func (dc *ddlCtx) isOwner() bool {
	isOwner := dc.ownerManager.IsOwner()
	logutil.BgLogger().Debug("[ddl] check whether is the DDL owner", zap.Bool("isOwner", isOwner), zap.String("selfID", dc.uuid))
	if isOwner {
		metrics.DDLCounter.WithLabelValues(metrics.DDLOwner + "_" + mysql.TiDBReleaseVersion).Inc()
	}
	return isOwner
}

// RegisterEventCh registers passed channel for ddl Event.
func (d *ddl) RegisterEventCh(ch chan<- *util.Event) {
	d.ddlEventCh = ch
}

// asyncNotifyEvent will notify the ddl event to outside world, say statistic handle. When the channel is full, we may
// give up notify and log it.
func asyncNotifyEvent(d *ddlCtx, e *util.Event) {
	if d.ddlEventCh != nil {
		if d.lease == 0 {
			// If lease is 0, it's always used in test.
			select {
			case d.ddlEventCh <- e:
			default:
			}
			return
		}
		for i := 0; i < 10; i++ {
			select {
			case d.ddlEventCh <- e:
				return
			default:
				logutil.BgLogger().Warn("[ddl] fail to notify DDL event", zap.String("event", e.String()))
				time.Sleep(time.Microsecond * 10)
			}
		}
	}
}

// NewDDL creates a new DDL.
func NewDDL(ctx context.Context, options ...Option) DDL {
	return newDDL(ctx, options...)
}

func newDDL(ctx context.Context, options ...Option) *ddl {
	opt := &Options{
		Hook: &BaseCallback{},
	}
	for _, o := range options {
		o(opt)
	}

	id := uuid.New().String()
	ctx, cancelFunc := context.WithCancel(ctx)
	var manager owner.Manager
	var syncer util.SchemaSyncer
	if etcdCli := opt.EtcdCli; etcdCli == nil {
		// The etcdCli is nil if the store is localstore which is only used for testing.
		// So we use mockOwnerManager and MockSchemaSyncer.
		manager = owner.NewMockManager(id, cancelFunc)
		syncer = NewMockSchemaSyncer()
	} else {
		manager = owner.NewOwnerManager(etcdCli, ddlPrompt, id, DDLOwnerKey, cancelFunc)
		syncer = util.NewSchemaSyncer(etcdCli, id, manager)
	}

	ddlCtx := &ddlCtx{
		uuid:         id,
		store:        opt.Store,
		lease:        opt.Lease,
		ddlJobDoneCh: make(chan struct{}, 1),
		ownerManager: manager,
		schemaSyncer: syncer,
		binlogCli:    binloginfo.GetPumpsClient(),
		infoHandle:   opt.InfoHandle,
	}
	ddlCtx.mu.hook = opt.Hook
	ddlCtx.mu.interceptor = &BaseInterceptor{}
	d := &ddl{
		ddlCtx: ddlCtx,
	}

	d.start(ctx, opt.ResourcePool)
	variable.RegisterStatistics(d)

	metrics.DDLCounter.WithLabelValues(metrics.CreateDDLInstance).Inc()
	return d
}

// Stop implements DDL.Stop interface.
func (d *ddl) Stop() error {
	d.m.Lock()
	defer d.m.Unlock()

	d.close()
	logutil.BgLogger().Info("[ddl] stop DDL", zap.String("ID", d.uuid))
	return nil
}

func (d *ddl) newDeleteRangeManager(mock bool) delRangeManager {
	var delRangeMgr delRangeManager
	if !mock {
		delRangeMgr = newDelRangeManager(d.store, d.sessPool)
		logutil.BgLogger().Info("[ddl] start delRangeManager OK", zap.Bool("is a emulator", !d.store.SupportDeleteRange()))
	} else {
		delRangeMgr = newMockDelRangeManager()
	}

	delRangeMgr.start()
	return delRangeMgr
}

// start campaigns the owner and starts workers.
// ctxPool is used for the worker's delRangeManager and creates sessions.
func (d *ddl) start(ctx context.Context, ctxPool *pools.ResourcePool) {
	logutil.BgLogger().Info("[ddl] start DDL", zap.String("ID", d.uuid), zap.Bool("runWorker", RunWorker))
	d.quitCh = make(chan struct{})

	// If RunWorker is true, we need campaign owner and do DDL job.
	// Otherwise, we needn't do that.
	if RunWorker {
		err := d.ownerManager.CampaignOwner(ctx)
		terror.Log(errors.Trace(err))

		d.workers = make(map[workerType]*worker, 2)
		d.sessPool = newSessionPool(ctxPool)
		d.delRangeMgr = d.newDeleteRangeManager(ctxPool == nil)
		d.workers[generalWorker] = newWorker(generalWorker, d.store, d.sessPool, d.delRangeMgr)
		d.workers[addIdxWorker] = newWorker(addIdxWorker, d.store, d.sessPool, d.delRangeMgr)
		for _, worker := range d.workers {
			worker.wg.Add(1)
			w := worker
			go tidbutil.WithRecovery(
				func() { w.start(d.ddlCtx) },
				func(r interface{}) {
					if r != nil {
						logutil.Logger(w.logCtx).Error("[ddl] DDL worker meet panic", zap.String("ID", d.uuid))
						metrics.PanicCounter.WithLabelValues(metrics.LabelDDL).Inc()
					}
				})
			metrics.DDLCounter.WithLabelValues(fmt.Sprintf("%s_%s", metrics.CreateDDL, worker.String())).Inc()

			// When the start function is called, we will send a fake job to let worker
			// checks owner firstly and try to find whether a job exists and run.
			asyncNotify(worker.ddlJobCh)
		}

		go tidbutil.WithRecovery(
			func() { d.schemaSyncer.StartCleanWork() },
			func(r interface{}) {
				if r != nil {
					logutil.BgLogger().Error("[ddl] DDL syncer clean worker meet panic",
						zap.String("ID", d.uuid), zap.Reflect("r", r), zap.Stack("stack trace"))
					metrics.PanicCounter.WithLabelValues(metrics.LabelDDLSyncer).Inc()
				}
			})
		metrics.DDLCounter.WithLabelValues(metrics.StartCleanWork).Inc()
	}
}

func (d *ddl) close() {
	if isChanClosed(d.quitCh) {
		return
	}

	startTime := time.Now()
	close(d.quitCh)
	d.ownerManager.Cancel()
	d.schemaSyncer.CloseCleanWork()
	err := d.schemaSyncer.RemoveSelfVersionPath()
	if err != nil {
		logutil.BgLogger().Error("[ddl] remove self version path failed", zap.Error(err))
	}

	for _, worker := range d.workers {
		worker.close()
	}
	// d.delRangeMgr using sessions from d.sessPool.
	// Put it before d.sessPool.close to reduce the time spent by d.sessPool.close.
	if d.delRangeMgr != nil {
		d.delRangeMgr.clear()
	}
	if d.sessPool != nil {
		d.sessPool.close()
	}

	logutil.BgLogger().Info("[ddl] DDL closed", zap.String("ID", d.uuid), zap.Duration("take time", time.Since(startTime)))
}

// GetLease implements DDL.GetLease interface.
func (d *ddl) GetLease() time.Duration {
	d.m.RLock()
	lease := d.lease
	d.m.RUnlock()
	return lease
}

// GetInfoSchemaWithInterceptor gets the infoschema binding to d. It's exported for testing.
// Please don't use this function, it is used by TestParallelDDLBeforeRunDDLJob to intercept the calling of d.infoHandle.Get(), use d.infoHandle.Get() instead.
// Otherwise, the TestParallelDDLBeforeRunDDLJob will hang up forever.
func (d *ddl) GetInfoSchemaWithInterceptor(ctx sessionctx.Context) infoschema.InfoSchema {
	is := d.infoHandle.Get()

	d.mu.RLock()
	defer d.mu.RUnlock()
	return d.mu.interceptor.OnGetInfoSchema(ctx, is)
}

func (d *ddl) genGlobalIDs(count int) ([]int64, error) {
	var ret []int64
	err := kv.RunInNewTxn(d.store, true, func(txn kv.Transaction) error {
		failpoint.Inject("mockGenGlobalIDFail", func(val failpoint.Value) {
			if val.(bool) {
				failpoint.Return(errors.New("gofail genGlobalIDs error"))
			}
		})

		m := meta.NewMeta(txn)
		var err error
		ret, err = m.GenGlobalIDs(count)
		return err
	})

	return ret, err
}

// SchemaSyncer implements DDL.SchemaSyncer interface.
func (d *ddl) SchemaSyncer() util.SchemaSyncer {
	return d.schemaSyncer
}

// OwnerManager implements DDL.OwnerManager interface.
func (d *ddl) OwnerManager() owner.Manager {
	return d.ownerManager
}

// GetID implements DDL.GetID interface.
func (d *ddl) GetID() string {
	return d.uuid
}

func checkJobMaxInterval(job *model.Job) time.Duration {
	// The job of adding index takes more time to process.
	// So it uses the longer time.
	if job.Type == model.ActionAddIndex || job.Type == model.ActionAddPrimaryKey {
		return 3 * time.Second
	}
	if job.Type == model.ActionCreateTable || job.Type == model.ActionCreateSchema {
		return 500 * time.Millisecond
	}
	return 1 * time.Second
}

func (d *ddl) asyncNotifyWorker(jobTp model.ActionType) {
	// If the workers don't run, we needn't to notify workers.
	if !RunWorker {
		return
	}

	if jobTp == model.ActionAddIndex || jobTp == model.ActionAddPrimaryKey {
		asyncNotify(d.workers[addIdxWorker].ddlJobCh)
	} else {
		asyncNotify(d.workers[generalWorker].ddlJobCh)
	}
}

func (d *ddl) doDDLJob(ctx sessionctx.Context, job *model.Job) error {
	// Get a global job ID and put the DDL job in the queue.
	err := d.addDDLJob(ctx, job)
	if err != nil {
		return errors.Trace(err)
	}
	ctx.GetSessionVars().StmtCtx.IsDDLJobInQueue = true

	// Notice worker that we push a new job and wait the job done.
	d.asyncNotifyWorker(job.Type)
	logutil.BgLogger().Info("[ddl] start DDL job", zap.String("job", job.String()), zap.String("query", job.Query))

	var historyJob *model.Job
	jobID := job.ID
	// For a job from start to end, the state of it will be none -> delete only -> write only -> reorganization -> public
	// For every state changes, we will wait as lease 2 * lease time, so here the ticker check is 10 * lease.
	// But we use etcd to speed up, normally it takes less than 0.5s now, so we use 0.5s or 1s or 3s as the max value.
	ticker := time.NewTicker(chooseLeaseTime(10*d.lease, checkJobMaxInterval(job)))
	startTime := time.Now()
	metrics.JobsGauge.WithLabelValues(job.Type.String()).Inc()
	defer func() {
		ticker.Stop()
		metrics.JobsGauge.WithLabelValues(job.Type.String()).Dec()
		metrics.HandleJobHistogram.WithLabelValues(job.Type.String(), metrics.RetLabel(err)).Observe(time.Since(startTime).Seconds())
	}()
	for {
		select {
		case <-d.ddlJobDoneCh:
		case <-ticker.C:
		}

		historyJob, err = d.getHistoryDDLJob(jobID)
		if err != nil {
			logutil.BgLogger().Error("[ddl] get history DDL job failed, check again", zap.Error(err))
			continue
		} else if historyJob == nil {
			logutil.BgLogger().Debug("[ddl] DDL job is not in history, maybe not run", zap.Int64("jobID", jobID))
			continue
		}

		// If a job is a history job, the state must be JobStateSynced or JobStateRollbackDone or JobStateCancelled.
		if historyJob.IsSynced() {
			logutil.BgLogger().Info("[ddl] DDL job is finished", zap.Int64("jobID", jobID))
			return nil
		}

		if historyJob.Error != nil {
			return errors.Trace(historyJob.Error)
		}
		panic("When the state is JobStateRollbackDone or JobStateCancelled, historyJob.Error should never be nil")
	}
}

func (d *ddl) callHookOnChanged(err error) error {
	d.mu.RLock()
	defer d.mu.RUnlock()

	err = d.mu.hook.OnChanged(err)
	return errors.Trace(err)
}

// SetBinlogClient implements DDL.SetBinlogClient interface.
func (d *ddl) SetBinlogClient(binlogCli *pumpcli.PumpsClient) {
	d.binlogCli = binlogCli
}

// GetHook implements DDL.GetHook interface.
func (d *ddl) GetHook() Callback {
	d.mu.Lock()
	defer d.mu.Unlock()

	return d.mu.hook
}

func init() {
	ddlMySQLErrCodes := map[terror.ErrCode]uint16{
		mysql.ErrAlterOperationNotSupportedReason:     mysql.ErrAlterOperationNotSupportedReason,
		mysql.ErrBadField:                             mysql.ErrBadField,
		mysql.ErrBadNull:                              mysql.ErrBadNull,
		mysql.ErrBlobCantHaveDefault:                  mysql.ErrBlobCantHaveDefault,
		mysql.ErrBlobKeyWithoutLength:                 mysql.ErrBlobKeyWithoutLength,
		mysql.ErrCancelledDDLJob:                      mysql.ErrCancelledDDLJob,
		mysql.ErrCantDecodeIndex:                      mysql.ErrCantDecodeIndex,
		mysql.ErrCantDropFieldOrKey:                   mysql.ErrCantDropFieldOrKey,
		mysql.ErrCantRemoveAllFields:                  mysql.ErrCantRemoveAllFields,
		mysql.ErrCoalesceOnlyOnHashPartition:          mysql.ErrCoalesceOnlyOnHashPartition,
		mysql.ErrCollationCharsetMismatch:             mysql.ErrCollationCharsetMismatch,
		mysql.ErrConflictingDeclarations:              mysql.ErrConflictingDeclarations,
		mysql.ErrDependentByGeneratedColumn:           mysql.ErrDependentByGeneratedColumn,
		mysql.ErrDropLastPartition:                    mysql.ErrDropLastPartition,
		mysql.ErrDropPartitionNonExistent:             mysql.ErrDropPartitionNonExistent,
		mysql.ErrDupKeyName:                           mysql.ErrDupKeyName,
		mysql.ErrErrorOnRename:                        mysql.ErrErrorOnRename,
		mysql.ErrFieldNotFoundPart:                    mysql.ErrFieldNotFoundPart,
		mysql.ErrFieldTypeNotAllowedAsPartitionField:  mysql.ErrFieldTypeNotAllowedAsPartitionField,
		mysql.ErrFileNotFound:                         mysql.ErrFileNotFound,
		mysql.ErrFunctionalIndexPrimaryKey:            mysql.ErrFunctionalIndexPrimaryKey,
		mysql.ErrGeneratedColumnFunctionIsNotAllowed:  mysql.ErrGeneratedColumnFunctionIsNotAllowed,
		mysql.ErrGeneratedColumnNonPrior:              mysql.ErrGeneratedColumnNonPrior,
		mysql.ErrGeneratedColumnRefAutoInc:            mysql.ErrGeneratedColumnRefAutoInc,
		mysql.ErrInvalidDDLJob:                        mysql.ErrInvalidDDLJob,
		mysql.ErrInvalidDDLState:                      mysql.ErrInvalidDDLState,
		mysql.ErrInvalidDDLWorker:                     mysql.ErrInvalidDDLWorker,
		mysql.ErrInvalidDefault:                       mysql.ErrInvalidDefault,
		mysql.ErrInvalidGroupFuncUse:                  mysql.ErrInvalidGroupFuncUse,
		mysql.ErrInvalidDDLJobFlag:                    mysql.ErrInvalidDDLJobFlag,
		mysql.ErrInvalidDDLJobVersion:                 mysql.ErrInvalidDDLJobVersion,
		mysql.ErrInvalidOnUpdate:                      mysql.ErrInvalidOnUpdate,
		mysql.ErrInvalidSplitRegionRanges:             mysql.ErrInvalidSplitRegionRanges,
		mysql.ErrInvalidStoreVersion:                  mysql.ErrInvalidStoreVersion,
		mysql.ErrInvalidUseOfNull:                     mysql.ErrInvalidUseOfNull,
		mysql.ErrJSONUsedAsKey:                        mysql.ErrJSONUsedAsKey,
		mysql.ErrKeyColumnDoesNotExits:                mysql.ErrKeyColumnDoesNotExits,
		mysql.ErrLockWaitTimeout:                      mysql.ErrLockWaitTimeout,
		mysql.ErrNoParts:                              mysql.ErrNoParts,
		mysql.ErrNotOwner:                             mysql.ErrNotOwner,
		mysql.ErrOnlyOnRangeListPartition:             mysql.ErrOnlyOnRangeListPartition,
		mysql.ErrPartitionColumnList:                  mysql.ErrPartitionColumnList,
		mysql.ErrPartitionFuncNotAllowed:              mysql.ErrPartitionFuncNotAllowed,
		mysql.ErrPartitionFunctionIsNotAllowed:        mysql.ErrPartitionFunctionIsNotAllowed,
		mysql.ErrPartitionMaxvalue:                    mysql.ErrPartitionMaxvalue,
		mysql.ErrPartitionMgmtOnNonpartitioned:        mysql.ErrPartitionMgmtOnNonpartitioned,
		mysql.ErrPartitionRequiresValues:              mysql.ErrPartitionRequiresValues,
		mysql.ErrPartitionWrongNoPart:                 mysql.ErrPartitionWrongNoPart,
		mysql.ErrPartitionWrongNoSubpart:              mysql.ErrPartitionWrongNoSubpart,
		mysql.ErrPartitionWrongValues:                 mysql.ErrPartitionWrongValues,
		mysql.ErrPartitionsMustBeDefined:              mysql.ErrPartitionsMustBeDefined,
		mysql.ErrPrimaryCantHaveNull:                  mysql.ErrPrimaryCantHaveNull,
		mysql.ErrRangeNotIncreasing:                   mysql.ErrRangeNotIncreasing,
		mysql.ErrRowSinglePartitionField:              mysql.ErrRowSinglePartitionField,
		mysql.ErrSameNamePartition:                    mysql.ErrSameNamePartition,
		mysql.ErrSubpartition:                         mysql.ErrSubpartition,
		mysql.ErrSystemVersioningWrongPartitions:      mysql.ErrSystemVersioningWrongPartitions,
		mysql.ErrTableCantHandleFt:                    mysql.ErrTableCantHandleFt,
		mysql.ErrTableMustHaveColumns:                 mysql.ErrTableMustHaveColumns,
		mysql.ErrTooLongIdent:                         mysql.ErrTooLongIdent,
		mysql.ErrTooLongIndexComment:                  mysql.ErrTooLongIndexComment,
		mysql.ErrTooLongKey:                           mysql.ErrTooLongKey,
		mysql.ErrTooManyFields:                        mysql.ErrTooManyFields,
		mysql.ErrTooManyPartitions:                    mysql.ErrTooManyPartitions,
		mysql.ErrTooManyValues:                        mysql.ErrTooManyValues,
		mysql.ErrUniqueKeyNeedAllFieldsInPf:           mysql.ErrUniqueKeyNeedAllFieldsInPf,
		mysql.ErrUnknownCharacterSet:                  mysql.ErrUnknownCharacterSet,
		mysql.ErrUnknownCollation:                     mysql.ErrUnknownCollation,
		mysql.ErrUnknownPartition:                     mysql.ErrUnknownPartition,
		mysql.ErrUnsupportedDDLOperation:              mysql.ErrUnsupportedDDLOperation,
		mysql.ErrUnsupportedOnGeneratedColumn:         mysql.ErrUnsupportedOnGeneratedColumn,
		mysql.ErrViewWrongList:                        mysql.ErrViewWrongList,
		mysql.ErrWrongColumnName:                      mysql.ErrWrongColumnName,
		mysql.ErrWrongDBName:                          mysql.ErrWrongDBName,
		mysql.ErrWrongExprInPartitionFunc:             mysql.ErrWrongExprInPartitionFunc,
		mysql.ErrWrongFKOptionForGeneratedColumn:      mysql.ErrWrongFKOptionForGeneratedColumn,
		mysql.ErrWrongKeyColumn:                       mysql.ErrWrongKeyColumn,
		mysql.ErrWrongNameForIndex:                    mysql.ErrWrongNameForIndex,
		mysql.ErrWrongObject:                          mysql.ErrWrongObject,
		mysql.ErrWrongPartitionTypeExpectedSystemTime: mysql.ErrWrongPartitionTypeExpectedSystemTime,
		mysql.ErrWrongSubKey:                          mysql.ErrWrongSubKey,
		mysql.ErrWrongTableName:                       mysql.ErrWrongTableName,
		mysql.ErrWrongTypeColumnValue:                 mysql.ErrWrongTypeColumnValue,
		mysql.WarnDataTruncated:                       mysql.WarnDataTruncated,
<<<<<<< HEAD
		mysql.ErrFunctionalIndexOnField:               mysql.ErrFunctionalIndexOnField,
=======
		mysql.ErrFkColumnCannotDrop:                   mysql.ErrFkColumnCannotDrop,
		mysql.ErrFKIncompatibleColumns:                mysql.ErrFKIncompatibleColumns,
>>>>>>> 2cb5eb60
	}
	terror.ErrClassToMySQLCodes[terror.ClassDDL] = ddlMySQLErrCodes
}<|MERGE_RESOLUTION|>--- conflicted
+++ resolved
@@ -736,12 +736,9 @@
 		mysql.ErrWrongTableName:                       mysql.ErrWrongTableName,
 		mysql.ErrWrongTypeColumnValue:                 mysql.ErrWrongTypeColumnValue,
 		mysql.WarnDataTruncated:                       mysql.WarnDataTruncated,
-<<<<<<< HEAD
 		mysql.ErrFunctionalIndexOnField:               mysql.ErrFunctionalIndexOnField,
-=======
 		mysql.ErrFkColumnCannotDrop:                   mysql.ErrFkColumnCannotDrop,
 		mysql.ErrFKIncompatibleColumns:                mysql.ErrFKIncompatibleColumns,
->>>>>>> 2cb5eb60
 	}
 	terror.ErrClassToMySQLCodes[terror.ClassDDL] = ddlMySQLErrCodes
 }