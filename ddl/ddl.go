// Copyright 2013 The ql Authors. All rights reserved.
// Use of this source code is governed by a BSD-style
// license that can be found in the LICENSES/QL-LICENSE file.

// Copyright 2015 PingCAP, Inc.
//
// Licensed under the Apache License, Version 2.0 (the "License");
// you may not use this file except in compliance with the License.
// You may obtain a copy of the License at
//
//     http://www.apache.org/licenses/LICENSE-2.0
//
// Unless required by applicable law or agreed to in writing, software
// distributed under the License is distributed on an "AS IS" BASIS,
// See the License for the specific language governing permissions and
// limitations under the License.

package ddl

import (
	"context"
	"fmt"
	"sync"
	"time"

	"github.com/coreos/etcd/clientv3"
	"github.com/ngaut/pools"
	"github.com/pingcap/errors"
	"github.com/pingcap/parser/ast"
	"github.com/pingcap/parser/model"
	"github.com/pingcap/parser/mysql"
	"github.com/pingcap/parser/terror"
	pumpcli "github.com/pingcap/tidb-tools/tidb-binlog/pump_client"
	"github.com/pingcap/tidb/ddl/util"
	"github.com/pingcap/tidb/infoschema"
	"github.com/pingcap/tidb/kv"
	"github.com/pingcap/tidb/meta"
	"github.com/pingcap/tidb/metrics"
	"github.com/pingcap/tidb/owner"
	"github.com/pingcap/tidb/sessionctx"
	"github.com/pingcap/tidb/sessionctx/binloginfo"
	"github.com/pingcap/tidb/sessionctx/variable"
	"github.com/pingcap/tidb/table"
	tidbutil "github.com/pingcap/tidb/util"
	log "github.com/sirupsen/logrus"
	"github.com/twinj/uuid"
)

const (
	// currentVersion is for all new DDL jobs.
	currentVersion = 1
	// DDLOwnerKey is the ddl owner path that is saved to etcd, and it's exported for testing.
	DDLOwnerKey = "/tidb/ddl/fg/owner"
	ddlPrompt   = "ddl"

	shardRowIDBitsMax = 15

	// PartitionCountLimit is limit of the number of partitions in a table.
	// Mysql maximum number of partitions is 8192, our maximum number of partitions is 1024.
	// Reference linking https://dev.mysql.com/doc/refman/5.7/en/partitioning-limitations.html.
	PartitionCountLimit = 1024
)

var (
	// TableColumnCountLimit is limit of the number of columns in a table.
	// It's exported for testing.
	TableColumnCountLimit = uint32(512)
	// EnableSplitTableRegion is a flag to decide whether to split a new region for
	// a newly created table. It takes effect only if the Storage supports split
	// region.
	EnableSplitTableRegion = uint32(0)
)

var (
	// errWorkerClosed means we have already closed the DDL worker.
	errInvalidWorker = terror.ClassDDL.New(codeInvalidWorker, "invalid worker")
	// errNotOwner means we are not owner and can't handle DDL jobs.
	errNotOwner              = terror.ClassDDL.New(codeNotOwner, "not Owner")
	errCantDecodeIndex       = terror.ClassDDL.New(codeCantDecodeIndex, "cannot decode index value, because %s")
	errInvalidDDLJob         = terror.ClassDDL.New(codeInvalidDDLJob, "invalid DDL job")
	errCancelledDDLJob       = terror.ClassDDL.New(codeCancelledDDLJob, "cancelled DDL job")
	errInvalidJobFlag        = terror.ClassDDL.New(codeInvalidJobFlag, "invalid job flag")
	errRunMultiSchemaChanges = terror.ClassDDL.New(codeRunMultiSchemaChanges, "can't run multi schema change")
	errWaitReorgTimeout      = terror.ClassDDL.New(codeWaitReorgTimeout, "wait for reorganization timeout")
	errInvalidStoreVer       = terror.ClassDDL.New(codeInvalidStoreVer, "invalid storage current version")

	// We don't support dropping column with index covered now.
	errCantDropColWithIndex     = terror.ClassDDL.New(codeCantDropColWithIndex, "can't drop column with index")
	errUnsupportedAddColumn     = terror.ClassDDL.New(codeUnsupportedAddColumn, "unsupported add column")
	errUnsupportedModifyColumn  = terror.ClassDDL.New(codeUnsupportedModifyColumn, "unsupported modify column %s")
	errUnsupportedModifyCharset = terror.ClassDDL.New(codeUnsupportedModifyCharset, "unsupported modify %s")
	errUnsupportedPKHandle      = terror.ClassDDL.New(codeUnsupportedDropPKHandle,
		"unsupported drop integer primary key")
	errUnsupportedCharset = terror.ClassDDL.New(codeUnsupportedCharset, "unsupported charset %s collate %s")

	errUnsupportedShardRowIDBits = terror.ClassDDL.New(codeUnsupportedShardRowIDBits, "unsupported shard_row_id_bits for table with auto_increment column.")
	errBlobKeyWithoutLength      = terror.ClassDDL.New(codeBlobKeyWithoutLength, "index for BLOB/TEXT column must specify a key length")
	errIncorrectPrefixKey        = terror.ClassDDL.New(codeIncorrectPrefixKey, "Incorrect prefix key; the used key part isn't a string, the used length is longer than the key part, or the storage engine doesn't support unique prefix keys")
	errTooLongKey                = terror.ClassDDL.New(codeTooLongKey,
		fmt.Sprintf("Specified key was too long; max key length is %d bytes", maxPrefixLength))
	errKeyColumnDoesNotExits    = terror.ClassDDL.New(codeKeyColumnDoesNotExits, mysql.MySQLErrName[mysql.ErrKeyColumnDoesNotExits])
	errUnknownTypeLength        = terror.ClassDDL.New(codeUnknownTypeLength, "Unknown length for type tp %d")
	errUnknownFractionLength    = terror.ClassDDL.New(codeUnknownFractionLength, "Unknown Length for type tp %d and fraction %d")
	errInvalidJobVersion        = terror.ClassDDL.New(codeInvalidJobVersion, "DDL job with version %d greater than current %d")
	errFileNotFound             = terror.ClassDDL.New(codeFileNotFound, "Can't find file: './%s/%s.frm'")
	errErrorOnRename            = terror.ClassDDL.New(codeErrorOnRename, "Error on rename of './%s/%s' to './%s/%s'")
	errBadField                 = terror.ClassDDL.New(codeBadField, "Unknown column '%s' in '%s'")
	errInvalidUseOfNull         = terror.ClassDDL.New(codeInvalidUseOfNull, "Invalid use of NULL value")
	errTooManyFields            = terror.ClassDDL.New(codeTooManyFields, "Too many columns")
	errInvalidSplitRegionRanges = terror.ClassDDL.New(codeInvalidRanges, "Failed to split region ranges")
	errReorgPanic               = terror.ClassDDL.New(codeReorgWorkerPanic, "reorg worker panic.")

	// errWrongKeyColumn is for table column cannot be indexed.
	errWrongKeyColumn = terror.ClassDDL.New(codeWrongKeyColumn, mysql.MySQLErrName[mysql.ErrWrongKeyColumn])
	// errUnsupportedOnGeneratedColumn is for unsupported actions on generated columns.
	errUnsupportedOnGeneratedColumn = terror.ClassDDL.New(codeUnsupportedOnGeneratedColumn, mysql.MySQLErrName[mysql.ErrUnsupportedOnGeneratedColumn])
	// errGeneratedColumnNonPrior forbids to refer generated column non prior to it.
	errGeneratedColumnNonPrior = terror.ClassDDL.New(codeGeneratedColumnNonPrior, mysql.MySQLErrName[mysql.ErrGeneratedColumnNonPrior])
	// errDependentByGeneratedColumn forbids to delete columns which are dependent by generated columns.
	errDependentByGeneratedColumn = terror.ClassDDL.New(codeDependentByGeneratedColumn, mysql.MySQLErrName[mysql.ErrDependentByGeneratedColumn])
	// errJSONUsedAsKey forbids to use JSON as key or index.
	errJSONUsedAsKey = terror.ClassDDL.New(codeJSONUsedAsKey, mysql.MySQLErrName[mysql.ErrJSONUsedAsKey])
	// errBlobCantHaveDefault forbids to give not null default value to TEXT/BLOB/JSON.
	errBlobCantHaveDefault = terror.ClassDDL.New(codeBlobCantHaveDefault, mysql.MySQLErrName[mysql.ErrBlobCantHaveDefault])
	errTooLongIndexComment = terror.ClassDDL.New(codeErrTooLongIndexComment, mysql.MySQLErrName[mysql.ErrTooLongIndexComment])
	// ErrInvalidDefaultValue returns for invalid default value for columns.
	ErrInvalidDefaultValue = terror.ClassDDL.New(codeInvalidDefaultValue, mysql.MySQLErrName[mysql.ErrInvalidDefault])
	// ErrGeneratedColumnRefAutoInc forbids to refer generated columns to auto-increment columns .
	ErrGeneratedColumnRefAutoInc = terror.ClassDDL.New(codeErrGeneratedColumnRefAutoInc, mysql.MySQLErrName[mysql.ErrGeneratedColumnRefAutoInc])
	// ErrUnsupportedAddPartition returns for does not support add partitions.
	ErrUnsupportedAddPartition = terror.ClassDDL.New(codeUnsupportedAddPartition, "unsupported add partitions")
	// ErrUnsupportedCoalescePartition returns for does not support coalesce partitions.
	ErrUnsupportedCoalescePartition = terror.ClassDDL.New(codeUnsupportedCoalescePartition, "unsupported coalesce partitions")
	// ErrUnsupportedPartitionByRangeColumns returns for does unsupported partition by range columns.
	ErrUnsupportedPartitionByRangeColumns = terror.ClassDDL.New(codeUnsupportedPartitionByRangeColumns,
		"unsupported partition by range columns")
	errUnsupportedCreatePartition = terror.ClassDDL.New(codeUnsupportedCreatePartition, "unsupported partition type, treat as normal table")

	// ErrDupKeyName returns for duplicated key name
	ErrDupKeyName = terror.ClassDDL.New(codeDupKeyName, "duplicate key name")
	// ErrInvalidDBState returns for invalid database state.
	ErrInvalidDBState = terror.ClassDDL.New(codeInvalidDBState, "invalid database state")
	// ErrInvalidTableState returns for invalid Table state.
	ErrInvalidTableState = terror.ClassDDL.New(codeInvalidTableState, "invalid table state")
	// ErrInvalidColumnState returns for invalid column state.
	ErrInvalidColumnState = terror.ClassDDL.New(codeInvalidColumnState, "invalid column state")
	// ErrInvalidIndexState returns for invalid index state.
	ErrInvalidIndexState = terror.ClassDDL.New(codeInvalidIndexState, "invalid index state")
	// ErrInvalidForeignKeyState returns for invalid foreign key state.
	ErrInvalidForeignKeyState = terror.ClassDDL.New(codeInvalidForeignKeyState, "invalid foreign key state")
	// ErrUnsupportedModifyPrimaryKey returns an error when add or drop the primary key.
	// It's exported for testing.
	ErrUnsupportedModifyPrimaryKey = terror.ClassDDL.New(codeUnsupportedModifyPrimaryKey, "unsupported %s primary key")

	// ErrColumnBadNull returns for a bad null value.
	ErrColumnBadNull = terror.ClassDDL.New(codeBadNull, "column cann't be null")
	// ErrCantRemoveAllFields returns for deleting all columns.
	ErrCantRemoveAllFields = terror.ClassDDL.New(codeCantRemoveAllFields, "can't delete all columns with ALTER TABLE")
	// ErrCantDropFieldOrKey returns for dropping a non-existent field or key.
	ErrCantDropFieldOrKey = terror.ClassDDL.New(codeCantDropFieldOrKey, "can't drop field; check that column/key exists")
	// ErrInvalidOnUpdate returns for invalid ON UPDATE clause.
	ErrInvalidOnUpdate = terror.ClassDDL.New(codeInvalidOnUpdate, mysql.MySQLErrName[mysql.ErrInvalidOnUpdate])
	// ErrTooLongIdent returns for too long name of database/table/column/index.
	ErrTooLongIdent = terror.ClassDDL.New(codeTooLongIdent, mysql.MySQLErrName[mysql.ErrTooLongIdent])
	// ErrWrongDBName returns for wrong database name.
	ErrWrongDBName = terror.ClassDDL.New(codeWrongDBName, mysql.MySQLErrName[mysql.ErrWrongDBName])
	// ErrWrongTableName returns for wrong table name.
	ErrWrongTableName = terror.ClassDDL.New(codeWrongTableName, mysql.MySQLErrName[mysql.ErrWrongTableName])
	// ErrWrongColumnName returns for wrong column name.
	ErrWrongColumnName = terror.ClassDDL.New(codeWrongColumnName, mysql.MySQLErrName[mysql.ErrWrongColumnName])
	// ErrTableMustHaveColumns returns for missing column when creating a table.
	ErrTableMustHaveColumns = terror.ClassDDL.New(codeTableMustHaveColumns, mysql.MySQLErrName[mysql.ErrTableMustHaveColumns])
	// ErrWrongNameForIndex returns for wrong index name.
	ErrWrongNameForIndex = terror.ClassDDL.New(codeWrongNameForIndex, mysql.MySQLErrName[mysql.ErrWrongNameForIndex])
	// ErrUnknownCharacterSet returns unknown character set.
	ErrUnknownCharacterSet = terror.ClassDDL.New(codeUnknownCharacterSet, "Unknown character set: '%s'")
	// ErrPrimaryCantHaveNull returns All parts of a PRIMARY KEY must be NOT NULL; if you need NULL in a key, use UNIQUE instead
	ErrPrimaryCantHaveNull = terror.ClassDDL.New(codePrimaryCantHaveNull, mysql.MySQLErrName[mysql.ErrPrimaryCantHaveNull])

	// ErrNotAllowedTypeInPartition returns not allowed type error when creating table partiton with unsupport expression type.
	ErrNotAllowedTypeInPartition = terror.ClassDDL.New(codeErrFieldTypeNotAllowedAsPartitionField, mysql.MySQLErrName[mysql.ErrFieldTypeNotAllowedAsPartitionField])
	// ErrPartitionsMustBeDefined returns each partition must be defined.
	ErrPartitionsMustBeDefined = terror.ClassDDL.New(codePartitionsMustBeDefined, "For RANGE partitions each partition must be defined")
	// ErrPartitionMgmtOnNonpartitioned returns it's not a partition table.
	ErrPartitionMgmtOnNonpartitioned = terror.ClassDDL.New(codePartitionMgmtOnNonpartitioned, "Partition management on a not partitioned table is not possible")
	// ErrDropPartitionNonExistent returns error in list of partition.
	ErrDropPartitionNonExistent = terror.ClassDDL.New(codeDropPartitionNonExistent, " Error in list of partitions to %s")
	// ErrSameNamePartition returns duplicate partition name.
	ErrSameNamePartition = terror.ClassDDL.New(codeSameNamePartition, "Duplicate partition name %s")
	// ErrRangeNotIncreasing returns values less than value must be strictly increasing for each partition.
	ErrRangeNotIncreasing = terror.ClassDDL.New(codeRangeNotIncreasing, "VALUES LESS THAN value must be strictly increasing for each partition")
	// ErrPartitionMaxvalue returns maxvalue can only be used in last partition definition.
	ErrPartitionMaxvalue = terror.ClassDDL.New(codePartitionMaxvalue, "MAXVALUE can only be used in last partition definition")
	// ErrTooManyValues returns cannot have more than one value for this type of partitioning.
	ErrTooManyValues = terror.ClassDDL.New(codeErrTooManyValues, mysql.MySQLErrName[mysql.ErrTooManyValues])
	//ErrDropLastPartition returns cannot remove all partitions, use drop table instead.
	ErrDropLastPartition = terror.ClassDDL.New(codeDropLastPartition, mysql.MySQLErrName[mysql.ErrDropLastPartition])
	//ErrTooManyPartitions returns too many partitions were defined.
	ErrTooManyPartitions = terror.ClassDDL.New(codeTooManyPartitions, mysql.MySQLErrName[mysql.ErrTooManyPartitions])
	//ErrPartitionFunctionIsNotAllowed returns this partition function is not allowed.
	ErrPartitionFunctionIsNotAllowed = terror.ClassDDL.New(codePartitionFunctionIsNotAllowed, mysql.MySQLErrName[mysql.ErrPartitionFunctionIsNotAllowed])
	// ErrPartitionFuncNotAllowed returns partition function returns the wrong type.
	ErrPartitionFuncNotAllowed = terror.ClassDDL.New(codeErrPartitionFuncNotAllowed, mysql.MySQLErrName[mysql.ErrPartitionFuncNotAllowed])
	// ErrUniqueKeyNeedAllFieldsInPf returns must include all columns in the table's partitioning function.
	ErrUniqueKeyNeedAllFieldsInPf = terror.ClassDDL.New(codeUniqueKeyNeedAllFieldsInPf, mysql.MySQLErrName[mysql.ErrUniqueKeyNeedAllFieldsInPf])
	errWrongExprInPartitionFunc   = terror.ClassDDL.New(codeWrongExprInPartitionFunc, mysql.MySQLErrName[mysql.ErrWrongExprInPartitionFunc])
	// ErrWarnDataTruncated returns data truncated error.
	ErrWarnDataTruncated = terror.ClassDDL.New(codeWarnDataTruncated, mysql.MySQLErrName[mysql.WarnDataTruncated])
	// ErrCoalesceOnlyOnHashPartition returns coalesce partition can only be used on hash/key partitions.
	ErrCoalesceOnlyOnHashPartition = terror.ClassDDL.New(codeCoalesceOnlyOnHashPartition, mysql.MySQLErrName[mysql.ErrCoalesceOnlyOnHashPartition])
	// ErrViewWrongList returns create view must include all columns in the select clause
	ErrViewWrongList = terror.ClassDDL.New(codeViewWrongList, mysql.MySQLErrName[mysql.ErrViewWrongList])
	// ErrAlterOperationNotSupported returns when alter operations is not supported.
	ErrAlterOperationNotSupported = terror.ClassDDL.New(codeNotSupportedAlterOperation, mysql.MySQLErrName[mysql.ErrAlterOperationNotSupportedReason])
	// ErrWrongObject returns for wrong object.
	ErrWrongObject = terror.ClassDDL.New(codeErrWrongObject, mysql.MySQLErrName[mysql.ErrWrongObject])
	// ErrFieldNotFoundPart returns an error when 'partition by columns' are not found in table columns.
	ErrFieldNotFoundPart = terror.ClassDDL.New(codeFieldNotFoundPart, mysql.MySQLErrName[mysql.ErrFieldNotFoundPart])
	// ErrPartitionColumnList returns "Inconsistency in usage of column lists for partitioning".
	ErrPartitionColumnList = terror.ClassDDL.New(codePartitionColumnList, mysql.MySQLErrName[mysql.ErrPartitionColumnList])
)

// DDL is responsible for updating schema in data store and maintaining in-memory InfoSchema cache.
type DDL interface {
	CreateSchema(ctx sessionctx.Context, name model.CIStr, charsetInfo *ast.CharsetOpt) error
	DropSchema(ctx sessionctx.Context, schema model.CIStr) error
	CreateTable(ctx sessionctx.Context, stmt *ast.CreateTableStmt) error
	CreateView(ctx sessionctx.Context, stmt *ast.CreateViewStmt) error
	CreateTableWithLike(ctx sessionctx.Context, ident, referIdent ast.Ident, ifNotExists bool) error
	DropTable(ctx sessionctx.Context, tableIdent ast.Ident) (err error)
	RestoreTable(ctx sessionctx.Context, tbInfo *model.TableInfo, schemaID, autoID, dropJobID int64, snapshotTS uint64) (err error)
	DropView(ctx sessionctx.Context, tableIdent ast.Ident) (err error)
	CreateIndex(ctx sessionctx.Context, tableIdent ast.Ident, unique bool, indexName model.CIStr,
		columnNames []*ast.IndexColName, indexOption *ast.IndexOption) error
	DropIndex(ctx sessionctx.Context, tableIdent ast.Ident, indexName model.CIStr) error
	AlterTable(ctx sessionctx.Context, tableIdent ast.Ident, spec []*ast.AlterTableSpec) error
	TruncateTable(ctx sessionctx.Context, tableIdent ast.Ident) error
	RenameTable(ctx sessionctx.Context, oldTableIdent, newTableIdent ast.Ident, isAlterTable bool) error

	// GetLease returns current schema lease time.
	GetLease() time.Duration
	// Stats returns the DDL statistics.
	Stats(vars *variable.SessionVars) (map[string]interface{}, error)
	// GetScope gets the status variables scope.
	GetScope(status string) variable.ScopeFlag
	// Stop stops DDL worker.
	Stop() error
	// RegisterEventCh registers event channel for ddl.
	RegisterEventCh(chan<- *util.Event)
	// SchemaSyncer gets the schema syncer.
	SchemaSyncer() SchemaSyncer
	// OwnerManager gets the owner manager.
	OwnerManager() owner.Manager
	// GetID gets the ddl ID.
	GetID() string
	// GetTableMaxRowID gets the max row ID of a normal table or a partition.
	GetTableMaxRowID(startTS uint64, tbl table.PhysicalTable) (int64, bool, error)
	// SetBinlogClient sets the binlog client for DDL worker. It's exported for testing.
	SetBinlogClient(*pumpcli.PumpsClient)
	// GetHook gets the hook. It's exported for testing.
	GetHook() Callback
}

// ddl is used to handle the statements that define the structure or schema of the database.
type ddl struct {
	m          sync.RWMutex
	infoHandle *infoschema.Handle
	quitCh     chan struct{}

	*ddlCtx
	workers     map[workerType]*worker
	sessPool    *sessionPool
	delRangeMgr delRangeManager
}

// ddlCtx is the context when we use worker to handle DDL jobs.
type ddlCtx struct {
	uuid         string
	store        kv.Storage
	ownerManager owner.Manager
	schemaSyncer SchemaSyncer
	ddlJobDoneCh chan struct{}
	ddlEventCh   chan<- *util.Event
	lease        time.Duration        // lease is schema lease.
	binlogCli    *pumpcli.PumpsClient // binlogCli is used for Binlog.

	// hook may be modified.
	mu struct {
		sync.RWMutex
		hook        Callback
		interceptor Interceptor
	}
}

func (dc *ddlCtx) isOwner() bool {
	isOwner := dc.ownerManager.IsOwner()
	log.Debugf("[ddl] it's the DDL owner %v, self ID %s", isOwner, dc.uuid)
	if isOwner {
		metrics.DDLCounter.WithLabelValues(metrics.DDLOwner + "_" + mysql.TiDBReleaseVersion).Inc()
	}
	return isOwner
}

// RegisterEventCh registers passed channel for ddl Event.
func (d *ddl) RegisterEventCh(ch chan<- *util.Event) {
	d.ddlEventCh = ch
}

// asyncNotifyEvent will notify the ddl event to outside world, say statistic handle. When the channel is full, we may
// give up notify and log it.
func asyncNotifyEvent(d *ddlCtx, e *util.Event) {
	if d.ddlEventCh != nil {
		if d.lease == 0 {
			// If lease is 0, it's always used in test.
			select {
			case d.ddlEventCh <- e:
			default:
			}
			return
		}
		for i := 0; i < 10; i++ {
			select {
			case d.ddlEventCh <- e:
				return
			default:
				log.Warnf("Fail to notify event %s.", e)
				time.Sleep(time.Microsecond * 10)
			}
		}
	}
}

// NewDDL creates a new DDL.
func NewDDL(ctx context.Context, etcdCli *clientv3.Client, store kv.Storage,
	infoHandle *infoschema.Handle, hook Callback, lease time.Duration, ctxPool *pools.ResourcePool) DDL {
	return newDDL(ctx, etcdCli, store, infoHandle, hook, lease, ctxPool)
}

func newDDL(ctx context.Context, etcdCli *clientv3.Client, store kv.Storage,
	infoHandle *infoschema.Handle, hook Callback, lease time.Duration, ctxPool *pools.ResourcePool) *ddl {
	if hook == nil {
		hook = &BaseCallback{}
	}
	id := uuid.NewV4().String()
	ctx, cancelFunc := context.WithCancel(ctx)
	var manager owner.Manager
	var syncer SchemaSyncer
	if etcdCli == nil {
		// The etcdCli is nil if the store is localstore which is only used for testing.
		// So we use mockOwnerManager and MockSchemaSyncer.
		manager = owner.NewMockManager(id, cancelFunc)
		syncer = NewMockSchemaSyncer()
	} else {
		manager = owner.NewOwnerManager(etcdCli, ddlPrompt, id, DDLOwnerKey, cancelFunc)
		syncer = NewSchemaSyncer(etcdCli, id)
	}

	ddlCtx := &ddlCtx{
		uuid:         id,
		store:        store,
		lease:        lease,
		ddlJobDoneCh: make(chan struct{}, 1),
		ownerManager: manager,
		schemaSyncer: syncer,
		binlogCli:    binloginfo.GetPumpsClient(),
	}
	ddlCtx.mu.hook = hook
	ddlCtx.mu.interceptor = &BaseInterceptor{}
	d := &ddl{
		infoHandle: infoHandle,
		ddlCtx:     ddlCtx,
	}

	d.start(ctx, ctxPool)
	variable.RegisterStatistics(d)

	metrics.DDLCounter.WithLabelValues(metrics.CreateDDLInstance).Inc()
	return d
}

// Stop implements DDL.Stop interface.
func (d *ddl) Stop() error {
	d.m.Lock()
	defer d.m.Unlock()

	d.close()
	log.Infof("[ddl] stop DDL:%s", d.uuid)
	return nil
}

func (d *ddl) newDeleteRangeManager(mock bool) delRangeManager {
	var delRangeMgr delRangeManager
	if !mock {
		delRangeMgr = newDelRangeManager(d.store, d.sessPool)
		log.Infof("[ddl] start delRangeManager OK, with emulator: %t", !d.store.SupportDeleteRange())
	} else {
		delRangeMgr = newMockDelRangeManager()
	}

	delRangeMgr.start()
	return delRangeMgr
}

// start campaigns the owner and starts workers.
// ctxPool is used for the worker's delRangeManager and creates sessions.
func (d *ddl) start(ctx context.Context, ctxPool *pools.ResourcePool) {
	log.Infof("[ddl] start DDL:%s, run worker %v", d.uuid, RunWorker)
	d.quitCh = make(chan struct{})

	// If RunWorker is true, we need campaign owner and do DDL job.
	// Otherwise, we needn't do that.
	if RunWorker {
		err := d.ownerManager.CampaignOwner(ctx)
		terror.Log(errors.Trace(err))

		d.workers = make(map[workerType]*worker, 2)
		d.sessPool = newSessionPool(ctxPool)
		d.delRangeMgr = d.newDeleteRangeManager(ctxPool == nil)
		d.workers[generalWorker] = newWorker(generalWorker, d.store, d.sessPool, d.delRangeMgr)
		d.workers[addIdxWorker] = newWorker(addIdxWorker, d.store, d.sessPool, d.delRangeMgr)
		for _, worker := range d.workers {
			worker.wg.Add(1)
			w := worker
			go tidbutil.WithRecovery(
				func() { w.start(d.ddlCtx) },
				func(r interface{}) {
					if r != nil {
						log.Errorf("[ddl-%s] ddl %s meet panic", w, d.uuid)
						metrics.PanicCounter.WithLabelValues(metrics.LabelDDL).Inc()
					}
				})
			metrics.DDLCounter.WithLabelValues(fmt.Sprintf("%s_%s", metrics.CreateDDL, worker.String())).Inc()

			// When the start function is called, we will send a fake job to let worker
			// checks owner firstly and try to find whether a job exists and run.
			asyncNotify(worker.ddlJobCh)
		}
	}
}

func (d *ddl) close() {
	if isChanClosed(d.quitCh) {
		return
	}

	startTime := time.Now()
	close(d.quitCh)
	d.ownerManager.Cancel()
	err := d.schemaSyncer.RemoveSelfVersionPath()
	if err != nil {
		log.Errorf("[ddl] remove self version path failed %v", err)
	}

	for _, worker := range d.workers {
		worker.close()
	}
	if d.sessPool != nil {
		d.sessPool.close()
	}
	if d.delRangeMgr != nil {
		d.delRangeMgr.clear()
	}

	log.Infof("[ddl] closing DDL:%s takes time %v", d.uuid, time.Since(startTime))
}

// GetLease implements DDL.GetLease interface.
func (d *ddl) GetLease() time.Duration {
	d.m.RLock()
	lease := d.lease
	d.m.RUnlock()
	return lease
}

// GetInfoSchemaWithInterceptor gets the infoschema binding to d. It's exported for testing.
// Please don't use this function, it is used by TestParallelDDLBeforeRunDDLJob to intercept the calling of d.infoHandle.Get(), use d.infoHandle.Get() instead.
// Otherwise, the TestParallelDDLBeforeRunDDLJob will hang up forever.
func (d *ddl) GetInfoSchemaWithInterceptor(ctx sessionctx.Context) infoschema.InfoSchema {
	is := d.infoHandle.Get()

	d.mu.RLock()
	defer d.mu.RUnlock()
	return d.mu.interceptor.OnGetInfoSchema(ctx, is)
}

func (d *ddl) genGlobalID() (int64, error) {
	var globalID int64
	err := kv.RunInNewTxn(d.store, true, func(txn kv.Transaction) error {
		var err error

		// gofail: var mockGenGlobalIDFail bool
		// if mockGenGlobalIDFail {
		//	 return errors.New("gofail genGlobalID error")
		// }

		globalID, err = meta.NewMeta(txn).GenGlobalID()
		return errors.Trace(err)
	})

	return globalID, errors.Trace(err)
}

// SchemaSyncer implements DDL.SchemaSyncer interface.
func (d *ddl) SchemaSyncer() SchemaSyncer {
	return d.schemaSyncer
}

// OwnerManager implements DDL.OwnerManager interface.
func (d *ddl) OwnerManager() owner.Manager {
	return d.ownerManager
}

// GetID implements DDL.GetID interface.
func (d *ddl) GetID() string {
	return d.uuid
}

func checkJobMaxInterval(job *model.Job) time.Duration {
	// The job of adding index takes more time to process.
	// So it uses the longer time.
	if job.Type == model.ActionAddIndex {
		return 3 * time.Second
	}
	if job.Type == model.ActionCreateTable || job.Type == model.ActionCreateSchema {
		return 500 * time.Millisecond
	}
	return 1 * time.Second
}

func (d *ddl) asyncNotifyWorker(jobTp model.ActionType) {
	// If the workers don't run, we needn't to notify workers.
	if !RunWorker {
		return
	}

	if jobTp == model.ActionAddIndex {
		asyncNotify(d.workers[addIdxWorker].ddlJobCh)
	} else {
		asyncNotify(d.workers[generalWorker].ddlJobCh)
	}
}

func (d *ddl) doDDLJob(ctx sessionctx.Context, job *model.Job) error {
	// Get a global job ID and put the DDL job in the queue.
	err := d.addDDLJob(ctx, job)
	if err != nil {
		return errors.Trace(err)
	}
	ctx.GetSessionVars().StmtCtx.IsDDLJobInQueue = true

	// Notice worker that we push a new job and wait the job done.
	d.asyncNotifyWorker(job.Type)
	log.Infof("[ddl] start DDL job %s, Query:%s", job, job.Query)

	var historyJob *model.Job
	jobID := job.ID
	// For a job from start to end, the state of it will be none -> delete only -> write only -> reorganization -> public
	// For every state changes, we will wait as lease 2 * lease time, so here the ticker check is 10 * lease.
	// But we use etcd to speed up, normally it takes less than 0.5s now, so we use 0.5s or 1s or 3s as the max value.
	ticker := time.NewTicker(chooseLeaseTime(10*d.lease, checkJobMaxInterval(job)))
	startTime := time.Now()
	metrics.JobsGauge.WithLabelValues(job.Type.String()).Inc()
	defer func() {
		ticker.Stop()
		metrics.JobsGauge.WithLabelValues(job.Type.String()).Dec()
		metrics.HandleJobHistogram.WithLabelValues(job.Type.String(), metrics.RetLabel(err)).Observe(time.Since(startTime).Seconds())
	}()
	for {
		select {
		case <-d.ddlJobDoneCh:
		case <-ticker.C:
		}

		historyJob, err = d.getHistoryDDLJob(jobID)
		if err != nil {
			log.Errorf("[ddl] get history DDL job err %v, check again", err)
			continue
		} else if historyJob == nil {
			log.Debugf("[ddl] DDL job ID:%d is not in history, maybe not run", jobID)
			continue
		}

		// If a job is a history job, the state must be JobStateSynced or JobStateRollbackDone or JobStateCancelled.
		if historyJob.IsSynced() {
			log.Infof("[ddl] DDL job ID:%d is finished", jobID)
			return nil
		}

		if historyJob.Error != nil {
			return errors.Trace(historyJob.Error)
		}
		panic("When the state is JobStateRollbackDone or JobStateCancelled, historyJob.Error should never be nil")
	}
}

func (d *ddl) callHookOnChanged(err error) error {
	d.mu.RLock()
	defer d.mu.RUnlock()

	err = d.mu.hook.OnChanged(err)
	return errors.Trace(err)
}

// SetBinlogClient implements DDL.SetBinlogClient interface.
func (d *ddl) SetBinlogClient(binlogCli *pumpcli.PumpsClient) {
	d.binlogCli = binlogCli
}

// GetHook implements DDL.GetHook interface.
func (d *ddl) GetHook() Callback {
	d.mu.Lock()
	defer d.mu.Unlock()

	return d.mu.hook
}

// DDL error codes.
const (
	codeInvalidWorker         terror.ErrCode = 1
	codeNotOwner                             = 2
	codeInvalidDDLJob                        = 3
	codeInvalidJobFlag                       = 5
	codeRunMultiSchemaChanges                = 6
	codeWaitReorgTimeout                     = 7
	codeInvalidStoreVer                      = 8
	codeUnknownTypeLength                    = 9
	codeUnknownFractionLength                = 10
	codeInvalidJobVersion                    = 11
	codeCancelledDDLJob                      = 12
	codeInvalidRanges                        = 13
	codeReorgWorkerPanic                     = 14
	codeCantDecodeIndex                      = 15

	codeInvalidDBState         = 100
	codeInvalidTableState      = 101
	codeInvalidColumnState     = 102
	codeInvalidIndexState      = 103
	codeInvalidForeignKeyState = 104

	codeCantDropColWithIndex               = 201
	codeUnsupportedAddColumn               = 202
	codeUnsupportedModifyColumn            = 203
	codeUnsupportedDropPKHandle            = 204
	codeUnsupportedCharset                 = 205
	codeUnsupportedModifyPrimaryKey        = 206
	codeUnsupportedShardRowIDBits          = 207
	codeUnsupportedAddPartition            = 208
	codeUnsupportedCoalescePartition       = 209
	codeUnsupportedModifyCharset           = 210
	codeUnsupportedPartitionByRangeColumns = 211
	codeUnsupportedCreatePartition         = 212

	codeFileNotFound                           = 1017
	codeErrorOnRename                          = 1025
	codeBadNull                                = mysql.ErrBadNull
	codeBadField                               = 1054
	codeTooLongIdent                           = 1059
	codeDupKeyName                             = 1061
	codeInvalidDefaultValue                    = mysql.ErrInvalidDefault
	codeTooLongKey                             = 1071
	codeKeyColumnDoesNotExits                  = mysql.ErrKeyColumnDoesNotExits
	codeIncorrectPrefixKey                     = 1089
	codeCantRemoveAllFields                    = 1090
	codeCantDropFieldOrKey                     = 1091
	codeBlobCantHaveDefault                    = 1101
	codeWrongDBName                            = 1102
	codeWrongTableName                         = 1103
	codeTooManyFields                          = 1117
	codeInvalidUseOfNull                       = 1138
	codeWrongColumnName                        = 1166
	codeWrongKeyColumn                         = 1167
	codeBlobKeyWithoutLength                   = 1170
	codeInvalidOnUpdate                        = 1294
	codeErrWrongObject                         = terror.ErrCode(mysql.ErrWrongObject)
	codeViewWrongList                          = 1353
	codeUnsupportedOnGeneratedColumn           = 3106
	codeGeneratedColumnNonPrior                = 3107
	codeDependentByGeneratedColumn             = 3108
	codeJSONUsedAsKey                          = 3152
	codeWrongNameForIndex                      = terror.ErrCode(mysql.ErrWrongNameForIndex)
	codeErrTooLongIndexComment                 = terror.ErrCode(mysql.ErrTooLongIndexComment)
	codeUnknownCharacterSet                    = terror.ErrCode(mysql.ErrUnknownCharacterSet)
	codeCantCreateTable                        = terror.ErrCode(mysql.ErrCantCreateTable)
	codeTableMustHaveColumns                   = terror.ErrCode(mysql.ErrTableMustHaveColumns)
	codePartitionsMustBeDefined                = terror.ErrCode(mysql.ErrPartitionsMustBeDefined)
	codePartitionMgmtOnNonpartitioned          = terror.ErrCode(mysql.ErrPartitionMgmtOnNonpartitioned)
	codeDropPartitionNonExistent               = terror.ErrCode(mysql.ErrDropPartitionNonExistent)
	codeSameNamePartition                      = terror.ErrCode(mysql.ErrSameNamePartition)
	codeRangeNotIncreasing                     = terror.ErrCode(mysql.ErrRangeNotIncreasing)
	codePartitionMaxvalue                      = terror.ErrCode(mysql.ErrPartitionMaxvalue)
	codeErrTooManyValues                       = terror.ErrCode(mysql.ErrTooManyValues)
	codeDropLastPartition                      = terror.ErrCode(mysql.ErrDropLastPartition)
	codeTooManyPartitions                      = terror.ErrCode(mysql.ErrTooManyPartitions)
	codePartitionFunctionIsNotAllowed          = terror.ErrCode(mysql.ErrPartitionFunctionIsNotAllowed)
	codeErrPartitionFuncNotAllowed             = terror.ErrCode(mysql.ErrPartitionFuncNotAllowed)
	codeErrFieldTypeNotAllowedAsPartitionField = terror.ErrCode(mysql.ErrFieldTypeNotAllowedAsPartitionField)
	codeUniqueKeyNeedAllFieldsInPf             = terror.ErrCode(mysql.ErrUniqueKeyNeedAllFieldsInPf)
	codePrimaryCantHaveNull                    = terror.ErrCode(mysql.ErrPrimaryCantHaveNull)
	codeWrongExprInPartitionFunc               = terror.ErrCode(mysql.ErrWrongExprInPartitionFunc)
	codeWarnDataTruncated                      = terror.ErrCode(mysql.WarnDataTruncated)
	codeCoalesceOnlyOnHashPartition            = terror.ErrCode(mysql.ErrCoalesceOnlyOnHashPartition)
	codeUnknownPartition                       = terror.ErrCode(mysql.ErrUnknownPartition)
	codeErrGeneratedColumnRefAutoInc           = terror.ErrCode(mysql.ErrGeneratedColumnRefAutoInc)
	codeNotSupportedAlterOperation             = terror.ErrCode(mysql.ErrAlterOperationNotSupportedReason)
	codeFieldNotFoundPart                      = terror.ErrCode(mysql.ErrFieldNotFoundPart)
	codePartitionColumnList                    = terror.ErrCode(mysql.ErrPartitionColumnList)
)

func init() {
	ddlMySQLErrCodes := map[terror.ErrCode]uint16{
		codeBadNull:                                mysql.ErrBadNull,
		codeCantRemoveAllFields:                    mysql.ErrCantRemoveAllFields,
		codeCantDropFieldOrKey:                     mysql.ErrCantDropFieldOrKey,
		codeInvalidOnUpdate:                        mysql.ErrInvalidOnUpdate,
		codeBlobKeyWithoutLength:                   mysql.ErrBlobKeyWithoutLength,
		codeIncorrectPrefixKey:                     mysql.ErrWrongSubKey,
		codeTooLongIdent:                           mysql.ErrTooLongIdent,
		codeTooLongKey:                             mysql.ErrTooLongKey,
		codeKeyColumnDoesNotExits:                  mysql.ErrKeyColumnDoesNotExits,
		codeDupKeyName:                             mysql.ErrDupKeyName,
		codeWrongDBName:                            mysql.ErrWrongDBName,
		codeWrongTableName:                         mysql.ErrWrongTableName,
		codeFileNotFound:                           mysql.ErrFileNotFound,
		codeErrorOnRename:                          mysql.ErrErrorOnRename,
		codeBadField:                               mysql.ErrBadField,
		codeInvalidUseOfNull:                       mysql.ErrInvalidUseOfNull,
		codeUnsupportedOnGeneratedColumn:           mysql.ErrUnsupportedOnGeneratedColumn,
		codeGeneratedColumnNonPrior:                mysql.ErrGeneratedColumnNonPrior,
		codeDependentByGeneratedColumn:             mysql.ErrDependentByGeneratedColumn,
		codeJSONUsedAsKey:                          mysql.ErrJSONUsedAsKey,
		codeBlobCantHaveDefault:                    mysql.ErrBlobCantHaveDefault,
		codeWrongColumnName:                        mysql.ErrWrongColumnName,
		codeWrongKeyColumn:                         mysql.ErrWrongKeyColumn,
		codeWrongNameForIndex:                      mysql.ErrWrongNameForIndex,
		codeTableMustHaveColumns:                   mysql.ErrTableMustHaveColumns,
		codeTooManyFields:                          mysql.ErrTooManyFields,
		codeErrTooLongIndexComment:                 mysql.ErrTooLongIndexComment,
		codeViewWrongList:                          mysql.ErrViewWrongList,
		codeUnknownCharacterSet:                    mysql.ErrUnknownCharacterSet,
		codePartitionsMustBeDefined:                mysql.ErrPartitionsMustBeDefined,
		codePartitionMgmtOnNonpartitioned:          mysql.ErrPartitionMgmtOnNonpartitioned,
		codeDropPartitionNonExistent:               mysql.ErrDropPartitionNonExistent,
		codeSameNamePartition:                      mysql.ErrSameNamePartition,
		codeRangeNotIncreasing:                     mysql.ErrRangeNotIncreasing,
		codePartitionMaxvalue:                      mysql.ErrPartitionMaxvalue,
		codeErrTooManyValues:                       mysql.ErrTooManyValues,
		codeDropLastPartition:                      mysql.ErrDropLastPartition,
		codeTooManyPartitions:                      mysql.ErrTooManyPartitions,
		codePartitionFunctionIsNotAllowed:          mysql.ErrPartitionFunctionIsNotAllowed,
		codeErrPartitionFuncNotAllowed:             mysql.ErrPartitionFuncNotAllowed,
		codeErrFieldTypeNotAllowedAsPartitionField: mysql.ErrFieldTypeNotAllowedAsPartitionField,
		codeUniqueKeyNeedAllFieldsInPf:             mysql.ErrUniqueKeyNeedAllFieldsInPf,
		codePrimaryCantHaveNull:                    mysql.ErrPrimaryCantHaveNull,
		codeWrongExprInPartitionFunc:               mysql.ErrWrongExprInPartitionFunc,
		codeWarnDataTruncated:                      mysql.WarnDataTruncated,
		codeCoalesceOnlyOnHashPartition:            mysql.ErrCoalesceOnlyOnHashPartition,
		codeUnknownPartition:                       mysql.ErrUnknownPartition,
		codeNotSupportedAlterOperation:             mysql.ErrAlterOperationNotSupportedReason,
		codeErrWrongObject:                         mysql.ErrWrongObject,
<<<<<<< HEAD
		codeFieldNotFoundPart:                      mysql.ErrFieldNotFoundPart,
		codePartitionColumnList:                    mysql.ErrPartitionColumnList,
=======
		codeInvalidDefaultValue:                    mysql.ErrInvalidDefault,
>>>>>>> d7ac1138
		codeErrGeneratedColumnRefAutoInc:           mysql.ErrGeneratedColumnRefAutoInc,
	}
	terror.ErrClassToMySQLCodes[terror.ClassDDL] = ddlMySQLErrCodes
}<|MERGE_RESOLUTION|>--- conflicted
+++ resolved
@@ -757,12 +757,9 @@
 		codeUnknownPartition:                       mysql.ErrUnknownPartition,
 		codeNotSupportedAlterOperation:             mysql.ErrAlterOperationNotSupportedReason,
 		codeErrWrongObject:                         mysql.ErrWrongObject,
-<<<<<<< HEAD
 		codeFieldNotFoundPart:                      mysql.ErrFieldNotFoundPart,
 		codePartitionColumnList:                    mysql.ErrPartitionColumnList,
-=======
 		codeInvalidDefaultValue:                    mysql.ErrInvalidDefault,
->>>>>>> d7ac1138
 		codeErrGeneratedColumnRefAutoInc:           mysql.ErrGeneratedColumnRefAutoInc,
 	}
 	terror.ErrClassToMySQLCodes[terror.ClassDDL] = ddlMySQLErrCodes
