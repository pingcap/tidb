--- conflicted
+++ resolved
@@ -668,9 +668,7 @@
 	SnapshotTS    uint64
 	CurAutoIncID  int64
 	CurAutoRandID int64
-<<<<<<< HEAD
 	CurRowID      int64
-=======
 }
 
 var (
@@ -682,5 +680,4 @@
 	if flag.Lookup("test.v") != nil || flag.Lookup("check.v") != nil {
 		RunInGoTest = true
 	}
->>>>>>> 4031706e
 }