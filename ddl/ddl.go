// Copyright 2013 The ql Authors. All rights reserved.
// Use of this source code is governed by a BSD-style
// license that can be found in the LICENSES/QL-LICENSE file.

// Copyright 2015 PingCAP, Inc.
//
// Licensed under the Apache License, Version 2.0 (the "License");
// you may not use this file except in compliance with the License.
// You may obtain a copy of the License at
//
//     http://www.apache.org/licenses/LICENSE-2.0
//
// Unless required by applicable law or agreed to in writing, software
// distributed under the License is distributed on an "AS IS" BASIS,
// See the License for the specific language governing permissions and
// limitations under the License.

package ddl

import (
	"context"
	"fmt"
	"sync"
	"time"

	"github.com/coreos/etcd/clientv3"
	"github.com/ngaut/pools"
	"github.com/pingcap/errors"
	"github.com/pingcap/parser/ast"
	"github.com/pingcap/parser/model"
	"github.com/pingcap/parser/mysql"
	"github.com/pingcap/parser/terror"
	pumpcli "github.com/pingcap/tidb-tools/tidb-binlog/pump_client"
	"github.com/pingcap/tidb/ddl/util"
	"github.com/pingcap/tidb/infoschema"
	"github.com/pingcap/tidb/kv"
	"github.com/pingcap/tidb/meta"
	"github.com/pingcap/tidb/metrics"
	"github.com/pingcap/tidb/owner"
	"github.com/pingcap/tidb/sessionctx"
	"github.com/pingcap/tidb/sessionctx/binloginfo"
	"github.com/pingcap/tidb/sessionctx/variable"
	"github.com/pingcap/tidb/table"
	tidbutil "github.com/pingcap/tidb/util"
	log "github.com/sirupsen/logrus"
	"github.com/twinj/uuid"
)

const (
	// currentVersion is for all new DDL jobs.
	currentVersion = 1
	// DDLOwnerKey is the ddl owner path that is saved to etcd, and it's exported for testing.
	DDLOwnerKey = "/tidb/ddl/fg/owner"
	ddlPrompt   = "ddl"

	shardRowIDBitsMax = 15

	// PartitionCountLimit is limit of the number of partitions in a table.
	// Mysql maximum number of partitions is 8192, our maximum number of partitions is 1024.
	// Reference linking https://dev.mysql.com/doc/refman/5.7/en/partitioning-limitations.html.
	PartitionCountLimit = 1024
)

var (
	// TableColumnCountLimit is limit of the number of columns in a table.
	// It's exported for testing.
	TableColumnCountLimit = uint32(512)
	// EnableSplitTableRegion is a flag to decide whether to split a new region for
	// a newly created table. It takes effect only if the Storage supports split
	// region.
	EnableSplitTableRegion = uint32(0)
)

var (
	// errWorkerClosed means we have already closed the DDL worker.
	errInvalidWorker = terror.ClassDDL.New(codeInvalidWorker, "invalid worker")
	// errNotOwner means we are not owner and can't handle DDL jobs.
	errNotOwner              = terror.ClassDDL.New(codeNotOwner, "not Owner")
	errInvalidDDLJob         = terror.ClassDDL.New(codeInvalidDDLJob, "invalid DDL job")
	errCancelledDDLJob       = terror.ClassDDL.New(codeCancelledDDLJob, "cancelled DDL job")
	errInvalidJobFlag        = terror.ClassDDL.New(codeInvalidJobFlag, "invalid job flag")
	errRunMultiSchemaChanges = terror.ClassDDL.New(codeRunMultiSchemaChanges, "can't run multi schema change")
	errWaitReorgTimeout      = terror.ClassDDL.New(codeWaitReorgTimeout, "wait for reorganization timeout")
	errInvalidStoreVer       = terror.ClassDDL.New(codeInvalidStoreVer, "invalid storage current version")

	errUnknownPartition = terror.ClassDDL.New(codeUnknownPartition, mysql.MySQLErrName[mysql.ErrUnknownPartition])
	// We don't support dropping column with index covered now.
	errCantDropColWithIndex     = terror.ClassDDL.New(codeCantDropColWithIndex, "can't drop column with index")
	errUnsupportedAddColumn     = terror.ClassDDL.New(codeUnsupportedAddColumn, "unsupported add column")
	errUnsupportedModifyColumn  = terror.ClassDDL.New(codeUnsupportedModifyColumn, "unsupported modify column %s")
	errUnsupportedModifyCharset = terror.ClassDDL.New(codeUnsupportedModifyCharset, "unsupported modify %s")
	errUnsupportedPKHandle      = terror.ClassDDL.New(codeUnsupportedDropPKHandle,
		"unsupported drop integer primary key")
	errUnsupportedCharset = terror.ClassDDL.New(codeUnsupportedCharset, "unsupported charset %s collate %s")

	errUnsupportedShardRowIDBits = terror.ClassDDL.New(codeUnsupportedShardRowIDBits, "unsupported shard_row_id_bits for table with auto_increment column.")

	errBlobKeyWithoutLength = terror.ClassDDL.New(codeBlobKeyWithoutLength, "index for BLOB/TEXT column must specify a key length")
	errIncorrectPrefixKey   = terror.ClassDDL.New(codeIncorrectPrefixKey, "Incorrect prefix key; the used key part isn't a string, the used length is longer than the key part, or the storage engine doesn't support unique prefix keys")
	errTooLongKey           = terror.ClassDDL.New(codeTooLongKey,
		fmt.Sprintf("Specified key was too long; max key length is %d bytes", maxPrefixLength))
	errKeyColumnDoesNotExits    = terror.ClassDDL.New(codeKeyColumnDoesNotExits, mysql.MySQLErrName[mysql.ErrKeyColumnDoesNotExits])
	errUnknownTypeLength        = terror.ClassDDL.New(codeUnknownTypeLength, "Unknown length for type tp %d")
	errUnknownFractionLength    = terror.ClassDDL.New(codeUnknownFractionLength, "Unknown Length for type tp %d and fraction %d")
	errInvalidJobVersion        = terror.ClassDDL.New(codeInvalidJobVersion, "DDL job with version %d greater than current %d")
	errFileNotFound             = terror.ClassDDL.New(codeFileNotFound, "Can't find file: './%s/%s.frm'")
	errErrorOnRename            = terror.ClassDDL.New(codeErrorOnRename, "Error on rename of './%s/%s' to './%s/%s'")
	errBadField                 = terror.ClassDDL.New(codeBadField, "Unknown column '%s' in '%s'")
	errInvalidUseOfNull         = terror.ClassDDL.New(codeInvalidUseOfNull, "Invalid use of NULL value")
	errTooManyFields            = terror.ClassDDL.New(codeTooManyFields, "Too many columns")
	errInvalidSplitRegionRanges = terror.ClassDDL.New(codeInvalidRanges, "Failed to split region ranges")
	errReorgPanic               = terror.ClassDDL.New(codeReorgWorkerPanic, "reorg worker panic.")

	// errWrongKeyColumn is for table column cannot be indexed.
	errWrongKeyColumn = terror.ClassDDL.New(codeWrongKeyColumn, mysql.MySQLErrName[mysql.ErrWrongKeyColumn])
	// errUnsupportedOnGeneratedColumn is for unsupported actions on generated columns.
	errUnsupportedOnGeneratedColumn = terror.ClassDDL.New(codeUnsupportedOnGeneratedColumn, mysql.MySQLErrName[mysql.ErrUnsupportedOnGeneratedColumn])
	// errGeneratedColumnNonPrior forbiddens to refer generated column non prior to it.
	errGeneratedColumnNonPrior = terror.ClassDDL.New(codeGeneratedColumnNonPrior, mysql.MySQLErrName[mysql.ErrGeneratedColumnNonPrior])
	// errDependentByGeneratedColumn forbiddens to delete columns which are dependent by generated columns.
	errDependentByGeneratedColumn = terror.ClassDDL.New(codeDependentByGeneratedColumn, mysql.MySQLErrName[mysql.ErrDependentByGeneratedColumn])
	// errJSONUsedAsKey forbiddens to use JSON as key or index.
	errJSONUsedAsKey = terror.ClassDDL.New(codeJSONUsedAsKey, mysql.MySQLErrName[mysql.ErrJSONUsedAsKey])
	// errBlobCantHaveDefault forbiddens to give not null default value to TEXT/BLOB/JSON.
	errBlobCantHaveDefault = terror.ClassDDL.New(codeBlobCantHaveDefault, mysql.MySQLErrName[mysql.ErrBlobCantHaveDefault])
	errTooLongIndexComment = terror.ClassDDL.New(codeErrTooLongIndexComment, mysql.MySQLErrName[mysql.ErrTooLongIndexComment])
	// ErrUnsupportedAddPartition returns for does not support add partitions.
	ErrUnsupportedAddPartition = terror.ClassDDL.New(codeUnsupportedAddPartition, "unsupported add partitions")
	// ErrUnsupportedCoalescePartition returns for does not support coalesce partitions.
	ErrUnsupportedCoalescePartition = terror.ClassDDL.New(codeUnsupportedCoalescePartition, "unsupported coalesce partitions")

	// ErrDupKeyName returns for duplicated key name
	ErrDupKeyName = terror.ClassDDL.New(codeDupKeyName, "duplicate key name")
	// ErrInvalidDBState returns for invalid database state.
	ErrInvalidDBState = terror.ClassDDL.New(codeInvalidDBState, "invalid database state")
	// ErrInvalidTableState returns for invalid Table state.
	ErrInvalidTableState = terror.ClassDDL.New(codeInvalidTableState, "invalid table state")
	// ErrInvalidColumnState returns for invalid column state.
	ErrInvalidColumnState = terror.ClassDDL.New(codeInvalidColumnState, "invalid column state")
	// ErrInvalidIndexState returns for invalid index state.
	ErrInvalidIndexState = terror.ClassDDL.New(codeInvalidIndexState, "invalid index state")
	// ErrInvalidForeignKeyState returns for invalid foreign key state.
	ErrInvalidForeignKeyState = terror.ClassDDL.New(codeInvalidForeignKeyState, "invalid foreign key state")
	// ErrUnsupportedModifyPrimaryKey returns an error when add or drop the primary key.
	// It's exported for testing.
	ErrUnsupportedModifyPrimaryKey = terror.ClassDDL.New(codeUnsupportedModifyPrimaryKey, "unsupported %s primary key")

	// ErrColumnBadNull returns for a bad null value.
	ErrColumnBadNull = terror.ClassDDL.New(codeBadNull, "column cann't be null")
	// ErrCantRemoveAllFields returns for deleting all columns.
	ErrCantRemoveAllFields = terror.ClassDDL.New(codeCantRemoveAllFields, "can't delete all columns with ALTER TABLE")
	// ErrCantDropFieldOrKey returns for dropping a non-existent field or key.
	ErrCantDropFieldOrKey = terror.ClassDDL.New(codeCantDropFieldOrKey, "can't drop field; check that column/key exists")
	// ErrInvalidOnUpdate returns for invalid ON UPDATE clause.
	ErrInvalidOnUpdate = terror.ClassDDL.New(codeInvalidOnUpdate, mysql.MySQLErrName[mysql.ErrInvalidOnUpdate])
	// ErrTooLongIdent returns for too long name of database/table/column/index.
	ErrTooLongIdent = terror.ClassDDL.New(codeTooLongIdent, mysql.MySQLErrName[mysql.ErrTooLongIdent])
	// ErrWrongDBName returns for wrong database name.
	ErrWrongDBName = terror.ClassDDL.New(codeWrongDBName, mysql.MySQLErrName[mysql.ErrWrongDBName])
	// ErrWrongTableName returns for wrong table name.
	ErrWrongTableName = terror.ClassDDL.New(codeWrongTableName, mysql.MySQLErrName[mysql.ErrWrongTableName])
	// ErrWrongColumnName returns for wrong column name.
	ErrWrongColumnName = terror.ClassDDL.New(codeWrongColumnName, mysql.MySQLErrName[mysql.ErrWrongColumnName])
	// ErrTableMustHaveColumns returns for missing column when creating a table.
	ErrTableMustHaveColumns = terror.ClassDDL.New(codeTableMustHaveColumns, mysql.MySQLErrName[mysql.ErrTableMustHaveColumns])
	// ErrWrongNameForIndex returns for wrong index name.
	ErrWrongNameForIndex = terror.ClassDDL.New(codeWrongNameForIndex, mysql.MySQLErrName[mysql.ErrWrongNameForIndex])
	// ErrUnknownCharacterSet returns unknown character set.
	ErrUnknownCharacterSet = terror.ClassDDL.New(codeUnknownCharacterSet, "Unknown character set: '%s'")
	// ErrPrimaryCantHaveNull returns All parts of a PRIMARY KEY must be NOT NULL; if you need NULL in a key, use UNIQUE instead
	ErrPrimaryCantHaveNull = terror.ClassDDL.New(codePrimaryCantHaveNull, mysql.MySQLErrName[mysql.ErrPrimaryCantHaveNull])

	// ErrNotAllowedTypeInPartition returns not allowed type error when creating table partiton with unsupport expression type.
	ErrNotAllowedTypeInPartition = terror.ClassDDL.New(codeErrFieldTypeNotAllowedAsPartitionField, mysql.MySQLErrName[mysql.ErrFieldTypeNotAllowedAsPartitionField])
	// ErrPartitionsMustBeDefined returns each partition must be defined.
	ErrPartitionsMustBeDefined = terror.ClassDDL.New(codePartitionsMustBeDefined, "For RANGE partitions each partition must be defined")
	// ErrPartitionMgmtOnNonpartitioned returns it's not a partition table.
	ErrPartitionMgmtOnNonpartitioned = terror.ClassDDL.New(codePartitionMgmtOnNonpartitioned, "Partition management on a not partitioned table is not possible")
	// ErrDropPartitionNonExistent returns error in list of partition.
	ErrDropPartitionNonExistent = terror.ClassDDL.New(codeDropPartitionNonExistent, " Error in list of partitions to %s")
	// ErrSameNamePartition returns duplicate partition name.
	ErrSameNamePartition = terror.ClassDDL.New(codeSameNamePartition, "Duplicate partition name %s")
	// ErrRangeNotIncreasing returns values less than value must be strictly increasing for each partition.
	ErrRangeNotIncreasing = terror.ClassDDL.New(codeRangeNotIncreasing, "VALUES LESS THAN value must be strictly increasing for each partition")
	// ErrPartitionMaxvalue returns maxvalue can only be used in last partition definition.
	ErrPartitionMaxvalue = terror.ClassDDL.New(codePartitionMaxvalue, "MAXVALUE can only be used in last partition definition")
	// ErrTooManyValues returns cannot have more than one value for this type of partitioning.
	ErrTooManyValues = terror.ClassDDL.New(codeErrTooManyValues, mysql.MySQLErrName[mysql.ErrTooManyValues])
	//ErrDropLastPartition returns cannot remove all partitions, use drop table instead.
	ErrDropLastPartition = terror.ClassDDL.New(codeDropLastPartition, mysql.MySQLErrName[mysql.ErrDropLastPartition])
	//ErrTooManyPartitions returns too many partitions were defined.
	ErrTooManyPartitions = terror.ClassDDL.New(codeTooManyPartitions, mysql.MySQLErrName[mysql.ErrTooManyPartitions])
	//ErrPartitionFunctionIsNotAllowed returns this partition function is not allowed.
	ErrPartitionFunctionIsNotAllowed = terror.ClassDDL.New(codePartitionFunctionIsNotAllowed, mysql.MySQLErrName[mysql.ErrPartitionFunctionIsNotAllowed])
	// ErrPartitionFuncNotAllowed returns partition function returns the wrong type.
	ErrPartitionFuncNotAllowed = terror.ClassDDL.New(codeErrPartitionFuncNotAllowed, mysql.MySQLErrName[mysql.ErrPartitionFuncNotAllowed])
	// ErrUniqueKeyNeedAllFieldsInPf returns must include all columns in the table's partitioning function.
	ErrUniqueKeyNeedAllFieldsInPf = terror.ClassDDL.New(codeUniqueKeyNeedAllFieldsInPf, mysql.MySQLErrName[mysql.ErrUniqueKeyNeedAllFieldsInPf])
	errWrongExprInPartitionFunc   = terror.ClassDDL.New(codeWrongExprInPartitionFunc, mysql.MySQLErrName[mysql.ErrWrongExprInPartitionFunc])
	// ErrWarnDataTruncated returns data truncated error.
	ErrWarnDataTruncated = terror.ClassDDL.New(codeWarnDataTruncated, mysql.MySQLErrName[mysql.WarnDataTruncated])
	// ErrCoalesceOnlyOnHashPartition returns coalesce partition can only be used on hash/key partitions.
	ErrCoalesceOnlyOnHashPartition = terror.ClassDDL.New(codeCoalesceOnlyOnHashPartition, mysql.MySQLErrName[mysql.ErrCoalesceOnlyOnHashPartition])
	// ErrViewWrongList returns create view must include all columns in the select clause
	ErrViewWrongList = terror.ClassDDL.New(codeViewWrongList, mysql.MySQLErrName[mysql.ErrViewWrongList])
<<<<<<< HEAD
	// ErrAlterOperationNotSupported returns when alter operations is not supported.
	ErrAlterOperationNotSupported = terror.ClassDDL.New(codeNotSupportedAlterOperation, mysql.MySQLErrName[mysql.ErrAlterOperationNotSupportedReason])
=======
	// ErrTableIsNotView returns for table is not base table.
	ErrTableIsNotView = terror.ClassDDL.New(codeErrWrongObject, "'%s.%s' is not VIEW")
>>>>>>> 7ee6811d
)

// DDL is responsible for updating schema in data store and maintaining in-memory InfoSchema cache.
type DDL interface {
	CreateSchema(ctx sessionctx.Context, name model.CIStr, charsetInfo *ast.CharsetOpt) error
	DropSchema(ctx sessionctx.Context, schema model.CIStr) error
	CreateTable(ctx sessionctx.Context, stmt *ast.CreateTableStmt) error
	CreateView(ctx sessionctx.Context, stmt *ast.CreateViewStmt) error
	CreateTableWithLike(ctx sessionctx.Context, ident, referIdent ast.Ident, ifNotExists bool) error
	DropTable(ctx sessionctx.Context, tableIdent ast.Ident) (err error)
	DropView(ctx sessionctx.Context, tableIdent ast.Ident) (err error)
	CreateIndex(ctx sessionctx.Context, tableIdent ast.Ident, unique bool, indexName model.CIStr,
		columnNames []*ast.IndexColName, indexOption *ast.IndexOption) error
	DropIndex(ctx sessionctx.Context, tableIdent ast.Ident, indexName model.CIStr) error
	AlterTable(ctx sessionctx.Context, tableIdent ast.Ident, spec []*ast.AlterTableSpec) error
	TruncateTable(ctx sessionctx.Context, tableIdent ast.Ident) error
	RenameTable(ctx sessionctx.Context, oldTableIdent, newTableIdent ast.Ident, isAlterTable bool) error

	// GetLease returns current schema lease time.
	GetLease() time.Duration
	// Stats returns the DDL statistics.
	Stats(vars *variable.SessionVars) (map[string]interface{}, error)
	// GetScope gets the status variables scope.
	GetScope(status string) variable.ScopeFlag
	// Stop stops DDL worker.
	Stop() error
	// RegisterEventCh registers event channel for ddl.
	RegisterEventCh(chan<- *util.Event)
	// SchemaSyncer gets the schema syncer.
	SchemaSyncer() SchemaSyncer
	// OwnerManager gets the owner manager.
	OwnerManager() owner.Manager
	// GetID gets the ddl ID.
	GetID() string
	// GetTableMaxRowID gets the max row ID of a normal table or a partition.
	GetTableMaxRowID(startTS uint64, tbl table.PhysicalTable) (int64, bool, error)
	// SetBinlogClient sets the binlog client for DDL worker. It's exported for testing.
	SetBinlogClient(*pumpcli.PumpsClient)
	// GetHook gets the hook. It's exported for testing.
	GetHook() Callback
}

// ddl is used to handle the statements that define the structure or schema of the database.
type ddl struct {
	m          sync.RWMutex
	infoHandle *infoschema.Handle
	quitCh     chan struct{}

	*ddlCtx
	workers     map[workerType]*worker
	sessPool    *sessionPool
	delRangeMgr delRangeManager
}

// ddlCtx is the context when we use worker to handle DDL jobs.
type ddlCtx struct {
	uuid         string
	store        kv.Storage
	ownerManager owner.Manager
	schemaSyncer SchemaSyncer
	ddlJobDoneCh chan struct{}
	ddlEventCh   chan<- *util.Event
	lease        time.Duration        // lease is schema lease.
	binlogCli    *pumpcli.PumpsClient // binlogCli is used for Binlog.

	// hook may be modified.
	mu struct {
		sync.RWMutex
		hook        Callback
		interceptor Interceptor
	}
}

func (dc *ddlCtx) isOwner() bool {
	isOwner := dc.ownerManager.IsOwner()
	log.Debugf("[ddl] it's the DDL owner %v, self ID %s", isOwner, dc.uuid)
	if isOwner {
		metrics.DDLCounter.WithLabelValues(metrics.DDLOwner + "_" + mysql.TiDBReleaseVersion).Inc()
	}
	return isOwner
}

// RegisterEventCh registers passed channel for ddl Event.
func (d *ddl) RegisterEventCh(ch chan<- *util.Event) {
	d.ddlEventCh = ch
}

// asyncNotifyEvent will notify the ddl event to outside world, say statistic handle. When the channel is full, we may
// give up notify and log it.
func asyncNotifyEvent(d *ddlCtx, e *util.Event) {
	if d.ddlEventCh != nil {
		if d.lease == 0 {
			// If lease is 0, it's always used in test.
			select {
			case d.ddlEventCh <- e:
			default:
			}
			return
		}
		for i := 0; i < 10; i++ {
			select {
			case d.ddlEventCh <- e:
				return
			default:
				log.Warnf("Fail to notify event %s.", e)
				time.Sleep(time.Microsecond * 10)
			}
		}
	}
}

// NewDDL creates a new DDL.
func NewDDL(ctx context.Context, etcdCli *clientv3.Client, store kv.Storage,
	infoHandle *infoschema.Handle, hook Callback, lease time.Duration, ctxPool *pools.ResourcePool) DDL {
	return newDDL(ctx, etcdCli, store, infoHandle, hook, lease, ctxPool)
}

func newDDL(ctx context.Context, etcdCli *clientv3.Client, store kv.Storage,
	infoHandle *infoschema.Handle, hook Callback, lease time.Duration, ctxPool *pools.ResourcePool) *ddl {
	if hook == nil {
		hook = &BaseCallback{}
	}
	id := uuid.NewV4().String()
	ctx, cancelFunc := context.WithCancel(ctx)
	var manager owner.Manager
	var syncer SchemaSyncer
	if etcdCli == nil {
		// The etcdCli is nil if the store is localstore which is only used for testing.
		// So we use mockOwnerManager and MockSchemaSyncer.
		manager = owner.NewMockManager(id, cancelFunc)
		syncer = NewMockSchemaSyncer()
	} else {
		manager = owner.NewOwnerManager(etcdCli, ddlPrompt, id, DDLOwnerKey, cancelFunc)
		syncer = NewSchemaSyncer(etcdCli, id)
	}

	ddlCtx := &ddlCtx{
		uuid:         id,
		store:        store,
		lease:        lease,
		ddlJobDoneCh: make(chan struct{}, 1),
		ownerManager: manager,
		schemaSyncer: syncer,
		binlogCli:    binloginfo.GetPumpsClient(),
	}
	ddlCtx.mu.hook = hook
	ddlCtx.mu.interceptor = &BaseInterceptor{}
	d := &ddl{
		infoHandle: infoHandle,
		ddlCtx:     ddlCtx,
	}

	d.start(ctx, ctxPool)
	variable.RegisterStatistics(d)

	metrics.DDLCounter.WithLabelValues(metrics.CreateDDLInstance).Inc()
	return d
}

// Stop implements DDL.Stop interface.
func (d *ddl) Stop() error {
	d.m.Lock()
	defer d.m.Unlock()

	d.close()
	log.Infof("[ddl] stop DDL:%s", d.uuid)
	return nil
}

func (d *ddl) newDeleteRangeManager(mock bool) delRangeManager {
	var delRangeMgr delRangeManager
	if !mock {
		delRangeMgr = newDelRangeManager(d.store, d.sessPool)
		log.Infof("[ddl] start delRangeManager OK, with emulator: %t", !d.store.SupportDeleteRange())
	} else {
		delRangeMgr = newMockDelRangeManager()
	}

	delRangeMgr.start()
	return delRangeMgr
}

// start campaigns the owner and starts workers.
// ctxPool is used for the worker's delRangeManager and creates sessions.
func (d *ddl) start(ctx context.Context, ctxPool *pools.ResourcePool) {
	log.Infof("[ddl] start DDL:%s, run worker %v", d.uuid, RunWorker)
	d.quitCh = make(chan struct{})

	// If RunWorker is true, we need campaign owner and do DDL job.
	// Otherwise, we needn't do that.
	if RunWorker {
		err := d.ownerManager.CampaignOwner(ctx)
		terror.Log(errors.Trace(err))

		d.workers = make(map[workerType]*worker, 2)
		d.sessPool = newSessionPool(ctxPool)
		d.delRangeMgr = d.newDeleteRangeManager(ctxPool == nil)
		d.workers[generalWorker] = newWorker(generalWorker, d.store, d.sessPool, d.delRangeMgr)
		d.workers[addIdxWorker] = newWorker(addIdxWorker, d.store, d.sessPool, d.delRangeMgr)
		for _, worker := range d.workers {
			worker.wg.Add(1)
			w := worker
			go tidbutil.WithRecovery(
				func() { w.start(d.ddlCtx) },
				func(r interface{}) {
					if r != nil {
						log.Errorf("[ddl-%s] ddl %s meet panic", w, d.uuid)
						metrics.PanicCounter.WithLabelValues(metrics.LabelDDL).Inc()
					}
				})
			metrics.DDLCounter.WithLabelValues(fmt.Sprintf("%s_%s", metrics.CreateDDL, worker.String())).Inc()

			// When the start function is called, we will send a fake job to let worker
			// checks owner firstly and try to find whether a job exists and run.
			asyncNotify(worker.ddlJobCh)
		}
	}
}

func (d *ddl) close() {
	if isChanClosed(d.quitCh) {
		return
	}

	startTime := time.Now()
	close(d.quitCh)
	d.ownerManager.Cancel()
	err := d.schemaSyncer.RemoveSelfVersionPath()
	if err != nil {
		log.Errorf("[ddl] remove self version path failed %v", err)
	}

	for _, worker := range d.workers {
		worker.close()
	}
	if d.sessPool != nil {
		d.sessPool.close()
	}
	if d.delRangeMgr != nil {
		d.delRangeMgr.clear()
	}

	log.Infof("[ddl] closing DDL:%s takes time %v", d.uuid, time.Since(startTime))
}

// GetLease implements DDL.GetLease interface.
func (d *ddl) GetLease() time.Duration {
	d.m.RLock()
	lease := d.lease
	d.m.RUnlock()
	return lease
}

// GetInformationSchema gets the infoschema binding to d. It's expoted for testing.
func (d *ddl) GetInformationSchema(ctx sessionctx.Context) infoschema.InfoSchema {
	is := d.infoHandle.Get()

	d.mu.RLock()
	defer d.mu.RUnlock()
	return d.mu.interceptor.OnGetInfoSchema(ctx, is)
}

func (d *ddl) genGlobalID() (int64, error) {
	var globalID int64
	err := kv.RunInNewTxn(d.store, true, func(txn kv.Transaction) error {
		var err error

		// gofail: var mockGenGlobalIDFail bool
		// if mockGenGlobalIDFail {
		//	 return errors.New("gofail genGlobalID error")
		// }

		globalID, err = meta.NewMeta(txn).GenGlobalID()
		return errors.Trace(err)
	})

	return globalID, errors.Trace(err)
}

// SchemaSyncer implements DDL.SchemaSyncer interface.
func (d *ddl) SchemaSyncer() SchemaSyncer {
	return d.schemaSyncer
}

// OwnerManager implements DDL.OwnerManager interface.
func (d *ddl) OwnerManager() owner.Manager {
	return d.ownerManager
}

// GetID implements DDL.GetID interface.
func (d *ddl) GetID() string {
	return d.uuid
}

func checkJobMaxInterval(job *model.Job) time.Duration {
	// The job of adding index takes more time to process.
	// So it uses the longer time.
	if job.Type == model.ActionAddIndex {
		return 3 * time.Second
	}
	if job.Type == model.ActionCreateTable || job.Type == model.ActionCreateSchema {
		return 500 * time.Millisecond
	}
	return 1 * time.Second
}

func (d *ddl) asyncNotifyWorker(jobTp model.ActionType) {
	// If the workers don't run, we needn't to notify workers.
	if !RunWorker {
		return
	}

	if jobTp == model.ActionAddIndex {
		asyncNotify(d.workers[addIdxWorker].ddlJobCh)
	} else {
		asyncNotify(d.workers[generalWorker].ddlJobCh)
	}
}

func (d *ddl) doDDLJob(ctx sessionctx.Context, job *model.Job) error {
	// Get a global job ID and put the DDL job in the queue.
	err := d.addDDLJob(ctx, job)
	if err != nil {
		return errors.Trace(err)
	}
	ctx.GetSessionVars().StmtCtx.IsDDLJobInQueue = true

	// Notice worker that we push a new job and wait the job done.
	d.asyncNotifyWorker(job.Type)
	log.Infof("[ddl] start DDL job %s, Query:%s", job, job.Query)

	var historyJob *model.Job
	jobID := job.ID
	// For a job from start to end, the state of it will be none -> delete only -> write only -> reorganization -> public
	// For every state changes, we will wait as lease 2 * lease time, so here the ticker check is 10 * lease.
	// But we use etcd to speed up, normally it takes less than 0.5s now, so we use 0.5s or 1s or 3s as the max value.
	ticker := time.NewTicker(chooseLeaseTime(10*d.lease, checkJobMaxInterval(job)))
	startTime := time.Now()
	metrics.JobsGauge.WithLabelValues(job.Type.String()).Inc()
	defer func() {
		ticker.Stop()
		metrics.JobsGauge.WithLabelValues(job.Type.String()).Dec()
		metrics.HandleJobHistogram.WithLabelValues(job.Type.String(), metrics.RetLabel(err)).Observe(time.Since(startTime).Seconds())
	}()
	for {
		select {
		case <-d.ddlJobDoneCh:
		case <-ticker.C:
		}

		historyJob, err = d.getHistoryDDLJob(jobID)
		if err != nil {
			log.Errorf("[ddl] get history DDL job err %v, check again", err)
			continue
		} else if historyJob == nil {
			log.Debugf("[ddl] DDL job ID:%d is not in history, maybe not run", jobID)
			continue
		}

		// If a job is a history job, the state must be JobStateSynced or JobStateRollbackDone or JobStateCancelled.
		if historyJob.IsSynced() {
			log.Infof("[ddl] DDL job ID:%d is finished", jobID)
			return nil
		}

		if historyJob.Error != nil {
			return errors.Trace(historyJob.Error)
		}
		panic("When the state is JobStateRollbackDone or JobStateCancelled, historyJob.Error should never be nil")
	}
}

func (d *ddl) callHookOnChanged(err error) error {
	d.mu.RLock()
	defer d.mu.RUnlock()

	err = d.mu.hook.OnChanged(err)
	return errors.Trace(err)
}

// SetBinlogClient implements DDL.SetBinlogClient interface.
func (d *ddl) SetBinlogClient(binlogCli *pumpcli.PumpsClient) {
	d.binlogCli = binlogCli
}

// GetHook implements DDL.GetHook interface.
func (d *ddl) GetHook() Callback {
	d.mu.Lock()
	defer d.mu.Unlock()

	return d.mu.hook
}

// DDL error codes.
const (
	codeInvalidWorker         terror.ErrCode = 1
	codeNotOwner                             = 2
	codeInvalidDDLJob                        = 3
	codeInvalidJobFlag                       = 5
	codeRunMultiSchemaChanges                = 6
	codeWaitReorgTimeout                     = 7
	codeInvalidStoreVer                      = 8
	codeUnknownTypeLength                    = 9
	codeUnknownFractionLength                = 10
	codeInvalidJobVersion                    = 11
	codeCancelledDDLJob                      = 12
	codeInvalidRanges                        = 13
	codeReorgWorkerPanic                     = 14

	codeInvalidDBState         = 100
	codeInvalidTableState      = 101
	codeInvalidColumnState     = 102
	codeInvalidIndexState      = 103
	codeInvalidForeignKeyState = 104

	codeCantDropColWithIndex         = 201
	codeUnsupportedAddColumn         = 202
	codeUnsupportedModifyColumn      = 203
	codeUnsupportedDropPKHandle      = 204
	codeUnsupportedCharset           = 205
	codeUnsupportedModifyPrimaryKey  = 206
	codeUnsupportedShardRowIDBits    = 207
	codeUnsupportedAddPartition      = 208
	codeUnsupportedCoalescePartition = 209
	codeUnsupportedModifyCharset     = 210

	codeFileNotFound                           = 1017
	codeErrorOnRename                          = 1025
	codeBadNull                                = mysql.ErrBadNull
	codeBadField                               = 1054
	codeTooLongIdent                           = 1059
	codeDupKeyName                             = 1061
	codeTooLongKey                             = 1071
	codeKeyColumnDoesNotExits                  = mysql.ErrKeyColumnDoesNotExits
	codeIncorrectPrefixKey                     = 1089
	codeCantRemoveAllFields                    = 1090
	codeCantDropFieldOrKey                     = 1091
	codeBlobCantHaveDefault                    = 1101
	codeWrongDBName                            = 1102
	codeWrongTableName                         = 1103
	codeTooManyFields                          = 1117
	codeInvalidUseOfNull                       = 1138
	codeWrongColumnName                        = 1166
	codeWrongKeyColumn                         = 1167
	codeBlobKeyWithoutLength                   = 1170
	codeInvalidOnUpdate                        = 1294
	codeErrWrongObject                         = terror.ErrCode(mysql.ErrWrongObject)
	codeViewWrongList                          = 1353
	codeUnsupportedOnGeneratedColumn           = 3106
	codeGeneratedColumnNonPrior                = 3107
	codeDependentByGeneratedColumn             = 3108
	codeJSONUsedAsKey                          = 3152
	codeWrongNameForIndex                      = terror.ErrCode(mysql.ErrWrongNameForIndex)
	codeErrTooLongIndexComment                 = terror.ErrCode(mysql.ErrTooLongIndexComment)
	codeUnknownCharacterSet                    = terror.ErrCode(mysql.ErrUnknownCharacterSet)
	codeCantCreateTable                        = terror.ErrCode(mysql.ErrCantCreateTable)
	codeTableMustHaveColumns                   = terror.ErrCode(mysql.ErrTableMustHaveColumns)
	codePartitionsMustBeDefined                = terror.ErrCode(mysql.ErrPartitionsMustBeDefined)
	codePartitionMgmtOnNonpartitioned          = terror.ErrCode(mysql.ErrPartitionMgmtOnNonpartitioned)
	codeDropPartitionNonExistent               = terror.ErrCode(mysql.ErrDropPartitionNonExistent)
	codeSameNamePartition                      = terror.ErrCode(mysql.ErrSameNamePartition)
	codeRangeNotIncreasing                     = terror.ErrCode(mysql.ErrRangeNotIncreasing)
	codePartitionMaxvalue                      = terror.ErrCode(mysql.ErrPartitionMaxvalue)
	codeErrTooManyValues                       = terror.ErrCode(mysql.ErrTooManyValues)
	codeDropLastPartition                      = terror.ErrCode(mysql.ErrDropLastPartition)
	codeTooManyPartitions                      = terror.ErrCode(mysql.ErrTooManyPartitions)
	codePartitionFunctionIsNotAllowed          = terror.ErrCode(mysql.ErrPartitionFunctionIsNotAllowed)
	codeErrPartitionFuncNotAllowed             = terror.ErrCode(mysql.ErrPartitionFuncNotAllowed)
	codeErrFieldTypeNotAllowedAsPartitionField = terror.ErrCode(mysql.ErrFieldTypeNotAllowedAsPartitionField)
	codeUniqueKeyNeedAllFieldsInPf             = terror.ErrCode(mysql.ErrUniqueKeyNeedAllFieldsInPf)
	codePrimaryCantHaveNull                    = terror.ErrCode(mysql.ErrPrimaryCantHaveNull)
	codeWrongExprInPartitionFunc               = terror.ErrCode(mysql.ErrWrongExprInPartitionFunc)
	codeWarnDataTruncated                      = terror.ErrCode(mysql.WarnDataTruncated)
	codeCoalesceOnlyOnHashPartition            = terror.ErrCode(mysql.ErrCoalesceOnlyOnHashPartition)
	codeUnknownPartition                       = terror.ErrCode(mysql.ErrUnknownPartition)
	codeNotSupportedAlterOperation             = terror.ErrCode(mysql.ErrAlterOperationNotSupportedReason)
)

func init() {
	ddlMySQLErrCodes := map[terror.ErrCode]uint16{
		codeBadNull:                                mysql.ErrBadNull,
		codeCantRemoveAllFields:                    mysql.ErrCantRemoveAllFields,
		codeCantDropFieldOrKey:                     mysql.ErrCantDropFieldOrKey,
		codeInvalidOnUpdate:                        mysql.ErrInvalidOnUpdate,
		codeBlobKeyWithoutLength:                   mysql.ErrBlobKeyWithoutLength,
		codeIncorrectPrefixKey:                     mysql.ErrWrongSubKey,
		codeTooLongIdent:                           mysql.ErrTooLongIdent,
		codeTooLongKey:                             mysql.ErrTooLongKey,
		codeKeyColumnDoesNotExits:                  mysql.ErrKeyColumnDoesNotExits,
		codeDupKeyName:                             mysql.ErrDupKeyName,
		codeWrongDBName:                            mysql.ErrWrongDBName,
		codeWrongTableName:                         mysql.ErrWrongTableName,
		codeFileNotFound:                           mysql.ErrFileNotFound,
		codeErrorOnRename:                          mysql.ErrErrorOnRename,
		codeBadField:                               mysql.ErrBadField,
		codeInvalidUseOfNull:                       mysql.ErrInvalidUseOfNull,
		codeUnsupportedOnGeneratedColumn:           mysql.ErrUnsupportedOnGeneratedColumn,
		codeGeneratedColumnNonPrior:                mysql.ErrGeneratedColumnNonPrior,
		codeDependentByGeneratedColumn:             mysql.ErrDependentByGeneratedColumn,
		codeJSONUsedAsKey:                          mysql.ErrJSONUsedAsKey,
		codeBlobCantHaveDefault:                    mysql.ErrBlobCantHaveDefault,
		codeWrongColumnName:                        mysql.ErrWrongColumnName,
		codeWrongKeyColumn:                         mysql.ErrWrongKeyColumn,
		codeWrongNameForIndex:                      mysql.ErrWrongNameForIndex,
		codeTableMustHaveColumns:                   mysql.ErrTableMustHaveColumns,
		codeTooManyFields:                          mysql.ErrTooManyFields,
		codeErrTooLongIndexComment:                 mysql.ErrTooLongIndexComment,
		codeViewWrongList:                          mysql.ErrViewWrongList,
		codeUnknownCharacterSet:                    mysql.ErrUnknownCharacterSet,
		codePartitionsMustBeDefined:                mysql.ErrPartitionsMustBeDefined,
		codePartitionMgmtOnNonpartitioned:          mysql.ErrPartitionMgmtOnNonpartitioned,
		codeDropPartitionNonExistent:               mysql.ErrDropPartitionNonExistent,
		codeSameNamePartition:                      mysql.ErrSameNamePartition,
		codeRangeNotIncreasing:                     mysql.ErrRangeNotIncreasing,
		codePartitionMaxvalue:                      mysql.ErrPartitionMaxvalue,
		codeErrTooManyValues:                       mysql.ErrTooManyValues,
		codeDropLastPartition:                      mysql.ErrDropLastPartition,
		codeTooManyPartitions:                      mysql.ErrTooManyPartitions,
		codePartitionFunctionIsNotAllowed:          mysql.ErrPartitionFunctionIsNotAllowed,
		codeErrPartitionFuncNotAllowed:             mysql.ErrPartitionFuncNotAllowed,
		codeErrFieldTypeNotAllowedAsPartitionField: mysql.ErrFieldTypeNotAllowedAsPartitionField,
		codeUniqueKeyNeedAllFieldsInPf:             mysql.ErrUniqueKeyNeedAllFieldsInPf,
		codePrimaryCantHaveNull:                    mysql.ErrPrimaryCantHaveNull,
		codeWrongExprInPartitionFunc:               mysql.ErrWrongExprInPartitionFunc,
		codeWarnDataTruncated:                      mysql.WarnDataTruncated,
		codeCoalesceOnlyOnHashPartition:            mysql.ErrCoalesceOnlyOnHashPartition,
		codeUnknownPartition:                       mysql.ErrUnknownPartition,
<<<<<<< HEAD
		codeNotSupportedAlterOperation:             mysql.ErrAlterOperationNotSupportedReason,
=======
		codeErrWrongObject:                         mysql.ErrWrongObject,
>>>>>>> 7ee6811d
	}
	terror.ErrClassToMySQLCodes[terror.ClassDDL] = ddlMySQLErrCodes
}<|MERGE_RESOLUTION|>--- conflicted
+++ resolved
@@ -203,13 +203,10 @@
 	ErrCoalesceOnlyOnHashPartition = terror.ClassDDL.New(codeCoalesceOnlyOnHashPartition, mysql.MySQLErrName[mysql.ErrCoalesceOnlyOnHashPartition])
 	// ErrViewWrongList returns create view must include all columns in the select clause
 	ErrViewWrongList = terror.ClassDDL.New(codeViewWrongList, mysql.MySQLErrName[mysql.ErrViewWrongList])
-<<<<<<< HEAD
 	// ErrAlterOperationNotSupported returns when alter operations is not supported.
 	ErrAlterOperationNotSupported = terror.ClassDDL.New(codeNotSupportedAlterOperation, mysql.MySQLErrName[mysql.ErrAlterOperationNotSupportedReason])
-=======
 	// ErrTableIsNotView returns for table is not base table.
 	ErrTableIsNotView = terror.ClassDDL.New(codeErrWrongObject, "'%s.%s' is not VIEW")
->>>>>>> 7ee6811d
 )
 
 // DDL is responsible for updating schema in data store and maintaining in-memory InfoSchema cache.
@@ -737,11 +734,8 @@
 		codeWarnDataTruncated:                      mysql.WarnDataTruncated,
 		codeCoalesceOnlyOnHashPartition:            mysql.ErrCoalesceOnlyOnHashPartition,
 		codeUnknownPartition:                       mysql.ErrUnknownPartition,
-<<<<<<< HEAD
 		codeNotSupportedAlterOperation:             mysql.ErrAlterOperationNotSupportedReason,
-=======
 		codeErrWrongObject:                         mysql.ErrWrongObject,
->>>>>>> 7ee6811d
 	}
 	terror.ErrClassToMySQLCodes[terror.ClassDDL] = ddlMySQLErrCodes
 }