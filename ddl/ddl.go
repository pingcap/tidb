--- conflicted
+++ resolved
@@ -415,7 +415,6 @@
 	return d.mu.interceptor.OnGetInfoSchema(ctx, is)
 }
 
-<<<<<<< HEAD
 func (d *ddl) genGlobalID() (int64, error) {
 	var globalID int64
 	err := kv.RunInNewTxn(d.store, true, func(txn kv.Transaction) error {
@@ -428,9 +427,6 @@
 }
 
 // generalWorker returns the general worker.
-=======
-// generalWorker returns the first worker. The ddl structure has only one worker before we implement the parallel worker.
->>>>>>> b092ff93
 // It's used for testing.
 // TODO: Remove this function.
 func (d *ddl) generalWorker() *worker {
