// Copyright 2013 The ql Authors. All rights reserved.
// Use of this source code is governed by a BSD-style
// license that can be found in the LICENSES/QL-LICENSE file.

// Copyright 2015 PingCAP, Inc.
//
// Licensed under the Apache License, Version 2.0 (the "License");
// you may not use this file except in compliance with the License.
// You may obtain a copy of the License at
//
//     http://www.apache.org/licenses/LICENSE-2.0
//
// Unless required by applicable law or agreed to in writing, software
// distributed under the License is distributed on an "AS IS" BASIS,
// See the License for the specific language governing permissions and
// limitations under the License.

package ddl

import (
	"fmt"
	"sync"
	"time"

	"github.com/coreos/etcd/clientv3"
	"github.com/ngaut/pools"
	"github.com/pingcap/errors"
	"github.com/pingcap/parser/ast"
	"github.com/pingcap/parser/model"
	"github.com/pingcap/parser/mysql"
	"github.com/pingcap/parser/terror"
	pumpcli "github.com/pingcap/tidb-tools/tidb-binlog/pump_client"
	"github.com/pingcap/tidb/ddl/util"
	"github.com/pingcap/tidb/infoschema"
	"github.com/pingcap/tidb/kv"
	"github.com/pingcap/tidb/meta"
	"github.com/pingcap/tidb/metrics"
	"github.com/pingcap/tidb/owner"
	"github.com/pingcap/tidb/sessionctx"
	"github.com/pingcap/tidb/sessionctx/binloginfo"
	"github.com/pingcap/tidb/sessionctx/variable"
	"github.com/pingcap/tidb/table"
	tidbutil "github.com/pingcap/tidb/util"
	log "github.com/sirupsen/logrus"
	"github.com/twinj/uuid"
	"golang.org/x/net/context"
)

const (
	// currentVersion is for all new DDL jobs.
	currentVersion = 1
	// DDLOwnerKey is the ddl owner path that is saved to etcd, and it's exported for testing.
	DDLOwnerKey = "/tidb/ddl/fg/owner"
	ddlPrompt   = "ddl"

	shardRowIDBitsMax = 15
)

var (
	// TableColumnCountLimit is limit of the number of columns in a table.
	// It's exported for testing.
	TableColumnCountLimit = 512
	// EnableSplitTableRegion is a flag to decide whether to split a new region for
	// a newly created table. It takes effect only if the Storage supports split
	// region.
	EnableSplitTableRegion = false

	// PartitionCountLimit is limit of the number of partitions in a table.
	// Mysql maximum number of partitions is 8192, our maximum number of partitions is 1024.
	// Reference linking https://dev.mysql.com/doc/refman/5.7/en/partitioning-limitations.html.
	PartitionCountLimit = 1024
)

var (
	// errWorkerClosed means we have already closed the DDL worker.
	errInvalidWorker = terror.ClassDDL.New(codeInvalidWorker, "invalid worker")
	// errNotOwner means we are not owner and can't handle DDL jobs.
	errNotOwner              = terror.ClassDDL.New(codeNotOwner, "not Owner")
	errInvalidDDLJob         = terror.ClassDDL.New(codeInvalidDDLJob, "invalid DDL job")
	errCancelledDDLJob       = terror.ClassDDL.New(codeCancelledDDLJob, "cancelled DDL job")
	errInvalidJobFlag        = terror.ClassDDL.New(codeInvalidJobFlag, "invalid job flag")
	errRunMultiSchemaChanges = terror.ClassDDL.New(codeRunMultiSchemaChanges, "can't run multi schema change")
	errWaitReorgTimeout      = terror.ClassDDL.New(codeWaitReorgTimeout, "wait for reorganization timeout")
	errInvalidStoreVer       = terror.ClassDDL.New(codeInvalidStoreVer, "invalid storage current version")

	// We don't support dropping column with index covered now.
	errCantDropColWithIndex     = terror.ClassDDL.New(codeCantDropColWithIndex, "can't drop column with index")
	errUnsupportedAddColumn     = terror.ClassDDL.New(codeUnsupportedAddColumn, "unsupported add column")
	errUnsupportedModifyColumn  = terror.ClassDDL.New(codeUnsupportedModifyColumn, "unsupported modify column %s")
	errUnsupportedModifyCharset = terror.ClassDDL.New(codeUnsupportedModifyCharset, "unsupported modify %s")
	errUnsupportedPKHandle      = terror.ClassDDL.New(codeUnsupportedDropPKHandle,
		"unsupported drop integer primary key")
	errUnsupportedCharset = terror.ClassDDL.New(codeUnsupportedCharset, "unsupported charset %s collate %s")

	errUnsupportedShardRowIDBits = terror.ClassDDL.New(codeUnsupportedShardRowIDBits, "unsupported shard_row_id_bits for table with auto_increment column.")

	errBlobKeyWithoutLength = terror.ClassDDL.New(codeBlobKeyWithoutLength, "index for BLOB/TEXT column must specify a key length")
	errIncorrectPrefixKey   = terror.ClassDDL.New(codeIncorrectPrefixKey, "Incorrect prefix key; the used key part isn't a string, the used length is longer than the key part, or the storage engine doesn't support unique prefix keys")
	errTooLongKey           = terror.ClassDDL.New(codeTooLongKey,
		fmt.Sprintf("Specified key was too long; max key length is %d bytes", maxPrefixLength))
	errKeyColumnDoesNotExits    = terror.ClassDDL.New(codeKeyColumnDoesNotExits, mysql.MySQLErrName[mysql.ErrKeyColumnDoesNotExits])
	errUnknownTypeLength        = terror.ClassDDL.New(codeUnknownTypeLength, "Unknown length for type tp %d")
	errUnknownFractionLength    = terror.ClassDDL.New(codeUnknownFractionLength, "Unknown Length for type tp %d and fraction %d")
	errInvalidJobVersion        = terror.ClassDDL.New(codeInvalidJobVersion, "DDL job with version %d greater than current %d")
	errFileNotFound             = terror.ClassDDL.New(codeFileNotFound, "Can't find file: './%s/%s.frm'")
	errErrorOnRename            = terror.ClassDDL.New(codeErrorOnRename, "Error on rename of './%s/%s' to './%s/%s'")
	errBadField                 = terror.ClassDDL.New(codeBadField, "Unknown column '%s' in '%s'")
	errInvalidUseOfNull         = terror.ClassDDL.New(codeInvalidUseOfNull, "Invalid use of NULL value")
	errTooManyFields            = terror.ClassDDL.New(codeTooManyFields, "Too many columns")
	errInvalidSplitRegionRanges = terror.ClassDDL.New(codeInvalidRanges, "Failed to split region ranges")
	errReorgPanic               = terror.ClassDDL.New(codeReorgWorkerPanic, "reorg worker panic.")

	// errWrongKeyColumn is for table column cannot be indexed.
	errWrongKeyColumn = terror.ClassDDL.New(codeWrongKeyColumn, mysql.MySQLErrName[mysql.ErrWrongKeyColumn])
	// errUnsupportedOnGeneratedColumn is for unsupported actions on generated columns.
	errUnsupportedOnGeneratedColumn = terror.ClassDDL.New(codeUnsupportedOnGeneratedColumn, mysql.MySQLErrName[mysql.ErrUnsupportedOnGeneratedColumn])
	// errGeneratedColumnNonPrior forbiddens to refer generated column non prior to it.
	errGeneratedColumnNonPrior = terror.ClassDDL.New(codeGeneratedColumnNonPrior, mysql.MySQLErrName[mysql.ErrGeneratedColumnNonPrior])
	// errDependentByGeneratedColumn forbiddens to delete columns which are dependent by generated columns.
	errDependentByGeneratedColumn = terror.ClassDDL.New(codeDependentByGeneratedColumn, mysql.MySQLErrName[mysql.ErrDependentByGeneratedColumn])
	// errJSONUsedAsKey forbiddens to use JSON as key or index.
	errJSONUsedAsKey = terror.ClassDDL.New(codeJSONUsedAsKey, mysql.MySQLErrName[mysql.ErrJSONUsedAsKey])
	// errBlobCantHaveDefault forbiddens to give not null default value to TEXT/BLOB/JSON.
	errBlobCantHaveDefault = terror.ClassDDL.New(codeBlobCantHaveDefault, mysql.MySQLErrName[mysql.ErrBlobCantHaveDefault])
	errTooLongIndexComment = terror.ClassDDL.New(codeErrTooLongIndexComment, mysql.MySQLErrName[mysql.ErrTooLongIndexComment])
	// ErrUnsupportedAddPartition returns for does not support add partitions.
	ErrUnsupportedAddPartition = terror.ClassDDL.New(codeUnsupportedAddPartition, "unsupported add partitions")
	// ErrUnsupportedCoalescePartition returns for does not support coalesce partitions.
	ErrUnsupportedCoalescePartition = terror.ClassDDL.New(codeUnsupportedCoalescePartition, "unsupported coalesce partitions")

	// ErrDupKeyName returns for duplicated key name
	ErrDupKeyName = terror.ClassDDL.New(codeDupKeyName, "duplicate key name")
	// ErrInvalidDBState returns for invalid database state.
	ErrInvalidDBState = terror.ClassDDL.New(codeInvalidDBState, "invalid database state")
	// ErrInvalidTableState returns for invalid Table state.
	ErrInvalidTableState = terror.ClassDDL.New(codeInvalidTableState, "invalid table state")
	// ErrInvalidColumnState returns for invalid column state.
	ErrInvalidColumnState = terror.ClassDDL.New(codeInvalidColumnState, "invalid column state")
	// ErrInvalidIndexState returns for invalid index state.
	ErrInvalidIndexState = terror.ClassDDL.New(codeInvalidIndexState, "invalid index state")
	// ErrInvalidForeignKeyState returns for invalid foreign key state.
	ErrInvalidForeignKeyState = terror.ClassDDL.New(codeInvalidForeignKeyState, "invalid foreign key state")
	// ErrUnsupportedModifyPrimaryKey returns an error when add or drop the primary key.
	// It's exported for testing.
	ErrUnsupportedModifyPrimaryKey = terror.ClassDDL.New(codeUnsupportedModifyPrimaryKey, "unsupported %s primary key")

	// ErrColumnBadNull returns for a bad null value.
	ErrColumnBadNull = terror.ClassDDL.New(codeBadNull, "column cann't be null")
	// ErrCantRemoveAllFields returns for deleting all columns.
	ErrCantRemoveAllFields = terror.ClassDDL.New(codeCantRemoveAllFields, "can't delete all columns with ALTER TABLE")
	// ErrCantDropFieldOrKey returns for dropping a non-existent field or key.
	ErrCantDropFieldOrKey = terror.ClassDDL.New(codeCantDropFieldOrKey, "can't drop field; check that column/key exists")
	// ErrInvalidOnUpdate returns for invalid ON UPDATE clause.
	ErrInvalidOnUpdate = terror.ClassDDL.New(codeInvalidOnUpdate, mysql.MySQLErrName[mysql.ErrInvalidOnUpdate])
	// ErrTooLongIdent returns for too long name of database/table/column/index.
	ErrTooLongIdent = terror.ClassDDL.New(codeTooLongIdent, mysql.MySQLErrName[mysql.ErrTooLongIdent])
	// ErrWrongDBName returns for wrong database name.
	ErrWrongDBName = terror.ClassDDL.New(codeWrongDBName, mysql.MySQLErrName[mysql.ErrWrongDBName])
	// ErrWrongTableName returns for wrong table name.
	ErrWrongTableName = terror.ClassDDL.New(codeWrongTableName, mysql.MySQLErrName[mysql.ErrWrongTableName])
	// ErrWrongColumnName returns for wrong column name.
	ErrWrongColumnName = terror.ClassDDL.New(codeWrongColumnName, mysql.MySQLErrName[mysql.ErrWrongColumnName])
	// ErrTableMustHaveColumns returns for missing column when creating a table.
	ErrTableMustHaveColumns = terror.ClassDDL.New(codeTableMustHaveColumns, mysql.MySQLErrName[mysql.ErrTableMustHaveColumns])
	// ErrWrongNameForIndex returns for wrong index name.
	ErrWrongNameForIndex = terror.ClassDDL.New(codeWrongNameForIndex, mysql.MySQLErrName[mysql.ErrWrongNameForIndex])
	// ErrUnknownCharacterSet returns unknown character set.
	ErrUnknownCharacterSet = terror.ClassDDL.New(codeUnknownCharacterSet, "Unknown character set: '%s'")
	// ErrPrimaryCantHaveNull returns All parts of a PRIMARY KEY must be NOT NULL; if you need NULL in a key, use UNIQUE instead
	ErrPrimaryCantHaveNull = terror.ClassDDL.New(codePrimaryCantHaveNull, mysql.MySQLErrName[mysql.ErrPrimaryCantHaveNull])

	// ErrNotAllowedTypeInPartition returns not allowed type error when creating table partiton with unsupport expression type.
	ErrNotAllowedTypeInPartition = terror.ClassDDL.New(codeErrFieldTypeNotAllowedAsPartitionField, mysql.MySQLErrName[mysql.ErrFieldTypeNotAllowedAsPartitionField])
	// ErrPartitionsMustBeDefined returns each partition must be defined.
	ErrPartitionsMustBeDefined = terror.ClassDDL.New(codePartitionsMustBeDefined, "For RANGE partitions each partition must be defined")
	// ErrPartitionMgmtOnNonpartitioned returns it's not a partition table.
	ErrPartitionMgmtOnNonpartitioned = terror.ClassDDL.New(codePartitionMgmtOnNonpartitioned, "Partition management on a not partitioned table is not possible")
	// ErrDropPartitionNonExistent returns error in list of partition.
	ErrDropPartitionNonExistent = terror.ClassDDL.New(codeDropPartitionNonExistent, " Error in list of partitions to %s")
	// ErrSameNamePartition returns duplicate partition name.
	ErrSameNamePartition = terror.ClassDDL.New(codeSameNamePartition, "Duplicate partition name %s")
	// ErrRangeNotIncreasing returns values less than value must be strictly increasing for each partition.
	ErrRangeNotIncreasing = terror.ClassDDL.New(codeRangeNotIncreasing, "VALUES LESS THAN value must be strictly increasing for each partition")
	// ErrPartitionMaxvalue returns maxvalue can only be used in last partition definition.
	ErrPartitionMaxvalue = terror.ClassDDL.New(codePartitionMaxvalue, "MAXVALUE can only be used in last partition definition")
	// ErrTooManyValues returns cannot have more than one value for this type of partitioning.
	ErrTooManyValues = terror.ClassDDL.New(codeErrTooManyValues, mysql.MySQLErrName[mysql.ErrTooManyValues])
	//ErrDropLastPartition returns cannot remove all partitions, use drop table instead.
	ErrDropLastPartition = terror.ClassDDL.New(codeDropLastPartition, mysql.MySQLErrName[mysql.ErrDropLastPartition])
	//ErrTooManyPartitions returns too many partitions were defined.
	ErrTooManyPartitions = terror.ClassDDL.New(codeTooManyPartitions, mysql.MySQLErrName[mysql.ErrTooManyPartitions])
	//ErrPartitionFunctionIsNotAllowed returns this partition function is not allowed.
	ErrPartitionFunctionIsNotAllowed = terror.ClassDDL.New(codePartitionFunctionIsNotAllowed, mysql.MySQLErrName[mysql.ErrPartitionFunctionIsNotAllowed])
	// ErrPartitionFuncNotAllowed returns partition function returns the wrong type.
	ErrPartitionFuncNotAllowed = terror.ClassDDL.New(codeErrPartitionFuncNotAllowed, mysql.MySQLErrName[mysql.ErrPartitionFuncNotAllowed])
	// ErrUniqueKeyNeedAllFieldsInPf returns must include all columns in the table's partitioning function.
	ErrUniqueKeyNeedAllFieldsInPf = terror.ClassDDL.New(codeUniqueKeyNeedAllFieldsInPf, mysql.MySQLErrName[mysql.ErrUniqueKeyNeedAllFieldsInPf])
	errWrongExprInPartitionFunc   = terror.ClassDDL.New(codeWrongExprInPartitionFunc, mysql.MySQLErrName[mysql.ErrWrongExprInPartitionFunc])
	// ErrWarnDataTruncated returns data truncated error.
	ErrWarnDataTruncated = terror.ClassDDL.New(codeWarnDataTruncated, mysql.MySQLErrName[mysql.WarnDataTruncated])
	// ErrCoalesceOnlyOnHashPartition returns coalesce partition can only be used on hash/key partitions.
	ErrCoalesceOnlyOnHashPartition = terror.ClassDDL.New(codeCoalesceOnlyOnHashPartition, mysql.MySQLErrName[mysql.ErrCoalesceOnlyOnHashPartition])
)

// DDL is responsible for updating schema in data store and maintaining in-memory InfoSchema cache.
type DDL interface {
	CreateSchema(ctx sessionctx.Context, name model.CIStr, charsetInfo *ast.CharsetOpt) error
	DropSchema(ctx sessionctx.Context, schema model.CIStr) error
	CreateTable(ctx sessionctx.Context, stmt *ast.CreateTableStmt) error
	CreateTableWithLike(ctx sessionctx.Context, ident, referIdent ast.Ident, ifNotExists bool) error
	DropTable(ctx sessionctx.Context, tableIdent ast.Ident) (err error)
	CreateIndex(ctx sessionctx.Context, tableIdent ast.Ident, unique bool, indexName model.CIStr,
		columnNames []*ast.IndexColName, indexOption *ast.IndexOption) error
	DropIndex(ctx sessionctx.Context, tableIdent ast.Ident, indexName model.CIStr) error
	AlterTable(ctx sessionctx.Context, tableIdent ast.Ident, spec []*ast.AlterTableSpec) error
	TruncateTable(ctx sessionctx.Context, tableIdent ast.Ident) error
	RenameTable(ctx sessionctx.Context, oldTableIdent, newTableIdent ast.Ident) error

	// GetLease returns current schema lease time.
	GetLease() time.Duration
	// Stats returns the DDL statistics.
	Stats(vars *variable.SessionVars) (map[string]interface{}, error)
	// GetScope gets the status variables scope.
	GetScope(status string) variable.ScopeFlag
	// Stop stops DDL worker.
	Stop() error
	// RegisterEventCh registers event channel for ddl.
	RegisterEventCh(chan<- *util.Event)
	// SchemaSyncer gets the schema syncer.
	SchemaSyncer() SchemaSyncer
	// OwnerManager gets the owner manager.
	OwnerManager() owner.Manager
	// GetID gets the ddl ID.
	GetID() string
	// GetTableMaxRowID gets the max row ID of a normal table or a partition.
	GetTableMaxRowID(startTS uint64, tbl table.PhysicalTable) (int64, bool, error)
	// SetBinlogClient sets the binlog client for DDL worker. It's exported for testing.
	SetBinlogClient(*pumpcli.PumpsClient)
}

// ddl is used to handle the statements that define the structure or schema of the database.
type ddl struct {
	m          sync.RWMutex
	infoHandle *infoschema.Handle
	quitCh     chan struct{}

	*ddlCtx
	workers map[workerType]*worker
}

// ddlCtx is the context when we use worker to handle DDL jobs.
type ddlCtx struct {
	uuid         string
	store        kv.Storage
	ownerManager owner.Manager
	schemaSyncer SchemaSyncer
	ddlJobDoneCh chan struct{}
	ddlEventCh   chan<- *util.Event
	lease        time.Duration        // lease is schema lease.
	binlogCli    *pumpcli.PumpsClient // binlogCli is used for Binlog.

	// hook may be modified.
	mu struct {
		sync.RWMutex
		hook        Callback
		interceptor Interceptor
	}
}

func (dc *ddlCtx) isOwner() bool {
	isOwner := dc.ownerManager.IsOwner()
	log.Debugf("[ddl] it's the DDL owner %v, self ID %s", isOwner, dc.uuid)
	if isOwner {
		metrics.DDLCounter.WithLabelValues(metrics.DDLOwner + "_" + mysql.TiDBReleaseVersion).Inc()
	}
	return isOwner
}

// RegisterEventCh registers passed channel for ddl Event.
func (d *ddl) RegisterEventCh(ch chan<- *util.Event) {
	d.ddlEventCh = ch
}

// asyncNotifyEvent will notify the ddl event to outside world, say statistic handle. When the channel is full, we may
// give up notify and log it.
func asyncNotifyEvent(d *ddlCtx, e *util.Event) {
	if d.ddlEventCh != nil {
		if d.lease == 0 {
			// If lease is 0, it's always used in test.
			select {
			case d.ddlEventCh <- e:
			default:
			}
			return
		}
		for i := 0; i < 10; i++ {
			select {
			case d.ddlEventCh <- e:
				return
			default:
				log.Warnf("Fail to notify event %s.", e)
				time.Sleep(time.Microsecond * 10)
			}
		}
	}
}

// NewDDL creates a new DDL.
func NewDDL(ctx context.Context, etcdCli *clientv3.Client, store kv.Storage,
	infoHandle *infoschema.Handle, hook Callback, lease time.Duration, ctxPool *pools.ResourcePool) DDL {
	return newDDL(ctx, etcdCli, store, infoHandle, hook, lease, ctxPool)
}

func newDDL(ctx context.Context, etcdCli *clientv3.Client, store kv.Storage,
	infoHandle *infoschema.Handle, hook Callback, lease time.Duration, ctxPool *pools.ResourcePool) *ddl {
	if hook == nil {
		hook = &BaseCallback{}
	}
	id := uuid.NewV4().String()
	ctx, cancelFunc := context.WithCancel(ctx)
	var manager owner.Manager
	var syncer SchemaSyncer
	if etcdCli == nil {
		// The etcdCli is nil if the store is localstore which is only used for testing.
		// So we use mockOwnerManager and MockSchemaSyncer.
		manager = owner.NewMockManager(id, cancelFunc)
		syncer = NewMockSchemaSyncer()
	} else {
		manager = owner.NewOwnerManager(etcdCli, ddlPrompt, id, DDLOwnerKey, cancelFunc)
		syncer = NewSchemaSyncer(etcdCli, id)
	}

	ddlCtx := &ddlCtx{
		uuid:         id,
		store:        store,
		lease:        lease,
		ddlJobDoneCh: make(chan struct{}, 1),
		ownerManager: manager,
		schemaSyncer: syncer,
		binlogCli:    binloginfo.GetPumpsClient(),
	}
	ddlCtx.mu.hook = hook
	ddlCtx.mu.interceptor = &BaseInterceptor{}
	d := &ddl{
		infoHandle: infoHandle,
		ddlCtx:     ddlCtx,
	}

	d.start(ctx, ctxPool)
	variable.RegisterStatistics(d)

	metrics.DDLCounter.WithLabelValues(metrics.CreateDDLInstance).Inc()
	return d
}

// Stop implements DDL.Stop interface.
func (d *ddl) Stop() error {
	d.m.Lock()
	defer d.m.Unlock()

	d.close()
	log.Infof("[ddl] stop DDL:%s", d.uuid)
	return nil
}

// start campaigns the owner and starts workers.
// ctxPool is used for the worker's delRangeManager and creates sessions.
func (d *ddl) start(ctx context.Context, ctxPool *pools.ResourcePool) {
	log.Infof("[ddl] start DDL:%s, run worker %v", d.uuid, RunWorker)
	d.quitCh = make(chan struct{})

	// If RunWorker is true, we need campaign owner and do DDL job.
	// Otherwise, we needn't do that.
	if RunWorker {
		err := d.ownerManager.CampaignOwner(ctx)
		terror.Log(errors.Trace(err))

		d.workers = make(map[workerType]*worker, 2)
		d.workers[generalWorker] = newWorker(generalWorker, d.store, ctxPool)
		d.workers[addIdxWorker] = newWorker(addIdxWorker, d.store, ctxPool)
		for _, worker := range d.workers {
			worker.wg.Add(1)
			w := worker
			go tidbutil.WithRecovery(
				func() { w.start(d.ddlCtx) },
				func(r interface{}) {
					if r != nil {
						log.Errorf("[ddl-%s] ddl %s meet panic", w, d.uuid)
						metrics.PanicCounter.WithLabelValues(metrics.LabelDDL).Inc()
					}
				})
			metrics.DDLCounter.WithLabelValues(fmt.Sprintf("%s_%s", metrics.CreateDDL, worker.String())).Inc()

			// When the start function is called, we will send a fake job to let worker
			// checks owner firstly and try to find whether a job exists and run.
			asyncNotify(worker.ddlJobCh)
		}
	}
}

func (d *ddl) close() {
	if isChanClosed(d.quitCh) {
		return
	}

	startTime := time.Now()
	close(d.quitCh)
	d.ownerManager.Cancel()
	err := d.schemaSyncer.RemoveSelfVersionPath()
	if err != nil {
		log.Errorf("[ddl] remove self version path failed %v", err)
	}

	for _, worker := range d.workers {
		worker.close()
	}
	log.Infof("[ddl] closing DDL:%s takes time %v", d.uuid, time.Since(startTime))
}

// GetLease implements DDL.GetLease interface.
func (d *ddl) GetLease() time.Duration {
	d.m.RLock()
	lease := d.lease
	d.m.RUnlock()
	return lease
}

// GetInformationSchema gets the infoschema binding to d. It's expoted for testing.
func (d *ddl) GetInformationSchema(ctx sessionctx.Context) infoschema.InfoSchema {
	is := d.infoHandle.Get()

	d.mu.RLock()
	defer d.mu.RUnlock()
	return d.mu.interceptor.OnGetInfoSchema(ctx, is)
}

func (d *ddl) genGlobalID() (int64, error) {
	var globalID int64
	err := kv.RunInNewTxn(d.store, true, func(txn kv.Transaction) error {
		var err error

		// gofail: var mockGenGlobalIDFail bool
		// if mockGenGlobalIDFail {
		//	 return errors.New("gofail genGlobalID error")
		// }

		globalID, err = meta.NewMeta(txn).GenGlobalID()
		return errors.Trace(err)
	})

	return globalID, errors.Trace(err)
}

// SchemaSyncer implements DDL.SchemaSyncer interface.
func (d *ddl) SchemaSyncer() SchemaSyncer {
	return d.schemaSyncer
}

// OwnerManager implements DDL.OwnerManager interface.
func (d *ddl) OwnerManager() owner.Manager {
	return d.ownerManager
}

// GetID implements DDL.GetID interface.
func (d *ddl) GetID() string {
	return d.uuid
}

func checkJobMaxInterval(job *model.Job) time.Duration {
	// The job of adding index takes more time to process.
	// So it uses the longer time.
	if job.Type == model.ActionAddIndex {
		return 3 * time.Second
	}
	if job.Type == model.ActionCreateTable || job.Type == model.ActionCreateSchema {
		return 500 * time.Millisecond
	}
	return 1 * time.Second
}

func (d *ddl) asyncNotifyWorker(jobTp model.ActionType) {
	// If the workers don't run, we needn't to notify workers.
	if !RunWorker {
		return
	}

	if jobTp == model.ActionAddIndex {
		asyncNotify(d.workers[addIdxWorker].ddlJobCh)
	} else {
		asyncNotify(d.workers[generalWorker].ddlJobCh)
	}
}

func (d *ddl) doDDLJob(ctx sessionctx.Context, job *model.Job) error {
	// Get a global job ID and put the DDL job in the queue.
	err := d.addDDLJob(ctx, job)
	if err != nil {
		return errors.Trace(err)
	}
	ctx.GetSessionVars().StmtCtx.IsDDLJobInQueue = true

	// Notice worker that we push a new job and wait the job done.
	d.asyncNotifyWorker(job.Type)
	log.Infof("[ddl] start DDL job %s, Query:%s", job, job.Query)

	var historyJob *model.Job
	jobID := job.ID
	// For a job from start to end, the state of it will be none -> delete only -> write only -> reorganization -> public
	// For every state changes, we will wait as lease 2 * lease time, so here the ticker check is 10 * lease.
	// But we use etcd to speed up, normally it takes less than 0.5s now, so we use 0.5s or 1s or 3s as the max value.
	ticker := time.NewTicker(chooseLeaseTime(10*d.lease, checkJobMaxInterval(job)))
	startTime := time.Now()
	metrics.JobsGauge.WithLabelValues(job.Type.String()).Inc()
	defer func() {
		ticker.Stop()
		metrics.JobsGauge.WithLabelValues(job.Type.String()).Dec()
		metrics.HandleJobHistogram.WithLabelValues(job.Type.String(), metrics.RetLabel(err)).Observe(time.Since(startTime).Seconds())
	}()
	for {
		select {
		case <-d.ddlJobDoneCh:
		case <-ticker.C:
		}

		historyJob, err = d.getHistoryDDLJob(jobID)
		if err != nil {
			log.Errorf("[ddl] get history DDL job err %v, check again", err)
			continue
		} else if historyJob == nil {
			log.Debugf("[ddl] DDL job ID:%d is not in history, maybe not run", jobID)
			continue
		}

		// If a job is a history job, the state must be JobSynced or JobCancel.
		if historyJob.IsSynced() {
			log.Infof("[ddl] DDL job ID:%d is finished", jobID)
			return nil
		}

		if historyJob.Error != nil {
			return errors.Trace(historyJob.Error)
		}
		panic("When the state is JobCancel, historyJob.Error should never be nil")
	}
}

func (d *ddl) callHookOnChanged(err error) error {
	d.mu.RLock()
	defer d.mu.RUnlock()

	err = d.mu.hook.OnChanged(err)
	return errors.Trace(err)
}

// SetBinlogClient implements DDL.SetBinlogClient interface.
func (d *ddl) SetBinlogClient(binlogCli *pumpcli.PumpsClient) {
	d.binlogCli = binlogCli
}

// DDL error codes.
const (
	codeInvalidWorker         terror.ErrCode = 1
	codeNotOwner                             = 2
	codeInvalidDDLJob                        = 3
	codeInvalidJobFlag                       = 5
	codeRunMultiSchemaChanges                = 6
	codeWaitReorgTimeout                     = 7
	codeInvalidStoreVer                      = 8
	codeUnknownTypeLength                    = 9
	codeUnknownFractionLength                = 10
	codeInvalidJobVersion                    = 11
	codeCancelledDDLJob                      = 12
	codeInvalidRanges                        = 13
	codeReorgWorkerPanic                     = 14

	codeInvalidDBState         = 100
	codeInvalidTableState      = 101
	codeInvalidColumnState     = 102
	codeInvalidIndexState      = 103
	codeInvalidForeignKeyState = 104

<<<<<<< HEAD
	codeCantDropColWithIndex        = 201
	codeUnsupportedAddColumn        = 202
	codeUnsupportedModifyColumn     = 203
	codeUnsupportedDropPKHandle     = 204
	codeUnsupportedCharset          = 205
	codeUnsupportedModifyPrimaryKey = 206
	codeUnsupportedShardRowIDBits   = 207
	codeUnsupportedModifyCharset    = 208
=======
	codeCantDropColWithIndex         = 201
	codeUnsupportedAddColumn         = 202
	codeUnsupportedModifyColumn      = 203
	codeUnsupportedDropPKHandle      = 204
	codeUnsupportedCharset           = 205
	codeUnsupportedModifyPrimaryKey  = 206
	codeUnsupportedShardRowIDBits    = 207
	codeUnsupportedAddPartition      = 208
	codeUnsupportedCoalescePartition = 209
>>>>>>> b3e40bf9

	codeFileNotFound                           = 1017
	codeErrorOnRename                          = 1025
	codeBadNull                                = mysql.ErrBadNull
	codeBadField                               = 1054
	codeTooLongIdent                           = 1059
	codeDupKeyName                             = 1061
	codeTooLongKey                             = 1071
	codeKeyColumnDoesNotExits                  = mysql.ErrKeyColumnDoesNotExits
	codeIncorrectPrefixKey                     = 1089
	codeCantRemoveAllFields                    = 1090
	codeCantDropFieldOrKey                     = 1091
	codeBlobCantHaveDefault                    = 1101
	codeWrongDBName                            = 1102
	codeWrongTableName                         = 1103
	codeTooManyFields                          = 1117
	codeInvalidUseOfNull                       = 1138
	codeWrongColumnName                        = 1166
	codeWrongKeyColumn                         = 1167
	codeBlobKeyWithoutLength                   = 1170
	codeInvalidOnUpdate                        = 1294
	codeUnsupportedOnGeneratedColumn           = 3106
	codeGeneratedColumnNonPrior                = 3107
	codeDependentByGeneratedColumn             = 3108
	codeJSONUsedAsKey                          = 3152
	codeWrongNameForIndex                      = terror.ErrCode(mysql.ErrWrongNameForIndex)
	codeErrTooLongIndexComment                 = terror.ErrCode(mysql.ErrTooLongIndexComment)
	codeUnknownCharacterSet                    = terror.ErrCode(mysql.ErrUnknownCharacterSet)
	codeCantCreateTable                        = terror.ErrCode(mysql.ErrCantCreateTable)
	codeTableMustHaveColumns                   = terror.ErrCode(mysql.ErrTableMustHaveColumns)
	codePartitionsMustBeDefined                = terror.ErrCode(mysql.ErrPartitionsMustBeDefined)
	codePartitionMgmtOnNonpartitioned          = terror.ErrCode(mysql.ErrPartitionMgmtOnNonpartitioned)
	codeDropPartitionNonExistent               = terror.ErrCode(mysql.ErrDropPartitionNonExistent)
	codeSameNamePartition                      = terror.ErrCode(mysql.ErrSameNamePartition)
	codeRangeNotIncreasing                     = terror.ErrCode(mysql.ErrRangeNotIncreasing)
	codePartitionMaxvalue                      = terror.ErrCode(mysql.ErrPartitionMaxvalue)
	codeErrTooManyValues                       = terror.ErrCode(mysql.ErrTooManyValues)
	codeDropLastPartition                      = terror.ErrCode(mysql.ErrDropLastPartition)
	codeTooManyPartitions                      = terror.ErrCode(mysql.ErrTooManyPartitions)
	codePartitionFunctionIsNotAllowed          = terror.ErrCode(mysql.ErrPartitionFunctionIsNotAllowed)
	codeErrPartitionFuncNotAllowed             = terror.ErrCode(mysql.ErrPartitionFuncNotAllowed)
	codeErrFieldTypeNotAllowedAsPartitionField = terror.ErrCode(mysql.ErrFieldTypeNotAllowedAsPartitionField)
	codeUniqueKeyNeedAllFieldsInPf             = terror.ErrCode(mysql.ErrUniqueKeyNeedAllFieldsInPf)
	codePrimaryCantHaveNull                    = terror.ErrCode(mysql.ErrPrimaryCantHaveNull)
	codeWrongExprInPartitionFunc               = terror.ErrCode(mysql.ErrWrongExprInPartitionFunc)
	codeWarnDataTruncated                      = terror.ErrCode(mysql.WarnDataTruncated)
	codeCoalesceOnlyOnHashPartition            = terror.ErrCode(mysql.ErrCoalesceOnlyOnHashPartition)
)

func init() {
	ddlMySQLErrCodes := map[terror.ErrCode]uint16{
		codeBadNull:                                mysql.ErrBadNull,
		codeCantRemoveAllFields:                    mysql.ErrCantRemoveAllFields,
		codeCantDropFieldOrKey:                     mysql.ErrCantDropFieldOrKey,
		codeInvalidOnUpdate:                        mysql.ErrInvalidOnUpdate,
		codeBlobKeyWithoutLength:                   mysql.ErrBlobKeyWithoutLength,
		codeIncorrectPrefixKey:                     mysql.ErrWrongSubKey,
		codeTooLongIdent:                           mysql.ErrTooLongIdent,
		codeTooLongKey:                             mysql.ErrTooLongKey,
		codeKeyColumnDoesNotExits:                  mysql.ErrKeyColumnDoesNotExits,
		codeDupKeyName:                             mysql.ErrDupKeyName,
		codeWrongDBName:                            mysql.ErrWrongDBName,
		codeWrongTableName:                         mysql.ErrWrongTableName,
		codeFileNotFound:                           mysql.ErrFileNotFound,
		codeErrorOnRename:                          mysql.ErrErrorOnRename,
		codeBadField:                               mysql.ErrBadField,
		codeInvalidUseOfNull:                       mysql.ErrInvalidUseOfNull,
		codeUnsupportedOnGeneratedColumn:           mysql.ErrUnsupportedOnGeneratedColumn,
		codeGeneratedColumnNonPrior:                mysql.ErrGeneratedColumnNonPrior,
		codeDependentByGeneratedColumn:             mysql.ErrDependentByGeneratedColumn,
		codeJSONUsedAsKey:                          mysql.ErrJSONUsedAsKey,
		codeBlobCantHaveDefault:                    mysql.ErrBlobCantHaveDefault,
		codeWrongColumnName:                        mysql.ErrWrongColumnName,
		codeWrongKeyColumn:                         mysql.ErrWrongKeyColumn,
		codeWrongNameForIndex:                      mysql.ErrWrongNameForIndex,
		codeTableMustHaveColumns:                   mysql.ErrTableMustHaveColumns,
		codeTooManyFields:                          mysql.ErrTooManyFields,
		codeErrTooLongIndexComment:                 mysql.ErrTooLongIndexComment,
		codeUnknownCharacterSet:                    mysql.ErrUnknownCharacterSet,
		codePartitionsMustBeDefined:                mysql.ErrPartitionsMustBeDefined,
		codePartitionMgmtOnNonpartitioned:          mysql.ErrPartitionMgmtOnNonpartitioned,
		codeDropPartitionNonExistent:               mysql.ErrDropPartitionNonExistent,
		codeSameNamePartition:                      mysql.ErrSameNamePartition,
		codeRangeNotIncreasing:                     mysql.ErrRangeNotIncreasing,
		codePartitionMaxvalue:                      mysql.ErrPartitionMaxvalue,
		codeErrTooManyValues:                       mysql.ErrTooManyValues,
		codeDropLastPartition:                      mysql.ErrDropLastPartition,
		codeTooManyPartitions:                      mysql.ErrTooManyPartitions,
		codePartitionFunctionIsNotAllowed:          mysql.ErrPartitionFunctionIsNotAllowed,
		codeErrPartitionFuncNotAllowed:             mysql.ErrPartitionFuncNotAllowed,
		codeErrFieldTypeNotAllowedAsPartitionField: mysql.ErrFieldTypeNotAllowedAsPartitionField,
		codeUniqueKeyNeedAllFieldsInPf:             mysql.ErrUniqueKeyNeedAllFieldsInPf,
		codePrimaryCantHaveNull:                    mysql.ErrPrimaryCantHaveNull,
		codeWrongExprInPartitionFunc:               mysql.ErrWrongExprInPartitionFunc,
		codeWarnDataTruncated:                      mysql.WarnDataTruncated,
		codeCoalesceOnlyOnHashPartition:            mysql.ErrCoalesceOnlyOnHashPartition,
	}
	terror.ErrClassToMySQLCodes[terror.ClassDDL] = ddlMySQLErrCodes
}<|MERGE_RESOLUTION|>--- conflicted
+++ resolved
@@ -579,16 +579,6 @@
 	codeInvalidIndexState      = 103
 	codeInvalidForeignKeyState = 104
 
-<<<<<<< HEAD
-	codeCantDropColWithIndex        = 201
-	codeUnsupportedAddColumn        = 202
-	codeUnsupportedModifyColumn     = 203
-	codeUnsupportedDropPKHandle     = 204
-	codeUnsupportedCharset          = 205
-	codeUnsupportedModifyPrimaryKey = 206
-	codeUnsupportedShardRowIDBits   = 207
-	codeUnsupportedModifyCharset    = 208
-=======
 	codeCantDropColWithIndex         = 201
 	codeUnsupportedAddColumn         = 202
 	codeUnsupportedModifyColumn      = 203
@@ -598,7 +588,6 @@
 	codeUnsupportedShardRowIDBits    = 207
 	codeUnsupportedAddPartition      = 208
 	codeUnsupportedCoalescePartition = 209
->>>>>>> b3e40bf9
 
 	codeFileNotFound                           = 1017
 	codeErrorOnRename                          = 1025
