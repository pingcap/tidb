--- conflicted
+++ resolved
@@ -596,11 +596,8 @@
 	codePartitionFunctionIsNotAllowed          = terror.ErrCode(mysql.ErrPartitionFunctionIsNotAllowed)
 	codeErrPartitionFuncNotAllowed             = terror.ErrCode(mysql.ErrPartitionFuncNotAllowed)
 	codeErrFieldTypeNotAllowedAsPartitionField = terror.ErrCode(mysql.ErrFieldTypeNotAllowedAsPartitionField)
-<<<<<<< HEAD
 	codeUniqueKeyNeedAllFieldsInPf             = terror.ErrCode(mysql.ErrUniqueKeyNeedAllFieldsInPf)
-=======
 	codePrimaryCantHaveNull                    = terror.ErrCode(mysql.ErrPrimaryCantHaveNull)
->>>>>>> 42bba991
 )
 
 func init() {
@@ -645,11 +642,8 @@
 		codePartitionFunctionIsNotAllowed:          mysql.ErrPartitionFunctionIsNotAllowed,
 		codeErrPartitionFuncNotAllowed:             mysql.ErrPartitionFuncNotAllowed,
 		codeErrFieldTypeNotAllowedAsPartitionField: mysql.ErrFieldTypeNotAllowedAsPartitionField,
-<<<<<<< HEAD
 		codeUniqueKeyNeedAllFieldsInPf:             mysql.ErrUniqueKeyNeedAllFieldsInPf,
-=======
 		codePrimaryCantHaveNull:                    mysql.ErrPrimaryCantHaveNull,
->>>>>>> 42bba991
 	}
 	terror.ErrClassToMySQLCodes[terror.ClassDDL] = ddlMySQLErrCodes
 }