--- conflicted
+++ resolved
@@ -41,6 +41,7 @@
 	"github.com/pingcap/tidb/ddl/syncer"
 	"github.com/pingcap/tidb/ddl/util"
 	"github.com/pingcap/tidb/disttask/framework/dispatcher"
+	"github.com/pingcap/tidb/disttask/framework/proto"
 	"github.com/pingcap/tidb/disttask/framework/scheduler"
 	"github.com/pingcap/tidb/disttask/framework/storage"
 	"github.com/pingcap/tidb/domain/infosync"
@@ -679,45 +680,20 @@
 		ddlJobCh:          make(chan struct{}, 100),
 	}
 
-<<<<<<< HEAD
-	scheduler.RegisterTaskType("backfill",
+	scheduler.RegisterTaskType(BackfillTaskType,
 		func(ctx context.Context, id string, taskID int64, taskTable scheduler.TaskTable, pool scheduler.Pool) scheduler.Scheduler {
 			return newBackfillDistScheduler(ctx, id, taskID, taskTable, pool, d)
 		},
 	)
-=======
-	scheduler.RegisterTaskType("backfill")
-	scheduler.RegisterSchedulerConstructor("backfill", proto.StepOne,
-		func(ctx context.Context, task *proto.Task, summary *scheduler.Summary) (scheduler.Scheduler, error) {
-			return NewBackfillSchedulerHandle(ctx, task.Meta, d, task.Step == proto.StepTwo, summary)
-		}, scheduler.WithSummary)
-
-	scheduler.RegisterSchedulerConstructor("backfill", proto.StepTwo,
-		func(ctx context.Context, task *proto.Task, summary *scheduler.Summary) (scheduler.Scheduler, error) {
-			return NewBackfillSchedulerHandle(ctx, task.Meta, d, task.Step == proto.StepTwo, nil)
-		})
->>>>>>> 2fbf4cf0
 
 	backFillDsp, err := NewBackfillingDispatcherExt(d)
 	if err != nil {
 		logutil.BgLogger().Warn("NewBackfillingDispatcherExt failed", zap.String("category", "ddl"), zap.Error(err))
 	} else {
-<<<<<<< HEAD
-		dispatcher.RegisterTaskDispatcher(BackfillTaskType, backFillDsp)
-=======
 		dispatcher.RegisterDispatcherFactory(BackfillTaskType,
 			func(ctx context.Context, taskMgr *storage.TaskManager, serverID string, task *proto.Task) dispatcher.Dispatcher {
 				return newLitBackfillDispatcher(ctx, taskMgr, serverID, task, backFillDsp)
 			})
-		scheduler.RegisterSubtaskExectorConstructor(BackfillTaskType, proto.StepOne,
-			func(proto.MinimalTask, int64) (scheduler.SubtaskExecutor, error) {
-				return &scheduler.EmptyExecutor{}, nil
-			})
-		scheduler.RegisterSubtaskExectorConstructor(BackfillTaskType, proto.StepTwo,
-			func(proto.MinimalTask, int64) (scheduler.SubtaskExecutor, error) {
-				return &scheduler.EmptyExecutor{}, nil
-			})
->>>>>>> 2fbf4cf0
 	}
 
 	// Register functions for enable/disable ddl when changing system variable `tidb_enable_ddl`.
