--- conflicted
+++ resolved
@@ -569,10 +569,10 @@
 		enableTiFlashPoll: atomicutil.NewBool(true),
 		ddlJobCh:          make(chan struct{}, 100),
 	}
+
 	// Register functions for enable/disable ddl when changing system variable `tidb_enable_ddl`.
 	variable.EnableDDL = d.EnableDDL
 	variable.DisableDDL = d.DisableDDL
-
 	variable.SwitchConcurrentDDL = d.SwitchConcurrentDDL
 
 	return d
@@ -651,12 +651,8 @@
 
 	d.wg.Run(d.limitDDLJobs)
 	d.sessPool = newSessionPool(ctxPool, d.store)
-<<<<<<< HEAD
 
 	// If tidb_enable_ddl is true, we need campaign owner and do DDL job.
-=======
-	// If RunWorker is true, we need campaign owner and do DDL job.
->>>>>>> 5f3252c8
 	// Otherwise, we needn't do that.
 	if config.GetGlobalConfig().Instance.TiDBEnableDDL.Load() {
 		if err = d.EnableDDL(); err != nil {
@@ -687,32 +683,15 @@
 		}
 	})
 
-<<<<<<< HEAD
 	err := d.ownerManager.CampaignOwner()
 	if err != nil {
 		return errors.Trace(err)
 	}
-	d.workers = make(map[workerType]*worker, 2)
+
 	d.delRangeMgr = d.newDeleteRangeManager(d.sessPool.resPool == nil)
-	d.workers[generalWorker] = newWorker(d.ctx, generalWorker, d.sessPool, d.delRangeMgr, d.ddlCtx)
-	d.workers[addIdxWorker] = newWorker(d.ctx, addIdxWorker, d.sessPool, d.delRangeMgr, d.ddlCtx)
-	for _, worker := range d.workers {
-		worker.wg.Add(1)
-		w := worker
-		go w.start(d.ddlCtx)
-
-		metrics.DDLCounter.WithLabelValues(fmt.Sprintf("%s_%s", metrics.CreateDDL, worker.String())).Inc()
-
-		// When the start function is called, we will send a fake job to let worker
-		// checks owner firstly and try to find whether a job exists and run.
-		asyncNotify(worker.ddlJobCh)
-	}
-=======
-		d.delRangeMgr = d.newDeleteRangeManager(ctxPool == nil)
-
-		d.prepareWorkers4ConcurrencyDDL()
-		d.prepareWorkers4legacyDDL()
->>>>>>> 5f3252c8
+
+	d.prepareWorkers4ConcurrencyDDL()
+	d.prepareWorkers4legacyDDL()
 
 	go d.schemaSyncer.StartCleanWork()
 	if config.TableLockEnabled() {
@@ -748,17 +727,23 @@
 		}
 	}
 
+	d.cancel()
+	d.wg.Wait()
 	d.schemaSyncer.Close()
-	for k, worker := range d.workers {
+	if d.reorgWorkerPool != nil {
+		d.reorgWorkerPool.close()
+	}
+	if d.generalDDLWorkerPool != nil {
+		d.generalDDLWorkerPool.close()
+	}
+
+	for _, worker := range d.workers {
 		worker.Close()
-		delete(d.workers, k)
 	}
 	// d.delRangeMgr using sessions from d.sessPool.
 	// Put it before d.sessPool.close to reduce the time spent by d.sessPool.close.
 	if d.delRangeMgr != nil {
 		d.delRangeMgr.clear()
-	} else {
-		logutil.BgLogger().Warn("[ddl] d.delRangeMgr is <nil>")
 	}
 	// disable campaign by interrupting campaignLoop
 	d.ownerManager.CampaignCancel()
