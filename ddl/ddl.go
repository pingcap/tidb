--- conflicted
+++ resolved
@@ -283,12 +283,6 @@
 	// reorgCtx is used for reorganization.
 	reorgCtx struct {
 		sync.RWMutex
-		reorgMap map[int64]*reorgCtx
-	}
-
-	// reorgCtx is used for reorganization.
-	reorgCtx struct {
-		sync.RWMutex
 		// reorgCtxMap maps job ID to reorg context.
 		reorgCtxMap map[int64]*reorgCtx
 	}
@@ -349,11 +343,7 @@
 func (dc *ddlCtx) getReorgCtx(job *model.Job) *reorgCtx {
 	dc.reorgCtx.RLock()
 	defer dc.reorgCtx.RUnlock()
-<<<<<<< HEAD
-	return dc.reorgCtx.reorgMap[job.ID]
-=======
 	return dc.reorgCtx.reorgCtxMap[job.ID]
->>>>>>> dba4dab5
 }
 
 func (dc *ddlCtx) newReorgCtx(r *reorgInfo) *reorgCtx {
@@ -367,22 +357,14 @@
 	rc.mu.warningsCount = make(map[errors.ErrorID]int64)
 	dc.reorgCtx.Lock()
 	defer dc.reorgCtx.Unlock()
-<<<<<<< HEAD
-	dc.reorgCtx.reorgMap[r.Job.ID] = rc
-=======
 	dc.reorgCtx.reorgCtxMap[r.Job.ID] = rc
->>>>>>> dba4dab5
 	return rc
 }
 
 func (dc *ddlCtx) removeReorgCtx(job *model.Job) {
 	dc.reorgCtx.Lock()
 	defer dc.reorgCtx.Unlock()
-<<<<<<< HEAD
-	delete(dc.reorgCtx.reorgMap, job.ID)
-=======
 	delete(dc.reorgCtx.reorgCtxMap, job.ID)
->>>>>>> dba4dab5
 }
 
 func (dc *ddlCtx) notifyReorgCancel(job *model.Job) {
@@ -493,11 +475,7 @@
 		tableLockCkr:        deadLockCkr,
 		etcdCli:             opt.EtcdCli,
 	}
-<<<<<<< HEAD
-	ddlCtx.reorgCtx.reorgMap = make(map[int64]*reorgCtx)
-=======
 	ddlCtx.reorgCtx.reorgCtxMap = make(map[int64]*reorgCtx)
->>>>>>> dba4dab5
 	ddlCtx.mu.hook = opt.Hook
 	ddlCtx.mu.interceptor = &BaseInterceptor{}
 	d := &ddl{
