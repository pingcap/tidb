// Copyright 2015 PingCAP, Inc.
//
// Licensed under the Apache License, Version 2.0 (the "License");
// you may not use this file except in compliance with the License.
// You may obtain a copy of the License at
//
//     http://www.apache.org/licenses/LICENSE-2.0
//
// Unless required by applicable law or agreed to in writing, software
// distributed under the License is distributed on an "AS IS" BASIS,
// WITHOUT WARRANTIES OR CONDITIONS OF ANY KIND, either express or implied.
// See the License for the specific language governing permissions and
// limitations under the License.

// Copyright 2013 The ql Authors. All rights reserved.
// Use of this source code is governed by a BSD-style
// license that can be found in the LICENSES/QL-LICENSE file.

package ddl

import (
	"context"
	"encoding/json"
	"flag"
	"fmt"
	"sort"
	"sync"
	"time"

	"github.com/google/uuid"
	"github.com/ngaut/pools"
	"github.com/pingcap/errors"
	"github.com/pingcap/failpoint"
	"github.com/pingcap/tidb/config"
	"github.com/pingcap/tidb/ddl/util"
	"github.com/pingcap/tidb/infoschema"
	"github.com/pingcap/tidb/kv"
	"github.com/pingcap/tidb/meta"
	"github.com/pingcap/tidb/metrics"
	"github.com/pingcap/tidb/owner"
	"github.com/pingcap/tidb/parser/ast"
	"github.com/pingcap/tidb/parser/model"
	"github.com/pingcap/tidb/parser/mysql"
	"github.com/pingcap/tidb/parser/terror"
	"github.com/pingcap/tidb/sessionctx"
	"github.com/pingcap/tidb/sessionctx/binloginfo"
	"github.com/pingcap/tidb/sessionctx/variable"
	"github.com/pingcap/tidb/sessiontxn"
	"github.com/pingcap/tidb/statistics/handle"
	"github.com/pingcap/tidb/table"
	pumpcli "github.com/pingcap/tidb/tidb-binlog/pump_client"
	goutil "github.com/pingcap/tidb/util"
	tidbutil "github.com/pingcap/tidb/util"
	"github.com/pingcap/tidb/util/dbterror"
	"github.com/pingcap/tidb/util/gcutil"
	"github.com/pingcap/tidb/util/logutil"
	"github.com/tikv/client-go/v2/tikvrpc"
	clientv3 "go.etcd.io/etcd/client/v3"
	atomicutil "go.uber.org/atomic"
	"go.uber.org/zap"
)

const (
	// currentVersion is for all new DDL jobs.
	currentVersion = 1
	// DDLOwnerKey is the ddl owner path that is saved to etcd, and it's exported for testing.
	DDLOwnerKey = "/tidb/ddl/fg/owner"
	// addingDDLJobPrefix is the path prefix used to record the newly added DDL job, and it's saved to etcd.
	addingDDLJobPrefix = "/tidb/ddl/add_ddl_job_"
	ddlPrompt          = "ddl"

	shardRowIDBitsMax = 15

	batchAddingJobs = 10

	// PartitionCountLimit is limit of the number of partitions in a table.
	// Reference linking https://dev.mysql.com/doc/refman/5.7/en/partitioning-limitations.html.
	PartitionCountLimit = 8192
)

// OnExist specifies what to do when a new object has a name collision.
type OnExist uint8

const (
	// OnExistError throws an error on name collision.
	OnExistError OnExist = iota
	// OnExistIgnore skips creating the new object.
	OnExistIgnore
	// OnExistReplace replaces the old object by the new object. This is only
	// supported by VIEWs at the moment. For other object types, this is
	// equivalent to OnExistError.
	OnExistReplace
)

var (
	// EnableSplitTableRegion is a flag to decide whether to split a new region for
	// a newly created table. It takes effect only if the Storage supports split
	// region.
	EnableSplitTableRegion = uint32(0)
)

// DDL is responsible for updating schema in data store and maintaining in-memory InfoSchema cache.
type DDL interface {
	CreateSchema(ctx sessionctx.Context, stmt *ast.CreateDatabaseStmt) error
	AlterSchema(sctx sessionctx.Context, stmt *ast.AlterDatabaseStmt) error
	DropSchema(ctx sessionctx.Context, stmt *ast.DropDatabaseStmt) error
	CreateTable(ctx sessionctx.Context, stmt *ast.CreateTableStmt) error
	CreateView(ctx sessionctx.Context, stmt *ast.CreateViewStmt) error
	DropTable(ctx sessionctx.Context, stmt *ast.DropTableStmt) (err error)
	RecoverTable(ctx sessionctx.Context, recoverInfo *RecoverInfo) (err error)
	DropView(ctx sessionctx.Context, stmt *ast.DropTableStmt) (err error)
	CreateIndex(ctx sessionctx.Context, stmt *ast.CreateIndexStmt) error
	DropIndex(ctx sessionctx.Context, stmt *ast.DropIndexStmt) error
	AlterTable(ctx context.Context, sctx sessionctx.Context, stmt *ast.AlterTableStmt) error
	TruncateTable(ctx sessionctx.Context, tableIdent ast.Ident) error
	RenameTable(ctx sessionctx.Context, stmt *ast.RenameTableStmt) error
	LockTables(ctx sessionctx.Context, stmt *ast.LockTablesStmt) error
	UnlockTables(ctx sessionctx.Context, lockedTables []model.TableLockTpInfo) error
	CleanupTableLock(ctx sessionctx.Context, tables []*ast.TableName) error
	UpdateTableReplicaInfo(ctx sessionctx.Context, physicalID int64, available bool) error
	RepairTable(ctx sessionctx.Context, table *ast.TableName, createStmt *ast.CreateTableStmt) error
	CreateSequence(ctx sessionctx.Context, stmt *ast.CreateSequenceStmt) error
	DropSequence(ctx sessionctx.Context, stmt *ast.DropSequenceStmt) (err error)
	AlterSequence(ctx sessionctx.Context, stmt *ast.AlterSequenceStmt) error
	CreatePlacementPolicy(ctx sessionctx.Context, stmt *ast.CreatePlacementPolicyStmt) error
	DropPlacementPolicy(ctx sessionctx.Context, stmt *ast.DropPlacementPolicyStmt) error
	AlterPlacementPolicy(ctx sessionctx.Context, stmt *ast.AlterPlacementPolicyStmt) error

	// CreateSchemaWithInfo creates a database (schema) given its database info.
	//
	// WARNING: the DDL owns the `info` after calling this function, and will modify its fields
	// in-place. If you want to keep using `info`, please call Clone() first.
	CreateSchemaWithInfo(
		ctx sessionctx.Context,
		info *model.DBInfo,
		onExist OnExist) error

	// CreateTableWithInfo creates a table, view or sequence given its table info.
	//
	// WARNING: the DDL owns the `info` after calling this function, and will modify its fields
	// in-place. If you want to keep using `info`, please call Clone() first.
	CreateTableWithInfo(
		ctx sessionctx.Context,
		schema model.CIStr,
		info *model.TableInfo,
		onExist OnExist) error

	// BatchCreateTableWithInfo is like CreateTableWithInfo, but can handle multiple tables.
	BatchCreateTableWithInfo(ctx sessionctx.Context,
		schema model.CIStr,
		info []*model.TableInfo,
		onExist OnExist) error

	// CreatePlacementPolicyWithInfo creates a placement policy
	//
	// WARNING: the DDL owns the `policy` after calling this function, and will modify its fields
	// in-place. If you want to keep using `policy`, please call Clone() first.
	CreatePlacementPolicyWithInfo(ctx sessionctx.Context, policy *model.PolicyInfo, onExist OnExist) error

	// Start campaigns the owner and starts workers.
	// ctxPool is used for the worker's delRangeManager and creates sessions.
	Start(ctxPool *pools.ResourcePool) error
	// GetLease returns current schema lease time.
	GetLease() time.Duration
	// Stats returns the DDL statistics.
	Stats(vars *variable.SessionVars) (map[string]interface{}, error)
	// GetScope gets the status variables scope.
	GetScope(status string) variable.ScopeFlag
	// Stop stops DDL worker.
	Stop() error
	// RegisterStatsHandle registers statistics handle and its corresponding event channel for ddl.
	RegisterStatsHandle(*handle.Handle)
	// SchemaSyncer gets the schema syncer.
	SchemaSyncer() util.SchemaSyncer
	// OwnerManager gets the owner manager.
	OwnerManager() owner.Manager
	// GetID gets the ddl ID.
	GetID() string
	// GetTableMaxHandle gets the max row ID of a normal table or a partition.
	GetTableMaxHandle(ctx *JobContext, startTS uint64, tbl table.PhysicalTable) (kv.Handle, bool, error)
	// SetBinlogClient sets the binlog client for DDL worker. It's exported for testing.
	SetBinlogClient(*pumpcli.PumpsClient)
	// GetHook gets the hook. It's exported for testing.
	GetHook() Callback
	// SetHook sets the hook.
	SetHook(h Callback)
	// DoDDLJob does the DDL job, it's exported for test.
	DoDDLJob(ctx sessionctx.Context, job *model.Job) error
}

type limitJobTask struct {
	job *model.Job
	err chan error
}

// ddl is used to handle the statements that define the structure or schema of the database.
type ddl struct {
	m          sync.RWMutex
	wg         tidbutil.WaitGroupWrapper // It's only used to deal with data race in restart_test.
	limitJobCh chan *limitJobTask

	*ddlCtx
	workers           map[workerType]*worker
	sessPool          *sessionPool
	delRangeMgr       delRangeManager
	enableTiFlashPoll *atomicutil.Bool
}

// ddlCtx is the context when we use worker to handle DDL jobs.
type ddlCtx struct {
	ctx          context.Context
	cancel       context.CancelFunc
	uuid         string
	store        kv.Storage
	ownerManager owner.Manager
	schemaSyncer util.SchemaSyncer
	ddlJobDoneCh chan struct{}
	ddlEventCh   chan<- *util.Event
	lease        time.Duration        // lease is schema lease.
	binlogCli    *pumpcli.PumpsClient // binlogCli is used for Binlog.
	infoCache    *infoschema.InfoCache
	statsHandle  *handle.Handle
	tableLockCkr util.DeadTableLockChecker
	etcdCli      *clientv3.Client

	// reorgCtx is used for reorganization.
	reorgCtx struct {
		sync.RWMutex
		// reorgCtxMap maps job ID to reorg context.
		reorgCtxMap map[int64]*reorgCtx
	}

	jobCtx struct {
		sync.RWMutex
		// jobCtxMap maps job ID to job's ctx.
		jobCtxMap map[int64]*JobContext
	}

	// hook may be modified.
	mu struct {
		sync.RWMutex
		hook        Callback
		interceptor Interceptor
	}

	ddlSeqNumMu struct {
		sync.Mutex
		seqNum uint64
	}
}

func (dc *ddlCtx) isOwner() bool {
	isOwner := dc.ownerManager.IsOwner()
	logutil.BgLogger().Debug("[ddl] check whether is the DDL owner", zap.Bool("isOwner", isOwner), zap.String("selfID", dc.uuid))
	if isOwner {
		metrics.DDLCounter.WithLabelValues(metrics.DDLOwner + "_" + mysql.TiDBReleaseVersion).Inc()
	}
	return isOwner
}

func (dc *ddlCtx) setDDLLabelForTopSQL(job *model.Job) {
	dc.jobCtx.Lock()
	defer dc.jobCtx.Unlock()
	ctx, exists := dc.jobCtx.jobCtxMap[job.ID]
	if !exists {
		ctx = NewJobContext()
		dc.jobCtx.jobCtxMap[job.ID] = ctx
	}
	ctx.setDDLLabelForTopSQL(job)
}

func (dc *ddlCtx) getResourceGroupTaggerForTopSQL(job *model.Job) tikvrpc.ResourceGroupTagger {
	dc.jobCtx.Lock()
	defer dc.jobCtx.Unlock()
	ctx, exists := dc.jobCtx.jobCtxMap[job.ID]
	if !exists {
		return nil
	}
	return ctx.getResourceGroupTaggerForTopSQL()
}

func (dc *ddlCtx) removeJobCtx(job *model.Job) {
	dc.jobCtx.Lock()
	defer dc.jobCtx.Unlock()
	delete(dc.jobCtx.jobCtxMap, job.ID)
}

func (dc *ddlCtx) jobContext(job *model.Job) *JobContext {
	dc.jobCtx.RLock()
	defer dc.jobCtx.RUnlock()
	if jobContext, exists := dc.jobCtx.jobCtxMap[job.ID]; exists {
		return jobContext
	}
	return NewJobContext()
}

func (dc *ddlCtx) getReorgCtx(job *model.Job) *reorgCtx {
	dc.reorgCtx.RLock()
	defer dc.reorgCtx.RUnlock()
	return dc.reorgCtx.reorgCtxMap[job.ID]
}

func (dc *ddlCtx) newReorgCtx(r *reorgInfo) *reorgCtx {
	rc := &reorgCtx{}
	rc.doneCh = make(chan error, 1)
	// initial reorgCtx
	rc.setRowCount(r.Job.GetRowCount())
	rc.setNextKey(r.StartKey)
	rc.setCurrentElement(r.currElement)
	rc.mu.warnings = make(map[errors.ErrorID]*terror.Error)
	rc.mu.warningsCount = make(map[errors.ErrorID]int64)
	dc.reorgCtx.Lock()
	defer dc.reorgCtx.Unlock()
	dc.reorgCtx.reorgCtxMap[r.Job.ID] = rc
	return rc
}

func (dc *ddlCtx) removeReorgCtx(job *model.Job) {
	dc.reorgCtx.Lock()
	defer dc.reorgCtx.Unlock()
	delete(dc.reorgCtx.reorgCtxMap, job.ID)
}

func (dc *ddlCtx) notifyReorgCancel(job *model.Job) {
	rc := dc.getReorgCtx(job)
	if rc == nil {
		return
	}
	rc.notifyReorgCancel()
}

// EnableTiFlashPoll enables TiFlash poll loop aka PollTiFlashReplicaStatus.
func EnableTiFlashPoll(d interface{}) {
	if dd, ok := d.(*ddl); ok {
		dd.enableTiFlashPoll.Store(true)
	}
}

// DisableTiFlashPoll disables TiFlash poll loop aka PollTiFlashReplicaStatus.
func DisableTiFlashPoll(d interface{}) {
	if dd, ok := d.(*ddl); ok {
		dd.enableTiFlashPoll.Store(false)
	}
}

// IsTiFlashPollEnabled reveals enableTiFlashPoll
func (d *ddl) IsTiFlashPollEnabled() bool {
	return d.enableTiFlashPoll.Load()
}

// RegisterStatsHandle registers statistics handle and its corresponding even channel for ddl.
func (d *ddl) RegisterStatsHandle(h *handle.Handle) {
	d.ddlCtx.statsHandle = h
	d.ddlEventCh = h.DDLEventCh()
}

// asyncNotifyEvent will notify the ddl event to outside world, say statistic handle. When the channel is full, we may
// give up notify and log it.
func asyncNotifyEvent(d *ddlCtx, e *util.Event) {
	if d.ddlEventCh != nil {
		if d.lease == 0 {
			// If lease is 0, it's always used in test.
			select {
			case d.ddlEventCh <- e:
			default:
			}
			return
		}
		for i := 0; i < 10; i++ {
			select {
			case d.ddlEventCh <- e:
				return
			default:
				time.Sleep(time.Microsecond * 10)
			}
		}
		logutil.BgLogger().Warn("[ddl] fail to notify DDL event", zap.String("event", e.String()))
	}
}

// NewDDL creates a new DDL.
func NewDDL(ctx context.Context, options ...Option) DDL {
	return newDDL(ctx, options...)
}

func newDDL(ctx context.Context, options ...Option) *ddl {
	opt := &Options{
		Hook: &BaseCallback{},
	}
	for _, o := range options {
		o(opt)
	}

	id := uuid.New().String()
	var manager owner.Manager
	var syncer util.SchemaSyncer
	var deadLockCkr util.DeadTableLockChecker
	if etcdCli := opt.EtcdCli; etcdCli == nil {
		// The etcdCli is nil if the store is localstore which is only used for testing.
		// So we use mockOwnerManager and MockSchemaSyncer.
		manager = owner.NewMockManager(ctx, id)
		syncer = NewMockSchemaSyncer()
	} else {
		manager = owner.NewOwnerManager(ctx, etcdCli, ddlPrompt, id, DDLOwnerKey)
		syncer = util.NewSchemaSyncer(ctx, etcdCli, id, manager)
		deadLockCkr = util.NewDeadTableLockChecker(etcdCli)
	}

	// TODO: make store and infoCache explicit arguments
	// these two should be ensured to exist
	if opt.Store == nil {
		panic("store should not be nil")
	}
	if opt.InfoCache == nil {
		panic("infoCache should not be nil")
	}

	ddlCtx := &ddlCtx{
		uuid:         id,
		store:        opt.Store,
		lease:        opt.Lease,
		ddlJobDoneCh: make(chan struct{}, 1),
		ownerManager: manager,
		schemaSyncer: syncer,
		binlogCli:    binloginfo.GetPumpsClient(),
		infoCache:    opt.InfoCache,
		tableLockCkr: deadLockCkr,
		etcdCli:      opt.EtcdCli,
	}
	ddlCtx.reorgCtx.reorgCtxMap = make(map[int64]*reorgCtx)
	ddlCtx.jobCtx.jobCtxMap = make(map[int64]*JobContext)
	ddlCtx.mu.hook = opt.Hook
	ddlCtx.mu.interceptor = &BaseInterceptor{}
	ddlCtx.ctx, ddlCtx.cancel = context.WithCancel(ctx)
	d := &ddl{
		ddlCtx:            ddlCtx,
		limitJobCh:        make(chan *limitJobTask, batchAddingJobs),
		enableTiFlashPoll: atomicutil.NewBool(true),
	}

	return d
}

// Stop implements DDL.Stop interface.
func (d *ddl) Stop() error {
	d.m.Lock()
	defer d.m.Unlock()

	d.close()
	logutil.BgLogger().Info("[ddl] stop DDL", zap.String("ID", d.uuid))
	return nil
}

func (d *ddl) newDeleteRangeManager(mock bool) delRangeManager {
	var delRangeMgr delRangeManager
	if !mock {
		delRangeMgr = newDelRangeManager(d.store, d.sessPool)
		logutil.BgLogger().Info("[ddl] start delRangeManager OK", zap.Bool("is a emulator", !d.store.SupportDeleteRange()))
	} else {
		delRangeMgr = newMockDelRangeManager()
	}

	delRangeMgr.start()
	return delRangeMgr
}

// Start implements DDL.Start interface.
func (d *ddl) Start(ctxPool *pools.ResourcePool) error {
	logutil.BgLogger().Info("[ddl] start DDL", zap.String("ID", d.uuid), zap.Bool("runWorker", RunWorker))

	d.wg.Run(d.limitDDLJobs)
	d.sessPool = newSessionPool(ctxPool, d.store)

	// If RunWorker is true, we need campaign owner and do DDL job.
	// Otherwise, we needn't do that.
	if RunWorker {
		d.ownerManager.SetBeOwnerHook(func() {
			var err error
			d.ddlSeqNumMu.seqNum, err = d.GetNextDDLSeqNum()
			if err != nil {
				logutil.BgLogger().Error("error when getting the ddl history count", zap.Error(err))
			}
		})

		err := d.ownerManager.CampaignOwner()
		if err != nil {
			return errors.Trace(err)
		}

		d.workers = make(map[workerType]*worker, 2)
		d.delRangeMgr = d.newDeleteRangeManager(ctxPool == nil)
		d.workers[generalWorker] = newWorker(d.ctx, generalWorker, d.sessPool, d.delRangeMgr, d.ddlCtx)
		d.workers[addIdxWorker] = newWorker(d.ctx, addIdxWorker, d.sessPool, d.delRangeMgr, d.ddlCtx)
		for _, worker := range d.workers {
			worker.wg.Add(1)
			w := worker
			go w.start(d.ddlCtx)

			metrics.DDLCounter.WithLabelValues(fmt.Sprintf("%s_%s", metrics.CreateDDL, worker.String())).Inc()

			// When the start function is called, we will send a fake job to let worker
			// checks owner firstly and try to find whether a job exists and run.
			asyncNotify(worker.ddlJobCh)
		}

		go d.schemaSyncer.StartCleanWork()
		if config.TableLockEnabled() {
			d.wg.Add(1)
			go d.startCleanDeadTableLock()
		}
		metrics.DDLCounter.WithLabelValues(metrics.StartCleanWork).Inc()
	}

	variable.RegisterStatistics(d)

	metrics.DDLCounter.WithLabelValues(metrics.CreateDDLInstance).Inc()

	// Start some background routine to manage TiFlash replica.
	d.wg.Run(d.PollTiFlashRoutine)

	return nil
}

// GetNextDDLSeqNum return the next ddl seq num.
func (d *ddl) GetNextDDLSeqNum() (uint64, error) {
	var count uint64
	err := kv.RunInNewTxn(d.ctx, d.store, true, func(ctx context.Context, txn kv.Transaction) error {
		t := meta.NewMeta(txn)
		var err error
		count, err = t.GetHistoryDDLCount()
		return err
	})
	return count, err
}

func (d *ddl) close() {
	if isChanClosed(d.ctx.Done()) {
		return
	}

	startTime := time.Now()
	d.cancel()
	d.wg.Wait()
	d.ownerManager.Cancel()
	d.schemaSyncer.Close()

	for _, worker := range d.workers {
		worker.Close()
	}
	// d.delRangeMgr using sessions from d.sessPool.
	// Put it before d.sessPool.close to reduce the time spent by d.sessPool.close.
	if d.delRangeMgr != nil {
		d.delRangeMgr.clear()
	}
	if d.sessPool != nil {
		d.sessPool.close()
	}

	variable.UnregisterStatistics(d)

	logutil.BgLogger().Info("[ddl] DDL closed", zap.String("ID", d.uuid), zap.Duration("take time", time.Since(startTime)))
}

// GetLease implements DDL.GetLease interface.
func (d *ddl) GetLease() time.Duration {
	lease := d.lease
	return lease
}

// GetInfoSchemaWithInterceptor gets the infoschema binding to d. It's exported for testing.
// Please don't use this function, it is used by TestParallelDDLBeforeRunDDLJob to intercept the calling of d.infoHandle.Get(), use d.infoHandle.Get() instead.
// Otherwise, the TestParallelDDLBeforeRunDDLJob will hang up forever.
func (d *ddl) GetInfoSchemaWithInterceptor(ctx sessionctx.Context) infoschema.InfoSchema {
	is := d.infoCache.GetLatest()

	d.mu.RLock()
	defer d.mu.RUnlock()
	return d.mu.interceptor.OnGetInfoSchema(ctx, is)
}

func (d *ddl) genGlobalIDs(count int) ([]int64, error) {
	var ret []int64
	err := kv.RunInNewTxn(context.Background(), d.store, true, func(ctx context.Context, txn kv.Transaction) error {
		failpoint.Inject("mockGenGlobalIDFail", func(val failpoint.Value) {
			if val.(bool) {
				failpoint.Return(errors.New("gofail genGlobalIDs error"))
			}
		})

		m := meta.NewMeta(txn)
		var err error
		ret, err = m.GenGlobalIDs(count)
		return err
	})

	return ret, err
}

func (d *ddl) genPlacementPolicyID() (int64, error) {
	var ret int64
	err := kv.RunInNewTxn(context.Background(), d.store, true, func(ctx context.Context, txn kv.Transaction) error {
		m := meta.NewMeta(txn)
		var err error
		ret, err = m.GenPlacementPolicyID()
		return err
	})

	return ret, err
}

// SchemaSyncer implements DDL.SchemaSyncer interface.
func (d *ddl) SchemaSyncer() util.SchemaSyncer {
	return d.schemaSyncer
}

// OwnerManager implements DDL.OwnerManager interface.
func (d *ddl) OwnerManager() owner.Manager {
	return d.ownerManager
}

// GetID implements DDL.GetID interface.
func (d *ddl) GetID() string {
	return d.uuid
}

var (
	fastDDLIntervalPolicy = []time.Duration{
		500 * time.Millisecond,
	}
	normalDDLIntervalPolicy = []time.Duration{
		500 * time.Millisecond,
		500 * time.Millisecond,
		1 * time.Second,
	}
	slowDDLIntervalPolicy = []time.Duration{
		500 * time.Millisecond,
		500 * time.Millisecond,
		1 * time.Second,
		1 * time.Second,
		3 * time.Second,
	}
)

func getIntervalFromPolicy(policy []time.Duration, i int) (time.Duration, bool) {
	plen := len(policy)
	if i < plen {
		return policy[i], true
	}
	return policy[plen-1], false
}

func getJobCheckInterval(job *model.Job, i int) (time.Duration, bool) {
	switch job.Type {
	case model.ActionAddIndex, model.ActionAddPrimaryKey, model.ActionModifyColumn:
		return getIntervalFromPolicy(slowDDLIntervalPolicy, i)
	case model.ActionCreateTable, model.ActionCreateSchema:
		return getIntervalFromPolicy(fastDDLIntervalPolicy, i)
	default:
		return getIntervalFromPolicy(normalDDLIntervalPolicy, i)
	}
}

func (d *ddl) asyncNotifyWorker(job *model.Job) {
	// If the workers don't run, we needn't notify workers.
	if !RunWorker {
		return
	}
	var worker *worker
	if job.MayNeedReorg() {
		worker = d.workers[addIdxWorker]
	} else {
		worker = d.workers[generalWorker]
	}
	if d.ownerManager.IsOwner() {
		asyncNotify(worker.ddlJobCh)
	} else {
		d.asyncNotifyByEtcd(worker.addingDDLJobKey, job)
	}
}

func updateTickerInterval(ticker *time.Ticker, lease time.Duration, job *model.Job, i int) *time.Ticker {
	interval, changed := getJobCheckInterval(job, i)
	if !changed {
		return ticker
	}
	// For now we should stop old ticker and create a new ticker
	ticker.Stop()
	return time.NewTicker(chooseLeaseTime(lease, interval))
}

func recordLastDDLInfo(ctx sessionctx.Context, job *model.Job) {
	if job == nil {
		return
	}
	ctx.GetSessionVars().LastDDLInfo.Query = job.Query
	ctx.GetSessionVars().LastDDLInfo.SeqNum = job.SeqNum
}

func setDDLJobQuery(ctx sessionctx.Context, job *model.Job) {
	switch job.Type {
	case model.ActionUpdateTiFlashReplicaStatus, model.ActionUnlockTable:
		job.Query = ""
	default:
		job.Query, _ = ctx.Value(sessionctx.QueryString).(string)
	}
}

// DoDDLJob will return
// - nil: found in history DDL job and no job error
// - context.Cancel: job has been sent to worker, but not found in history DDL job before cancel
// - other: found in history DDL job and return that job error
func (d *ddl) DoDDLJob(ctx sessionctx.Context, job *model.Job) error {
	if mci := ctx.GetSessionVars().StmtCtx.MultiSchemaInfo; mci != nil {
		// In multiple schema change, we don't run the job.
		// Instead, we merge all the jobs into one pending job.
		return appendToSubJobs(mci, job)
	}

	// Get a global job ID and put the DDL job in the queue.
	setDDLJobQuery(ctx, job)
	task := &limitJobTask{job, make(chan error)}
	d.limitJobCh <- task

	failpoint.Inject("mockParallelSameDDLJobTwice", func(val failpoint.Value) {
		if val.(bool) {
			// The same job will be put to the DDL queue twice.
			job = job.Clone()
			task1 := &limitJobTask{job, make(chan error)}
			d.limitJobCh <- task1
			<-task.err
			// The second job result is used for test.
			task = task1
		}
	})

	// worker should restart to continue handling tasks in limitJobCh, and send back through task.err
	err := <-task.err
	if err != nil {
		// The transaction of enqueuing job is failed.
		return errors.Trace(err)
	}

	ctx.GetSessionVars().StmtCtx.IsDDLJobInQueue = true

	// Notice worker that we push a new job and wait the job done.
	d.asyncNotifyWorker(job)
	logutil.BgLogger().Info("[ddl] start DDL job", zap.String("job", job.String()), zap.String("query", job.Query))

	var historyJob *model.Job
	jobID := job.ID

	// Attach the context of the jobId to the calling session so that
	// KILL can cancel this DDL job.
	ctx.GetSessionVars().StmtCtx.DDLJobID = jobID

	// For a job from start to end, the state of it will be none -> delete only -> write only -> reorganization -> public
	// For every state changes, we will wait as lease 2 * lease time, so here the ticker check is 10 * lease.
	// But we use etcd to speed up, normally it takes less than 0.5s now, so we use 0.5s or 1s or 3s as the max value.
	initInterval, _ := getJobCheckInterval(job, 0)
	ticker := time.NewTicker(chooseLeaseTime(10*d.lease, initInterval))
	startTime := time.Now()
	metrics.JobsGauge.WithLabelValues(job.Type.String()).Inc()
	defer func() {
		ticker.Stop()
		metrics.JobsGauge.WithLabelValues(job.Type.String()).Dec()
		metrics.HandleJobHistogram.WithLabelValues(job.Type.String(), metrics.RetLabel(err)).Observe(time.Since(startTime).Seconds())
		recordLastDDLInfo(ctx, historyJob)
	}()
	i := 0
	for {
		failpoint.Inject("storeCloseInLoop", func(_ failpoint.Value) {
			_ = d.Stop()
		})

		select {
		case <-d.ddlJobDoneCh:
		case <-ticker.C:
			i++
			ticker = updateTickerInterval(ticker, 10*d.lease, job, i)
		case <-d.ctx.Done():
			logutil.BgLogger().Info("[ddl] DoDDLJob will quit because context done")
			return context.Canceled
		}

		historyJob, err = d.getHistoryDDLJob(jobID)
		if err != nil {
			logutil.BgLogger().Error("[ddl] get history DDL job failed, check again", zap.Error(err))
			continue
		}
		if historyJob == nil {
			logutil.BgLogger().Debug("[ddl] DDL job is not in history, maybe not run", zap.Int64("jobID", jobID))
			continue
		}

		d.checkHistoryJobInTest(ctx, historyJob)

		// If a job is a history job, the state must be JobStateSynced or JobStateRollbackDone or JobStateCancelled.
		if historyJob.IsSynced() {
			// Judge whether there are some warnings when executing DDL under the certain SQL mode.
			if historyJob.ReorgMeta != nil && len(historyJob.ReorgMeta.Warnings) != 0 {
				if len(historyJob.ReorgMeta.Warnings) != len(historyJob.ReorgMeta.WarningsCount) {
					logutil.BgLogger().Info("[ddl] DDL warnings doesn't match the warnings count", zap.Int64("jobID", jobID))
				} else {
					for key, warning := range historyJob.ReorgMeta.Warnings {
						for j := int64(0); j < historyJob.ReorgMeta.WarningsCount[key]; j++ {
							ctx.GetSessionVars().StmtCtx.AppendWarning(warning)
						}
					}
				}
			}
			appendMultiChangeWarningsToOwnerCtx(ctx, historyJob)

			logutil.BgLogger().Info("[ddl] DDL job is finished", zap.Int64("jobID", jobID))
			return nil
		}

		if historyJob.Error != nil {
			logutil.BgLogger().Info("[ddl] DDL job is failed", zap.Int64("jobID", jobID))
			return errors.Trace(historyJob.Error)
		}
<<<<<<< HEAD
=======
		// Only for JobStateCancelled job which is adding columns or drop columns or drop indexes.
		if historyJob.IsCancelled() && (historyJob.Type == model.ActionDropIndexes) {
			if historyJob.MultiSchemaInfo != nil && len(historyJob.MultiSchemaInfo.Warnings) != 0 {
				for _, warning := range historyJob.MultiSchemaInfo.Warnings {
					ctx.GetSessionVars().StmtCtx.AppendWarning(warning)
				}
			}
			logutil.BgLogger().Info("[ddl] DDL job is cancelled", zap.Int64("jobID", jobID))
			return nil
		}
>>>>>>> d1c8af62
		panic("When the state is JobStateRollbackDone or JobStateCancelled, historyJob.Error should never be nil")
	}
}

func (d *ddl) callHookOnChanged(job *model.Job, err error) error {
	if job.State == model.JobStateNone {
		// We don't call the hook if the job haven't run yet.
		return err
	}
	d.mu.RLock()
	defer d.mu.RUnlock()

	err = d.mu.hook.OnChanged(err)
	return errors.Trace(err)
}

// SetBinlogClient implements DDL.SetBinlogClient interface.
func (d *ddl) SetBinlogClient(binlogCli *pumpcli.PumpsClient) {
	d.binlogCli = binlogCli
}

// GetHook implements DDL.GetHook interface.
func (d *ddl) GetHook() Callback {
	d.mu.Lock()
	defer d.mu.Unlock()

	return d.mu.hook
}

// SetHook set the customized hook.
func (d *ddl) SetHook(h Callback) {
	d.mu.Lock()
	defer d.mu.Unlock()

	d.mu.hook = h
}

func (d *ddl) startCleanDeadTableLock() {
	defer func() {
		goutil.Recover(metrics.LabelDDL, "startCleanDeadTableLock", nil, false)
		d.wg.Done()
	}()

	ticker := time.NewTicker(time.Second * 10)
	defer ticker.Stop()
	for {
		select {
		case <-ticker.C:
			if !d.ownerManager.IsOwner() {
				continue
			}
			deadLockTables, err := d.tableLockCkr.GetDeadLockedTables(d.ctx, d.infoCache.GetLatest().AllSchemas())
			if err != nil {
				logutil.BgLogger().Info("[ddl] get dead table lock failed.", zap.Error(err))
				continue
			}
			for se, tables := range deadLockTables {
				err := d.CleanDeadTableLock(tables, se)
				if err != nil {
					logutil.BgLogger().Info("[ddl] clean dead table lock failed.", zap.Error(err))
				}
			}
		case <-d.ctx.Done():
			return
		}
	}
}

// RecoverInfo contains information needed by DDL.RecoverTable.
type RecoverInfo struct {
	SchemaID      int64
	TableInfo     *model.TableInfo
	DropJobID     int64
	SnapshotTS    uint64
	AutoIDs       meta.AutoIDGroup
	OldSchemaName string
	OldTableName  string
}

// delayForAsyncCommit sleeps `SafeWindow + AllowedClockDrift` before a DDL job finishes.
// It should be called before any DDL that could break data consistency.
// This provides a safe window for async commit and 1PC to commit with an old schema.
func delayForAsyncCommit() {
	cfg := config.GetGlobalConfig().TiKVClient.AsyncCommit
	duration := cfg.SafeWindow + cfg.AllowedClockDrift
	logutil.BgLogger().Info("sleep before DDL finishes to make async commit and 1PC safe",
		zap.Duration("duration", duration))
	time.Sleep(duration)
}

var (
	// RunInGoTest is used to identify whether ddl in running in the test.
	RunInGoTest bool
)

func init() {
	if flag.Lookup("test.v") != nil || flag.Lookup("check.v") != nil {
		RunInGoTest = true
	}
}

// GetDropOrTruncateTableInfoFromJobsByStore implements GetDropOrTruncateTableInfoFromJobs
func GetDropOrTruncateTableInfoFromJobsByStore(jobs []*model.Job, gcSafePoint uint64, getTable func(uint64, int64, int64) (*model.TableInfo, error), fn func(*model.Job, *model.TableInfo) (bool, error)) (bool, error) {
	for _, job := range jobs {
		// Check GC safe point for getting snapshot infoSchema.
		err := gcutil.ValidateSnapshotWithGCSafePoint(job.StartTS, gcSafePoint)
		if err != nil {
			return false, err
		}
		if job.Type != model.ActionDropTable && job.Type != model.ActionTruncateTable {
			continue
		}

		tbl, err := getTable(job.StartTS, job.SchemaID, job.TableID)
		if err != nil {
			if meta.ErrDBNotExists.Equal(err) {
				// The dropped/truncated DDL maybe execute failed that caused by the parallel DDL execution,
				// then can't find the table from the snapshot info-schema. Should just ignore error here,
				// see more in TestParallelDropSchemaAndDropTable.
				continue
			}
			return false, err
		}
		if tbl == nil {
			// The dropped/truncated DDL maybe execute failed that caused by the parallel DDL execution,
			// then can't find the table from the snapshot info-schema. Should just ignore error here,
			// see more in TestParallelDropSchemaAndDropTable.
			continue
		}
		finish, err := fn(job, tbl)
		if err != nil || finish {
			return finish, err
		}
	}
	return false, nil
}

// Info is for DDL information.
type Info struct {
	SchemaVer   int64
	ReorgHandle kv.Key       // It's only used for DDL information.
	Jobs        []*model.Job // It's the currently running jobs.
}

// GetDDLInfo returns DDL information.
func GetDDLInfo(txn kv.Transaction) (*Info, error) {
	var err error
	info := &Info{}
	t := meta.NewMeta(txn)

	info.Jobs = make([]*model.Job, 0, 2)
	job, err := t.GetDDLJobByIdx(0)
	if err != nil {
		return nil, errors.Trace(err)
	}
	if job != nil {
		info.Jobs = append(info.Jobs, job)
	}
	addIdxJob, err := t.GetDDLJobByIdx(0, meta.AddIndexJobListKey)
	if err != nil {
		return nil, errors.Trace(err)
	}
	if addIdxJob != nil {
		info.Jobs = append(info.Jobs, addIdxJob)
	}

	info.SchemaVer, err = t.GetSchemaVersion()
	if err != nil {
		return nil, errors.Trace(err)
	}
	if addIdxJob == nil {
		return info, nil
	}

	_, info.ReorgHandle, _, _, err = newReorgHandler(t).GetDDLReorgHandle(addIdxJob)
	if err != nil {
		if meta.ErrDDLReorgElementNotExist.Equal(err) {
			return info, nil
		}
		return nil, errors.Trace(err)
	}

	return info, nil
}

// CancelJobs cancels the DDL jobs.
func CancelJobs(txn kv.Transaction, ids []int64) ([]error, error) {
	if len(ids) == 0 {
		return nil, nil
	}

	errs := make([]error, len(ids))
	t := meta.NewMeta(txn)
	generalJobs, err := getDDLJobsInQueue(t, meta.DefaultJobListKey)
	if err != nil {
		return nil, errors.Trace(err)
	}
	addIdxJobs, err := getDDLJobsInQueue(t, meta.AddIndexJobListKey)
	if err != nil {
		return nil, errors.Trace(err)
	}
	jobs := append(generalJobs, addIdxJobs...)
	jobsMap := make(map[int64]int)
	for i, id := range ids {
		jobsMap[id] = i
	}
	for j, job := range jobs {
		i, ok := jobsMap[job.ID]
		if !ok {
			logutil.BgLogger().Debug("the job that needs to be canceled isn't equal to current job",
				zap.Int64("need to canceled job ID", job.ID),
				zap.Int64("current job ID", job.ID))
			continue
		}
		delete(jobsMap, job.ID)
		// These states can't be cancelled.
		if job.IsDone() || job.IsSynced() {
			errs[i] = dbterror.ErrCancelFinishedDDLJob.GenWithStackByArgs(job.ID)
			continue
		}
		// If the state is rolling back, it means the work is cleaning the data after cancelling the job.
		if job.IsCancelled() || job.IsRollingback() || job.IsRollbackDone() {
			continue
		}
		if !job.IsRollbackable() {
			errs[i] = dbterror.ErrCannotCancelDDLJob.GenWithStackByArgs(job.ID)
			continue
		}
		if job.IsCancelling() {
			continue
		}

		job.State = model.JobStateCancelling
		// Make sure RawArgs isn't overwritten.
		err := json.Unmarshal(job.RawArgs, &job.Args)
		if err != nil {
			errs[i] = errors.Trace(err)
			continue
		}
		if j >= len(generalJobs) {
			offset := int64(j - len(generalJobs))
			err = t.UpdateDDLJob(offset, job, true, meta.AddIndexJobListKey)
		} else {
			err = t.UpdateDDLJob(int64(j), job, true)
		}
		if err != nil {
			errs[i] = errors.Trace(err)
		}
	}
	for id, i := range jobsMap {
		errs[i] = dbterror.ErrDDLJobNotFound.GenWithStackByArgs(id)
	}
	return errs, nil
}

func getDDLJobsInQueue(t *meta.Meta, jobListKey meta.JobListKeyType) ([]*model.Job, error) {
	cnt, err := t.DDLJobQueueLen(jobListKey)
	if err != nil {
		return nil, errors.Trace(err)
	}
	jobs := make([]*model.Job, cnt)
	for i := range jobs {
		jobs[i], err = t.GetDDLJobByIdx(int64(i), jobListKey)
		if err != nil {
			return nil, errors.Trace(err)
		}
	}
	return jobs, nil
}

// GetAllDDLJobs get all DDL jobs and sorts jobs by job.ID.
func GetAllDDLJobs(t *meta.Meta) ([]*model.Job, error) {
	generalJobs, err := getDDLJobsInQueue(t, meta.DefaultJobListKey)
	if err != nil {
		return nil, errors.Trace(err)
	}
	addIdxJobs, err := getDDLJobsInQueue(t, meta.AddIndexJobListKey)
	if err != nil {
		return nil, errors.Trace(err)
	}
	jobs := append(generalJobs, addIdxJobs...)
	sort.Sort(jobArray(jobs))
	return jobs, nil
}

type jobArray []*model.Job

func (v jobArray) Len() int {
	return len(v)
}

func (v jobArray) Less(i, j int) bool {
	return v[i].ID < v[j].ID
}

func (v jobArray) Swap(i, j int) {
	v[i], v[j] = v[j], v[i]
}

// MaxHistoryJobs is exported for testing.
const MaxHistoryJobs = 10

// DefNumHistoryJobs is default value of the default number of history job
const DefNumHistoryJobs = 10

// GetHistoryDDLJobs returns the DDL history jobs and an error.
// The maximum count of history jobs is num.
func GetHistoryDDLJobs(txn kv.Transaction, maxNumJobs int) ([]*model.Job, error) {
	t := meta.NewMeta(txn)
	jobs, err := t.GetLastNHistoryDDLJobs(maxNumJobs)
	if err != nil {
		return nil, errors.Trace(err)
	}
	return jobs, nil
}

// IterHistoryDDLJobs iterates history DDL jobs until the `finishFn` return true or error.
func IterHistoryDDLJobs(txn kv.Transaction, finishFn func([]*model.Job) (bool, error)) error {
	txnMeta := meta.NewMeta(txn)
	iter, err := txnMeta.GetLastHistoryDDLJobsIterator()
	if err != nil {
		return err
	}
	cacheJobs := make([]*model.Job, 0, DefNumHistoryJobs)
	for {
		cacheJobs, err = iter.GetLastJobs(DefNumHistoryJobs, cacheJobs)
		if err != nil || len(cacheJobs) == 0 {
			return err
		}
		finish, err := finishFn(cacheJobs)
		if err != nil || finish {
			return err
		}
	}
}

// IterAllDDLJobs will iterates running DDL jobs first, return directly if `finishFn` return true or error,
// then iterates history DDL jobs until the `finishFn` return true or error.
func IterAllDDLJobs(txn kv.Transaction, finishFn func([]*model.Job) (bool, error)) error {
	jobs, err := GetAllDDLJobs(meta.NewMeta(txn))
	if err != nil {
		return err
	}

	finish, err := finishFn(jobs)
	if err != nil || finish {
		return err
	}
	return IterHistoryDDLJobs(txn, finishFn)
}

// GetAllHistoryDDLJobs get all the done DDL jobs.
func GetAllHistoryDDLJobs(m *meta.Meta) ([]*model.Job, error) {
	return m.GetAllHistoryDDLJobs()
}

// GetHistoryJobByID return history DDL job by ID.
func GetHistoryJobByID(sess sessionctx.Context, id int64) (*model.Job, error) {
	err := sessiontxn.NewTxn(context.Background(), sess)
	if err != nil {
		return nil, err
	}
	defer func() {
		// we can ignore the commit error because this txn is readonly.
		_ = sess.CommitTxn(context.Background())
	}()
	txn, err := sess.Txn(true)
	if err != nil {
		return nil, err
	}
	t := meta.NewMeta(txn)
	job, err := t.GetHistoryDDLJob(id)
	return job, errors.Trace(err)
}

// AddHistoryDDLJob adds DDL job to history table.
func AddHistoryDDLJob(t *meta.Meta, job *model.Job, updateRawArgs bool) error {
	return t.AddHistoryDDLJob(job, updateRawArgs)
}

// GetLastHistoryDDLJobsIterator gets latest N history ddl jobs iterator.
func GetLastHistoryDDLJobsIterator(m *meta.Meta) (meta.LastJobIterator, error) {
	return m.GetLastHistoryDDLJobsIterator()
}<|MERGE_RESOLUTION|>--- conflicted
+++ resolved
@@ -818,19 +818,6 @@
 			logutil.BgLogger().Info("[ddl] DDL job is failed", zap.Int64("jobID", jobID))
 			return errors.Trace(historyJob.Error)
 		}
-<<<<<<< HEAD
-=======
-		// Only for JobStateCancelled job which is adding columns or drop columns or drop indexes.
-		if historyJob.IsCancelled() && (historyJob.Type == model.ActionDropIndexes) {
-			if historyJob.MultiSchemaInfo != nil && len(historyJob.MultiSchemaInfo.Warnings) != 0 {
-				for _, warning := range historyJob.MultiSchemaInfo.Warnings {
-					ctx.GetSessionVars().StmtCtx.AppendWarning(warning)
-				}
-			}
-			logutil.BgLogger().Info("[ddl] DDL job is cancelled", zap.Int64("jobID", jobID))
-			return nil
-		}
->>>>>>> d1c8af62
 		panic("When the state is JobStateRollbackDone or JobStateCancelled, historyJob.Error should never be nil")
 	}
 }
