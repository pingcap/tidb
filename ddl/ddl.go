// Copyright 2015 PingCAP, Inc.
//
// Licensed under the Apache License, Version 2.0 (the "License");
// you may not use this file except in compliance with the License.
// You may obtain a copy of the License at
//
//     http://www.apache.org/licenses/LICENSE-2.0
//
// Unless required by applicable law or agreed to in writing, software
// distributed under the License is distributed on an "AS IS" BASIS,
// WITHOUT WARRANTIES OR CONDITIONS OF ANY KIND, either express or implied.
// See the License for the specific language governing permissions and
// limitations under the License.

// Copyright 2013 The ql Authors. All rights reserved.
// Use of this source code is governed by a BSD-style
// license that can be found in the LICENSES/QL-LICENSE file.

package ddl

import (
	"context"
	"encoding/json"
	"flag"
	"fmt"
<<<<<<< HEAD
	"math"
	"strconv"
	"strings"
=======
	"sort"
>>>>>>> d124796d
	"sync"
	"time"

	"github.com/google/uuid"
	"github.com/ngaut/pools"
	"github.com/pingcap/errors"
	"github.com/pingcap/failpoint"
	"github.com/pingcap/log"
	"github.com/pingcap/tidb/config"
	"github.com/pingcap/tidb/ddl/util"
	"github.com/pingcap/tidb/errno"
	"github.com/pingcap/tidb/infoschema"
	"github.com/pingcap/tidb/kv"
	"github.com/pingcap/tidb/meta"
	"github.com/pingcap/tidb/metrics"
	"github.com/pingcap/tidb/owner"
	"github.com/pingcap/tidb/parser/ast"
	"github.com/pingcap/tidb/parser/model"
	"github.com/pingcap/tidb/parser/mysql"
	"github.com/pingcap/tidb/parser/terror"
	"github.com/pingcap/tidb/sessionctx"
	"github.com/pingcap/tidb/sessionctx/binloginfo"
	"github.com/pingcap/tidb/sessionctx/variable"
	"github.com/pingcap/tidb/statistics/handle"
	"github.com/pingcap/tidb/table"
	pumpcli "github.com/pingcap/tidb/tidb-binlog/pump_client"
	goutil "github.com/pingcap/tidb/util"
	tidbutil "github.com/pingcap/tidb/util"
<<<<<<< HEAD
	"github.com/pingcap/tidb/util/chunk"
=======
>>>>>>> d124796d
	"github.com/pingcap/tidb/util/dbterror"
	"github.com/pingcap/tidb/util/gcutil"
	"github.com/pingcap/tidb/util/logutil"
	"github.com/pingcap/tidb/util/sqlexec"
	clientv3 "go.etcd.io/etcd/client/v3"
	atomicutil "go.uber.org/atomic"
	"go.uber.org/zap"
)

const (
	// currentVersion is for all new DDL jobs.
	currentVersion = 1
	// DDLOwnerKey is the ddl owner path that is saved to etcd, and it's exported for testing.
	DDLOwnerKey = "/tidb/ddl/fg/owner"
	// addingDDLJobPrefix is the path prefix used to record the newly added DDL job, and it's saved to etcd.
	addingDDLJobPrefix = "/tidb/ddl/add_ddl_job_"
	ddlPrompt          = "ddl"

	shardRowIDBitsMax = 15

	batchAddingJobs = 10

	// PartitionCountLimit is limit of the number of partitions in a table.
	// Reference linking https://dev.mysql.com/doc/refman/5.7/en/partitioning-limitations.html.
	PartitionCountLimit = 8192
)

// OnExist specifies what to do when a new object has a name collision.
type OnExist uint8

const (
	// OnExistError throws an error on name collision.
	OnExistError OnExist = iota
	// OnExistIgnore skips creating the new object.
	OnExistIgnore
	// OnExistReplace replaces the old object by the new object. This is only
	// supported by VIEWs at the moment. For other object types, this is
	// equivalent to OnExistError.
	OnExistReplace
)

var (
	// EnableSplitTableRegion is a flag to decide whether to split a new region for
	// a newly created table. It takes effect only if the Storage supports split
	// region.
	EnableSplitTableRegion = uint32(0)
)

// DDL is responsible for updating schema in data store and maintaining in-memory InfoSchema cache.
type DDL interface {
	CreateSchema(ctx sessionctx.Context, schema model.CIStr, charsetInfo *ast.CharsetOpt, placementPolicyRef *model.PolicyRefInfo) error
	AlterSchema(sctx sessionctx.Context, stmt *ast.AlterDatabaseStmt) error
	DropSchema(ctx sessionctx.Context, schema model.CIStr) error
	CreateTable(ctx sessionctx.Context, stmt *ast.CreateTableStmt) error
	CreateView(ctx sessionctx.Context, stmt *ast.CreateViewStmt) error
	DropTable(ctx sessionctx.Context, tableIdent ast.Ident) (err error)
	RecoverTable(ctx sessionctx.Context, recoverInfo *RecoverInfo) (err error)
	DropView(ctx sessionctx.Context, tableIdent ast.Ident) (err error)
	CreateIndex(ctx sessionctx.Context, tableIdent ast.Ident, keyType ast.IndexKeyType, indexName model.CIStr,
		columnNames []*ast.IndexPartSpecification, indexOption *ast.IndexOption, ifNotExists bool) error
	DropIndex(ctx sessionctx.Context, tableIdent ast.Ident, indexName model.CIStr, ifExists bool) error
	AlterTable(ctx context.Context, sctx sessionctx.Context, tableIdent ast.Ident, spec []*ast.AlterTableSpec) error
	TruncateTable(ctx sessionctx.Context, tableIdent ast.Ident) error
	RenameTable(ctx sessionctx.Context, oldTableIdent, newTableIdent ast.Ident, isAlterTable bool) error
	RenameTables(ctx sessionctx.Context, oldTableIdent, newTableIdent []ast.Ident, isAlterTable bool) error
	LockTables(ctx sessionctx.Context, stmt *ast.LockTablesStmt) error
	UnlockTables(ctx sessionctx.Context, lockedTables []model.TableLockTpInfo) error
	CleanupTableLock(ctx sessionctx.Context, tables []*ast.TableName) error
	UpdateTableReplicaInfo(ctx sessionctx.Context, physicalID int64, available bool) error
	RepairTable(ctx sessionctx.Context, table *ast.TableName, createStmt *ast.CreateTableStmt) error
	CreateSequence(ctx sessionctx.Context, stmt *ast.CreateSequenceStmt) error
	DropSequence(ctx sessionctx.Context, tableIdent ast.Ident, ifExists bool) (err error)
	AlterSequence(ctx sessionctx.Context, stmt *ast.AlterSequenceStmt) error
	CreatePlacementPolicy(ctx sessionctx.Context, stmt *ast.CreatePlacementPolicyStmt) error
	DropPlacementPolicy(ctx sessionctx.Context, stmt *ast.DropPlacementPolicyStmt) error
	AlterPlacementPolicy(ctx sessionctx.Context, stmt *ast.AlterPlacementPolicyStmt) error

	// CreateSchemaWithInfo creates a database (schema) given its database info.
	//
	// WARNING: the DDL owns the `info` after calling this function, and will modify its fields
	// in-place. If you want to keep using `info`, please call Clone() first.
	CreateSchemaWithInfo(
		ctx sessionctx.Context,
		info *model.DBInfo,
		onExist OnExist) error

	// CreateTableWithInfo creates a table, view or sequence given its table info.
	//
	// WARNING: the DDL owns the `info` after calling this function, and will modify its fields
	// in-place. If you want to keep using `info`, please call Clone() first.
	CreateTableWithInfo(
		ctx sessionctx.Context,
		schema model.CIStr,
		info *model.TableInfo,
		onExist OnExist) error

	// BatchCreateTableWithInfo is like CreateTableWithInfo, but can handle multiple tables.
	BatchCreateTableWithInfo(ctx sessionctx.Context,
		schema model.CIStr,
		info []*model.TableInfo,
		onExist OnExist) error

	// CreatePlacementPolicyWithInfo creates a placement policy
	//
	// WARNING: the DDL owns the `policy` after calling this function, and will modify its fields
	// in-place. If you want to keep using `policy`, please call Clone() first.
	CreatePlacementPolicyWithInfo(ctx sessionctx.Context, policy *model.PolicyInfo, onExist OnExist) error

	// Start campaigns the owner and starts workers.
	// ctxPool is used for the worker's delRangeManager and creates sessions.
	Start(ctxPool *pools.ResourcePool) error
	// GetLease returns current schema lease time.
	GetLease() time.Duration
	// Stats returns the DDL statistics.
	Stats(vars *variable.SessionVars) (map[string]interface{}, error)
	// GetScope gets the status variables scope.
	GetScope(status string) variable.ScopeFlag
	// Stop stops DDL worker.
	Stop() error
	// RegisterStatsHandle registers statistics handle and its corresponding event channel for ddl.
	RegisterStatsHandle(*handle.Handle)
	// SchemaSyncer gets the schema syncer.
	SchemaSyncer() util.SchemaSyncer
	// OwnerManager gets the owner manager.
	OwnerManager() owner.Manager
	// GetID gets the ddl ID.
	GetID() string
	// GetTableMaxHandle gets the max row ID of a normal table or a partition.
	GetTableMaxHandle(ctx *JobContext, startTS uint64, tbl table.PhysicalTable) (kv.Handle, bool, error)
	// SetBinlogClient sets the binlog client for DDL worker. It's exported for testing.
	SetBinlogClient(*pumpcli.PumpsClient)
	// GetHook gets the hook. It's exported for testing.
	GetHook() Callback
	// SetHook sets the hook.
	SetHook(h Callback)
	// DoDDLJob does the DDL job, it's exported for test.
	DoDDLJob(ctx sessionctx.Context, job *model.Job) error
}

type limitJobTask struct {
	job *model.Job
	err chan error
}

// ddl is used to handle the statements that define the structure or schema of the database.
type ddl struct {
	m          sync.RWMutex
	ctx        context.Context
	cancel     context.CancelFunc
	wg         tidbutil.WaitGroupWrapper // It's only used to deal with data race in restart_test.
	limitJobCh chan *limitJobTask

	*ddlCtx
	workers              map[workerType]*worker
	reorgWorkerPool      *workerPool
	generalDDLWorkerPool *workerPool
	sessPool             *sessionPool
	delRangeMgr          delRangeManager
	sessForAddDDL        sessionctx.Context
	enableTiFlashPoll    *atomicutil.Bool

	// used in the concurrency ddl.
	ddlJobCh        chan struct{}
	runningJobMap   map[int]struct{}
	runningDDLMapMu sync.RWMutex
}

// waitSchemaSyncedController is to control whether to waitSchemaSynced or not.
type waitSchemaSyncedController struct {
	mu  sync.RWMutex
	job map[int64]struct{}
}

func newWaitSchemaSyncedController() waitSchemaSyncedController {
	return waitSchemaSyncedController{
		job: make(map[int64]struct{}),
	}
}

func (w *waitSchemaSyncedController) Add(job *model.Job) {
	w.mu.Lock()
	defer w.mu.Unlock()
	w.job[job.ID] = struct{}{}
}

func (w *waitSchemaSyncedController) IsSynced(job *model.Job) bool {
	w.mu.RLock()
	defer w.mu.RUnlock()
	if _, ok := w.job[job.ID]; ok {
		return true
	}
	return false
}

func (w *waitSchemaSyncedController) Release(job *model.Job) {
	w.mu.Lock()
	defer w.mu.Unlock()
	delete(w.job, job.ID)
}

// ddlCtx is the context when we use worker to handle DDL jobs.
type ddlCtx struct {
	schemaVersionMu     sync.Mutex
	schemaVersionOwner  atomicutil.Int64
	waitSchemaSyncedCtl waitSchemaSyncedController
	schemaVersion       int64
	uuid                string
	store               kv.Storage
	ownerManager        owner.Manager
	schemaSyncer        util.SchemaSyncer
	ddlJobDoneCh        chan struct{}
	ddlEventCh          chan<- *util.Event
	lease               time.Duration        // lease is schema lease.
	binlogCli           *pumpcli.PumpsClient // binlogCli is used for Binlog.
	infoCache           *infoschema.InfoCache
	statsHandle         *handle.Handle
	tableLockCkr        util.DeadTableLockChecker
	etcdCli             *clientv3.Client

	// reorgCtx is used for reorganization.
	reorgCtx struct {
		sync.RWMutex
		reorgMap map[int64]*reorgCtx
	}

	// hook may be modified.
	mu struct {
		sync.RWMutex
		hook        Callback
		interceptor Interceptor
	}

	ddlSeqNumMu struct {
		sync.Mutex
		seqNum uint64
	}
}

func (dc *ddlCtx) SetSchemaVersion(job *model.Job, t *meta.Meta) (_ int64, err error) {
	dc.lockSchemaVersion(job)
	err = kv.RunInNewTxn(context.Background(), dc.store, true, func(ctx context.Context, txn kv.Transaction) error {
		var err error
		m := meta.NewMeta(txn)
		dc.schemaVersion, err = m.GenSchemaVersion()
		return err
	})
	if err != nil {
		return 0, err
	}
	return dc.schemaVersion, nil
}

func (dc *ddlCtx) lockSchemaVersion(job *model.Job) {
	dc.schemaVersionMu.Lock()
	dc.schemaVersionOwner.Store(job.ID)
}

func (dc *ddlCtx) ResetSchemaVersion(job *model.Job) {
	if job == nil {
		return
	}
	ownerID := dc.schemaVersionOwner.Load()
	if ownerID == job.ID {
		dc.schemaVersion = 0
		dc.schemaVersionOwner.Store(0)
		dc.schemaVersionMu.Unlock()
	}
}

func (dc *ddlCtx) isOwner() bool {
	isOwner := dc.ownerManager.IsOwner()
	logutil.BgLogger().Debug("[ddl] check whether is the DDL owner", zap.Bool("isOwner", isOwner), zap.String("selfID", dc.uuid))
	if isOwner {
		metrics.DDLCounter.WithLabelValues(metrics.DDLOwner + "_" + mysql.TiDBReleaseVersion).Inc()
	}
	return isOwner
}

func (dc *ddlCtx) getReorgCtx(job *model.Job) *reorgCtx {
	dc.reorgCtx.RLock()
	defer dc.reorgCtx.RUnlock()
	return dc.reorgCtx.reorgMap[job.ID]
}

func (dc *ddlCtx) newReorgCtx(r *reorgInfo) *reorgCtx {
	rc := &reorgCtx{}
	rc.doneCh = make(chan error, 1)
	// initial reorgCtx
	rc.setRowCount(r.Job.GetRowCount())
	rc.setNextKey(r.StartKey)
	rc.setCurrentElement(r.currElement)
	rc.mu.warnings = make(map[errors.ErrorID]*terror.Error)
	rc.mu.warningsCount = make(map[errors.ErrorID]int64)
	dc.reorgCtx.Lock()
	defer dc.reorgCtx.Unlock()
	dc.reorgCtx.reorgMap[r.Job.ID] = rc
	return rc
}

func (dc *ddlCtx) removeReorgCtx(job *model.Job) {
	dc.reorgCtx.Lock()
	defer dc.reorgCtx.Unlock()
	delete(dc.reorgCtx.reorgMap, job.ID)
}

func (dc *ddlCtx) notifyReorgCancel(job *model.Job) {
	rc := dc.getReorgCtx(job)
	if rc == nil {
		return
	}
	rc.notifyReorgCancel()
}

// EnableTiFlashPoll enables TiFlash poll loop aka PollTiFlashReplicaStatus.
func EnableTiFlashPoll(d interface{}) {
	if dd, ok := d.(*ddl); ok {
		dd.enableTiFlashPoll.Store(true)
	}
}

// DisableTiFlashPoll disables TiFlash poll loop aka PollTiFlashReplicaStatus.
func DisableTiFlashPoll(d interface{}) {
	if dd, ok := d.(*ddl); ok {
		dd.enableTiFlashPoll.Store(false)
	}
}

// IsTiFlashPollEnabled reveals enableTiFlashPoll
func (d *ddl) IsTiFlashPollEnabled() bool {
	return d.enableTiFlashPoll.Load()
}

// RegisterStatsHandle registers statistics handle and its corresponding even channel for ddl.
func (d *ddl) RegisterStatsHandle(h *handle.Handle) {
	d.ddlCtx.statsHandle = h
	d.ddlEventCh = h.DDLEventCh()
}

// asyncNotifyEvent will notify the ddl event to outside world, say statistic handle. When the channel is full, we may
// give up notify and log it.
func asyncNotifyEvent(d *ddlCtx, e *util.Event) {
	if d.ddlEventCh != nil {
		if d.lease == 0 {
			// If lease is 0, it's always used in test.
			select {
			case d.ddlEventCh <- e:
			default:
			}
			return
		}
		for i := 0; i < 10; i++ {
			select {
			case d.ddlEventCh <- e:
				return
			default:
				time.Sleep(time.Microsecond * 10)
			}
		}
		logutil.BgLogger().Warn("[ddl] fail to notify DDL event", zap.String("event", e.String()))
	}
}

// NewDDL creates a new DDL.
func NewDDL(ctx context.Context, options ...Option) DDL {
	return newDDL(ctx, options...)
}

func newDDL(ctx context.Context, options ...Option) *ddl {
	opt := &Options{
		Hook: &BaseCallback{},
	}
	for _, o := range options {
		o(opt)
	}

	id := uuid.New().String()
	var manager owner.Manager
	var syncer util.SchemaSyncer
	var deadLockCkr util.DeadTableLockChecker
	if etcdCli := opt.EtcdCli; etcdCli == nil {
		// The etcdCli is nil if the store is localstore which is only used for testing.
		// So we use mockOwnerManager and MockSchemaSyncer.
		manager = owner.NewMockManager(ctx, id)
		syncer = NewMockSchemaSyncer()
	} else {
		manager = owner.NewOwnerManager(ctx, etcdCli, ddlPrompt, id, DDLOwnerKey)
		syncer = util.NewSchemaSyncer(ctx, etcdCli, id, manager)
		deadLockCkr = util.NewDeadTableLockChecker(etcdCli)
	}

	// TODO: make store and infoCache explicit arguments
	// these two should be ensured to exist
	if opt.Store == nil {
		panic("store should not be nil")
	}
	if opt.InfoCache == nil {
		panic("infoCache should not be nil")
	}

	ddlCtx := &ddlCtx{
		schemaVersionOwner:  *atomicutil.NewInt64(0),
		waitSchemaSyncedCtl: newWaitSchemaSyncedController(),
		uuid:                id,
		store:               opt.Store,
		lease:               opt.Lease,
		ddlJobDoneCh:        make(chan struct{}, 1),
		ownerManager:        manager,
		schemaSyncer:        syncer,
		binlogCli:           binloginfo.GetPumpsClient(),
		infoCache:           opt.InfoCache,
		tableLockCkr:        deadLockCkr,
		etcdCli:             opt.EtcdCli,
	}
	ddlCtx.reorgCtx.reorgMap = make(map[int64]*reorgCtx)
	ddlCtx.mu.hook = opt.Hook
	ddlCtx.mu.interceptor = &BaseInterceptor{}
	d := &ddl{
		ddlCtx:            ddlCtx,
		limitJobCh:        make(chan *limitJobTask, batchAddingJobs),
		enableTiFlashPoll: atomicutil.NewBool(true),
		ctx:               ctx,
		ddlJobCh:          make(chan struct{}, 100),
		runningJobMap:     make(map[int]struct{}),
	}
	d.ctx, d.cancel = context.WithCancel(ctx)

	return d
}

// Stop implements DDL.Stop interface.
func (d *ddl) Stop() error {
	d.m.Lock()
	defer d.m.Unlock()

	d.close()
	logutil.BgLogger().Info("[ddl] stop DDL", zap.String("ID", d.uuid))
	return nil
}

func (d *ddl) newDeleteRangeManager(mock bool) delRangeManager {
	var delRangeMgr delRangeManager
	if !mock {
		delRangeMgr = newDelRangeManager(d.store, d.sessPool)
		logutil.BgLogger().Info("[ddl] start delRangeManager OK", zap.Bool("is a emulator", !d.store.SupportDeleteRange()))
	} else {
		delRangeMgr = newMockDelRangeManager()
	}

	delRangeMgr.start()
	return delRangeMgr
}

func (d *ddl) readyForConcurrencyDDL() error {
	reorgWorkerFunc := func() (pools.Resource, error) {
		wk, err := newWorker(d.ctx, addIdxWorker, d.sessPool, d.delRangeMgr, d.ddlCtx)
		if err != nil {
			return wk, errors.Trace(err)
		}
		metrics.DDLCounter.WithLabelValues(fmt.Sprintf("%s_%s", metrics.CreateDDL, wk.String())).Inc()

		// When the start function is called, we will send a fake job to let worker
		// checks owner firstly and try to find whether a job exists and run.
		asyncNotify(wk.ddlJobCh)
		return wk, nil
	}
	generalWorkerFunc := func() (pools.Resource, error) {
		wk, err := newWorker(d.ctx, generalWorker, d.sessPool, d.delRangeMgr, d.ddlCtx)
		if err != nil {
			return wk, errors.Trace(err)
		}
		metrics.DDLCounter.WithLabelValues(fmt.Sprintf("%s_%s", metrics.CreateDDL, wk.String())).Inc()

		// When the start function is called, we will send a fake job to let worker
		// checks owner firstly and try to find whether a job exists and run.
		asyncNotify(wk.ddlJobCh)
		return wk, nil
	}
	d.reorgWorkerPool = newDDLWorkerPool(pools.NewResourcePool(reorgWorkerFunc, batchAddingJobs, batchAddingJobs, 3*time.Minute))
	d.generalDDLWorkerPool = newDDLWorkerPool(pools.NewResourcePool(generalWorkerFunc, 1, 1, 0))
	var err error
	if err != nil {
		return errors.Trace(err)
	}
	d.wg.Run(d.startDispatchLoop)
	return nil
}

func (d *ddl) readyForDDL() {
	var err error
	d.workers = make(map[workerType]*worker, 2)
	d.workers[generalWorker], err = newWorker(d.ctx, generalWorker, d.sessPool, d.delRangeMgr, d.ddlCtx)
	if err != nil {
		log.Fatal("fail to create generalWorker", zap.Error(err))
	}
	d.workers[addIdxWorker], err = newWorker(d.ctx, addIdxWorker, d.sessPool, d.delRangeMgr, d.ddlCtx)
	if err != nil {
		log.Fatal("fail to create addIdxWorker", zap.Error(err))
	}
	for _, worker := range d.workers {
		worker.wg.Add(1)
		w := worker
		go w.start(d.ddlCtx)

		metrics.DDLCounter.WithLabelValues(fmt.Sprintf("%s_%s", metrics.CreateDDL, worker.String())).Inc()

		// When the start function is called, we will send a fake job to let worker
		// checks owner firstly and try to find whether a job exists and run.
		asyncNotify(worker.ddlJobCh)
	}
}

// Start implements DDL.Start interface.
func (d *ddl) Start(ctxPool *pools.ResourcePool) error {
	logutil.BgLogger().Info("[ddl] start DDL", zap.String("ID", d.uuid), zap.Bool("runWorker", RunWorker))

	d.wg.Run(d.limitDDLJobs)

	d.sessPool = newSessionPool(ctxPool)
	var err error
	d.sessForAddDDL, err = d.sessPool.get()
	if err != nil {
		return errors.Trace(err)
	}
	// If RunWorker is true, we need campaign owner and do DDL job.
	// Otherwise, we needn't do that.
	if RunWorker {
		err := d.ownerManager.CampaignOwner()
		if err != nil {
			return errors.Trace(err)
		}

		d.workers = make(map[workerType]*worker, 2)
		d.delRangeMgr = d.newDeleteRangeManager(ctxPool == nil)

		if variable.AllowConcurrencyDDL.Load() {
			err = d.readyForConcurrencyDDL()
			if err != nil {
				return errors.Trace(err)
			}
		} else {
			d.readyForDDL()
		}

		d.ddlSeqNumMu.seqNum, err = d.GetHistoryDDLCount()
		if err != nil {
			return err
		}
		go d.schemaSyncer.StartCleanWork()
		if config.TableLockEnabled() {
			d.wg.Add(1)
			go d.startCleanDeadTableLock()
		}
		metrics.DDLCounter.WithLabelValues(metrics.StartCleanWork).Inc()
	}

	variable.RegisterStatistics(d)

	metrics.DDLCounter.WithLabelValues(metrics.CreateDDLInstance).Inc()

	// Start some background routine to manage TiFlash replica.
	d.wg.Run(d.PollTiFlashRoutine)

	return nil
}

// GetHistoryDDLCount the count of done ddl jobs.
func (d *ddl) GetHistoryDDLCount() (count uint64, err error) {
	if variable.AllowConcurrencyDDL.Load() {
		rs, err := d.sessForAddDDL.(sqlexec.SQLExecutor).ExecuteInternal(context.Background(), "select count(1) from mysql.tidb_ddl_history")
		if err != nil {
			return 0, errors.Trace(err)
		}
		var rows []chunk.Row
		if rows, err = sqlexec.DrainRecordSet(context.Background(), rs, 8); err != nil {
			return 0, errors.Trace(err)
		}
		if err = rs.Close(); err != nil {
			return 0, errors.Trace(err)
		}

		count = rows[0].GetUint64(0)
		return count, nil
	}

	err = kv.RunInNewTxn(d.ctx, d.store, true, func(ctx context.Context, txn kv.Transaction) error {
		t := meta.NewMeta(txn)
		count, err = t.GetHistoryDDLCount()
		return err
	})
	return
}

func (d *ddl) close() {
	if isChanClosed(d.ctx.Done()) {
		return
	}

	startTime := time.Now()
	d.cancel()
	d.wg.Wait()
	d.ownerManager.Cancel()
	d.schemaSyncer.Close()
	if variable.AllowConcurrencyDDL.Load() {
		if d.reorgWorkerPool != nil {
			d.reorgWorkerPool.close()
		}
		if d.generalDDLWorkerPool != nil {
			d.generalDDLWorkerPool.close()
		}
	} else {
		for _, worker := range d.workers {
			worker.Close()
		}
	}

	// d.delRangeMgr using sessions from d.sessPool.
	// Put it before d.sessPool.close to reduce the time spent by d.sessPool.close.
	if d.delRangeMgr != nil {
		d.delRangeMgr.clear()
	}
	if d.sessPool != nil {
		if d.sessForAddDDL != nil {
			d.sessPool.put(d.sessForAddDDL)
		}
		d.sessPool.close()
	}
	variable.UnregisterStatistics(d)

	logutil.BgLogger().Info("[ddl] DDL closed", zap.String("ID", d.uuid), zap.Duration("take time", time.Since(startTime)))
}

// GetLease implements DDL.GetLease interface.
func (d *ddl) GetLease() time.Duration {
	lease := d.lease
	return lease
}

// GetInfoSchemaWithInterceptor gets the infoschema binding to d. It's exported for testing.
// Please don't use this function, it is used by TestParallelDDLBeforeRunDDLJob to intercept the calling of d.infoHandle.Get(), use d.infoHandle.Get() instead.
// Otherwise, the TestParallelDDLBeforeRunDDLJob will hang up forever.
func (d *ddl) GetInfoSchemaWithInterceptor(ctx sessionctx.Context) infoschema.InfoSchema {
	is := d.infoCache.GetLatest()

	d.mu.RLock()
	defer d.mu.RUnlock()
	return d.mu.interceptor.OnGetInfoSchema(ctx, is)
}

func (d *ddl) genGlobalIDs(count int) ([]int64, error) {
	var ret []int64
	err := kv.RunInNewTxn(context.Background(), d.store, true, func(ctx context.Context, txn kv.Transaction) error {
		failpoint.Inject("mockGenGlobalIDFail", func(val failpoint.Value) {
			if val.(bool) {
				failpoint.Return(errors.New("gofail genGlobalIDs error"))
			}
		})

		m := meta.NewMeta(txn)
		var err error
		ret, err = m.GenGlobalIDs(count)
		return err
	})

	return ret, err
}

func (d *ddl) genPlacementPolicyID() (int64, error) {
	var ret int64
	err := kv.RunInNewTxn(context.Background(), d.store, true, func(ctx context.Context, txn kv.Transaction) error {
		m := meta.NewMeta(txn)
		var err error
		ret, err = m.GenPlacementPolicyID()
		return err
	})

	return ret, err
}

// SchemaSyncer implements DDL.SchemaSyncer interface.
func (d *ddl) SchemaSyncer() util.SchemaSyncer {
	return d.schemaSyncer
}

// OwnerManager implements DDL.OwnerManager interface.
func (d *ddl) OwnerManager() owner.Manager {
	return d.ownerManager
}

// GetID implements DDL.GetID interface.
func (d *ddl) GetID() string {
	return d.uuid
}

var (
	fastDDLIntervalPolicy = []time.Duration{
		500 * time.Millisecond,
	}
	normalDDLIntervalPolicy = []time.Duration{
		500 * time.Millisecond,
		500 * time.Millisecond,
		1 * time.Second,
	}
	slowDDLIntervalPolicy = []time.Duration{
		500 * time.Millisecond,
		500 * time.Millisecond,
		1 * time.Second,
		1 * time.Second,
		3 * time.Second,
	}
)

func getIntervalFromPolicy(policy []time.Duration, i int) (time.Duration, bool) {
	plen := len(policy)
	if i < plen {
		return policy[i], true
	}
	return policy[plen-1], false
}

func getJobCheckInterval(job *model.Job, i int) (time.Duration, bool) {
	switch job.Type {
	case model.ActionAddIndex, model.ActionAddPrimaryKey, model.ActionModifyColumn:
		return getIntervalFromPolicy(slowDDLIntervalPolicy, i)
	case model.ActionCreateTable, model.ActionCreateSchema:
		return getIntervalFromPolicy(fastDDLIntervalPolicy, i)
	default:
		return getIntervalFromPolicy(normalDDLIntervalPolicy, i)
	}
}

func (d *ddl) asyncNotifyWorker(job *model.Job) {
	// If the workers don't run, we needn't notify workers.
	if !RunWorker {
		return
	}
	if variable.AllowConcurrencyDDL.Load() {
		key := ""
		if job.MayNeedReorg() {
			key = addingDDLJobReorg
		} else {
			key = addingDDLJobGeneral
		}
		if d.ownerManager.IsOwner() {
			asyncNotify(d.ddlJobCh)
		} else {
			d.asyncNotifyByEtcd(key, job)
		}
	} else {
		var worker *worker
		if job.MayNeedReorg() {
			worker = d.workers[addIdxWorker]
		} else {
			worker = d.workers[generalWorker]
		}
		if d.ownerManager.IsOwner() {
			asyncNotify(worker.ddlJobCh)
		} else {
			d.asyncNotifyByEtcd(worker.addingDDLJobKey, job)
		}
	}

}

func updateTickerInterval(ticker *time.Ticker, lease time.Duration, job *model.Job, i int) *time.Ticker {
	interval, changed := getJobCheckInterval(job, i)
	if !changed {
		return ticker
	}
	// For now we should stop old ticker and create a new ticker
	ticker.Stop()
	return time.NewTicker(chooseLeaseTime(lease, interval))
}

func recordLastDDLInfo(ctx sessionctx.Context, job *model.Job) {
	if job == nil {
		return
	}
	ctx.GetSessionVars().LastDDLInfo.Query = job.Query
	ctx.GetSessionVars().LastDDLInfo.SeqNum = job.SeqNum
}

func setDDLJobQuery(ctx sessionctx.Context, job *model.Job) {
	switch job.Type {
	case model.ActionUpdateTiFlashReplicaStatus, model.ActionUnlockTable:
		job.Query = ""
	default:
		job.Query, _ = ctx.Value(sessionctx.QueryString).(string)
	}
}

// DoDDLJob will return
// - nil: found in history DDL job and no job error
// - context.Cancel: job has been sent to worker, but not found in history DDL job before cancel
// - other: found in history DDL job and return that job error
func (d *ddl) DoDDLJob(ctx sessionctx.Context, job *model.Job) error {
	// Get a global job ID and put the DDL job in the queue.
	setDDLJobQuery(ctx, job)
	task := &limitJobTask{job, make(chan error)}
	d.limitJobCh <- task
	// worker should restart to continue handling tasks in limitJobCh, and send back through task.err
	err := <-task.err
	if err != nil {
		// The transaction of enqueuing job is failed.
		return errors.Trace(err)
	}

	ctx.GetSessionVars().StmtCtx.IsDDLJobInQueue = true

	// Notice worker that we push a new job and wait the job done.
	d.asyncNotifyWorker(job)
	logutil.BgLogger().Info("[ddl] start DDL job", zap.String("job", job.String()), zap.String("query", job.Query))

	var historyJob *model.Job
	jobID := job.ID
	// For a job from start to end, the state of it will be none -> delete only -> write only -> reorganization -> public
	// For every state changes, we will wait as lease 2 * lease time, so here the ticker check is 10 * lease.
	// But we use etcd to speed up, normally it takes less than 0.5s now, so we use 0.5s or 1s or 3s as the max value.
	initInterval, _ := getJobCheckInterval(job, 0)
	ticker := time.NewTicker(chooseLeaseTime(10*d.lease, initInterval))
	startTime := time.Now()
	metrics.JobsGauge.WithLabelValues(job.Type.String()).Inc()
	defer func() {
		ticker.Stop()
		metrics.JobsGauge.WithLabelValues(job.Type.String()).Dec()
		metrics.HandleJobHistogram.WithLabelValues(job.Type.String(), metrics.RetLabel(err)).Observe(time.Since(startTime).Seconds())
		recordLastDDLInfo(ctx, historyJob)
	}()
	i := 0
	for {
		failpoint.Inject("storeCloseInLoop", func(_ failpoint.Value) {
			_ = d.Stop()
		})

		select {
		case <-d.ddlJobDoneCh:
		case <-ticker.C:
			i++
			ticker = updateTickerInterval(ticker, 10*d.lease, job, i)
		case <-d.ctx.Done():
			logutil.BgLogger().Info("[ddl] DoDDLJob will quit because context done")
			return context.Canceled
		}

		historyJob, err = GetHistoryJobByID(d.sessForAddDDL, jobID)
		if err != nil {
			logutil.BgLogger().Error("[ddl] get history DDL job failed, check again", zap.Error(err))
			continue
		}
		if historyJob == nil {
			logutil.BgLogger().Debug("[ddl] DDL job is not in history, maybe not run", zap.Int64("jobID", jobID))
			continue
		}

		d.checkHistoryJobInTest(ctx, historyJob)

		// If a job is a history job, the state must be JobStateSynced or JobStateRollbackDone or JobStateCancelled.
		if historyJob.IsSynced() {
			// Judge whether there are some warnings when executing DDL under the certain SQL mode.
			if historyJob.ReorgMeta != nil && len(historyJob.ReorgMeta.Warnings) != 0 {
				if len(historyJob.ReorgMeta.Warnings) != len(historyJob.ReorgMeta.WarningsCount) {
					logutil.BgLogger().Info("[ddl] DDL warnings doesn't match the warnings count", zap.Int64("jobID", jobID))
				} else {
					for key, warning := range historyJob.ReorgMeta.Warnings {
						for j := int64(0); j < historyJob.ReorgMeta.WarningsCount[key]; j++ {
							ctx.GetSessionVars().StmtCtx.AppendWarning(warning)
						}
					}
				}
			}

			if historyJob.MultiSchemaInfo != nil && len(historyJob.MultiSchemaInfo.Warnings) != 0 {
				for _, warning := range historyJob.MultiSchemaInfo.Warnings {
					ctx.GetSessionVars().StmtCtx.AppendWarning(warning)
				}
			}

			logutil.BgLogger().Info("[ddl] DDL job is finished", zap.Int64("jobID", jobID))
			return nil
		}

		if historyJob.Error != nil {
			logutil.BgLogger().Info("[ddl] DDL job is failed", zap.Int64("jobID", jobID))
			return errors.Trace(historyJob.Error)
		}
		// Only for JobStateCancelled job which is adding columns or drop columns or drop indexes.
		if historyJob.IsCancelled() && (historyJob.Type == model.ActionAddColumns || historyJob.Type == model.ActionDropColumns || historyJob.Type == model.ActionDropIndexes) {
			if historyJob.MultiSchemaInfo != nil && len(historyJob.MultiSchemaInfo.Warnings) != 0 {
				for _, warning := range historyJob.MultiSchemaInfo.Warnings {
					ctx.GetSessionVars().StmtCtx.AppendWarning(warning)
				}
			}
			logutil.BgLogger().Info("[ddl] DDL job is cancelled", zap.Int64("jobID", jobID))
			return nil
		}
		panic("When the state is JobStateRollbackDone or JobStateCancelled, historyJob.Error should never be nil")
	}
}

func (d *ddl) callHookOnChanged(err error) error {
	d.mu.RLock()
	defer d.mu.RUnlock()

	err = d.mu.hook.OnChanged(err)
	return errors.Trace(err)
}

// SetBinlogClient implements DDL.SetBinlogClient interface.
func (d *ddl) SetBinlogClient(binlogCli *pumpcli.PumpsClient) {
	d.binlogCli = binlogCli
}

// GetHook implements DDL.GetHook interface.
func (d *ddl) GetHook() Callback {
	d.mu.Lock()
	defer d.mu.Unlock()

	return d.mu.hook
}

// SetHook set the customized hook.
func (d *ddl) SetHook(h Callback) {
	d.mu.Lock()
	defer d.mu.Unlock()

	d.mu.hook = h
}

func (d *ddl) startCleanDeadTableLock() {
	defer func() {
		goutil.Recover(metrics.LabelDDL, "startCleanDeadTableLock", nil, false)
		d.wg.Done()
	}()

	ticker := time.NewTicker(time.Second * 10)
	defer ticker.Stop()
	for {
		select {
		case <-ticker.C:
			if !d.ownerManager.IsOwner() {
				continue
			}
			deadLockTables, err := d.tableLockCkr.GetDeadLockedTables(d.ctx, d.infoCache.GetLatest().AllSchemas())
			if err != nil {
				logutil.BgLogger().Info("[ddl] get dead table lock failed.", zap.Error(err))
				continue
			}
			for se, tables := range deadLockTables {
				err := d.CleanDeadTableLock(tables, se)
				if err != nil {
					logutil.BgLogger().Info("[ddl] clean dead table lock failed.", zap.Error(err))
				}
			}
		case <-d.ctx.Done():
			return
		}
	}
}

// RecoverInfo contains information needed by DDL.RecoverTable.
type RecoverInfo struct {
	SchemaID      int64
	TableInfo     *model.TableInfo
	DropJobID     int64
	SnapshotTS    uint64
	AutoIDs       meta.AutoIDGroup
	OldSchemaName string
	OldTableName  string
}

// delayForAsyncCommit sleeps `SafeWindow + AllowedClockDrift` before a DDL job finishes.
// It should be called before any DDL that could break data consistency.
// This provides a safe window for async commit and 1PC to commit with an old schema.
func delayForAsyncCommit() {
	cfg := config.GetGlobalConfig().TiKVClient.AsyncCommit
	duration := cfg.SafeWindow + cfg.AllowedClockDrift
	logutil.BgLogger().Info("sleep before DDL finishes to make async commit and 1PC safe",
		zap.Duration("duration", duration))
	time.Sleep(duration)
}

var (
	// RunInGoTest is used to identify whether ddl in running in the test.
	RunInGoTest bool
)

func init() {
	if flag.Lookup("test.v") != nil || flag.Lookup("check.v") != nil {
		RunInGoTest = true
	}
}

// GetDropOrTruncateTableInfoFromJobsByStore implements GetDropOrTruncateTableInfoFromJobs
func GetDropOrTruncateTableInfoFromJobsByStore(jobs []*model.Job, gcSafePoint uint64, getTable func(uint64, int64, int64) (*model.TableInfo, error), fn func(*model.Job, *model.TableInfo) (bool, error)) (bool, error) {
	for _, job := range jobs {
		// Check GC safe point for getting snapshot infoSchema.
		err := gcutil.ValidateSnapshotWithGCSafePoint(job.StartTS, gcSafePoint)
		if err != nil {
			return false, err
		}
		if job.Type != model.ActionDropTable && job.Type != model.ActionTruncateTable {
			continue
		}

		tbl, err := getTable(job.StartTS, job.SchemaID, job.TableID)
		if err != nil {
			if meta.ErrDBNotExists.Equal(err) {
				// The dropped/truncated DDL maybe execute failed that caused by the parallel DDL execution,
				// then can't find the table from the snapshot info-schema. Should just ignore error here,
				// see more in TestParallelDropSchemaAndDropTable.
				continue
			}
			return false, err
		}
		if tbl == nil {
			// The dropped/truncated DDL maybe execute failed that caused by the parallel DDL execution,
			// then can't find the table from the snapshot info-schema. Should just ignore error here,
			// see more in TestParallelDropSchemaAndDropTable.
			continue
		}
		finish, err := fn(job, tbl)
		if err != nil || finish {
			return finish, err
		}
	}
	return false, nil
}

<<<<<<< HEAD
var (
	// ErrDDLJobNotFound indicates the job id was not found.
	ErrDDLJobNotFound = dbterror.ClassDDL.NewStd(errno.ErrDDLJobNotFound)
	// ErrCancelFinishedDDLJob returns when cancel a finished ddl job.
	ErrCancelFinishedDDLJob = dbterror.ClassDDL.NewStd(errno.ErrCancelFinishedDDLJob)
	// ErrCannotCancelDDLJob returns when cancel a almost finished ddl job, because cancel in now may cause data inconsistency.
	ErrCannotCancelDDLJob = dbterror.ClassDDL.NewStd(errno.ErrCannotCancelDDLJob)
)
=======
// Info is for DDL information.
type Info struct {
	SchemaVer   int64
	ReorgHandle kv.Key       // It's only used for DDL information.
	Jobs        []*model.Job // It's the currently running jobs.
}

// GetDDLInfo returns DDL information.
func GetDDLInfo(txn kv.Transaction) (*Info, error) {
	var err error
	info := &Info{}
	t := meta.NewMeta(txn)

	info.Jobs = make([]*model.Job, 0, 2)
	job, err := t.GetDDLJobByIdx(0)
	if err != nil {
		return nil, errors.Trace(err)
	}
	if job != nil {
		info.Jobs = append(info.Jobs, job)
	}
	addIdxJob, err := t.GetDDLJobByIdx(0, meta.AddIndexJobListKey)
	if err != nil {
		return nil, errors.Trace(err)
	}
	if addIdxJob != nil {
		info.Jobs = append(info.Jobs, addIdxJob)
	}

	info.SchemaVer, err = t.GetSchemaVersion()
	if err != nil {
		return nil, errors.Trace(err)
	}
	if addIdxJob == nil {
		return info, nil
	}

	_, info.ReorgHandle, _, _, err = t.GetDDLReorgHandle(addIdxJob)
	if err != nil {
		if meta.ErrDDLReorgElementNotExist.Equal(err) {
			return info, nil
		}
		return nil, errors.Trace(err)
	}

	return info, nil
}
>>>>>>> d124796d

// CancelJobs cancels the DDL jobs.
func CancelJobs(txn kv.Transaction, ids []int64) ([]error, error) {
	if len(ids) == 0 {
		return nil, nil
	}

<<<<<<< HEAD
=======
	errs := make([]error, len(ids))
>>>>>>> d124796d
	t := meta.NewMeta(txn)
	generalJobs, err := getDDLJobsInQueue(t, meta.DefaultJobListKey)
	if err != nil {
		return nil, errors.Trace(err)
	}
	addIdxJobs, err := getDDLJobsInQueue(t, meta.AddIndexJobListKey)
	if err != nil {
		return nil, errors.Trace(err)
	}
<<<<<<< HEAD
	errs := make([]error, len(ids))
=======
>>>>>>> d124796d
	jobs := append(generalJobs, addIdxJobs...)
	jobsMap := make(map[int64]int)
	for i, id := range ids {
		jobsMap[id] = i
	}
	for j, job := range jobs {
		i, ok := jobsMap[job.ID]
		if !ok {
			logutil.BgLogger().Debug("the job that needs to be canceled isn't equal to current job",
				zap.Int64("need to canceled job ID", job.ID),
				zap.Int64("current job ID", job.ID))
			continue
		}
		delete(jobsMap, job.ID)
		// These states can't be cancelled.
		if job.IsDone() || job.IsSynced() {
<<<<<<< HEAD
			errs[i] = ErrCancelFinishedDDLJob.GenWithStackByArgs(job.ID)
=======
			errs[i] = dbterror.ErrCancelFinishedDDLJob.GenWithStackByArgs(job.ID)
>>>>>>> d124796d
			continue
		}
		// If the state is rolling back, it means the work is cleaning the data after cancelling the job.
		if job.IsCancelled() || job.IsRollingback() || job.IsRollbackDone() {
			continue
		}
		if !job.IsRollbackable() {
<<<<<<< HEAD
			errs[i] = ErrCannotCancelDDLJob.GenWithStackByArgs(job.ID)
=======
			errs[i] = dbterror.ErrCannotCancelDDLJob.GenWithStackByArgs(job.ID)
>>>>>>> d124796d
			continue
		}

		job.State = model.JobStateCancelling
		// Make sure RawArgs isn't overwritten.
		err := json.Unmarshal(job.RawArgs, &job.Args)
		if err != nil {
			errs[i] = errors.Trace(err)
			continue
		}
		if j >= len(generalJobs) {
			offset := int64(j - len(generalJobs))
			err = t.UpdateDDLJob(offset, job, true, meta.AddIndexJobListKey)
		} else {
			err = t.UpdateDDLJob(int64(j), job, true)
		}
		if err != nil {
			errs[i] = errors.Trace(err)
		}
	}
	for id, i := range jobsMap {
<<<<<<< HEAD
		errs[i] = ErrDDLJobNotFound.GenWithStackByArgs(id)
=======
		errs[i] = dbterror.ErrDDLJobNotFound.GenWithStackByArgs(id)
>>>>>>> d124796d
	}
	return errs, nil
}

<<<<<<< HEAD
// CancelConcurrencyJobs cancels the DDL jobs that are in the concurrent state.
func CancelConcurrencyJobs(sess sessionctx.Context, ids []int64) ([]error, error) {
	failpoint.Inject("mockCancelConcurencyDDL", func(val failpoint.Value) {
		if val.(bool) {
			failpoint.Return(nil, errors.New("mock commit error"))
		}
	})
	if len(ids) == 0 {
		return nil, nil
	}
	var getJobSQL string
	var jobSet = make(map[int64]int) // jobID -> error index

	_, err := sess.(sqlexec.SQLExecutor).ExecuteInternal(context.Background(), "BEGIN")
	if err != nil {
		return nil, err
	}
	if len(ids) == 1 {
		getJobSQL = fmt.Sprintf("select job_meta from mysql.tidb_ddl_job where job_id = %d order by job_id", ids[0])
		jobSet[ids[0]] = 0
	} else {
		var idsStr []string
		for idx, id := range ids {
			jobSet[id] = idx
			idsStr = append(idsStr, strconv.FormatInt(id, 10))
		}
		getJobSQL = fmt.Sprintf("select job_meta from mysql.tidb_ddl_job where job_id in (%s) order by job_id", strings.Join(idsStr, ", "))
	}
	rs, err := sess.(sqlexec.SQLExecutor).ExecuteInternal(context.Background(), getJobSQL)
	if err != nil {
		return nil, err
	}
	defer func() {
		err = rs.Close()
		if err != nil {
			logutil.BgLogger().Error("close result set error", zap.Error(err))
		}
	}()
	var rows []chunk.Row
	rows, err = sqlexec.DrainRecordSet(context.TODO(), rs, 8)
	if err != nil {
		return nil, err
	}

	errs := make([]error, len(ids))
	for _, row := range rows {
		jobBinary := row.GetBytes(0)
		job := &model.Job{}
		err = job.Decode(jobBinary)
		if err != nil {
			return nil, err
		}
		i, ok := jobSet[job.ID]
		if !ok {
			continue
		}
		delete(jobSet, job.ID)
		if job.IsDone() || job.IsSynced() {
			errs[i] = ErrCancelFinishedDDLJob.GenWithStackByArgs(job.ID)
			continue
		}
		// If the state is rolling back, it means the work is cleaning the data after cancelling the job.
		if job.IsCancelled() {
			errs[i] = dbterror.ErrCancelledDDLJob.GenWithStackByArgs(job.ID)
			continue
		}
		if job.IsRollingback() || job.IsRollbackDone() {
			continue
		}
		if !job.IsRollbackable() {
			errs[i] = ErrCannotCancelDDLJob.GenWithStackByArgs(job.ID)
			continue
		}
		job.State = model.JobStateCancelling
		// Make sure RawArgs isn't overwritten.
		err := json.Unmarshal(job.RawArgs, &job.Args)
		if err != nil {
			errs[i] = errors.Trace(err)
			continue
		}
		err = updateConcurrencyDDLJob(sess, job, true)
		if err != nil {
			errs[i] = errors.Trace(err)
		}
	}
	_, err = sess.(sqlexec.SQLExecutor).ExecuteInternal(context.Background(), "COMMIT")
	if err != nil {
		return nil, err
	}
	for id, idx := range jobSet {
		errs[idx] = ErrDDLJobNotFound.GenWithStackByArgs(id)
	}
	return errs, nil
}

// DDLInfo is for DDL information.
type DDLInfo struct {
	SchemaVer   int64
	ReorgHandle kv.Key       // It's only used for DDL information.
	Jobs        []*model.Job // It's the currently running jobs.
}

// GetDDLInfo returns DDL information.
func GetDDLInfo(txn kv.Transaction) (*DDLInfo, error) {
	var err error
	info := &DDLInfo{}
	t := meta.NewMeta(txn)

	info.Jobs = make([]*model.Job, 0, 2)
	job, err := t.GetDDLJobByIdx(0)
	if err != nil {
		return nil, errors.Trace(err)
	}
	if job != nil {
		info.Jobs = append(info.Jobs, job)
	}
	addIdxJob, err := t.GetDDLJobByIdx(0, meta.AddIndexJobListKey)
	if err != nil {
		return nil, errors.Trace(err)
	}
	if addIdxJob != nil {
		info.Jobs = append(info.Jobs, addIdxJob)
	}

	info.SchemaVer, err = t.GetSchemaVersion()
	if err != nil {
		return nil, errors.Trace(err)
	}
	if addIdxJob == nil {
		return info, nil
	}

	_, info.ReorgHandle, _, _, err = t.GetDDLReorgHandle(addIdxJob)
	if err != nil {
		if meta.ErrDDLReorgElementNotExist.Equal(err) {
			return info, nil
		}
		return nil, errors.Trace(err)
	}

	return info, nil
}

// GetDDLInfoFromTable returns DDL information for new ddl framework.
func GetDDLInfoFromTable(txn kv.Transaction, sess sessionctx.Context) (*DDLInfo, error) {
	info := &DDLInfo{}
	info.Jobs = make([]*model.Job, 0, 2)
	jobs, err := getJobsBySQL(sess, "tidb_ddl_job", "not reorg order by job_id limit 1")
	if err != nil {
		return nil, errors.Trace(err)
	}

	if len(jobs) != 0 {
		info.Jobs = append(info.Jobs, jobs[0])
	}
	jobs, err = getJobsBySQL(sess, "tidb_ddl_job", "reorg order by job_id limit 1")
	if err != nil {
		return nil, errors.Trace(err)
	}
	if len(jobs) != 0 {
		info.Jobs = append(info.Jobs, jobs[0])
	}

	t := meta.NewMeta(txn)
	info.SchemaVer, err = t.GetSchemaVersion()
	if err != nil {
		return nil, errors.Trace(err)
	}
	if len(jobs) == 0 {
		return info, nil
	}

	_, info.ReorgHandle, _, _, err = GetDDLReorgHandle(jobs[0], sess)
	if err != nil {
		if meta.ErrDDLReorgElementNotExist.Equal(err) {
			return info, nil
		}
		return nil, errors.Trace(err)
	}

	return info, nil
}

// GetDDLReorgHandle get ddl reorg handle.
func GetDDLReorgHandle(job *model.Job, sess sessionctx.Context) (element *meta.Element, startKey, endKey kv.Key, physicalTableID int64, err error) {
	sql := fmt.Sprintf("select curr_ele_id, curr_ele_type from mysql.tidb_ddl_reorg where job_id = %d", job.ID)
	rs, err := sess.(sqlexec.SQLExecutor).ExecuteInternal(context.Background(), sql)
	if err != nil {
		return nil, nil, nil, 0, err
	}
	var rows []chunk.Row
	rows, err = sqlexec.DrainRecordSet(context.TODO(), rs, 8)
	rs.Close()
	if err != nil {
		return nil, nil, nil, 0, err
	}
	if len(rows) == 0 {
		return nil, nil, nil, 0, meta.ErrDDLReorgElementNotExist
	}
	id := rows[0].GetInt64(0)
	tp := rows[0].GetBytes(1)
	sql = fmt.Sprintf("select start_key, end_key, physical_id from mysql.tidb_ddl_reorg where job_id = %d and ele_id = %d", job.ID, id)
	rs, err = sess.(sqlexec.SQLExecutor).ExecuteInternal(context.Background(), sql)
	if err != nil {
		return nil, nil, nil, 0, err
	}
	var rows2 []chunk.Row
	rows2, err = sqlexec.DrainRecordSet(context.TODO(), rs, 8)
	rs.Close()
	if err != nil || len(rows2) == 0 {
		return nil, nil, nil, 0, err
	}
	element = &meta.Element{
		ID:      id,
		TypeKey: tp,
	}
	startKey = rows2[0].GetBytes(0)
	endKey = rows2[0].GetBytes(1)
	physicalTableID = rows2[0].GetInt64(2)

	// physicalTableID may be 0, because older version TiDB (without table partition) doesn't store them.
	// update them to table's in this case.
	if physicalTableID == 0 {
		if job.ReorgMeta != nil {
			endKey = kv.IntHandle(job.ReorgMeta.EndHandle).Encoded()
		} else {
			endKey = kv.IntHandle(math.MaxInt64).Encoded()
		}
		physicalTableID = job.TableID
		logutil.BgLogger().Warn("new TiDB binary running on old TiDB DDL reorg data",
			zap.Int64("partition ID", physicalTableID),
			zap.Stringer("startHandle", startKey),
			zap.Stringer("endHandle", endKey))
	}
	return
}

// GetHistoryDDLJobs returns the DDL history jobs and an error.
// The maximum count of history jobs is num.
func GetHistoryDDLJobs(sess sessionctx.Context, txn kv.Transaction, maxNumJobs int) ([]*model.Job, error) {
	t := meta.NewMeta(txn)
	return GetLastNHistoryDDLJobs(sess, t, maxNumJobs)
=======
func getDDLJobsInQueue(t *meta.Meta, jobListKey meta.JobListKeyType) ([]*model.Job, error) {
	cnt, err := t.DDLJobQueueLen(jobListKey)
	if err != nil {
		return nil, errors.Trace(err)
	}
	jobs := make([]*model.Job, cnt)
	for i := range jobs {
		jobs[i], err = t.GetDDLJobByIdx(int64(i), jobListKey)
		if err != nil {
			return nil, errors.Trace(err)
		}
	}
	return jobs, nil
}

// GetDDLJobs get all DDL jobs and sorts jobs by job.ID.
func GetDDLJobs(txn kv.Transaction) ([]*model.Job, error) {
	t := meta.NewMeta(txn)
	generalJobs, err := getDDLJobsInQueue(t, meta.DefaultJobListKey)
	if err != nil {
		return nil, errors.Trace(err)
	}
	addIdxJobs, err := getDDLJobsInQueue(t, meta.AddIndexJobListKey)
	if err != nil {
		return nil, errors.Trace(err)
	}
	jobs := append(generalJobs, addIdxJobs...)
	sort.Sort(jobArray(jobs))
	return jobs, nil
}

type jobArray []*model.Job

func (v jobArray) Len() int {
	return len(v)
}

func (v jobArray) Less(i, j int) bool {
	return v[i].ID < v[j].ID
}

func (v jobArray) Swap(i, j int) {
	v[i], v[j] = v[j], v[i]
>>>>>>> d124796d
}

// MaxHistoryJobs is exported for testing.
const MaxHistoryJobs = 10

// DefNumHistoryJobs is default value of the default number of history job
const DefNumHistoryJobs = 10

<<<<<<< HEAD
// IterHistoryDDLJobs iterates history DDL jobs until the `finishFn` return true or error.
func IterHistoryDDLJobs(sess sessionctx.Context, txn kv.Transaction, finishFn func([]*model.Job) (bool, error)) error {
	txnMeta := meta.NewMeta(txn)
	iter, err := GetLastHistoryDDLJobsIterator(sess, txnMeta)
=======
// GetHistoryDDLJobs returns the DDL history jobs and an error.
// The maximum count of history jobs is num.
func GetHistoryDDLJobs(txn kv.Transaction, maxNumJobs int) ([]*model.Job, error) {
	t := meta.NewMeta(txn)
	jobs, err := t.GetLastNHistoryDDLJobs(maxNumJobs)
	if err != nil {
		return nil, errors.Trace(err)
	}
	return jobs, nil
}

// IterHistoryDDLJobs iterates history DDL jobs until the `finishFn` return true or error.
func IterHistoryDDLJobs(txn kv.Transaction, finishFn func([]*model.Job) (bool, error)) error {
	txnMeta := meta.NewMeta(txn)
	iter, err := txnMeta.GetLastHistoryDDLJobsIterator()
>>>>>>> d124796d
	if err != nil {
		return err
	}
	cacheJobs := make([]*model.Job, 0, DefNumHistoryJobs)
	for {
		cacheJobs, err = iter.GetLastJobs(DefNumHistoryJobs, cacheJobs)
		if err != nil || len(cacheJobs) == 0 {
			return err
		}
		finish, err := finishFn(cacheJobs)
		if err != nil || finish {
			return err
		}
	}
}

// IterAllDDLJobs will iterates running DDL jobs first, return directly if `finishFn` return true or error,
// then iterates history DDL jobs until the `finishFn` return true or error.
<<<<<<< HEAD
func IterAllDDLJobs(ctx sessionctx.Context, txn kv.Transaction, finishFn func([]*model.Job) (bool, error)) error {
	jobs, err := GetAllDDLJobs(ctx, meta.NewMeta(txn))
=======
func IterAllDDLJobs(txn kv.Transaction, finishFn func([]*model.Job) (bool, error)) error {
	jobs, err := GetDDLJobs(txn)
>>>>>>> d124796d
	if err != nil {
		return err
	}

	finish, err := finishFn(jobs)
	if err != nil || finish {
		return err
	}
<<<<<<< HEAD
	return IterHistoryDDLJobs(ctx, txn, finishFn)
}

// GetLastNHistoryDDLJobs get last n history ddl jobs.
func GetLastNHistoryDDLJobs(sess sessionctx.Context, m *meta.Meta, maxNumJobs int) ([]*model.Job, error) {
	if variable.AllowConcurrencyDDL.Load() {
		return getJobsBySQL(sess, "tidb_ddl_history", "1 order by job_seq desc limit "+strconv.Itoa(maxNumJobs))
	}
	jobs, err := m.GetLastNHistoryDDLJobs(maxNumJobs)
	if err != nil {
		return nil, errors.Trace(err)
	}
	return jobs, nil
}

// GetLastHistoryDDLJobsIterator gets latest N history ddl jobs iterator.
func GetLastHistoryDDLJobsIterator(sess sessionctx.Context, m *meta.Meta) (meta.LastJobIterator, error) {
	if variable.AllowConcurrencyDDL.Load() {
		return &ConcurrentDDLLastJobIterator{
			sess:   sess,
			offset: 0,
		}, nil
	}
	return m.GetLastHistoryDDLJobsIterator()
}

// ConcurrentDDLLastJobIterator is the iterator for gets latest history.
type ConcurrentDDLLastJobIterator struct {
	sess   sessionctx.Context
	offset uint64
}

// GetLastJobs iter latest num history ddl jobs.
func (c *ConcurrentDDLLastJobIterator) GetLastJobs(num int, _ []*model.Job) ([]*model.Job, error) {
	jobs, err := getJobsBySQL(c.sess, "tidb_ddl_history", fmt.Sprintf("1 order by job_seq desc limit %d, %d", c.offset, num))
	if err != nil {
		return nil, errors.Trace(err)
	}
	c.offset += uint64(len(jobs))
	return jobs, err
=======
	return IterHistoryDDLJobs(txn, finishFn)
>>>>>>> d124796d
}<|MERGE_RESOLUTION|>--- conflicted
+++ resolved
@@ -23,13 +23,10 @@
 	"encoding/json"
 	"flag"
 	"fmt"
-<<<<<<< HEAD
 	"math"
+	"sort"
 	"strconv"
 	"strings"
-=======
-	"sort"
->>>>>>> d124796d
 	"sync"
 	"time"
 
@@ -40,7 +37,6 @@
 	"github.com/pingcap/log"
 	"github.com/pingcap/tidb/config"
 	"github.com/pingcap/tidb/ddl/util"
-	"github.com/pingcap/tidb/errno"
 	"github.com/pingcap/tidb/infoschema"
 	"github.com/pingcap/tidb/kv"
 	"github.com/pingcap/tidb/meta"
@@ -58,10 +54,7 @@
 	pumpcli "github.com/pingcap/tidb/tidb-binlog/pump_client"
 	goutil "github.com/pingcap/tidb/util"
 	tidbutil "github.com/pingcap/tidb/util"
-<<<<<<< HEAD
 	"github.com/pingcap/tidb/util/chunk"
-=======
->>>>>>> d124796d
 	"github.com/pingcap/tidb/util/dbterror"
 	"github.com/pingcap/tidb/util/gcutil"
 	"github.com/pingcap/tidb/util/logutil"
@@ -1089,16 +1082,6 @@
 	return false, nil
 }
 
-<<<<<<< HEAD
-var (
-	// ErrDDLJobNotFound indicates the job id was not found.
-	ErrDDLJobNotFound = dbterror.ClassDDL.NewStd(errno.ErrDDLJobNotFound)
-	// ErrCancelFinishedDDLJob returns when cancel a finished ddl job.
-	ErrCancelFinishedDDLJob = dbterror.ClassDDL.NewStd(errno.ErrCancelFinishedDDLJob)
-	// ErrCannotCancelDDLJob returns when cancel a almost finished ddl job, because cancel in now may cause data inconsistency.
-	ErrCannotCancelDDLJob = dbterror.ClassDDL.NewStd(errno.ErrCannotCancelDDLJob)
-)
-=======
 // Info is for DDL information.
 type Info struct {
 	SchemaVer   int64
@@ -1146,7 +1129,6 @@
 
 	return info, nil
 }
->>>>>>> d124796d
 
 // CancelJobs cancels the DDL jobs.
 func CancelJobs(txn kv.Transaction, ids []int64) ([]error, error) {
@@ -1154,10 +1136,6 @@
 		return nil, nil
 	}
 
-<<<<<<< HEAD
-=======
-	errs := make([]error, len(ids))
->>>>>>> d124796d
 	t := meta.NewMeta(txn)
 	generalJobs, err := getDDLJobsInQueue(t, meta.DefaultJobListKey)
 	if err != nil {
@@ -1167,10 +1145,7 @@
 	if err != nil {
 		return nil, errors.Trace(err)
 	}
-<<<<<<< HEAD
 	errs := make([]error, len(ids))
-=======
->>>>>>> d124796d
 	jobs := append(generalJobs, addIdxJobs...)
 	jobsMap := make(map[int64]int)
 	for i, id := range ids {
@@ -1187,11 +1162,7 @@
 		delete(jobsMap, job.ID)
 		// These states can't be cancelled.
 		if job.IsDone() || job.IsSynced() {
-<<<<<<< HEAD
-			errs[i] = ErrCancelFinishedDDLJob.GenWithStackByArgs(job.ID)
-=======
 			errs[i] = dbterror.ErrCancelFinishedDDLJob.GenWithStackByArgs(job.ID)
->>>>>>> d124796d
 			continue
 		}
 		// If the state is rolling back, it means the work is cleaning the data after cancelling the job.
@@ -1199,11 +1170,7 @@
 			continue
 		}
 		if !job.IsRollbackable() {
-<<<<<<< HEAD
-			errs[i] = ErrCannotCancelDDLJob.GenWithStackByArgs(job.ID)
-=======
 			errs[i] = dbterror.ErrCannotCancelDDLJob.GenWithStackByArgs(job.ID)
->>>>>>> d124796d
 			continue
 		}
 
@@ -1225,16 +1192,11 @@
 		}
 	}
 	for id, i := range jobsMap {
-<<<<<<< HEAD
-		errs[i] = ErrDDLJobNotFound.GenWithStackByArgs(id)
-=======
 		errs[i] = dbterror.ErrDDLJobNotFound.GenWithStackByArgs(id)
->>>>>>> d124796d
 	}
 	return errs, nil
 }
 
-<<<<<<< HEAD
 // CancelConcurrencyJobs cancels the DDL jobs that are in the concurrent state.
 func CancelConcurrencyJobs(sess sessionctx.Context, ids []int64) ([]error, error) {
 	failpoint.Inject("mockCancelConcurencyDDL", func(val failpoint.Value) {
@@ -1293,7 +1255,7 @@
 		}
 		delete(jobSet, job.ID)
 		if job.IsDone() || job.IsSynced() {
-			errs[i] = ErrCancelFinishedDDLJob.GenWithStackByArgs(job.ID)
+			errs[i] = dbterror.ErrCancelFinishedDDLJob.GenWithStackByArgs(job.ID)
 			continue
 		}
 		// If the state is rolling back, it means the work is cleaning the data after cancelling the job.
@@ -1305,7 +1267,7 @@
 			continue
 		}
 		if !job.IsRollbackable() {
-			errs[i] = ErrCannotCancelDDLJob.GenWithStackByArgs(job.ID)
+			errs[i] = dbterror.ErrCannotCancelDDLJob.GenWithStackByArgs(job.ID)
 			continue
 		}
 		job.State = model.JobStateCancelling
@@ -1325,62 +1287,14 @@
 		return nil, err
 	}
 	for id, idx := range jobSet {
-		errs[idx] = ErrDDLJobNotFound.GenWithStackByArgs(id)
+		errs[idx] = dbterror.ErrDDLJobNotFound.GenWithStackByArgs(id)
 	}
 	return errs, nil
 }
 
-// DDLInfo is for DDL information.
-type DDLInfo struct {
-	SchemaVer   int64
-	ReorgHandle kv.Key       // It's only used for DDL information.
-	Jobs        []*model.Job // It's the currently running jobs.
-}
-
-// GetDDLInfo returns DDL information.
-func GetDDLInfo(txn kv.Transaction) (*DDLInfo, error) {
-	var err error
-	info := &DDLInfo{}
-	t := meta.NewMeta(txn)
-
-	info.Jobs = make([]*model.Job, 0, 2)
-	job, err := t.GetDDLJobByIdx(0)
-	if err != nil {
-		return nil, errors.Trace(err)
-	}
-	if job != nil {
-		info.Jobs = append(info.Jobs, job)
-	}
-	addIdxJob, err := t.GetDDLJobByIdx(0, meta.AddIndexJobListKey)
-	if err != nil {
-		return nil, errors.Trace(err)
-	}
-	if addIdxJob != nil {
-		info.Jobs = append(info.Jobs, addIdxJob)
-	}
-
-	info.SchemaVer, err = t.GetSchemaVersion()
-	if err != nil {
-		return nil, errors.Trace(err)
-	}
-	if addIdxJob == nil {
-		return info, nil
-	}
-
-	_, info.ReorgHandle, _, _, err = t.GetDDLReorgHandle(addIdxJob)
-	if err != nil {
-		if meta.ErrDDLReorgElementNotExist.Equal(err) {
-			return info, nil
-		}
-		return nil, errors.Trace(err)
-	}
-
-	return info, nil
-}
-
 // GetDDLInfoFromTable returns DDL information for new ddl framework.
-func GetDDLInfoFromTable(txn kv.Transaction, sess sessionctx.Context) (*DDLInfo, error) {
-	info := &DDLInfo{}
+func GetDDLInfoFromTable(txn kv.Transaction, sess sessionctx.Context) (*Info, error) {
+	info := &Info{}
 	info.Jobs = make([]*model.Job, 0, 2)
 	jobs, err := getJobsBySQL(sess, "tidb_ddl_job", "not reorg order by job_id limit 1")
 	if err != nil {
@@ -1477,7 +1391,8 @@
 func GetHistoryDDLJobs(sess sessionctx.Context, txn kv.Transaction, maxNumJobs int) ([]*model.Job, error) {
 	t := meta.NewMeta(txn)
 	return GetLastNHistoryDDLJobs(sess, t, maxNumJobs)
-=======
+}
+
 func getDDLJobsInQueue(t *meta.Meta, jobListKey meta.JobListKeyType) ([]*model.Job, error) {
 	cnt, err := t.DDLJobQueueLen(jobListKey)
 	if err != nil {
@@ -1521,7 +1436,6 @@
 
 func (v jobArray) Swap(i, j int) {
 	v[i], v[j] = v[j], v[i]
->>>>>>> d124796d
 }
 
 // MaxHistoryJobs is exported for testing.
@@ -1530,28 +1444,10 @@
 // DefNumHistoryJobs is default value of the default number of history job
 const DefNumHistoryJobs = 10
 
-<<<<<<< HEAD
 // IterHistoryDDLJobs iterates history DDL jobs until the `finishFn` return true or error.
 func IterHistoryDDLJobs(sess sessionctx.Context, txn kv.Transaction, finishFn func([]*model.Job) (bool, error)) error {
 	txnMeta := meta.NewMeta(txn)
 	iter, err := GetLastHistoryDDLJobsIterator(sess, txnMeta)
-=======
-// GetHistoryDDLJobs returns the DDL history jobs and an error.
-// The maximum count of history jobs is num.
-func GetHistoryDDLJobs(txn kv.Transaction, maxNumJobs int) ([]*model.Job, error) {
-	t := meta.NewMeta(txn)
-	jobs, err := t.GetLastNHistoryDDLJobs(maxNumJobs)
-	if err != nil {
-		return nil, errors.Trace(err)
-	}
-	return jobs, nil
-}
-
-// IterHistoryDDLJobs iterates history DDL jobs until the `finishFn` return true or error.
-func IterHistoryDDLJobs(txn kv.Transaction, finishFn func([]*model.Job) (bool, error)) error {
-	txnMeta := meta.NewMeta(txn)
-	iter, err := txnMeta.GetLastHistoryDDLJobsIterator()
->>>>>>> d124796d
 	if err != nil {
 		return err
 	}
@@ -1570,13 +1466,8 @@
 
 // IterAllDDLJobs will iterates running DDL jobs first, return directly if `finishFn` return true or error,
 // then iterates history DDL jobs until the `finishFn` return true or error.
-<<<<<<< HEAD
 func IterAllDDLJobs(ctx sessionctx.Context, txn kv.Transaction, finishFn func([]*model.Job) (bool, error)) error {
 	jobs, err := GetAllDDLJobs(ctx, meta.NewMeta(txn))
-=======
-func IterAllDDLJobs(txn kv.Transaction, finishFn func([]*model.Job) (bool, error)) error {
-	jobs, err := GetDDLJobs(txn)
->>>>>>> d124796d
 	if err != nil {
 		return err
 	}
@@ -1585,7 +1476,6 @@
 	if err != nil || finish {
 		return err
 	}
-<<<<<<< HEAD
 	return IterHistoryDDLJobs(ctx, txn, finishFn)
 }
 
@@ -1626,7 +1516,4 @@
 	}
 	c.offset += uint64(len(jobs))
 	return jobs, err
-=======
-	return IterHistoryDDLJobs(txn, finishFn)
->>>>>>> d124796d
 }