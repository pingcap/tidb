// Copyright 2015 PingCAP, Inc.
//
// Licensed under the Apache License, Version 2.0 (the "License");
// you may not use this file except in compliance with the License.
// You may obtain a copy of the License at
//
//     http://www.apache.org/licenses/LICENSE-2.0
//
// Unless required by applicable law or agreed to in writing, software
// distributed under the License is distributed on an "AS IS" BASIS,
// WITHOUT WARRANTIES OR CONDITIONS OF ANY KIND, either express or implied.
// See the License for the specific language governing permissions and
// limitations under the License.

// Copyright 2013 The ql Authors. All rights reserved.
// Use of this source code is governed by a BSD-style
// license that can be found in the LICENSES/QL-LICENSE file.

package ddl

import (
	"cmp"
	"context"
	"fmt"
	"runtime"
	"slices"
	"strconv"
	"strings"
	"sync"
	"sync/atomic"
	"time"

	"github.com/google/uuid"
	"github.com/ngaut/pools"
	"github.com/pingcap/errors"
	"github.com/pingcap/failpoint"
	"github.com/pingcap/kvproto/pkg/kvrpcpb"
	"github.com/pingcap/tidb/config"
	"github.com/pingcap/tidb/ddl/ingest"
	sess "github.com/pingcap/tidb/ddl/internal/session"
	"github.com/pingcap/tidb/ddl/syncer"
	"github.com/pingcap/tidb/ddl/util"
	"github.com/pingcap/tidb/disttask/framework/dispatcher"
	"github.com/pingcap/tidb/disttask/framework/proto"
	"github.com/pingcap/tidb/disttask/framework/scheduler"
	"github.com/pingcap/tidb/disttask/framework/storage"
	"github.com/pingcap/tidb/domain/infosync"
	"github.com/pingcap/tidb/infoschema"
	"github.com/pingcap/tidb/kv"
	"github.com/pingcap/tidb/meta"
	"github.com/pingcap/tidb/metrics"
	"github.com/pingcap/tidb/owner"
	"github.com/pingcap/tidb/parser/ast"
	"github.com/pingcap/tidb/parser/model"
	"github.com/pingcap/tidb/parser/mysql"
	"github.com/pingcap/tidb/parser/terror"
	"github.com/pingcap/tidb/sessionctx"
	"github.com/pingcap/tidb/sessionctx/binloginfo"
	"github.com/pingcap/tidb/sessionctx/variable"
	"github.com/pingcap/tidb/sessiontxn"
	"github.com/pingcap/tidb/statistics/handle"
	"github.com/pingcap/tidb/table"
	pumpcli "github.com/pingcap/tidb/tidb-binlog/pump_client"
	tidbutil "github.com/pingcap/tidb/util"
	"github.com/pingcap/tidb/util/dbterror"
	"github.com/pingcap/tidb/util/gcutil"
	"github.com/pingcap/tidb/util/logutil"
	"github.com/pingcap/tidb/util/syncutil"
	"github.com/tikv/client-go/v2/tikvrpc"
	clientv3 "go.etcd.io/etcd/client/v3"
	atomicutil "go.uber.org/atomic"
	"go.uber.org/zap"
)

const (
	// currentVersion is for all new DDL jobs.
	currentVersion = 1
	// DDLOwnerKey is the ddl owner path that is saved to etcd, and it's exported for testing.
	DDLOwnerKey = "/tidb/ddl/fg/owner"
	// addingDDLJobPrefix is the path prefix used to record the newly added DDL job, and it's saved to etcd.
	addingDDLJobPrefix = "/tidb/ddl/add_ddl_job_"
	ddlPrompt          = "ddl"

	shardRowIDBitsMax = 15

	batchAddingJobs = 10

	reorgWorkerCnt   = 10
	generalWorkerCnt = 1

	// checkFlagIndexInJobArgs is the recoverCheckFlag index used in RecoverTable/RecoverSchema job arg list.
	checkFlagIndexInJobArgs = 1
)

const (
	// The recoverCheckFlag is used to judge the gc work status when RecoverTable/RecoverSchema.
	recoverCheckFlagNone int64 = iota
	recoverCheckFlagEnableGC
	recoverCheckFlagDisableGC
)

// OnExist specifies what to do when a new object has a name collision.
type OnExist uint8

// AllocTableIDIf specifies whether to retain the old table ID.
// If this returns "false", then we would assume the table ID has been
// allocated before calling `CreateTableWithInfo` family.
type AllocTableIDIf func(*model.TableInfo) bool

// CreateTableWithInfoConfig is the configuration of `CreateTableWithInfo`.
type CreateTableWithInfoConfig struct {
	OnExist            OnExist
	ShouldAllocTableID AllocTableIDIf
}

// CreateTableWithInfoConfigurier is the "diff" which can be applied to the
// CreateTableWithInfoConfig, currently implementations are "OnExist" and "AllocTableIDIf".
type CreateTableWithInfoConfigurier interface {
	// Apply the change over the config.
	Apply(*CreateTableWithInfoConfig)
}

// GetCreateTableWithInfoConfig applies the series of configurier from default config
// and returns the final config.
func GetCreateTableWithInfoConfig(cs []CreateTableWithInfoConfigurier) CreateTableWithInfoConfig {
	config := CreateTableWithInfoConfig{}
	for _, c := range cs {
		c.Apply(&config)
	}
	if config.ShouldAllocTableID == nil {
		config.ShouldAllocTableID = func(*model.TableInfo) bool { return true }
	}
	return config
}

// Apply implements Configurier.
func (o OnExist) Apply(c *CreateTableWithInfoConfig) {
	c.OnExist = o
}

// Apply implements Configurier.
func (a AllocTableIDIf) Apply(c *CreateTableWithInfoConfig) {
	c.ShouldAllocTableID = a
}

const (
	// OnExistError throws an error on name collision.
	OnExistError OnExist = iota
	// OnExistIgnore skips creating the new object.
	OnExistIgnore
	// OnExistReplace replaces the old object by the new object. This is only
	// supported by VIEWs at the moment. For other object types, this is
	// equivalent to OnExistError.
	OnExistReplace

	jobRecordCapacity = 16
	jobOnceCapacity   = 1000
)

var (
	// EnableSplitTableRegion is a flag to decide whether to split a new region for
	// a newly created table. It takes effect only if the Storage supports split
	// region.
	EnableSplitTableRegion = uint32(0)
)

// DDL is responsible for updating schema in data store and maintaining in-memory InfoSchema cache.
type DDL interface {
	CreateSchema(ctx sessionctx.Context, stmt *ast.CreateDatabaseStmt) error
	AlterSchema(sctx sessionctx.Context, stmt *ast.AlterDatabaseStmt) error
	DropSchema(ctx sessionctx.Context, stmt *ast.DropDatabaseStmt) error
	CreateTable(ctx sessionctx.Context, stmt *ast.CreateTableStmt) error
	CreateView(ctx sessionctx.Context, stmt *ast.CreateViewStmt) error
	DropTable(ctx sessionctx.Context, stmt *ast.DropTableStmt) (err error)
	RecoverTable(ctx sessionctx.Context, recoverInfo *RecoverInfo) (err error)
	RecoverSchema(ctx sessionctx.Context, recoverSchemaInfo *RecoverSchemaInfo) error
	DropView(ctx sessionctx.Context, stmt *ast.DropTableStmt) (err error)
	CreateIndex(ctx sessionctx.Context, stmt *ast.CreateIndexStmt) error
	DropIndex(ctx sessionctx.Context, stmt *ast.DropIndexStmt) error
	AlterTable(ctx context.Context, sctx sessionctx.Context, stmt *ast.AlterTableStmt) error
	TruncateTable(ctx sessionctx.Context, tableIdent ast.Ident) error
	RenameTable(ctx sessionctx.Context, stmt *ast.RenameTableStmt) error
	LockTables(ctx sessionctx.Context, stmt *ast.LockTablesStmt) error
	UnlockTables(ctx sessionctx.Context, lockedTables []model.TableLockTpInfo) error
	CleanupTableLock(ctx sessionctx.Context, tables []*ast.TableName) error
	UpdateTableReplicaInfo(ctx sessionctx.Context, physicalID int64, available bool) error
	RepairTable(ctx sessionctx.Context, createStmt *ast.CreateTableStmt) error
	CreateSequence(ctx sessionctx.Context, stmt *ast.CreateSequenceStmt) error
	DropSequence(ctx sessionctx.Context, stmt *ast.DropSequenceStmt) (err error)
	AlterSequence(ctx sessionctx.Context, stmt *ast.AlterSequenceStmt) error
	CreatePlacementPolicy(ctx sessionctx.Context, stmt *ast.CreatePlacementPolicyStmt) error
	DropPlacementPolicy(ctx sessionctx.Context, stmt *ast.DropPlacementPolicyStmt) error
	AlterPlacementPolicy(ctx sessionctx.Context, stmt *ast.AlterPlacementPolicyStmt) error
	AddResourceGroup(ctx sessionctx.Context, stmt *ast.CreateResourceGroupStmt) error
	AlterResourceGroup(ctx sessionctx.Context, stmt *ast.AlterResourceGroupStmt) error
	DropResourceGroup(ctx sessionctx.Context, stmt *ast.DropResourceGroupStmt) error
	FlashbackCluster(ctx sessionctx.Context, flashbackTS uint64) error

	// CreateSchemaWithInfo creates a database (schema) given its database info.
	//
	// WARNING: the DDL owns the `info` after calling this function, and will modify its fields
	// in-place. If you want to keep using `info`, please call Clone() first.
	CreateSchemaWithInfo(
		ctx sessionctx.Context,
		info *model.DBInfo,
		onExist OnExist) error

	// CreateTableWithInfo creates a table, view or sequence given its table info.
	//
	// WARNING: the DDL owns the `info` after calling this function, and will modify its fields
	// in-place. If you want to keep using `info`, please call Clone() first.
	CreateTableWithInfo(
		ctx sessionctx.Context,
		schema model.CIStr,
		info *model.TableInfo,
		cs ...CreateTableWithInfoConfigurier) error

	// BatchCreateTableWithInfo is like CreateTableWithInfo, but can handle multiple tables.
	BatchCreateTableWithInfo(ctx sessionctx.Context,
		schema model.CIStr,
		info []*model.TableInfo,
		cs ...CreateTableWithInfoConfigurier) error

	// CreatePlacementPolicyWithInfo creates a placement policy
	//
	// WARNING: the DDL owns the `policy` after calling this function, and will modify its fields
	// in-place. If you want to keep using `policy`, please call Clone() first.
	CreatePlacementPolicyWithInfo(ctx sessionctx.Context, policy *model.PolicyInfo, onExist OnExist) error

	// Start campaigns the owner and starts workers.
	// ctxPool is used for the worker's delRangeManager and creates sessions.
	Start(ctxPool *pools.ResourcePool) error
	// GetLease returns current schema lease time.
	GetLease() time.Duration
	// Stats returns the DDL statistics.
	Stats(vars *variable.SessionVars) (map[string]interface{}, error)
	// GetScope gets the status variables scope.
	GetScope(status string) variable.ScopeFlag
	// Stop stops DDL worker.
	Stop() error
	// RegisterStatsHandle registers statistics handle and its corresponding event channel for ddl.
	RegisterStatsHandle(*handle.Handle)
	// SchemaSyncer gets the schema syncer.
	SchemaSyncer() syncer.SchemaSyncer
	// StateSyncer gets the cluster state syncer.
	StateSyncer() syncer.StateSyncer
	// OwnerManager gets the owner manager.
	OwnerManager() owner.Manager
	// GetID gets the ddl ID.
	GetID() string
	// GetTableMaxHandle gets the max row ID of a normal table or a partition.
	GetTableMaxHandle(ctx *JobContext, startTS uint64, tbl table.PhysicalTable) (kv.Handle, bool, error)
	// SetBinlogClient sets the binlog client for DDL worker. It's exported for testing.
	SetBinlogClient(*pumpcli.PumpsClient)
	// GetHook gets the hook. It's exported for testing.
	GetHook() Callback
	// SetHook sets the hook.
	SetHook(h Callback)
	// GetInfoSchemaWithInterceptor gets the infoschema binding to d. It's exported for testing.
	GetInfoSchemaWithInterceptor(ctx sessionctx.Context) infoschema.InfoSchema
	// DoDDLJob does the DDL job, it's exported for test.
	DoDDLJob(ctx sessionctx.Context, job *model.Job) error
}

type limitJobTask struct {
	job      *model.Job
	err      chan error
	cacheErr error
}

// ddl is used to handle the statements that define the structure or schema of the database.
type ddl struct {
	m          sync.RWMutex
	wg         tidbutil.WaitGroupWrapper // It's only used to deal with data race in restart_test.
	limitJobCh chan *limitJobTask

	*ddlCtx
	sessPool          *sess.Pool
	delRangeMgr       delRangeManager
	enableTiFlashPoll *atomicutil.Bool
	// used in the concurrency ddl.
	reorgWorkerPool      *workerPool
	generalDDLWorkerPool *workerPool
	// get notification if any DDL coming.
	ddlJobCh chan struct{}
}

// waitSchemaSyncedController is to control whether to waitSchemaSynced or not.
type waitSchemaSyncedController struct {
	mu  sync.RWMutex
	job map[int64]struct{}

	// Use to check if the DDL job is the first run on this owner.
	onceMap map[int64]struct{}
}

func newWaitSchemaSyncedController() *waitSchemaSyncedController {
	return &waitSchemaSyncedController{
		job:     make(map[int64]struct{}, jobRecordCapacity),
		onceMap: make(map[int64]struct{}, jobOnceCapacity),
	}
}

func (w *waitSchemaSyncedController) registerSync(job *model.Job) {
	w.mu.Lock()
	defer w.mu.Unlock()
	w.job[job.ID] = struct{}{}
}

func (w *waitSchemaSyncedController) isSynced(job *model.Job) bool {
	w.mu.RLock()
	defer w.mu.RUnlock()
	_, ok := w.job[job.ID]
	return !ok
}

func (w *waitSchemaSyncedController) synced(job *model.Job) {
	w.mu.Lock()
	defer w.mu.Unlock()
	delete(w.job, job.ID)
}

// maybeAlreadyRunOnce returns true means that the job may be the first run on this owner.
// Returns false means that the job must not be the first run on this owner.
func (w *waitSchemaSyncedController) maybeAlreadyRunOnce(id int64) bool {
	w.mu.Lock()
	defer w.mu.Unlock()
	_, ok := w.onceMap[id]
	return ok
}

func (w *waitSchemaSyncedController) setAlreadyRunOnce(id int64) {
	w.mu.Lock()
	defer w.mu.Unlock()
	if len(w.onceMap) > jobOnceCapacity {
		// If the map is too large, we reset it. These jobs may need to check schema synced again, but it's ok.
		w.onceMap = make(map[int64]struct{}, jobRecordCapacity)
	}
	w.onceMap[id] = struct{}{}
}

// ddlCtx is the context when we use worker to handle DDL jobs.
type ddlCtx struct {
	ctx          context.Context
	cancel       context.CancelFunc
	uuid         string
	store        kv.Storage
	ownerManager owner.Manager
	schemaSyncer syncer.SchemaSyncer
	stateSyncer  syncer.StateSyncer
	ddlJobDoneCh chan struct{}
	ddlEventCh   chan<- *util.Event
	lease        time.Duration        // lease is schema lease.
	binlogCli    *pumpcli.PumpsClient // binlogCli is used for Binlog.
	infoCache    *infoschema.InfoCache
	statsHandle  *handle.Handle
	tableLockCkr util.DeadTableLockChecker
	etcdCli      *clientv3.Client
	// backfillJobCh gets notification if any backfill jobs coming.
	backfillJobCh chan struct{}

	*waitSchemaSyncedController
	*schemaVersionManager
	// recording the running jobs.
	runningJobs struct {
		sync.RWMutex
		ids map[int64]struct{}
	}
	// It holds the running DDL jobs ID.
	runningJobIDs []string
	// reorgCtx is used for reorganization.
	reorgCtx reorgContexts
	// backfillCtx is used for backfill workers.
	backfillCtx struct {
		syncutil.RWMutex
		jobCtxMap map[int64]*JobContext
	}

	jobCtx struct {
		sync.RWMutex
		// jobCtxMap maps job ID to job's ctx.
		jobCtxMap map[int64]*JobContext
	}

	// hook may be modified.
	mu struct {
		sync.RWMutex
		hook        Callback
		interceptor Interceptor
	}

	ddlSeqNumMu struct {
		sync.Mutex
		seqNum uint64
	}
}

// schemaVersionManager is used to manage the schema version. To prevent the conflicts on this key between different DDL job,
// we use another transaction to update the schema version, so that we need to lock the schema version and unlock it until the job is committed.
type schemaVersionManager struct {
	schemaVersionMu sync.Mutex
	// lockOwner stores the job ID that is holding the lock.
	lockOwner atomicutil.Int64
}

func newSchemaVersionManager() *schemaVersionManager {
	return &schemaVersionManager{}
}

func (sv *schemaVersionManager) setSchemaVersion(job *model.Job, store kv.Storage) (schemaVersion int64, err error) {
	sv.lockSchemaVersion(job.ID)
	err = kv.RunInNewTxn(kv.WithInternalSourceType(context.Background(), kv.InternalTxnDDL), store, true, func(ctx context.Context, txn kv.Transaction) error {
		var err error
		m := meta.NewMeta(txn)
		schemaVersion, err = m.GenSchemaVersion()
		return err
	})
	return schemaVersion, err
}

// lockSchemaVersion gets the lock to prevent the schema version from being updated.
func (sv *schemaVersionManager) lockSchemaVersion(jobID int64) {
	ownerID := sv.lockOwner.Load()
	// There may exist one job update schema version many times in multiple-schema-change, so we do not lock here again
	// if they are the same job.
	if ownerID != jobID {
		sv.schemaVersionMu.Lock()
		sv.lockOwner.Store(jobID)
	}
}

// unlockSchemaVersion releases the lock.
func (sv *schemaVersionManager) unlockSchemaVersion(jobID int64) {
	ownerID := sv.lockOwner.Load()
	if ownerID == jobID {
		sv.lockOwner.Store(0)
		sv.schemaVersionMu.Unlock()
	}
}

func (dc *ddlCtx) isOwner() bool {
	isOwner := dc.ownerManager.IsOwner()
	logutil.BgLogger().Debug("check whether is the DDL owner", zap.String("category", "ddl"), zap.Bool("isOwner", isOwner), zap.String("selfID", dc.uuid))
	if isOwner {
		metrics.DDLCounter.WithLabelValues(metrics.DDLOwner + "_" + mysql.TiDBReleaseVersion).Inc()
	}
	return isOwner
}

func (dc *ddlCtx) setDDLLabelForTopSQL(jobID int64, jobQuery string) {
	dc.jobCtx.Lock()
	defer dc.jobCtx.Unlock()
	ctx, exists := dc.jobCtx.jobCtxMap[jobID]
	if !exists {
		ctx = NewJobContext()
		dc.jobCtx.jobCtxMap[jobID] = ctx
	}
	ctx.setDDLLabelForTopSQL(jobQuery)
}

func (dc *ddlCtx) setDDLSourceForDiagnosis(jobID int64, jobType model.ActionType) {
	dc.jobCtx.Lock()
	defer dc.jobCtx.Unlock()
	ctx, exists := dc.jobCtx.jobCtxMap[jobID]
	if !exists {
		ctx = NewJobContext()
		dc.jobCtx.jobCtxMap[jobID] = ctx
	}
	ctx.setDDLLabelForDiagnosis(jobType)
}

func (dc *ddlCtx) getResourceGroupTaggerForTopSQL(jobID int64) tikvrpc.ResourceGroupTagger {
	dc.jobCtx.Lock()
	defer dc.jobCtx.Unlock()
	ctx, exists := dc.jobCtx.jobCtxMap[jobID]
	if !exists {
		return nil
	}
	return ctx.getResourceGroupTaggerForTopSQL()
}

func (dc *ddlCtx) removeJobCtx(job *model.Job) {
	dc.jobCtx.Lock()
	defer dc.jobCtx.Unlock()
	delete(dc.jobCtx.jobCtxMap, job.ID)
}

func (dc *ddlCtx) jobContext(jobID int64, reorgMeta *model.DDLReorgMeta) *JobContext {
	dc.jobCtx.RLock()
	defer dc.jobCtx.RUnlock()
	var ctx *JobContext
	if jobContext, exists := dc.jobCtx.jobCtxMap[jobID]; exists {
		ctx = jobContext
	} else {
		ctx = NewJobContext()
	}
	if reorgMeta != nil && len(ctx.resourceGroupName) == 0 {
		ctx.resourceGroupName = reorgMeta.ResourceGroupName
	}
	return ctx
}

func (dc *ddlCtx) removeBackfillCtxJobCtx(jobID int64) {
	dc.backfillCtx.Lock()
	delete(dc.backfillCtx.jobCtxMap, jobID)
	dc.backfillCtx.Unlock()
}

func (dc *ddlCtx) backfillCtxJobIDs() []int64 {
	dc.backfillCtx.Lock()
	defer dc.backfillCtx.Unlock()

	runningJobIDs := make([]int64, 0, len(dc.backfillCtx.jobCtxMap))
	for id := range dc.backfillCtx.jobCtxMap {
		runningJobIDs = append(runningJobIDs, id)
	}
	return runningJobIDs
}

type reorgContexts struct {
	sync.RWMutex
	// reorgCtxMap maps job ID to reorg context.
	reorgCtxMap map[int64]*reorgCtx
}

func (dc *ddlCtx) getReorgCtx(jobID int64) *reorgCtx {
	dc.reorgCtx.RLock()
	defer dc.reorgCtx.RUnlock()
	return dc.reorgCtx.reorgCtxMap[jobID]
}

func (dc *ddlCtx) newReorgCtx(jobID int64, rowCount int64) *reorgCtx {
	dc.reorgCtx.Lock()
	defer dc.reorgCtx.Unlock()
	existedRC, ok := dc.reorgCtx.reorgCtxMap[jobID]
	if ok {
		existedRC.references.Add(1)
		return existedRC
	}
	rc := &reorgCtx{}
	rc.doneCh = make(chan error, 1)
	// initial reorgCtx
	rc.setRowCount(rowCount)
	rc.mu.warnings = make(map[errors.ErrorID]*terror.Error)
	rc.mu.warningsCount = make(map[errors.ErrorID]int64)
	rc.references.Add(1)
	dc.reorgCtx.reorgCtxMap[jobID] = rc
	return rc
}

func (dc *ddlCtx) removeReorgCtx(jobID int64) {
	dc.reorgCtx.Lock()
	defer dc.reorgCtx.Unlock()
	ctx, ok := dc.reorgCtx.reorgCtxMap[jobID]
	if ok {
		ctx.references.Sub(1)
		if ctx.references.Load() == 0 {
			delete(dc.reorgCtx.reorgCtxMap, jobID)
		}
	}
}

func (dc *ddlCtx) notifyReorgWorkerJobStateChange(job *model.Job) {
	rc := dc.getReorgCtx(job.ID)
	if rc == nil {
		logutil.BgLogger().Warn("cannot find reorgCtx", zap.Int64("Job ID", job.ID))
		return
	}
	logutil.BgLogger().Info("notify reorg worker the job's state",
		zap.Int64("Job ID", job.ID), zap.String("Job State", job.State.String()),
		zap.String("Schema State", job.SchemaState.String()), zap.String("category", "ddl"))
	rc.notifyJobState(job.State)
}

// EnableTiFlashPoll enables TiFlash poll loop aka PollTiFlashReplicaStatus.
func EnableTiFlashPoll(d interface{}) {
	if dd, ok := d.(*ddl); ok {
		dd.enableTiFlashPoll.Store(true)
	}
}

// DisableTiFlashPoll disables TiFlash poll loop aka PollTiFlashReplicaStatus.
func DisableTiFlashPoll(d interface{}) {
	if dd, ok := d.(*ddl); ok {
		dd.enableTiFlashPoll.Store(false)
	}
}

// IsTiFlashPollEnabled reveals enableTiFlashPoll
func (d *ddl) IsTiFlashPollEnabled() bool {
	return d.enableTiFlashPoll.Load()
}

// RegisterStatsHandle registers statistics handle and its corresponding even channel for ddl.
func (d *ddl) RegisterStatsHandle(h *handle.Handle) {
	d.ddlCtx.statsHandle = h
	d.ddlEventCh = h.DDLEventCh()
}

// asyncNotifyEvent will notify the ddl event to outside world, say statistic handle. When the channel is full, we may
// give up notify and log it.
func asyncNotifyEvent(d *ddlCtx, e *util.Event) {
	if d.ddlEventCh != nil {
		if d.lease == 0 {
			// If lease is 0, it's always used in test.
			select {
			case d.ddlEventCh <- e:
			default:
			}
			return
		}
		for i := 0; i < 10; i++ {
			select {
			case d.ddlEventCh <- e:
				return
			default:
				time.Sleep(time.Microsecond * 10)
			}
		}
		logutil.BgLogger().Warn("fail to notify DDL event", zap.String("category", "ddl"), zap.String("event", e.String()))
	}
}

// NewDDL creates a new DDL.
func NewDDL(ctx context.Context, options ...Option) DDL {
	return newDDL(ctx, options...)
}

func newDDL(ctx context.Context, options ...Option) *ddl {
	opt := &Options{
		Hook: &BaseCallback{},
	}
	for _, o := range options {
		o(opt)
	}

	id := uuid.New().String()
	var manager owner.Manager
	var schemaSyncer syncer.SchemaSyncer
	var stateSyncer syncer.StateSyncer
	var deadLockCkr util.DeadTableLockChecker
	if etcdCli := opt.EtcdCli; etcdCli == nil {
		// The etcdCli is nil if the store is localstore which is only used for testing.
		// So we use mockOwnerManager and MockSchemaSyncer.
		manager = owner.NewMockManager(ctx, id, opt.Store, DDLOwnerKey)
		schemaSyncer = NewMockSchemaSyncer()
		stateSyncer = NewMockStateSyncer()
	} else {
		manager = owner.NewOwnerManager(ctx, etcdCli, ddlPrompt, id, DDLOwnerKey)
		schemaSyncer = syncer.NewSchemaSyncer(etcdCli, id)
		stateSyncer = syncer.NewStateSyncer(etcdCli, util.ServerGlobalState)
		deadLockCkr = util.NewDeadTableLockChecker(etcdCli)
	}

	// TODO: make store and infoCache explicit arguments
	// these two should be ensured to exist
	if opt.Store == nil {
		panic("store should not be nil")
	}
	if opt.InfoCache == nil {
		panic("infoCache should not be nil")
	}

	ddlCtx := &ddlCtx{
		uuid:                       id,
		store:                      opt.Store,
		lease:                      opt.Lease,
		ddlJobDoneCh:               make(chan struct{}, 1),
		ownerManager:               manager,
		schemaSyncer:               schemaSyncer,
		stateSyncer:                stateSyncer,
		binlogCli:                  binloginfo.GetPumpsClient(),
		infoCache:                  opt.InfoCache,
		tableLockCkr:               deadLockCkr,
		etcdCli:                    opt.EtcdCli,
		schemaVersionManager:       newSchemaVersionManager(),
		waitSchemaSyncedController: newWaitSchemaSyncedController(),
		runningJobIDs:              make([]string, 0, jobRecordCapacity),
	}
	ddlCtx.reorgCtx.reorgCtxMap = make(map[int64]*reorgCtx)
	ddlCtx.jobCtx.jobCtxMap = make(map[int64]*JobContext)
	ddlCtx.mu.hook = opt.Hook
	ddlCtx.mu.interceptor = &BaseInterceptor{}
	ctx = kv.WithInternalSourceType(ctx, kv.InternalTxnDDL)
	ddlCtx.ctx, ddlCtx.cancel = context.WithCancel(ctx)
	ddlCtx.runningJobs.ids = make(map[int64]struct{})

	d := &ddl{
		ddlCtx:            ddlCtx,
		limitJobCh:        make(chan *limitJobTask, batchAddingJobs),
		enableTiFlashPoll: atomicutil.NewBool(true),
		ddlJobCh:          make(chan struct{}, 100),
	}

<<<<<<< HEAD
	scheduler.RegisterTaskType(BackfillTaskType)
	scheduler.RegisterSchedulerConstructor(BackfillTaskType, proto.StepOne,
		func(ctx context.Context, _ int64, taskMeta []byte, step int64) (scheduler.Scheduler, error) {
			return NewBackfillSchedulerHandle(taskMeta, d, step == proto.StepTwo)
		})

	scheduler.RegisterSchedulerConstructor(BackfillTaskType, proto.StepTwo,
		func(ctx context.Context, _ int64, taskMeta []byte, step int64) (scheduler.Scheduler, error) {
			return NewBackfillSchedulerHandle(taskMeta, d, step == proto.StepTwo)
		})
=======
	scheduler.RegisterTaskType(BackfillTaskType,
		func(ctx context.Context, id string, task *proto.Task, taskTable scheduler.TaskTable) scheduler.Scheduler {
			return newBackfillDistScheduler(ctx, id, task, taskTable, d)
		}, scheduler.WithSummary,
	)
>>>>>>> 14d3cb51

	backFillDsp, err := NewBackfillingDispatcherExt(d)
	if err != nil {
		logutil.BgLogger().Warn("NewBackfillingDispatcherExt failed", zap.String("category", "ddl"), zap.Error(err))
	} else {
		dispatcher.RegisterDispatcherFactory(BackfillTaskType,
			func(ctx context.Context, taskMgr *storage.TaskManager, serverID string, task *proto.Task) dispatcher.Dispatcher {
				return newLitBackfillDispatcher(ctx, taskMgr, serverID, task, backFillDsp)
			})
		dispatcher.RegisterDispatcherCleanUpFactory(BackfillTaskType, newBackfillCleanUpS3)
	}

	// Register functions for enable/disable ddl when changing system variable `tidb_enable_ddl`.
	variable.EnableDDL = d.EnableDDL
	variable.DisableDDL = d.DisableDDL
	variable.SwitchMDL = d.SwitchMDL

	return d
}

// Stop implements DDL.Stop interface.
func (d *ddl) Stop() error {
	d.m.Lock()
	defer d.m.Unlock()

	d.close()
	logutil.BgLogger().Info("stop DDL", zap.String("category", "ddl"), zap.String("ID", d.uuid))
	return nil
}

func (d *ddl) newDeleteRangeManager(mock bool) delRangeManager {
	var delRangeMgr delRangeManager
	if !mock {
		delRangeMgr = newDelRangeManager(d.store, d.sessPool)
		logutil.BgLogger().Info("start delRangeManager OK", zap.String("category", "ddl"), zap.Bool("is a emulator", !d.store.SupportDeleteRange()))
	} else {
		delRangeMgr = newMockDelRangeManager()
	}

	delRangeMgr.start()
	return delRangeMgr
}

func (d *ddl) prepareWorkers4ConcurrencyDDL() {
	workerFactory := func(tp workerType) func() (pools.Resource, error) {
		return func() (pools.Resource, error) {
			wk := newWorker(d.ctx, tp, d.sessPool, d.delRangeMgr, d.ddlCtx)
			sessForJob, err := d.sessPool.Get()
			if err != nil {
				return nil, err
			}
			sessForJob.SetDiskFullOpt(kvrpcpb.DiskFullOpt_AllowedOnAlmostFull)
			wk.sess = sess.NewSession(sessForJob)
			metrics.DDLCounter.WithLabelValues(fmt.Sprintf("%s_%s", metrics.CreateDDL, wk.String())).Inc()
			return wk, nil
		}
	}
	// reorg worker count at least 1 at most 10.
	reorgCnt := min(max(runtime.GOMAXPROCS(0)/4, 1), reorgWorkerCnt)
	d.reorgWorkerPool = newDDLWorkerPool(pools.NewResourcePool(workerFactory(addIdxWorker), reorgCnt, reorgCnt, 0), reorg)
	d.generalDDLWorkerPool = newDDLWorkerPool(pools.NewResourcePool(workerFactory(generalWorker), generalWorkerCnt, generalWorkerCnt, 0), general)
	failpoint.Inject("NoDDLDispatchLoop", func(val failpoint.Value) {
		if val.(bool) {
			failpoint.Return()
		}
	})
	d.wg.Run(d.startDispatchLoop)
}

// Start implements DDL.Start interface.
func (d *ddl) Start(ctxPool *pools.ResourcePool) error {
	logutil.BgLogger().Info("start DDL", zap.String("category", "ddl"), zap.String("ID", d.uuid), zap.Bool("runWorker", config.GetGlobalConfig().Instance.TiDBEnableDDL.Load()))

	d.wg.Run(d.limitDDLJobs)
	d.sessPool = sess.NewSessionPool(ctxPool, d.store)
	d.ownerManager.SetBeOwnerHook(func() {
		var err error
		d.ddlSeqNumMu.Lock()
		defer d.ddlSeqNumMu.Unlock()
		d.ddlSeqNumMu.seqNum, err = d.GetNextDDLSeqNum()
		if err != nil {
			logutil.BgLogger().Error("error when getting the ddl history count", zap.Error(err))
		}
	})

	d.delRangeMgr = d.newDeleteRangeManager(ctxPool == nil)

	if err := d.stateSyncer.Init(d.ctx); err != nil {
		logutil.BgLogger().Warn("start DDL init state syncer failed", zap.String("category", "ddl"), zap.Error(err))
		return errors.Trace(err)
	}

	d.prepareWorkers4ConcurrencyDDL()

	if config.TableLockEnabled() {
		d.wg.Add(1)
		go d.startCleanDeadTableLock()
	}

	// If tidb_enable_ddl is true, we need campaign owner and do DDL jobs. Besides, we also can do backfill jobs.
	// Otherwise, we needn't do that.
	if config.GetGlobalConfig().Instance.TiDBEnableDDL.Load() {
		if err := d.EnableDDL(); err != nil {
			return err
		}
	}

	variable.RegisterStatistics(d)

	metrics.DDLCounter.WithLabelValues(metrics.CreateDDLInstance).Inc()

	// Start some background routine to manage TiFlash replica.
	d.wg.Run(d.PollTiFlashRoutine)

	ctx, err := d.sessPool.Get()
	if err != nil {
		return err
	}
	defer d.sessPool.Put(ctx)

	ingest.InitGlobalLightningEnv(d.ctx, ctx)

	return nil
}

// EnableDDL enable this node to execute ddl.
// Since ownerManager.CampaignOwner will start a new goroutine to run ownerManager.campaignLoop,
// we should make sure that before invoking EnableDDL(), ddl is DISABLE.
func (d *ddl) EnableDDL() error {
	err := d.ownerManager.CampaignOwner()
	return errors.Trace(err)
}

// DisableDDL disable this node to execute ddl.
// We should make sure that before invoking DisableDDL(), ddl is ENABLE.
func (d *ddl) DisableDDL() error {
	if d.ownerManager.IsOwner() {
		// If there is only one node, we should NOT disable ddl.
		serverInfo, err := infosync.GetAllServerInfo(d.ctx)
		if err != nil {
			logutil.BgLogger().Error("error when GetAllServerInfo", zap.String("category", "ddl"), zap.Error(err))
			return err
		}
		if len(serverInfo) <= 1 {
			return dbterror.ErrDDLSetting.GenWithStackByArgs("disabling", "can not disable ddl owner when it is the only one tidb instance")
		}
		// FIXME: if possible, when this node is the only node with DDL, ths setting of DisableDDL should fail.
	}

	// disable campaign by interrupting campaignLoop
	d.ownerManager.CampaignCancel()
	return nil
}

// GetNextDDLSeqNum return the next DDL seq num.
func (d *ddl) GetNextDDLSeqNum() (uint64, error) {
	var count uint64
	ctx := kv.WithInternalSourceType(d.ctx, kv.InternalTxnDDL)
	err := kv.RunInNewTxn(ctx, d.store, true, func(ctx context.Context, txn kv.Transaction) error {
		t := meta.NewMeta(txn)
		var err error
		count, err = t.GetHistoryDDLCount()
		return err
	})
	return count, err
}

func (d *ddl) close() {
	if isChanClosed(d.ctx.Done()) {
		return
	}

	startTime := time.Now()
	d.cancel()
	d.wg.Wait()
	d.ownerManager.Cancel()
	d.schemaSyncer.Close()
	if d.reorgWorkerPool != nil {
		d.reorgWorkerPool.close()
	}
	if d.generalDDLWorkerPool != nil {
		d.generalDDLWorkerPool.close()
	}

	// d.delRangeMgr using sessions from d.sessPool.
	// Put it before d.sessPool.close to reduce the time spent by d.sessPool.close.
	if d.delRangeMgr != nil {
		d.delRangeMgr.clear()
	}
	if d.sessPool != nil {
		d.sessPool.Close()
	}
	variable.UnregisterStatistics(d)

	logutil.BgLogger().Info("DDL closed", zap.String("category", "ddl"), zap.String("ID", d.uuid), zap.Duration("take time", time.Since(startTime)))
}

// GetLease implements DDL.GetLease interface.
func (d *ddl) GetLease() time.Duration {
	lease := d.lease
	return lease
}

// GetInfoSchemaWithInterceptor gets the infoschema binding to d. It's exported for testing.
// Please don't use this function, it is used by TestParallelDDLBeforeRunDDLJob to intercept the calling of d.infoHandle.Get(), use d.infoHandle.Get() instead.
// Otherwise, the TestParallelDDLBeforeRunDDLJob will hang up forever.
func (d *ddl) GetInfoSchemaWithInterceptor(ctx sessionctx.Context) infoschema.InfoSchema {
	is := d.infoCache.GetLatest()

	d.mu.RLock()
	defer d.mu.RUnlock()
	return d.mu.interceptor.OnGetInfoSchema(ctx, is)
}

func (d *ddl) genGlobalIDs(count int) ([]int64, error) {
	var ret []int64
	ctx := kv.WithInternalSourceType(context.Background(), kv.InternalTxnDDL)
	err := kv.RunInNewTxn(ctx, d.store, true, func(ctx context.Context, txn kv.Transaction) error {
		failpoint.Inject("mockGenGlobalIDFail", func(val failpoint.Value) {
			if val.(bool) {
				failpoint.Return(errors.New("gofail genGlobalIDs error"))
			}
		})

		m := meta.NewMeta(txn)
		var err error
		ret, err = m.GenGlobalIDs(count)
		return err
	})

	return ret, err
}

func (d *ddl) genPlacementPolicyID() (int64, error) {
	var ret int64
	ctx := kv.WithInternalSourceType(context.Background(), kv.InternalTxnDDL)
	err := kv.RunInNewTxn(ctx, d.store, true, func(ctx context.Context, txn kv.Transaction) error {
		m := meta.NewMeta(txn)
		var err error
		ret, err = m.GenPlacementPolicyID()
		return err
	})

	return ret, err
}

// SchemaSyncer implements DDL.SchemaSyncer interface.
func (d *ddl) SchemaSyncer() syncer.SchemaSyncer {
	return d.schemaSyncer
}

// StateSyncer implements DDL.StateSyncer interface.
func (d *ddl) StateSyncer() syncer.StateSyncer {
	return d.stateSyncer
}

// OwnerManager implements DDL.OwnerManager interface.
func (d *ddl) OwnerManager() owner.Manager {
	return d.ownerManager
}

// GetID implements DDL.GetID interface.
func (d *ddl) GetID() string {
	return d.uuid
}

var (
	fastDDLIntervalPolicy = []time.Duration{
		500 * time.Millisecond,
	}
	normalDDLIntervalPolicy = []time.Duration{
		500 * time.Millisecond,
		500 * time.Millisecond,
		1 * time.Second,
	}
	slowDDLIntervalPolicy = []time.Duration{
		500 * time.Millisecond,
		500 * time.Millisecond,
		1 * time.Second,
		1 * time.Second,
		3 * time.Second,
	}
)

func getIntervalFromPolicy(policy []time.Duration, i int) (time.Duration, bool) {
	plen := len(policy)
	if i < plen {
		return policy[i], true
	}
	return policy[plen-1], false
}

func getJobCheckInterval(job *model.Job, i int) (time.Duration, bool) {
	switch job.Type {
	case model.ActionAddIndex, model.ActionAddPrimaryKey, model.ActionModifyColumn,
		model.ActionReorganizePartition,
		model.ActionRemovePartitioning,
		model.ActionAlterTablePartitioning:
		return getIntervalFromPolicy(slowDDLIntervalPolicy, i)
	case model.ActionCreateTable, model.ActionCreateSchema:
		return getIntervalFromPolicy(fastDDLIntervalPolicy, i)
	default:
		return getIntervalFromPolicy(normalDDLIntervalPolicy, i)
	}
}

func (dc *ddlCtx) asyncNotifyWorker(ch chan struct{}, etcdPath string, jobID int64, jobType string) {
	// If the workers don't run, we needn't notify workers.
	// TODO: It does not affect informing the backfill worker.
	if !config.GetGlobalConfig().Instance.TiDBEnableDDL.Load() {
		return
	}
	if dc.isOwner() {
		asyncNotify(ch)
	} else {
		dc.asyncNotifyByEtcd(etcdPath, jobID, jobType)
	}
}

func updateTickerInterval(ticker *time.Ticker, lease time.Duration, job *model.Job, i int) *time.Ticker {
	interval, changed := getJobCheckInterval(job, i)
	if !changed {
		return ticker
	}
	// For now we should stop old ticker and create a new ticker
	ticker.Stop()
	return time.NewTicker(chooseLeaseTime(lease, interval))
}

func recordLastDDLInfo(ctx sessionctx.Context, job *model.Job) {
	if job == nil {
		return
	}
	ctx.GetSessionVars().LastDDLInfo.Query = job.Query
	ctx.GetSessionVars().LastDDLInfo.SeqNum = job.SeqNum
}

func setDDLJobQuery(ctx sessionctx.Context, job *model.Job) {
	switch job.Type {
	case model.ActionUpdateTiFlashReplicaStatus, model.ActionUnlockTable:
		job.Query = ""
	default:
		job.Query, _ = ctx.Value(sessionctx.QueryString).(string)
	}
}

// DoDDLJob will return
// - nil: found in history DDL job and no job error
// - context.Cancel: job has been sent to worker, but not found in history DDL job before cancel
// - other: found in history DDL job and return that job error
func (d *ddl) DoDDLJob(ctx sessionctx.Context, job *model.Job) error {
	job.TraceInfo = &model.TraceInfo{
		ConnectionID: ctx.GetSessionVars().ConnectionID,
		SessionAlias: ctx.GetSessionVars().SessionAlias,
	}
	if mci := ctx.GetSessionVars().StmtCtx.MultiSchemaInfo; mci != nil {
		// In multiple schema change, we don't run the job.
		// Instead, we merge all the jobs into one pending job.
		return appendToSubJobs(mci, job)
	}
	// Get a global job ID and put the DDL job in the queue.
	setDDLJobQuery(ctx, job)
	task := &limitJobTask{job, make(chan error), nil}
	d.limitJobCh <- task

	failpoint.Inject("mockParallelSameDDLJobTwice", func(val failpoint.Value) {
		if val.(bool) {
			<-task.err
			// The same job will be put to the DDL queue twice.
			job = job.Clone()
			task1 := &limitJobTask{job, make(chan error), nil}
			d.limitJobCh <- task1
			// The second job result is used for test.
			task = task1
		}
	})

	// worker should restart to continue handling tasks in limitJobCh, and send back through task.err
	err := <-task.err
	if err != nil {
		// The transaction of enqueuing job is failed.
		return errors.Trace(err)
	}

	sessVars := ctx.GetSessionVars()
	sessVars.StmtCtx.IsDDLJobInQueue = true

	// Notice worker that we push a new job and wait the job done.
	d.asyncNotifyWorker(d.ddlJobCh, addingDDLJobConcurrent, job.ID, job.Type.String())
	logutil.BgLogger().Info("start DDL job", zap.String("category", "ddl"), zap.String("job", job.String()), zap.String("query", job.Query))

	var historyJob *model.Job
	jobID := job.ID

	// Attach the context of the jobId to the calling session so that
	// KILL can cancel this DDL job.
	ctx.GetSessionVars().StmtCtx.DDLJobID = jobID

	// For a job from start to end, the state of it will be none -> delete only -> write only -> reorganization -> public
	// For every state changes, we will wait as lease 2 * lease time, so here the ticker check is 10 * lease.
	// But we use etcd to speed up, normally it takes less than 0.5s now, so we use 0.5s or 1s or 3s as the max value.
	initInterval, _ := getJobCheckInterval(job, 0)
	ticker := time.NewTicker(chooseLeaseTime(10*d.lease, initInterval))
	startTime := time.Now()
	metrics.JobsGauge.WithLabelValues(job.Type.String()).Inc()
	defer func() {
		ticker.Stop()
		metrics.JobsGauge.WithLabelValues(job.Type.String()).Dec()
		metrics.HandleJobHistogram.WithLabelValues(job.Type.String(), metrics.RetLabel(err)).Observe(time.Since(startTime).Seconds())
		recordLastDDLInfo(ctx, historyJob)
	}()
	i := 0
	for {
		failpoint.Inject("storeCloseInLoop", func(_ failpoint.Value) {
			_ = d.Stop()
		})

		select {
		case <-d.ddlJobDoneCh:
		case <-ticker.C:
			i++
			ticker = updateTickerInterval(ticker, 10*d.lease, job, i)
		case <-d.ctx.Done():
			logutil.BgLogger().Info("DoDDLJob will quit because context done", zap.String("category", "ddl"))
			return context.Canceled
		}

		// If the connection being killed, we need to CANCEL the DDL job.
		if atomic.LoadUint32(&sessVars.Killed) == 1 {
			if atomic.LoadInt32(&sessVars.ConnectionStatus) == variable.ConnStatusShutdown {
				logutil.BgLogger().Info("DoDDLJob will quit because context done", zap.String("category", "ddl"))
				return context.Canceled
			}
			if sessVars.StmtCtx.DDLJobID != 0 {
				se, err := d.sessPool.Get()
				if err != nil {
					logutil.BgLogger().Error("get session failed, check again", zap.String("category", "ddl"), zap.Error(err))
					continue
				}
				sessVars.StmtCtx.DDLJobID = 0 // Avoid repeat.
				errs, err := CancelJobsBySystem(se, []int64{jobID})
				d.sessPool.Put(se)
				if len(errs) > 0 {
					logutil.BgLogger().Warn("error canceling DDL job", zap.Error(errs[0]))
				}
				if err != nil {
					logutil.BgLogger().Warn("Kill command could not cancel DDL job", zap.Error(err))
					continue
				}
			}
		}

		se, err := d.sessPool.Get()
		if err != nil {
			logutil.BgLogger().Error("get session failed, check again", zap.String("category", "ddl"), zap.Error(err))
			continue
		}
		historyJob, err = GetHistoryJobByID(se, jobID)
		d.sessPool.Put(se)
		if err != nil {
			logutil.BgLogger().Error("get history DDL job failed, check again", zap.String("category", "ddl"), zap.Error(err))
			continue
		}
		if historyJob == nil {
			logutil.BgLogger().Debug("DDL job is not in history, maybe not run", zap.String("category", "ddl"), zap.Int64("jobID", jobID))
			continue
		}

		d.checkHistoryJobInTest(ctx, historyJob)

		// If a job is a history job, the state must be JobStateSynced or JobStateRollbackDone or JobStateCancelled.
		if historyJob.IsSynced() {
			// Judge whether there are some warnings when executing DDL under the certain SQL mode.
			if historyJob.ReorgMeta != nil && len(historyJob.ReorgMeta.Warnings) != 0 {
				if len(historyJob.ReorgMeta.Warnings) != len(historyJob.ReorgMeta.WarningsCount) {
					logutil.BgLogger().Info("DDL warnings doesn't match the warnings count", zap.String("category", "ddl"), zap.Int64("jobID", jobID))
				} else {
					for key, warning := range historyJob.ReorgMeta.Warnings {
						keyCount := historyJob.ReorgMeta.WarningsCount[key]
						if keyCount == 1 {
							ctx.GetSessionVars().StmtCtx.AppendWarning(warning)
						} else {
							newMsg := fmt.Sprintf("%d warnings with this error code, first warning: "+warning.GetMsg(), keyCount)
							newWarning := dbterror.ClassTypes.Synthesize(terror.ErrCode(warning.Code()), newMsg)
							ctx.GetSessionVars().StmtCtx.AppendWarning(newWarning)
						}
					}
				}
			}
			appendMultiChangeWarningsToOwnerCtx(ctx, historyJob)

			logutil.BgLogger().Info("DDL job is finished", zap.String("category", "ddl"), zap.Int64("jobID", jobID))
			return nil
		}

		if historyJob.Error != nil {
			logutil.BgLogger().Info("DDL job is failed", zap.String("category", "ddl"), zap.Int64("jobID", jobID))
			return errors.Trace(historyJob.Error)
		}
		panic("When the state is JobStateRollbackDone or JobStateCancelled, historyJob.Error should never be nil")
	}
}

func (d *ddl) callHookOnChanged(job *model.Job, err error) error {
	if job.State == model.JobStateNone {
		// We don't call the hook if the job haven't run yet.
		return err
	}
	d.mu.RLock()
	defer d.mu.RUnlock()

	err = d.mu.hook.OnChanged(err)
	return errors.Trace(err)
}

// SetBinlogClient implements DDL.SetBinlogClient interface.
func (d *ddl) SetBinlogClient(binlogCli *pumpcli.PumpsClient) {
	d.binlogCli = binlogCli
}

// GetHook implements DDL.GetHook interface.
func (d *ddl) GetHook() Callback {
	d.mu.Lock()
	defer d.mu.Unlock()

	return d.mu.hook
}

// SetHook set the customized hook.
func (d *ddl) SetHook(h Callback) {
	d.mu.Lock()
	defer d.mu.Unlock()

	d.mu.hook = h
}

func (d *ddl) startCleanDeadTableLock() {
	defer func() {
		d.wg.Done()
	}()

	defer tidbutil.Recover(metrics.LabelDDL, "startCleanDeadTableLock", nil, false)

	ticker := time.NewTicker(time.Second * 10)
	defer ticker.Stop()
	for {
		select {
		case <-ticker.C:
			if !d.ownerManager.IsOwner() {
				continue
			}
			deadLockTables, err := d.tableLockCkr.GetDeadLockedTables(d.ctx, d.infoCache.GetLatest().AllSchemas())
			if err != nil {
				logutil.BgLogger().Info("get dead table lock failed.", zap.String("category", "ddl"), zap.Error(err))
				continue
			}
			for se, tables := range deadLockTables {
				err := d.CleanDeadTableLock(tables, se)
				if err != nil {
					logutil.BgLogger().Info("clean dead table lock failed.", zap.String("category", "ddl"), zap.Error(err))
				}
			}
		case <-d.ctx.Done():
			return
		}
	}
}

// SwitchMDL enables MDL or disable MDL.
func (d *ddl) SwitchMDL(enable bool) error {
	isEnableBefore := variable.EnableMDL.Load()
	if isEnableBefore == enable {
		return nil
	}

	ctx, cancel := context.WithTimeout(context.Background(), time.Second*30)
	defer cancel()

	// Check if there is any DDL running.
	// This check can not cover every corner cases, so users need to guarantee that there is no DDL running by themselves.
	sessCtx, err := d.sessPool.Get()
	if err != nil {
		return err
	}
	defer d.sessPool.Put(sessCtx)
	se := sess.NewSession(sessCtx)
	rows, err := se.Execute(ctx, "select 1 from mysql.tidb_ddl_job", "check job")
	if err != nil {
		return err
	}
	if len(rows) != 0 {
		return errors.New("please wait for all jobs done")
	}

	variable.EnableMDL.Store(enable)
	err = kv.RunInNewTxn(kv.WithInternalSourceType(context.Background(), kv.InternalTxnDDL), d.store, true, func(ctx context.Context, txn kv.Transaction) error {
		m := meta.NewMeta(txn)
		oldEnable, _, err := m.GetMetadataLock()
		if err != nil {
			return err
		}
		if oldEnable != enable {
			err = m.SetMetadataLock(enable)
		}
		return err
	})
	if err != nil {
		logutil.BgLogger().Warn("switch metadata lock feature", zap.String("category", "ddl"), zap.Bool("enable", enable), zap.Error(err))
		return err
	}
	logutil.BgLogger().Info("switch metadata lock feature", zap.String("category", "ddl"), zap.Bool("enable", enable))
	return nil
}

// RecoverInfo contains information needed by DDL.RecoverTable.
type RecoverInfo struct {
	SchemaID      int64
	TableInfo     *model.TableInfo
	DropJobID     int64
	SnapshotTS    uint64
	AutoIDs       meta.AutoIDGroup
	OldSchemaName string
	OldTableName  string
}

// RecoverSchemaInfo contains information needed by DDL.RecoverSchema.
type RecoverSchemaInfo struct {
	*model.DBInfo
	RecoverTabsInfo []*RecoverInfo
	DropJobID       int64
	SnapshotTS      uint64
	OldSchemaName   model.CIStr
}

// delayForAsyncCommit sleeps `SafeWindow + AllowedClockDrift` before a DDL job finishes.
// It should be called before any DDL that could break data consistency.
// This provides a safe window for async commit and 1PC to commit with an old schema.
func delayForAsyncCommit() {
	if variable.EnableMDL.Load() {
		// If metadata lock is enabled. The transaction of DDL must begin after prewrite of the async commit transaction,
		// then the commit ts of DDL must be greater than the async commit transaction. In this case, the corresponding schema of the async commit transaction
		// is correct. But if metadata lock is disabled, we can't ensure that the corresponding schema of the async commit transaction isn't change.
		return
	}
	cfg := config.GetGlobalConfig().TiKVClient.AsyncCommit
	duration := cfg.SafeWindow + cfg.AllowedClockDrift
	logutil.BgLogger().Info("sleep before DDL finishes to make async commit and 1PC safe",
		zap.Duration("duration", duration))
	time.Sleep(duration)
}

var (
	// RunInGoTest is used to identify whether ddl in running in the test.
	RunInGoTest bool
)

// GetDropOrTruncateTableInfoFromJobsByStore implements GetDropOrTruncateTableInfoFromJobs
func GetDropOrTruncateTableInfoFromJobsByStore(jobs []*model.Job, gcSafePoint uint64, getTable func(uint64, int64, int64) (*model.TableInfo, error), fn func(*model.Job, *model.TableInfo) (bool, error)) (bool, error) {
	for _, job := range jobs {
		// Check GC safe point for getting snapshot infoSchema.
		err := gcutil.ValidateSnapshotWithGCSafePoint(job.StartTS, gcSafePoint)
		if err != nil {
			return false, err
		}
		if job.Type != model.ActionDropTable && job.Type != model.ActionTruncateTable {
			continue
		}

		tbl, err := getTable(job.StartTS, job.SchemaID, job.TableID)
		if err != nil {
			if meta.ErrDBNotExists.Equal(err) {
				// The dropped/truncated DDL maybe execute failed that caused by the parallel DDL execution,
				// then can't find the table from the snapshot info-schema. Should just ignore error here,
				// see more in TestParallelDropSchemaAndDropTable.
				continue
			}
			return false, err
		}
		if tbl == nil {
			// The dropped/truncated DDL maybe execute failed that caused by the parallel DDL execution,
			// then can't find the table from the snapshot info-schema. Should just ignore error here,
			// see more in TestParallelDropSchemaAndDropTable.
			continue
		}
		finish, err := fn(job, tbl)
		if err != nil || finish {
			return finish, err
		}
	}
	return false, nil
}

// Info is for DDL information.
type Info struct {
	SchemaVer   int64
	ReorgHandle kv.Key       // It's only used for DDL information.
	Jobs        []*model.Job // It's the currently running jobs.
}

// GetDDLInfoWithNewTxn returns DDL information using a new txn.
func GetDDLInfoWithNewTxn(s sessionctx.Context) (*Info, error) {
	se := sess.NewSession(s)
	err := se.Begin()
	if err != nil {
		return nil, err
	}
	info, err := GetDDLInfo(s)
	se.Rollback()
	return info, err
}

// GetDDLInfo returns DDL information.
func GetDDLInfo(s sessionctx.Context) (*Info, error) {
	var err error
	info := &Info{}
	se := sess.NewSession(s)
	txn, err := se.Txn()
	if err != nil {
		return nil, errors.Trace(err)
	}
	t := meta.NewMeta(txn)
	info.Jobs = make([]*model.Job, 0, 2)
	var generalJob, reorgJob *model.Job
	generalJob, reorgJob, err = get2JobsFromTable(se)
	if err != nil {
		return nil, errors.Trace(err)
	}

	if generalJob != nil {
		info.Jobs = append(info.Jobs, generalJob)
	}

	if reorgJob != nil {
		info.Jobs = append(info.Jobs, reorgJob)
	}

	info.SchemaVer, err = t.GetSchemaVersionWithNonEmptyDiff()
	if err != nil {
		return nil, errors.Trace(err)
	}
	if reorgJob == nil {
		return info, nil
	}

	_, info.ReorgHandle, _, _, err = newReorgHandler(se).GetDDLReorgHandle(reorgJob)
	if err != nil {
		if meta.ErrDDLReorgElementNotExist.Equal(err) {
			return info, nil
		}
		return nil, errors.Trace(err)
	}

	return info, nil
}

func get2JobsFromTable(sess *sess.Session) (*model.Job, *model.Job, error) {
	var generalJob, reorgJob *model.Job
	jobs, err := getJobsBySQL(sess, JobTable, "not reorg order by job_id limit 1")
	if err != nil {
		return nil, nil, errors.Trace(err)
	}

	if len(jobs) != 0 {
		generalJob = jobs[0]
	}
	jobs, err = getJobsBySQL(sess, JobTable, "reorg order by job_id limit 1")
	if err != nil {
		return nil, nil, errors.Trace(err)
	}
	if len(jobs) != 0 {
		reorgJob = jobs[0]
	}
	return generalJob, reorgJob, nil
}

// cancelRunningJob cancel a DDL job that is in the concurrent state.
func cancelRunningJob(_ *sess.Session, job *model.Job,
	byWho model.AdminCommandOperator) (err error) {
	// These states can't be cancelled.
	if job.IsDone() || job.IsSynced() {
		return dbterror.ErrCancelFinishedDDLJob.GenWithStackByArgs(job.ID)
	}

	// If the state is rolling back, it means the work is cleaning the data after cancelling the job.
	if job.IsCancelled() || job.IsRollingback() || job.IsRollbackDone() {
		return nil
	}

	if !job.IsRollbackable() {
		return dbterror.ErrCannotCancelDDLJob.GenWithStackByArgs(job.ID)
	}
	job.State = model.JobStateCancelling
	job.AdminOperator = byWho
	return nil
}

// pauseRunningJob check and pause the running Job
func pauseRunningJob(_ *sess.Session, job *model.Job,
	byWho model.AdminCommandOperator) (err error) {
	if job.IsPausing() || job.IsPaused() {
		return dbterror.ErrPausedDDLJob.GenWithStackByArgs(job.ID)
	}
	if !job.IsPausable() {
		errMsg := fmt.Sprintf("state [%s] or schema state [%s]", job.State.String(), job.SchemaState.String())
		err = dbterror.ErrCannotPauseDDLJob.GenWithStackByArgs(job.ID, errMsg)
		if err != nil {
			return err
		}
	}

	job.State = model.JobStatePausing
	job.AdminOperator = byWho
	return nil
}

// resumePausedJob check and resume the Paused Job
func resumePausedJob(_ *sess.Session, job *model.Job,
	byWho model.AdminCommandOperator) (err error) {
	if !job.IsResumable() {
		errMsg := fmt.Sprintf("job has not been paused, job state:%s, schema state:%s",
			job.State, job.SchemaState)
		return dbterror.ErrCannotResumeDDLJob.GenWithStackByArgs(job.ID, errMsg)
	}
	// The Paused job should only be resumed by who paused it
	if job.AdminOperator != byWho {
		errMsg := fmt.Sprintf("job has been paused by [%s], should not resumed by [%s]",
			job.AdminOperator.String(), byWho.String())
		return dbterror.ErrCannotResumeDDLJob.GenWithStackByArgs(job.ID, errMsg)
	}

	job.State = model.JobStateQueueing

	return nil
}

// processJobs command on the Job according to the process
func processJobs(process func(*sess.Session, *model.Job, model.AdminCommandOperator) (err error),
	sessCtx sessionctx.Context,
	ids []int64,
	byWho model.AdminCommandOperator) (jobErrs []error, err error) {
	failpoint.Inject("mockFailedCommandOnConcurencyDDL", func(val failpoint.Value) {
		if val.(bool) {
			failpoint.Return(nil, errors.New("mock failed admin command on ddl jobs"))
		}
	})

	if len(ids) == 0 {
		return nil, nil
	}

	ns := sess.NewSession(sessCtx)
	// We should process (and try) all the jobs in one Transaction.
	for tryN := uint(0); tryN < 3; tryN++ {
		jobErrs = make([]error, len(ids))
		// Need to figure out which one could not be paused
		jobMap := make(map[int64]int, len(ids))
		idsStr := make([]string, 0, len(ids))
		for idx, id := range ids {
			jobMap[id] = idx
			idsStr = append(idsStr, strconv.FormatInt(id, 10))
		}

		err = ns.Begin()
		if err != nil {
			return nil, err
		}
		jobs, err := getJobsBySQL(ns, JobTable, fmt.Sprintf("job_id in (%s) order by job_id", strings.Join(idsStr, ", ")))
		if err != nil {
			ns.Rollback()
			return nil, err
		}

		for _, job := range jobs {
			i, ok := jobMap[job.ID]
			if !ok {
				logutil.BgLogger().Debug("Job ID from meta is not consistent with requested job id,",
					zap.Int64("fetched job ID", job.ID))
				jobErrs[i] = dbterror.ErrInvalidDDLJob.GenWithStackByArgs(job.ID)
				continue
			}
			delete(jobMap, job.ID)

			err = process(ns, job, byWho)
			if err != nil {
				jobErrs[i] = err
				continue
			}

			err = updateDDLJob2Table(ns, job, false)
			if err != nil {
				jobErrs[i] = err
				continue
			}
		}

		failpoint.Inject("mockCommitFailedOnDDLCommand", func(val failpoint.Value) {
			if val.(bool) {
				failpoint.Return(jobErrs, errors.New("mock commit failed on admin command on ddl jobs"))
			}
		})

		// There may be some conflict during the update, try it again
		if err = ns.Commit(); err != nil {
			continue
		}

		for id, idx := range jobMap {
			jobErrs[idx] = dbterror.ErrDDLJobNotFound.GenWithStackByArgs(id)
		}

		return jobErrs, nil
	}

	return jobErrs, err
}

// CancelJobs cancels the DDL jobs according to user command.
func CancelJobs(se sessionctx.Context, ids []int64) (errs []error, err error) {
	return processJobs(cancelRunningJob, se, ids, model.AdminCommandByEndUser)
}

// PauseJobs pause all the DDL jobs according to user command.
func PauseJobs(se sessionctx.Context, ids []int64) ([]error, error) {
	return processJobs(pauseRunningJob, se, ids, model.AdminCommandByEndUser)
}

// ResumeJobs resume all the DDL jobs according to user command.
func ResumeJobs(se sessionctx.Context, ids []int64) ([]error, error) {
	return processJobs(resumePausedJob, se, ids, model.AdminCommandByEndUser)
}

// CancelJobsBySystem cancels Jobs because of internal reasons.
func CancelJobsBySystem(se sessionctx.Context, ids []int64) (errs []error, err error) {
	return processJobs(cancelRunningJob, se, ids, model.AdminCommandBySystem)
}

// PauseJobsBySystem pauses Jobs because of internal reasons.
func PauseJobsBySystem(se sessionctx.Context, ids []int64) (errs []error, err error) {
	return processJobs(pauseRunningJob, se, ids, model.AdminCommandBySystem)
}

// ResumeJobsBySystem resumes Jobs that are paused by TiDB itself.
func ResumeJobsBySystem(se sessionctx.Context, ids []int64) (errs []error, err error) {
	return processJobs(resumePausedJob, se, ids, model.AdminCommandBySystem)
}

// pprocessAllJobs processes all the jobs in the job table, 100 jobs at a time in case of high memory usage.
func processAllJobs(process func(*sess.Session, *model.Job, model.AdminCommandOperator) (err error),
	se sessionctx.Context, byWho model.AdminCommandOperator) (map[int64]error, error) {
	var err error
	var jobErrs = make(map[int64]error)

	ns := sess.NewSession(se)
	err = ns.Begin()
	if err != nil {
		return nil, err
	}

	var jobID int64
	var jobIDMax int64
	var limit = 100
	for {
		var jobs []*model.Job
		jobs, err = getJobsBySQL(ns, JobTable,
			fmt.Sprintf("job_id >= %s order by job_id asc limit %s",
				strconv.FormatInt(jobID, 10),
				strconv.FormatInt(int64(limit), 10)))
		if err != nil {
			ns.Rollback()
			return nil, err
		}

		for _, job := range jobs {
			err = process(ns, job, byWho)
			if err != nil {
				jobErrs[job.ID] = err
				continue
			}

			err = updateDDLJob2Table(ns, job, false)
			if err != nil {
				jobErrs[job.ID] = err
				continue
			}
		}

		// Just in case the job ID is not sequential
		if len(jobs) > 0 && jobs[len(jobs)-1].ID > jobIDMax {
			jobIDMax = jobs[len(jobs)-1].ID
		}

		// If rows returned is smaller than $limit, then there is no more records
		if len(jobs) < limit {
			break
		}

		jobID = jobIDMax + 1
	}

	err = ns.Commit()
	if err != nil {
		return nil, err
	}
	return jobErrs, nil
}

// PauseAllJobsBySystem pauses all running Jobs because of internal reasons.
func PauseAllJobsBySystem(se sessionctx.Context) (map[int64]error, error) {
	return processAllJobs(pauseRunningJob, se, model.AdminCommandBySystem)
}

// ResumeAllJobsBySystem resumes all paused Jobs because of internal reasons.
func ResumeAllJobsBySystem(se sessionctx.Context) (map[int64]error, error) {
	return processAllJobs(resumePausedJob, se, model.AdminCommandBySystem)
}

// GetAllDDLJobs get all DDL jobs and sorts jobs by job.ID.
func GetAllDDLJobs(se sessionctx.Context) ([]*model.Job, error) {
	return getJobsBySQL(sess.NewSession(se), JobTable, "1 order by job_id")
}

// DefNumHistoryJobs is default value of the default number of history job
const DefNumHistoryJobs = 10

const batchNumHistoryJobs = 128

// GetLastNHistoryDDLJobs returns the DDL history jobs and an error.
// The maximum count of history jobs is num.
func GetLastNHistoryDDLJobs(t *meta.Meta, maxNumJobs int) ([]*model.Job, error) {
	iterator, err := GetLastHistoryDDLJobsIterator(t)
	if err != nil {
		return nil, errors.Trace(err)
	}
	return iterator.GetLastJobs(maxNumJobs, nil)
}

// IterHistoryDDLJobs iterates history DDL jobs until the `finishFn` return true or error.
func IterHistoryDDLJobs(txn kv.Transaction, finishFn func([]*model.Job) (bool, error)) error {
	txnMeta := meta.NewMeta(txn)
	iter, err := GetLastHistoryDDLJobsIterator(txnMeta)
	if err != nil {
		return err
	}
	cacheJobs := make([]*model.Job, 0, DefNumHistoryJobs)
	for {
		cacheJobs, err = iter.GetLastJobs(DefNumHistoryJobs, cacheJobs)
		if err != nil || len(cacheJobs) == 0 {
			return err
		}
		finish, err := finishFn(cacheJobs)
		if err != nil || finish {
			return err
		}
	}
}

// IterAllDDLJobs will iterates running DDL jobs first, return directly if `finishFn` return true or error,
// then iterates history DDL jobs until the `finishFn` return true or error.
func IterAllDDLJobs(ctx sessionctx.Context, txn kv.Transaction, finishFn func([]*model.Job) (bool, error)) error {
	jobs, err := GetAllDDLJobs(ctx)
	if err != nil {
		return err
	}

	finish, err := finishFn(jobs)
	if err != nil || finish {
		return err
	}
	return IterHistoryDDLJobs(txn, finishFn)
}

// GetLastHistoryDDLJobsIterator gets latest N history DDL jobs iterator.
func GetLastHistoryDDLJobsIterator(m *meta.Meta) (meta.LastJobIterator, error) {
	return m.GetLastHistoryDDLJobsIterator()
}

// GetAllHistoryDDLJobs get all the done DDL jobs.
func GetAllHistoryDDLJobs(m *meta.Meta) ([]*model.Job, error) {
	iterator, err := GetLastHistoryDDLJobsIterator(m)
	if err != nil {
		return nil, errors.Trace(err)
	}
	allJobs := make([]*model.Job, 0, batchNumHistoryJobs)
	for {
		jobs, err := iterator.GetLastJobs(batchNumHistoryJobs, nil)
		if err != nil {
			return nil, errors.Trace(err)
		}
		allJobs = append(allJobs, jobs...)
		if len(jobs) < batchNumHistoryJobs {
			break
		}
	}
	// sort job.
	slices.SortFunc(allJobs, func(i, j *model.Job) int {
		return cmp.Compare(i.ID, j.ID)
	})
	return allJobs, nil
}

// ScanHistoryDDLJobs get some of the done DDL jobs.
// When the DDL history is quite large, GetAllHistoryDDLJobs() API can't work well, because it makes the server OOM.
// The result is in descending order by job ID.
func ScanHistoryDDLJobs(m *meta.Meta, startJobID int64, limit int) ([]*model.Job, error) {
	var iter meta.LastJobIterator
	var err error
	if startJobID == 0 {
		iter, err = m.GetLastHistoryDDLJobsIterator()
	} else {
		if limit == 0 {
			return nil, errors.New("when 'start_job_id' is specified, it must work with a 'limit'")
		}
		iter, err = m.GetHistoryDDLJobsIterator(startJobID)
	}
	if err != nil {
		return nil, errors.Trace(err)
	}
	return iter.GetLastJobs(limit, nil)
}

// GetHistoryJobByID return history DDL job by ID.
func GetHistoryJobByID(sess sessionctx.Context, id int64) (*model.Job, error) {
	err := sessiontxn.NewTxn(context.Background(), sess)
	if err != nil {
		return nil, err
	}
	defer func() {
		// we can ignore the commit error because this txn is readonly.
		_ = sess.CommitTxn(context.Background())
	}()
	txn, err := sess.Txn(true)
	if err != nil {
		return nil, err
	}
	t := meta.NewMeta(txn)
	job, err := t.GetHistoryDDLJob(id)
	return job, errors.Trace(err)
}

// AddHistoryDDLJob record the history job.
func AddHistoryDDLJob(sess *sess.Session, t *meta.Meta, job *model.Job, updateRawArgs bool) error {
	err := addHistoryDDLJob2Table(sess, job, updateRawArgs)
	if err != nil {
		logutil.BgLogger().Info("failed to add DDL job to history table", zap.String("category", "ddl"), zap.Error(err))
	}
	// we always add history DDL job to job list at this moment.
	return t.AddHistoryDDLJob(job, updateRawArgs)
}

// addHistoryDDLJob2Table adds DDL job to history table.
func addHistoryDDLJob2Table(sess *sess.Session, job *model.Job, updateRawArgs bool) error {
	b, err := job.Encode(updateRawArgs)
	if err != nil {
		return err
	}
	_, err = sess.Execute(context.Background(),
		fmt.Sprintf("insert ignore into mysql.tidb_ddl_history(job_id, job_meta, db_name, table_name, schema_ids, table_ids, create_time) values (%d, %s, %s, %s, %s, %s, %v)",
			job.ID, util.WrapKey2String(b), strconv.Quote(job.SchemaName), strconv.Quote(job.TableName),
			strconv.Quote(strconv.FormatInt(job.SchemaID, 10)),
			strconv.Quote(strconv.FormatInt(job.TableID, 10)),
			strconv.Quote(model.TSConvert2Time(job.StartTS).String())),
		"insert_history")
	return errors.Trace(err)
}<|MERGE_RESOLUTION|>--- conflicted
+++ resolved
@@ -692,24 +692,11 @@
 		ddlJobCh:          make(chan struct{}, 100),
 	}
 
-<<<<<<< HEAD
-	scheduler.RegisterTaskType(BackfillTaskType)
-	scheduler.RegisterSchedulerConstructor(BackfillTaskType, proto.StepOne,
-		func(ctx context.Context, _ int64, taskMeta []byte, step int64) (scheduler.Scheduler, error) {
-			return NewBackfillSchedulerHandle(taskMeta, d, step == proto.StepTwo)
-		})
-
-	scheduler.RegisterSchedulerConstructor(BackfillTaskType, proto.StepTwo,
-		func(ctx context.Context, _ int64, taskMeta []byte, step int64) (scheduler.Scheduler, error) {
-			return NewBackfillSchedulerHandle(taskMeta, d, step == proto.StepTwo)
-		})
-=======
 	scheduler.RegisterTaskType(BackfillTaskType,
 		func(ctx context.Context, id string, task *proto.Task, taskTable scheduler.TaskTable) scheduler.Scheduler {
 			return newBackfillDistScheduler(ctx, id, task, taskTable, d)
 		}, scheduler.WithSummary,
 	)
->>>>>>> 14d3cb51
 
 	backFillDsp, err := NewBackfillingDispatcherExt(d)
 	if err != nil {
