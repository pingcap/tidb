--- conflicted
+++ resolved
@@ -198,21 +198,10 @@
 	SchemaSyncer() SchemaSyncer
 	// OwnerManager gets the owner manager.
 	OwnerManager() owner.Manager
-<<<<<<< HEAD
-
-	// WorkerVars gets the session variables for DDL worker. It's exported for testing.
-	WorkerVars() *variable.SessionVars
-	// SetHook sets the hook. It's exported for testing.
-	SetHook(h Callback)
-	// GetHook gets the hook. It's exported for testing.
-	GetHook() Callback
-=======
 	// GetTableMaxRowID gets table max row ID.
-	GetTableMaxRowID(startTS uint64, tblInfo *model.TableInfo) (int64, bool, error)
-
+	GetTableMaxRowID(startTS uint64, tblInfo *model.TableInfo, partitionID int64) (int64, bool, error)
 	// SetBinlogClient sets the binlog client for DDL worker. It's exported for testing.
 	SetBinlogClient(interface{})
->>>>>>> c9cea723
 }
 
 // ddl is used to handle the statements that define the structure or schema of the database.
