--- conflicted
+++ resolved
@@ -103,22 +103,6 @@
 	errUnsupportedShardRowIDBits = terror.ClassDDL.New(codeUnsupportedShardRowIDBits, "unsupported shard_row_id_bits for table with primary key as row id.")
 	errBlobKeyWithoutLength      = terror.ClassDDL.New(codeBlobKeyWithoutLength, "BLOB/TEXT column '%-.192s' used in key specification without a key length")
 	errIncorrectPrefixKey        = terror.ClassDDL.New(codeIncorrectPrefixKey, "Incorrect prefix key; the used key part isn't a string, the used length is longer than the key part, or the storage engine doesn't support unique prefix keys")
-<<<<<<< HEAD
-	errTooLongKey                = terror.ClassDDL.New(codeTooLongKey,
-		fmt.Sprintf("Specified key was too long; max key length is %d bytes", maxPrefixLength))
-	errKeyColumnDoesNotExits    = terror.ClassDDL.New(codeKeyColumnDoesNotExits, mysql.MySQLErrName[mysql.ErrKeyColumnDoesNotExits])
-	errUnknownTypeLength        = terror.ClassDDL.New(codeUnknownTypeLength, "Unknown length for type tp %d")
-	errUnknownFractionLength    = terror.ClassDDL.New(codeUnknownFractionLength, "Unknown Length for type tp %d and fraction %d")
-	errInvalidJobVersion        = terror.ClassDDL.New(codeInvalidJobVersion, "DDL job with version %d greater than current %d")
-	errFileNotFound             = terror.ClassDDL.New(codeFileNotFound, "Can't find file: './%s/%s.frm'")
-	errErrorOnRename            = terror.ClassDDL.New(codeErrorOnRename, "Error on rename of './%s/%s' to './%s/%s'")
-	errInvalidUseOfNull         = terror.ClassDDL.New(codeInvalidUseOfNull, "Invalid use of NULL value")
-	errTooManyFields            = terror.ClassDDL.New(codeTooManyFields, "Too many columns")
-	errInvalidSplitRegionRanges = terror.ClassDDL.New(codeInvalidRanges, "Failed to split region ranges")
-	errReorgPanic               = terror.ClassDDL.New(codeReorgWorkerPanic, "reorg worker panic.")
-	errFkColumnCannotDrop       = terror.ClassDDL.New(mysql.ErrFkColumnCannotDrop, mysql.MySQLErrName[mysql.ErrFkColumnCannotDrop])
-	errFKIncompatibleColumns    = terror.ClassDDL.New(mysql.ErrFKIncompatibleColumns, mysql.MySQLErrName[mysql.ErrFKIncompatibleColumns])
-=======
 	errTooLongKey                = terror.ClassDDL.New(codeTooLongKey, mysql.MySQLErrName[mysql.ErrTooLongKey])
 	errKeyColumnDoesNotExits     = terror.ClassDDL.New(codeKeyColumnDoesNotExits, mysql.MySQLErrName[mysql.ErrKeyColumnDoesNotExits])
 	errUnknownTypeLength         = terror.ClassDDL.New(codeUnknownTypeLength, "Unknown length for type tp %d")
@@ -132,7 +116,6 @@
 	errReorgPanic                = terror.ClassDDL.New(codeReorgWorkerPanic, "reorg worker panic.")
 	errFkColumnCannotDrop        = terror.ClassDDL.New(mysql.ErrFkColumnCannotDrop, mysql.MySQLErrName[mysql.ErrFkColumnCannotDrop])
 	errFKIncompatibleColumns     = terror.ClassDDL.New(mysql.ErrFKIncompatibleColumns, mysql.MySQLErrName[mysql.ErrFKIncompatibleColumns])
->>>>>>> 3400fe5f
 
 	errOnlyOnRangeListPartition = terror.ClassDDL.New(codeOnlyOnRangeListPartition, mysql.MySQLErrName[mysql.ErrOnlyOnRangeListPartition])
 	// errWrongKeyColumn is for table column cannot be indexed.
@@ -895,10 +878,7 @@
 		codeWrongTypeColumnValue:                   mysql.ErrWrongTypeColumnValue,
 		mysql.ErrFkColumnCannotDrop:                mysql.ErrFkColumnCannotDrop,
 		mysql.ErrFKIncompatibleColumns:             mysql.ErrFKIncompatibleColumns,
-<<<<<<< HEAD
 		mysql.ErrInvalidAutoRandom:                 mysql.ErrInvalidAutoRandom,
-=======
->>>>>>> 3400fe5f
 	}
 	terror.ErrClassToMySQLCodes[terror.ClassDDL] = ddlMySQLErrCodes
 }