--- conflicted
+++ resolved
@@ -697,16 +697,12 @@
 // - nil: found in history DDL job and no job error
 // - context.Cancel: job has been sent to worker, but not found in history DDL job before cancel
 // - other: found in history DDL job and return that job error
-<<<<<<< HEAD
-func (d *ddl) doDDLJob(ctx sessionctx.Context, job *model.Job) error {
+func (d *ddl) DoDDLJob(ctx sessionctx.Context, job *model.Job) error {
 	if mci := ctx.GetSessionVars().StmtCtx.MultiSchemaInfo; mci != nil {
 		// In multiple schema change, we don't run the job.
 		// Instead, merge all the jobs into one pending job.
 		return appendToSubJobs(mci, job)
 	}
-=======
-func (d *ddl) DoDDLJob(ctx sessionctx.Context, job *model.Job) error {
->>>>>>> bb9cb76f
 	// Get a global job ID and put the DDL job in the queue.
 	setDDLJobQuery(ctx, job)
 	task := &limitJobTask{job, make(chan error)}
