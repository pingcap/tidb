--- conflicted
+++ resolved
@@ -1455,14 +1455,6 @@
 	return json.Unmarshal(job.RawArgs, &job.Args)
 }
 
-<<<<<<< HEAD
-<<<<<<< HEAD
-// cancelConcurrencyJobs cancels the DDL jobs that are in the concurrent state.
-func cancelConcurrencyJobs(se sessionctx.Context, ids []int64) ([]error, error) {
-	failpoint.Inject("mockCancelConcurencyDDL", func(val failpoint.Value) {
-=======
-=======
->>>>>>> 18783b99
 // pauseRunningJob check and pause the running Job
 func pauseRunningJob(sess *sess.Session, job *model.Job,
 	byWho model.AdminCommandOperator) (err error) {
@@ -1477,13 +1469,10 @@
 	job.State = model.JobStatePausing
 	job.AdminOperator = byWho
 
-<<<<<<< HEAD
 	if job.RawArgs == nil {
 		return nil
 	}
 
-=======
->>>>>>> 18783b99
 	return json.Unmarshal(job.RawArgs, &job.Args)
 }
 
@@ -1507,10 +1496,6 @@
 	ids []int64,
 	byWho model.AdminCommandOperator) ([]error, error) {
 	failpoint.Inject("mockFailedCommandOnConcurencyDDL", func(val failpoint.Value) {
-<<<<<<< HEAD
->>>>>>> 43146873058 (*: Update bootstrap and support pause user DDL when upgrading TiDB (#43666))
-=======
->>>>>>> 18783b99
 		if val.(bool) {
 			failpoint.Return(nil, errors.New("mock commit error"))
 		}
@@ -1656,7 +1641,7 @@
 		}
 
 		// Just in case the job ID is not sequential
-		if jobs[len(jobs)-1].ID > jobIDMax {
+		if len(jobs) > 0 && jobs[len(jobs)-1].ID > jobIDMax {
 			jobIDMax = jobs[len(jobs)-1].ID
 		}
 
@@ -1685,109 +1670,6 @@
 	return processAllJobs(resumePausedJob, se, model.AdminCommandBySystem)
 }
 
-<<<<<<< HEAD
-=======
-// CancelJobs cancels the DDL jobs according to user command.
-func CancelJobs(se sessionctx.Context, ids []int64) (errs []error, err error) {
-	return processJobs(cancelRunningJob, se, ids, model.AdminCommandByEndUser)
-}
-
-// PauseJobs pause all the DDL jobs according to user command.
-func PauseJobs(se sessionctx.Context, ids []int64) ([]error, error) {
-	return processJobs(pauseRunningJob, se, ids, model.AdminCommandByEndUser)
-}
-
-// ResumeJobs resume all the DDL jobs according to user command.
-func ResumeJobs(se sessionctx.Context, ids []int64) ([]error, error) {
-	return processJobs(resumePausedJob, se, ids, model.AdminCommandByEndUser)
-}
-
-// CancelJobsBySystem cancels Jobs because of internal reasons.
-func CancelJobsBySystem(se sessionctx.Context, ids []int64) (errs []error, err error) {
-	return processJobs(cancelRunningJob, se, ids, model.AdminCommandBySystem)
-}
-
-// PauseJobsBySystem pauses Jobs because of internal reasons.
-func PauseJobsBySystem(se sessionctx.Context, ids []int64) (errs []error, err error) {
-	return processJobs(pauseRunningJob, se, ids, model.AdminCommandBySystem)
-}
-
-// ResumeJobsBySystem resumes Jobs that are paused by TiDB itself.
-func ResumeJobsBySystem(se sessionctx.Context, ids []int64) (errs []error, err error) {
-	return processJobs(resumePausedJob, se, ids, model.AdminCommandBySystem)
-}
-
-// pprocessAllJobs processes all the jobs in the job table, 100 jobs at a time in case of high memory usage.
-func processAllJobs(process func(*sess.Session, *model.Job, model.AdminCommandOperator) (err error),
-	se sessionctx.Context, byWho model.AdminCommandOperator) (map[int64]error, error) {
-	var err error
-	var jobErrs = make(map[int64]error)
-
-	ns := sess.NewSession(se)
-	err = ns.Begin()
-	if err != nil {
-		return nil, err
-	}
-
-	var jobID int64 = 0
-	var jobIDMax int64 = 0
-	var limit int = 100
-	for {
-		var jobs []*model.Job
-		jobs, err = getJobsBySQL(ns, JobTable,
-			fmt.Sprintf("job_id >= %s order by job_id asc limit %s",
-				strconv.FormatInt(jobID, 10),
-				strconv.FormatInt(int64(limit), 10)))
-		if err != nil {
-			ns.Rollback()
-			return nil, err
-		}
-
-		for _, job := range jobs {
-			err = process(ns, job, byWho)
-			if err != nil {
-				jobErrs[job.ID] = err
-				ns.Rollback()
-				return jobErrs, err
-			}
-			err = updateDDLJob2Table(ns, job, true)
-			if err != nil {
-				ns.Rollback()
-				return jobErrs, err
-			}
-		}
-
-		// Just in case the job ID is not sequential
-		if len(jobs) > 0 && jobs[len(jobs)-1].ID > jobIDMax {
-			jobIDMax = jobs[len(jobs)-1].ID
-		}
-
-		// If rows returned is smaller than $limit, then there is no more records
-		if len(jobs) < limit {
-			break
-		}
-
-		jobID = jobIDMax + 1
-	}
-
-	err = ns.Commit()
-	if err != nil {
-		return nil, err
-	}
-	return jobErrs, nil
-}
-
-// PauseAllJobsBySystem pauses all running Jobs because of internal reasons.
-func PauseAllJobsBySystem(se sessionctx.Context) (map[int64]error, error) {
-	return processAllJobs(pauseRunningJob, se, model.AdminCommandBySystem)
-}
-
-// ResumeAllJobsBySystem resumes all paused Jobs because of internal reasons.
-func ResumeAllJobsBySystem(se sessionctx.Context) (map[int64]error, error) {
-	return processAllJobs(resumePausedJob, se, model.AdminCommandBySystem)
-}
-
->>>>>>> 43146873058 (*: Update bootstrap and support pause user DDL when upgrading TiDB (#43666))
 // GetAllDDLJobs get all DDL jobs and sorts jobs by job.ID.
 func GetAllDDLJobs(se sessionctx.Context, t *meta.Meta) ([]*model.Job, error) {
 	return getJobsBySQL(sess.NewSession(se), JobTable, "1 order by job_id")
