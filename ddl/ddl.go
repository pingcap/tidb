--- conflicted
+++ resolved
@@ -233,13 +233,8 @@
 	// If etcdCli is nil, it's the local store, so use the mockOwnerManager and mockSchemaSyncer.
 	// It's always used for testing.
 	if etcdCli == nil {
-<<<<<<< HEAD
-		manager = NewMockOwnerManager(etcdCli, id, cancelFunc)
-		syncer = NewMockSchemaSyncer(etcdCli, id)
-=======
 		manager = NewMockOwnerManager(id, cancelFunc)
 		syncer = NewMockSchemaSyncer()
->>>>>>> 1d486fbe
 	} else {
 		manager = NewOwnerManager(etcdCli, id, cancelFunc)
 		syncer = NewSchemaSyncer(etcdCli, id)
@@ -308,13 +303,7 @@
 
 func (d *ddl) start(ctx goctx.Context) {
 	d.quitCh = make(chan struct{})
-<<<<<<< HEAD
-	if ChangeOwnerInNewWay {
-		d.ownerManager.CampaignOwners(ctx, &d.wait)
-	}
-=======
 	d.ownerManager.CampaignOwners(ctx, &d.wait)
->>>>>>> 1d486fbe
 
 	d.wait.Add(2)
 	go d.onBackgroundWorker()
@@ -332,13 +321,10 @@
 	}
 
 	close(d.quitCh)
-<<<<<<< HEAD
-=======
 	err := d.schemaSyncer.RemoveSelfVersionPath()
 	if err != nil {
 		log.Errorf("[ddl] remove self version path failed %v", err)
 	}
->>>>>>> 1d486fbe
 	d.ownerManager.Cancel()
 
 	d.wait.Wait()
