--- conflicted
+++ resolved
@@ -1142,17 +1142,11 @@
 	newCol.FieldType = *spec.NewColumn.Tp
 	newCol.Name = spec.NewColumn.Name.Name
 	job := &model.Job{
-<<<<<<< HEAD
 		SchemaID:   schema.ID,
 		TableID:    t.Meta().ID,
 		Type:       model.ActionModifyColumn,
 		BinlogInfo: &model.HistoryInfo{},
-		Args:       []interface{}{&newCol},
-=======
-		SchemaID: schema.ID,
-		TableID:  t.Meta().ID,
-		Type:     model.ActionModifyColumn,
-		Args:     []interface{}{&newCol, originalColName},
+		Args:       []interface{}{&newCol, originalColName},
 	}
 	return job, nil
 }
@@ -1191,7 +1185,6 @@
 	job, err := d.getModifiableColumnJob(ctx, ident, originalColName, spec)
 	if err != nil {
 		return errors.Trace(err)
->>>>>>> 196b6b18
 	}
 
 	err = d.doDDLJob(ctx, job)
