// Copyright 2015 PingCAP, Inc.
//
// Licensed under the Apache License, Version 2.0 (the "License");
// you may not use this file except in compliance with the License.
// You may obtain a copy of the License at
//
//     http://www.apache.org/licenses/LICENSE-2.0
//
// Unless required by applicable law or agreed to in writing, software
// distributed under the License is distributed on an "AS IS" BASIS,
// WITHOUT WARRANTIES OR CONDITIONS OF ANY KIND, either express or implied.
// See the License for the specific language governing permissions and
// limitations under the License.

// Copyright 2013 The ql Authors. All rights reserved.
// Use of this source code is governed by a BSD-style
// license that can be found in the LICENSES/QL-LICENSE file.

package ddl

import (
	"context"
	"encoding/json"
	"flag"
	"fmt"
	"strconv"
	"strings"
	"sync"
	"time"

	"github.com/google/uuid"
	"github.com/ngaut/pools"
	"github.com/pingcap/errors"
	"github.com/pingcap/failpoint"
	"github.com/pingcap/log"
	"github.com/pingcap/tidb/config"
	"github.com/pingcap/tidb/ddl/util"
	"github.com/pingcap/tidb/infoschema"
	"github.com/pingcap/tidb/kv"
	"github.com/pingcap/tidb/meta"
	"github.com/pingcap/tidb/metrics"
	"github.com/pingcap/tidb/owner"
	"github.com/pingcap/tidb/parser/ast"
	"github.com/pingcap/tidb/parser/model"
	"github.com/pingcap/tidb/parser/mysql"
	"github.com/pingcap/tidb/sessionctx"
	"github.com/pingcap/tidb/sessionctx/binloginfo"
	"github.com/pingcap/tidb/sessionctx/variable"
	"github.com/pingcap/tidb/statistics/handle"
	"github.com/pingcap/tidb/table"
	pumpcli "github.com/pingcap/tidb/tidb-binlog/pump_client"
	goutil "github.com/pingcap/tidb/util"
	tidbutil "github.com/pingcap/tidb/util"
	"github.com/pingcap/tidb/util/admin"
	"github.com/pingcap/tidb/util/chunk"
	"github.com/pingcap/tidb/util/dbterror"
	"github.com/pingcap/tidb/util/gcutil"
	"github.com/pingcap/tidb/util/logutil"
	"github.com/pingcap/tidb/util/sqlexec"
	clientv3 "go.etcd.io/etcd/client/v3"
	atomicutil "go.uber.org/atomic"
	"go.uber.org/zap"
)

const (
	// currentVersion is for all new DDL jobs.
	currentVersion = 1
	// DDLOwnerKey is the ddl owner path that is saved to etcd, and it's exported for testing.
	DDLOwnerKey = "/tidb/ddl/fg/owner"
	// addingDDLJobPrefix is the path prefix used to record the newly added DDL job, and it's saved to etcd.
	addingDDLJobPrefix = "/tidb/ddl/add_ddl_job_"
	ddlPrompt          = "ddl"

	shardRowIDBitsMax = 15

	batchAddingJobs = 10

	// PartitionCountLimit is limit of the number of partitions in a table.
	// Reference linking https://dev.mysql.com/doc/refman/5.7/en/partitioning-limitations.html.
	PartitionCountLimit = 8192
)

// OnExist specifies what to do when a new object has a name collision.
type OnExist uint8

const (
	// OnExistError throws an error on name collision.
	OnExistError OnExist = iota
	// OnExistIgnore skips creating the new object.
	OnExistIgnore
	// OnExistReplace replaces the old object by the new object. This is only
	// supported by VIEWs at the moment. For other object types, this is
	// equivalent to OnExistError.
	OnExistReplace
)

var (
	// EnableSplitTableRegion is a flag to decide whether to split a new region for
	// a newly created table. It takes effect only if the Storage supports split
	// region.
	EnableSplitTableRegion = uint32(0)
)

// DDL is responsible for updating schema in data store and maintaining in-memory InfoSchema cache.
type DDL interface {
	CreateSchema(ctx sessionctx.Context, schema model.CIStr, charsetInfo *ast.CharsetOpt, placementPolicyRef *model.PolicyRefInfo) error
	AlterSchema(sctx sessionctx.Context, stmt *ast.AlterDatabaseStmt) error
	DropSchema(ctx sessionctx.Context, schema model.CIStr) error
	CreateTable(ctx sessionctx.Context, stmt *ast.CreateTableStmt) error
	CreateView(ctx sessionctx.Context, stmt *ast.CreateViewStmt) error
	DropTable(ctx sessionctx.Context, tableIdent ast.Ident) (err error)
	RecoverTable(ctx sessionctx.Context, recoverInfo *RecoverInfo) (err error)
	DropView(ctx sessionctx.Context, tableIdent ast.Ident) (err error)
	CreateIndex(ctx sessionctx.Context, tableIdent ast.Ident, keyType ast.IndexKeyType, indexName model.CIStr,
		columnNames []*ast.IndexPartSpecification, indexOption *ast.IndexOption, ifNotExists bool) error
	DropIndex(ctx sessionctx.Context, tableIdent ast.Ident, indexName model.CIStr, ifExists bool) error
	AlterTable(ctx context.Context, sctx sessionctx.Context, tableIdent ast.Ident, spec []*ast.AlterTableSpec) error
	TruncateTable(ctx sessionctx.Context, tableIdent ast.Ident) error
	RenameTable(ctx sessionctx.Context, oldTableIdent, newTableIdent ast.Ident, isAlterTable bool) error
	RenameTables(ctx sessionctx.Context, oldTableIdent, newTableIdent []ast.Ident, isAlterTable bool) error
	LockTables(ctx sessionctx.Context, stmt *ast.LockTablesStmt) error
	UnlockTables(ctx sessionctx.Context, lockedTables []model.TableLockTpInfo) error
	CleanupTableLock(ctx sessionctx.Context, tables []*ast.TableName) error
	UpdateTableReplicaInfo(ctx sessionctx.Context, physicalID int64, available bool) error
	RepairTable(ctx sessionctx.Context, table *ast.TableName, createStmt *ast.CreateTableStmt) error
	CreateSequence(ctx sessionctx.Context, stmt *ast.CreateSequenceStmt) error
	DropSequence(ctx sessionctx.Context, tableIdent ast.Ident, ifExists bool) (err error)
	AlterSequence(ctx sessionctx.Context, stmt *ast.AlterSequenceStmt) error
	CreatePlacementPolicy(ctx sessionctx.Context, stmt *ast.CreatePlacementPolicyStmt) error
	DropPlacementPolicy(ctx sessionctx.Context, stmt *ast.DropPlacementPolicyStmt) error
	AlterPlacementPolicy(ctx sessionctx.Context, stmt *ast.AlterPlacementPolicyStmt) error

	// CreateSchemaWithInfo creates a database (schema) given its database info.
	//
	// WARNING: the DDL owns the `info` after calling this function, and will modify its fields
	// in-place. If you want to keep using `info`, please call Clone() first.
	CreateSchemaWithInfo(
		ctx sessionctx.Context,
		info *model.DBInfo,
		onExist OnExist) error

	// CreateTableWithInfo creates a table, view or sequence given its table info.
	//
	// WARNING: the DDL owns the `info` after calling this function, and will modify its fields
	// in-place. If you want to keep using `info`, please call Clone() first.
	CreateTableWithInfo(
		ctx sessionctx.Context,
		schema model.CIStr,
		info *model.TableInfo,
		onExist OnExist) error

	// BatchCreateTableWithInfo is like CreateTableWithInfo, but can handle multiple tables.
	BatchCreateTableWithInfo(ctx sessionctx.Context,
		schema model.CIStr,
		info []*model.TableInfo,
		onExist OnExist) error

	// CreatePlacementPolicyWithInfo creates a placement policy
	//
	// WARNING: the DDL owns the `policy` after calling this function, and will modify its fields
	// in-place. If you want to keep using `policy`, please call Clone() first.
	CreatePlacementPolicyWithInfo(ctx sessionctx.Context, policy *model.PolicyInfo, onExist OnExist) error

	// Start campaigns the owner and starts workers.
	// ctxPool is used for the worker's delRangeManager and creates sessions.
	Start(ctxPool *pools.ResourcePool) error
	// GetLease returns current schema lease time.
	GetLease() time.Duration
	// Stats returns the DDL statistics.
	Stats(vars *variable.SessionVars) (map[string]interface{}, error)
	// GetScope gets the status variables scope.
	GetScope(status string) variable.ScopeFlag
	// Stop stops DDL worker.
	Stop() error
	// RegisterStatsHandle registers statistics handle and its corresponding event channel for ddl.
	RegisterStatsHandle(*handle.Handle)
	// SchemaSyncer gets the schema syncer.
	SchemaSyncer() util.SchemaSyncer
	// OwnerManager gets the owner manager.
	OwnerManager() owner.Manager
	// GetID gets the ddl ID.
	GetID() string
	// GetTableMaxHandle gets the max row ID of a normal table or a partition.
	GetTableMaxHandle(startTS uint64, tbl table.PhysicalTable) (kv.Handle, bool, error)
	// SetBinlogClient sets the binlog client for DDL worker. It's exported for testing.
	SetBinlogClient(*pumpcli.PumpsClient)
	// GetHook gets the hook. It's exported for testing.
	GetHook() Callback
	// SetHook sets the hook.
	SetHook(h Callback)
	// DoDDLJob does the DDL job, it's exported for test.
	DoDDLJob(ctx sessionctx.Context, job *model.Job) error
}

type limitJobTask struct {
	job *model.Job
	err chan error
}

// ddl is used to handle the statements that define the structure or schema of the database.
type ddl struct {
	m          sync.RWMutex
	ctx        context.Context
	cancel     context.CancelFunc
	wg         tidbutil.WaitGroupWrapper // It's only used to deal with data race in restart_test.
	limitJobCh chan *limitJobTask

	*ddlCtx
	workers              map[workerType]*worker
	reorgWorkerPool      *workerPool
	generalDDLWorkerPool *workerPool
	sessPool             *sessionPool
	delRangeMgr          delRangeManager
	sessForAddDDL        sessionctx.Context
	enableTiFlashPoll    *atomicutil.Bool

	// used in the concurrency ddl.
	ddlJobCh        chan struct{}
	runningJobMap   map[int]struct{}
	runningDDLMapMu sync.RWMutex
}

// ddlCtx is the context when we use worker to handle DDL jobs.
type ddlCtx struct {
	schemaVersionMu sync.Mutex
	uuid            string
	store           kv.Storage
	ownerManager    owner.Manager
	schemaSyncer    util.SchemaSyncer
	ddlJobDoneCh    chan struct{}
	ddlEventCh      chan<- *util.Event
	lease           time.Duration        // lease is schema lease.
	binlogCli       *pumpcli.PumpsClient // binlogCli is used for Binlog.
	infoCache       *infoschema.InfoCache
	statsHandle     *handle.Handle
	tableLockCkr    util.DeadTableLockChecker
	etcdCli         *clientv3.Client

	// hook may be modified.
	mu struct {
		sync.RWMutex
		hook        Callback
		interceptor Interceptor
	}

	ddlSeqNumMu struct {
		sync.Mutex
		seqNum uint64
	}
}

func (dc *ddlCtx) isOwner() bool {
	isOwner := dc.ownerManager.IsOwner()
	logutil.BgLogger().Debug("[ddl] check whether is the DDL owner", zap.Bool("isOwner", isOwner), zap.String("selfID", dc.uuid))
	if isOwner {
		metrics.DDLCounter.WithLabelValues(metrics.DDLOwner + "_" + mysql.TiDBReleaseVersion).Inc()
	}
	return isOwner
}

// EnableTiFlashPoll enables TiFlash poll loop aka PollTiFlashReplicaStatus.
func EnableTiFlashPoll(d interface{}) {
	if dd, ok := d.(*ddl); ok {
		dd.enableTiFlashPoll.Store(true)
	}
}

// DisableTiFlashPoll disables TiFlash poll loop aka PollTiFlashReplicaStatus.
func DisableTiFlashPoll(d interface{}) {
	if dd, ok := d.(*ddl); ok {
		dd.enableTiFlashPoll.Store(false)
	}
}

// IsTiFlashPollEnabled reveals enableTiFlashPoll
func (d *ddl) IsTiFlashPollEnabled() bool {
	return d.enableTiFlashPoll.Load()
}

// RegisterStatsHandle registers statistics handle and its corresponding even channel for ddl.
func (d *ddl) RegisterStatsHandle(h *handle.Handle) {
	d.ddlCtx.statsHandle = h
	d.ddlEventCh = h.DDLEventCh()
}

// asyncNotifyEvent will notify the ddl event to outside world, say statistic handle. When the channel is full, we may
// give up notify and log it.
func asyncNotifyEvent(d *ddlCtx, e *util.Event) {
	if d.ddlEventCh != nil {
		if d.lease == 0 {
			// If lease is 0, it's always used in test.
			select {
			case d.ddlEventCh <- e:
			default:
			}
			return
		}
		for i := 0; i < 10; i++ {
			select {
			case d.ddlEventCh <- e:
				return
			default:
				time.Sleep(time.Microsecond * 10)
			}
		}
		logutil.BgLogger().Warn("[ddl] fail to notify DDL event", zap.String("event", e.String()))
	}
}

// NewDDL creates a new DDL.
func NewDDL(ctx context.Context, options ...Option) DDL {
	return newDDL(ctx, options...)
}

func newDDL(ctx context.Context, options ...Option) *ddl {
	opt := &Options{
		Hook: &BaseCallback{},
	}
	for _, o := range options {
		o(opt)
	}

	id := uuid.New().String()
	var manager owner.Manager
	var syncer util.SchemaSyncer
	var deadLockCkr util.DeadTableLockChecker
	if etcdCli := opt.EtcdCli; etcdCli == nil {
		// The etcdCli is nil if the store is localstore which is only used for testing.
		// So we use mockOwnerManager and MockSchemaSyncer.
		manager = owner.NewMockManager(ctx, id)
		syncer = NewMockSchemaSyncer()
	} else {
		manager = owner.NewOwnerManager(ctx, etcdCli, ddlPrompt, id, DDLOwnerKey)
		syncer = util.NewSchemaSyncer(ctx, etcdCli, id, manager)
		deadLockCkr = util.NewDeadTableLockChecker(etcdCli)
	}

	// TODO: make store and infoCache explicit arguments
	// these two should be ensured to exist
	if opt.Store == nil {
		panic("store should not be nil")
	}
	if opt.InfoCache == nil {
		panic("infoCache should not be nil")
	}

	ddlCtx := &ddlCtx{
		uuid:         id,
		store:        opt.Store,
		lease:        opt.Lease,
		ddlJobDoneCh: make(chan struct{}, 1),
		ownerManager: manager,
		schemaSyncer: syncer,
		binlogCli:    binloginfo.GetPumpsClient(),
		infoCache:    opt.InfoCache,
		tableLockCkr: deadLockCkr,
		etcdCli:      opt.EtcdCli,
	}
	ddlCtx.mu.hook = opt.Hook
	ddlCtx.mu.interceptor = &BaseInterceptor{}
	d := &ddl{
		ddlCtx:            ddlCtx,
		limitJobCh:        make(chan *limitJobTask, batchAddingJobs),
		enableTiFlashPoll: atomicutil.NewBool(true),
		ctx:               ctx,
		ddlJobCh:          make(chan struct{}, 100),
		runningJobMap:     make(map[int]struct{}),
	}
	d.ctx, d.cancel = context.WithCancel(ctx)

	return d
}

// Stop implements DDL.Stop interface.
func (d *ddl) Stop() error {
	d.m.Lock()
	defer d.m.Unlock()

	d.close()
	logutil.BgLogger().Info("[ddl] stop DDL", zap.String("ID", d.uuid))
	return nil
}

func (d *ddl) newDeleteRangeManager(mock bool) delRangeManager {
	var delRangeMgr delRangeManager
	if !mock {
		delRangeMgr = newDelRangeManager(d.store, d.sessPool)
		logutil.BgLogger().Info("[ddl] start delRangeManager OK", zap.Bool("is a emulator", !d.store.SupportDeleteRange()))
	} else {
		delRangeMgr = newMockDelRangeManager()
	}

	delRangeMgr.start()
	return delRangeMgr
}

func (d *ddl) readyForConcurrencyDDL() error {
	reorgWorkerFunc := func() (pools.Resource, error) {
		wk, err := newWorker(d.ctx, addIdxWorker, d.sessPool, d.delRangeMgr, d.ddlCtx)
		if err != nil {
			return wk, errors.Trace(err)
		}
		metrics.DDLCounter.WithLabelValues(fmt.Sprintf("%s_%s", metrics.CreateDDL, wk.String())).Inc()

		// When the start function is called, we will send a fake job to let worker
		// checks owner firstly and try to find whether a job exists and run.
		asyncNotify(wk.ddlJobCh)
		return wk, nil
	}
	generalWorkerFunc := func() (pools.Resource, error) {
		wk, err := newWorker(d.ctx, generalWorker, d.sessPool, d.delRangeMgr, d.ddlCtx)
		if err != nil {
			return wk, errors.Trace(err)
		}
		metrics.DDLCounter.WithLabelValues(fmt.Sprintf("%s_%s", metrics.CreateDDL, wk.String())).Inc()

		// When the start function is called, we will send a fake job to let worker
		// checks owner firstly and try to find whether a job exists and run.
		asyncNotify(wk.ddlJobCh)
		return wk, nil
	}
	d.reorgWorkerPool = newDDLWorkerPool(pools.NewResourcePool(reorgWorkerFunc, batchAddingJobs, batchAddingJobs, 3*time.Minute))
	d.generalDDLWorkerPool = newDDLWorkerPool(pools.NewResourcePool(generalWorkerFunc, 1, 1, 0))
	var err error
	d.sessForAddDDL, err = d.sessPool.get()
	if err != nil {
		return errors.Trace(err)
	}
	d.wg.Run(d.startDispatchLoop)
	return nil
}

func (d *ddl) readyForDDL() {
	var err error
	d.workers = make(map[workerType]*worker, 2)
	d.workers[generalWorker], err = newWorker(d.ctx, generalWorker, d.sessPool, d.delRangeMgr, d.ddlCtx)
	if err != nil {
		log.Fatal("fail to create generalWorker", zap.Error(err))
	}
	d.workers[addIdxWorker], err = newWorker(d.ctx, addIdxWorker, d.sessPool, d.delRangeMgr, d.ddlCtx)
	if err != nil {
		log.Fatal("fail to create addIdxWorker", zap.Error(err))
	}
	for _, worker := range d.workers {
		worker.wg.Add(1)
		w := worker
		go w.start(d.ddlCtx)

		metrics.DDLCounter.WithLabelValues(fmt.Sprintf("%s_%s", metrics.CreateDDL, worker.String())).Inc()

		// When the start function is called, we will send a fake job to let worker
		// checks owner firstly and try to find whether a job exists and run.
		asyncNotify(worker.ddlJobCh)
	}
}

// Start implements DDL.Start interface.
func (d *ddl) Start(ctxPool *pools.ResourcePool) error {
	logutil.BgLogger().Info("[ddl] start DDL", zap.String("ID", d.uuid), zap.Bool("runWorker", RunWorker))

	d.wg.Run(d.limitDDLJobs)

	d.sessPool = newSessionPool(ctxPool)

	// If RunWorker is true, we need campaign owner and do DDL job.
	// Otherwise, we needn't do that.
	if RunWorker {
		err := d.ownerManager.CampaignOwner()
		if err != nil {
			return errors.Trace(err)
		}

<<<<<<< HEAD
		d.sessPool = newSessionPool(ctxPool)
=======
		d.workers = make(map[workerType]*worker, 2)
>>>>>>> b61517f2
		d.delRangeMgr = d.newDeleteRangeManager(ctxPool == nil)

		if variable.AllowConcurrencyDDL.Load() {
			err = d.readyForConcurrencyDDL()
			if err != nil {
				return errors.Trace(err)
			}
		} else {
			d.readyForDDL()
		}

		err = kv.RunInNewTxn(d.ctx, d.store, true, func(ctx context.Context, txn kv.Transaction) error {
			t := meta.NewMeta(txn)
			d.ddlSeqNumMu.seqNum, err = t.GetHistoryDDLCount()
			return err
		})
		if err != nil {
			return err
		}
		go d.schemaSyncer.StartCleanWork()
		if config.TableLockEnabled() {
			d.wg.Add(1)
			go d.startCleanDeadTableLock()
		}
		metrics.DDLCounter.WithLabelValues(metrics.StartCleanWork).Inc()
	}

	variable.RegisterStatistics(d)

	metrics.DDLCounter.WithLabelValues(metrics.CreateDDLInstance).Inc()

	// Start some background routine to manage TiFlash replica.
	d.wg.Run(d.PollTiFlashRoutine)

	return nil
}

func (d *ddl) close() {
	if isChanClosed(d.ctx.Done()) {
		return
	}

	startTime := time.Now()
	d.cancel()
	d.wg.Wait()
	d.ownerManager.Cancel()
	d.schemaSyncer.Close()
	if variable.AllowConcurrencyDDL.Load() {
		if d.reorgWorkerPool != nil {
			d.reorgWorkerPool.close()
		}
		if d.generalDDLWorkerPool != nil {
			d.generalDDLWorkerPool.close()
		}
	} else {
		for _, worker := range d.workers {
			worker.Close()
		}
	}

	// d.delRangeMgr using sessions from d.sessPool.
	// Put it before d.sessPool.close to reduce the time spent by d.sessPool.close.
	if d.delRangeMgr != nil {
		d.delRangeMgr.clear()
	}
	if d.sessPool != nil {
		if d.sessForAddDDL != nil {
			d.sessPool.put(d.sessForAddDDL)
		}
		d.sessPool.close()
	}
	variable.UnregisterStatistics(d)

	logutil.BgLogger().Info("[ddl] DDL closed", zap.String("ID", d.uuid), zap.Duration("take time", time.Since(startTime)))
}

// GetLease implements DDL.GetLease interface.
func (d *ddl) GetLease() time.Duration {
	lease := d.lease
	return lease
}

// GetInfoSchemaWithInterceptor gets the infoschema binding to d. It's exported for testing.
// Please don't use this function, it is used by TestParallelDDLBeforeRunDDLJob to intercept the calling of d.infoHandle.Get(), use d.infoHandle.Get() instead.
// Otherwise, the TestParallelDDLBeforeRunDDLJob will hang up forever.
func (d *ddl) GetInfoSchemaWithInterceptor(ctx sessionctx.Context) infoschema.InfoSchema {
	is := d.infoCache.GetLatest()

	d.mu.RLock()
	defer d.mu.RUnlock()
	return d.mu.interceptor.OnGetInfoSchema(ctx, is)
}

func (d *ddl) genGlobalIDs(count int) ([]int64, error) {
	var ret []int64
	err := kv.RunInNewTxn(context.Background(), d.store, true, func(ctx context.Context, txn kv.Transaction) error {
		failpoint.Inject("mockGenGlobalIDFail", func(val failpoint.Value) {
			if val.(bool) {
				failpoint.Return(errors.New("gofail genGlobalIDs error"))
			}
		})

		m := meta.NewMeta(txn)
		var err error
		ret, err = m.GenGlobalIDs(count)
		return err
	})

	return ret, err
}

func (d *ddl) genPlacementPolicyID() (int64, error) {
	var ret int64
	err := kv.RunInNewTxn(context.Background(), d.store, true, func(ctx context.Context, txn kv.Transaction) error {
		m := meta.NewMeta(txn)
		var err error
		ret, err = m.GenPlacementPolicyID()
		return err
	})

	return ret, err
}

// SchemaSyncer implements DDL.SchemaSyncer interface.
func (d *ddl) SchemaSyncer() util.SchemaSyncer {
	return d.schemaSyncer
}

// OwnerManager implements DDL.OwnerManager interface.
func (d *ddl) OwnerManager() owner.Manager {
	return d.ownerManager
}

// GetID implements DDL.GetID interface.
func (d *ddl) GetID() string {
	return d.uuid
}

var (
	fastDDLIntervalPolicy = []time.Duration{
		500 * time.Millisecond,
	}
	normalDDLIntervalPolicy = []time.Duration{
		500 * time.Millisecond,
		500 * time.Millisecond,
		1 * time.Second,
	}
	slowDDLIntervalPolicy = []time.Duration{
		500 * time.Millisecond,
		500 * time.Millisecond,
		1 * time.Second,
		1 * time.Second,
		3 * time.Second,
	}
)

func getIntervalFromPolicy(policy []time.Duration, i int) (time.Duration, bool) {
	plen := len(policy)
	if i < plen {
		return policy[i], true
	}
	return policy[plen-1], false
}

func getJobCheckInterval(job *model.Job, i int) (time.Duration, bool) {
	switch job.Type {
	case model.ActionAddIndex, model.ActionAddPrimaryKey, model.ActionModifyColumn:
		return getIntervalFromPolicy(slowDDLIntervalPolicy, i)
	case model.ActionCreateTable, model.ActionCreateSchema:
		return getIntervalFromPolicy(fastDDLIntervalPolicy, i)
	default:
		return getIntervalFromPolicy(normalDDLIntervalPolicy, i)
	}
}

// mayNeedReorg indicates that this job may need to reorganize the data.
func mayNeedReorg(job *model.Job) bool {
	switch job.Type {
	case model.ActionAddIndex, model.ActionAddPrimaryKey:
		return true
	case model.ActionModifyColumn:
		if len(job.CtxVars) > 0 {
			needReorg, ok := job.CtxVars[0].(bool)
			return ok && needReorg
		}
		return false
	default:
		return false
	}
}

func (d *ddl) asyncNotifyWorker(job *model.Job) {
	// If the workers don't run, we needn't notify workers.
	if !RunWorker {
		return
	}
	if variable.AllowConcurrencyDDL.Load() {
		key := ""
		if mayNeedReorg(job) {
			key = addingDDLJobReorg
		} else {
			key = addingDDLJobGeneral
		}
		if d.ownerManager.IsOwner() {
			asyncNotify(d.ddlJobCh)
		} else {
			d.asyncNotifyByEtcd(key, job)
		}
	} else {
		var worker *worker
		if mayNeedReorg(job) {
			worker = d.workers[addIdxWorker]
		} else {
			worker = d.workers[generalWorker]
		}
		if d.ownerManager.IsOwner() {
			asyncNotify(worker.ddlJobCh)
		} else {
			d.asyncNotifyByEtcd(worker.addingDDLJobKey, job)
		}
	}

}

func updateTickerInterval(ticker *time.Ticker, lease time.Duration, job *model.Job, i int) *time.Ticker {
	interval, changed := getJobCheckInterval(job, i)
	if !changed {
		return ticker
	}
	// For now we should stop old ticker and create a new ticker
	ticker.Stop()
	return time.NewTicker(chooseLeaseTime(lease, interval))
}

func recordLastDDLInfo(ctx sessionctx.Context, job *model.Job) {
	if job == nil {
		return
	}
	ctx.GetSessionVars().LastDDLInfo.Query = job.Query
	ctx.GetSessionVars().LastDDLInfo.SeqNum = job.SeqNum
}

func setDDLJobQuery(ctx sessionctx.Context, job *model.Job) {
	switch job.Type {
	case model.ActionUpdateTiFlashReplicaStatus, model.ActionUnlockTable:
		job.Query = ""
	default:
		job.Query, _ = ctx.Value(sessionctx.QueryString).(string)
	}
}

// DoDDLJob will return
// - nil: found in history DDL job and no job error
// - context.Cancel: job has been sent to worker, but not found in history DDL job before cancel
// - other: found in history DDL job and return that job error
func (d *ddl) DoDDLJob(ctx sessionctx.Context, job *model.Job) error {
	// Get a global job ID and put the DDL job in the queue.
	setDDLJobQuery(ctx, job)
	task := &limitJobTask{job, make(chan error)}
	d.limitJobCh <- task
	// worker should restart to continue handling tasks in limitJobCh, and send back through task.err
	err := <-task.err
	if err != nil {
		// The transaction of enqueuing job is failed.
		return errors.Trace(err)
	}

	ctx.GetSessionVars().StmtCtx.IsDDLJobInQueue = true

	// Notice worker that we push a new job and wait the job done.
	d.asyncNotifyWorker(job)
	logutil.BgLogger().Info("[ddl] start DDL job", zap.String("job", job.String()), zap.String("query", job.Query))

	var historyJob *model.Job
	jobID := job.ID
	// For a job from start to end, the state of it will be none -> delete only -> write only -> reorganization -> public
	// For every state changes, we will wait as lease 2 * lease time, so here the ticker check is 10 * lease.
	// But we use etcd to speed up, normally it takes less than 0.5s now, so we use 0.5s or 1s or 3s as the max value.
	initInterval, _ := getJobCheckInterval(job, 0)
	ticker := time.NewTicker(chooseLeaseTime(10*d.lease, initInterval))
	startTime := time.Now()
	metrics.JobsGauge.WithLabelValues(job.Type.String()).Inc()
	defer func() {
		ticker.Stop()
		metrics.JobsGauge.WithLabelValues(job.Type.String()).Dec()
		metrics.HandleJobHistogram.WithLabelValues(job.Type.String(), metrics.RetLabel(err)).Observe(time.Since(startTime).Seconds())
		recordLastDDLInfo(ctx, historyJob)
	}()
	i := 0
	for {
		failpoint.Inject("storeCloseInLoop", func(_ failpoint.Value) {
			_ = d.Stop()
		})

		select {
		case <-d.ddlJobDoneCh:
		case <-ticker.C:
			i++
			ticker = updateTickerInterval(ticker, 10*d.lease, job, i)
		case <-d.ctx.Done():
			logutil.BgLogger().Info("[ddl] DoDDLJob will quit because context done")
			return context.Canceled
		}

		historyJob, err = d.getHistoryDDLJob(jobID)
		if err != nil {
			logutil.BgLogger().Error("[ddl] get history DDL job failed, check again", zap.Error(err))
			continue
		}
		if historyJob == nil {
			logutil.BgLogger().Debug("[ddl] DDL job is not in history, maybe not run", zap.Int64("jobID", jobID))
			continue
		}

		d.checkHistoryJobInTest(ctx, historyJob)

		// If a job is a history job, the state must be JobStateSynced or JobStateRollbackDone or JobStateCancelled.
		if historyJob.IsSynced() {
			// Judge whether there are some warnings when executing DDL under the certain SQL mode.
			if historyJob.ReorgMeta != nil && len(historyJob.ReorgMeta.Warnings) != 0 {
				if len(historyJob.ReorgMeta.Warnings) != len(historyJob.ReorgMeta.WarningsCount) {
					logutil.BgLogger().Info("[ddl] DDL warnings doesn't match the warnings count", zap.Int64("jobID", jobID))
				} else {
					for key, warning := range historyJob.ReorgMeta.Warnings {
						for j := int64(0); j < historyJob.ReorgMeta.WarningsCount[key]; j++ {
							ctx.GetSessionVars().StmtCtx.AppendWarning(warning)
						}
					}
				}
			}

			if historyJob.MultiSchemaInfo != nil && len(historyJob.MultiSchemaInfo.Warnings) != 0 {
				for _, warning := range historyJob.MultiSchemaInfo.Warnings {
					ctx.GetSessionVars().StmtCtx.AppendWarning(warning)
				}
			}

			logutil.BgLogger().Info("[ddl] DDL job is finished", zap.Int64("jobID", jobID))
			return nil
		}

		if historyJob.Error != nil {
			logutil.BgLogger().Info("[ddl] DDL job is failed", zap.Int64("jobID", jobID))
			return errors.Trace(historyJob.Error)
		}
		// Only for JobStateCancelled job which is adding columns or drop columns or drop indexes.
		if historyJob.IsCancelled() && (historyJob.Type == model.ActionAddColumns || historyJob.Type == model.ActionDropColumns || historyJob.Type == model.ActionDropIndexes) {
			if historyJob.MultiSchemaInfo != nil && len(historyJob.MultiSchemaInfo.Warnings) != 0 {
				for _, warning := range historyJob.MultiSchemaInfo.Warnings {
					ctx.GetSessionVars().StmtCtx.AppendWarning(warning)
				}
			}
			logutil.BgLogger().Info("[ddl] DDL job is cancelled", zap.Int64("jobID", jobID))
			return nil
		}
		panic("When the state is JobStateRollbackDone or JobStateCancelled, historyJob.Error should never be nil")
	}
}

func (d *ddl) callHookOnChanged(err error) error {
	d.mu.RLock()
	defer d.mu.RUnlock()

	err = d.mu.hook.OnChanged(err)
	return errors.Trace(err)
}

// SetBinlogClient implements DDL.SetBinlogClient interface.
func (d *ddl) SetBinlogClient(binlogCli *pumpcli.PumpsClient) {
	d.binlogCli = binlogCli
}

// GetHook implements DDL.GetHook interface.
func (d *ddl) GetHook() Callback {
	d.mu.Lock()
	defer d.mu.Unlock()

	return d.mu.hook
}

// SetHook set the customized hook.
func (d *ddl) SetHook(h Callback) {
	d.mu.Lock()
	defer d.mu.Unlock()

	d.mu.hook = h
}

func (d *ddl) startCleanDeadTableLock() {
	defer func() {
		goutil.Recover(metrics.LabelDDL, "startCleanDeadTableLock", nil, false)
		d.wg.Done()
	}()

	ticker := time.NewTicker(time.Second * 10)
	defer ticker.Stop()
	for {
		select {
		case <-ticker.C:
			if !d.ownerManager.IsOwner() {
				continue
			}
			deadLockTables, err := d.tableLockCkr.GetDeadLockedTables(d.ctx, d.infoCache.GetLatest().AllSchemas())
			if err != nil {
				logutil.BgLogger().Info("[ddl] get dead table lock failed.", zap.Error(err))
				continue
			}
			for se, tables := range deadLockTables {
				err := d.CleanDeadTableLock(tables, se)
				if err != nil {
					logutil.BgLogger().Info("[ddl] clean dead table lock failed.", zap.Error(err))
				}
			}
		case <-d.ctx.Done():
			return
		}
	}
}

// RecoverInfo contains information needed by DDL.RecoverTable.
type RecoverInfo struct {
	SchemaID      int64
	TableInfo     *model.TableInfo
	DropJobID     int64
	SnapshotTS    uint64
	AutoIDs       meta.AutoIDGroup
	OldSchemaName string
	OldTableName  string
}

// delayForAsyncCommit sleeps `SafeWindow + AllowedClockDrift` before a DDL job finishes.
// It should be called before any DDL that could break data consistency.
// This provides a safe window for async commit and 1PC to commit with an old schema.
func delayForAsyncCommit() {
	cfg := config.GetGlobalConfig().TiKVClient.AsyncCommit
	duration := cfg.SafeWindow + cfg.AllowedClockDrift
	logutil.BgLogger().Info("sleep before DDL finishes to make async commit and 1PC safe",
		zap.Duration("duration", duration))
	time.Sleep(duration)
}

var (
	// RunInGoTest is used to identify whether ddl in running in the test.
	RunInGoTest bool
)

func init() {
	if flag.Lookup("test.v") != nil || flag.Lookup("check.v") != nil {
		RunInGoTest = true
	}
}

// GetDropOrTruncateTableInfoFromJobsByStore implements GetDropOrTruncateTableInfoFromJobs
func GetDropOrTruncateTableInfoFromJobsByStore(jobs []*model.Job, gcSafePoint uint64, getTable func(uint64, int64, int64) (*model.TableInfo, error), fn func(*model.Job, *model.TableInfo) (bool, error)) (bool, error) {
	for _, job := range jobs {
		// Check GC safe point for getting snapshot infoSchema.
		err := gcutil.ValidateSnapshotWithGCSafePoint(job.StartTS, gcSafePoint)
		if err != nil {
			return false, err
		}
		if job.Type != model.ActionDropTable && job.Type != model.ActionTruncateTable {
			continue
		}

		tbl, err := getTable(job.StartTS, job.SchemaID, job.TableID)
		if err != nil {
			if meta.ErrDBNotExists.Equal(err) {
				// The dropped/truncated DDL maybe execute failed that caused by the parallel DDL execution,
				// then can't find the table from the snapshot info-schema. Should just ignore error here,
				// see more in TestParallelDropSchemaAndDropTable.
				continue
			}
			return false, err
		}
		if tbl == nil {
			// The dropped/truncated DDL maybe execute failed that caused by the parallel DDL execution,
			// then can't find the table from the snapshot info-schema. Should just ignore error here,
			// see more in TestParallelDropSchemaAndDropTable.
			continue
		}
		finish, err := fn(job, tbl)
		if err != nil || finish {
			return finish, err
		}
	}
	return false, nil
}

// CancelConcurrencyJobs cancels the DDL jobs that are in the concurrent state.
func CancelConcurrencyJobs(sess sessionctx.Context, ids []int64) ([]error, error) {
	failpoint.Inject("mockCancelConcurencyDDL", func(val failpoint.Value) {
		if val.(bool) {
			failpoint.Return(nil, errors.New("mock commit error"))
		}
	})
	if len(ids) == 0 {
		return nil, nil
	}
	var getJobSQL string
	var jobSet = make(map[int64]int) // jobID -> error index

	_, err := sess.(sqlexec.SQLExecutor).ExecuteInternal(context.Background(), "BEGIN")
	if err != nil {
		return nil, err
	}
	if len(ids) == 1 {
		getJobSQL = fmt.Sprintf("select job_meta from mysql.tidb_ddl_job where job_id = %d order by job_id", ids[0])
		jobSet[ids[0]] = 0
	} else {
		var idsStr []string
		for idx, id := range ids {
			jobSet[id] = idx
			idsStr = append(idsStr, strconv.FormatInt(id, 10))
		}
		getJobSQL = fmt.Sprintf("select job_meta from mysql.tidb_ddl_job where job_id in (%s) order by job_id", strings.Join(idsStr, ", "))
	}
	rs, err := sess.(sqlexec.SQLExecutor).ExecuteInternal(context.Background(), getJobSQL)
	if err != nil {
		return nil, err
	}
	defer func() {
		err = rs.Close()
		if err != nil {
			logutil.BgLogger().Error("close result set error", zap.Error(err))
		}
	}()
	var rows []chunk.Row
	rows, err = sqlexec.DrainRecordSet(context.TODO(), rs, 8)
	if err != nil {
		return nil, err
	}
	if len(rows) == 0 {
		return nil, nil
	}
	errs := make([]error, len(ids))
	for _, row := range rows {
		jobBinary := row.GetBytes(0)
		job := &model.Job{}
		err = job.Decode(jobBinary)
		if err != nil {
			return nil, err
		}
		i, ok := jobSet[job.ID]
		if !ok {
			continue
		}
		delete(jobSet, job.ID)
		if job.IsDone() || job.IsSynced() {
			errs[i] = admin.ErrCancelFinishedDDLJob.GenWithStackByArgs(job.ID)
			continue
		}
		// If the state is rolling back, it means the work is cleaning the data after cancelling the job.
		if job.IsCancelled() {
			errs[i] = dbterror.ErrCancelledDDLJob.GenWithStackByArgs(job.ID)
			continue
		}
		if job.IsRollingback() || job.IsRollbackDone() {
			continue
		}
		if !admin.IsJobRollbackable(job) {
			errs[i] = admin.ErrCannotCancelDDLJob.GenWithStackByArgs(job.ID)
			continue
		}
		job.State = model.JobStateCancelling
		// Make sure RawArgs isn't overwritten.
		err := json.Unmarshal(job.RawArgs, &job.Args)
		if err != nil {
			errs[i] = errors.Trace(err)
			continue
		}
		err = updateConcurrencyDDLJob(sess, job, true)
		if err != nil {
			errs[i] = errors.Trace(err)
		}
	}
	_, err = sess.(sqlexec.SQLExecutor).ExecuteInternal(context.Background(), "COMMIT")
	if err != nil {
		return nil, err
	}
	for id, idx := range jobSet {
		errs[idx] = admin.ErrDDLJobNotFound.GenWithStackByArgs(id)
	}
	return errs, nil
}<|MERGE_RESOLUTION|>--- conflicted
+++ resolved
@@ -470,11 +470,7 @@
 			return errors.Trace(err)
 		}
 
-<<<<<<< HEAD
-		d.sessPool = newSessionPool(ctxPool)
-=======
 		d.workers = make(map[workerType]*worker, 2)
->>>>>>> b61517f2
 		d.delRangeMgr = d.newDeleteRangeManager(ctxPool == nil)
 
 		if variable.AllowConcurrencyDDL.Load() {
