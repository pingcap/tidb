--- conflicted
+++ resolved
@@ -561,33 +561,6 @@
 	}
 }
 
-<<<<<<< HEAD
-// MayNeedReorg indicates that this job may need to reorganize the data.
-func MayNeedReorg(job *model.Job) bool {
-	switch job.Type {
-	case model.ActionAddIndex, model.ActionAddPrimaryKey:
-		return true
-	case model.ActionModifyColumn:
-		if len(job.CtxVars) > 0 {
-			needReorg, ok := job.CtxVars[0].(bool)
-			return ok && needReorg
-		}
-		return false
-	case model.ActionMultiSchemaChange:
-		for _, sub := range job.MultiSchemaInfo.SubJobs {
-			proxyJob := cloneFromSubJob(job, sub)
-			if MayNeedReorg(proxyJob) {
-				return true
-			}
-		}
-		return false
-	default:
-		return false
-	}
-}
-
-=======
->>>>>>> f16f0e84
 func (d *ddl) asyncNotifyWorker(job *model.Job) {
 	// If the workers don't run, we needn't notify workers.
 	if !RunWorker {
