// Copyright 2015 PingCAP, Inc.
//
// Licensed under the Apache License, Version 2.0 (the "License");
// you may not use this file except in compliance with the License.
// You may obtain a copy of the License at
//
//     http://www.apache.org/licenses/LICENSE-2.0
//
// Unless required by applicable law or agreed to in writing, software
// distributed under the License is distributed on an "AS IS" BASIS,
// WITHOUT WARRANTIES OR CONDITIONS OF ANY KIND, either express or implied.
// See the License for the specific language governing permissions and
// limitations under the License.

// Copyright 2013 The ql Authors. All rights reserved.
// Use of this source code is governed by a BSD-style
// license that can be found in the LICENSES/QL-LICENSE file.

package ddl

import (
	"context"
	"encoding/json"
	"flag"
	"fmt"
	"sort"
	"sync"
	"time"

	"github.com/google/uuid"
	"github.com/ngaut/pools"
	"github.com/pingcap/errors"
	"github.com/pingcap/failpoint"
	"github.com/pingcap/tidb/config"
	"github.com/pingcap/tidb/ddl/util"
	"github.com/pingcap/tidb/infoschema"
	"github.com/pingcap/tidb/kv"
	"github.com/pingcap/tidb/meta"
	"github.com/pingcap/tidb/metrics"
	"github.com/pingcap/tidb/owner"
	"github.com/pingcap/tidb/parser/ast"
	"github.com/pingcap/tidb/parser/model"
	"github.com/pingcap/tidb/parser/mysql"
	"github.com/pingcap/tidb/parser/terror"
	"github.com/pingcap/tidb/sessionctx"
	"github.com/pingcap/tidb/sessionctx/binloginfo"
	"github.com/pingcap/tidb/sessionctx/variable"
	"github.com/pingcap/tidb/sessiontxn"
	"github.com/pingcap/tidb/statistics/handle"
	"github.com/pingcap/tidb/table"
	pumpcli "github.com/pingcap/tidb/tidb-binlog/pump_client"
	goutil "github.com/pingcap/tidb/util"
	tidbutil "github.com/pingcap/tidb/util"
	"github.com/pingcap/tidb/util/dbterror"
	"github.com/pingcap/tidb/util/gcutil"
	"github.com/pingcap/tidb/util/logutil"
	"github.com/tikv/client-go/v2/tikvrpc"
	clientv3 "go.etcd.io/etcd/client/v3"
	atomicutil "go.uber.org/atomic"
	"go.uber.org/zap"
)

const (
	// currentVersion is for all new DDL jobs.
	currentVersion = 1
	// DDLOwnerKey is the ddl owner path that is saved to etcd, and it's exported for testing.
	DDLOwnerKey = "/tidb/ddl/fg/owner"
	// addingDDLJobPrefix is the path prefix used to record the newly added DDL job, and it's saved to etcd.
	addingDDLJobPrefix = "/tidb/ddl/add_ddl_job_"
	ddlPrompt          = "ddl"

	shardRowIDBitsMax = 15

	batchAddingJobs = 10

	// PartitionCountLimit is limit of the number of partitions in a table.
	// Reference linking https://dev.mysql.com/doc/refman/5.7/en/partitioning-limitations.html.
	PartitionCountLimit = 8192
)

// OnExist specifies what to do when a new object has a name collision.
type OnExist uint8

const (
	// OnExistError throws an error on name collision.
	OnExistError OnExist = iota
	// OnExistIgnore skips creating the new object.
	OnExistIgnore
	// OnExistReplace replaces the old object by the new object. This is only
	// supported by VIEWs at the moment. For other object types, this is
	// equivalent to OnExistError.
	OnExistReplace
)

var (
	// EnableSplitTableRegion is a flag to decide whether to split a new region for
	// a newly created table. It takes effect only if the Storage supports split
	// region.
	EnableSplitTableRegion = uint32(0)
)

// DDL is responsible for updating schema in data store and maintaining in-memory InfoSchema cache.
type DDL interface {
	CreateSchema(ctx sessionctx.Context, schema model.CIStr, charsetInfo *ast.CharsetOpt, placementPolicyRef *model.PolicyRefInfo) error
	AlterSchema(sctx sessionctx.Context, stmt *ast.AlterDatabaseStmt) error
	DropSchema(ctx sessionctx.Context, schema model.CIStr) error
	CreateTable(ctx sessionctx.Context, stmt *ast.CreateTableStmt) error
	CreateView(ctx sessionctx.Context, stmt *ast.CreateViewStmt) error
	DropTable(ctx sessionctx.Context, tableIdent ast.Ident) (err error)
	RecoverTable(ctx sessionctx.Context, recoverInfo *RecoverInfo) (err error)
	DropView(ctx sessionctx.Context, tableIdent ast.Ident) (err error)
	CreateIndex(ctx sessionctx.Context, tableIdent ast.Ident, keyType ast.IndexKeyType, indexName model.CIStr,
		columnNames []*ast.IndexPartSpecification, indexOption *ast.IndexOption, ifNotExists bool) error
	DropIndex(ctx sessionctx.Context, tableIdent ast.Ident, indexName model.CIStr, ifExists bool) error
	AlterTable(ctx context.Context, sctx sessionctx.Context, tableIdent ast.Ident, spec []*ast.AlterTableSpec) error
	TruncateTable(ctx sessionctx.Context, tableIdent ast.Ident) error
	RenameTable(ctx sessionctx.Context, oldTableIdent, newTableIdent ast.Ident, isAlterTable bool) error
	RenameTables(ctx sessionctx.Context, oldTableIdent, newTableIdent []ast.Ident, isAlterTable bool) error
	LockTables(ctx sessionctx.Context, stmt *ast.LockTablesStmt) error
	UnlockTables(ctx sessionctx.Context, lockedTables []model.TableLockTpInfo) error
	CleanupTableLock(ctx sessionctx.Context, tables []*ast.TableName) error
	UpdateTableReplicaInfo(ctx sessionctx.Context, physicalID int64, available bool) error
	RepairTable(ctx sessionctx.Context, table *ast.TableName, createStmt *ast.CreateTableStmt) error
	CreateSequence(ctx sessionctx.Context, stmt *ast.CreateSequenceStmt) error
	DropSequence(ctx sessionctx.Context, tableIdent ast.Ident, ifExists bool) (err error)
	AlterSequence(ctx sessionctx.Context, stmt *ast.AlterSequenceStmt) error
	CreatePlacementPolicy(ctx sessionctx.Context, stmt *ast.CreatePlacementPolicyStmt) error
	DropPlacementPolicy(ctx sessionctx.Context, stmt *ast.DropPlacementPolicyStmt) error
	AlterPlacementPolicy(ctx sessionctx.Context, stmt *ast.AlterPlacementPolicyStmt) error

	// CreateSchemaWithInfo creates a database (schema) given its database info.
	//
	// WARNING: the DDL owns the `info` after calling this function, and will modify its fields
	// in-place. If you want to keep using `info`, please call Clone() first.
	CreateSchemaWithInfo(
		ctx sessionctx.Context,
		info *model.DBInfo,
		onExist OnExist) error

	// CreateTableWithInfo creates a table, view or sequence given its table info.
	//
	// WARNING: the DDL owns the `info` after calling this function, and will modify its fields
	// in-place. If you want to keep using `info`, please call Clone() first.
	CreateTableWithInfo(
		ctx sessionctx.Context,
		schema model.CIStr,
		info *model.TableInfo,
		onExist OnExist) error

	// BatchCreateTableWithInfo is like CreateTableWithInfo, but can handle multiple tables.
	BatchCreateTableWithInfo(ctx sessionctx.Context,
		schema model.CIStr,
		info []*model.TableInfo,
		onExist OnExist) error

	// CreatePlacementPolicyWithInfo creates a placement policy
	//
	// WARNING: the DDL owns the `policy` after calling this function, and will modify its fields
	// in-place. If you want to keep using `policy`, please call Clone() first.
	CreatePlacementPolicyWithInfo(ctx sessionctx.Context, policy *model.PolicyInfo, onExist OnExist) error

	// Start campaigns the owner and starts workers.
	// ctxPool is used for the worker's delRangeManager and creates sessions.
	Start(ctxPool *pools.ResourcePool) error
	// GetLease returns current schema lease time.
	GetLease() time.Duration
	// Stats returns the DDL statistics.
	Stats(vars *variable.SessionVars) (map[string]interface{}, error)
	// GetScope gets the status variables scope.
	GetScope(status string) variable.ScopeFlag
	// Stop stops DDL worker.
	Stop() error
	// RegisterStatsHandle registers statistics handle and its corresponding event channel for ddl.
	RegisterStatsHandle(*handle.Handle)
	// SchemaSyncer gets the schema syncer.
	SchemaSyncer() util.SchemaSyncer
	// OwnerManager gets the owner manager.
	OwnerManager() owner.Manager
	// GetID gets the ddl ID.
	GetID() string
	// GetTableMaxHandle gets the max row ID of a normal table or a partition.
	GetTableMaxHandle(ctx *JobContext, startTS uint64, tbl table.PhysicalTable) (kv.Handle, bool, error)
	// SetBinlogClient sets the binlog client for DDL worker. It's exported for testing.
	SetBinlogClient(*pumpcli.PumpsClient)
	// GetHook gets the hook. It's exported for testing.
	GetHook() Callback
	// SetHook sets the hook.
	SetHook(h Callback)
	// DoDDLJob does the DDL job, it's exported for test.
	DoDDLJob(ctx sessionctx.Context, job *model.Job) error
}

type limitJobTask struct {
	job *model.Job
	err chan error
}

// ddl is used to handle the statements that define the structure or schema of the database.
type ddl struct {
	m          sync.RWMutex
	wg         tidbutil.WaitGroupWrapper // It's only used to deal with data race in restart_test.
	limitJobCh chan *limitJobTask

	*ddlCtx
	workers           map[workerType]*worker
	sessPool          *sessionPool
	delRangeMgr       delRangeManager
	enableTiFlashPoll *atomicutil.Bool
}

// ddlCtx is the context when we use worker to handle DDL jobs.
type ddlCtx struct {
	ctx          context.Context
	cancel       context.CancelFunc
	uuid         string
	store        kv.Storage
	ownerManager owner.Manager
	schemaSyncer util.SchemaSyncer
	ddlJobDoneCh chan struct{}
	ddlEventCh   chan<- *util.Event
	lease        time.Duration        // lease is schema lease.
	binlogCli    *pumpcli.PumpsClient // binlogCli is used for Binlog.
	infoCache    *infoschema.InfoCache
	statsHandle  *handle.Handle
	tableLockCkr util.DeadTableLockChecker
	etcdCli      *clientv3.Client

	// reorgCtx is used for reorganization.
	reorgCtx struct {
		sync.RWMutex
		// reorgCtxMap maps job ID to reorg context.
		reorgCtxMap map[int64]*reorgCtx
	}

	jobCtx struct {
		sync.RWMutex
		// jobCtxMap maps job ID to job's ctx.
		jobCtxMap map[int64]*JobContext
	}

	// hook may be modified.
	mu struct {
		sync.RWMutex
		hook        Callback
		interceptor Interceptor
	}

	ddlSeqNumMu struct {
		sync.Mutex
		seqNum uint64
	}
}

func (dc *ddlCtx) isOwner() bool {
	isOwner := dc.ownerManager.IsOwner()
	logutil.BgLogger().Debug("[ddl] check whether is the DDL owner", zap.Bool("isOwner", isOwner), zap.String("selfID", dc.uuid))
	if isOwner {
		metrics.DDLCounter.WithLabelValues(metrics.DDLOwner + "_" + mysql.TiDBReleaseVersion).Inc()
	}
	return isOwner
}

func (dc *ddlCtx) setDDLLabelForTopSQL(job *model.Job) {
	dc.jobCtx.Lock()
	defer dc.jobCtx.Unlock()
	ctx, exists := dc.jobCtx.jobCtxMap[job.ID]
	if !exists {
		ctx = NewJobContext()
		dc.jobCtx.jobCtxMap[job.ID] = ctx
	}
	ctx.setDDLLabelForTopSQL(job)
}

func (dc *ddlCtx) getResourceGroupTaggerForTopSQL(job *model.Job) tikvrpc.ResourceGroupTagger {
	dc.jobCtx.Lock()
	defer dc.jobCtx.Unlock()
	ctx, exists := dc.jobCtx.jobCtxMap[job.ID]
	if !exists {
		return nil
	}
	return ctx.getResourceGroupTaggerForTopSQL()
}

func (dc *ddlCtx) removeJobCtx(job *model.Job) {
	dc.jobCtx.Lock()
	defer dc.jobCtx.Unlock()
	delete(dc.jobCtx.jobCtxMap, job.ID)
}

func (dc *ddlCtx) jobContext(job *model.Job) *JobContext {
	dc.jobCtx.RLock()
	defer dc.jobCtx.RUnlock()
	if jobContext, exists := dc.jobCtx.jobCtxMap[job.ID]; exists {
		return jobContext
	}
	return NewJobContext()
}

func (dc *ddlCtx) getReorgCtx(job *model.Job) *reorgCtx {
	dc.reorgCtx.RLock()
	defer dc.reorgCtx.RUnlock()
	return dc.reorgCtx.reorgCtxMap[job.ID]
}

func (dc *ddlCtx) newReorgCtx(r *reorgInfo) *reorgCtx {
	rc := &reorgCtx{}
	rc.doneCh = make(chan error, 1)
	// initial reorgCtx
	rc.setRowCount(r.Job.GetRowCount())
	rc.setNextKey(r.StartKey)
	rc.setCurrentElement(r.currElement)
	rc.mu.warnings = make(map[errors.ErrorID]*terror.Error)
	rc.mu.warningsCount = make(map[errors.ErrorID]int64)
	dc.reorgCtx.Lock()
	defer dc.reorgCtx.Unlock()
	dc.reorgCtx.reorgCtxMap[r.Job.ID] = rc
	return rc
}

func (dc *ddlCtx) removeReorgCtx(job *model.Job) {
	dc.reorgCtx.Lock()
	defer dc.reorgCtx.Unlock()
	delete(dc.reorgCtx.reorgCtxMap, job.ID)
}

func (dc *ddlCtx) notifyReorgCancel(job *model.Job) {
	rc := dc.getReorgCtx(job)
	if rc == nil {
		return
	}
	rc.notifyReorgCancel()
}

// EnableTiFlashPoll enables TiFlash poll loop aka PollTiFlashReplicaStatus.
func EnableTiFlashPoll(d interface{}) {
	if dd, ok := d.(*ddl); ok {
		dd.enableTiFlashPoll.Store(true)
	}
}

// DisableTiFlashPoll disables TiFlash poll loop aka PollTiFlashReplicaStatus.
func DisableTiFlashPoll(d interface{}) {
	if dd, ok := d.(*ddl); ok {
		dd.enableTiFlashPoll.Store(false)
	}
}

// IsTiFlashPollEnabled reveals enableTiFlashPoll
func (d *ddl) IsTiFlashPollEnabled() bool {
	return d.enableTiFlashPoll.Load()
}

// RegisterStatsHandle registers statistics handle and its corresponding even channel for ddl.
func (d *ddl) RegisterStatsHandle(h *handle.Handle) {
	d.ddlCtx.statsHandle = h
	d.ddlEventCh = h.DDLEventCh()
}

// asyncNotifyEvent will notify the ddl event to outside world, say statistic handle. When the channel is full, we may
// give up notify and log it.
func asyncNotifyEvent(d *ddlCtx, e *util.Event) {
	if d.ddlEventCh != nil {
		if d.lease == 0 {
			// If lease is 0, it's always used in test.
			select {
			case d.ddlEventCh <- e:
			default:
			}
			return
		}
		for i := 0; i < 10; i++ {
			select {
			case d.ddlEventCh <- e:
				return
			default:
				time.Sleep(time.Microsecond * 10)
			}
		}
		logutil.BgLogger().Warn("[ddl] fail to notify DDL event", zap.String("event", e.String()))
	}
}

// NewDDL creates a new DDL.
func NewDDL(ctx context.Context, options ...Option) DDL {
	return newDDL(ctx, options...)
}

func newDDL(ctx context.Context, options ...Option) *ddl {
	opt := &Options{
		Hook: &BaseCallback{},
	}
	for _, o := range options {
		o(opt)
	}

	id := uuid.New().String()
	var manager owner.Manager
	var syncer util.SchemaSyncer
	var deadLockCkr util.DeadTableLockChecker
	if etcdCli := opt.EtcdCli; etcdCli == nil {
		// The etcdCli is nil if the store is localstore which is only used for testing.
		// So we use mockOwnerManager and MockSchemaSyncer.
		manager = owner.NewMockManager(ctx, id)
		syncer = NewMockSchemaSyncer()
	} else {
		manager = owner.NewOwnerManager(ctx, etcdCli, ddlPrompt, id, DDLOwnerKey)
		syncer = util.NewSchemaSyncer(ctx, etcdCli, id, manager)
		deadLockCkr = util.NewDeadTableLockChecker(etcdCli)
	}

	// TODO: make store and infoCache explicit arguments
	// these two should be ensured to exist
	if opt.Store == nil {
		panic("store should not be nil")
	}
	if opt.InfoCache == nil {
		panic("infoCache should not be nil")
	}

	ddlCtx := &ddlCtx{
		uuid:         id,
		store:        opt.Store,
		lease:        opt.Lease,
		ddlJobDoneCh: make(chan struct{}, 1),
		ownerManager: manager,
		schemaSyncer: syncer,
		binlogCli:    binloginfo.GetPumpsClient(),
		infoCache:    opt.InfoCache,
		tableLockCkr: deadLockCkr,
		etcdCli:      opt.EtcdCli,
	}
	ddlCtx.reorgCtx.reorgCtxMap = make(map[int64]*reorgCtx)
	ddlCtx.jobCtx.jobCtxMap = make(map[int64]*JobContext)
	ddlCtx.mu.hook = opt.Hook
	ddlCtx.mu.interceptor = &BaseInterceptor{}
	ddlCtx.ctx, ddlCtx.cancel = context.WithCancel(ctx)
	d := &ddl{
		ddlCtx:            ddlCtx,
		limitJobCh:        make(chan *limitJobTask, batchAddingJobs),
		enableTiFlashPoll: atomicutil.NewBool(true),
	}

	return d
}

// Stop implements DDL.Stop interface.
func (d *ddl) Stop() error {
	d.m.Lock()
	defer d.m.Unlock()

	d.close()
	logutil.BgLogger().Info("[ddl] stop DDL", zap.String("ID", d.uuid))
	return nil
}

func (d *ddl) newDeleteRangeManager(mock bool) delRangeManager {
	var delRangeMgr delRangeManager
	if !mock {
		delRangeMgr = newDelRangeManager(d.store, d.sessPool)
		logutil.BgLogger().Info("[ddl] start delRangeManager OK", zap.Bool("is a emulator", !d.store.SupportDeleteRange()))
	} else {
		delRangeMgr = newMockDelRangeManager()
	}

	delRangeMgr.start()
	return delRangeMgr
}

// Start implements DDL.Start interface.
func (d *ddl) Start(ctxPool *pools.ResourcePool) error {
	logutil.BgLogger().Info("[ddl] start DDL", zap.String("ID", d.uuid), zap.Bool("runWorker", RunWorker))

	d.wg.Run(d.limitDDLJobs)
	d.sessPool = newSessionPool(ctxPool, d.store)

	// If RunWorker is true, we need campaign owner and do DDL job.
	// Otherwise, we needn't do that.
	if RunWorker {
		d.ownerManager.SetBeOwnerHook(func() {
			err := kv.RunInNewTxn(d.ctx, d.store, true, func(ctx context.Context, txn kv.Transaction) error {
				t := meta.NewMeta(txn)
				var err error
				d.ddlSeqNumMu.seqNum, err = t.GetHistoryDDLCount()
				return err
			})
			if err != nil {
				logutil.BgLogger().Error("error when getting the ddl history count", zap.Error(err))
			}
		})

		err := d.ownerManager.CampaignOwner()
		if err != nil {
			return errors.Trace(err)
		}

		d.workers = make(map[workerType]*worker, 2)
		d.delRangeMgr = d.newDeleteRangeManager(ctxPool == nil)
		d.workers[generalWorker] = newWorker(d.ctx, generalWorker, d.sessPool, d.delRangeMgr, d.ddlCtx)
		d.workers[addIdxWorker] = newWorker(d.ctx, addIdxWorker, d.sessPool, d.delRangeMgr, d.ddlCtx)
		for _, worker := range d.workers {
			worker.wg.Add(1)
			w := worker
			go w.start(d.ddlCtx)

			metrics.DDLCounter.WithLabelValues(fmt.Sprintf("%s_%s", metrics.CreateDDL, worker.String())).Inc()

			// When the start function is called, we will send a fake job to let worker
			// checks owner firstly and try to find whether a job exists and run.
			asyncNotify(worker.ddlJobCh)
		}

<<<<<<< HEAD
=======
		d.ddlSeqNumMu.seqNum, err = d.GetNextDDLSeqNum()
		if err != nil {
			return err
		}

>>>>>>> 7bd89234
		go d.schemaSyncer.StartCleanWork()
		if config.TableLockEnabled() {
			d.wg.Add(1)
			go d.startCleanDeadTableLock()
		}
		metrics.DDLCounter.WithLabelValues(metrics.StartCleanWork).Inc()
	}

	variable.RegisterStatistics(d)

	metrics.DDLCounter.WithLabelValues(metrics.CreateDDLInstance).Inc()

	// Start some background routine to manage TiFlash replica.
	d.wg.Run(d.PollTiFlashRoutine)

	return nil
}

// GetNextDDLSeqNum return the next ddl seq num.
func (d *ddl) GetNextDDLSeqNum() (uint64, error) {
	var count uint64
	err := kv.RunInNewTxn(d.ctx, d.store, true, func(ctx context.Context, txn kv.Transaction) error {
		t := meta.NewMeta(txn)
		var err error
		count, err = t.GetHistoryDDLCount()
		return err
	})
	return count, err
}

func (d *ddl) close() {
	if isChanClosed(d.ctx.Done()) {
		return
	}

	startTime := time.Now()
	d.cancel()
	d.wg.Wait()
	d.ownerManager.Cancel()
	d.schemaSyncer.Close()

	for _, worker := range d.workers {
		worker.Close()
	}
	// d.delRangeMgr using sessions from d.sessPool.
	// Put it before d.sessPool.close to reduce the time spent by d.sessPool.close.
	if d.delRangeMgr != nil {
		d.delRangeMgr.clear()
	}
	if d.sessPool != nil {
		d.sessPool.close()
	}

	variable.UnregisterStatistics(d)

	logutil.BgLogger().Info("[ddl] DDL closed", zap.String("ID", d.uuid), zap.Duration("take time", time.Since(startTime)))
}

// GetLease implements DDL.GetLease interface.
func (d *ddl) GetLease() time.Duration {
	lease := d.lease
	return lease
}

// GetInfoSchemaWithInterceptor gets the infoschema binding to d. It's exported for testing.
// Please don't use this function, it is used by TestParallelDDLBeforeRunDDLJob to intercept the calling of d.infoHandle.Get(), use d.infoHandle.Get() instead.
// Otherwise, the TestParallelDDLBeforeRunDDLJob will hang up forever.
func (d *ddl) GetInfoSchemaWithInterceptor(ctx sessionctx.Context) infoschema.InfoSchema {
	is := d.infoCache.GetLatest()

	d.mu.RLock()
	defer d.mu.RUnlock()
	return d.mu.interceptor.OnGetInfoSchema(ctx, is)
}

func (d *ddl) genGlobalIDs(count int) ([]int64, error) {
	var ret []int64
	err := kv.RunInNewTxn(context.Background(), d.store, true, func(ctx context.Context, txn kv.Transaction) error {
		failpoint.Inject("mockGenGlobalIDFail", func(val failpoint.Value) {
			if val.(bool) {
				failpoint.Return(errors.New("gofail genGlobalIDs error"))
			}
		})

		m := meta.NewMeta(txn)
		var err error
		ret, err = m.GenGlobalIDs(count)
		return err
	})

	return ret, err
}

func (d *ddl) genPlacementPolicyID() (int64, error) {
	var ret int64
	err := kv.RunInNewTxn(context.Background(), d.store, true, func(ctx context.Context, txn kv.Transaction) error {
		m := meta.NewMeta(txn)
		var err error
		ret, err = m.GenPlacementPolicyID()
		return err
	})

	return ret, err
}

// SchemaSyncer implements DDL.SchemaSyncer interface.
func (d *ddl) SchemaSyncer() util.SchemaSyncer {
	return d.schemaSyncer
}

// OwnerManager implements DDL.OwnerManager interface.
func (d *ddl) OwnerManager() owner.Manager {
	return d.ownerManager
}

// GetID implements DDL.GetID interface.
func (d *ddl) GetID() string {
	return d.uuid
}

var (
	fastDDLIntervalPolicy = []time.Duration{
		500 * time.Millisecond,
	}
	normalDDLIntervalPolicy = []time.Duration{
		500 * time.Millisecond,
		500 * time.Millisecond,
		1 * time.Second,
	}
	slowDDLIntervalPolicy = []time.Duration{
		500 * time.Millisecond,
		500 * time.Millisecond,
		1 * time.Second,
		1 * time.Second,
		3 * time.Second,
	}
)

func getIntervalFromPolicy(policy []time.Duration, i int) (time.Duration, bool) {
	plen := len(policy)
	if i < plen {
		return policy[i], true
	}
	return policy[plen-1], false
}

func getJobCheckInterval(job *model.Job, i int) (time.Duration, bool) {
	switch job.Type {
	case model.ActionAddIndex, model.ActionAddPrimaryKey, model.ActionModifyColumn:
		return getIntervalFromPolicy(slowDDLIntervalPolicy, i)
	case model.ActionCreateTable, model.ActionCreateSchema:
		return getIntervalFromPolicy(fastDDLIntervalPolicy, i)
	default:
		return getIntervalFromPolicy(normalDDLIntervalPolicy, i)
	}
}

func (d *ddl) asyncNotifyWorker(job *model.Job) {
	// If the workers don't run, we needn't notify workers.
	if !RunWorker {
		return
	}
	var worker *worker
	if job.MayNeedReorg() {
		worker = d.workers[addIdxWorker]
	} else {
		worker = d.workers[generalWorker]
	}
	if d.ownerManager.IsOwner() {
		asyncNotify(worker.ddlJobCh)
	} else {
		d.asyncNotifyByEtcd(worker.addingDDLJobKey, job)
	}
}

func updateTickerInterval(ticker *time.Ticker, lease time.Duration, job *model.Job, i int) *time.Ticker {
	interval, changed := getJobCheckInterval(job, i)
	if !changed {
		return ticker
	}
	// For now we should stop old ticker and create a new ticker
	ticker.Stop()
	return time.NewTicker(chooseLeaseTime(lease, interval))
}

func recordLastDDLInfo(ctx sessionctx.Context, job *model.Job) {
	if job == nil {
		return
	}
	ctx.GetSessionVars().LastDDLInfo.Query = job.Query
	ctx.GetSessionVars().LastDDLInfo.SeqNum = job.SeqNum
}

func setDDLJobQuery(ctx sessionctx.Context, job *model.Job) {
	switch job.Type {
	case model.ActionUpdateTiFlashReplicaStatus, model.ActionUnlockTable:
		job.Query = ""
	default:
		job.Query, _ = ctx.Value(sessionctx.QueryString).(string)
	}
}

// DoDDLJob will return
// - nil: found in history DDL job and no job error
// - context.Cancel: job has been sent to worker, but not found in history DDL job before cancel
// - other: found in history DDL job and return that job error
func (d *ddl) DoDDLJob(ctx sessionctx.Context, job *model.Job) error {
	// Get a global job ID and put the DDL job in the queue.
	setDDLJobQuery(ctx, job)
	task := &limitJobTask{job, make(chan error)}
	d.limitJobCh <- task
	// worker should restart to continue handling tasks in limitJobCh, and send back through task.err
	err := <-task.err
	if err != nil {
		// The transaction of enqueuing job is failed.
		return errors.Trace(err)
	}

	ctx.GetSessionVars().StmtCtx.IsDDLJobInQueue = true

	// Notice worker that we push a new job and wait the job done.
	d.asyncNotifyWorker(job)
	logutil.BgLogger().Info("[ddl] start DDL job", zap.String("job", job.String()), zap.String("query", job.Query))

	var historyJob *model.Job
	jobID := job.ID
	// For a job from start to end, the state of it will be none -> delete only -> write only -> reorganization -> public
	// For every state changes, we will wait as lease 2 * lease time, so here the ticker check is 10 * lease.
	// But we use etcd to speed up, normally it takes less than 0.5s now, so we use 0.5s or 1s or 3s as the max value.
	initInterval, _ := getJobCheckInterval(job, 0)
	ticker := time.NewTicker(chooseLeaseTime(10*d.lease, initInterval))
	startTime := time.Now()
	metrics.JobsGauge.WithLabelValues(job.Type.String()).Inc()
	defer func() {
		ticker.Stop()
		metrics.JobsGauge.WithLabelValues(job.Type.String()).Dec()
		metrics.HandleJobHistogram.WithLabelValues(job.Type.String(), metrics.RetLabel(err)).Observe(time.Since(startTime).Seconds())
		recordLastDDLInfo(ctx, historyJob)
	}()
	i := 0
	for {
		failpoint.Inject("storeCloseInLoop", func(_ failpoint.Value) {
			_ = d.Stop()
		})

		select {
		case <-d.ddlJobDoneCh:
		case <-ticker.C:
			i++
			ticker = updateTickerInterval(ticker, 10*d.lease, job, i)
		case <-d.ctx.Done():
			logutil.BgLogger().Info("[ddl] DoDDLJob will quit because context done")
			return context.Canceled
		}

		historyJob, err = d.getHistoryDDLJob(jobID)
		if err != nil {
			logutil.BgLogger().Error("[ddl] get history DDL job failed, check again", zap.Error(err))
			continue
		}
		if historyJob == nil {
			logutil.BgLogger().Debug("[ddl] DDL job is not in history, maybe not run", zap.Int64("jobID", jobID))
			continue
		}

		d.checkHistoryJobInTest(ctx, historyJob)

		// If a job is a history job, the state must be JobStateSynced or JobStateRollbackDone or JobStateCancelled.
		if historyJob.IsSynced() {
			// Judge whether there are some warnings when executing DDL under the certain SQL mode.
			if historyJob.ReorgMeta != nil && len(historyJob.ReorgMeta.Warnings) != 0 {
				if len(historyJob.ReorgMeta.Warnings) != len(historyJob.ReorgMeta.WarningsCount) {
					logutil.BgLogger().Info("[ddl] DDL warnings doesn't match the warnings count", zap.Int64("jobID", jobID))
				} else {
					for key, warning := range historyJob.ReorgMeta.Warnings {
						for j := int64(0); j < historyJob.ReorgMeta.WarningsCount[key]; j++ {
							ctx.GetSessionVars().StmtCtx.AppendWarning(warning)
						}
					}
				}
			}

			if historyJob.MultiSchemaInfo != nil && len(historyJob.MultiSchemaInfo.Warnings) != 0 {
				for _, warning := range historyJob.MultiSchemaInfo.Warnings {
					ctx.GetSessionVars().StmtCtx.AppendWarning(warning)
				}
			}

			logutil.BgLogger().Info("[ddl] DDL job is finished", zap.Int64("jobID", jobID))
			return nil
		}

		if historyJob.Error != nil {
			logutil.BgLogger().Info("[ddl] DDL job is failed", zap.Int64("jobID", jobID))
			return errors.Trace(historyJob.Error)
		}
		// Only for JobStateCancelled job which is adding columns or drop columns or drop indexes.
		if historyJob.IsCancelled() && (historyJob.Type == model.ActionAddColumns || historyJob.Type == model.ActionDropColumns || historyJob.Type == model.ActionDropIndexes) {
			if historyJob.MultiSchemaInfo != nil && len(historyJob.MultiSchemaInfo.Warnings) != 0 {
				for _, warning := range historyJob.MultiSchemaInfo.Warnings {
					ctx.GetSessionVars().StmtCtx.AppendWarning(warning)
				}
			}
			logutil.BgLogger().Info("[ddl] DDL job is cancelled", zap.Int64("jobID", jobID))
			return nil
		}
		panic("When the state is JobStateRollbackDone or JobStateCancelled, historyJob.Error should never be nil")
	}
}

func (d *ddl) callHookOnChanged(job *model.Job, err error) error {
	if job.State == model.JobStateNone {
		// We don't call the hook if the job haven't run yet.
		return err
	}
	d.mu.RLock()
	defer d.mu.RUnlock()

	err = d.mu.hook.OnChanged(err)
	return errors.Trace(err)
}

// SetBinlogClient implements DDL.SetBinlogClient interface.
func (d *ddl) SetBinlogClient(binlogCli *pumpcli.PumpsClient) {
	d.binlogCli = binlogCli
}

// GetHook implements DDL.GetHook interface.
func (d *ddl) GetHook() Callback {
	d.mu.Lock()
	defer d.mu.Unlock()

	return d.mu.hook
}

// SetHook set the customized hook.
func (d *ddl) SetHook(h Callback) {
	d.mu.Lock()
	defer d.mu.Unlock()

	d.mu.hook = h
}

func (d *ddl) startCleanDeadTableLock() {
	defer func() {
		goutil.Recover(metrics.LabelDDL, "startCleanDeadTableLock", nil, false)
		d.wg.Done()
	}()

	ticker := time.NewTicker(time.Second * 10)
	defer ticker.Stop()
	for {
		select {
		case <-ticker.C:
			if !d.ownerManager.IsOwner() {
				continue
			}
			deadLockTables, err := d.tableLockCkr.GetDeadLockedTables(d.ctx, d.infoCache.GetLatest().AllSchemas())
			if err != nil {
				logutil.BgLogger().Info("[ddl] get dead table lock failed.", zap.Error(err))
				continue
			}
			for se, tables := range deadLockTables {
				err := d.CleanDeadTableLock(tables, se)
				if err != nil {
					logutil.BgLogger().Info("[ddl] clean dead table lock failed.", zap.Error(err))
				}
			}
		case <-d.ctx.Done():
			return
		}
	}
}

// RecoverInfo contains information needed by DDL.RecoverTable.
type RecoverInfo struct {
	SchemaID      int64
	TableInfo     *model.TableInfo
	DropJobID     int64
	SnapshotTS    uint64
	AutoIDs       meta.AutoIDGroup
	OldSchemaName string
	OldTableName  string
}

// delayForAsyncCommit sleeps `SafeWindow + AllowedClockDrift` before a DDL job finishes.
// It should be called before any DDL that could break data consistency.
// This provides a safe window for async commit and 1PC to commit with an old schema.
func delayForAsyncCommit() {
	cfg := config.GetGlobalConfig().TiKVClient.AsyncCommit
	duration := cfg.SafeWindow + cfg.AllowedClockDrift
	logutil.BgLogger().Info("sleep before DDL finishes to make async commit and 1PC safe",
		zap.Duration("duration", duration))
	time.Sleep(duration)
}

var (
	// RunInGoTest is used to identify whether ddl in running in the test.
	RunInGoTest bool
)

func init() {
	if flag.Lookup("test.v") != nil || flag.Lookup("check.v") != nil {
		RunInGoTest = true
	}
}

// GetDropOrTruncateTableInfoFromJobsByStore implements GetDropOrTruncateTableInfoFromJobs
func GetDropOrTruncateTableInfoFromJobsByStore(jobs []*model.Job, gcSafePoint uint64, getTable func(uint64, int64, int64) (*model.TableInfo, error), fn func(*model.Job, *model.TableInfo) (bool, error)) (bool, error) {
	for _, job := range jobs {
		// Check GC safe point for getting snapshot infoSchema.
		err := gcutil.ValidateSnapshotWithGCSafePoint(job.StartTS, gcSafePoint)
		if err != nil {
			return false, err
		}
		if job.Type != model.ActionDropTable && job.Type != model.ActionTruncateTable {
			continue
		}

		tbl, err := getTable(job.StartTS, job.SchemaID, job.TableID)
		if err != nil {
			if meta.ErrDBNotExists.Equal(err) {
				// The dropped/truncated DDL maybe execute failed that caused by the parallel DDL execution,
				// then can't find the table from the snapshot info-schema. Should just ignore error here,
				// see more in TestParallelDropSchemaAndDropTable.
				continue
			}
			return false, err
		}
		if tbl == nil {
			// The dropped/truncated DDL maybe execute failed that caused by the parallel DDL execution,
			// then can't find the table from the snapshot info-schema. Should just ignore error here,
			// see more in TestParallelDropSchemaAndDropTable.
			continue
		}
		finish, err := fn(job, tbl)
		if err != nil || finish {
			return finish, err
		}
	}
	return false, nil
}

// Info is for DDL information.
type Info struct {
	SchemaVer   int64
	ReorgHandle kv.Key       // It's only used for DDL information.
	Jobs        []*model.Job // It's the currently running jobs.
}

// GetDDLInfo returns DDL information.
func GetDDLInfo(txn kv.Transaction) (*Info, error) {
	var err error
	info := &Info{}
	t := meta.NewMeta(txn)

	info.Jobs = make([]*model.Job, 0, 2)
	job, err := t.GetDDLJobByIdx(0)
	if err != nil {
		return nil, errors.Trace(err)
	}
	if job != nil {
		info.Jobs = append(info.Jobs, job)
	}
	addIdxJob, err := t.GetDDLJobByIdx(0, meta.AddIndexJobListKey)
	if err != nil {
		return nil, errors.Trace(err)
	}
	if addIdxJob != nil {
		info.Jobs = append(info.Jobs, addIdxJob)
	}

	info.SchemaVer, err = t.GetSchemaVersion()
	if err != nil {
		return nil, errors.Trace(err)
	}
	if addIdxJob == nil {
		return info, nil
	}

	_, info.ReorgHandle, _, _, err = newReorgHandler(t).GetDDLReorgHandle(addIdxJob)
	if err != nil {
		if meta.ErrDDLReorgElementNotExist.Equal(err) {
			return info, nil
		}
		return nil, errors.Trace(err)
	}

	return info, nil
}

// CancelJobs cancels the DDL jobs.
func CancelJobs(txn kv.Transaction, ids []int64) ([]error, error) {
	if len(ids) == 0 {
		return nil, nil
	}

	errs := make([]error, len(ids))
	t := meta.NewMeta(txn)
	generalJobs, err := getDDLJobsInQueue(t, meta.DefaultJobListKey)
	if err != nil {
		return nil, errors.Trace(err)
	}
	addIdxJobs, err := getDDLJobsInQueue(t, meta.AddIndexJobListKey)
	if err != nil {
		return nil, errors.Trace(err)
	}
	jobs := append(generalJobs, addIdxJobs...)
	jobsMap := make(map[int64]int)
	for i, id := range ids {
		jobsMap[id] = i
	}
	for j, job := range jobs {
		i, ok := jobsMap[job.ID]
		if !ok {
			logutil.BgLogger().Debug("the job that needs to be canceled isn't equal to current job",
				zap.Int64("need to canceled job ID", job.ID),
				zap.Int64("current job ID", job.ID))
			continue
		}
		delete(jobsMap, job.ID)
		// These states can't be cancelled.
		if job.IsDone() || job.IsSynced() {
			errs[i] = dbterror.ErrCancelFinishedDDLJob.GenWithStackByArgs(job.ID)
			continue
		}
		// If the state is rolling back, it means the work is cleaning the data after cancelling the job.
		if job.IsCancelled() || job.IsRollingback() || job.IsRollbackDone() {
			continue
		}
		if !job.IsRollbackable() {
			errs[i] = dbterror.ErrCannotCancelDDLJob.GenWithStackByArgs(job.ID)
			continue
		}

		job.State = model.JobStateCancelling
		// Make sure RawArgs isn't overwritten.
		err := json.Unmarshal(job.RawArgs, &job.Args)
		if err != nil {
			errs[i] = errors.Trace(err)
			continue
		}
		if j >= len(generalJobs) {
			offset := int64(j - len(generalJobs))
			err = t.UpdateDDLJob(offset, job, true, meta.AddIndexJobListKey)
		} else {
			err = t.UpdateDDLJob(int64(j), job, true)
		}
		if err != nil {
			errs[i] = errors.Trace(err)
		}
	}
	for id, i := range jobsMap {
		errs[i] = dbterror.ErrDDLJobNotFound.GenWithStackByArgs(id)
	}
	return errs, nil
}

func getDDLJobsInQueue(t *meta.Meta, jobListKey meta.JobListKeyType) ([]*model.Job, error) {
	cnt, err := t.DDLJobQueueLen(jobListKey)
	if err != nil {
		return nil, errors.Trace(err)
	}
	jobs := make([]*model.Job, cnt)
	for i := range jobs {
		jobs[i], err = t.GetDDLJobByIdx(int64(i), jobListKey)
		if err != nil {
			return nil, errors.Trace(err)
		}
	}
	return jobs, nil
}

// GetAllDDLJobs get all DDL jobs and sorts jobs by job.ID.
func GetAllDDLJobs(t *meta.Meta) ([]*model.Job, error) {
	generalJobs, err := getDDLJobsInQueue(t, meta.DefaultJobListKey)
	if err != nil {
		return nil, errors.Trace(err)
	}
	addIdxJobs, err := getDDLJobsInQueue(t, meta.AddIndexJobListKey)
	if err != nil {
		return nil, errors.Trace(err)
	}
	jobs := append(generalJobs, addIdxJobs...)
	sort.Sort(jobArray(jobs))
	return jobs, nil
}

type jobArray []*model.Job

func (v jobArray) Len() int {
	return len(v)
}

func (v jobArray) Less(i, j int) bool {
	return v[i].ID < v[j].ID
}

func (v jobArray) Swap(i, j int) {
	v[i], v[j] = v[j], v[i]
}

// MaxHistoryJobs is exported for testing.
const MaxHistoryJobs = 10

// DefNumHistoryJobs is default value of the default number of history job
const DefNumHistoryJobs = 10

// GetHistoryDDLJobs returns the DDL history jobs and an error.
// The maximum count of history jobs is num.
func GetHistoryDDLJobs(txn kv.Transaction, maxNumJobs int) ([]*model.Job, error) {
	t := meta.NewMeta(txn)
	jobs, err := t.GetLastNHistoryDDLJobs(maxNumJobs)
	if err != nil {
		return nil, errors.Trace(err)
	}
	return jobs, nil
}

// IterHistoryDDLJobs iterates history DDL jobs until the `finishFn` return true or error.
func IterHistoryDDLJobs(txn kv.Transaction, finishFn func([]*model.Job) (bool, error)) error {
	txnMeta := meta.NewMeta(txn)
	iter, err := txnMeta.GetLastHistoryDDLJobsIterator()
	if err != nil {
		return err
	}
	cacheJobs := make([]*model.Job, 0, DefNumHistoryJobs)
	for {
		cacheJobs, err = iter.GetLastJobs(DefNumHistoryJobs, cacheJobs)
		if err != nil || len(cacheJobs) == 0 {
			return err
		}
		finish, err := finishFn(cacheJobs)
		if err != nil || finish {
			return err
		}
	}
}

// IterAllDDLJobs will iterates running DDL jobs first, return directly if `finishFn` return true or error,
// then iterates history DDL jobs until the `finishFn` return true or error.
func IterAllDDLJobs(txn kv.Transaction, finishFn func([]*model.Job) (bool, error)) error {
	jobs, err := GetAllDDLJobs(meta.NewMeta(txn))
	if err != nil {
		return err
	}

	finish, err := finishFn(jobs)
	if err != nil || finish {
		return err
	}
	return IterHistoryDDLJobs(txn, finishFn)
}

// GetAllHistoryDDLJobs get all the done DDL jobs.
func GetAllHistoryDDLJobs(m *meta.Meta) ([]*model.Job, error) {
	return m.GetAllHistoryDDLJobs()
}

// GetHistoryJobByID return history DDL job by ID.
func GetHistoryJobByID(sess sessionctx.Context, id int64) (*model.Job, error) {
	err := sessiontxn.NewTxn(context.Background(), sess)
	if err != nil {
		return nil, err
	}
	defer func() {
		// we can ignore the commit error because this txn is readonly.
		_ = sess.CommitTxn(context.Background())
	}()
	txn, err := sess.Txn(true)
	if err != nil {
		return nil, err
	}
	t := meta.NewMeta(txn)
	job, err := t.GetHistoryDDLJob(id)
	return job, errors.Trace(err)
}

// AddHistoryDDLJob adds DDL job to history table.
func AddHistoryDDLJob(t *meta.Meta, job *model.Job, updateRawArgs bool) error {
	return t.AddHistoryDDLJob(job, updateRawArgs)
}

// GetLastHistoryDDLJobsIterator gets latest N history ddl jobs iterator.
func GetLastHistoryDDLJobsIterator(m *meta.Meta) (meta.LastJobIterator, error) {
	return m.GetLastHistoryDDLJobsIterator()
}<|MERGE_RESOLUTION|>--- conflicted
+++ resolved
@@ -477,12 +477,8 @@
 	// Otherwise, we needn't do that.
 	if RunWorker {
 		d.ownerManager.SetBeOwnerHook(func() {
-			err := kv.RunInNewTxn(d.ctx, d.store, true, func(ctx context.Context, txn kv.Transaction) error {
-				t := meta.NewMeta(txn)
-				var err error
-				d.ddlSeqNumMu.seqNum, err = t.GetHistoryDDLCount()
-				return err
-			})
+			var err error
+			d.ddlSeqNumMu.seqNum, err = d.GetNextDDLSeqNum()
 			if err != nil {
 				logutil.BgLogger().Error("error when getting the ddl history count", zap.Error(err))
 			}
@@ -509,14 +505,6 @@
 			asyncNotify(worker.ddlJobCh)
 		}
 
-<<<<<<< HEAD
-=======
-		d.ddlSeqNumMu.seqNum, err = d.GetNextDDLSeqNum()
-		if err != nil {
-			return err
-		}
-
->>>>>>> 7bd89234
 		go d.schemaSyncer.StartCleanWork()
 		if config.TableLockEnabled() {
 			d.wg.Add(1)
