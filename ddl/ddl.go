// Copyright 2013 The ql Authors. All rights reserved.
// Use of this source code is governed by a BSD-style
// license that can be found in the LICENSES/QL-LICENSE file.

// Copyright 2015 PingCAP, Inc.
//
// Licensed under the Apache License, Version 2.0 (the "License");
// you may not use this file except in compliance with the License.
// You may obtain a copy of the License at
//
//     http://www.apache.org/licenses/LICENSE-2.0
//
// Unless required by applicable law or agreed to in writing, software
// distributed under the License is distributed on an "AS IS" BASIS,
// See the License for the specific language governing permissions and
// limitations under the License.

package ddl

import (
	"context"
	"fmt"
	"sync"
	"time"

	"github.com/coreos/etcd/clientv3"
	"github.com/ngaut/pools"
	"github.com/pingcap/errors"
	"github.com/pingcap/parser/ast"
	"github.com/pingcap/parser/model"
	"github.com/pingcap/parser/mysql"
	"github.com/pingcap/parser/terror"
	pumpcli "github.com/pingcap/tidb-tools/tidb-binlog/pump_client"
	"github.com/pingcap/tidb/ddl/util"
	"github.com/pingcap/tidb/infoschema"
	"github.com/pingcap/tidb/kv"
	"github.com/pingcap/tidb/meta"
	"github.com/pingcap/tidb/metrics"
	"github.com/pingcap/tidb/owner"
	"github.com/pingcap/tidb/sessionctx"
	"github.com/pingcap/tidb/sessionctx/binloginfo"
	"github.com/pingcap/tidb/sessionctx/variable"
	"github.com/pingcap/tidb/table"
	tidbutil "github.com/pingcap/tidb/util"
	log "github.com/sirupsen/logrus"
	"github.com/twinj/uuid"
)

const (
	// currentVersion is for all new DDL jobs.
	currentVersion = 1
	// DDLOwnerKey is the ddl owner path that is saved to etcd, and it's exported for testing.
	DDLOwnerKey = "/tidb/ddl/fg/owner"
	ddlPrompt   = "ddl"

	shardRowIDBitsMax = 15

	// PartitionCountLimit is limit of the number of partitions in a table.
	// Mysql maximum number of partitions is 8192, our maximum number of partitions is 1024.
	// Reference linking https://dev.mysql.com/doc/refman/5.7/en/partitioning-limitations.html.
	PartitionCountLimit = 1024
)

var (
	// TableColumnCountLimit is limit of the number of columns in a table.
	// It's exported for testing.
	TableColumnCountLimit = uint32(512)
	// EnableSplitTableRegion is a flag to decide whether to split a new region for
	// a newly created table. It takes effect only if the Storage supports split
	// region.
	EnableSplitTableRegion = uint32(0)
)

var (
	// errWorkerClosed means we have already closed the DDL worker.
	errInvalidWorker = terror.ClassDDL.New(codeInvalidWorker, "invalid worker")
	// errNotOwner means we are not owner and can't handle DDL jobs.
	errNotOwner              = terror.ClassDDL.New(codeNotOwner, "not Owner")
	errCantDecodeIndex       = terror.ClassDDL.New(codeCantDecodeIndex, "cannot decode index value, because %s")
	errInvalidDDLJob         = terror.ClassDDL.New(codeInvalidDDLJob, "invalid DDL job")
	errCancelledDDLJob       = terror.ClassDDL.New(codeCancelledDDLJob, "cancelled DDL job")
	errInvalidJobFlag        = terror.ClassDDL.New(codeInvalidJobFlag, "invalid job flag")
	errRunMultiSchemaChanges = terror.ClassDDL.New(codeRunMultiSchemaChanges, "can't run multi schema change")
	errWaitReorgTimeout      = terror.ClassDDL.New(codeWaitReorgTimeout, "wait for reorganization timeout")
	errInvalidStoreVer       = terror.ClassDDL.New(codeInvalidStoreVer, "invalid storage current version")

	// We don't support dropping column with index covered now.
	errCantDropColWithIndex     = terror.ClassDDL.New(codeCantDropColWithIndex, "can't drop column with index")
	errUnsupportedAddColumn     = terror.ClassDDL.New(codeUnsupportedAddColumn, "unsupported add column")
	errUnsupportedModifyColumn  = terror.ClassDDL.New(codeUnsupportedModifyColumn, "unsupported modify column %s")
	errUnsupportedModifyCharset = terror.ClassDDL.New(codeUnsupportedModifyCharset, "unsupported modify %s")
	errUnsupportedPKHandle      = terror.ClassDDL.New(codeUnsupportedDropPKHandle,
		"unsupported drop integer primary key")
	errUnsupportedCharset = terror.ClassDDL.New(codeUnsupportedCharset, "unsupported charset %s collate %s")

	errUnsupportedShardRowIDBits = terror.ClassDDL.New(codeUnsupportedShardRowIDBits, "unsupported shard_row_id_bits for table with auto_increment column.")
	errBlobKeyWithoutLength      = terror.ClassDDL.New(codeBlobKeyWithoutLength, "index for BLOB/TEXT column must specify a key length")
	errIncorrectPrefixKey        = terror.ClassDDL.New(codeIncorrectPrefixKey, "Incorrect prefix key; the used key part isn't a string, the used length is longer than the key part, or the storage engine doesn't support unique prefix keys")
	errTooLongKey                = terror.ClassDDL.New(codeTooLongKey,
		fmt.Sprintf("Specified key was too long; max key length is %d bytes", maxPrefixLength))
	errKeyColumnDoesNotExits    = terror.ClassDDL.New(codeKeyColumnDoesNotExits, mysql.MySQLErrName[mysql.ErrKeyColumnDoesNotExits])
	errUnknownTypeLength        = terror.ClassDDL.New(codeUnknownTypeLength, "Unknown length for type tp %d")
	errUnknownFractionLength    = terror.ClassDDL.New(codeUnknownFractionLength, "Unknown Length for type tp %d and fraction %d")
	errInvalidJobVersion        = terror.ClassDDL.New(codeInvalidJobVersion, "DDL job with version %d greater than current %d")
	errFileNotFound             = terror.ClassDDL.New(codeFileNotFound, "Can't find file: './%s/%s.frm'")
	errErrorOnRename            = terror.ClassDDL.New(codeErrorOnRename, "Error on rename of './%s/%s' to './%s/%s'")
	errBadField                 = terror.ClassDDL.New(codeBadField, "Unknown column '%s' in '%s'")
	errInvalidUseOfNull         = terror.ClassDDL.New(codeInvalidUseOfNull, "Invalid use of NULL value")
	errTooManyFields            = terror.ClassDDL.New(codeTooManyFields, "Too many columns")
	errInvalidSplitRegionRanges = terror.ClassDDL.New(codeInvalidRanges, "Failed to split region ranges")
	errReorgPanic               = terror.ClassDDL.New(codeReorgWorkerPanic, "reorg worker panic.")

	// errWrongKeyColumn is for table column cannot be indexed.
	errWrongKeyColumn = terror.ClassDDL.New(codeWrongKeyColumn, mysql.MySQLErrName[mysql.ErrWrongKeyColumn])
	// errUnsupportedOnGeneratedColumn is for unsupported actions on generated columns.
	errUnsupportedOnGeneratedColumn = terror.ClassDDL.New(codeUnsupportedOnGeneratedColumn, mysql.MySQLErrName[mysql.ErrUnsupportedOnGeneratedColumn])
	// errGeneratedColumnNonPrior forbids to refer generated column non prior to it.
	errGeneratedColumnNonPrior = terror.ClassDDL.New(codeGeneratedColumnNonPrior, mysql.MySQLErrName[mysql.ErrGeneratedColumnNonPrior])
	// errDependentByGeneratedColumn forbids to delete columns which are dependent by generated columns.
	errDependentByGeneratedColumn = terror.ClassDDL.New(codeDependentByGeneratedColumn, mysql.MySQLErrName[mysql.ErrDependentByGeneratedColumn])
	// errJSONUsedAsKey forbids to use JSON as key or index.
	errJSONUsedAsKey = terror.ClassDDL.New(codeJSONUsedAsKey, mysql.MySQLErrName[mysql.ErrJSONUsedAsKey])
	// errBlobCantHaveDefault forbids to give not null default value to TEXT/BLOB/JSON.
	errBlobCantHaveDefault = terror.ClassDDL.New(codeBlobCantHaveDefault, mysql.MySQLErrName[mysql.ErrBlobCantHaveDefault])
	errTooLongIndexComment = terror.ClassDDL.New(codeErrTooLongIndexComment, mysql.MySQLErrName[mysql.ErrTooLongIndexComment])
<<<<<<< HEAD
	// ErrInvalidDefaultValue returns for invalid default value for columns.
	ErrInvalidDefaultValue = terror.ClassDDL.New(codeInvalidDefaultValue, mysql.MySQLErrName[mysql.ErrInvalidDefault])
=======
	// ErrGeneratedColumnRefAutoInc forbids to refer generated columns to auto-increment columns .
	ErrGeneratedColumnRefAutoInc = terror.ClassDDL.New(codeErrGeneratedColumnRefAutoInc, mysql.MySQLErrName[mysql.ErrGeneratedColumnRefAutoInc])
>>>>>>> 7ac4902b
	// ErrUnsupportedAddPartition returns for does not support add partitions.
	ErrUnsupportedAddPartition = terror.ClassDDL.New(codeUnsupportedAddPartition, "unsupported add partitions")
	// ErrUnsupportedCoalescePartition returns for does not support coalesce partitions.
	ErrUnsupportedCoalescePartition = terror.ClassDDL.New(codeUnsupportedCoalescePartition, "unsupported coalesce partitions")
	// ErrUnsupportedPartitionByRangeColumns returns for does unsupported partition by range columns.
	ErrUnsupportedPartitionByRangeColumns = terror.ClassDDL.New(codeUnsupportedPartitionByRangeColumns,
		"unsupported partition by range columns")

	// ErrDupKeyName returns for duplicated key name
	ErrDupKeyName = terror.ClassDDL.New(codeDupKeyName, "duplicate key name")
	// ErrInvalidDBState returns for invalid database state.
	ErrInvalidDBState = terror.ClassDDL.New(codeInvalidDBState, "invalid database state")
	// ErrInvalidTableState returns for invalid Table state.
	ErrInvalidTableState = terror.ClassDDL.New(codeInvalidTableState, "invalid table state")
	// ErrInvalidColumnState returns for invalid column state.
	ErrInvalidColumnState = terror.ClassDDL.New(codeInvalidColumnState, "invalid column state")
	// ErrInvalidIndexState returns for invalid index state.
	ErrInvalidIndexState = terror.ClassDDL.New(codeInvalidIndexState, "invalid index state")
	// ErrInvalidForeignKeyState returns for invalid foreign key state.
	ErrInvalidForeignKeyState = terror.ClassDDL.New(codeInvalidForeignKeyState, "invalid foreign key state")
	// ErrUnsupportedModifyPrimaryKey returns an error when add or drop the primary key.
	// It's exported for testing.
	ErrUnsupportedModifyPrimaryKey = terror.ClassDDL.New(codeUnsupportedModifyPrimaryKey, "unsupported %s primary key")

	// ErrColumnBadNull returns for a bad null value.
	ErrColumnBadNull = terror.ClassDDL.New(codeBadNull, "column cann't be null")
	// ErrCantRemoveAllFields returns for deleting all columns.
	ErrCantRemoveAllFields = terror.ClassDDL.New(codeCantRemoveAllFields, "can't delete all columns with ALTER TABLE")
	// ErrCantDropFieldOrKey returns for dropping a non-existent field or key.
	ErrCantDropFieldOrKey = terror.ClassDDL.New(codeCantDropFieldOrKey, "can't drop field; check that column/key exists")
	// ErrInvalidOnUpdate returns for invalid ON UPDATE clause.
	ErrInvalidOnUpdate = terror.ClassDDL.New(codeInvalidOnUpdate, mysql.MySQLErrName[mysql.ErrInvalidOnUpdate])
	// ErrTooLongIdent returns for too long name of database/table/column/index.
	ErrTooLongIdent = terror.ClassDDL.New(codeTooLongIdent, mysql.MySQLErrName[mysql.ErrTooLongIdent])
	// ErrWrongDBName returns for wrong database name.
	ErrWrongDBName = terror.ClassDDL.New(codeWrongDBName, mysql.MySQLErrName[mysql.ErrWrongDBName])
	// ErrWrongTableName returns for wrong table name.
	ErrWrongTableName = terror.ClassDDL.New(codeWrongTableName, mysql.MySQLErrName[mysql.ErrWrongTableName])
	// ErrWrongColumnName returns for wrong column name.
	ErrWrongColumnName = terror.ClassDDL.New(codeWrongColumnName, mysql.MySQLErrName[mysql.ErrWrongColumnName])
	// ErrTableMustHaveColumns returns for missing column when creating a table.
	ErrTableMustHaveColumns = terror.ClassDDL.New(codeTableMustHaveColumns, mysql.MySQLErrName[mysql.ErrTableMustHaveColumns])
	// ErrWrongNameForIndex returns for wrong index name.
	ErrWrongNameForIndex = terror.ClassDDL.New(codeWrongNameForIndex, mysql.MySQLErrName[mysql.ErrWrongNameForIndex])
	// ErrUnknownCharacterSet returns unknown character set.
	ErrUnknownCharacterSet = terror.ClassDDL.New(codeUnknownCharacterSet, "Unknown character set: '%s'")
	// ErrPrimaryCantHaveNull returns All parts of a PRIMARY KEY must be NOT NULL; if you need NULL in a key, use UNIQUE instead
	ErrPrimaryCantHaveNull = terror.ClassDDL.New(codePrimaryCantHaveNull, mysql.MySQLErrName[mysql.ErrPrimaryCantHaveNull])

	// ErrNotAllowedTypeInPartition returns not allowed type error when creating table partiton with unsupport expression type.
	ErrNotAllowedTypeInPartition = terror.ClassDDL.New(codeErrFieldTypeNotAllowedAsPartitionField, mysql.MySQLErrName[mysql.ErrFieldTypeNotAllowedAsPartitionField])
	// ErrPartitionsMustBeDefined returns each partition must be defined.
	ErrPartitionsMustBeDefined = terror.ClassDDL.New(codePartitionsMustBeDefined, "For RANGE partitions each partition must be defined")
	// ErrPartitionMgmtOnNonpartitioned returns it's not a partition table.
	ErrPartitionMgmtOnNonpartitioned = terror.ClassDDL.New(codePartitionMgmtOnNonpartitioned, "Partition management on a not partitioned table is not possible")
	// ErrDropPartitionNonExistent returns error in list of partition.
	ErrDropPartitionNonExistent = terror.ClassDDL.New(codeDropPartitionNonExistent, " Error in list of partitions to %s")
	// ErrSameNamePartition returns duplicate partition name.
	ErrSameNamePartition = terror.ClassDDL.New(codeSameNamePartition, "Duplicate partition name %s")
	// ErrRangeNotIncreasing returns values less than value must be strictly increasing for each partition.
	ErrRangeNotIncreasing = terror.ClassDDL.New(codeRangeNotIncreasing, "VALUES LESS THAN value must be strictly increasing for each partition")
	// ErrPartitionMaxvalue returns maxvalue can only be used in last partition definition.
	ErrPartitionMaxvalue = terror.ClassDDL.New(codePartitionMaxvalue, "MAXVALUE can only be used in last partition definition")
	// ErrTooManyValues returns cannot have more than one value for this type of partitioning.
	ErrTooManyValues = terror.ClassDDL.New(codeErrTooManyValues, mysql.MySQLErrName[mysql.ErrTooManyValues])
	//ErrDropLastPartition returns cannot remove all partitions, use drop table instead.
	ErrDropLastPartition = terror.ClassDDL.New(codeDropLastPartition, mysql.MySQLErrName[mysql.ErrDropLastPartition])
	//ErrTooManyPartitions returns too many partitions were defined.
	ErrTooManyPartitions = terror.ClassDDL.New(codeTooManyPartitions, mysql.MySQLErrName[mysql.ErrTooManyPartitions])
	//ErrPartitionFunctionIsNotAllowed returns this partition function is not allowed.
	ErrPartitionFunctionIsNotAllowed = terror.ClassDDL.New(codePartitionFunctionIsNotAllowed, mysql.MySQLErrName[mysql.ErrPartitionFunctionIsNotAllowed])
	// ErrPartitionFuncNotAllowed returns partition function returns the wrong type.
	ErrPartitionFuncNotAllowed = terror.ClassDDL.New(codeErrPartitionFuncNotAllowed, mysql.MySQLErrName[mysql.ErrPartitionFuncNotAllowed])
	// ErrUniqueKeyNeedAllFieldsInPf returns must include all columns in the table's partitioning function.
	ErrUniqueKeyNeedAllFieldsInPf = terror.ClassDDL.New(codeUniqueKeyNeedAllFieldsInPf, mysql.MySQLErrName[mysql.ErrUniqueKeyNeedAllFieldsInPf])
	errWrongExprInPartitionFunc   = terror.ClassDDL.New(codeWrongExprInPartitionFunc, mysql.MySQLErrName[mysql.ErrWrongExprInPartitionFunc])
	// ErrWarnDataTruncated returns data truncated error.
	ErrWarnDataTruncated = terror.ClassDDL.New(codeWarnDataTruncated, mysql.MySQLErrName[mysql.WarnDataTruncated])
	// ErrCoalesceOnlyOnHashPartition returns coalesce partition can only be used on hash/key partitions.
	ErrCoalesceOnlyOnHashPartition = terror.ClassDDL.New(codeCoalesceOnlyOnHashPartition, mysql.MySQLErrName[mysql.ErrCoalesceOnlyOnHashPartition])
	// ErrViewWrongList returns create view must include all columns in the select clause
	ErrViewWrongList = terror.ClassDDL.New(codeViewWrongList, mysql.MySQLErrName[mysql.ErrViewWrongList])
	// ErrAlterOperationNotSupported returns when alter operations is not supported.
	ErrAlterOperationNotSupported = terror.ClassDDL.New(codeNotSupportedAlterOperation, mysql.MySQLErrName[mysql.ErrAlterOperationNotSupportedReason])
	// ErrWrongObject returns for wrong object.
	ErrWrongObject = terror.ClassDDL.New(codeErrWrongObject, mysql.MySQLErrName[mysql.ErrWrongObject])
)

// DDL is responsible for updating schema in data store and maintaining in-memory InfoSchema cache.
type DDL interface {
	CreateSchema(ctx sessionctx.Context, name model.CIStr, charsetInfo *ast.CharsetOpt) error
	DropSchema(ctx sessionctx.Context, schema model.CIStr) error
	CreateTable(ctx sessionctx.Context, stmt *ast.CreateTableStmt) error
	CreateView(ctx sessionctx.Context, stmt *ast.CreateViewStmt) error
	CreateTableWithLike(ctx sessionctx.Context, ident, referIdent ast.Ident, ifNotExists bool) error
	DropTable(ctx sessionctx.Context, tableIdent ast.Ident) (err error)
	RestoreTable(ctx sessionctx.Context, tbInfo *model.TableInfo, schemaID, autoID, dropJobID int64, snapshotTS uint64) (err error)
	DropView(ctx sessionctx.Context, tableIdent ast.Ident) (err error)
	CreateIndex(ctx sessionctx.Context, tableIdent ast.Ident, unique bool, indexName model.CIStr,
		columnNames []*ast.IndexColName, indexOption *ast.IndexOption) error
	DropIndex(ctx sessionctx.Context, tableIdent ast.Ident, indexName model.CIStr) error
	AlterTable(ctx sessionctx.Context, tableIdent ast.Ident, spec []*ast.AlterTableSpec) error
	TruncateTable(ctx sessionctx.Context, tableIdent ast.Ident) error
	RenameTable(ctx sessionctx.Context, oldTableIdent, newTableIdent ast.Ident, isAlterTable bool) error

	// GetLease returns current schema lease time.
	GetLease() time.Duration
	// Stats returns the DDL statistics.
	Stats(vars *variable.SessionVars) (map[string]interface{}, error)
	// GetScope gets the status variables scope.
	GetScope(status string) variable.ScopeFlag
	// Stop stops DDL worker.
	Stop() error
	// RegisterEventCh registers event channel for ddl.
	RegisterEventCh(chan<- *util.Event)
	// SchemaSyncer gets the schema syncer.
	SchemaSyncer() SchemaSyncer
	// OwnerManager gets the owner manager.
	OwnerManager() owner.Manager
	// GetID gets the ddl ID.
	GetID() string
	// GetTableMaxRowID gets the max row ID of a normal table or a partition.
	GetTableMaxRowID(startTS uint64, tbl table.PhysicalTable) (int64, bool, error)
	// SetBinlogClient sets the binlog client for DDL worker. It's exported for testing.
	SetBinlogClient(*pumpcli.PumpsClient)
	// GetHook gets the hook. It's exported for testing.
	GetHook() Callback
}

// ddl is used to handle the statements that define the structure or schema of the database.
type ddl struct {
	m          sync.RWMutex
	infoHandle *infoschema.Handle
	quitCh     chan struct{}

	*ddlCtx
	workers     map[workerType]*worker
	sessPool    *sessionPool
	delRangeMgr delRangeManager
}

// ddlCtx is the context when we use worker to handle DDL jobs.
type ddlCtx struct {
	uuid         string
	store        kv.Storage
	ownerManager owner.Manager
	schemaSyncer SchemaSyncer
	ddlJobDoneCh chan struct{}
	ddlEventCh   chan<- *util.Event
	lease        time.Duration        // lease is schema lease.
	binlogCli    *pumpcli.PumpsClient // binlogCli is used for Binlog.

	// hook may be modified.
	mu struct {
		sync.RWMutex
		hook        Callback
		interceptor Interceptor
	}
}

func (dc *ddlCtx) isOwner() bool {
	isOwner := dc.ownerManager.IsOwner()
	log.Debugf("[ddl] it's the DDL owner %v, self ID %s", isOwner, dc.uuid)
	if isOwner {
		metrics.DDLCounter.WithLabelValues(metrics.DDLOwner + "_" + mysql.TiDBReleaseVersion).Inc()
	}
	return isOwner
}

// RegisterEventCh registers passed channel for ddl Event.
func (d *ddl) RegisterEventCh(ch chan<- *util.Event) {
	d.ddlEventCh = ch
}

// asyncNotifyEvent will notify the ddl event to outside world, say statistic handle. When the channel is full, we may
// give up notify and log it.
func asyncNotifyEvent(d *ddlCtx, e *util.Event) {
	if d.ddlEventCh != nil {
		if d.lease == 0 {
			// If lease is 0, it's always used in test.
			select {
			case d.ddlEventCh <- e:
			default:
			}
			return
		}
		for i := 0; i < 10; i++ {
			select {
			case d.ddlEventCh <- e:
				return
			default:
				log.Warnf("Fail to notify event %s.", e)
				time.Sleep(time.Microsecond * 10)
			}
		}
	}
}

// NewDDL creates a new DDL.
func NewDDL(ctx context.Context, etcdCli *clientv3.Client, store kv.Storage,
	infoHandle *infoschema.Handle, hook Callback, lease time.Duration, ctxPool *pools.ResourcePool) DDL {
	return newDDL(ctx, etcdCli, store, infoHandle, hook, lease, ctxPool)
}

func newDDL(ctx context.Context, etcdCli *clientv3.Client, store kv.Storage,
	infoHandle *infoschema.Handle, hook Callback, lease time.Duration, ctxPool *pools.ResourcePool) *ddl {
	if hook == nil {
		hook = &BaseCallback{}
	}
	id := uuid.NewV4().String()
	ctx, cancelFunc := context.WithCancel(ctx)
	var manager owner.Manager
	var syncer SchemaSyncer
	if etcdCli == nil {
		// The etcdCli is nil if the store is localstore which is only used for testing.
		// So we use mockOwnerManager and MockSchemaSyncer.
		manager = owner.NewMockManager(id, cancelFunc)
		syncer = NewMockSchemaSyncer()
	} else {
		manager = owner.NewOwnerManager(etcdCli, ddlPrompt, id, DDLOwnerKey, cancelFunc)
		syncer = NewSchemaSyncer(etcdCli, id)
	}

	ddlCtx := &ddlCtx{
		uuid:         id,
		store:        store,
		lease:        lease,
		ddlJobDoneCh: make(chan struct{}, 1),
		ownerManager: manager,
		schemaSyncer: syncer,
		binlogCli:    binloginfo.GetPumpsClient(),
	}
	ddlCtx.mu.hook = hook
	ddlCtx.mu.interceptor = &BaseInterceptor{}
	d := &ddl{
		infoHandle: infoHandle,
		ddlCtx:     ddlCtx,
	}

	d.start(ctx, ctxPool)
	variable.RegisterStatistics(d)

	metrics.DDLCounter.WithLabelValues(metrics.CreateDDLInstance).Inc()
	return d
}

// Stop implements DDL.Stop interface.
func (d *ddl) Stop() error {
	d.m.Lock()
	defer d.m.Unlock()

	d.close()
	log.Infof("[ddl] stop DDL:%s", d.uuid)
	return nil
}

func (d *ddl) newDeleteRangeManager(mock bool) delRangeManager {
	var delRangeMgr delRangeManager
	if !mock {
		delRangeMgr = newDelRangeManager(d.store, d.sessPool)
		log.Infof("[ddl] start delRangeManager OK, with emulator: %t", !d.store.SupportDeleteRange())
	} else {
		delRangeMgr = newMockDelRangeManager()
	}

	delRangeMgr.start()
	return delRangeMgr
}

// start campaigns the owner and starts workers.
// ctxPool is used for the worker's delRangeManager and creates sessions.
func (d *ddl) start(ctx context.Context, ctxPool *pools.ResourcePool) {
	log.Infof("[ddl] start DDL:%s, run worker %v", d.uuid, RunWorker)
	d.quitCh = make(chan struct{})

	// If RunWorker is true, we need campaign owner and do DDL job.
	// Otherwise, we needn't do that.
	if RunWorker {
		err := d.ownerManager.CampaignOwner(ctx)
		terror.Log(errors.Trace(err))

		d.workers = make(map[workerType]*worker, 2)
		d.sessPool = newSessionPool(ctxPool)
		d.delRangeMgr = d.newDeleteRangeManager(ctxPool == nil)
		d.workers[generalWorker] = newWorker(generalWorker, d.store, d.sessPool, d.delRangeMgr)
		d.workers[addIdxWorker] = newWorker(addIdxWorker, d.store, d.sessPool, d.delRangeMgr)
		for _, worker := range d.workers {
			worker.wg.Add(1)
			w := worker
			go tidbutil.WithRecovery(
				func() { w.start(d.ddlCtx) },
				func(r interface{}) {
					if r != nil {
						log.Errorf("[ddl-%s] ddl %s meet panic", w, d.uuid)
						metrics.PanicCounter.WithLabelValues(metrics.LabelDDL).Inc()
					}
				})
			metrics.DDLCounter.WithLabelValues(fmt.Sprintf("%s_%s", metrics.CreateDDL, worker.String())).Inc()

			// When the start function is called, we will send a fake job to let worker
			// checks owner firstly and try to find whether a job exists and run.
			asyncNotify(worker.ddlJobCh)
		}
	}
}

func (d *ddl) close() {
	if isChanClosed(d.quitCh) {
		return
	}

	startTime := time.Now()
	close(d.quitCh)
	d.ownerManager.Cancel()
	err := d.schemaSyncer.RemoveSelfVersionPath()
	if err != nil {
		log.Errorf("[ddl] remove self version path failed %v", err)
	}

	for _, worker := range d.workers {
		worker.close()
	}
	if d.sessPool != nil {
		d.sessPool.close()
	}
	if d.delRangeMgr != nil {
		d.delRangeMgr.clear()
	}

	log.Infof("[ddl] closing DDL:%s takes time %v", d.uuid, time.Since(startTime))
}

// GetLease implements DDL.GetLease interface.
func (d *ddl) GetLease() time.Duration {
	d.m.RLock()
	lease := d.lease
	d.m.RUnlock()
	return lease
}

// GetInfoSchemaWithInterceptor gets the infoschema binding to d. It's exported for testing.
// Please don't use this function, it is used by TestParallelDDLBeforeRunDDLJob to intercept the calling of d.infoHandle.Get(), use d.infoHandle.Get() instead.
// Otherwise, the TestParallelDDLBeforeRunDDLJob will hang up forever.
func (d *ddl) GetInfoSchemaWithInterceptor(ctx sessionctx.Context) infoschema.InfoSchema {
	is := d.infoHandle.Get()

	d.mu.RLock()
	defer d.mu.RUnlock()
	return d.mu.interceptor.OnGetInfoSchema(ctx, is)
}

func (d *ddl) genGlobalID() (int64, error) {
	var globalID int64
	err := kv.RunInNewTxn(d.store, true, func(txn kv.Transaction) error {
		var err error

		// gofail: var mockGenGlobalIDFail bool
		// if mockGenGlobalIDFail {
		//	 return errors.New("gofail genGlobalID error")
		// }

		globalID, err = meta.NewMeta(txn).GenGlobalID()
		return errors.Trace(err)
	})

	return globalID, errors.Trace(err)
}

// SchemaSyncer implements DDL.SchemaSyncer interface.
func (d *ddl) SchemaSyncer() SchemaSyncer {
	return d.schemaSyncer
}

// OwnerManager implements DDL.OwnerManager interface.
func (d *ddl) OwnerManager() owner.Manager {
	return d.ownerManager
}

// GetID implements DDL.GetID interface.
func (d *ddl) GetID() string {
	return d.uuid
}

func checkJobMaxInterval(job *model.Job) time.Duration {
	// The job of adding index takes more time to process.
	// So it uses the longer time.
	if job.Type == model.ActionAddIndex {
		return 3 * time.Second
	}
	if job.Type == model.ActionCreateTable || job.Type == model.ActionCreateSchema {
		return 500 * time.Millisecond
	}
	return 1 * time.Second
}

func (d *ddl) asyncNotifyWorker(jobTp model.ActionType) {
	// If the workers don't run, we needn't to notify workers.
	if !RunWorker {
		return
	}

	if jobTp == model.ActionAddIndex {
		asyncNotify(d.workers[addIdxWorker].ddlJobCh)
	} else {
		asyncNotify(d.workers[generalWorker].ddlJobCh)
	}
}

func (d *ddl) doDDLJob(ctx sessionctx.Context, job *model.Job) error {
	// Get a global job ID and put the DDL job in the queue.
	err := d.addDDLJob(ctx, job)
	if err != nil {
		return errors.Trace(err)
	}
	ctx.GetSessionVars().StmtCtx.IsDDLJobInQueue = true

	// Notice worker that we push a new job and wait the job done.
	d.asyncNotifyWorker(job.Type)
	log.Infof("[ddl] start DDL job %s, Query:%s", job, job.Query)

	var historyJob *model.Job
	jobID := job.ID
	// For a job from start to end, the state of it will be none -> delete only -> write only -> reorganization -> public
	// For every state changes, we will wait as lease 2 * lease time, so here the ticker check is 10 * lease.
	// But we use etcd to speed up, normally it takes less than 0.5s now, so we use 0.5s or 1s or 3s as the max value.
	ticker := time.NewTicker(chooseLeaseTime(10*d.lease, checkJobMaxInterval(job)))
	startTime := time.Now()
	metrics.JobsGauge.WithLabelValues(job.Type.String()).Inc()
	defer func() {
		ticker.Stop()
		metrics.JobsGauge.WithLabelValues(job.Type.String()).Dec()
		metrics.HandleJobHistogram.WithLabelValues(job.Type.String(), metrics.RetLabel(err)).Observe(time.Since(startTime).Seconds())
	}()
	for {
		select {
		case <-d.ddlJobDoneCh:
		case <-ticker.C:
		}

		historyJob, err = d.getHistoryDDLJob(jobID)
		if err != nil {
			log.Errorf("[ddl] get history DDL job err %v, check again", err)
			continue
		} else if historyJob == nil {
			log.Debugf("[ddl] DDL job ID:%d is not in history, maybe not run", jobID)
			continue
		}

		// If a job is a history job, the state must be JobStateSynced or JobStateRollbackDone or JobStateCancelled.
		if historyJob.IsSynced() {
			log.Infof("[ddl] DDL job ID:%d is finished", jobID)
			return nil
		}

		if historyJob.Error != nil {
			return errors.Trace(historyJob.Error)
		}
		panic("When the state is JobStateRollbackDone or JobStateCancelled, historyJob.Error should never be nil")
	}
}

func (d *ddl) callHookOnChanged(err error) error {
	d.mu.RLock()
	defer d.mu.RUnlock()

	err = d.mu.hook.OnChanged(err)
	return errors.Trace(err)
}

// SetBinlogClient implements DDL.SetBinlogClient interface.
func (d *ddl) SetBinlogClient(binlogCli *pumpcli.PumpsClient) {
	d.binlogCli = binlogCli
}

// GetHook implements DDL.GetHook interface.
func (d *ddl) GetHook() Callback {
	d.mu.Lock()
	defer d.mu.Unlock()

	return d.mu.hook
}

// DDL error codes.
const (
	codeInvalidWorker         terror.ErrCode = 1
	codeNotOwner                             = 2
	codeInvalidDDLJob                        = 3
	codeInvalidJobFlag                       = 5
	codeRunMultiSchemaChanges                = 6
	codeWaitReorgTimeout                     = 7
	codeInvalidStoreVer                      = 8
	codeUnknownTypeLength                    = 9
	codeUnknownFractionLength                = 10
	codeInvalidJobVersion                    = 11
	codeCancelledDDLJob                      = 12
	codeInvalidRanges                        = 13
	codeReorgWorkerPanic                     = 14
	codeCantDecodeIndex                      = 15

	codeInvalidDBState         = 100
	codeInvalidTableState      = 101
	codeInvalidColumnState     = 102
	codeInvalidIndexState      = 103
	codeInvalidForeignKeyState = 104

	codeCantDropColWithIndex               = 201
	codeUnsupportedAddColumn               = 202
	codeUnsupportedModifyColumn            = 203
	codeUnsupportedDropPKHandle            = 204
	codeUnsupportedCharset                 = 205
	codeUnsupportedModifyPrimaryKey        = 206
	codeUnsupportedShardRowIDBits          = 207
	codeUnsupportedAddPartition            = 208
	codeUnsupportedCoalescePartition       = 209
	codeUnsupportedModifyCharset           = 210
	codeUnsupportedPartitionByRangeColumns = 211

	codeFileNotFound                           = 1017
	codeErrorOnRename                          = 1025
	codeBadNull                                = mysql.ErrBadNull
	codeBadField                               = 1054
	codeTooLongIdent                           = 1059
	codeDupKeyName                             = 1061
	codeInvalidDefaultValue                    = mysql.ErrInvalidDefault
	codeTooLongKey                             = 1071
	codeKeyColumnDoesNotExits                  = mysql.ErrKeyColumnDoesNotExits
	codeIncorrectPrefixKey                     = 1089
	codeCantRemoveAllFields                    = 1090
	codeCantDropFieldOrKey                     = 1091
	codeBlobCantHaveDefault                    = 1101
	codeWrongDBName                            = 1102
	codeWrongTableName                         = 1103
	codeTooManyFields                          = 1117
	codeInvalidUseOfNull                       = 1138
	codeWrongColumnName                        = 1166
	codeWrongKeyColumn                         = 1167
	codeBlobKeyWithoutLength                   = 1170
	codeInvalidOnUpdate                        = 1294
	codeErrWrongObject                         = terror.ErrCode(mysql.ErrWrongObject)
	codeViewWrongList                          = 1353
	codeUnsupportedOnGeneratedColumn           = 3106
	codeGeneratedColumnNonPrior                = 3107
	codeDependentByGeneratedColumn             = 3108
	codeJSONUsedAsKey                          = 3152
	codeWrongNameForIndex                      = terror.ErrCode(mysql.ErrWrongNameForIndex)
	codeErrTooLongIndexComment                 = terror.ErrCode(mysql.ErrTooLongIndexComment)
	codeUnknownCharacterSet                    = terror.ErrCode(mysql.ErrUnknownCharacterSet)
	codeCantCreateTable                        = terror.ErrCode(mysql.ErrCantCreateTable)
	codeTableMustHaveColumns                   = terror.ErrCode(mysql.ErrTableMustHaveColumns)
	codePartitionsMustBeDefined                = terror.ErrCode(mysql.ErrPartitionsMustBeDefined)
	codePartitionMgmtOnNonpartitioned          = terror.ErrCode(mysql.ErrPartitionMgmtOnNonpartitioned)
	codeDropPartitionNonExistent               = terror.ErrCode(mysql.ErrDropPartitionNonExistent)
	codeSameNamePartition                      = terror.ErrCode(mysql.ErrSameNamePartition)
	codeRangeNotIncreasing                     = terror.ErrCode(mysql.ErrRangeNotIncreasing)
	codePartitionMaxvalue                      = terror.ErrCode(mysql.ErrPartitionMaxvalue)
	codeErrTooManyValues                       = terror.ErrCode(mysql.ErrTooManyValues)
	codeDropLastPartition                      = terror.ErrCode(mysql.ErrDropLastPartition)
	codeTooManyPartitions                      = terror.ErrCode(mysql.ErrTooManyPartitions)
	codePartitionFunctionIsNotAllowed          = terror.ErrCode(mysql.ErrPartitionFunctionIsNotAllowed)
	codeErrPartitionFuncNotAllowed             = terror.ErrCode(mysql.ErrPartitionFuncNotAllowed)
	codeErrFieldTypeNotAllowedAsPartitionField = terror.ErrCode(mysql.ErrFieldTypeNotAllowedAsPartitionField)
	codeUniqueKeyNeedAllFieldsInPf             = terror.ErrCode(mysql.ErrUniqueKeyNeedAllFieldsInPf)
	codePrimaryCantHaveNull                    = terror.ErrCode(mysql.ErrPrimaryCantHaveNull)
	codeWrongExprInPartitionFunc               = terror.ErrCode(mysql.ErrWrongExprInPartitionFunc)
	codeWarnDataTruncated                      = terror.ErrCode(mysql.WarnDataTruncated)
	codeCoalesceOnlyOnHashPartition            = terror.ErrCode(mysql.ErrCoalesceOnlyOnHashPartition)
	codeUnknownPartition                       = terror.ErrCode(mysql.ErrUnknownPartition)
	codeErrGeneratedColumnRefAutoInc           = terror.ErrCode(mysql.ErrGeneratedColumnRefAutoInc)
	codeNotSupportedAlterOperation             = terror.ErrCode(mysql.ErrAlterOperationNotSupportedReason)
)

func init() {
	ddlMySQLErrCodes := map[terror.ErrCode]uint16{
		codeBadNull:                                mysql.ErrBadNull,
		codeCantRemoveAllFields:                    mysql.ErrCantRemoveAllFields,
		codeCantDropFieldOrKey:                     mysql.ErrCantDropFieldOrKey,
		codeInvalidOnUpdate:                        mysql.ErrInvalidOnUpdate,
		codeBlobKeyWithoutLength:                   mysql.ErrBlobKeyWithoutLength,
		codeIncorrectPrefixKey:                     mysql.ErrWrongSubKey,
		codeTooLongIdent:                           mysql.ErrTooLongIdent,
		codeTooLongKey:                             mysql.ErrTooLongKey,
		codeKeyColumnDoesNotExits:                  mysql.ErrKeyColumnDoesNotExits,
		codeDupKeyName:                             mysql.ErrDupKeyName,
		codeWrongDBName:                            mysql.ErrWrongDBName,
		codeWrongTableName:                         mysql.ErrWrongTableName,
		codeFileNotFound:                           mysql.ErrFileNotFound,
		codeErrorOnRename:                          mysql.ErrErrorOnRename,
		codeBadField:                               mysql.ErrBadField,
		codeInvalidUseOfNull:                       mysql.ErrInvalidUseOfNull,
		codeUnsupportedOnGeneratedColumn:           mysql.ErrUnsupportedOnGeneratedColumn,
		codeGeneratedColumnNonPrior:                mysql.ErrGeneratedColumnNonPrior,
		codeDependentByGeneratedColumn:             mysql.ErrDependentByGeneratedColumn,
		codeJSONUsedAsKey:                          mysql.ErrJSONUsedAsKey,
		codeBlobCantHaveDefault:                    mysql.ErrBlobCantHaveDefault,
		codeWrongColumnName:                        mysql.ErrWrongColumnName,
		codeWrongKeyColumn:                         mysql.ErrWrongKeyColumn,
		codeWrongNameForIndex:                      mysql.ErrWrongNameForIndex,
		codeTableMustHaveColumns:                   mysql.ErrTableMustHaveColumns,
		codeTooManyFields:                          mysql.ErrTooManyFields,
		codeErrTooLongIndexComment:                 mysql.ErrTooLongIndexComment,
		codeViewWrongList:                          mysql.ErrViewWrongList,
		codeUnknownCharacterSet:                    mysql.ErrUnknownCharacterSet,
		codePartitionsMustBeDefined:                mysql.ErrPartitionsMustBeDefined,
		codePartitionMgmtOnNonpartitioned:          mysql.ErrPartitionMgmtOnNonpartitioned,
		codeDropPartitionNonExistent:               mysql.ErrDropPartitionNonExistent,
		codeSameNamePartition:                      mysql.ErrSameNamePartition,
		codeRangeNotIncreasing:                     mysql.ErrRangeNotIncreasing,
		codePartitionMaxvalue:                      mysql.ErrPartitionMaxvalue,
		codeErrTooManyValues:                       mysql.ErrTooManyValues,
		codeDropLastPartition:                      mysql.ErrDropLastPartition,
		codeTooManyPartitions:                      mysql.ErrTooManyPartitions,
		codePartitionFunctionIsNotAllowed:          mysql.ErrPartitionFunctionIsNotAllowed,
		codeErrPartitionFuncNotAllowed:             mysql.ErrPartitionFuncNotAllowed,
		codeErrFieldTypeNotAllowedAsPartitionField: mysql.ErrFieldTypeNotAllowedAsPartitionField,
		codeUniqueKeyNeedAllFieldsInPf:             mysql.ErrUniqueKeyNeedAllFieldsInPf,
		codePrimaryCantHaveNull:                    mysql.ErrPrimaryCantHaveNull,
		codeWrongExprInPartitionFunc:               mysql.ErrWrongExprInPartitionFunc,
		codeWarnDataTruncated:                      mysql.WarnDataTruncated,
		codeCoalesceOnlyOnHashPartition:            mysql.ErrCoalesceOnlyOnHashPartition,
		codeUnknownPartition:                       mysql.ErrUnknownPartition,
		codeNotSupportedAlterOperation:             mysql.ErrAlterOperationNotSupportedReason,
		codeErrWrongObject:                         mysql.ErrWrongObject,
<<<<<<< HEAD
		codeInvalidDefaultValue:                    mysql.ErrInvalidDefault,
=======
		codeErrGeneratedColumnRefAutoInc:           mysql.ErrGeneratedColumnRefAutoInc,
>>>>>>> 7ac4902b
	}
	terror.ErrClassToMySQLCodes[terror.ClassDDL] = ddlMySQLErrCodes
}<|MERGE_RESOLUTION|>--- conflicted
+++ resolved
@@ -123,13 +123,10 @@
 	// errBlobCantHaveDefault forbids to give not null default value to TEXT/BLOB/JSON.
 	errBlobCantHaveDefault = terror.ClassDDL.New(codeBlobCantHaveDefault, mysql.MySQLErrName[mysql.ErrBlobCantHaveDefault])
 	errTooLongIndexComment = terror.ClassDDL.New(codeErrTooLongIndexComment, mysql.MySQLErrName[mysql.ErrTooLongIndexComment])
-<<<<<<< HEAD
 	// ErrInvalidDefaultValue returns for invalid default value for columns.
 	ErrInvalidDefaultValue = terror.ClassDDL.New(codeInvalidDefaultValue, mysql.MySQLErrName[mysql.ErrInvalidDefault])
-=======
 	// ErrGeneratedColumnRefAutoInc forbids to refer generated columns to auto-increment columns .
 	ErrGeneratedColumnRefAutoInc = terror.ClassDDL.New(codeErrGeneratedColumnRefAutoInc, mysql.MySQLErrName[mysql.ErrGeneratedColumnRefAutoInc])
->>>>>>> 7ac4902b
 	// ErrUnsupportedAddPartition returns for does not support add partitions.
 	ErrUnsupportedAddPartition = terror.ClassDDL.New(codeUnsupportedAddPartition, "unsupported add partitions")
 	// ErrUnsupportedCoalescePartition returns for does not support coalesce partitions.
@@ -752,11 +749,8 @@
 		codeUnknownPartition:                       mysql.ErrUnknownPartition,
 		codeNotSupportedAlterOperation:             mysql.ErrAlterOperationNotSupportedReason,
 		codeErrWrongObject:                         mysql.ErrWrongObject,
-<<<<<<< HEAD
 		codeInvalidDefaultValue:                    mysql.ErrInvalidDefault,
-=======
 		codeErrGeneratedColumnRefAutoInc:           mysql.ErrGeneratedColumnRefAutoInc,
->>>>>>> 7ac4902b
 	}
 	terror.ErrClassToMySQLCodes[terror.ClassDDL] = ddlMySQLErrCodes
 }