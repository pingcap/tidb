--- conflicted
+++ resolved
@@ -59,11 +59,8 @@
 	"github.com/pingcap/tidb/util/dbterror"
 	"github.com/pingcap/tidb/util/gcutil"
 	"github.com/pingcap/tidb/util/logutil"
-<<<<<<< HEAD
 	"github.com/pingcap/tidb/util/sqlexec"
-=======
 	"github.com/tikv/client-go/v2/tikvrpc"
->>>>>>> 2c3f717a
 	clientv3 "go.etcd.io/etcd/client/v3"
 	atomicutil "go.uber.org/atomic"
 	"go.uber.org/zap"
@@ -265,7 +262,8 @@
 
 // ddlCtx is the context when we use worker to handle DDL jobs.
 type ddlCtx struct {
-<<<<<<< HEAD
+	ctx                 context.Context
+	cancel              context.CancelFunc
 	schemaVersionMu     sync.Mutex
 	schemaVersionOwner  atomicutil.Int64
 	waitSchemaSyncedCtl waitSchemaSyncedController
@@ -282,22 +280,6 @@
 	statsHandle         *handle.Handle
 	tableLockCkr        util.DeadTableLockChecker
 	etcdCli             *clientv3.Client
-=======
-	ctx          context.Context
-	cancel       context.CancelFunc
-	uuid         string
-	store        kv.Storage
-	ownerManager owner.Manager
-	schemaSyncer util.SchemaSyncer
-	ddlJobDoneCh chan struct{}
-	ddlEventCh   chan<- *util.Event
-	lease        time.Duration        // lease is schema lease.
-	binlogCli    *pumpcli.PumpsClient // binlogCli is used for Binlog.
-	infoCache    *infoschema.InfoCache
-	statsHandle  *handle.Handle
-	tableLockCkr util.DeadTableLockChecker
-	etcdCli      *clientv3.Client
->>>>>>> 2c3f717a
 
 	// reorgCtx is used for reorganization.
 	reorgCtx struct {
@@ -545,16 +527,12 @@
 		ddlCtx:              ddlCtx,
 		limitJobCh:          make(chan *limitJobTask, batchAddingJobs),
 		enableTiFlashPoll:   atomicutil.NewBool(true),
-		ctx:                 ctx,
 		ddlJobCh:            make(chan struct{}, 100),
 		runningJobMap:       make(map[int]struct{}),
 		runningOrBlockedIDs: make([]string, 0, 16),
 	}
-<<<<<<< HEAD
 	d.runningOrBlockedIDs = append(d.runningOrBlockedIDs, "0")
 	d.ctx, d.cancel = context.WithCancel(ctx)
-=======
->>>>>>> 2c3f717a
 
 	return d
 }
@@ -646,18 +624,12 @@
 	logutil.BgLogger().Info("[ddl] start DDL", zap.String("ID", d.uuid), zap.Bool("runWorker", RunWorker))
 
 	d.wg.Run(d.limitDDLJobs)
-<<<<<<< HEAD
-
-	d.sessPool = newSessionPool(ctxPool)
+	d.sessPool = newSessionPool(ctxPool, d.store)
 	var err error
 	d.sessForAddDDL, err = d.sessPool.get()
 	if err != nil {
 		return errors.Trace(err)
 	}
-=======
-	d.sessPool = newSessionPool(ctxPool, d.store)
-
->>>>>>> 2c3f717a
 	// If RunWorker is true, we need campaign owner and do DDL job.
 	// Otherwise, we needn't do that.
 	if RunWorker {
@@ -678,11 +650,7 @@
 			d.readyForDDL()
 		}
 
-<<<<<<< HEAD
 		d.ddlSeqNumMu.seqNum, err = d.GetHistoryDDLCount()
-=======
-		d.ddlSeqNumMu.seqNum, err = d.GetNextDDLSeqNum()
->>>>>>> 2c3f717a
 		if err != nil {
 			return err
 		}
@@ -704,7 +672,6 @@
 	return nil
 }
 
-<<<<<<< HEAD
 // GetHistoryDDLCount the count of done ddl jobs.
 func (d *ddl) GetHistoryDDLCount() (count uint64, err error) {
 	if variable.AllowConcurrencyDDL.Load() {
@@ -726,18 +693,6 @@
 		return err
 	})
 	return
-=======
-// GetNextDDLSeqNum return the next ddl seq num.
-func (d *ddl) GetNextDDLSeqNum() (uint64, error) {
-	var count uint64
-	err := kv.RunInNewTxn(d.ctx, d.store, true, func(ctx context.Context, txn kv.Transaction) error {
-		t := meta.NewMeta(txn)
-		var err error
-		count, err = t.GetHistoryDDLCount()
-		return err
-	})
-	return count, err
->>>>>>> 2c3f717a
 }
 
 func (d *ddl) close() {
@@ -1493,7 +1448,16 @@
 }
 
 // GetAllDDLJobs get all DDL jobs and sorts jobs by job.ID.
-func GetAllDDLJobs(t *meta.Meta) ([]*model.Job, error) {
+func GetAllDDLJobs(sess sessionctx.Context, t *meta.Meta) ([]*model.Job, error) {
+	if variable.AllowConcurrencyDDL.Load() {
+		return getConcurrencyDDLJobs(sess)
+	}
+
+	return getDDLJobs(t)
+}
+
+// getDDLJobs get all DDL jobs and sorts jobs by job.ID.
+func getDDLJobs(t *meta.Meta) ([]*model.Job, error) {
 	generalJobs, err := getDDLJobsInQueue(t, meta.DefaultJobListKey)
 	if err != nil {
 		return nil, errors.Trace(err)
@@ -1549,13 +1513,8 @@
 
 // IterAllDDLJobs will iterates running DDL jobs first, return directly if `finishFn` return true or error,
 // then iterates history DDL jobs until the `finishFn` return true or error.
-<<<<<<< HEAD
 func IterAllDDLJobs(ctx sessionctx.Context, txn kv.Transaction, finishFn func([]*model.Job) (bool, error)) error {
 	jobs, err := GetAllDDLJobs(ctx, meta.NewMeta(txn))
-=======
-func IterAllDDLJobs(txn kv.Transaction, finishFn func([]*model.Job) (bool, error)) error {
-	jobs, err := GetAllDDLJobs(meta.NewMeta(txn))
->>>>>>> 2c3f717a
 	if err != nil {
 		return err
 	}
@@ -1564,7 +1523,6 @@
 	if err != nil || finish {
 		return err
 	}
-<<<<<<< HEAD
 	return IterHistoryDDLJobs(ctx, txn, finishFn)
 }
 
@@ -1669,25 +1627,30 @@
 
 func (s *session) session() sessionctx.Context {
 	return s.s
-=======
-	return IterHistoryDDLJobs(txn, finishFn)
 }
 
 // GetAllHistoryDDLJobs get all the done DDL jobs.
-func GetAllHistoryDDLJobs(m *meta.Meta) ([]*model.Job, error) {
+func GetAllHistoryDDLJobs(sess sessionctx.Context, m *meta.Meta) ([]*model.Job, error) {
+	if variable.AllowConcurrencyDDL.Load() {
+		return getJobsBySQL(newSession(sess), "tidb_ddl_history", "1")
+	}
+
 	return m.GetAllHistoryDDLJobs()
 }
 
 // GetHistoryJobByID return history DDL job by ID.
 func GetHistoryJobByID(sess sessionctx.Context, id int64) (*model.Job, error) {
+	if variable.AllowConcurrencyDDL.Load() {
+		jobs, err := getJobsBySQL(newSession(sess), "tidb_ddl_history", fmt.Sprintf("job_id = %d", id))
+		if err != nil || len(jobs) == 0 {
+			return nil, errors.Trace(err)
+		}
+		return jobs[0], nil
+	}
 	err := sessiontxn.NewTxn(context.Background(), sess)
 	if err != nil {
 		return nil, err
 	}
-	defer func() {
-		// we can ignore the commit error because this txn is readonly.
-		_ = sess.CommitTxn(context.Background())
-	}()
 	txn, err := sess.Txn(true)
 	if err != nil {
 		return nil, err
@@ -1698,7 +1661,10 @@
 }
 
 // AddHistoryDDLJob adds DDL job to history table.
-func AddHistoryDDLJob(t *meta.Meta, job *model.Job, updateRawArgs bool) error {
+func AddHistoryDDLJob(sess *session, t *meta.Meta, job *model.Job, updateRawArgs bool) error {
+	if variable.AllowConcurrencyDDL.Load() {
+		return addHistoryDDLJob(sess, job, updateRawArgs)
+	}
+
 	return t.AddHistoryDDLJob(job, updateRawArgs)
->>>>>>> 2c3f717a
 }