--- conflicted
+++ resolved
@@ -545,13 +545,9 @@
 	rc := dc.getReorgCtx(bfJob.JobID)
 	if rc == nil {
 		ele := &meta.Element{ID: bfJob.EleID, TypeKey: bfJob.EleKey}
-<<<<<<< HEAD
 		dc.newReorgCtx(bfJob.JobID, bfJob.Meta.StartKey, ele, bfJob.Meta.RowCount)
-=======
-		dc.newReorgCtx(bfJob.JobID, bfJob.StartKey, ele, bfJob.RowCount)
 	} else {
 		rc.references.Add(1)
->>>>>>> caaf6681
 	}
 }
 
