--- conflicted
+++ resolved
@@ -229,18 +229,12 @@
 	id := uuid.NewV4().String()
 	ctx, cancelFunc := goctx.WithCancel(ctx)
 	worker := &worker{
-<<<<<<< HEAD
-		ddlID:      id,
-		etcdClient: etcdCli,
-		cancel:     cancelFunc,
-=======
 		schemaVersionSyncer: &schemaVersionSyncer{
 			etcdCli:           etcdCli,
 			selfSchemaVerPath: fmt.Sprintf("%s/%s", ddlAllSchemaVersions, id),
 		},
 		ddlID:  id,
 		cancel: cancelFunc,
->>>>>>> f453b193
 	}
 
 	d := &ddl{
