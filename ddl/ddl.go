--- conflicted
+++ resolved
@@ -834,10 +834,7 @@
 		codeWrongTypeColumnValue:                   mysql.ErrWrongTypeColumnValue,
 		mysql.ErrFkColumnCannotDrop:                mysql.ErrFkColumnCannotDrop,
 		mysql.ErrFKIncompatibleColumns:             mysql.ErrFKIncompatibleColumns,
-<<<<<<< HEAD
 		mysql.ErrInvalidAutoRandom:                 mysql.ErrInvalidAutoRandom,
-=======
->>>>>>> 58c29151
 	}
 	terror.ErrClassToMySQLCodes[terror.ClassDDL] = ddlMySQLErrCodes
 }