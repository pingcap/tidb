// Copyright 2015 PingCAP, Inc.
//
// Licensed under the Apache License, Version 2.0 (the "License");
// you may not use this file except in compliance with the License.
// You may obtain a copy of the License at
//
//     http://www.apache.org/licenses/LICENSE-2.0
//
// Unless required by applicable law or agreed to in writing, software
// distributed under the License is distributed on an "AS IS" BASIS,
// See the License for the specific language governing permissions and
// limitations under the License.

package ddl

import (
	"time"

	"github.com/juju/errors"
	. "github.com/pingcap/check"
	"github.com/pingcap/tidb/context"
	"github.com/pingcap/tidb/infoschema"
	"github.com/pingcap/tidb/kv"
	"github.com/pingcap/tidb/meta"
	"github.com/pingcap/tidb/model"
	"github.com/pingcap/tidb/terror"
	"github.com/pingcap/tidb/util/mock"
	"github.com/pingcap/tidb/util/testleak"
	"github.com/pingcap/tidb/util/types"
)

var _ = Suite(&testSchemaSuite{})

type testSchemaSuite struct{}

func testSchemaInfo(c *C, d *ddl, name string) *model.DBInfo {
	var err error
	dbInfo := &model.DBInfo{
		Name: model.NewCIStr(name),
	}

	dbInfo.ID, err = d.genGlobalID()
	c.Assert(err, IsNil)
	return dbInfo
}

func testCreateSchema(c *C, ctx context.Context, d *ddl, dbInfo *model.DBInfo) *model.Job {
	job := &model.Job{
		SchemaID: dbInfo.ID,
		Type:     model.ActionCreateSchema,
		Args:     []interface{}{dbInfo},
	}
	err := d.doDDLJob(ctx, job)
	c.Assert(err, IsNil)

	v := getSchemaVer(c, ctx)
	dbInfo.State = model.StatePublic
	checkHistoryJobArgs(c, ctx, job.ID, &historyJobArgs{ver: v, db: dbInfo})
	dbInfo.State = model.StateNone
	return job
}

func testDropSchema(c *C, ctx context.Context, d *ddl, dbInfo *model.DBInfo) (*model.Job, int64) {
	job := &model.Job{
		SchemaID: dbInfo.ID,
		Type:     model.ActionDropSchema,
	}
	err := d.doDDLJob(ctx, job)
	c.Assert(err, IsNil)

	ver := getSchemaVer(c, ctx)
	return job, ver
}

func isDDLJobDone(c *C, t *meta.Meta) bool {
	bgJob, err := t.GetBgJob(0)
	c.Assert(err, IsNil)
	if bgJob == nil {
		return true
	}

	time.Sleep(testLease)
	return false
}

func testCheckSchemaState(c *C, d *ddl, dbInfo *model.DBInfo, state model.SchemaState) {
	isDropped := true

	for {
		kv.RunInNewTxn(d.store, false, func(txn kv.Transaction) error {
			t := meta.NewMeta(txn)
			info, err := t.GetDatabase(dbInfo.ID)
			c.Assert(err, IsNil)

			if state == model.StateNone {
				isDropped = isDDLJobDone(c, t)
				if !isDropped {
					return nil
				}
				c.Assert(info, IsNil)
				return nil
			}

			c.Assert(info.Name, DeepEquals, dbInfo.Name)
			c.Assert(info.State, Equals, state)
			return nil
		})

		if isDropped {
			break
		}
	}
}

<<<<<<< HEAD
func testCheckJobDone(c *C, d *ddl, job *model.Job, isAdd bool) {
	kv.RunInNewTxn(d.store, false, func(txn kv.Transaction) error {
		t := meta.NewMeta(txn)
		historyJob, err := t.GetHistoryDDLJob(job.ID)
		c.Assert(err, IsNil)
		c.Assert(historyJob.State, Equals, model.JobDone)
		if isAdd {
			c.Assert(historyJob.SchemaState, Equals, model.StatePublic)
		} else {
			c.Assert(historyJob.SchemaState, Equals, model.StateNone)
		}

		return nil
	})
}

func testCheckJobCancelled(c *C, d *ddl, job *model.Job) {
	kv.RunInNewTxn(d.store, false, func(txn kv.Transaction) error {
		t := meta.NewMeta(txn)
		historyJob, err := t.GetHistoryDDLJob(job.ID)
		c.Assert(err, IsNil)
		c.Assert(historyJob, NotNil)
		c.Assert(historyJob.State, Equals, model.JobCancelled)
		return nil
	})
}

func getSchemaVer(c *C, ctx context.Context) int64 {
	txn, err := ctx.GetTxn(true)
	c.Assert(err, IsNil)
	c.Assert(txn, NotNil)
	m := meta.NewMeta(txn)
	ver, err := m.GetSchemaVersion()
	c.Assert(err, IsNil)
	return ver
}

type historyJobArgs struct {
	ver    int64
	db     *model.DBInfo
	tbl    *model.TableInfo
	tblIDs map[int64]struct{}
}

func checkEqualTable(c *C, t1, t2 *model.TableInfo) {
	c.Assert(t1.ID, Equals, t2.ID)
	c.Assert(t1.Name, Equals, t2.Name)
	c.Assert(t1.Charset, Equals, t2.Charset)
	c.Assert(t1.Collate, Equals, t2.Collate)
	c.Assert(t1.PKIsHandle, DeepEquals, t2.PKIsHandle)
	c.Assert(t1.Comment, DeepEquals, t2.Comment)
	c.Assert(t1.AutoIncID, DeepEquals, t2.AutoIncID)
}

func checkHistoryJobArgs(c *C, ctx context.Context, id int64, args *historyJobArgs) {
	txn, err := ctx.GetTxn(true)
	c.Assert(err, IsNil)
	t := meta.NewMeta(txn)
	historyJob, err := t.GetHistoryDDLJob(id)
	c.Assert(err, IsNil)

	var v int64
	var ids []int64
	tbl := &model.TableInfo{}
	if args.tbl != nil {
		historyJob.DecodeArgs(&v, &tbl)
		c.Assert(v, Equals, args.ver)
		checkEqualTable(c, tbl, args.tbl)
		return
	}
	// only for create schema job
	db := &model.DBInfo{}
	if args.db != nil && len(args.tblIDs) == 0 {
		historyJob.DecodeArgs(&v, &db)
		c.Assert(v, Equals, args.ver)
		c.Assert(db, DeepEquals, args.db)
		return
	}
	// only for drop schema job
	historyJob.DecodeArgs(&v, &db, &ids)
	c.Assert(v, Equals, args.ver)
	c.Assert(db, DeepEquals, args.db)
	for _, id := range ids {
		c.Assert(args.tblIDs, HasKey, id)
		delete(args.tblIDs, id)
	}
	c.Assert(len(args.tblIDs), Equals, 0)
}

=======
>>>>>>> a6144ad1
func (s *testSchemaSuite) TestSchema(c *C) {
	defer testleak.AfterTest(c)()
	store := testCreateStore(c, "test_schema")
	defer store.Close()
	d := newDDL(store, nil, nil, testLease)
	defer d.close()
	ctx := testNewContext(c, d)
	dbInfo := testSchemaInfo(c, d, "test")

	// create a table.
	job := testCreateSchema(c, ctx, d, dbInfo)
	testCheckSchemaState(c, d, dbInfo, model.StatePublic)
	testCheckJobDone(c, d, job, true)

	/*** to drop the schema with two tables. ***/
	// create table t with 100 records.
	tblInfo1 := testTableInfo(c, d, "t", 3)
	tJob1 := testCreateTable(c, ctx, d, dbInfo, tblInfo1)
	testCheckTableState(c, d, dbInfo, tblInfo1, model.StatePublic)
	testCheckJobDone(c, d, tJob1, true)
	tbl1 := testGetTable(c, d, dbInfo.ID, tblInfo1.ID)
	for i := 1; i <= 100; i++ {
		_, err := tbl1.AddRecord(ctx, types.MakeDatums(i, i, i))
		c.Assert(err, IsNil)
	}
	// create table t1 with defaultBatchSize+10 records.
	tblInfo2 := testTableInfo(c, d, "t1", 3)
	tJob2 := testCreateTable(c, ctx, d, dbInfo, tblInfo2)
	testCheckTableState(c, d, dbInfo, tblInfo2, model.StatePublic)
	testCheckJobDone(c, d, tJob2, true)
	tbl2 := testGetTable(c, d, dbInfo.ID, tblInfo2.ID)
	for i := 1; i <= defaultBatchSize+10; i++ {
		_, err := tbl2.AddRecord(ctx, types.MakeDatums(i, i, i))
		c.Assert(err, IsNil)
	}
	tc := &testDDLCallback{}
	var checkErr error
	var updatedCount int
	tc.onBgJobUpdated = func(job *model.Job) {
		if job == nil || checkErr != nil {
			return
		}
		job.Mu.Lock()
		count := job.RowCount
		job.Mu.Unlock()
		if updatedCount == 0 && count != defaultBatchSize+100 {
			checkErr = errors.Errorf("row count %v isn't equal to %v", count, defaultBatchSize+100)
			return
		}
		if updatedCount == 1 && count != defaultBatchSize+110 {
			checkErr = errors.Errorf("row count %v isn't equal to %v", count, defaultBatchSize+110)
		}
		updatedCount++
	}
	d.setHook(tc)
	job, v := testDropSchema(c, ctx, d, dbInfo)
	testCheckSchemaState(c, d, dbInfo, model.StateNone)
	ids := make(map[int64]struct{})
	ids[tblInfo1.ID] = struct{}{}
	ids[tblInfo2.ID] = struct{}{}
	checkHistoryJobArgs(c, ctx, job.ID, &historyJobArgs{ver: v, db: dbInfo, tblIDs: ids})
	// check background ddl info
	time.Sleep(testLease * 400)
	verifyBgJobState(c, d, job, model.JobDone)
	c.Assert(errors.ErrorStack(checkErr), Equals, "")
	c.Assert(updatedCount, Equals, 2)

	// drop a table doesn't exist.
	job = &model.Job{
		SchemaID: dbInfo.ID,
		Type:     model.ActionDropSchema,
	}
	err := d.doDDLJob(ctx, job)
	c.Assert(terror.ErrorEqual(err, infoschema.ErrDatabaseDropExists), IsTrue)
}

func (s *testSchemaSuite) TestSchemaWaitJob(c *C) {
	defer testleak.AfterTest(c)()
	store := testCreateStore(c, "test_schema_wait")
	defer store.Close()

	d1 := newDDL(store, nil, nil, testLease)
	defer d1.close()

	testCheckOwner(c, d1, true, ddlJobFlag)

	d2 := newDDL(store, nil, nil, testLease*4)
	defer d2.close()
	ctx := testNewContext(c, d2)

	// d2 must not be owner.
	testCheckOwner(c, d2, false, ddlJobFlag)

	dbInfo := testSchemaInfo(c, d2, "test")
	testCreateSchema(c, ctx, d2, dbInfo)
	testCheckSchemaState(c, d2, dbInfo, model.StatePublic)

	// d2 must not be owner.
	testCheckOwner(c, d2, false, ddlJobFlag)

	schemaID, err := d2.genGlobalID()
	c.Assert(err, IsNil)
	doDDLJobErr(c, schemaID, 0, model.ActionCreateSchema, []interface{}{dbInfo}, ctx, d2)

	// d2 must not be owner.
	testCheckOwner(c, d2, false, ddlJobFlag)
}

func testRunInterruptedJob(c *C, d *ddl, job *model.Job) {
	ctx := mock.NewContext()
	done := make(chan error, 1)
	go func() {
		done <- d.doDDLJob(ctx, job)
	}()

	ticker := time.NewTicker(d.lease * 1)
	defer ticker.Stop()

LOOP:
	for {
		select {
		case <-ticker.C:
			d.close()
			d.start()
		case err := <-done:
			c.Assert(err, IsNil)
			break LOOP
		}
	}
}

func (s *testSchemaSuite) TestSchemaResume(c *C) {
	defer testleak.AfterTest(c)()
	store := testCreateStore(c, "test_schema_resume")
	defer store.Close()

	d1 := newDDL(store, nil, nil, testLease)
	defer d1.close()

	testCheckOwner(c, d1, true, ddlJobFlag)

	dbInfo := testSchemaInfo(c, d1, "test")

	job := &model.Job{
		SchemaID: dbInfo.ID,
		Type:     model.ActionCreateSchema,
		Args:     []interface{}{dbInfo},
	}

	testRunInterruptedJob(c, d1, job)
	testCheckSchemaState(c, d1, dbInfo, model.StatePublic)
	job = &model.Job{
		SchemaID: dbInfo.ID,
		Type:     model.ActionDropSchema,
	}

	testRunInterruptedJob(c, d1, job)
	testCheckSchemaState(c, d1, dbInfo, model.StateNone)
}<|MERGE_RESOLUTION|>--- conflicted
+++ resolved
@@ -112,98 +112,6 @@
 	}
 }
 
-<<<<<<< HEAD
-func testCheckJobDone(c *C, d *ddl, job *model.Job, isAdd bool) {
-	kv.RunInNewTxn(d.store, false, func(txn kv.Transaction) error {
-		t := meta.NewMeta(txn)
-		historyJob, err := t.GetHistoryDDLJob(job.ID)
-		c.Assert(err, IsNil)
-		c.Assert(historyJob.State, Equals, model.JobDone)
-		if isAdd {
-			c.Assert(historyJob.SchemaState, Equals, model.StatePublic)
-		} else {
-			c.Assert(historyJob.SchemaState, Equals, model.StateNone)
-		}
-
-		return nil
-	})
-}
-
-func testCheckJobCancelled(c *C, d *ddl, job *model.Job) {
-	kv.RunInNewTxn(d.store, false, func(txn kv.Transaction) error {
-		t := meta.NewMeta(txn)
-		historyJob, err := t.GetHistoryDDLJob(job.ID)
-		c.Assert(err, IsNil)
-		c.Assert(historyJob, NotNil)
-		c.Assert(historyJob.State, Equals, model.JobCancelled)
-		return nil
-	})
-}
-
-func getSchemaVer(c *C, ctx context.Context) int64 {
-	txn, err := ctx.GetTxn(true)
-	c.Assert(err, IsNil)
-	c.Assert(txn, NotNil)
-	m := meta.NewMeta(txn)
-	ver, err := m.GetSchemaVersion()
-	c.Assert(err, IsNil)
-	return ver
-}
-
-type historyJobArgs struct {
-	ver    int64
-	db     *model.DBInfo
-	tbl    *model.TableInfo
-	tblIDs map[int64]struct{}
-}
-
-func checkEqualTable(c *C, t1, t2 *model.TableInfo) {
-	c.Assert(t1.ID, Equals, t2.ID)
-	c.Assert(t1.Name, Equals, t2.Name)
-	c.Assert(t1.Charset, Equals, t2.Charset)
-	c.Assert(t1.Collate, Equals, t2.Collate)
-	c.Assert(t1.PKIsHandle, DeepEquals, t2.PKIsHandle)
-	c.Assert(t1.Comment, DeepEquals, t2.Comment)
-	c.Assert(t1.AutoIncID, DeepEquals, t2.AutoIncID)
-}
-
-func checkHistoryJobArgs(c *C, ctx context.Context, id int64, args *historyJobArgs) {
-	txn, err := ctx.GetTxn(true)
-	c.Assert(err, IsNil)
-	t := meta.NewMeta(txn)
-	historyJob, err := t.GetHistoryDDLJob(id)
-	c.Assert(err, IsNil)
-
-	var v int64
-	var ids []int64
-	tbl := &model.TableInfo{}
-	if args.tbl != nil {
-		historyJob.DecodeArgs(&v, &tbl)
-		c.Assert(v, Equals, args.ver)
-		checkEqualTable(c, tbl, args.tbl)
-		return
-	}
-	// only for create schema job
-	db := &model.DBInfo{}
-	if args.db != nil && len(args.tblIDs) == 0 {
-		historyJob.DecodeArgs(&v, &db)
-		c.Assert(v, Equals, args.ver)
-		c.Assert(db, DeepEquals, args.db)
-		return
-	}
-	// only for drop schema job
-	historyJob.DecodeArgs(&v, &db, &ids)
-	c.Assert(v, Equals, args.ver)
-	c.Assert(db, DeepEquals, args.db)
-	for _, id := range ids {
-		c.Assert(args.tblIDs, HasKey, id)
-		delete(args.tblIDs, id)
-	}
-	c.Assert(len(args.tblIDs), Equals, 0)
-}
-
-=======
->>>>>>> a6144ad1
 func (s *testSchemaSuite) TestSchema(c *C) {
 	defer testleak.AfterTest(c)()
 	store := testCreateStore(c, "test_schema")
