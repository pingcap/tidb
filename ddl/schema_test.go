// Copyright 2015 PingCAP, Inc.
//
// Licensed under the Apache License, Version 2.0 (the "License");
// you may not use this file except in compliance with the License.
// You may obtain a copy of the License at
//
//     http://www.apache.org/licenses/LICENSE-2.0
//
// Unless required by applicable law or agreed to in writing, software
// distributed under the License is distributed on an "AS IS" BASIS,
// See the License for the specific language governing permissions and
// limitations under the License.

package ddl

import (
	"time"

	. "github.com/pingcap/check"
	"github.com/pingcap/tidb/infoschema"
	"github.com/pingcap/tidb/kv"
	"github.com/pingcap/tidb/meta"
	"github.com/pingcap/tidb/model"
	"github.com/pingcap/tidb/sessionctx"
	"github.com/pingcap/tidb/terror"
	"github.com/pingcap/tidb/types"
	"github.com/pingcap/tidb/util/mock"
	"github.com/pingcap/tidb/util/testleak"
	goctx "golang.org/x/net/context"
)

var _ = Suite(&testSchemaSuite{})

type testSchemaSuite struct{}

func testSchemaInfo(c *C, d *ddl, name string) *model.DBInfo {
	var err error
	dbInfo := &model.DBInfo{
		Name: model.NewCIStr(name),
	}

	dbInfo.ID, err = d.genGlobalID()
	c.Assert(err, IsNil)
	return dbInfo
}

<<<<<<< HEAD
func testCreateSchema(ctx context.Context, c *C, d *ddl, dbInfo *model.DBInfo) *model.Job {
=======
func testCreateSchema(c *C, ctx sessionctx.Context, d *ddl, dbInfo *model.DBInfo) *model.Job {
>>>>>>> c227248c
	job := &model.Job{
		SchemaID:   dbInfo.ID,
		Type:       model.ActionCreateSchema,
		BinlogInfo: &model.HistoryInfo{},
		Args:       []interface{}{dbInfo},
	}
	err := d.doDDLJob(ctx, job)
	c.Assert(err, IsNil)

	v := getSchemaVer(ctx, c)
	dbInfo.State = model.StatePublic
	checkHistoryJobArgs(ctx, c, job.ID, &historyJobArgs{ver: v, db: dbInfo})
	dbInfo.State = model.StateNone
	return job
}

<<<<<<< HEAD
func testDropSchema(ctx context.Context, c *C, d *ddl, dbInfo *model.DBInfo) (*model.Job, int64) {
=======
func testDropSchema(c *C, ctx sessionctx.Context, d *ddl, dbInfo *model.DBInfo) (*model.Job, int64) {
>>>>>>> c227248c
	job := &model.Job{
		SchemaID:   dbInfo.ID,
		Type:       model.ActionDropSchema,
		BinlogInfo: &model.HistoryInfo{},
	}
	err := d.doDDLJob(ctx, job)
	c.Assert(err, IsNil)

	ver := getSchemaVer(ctx, c)
	return job, ver
}

func isDDLJobDone(c *C, t *meta.Meta) bool {
	job, err := t.GetDDLJob(0)
	c.Assert(err, IsNil)
	if job == nil {
		return true
	}

	time.Sleep(testLease)
	return false
}

func testCheckSchemaState(c *C, d *ddl, dbInfo *model.DBInfo, state model.SchemaState) {
	isDropped := true

	for {
		kv.RunInNewTxn(d.store, false, func(txn kv.Transaction) error {
			t := meta.NewMeta(txn)
			info, err := t.GetDatabase(dbInfo.ID)
			c.Assert(err, IsNil)

			if state == model.StateNone {
				isDropped = isDDLJobDone(c, t)
				if !isDropped {
					return nil
				}
				c.Assert(info, IsNil)
				return nil
			}

			c.Assert(info.Name, DeepEquals, dbInfo.Name)
			c.Assert(info.State, Equals, state)
			return nil
		})

		if isDropped {
			break
		}
	}
}

func (s *testSchemaSuite) TestSchema(c *C) {
	defer testleak.AfterTest(c)()
	store := testCreateStore(c, "test_schema")
	defer store.Close()
	d := testNewDDL(goctx.Background(), nil, store, nil, nil, testLease)
	defer d.Stop()
	ctx := testNewContext(d)
	dbInfo := testSchemaInfo(c, d, "test")

	// create a database.
	job := testCreateSchema(ctx, c, d, dbInfo)
	testCheckSchemaState(c, d, dbInfo, model.StatePublic)
	testCheckJobDone(c, d, job, true)

	/*** to drop the schema with two tables. ***/
	// create table t with 100 records.
	tblInfo1 := testTableInfo(c, d, "t", 3)
	tJob1 := testCreateTable(ctx, c, d, dbInfo, tblInfo1)
	testCheckTableState(c, d, dbInfo, tblInfo1, model.StatePublic)
	testCheckJobDone(c, d, tJob1, true)
	tbl1 := testGetTable(c, d, dbInfo.ID, tblInfo1.ID)
	for i := 1; i <= 100; i++ {
		_, err := tbl1.AddRecord(ctx, types.MakeDatums(i, i, i), false)
		c.Assert(err, IsNil)
	}
	// create table t1 with defaultBatchCnt+10 records.
	tblInfo2 := testTableInfo(c, d, "t1", 3)
	tJob2 := testCreateTable(ctx, c, d, dbInfo, tblInfo2)
	testCheckTableState(c, d, dbInfo, tblInfo2, model.StatePublic)
	testCheckJobDone(c, d, tJob2, true)
	tbl2 := testGetTable(c, d, dbInfo.ID, tblInfo2.ID)
	for i := 1; i <= defaultBatchCnt+10; i++ {
		_, err := tbl2.AddRecord(ctx, types.MakeDatums(i, i, i), false)
		c.Assert(err, IsNil)
	}
	job, v := testDropSchema(ctx, c, d, dbInfo)
	testCheckSchemaState(c, d, dbInfo, model.StateNone)
	ids := make(map[int64]struct{})
	ids[tblInfo1.ID] = struct{}{}
	ids[tblInfo2.ID] = struct{}{}
	checkHistoryJobArgs(ctx, c, job.ID, &historyJobArgs{ver: v, db: dbInfo, tblIDs: ids})

	// Drop a non-existent database.
	job = &model.Job{
		SchemaID:   dbInfo.ID,
		Type:       model.ActionDropSchema,
		BinlogInfo: &model.HistoryInfo{},
	}
	err := d.doDDLJob(ctx, job)
	c.Assert(terror.ErrorEqual(err, infoschema.ErrDatabaseDropExists), IsTrue)

	// Drop a database without a table.
	dbInfo1 := testSchemaInfo(c, d, "test1")
	job = testCreateSchema(ctx, c, d, dbInfo1)
	testCheckSchemaState(c, d, dbInfo1, model.StatePublic)
	testCheckJobDone(c, d, job, true)
	job, _ = testDropSchema(ctx, c, d, dbInfo1)
	testCheckSchemaState(c, d, dbInfo1, model.StateNone)
	testCheckJobDone(c, d, job, false)
}

func (s *testSchemaSuite) TestSchemaWaitJob(c *C) {
	defer testleak.AfterTest(c)()
	store := testCreateStore(c, "test_schema_wait")
	defer store.Close()

	d1 := testNewDDL(goctx.Background(), nil, store, nil, nil, testLease)
	defer d1.Stop()

	testCheckOwner(c, d1, true)

	d2 := testNewDDL(goctx.Background(), nil, store, nil, nil, testLease*4)
	defer d2.Stop()
	ctx := testNewContext(d2)

	// d2 must not be owner.
	d2.ownerManager.SetOwner(false)

	dbInfo := testSchemaInfo(c, d2, "test")
	testCreateSchema(ctx, c, d2, dbInfo)
	testCheckSchemaState(c, d2, dbInfo, model.StatePublic)

	// d2 must not be owner.
	c.Assert(d2.ownerManager.IsOwner(), IsFalse)

	schemaID, err := d2.genGlobalID()
	c.Assert(err, IsNil)
	doDDLJobErr(ctx, c, schemaID, 0, model.ActionCreateSchema, []interface{}{dbInfo}, d2)
}

func testRunInterruptedJob(c *C, d *ddl, job *model.Job) {
	ctx := mock.NewContext()
	ctx.Store = d.store
	done := make(chan error, 1)
	go func() {
		done <- d.doDDLJob(ctx, job)
	}()

	ticker := time.NewTicker(d.lease * 1)
	defer ticker.Stop()

LOOP:
	for {
		select {
		case <-ticker.C:
			d.Stop()
			d.start(goctx.Background())
		case err := <-done:
			c.Assert(err, IsNil)
			break LOOP
		}
	}
}

func (s *testSchemaSuite) TestSchemaResume(c *C) {
	defer testleak.AfterTest(c)()
	store := testCreateStore(c, "test_schema_resume")
	defer store.Close()

	d1 := testNewDDL(goctx.Background(), nil, store, nil, nil, testLease)
	defer d1.Stop()

	testCheckOwner(c, d1, true)

	dbInfo := testSchemaInfo(c, d1, "test")

	job := &model.Job{
		SchemaID:   dbInfo.ID,
		Type:       model.ActionCreateSchema,
		BinlogInfo: &model.HistoryInfo{},
		Args:       []interface{}{dbInfo},
	}

	testRunInterruptedJob(c, d1, job)
	testCheckSchemaState(c, d1, dbInfo, model.StatePublic)
	job = &model.Job{
		SchemaID:   dbInfo.ID,
		Type:       model.ActionDropSchema,
		BinlogInfo: &model.HistoryInfo{},
	}

	testRunInterruptedJob(c, d1, job)
	testCheckSchemaState(c, d1, dbInfo, model.StateNone)
}<|MERGE_RESOLUTION|>--- conflicted
+++ resolved
@@ -44,11 +44,7 @@
 	return dbInfo
 }
 
-<<<<<<< HEAD
-func testCreateSchema(ctx context.Context, c *C, d *ddl, dbInfo *model.DBInfo) *model.Job {
-=======
-func testCreateSchema(c *C, ctx sessionctx.Context, d *ddl, dbInfo *model.DBInfo) *model.Job {
->>>>>>> c227248c
+func testCreateSchema(ctx sessionctx.Context, c *C, d *ddl, dbInfo *model.DBInfo) *model.Job {
 	job := &model.Job{
 		SchemaID:   dbInfo.ID,
 		Type:       model.ActionCreateSchema,
@@ -65,11 +61,7 @@
 	return job
 }
 
-<<<<<<< HEAD
-func testDropSchema(ctx context.Context, c *C, d *ddl, dbInfo *model.DBInfo) (*model.Job, int64) {
-=======
-func testDropSchema(c *C, ctx sessionctx.Context, d *ddl, dbInfo *model.DBInfo) (*model.Job, int64) {
->>>>>>> c227248c
+func testDropSchema(ctx sessionctx.Context, c *C, d *ddl, dbInfo *model.DBInfo) (*model.Job, int64) {
 	job := &model.Job{
 		SchemaID:   dbInfo.ID,
 		Type:       model.ActionDropSchema,
