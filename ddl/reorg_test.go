--- conflicted
+++ resolved
@@ -95,11 +95,7 @@
 			c.Assert(err, IsNil)
 
 			m = meta.NewMeta(ctx.Txn())
-<<<<<<< HEAD
-			info, err1 := getReorgInfo(d.ddlCtx, m, job)
-=======
-			info, err1 := d.getReorgInfo(m, job, nil)
->>>>>>> 5c2d21ea
+			info, err1 := getReorgInfo(d.ddlCtx, m, job, nil)
 			c.Assert(err1, IsNil)
 			c.Assert(info.Handle, Equals, handle)
 			c.Assert(d.normalWorker().reorgCtx.doneHandle, Equals, int64(0))
@@ -130,11 +126,7 @@
 	err = kv.RunInNewTxn(d.store, false, func(txn kv.Transaction) error {
 		t := meta.NewMeta(txn)
 		var err1 error
-<<<<<<< HEAD
-		info, err1 = getReorgInfo(d.ddlCtx, t, job)
-=======
-		info, err1 = d.getReorgInfo(t, job, nil)
->>>>>>> 5c2d21ea
+		info, err1 = getReorgInfo(d.ddlCtx, t, job, nil)
 		c.Assert(err1, IsNil)
 		err1 = info.UpdateHandle(txn, 1)
 		c.Assert(err1, IsNil)
@@ -145,11 +137,7 @@
 	err = kv.RunInNewTxn(d.store, false, func(txn kv.Transaction) error {
 		t := meta.NewMeta(txn)
 		var err1 error
-<<<<<<< HEAD
-		info, err1 = getReorgInfo(d.ddlCtx, t, job)
-=======
-		info, err1 = d.getReorgInfo(t, job, nil)
->>>>>>> 5c2d21ea
+		info, err1 = getReorgInfo(d.ddlCtx, t, job, nil)
 		c.Assert(err1, IsNil)
 		c.Assert(info.Handle, Greater, int64(0))
 		return nil
