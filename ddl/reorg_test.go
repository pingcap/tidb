--- conflicted
+++ resolved
@@ -28,188 +28,6 @@
 	"github.com/stretchr/testify/require"
 )
 
-<<<<<<< HEAD
-type testCtxKeyType int
-
-func (k testCtxKeyType) String() string {
-	return "test_ctx_key"
-}
-
-const testCtxKey testCtxKeyType = 0
-
-func TestReorg(t *testing.T) {
-	tests := []struct {
-		isCommonHandle bool
-		handle         kv.Handle
-		startKey       kv.Handle
-		endKey         kv.Handle
-	}{
-		{
-			false,
-			kv.IntHandle(100),
-			kv.IntHandle(1),
-			kv.IntHandle(0),
-		},
-		{
-			true,
-			testutil.MustNewCommonHandle(t, "a", 100, "string"),
-			testutil.MustNewCommonHandle(t, 100, "string"),
-			testutil.MustNewCommonHandle(t, 101, "string"),
-		},
-	}
-
-	for _, test := range tests {
-		t.Run(fmt.Sprintf("isCommandHandle(%v)", test.isCommonHandle), func(t *testing.T) {
-			store := createMockStore(t)
-			defer func() {
-				require.NoError(t, store.Close())
-			}()
-
-			d, err := testNewDDLAndStart(
-				context.Background(),
-				WithStore(store),
-				WithLease(testLease),
-			)
-			require.NoError(t, err)
-			defer func() {
-				err := d.Stop()
-				require.NoError(t, err)
-			}()
-
-			time.Sleep(testLease)
-
-			ctx := testNewContext(d)
-
-			ctx.SetValue(testCtxKey, 1)
-			require.Equal(t, ctx.Value(testCtxKey), 1)
-			ctx.ClearValue(testCtxKey)
-
-			err = ctx.NewTxn(context.Background())
-			require.NoError(t, err)
-			txn, err := ctx.Txn(true)
-			require.NoError(t, err)
-			err = txn.Set([]byte("a"), []byte("b"))
-			require.NoError(t, err)
-			err = txn.Rollback()
-			require.NoError(t, err)
-
-			err = ctx.NewTxn(context.Background())
-			require.NoError(t, err)
-			txn, err = ctx.Txn(true)
-			require.NoError(t, err)
-			err = txn.Set([]byte("a"), []byte("b"))
-			require.NoError(t, err)
-			err = txn.Commit(context.Background())
-			require.NoError(t, err)
-
-			rowCount := int64(10)
-			handle := test.handle
-			job := &model.Job{
-				ID:          1,
-				SnapshotVer: 1, // Make sure it is not zero. So the reorgInfo's first is false.
-			}
-			err = ctx.NewTxn(context.Background())
-			require.NoError(t, err)
-			txn, err = ctx.Txn(true)
-			require.NoError(t, err)
-			m := meta.NewMeta(txn)
-			e := &meta.Element{ID: 333, TypeKey: meta.IndexElementKey}
-			rInfo := &reorgInfo{
-				Job:         job,
-				currElement: e,
-				d:           d.ddlCtx,
-			}
-			f := func() error {
-				d.getReorgCtx(job).setRowCount(rowCount)
-				d.getReorgCtx(job).setNextKey(handle.Encoded())
-				time.Sleep(1*ReorgWaitTimeout + 100*time.Millisecond)
-				return nil
-			}
-			mockTbl := tables.MockTableFromMeta(&model.TableInfo{IsCommonHandle: test.isCommonHandle, CommonHandleVersion: 1})
-			err = d.generalWorker().runReorgJob(m, rInfo, mockTbl.Meta(), d.lease, f)
-			require.Error(t, err)
-
-			// The longest to wait for 5 seconds to make sure the function of f is returned.
-			for i := 0; i < 1000; i++ {
-				time.Sleep(5 * time.Millisecond)
-				err = d.generalWorker().runReorgJob(m, rInfo, mockTbl.Meta(), d.lease, f)
-				if err == nil {
-					require.Equal(t, job.RowCount, rowCount)
-
-					// Test whether reorgInfo's Handle is update.
-					err = txn.Commit(context.Background())
-					require.NoError(t, err)
-					err = ctx.NewTxn(context.Background())
-					require.NoError(t, err)
-
-					m = meta.NewMeta(txn)
-					info, err1 := getReorgInfo(NewJobContext(), d.ddlCtx, m, job, mockTbl, nil, nil)
-					require.NoError(t, err1)
-					require.Equal(t, info.StartKey, kv.Key(handle.Encoded()))
-					require.Equal(t, info.currElement, e)
-					break
-				}
-			}
-			require.NoError(t, err)
-
-			job = &model.Job{
-				ID:          2,
-				SchemaID:    1,
-				Type:        model.ActionCreateSchema,
-				Args:        []interface{}{model.NewCIStr("test")},
-				SnapshotVer: 1, // Make sure it is not zero. So the reorgInfo's first is false.
-			}
-
-			element := &meta.Element{ID: 123, TypeKey: meta.ColumnElementKey}
-			info := &reorgInfo{
-				Job:             job,
-				d:               d.ddlCtx,
-				currElement:     element,
-				StartKey:        test.startKey.Encoded(),
-				EndKey:          test.endKey.Encoded(),
-				PhysicalTableID: 456,
-			}
-			err = kv.RunInNewTxn(context.Background(), d.store, false, func(ctx context.Context, txn kv.Transaction) error {
-				m := meta.NewMeta(txn)
-				var err1 error
-				_, err1 = getReorgInfo(NewJobContext(), d.ddlCtx, m, job, mockTbl, []*meta.Element{element}, nil)
-				require.True(t, meta.ErrDDLReorgElementNotExist.Equal(err1))
-				require.Equal(t, job.SnapshotVer, uint64(0))
-				return nil
-			})
-			require.NoError(t, err)
-			job.SnapshotVer = uint64(1)
-			err = info.UpdateReorgMeta(info.StartKey)
-			require.NoError(t, err)
-			err = kv.RunInNewTxn(context.Background(), d.store, false, func(ctx context.Context, txn kv.Transaction) error {
-				m := meta.NewMeta(txn)
-				info1, err1 := getReorgInfo(NewJobContext(), d.ddlCtx, m, job, mockTbl, []*meta.Element{element}, nil)
-				require.NoError(t, err1)
-				require.Equal(t, info1.currElement, info.currElement)
-				require.Equal(t, info1.StartKey, info.StartKey)
-				require.Equal(t, info1.EndKey, info.EndKey)
-				require.Equal(t, info1.PhysicalTableID, info.PhysicalTableID)
-				return nil
-			})
-			require.NoError(t, err)
-
-			err = d.Stop()
-			require.NoError(t, err)
-			err = d.generalWorker().runReorgJob(m, rInfo, mockTbl.Meta(), d.lease, func() error {
-				time.Sleep(4 * testLease)
-				return nil
-			})
-			require.Error(t, err)
-			txn, err = ctx.Txn(true)
-			require.NoError(t, err)
-			err = txn.Commit(context.Background())
-			require.NoError(t, err)
-		})
-	}
-}
-
-=======
->>>>>>> 3c219655
 func TestReorgOwner(t *testing.T) {
 	store, domain, clean := testkit.CreateMockStoreAndDomainWithSchemaLease(t, testLease)
 	defer clean()
