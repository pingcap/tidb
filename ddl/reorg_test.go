// Copyright 2015 PingCAP, Inc.
//
// Licensed under the Apache License, Version 2.0 (the "License");
// you may not use this file except in compliance with the License.
// You may obtain a copy of the License at
//
//     http://www.apache.org/licenses/LICENSE-2.0
//
// Unless required by applicable law or agreed to in writing, software
// distributed under the License is distributed on an "AS IS" BASIS,
// See the License for the specific language governing permissions and
// limitations under the License.

package ddl

import (
	"time"

	. "github.com/pingcap/check"
	"github.com/pingcap/tidb/kv"
	"github.com/pingcap/tidb/meta"
	"github.com/pingcap/tidb/model"
	"github.com/pingcap/tidb/types"
	"golang.org/x/net/context"
)

type testCtxKeyType int

func (k testCtxKeyType) String() string {
	return "test_ctx_key"
}

const testCtxKey testCtxKeyType = 0

func (s *testDDLSuite) TestReorg(c *C) {
	store := testCreateStore(c, "test_reorg")
	defer store.Close()

	d := testNewDDL(context.Background(), nil, store, nil, nil, testLease)
	defer d.Stop()

	time.Sleep(testLease)

	ctx := testNewContext(d)

	ctx.SetValue(testCtxKey, 1)
	c.Assert(ctx.Value(testCtxKey), Equals, 1)
	ctx.ClearValue(testCtxKey)

	err := ctx.NewTxn()
	c.Assert(err, IsNil)
	ctx.Txn().Set([]byte("a"), []byte("b"))
	err = ctx.Txn().Rollback()
	c.Assert(err, IsNil)

	err = ctx.NewTxn()
	c.Assert(err, IsNil)
	ctx.Txn().Set([]byte("a"), []byte("b"))
	err = ctx.Txn().Commit(context.Background())
	c.Assert(err, IsNil)

	rowCount := int64(10)
	handle := int64(100)
	f := func() error {
<<<<<<< HEAD
		d.normalWorker().reorgCtx.setRowCountAndHandle(rowCount, handle)
=======
		d.reorgCtx.setRowCount(rowCount)
		d.reorgCtx.setNextHandle(handle)
>>>>>>> b4d6d04a
		time.Sleep(1*ReorgWaitTimeout + 100*time.Millisecond)
		return nil
	}
	job := &model.Job{
		ID:          1,
		SnapshotVer: 1, // Make sure it is not zero. So the reorgInfo's frist is false.
	}
	err = ctx.NewTxn()
	c.Assert(err, IsNil)
	m := meta.NewMeta(ctx.Txn())
<<<<<<< HEAD
	err = d.normalWorker().runReorgJob(m, job, d.lease, f)
=======
	rInfo := &reorgInfo{
		Job: job,
	}
	err = d.runReorgJob(m, rInfo, f)
>>>>>>> b4d6d04a
	c.Assert(err, NotNil)

	// The longest to wait for 5 seconds to make sure the function of f is returned.
	for i := 0; i < 1000; i++ {
		time.Sleep(5 * time.Millisecond)
<<<<<<< HEAD
		err = d.normalWorker().runReorgJob(m, job, d.lease, f)
=======
		err = d.runReorgJob(m, rInfo, f)
>>>>>>> b4d6d04a
		if err == nil {
			c.Assert(job.RowCount, Equals, rowCount)
			c.Assert(d.normalWorker().reorgCtx.rowCount, Equals, int64(0))

			// Test whether reorgInfo's Handle is update.
			err = ctx.Txn().Commit(context.Background())
			c.Assert(err, IsNil)
			err = ctx.NewTxn()
			c.Assert(err, IsNil)
			m = meta.NewMeta(ctx.Txn())
			info, err1 := getReorgInfo(d.ddlCtx, m, job)
			c.Assert(err1, IsNil)
			c.Assert(info.Handle, Equals, handle)
			c.Assert(d.normalWorker().reorgCtx.doneHandle, Equals, int64(0))
			break
		}
	}
	c.Assert(err, IsNil)

	d.Stop()
<<<<<<< HEAD
	err = d.normalWorker().runReorgJob(m, job, d.lease, func() error {
=======
	err = d.runReorgJob(m, rInfo, func() error {
>>>>>>> b4d6d04a
		time.Sleep(4 * testLease)
		return nil
	})
	c.Assert(err, NotNil)
	err = ctx.Txn().Commit(context.Background())
	c.Assert(err, IsNil)

	d.start(context.Background(), nil)
	job = &model.Job{
		ID:       2,
		SchemaID: 1,
		Type:     model.ActionCreateSchema,
		Args:     []interface{}{model.NewCIStr("test")},
	}

	var info *reorgInfo
	err = kv.RunInNewTxn(d.store, false, func(txn kv.Transaction) error {
		t := meta.NewMeta(txn)
		var err1 error
		info, err1 = getReorgInfo(d.ddlCtx, t, job)
		c.Assert(err1, IsNil)
		err1 = info.UpdateHandle(txn, 1)
		c.Assert(err1, IsNil)
		return nil
	})
	c.Assert(err, IsNil)

	err = kv.RunInNewTxn(d.store, false, func(txn kv.Transaction) error {
		t := meta.NewMeta(txn)
		var err1 error
		info, err1 = getReorgInfo(d.ddlCtx, t, job)
		c.Assert(err1, IsNil)
		c.Assert(info.Handle, Greater, int64(0))
		return nil
	})
	c.Assert(err, IsNil)
}

func (s *testDDLSuite) TestReorgOwner(c *C) {
	store := testCreateStore(c, "test_reorg_owner")
	defer store.Close()

	d1 := testNewDDL(context.Background(), nil, store, nil, nil, testLease)
	defer d1.Stop()

	ctx := testNewContext(d1)

	testCheckOwner(c, d1, true)

	d2 := testNewDDL(context.Background(), nil, store, nil, nil, testLease)
	defer d2.Stop()

	dbInfo := testSchemaInfo(c, d1, "test")
	testCreateSchema(c, ctx, d1, dbInfo)

	tblInfo := testTableInfo(c, d1, "t", 3)
	testCreateTable(c, ctx, d1, dbInfo, tblInfo)
	t := testGetTable(c, d1, dbInfo.ID, tblInfo.ID)

	num := 10
	for i := 0; i < num; i++ {
		_, err := t.AddRecord(ctx, types.MakeDatums(i, i, i), false)
		c.Assert(err, IsNil)
	}

	err := ctx.Txn().Commit(context.Background())
	c.Assert(err, IsNil)

	tc := &TestDDLCallback{}
	tc.onJobRunBefore = func(job *model.Job) {
		if job.SchemaState == model.StateDeleteReorganization {
			d1.Stop()
		}
	}

	d1.SetHook(tc)

	testDropSchema(c, ctx, d1, dbInfo)

	err = kv.RunInNewTxn(d1.store, false, func(txn kv.Transaction) error {
		t := meta.NewMeta(txn)
		db, err1 := t.GetDatabase(dbInfo.ID)
		c.Assert(err1, IsNil)
		c.Assert(db, IsNil)
		return nil
	})
	c.Assert(err, IsNil)
}<|MERGE_RESOLUTION|>--- conflicted
+++ resolved
@@ -62,12 +62,8 @@
 	rowCount := int64(10)
 	handle := int64(100)
 	f := func() error {
-<<<<<<< HEAD
-		d.normalWorker().reorgCtx.setRowCountAndHandle(rowCount, handle)
-=======
-		d.reorgCtx.setRowCount(rowCount)
-		d.reorgCtx.setNextHandle(handle)
->>>>>>> b4d6d04a
+		d.normalWorker().reorgCtx.setRowCount(rowCount)
+		d.normalWorker().reorgCtx.setNextHandle(handle)
 		time.Sleep(1*ReorgWaitTimeout + 100*time.Millisecond)
 		return nil
 	}
@@ -78,24 +74,16 @@
 	err = ctx.NewTxn()
 	c.Assert(err, IsNil)
 	m := meta.NewMeta(ctx.Txn())
-<<<<<<< HEAD
-	err = d.normalWorker().runReorgJob(m, job, d.lease, f)
-=======
 	rInfo := &reorgInfo{
 		Job: job,
 	}
-	err = d.runReorgJob(m, rInfo, f)
->>>>>>> b4d6d04a
+	err = d.normalWorker().runReorgJob(m, rInfo, d.lease, f)
 	c.Assert(err, NotNil)
 
 	// The longest to wait for 5 seconds to make sure the function of f is returned.
 	for i := 0; i < 1000; i++ {
 		time.Sleep(5 * time.Millisecond)
-<<<<<<< HEAD
-		err = d.normalWorker().runReorgJob(m, job, d.lease, f)
-=======
-		err = d.runReorgJob(m, rInfo, f)
->>>>>>> b4d6d04a
+		err = d.normalWorker().runReorgJob(m, rInfo, d.lease, f)
 		if err == nil {
 			c.Assert(job.RowCount, Equals, rowCount)
 			c.Assert(d.normalWorker().reorgCtx.rowCount, Equals, int64(0))
@@ -116,11 +104,7 @@
 	c.Assert(err, IsNil)
 
 	d.Stop()
-<<<<<<< HEAD
-	err = d.normalWorker().runReorgJob(m, job, d.lease, func() error {
-=======
-	err = d.runReorgJob(m, rInfo, func() error {
->>>>>>> b4d6d04a
+	err = d.normalWorker().runReorgJob(m, rInfo, d.lease, func() error {
 		time.Sleep(4 * testLease)
 		return nil
 	})
