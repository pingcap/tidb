--- conflicted
+++ resolved
@@ -97,13 +97,8 @@
 			m = meta.NewMeta(ctx.Txn())
 			info, err1 := getReorgInfo(d.ddlCtx, m, job, nil)
 			c.Assert(err1, IsNil)
-<<<<<<< HEAD
-			c.Assert(info.Handle, Equals, handle)
+			c.Assert(info.StartHandle, Equals, handle)
 			c.Assert(d.normalWorker().reorgCtx.doneHandle, Equals, int64(0))
-=======
-			c.Assert(info.StartHandle, Equals, handle)
-			c.Assert(d.reorgCtx.doneHandle, Equals, int64(0))
->>>>>>> 8c7f5dcb
 			break
 		}
 	}
