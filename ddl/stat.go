// Copyright 2015 PingCAP, Inc.
//
// Licensed under the Apache License, Version 2.0 (the "License");
// you may not use this file except in compliance with the License.
// You may obtain a copy of the License at
//
//     http://www.apache.org/licenses/LICENSE-2.0
//
// Unless required by applicable law or agreed to in writing, software
// distributed under the License is distributed on an "AS IS" BASIS,
// WITHOUT WARRANTIES OR CONDITIONS OF ANY KIND, either express or implied.
// See the License for the specific language governing permissions and
// limitations under the License.

package ddl

import (
	"context"

	"github.com/pingcap/errors"
	"github.com/pingcap/tidb/sessionctx/variable"
<<<<<<< HEAD
	"github.com/pingcap/tidb/sessiontxn"
=======
>>>>>>> d124796d
)

var (
	serverID          = "server_id"
	ddlSchemaVersion  = "ddl_schema_version"
	ddlJobID          = "ddl_job_id"
	ddlJobAction      = "ddl_job_action"
	ddlJobStartTS     = "ddl_job_start_ts"
	ddlJobState       = "ddl_job_state"
	ddlJobError       = "ddl_job_error"
	ddlJobRows        = "ddl_job_row_count"
	ddlJobSchemaState = "ddl_job_schema_state"
	ddlJobSchemaID    = "ddl_job_schema_id"
	ddlJobTableID     = "ddl_job_table_id"
	ddlJobSnapshotVer = "ddl_job_snapshot_ver"
	ddlJobReorgHandle = "ddl_job_reorg_handle"
	ddlJobArgs        = "ddl_job_args"
)

// GetScope gets the status variables scope.
func (d *ddl) GetScope(status string) variable.ScopeFlag {
	// Now ddl status variables scope are all default scope.
	return variable.DefaultStatusVarScopeFlag
}

// Stats returns the DDL statistics.
func (d *ddl) Stats(vars *variable.SessionVars) (map[string]interface{}, error) {
	m := make(map[string]interface{})
	m[serverID] = d.uuid
<<<<<<< HEAD
	se, err := d.sessPool.get()
	if err != nil {
		return nil, err
	}
	defer func() {
		_ = se.CommitTxn(context.Background())
		d.sessPool.put(se)
	}()

	err = sessiontxn.NewTxn(context.Background(), se)
	if err != nil {
		return nil, err
	}
	se.GetSessionVars().SetInTxn(true)
	txn, err := se.Txn(true)
	if err != nil {
		return nil, err
	}
	var ddlInfo *DDLInfo
	if variable.AllowConcurrencyDDL.Load() {
		ddlInfo, err = GetDDLInfoFromTable(txn, se)
	} else {
		ddlInfo, err = GetDDLInfo(txn)
	}

=======
	var ddlInfo *Info

	err := kv.RunInNewTxn(context.Background(), d.store, false, func(ctx context.Context, txn kv.Transaction) error {
		var err1 error
		ddlInfo, err1 = GetDDLInfo(txn)
		if err1 != nil {
			return errors.Trace(err1)
		}
		return errors.Trace(err1)
	})
>>>>>>> d124796d
	if err != nil {
		return nil, errors.Trace(err)
	}

	m[ddlSchemaVersion] = ddlInfo.SchemaVer
	// TODO: Get the owner information.
	if len(ddlInfo.Jobs) == 0 {
		return m, nil
	}
	// TODO: Add all job information if needed.
	job := ddlInfo.Jobs[0]
	m[ddlJobID] = job.ID
	m[ddlJobAction] = job.Type.String()
	m[ddlJobStartTS] = job.StartTS / 1e9 // unit: second
	m[ddlJobState] = job.State.String()
	m[ddlJobRows] = job.RowCount
	if job.Error == nil {
		m[ddlJobError] = ""
	} else {
		m[ddlJobError] = job.Error.Error()
	}
	m[ddlJobSchemaState] = job.SchemaState.String()
	m[ddlJobSchemaID] = job.SchemaID
	m[ddlJobTableID] = job.TableID
	m[ddlJobSnapshotVer] = job.SnapshotVer
	m[ddlJobReorgHandle] = tryDecodeToHandleString(ddlInfo.ReorgHandle)
	m[ddlJobArgs] = job.Args
	return m, nil
}<|MERGE_RESOLUTION|>--- conflicted
+++ resolved
@@ -19,10 +19,7 @@
 
 	"github.com/pingcap/errors"
 	"github.com/pingcap/tidb/sessionctx/variable"
-<<<<<<< HEAD
 	"github.com/pingcap/tidb/sessiontxn"
-=======
->>>>>>> d124796d
 )
 
 var (
@@ -52,7 +49,6 @@
 func (d *ddl) Stats(vars *variable.SessionVars) (map[string]interface{}, error) {
 	m := make(map[string]interface{})
 	m[serverID] = d.uuid
-<<<<<<< HEAD
 	se, err := d.sessPool.get()
 	if err != nil {
 		return nil, err
@@ -71,25 +67,13 @@
 	if err != nil {
 		return nil, err
 	}
-	var ddlInfo *DDLInfo
+	var ddlInfo *Info
 	if variable.AllowConcurrencyDDL.Load() {
 		ddlInfo, err = GetDDLInfoFromTable(txn, se)
 	} else {
 		ddlInfo, err = GetDDLInfo(txn)
 	}
 
-=======
-	var ddlInfo *Info
-
-	err := kv.RunInNewTxn(context.Background(), d.store, false, func(ctx context.Context, txn kv.Transaction) error {
-		var err1 error
-		ddlInfo, err1 = GetDDLInfo(txn)
-		if err1 != nil {
-			return errors.Trace(err1)
-		}
-		return errors.Trace(err1)
-	})
->>>>>>> d124796d
 	if err != nil {
 		return nil, errors.Trace(err)
 	}
