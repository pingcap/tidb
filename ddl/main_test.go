--- conflicted
+++ resolved
@@ -18,7 +18,6 @@
 	"context"
 	"fmt"
 	"os"
-	"strconv"
 	"testing"
 	"time"
 
@@ -27,11 +26,6 @@
 	"github.com/pingcap/tidb/domain"
 	"github.com/pingcap/tidb/domain/infosync"
 	"github.com/pingcap/tidb/meta/autoid"
-<<<<<<< HEAD
-	"github.com/pingcap/tidb/parser/model"
-	"github.com/pingcap/tidb/testkit"
-=======
->>>>>>> 5ba2adb5
 	"github.com/pingcap/tidb/util/testbridge"
 	"github.com/tikv/client-go/v2/tikv"
 	"go.uber.org/goleak"
@@ -71,39 +65,4 @@
 	}
 
 	goleak.VerifyTestMain(m, opts...)
-<<<<<<< HEAD
-}
-
-func wrapJobIDExtCallback(oldCallback ddl.Callback) *testDDLJobIDCallback {
-	return &testDDLJobIDCallback{
-		Callback: oldCallback,
-		jobID:    0,
-	}
-}
-
-func checkDelRangeCnt(tk *testkit.TestKit, jobID int64, cnt int) {
-	query := `select sum(cnt) from
-	(select count(1) cnt from mysql.gc_delete_range where job_id = ? union all
-	select count(1) cnt from mysql.gc_delete_range_done where job_id = ?) as gdr;`
-	tk.MustQuery(query, jobID, jobID).Check(testkit.Rows(strconv.Itoa(cnt)))
-}
-
-type testDDLJobIDCallback struct {
-	ddl.Callback
-	jobID int64
-}
-
-func (t *testDDLJobIDCallback) OnJobUpdated(job *model.Job) {
-	if t.jobID == 0 {
-		t.jobID = job.ID
-	}
-	if t.Callback != nil {
-		t.Callback.OnJobUpdated(job)
-	}
-}
-
-func (t *testDDLJobIDCallback) Clear() {
-	t.jobID = 0
-=======
->>>>>>> 5ba2adb5
 }