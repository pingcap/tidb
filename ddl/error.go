--- conflicted
+++ resolved
@@ -57,10 +57,7 @@
 	errInvalidDDLJobVersion                   = dbterror.ClassDDL.NewStd(mysql.ErrInvalidDDLJobVersion)
 	errInvalidUseOfNull                       = dbterror.ClassDDL.NewStd(mysql.ErrInvalidUseOfNull)
 	errTooManyFields                          = dbterror.ClassDDL.NewStd(mysql.ErrTooManyFields)
-<<<<<<< HEAD
-=======
 	errTooManyKeys                            = dbterror.ClassDDL.NewStd(mysql.ErrTooManyKeys)
->>>>>>> 9660283d
 	errInvalidSplitRegionRanges               = dbterror.ClassDDL.NewStd(mysql.ErrInvalidSplitRegionRanges)
 	errReorgPanic                             = dbterror.ClassDDL.NewStd(mysql.ErrReorgPanic)
 	errFkColumnCannotDrop                     = dbterror.ClassDDL.NewStd(mysql.ErrFkColumnCannotDrop)
