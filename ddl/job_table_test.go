// Copyright 2022 PingCAP, Inc.
//
// Licensed under the Apache License, Version 2.0 (the "License");
// you may not use this file except in compliance with the License.
// You may obtain a copy of the License at
//
//     http://www.apache.org/licenses/LICENSE-2.0
//
// Unless required by applicable law or agreed to in writing, software
// distributed under the License is distributed on an "AS IS" BASIS,
// WITHOUT WARRANTIES OR CONDITIONS OF ANY KIND, either express or implied.
// See the License for the specific language governing permissions and
// limitations under the License.

package ddl_test

import (
	"sync"
	"testing"
	"time"

	"github.com/pingcap/failpoint"
	"github.com/pingcap/tidb/ddl"
	"github.com/pingcap/tidb/parser/model"
	"github.com/pingcap/tidb/sessionctx/variable"
	"github.com/pingcap/tidb/testkit"
	"github.com/pingcap/tidb/types"
	"github.com/pingcap/tidb/util"
	"github.com/pingcap/tidb/util/dbterror"
	"github.com/stretchr/testify/require"
	"golang.org/x/exp/slices"
)

// TestDDLScheduling tests the DDL scheduling. See Concurrent DDL RFC for the rules of DDL scheduling.
// This test checks the chosen job records to see if there are wrong scheduling, if job A and job B cannot run concurrently,
// then the all the record of job A must before or after job B, no cross record between these 2 jobs should be in between.
func TestDDLScheduling(t *testing.T) {
	if !variable.EnableConcurrentDDL.Load() {
		t.Skipf("test requires concurrent ddl")
	}
	store, dom := testkit.CreateMockStoreAndDomain(t)

	tk := testkit.NewTestKit(t, store)
	tk.MustExec("use test")
	tk.MustExec("CREATE TABLE e (id INT NOT NULL) PARTITION BY RANGE (id) (PARTITION p1 VALUES LESS THAN (50), PARTITION p2 VALUES LESS THAN (100));")
	tk.MustExec("CREATE TABLE e2 (id INT NOT NULL);")
	tk.MustExec("CREATE TABLE e3 (id INT NOT NULL);")

	d := dom.DDL()

	ddlJobs := []string{
		"alter table e2 add index idx(id)",
		"alter table e2 add index idx1(id)",
		"alter table e2 add index idx2(id)",
		"create table e5 (id int)",
		"ALTER TABLE e EXCHANGE PARTITION p1 WITH TABLE e2;",
		"alter table e add index idx(id)",
		"alter table e add partition (partition p3 values less than (150))",
		"create table e4 (id int)",
		"alter table e3 add index idx1(id)",
		"ALTER TABLE e EXCHANGE PARTITION p1 WITH TABLE e3;",
	}

	hook := &ddl.TestDDLCallback{}
	var wg util.WaitGroupWrapper
	wg.Add(1)
	var once sync.Once
	hook.OnGetJobBeforeExported = func(jobType string) {
		once.Do(func() {
			for i, job := range ddlJobs {
				wg.Run(func() {
					tk := testkit.NewTestKit(t, store)
					tk.MustExec("use test")
					tk.MustExec("set @@tidb_enable_exchange_partition=1")
					recordSet, _ := tk.Exec(job)
					if recordSet != nil {
						require.NoError(t, recordSet.Close())
					}
				})
				for {
					time.Sleep(time.Millisecond * 100)
					jobs, err := ddl.GetAllDDLJobs(testkit.NewTestKit(t, store).Session(), nil)
					require.NoError(t, err)
					if len(jobs) == i+1 {
						break
					}
				}
			}
			wg.Done()
		})
	}

	record := make([]int64, 0, 16)
	hook.OnGetJobAfterExported = func(jobType string, job *model.Job) {
		// record the job schedule order
		record = append(record, job.ID)
	}

	err := failpoint.Enable("github.com/pingcap/tidb/ddl/mockRunJobTime", `return(true)`)
	require.NoError(t, err)
	defer func() {
		err := failpoint.Disable("github.com/pingcap/tidb/ddl/mockRunJobTime")
		require.NoError(t, err)
	}()

	d.SetHook(hook)
	wg.Wait()

	// sort all the job id.
	ids := make(map[int64]struct{}, 16)
	for _, id := range record {
		ids[id] = struct{}{}
	}

	sortedIDs := make([]int64, 0, 16)
	for id := range ids {
		sortedIDs = append(sortedIDs, id)
	}
	slices.Sort(sortedIDs)

	// map the job id to the DDL sequence.
	// sortedIDs may looks like [30, 32, 34, 36, ...], it is the same order with the job in `ddlJobs`, 30 is the first job in `ddlJobs`, 32 is second...
	// record may looks like [30, 30, 32, 32, 34, 32, 36, 34, ...]
	// and the we map the record to the DDL sequence, [0, 0, 1, 1, 2, 1, 3, 2, ...]
	for i := range record {
		idx, b := slices.BinarySearch(sortedIDs, record[i])
		require.True(t, b)
		record[i] = int64(idx)
	}

	check(t, record, 0, 1, 2)
	check(t, record, 0, 4)
	check(t, record, 1, 4)
	check(t, record, 2, 4)
	check(t, record, 4, 5)
	check(t, record, 4, 6)
	check(t, record, 4, 9)
	check(t, record, 5, 6)
	check(t, record, 5, 9)
	check(t, record, 6, 9)
	check(t, record, 8, 9)
}

// check will check if there are any cross between ids.
// e.g. if ids is [1, 2] this function checks all `1` is before or after than `2` in record.
func check(t *testing.T, record []int64, ids ...int64) {
	// have return true if there are any `i` is before `j`, false if there are any `j` is before `i`.
	have := func(i, j int64) bool {
		for _, id := range record {
			if id == i {
				return true
			}
			if id == j {
				return false
			}
		}
		require.FailNow(t, "should not reach here", record)
		return false
	}

	// all checks if all `i` is before `j`.
	all := func(i, j int64) {
		meet := false
		for _, id := range record {
			if id == j {
				meet = true
			}
			require.False(t, meet && id == i, record)
		}
	}

	for i := 0; i < len(ids)-1; i++ {
		for j := i + 1; j < len(ids); j++ {
			if have(ids[i], ids[j]) {
				all(ids[i], ids[j])
			} else {
				all(ids[j], ids[i])
			}
		}
	}
<<<<<<< HEAD
}

func TestConcurrentDDLSwitch(t *testing.T) {
	store := testkit.CreateMockStore(t)

	type table struct {
		columnIdx int
		indexIdx  int
	}

	var tables []*table
	tblCount := 20
	for i := 0; i < tblCount; i++ {
		tables = append(tables, &table{1, 0})
	}

	tk := testkit.NewTestKit(t, store)
	tk.MustExec("use test")
	tk.MustExec("set @@global.tidb_ddl_reorg_worker_cnt=1")
	tk.MustExec("set @@global.tidb_ddl_reorg_batch_size=32")

	for i := range tables {
		tk.MustExec(fmt.Sprintf("create table t%d (col0 int) partition by range columns (col0) ("+
			"partition p1 values less than (100), "+
			"partition p2 values less than (300), "+
			"partition p3 values less than (500), "+
			"partition p4 values less than (700), "+
			"partition p5 values less than (1000), "+
			"partition p6 values less than maxvalue);",
			i))
		for j := 0; j < 1000; j++ {
			tk.MustExec(fmt.Sprintf("insert into t%d values (%d)", i, j))
		}
	}

	ddls := make([]string, 0, tblCount)
	ddlCount := 100
	for i := 0; i < ddlCount; i++ {
		tblIdx := rand.Intn(tblCount)
		if rand.Intn(2) == 0 {
			ddls = append(ddls, fmt.Sprintf("alter table t%d add index idx%d (col0)", tblIdx, tables[tblIdx].indexIdx))
			tables[tblIdx].indexIdx++
		} else {
			ddls = append(ddls, fmt.Sprintf("alter table t%d add column col%d int", tblIdx, tables[tblIdx].columnIdx))
			tables[tblIdx].columnIdx++
		}
	}

	c := atomic.NewInt32(0)
	ch := make(chan struct{})
	go func() {
		var wg util.WaitGroupWrapper
		for i := range ddls {
			wg.Add(1)
			go func(idx int) {
				tk := testkit.NewTestKit(t, store)
				tk.MustExec("use test")
				tk.MustExec(ddls[idx])
				c.Add(1)
				wg.Done()
			}(i)
		}
		wg.Wait()
		ch <- struct{}{}
	}()

	ticker := time.NewTicker(time.Second * 2)
	count := 0
	done := false
	for !done {
		select {
		case <-ch:
			done = true
		case <-ticker.C:
			var b bool
			var err error
			err = kv.RunInNewTxn(kv.WithInternalSourceType(context.Background(), kv.InternalTxnDDL), store, false, func(ctx context.Context, txn kv.Transaction) error {
				b, err = meta.NewMeta(txn).IsConcurrentDDL()
				return err
			})
			require.NoError(t, err)
			rs, err := testkit.NewTestKit(t, store).Exec(fmt.Sprintf("set @@global.tidb_enable_concurrent_ddl=%t", !b))
			if rs != nil {
				require.NoError(t, rs.Close())
			}
			if err == nil {
				count++
				if b {
					tk := testkit.NewTestKit(t, store)
					tk.MustQuery("select count(*) from mysql.tidb_ddl_job").Check(testkit.Rows("0"))
					tk.MustQuery("select count(*) from mysql.tidb_ddl_reorg").Check(testkit.Rows("0"))
				}
			}
		}
	}

	require.Equal(t, int32(ddlCount), c.Load())
	require.Greater(t, count, 0)

	tk = testkit.NewTestKit(t, store)
	tk.MustExec("use test")
	for i, tbl := range tables {
		tk.MustQuery(fmt.Sprintf("select count(*) from information_schema.columns where TABLE_SCHEMA = 'test' and TABLE_NAME = 't%d'", i)).Check(testkit.Rows(fmt.Sprintf("%d", tbl.columnIdx)))
		tk.MustExec(fmt.Sprintf("admin check table t%d", i))
		for j := 0; j < tbl.indexIdx; j++ {
			tk.MustExec(fmt.Sprintf("admin check index t%d idx%d", i, j))
		}
	}
}

func makeAddIdxBackfillJobs(schemaID, tblID, jobID, eleID int64, cnt int, query string) []*ddl.BackfillJob {
	bJobs := make([]*ddl.BackfillJob, 0, cnt)
	for i := 0; i < cnt; i++ {
		sKey := []byte(fmt.Sprintf("%d", i))
		eKey := []byte(fmt.Sprintf("%d", i+1))
		bm := &model.BackfillMeta{
			CurrKey:    sKey,
			StartKey:   sKey,
			EndKey:     eKey,
			EndInclude: true,
			JobMeta: &model.JobMeta{
				SchemaID: schemaID,
				TableID:  tblID,
				Query:    query,
			},
		}
		bj := &ddl.BackfillJob{
			ID:     int64(i),
			JobID:  jobID,
			EleID:  eleID,
			EleKey: meta.IndexElementKey,
			Tp:     model.TypeAddIndexBackfill,
			State:  model.JobStateNone,
			Mate:   bm,
		}
		bJobs = append(bJobs, bj)
	}
	return bJobs
}

func equalBackfillJob(t *testing.T, a, b *ddl.BackfillJob, lessTime types.Time) {
	require.Equal(t, a.ID, b.ID)
	require.Equal(t, a.JobID, b.JobID)
	require.Equal(t, a.EleID, b.EleID)
	require.Equal(t, a.EleKey, b.EleKey)
	require.Equal(t, a.StoreID, b.StoreID)
	require.Equal(t, a.Instance_ID, b.Instance_ID)
	require.GreaterOrEqual(t, b.Instance_Lease.Compare(lessTime), 0)
	require.Equal(t, a.State, b.State)
	require.Equal(t, a.Mate, b.Mate)
}

func getIdxConditionStr(jobID, eleID int64) string {
	return fmt.Sprintf("job_id = %d and ele_id = %d and ele_key = '%s'",
		jobID, eleID, meta.IndexElementKey)
}

func TestSimpleExecBackfillJobs(t *testing.T) {
	if !ddl.EnableDistReorg {
		t.Skipf("test requires dist reorg")
	}
	store, dom := testkit.CreateMockStoreAndDomain(t)
	tk := testkit.NewTestKit(t, store)
	tk.MustExec("use test")
	d := dom.DDL()
	se := ddl.NewSession(tk.Session())

	jobID := int64(3)
	eleID1 := int64(4)
	eleID2 := int64(5)
	uuid := d.GetID()
	instanceLease := ddl.InstanceLease * time.Second
	// test no backfill job
	bJobs, err := ddl.GetBackfillJobsForOneEle(se, 1, true, []int64{jobID}, instanceLease)
	require.NoError(t, err)
	require.Nil(t, bJobs)
	bJobs, err = ddl.GetAndMarkBackfillJobsForOneEle(se, 1, true, []int64{jobID}, uuid, instanceLease)
	require.EqualError(t, err, dbterror.ErrDDLJobNotFound.FastGen("get zero backfill job, lease is timeout").Error())
	require.Nil(t, bJobs)
	allCnt, err := ddl.GetBackfillJobCount(se, ddl.BackfillTable, fmt.Sprintf("job_id = %d and ele_id = %d and ele_key = '%s'",
		jobID, eleID2, meta.IndexElementKey), "check_backfill_job_count")
	require.NoError(t, err)
	require.Equal(t, allCnt, 0)
	// Test some backfill jobs, add backfill jobs to the table.
	cnt := 2
	bjTestCases := make([]*ddl.BackfillJob, 0, cnt*2)
	bJobs1 := makeAddIdxBackfillJobs(1, 2, jobID, eleID1, cnt, "alter table add index idx(a)")
	bJobs2 := makeAddIdxBackfillJobs(1, 2, jobID, eleID2, cnt, "alter table add index idx(b)")
	bjTestCases = append(bjTestCases, bJobs1...)
	bjTestCases = append(bjTestCases, bJobs2...)
	err = ddl.AddBackfillJobs(se, bjTestCases)
	// ID     jobID     eleID    Instance_ID
	// -------------------------------------
	// 0      jobID     eleID1    uuid
	// 1      jobID     eleID1    ""
	// 0      jobID     eleID2    ""
	// 1      jobID     eleID2    ""
	require.NoError(t, err)
	// test get some backfill jobs
	bJobs, err = ddl.GetBackfillJobsForOneEle(se, 1, true, []int64{jobID}, instanceLease)
	require.NoError(t, err)
	require.Len(t, bJobs, 1)
	require.Equal(t, bjTestCases[0], bJobs[0])
	previousTime, err := ddl.GetOracleTime(se.GetStore())
	require.NoError(t, err)
	bJobs, err = ddl.GetAndMarkBackfillJobsForOneEle(se, 1, true, []int64{jobID}, uuid, instanceLease)
	require.NoError(t, err)
	require.Len(t, bJobs, 1)
	bjRet := bjTestCases[0]
	bjRet.Instance_ID = uuid
	equalBackfillJob(t, bjRet, bJobs[0], ddl.GetLeaseGoTime(previousTime, instanceLease))
	currTime, err := ddl.GetOracleTime(se.GetStore())
	require.NoError(t, err)
	currGoTime := ddl.GetLeaseGoTime(currTime, instanceLease)
	require.GreaterOrEqual(t, currGoTime.Compare(bJobs[0].Instance_Lease), 0)
	allCnt, err = ddl.GetBackfillJobCount(se, ddl.BackfillTable, getIdxConditionStr(jobID, eleID2), "test_get_bj")
	require.NoError(t, err)
	require.Equal(t, allCnt, cnt)

	// remove a backfill job
	err = ddl.RemoveBackfillJob(se, false, bJobs1[0])
	// ID     jobID     eleID
	// ------------------------
	// 1      jobID     eleID1
	// 0      jobID     eleID2
	// 1      jobID     eleID2
	require.NoError(t, err)
	allCnt, err = ddl.GetBackfillJobCount(se, ddl.BackfillTable, getIdxConditionStr(jobID, eleID1), "test_get_bj")
	require.NoError(t, err)
	require.Equal(t, allCnt, 1)
	allCnt, err = ddl.GetBackfillJobCount(se, ddl.BackfillTable, getIdxConditionStr(jobID, eleID2), "test_get_bj")
	require.NoError(t, err)
	require.Equal(t, allCnt, cnt)
	// remove all backfill jobs
	err = ddl.RemoveBackfillJob(se, true, nil)
	require.NoError(t, err)
	allCnt, err = ddl.GetBackfillJobCount(se, ddl.BackfillTable, getIdxConditionStr(jobID, eleID1), "test_get_bj")
	require.NoError(t, err)
	require.Equal(t, allCnt, 0)
	allCnt, err = ddl.GetBackfillJobCount(se, ddl.BackfillTable, getIdxConditionStr(jobID, eleID2), "test_get_bj")
	require.NoError(t, err)
	require.Equal(t, allCnt, 0)

	// test history backfill jobs
	err = ddl.AddBackfillHistoryJob(se, []*ddl.BackfillJob{bJobs1[0]})
	// ID     jobID     eleID
	// ------------------------
	// 0      jobID     eleID1
	require.NoError(t, err)
	currTime, err = ddl.GetOracleTime(se.GetStore())
	condition := fmt.Sprintf("exec_ID = '' or exec_lease < '%v' and job_id = %d order by job_id", currTime.Add(-instanceLease), jobID)
	bJobs, err = ddl.GetBackfillJobs(se, ddl.BackfillHistoryTable, condition, "test_get_bj")
	require.NoError(t, err)
	require.Len(t, bJobs, 1)

	// test GetInterruptedBackfillJobsForOneEle
	bJobs, err = ddl.GetInterruptedBackfillJobsForOneEle(se, jobID, eleID1, meta.IndexElementKey)
	require.NoError(t, err)
	require.Nil(t, bJobs)
	// ID     jobID     eleID
	// ------------------------
	// 0      jobID     eleID1
	// 1      jobID     eleID1
	// 0      jobID     eleID2
	// 1      jobID     eleID2
	err = ddl.AddBackfillJobs(se, bjTestCases)
	require.NoError(t, err)
	bJobs, err = ddl.GetInterruptedBackfillJobsForOneEle(se, jobID, eleID1, meta.IndexElementKey)
	require.NoError(t, err)
	require.Nil(t, bJobs)
	bJobs1[0].State = model.JobStateRollingback
	bJobs1[0].ID = 2
	bJobs1[1].State = model.JobStateCancelling
	bJobs1[1].ID = 3
	// ID     jobID     eleID     state
	// --------------------------------
	// 0      jobID     eleID1    JobStateNone
	// 1      jobID     eleID1    JobStateNone
	// 0      jobID     eleID2    JobStateNone
	// 1      jobID     eleID2    JobStateNone
	// 2      jobID     eleID1    JobStateRollingback
	// 3      jobID     eleID1    JobStateCancelling
	err = ddl.AddBackfillJobs(se, bJobs1)
	require.NoError(t, err)
	bJobs, err = ddl.GetInterruptedBackfillJobsForOneEle(se, jobID, eleID1, meta.IndexElementKey)
	require.NoError(t, err)
	require.Len(t, bJobs, 2)
	equalBackfillJob(t, bJobs1[0], bJobs[0], types.ZeroTime)
	equalBackfillJob(t, bJobs1[1], bJobs[1], types.ZeroTime)

	// test the BackfillJob's AbbrStr
	require.Equal(t, fmt.Sprintf("ID:2, JobID:3, EleID:4, Type:add index, State:rollingback, Instance_ID:%s, Instance_Lease:0000-00-00 00:00:00", uuid), bJobs1[0].AbbrStr())
	require.Equal(t, "ID:3, JobID:3, EleID:4, Type:add index, State:cancelling, Instance_ID:, Instance_Lease:0000-00-00 00:00:00", bJobs1[1].AbbrStr())
	require.Equal(t, "ID:0, JobID:3, EleID:5, Type:add index, State:none, Instance_ID:, Instance_Lease:0000-00-00 00:00:00", bJobs2[0].AbbrStr())
	require.Equal(t, "ID:1, JobID:3, EleID:5, Type:add index, State:none, Instance_ID:, Instance_Lease:0000-00-00 00:00:00", bJobs2[1].AbbrStr())
=======
>>>>>>> 3c1d77cb
}<|MERGE_RESOLUTION|>--- conflicted
+++ resolved
@@ -15,12 +15,14 @@
 package ddl_test
 
 import (
+	"fmt"
 	"sync"
 	"testing"
 	"time"
 
 	"github.com/pingcap/failpoint"
 	"github.com/pingcap/tidb/ddl"
+	"github.com/pingcap/tidb/meta"
 	"github.com/pingcap/tidb/parser/model"
 	"github.com/pingcap/tidb/sessionctx/variable"
 	"github.com/pingcap/tidb/testkit"
@@ -178,115 +180,6 @@
 			}
 		}
 	}
-<<<<<<< HEAD
-}
-
-func TestConcurrentDDLSwitch(t *testing.T) {
-	store := testkit.CreateMockStore(t)
-
-	type table struct {
-		columnIdx int
-		indexIdx  int
-	}
-
-	var tables []*table
-	tblCount := 20
-	for i := 0; i < tblCount; i++ {
-		tables = append(tables, &table{1, 0})
-	}
-
-	tk := testkit.NewTestKit(t, store)
-	tk.MustExec("use test")
-	tk.MustExec("set @@global.tidb_ddl_reorg_worker_cnt=1")
-	tk.MustExec("set @@global.tidb_ddl_reorg_batch_size=32")
-
-	for i := range tables {
-		tk.MustExec(fmt.Sprintf("create table t%d (col0 int) partition by range columns (col0) ("+
-			"partition p1 values less than (100), "+
-			"partition p2 values less than (300), "+
-			"partition p3 values less than (500), "+
-			"partition p4 values less than (700), "+
-			"partition p5 values less than (1000), "+
-			"partition p6 values less than maxvalue);",
-			i))
-		for j := 0; j < 1000; j++ {
-			tk.MustExec(fmt.Sprintf("insert into t%d values (%d)", i, j))
-		}
-	}
-
-	ddls := make([]string, 0, tblCount)
-	ddlCount := 100
-	for i := 0; i < ddlCount; i++ {
-		tblIdx := rand.Intn(tblCount)
-		if rand.Intn(2) == 0 {
-			ddls = append(ddls, fmt.Sprintf("alter table t%d add index idx%d (col0)", tblIdx, tables[tblIdx].indexIdx))
-			tables[tblIdx].indexIdx++
-		} else {
-			ddls = append(ddls, fmt.Sprintf("alter table t%d add column col%d int", tblIdx, tables[tblIdx].columnIdx))
-			tables[tblIdx].columnIdx++
-		}
-	}
-
-	c := atomic.NewInt32(0)
-	ch := make(chan struct{})
-	go func() {
-		var wg util.WaitGroupWrapper
-		for i := range ddls {
-			wg.Add(1)
-			go func(idx int) {
-				tk := testkit.NewTestKit(t, store)
-				tk.MustExec("use test")
-				tk.MustExec(ddls[idx])
-				c.Add(1)
-				wg.Done()
-			}(i)
-		}
-		wg.Wait()
-		ch <- struct{}{}
-	}()
-
-	ticker := time.NewTicker(time.Second * 2)
-	count := 0
-	done := false
-	for !done {
-		select {
-		case <-ch:
-			done = true
-		case <-ticker.C:
-			var b bool
-			var err error
-			err = kv.RunInNewTxn(kv.WithInternalSourceType(context.Background(), kv.InternalTxnDDL), store, false, func(ctx context.Context, txn kv.Transaction) error {
-				b, err = meta.NewMeta(txn).IsConcurrentDDL()
-				return err
-			})
-			require.NoError(t, err)
-			rs, err := testkit.NewTestKit(t, store).Exec(fmt.Sprintf("set @@global.tidb_enable_concurrent_ddl=%t", !b))
-			if rs != nil {
-				require.NoError(t, rs.Close())
-			}
-			if err == nil {
-				count++
-				if b {
-					tk := testkit.NewTestKit(t, store)
-					tk.MustQuery("select count(*) from mysql.tidb_ddl_job").Check(testkit.Rows("0"))
-					tk.MustQuery("select count(*) from mysql.tidb_ddl_reorg").Check(testkit.Rows("0"))
-				}
-			}
-		}
-	}
-
-	require.Equal(t, int32(ddlCount), c.Load())
-	require.Greater(t, count, 0)
-
-	tk = testkit.NewTestKit(t, store)
-	tk.MustExec("use test")
-	for i, tbl := range tables {
-		tk.MustQuery(fmt.Sprintf("select count(*) from information_schema.columns where TABLE_SCHEMA = 'test' and TABLE_NAME = 't%d'", i)).Check(testkit.Rows(fmt.Sprintf("%d", tbl.columnIdx)))
-		tk.MustExec(fmt.Sprintf("admin check table t%d", i))
-		for j := 0; j < tbl.indexIdx; j++ {
-			tk.MustExec(fmt.Sprintf("admin check index t%d idx%d", i, j))
-		}
-	}
 }
 
 func makeAddIdxBackfillJobs(schemaID, tblID, jobID, eleID int64, cnt int, query string) []*ddl.BackfillJob {
@@ -337,7 +230,7 @@
 }
 
 func TestSimpleExecBackfillJobs(t *testing.T) {
-	if !ddl.EnableDistReorg {
+	if !ddl.IsDistReorgEnable() {
 		t.Skipf("test requires dist reorg")
 	}
 	store, dom := testkit.CreateMockStoreAndDomain(t)
@@ -474,6 +367,4 @@
 	require.Equal(t, "ID:3, JobID:3, EleID:4, Type:add index, State:cancelling, Instance_ID:, Instance_Lease:0000-00-00 00:00:00", bJobs1[1].AbbrStr())
 	require.Equal(t, "ID:0, JobID:3, EleID:5, Type:add index, State:none, Instance_ID:, Instance_Lease:0000-00-00 00:00:00", bJobs2[0].AbbrStr())
 	require.Equal(t, "ID:1, JobID:3, EleID:5, Type:add index, State:none, Instance_ID:, Instance_Lease:0000-00-00 00:00:00", bJobs2[1].AbbrStr())
-=======
->>>>>>> 3c1d77cb
 }