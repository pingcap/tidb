// Copyright 2015 PingCAP, Inc.
//
// Licensed under the Apache License, Version 2.0 (the "License");
// you may not use this file except in compliance with the License.
// You may obtain a copy of the License at
//
//     http://www.apache.org/licenses/LICENSE-2.0
//
// Unless required by applicable law or agreed to in writing, software
// distributed under the License is distributed on an "AS IS" BASIS,
// See the License for the specific language governing permissions and
// limitations under the License.

package ddl

import (
	"context"
	"fmt"
	"reflect"
	"sync"

	. "github.com/pingcap/check"
	"github.com/pingcap/errors"
	"github.com/pingcap/parser"
	"github.com/pingcap/parser/ast"
	"github.com/pingcap/parser/charset"
	"github.com/pingcap/parser/model"
	"github.com/pingcap/parser/mysql"
	"github.com/pingcap/parser/terror"
	"github.com/pingcap/tidb/infoschema"
	"github.com/pingcap/tidb/kv"
	"github.com/pingcap/tidb/sessionctx"
	"github.com/pingcap/tidb/table"
	"github.com/pingcap/tidb/table/tables"
	"github.com/pingcap/tidb/tablecodec"
	"github.com/pingcap/tidb/types"
)

var _ = Suite(&testColumnSuite{})

type testColumnSuite struct {
	store  kv.Storage
	dbInfo *model.DBInfo
}

func (s *testColumnSuite) SetUpSuite(c *C) {
	s.store = testCreateStore(c, "test_column")
	d := testNewDDLAndStart(
		context.Background(),
		c,
		WithStore(s.store),
		WithLease(testLease),
	)

	s.dbInfo = testSchemaInfo(c, d, "test_column")
	testCreateSchema(c, testNewContext(d), d, s.dbInfo)
	d.Stop()
}

func (s *testColumnSuite) TearDownSuite(c *C) {
	err := s.store.Close()
	c.Assert(err, IsNil)
}

func buildCreateColumnJob(dbInfo *model.DBInfo, tblInfo *model.TableInfo, colName string,
	pos *ast.ColumnPosition, defaultValue interface{}) *model.Job {
	col := &model.ColumnInfo{
		Name:               model.NewCIStr(colName),
		Offset:             len(tblInfo.Columns),
		DefaultValue:       defaultValue,
		OriginDefaultValue: defaultValue,
	}
	col.ID = allocateColumnID(tblInfo)
	col.FieldType = *types.NewFieldType(mysql.TypeLong)

	job := &model.Job{
		SchemaID:   dbInfo.ID,
		TableID:    tblInfo.ID,
		Type:       model.ActionAddColumn,
		BinlogInfo: &model.HistoryInfo{},
		Args:       []interface{}{col, pos, 0},
	}
	return job
}

func testCreateColumn(c *C, ctx sessionctx.Context, d *ddl, dbInfo *model.DBInfo, tblInfo *model.TableInfo,
	colName string, pos *ast.ColumnPosition, defaultValue interface{}) *model.Job {
	job := buildCreateColumnJob(dbInfo, tblInfo, colName, pos, defaultValue)
	err := d.doDDLJob(ctx, job)
	c.Assert(err, IsNil)
	v := getSchemaVer(c, ctx)
	checkHistoryJobArgs(c, ctx, job.ID, &historyJobArgs{ver: v, tbl: tblInfo})
	return job
}

func buildCreateColumnsJob(dbInfo *model.DBInfo, tblInfo *model.TableInfo, colNames []string,
	positions []*ast.ColumnPosition, defaultValue interface{}) *model.Job {
	colInfos := make([]*model.ColumnInfo, len(colNames))
	offsets := make([]int, len(colNames))
	ifNotExists := make([]bool, len(colNames))
	for i, colName := range colNames {
		col := &model.ColumnInfo{
			Name:               model.NewCIStr(colName),
			Offset:             len(tblInfo.Columns),
			DefaultValue:       defaultValue,
			OriginDefaultValue: defaultValue,
		}
		col.ID = allocateColumnID(tblInfo)
		col.FieldType = *types.NewFieldType(mysql.TypeLong)
		colInfos[i] = col
	}

	job := &model.Job{
		SchemaID:   dbInfo.ID,
		TableID:    tblInfo.ID,
		Type:       model.ActionAddColumns,
		BinlogInfo: &model.HistoryInfo{},
		Args:       []interface{}{colInfos, positions, offsets, ifNotExists},
	}
	return job
}

func testCreateColumns(c *C, ctx sessionctx.Context, d *ddl, dbInfo *model.DBInfo, tblInfo *model.TableInfo,
	colNames []string, positions []*ast.ColumnPosition, defaultValue interface{}) *model.Job {
	job := buildCreateColumnsJob(dbInfo, tblInfo, colNames, positions, defaultValue)
	err := d.doDDLJob(ctx, job)
	c.Assert(err, IsNil)
	v := getSchemaVer(c, ctx)
	checkHistoryJobArgs(c, ctx, job.ID, &historyJobArgs{ver: v, tbl: tblInfo})
	return job
}

func buildDropColumnJob(dbInfo *model.DBInfo, tblInfo *model.TableInfo, colName string) *model.Job {
	return &model.Job{
		SchemaID:   dbInfo.ID,
		TableID:    tblInfo.ID,
		Type:       model.ActionDropColumn,
		BinlogInfo: &model.HistoryInfo{},
		Args:       []interface{}{model.NewCIStr(colName)},
	}
}

func testDropColumn(c *C, ctx sessionctx.Context, d *ddl, dbInfo *model.DBInfo, tblInfo *model.TableInfo, colName string, isError bool) *model.Job {
	job := buildDropColumnJob(dbInfo, tblInfo, colName)
	err := d.doDDLJob(ctx, job)
	if isError {
		c.Assert(err, NotNil)
		return nil
	}
	c.Assert(errors.ErrorStack(err), Equals, "")
	v := getSchemaVer(c, ctx)
	checkHistoryJobArgs(c, ctx, job.ID, &historyJobArgs{ver: v, tbl: tblInfo})
	return job
}

func buildDropColumnsJob(dbInfo *model.DBInfo, tblInfo *model.TableInfo, colNames []string) *model.Job {
	columnNames := make([]model.CIStr, len(colNames))
	ifExists := make([]bool, len(colNames))
	for i, colName := range colNames {
		columnNames[i] = model.NewCIStr(colName)
	}
	job := &model.Job{
		SchemaID:   dbInfo.ID,
		TableID:    tblInfo.ID,
		Type:       model.ActionDropColumns,
		BinlogInfo: &model.HistoryInfo{},
		Args:       []interface{}{columnNames, ifExists},
	}
	return job
}

func testDropColumns(c *C, ctx sessionctx.Context, d *ddl, dbInfo *model.DBInfo, tblInfo *model.TableInfo, colNames []string, isError bool) *model.Job {
	job := buildDropColumnsJob(dbInfo, tblInfo, colNames)
	err := d.doDDLJob(ctx, job)
	if isError {
		c.Assert(err, NotNil)
		return nil
	}
	c.Assert(errors.ErrorStack(err), Equals, "")
	v := getSchemaVer(c, ctx)
	checkHistoryJobArgs(c, ctx, job.ID, &historyJobArgs{ver: v, tbl: tblInfo})
	return job
}

func (s *testColumnSuite) TestColumn(c *C) {
	d := testNewDDLAndStart(
		context.Background(),
		c,
		WithStore(s.store),
		WithLease(testLease),
	)
	defer d.Stop()

	tblInfo := testTableInfo(c, d, "t1", 3)
	ctx := testNewContext(d)

	testCreateTable(c, ctx, d, s.dbInfo, tblInfo)
	t := testGetTable(c, d, s.dbInfo.ID, tblInfo.ID)

	num := 10
	for i := 0; i < num; i++ {
		_, err := t.AddRecord(ctx, types.MakeDatums(i, 10*i, 100*i))
		c.Assert(err, IsNil)
	}

	err := ctx.NewTxn(context.Background())
	c.Assert(err, IsNil)

	i := int64(0)
	err = t.IterRecords(ctx, t.FirstKey(), t.Cols(), func(_ kv.Handle, data []types.Datum, cols []*table.Column) (bool, error) {
		c.Assert(data, HasLen, 3)
		c.Assert(data[0].GetInt64(), Equals, i)
		c.Assert(data[1].GetInt64(), Equals, 10*i)
		c.Assert(data[2].GetInt64(), Equals, 100*i)
		i++
		return true, nil
	})
	c.Assert(err, IsNil)
	c.Assert(i, Equals, int64(num))

	c.Assert(table.FindCol(t.Cols(), "c4"), IsNil)

	job := testCreateColumn(c, ctx, d, s.dbInfo, tblInfo, "c4", &ast.ColumnPosition{Tp: ast.ColumnPositionAfter, RelativeColumn: &ast.ColumnName{Name: model.NewCIStr("c3")}}, 100)
	testCheckJobDone(c, d, job, true)

	t = testGetTable(c, d, s.dbInfo.ID, tblInfo.ID)
	c.Assert(table.FindCol(t.Cols(), "c4"), NotNil)

	i = int64(0)
	err = t.IterRecords(ctx, t.FirstKey(), t.Cols(),
		func(_ kv.Handle, data []types.Datum, cols []*table.Column) (bool, error) {
			c.Assert(data, HasLen, 4)
			c.Assert(data[0].GetInt64(), Equals, i)
			c.Assert(data[1].GetInt64(), Equals, 10*i)
			c.Assert(data[2].GetInt64(), Equals, 100*i)
			c.Assert(data[3].GetInt64(), Equals, int64(100))
			i++
			return true, nil
		})
	c.Assert(err, IsNil)
	c.Assert(i, Equals, int64(num))

	h, err := t.AddRecord(ctx, types.MakeDatums(11, 12, 13, 14))
	c.Assert(err, IsNil)
	err = ctx.NewTxn(context.Background())
	c.Assert(err, IsNil)
	values, err := t.RowWithCols(ctx, h, t.Cols())
	c.Assert(err, IsNil)

	c.Assert(values, HasLen, 4)
	c.Assert(values[3].GetInt64(), Equals, int64(14))

	job = testDropColumn(c, ctx, d, s.dbInfo, tblInfo, "c4", false)
	testCheckJobDone(c, d, job, false)

	t = testGetTable(c, d, s.dbInfo.ID, tblInfo.ID)
	values, err = t.RowWithCols(ctx, h, t.Cols())
	c.Assert(err, IsNil)

	c.Assert(values, HasLen, 3)
	c.Assert(values[2].GetInt64(), Equals, int64(13))

	job = testCreateColumn(c, ctx, d, s.dbInfo, tblInfo, "c4", &ast.ColumnPosition{Tp: ast.ColumnPositionNone}, 111)
	testCheckJobDone(c, d, job, true)

	t = testGetTable(c, d, s.dbInfo.ID, tblInfo.ID)
	values, err = t.RowWithCols(ctx, h, t.Cols())
	c.Assert(err, IsNil)

	c.Assert(values, HasLen, 4)
	c.Assert(values[3].GetInt64(), Equals, int64(111))

	job = testCreateColumn(c, ctx, d, s.dbInfo, tblInfo, "c5", &ast.ColumnPosition{Tp: ast.ColumnPositionNone}, 101)
	testCheckJobDone(c, d, job, true)

	t = testGetTable(c, d, s.dbInfo.ID, tblInfo.ID)
	values, err = t.RowWithCols(ctx, h, t.Cols())
	c.Assert(err, IsNil)

	c.Assert(values, HasLen, 5)
	c.Assert(values[4].GetInt64(), Equals, int64(101))

	job = testCreateColumn(c, ctx, d, s.dbInfo, tblInfo, "c6", &ast.ColumnPosition{Tp: ast.ColumnPositionFirst}, 202)
	testCheckJobDone(c, d, job, true)

	t = testGetTable(c, d, s.dbInfo.ID, tblInfo.ID)
	cols := t.Cols()
	c.Assert(cols, HasLen, 6)
	c.Assert(cols[0].Offset, Equals, 0)
	c.Assert(cols[0].Name.L, Equals, "c6")
	c.Assert(cols[1].Offset, Equals, 1)
	c.Assert(cols[1].Name.L, Equals, "c1")
	c.Assert(cols[2].Offset, Equals, 2)
	c.Assert(cols[2].Name.L, Equals, "c2")
	c.Assert(cols[3].Offset, Equals, 3)
	c.Assert(cols[3].Name.L, Equals, "c3")
	c.Assert(cols[4].Offset, Equals, 4)
	c.Assert(cols[4].Name.L, Equals, "c4")
	c.Assert(cols[5].Offset, Equals, 5)
	c.Assert(cols[5].Name.L, Equals, "c5")

	values, err = t.RowWithCols(ctx, h, cols)
	c.Assert(err, IsNil)

	c.Assert(values, HasLen, 6)
	c.Assert(values[0].GetInt64(), Equals, int64(202))
	c.Assert(values[5].GetInt64(), Equals, int64(101))

	job = testDropColumn(c, ctx, d, s.dbInfo, tblInfo, "c2", false)
	testCheckJobDone(c, d, job, false)

	t = testGetTable(c, d, s.dbInfo.ID, tblInfo.ID)

	values, err = t.RowWithCols(ctx, h, t.Cols())
	c.Assert(err, IsNil)
	c.Assert(values, HasLen, 5)
	c.Assert(values[0].GetInt64(), Equals, int64(202))
	c.Assert(values[4].GetInt64(), Equals, int64(101))

	job = testDropColumn(c, ctx, d, s.dbInfo, tblInfo, "c1", false)
	testCheckJobDone(c, d, job, false)

	job = testDropColumn(c, ctx, d, s.dbInfo, tblInfo, "c3", false)
	testCheckJobDone(c, d, job, false)

	job = testDropColumn(c, ctx, d, s.dbInfo, tblInfo, "c4", false)
	testCheckJobDone(c, d, job, false)

	job = testCreateIndex(c, ctx, d, s.dbInfo, tblInfo, false, "c5_idx", "c5")
	testCheckJobDone(c, d, job, true)

	job = testDropColumn(c, ctx, d, s.dbInfo, tblInfo, "c5", false)
	testCheckJobDone(c, d, job, false)

	testDropColumn(c, ctx, d, s.dbInfo, tblInfo, "c6", true)

	testDropTable(c, ctx, d, s.dbInfo, tblInfo)
}

func (s *testColumnSuite) checkColumnKVExist(ctx sessionctx.Context, t table.Table, handle kv.Handle, col *table.Column, columnValue interface{}, isExist bool) error {
	err := ctx.NewTxn(context.Background())
	if err != nil {
		return errors.Trace(err)
	}
	defer func() {
		if txn, err1 := ctx.Txn(true); err1 == nil {
			txn.Commit(context.Background())
		}
	}()
	key := t.RecordKey(handle)
	txn, err := ctx.Txn(true)
	if err != nil {
		return errors.Trace(err)
	}
	data, err := txn.Get(context.TODO(), key)
	if !isExist {
		if terror.ErrorEqual(err, kv.ErrNotExist) {
			return nil
		}
	}
	if err != nil {
		return errors.Trace(err)
	}
	colMap := make(map[int64]*types.FieldType)
	colMap[col.ID] = &col.FieldType
	rowMap, err := tablecodec.DecodeRowToDatumMap(data, colMap, ctx.GetSessionVars().Location())
	if err != nil {
		return errors.Trace(err)
	}
	val, ok := rowMap[col.ID]
	if isExist {
		if !ok || val.GetValue() != columnValue {
			return errors.Errorf("%v is not equal to %v", val.GetValue(), columnValue)
		}
	} else {
		if ok {
			return errors.Errorf("column value should not exists")
		}
	}
	return nil
}

func (s *testColumnSuite) checkNoneColumn(ctx sessionctx.Context, d *ddl, tblInfo *model.TableInfo, handle kv.Handle, col *table.Column, columnValue interface{}) error {
	t, err := testGetTableWithError(d, s.dbInfo.ID, tblInfo.ID)
	if err != nil {
		return errors.Trace(err)
	}
	err = s.checkColumnKVExist(ctx, t, handle, col, columnValue, false)
	if err != nil {
		return errors.Trace(err)
	}
	err = s.testGetColumn(t, col.Name.L, false)
	if err != nil {
		return errors.Trace(err)
	}
	return nil
}

func (s *testColumnSuite) checkDeleteOnlyColumn(ctx sessionctx.Context, d *ddl, tblInfo *model.TableInfo, handle kv.Handle, col *table.Column, row []types.Datum, columnValue interface{}) error {
	t, err := testGetTableWithError(d, s.dbInfo.ID, tblInfo.ID)
	if err != nil {
		return errors.Trace(err)
	}
	err = ctx.NewTxn(context.Background())
	if err != nil {
		return errors.Trace(err)
	}
	i := int64(0)
	err = t.IterRecords(ctx, t.FirstKey(), t.Cols(), func(_ kv.Handle, data []types.Datum, cols []*table.Column) (bool, error) {
		if !reflect.DeepEqual(data, row) {
			return false, errors.Errorf("%v not equal to %v", data, row)
		}
		i++
		return true, nil
	})
	if err != nil {
		return errors.Trace(err)
	}
	if i != 1 {
		return errors.Errorf("expect 1, got %v", i)
	}
	err = s.checkColumnKVExist(ctx, t, handle, col, columnValue, false)
	if err != nil {
		return errors.Trace(err)
	}
	// Test add a new row.
	err = ctx.NewTxn(context.Background())
	if err != nil {
		return errors.Trace(err)
	}

	newRow := types.MakeDatums(int64(11), int64(22), int64(33))
	newHandle, err := t.AddRecord(ctx, newRow)
	if err != nil {
		return errors.Trace(err)
	}
	err = ctx.NewTxn(context.Background())
	if err != nil {
		return errors.Trace(err)
	}

	rows := [][]types.Datum{row, newRow}

	i = int64(0)
	err = t.IterRecords(ctx, t.FirstKey(), t.Cols(), func(_ kv.Handle, data []types.Datum, cols []*table.Column) (bool, error) {
		if !reflect.DeepEqual(data, rows[i]) {
			return false, errors.Errorf("%v not equal to %v", data, rows[i])
		}
		i++
		return true, nil
	})
	if err != nil {
		return errors.Trace(err)
	}
	if i != 2 {
		return errors.Errorf("expect 2, got %v", i)
	}

	err = s.checkColumnKVExist(ctx, t, handle, col, columnValue, false)
	if err != nil {
		return errors.Trace(err)
	}
	// Test remove a row.
	err = ctx.NewTxn(context.Background())
	if err != nil {
		return errors.Trace(err)
	}

	err = t.RemoveRecord(ctx, newHandle, newRow)
	if err != nil {
		return errors.Trace(err)
	}
	err = ctx.NewTxn(context.Background())
	if err != nil {
		return errors.Trace(err)
	}
	i = int64(0)
	err = t.IterRecords(ctx, t.FirstKey(), t.Cols(), func(_ kv.Handle, data []types.Datum, cols []*table.Column) (bool, error) {
		i++
		return true, nil
	})
	if err != nil {
		return errors.Trace(err)
	}

	if i != 1 {
		return errors.Errorf("expect 1, got %v", i)
	}
	err = s.checkColumnKVExist(ctx, t, newHandle, col, columnValue, false)
	if err != nil {
		return errors.Trace(err)
	}
	err = s.testGetColumn(t, col.Name.L, false)
	if err != nil {
		return errors.Trace(err)
	}
	return nil
}

func (s *testColumnSuite) checkWriteOnlyColumn(ctx sessionctx.Context, d *ddl, tblInfo *model.TableInfo, handle kv.Handle, col *table.Column, row []types.Datum, columnValue interface{}) error {
	t, err := testGetTableWithError(d, s.dbInfo.ID, tblInfo.ID)
	if err != nil {
		return errors.Trace(err)
	}
	err = ctx.NewTxn(context.Background())
	if err != nil {
		return errors.Trace(err)
	}

	i := int64(0)
	err = t.IterRecords(ctx, t.FirstKey(), t.Cols(), func(_ kv.Handle, data []types.Datum, cols []*table.Column) (bool, error) {
		if !reflect.DeepEqual(data, row) {
			return false, errors.Errorf("%v not equal to %v", data, row)
		}
		i++
		return true, nil
	})
	if err != nil {
		return errors.Trace(err)
	}
	if i != 1 {
		return errors.Errorf("expect 1, got %v", i)
	}

	err = s.checkColumnKVExist(ctx, t, handle, col, columnValue, false)
	if err != nil {
		return errors.Trace(err)
	}

	// Test add a new row.
	err = ctx.NewTxn(context.Background())
	if err != nil {
		return errors.Trace(err)
	}

	newRow := types.MakeDatums(int64(11), int64(22), int64(33))
	newHandle, err := t.AddRecord(ctx, newRow)
	if err != nil {
		return errors.Trace(err)
	}
	err = ctx.NewTxn(context.Background())
	if err != nil {
		return errors.Trace(err)
	}

	rows := [][]types.Datum{row, newRow}

	i = int64(0)
	err = t.IterRecords(ctx, t.FirstKey(), t.Cols(), func(_ kv.Handle, data []types.Datum, cols []*table.Column) (bool, error) {
		if !reflect.DeepEqual(data, rows[i]) {
			return false, errors.Errorf("%v not equal to %v", data, rows[i])
		}
		i++
		return true, nil
	})
	if err != nil {
		return errors.Trace(err)
	}
	if i != 2 {
		return errors.Errorf("expect 2, got %v", i)
	}

	err = s.checkColumnKVExist(ctx, t, newHandle, col, columnValue, true)
	if err != nil {
		return errors.Trace(err)
	}
	// Test remove a row.
	err = ctx.NewTxn(context.Background())
	if err != nil {
		return errors.Trace(err)
	}

	err = t.RemoveRecord(ctx, newHandle, newRow)
	if err != nil {
		return errors.Trace(err)
	}
	err = ctx.NewTxn(context.Background())
	if err != nil {
		return errors.Trace(err)
	}

	i = int64(0)
	err = t.IterRecords(ctx, t.FirstKey(), t.Cols(), func(_ kv.Handle, data []types.Datum, cols []*table.Column) (bool, error) {
		i++
		return true, nil
	})
	if err != nil {
		return errors.Trace(err)
	}
	if i != 1 {
		return errors.Errorf("expect 1, got %v", i)
	}

	err = s.checkColumnKVExist(ctx, t, newHandle, col, columnValue, false)
	if err != nil {
		return errors.Trace(err)
	}
	err = s.testGetColumn(t, col.Name.L, false)
	if err != nil {
		return errors.Trace(err)
	}
	return nil
}

func (s *testColumnSuite) checkReorganizationColumn(ctx sessionctx.Context, d *ddl, tblInfo *model.TableInfo, col *table.Column, row []types.Datum, columnValue interface{}) error {
	t, err := testGetTableWithError(d, s.dbInfo.ID, tblInfo.ID)
	if err != nil {
		return errors.Trace(err)
	}
	err = ctx.NewTxn(context.Background())
	if err != nil {
		return errors.Trace(err)
	}

	i := int64(0)
	err = t.IterRecords(ctx, t.FirstKey(), t.Cols(), func(_ kv.Handle, data []types.Datum, cols []*table.Column) (bool, error) {
		if !reflect.DeepEqual(data, row) {
			return false, errors.Errorf("%v not equal to %v", data, row)
		}
		i++
		return true, nil
	})
	if err != nil {
		return errors.Trace(err)
	}
	if i != 1 {
		return errors.Errorf("expect 1 got %v", i)
	}

	// Test add a new row.
	err = ctx.NewTxn(context.Background())
	if err != nil {
		return errors.Trace(err)
	}

	newRow := types.MakeDatums(int64(11), int64(22), int64(33))
	newHandle, err := t.AddRecord(ctx, newRow)
	if err != nil {
		return errors.Trace(err)
	}
	err = ctx.NewTxn(context.Background())
	if err != nil {
		return errors.Trace(err)
	}

	rows := [][]types.Datum{row, newRow}

	i = int64(0)
	err = t.IterRecords(ctx, t.FirstKey(), t.Cols(), func(_ kv.Handle, data []types.Datum, cols []*table.Column) (bool, error) {
		if !reflect.DeepEqual(data, rows[i]) {
			return false, errors.Errorf("%v not equal to %v", data, rows[i])
		}
		i++
		return true, nil
	})
	if err != nil {
		return errors.Trace(err)
	}
	if i != 2 {
		return errors.Errorf("expect 2, got %v", i)
	}

	err = s.checkColumnKVExist(ctx, t, newHandle, col, columnValue, true)
	if err != nil {
		return errors.Trace(err)
	}

	// Test remove a row.
	err = ctx.NewTxn(context.Background())
	if err != nil {
		return errors.Trace(err)
	}

	err = t.RemoveRecord(ctx, newHandle, newRow)
	if err != nil {
		return errors.Trace(err)
	}
	err = ctx.NewTxn(context.Background())
	if err != nil {
		return errors.Trace(err)
	}

	i = int64(0)
	err = t.IterRecords(ctx, t.FirstKey(), t.Cols(), func(_ kv.Handle, data []types.Datum, cols []*table.Column) (bool, error) {
		i++
		return true, nil
	})
	if err != nil {
		return errors.Trace(err)
	}
	if i != 1 {
		return errors.Errorf("expect 1, got %v", i)
	}
	err = s.testGetColumn(t, col.Name.L, false)
	if err != nil {
		return errors.Trace(err)
	}
	return nil
}

func (s *testColumnSuite) checkPublicColumn(ctx sessionctx.Context, d *ddl, tblInfo *model.TableInfo, newCol *table.Column, oldRow []types.Datum, columnValue interface{}) error {
	t, err := testGetTableWithError(d, s.dbInfo.ID, tblInfo.ID)
	if err != nil {
		return errors.Trace(err)
	}
	err = ctx.NewTxn(context.Background())
	if err != nil {
		return errors.Trace(err)
	}

	i := int64(0)
	updatedRow := append(oldRow, types.NewDatum(columnValue))
	err = t.IterRecords(ctx, t.FirstKey(), t.Cols(), func(_ kv.Handle, data []types.Datum, cols []*table.Column) (bool, error) {
		if !reflect.DeepEqual(data, updatedRow) {
			return false, errors.Errorf("%v not equal to %v", data, updatedRow)
		}
		i++
		return true, nil
	})
	if err != nil {
		return errors.Trace(err)
	}
	if i != 1 {
		return errors.Errorf("expect 1, got %v", i)
	}

	// Test add a new row.
	err = ctx.NewTxn(context.Background())
	if err != nil {
		return errors.Trace(err)
	}

	newRow := types.MakeDatums(int64(11), int64(22), int64(33), int64(44))
	handle, err := t.AddRecord(ctx, newRow)
	if err != nil {
		return errors.Trace(err)
	}
	err = ctx.NewTxn(context.Background())
	if err != nil {
		return errors.Trace(err)
	}

	rows := [][]types.Datum{updatedRow, newRow}

	i = int64(0)
	t.IterRecords(ctx, t.FirstKey(), t.Cols(), func(_ kv.Handle, data []types.Datum, cols []*table.Column) (bool, error) {
		if !reflect.DeepEqual(data, rows[i]) {
			return false, errors.Errorf("%v not equal to %v", data, rows[i])
		}
		i++
		return true, nil
	})
	if i != 2 {
		return errors.Errorf("expect 2, got %v", i)
	}

	// Test remove a row.
	err = ctx.NewTxn(context.Background())
	if err != nil {
		return errors.Trace(err)
	}

	err = t.RemoveRecord(ctx, handle, newRow)
	if err != nil {
		return errors.Trace(err)
	}

	err = ctx.NewTxn(context.Background())
	if err != nil {
		return errors.Trace(err)
	}

	i = int64(0)
	err = t.IterRecords(ctx, t.FirstKey(), t.Cols(), func(_ kv.Handle, data []types.Datum, cols []*table.Column) (bool, error) {
		if !reflect.DeepEqual(data, updatedRow) {
			return false, errors.Errorf("%v not equal to %v", data, updatedRow)
		}
		i++
		return true, nil
	})
	if err != nil {
		return errors.Trace(err)
	}
	if i != 1 {
		return errors.Errorf("expect 1, got %v", i)
	}

	err = s.testGetColumn(t, newCol.Name.L, true)
	if err != nil {
		return errors.Trace(err)
	}
	return nil
}

func (s *testColumnSuite) checkAddColumn(state model.SchemaState, d *ddl, tblInfo *model.TableInfo, handle kv.Handle, newCol *table.Column, oldRow []types.Datum, columnValue interface{}) error {
	ctx := testNewContext(d)
	var err error
	switch state {
	case model.StateNone:
		err = errors.Trace(s.checkNoneColumn(ctx, d, tblInfo, handle, newCol, columnValue))
	case model.StateDeleteOnly:
		err = errors.Trace(s.checkDeleteOnlyColumn(ctx, d, tblInfo, handle, newCol, oldRow, columnValue))
	case model.StateWriteOnly:
		err = errors.Trace(s.checkWriteOnlyColumn(ctx, d, tblInfo, handle, newCol, oldRow, columnValue))
	case model.StateWriteReorganization, model.StateDeleteReorganization:
		err = errors.Trace(s.checkReorganizationColumn(ctx, d, tblInfo, newCol, oldRow, columnValue))
	case model.StatePublic:
		err = errors.Trace(s.checkPublicColumn(ctx, d, tblInfo, newCol, oldRow, columnValue))
	}
	return err
}

func (s *testColumnSuite) testGetColumn(t table.Table, name string, isExist bool) error {
	col := table.FindCol(t.Cols(), name)
	if isExist {
		if col == nil {
			return errors.Errorf("column should not be nil")
		}
	} else {
		if col != nil {
			return errors.Errorf("column should be nil")
		}
	}
	return nil
}

func (s *testColumnSuite) TestAddColumn(c *C) {
	d := testNewDDLAndStart(
		context.Background(),
		c,
		WithStore(s.store),
		WithLease(testLease),
	)
	tblInfo := testTableInfo(c, d, "t", 3)
	ctx := testNewContext(d)

	err := ctx.NewTxn(context.Background())
	c.Assert(err, IsNil)

	testCreateTable(c, ctx, d, s.dbInfo, tblInfo)
	t := testGetTable(c, d, s.dbInfo.ID, tblInfo.ID)

	oldRow := types.MakeDatums(int64(1), int64(2), int64(3))
	handle, err := t.AddRecord(ctx, oldRow)
	c.Assert(err, IsNil)

	txn, err := ctx.Txn(true)
	c.Assert(err, IsNil)
	err = txn.Commit(context.Background())
	c.Assert(err, IsNil)

	newColName := "c4"
	defaultColValue := int64(4)

	var mu sync.Mutex
	var hookErr error
	checkOK := false

	tc := &TestDDLCallback{}
	tc.onJobUpdated = func(job *model.Job) {
		mu.Lock()
		defer mu.Unlock()
		if checkOK {
			return
		}

		t, err1 := testGetTableWithError(d, s.dbInfo.ID, tblInfo.ID)
		if err1 != nil {
			hookErr = errors.Trace(err1)
			return
		}
		newCol := table.FindCol(t.(*tables.TableCommon).Columns, newColName)
		if newCol == nil {
			return
		}

		err1 = s.checkAddColumn(newCol.State, d, tblInfo, handle, newCol, oldRow, defaultColValue)
		if err1 != nil {
			hookErr = errors.Trace(err1)
			return
		}

		if newCol.State == model.StatePublic {
			checkOK = true
		}
	}

	d.SetHook(tc)

	job := testCreateColumn(c, ctx, d, s.dbInfo, tblInfo, newColName, &ast.ColumnPosition{Tp: ast.ColumnPositionNone}, defaultColValue)

	testCheckJobDone(c, d, job, true)
	mu.Lock()
	hErr := hookErr
	ok := checkOK
	mu.Unlock()
	c.Assert(errors.ErrorStack(hErr), Equals, "")
	c.Assert(ok, IsTrue)

	err = ctx.NewTxn(context.Background())
	c.Assert(err, IsNil)

	job = testDropTable(c, ctx, d, s.dbInfo, tblInfo)
	testCheckJobDone(c, d, job, false)

	txn, err = ctx.Txn(true)
	c.Assert(err, IsNil)
	err = txn.Commit(context.Background())
	c.Assert(err, IsNil)

	d.Stop()
}

func (s *testColumnSuite) TestAddColumns(c *C) {
	d := testNewDDLAndStart(
		context.Background(),
		c,
		WithStore(s.store),
		WithLease(testLease),
	)
	tblInfo := testTableInfo(c, d, "t", 3)
	ctx := testNewContext(d)

	err := ctx.NewTxn(context.Background())
	c.Assert(err, IsNil)

	testCreateTable(c, ctx, d, s.dbInfo, tblInfo)
	t := testGetTable(c, d, s.dbInfo.ID, tblInfo.ID)

	oldRow := types.MakeDatums(int64(1), int64(2), int64(3))
	handle, err := t.AddRecord(ctx, oldRow)
	c.Assert(err, IsNil)

	txn, err := ctx.Txn(true)
	c.Assert(err, IsNil)
	err = txn.Commit(context.Background())
	c.Assert(err, IsNil)

	newColNames := []string{"c4,c5,c6"}
	positions := make([]*ast.ColumnPosition, 3)
	for i := range positions {
		positions[i] = &ast.ColumnPosition{Tp: ast.ColumnPositionNone}
	}
	defaultColValue := int64(4)

	var mu sync.Mutex
	var hookErr error
	checkOK := false

	tc := &TestDDLCallback{}
	tc.onJobUpdated = func(job *model.Job) {
		mu.Lock()
		defer mu.Unlock()
		if checkOK {
			return
		}

		t, err1 := testGetTableWithError(d, s.dbInfo.ID, tblInfo.ID)
		if err1 != nil {
			hookErr = errors.Trace(err1)
			return
		}
		for _, newColName := range newColNames {
			newCol := table.FindCol(t.(*tables.TableCommon).Columns, newColName)
			if newCol == nil {
				return
			}

			err1 = s.checkAddColumn(newCol.State, d, tblInfo, handle, newCol, oldRow, defaultColValue)
			if err1 != nil {
				hookErr = errors.Trace(err1)
				return
			}

			if newCol.State == model.StatePublic {
				checkOK = true
			}
		}
	}

	d.SetHook(tc)

	job := testCreateColumns(c, ctx, d, s.dbInfo, tblInfo, newColNames, positions, defaultColValue)

	testCheckJobDone(c, d, job, true)
	mu.Lock()
	hErr := hookErr
	ok := checkOK
	mu.Unlock()
	c.Assert(errors.ErrorStack(hErr), Equals, "")
	c.Assert(ok, IsTrue)

	job = testDropTable(c, ctx, d, s.dbInfo, tblInfo)
	testCheckJobDone(c, d, job, false)
	d.Stop()
}

func (s *testColumnSuite) TestDropColumn(c *C) {
	d := testNewDDLAndStart(
		context.Background(),
		c,
		WithStore(s.store),
		WithLease(testLease),
	)
	tblInfo := testTableInfo(c, d, "t2", 4)
	ctx := testNewContext(d)

	err := ctx.NewTxn(context.Background())
	c.Assert(err, IsNil)

	testCreateTable(c, ctx, d, s.dbInfo, tblInfo)
	t := testGetTable(c, d, s.dbInfo.ID, tblInfo.ID)

	colName := "c4"
	defaultColValue := int64(4)
	row := types.MakeDatums(int64(1), int64(2), int64(3))
	_, err = t.AddRecord(ctx, append(row, types.NewDatum(defaultColValue)))
	c.Assert(err, IsNil)

	txn, err := ctx.Txn(true)
	c.Assert(err, IsNil)
	err = txn.Commit(context.Background())
	c.Assert(err, IsNil)

	checkOK := false
	var hookErr error
	var mu sync.Mutex

	tc := &TestDDLCallback{}
	tc.onJobUpdated = func(job *model.Job) {
		mu.Lock()
		defer mu.Unlock()
		if checkOK {
			return
		}
		t, err1 := testGetTableWithError(d, s.dbInfo.ID, tblInfo.ID)
		if err1 != nil {
			hookErr = errors.Trace(err1)
			return
		}
		col := table.FindCol(t.(*tables.TableCommon).Columns, colName)
		if col == nil {
			checkOK = true
			return
		}
	}

	d.SetHook(tc)

	job := testDropColumn(c, ctx, d, s.dbInfo, tblInfo, colName, false)
	testCheckJobDone(c, d, job, false)
	mu.Lock()
	hErr := hookErr
	ok := checkOK
	mu.Unlock()
	c.Assert(hErr, IsNil)
	c.Assert(ok, IsTrue)

	err = ctx.NewTxn(context.Background())
	c.Assert(err, IsNil)

	job = testDropTable(c, ctx, d, s.dbInfo, tblInfo)
	testCheckJobDone(c, d, job, false)

	txn, err = ctx.Txn(true)
	c.Assert(err, IsNil)
	err = txn.Commit(context.Background())
	c.Assert(err, IsNil)

	d.Stop()
}

func (s *testColumnSuite) TestDropColumns(c *C) {
	d := testNewDDLAndStart(
		context.Background(),
		c,
		WithStore(s.store),
		WithLease(testLease),
	)
	tblInfo := testTableInfo(c, d, "t2", 4)
	ctx := testNewContext(d)

	err := ctx.NewTxn(context.Background())
	c.Assert(err, IsNil)

	testCreateTable(c, ctx, d, s.dbInfo, tblInfo)
	t := testGetTable(c, d, s.dbInfo.ID, tblInfo.ID)

	colNames := []string{"c3", "c4"}
	defaultColValue := int64(4)
	row := types.MakeDatums(int64(1), int64(2), int64(3))
	_, err = t.AddRecord(ctx, append(row, types.NewDatum(defaultColValue)))
	c.Assert(err, IsNil)

	txn, err := ctx.Txn(true)
	c.Assert(err, IsNil)
	err = txn.Commit(context.Background())
	c.Assert(err, IsNil)

	checkOK := false
	var hookErr error
	var mu sync.Mutex

	tc := &TestDDLCallback{}
	tc.onJobUpdated = func(job *model.Job) {
		mu.Lock()
		defer mu.Unlock()
		if checkOK {
			return
		}
		t, err1 := testGetTableWithError(d, s.dbInfo.ID, tblInfo.ID)
		if err1 != nil {
			hookErr = errors.Trace(err1)
			return
		}
		for _, colName := range colNames {
			col := table.FindCol(t.(*tables.TableCommon).Columns, colName)
			if col == nil {
				checkOK = true
				return
			}
		}
	}

	d.SetHook(tc)

	job := testDropColumns(c, ctx, d, s.dbInfo, tblInfo, colNames, false)
	testCheckJobDone(c, d, job, false)
	mu.Lock()
	hErr := hookErr
	ok := checkOK
	mu.Unlock()
	c.Assert(hErr, IsNil)
	c.Assert(ok, IsTrue)

	job = testDropTable(c, ctx, d, s.dbInfo, tblInfo)
	testCheckJobDone(c, d, job, false)
	d.Stop()
}

func (s *testColumnSuite) TestModifyColumn(c *C) {
	d := testNewDDLAndStart(
		context.Background(),
		c,
		WithStore(s.store),
		WithLease(testLease),
	)
	ctx := testNewContext(d)
	defer d.Stop()
	tests := []struct {
		origin string
		to     string
		err    error
	}{
		{"int", "bigint", nil},
		{"int", "int unsigned", errUnsupportedModifyColumn.GenWithStackByArgs("can't change unsigned integer to signed or vice versa, and tidb_enable_change_column_type is false")},
		{"varchar(10)", "text", nil},
		{"varbinary(10)", "blob", nil},
		{"text", "blob", errUnsupportedModifyCharset.GenWithStackByArgs("charset from utf8mb4 to binary")},
		{"varchar(10)", "varchar(8)", errUnsupportedModifyColumn.GenWithStackByArgs("length 8 is less than origin 10, and tidb_enable_change_column_type is false")},
		{"varchar(10)", "varchar(11)", nil},
		{"varchar(10) character set utf8 collate utf8_bin", "varchar(10) character set utf8", nil},
		{"decimal(2,1)", "decimal(3,2)", errUnsupportedModifyColumn.GenWithStackByArgs("decimal change from decimal(2, 1) to decimal(3, 2), and tidb_enable_change_column_type is false")},
		{"decimal(2,1)", "decimal(2,2)", errUnsupportedModifyColumn.GenWithStackByArgs("decimal change from decimal(2, 1) to decimal(2, 2), and tidb_enable_change_column_type is false")},
		{"decimal(2,1)", "decimal(2,1)", nil},
		{"decimal(2,1)", "int", errUnsupportedModifyColumn.GenWithStackByArgs("type int(11) not match origin decimal(2,1), and tidb_enable_change_column_type is false")},
		{"decimal", "int", errUnsupportedModifyColumn.GenWithStackByArgs("type int(11) not match origin decimal(10,0), and tidb_enable_change_column_type is false")},
		{"decimal(2,1)", "bigint", errUnsupportedModifyColumn.GenWithStackByArgs("type bigint(20) not match origin decimal(2,1), and tidb_enable_change_column_type is false")},
	}
	for _, tt := range tests {
		ftA := s.colDefStrToFieldType(c, tt.origin)
		ftB := s.colDefStrToFieldType(c, tt.to)
		err := checkModifyTypes(ctx, ftA, ftB, false)
		if err == nil {
			c.Assert(tt.err, IsNil, Commentf("origin:%v, to:%v", tt.origin, tt.to))
		} else {
			c.Assert(err.Error(), Equals, tt.err.Error())
		}
	}
}

func (s *testColumnSuite) colDefStrToFieldType(c *C, str string) *types.FieldType {
	sqlA := "alter table t modify column a " + str
	stmt, err := parser.New().ParseOneStmt(sqlA, "", "")
	c.Assert(err, IsNil)
	colDef := stmt.(*ast.AlterTableStmt).Specs[0].NewColumns[0]
	chs, coll := charset.GetDefaultCharsetAndCollate()
	col, _, err := buildColumnAndConstraint(nil, 0, colDef, nil, chs, coll)
	c.Assert(err, IsNil)
	return &col.FieldType
}

func (s *testColumnSuite) TestFieldCase(c *C) {
	var fields = []string{"field", "Field"}
	colObjects := make([]*model.ColumnInfo, len(fields))
	for i, name := range fields {
		colObjects[i] = &model.ColumnInfo{
			Name: model.NewCIStr(name),
		}
	}
	err := checkDuplicateColumn(colObjects)
	c.Assert(err.Error(), Equals, infoschema.ErrColumnExists.GenWithStackByArgs("Field").Error())
}

func (s *testColumnSuite) TestAutoConvertBlobTypeByLength(c *C) {
	d := testNewDDLAndStart(
		context.Background(),
		c,
		WithStore(s.store),
		WithLease(testLease),
	)
<<<<<<< HEAD
=======
	// Close the customized ddl(worker goroutine included) after the test is finished, otherwise, it will
	// cause go routine in TiDB leak test.
	defer d.Stop()

>>>>>>> 9f6e4fd3
	sql := fmt.Sprintf("create table t0(c0 Blob(%d), c1 Blob(%d), c2 Blob(%d), c3 Blob(%d))",
		tinyBlobMaxLength-1, blobMaxLength-1, mediumBlobMaxLength-1, longBlobMaxLength-1)
	stmt, err := parser.New().ParseOneStmt(sql, "", "")
	c.Assert(err, IsNil)
	tblInfo, err := BuildTableInfoFromAST(stmt.(*ast.CreateTableStmt))
	c.Assert(err, IsNil)
	genIDs, err := d.genGlobalIDs(1)
	c.Assert(err, IsNil)
	tblInfo.ID = genIDs[0]

	ctx := testNewContext(d)
	err = ctx.NewTxn(context.Background())
	c.Assert(err, IsNil)
	testCreateTable(c, ctx, d, s.dbInfo, tblInfo)
	t := testGetTable(c, d, s.dbInfo.ID, tblInfo.ID)

	c.Assert(t.Cols()[0].Tp, Equals, mysql.TypeTinyBlob)
	c.Assert(t.Cols()[0].Flen, Equals, tinyBlobMaxLength)
	c.Assert(t.Cols()[1].Tp, Equals, mysql.TypeBlob)
	c.Assert(t.Cols()[1].Flen, Equals, blobMaxLength)
	c.Assert(t.Cols()[2].Tp, Equals, mysql.TypeMediumBlob)
	c.Assert(t.Cols()[2].Flen, Equals, mediumBlobMaxLength)
	c.Assert(t.Cols()[3].Tp, Equals, mysql.TypeLongBlob)
	c.Assert(t.Cols()[3].Flen, Equals, longBlobMaxLength)

	oldRow := types.MakeDatums([]byte("a"), []byte("a"), []byte("a"), []byte("a"))
	_, err = t.AddRecord(ctx, oldRow)
	c.Assert(err, IsNil)

	txn, err := ctx.Txn(true)
	c.Assert(err, IsNil)
	err = txn.Commit(context.Background())
	c.Assert(err, IsNil)
}<|MERGE_RESOLUTION|>--- conflicted
+++ resolved
@@ -1209,13 +1209,10 @@
 		WithStore(s.store),
 		WithLease(testLease),
 	)
-<<<<<<< HEAD
-=======
 	// Close the customized ddl(worker goroutine included) after the test is finished, otherwise, it will
 	// cause go routine in TiDB leak test.
 	defer d.Stop()
 
->>>>>>> 9f6e4fd3
 	sql := fmt.Sprintf("create table t0(c0 Blob(%d), c1 Blob(%d), c2 Blob(%d), c3 Blob(%d))",
 		tinyBlobMaxLength-1, blobMaxLength-1, mediumBlobMaxLength-1, longBlobMaxLength-1)
 	stmt, err := parser.New().ParseOneStmt(sql, "", "")
