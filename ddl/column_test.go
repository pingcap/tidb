// Copyright 2015 PingCAP, Inc.
//
// Licensed under the Apache License, Version 2.0 (the "License");
// you may not use this file except in compliance with the License.
// You may obtain a copy of the License at
//
//     http://www.apache.org/licenses/LICENSE-2.0
//
// Unless required by applicable law or agreed to in writing, software
// distributed under the License is distributed on an "AS IS" BASIS,
// WITHOUT WARRANTIES OR CONDITIONS OF ANY KIND, either express or implied.
// See the License for the specific language governing permissions and
// limitations under the License.

package ddl

import (
	"context"
	"fmt"
	"reflect"
	"sync"
	"testing"

	"github.com/pingcap/errors"
	"github.com/pingcap/tidb/infoschema"
	"github.com/pingcap/tidb/kv"
	"github.com/pingcap/tidb/parser"
	"github.com/pingcap/tidb/parser/ast"
	"github.com/pingcap/tidb/parser/charset"
	"github.com/pingcap/tidb/parser/model"
	"github.com/pingcap/tidb/parser/mysql"
	"github.com/pingcap/tidb/parser/terror"
	"github.com/pingcap/tidb/sessionctx"
	"github.com/pingcap/tidb/store/mockstore"
	"github.com/pingcap/tidb/table"
	"github.com/pingcap/tidb/table/tables"
	"github.com/pingcap/tidb/tablecodec"
	"github.com/pingcap/tidb/types"
	"github.com/pingcap/tidb/util/dbterror"
	"github.com/stretchr/testify/require"
	"github.com/stretchr/testify/suite"
)

type testColumnSuiteToVerify struct {
	suite.Suite
	store  kv.Storage
	dbInfo *model.DBInfo
}

func TestColumnSuite(t *testing.T) {
	suite.Run(t, new(testColumnSuiteToVerify))
}

func (s *testColumnSuiteToVerify) SetupSuite() {
	s.store = createMockStore(s.T())
	d, err := testNewDDLAndStart(
		context.Background(),
		WithStore(s.store),
		WithLease(testLease),
	)
	require.NoError(s.T(), err)

	s.dbInfo, err = testSchemaInfo(d, "test_column")
	require.NoError(s.T(), err)
	testCreateSchema(s.T(), testNewContext(d), d, s.dbInfo)
	require.Nil(s.T(), d.Stop())
}

func (s *testColumnSuiteToVerify) TearDownSuite() {
	err := s.store.Close()
	require.NoError(s.T(), err)
}

func buildCreateColumnJob(dbInfo *model.DBInfo, tblInfo *model.TableInfo, colName string,
	pos *ast.ColumnPosition, defaultValue interface{}) *model.Job {
	col := &model.ColumnInfo{
		Name:               model.NewCIStr(colName),
		Offset:             len(tblInfo.Columns),
		DefaultValue:       defaultValue,
		OriginDefaultValue: defaultValue,
	}
	col.ID = allocateColumnID(tblInfo)
	col.FieldType = *types.NewFieldType(mysql.TypeLong)

	job := &model.Job{
		SchemaID:   dbInfo.ID,
		TableID:    tblInfo.ID,
		Type:       model.ActionAddColumn,
		BinlogInfo: &model.HistoryInfo{},
		Args:       []interface{}{col, pos, 0},
	}
	return job
}

func testCreateColumn(t *testing.T, ctx sessionctx.Context, d *ddl, dbInfo *model.DBInfo, tblInfo *model.TableInfo,
	colName string, pos *ast.ColumnPosition, defaultValue interface{}) *model.Job {
	job := buildCreateColumnJob(dbInfo, tblInfo, colName, pos, defaultValue)
	ctx.SetValue(sessionctx.QueryString, "skip")
	err := d.doDDLJob(ctx, job)
	require.NoError(t, err)
	v := getSchemaVer(t, ctx)
	checkHistoryJobArgs(t, ctx, job.ID, &historyJobArgs{ver: v, tbl: tblInfo})
	return job
}

<<<<<<< HEAD
=======
func buildCreateColumnsJob(dbInfo *model.DBInfo, tblInfo *model.TableInfo, colNames []string,
	positions []*ast.ColumnPosition, defaultValue interface{}) *model.Job {
	colInfos := make([]*model.ColumnInfo, len(colNames))
	offsets := make([]int, len(colNames))
	ifNotExists := make([]bool, len(colNames))
	for i, colName := range colNames {
		col := &model.ColumnInfo{
			Name:               model.NewCIStr(colName),
			Offset:             len(tblInfo.Columns),
			DefaultValue:       defaultValue,
			OriginDefaultValue: defaultValue,
		}
		col.ID = allocateColumnID(tblInfo)
		col.FieldType = *types.NewFieldType(mysql.TypeLong)
		colInfos[i] = col
	}

	job := &model.Job{
		SchemaID:   dbInfo.ID,
		TableID:    tblInfo.ID,
		Type:       model.ActionAddColumns,
		BinlogInfo: &model.HistoryInfo{},
		Args:       []interface{}{colInfos, positions, offsets, ifNotExists},
	}
	return job
}

func testCreateColumns(t *testing.T, ctx sessionctx.Context, d *ddl, dbInfo *model.DBInfo, tblInfo *model.TableInfo,
	colNames []string, positions []*ast.ColumnPosition, defaultValue interface{}) *model.Job {
	job := buildCreateColumnsJob(dbInfo, tblInfo, colNames, positions, defaultValue)
	ctx.SetValue(sessionctx.QueryString, "skip")
	err := d.doDDLJob(ctx, job)
	require.NoError(t, err)
	v := getSchemaVer(t, ctx)
	checkHistoryJobArgs(t, ctx, job.ID, &historyJobArgs{ver: v, tbl: tblInfo})
	return job
}

>>>>>>> f6a44bf7
func buildDropColumnJob(dbInfo *model.DBInfo, tblInfo *model.TableInfo, colName string) *model.Job {
	return &model.Job{
		SchemaID:        dbInfo.ID,
		TableID:         tblInfo.ID,
		Type:            model.ActionDropColumn,
		BinlogInfo:      &model.HistoryInfo{},
		MultiSchemaInfo: &model.MultiSchemaInfo{},
		Args:            []interface{}{model.NewCIStr(colName), false},
	}
}

func testDropColumn(t *testing.T, ctx sessionctx.Context, d *ddl, dbInfo *model.DBInfo, tblInfo *model.TableInfo, colName string, isError bool) *model.Job {
	job := buildDropColumnJob(dbInfo, tblInfo, colName)
	ctx.SetValue(sessionctx.QueryString, "skip")
	err := d.doDDLJob(ctx, job)
	if isError {
		require.Error(t, err)
		return nil
	}
	require.NoError(t, err)
	v := getSchemaVer(t, ctx)
	checkHistoryJobArgs(t, ctx, job.ID, &historyJobArgs{ver: v, tbl: tblInfo})
	return job
}

<<<<<<< HEAD
=======
func buildDropColumnsJob(dbInfo *model.DBInfo, tblInfo *model.TableInfo, colNames []string) *model.Job {
	columnNames := make([]model.CIStr, len(colNames))
	ifExists := make([]bool, len(colNames))
	for i, colName := range colNames {
		columnNames[i] = model.NewCIStr(colName)
	}
	job := &model.Job{
		SchemaID:   dbInfo.ID,
		TableID:    tblInfo.ID,
		Type:       model.ActionDropColumns,
		BinlogInfo: &model.HistoryInfo{},
		Args:       []interface{}{columnNames, ifExists},
	}
	return job
}

func testDropColumns(t *testing.T, ctx sessionctx.Context, d *ddl, dbInfo *model.DBInfo, tblInfo *model.TableInfo, colNames []string, isError bool) *model.Job {
	job := buildDropColumnsJob(dbInfo, tblInfo, colNames)
	ctx.SetValue(sessionctx.QueryString, "skip")
	err := d.doDDLJob(ctx, job)
	if isError {
		require.Error(t, err)
		return nil
	}
	require.NoError(t, err)
	v := getSchemaVer(t, ctx)
	checkHistoryJobArgs(t, ctx, job.ID, &historyJobArgs{ver: v, tbl: tblInfo})
	return job
}

>>>>>>> f6a44bf7
func (s *testColumnSuiteToVerify) TestColumnBasic() {
	d, err := testNewDDLAndStart(
		context.Background(),
		WithStore(s.store),
		WithLease(testLease),
	)
	require.NoError(s.T(), err)
	defer func() {
		err := d.Stop()
		require.NoError(s.T(), err)
	}()

	tblInfo, err := testTableInfo(d, "t1", 3)
	require.NoError(s.T(), err)
	ctx := testNewContext(d)

	testCreateTable(s.T(), ctx, d, s.dbInfo, tblInfo)
	t := testGetTable(s.T(), d, s.dbInfo.ID, tblInfo.ID)

	num := 10
	for i := 0; i < num; i++ {
		_, err := t.AddRecord(ctx, types.MakeDatums(i, 10*i, 100*i))
		require.NoError(s.T(), err)
	}

	err = ctx.NewTxn(context.Background())
	require.NoError(s.T(), err)

	i := int64(0)
	err = tables.IterRecords(t, ctx, t.Cols(), func(_ kv.Handle, data []types.Datum, cols []*table.Column) (bool, error) {
		require.Len(s.T(), data, 3)
		require.Equal(s.T(), data[0].GetInt64(), i)
		require.Equal(s.T(), data[1].GetInt64(), 10*i)
		require.Equal(s.T(), data[2].GetInt64(), 100*i)
		i++
		return true, nil
	})
	require.NoError(s.T(), err)
	require.Equal(s.T(), i, int64(num))

	require.Nil(s.T(), table.FindCol(t.Cols(), "c4"))

	job := testCreateColumn(s.T(), ctx, d, s.dbInfo, tblInfo, "c4", &ast.ColumnPosition{Tp: ast.ColumnPositionAfter, RelativeColumn: &ast.ColumnName{Name: model.NewCIStr("c3")}}, 100)
	testCheckJobDone(s.T(), d, job, true)

	t = testGetTable(s.T(), d, s.dbInfo.ID, tblInfo.ID)
	require.NotNil(s.T(), table.FindCol(t.Cols(), "c4"))

	i = int64(0)
	err = tables.IterRecords(t, ctx, t.Cols(),
		func(_ kv.Handle, data []types.Datum, cols []*table.Column) (bool, error) {
			require.Len(s.T(), data, 4)
			require.Equal(s.T(), data[0].GetInt64(), i)
			require.Equal(s.T(), data[1].GetInt64(), 10*i)
			require.Equal(s.T(), data[2].GetInt64(), 100*i)
			require.Equal(s.T(), data[3].GetInt64(), int64(100))
			i++
			return true, nil
		})
	require.NoError(s.T(), err)
	require.Equal(s.T(), i, int64(num))

	h, err := t.AddRecord(ctx, types.MakeDatums(11, 12, 13, 14))
	require.NoError(s.T(), err)
	err = ctx.NewTxn(context.Background())
	require.NoError(s.T(), err)
	values, err := tables.RowWithCols(t, ctx, h, t.Cols())
	require.NoError(s.T(), err)

	require.Len(s.T(), values, 4)
	require.Equal(s.T(), values[3].GetInt64(), int64(14))

	job = testDropColumn(s.T(), ctx, d, s.dbInfo, tblInfo, "c4", false)
	testCheckJobDone(s.T(), d, job, false)

	t = testGetTable(s.T(), d, s.dbInfo.ID, tblInfo.ID)
	values, err = tables.RowWithCols(t, ctx, h, t.Cols())
	require.NoError(s.T(), err)

	require.Len(s.T(), values, 3)
	require.Equal(s.T(), values[2].GetInt64(), int64(13))

	job = testCreateColumn(s.T(), ctx, d, s.dbInfo, tblInfo, "c4", &ast.ColumnPosition{Tp: ast.ColumnPositionNone}, 111)
	testCheckJobDone(s.T(), d, job, true)

	t = testGetTable(s.T(), d, s.dbInfo.ID, tblInfo.ID)
	values, err = tables.RowWithCols(t, ctx, h, t.Cols())
	require.NoError(s.T(), err)

	require.Len(s.T(), values, 4)
	require.Equal(s.T(), values[3].GetInt64(), int64(111))

	job = testCreateColumn(s.T(), ctx, d, s.dbInfo, tblInfo, "c5", &ast.ColumnPosition{Tp: ast.ColumnPositionNone}, 101)
	testCheckJobDone(s.T(), d, job, true)

	t = testGetTable(s.T(), d, s.dbInfo.ID, tblInfo.ID)
	values, err = tables.RowWithCols(t, ctx, h, t.Cols())
	require.NoError(s.T(), err)

	require.Len(s.T(), values, 5)
	require.Equal(s.T(), values[4].GetInt64(), int64(101))

	job = testCreateColumn(s.T(), ctx, d, s.dbInfo, tblInfo, "c6", &ast.ColumnPosition{Tp: ast.ColumnPositionFirst}, 202)
	testCheckJobDone(s.T(), d, job, true)

	t = testGetTable(s.T(), d, s.dbInfo.ID, tblInfo.ID)
	cols := t.Cols()
	require.Len(s.T(), cols, 6)
	require.Equal(s.T(), cols[0].Offset, 0)
	require.Equal(s.T(), cols[0].Name.L, "c6")
	require.Equal(s.T(), cols[1].Offset, 1)
	require.Equal(s.T(), cols[1].Name.L, "c1")
	require.Equal(s.T(), cols[2].Offset, 2)
	require.Equal(s.T(), cols[2].Name.L, "c2")
	require.Equal(s.T(), cols[3].Offset, 3)
	require.Equal(s.T(), cols[3].Name.L, "c3")
	require.Equal(s.T(), cols[4].Offset, 4)
	require.Equal(s.T(), cols[4].Name.L, "c4")
	require.Equal(s.T(), cols[5].Offset, 5)
	require.Equal(s.T(), cols[5].Name.L, "c5")

	values, err = tables.RowWithCols(t, ctx, h, cols)
	require.NoError(s.T(), err)

	require.Len(s.T(), values, 6)
	require.Equal(s.T(), values[0].GetInt64(), int64(202))
	require.Equal(s.T(), values[5].GetInt64(), int64(101))

	job = testDropColumn(s.T(), ctx, d, s.dbInfo, tblInfo, "c2", false)
	testCheckJobDone(s.T(), d, job, false)

	t = testGetTable(s.T(), d, s.dbInfo.ID, tblInfo.ID)

	values, err = tables.RowWithCols(t, ctx, h, t.Cols())
	require.NoError(s.T(), err)
	require.Len(s.T(), values, 5)
	require.Equal(s.T(), values[0].GetInt64(), int64(202))
	require.Equal(s.T(), values[4].GetInt64(), int64(101))

	job = testDropColumn(s.T(), ctx, d, s.dbInfo, tblInfo, "c1", false)
	testCheckJobDone(s.T(), d, job, false)

	job = testDropColumn(s.T(), ctx, d, s.dbInfo, tblInfo, "c3", false)
	testCheckJobDone(s.T(), d, job, false)

	job = testDropColumn(s.T(), ctx, d, s.dbInfo, tblInfo, "c4", false)
	testCheckJobDone(s.T(), d, job, false)

	job = testCreateIndex(s.T(), ctx, d, s.dbInfo, tblInfo, false, "c5_idx", "c5")
	testCheckJobDone(s.T(), d, job, true)

	job = testDropColumn(s.T(), ctx, d, s.dbInfo, tblInfo, "c5", false)
	testCheckJobDone(s.T(), d, job, false)

	testDropColumn(s.T(), ctx, d, s.dbInfo, tblInfo, "c6", true)

	testDropTable(s.T(), ctx, d, s.dbInfo, tblInfo)
}

func (s *testColumnSuiteToVerify) checkColumnKVExist(ctx sessionctx.Context, t table.Table, handle kv.Handle, col *table.Column, columnValue interface{}, isExist bool) error {
	err := ctx.NewTxn(context.Background())
	if err != nil {
		return errors.Trace(err)
	}
	defer func() {
		if txn, err1 := ctx.Txn(true); err1 == nil {
			err = txn.Commit(context.Background())
			if err != nil {
				panic(err)
			}
		}
	}()
	key := tablecodec.EncodeRecordKey(t.RecordPrefix(), handle)
	txn, err := ctx.Txn(true)
	if err != nil {
		return errors.Trace(err)
	}
	data, err := txn.Get(context.TODO(), key)
	if !isExist {
		if terror.ErrorEqual(err, kv.ErrNotExist) {
			return nil
		}
	}
	if err != nil {
		return errors.Trace(err)
	}
	colMap := make(map[int64]*types.FieldType)
	colMap[col.ID] = &col.FieldType
	rowMap, err := tablecodec.DecodeRowToDatumMap(data, colMap, ctx.GetSessionVars().Location())
	if err != nil {
		return errors.Trace(err)
	}
	val, ok := rowMap[col.ID]
	if isExist {
		if !ok || val.GetValue() != columnValue {
			return errors.Errorf("%v is not equal to %v", val.GetValue(), columnValue)
		}
	} else {
		if ok {
			return errors.Errorf("column value should not exists")
		}
	}
	return nil
}

func (s *testColumnSuiteToVerify) checkNoneColumn(ctx sessionctx.Context, d *ddl, tblInfo *model.TableInfo, handle kv.Handle, col *table.Column, columnValue interface{}) error {
	t, err := testGetTableWithError(d, s.dbInfo.ID, tblInfo.ID)
	if err != nil {
		return errors.Trace(err)
	}
	err = s.checkColumnKVExist(ctx, t, handle, col, columnValue, false)
	if err != nil {
		return errors.Trace(err)
	}
	err = s.testGetColumn(t, col.Name.L, false)
	if err != nil {
		return errors.Trace(err)
	}
	return nil
}

func (s *testColumnSuiteToVerify) checkDeleteOnlyColumn(ctx sessionctx.Context, d *ddl, tblInfo *model.TableInfo, handle kv.Handle, col *table.Column, row []types.Datum, columnValue interface{}) error {
	t, err := testGetTableWithError(d, s.dbInfo.ID, tblInfo.ID)
	if err != nil {
		return errors.Trace(err)
	}
	err = ctx.NewTxn(context.Background())
	if err != nil {
		return errors.Trace(err)
	}
	i := int64(0)
	err = tables.IterRecords(t, ctx, t.Cols(), func(_ kv.Handle, data []types.Datum, cols []*table.Column) (bool, error) {
		if !reflect.DeepEqual(data, row) {
			return false, errors.Errorf("%v not equal to %v", data, row)
		}
		i++
		return true, nil
	})
	if err != nil {
		return errors.Trace(err)
	}
	if i != 1 {
		return errors.Errorf("expect 1, got %v", i)
	}
	err = s.checkColumnKVExist(ctx, t, handle, col, columnValue, false)
	if err != nil {
		return errors.Trace(err)
	}
	// Test add a new row.
	err = ctx.NewTxn(context.Background())
	if err != nil {
		return errors.Trace(err)
	}

	newRow := types.MakeDatums(int64(11), int64(22), int64(33))
	newHandle, err := t.AddRecord(ctx, newRow)
	if err != nil {
		return errors.Trace(err)
	}
	err = ctx.NewTxn(context.Background())
	if err != nil {
		return errors.Trace(err)
	}

	rows := [][]types.Datum{row, newRow}

	i = int64(0)
	err = tables.IterRecords(t, ctx, t.Cols(), func(_ kv.Handle, data []types.Datum, cols []*table.Column) (bool, error) {
		if !reflect.DeepEqual(data, rows[i]) {
			return false, errors.Errorf("%v not equal to %v", data, rows[i])
		}
		i++
		return true, nil
	})
	if err != nil {
		return errors.Trace(err)
	}
	if i != 2 {
		return errors.Errorf("expect 2, got %v", i)
	}

	err = s.checkColumnKVExist(ctx, t, handle, col, columnValue, false)
	if err != nil {
		return errors.Trace(err)
	}
	// Test remove a row.
	err = ctx.NewTxn(context.Background())
	if err != nil {
		return errors.Trace(err)
	}

	err = t.RemoveRecord(ctx, newHandle, newRow)
	if err != nil {
		return errors.Trace(err)
	}
	err = ctx.NewTxn(context.Background())
	if err != nil {
		return errors.Trace(err)
	}
	i = int64(0)
	err = tables.IterRecords(t, ctx, t.Cols(), func(_ kv.Handle, data []types.Datum, cols []*table.Column) (bool, error) {
		i++
		return true, nil
	})
	if err != nil {
		return errors.Trace(err)
	}

	if i != 1 {
		return errors.Errorf("expect 1, got %v", i)
	}
	err = s.checkColumnKVExist(ctx, t, newHandle, col, columnValue, false)
	if err != nil {
		return errors.Trace(err)
	}
	err = s.testGetColumn(t, col.Name.L, false)
	if err != nil {
		return errors.Trace(err)
	}
	return nil
}

func (s *testColumnSuiteToVerify) checkWriteOnlyColumn(ctx sessionctx.Context, d *ddl, tblInfo *model.TableInfo, handle kv.Handle, col *table.Column, row []types.Datum, columnValue interface{}) error {
	t, err := testGetTableWithError(d, s.dbInfo.ID, tblInfo.ID)
	if err != nil {
		return errors.Trace(err)
	}
	err = ctx.NewTxn(context.Background())
	if err != nil {
		return errors.Trace(err)
	}

	i := int64(0)
	err = tables.IterRecords(t, ctx, t.Cols(), func(_ kv.Handle, data []types.Datum, cols []*table.Column) (bool, error) {
		if !reflect.DeepEqual(data, row) {
			return false, errors.Errorf("%v not equal to %v", data, row)
		}
		i++
		return true, nil
	})
	if err != nil {
		return errors.Trace(err)
	}
	if i != 1 {
		return errors.Errorf("expect 1, got %v", i)
	}

	err = s.checkColumnKVExist(ctx, t, handle, col, columnValue, false)
	if err != nil {
		return errors.Trace(err)
	}

	// Test add a new row.
	err = ctx.NewTxn(context.Background())
	if err != nil {
		return errors.Trace(err)
	}

	newRow := types.MakeDatums(int64(11), int64(22), int64(33))
	newHandle, err := t.AddRecord(ctx, newRow)
	if err != nil {
		return errors.Trace(err)
	}
	err = ctx.NewTxn(context.Background())
	if err != nil {
		return errors.Trace(err)
	}

	rows := [][]types.Datum{row, newRow}

	i = int64(0)
	err = tables.IterRecords(t, ctx, t.Cols(), func(_ kv.Handle, data []types.Datum, cols []*table.Column) (bool, error) {
		if !reflect.DeepEqual(data, rows[i]) {
			return false, errors.Errorf("%v not equal to %v", data, rows[i])
		}
		i++
		return true, nil
	})
	if err != nil {
		return errors.Trace(err)
	}
	if i != 2 {
		return errors.Errorf("expect 2, got %v", i)
	}

	err = s.checkColumnKVExist(ctx, t, newHandle, col, columnValue, true)
	if err != nil {
		return errors.Trace(err)
	}
	// Test remove a row.
	err = ctx.NewTxn(context.Background())
	if err != nil {
		return errors.Trace(err)
	}

	err = t.RemoveRecord(ctx, newHandle, newRow)
	if err != nil {
		return errors.Trace(err)
	}
	err = ctx.NewTxn(context.Background())
	if err != nil {
		return errors.Trace(err)
	}

	i = int64(0)
	err = tables.IterRecords(t, ctx, t.Cols(), func(_ kv.Handle, data []types.Datum, cols []*table.Column) (bool, error) {
		i++
		return true, nil
	})
	if err != nil {
		return errors.Trace(err)
	}
	if i != 1 {
		return errors.Errorf("expect 1, got %v", i)
	}

	err = s.checkColumnKVExist(ctx, t, newHandle, col, columnValue, false)
	if err != nil {
		return errors.Trace(err)
	}
	err = s.testGetColumn(t, col.Name.L, false)
	if err != nil {
		return errors.Trace(err)
	}
	return nil
}

func (s *testColumnSuiteToVerify) checkReorganizationColumn(ctx sessionctx.Context, d *ddl, tblInfo *model.TableInfo, col *table.Column, row []types.Datum, columnValue interface{}) error {
	t, err := testGetTableWithError(d, s.dbInfo.ID, tblInfo.ID)
	if err != nil {
		return errors.Trace(err)
	}
	err = ctx.NewTxn(context.Background())
	if err != nil {
		return errors.Trace(err)
	}

	i := int64(0)
	err = tables.IterRecords(t, ctx, t.Cols(), func(_ kv.Handle, data []types.Datum, cols []*table.Column) (bool, error) {
		if !reflect.DeepEqual(data, row) {
			return false, errors.Errorf("%v not equal to %v", data, row)
		}
		i++
		return true, nil
	})
	if err != nil {
		return errors.Trace(err)
	}
	if i != 1 {
		return errors.Errorf("expect 1 got %v", i)
	}

	// Test add a new row.
	err = ctx.NewTxn(context.Background())
	if err != nil {
		return errors.Trace(err)
	}

	newRow := types.MakeDatums(int64(11), int64(22), int64(33))
	newHandle, err := t.AddRecord(ctx, newRow)
	if err != nil {
		return errors.Trace(err)
	}
	err = ctx.NewTxn(context.Background())
	if err != nil {
		return errors.Trace(err)
	}

	rows := [][]types.Datum{row, newRow}

	i = int64(0)
	err = tables.IterRecords(t, ctx, t.Cols(), func(_ kv.Handle, data []types.Datum, cols []*table.Column) (bool, error) {
		if !reflect.DeepEqual(data, rows[i]) {
			return false, errors.Errorf("%v not equal to %v", data, rows[i])
		}
		i++
		return true, nil
	})
	if err != nil {
		return errors.Trace(err)
	}
	if i != 2 {
		return errors.Errorf("expect 2, got %v", i)
	}

	err = s.checkColumnKVExist(ctx, t, newHandle, col, columnValue, true)
	if err != nil {
		return errors.Trace(err)
	}

	// Test remove a row.
	err = ctx.NewTxn(context.Background())
	if err != nil {
		return errors.Trace(err)
	}

	err = t.RemoveRecord(ctx, newHandle, newRow)
	if err != nil {
		return errors.Trace(err)
	}
	err = ctx.NewTxn(context.Background())
	if err != nil {
		return errors.Trace(err)
	}

	i = int64(0)
	err = tables.IterRecords(t, ctx, t.Cols(), func(_ kv.Handle, data []types.Datum, cols []*table.Column) (bool, error) {
		i++
		return true, nil
	})
	if err != nil {
		return errors.Trace(err)
	}
	if i != 1 {
		return errors.Errorf("expect 1, got %v", i)
	}
	err = s.testGetColumn(t, col.Name.L, false)
	if err != nil {
		return errors.Trace(err)
	}
	return nil
}

func (s *testColumnSuiteToVerify) checkPublicColumn(ctx sessionctx.Context, d *ddl, tblInfo *model.TableInfo, newCol *table.Column, oldRow []types.Datum, columnValue interface{}) error {
	t, err := testGetTableWithError(d, s.dbInfo.ID, tblInfo.ID)
	if err != nil {
		return errors.Trace(err)
	}
	err = ctx.NewTxn(context.Background())
	if err != nil {
		return errors.Trace(err)
	}

	i := int64(0)
	updatedRow := append(oldRow, types.NewDatum(columnValue))
	err = tables.IterRecords(t, ctx, t.Cols(), func(_ kv.Handle, data []types.Datum, cols []*table.Column) (bool, error) {
		if !reflect.DeepEqual(data, updatedRow) {
			return false, errors.Errorf("%v not equal to %v", data, updatedRow)
		}
		i++
		return true, nil
	})
	if err != nil {
		return errors.Trace(err)
	}
	if i != 1 {
		return errors.Errorf("expect 1, got %v", i)
	}

	// Test add a new row.
	err = ctx.NewTxn(context.Background())
	if err != nil {
		return errors.Trace(err)
	}

	newRow := types.MakeDatums(int64(11), int64(22), int64(33), int64(44))
	handle, err := t.AddRecord(ctx, newRow)
	if err != nil {
		return errors.Trace(err)
	}
	err = ctx.NewTxn(context.Background())
	if err != nil {
		return errors.Trace(err)
	}

	rows := [][]types.Datum{updatedRow, newRow}

	i = int64(0)
	err = tables.IterRecords(t, ctx, t.Cols(), func(_ kv.Handle, data []types.Datum, cols []*table.Column) (bool, error) {
		if !reflect.DeepEqual(data, rows[i]) {
			return false, errors.Errorf("%v not equal to %v", data, rows[i])
		}
		i++
		return true, nil
	})
	if err != nil {
		return errors.Trace(err)
	}
	if i != 2 {
		return errors.Errorf("expect 2, got %v", i)
	}

	// Test remove a row.
	err = ctx.NewTxn(context.Background())
	if err != nil {
		return errors.Trace(err)
	}

	err = t.RemoveRecord(ctx, handle, newRow)
	if err != nil {
		return errors.Trace(err)
	}

	err = ctx.NewTxn(context.Background())
	if err != nil {
		return errors.Trace(err)
	}

	i = int64(0)
	err = tables.IterRecords(t, ctx, t.Cols(), func(_ kv.Handle, data []types.Datum, cols []*table.Column) (bool, error) {
		if !reflect.DeepEqual(data, updatedRow) {
			return false, errors.Errorf("%v not equal to %v", data, updatedRow)
		}
		i++
		return true, nil
	})
	if err != nil {
		return errors.Trace(err)
	}
	if i != 1 {
		return errors.Errorf("expect 1, got %v", i)
	}

	err = s.testGetColumn(t, newCol.Name.L, true)
	if err != nil {
		return errors.Trace(err)
	}
	return nil
}

func (s *testColumnSuiteToVerify) checkAddColumn(state model.SchemaState, d *ddl, tblInfo *model.TableInfo, handle kv.Handle, newCol *table.Column, oldRow []types.Datum, columnValue interface{}) error {
	ctx := testNewContext(d)
	var err error
	switch state {
	case model.StateNone:
		err = errors.Trace(s.checkNoneColumn(ctx, d, tblInfo, handle, newCol, columnValue))
	case model.StateDeleteOnly:
		err = errors.Trace(s.checkDeleteOnlyColumn(ctx, d, tblInfo, handle, newCol, oldRow, columnValue))
	case model.StateWriteOnly:
		err = errors.Trace(s.checkWriteOnlyColumn(ctx, d, tblInfo, handle, newCol, oldRow, columnValue))
	case model.StateWriteReorganization, model.StateDeleteReorganization:
		err = errors.Trace(s.checkReorganizationColumn(ctx, d, tblInfo, newCol, oldRow, columnValue))
	case model.StatePublic:
		err = errors.Trace(s.checkPublicColumn(ctx, d, tblInfo, newCol, oldRow, columnValue))
	}
	return err
}

func (s *testColumnSuiteToVerify) testGetColumn(t table.Table, name string, isExist bool) error {
	col := table.FindCol(t.Cols(), name)
	if isExist {
		if col == nil {
			return errors.Errorf("column should not be nil")
		}
	} else {
		if col != nil {
			return errors.Errorf("column should be nil")
		}
	}
	return nil
}

func (s *testColumnSuiteToVerify) TestAddColumn() {
	d, err := testNewDDLAndStart(
		context.Background(),
		WithStore(s.store),
		WithLease(testLease),
	)
	require.NoError(s.T(), err)
	tblInfo, err := testTableInfo(d, "t", 3)
	require.NoError(s.T(), err)
	ctx := testNewContext(d)

	err = ctx.NewTxn(context.Background())
	require.NoError(s.T(), err)

	testCreateTable(s.T(), ctx, d, s.dbInfo, tblInfo)
	t := testGetTable(s.T(), d, s.dbInfo.ID, tblInfo.ID)

	oldRow := types.MakeDatums(int64(1), int64(2), int64(3))
	handle, err := t.AddRecord(ctx, oldRow)
	require.NoError(s.T(), err)

	txn, err := ctx.Txn(true)
	require.NoError(s.T(), err)
	err = txn.Commit(context.Background())
	require.NoError(s.T(), err)

	newColName := "c4"
	defaultColValue := int64(4)

	var mu sync.Mutex
	var hookErr error
	checkOK := false

	tc := &TestDDLCallback{}
	tc.onJobUpdated = func(job *model.Job) {
		mu.Lock()
		defer mu.Unlock()
		if checkOK {
			return
		}

		t, err1 := testGetTableWithError(d, s.dbInfo.ID, tblInfo.ID)
		if err1 != nil {
			hookErr = errors.Trace(err1)
			return
		}
		newCol := table.FindCol(t.(*tables.TableCommon).Columns, newColName)
		if newCol == nil {
			return
		}

		err1 = s.checkAddColumn(newCol.State, d, tblInfo, handle, newCol, oldRow, defaultColValue)
		if err1 != nil {
			hookErr = errors.Trace(err1)
			return
		}

		if newCol.State == model.StatePublic {
			checkOK = true
		}
	}

	d.SetHook(tc)

	job := testCreateColumn(s.T(), ctx, d, s.dbInfo, tblInfo, newColName, &ast.ColumnPosition{Tp: ast.ColumnPositionNone}, defaultColValue)

	testCheckJobDone(s.T(), d, job, true)
	mu.Lock()
	hErr := hookErr
	ok := checkOK
	mu.Unlock()
	require.NoError(s.T(), hErr)
	require.True(s.T(), ok)

	err = ctx.NewTxn(context.Background())
	require.NoError(s.T(), err)

	job = testDropTable(s.T(), ctx, d, s.dbInfo, tblInfo)
	testCheckJobDone(s.T(), d, job, false)

	txn, err = ctx.Txn(true)
	require.NoError(s.T(), err)
	err = txn.Commit(context.Background())
	require.NoError(s.T(), err)

	err = d.Stop()
	require.NoError(s.T(), err)
}

func (s *testColumnSuiteToVerify) TestDropColumn() {
	d, err := testNewDDLAndStart(
		context.Background(),
		WithStore(s.store),
		WithLease(testLease),
	)
	require.NoError(s.T(), err)
	tblInfo, err := testTableInfo(d, "t2", 4)
	require.NoError(s.T(), err)
	ctx := testNewContext(d)

	err = ctx.NewTxn(context.Background())
	require.NoError(s.T(), err)

	testCreateTable(s.T(), ctx, d, s.dbInfo, tblInfo)
	t := testGetTable(s.T(), d, s.dbInfo.ID, tblInfo.ID)

	colName := "c4"
	defaultColValue := int64(4)
	row := types.MakeDatums(int64(1), int64(2), int64(3))
	_, err = t.AddRecord(ctx, append(row, types.NewDatum(defaultColValue)))
	require.NoError(s.T(), err)

	txn, err := ctx.Txn(true)
	require.NoError(s.T(), err)
	err = txn.Commit(context.Background())
	require.NoError(s.T(), err)

	checkOK := false
	var hookErr error
	var mu sync.Mutex

	tc := &TestDDLCallback{}
	tc.onJobUpdated = func(job *model.Job) {
		mu.Lock()
		defer mu.Unlock()
		if checkOK {
			return
		}
		t, err1 := testGetTableWithError(d, s.dbInfo.ID, tblInfo.ID)
		if err1 != nil {
			hookErr = errors.Trace(err1)
			return
		}
		col := table.FindCol(t.(*tables.TableCommon).Columns, colName)
		if col == nil {
			checkOK = true
			return
		}
	}

	d.SetHook(tc)

	job := testDropColumn(s.T(), ctx, d, s.dbInfo, tblInfo, colName, false)
	testCheckJobDone(s.T(), d, job, false)
	mu.Lock()
	hErr := hookErr
	ok := checkOK
	mu.Unlock()
	require.NoError(s.T(), hErr)
	require.True(s.T(), ok)

	err = ctx.NewTxn(context.Background())
	require.NoError(s.T(), err)

	job = testDropTable(s.T(), ctx, d, s.dbInfo, tblInfo)
	testCheckJobDone(s.T(), d, job, false)

	txn, err = ctx.Txn(true)
	require.NoError(s.T(), err)
	err = txn.Commit(context.Background())
	require.NoError(s.T(), err)

	err = d.Stop()
	require.NoError(s.T(), err)
}

func TestModifyColumn(t *testing.T) {
	store, err := mockstore.NewMockStore()
	require.NoError(t, err)
	d, err := testNewDDLAndStart(
		context.Background(),
		WithStore(store),
		WithLease(testLease),
	)

	require.NoError(t, err)
	ctx := testNewContext(d)

	defer func() {
		err := d.Stop()
		require.NoError(t, err)
		err = store.Close()
		require.NoError(t, err)
	}()

	tests := []struct {
		origin string
		to     string
		err    error
	}{
		{"int", "bigint", nil},
		{"int", "int unsigned", nil},
		{"varchar(10)", "text", nil},
		{"varbinary(10)", "blob", nil},
		{"text", "blob", dbterror.ErrUnsupportedModifyCharset.GenWithStackByArgs("charset from utf8mb4 to binary")},
		{"varchar(10)", "varchar(8)", nil},
		{"varchar(10)", "varchar(11)", nil},
		{"varchar(10) character set utf8 collate utf8_bin", "varchar(10) character set utf8", nil},
		{"decimal(2,1)", "decimal(3,2)", nil},
		{"decimal(2,1)", "decimal(2,2)", nil},
		{"decimal(2,1)", "decimal(2,1)", nil},
		{"decimal(2,1)", "int", nil},
		{"decimal", "int", nil},
		{"decimal(2,1)", "bigint", nil},
		{"int", "varchar(10) character set gbk", dbterror.ErrUnsupportedModifyCharset.GenWithStackByArgs("charset from binary to gbk")},
		{"varchar(10) character set gbk", "int", dbterror.ErrUnsupportedModifyCharset.GenWithStackByArgs("charset from gbk to binary")},
		{"varchar(10) character set gbk", "varchar(10) character set utf8", dbterror.ErrUnsupportedModifyCharset.GenWithStackByArgs("charset from gbk to utf8")},
		{"varchar(10) character set gbk", "char(10) character set utf8", dbterror.ErrUnsupportedModifyCharset.GenWithStackByArgs("charset from gbk to utf8")},
		{"varchar(10) character set utf8", "char(10) character set gbk", dbterror.ErrUnsupportedModifyCharset.GenWithStackByArgs("charset from utf8 to gbk")},
		{"varchar(10) character set utf8", "varchar(10) character set gbk", dbterror.ErrUnsupportedModifyCharset.GenWithStackByArgs("charset from utf8 to gbk")},
		{"varchar(10) character set gbk", "varchar(255) character set gbk", nil},
	}
	for _, tt := range tests {
		ftA := colDefStrToFieldType(t, tt.origin, ctx)
		ftB := colDefStrToFieldType(t, tt.to, ctx)
		err := checkModifyTypes(ctx, ftA, ftB, false)
		if err == nil {
			require.NoErrorf(t, tt.err, "origin:%v, to:%v", tt.origin, tt.to)
		} else {
			require.EqualError(t, err, tt.err.Error())
		}
	}
}

func colDefStrToFieldType(t *testing.T, str string, ctx sessionctx.Context) *types.FieldType {
	sqlA := "alter table t modify column a " + str
	stmt, err := parser.New().ParseOneStmt(sqlA, "", "")
	require.NoError(t, err)
	colDef := stmt.(*ast.AlterTableStmt).Specs[0].NewColumns[0]
	chs, coll := charset.GetDefaultCharsetAndCollate()
	col, _, err := buildColumnAndConstraint(ctx, 0, colDef, nil, chs, coll)
	require.NoError(t, err)
	return &col.FieldType
}

func TestFieldCase(t *testing.T) {
	var fields = []string{"field", "Field"}
	colObjects := make([]*model.ColumnInfo, len(fields))
	for i, name := range fields {
		colObjects[i] = &model.ColumnInfo{
			Name: model.NewCIStr(name),
		}
	}
	err := checkDuplicateColumn(colObjects)
	require.EqualError(t, err, infoschema.ErrColumnExists.GenWithStackByArgs("Field").Error())
}

func (s *testColumnSuiteToVerify) TestAutoConvertBlobTypeByLength() {
	d, err := testNewDDLAndStart(
		context.Background(),
		WithStore(s.store),
		WithLease(testLease),
	)
	require.NoError(s.T(), err)
	// Close the customized ddl(worker goroutine included) after the test is finished, otherwise, it will
	// cause go routine in TiDB leak test.
	defer func() {
		err := d.Stop()
		require.NoError(s.T(), err)
	}()

	sql := fmt.Sprintf("create table t0(c0 Blob(%d), c1 Blob(%d), c2 Blob(%d), c3 Blob(%d))",
		tinyBlobMaxLength-1, blobMaxLength-1, mediumBlobMaxLength-1, longBlobMaxLength-1)
	stmt, err := parser.New().ParseOneStmt(sql, "", "")
	require.NoError(s.T(), err)
	tblInfo, err := BuildTableInfoFromAST(stmt.(*ast.CreateTableStmt))
	require.NoError(s.T(), err)
	genIDs, err := d.genGlobalIDs(1)
	require.NoError(s.T(), err)
	tblInfo.ID = genIDs[0]

	ctx := testNewContext(d)
	err = ctx.NewTxn(context.Background())
	require.NoError(s.T(), err)
	testCreateTable(s.T(), ctx, d, s.dbInfo, tblInfo)
	t := testGetTable(s.T(), d, s.dbInfo.ID, tblInfo.ID)

	require.Equal(s.T(), t.Cols()[0].Tp, mysql.TypeTinyBlob)
	require.Equal(s.T(), t.Cols()[0].Flen, tinyBlobMaxLength)
	require.Equal(s.T(), t.Cols()[1].Tp, mysql.TypeBlob)
	require.Equal(s.T(), t.Cols()[1].Flen, blobMaxLength)
	require.Equal(s.T(), t.Cols()[2].Tp, mysql.TypeMediumBlob)
	require.Equal(s.T(), t.Cols()[2].Flen, mediumBlobMaxLength)
	require.Equal(s.T(), t.Cols()[3].Tp, mysql.TypeLongBlob)
	require.Equal(s.T(), t.Cols()[3].Flen, longBlobMaxLength)

	oldRow := types.MakeDatums([]byte("a"), []byte("a"), []byte("a"), []byte("a"))
	_, err = t.AddRecord(ctx, oldRow)
	require.NoError(s.T(), err)

	txn, err := ctx.Txn(true)
	require.NoError(s.T(), err)
	err = txn.Commit(context.Background())
	require.NoError(s.T(), err)
}<|MERGE_RESOLUTION|>--- conflicted
+++ resolved
@@ -103,47 +103,6 @@
 	return job
 }
 
-<<<<<<< HEAD
-=======
-func buildCreateColumnsJob(dbInfo *model.DBInfo, tblInfo *model.TableInfo, colNames []string,
-	positions []*ast.ColumnPosition, defaultValue interface{}) *model.Job {
-	colInfos := make([]*model.ColumnInfo, len(colNames))
-	offsets := make([]int, len(colNames))
-	ifNotExists := make([]bool, len(colNames))
-	for i, colName := range colNames {
-		col := &model.ColumnInfo{
-			Name:               model.NewCIStr(colName),
-			Offset:             len(tblInfo.Columns),
-			DefaultValue:       defaultValue,
-			OriginDefaultValue: defaultValue,
-		}
-		col.ID = allocateColumnID(tblInfo)
-		col.FieldType = *types.NewFieldType(mysql.TypeLong)
-		colInfos[i] = col
-	}
-
-	job := &model.Job{
-		SchemaID:   dbInfo.ID,
-		TableID:    tblInfo.ID,
-		Type:       model.ActionAddColumns,
-		BinlogInfo: &model.HistoryInfo{},
-		Args:       []interface{}{colInfos, positions, offsets, ifNotExists},
-	}
-	return job
-}
-
-func testCreateColumns(t *testing.T, ctx sessionctx.Context, d *ddl, dbInfo *model.DBInfo, tblInfo *model.TableInfo,
-	colNames []string, positions []*ast.ColumnPosition, defaultValue interface{}) *model.Job {
-	job := buildCreateColumnsJob(dbInfo, tblInfo, colNames, positions, defaultValue)
-	ctx.SetValue(sessionctx.QueryString, "skip")
-	err := d.doDDLJob(ctx, job)
-	require.NoError(t, err)
-	v := getSchemaVer(t, ctx)
-	checkHistoryJobArgs(t, ctx, job.ID, &historyJobArgs{ver: v, tbl: tblInfo})
-	return job
-}
-
->>>>>>> f6a44bf7
 func buildDropColumnJob(dbInfo *model.DBInfo, tblInfo *model.TableInfo, colName string) *model.Job {
 	return &model.Job{
 		SchemaID:        dbInfo.ID,
@@ -169,39 +128,6 @@
 	return job
 }
 
-<<<<<<< HEAD
-=======
-func buildDropColumnsJob(dbInfo *model.DBInfo, tblInfo *model.TableInfo, colNames []string) *model.Job {
-	columnNames := make([]model.CIStr, len(colNames))
-	ifExists := make([]bool, len(colNames))
-	for i, colName := range colNames {
-		columnNames[i] = model.NewCIStr(colName)
-	}
-	job := &model.Job{
-		SchemaID:   dbInfo.ID,
-		TableID:    tblInfo.ID,
-		Type:       model.ActionDropColumns,
-		BinlogInfo: &model.HistoryInfo{},
-		Args:       []interface{}{columnNames, ifExists},
-	}
-	return job
-}
-
-func testDropColumns(t *testing.T, ctx sessionctx.Context, d *ddl, dbInfo *model.DBInfo, tblInfo *model.TableInfo, colNames []string, isError bool) *model.Job {
-	job := buildDropColumnsJob(dbInfo, tblInfo, colNames)
-	ctx.SetValue(sessionctx.QueryString, "skip")
-	err := d.doDDLJob(ctx, job)
-	if isError {
-		require.Error(t, err)
-		return nil
-	}
-	require.NoError(t, err)
-	v := getSchemaVer(t, ctx)
-	checkHistoryJobArgs(t, ctx, job.ID, &historyJobArgs{ver: v, tbl: tblInfo})
-	return job
-}
-
->>>>>>> f6a44bf7
 func (s *testColumnSuiteToVerify) TestColumnBasic() {
 	d, err := testNewDDLAndStart(
 		context.Background(),
