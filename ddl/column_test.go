// Copyright 2015 PingCAP, Inc.
//
// Licensed under the Apache License, Version 2.0 (the "License");
// you may not use this file except in compliance with the License.
// You may obtain a copy of the License at
//
//     http://www.apache.org/licenses/LICENSE-2.0
//
// Unless required by applicable law or agreed to in writing, software
// distributed under the License is distributed on an "AS IS" BASIS,
// WITHOUT WARRANTIES OR CONDITIONS OF ANY KIND, either express or implied.
// See the License for the specific language governing permissions and
// limitations under the License.

package ddl_test

import (
	"context"
	"fmt"
	"reflect"
	"strconv"
	"sync"
	"testing"

	"github.com/pingcap/errors"
	"github.com/pingcap/tidb/ddl"
	"github.com/pingcap/tidb/domain"
	"github.com/pingcap/tidb/kv"
	"github.com/pingcap/tidb/parser/model"
	"github.com/pingcap/tidb/parser/terror"
	"github.com/pingcap/tidb/sessionctx"
	"github.com/pingcap/tidb/sessiontxn"
	"github.com/pingcap/tidb/table"
	"github.com/pingcap/tidb/table/tables"
	"github.com/pingcap/tidb/tablecodec"
	"github.com/pingcap/tidb/testkit"
	"github.com/pingcap/tidb/types"
	"github.com/stretchr/testify/require"
)

func testCreateColumn(tk *testkit.TestKit, t *testing.T, ctx sessionctx.Context, tblID int64,
	colName string, pos string, defaultValue interface{}, dom *domain.Domain) int64 {
	sql := fmt.Sprintf("alter table t1 add column %s int ", colName)
	if defaultValue != nil {
		sql += fmt.Sprintf("default %v ", defaultValue)
	}
	sql += pos
	tk.MustExec(sql)
	idi, _ := strconv.Atoi(tk.MustQuery("admin show ddl jobs 1;").Rows()[0][0].(string))
	id := int64(idi)
	v := getSchemaVer(t, ctx)
	require.NoError(t, dom.Reload())
	tblInfo, exist := dom.InfoSchema().TableByID(tblID)
	require.True(t, exist)
	checkHistoryJobArgs(t, ctx, id, &historyJobArgs{ver: v, tbl: tblInfo.Meta()})
	return id
}

func testDropColumnInternal(tk *testkit.TestKit, t *testing.T, ctx sessionctx.Context, tblID int64, colName string, isError bool, dom *domain.Domain) int64 {
	sql := fmt.Sprintf("alter table t1 drop column %s ", colName)
	_, err := tk.Exec(sql)
	if isError {
		require.Error(t, err)
	} else {
		require.NoError(t, err)
	}

	idi, _ := strconv.Atoi(tk.MustQuery("admin show ddl jobs 1;").Rows()[0][0].(string))
	id := int64(idi)
	v := getSchemaVer(t, ctx)
	require.NoError(t, dom.Reload())
	tblInfo, exist := dom.InfoSchema().TableByID(tblID)
	require.True(t, exist)
	checkHistoryJobArgs(t, ctx, id, &historyJobArgs{ver: v, tbl: tblInfo.Meta()})
	return id
}

func testDropTable(tk *testkit.TestKit, t *testing.T, dbName, tblName string, dom *domain.Domain) int64 {
	sql := fmt.Sprintf("drop table %s ", tblName)
	tk.MustExec("use " + dbName)
	tk.MustExec(sql)

	idi, _ := strconv.Atoi(tk.MustQuery("admin show ddl jobs 1;").Rows()[0][0].(string))
	id := int64(idi)
	require.NoError(t, dom.Reload())
	_, err := dom.InfoSchema().TableByName(model.NewCIStr(dbName), model.NewCIStr(tblName))
	require.Error(t, err)
	return id
}

func testCreateIndex(tk *testkit.TestKit, t *testing.T, ctx sessionctx.Context, tblID int64, unique bool, indexName string, colName string, dom *domain.Domain) int64 {
	un := ""
	if unique {
		un = "unique"
	}
	sql := fmt.Sprintf("alter table t1 add %s index %s(%s)", un, indexName, colName)
	tk.MustExec(sql)

	idi, _ := strconv.Atoi(tk.MustQuery("admin show ddl jobs 1;").Rows()[0][0].(string))
	id := int64(idi)
	v := getSchemaVer(t, ctx)
	require.NoError(t, dom.Reload())
	tblInfo, exist := dom.InfoSchema().TableByID(tblID)
	require.True(t, exist)
	checkHistoryJobArgs(t, ctx, id, &historyJobArgs{ver: v, tbl: tblInfo.Meta()})
	return id
}

func TestColumnBasic(t *testing.T) {
	store, dom, clean := testkit.CreateMockStoreAndDomain(t)
	defer clean()
	tk := testkit.NewTestKit(t, store)
	tk.MustExec("use test")
	tk.MustExec("create table t1 (c1 int, c2 int, c3 int);")

	num := 10
	for i := 0; i < num; i++ {
		tk.MustExec(fmt.Sprintf("insert into t1 values(%d, %d, %d)", i, 10*i, 100*i))
	}

	ctx := testNewContext(store)
	err := sessiontxn.NewTxn(context.Background(), ctx)
	require.NoError(t, err)

	var tableID int64
	rs := tk.MustQuery("select TIDB_TABLE_ID from information_schema.tables where table_name='t1' and table_schema='test';")
	tableIDi, _ := strconv.Atoi(rs.Rows()[0][0].(string))
	tableID = int64(tableIDi)

	tbl := testGetTable(t, dom, tableID)

	i := 0
	err = tables.IterRecords(tbl, ctx, tbl.Cols(), func(_ kv.Handle, data []types.Datum, cols []*table.Column) (bool, error) {
		require.Len(t, data, 3)
		require.Equal(t, data[0].GetInt64(), int64(i))
		require.Equal(t, data[1].GetInt64(), int64(10*i))
		require.Equal(t, data[2].GetInt64(), int64(100*i))
		i++
		return true, nil
	})
	require.NoError(t, err)
	require.Equal(t, i, num)

	require.Nil(t, table.FindCol(tbl.Cols(), "c4"))

	jobID := testCreateColumn(tk, t, testkit.NewTestKit(t, store).Session(), tableID, "c4", "after c3", 100, dom)
	testCheckJobDone(t, store, jobID, true)

	tbl = testGetTable(t, dom, tableID)
	require.NotNil(t, table.FindCol(tbl.Cols(), "c4"))

	i = 0
	err = tables.IterRecords(tbl, ctx, tbl.Cols(),
		func(_ kv.Handle, data []types.Datum, cols []*table.Column) (bool, error) {
			require.Len(t, data, 4)
			require.Equal(t, data[0].GetInt64(), int64(i))
			require.Equal(t, data[1].GetInt64(), int64(10*i))
			require.Equal(t, data[2].GetInt64(), int64(100*i))
			require.Equal(t, data[3].GetInt64(), int64(100))
			i++
			return true, nil
		})
	require.NoError(t, err)
	require.Equal(t, i, num)

	h, err := tbl.AddRecord(ctx, types.MakeDatums(11, 12, 13, 14))
	require.NoError(t, err)
	err = sessiontxn.NewTxn(context.Background(), ctx)
	require.NoError(t, err)
	values, err := tables.RowWithCols(tbl, ctx, h, tbl.Cols())
	require.NoError(t, err)

	require.Len(t, values, 4)
	require.Equal(t, values[3].GetInt64(), int64(14))

	jobID = testDropColumnInternal(tk, t, testkit.NewTestKit(t, store).Session(), tableID, "c4", false, dom)
	testCheckJobDone(t, store, jobID, false)

	tbl = testGetTable(t, dom, tableID)
	values, err = tables.RowWithCols(tbl, ctx, h, tbl.Cols())
	require.NoError(t, err)

	require.Len(t, values, 3)
	require.Equal(t, values[2].GetInt64(), int64(13))

	jobID = testCreateColumn(tk, t, testkit.NewTestKit(t, store).Session(), tableID, "c4", "", 111, dom)
	testCheckJobDone(t, store, jobID, true)

	tbl = testGetTable(t, dom, tableID)
	values, err = tables.RowWithCols(tbl, ctx, h, tbl.Cols())
	require.NoError(t, err)

	require.Len(t, values, 4)
	require.Equal(t, values[3].GetInt64(), int64(111))

	jobID = testCreateColumn(tk, t, testkit.NewTestKit(t, store).Session(), tableID, "c5", "", 101, dom)
	testCheckJobDone(t, store, jobID, true)

	tbl = testGetTable(t, dom, tableID)
	values, err = tables.RowWithCols(tbl, ctx, h, tbl.Cols())
	require.NoError(t, err)

	require.Len(t, values, 5)
	require.Equal(t, values[4].GetInt64(), int64(101))

	jobID = testCreateColumn(tk, t, testkit.NewTestKit(t, store).Session(), tableID, "c6", "first", 202, dom)
	testCheckJobDone(t, store, jobID, true)

	tbl = testGetTable(t, dom, tableID)
	cols := tbl.Cols()
	require.Len(t, cols, 6)
	require.Equal(t, cols[0].Offset, 0)
	require.Equal(t, cols[0].Name.L, "c6")
	require.Equal(t, cols[1].Offset, 1)
	require.Equal(t, cols[1].Name.L, "c1")
	require.Equal(t, cols[2].Offset, 2)
	require.Equal(t, cols[2].Name.L, "c2")
	require.Equal(t, cols[3].Offset, 3)
	require.Equal(t, cols[3].Name.L, "c3")
	require.Equal(t, cols[4].Offset, 4)
	require.Equal(t, cols[4].Name.L, "c4")
	require.Equal(t, cols[5].Offset, 5)
	require.Equal(t, cols[5].Name.L, "c5")

	values, err = tables.RowWithCols(tbl, ctx, h, cols)
	require.NoError(t, err)

	require.Len(t, values, 6)
	require.Equal(t, values[0].GetInt64(), int64(202))
	require.Equal(t, values[5].GetInt64(), int64(101))

	jobID = testDropColumnInternal(tk, t, testkit.NewTestKit(t, store).Session(), tableID, "c2", false, dom)
	testCheckJobDone(t, store, jobID, false)

	tbl = testGetTable(t, dom, tableID)

	values, err = tables.RowWithCols(tbl, ctx, h, tbl.Cols())
	require.NoError(t, err)
	require.Len(t, values, 5)
	require.Equal(t, values[0].GetInt64(), int64(202))
	require.Equal(t, values[4].GetInt64(), int64(101))

	jobID = testDropColumnInternal(tk, t, testkit.NewTestKit(t, store).Session(), tableID, "c1", false, dom)
	testCheckJobDone(t, store, jobID, false)

	jobID = testDropColumnInternal(tk, t, testkit.NewTestKit(t, store).Session(), tableID, "c3", false, dom)
	testCheckJobDone(t, store, jobID, false)

	jobID = testDropColumnInternal(tk, t, testkit.NewTestKit(t, store).Session(), tableID, "c4", false, dom)
	testCheckJobDone(t, store, jobID, false)

	jobID = testCreateIndex(tk, t, testkit.NewTestKit(t, store).Session(), tableID, false, "c5_idx", "c5", dom)
	testCheckJobDone(t, store, jobID, true)

	jobID = testDropColumnInternal(tk, t, testkit.NewTestKit(t, store).Session(), tableID, "c5", false, dom)
	testCheckJobDone(t, store, jobID, false)

	jobID = testDropColumnInternal(tk, t, testkit.NewTestKit(t, store).Session(), tableID, "c6", true, dom)
	testCheckJobDone(t, store, jobID, false)

	testDropTable(tk, t, "test", "t1", dom)
}

func checkColumnKVExist(ctx sessionctx.Context, t table.Table, handle kv.Handle, col *table.Column, columnValue interface{}, isExist bool) error {
	err := sessiontxn.NewTxn(context.Background(), ctx)
	if err != nil {
		return errors.Trace(err)
	}
	defer func() {
		if txn, err1 := ctx.Txn(true); err1 == nil {
			err = txn.Commit(context.Background())
			if err != nil {
				panic(err)
			}
		}
	}()
	key := tablecodec.EncodeRecordKey(t.RecordPrefix(), handle)
	txn, err := ctx.Txn(true)
	if err != nil {
		return errors.Trace(err)
	}
	data, err := txn.Get(context.TODO(), key)
	if !isExist {
		if terror.ErrorEqual(err, kv.ErrNotExist) {
			return nil
		}
	}
	if err != nil {
		return errors.Trace(err)
	}
	colMap := make(map[int64]*types.FieldType)
	colMap[col.ID] = &col.FieldType
	rowMap, err := tablecodec.DecodeRowToDatumMap(data, colMap, ctx.GetSessionVars().Location())
	if err != nil {
		return errors.Trace(err)
	}
	val, ok := rowMap[col.ID]
	if isExist {
		if !ok || val.GetValue() != columnValue {
			return errors.Errorf("%v is not equal to %v", val.GetValue(), columnValue)
		}
	} else {
		if ok {
			return errors.Errorf("column value should not exists")
		}
	}
	return nil
}

func checkNoneColumn(t *testing.T, ctx sessionctx.Context, tableID int64, handle kv.Handle, col *table.Column, columnValue interface{}, dom *domain.Domain) {
	tbl := testGetTable(t, dom, tableID)
	err := checkColumnKVExist(ctx, tbl, handle, col, columnValue, false)
	require.NoError(t, err)
	err = testGetColumn(tbl, col.Name.L, false)
	require.NoError(t, err)
}

func checkDeleteOnlyColumn(t *testing.T, ctx sessionctx.Context, tableID int64, handle kv.Handle, col *table.Column, row []types.Datum, columnValue interface{}, dom *domain.Domain) {
	tbl := testGetTable(t, dom, tableID)
	err := sessiontxn.NewTxn(context.Background(), ctx)
	require.NoError(t, err)
	i := 0
	err = tables.IterRecords(tbl, ctx, tbl.Cols(), func(_ kv.Handle, data []types.Datum, cols []*table.Column) (bool, error) {
		require.Truef(t, reflect.DeepEqual(data, row), "%v not equal to %v", data, row)
		i++
		return true, nil
	})
	require.NoError(t, err)
	require.Equalf(t, 1, i, "expect 1, got %v", i)
	err = checkColumnKVExist(ctx, tbl, handle, col, columnValue, false)
	require.NoError(t, err)
	// Test add a new row.
	err = sessiontxn.NewTxn(context.Background(), ctx)
	require.NoError(t, err)

	newRow := types.MakeDatums(int64(11), int64(22), int64(33))
	newHandle, err := tbl.AddRecord(ctx, newRow)
	require.NoError(t, err)
	err = sessiontxn.NewTxn(context.Background(), ctx)
	require.NoError(t, err)

	rows := [][]types.Datum{row, newRow}

	i = 0
	err = tables.IterRecords(tbl, ctx, tbl.Cols(), func(_ kv.Handle, data []types.Datum, cols []*table.Column) (bool, error) {
		require.Truef(t, reflect.DeepEqual(data, rows[i]), "%v not equal to %v", data, rows[i])
		i++
		return true, nil
	})
	require.NoError(t, err)
	require.Equalf(t, 2, i, "expect 2, got %v", i)

	err = checkColumnKVExist(ctx, tbl, handle, col, columnValue, false)
	require.NoError(t, err)
	// Test remove a row.
	err = sessiontxn.NewTxn(context.Background(), ctx)
	require.NoError(t, err)

	err = tbl.RemoveRecord(ctx, newHandle, newRow)
	require.NoError(t, err)
	err = sessiontxn.NewTxn(context.Background(), ctx)
	require.NoError(t, err)
	i = 0
	err = tables.IterRecords(tbl, ctx, tbl.Cols(), func(_ kv.Handle, data []types.Datum, cols []*table.Column) (bool, error) {
		i++
		return true, nil
	})
	require.NoError(t, err)

	require.Equalf(t, 1, i, "expect 1, got %v", i)
	err = checkColumnKVExist(ctx, tbl, newHandle, col, columnValue, false)
	require.NoError(t, err)
	err = testGetColumn(tbl, col.Name.L, false)
	require.NoError(t, err)
}

func checkWriteOnlyColumn(t *testing.T, ctx sessionctx.Context, tableID int64, handle kv.Handle, col *table.Column, row []types.Datum, columnValue interface{}, dom *domain.Domain) {
	tbl := testGetTable(t, dom, tableID)
	err := sessiontxn.NewTxn(context.Background(), ctx)
	require.NoError(t, err)

	i := 0
	err = tables.IterRecords(tbl, ctx, tbl.Cols(), func(_ kv.Handle, data []types.Datum, cols []*table.Column) (bool, error) {
		require.Truef(t, reflect.DeepEqual(data, row), "%v not equal to %v", data, row)
		i++
		return true, nil
	})
	require.NoError(t, err)
	require.Equalf(t, 1, i, "expect 1, got %v", i)

	err = checkColumnKVExist(ctx, tbl, handle, col, columnValue, false)
	require.NoError(t, err)

	// Test add a new row.
	err = sessiontxn.NewTxn(context.Background(), ctx)
	require.NoError(t, err)

	newRow := types.MakeDatums(int64(11), int64(22), int64(33))
	newHandle, err := tbl.AddRecord(ctx, newRow)
	require.NoError(t, err)
	err = sessiontxn.NewTxn(context.Background(), ctx)
	require.NoError(t, err)

	rows := [][]types.Datum{row, newRow}

	i = 0
	err = tables.IterRecords(tbl, ctx, tbl.Cols(), func(_ kv.Handle, data []types.Datum, cols []*table.Column) (bool, error) {
		require.Truef(t, reflect.DeepEqual(data, rows[i]), "%v not equal to %v", data, rows[i])
		i++
		return true, nil
	})
	require.NoError(t, err)
	require.Equalf(t, 2, i, "expect 2, got %v", i)

	err = checkColumnKVExist(ctx, tbl, newHandle, col, columnValue, true)
	require.NoError(t, err)
	// Test remove a row.
	err = sessiontxn.NewTxn(context.Background(), ctx)
	require.NoError(t, err)

	err = tbl.RemoveRecord(ctx, newHandle, newRow)
	require.NoError(t, err)
	err = sessiontxn.NewTxn(context.Background(), ctx)
	require.NoError(t, err)

	i = 0
	err = tables.IterRecords(tbl, ctx, tbl.Cols(), func(_ kv.Handle, data []types.Datum, cols []*table.Column) (bool, error) {
		i++
		return true, nil
	})
	require.NoError(t, err)
	require.Equalf(t, 1, i, "expect 1, got %v", i)

	err = checkColumnKVExist(ctx, tbl, newHandle, col, columnValue, false)
	require.NoError(t, err)
	err = testGetColumn(tbl, col.Name.L, false)
	require.NoError(t, err)
}

func checkReorganizationColumn(t *testing.T, ctx sessionctx.Context, tableID int64, col *table.Column, row []types.Datum, columnValue interface{}, dom *domain.Domain) {
	tbl := testGetTable(t, dom, tableID)
	err := sessiontxn.NewTxn(context.Background(), ctx)
	require.NoError(t, err)

	i := 0
	err = tables.IterRecords(tbl, ctx, tbl.Cols(), func(_ kv.Handle, data []types.Datum, cols []*table.Column) (bool, error) {
		require.Truef(t, reflect.DeepEqual(data, row), "%v not equal to %v", data, row)
		i++
		return true, nil
	})
	require.NoError(t, err)
	require.Equalf(t, 1, i, "expect 1, got %v", i)

	// Test add a new row.
	err = sessiontxn.NewTxn(context.Background(), ctx)
	require.NoError(t, err)

	newRow := types.MakeDatums(int64(11), int64(22), int64(33))
	newHandle, err := tbl.AddRecord(ctx, newRow)
	require.NoError(t, err)
	err = sessiontxn.NewTxn(context.Background(), ctx)
	require.NoError(t, err)

	rows := [][]types.Datum{row, newRow}

	i = 0
	err = tables.IterRecords(tbl, ctx, tbl.Cols(), func(_ kv.Handle, data []types.Datum, cols []*table.Column) (bool, error) {
		require.Truef(t, reflect.DeepEqual(data, rows[i]), "%v not equal to %v", data, rows[i])
		i++
		return true, nil
	})
	require.NoError(t, err)
	require.Equalf(t, 2, i, "expect 2, got %v", i)

	err = checkColumnKVExist(ctx, tbl, newHandle, col, columnValue, true)
	require.NoError(t, err)

	// Test remove a row.
	err = sessiontxn.NewTxn(context.Background(), ctx)
	require.NoError(t, err)

	err = tbl.RemoveRecord(ctx, newHandle, newRow)
	require.NoError(t, err)
	err = sessiontxn.NewTxn(context.Background(), ctx)
	require.NoError(t, err)

	i = 0
	err = tables.IterRecords(tbl, ctx, tbl.Cols(), func(_ kv.Handle, data []types.Datum, cols []*table.Column) (bool, error) {
		i++
		return true, nil
	})
	require.NoError(t, err)
	require.Equalf(t, 1, i, "expect 1, got %v", i)
	err = testGetColumn(tbl, col.Name.L, false)
	require.NoError(t, err)
}

func checkPublicColumn(t *testing.T, ctx sessionctx.Context, tableID int64, newCol *table.Column, oldRow []types.Datum, columnValue interface{}, dom *domain.Domain, columnCnt int) {
	tbl := testGetTable(t, dom, tableID)
	err := sessiontxn.NewTxn(context.Background(), ctx)
	require.NoError(t, err)

	i := 0
	var updatedRow []types.Datum
	updatedRow = append(updatedRow, oldRow...)
	for j := 0; j < columnCnt; j++ {
		updatedRow = append(updatedRow, types.NewDatum(columnValue))
	}
	err = tables.IterRecords(tbl, ctx, tbl.Cols(), func(_ kv.Handle, data []types.Datum, cols []*table.Column) (bool, error) {
		require.Truef(t, reflect.DeepEqual(data, updatedRow), "%v not equal to %v", data, updatedRow)
		i++
		return true, nil
	})
	require.NoError(t, err)
	require.Equalf(t, 1, i, "expect 1, got %v", i)

	// Test add a new row.
	err = sessiontxn.NewTxn(context.Background(), ctx)
	require.NoError(t, err)

	newRow := types.MakeDatums(int64(11), int64(22), int64(33), int64(44))
	for j := 1; j < columnCnt; j++ {
		newRow = append(newRow, types.NewDatum(int64(44)))
	}
	handle, err := tbl.AddRecord(ctx, newRow)
	require.NoError(t, err)
	err = sessiontxn.NewTxn(context.Background(), ctx)
	require.NoError(t, err)

	rows := [][]types.Datum{updatedRow, newRow}

	i = 0
	err = tables.IterRecords(tbl, ctx, tbl.Cols(), func(_ kv.Handle, data []types.Datum, cols []*table.Column) (bool, error) {
		require.Truef(t, reflect.DeepEqual(data, rows[i]), "%v not equal to %v", data, rows[i])
		i++
		return true, nil
	})
	require.NoError(t, err)
	require.Equalf(t, 2, i, "expect 2, got %v", i)

	// Test remove a row.
	err = sessiontxn.NewTxn(context.Background(), ctx)
	require.NoError(t, err)

	err = tbl.RemoveRecord(ctx, handle, newRow)
	require.NoError(t, err)

	err = sessiontxn.NewTxn(context.Background(), ctx)
	require.NoError(t, err)

	i = 0
	err = tables.IterRecords(tbl, ctx, tbl.Cols(), func(_ kv.Handle, data []types.Datum, cols []*table.Column) (bool, error) {
		require.Truef(t, reflect.DeepEqual(data, rows[i]), "%v not equal to %v", data, rows[i])
		i++
		return true, nil
	})
	require.NoError(t, err)
	require.Equalf(t, 1, i, "expect 1, got %v", i)

	err = testGetColumn(tbl, newCol.Name.L, true)
	require.NoError(t, err)
}

func checkAddColumn(t *testing.T, state model.SchemaState, tableID int64, handle kv.Handle, newCol *table.Column, oldRow []types.Datum, columnValue interface{}, dom *domain.Domain, store kv.Storage, columnCnt int) {
	ctx := testNewContext(store)
	switch state {
	case model.StateNone:
		checkNoneColumn(t, ctx, tableID, handle, newCol, columnValue, dom)
	case model.StateDeleteOnly:
		checkDeleteOnlyColumn(t, ctx, tableID, handle, newCol, oldRow, columnValue, dom)
	case model.StateWriteOnly:
		checkWriteOnlyColumn(t, ctx, tableID, handle, newCol, oldRow, columnValue, dom)
	case model.StateWriteReorganization, model.StateDeleteReorganization:
		checkReorganizationColumn(t, ctx, tableID, newCol, oldRow, columnValue, dom)
	case model.StatePublic:
		checkPublicColumn(t, ctx, tableID, newCol, oldRow, columnValue, dom, columnCnt)
	}
}

func testGetColumn(t table.Table, name string, isExist bool) error {
	col := table.FindCol(t.Cols(), name)
	if isExist {
		if col == nil {
			return errors.Errorf("column should not be nil")
		}
	} else {
		if col != nil {
			return errors.Errorf("column should be nil")
		}
	}
	return nil
}

func TestAddColumn(t *testing.T) {
	store, dom, clean := testkit.CreateMockStoreAndDomain(t)
	defer clean()
	tk := testkit.NewTestKit(t, store)
	tk.MustExec("use test")
	tk.MustExec("create table t1 (c1 int, c2 int, c3 int);")

	var tableID int64
	rs := tk.MustQuery("select TIDB_TABLE_ID from information_schema.tables where table_name='t1' and table_schema='test';")
	tableIDi, _ := strconv.Atoi(rs.Rows()[0][0].(string))
	tableID = int64(tableIDi)
	tbl := testGetTable(t, dom, tableID)

	ctx := testNewContext(store)
	err := sessiontxn.NewTxn(context.Background(), ctx)
	require.NoError(t, err)
	oldRow := types.MakeDatums(int64(1), int64(2), int64(3))
	handle, err := tbl.AddRecord(ctx, oldRow)
	require.NoError(t, err)

	txn, err := ctx.Txn(true)
	require.NoError(t, err)
	err = txn.Commit(context.Background())
	require.NoError(t, err)

	newColName := "c4"
	defaultColValue := int64(4)

	checkOK := false

	d := dom.DDL()
	tc := &ddl.TestDDLCallback{Do: dom}
	tc.OnJobUpdatedExported = func(job *model.Job) {
		if checkOK {
			return
		}

		tbl := testGetTable(t, dom, tableID)
		newCol := table.FindCol(tbl.(*tables.TableCommon).Columns, newColName)
		if newCol == nil {
			return
		}

		checkAddColumn(t, newCol.State, tableID, handle, newCol, oldRow, defaultColValue, dom, store, 1)

		if newCol.State == model.StatePublic {
			checkOK = true
		}
	}

	d.SetHook(tc)

	jobID := testCreateColumn(tk, t, testkit.NewTestKit(t, store).Session(), tableID, newColName, "", defaultColValue, dom)
	testCheckJobDone(t, store, jobID, true)

	require.True(t, checkOK)

	jobID = testDropTable(tk, t, "test", "t1", dom)
	testCheckJobDone(t, store, jobID, false)
}

<<<<<<< HEAD
func TestAddColumns(t *testing.T) {
	store, dom, clean := testkit.CreateMockStoreAndDomain(t)
	defer clean()
	tk := testkit.NewTestKit(t, store)
	tk.MustExec("use test")
	tk.MustExec("create table t1 (c1 int, c2 int, c3 int);")

	newColNames := []string{"c4", "c5", "c6"}
	positions := make([]string, 3)
	for i := range positions {
		positions[i] = ""
	}
	defaultColValue := int64(4)

	var mu sync.Mutex
	var hookErr error
	checkOK := false

	var tableID int64
	rs := tk.MustQuery("select TIDB_TABLE_ID from information_schema.tables where table_name='t1' and table_schema='test';")
	tableIDi, _ := strconv.Atoi(rs.Rows()[0][0].(string))
	tableID = int64(tableIDi)
	tbl := testGetTable(t, dom, tableID)

	ctx := testNewContext(store)
	err := sessiontxn.NewTxn(context.Background(), ctx)
	require.NoError(t, err)
	oldRow := types.MakeDatums(int64(1), int64(2), int64(3))
	handle, err := tbl.AddRecord(ctx, oldRow)
	require.NoError(t, err)

	txn, err := ctx.Txn(true)
	require.NoError(t, err)
	err = txn.Commit(context.Background())
	require.NoError(t, err)

	d := dom.DDL()
	tc := &ddl.TestDDLCallback{Do: dom}
	tc.OnJobUpdatedExported = func(job *model.Job) {
		mu.Lock()
		defer mu.Unlock()
		if checkOK {
			return
		}

		tbl := testGetTable(t, dom, tableID)
		for _, newColName := range newColNames {
			newCol := table.FindCol(tbl.(*tables.TableCommon).Columns, newColName)
			if newCol == nil {
				return
			}

			checkAddColumn(t, newCol.State, tableID, handle, newCol, oldRow, defaultColValue, dom, store, 3)

			if newCol.State == model.StatePublic {
				checkOK = true
			}
		}
	}

	d.SetHook(tc)

	jobID := testCreateColumns(tk, t, testkit.NewTestKit(t, store).Session(), tableID, newColNames, positions, defaultColValue, dom)

	testCheckJobDone(t, store, jobID, true)
	mu.Lock()
	hErr := hookErr
	ok := checkOK
	mu.Unlock()
	require.NoError(t, hErr)
	require.True(t, ok)

	jobID = testDropTable(tk, t, "test", "t1", dom)
	testCheckJobDone(t, store, jobID, false)
}

=======
>>>>>>> cc023a29
func TestDropColumnInColumnTest(t *testing.T) {
	store, dom, clean := testkit.CreateMockStoreAndDomain(t)
	defer clean()
	tk := testkit.NewTestKit(t, store)
	tk.MustExec("use test")
	tk.MustExec("create table t1 (c1 int, c2 int, c3 int, c4 int);")

	var tableID int64
	rs := tk.MustQuery("select TIDB_TABLE_ID from information_schema.tables where table_name='t1' and table_schema='test';")
	tableIDi, _ := strconv.Atoi(rs.Rows()[0][0].(string))
	tableID = int64(tableIDi)
	tbl := testGetTable(t, dom, tableID)

	ctx := testNewContext(store)
	colName := "c4"
	defaultColValue := int64(4)
	row := types.MakeDatums(int64(1), int64(2), int64(3))
	err := sessiontxn.NewTxn(context.Background(), ctx)
	require.NoError(t, err)
	_, err = tbl.AddRecord(ctx, append(row, types.NewDatum(defaultColValue)))
	require.NoError(t, err)

	txn, err := ctx.Txn(true)
	require.NoError(t, err)
	err = txn.Commit(context.Background())
	require.NoError(t, err)

	checkOK := false
	var hookErr error
	var mu sync.Mutex

	d := dom.DDL()
	tc := &ddl.TestDDLCallback{Do: dom}
	tc.OnJobUpdatedExported = func(job *model.Job) {
		mu.Lock()
		defer mu.Unlock()
		if checkOK {
			return
		}
		tbl := testGetTable(t, dom, tableID)
		col := table.FindCol(tbl.(*tables.TableCommon).Columns, colName)
		if col == nil {
			checkOK = true
			return
		}
	}

	d.SetHook(tc)

	jobID := testDropColumnInternal(tk, t, testkit.NewTestKit(t, store).Session(), tableID, colName, false, dom)
	testCheckJobDone(t, store, jobID, false)
	mu.Lock()
	hErr := hookErr
	ok := checkOK
	mu.Unlock()
	require.NoError(t, hErr)
	require.True(t, ok)

	jobID = testDropTable(tk, t, "test", "t1", dom)
	testCheckJobDone(t, store, jobID, false)
}

<<<<<<< HEAD
func TestDropColumns(t *testing.T) {
	store, dom, clean := testkit.CreateMockStoreAndDomain(t)
	defer clean()
	tk := testkit.NewTestKit(t, store)
	tk.MustExec("use test")
	tk.MustExec("create table t1 (c1 int, c2 int, c3 int, c4 int);")

	var tableID int64
	rs := tk.MustQuery("select TIDB_TABLE_ID from information_schema.tables where table_name='t1' and table_schema='test';")
	tableIDi, _ := strconv.Atoi(rs.Rows()[0][0].(string))
	tableID = int64(tableIDi)
	tbl := testGetTable(t, dom, tableID)

	ctx := testNewContext(store)
	err := sessiontxn.NewTxn(context.Background(), ctx)
	require.NoError(t, err)

	colNames := []string{"c3", "c4"}
	defaultColValue := int64(4)
	row := types.MakeDatums(int64(1), int64(2), int64(3))
	_, err = tbl.AddRecord(ctx, append(row, types.NewDatum(defaultColValue)))
	require.NoError(t, err)

	txn, err := ctx.Txn(true)
	require.NoError(t, err)
	err = txn.Commit(context.Background())
	require.NoError(t, err)

	checkOK := false
	var hookErr error
	var mu sync.Mutex

	d := dom.DDL()
	tc := &ddl.TestDDLCallback{Do: dom}
	tc.OnJobUpdatedExported = func(job *model.Job) {
		mu.Lock()
		defer mu.Unlock()
		if checkOK {
			return
		}
		tbl := testGetTable(t, dom, tableID)
		for _, colName := range colNames {
			col := table.FindCol(tbl.(*tables.TableCommon).Columns, colName)
			if col == nil {
				checkOK = true
				return
			}
		}
	}

	d.SetHook(tc)

	jobID := testDropColumns(tk, t, testkit.NewTestKit(t, store).Session(), tableID, colNames, false, dom)
	testCheckJobDone(t, store, jobID, false)
	mu.Lock()
	hErr := hookErr
	ok := checkOK
	mu.Unlock()
	require.NoError(t, hErr)
	require.True(t, ok)

	jobID = testDropTable(tk, t, "test", "t1", dom)
	testCheckJobDone(t, store, jobID, false)
}

=======
>>>>>>> cc023a29
func testGetTable(t *testing.T, dom *domain.Domain, tableID int64) table.Table {
	require.NoError(t, dom.Reload())
	tbl, exist := dom.InfoSchema().TableByID(tableID)
	require.True(t, exist)
	return tbl
}

func TestGetDefaultValueOfColumn(t *testing.T) {
	store, _, clean := testkit.CreateMockStoreAndDomain(t)
	defer clean()
	tk := testkit.NewTestKit(t, store)
	tk.MustExec("use test")
	tk.MustExec("create table t1 (da date default '1962-03-03 23:33:34', dt datetime default '1962-03-03'," +
		" ti time default '2020-10-11 12:23:23', ts timestamp default '2020-10-13 12:23:23')")

	tk.MustQuery("show create table t1").Check(testkit.RowsWithSep("|", ""+
		"t1 CREATE TABLE `t1` (\n"+
		"  `da` date DEFAULT '1962-03-03',\n"+
		"  `dt` datetime DEFAULT '1962-03-03 00:00:00',\n"+
		"  `ti` time DEFAULT '12:23:23',\n"+
		"  `ts` timestamp DEFAULT '2020-10-13 12:23:23'\n"+
		") ENGINE=InnoDB DEFAULT CHARSET=utf8mb4 COLLATE=utf8mb4_bin"))

	tk.MustExec("insert into t1 values()")

	tk.MustQuery("select * from t1").Check(testkit.RowsWithSep("|", ""+
		"1962-03-03 1962-03-03 00:00:00 12:23:23 2020-10-13 12:23:23"))

	tk.MustExec("alter table t1 add column da1 date default '2020-03-27 20:20:20 123456'")

	tk.MustQuery("show create table t1").Check(testkit.RowsWithSep("|", ""+
		"t1 CREATE TABLE `t1` (\n"+
		"  `da` date DEFAULT '1962-03-03',\n"+
		"  `dt` datetime DEFAULT '1962-03-03 00:00:00',\n"+
		"  `ti` time DEFAULT '12:23:23',\n"+
		"  `ts` timestamp DEFAULT '2020-10-13 12:23:23',\n"+
		"  `da1` date DEFAULT '2020-03-27'\n"+
		") ENGINE=InnoDB DEFAULT CHARSET=utf8mb4 COLLATE=utf8mb4_bin"))

	tk.MustQuery("select * from t1").Check(testkit.RowsWithSep("|", ""+
		"1962-03-03 1962-03-03 00:00:00 12:23:23 2020-10-13 12:23:23 2020-03-27"))

	tk.MustExec("alter table t1 change ts da2 date default '2020-10-10 20:20:20'")

	tk.MustQuery("show create table t1").Check(testkit.RowsWithSep("|", ""+
		"t1 CREATE TABLE `t1` (\n"+
		"  `da` date DEFAULT '1962-03-03',\n"+
		"  `dt` datetime DEFAULT '1962-03-03 00:00:00',\n"+
		"  `ti` time DEFAULT '12:23:23',\n"+
		"  `da2` date DEFAULT '2020-10-10',\n"+
		"  `da1` date DEFAULT '2020-03-27'\n"+
		") ENGINE=InnoDB DEFAULT CHARSET=utf8mb4 COLLATE=utf8mb4_bin"))

	tk.MustQuery("select * from t1").Check(testkit.RowsWithSep("|", ""+
		"1962-03-03 1962-03-03 00:00:00 12:23:23 2020-10-13 2020-03-27"))
}<|MERGE_RESOLUTION|>--- conflicted
+++ resolved
@@ -652,24 +652,12 @@
 	testCheckJobDone(t, store, jobID, false)
 }
 
-<<<<<<< HEAD
-func TestAddColumns(t *testing.T) {
+func TestDropColumnInColumnTest(t *testing.T) {
 	store, dom, clean := testkit.CreateMockStoreAndDomain(t)
 	defer clean()
 	tk := testkit.NewTestKit(t, store)
 	tk.MustExec("use test")
-	tk.MustExec("create table t1 (c1 int, c2 int, c3 int);")
-
-	newColNames := []string{"c4", "c5", "c6"}
-	positions := make([]string, 3)
-	for i := range positions {
-		positions[i] = ""
-	}
-	defaultColValue := int64(4)
-
-	var mu sync.Mutex
-	var hookErr error
-	checkOK := false
+	tk.MustExec("create table t1 (c1 int, c2 int, c3 int, c4 int);")
 
 	var tableID int64
 	rs := tk.MustQuery("select TIDB_TABLE_ID from information_schema.tables where table_name='t1' and table_schema='test';")
@@ -678,16 +666,22 @@
 	tbl := testGetTable(t, dom, tableID)
 
 	ctx := testNewContext(store)
+	colName := "c4"
+	defaultColValue := int64(4)
+	row := types.MakeDatums(int64(1), int64(2), int64(3))
 	err := sessiontxn.NewTxn(context.Background(), ctx)
 	require.NoError(t, err)
-	oldRow := types.MakeDatums(int64(1), int64(2), int64(3))
-	handle, err := tbl.AddRecord(ctx, oldRow)
+	_, err = tbl.AddRecord(ctx, append(row, types.NewDatum(defaultColValue)))
 	require.NoError(t, err)
 
 	txn, err := ctx.Txn(true)
 	require.NoError(t, err)
 	err = txn.Commit(context.Background())
 	require.NoError(t, err)
+
+	checkOK := false
+	var hookErr error
+	var mu sync.Mutex
 
 	d := dom.DDL()
 	tc := &ddl.TestDDLCallback{Do: dom}
@@ -697,27 +691,18 @@
 		if checkOK {
 			return
 		}
-
 		tbl := testGetTable(t, dom, tableID)
-		for _, newColName := range newColNames {
-			newCol := table.FindCol(tbl.(*tables.TableCommon).Columns, newColName)
-			if newCol == nil {
-				return
-			}
-
-			checkAddColumn(t, newCol.State, tableID, handle, newCol, oldRow, defaultColValue, dom, store, 3)
-
-			if newCol.State == model.StatePublic {
-				checkOK = true
-			}
+		col := table.FindCol(tbl.(*tables.TableCommon).Columns, colName)
+		if col == nil {
+			checkOK = true
+			return
 		}
 	}
 
 	d.SetHook(tc)
 
-	jobID := testCreateColumns(tk, t, testkit.NewTestKit(t, store).Session(), tableID, newColNames, positions, defaultColValue, dom)
-
-	testCheckJobDone(t, store, jobID, true)
+	jobID := testDropColumnInternal(tk, t, testkit.NewTestKit(t, store).Session(), tableID, colName, false, dom)
+	testCheckJobDone(t, store, jobID, false)
 	mu.Lock()
 	hErr := hookErr
 	ok := checkOK
@@ -729,138 +714,6 @@
 	testCheckJobDone(t, store, jobID, false)
 }
 
-=======
->>>>>>> cc023a29
-func TestDropColumnInColumnTest(t *testing.T) {
-	store, dom, clean := testkit.CreateMockStoreAndDomain(t)
-	defer clean()
-	tk := testkit.NewTestKit(t, store)
-	tk.MustExec("use test")
-	tk.MustExec("create table t1 (c1 int, c2 int, c3 int, c4 int);")
-
-	var tableID int64
-	rs := tk.MustQuery("select TIDB_TABLE_ID from information_schema.tables where table_name='t1' and table_schema='test';")
-	tableIDi, _ := strconv.Atoi(rs.Rows()[0][0].(string))
-	tableID = int64(tableIDi)
-	tbl := testGetTable(t, dom, tableID)
-
-	ctx := testNewContext(store)
-	colName := "c4"
-	defaultColValue := int64(4)
-	row := types.MakeDatums(int64(1), int64(2), int64(3))
-	err := sessiontxn.NewTxn(context.Background(), ctx)
-	require.NoError(t, err)
-	_, err = tbl.AddRecord(ctx, append(row, types.NewDatum(defaultColValue)))
-	require.NoError(t, err)
-
-	txn, err := ctx.Txn(true)
-	require.NoError(t, err)
-	err = txn.Commit(context.Background())
-	require.NoError(t, err)
-
-	checkOK := false
-	var hookErr error
-	var mu sync.Mutex
-
-	d := dom.DDL()
-	tc := &ddl.TestDDLCallback{Do: dom}
-	tc.OnJobUpdatedExported = func(job *model.Job) {
-		mu.Lock()
-		defer mu.Unlock()
-		if checkOK {
-			return
-		}
-		tbl := testGetTable(t, dom, tableID)
-		col := table.FindCol(tbl.(*tables.TableCommon).Columns, colName)
-		if col == nil {
-			checkOK = true
-			return
-		}
-	}
-
-	d.SetHook(tc)
-
-	jobID := testDropColumnInternal(tk, t, testkit.NewTestKit(t, store).Session(), tableID, colName, false, dom)
-	testCheckJobDone(t, store, jobID, false)
-	mu.Lock()
-	hErr := hookErr
-	ok := checkOK
-	mu.Unlock()
-	require.NoError(t, hErr)
-	require.True(t, ok)
-
-	jobID = testDropTable(tk, t, "test", "t1", dom)
-	testCheckJobDone(t, store, jobID, false)
-}
-
-<<<<<<< HEAD
-func TestDropColumns(t *testing.T) {
-	store, dom, clean := testkit.CreateMockStoreAndDomain(t)
-	defer clean()
-	tk := testkit.NewTestKit(t, store)
-	tk.MustExec("use test")
-	tk.MustExec("create table t1 (c1 int, c2 int, c3 int, c4 int);")
-
-	var tableID int64
-	rs := tk.MustQuery("select TIDB_TABLE_ID from information_schema.tables where table_name='t1' and table_schema='test';")
-	tableIDi, _ := strconv.Atoi(rs.Rows()[0][0].(string))
-	tableID = int64(tableIDi)
-	tbl := testGetTable(t, dom, tableID)
-
-	ctx := testNewContext(store)
-	err := sessiontxn.NewTxn(context.Background(), ctx)
-	require.NoError(t, err)
-
-	colNames := []string{"c3", "c4"}
-	defaultColValue := int64(4)
-	row := types.MakeDatums(int64(1), int64(2), int64(3))
-	_, err = tbl.AddRecord(ctx, append(row, types.NewDatum(defaultColValue)))
-	require.NoError(t, err)
-
-	txn, err := ctx.Txn(true)
-	require.NoError(t, err)
-	err = txn.Commit(context.Background())
-	require.NoError(t, err)
-
-	checkOK := false
-	var hookErr error
-	var mu sync.Mutex
-
-	d := dom.DDL()
-	tc := &ddl.TestDDLCallback{Do: dom}
-	tc.OnJobUpdatedExported = func(job *model.Job) {
-		mu.Lock()
-		defer mu.Unlock()
-		if checkOK {
-			return
-		}
-		tbl := testGetTable(t, dom, tableID)
-		for _, colName := range colNames {
-			col := table.FindCol(tbl.(*tables.TableCommon).Columns, colName)
-			if col == nil {
-				checkOK = true
-				return
-			}
-		}
-	}
-
-	d.SetHook(tc)
-
-	jobID := testDropColumns(tk, t, testkit.NewTestKit(t, store).Session(), tableID, colNames, false, dom)
-	testCheckJobDone(t, store, jobID, false)
-	mu.Lock()
-	hErr := hookErr
-	ok := checkOK
-	mu.Unlock()
-	require.NoError(t, hErr)
-	require.True(t, ok)
-
-	jobID = testDropTable(tk, t, "test", "t1", dom)
-	testCheckJobDone(t, store, jobID, false)
-}
-
-=======
->>>>>>> cc023a29
 func testGetTable(t *testing.T, dom *domain.Domain, tableID int64) table.Table {
 	require.NoError(t, dom.Reload())
 	tbl, exist := dom.InfoSchema().TableByID(tableID)
