// Copyright 2020 PingCAP, Inc.
//
// Licensed under the Apache License, Version 2.0 (the "License");
// you may not use this file except in compliance with the License.
// You may obtain a copy of the License at
//
//     http://www.apache.org/licenses/LICENSE-2.0
//
// Unless required by applicable law or agreed to in writing, software
// distributed under the License is distributed on an "AS IS" BASIS,
// WITHOUT WARRANTIES OR CONDITIONS OF ANY KIND, either express or implied.
// See the License for the specific language governing permissions and
// limitations under the License.

package ddl

import (
	"bytes"
	"context"
	"fmt"
	"strconv"
	"sync"
	"sync/atomic"
	"time"

	"github.com/pingcap/errors"
	"github.com/pingcap/failpoint"
	ddlutil "github.com/pingcap/tidb/ddl/util"
	"github.com/pingcap/tidb/expression"
	"github.com/pingcap/tidb/kv"
	"github.com/pingcap/tidb/metrics"
	"github.com/pingcap/tidb/parser/model"
	"github.com/pingcap/tidb/parser/terror"
	"github.com/pingcap/tidb/sessionctx"
	"github.com/pingcap/tidb/sessionctx/variable"
	"github.com/pingcap/tidb/store/copr"
	"github.com/pingcap/tidb/store/driver/backoff"
	"github.com/pingcap/tidb/table"
	"github.com/pingcap/tidb/tablecodec"
	"github.com/pingcap/tidb/util"
	"github.com/pingcap/tidb/util/dbterror"
	"github.com/pingcap/tidb/util/logutil"
	decoder "github.com/pingcap/tidb/util/rowDecoder"
	"github.com/pingcap/tidb/util/timeutil"
	"github.com/pingcap/tidb/util/topsql"
	"github.com/tikv/client-go/v2/tikv"
	"go.uber.org/zap"
)

type backfillWorkerType byte

const (
	typeAddIndexWorker     backfillWorkerType = 0
	typeUpdateColumnWorker backfillWorkerType = 1
	typeCleanUpIndexWorker backfillWorkerType = 2
)

// By now the DDL jobs that need backfilling include:
// 1: add-index
// 2: modify-column-type
// 3: clean-up global index
//
// They all have a write reorganization state to back fill data into the rows existed.
// Backfilling is time consuming, to accelerate this process, TiDB has built some sub
// workers to do this in the DDL owner node.
//
//                                DDL owner thread
//                                      ^
//                                      | (reorgCtx.doneCh)
//                                      |
//                                worker master
//                                      ^ (waitTaskResults)
//                                      |
//                                      |
//                                      v (sendRangeTask)
//       +--------------------+---------+---------+------------------+--------------+
//       |                    |                   |                  |              |
// backfillworker1     backfillworker2     backfillworker3     backfillworker4     ...
//
// The worker master is responsible for scaling the backfilling workers according to the
// system variable "tidb_ddl_reorg_worker_cnt". Essentially, reorg job is mainly based
// on the [start, end] range of the table to backfill data. We did not do it all at once,
// there were several ddl rounds.
//
// [start1---end1 start2---end2 start3---end3 start4---end4 ...         ...         ]
//    |       |     |       |     |       |     |       |
//    +-------+     +-------+     +-------+     +-------+   ...         ...
//        |             |             |             |
//     bfworker1    bfworker2     bfworker3     bfworker4   ...         ...
//        |             |             |             |       |            |
//        +---------------- (round1)----------------+       +--(round2)--+
//
// The main range [start, end] will be split into small ranges.
// Each small range corresponds to a region and it will be delivered to a backfillworker.
// Each worker can only be assigned with one range at one round, those remaining ranges
// will be cached until all the backfill workers have had their previous range jobs done.
//
//                [ region start --------------------- region end ]
//                                        |
//                                        v
//                [ batch ] [ batch ] [ batch ] [ batch ] ...
//                    |         |         |         |
//                    v         v         v         v
//                (a kv txn)   ->        ->        ->
//
// For a single range, backfill worker doesn't backfill all the data in one kv transaction.
// Instead, it is divided into batches, each time a kv transaction completes the backfilling
// of a partial batch.

func (bWT backfillWorkerType) String() string {
	switch bWT {
	case typeAddIndexWorker:
		return "add index"
	case typeUpdateColumnWorker:
		return "update column"
	case typeCleanUpIndexWorker:
		return "clean up index"
	default:
		return "unknown"
	}
}

type backfiller interface {
	BackfillDataInTxn(handleRange reorgBackfillTask) (taskCtx backfillTaskContext, errInTxn error)
	AddMetricInfo(float64)
}

type backfillResult struct {
	addedCount int
	scanCount  int
	nextKey    kv.Key
	err        error
}

// backfillTaskContext is the context of the batch adding indices or updating column values.
// After finishing the batch adding indices or updating column values, result in backfillTaskContext will be merged into backfillResult.
type backfillTaskContext struct {
	nextKey       kv.Key
	done          bool
	addedCount    int
	scanCount     int
	warnings      map[errors.ErrorID]*terror.Error
	warningsCount map[errors.ErrorID]int64
}

type backfillWorker struct {
	id        int
	reorgInfo *reorgInfo
	batchCnt  int
	sessCtx   sessionctx.Context
	taskCh    chan *reorgBackfillTask
	resultCh  chan *backfillResult
	table     table.Table
	closed    bool
	priority  int
	// Mark if it use new backfill flow.
	isNewBF bool
}

func newBackfillWorker(sessCtx sessionctx.Context, id int, t table.PhysicalTable, reorgInfo *reorgInfo) *backfillWorker {
	return &backfillWorker{
		id:        id,
		table:     t,
		reorgInfo: reorgInfo,
		batchCnt:  int(variable.GetDDLReorgBatchSize()),
		sessCtx:   sessCtx,
		taskCh:    make(chan *reorgBackfillTask, 1),
		resultCh:  make(chan *backfillResult, 1),
		priority:  kv.PriorityLow,
	}
}

func (w *backfillWorker) Close() {
	if !w.closed {
		w.closed = true
		close(w.taskCh)
	}
}

func closeBackfillWorkers(workers []*backfillWorker) {
	for _, worker := range workers {
		worker.Close()
	}
}

type reorgBackfillTask struct {
	physicalTableID int64
	startKey        kv.Key
	endKey          kv.Key
	endInclude      bool
}

func (r *reorgBackfillTask) String() string {
	physicalID := strconv.FormatInt(r.physicalTableID, 10)
	startKey := tryDecodeToHandleString(r.startKey)
	endKey := tryDecodeToHandleString(r.endKey)
	rangeStr := "physicalTableID_" + physicalID + "_" + "[" + startKey + "," + endKey
	if r.endInclude {
		return rangeStr + "]"
	}
	return rangeStr + ")"
}

func logSlowOperations(elapsed time.Duration, slowMsg string, threshold uint32) {
	if threshold == 0 {
		threshold = atomic.LoadUint32(&variable.DDLSlowOprThreshold)
	}

	if elapsed >= time.Duration(threshold)*time.Millisecond {
		logutil.BgLogger().Info("[ddl] slow operations", zap.Duration("takeTimes", elapsed), zap.String("msg", slowMsg))
	}
}

// mergeBackfillCtxToResult merge partial result in taskCtx into result.
func mergeBackfillCtxToResult(taskCtx *backfillTaskContext, result *backfillResult) {
	result.nextKey = taskCtx.nextKey
	result.addedCount += taskCtx.addedCount
	result.scanCount += taskCtx.scanCount
}

func mergeWarningsAndWarningsCount(partWarnings, totalWarnings map[errors.ErrorID]*terror.Error, partWarningsCount, totalWarningsCount map[errors.ErrorID]int64) (map[errors.ErrorID]*terror.Error, map[errors.ErrorID]int64) {
	for _, warn := range partWarnings {
		if _, ok := totalWarningsCount[warn.ID()]; ok {
			totalWarningsCount[warn.ID()] += partWarningsCount[warn.ID()]
		} else {
			totalWarningsCount[warn.ID()] = partWarningsCount[warn.ID()]
			totalWarnings[warn.ID()] = warn
		}
	}
	return totalWarnings, totalWarningsCount
}

// handleBackfillTask backfills range [task.startHandle, task.endHandle) handle's index to table.
func (w *backfillWorker) handleBackfillTask(d *ddlCtx, task *reorgBackfillTask, bf backfiller) *backfillResult {
	handleRange := *task
	result := &backfillResult{
		err:        nil,
		addedCount: 0,
		nextKey:    handleRange.startKey,
	}
	lastLogCount := 0
	lastLogTime := time.Now()
	startTime := lastLogTime
	rc := d.getReorgCtx(w.reorgInfo.Job)

	for {
		// Give job chance to be canceled, if we not check it here,
		// if there is panic in bf.BackfillDataInTxn we will never cancel the job.
		// Because reorgRecordTask may run a long time,
		// we should check whether this ddl job is still runnable.
		err := d.isReorgRunnable(w.reorgInfo.Job)
		if err != nil {
			result.err = err
			return result
		}

		taskCtx, err := bf.BackfillDataInTxn(handleRange)
		if err != nil {
			result.err = err
			return result
		}

		bf.AddMetricInfo(float64(taskCtx.addedCount))
		mergeBackfillCtxToResult(&taskCtx, result)

		// Although `handleRange` is for data in one region, but back fill worker still split it into many
		// small reorg batch size slices and reorg them in many different kv txn.
		// If a task failed, it may contained some committed small kv txn which has already finished the
		// small range reorganization.
		// In the next round of reorganization, the target handle range may overlap with last committed
		// small ranges. This will cause the `redo` action in reorganization.
		// So for added count and warnings collection, it is recommended to collect the statistics in every
		// successfully committed small ranges rather than fetching it in the total result.
		rc.increaseRowCount(int64(taskCtx.addedCount))
		rc.mergeWarnings(taskCtx.warnings, taskCtx.warningsCount)

		if num := result.scanCount - lastLogCount; num >= 30000 {
			lastLogCount = result.scanCount
			logutil.BgLogger().Info("[ddl] backfill worker back fill index",
				zap.Int("workerID", w.id),
				zap.Int("addedCount", result.addedCount),
				zap.Int("scanCount", result.scanCount),
				zap.String("nextHandle", tryDecodeToHandleString(taskCtx.nextKey)),
				zap.Float64("speed(rows/s)", float64(num)/time.Since(lastLogTime).Seconds()))
			lastLogTime = time.Now()
		}

		handleRange.startKey = taskCtx.nextKey
		if taskCtx.done {
			break
		}
	}
	logutil.BgLogger().Info("[ddl] backfill worker finish task", zap.Int("workerID", w.id),
		zap.String("task", task.String()),
		zap.Int("addedCount", result.addedCount),
		zap.Int("scanCount", result.scanCount),
		zap.String("nextHandle", tryDecodeToHandleString(result.nextKey)),
		zap.String("takeTime", time.Since(startTime).String()))
	return result
}

func (w *backfillWorker) run(d *ddlCtx, bf backfiller, job *model.Job) {
	logutil.BgLogger().Info("[ddl] backfill worker start", zap.Int("workerID", w.id))
	defer func() {
		w.resultCh <- &backfillResult{err: dbterror.ErrReorgPanic}
	}()
	defer util.Recover(metrics.LabelDDL, "backfillWorker.run", nil, false)
	for {
		task, more := <-w.taskCh
		if !more {
			break
		}
		d.setDDLLabelForTopSQL(job)

		logutil.BgLogger().Debug("[ddl] backfill worker got task", zap.Int("workerID", w.id), zap.String("task", task.String()))
		failpoint.Inject("mockBackfillRunErr", func() {
			if w.id == 0 {
				result := &backfillResult{addedCount: 0, nextKey: nil, err: errors.Errorf("mock backfill error")}
				w.resultCh <- result
				failpoint.Continue()
			}
		})

		failpoint.Inject("mockHighLoadForAddIndex", func() {
			sqlPrefixes := []string{"alter"}
			topsql.MockHighCPULoad(job.Query, sqlPrefixes, 5)
		})

		failpoint.Inject("mockBackfillSlow", func() {
			time.Sleep(100 * time.Millisecond)
		})

		// Dynamic change batch size.
		w.batchCnt = int(variable.GetDDLReorgBatchSize())
		result := w.handleBackfillTask(d, task, bf)
		w.resultCh <- result
	}
	logutil.BgLogger().Info("[ddl] backfill worker exit", zap.Int("workerID", w.id))
}

// splitTableRanges uses PD region's key ranges to split the backfilling table key range space,
// to speed up backfilling data in table with disperse handle.
// The `t` should be a non-partitioned table or a partition.
func splitTableRanges(t table.PhysicalTable, store kv.Storage, startKey, endKey kv.Key) ([]kv.KeyRange, error) {
	logutil.BgLogger().Info("[ddl] split table range from PD",
		zap.Int64("physicalTableID", t.GetPhysicalID()),
		zap.String("startHandle", tryDecodeToHandleString(startKey)),
		zap.String("endHandle", tryDecodeToHandleString(endKey)))
	kvRange := kv.KeyRange{StartKey: startKey, EndKey: endKey}
	s, ok := store.(tikv.Storage)
	if !ok {
		// Only support split ranges in tikv.Storage now.
		return []kv.KeyRange{kvRange}, nil
	}

	maxSleep := 10000 // ms
	bo := backoff.NewBackofferWithVars(context.Background(), maxSleep, nil)
	rc := copr.NewRegionCache(s.GetRegionCache())
	ranges, err := rc.SplitRegionRanges(bo, []kv.KeyRange{kvRange})
	if err != nil {
		return nil, errors.Trace(err)
	}
	if len(ranges) == 0 {
		errMsg := fmt.Sprintf("cannot find region in range [%s, %s]", startKey.String(), endKey.String())
		return nil, errors.Trace(dbterror.ErrInvalidSplitRegionRanges.GenWithStackByArgs(errMsg))
	}
	return ranges, nil
}

func (w *worker) waitTaskResults(workers []*backfillWorker, taskCnt int,
	totalAddedCount *int64, startKey kv.Key) (kv.Key, int64, error) {
	var (
		addedCount int64
		nextKey    = startKey
		firstErr   error
	)
	for i := 0; i < taskCnt; i++ {
		worker := workers[i]
		result := <-worker.resultCh
		if firstErr == nil && result.err != nil {
			firstErr = result.err
			// We should wait all working workers exits, any way.
			continue
		}

		if result.err != nil {
			logutil.BgLogger().Warn("[ddl] backfill worker failed", zap.Int("workerID", worker.id),
				zap.Error(result.err))
		}

		if firstErr == nil {
			*totalAddedCount += int64(result.addedCount)
			addedCount += int64(result.addedCount)
			nextKey = result.nextKey
		}
	}

	return nextKey, addedCount, errors.Trace(firstErr)
}

// handleReorgTasks sends tasks to workers, and waits for all the running workers to return results,
// there are taskCnt running workers.
func (w *worker) handleReorgTasks(reorgInfo *reorgInfo, totalAddedCount *int64, workers []*backfillWorker, batchTasks []*reorgBackfillTask) error {
	for i, task := range batchTasks {
		workers[i].taskCh <- task
	}

	startKey := batchTasks[0].startKey
	taskCnt := len(batchTasks)
	startTime := time.Now()
	nextKey, taskAddedCount, err := w.waitTaskResults(workers, taskCnt, totalAddedCount, startKey)
	elapsedTime := time.Since(startTime)
	if err == nil {
		err = w.isReorgRunnable(reorgInfo.Job)
	}

	if err != nil {
		// Update the reorg handle that has been processed.
		err1 := reorgInfo.UpdateReorgMeta(nextKey, w.sessPool)
		metrics.BatchAddIdxHistogram.WithLabelValues(metrics.LblError).Observe(elapsedTime.Seconds())
		logutil.BgLogger().Warn("[ddl] backfill worker handle batch tasks failed",
			zap.ByteString("elementType", reorgInfo.currElement.TypeKey),
			zap.Int64("elementID", reorgInfo.currElement.ID),
			zap.Int64("totalAddedCount", *totalAddedCount),
			zap.String("startHandle", tryDecodeToHandleString(startKey)),
			zap.String("nextHandle", tryDecodeToHandleString(nextKey)),
			zap.Int64("batchAddedCount", taskAddedCount),
			zap.String("taskFailedError", err.Error()),
			zap.String("takeTime", elapsedTime.String()),
			zap.NamedError("updateHandleError", err1))
		return errors.Trace(err)
	}

	// nextHandle will be updated periodically in runReorgJob, so no need to update it here.
	w.getReorgCtx(reorgInfo.Job).setNextKey(nextKey)
	metrics.BatchAddIdxHistogram.WithLabelValues(metrics.LblOK).Observe(elapsedTime.Seconds())
	logutil.BgLogger().Info("[ddl] backfill workers successfully processed batch",
		zap.ByteString("elementType", reorgInfo.currElement.TypeKey),
		zap.Int64("elementID", reorgInfo.currElement.ID),
		zap.Int64("totalAddedCount", *totalAddedCount),
		zap.String("startHandle", tryDecodeToHandleString(startKey)),
		zap.String("nextHandle", tryDecodeToHandleString(nextKey)),
		zap.Int64("batchAddedCount", taskAddedCount),
		zap.String("takeTime", elapsedTime.String()))
	return nil
}

func tryDecodeToHandleString(key kv.Key) string {
	defer func() {
		if r := recover(); r != nil {
			logutil.BgLogger().Warn("tryDecodeToHandleString panic",
				zap.Any("recover()", r),
				zap.Binary("key", key))
		}
	}()
	handle, err := tablecodec.DecodeRowKey(key)
	if err != nil {
		recordPrefixIdx := bytes.Index(key, []byte("_r"))
		if recordPrefixIdx == -1 {
			return fmt.Sprintf("key: %x", key)
		}
		handleBytes := key[recordPrefixIdx+2:]
		terminatedWithZero := len(handleBytes) > 0 && handleBytes[len(handleBytes)-1] == 0
		if terminatedWithZero {
			handle, err := tablecodec.DecodeRowKey(key[:len(key)-1])
			if err == nil {
				return handle.String() + ".next"
			}
		}
		return fmt.Sprintf("%x", handleBytes)
	}
	return handle.String()
}

// sendRangeTaskToWorkers sends tasks to workers, and returns remaining kvRanges that is not handled.
func (w *worker) sendRangeTaskToWorkers(t table.Table, workers []*backfillWorker, reorgInfo *reorgInfo,
	totalAddedCount *int64, kvRanges []kv.KeyRange) ([]kv.KeyRange, error) {
	batchTasks := make([]*reorgBackfillTask, 0, len(workers))
	physicalTableID := reorgInfo.PhysicalTableID

	// Build reorg tasks.
	for i, keyRange := range kvRanges {
		endKey := keyRange.EndKey
		endK, err := getRangeEndKey(reorgInfo.d.jobContext(reorgInfo.Job), workers[0].sessCtx.GetStore(), workers[0].priority, t, keyRange.StartKey, endKey)
		if err != nil {
			logutil.BgLogger().Info("[ddl] send range task to workers, get reverse key failed", zap.Error(err))
		} else {
			logutil.BgLogger().Info("[ddl] send range task to workers, change end key",
				zap.String("end key", tryDecodeToHandleString(endKey)), zap.String("current end key", tryDecodeToHandleString(endK)))
			endKey = endK
		}

		task := &reorgBackfillTask{
			physicalTableID: physicalTableID,
			startKey:        keyRange.StartKey,
			endKey:          endKey,
			// If the boundaries overlap, we should ignore the preceding endKey.
			endInclude: endK.Cmp(keyRange.EndKey) != 0 || i == len(kvRanges)-1}
		batchTasks = append(batchTasks, task)

		if len(batchTasks) >= len(workers) {
			break
		}
	}

	if len(batchTasks) == 0 {
		return nil, nil
	}

	// Wait tasks finish.
	err := w.handleReorgTasks(reorgInfo, totalAddedCount, workers, batchTasks)
	if err != nil {
		return nil, errors.Trace(err)
	}

	if len(batchTasks) < len(kvRanges) {
		// There are kvRanges not handled.
		remains := kvRanges[len(batchTasks):]
		return remains, nil
	}

	return nil, nil
}

var (
	// TestCheckWorkerNumCh use for test adjust backfill worker.
	TestCheckWorkerNumCh = make(chan *sync.WaitGroup)
	// TestCheckWorkerNumber use for test adjust backfill worker.
	TestCheckWorkerNumber = int32(16)
	// TestCheckReorgTimeout is used to mock timeout when reorg data.
	TestCheckReorgTimeout = int32(0)
)

func loadDDLReorgVars(w *worker) error {
	// Get sessionctx from context resource pool.
	var ctx sessionctx.Context
	ctx, err := w.sessPool.get()
	if err != nil {
		return errors.Trace(err)
	}
	defer w.sessPool.put(ctx)
	return ddlutil.LoadDDLReorgVars(w.ctx, ctx)
}

func makeupDecodeColMap(sessCtx sessionctx.Context, t table.Table) (map[int64]decoder.Column, error) {
	dbName := model.NewCIStr(sessCtx.GetSessionVars().CurrentDB)
	writableColInfos := make([]*model.ColumnInfo, 0, len(t.WritableCols()))
	for _, col := range t.WritableCols() {
		writableColInfos = append(writableColInfos, col.ColumnInfo)
	}
	exprCols, _, err := expression.ColumnInfos2ColumnsAndNames(sessCtx, dbName, t.Meta().Name, writableColInfos, t.Meta())
	if err != nil {
		return nil, err
	}
	mockSchema := expression.NewSchema(exprCols...)

	decodeColMap := decoder.BuildFullDecodeColMap(t.WritableCols(), mockSchema)

	return decodeColMap, nil
}

func setSessCtxLocation(sctx sessionctx.Context, info *reorgInfo) error {
	// It is set to SystemLocation to be compatible with nil LocationInfo.
	*sctx.GetSessionVars().TimeZone = *timeutil.SystemLocation()
	if info.ReorgMeta.Location != nil {
		loc, err := info.ReorgMeta.Location.GetLocation()
		if err != nil {
			return errors.Trace(err)
		}
		*sctx.GetSessionVars().TimeZone = *loc
	}
	return nil
}

// writePhysicalTableRecord handles the "add index" or "modify/change column" reorganization state for a non-partitioned table or a partition.
// For a partitioned table, it should be handled partition by partition.
//
// How to "add index" or "update column value" in reorganization state?
// Concurrently process the @@tidb_ddl_reorg_worker_cnt tasks. Each task deals with a handle range of the index/row record.
// The handle range is split from PD regions now. Each worker deal with a region table key range one time.
// Each handle range by estimation, concurrent processing needs to perform after the handle range has been acquired.
// The operation flow is as follows:
//	1. Open numbers of defaultWorkers goroutines.
//	2. Split table key range from PD regions.
//	3. Send tasks to running workers by workers's task channel. Each task deals with a region key ranges.
//	4. Wait all these running tasks finished, then continue to step 3, until all tasks is done.
// The above operations are completed in a transaction.
// Finally, update the concurrent processing of the total number of rows, and store the completed handle value.
func (w *worker) writePhysicalTableRecord(t table.PhysicalTable, bfWorkerType backfillWorkerType, indexInfo *model.IndexInfo, oldColInfo, colInfo *model.ColumnInfo, reorgInfo *reorgInfo) error {
	job := reorgInfo.Job
	totalAddedCount := job.GetRowCount()

	startKey, endKey := reorgInfo.StartKey, reorgInfo.EndKey
	sessCtx := newContext(reorgInfo.d.store)
	decodeColMap, err := makeupDecodeColMap(sessCtx, t)
	if err != nil {
		return errors.Trace(err)
	}

	if err := w.isReorgRunnable(reorgInfo.Job); err != nil {
		return errors.Trace(err)
	}
	if startKey == nil && endKey == nil {
		return nil
	}

	failpoint.Inject("MockCaseWhenParseFailure", func(val failpoint.Value) {
		if val.(bool) {
			failpoint.Return(errors.New("job.ErrCount:" + strconv.Itoa(int(job.ErrorCount)) + ", mock unknown type: ast.whenClause."))
		}
	})

	// variable.ddlReorgWorkerCounter can be modified by system variable "tidb_ddl_reorg_worker_cnt".
	workerCnt := variable.GetDDLReorgWorkerCounter()
	// Caculate worker count for lightning.
	// if litWorkerCnt is 0 or err exist, means no resource for lightning execution,
	// then go back use kernel way to backfill index.
	var litWorkerCnt int
	if isLightningEnabled(job.ID) && !needRestoreJob(job.ID) {
		if !isPiTREnable(w) {
			litWorkerCnt, err = prepareLightningEngine(job, indexInfo.ID, int(workerCnt))
			if err == nil && workerCnt >= int32(litWorkerCnt) {
				workerCnt = int32(litWorkerCnt)
				setNeedRestoreJob(job.ID, true)
			} else {
				logutil.BgLogger().Error("Lighting Create Engine failed.", zap.Error(err))
			}
		} else {
			// If enabled PiTR, use txn way to do backfill with index.
			logutil.BgLogger().Info("PiTR enabled, disabled lightning backfill.")
		}
	}
	backfillWorkers := make([]*backfillWorker, 0, workerCnt)
	defer func() {
		closeBackfillWorkers(backfillWorkers)
	}()
	jc := w.jobContext(job)

	for {
		kvRanges, err := splitTableRanges(t, reorgInfo.d.store, startKey, endKey)
		if err != nil {
			return errors.Trace(err)
		}

		// For dynamic adjust backfill worker number.
		if err := loadDDLReorgVars(w); err != nil {
			logutil.BgLogger().Error("[ddl] load DDL reorganization variable failed", zap.Error(err))
		}
		workerCnt = variable.GetDDLReorgWorkerCounter()
		rowFormat := variable.GetDDLReorgRowFormat()
		// If only have 1 range, we can only start 1 worker.
		if len(kvRanges) < int(workerCnt) {
			workerCnt = int32(len(kvRanges))
		}

		if isLightningEnabled(job.ID) && needRestoreJob(job.ID) && workerCnt > int32(litWorkerCnt) {
			count, err := prepareLightningEngine(job, indexInfo.ID, int(workerCnt-int32(litWorkerCnt)))
			if err != nil {
				errMsg := "Lightning engine lost, maybe cause data consistent problem, rollback job."
				logutil.BgLogger().Error(errMsg, zap.String("Job ID:", strconv.FormatInt(job.ID, 10)))
				return errors.New(errMsg)
			}
			workerCnt = int32(litWorkerCnt + count)
		}

		// Enlarge the worker size.
		for i := len(backfillWorkers); i < int(workerCnt); i++ {
			sessCtx := newContext(reorgInfo.d.store)
			sessCtx.GetSessionVars().StmtCtx.IsDDLJobInQueue = true
			// Set the row encode format version.
			sessCtx.GetSessionVars().RowEncoder.Enable = rowFormat != variable.DefTiDBRowFormatV1
			// Simulate the sql mode environment in the worker sessionCtx.
			sqlMode := reorgInfo.ReorgMeta.SQLMode
			sessCtx.GetSessionVars().SQLMode = sqlMode
			if err := setSessCtxLocation(sessCtx, reorgInfo); err != nil {
				return errors.Trace(err)
			}

			sessCtx.GetSessionVars().StmtCtx.BadNullAsWarning = !sqlMode.HasStrictMode()
			sessCtx.GetSessionVars().StmtCtx.TruncateAsWarning = !sqlMode.HasStrictMode()
			sessCtx.GetSessionVars().StmtCtx.OverflowAsWarning = !sqlMode.HasStrictMode()
			sessCtx.GetSessionVars().StmtCtx.AllowInvalidDate = sqlMode.HasAllowInvalidDatesMode()
			sessCtx.GetSessionVars().StmtCtx.DividedByZeroAsWarning = !sqlMode.HasStrictMode()
			sessCtx.GetSessionVars().StmtCtx.IgnoreZeroInDate = !sqlMode.HasStrictMode() || sqlMode.HasAllowInvalidDatesMode()
			sessCtx.GetSessionVars().StmtCtx.NoZeroDate = sqlMode.HasStrictMode()

			switch bfWorkerType {
			case typeAddIndexWorker:
<<<<<<< HEAD
				// Firstly, check and try lightning path
				if isLightningEnabled(job.ID) && needRestoreJob(job.ID) {
					idxWorker, err := newAddIndexWorkerLit(sessCtx, w, i, t, indexInfo, decodeColMap, reorgInfo, jc, job.ID)
					if err == nil {
						idxWorker.priority = job.Priority
						backfillWorkers = append(backfillWorkers, idxWorker.backfillWorker)
						go idxWorker.backfillWorker.run(reorgInfo.d, idxWorker, job)
					}
				} else {
					var newBackfillFlow bool = false
					if isLightningEnabled(job.ID) && !needRestoreJob(job.ID) {
						newBackfillFlow = true
					}
					idxWorker := newAddIndexWorker(sessCtx, w, i, t, indexInfo, decodeColMap, reorgInfo, jc, newBackfillFlow)
					idxWorker.priority = job.Priority
					backfillWorkers = append(backfillWorkers, idxWorker.backfillWorker)
					idxWorker.isNewBF = newBackfillFlow
					go idxWorker.backfillWorker.run(reorgInfo.d, idxWorker, job)
				}
=======
				idxWorker := newAddIndexWorker(sessCtx, i, t, indexInfo, decodeColMap, reorgInfo, jc)
				idxWorker.priority = job.Priority
				backfillWorkers = append(backfillWorkers, idxWorker.backfillWorker)
				go idxWorker.backfillWorker.run(reorgInfo.d, idxWorker, job)
>>>>>>> 9a16a8dd
			case typeUpdateColumnWorker:
				// Setting InCreateOrAlterStmt tells the difference between SELECT casting and ALTER COLUMN casting.
				sessCtx.GetSessionVars().StmtCtx.InCreateOrAlterStmt = true
				updateWorker := newUpdateColumnWorker(sessCtx, i, t, oldColInfo, colInfo, decodeColMap, reorgInfo, jc)
				updateWorker.priority = job.Priority
				backfillWorkers = append(backfillWorkers, updateWorker.backfillWorker)
				go updateWorker.backfillWorker.run(reorgInfo.d, updateWorker, job)
			case typeCleanUpIndexWorker:
				idxWorker := newCleanUpIndexWorker(sessCtx, i, t, decodeColMap, reorgInfo, jc)
				idxWorker.priority = job.Priority
				backfillWorkers = append(backfillWorkers, idxWorker.backfillWorker)
				go idxWorker.backfillWorker.run(reorgInfo.d, idxWorker, job)
			default:
				return errors.New("unknow backfill type")
			}
		}
		// Shrink the worker size.
		if len(backfillWorkers) > int(workerCnt) {
			workers := backfillWorkers[workerCnt:]
			backfillWorkers = backfillWorkers[:workerCnt]
			closeBackfillWorkers(workers)
		}

		failpoint.Inject("checkBackfillWorkerNum", func(val failpoint.Value) {
			if val.(bool) {
				num := int(atomic.LoadInt32(&TestCheckWorkerNumber))
				if num != 0 {
					if num > len(kvRanges) {
						if len(backfillWorkers) != len(kvRanges) {
							failpoint.Return(errors.Errorf("check backfill worker num error, len kv ranges is: %v, check backfill worker num is: %v, actual record num is: %v", len(kvRanges), num, len(backfillWorkers)))
						}
					} else if num != len(backfillWorkers) {
						failpoint.Return(errors.Errorf("check backfill worker num error, len kv ranges is: %v, check backfill worker num is: %v, actual record num is: %v", len(kvRanges), num, len(backfillWorkers)))
					}
					var wg sync.WaitGroup
					wg.Add(1)
					TestCheckWorkerNumCh <- &wg
					wg.Wait()
				}
			}
		})

		logutil.BgLogger().Info("[ddl] start backfill workers to reorg record",
			zap.Int("workerCnt", len(backfillWorkers)),
			zap.Int("regionCnt", len(kvRanges)),
			zap.String("startHandle", tryDecodeToHandleString(startKey)),
			zap.String("endHandle", tryDecodeToHandleString(endKey)))

		// Disk quota checking and import partial data into TiKV if needed.
		// Do lightning flush data to make checkpoint.
		if isLightningEnabled(job.ID) && needRestoreJob(job.ID) {
			if importPartialDataToTiKV(job.ID, indexInfo.ID) != nil {
				return errors.Trace(err)
			}
		}
		remains, err := w.sendRangeTaskToWorkers(t, backfillWorkers, reorgInfo, &totalAddedCount, kvRanges)
		if err != nil {
			return errors.Trace(err)
		}

		if len(remains) == 0 {
			break
		}
		startKey = remains[0].StartKey
	}
	return nil
}

// recordIterFunc is used for low-level record iteration.
type recordIterFunc func(h kv.Handle, rowKey kv.Key, rawRecord []byte) (more bool, err error)

// indexIterFunc is used for low-level index iteration.
type indexIterFunc func(rowKey kv.Key, rawRecord []byte) (more bool, err error)

func iterateSnapshotIndexes(ctx *JobContext, store kv.Storage, priority int, t table.Table, version uint64,
	startKey kv.Key, endKey kv.Key, fn indexIterFunc) error {
	ver := kv.Version{Ver: version}
	snap := store.GetSnapshot(ver)
	snap.SetOption(kv.Priority, priority)
	snap.SetOption(kv.RequestSourceInternal, true)
	snap.SetOption(kv.RequestSourceType, ctx.ddlJobSourceType())
	if tagger := ctx.getResourceGroupTaggerForTopSQL(); tagger != nil {
		snap.SetOption(kv.ResourceGroupTagger, tagger)
	}

	it, err := snap.Iter(startKey, endKey)
	if err != nil {
		return errors.Trace(err)
	}
	defer it.Close()

	for it.Valid() {
		if !it.Key().HasPrefix(t.IndexPrefix()) {
			break
		}

		more, err := fn(it.Key(), it.Value())
		if !more || err != nil {
			return errors.Trace(err)
		}

		err = kv.NextUntil(it, util.RowKeyPrefixFilter(it.Key()))
		if err != nil {
			if kv.ErrNotExist.Equal(err) {
				break
			}
			return errors.Trace(err)
		}
	}

	return nil
}

func iterateSnapshotRows(ctx *JobContext, store kv.Storage, priority int, t table.Table, version uint64,
	startKey kv.Key, endKey kv.Key, fn recordIterFunc) error {
	var firstKey kv.Key
	if startKey == nil {
		firstKey = t.RecordPrefix()
	} else {
		firstKey = startKey
	}

	var upperBound kv.Key
	if endKey == nil {
		upperBound = t.RecordPrefix().PrefixNext()
	} else {
		upperBound = endKey.PrefixNext()
	}

	ver := kv.Version{Ver: version}
	snap := store.GetSnapshot(ver)
	snap.SetOption(kv.Priority, priority)
	snap.SetOption(kv.RequestSourceInternal, true)
	snap.SetOption(kv.RequestSourceType, ctx.ddlJobSourceType())
	if tagger := ctx.getResourceGroupTaggerForTopSQL(); tagger != nil {
		snap.SetOption(kv.ResourceGroupTagger, tagger)
	}

	it, err := snap.Iter(firstKey, upperBound)
	if err != nil {
		return errors.Trace(err)
	}
	defer it.Close()

	for it.Valid() {
		if !it.Key().HasPrefix(t.RecordPrefix()) {
			break
		}

		var handle kv.Handle
		handle, err = tablecodec.DecodeRowKey(it.Key())
		if err != nil {
			return errors.Trace(err)
		}

		more, err := fn(handle, it.Key(), it.Value())
		if !more || err != nil {
			return errors.Trace(err)
		}

		err = kv.NextUntil(it, util.RowKeyPrefixFilter(it.Key()))
		if err != nil {
			if kv.ErrNotExist.Equal(err) {
				break
			}
			return errors.Trace(err)
		}
	}

	return nil
}

// getRegionEndKey gets the actual end key for the range of [startKey, endKey].
func getRangeEndKey(ctx *JobContext, store kv.Storage, priority int, t table.Table, startKey, endKey kv.Key) (kv.Key, error) {
	snap := store.GetSnapshot(kv.MaxVersion)
	snap.SetOption(kv.Priority, priority)
	if tagger := ctx.getResourceGroupTaggerForTopSQL(); tagger != nil {
		snap.SetOption(kv.ResourceGroupTagger, tagger)
	}
	snap.SetOption(kv.RequestSourceInternal, true)
	snap.SetOption(kv.RequestSourceType, ctx.ddlJobSourceType())
	it, err := snap.IterReverse(endKey.Next())
	if err != nil {
		return nil, errors.Trace(err)
	}
	defer it.Close()

	if !it.Valid() || !it.Key().HasPrefix(t.RecordPrefix()) {
		return startKey, nil
	}
	if it.Key().Cmp(startKey) < 0 {
		return startKey, nil
	}

	return it.Key(), nil
}

func getIndexRangeEndKey(ctx *JobContext, store kv.Storage, priority int, t table.Table, startKey, endKey kv.Key) (kv.Key, error) {
	snap := store.GetSnapshot(kv.MaxVersion)
	snap.SetOption(kv.Priority, priority)
	if tagger := ctx.getResourceGroupTaggerForTopSQL(); tagger != nil {
		snap.SetOption(kv.ResourceGroupTagger, tagger)
	}
	snap.SetOption(kv.RequestSourceInternal, true)
	snap.SetOption(kv.RequestSourceType, ctx.ddlJobSourceType())
	it, err := snap.IterReverse(endKey.Next())
	if err != nil {
		return nil, errors.Trace(err)
	}
	defer it.Close()

	if !it.Valid() || !it.Key().HasPrefix(t.IndexPrefix()) {
		return startKey, nil
	}
	if it.Key().Cmp(startKey) < 0 {
		return startKey, nil
	}

	return it.Key(), nil
}

func (w *worker) writeTempIndexRecord(t table.PhysicalTable, bfWorkerType backfillWorkerType, indexInfo *model.IndexInfo, oldColInfo, colInfo *model.ColumnInfo, reorgInfo *reorgInfo) error {
	job := reorgInfo.Job
	totalAddedCount := job.GetRowCount()

	startKey, endKey := reorgInfo.StartKey, reorgInfo.EndKey

	if err := w.isReorgRunnable(reorgInfo.Job); err != nil {
		return errors.Trace(err)
	}
	if startKey == nil && endKey == nil {
		return nil
	}
	jc := w.jobContext(job)
	// variable.ddlReorgWorkerCounter can be modified by system variable "tidb_ddl_reorg_worker_cnt".
	workerCnt := variable.GetDDLReorgWorkerCounter()

	mergeWorkers := make([]*backfillWorker, 0, workerCnt)

	defer func() {
		closeBackfillWorkers(mergeWorkers)
	}()

	for {
		kvRanges, err := splitTableRanges(t, reorgInfo.d.store, startKey, endKey)
		if err != nil {
			return errors.Trace(err)
		}

		// For dynamic adjust backfill worker number.
		if err := loadDDLReorgVars(w); err != nil {
			logutil.BgLogger().Error("[ddl] load DDL reorganization variable failed", zap.Error(err))
		}
		workerCnt = variable.GetDDLReorgWorkerCounter()
		// If only have 1 range, we can only start 1 worker.
		if len(kvRanges) < int(workerCnt) {
			workerCnt = int32(len(kvRanges))
		}

		// Enlarge the worker size.
		for i := len(mergeWorkers); i < int(workerCnt); i++ {
			sessCtx := newContext(reorgInfo.d.store)
			sessCtx.GetSessionVars().StmtCtx.IsDDLJobInQueue = true
			// Simulate the sql mode environment in the worker sessionCtx.
			sqlMode := reorgInfo.ReorgMeta.SQLMode
			sessCtx.GetSessionVars().SQLMode = sqlMode
			if err := setSessCtxLocation(sessCtx, reorgInfo); err != nil {
				return errors.Trace(err)
			}

			sessCtx.GetSessionVars().StmtCtx.BadNullAsWarning = !sqlMode.HasStrictMode()
			sessCtx.GetSessionVars().StmtCtx.TruncateAsWarning = !sqlMode.HasStrictMode()
			sessCtx.GetSessionVars().StmtCtx.OverflowAsWarning = !sqlMode.HasStrictMode()
			sessCtx.GetSessionVars().StmtCtx.AllowInvalidDate = sqlMode.HasAllowInvalidDatesMode()
			sessCtx.GetSessionVars().StmtCtx.DividedByZeroAsWarning = !sqlMode.HasStrictMode()
			sessCtx.GetSessionVars().StmtCtx.IgnoreZeroInDate = !sqlMode.HasStrictMode() || sqlMode.HasAllowInvalidDatesMode()
			sessCtx.GetSessionVars().StmtCtx.NoZeroDate = sqlMode.HasStrictMode()

			idxWorker := newTempIndexWorker(sessCtx, w, i, t, indexInfo, reorgInfo, jc)
			idxWorker.priority = job.Priority
			mergeWorkers = append(mergeWorkers, idxWorker.backfillWorker)
			go idxWorker.backfillWorker.runMerge(reorgInfo.d, idxWorker, job)
		}
		// Shrink the worker size.
		if len(mergeWorkers) > int(workerCnt) {
			workers := mergeWorkers[workerCnt:]
			mergeWorkers = mergeWorkers[:workerCnt]
			closeBackfillWorkers(workers)
		}

		failpoint.Inject("checkMergeWorkerNum", func(val failpoint.Value) {
			if val.(bool) {
				num := int(atomic.LoadInt32(&TestCheckWorkerNumber))
				if num != 0 {
					if num > len(kvRanges) {
						if len(mergeWorkers) != len(kvRanges) {
							failpoint.Return(errors.Errorf("check merge worker num error, len kv ranges is: %v, check merge worker num is: %v, actual record num is: %v", len(kvRanges), num, len(mergeWorkers)))
						}
					} else if num != len(mergeWorkers) {
						failpoint.Return(errors.Errorf("check merge worker num error, len kv ranges is: %v, check merge worker num is: %v, actual record num is: %v", len(kvRanges), num, len(mergeWorkers)))
					}
					var wg sync.WaitGroup
					wg.Add(1)
					TestCheckWorkerNumCh <- &wg
					wg.Wait()
				}
			}
		})

		logutil.BgLogger().Info("[ddl] start merge workers to merge delta index changes",
			zap.Int("workerCnt", len(mergeWorkers)),
			zap.Int("regionCnt", len(kvRanges)),
			zap.String("startHandle", tryDecodeToHandleString(startKey)),
			zap.String("endHandle", tryDecodeToHandleString(endKey)))

		remains, err := w.sendRangeTaskToMergeWorkers(t, mergeWorkers, reorgInfo, &totalAddedCount, kvRanges, t.GetPhysicalID())
		if err != nil {
			return errors.Trace(err)
		}
		if len(remains) == 0 {
			break
		}
		startKey = remains[0].StartKey
		if err != nil {
			return errors.Trace(err)
		}
	}
	return nil
}

func (w *backfillWorker) runMerge(d *ddlCtx, bf backfiller, job *model.Job) {
	logutil.BgLogger().Info("[ddl] merge worker start", zap.Int("workerID", w.id))
	defer func() {
		w.resultCh <- &backfillResult{err: dbterror.ErrReorgPanic}
	}()
	defer util.Recover(metrics.LabelDDL, "backfillWorker.run", nil, false)
	for {
		task, more := <-w.taskCh
		if !more {
			break
		}
		d.setDDLLabelForTopSQL(job)

		logutil.BgLogger().Debug("[ddl] merge worker got task", zap.Int("workerID", w.id), zap.String("task", task.String()))
		failpoint.Inject("mockMergeRunErr", func() {
			if w.id == 0 {
				result := &backfillResult{addedCount: 0, nextKey: nil, err: errors.Errorf("mock merge index error")}
				w.resultCh <- result
				failpoint.Continue()
			}
		})

		failpoint.Inject("mockHighLoadForMergeIndex", func() {
			sqlPrefixes := []string{"alter"}
			topsql.MockHighCPULoad(job.Query, sqlPrefixes, 5)
		})

		failpoint.Inject("mockMergeSlow", func() {
			time.Sleep(30 * time.Millisecond)
		})

		// Dynamic change batch size.
		w.batchCnt = int(variable.GetDDLReorgBatchSize())
		result := w.handleMergeTask(d, task, bf)
		w.resultCh <- result
	}
	logutil.BgLogger().Info("[ddl] merge worker exit", zap.Int("workerID", w.id))
}

// handleMergeTask merge range [task.startHandle, task.endHandle) handle's of temp index to index.
func (w *backfillWorker) handleMergeTask(d *ddlCtx, task *reorgBackfillTask, bf backfiller) *backfillResult {
	handleRange := *task
	result := &backfillResult{
		err:        nil,
		addedCount: 0,
		nextKey:    handleRange.startKey,
	}
	lastLogCount := 0
	lastLogTime := time.Now()
	startTime := lastLogTime
	rc := d.getReorgCtx(w.reorgInfo.Job)

	for {
		// Give job chance to be canceled, if we not check it here,
		// if there is panic in bf.BackfillDataInTxn we will never cancel the job.
		// Because mergeIndexTask may run a peroid time,
		// we should check whether this ddl job is still runnable.
		err := d.isReorgRunnable(w.reorgInfo.Job)
		if err != nil {
			result.err = err
			return result
		}

		taskCtx, err := bf.BackfillDataInTxn(handleRange)
		if err != nil {
			result.err = err
			return result
		}

		mergeBackfillCtxToResult(&taskCtx, result)
		rc.mergeWarnings(taskCtx.warnings, taskCtx.warningsCount)

		if num := result.scanCount - lastLogCount; num >= 30000 {
			lastLogCount = result.scanCount
			logutil.BgLogger().Info("[ddl] merge worker merge temp index",
				zap.Int("workerID", w.id),
				zap.Int("addedCount", result.addedCount),
				zap.Int("scanCount", result.scanCount),
				zap.String("nextHandle", tryDecodeToHandleString(taskCtx.nextKey)),
				zap.Float64("speed(rows/s)", float64(num)/time.Since(lastLogTime).Seconds()))
			lastLogTime = time.Now()
		}

		handleRange.startKey = taskCtx.nextKey
		if taskCtx.done {
			break
		}
	}
	logutil.BgLogger().Info("[ddl] merge worker finish task", zap.Int("workerID", w.id),
		zap.String("task", task.String()),
		zap.Int("addedCount", result.addedCount),
		zap.Int("scanCount", result.scanCount),
		zap.String("nextHandle", tryDecodeToHandleString(result.nextKey)),
		zap.String("takeTime", time.Since(startTime).String()))
	return result
}

// sendRangeTaskToWorkers sends tasks to workers, and returns remaining kvRanges that is not handled.
func (w *worker) sendRangeTaskToMergeWorkers(t table.Table, workers []*backfillWorker, reorgInfo *reorgInfo,
	totalAddedCount *int64, kvRanges []kv.KeyRange, phyicID int64) ([]kv.KeyRange, error) {
	batchTasks := make([]*reorgBackfillTask, 0, len(workers))
	physicalTableID := phyicID

	// Build reorg tasks.
	for _, keyRange := range kvRanges {
		endKey := keyRange.EndKey
		endK, err := getIndexRangeEndKey(reorgInfo.d.jobContext(reorgInfo.Job), workers[0].sessCtx.GetStore(), workers[0].priority, t, keyRange.StartKey, endKey)
		if err != nil {
			logutil.BgLogger().Info("[ddl] send range task to workers, get reverse key failed", zap.Error(err))
		} else {
			logutil.BgLogger().Info("[ddl] send range task to workers, change end key",
				zap.String("end key", tryDecodeToHandleString(endKey)), zap.String("current end key", tryDecodeToHandleString(endK)))
			endKey = endK
		}

		task := &reorgBackfillTask{
			physicalTableID: physicalTableID,
			startKey:        keyRange.StartKey,
			endKey:          endKey}
		batchTasks = append(batchTasks, task)

		if len(batchTasks) >= len(workers) {
			break
		}
	}

	if len(batchTasks) == 0 {
		return nil, nil
	}

	// Wait tasks finish.
	err := w.handleMergeTasks(reorgInfo, totalAddedCount, workers, batchTasks)
	if err != nil {
		return nil, errors.Trace(err)
	}

	if len(batchTasks) < len(kvRanges) {
		// There are kvRanges not handled.
		remains := kvRanges[len(batchTasks):]
		return remains, nil
	}

	return nil, nil
}

// handleReorgTasks sends tasks to workers, and waits for all the running workers to return results,
// there are taskCnt running workers.
func (w *worker) handleMergeTasks(reorgInfo *reorgInfo, totalAddedCount *int64, workers []*backfillWorker, batchTasks []*reorgBackfillTask) error {
	for i, task := range batchTasks {
		workers[i].taskCh <- task
	}

	startKey := batchTasks[0].startKey
	taskCnt := len(batchTasks)
	startTime := time.Now()
	nextKey, taskAddedCount, err := w.waitTaskResults(workers, taskCnt, totalAddedCount, startKey)
	elapsedTime := time.Since(startTime)
	if err == nil {
		err = w.isReorgRunnable(reorgInfo.Job)
	}

	if err != nil {
		err := reorgInfo.UpdateReorgMeta(nextKey, w.sessPool)
		metrics.BatchAddIdxHistogram.WithLabelValues(metrics.LblError).Observe(elapsedTime.Seconds())
		logutil.BgLogger().Warn("[ddl] merge worker handle batch tasks failed",
			zap.ByteString("elementType", reorgInfo.currElement.TypeKey),
			zap.Int64("elementID", reorgInfo.currElement.ID),
			zap.Int64("totalAddedCount", *totalAddedCount),
			zap.String("startHandle", tryDecodeToHandleString(startKey)),
			zap.String("nextHandle", tryDecodeToHandleString(nextKey)),
			zap.Int64("batchAddedCount", taskAddedCount),
			zap.String("taskFailedError", err.Error()),
			zap.String("takeTime", elapsedTime.String()),
			zap.NamedError("updateHandleError", err))
		return errors.Trace(err)
	}
	// nextHandle will be updated periodically in runReorgJob, so no need to update it here.
	w.getReorgCtx(reorgInfo.Job).setNextKey(nextKey)
	logutil.BgLogger().Info("[ddl] Merge workers successfully processed batch",
		zap.ByteString("elementType", reorgInfo.currElement.TypeKey),
		zap.Int64("elementID", reorgInfo.currElement.ID),
		zap.Int64("totalAddedCount", *totalAddedCount),
		zap.String("startHandle", tryDecodeToHandleString(startKey)),
		zap.String("nextHandle", tryDecodeToHandleString(nextKey)),
		zap.Int64("batchAddedCount", taskAddedCount),
		zap.String("takeTime", elapsedTime.String()))
	return nil
}<|MERGE_RESOLUTION|>--- conflicted
+++ resolved
@@ -686,7 +686,6 @@
 
 			switch bfWorkerType {
 			case typeAddIndexWorker:
-<<<<<<< HEAD
 				// Firstly, check and try lightning path
 				if isLightningEnabled(job.ID) && needRestoreJob(job.ID) {
 					idxWorker, err := newAddIndexWorkerLit(sessCtx, w, i, t, indexInfo, decodeColMap, reorgInfo, jc, job.ID)
@@ -700,18 +699,12 @@
 					if isLightningEnabled(job.ID) && !needRestoreJob(job.ID) {
 						newBackfillFlow = true
 					}
-					idxWorker := newAddIndexWorker(sessCtx, w, i, t, indexInfo, decodeColMap, reorgInfo, jc, newBackfillFlow)
+					idxWorker := newAddIndexWorker(sessCtx, i, t, indexInfo, decodeColMap, reorgInfo, jc, newBackfillFlow)
 					idxWorker.priority = job.Priority
 					backfillWorkers = append(backfillWorkers, idxWorker.backfillWorker)
 					idxWorker.isNewBF = newBackfillFlow
 					go idxWorker.backfillWorker.run(reorgInfo.d, idxWorker, job)
 				}
-=======
-				idxWorker := newAddIndexWorker(sessCtx, i, t, indexInfo, decodeColMap, reorgInfo, jc)
-				idxWorker.priority = job.Priority
-				backfillWorkers = append(backfillWorkers, idxWorker.backfillWorker)
-				go idxWorker.backfillWorker.run(reorgInfo.d, idxWorker, job)
->>>>>>> 9a16a8dd
 			case typeUpdateColumnWorker:
 				// Setting InCreateOrAlterStmt tells the difference between SELECT casting and ALTER COLUMN casting.
 				sessCtx.GetSessionVars().StmtCtx.InCreateOrAlterStmt = true
