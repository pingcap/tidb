--- conflicted
+++ resolved
@@ -341,12 +341,8 @@
 		w.resultCh <- result
 	}
 	logutil.BgLogger().Info("[ddl] backfill worker exit",
-<<<<<<< HEAD
-		zap.Stringer("type", w.tp), zap.Int("workerID", w.id))
-=======
 		zap.Stringer("type", w.tp),
 		zap.Int("workerID", w.id))
->>>>>>> da05b4ee
 }
 
 // splitTableRanges uses PD region's key ranges to split the backfilling table key range space,
@@ -499,11 +495,7 @@
 	// Build reorg tasks.
 	for i, keyRange := range kvRanges {
 		endKey := keyRange.EndKey
-<<<<<<< HEAD
 		endK, err := getRangeEndKey(reorgInfo.d.jobContext(reorgInfo.Job), workers[0].sessCtx.GetStore(), workers[0].priority, prefix, keyRange.StartKey, endKey)
-=======
-		endK, err := getRangeEndKey(reorgInfo.d.jobContext(reorgInfo.Job), workers[0].sessCtx.GetStore(), workers[0].priority, t.RecordPrefix(), keyRange.StartKey, endKey)
->>>>>>> da05b4ee
 		if err != nil {
 			logutil.BgLogger().Info("[ddl] send range task to workers, get reverse key failed", zap.Error(err))
 		} else {
@@ -738,7 +730,6 @@
 			zap.Int("regionCnt", len(kvRanges)),
 			zap.String("startKey", hex.EncodeToString(startKey)),
 			zap.String("endKey", hex.EncodeToString(endKey)))
-<<<<<<< HEAD
 		if bfWorkerType == typeAddIndexWorker && job.ReorgMeta.ReorgTp == model.ReorgTypeLitMerge {
 			// Disk quota checking and import partial data into TiKV if needed.
 			// Do lightning flush data to make checkpoint.
@@ -751,8 +742,6 @@
 				return errors.New(ingest.LitErrGetBackendFail)
 			}
 		}
-=======
->>>>>>> da05b4ee
 		remains, err := dc.handleRangeTasks(sessPool, t, backfillWorkers, reorgInfo, &totalAddedCount, kvRanges)
 		if err != nil {
 			return errors.Trace(err)
@@ -769,31 +758,18 @@
 // recordIterFunc is used for low-level record iteration.
 type recordIterFunc func(h kv.Handle, rowKey kv.Key, rawRecord []byte) (more bool, err error)
 
-<<<<<<< HEAD
-func iterateSnapshotKeys(ctx *JobContext, store kv.Storage, priority int, prefixKey kv.Key, version uint64,
-	startKey kv.Key, endKey kv.Key, fn recordIterFunc) error {
-	isRecord := tablecodec.IsRecordKey(prefixKey.Next())
-	var firstKey kv.Key
-	if startKey == nil {
-		firstKey = prefixKey
-=======
 func iterateSnapshotKeys(ctx *JobContext, store kv.Storage, priority int, keyPrefix kv.Key, version uint64,
 	startKey kv.Key, endKey kv.Key, fn recordIterFunc) error {
 	isRecord := tablecodec.IsRecordKey(keyPrefix.Next())
 	var firstKey kv.Key
 	if startKey == nil {
 		firstKey = keyPrefix
->>>>>>> da05b4ee
 	} else {
 		firstKey = startKey
 	}
 	var upperBound kv.Key
 	if endKey == nil {
-<<<<<<< HEAD
-		upperBound = prefixKey.PrefixNext()
-=======
 		upperBound = keyPrefix.PrefixNext()
->>>>>>> da05b4ee
 	} else {
 		upperBound = endKey.PrefixNext()
 	}
@@ -813,11 +789,7 @@
 	defer it.Close()
 
 	for it.Valid() {
-<<<<<<< HEAD
-		if !it.Key().HasPrefix(prefixKey) {
-=======
 		if !it.Key().HasPrefix(keyPrefix) {
->>>>>>> da05b4ee
 			break
 		}
 		var handle kv.Handle
@@ -845,11 +817,7 @@
 }
 
 // getRegionEndKey gets the actual end key for the range of [startKey, endKey].
-<<<<<<< HEAD
-func getRangeEndKey(ctx *JobContext, store kv.Storage, priority int, prefix kv.Key, startKey, endKey kv.Key) (kv.Key, error) {
-=======
 func getRangeEndKey(ctx *JobContext, store kv.Storage, priority int, keyPrefix kv.Key, startKey, endKey kv.Key) (kv.Key, error) {
->>>>>>> da05b4ee
 	snap := store.GetSnapshot(kv.MaxVersion)
 	snap.SetOption(kv.Priority, priority)
 	if tagger := ctx.getResourceGroupTaggerForTopSQL(); tagger != nil {
@@ -863,11 +831,7 @@
 	}
 	defer it.Close()
 
-<<<<<<< HEAD
-	if !it.Valid() || !it.Key().HasPrefix(prefix) {
-=======
 	if !it.Valid() || !it.Key().HasPrefix(keyPrefix) {
->>>>>>> da05b4ee
 		return startKey, nil
 	}
 	if it.Key().Cmp(startKey) < 0 {
