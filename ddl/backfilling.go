// Copyright 2020 PingCAP, Inc.
//
// Licensed under the Apache License, Version 2.0 (the "License");
// you may not use this file except in compliance with the License.
// You may obtain a copy of the License at
//
//     http://www.apache.org/licenses/LICENSE-2.0
//
// Unless required by applicable law or agreed to in writing, software
// distributed under the License is distributed on an "AS IS" BASIS,
// WITHOUT WARRANTIES OR CONDITIONS OF ANY KIND, either express or implied.
// See the License for the specific language governing permissions and
// limitations under the License.

package ddl

import (
	"context"
	"encoding/hex"
	"fmt"
	"strconv"
	"sync"
	"sync/atomic"
	"time"

	"github.com/pingcap/errors"
	"github.com/pingcap/failpoint"
	"github.com/pingcap/tidb/ddl/ingest"
	ddlutil "github.com/pingcap/tidb/ddl/util"
	"github.com/pingcap/tidb/expression"
	"github.com/pingcap/tidb/kv"
	"github.com/pingcap/tidb/metrics"
	"github.com/pingcap/tidb/parser/model"
	"github.com/pingcap/tidb/parser/mysql"
	"github.com/pingcap/tidb/parser/terror"
	"github.com/pingcap/tidb/sessionctx"
	"github.com/pingcap/tidb/sessionctx/variable"
	"github.com/pingcap/tidb/store/copr"
	"github.com/pingcap/tidb/store/driver/backoff"
	"github.com/pingcap/tidb/table"
	"github.com/pingcap/tidb/tablecodec"
	"github.com/pingcap/tidb/types"
	"github.com/pingcap/tidb/util"
	"github.com/pingcap/tidb/util/dbterror"
	"github.com/pingcap/tidb/util/logutil"
	"github.com/pingcap/tidb/util/mathutil"
	decoder "github.com/pingcap/tidb/util/rowDecoder"
	"github.com/pingcap/tidb/util/timeutil"
	"github.com/pingcap/tidb/util/topsql"
	"github.com/tikv/client-go/v2/oracle"
	"github.com/tikv/client-go/v2/tikv"
	"go.uber.org/zap"
)

type backfillerType byte

const (
	typeAddIndexWorker         backfillerType = 0
	typeUpdateColumnWorker     backfillerType = 1
	typeCleanUpIndexWorker     backfillerType = 2
	typeAddIndexMergeTmpWorker backfillerType = 3
	typeReorgPartitionWorker   backfillerType = 4

	// InstanceLease is the instance lease.
	InstanceLease = 1 * time.Minute
)

func (bT backfillerType) String() string {
	switch bT {
	case typeAddIndexWorker:
		return "add index"
	case typeUpdateColumnWorker:
		return "update column"
	case typeCleanUpIndexWorker:
		return "clean up index"
	case typeAddIndexMergeTmpWorker:
		return "merge temporary index"
	default:
		return "unknown"
	}
}

// BackfillJob is for a tidb_ddl_backfill table's record.
type BackfillJob struct {
	ID            int64
	JobID         int64
	EleID         int64
	EleKey        []byte
	Tp            backfillerType
	State         model.JobState
	StoreID       int64
	InstanceID    string
	InstanceLease types.Time
	// range info
	CurrKey  []byte
	StartKey []byte
	EndKey   []byte

	StartTS  uint64
	FinishTS uint64
	RowCount int64
	Meta     *model.BackfillMeta
}

// AbbrStr returns the BackfillJob's info without the Meta info.
func (bj *BackfillJob) AbbrStr() string {
	return fmt.Sprintf("ID:%d, JobID:%d, EleID:%d, Type:%s, State:%s, InstanceID:%s, InstanceLease:%s",
		bj.ID, bj.JobID, bj.EleID, bj.Tp, bj.State, bj.InstanceID, bj.InstanceLease)
}

// GetOracleTime returns the current time from TS.
func GetOracleTime(se *session) (time.Time, error) {
	txn, err := se.Txn(true)
	if err != nil {
		return time.Time{}, err
	}
	return oracle.GetTimeFromTS(txn.StartTS()).UTC(), nil
}

// GetLeaseGoTime returns a types.Time by adding a lease.
func GetLeaseGoTime(currTime time.Time, lease time.Duration) types.Time {
	leaseTime := currTime.Add(lease)
	return types.NewTime(types.FromGoTime(leaseTime.In(time.UTC)), mysql.TypeTimestamp, types.MaxFsp)
}

// By now the DDL jobs that need backfilling include:
// 1: add-index
// 2: modify-column-type
// 3: clean-up global index
//
// They all have a write reorganization state to back fill data into the rows existed.
// Backfilling is time consuming, to accelerate this process, TiDB has built some sub
// workers to do this in the DDL owner node.
//
//                                DDL owner thread
//                                      ^
//                                      | (reorgCtx.doneCh)
//                                      |
//                                worker master
//                                      ^ (waitTaskResults)
//                                      |
//                                      |
//                                      v (sendRangeTask)
//       +--------------------+---------+---------+------------------+--------------+
//       |                    |                   |                  |              |
// backfillworker1     backfillworker2     backfillworker3     backfillworker4     ...
//
// The worker master is responsible for scaling the backfilling workers according to the
// system variable "tidb_ddl_reorg_worker_cnt". Essentially, reorg job is mainly based
// on the [start, end] range of the table to backfill data. We did not do it all at once,
// there were several ddl rounds.
//
// [start1---end1 start2---end2 start3---end3 start4---end4 ...         ...         ]
//    |       |     |       |     |       |     |       |
//    +-------+     +-------+     +-------+     +-------+   ...         ...
//        |             |             |             |
//     bfworker1    bfworker2     bfworker3     bfworker4   ...         ...
//        |             |             |             |       |            |
//        +---------------- (round1)----------------+       +--(round2)--+
//
// The main range [start, end] will be split into small ranges.
// Each small range corresponds to a region and it will be delivered to a backfillworker.
// Each worker can only be assigned with one range at one round, those remaining ranges
// will be cached until all the backfill workers have had their previous range jobs done.
//
//                [ region start --------------------- region end ]
//                                        |
//                                        v
//                [ batch ] [ batch ] [ batch ] [ batch ] ...
//                    |         |         |         |
//                    v         v         v         v
//                (a kv txn)   ->        ->        ->
//
// For a single range, backfill worker doesn't backfill all the data in one kv transaction.
// Instead, it is divided into batches, each time a kv transaction completes the backfilling
// of a partial batch.

<<<<<<< HEAD
func (bWT backfillWorkerType) String() string {
	switch bWT {
	case typeAddIndexWorker:
		return "add index"
	case typeUpdateColumnWorker:
		return "update column"
	case typeCleanUpIndexWorker:
		return "clean up index"
	case typeAddIndexMergeTmpWorker:
		return "merge temporary index"
	case typeReorgPartitionWorker:
		return "reorganize partition"
	default:
		return "unknown"
	}
}

=======
>>>>>>> 0426cda7
type backfiller interface {
	BackfillDataInTxn(handleRange reorgBackfillTask) (taskCtx backfillTaskContext, errInTxn error)
	AddMetricInfo(float64)
}

type backfillResult struct {
	taskID     int
	addedCount int
	scanCount  int
	nextKey    kv.Key
	err        error
}

// backfillTaskContext is the context of the batch adding indices or updating column values.
// After finishing the batch adding indices or updating column values, result in backfillTaskContext will be merged into backfillResult.
type backfillTaskContext struct {
	nextKey       kv.Key
	done          bool
	addedCount    int
	scanCount     int
	warnings      map[errors.ErrorID]*terror.Error
	warningsCount map[errors.ErrorID]int64
}

type reorgBackfillTask struct {
	id              int
	physicalTableID int64
	startKey        kv.Key
	endKey          kv.Key
	endInclude      bool
}

func (r *reorgBackfillTask) excludedEndKey() kv.Key {
	if r.endInclude {
		return r.endKey.Next()
	}
	return r.endKey
}

func (r *reorgBackfillTask) String() string {
	physicalID := strconv.FormatInt(r.physicalTableID, 10)
	startKey := hex.EncodeToString(r.startKey)
	endKey := hex.EncodeToString(r.endKey)
	rangeStr := "taskID_" + strconv.Itoa(r.id) + "_physicalTableID_" + physicalID + "_" + "[" + startKey + "," + endKey
	if r.endInclude {
		return rangeStr + "]"
	}
	return rangeStr + ")"
}

// mergeBackfillCtxToResult merge partial result in taskCtx into result.
func mergeBackfillCtxToResult(taskCtx *backfillTaskContext, result *backfillResult) {
	result.nextKey = taskCtx.nextKey
	result.addedCount += taskCtx.addedCount
	result.scanCount += taskCtx.scanCount
}

type backfillWorker struct {
	id        int
	reorgInfo *reorgInfo
	batchCnt  int
	sessCtx   sessionctx.Context
	taskCh    chan *reorgBackfillTask
	resultCh  chan *backfillResult
	table     table.PhysicalTable
	priority  int
	tp        backfillerType
	ctx       context.Context
	cancel    func()
}

func newBackfillWorker(ctx context.Context, sessCtx sessionctx.Context, id int, t table.PhysicalTable,
	reorgInfo *reorgInfo, tp backfillerType) *backfillWorker {
	bfCtx, cancel := context.WithCancel(ctx)
	return &backfillWorker{
		id:        id,
		table:     t,
		reorgInfo: reorgInfo,
		batchCnt:  int(variable.GetDDLReorgBatchSize()),
		sessCtx:   sessCtx,
		priority:  reorgInfo.Job.Priority,
		tp:        tp,
		ctx:       bfCtx,
		cancel:    cancel,
	}
}

func (w *backfillWorker) Close() {
	if w.cancel != nil {
		w.cancel()
		w.cancel = nil
	}
}

func closeBackfillWorkers(workers []*backfillWorker) {
	for _, worker := range workers {
		worker.Close()
	}
}

// ResultCounterForTest is used for test.
var ResultCounterForTest *atomic.Int32

// handleBackfillTask backfills range [task.startHandle, task.endHandle) handle's index to table.
func (w *backfillWorker) handleBackfillTask(d *ddlCtx, task *reorgBackfillTask, bf backfiller) *backfillResult {
	handleRange := *task
	result := &backfillResult{
		taskID:     task.id,
		err:        nil,
		addedCount: 0,
		nextKey:    handleRange.startKey,
	}
	lastLogCount := 0
	lastLogTime := time.Now()
	startTime := lastLogTime
	rc := d.getReorgCtx(w.reorgInfo.Job)

	for {
		// Give job chance to be canceled, if we not check it here,
		// if there is panic in bf.BackfillDataInTxn we will never cancel the job.
		// Because reorgRecordTask may run a long time,
		// we should check whether this ddl job is still runnable.
		err := d.isReorgRunnable(w.reorgInfo.Job)
		if err != nil {
			result.err = err
			return result
		}

		taskCtx, err := bf.BackfillDataInTxn(handleRange)
		if err != nil {
			result.err = err
			return result
		}

		bf.AddMetricInfo(float64(taskCtx.addedCount))
		mergeBackfillCtxToResult(&taskCtx, result)

		// Although `handleRange` is for data in one region, but back fill worker still split it into many
		// small reorg batch size slices and reorg them in many different kv txn.
		// If a task failed, it may contained some committed small kv txn which has already finished the
		// small range reorganization.
		// In the next round of reorganization, the target handle range may overlap with last committed
		// small ranges. This will cause the `redo` action in reorganization.
		// So for added count and warnings collection, it is recommended to collect the statistics in every
		// successfully committed small ranges rather than fetching it in the total result.
		rc.increaseRowCount(int64(taskCtx.addedCount))
		rc.mergeWarnings(taskCtx.warnings, taskCtx.warningsCount)

		if num := result.scanCount - lastLogCount; num >= 90000 {
			lastLogCount = result.scanCount
			logutil.BgLogger().Info("[ddl] backfill worker back fill index",
				zap.Int("worker ID", w.id),
				zap.Int("added count", result.addedCount),
				zap.Int("scan count", result.scanCount),
				zap.String("next key", hex.EncodeToString(taskCtx.nextKey)),
				zap.Float64("speed(rows/s)", float64(num)/time.Since(lastLogTime).Seconds()))
			lastLogTime = time.Now()
		}

		handleRange.startKey = taskCtx.nextKey
		if taskCtx.done {
			break
		}
	}
	logutil.BgLogger().Info("[ddl] backfill worker finish task",
		zap.Stringer("type", w.tp),
		zap.Int("worker ID", w.id),
		zap.String("task", task.String()),
		zap.Int("added count", result.addedCount),
		zap.Int("scan count", result.scanCount),
		zap.String("next key", hex.EncodeToString(result.nextKey)),
		zap.String("take time", time.Since(startTime).String()))
	if ResultCounterForTest != nil && result.err == nil {
		ResultCounterForTest.Add(1)
	}
	return result
}

func (w *backfillWorker) run(d *ddlCtx, bf backfiller, job *model.Job) {
	logutil.BgLogger().Info("[ddl] backfill worker start",
		zap.Stringer("type", w.tp),
		zap.Int("workerID", w.id))
	var curTaskID int
	defer util.Recover(metrics.LabelDDL, "backfillWorker.run", func() {
		w.resultCh <- &backfillResult{taskID: curTaskID, err: dbterror.ErrReorgPanic}
	}, false)
	for {
		if util.HasCancelled(w.ctx) {
			logutil.BgLogger().Info("[ddl] backfill worker exit on context done",
				zap.Stringer("type", w.tp), zap.Int("workerID", w.id))
			return
		}
		task, more := <-w.taskCh
		if !more {
			logutil.BgLogger().Info("[ddl] backfill worker exit",
				zap.Stringer("type", w.tp), zap.Int("workerID", w.id))
			return
		}
		curTaskID = task.id
		d.setDDLLabelForTopSQL(job)

		logutil.BgLogger().Debug("[ddl] backfill worker got task", zap.Int("workerID", w.id), zap.String("task", task.String()))
		failpoint.Inject("mockBackfillRunErr", func() {
			if w.id == 0 {
				result := &backfillResult{taskID: task.id, addedCount: 0, nextKey: nil, err: errors.Errorf("mock backfill error")}
				w.resultCh <- result
				failpoint.Continue()
			}
		})

		failpoint.Inject("mockHighLoadForAddIndex", func() {
			sqlPrefixes := []string{"alter"}
			topsql.MockHighCPULoad(job.Query, sqlPrefixes, 5)
		})

		failpoint.Inject("mockBackfillSlow", func() {
			time.Sleep(100 * time.Millisecond)
		})

		// Change the batch size dynamically.
		w.batchCnt = int(variable.GetDDLReorgBatchSize())
		result := w.handleBackfillTask(d, task, bf)
		w.resultCh <- result
		if result.err != nil {
			logutil.BgLogger().Info("[ddl] backfill worker exit on error",
				zap.Stringer("type", w.tp), zap.Int("workerID", w.id), zap.Error(result.err))
			return
		}
	}
}

// splitTableRanges uses PD region's key ranges to split the backfilling table key range space,
// to speed up backfilling data in table with disperse handle.
// The `t` should be a non-partitioned table or a partition.
func splitTableRanges(t table.PhysicalTable, store kv.Storage, startKey, endKey kv.Key) ([]kv.KeyRange, error) {
	logutil.BgLogger().Info("[ddl] split table range from PD",
		zap.Int64("physicalTableID", t.GetPhysicalID()),
		zap.String("start key", hex.EncodeToString(startKey)),
		zap.String("end key", hex.EncodeToString(endKey)))
	kvRange := kv.KeyRange{StartKey: startKey, EndKey: endKey}
	s, ok := store.(tikv.Storage)
	if !ok {
		// Only support split ranges in tikv.Storage now.
		return []kv.KeyRange{kvRange}, nil
	}

	maxSleep := 10000 // ms
	bo := backoff.NewBackofferWithVars(context.Background(), maxSleep, nil)
	rc := copr.NewRegionCache(s.GetRegionCache())
	ranges, err := rc.SplitRegionRanges(bo, []kv.KeyRange{kvRange})
	if err != nil {
		return nil, errors.Trace(err)
	}
	if len(ranges) == 0 {
		errMsg := fmt.Sprintf("cannot find region in range [%s, %s]", startKey.String(), endKey.String())
		return nil, errors.Trace(dbterror.ErrInvalidSplitRegionRanges.GenWithStackByArgs(errMsg))
	}
	return ranges, nil
}

func waitTaskResults(scheduler *backfillScheduler, batchTasks []*reorgBackfillTask,
	totalAddedCount *int64) (kv.Key, int64, error) {
	var (
		firstErr   error
		addedCount int64
	)
	keeper := newDoneTaskKeeper(batchTasks[0].startKey)
	taskSize := len(batchTasks)
	for i := 0; i < taskSize; i++ {
		result := <-scheduler.resultCh
		if result.err != nil {
			if firstErr == nil {
				firstErr = result.err
			}
			logutil.BgLogger().Warn("[ddl] backfill worker failed",
				zap.String("result next key", hex.EncodeToString(result.nextKey)),
				zap.Error(result.err))
			// Drain tasks.
			cnt := drainTasks(scheduler.taskCh)
			// We need to wait all the tasks to finish before closing it
			// to prevent send on closed channel error.
			taskSize -= cnt
			continue
		}
		*totalAddedCount += int64(result.addedCount)
		addedCount += int64(result.addedCount)
		keeper.updateNextKey(result.taskID, result.nextKey)
		if i%scheduler.workerSize()*4 == 0 {
			// We try to adjust the worker size regularly to reduce
			// the overhead of loading the DDL related global variables.
			err := scheduler.adjustWorkerSize()
			if err != nil {
				logutil.BgLogger().Warn("[ddl] cannot adjust backfill worker size", zap.Error(err))
			}
		}
	}
	return keeper.nextKey, addedCount, errors.Trace(firstErr)
}

func drainTasks(taskCh chan *reorgBackfillTask) int {
	cnt := 0
	for len(taskCh) > 0 {
		<-taskCh
		cnt++
	}
	return cnt
}

// sendTasksAndWait sends tasks to workers, and waits for all the running workers to return results,
// there are taskCnt running workers.
func (dc *ddlCtx) sendTasksAndWait(scheduler *backfillScheduler, totalAddedCount *int64,
	batchTasks []*reorgBackfillTask) error {
	reorgInfo := scheduler.reorgInfo
	for _, task := range batchTasks {
		if scheduler.copReqSenderPool != nil {
			scheduler.copReqSenderPool.sendTask(task)
		}
		scheduler.taskCh <- task
	}

	startKey := batchTasks[0].startKey
	startTime := time.Now()
	nextKey, taskAddedCount, err := waitTaskResults(scheduler, batchTasks, totalAddedCount)
	elapsedTime := time.Since(startTime)
	if err == nil {
		err = dc.isReorgRunnable(reorgInfo.Job)
	}

	if err != nil {
		// Update the reorg handle that has been processed.
		err1 := reorgInfo.UpdateReorgMeta(nextKey, scheduler.sessPool)
		metrics.BatchAddIdxHistogram.WithLabelValues(metrics.LblError).Observe(elapsedTime.Seconds())
		logutil.BgLogger().Warn("[ddl] backfill worker handle batch tasks failed",
			zap.ByteString("element type", reorgInfo.currElement.TypeKey),
			zap.Int64("element ID", reorgInfo.currElement.ID),
			zap.Int64("total added count", *totalAddedCount),
			zap.String("start key", hex.EncodeToString(startKey)),
			zap.String("next key", hex.EncodeToString(nextKey)),
			zap.Int64("batch added count", taskAddedCount),
			zap.String("task failed error", err.Error()),
			zap.String("take time", elapsedTime.String()),
			zap.NamedError("updateHandleError", err1))
		failpoint.Inject("MockGetIndexRecordErr", func() {
			// Make sure this job didn't failed because by the "Write conflict" error.
			if dbterror.ErrNotOwner.Equal(err) {
				time.Sleep(50 * time.Millisecond)
			}
		})
		return errors.Trace(err)
	}

	// nextHandle will be updated periodically in runReorgJob, so no need to update it here.
	dc.getReorgCtx(reorgInfo.Job).setNextKey(nextKey)
	metrics.BatchAddIdxHistogram.WithLabelValues(metrics.LblOK).Observe(elapsedTime.Seconds())
	logutil.BgLogger().Info("[ddl] backfill workers successfully processed batch",
		zap.ByteString("element type", reorgInfo.currElement.TypeKey),
		zap.Int64("element ID", reorgInfo.currElement.ID),
		zap.Int64("total added count", *totalAddedCount),
		zap.String("start key", hex.EncodeToString(startKey)),
		zap.String("next key", hex.EncodeToString(nextKey)),
		zap.Int64("batch added count", taskAddedCount),
		zap.String("take time", elapsedTime.String()))
	return nil
}

// handleRangeTasks sends tasks to workers, and returns remaining kvRanges that is not handled.
func (dc *ddlCtx) handleRangeTasks(scheduler *backfillScheduler, t table.PhysicalTable,
	totalAddedCount *int64, kvRanges []kv.KeyRange) ([]kv.KeyRange, error) {
	batchTasks := make([]*reorgBackfillTask, 0, backfillTaskChanSize)
	reorgInfo := scheduler.reorgInfo
	physicalTableID := reorgInfo.PhysicalTableID
	var prefix kv.Key
	if reorgInfo.mergingTmpIdx {
		prefix = t.IndexPrefix()
	} else {
		prefix = t.RecordPrefix()
	}
	// Build reorg tasks.
	job := reorgInfo.Job
	for i, keyRange := range kvRanges {
		startKey := keyRange.StartKey
		endKey := keyRange.EndKey
		endK, err := getRangeEndKey(scheduler.jobCtx, dc.store, job.Priority, prefix, keyRange.StartKey, endKey)
		if err != nil {
			logutil.BgLogger().Info("[ddl] send range task to workers, get reverse key failed", zap.Error(err))
		} else {
			logutil.BgLogger().Info("[ddl] send range task to workers, change end key",
				zap.String("end key", hex.EncodeToString(endKey)), zap.String("current end key", hex.EncodeToString(endK)))
			endKey = endK
		}
		if len(startKey) == 0 {
			startKey = prefix
		}
		if len(endKey) == 0 {
			endKey = prefix.PrefixNext()
		}

		task := &reorgBackfillTask{
			id:              i,
			physicalTableID: physicalTableID,
			startKey:        startKey,
			endKey:          endKey,
			// If the boundaries overlap, we should ignore the preceding endKey.
			endInclude: endK.Cmp(keyRange.EndKey) != 0 || i == len(kvRanges)-1}
		batchTasks = append(batchTasks, task)

		if len(batchTasks) >= backfillTaskChanSize {
			break
		}
	}

	if len(batchTasks) == 0 {
		return nil, nil
	}

	// Wait tasks finish.
	err := dc.sendTasksAndWait(scheduler, totalAddedCount, batchTasks)
	if err != nil {
		return nil, errors.Trace(err)
	}

	if len(batchTasks) < len(kvRanges) {
		// There are kvRanges not handled.
		remains := kvRanges[len(batchTasks):]
		return remains, nil
	}

	return nil, nil
}

var (
	// TestCheckWorkerNumCh use for test adjust backfill worker.
	TestCheckWorkerNumCh = make(chan *sync.WaitGroup)
	// TestCheckWorkerNumber use for test adjust backfill worker.
	TestCheckWorkerNumber = int32(1)
	// TestCheckReorgTimeout is used to mock timeout when reorg data.
	TestCheckReorgTimeout = int32(0)
)

func loadDDLReorgVars(ctx context.Context, sessPool *sessionPool) error {
	// Get sessionctx from context resource pool.
	sCtx, err := sessPool.get()
	if err != nil {
		return errors.Trace(err)
	}
	defer sessPool.put(sCtx)
	return ddlutil.LoadDDLReorgVars(ctx, sCtx)
}

func makeupDecodeColMap(sessCtx sessionctx.Context, dbName model.CIStr, t table.Table) (map[int64]decoder.Column, error) {
	writableColInfos := make([]*model.ColumnInfo, 0, len(t.WritableCols()))
	for _, col := range t.WritableCols() {
		writableColInfos = append(writableColInfos, col.ColumnInfo)
	}
	exprCols, _, err := expression.ColumnInfos2ColumnsAndNames(sessCtx, dbName, t.Meta().Name, writableColInfos, t.Meta())
	if err != nil {
		return nil, err
	}
	mockSchema := expression.NewSchema(exprCols...)

	decodeColMap := decoder.BuildFullDecodeColMap(t.WritableCols(), mockSchema)

	return decodeColMap, nil
}

func setSessCtxLocation(sctx sessionctx.Context, info *reorgInfo) error {
	// It is set to SystemLocation to be compatible with nil LocationInfo.
	*sctx.GetSessionVars().TimeZone = *timeutil.SystemLocation()
	if info.ReorgMeta.Location != nil {
		loc, err := info.ReorgMeta.Location.GetLocation()
		if err != nil {
			return errors.Trace(err)
		}
		*sctx.GetSessionVars().TimeZone = *loc
	}
	return nil
}

type backfillScheduler struct {
	ctx          context.Context
	reorgInfo    *reorgInfo
	sessPool     *sessionPool
	tp           backfillerType
	tbl          table.PhysicalTable
	decodeColMap map[int64]decoder.Column
	jobCtx       *JobContext

	workers []*backfillWorker
	maxSize int

	taskCh   chan *reorgBackfillTask
	resultCh chan *backfillResult

	copReqSenderPool *copReqSenderPool // for add index in ingest way.
}

const backfillTaskChanSize = 1024

func newBackfillScheduler(ctx context.Context, info *reorgInfo, sessPool *sessionPool,
	tp backfillerType, tbl table.PhysicalTable, decColMap map[int64]decoder.Column,
	jobCtx *JobContext) *backfillScheduler {
	return &backfillScheduler{
		ctx:          ctx,
		reorgInfo:    info,
		sessPool:     sessPool,
		tp:           tp,
		tbl:          tbl,
		decodeColMap: decColMap,
		jobCtx:       jobCtx,
		workers:      make([]*backfillWorker, 0, variable.GetDDLReorgWorkerCounter()),
		taskCh:       make(chan *reorgBackfillTask, backfillTaskChanSize),
		resultCh:     make(chan *backfillResult, backfillTaskChanSize),
	}
}

func (b *backfillScheduler) newSessCtx() (sessionctx.Context, error) {
	reorgInfo := b.reorgInfo
	sessCtx := newContext(reorgInfo.d.store)
	sessCtx.GetSessionVars().StmtCtx.IsDDLJobInQueue = true
	// Set the row encode format version.
	rowFormat := variable.GetDDLReorgRowFormat()
	sessCtx.GetSessionVars().RowEncoder.Enable = rowFormat != variable.DefTiDBRowFormatV1
	// Simulate the sql mode environment in the worker sessionCtx.
	sqlMode := reorgInfo.ReorgMeta.SQLMode
	sessCtx.GetSessionVars().SQLMode = sqlMode
	if err := setSessCtxLocation(sessCtx, reorgInfo); err != nil {
		return nil, errors.Trace(err)
	}
	sessCtx.GetSessionVars().StmtCtx.BadNullAsWarning = !sqlMode.HasStrictMode()
	sessCtx.GetSessionVars().StmtCtx.TruncateAsWarning = !sqlMode.HasStrictMode()
	sessCtx.GetSessionVars().StmtCtx.OverflowAsWarning = !sqlMode.HasStrictMode()
	sessCtx.GetSessionVars().StmtCtx.AllowInvalidDate = sqlMode.HasAllowInvalidDatesMode()
	sessCtx.GetSessionVars().StmtCtx.DividedByZeroAsWarning = !sqlMode.HasStrictMode()
	sessCtx.GetSessionVars().StmtCtx.IgnoreZeroInDate = !sqlMode.HasStrictMode() || sqlMode.HasAllowInvalidDatesMode()
	sessCtx.GetSessionVars().StmtCtx.NoZeroDate = sqlMode.HasStrictMode()
	return sessCtx, nil
}

func (b *backfillScheduler) setMaxWorkerSize(maxSize int) {
	b.maxSize = maxSize
}

func (b *backfillScheduler) workerSize() int {
	return len(b.workers)
}

func (b *backfillScheduler) adjustWorkerSize() error {
	b.initCopReqSenderPool()
	reorgInfo := b.reorgInfo
	job := reorgInfo.Job
	jc := b.jobCtx
	if err := loadDDLReorgVars(b.ctx, b.sessPool); err != nil {
		logutil.BgLogger().Error("[ddl] load DDL reorganization variable failed", zap.Error(err))
	}
	workerCnt := int(variable.GetDDLReorgWorkerCounter())
	if b.copReqSenderPool != nil {
		workerCnt = mathutil.Min(workerCnt/2+1, b.maxSize)
	} else {
		workerCnt = mathutil.Min(workerCnt, b.maxSize)
	}
	// Increase the worker.
	for i := len(b.workers); i < workerCnt; i++ {
		sessCtx, err := b.newSessCtx()
		if err != nil {
			return err
		}
		var (
			runner *backfillWorker
			worker backfiller
		)
		switch b.tp {
		case typeAddIndexWorker:
			idxWorker, err := newAddIndexWorker(sessCtx, i, b.tbl, b.decodeColMap, reorgInfo, jc, job)
			if err != nil {
				if b.canSkipError(err) {
					continue
				}
				return err
			}
			idxWorker.copReqSenderPool = b.copReqSenderPool
			worker, runner = idxWorker, idxWorker.backfillWorker
		case typeAddIndexMergeTmpWorker:
			tmpIdxWorker := newMergeTempIndexWorker(sessCtx, i, b.tbl, reorgInfo, jc)
			worker, runner = tmpIdxWorker, tmpIdxWorker.backfillWorker
		case typeUpdateColumnWorker:
			// Setting InCreateOrAlterStmt tells the difference between SELECT casting and ALTER COLUMN casting.
			sessCtx.GetSessionVars().StmtCtx.InCreateOrAlterStmt = true
			updateWorker := newUpdateColumnWorker(sessCtx, i, b.tbl, b.decodeColMap, reorgInfo, jc)
			worker, runner = updateWorker, updateWorker.backfillWorker
		case typeCleanUpIndexWorker:
			idxWorker := newCleanUpIndexWorker(sessCtx, i, b.tbl, b.decodeColMap, reorgInfo, jc)
			worker, runner = idxWorker, idxWorker.backfillWorker
		case typeReorgPartitionWorker:
			partWorker := newReorgPartitionWorker(sessCtx, i, b.tbl, b.decodeColMap, reorgInfo, jc)
			worker, runner = partWorker, partWorker.backfillWorker
		default:
			return errors.New("unknown backfill type")
		}
		runner.taskCh = b.taskCh
		runner.resultCh = b.resultCh
		b.workers = append(b.workers, runner)
		go runner.run(reorgInfo.d, worker, job)
	}
	// Decrease the worker.
	if len(b.workers) > workerCnt {
		workers := b.workers[workerCnt:]
		b.workers = b.workers[:workerCnt]
		closeBackfillWorkers(workers)
	}
	if b.copReqSenderPool != nil {
		b.copReqSenderPool.adjustSize(len(b.workers))
	}
	return injectCheckBackfillWorkerNum(len(b.workers), b.tp == typeAddIndexMergeTmpWorker)
}

func (b *backfillScheduler) initCopReqSenderPool() {
	if b.tp != typeAddIndexWorker || b.reorgInfo.Job.ReorgMeta.ReorgTp != model.ReorgTypeLitMerge ||
		b.copReqSenderPool != nil || len(b.workers) > 0 {
		return
	}
	indexInfo := model.FindIndexInfoByID(b.tbl.Meta().Indices, b.reorgInfo.currElement.ID)
	if indexInfo == nil {
		logutil.BgLogger().Warn("[ddl-ingest] cannot init cop request sender",
			zap.Int64("table ID", b.tbl.Meta().ID), zap.Int64("index ID", b.reorgInfo.currElement.ID))
		return
	}
	sessCtx, err := b.newSessCtx()
	if err != nil {
		logutil.BgLogger().Warn("[ddl-ingest] cannot init cop request sender", zap.Error(err))
		return
	}
	copCtx, err := newCopContext(b.tbl.Meta(), indexInfo, sessCtx)
	if err != nil {
		logutil.BgLogger().Warn("[ddl-ingest] cannot init cop request sender", zap.Error(err))
		return
	}
	ver, err := sessCtx.GetStore().CurrentVersion(kv.GlobalTxnScope)
	if err != nil {
		logutil.BgLogger().Warn("[ddl-ingest] cannot init cop request sender", zap.Error(err))
		return
	}
	b.copReqSenderPool = newCopReqSenderPool(b.ctx, copCtx, ver.Ver)
}

func (b *backfillScheduler) canSkipError(err error) bool {
	if len(b.workers) > 0 {
		// The error can be skipped because the rest workers can handle the tasks.
		return true
	}
	logutil.BgLogger().Warn("[ddl] create add index backfill worker failed",
		zap.Int("current worker count", len(b.workers)),
		zap.Int64("job ID", b.reorgInfo.ID), zap.Error(err))
	return false
}

func (b *backfillScheduler) Close() {
	if b.copReqSenderPool != nil {
		b.copReqSenderPool.close()
	}
	closeBackfillWorkers(b.workers)
	close(b.taskCh)
	close(b.resultCh)
}

// writePhysicalTableRecord handles the "add index" or "modify/change column" reorganization state for a non-partitioned table or a partition.
// For a partitioned table, it should be handled partition by partition.
//
// How to "add index" or "update column value" in reorganization state?
// Concurrently process the @@tidb_ddl_reorg_worker_cnt tasks. Each task deals with a handle range of the index/row record.
// The handle range is split from PD regions now. Each worker deal with a region table key range one time.
// Each handle range by estimation, concurrent processing needs to perform after the handle range has been acquired.
// The operation flow is as follows:
//  1. Open numbers of defaultWorkers goroutines.
//  2. Split table key range from PD regions.
//  3. Send tasks to running workers by workers's task channel. Each task deals with a region key ranges.
//  4. Wait all these running tasks finished, then continue to step 3, until all tasks is done.
//
// The above operations are completed in a transaction.
// Finally, update the concurrent processing of the total number of rows, and store the completed handle value.
func (dc *ddlCtx) writePhysicalTableRecord(sessPool *sessionPool, t table.PhysicalTable, bfWorkerType backfillerType, reorgInfo *reorgInfo) error {
	job := reorgInfo.Job
	totalAddedCount := job.GetRowCount()

	startKey, endKey := reorgInfo.StartKey, reorgInfo.EndKey
	sessCtx := newContext(reorgInfo.d.store)
	decodeColMap, err := makeupDecodeColMap(sessCtx, reorgInfo.dbInfo.Name, t)
	if err != nil {
		return errors.Trace(err)
	}

	if err := dc.isReorgRunnable(reorgInfo.Job); err != nil {
		return errors.Trace(err)
	}
	if startKey == nil && endKey == nil {
		return nil
	}

	failpoint.Inject("MockCaseWhenParseFailure", func(val failpoint.Value) {
		//nolint:forcetypeassert
		if val.(bool) {
			failpoint.Return(errors.New("job.ErrCount:" + strconv.Itoa(int(job.ErrorCount)) + ", mock unknown type: ast.whenClause."))
		}
	})

	jc := dc.jobContext(job)
	scheduler := newBackfillScheduler(dc.ctx, reorgInfo, sessPool, bfWorkerType, t, decodeColMap, jc)
	defer scheduler.Close()

	var ingestBeCtx *ingest.BackendContext
	if bfWorkerType == typeAddIndexWorker && job.ReorgMeta.ReorgTp == model.ReorgTypeLitMerge {
		if bc, ok := ingest.LitBackCtxMgr.Load(job.ID); ok {
			ingestBeCtx = bc
		} else {
			return errors.New(ingest.LitErrGetBackendFail)
		}
	}

	for {
		kvRanges, err := splitTableRanges(t, reorgInfo.d.store, startKey, endKey)
		if err != nil {
			return errors.Trace(err)
		}
		scheduler.setMaxWorkerSize(len(kvRanges))

		err = scheduler.adjustWorkerSize()
		if err != nil {
			return errors.Trace(err)
		}

		logutil.BgLogger().Info("[ddl] start backfill workers to reorg record",
			zap.Stringer("type", bfWorkerType),
			zap.Int("workerCnt", scheduler.workerSize()),
			zap.Int("regionCnt", len(kvRanges)),
			zap.String("startKey", hex.EncodeToString(startKey)),
			zap.String("endKey", hex.EncodeToString(endKey)))

		if ingestBeCtx != nil {
			err := ingestBeCtx.Flush(reorgInfo.currElement.ID)
			if err != nil {
				return errors.Trace(err)
			}
		}
		remains, err := dc.handleRangeTasks(scheduler, t, &totalAddedCount, kvRanges)
		if err != nil {
			return errors.Trace(err)
		}

		if len(remains) == 0 {
			if ingestBeCtx != nil {
				ingestBeCtx.EngMgr.ResetWorkers(ingestBeCtx, job.ID, reorgInfo.currElement.ID)
			}
			break
		}
		startKey = remains[0].StartKey
	}
	return nil
}

func injectCheckBackfillWorkerNum(curWorkerSize int, isMergeWorker bool) error {
	if isMergeWorker {
		return nil
	}
	failpoint.Inject("checkBackfillWorkerNum", func(val failpoint.Value) {
		//nolint:forcetypeassert
		if val.(bool) {
			num := int(atomic.LoadInt32(&TestCheckWorkerNumber))
			if num != 0 {
				if num != curWorkerSize {
					failpoint.Return(errors.Errorf("expected backfill worker num: %v, actual record num: %v", num, curWorkerSize))
				}
				var wg sync.WaitGroup
				wg.Add(1)
				TestCheckWorkerNumCh <- &wg
				wg.Wait()
			}
		}
	})
	return nil
}

// recordIterFunc is used for low-level record iteration.
type recordIterFunc func(h kv.Handle, rowKey kv.Key, rawRecord []byte) (more bool, err error)

func iterateSnapshotKeys(ctx *JobContext, store kv.Storage, priority int, keyPrefix kv.Key, version uint64,
	startKey kv.Key, endKey kv.Key, fn recordIterFunc) error {
	isRecord := tablecodec.IsRecordKey(keyPrefix.Next())
	var firstKey kv.Key
	if startKey == nil {
		firstKey = keyPrefix
	} else {
		firstKey = startKey
	}

	var upperBound kv.Key
	if endKey == nil {
		upperBound = keyPrefix.PrefixNext()
	} else {
		upperBound = endKey.PrefixNext()
	}

	ver := kv.Version{Ver: version}
	snap := store.GetSnapshot(ver)
	snap.SetOption(kv.Priority, priority)
	snap.SetOption(kv.RequestSourceInternal, true)
	snap.SetOption(kv.RequestSourceType, ctx.ddlJobSourceType())
	if tagger := ctx.getResourceGroupTaggerForTopSQL(); tagger != nil {
		snap.SetOption(kv.ResourceGroupTagger, tagger)
	}

	it, err := snap.Iter(firstKey, upperBound)
	if err != nil {
		return errors.Trace(err)
	}
	defer it.Close()

	for it.Valid() {
		if !it.Key().HasPrefix(keyPrefix) {
			break
		}

		var handle kv.Handle
		if isRecord {
			handle, err = tablecodec.DecodeRowKey(it.Key())
			if err != nil {
				return errors.Trace(err)
			}
		}

		more, err := fn(handle, it.Key(), it.Value())
		if !more || err != nil {
			return errors.Trace(err)
		}

		err = kv.NextUntil(it, util.RowKeyPrefixFilter(it.Key()))
		if err != nil {
			if kv.ErrNotExist.Equal(err) {
				break
			}
			return errors.Trace(err)
		}
	}

	return nil
}

// getRegionEndKey gets the actual end key for the range of [startKey, endKey].
func getRangeEndKey(ctx *JobContext, store kv.Storage, priority int, keyPrefix kv.Key, startKey, endKey kv.Key) (kv.Key, error) {
	snap := store.GetSnapshot(kv.MaxVersion)
	snap.SetOption(kv.Priority, priority)
	if tagger := ctx.getResourceGroupTaggerForTopSQL(); tagger != nil {
		snap.SetOption(kv.ResourceGroupTagger, tagger)
	}
	snap.SetOption(kv.RequestSourceInternal, true)
	snap.SetOption(kv.RequestSourceType, ctx.ddlJobSourceType())
	it, err := snap.IterReverse(endKey.Next())
	if err != nil {
		return nil, errors.Trace(err)
	}
	defer it.Close()

	if !it.Valid() || !it.Key().HasPrefix(keyPrefix) {
		return startKey, nil
	}
	if it.Key().Cmp(startKey) < 0 {
		return startKey, nil
	}

	return it.Key(), nil
}

func mergeWarningsAndWarningsCount(partWarnings, totalWarnings map[errors.ErrorID]*terror.Error, partWarningsCount, totalWarningsCount map[errors.ErrorID]int64) (map[errors.ErrorID]*terror.Error, map[errors.ErrorID]int64) {
	for _, warn := range partWarnings {
		if _, ok := totalWarningsCount[warn.ID()]; ok {
			totalWarningsCount[warn.ID()] += partWarningsCount[warn.ID()]
		} else {
			totalWarningsCount[warn.ID()] = partWarningsCount[warn.ID()]
			totalWarnings[warn.ID()] = warn
		}
	}
	return totalWarnings, totalWarningsCount
}

func logSlowOperations(elapsed time.Duration, slowMsg string, threshold uint32) {
	if threshold == 0 {
		threshold = atomic.LoadUint32(&variable.DDLSlowOprThreshold)
	}

	if elapsed >= time.Duration(threshold)*time.Millisecond {
		logutil.BgLogger().Info("[ddl] slow operations", zap.Duration("takeTimes", elapsed), zap.String("msg", slowMsg))
	}
}

// doneTaskKeeper keeps the done tasks and update the latest next key.
type doneTaskKeeper struct {
	doneTaskNextKey map[int]kv.Key
	current         int
	nextKey         kv.Key
}

func newDoneTaskKeeper(start kv.Key) *doneTaskKeeper {
	return &doneTaskKeeper{
		doneTaskNextKey: make(map[int]kv.Key),
		current:         0,
		nextKey:         start,
	}
}

func (n *doneTaskKeeper) updateNextKey(doneTaskID int, next kv.Key) {
	if doneTaskID == n.current {
		n.current++
		n.nextKey = next
		for {
			if nKey, ok := n.doneTaskNextKey[n.current]; ok {
				delete(n.doneTaskNextKey, n.current)
				n.current++
				n.nextKey = nKey
			} else {
				break
			}
		}
		return
	}
	n.doneTaskNextKey[doneTaskID] = next
}<|MERGE_RESOLUTION|>--- conflicted
+++ resolved
@@ -175,26 +175,6 @@
 // Instead, it is divided into batches, each time a kv transaction completes the backfilling
 // of a partial batch.
 
-<<<<<<< HEAD
-func (bWT backfillWorkerType) String() string {
-	switch bWT {
-	case typeAddIndexWorker:
-		return "add index"
-	case typeUpdateColumnWorker:
-		return "update column"
-	case typeCleanUpIndexWorker:
-		return "clean up index"
-	case typeAddIndexMergeTmpWorker:
-		return "merge temporary index"
-	case typeReorgPartitionWorker:
-		return "reorganize partition"
-	default:
-		return "unknown"
-	}
-}
-
-=======
->>>>>>> 0426cda7
 type backfiller interface {
 	BackfillDataInTxn(handleRange reorgBackfillTask) (taskCtx backfillTaskContext, errInTxn error)
 	AddMetricInfo(float64)
