// Copyright 2020 PingCAP, Inc.
//
// Licensed under the Apache License, Version 2.0 (the "License");
// you may not use this file except in compliance with the License.
// You may obtain a copy of the License at
//
//     http://www.apache.org/licenses/LICENSE-2.0
//
// Unless required by applicable law or agreed to in writing, software
// distributed under the License is distributed on an "AS IS" BASIS,
// WITHOUT WARRANTIES OR CONDITIONS OF ANY KIND, either express or implied.
// See the License for the specific language governing permissions and
// limitations under the License.

package ddl

import (
	"context"
	"encoding/hex"
	"fmt"
	"strconv"
	"sync"
	"sync/atomic"
	"time"

	"github.com/pingcap/errors"
	"github.com/pingcap/failpoint"
	"github.com/pingcap/tidb/ddl/ingest"
	ddlutil "github.com/pingcap/tidb/ddl/util"
	"github.com/pingcap/tidb/expression"
	"github.com/pingcap/tidb/kv"
	"github.com/pingcap/tidb/metrics"
	"github.com/pingcap/tidb/parser/model"
	"github.com/pingcap/tidb/parser/mysql"
	"github.com/pingcap/tidb/parser/terror"
	"github.com/pingcap/tidb/sessionctx"
	"github.com/pingcap/tidb/sessionctx/variable"
	"github.com/pingcap/tidb/store/copr"
	"github.com/pingcap/tidb/store/driver/backoff"
	"github.com/pingcap/tidb/table"
	"github.com/pingcap/tidb/tablecodec"
	"github.com/pingcap/tidb/types"
	"github.com/pingcap/tidb/util"
	"github.com/pingcap/tidb/util/dbterror"
	"github.com/pingcap/tidb/util/logutil"
	"github.com/pingcap/tidb/util/mathutil"
	decoder "github.com/pingcap/tidb/util/rowDecoder"
	"github.com/pingcap/tidb/util/timeutil"
	"github.com/pingcap/tidb/util/topsql"
	"github.com/tikv/client-go/v2/oracle"
	"github.com/tikv/client-go/v2/tikv"
	"go.uber.org/zap"
)

type backfillerType byte

const (
	typeAddIndexWorker         backfillerType = 0
	typeUpdateColumnWorker     backfillerType = 1
	typeCleanUpIndexWorker     backfillerType = 2
	typeAddIndexMergeTmpWorker backfillerType = 3

	// InstanceLease is the instance lease.
	InstanceLease       = 1 * time.Minute
	updateInstanceLease = 25 * time.Second
	genTaskBatch        = 4096
	minGenTaskBatch     = 1024
	minDistTaskCnt      = 32
	retrySQLTimes       = 3
	retrySQLInterval    = 300 * time.Millisecond
)

func (bT backfillerType) String() string {
	switch bT {
	case typeAddIndexWorker:
		return "add index"
	case typeUpdateColumnWorker:
		return "update column"
	case typeCleanUpIndexWorker:
		return "clean up index"
	case typeAddIndexMergeTmpWorker:
		return "merge temporary index"
	default:
		return "unknown"
	}
}

// BackfillJob is for a tidb_ddl_backfill table's record.
type BackfillJob struct {
	ID            int64
	JobID         int64
	EleID         int64
	EleKey        []byte
	Tp            backfillerType
	State         model.JobState
	StoreID       int64
	InstanceID    string
	InstanceLease types.Time
	// range info
	CurrKey  []byte
	StartKey []byte
	EndKey   []byte

	StartTS  uint64
	FinishTS uint64
	RowCount int64
	Meta     *model.BackfillMeta
}

// AbbrStr returns the BackfillJob's info without the Meta info.
func (bj *BackfillJob) AbbrStr() string {
	return fmt.Sprintf("ID:%d, JobID:%d, EleID:%d, Type:%s, State:%s, InstanceID:%s, InstanceLease:%s",
		bj.ID, bj.JobID, bj.EleID, bj.Tp, bj.State, bj.InstanceID, bj.InstanceLease)
}

// GetOracleTimeWithStartTS returns the current time with txn's startTS.
func GetOracleTimeWithStartTS(se *session) (time.Time, error) {
	txn, err := se.Txn(true)
	if err != nil {
		return time.Time{}, err
	}
	return oracle.GetTimeFromTS(txn.StartTS()).UTC(), nil
}

// GetOracleTime returns the current time from TS without txn.
func GetOracleTime(store kv.Storage) (time.Time, error) {
	currentVer, err := store.CurrentVersion(kv.GlobalTxnScope)
	if err != nil {
		return time.Time{}, errors.Trace(err)
	}
	return oracle.GetTimeFromTS(currentVer.Ver).UTC(), nil
}

// GetLeaseGoTime returns a types.Time by adding a lease.
func GetLeaseGoTime(currTime time.Time, lease time.Duration) types.Time {
	leaseTime := currTime.Add(lease)
	return types.NewTime(types.FromGoTime(leaseTime.In(time.UTC)), mysql.TypeTimestamp, types.MaxFsp)
}

// By now the DDL jobs that need backfilling include:
// 1: add-index
// 2: modify-column-type
// 3: clean-up global index
//
// They all have a write reorganization state to back fill data into the rows existed.
// Backfilling is time consuming, to accelerate this process, TiDB has built some sub
// workers to do this in the DDL owner node.
//
//                       DDL owner thread (also see comments before runReorgJob func)
//                                      ^
//                                      | (reorgCtx.doneCh)
//                                      |
//                                worker master
//                                      ^ (waitTaskResults)
//                                      |
//                                      |
//                                      v (sendRangeTask)
//       +--------------------+---------+---------+------------------+--------------+
//       |                    |                   |                  |              |
// backfillworker1     backfillworker2     backfillworker3     backfillworker4     ...
//
// The worker master is responsible for scaling the backfilling workers according to the
// system variable "tidb_ddl_reorg_worker_cnt". Essentially, reorg job is mainly based
// on the [start, end] range of the table to backfill data. We did not do it all at once,
// there were several ddl rounds.
//
// [start1---end1 start2---end2 start3---end3 start4---end4 ...         ...         ]
//    |       |     |       |     |       |     |       |
//    +-------+     +-------+     +-------+     +-------+   ...         ...
//        |             |             |             |
//     bfworker1    bfworker2     bfworker3     bfworker4   ...         ...
//        |             |             |             |       |            |
//        +---------------- (round1)----------------+       +--(round2)--+
//
// The main range [start, end] will be split into small ranges.
// Each small range corresponds to a region and it will be delivered to a backfillworker.
// Each worker can only be assigned with one range at one round, those remaining ranges
// will be cached until all the backfill workers have had their previous range jobs done.
//
//                [ region start --------------------- region end ]
//                                        |
//                                        v
//                [ batch ] [ batch ] [ batch ] [ batch ] ...
//                    |         |         |         |
//                    v         v         v         v
//                (a kv txn)   ->        ->        ->
//
// For a single range, backfill worker doesn't backfill all the data in one kv transaction.
// Instead, it is divided into batches, each time a kv transaction completes the backfilling
// of a partial batch.

// backfillTaskContext is the context of the batch adding indices or updating column values.
// After finishing the batch adding indices or updating column values, result in backfillTaskContext will be merged into backfillResult.
type backfillTaskContext struct {
	nextKey       kv.Key
	done          bool
	addedCount    int
	scanCount     int
	warnings      map[errors.ErrorID]*terror.Error
	warningsCount map[errors.ErrorID]int64
	finishTS      uint64
}

type backfillCtx struct {
	id int
	*ddlCtx
	reorgTp    model.ReorgType
	sessCtx    sessionctx.Context
	schemaName string
	table      table.Table
	batchCnt   int
}

func newBackfillCtx(ctx *ddlCtx, id int, sessCtx sessionctx.Context, reorgTp model.ReorgType,
	schemaName string, tbl table.Table) *backfillCtx {
	if id == 0 {
		id = int(backfillContextID.Add(1))
	}
	return &backfillCtx{
		id:         id,
		ddlCtx:     ctx,
		sessCtx:    sessCtx,
		reorgTp:    reorgTp,
		schemaName: schemaName,
		table:      tbl,
		batchCnt:   int(variable.GetDDLReorgBatchSize()),
	}
}

type backfiller interface {
	BackfillDataInTxn(handleRange reorgBackfillTask) (taskCtx backfillTaskContext, errInTxn error)
	AddMetricInfo(float64)
	GetTask() (*BackfillJob, error)
	UpdateTask(bfJob *BackfillJob) error
	FinishTask(bfJob *BackfillJob) error
	GetCtx() *backfillCtx
	String() string
}

type backfillResult struct {
	taskID     int
	addedCount int
	scanCount  int
	unsyncErr  error
	nextKey    kv.Key
	err        error
}

type reorgBackfillTask struct {
	bfJob         *BackfillJob
	physicalTable table.PhysicalTable

	// TODO: Remove the following fields after remove the function of run.
	id              int
	physicalTableID int64
	startKey        kv.Key
	endKey          kv.Key
	endInclude      bool
	jobID           int64
	sqlQuery        string
	priority        int
}

func (r *reorgBackfillTask) getJobID() int64 {
	jobID := r.jobID
	if r.bfJob != nil {
		jobID = r.bfJob.JobID
	}
	return jobID
}

func (r *reorgBackfillTask) excludedEndKey() kv.Key {
	if r.endInclude {
		return r.endKey.Next()
	}
	return r.endKey
}

func (r *reorgBackfillTask) String() string {
	physicalID := strconv.FormatInt(r.physicalTableID, 10)
	startKey := hex.EncodeToString(r.startKey)
	endKey := hex.EncodeToString(r.endKey)
	rangeStr := "taskID_" + strconv.Itoa(r.id) + "_physicalTableID_" + physicalID + "_" + "[" + startKey + "," + endKey
	if r.endInclude {
		return rangeStr + "]"
	}
	return rangeStr + ")"
}

// mergeBackfillCtxToResult merge partial result in taskCtx into result.
func mergeBackfillCtxToResult(taskCtx *backfillTaskContext, result *backfillResult) {
	result.nextKey = taskCtx.nextKey
	result.addedCount += taskCtx.addedCount
	result.scanCount += taskCtx.scanCount
}

type backfillWorker struct {
	backfiller
	taskCh   chan *reorgBackfillTask
	resultCh chan *backfillResult
	ctx      context.Context
	cancel   func()
}

func newBackfillWorker(ctx context.Context, bf backfiller) *backfillWorker {
	bfCtx, cancel := context.WithCancel(ctx)
	return &backfillWorker{
		backfiller: bf,
		taskCh:     make(chan *reorgBackfillTask, 1),
		resultCh:   make(chan *backfillResult, 1),
		ctx:        bfCtx,
		cancel:     cancel,
	}
}

func (w *backfillWorker) updateLease(execID string, bfJob *BackfillJob, nextKey kv.Key) error {
	leaseTime, err := GetOracleTime(w.GetCtx().store)
	if err != nil {
		return err
	}
	bfJob.CurrKey = nextKey
	bfJob.InstanceID = execID
	bfJob.InstanceLease = GetLeaseGoTime(leaseTime, InstanceLease)
	return w.backfiller.UpdateTask(bfJob)
}

func (w *backfillWorker) finishJob(bfJob *BackfillJob) error {
	return w.backfiller.FinishTask(bfJob)
}

func (w *backfillWorker) String() string {
	if w.backfiller == nil || w.GetCtx() == nil {
		return ""
	}
	return fmt.Sprintf("backfill-worker %d, tp %s", w.GetCtx().id, w.backfiller.String())
}

func (w *backfillWorker) Close() {
	if w.cancel != nil {
		w.cancel()
		w.cancel = nil
	}
}

func closeBackfillWorkers(workers []*backfillWorker) {
	for _, worker := range workers {
		worker.Close()
	}
}

// ResultCounterForTest is used for test.
var ResultCounterForTest *atomic.Int32

// handleBackfillTask backfills range [task.startHandle, task.endHandle) handle's index to table.
func (w *backfillWorker) handleBackfillTask(d *ddlCtx, task *reorgBackfillTask, bf backfiller) *backfillResult {
	handleRange := *task
	result := &backfillResult{
		taskID:     task.id,
		err:        nil,
		addedCount: 0,
		nextKey:    handleRange.startKey,
	}
	batchStartTime := time.Now()
	lastLogCount := 0
	lastLogTime := time.Now()
	startTime := lastLogTime
	jobID := task.getJobID()
	rc := d.getReorgCtx(jobID)

	for {
		// Give job chance to be canceled, if we not check it here,
		// if there is panic in bf.BackfillDataInTxn we will never cancel the job.
		// Because reorgRecordTask may run a long time,
		// we should check whether this ddl job is still runnable.
		err := d.isReorgRunnable(jobID)
		if err != nil {
			result.err = err
			return result
		}

		taskCtx, err := bf.BackfillDataInTxn(handleRange)
		if err != nil {
			result.err = err
			return result
		}

		bf.AddMetricInfo(float64(taskCtx.addedCount))
		mergeBackfillCtxToResult(&taskCtx, result)

		// Although `handleRange` is for data in one region, but back fill worker still split it into many
		// small reorg batch size slices and reorg them in many different kv txn.
		// If a task failed, it may contained some committed small kv txn which has already finished the
		// small range reorganization.
		// In the next round of reorganization, the target handle range may overlap with last committed
		// small ranges. This will cause the `redo` action in reorganization.
		// So for added count and warnings collection, it is recommended to collect the statistics in every
		// successfully committed small ranges rather than fetching it in the total result.
		rc.increaseRowCount(int64(taskCtx.addedCount))
		rc.mergeWarnings(taskCtx.warnings, taskCtx.warningsCount)

		if num := result.scanCount - lastLogCount; num >= 90000 {
			lastLogCount = result.scanCount
			logutil.BgLogger().Info("[ddl] backfill worker back fill index", zap.Stringer("worker", w),
				zap.Int("addedCount", result.addedCount), zap.Int("scanCount", result.scanCount),
				zap.String("next key", hex.EncodeToString(taskCtx.nextKey)),
				zap.Float64("speed(rows/s)", float64(num)/time.Since(lastLogTime).Seconds()))
			lastLogTime = time.Now()
		}

		handleRange.startKey = taskCtx.nextKey
		if taskCtx.done {
			break
		}

		if task.bfJob != nil {
			// TODO: Adjust the updating lease frequency by batch processing time carefully.
			if time.Since(batchStartTime) < updateInstanceLease {
				continue
			}
			batchStartTime = time.Now()
			if err := w.updateLease(w.GetCtx().uuid, task.bfJob, result.nextKey); err != nil {
				logutil.BgLogger().Info("[ddl] backfill worker handle task, update lease failed", zap.Stringer("worker", w),
					zap.Stringer("task", task), zap.String("backfill job", task.bfJob.AbbrStr()), zap.Error(err))
				result.err = err
				return result
			}
		}
	}
	logutil.BgLogger().Info("[ddl] backfill worker finish task",
		zap.Stringer("worker", w), zap.Stringer("task", task),
		zap.Int("added count", result.addedCount),
		zap.Int("scan count", result.scanCount),
		zap.String("next key", hex.EncodeToString(result.nextKey)),
		zap.Stringer("take time", time.Since(startTime)))
	if ResultCounterForTest != nil && result.err == nil {
		ResultCounterForTest.Add(1)
	}
	return result
}

func (w *backfillWorker) runTask(task *reorgBackfillTask) (result *backfillResult) {
	logutil.BgLogger().Info("[ddl] backfill worker start", zap.Stringer("worker", w), zap.String("task", task.String()))
	defer util.Recover(metrics.LabelDDL, "backfillWorker.runTask", func() {
		result = &backfillResult{taskID: task.id, err: dbterror.ErrReorgPanic}
	}, false)
	defer w.GetCtx().setDDLLabelForTopSQL(task.jobID, task.sqlQuery)

	failpoint.Inject("mockBackfillRunErr", func() {
		if w.GetCtx().id == 0 {
			result := &backfillResult{taskID: task.id, addedCount: 0, nextKey: nil, err: errors.Errorf("mock backfill error")}
			failpoint.Return(result)
		}
	})
	failpoint.Inject("mockHighLoadForAddIndex", func() {
		sqlPrefixes := []string{"alter"}
		topsql.MockHighCPULoad(task.sqlQuery, sqlPrefixes, 5)
	})
	failpoint.Inject("mockBackfillSlow", func() {
		time.Sleep(100 * time.Millisecond)
	})

	// Change the batch size dynamically.
	w.GetCtx().batchCnt = int(variable.GetDDLReorgBatchSize())
	result = w.handleBackfillTask(w.GetCtx().ddlCtx, task, w.backfiller)
	finish := injectSpan(task.bfJob.JobID+100, fmt.Sprintf("handle-job-%d-task-%d", task.bfJob.JobID, task.bfJob.ID))
	defer finish()
	task.bfJob.RowCount = int64(result.addedCount)
	if result.err != nil {
		logutil.BgLogger().Warn("[ddl] backfill worker runTask failed",
			zap.Stringer("worker", w), zap.String("backfillJob", task.bfJob.AbbrStr()), zap.Error(result.err))
		if dbterror.ErrDDLJobNotFound.Equal(result.err) {
			result.err = nil
			return result
		}
		task.bfJob.State = model.JobStateCancelled
		task.bfJob.Meta.Error = toTError(result.err)
		if err := w.finishJob(task.bfJob); err != nil {
			logutil.BgLogger().Info("[ddl] backfill worker runTask, finishJob failed",
				zap.Stringer("worker", w), zap.String("backfillJob", task.bfJob.AbbrStr()), zap.Error(err))
			result.err = err
		}
	} else {
		task.bfJob.State = model.JobStateDone
		result.err = w.finishJob(task.bfJob)
	}
	return result
}

func (w *backfillWorker) run(d *ddlCtx, bf backfiller, job *model.Job) {
	logutil.BgLogger().Info("[ddl] backfill worker start", zap.Stringer("worker", w))
	var curTaskID int
	defer util.Recover(metrics.LabelDDL, "backfillWorker.run", func() {
		w.resultCh <- &backfillResult{taskID: curTaskID, err: dbterror.ErrReorgPanic}
	}, false)
	for {
		if util.HasCancelled(w.ctx) {
			logutil.BgLogger().Info("[ddl] backfill worker exit on context done", zap.Stringer("worker", w))
			return
		}
		task, more := <-w.taskCh
		if !more {
			logutil.BgLogger().Info("[ddl] backfill worker exit", zap.Stringer("worker", w))
			return
		}
		curTaskID = task.id
		d.setDDLLabelForTopSQL(job.ID, job.Query)

		logutil.BgLogger().Debug("[ddl] backfill worker got task", zap.Int("workerID", w.GetCtx().id), zap.String("task", task.String()))
		failpoint.Inject("mockBackfillRunErr", func() {
			if w.GetCtx().id == 0 {
				result := &backfillResult{taskID: task.id, addedCount: 0, nextKey: nil, err: errors.Errorf("mock backfill error")}
				w.resultCh <- result
				failpoint.Continue()
			}
		})

		failpoint.Inject("mockHighLoadForAddIndex", func() {
			sqlPrefixes := []string{"alter"}
			topsql.MockHighCPULoad(job.Query, sqlPrefixes, 5)
		})

		failpoint.Inject("mockBackfillSlow", func() {
			time.Sleep(100 * time.Millisecond)
		})

		// Change the batch size dynamically.
		w.GetCtx().batchCnt = int(variable.GetDDLReorgBatchSize())
		result := w.handleBackfillTask(d, task, bf)
		w.resultCh <- result
		if result.err != nil {
			logutil.BgLogger().Info("[ddl] backfill worker exit on error",
				zap.Stringer("worker", w), zap.Error(result.err))
			return
		}
	}
}

// splitTableRanges uses PD region's key ranges to split the backfilling table key range space,
// to speed up backfilling data in table with disperse handle.
// The `t` should be a non-partitioned table or a partition.
func splitTableRanges(t table.PhysicalTable, store kv.Storage, startKey, endKey kv.Key) ([]kv.KeyRange, error) {
	logutil.BgLogger().Info("[ddl] split table range from PD",
		zap.Int64("physicalTableID", t.GetPhysicalID()),
		zap.String("start key", hex.EncodeToString(startKey)),
		zap.String("end key", hex.EncodeToString(endKey)))
	kvRange := kv.KeyRange{StartKey: startKey, EndKey: endKey}
	s, ok := store.(tikv.Storage)
	if !ok {
		// Only support split ranges in tikv.Storage now.
		return []kv.KeyRange{kvRange}, nil
	}

	maxSleep := 10000 // ms
	bo := backoff.NewBackofferWithVars(context.Background(), maxSleep, nil)
	rc := copr.NewRegionCache(s.GetRegionCache())
	ranges, err := rc.SplitRegionRanges(bo, []kv.KeyRange{kvRange})
	if err != nil {
		return nil, errors.Trace(err)
	}
	if len(ranges) == 0 {
		errMsg := fmt.Sprintf("cannot find region in range [%s, %s]", startKey.String(), endKey.String())
		return nil, errors.Trace(dbterror.ErrInvalidSplitRegionRanges.GenWithStackByArgs(errMsg))
	}
	return ranges, nil
}

func waitTaskResults(scheduler *backfillScheduler, batchTasks []*reorgBackfillTask,
	totalAddedCount *int64) (kv.Key, int64, error) {
	var (
		firstErr   error
		addedCount int64
	)
	keeper := newDoneTaskKeeper(batchTasks[0].startKey)
	taskSize := len(batchTasks)
	for i := 0; i < taskSize; i++ {
		result := <-scheduler.resultCh
		if result.err != nil {
			if firstErr == nil {
				firstErr = result.err
			}
			logutil.BgLogger().Warn("[ddl] backfill worker failed",
				zap.String("result next key", hex.EncodeToString(result.nextKey)),
				zap.Error(result.err))
			// Drain tasks.
			cnt := drainTasks(scheduler.taskCh)
			// We need to wait all the tasks to finish before closing it
			// to prevent send on closed channel error.
			taskSize -= cnt
			continue
		}
		*totalAddedCount += int64(result.addedCount)
		addedCount += int64(result.addedCount)
		keeper.updateNextKey(result.taskID, result.nextKey)
		if i%scheduler.workerSize()*4 == 0 {
			// We try to adjust the worker size regularly to reduce
			// the overhead of loading the DDL related global variables.
			err := scheduler.adjustWorkerSize()
			if err != nil {
				logutil.BgLogger().Warn("[ddl] cannot adjust backfill worker size", zap.Error(err))
			}
		}
	}
	return keeper.nextKey, addedCount, errors.Trace(firstErr)
}

func drainTasks(taskCh chan *reorgBackfillTask) int {
	cnt := 0
	for len(taskCh) > 0 {
		<-taskCh
		cnt++
	}
	return cnt
}

// sendTasksAndWait sends tasks to workers, and waits for all the running workers to return results,
// there are taskCnt running workers.
func (dc *ddlCtx) sendTasksAndWait(scheduler *backfillScheduler, totalAddedCount *int64,
	batchTasks []*reorgBackfillTask) error {
	reorgInfo := scheduler.reorgInfo
	for _, task := range batchTasks {
		if scheduler.copReqSenderPool != nil {
			scheduler.copReqSenderPool.sendTask(task)
		}
		scheduler.taskCh <- task
	}

	startKey := batchTasks[0].startKey
	startTime := time.Now()
	nextKey, taskAddedCount, err := waitTaskResults(scheduler, batchTasks, totalAddedCount)
	elapsedTime := time.Since(startTime)
	if err == nil {
		err = dc.isReorgRunnable(reorgInfo.Job.ID)
	}

	// Update the reorg handle that has been processed.
	err1 := reorgInfo.UpdateReorgMeta(nextKey, scheduler.sessPool)

	if err != nil {
		metrics.BatchAddIdxHistogram.WithLabelValues(metrics.LblError).Observe(elapsedTime.Seconds())
		logutil.BgLogger().Warn("[ddl] backfill worker handle batch tasks failed",

			zap.Int64("total added count", *totalAddedCount),
			zap.String("start key", hex.EncodeToString(startKey)),
			zap.String("next key", hex.EncodeToString(nextKey)),
			zap.Int64("batch added count", taskAddedCount),
			zap.String("task failed error", err.Error()),
			zap.String("take time", elapsedTime.String()),
			zap.NamedError("updateHandleError", err1))
		failpoint.Inject("MockGetIndexRecordErr", func() {
			// Make sure this job didn't failed because by the "Write conflict" error.
			if dbterror.ErrNotOwner.Equal(err) {
				time.Sleep(50 * time.Millisecond)
			}
		})
		return errors.Trace(err)
	}

	// nextHandle will be updated periodically in runReorgJob, so no need to update it here.
	dc.getReorgCtx(reorgInfo.Job.ID).setNextKey(nextKey)
	metrics.BatchAddIdxHistogram.WithLabelValues(metrics.LblOK).Observe(elapsedTime.Seconds())
	logutil.BgLogger().Info("[ddl] backfill workers successfully processed batch",
		zap.Stringer("element", reorgInfo.currElement),
		zap.Int64("total added count", *totalAddedCount),
		zap.String("start key", hex.EncodeToString(startKey)),
		zap.String("next key", hex.EncodeToString(nextKey)),
		zap.Int64("batch added count", taskAddedCount),
		zap.String("take time", elapsedTime.String()),
		zap.NamedError("updateHandleError", err1))
	return nil
}

func getBatchTasks(t table.Table, reorgInfo *reorgInfo, kvRanges []kv.KeyRange, batch int) []*reorgBackfillTask {
	batchTasks := make([]*reorgBackfillTask, 0, batch)
	physicalTableID := reorgInfo.PhysicalTableID
	var prefix kv.Key
	if reorgInfo.mergingTmpIdx {
		prefix = t.IndexPrefix()
	} else {
		prefix = t.RecordPrefix()
	}
	// Build reorg tasks.
	job := reorgInfo.Job
	//nolint:forcetypeassert
	phyTbl := t.(table.PhysicalTable)
	jobCtx := reorgInfo.d.jobContext(reorgInfo.Job.ID)
	for i, keyRange := range kvRanges {
		startKey := keyRange.StartKey
		endKey := keyRange.EndKey
		endK, err := getRangeEndKey(jobCtx, reorgInfo.d.store, job.Priority, prefix, keyRange.StartKey, endKey)
		if err != nil {
			logutil.BgLogger().Info("[ddl] get backfill range task, get reverse key failed", zap.Error(err))
		} else {
			logutil.BgLogger().Info("[ddl] get backfill range task, change end key",
				zap.String("end key", hex.EncodeToString(endKey)), zap.String("current end key", hex.EncodeToString(endK)))
			endKey = endK
		}
		if len(startKey) == 0 {
			startKey = prefix
		}
		if len(endKey) == 0 {
			endKey = prefix.PrefixNext()
		}

		task := &reorgBackfillTask{
			id:              i,
			jobID:           reorgInfo.Job.ID,
			physicalTableID: physicalTableID,
			physicalTable:   phyTbl,
			priority:        reorgInfo.Priority,
			startKey:        startKey,
			endKey:          endKey,
			// If the boundaries overlap, we should ignore the preceding endKey.
			endInclude: endK.Cmp(keyRange.EndKey) != 0 || i == len(kvRanges)-1}
		batchTasks = append(batchTasks, task)

		if len(batchTasks) >= batch {
			break
		}
	}
	return batchTasks
}

// handleRangeTasks sends tasks to workers, and returns remaining kvRanges that is not handled.
func (dc *ddlCtx) handleRangeTasks(scheduler *backfillScheduler, t table.Table,
	totalAddedCount *int64, kvRanges []kv.KeyRange) ([]kv.KeyRange, error) {
	batchTasks := getBatchTasks(t, scheduler.reorgInfo, kvRanges, backfillTaskChanSize)
	if len(batchTasks) == 0 {
		return nil, nil
	}

	// Wait tasks finish.
	err := dc.sendTasksAndWait(scheduler, totalAddedCount, batchTasks)
	if err != nil {
		return nil, errors.Trace(err)
	}

	if len(batchTasks) < len(kvRanges) {
		// There are kvRanges not handled.
		remains := kvRanges[len(batchTasks):]
		return remains, nil
	}

	return nil, nil
}

var (
	// TestCheckWorkerNumCh use for test adjust backfill worker.
	TestCheckWorkerNumCh = make(chan *sync.WaitGroup)
	// TestCheckWorkerNumber use for test adjust backfill worker.
	TestCheckWorkerNumber = int32(1)
	// TestCheckReorgTimeout is used to mock timeout when reorg data.
	TestCheckReorgTimeout = int32(0)
)

func loadDDLReorgVars(ctx context.Context, sessPool *sessionPool) error {
	// Get sessionctx from context resource pool.
	sCtx, err := sessPool.get()
	if err != nil {
		return errors.Trace(err)
	}
	defer sessPool.put(sCtx)
	return ddlutil.LoadDDLReorgVars(ctx, sCtx)
}

func makeupDecodeColMap(sessCtx sessionctx.Context, dbName model.CIStr, t table.Table) (map[int64]decoder.Column, error) {
	writableColInfos := make([]*model.ColumnInfo, 0, len(t.WritableCols()))
	for _, col := range t.WritableCols() {
		writableColInfos = append(writableColInfos, col.ColumnInfo)
	}
	exprCols, _, err := expression.ColumnInfos2ColumnsAndNames(sessCtx, dbName, t.Meta().Name, writableColInfos, t.Meta())
	if err != nil {
		return nil, err
	}
	mockSchema := expression.NewSchema(exprCols...)

	decodeColMap := decoder.BuildFullDecodeColMap(t.WritableCols(), mockSchema)

	return decodeColMap, nil
}

func setSessCtxLocation(sctx sessionctx.Context, info *reorgInfo) error {
	// It is set to SystemLocation to be compatible with nil LocationInfo.
	*sctx.GetSessionVars().TimeZone = *timeutil.SystemLocation()
	if info.ReorgMeta.Location != nil {
		loc, err := info.ReorgMeta.Location.GetLocation()
		if err != nil {
			return errors.Trace(err)
		}
		*sctx.GetSessionVars().TimeZone = *loc
	}
	return nil
}

type backfillScheduler struct {
	ctx          context.Context
	reorgInfo    *reorgInfo
	sessPool     *sessionPool
	tp           backfillerType
	tbl          table.PhysicalTable
	decodeColMap map[int64]decoder.Column
	jobCtx       *JobContext

	workers []*backfillWorker
	maxSize int

	taskCh   chan *reorgBackfillTask
	resultCh chan *backfillResult

	copReqSenderPool *copReqSenderPool // for add index in ingest way.
}

const backfillTaskChanSize = 1024

func newBackfillScheduler(ctx context.Context, info *reorgInfo, sessPool *sessionPool,
	tp backfillerType, tbl table.PhysicalTable, decColMap map[int64]decoder.Column,
	jobCtx *JobContext) *backfillScheduler {
	return &backfillScheduler{
		ctx:          ctx,
		reorgInfo:    info,
		sessPool:     sessPool,
		tp:           tp,
		tbl:          tbl,
		decodeColMap: decColMap,
		jobCtx:       jobCtx,
		workers:      make([]*backfillWorker, 0, variable.GetDDLReorgWorkerCounter()),
		taskCh:       make(chan *reorgBackfillTask, backfillTaskChanSize),
		resultCh:     make(chan *backfillResult, backfillTaskChanSize),
	}
}

func (b *backfillScheduler) newSessCtx() (sessionctx.Context, error) {
	reorgInfo := b.reorgInfo
	sessCtx := newContext(reorgInfo.d.store)
	sessCtx.GetSessionVars().StmtCtx.IsDDLJobInQueue = true
	// Set the row encode format version.
	rowFormat := variable.GetDDLReorgRowFormat()
	sessCtx.GetSessionVars().RowEncoder.Enable = rowFormat != variable.DefTiDBRowFormatV1
	// Simulate the sql mode environment in the worker sessionCtx.
	sqlMode := reorgInfo.ReorgMeta.SQLMode
	sessCtx.GetSessionVars().SQLMode = sqlMode
	if err := setSessCtxLocation(sessCtx, reorgInfo); err != nil {
		return nil, errors.Trace(err)
	}
	sessCtx.GetSessionVars().StmtCtx.BadNullAsWarning = !sqlMode.HasStrictMode()
	sessCtx.GetSessionVars().StmtCtx.TruncateAsWarning = !sqlMode.HasStrictMode()
	sessCtx.GetSessionVars().StmtCtx.OverflowAsWarning = !sqlMode.HasStrictMode()
	sessCtx.GetSessionVars().StmtCtx.AllowInvalidDate = sqlMode.HasAllowInvalidDatesMode()
	sessCtx.GetSessionVars().StmtCtx.DividedByZeroAsWarning = !sqlMode.HasStrictMode()
	sessCtx.GetSessionVars().StmtCtx.IgnoreZeroInDate = !sqlMode.HasStrictMode() || sqlMode.HasAllowInvalidDatesMode()
	sessCtx.GetSessionVars().StmtCtx.NoZeroDate = sqlMode.HasStrictMode()
	return sessCtx, nil
}

func (b *backfillScheduler) setMaxWorkerSize(maxSize int) {
	b.maxSize = maxSize
}

func (b *backfillScheduler) workerSize() int {
	return len(b.workers)
}

func (b *backfillScheduler) adjustWorkerSize() error {
	b.initCopReqSenderPool()
	reorgInfo := b.reorgInfo
	job := reorgInfo.Job
	jc := b.jobCtx
	if err := loadDDLReorgVars(b.ctx, b.sessPool); err != nil {
		logutil.BgLogger().Error("[ddl] load DDL reorganization variable failed", zap.Error(err))
	}
	workerCnt := int(variable.GetDDLReorgWorkerCounter())
	if b.copReqSenderPool != nil {
		workerCnt = mathutil.Min(workerCnt/2+1, b.maxSize)
	} else {
		workerCnt = mathutil.Min(workerCnt, b.maxSize)
	}
	// Increase the worker.
	for i := len(b.workers); i < workerCnt; i++ {
		sessCtx, err := b.newSessCtx()
		if err != nil {
			return err
		}
		var (
			runner *backfillWorker
			worker backfiller
		)
		switch b.tp {
		case typeAddIndexWorker:
			backfillCtx := newBackfillCtx(reorgInfo.d, i, sessCtx, reorgInfo.ReorgMeta.ReorgTp, job.SchemaName, b.tbl)
			idxWorker, err := newAddIndexWorker(b.decodeColMap, b.tbl, backfillCtx,
				jc, job.ID, reorgInfo.currElement.ID, reorgInfo.currElement.TypeKey)
			if err != nil {
				if b.canSkipError(err) {
					continue
				}
				return err
			}
			idxWorker.copReqSenderPool = b.copReqSenderPool
			runner = newBackfillWorker(jc.ddlJobCtx, idxWorker)
			worker = idxWorker
		case typeAddIndexMergeTmpWorker:
			backfillCtx := newBackfillCtx(reorgInfo.d, i, sessCtx, reorgInfo.ReorgMeta.ReorgTp, job.SchemaName, b.tbl)
			tmpIdxWorker := newMergeTempIndexWorker(backfillCtx, i, b.tbl, reorgInfo.currElement.ID, jc)
			runner = newBackfillWorker(jc.ddlJobCtx, tmpIdxWorker)
			worker = tmpIdxWorker
		case typeUpdateColumnWorker:
			// Setting InCreateOrAlterStmt tells the difference between SELECT casting and ALTER COLUMN casting.
			sessCtx.GetSessionVars().StmtCtx.InCreateOrAlterStmt = true
			updateWorker := newUpdateColumnWorker(sessCtx, i, b.tbl, b.decodeColMap, reorgInfo, jc)
			runner = newBackfillWorker(jc.ddlJobCtx, updateWorker)
			worker = updateWorker
		case typeCleanUpIndexWorker:
			idxWorker := newCleanUpIndexWorker(sessCtx, i, b.tbl, b.decodeColMap, reorgInfo, jc)
			runner = newBackfillWorker(jc.ddlJobCtx, idxWorker)
			worker = idxWorker
		default:
			return errors.New("unknown backfill type")
		}
		runner.taskCh = b.taskCh
		runner.resultCh = b.resultCh
		b.workers = append(b.workers, runner)
		go runner.run(reorgInfo.d, worker, job)
	}
	// Decrease the worker.
	if len(b.workers) > workerCnt {
		workers := b.workers[workerCnt:]
		b.workers = b.workers[:workerCnt]
		closeBackfillWorkers(workers)
	}
	if b.copReqSenderPool != nil {
		b.copReqSenderPool.adjustSize(len(b.workers))
	}
	return injectCheckBackfillWorkerNum(len(b.workers), b.tp == typeAddIndexMergeTmpWorker)
}

func (b *backfillScheduler) initCopReqSenderPool() {
	if b.tp != typeAddIndexWorker || b.reorgInfo.Job.ReorgMeta.ReorgTp != model.ReorgTypeLitMerge ||
		b.copReqSenderPool != nil || len(b.workers) > 0 {
		return
	}
	indexInfo := model.FindIndexInfoByID(b.tbl.Meta().Indices, b.reorgInfo.currElement.ID)
	if indexInfo == nil {
		logutil.BgLogger().Warn("[ddl-ingest] cannot init cop request sender",
			zap.Int64("table ID", b.tbl.Meta().ID), zap.Int64("index ID", b.reorgInfo.currElement.ID))
		return
	}
	sessCtx, err := b.newSessCtx()
	if err != nil {
		logutil.BgLogger().Warn("[ddl-ingest] cannot init cop request sender", zap.Error(err))
		return
	}
	copCtx, err := newCopContext(b.tbl.Meta(), indexInfo, sessCtx)
	if err != nil {
		logutil.BgLogger().Warn("[ddl-ingest] cannot init cop request sender", zap.Error(err))
		return
	}
	b.copReqSenderPool = newCopReqSenderPool(b.ctx, copCtx, sessCtx.GetStore())
}

func (b *backfillScheduler) canSkipError(err error) bool {
	if len(b.workers) > 0 {
		// The error can be skipped because the rest workers can handle the tasks.
		return true
	}
	logutil.BgLogger().Warn("[ddl] create add index backfill worker failed",
		zap.Int("current worker count", len(b.workers)),
		zap.Int64("job ID", b.reorgInfo.ID), zap.Error(err))
	return false
}

func (b *backfillScheduler) Close() {
	if b.copReqSenderPool != nil {
		b.copReqSenderPool.close()
	}
	closeBackfillWorkers(b.workers)
	close(b.taskCh)
	close(b.resultCh)
}

// writePhysicalTableRecord handles the "add index" or "modify/change column" reorganization state for a non-partitioned table or a partition.
// For a partitioned table, it should be handled partition by partition.
//
// How to "add index" or "update column value" in reorganization state?
// Concurrently process the @@tidb_ddl_reorg_worker_cnt tasks. Each task deals with a handle range of the index/row record.
// The handle range is split from PD regions now. Each worker deal with a region table key range one time.
// Each handle range by estimation, concurrent processing needs to perform after the handle range has been acquired.
// The operation flow is as follows:
//  1. Open numbers of defaultWorkers goroutines.
//  2. Split table key range from PD regions.
//  3. Send tasks to running workers by workers's task channel. Each task deals with a region key ranges.
//  4. Wait all these running tasks finished, then continue to step 3, until all tasks is done.
//
// The above operations are completed in a transaction.
// Finally, update the concurrent processing of the total number of rows, and store the completed handle value.
func (dc *ddlCtx) writePhysicalTableRecord(sessPool *sessionPool, t table.PhysicalTable, bfWorkerType backfillerType, reorgInfo *reorgInfo) error {
	job := reorgInfo.Job
	totalAddedCount := job.GetRowCount()

	startKey, endKey := reorgInfo.StartKey, reorgInfo.EndKey
	sessCtx := newContext(reorgInfo.d.store)
	decodeColMap, err := makeupDecodeColMap(sessCtx, reorgInfo.dbInfo.Name, t)
	if err != nil {
		return errors.Trace(err)
	}

	if err := dc.isReorgRunnable(reorgInfo.Job.ID); err != nil {
		return errors.Trace(err)
	}
	if startKey == nil && endKey == nil {
		return nil
	}

	failpoint.Inject("MockCaseWhenParseFailure", func(val failpoint.Value) {
		//nolint:forcetypeassert
		if val.(bool) {
			failpoint.Return(errors.New("job.ErrCount:" + strconv.Itoa(int(job.ErrorCount)) + ", mock unknown type: ast.whenClause."))
		}
	})

	jc := dc.jobContext(job.ID)
	scheduler := newBackfillScheduler(dc.ctx, reorgInfo, sessPool, bfWorkerType, t, decodeColMap, jc)
	defer scheduler.Close()

	var ingestBeCtx *ingest.BackendContext
	if bfWorkerType == typeAddIndexWorker && job.ReorgMeta.ReorgTp == model.ReorgTypeLitMerge {
		if bc, ok := ingest.LitBackCtxMgr.Load(job.ID); ok {
			ingestBeCtx = bc
		} else {
			return errors.New(ingest.LitErrGetBackendFail)
		}
	}

	for {
		kvRanges, err := splitTableRanges(t, reorgInfo.d.store, startKey, endKey)
		if err != nil {
			return errors.Trace(err)
		}
		scheduler.setMaxWorkerSize(len(kvRanges))

		err = scheduler.adjustWorkerSize()
		if err != nil {
			return errors.Trace(err)
		}

		logutil.BgLogger().Info("[ddl] start backfill workers to reorg record",
			zap.Stringer("type", bfWorkerType),
			zap.Int("workerCnt", scheduler.workerSize()),
			zap.Int("regionCnt", len(kvRanges)),
			zap.String("startKey", hex.EncodeToString(startKey)),
			zap.String("endKey", hex.EncodeToString(endKey)))

		if ingestBeCtx != nil {
			err := ingestBeCtx.Flush(reorgInfo.currElement.ID)
			if err != nil {
				return errors.Trace(err)
			}
		}
		remains, err := dc.handleRangeTasks(scheduler, t, &totalAddedCount, kvRanges)
		if err != nil {
			return errors.Trace(err)
		}

		if len(remains) == 0 {
			if ingestBeCtx != nil {
				ingestBeCtx.EngMgr.ResetWorkers(ingestBeCtx, job.ID, reorgInfo.currElement.ID)
			}
			break
		}
		startKey = remains[0].StartKey
	}
	return nil
}

func injectCheckBackfillWorkerNum(curWorkerSize int, isMergeWorker bool) error {
	if isMergeWorker {
		return nil
	}
	failpoint.Inject("checkBackfillWorkerNum", func(val failpoint.Value) {
		//nolint:forcetypeassert
		if val.(bool) {
			num := int(atomic.LoadInt32(&TestCheckWorkerNumber))
			if num != 0 {
				if num != curWorkerSize {
					failpoint.Return(errors.Errorf("expected backfill worker num: %v, actual record num: %v", num, curWorkerSize))
				}
				var wg sync.WaitGroup
				wg.Add(1)
				TestCheckWorkerNumCh <- &wg
				wg.Wait()
			}
		}
	})
	return nil
}

func addBatchBackfillJobs(sess *session, bfWorkerType backfillerType, reorgInfo *reorgInfo, notDistTask bool,
	batchTasks []*reorgBackfillTask, bJobs []*BackfillJob, isUnique bool, id *int64) error {
	bJobs = bJobs[:0]
	instanceID := ""
	if notDistTask {
		instanceID = reorgInfo.d.uuid
	}
	// TODO: Adjust the number of ranges(region) for each task.
	for _, task := range batchTasks {
		bm := &model.BackfillMeta{
			PhysicalTableID: reorgInfo.PhysicalTableID,
			IsUnique:        isUnique,
			EndInclude:      task.endInclude,
			ReorgTp:         reorgInfo.Job.ReorgMeta.ReorgTp,
			SQLMode:         reorgInfo.ReorgMeta.SQLMode,
			Location:        reorgInfo.ReorgMeta.Location,
			JobMeta: &model.JobMeta{
				SchemaID: reorgInfo.Job.SchemaID,
				TableID:  reorgInfo.Job.TableID,
				Type:     reorgInfo.Job.Type,
				Query:    reorgInfo.Job.Query,
			},
		}
		bj := &BackfillJob{
			ID:         *id,
			JobID:      reorgInfo.Job.ID,
			EleID:      reorgInfo.currElement.ID,
			EleKey:     reorgInfo.currElement.TypeKey,
			Tp:         bfWorkerType,
			State:      model.JobStateNone,
			InstanceID: instanceID,
			CurrKey:    task.startKey,
			StartKey:   task.startKey,
			EndKey:     task.endKey,
			Meta:       bm,
		}
		*id++
		bJobs = append(bJobs, bj)
	}
	if err := AddBackfillJobs(sess, bJobs); err != nil {
		return errors.Trace(err)
	}
	return nil
}

func (dc *ddlCtx) splitTableToBackfillJobs(sess *session, reorgInfo *reorgInfo, pTbl table.PhysicalTable, isUnique bool,
	bfWorkerType backfillerType, startKey kv.Key, currBackfillJobID int64) error {
	endKey := reorgInfo.EndKey
	isFirstOps := true
	bJobs := make([]*BackfillJob, 0, genTaskBatch)
	for {
		kvRanges, err := splitTableRanges(pTbl, reorgInfo.d.store, startKey, endKey)
		if err != nil {
			return errors.Trace(err)
		}
		batchTasks := getBatchTasks(pTbl, reorgInfo, kvRanges, genTaskBatch)
		if len(batchTasks) == 0 {
			break
		}
		notNeedDistProcess := isFirstOps && (len(kvRanges) < minDistTaskCnt)
		if err = addBatchBackfillJobs(sess, bfWorkerType, reorgInfo, notNeedDistProcess, batchTasks, bJobs, isUnique, &currBackfillJobID); err != nil {
			return errors.Trace(err)
		}
		isFirstOps = false

		remains := kvRanges[len(batchTasks):]
		dc.asyncNotifyWorker(dc.backfillJobCh, addingBackfillJob, reorgInfo.Job.ID, "backfill_job")
		logutil.BgLogger().Info("[ddl] split backfill jobs to the backfill table",
			zap.Int("batchTasksCnt", len(batchTasks)),
			zap.Int("totalRegionCnt", len(kvRanges)),
			zap.Int("remainRegionCnt", len(remains)),
			zap.String("startHandle", hex.EncodeToString(startKey)),
			zap.String("endHandle", hex.EncodeToString(endKey)))

		if len(remains) == 0 {
			break
		}

		for {
			bJobCnt, err := checkBackfillJobCount(sess, reorgInfo.Job.ID, reorgInfo.currElement.ID, reorgInfo.currElement.TypeKey)
			if err != nil {
				return errors.Trace(err)
			}
			if bJobCnt < minGenTaskBatch {
				break
			}
			time.Sleep(retrySQLInterval)
		}
		startKey = remains[0].StartKey
	}
	return nil
}

func (dc *ddlCtx) controlWritePhysicalTableRecord(sess *session, t table.PhysicalTable, bfWorkerType backfillerType, reorgInfo *reorgInfo) error {
	defer injectSpan(reorgInfo.Job.ID, "control-write-records")()
	startKey, endKey := reorgInfo.StartKey, reorgInfo.EndKey
	if startKey == nil && endKey == nil {
		return nil
	}

	ddlJobID := reorgInfo.Job.ID
	if err := dc.isReorgRunnable(ddlJobID); err != nil {
		return errors.Trace(err)
	}

	currBackfillJobID := int64(1)
	err := checkAndHandleInterruptedBackfillJobs(sess, ddlJobID, reorgInfo.currElement.ID, reorgInfo.currElement.TypeKey)
	if err != nil {
		return errors.Trace(err)
	}
	maxBfJob, err := GetMaxBackfillJob(sess, ddlJobID, reorgInfo.currElement.ID, reorgInfo.currElement.TypeKey)
	if err != nil {
		return errors.Trace(err)
	}
	if maxBfJob != nil {
		startKey = maxBfJob.EndKey
		currBackfillJobID = maxBfJob.ID + 1
	}

	var isUnique bool
	if bfWorkerType == typeAddIndexWorker {
		idxInfo := model.FindIndexInfoByID(t.Meta().Indices, reorgInfo.currElement.ID)
		isUnique = idxInfo.Unique
	}
	err = dc.splitTableToBackfillJobs(sess, reorgInfo, t, isUnique, bfWorkerType, startKey, currBackfillJobID)
	if err != nil {
		return errors.Trace(err)
	}

	var backfillJobFinished bool
	currEle := reorgInfo.currElement
	ticker := time.NewTicker(300 * time.Millisecond)
	defer ticker.Stop()
	for {
		if err := dc.isReorgRunnable(ddlJobID); err != nil {
			return errors.Trace(err)
		}

		select {
		case <-ticker.C:
			if !backfillJobFinished {
				err := checkAndHandleInterruptedBackfillJobs(sess, ddlJobID, currEle.ID, currEle.TypeKey)
				if err != nil {
					logutil.BgLogger().Warn("[ddl] finish interrupted backfill jobs", zap.Int64("job ID", ddlJobID), zap.Error(err))
					return errors.Trace(err)
				}

				bfJob, err := getBackfillJobWithRetry(sess, BackfillTable, ddlJobID, currEle.ID, currEle.TypeKey, false)
				if err != nil {
					logutil.BgLogger().Info("[ddl] getBackfillJobWithRetry failed", zap.Int64("job ID", ddlJobID), zap.Error(err))
					return errors.Trace(err)
				}
				if bfJob == nil {
					backfillJobFinished = true
					logutil.BgLogger().Info("[ddl] finish backfill jobs", zap.Int64("job ID", ddlJobID))
				}
			}
			if backfillJobFinished {
				// TODO: Consider whether these backfill jobs are always out of sync.
				isSynced, err := checkJobIsFinished(sess, ddlJobID)
				if err != nil {
					logutil.BgLogger().Warn("[ddl] checkJobIsFinished failed", zap.Int64("job ID", ddlJobID), zap.Error(err))
					return errors.Trace(err)
				}
				if isSynced {
					logutil.BgLogger().Info("[ddl] finish backfill jobs and put them to history", zap.Int64("job ID", ddlJobID))
					return GetBackfillErr(sess, ddlJobID, currEle.ID, currEle.TypeKey)
				}
			}
		case <-dc.ctx.Done():
			return dc.ctx.Err()
		}
	}
}

func checkJobIsFinished(sess *session, ddlJobID int64) (bool, error) {
	var err error
	var unsyncedInstanceIDs []string
	for i := 0; i < retrySQLTimes; i++ {
		unsyncedInstanceIDs, err = getUnsyncedInstanceIDs(sess, ddlJobID, "check_backfill_history_job_sync")
		if err == nil && len(unsyncedInstanceIDs) == 0 {
			return true, nil
		}

		logutil.BgLogger().Info("[ddl] checkJobIsSynced failed",
			zap.Strings("unsyncedInstanceIDs", unsyncedInstanceIDs), zap.Int("tryTimes", i), zap.Error(err))
		time.Sleep(retrySQLInterval)
	}

	return false, errors.Trace(err)
}

func GetBackfillErr(sess *session, ddlJobID, currEleID int64, currEleKey []byte) error {
	var err error
	var metas []*model.BackfillMeta
	for i := 0; i < retrySQLTimes; i++ {
		metas, err = GetBackfillMetas(sess, BackfillHistoryTable, fmt.Sprintf("ddl_job_id = %d and ele_id = %d and ele_key = %s",
			ddlJobID, currEleID, wrapKey2String(currEleKey)), "get_backfill_job_metas")
		if err == nil {
			for _, m := range metas {
				if m.Error != nil {
					return m.Error
				}
			}
			return nil
		}

		logutil.BgLogger().Info("[ddl] GetBackfillMetas failed in checkJobIsSynced", zap.Int("tryTimes", i), zap.Error(err))
		time.Sleep(retrySQLInterval)
	}

	return errors.Trace(err)
}

func checkAndHandleInterruptedBackfillJobs(sess *session, ddlJobID, currEleID int64, currEleKey []byte) (err error) {
	var bJobs []*BackfillJob
	for i := 0; i < retrySQLTimes; i++ {
		bJobs, err = GetInterruptedBackfillJobsForOneEle(sess, ddlJobID, currEleID, currEleKey)
		if err == nil {
			break
		}
		logutil.BgLogger().Info("[ddl] getInterruptedBackfillJobsForOneEle failed", zap.Error(err))
		time.Sleep(retrySQLInterval)
	}
	if err != nil {
		return errors.Trace(err)
	}
	if len(bJobs) == 0 {
		return nil
	}

	for i := 0; i < retrySQLTimes; i++ {
		err = MoveBackfillJobsToHistoryTable(sess, bJobs[0])
		if err == nil {
			return bJobs[0].Meta.Error
		}
		logutil.BgLogger().Info("[ddl] MoveBackfillJobsToHistoryTable failed", zap.Error(err))
		time.Sleep(retrySQLInterval)
	}
	return errors.Trace(err)
}

func checkBackfillJobCount(sess *session, ddlJobID, currEleID int64, currEleKey []byte) (backfillJobCnt int, err error) {
	err = checkAndHandleInterruptedBackfillJobs(sess, ddlJobID, currEleID, currEleKey)
	if err != nil {
		return 0, errors.Trace(err)
	}

	backfillJobCnt, err = GetBackfillJobCount(sess, BackfillTable, fmt.Sprintf("ddl_job_id = %d and ele_id = %d and ele_key = %s",
		ddlJobID, currEleID, wrapKey2String(currEleKey)), "check_backfill_job_count")
	if err != nil {
		return 0, errors.Trace(err)
	}

	return backfillJobCnt, nil
}

func getBackfillJobWithRetry(sess *session, tableName string, ddlJobID, currEleID int64, currEleKey []byte, isDesc bool) (*BackfillJob, error) {
	var err error
	var bJobs []*BackfillJob
	descStr := ""
	if isDesc {
		descStr = "order by id desc"
	}
	for i := 0; i < retrySQLTimes; i++ {
		bJobs, err = GetBackfillJobs(sess, tableName, fmt.Sprintf("ddl_job_id = %d and ele_id = %d and ele_key = %s %s limit 1",
			ddlJobID, currEleID, wrapKey2String(currEleKey), descStr), "check_backfill_job_state")
		if err != nil {
			logutil.BgLogger().Warn("[ddl] GetBackfillJobs failed", zap.Error(err))
			continue
		}

		if len(bJobs) != 0 {
			return bJobs[0], nil
		}
		break
	}
	return nil, errors.Trace(err)
}

// GetMaxBackfillJob gets the max backfill job in BackfillTable and BackfillHistoryTable.
func GetMaxBackfillJob(sess *session, ddlJobID, currEleID int64, currEleKey []byte) (*BackfillJob, error) {
	bfJob, err := getBackfillJobWithRetry(sess, BackfillTable, ddlJobID, currEleID, currEleKey, true)
	if err != nil {
		return nil, errors.Trace(err)
	}
	hJob, err := getBackfillJobWithRetry(sess, BackfillHistoryTable, ddlJobID, currEleID, currEleKey, true)
	if err != nil {
		return nil, errors.Trace(err)
	}

	if bfJob == nil {
		return hJob, nil
	}
	if hJob == nil {
		return bfJob, nil
	}
	if bfJob.ID > hJob.ID {
		return bfJob, nil
	}
	return hJob, nil
}

// MoveBackfillJobsToHistoryTable moves backfill table jobs to the backfill history table.
func MoveBackfillJobsToHistoryTable(sctx sessionctx.Context, bfJob *BackfillJob) error {
	s, ok := sctx.(*session)
	if !ok {
		return errors.Errorf("sess ctx:%#v convert session failed", sctx)
	}

	return s.runInTxn(func(se *session) error {
		// TODO: Consider batch by batch update backfill jobs and insert backfill history jobs.
<<<<<<< HEAD
		bJobs, err := GetBackfillJobs(sess, BackfillTable, fmt.Sprintf("ddl_job_id = %d and ele_id = %d and ele_key = %s",
			bfJob.JobID, bfJob.EleID, wrapKey2String(bfJob.EleKey)), "update_backfill_job")
=======
		bJobs, err := GetBackfillJobs(se, BackfillTable, fmt.Sprintf("ddl_job_id = %d and ele_id = %d and ele_key = '%s'",
			bfJob.JobID, bfJob.EleID, bfJob.EleKey), "update_backfill_job")
>>>>>>> aef752a4
		if err != nil {
			return errors.Trace(err)
		}
		if len(bJobs) == 0 {
			return nil
		}

		txn, err := se.txn()
		if err != nil {
			return errors.Trace(err)
		}
		startTS := txn.StartTS()
		err = RemoveBackfillJob(se, true, bJobs[0])
		if err == nil {
			for _, bj := range bJobs {
				bj.State = model.JobStateCancelled
				bj.FinishTS = startTS
			}
			err = AddBackfillHistoryJob(se, bJobs)
		}
		logutil.BgLogger().Info("[ddl] move backfill jobs to history table", zap.Int("job count", len(bJobs)))
		return errors.Trace(err)
	})
}

// recordIterFunc is used for low-level record iteration.
type recordIterFunc func(h kv.Handle, rowKey kv.Key, rawRecord []byte) (more bool, err error)

func iterateSnapshotKeys(ctx *JobContext, store kv.Storage, priority int, keyPrefix kv.Key, version uint64,
	startKey kv.Key, endKey kv.Key, fn recordIterFunc) error {
	isRecord := tablecodec.IsRecordKey(keyPrefix.Next())
	var firstKey kv.Key
	if startKey == nil {
		firstKey = keyPrefix
	} else {
		firstKey = startKey
	}

	var upperBound kv.Key
	if endKey == nil {
		upperBound = keyPrefix.PrefixNext()
	} else {
		upperBound = endKey.PrefixNext()
	}

	ver := kv.Version{Ver: version}
	snap := store.GetSnapshot(ver)
	snap.SetOption(kv.Priority, priority)
	snap.SetOption(kv.RequestSourceInternal, true)
	snap.SetOption(kv.RequestSourceType, ctx.ddlJobSourceType())
	if tagger := ctx.getResourceGroupTaggerForTopSQL(); tagger != nil {
		snap.SetOption(kv.ResourceGroupTagger, tagger)
	}

	it, err := snap.Iter(firstKey, upperBound)
	if err != nil {
		return errors.Trace(err)
	}
	defer it.Close()

	for it.Valid() {
		if !it.Key().HasPrefix(keyPrefix) {
			break
		}

		var handle kv.Handle
		if isRecord {
			handle, err = tablecodec.DecodeRowKey(it.Key())
			if err != nil {
				return errors.Trace(err)
			}
		}

		more, err := fn(handle, it.Key(), it.Value())
		if !more || err != nil {
			return errors.Trace(err)
		}

		err = kv.NextUntil(it, util.RowKeyPrefixFilter(it.Key()))
		if err != nil {
			if kv.ErrNotExist.Equal(err) {
				break
			}
			return errors.Trace(err)
		}
	}

	return nil
}

// getRegionEndKey gets the actual end key for the range of [startKey, endKey].
func getRangeEndKey(ctx *JobContext, store kv.Storage, priority int, keyPrefix kv.Key, startKey, endKey kv.Key) (kv.Key, error) {
	snap := store.GetSnapshot(kv.MaxVersion)
	snap.SetOption(kv.Priority, priority)
	if tagger := ctx.getResourceGroupTaggerForTopSQL(); tagger != nil {
		snap.SetOption(kv.ResourceGroupTagger, tagger)
	}
	snap.SetOption(kv.RequestSourceInternal, true)
	snap.SetOption(kv.RequestSourceType, ctx.ddlJobSourceType())
	it, err := snap.IterReverse(endKey.Next())
	if err != nil {
		return nil, errors.Trace(err)
	}
	defer it.Close()

	if !it.Valid() || !it.Key().HasPrefix(keyPrefix) {
		return startKey, nil
	}
	if it.Key().Cmp(startKey) < 0 {
		return startKey, nil
	}

	return it.Key(), nil
}

func mergeWarningsAndWarningsCount(partWarnings, totalWarnings map[errors.ErrorID]*terror.Error, partWarningsCount, totalWarningsCount map[errors.ErrorID]int64) (map[errors.ErrorID]*terror.Error, map[errors.ErrorID]int64) {
	for _, warn := range partWarnings {
		if _, ok := totalWarningsCount[warn.ID()]; ok {
			totalWarningsCount[warn.ID()] += partWarningsCount[warn.ID()]
		} else {
			totalWarningsCount[warn.ID()] = partWarningsCount[warn.ID()]
			totalWarnings[warn.ID()] = warn
		}
	}
	return totalWarnings, totalWarningsCount
}

func logSlowOperations(elapsed time.Duration, slowMsg string, threshold uint32) {
	if threshold == 0 {
		threshold = atomic.LoadUint32(&variable.DDLSlowOprThreshold)
	}

	if elapsed >= time.Duration(threshold)*time.Millisecond {
		logutil.BgLogger().Info("[ddl] slow operations", zap.Duration("takeTimes", elapsed), zap.String("msg", slowMsg))
	}
}

// doneTaskKeeper keeps the done tasks and update the latest next key.
type doneTaskKeeper struct {
	doneTaskNextKey map[int]kv.Key
	current         int
	nextKey         kv.Key
}

func newDoneTaskKeeper(start kv.Key) *doneTaskKeeper {
	return &doneTaskKeeper{
		doneTaskNextKey: make(map[int]kv.Key),
		current:         0,
		nextKey:         start,
	}
}

func (n *doneTaskKeeper) updateNextKey(doneTaskID int, next kv.Key) {
	if doneTaskID == n.current {
		n.current++
		n.nextKey = next
		for {
			if nKey, ok := n.doneTaskNextKey[n.current]; ok {
				delete(n.doneTaskNextKey, n.current)
				n.current++
				n.nextKey = nKey
			} else {
				break
			}
		}
		return
	}
	n.doneTaskNextKey[doneTaskID] = next
}<|MERGE_RESOLUTION|>--- conflicted
+++ resolved
@@ -230,7 +230,7 @@
 type backfiller interface {
 	BackfillDataInTxn(handleRange reorgBackfillTask) (taskCtx backfillTaskContext, errInTxn error)
 	AddMetricInfo(float64)
-	GetTask() (*BackfillJob, error)
+	GetTasks() ([]*BackfillJob, error)
 	UpdateTask(bfJob *BackfillJob) error
 	FinishTask(bfJob *BackfillJob) error
 	GetCtx() *backfillCtx
@@ -1404,13 +1404,8 @@
 
 	return s.runInTxn(func(se *session) error {
 		// TODO: Consider batch by batch update backfill jobs and insert backfill history jobs.
-<<<<<<< HEAD
-		bJobs, err := GetBackfillJobs(sess, BackfillTable, fmt.Sprintf("ddl_job_id = %d and ele_id = %d and ele_key = %s",
+		bJobs, err := GetBackfillJobs(se, BackfillTable, fmt.Sprintf("ddl_job_id = %d and ele_id = %d and ele_key = %s",
 			bfJob.JobID, bfJob.EleID, wrapKey2String(bfJob.EleKey)), "update_backfill_job")
-=======
-		bJobs, err := GetBackfillJobs(se, BackfillTable, fmt.Sprintf("ddl_job_id = %d and ele_id = %d and ele_key = '%s'",
-			bfJob.JobID, bfJob.EleID, bfJob.EleKey), "update_backfill_job")
->>>>>>> aef752a4
 		if err != nil {
 			return errors.Trace(err)
 		}
