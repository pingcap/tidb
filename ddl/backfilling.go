// Copyright 2020 PingCAP, Inc.
//
// Licensed under the Apache License, Version 2.0 (the "License");
// you may not use this file except in compliance with the License.
// You may obtain a copy of the License at
//
//     http://www.apache.org/licenses/LICENSE-2.0
//
// Unless required by applicable law or agreed to in writing, software
// distributed under the License is distributed on an "AS IS" BASIS,
// WITHOUT WARRANTIES OR CONDITIONS OF ANY KIND, either express or implied.
// See the License for the specific language governing permissions and
// limitations under the License.

package ddl

import (
	"bytes"
	"context"
	"fmt"
	"strconv"
	"sync"
	"sync/atomic"
	"time"

	"github.com/pingcap/errors"
	"github.com/pingcap/failpoint"
	ddlutil "github.com/pingcap/tidb/ddl/util"
	"github.com/pingcap/tidb/expression"
	"github.com/pingcap/tidb/kv"
	"github.com/pingcap/tidb/metrics"
	"github.com/pingcap/tidb/parser/model"
	"github.com/pingcap/tidb/parser/terror"
	"github.com/pingcap/tidb/sessionctx"
	"github.com/pingcap/tidb/sessionctx/variable"
	"github.com/pingcap/tidb/store/copr"
	"github.com/pingcap/tidb/store/driver/backoff"
	"github.com/pingcap/tidb/table"
	"github.com/pingcap/tidb/tablecodec"
	"github.com/pingcap/tidb/util"
	"github.com/pingcap/tidb/util/dbterror"
	"github.com/pingcap/tidb/util/logutil"
	decoder "github.com/pingcap/tidb/util/rowDecoder"
	"github.com/pingcap/tidb/util/timeutil"
	"github.com/pingcap/tidb/util/topsql"
	"github.com/tikv/client-go/v2/tikv"
	"go.uber.org/zap"
)

type backfillWorkerType byte

const (
	typeAddIndexWorker     backfillWorkerType = 0
	typeUpdateColumnWorker backfillWorkerType = 1
	typeCleanUpIndexWorker backfillWorkerType = 2
)

// By now the DDL jobs that need backfilling include:
// 1: add-index
// 2: modify-column-type
// 3: clean-up global index
//
// They all have a write reorganization state to back fill data into the rows existed.
// Backfilling is time consuming, to accelerate this process, TiDB has built some sub
// workers to do this in the DDL owner node.
//
//                                DDL owner thread
//                                      ^
//                                      | (reorgCtx.doneCh)
//                                      |
//                                worker master
//                                      ^ (waitTaskResults)
//                                      |
//                                      |
//                                      v (sendRangeTask)
//       +--------------------+---------+---------+------------------+--------------+
//       |                    |                   |                  |              |
// backfillworker1     backfillworker2     backfillworker3     backfillworker4     ...
//
// The worker master is responsible for scaling the backfilling workers according to the
// system variable "tidb_ddl_reorg_worker_cnt". Essentially, reorg job is mainly based
// on the [start, end] range of the table to backfill data. We did not do it all at once,
// there were several ddl rounds.
//
// [start1---end1 start2---end2 start3---end3 start4---end4 ...         ...         ]
//    |       |     |       |     |       |     |       |
//    +-------+     +-------+     +-------+     +-------+   ...         ...
//        |             |             |             |
//     bfworker1    bfworker2     bfworker3     bfworker4   ...         ...
//        |             |             |             |       |            |
//        +---------------- (round1)----------------+       +--(round2)--+
//
// The main range [start, end] will be split into small ranges.
// Each small range corresponds to a region and it will be delivered to a backfillworker.
// Each worker can only be assigned with one range at one round, those remaining ranges
// will be cached until all the backfill workers have had their previous range jobs done.
//
//                [ region start --------------------- region end ]
//                                        |
//                                        v
//                [ batch ] [ batch ] [ batch ] [ batch ] ...
//                    |         |         |         |
//                    v         v         v         v
//                (a kv txn)   ->        ->        ->
//
// For a single range, backfill worker doesn't backfill all the data in one kv transaction.
// Instead, it is divided into batches, each time a kv transaction completes the backfilling
// of a partial batch.

func (bWT backfillWorkerType) String() string {
	switch bWT {
	case typeAddIndexWorker:
		return "add index"
	case typeUpdateColumnWorker:
		return "update column"
	case typeCleanUpIndexWorker:
		return "clean up index"
	default:
		return "unknown"
	}
}

type backfiller interface {
	BackfillDataInTxn(handleRange reorgBackfillTask) (taskCtx backfillTaskContext, errInTxn error)
	AddMetricInfo(float64)
}

type backfillResult struct {
	addedCount int
	scanCount  int
	nextKey    kv.Key
	err        error
}

// backfillTaskContext is the context of the batch adding indices or updating column values.
// After finishing the batch adding indices or updating column values, result in backfillTaskContext will be merged into backfillResult.
type backfillTaskContext struct {
	nextKey       kv.Key
	done          bool
	addedCount    int
	scanCount     int
	warnings      map[errors.ErrorID]*terror.Error
	warningsCount map[errors.ErrorID]int64
}

type backfillWorker struct {
	id        int
	ddlWorker *worker
	reorgInfo *reorgInfo
	batchCnt  int
	sessCtx   sessionctx.Context
	taskCh    chan *reorgBackfillTask
	resultCh  chan *backfillResult
	table     table.Table
	closed    bool
	priority  int
}

func newBackfillWorker(sessCtx sessionctx.Context, worker *worker, id int, t table.PhysicalTable, reorgInfo *reorgInfo) *backfillWorker {
	return &backfillWorker{
		id:        id,
		table:     t,
		ddlWorker: worker,
		reorgInfo: reorgInfo,
		batchCnt:  int(variable.GetDDLReorgBatchSize()),
		sessCtx:   sessCtx,
		taskCh:    make(chan *reorgBackfillTask, 1),
		resultCh:  make(chan *backfillResult, 1),
		priority:  kv.PriorityLow,
	}
}

func (w *backfillWorker) Close() {
	if !w.closed {
		w.closed = true
		close(w.taskCh)
	}
}

func closeBackfillWorkers(workers []*backfillWorker) {
	for _, worker := range workers {
		worker.Close()
	}
}

type reorgBackfillTask struct {
	physicalTableID int64
	startKey        kv.Key
	endKey          kv.Key
}

func (r *reorgBackfillTask) String() string {
	physicalID := strconv.FormatInt(r.physicalTableID, 10)
	startKey := tryDecodeToHandleString(r.startKey)
	endKey := tryDecodeToHandleString(r.endKey)
	return "physicalTableID_" + physicalID + "_" + "[" + startKey + "," + endKey + "]"
}

func logSlowOperations(elapsed time.Duration, slowMsg string, threshold uint32) {
	if threshold == 0 {
		threshold = atomic.LoadUint32(&variable.DDLSlowOprThreshold)
	}

	if elapsed >= time.Duration(threshold)*time.Millisecond {
		logutil.BgLogger().Info("[ddl] slow operations", zap.Duration("takeTimes", elapsed), zap.String("msg", slowMsg))
	}
}

// mergeBackfillCtxToResult merge partial result in taskCtx into result.
func mergeBackfillCtxToResult(taskCtx *backfillTaskContext, result *backfillResult) {
	result.nextKey = taskCtx.nextKey
	result.addedCount += taskCtx.addedCount
	result.scanCount += taskCtx.scanCount
}

func mergeWarningsAndWarningsCount(partWarnings, totalWarnings map[errors.ErrorID]*terror.Error, partWarningsCount, totalWarningsCount map[errors.ErrorID]int64) (map[errors.ErrorID]*terror.Error, map[errors.ErrorID]int64) {
	for _, warn := range partWarnings {
		if _, ok := totalWarningsCount[warn.ID()]; ok {
			totalWarningsCount[warn.ID()] += partWarningsCount[warn.ID()]
		} else {
			totalWarningsCount[warn.ID()] = partWarningsCount[warn.ID()]
			totalWarnings[warn.ID()] = warn
		}
	}
	return totalWarnings, totalWarningsCount
}

// handleBackfillTask backfills range [task.startHandle, task.endHandle) handle's index to table.
func (w *backfillWorker) handleBackfillTask(d *ddlCtx, task *reorgBackfillTask, bf backfiller) *backfillResult {
	handleRange := *task
	result := &backfillResult{
		err:        nil,
		addedCount: 0,
		nextKey:    handleRange.startKey,
	}
	lastLogCount := 0
	lastLogTime := time.Now()
	startTime := lastLogTime
<<<<<<< HEAD
	rc := w.ddlWorker.getReorgCtx(w.reorgInfo.Job)
=======
	rc := d.getReorgCtx(w.reorgInfo.Job)
>>>>>>> dba4dab5

	for {
		// Give job chance to be canceled, if we not check it here,
		// if there is panic in bf.BackfillDataInTxn we will never cancel the job.
		// Because reorgRecordTask may run a long time,
		// we should check whether this ddl job is still runnable.
<<<<<<< HEAD
		err := w.ddlWorker.isReorgRunnable(w.reorgInfo)
=======
		err := w.ddlWorker.isReorgRunnable(w.reorgInfo.Job)
>>>>>>> dba4dab5
		if err != nil {
			result.err = err
			return result
		}

		taskCtx, err := bf.BackfillDataInTxn(handleRange)
		if err != nil {
			result.err = err
			return result
		}

		bf.AddMetricInfo(float64(taskCtx.addedCount))
		mergeBackfillCtxToResult(&taskCtx, result)

		// Although `handleRange` is for data in one region, but back fill worker still split it into many
		// small reorg batch size slices and reorg them in many different kv txn.
		// If a task failed, it may contained some committed small kv txn which has already finished the
		// small range reorganization.
		// In the next round of reorganization, the target handle range may overlap with last committed
		// small ranges. This will cause the `redo` action in reorganization.
		// So for added count and warnings collection, it is recommended to collect the statistics in every
		// successfully committed small ranges rather than fetching it in the total result.
		rc.increaseRowCount(int64(taskCtx.addedCount))
		rc.mergeWarnings(taskCtx.warnings, taskCtx.warningsCount)

		if num := result.scanCount - lastLogCount; num >= 30000 {
			lastLogCount = result.scanCount
			logutil.BgLogger().Info("[ddl] backfill worker back fill index",
				zap.Int("workerID", w.id),
				zap.Int("addedCount", result.addedCount),
				zap.Int("scanCount", result.scanCount),
				zap.String("nextHandle", tryDecodeToHandleString(taskCtx.nextKey)),
				zap.Float64("speed(rows/s)", float64(num)/time.Since(lastLogTime).Seconds()))
			lastLogTime = time.Now()
		}

		handleRange.startKey = taskCtx.nextKey
		if taskCtx.done {
			break
		}
	}
	logutil.BgLogger().Info("[ddl] backfill worker finish task", zap.Int("workerID", w.id),
		zap.String("task", task.String()),
		zap.Int("addedCount", result.addedCount),
		zap.Int("scanCount", result.scanCount),
		zap.String("nextHandle", tryDecodeToHandleString(result.nextKey)),
		zap.String("takeTime", time.Since(startTime).String()))
	return result
}

func (w *backfillWorker) run(d *ddlCtx, bf backfiller, job *model.Job) {
	logutil.BgLogger().Info("[ddl] backfill worker start", zap.Int("workerID", w.id))
	defer func() {
		w.resultCh <- &backfillResult{err: dbterror.ErrReorgPanic}
	}()
	defer util.Recover(metrics.LabelDDL, "backfillWorker.run", nil, false)
	for {
		task, more := <-w.taskCh
		if !more {
			break
		}
		w.ddlWorker.setDDLLabelForTopSQL(job)

		logutil.BgLogger().Debug("[ddl] backfill worker got task", zap.Int("workerID", w.id), zap.String("task", task.String()))
		failpoint.Inject("mockBackfillRunErr", func() {
			if w.id == 0 {
				result := &backfillResult{addedCount: 0, nextKey: nil, err: errors.Errorf("mock backfill error")}
				w.resultCh <- result
				failpoint.Continue()
			}
		})

		failpoint.Inject("mockHighLoadForAddIndex", func() {
			sqlPrefixes := []string{"alter"}
			topsql.MockHighCPULoad(job.Query, sqlPrefixes, 5)
		})

		failpoint.Inject("mockBackfillSlow", func() {
			time.Sleep(30 * time.Millisecond)
		})

		// Dynamic change batch size.
		w.batchCnt = int(variable.GetDDLReorgBatchSize())
		result := w.handleBackfillTask(d, task, bf)
		w.resultCh <- result
	}
	logutil.BgLogger().Info("[ddl] backfill worker exit", zap.Int("workerID", w.id))
}

// splitTableRanges uses PD region's key ranges to split the backfilling table key range space,
// to speed up backfilling data in table with disperse handle.
// The `t` should be a non-partitioned table or a partition.
func splitTableRanges(t table.PhysicalTable, store kv.Storage, startKey, endKey kv.Key) ([]kv.KeyRange, error) {
	logutil.BgLogger().Info("[ddl] split table range from PD",
		zap.Int64("physicalTableID", t.GetPhysicalID()),
		zap.String("startHandle", tryDecodeToHandleString(startKey)),
		zap.String("endHandle", tryDecodeToHandleString(endKey)))
	kvRange := kv.KeyRange{StartKey: startKey, EndKey: endKey}
	s, ok := store.(tikv.Storage)
	if !ok {
		// Only support split ranges in tikv.Storage now.
		return []kv.KeyRange{kvRange}, nil
	}

	maxSleep := 10000 // ms
	bo := backoff.NewBackofferWithVars(context.Background(), maxSleep, nil)
	rc := copr.NewRegionCache(s.GetRegionCache())
	ranges, err := rc.SplitRegionRanges(bo, []kv.KeyRange{kvRange})
	if err != nil {
		return nil, errors.Trace(err)
	}
	if len(ranges) == 0 {
		errMsg := fmt.Sprintf("cannot find region in range [%s, %s]", startKey.String(), endKey.String())
		return nil, errors.Trace(dbterror.ErrInvalidSplitRegionRanges.GenWithStackByArgs(errMsg))
	}
	return ranges, nil
}

func (w *worker) waitTaskResults(workers []*backfillWorker, taskCnt int,
	totalAddedCount *int64, startKey kv.Key) (kv.Key, int64, error) {
	var (
		addedCount int64
		nextKey    = startKey
		firstErr   error
	)
	for i := 0; i < taskCnt; i++ {
		worker := workers[i]
		result := <-worker.resultCh
		if firstErr == nil && result.err != nil {
			firstErr = result.err
			// We should wait all working workers exits, any way.
			continue
		}

		if result.err != nil {
			logutil.BgLogger().Warn("[ddl] backfill worker failed", zap.Int("workerID", worker.id),
				zap.Error(result.err))
		}

		if firstErr == nil {
			*totalAddedCount += int64(result.addedCount)
			addedCount += int64(result.addedCount)
			nextKey = result.nextKey
		}
	}

	return nextKey, addedCount, errors.Trace(firstErr)
}

// handleReorgTasks sends tasks to workers, and waits for all the running workers to return results,
// there are taskCnt running workers.
func (w *worker) handleReorgTasks(reorgInfo *reorgInfo, totalAddedCount *int64, workers []*backfillWorker, batchTasks []*reorgBackfillTask) error {
	for i, task := range batchTasks {
		workers[i].taskCh <- task
	}

	startKey := batchTasks[0].startKey
	taskCnt := len(batchTasks)
	startTime := time.Now()
	nextKey, taskAddedCount, err := w.waitTaskResults(workers, taskCnt, totalAddedCount, startKey)
	elapsedTime := time.Since(startTime)
	if err == nil {
<<<<<<< HEAD
		err = w.isReorgRunnable(reorgInfo)
=======
		err = w.isReorgRunnable(reorgInfo.Job)
>>>>>>> dba4dab5
	}

	if err != nil {
		// Update the reorg handle that has been processed.
		err1 := reorgInfo.UpdateReorgMeta(nextKey, w.sessPool)
		metrics.BatchAddIdxHistogram.WithLabelValues(metrics.LblError).Observe(elapsedTime.Seconds())
		logutil.BgLogger().Warn("[ddl] backfill worker handle batch tasks failed",
			zap.ByteString("elementType", reorgInfo.currElement.TypeKey),
			zap.Int64("elementID", reorgInfo.currElement.ID),
			zap.Int64("totalAddedCount", *totalAddedCount),
			zap.String("startHandle", tryDecodeToHandleString(startKey)),
			zap.String("nextHandle", tryDecodeToHandleString(nextKey)),
			zap.Int64("batchAddedCount", taskAddedCount),
			zap.String("taskFailedError", err.Error()),
			zap.String("takeTime", elapsedTime.String()),
			zap.NamedError("updateHandleError", err1))
		return errors.Trace(err)
	}

	// nextHandle will be updated periodically in runReorgJob, so no need to update it here.
	w.getReorgCtx(reorgInfo.Job).setNextKey(nextKey)
	metrics.BatchAddIdxHistogram.WithLabelValues(metrics.LblOK).Observe(elapsedTime.Seconds())
	logutil.BgLogger().Info("[ddl] backfill workers successfully processed batch",
		zap.ByteString("elementType", reorgInfo.currElement.TypeKey),
		zap.Int64("elementID", reorgInfo.currElement.ID),
		zap.Int64("totalAddedCount", *totalAddedCount),
		zap.String("startHandle", tryDecodeToHandleString(startKey)),
		zap.String("nextHandle", tryDecodeToHandleString(nextKey)),
		zap.Int64("batchAddedCount", taskAddedCount),
		zap.String("takeTime", elapsedTime.String()))
	return nil
}

func tryDecodeToHandleString(key kv.Key) string {
	defer func() {
		if r := recover(); r != nil {
			logutil.BgLogger().Warn("tryDecodeToHandleString panic",
				zap.Any("recover()", r),
				zap.Binary("key", key))
		}
	}()
	handle, err := tablecodec.DecodeRowKey(key)
	if err != nil {
		recordPrefixIdx := bytes.Index(key, []byte("_r"))
		if recordPrefixIdx == -1 {
			return fmt.Sprintf("key: %x", key)
		}
		handleBytes := key[recordPrefixIdx+2:]
		terminatedWithZero := len(handleBytes) > 0 && handleBytes[len(handleBytes)-1] == 0
		if terminatedWithZero {
			handle, err := tablecodec.DecodeRowKey(key[:len(key)-1])
			if err == nil {
				return handle.String() + ".next"
			}
		}
		return fmt.Sprintf("%x", handleBytes)
	}
	return handle.String()
}

// sendRangeTaskToWorkers sends tasks to workers, and returns remaining kvRanges that is not handled.
func (w *worker) sendRangeTaskToWorkers(t table.Table, workers []*backfillWorker, reorgInfo *reorgInfo,
	totalAddedCount *int64, kvRanges []kv.KeyRange) ([]kv.KeyRange, error) {
	batchTasks := make([]*reorgBackfillTask, 0, len(workers))
	physicalTableID := reorgInfo.PhysicalTableID

	// Build reorg tasks.
	for _, keyRange := range kvRanges {
		endKey := keyRange.EndKey
		endK, err := getRangeEndKey(w.JobContext, workers[0].sessCtx.GetStore(), workers[0].priority, t, keyRange.StartKey, endKey)
		if err != nil {
			logutil.BgLogger().Info("[ddl] send range task to workers, get reverse key failed", zap.Error(err))
		} else {
			logutil.BgLogger().Info("[ddl] send range task to workers, change end key",
				zap.String("end key", tryDecodeToHandleString(endKey)), zap.String("current end key", tryDecodeToHandleString(endK)))
			endKey = endK
		}

		task := &reorgBackfillTask{
			physicalTableID: physicalTableID,
			startKey:        keyRange.StartKey,
			endKey:          endKey}
		batchTasks = append(batchTasks, task)

		if len(batchTasks) >= len(workers) {
			break
		}
	}

	if len(batchTasks) == 0 {
		return nil, nil
	}

	// Wait tasks finish.
	err := w.handleReorgTasks(reorgInfo, totalAddedCount, workers, batchTasks)
	if err != nil {
		return nil, errors.Trace(err)
	}

	if len(batchTasks) < len(kvRanges) {
		// There are kvRanges not handled.
		remains := kvRanges[len(batchTasks):]
		return remains, nil
	}

	return nil, nil
}

var (
	// TestCheckWorkerNumCh use for test adjust backfill worker.
	TestCheckWorkerNumCh = make(chan *sync.WaitGroup)
	// TestCheckWorkerNumber use for test adjust backfill worker.
	TestCheckWorkerNumber = int32(16)
	// TestCheckReorgTimeout is used to mock timeout when reorg data.
	TestCheckReorgTimeout = int32(0)
)

func loadDDLReorgVars(w *worker) error {
	// Get sessionctx from context resource pool.
	var ctx sessionctx.Context
	ctx, err := w.sessPool.get()
	if err != nil {
		return errors.Trace(err)
	}
	defer w.sessPool.put(ctx)
	return ddlutil.LoadDDLReorgVars(w.ddlJobCtx, ctx)
}

func makeupDecodeColMap(sessCtx sessionctx.Context, t table.Table) (map[int64]decoder.Column, error) {
	dbName := model.NewCIStr(sessCtx.GetSessionVars().CurrentDB)
	writableColInfos := make([]*model.ColumnInfo, 0, len(t.WritableCols()))
	for _, col := range t.WritableCols() {
		writableColInfos = append(writableColInfos, col.ColumnInfo)
	}
	exprCols, _, err := expression.ColumnInfos2ColumnsAndNames(sessCtx, dbName, t.Meta().Name, writableColInfos, t.Meta())
	if err != nil {
		return nil, err
	}
	mockSchema := expression.NewSchema(exprCols...)

	decodeColMap := decoder.BuildFullDecodeColMap(t.WritableCols(), mockSchema)

	return decodeColMap, nil
}

func setSessCtxLocation(sctx sessionctx.Context, info *reorgInfo) error {
	// It is set to SystemLocation to be compatible with nil LocationInfo.
	*sctx.GetSessionVars().TimeZone = *timeutil.SystemLocation()
	if info.ReorgMeta.Location != nil {
		loc, err := info.ReorgMeta.Location.GetLocation()
		if err != nil {
			return errors.Trace(err)
		}
		*sctx.GetSessionVars().TimeZone = *loc
	}
	return nil
}

// writePhysicalTableRecord handles the "add index" or "modify/change column" reorganization state for a non-partitioned table or a partition.
// For a partitioned table, it should be handled partition by partition.
//
// How to "add index" or "update column value" in reorganization state?
// Concurrently process the @@tidb_ddl_reorg_worker_cnt tasks. Each task deals with a handle range of the index/row record.
// The handle range is split from PD regions now. Each worker deal with a region table key range one time.
// Each handle range by estimation, concurrent processing needs to perform after the handle range has been acquired.
// The operation flow is as follows:
//	1. Open numbers of defaultWorkers goroutines.
//	2. Split table key range from PD regions.
//	3. Send tasks to running workers by workers's task channel. Each task deals with a region key ranges.
//	4. Wait all these running tasks finished, then continue to step 3, until all tasks is done.
// The above operations are completed in a transaction.
// Finally, update the concurrent processing of the total number of rows, and store the completed handle value.
func (w *worker) writePhysicalTableRecord(t table.PhysicalTable, bfWorkerType backfillWorkerType, indexInfo *model.IndexInfo, oldColInfo, colInfo *model.ColumnInfo, reorgInfo *reorgInfo) error {
	job := reorgInfo.Job
	totalAddedCount := job.GetRowCount()

	startKey, endKey := reorgInfo.StartKey, reorgInfo.EndKey
	sessCtx := newContext(reorgInfo.d.store)
	decodeColMap, err := makeupDecodeColMap(sessCtx, t)
	if err != nil {
		return errors.Trace(err)
	}

<<<<<<< HEAD
	if err := w.isReorgRunnable(reorgInfo); err != nil {
=======
	if err := w.isReorgRunnable(reorgInfo.Job); err != nil {
>>>>>>> dba4dab5
		return errors.Trace(err)
	}
	if startKey == nil && endKey == nil {
		return nil
	}

	failpoint.Inject("MockCaseWhenParseFailure", func(val failpoint.Value) {
		if val.(bool) {
			failpoint.Return(errors.New("job.ErrCount:" + strconv.Itoa(int(job.ErrorCount)) + ", mock unknown type: ast.whenClause."))
		}
	})

	// variable.ddlReorgWorkerCounter can be modified by system variable "tidb_ddl_reorg_worker_cnt".
	workerCnt := variable.GetDDLReorgWorkerCounter()
	backfillWorkers := make([]*backfillWorker, 0, workerCnt)
	defer func() {
		closeBackfillWorkers(backfillWorkers)
	}()

	for {
		kvRanges, err := splitTableRanges(t, reorgInfo.d.store, startKey, endKey)
		if err != nil {
			return errors.Trace(err)
		}

		// For dynamic adjust backfill worker number.
		if err := loadDDLReorgVars(w); err != nil {
			logutil.BgLogger().Error("[ddl] load DDL reorganization variable failed", zap.Error(err))
		}
		workerCnt = variable.GetDDLReorgWorkerCounter()
		rowFormat := variable.GetDDLReorgRowFormat()
		// If only have 1 range, we can only start 1 worker.
		if len(kvRanges) < int(workerCnt) {
			workerCnt = int32(len(kvRanges))
		}
		// Enlarge the worker size.
		for i := len(backfillWorkers); i < int(workerCnt); i++ {
			sessCtx := newContext(reorgInfo.d.store)
			sessCtx.GetSessionVars().StmtCtx.IsDDLJobInQueue = true
			// Set the row encode format version.
			sessCtx.GetSessionVars().RowEncoder.Enable = rowFormat != variable.DefTiDBRowFormatV1
			// Simulate the sql mode environment in the worker sessionCtx.
			sqlMode := reorgInfo.ReorgMeta.SQLMode
			sessCtx.GetSessionVars().SQLMode = sqlMode
			if err := setSessCtxLocation(sessCtx, reorgInfo); err != nil {
				return errors.Trace(err)
			}

			sessCtx.GetSessionVars().StmtCtx.BadNullAsWarning = !sqlMode.HasStrictMode()
			sessCtx.GetSessionVars().StmtCtx.TruncateAsWarning = !sqlMode.HasStrictMode()
			sessCtx.GetSessionVars().StmtCtx.OverflowAsWarning = !sqlMode.HasStrictMode()
			sessCtx.GetSessionVars().StmtCtx.AllowInvalidDate = sqlMode.HasAllowInvalidDatesMode()
			sessCtx.GetSessionVars().StmtCtx.DividedByZeroAsWarning = !sqlMode.HasStrictMode()
			sessCtx.GetSessionVars().StmtCtx.IgnoreZeroInDate = !sqlMode.HasStrictMode() || sqlMode.HasAllowInvalidDatesMode()
			sessCtx.GetSessionVars().StmtCtx.NoZeroDate = sqlMode.HasStrictMode()

			switch bfWorkerType {
			case typeAddIndexWorker:
				idxWorker := newAddIndexWorker(sessCtx, w, i, t, indexInfo, decodeColMap, reorgInfo)
				idxWorker.priority = job.Priority
				backfillWorkers = append(backfillWorkers, idxWorker.backfillWorker)
				go idxWorker.backfillWorker.run(reorgInfo.d, idxWorker, job)
			case typeUpdateColumnWorker:
				// Setting InCreateOrAlterStmt tells the difference between SELECT casting and ALTER COLUMN casting.
				sessCtx.GetSessionVars().StmtCtx.InCreateOrAlterStmt = true
				updateWorker := newUpdateColumnWorker(sessCtx, w, i, t, oldColInfo, colInfo, decodeColMap, reorgInfo)
				updateWorker.priority = job.Priority
				backfillWorkers = append(backfillWorkers, updateWorker.backfillWorker)
				go updateWorker.backfillWorker.run(reorgInfo.d, updateWorker, job)
			case typeCleanUpIndexWorker:
				idxWorker := newCleanUpIndexWorker(sessCtx, w, i, t, decodeColMap, reorgInfo)
				idxWorker.priority = job.Priority
				backfillWorkers = append(backfillWorkers, idxWorker.backfillWorker)
				go idxWorker.backfillWorker.run(reorgInfo.d, idxWorker, job)
			default:
				return errors.New("unknow backfill type")
			}
		}
		// Shrink the worker size.
		if len(backfillWorkers) > int(workerCnt) {
			workers := backfillWorkers[workerCnt:]
			backfillWorkers = backfillWorkers[:workerCnt]
			closeBackfillWorkers(workers)
		}

		failpoint.Inject("checkBackfillWorkerNum", func(val failpoint.Value) {
			if val.(bool) {
				num := int(atomic.LoadInt32(&TestCheckWorkerNumber))
				if num != 0 {
					if num > len(kvRanges) {
						if len(backfillWorkers) != len(kvRanges) {
							failpoint.Return(errors.Errorf("check backfill worker num error, len kv ranges is: %v, check backfill worker num is: %v, actual record num is: %v", len(kvRanges), num, len(backfillWorkers)))
						}
					} else if num != len(backfillWorkers) {
						failpoint.Return(errors.Errorf("check backfill worker num error, len kv ranges is: %v, check backfill worker num is: %v, actual record num is: %v", len(kvRanges), num, len(backfillWorkers)))
					}
					var wg sync.WaitGroup
					wg.Add(1)
					TestCheckWorkerNumCh <- &wg
					wg.Wait()
				}
			}
		})

		logutil.BgLogger().Info("[ddl] start backfill workers to reorg record",
			zap.Int("workerCnt", len(backfillWorkers)),
			zap.Int("regionCnt", len(kvRanges)),
			zap.String("startHandle", tryDecodeToHandleString(startKey)),
			zap.String("endHandle", tryDecodeToHandleString(endKey)))
		remains, err := w.sendRangeTaskToWorkers(t, backfillWorkers, reorgInfo, &totalAddedCount, kvRanges)
		if err != nil {
			return errors.Trace(err)
		}

		if len(remains) == 0 {
			break
		}
		startKey = remains[0].StartKey
	}
	return nil
}

// recordIterFunc is used for low-level record iteration.
type recordIterFunc func(h kv.Handle, rowKey kv.Key, rawRecord []byte) (more bool, err error)

func iterateSnapshotRows(ctx *JobContext, store kv.Storage, priority int, t table.Table, version uint64,
	startKey kv.Key, endKey kv.Key, fn recordIterFunc) error {
	var firstKey kv.Key
	if startKey == nil {
		firstKey = t.RecordPrefix()
	} else {
		firstKey = startKey
	}

	var upperBound kv.Key
	if endKey == nil {
		upperBound = t.RecordPrefix().PrefixNext()
	} else {
		upperBound = endKey.PrefixNext()
	}

	ver := kv.Version{Ver: version}
	snap := store.GetSnapshot(ver)
	snap.SetOption(kv.Priority, priority)
	if tagger := ctx.getResourceGroupTaggerForTopSQL(); tagger != nil {
		snap.SetOption(kv.ResourceGroupTagger, tagger)
	}

	it, err := snap.Iter(firstKey, upperBound)
	if err != nil {
		return errors.Trace(err)
	}
	defer it.Close()

	for it.Valid() {
		if !it.Key().HasPrefix(t.RecordPrefix()) {
			break
		}

		var handle kv.Handle
		handle, err = tablecodec.DecodeRowKey(it.Key())
		if err != nil {
			return errors.Trace(err)
		}

		more, err := fn(handle, it.Key(), it.Value())
		if !more || err != nil {
			return errors.Trace(err)
		}

		err = kv.NextUntil(it, util.RowKeyPrefixFilter(it.Key()))
		if err != nil {
			if kv.ErrNotExist.Equal(err) {
				break
			}
			return errors.Trace(err)
		}
	}

	return nil
}

// getRegionEndKey gets the actual end key for the range of [startKey, endKey].
func getRangeEndKey(ctx *JobContext, store kv.Storage, priority int, t table.Table, startKey, endKey kv.Key) (kv.Key, error) {
	snap := store.GetSnapshot(kv.MaxVersion)
	snap.SetOption(kv.Priority, priority)
	if tagger := ctx.getResourceGroupTaggerForTopSQL(); tagger != nil {
		snap.SetOption(kv.ResourceGroupTagger, tagger)
	}
	it, err := snap.IterReverse(endKey.Next())
	if err != nil {
		return nil, errors.Trace(err)
	}
	defer it.Close()

	if !it.Valid() || !it.Key().HasPrefix(t.RecordPrefix()) {
		return startKey, nil
	}
	if it.Key().Cmp(startKey) < 0 {
		return startKey, nil
	}

	return it.Key(), nil
}<|MERGE_RESOLUTION|>--- conflicted
+++ resolved
@@ -236,22 +236,14 @@
 	lastLogCount := 0
 	lastLogTime := time.Now()
 	startTime := lastLogTime
-<<<<<<< HEAD
-	rc := w.ddlWorker.getReorgCtx(w.reorgInfo.Job)
-=======
 	rc := d.getReorgCtx(w.reorgInfo.Job)
->>>>>>> dba4dab5
 
 	for {
 		// Give job chance to be canceled, if we not check it here,
 		// if there is panic in bf.BackfillDataInTxn we will never cancel the job.
 		// Because reorgRecordTask may run a long time,
 		// we should check whether this ddl job is still runnable.
-<<<<<<< HEAD
-		err := w.ddlWorker.isReorgRunnable(w.reorgInfo)
-=======
 		err := w.ddlWorker.isReorgRunnable(w.reorgInfo.Job)
->>>>>>> dba4dab5
 		if err != nil {
 			result.err = err
 			return result
@@ -414,11 +406,7 @@
 	nextKey, taskAddedCount, err := w.waitTaskResults(workers, taskCnt, totalAddedCount, startKey)
 	elapsedTime := time.Since(startTime)
 	if err == nil {
-<<<<<<< HEAD
-		err = w.isReorgRunnable(reorgInfo)
-=======
 		err = w.isReorgRunnable(reorgInfo.Job)
->>>>>>> dba4dab5
 	}
 
 	if err != nil {
@@ -602,11 +590,7 @@
 		return errors.Trace(err)
 	}
 
-<<<<<<< HEAD
-	if err := w.isReorgRunnable(reorgInfo); err != nil {
-=======
 	if err := w.isReorgRunnable(reorgInfo.Job); err != nil {
->>>>>>> dba4dab5
 		return errors.Trace(err)
 	}
 	if startKey == nil && endKey == nil {
