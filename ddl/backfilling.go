--- conflicted
+++ resolved
@@ -797,212 +797,6 @@
 	backfillTaskChanSize = n
 }
 
-<<<<<<< HEAD
-func newBackfillScheduler(ctx context.Context, info *reorgInfo, sessPool *sessionPool,
-	tp backfillerType, tbl table.PhysicalTable, decColMap map[int64]decoder.Column,
-	jobCtx *JobContext) *backfillScheduler {
-	return &backfillScheduler{
-		ctx:          ctx,
-		reorgInfo:    info,
-		sessPool:     sessPool,
-		tp:           tp,
-		tbl:          tbl,
-		decodeColMap: decColMap,
-		jobCtx:       jobCtx,
-		workers:      make([]*backfillWorker, 0, variable.GetDDLReorgWorkerCounter()),
-		taskCh:       make(chan *reorgBackfillTask, backfillTaskChanSize),
-		resultCh:     make(chan *backfillResult, backfillTaskChanSize),
-	}
-}
-
-func (b *backfillScheduler) newSessCtx() (sessionctx.Context, error) {
-	reorgInfo := b.reorgInfo
-	sessCtx := newContext(reorgInfo.d.store)
-	if err := initSessCtx(sessCtx, reorgInfo.ReorgMeta.SQLMode, reorgInfo.ReorgMeta.Location); err != nil {
-		return nil, errors.Trace(err)
-	}
-	return sessCtx, nil
-}
-
-func initSessCtx(sessCtx sessionctx.Context, sqlMode mysql.SQLMode, tzLocation *model.TimeZoneLocation) error {
-	// Unify the TimeZone settings in newContext.
-	if sessCtx.GetSessionVars().StmtCtx.TimeZone == nil {
-		tz := *time.UTC
-		sessCtx.GetSessionVars().StmtCtx.TimeZone = &tz
-	}
-	sessCtx.GetSessionVars().StmtCtx.IsDDLJobInQueue = true
-	// Set the row encode format version.
-	rowFormat := variable.GetDDLReorgRowFormat()
-	sessCtx.GetSessionVars().RowEncoder.Enable = rowFormat != variable.DefTiDBRowFormatV1
-	// Simulate the sql mode environment in the worker sessionCtx.
-	sessCtx.GetSessionVars().SQLMode = sqlMode
-	if err := setSessCtxLocation(sessCtx, tzLocation); err != nil {
-		return errors.Trace(err)
-	}
-	sessCtx.GetSessionVars().StmtCtx.BadNullAsWarning = !sqlMode.HasStrictMode()
-	sessCtx.GetSessionVars().StmtCtx.TruncateAsWarning = !sqlMode.HasStrictMode()
-	sessCtx.GetSessionVars().StmtCtx.OverflowAsWarning = !sqlMode.HasStrictMode()
-	sessCtx.GetSessionVars().StmtCtx.AllowInvalidDate = sqlMode.HasAllowInvalidDatesMode()
-	sessCtx.GetSessionVars().StmtCtx.DividedByZeroAsWarning = !sqlMode.HasStrictMode()
-	sessCtx.GetSessionVars().StmtCtx.IgnoreZeroInDate = !sqlMode.HasStrictMode() || sqlMode.HasAllowInvalidDatesMode()
-	sessCtx.GetSessionVars().StmtCtx.NoZeroDate = sqlMode.HasStrictMode()
-	// Prevent initializing the mock context in the workers concurrently.
-	// For details, see https://github.com/pingcap/tidb/issues/40879.
-	_ = sessCtx.GetDomainInfoSchema()
-	return nil
-}
-
-func (b *backfillScheduler) setMaxWorkerSize(maxSize int) {
-	b.maxSize = maxSize
-}
-
-func (b *backfillScheduler) expectedWorkerSize() (readerSize int, writerSize int) {
-	workerCnt := int(variable.GetDDLReorgWorkerCounter())
-	if b.tp == typeAddIndexWorker && b.reorgInfo.ReorgMeta.ReorgTp == model.ReorgTypeLitMerge {
-		readerSize = mathutil.Min(workerCnt/2, b.maxSize)
-		readerSize = mathutil.Max(readerSize, 1)
-		writerSize = mathutil.Min(workerCnt/2+2, b.maxSize)
-		return readerSize, writerSize
-	}
-	workerCnt = mathutil.Min(workerCnt, b.maxSize)
-	return workerCnt, workerCnt
-}
-
-func (b *backfillScheduler) workerSize() int {
-	return len(b.workers)
-}
-
-func (b *backfillScheduler) adjustWorkerSize() error {
-	b.initCopReqSenderPool()
-	reorgInfo := b.reorgInfo
-	job := reorgInfo.Job
-	jc := b.jobCtx
-	if err := loadDDLReorgVars(b.ctx, b.sessPool); err != nil {
-		logutil.BgLogger().Error("[ddl] load DDL reorganization variable failed", zap.Error(err))
-	}
-	readerCnt, writerCnt := b.expectedWorkerSize()
-	// Increase the worker.
-	for i := len(b.workers); i < writerCnt; i++ {
-		sessCtx, err := b.newSessCtx()
-		if err != nil {
-			return err
-		}
-		var (
-			runner *backfillWorker
-			worker backfiller
-		)
-		switch b.tp {
-		case typeAddIndexWorker:
-			backfillCtx := newBackfillCtx(reorgInfo.d, i, sessCtx, job.SchemaName, b.tbl, jc, "add_idx_rate", false)
-			if reorgInfo.ReorgMeta.ReorgTp == model.ReorgTypeLitMerge {
-				idxWorker, err := newAddIndexIngestWorker(b.tbl, backfillCtx,
-					job.ID, reorgInfo.currElement.ID, reorgInfo.currElement.TypeKey)
-				if err != nil {
-					if canSkipError(b.reorgInfo.ID, len(b.workers), err) {
-						continue
-					}
-					return err
-				}
-				idxWorker.copReqSenderPool = b.copReqSenderPool
-				runner = newBackfillWorker(jc.ddlJobCtx, idxWorker)
-				worker = idxWorker
-			} else {
-				idxWorker, err := newAddIndexTxnWorker(b.decodeColMap, b.tbl, backfillCtx,
-					job.ID, reorgInfo.currElement.ID, reorgInfo.currElement.TypeKey)
-				if err != nil {
-					return err
-				}
-				runner = newBackfillWorker(jc.ddlJobCtx, idxWorker)
-				worker = idxWorker
-			}
-		case typeAddIndexMergeTmpWorker:
-			backfillCtx := newBackfillCtx(reorgInfo.d, i, sessCtx, job.SchemaName, b.tbl, jc, "merge_tmp_idx_rate", false)
-			tmpIdxWorker := newMergeTempIndexWorker(backfillCtx, b.tbl, reorgInfo.currElement.ID)
-			runner = newBackfillWorker(jc.ddlJobCtx, tmpIdxWorker)
-			worker = tmpIdxWorker
-		case typeUpdateColumnWorker:
-			// Setting InCreateOrAlterStmt tells the difference between SELECT casting and ALTER COLUMN casting.
-			sessCtx.GetSessionVars().StmtCtx.InCreateOrAlterStmt = true
-			updateWorker := newUpdateColumnWorker(sessCtx, i, b.tbl, b.decodeColMap, reorgInfo, jc)
-			runner = newBackfillWorker(jc.ddlJobCtx, updateWorker)
-			worker = updateWorker
-		case typeCleanUpIndexWorker:
-			idxWorker := newCleanUpIndexWorker(sessCtx, i, b.tbl, b.decodeColMap, reorgInfo, jc)
-			runner = newBackfillWorker(jc.ddlJobCtx, idxWorker)
-			worker = idxWorker
-		case typeReorgPartitionWorker:
-			partWorker, err := newReorgPartitionWorker(sessCtx, i, b.tbl, b.decodeColMap, reorgInfo, jc)
-			if err != nil {
-				return err
-			}
-			runner = newBackfillWorker(jc.ddlJobCtx, partWorker)
-			worker = partWorker
-		default:
-			return errors.New("unknown backfill type")
-		}
-		runner.taskCh = b.taskCh
-		runner.resultCh = b.resultCh
-		b.workers = append(b.workers, runner)
-		go runner.run(reorgInfo.d, worker, job)
-	}
-	// Decrease the worker.
-	if len(b.workers) > writerCnt {
-		workers := b.workers[writerCnt:]
-		b.workers = b.workers[:writerCnt]
-		closeBackfillWorkers(workers)
-	}
-	if b.copReqSenderPool != nil {
-		b.copReqSenderPool.adjustSize(readerCnt)
-	}
-	return injectCheckBackfillWorkerNum(len(b.workers), b.tp == typeAddIndexMergeTmpWorker)
-}
-
-func (b *backfillScheduler) initCopReqSenderPool() {
-	if b.tp != typeAddIndexWorker || b.reorgInfo.ReorgMeta.ReorgTp != model.ReorgTypeLitMerge ||
-		b.copReqSenderPool != nil || len(b.workers) > 0 {
-		return
-	}
-	indexInfo := model.FindIndexInfoByID(b.tbl.Meta().Indices, b.reorgInfo.currElement.ID)
-	if indexInfo == nil {
-		logutil.BgLogger().Warn("[ddl-ingest] cannot init cop request sender",
-			zap.Int64("table ID", b.tbl.Meta().ID), zap.Int64("index ID", b.reorgInfo.currElement.ID))
-		return
-	}
-	sessCtx, err := b.newSessCtx()
-	if err != nil {
-		logutil.BgLogger().Warn("[ddl-ingest] cannot init cop request sender", zap.Error(err))
-		return
-	}
-	copCtx, err := newCopContext(b.tbl.Meta(), indexInfo, sessCtx)
-	if err != nil {
-		logutil.BgLogger().Warn("[ddl-ingest] cannot init cop request sender", zap.Error(err))
-		return
-	}
-	b.copReqSenderPool = newCopReqSenderPool(b.ctx, copCtx, sessCtx.GetStore())
-}
-
-func canSkipError(jobID int64, workerCnt int, err error) bool {
-	if workerCnt > 0 {
-		// The error can be skipped because the rest workers can handle the tasks.
-		return true
-	}
-	logutil.BgLogger().Warn("[ddl] create add index backfill worker failed",
-		zap.Int("current worker count", workerCnt),
-		zap.Int64("job ID", jobID), zap.Error(err))
-	return false
-}
-
-func (b *backfillScheduler) close() {
-	if b.copReqSenderPool != nil {
-		b.copReqSenderPool.close()
-	}
-	closeBackfillWorkers(b.workers)
-	close(b.taskCh)
-	close(b.resultCh)
-}
-
-=======
->>>>>>> a37a7972
 // writePhysicalTableRecord handles the "add index" or "modify/change column" reorganization state for a non-partitioned table or a partition.
 // For a partitioned table, it should be handled partition by partition.
 //
