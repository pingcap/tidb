// Copyright 2020 PingCAP, Inc.
//
// Licensed under the Apache License, Version 2.0 (the "License");
// you may not use this file except in compliance with the License.
// You may obtain a copy of the License at
//
//     http://www.apache.org/licenses/LICENSE-2.0
//
// Unless required by applicable law or agreed to in writing, software
// distributed under the License is distributed on an "AS IS" BASIS,
// WITHOUT WARRANTIES OR CONDITIONS OF ANY KIND, either express or implied.
// See the License for the specific language governing permissions and
// limitations under the License.

package ddl

import (
	"context"
	"encoding/hex"
	"fmt"
	"strconv"
	"sync"
	"sync/atomic"
	"time"

	"github.com/pingcap/errors"
	"github.com/pingcap/failpoint"
	"github.com/pingcap/tidb/ddl/ingest"
	ddlutil "github.com/pingcap/tidb/ddl/util"
	"github.com/pingcap/tidb/expression"
	"github.com/pingcap/tidb/kv"
	"github.com/pingcap/tidb/metrics"
	"github.com/pingcap/tidb/parser/model"
	"github.com/pingcap/tidb/parser/mysql"
	"github.com/pingcap/tidb/parser/terror"
	"github.com/pingcap/tidb/sessionctx"
	"github.com/pingcap/tidb/sessionctx/variable"
	"github.com/pingcap/tidb/store/copr"
	"github.com/pingcap/tidb/store/driver/backoff"
	"github.com/pingcap/tidb/table"
	"github.com/pingcap/tidb/tablecodec"
	"github.com/pingcap/tidb/types"
	"github.com/pingcap/tidb/util"
	"github.com/pingcap/tidb/util/dbterror"
	"github.com/pingcap/tidb/util/logutil"
	"github.com/pingcap/tidb/util/mathutil"
	decoder "github.com/pingcap/tidb/util/rowDecoder"
	"github.com/pingcap/tidb/util/timeutil"
	"github.com/pingcap/tidb/util/topsql"
	"github.com/tikv/client-go/v2/oracle"
	"github.com/tikv/client-go/v2/tikv"
	"go.uber.org/zap"
)

type backfillerType byte

const (
	typeAddIndexWorker         backfillerType = 0
	typeUpdateColumnWorker     backfillerType = 1
	typeCleanUpIndexWorker     backfillerType = 2
	typeAddIndexMergeTmpWorker backfillerType = 3
<<<<<<< HEAD
	typeReorgPartitionWorker   backfillerType = 4
=======
>>>>>>> f7de8bee

	// InstanceLease is the instance lease.
	InstanceLease = 1 * time.Minute
)

func (bT backfillerType) String() string {
	switch bT {
	case typeAddIndexWorker:
		return "add index"
	case typeUpdateColumnWorker:
		return "update column"
	case typeCleanUpIndexWorker:
		return "clean up index"
	case typeAddIndexMergeTmpWorker:
		return "merge temporary index"
	default:
		return "unknown"
	}
}

// BackfillJob is for a tidb_ddl_backfill table's record.
type BackfillJob struct {
	ID            int64
	JobID         int64
	EleID         int64
	EleKey        []byte
	Tp            backfillerType
	State         model.JobState
	StoreID       int64
	InstanceID    string
	InstanceLease types.Time
	// range info
	CurrKey  []byte
	StartKey []byte
	EndKey   []byte

	StartTS  uint64
	FinishTS uint64
	RowCount int64
	Meta     *model.BackfillMeta
}

// AbbrStr returns the BackfillJob's info without the Meta info.
func (bj *BackfillJob) AbbrStr() string {
	return fmt.Sprintf("ID:%d, JobID:%d, EleID:%d, Type:%s, State:%s, InstanceID:%s, InstanceLease:%s",
		bj.ID, bj.JobID, bj.EleID, bj.Tp, bj.State, bj.InstanceID, bj.InstanceLease)
}

// GetOracleTime returns the current time from TS.
func GetOracleTime(se *session) (time.Time, error) {
	txn, err := se.Txn(true)
	if err != nil {
		return time.Time{}, err
	}
	return oracle.GetTimeFromTS(txn.StartTS()).UTC(), nil
}

// GetLeaseGoTime returns a types.Time by adding a lease.
func GetLeaseGoTime(currTime time.Time, lease time.Duration) types.Time {
	leaseTime := currTime.Add(lease)
	return types.NewTime(types.FromGoTime(leaseTime.In(time.UTC)), mysql.TypeTimestamp, types.MaxFsp)
}

// By now the DDL jobs that need backfilling include:
// 1: add-index
// 2: modify-column-type
// 3: clean-up global index
//
// They all have a write reorganization state to back fill data into the rows existed.
// Backfilling is time consuming, to accelerate this process, TiDB has built some sub
// workers to do this in the DDL owner node.
//
//                                DDL owner thread
//                                      ^
//                                      | (reorgCtx.doneCh)
//                                      |
//                                worker master
//                                      ^ (waitTaskResults)
//                                      |
//                                      |
//                                      v (sendRangeTask)
//       +--------------------+---------+---------+------------------+--------------+
//       |                    |                   |                  |              |
// backfillworker1     backfillworker2     backfillworker3     backfillworker4     ...
//
// The worker master is responsible for scaling the backfilling workers according to the
// system variable "tidb_ddl_reorg_worker_cnt". Essentially, reorg job is mainly based
// on the [start, end] range of the table to backfill data. We did not do it all at once,
// there were several ddl rounds.
//
// [start1---end1 start2---end2 start3---end3 start4---end4 ...         ...         ]
//    |       |     |       |     |       |     |       |
//    +-------+     +-------+     +-------+     +-------+   ...         ...
//        |             |             |             |
//     bfworker1    bfworker2     bfworker3     bfworker4   ...         ...
//        |             |             |             |       |            |
//        +---------------- (round1)----------------+       +--(round2)--+
//
// The main range [start, end] will be split into small ranges.
// Each small range corresponds to a region and it will be delivered to a backfillworker.
// Each worker can only be assigned with one range at one round, those remaining ranges
// will be cached until all the backfill workers have had their previous range jobs done.
//
//                [ region start --------------------- region end ]
//                                        |
//                                        v
//                [ batch ] [ batch ] [ batch ] [ batch ] ...
//                    |         |         |         |
//                    v         v         v         v
//                (a kv txn)   ->        ->        ->
//
// For a single range, backfill worker doesn't backfill all the data in one kv transaction.
// Instead, it is divided into batches, each time a kv transaction completes the backfilling
// of a partial batch.

type backfiller interface {
	BackfillDataInTxn(handleRange reorgBackfillTask) (taskCtx backfillTaskContext, errInTxn error)
	AddMetricInfo(float64)
}

type backfillResult struct {
	taskID     int
	addedCount int
	scanCount  int
	nextKey    kv.Key
	err        error
}

// backfillTaskContext is the context of the batch adding indices or updating column values.
// After finishing the batch adding indices or updating column values, result in backfillTaskContext will be merged into backfillResult.
type backfillTaskContext struct {
	nextKey       kv.Key
	done          bool
	addedCount    int
	scanCount     int
	warnings      map[errors.ErrorID]*terror.Error
	warningsCount map[errors.ErrorID]int64
}

type reorgBackfillTask struct {
	id              int
	physicalTableID int64
	startKey        kv.Key
	endKey          kv.Key
	endInclude      bool
}

func (r *reorgBackfillTask) excludedEndKey() kv.Key {
	if r.endInclude {
		return r.endKey.Next()
	}
	return r.endKey
}

func (r *reorgBackfillTask) String() string {
	physicalID := strconv.FormatInt(r.physicalTableID, 10)
	startKey := hex.EncodeToString(r.startKey)
	endKey := hex.EncodeToString(r.endKey)
	rangeStr := "taskID_" + strconv.Itoa(r.id) + "_physicalTableID_" + physicalID + "_" + "[" + startKey + "," + endKey
	if r.endInclude {
		return rangeStr + "]"
	}
	return rangeStr + ")"
}

// mergeBackfillCtxToResult merge partial result in taskCtx into result.
func mergeBackfillCtxToResult(taskCtx *backfillTaskContext, result *backfillResult) {
	result.nextKey = taskCtx.nextKey
	result.addedCount += taskCtx.addedCount
	result.scanCount += taskCtx.scanCount
}

type backfillWorker struct {
	id        int
	reorgInfo *reorgInfo
	batchCnt  int
	sessCtx   sessionctx.Context
	taskCh    chan *reorgBackfillTask
	resultCh  chan *backfillResult
<<<<<<< HEAD
	table     table.PhysicalTable
=======
	table     table.Table
>>>>>>> f7de8bee
	priority  int
	tp        backfillerType
	ctx       context.Context
	cancel    func()
}

func newBackfillWorker(ctx context.Context, sessCtx sessionctx.Context, id int, t table.PhysicalTable,
	reorgInfo *reorgInfo, tp backfillerType) *backfillWorker {
	bfCtx, cancel := context.WithCancel(ctx)
	return &backfillWorker{
		id:        id,
		table:     t,
		reorgInfo: reorgInfo,
		batchCnt:  int(variable.GetDDLReorgBatchSize()),
		sessCtx:   sessCtx,
		priority:  reorgInfo.Job.Priority,
		tp:        tp,
		ctx:       bfCtx,
		cancel:    cancel,
	}
}

func (w *backfillWorker) Close() {
	if w.cancel != nil {
		w.cancel()
		w.cancel = nil
	}
}

func closeBackfillWorkers(workers []*backfillWorker) {
	for _, worker := range workers {
		worker.Close()
	}
}

// ResultCounterForTest is used for test.
var ResultCounterForTest *atomic.Int32

// handleBackfillTask backfills range [task.startHandle, task.endHandle) handle's index to table.
func (w *backfillWorker) handleBackfillTask(d *ddlCtx, task *reorgBackfillTask, bf backfiller) *backfillResult {
	handleRange := *task
	result := &backfillResult{
		taskID:     task.id,
		err:        nil,
		addedCount: 0,
		nextKey:    handleRange.startKey,
	}
	lastLogCount := 0
	lastLogTime := time.Now()
	startTime := lastLogTime
	rc := d.getReorgCtx(w.reorgInfo.Job)

	for {
		// Give job chance to be canceled, if we not check it here,
		// if there is panic in bf.BackfillDataInTxn we will never cancel the job.
		// Because reorgRecordTask may run a long time,
		// we should check whether this ddl job is still runnable.
		err := d.isReorgRunnable(w.reorgInfo.Job)
		if err != nil {
			result.err = err
			return result
		}

		taskCtx, err := bf.BackfillDataInTxn(handleRange)
		if err != nil {
			result.err = err
			return result
		}

		bf.AddMetricInfo(float64(taskCtx.addedCount))
		mergeBackfillCtxToResult(&taskCtx, result)

		// Although `handleRange` is for data in one region, but back fill worker still split it into many
		// small reorg batch size slices and reorg them in many different kv txn.
		// If a task failed, it may contained some committed small kv txn which has already finished the
		// small range reorganization.
		// In the next round of reorganization, the target handle range may overlap with last committed
		// small ranges. This will cause the `redo` action in reorganization.
		// So for added count and warnings collection, it is recommended to collect the statistics in every
		// successfully committed small ranges rather than fetching it in the total result.
		rc.increaseRowCount(int64(taskCtx.addedCount))
		rc.mergeWarnings(taskCtx.warnings, taskCtx.warningsCount)

		if num := result.scanCount - lastLogCount; num >= 90000 {
			lastLogCount = result.scanCount
			logutil.BgLogger().Info("[ddl] backfill worker back fill index",
				zap.Int("worker ID", w.id),
				zap.Int("added count", result.addedCount),
				zap.Int("scan count", result.scanCount),
				zap.String("next key", hex.EncodeToString(taskCtx.nextKey)),
				zap.Float64("speed(rows/s)", float64(num)/time.Since(lastLogTime).Seconds()))
			lastLogTime = time.Now()
		}

		handleRange.startKey = taskCtx.nextKey
		if taskCtx.done {
			break
		}
	}
	logutil.BgLogger().Info("[ddl] backfill worker finish task",
		zap.Stringer("type", w.tp),
		zap.Int("worker ID", w.id),
		zap.String("task", task.String()),
		zap.Int("added count", result.addedCount),
		zap.Int("scan count", result.scanCount),
		zap.String("next key", hex.EncodeToString(result.nextKey)),
		zap.String("take time", time.Since(startTime).String()))
	if ResultCounterForTest != nil && result.err == nil {
		ResultCounterForTest.Add(1)
	}
	return result
}

func (w *backfillWorker) run(d *ddlCtx, bf backfiller, job *model.Job) {
	logutil.BgLogger().Info("[ddl] backfill worker start",
		zap.Stringer("type", w.tp),
		zap.Int("workerID", w.id))
	var curTaskID int
	defer util.Recover(metrics.LabelDDL, "backfillWorker.run", func() {
		w.resultCh <- &backfillResult{taskID: curTaskID, err: dbterror.ErrReorgPanic}
	}, false)
	for {
		if util.HasCancelled(w.ctx) {
			logutil.BgLogger().Info("[ddl] backfill worker exit on context done",
				zap.Stringer("type", w.tp), zap.Int("workerID", w.id))
			return
		}
		task, more := <-w.taskCh
		if !more {
			logutil.BgLogger().Info("[ddl] backfill worker exit",
				zap.Stringer("type", w.tp), zap.Int("workerID", w.id))
			return
		}
		curTaskID = task.id
		d.setDDLLabelForTopSQL(job)

		logutil.BgLogger().Debug("[ddl] backfill worker got task", zap.Int("workerID", w.id), zap.String("task", task.String()))
		failpoint.Inject("mockBackfillRunErr", func() {
			if w.id == 0 {
				result := &backfillResult{taskID: task.id, addedCount: 0, nextKey: nil, err: errors.Errorf("mock backfill error")}
				w.resultCh <- result
				failpoint.Continue()
			}
		})

		failpoint.Inject("mockHighLoadForAddIndex", func() {
			sqlPrefixes := []string{"alter"}
			topsql.MockHighCPULoad(job.Query, sqlPrefixes, 5)
		})

		failpoint.Inject("mockBackfillSlow", func() {
			time.Sleep(100 * time.Millisecond)
		})

		// Change the batch size dynamically.
		w.batchCnt = int(variable.GetDDLReorgBatchSize())
		result := w.handleBackfillTask(d, task, bf)
		w.resultCh <- result
		if result.err != nil {
			logutil.BgLogger().Info("[ddl] backfill worker exit on error",
				zap.Stringer("type", w.tp), zap.Int("workerID", w.id), zap.Error(result.err))
			return
		}
	}
}

// splitTableRanges uses PD region's key ranges to split the backfilling table key range space,
// to speed up backfilling data in table with disperse handle.
// The `t` should be a non-partitioned table or a partition.
func splitTableRanges(t table.PhysicalTable, store kv.Storage, startKey, endKey kv.Key) ([]kv.KeyRange, error) {
	logutil.BgLogger().Info("[ddl] split table range from PD",
		zap.Int64("physicalTableID", t.GetPhysicalID()),
		zap.String("start key", hex.EncodeToString(startKey)),
		zap.String("end key", hex.EncodeToString(endKey)))
	kvRange := kv.KeyRange{StartKey: startKey, EndKey: endKey}
	s, ok := store.(tikv.Storage)
	if !ok {
		// Only support split ranges in tikv.Storage now.
		return []kv.KeyRange{kvRange}, nil
	}

	maxSleep := 10000 // ms
	bo := backoff.NewBackofferWithVars(context.Background(), maxSleep, nil)
	rc := copr.NewRegionCache(s.GetRegionCache())
	ranges, err := rc.SplitRegionRanges(bo, []kv.KeyRange{kvRange})
	if err != nil {
		return nil, errors.Trace(err)
	}
	if len(ranges) == 0 {
		errMsg := fmt.Sprintf("cannot find region in range [%s, %s]", startKey.String(), endKey.String())
		return nil, errors.Trace(dbterror.ErrInvalidSplitRegionRanges.GenWithStackByArgs(errMsg))
	}
	return ranges, nil
}

func waitTaskResults(scheduler *backfillScheduler, batchTasks []*reorgBackfillTask,
	totalAddedCount *int64) (kv.Key, int64, error) {
	var (
		firstErr   error
		addedCount int64
	)
	keeper := newDoneTaskKeeper(batchTasks[0].startKey)
	taskSize := len(batchTasks)
	for i := 0; i < taskSize; i++ {
		result := <-scheduler.resultCh
		if result.err != nil {
			if firstErr == nil {
				firstErr = result.err
			}
			logutil.BgLogger().Warn("[ddl] backfill worker failed",
				zap.String("result next key", hex.EncodeToString(result.nextKey)),
				zap.Error(result.err))
			// Drain tasks.
			cnt := drainTasks(scheduler.taskCh)
			// We need to wait all the tasks to finish before closing it
			// to prevent send on closed channel error.
			taskSize -= cnt
			continue
		}
		*totalAddedCount += int64(result.addedCount)
		addedCount += int64(result.addedCount)
		keeper.updateNextKey(result.taskID, result.nextKey)
		if i%scheduler.workerSize()*4 == 0 {
			// We try to adjust the worker size regularly to reduce
			// the overhead of loading the DDL related global variables.
			err := scheduler.adjustWorkerSize()
			if err != nil {
				logutil.BgLogger().Warn("[ddl] cannot adjust backfill worker size", zap.Error(err))
			}
		}
	}
	return keeper.nextKey, addedCount, errors.Trace(firstErr)
}

func drainTasks(taskCh chan *reorgBackfillTask) int {
	cnt := 0
	for len(taskCh) > 0 {
		<-taskCh
		cnt++
	}
	return cnt
}

// sendTasksAndWait sends tasks to workers, and waits for all the running workers to return results,
// there are taskCnt running workers.
func (dc *ddlCtx) sendTasksAndWait(scheduler *backfillScheduler, totalAddedCount *int64,
	batchTasks []*reorgBackfillTask) error {
	reorgInfo := scheduler.reorgInfo
	for _, task := range batchTasks {
		if scheduler.copReqSenderPool != nil {
			scheduler.copReqSenderPool.sendTask(task)
		}
		scheduler.taskCh <- task
	}

	startKey := batchTasks[0].startKey
	startTime := time.Now()
	nextKey, taskAddedCount, err := waitTaskResults(scheduler, batchTasks, totalAddedCount)
	elapsedTime := time.Since(startTime)
	if err == nil {
		err = dc.isReorgRunnable(reorgInfo.Job)
	}

	if err != nil {
		// Update the reorg handle that has been processed.
		err1 := reorgInfo.UpdateReorgMeta(nextKey, scheduler.sessPool)
		metrics.BatchAddIdxHistogram.WithLabelValues(metrics.LblError).Observe(elapsedTime.Seconds())
		logutil.BgLogger().Warn("[ddl] backfill worker handle batch tasks failed",
			zap.ByteString("element type", reorgInfo.currElement.TypeKey),
			zap.Int64("element ID", reorgInfo.currElement.ID),
			zap.Int64("total added count", *totalAddedCount),
			zap.String("start key", hex.EncodeToString(startKey)),
			zap.String("next key", hex.EncodeToString(nextKey)),
			zap.Int64("batch added count", taskAddedCount),
			zap.String("task failed error", err.Error()),
			zap.String("take time", elapsedTime.String()),
			zap.NamedError("updateHandleError", err1))
		failpoint.Inject("MockGetIndexRecordErr", func() {
			// Make sure this job didn't failed because by the "Write conflict" error.
			if dbterror.ErrNotOwner.Equal(err) {
				time.Sleep(50 * time.Millisecond)
			}
		})
		return errors.Trace(err)
	}

	// nextHandle will be updated periodically in runReorgJob, so no need to update it here.
	dc.getReorgCtx(reorgInfo.Job).setNextKey(nextKey)
	metrics.BatchAddIdxHistogram.WithLabelValues(metrics.LblOK).Observe(elapsedTime.Seconds())
	logutil.BgLogger().Info("[ddl] backfill workers successfully processed batch",
		zap.ByteString("element type", reorgInfo.currElement.TypeKey),
		zap.Int64("element ID", reorgInfo.currElement.ID),
		zap.Int64("total added count", *totalAddedCount),
		zap.String("start key", hex.EncodeToString(startKey)),
		zap.String("next key", hex.EncodeToString(nextKey)),
		zap.Int64("batch added count", taskAddedCount),
		zap.String("take time", elapsedTime.String()))
	return nil
}

// handleRangeTasks sends tasks to workers, and returns remaining kvRanges that is not handled.
<<<<<<< HEAD
func (dc *ddlCtx) handleRangeTasks(scheduler *backfillScheduler, t table.PhysicalTable,
=======
func (dc *ddlCtx) handleRangeTasks(scheduler *backfillScheduler, t table.Table,
>>>>>>> f7de8bee
	totalAddedCount *int64, kvRanges []kv.KeyRange) ([]kv.KeyRange, error) {
	batchTasks := make([]*reorgBackfillTask, 0, backfillTaskChanSize)
	reorgInfo := scheduler.reorgInfo
	physicalTableID := reorgInfo.PhysicalTableID
	var prefix kv.Key
	if reorgInfo.mergingTmpIdx {
		prefix = t.IndexPrefix()
	} else {
		prefix = t.RecordPrefix()
	}
	// Build reorg tasks.
	job := reorgInfo.Job
	for i, keyRange := range kvRanges {
		startKey := keyRange.StartKey
		endKey := keyRange.EndKey
		endK, err := getRangeEndKey(scheduler.jobCtx, dc.store, job.Priority, prefix, keyRange.StartKey, endKey)
		if err != nil {
			logutil.BgLogger().Info("[ddl] send range task to workers, get reverse key failed", zap.Error(err))
		} else {
			logutil.BgLogger().Info("[ddl] send range task to workers, change end key",
				zap.String("end key", hex.EncodeToString(endKey)), zap.String("current end key", hex.EncodeToString(endK)))
			endKey = endK
		}
		if len(startKey) == 0 {
			startKey = prefix
		}
		if len(endKey) == 0 {
			endKey = prefix.PrefixNext()
		}

		task := &reorgBackfillTask{
			id:              i,
			physicalTableID: physicalTableID,
			startKey:        startKey,
			endKey:          endKey,
			// If the boundaries overlap, we should ignore the preceding endKey.
			endInclude: endK.Cmp(keyRange.EndKey) != 0 || i == len(kvRanges)-1}
		batchTasks = append(batchTasks, task)

		if len(batchTasks) >= backfillTaskChanSize {
			break
		}
	}

	if len(batchTasks) == 0 {
		return nil, nil
	}

	// Wait tasks finish.
	err := dc.sendTasksAndWait(scheduler, totalAddedCount, batchTasks)
	if err != nil {
		return nil, errors.Trace(err)
	}

	if len(batchTasks) < len(kvRanges) {
		// There are kvRanges not handled.
		remains := kvRanges[len(batchTasks):]
		return remains, nil
	}

	return nil, nil
}

var (
	// TestCheckWorkerNumCh use for test adjust backfill worker.
	TestCheckWorkerNumCh = make(chan *sync.WaitGroup)
	// TestCheckWorkerNumber use for test adjust backfill worker.
	TestCheckWorkerNumber = int32(1)
	// TestCheckReorgTimeout is used to mock timeout when reorg data.
	TestCheckReorgTimeout = int32(0)
)

func loadDDLReorgVars(ctx context.Context, sessPool *sessionPool) error {
	// Get sessionctx from context resource pool.
	sCtx, err := sessPool.get()
	if err != nil {
		return errors.Trace(err)
	}
	defer sessPool.put(sCtx)
	return ddlutil.LoadDDLReorgVars(ctx, sCtx)
}

func makeupDecodeColMap(sessCtx sessionctx.Context, dbName model.CIStr, t table.Table) (map[int64]decoder.Column, error) {
	writableColInfos := make([]*model.ColumnInfo, 0, len(t.WritableCols()))
	for _, col := range t.WritableCols() {
		writableColInfos = append(writableColInfos, col.ColumnInfo)
	}
	exprCols, _, err := expression.ColumnInfos2ColumnsAndNames(sessCtx, dbName, t.Meta().Name, writableColInfos, t.Meta())
	if err != nil {
		return nil, err
	}
	mockSchema := expression.NewSchema(exprCols...)

	decodeColMap := decoder.BuildFullDecodeColMap(t.WritableCols(), mockSchema)

	return decodeColMap, nil
}

func setSessCtxLocation(sctx sessionctx.Context, info *reorgInfo) error {
	// It is set to SystemLocation to be compatible with nil LocationInfo.
	*sctx.GetSessionVars().TimeZone = *timeutil.SystemLocation()
	if info.ReorgMeta.Location != nil {
		loc, err := info.ReorgMeta.Location.GetLocation()
		if err != nil {
			return errors.Trace(err)
		}
		*sctx.GetSessionVars().TimeZone = *loc
	}
	return nil
}

type backfillScheduler struct {
	ctx          context.Context
	reorgInfo    *reorgInfo
	sessPool     *sessionPool
	tp           backfillerType
	tbl          table.PhysicalTable
	decodeColMap map[int64]decoder.Column
	jobCtx       *JobContext

	workers []*backfillWorker
	maxSize int

	taskCh   chan *reorgBackfillTask
	resultCh chan *backfillResult

	copReqSenderPool *copReqSenderPool // for add index in ingest way.
}

const backfillTaskChanSize = 1024

func newBackfillScheduler(ctx context.Context, info *reorgInfo, sessPool *sessionPool,
	tp backfillerType, tbl table.PhysicalTable, decColMap map[int64]decoder.Column,
	jobCtx *JobContext) *backfillScheduler {
	return &backfillScheduler{
		ctx:          ctx,
		reorgInfo:    info,
		sessPool:     sessPool,
		tp:           tp,
		tbl:          tbl,
		decodeColMap: decColMap,
		jobCtx:       jobCtx,
		workers:      make([]*backfillWorker, 0, variable.GetDDLReorgWorkerCounter()),
		taskCh:       make(chan *reorgBackfillTask, backfillTaskChanSize),
		resultCh:     make(chan *backfillResult, backfillTaskChanSize),
	}
}

func (b *backfillScheduler) newSessCtx() (sessionctx.Context, error) {
	reorgInfo := b.reorgInfo
	sessCtx := newContext(reorgInfo.d.store)
	sessCtx.GetSessionVars().StmtCtx.IsDDLJobInQueue = true
	// Set the row encode format version.
	rowFormat := variable.GetDDLReorgRowFormat()
	sessCtx.GetSessionVars().RowEncoder.Enable = rowFormat != variable.DefTiDBRowFormatV1
	// Simulate the sql mode environment in the worker sessionCtx.
	sqlMode := reorgInfo.ReorgMeta.SQLMode
	sessCtx.GetSessionVars().SQLMode = sqlMode
	if err := setSessCtxLocation(sessCtx, reorgInfo); err != nil {
		return nil, errors.Trace(err)
	}
	sessCtx.GetSessionVars().StmtCtx.BadNullAsWarning = !sqlMode.HasStrictMode()
	sessCtx.GetSessionVars().StmtCtx.TruncateAsWarning = !sqlMode.HasStrictMode()
	sessCtx.GetSessionVars().StmtCtx.OverflowAsWarning = !sqlMode.HasStrictMode()
	sessCtx.GetSessionVars().StmtCtx.AllowInvalidDate = sqlMode.HasAllowInvalidDatesMode()
	sessCtx.GetSessionVars().StmtCtx.DividedByZeroAsWarning = !sqlMode.HasStrictMode()
	sessCtx.GetSessionVars().StmtCtx.IgnoreZeroInDate = !sqlMode.HasStrictMode() || sqlMode.HasAllowInvalidDatesMode()
	sessCtx.GetSessionVars().StmtCtx.NoZeroDate = sqlMode.HasStrictMode()
	return sessCtx, nil
}

func (b *backfillScheduler) setMaxWorkerSize(maxSize int) {
	b.maxSize = maxSize
}

func (b *backfillScheduler) workerSize() int {
	return len(b.workers)
}

func (b *backfillScheduler) adjustWorkerSize() error {
	b.initCopReqSenderPool()
	reorgInfo := b.reorgInfo
	job := reorgInfo.Job
	jc := b.jobCtx
	if err := loadDDLReorgVars(b.ctx, b.sessPool); err != nil {
		logutil.BgLogger().Error("[ddl] load DDL reorganization variable failed", zap.Error(err))
	}
	workerCnt := int(variable.GetDDLReorgWorkerCounter())
	if b.copReqSenderPool != nil {
		workerCnt = mathutil.Min(workerCnt/2+1, b.maxSize)
	} else {
		workerCnt = mathutil.Min(workerCnt, b.maxSize)
	}
	// Increase the worker.
	for i := len(b.workers); i < workerCnt; i++ {
		sessCtx, err := b.newSessCtx()
		if err != nil {
			return err
		}
		var (
			runner *backfillWorker
			worker backfiller
		)
		switch b.tp {
		case typeAddIndexWorker:
			idxWorker, err := newAddIndexWorker(sessCtx, i, b.tbl, b.decodeColMap, reorgInfo, jc, job)
			if err != nil {
				if b.canSkipError(err) {
					continue
				}
				return err
			}
			idxWorker.copReqSenderPool = b.copReqSenderPool
			worker, runner = idxWorker, idxWorker.backfillWorker
		case typeAddIndexMergeTmpWorker:
			tmpIdxWorker := newMergeTempIndexWorker(sessCtx, i, b.tbl, reorgInfo, jc)
			worker, runner = tmpIdxWorker, tmpIdxWorker.backfillWorker
		case typeUpdateColumnWorker:
			// Setting InCreateOrAlterStmt tells the difference between SELECT casting and ALTER COLUMN casting.
			sessCtx.GetSessionVars().StmtCtx.InCreateOrAlterStmt = true
			updateWorker := newUpdateColumnWorker(sessCtx, i, b.tbl, b.decodeColMap, reorgInfo, jc)
			worker, runner = updateWorker, updateWorker.backfillWorker
		case typeCleanUpIndexWorker:
			idxWorker := newCleanUpIndexWorker(sessCtx, i, b.tbl, b.decodeColMap, reorgInfo, jc)
			worker, runner = idxWorker, idxWorker.backfillWorker
<<<<<<< HEAD
		case typeReorgPartitionWorker:
			partWorker, err := newReorgPartitionWorker(sessCtx, i, b.tbl, b.decodeColMap, reorgInfo, jc)
			if err != nil {
				return err
			}
			worker, runner = partWorker, partWorker.backfillWorker
=======
>>>>>>> f7de8bee
		default:
			return errors.New("unknown backfill type")
		}
		runner.taskCh = b.taskCh
		runner.resultCh = b.resultCh
		b.workers = append(b.workers, runner)
		go runner.run(reorgInfo.d, worker, job)
	}
	// Decrease the worker.
	if len(b.workers) > workerCnt {
		workers := b.workers[workerCnt:]
		b.workers = b.workers[:workerCnt]
		closeBackfillWorkers(workers)
	}
	if b.copReqSenderPool != nil {
		b.copReqSenderPool.adjustSize(len(b.workers))
	}
	return injectCheckBackfillWorkerNum(len(b.workers), b.tp == typeAddIndexMergeTmpWorker)
}

func (b *backfillScheduler) initCopReqSenderPool() {
	if b.tp != typeAddIndexWorker || b.reorgInfo.Job.ReorgMeta.ReorgTp != model.ReorgTypeLitMerge ||
		b.copReqSenderPool != nil || len(b.workers) > 0 {
		return
	}
	indexInfo := model.FindIndexInfoByID(b.tbl.Meta().Indices, b.reorgInfo.currElement.ID)
	if indexInfo == nil {
		logutil.BgLogger().Warn("[ddl-ingest] cannot init cop request sender",
			zap.Int64("table ID", b.tbl.Meta().ID), zap.Int64("index ID", b.reorgInfo.currElement.ID))
		return
	}
	sessCtx, err := b.newSessCtx()
	if err != nil {
		logutil.BgLogger().Warn("[ddl-ingest] cannot init cop request sender", zap.Error(err))
		return
	}
	copCtx, err := newCopContext(b.tbl.Meta(), indexInfo, sessCtx)
	if err != nil {
		logutil.BgLogger().Warn("[ddl-ingest] cannot init cop request sender", zap.Error(err))
		return
	}
	b.copReqSenderPool = newCopReqSenderPool(b.ctx, copCtx, sessCtx.GetStore())
}

func (b *backfillScheduler) canSkipError(err error) bool {
	if len(b.workers) > 0 {
		// The error can be skipped because the rest workers can handle the tasks.
		return true
	}
	logutil.BgLogger().Warn("[ddl] create add index backfill worker failed",
		zap.Int("current worker count", len(b.workers)),
		zap.Int64("job ID", b.reorgInfo.ID), zap.Error(err))
	return false
}

func (b *backfillScheduler) Close() {
	if b.copReqSenderPool != nil {
		b.copReqSenderPool.close()
	}
	closeBackfillWorkers(b.workers)
	close(b.taskCh)
	close(b.resultCh)
}

// writePhysicalTableRecord handles the "add index" or "modify/change column" reorganization state for a non-partitioned table or a partition.
// For a partitioned table, it should be handled partition by partition.
//
// How to "add index" or "update column value" in reorganization state?
// Concurrently process the @@tidb_ddl_reorg_worker_cnt tasks. Each task deals with a handle range of the index/row record.
// The handle range is split from PD regions now. Each worker deal with a region table key range one time.
// Each handle range by estimation, concurrent processing needs to perform after the handle range has been acquired.
// The operation flow is as follows:
//  1. Open numbers of defaultWorkers goroutines.
//  2. Split table key range from PD regions.
//  3. Send tasks to running workers by workers's task channel. Each task deals with a region key ranges.
//  4. Wait all these running tasks finished, then continue to step 3, until all tasks is done.
//
// The above operations are completed in a transaction.
// Finally, update the concurrent processing of the total number of rows, and store the completed handle value.
func (dc *ddlCtx) writePhysicalTableRecord(sessPool *sessionPool, t table.PhysicalTable, bfWorkerType backfillerType, reorgInfo *reorgInfo) error {
	job := reorgInfo.Job
	totalAddedCount := job.GetRowCount()

	startKey, endKey := reorgInfo.StartKey, reorgInfo.EndKey
	sessCtx := newContext(reorgInfo.d.store)
	decodeColMap, err := makeupDecodeColMap(sessCtx, reorgInfo.dbInfo.Name, t)
	if err != nil {
		return errors.Trace(err)
	}

	if err := dc.isReorgRunnable(reorgInfo.Job); err != nil {
		return errors.Trace(err)
	}
	if startKey == nil && endKey == nil {
		return nil
	}

	failpoint.Inject("MockCaseWhenParseFailure", func(val failpoint.Value) {
		//nolint:forcetypeassert
		if val.(bool) {
			failpoint.Return(errors.New("job.ErrCount:" + strconv.Itoa(int(job.ErrorCount)) + ", mock unknown type: ast.whenClause."))
		}
	})

	jc := dc.jobContext(job)
	scheduler := newBackfillScheduler(dc.ctx, reorgInfo, sessPool, bfWorkerType, t, decodeColMap, jc)
	defer scheduler.Close()

	var ingestBeCtx *ingest.BackendContext
	if bfWorkerType == typeAddIndexWorker && job.ReorgMeta.ReorgTp == model.ReorgTypeLitMerge {
		if bc, ok := ingest.LitBackCtxMgr.Load(job.ID); ok {
			ingestBeCtx = bc
		} else {
			return errors.New(ingest.LitErrGetBackendFail)
		}
	}

	for {
		kvRanges, err := splitTableRanges(t, reorgInfo.d.store, startKey, endKey)
		if err != nil {
			return errors.Trace(err)
		}
		scheduler.setMaxWorkerSize(len(kvRanges))

		err = scheduler.adjustWorkerSize()
		if err != nil {
			return errors.Trace(err)
		}

		logutil.BgLogger().Info("[ddl] start backfill workers to reorg record",
			zap.Stringer("type", bfWorkerType),
			zap.Int("workerCnt", scheduler.workerSize()),
			zap.Int("regionCnt", len(kvRanges)),
			zap.String("startKey", hex.EncodeToString(startKey)),
			zap.String("endKey", hex.EncodeToString(endKey)))

		if ingestBeCtx != nil {
			err := ingestBeCtx.Flush(reorgInfo.currElement.ID)
			if err != nil {
				return errors.Trace(err)
			}
		}
		remains, err := dc.handleRangeTasks(scheduler, t, &totalAddedCount, kvRanges)
		if err != nil {
			return errors.Trace(err)
		}

		if len(remains) == 0 {
			if ingestBeCtx != nil {
				ingestBeCtx.EngMgr.ResetWorkers(ingestBeCtx, job.ID, reorgInfo.currElement.ID)
			}
			break
		}
		startKey = remains[0].StartKey
	}
	return nil
}

func injectCheckBackfillWorkerNum(curWorkerSize int, isMergeWorker bool) error {
	if isMergeWorker {
		return nil
	}
	failpoint.Inject("checkBackfillWorkerNum", func(val failpoint.Value) {
		//nolint:forcetypeassert
		if val.(bool) {
			num := int(atomic.LoadInt32(&TestCheckWorkerNumber))
			if num != 0 {
				if num != curWorkerSize {
					failpoint.Return(errors.Errorf("expected backfill worker num: %v, actual record num: %v", num, curWorkerSize))
				}
				var wg sync.WaitGroup
				wg.Add(1)
				TestCheckWorkerNumCh <- &wg
				wg.Wait()
			}
		}
	})
	return nil
}

// recordIterFunc is used for low-level record iteration.
type recordIterFunc func(h kv.Handle, rowKey kv.Key, rawRecord []byte) (more bool, err error)

func iterateSnapshotKeys(ctx *JobContext, store kv.Storage, priority int, keyPrefix kv.Key, version uint64,
	startKey kv.Key, endKey kv.Key, fn recordIterFunc) error {
	isRecord := tablecodec.IsRecordKey(keyPrefix.Next())
	var firstKey kv.Key
	if startKey == nil {
		firstKey = keyPrefix
	} else {
		firstKey = startKey
	}

	var upperBound kv.Key
	if endKey == nil {
		upperBound = keyPrefix.PrefixNext()
	} else {
		upperBound = endKey.PrefixNext()
	}

	ver := kv.Version{Ver: version}
	snap := store.GetSnapshot(ver)
	snap.SetOption(kv.Priority, priority)
	snap.SetOption(kv.RequestSourceInternal, true)
	snap.SetOption(kv.RequestSourceType, ctx.ddlJobSourceType())
	if tagger := ctx.getResourceGroupTaggerForTopSQL(); tagger != nil {
		snap.SetOption(kv.ResourceGroupTagger, tagger)
	}

	it, err := snap.Iter(firstKey, upperBound)
	if err != nil {
		return errors.Trace(err)
	}
	defer it.Close()

	for it.Valid() {
		if !it.Key().HasPrefix(keyPrefix) {
			break
		}

		var handle kv.Handle
		if isRecord {
			handle, err = tablecodec.DecodeRowKey(it.Key())
			if err != nil {
				return errors.Trace(err)
			}
		}

		more, err := fn(handle, it.Key(), it.Value())
		if !more || err != nil {
			return errors.Trace(err)
		}

		err = kv.NextUntil(it, util.RowKeyPrefixFilter(it.Key()))
		if err != nil {
			if kv.ErrNotExist.Equal(err) {
				break
			}
			return errors.Trace(err)
		}
	}

	return nil
}

// getRegionEndKey gets the actual end key for the range of [startKey, endKey].
func getRangeEndKey(ctx *JobContext, store kv.Storage, priority int, keyPrefix kv.Key, startKey, endKey kv.Key) (kv.Key, error) {
	snap := store.GetSnapshot(kv.MaxVersion)
	snap.SetOption(kv.Priority, priority)
	if tagger := ctx.getResourceGroupTaggerForTopSQL(); tagger != nil {
		snap.SetOption(kv.ResourceGroupTagger, tagger)
	}
	snap.SetOption(kv.RequestSourceInternal, true)
	snap.SetOption(kv.RequestSourceType, ctx.ddlJobSourceType())
	it, err := snap.IterReverse(endKey.Next())
	if err != nil {
		return nil, errors.Trace(err)
	}
	defer it.Close()

	if !it.Valid() || !it.Key().HasPrefix(keyPrefix) {
		return startKey, nil
	}
	if it.Key().Cmp(startKey) < 0 {
		return startKey, nil
	}

	return it.Key(), nil
}

func mergeWarningsAndWarningsCount(partWarnings, totalWarnings map[errors.ErrorID]*terror.Error, partWarningsCount, totalWarningsCount map[errors.ErrorID]int64) (map[errors.ErrorID]*terror.Error, map[errors.ErrorID]int64) {
	for _, warn := range partWarnings {
		if _, ok := totalWarningsCount[warn.ID()]; ok {
			totalWarningsCount[warn.ID()] += partWarningsCount[warn.ID()]
		} else {
			totalWarningsCount[warn.ID()] = partWarningsCount[warn.ID()]
			totalWarnings[warn.ID()] = warn
		}
	}
	return totalWarnings, totalWarningsCount
}

func logSlowOperations(elapsed time.Duration, slowMsg string, threshold uint32) {
	if threshold == 0 {
		threshold = atomic.LoadUint32(&variable.DDLSlowOprThreshold)
	}

	if elapsed >= time.Duration(threshold)*time.Millisecond {
		logutil.BgLogger().Info("[ddl] slow operations", zap.Duration("takeTimes", elapsed), zap.String("msg", slowMsg))
	}
}

// doneTaskKeeper keeps the done tasks and update the latest next key.
type doneTaskKeeper struct {
	doneTaskNextKey map[int]kv.Key
	current         int
	nextKey         kv.Key
}

func newDoneTaskKeeper(start kv.Key) *doneTaskKeeper {
	return &doneTaskKeeper{
		doneTaskNextKey: make(map[int]kv.Key),
		current:         0,
		nextKey:         start,
	}
}

func (n *doneTaskKeeper) updateNextKey(doneTaskID int, next kv.Key) {
	if doneTaskID == n.current {
		n.current++
		n.nextKey = next
		for {
			if nKey, ok := n.doneTaskNextKey[n.current]; ok {
				delete(n.doneTaskNextKey, n.current)
				n.current++
				n.nextKey = nKey
			} else {
				break
			}
		}
		return
	}
	n.doneTaskNextKey[doneTaskID] = next
}<|MERGE_RESOLUTION|>--- conflicted
+++ resolved
@@ -59,10 +59,6 @@
 	typeUpdateColumnWorker     backfillerType = 1
 	typeCleanUpIndexWorker     backfillerType = 2
 	typeAddIndexMergeTmpWorker backfillerType = 3
-<<<<<<< HEAD
-	typeReorgPartitionWorker   backfillerType = 4
-=======
->>>>>>> f7de8bee
 
 	// InstanceLease is the instance lease.
 	InstanceLease = 1 * time.Minute
@@ -242,11 +238,7 @@
 	sessCtx   sessionctx.Context
 	taskCh    chan *reorgBackfillTask
 	resultCh  chan *backfillResult
-<<<<<<< HEAD
-	table     table.PhysicalTable
-=======
 	table     table.Table
->>>>>>> f7de8bee
 	priority  int
 	tp        backfillerType
 	ctx       context.Context
@@ -548,11 +540,7 @@
 }
 
 // handleRangeTasks sends tasks to workers, and returns remaining kvRanges that is not handled.
-<<<<<<< HEAD
-func (dc *ddlCtx) handleRangeTasks(scheduler *backfillScheduler, t table.PhysicalTable,
-=======
 func (dc *ddlCtx) handleRangeTasks(scheduler *backfillScheduler, t table.Table,
->>>>>>> f7de8bee
 	totalAddedCount *int64, kvRanges []kv.KeyRange) ([]kv.KeyRange, error) {
 	batchTasks := make([]*reorgBackfillTask, 0, backfillTaskChanSize)
 	reorgInfo := scheduler.reorgInfo
@@ -778,15 +766,6 @@
 		case typeCleanUpIndexWorker:
 			idxWorker := newCleanUpIndexWorker(sessCtx, i, b.tbl, b.decodeColMap, reorgInfo, jc)
 			worker, runner = idxWorker, idxWorker.backfillWorker
-<<<<<<< HEAD
-		case typeReorgPartitionWorker:
-			partWorker, err := newReorgPartitionWorker(sessCtx, i, b.tbl, b.decodeColMap, reorgInfo, jc)
-			if err != nil {
-				return err
-			}
-			worker, runner = partWorker, partWorker.backfillWorker
-=======
->>>>>>> f7de8bee
 		default:
 			return errors.New("unknown backfill type")
 		}
