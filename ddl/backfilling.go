--- conflicted
+++ resolved
@@ -146,11 +146,7 @@
 // Backfilling is time consuming, to accelerate this process, TiDB has built some sub
 // workers to do this in the DDL owner node.
 //
-<<<<<<< HEAD
 //                       DDL owner thread (also see comments before runReorgJob func)
-=======
-//                      DDL owner thread  (also see comments before runReorgJob func)
->>>>>>> 445d84cb
 //                                      ^
 //                                      | (reorgCtx.doneCh)
 //                                      |
@@ -589,10 +585,7 @@
 
 	// Update the reorg handle that has been processed.
 	err1 := reorgInfo.UpdateReorgMeta(nextKey, scheduler.sessPool)
-<<<<<<< HEAD
-
-=======
->>>>>>> 445d84cb
+
 	if err != nil {
 		metrics.BatchAddIdxHistogram.WithLabelValues(metrics.LblError).Observe(elapsedTime.Seconds())
 		logutil.BgLogger().Warn("[ddl] backfill worker handle batch tasks failed",
