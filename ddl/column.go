--- conflicted
+++ resolved
@@ -228,10 +228,7 @@
 	tblInfo, colInfo, idxInfos, ifExists, err := checkDropColumn(t, job)
 	if err != nil {
 		if ifExists && dbterror.ErrCantDropFieldOrKey.Equal(err) {
-<<<<<<< HEAD
-=======
 			// Convert the "not exists" error to a warning.
->>>>>>> 48871266
 			job.Warning = toTError(err)
 			job.FinishTableJob(model.JobStateDone, model.StateNone, ver, tblInfo)
 			return ver, nil
