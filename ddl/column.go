// Copyright 2015 PingCAP, Inc.
//
// Licensed under the Apache License, Version 2.0 (the "License");
// you may not use this file except in compliance with the License.
// You may obtain a copy of the License at
//
//     http://www.apache.org/licenses/LICENSE-2.0
//
// Unless required by applicable law or agreed to in writing, software
// distributed under the License is distributed on an "AS IS" BASIS,
// See the License for the specific language governing permissions and
// limitations under the License.

package ddl

import (
	"bytes"
	"context"
	"fmt"
	"math/bits"
	"strings"
	"sync/atomic"
	"time"

	"github.com/cznic/mathutil"
	"github.com/pingcap/errors"
	"github.com/pingcap/failpoint"
	"github.com/pingcap/parser/ast"
	"github.com/pingcap/parser/model"
	"github.com/pingcap/parser/mysql"
	"github.com/pingcap/parser/terror"
	"github.com/pingcap/tidb/config"
	ddlutil "github.com/pingcap/tidb/ddl/util"
	"github.com/pingcap/tidb/infoschema"
	"github.com/pingcap/tidb/kv"
	"github.com/pingcap/tidb/meta"
	"github.com/pingcap/tidb/meta/autoid"
	"github.com/pingcap/tidb/metrics"
	"github.com/pingcap/tidb/sessionctx"
	"github.com/pingcap/tidb/sessionctx/stmtctx"
	"github.com/pingcap/tidb/table"
	"github.com/pingcap/tidb/tablecodec"
	"github.com/pingcap/tidb/types"
	"github.com/pingcap/tidb/types/json"
	"github.com/pingcap/tidb/util"
	"github.com/pingcap/tidb/util/logutil"
	decoder "github.com/pingcap/tidb/util/rowDecoder"
	"github.com/pingcap/tidb/util/sqlexec"
	"github.com/pingcap/tidb/util/timeutil"
	"github.com/prometheus/client_golang/prometheus"
	"go.uber.org/zap"
)

// adjustColumnInfoInAddColumn is used to set the correct position of column info when adding column.
// 1. The added column was append at the end of tblInfo.Columns, due to ddl state was not public then.
//    It should be moved to the correct position when the ddl state to be changed to public.
// 2. The offset of column should also to be set to the right value.
func adjustColumnInfoInAddColumn(tblInfo *model.TableInfo, offset int) {
	oldCols := tblInfo.Columns
	newCols := make([]*model.ColumnInfo, 0, len(oldCols))
	newCols = append(newCols, oldCols[:offset]...)
	newCols = append(newCols, oldCols[len(oldCols)-1])
	newCols = append(newCols, oldCols[offset:len(oldCols)-1]...)
	// Adjust column offset.
	offsetChanged := make(map[int]int, len(newCols)-offset-1)
	for i := offset + 1; i < len(newCols); i++ {
		offsetChanged[newCols[i].Offset] = i
		newCols[i].Offset = i
	}
	newCols[offset].Offset = offset
	// Update index column offset info.
	// TODO: There may be some corner cases for index column offsets, we may check this later.
	for _, idx := range tblInfo.Indices {
		for _, col := range idx.Columns {
			newOffset, ok := offsetChanged[col.Offset]
			if ok {
				col.Offset = newOffset
			}
		}
	}
	tblInfo.Columns = newCols
}

// adjustColumnInfoInDropColumn is used to set the correct position of column info when dropping column.
// 1. The offset of column should to be set to the last of the columns.
// 2. The dropped column is moved to the end of tblInfo.Columns, due to it was not public any more.
func adjustColumnInfoInDropColumn(tblInfo *model.TableInfo, offset int) {
	oldCols := tblInfo.Columns
	// Adjust column offset.
	offsetChanged := make(map[int]int, len(oldCols)-offset-1)
	for i := offset + 1; i < len(oldCols); i++ {
		offsetChanged[oldCols[i].Offset] = i - 1
		oldCols[i].Offset = i - 1
	}
	oldCols[offset].Offset = len(oldCols) - 1
	// For expression index, we drop hidden columns and index simultaneously.
	// So we need to change the offset of expression index.
	offsetChanged[offset] = len(oldCols) - 1
	// Update index column offset info.
	// TODO: There may be some corner cases for index column offsets, we may check this later.
	for _, idx := range tblInfo.Indices {
		for _, col := range idx.Columns {
			newOffset, ok := offsetChanged[col.Offset]
			if ok {
				col.Offset = newOffset
			}
		}
	}
	newCols := make([]*model.ColumnInfo, 0, len(oldCols))
	newCols = append(newCols, oldCols[:offset]...)
	newCols = append(newCols, oldCols[offset+1:]...)
	newCols = append(newCols, oldCols[offset])
	tblInfo.Columns = newCols
}

func createColumnInfo(tblInfo *model.TableInfo, colInfo *model.ColumnInfo, pos *ast.ColumnPosition) (*model.ColumnInfo, *ast.ColumnPosition, int, error) {
	// Check column name duplicate.
	cols := tblInfo.Columns
	offset := len(cols)
	// Should initialize pos when it is nil.
	if pos == nil {
		pos = &ast.ColumnPosition{}
	}
	// Get column offset.
	if pos.Tp == ast.ColumnPositionFirst {
		offset = 0
	} else if pos.Tp == ast.ColumnPositionAfter {
		c := model.FindColumnInfo(cols, pos.RelativeColumn.Name.L)
		if c == nil {
			return nil, pos, 0, infoschema.ErrColumnNotExists.GenWithStackByArgs(pos.RelativeColumn, tblInfo.Name)
		}

		// Insert offset is after the mentioned column.
		offset = c.Offset + 1
	}
	colInfo.ID = allocateColumnID(tblInfo)
	colInfo.State = model.StateNone
	// To support add column asynchronous, we should mark its offset as the last column.
	// So that we can use origin column offset to get value from row.
	colInfo.Offset = len(cols)

	// Append the column info to the end of the tblInfo.Columns.
	// It will reorder to the right offset in "Columns" when it state change to public.
	tblInfo.Columns = append(cols, colInfo)
	return colInfo, pos, offset, nil
}

func checkAddColumn(t *meta.Meta, job *model.Job) (*model.TableInfo, *model.ColumnInfo, *model.ColumnInfo, *ast.ColumnPosition, int, error) {
	schemaID := job.SchemaID
	tblInfo, err := getTableInfoAndCancelFaultJob(t, job, schemaID)
	if err != nil {
		return nil, nil, nil, nil, 0, errors.Trace(err)
	}
	col := &model.ColumnInfo{}
	pos := &ast.ColumnPosition{}
	offset := 0
	err = job.DecodeArgs(col, pos, &offset)
	if err != nil {
		job.State = model.JobStateCancelled
		return nil, nil, nil, nil, 0, errors.Trace(err)
	}

	columnInfo := model.FindColumnInfo(tblInfo.Columns, col.Name.L)
	if columnInfo != nil {
		if columnInfo.State == model.StatePublic {
			// We already have a column with the same column name.
			job.State = model.JobStateCancelled
			return nil, nil, nil, nil, 0, infoschema.ErrColumnExists.GenWithStackByArgs(col.Name)
		}
	}
	return tblInfo, columnInfo, col, pos, offset, nil
}

func onAddColumn(d *ddlCtx, t *meta.Meta, job *model.Job) (ver int64, err error) {
	// Handle the rolling back job.
	if job.IsRollingback() {
		ver, err = onDropColumn(t, job)
		if err != nil {
			return ver, errors.Trace(err)
		}
		return ver, nil
	}

	failpoint.Inject("errorBeforeDecodeArgs", func(val failpoint.Value) {
		if val.(bool) {
			failpoint.Return(ver, errors.New("occur an error before decode args"))
		}
	})

	tblInfo, columnInfo, col, pos, offset, err := checkAddColumn(t, job)
	if err != nil {
		return ver, errors.Trace(err)
	}
	if columnInfo == nil {
		columnInfo, _, offset, err = createColumnInfo(tblInfo, col, pos)
		if err != nil {
			job.State = model.JobStateCancelled
			return ver, errors.Trace(err)
		}
		logutil.BgLogger().Info("[ddl] run add column job", zap.String("job", job.String()), zap.Reflect("columnInfo", *columnInfo), zap.Int("offset", offset))
		// Set offset arg to job.
		if offset != 0 {
			job.Args = []interface{}{columnInfo, pos, offset}
		}
		if err = checkAddColumnTooManyColumns(len(tblInfo.Columns)); err != nil {
			job.State = model.JobStateCancelled
			return ver, errors.Trace(err)
		}
	}

	originalState := columnInfo.State
	switch columnInfo.State {
	case model.StateNone:
		// none -> delete only
		columnInfo.State = model.StateDeleteOnly
		ver, err = updateVersionAndTableInfoWithCheck(t, job, tblInfo, originalState != columnInfo.State)
		if err != nil {
			return ver, errors.Trace(err)
		}
		job.SchemaState = model.StateDeleteOnly
	case model.StateDeleteOnly:
		// delete only -> write only
		columnInfo.State = model.StateWriteOnly
		ver, err = updateVersionAndTableInfo(t, job, tblInfo, originalState != columnInfo.State)
		if err != nil {
			return ver, errors.Trace(err)
		}
		// Update the job state when all affairs done.
		job.SchemaState = model.StateWriteOnly
	case model.StateWriteOnly:
		// write only -> reorganization
		columnInfo.State = model.StateWriteReorganization
		ver, err = updateVersionAndTableInfo(t, job, tblInfo, originalState != columnInfo.State)
		if err != nil {
			return ver, errors.Trace(err)
		}
		// Update the job state when all affairs done.
		job.SchemaState = model.StateWriteReorganization
	case model.StateWriteReorganization:
		// reorganization -> public
		// Adjust table column offset.
		adjustColumnInfoInAddColumn(tblInfo, offset)
		columnInfo.State = model.StatePublic
		ver, err = updateVersionAndTableInfo(t, job, tblInfo, originalState != columnInfo.State)
		if err != nil {
			return ver, errors.Trace(err)
		}

		// Finish this job.
		job.FinishTableJob(model.JobStateDone, model.StatePublic, ver, tblInfo)
		asyncNotifyEvent(d, &ddlutil.Event{Tp: model.ActionAddColumn, TableInfo: tblInfo, ColumnInfos: []*model.ColumnInfo{columnInfo}})
	default:
		err = ErrInvalidDDLState.GenWithStackByArgs("column", columnInfo.State)
	}

	return ver, errors.Trace(err)
}

func checkAddColumns(t *meta.Meta, job *model.Job) (*model.TableInfo, []*model.ColumnInfo, []*model.ColumnInfo, []*ast.ColumnPosition, []int, []bool, error) {
	schemaID := job.SchemaID
	tblInfo, err := getTableInfoAndCancelFaultJob(t, job, schemaID)
	if err != nil {
		return nil, nil, nil, nil, nil, nil, errors.Trace(err)
	}
	columns := []*model.ColumnInfo{}
	positions := []*ast.ColumnPosition{}
	offsets := []int{}
	ifNotExists := []bool{}
	err = job.DecodeArgs(&columns, &positions, &offsets, &ifNotExists)
	if err != nil {
		job.State = model.JobStateCancelled
		return nil, nil, nil, nil, nil, nil, errors.Trace(err)
	}

	columnInfos := make([]*model.ColumnInfo, 0, len(columns))
	newColumns := make([]*model.ColumnInfo, 0, len(columns))
	newPositions := make([]*ast.ColumnPosition, 0, len(columns))
	newOffsets := make([]int, 0, len(columns))
	newIfNotExists := make([]bool, 0, len(columns))
	for i, col := range columns {
		columnInfo := model.FindColumnInfo(tblInfo.Columns, col.Name.L)
		if columnInfo != nil {
			if columnInfo.State == model.StatePublic {
				// We already have a column with the same column name.
				if ifNotExists[i] {
					// TODO: Should return a warning.
					logutil.BgLogger().Warn("[ddl] check add columns, duplicate column", zap.Stringer("col", col.Name))
					continue
				}
				job.State = model.JobStateCancelled
				return nil, nil, nil, nil, nil, nil, infoschema.ErrColumnExists.GenWithStackByArgs(col.Name)
			}
			columnInfos = append(columnInfos, columnInfo)
		}
		newColumns = append(newColumns, columns[i])
		newPositions = append(newPositions, positions[i])
		newOffsets = append(newOffsets, offsets[i])
		newIfNotExists = append(newIfNotExists, ifNotExists[i])
	}
	return tblInfo, columnInfos, newColumns, newPositions, newOffsets, newIfNotExists, nil
}

func setColumnsState(columnInfos []*model.ColumnInfo, state model.SchemaState) {
	for i := range columnInfos {
		columnInfos[i].State = state
	}
}

func setIndicesState(indexInfos []*model.IndexInfo, state model.SchemaState) {
	for _, indexInfo := range indexInfos {
		indexInfo.State = state
	}
}

func onAddColumns(d *ddlCtx, t *meta.Meta, job *model.Job) (ver int64, err error) {
	// Handle the rolling back job.
	if job.IsRollingback() {
		ver, err = onDropColumns(t, job)
		if err != nil {
			return ver, errors.Trace(err)
		}
		return ver, nil
	}

	failpoint.Inject("errorBeforeDecodeArgs", func(val failpoint.Value) {
		if val.(bool) {
			failpoint.Return(ver, errors.New("occur an error before decode args"))
		}
	})

	tblInfo, columnInfos, columns, positions, offsets, ifNotExists, err := checkAddColumns(t, job)
	if err != nil {
		return ver, errors.Trace(err)
	}
	if len(columnInfos) == 0 {
		if len(columns) == 0 {
			job.State = model.JobStateCancelled
			return ver, nil
		}
		for i := range columns {
			columnInfo, pos, offset, err := createColumnInfo(tblInfo, columns[i], positions[i])
			if err != nil {
				job.State = model.JobStateCancelled
				return ver, errors.Trace(err)
			}
			logutil.BgLogger().Info("[ddl] run add columns job", zap.String("job", job.String()), zap.Reflect("columnInfo", *columnInfo), zap.Int("offset", offset))
			positions[i] = pos
			offsets[i] = offset
			if err = checkAddColumnTooManyColumns(len(tblInfo.Columns)); err != nil {
				job.State = model.JobStateCancelled
				return ver, errors.Trace(err)
			}
			columnInfos = append(columnInfos, columnInfo)
		}
		// Set arg to job.
		job.Args = []interface{}{columnInfos, positions, offsets, ifNotExists}
	}

	originalState := columnInfos[0].State
	switch columnInfos[0].State {
	case model.StateNone:
		// none -> delete only
		setColumnsState(columnInfos, model.StateDeleteOnly)
		ver, err = updateVersionAndTableInfoWithCheck(t, job, tblInfo, originalState != columnInfos[0].State)
		if err != nil {
			return ver, errors.Trace(err)
		}
		job.SchemaState = model.StateDeleteOnly
	case model.StateDeleteOnly:
		// delete only -> write only
		setColumnsState(columnInfos, model.StateWriteOnly)
		ver, err = updateVersionAndTableInfo(t, job, tblInfo, originalState != columnInfos[0].State)
		if err != nil {
			return ver, errors.Trace(err)
		}
		job.SchemaState = model.StateWriteOnly
	case model.StateWriteOnly:
		// write only -> reorganization
		setColumnsState(columnInfos, model.StateWriteReorganization)
		ver, err = updateVersionAndTableInfo(t, job, tblInfo, originalState != columnInfos[0].State)
		if err != nil {
			return ver, errors.Trace(err)
		}
		job.SchemaState = model.StateWriteReorganization
	case model.StateWriteReorganization:
		// reorganization -> public
		// Adjust table column offsets.
		oldCols := tblInfo.Columns[:len(tblInfo.Columns)-len(offsets)]
		newCols := tblInfo.Columns[len(tblInfo.Columns)-len(offsets):]
		tblInfo.Columns = oldCols
		for i := range offsets {
			// For multiple columns with after position, should adjust offsets.
			// e.g. create table t(a int);
			// alter table t add column b int after a, add column c int after a;
			// alter table t add column a1 int after a, add column b1 int after b, add column c1 int after c;
			// alter table t add column a1 int after a, add column b1 int first;
			if positions[i].Tp == ast.ColumnPositionAfter {
				for j := 0; j < i; j++ {
					if (positions[j].Tp == ast.ColumnPositionAfter && offsets[j] < offsets[i]) || positions[j].Tp == ast.ColumnPositionFirst {
						offsets[i]++
					}
				}
			}
			tblInfo.Columns = append(tblInfo.Columns, newCols[i])
			adjustColumnInfoInAddColumn(tblInfo, offsets[i])
		}
		setColumnsState(columnInfos, model.StatePublic)
		ver, err = updateVersionAndTableInfo(t, job, tblInfo, originalState != columnInfos[0].State)
		if err != nil {
			return ver, errors.Trace(err)
		}
		// Finish this job.
		job.FinishTableJob(model.JobStateDone, model.StatePublic, ver, tblInfo)
		asyncNotifyEvent(d, &ddlutil.Event{Tp: model.ActionAddColumns, TableInfo: tblInfo, ColumnInfos: columnInfos})
	default:
		err = ErrInvalidDDLState.GenWithStackByArgs("column", columnInfos[0].State)
	}

	return ver, errors.Trace(err)
}

func onDropColumns(t *meta.Meta, job *model.Job) (ver int64, _ error) {
	tblInfo, colInfos, delCount, idxInfos, err := checkDropColumns(t, job)
	if err != nil {
		return ver, errors.Trace(err)
	}
	if len(colInfos) == 0 {
		job.State = model.JobStateCancelled
		return ver, nil
	}

	originalState := colInfos[0].State
	switch colInfos[0].State {
	case model.StatePublic:
		// public -> write only
		setColumnsState(colInfos, model.StateWriteOnly)
		setIndicesState(idxInfos, model.StateWriteOnly)
		for _, colInfo := range colInfos {
			err = checkDropColumnForStatePublic(tblInfo, colInfo)
			if err != nil {
				return ver, errors.Trace(err)
			}
		}
		ver, err = updateVersionAndTableInfoWithCheck(t, job, tblInfo, originalState != colInfos[0].State)
		if err != nil {
			return ver, errors.Trace(err)
		}
		job.SchemaState = model.StateWriteOnly
	case model.StateWriteOnly:
		// write only -> delete only
		setColumnsState(colInfos, model.StateDeleteOnly)
		setIndicesState(idxInfos, model.StateDeleteOnly)
		ver, err = updateVersionAndTableInfo(t, job, tblInfo, originalState != colInfos[0].State)
		if err != nil {
			return ver, errors.Trace(err)
		}
		job.SchemaState = model.StateDeleteOnly
	case model.StateDeleteOnly:
		// delete only -> reorganization
		setColumnsState(colInfos, model.StateDeleteReorganization)
		setIndicesState(idxInfos, model.StateDeleteReorganization)
		ver, err = updateVersionAndTableInfo(t, job, tblInfo, originalState != colInfos[0].State)
		if err != nil {
			return ver, errors.Trace(err)
		}
		job.SchemaState = model.StateDeleteReorganization
	case model.StateDeleteReorganization:
		// reorganization -> absent
		// All reorganization jobs are done, drop this column.
		if len(idxInfos) > 0 {
			newIndices := make([]*model.IndexInfo, 0, len(tblInfo.Indices))
			for _, idx := range tblInfo.Indices {
				if !indexInfoContains(idx.ID, idxInfos) {
					newIndices = append(newIndices, idx)
				}
			}
			tblInfo.Indices = newIndices
		}

		indexIDs := indexInfosToIDList(idxInfos)
		tblInfo.Columns = tblInfo.Columns[:len(tblInfo.Columns)-delCount]
		setColumnsState(colInfos, model.StateNone)
		ver, err = updateVersionAndTableInfo(t, job, tblInfo, originalState != colInfos[0].State)
		if err != nil {
			return ver, errors.Trace(err)
		}

		// Finish this job.
		if job.IsRollingback() {
			job.FinishTableJob(model.JobStateRollbackDone, model.StateNone, ver, tblInfo)
		} else {
			job.FinishTableJob(model.JobStateDone, model.StateNone, ver, tblInfo)
			job.Args = append(job.Args, indexIDs, getPartitionIDs(tblInfo))
		}
	default:
		err = errInvalidDDLJob.GenWithStackByArgs("table", tblInfo.State)
	}
	return ver, errors.Trace(err)
}

func checkDropColumns(t *meta.Meta, job *model.Job) (*model.TableInfo, []*model.ColumnInfo, int, []*model.IndexInfo, error) {
	schemaID := job.SchemaID
	tblInfo, err := getTableInfoAndCancelFaultJob(t, job, schemaID)
	if err != nil {
		return nil, nil, 0, nil, errors.Trace(err)
	}

	var colNames []model.CIStr
	var ifExists []bool
	err = job.DecodeArgs(&colNames, &ifExists)
	if err != nil {
		job.State = model.JobStateCancelled
		return nil, nil, 0, nil, errors.Trace(err)
	}

	newColNames := make([]model.CIStr, 0, len(colNames))
	colInfos := make([]*model.ColumnInfo, 0, len(colNames))
	newIfExists := make([]bool, 0, len(colNames))
	indexInfos := make([]*model.IndexInfo, 0)
	for i, colName := range colNames {
		colInfo := model.FindColumnInfo(tblInfo.Columns, colName.L)
		if colInfo == nil || colInfo.Hidden {
			if ifExists[i] {
				// TODO: Should return a warning.
				logutil.BgLogger().Warn(fmt.Sprintf("column %s doesn't exist", colName))
				continue
			}
			job.State = model.JobStateCancelled
			return nil, nil, 0, nil, ErrCantDropFieldOrKey.GenWithStack("column %s doesn't exist", colName)
		}
		if err = isDroppableColumn(tblInfo, colName); err != nil {
			job.State = model.JobStateCancelled
			return nil, nil, 0, nil, errors.Trace(err)
		}
		newColNames = append(newColNames, colName)
		newIfExists = append(newIfExists, ifExists[i])
		colInfos = append(colInfos, colInfo)
		idxInfos := listIndicesWithColumn(colName.L, tblInfo.Indices)
		indexInfos = append(indexInfos, idxInfos...)
	}
	job.Args = []interface{}{newColNames, newIfExists}
	return tblInfo, colInfos, len(colInfos), indexInfos, nil
}

func checkDropColumnForStatePublic(tblInfo *model.TableInfo, colInfo *model.ColumnInfo) (err error) {
	// Set this column's offset to the last and reset all following columns' offsets.
	adjustColumnInfoInDropColumn(tblInfo, colInfo.Offset)
	// When the dropping column has not-null flag and it hasn't the default value, we can backfill the column value like "add column".
	// NOTE: If the state of StateWriteOnly can be rollbacked, we'd better reconsider the original default value.
	// And we need consider the column without not-null flag.
	if colInfo.GetOriginDefaultValue() == nil && mysql.HasNotNullFlag(colInfo.Flag) {
		// If the column is timestamp default current_timestamp, and DDL owner is new version TiDB that set column.Version to 1,
		// then old TiDB update record in the column write only stage will uses the wrong default value of the dropping column.
		// Because new version of the column default value is UTC time, but old version TiDB will think the default value is the time in system timezone.
		// But currently will be ok, because we can't cancel the drop column job when the job is running,
		// so the column will be dropped succeed and client will never see the wrong default value of the dropped column.
		// More info about this problem, see PR#9115.
		originDefVal, err := generateOriginDefaultValue(colInfo)
		if err != nil {
			return err
		}
		return colInfo.SetOriginDefaultValue(originDefVal)
	}
	return nil
}

func onDropColumn(t *meta.Meta, job *model.Job) (ver int64, _ error) {
	tblInfo, colInfo, idxInfos, err := checkDropColumn(t, job)
	if err != nil {
		return ver, errors.Trace(err)
	}

	originalState := colInfo.State
	switch colInfo.State {
	case model.StatePublic:
		// public -> write only
		colInfo.State = model.StateWriteOnly
		setIndicesState(idxInfos, model.StateWriteOnly)
		err = checkDropColumnForStatePublic(tblInfo, colInfo)
		if err != nil {
			return ver, errors.Trace(err)
		}
		ver, err = updateVersionAndTableInfoWithCheck(t, job, tblInfo, originalState != colInfo.State)
		if err != nil {
			return ver, errors.Trace(err)
		}
		job.SchemaState = model.StateWriteOnly
	case model.StateWriteOnly:
		// write only -> delete only
		colInfo.State = model.StateDeleteOnly
		setIndicesState(idxInfos, model.StateDeleteOnly)
		ver, err = updateVersionAndTableInfo(t, job, tblInfo, originalState != colInfo.State)
		if err != nil {
			return ver, errors.Trace(err)
		}
		job.SchemaState = model.StateDeleteOnly
	case model.StateDeleteOnly:
		// delete only -> reorganization
		colInfo.State = model.StateDeleteReorganization
		setIndicesState(idxInfos, model.StateDeleteReorganization)
		ver, err = updateVersionAndTableInfo(t, job, tblInfo, originalState != colInfo.State)
		if err != nil {
			return ver, errors.Trace(err)
		}
		job.SchemaState = model.StateDeleteReorganization
	case model.StateDeleteReorganization:
		// reorganization -> absent
		// All reorganization jobs are done, drop this column.
		if len(idxInfos) > 0 {
			newIndices := make([]*model.IndexInfo, 0, len(tblInfo.Indices))
			for _, idx := range tblInfo.Indices {
				if !indexInfoContains(idx.ID, idxInfos) {
					newIndices = append(newIndices, idx)
				}
			}
			tblInfo.Indices = newIndices
		}

		indexIDs := indexInfosToIDList(idxInfos)
		tblInfo.Columns = tblInfo.Columns[:len(tblInfo.Columns)-1]
		colInfo.State = model.StateNone
		ver, err = updateVersionAndTableInfo(t, job, tblInfo, originalState != colInfo.State)
		if err != nil {
			return ver, errors.Trace(err)
		}

		// Finish this job.
		if job.IsRollingback() {
			job.FinishTableJob(model.JobStateRollbackDone, model.StateNone, ver, tblInfo)
		} else {
			// We should set related index IDs for job
			job.FinishTableJob(model.JobStateDone, model.StateNone, ver, tblInfo)
			job.Args = append(job.Args, indexIDs, getPartitionIDs(tblInfo))
		}
	default:
		err = errInvalidDDLJob.GenWithStackByArgs("table", tblInfo.State)
	}
	return ver, errors.Trace(err)
}

func checkDropColumn(t *meta.Meta, job *model.Job) (*model.TableInfo, *model.ColumnInfo, []*model.IndexInfo, error) {
	schemaID := job.SchemaID
	tblInfo, err := getTableInfoAndCancelFaultJob(t, job, schemaID)
	if err != nil {
		return nil, nil, nil, errors.Trace(err)
	}

	var colName model.CIStr
	err = job.DecodeArgs(&colName)
	if err != nil {
		job.State = model.JobStateCancelled
		return nil, nil, nil, errors.Trace(err)
	}

	colInfo := model.FindColumnInfo(tblInfo.Columns, colName.L)
	if colInfo == nil || colInfo.Hidden {
		job.State = model.JobStateCancelled
		return nil, nil, nil, ErrCantDropFieldOrKey.GenWithStack("column %s doesn't exist", colName)
	}
	if err = isDroppableColumn(tblInfo, colName); err != nil {
		job.State = model.JobStateCancelled
		return nil, nil, nil, errors.Trace(err)
	}
	idxInfos := listIndicesWithColumn(colName.L, tblInfo.Indices)
	if len(idxInfos) > 0 {
		for _, idxInfo := range idxInfos {
			err = checkDropIndexOnAutoIncrementColumn(tblInfo, idxInfo)
			if err != nil {
				job.State = model.JobStateCancelled
				return nil, nil, nil, err
			}
		}
	}
	return tblInfo, colInfo, idxInfos, nil
}

func onSetDefaultValue(t *meta.Meta, job *model.Job) (ver int64, _ error) {
	newCol := &model.ColumnInfo{}
	err := job.DecodeArgs(newCol)
	if err != nil {
		job.State = model.JobStateCancelled
		return ver, errors.Trace(err)
	}

	return updateColumnDefaultValue(t, job, newCol, &newCol.Name)
}

func needChangeColumnData(oldCol, newCol *model.ColumnInfo) bool {
	toUnsigned := mysql.HasUnsignedFlag(newCol.Flag)
	originUnsigned := mysql.HasUnsignedFlag(oldCol.Flag)
	needTruncationOrToggleSign := func() bool {
		return (newCol.Flen > 0 && newCol.Flen < oldCol.Flen) || (toUnsigned != originUnsigned)
	}
	// Ignore the potential max display length represented by integer's flen, use default flen instead.
	oldColFlen, _ := mysql.GetDefaultFieldLengthAndDecimal(oldCol.Tp)
	newColFlen, _ := mysql.GetDefaultFieldLengthAndDecimal(newCol.Tp)
	needTruncationOrToggleSignForInteger := func() bool {
		return (newColFlen > 0 && newColFlen < oldColFlen) || (toUnsigned != originUnsigned)
	}

	// Deal with the same type.
	if oldCol.Tp == newCol.Tp {
		switch oldCol.Tp {
		case mysql.TypeNewDecimal:
			// Since type decimal will encode the precision, frac, negative(signed) and wordBuf into storage together, there is no short
			// cut to eliminate data reorg change for column type change between decimal.
			return oldCol.Flen != newCol.Flen || oldCol.Decimal != newCol.Decimal || toUnsigned != originUnsigned
		case mysql.TypeEnum, mysql.TypeSet:
			return isElemsChangedToModifyColumn(oldCol.Elems, newCol.Elems)
		case mysql.TypeTiny, mysql.TypeShort, mysql.TypeInt24, mysql.TypeLong, mysql.TypeLonglong:
			return toUnsigned != originUnsigned
		}

		return needTruncationOrToggleSign()
	}

	// Deal with the different type.
	switch oldCol.Tp {
	case mysql.TypeVarchar, mysql.TypeString, mysql.TypeVarString, mysql.TypeBlob, mysql.TypeTinyBlob, mysql.TypeMediumBlob, mysql.TypeLongBlob:
		switch newCol.Tp {
		case mysql.TypeVarchar, mysql.TypeString, mysql.TypeVarString, mysql.TypeBlob, mysql.TypeTinyBlob, mysql.TypeMediumBlob, mysql.TypeLongBlob:
			return needTruncationOrToggleSign()
		}
	case mysql.TypeTiny, mysql.TypeShort, mysql.TypeInt24, mysql.TypeLong, mysql.TypeLonglong:
		switch newCol.Tp {
		case mysql.TypeTiny, mysql.TypeShort, mysql.TypeInt24, mysql.TypeLong, mysql.TypeLonglong:
			return needTruncationOrToggleSignForInteger()
		}
	case mysql.TypeFloat, mysql.TypeDouble:
		switch newCol.Tp {
		case mysql.TypeFloat, mysql.TypeDouble:
			return needTruncationOrToggleSign()
		}
	}

	return true
}

func isElemsChangedToModifyColumn(oldElems, newElems []string) bool {
	if len(newElems) < len(oldElems) {
		return true
	}
	for index, oldElem := range oldElems {
		newElem := newElems[index]
		if oldElem != newElem {
			return true
		}
	}
	return false
}

type modifyColumnJobParameter struct {
	newCol                *model.ColumnInfo
	oldColName            *model.CIStr
	modifyColumnTp        byte
	updatedAutoRandomBits uint64
	changingCol           *model.ColumnInfo
	changingIdxs          []*model.IndexInfo
	pos                   *ast.ColumnPosition
}

func getModifyColumnInfo(t *meta.Meta, job *model.Job) (*model.DBInfo, *model.TableInfo, *model.ColumnInfo, *modifyColumnJobParameter, error) {
	jobParam := &modifyColumnJobParameter{pos: &ast.ColumnPosition{}}
	err := job.DecodeArgs(&jobParam.newCol, &jobParam.oldColName, jobParam.pos, &jobParam.modifyColumnTp, &jobParam.updatedAutoRandomBits, &jobParam.changingCol, &jobParam.changingIdxs)
	if err != nil {
		job.State = model.JobStateCancelled
		return nil, nil, nil, jobParam, errors.Trace(err)
	}

	dbInfo, err := checkSchemaExistAndCancelNotExistJob(t, job)
	if err != nil {
		return nil, nil, nil, jobParam, errors.Trace(err)
	}

	tblInfo, err := getTableInfoAndCancelFaultJob(t, job, job.SchemaID)
	if err != nil {
		return nil, nil, nil, jobParam, errors.Trace(err)
	}

	oldCol := model.FindColumnInfo(tblInfo.Columns, jobParam.oldColName.L)
	if oldCol == nil || oldCol.State != model.StatePublic {
		job.State = model.JobStateCancelled
		return nil, nil, nil, jobParam, errors.Trace(infoschema.ErrColumnNotExists.GenWithStackByArgs(*(jobParam.oldColName), tblInfo.Name))
	}

	return dbInfo, tblInfo, oldCol, jobParam, errors.Trace(err)
}

func migrateAutoIDToAutoRandID(d *ddlCtx, t *meta.Meta, dbInfo *model.DBInfo, tblInfo *model.TableInfo) error {
	tbl, err := getTable(d.store, dbInfo.ID, tblInfo)
	if err != nil {
		return errors.Trace(err)
	}
	if alloc := tbl.Allocators(nil).Get(autoid.AutoRandomType); alloc != nil {
		newBase, err := t.GetAutoTableID(dbInfo.ID, tblInfo.ID)
		if err != nil {
			return errors.Trace(err)
		}
		newEnd := newBase - 1
		err = alloc.Rebase(tblInfo.ID, newEnd, false)
		if err != nil {
			return errors.Trace(err)
		}
		if err := t.CleanAutoID(dbInfo.ID, tblInfo.ID); err != nil {
			return errors.Trace(err)
		}
	}
	return nil
}

func (w *worker) onModifyColumn(d *ddlCtx, t *meta.Meta, job *model.Job) (ver int64, _ error) {
	dbInfo, tblInfo, oldCol, jobParam, err := getModifyColumnInfo(t, job)
	if err != nil {
		return ver, err
	}

	if job.IsRollingback() {
		// For those column-type-change jobs which don't reorg the data.
		if !needChangeColumnData(oldCol, jobParam.newCol) {
			return rollbackModifyColumnJob(t, tblInfo, job, oldCol, jobParam.modifyColumnTp)
		}
		// For those column-type-change jobs which reorg the data.
		return rollbackModifyColumnJobWithData(t, tblInfo, job, oldCol, jobParam)
	}

	// If we want to rename the column name, we need to check whether it already exists.
	if jobParam.newCol.Name.L != jobParam.oldColName.L {
		c := model.FindColumnInfo(tblInfo.Columns, jobParam.newCol.Name.L)
		if c != nil {
			job.State = model.JobStateCancelled
			return ver, errors.Trace(infoschema.ErrColumnExists.GenWithStackByArgs(jobParam.newCol.Name))
		}
	}

	failpoint.Inject("uninitializedOffsetAndState", func(val failpoint.Value) {
		if val.(bool) {
			if jobParam.newCol.State != model.StatePublic {
				failpoint.Return(ver, errors.New("the column state is wrong"))
			}
		}
	})

	if jobParam.updatedAutoRandomBits > 0 {
		if err := checkAndApplyNewAutoRandomBits(job, t, tblInfo, jobParam.newCol, oldCol, jobParam.updatedAutoRandomBits); err != nil {
			return ver, errors.Trace(err)
		}
	}

	if !needChangeColumnData(oldCol, jobParam.newCol) {
<<<<<<< HEAD
		return w.doModifyColumn(d, t, job, dbInfo, tblInfo, jobParam.newCol, oldCol, jobParam.pos, jobParam.updatedAutoRandomBits)
=======
		return w.doModifyColumn(d, t, job, dbInfo, tblInfo, jobParam.newCol, oldCol, jobParam.pos)
>>>>>>> 7d113f0d
	}

	if jobParam.changingCol == nil {
		changingColPos := &ast.ColumnPosition{Tp: ast.ColumnPositionNone}
		newColName := model.NewCIStr(genChangingColumnUniqueName(tblInfo, oldCol))
		if mysql.HasPriKeyFlag(oldCol.Flag) {
			job.State = model.JobStateCancelled
			msg := "tidb_enable_change_column_type is true and this column has primary key flag"
			return ver, errUnsupportedModifyColumn.GenWithStackByArgs(msg)
		}

		jobParam.changingCol = jobParam.newCol.Clone()
		jobParam.changingCol.Name = newColName
		jobParam.changingCol.ChangeStateInfo = &model.ChangeStateInfo{DependencyColumnOffset: oldCol.Offset}

		// Since column type change is implemented as adding a new column then substituting the old one.
		// Case exists when update-where statement fetch a NULL for not-null column without any default data,
		// it will errors.
		// So we set zero original default value here to prevent this error. besides, in insert & update records,
		// we have already implement using the casted value of relative column to insert rather than the origin
		// default value.
		originDefVal, err := generateOriginDefaultValue(jobParam.newCol)
		if err != nil {
			return ver, errors.Trace(err)
		}
		if err = jobParam.changingCol.SetOriginDefaultValue(originDefVal); err != nil {
			return ver, errors.Trace(err)
		}

		_, _, _, err = createColumnInfo(tblInfo, jobParam.changingCol, changingColPos)
		if err != nil {
			job.State = model.JobStateCancelled
			return ver, errors.Trace(err)
		}

		idxInfos, offsets := findIndexesByColName(tblInfo.Indices, oldCol.Name.L)
		jobParam.changingIdxs = make([]*model.IndexInfo, 0, len(idxInfos))
		for i, idxInfo := range idxInfos {
			newIdxInfo := idxInfo.Clone()
			newIdxInfo.Name = model.NewCIStr(genChangingIndexUniqueName(tblInfo, idxInfo))
			newIdxInfo.ID = allocateIndexID(tblInfo)
			newIdxInfo.Columns[offsets[i]].Name = newColName
			newIdxInfo.Columns[offsets[i]].Offset = jobParam.changingCol.Offset
			jobParam.changingIdxs = append(jobParam.changingIdxs, newIdxInfo)
		}
		tblInfo.Indices = append(tblInfo.Indices, jobParam.changingIdxs...)
	} else {
		tblInfo.Columns[len(tblInfo.Columns)-1] = jobParam.changingCol
		copy(tblInfo.Indices[len(tblInfo.Indices)-len(jobParam.changingIdxs):], jobParam.changingIdxs)
	}

	return w.doModifyColumnTypeWithData(d, t, job, dbInfo, tblInfo, jobParam.changingCol, oldCol, jobParam.newCol.Name, jobParam.pos, jobParam.changingIdxs)
}

// rollbackModifyColumnJobWithData is used to rollback modify-column job which need to reorg the data.
func rollbackModifyColumnJobWithData(t *meta.Meta, tblInfo *model.TableInfo, job *model.Job, oldCol *model.ColumnInfo, jobParam *modifyColumnJobParameter) (ver int64, err error) {
	// If the not-null change is included, we should clean the flag info in oldCol.
	if jobParam.modifyColumnTp == mysql.TypeNull {
		// Reset NotNullFlag flag.
		tblInfo.Columns[oldCol.Offset].Flag = oldCol.Flag &^ mysql.NotNullFlag
		// Reset PreventNullInsertFlag flag.
		tblInfo.Columns[oldCol.Offset].Flag = oldCol.Flag &^ mysql.PreventNullInsertFlag
	}
	if jobParam.changingCol != nil {
		// changingCol isn't nil means the job has been in the mid state. These appended changingCol and changingIndex should
		// be removed from the tableInfo as well.
		tblInfo.Columns = tblInfo.Columns[:len(tblInfo.Columns)-1]
		tblInfo.Indices = tblInfo.Indices[:len(tblInfo.Indices)-len(jobParam.changingIdxs)]
	}
	ver, err = updateVersionAndTableInfoWithCheck(t, job, tblInfo, true)
	if err != nil {
		return ver, errors.Trace(err)
	}
	job.FinishTableJob(model.JobStateRollbackDone, model.StateNone, ver, tblInfo)
	// Refactor the job args to add the abandoned temporary index ids into delete range table.
	idxIDs := make([]int64, 0, len(jobParam.changingIdxs))
	for _, idx := range jobParam.changingIdxs {
		idxIDs = append(idxIDs, idx.ID)
	}
	job.Args = []interface{}{idxIDs, getPartitionIDs(tblInfo)}
	return ver, nil
}

func (w *worker) doModifyColumnTypeWithData(
	d *ddlCtx, t *meta.Meta, job *model.Job,
	dbInfo *model.DBInfo, tblInfo *model.TableInfo, changingCol, oldCol *model.ColumnInfo,
	colName model.CIStr, pos *ast.ColumnPosition, changingIdxs []*model.IndexInfo) (ver int64, _ error) {
	var err error
	originalState := changingCol.State
	switch changingCol.State {
	case model.StateNone:
		// Column from null to not null.
		if !mysql.HasNotNullFlag(oldCol.Flag) && mysql.HasNotNullFlag(changingCol.Flag) {
			// Introduce the `mysql.PreventNullInsertFlag` flag to prevent users from inserting or updating null values.
			err := modifyColsFromNull2NotNull(w, dbInfo, tblInfo, []*model.ColumnInfo{oldCol}, oldCol.Name, oldCol.Tp != changingCol.Tp)
			if err != nil {
				if ErrWarnDataTruncated.Equal(err) || errInvalidUseOfNull.Equal(err) {
					job.State = model.JobStateRollingback
				}
				return ver, err
			}
		}
		// none -> delete only
		updateChangingInfo(changingCol, changingIdxs, model.StateDeleteOnly)
		failpoint.Inject("mockInsertValueAfterCheckNull", func(val failpoint.Value) {
			if valStr, ok := val.(string); ok {
				var ctx sessionctx.Context
				ctx, err := w.sessPool.get()
				if err != nil {
					failpoint.Return(ver, err)
				}
				defer w.sessPool.put(ctx)

				stmt, err := ctx.(sqlexec.RestrictedSQLExecutor).ParseWithParams(context.Background(), valStr)
				if err != nil {
					job.State = model.JobStateCancelled
					failpoint.Return(ver, err)
				}
				_, _, err = ctx.(sqlexec.RestrictedSQLExecutor).ExecRestrictedStmt(context.Background(), stmt)
				if err != nil {
					job.State = model.JobStateCancelled
					failpoint.Return(ver, err)
				}
			}
		})
		ver, err = updateVersionAndTableInfoWithCheck(t, job, tblInfo, originalState != changingCol.State)
		if err != nil {
			return ver, errors.Trace(err)
		}
		// Make sure job args change after `updateVersionAndTableInfoWithCheck`, otherwise, the job args will
		// be updated in `updateDDLJob` even if it meets an error in `updateVersionAndTableInfoWithCheck`.
		job.SchemaState = model.StateDeleteOnly
		metrics.GetBackfillProgressByLabel(metrics.LblModifyColumn).Set(0)
		job.Args = append(job.Args, changingCol, changingIdxs)
	case model.StateDeleteOnly:
		// Column from null to not null.
		if !mysql.HasNotNullFlag(oldCol.Flag) && mysql.HasNotNullFlag(changingCol.Flag) {
			// Introduce the `mysql.PreventNullInsertFlag` flag to prevent users from inserting or updating null values.
			err := modifyColsFromNull2NotNull(w, dbInfo, tblInfo, []*model.ColumnInfo{oldCol}, oldCol.Name, oldCol.Tp != changingCol.Tp)
			if err != nil {
				if ErrWarnDataTruncated.Equal(err) || errInvalidUseOfNull.Equal(err) {
					job.State = model.JobStateRollingback
				}
				return ver, err
			}
		}
		// delete only -> write only
		updateChangingInfo(changingCol, changingIdxs, model.StateWriteOnly)
		ver, err = updateVersionAndTableInfo(t, job, tblInfo, originalState != changingCol.State)
		if err != nil {
			return ver, errors.Trace(err)
		}
		job.SchemaState = model.StateWriteOnly
	case model.StateWriteOnly:
		// write only -> reorganization
		updateChangingInfo(changingCol, changingIdxs, model.StateWriteReorganization)
		ver, err = updateVersionAndTableInfo(t, job, tblInfo, originalState != changingCol.State)
		if err != nil {
			return ver, errors.Trace(err)
		}
		// Initialize SnapshotVer to 0 for later reorganization check.
		job.SnapshotVer = 0
		job.SchemaState = model.StateWriteReorganization
	case model.StateWriteReorganization:
		tbl, err := getTable(d.store, dbInfo.ID, tblInfo)
		if err != nil {
			return ver, errors.Trace(err)
		}

		reorgInfo, err := getReorgInfo(d, t, job, tbl, BuildElements(changingCol, changingIdxs))
		if err != nil || reorgInfo.first {
			// If we run reorg firstly, we should update the job snapshot version
			// and then run the reorg next time.
			return ver, errors.Trace(err)
		}

		// Inject a failpoint so that we can pause here and do verification on other components.
		// With a failpoint-enabled version of TiDB, you can trigger this failpoint by the following command:
		// enable: curl -X PUT -d "pause" "http://127.0.0.1:10080/fail/github.com/pingcap/tidb/ddl/mockDelayInModifyColumnTypeWithData".
		// disable: curl -X DELETE "http://127.0.0.1:10080/fail/github.com/pingcap/tidb/ddl/mockDelayInModifyColumnTypeWithData"
		failpoint.Inject("mockDelayInModifyColumnTypeWithData", func() {})
		err = w.runReorgJob(t, reorgInfo, tbl.Meta(), d.lease, func() (addIndexErr error) {
			defer util.Recover(metrics.LabelDDL, "onModifyColumn",
				func() {
					addIndexErr = errCancelledDDLJob.GenWithStack("modify table `%v` column `%v` panic", tblInfo.Name, oldCol.Name)
				}, false)
			return w.updateColumnAndIndexes(tbl, oldCol, changingCol, changingIdxs, reorgInfo)
		})
		if err != nil {
			if errWaitReorgTimeout.Equal(err) {
				// If timeout, we should return, check for the owner and re-wait job done.
				return ver, nil
			}
			if needRollbackData(err) {
				if err1 := t.RemoveDDLReorgHandle(job, reorgInfo.elements); err1 != nil {
					logutil.BgLogger().Warn("[ddl] run modify column job failed, RemoveDDLReorgHandle failed, can't convert job to rollback",
						zap.String("job", job.String()), zap.Error(err1))
					return ver, errors.Trace(err)
				}
				logutil.BgLogger().Warn("[ddl] run modify column job failed, convert job to rollback", zap.String("job", job.String()), zap.Error(err))
				// When encounter these error above, we change the job to rolling back job directly.
				job.State = model.JobStateRollingback
				return ver, errors.Trace(err)
			}
			// Clean up the channel of notifyCancelReorgJob. Make sure it can't affect other jobs.
			w.reorgCtx.cleanNotifyReorgCancel()
			return ver, errors.Trace(err)
		}
		// Clean up the channel of notifyCancelReorgJob. Make sure it can't affect other jobs.
		w.reorgCtx.cleanNotifyReorgCancel()

		// Remove the old column and indexes. Update the relative column name and index names.
		oldIdxIDs := make([]int64, 0, len(changingIdxs))
		tblInfo.Columns = tblInfo.Columns[:len(tblInfo.Columns)-1]
		for _, cIdx := range changingIdxs {
			idxName := getChangingIndexOriginName(cIdx)
			for i, idx := range tblInfo.Indices {
				if strings.EqualFold(idxName, idx.Name.O) {
					cIdx.Name = model.NewCIStr(idxName)
					tblInfo.Indices[i] = cIdx
					oldIdxIDs = append(oldIdxIDs, idx.ID)
					break
				}
			}
		}
		changingColumnUniqueName := changingCol.Name
		changingCol.Name = colName
		changingCol.ChangeStateInfo = nil
		tblInfo.Indices = tblInfo.Indices[:len(tblInfo.Indices)-len(changingIdxs)]
		// Adjust table column offset.
		if err = adjustColumnInfoInModifyColumn(job, tblInfo, changingCol, oldCol, pos, changingColumnUniqueName.L); err != nil {
			// TODO: Do rollback.
			return ver, errors.Trace(err)
		}
		updateChangingInfo(changingCol, changingIdxs, model.StatePublic)
		ver, err = updateVersionAndTableInfo(t, job, tblInfo, originalState != changingCol.State)
		if err != nil {
			return ver, errors.Trace(err)
		}

		// Finish this job.
		job.FinishTableJob(model.JobStateDone, model.StatePublic, ver, tblInfo)
		// Refactor the job args to add the old index ids into delete range table.
		job.Args = []interface{}{oldIdxIDs, getPartitionIDs(tblInfo)}
		asyncNotifyEvent(d, &ddlutil.Event{Tp: model.ActionModifyColumn, TableInfo: tblInfo, ColumnInfos: []*model.ColumnInfo{changingCol}})
	default:
		err = ErrInvalidDDLState.GenWithStackByArgs("column", changingCol.State)
	}

	return ver, errors.Trace(err)
}

// needRollbackData indicates whether it needs to rollback data when specific error occurs.
func needRollbackData(err error) bool {
	return kv.ErrKeyExists.Equal(err) || errCancelledDDLJob.Equal(err) || errCantDecodeRecord.Equal(err) ||
		types.ErrOverflow.Equal(err) || types.ErrDataTooLong.Equal(err) || types.ErrTruncated.Equal(err) ||
		json.ErrInvalidJSONText.Equal(err) || types.ErrBadNumber.Equal(err) || types.ErrInvalidYear.Equal(err) ||
		types.ErrWrongValue.Equal(err)
}

// BuildElements is exported for testing.
func BuildElements(changingCol *model.ColumnInfo, changingIdxs []*model.IndexInfo) []*meta.Element {
	elements := make([]*meta.Element, 0, len(changingIdxs)+1)
	elements = append(elements, &meta.Element{ID: changingCol.ID, TypeKey: meta.ColumnElementKey})
	for _, idx := range changingIdxs {
		elements = append(elements, &meta.Element{ID: idx.ID, TypeKey: meta.IndexElementKey})
	}
	return elements
}

func (w *worker) updatePhysicalTableRow(t table.PhysicalTable, oldColInfo, colInfo *model.ColumnInfo, reorgInfo *reorgInfo) error {
	logutil.BgLogger().Info("[ddl] start to update table row", zap.String("job", reorgInfo.Job.String()), zap.String("reorgInfo", reorgInfo.String()))
	return w.writePhysicalTableRecord(t.(table.PhysicalTable), typeUpdateColumnWorker, nil, oldColInfo, colInfo, reorgInfo)
}

// updateColumnAndIndexes handles the modify column reorganization state for a table.
func (w *worker) updateColumnAndIndexes(t table.Table, oldCol, col *model.ColumnInfo, idxes []*model.IndexInfo, reorgInfo *reorgInfo) error {
	// TODO: Support partition tables.
	if bytes.Equal(reorgInfo.currElement.TypeKey, meta.ColumnElementKey) {
		err := w.updatePhysicalTableRow(t.(table.PhysicalTable), oldCol, col, reorgInfo)
		if err != nil {
			return errors.Trace(err)
		}
	}

	// Get the original start handle and end handle.
	currentVer, err := getValidCurrentVersion(reorgInfo.d.store)
	if err != nil {
		return errors.Trace(err)
	}
	originalStartHandle, originalEndHandle, err := getTableRange(reorgInfo.d, t.(table.PhysicalTable), currentVer.Ver, reorgInfo.Job.Priority)
	if err != nil {
		return errors.Trace(err)
	}

	startElementOffset := 0
	startElementOffsetToResetHandle := -1
	// This backfill job starts with backfilling index data, whose index ID is currElement.ID.
	if bytes.Equal(reorgInfo.currElement.TypeKey, meta.IndexElementKey) {
		for i, idx := range idxes {
			if reorgInfo.currElement.ID == idx.ID {
				startElementOffset = i
				startElementOffsetToResetHandle = i
				break
			}
		}
	}

	for i := startElementOffset; i < len(idxes); i++ {
		// This backfill job has been exited during processing. At that time, the element is reorgInfo.elements[i+1] and handle range is [reorgInfo.StartHandle, reorgInfo.EndHandle].
		// Then the handle range of the rest elements' is [originalStartHandle, originalEndHandle].
		if i == startElementOffsetToResetHandle+1 {
			reorgInfo.StartKey, reorgInfo.EndKey = originalStartHandle, originalEndHandle
		}

		// Update the element in the reorgCtx to keep the atomic access for daemon-worker.
		w.reorgCtx.setCurrentElement(reorgInfo.elements[i+1])

		// Update the element in the reorgInfo for updating the reorg meta below.
		reorgInfo.currElement = reorgInfo.elements[i+1]
		// Write the reorg info to store so the whole reorganize process can recover from panic.
		err := reorgInfo.UpdateReorgMeta(reorgInfo.StartKey)
		logutil.BgLogger().Info("[ddl] update column and indexes",
			zap.Int64("jobID", reorgInfo.Job.ID),
			zap.ByteString("elementType", reorgInfo.currElement.TypeKey),
			zap.Int64("elementID", reorgInfo.currElement.ID),
			zap.String("startHandle", tryDecodeToHandleString(reorgInfo.StartKey)),
			zap.String("endHandle", tryDecodeToHandleString(reorgInfo.EndKey)))
		if err != nil {
			return errors.Trace(err)
		}
		err = w.addTableIndex(t, idxes[i], reorgInfo)
		if err != nil {
			return errors.Trace(err)
		}
	}
	return nil
}

type updateColumnWorker struct {
	*backfillWorker
	oldColInfo    *model.ColumnInfo
	newColInfo    *model.ColumnInfo
	metricCounter prometheus.Counter

	// The following attributes are used to reduce memory allocation.
	rowRecords []*rowRecord
	rowDecoder *decoder.RowDecoder

	rowMap map[int64]types.Datum

	// For SQL Mode and warnings.
	sqlMode mysql.SQLMode
}

func newUpdateColumnWorker(sessCtx sessionctx.Context, worker *worker, id int, t table.PhysicalTable, oldCol, newCol *model.ColumnInfo, decodeColMap map[int64]decoder.Column, sqlMode mysql.SQLMode) *updateColumnWorker {
	rowDecoder := decoder.NewRowDecoder(t, t.WritableCols(), decodeColMap)
	return &updateColumnWorker{
		backfillWorker: newBackfillWorker(sessCtx, worker, id, t),
		oldColInfo:     oldCol,
		newColInfo:     newCol,
		metricCounter:  metrics.BackfillTotalCounter.WithLabelValues("update_col_speed"),
		rowDecoder:     rowDecoder,
		rowMap:         make(map[int64]types.Datum, len(decodeColMap)),
		sqlMode:        sqlMode,
	}
}

func (w *updateColumnWorker) AddMetricInfo(cnt float64) {
	w.metricCounter.Add(cnt)
}

type rowRecord struct {
	key     []byte        // It's used to lock a record. Record it to reduce the encoding time.
	vals    []byte        // It's the record.
	warning *terror.Error // It's used to record the cast warning of a record.
}

// getNextKey gets next handle of entry that we are going to process.
func (w *updateColumnWorker) getNextKey(taskRange reorgBackfillTask,
	taskDone bool, lastAccessedHandle kv.Key) (nextHandle kv.Key) {
	if !taskDone {
		// The task is not done. So we need to pick the last processed entry's handle and add one.
		return lastAccessedHandle.Next()
	}

	return taskRange.endKey.Next()
}

func (w *updateColumnWorker) fetchRowColVals(txn kv.Transaction, taskRange reorgBackfillTask) ([]*rowRecord, kv.Key, bool, error) {
	w.rowRecords = w.rowRecords[:0]
	startTime := time.Now()

	// taskDone means that the added handle is out of taskRange.endHandle.
	taskDone := false
	var lastAccessedHandle kv.Key
	oprStartTime := startTime
	err := iterateSnapshotRows(w.sessCtx.GetStore(), w.priority, w.table, txn.StartTS(), taskRange.startKey, taskRange.endKey,
		func(handle kv.Handle, recordKey kv.Key, rawRow []byte) (bool, error) {
			oprEndTime := time.Now()
			logSlowOperations(oprEndTime.Sub(oprStartTime), "iterateSnapshotRows in updateColumnWorker fetchRowColVals", 0)
			oprStartTime = oprEndTime

			taskDone = recordKey.Cmp(taskRange.endKey) > 0

			if taskDone || len(w.rowRecords) >= w.batchCnt {
				return false, nil
			}

			if err1 := w.getRowRecord(handle, recordKey, rawRow); err1 != nil {
				return false, errors.Trace(err1)
			}
			lastAccessedHandle = recordKey
			if recordKey.Cmp(taskRange.endKey) == 0 {
				// If taskRange.endIncluded == false, we will not reach here when handle == taskRange.endHandle.
				taskDone = true
				return false, nil
			}
			return true, nil
		})

	if len(w.rowRecords) == 0 {
		taskDone = true
	}

	logutil.BgLogger().Debug("[ddl] txn fetches handle info", zap.Uint64("txnStartTS", txn.StartTS()), zap.String("taskRange", taskRange.String()), zap.Duration("takeTime", time.Since(startTime)))
	return w.rowRecords, w.getNextKey(taskRange, taskDone, lastAccessedHandle), taskDone, errors.Trace(err)
}

func (w *updateColumnWorker) getRowRecord(handle kv.Handle, recordKey []byte, rawRow []byte) error {
	_, err := w.rowDecoder.DecodeAndEvalRowWithMap(w.sessCtx, handle, rawRow, time.UTC, timeutil.SystemLocation(), w.rowMap)
	if err != nil {
		return errors.Trace(errCantDecodeRecord.GenWithStackByArgs("column", err))
	}

	if _, ok := w.rowMap[w.newColInfo.ID]; ok {
		// The column is already added by update or insert statement, skip it.
		w.cleanRowMap()
		return nil
	}

	var recordWarning *terror.Error
	// Since every updateColumnWorker handle their own work individually, we can cache warning in statement context when casting datum.
	oldWarn := w.sessCtx.GetSessionVars().StmtCtx.GetWarnings()
	if oldWarn == nil {
		oldWarn = []stmtctx.SQLWarn{}
	} else {
		oldWarn = oldWarn[:0]
	}
	w.sessCtx.GetSessionVars().StmtCtx.SetWarnings(oldWarn)
	newColVal, err := table.CastValue(w.sessCtx, w.rowMap[w.oldColInfo.ID], w.newColInfo, false, false)
	if err != nil {
		return w.reformatErrors(err)
	}
	if w.sessCtx.GetSessionVars().StmtCtx.GetWarnings() != nil && len(w.sessCtx.GetSessionVars().StmtCtx.GetWarnings()) != 0 {
		warn := w.sessCtx.GetSessionVars().StmtCtx.GetWarnings()
		recordWarning = errors.Cause(w.reformatErrors(warn[0].Err)).(*terror.Error)
	}

	failpoint.Inject("MockReorgTimeoutInOneRegion", func(val failpoint.Value) {
		if val.(bool) {
			if handle.IntValue() == 3000 && atomic.CompareAndSwapInt32(&TestCheckReorgTimeout, 0, 1) {
				failpoint.Return(errors.Trace(errWaitReorgTimeout))
			}
		}
	})

	w.rowMap[w.newColInfo.ID] = newColVal
	newColumnIDs := make([]int64, 0, len(w.rowMap))
	newRow := make([]types.Datum, 0, len(w.rowMap))
	for colID, val := range w.rowMap {
		newColumnIDs = append(newColumnIDs, colID)
		newRow = append(newRow, val)
	}
	sctx, rd := w.sessCtx.GetSessionVars().StmtCtx, &w.sessCtx.GetSessionVars().RowEncoder
	newRowVal, err := tablecodec.EncodeRow(sctx, newRow, newColumnIDs, nil, nil, rd)
	if err != nil {
		return errors.Trace(err)
	}

	w.rowRecords = append(w.rowRecords, &rowRecord{key: recordKey, vals: newRowVal, warning: recordWarning})
	w.cleanRowMap()
	return nil
}

// reformatErrors casted error because `convertTo` function couldn't package column name and datum value for some errors.
func (w *updateColumnWorker) reformatErrors(err error) error {
	// Since row count is not precious in concurrent reorganization, here we substitute row count with datum value.
	if types.ErrTruncated.Equal(err) {
		err = types.ErrTruncated.GenWithStack("Data truncated for column '%s', value is '%s'", w.oldColInfo.Name, w.rowMap[w.oldColInfo.ID])
	}

	if types.ErrInvalidYear.Equal(err) {
		err = types.ErrInvalidYear.GenWithStack("Invalid year value for column '%s', value is '%s'", w.oldColInfo.Name, w.rowMap[w.oldColInfo.ID])
	}
	return err
}

func (w *updateColumnWorker) cleanRowMap() {
	for id := range w.rowMap {
		delete(w.rowMap, id)
	}
}

// BackfillDataInTxn will backfill the table record in a transaction, lock corresponding rowKey, if the value of rowKey is changed.
func (w *updateColumnWorker) BackfillDataInTxn(handleRange reorgBackfillTask) (taskCtx backfillTaskContext, errInTxn error) {
	oprStartTime := time.Now()
	errInTxn = kv.RunInNewTxn(context.Background(), w.sessCtx.GetStore(), true, func(ctx context.Context, txn kv.Transaction) error {
		taskCtx.addedCount = 0
		taskCtx.scanCount = 0
		txn.SetOption(kv.Priority, w.priority)

		rowRecords, nextKey, taskDone, err := w.fetchRowColVals(txn, handleRange)
		if err != nil {
			return errors.Trace(err)
		}
		taskCtx.nextKey = nextKey
		taskCtx.done = taskDone

		warningsMap := make(map[errors.ErrorID]*terror.Error, len(rowRecords))
		warningsCountMap := make(map[errors.ErrorID]int64, len(rowRecords))
		for _, rowRecord := range rowRecords {
			taskCtx.scanCount++

			err = txn.Set(rowRecord.key, rowRecord.vals)
			if err != nil {
				return errors.Trace(err)
			}
			taskCtx.addedCount++
			if rowRecord.warning != nil {
				if _, ok := warningsCountMap[rowRecord.warning.ID()]; ok {
					warningsCountMap[rowRecord.warning.ID()]++
				} else {
					warningsCountMap[rowRecord.warning.ID()] = 1
					warningsMap[rowRecord.warning.ID()] = rowRecord.warning
				}
			}
		}

		// Collect the warnings.
		taskCtx.warnings, taskCtx.warningsCount = warningsMap, warningsCountMap

		return nil
	})
	logSlowOperations(time.Since(oprStartTime), "BackfillDataInTxn", 3000)

	return
}

func updateChangingInfo(changingCol *model.ColumnInfo, changingIdxs []*model.IndexInfo, schemaState model.SchemaState) {
	changingCol.State = schemaState
	for _, idx := range changingIdxs {
		idx.State = schemaState
	}
}

// doModifyColumn updates the column information and reorders all columns. It does not support modifying column data.
func (w *worker) doModifyColumn(
	d *ddlCtx, t *meta.Meta, job *model.Job, dbInfo *model.DBInfo, tblInfo *model.TableInfo,
<<<<<<< HEAD
	newCol, oldCol *model.ColumnInfo, pos *ast.ColumnPosition, updateAutoRandID uint64) (ver int64, _ error) {
=======
	newCol, oldCol *model.ColumnInfo, pos *ast.ColumnPosition) (ver int64, _ error) {
>>>>>>> 7d113f0d
	// Column from null to not null.
	if !mysql.HasNotNullFlag(oldCol.Flag) && mysql.HasNotNullFlag(newCol.Flag) {
		noPreventNullFlag := !mysql.HasPreventNullInsertFlag(oldCol.Flag)

		// lease = 0 means it's in an integration test. In this case we don't delay so the test won't run too slowly.
		// We need to check after the flag is set
		if d.lease > 0 && !noPreventNullFlag {
			delayForAsyncCommit()
		}

		// Introduce the `mysql.PreventNullInsertFlag` flag to prevent users from inserting or updating null values.
		err := modifyColsFromNull2NotNull(w, dbInfo, tblInfo, []*model.ColumnInfo{oldCol}, newCol.Name, oldCol.Tp != newCol.Tp)
		if err != nil {
			if ErrWarnDataTruncated.Equal(err) || errInvalidUseOfNull.Equal(err) {
				job.State = model.JobStateRollingback
			}
			return ver, err
		}
		// The column should get into prevent null status first.
		if noPreventNullFlag {
			return updateVersionAndTableInfoWithCheck(t, job, tblInfo, true)
		}
	}

	if err := adjustColumnInfoInModifyColumn(job, tblInfo, newCol, oldCol, pos, ""); err != nil {
		return ver, errors.Trace(err)
	}
	convertedFromAutoInc := updateAutoRandID > 0 && mysql.HasAutoIncrementFlag(oldCol.Flag)
	if convertedFromAutoInc {
		err := migrateAutoIDToAutoRandID(d, t, dbInfo, tblInfo)
		if err != nil {
			job.State = model.JobStateCancelled
		}
	}

	ver, err := updateVersionAndTableInfoWithCheck(t, job, tblInfo, true)
	if err != nil {
		// Modified the type definition of 'null' to 'not null' before this, so rollBack the job when an error occurs.
		job.State = model.JobStateRollingback
		return ver, errors.Trace(err)
	}

	job.FinishTableJob(model.JobStateDone, model.StatePublic, ver, tblInfo)
	// For those column-type-change type which doesn't need reorg data, we should also mock the job args for delete range.
	job.Args = []interface{}{[]int64{}, []int64{}}
	return ver, nil
}

func adjustColumnInfoInModifyColumn(
	job *model.Job, tblInfo *model.TableInfo, newCol, oldCol *model.ColumnInfo, pos *ast.ColumnPosition, changingColUniqueLowerName string) error {
	// We need the latest column's offset and state. This information can be obtained from the store.
	newCol.Offset = oldCol.Offset
	newCol.State = oldCol.State
	// Calculate column's new position.
	oldPos, newPos := oldCol.Offset, oldCol.Offset
	if pos.Tp == ast.ColumnPositionAfter {
		// TODO: The check of "RelativeColumn" can be checked in advance. When "EnableChangeColumnType" is true, unnecessary state changes can be reduced.
		if oldCol.Name.L == pos.RelativeColumn.Name.L {
			// `alter table tableName modify column b int after b` will return ver,ErrColumnNotExists.
			// Modified the type definition of 'null' to 'not null' before this, so rollback the job when an error occurs.
			job.State = model.JobStateRollingback
			return infoschema.ErrColumnNotExists.GenWithStackByArgs(oldCol.Name, tblInfo.Name)
		}

		relative := model.FindColumnInfo(tblInfo.Columns, pos.RelativeColumn.Name.L)
		if relative == nil || relative.State != model.StatePublic {
			job.State = model.JobStateRollingback
			return infoschema.ErrColumnNotExists.GenWithStackByArgs(pos.RelativeColumn, tblInfo.Name)
		}

		if relative.Offset < oldPos {
			newPos = relative.Offset + 1
		} else {
			newPos = relative.Offset
		}
	} else if pos.Tp == ast.ColumnPositionFirst {
		newPos = 0
	}

	columnChanged := make(map[string]*model.ColumnInfo)
	columnChanged[oldCol.Name.L] = newCol

	if newPos == oldPos {
		tblInfo.Columns[newPos] = newCol
	} else {
		cols := tblInfo.Columns

		// Reorder columns in place.
		if newPos < oldPos {
			// ******** +(new) ****** -(old) ********
			// [newPos:old-1] should shift one step to the right.
			copy(cols[newPos+1:], cols[newPos:oldPos])
		} else {
			// ******** -(old) ****** +(new) ********
			// [old+1:newPos] should shift one step to the left.
			copy(cols[oldPos:], cols[oldPos+1:newPos+1])
		}
		cols[newPos] = newCol

		for i, col := range tblInfo.Columns {
			if col.Offset != i {
				columnChanged[col.Name.L] = col
				col.Offset = i
			}
		}
	}

	// Change offset and name in indices.
	for _, idx := range tblInfo.Indices {
		for _, c := range idx.Columns {
			cName := c.Name.L
			// With the unique changing column name, the format is designed as `_Col$_xx_uniqueNum`.
			// The suffix `_uniqueNum` will be trimmed when we get the origin changing column name.
			// There is a possibility that some other column named as `xx_xx_xx`, and it will be get
			// trimmed as `xx_xx`. So here we check here and only do the trim for the changing index column.
			if len(changingColUniqueLowerName) != 0 && c.Name.L == changingColUniqueLowerName {
				cName = strings.ToLower(getChangingColumnOriginName(c))
			}
			if newCol, ok := columnChanged[cName]; ok {
				c.Name = newCol.Name
				c.Offset = newCol.Offset
			}
		}
	}
	return nil
}

func checkAndApplyNewAutoRandomBits(job *model.Job, t *meta.Meta, tblInfo *model.TableInfo,
	newCol *model.ColumnInfo, oldCol *model.ColumnInfo, newAutoRandBits uint64) error {
	schemaID := job.SchemaID
	newLayout := autoid.NewShardIDLayout(&newCol.FieldType, newAutoRandBits)

	// GenAutoRandomID first to prevent concurrent update.
	_, err := t.GenAutoRandomID(schemaID, tblInfo.ID, 1)
	if err != nil {
		return err
	}
	currentIncBitsVal, err := t.GetAutoRandomID(schemaID, tblInfo.ID)
	if err != nil {
		return err
	}
	convertedFromAutoInc := mysql.HasAutoIncrementFlag(oldCol.Flag)
	if convertedFromAutoInc {
		currentIncBitsVal, err = t.GetAutoTableID(schemaID, tblInfo.ID)
		if err != nil {
			return err
		}
	}
	// Find the max number of available shard bits by
	// counting leading zeros in current inc part of auto_random ID.
	availableBits := bits.LeadingZeros64(uint64(currentIncBitsVal))
	isOccupyingIncBits := newLayout.TypeBitsLength-newLayout.IncrementalBits > uint64(availableBits)
	if isOccupyingIncBits {
		availableBits := mathutil.Min(autoid.MaxAutoRandomBits, availableBits)
		errMsg := fmt.Sprintf(autoid.AutoRandomOverflowErrMsg, availableBits, newAutoRandBits, oldCol.Name.O)
		job.State = model.JobStateCancelled
		return ErrInvalidAutoRandom.GenWithStackByArgs(errMsg)
	}

	tblInfo.AutoRandomBits = newAutoRandBits
	return nil
}

// checkForNullValue ensure there are no null values of the column of this table.
// `isDataTruncated` indicates whether the new field and the old field type are the same, in order to be compatible with mysql.
func checkForNullValue(ctx sessionctx.Context, isDataTruncated bool, schema, table, newCol model.CIStr, oldCols ...*model.ColumnInfo) error {
	var buf strings.Builder
	buf.WriteString("select 1 from %n.%n where ")
	paramsList := make([]interface{}, 0, 2+len(oldCols))
	paramsList = append(paramsList, schema.L, table.L)
	for i, col := range oldCols {
		if i == 0 {
			buf.WriteString("%n is null")
			paramsList = append(paramsList, col.Name.L)
		} else {
			buf.WriteString(" or %n is null")
			paramsList = append(paramsList, col.Name.L)
		}
	}
	buf.WriteString(" limit 1")
	stmt, err := ctx.(sqlexec.RestrictedSQLExecutor).ParseWithParams(context.Background(), buf.String(), paramsList...)
	if err != nil {
		return errors.Trace(err)
	}
	rows, _, err := ctx.(sqlexec.RestrictedSQLExecutor).ExecRestrictedStmt(context.Background(), stmt)
	if err != nil {
		return errors.Trace(err)
	}
	rowCount := len(rows)
	if rowCount != 0 {
		if isDataTruncated {
			return ErrWarnDataTruncated.GenWithStackByArgs(newCol.L, rowCount)
		}
		return errInvalidUseOfNull
	}
	return nil
}

func updateColumnDefaultValue(t *meta.Meta, job *model.Job, newCol *model.ColumnInfo, oldColName *model.CIStr) (ver int64, _ error) {
	tblInfo, err := getTableInfoAndCancelFaultJob(t, job, job.SchemaID)
	if err != nil {
		return ver, errors.Trace(err)
	}
	oldCol := model.FindColumnInfo(tblInfo.Columns, oldColName.L)
	if oldCol == nil || oldCol.State != model.StatePublic {
		job.State = model.JobStateCancelled
		return ver, infoschema.ErrColumnNotExists.GenWithStackByArgs(newCol.Name, tblInfo.Name)
	}
	// The newCol's offset may be the value of the old schema version, so we can't use newCol directly.
	oldCol.DefaultValue = newCol.DefaultValue
	oldCol.DefaultValueBit = newCol.DefaultValueBit
	oldCol.Flag = newCol.Flag

	ver, err = updateVersionAndTableInfo(t, job, tblInfo, true)
	if err != nil {
		job.State = model.JobStateCancelled
		return ver, errors.Trace(err)
	}

	job.FinishTableJob(model.JobStateDone, model.StatePublic, ver, tblInfo)
	return ver, nil
}

func isColumnWithIndex(colName string, indices []*model.IndexInfo) bool {
	for _, indexInfo := range indices {
		for _, col := range indexInfo.Columns {
			if col.Name.L == colName {
				return true
			}
		}
	}
	return false
}

func isColumnCanDropWithIndex(colName string, indices []*model.IndexInfo) bool {
	for _, indexInfo := range indices {
		if indexInfo.Primary || len(indexInfo.Columns) > 1 {
			for _, col := range indexInfo.Columns {
				if col.Name.L == colName {
					return false
				}
			}
		}
	}
	return true
}

func listIndicesWithColumn(colName string, indices []*model.IndexInfo) []*model.IndexInfo {
	ret := make([]*model.IndexInfo, 0)
	for _, indexInfo := range indices {
		if len(indexInfo.Columns) == 1 && colName == indexInfo.Columns[0].Name.L {
			ret = append(ret, indexInfo)
		}
	}
	return ret
}

func getColumnForeignKeyInfo(colName string, fkInfos []*model.FKInfo) *model.FKInfo {
	for _, fkInfo := range fkInfos {
		for _, col := range fkInfo.Cols {
			if col.L == colName {
				return fkInfo
			}
		}
	}
	return nil
}

func allocateColumnID(tblInfo *model.TableInfo) int64 {
	tblInfo.MaxColumnID++
	return tblInfo.MaxColumnID
}

func checkAddColumnTooManyColumns(colNum int) error {
	if uint32(colNum) > atomic.LoadUint32(&config.GetGlobalConfig().TableColumnCountLimit) {
		return errTooManyFields
	}
	return nil
}

// rollbackModifyColumnJob rollbacks the job when an error occurs.
func rollbackModifyColumnJob(t *meta.Meta, tblInfo *model.TableInfo, job *model.Job, oldCol *model.ColumnInfo, modifyColumnTp byte) (ver int64, _ error) {
	var err error
	if modifyColumnTp == mysql.TypeNull {
		// field NotNullFlag flag reset.
		tblInfo.Columns[oldCol.Offset].Flag = oldCol.Flag &^ mysql.NotNullFlag
		// field PreventNullInsertFlag flag reset.
		tblInfo.Columns[oldCol.Offset].Flag = oldCol.Flag &^ mysql.PreventNullInsertFlag
		ver, err = updateVersionAndTableInfo(t, job, tblInfo, true)
		if err != nil {
			return ver, errors.Trace(err)
		}
	}
	job.FinishTableJob(model.JobStateRollbackDone, model.StateNone, ver, tblInfo)
	// For those column-type-change type which doesn't need reorg data, we should also mock the job args for delete range.
	job.Args = []interface{}{[]int64{}, []int64{}}
	return ver, nil
}

// modifyColsFromNull2NotNull modifies the type definitions of 'null' to 'not null'.
// Introduce the `mysql.PreventNullInsertFlag` flag to prevent users from inserting or updating null values.
func modifyColsFromNull2NotNull(w *worker, dbInfo *model.DBInfo, tblInfo *model.TableInfo, cols []*model.ColumnInfo,
	newColName model.CIStr, isModifiedType bool) error {
	// Get sessionctx from context resource pool.
	var ctx sessionctx.Context
	ctx, err := w.sessPool.get()
	if err != nil {
		return errors.Trace(err)
	}
	defer w.sessPool.put(ctx)

	skipCheck := false
	failpoint.Inject("skipMockContextDoExec", func(val failpoint.Value) {
		if val.(bool) {
			skipCheck = true
		}
	})
	if !skipCheck {
		// If there is a null value inserted, it cannot be modified and needs to be rollback.
		err = checkForNullValue(ctx, isModifiedType, dbInfo.Name, tblInfo.Name, newColName, cols...)
		if err != nil {
			return errors.Trace(err)
		}
	}

	// Prevent this field from inserting null values.
	for _, col := range cols {
		col.Flag |= mysql.PreventNullInsertFlag
	}
	return nil
}

func generateOriginDefaultValue(col *model.ColumnInfo) (interface{}, error) {
	var err error
	odValue := col.GetDefaultValue()
	if odValue == nil && mysql.HasNotNullFlag(col.Flag) {
		switch col.Tp {
		// Just use enum field's first element for OriginDefaultValue.
		case mysql.TypeEnum:
			defEnum, verr := types.ParseEnumValue(col.FieldType.Elems, 1)
			if verr != nil {
				return nil, errors.Trace(verr)
			}
			defVal := types.NewCollateMysqlEnumDatum(defEnum, col.Collate)
			return defVal.ToString()
		default:
			zeroVal := table.GetZeroValue(col)
			odValue, err = zeroVal.ToString()
			if err != nil {
				return nil, errors.Trace(err)
			}
		}
	}

	if odValue == strings.ToUpper(ast.CurrentTimestamp) {
		if col.Tp == mysql.TypeTimestamp {
			odValue = time.Now().UTC().Format(types.TimeFormat)
		} else if col.Tp == mysql.TypeDatetime {
			odValue = time.Now().Format(types.TimeFormat)
		}
	}
	return odValue, nil
}

func findColumnInIndexCols(c string, cols []*model.IndexColumn) *model.IndexColumn {
	for _, c1 := range cols {
		if c == c1.Name.L {
			return c1
		}
	}
	return nil
}

func getColumnInfoByName(tbInfo *model.TableInfo, column string) *model.ColumnInfo {
	for _, colInfo := range tbInfo.Cols() {
		if colInfo.Name.L == column {
			return colInfo
		}
	}
	return nil
}

// isVirtualGeneratedColumn checks the column if it is virtual.
func isVirtualGeneratedColumn(col *model.ColumnInfo) bool {
	if col.IsGenerated() && !col.GeneratedStored {
		return true
	}
	return false
}

func indexInfoContains(idxID int64, idxInfos []*model.IndexInfo) bool {
	for _, idxInfo := range idxInfos {
		if idxID == idxInfo.ID {
			return true
		}
	}
	return false
}

func indexInfosToIDList(idxInfos []*model.IndexInfo) []int64 {
	ids := make([]int64, 0, len(idxInfos))
	for _, idxInfo := range idxInfos {
		ids = append(ids, idxInfo.ID)
	}
	return ids
}

func genChangingColumnUniqueName(tblInfo *model.TableInfo, oldCol *model.ColumnInfo) string {
	suffix := 0
	newColumnNamePrefix := fmt.Sprintf("%s%s", changingColumnPrefix, oldCol.Name.O)
	newColumnLowerName := fmt.Sprintf("%s_%d", strings.ToLower(newColumnNamePrefix), suffix)
	// Check whether the new column name is used.
	columnNameMap := make(map[string]bool, len(tblInfo.Columns))
	for _, col := range tblInfo.Columns {
		columnNameMap[col.Name.L] = true
	}
	for columnNameMap[newColumnLowerName] {
		suffix++
		newColumnLowerName = fmt.Sprintf("%s_%d", strings.ToLower(newColumnNamePrefix), suffix)
	}
	return fmt.Sprintf("%s_%d", newColumnNamePrefix, suffix)
}

func genChangingIndexUniqueName(tblInfo *model.TableInfo, idxInfo *model.IndexInfo) string {
	suffix := 0
	newIndexNamePrefix := fmt.Sprintf("%s%s", changingIndexPrefix, idxInfo.Name.O)
	newIndexLowerName := fmt.Sprintf("%s_%d", strings.ToLower(newIndexNamePrefix), suffix)
	// Check whether the new index name is used.
	indexNameMap := make(map[string]bool, len(tblInfo.Indices))
	for _, idx := range tblInfo.Indices {
		indexNameMap[idx.Name.L] = true
	}
	for indexNameMap[newIndexLowerName] {
		suffix++
		newIndexLowerName = fmt.Sprintf("%s_%d", strings.ToLower(newIndexNamePrefix), suffix)
	}
	return fmt.Sprintf("%s_%d", newIndexNamePrefix, suffix)
}

func getChangingColumnOriginName(changingCol *model.IndexColumn) string {
	colName := strings.ToLower(strings.TrimPrefix(changingCol.Name.O, changingColumnPrefix))
	// Since the unique colName may contain the suffix number (columnName_num), better trim the suffix.
	var pos int
	if pos = strings.LastIndex(colName, "_"); pos == -1 {
		return colName
	}
	return colName[:pos]
}

func getChangingIndexOriginName(changingIdx *model.IndexInfo) string {
	idxName := strings.TrimPrefix(changingIdx.Name.O, changingIndexPrefix)
	// Since the unique idxName may contain the suffix number (indexName_num), better trim the suffix.
	var pos int
	if pos = strings.LastIndex(idxName, "_"); pos == -1 {
		return idxName
	}
	return idxName[:pos]
}<|MERGE_RESOLUTION|>--- conflicted
+++ resolved
@@ -847,11 +847,7 @@
 	}
 
 	if !needChangeColumnData(oldCol, jobParam.newCol) {
-<<<<<<< HEAD
 		return w.doModifyColumn(d, t, job, dbInfo, tblInfo, jobParam.newCol, oldCol, jobParam.pos, jobParam.updatedAutoRandomBits)
-=======
-		return w.doModifyColumn(d, t, job, dbInfo, tblInfo, jobParam.newCol, oldCol, jobParam.pos)
->>>>>>> 7d113f0d
 	}
 
 	if jobParam.changingCol == nil {
@@ -1411,11 +1407,7 @@
 // doModifyColumn updates the column information and reorders all columns. It does not support modifying column data.
 func (w *worker) doModifyColumn(
 	d *ddlCtx, t *meta.Meta, job *model.Job, dbInfo *model.DBInfo, tblInfo *model.TableInfo,
-<<<<<<< HEAD
 	newCol, oldCol *model.ColumnInfo, pos *ast.ColumnPosition, updateAutoRandID uint64) (ver int64, _ error) {
-=======
-	newCol, oldCol *model.ColumnInfo, pos *ast.ColumnPosition) (ver int64, _ error) {
->>>>>>> 7d113f0d
 	// Column from null to not null.
 	if !mysql.HasNotNullFlag(oldCol.Flag) && mysql.HasNotNullFlag(newCol.Flag) {
 		noPreventNullFlag := !mysql.HasPreventNullInsertFlag(oldCol.Flag)
