// Copyright 2015 PingCAP, Inc.
//
// Licensed under the Apache License, Version 2.0 (the "License");
// you may not use this file except in compliance with the License.
// You may obtain a copy of the License at
//
//     http://www.apache.org/licenses/LICENSE-2.0
//
// Unless required by applicable law or agreed to in writing, software
// distributed under the License is distributed on an "AS IS" BASIS,
// WITHOUT WARRANTIES OR CONDITIONS OF ANY KIND, either express or implied.
// See the License for the specific language governing permissions and
// limitations under the License.

package ddl

import (
	"bytes"
	"context"
	"fmt"
	"math/bits"
	"strings"
	"sync/atomic"
	"time"

	"github.com/pingcap/errors"
	"github.com/pingcap/failpoint"
	"github.com/pingcap/tidb/config"
	ddlutil "github.com/pingcap/tidb/ddl/util"
	"github.com/pingcap/tidb/expression"
	"github.com/pingcap/tidb/infoschema"
	"github.com/pingcap/tidb/kv"
	"github.com/pingcap/tidb/meta"
	"github.com/pingcap/tidb/meta/autoid"
	"github.com/pingcap/tidb/metrics"
	"github.com/pingcap/tidb/parser/ast"
	"github.com/pingcap/tidb/parser/model"
	"github.com/pingcap/tidb/parser/mysql"
	"github.com/pingcap/tidb/parser/terror"
	"github.com/pingcap/tidb/sessionctx"
	"github.com/pingcap/tidb/sessionctx/stmtctx"
	"github.com/pingcap/tidb/table"
	"github.com/pingcap/tidb/tablecodec"
	"github.com/pingcap/tidb/types"
	"github.com/pingcap/tidb/util"
	"github.com/pingcap/tidb/util/dbterror"
	"github.com/pingcap/tidb/util/logutil"
	decoder "github.com/pingcap/tidb/util/rowDecoder"
	"github.com/pingcap/tidb/util/sqlexec"
	"github.com/prometheus/client_golang/prometheus"
	"go.uber.org/zap"
)

func initAndAddColumnToTable(tblInfo *model.TableInfo, colInfo *model.ColumnInfo) *model.ColumnInfo {
	cols := tblInfo.Columns
	colInfo.ID = allocateColumnID(tblInfo)
	colInfo.State = model.StateNone
	// To support add column asynchronous, we should mark its offset as the last column.
	// So that we can use origin column offset to get value from row.
	colInfo.Offset = len(cols)
	// Append the column info to the end of the tblInfo.Columns.
	// It will reorder to the right offset in "Columns" when it state change to public.
	tblInfo.Columns = append(cols, colInfo)
	return colInfo
}

func checkAddColumn(t *meta.Meta, job *model.Job) (*model.TableInfo, *model.ColumnInfo, *model.ColumnInfo,
	*ast.ColumnPosition, bool /* ifNotExists */, error) {
	schemaID := job.SchemaID
	tblInfo, err := GetTableInfoAndCancelFaultJob(t, job, schemaID)
	if err != nil {
		return nil, nil, nil, nil, false, errors.Trace(err)
	}
	col := &model.ColumnInfo{}
	pos := &ast.ColumnPosition{}
	offset := 0
	ifNotExists := false
	err = job.DecodeArgs(col, pos, &offset, &ifNotExists)
	if err != nil {
		job.State = model.JobStateCancelled
		return nil, nil, nil, nil, false, errors.Trace(err)
	}

	columnInfo := model.FindColumnInfo(tblInfo.Columns, col.Name.L)
	if columnInfo != nil {
		if columnInfo.State == model.StatePublic {
			// We already have a column with the same column name.
			job.State = model.JobStateCancelled
			return nil, nil, nil, nil, ifNotExists, infoschema.ErrColumnExists.GenWithStackByArgs(col.Name)
		}
	}

	err = checkAfterPositionExists(tblInfo, pos)
	if err != nil {
		job.State = model.JobStateCancelled
		return nil, nil, nil, nil, false, infoschema.ErrColumnExists.GenWithStackByArgs(col.Name)
	}

	return tblInfo, columnInfo, col, pos, false, nil
}

func onAddColumn(d *ddlCtx, t *meta.Meta, job *model.Job) (ver int64, err error) {
	// Handle the rolling back job.
	if job.IsRollingback() {
		ver, err = onDropColumn(d, t, job)
		if err != nil {
			return ver, errors.Trace(err)
		}
		return ver, nil
	}

	failpoint.Inject("errorBeforeDecodeArgs", func(val failpoint.Value) {
		if val.(bool) {
			failpoint.Return(ver, errors.New("occur an error before decode args"))
		}
	})

	tblInfo, columnInfo, colFromArgs, pos, ifNotExists, err := checkAddColumn(t, job)
	if err != nil {
		if ifNotExists && infoschema.ErrColumnExists.Equal(err) {
			job.Warning = toTError(err)
			job.State = model.JobStateDone
			return ver, nil
		}
		return ver, errors.Trace(err)
	}
	if columnInfo == nil {
		columnInfo = initAndAddColumnToTable(tblInfo, colFromArgs)
		logutil.BgLogger().Info("[ddl] run add column job", zap.String("job", job.String()), zap.Reflect("columnInfo", *columnInfo))
		if err = checkAddColumnTooManyColumns(len(tblInfo.Columns)); err != nil {
			job.State = model.JobStateCancelled
			return ver, errors.Trace(err)
		}
	}

	originalState := columnInfo.State
	switch columnInfo.State {
	case model.StateNone:
		// none -> delete only
		columnInfo.State = model.StateDeleteOnly
		ver, err = updateVersionAndTableInfoWithCheck(d, t, job, tblInfo, originalState != columnInfo.State)
		if err != nil {
			return ver, errors.Trace(err)
		}
		job.SchemaState = model.StateDeleteOnly
	case model.StateDeleteOnly:
		// delete only -> write only
		columnInfo.State = model.StateWriteOnly
		ver, err = updateVersionAndTableInfo(d, t, job, tblInfo, originalState != columnInfo.State)
		if err != nil {
			return ver, errors.Trace(err)
		}
		// Update the job state when all affairs done.
		job.SchemaState = model.StateWriteOnly
	case model.StateWriteOnly:
		// write only -> reorganization
		columnInfo.State = model.StateWriteReorganization
		ver, err = updateVersionAndTableInfo(d, t, job, tblInfo, originalState != columnInfo.State)
		if err != nil {
			return ver, errors.Trace(err)
		}
		// Update the job state when all affairs done.
		job.SchemaState = model.StateWriteReorganization
		job.MarkNonRevertible()
	case model.StateWriteReorganization:
		// reorganization -> public
		// Adjust table column offset.
		offset, err := locateOffsetToMove(columnInfo.Offset, pos, tblInfo)
		if err != nil {
			return ver, errors.Trace(err)
		}
		tblInfo.MoveColumnInfo(columnInfo.Offset, offset)
		columnInfo.State = model.StatePublic
		ver, err = updateVersionAndTableInfo(d, t, job, tblInfo, originalState != columnInfo.State)
		if err != nil {
			return ver, errors.Trace(err)
		}

		// Finish this job.
		job.FinishTableJob(model.JobStateDone, model.StatePublic, ver, tblInfo)
		asyncNotifyEvent(d, &ddlutil.Event{Tp: model.ActionAddColumn, TableInfo: tblInfo, ColumnInfos: []*model.ColumnInfo{columnInfo}})
	default:
		err = dbterror.ErrInvalidDDLState.GenWithStackByArgs("column", columnInfo.State)
	}

	return ver, errors.Trace(err)
}

// checkAfterPositionExists makes sure the column specified in AFTER clause is exists.
// For example, ALTER TABLE t ADD COLUMN c3 INT AFTER c1.
func checkAfterPositionExists(tblInfo *model.TableInfo, pos *ast.ColumnPosition) error {
	if pos != nil && pos.Tp == ast.ColumnPositionAfter {
		c := model.FindColumnInfo(tblInfo.Columns, pos.RelativeColumn.Name.L)
		if c == nil {
			return infoschema.ErrColumnNotExists.GenWithStackByArgs(pos.RelativeColumn, tblInfo.Name)
		}
	}
	return nil
}

func setIndicesState(indexInfos []*model.IndexInfo, state model.SchemaState) {
	for _, indexInfo := range indexInfos {
		indexInfo.State = state
	}
}

func checkDropColumnForStatePublic(tblInfo *model.TableInfo, colInfo *model.ColumnInfo) (err error) {
	// When the dropping column has not-null flag and it hasn't the default value, we can backfill the column value like "add column".
	// NOTE: If the state of StateWriteOnly can be rollbacked, we'd better reconsider the original default value.
	// And we need consider the column without not-null flag.
	if colInfo.GetOriginDefaultValue() == nil && mysql.HasNotNullFlag(colInfo.GetFlag()) {
		// If the column is timestamp default current_timestamp, and DDL owner is new version TiDB that set column.Version to 1,
		// then old TiDB update record in the column write only stage will uses the wrong default value of the dropping column.
		// Because new version of the column default value is UTC time, but old version TiDB will think the default value is the time in system timezone.
		// But currently will be ok, because we can't cancel the drop column job when the job is running,
		// so the column will be dropped succeed and client will never see the wrong default value of the dropped column.
		// More info about this problem, see PR#9115.
		originDefVal, err := generateOriginDefaultValue(colInfo, nil)
		if err != nil {
			return err
		}
		return colInfo.SetOriginDefaultValue(originDefVal)
	}
	return nil
}

func onDropColumn(d *ddlCtx, t *meta.Meta, job *model.Job) (ver int64, _ error) {
	tblInfo, colInfo, idxInfos, ifExists, err := checkDropColumn(t, job)
	if err != nil {
		if ifExists && dbterror.ErrCantDropFieldOrKey.Equal(err) {
			// Convert the "not exists" error to a warning.
			job.Warning = toTError(err)
			job.State = model.JobStateDone
			return ver, nil
		}
		return ver, errors.Trace(err)
	}
	if job.MultiSchemaInfo != nil && !job.IsRollingback() && job.MultiSchemaInfo.Revertible {
		job.MarkNonRevertible()
		job.SchemaState = colInfo.State
		// Store the mark and enter the next DDL handling loop.
		return updateVersionAndTableInfoWithCheck(d, t, job, tblInfo, false)
	}

	originalState := colInfo.State
	switch colInfo.State {
	case model.StatePublic:
		// public -> write only
		colInfo.State = model.StateWriteOnly
		setIndicesState(idxInfos, model.StateWriteOnly)
		tblInfo.MoveColumnInfo(colInfo.Offset, len(tblInfo.Columns)-1)
		err = checkDropColumnForStatePublic(tblInfo, colInfo)
		if err != nil {
			return ver, errors.Trace(err)
		}
		ver, err = updateVersionAndTableInfoWithCheck(d, t, job, tblInfo, originalState != colInfo.State)
		if err != nil {
			return ver, errors.Trace(err)
		}
	case model.StateWriteOnly:
		// write only -> delete only
		colInfo.State = model.StateDeleteOnly
		if len(idxInfos) > 0 {
			newIndices := make([]*model.IndexInfo, 0, len(tblInfo.Indices))
			for _, idx := range tblInfo.Indices {
				if !indexInfoContains(idx.ID, idxInfos) {
					newIndices = append(newIndices, idx)
				}
			}
			tblInfo.Indices = newIndices
		}
		tblInfo.MoveColumnInfo(colInfo.Offset, len(tblInfo.Columns)-1)
		ver, err = updateVersionAndTableInfo(d, t, job, tblInfo, originalState != colInfo.State)
		if err != nil {
			return ver, errors.Trace(err)
		}
		job.Args = append(job.Args, indexInfosToIDList(idxInfos))
	case model.StateDeleteOnly:
		// delete only -> reorganization
		colInfo.State = model.StateDeleteReorganization
		ver, err = updateVersionAndTableInfo(d, t, job, tblInfo, originalState != colInfo.State)
		if err != nil {
			return ver, errors.Trace(err)
		}
	case model.StateDeleteReorganization:
		// reorganization -> absent
		// All reorganization jobs are done, drop this column.
		tblInfo.MoveColumnInfo(colInfo.Offset, len(tblInfo.Columns)-1)
		tblInfo.Columns = tblInfo.Columns[:len(tblInfo.Columns)-1]
		colInfo.State = model.StateNone
		ver, err = updateVersionAndTableInfo(d, t, job, tblInfo, originalState != colInfo.State)
		if err != nil {
			return ver, errors.Trace(err)
		}

		// Finish this job.
		if job.IsRollingback() {
			job.FinishTableJob(model.JobStateRollbackDone, model.StateNone, ver, tblInfo)
		} else {
			// We should set related index IDs for job
			job.FinishTableJob(model.JobStateDone, model.StateNone, ver, tblInfo)
			job.Args = append(job.Args, getPartitionIDs(tblInfo))
		}
	default:
		return ver, errors.Trace(dbterror.ErrInvalidDDLJob.GenWithStackByArgs("table", tblInfo.State))
	}
	job.SchemaState = colInfo.State
	return ver, errors.Trace(err)
}

func checkDropColumn(t *meta.Meta, job *model.Job) (*model.TableInfo, *model.ColumnInfo, []*model.IndexInfo, bool /* ifExists */, error) {
	schemaID := job.SchemaID
	tblInfo, err := GetTableInfoAndCancelFaultJob(t, job, schemaID)
	if err != nil {
		return nil, nil, nil, false, errors.Trace(err)
	}

	var colName model.CIStr
	var ifExists bool
	// indexIds is used to make sure we don't truncate args when decoding the rawArgs.
	var indexIds []int64
	err = job.DecodeArgs(&colName, &ifExists, &indexIds)
	if err != nil {
		job.State = model.JobStateCancelled
		return nil, nil, nil, false, errors.Trace(err)
	}

	colInfo := model.FindColumnInfo(tblInfo.Columns, colName.L)
	if colInfo == nil || colInfo.Hidden {
		job.State = model.JobStateCancelled
		return nil, nil, nil, ifExists, dbterror.ErrCantDropFieldOrKey.GenWithStack("column %s doesn't exist", colName)
	}
	if err = isDroppableColumn(tblInfo, colName); err != nil {
		job.State = model.JobStateCancelled
		return nil, nil, nil, false, errors.Trace(err)
	}
	idxInfos := listIndicesWithColumn(colName.L, tblInfo.Indices)
	return tblInfo, colInfo, idxInfos, false, nil
}

func onSetDefaultValue(d *ddlCtx, t *meta.Meta, job *model.Job) (ver int64, _ error) {
	newCol := &model.ColumnInfo{}
	err := job.DecodeArgs(newCol)
	if err != nil {
		job.State = model.JobStateCancelled
		return ver, errors.Trace(err)
	}

	return updateColumnDefaultValue(d, t, job, newCol, &newCol.Name)
}

func needChangeColumnData(oldCol, newCol *model.ColumnInfo) bool {
	toUnsigned := mysql.HasUnsignedFlag(newCol.GetFlag())
	originUnsigned := mysql.HasUnsignedFlag(oldCol.GetFlag())
	needTruncationOrToggleSign := func() bool {
		return (newCol.GetFlen() > 0 && newCol.GetFlen() < oldCol.GetFlen()) || (toUnsigned != originUnsigned)
	}
	// Ignore the potential max display length represented by integer's flen, use default flen instead.
	defaultOldColFlen, _ := mysql.GetDefaultFieldLengthAndDecimal(oldCol.GetType())
	defaultNewColFlen, _ := mysql.GetDefaultFieldLengthAndDecimal(newCol.GetType())
	needTruncationOrToggleSignForInteger := func() bool {
		return (defaultNewColFlen > 0 && defaultNewColFlen < defaultOldColFlen) || (toUnsigned != originUnsigned)
	}

	// Deal with the same type.
	if oldCol.GetType() == newCol.GetType() {
		switch oldCol.GetType() {
		case mysql.TypeNewDecimal:
			// Since type decimal will encode the precision, frac, negative(signed) and wordBuf into storage together, there is no short
			// cut to eliminate data reorg change for column type change between decimal.
			return oldCol.GetFlen() != newCol.GetFlen() || oldCol.GetDecimal() != newCol.GetDecimal() || toUnsigned != originUnsigned
		case mysql.TypeEnum, mysql.TypeSet:
			return isElemsChangedToModifyColumn(oldCol.GetElems(), newCol.GetElems())
		case mysql.TypeTiny, mysql.TypeShort, mysql.TypeInt24, mysql.TypeLong, mysql.TypeLonglong:
			return toUnsigned != originUnsigned
		case mysql.TypeString:
			// Due to the behavior of padding \x00 at binary type, always change column data when binary length changed
			if types.IsBinaryStr(&oldCol.FieldType) {
				return newCol.GetFlen() != oldCol.GetFlen()
			}
		}

		return needTruncationOrToggleSign()
	}

	if convertBetweenCharAndVarchar(oldCol.GetType(), newCol.GetType()) {
		return true
	}

	// Deal with the different type.
	switch oldCol.GetType() {
	case mysql.TypeVarchar, mysql.TypeString, mysql.TypeVarString, mysql.TypeBlob, mysql.TypeTinyBlob, mysql.TypeMediumBlob, mysql.TypeLongBlob:
		switch newCol.GetType() {
		case mysql.TypeVarchar, mysql.TypeString, mysql.TypeVarString, mysql.TypeBlob, mysql.TypeTinyBlob, mysql.TypeMediumBlob, mysql.TypeLongBlob:
			return needTruncationOrToggleSign()
		}
	case mysql.TypeTiny, mysql.TypeShort, mysql.TypeInt24, mysql.TypeLong, mysql.TypeLonglong:
		switch newCol.GetType() {
		case mysql.TypeTiny, mysql.TypeShort, mysql.TypeInt24, mysql.TypeLong, mysql.TypeLonglong:
			return needTruncationOrToggleSignForInteger()
		}
		// conversion between float and double needs reorganization, see issue #31372
	}

	return true
}

// TODO: it is used for plugins. so change plugin's using and remove it.
func convertBetweenCharAndVarchar(oldCol, newCol byte) bool {
	return types.ConvertBetweenCharAndVarchar(oldCol, newCol)
}

func isElemsChangedToModifyColumn(oldElems, newElems []string) bool {
	if len(newElems) < len(oldElems) {
		return true
	}
	for index, oldElem := range oldElems {
		newElem := newElems[index]
		if oldElem != newElem {
			return true
		}
	}
	return false
}

type modifyingColInfo struct {
	newCol                *model.ColumnInfo
	oldColName            *model.CIStr
	modifyColumnTp        byte
	updatedAutoRandomBits uint64
	changingCol           *model.ColumnInfo
	changingIdxs          []*model.IndexInfo
	pos                   *ast.ColumnPosition
	removedIdxs           []int64
}

func getModifyColumnInfo(t *meta.Meta, job *model.Job) (*model.DBInfo, *model.TableInfo, *model.ColumnInfo, *modifyingColInfo, error) {
	modifyInfo := &modifyingColInfo{pos: &ast.ColumnPosition{}}
	err := job.DecodeArgs(&modifyInfo.newCol, &modifyInfo.oldColName, modifyInfo.pos, &modifyInfo.modifyColumnTp,
		&modifyInfo.updatedAutoRandomBits, &modifyInfo.changingCol, &modifyInfo.changingIdxs, &modifyInfo.removedIdxs)
	if err != nil {
		job.State = model.JobStateCancelled
		return nil, nil, nil, modifyInfo, errors.Trace(err)
	}

	dbInfo, err := checkSchemaExistAndCancelNotExistJob(t, job)
	if err != nil {
		return nil, nil, nil, modifyInfo, errors.Trace(err)
	}

	tblInfo, err := GetTableInfoAndCancelFaultJob(t, job, job.SchemaID)
	if err != nil {
		return nil, nil, nil, modifyInfo, errors.Trace(err)
	}

	oldCol := model.FindColumnInfo(tblInfo.Columns, modifyInfo.oldColName.L)
	if oldCol == nil || oldCol.State != model.StatePublic {
		job.State = model.JobStateCancelled
		return nil, nil, nil, modifyInfo, errors.Trace(infoschema.ErrColumnNotExists.GenWithStackByArgs(*(modifyInfo.oldColName), tblInfo.Name))
	}

	return dbInfo, tblInfo, oldCol, modifyInfo, errors.Trace(err)
}

// getOriginDefaultValueForModifyColumn gets the original default value for modifying column.
// Since column type change is implemented as adding a new column then substituting the old one.
// Case exists when update-where statement fetch a NULL for not-null column without any default data,
// it will errors.
// So we set original default value here to prevent this error. If the oldCol has the original default value, we use it.
// Otherwise we set the zero value as original default value.
// Besides, in insert & update records, we have already implement using the casted value of relative column to insert
// rather than the original default value.
func getOriginDefaultValueForModifyColumn(d *ddlCtx, changingCol, oldCol *model.ColumnInfo) (interface{}, error) {
	var err error
	originDefVal := oldCol.GetOriginDefaultValue()
	if originDefVal != nil {
		sessCtx := newContext(d.store)
		odv, err := table.CastValue(sessCtx, types.NewDatum(originDefVal), changingCol, false, false)
		if err != nil {
			logutil.BgLogger().Info("[ddl] cast origin default value failed", zap.Error(err))
		}
		if !odv.IsNull() {
			if originDefVal, err = odv.ToString(); err != nil {
				originDefVal = nil
				logutil.BgLogger().Info("[ddl] convert default value to string failed", zap.Error(err))
			}
		}
	}
	if originDefVal == nil {
		originDefVal, err = generateOriginDefaultValue(changingCol, nil)
		if err != nil {
			return nil, errors.Trace(err)
		}
	}
	return originDefVal, nil
}

func (w *worker) onModifyColumn(d *ddlCtx, t *meta.Meta, job *model.Job) (ver int64, _ error) {
	dbInfo, tblInfo, oldCol, modifyInfo, err := getModifyColumnInfo(t, job)
	if err != nil {
		return ver, err
	}

	if job.IsRollingback() {
		// For those column-type-change jobs which don't reorg the data.
		if !needChangeColumnData(oldCol, modifyInfo.newCol) {
			return rollbackModifyColumnJob(d, t, tblInfo, job, modifyInfo.newCol, oldCol, modifyInfo.modifyColumnTp)
		}
		// For those column-type-change jobs which reorg the data.
		return rollbackModifyColumnJobWithData(d, t, tblInfo, job, oldCol, modifyInfo)
	}

	// If we want to rename the column name, we need to check whether it already exists.
	if modifyInfo.newCol.Name.L != modifyInfo.oldColName.L {
		c := model.FindColumnInfo(tblInfo.Columns, modifyInfo.newCol.Name.L)
		if c != nil {
			job.State = model.JobStateCancelled
			return ver, errors.Trace(infoschema.ErrColumnExists.GenWithStackByArgs(modifyInfo.newCol.Name))
		}
	}

	failpoint.Inject("uninitializedOffsetAndState", func(val failpoint.Value) {
		if val.(bool) {
			if modifyInfo.newCol.State != model.StatePublic {
				failpoint.Return(ver, errors.New("the column state is wrong"))
			}
		}
	})

	err = checkAndApplyAutoRandomBits(d, t, dbInfo, tblInfo, oldCol, modifyInfo.newCol, modifyInfo.updatedAutoRandomBits)
	if err != nil {
		job.State = model.JobStateCancelled
		return ver, errors.Trace(err)
	}

	if !needChangeColumnData(oldCol, modifyInfo.newCol) {
		return w.doModifyColumn(d, t, job, dbInfo, tblInfo, modifyInfo.newCol, oldCol, modifyInfo.pos)
	}

	if err = isGeneratedRelatedColumn(tblInfo, modifyInfo.newCol, oldCol); err != nil {
		job.State = model.JobStateCancelled
		return ver, errors.Trace(err)
	}

	changingCol := modifyInfo.changingCol
	if changingCol == nil {
		newColName := model.NewCIStr(genChangingColumnUniqueName(tblInfo, oldCol))
		if mysql.HasPriKeyFlag(oldCol.GetFlag()) {
			job.State = model.JobStateCancelled
			msg := "this column has primary key flag"
			return ver, dbterror.ErrUnsupportedModifyColumn.GenWithStackByArgs(msg)
		}

		changingCol = modifyInfo.newCol.Clone()
		changingCol.Name = newColName
		changingCol.ChangeStateInfo = &model.ChangeStateInfo{DependencyColumnOffset: oldCol.Offset}

		originDefVal, err := getOriginDefaultValueForModifyColumn(d, changingCol, oldCol)
		if err != nil {
			return ver, errors.Trace(err)
		}
		if err = changingCol.SetOriginDefaultValue(originDefVal); err != nil {
			return ver, errors.Trace(err)
		}

		initAndAddColumnToTable(tblInfo, changingCol)
		indexesToChange := findRelatedIndexesToChange(tblInfo, oldCol.Name)
		for _, info := range indexesToChange {
			newIdxID := allocateIndexID(tblInfo)
			if !info.isTemp {
				// We create a temp index for each normal index.
				tmpIdx := info.indexInfo.Clone()
				tmpIdxName := genChangingIndexUniqueName(tblInfo, info.indexInfo)
				setIdxIDName(tmpIdx, newIdxID, model.NewCIStr(tmpIdxName))
				setIdxColNameOffset(tmpIdx.Columns[info.offset], changingCol)
				tblInfo.Indices = append(tblInfo.Indices, tmpIdx)
			} else {
				// The index is a temp index created by previous modify column job(s).
				// We can overwrite it to reduce reorg cost, because it will be dropped eventually.
				tmpIdx := info.indexInfo
				oldTempIdxID := tmpIdx.ID
				setIdxIDName(tmpIdx, newIdxID, tmpIdx.Name /* unchanged */)
				setIdxColNameOffset(tmpIdx.Columns[info.offset], changingCol)
				modifyInfo.removedIdxs = append(modifyInfo.removedIdxs, oldTempIdxID)
			}
		}
	} else {
		changingCol = model.FindColumnInfoByID(tblInfo.Columns, modifyInfo.changingCol.ID)
		if changingCol == nil {
			logutil.BgLogger().Error("[ddl] the changing column has been removed", zap.Error(err))
			job.State = model.JobStateCancelled
			return ver, errors.Trace(infoschema.ErrColumnNotExists.GenWithStackByArgs(oldCol.Name, tblInfo.Name))
		}
	}

	return w.doModifyColumnTypeWithData(d, t, job, dbInfo, tblInfo, changingCol, oldCol, modifyInfo.newCol.Name, modifyInfo.pos, modifyInfo.removedIdxs)
}

func setIdxIDName(idxInfo *model.IndexInfo, newID int64, newName model.CIStr) {
	idxInfo.ID = newID
	idxInfo.Name = newName
}

func setIdxColNameOffset(idxCol *model.IndexColumn, changingCol *model.ColumnInfo) {
	idxCol.Name = changingCol.Name
	idxCol.Offset = changingCol.Offset
	canPrefix := types.IsTypePrefixable(changingCol.GetType())
	if !canPrefix || (changingCol.GetFlen() < idxCol.Length) {
		idxCol.Length = types.UnspecifiedLength
	}
}

// rollbackModifyColumnJobWithData is used to rollback modify-column job which need to reorg the data.
func rollbackModifyColumnJobWithData(d *ddlCtx, t *meta.Meta, tblInfo *model.TableInfo, job *model.Job, oldCol *model.ColumnInfo, modifyInfo *modifyingColInfo) (ver int64, err error) {
	// If the not-null change is included, we should clean the flag info in oldCol.
	if modifyInfo.modifyColumnTp == mysql.TypeNull {
		// Reset NotNullFlag flag.
		tblInfo.Columns[oldCol.Offset].SetFlag(oldCol.GetFlag() &^ mysql.NotNullFlag)
		// Reset PreventNullInsertFlag flag.
		tblInfo.Columns[oldCol.Offset].SetFlag(oldCol.GetFlag() &^ mysql.PreventNullInsertFlag)
	}
	var changingIdxIDs []int64
	if modifyInfo.changingCol != nil {
<<<<<<< HEAD
		changingIdxIDs = getRelatedIndexIDs(tblInfo, modifyInfo.changingCol.ID)
=======
		changingIdxIDs = buildRelatedIndexIDs(tblInfo, modifyInfo.changingCol.ID)
>>>>>>> d90cee50
		// The job is in the middle state. The appended changingCol and changingIndex should
		// be removed from the tableInfo as well.
		removeChangingColAndIdxs(tblInfo, modifyInfo.changingCol.ID)
	}
	ver, err = updateVersionAndTableInfoWithCheck(d, t, job, tblInfo, true)
	if err != nil {
		return ver, errors.Trace(err)
	}
	job.FinishTableJob(model.JobStateRollbackDone, model.StateNone, ver, tblInfo)
<<<<<<< HEAD
	// Reconstruct the job args to add the abandoned temporary index ids into delete range table.
=======
	// Reconstruct the job args to add the temporary index ids into delete range table.
>>>>>>> d90cee50
	job.Args = []interface{}{changingIdxIDs, getPartitionIDs(tblInfo)}
	return ver, nil
}

func removeChangingColAndIdxs(tblInfo *model.TableInfo, changingColID int64) {
<<<<<<< HEAD
	var colName string
	for i, c := range tblInfo.Columns {
		if c.ID == changingColID {
			tblInfo.MoveColumnInfo(i, len(tblInfo.Columns)-1)
			colName = c.Name.L
			break
		}
	}
	if len(colName) == 0 {
		return
	}
	tblInfo.Columns = tblInfo.Columns[:len(tblInfo.Columns)-1]
	for i, idx := range tblInfo.Indices {
		for _, idxCol := range idx.Columns {
			if colName == idxCol.Name.L {
				tblInfo.Indices[i] = nil
				break
			}
		}
	}
	tmp := tblInfo.Indices[:0]
	for _, idx := range tblInfo.Indices {
		if idx != nil {
			tmp = append(tmp, idx)
		}
	}
	tblInfo.Indices = tmp
=======
	restIdx := tblInfo.Indices[:0]
	for _, idx := range tblInfo.Indices {
		if !idx.HasColumnInIndexColumns(tblInfo, changingColID) {
			restIdx = append(restIdx, idx)
		}
	}
	tblInfo.Indices = restIdx

	restCols := tblInfo.Columns[:0]
	for _, c := range tblInfo.Columns {
		if c.ID != changingColID {
			restCols = append(restCols, c)
		}
	}
	tblInfo.Columns = restCols
>>>>>>> d90cee50
}

func (w *worker) doModifyColumnTypeWithData(
	d *ddlCtx, t *meta.Meta, job *model.Job,
	dbInfo *model.DBInfo, tblInfo *model.TableInfo, changingCol, oldCol *model.ColumnInfo,
	colName model.CIStr, pos *ast.ColumnPosition, rmIdxIDs []int64) (ver int64, _ error) {
	var err error
	originalState := changingCol.State
	targetCol := changingCol.Clone()
	targetCol.Name = colName
	changingIdxs := buildRelatedIndexInfos(tblInfo, changingCol.ID)
	switch changingCol.State {
	case model.StateNone:
		// Column from null to not null.
		if !mysql.HasNotNullFlag(oldCol.GetFlag()) && mysql.HasNotNullFlag(changingCol.GetFlag()) {
			// Introduce the `mysql.PreventNullInsertFlag` flag to prevent users from inserting or updating null values.
			err := modifyColsFromNull2NotNull(w, dbInfo, tblInfo, []*model.ColumnInfo{oldCol}, targetCol, oldCol.GetType() != changingCol.GetType())
			if err != nil {
				if dbterror.ErrWarnDataTruncated.Equal(err) || dbterror.ErrInvalidUseOfNull.Equal(err) {
					job.State = model.JobStateRollingback
				}
				return ver, err
			}
		}
		// none -> delete only
		updateChangingObjState(changingCol, changingIdxs, model.StateDeleteOnly)
		failpoint.Inject("mockInsertValueAfterCheckNull", func(val failpoint.Value) {
			if valStr, ok := val.(string); ok {
				var sctx sessionctx.Context
				sctx, err := w.sessPool.get()
				if err != nil {
					failpoint.Return(ver, err)
				}
				defer w.sessPool.put(sctx)

				ctx := kv.WithInternalSourceType(context.Background(), kv.InternalTxnDDL)
				_, _, err = sctx.(sqlexec.RestrictedSQLExecutor).ExecRestrictedSQL(ctx, nil, valStr)
				if err != nil {
					job.State = model.JobStateCancelled
					failpoint.Return(ver, err)
				}
			}
		})
		ver, err = updateVersionAndTableInfoWithCheck(d, t, job, tblInfo, originalState != changingCol.State)
		if err != nil {
			return ver, errors.Trace(err)
		}
		// Make sure job args change after `updateVersionAndTableInfoWithCheck`, otherwise, the job args will
		// be updated in `updateDDLJob` even if it meets an error in `updateVersionAndTableInfoWithCheck`.
		job.SchemaState = model.StateDeleteOnly
		metrics.GetBackfillProgressByLabel(metrics.LblModifyColumn).Set(0)
		job.Args = append(job.Args, changingCol, changingIdxs, rmIdxIDs)
	case model.StateDeleteOnly:
		// Column from null to not null.
		if !mysql.HasNotNullFlag(oldCol.GetFlag()) && mysql.HasNotNullFlag(changingCol.GetFlag()) {
			// Introduce the `mysql.PreventNullInsertFlag` flag to prevent users from inserting or updating null values.
			err := modifyColsFromNull2NotNull(w, dbInfo, tblInfo, []*model.ColumnInfo{oldCol}, targetCol, oldCol.GetType() != changingCol.GetType())
			if err != nil {
				if dbterror.ErrWarnDataTruncated.Equal(err) || dbterror.ErrInvalidUseOfNull.Equal(err) {
					job.State = model.JobStateRollingback
				}
				return ver, err
			}
		}
		// delete only -> write only
		updateChangingObjState(changingCol, changingIdxs, model.StateWriteOnly)
		ver, err = updateVersionAndTableInfo(d, t, job, tblInfo, originalState != changingCol.State)
		if err != nil {
			return ver, errors.Trace(err)
		}
		job.SchemaState = model.StateWriteOnly
	case model.StateWriteOnly:
		// write only -> reorganization
		updateChangingObjState(changingCol, changingIdxs, model.StateWriteReorganization)
		ver, err = updateVersionAndTableInfo(d, t, job, tblInfo, originalState != changingCol.State)
		if err != nil {
			return ver, errors.Trace(err)
		}
		// Initialize SnapshotVer to 0 for later reorganization check.
		job.SnapshotVer = 0
		job.SchemaState = model.StateWriteReorganization
	case model.StateWriteReorganization:
		tbl, err := getTable(d.store, dbInfo.ID, tblInfo)
		if err != nil {
			return ver, errors.Trace(err)
		}

		var done bool
		if job.MultiSchemaInfo != nil {
			done, ver, err = doReorgWorkForModifyColumnMultiSchema(w, d, t, job, tbl, oldCol, changingCol, changingIdxs)
		} else {
			done, ver, err = doReorgWorkForModifyColumn(w, d, t, job, tbl, oldCol, changingCol, changingIdxs)
		}
		if !done {
			return ver, err
		}

		rmIdxIDs = append(buildRelatedIndexIDs(tblInfo, oldCol.ID), rmIdxIDs...)

		err = adjustTableInfoAfterModifyColumnWithData(tblInfo, pos, oldCol, changingCol, colName, changingIdxs)
		if err != nil {
			job.State = model.JobStateRollingback
			return ver, errors.Trace(err)
		}

		updateChangingObjState(changingCol, changingIdxs, model.StatePublic)
		ver, err = updateVersionAndTableInfo(d, t, job, tblInfo, originalState != changingCol.State)
		if err != nil {
			return ver, errors.Trace(err)
		}

		// Finish this job.
		job.FinishTableJob(model.JobStateDone, model.StatePublic, ver, tblInfo)
		// Refactor the job args to add the old index ids into delete range table.
		job.Args = []interface{}{rmIdxIDs, getPartitionIDs(tblInfo)}
		asyncNotifyEvent(d, &ddlutil.Event{Tp: model.ActionModifyColumn, TableInfo: tblInfo, ColumnInfos: []*model.ColumnInfo{changingCol}})
	default:
		err = dbterror.ErrInvalidDDLState.GenWithStackByArgs("column", changingCol.State)
	}

	return ver, errors.Trace(err)
}

func doReorgWorkForModifyColumnMultiSchema(w *worker, d *ddlCtx, t *meta.Meta, job *model.Job, tbl table.Table,
	oldCol, changingCol *model.ColumnInfo, changingIdxs []*model.IndexInfo) (done bool, ver int64, err error) {
	if job.MultiSchemaInfo.Revertible {
		done, ver, err = doReorgWorkForModifyColumn(w, d, t, job, tbl, oldCol, changingCol, changingIdxs)
		if done {
			// We need another round to wait for all the others sub-jobs to finish.
			job.MarkNonRevertible()
		}
		// We need another round to run the reorg process.
		return false, ver, err
	}
	// Non-revertible means all the sub jobs finished.
	return true, ver, err
}

func doReorgWorkForModifyColumn(w *worker, d *ddlCtx, t *meta.Meta, job *model.Job, tbl table.Table,
	oldCol, changingCol *model.ColumnInfo, changingIdxs []*model.IndexInfo) (done bool, ver int64, err error) {
	rh := newReorgHandler(t)
	reorgInfo, err := getReorgInfo(d.jobContext(job), d, rh, job, tbl, BuildElements(changingCol, changingIdxs))
	if err != nil || reorgInfo.first {
		// If we run reorg firstly, we should update the job snapshot version
		// and then run the reorg next time.
		return false, ver, errors.Trace(err)
	}

	// Inject a failpoint so that we can pause here and do verification on other components.
	// With a failpoint-enabled version of TiDB, you can trigger this failpoint by the following command:
	// enable: curl -X PUT -d "pause" "http://127.0.0.1:10080/fail/github.com/pingcap/tidb/ddl/mockDelayInModifyColumnTypeWithData".
	// disable: curl -X DELETE "http://127.0.0.1:10080/fail/github.com/pingcap/tidb/ddl/mockDelayInModifyColumnTypeWithData"
	failpoint.Inject("mockDelayInModifyColumnTypeWithData", func() {})
	err = w.runReorgJob(rh, reorgInfo, tbl.Meta(), d.lease, func() (addIndexErr error) {
		defer util.Recover(metrics.LabelDDL, "onModifyColumn",
			func() {
				addIndexErr = dbterror.ErrCancelledDDLJob.GenWithStack("modify table `%v` column `%v` panic", tbl.Meta().Name, oldCol.Name)
			}, false)
		// Use old column name to generate less confusing error messages.
		changingColCpy := changingCol.Clone()
		changingColCpy.Name = oldCol.Name
		return w.updateColumnAndIndexes(tbl, oldCol, changingColCpy, changingIdxs, reorgInfo)
	})
	if err != nil {
		if dbterror.ErrWaitReorgTimeout.Equal(err) {
			// If timeout, we should return, check for the owner and re-wait job done.
			return false, ver, nil
		}
		if kv.IsTxnRetryableError(err) {
			return false, ver, errors.Trace(err)
		}
		if err1 := rh.RemoveDDLReorgHandle(job, reorgInfo.elements); err1 != nil {
			logutil.BgLogger().Warn("[ddl] run modify column job failed, RemoveDDLReorgHandle failed, can't convert job to rollback",
				zap.String("job", job.String()), zap.Error(err1))
		}
		logutil.BgLogger().Warn("[ddl] run modify column job failed, convert job to rollback", zap.String("job", job.String()), zap.Error(err))
		job.State = model.JobStateRollingback
		return false, ver, errors.Trace(err)
	}
	return true, ver, nil
}

func adjustTableInfoAfterModifyColumnWithData(tblInfo *model.TableInfo, pos *ast.ColumnPosition,
	oldCol, changingCol *model.ColumnInfo, newName model.CIStr, changingIdxs []*model.IndexInfo) (err error) {
	if pos != nil && pos.RelativeColumn != nil && oldCol.Name.L == pos.RelativeColumn.Name.L {
		// For cases like `modify column b after b`, it should report this error.
		return errors.Trace(infoschema.ErrColumnNotExists.GenWithStackByArgs(oldCol.Name, tblInfo.Name))
	}
	internalColName := changingCol.Name
	changingCol = replaceOldColumn(tblInfo, oldCol, changingCol, newName)
	if len(changingIdxs) > 0 {
		updateNewIdxColsNameOffset(changingIdxs, internalColName, changingCol)
		indexesToRemove := filterIndexesToRemove(changingIdxs, newName, tblInfo)
		replaceOldIndexes(tblInfo, indexesToRemove)
	}
	// Move the new column to a correct offset.
	destOffset, err := locateOffsetToMove(changingCol.Offset, pos, tblInfo)
	if err != nil {
		return errors.Trace(err)
	}
	tblInfo.MoveColumnInfo(changingCol.Offset, destOffset)
	return nil
}

func replaceOldColumn(tblInfo *model.TableInfo, oldCol, changingCol *model.ColumnInfo,
	newName model.CIStr) *model.ColumnInfo {
	tblInfo.MoveColumnInfo(changingCol.Offset, len(tblInfo.Columns)-1)
	changingCol = updateChangingCol(changingCol, newName, oldCol.Offset)
	tblInfo.Columns[oldCol.Offset] = changingCol
	tblInfo.Columns = tblInfo.Columns[:len(tblInfo.Columns)-1]
	return changingCol
}

func replaceOldIndexes(tblInfo *model.TableInfo, changingIdxs []*model.IndexInfo) {
	// Remove the changing indexes.
	for i, idx := range tblInfo.Indices {
		for _, cIdx := range changingIdxs {
			if cIdx.ID == idx.ID {
				tblInfo.Indices[i] = nil
				break
			}
		}
	}
	tmp := tblInfo.Indices[:0]
	for _, idx := range tblInfo.Indices {
		if idx != nil {
			tmp = append(tmp, idx)
		}
	}
	tblInfo.Indices = tmp
	// Replace the old indexes with changing indexes.
	for _, cIdx := range changingIdxs {
		// The index name should be changed from '_Idx$_name' to 'name'.
		idxName := getChangingIndexOriginName(cIdx)
		for i, idx := range tblInfo.Indices {
			if strings.EqualFold(idxName, idx.Name.O) {
				cIdx.Name = model.NewCIStr(idxName)
				tblInfo.Indices[i] = cIdx
				break
			}
		}
	}
}

// updateNewIdxColsNameOffset updates the name&offset of the index column.
func updateNewIdxColsNameOffset(changingIdxs []*model.IndexInfo,
	oldName model.CIStr, changingCol *model.ColumnInfo) {
	for _, idx := range changingIdxs {
		for _, col := range idx.Columns {
			if col.Name.L == oldName.L {
				setIdxColNameOffset(col, changingCol)
			}
		}
	}
}

// filterIndexesToRemove filters out the indexes that can be removed.
func filterIndexesToRemove(changingIdxs []*model.IndexInfo, colName model.CIStr, tblInfo *model.TableInfo) []*model.IndexInfo {
	indexesToRemove := make([]*model.IndexInfo, 0, len(changingIdxs))
	for _, idx := range changingIdxs {
		var hasOtherChangingCol bool
		for _, col := range idx.Columns {
			if col.Name.L == colName.L {
				continue // ignore the current modifying column.
			}
			if !hasOtherChangingCol {
				hasOtherChangingCol = tblInfo.Columns[col.Offset].ChangeStateInfo != nil
			}
		}
		// For the indexes that still contains other changing column, skip removing it now.
		// We leave the removal work to the last modify column job.
		if !hasOtherChangingCol {
			indexesToRemove = append(indexesToRemove, idx)
		}
	}
	return indexesToRemove
}

func updateChangingCol(col *model.ColumnInfo, newName model.CIStr, newOffset int) *model.ColumnInfo {
	col.Name = newName
	col.ChangeStateInfo = nil
	col.Offset = newOffset
	// After changing the column, the column's type is change, so it needs to set OriginDefaultValue back
	// so that there is no error in getting the default value from OriginDefaultValue.
	// Besides, nil data that was not backfilled in the "add column" is backfilled after the column is changed.
	// So it can set OriginDefaultValue to nil.
	col.OriginDefaultValue = nil
	return col
}

func buildRelatedIndexInfos(tblInfo *model.TableInfo, colID int64) []*model.IndexInfo {
	var indexInfos []*model.IndexInfo
	for _, idx := range tblInfo.Indices {
		if idx.HasColumnInIndexColumns(tblInfo, colID) {
			indexInfos = append(indexInfos, idx)
		}
	}
	return indexInfos
}

func buildRelatedIndexIDs(tblInfo *model.TableInfo, colID int64) []int64 {
	var oldIdxIDs []int64
	for _, idx := range tblInfo.Indices {
		if idx.HasColumnInIndexColumns(tblInfo, colID) {
			oldIdxIDs = append(oldIdxIDs, idx.ID)
		}
	}
	return oldIdxIDs
}

func locateOffsetToMove(currentOffset int, pos *ast.ColumnPosition, tblInfo *model.TableInfo) (destOffset int, err error) {
	if pos == nil {
		return currentOffset, nil
	}
	// Get column offset.
	switch pos.Tp {
	case ast.ColumnPositionFirst:
		return 0, nil
	case ast.ColumnPositionAfter:
		c := model.FindColumnInfo(tblInfo.Columns, pos.RelativeColumn.Name.L)
		if c == nil || c.State != model.StatePublic {
			return 0, infoschema.ErrColumnNotExists.GenWithStackByArgs(pos.RelativeColumn, tblInfo.Name)
		}
		if currentOffset <= c.Offset {
			return c.Offset, nil
		}
		return c.Offset + 1, nil
	case ast.ColumnPositionNone:
		return currentOffset, nil
	default:
		return 0, errors.Errorf("unknown column position type")
	}
}

// BuildElements is exported for testing.
func BuildElements(changingCol *model.ColumnInfo, changingIdxs []*model.IndexInfo) []*meta.Element {
	elements := make([]*meta.Element, 0, len(changingIdxs)+1)
	elements = append(elements, &meta.Element{ID: changingCol.ID, TypeKey: meta.ColumnElementKey})
	for _, idx := range changingIdxs {
		elements = append(elements, &meta.Element{ID: idx.ID, TypeKey: meta.IndexElementKey})
	}
	return elements
}

func (w *worker) updatePhysicalTableRow(t table.PhysicalTable, oldColInfo, colInfo *model.ColumnInfo, reorgInfo *reorgInfo) error {
	logutil.BgLogger().Info("[ddl] start to update table row", zap.String("job", reorgInfo.Job.String()), zap.String("reorgInfo", reorgInfo.String()))
	return w.writePhysicalTableRecord(t, typeUpdateColumnWorker, nil, oldColInfo, colInfo, reorgInfo)
}

// TestReorgGoroutineRunning is only used in test to indicate the reorg goroutine has been started.
var TestReorgGoroutineRunning = make(chan interface{})

// updateColumnAndIndexes handles the modify column reorganization state for a table.
func (w *worker) updateColumnAndIndexes(t table.Table, oldCol, col *model.ColumnInfo, idxes []*model.IndexInfo, reorgInfo *reorgInfo) error {
	failpoint.Inject("mockInfiniteReorgLogic", func(val failpoint.Value) {
		if val.(bool) {
			a := new(interface{})
			TestReorgGoroutineRunning <- a
			for {
				time.Sleep(30 * time.Millisecond)
				if w.getReorgCtx(reorgInfo.Job).isReorgCanceled() {
					// Job is cancelled. So it can't be done.
					failpoint.Return(dbterror.ErrCancelledDDLJob)
				}
			}
		}
	})
	// TODO: Support partition tables.
	if bytes.Equal(reorgInfo.currElement.TypeKey, meta.ColumnElementKey) {
		err := w.updatePhysicalTableRow(t.(table.PhysicalTable), oldCol, col, reorgInfo)
		if err != nil {
			return errors.Trace(err)
		}
	}

	// Get the original start handle and end handle.
	currentVer, err := getValidCurrentVersion(reorgInfo.d.store)
	if err != nil {
		return errors.Trace(err)
	}
	originalStartHandle, originalEndHandle, err := getTableRange(reorgInfo.d.jobContext(reorgInfo.Job), reorgInfo.d, t.(table.PhysicalTable), currentVer.Ver, reorgInfo.Job.Priority)
	if err != nil {
		return errors.Trace(err)
	}

	startElementOffset := 0
	startElementOffsetToResetHandle := -1
	// This backfill job starts with backfilling index data, whose index ID is currElement.ID.
	if bytes.Equal(reorgInfo.currElement.TypeKey, meta.IndexElementKey) {
		for i, idx := range idxes {
			if reorgInfo.currElement.ID == idx.ID {
				startElementOffset = i
				startElementOffsetToResetHandle = i
				break
			}
		}
	}

	for i := startElementOffset; i < len(idxes); i++ {
		// This backfill job has been exited during processing. At that time, the element is reorgInfo.elements[i+1] and handle range is [reorgInfo.StartHandle, reorgInfo.EndHandle].
		// Then the handle range of the rest elements' is [originalStartHandle, originalEndHandle].
		if i == startElementOffsetToResetHandle+1 {
			reorgInfo.StartKey, reorgInfo.EndKey = originalStartHandle, originalEndHandle
		}

		// Update the element in the reorgCtx to keep the atomic access for daemon-worker.
		w.getReorgCtx(reorgInfo.Job).setCurrentElement(reorgInfo.elements[i+1])

		// Update the element in the reorgInfo for updating the reorg meta below.
		reorgInfo.currElement = reorgInfo.elements[i+1]
		// Write the reorg info to store so the whole reorganize process can recover from panic.
		err := reorgInfo.UpdateReorgMeta(reorgInfo.StartKey)
		logutil.BgLogger().Info("[ddl] update column and indexes",
			zap.Int64("jobID", reorgInfo.Job.ID),
			zap.ByteString("elementType", reorgInfo.currElement.TypeKey),
			zap.Int64("elementID", reorgInfo.currElement.ID),
			zap.String("startHandle", tryDecodeToHandleString(reorgInfo.StartKey)),
			zap.String("endHandle", tryDecodeToHandleString(reorgInfo.EndKey)))
		if err != nil {
			return errors.Trace(err)
		}
		err = w.addTableIndex(t, idxes[i], reorgInfo)
		if err != nil {
			return errors.Trace(err)
		}
	}
	return nil
}

type updateColumnWorker struct {
	*backfillWorker
	oldColInfo    *model.ColumnInfo
	newColInfo    *model.ColumnInfo
	metricCounter prometheus.Counter

	// The following attributes are used to reduce memory allocation.
	rowRecords []*rowRecord
	rowDecoder *decoder.RowDecoder

	rowMap map[int64]types.Datum

	// For SQL Mode and warnings.
	sqlMode    mysql.SQLMode
	jobContext *JobContext
}

func newUpdateColumnWorker(sessCtx sessionctx.Context, id int, t table.PhysicalTable, oldCol, newCol *model.ColumnInfo, decodeColMap map[int64]decoder.Column, reorgInfo *reorgInfo, jc *JobContext) *updateColumnWorker {
	rowDecoder := decoder.NewRowDecoder(t, t.WritableCols(), decodeColMap)
	return &updateColumnWorker{
		backfillWorker: newBackfillWorker(sessCtx, id, t, reorgInfo),
		oldColInfo:     oldCol,
		newColInfo:     newCol,
		metricCounter:  metrics.BackfillTotalCounter.WithLabelValues("update_col_rate"),
		rowDecoder:     rowDecoder,
		rowMap:         make(map[int64]types.Datum, len(decodeColMap)),
		sqlMode:        reorgInfo.ReorgMeta.SQLMode,
		jobContext:     jc,
	}
}

func (w *updateColumnWorker) AddMetricInfo(cnt float64) {
	w.metricCounter.Add(cnt)
}

type rowRecord struct {
	key     []byte        // It's used to lock a record. Record it to reduce the encoding time.
	vals    []byte        // It's the record.
	warning *terror.Error // It's used to record the cast warning of a record.
}

// getNextKey gets next handle of entry that we are going to process.
func (w *updateColumnWorker) getNextKey(taskRange reorgBackfillTask,
	taskDone bool, lastAccessedHandle kv.Key) (nextHandle kv.Key) {
	if !taskDone {
		// The task is not done. So we need to pick the last processed entry's handle and add one.
		return lastAccessedHandle.Next()
	}

	return taskRange.endKey.Next()
}

func (w *updateColumnWorker) fetchRowColVals(txn kv.Transaction, taskRange reorgBackfillTask) ([]*rowRecord, kv.Key, bool, error) {
	w.rowRecords = w.rowRecords[:0]
	startTime := time.Now()

	// taskDone means that the added handle is out of taskRange.endHandle.
	taskDone := false
	var lastAccessedHandle kv.Key
	oprStartTime := startTime
	err := iterateSnapshotRows(w.reorgInfo.d.jobContext(w.reorgInfo.Job), w.sessCtx.GetStore(), w.priority, w.table, txn.StartTS(), taskRange.startKey, taskRange.endKey,
		func(handle kv.Handle, recordKey kv.Key, rawRow []byte) (bool, error) {
			oprEndTime := time.Now()
			logSlowOperations(oprEndTime.Sub(oprStartTime), "iterateSnapshotRows in updateColumnWorker fetchRowColVals", 0)
			oprStartTime = oprEndTime

			taskDone = recordKey.Cmp(taskRange.endKey) > 0

			if taskDone || len(w.rowRecords) >= w.batchCnt {
				return false, nil
			}

			if err1 := w.getRowRecord(handle, recordKey, rawRow); err1 != nil {
				return false, errors.Trace(err1)
			}
			lastAccessedHandle = recordKey
			if recordKey.Cmp(taskRange.endKey) == 0 {
				// If taskRange.endIncluded == false, we will not reach here when handle == taskRange.endHandle.
				taskDone = true
				return false, nil
			}
			return true, nil
		})

	if len(w.rowRecords) == 0 {
		taskDone = true
	}

	logutil.BgLogger().Debug("[ddl] txn fetches handle info", zap.Uint64("txnStartTS", txn.StartTS()), zap.String("taskRange", taskRange.String()), zap.Duration("takeTime", time.Since(startTime)))
	return w.rowRecords, w.getNextKey(taskRange, taskDone, lastAccessedHandle), taskDone, errors.Trace(err)
}

func (w *updateColumnWorker) getRowRecord(handle kv.Handle, recordKey []byte, rawRow []byte) error {
	sysTZ := w.sessCtx.GetSessionVars().StmtCtx.TimeZone
	_, err := w.rowDecoder.DecodeTheExistedColumnMap(w.sessCtx, handle, rawRow, sysTZ, w.rowMap)
	if err != nil {
		return errors.Trace(dbterror.ErrCantDecodeRecord.GenWithStackByArgs("column", err))
	}

	if _, ok := w.rowMap[w.newColInfo.ID]; ok {
		// The column is already added by update or insert statement, skip it.
		w.cleanRowMap()
		return nil
	}

	var recordWarning *terror.Error
	// Since every updateColumnWorker handle their own work individually, we can cache warning in statement context when casting datum.
	oldWarn := w.sessCtx.GetSessionVars().StmtCtx.GetWarnings()
	if oldWarn == nil {
		oldWarn = []stmtctx.SQLWarn{}
	} else {
		oldWarn = oldWarn[:0]
	}
	w.sessCtx.GetSessionVars().StmtCtx.SetWarnings(oldWarn)
	val := w.rowMap[w.oldColInfo.ID]
	col := w.newColInfo
	if val.Kind() == types.KindNull && col.FieldType.GetType() == mysql.TypeTimestamp && mysql.HasNotNullFlag(col.GetFlag()) {
		if v, err := expression.GetTimeCurrentTimestamp(w.sessCtx, col.GetType(), col.GetDecimal()); err == nil {
			// convert null value to timestamp should be substituted with current timestamp if NOT_NULL flag is set.
			w.rowMap[w.oldColInfo.ID] = v
		}
	}
	newColVal, err := table.CastValue(w.sessCtx, w.rowMap[w.oldColInfo.ID], w.newColInfo, false, false)
	if err != nil {
		return w.reformatErrors(err)
	}
	if w.sessCtx.GetSessionVars().StmtCtx.GetWarnings() != nil && len(w.sessCtx.GetSessionVars().StmtCtx.GetWarnings()) != 0 {
		warn := w.sessCtx.GetSessionVars().StmtCtx.GetWarnings()
		recordWarning = errors.Cause(w.reformatErrors(warn[0].Err)).(*terror.Error)
	}

	failpoint.Inject("MockReorgTimeoutInOneRegion", func(val failpoint.Value) {
		if val.(bool) {
			if handle.IntValue() == 3000 && atomic.CompareAndSwapInt32(&TestCheckReorgTimeout, 0, 1) {
				failpoint.Return(errors.Trace(dbterror.ErrWaitReorgTimeout))
			}
		}
	})

	w.rowMap[w.newColInfo.ID] = newColVal
	_, err = w.rowDecoder.EvalRemainedExprColumnMap(w.sessCtx, w.rowMap)
	if err != nil {
		return errors.Trace(err)
	}

	newColumnIDs := make([]int64, 0, len(w.rowMap))
	newRow := make([]types.Datum, 0, len(w.rowMap))
	for colID, val := range w.rowMap {
		newColumnIDs = append(newColumnIDs, colID)
		newRow = append(newRow, val)
	}
	sctx, rd := w.sessCtx.GetSessionVars().StmtCtx, &w.sessCtx.GetSessionVars().RowEncoder
	newRowVal, err := tablecodec.EncodeRow(sctx, newRow, newColumnIDs, nil, nil, rd)
	if err != nil {
		return errors.Trace(err)
	}

	w.rowRecords = append(w.rowRecords, &rowRecord{key: recordKey, vals: newRowVal, warning: recordWarning})
	w.cleanRowMap()
	return nil
}

// reformatErrors casted error because `convertTo` function couldn't package column name and datum value for some errors.
func (w *updateColumnWorker) reformatErrors(err error) error {
	// Since row count is not precious in concurrent reorganization, here we substitute row count with datum value.
	if types.ErrTruncated.Equal(err) || types.ErrDataTooLong.Equal(err) {
		dStr := datumToStringNoErr(w.rowMap[w.oldColInfo.ID])
		err = types.ErrTruncated.GenWithStack("Data truncated for column '%s', value is '%s'", w.oldColInfo.Name, dStr)
	}

	if types.ErrWarnDataOutOfRange.Equal(err) {
		dStr := datumToStringNoErr(w.rowMap[w.oldColInfo.ID])
		err = types.ErrWarnDataOutOfRange.GenWithStack("Out of range value for column '%s', the value is '%s'", w.oldColInfo.Name, dStr)
	}
	return err
}

func datumToStringNoErr(d types.Datum) string {
	if v, err := d.ToString(); err == nil {
		return v
	}
	return fmt.Sprintf("%v", d.GetValue())
}

func (w *updateColumnWorker) cleanRowMap() {
	for id := range w.rowMap {
		delete(w.rowMap, id)
	}
}

// BackfillDataInTxn will backfill the table record in a transaction. A lock corresponds to a rowKey if the value of rowKey is changed.
func (w *updateColumnWorker) BackfillDataInTxn(handleRange reorgBackfillTask) (taskCtx backfillTaskContext, errInTxn error) {
	oprStartTime := time.Now()
	ctx := kv.WithInternalSourceType(context.Background(), w.jobContext.ddlJobSourceType())
	errInTxn = kv.RunInNewTxn(ctx, w.sessCtx.GetStore(), true, func(ctx context.Context, txn kv.Transaction) error {
		taskCtx.addedCount = 0
		taskCtx.scanCount = 0
		txn.SetOption(kv.Priority, w.priority)
		if tagger := w.reorgInfo.d.getResourceGroupTaggerForTopSQL(w.reorgInfo.Job); tagger != nil {
			txn.SetOption(kv.ResourceGroupTagger, tagger)
		}

		rowRecords, nextKey, taskDone, err := w.fetchRowColVals(txn, handleRange)
		if err != nil {
			return errors.Trace(err)
		}
		taskCtx.nextKey = nextKey
		taskCtx.done = taskDone

		warningsMap := make(map[errors.ErrorID]*terror.Error, len(rowRecords))
		warningsCountMap := make(map[errors.ErrorID]int64, len(rowRecords))
		for _, rowRecord := range rowRecords {
			taskCtx.scanCount++

			err = txn.Set(rowRecord.key, rowRecord.vals)
			if err != nil {
				return errors.Trace(err)
			}
			taskCtx.addedCount++
			if rowRecord.warning != nil {
				if _, ok := warningsCountMap[rowRecord.warning.ID()]; ok {
					warningsCountMap[rowRecord.warning.ID()]++
				} else {
					warningsCountMap[rowRecord.warning.ID()] = 1
					warningsMap[rowRecord.warning.ID()] = rowRecord.warning
				}
			}
		}

		// Collect the warnings.
		taskCtx.warnings, taskCtx.warningsCount = warningsMap, warningsCountMap

		return nil
	})
	logSlowOperations(time.Since(oprStartTime), "BackfillDataInTxn", 3000)

	return
}

func updateChangingObjState(changingCol *model.ColumnInfo, changingIdxs []*model.IndexInfo, schemaState model.SchemaState) {
	changingCol.State = schemaState
	for _, idx := range changingIdxs {
		idx.State = schemaState
	}
}

// doModifyColumn updates the column information and reorders all columns. It does not support modifying column data.
func (w *worker) doModifyColumn(
	d *ddlCtx, t *meta.Meta, job *model.Job, dbInfo *model.DBInfo, tblInfo *model.TableInfo,
	newCol, oldCol *model.ColumnInfo, pos *ast.ColumnPosition) (ver int64, _ error) {
	if oldCol.ID != newCol.ID {
		job.State = model.JobStateRollingback
		return ver, dbterror.ErrColumnInChange.GenWithStackByArgs(oldCol.Name, newCol.ID)
	}
	// Column from null to not null.
	if !mysql.HasNotNullFlag(oldCol.GetFlag()) && mysql.HasNotNullFlag(newCol.GetFlag()) {
		noPreventNullFlag := !mysql.HasPreventNullInsertFlag(oldCol.GetFlag())

		// lease = 0 means it's in an integration test. In this case we don't delay so the test won't run too slowly.
		// We need to check after the flag is set
		if d.lease > 0 && !noPreventNullFlag {
			delayForAsyncCommit()
		}

		// Introduce the `mysql.PreventNullInsertFlag` flag to prevent users from inserting or updating null values.
		err := modifyColsFromNull2NotNull(w, dbInfo, tblInfo, []*model.ColumnInfo{oldCol}, newCol, oldCol.GetType() != newCol.GetType())
		if err != nil {
			if dbterror.ErrWarnDataTruncated.Equal(err) || dbterror.ErrInvalidUseOfNull.Equal(err) {
				job.State = model.JobStateRollingback
			}
			return ver, err
		}
		// The column should get into prevent null status first.
		if noPreventNullFlag {
			return updateVersionAndTableInfoWithCheck(d, t, job, tblInfo, true)
		}
	}

	if job.MultiSchemaInfo != nil && job.MultiSchemaInfo.Revertible {
		job.MarkNonRevertible()
		// Store the mark and enter the next DDL handling loop.
		return updateVersionAndTableInfoWithCheck(d, t, job, tblInfo, false)
	}

	if err := adjustTableInfoAfterModifyColumn(tblInfo, newCol, oldCol, pos); err != nil {
		job.State = model.JobStateRollingback
		return ver, errors.Trace(err)
	}

	ver, err := updateVersionAndTableInfoWithCheck(d, t, job, tblInfo, true)
	if err != nil {
		// Modified the type definition of 'null' to 'not null' before this, so rollBack the job when an error occurs.
		job.State = model.JobStateRollingback
		return ver, errors.Trace(err)
	}

	job.FinishTableJob(model.JobStateDone, model.StatePublic, ver, tblInfo)
	// For those column-type-change type which doesn't need reorg data, we should also mock the job args for delete range.
	job.Args = []interface{}{[]int64{}, []int64{}}
	return ver, nil
}

func adjustTableInfoAfterModifyColumn(
	tblInfo *model.TableInfo, newCol, oldCol *model.ColumnInfo, pos *ast.ColumnPosition) error {
	// We need the latest column's offset and state. This information can be obtained from the store.
	newCol.Offset = oldCol.Offset
	newCol.State = oldCol.State
	if pos != nil && pos.RelativeColumn != nil && oldCol.Name.L == pos.RelativeColumn.Name.L {
		// For cases like `modify column b after b`, it should report this error.
		return errors.Trace(infoschema.ErrColumnNotExists.GenWithStackByArgs(oldCol.Name, tblInfo.Name))
	}
	destOffset, err := locateOffsetToMove(oldCol.Offset, pos, tblInfo)
	if err != nil {
		return errors.Trace(infoschema.ErrColumnNotExists.GenWithStackByArgs(oldCol.Name, tblInfo.Name))
	}
	tblInfo.Columns[oldCol.Offset] = newCol
	tblInfo.MoveColumnInfo(oldCol.Offset, destOffset)
	updateNewIdxColsNameOffset(tblInfo.Indices, oldCol.Name, newCol)
	return nil
}

func checkAndApplyAutoRandomBits(d *ddlCtx, m *meta.Meta, dbInfo *model.DBInfo, tblInfo *model.TableInfo,
	oldCol *model.ColumnInfo, newCol *model.ColumnInfo, newAutoRandBits uint64) error {
	if newAutoRandBits == 0 {
		return nil
	}
	idAcc := m.GetAutoIDAccessors(dbInfo.ID, tblInfo.ID)
	err := checkNewAutoRandomBits(idAcc, oldCol, newCol, newAutoRandBits, tblInfo.Version)
	if err != nil {
		return err
	}
	return applyNewAutoRandomBits(d, m, dbInfo, tblInfo, oldCol, newAutoRandBits)
}

// checkNewAutoRandomBits checks whether the new auto_random bits number can cause overflow.
func checkNewAutoRandomBits(idAccessors meta.AutoIDAccessors, oldCol *model.ColumnInfo,
	newCol *model.ColumnInfo, newAutoRandBits uint64, tblInfoVer uint16) error {
	newLayout := autoid.NewShardIDLayout(&newCol.FieldType, newAutoRandBits)

	idAcc := idAccessors.RandomID()
	convertedFromAutoInc := mysql.HasAutoIncrementFlag(oldCol.GetFlag())
	if convertedFromAutoInc {
		idAcc = idAccessors.IncrementID(tblInfoVer)
	}
	// Generate a new auto ID first to prevent concurrent update in DML.
	_, err := idAcc.Inc(1)
	if err != nil {
		return err
	}
	currentIncBitsVal, err := idAcc.Get()
	if err != nil {
		return err
	}
	// Find the max number of available shard bits by
	// counting leading zeros in current inc part of auto_random ID.
	usedBits := uint64(64 - bits.LeadingZeros64(uint64(currentIncBitsVal)))
	if usedBits > newLayout.IncrementalBits {
		overflowCnt := usedBits - newLayout.IncrementalBits
		errMsg := fmt.Sprintf(autoid.AutoRandomOverflowErrMsg, newAutoRandBits-overflowCnt, newAutoRandBits, oldCol.Name.O)
		return dbterror.ErrInvalidAutoRandom.GenWithStackByArgs(errMsg)
	}
	return nil
}

// applyNewAutoRandomBits set auto_random bits to TableInfo and
// migrate auto_increment ID to auto_random ID if possible.
func applyNewAutoRandomBits(d *ddlCtx, m *meta.Meta, dbInfo *model.DBInfo,
	tblInfo *model.TableInfo, oldCol *model.ColumnInfo, newAutoRandBits uint64) error {
	tblInfo.AutoRandomBits = newAutoRandBits
	needMigrateFromAutoIncToAutoRand := mysql.HasAutoIncrementFlag(oldCol.GetFlag())
	if !needMigrateFromAutoIncToAutoRand {
		return nil
	}
	autoRandAlloc := autoid.NewAllocatorsFromTblInfo(d.store, dbInfo.ID, tblInfo).Get(autoid.AutoRandomType)
	if autoRandAlloc == nil {
		errMsg := fmt.Sprintf(autoid.AutoRandomAllocatorNotFound, dbInfo.Name.O, tblInfo.Name.O)
		return dbterror.ErrInvalidAutoRandom.GenWithStackByArgs(errMsg)
	}
	idAcc := m.GetAutoIDAccessors(dbInfo.ID, tblInfo.ID).RowID()
	nextAutoIncID, err := idAcc.Get()
	if err != nil {
		return errors.Trace(err)
	}
	err = autoRandAlloc.Rebase(context.Background(), nextAutoIncID, false)
	if err != nil {
		return errors.Trace(err)
	}
	if err := idAcc.Del(); err != nil {
		return errors.Trace(err)
	}
	return nil
}

// checkForNullValue ensure there are no null values of the column of this table.
// `isDataTruncated` indicates whether the new field and the old field type are the same, in order to be compatible with mysql.
func checkForNullValue(ctx context.Context, sctx sessionctx.Context, isDataTruncated bool, schema, table model.CIStr, newCol *model.ColumnInfo, oldCols ...*model.ColumnInfo) error {
	needCheckNullValue := false
	for _, oldCol := range oldCols {
		if oldCol.GetType() != mysql.TypeTimestamp && newCol.GetType() == mysql.TypeTimestamp {
			// special case for convert null value of non-timestamp type to timestamp type, null value will be substituted with current timestamp.
			continue
		}
		needCheckNullValue = true
	}
	if !needCheckNullValue {
		return nil
	}
	var buf strings.Builder
	buf.WriteString("select 1 from %n.%n where ")
	paramsList := make([]interface{}, 0, 2+len(oldCols))
	paramsList = append(paramsList, schema.L, table.L)
	for i, col := range oldCols {
		if i == 0 {
			buf.WriteString("%n is null")
			paramsList = append(paramsList, col.Name.L)
		} else {
			buf.WriteString(" or %n is null")
			paramsList = append(paramsList, col.Name.L)
		}
	}
	buf.WriteString(" limit 1")
	rows, _, err := sctx.(sqlexec.RestrictedSQLExecutor).ExecRestrictedSQL(ctx, nil, buf.String(), paramsList...)
	if err != nil {
		return errors.Trace(err)
	}
	rowCount := len(rows)
	if rowCount != 0 {
		if isDataTruncated {
			return dbterror.ErrWarnDataTruncated.GenWithStackByArgs(newCol.Name.L, rowCount)
		}
		return dbterror.ErrInvalidUseOfNull
	}
	return nil
}

func updateColumnDefaultValue(d *ddlCtx, t *meta.Meta, job *model.Job, newCol *model.ColumnInfo, oldColName *model.CIStr) (ver int64, _ error) {
	tblInfo, err := GetTableInfoAndCancelFaultJob(t, job, job.SchemaID)
	if err != nil {
		return ver, errors.Trace(err)
	}

	if job.MultiSchemaInfo != nil && job.MultiSchemaInfo.Revertible {
		job.MarkNonRevertible()
		// Store the mark and enter the next DDL handling loop.
		return updateVersionAndTableInfoWithCheck(d, t, job, tblInfo, false)
	}

	oldCol := model.FindColumnInfo(tblInfo.Columns, oldColName.L)
	if oldCol == nil || oldCol.State != model.StatePublic {
		job.State = model.JobStateCancelled
		return ver, infoschema.ErrColumnNotExists.GenWithStackByArgs(newCol.Name, tblInfo.Name)
	}
	// The newCol's offset may be the value of the old schema version, so we can't use newCol directly.
	oldCol.DefaultValue = newCol.DefaultValue
	oldCol.DefaultValueBit = newCol.DefaultValueBit
	oldCol.DefaultIsExpr = newCol.DefaultIsExpr
	if mysql.HasNoDefaultValueFlag(newCol.GetFlag()) {
		oldCol.AddFlag(mysql.NoDefaultValueFlag)
	} else {
		oldCol.DelFlag(mysql.NoDefaultValueFlag)
		sctx := newContext(d.store)
		err = checkDefaultValue(sctx, table.ToColumn(oldCol), true)
		if err != nil {
			job.State = model.JobStateCancelled
			return ver, err
		}
	}

	ver, err = updateVersionAndTableInfo(d, t, job, tblInfo, true)
	if err != nil {
		job.State = model.JobStateCancelled
		return ver, errors.Trace(err)
	}

	job.FinishTableJob(model.JobStateDone, model.StatePublic, ver, tblInfo)
	return ver, nil
}

func isColumnWithIndex(colName string, indices []*model.IndexInfo) bool {
	for _, indexInfo := range indices {
		for _, col := range indexInfo.Columns {
			if col.Name.L == colName {
				return true
			}
		}
	}
	return false
}

func isColumnCanDropWithIndex(colName string, indices []*model.IndexInfo) error {
	for _, indexInfo := range indices {
		if indexInfo.Primary || len(indexInfo.Columns) > 1 {
			for _, col := range indexInfo.Columns {
				if col.Name.L == colName {
					return dbterror.ErrCantDropColWithIndex.GenWithStack("can't drop column %s with composite index covered or Primary Key covered now", colName)
				}
			}
		}
	}
	return nil
}

func listIndicesWithColumn(colName string, indices []*model.IndexInfo) []*model.IndexInfo {
	ret := make([]*model.IndexInfo, 0)
	for _, indexInfo := range indices {
		if len(indexInfo.Columns) == 1 && colName == indexInfo.Columns[0].Name.L {
			ret = append(ret, indexInfo)
		}
	}
	return ret
}

func getColumnForeignKeyInfo(colName string, fkInfos []*model.FKInfo) *model.FKInfo {
	for _, fkInfo := range fkInfos {
		for _, col := range fkInfo.Cols {
			if col.L == colName {
				return fkInfo
			}
		}
	}
	return nil
}

func allocateColumnID(tblInfo *model.TableInfo) int64 {
	tblInfo.MaxColumnID++
	return tblInfo.MaxColumnID
}

func checkAddColumnTooManyColumns(colNum int) error {
	if uint32(colNum) > atomic.LoadUint32(&config.GetGlobalConfig().TableColumnCountLimit) {
		return dbterror.ErrTooManyFields
	}
	return nil
}

// rollbackModifyColumnJob rollbacks the job when an error occurs.
func rollbackModifyColumnJob(d *ddlCtx, t *meta.Meta, tblInfo *model.TableInfo, job *model.Job, newCol, oldCol *model.ColumnInfo, modifyColumnTp byte) (ver int64, _ error) {
	var err error
	if oldCol.ID == newCol.ID && modifyColumnTp == mysql.TypeNull {
		// field NotNullFlag flag reset.
		tblInfo.Columns[oldCol.Offset].SetFlag(oldCol.GetFlag() &^ mysql.NotNullFlag)
		// field PreventNullInsertFlag flag reset.
		tblInfo.Columns[oldCol.Offset].SetFlag(oldCol.GetFlag() &^ mysql.PreventNullInsertFlag)
		ver, err = updateVersionAndTableInfo(d, t, job, tblInfo, true)
		if err != nil {
			return ver, errors.Trace(err)
		}
	}
	job.FinishTableJob(model.JobStateRollbackDone, model.StateNone, ver, tblInfo)
	// For those column-type-change type which doesn't need reorg data, we should also mock the job args for delete range.
	job.Args = []interface{}{[]int64{}, []int64{}}
	return ver, nil
}

// modifyColsFromNull2NotNull modifies the type definitions of 'null' to 'not null'.
// Introduce the `mysql.PreventNullInsertFlag` flag to prevent users from inserting or updating null values.
func modifyColsFromNull2NotNull(w *worker, dbInfo *model.DBInfo, tblInfo *model.TableInfo, cols []*model.ColumnInfo, newCol *model.ColumnInfo, isDataTruncated bool) error {
	// Get sessionctx from context resource pool.
	var sctx sessionctx.Context
	sctx, err := w.sessPool.get()
	if err != nil {
		return errors.Trace(err)
	}
	defer w.sessPool.put(sctx)

	skipCheck := false
	failpoint.Inject("skipMockContextDoExec", func(val failpoint.Value) {
		if val.(bool) {
			skipCheck = true
		}
	})
	if !skipCheck {
		// If there is a null value inserted, it cannot be modified and needs to be rollback.
		err = checkForNullValue(w.ctx, sctx, isDataTruncated, dbInfo.Name, tblInfo.Name, newCol, cols...)
		if err != nil {
			return errors.Trace(err)
		}
	}

	// Prevent this field from inserting null values.
	for _, col := range cols {
		col.AddFlag(mysql.PreventNullInsertFlag)
	}
	return nil
}

func generateOriginDefaultValue(col *model.ColumnInfo, ctx sessionctx.Context) (interface{}, error) {
	var err error
	odValue := col.GetDefaultValue()
	if odValue == nil && mysql.HasNotNullFlag(col.GetFlag()) {
		switch col.GetType() {
		// Just use enum field's first element for OriginDefaultValue.
		case mysql.TypeEnum:
			defEnum, verr := types.ParseEnumValue(col.GetElems(), 1)
			if verr != nil {
				return nil, errors.Trace(verr)
			}
			defVal := types.NewCollateMysqlEnumDatum(defEnum, col.GetCollate())
			return defVal.ToString()
		default:
			zeroVal := table.GetZeroValue(col)
			odValue, err = zeroVal.ToString()
			if err != nil {
				return nil, errors.Trace(err)
			}
		}
	}

	if odValue == strings.ToUpper(ast.CurrentTimestamp) {
		var t time.Time
		if ctx == nil {
			t = time.Now()
		} else {
			t, _ = expression.GetStmtTimestamp(ctx)
		}
		if col.GetType() == mysql.TypeTimestamp {
			odValue = types.NewTime(types.FromGoTime(t.UTC()), col.GetType(), col.GetDecimal()).String()
		} else if col.GetType() == mysql.TypeDatetime {
			odValue = types.NewTime(types.FromGoTime(t), col.GetType(), col.GetDecimal()).String()
		}
	}
	return odValue, nil
}

// FindColumnIndexCols finds column in index
func FindColumnIndexCols(c string, cols []*model.IndexColumn) *model.IndexColumn {
	return findColumnInIndexCols(c, cols)
}

func findColumnInIndexCols(c string, cols []*model.IndexColumn) *model.IndexColumn {
	for _, c1 := range cols {
		if c == c1.Name.L {
			return c1
		}
	}
	return nil
}

func getColumnInfoByName(tbInfo *model.TableInfo, column string) *model.ColumnInfo {
	for _, colInfo := range tbInfo.Cols() {
		if colInfo != nil && colInfo.Name.L == column {
			return colInfo
		}
	}
	return nil
}

// isVirtualGeneratedColumn checks the column if it is virtual.
func isVirtualGeneratedColumn(col *model.ColumnInfo) bool {
	if col.IsGenerated() && !col.GeneratedStored {
		return true
	}
	return false
}

func indexInfoContains(idxID int64, idxInfos []*model.IndexInfo) bool {
	for _, idxInfo := range idxInfos {
		if idxID == idxInfo.ID {
			return true
		}
	}
	return false
}

func indexInfosToIDList(idxInfos []*model.IndexInfo) []int64 {
	ids := make([]int64, 0, len(idxInfos))
	for _, idxInfo := range idxInfos {
		ids = append(ids, idxInfo.ID)
	}
	return ids
}

func genChangingColumnUniqueName(tblInfo *model.TableInfo, oldCol *model.ColumnInfo) string {
	suffix := 0
	newColumnNamePrefix := fmt.Sprintf("%s%s", changingColumnPrefix, oldCol.Name.O)
	newColumnLowerName := fmt.Sprintf("%s_%d", strings.ToLower(newColumnNamePrefix), suffix)
	// Check whether the new column name is used.
	columnNameMap := make(map[string]bool, len(tblInfo.Columns))
	for _, col := range tblInfo.Columns {
		columnNameMap[col.Name.L] = true
	}
	for columnNameMap[newColumnLowerName] {
		suffix++
		newColumnLowerName = fmt.Sprintf("%s_%d", strings.ToLower(newColumnNamePrefix), suffix)
	}
	return fmt.Sprintf("%s_%d", newColumnNamePrefix, suffix)
}

func genChangingIndexUniqueName(tblInfo *model.TableInfo, idxInfo *model.IndexInfo) string {
	suffix := 0
	newIndexNamePrefix := fmt.Sprintf("%s%s", changingIndexPrefix, idxInfo.Name.O)
	newIndexLowerName := fmt.Sprintf("%s_%d", strings.ToLower(newIndexNamePrefix), suffix)
	// Check whether the new index name is used.
	indexNameMap := make(map[string]bool, len(tblInfo.Indices))
	for _, idx := range tblInfo.Indices {
		indexNameMap[idx.Name.L] = true
	}
	for indexNameMap[newIndexLowerName] {
		suffix++
		newIndexLowerName = fmt.Sprintf("%s_%d", strings.ToLower(newIndexNamePrefix), suffix)
	}
	return fmt.Sprintf("%s_%d", newIndexNamePrefix, suffix)
}

func getChangingIndexOriginName(changingIdx *model.IndexInfo) string {
	idxName := strings.TrimPrefix(changingIdx.Name.O, changingIndexPrefix)
	// Since the unique idxName may contain the suffix number (indexName_num), better trim the suffix.
	var pos int
	if pos = strings.LastIndex(idxName, "_"); pos == -1 {
		return idxName
	}
	return idxName[:pos]
}<|MERGE_RESOLUTION|>--- conflicted
+++ resolved
@@ -621,11 +621,7 @@
 	}
 	var changingIdxIDs []int64
 	if modifyInfo.changingCol != nil {
-<<<<<<< HEAD
-		changingIdxIDs = getRelatedIndexIDs(tblInfo, modifyInfo.changingCol.ID)
-=======
 		changingIdxIDs = buildRelatedIndexIDs(tblInfo, modifyInfo.changingCol.ID)
->>>>>>> d90cee50
 		// The job is in the middle state. The appended changingCol and changingIndex should
 		// be removed from the tableInfo as well.
 		removeChangingColAndIdxs(tblInfo, modifyInfo.changingCol.ID)
@@ -635,45 +631,12 @@
 		return ver, errors.Trace(err)
 	}
 	job.FinishTableJob(model.JobStateRollbackDone, model.StateNone, ver, tblInfo)
-<<<<<<< HEAD
-	// Reconstruct the job args to add the abandoned temporary index ids into delete range table.
-=======
 	// Reconstruct the job args to add the temporary index ids into delete range table.
->>>>>>> d90cee50
 	job.Args = []interface{}{changingIdxIDs, getPartitionIDs(tblInfo)}
 	return ver, nil
 }
 
 func removeChangingColAndIdxs(tblInfo *model.TableInfo, changingColID int64) {
-<<<<<<< HEAD
-	var colName string
-	for i, c := range tblInfo.Columns {
-		if c.ID == changingColID {
-			tblInfo.MoveColumnInfo(i, len(tblInfo.Columns)-1)
-			colName = c.Name.L
-			break
-		}
-	}
-	if len(colName) == 0 {
-		return
-	}
-	tblInfo.Columns = tblInfo.Columns[:len(tblInfo.Columns)-1]
-	for i, idx := range tblInfo.Indices {
-		for _, idxCol := range idx.Columns {
-			if colName == idxCol.Name.L {
-				tblInfo.Indices[i] = nil
-				break
-			}
-		}
-	}
-	tmp := tblInfo.Indices[:0]
-	for _, idx := range tblInfo.Indices {
-		if idx != nil {
-			tmp = append(tmp, idx)
-		}
-	}
-	tblInfo.Indices = tmp
-=======
 	restIdx := tblInfo.Indices[:0]
 	for _, idx := range tblInfo.Indices {
 		if !idx.HasColumnInIndexColumns(tblInfo, changingColID) {
@@ -689,7 +652,6 @@
 		}
 	}
 	tblInfo.Columns = restCols
->>>>>>> d90cee50
 }
 
 func (w *worker) doModifyColumnTypeWithData(
