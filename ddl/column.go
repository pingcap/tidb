--- conflicted
+++ resolved
@@ -186,15 +186,6 @@
 	return ver, errors.Trace(err)
 }
 
-<<<<<<< HEAD
-=======
-func setColumnsState(columnInfos []*model.ColumnInfo, state model.SchemaState) {
-	for i := range columnInfos {
-		columnInfos[i].State = state
-	}
-}
-
->>>>>>> d1c8af62
 // checkAfterPositionExists makes sure the column specified in AFTER clause is exists.
 // For example, ALTER TABLE t ADD COLUMN c3 INT AFTER c1.
 func checkAfterPositionExists(tblInfo *model.TableInfo, pos *ast.ColumnPosition) error {
