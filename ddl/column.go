--- conflicted
+++ resolved
@@ -809,19 +809,11 @@
 
 	if job.IsRollingback() {
 		// For those column-type-change jobs which don't reorg the data.
-<<<<<<< HEAD
-		if !needChangeColumnData(oldCol, jobParam.newCol) {
-			return rollbackModifyColumnJob(d, t, tblInfo, job, jobParam.newCol, oldCol, jobParam.modifyColumnTp)
+		if !needChangeColumnData(oldCol, modifyInfo.newCol) {
+			return rollbackModifyColumnJob(d, t, tblInfo, job, modifyInfo.newCol, oldCol, modifyInfo.modifyColumnTp)
 		}
 		// For those column-type-change jobs which reorg the data.
-		return rollbackModifyColumnJobWithData(d, t, tblInfo, job, oldCol, jobParam)
-=======
-		if !needChangeColumnData(oldCol, modifyInfo.newCol) {
-			return rollbackModifyColumnJob(t, tblInfo, job, modifyInfo.newCol, oldCol, modifyInfo.modifyColumnTp)
-		}
-		// For those column-type-change jobs which reorg the data.
-		return rollbackModifyColumnJobWithData(t, tblInfo, job, oldCol, modifyInfo)
->>>>>>> db852db5
+		return rollbackModifyColumnJobWithData(d, t, tblInfo, job, oldCol, modifyInfo)
 	}
 
 	// If we want to rename the column name, we need to check whether it already exists.
@@ -907,11 +899,7 @@
 }
 
 // rollbackModifyColumnJobWithData is used to rollback modify-column job which need to reorg the data.
-<<<<<<< HEAD
-func rollbackModifyColumnJobWithData(d *ddlCtx, t *meta.Meta, tblInfo *model.TableInfo, job *model.Job, oldCol *model.ColumnInfo, jobParam *modifyColumnJobParameter) (ver int64, err error) {
-=======
-func rollbackModifyColumnJobWithData(t *meta.Meta, tblInfo *model.TableInfo, job *model.Job, oldCol *model.ColumnInfo, modifyInfo *modifyingColInfo) (ver int64, err error) {
->>>>>>> db852db5
+func rollbackModifyColumnJobWithData(d *ddlCtx, t *meta.Meta, tblInfo *model.TableInfo, job *model.Job, oldCol *model.ColumnInfo, modifyInfo *modifyingColInfo) (ver int64, err error) {
 	// If the not-null change is included, we should clean the flag info in oldCol.
 	if modifyInfo.modifyColumnTp == mysql.TypeNull {
 		// Reset NotNullFlag flag.
@@ -1000,26 +988,16 @@
 			}
 		}
 		// delete only -> write only
-<<<<<<< HEAD
-		updateChangingInfo(changingCol, changingIdxs, model.StateWriteOnly)
+		updateChangingObjState(changingCol, changingIdxs, model.StateWriteOnly)
 		ver, err = updateVersionAndTableInfo(d, t, job, tblInfo, originalState != changingCol.State)
-=======
-		updateChangingObjState(changingCol, changingIdxs, model.StateWriteOnly)
-		ver, err = updateVersionAndTableInfo(t, job, tblInfo, originalState != changingCol.State)
->>>>>>> db852db5
 		if err != nil {
 			return ver, errors.Trace(err)
 		}
 		job.SchemaState = model.StateWriteOnly
 	case model.StateWriteOnly:
 		// write only -> reorganization
-<<<<<<< HEAD
-		updateChangingInfo(changingCol, changingIdxs, model.StateWriteReorganization)
+		updateChangingObjState(changingCol, changingIdxs, model.StateWriteReorganization)
 		ver, err = updateVersionAndTableInfo(d, t, job, tblInfo, originalState != changingCol.State)
-=======
-		updateChangingObjState(changingCol, changingIdxs, model.StateWriteReorganization)
-		ver, err = updateVersionAndTableInfo(t, job, tblInfo, originalState != changingCol.State)
->>>>>>> db852db5
 		if err != nil {
 			return ver, errors.Trace(err)
 		}
@@ -1091,14 +1069,9 @@
 			job.State = model.JobStateRollingback
 			return ver, errors.Trace(err)
 		}
-<<<<<<< HEAD
-		updateChangingInfo(changingCol, changingIdxs, model.StatePublic)
+
+		updateChangingObjState(changingCol, changingIdxs, model.StatePublic)
 		ver, err = updateVersionAndTableInfo(d, t, job, tblInfo, originalState != changingCol.State)
-=======
-
-		updateChangingObjState(changingCol, changingIdxs, model.StatePublic)
-		ver, err = updateVersionAndTableInfo(t, job, tblInfo, originalState != changingCol.State)
->>>>>>> db852db5
 		if err != nil {
 			return ver, errors.Trace(err)
 		}
