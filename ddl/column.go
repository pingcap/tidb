--- conflicted
+++ resolved
@@ -124,19 +124,9 @@
 	colInfo.Offset = len(cols)
 
 	// Append the column info to the end of the tblInfo.Columns.
-<<<<<<< HEAD
-	// It will reorder to the right position in "Columns" when it state change to public.
+	// It will reorder to the right offset in "Columns" when it state change to public.
 	tblInfo.Columns = append(cols, colInfo)
-	return colInfo, position, nil
-=======
-	// It will reorder to the right offset in "Columns" when it state change to public.
-	newCols := make([]*model.ColumnInfo, 0, len(cols)+1)
-	newCols = append(newCols, cols...)
-	newCols = append(newCols, colInfo)
-
-	tblInfo.Columns = newCols
 	return colInfo, pos, offset, nil
->>>>>>> b71a4502
 }
 
 func checkAddColumn(t *meta.Meta, job *model.Job) (*model.TableInfo, *model.ColumnInfo, *model.ColumnInfo, *ast.ColumnPosition, int, error) {
