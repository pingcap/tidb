--- conflicted
+++ resolved
@@ -434,95 +434,7 @@
 		return ver, errors.Trace(err)
 	}
 
-<<<<<<< HEAD
-	return errors.Trace(d.doModifyColumn(t, job, newCol, oldColName, pos))
-}
-
-// doModifyColumn updates the column information and reorders all columns.
-func (d *ddl) doModifyColumn(t *meta.Meta, job *model.Job, col *model.ColumnInfo, oldName *model.CIStr, pos *ast.ColumnPosition) error {
-	tblInfo, err := getTableInfo(t, job, job.SchemaID)
-	if err != nil {
-		return errors.Trace(err)
-	}
-
-	oldCol := findCol(tblInfo.Columns, oldName.L)
-	if oldCol == nil || oldCol.State != model.StatePublic {
-		job.State = model.JobCancelled
-		return infoschema.ErrColumnNotExists.GenByArgs(oldName, tblInfo.Name)
-	}
-
-	// Calculate column's new position.
-	oldPos, newPos := oldCol.Offset, oldCol.Offset
-	if pos.Tp == ast.ColumnPositionAfter {
-		if oldName.L == pos.RelativeColumn.Name.L {
-			// `alter table tableName modify column b int after b` will return ErrColumnNotExists.
-			job.State = model.JobCancelled
-			return infoschema.ErrColumnNotExists.GenByArgs(oldName, tblInfo.Name)
-		}
-
-		relative := findCol(tblInfo.Columns, pos.RelativeColumn.Name.L)
-		if relative == nil || relative.State != model.StatePublic {
-			job.State = model.JobCancelled
-			return infoschema.ErrColumnNotExists.GenByArgs(pos.RelativeColumn, tblInfo.Name)
-		}
-
-		if relative.Offset < oldPos {
-			newPos = relative.Offset + 1
-		} else {
-			newPos = relative.Offset
-		}
-	} else if pos.Tp == ast.ColumnPositionFirst {
-		newPos = 0
-	}
-
-	columnChanged := make(map[string]*model.ColumnInfo)
-	columnChanged[oldName.L] = col
-
-	if newPos == oldPos {
-		tblInfo.Columns[newPos] = col
-	} else {
-		cols := tblInfo.Columns
-
-		// Reorder columns in place.
-		if newPos < oldPos {
-			copy(cols[newPos+1:], cols[newPos:oldPos])
-		} else {
-			copy(cols[oldPos:], cols[oldPos+1:newPos+1])
-		}
-		cols[newPos] = col
-
-		for i, col := range tblInfo.Columns {
-			if col.Offset != i {
-				columnChanged[col.Name.L] = col
-				col.Offset = i
-			}
-		}
-	}
-
-	// Change offset and name in indices.
-	for _, idx := range tblInfo.Indices {
-		for _, c := range idx.Columns {
-			if newCol, ok := columnChanged[c.Name.L]; ok {
-				c.Name = newCol.Name
-				c.Offset = newCol.Offset
-			}
-		}
-	}
-
-	originalState := job.SchemaState
-	job.SchemaState = model.StatePublic
-	ver, err := updateTableInfo(t, job, tblInfo, originalState)
-	if err != nil {
-		job.State = model.JobCancelled
-		return errors.Trace(err)
-	}
-
-	job.State = model.JobDone
-	job.BinlogInfo.AddTableInfo(ver, tblInfo)
-	return nil
-=======
 	return d.doModifyColumn(t, job, newCol, oldColName, pos)
->>>>>>> f453b193
 }
 
 // doModifyColumn updates the column information and reorders all columns.
