// Copyright 2015 PingCAP, Inc.
//
// Licensed under the Apache License, Version 2.0 (the "License");
// you may not use this file except in compliance with the License.
// You may obtain a copy of the License at
//
//     http://www.apache.org/licenses/LICENSE-2.0
//
// Unless required by applicable law or agreed to in writing, software
// distributed under the License is distributed on an "AS IS" BASIS,
// See the License for the specific language governing permissions and
// limitations under the License.

package ddl

import (
	"bytes"
	"fmt"
	"math"
	"math/bits"
	"strings"
	"sync/atomic"
	"time"

	"github.com/cznic/mathutil"
	"github.com/pingcap/errors"
	"github.com/pingcap/failpoint"
	"github.com/pingcap/parser/ast"
	"github.com/pingcap/parser/model"
	"github.com/pingcap/parser/mysql"
	"github.com/pingcap/parser/terror"
	ddlutil "github.com/pingcap/tidb/ddl/util"
	"github.com/pingcap/tidb/infoschema"
	"github.com/pingcap/tidb/kv"
	"github.com/pingcap/tidb/meta"
	"github.com/pingcap/tidb/meta/autoid"
	"github.com/pingcap/tidb/metrics"
	"github.com/pingcap/tidb/sessionctx"
	"github.com/pingcap/tidb/table"
	"github.com/pingcap/tidb/tablecodec"
	"github.com/pingcap/tidb/types"
	"github.com/pingcap/tidb/util"
	"github.com/pingcap/tidb/util/logutil"
	decoder "github.com/pingcap/tidb/util/rowDecoder"
	"github.com/pingcap/tidb/util/sqlexec"
	"github.com/pingcap/tidb/util/timeutil"
	"github.com/prometheus/client_golang/prometheus"
	"go.uber.org/zap"
)

// adjustColumnInfoInAddColumn is used to set the correct position of column info when adding column.
// 1. The added column was append at the end of tblInfo.Columns, due to ddl state was not public then.
//    It should be moved to the correct position when the ddl state to be changed to public.
// 2. The offset of column should also to be set to the right value.
func adjustColumnInfoInAddColumn(tblInfo *model.TableInfo, offset int) {
	oldCols := tblInfo.Columns
	newCols := make([]*model.ColumnInfo, 0, len(oldCols))
	newCols = append(newCols, oldCols[:offset]...)
	newCols = append(newCols, oldCols[len(oldCols)-1])
	newCols = append(newCols, oldCols[offset:len(oldCols)-1]...)
	// Adjust column offset.
	offsetChanged := make(map[int]int, len(newCols)-offset-1)
	for i := offset + 1; i < len(newCols); i++ {
		offsetChanged[newCols[i].Offset] = i
		newCols[i].Offset = i
	}
	newCols[offset].Offset = offset
	// Update index column offset info.
	// TODO: There may be some corner cases for index column offsets, we may check this later.
	for _, idx := range tblInfo.Indices {
		for _, col := range idx.Columns {
			newOffset, ok := offsetChanged[col.Offset]
			if ok {
				col.Offset = newOffset
			}
		}
	}
	tblInfo.Columns = newCols
}

// adjustColumnInfoInDropColumn is used to set the correct position of column info when dropping column.
// 1. The offset of column should to be set to the last of the columns.
// 2. The dropped column is moved to the end of tblInfo.Columns, due to it was not public any more.
func adjustColumnInfoInDropColumn(tblInfo *model.TableInfo, offset int) {
	oldCols := tblInfo.Columns
	// Adjust column offset.
	offsetChanged := make(map[int]int, len(oldCols)-offset-1)
	for i := offset + 1; i < len(oldCols); i++ {
		offsetChanged[oldCols[i].Offset] = i - 1
		oldCols[i].Offset = i - 1
	}
	oldCols[offset].Offset = len(oldCols) - 1
	// For expression index, we drop hidden columns and index simultaneously.
	// So we need to change the offset of expression index.
	offsetChanged[offset] = len(oldCols) - 1
	// Update index column offset info.
	// TODO: There may be some corner cases for index column offsets, we may check this later.
	for _, idx := range tblInfo.Indices {
		for _, col := range idx.Columns {
			newOffset, ok := offsetChanged[col.Offset]
			if ok {
				col.Offset = newOffset
			}
		}
	}
	newCols := make([]*model.ColumnInfo, 0, len(oldCols))
	newCols = append(newCols, oldCols[:offset]...)
	newCols = append(newCols, oldCols[offset+1:]...)
	newCols = append(newCols, oldCols[offset])
	tblInfo.Columns = newCols
}

func createColumnInfo(tblInfo *model.TableInfo, colInfo *model.ColumnInfo, pos *ast.ColumnPosition) (*model.ColumnInfo, *ast.ColumnPosition, int, error) {
	// Check column name duplicate.
	cols := tblInfo.Columns
	offset := len(cols)
	// Should initialize pos when it is nil.
	if pos == nil {
		pos = &ast.ColumnPosition{}
	}
	// Get column offset.
	if pos.Tp == ast.ColumnPositionFirst {
		offset = 0
	} else if pos.Tp == ast.ColumnPositionAfter {
		c := model.FindColumnInfo(cols, pos.RelativeColumn.Name.L)
		if c == nil {
			return nil, pos, 0, infoschema.ErrColumnNotExists.GenWithStackByArgs(pos.RelativeColumn, tblInfo.Name)
		}

		// Insert offset is after the mentioned column.
		offset = c.Offset + 1
	}
	colInfo.ID = allocateColumnID(tblInfo)
	colInfo.State = model.StateNone
	// To support add column asynchronous, we should mark its offset as the last column.
	// So that we can use origin column offset to get value from row.
	colInfo.Offset = len(cols)

	// Append the column info to the end of the tblInfo.Columns.
	// It will reorder to the right offset in "Columns" when it state change to public.
	tblInfo.Columns = append(cols, colInfo)
	return colInfo, pos, offset, nil
}

func checkAddColumn(t *meta.Meta, job *model.Job) (*model.TableInfo, *model.ColumnInfo, *model.ColumnInfo, *ast.ColumnPosition, int, error) {
	schemaID := job.SchemaID
	tblInfo, err := getTableInfoAndCancelFaultJob(t, job, schemaID)
	if err != nil {
		return nil, nil, nil, nil, 0, errors.Trace(err)
	}
	col := &model.ColumnInfo{}
	pos := &ast.ColumnPosition{}
	offset := 0
	err = job.DecodeArgs(col, pos, &offset)
	if err != nil {
		job.State = model.JobStateCancelled
		return nil, nil, nil, nil, 0, errors.Trace(err)
	}

	columnInfo := model.FindColumnInfo(tblInfo.Columns, col.Name.L)
	if columnInfo != nil {
		if columnInfo.State == model.StatePublic {
			// We already have a column with the same column name.
			job.State = model.JobStateCancelled
			return nil, nil, nil, nil, 0, infoschema.ErrColumnExists.GenWithStackByArgs(col.Name)
		}
	}
	return tblInfo, columnInfo, col, pos, offset, nil
}

func onAddColumn(d *ddlCtx, t *meta.Meta, job *model.Job) (ver int64, err error) {
	// Handle the rolling back job.
	if job.IsRollingback() {
		ver, err = onDropColumn(t, job)
		if err != nil {
			return ver, errors.Trace(err)
		}
		return ver, nil
	}

	failpoint.Inject("errorBeforeDecodeArgs", func(val failpoint.Value) {
		if val.(bool) {
			failpoint.Return(ver, errors.New("occur an error before decode args"))
		}
	})

	tblInfo, columnInfo, col, pos, offset, err := checkAddColumn(t, job)
	if err != nil {
		return ver, errors.Trace(err)
	}
	if columnInfo == nil {
		columnInfo, _, offset, err = createColumnInfo(tblInfo, col, pos)
		if err != nil {
			job.State = model.JobStateCancelled
			return ver, errors.Trace(err)
		}
		logutil.BgLogger().Info("[ddl] run add column job", zap.String("job", job.String()), zap.Reflect("columnInfo", *columnInfo), zap.Int("offset", offset))
		// Set offset arg to job.
		if offset != 0 {
			job.Args = []interface{}{columnInfo, pos, offset}
		}
		if err = checkAddColumnTooManyColumns(len(tblInfo.Columns)); err != nil {
			job.State = model.JobStateCancelled
			return ver, errors.Trace(err)
		}
	}

	originalState := columnInfo.State
	switch columnInfo.State {
	case model.StateNone:
		// none -> delete only
		job.SchemaState = model.StateDeleteOnly
		columnInfo.State = model.StateDeleteOnly
		ver, err = updateVersionAndTableInfoWithCheck(t, job, tblInfo, originalState != columnInfo.State)
	case model.StateDeleteOnly:
		// delete only -> write only
		job.SchemaState = model.StateWriteOnly
		columnInfo.State = model.StateWriteOnly
		ver, err = updateVersionAndTableInfo(t, job, tblInfo, originalState != columnInfo.State)
	case model.StateWriteOnly:
		// write only -> reorganization
		job.SchemaState = model.StateWriteReorganization
		columnInfo.State = model.StateWriteReorganization
		ver, err = updateVersionAndTableInfo(t, job, tblInfo, originalState != columnInfo.State)
	case model.StateWriteReorganization:
		// reorganization -> public
		// Adjust table column offset.
		adjustColumnInfoInAddColumn(tblInfo, offset)
		columnInfo.State = model.StatePublic
		ver, err = updateVersionAndTableInfo(t, job, tblInfo, originalState != columnInfo.State)
		if err != nil {
			return ver, errors.Trace(err)
		}

		// Finish this job.
		job.FinishTableJob(model.JobStateDone, model.StatePublic, ver, tblInfo)
		asyncNotifyEvent(d, &ddlutil.Event{Tp: model.ActionAddColumn, TableInfo: tblInfo, ColumnInfos: []*model.ColumnInfo{columnInfo}})
	default:
		err = ErrInvalidDDLState.GenWithStackByArgs("column", columnInfo.State)
	}

	return ver, errors.Trace(err)
}

func checkAddColumns(t *meta.Meta, job *model.Job) (*model.TableInfo, []*model.ColumnInfo, []*model.ColumnInfo, []*ast.ColumnPosition, []int, []bool, error) {
	schemaID := job.SchemaID
	tblInfo, err := getTableInfoAndCancelFaultJob(t, job, schemaID)
	if err != nil {
		return nil, nil, nil, nil, nil, nil, errors.Trace(err)
	}
	columns := []*model.ColumnInfo{}
	positions := []*ast.ColumnPosition{}
	offsets := []int{}
	ifNotExists := []bool{}
	err = job.DecodeArgs(&columns, &positions, &offsets, &ifNotExists)
	if err != nil {
		job.State = model.JobStateCancelled
		return nil, nil, nil, nil, nil, nil, errors.Trace(err)
	}

	columnInfos := make([]*model.ColumnInfo, 0, len(columns))
	newColumns := make([]*model.ColumnInfo, 0, len(columns))
	newPositions := make([]*ast.ColumnPosition, 0, len(columns))
	newOffsets := make([]int, 0, len(columns))
	newIfNotExists := make([]bool, 0, len(columns))
	for i, col := range columns {
		columnInfo := model.FindColumnInfo(tblInfo.Columns, col.Name.L)
		if columnInfo != nil {
			if columnInfo.State == model.StatePublic {
				// We already have a column with the same column name.
				if ifNotExists[i] {
					// TODO: Should return a warning.
					logutil.BgLogger().Warn("[ddl] check add columns, duplicate column", zap.Stringer("col", col.Name))
					continue
				}
				job.State = model.JobStateCancelled
				return nil, nil, nil, nil, nil, nil, infoschema.ErrColumnExists.GenWithStackByArgs(col.Name)
			}
			columnInfos = append(columnInfos, columnInfo)
		}
		newColumns = append(newColumns, columns[i])
		newPositions = append(newPositions, positions[i])
		newOffsets = append(newOffsets, offsets[i])
		newIfNotExists = append(newIfNotExists, ifNotExists[i])
	}
	return tblInfo, columnInfos, newColumns, newPositions, newOffsets, newIfNotExists, nil
}

func setColumnsState(columnInfos []*model.ColumnInfo, state model.SchemaState) {
	for i := range columnInfos {
		columnInfos[i].State = state
	}
}

func setIndicesState(indexInfos []*model.IndexInfo, state model.SchemaState) {
	for _, indexInfo := range indexInfos {
		indexInfo.State = state
	}
}

func onAddColumns(d *ddlCtx, t *meta.Meta, job *model.Job) (ver int64, err error) {
	// Handle the rolling back job.
	if job.IsRollingback() {
		ver, err = onDropColumns(t, job)
		if err != nil {
			return ver, errors.Trace(err)
		}
		return ver, nil
	}

	failpoint.Inject("errorBeforeDecodeArgs", func(val failpoint.Value) {
		if val.(bool) {
			failpoint.Return(ver, errors.New("occur an error before decode args"))
		}
	})

	tblInfo, columnInfos, columns, positions, offsets, ifNotExists, err := checkAddColumns(t, job)
	if err != nil {
		return ver, errors.Trace(err)
	}
	if len(columnInfos) == 0 {
		if len(columns) == 0 {
			job.State = model.JobStateCancelled
			return ver, nil
		}
		for i := range columns {
			columnInfo, pos, offset, err := createColumnInfo(tblInfo, columns[i], positions[i])
			if err != nil {
				job.State = model.JobStateCancelled
				return ver, errors.Trace(err)
			}
			logutil.BgLogger().Info("[ddl] run add columns job", zap.String("job", job.String()), zap.Reflect("columnInfo", *columnInfo), zap.Int("offset", offset))
			positions[i] = pos
			offsets[i] = offset
			if err = checkAddColumnTooManyColumns(len(tblInfo.Columns)); err != nil {
				job.State = model.JobStateCancelled
				return ver, errors.Trace(err)
			}
			columnInfos = append(columnInfos, columnInfo)
		}
		// Set arg to job.
		job.Args = []interface{}{columnInfos, positions, offsets, ifNotExists}
	}

	originalState := columnInfos[0].State
	switch columnInfos[0].State {
	case model.StateNone:
		// none -> delete only
		job.SchemaState = model.StateDeleteOnly
		setColumnsState(columnInfos, model.StateDeleteOnly)
		ver, err = updateVersionAndTableInfoWithCheck(t, job, tblInfo, originalState != columnInfos[0].State)
	case model.StateDeleteOnly:
		// delete only -> write only
		job.SchemaState = model.StateWriteOnly
		setColumnsState(columnInfos, model.StateWriteOnly)
		ver, err = updateVersionAndTableInfo(t, job, tblInfo, originalState != columnInfos[0].State)
	case model.StateWriteOnly:
		// write only -> reorganization
		job.SchemaState = model.StateWriteReorganization
		setColumnsState(columnInfos, model.StateWriteReorganization)
		ver, err = updateVersionAndTableInfo(t, job, tblInfo, originalState != columnInfos[0].State)
	case model.StateWriteReorganization:
		// reorganization -> public
		// Adjust table column offsets.
		oldCols := tblInfo.Columns[:len(tblInfo.Columns)-len(offsets)]
		newCols := tblInfo.Columns[len(tblInfo.Columns)-len(offsets):]
		tblInfo.Columns = oldCols
		for i := range offsets {
			// For multiple columns with after position, should adjust offsets.
			// e.g. create table t(a int);
			// alter table t add column b int after a, add column c int after a;
			// alter table t add column a1 int after a, add column b1 int after b, add column c1 int after c;
			// alter table t add column a1 int after a, add column b1 int first;
			if positions[i].Tp == ast.ColumnPositionAfter {
				for j := 0; j < i; j++ {
					if (positions[j].Tp == ast.ColumnPositionAfter && offsets[j] < offsets[i]) || positions[j].Tp == ast.ColumnPositionFirst {
						offsets[i]++
					}
				}
			}
			tblInfo.Columns = append(tblInfo.Columns, newCols[i])
			adjustColumnInfoInAddColumn(tblInfo, offsets[i])
		}
		setColumnsState(columnInfos, model.StatePublic)
		ver, err = updateVersionAndTableInfo(t, job, tblInfo, originalState != columnInfos[0].State)
		if err != nil {
			return ver, errors.Trace(err)
		}
		// Finish this job.
		job.FinishTableJob(model.JobStateDone, model.StatePublic, ver, tblInfo)
		asyncNotifyEvent(d, &ddlutil.Event{Tp: model.ActionAddColumns, TableInfo: tblInfo, ColumnInfos: columnInfos})
	default:
		err = ErrInvalidDDLState.GenWithStackByArgs("column", columnInfos[0].State)
	}

	return ver, errors.Trace(err)
}

func onDropColumns(t *meta.Meta, job *model.Job) (ver int64, _ error) {
	tblInfo, colInfos, delCount, idxInfos, err := checkDropColumns(t, job)
	if err != nil {
		return ver, errors.Trace(err)
	}
	if len(colInfos) == 0 {
		job.State = model.JobStateCancelled
		return ver, nil
	}

	originalState := colInfos[0].State
	switch colInfos[0].State {
	case model.StatePublic:
		// public -> write only
		job.SchemaState = model.StateWriteOnly
		setColumnsState(colInfos, model.StateWriteOnly)
		setIndicesState(idxInfos, model.StateWriteOnly)
		for _, colInfo := range colInfos {
			err = checkDropColumnForStatePublic(tblInfo, colInfo)
			if err != nil {
				return ver, errors.Trace(err)
			}
		}
		ver, err = updateVersionAndTableInfoWithCheck(t, job, tblInfo, originalState != colInfos[0].State)
	case model.StateWriteOnly:
		// write only -> delete only
		job.SchemaState = model.StateDeleteOnly
		setColumnsState(colInfos, model.StateDeleteOnly)
		setIndicesState(idxInfos, model.StateDeleteOnly)
		ver, err = updateVersionAndTableInfo(t, job, tblInfo, originalState != colInfos[0].State)
	case model.StateDeleteOnly:
		// delete only -> reorganization
		job.SchemaState = model.StateDeleteReorganization
		setColumnsState(colInfos, model.StateDeleteReorganization)
		setIndicesState(idxInfos, model.StateDeleteReorganization)
		ver, err = updateVersionAndTableInfo(t, job, tblInfo, originalState != colInfos[0].State)
	case model.StateDeleteReorganization:
		// reorganization -> absent
		// All reorganization jobs are done, drop this column.
		if len(idxInfos) > 0 {
			newIndices := make([]*model.IndexInfo, 0, len(tblInfo.Indices))
			for _, idx := range tblInfo.Indices {
				if !indexInfoContains(idx.ID, idxInfos) {
					newIndices = append(newIndices, idx)
				}
			}
			tblInfo.Indices = newIndices
		}

		indexIDs := indexInfosToIDList(idxInfos)
		tblInfo.Columns = tblInfo.Columns[:len(tblInfo.Columns)-delCount]
		setColumnsState(colInfos, model.StateNone)
		ver, err = updateVersionAndTableInfo(t, job, tblInfo, originalState != colInfos[0].State)
		if err != nil {
			return ver, errors.Trace(err)
		}

		// Finish this job.
		if job.IsRollingback() {
			job.FinishTableJob(model.JobStateRollbackDone, model.StateNone, ver, tblInfo)
		} else {
			job.FinishTableJob(model.JobStateDone, model.StateNone, ver, tblInfo)
			job.Args = append(job.Args, indexIDs, getPartitionIDs(tblInfo))
		}
	default:
		err = errInvalidDDLJob.GenWithStackByArgs("table", tblInfo.State)
	}
	return ver, errors.Trace(err)
}

func checkDropColumns(t *meta.Meta, job *model.Job) (*model.TableInfo, []*model.ColumnInfo, int, []*model.IndexInfo, error) {
	schemaID := job.SchemaID
	tblInfo, err := getTableInfoAndCancelFaultJob(t, job, schemaID)
	if err != nil {
		return nil, nil, 0, nil, errors.Trace(err)
	}

	var colNames []model.CIStr
	var ifExists []bool
	err = job.DecodeArgs(&colNames, &ifExists)
	if err != nil {
		job.State = model.JobStateCancelled
		return nil, nil, 0, nil, errors.Trace(err)
	}

	newColNames := make([]model.CIStr, 0, len(colNames))
	colInfos := make([]*model.ColumnInfo, 0, len(colNames))
	newIfExists := make([]bool, 0, len(colNames))
	indexInfos := make([]*model.IndexInfo, 0)
	for i, colName := range colNames {
		colInfo := model.FindColumnInfo(tblInfo.Columns, colName.L)
		if colInfo == nil || colInfo.Hidden {
			if ifExists[i] {
				// TODO: Should return a warning.
				logutil.BgLogger().Warn(fmt.Sprintf("column %s doesn't exist", colName))
				continue
			}
			job.State = model.JobStateCancelled
			return nil, nil, 0, nil, ErrCantDropFieldOrKey.GenWithStack("column %s doesn't exist", colName)
		}
		if err = isDroppableColumn(tblInfo, colName); err != nil {
			job.State = model.JobStateCancelled
			return nil, nil, 0, nil, errors.Trace(err)
		}
		newColNames = append(newColNames, colName)
		newIfExists = append(newIfExists, ifExists[i])
		colInfos = append(colInfos, colInfo)
		idxInfos := listIndicesWithColumn(colName.L, tblInfo.Indices)
		indexInfos = append(indexInfos, idxInfos...)
	}
	job.Args = []interface{}{newColNames, newIfExists}
	return tblInfo, colInfos, len(colInfos), indexInfos, nil
}

func checkDropColumnForStatePublic(tblInfo *model.TableInfo, colInfo *model.ColumnInfo) (err error) {
	// Set this column's offset to the last and reset all following columns' offsets.
	adjustColumnInfoInDropColumn(tblInfo, colInfo.Offset)
	// When the dropping column has not-null flag and it hasn't the default value, we can backfill the column value like "add column".
	// NOTE: If the state of StateWriteOnly can be rollbacked, we'd better reconsider the original default value.
	// And we need consider the column without not-null flag.
	if colInfo.OriginDefaultValue == nil && mysql.HasNotNullFlag(colInfo.Flag) {
		// If the column is timestamp default current_timestamp, and DDL owner is new version TiDB that set column.Version to 1,
		// then old TiDB update record in the column write only stage will uses the wrong default value of the dropping column.
		// Because new version of the column default value is UTC time, but old version TiDB will think the default value is the time in system timezone.
		// But currently will be ok, because we can't cancel the drop column job when the job is running,
		// so the column will be dropped succeed and client will never see the wrong default value of the dropped column.
		// More info about this problem, see PR#9115.
		colInfo.OriginDefaultValue, err = generateOriginDefaultValue(colInfo)
		if err != nil {
			return err
		}
	}
	return nil
}

func onDropColumn(t *meta.Meta, job *model.Job) (ver int64, _ error) {
	tblInfo, colInfo, idxInfos, err := checkDropColumn(t, job)
	if err != nil {
		return ver, errors.Trace(err)
	}

	originalState := colInfo.State
	switch colInfo.State {
	case model.StatePublic:
		// public -> write only
		job.SchemaState = model.StateWriteOnly
		colInfo.State = model.StateWriteOnly
		setIndicesState(idxInfos, model.StateWriteOnly)
		err = checkDropColumnForStatePublic(tblInfo, colInfo)
		if err != nil {
			return ver, errors.Trace(err)
		}
		ver, err = updateVersionAndTableInfoWithCheck(t, job, tblInfo, originalState != colInfo.State)
	case model.StateWriteOnly:
		// write only -> delete only
		job.SchemaState = model.StateDeleteOnly
		colInfo.State = model.StateDeleteOnly
		setIndicesState(idxInfos, model.StateDeleteOnly)
		ver, err = updateVersionAndTableInfo(t, job, tblInfo, originalState != colInfo.State)
	case model.StateDeleteOnly:
		// delete only -> reorganization
		job.SchemaState = model.StateDeleteReorganization
		colInfo.State = model.StateDeleteReorganization
		setIndicesState(idxInfos, model.StateDeleteReorganization)
		ver, err = updateVersionAndTableInfo(t, job, tblInfo, originalState != colInfo.State)
	case model.StateDeleteReorganization:
		// reorganization -> absent
		// All reorganization jobs are done, drop this column.
		if len(idxInfos) > 0 {
			newIndices := make([]*model.IndexInfo, 0, len(tblInfo.Indices))
			for _, idx := range tblInfo.Indices {
				if !indexInfoContains(idx.ID, idxInfos) {
					newIndices = append(newIndices, idx)
				}
			}
			tblInfo.Indices = newIndices
		}

		indexIDs := indexInfosToIDList(idxInfos)
		tblInfo.Columns = tblInfo.Columns[:len(tblInfo.Columns)-1]
		colInfo.State = model.StateNone
		ver, err = updateVersionAndTableInfo(t, job, tblInfo, originalState != colInfo.State)
		if err != nil {
			return ver, errors.Trace(err)
		}

		// Finish this job.
		if job.IsRollingback() {
			job.FinishTableJob(model.JobStateRollbackDone, model.StateNone, ver, tblInfo)
		} else {
			// We should set related index IDs for job
			job.FinishTableJob(model.JobStateDone, model.StateNone, ver, tblInfo)
			job.Args = append(job.Args, indexIDs, getPartitionIDs(tblInfo))
		}
	default:
		err = errInvalidDDLJob.GenWithStackByArgs("table", tblInfo.State)
	}
	return ver, errors.Trace(err)
}

func checkDropColumn(t *meta.Meta, job *model.Job) (*model.TableInfo, *model.ColumnInfo, []*model.IndexInfo, error) {
	schemaID := job.SchemaID
	tblInfo, err := getTableInfoAndCancelFaultJob(t, job, schemaID)
	if err != nil {
		return nil, nil, nil, errors.Trace(err)
	}

	var colName model.CIStr
	err = job.DecodeArgs(&colName)
	if err != nil {
		job.State = model.JobStateCancelled
		return nil, nil, nil, errors.Trace(err)
	}

	colInfo := model.FindColumnInfo(tblInfo.Columns, colName.L)
	if colInfo == nil || colInfo.Hidden {
		job.State = model.JobStateCancelled
		return nil, nil, nil, ErrCantDropFieldOrKey.GenWithStack("column %s doesn't exist", colName)
	}
	if err = isDroppableColumn(tblInfo, colName); err != nil {
		job.State = model.JobStateCancelled
		return nil, nil, nil, errors.Trace(err)
	}
	idxInfos := listIndicesWithColumn(colName.L, tblInfo.Indices)
	if len(idxInfos) > 0 {
		for _, idxInfo := range idxInfos {
			err = checkDropIndexOnAutoIncrementColumn(tblInfo, idxInfo)
			if err != nil {
				job.State = model.JobStateCancelled
				return nil, nil, nil, err
			}
		}
	}
	return tblInfo, colInfo, idxInfos, nil
}

func onSetDefaultValue(t *meta.Meta, job *model.Job) (ver int64, _ error) {
	newCol := &model.ColumnInfo{}
	err := job.DecodeArgs(newCol)
	if err != nil {
		job.State = model.JobStateCancelled
		return ver, errors.Trace(err)
	}

	return updateColumnDefaultValue(t, job, newCol, &newCol.Name)
}

func needChangeColumnData(oldCol, newCol *model.ColumnInfo) bool {
	toUnsigned := mysql.HasUnsignedFlag(newCol.Flag)
	originUnsigned := mysql.HasUnsignedFlag(oldCol.Flag)
<<<<<<< HEAD
	switch oldCol.Tp {
	case mysql.TypeEnum:
		switch newCol.Tp {
		case mysql.TypeEnum:
			if len(newCol.Elems) < len(oldCol.Elems) {
				return true
			}
			for index, oldElem := range oldCol.Elems {
				newElem := newCol.Elems[index]
				if oldElem != newElem {
					return true
				}
			}
			return false
		default:
			return true
		}
	case mysql.TypeSet:
		switch newCol.Tp {
		case mysql.TypeSet:
			if len(newCol.Elems) < len(oldCol.Elems) {
				return true
			}
			for _, oldElem := range oldCol.Elems {
				contain := false
				for _, newElem := range newCol.Elems {
					if oldElem == newElem {
						contain = true
						break
					}
				}
				if !contain {
					return true
				}
			}
			return false
		default:
			return true
		}
=======
	if oldCol.Tp == newCol.Tp && oldCol.Tp == mysql.TypeNewDecimal {
		// Since type decimal will encode the precision, frac, negative(signed) and wordBuf into storage together, there is no short
		// cut to eliminate data reorg change for column type change between decimal.
		return oldCol.Flen != newCol.Flen || oldCol.Decimal != newCol.Decimal || toUnsigned != originUnsigned
>>>>>>> 1d34c333
	}
	if newCol.Flen > 0 && newCol.Flen < oldCol.Flen || toUnsigned != originUnsigned {
		return true
	}
	return false
}

type modifyColumnJobParameter struct {
	newCol                *model.ColumnInfo
	oldColName            *model.CIStr
	modifyColumnTp        byte
	updatedAutoRandomBits uint64
	changingCol           *model.ColumnInfo
	changingIdxs          []*model.IndexInfo
	pos                   *ast.ColumnPosition
}

func getModifyColumnInfo(t *meta.Meta, job *model.Job) (*model.DBInfo, *model.TableInfo, *model.ColumnInfo, *modifyColumnJobParameter, error) {
	jobParam := &modifyColumnJobParameter{pos: &ast.ColumnPosition{}}
	err := job.DecodeArgs(&jobParam.newCol, &jobParam.oldColName, jobParam.pos, &jobParam.modifyColumnTp, &jobParam.updatedAutoRandomBits, &jobParam.changingCol, &jobParam.changingIdxs)
	if err != nil {
		job.State = model.JobStateCancelled
		return nil, nil, nil, jobParam, errors.Trace(err)
	}

	dbInfo, err := checkSchemaExistAndCancelNotExistJob(t, job)
	if err != nil {
		return nil, nil, nil, jobParam, errors.Trace(err)
	}

	tblInfo, err := getTableInfoAndCancelFaultJob(t, job, job.SchemaID)
	if err != nil {
		return nil, nil, nil, jobParam, errors.Trace(err)
	}

	oldCol := model.FindColumnInfo(tblInfo.Columns, jobParam.oldColName.L)
	if oldCol == nil || oldCol.State != model.StatePublic {
		job.State = model.JobStateCancelled
		return nil, nil, nil, jobParam, errors.Trace(infoschema.ErrColumnNotExists.GenWithStackByArgs(*(jobParam.oldColName), tblInfo.Name))
	}

	return dbInfo, tblInfo, oldCol, jobParam, errors.Trace(err)
}

func (w *worker) onModifyColumn(d *ddlCtx, t *meta.Meta, job *model.Job) (ver int64, _ error) {
	dbInfo, tblInfo, oldCol, jobParam, err := getModifyColumnInfo(t, job)
	if err != nil {
		return ver, err
	}

	if job.IsRollingback() {
		// For those column-type-change jobs which don't reorg the data.
		if !needChangeColumnData(oldCol, jobParam.newCol) {
			return rollbackModifyColumnJob(t, tblInfo, job, oldCol, jobParam.modifyColumnTp)
		}
		// For those column-type-change jobs which reorg the data.
		return rollbackModifyColumnJobWithData(t, tblInfo, job, oldCol, jobParam)
	}

	// If we want to rename the column name, we need to check whether it already exists.
	if jobParam.newCol.Name.L != jobParam.oldColName.L {
		c := model.FindColumnInfo(tblInfo.Columns, jobParam.newCol.Name.L)
		if c != nil {
			job.State = model.JobStateCancelled
			return ver, errors.Trace(infoschema.ErrColumnExists.GenWithStackByArgs(jobParam.newCol.Name))
		}
	}

	failpoint.Inject("uninitializedOffsetAndState", func(val failpoint.Value) {
		if val.(bool) {
			if jobParam.newCol.State != model.StatePublic {
				failpoint.Return(ver, errors.New("the column state is wrong"))
			}
		}
	})

	if jobParam.updatedAutoRandomBits > 0 {
		if err := checkAndApplyNewAutoRandomBits(job, t, tblInfo, jobParam.newCol, jobParam.oldColName, jobParam.updatedAutoRandomBits); err != nil {
			return ver, errors.Trace(err)
		}
	}

	if !needChangeColumnData(oldCol, jobParam.newCol) {
		return w.doModifyColumn(t, job, dbInfo, tblInfo, jobParam.newCol, oldCol, jobParam.pos)
	}

	if jobParam.changingCol == nil {
		changingColPos := &ast.ColumnPosition{Tp: ast.ColumnPositionNone}
		newColName := model.NewCIStr(genChangingColumnUniqueName(tblInfo, oldCol))
		if mysql.HasPriKeyFlag(oldCol.Flag) {
			job.State = model.JobStateCancelled
			msg := "tidb_enable_change_column_type is true and this column has primary key flag"
			return ver, errUnsupportedModifyColumn.GenWithStackByArgs(msg)
		}
		// TODO: Check whether we need to check OriginDefaultValue.
		jobParam.changingCol = jobParam.newCol.Clone()
		jobParam.changingCol.Name = newColName
		jobParam.changingCol.ChangeStateInfo = &model.ChangeStateInfo{DependencyColumnOffset: oldCol.Offset}
		_, _, _, err := createColumnInfo(tblInfo, jobParam.changingCol, changingColPos)
		if err != nil {
			job.State = model.JobStateCancelled
			return ver, errors.Trace(err)
		}

		idxInfos, offsets := findIndexesByColName(tblInfo.Indices, oldCol.Name.L)
		jobParam.changingIdxs = make([]*model.IndexInfo, 0, len(idxInfos))
		for i, idxInfo := range idxInfos {
			newIdxInfo := idxInfo.Clone()
			newIdxInfo.Name = model.NewCIStr(genChangingIndexUniqueName(tblInfo, idxInfo))
			newIdxInfo.ID = allocateIndexID(tblInfo)
			newIdxInfo.Columns[offsets[i]].Name = newColName
			newIdxInfo.Columns[offsets[i]].Offset = jobParam.changingCol.Offset
			jobParam.changingIdxs = append(jobParam.changingIdxs, newIdxInfo)
		}
		tblInfo.Indices = append(tblInfo.Indices, jobParam.changingIdxs...)
	} else {
		tblInfo.Columns[len(tblInfo.Columns)-1] = jobParam.changingCol
		copy(tblInfo.Indices[len(tblInfo.Indices)-len(jobParam.changingIdxs):], jobParam.changingIdxs)
	}

	return w.doModifyColumnTypeWithData(d, t, job, dbInfo, tblInfo, jobParam.changingCol, oldCol, jobParam.newCol.Name, jobParam.pos, jobParam.changingIdxs)
}

// rollbackModifyColumnJobWithData is used to rollback modify-column job which need to reorg the data.
func rollbackModifyColumnJobWithData(t *meta.Meta, tblInfo *model.TableInfo, job *model.Job, oldCol *model.ColumnInfo, jobParam *modifyColumnJobParameter) (ver int64, err error) {
	// If the not-null change is included, we should clean the flag info in oldCol.
	if jobParam.modifyColumnTp == mysql.TypeNull {
		// Reset NotNullFlag flag.
		tblInfo.Columns[oldCol.Offset].Flag = oldCol.Flag &^ mysql.NotNullFlag
		// Reset PreventNullInsertFlag flag.
		tblInfo.Columns[oldCol.Offset].Flag = oldCol.Flag &^ mysql.PreventNullInsertFlag
	}
	if jobParam.changingCol != nil {
		// changingCol isn't nil means the job has been in the mid state. These appended changingCol and changingIndex should
		// be removed from the tableInfo as well.
		tblInfo.Columns = tblInfo.Columns[:len(tblInfo.Columns)-1]
		tblInfo.Indices = tblInfo.Indices[:len(tblInfo.Indices)-len(jobParam.changingIdxs)]
	}
	ver, err = updateVersionAndTableInfoWithCheck(t, job, tblInfo, true)
	if err != nil {
		return ver, errors.Trace(err)
	}
	job.FinishTableJob(model.JobStateRollbackDone, model.StateNone, ver, tblInfo)
	// Refactor the job args to add the abandoned temporary index ids into delete range table.
	idxIDs := make([]int64, 0, len(jobParam.changingIdxs))
	for _, idx := range jobParam.changingIdxs {
		idxIDs = append(idxIDs, idx.ID)
	}
	job.Args = []interface{}{idxIDs, getPartitionIDs(tblInfo)}
	return ver, nil
}

func (w *worker) doModifyColumnTypeWithData(
	d *ddlCtx, t *meta.Meta, job *model.Job,
	dbInfo *model.DBInfo, tblInfo *model.TableInfo, changingCol, oldCol *model.ColumnInfo,
	colName model.CIStr, pos *ast.ColumnPosition, changingIdxs []*model.IndexInfo) (ver int64, _ error) {
	var err error
	originalState := changingCol.State
	switch changingCol.State {
	case model.StateNone:
		// Column from null to not null.
		if !mysql.HasNotNullFlag(oldCol.Flag) && mysql.HasNotNullFlag(changingCol.Flag) {
			// Introduce the `mysql.PreventNullInsertFlag` flag to prevent users from inserting or updating null values.
			err := modifyColsFromNull2NotNull(w, dbInfo, tblInfo, []*model.ColumnInfo{oldCol}, oldCol.Name, oldCol.Tp != changingCol.Tp)
			if err != nil {
				if ErrWarnDataTruncated.Equal(err) || errInvalidUseOfNull.Equal(err) {
					job.State = model.JobStateRollingback
				}
				return ver, err
			}
		}
		// none -> delete only
		updateChangingInfo(changingCol, changingIdxs, model.StateDeleteOnly)
		failpoint.Inject("mockInsertValueAfterCheckNull", func(val failpoint.Value) {
			if valStr, ok := val.(string); ok {
				var ctx sessionctx.Context
				ctx, err := w.sessPool.get()
				if err != nil {
					failpoint.Return(ver, err)
				}
				defer w.sessPool.put(ctx)

				_, _, err = ctx.(sqlexec.RestrictedSQLExecutor).ExecRestrictedSQL(valStr)
				if err != nil {
					job.State = model.JobStateCancelled
					failpoint.Return(ver, err)
				}
			}
		})
		ver, err = updateVersionAndTableInfoWithCheck(t, job, tblInfo, originalState != changingCol.State)
		if err != nil {
			return ver, errors.Trace(err)
		}
		// Make sure job args change after `updateVersionAndTableInfoWithCheck`, otherwise, the job args will
		// be updated in `updateDDLJob` even if it meets an error in `updateVersionAndTableInfoWithCheck`.
		job.SchemaState = model.StateDeleteOnly
		job.Args = append(job.Args, changingCol, changingIdxs)
	case model.StateDeleteOnly:
		// Column from null to not null.
		if !mysql.HasNotNullFlag(oldCol.Flag) && mysql.HasNotNullFlag(changingCol.Flag) {
			// Introduce the `mysql.PreventNullInsertFlag` flag to prevent users from inserting or updating null values.
			err := modifyColsFromNull2NotNull(w, dbInfo, tblInfo, []*model.ColumnInfo{oldCol}, oldCol.Name, oldCol.Tp != changingCol.Tp)
			if err != nil {
				if ErrWarnDataTruncated.Equal(err) || errInvalidUseOfNull.Equal(err) {
					job.State = model.JobStateRollingback
				}
				return ver, err
			}
		}
		// delete only -> write only
		updateChangingInfo(changingCol, changingIdxs, model.StateWriteOnly)
		ver, err = updateVersionAndTableInfo(t, job, tblInfo, originalState != changingCol.State)
		if err != nil {
			return ver, errors.Trace(err)
		}
		job.SchemaState = model.StateWriteOnly
	case model.StateWriteOnly:
		// write only -> reorganization
		updateChangingInfo(changingCol, changingIdxs, model.StateWriteReorganization)
		ver, err = updateVersionAndTableInfo(t, job, tblInfo, originalState != changingCol.State)
		if err != nil {
			return ver, errors.Trace(err)
		}
		job.SchemaState = model.StateWriteReorganization
	case model.StateWriteReorganization:
		tbl, err := getTable(d.store, dbInfo.ID, tblInfo)
		if err != nil {
			return ver, errors.Trace(err)
		}

		reorgInfo, err := getReorgInfo(d, t, job, tbl, BuildElements(changingCol, changingIdxs))
		if err != nil || reorgInfo.first {
			// If we run reorg firstly, we should update the job snapshot version
			// and then run the reorg next time.
			return ver, errors.Trace(err)
		}

		err = w.runReorgJob(t, reorgInfo, tbl.Meta(), d.lease, func() (addIndexErr error) {
			defer util.Recover(metrics.LabelDDL, "onModifyColumn",
				func() {
					addIndexErr = errCancelledDDLJob.GenWithStack("modify table `%v` column `%v` panic", tblInfo.Name, oldCol.Name)
				}, false)
			return w.updateColumnAndIndexes(tbl, oldCol, changingCol, changingIdxs, reorgInfo)
		})
		if err != nil {
			if errWaitReorgTimeout.Equal(err) {
				// If timeout, we should return, check for the owner and re-wait job done.
				return ver, nil
			}
			if kv.ErrKeyExists.Equal(err) || errCancelledDDLJob.Equal(err) || errCantDecodeRecord.Equal(err) || types.ErrOverflow.Equal(err) ||
				types.ErrOverflow.Equal(err) || types.ErrDataTooLong.Equal(err) || types.ErrTruncated.Equal(err) {
				if err1 := t.RemoveDDLReorgHandle(job, reorgInfo.elements); err1 != nil {
					logutil.BgLogger().Warn("[ddl] run modify column job failed, RemoveDDLReorgHandle failed, can't convert job to rollback",
						zap.String("job", job.String()), zap.Error(err1))
					return ver, errors.Trace(err)
				}
				logutil.BgLogger().Warn("[ddl] run modify column job failed, convert job to rollback", zap.String("job", job.String()), zap.Error(err))
				// When encounter these error above, we change the job to rolling back job directly.
				job.State = model.JobStateRollingback
				return ver, errors.Trace(err)
			}
			// Clean up the channel of notifyCancelReorgJob. Make sure it can't affect other jobs.
			w.reorgCtx.cleanNotifyReorgCancel()
			return ver, errors.Trace(err)
		}
		// Clean up the channel of notifyCancelReorgJob. Make sure it can't affect other jobs.
		w.reorgCtx.cleanNotifyReorgCancel()

		// Remove the old column and indexes. Update the relative column name and index names.
		oldIdxIDs := make([]int64, 0, len(changingIdxs))
		tblInfo.Columns = tblInfo.Columns[:len(tblInfo.Columns)-1]
		for _, cIdx := range changingIdxs {
			idxName := getChangingIndexOriginName(cIdx)
			for i, idx := range tblInfo.Indices {
				if strings.EqualFold(idxName, idx.Name.O) {
					cIdx.Name = model.NewCIStr(idxName)
					tblInfo.Indices[i] = cIdx
					oldIdxIDs = append(oldIdxIDs, idx.ID)
					break
				}
			}
		}
		changingColumnUniqueName := changingCol.Name
		changingCol.Name = colName
		changingCol.ChangeStateInfo = nil
		tblInfo.Indices = tblInfo.Indices[:len(tblInfo.Indices)-len(changingIdxs)]
		// Adjust table column offset.
		if err = adjustColumnInfoInModifyColumn(job, tblInfo, changingCol, oldCol, pos, changingColumnUniqueName.L); err != nil {
			// TODO: Do rollback.
			return ver, errors.Trace(err)
		}
		updateChangingInfo(changingCol, changingIdxs, model.StatePublic)
		ver, err = updateVersionAndTableInfo(t, job, tblInfo, originalState != changingCol.State)
		if err != nil {
			return ver, errors.Trace(err)
		}

		// Finish this job.
		job.FinishTableJob(model.JobStateDone, model.StatePublic, ver, tblInfo)
		// Refactor the job args to add the old index ids into delete range table.
		job.Args = []interface{}{oldIdxIDs, getPartitionIDs(tblInfo)}
		asyncNotifyEvent(d, &ddlutil.Event{Tp: model.ActionModifyColumn, TableInfo: tblInfo, ColumnInfos: []*model.ColumnInfo{changingCol}})
	default:
		err = ErrInvalidDDLState.GenWithStackByArgs("column", changingCol.State)
	}

	return ver, errors.Trace(err)
}

// BuildElements is exported for testing.
func BuildElements(changingCol *model.ColumnInfo, changingIdxs []*model.IndexInfo) []*meta.Element {
	elements := make([]*meta.Element, 0, len(changingIdxs)+1)
	elements = append(elements, &meta.Element{ID: changingCol.ID, TypeKey: meta.ColumnElementKey})
	for _, idx := range changingIdxs {
		elements = append(elements, &meta.Element{ID: idx.ID, TypeKey: meta.IndexElementKey})
	}
	return elements
}

func (w *worker) updatePhysicalTableRow(t table.PhysicalTable, oldColInfo, colInfo *model.ColumnInfo, reorgInfo *reorgInfo) error {
	logutil.BgLogger().Info("[ddl] start to update table row", zap.String("job", reorgInfo.Job.String()), zap.String("reorgInfo", reorgInfo.String()))
	return w.writePhysicalTableRecord(t.(table.PhysicalTable), typeUpdateColumnWorker, nil, oldColInfo, colInfo, reorgInfo)
}

// updateColumnAndIndexes handles the modify column reorganization state for a table.
func (w *worker) updateColumnAndIndexes(t table.Table, oldCol, col *model.ColumnInfo, idxes []*model.IndexInfo, reorgInfo *reorgInfo) error {
	// TODO: Support partition tables.
	if bytes.Equal(reorgInfo.currElement.TypeKey, meta.ColumnElementKey) {
		err := w.updatePhysicalTableRow(t.(table.PhysicalTable), oldCol, col, reorgInfo)
		if err != nil {
			return errors.Trace(err)
		}
	}

	// Get the original start handle and end handle.
	currentVer, err := getValidCurrentVersion(reorgInfo.d.store)
	if err != nil {
		return errors.Trace(err)
	}
	originalStartHandle, originalEndHandle, err := getTableRange(reorgInfo.d, t.(table.PhysicalTable), currentVer.Ver, reorgInfo.Job.Priority)
	if err != nil {
		return errors.Trace(err)
	}

	startElementOffset := 0
	startElementOffsetToResetHandle := -1
	// This backfill job starts with backfilling index data, whose index ID is currElement.ID.
	if bytes.Equal(reorgInfo.currElement.TypeKey, meta.IndexElementKey) {
		for i, idx := range idxes {
			if reorgInfo.currElement.ID == idx.ID {
				startElementOffset = i
				startElementOffsetToResetHandle = i
				break
			}
		}
	}

	for i := startElementOffset; i < len(idxes); i++ {
		// This backfill job has been exited during processing. At that time, the element is reorgInfo.elements[i+1] and handle range is [reorgInfo.StartHandle, reorgInfo.EndHandle].
		// Then the handle range of the rest elements' is [originalStartHandle, originalEndHandle].
		if i == startElementOffsetToResetHandle+1 {
			reorgInfo.StartHandle, reorgInfo.EndHandle = originalStartHandle, originalEndHandle
		}

		reorgInfo.currElement = reorgInfo.elements[i+1]
		// Write the reorg info to store so the whole reorganize process can recover from panic.
		err := reorgInfo.UpdateReorgMeta(reorgInfo.StartHandle)
		logutil.BgLogger().Info("[ddl] update column and indexes", zap.Int64("jobID", reorgInfo.Job.ID),
			zap.ByteString("elementType", reorgInfo.currElement.TypeKey), zap.Int64("elementID", reorgInfo.currElement.ID),
			zap.String("startHandle", toString(reorgInfo.StartHandle)), zap.String("endHandle", toString(reorgInfo.EndHandle)))
		if err != nil {
			return errors.Trace(err)
		}
		err = w.addTableIndex(t, idxes[i], reorgInfo)
		if err != nil {
			return errors.Trace(err)
		}
	}
	return nil
}

type updateColumnWorker struct {
	*backfillWorker
	oldColInfo    *model.ColumnInfo
	newColInfo    *model.ColumnInfo
	metricCounter prometheus.Counter

	// The following attributes are used to reduce memory allocation.
	rowRecords []*rowRecord
	rowDecoder *decoder.RowDecoder

	rowMap map[int64]types.Datum

	// For SQL Mode and warnings.
	sqlMode mysql.SQLMode
}

func newUpdateColumnWorker(sessCtx sessionctx.Context, worker *worker, id int, t table.PhysicalTable, oldCol, newCol *model.ColumnInfo, decodeColMap map[int64]decoder.Column, sqlMode mysql.SQLMode) *updateColumnWorker {
	rowDecoder := decoder.NewRowDecoder(t, t.WritableCols(), decodeColMap)
	return &updateColumnWorker{
		backfillWorker: newBackfillWorker(sessCtx, worker, id, t),
		oldColInfo:     oldCol,
		newColInfo:     newCol,
		metricCounter:  metrics.BackfillTotalCounter.WithLabelValues("update_col_speed"),
		rowDecoder:     rowDecoder,
		rowMap:         make(map[int64]types.Datum, len(decodeColMap)),
		sqlMode:        sqlMode,
	}
}

func (w *updateColumnWorker) AddMetricInfo(cnt float64) {
	w.metricCounter.Add(cnt)
}

type rowRecord struct {
	key     []byte        // It's used to lock a record. Record it to reduce the encoding time.
	vals    []byte        // It's the record.
	warning *terror.Error // It's used to record the cast warning of a record.
}

// getNextHandle gets next handle of entry that we are going to process.
func (w *updateColumnWorker) getNextHandle(taskRange reorgBackfillTask, taskDone bool, lastAccessedHandle kv.Handle) (nextHandle kv.Handle) {
	if !taskDone {
		// The task is not done. So we need to pick the last processed entry's handle and add one.
		return lastAccessedHandle.Next()
	}

	// The task is done. So we need to choose a handle outside this range.
	// Some corner cases should be considered:
	// - The end of task range is MaxInt64.
	// - The end of the task is excluded in the range.
	if (taskRange.endHandle.IsInt() && taskRange.endHandle.IntValue() == math.MaxInt64) || !taskRange.endIncluded {
		return taskRange.endHandle
	}

	return taskRange.endHandle.Next()
}

func (w *updateColumnWorker) fetchRowColVals(txn kv.Transaction, taskRange reorgBackfillTask) ([]*rowRecord, kv.Handle, bool, error) {
	w.rowRecords = w.rowRecords[:0]
	startTime := time.Now()

	// taskDone means that the added handle is out of taskRange.endHandle.
	taskDone := false
	var lastAccessedHandle kv.Handle
	oprStartTime := startTime
	var rowIdx int
	err := iterateSnapshotRows(w.sessCtx.GetStore(), w.priority, w.table, txn.StartTS(), taskRange.startHandle, taskRange.endHandle, taskRange.endIncluded,
		func(handle kv.Handle, recordKey kv.Key, rawRow []byte) (bool, error) {
			rowIdx++
			oprEndTime := time.Now()
			logSlowOperations(oprEndTime.Sub(oprStartTime), "iterateSnapshotRows in updateColumnWorker fetchRowColVals", 0)
			oprStartTime = oprEndTime

			if !taskRange.endIncluded {
				taskDone = handle.Compare(taskRange.endHandle) >= 0
			} else {
				taskDone = handle.Compare(taskRange.endHandle) > 0
			}

			if taskDone || len(w.rowRecords) >= w.batchCnt {
				return false, nil
			}

			if err1 := w.getRowRecord(handle, recordKey, rawRow); err1 != nil {
				if types.ErrTruncated.Equal(err1) {
					err1 = types.ErrTruncated.GenWithStackByArgs(w.oldColInfo.Name, rowIdx)
				}
				return false, errors.Trace(err1)
			}
			lastAccessedHandle = handle
			if handle.Equal(taskRange.endHandle) {
				// If taskRange.endIncluded == false, we will not reach here when handle == taskRange.endHandle.
				taskDone = true
				return false, nil
			}
			return true, nil
		})

	if len(w.rowRecords) == 0 {
		taskDone = true
	}

	logutil.BgLogger().Debug("[ddl] txn fetches handle info", zap.Uint64("txnStartTS", txn.StartTS()), zap.String("taskRange", taskRange.String()), zap.Duration("takeTime", time.Since(startTime)))
	return w.rowRecords, w.getNextHandle(taskRange, taskDone, lastAccessedHandle), taskDone, errors.Trace(err)
}

func (w *updateColumnWorker) getRowRecord(handle kv.Handle, recordKey []byte, rawRow []byte) error {
	_, err := w.rowDecoder.DecodeAndEvalRowWithMap(w.sessCtx, handle, rawRow, time.UTC, timeutil.SystemLocation(), w.rowMap)
	if err != nil {
		return errors.Trace(errCantDecodeRecord.GenWithStackByArgs("column", err))
	}

	if _, ok := w.rowMap[w.newColInfo.ID]; ok {
		// The column is already added by update or insert statement, skip it.
		w.cleanRowMap()
		return nil
	}

	var recordWarning *terror.Error
	newColVal, err := table.CastValue(w.sessCtx, w.rowMap[w.oldColInfo.ID], w.newColInfo, false, false)
	if err != nil {
		if IsNormalWarning(err) || (!w.sqlMode.HasStrictMode() && IsStrictWarning(err)) {
			// Keep the warnings.
			recordWarning = errors.Cause(err).(*terror.Error)
		} else {
			return errors.Trace(err)
		}
	}

	failpoint.Inject("MockReorgTimeoutInOneRegion", func(val failpoint.Value) {
		if val.(bool) {
			if handle.IntValue() == 3000 && atomic.CompareAndSwapInt32(&TestCheckReorgTimeout, 0, 1) {
				failpoint.Return(errors.Trace(errWaitReorgTimeout))
			}
		}
	})

	w.rowMap[w.newColInfo.ID] = newColVal
	newColumnIDs := make([]int64, 0, len(w.rowMap))
	newRow := make([]types.Datum, 0, len(w.rowMap))
	for colID, val := range w.rowMap {
		newColumnIDs = append(newColumnIDs, colID)
		newRow = append(newRow, val)
	}
	sctx, rd := w.sessCtx.GetSessionVars().StmtCtx, &w.sessCtx.GetSessionVars().RowEncoder
	newRowVal, err := tablecodec.EncodeRow(sctx, newRow, newColumnIDs, nil, nil, rd)
	if err != nil {
		return errors.Trace(err)
	}

	w.rowRecords = append(w.rowRecords, &rowRecord{key: recordKey, vals: newRowVal, warning: recordWarning})
	w.cleanRowMap()
	return nil
}

// IsNormalWarning is used to check the normal warnings, for example data-truncated warnings.
// This kind of warning will be always thrown out regard less of what kind of the sql mode is.
func IsNormalWarning(err error) bool {
	// TODO: there are more errors here can be identified as normal warnings.
	if types.ErrTruncatedWrongVal.Equal(err) {
		return true
	}
	return false
}

// IsStrictWarning is used to check whether the error can be transferred as a warning under a
// non-strict SQL Mode.
func IsStrictWarning(err error) bool {
	// TODO: there are more errors here can be identified as warnings under non-strict SQL mode.
	if types.ErrOverflow.Equal(err) {
		return true
	}
	return false
}

func (w *updateColumnWorker) cleanRowMap() {
	for id := range w.rowMap {
		delete(w.rowMap, id)
	}
}

// BackfillDataInTxn will backfill the table record in a transaction, lock corresponding rowKey, if the value of rowKey is changed.
func (w *updateColumnWorker) BackfillDataInTxn(handleRange reorgBackfillTask) (taskCtx backfillTaskContext, errInTxn error) {
	oprStartTime := time.Now()
	errInTxn = kv.RunInNewTxn(w.sessCtx.GetStore(), true, func(txn kv.Transaction) error {
		taskCtx.addedCount = 0
		taskCtx.scanCount = 0
		txn.SetOption(kv.Priority, w.priority)

		rowRecords, nextHandle, taskDone, err := w.fetchRowColVals(txn, handleRange)
		if err != nil {
			return errors.Trace(err)
		}
		taskCtx.nextHandle = nextHandle
		taskCtx.done = taskDone

		warningsMap := make(map[errors.ErrorID]*terror.Error, len(rowRecords))
		warningsCountMap := make(map[errors.ErrorID]int64, len(rowRecords))
		for _, rowRecord := range rowRecords {
			taskCtx.scanCount++

			err = txn.Set(rowRecord.key, rowRecord.vals)
			if err != nil {
				return errors.Trace(err)
			}
			taskCtx.addedCount++
			if rowRecord.warning != nil {
				if _, ok := warningsCountMap[rowRecord.warning.ID()]; ok {
					warningsCountMap[rowRecord.warning.ID()]++
				} else {
					warningsCountMap[rowRecord.warning.ID()] = 1
					warningsMap[rowRecord.warning.ID()] = rowRecord.warning
				}
			}
		}

		// Collect the warnings.
		taskCtx.warnings, taskCtx.warningsCount = warningsMap, warningsCountMap

		return nil
	})
	logSlowOperations(time.Since(oprStartTime), "BackfillDataInTxn", 3000)

	return
}

func updateChangingInfo(changingCol *model.ColumnInfo, changingIdxs []*model.IndexInfo, schemaState model.SchemaState) {
	changingCol.State = schemaState
	for _, idx := range changingIdxs {
		idx.State = schemaState
	}
}

// doModifyColumn updates the column information and reorders all columns. It does not support modifying column data.
func (w *worker) doModifyColumn(
	t *meta.Meta, job *model.Job, dbInfo *model.DBInfo, tblInfo *model.TableInfo,
	newCol, oldCol *model.ColumnInfo, pos *ast.ColumnPosition) (ver int64, _ error) {
	// Column from null to not null.
	if !mysql.HasNotNullFlag(oldCol.Flag) && mysql.HasNotNullFlag(newCol.Flag) {
		noPreventNullFlag := !mysql.HasPreventNullInsertFlag(oldCol.Flag)
		// Introduce the `mysql.PreventNullInsertFlag` flag to prevent users from inserting or updating null values.
		err := modifyColsFromNull2NotNull(w, dbInfo, tblInfo, []*model.ColumnInfo{oldCol}, newCol.Name, oldCol.Tp != newCol.Tp)
		if err != nil {
			if ErrWarnDataTruncated.Equal(err) || errInvalidUseOfNull.Equal(err) {
				job.State = model.JobStateRollingback
			}
			return ver, err
		}
		// The column should get into prevent null status first.
		if noPreventNullFlag {
			return updateVersionAndTableInfoWithCheck(t, job, tblInfo, true)
		}
	}

	if err := adjustColumnInfoInModifyColumn(job, tblInfo, newCol, oldCol, pos, ""); err != nil {
		return ver, errors.Trace(err)
	}

	ver, err := updateVersionAndTableInfoWithCheck(t, job, tblInfo, true)
	if err != nil {
		// Modified the type definition of 'null' to 'not null' before this, so rollBack the job when an error occurs.
		job.State = model.JobStateRollingback
		return ver, errors.Trace(err)
	}

	job.FinishTableJob(model.JobStateDone, model.StatePublic, ver, tblInfo)
	// For those column-type-change type which doesn't need reorg data, we should also mock the job args for delete range.
	job.Args = []interface{}{[]int64{}, []int64{}}
	return ver, nil
}

func adjustColumnInfoInModifyColumn(
	job *model.Job, tblInfo *model.TableInfo, newCol, oldCol *model.ColumnInfo, pos *ast.ColumnPosition, changingColUniqueLowerName string) error {
	// We need the latest column's offset and state. This information can be obtained from the store.
	newCol.Offset = oldCol.Offset
	newCol.State = oldCol.State
	// Calculate column's new position.
	oldPos, newPos := oldCol.Offset, oldCol.Offset
	if pos.Tp == ast.ColumnPositionAfter {
		// TODO: The check of "RelativeColumn" can be checked in advance. When "EnableChangeColumnType" is true, unnecessary state changes can be reduced.
		if oldCol.Name.L == pos.RelativeColumn.Name.L {
			// `alter table tableName modify column b int after b` will return ver,ErrColumnNotExists.
			// Modified the type definition of 'null' to 'not null' before this, so rollback the job when an error occurs.
			job.State = model.JobStateRollingback
			return infoschema.ErrColumnNotExists.GenWithStackByArgs(oldCol.Name, tblInfo.Name)
		}

		relative := model.FindColumnInfo(tblInfo.Columns, pos.RelativeColumn.Name.L)
		if relative == nil || relative.State != model.StatePublic {
			job.State = model.JobStateRollingback
			return infoschema.ErrColumnNotExists.GenWithStackByArgs(pos.RelativeColumn, tblInfo.Name)
		}

		if relative.Offset < oldPos {
			newPos = relative.Offset + 1
		} else {
			newPos = relative.Offset
		}
	} else if pos.Tp == ast.ColumnPositionFirst {
		newPos = 0
	}

	columnChanged := make(map[string]*model.ColumnInfo)
	columnChanged[oldCol.Name.L] = newCol

	if newPos == oldPos {
		tblInfo.Columns[newPos] = newCol
	} else {
		cols := tblInfo.Columns

		// Reorder columns in place.
		if newPos < oldPos {
			// ******** +(new) ****** -(old) ********
			// [newPos:old-1] should shift one step to the right.
			copy(cols[newPos+1:], cols[newPos:oldPos])
		} else {
			// ******** -(old) ****** +(new) ********
			// [old+1:newPos] should shift one step to the left.
			copy(cols[oldPos:], cols[oldPos+1:newPos+1])
		}
		cols[newPos] = newCol

		for i, col := range tblInfo.Columns {
			if col.Offset != i {
				columnChanged[col.Name.L] = col
				col.Offset = i
			}
		}
	}

	// Change offset and name in indices.
	for _, idx := range tblInfo.Indices {
		for _, c := range idx.Columns {
			cName := c.Name.L
			// With the unique changing column name, the format is designed as `_Col$_xx_uniqueNum`.
			// The suffix `_uniqueNum` will be trimmed when we get the origin changing column name.
			// There is a possibility that some other column named as `xx_xx_xx`, and it will be get
			// trimmed as `xx_xx`. So here we check here and only do the trim for the changing index column.
			if len(changingColUniqueLowerName) != 0 && c.Name.L == changingColUniqueLowerName {
				cName = strings.ToLower(getChangingColumnOriginName(c))
			}
			if newCol, ok := columnChanged[cName]; ok {
				c.Name = newCol.Name
				c.Offset = newCol.Offset
			}
		}
	}
	return nil
}

func checkAndApplyNewAutoRandomBits(job *model.Job, t *meta.Meta, tblInfo *model.TableInfo,
	newCol *model.ColumnInfo, oldName *model.CIStr, newAutoRandBits uint64) error {
	schemaID := job.SchemaID
	newLayout := autoid.NewAutoRandomIDLayout(&newCol.FieldType, newAutoRandBits)

	// GenAutoRandomID first to prevent concurrent update.
	_, err := t.GenAutoRandomID(schemaID, tblInfo.ID, 1)
	if err != nil {
		return err
	}
	currentIncBitsVal, err := t.GetAutoRandomID(schemaID, tblInfo.ID)
	if err != nil {
		return err
	}
	// Find the max number of available shard bits by
	// counting leading zeros in current inc part of auto_random ID.
	availableBits := bits.LeadingZeros64(uint64(currentIncBitsVal))
	isOccupyingIncBits := newLayout.TypeBitsLength-newLayout.IncrementalBits > uint64(availableBits)
	if isOccupyingIncBits {
		availableBits := mathutil.Min(autoid.MaxAutoRandomBits, availableBits)
		errMsg := fmt.Sprintf(autoid.AutoRandomOverflowErrMsg, availableBits, newAutoRandBits, oldName.O)
		job.State = model.JobStateCancelled
		return ErrInvalidAutoRandom.GenWithStackByArgs(errMsg)
	}
	tblInfo.AutoRandomBits = newAutoRandBits
	return nil
}

// checkForNullValue ensure there are no null values of the column of this table.
// `isDataTruncated` indicates whether the new field and the old field type are the same, in order to be compatible with mysql.
func checkForNullValue(ctx sessionctx.Context, isDataTruncated bool, schema, table, newCol model.CIStr, oldCols ...*model.ColumnInfo) error {
	colsStr := ""
	for i, col := range oldCols {
		if i == 0 {
			colsStr += "`" + col.Name.L + "` is null"
		} else {
			colsStr += " or `" + col.Name.L + "` is null"
		}
	}
	sql := fmt.Sprintf("select 1 from `%s`.`%s` where %s limit 1;", schema.L, table.L, colsStr)
	rows, _, err := ctx.(sqlexec.RestrictedSQLExecutor).ExecRestrictedSQL(sql)
	if err != nil {
		return errors.Trace(err)
	}
	rowCount := len(rows)
	if rowCount != 0 {
		if isDataTruncated {
			return ErrWarnDataTruncated.GenWithStackByArgs(newCol.L, rowCount)
		}
		return errInvalidUseOfNull
	}
	return nil
}

func updateColumnDefaultValue(t *meta.Meta, job *model.Job, newCol *model.ColumnInfo, oldColName *model.CIStr) (ver int64, _ error) {
	tblInfo, err := getTableInfoAndCancelFaultJob(t, job, job.SchemaID)
	if err != nil {
		return ver, errors.Trace(err)
	}
	oldCol := model.FindColumnInfo(tblInfo.Columns, oldColName.L)
	if oldCol == nil || oldCol.State != model.StatePublic {
		job.State = model.JobStateCancelled
		return ver, infoschema.ErrColumnNotExists.GenWithStackByArgs(newCol.Name, tblInfo.Name)
	}
	// The newCol's offset may be the value of the old schema version, so we can't use newCol directly.
	oldCol.DefaultValue = newCol.DefaultValue
	oldCol.DefaultValueBit = newCol.DefaultValueBit
	oldCol.Flag = newCol.Flag

	ver, err = updateVersionAndTableInfo(t, job, tblInfo, true)
	if err != nil {
		job.State = model.JobStateCancelled
		return ver, errors.Trace(err)
	}

	job.FinishTableJob(model.JobStateDone, model.StatePublic, ver, tblInfo)
	return ver, nil
}

func isColumnWithIndex(colName string, indices []*model.IndexInfo) bool {
	for _, indexInfo := range indices {
		for _, col := range indexInfo.Columns {
			if col.Name.L == colName {
				return true
			}
		}
	}
	return false
}

func isColumnCanDropWithIndex(colName string, indices []*model.IndexInfo) bool {
	for _, indexInfo := range indices {
		if indexInfo.Primary || len(indexInfo.Columns) > 1 {
			for _, col := range indexInfo.Columns {
				if col.Name.L == colName {
					return false
				}
			}
		}
	}
	return true
}

func listIndicesWithColumn(colName string, indices []*model.IndexInfo) []*model.IndexInfo {
	ret := make([]*model.IndexInfo, 0)
	for _, indexInfo := range indices {
		if len(indexInfo.Columns) == 1 && colName == indexInfo.Columns[0].Name.L {
			ret = append(ret, indexInfo)
		}
	}
	return ret
}

func getColumnForeignKeyInfo(colName string, fkInfos []*model.FKInfo) *model.FKInfo {
	for _, fkInfo := range fkInfos {
		for _, col := range fkInfo.Cols {
			if col.L == colName {
				return fkInfo
			}
		}
	}
	return nil
}

func allocateColumnID(tblInfo *model.TableInfo) int64 {
	tblInfo.MaxColumnID++
	return tblInfo.MaxColumnID
}

func checkAddColumnTooManyColumns(colNum int) error {
	if uint32(colNum) > atomic.LoadUint32(&TableColumnCountLimit) {
		return errTooManyFields
	}
	return nil
}

// rollbackModifyColumnJob rollbacks the job when an error occurs.
func rollbackModifyColumnJob(t *meta.Meta, tblInfo *model.TableInfo, job *model.Job, oldCol *model.ColumnInfo, modifyColumnTp byte) (ver int64, _ error) {
	var err error
	if modifyColumnTp == mysql.TypeNull {
		// field NotNullFlag flag reset.
		tblInfo.Columns[oldCol.Offset].Flag = oldCol.Flag &^ mysql.NotNullFlag
		// field PreventNullInsertFlag flag reset.
		tblInfo.Columns[oldCol.Offset].Flag = oldCol.Flag &^ mysql.PreventNullInsertFlag
		ver, err = updateVersionAndTableInfo(t, job, tblInfo, true)
		if err != nil {
			return ver, errors.Trace(err)
		}
	}
	job.FinishTableJob(model.JobStateRollbackDone, model.StateNone, ver, tblInfo)
	// For those column-type-change type which doesn't need reorg data, we should also mock the job args for delete range.
	job.Args = []interface{}{[]int64{}, []int64{}}
	return ver, nil
}

// modifyColsFromNull2NotNull modifies the type definitions of 'null' to 'not null'.
// Introduce the `mysql.PreventNullInsertFlag` flag to prevent users from inserting or updating null values.
func modifyColsFromNull2NotNull(w *worker, dbInfo *model.DBInfo, tblInfo *model.TableInfo, cols []*model.ColumnInfo,
	newColName model.CIStr, isModifiedType bool) error {
	// Get sessionctx from context resource pool.
	var ctx sessionctx.Context
	ctx, err := w.sessPool.get()
	if err != nil {
		return errors.Trace(err)
	}
	defer w.sessPool.put(ctx)

	skipCheck := false
	failpoint.Inject("skipMockContextDoExec", func(val failpoint.Value) {
		if val.(bool) {
			skipCheck = true
		}
	})
	if !skipCheck {
		// If there is a null value inserted, it cannot be modified and needs to be rollback.
		err = checkForNullValue(ctx, isModifiedType, dbInfo.Name, tblInfo.Name, newColName, cols...)
		if err != nil {
			return errors.Trace(err)
		}
	}

	// Prevent this field from inserting null values.
	for _, col := range cols {
		col.Flag |= mysql.PreventNullInsertFlag
	}
	return nil
}

func generateOriginDefaultValue(col *model.ColumnInfo) (interface{}, error) {
	var err error
	odValue := col.GetDefaultValue()
	if odValue == nil && mysql.HasNotNullFlag(col.Flag) {
		zeroVal := table.GetZeroValue(col)
		odValue, err = zeroVal.ToString()
		if err != nil {
			return nil, errors.Trace(err)
		}
	}

	if odValue == strings.ToUpper(ast.CurrentTimestamp) {
		if col.Tp == mysql.TypeTimestamp {
			odValue = time.Now().UTC().Format(types.TimeFormat)
		} else if col.Tp == mysql.TypeDatetime {
			odValue = time.Now().Format(types.TimeFormat)
		}
	}
	return odValue, nil
}

func findColumnInIndexCols(c string, cols []*model.IndexColumn) *model.IndexColumn {
	for _, c1 := range cols {
		if c == c1.Name.L {
			return c1
		}
	}
	return nil
}

func getColumnInfoByName(tbInfo *model.TableInfo, column string) *model.ColumnInfo {
	for _, colInfo := range tbInfo.Cols() {
		if colInfo.Name.L == column {
			return colInfo
		}
	}
	return nil
}

// isVirtualGeneratedColumn checks the column if it is virtual.
func isVirtualGeneratedColumn(col *model.ColumnInfo) bool {
	if col.IsGenerated() && !col.GeneratedStored {
		return true
	}
	return false
}

func indexInfoContains(idxID int64, idxInfos []*model.IndexInfo) bool {
	for _, idxInfo := range idxInfos {
		if idxID == idxInfo.ID {
			return true
		}
	}
	return false
}

func indexInfosToIDList(idxInfos []*model.IndexInfo) []int64 {
	ids := make([]int64, 0, len(idxInfos))
	for _, idxInfo := range idxInfos {
		ids = append(ids, idxInfo.ID)
	}
	return ids
}

func genChangingColumnUniqueName(tblInfo *model.TableInfo, oldCol *model.ColumnInfo) string {
	suffix := 0
	newColumnNamePrefix := fmt.Sprintf("%s%s", changingColumnPrefix, oldCol.Name.O)
	newColumnLowerName := fmt.Sprintf("%s_%d", strings.ToLower(newColumnNamePrefix), suffix)
	// Check whether the new column name is used.
	columnNameMap := make(map[string]bool, len(tblInfo.Columns))
	for _, col := range tblInfo.Columns {
		columnNameMap[col.Name.L] = true
	}
	for columnNameMap[newColumnLowerName] {
		suffix++
		newColumnLowerName = fmt.Sprintf("%s_%d", strings.ToLower(newColumnNamePrefix), suffix)
	}
	return fmt.Sprintf("%s_%d", newColumnNamePrefix, suffix)
}

func genChangingIndexUniqueName(tblInfo *model.TableInfo, idxInfo *model.IndexInfo) string {
	suffix := 0
	newIndexNamePrefix := fmt.Sprintf("%s%s", changingIndexPrefix, idxInfo.Name.O)
	newIndexLowerName := fmt.Sprintf("%s_%d", strings.ToLower(newIndexNamePrefix), suffix)
	// Check whether the new index name is used.
	indexNameMap := make(map[string]bool, len(tblInfo.Indices))
	for _, idx := range tblInfo.Indices {
		indexNameMap[idx.Name.L] = true
	}
	for indexNameMap[newIndexLowerName] {
		suffix++
		newIndexLowerName = fmt.Sprintf("%s_%d", strings.ToLower(newIndexNamePrefix), suffix)
	}
	return fmt.Sprintf("%s_%d", newIndexNamePrefix, suffix)
}

func getChangingColumnOriginName(changingCol *model.IndexColumn) string {
	colName := strings.ToLower(strings.TrimPrefix(changingCol.Name.O, changingColumnPrefix))
	// Since the unique colName may contain the suffix number (columnName_num), better trim the suffix.
	var pos int
	if pos = strings.LastIndex(colName, "_"); pos == -1 {
		return colName
	}
	return colName[:pos]
}

func getChangingIndexOriginName(changingIdx *model.IndexInfo) string {
	idxName := strings.TrimPrefix(changingIdx.Name.O, changingIndexPrefix)
	// Since the unique idxName may contain the suffix number (indexName_num), better trim the suffix.
	var pos int
	if pos = strings.LastIndex(idxName, "_"); pos == -1 {
		return idxName
	}
	return idxName[:pos]
}<|MERGE_RESOLUTION|>--- conflicted
+++ resolved
@@ -646,7 +646,11 @@
 func needChangeColumnData(oldCol, newCol *model.ColumnInfo) bool {
 	toUnsigned := mysql.HasUnsignedFlag(newCol.Flag)
 	originUnsigned := mysql.HasUnsignedFlag(oldCol.Flag)
-<<<<<<< HEAD
+	if oldCol.Tp == newCol.Tp && oldCol.Tp == mysql.TypeNewDecimal {
+		// Since type decimal will encode the precision, frac, negative(signed) and wordBuf into storage together, there is no short
+		// cut to eliminate data reorg change for column type change between decimal.
+		return oldCol.Flen != newCol.Flen || oldCol.Decimal != newCol.Decimal || toUnsigned != originUnsigned
+	}
 	switch oldCol.Tp {
 	case mysql.TypeEnum:
 		switch newCol.Tp {
@@ -686,12 +690,6 @@
 		default:
 			return true
 		}
-=======
-	if oldCol.Tp == newCol.Tp && oldCol.Tp == mysql.TypeNewDecimal {
-		// Since type decimal will encode the precision, frac, negative(signed) and wordBuf into storage together, there is no short
-		// cut to eliminate data reorg change for column type change between decimal.
-		return oldCol.Flen != newCol.Flen || oldCol.Decimal != newCol.Decimal || toUnsigned != originUnsigned
->>>>>>> 1d34c333
 	}
 	if newCol.Flen > 0 && newCol.Flen < oldCol.Flen || toUnsigned != originUnsigned {
 		return true
