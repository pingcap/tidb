--- conflicted
+++ resolved
@@ -1032,11 +1032,7 @@
 
 func doReorgWorkForModifyColumn(w *worker, d *ddlCtx, t *meta.Meta, job *model.Job, tbl table.Table,
 	oldCol, changingCol *model.ColumnInfo, changingIdxs []*model.IndexInfo) (done bool, ver int64, err error) {
-<<<<<<< HEAD
 	reorgInfo, err := w.getReorgInfo(d, t, job, tbl, BuildElements(changingCol, changingIdxs))
-=======
-	reorgInfo, err := getReorgInfo(d.jobContext(job), d, t, job, tbl, BuildElements(changingCol, changingIdxs))
->>>>>>> 2c3f717a
 	if err != nil || reorgInfo.first {
 		// If we run reorg firstly, we should update the job snapshot version
 		// and then run the reorg next time.
