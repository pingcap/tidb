// Copyright 2015 PingCAP, Inc.
//
// Licensed under the Apache License, Version 2.0 (the "License");
// you may not use this file except in compliance with the License.
// You may obtain a copy of the License at
//
//     http://www.apache.org/licenses/LICENSE-2.0
//
// Unless required by applicable law or agreed to in writing, software
// distributed under the License is distributed on an "AS IS" BASIS,
// WITHOUT WARRANTIES OR CONDITIONS OF ANY KIND, either express or implied.
// See the License for the specific language governing permissions and
// limitations under the License.

package ddl

import (
	"bytes"
	"context"
	"fmt"
	"math/bits"
	"strings"
	"sync/atomic"
	"time"

	"github.com/pingcap/errors"
	"github.com/pingcap/failpoint"
	"github.com/pingcap/tidb/config"
	ddlutil "github.com/pingcap/tidb/ddl/util"
	"github.com/pingcap/tidb/expression"
	"github.com/pingcap/tidb/infoschema"
	"github.com/pingcap/tidb/kv"
	"github.com/pingcap/tidb/meta"
	"github.com/pingcap/tidb/meta/autoid"
	"github.com/pingcap/tidb/metrics"
	"github.com/pingcap/tidb/parser/ast"
	"github.com/pingcap/tidb/parser/model"
	"github.com/pingcap/tidb/parser/mysql"
	"github.com/pingcap/tidb/parser/terror"
	"github.com/pingcap/tidb/sessionctx"
	"github.com/pingcap/tidb/sessionctx/stmtctx"
	"github.com/pingcap/tidb/table"
	"github.com/pingcap/tidb/tablecodec"
	"github.com/pingcap/tidb/types"
	"github.com/pingcap/tidb/util"
	"github.com/pingcap/tidb/util/dbterror"
	"github.com/pingcap/tidb/util/logutil"
	decoder "github.com/pingcap/tidb/util/rowDecoder"
	"github.com/pingcap/tidb/util/sqlexec"
	"github.com/prometheus/client_golang/prometheus"
	"go.uber.org/zap"
)

func createColumnInfo(tblInfo *model.TableInfo, colInfo *model.ColumnInfo) *model.ColumnInfo {
	cols := tblInfo.Columns
	colInfo.ID = allocateColumnID(tblInfo)
	colInfo.State = model.StateNone
	// To support add column asynchronous, we should mark its offset as the last column.
	// So that we can use origin column offset to get value from row.
	colInfo.Offset = len(cols)

	// Append the column info to the end of the tblInfo.Columns.
	// It will reorder to the right offset in "Columns" when it state change to public.
	tblInfo.Columns = append(cols, colInfo)
	return colInfo
}

func checkAddColumn(t *meta.Meta, job *model.Job) (*model.TableInfo, *model.ColumnInfo, *model.ColumnInfo,
	*ast.ColumnPosition, bool /* ifNotExists */, error) {
	schemaID := job.SchemaID
	tblInfo, err := GetTableInfoAndCancelFaultJob(t, job, schemaID)
	if err != nil {
		return nil, nil, nil, nil, false, errors.Trace(err)
	}
	col := &model.ColumnInfo{}
	pos := &ast.ColumnPosition{}
	offset := 0
	ifNotExists := false
	err = job.DecodeArgs(col, pos, &offset, &ifNotExists)
	if err != nil {
		job.State = model.JobStateCancelled
		return nil, nil, nil, nil, false, errors.Trace(err)
	}

	columnInfo := model.FindColumnInfo(tblInfo.Columns, col.Name.L)
	if columnInfo != nil {
		if columnInfo.State == model.StatePublic {
			// We already have a column with the same column name.
			job.State = model.JobStateCancelled
			return nil, nil, nil, nil, ifNotExists, infoschema.ErrColumnExists.GenWithStackByArgs(col.Name)
		}
	}

	err = checkPosition(tblInfo, pos)
	if err != nil {
		job.State = model.JobStateCancelled
		return nil, nil, nil, nil, false, infoschema.ErrColumnExists.GenWithStackByArgs(col.Name)
	}

	return tblInfo, columnInfo, col, pos, false, nil
}

func onAddColumn(d *ddlCtx, t *meta.Meta, job *model.Job) (ver int64, err error) {
	// Handle the rolling back job.
	if job.IsRollingback() {
		ver, err = onDropColumn(d, t, job)
		if err != nil {
			return ver, errors.Trace(err)
		}
		return ver, nil
	}

	failpoint.Inject("errorBeforeDecodeArgs", func(val failpoint.Value) {
		if val.(bool) {
			failpoint.Return(ver, errors.New("occur an error before decode args"))
		}
	})

	tblInfo, columnInfo, col, pos, ifNotExists, err := checkAddColumn(t, job)
	if err != nil {
		if ifNotExists && infoschema.ErrColumnExists.Equal(err) {
			job.Warning = toTError(err)
			job.FinishTableJob(model.JobStateDone, model.StatePublic, ver, tblInfo)
			return ver, nil
		}
		return ver, errors.Trace(err)
	}
	if columnInfo == nil {
		columnInfo = createColumnInfo(tblInfo, col)
		logutil.BgLogger().Info("[ddl] run add column job", zap.String("job", job.String()), zap.Reflect("columnInfo", *columnInfo))
		if err = checkAddColumnTooManyColumns(len(tblInfo.Columns)); err != nil {
			job.State = model.JobStateCancelled
			return ver, errors.Trace(err)
		}
	}

	originalState := columnInfo.State
	switch columnInfo.State {
	case model.StateNone:
		// none -> delete only
		columnInfo.State = model.StateDeleteOnly
		ver, err = updateVersionAndTableInfoWithCheck(d, t, job, tblInfo, originalState != columnInfo.State)
		if err != nil {
			return ver, errors.Trace(err)
		}
		job.SchemaState = model.StateDeleteOnly
	case model.StateDeleteOnly:
		// delete only -> write only
		columnInfo.State = model.StateWriteOnly
		ver, err = updateVersionAndTableInfo(d, t, job, tblInfo, originalState != columnInfo.State)
		if err != nil {
			return ver, errors.Trace(err)
		}
		// Update the job state when all affairs done.
		job.SchemaState = model.StateWriteOnly
	case model.StateWriteOnly:
		// write only -> reorganization
		columnInfo.State = model.StateWriteReorganization
		ver, err = updateVersionAndTableInfo(d, t, job, tblInfo, originalState != columnInfo.State)
		if err != nil {
			return ver, errors.Trace(err)
		}
		// Update the job state when all affairs done.
		job.SchemaState = model.StateWriteReorganization
		job.MarkNonRevertible()
	case model.StateWriteReorganization:
		// reorganization -> public
		// Adjust table column offset.
		offset, err := locateOffsetToMove(columnInfo.Offset, pos, tblInfo)
		if err != nil {
			return ver, errors.Trace(err)
		}
		tblInfo.MoveColumnInfo(columnInfo.Offset, offset)
		columnInfo.State = model.StatePublic
		ver, err = updateVersionAndTableInfo(d, t, job, tblInfo, originalState != columnInfo.State)
		if err != nil {
			return ver, errors.Trace(err)
		}

		// Finish this job.
		job.FinishTableJob(model.JobStateDone, model.StatePublic, ver, tblInfo)
		asyncNotifyEvent(d, &ddlutil.Event{Tp: model.ActionAddColumn, TableInfo: tblInfo, ColumnInfos: []*model.ColumnInfo{columnInfo}})
	default:
		err = dbterror.ErrInvalidDDLState.GenWithStackByArgs("column", columnInfo.State)
	}

	return ver, errors.Trace(err)
}

func checkPosition(tblInfo *model.TableInfo, pos *ast.ColumnPosition) error {
	if pos != nil && pos.Tp == ast.ColumnPositionAfter {
		c := model.FindColumnInfo(tblInfo.Columns, pos.RelativeColumn.Name.L)
		if c == nil {
			return infoschema.ErrColumnNotExists.GenWithStackByArgs(pos.RelativeColumn, tblInfo.Name)
		}
	}
	return nil
}

func setIndicesState(indexInfos []*model.IndexInfo, state model.SchemaState) {
	for _, indexInfo := range indexInfos {
		indexInfo.State = state
	}
}

<<<<<<< HEAD
=======
func onAddColumns(d *ddlCtx, t *meta.Meta, job *model.Job) (ver int64, err error) {
	// Handle the rolling back job.
	if job.IsRollingback() {
		ver, err = onDropColumns(d, t, job)
		if err != nil {
			return ver, errors.Trace(err)
		}
		return ver, nil
	}

	failpoint.Inject("errorBeforeDecodeArgs", func(val failpoint.Value) {
		if val.(bool) {
			failpoint.Return(ver, errors.New("occur an error before decode args"))
		}
	})

	tblInfo, columnInfos, columns, positions, offsets, ifNotExists, err := checkAddColumns(t, job)
	if err != nil {
		return ver, errors.Trace(err)
	}
	if len(columnInfos) == 0 {
		if len(columns) == 0 {
			job.State = model.JobStateCancelled
			return ver, nil
		}
		for i := range columns {
			columnInfo, pos, offset, err := createColumnInfo(tblInfo, columns[i], positions[i])
			if err != nil {
				job.State = model.JobStateCancelled
				return ver, errors.Trace(err)
			}
			logutil.BgLogger().Info("[ddl] run add columns job", zap.String("job", job.String()), zap.Reflect("columnInfo", *columnInfo), zap.Int("offset", offset))
			positions[i] = pos
			offsets[i] = offset
			if err = checkAddColumnTooManyColumns(len(tblInfo.Columns)); err != nil {
				job.State = model.JobStateCancelled
				return ver, errors.Trace(err)
			}
			columnInfos = append(columnInfos, columnInfo)
		}
		// Set arg to job.
		job.Args = []interface{}{columnInfos, positions, offsets, ifNotExists}
	}

	originalState := columnInfos[0].State
	switch columnInfos[0].State {
	case model.StateNone:
		// none -> delete only
		setColumnsState(columnInfos, model.StateDeleteOnly)
		ver, err = updateVersionAndTableInfoWithCheck(d, t, job, tblInfo, originalState != columnInfos[0].State)
		if err != nil {
			return ver, errors.Trace(err)
		}
		job.SchemaState = model.StateDeleteOnly
	case model.StateDeleteOnly:
		// delete only -> write only
		setColumnsState(columnInfos, model.StateWriteOnly)
		ver, err = updateVersionAndTableInfo(d, t, job, tblInfo, originalState != columnInfos[0].State)
		if err != nil {
			return ver, errors.Trace(err)
		}
		job.SchemaState = model.StateWriteOnly
	case model.StateWriteOnly:
		// write only -> reorganization
		setColumnsState(columnInfos, model.StateWriteReorganization)
		ver, err = updateVersionAndTableInfo(d, t, job, tblInfo, originalState != columnInfos[0].State)
		if err != nil {
			return ver, errors.Trace(err)
		}
		job.SchemaState = model.StateWriteReorganization
	case model.StateWriteReorganization:
		// reorganization -> public
		// Adjust table column offsets.
		oldCols := tblInfo.Columns[:len(tblInfo.Columns)-len(offsets)]
		newCols := tblInfo.Columns[len(tblInfo.Columns)-len(offsets):]
		tblInfo.Columns = oldCols
		for i := range offsets {
			// For multiple columns with after position, should adjust offsets.
			// e.g. create table t(a int);
			// alter table t add column b int after a, add column c int after a;
			// alter table t add column a1 int after a, add column b1 int after b, add column c1 int after c;
			// alter table t add column a1 int after a, add column b1 int first;
			if positions[i].Tp == ast.ColumnPositionAfter {
				for j := 0; j < i; j++ {
					if (positions[j].Tp == ast.ColumnPositionAfter && offsets[j] < offsets[i]) || positions[j].Tp == ast.ColumnPositionFirst {
						offsets[i]++
					}
				}
			}
			tblInfo.Columns = append(tblInfo.Columns, newCols[i])
			tblInfo.MoveColumnInfo(len(tblInfo.Columns)-1, offsets[i])
		}
		setColumnsState(columnInfos, model.StatePublic)
		ver, err = updateVersionAndTableInfo(d, t, job, tblInfo, originalState != columnInfos[0].State)
		if err != nil {
			return ver, errors.Trace(err)
		}
		// Finish this job.
		job.FinishTableJob(model.JobStateDone, model.StatePublic, ver, tblInfo)
		asyncNotifyEvent(d, &ddlutil.Event{Tp: model.ActionAddColumns, TableInfo: tblInfo, ColumnInfos: columnInfos})
	default:
		err = dbterror.ErrInvalidDDLState.GenWithStackByArgs("column", columnInfos[0].State)
	}

	return ver, errors.Trace(err)
}

func onDropColumns(d *ddlCtx, t *meta.Meta, job *model.Job) (ver int64, _ error) {
	tblInfo, colInfos, delCount, idxInfos, err := checkDropColumns(t, job)
	if err != nil {
		return ver, errors.Trace(err)
	}
	if len(colInfos) == 0 {
		job.State = model.JobStateCancelled
		return ver, nil
	}

	originalState := colInfos[0].State
	switch colInfos[0].State {
	case model.StatePublic:
		// public -> write only
		setColumnsState(colInfos, model.StateWriteOnly)
		setIndicesState(idxInfos, model.StateWriteOnly)
		for _, colInfo := range colInfos {
			err = checkDropColumnForStatePublic(tblInfo, colInfo)
			if err != nil {
				return ver, errors.Trace(err)
			}
		}
		ver, err = updateVersionAndTableInfoWithCheck(d, t, job, tblInfo, originalState != colInfos[0].State)
		if err != nil {
			return ver, errors.Trace(err)
		}
		job.SchemaState = model.StateWriteOnly
	case model.StateWriteOnly:
		// write only -> delete only
		setColumnsState(colInfos, model.StateDeleteOnly)
		if len(idxInfos) > 0 {
			newIndices := make([]*model.IndexInfo, 0, len(tblInfo.Indices))
			for _, idx := range tblInfo.Indices {
				if !indexInfoContains(idx.ID, idxInfos) {
					newIndices = append(newIndices, idx)
				}
			}
			tblInfo.Indices = newIndices
		}
		ver, err = updateVersionAndTableInfo(d, t, job, tblInfo, originalState != colInfos[0].State)
		if err != nil {
			return ver, errors.Trace(err)
		}
		job.Args = append(job.Args, indexInfosToIDList(idxInfos))
		job.SchemaState = model.StateDeleteOnly
	case model.StateDeleteOnly:
		// delete only -> reorganization
		setColumnsState(colInfos, model.StateDeleteReorganization)
		ver, err = updateVersionAndTableInfo(d, t, job, tblInfo, originalState != colInfos[0].State)
		if err != nil {
			return ver, errors.Trace(err)
		}
		job.SchemaState = model.StateDeleteReorganization
	case model.StateDeleteReorganization:
		// reorganization -> absent
		// All reorganization jobs are done, drop this column.
		tblInfo.Columns = tblInfo.Columns[:len(tblInfo.Columns)-delCount]
		setColumnsState(colInfos, model.StateNone)
		ver, err = updateVersionAndTableInfo(d, t, job, tblInfo, originalState != colInfos[0].State)
		if err != nil {
			return ver, errors.Trace(err)
		}

		// Finish this job.
		if job.IsRollingback() {
			job.FinishTableJob(model.JobStateRollbackDone, model.StateNone, ver, tblInfo)
		} else {
			job.FinishTableJob(model.JobStateDone, model.StateNone, ver, tblInfo)
			job.Args = append(job.Args, getPartitionIDs(tblInfo))
		}
	default:
		err = dbterror.ErrInvalidDDLJob.GenWithStackByArgs("table", tblInfo.State)
	}
	return ver, errors.Trace(err)
}

func checkDropColumns(t *meta.Meta, job *model.Job) (*model.TableInfo, []*model.ColumnInfo, int, []*model.IndexInfo, error) {
	schemaID := job.SchemaID
	tblInfo, err := GetTableInfoAndCancelFaultJob(t, job, schemaID)
	if err != nil {
		return nil, nil, 0, nil, errors.Trace(err)
	}

	var colNames []model.CIStr
	var ifExists []bool
	// indexIds is used to make sure we don't truncate args when decoding the rawArgs.
	var indexIds []int64
	err = job.DecodeArgs(&colNames, &ifExists, &indexIds)
	if err != nil {
		job.State = model.JobStateCancelled
		return nil, nil, 0, nil, errors.Trace(err)
	}

	newColNames := make([]model.CIStr, 0, len(colNames))
	colInfos := make([]*model.ColumnInfo, 0, len(colNames))
	newIfExists := make([]bool, 0, len(colNames))
	indexInfos := make([]*model.IndexInfo, 0)
	for i, colName := range colNames {
		colInfo := model.FindColumnInfo(tblInfo.Columns, colName.L)
		if colInfo == nil || colInfo.Hidden {
			if ifExists[i] {
				// TODO: Should return a warning.
				logutil.BgLogger().Warn(fmt.Sprintf("column %s doesn't exist", colName))
				continue
			}
			job.State = model.JobStateCancelled
			return nil, nil, 0, nil, dbterror.ErrCantDropFieldOrKey.GenWithStack("column %s doesn't exist", colName)
		}
		if err = isDroppableColumn(job.MultiSchemaInfo != nil, tblInfo, colName); err != nil {
			job.State = model.JobStateCancelled
			return nil, nil, 0, nil, errors.Trace(err)
		}
		newColNames = append(newColNames, colName)
		newIfExists = append(newIfExists, ifExists[i])
		colInfos = append(colInfos, colInfo)
		idxInfos := listIndicesWithColumn(colName.L, tblInfo.Indices)
		indexInfos = append(indexInfos, idxInfos...)
	}
	job.Args = []interface{}{newColNames, newIfExists}
	if len(indexIds) > 0 {
		job.Args = append(job.Args, indexIds)
	}
	return tblInfo, colInfos, len(colInfos), indexInfos, nil
}

>>>>>>> f16f0e84
func checkDropColumnForStatePublic(tblInfo *model.TableInfo, colInfo *model.ColumnInfo) (err error) {
	// When the dropping column has not-null flag and it hasn't the default value, we can backfill the column value like "add column".
	// NOTE: If the state of StateWriteOnly can be rollbacked, we'd better reconsider the original default value.
	// And we need consider the column without not-null flag.
	if colInfo.GetOriginDefaultValue() == nil && mysql.HasNotNullFlag(colInfo.GetFlag()) {
		// If the column is timestamp default current_timestamp, and DDL owner is new version TiDB that set column.Version to 1,
		// then old TiDB update record in the column write only stage will uses the wrong default value of the dropping column.
		// Because new version of the column default value is UTC time, but old version TiDB will think the default value is the time in system timezone.
		// But currently will be ok, because we can't cancel the drop column job when the job is running,
		// so the column will be dropped succeed and client will never see the wrong default value of the dropped column.
		// More info about this problem, see PR#9115.
		originDefVal, err := generateOriginDefaultValue(colInfo, nil)
		if err != nil {
			return err
		}
		return colInfo.SetOriginDefaultValue(originDefVal)
	}
	return nil
}

<<<<<<< HEAD
func onDropColumn(t *meta.Meta, job *model.Job) (ver int64, _ error) {
	tblInfo, colInfo, idxInfos, ifExists, err := checkDropColumn(t, job)
=======
func onDropColumn(d *ddlCtx, t *meta.Meta, job *model.Job) (ver int64, _ error) {
	tblInfo, colInfo, idxInfos, err := checkDropColumn(t, job)
>>>>>>> f16f0e84
	if err != nil {
		if ifExists && dbterror.ErrCantDropFieldOrKey.Equal(err) {
			job.Warning = toTError(err)
			job.FinishTableJob(model.JobStateDone, model.StateNone, ver, tblInfo)
			return ver, nil
		}
		return ver, errors.Trace(err)
	}
	if job.MultiSchemaInfo != nil && job.MultiSchemaInfo.Revertible {
		job.MarkNonRevertible()
		job.SchemaState = colInfo.State
		// Store the mark and enter the next DDL handling loop.
		return updateVersionAndTableInfoWithCheck(t, job, tblInfo, false)
	}

	originalState := colInfo.State
	switch colInfo.State {
	case model.StatePublic:
		// public -> write only
		colInfo.State = model.StateWriteOnly
		setIndicesState(idxInfos, model.StateWriteOnly)
		tblInfo.MoveColumnInfo(colInfo.Offset, len(tblInfo.Columns)-1)
		err = checkDropColumnForStatePublic(tblInfo, colInfo)
		if err != nil {
			return ver, errors.Trace(err)
		}
		ver, err = updateVersionAndTableInfoWithCheck(d, t, job, tblInfo, originalState != colInfo.State)
		if err != nil {
			return ver, errors.Trace(err)
		}
		job.SchemaState = model.StateWriteOnly
	case model.StateWriteOnly:
		// write only -> delete only
		colInfo.State = model.StateDeleteOnly
		if len(idxInfos) > 0 {
			newIndices := make([]*model.IndexInfo, 0, len(tblInfo.Indices))
			for _, idx := range tblInfo.Indices {
				if !indexInfoContains(idx.ID, idxInfos) {
					newIndices = append(newIndices, idx)
				}
			}
			tblInfo.Indices = newIndices
		}
<<<<<<< HEAD
		tblInfo.MoveColumnInfo(colInfo.Offset, len(tblInfo.Columns)-1)
		ver, err = updateVersionAndTableInfo(t, job, tblInfo, originalState != colInfo.State)
=======
		ver, err = updateVersionAndTableInfo(d, t, job, tblInfo, originalState != colInfo.State)
>>>>>>> f16f0e84
		if err != nil {
			return ver, errors.Trace(err)
		}
		job.Args = append(job.Args, indexInfosToIDList(idxInfos))
		job.SchemaState = model.StateDeleteOnly
	case model.StateDeleteOnly:
		// delete only -> reorganization
		colInfo.State = model.StateDeleteReorganization
		ver, err = updateVersionAndTableInfo(d, t, job, tblInfo, originalState != colInfo.State)
		if err != nil {
			return ver, errors.Trace(err)
		}
		job.SchemaState = model.StateDeleteReorganization
	case model.StateDeleteReorganization:
		// reorganization -> absent
		// All reorganization jobs are done, drop this column.
		tblInfo.MoveColumnInfo(colInfo.Offset, len(tblInfo.Columns)-1)
		tblInfo.Columns = tblInfo.Columns[:len(tblInfo.Columns)-1]
		colInfo.State = model.StateNone
		ver, err = updateVersionAndTableInfo(d, t, job, tblInfo, originalState != colInfo.State)
		if err != nil {
			return ver, errors.Trace(err)
		}

		// Finish this job.
		if job.IsRollingback() {
			job.FinishTableJob(model.JobStateRollbackDone, model.StateNone, ver, tblInfo)
		} else {
			// We should set related index IDs for job
			job.FinishTableJob(model.JobStateDone, model.StateNone, ver, tblInfo)
			job.Args = append(job.Args, getPartitionIDs(tblInfo))
		}
	default:
		err = dbterror.ErrInvalidDDLJob.GenWithStackByArgs("table", tblInfo.State)
	}
	return ver, errors.Trace(err)
}

func checkDropColumn(t *meta.Meta, job *model.Job) (*model.TableInfo, *model.ColumnInfo, []*model.IndexInfo, bool /* ifExists */, error) {
	schemaID := job.SchemaID
	tblInfo, err := GetTableInfoAndCancelFaultJob(t, job, schemaID)
	if err != nil {
		return nil, nil, nil, false, errors.Trace(err)
	}

	var colName model.CIStr
	var ifExists bool
	// indexIds is used to make sure we don't truncate args when decoding the rawArgs.
	var indexIds []int64
	err = job.DecodeArgs(&colName, &ifExists, &indexIds)
	if err != nil {
		job.State = model.JobStateCancelled
		return nil, nil, nil, false, errors.Trace(err)
	}

	colInfo := model.FindColumnInfo(tblInfo.Columns, colName.L)
	if colInfo == nil || colInfo.Hidden {
		job.State = model.JobStateCancelled
		return nil, nil, nil, ifExists, dbterror.ErrCantDropFieldOrKey.GenWithStack("column %s doesn't exist", colName)
	}
	if err = isDroppableColumn(job.MultiSchemaInfo != nil, tblInfo, colName); err != nil {
		job.State = model.JobStateCancelled
		return nil, nil, nil, false, errors.Trace(err)
	}
	idxInfos := listIndicesWithColumn(colName.L, tblInfo.Indices)
	if len(idxInfos) > 0 {
		for _, idxInfo := range idxInfos {
			err = checkDropIndexOnAutoIncrementColumn(tblInfo, idxInfo)
			if err != nil {
				job.State = model.JobStateCancelled
				return nil, nil, nil, false, err
			}
		}
	}
	return tblInfo, colInfo, idxInfos, false, nil
}

func onSetDefaultValue(d *ddlCtx, t *meta.Meta, job *model.Job) (ver int64, _ error) {
	newCol := &model.ColumnInfo{}
	err := job.DecodeArgs(newCol)
	if err != nil {
		job.State = model.JobStateCancelled
		return ver, errors.Trace(err)
	}

	return updateColumnDefaultValue(d, t, job, newCol, &newCol.Name)
}

func needChangeColumnData(oldCol, newCol *model.ColumnInfo) bool {
	toUnsigned := mysql.HasUnsignedFlag(newCol.GetFlag())
	originUnsigned := mysql.HasUnsignedFlag(oldCol.GetFlag())
	needTruncationOrToggleSign := func() bool {
		return (newCol.GetFlen() > 0 && newCol.GetFlen() < oldCol.GetFlen()) || (toUnsigned != originUnsigned)
	}
	// Ignore the potential max display length represented by integer's flen, use default flen instead.
	defaultOldColFlen, _ := mysql.GetDefaultFieldLengthAndDecimal(oldCol.GetType())
	defaultNewColFlen, _ := mysql.GetDefaultFieldLengthAndDecimal(newCol.GetType())
	needTruncationOrToggleSignForInteger := func() bool {
		return (defaultNewColFlen > 0 && defaultNewColFlen < defaultOldColFlen) || (toUnsigned != originUnsigned)
	}

	// Deal with the same type.
	if oldCol.GetType() == newCol.GetType() {
		switch oldCol.GetType() {
		case mysql.TypeNewDecimal:
			// Since type decimal will encode the precision, frac, negative(signed) and wordBuf into storage together, there is no short
			// cut to eliminate data reorg change for column type change between decimal.
			return oldCol.GetFlen() != newCol.GetFlen() || oldCol.GetDecimal() != newCol.GetDecimal() || toUnsigned != originUnsigned
		case mysql.TypeEnum, mysql.TypeSet:
			return isElemsChangedToModifyColumn(oldCol.GetElems(), newCol.GetElems())
		case mysql.TypeTiny, mysql.TypeShort, mysql.TypeInt24, mysql.TypeLong, mysql.TypeLonglong:
			return toUnsigned != originUnsigned
		case mysql.TypeString:
			// Due to the behavior of padding \x00 at binary type, always change column data when binary length changed
			if types.IsBinaryStr(&oldCol.FieldType) {
				return newCol.GetFlen() != oldCol.GetFlen()
			}
		}

		return needTruncationOrToggleSign()
	}

	if convertBetweenCharAndVarchar(oldCol.GetType(), newCol.GetType()) {
		return true
	}

	// Deal with the different type.
	switch oldCol.GetType() {
	case mysql.TypeVarchar, mysql.TypeString, mysql.TypeVarString, mysql.TypeBlob, mysql.TypeTinyBlob, mysql.TypeMediumBlob, mysql.TypeLongBlob:
		switch newCol.GetType() {
		case mysql.TypeVarchar, mysql.TypeString, mysql.TypeVarString, mysql.TypeBlob, mysql.TypeTinyBlob, mysql.TypeMediumBlob, mysql.TypeLongBlob:
			return needTruncationOrToggleSign()
		}
	case mysql.TypeTiny, mysql.TypeShort, mysql.TypeInt24, mysql.TypeLong, mysql.TypeLonglong:
		switch newCol.GetType() {
		case mysql.TypeTiny, mysql.TypeShort, mysql.TypeInt24, mysql.TypeLong, mysql.TypeLonglong:
			return needTruncationOrToggleSignForInteger()
		}
		// conversion between float and double needs reorganization, see issue #31372
	}

	return true
}

// TODO: it is used for plugins. so change plugin's using and remove it.
func convertBetweenCharAndVarchar(oldCol, newCol byte) bool {
	return types.ConvertBetweenCharAndVarchar(oldCol, newCol)
}

func isElemsChangedToModifyColumn(oldElems, newElems []string) bool {
	if len(newElems) < len(oldElems) {
		return true
	}
	for index, oldElem := range oldElems {
		newElem := newElems[index]
		if oldElem != newElem {
			return true
		}
	}
	return false
}

type modifyingColInfo struct {
	newCol                *model.ColumnInfo
	oldColName            *model.CIStr
	modifyColumnTp        byte
	updatedAutoRandomBits uint64
	changingCol           *model.ColumnInfo
	changingIdxs          []*model.IndexInfo
	pos                   *ast.ColumnPosition
	removedIdxs           []int64
}

func getModifyColumnInfo(t *meta.Meta, job *model.Job) (*model.DBInfo, *model.TableInfo, *model.ColumnInfo, *modifyingColInfo, error) {
	modifyInfo := &modifyingColInfo{pos: &ast.ColumnPosition{}}
	err := job.DecodeArgs(&modifyInfo.newCol, &modifyInfo.oldColName, modifyInfo.pos, &modifyInfo.modifyColumnTp,
		&modifyInfo.updatedAutoRandomBits, &modifyInfo.changingCol, &modifyInfo.changingIdxs, &modifyInfo.removedIdxs)
	if err != nil {
		job.State = model.JobStateCancelled
		return nil, nil, nil, modifyInfo, errors.Trace(err)
	}

	dbInfo, err := checkSchemaExistAndCancelNotExistJob(t, job)
	if err != nil {
		return nil, nil, nil, modifyInfo, errors.Trace(err)
	}

	tblInfo, err := GetTableInfoAndCancelFaultJob(t, job, job.SchemaID)
	if err != nil {
		return nil, nil, nil, modifyInfo, errors.Trace(err)
	}

	oldCol := model.FindColumnInfo(tblInfo.Columns, modifyInfo.oldColName.L)
	if oldCol == nil || oldCol.State != model.StatePublic {
		job.State = model.JobStateCancelled
		return nil, nil, nil, modifyInfo, errors.Trace(infoschema.ErrColumnNotExists.GenWithStackByArgs(*(modifyInfo.oldColName), tblInfo.Name))
	}

	return dbInfo, tblInfo, oldCol, modifyInfo, errors.Trace(err)
}

// getOriginDefaultValueForModifyColumn gets the original default value for modifying column.
// Since column type change is implemented as adding a new column then substituting the old one.
// Case exists when update-where statement fetch a NULL for not-null column without any default data,
// it will errors.
// So we set original default value here to prevent this error. If the oldCol has the original default value, we use it.
// Otherwise we set the zero value as original default value.
// Besides, in insert & update records, we have already implement using the casted value of relative column to insert
// rather than the original default value.
func getOriginDefaultValueForModifyColumn(d *ddlCtx, changingCol, oldCol *model.ColumnInfo) (interface{}, error) {
	var err error
	originDefVal := oldCol.GetOriginDefaultValue()
	if originDefVal != nil {
		sessCtx := newContext(d.store)
		odv, err := table.CastValue(sessCtx, types.NewDatum(originDefVal), changingCol, false, false)
		if err != nil {
			logutil.BgLogger().Info("[ddl] cast origin default value failed", zap.Error(err))
		}
		if !odv.IsNull() {
			if originDefVal, err = odv.ToString(); err != nil {
				originDefVal = nil
				logutil.BgLogger().Info("[ddl] convert default value to string failed", zap.Error(err))
			}
		}
	}
	if originDefVal == nil {
		originDefVal, err = generateOriginDefaultValue(changingCol, nil)
		if err != nil {
			return nil, errors.Trace(err)
		}
	}
	return originDefVal, nil
}

func (w *worker) onModifyColumn(d *ddlCtx, t *meta.Meta, job *model.Job) (ver int64, _ error) {
	dbInfo, tblInfo, oldCol, modifyInfo, err := getModifyColumnInfo(t, job)
	if err != nil {
		return ver, err
	}

	if job.IsRollingback() {
		// For those column-type-change jobs which don't reorg the data.
		if !needChangeColumnData(oldCol, modifyInfo.newCol) {
			return rollbackModifyColumnJob(d, t, tblInfo, job, modifyInfo.newCol, oldCol, modifyInfo.modifyColumnTp)
		}
		// For those column-type-change jobs which reorg the data.
		return rollbackModifyColumnJobWithData(d, t, tblInfo, job, oldCol, modifyInfo)
	}

	// If we want to rename the column name, we need to check whether it already exists.
	if modifyInfo.newCol.Name.L != modifyInfo.oldColName.L {
		c := model.FindColumnInfo(tblInfo.Columns, modifyInfo.newCol.Name.L)
		if c != nil {
			job.State = model.JobStateCancelled
			return ver, errors.Trace(infoschema.ErrColumnExists.GenWithStackByArgs(modifyInfo.newCol.Name))
		}
	}

	failpoint.Inject("uninitializedOffsetAndState", func(val failpoint.Value) {
		if val.(bool) {
			if modifyInfo.newCol.State != model.StatePublic {
				failpoint.Return(ver, errors.New("the column state is wrong"))
			}
		}
	})

	err = checkAndApplyAutoRandomBits(d, t, dbInfo, tblInfo, oldCol, modifyInfo.newCol, modifyInfo.updatedAutoRandomBits)
	if err != nil {
		job.State = model.JobStateCancelled
		return ver, errors.Trace(err)
	}

	if !needChangeColumnData(oldCol, modifyInfo.newCol) {
		return w.doModifyColumn(d, t, job, dbInfo, tblInfo, modifyInfo.newCol, oldCol, modifyInfo.pos)
	}

	if err = isGeneratedRelatedColumn(tblInfo, modifyInfo.newCol, oldCol); err != nil {
		job.State = model.JobStateCancelled
		return ver, errors.Trace(err)
	}

	changingCol := modifyInfo.changingCol
	if changingCol == nil {
		newColName := model.NewCIStr(genChangingColumnUniqueName(tblInfo, oldCol))
		if mysql.HasPriKeyFlag(oldCol.GetFlag()) {
			job.State = model.JobStateCancelled
			msg := "this column has primary key flag"
			return ver, dbterror.ErrUnsupportedModifyColumn.GenWithStackByArgs(msg)
		}

		changingCol = modifyInfo.newCol.Clone()
		changingCol.Name = newColName
		changingCol.ChangeStateInfo = &model.ChangeStateInfo{DependencyColumnOffset: oldCol.Offset}

		originDefVal, err := getOriginDefaultValueForModifyColumn(d, changingCol, oldCol)
		if err != nil {
			return ver, errors.Trace(err)
		}
		if err = changingCol.SetOriginDefaultValue(originDefVal); err != nil {
			return ver, errors.Trace(err)
		}

<<<<<<< HEAD
		createColumnInfo(tblInfo, changingCol)
		indexesToChange := findIndexesByColName(tblInfo, oldCol.Name)
		var indexesToRemove []int64
		for _, info := range indexesToChange {
			newIdxID := allocateIndexID(tblInfo)
			if info.indexInfo.IsGenerated {
				newIdxName := info.indexInfo.Name
				newIdxInfo := copyIndexInfoForModifyColumn(info.indexInfo, newIdxID, newIdxName, info.colOffset, changingCol)
				indexesToRemove = append(indexesToRemove, info.indexInfo.ID)
				tblInfo.Indices[info.idxOffset] = newIdxInfo
			} else {
				newIdxName := model.NewCIStr(genChangingIndexUniqueName(tblInfo, info.indexInfo))
				newIdxInfo := copyIndexInfoForModifyColumn(info.indexInfo, newIdxID, newIdxName, info.colOffset, changingCol)
				newIdxInfo.IsGenerated = true
				tblInfo.Indices = append(tblInfo.Indices, newIdxInfo)
=======
		_, _, _, err = createColumnInfo(tblInfo, modifyInfo.changingCol, changingColPos)
		if err != nil {
			job.State = model.JobStateCancelled
			return ver, errors.Trace(err)
		}

		idxInfos, offsets := findIndexesByColName(tblInfo.Indices, oldCol.Name.L)
		modifyInfo.changingIdxs = make([]*model.IndexInfo, 0, len(idxInfos))
		for i, idxInfo := range idxInfos {
			newIdxInfo := idxInfo.Clone()
			newIdxInfo.Name = model.NewCIStr(genChangingIndexUniqueName(tblInfo, idxInfo))
			newIdxInfo.ID = allocateIndexID(tblInfo)
			newIdxChangingCol := newIdxInfo.Columns[offsets[i]]
			newIdxChangingCol.Name = newColName
			newIdxChangingCol.Offset = modifyInfo.changingCol.Offset
			canPrefix := types.IsTypePrefixable(modifyInfo.changingCol.GetType())
			if !canPrefix || (canPrefix && modifyInfo.changingCol.GetFlen() < newIdxChangingCol.Length) {
				newIdxChangingCol.Length = types.UnspecifiedLength
>>>>>>> f16f0e84
			}
		}
		modifyInfo.removedIdxs = indexesToRemove
	} else {
		changingCol = model.FindColumnInfoByID(tblInfo.Columns, modifyInfo.changingCol.ID)
		if changingCol == nil {
			logutil.BgLogger().Error("[ddl] the changing column has been removed", zap.Error(err))
			job.State = model.JobStateCancelled
			return ver, errors.Trace(infoschema.ErrColumnNotExists.GenWithStackByArgs(oldCol.Name, tblInfo.Name))
		}
	}

	return w.doModifyColumnTypeWithData(d, t, job, dbInfo, tblInfo, changingCol, oldCol, modifyInfo.newCol.Name, modifyInfo.pos, modifyInfo.removedIdxs)
}

func copyIndexInfoForModifyColumn(idxInfo *model.IndexInfo, newIndexID int64, newIndexName model.CIStr,
	colOffset int, changingCol *model.ColumnInfo) *model.IndexInfo {
	newIdxInfo := idxInfo.Clone()
	newIdxInfo.Name = newIndexName
	newIdxInfo.ID = newIndexID
	newIdxChangingCol := newIdxInfo.Columns[colOffset]
	newIdxChangingCol.Name = changingCol.Name
	newIdxChangingCol.Offset = changingCol.Offset
	canPrefix := types.IsTypePrefixable(changingCol.Tp)
	if !canPrefix || (canPrefix && changingCol.Flen < newIdxChangingCol.Length) {
		newIdxChangingCol.Length = types.UnspecifiedLength
	}
	return newIdxInfo
}

// rollbackModifyColumnJobWithData is used to rollback modify-column job which need to reorg the data.
func rollbackModifyColumnJobWithData(d *ddlCtx, t *meta.Meta, tblInfo *model.TableInfo, job *model.Job, oldCol *model.ColumnInfo, modifyInfo *modifyingColInfo) (ver int64, err error) {
	// If the not-null change is included, we should clean the flag info in oldCol.
	if modifyInfo.modifyColumnTp == mysql.TypeNull {
		// Reset NotNullFlag flag.
		tblInfo.Columns[oldCol.Offset].SetFlag(oldCol.GetFlag() &^ mysql.NotNullFlag)
		// Reset PreventNullInsertFlag flag.
		tblInfo.Columns[oldCol.Offset].SetFlag(oldCol.GetFlag() &^ mysql.PreventNullInsertFlag)
	}
	var changingIdxIDs []int64
	if modifyInfo.changingCol != nil {
		changingIdxIDs = getRelatedIndexIDs(tblInfo, modifyInfo.changingCol.ID)
		// The job is in the middle state. The appended changingCol and changingIndex should
		// be removed from the tableInfo as well.
		removeChangingColAndIdxs(tblInfo, modifyInfo.changingCol.ID)
	}
	ver, err = updateVersionAndTableInfoWithCheck(d, t, job, tblInfo, true)
	if err != nil {
		return ver, errors.Trace(err)
	}
	job.FinishTableJob(model.JobStateRollbackDone, model.StateNone, ver, tblInfo)
	// Reconstruct the job args to add the abandoned temporary index ids into delete range table.
	job.Args = []interface{}{changingIdxIDs, getPartitionIDs(tblInfo)}
	return ver, nil
}

func removeChangingColAndIdxs(tblInfo *model.TableInfo, changingColID int64) {
	var colName string
	for i, c := range tblInfo.Columns {
		if c.ID == changingColID {
			tblInfo.MoveColumnInfo(i, len(tblInfo.Columns)-1)
			colName = c.Name.L
			break
		}
	}
	if len(colName) == 0 {
		return
	}
	tblInfo.Columns = tblInfo.Columns[:len(tblInfo.Columns)-1]
	for i, idx := range tblInfo.Indices {
		for _, idxCol := range idx.Columns {
			if colName == idxCol.Name.L {
				tblInfo.Indices[i] = nil
				break
			}
		}
	}
	tmp := tblInfo.Indices[:0]
	for _, idx := range tblInfo.Indices {
		if idx != nil {
			tmp = append(tmp, idx)
		}
	}
	tblInfo.Indices = tmp
}

func (w *worker) doModifyColumnTypeWithData(
	d *ddlCtx, t *meta.Meta, job *model.Job,
	dbInfo *model.DBInfo, tblInfo *model.TableInfo, changingCol, oldCol *model.ColumnInfo,
	colName model.CIStr, pos *ast.ColumnPosition, rmIdxIDs []int64) (ver int64, _ error) {
	var err error
	originalState := changingCol.State
	targetCol := changingCol.Clone()
	targetCol.Name = colName
	changingIdxs := getRelatedIndexInfos(tblInfo, changingCol.ID)
	switch changingCol.State {
	case model.StateNone:
		// Column from null to not null.
		if !mysql.HasNotNullFlag(oldCol.GetFlag()) && mysql.HasNotNullFlag(changingCol.GetFlag()) {
			// Introduce the `mysql.PreventNullInsertFlag` flag to prevent users from inserting or updating null values.
			err := modifyColsFromNull2NotNull(w, dbInfo, tblInfo, []*model.ColumnInfo{oldCol}, targetCol, oldCol.GetType() != changingCol.GetType())
			if err != nil {
				if dbterror.ErrWarnDataTruncated.Equal(err) || dbterror.ErrInvalidUseOfNull.Equal(err) {
					job.State = model.JobStateRollingback
				}
				return ver, err
			}
		}
		// none -> delete only
		updateChangingObjState(changingCol, changingIdxs, model.StateDeleteOnly)
		failpoint.Inject("mockInsertValueAfterCheckNull", func(val failpoint.Value) {
			if valStr, ok := val.(string); ok {
				var ctx sessionctx.Context
				ctx, err := w.sessPool.get()
				if err != nil {
					failpoint.Return(ver, err)
				}
				defer w.sessPool.put(ctx)

				_, _, err = ctx.(sqlexec.RestrictedSQLExecutor).ExecRestrictedSQL(context.Background(), nil, valStr)
				if err != nil {
					job.State = model.JobStateCancelled
					failpoint.Return(ver, err)
				}
			}
		})
		ver, err = updateVersionAndTableInfoWithCheck(d, t, job, tblInfo, originalState != changingCol.State)
		if err != nil {
			return ver, errors.Trace(err)
		}
		// Make sure job args change after `updateVersionAndTableInfoWithCheck`, otherwise, the job args will
		// be updated in `updateDDLJob` even if it meets an error in `updateVersionAndTableInfoWithCheck`.
		job.SchemaState = model.StateDeleteOnly
		metrics.GetBackfillProgressByLabel(metrics.LblModifyColumn).Set(0)
		job.Args = append(job.Args, changingCol, changingIdxs, rmIdxIDs)
	case model.StateDeleteOnly:
		// Column from null to not null.
		if !mysql.HasNotNullFlag(oldCol.GetFlag()) && mysql.HasNotNullFlag(changingCol.GetFlag()) {
			// Introduce the `mysql.PreventNullInsertFlag` flag to prevent users from inserting or updating null values.
			err := modifyColsFromNull2NotNull(w, dbInfo, tblInfo, []*model.ColumnInfo{oldCol}, targetCol, oldCol.GetType() != changingCol.GetType())
			if err != nil {
				if dbterror.ErrWarnDataTruncated.Equal(err) || dbterror.ErrInvalidUseOfNull.Equal(err) {
					job.State = model.JobStateRollingback
				}
				return ver, err
			}
		}
		// delete only -> write only
		updateChangingObjState(changingCol, changingIdxs, model.StateWriteOnly)
		ver, err = updateVersionAndTableInfo(d, t, job, tblInfo, originalState != changingCol.State)
		if err != nil {
			return ver, errors.Trace(err)
		}
		job.SchemaState = model.StateWriteOnly
	case model.StateWriteOnly:
		// write only -> reorganization
		updateChangingObjState(changingCol, changingIdxs, model.StateWriteReorganization)
		ver, err = updateVersionAndTableInfo(d, t, job, tblInfo, originalState != changingCol.State)
		if err != nil {
			return ver, errors.Trace(err)
		}
		// Initialize SnapshotVer to 0 for later reorganization check.
		job.SnapshotVer = 0
		job.SchemaState = model.StateWriteReorganization
	case model.StateWriteReorganization:
		tbl, err := getTable(d.store, dbInfo.ID, tblInfo)
		if err != nil {
			return ver, errors.Trace(err)
		}

		var done bool
		done, ver, err = doReorgWorkForModifyColumnMultiSchema(w, d, t, job, tbl, oldCol, changingCol, changingIdxs)
		if !done {
			return ver, err
		}

		rmIdxIDs = append(getRelatedIndexIDs(tblInfo, oldCol.ID), rmIdxIDs...)

		err = adjustTableInfoAfterModifyColumnWithData(tblInfo, pos, oldCol, changingCol, colName, changingIdxs)
		if err != nil {
			job.State = model.JobStateRollingback
			return ver, errors.Trace(err)
		}

		updateChangingObjState(changingCol, changingIdxs, model.StatePublic)
		ver, err = updateVersionAndTableInfo(d, t, job, tblInfo, originalState != changingCol.State)
		if err != nil {
			return ver, errors.Trace(err)
		}

		// Finish this job.
		job.FinishTableJob(model.JobStateDone, model.StatePublic, ver, tblInfo)
		// Refactor the job args to add the old index ids into delete range table.
		job.Args = []interface{}{rmIdxIDs, getPartitionIDs(tblInfo)}
		asyncNotifyEvent(d, &ddlutil.Event{Tp: model.ActionModifyColumn, TableInfo: tblInfo, ColumnInfos: []*model.ColumnInfo{changingCol}})
	default:
		err = dbterror.ErrInvalidDDLState.GenWithStackByArgs("column", changingCol.State)
	}

	return ver, errors.Trace(err)
}

func doReorgWorkForModifyColumnMultiSchema(w *worker, d *ddlCtx, t *meta.Meta, job *model.Job, tbl table.Table,
	oldCol, changingCol *model.ColumnInfo, changingIdxs []*model.IndexInfo) (done bool, ver int64, err error) {
	if job.MultiSchemaInfo != nil {
		if job.IsCancelling() {
			logutil.BgLogger().Warn("[ddl] run modify column job failed, convert job to rollback",
				zap.String("job", job.String()), zap.Error(err))
			w.reorgCtx.cleanNotifyReorgCancel()
			job.State = model.JobStateRollingback
			return false, ver, err
		}
		if job.MultiSchemaInfo.Revertible {
			done, ver, err = doReorgWorkForModifyColumn(w, d, t, job, tbl, oldCol, changingCol, changingIdxs)
			if done {
				job.MarkNonRevertible()
				done = false // Wait for the other sub jobs.
			}
			return done, ver, err
		}
		// Non-revertible means all the sub jobs finished.
		return true, ver, err
	}
	return doReorgWorkForModifyColumn(w, d, t, job, tbl, oldCol, changingCol, changingIdxs)
}

func doReorgWorkForModifyColumn(w *worker, d *ddlCtx, t *meta.Meta, job *model.Job, tbl table.Table,
	oldCol, changingCol *model.ColumnInfo, changingIdxs []*model.IndexInfo) (done bool, ver int64, err error) {
	reorgInfo, err := getReorgInfo(w.JobContext, d, t, job, tbl, BuildElements(changingCol, changingIdxs))
	if err != nil || reorgInfo.first {
		// If we run reorg firstly, we should update the job snapshot version
		// and then run the reorg next time.
		return false, ver, errors.Trace(err)
	}

	// Inject a failpoint so that we can pause here and do verification on other components.
	// With a failpoint-enabled version of TiDB, you can trigger this failpoint by the following command:
	// enable: curl -X PUT -d "pause" "http://127.0.0.1:10080/fail/github.com/pingcap/tidb/ddl/mockDelayInModifyColumnTypeWithData".
	// disable: curl -X DELETE "http://127.0.0.1:10080/fail/github.com/pingcap/tidb/ddl/mockDelayInModifyColumnTypeWithData"
	failpoint.Inject("mockDelayInModifyColumnTypeWithData", func() {})
	err = w.runReorgJob(t, reorgInfo, tbl.Meta(), d.lease, func() (addIndexErr error) {
		defer util.Recover(metrics.LabelDDL, "onModifyColumn",
			func() {
				addIndexErr = dbterror.ErrCancelledDDLJob.GenWithStack("modify table `%v` column `%v` panic", tbl.Meta().Name, oldCol.Name)
			}, false)
		// Use old column name to generate less confusing error messages.
		changingColCpy := changingCol.Clone()
		changingColCpy.Name = oldCol.Name
		return w.updateColumnAndIndexes(tbl, oldCol, changingColCpy, changingIdxs, reorgInfo)
	})
	if err != nil {
		if dbterror.ErrWaitReorgTimeout.Equal(err) {
			// If timeout, we should return, check for the owner and re-wait job done.
			return false, ver, nil
		}
		if kv.IsTxnRetryableError(err) {
			// Clean up the channel of notifyCancelReorgJob. Make sure it can't affect other jobs.
			w.reorgCtx.cleanNotifyReorgCancel()
			return false, ver, errors.Trace(err)
		}
		if err1 := t.RemoveDDLReorgHandle(job, reorgInfo.elements); err1 != nil {
			logutil.BgLogger().Warn("[ddl] run modify column job failed, RemoveDDLReorgHandle failed, can't convert job to rollback",
				zap.String("job", job.String()), zap.Error(err1))
		}
		logutil.BgLogger().Warn("[ddl] run modify column job failed, convert job to rollback", zap.String("job", job.String()), zap.Error(err))
		job.State = model.JobStateRollingback
		// Clean up the channel of notifyCancelReorgJob. Make sure it can't affect other jobs.
		w.reorgCtx.cleanNotifyReorgCancel()
		return false, ver, errors.Trace(err)
	}
	// Clean up the channel of notifyCancelReorgJob. Make sure it can't affect other jobs.
	w.reorgCtx.cleanNotifyReorgCancel()
	return true, ver, nil
}

func adjustTableInfoAfterModifyColumnWithData(tblInfo *model.TableInfo, pos *ast.ColumnPosition,
	oldCol, changingCol *model.ColumnInfo, newName model.CIStr, changingIdxs []*model.IndexInfo) (err error) {
	if pos != nil && pos.RelativeColumn != nil && oldCol.Name.L == pos.RelativeColumn.Name.L {
		// For cases like `modify column b after b`, it should report this error.
		return errors.Trace(infoschema.ErrColumnNotExists.GenWithStackByArgs(oldCol.Name, tblInfo.Name))
	}
	internalColName := changingCol.Name
	changingCol = replaceOldColumn(tblInfo, oldCol, changingCol, newName)
	if len(changingIdxs) > 0 {
		indexesToRemove := updateNewIndexesCols(tblInfo, changingIdxs, internalColName, newName, changingCol.Offset)
		replaceOldIndexes(tblInfo, indexesToRemove)
	}
	// Move the new column to a correct offset.
	destOffset, err := locateOffsetToMove(changingCol.Offset, pos, tblInfo)
	if err != nil {
		return errors.Trace(err)
	}
	tblInfo.MoveColumnInfo(changingCol.Offset, destOffset)
	return nil
}

func replaceOldColumn(tblInfo *model.TableInfo, oldCol, changingCol *model.ColumnInfo,
	newName model.CIStr) *model.ColumnInfo {
	// Replace the old column.
	tblInfo.MoveColumnInfo(changingCol.Offset, len(tblInfo.Columns)-1)
	changingCol = updateChangingCol(changingCol, newName, oldCol.Offset)
	tblInfo.Columns[oldCol.Offset] = changingCol
	tblInfo.Columns = tblInfo.Columns[:len(tblInfo.Columns)-1]
	return changingCol
}

func replaceOldIndexes(tblInfo *model.TableInfo, changingIdxs []*model.IndexInfo) {
	// Remove the changing indexes.
	for i, idx := range tblInfo.Indices {
		for _, cIdx := range changingIdxs {
			if cIdx.ID == idx.ID {
				tblInfo.Indices[i] = nil
				break
			}
		}
	}
	tmp := tblInfo.Indices[:0]
	for _, idx := range tblInfo.Indices {
		if idx != nil {
			tmp = append(tmp, idx)
		}
	}
	tblInfo.Indices = tmp
	// Replace the old indexes with changing indexes.
	for _, cIdx := range changingIdxs {
		// The index name should be changed from '_Idx$_name' to 'name'.
		idxName := getChangingIndexOriginName(cIdx)
		for i, idx := range tblInfo.Indices {
			if strings.EqualFold(idxName, idx.Name.O) {
				cIdx.Name = model.NewCIStr(idxName)
				cIdx.IsGenerated = false
				tblInfo.Indices[i] = cIdx
				break
			}
		}
	}
}

// updateNewIndexesCols updates the changing indexes column name&offset, and
// filter out the indexes that can be removed.
func updateNewIndexesCols(tblInfo *model.TableInfo, changingIdxs []*model.IndexInfo,
	oldName, newName model.CIStr, newOffset int) []*model.IndexInfo {
	indexesToRemove := make([]*model.IndexInfo, 0, len(changingIdxs))
	for _, idx := range changingIdxs {
		var hasOtherChangingCol bool
		for i, col := range idx.Columns {
			if col.Name.L == oldName.L {
				idx.Columns[i].Name = newName
				idx.Columns[i].Offset = newOffset
			} else {
				if !hasOtherChangingCol {
					hasOtherChangingCol = tblInfo.Columns[col.Offset].State != model.StatePublic
				}
			}
		}
		// For the indexes that still contains other changing column, skip removing it now.
		if !hasOtherChangingCol {
			indexesToRemove = append(indexesToRemove, idx)
		}
	}
	return indexesToRemove
}

func updateChangingCol(col *model.ColumnInfo, newName model.CIStr, newOffset int) *model.ColumnInfo {
	col.Name = newName
	col.ChangeStateInfo = nil
	col.Offset = newOffset
	// After changing the column, the column's type is change, so it needs to set OriginDefaultValue back
	// so that there is no error in getting the default value from OriginDefaultValue.
	// Besides, nil data that was not backfilled in the "add column" is backfilled after the column is changed.
	// So it can set OriginDefaultValue to nil.
	col.OriginDefaultValue = nil
	return col
}

func getRelatedIndexInfos(tblInfo *model.TableInfo, colID int64) []*model.IndexInfo {
	var indexInfos []*model.IndexInfo
	for _, idx := range tblInfo.Indices {
		for _, idxCol := range idx.Columns {
			if tblInfo.Columns[idxCol.Offset].ID == colID {
				indexInfos = append(indexInfos, idx)
				break
			}
		}
	}
	return indexInfos
}

func getRelatedIndexIDs(tblInfo *model.TableInfo, colID int64) []int64 {
	var oldIdxIDs []int64
	for _, idx := range tblInfo.Indices {
		for _, idxCol := range idx.Columns {
			if tblInfo.Columns[idxCol.Offset].ID == colID {
				oldIdxIDs = append(oldIdxIDs, idx.ID)
				break
			}
		}
	}
	return oldIdxIDs
}

func locateOffsetToMove(currentOffset int, pos *ast.ColumnPosition, tblInfo *model.TableInfo) (destOffset int, err error) {
	if pos == nil {
		return currentOffset, nil
	}
	// Get column offset.
	switch pos.Tp {
	case ast.ColumnPositionFirst:
		return 0, nil
	case ast.ColumnPositionAfter:
		c := model.FindColumnInfo(tblInfo.Columns, pos.RelativeColumn.Name.L)
		if c == nil || c.State != model.StatePublic {
			return 0, infoschema.ErrColumnNotExists.GenWithStackByArgs(pos.RelativeColumn, tblInfo.Name)
		}
		if currentOffset <= c.Offset {
			return c.Offset, nil
		}
		return c.Offset + 1, nil
	case ast.ColumnPositionNone:
		return currentOffset, nil
	default:
		return 0, errors.Errorf("unknown column position type")
	}
}

// BuildElements is exported for testing.
func BuildElements(changingCol *model.ColumnInfo, changingIdxs []*model.IndexInfo) []*meta.Element {
	elements := make([]*meta.Element, 0, len(changingIdxs)+1)
	elements = append(elements, &meta.Element{ID: changingCol.ID, TypeKey: meta.ColumnElementKey})
	for _, idx := range changingIdxs {
		elements = append(elements, &meta.Element{ID: idx.ID, TypeKey: meta.IndexElementKey})
	}
	return elements
}

func (w *worker) updatePhysicalTableRow(t table.PhysicalTable, oldColInfo, colInfo *model.ColumnInfo, reorgInfo *reorgInfo) error {
	logutil.BgLogger().Info("[ddl] start to update table row", zap.String("job", reorgInfo.Job.String()), zap.String("reorgInfo", reorgInfo.String()))
	return w.writePhysicalTableRecord(t, typeUpdateColumnWorker, nil, oldColInfo, colInfo, reorgInfo)
}

// TestReorgGoroutineRunning is only used in test to indicate the reorg goroutine has been started.
var TestReorgGoroutineRunning = make(chan interface{})

// updateColumnAndIndexes handles the modify column reorganization state for a table.
func (w *worker) updateColumnAndIndexes(t table.Table, oldCol, col *model.ColumnInfo, idxes []*model.IndexInfo, reorgInfo *reorgInfo) error {
	failpoint.Inject("mockInfiniteReorgLogic", func(val failpoint.Value) {
		if val.(bool) {
			a := new(interface{})
			TestReorgGoroutineRunning <- a
			for {
				time.Sleep(30 * time.Millisecond)
				if w.reorgCtx.isReorgCanceled() {
					// Job is cancelled. So it can't be done.
					failpoint.Return(dbterror.ErrCancelledDDLJob)
				}
			}
		}
	})
	// TODO: Support partition tables.
	if bytes.Equal(reorgInfo.currElement.TypeKey, meta.ColumnElementKey) {
		err := w.updatePhysicalTableRow(t.(table.PhysicalTable), oldCol, col, reorgInfo)
		if err != nil {
			return errors.Trace(err)
		}
	}

	// Get the original start handle and end handle.
	currentVer, err := getValidCurrentVersion(reorgInfo.d.store)
	if err != nil {
		return errors.Trace(err)
	}
	originalStartHandle, originalEndHandle, err := getTableRange(w.JobContext, reorgInfo.d, t.(table.PhysicalTable), currentVer.Ver, reorgInfo.Job.Priority)
	if err != nil {
		return errors.Trace(err)
	}

	startElementOffset := 0
	startElementOffsetToResetHandle := -1
	// This backfill job starts with backfilling index data, whose index ID is currElement.ID.
	if bytes.Equal(reorgInfo.currElement.TypeKey, meta.IndexElementKey) {
		for i, idx := range idxes {
			if reorgInfo.currElement.ID == idx.ID {
				startElementOffset = i
				startElementOffsetToResetHandle = i
				break
			}
		}
	}

	for i := startElementOffset; i < len(idxes); i++ {
		// This backfill job has been exited during processing. At that time, the element is reorgInfo.elements[i+1] and handle range is [reorgInfo.StartHandle, reorgInfo.EndHandle].
		// Then the handle range of the rest elements' is [originalStartHandle, originalEndHandle].
		if i == startElementOffsetToResetHandle+1 {
			reorgInfo.StartKey, reorgInfo.EndKey = originalStartHandle, originalEndHandle
		}

		// Update the element in the reorgCtx to keep the atomic access for daemon-worker.
		w.reorgCtx.setCurrentElement(reorgInfo.elements[i+1])

		// Update the element in the reorgInfo for updating the reorg meta below.
		reorgInfo.currElement = reorgInfo.elements[i+1]
		// Write the reorg info to store so the whole reorganize process can recover from panic.
		err := reorgInfo.UpdateReorgMeta(reorgInfo.StartKey)
		logutil.BgLogger().Info("[ddl] update column and indexes",
			zap.Int64("jobID", reorgInfo.Job.ID),
			zap.ByteString("elementType", reorgInfo.currElement.TypeKey),
			zap.Int64("elementID", reorgInfo.currElement.ID),
			zap.String("startHandle", tryDecodeToHandleString(reorgInfo.StartKey)),
			zap.String("endHandle", tryDecodeToHandleString(reorgInfo.EndKey)))
		if err != nil {
			return errors.Trace(err)
		}
		err = w.addTableIndex(t, idxes[i], reorgInfo)
		if err != nil {
			return errors.Trace(err)
		}
	}
	return nil
}

type updateColumnWorker struct {
	*backfillWorker
	oldColInfo    *model.ColumnInfo
	newColInfo    *model.ColumnInfo
	metricCounter prometheus.Counter

	// The following attributes are used to reduce memory allocation.
	rowRecords []*rowRecord
	rowDecoder *decoder.RowDecoder

	rowMap map[int64]types.Datum

	// For SQL Mode and warnings.
	sqlMode mysql.SQLMode
}

func newUpdateColumnWorker(sessCtx sessionctx.Context, worker *worker, id int, t table.PhysicalTable, oldCol, newCol *model.ColumnInfo, decodeColMap map[int64]decoder.Column, sqlMode mysql.SQLMode) *updateColumnWorker {
	rowDecoder := decoder.NewRowDecoder(t, t.WritableCols(), decodeColMap)
	return &updateColumnWorker{
		backfillWorker: newBackfillWorker(sessCtx, worker, id, t),
		oldColInfo:     oldCol,
		newColInfo:     newCol,
		metricCounter:  metrics.BackfillTotalCounter.WithLabelValues("update_col_rate"),
		rowDecoder:     rowDecoder,
		rowMap:         make(map[int64]types.Datum, len(decodeColMap)),
		sqlMode:        sqlMode,
	}
}

func (w *updateColumnWorker) AddMetricInfo(cnt float64) {
	w.metricCounter.Add(cnt)
}

type rowRecord struct {
	key     []byte        // It's used to lock a record. Record it to reduce the encoding time.
	vals    []byte        // It's the record.
	warning *terror.Error // It's used to record the cast warning of a record.
}

// getNextKey gets next handle of entry that we are going to process.
func (w *updateColumnWorker) getNextKey(taskRange reorgBackfillTask,
	taskDone bool, lastAccessedHandle kv.Key) (nextHandle kv.Key) {
	if !taskDone {
		// The task is not done. So we need to pick the last processed entry's handle and add one.
		return lastAccessedHandle.Next()
	}

	return taskRange.endKey.Next()
}

func (w *updateColumnWorker) fetchRowColVals(txn kv.Transaction, taskRange reorgBackfillTask) ([]*rowRecord, kv.Key, bool, error) {
	w.rowRecords = w.rowRecords[:0]
	startTime := time.Now()

	// taskDone means that the added handle is out of taskRange.endHandle.
	taskDone := false
	var lastAccessedHandle kv.Key
	oprStartTime := startTime
	err := iterateSnapshotRows(w.ddlWorker.JobContext, w.sessCtx.GetStore(), w.priority, w.table, txn.StartTS(), taskRange.startKey, taskRange.endKey,
		func(handle kv.Handle, recordKey kv.Key, rawRow []byte) (bool, error) {
			oprEndTime := time.Now()
			logSlowOperations(oprEndTime.Sub(oprStartTime), "iterateSnapshotRows in updateColumnWorker fetchRowColVals", 0)
			oprStartTime = oprEndTime

			taskDone = recordKey.Cmp(taskRange.endKey) > 0

			if taskDone || len(w.rowRecords) >= w.batchCnt {
				return false, nil
			}

			if err1 := w.getRowRecord(handle, recordKey, rawRow); err1 != nil {
				return false, errors.Trace(err1)
			}
			lastAccessedHandle = recordKey
			if recordKey.Cmp(taskRange.endKey) == 0 {
				// If taskRange.endIncluded == false, we will not reach here when handle == taskRange.endHandle.
				taskDone = true
				return false, nil
			}
			return true, nil
		})

	if len(w.rowRecords) == 0 {
		taskDone = true
	}

	logutil.BgLogger().Debug("[ddl] txn fetches handle info", zap.Uint64("txnStartTS", txn.StartTS()), zap.String("taskRange", taskRange.String()), zap.Duration("takeTime", time.Since(startTime)))
	return w.rowRecords, w.getNextKey(taskRange, taskDone, lastAccessedHandle), taskDone, errors.Trace(err)
}

func (w *updateColumnWorker) getRowRecord(handle kv.Handle, recordKey []byte, rawRow []byte) error {
	sysTZ := w.sessCtx.GetSessionVars().StmtCtx.TimeZone
	_, err := w.rowDecoder.DecodeTheExistedColumnMap(w.sessCtx, handle, rawRow, sysTZ, w.rowMap)
	if err != nil {
		return errors.Trace(dbterror.ErrCantDecodeRecord.GenWithStackByArgs("column", err))
	}

	if _, ok := w.rowMap[w.newColInfo.ID]; ok {
		// The column is already added by update or insert statement, skip it.
		w.cleanRowMap()
		return nil
	}

	var recordWarning *terror.Error
	// Since every updateColumnWorker handle their own work individually, we can cache warning in statement context when casting datum.
	oldWarn := w.sessCtx.GetSessionVars().StmtCtx.GetWarnings()
	if oldWarn == nil {
		oldWarn = []stmtctx.SQLWarn{}
	} else {
		oldWarn = oldWarn[:0]
	}
	w.sessCtx.GetSessionVars().StmtCtx.SetWarnings(oldWarn)
	val := w.rowMap[w.oldColInfo.ID]
	col := w.newColInfo
	if val.Kind() == types.KindNull && col.FieldType.GetType() == mysql.TypeTimestamp && mysql.HasNotNullFlag(col.GetFlag()) {
		if v, err := expression.GetTimeCurrentTimestamp(w.sessCtx, col.GetType(), col.GetDecimal()); err == nil {
			// convert null value to timestamp should be substituted with current timestamp if NOT_NULL flag is set.
			w.rowMap[w.oldColInfo.ID] = v
		}
	}
	newColVal, err := table.CastValue(w.sessCtx, w.rowMap[w.oldColInfo.ID], w.newColInfo, false, false)
	if err != nil {
		return w.reformatErrors(err)
	}
	if w.sessCtx.GetSessionVars().StmtCtx.GetWarnings() != nil && len(w.sessCtx.GetSessionVars().StmtCtx.GetWarnings()) != 0 {
		warn := w.sessCtx.GetSessionVars().StmtCtx.GetWarnings()
		recordWarning = errors.Cause(w.reformatErrors(warn[0].Err)).(*terror.Error)
	}

	failpoint.Inject("MockReorgTimeoutInOneRegion", func(val failpoint.Value) {
		if val.(bool) {
			if handle.IntValue() == 3000 && atomic.CompareAndSwapInt32(&TestCheckReorgTimeout, 0, 1) {
				failpoint.Return(errors.Trace(dbterror.ErrWaitReorgTimeout))
			}
		}
	})

	w.rowMap[w.newColInfo.ID] = newColVal
	_, err = w.rowDecoder.EvalRemainedExprColumnMap(w.sessCtx, w.rowMap)
	if err != nil {
		return errors.Trace(err)
	}

	newColumnIDs := make([]int64, 0, len(w.rowMap))
	newRow := make([]types.Datum, 0, len(w.rowMap))
	for colID, val := range w.rowMap {
		newColumnIDs = append(newColumnIDs, colID)
		newRow = append(newRow, val)
	}
	sctx, rd := w.sessCtx.GetSessionVars().StmtCtx, &w.sessCtx.GetSessionVars().RowEncoder
	newRowVal, err := tablecodec.EncodeRow(sctx, newRow, newColumnIDs, nil, nil, rd)
	if err != nil {
		return errors.Trace(err)
	}

	w.rowRecords = append(w.rowRecords, &rowRecord{key: recordKey, vals: newRowVal, warning: recordWarning})
	w.cleanRowMap()
	return nil
}

// reformatErrors casted error because `convertTo` function couldn't package column name and datum value for some errors.
func (w *updateColumnWorker) reformatErrors(err error) error {
	// Since row count is not precious in concurrent reorganization, here we substitute row count with datum value.
	if types.ErrTruncated.Equal(err) || types.ErrDataTooLong.Equal(err) {
		dStr := datumToStringNoErr(w.rowMap[w.oldColInfo.ID])
		err = types.ErrTruncated.GenWithStack("Data truncated for column '%s', value is '%s'", w.oldColInfo.Name, dStr)
	}

	if types.ErrWarnDataOutOfRange.Equal(err) {
		dStr := datumToStringNoErr(w.rowMap[w.oldColInfo.ID])
		err = types.ErrWarnDataOutOfRange.GenWithStack("Out of range value for column '%s', the value is '%s'", w.oldColInfo.Name, dStr)
	}
	return err
}

func datumToStringNoErr(d types.Datum) string {
	if v, err := d.ToString(); err == nil {
		return v
	}
	return fmt.Sprintf("%v", d.GetValue())
}

func (w *updateColumnWorker) cleanRowMap() {
	for id := range w.rowMap {
		delete(w.rowMap, id)
	}
}

// BackfillDataInTxn will backfill the table record in a transaction. A lock corresponds to a rowKey if the value of rowKey is changed.
func (w *updateColumnWorker) BackfillDataInTxn(handleRange reorgBackfillTask) (taskCtx backfillTaskContext, errInTxn error) {
	oprStartTime := time.Now()
	errInTxn = kv.RunInNewTxn(context.Background(), w.sessCtx.GetStore(), true, func(ctx context.Context, txn kv.Transaction) error {
		taskCtx.addedCount = 0
		taskCtx.scanCount = 0
		txn.SetOption(kv.Priority, w.priority)
		if tagger := w.ddlWorker.getResourceGroupTaggerForTopSQL(); tagger != nil {
			txn.SetOption(kv.ResourceGroupTagger, tagger)
		}

		rowRecords, nextKey, taskDone, err := w.fetchRowColVals(txn, handleRange)
		if err != nil {
			return errors.Trace(err)
		}
		taskCtx.nextKey = nextKey
		taskCtx.done = taskDone

		warningsMap := make(map[errors.ErrorID]*terror.Error, len(rowRecords))
		warningsCountMap := make(map[errors.ErrorID]int64, len(rowRecords))
		for _, rowRecord := range rowRecords {
			taskCtx.scanCount++

			err = txn.Set(rowRecord.key, rowRecord.vals)
			if err != nil {
				return errors.Trace(err)
			}
			taskCtx.addedCount++
			if rowRecord.warning != nil {
				if _, ok := warningsCountMap[rowRecord.warning.ID()]; ok {
					warningsCountMap[rowRecord.warning.ID()]++
				} else {
					warningsCountMap[rowRecord.warning.ID()] = 1
					warningsMap[rowRecord.warning.ID()] = rowRecord.warning
				}
			}
		}

		// Collect the warnings.
		taskCtx.warnings, taskCtx.warningsCount = warningsMap, warningsCountMap

		return nil
	})
	logSlowOperations(time.Since(oprStartTime), "BackfillDataInTxn", 3000)

	return
}

func updateChangingObjState(changingCol *model.ColumnInfo, changingIdxs []*model.IndexInfo, schemaState model.SchemaState) {
	changingCol.State = schemaState
	for _, idx := range changingIdxs {
		idx.State = schemaState
	}
}

// doModifyColumn updates the column information and reorders all columns. It does not support modifying column data.
func (w *worker) doModifyColumn(
	d *ddlCtx, t *meta.Meta, job *model.Job, dbInfo *model.DBInfo, tblInfo *model.TableInfo,
	newCol, oldCol *model.ColumnInfo, pos *ast.ColumnPosition) (ver int64, _ error) {
	if oldCol.ID != newCol.ID {
		job.State = model.JobStateRollingback
		return ver, dbterror.ErrKeyColumnDoesNotExits.GenWithStack("column %s id %d does not exist, this column may have been updated by other DDL ran in parallel", oldCol.Name, newCol.ID)
	}
	// Column from null to not null.
	if !mysql.HasNotNullFlag(oldCol.GetFlag()) && mysql.HasNotNullFlag(newCol.GetFlag()) {
		noPreventNullFlag := !mysql.HasPreventNullInsertFlag(oldCol.GetFlag())

		// lease = 0 means it's in an integration test. In this case we don't delay so the test won't run too slowly.
		// We need to check after the flag is set
		if d.lease > 0 && !noPreventNullFlag {
			delayForAsyncCommit()
		}

		// Introduce the `mysql.PreventNullInsertFlag` flag to prevent users from inserting or updating null values.
		err := modifyColsFromNull2NotNull(w, dbInfo, tblInfo, []*model.ColumnInfo{oldCol}, newCol, oldCol.GetType() != newCol.GetType())
		if err != nil {
			if dbterror.ErrWarnDataTruncated.Equal(err) || dbterror.ErrInvalidUseOfNull.Equal(err) {
				job.State = model.JobStateRollingback
			}
			return ver, err
		}
		// The column should get into prevent null status first.
		if noPreventNullFlag {
			return updateVersionAndTableInfoWithCheck(d, t, job, tblInfo, true)
		}
	}

	if job.MultiSchemaInfo != nil && job.MultiSchemaInfo.Revertible {
		job.MarkNonRevertible()
		// Store the mark and enter the next DDL handling loop.
		return updateVersionAndTableInfoWithCheck(t, job, tblInfo, false)
	}

	if err := adjustTableInfoAfterModifyColumn(tblInfo, newCol, oldCol, pos); err != nil {
		job.State = model.JobStateRollingback
		return ver, errors.Trace(err)
	}

	ver, err := updateVersionAndTableInfoWithCheck(d, t, job, tblInfo, true)
	if err != nil {
		// Modified the type definition of 'null' to 'not null' before this, so rollBack the job when an error occurs.
		job.State = model.JobStateRollingback
		return ver, errors.Trace(err)
	}

	job.FinishTableJob(model.JobStateDone, model.StatePublic, ver, tblInfo)
	// For those column-type-change type which doesn't need reorg data, we should also mock the job args for delete range.
	job.Args = []interface{}{[]int64{}, []int64{}}
	return ver, nil
}

func adjustTableInfoAfterModifyColumn(
	tblInfo *model.TableInfo, newCol, oldCol *model.ColumnInfo, pos *ast.ColumnPosition) error {
	// We need the latest column's offset and state. This information can be obtained from the store.
	newCol.Offset = oldCol.Offset
	newCol.State = oldCol.State
	if pos != nil && pos.RelativeColumn != nil && oldCol.Name.L == pos.RelativeColumn.Name.L {
		// For cases like `modify column b after b`, it should report this error.
		return errors.Trace(infoschema.ErrColumnNotExists.GenWithStackByArgs(oldCol.Name, tblInfo.Name))
	}
	destOffset, err := locateOffsetToMove(oldCol.Offset, pos, tblInfo)
	if err != nil {
		return errors.Trace(infoschema.ErrColumnNotExists.GenWithStackByArgs(oldCol.Name, tblInfo.Name))
	}
	tblInfo.Columns[oldCol.Offset] = newCol
	tblInfo.MoveColumnInfo(oldCol.Offset, destOffset)
	updateNewIndexesCols(tblInfo, tblInfo.Indices, oldCol.Name, newCol.Name, newCol.Offset)
	return nil
}

func checkAndApplyAutoRandomBits(d *ddlCtx, m *meta.Meta, dbInfo *model.DBInfo, tblInfo *model.TableInfo,
	oldCol *model.ColumnInfo, newCol *model.ColumnInfo, newAutoRandBits uint64) error {
	if newAutoRandBits == 0 {
		return nil
	}
	idAcc := m.GetAutoIDAccessors(dbInfo.ID, tblInfo.ID)
	err := checkNewAutoRandomBits(idAcc, oldCol, newCol, newAutoRandBits, tblInfo.Version)
	if err != nil {
		return err
	}
	return applyNewAutoRandomBits(d, m, dbInfo, tblInfo, oldCol, newAutoRandBits)
}

// checkNewAutoRandomBits checks whether the new auto_random bits number can cause overflow.
func checkNewAutoRandomBits(idAccessors meta.AutoIDAccessors, oldCol *model.ColumnInfo,
	newCol *model.ColumnInfo, newAutoRandBits uint64, tblInfoVer uint16) error {
	newLayout := autoid.NewShardIDLayout(&newCol.FieldType, newAutoRandBits)

	idAcc := idAccessors.RandomID()
	convertedFromAutoInc := mysql.HasAutoIncrementFlag(oldCol.GetFlag())
	if convertedFromAutoInc {
		idAcc = idAccessors.IncrementID(tblInfoVer)
	}
	// Generate a new auto ID first to prevent concurrent update in DML.
	_, err := idAcc.Inc(1)
	if err != nil {
		return err
	}
	currentIncBitsVal, err := idAcc.Get()
	if err != nil {
		return err
	}
	// Find the max number of available shard bits by
	// counting leading zeros in current inc part of auto_random ID.
	usedBits := uint64(64 - bits.LeadingZeros64(uint64(currentIncBitsVal)))
	if usedBits > newLayout.IncrementalBits {
		overflowCnt := usedBits - newLayout.IncrementalBits
		errMsg := fmt.Sprintf(autoid.AutoRandomOverflowErrMsg, newAutoRandBits-overflowCnt, newAutoRandBits, oldCol.Name.O)
		return dbterror.ErrInvalidAutoRandom.GenWithStackByArgs(errMsg)
	}
	return nil
}

// applyNewAutoRandomBits set auto_random bits to TableInfo and
// migrate auto_increment ID to auto_random ID if possible.
func applyNewAutoRandomBits(d *ddlCtx, m *meta.Meta, dbInfo *model.DBInfo,
	tblInfo *model.TableInfo, oldCol *model.ColumnInfo, newAutoRandBits uint64) error {
	tblInfo.AutoRandomBits = newAutoRandBits
	needMigrateFromAutoIncToAutoRand := mysql.HasAutoIncrementFlag(oldCol.GetFlag())
	if !needMigrateFromAutoIncToAutoRand {
		return nil
	}
	autoRandAlloc := autoid.NewAllocatorsFromTblInfo(d.store, dbInfo.ID, tblInfo).Get(autoid.AutoRandomType)
	if autoRandAlloc == nil {
		errMsg := fmt.Sprintf(autoid.AutoRandomAllocatorNotFound, dbInfo.Name.O, tblInfo.Name.O)
		return dbterror.ErrInvalidAutoRandom.GenWithStackByArgs(errMsg)
	}
	idAcc := m.GetAutoIDAccessors(dbInfo.ID, tblInfo.ID).RowID()
	nextAutoIncID, err := idAcc.Get()
	if err != nil {
		return errors.Trace(err)
	}
	err = autoRandAlloc.Rebase(context.Background(), nextAutoIncID, false)
	if err != nil {
		return errors.Trace(err)
	}
	if err := idAcc.Del(); err != nil {
		return errors.Trace(err)
	}
	return nil
}

// checkForNullValue ensure there are no null values of the column of this table.
// `isDataTruncated` indicates whether the new field and the old field type are the same, in order to be compatible with mysql.
func checkForNullValue(ctx context.Context, sctx sessionctx.Context, isDataTruncated bool, schema, table model.CIStr, newCol *model.ColumnInfo, oldCols ...*model.ColumnInfo) error {
	needCheckNullValue := false
	for _, oldCol := range oldCols {
		if oldCol.GetType() != mysql.TypeTimestamp && newCol.GetType() == mysql.TypeTimestamp {
			// special case for convert null value of non-timestamp type to timestamp type, null value will be substituted with current timestamp.
			continue
		}
		needCheckNullValue = true
	}
	if !needCheckNullValue {
		return nil
	}
	var buf strings.Builder
	buf.WriteString("select 1 from %n.%n where ")
	paramsList := make([]interface{}, 0, 2+len(oldCols))
	paramsList = append(paramsList, schema.L, table.L)
	for i, col := range oldCols {
		if i == 0 {
			buf.WriteString("%n is null")
			paramsList = append(paramsList, col.Name.L)
		} else {
			buf.WriteString(" or %n is null")
			paramsList = append(paramsList, col.Name.L)
		}
	}
	buf.WriteString(" limit 1")
	rows, _, err := sctx.(sqlexec.RestrictedSQLExecutor).ExecRestrictedSQL(ctx, nil, buf.String(), paramsList...)
	if err != nil {
		return errors.Trace(err)
	}
	rowCount := len(rows)
	if rowCount != 0 {
		if isDataTruncated {
			return dbterror.ErrWarnDataTruncated.GenWithStackByArgs(newCol.Name.L, rowCount)
		}
		return dbterror.ErrInvalidUseOfNull
	}
	return nil
}

func updateColumnDefaultValue(d *ddlCtx, t *meta.Meta, job *model.Job, newCol *model.ColumnInfo, oldColName *model.CIStr) (ver int64, _ error) {
	tblInfo, err := GetTableInfoAndCancelFaultJob(t, job, job.SchemaID)
	if err != nil {
		return ver, errors.Trace(err)
	}

	if job.MultiSchemaInfo != nil && job.MultiSchemaInfo.Revertible {
		job.MarkNonRevertible()
		// Store the mark and enter the next DDL handling loop.
		return updateVersionAndTableInfoWithCheck(t, job, tblInfo, false)
	}

	oldCol := model.FindColumnInfo(tblInfo.Columns, oldColName.L)
	if oldCol == nil || oldCol.State != model.StatePublic {
		job.State = model.JobStateCancelled
		return ver, infoschema.ErrColumnNotExists.GenWithStackByArgs(newCol.Name, tblInfo.Name)
	}
	// The newCol's offset may be the value of the old schema version, so we can't use newCol directly.
	oldCol.DefaultValue = newCol.DefaultValue
	oldCol.DefaultValueBit = newCol.DefaultValueBit
	oldCol.SetFlag(newCol.GetFlag())

	ver, err = updateVersionAndTableInfo(d, t, job, tblInfo, true)
	if err != nil {
		job.State = model.JobStateCancelled
		return ver, errors.Trace(err)
	}

	job.FinishTableJob(model.JobStateDone, model.StatePublic, ver, tblInfo)
	return ver, nil
}

func isColumnWithIndex(colName string, indices []*model.IndexInfo) bool {
	for _, indexInfo := range indices {
		for _, col := range indexInfo.Columns {
			if col.Name.L == colName {
				return true
			}
		}
	}
	return false
}

func isColumnCanDropWithIndex(isMultiSchemaChange bool, colName string, indices []*model.IndexInfo) error {
	for _, indexInfo := range indices {
		if indexInfo.Primary || len(indexInfo.Columns) > 1 {
			for _, col := range indexInfo.Columns {
				if col.Name.L == colName {
					return dbterror.ErrCantDropColWithIndex.GenWithStack("can't drop column %s with composite index covered or Primary Key covered now", colName)
				}
			}
		}
		if len(indexInfo.Columns) == 1 && indexInfo.Columns[0].Name.L == colName && !isMultiSchemaChange {
			return dbterror.ErrCantDropColWithIndex.GenWithStack("can't drop column %s with tidb_enable_change_multi_schema is disable", colName)
		}
	}
	return nil
}

func listIndicesWithColumn(colName string, indices []*model.IndexInfo) []*model.IndexInfo {
	ret := make([]*model.IndexInfo, 0)
	for _, indexInfo := range indices {
		if len(indexInfo.Columns) == 1 && colName == indexInfo.Columns[0].Name.L {
			ret = append(ret, indexInfo)
		}
	}
	return ret
}

func getColumnForeignKeyInfo(colName string, fkInfos []*model.FKInfo) *model.FKInfo {
	for _, fkInfo := range fkInfos {
		for _, col := range fkInfo.Cols {
			if col.L == colName {
				return fkInfo
			}
		}
	}
	return nil
}

func allocateColumnID(tblInfo *model.TableInfo) int64 {
	tblInfo.MaxColumnID++
	return tblInfo.MaxColumnID
}

func checkAddColumnTooManyColumns(colNum int) error {
	if uint32(colNum) > atomic.LoadUint32(&config.GetGlobalConfig().TableColumnCountLimit) {
		return dbterror.ErrTooManyFields
	}
	return nil
}

// rollbackModifyColumnJob rollbacks the job when an error occurs.
func rollbackModifyColumnJob(d *ddlCtx, t *meta.Meta, tblInfo *model.TableInfo, job *model.Job, newCol, oldCol *model.ColumnInfo, modifyColumnTp byte) (ver int64, _ error) {
	var err error
	if oldCol.ID == newCol.ID && modifyColumnTp == mysql.TypeNull {
		// field NotNullFlag flag reset.
		tblInfo.Columns[oldCol.Offset].SetFlag(oldCol.GetFlag() &^ mysql.NotNullFlag)
		// field PreventNullInsertFlag flag reset.
		tblInfo.Columns[oldCol.Offset].SetFlag(oldCol.GetFlag() &^ mysql.PreventNullInsertFlag)
		ver, err = updateVersionAndTableInfo(d, t, job, tblInfo, true)
		if err != nil {
			return ver, errors.Trace(err)
		}
	}
	job.FinishTableJob(model.JobStateRollbackDone, model.StateNone, ver, tblInfo)
	// For those column-type-change type which doesn't need reorg data, we should also mock the job args for delete range.
	job.Args = []interface{}{[]int64{}, []int64{}}
	return ver, nil
}

// modifyColsFromNull2NotNull modifies the type definitions of 'null' to 'not null'.
// Introduce the `mysql.PreventNullInsertFlag` flag to prevent users from inserting or updating null values.
func modifyColsFromNull2NotNull(w *worker, dbInfo *model.DBInfo, tblInfo *model.TableInfo, cols []*model.ColumnInfo, newCol *model.ColumnInfo, isDataTruncated bool) error {
	// Get sessionctx from context resource pool.
	var sctx sessionctx.Context
	sctx, err := w.sessPool.get()
	if err != nil {
		return errors.Trace(err)
	}
	defer w.sessPool.put(sctx)

	skipCheck := false
	failpoint.Inject("skipMockContextDoExec", func(val failpoint.Value) {
		if val.(bool) {
			skipCheck = true
		}
	})
	if !skipCheck {
		// If there is a null value inserted, it cannot be modified and needs to be rollback.
		err = checkForNullValue(w.ddlJobCtx, sctx, isDataTruncated, dbInfo.Name, tblInfo.Name, newCol, cols...)
		if err != nil {
			return errors.Trace(err)
		}
	}

	// Prevent this field from inserting null values.
	for _, col := range cols {
		col.AddFlag(mysql.PreventNullInsertFlag)
	}
	return nil
}

func generateOriginDefaultValue(col *model.ColumnInfo, ctx sessionctx.Context) (interface{}, error) {
	var err error
	odValue := col.GetDefaultValue()
	if odValue == nil && mysql.HasNotNullFlag(col.GetFlag()) {
		switch col.GetType() {
		// Just use enum field's first element for OriginDefaultValue.
		case mysql.TypeEnum:
			defEnum, verr := types.ParseEnumValue(col.GetElems(), 1)
			if verr != nil {
				return nil, errors.Trace(verr)
			}
			defVal := types.NewCollateMysqlEnumDatum(defEnum, col.GetCollate())
			return defVal.ToString()
		default:
			zeroVal := table.GetZeroValue(col)
			odValue, err = zeroVal.ToString()
			if err != nil {
				return nil, errors.Trace(err)
			}
		}
	}

	if odValue == strings.ToUpper(ast.CurrentTimestamp) {
		var t time.Time
		if ctx == nil {
			t = time.Now()
		} else {
			t, _ = expression.GetStmtTimestamp(ctx)
		}
		if col.GetType() == mysql.TypeTimestamp {
			odValue = types.NewTime(types.FromGoTime(t.UTC()), col.GetType(), col.GetDecimal()).String()
		} else if col.GetType() == mysql.TypeDatetime {
			odValue = types.NewTime(types.FromGoTime(t), col.GetType(), col.GetDecimal()).String()
		}
	}
	return odValue, nil
}

func findColumnInIndexCols(c string, cols []*model.IndexColumn) *model.IndexColumn {
	for _, c1 := range cols {
		if c == c1.Name.L {
			return c1
		}
	}
	return nil
}

func getColumnInfoByName(tbInfo *model.TableInfo, column string) *model.ColumnInfo {
	for _, colInfo := range tbInfo.Cols() {
		if colInfo != nil && colInfo.Name.L == column {
			return colInfo
		}
	}
	return nil
}

// isVirtualGeneratedColumn checks the column if it is virtual.
func isVirtualGeneratedColumn(col *model.ColumnInfo) bool {
	if col.IsGenerated() && !col.GeneratedStored {
		return true
	}
	return false
}

func indexInfoContains(idxID int64, idxInfos []*model.IndexInfo) bool {
	for _, idxInfo := range idxInfos {
		if idxID == idxInfo.ID {
			return true
		}
	}
	return false
}

func indexInfosToIDList(idxInfos []*model.IndexInfo) []int64 {
	ids := make([]int64, 0, len(idxInfos))
	for _, idxInfo := range idxInfos {
		ids = append(ids, idxInfo.ID)
	}
	return ids
}

func genChangingColumnUniqueName(tblInfo *model.TableInfo, oldCol *model.ColumnInfo) string {
	suffix := 0
	newColumnNamePrefix := fmt.Sprintf("%s%s", changingColumnPrefix, oldCol.Name.O)
	newColumnLowerName := fmt.Sprintf("%s_%d", strings.ToLower(newColumnNamePrefix), suffix)
	// Check whether the new column name is used.
	columnNameMap := make(map[string]bool, len(tblInfo.Columns))
	for _, col := range tblInfo.Columns {
		columnNameMap[col.Name.L] = true
	}
	for columnNameMap[newColumnLowerName] {
		suffix++
		newColumnLowerName = fmt.Sprintf("%s_%d", strings.ToLower(newColumnNamePrefix), suffix)
	}
	return fmt.Sprintf("%s_%d", newColumnNamePrefix, suffix)
}

func genChangingIndexUniqueName(tblInfo *model.TableInfo, idxInfo *model.IndexInfo) string {
	suffix := 0
	newIndexNamePrefix := fmt.Sprintf("%s%s", changingIndexPrefix, idxInfo.Name.O)
	newIndexLowerName := fmt.Sprintf("%s_%d", strings.ToLower(newIndexNamePrefix), suffix)
	// Check whether the new index name is used.
	indexNameMap := make(map[string]bool, len(tblInfo.Indices))
	for _, idx := range tblInfo.Indices {
		indexNameMap[idx.Name.L] = true
	}
	for indexNameMap[newIndexLowerName] {
		suffix++
		newIndexLowerName = fmt.Sprintf("%s_%d", strings.ToLower(newIndexNamePrefix), suffix)
	}
	return fmt.Sprintf("%s_%d", newIndexNamePrefix, suffix)
}

func getChangingIndexOriginName(changingIdx *model.IndexInfo) string {
	idxName := strings.TrimPrefix(changingIdx.Name.O, changingIndexPrefix)
	// Since the unique idxName may contain the suffix number (indexName_num), better trim the suffix.
	var pos int
	if pos = strings.LastIndex(idxName, "_"); pos == -1 {
		return idxName
	}
	return idxName[:pos]
}<|MERGE_RESOLUTION|>--- conflicted
+++ resolved
@@ -203,241 +203,6 @@
 	}
 }
 
-<<<<<<< HEAD
-=======
-func onAddColumns(d *ddlCtx, t *meta.Meta, job *model.Job) (ver int64, err error) {
-	// Handle the rolling back job.
-	if job.IsRollingback() {
-		ver, err = onDropColumns(d, t, job)
-		if err != nil {
-			return ver, errors.Trace(err)
-		}
-		return ver, nil
-	}
-
-	failpoint.Inject("errorBeforeDecodeArgs", func(val failpoint.Value) {
-		if val.(bool) {
-			failpoint.Return(ver, errors.New("occur an error before decode args"))
-		}
-	})
-
-	tblInfo, columnInfos, columns, positions, offsets, ifNotExists, err := checkAddColumns(t, job)
-	if err != nil {
-		return ver, errors.Trace(err)
-	}
-	if len(columnInfos) == 0 {
-		if len(columns) == 0 {
-			job.State = model.JobStateCancelled
-			return ver, nil
-		}
-		for i := range columns {
-			columnInfo, pos, offset, err := createColumnInfo(tblInfo, columns[i], positions[i])
-			if err != nil {
-				job.State = model.JobStateCancelled
-				return ver, errors.Trace(err)
-			}
-			logutil.BgLogger().Info("[ddl] run add columns job", zap.String("job", job.String()), zap.Reflect("columnInfo", *columnInfo), zap.Int("offset", offset))
-			positions[i] = pos
-			offsets[i] = offset
-			if err = checkAddColumnTooManyColumns(len(tblInfo.Columns)); err != nil {
-				job.State = model.JobStateCancelled
-				return ver, errors.Trace(err)
-			}
-			columnInfos = append(columnInfos, columnInfo)
-		}
-		// Set arg to job.
-		job.Args = []interface{}{columnInfos, positions, offsets, ifNotExists}
-	}
-
-	originalState := columnInfos[0].State
-	switch columnInfos[0].State {
-	case model.StateNone:
-		// none -> delete only
-		setColumnsState(columnInfos, model.StateDeleteOnly)
-		ver, err = updateVersionAndTableInfoWithCheck(d, t, job, tblInfo, originalState != columnInfos[0].State)
-		if err != nil {
-			return ver, errors.Trace(err)
-		}
-		job.SchemaState = model.StateDeleteOnly
-	case model.StateDeleteOnly:
-		// delete only -> write only
-		setColumnsState(columnInfos, model.StateWriteOnly)
-		ver, err = updateVersionAndTableInfo(d, t, job, tblInfo, originalState != columnInfos[0].State)
-		if err != nil {
-			return ver, errors.Trace(err)
-		}
-		job.SchemaState = model.StateWriteOnly
-	case model.StateWriteOnly:
-		// write only -> reorganization
-		setColumnsState(columnInfos, model.StateWriteReorganization)
-		ver, err = updateVersionAndTableInfo(d, t, job, tblInfo, originalState != columnInfos[0].State)
-		if err != nil {
-			return ver, errors.Trace(err)
-		}
-		job.SchemaState = model.StateWriteReorganization
-	case model.StateWriteReorganization:
-		// reorganization -> public
-		// Adjust table column offsets.
-		oldCols := tblInfo.Columns[:len(tblInfo.Columns)-len(offsets)]
-		newCols := tblInfo.Columns[len(tblInfo.Columns)-len(offsets):]
-		tblInfo.Columns = oldCols
-		for i := range offsets {
-			// For multiple columns with after position, should adjust offsets.
-			// e.g. create table t(a int);
-			// alter table t add column b int after a, add column c int after a;
-			// alter table t add column a1 int after a, add column b1 int after b, add column c1 int after c;
-			// alter table t add column a1 int after a, add column b1 int first;
-			if positions[i].Tp == ast.ColumnPositionAfter {
-				for j := 0; j < i; j++ {
-					if (positions[j].Tp == ast.ColumnPositionAfter && offsets[j] < offsets[i]) || positions[j].Tp == ast.ColumnPositionFirst {
-						offsets[i]++
-					}
-				}
-			}
-			tblInfo.Columns = append(tblInfo.Columns, newCols[i])
-			tblInfo.MoveColumnInfo(len(tblInfo.Columns)-1, offsets[i])
-		}
-		setColumnsState(columnInfos, model.StatePublic)
-		ver, err = updateVersionAndTableInfo(d, t, job, tblInfo, originalState != columnInfos[0].State)
-		if err != nil {
-			return ver, errors.Trace(err)
-		}
-		// Finish this job.
-		job.FinishTableJob(model.JobStateDone, model.StatePublic, ver, tblInfo)
-		asyncNotifyEvent(d, &ddlutil.Event{Tp: model.ActionAddColumns, TableInfo: tblInfo, ColumnInfos: columnInfos})
-	default:
-		err = dbterror.ErrInvalidDDLState.GenWithStackByArgs("column", columnInfos[0].State)
-	}
-
-	return ver, errors.Trace(err)
-}
-
-func onDropColumns(d *ddlCtx, t *meta.Meta, job *model.Job) (ver int64, _ error) {
-	tblInfo, colInfos, delCount, idxInfos, err := checkDropColumns(t, job)
-	if err != nil {
-		return ver, errors.Trace(err)
-	}
-	if len(colInfos) == 0 {
-		job.State = model.JobStateCancelled
-		return ver, nil
-	}
-
-	originalState := colInfos[0].State
-	switch colInfos[0].State {
-	case model.StatePublic:
-		// public -> write only
-		setColumnsState(colInfos, model.StateWriteOnly)
-		setIndicesState(idxInfos, model.StateWriteOnly)
-		for _, colInfo := range colInfos {
-			err = checkDropColumnForStatePublic(tblInfo, colInfo)
-			if err != nil {
-				return ver, errors.Trace(err)
-			}
-		}
-		ver, err = updateVersionAndTableInfoWithCheck(d, t, job, tblInfo, originalState != colInfos[0].State)
-		if err != nil {
-			return ver, errors.Trace(err)
-		}
-		job.SchemaState = model.StateWriteOnly
-	case model.StateWriteOnly:
-		// write only -> delete only
-		setColumnsState(colInfos, model.StateDeleteOnly)
-		if len(idxInfos) > 0 {
-			newIndices := make([]*model.IndexInfo, 0, len(tblInfo.Indices))
-			for _, idx := range tblInfo.Indices {
-				if !indexInfoContains(idx.ID, idxInfos) {
-					newIndices = append(newIndices, idx)
-				}
-			}
-			tblInfo.Indices = newIndices
-		}
-		ver, err = updateVersionAndTableInfo(d, t, job, tblInfo, originalState != colInfos[0].State)
-		if err != nil {
-			return ver, errors.Trace(err)
-		}
-		job.Args = append(job.Args, indexInfosToIDList(idxInfos))
-		job.SchemaState = model.StateDeleteOnly
-	case model.StateDeleteOnly:
-		// delete only -> reorganization
-		setColumnsState(colInfos, model.StateDeleteReorganization)
-		ver, err = updateVersionAndTableInfo(d, t, job, tblInfo, originalState != colInfos[0].State)
-		if err != nil {
-			return ver, errors.Trace(err)
-		}
-		job.SchemaState = model.StateDeleteReorganization
-	case model.StateDeleteReorganization:
-		// reorganization -> absent
-		// All reorganization jobs are done, drop this column.
-		tblInfo.Columns = tblInfo.Columns[:len(tblInfo.Columns)-delCount]
-		setColumnsState(colInfos, model.StateNone)
-		ver, err = updateVersionAndTableInfo(d, t, job, tblInfo, originalState != colInfos[0].State)
-		if err != nil {
-			return ver, errors.Trace(err)
-		}
-
-		// Finish this job.
-		if job.IsRollingback() {
-			job.FinishTableJob(model.JobStateRollbackDone, model.StateNone, ver, tblInfo)
-		} else {
-			job.FinishTableJob(model.JobStateDone, model.StateNone, ver, tblInfo)
-			job.Args = append(job.Args, getPartitionIDs(tblInfo))
-		}
-	default:
-		err = dbterror.ErrInvalidDDLJob.GenWithStackByArgs("table", tblInfo.State)
-	}
-	return ver, errors.Trace(err)
-}
-
-func checkDropColumns(t *meta.Meta, job *model.Job) (*model.TableInfo, []*model.ColumnInfo, int, []*model.IndexInfo, error) {
-	schemaID := job.SchemaID
-	tblInfo, err := GetTableInfoAndCancelFaultJob(t, job, schemaID)
-	if err != nil {
-		return nil, nil, 0, nil, errors.Trace(err)
-	}
-
-	var colNames []model.CIStr
-	var ifExists []bool
-	// indexIds is used to make sure we don't truncate args when decoding the rawArgs.
-	var indexIds []int64
-	err = job.DecodeArgs(&colNames, &ifExists, &indexIds)
-	if err != nil {
-		job.State = model.JobStateCancelled
-		return nil, nil, 0, nil, errors.Trace(err)
-	}
-
-	newColNames := make([]model.CIStr, 0, len(colNames))
-	colInfos := make([]*model.ColumnInfo, 0, len(colNames))
-	newIfExists := make([]bool, 0, len(colNames))
-	indexInfos := make([]*model.IndexInfo, 0)
-	for i, colName := range colNames {
-		colInfo := model.FindColumnInfo(tblInfo.Columns, colName.L)
-		if colInfo == nil || colInfo.Hidden {
-			if ifExists[i] {
-				// TODO: Should return a warning.
-				logutil.BgLogger().Warn(fmt.Sprintf("column %s doesn't exist", colName))
-				continue
-			}
-			job.State = model.JobStateCancelled
-			return nil, nil, 0, nil, dbterror.ErrCantDropFieldOrKey.GenWithStack("column %s doesn't exist", colName)
-		}
-		if err = isDroppableColumn(job.MultiSchemaInfo != nil, tblInfo, colName); err != nil {
-			job.State = model.JobStateCancelled
-			return nil, nil, 0, nil, errors.Trace(err)
-		}
-		newColNames = append(newColNames, colName)
-		newIfExists = append(newIfExists, ifExists[i])
-		colInfos = append(colInfos, colInfo)
-		idxInfos := listIndicesWithColumn(colName.L, tblInfo.Indices)
-		indexInfos = append(indexInfos, idxInfos...)
-	}
-	job.Args = []interface{}{newColNames, newIfExists}
-	if len(indexIds) > 0 {
-		job.Args = append(job.Args, indexIds)
-	}
-	return tblInfo, colInfos, len(colInfos), indexInfos, nil
-}
-
->>>>>>> f16f0e84
 func checkDropColumnForStatePublic(tblInfo *model.TableInfo, colInfo *model.ColumnInfo) (err error) {
 	// When the dropping column has not-null flag and it hasn't the default value, we can backfill the column value like "add column".
 	// NOTE: If the state of StateWriteOnly can be rollbacked, we'd better reconsider the original default value.
@@ -458,13 +223,8 @@
 	return nil
 }
 
-<<<<<<< HEAD
-func onDropColumn(t *meta.Meta, job *model.Job) (ver int64, _ error) {
+func onDropColumn(d *ddlCtx, t *meta.Meta, job *model.Job) (ver int64, _ error) {
 	tblInfo, colInfo, idxInfos, ifExists, err := checkDropColumn(t, job)
-=======
-func onDropColumn(d *ddlCtx, t *meta.Meta, job *model.Job) (ver int64, _ error) {
-	tblInfo, colInfo, idxInfos, err := checkDropColumn(t, job)
->>>>>>> f16f0e84
 	if err != nil {
 		if ifExists && dbterror.ErrCantDropFieldOrKey.Equal(err) {
 			job.Warning = toTError(err)
@@ -477,7 +237,7 @@
 		job.MarkNonRevertible()
 		job.SchemaState = colInfo.State
 		// Store the mark and enter the next DDL handling loop.
-		return updateVersionAndTableInfoWithCheck(t, job, tblInfo, false)
+		return updateVersionAndTableInfoWithCheck(d, t, job, tblInfo, false)
 	}
 
 	originalState := colInfo.State
@@ -508,12 +268,8 @@
 			}
 			tblInfo.Indices = newIndices
 		}
-<<<<<<< HEAD
 		tblInfo.MoveColumnInfo(colInfo.Offset, len(tblInfo.Columns)-1)
-		ver, err = updateVersionAndTableInfo(t, job, tblInfo, originalState != colInfo.State)
-=======
 		ver, err = updateVersionAndTableInfo(d, t, job, tblInfo, originalState != colInfo.State)
->>>>>>> f16f0e84
 		if err != nil {
 			return ver, errors.Trace(err)
 		}
@@ -816,7 +572,6 @@
 			return ver, errors.Trace(err)
 		}
 
-<<<<<<< HEAD
 		createColumnInfo(tblInfo, changingCol)
 		indexesToChange := findIndexesByColName(tblInfo, oldCol.Name)
 		var indexesToRemove []int64
@@ -832,26 +587,6 @@
 				newIdxInfo := copyIndexInfoForModifyColumn(info.indexInfo, newIdxID, newIdxName, info.colOffset, changingCol)
 				newIdxInfo.IsGenerated = true
 				tblInfo.Indices = append(tblInfo.Indices, newIdxInfo)
-=======
-		_, _, _, err = createColumnInfo(tblInfo, modifyInfo.changingCol, changingColPos)
-		if err != nil {
-			job.State = model.JobStateCancelled
-			return ver, errors.Trace(err)
-		}
-
-		idxInfos, offsets := findIndexesByColName(tblInfo.Indices, oldCol.Name.L)
-		modifyInfo.changingIdxs = make([]*model.IndexInfo, 0, len(idxInfos))
-		for i, idxInfo := range idxInfos {
-			newIdxInfo := idxInfo.Clone()
-			newIdxInfo.Name = model.NewCIStr(genChangingIndexUniqueName(tblInfo, idxInfo))
-			newIdxInfo.ID = allocateIndexID(tblInfo)
-			newIdxChangingCol := newIdxInfo.Columns[offsets[i]]
-			newIdxChangingCol.Name = newColName
-			newIdxChangingCol.Offset = modifyInfo.changingCol.Offset
-			canPrefix := types.IsTypePrefixable(modifyInfo.changingCol.GetType())
-			if !canPrefix || (canPrefix && modifyInfo.changingCol.GetFlen() < newIdxChangingCol.Length) {
-				newIdxChangingCol.Length = types.UnspecifiedLength
->>>>>>> f16f0e84
 			}
 		}
 		modifyInfo.removedIdxs = indexesToRemove
@@ -875,8 +610,8 @@
 	newIdxChangingCol := newIdxInfo.Columns[colOffset]
 	newIdxChangingCol.Name = changingCol.Name
 	newIdxChangingCol.Offset = changingCol.Offset
-	canPrefix := types.IsTypePrefixable(changingCol.Tp)
-	if !canPrefix || (canPrefix && changingCol.Flen < newIdxChangingCol.Length) {
+	canPrefix := types.IsTypePrefixable(changingCol.GetType())
+	if !canPrefix || (canPrefix && changingCol.GetFlen() < newIdxChangingCol.Length) {
 		newIdxChangingCol.Length = types.UnspecifiedLength
 	}
 	return newIdxInfo
@@ -1650,7 +1385,7 @@
 	if job.MultiSchemaInfo != nil && job.MultiSchemaInfo.Revertible {
 		job.MarkNonRevertible()
 		// Store the mark and enter the next DDL handling loop.
-		return updateVersionAndTableInfoWithCheck(t, job, tblInfo, false)
+		return updateVersionAndTableInfoWithCheck(d, t, job, tblInfo, false)
 	}
 
 	if err := adjustTableInfoAfterModifyColumn(tblInfo, newCol, oldCol, pos); err != nil {
@@ -1813,7 +1548,7 @@
 	if job.MultiSchemaInfo != nil && job.MultiSchemaInfo.Revertible {
 		job.MarkNonRevertible()
 		// Store the mark and enter the next DDL handling loop.
-		return updateVersionAndTableInfoWithCheck(t, job, tblInfo, false)
+		return updateVersionAndTableInfoWithCheck(d, t, job, tblInfo, false)
 	}
 
 	oldCol := model.FindColumnInfo(tblInfo.Columns, oldColName.L)
