--- conflicted
+++ resolved
@@ -806,11 +806,7 @@
 func doReorgWorkForModifyColumn(w *worker, d *ddlCtx, t *meta.Meta, job *model.Job, tbl table.Table,
 	oldCol, changingCol *model.ColumnInfo, changingIdxs []*model.IndexInfo) (done bool, ver int64, err error) {
 	job.ReorgMeta.ReorgTp = model.ReorgTypeTxn
-<<<<<<< HEAD
-	rh := newReorgHandler(t, w.sess, w.concurrentDDL)
-=======
 	rh := newReorgHandler(t, w.sess)
->>>>>>> f7de8bee
 	dbInfo, err := t.GetDatabase(job.SchemaID)
 	if err != nil {
 		return false, ver, errors.Trace(err)
