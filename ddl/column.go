--- conflicted
+++ resolved
@@ -1010,11 +1010,8 @@
 			return ver, errors.Trace(err)
 		}
 
-<<<<<<< HEAD
-		reorgInfo, err := w.getReorgInfo(d, t, job, tbl, BuildElements(changingCol, changingIdxs))
-=======
-		reorgInfo, err := getReorgInfo(w.jobContext, d, t, job, tbl, BuildElements(changingCol, changingIdxs))
->>>>>>> e15e6d03
+		reorgInfo, err := w.getReorgInfo(w.jobContext, d, t, job, tbl, BuildElements(changingCol, changingIdxs))
+
 		if err != nil || reorgInfo.first {
 			// If we run reorg firstly, we should update the job snapshot version
 			// and then run the reorg next time.
