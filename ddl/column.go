--- conflicted
+++ resolved
@@ -895,21 +895,15 @@
 				return ver, nil
 			}
 			if kv.ErrKeyExists.Equal(err) || errCancelledDDLJob.Equal(err) || errCantDecodeRecord.Equal(err) || types.ErrOverflow.Equal(err) {
-<<<<<<< HEAD
 				if err1 := t.RemoveDDLReorgHandle(job, reorgInfo.elements); err1 != nil {
 					logutil.BgLogger().Warn("[ddl] run modify column job failed, RemoveDDLReorgHandle failed, can't convert job to rollback",
 						zap.String("job", job.String()), zap.Error(err1))
 					return ver, errors.Trace(err)
 				}
 				logutil.BgLogger().Warn("[ddl] run modify column job failed, convert job to rollback", zap.String("job", job.String()), zap.Error(err))
-				// TODO: Do rollback. Remove the following line when the rollback is done.
-				job.State = model.JobStateRollbackDone
-=======
-				logutil.BgLogger().Warn("[ddl] run modify column job failed, convert job to rollback", zap.String("job", job.String()), zap.Error(err))
 				// When encounter these error above, we change the job to rolling back job directly.
 				job.State = model.JobStateRollingback
 				return ver, errors.Trace(err)
->>>>>>> 205c4018
 			}
 			// Clean up the channel of notifyCancelReorgJob. Make sure it can't affect other jobs.
 			w.reorgCtx.cleanNotifyReorgCancel()
@@ -948,14 +942,9 @@
 
 		// Finish this job.
 		job.FinishTableJob(model.JobStateDone, model.StatePublic, ver, tblInfo)
-<<<<<<< HEAD
-		asyncNotifyEvent(d, &ddlutil.Event{Tp: model.ActionAddColumn, TableInfo: tblInfo, ColumnInfos: []*model.ColumnInfo{changingCol}})
-=======
 		// Refactor the job args to add the old index ids into delete range table.
 		job.Args = []interface{}{oldIdxIDs, getPartitionIDs(tblInfo)}
-		// TODO: Change column ID.
-		// asyncNotifyEvent(d, &util.Event{Tp: model.ActionAddColumn, TableInfo: tblInfo, ColumnInfos: []*model.ColumnInfo{changingCol}})
->>>>>>> 205c4018
+		asyncNotifyEvent(d, &ddlutil.Event{Tp: model.ActionAddColumn, TableInfo: tblInfo, ColumnInfos: []*model.ColumnInfo{changingCol}})
 	default:
 		err = ErrInvalidDDLState.GenWithStackByArgs("column", changingCol.State)
 	}
