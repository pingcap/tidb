// Copyright 2015 PingCAP, Inc.
//
// Licensed under the Apache License, Version 2.0 (the "License");
// you may not use this file except in compliance with the License.
// You may obtain a copy of the License at
//
//     http://www.apache.org/licenses/LICENSE-2.0
//
// Unless required by applicable law or agreed to in writing, software
// distributed under the License is distributed on an "AS IS" BASIS,
// See the License for the specific language governing permissions and
// limitations under the License.

package ddl

import (
	"bytes"
	"fmt"
	"math"
	"math/bits"
	"strings"
	"sync/atomic"
	"time"

	"github.com/cznic/mathutil"
	"github.com/pingcap/errors"
	"github.com/pingcap/failpoint"
	"github.com/pingcap/parser/ast"
	"github.com/pingcap/parser/model"
	"github.com/pingcap/parser/mysql"
	ddlutil "github.com/pingcap/tidb/ddl/util"
	"github.com/pingcap/tidb/infoschema"
	"github.com/pingcap/tidb/kv"
	"github.com/pingcap/tidb/meta"
	"github.com/pingcap/tidb/meta/autoid"
	"github.com/pingcap/tidb/metrics"
	"github.com/pingcap/tidb/sessionctx"
	"github.com/pingcap/tidb/table"
	"github.com/pingcap/tidb/tablecodec"
	"github.com/pingcap/tidb/types"
	"github.com/pingcap/tidb/util"
	"github.com/pingcap/tidb/util/logutil"
	decoder "github.com/pingcap/tidb/util/rowDecoder"
	"github.com/pingcap/tidb/util/sqlexec"
	"github.com/pingcap/tidb/util/timeutil"
	"github.com/prometheus/client_golang/prometheus"
	"go.uber.org/zap"
)

// adjustColumnInfoInAddColumn is used to set the correct position of column info when adding column.
// 1. The added column was append at the end of tblInfo.Columns, due to ddl state was not public then.
//    It should be moved to the correct position when the ddl state to be changed to public.
// 2. The offset of column should also to be set to the right value.
func adjustColumnInfoInAddColumn(tblInfo *model.TableInfo, offset int) {
	oldCols := tblInfo.Columns
	newCols := make([]*model.ColumnInfo, 0, len(oldCols))
	newCols = append(newCols, oldCols[:offset]...)
	newCols = append(newCols, oldCols[len(oldCols)-1])
	newCols = append(newCols, oldCols[offset:len(oldCols)-1]...)
	// Adjust column offset.
	offsetChanged := make(map[int]int, len(newCols)-offset-1)
	for i := offset + 1; i < len(newCols); i++ {
		offsetChanged[newCols[i].Offset] = i
		newCols[i].Offset = i
	}
	newCols[offset].Offset = offset
	// Update index column offset info.
	// TODO: There may be some corner cases for index column offsets, we may check this later.
	for _, idx := range tblInfo.Indices {
		for _, col := range idx.Columns {
			newOffset, ok := offsetChanged[col.Offset]
			if ok {
				col.Offset = newOffset
			}
		}
	}
	tblInfo.Columns = newCols
}

// adjustColumnInfoInDropColumn is used to set the correct position of column info when dropping column.
// 1. The offset of column should to be set to the last of the columns.
// 2. The dropped column is moved to the end of tblInfo.Columns, due to it was not public any more.
func adjustColumnInfoInDropColumn(tblInfo *model.TableInfo, offset int) {
	oldCols := tblInfo.Columns
	// Adjust column offset.
	offsetChanged := make(map[int]int, len(oldCols)-offset-1)
	for i := offset + 1; i < len(oldCols); i++ {
		offsetChanged[oldCols[i].Offset] = i - 1
		oldCols[i].Offset = i - 1
	}
	oldCols[offset].Offset = len(oldCols) - 1
	// For expression index, we drop hidden columns and index simultaneously.
	// So we need to change the offset of expression index.
	offsetChanged[offset] = len(oldCols) - 1
	// Update index column offset info.
	// TODO: There may be some corner cases for index column offsets, we may check this later.
	for _, idx := range tblInfo.Indices {
		for _, col := range idx.Columns {
			newOffset, ok := offsetChanged[col.Offset]
			if ok {
				col.Offset = newOffset
			}
		}
	}
	newCols := make([]*model.ColumnInfo, 0, len(oldCols))
	newCols = append(newCols, oldCols[:offset]...)
	newCols = append(newCols, oldCols[offset+1:]...)
	newCols = append(newCols, oldCols[offset])
	tblInfo.Columns = newCols
}

func createColumnInfo(tblInfo *model.TableInfo, colInfo *model.ColumnInfo, pos *ast.ColumnPosition) (*model.ColumnInfo, *ast.ColumnPosition, int, error) {
	// Check column name duplicate.
	cols := tblInfo.Columns
	offset := len(cols)
	// Should initialize pos when it is nil.
	if pos == nil {
		pos = &ast.ColumnPosition{}
	}
	// Get column offset.
	if pos.Tp == ast.ColumnPositionFirst {
		offset = 0
	} else if pos.Tp == ast.ColumnPositionAfter {
		c := model.FindColumnInfo(cols, pos.RelativeColumn.Name.L)
		if c == nil {
			return nil, pos, 0, infoschema.ErrColumnNotExists.GenWithStackByArgs(pos.RelativeColumn, tblInfo.Name)
		}

		// Insert offset is after the mentioned column.
		offset = c.Offset + 1
	}
	colInfo.ID = allocateColumnID(tblInfo)
	colInfo.State = model.StateNone
	// To support add column asynchronous, we should mark its offset as the last column.
	// So that we can use origin column offset to get value from row.
	colInfo.Offset = len(cols)

	// Append the column info to the end of the tblInfo.Columns.
	// It will reorder to the right offset in "Columns" when it state change to public.
	tblInfo.Columns = append(cols, colInfo)
	return colInfo, pos, offset, nil
}

func checkAddColumn(t *meta.Meta, job *model.Job) (*model.TableInfo, *model.ColumnInfo, *model.ColumnInfo, *ast.ColumnPosition, int, error) {
	schemaID := job.SchemaID
	tblInfo, err := getTableInfoAndCancelFaultJob(t, job, schemaID)
	if err != nil {
		return nil, nil, nil, nil, 0, errors.Trace(err)
	}
	col := &model.ColumnInfo{}
	pos := &ast.ColumnPosition{}
	offset := 0
	err = job.DecodeArgs(col, pos, &offset)
	if err != nil {
		job.State = model.JobStateCancelled
		return nil, nil, nil, nil, 0, errors.Trace(err)
	}

	columnInfo := model.FindColumnInfo(tblInfo.Columns, col.Name.L)
	if columnInfo != nil {
		if columnInfo.State == model.StatePublic {
			// We already have a column with the same column name.
			job.State = model.JobStateCancelled
			return nil, nil, nil, nil, 0, infoschema.ErrColumnExists.GenWithStackByArgs(col.Name)
		}
	}
	return tblInfo, columnInfo, col, pos, offset, nil
}

func onAddColumn(d *ddlCtx, t *meta.Meta, job *model.Job) (ver int64, err error) {
	// Handle the rolling back job.
	if job.IsRollingback() {
		ver, err = onDropColumn(t, job)
		if err != nil {
			return ver, errors.Trace(err)
		}
		return ver, nil
	}

	failpoint.Inject("errorBeforeDecodeArgs", func(val failpoint.Value) {
		if val.(bool) {
			failpoint.Return(ver, errors.New("occur an error before decode args"))
		}
	})

	tblInfo, columnInfo, col, pos, offset, err := checkAddColumn(t, job)
	if err != nil {
		return ver, errors.Trace(err)
	}
	if columnInfo == nil {
		columnInfo, _, offset, err = createColumnInfo(tblInfo, col, pos)
		if err != nil {
			job.State = model.JobStateCancelled
			return ver, errors.Trace(err)
		}
		logutil.BgLogger().Info("[ddl] run add column job", zap.String("job", job.String()), zap.Reflect("columnInfo", *columnInfo), zap.Int("offset", offset))
		// Set offset arg to job.
		if offset != 0 {
			job.Args = []interface{}{columnInfo, pos, offset}
		}
		if err = checkAddColumnTooManyColumns(len(tblInfo.Columns)); err != nil {
			job.State = model.JobStateCancelled
			return ver, errors.Trace(err)
		}
	}

	originalState := columnInfo.State
	switch columnInfo.State {
	case model.StateNone:
		// none -> delete only
		job.SchemaState = model.StateDeleteOnly
		columnInfo.State = model.StateDeleteOnly
		ver, err = updateVersionAndTableInfoWithCheck(t, job, tblInfo, originalState != columnInfo.State)
	case model.StateDeleteOnly:
		// delete only -> write only
		job.SchemaState = model.StateWriteOnly
		columnInfo.State = model.StateWriteOnly
		ver, err = updateVersionAndTableInfo(t, job, tblInfo, originalState != columnInfo.State)
	case model.StateWriteOnly:
		// write only -> reorganization
		job.SchemaState = model.StateWriteReorganization
		columnInfo.State = model.StateWriteReorganization
		ver, err = updateVersionAndTableInfo(t, job, tblInfo, originalState != columnInfo.State)
	case model.StateWriteReorganization:
		// reorganization -> public
		// Adjust table column offset.
		adjustColumnInfoInAddColumn(tblInfo, offset)
		columnInfo.State = model.StatePublic
		ver, err = updateVersionAndTableInfo(t, job, tblInfo, originalState != columnInfo.State)
		if err != nil {
			return ver, errors.Trace(err)
		}

		// Finish this job.
		job.FinishTableJob(model.JobStateDone, model.StatePublic, ver, tblInfo)
		asyncNotifyEvent(d, &ddlutil.Event{Tp: model.ActionAddColumn, TableInfo: tblInfo, ColumnInfos: []*model.ColumnInfo{columnInfo}})
	default:
		err = ErrInvalidDDLState.GenWithStackByArgs("column", columnInfo.State)
	}

	return ver, errors.Trace(err)
}

func checkAddColumns(t *meta.Meta, job *model.Job) (*model.TableInfo, []*model.ColumnInfo, []*model.ColumnInfo, []*ast.ColumnPosition, []int, []bool, error) {
	schemaID := job.SchemaID
	tblInfo, err := getTableInfoAndCancelFaultJob(t, job, schemaID)
	if err != nil {
		return nil, nil, nil, nil, nil, nil, errors.Trace(err)
	}
	columns := []*model.ColumnInfo{}
	positions := []*ast.ColumnPosition{}
	offsets := []int{}
	ifNotExists := []bool{}
	err = job.DecodeArgs(&columns, &positions, &offsets, &ifNotExists)
	if err != nil {
		job.State = model.JobStateCancelled
		return nil, nil, nil, nil, nil, nil, errors.Trace(err)
	}

	columnInfos := make([]*model.ColumnInfo, 0, len(columns))
	newColumns := make([]*model.ColumnInfo, 0, len(columns))
	newPositions := make([]*ast.ColumnPosition, 0, len(columns))
	newOffsets := make([]int, 0, len(columns))
	newIfNotExists := make([]bool, 0, len(columns))
	for i, col := range columns {
		columnInfo := model.FindColumnInfo(tblInfo.Columns, col.Name.L)
		if columnInfo != nil {
			if columnInfo.State == model.StatePublic {
				// We already have a column with the same column name.
				if ifNotExists[i] {
					// TODO: Should return a warning.
					logutil.BgLogger().Warn("[ddl] check add columns, duplicate column", zap.Stringer("col", col.Name))
					continue
				}
				job.State = model.JobStateCancelled
				return nil, nil, nil, nil, nil, nil, infoschema.ErrColumnExists.GenWithStackByArgs(col.Name)
			}
			columnInfos = append(columnInfos, columnInfo)
		}
		newColumns = append(newColumns, columns[i])
		newPositions = append(newPositions, positions[i])
		newOffsets = append(newOffsets, offsets[i])
		newIfNotExists = append(newIfNotExists, ifNotExists[i])
	}
	return tblInfo, columnInfos, newColumns, newPositions, newOffsets, newIfNotExists, nil
}

func setColumnsState(columnInfos []*model.ColumnInfo, state model.SchemaState) {
	for i := range columnInfos {
		columnInfos[i].State = state
	}
}

func setIndicesState(indexInfos []*model.IndexInfo, state model.SchemaState) {
	for _, indexInfo := range indexInfos {
		indexInfo.State = state
	}
}

func onAddColumns(d *ddlCtx, t *meta.Meta, job *model.Job) (ver int64, err error) {
	// Handle the rolling back job.
	if job.IsRollingback() {
		ver, err = onDropColumns(t, job)
		if err != nil {
			return ver, errors.Trace(err)
		}
		return ver, nil
	}

	failpoint.Inject("errorBeforeDecodeArgs", func(val failpoint.Value) {
		if val.(bool) {
			failpoint.Return(ver, errors.New("occur an error before decode args"))
		}
	})

	tblInfo, columnInfos, columns, positions, offsets, ifNotExists, err := checkAddColumns(t, job)
	if err != nil {
		return ver, errors.Trace(err)
	}
	if len(columnInfos) == 0 {
		if len(columns) == 0 {
			job.State = model.JobStateCancelled
			return ver, nil
		}
		for i := range columns {
			columnInfo, pos, offset, err := createColumnInfo(tblInfo, columns[i], positions[i])
			if err != nil {
				job.State = model.JobStateCancelled
				return ver, errors.Trace(err)
			}
			logutil.BgLogger().Info("[ddl] run add columns job", zap.String("job", job.String()), zap.Reflect("columnInfo", *columnInfo), zap.Int("offset", offset))
			positions[i] = pos
			offsets[i] = offset
			if err = checkAddColumnTooManyColumns(len(tblInfo.Columns)); err != nil {
				job.State = model.JobStateCancelled
				return ver, errors.Trace(err)
			}
			columnInfos = append(columnInfos, columnInfo)
		}
		// Set arg to job.
		job.Args = []interface{}{columnInfos, positions, offsets, ifNotExists}
	}

	originalState := columnInfos[0].State
	switch columnInfos[0].State {
	case model.StateNone:
		// none -> delete only
		job.SchemaState = model.StateDeleteOnly
		setColumnsState(columnInfos, model.StateDeleteOnly)
		ver, err = updateVersionAndTableInfoWithCheck(t, job, tblInfo, originalState != columnInfos[0].State)
	case model.StateDeleteOnly:
		// delete only -> write only
		job.SchemaState = model.StateWriteOnly
		setColumnsState(columnInfos, model.StateWriteOnly)
		ver, err = updateVersionAndTableInfo(t, job, tblInfo, originalState != columnInfos[0].State)
	case model.StateWriteOnly:
		// write only -> reorganization
		job.SchemaState = model.StateWriteReorganization
		setColumnsState(columnInfos, model.StateWriteReorganization)
		ver, err = updateVersionAndTableInfo(t, job, tblInfo, originalState != columnInfos[0].State)
	case model.StateWriteReorganization:
		// reorganization -> public
		// Adjust table column offsets.
		oldCols := tblInfo.Columns[:len(tblInfo.Columns)-len(offsets)]
		newCols := tblInfo.Columns[len(tblInfo.Columns)-len(offsets):]
		tblInfo.Columns = oldCols
		for i := range offsets {
			// For multiple columns with after position, should adjust offsets.
			// e.g. create table t(a int);
			// alter table t add column b int after a, add column c int after a;
			// alter table t add column a1 int after a, add column b1 int after b, add column c1 int after c;
			// alter table t add column a1 int after a, add column b1 int first;
			if positions[i].Tp == ast.ColumnPositionAfter {
				for j := 0; j < i; j++ {
					if (positions[j].Tp == ast.ColumnPositionAfter && offsets[j] < offsets[i]) || positions[j].Tp == ast.ColumnPositionFirst {
						offsets[i]++
					}
				}
			}
			tblInfo.Columns = append(tblInfo.Columns, newCols[i])
			adjustColumnInfoInAddColumn(tblInfo, offsets[i])
		}
		setColumnsState(columnInfos, model.StatePublic)
		ver, err = updateVersionAndTableInfo(t, job, tblInfo, originalState != columnInfos[0].State)
		if err != nil {
			return ver, errors.Trace(err)
		}
		// Finish this job.
		job.FinishTableJob(model.JobStateDone, model.StatePublic, ver, tblInfo)
		asyncNotifyEvent(d, &ddlutil.Event{Tp: model.ActionAddColumns, TableInfo: tblInfo, ColumnInfos: columnInfos})
	default:
		err = ErrInvalidDDLState.GenWithStackByArgs("column", columnInfos[0].State)
	}

	return ver, errors.Trace(err)
}

func onDropColumns(t *meta.Meta, job *model.Job) (ver int64, _ error) {
	tblInfo, colInfos, delCount, idxInfos, err := checkDropColumns(t, job)
	if err != nil {
		return ver, errors.Trace(err)
	}
	if len(colInfos) == 0 {
		job.State = model.JobStateCancelled
		return ver, nil
	}

	originalState := colInfos[0].State
	switch colInfos[0].State {
	case model.StatePublic:
		// public -> write only
		job.SchemaState = model.StateWriteOnly
		setColumnsState(colInfos, model.StateWriteOnly)
		setIndicesState(idxInfos, model.StateWriteOnly)
		for _, colInfo := range colInfos {
			err = checkDropColumnForStatePublic(tblInfo, colInfo)
			if err != nil {
				return ver, errors.Trace(err)
			}
		}
		ver, err = updateVersionAndTableInfoWithCheck(t, job, tblInfo, originalState != colInfos[0].State)
	case model.StateWriteOnly:
		// write only -> delete only
		job.SchemaState = model.StateDeleteOnly
		setColumnsState(colInfos, model.StateDeleteOnly)
		setIndicesState(idxInfos, model.StateDeleteOnly)
		ver, err = updateVersionAndTableInfo(t, job, tblInfo, originalState != colInfos[0].State)
	case model.StateDeleteOnly:
		// delete only -> reorganization
		job.SchemaState = model.StateDeleteReorganization
		setColumnsState(colInfos, model.StateDeleteReorganization)
		setIndicesState(idxInfos, model.StateDeleteReorganization)
		ver, err = updateVersionAndTableInfo(t, job, tblInfo, originalState != colInfos[0].State)
	case model.StateDeleteReorganization:
		// reorganization -> absent
		// All reorganization jobs are done, drop this column.
		if len(idxInfos) > 0 {
			newIndices := make([]*model.IndexInfo, 0, len(tblInfo.Indices))
			for _, idx := range tblInfo.Indices {
				if !indexInfoContains(idx.ID, idxInfos) {
					newIndices = append(newIndices, idx)
				}
			}
			tblInfo.Indices = newIndices
		}

		indexIDs := indexInfosToIDList(idxInfos)
		tblInfo.Columns = tblInfo.Columns[:len(tblInfo.Columns)-delCount]
		setColumnsState(colInfos, model.StateNone)
		ver, err = updateVersionAndTableInfo(t, job, tblInfo, originalState != colInfos[0].State)
		if err != nil {
			return ver, errors.Trace(err)
		}

		// Finish this job.
		if job.IsRollingback() {
			job.FinishTableJob(model.JobStateRollbackDone, model.StateNone, ver, tblInfo)
		} else {
			job.FinishTableJob(model.JobStateDone, model.StateNone, ver, tblInfo)
			job.Args = append(job.Args, indexIDs, getPartitionIDs(tblInfo))
		}
	default:
		err = errInvalidDDLJob.GenWithStackByArgs("table", tblInfo.State)
	}
	return ver, errors.Trace(err)
}

func checkDropColumns(t *meta.Meta, job *model.Job) (*model.TableInfo, []*model.ColumnInfo, int, []*model.IndexInfo, error) {
	schemaID := job.SchemaID
	tblInfo, err := getTableInfoAndCancelFaultJob(t, job, schemaID)
	if err != nil {
		return nil, nil, 0, nil, errors.Trace(err)
	}

	var colNames []model.CIStr
	var ifExists []bool
	err = job.DecodeArgs(&colNames, &ifExists)
	if err != nil {
		job.State = model.JobStateCancelled
		return nil, nil, 0, nil, errors.Trace(err)
	}

	newColNames := make([]model.CIStr, 0, len(colNames))
	colInfos := make([]*model.ColumnInfo, 0, len(colNames))
	newIfExists := make([]bool, 0, len(colNames))
	indexInfos := make([]*model.IndexInfo, 0)
	for i, colName := range colNames {
		colInfo := model.FindColumnInfo(tblInfo.Columns, colName.L)
		if colInfo == nil || colInfo.Hidden {
			if ifExists[i] {
				// TODO: Should return a warning.
				logutil.BgLogger().Warn(fmt.Sprintf("column %s doesn't exist", colName))
				continue
			}
			job.State = model.JobStateCancelled
			return nil, nil, 0, nil, ErrCantDropFieldOrKey.GenWithStack("column %s doesn't exist", colName)
		}
		if err = isDroppableColumn(tblInfo, colName); err != nil {
			job.State = model.JobStateCancelled
			return nil, nil, 0, nil, errors.Trace(err)
		}
		newColNames = append(newColNames, colName)
		newIfExists = append(newIfExists, ifExists[i])
		colInfos = append(colInfos, colInfo)
		idxInfos := listIndicesWithColumn(colName.L, tblInfo.Indices)
		indexInfos = append(indexInfos, idxInfos...)
	}
	job.Args = []interface{}{newColNames, newIfExists}
	return tblInfo, colInfos, len(colInfos), indexInfos, nil
}

func checkDropColumnForStatePublic(tblInfo *model.TableInfo, colInfo *model.ColumnInfo) (err error) {
	// Set this column's offset to the last and reset all following columns' offsets.
	adjustColumnInfoInDropColumn(tblInfo, colInfo.Offset)
	// When the dropping column has not-null flag and it hasn't the default value, we can backfill the column value like "add column".
	// NOTE: If the state of StateWriteOnly can be rollbacked, we'd better reconsider the original default value.
	// And we need consider the column without not-null flag.
	if colInfo.OriginDefaultValue == nil && mysql.HasNotNullFlag(colInfo.Flag) {
		// If the column is timestamp default current_timestamp, and DDL owner is new version TiDB that set column.Version to 1,
		// then old TiDB update record in the column write only stage will uses the wrong default value of the dropping column.
		// Because new version of the column default value is UTC time, but old version TiDB will think the default value is the time in system timezone.
		// But currently will be ok, because we can't cancel the drop column job when the job is running,
		// so the column will be dropped succeed and client will never see the wrong default value of the dropped column.
		// More info about this problem, see PR#9115.
		colInfo.OriginDefaultValue, err = generateOriginDefaultValue(colInfo)
		if err != nil {
			return err
		}
	}
	return nil
}

func onDropColumn(t *meta.Meta, job *model.Job) (ver int64, _ error) {
	tblInfo, colInfo, idxInfos, err := checkDropColumn(t, job)
	if err != nil {
		return ver, errors.Trace(err)
	}

	originalState := colInfo.State
	switch colInfo.State {
	case model.StatePublic:
		// public -> write only
		job.SchemaState = model.StateWriteOnly
		colInfo.State = model.StateWriteOnly
		setIndicesState(idxInfos, model.StateWriteOnly)
		err = checkDropColumnForStatePublic(tblInfo, colInfo)
		if err != nil {
			return ver, errors.Trace(err)
		}
		ver, err = updateVersionAndTableInfoWithCheck(t, job, tblInfo, originalState != colInfo.State)
	case model.StateWriteOnly:
		// write only -> delete only
		job.SchemaState = model.StateDeleteOnly
		colInfo.State = model.StateDeleteOnly
		setIndicesState(idxInfos, model.StateDeleteOnly)
		ver, err = updateVersionAndTableInfo(t, job, tblInfo, originalState != colInfo.State)
	case model.StateDeleteOnly:
		// delete only -> reorganization
		job.SchemaState = model.StateDeleteReorganization
		colInfo.State = model.StateDeleteReorganization
		setIndicesState(idxInfos, model.StateDeleteReorganization)
		ver, err = updateVersionAndTableInfo(t, job, tblInfo, originalState != colInfo.State)
	case model.StateDeleteReorganization:
		// reorganization -> absent
		// All reorganization jobs are done, drop this column.
		if len(idxInfos) > 0 {
			newIndices := make([]*model.IndexInfo, 0, len(tblInfo.Indices))
			for _, idx := range tblInfo.Indices {
				if !indexInfoContains(idx.ID, idxInfos) {
					newIndices = append(newIndices, idx)
				}
			}
			tblInfo.Indices = newIndices
		}

		indexIDs := indexInfosToIDList(idxInfos)
		tblInfo.Columns = tblInfo.Columns[:len(tblInfo.Columns)-1]
		colInfo.State = model.StateNone
		ver, err = updateVersionAndTableInfo(t, job, tblInfo, originalState != colInfo.State)
		if err != nil {
			return ver, errors.Trace(err)
		}

		// Finish this job.
		if job.IsRollingback() {
			job.FinishTableJob(model.JobStateRollbackDone, model.StateNone, ver, tblInfo)
		} else {
			// We should set related index IDs for job
			job.FinishTableJob(model.JobStateDone, model.StateNone, ver, tblInfo)
			job.Args = append(job.Args, indexIDs, getPartitionIDs(tblInfo))
		}
	default:
		err = errInvalidDDLJob.GenWithStackByArgs("table", tblInfo.State)
	}
	return ver, errors.Trace(err)
}

func checkDropColumn(t *meta.Meta, job *model.Job) (*model.TableInfo, *model.ColumnInfo, []*model.IndexInfo, error) {
	schemaID := job.SchemaID
	tblInfo, err := getTableInfoAndCancelFaultJob(t, job, schemaID)
	if err != nil {
		return nil, nil, nil, errors.Trace(err)
	}

	var colName model.CIStr
	err = job.DecodeArgs(&colName)
	if err != nil {
		job.State = model.JobStateCancelled
		return nil, nil, nil, errors.Trace(err)
	}

	colInfo := model.FindColumnInfo(tblInfo.Columns, colName.L)
	if colInfo == nil || colInfo.Hidden {
		job.State = model.JobStateCancelled
		return nil, nil, nil, ErrCantDropFieldOrKey.GenWithStack("column %s doesn't exist", colName)
	}
	if err = isDroppableColumn(tblInfo, colName); err != nil {
		job.State = model.JobStateCancelled
		return nil, nil, nil, errors.Trace(err)
	}
	idxInfos := listIndicesWithColumn(colName.L, tblInfo.Indices)
	if len(idxInfos) > 0 {
		for _, idxInfo := range idxInfos {
			err = checkDropIndexOnAutoIncrementColumn(tblInfo, idxInfo)
			if err != nil {
				job.State = model.JobStateCancelled
				return nil, nil, nil, err
			}
		}
	}
	return tblInfo, colInfo, idxInfos, nil
}

func onSetDefaultValue(t *meta.Meta, job *model.Job) (ver int64, _ error) {
	newCol := &model.ColumnInfo{}
	err := job.DecodeArgs(newCol)
	if err != nil {
		job.State = model.JobStateCancelled
		return ver, errors.Trace(err)
	}

	return updateColumnDefaultValue(t, job, newCol, &newCol.Name)
}

func needChangeColumnData(oldCol, newCol *model.ColumnInfo) bool {
	toUnsigned := mysql.HasUnsignedFlag(newCol.Flag)
	originUnsigned := mysql.HasUnsignedFlag(oldCol.Flag)
	switch oldCol.Tp {
	case mysql.TypeEnum:
		switch newCol.Tp {
		case mysql.TypeEnum:
			if len(newCol.Elems) < len(oldCol.Elems) {
				return true
			}
			for index, oldElem := range oldCol.Elems {
				newElem := newCol.Elems[index]
				if oldElem != newElem {
					return true
				}
			}
			return false
		default:
			return true
		}
	case mysql.TypeSet:
		switch newCol.Tp {
		case mysql.TypeSet:
			if len(newCol.Elems) < len(oldCol.Elems) {
				return true
			}
			for _, oldElem := range oldCol.Elems {
				contain := false
				for _, newElem := range newCol.Elems {
					if oldElem == newElem {
						contain = true
						break
					}
				}
				if !contain {
					return true
				}
			}
			return false
		default:
			return true
		}
	}
	if newCol.Flen > 0 && newCol.Flen < oldCol.Flen || toUnsigned != originUnsigned {
		return true
	}
	return false
}

type modifyColumnJobParameter struct {
	newCol                *model.ColumnInfo
	oldColName            *model.CIStr
	modifyColumnTp        byte
	updatedAutoRandomBits uint64
	changingCol           *model.ColumnInfo
	changingIdxs          []*model.IndexInfo
	pos                   *ast.ColumnPosition
}

func getModifyColumnInfo(t *meta.Meta, job *model.Job) (*model.DBInfo, *model.TableInfo, *model.ColumnInfo, *modifyColumnJobParameter, error) {
	jobParam := &modifyColumnJobParameter{pos: &ast.ColumnPosition{}}
	err := job.DecodeArgs(&jobParam.newCol, &jobParam.oldColName, jobParam.pos, &jobParam.modifyColumnTp, &jobParam.updatedAutoRandomBits, &jobParam.changingCol, &jobParam.changingIdxs)
	if err != nil {
		job.State = model.JobStateCancelled
		return nil, nil, nil, jobParam, errors.Trace(err)
	}

	dbInfo, err := checkSchemaExistAndCancelNotExistJob(t, job)
	if err != nil {
		return nil, nil, nil, jobParam, errors.Trace(err)
	}

	tblInfo, err := getTableInfoAndCancelFaultJob(t, job, job.SchemaID)
	if err != nil {
		return nil, nil, nil, jobParam, errors.Trace(err)
	}

	oldCol := model.FindColumnInfo(tblInfo.Columns, jobParam.oldColName.L)
	if oldCol == nil || oldCol.State != model.StatePublic {
		job.State = model.JobStateCancelled
		return nil, nil, nil, jobParam, errors.Trace(infoschema.ErrColumnNotExists.GenWithStackByArgs(*(jobParam.oldColName), tblInfo.Name))
	}

	return dbInfo, tblInfo, oldCol, jobParam, errors.Trace(err)
}

func (w *worker) onModifyColumn(d *ddlCtx, t *meta.Meta, job *model.Job) (ver int64, _ error) {
	dbInfo, tblInfo, oldCol, jobParam, err := getModifyColumnInfo(t, job)
	if err != nil {
		return ver, err
	}

	if job.IsRollingback() {
		// For those column-type-change jobs which don't reorg the data.
		if !needChangeColumnData(oldCol, jobParam.newCol) {
			return rollbackModifyColumnJob(t, tblInfo, job, oldCol, jobParam.modifyColumnTp)
		}
		// For those column-type-change jobs which reorg the data.
		return rollbackModifyColumnJobWithData(t, tblInfo, job, oldCol, jobParam)
	}

	// If we want to rename the column name, we need to check whether it already exists.
	if jobParam.newCol.Name.L != jobParam.oldColName.L {
		c := model.FindColumnInfo(tblInfo.Columns, jobParam.newCol.Name.L)
		if c != nil {
			job.State = model.JobStateCancelled
			return ver, errors.Trace(infoschema.ErrColumnExists.GenWithStackByArgs(jobParam.newCol.Name))
		}
	}

	failpoint.Inject("uninitializedOffsetAndState", func(val failpoint.Value) {
		if val.(bool) {
			if jobParam.newCol.State != model.StatePublic {
				failpoint.Return(ver, errors.New("the column state is wrong"))
			}
		}
	})

	if jobParam.updatedAutoRandomBits > 0 {
		if err := checkAndApplyNewAutoRandomBits(job, t, tblInfo, jobParam.newCol, jobParam.oldColName, jobParam.updatedAutoRandomBits); err != nil {
			return ver, errors.Trace(err)
		}
	}

	if !needChangeColumnData(oldCol, jobParam.newCol) {
		return w.doModifyColumn(t, job, dbInfo, tblInfo, jobParam.newCol, oldCol, jobParam.pos)
	}

	if jobParam.changingCol == nil {
		changingColPos := &ast.ColumnPosition{Tp: ast.ColumnPositionNone}
		newColName := model.NewCIStr(genChangingColumnUniqueName(tblInfo, oldCol))
		if mysql.HasPriKeyFlag(oldCol.Flag) {
			job.State = model.JobStateCancelled
			msg := "tidb_enable_change_column_type is true and this column has primary key flag"
			return ver, errUnsupportedModifyColumn.GenWithStackByArgs(msg)
		}
		// TODO: Check whether we need to check OriginDefaultValue.
		jobParam.changingCol = jobParam.newCol.Clone()
		jobParam.changingCol.Name = newColName
		jobParam.changingCol.ChangeStateInfo = &model.ChangeStateInfo{DependencyColumnOffset: oldCol.Offset}
		_, _, _, err := createColumnInfo(tblInfo, jobParam.changingCol, changingColPos)
		if err != nil {
			job.State = model.JobStateCancelled
			return ver, errors.Trace(err)
		}

		idxInfos, offsets := findIndexesByColName(tblInfo.Indices, oldCol.Name.L)
		jobParam.changingIdxs = make([]*model.IndexInfo, 0, len(idxInfos))
		for i, idxInfo := range idxInfos {
			newIdxInfo := idxInfo.Clone()
			newIdxInfo.Name = model.NewCIStr(genChangingIndexUniqueName(tblInfo, idxInfo))
			newIdxInfo.ID = allocateIndexID(tblInfo)
			newIdxInfo.Columns[offsets[i]].Name = newColName
			newIdxInfo.Columns[offsets[i]].Offset = jobParam.changingCol.Offset
			jobParam.changingIdxs = append(jobParam.changingIdxs, newIdxInfo)
		}
		tblInfo.Indices = append(tblInfo.Indices, jobParam.changingIdxs...)
	} else {
		tblInfo.Columns[len(tblInfo.Columns)-1] = jobParam.changingCol
		copy(tblInfo.Indices[len(tblInfo.Indices)-len(jobParam.changingIdxs):], jobParam.changingIdxs)
	}

	return w.doModifyColumnTypeWithData(d, t, job, dbInfo, tblInfo, jobParam.changingCol, oldCol, jobParam.newCol.Name, jobParam.pos, jobParam.changingIdxs)
}

// rollbackModifyColumnJobWithData is used to rollback modify-column job which need to reorg the data.
func rollbackModifyColumnJobWithData(t *meta.Meta, tblInfo *model.TableInfo, job *model.Job, oldCol *model.ColumnInfo, jobParam *modifyColumnJobParameter) (ver int64, err error) {
	// If the not-null change is included, we should clean the flag info in oldCol.
	if jobParam.modifyColumnTp == mysql.TypeNull {
		// Reset NotNullFlag flag.
		tblInfo.Columns[oldCol.Offset].Flag = oldCol.Flag &^ mysql.NotNullFlag
		// Reset PreventNullInsertFlag flag.
		tblInfo.Columns[oldCol.Offset].Flag = oldCol.Flag &^ mysql.PreventNullInsertFlag
	}
	if jobParam.changingCol != nil {
		// changingCol isn't nil means the job has been in the mid state. These appended changingCol and changingIndex should
		// be removed from the tableInfo as well.
		tblInfo.Columns = tblInfo.Columns[:len(tblInfo.Columns)-1]
		tblInfo.Indices = tblInfo.Indices[:len(tblInfo.Indices)-len(jobParam.changingIdxs)]
	}
	ver, err = updateVersionAndTableInfoWithCheck(t, job, tblInfo, true)
	if err != nil {
		return ver, errors.Trace(err)
	}
	job.FinishTableJob(model.JobStateRollbackDone, model.StateNone, ver, tblInfo)
	// Refactor the job args to add the abandoned temporary index ids into delete range table.
	idxIDs := make([]int64, 0, len(jobParam.changingIdxs))
	for _, idx := range jobParam.changingIdxs {
		idxIDs = append(idxIDs, idx.ID)
	}
	job.Args = []interface{}{idxIDs, getPartitionIDs(tblInfo)}
	return ver, nil
}

func (w *worker) doModifyColumnTypeWithData(
	d *ddlCtx, t *meta.Meta, job *model.Job,
	dbInfo *model.DBInfo, tblInfo *model.TableInfo, changingCol, oldCol *model.ColumnInfo,
	colName model.CIStr, pos *ast.ColumnPosition, changingIdxs []*model.IndexInfo) (ver int64, _ error) {
	var err error
	originalState := changingCol.State
	switch changingCol.State {
	case model.StateNone:
		// Column from null to not null.
		if !mysql.HasNotNullFlag(oldCol.Flag) && mysql.HasNotNullFlag(changingCol.Flag) {
			// Introduce the `mysql.PreventNullInsertFlag` flag to prevent users from inserting or updating null values.
			err := modifyColsFromNull2NotNull(w, dbInfo, tblInfo, []*model.ColumnInfo{oldCol}, oldCol.Name, oldCol.Tp != changingCol.Tp)
			if err != nil {
				if ErrWarnDataTruncated.Equal(err) || errInvalidUseOfNull.Equal(err) {
					job.State = model.JobStateRollingback
				}
				return ver, err
			}
		}
		// none -> delete only
		updateChangingInfo(changingCol, changingIdxs, model.StateDeleteOnly)
		failpoint.Inject("mockInsertValueAfterCheckNull", func(val failpoint.Value) {
			if valStr, ok := val.(string); ok {
				var ctx sessionctx.Context
				ctx, err := w.sessPool.get()
				if err != nil {
					failpoint.Return(ver, err)
				}
				defer w.sessPool.put(ctx)

				_, _, err = ctx.(sqlexec.RestrictedSQLExecutor).ExecRestrictedSQL(valStr)
				if err != nil {
					job.State = model.JobStateCancelled
					failpoint.Return(ver, err)
				}
			}
		})
		ver, err = updateVersionAndTableInfoWithCheck(t, job, tblInfo, originalState != changingCol.State)
		if err != nil {
			return ver, errors.Trace(err)
		}
		// Make sure job args change after `updateVersionAndTableInfoWithCheck`, otherwise, the job args will
		// be updated in `updateDDLJob` even if it meets an error in `updateVersionAndTableInfoWithCheck`.
		job.SchemaState = model.StateDeleteOnly
		job.Args = append(job.Args, changingCol, changingIdxs)
	case model.StateDeleteOnly:
		// Column from null to not null.
		if !mysql.HasNotNullFlag(oldCol.Flag) && mysql.HasNotNullFlag(changingCol.Flag) {
			// Introduce the `mysql.PreventNullInsertFlag` flag to prevent users from inserting or updating null values.
			err := modifyColsFromNull2NotNull(w, dbInfo, tblInfo, []*model.ColumnInfo{oldCol}, oldCol.Name, oldCol.Tp != changingCol.Tp)
			if err != nil {
				if ErrWarnDataTruncated.Equal(err) || errInvalidUseOfNull.Equal(err) {
					job.State = model.JobStateRollingback
				}
				return ver, err
			}
		}
		// delete only -> write only
		updateChangingInfo(changingCol, changingIdxs, model.StateWriteOnly)
		ver, err = updateVersionAndTableInfo(t, job, tblInfo, originalState != changingCol.State)
		if err != nil {
			return ver, errors.Trace(err)
		}
		job.SchemaState = model.StateWriteOnly
	case model.StateWriteOnly:
		// write only -> reorganization
		updateChangingInfo(changingCol, changingIdxs, model.StateWriteReorganization)
		ver, err = updateVersionAndTableInfo(t, job, tblInfo, originalState != changingCol.State)
		if err != nil {
			return ver, errors.Trace(err)
		}
		job.SchemaState = model.StateWriteReorganization
	case model.StateWriteReorganization:
		tbl, err := getTable(d.store, dbInfo.ID, tblInfo)
		if err != nil {
			return ver, errors.Trace(err)
		}

		reorgInfo, err := getReorgInfo(d, t, job, tbl, BuildElements(changingCol, changingIdxs))
		if err != nil || reorgInfo.first {
			// If we run reorg firstly, we should update the job snapshot version
			// and then run the reorg next time.
			return ver, errors.Trace(err)
		}

		err = w.runReorgJob(t, reorgInfo, tbl.Meta(), d.lease, func() (addIndexErr error) {
			defer util.Recover(metrics.LabelDDL, "onModifyColumn",
				func() {
					addIndexErr = errCancelledDDLJob.GenWithStack("modify table `%v` column `%v` panic", tblInfo.Name, oldCol.Name)
				}, false)
			return w.updateColumnAndIndexes(tbl, oldCol, changingCol, changingIdxs, reorgInfo)
		})
		if err != nil {
			if errWaitReorgTimeout.Equal(err) {
				// If timeout, we should return, check for the owner and re-wait job done.
				return ver, nil
			}
<<<<<<< HEAD
			if kv.ErrKeyExists.Equal(err) || errCancelledDDLJob.Equal(err) || errCantDecodeRecord.Equal(err) || types.ErrOverflow.Equal(err) ||
				types.ErrOverflow.Equal(err) || types.ErrDataTooLong.Equal(err) || types.ErrTruncated.Equal(err) {
=======
			if kv.ErrKeyExists.Equal(err) || errCancelledDDLJob.Equal(err) || errCantDecodeRecord.Equal(err) || types.ErrOverflow.Equal(err) {
				if err1 := t.RemoveDDLReorgHandle(job, reorgInfo.elements); err1 != nil {
					logutil.BgLogger().Warn("[ddl] run modify column job failed, RemoveDDLReorgHandle failed, can't convert job to rollback",
						zap.String("job", job.String()), zap.Error(err1))
					return ver, errors.Trace(err)
				}
>>>>>>> 0528a1f1
				logutil.BgLogger().Warn("[ddl] run modify column job failed, convert job to rollback", zap.String("job", job.String()), zap.Error(err))
				// When encounter these error above, we change the job to rolling back job directly.
				job.State = model.JobStateRollingback
				return ver, errors.Trace(err)
			}
			// Clean up the channel of notifyCancelReorgJob. Make sure it can't affect other jobs.
			w.reorgCtx.cleanNotifyReorgCancel()
			return ver, errors.Trace(err)
		}
		// Clean up the channel of notifyCancelReorgJob. Make sure it can't affect other jobs.
		w.reorgCtx.cleanNotifyReorgCancel()

		// Remove the old column and indexes. Update the relative column name and index names.
		oldIdxIDs := make([]int64, 0, len(changingIdxs))
		tblInfo.Columns = tblInfo.Columns[:len(tblInfo.Columns)-1]
		for _, cIdx := range changingIdxs {
			idxName := getChangingIndexOriginName(cIdx)
			for i, idx := range tblInfo.Indices {
				if strings.EqualFold(idxName, idx.Name.O) {
					cIdx.Name = model.NewCIStr(idxName)
					tblInfo.Indices[i] = cIdx
					oldIdxIDs = append(oldIdxIDs, idx.ID)
					break
				}
			}
		}
		changingColumnUniqueName := changingCol.Name
		changingCol.Name = colName
		changingCol.ChangeStateInfo = nil
		tblInfo.Indices = tblInfo.Indices[:len(tblInfo.Indices)-len(changingIdxs)]
		// Adjust table column offset.
		if err = adjustColumnInfoInModifyColumn(job, tblInfo, changingCol, oldCol, pos, changingColumnUniqueName.L); err != nil {
			// TODO: Do rollback.
			return ver, errors.Trace(err)
		}
		updateChangingInfo(changingCol, changingIdxs, model.StatePublic)
		ver, err = updateVersionAndTableInfo(t, job, tblInfo, originalState != changingCol.State)
		if err != nil {
			return ver, errors.Trace(err)
		}

		// Finish this job.
		job.FinishTableJob(model.JobStateDone, model.StatePublic, ver, tblInfo)
		// Refactor the job args to add the old index ids into delete range table.
		job.Args = []interface{}{oldIdxIDs, getPartitionIDs(tblInfo)}
		asyncNotifyEvent(d, &ddlutil.Event{Tp: model.ActionModifyColumn, TableInfo: tblInfo, ColumnInfos: []*model.ColumnInfo{changingCol}})
	default:
		err = ErrInvalidDDLState.GenWithStackByArgs("column", changingCol.State)
	}

	return ver, errors.Trace(err)
}

// BuildElements is exported for testing.
func BuildElements(changingCol *model.ColumnInfo, changingIdxs []*model.IndexInfo) []*meta.Element {
	elements := make([]*meta.Element, 0, len(changingIdxs)+1)
	elements = append(elements, &meta.Element{ID: changingCol.ID, TypeKey: meta.ColumnElementKey})
	for _, idx := range changingIdxs {
		elements = append(elements, &meta.Element{ID: idx.ID, TypeKey: meta.IndexElementKey})
	}
	return elements
}

func (w *worker) updatePhysicalTableRow(t table.PhysicalTable, oldColInfo, colInfo *model.ColumnInfo, reorgInfo *reorgInfo) error {
	logutil.BgLogger().Info("[ddl] start to update table row", zap.String("job", reorgInfo.Job.String()), zap.String("reorgInfo", reorgInfo.String()))
	return w.writePhysicalTableRecord(t.(table.PhysicalTable), typeUpdateColumnWorker, nil, oldColInfo, colInfo, reorgInfo)
}

// updateColumnAndIndexes handles the modify column reorganization state for a table.
func (w *worker) updateColumnAndIndexes(t table.Table, oldCol, col *model.ColumnInfo, idxes []*model.IndexInfo, reorgInfo *reorgInfo) error {
	// TODO: Support partition tables.
	if bytes.Equal(reorgInfo.currElement.TypeKey, meta.ColumnElementKey) {
		err := w.updatePhysicalTableRow(t.(table.PhysicalTable), oldCol, col, reorgInfo)
		if err != nil {
			return errors.Trace(err)
		}
	}

	// Get the original start handle and end handle.
	currentVer, err := getValidCurrentVersion(reorgInfo.d.store)
	if err != nil {
		return errors.Trace(err)
	}
	originalStartHandle, originalEndHandle, err := getTableRange(reorgInfo.d, t.(table.PhysicalTable), currentVer.Ver, reorgInfo.Job.Priority)
	if err != nil {
		return errors.Trace(err)
	}

	startElementOffset := 0
	startElementOffsetToResetHandle := -1
	// This backfill job starts with backfilling index data, whose index ID is currElement.ID.
	if bytes.Equal(reorgInfo.currElement.TypeKey, meta.IndexElementKey) {
		for i, idx := range idxes {
			if reorgInfo.currElement.ID == idx.ID {
				startElementOffset = i
				startElementOffsetToResetHandle = i
				break
			}
		}
	}

	for i := startElementOffset; i < len(idxes); i++ {
		// This backfill job has been exited during processing. At that time, the element is reorgInfo.elements[i+1] and handle range is [reorgInfo.StartHandle, reorgInfo.EndHandle].
		// Then the handle range of the rest elements' is [originalStartHandle, originalEndHandle].
		if i == startElementOffsetToResetHandle+1 {
			reorgInfo.StartHandle, reorgInfo.EndHandle = originalStartHandle, originalEndHandle
		}

		reorgInfo.currElement = reorgInfo.elements[i+1]
		// Write the reorg info to store so the whole reorganize process can recover from panic.
		err := reorgInfo.UpdateReorgMeta(reorgInfo.StartHandle)
		logutil.BgLogger().Info("[ddl] update column and indexes", zap.Int64("jobID", reorgInfo.Job.ID),
			zap.ByteString("elementType", reorgInfo.currElement.TypeKey), zap.Int64("elementID", reorgInfo.currElement.ID),
			zap.String("startHandle", toString(reorgInfo.StartHandle)), zap.String("endHandle", toString(reorgInfo.EndHandle)))
		if err != nil {
			return errors.Trace(err)
		}
		err = w.addTableIndex(t, idxes[i], reorgInfo)
		if err != nil {
			return errors.Trace(err)
		}
	}
	return nil
}

type updateColumnWorker struct {
	*backfillWorker
	oldColInfo    *model.ColumnInfo
	newColInfo    *model.ColumnInfo
	metricCounter prometheus.Counter

	// The following attributes are used to reduce memory allocation.
	rowRecords []*rowRecord
	rowDecoder *decoder.RowDecoder

	rowMap map[int64]types.Datum
}

func newUpdateColumnWorker(sessCtx sessionctx.Context, worker *worker, id int, t table.PhysicalTable, oldCol, newCol *model.ColumnInfo, decodeColMap map[int64]decoder.Column) *updateColumnWorker {
	rowDecoder := decoder.NewRowDecoder(t, t.WritableCols(), decodeColMap)
	return &updateColumnWorker{
		backfillWorker: newBackfillWorker(sessCtx, worker, id, t),
		oldColInfo:     oldCol,
		newColInfo:     newCol,
		metricCounter:  metrics.BackfillTotalCounter.WithLabelValues("update_col_speed"),
		rowDecoder:     rowDecoder,
		rowMap:         make(map[int64]types.Datum, len(decodeColMap)),
	}
}

func (w *updateColumnWorker) AddMetricInfo(cnt float64) {
	w.metricCounter.Add(cnt)
}

type rowRecord struct {
	key  []byte // It's used to lock a record. Record it to reduce the encoding time.
	vals []byte // It's the record.
}

// getNextHandle gets next handle of entry that we are going to process.
func (w *updateColumnWorker) getNextHandle(taskRange reorgBackfillTask, taskDone bool, lastAccessedHandle kv.Handle) (nextHandle kv.Handle) {
	if !taskDone {
		// The task is not done. So we need to pick the last processed entry's handle and add one.
		return lastAccessedHandle.Next()
	}

	// The task is done. So we need to choose a handle outside this range.
	// Some corner cases should be considered:
	// - The end of task range is MaxInt64.
	// - The end of the task is excluded in the range.
	if (taskRange.endHandle.IsInt() && taskRange.endHandle.IntValue() == math.MaxInt64) || !taskRange.endIncluded {
		return taskRange.endHandle
	}

	return taskRange.endHandle.Next()
}

func (w *updateColumnWorker) fetchRowColVals(txn kv.Transaction, taskRange reorgBackfillTask) ([]*rowRecord, kv.Handle, bool, error) {
	w.rowRecords = w.rowRecords[:0]
	startTime := time.Now()

	// taskDone means that the added handle is out of taskRange.endHandle.
	taskDone := false
	var lastAccessedHandle kv.Handle
	oprStartTime := startTime
	var rowIdx int
	err := iterateSnapshotRows(w.sessCtx.GetStore(), w.priority, w.table, txn.StartTS(), taskRange.startHandle, taskRange.endHandle, taskRange.endIncluded,
		func(handle kv.Handle, recordKey kv.Key, rawRow []byte) (bool, error) {
			rowIdx++
			oprEndTime := time.Now()
			logSlowOperations(oprEndTime.Sub(oprStartTime), "iterateSnapshotRows in updateColumnWorker fetchRowColVals", 0)
			oprStartTime = oprEndTime

			if !taskRange.endIncluded {
				taskDone = handle.Compare(taskRange.endHandle) >= 0
			} else {
				taskDone = handle.Compare(taskRange.endHandle) > 0
			}

			if taskDone || len(w.rowRecords) >= w.batchCnt {
				return false, nil
			}

			if err1 := w.getRowRecord(handle, recordKey, rawRow); err1 != nil {
				if types.ErrTruncated.Equal(err1) {
					err1 = types.ErrTruncated.GenWithStackByArgs(w.oldColInfo.Name, rowIdx)
				}
				return false, errors.Trace(err1)
			}
			lastAccessedHandle = handle
			if handle.Equal(taskRange.endHandle) {
				// If taskRange.endIncluded == false, we will not reach here when handle == taskRange.endHandle.
				taskDone = true
				return false, nil
			}
			return true, nil
		})

	if len(w.rowRecords) == 0 {
		taskDone = true
	}

	logutil.BgLogger().Debug("[ddl] txn fetches handle info", zap.Uint64("txnStartTS", txn.StartTS()), zap.String("taskRange", taskRange.String()), zap.Duration("takeTime", time.Since(startTime)))
	return w.rowRecords, w.getNextHandle(taskRange, taskDone, lastAccessedHandle), taskDone, errors.Trace(err)
}

func (w *updateColumnWorker) getRowRecord(handle kv.Handle, recordKey []byte, rawRow []byte) error {
	_, err := w.rowDecoder.DecodeAndEvalRowWithMap(w.sessCtx, handle, rawRow, time.UTC, timeutil.SystemLocation(), w.rowMap)
	if err != nil {
		return errors.Trace(errCantDecodeRecord.GenWithStackByArgs("column", err))
	}

	if _, ok := w.rowMap[w.newColInfo.ID]; ok {
		// The column is already added by update or insert statement, skip it.
		w.cleanRowMap()
		return nil
	}

	newColVal, err := table.CastValue(w.sessCtx, w.rowMap[w.oldColInfo.ID], w.newColInfo, false, false)
	// TODO: Consider sql_mode and the error msg(encounter this error check whether to rollback).
	if err != nil {
		return errors.Trace(err)
	}
	w.rowMap[w.newColInfo.ID] = newColVal
	newColumnIDs := make([]int64, 0, len(w.rowMap))
	newRow := make([]types.Datum, 0, len(w.rowMap))
	for colID, val := range w.rowMap {
		newColumnIDs = append(newColumnIDs, colID)
		newRow = append(newRow, val)
	}
	sctx, rd := w.sessCtx.GetSessionVars().StmtCtx, &w.sessCtx.GetSessionVars().RowEncoder
	newRowVal, err := tablecodec.EncodeRow(sctx, newRow, newColumnIDs, nil, nil, rd)
	if err != nil {
		return errors.Trace(err)
	}

	w.rowRecords = append(w.rowRecords, &rowRecord{key: recordKey, vals: newRowVal})
	w.cleanRowMap()
	return nil
}

func (w *updateColumnWorker) cleanRowMap() {
	for id := range w.rowMap {
		delete(w.rowMap, id)
	}
}

// BackfillDataInTxn will backfill the table record in a transaction, lock corresponding rowKey, if the value of rowKey is changed.
func (w *updateColumnWorker) BackfillDataInTxn(handleRange reorgBackfillTask) (taskCtx backfillTaskContext, errInTxn error) {
	oprStartTime := time.Now()
	errInTxn = kv.RunInNewTxn(w.sessCtx.GetStore(), true, func(txn kv.Transaction) error {
		taskCtx.addedCount = 0
		taskCtx.scanCount = 0
		txn.SetOption(kv.Priority, w.priority)

		rowRecords, nextHandle, taskDone, err := w.fetchRowColVals(txn, handleRange)
		if err != nil {
			return errors.Trace(err)
		}
		taskCtx.nextHandle = nextHandle
		taskCtx.done = taskDone

		for _, rowRecord := range rowRecords {
			taskCtx.scanCount++

			err = txn.Set(rowRecord.key, rowRecord.vals)
			if err != nil {
				return errors.Trace(err)
			}
			taskCtx.addedCount++
		}

		return nil
	})
	logSlowOperations(time.Since(oprStartTime), "BackfillDataInTxn", 3000)

	return
}

func updateChangingInfo(changingCol *model.ColumnInfo, changingIdxs []*model.IndexInfo, schemaState model.SchemaState) {
	changingCol.State = schemaState
	for _, idx := range changingIdxs {
		idx.State = schemaState
	}
}

// doModifyColumn updates the column information and reorders all columns. It does not support modifying column data.
func (w *worker) doModifyColumn(
	t *meta.Meta, job *model.Job, dbInfo *model.DBInfo, tblInfo *model.TableInfo,
	newCol, oldCol *model.ColumnInfo, pos *ast.ColumnPosition) (ver int64, _ error) {
	// Column from null to not null.
	if !mysql.HasNotNullFlag(oldCol.Flag) && mysql.HasNotNullFlag(newCol.Flag) {
		noPreventNullFlag := !mysql.HasPreventNullInsertFlag(oldCol.Flag)
		// Introduce the `mysql.PreventNullInsertFlag` flag to prevent users from inserting or updating null values.
		err := modifyColsFromNull2NotNull(w, dbInfo, tblInfo, []*model.ColumnInfo{oldCol}, newCol.Name, oldCol.Tp != newCol.Tp)
		if err != nil {
			if ErrWarnDataTruncated.Equal(err) || errInvalidUseOfNull.Equal(err) {
				job.State = model.JobStateRollingback
			}
			return ver, err
		}
		// The column should get into prevent null status first.
		if noPreventNullFlag {
			return updateVersionAndTableInfoWithCheck(t, job, tblInfo, true)
		}
	}

	if err := adjustColumnInfoInModifyColumn(job, tblInfo, newCol, oldCol, pos, ""); err != nil {
		return ver, errors.Trace(err)
	}

	ver, err := updateVersionAndTableInfoWithCheck(t, job, tblInfo, true)
	if err != nil {
		// Modified the type definition of 'null' to 'not null' before this, so rollBack the job when an error occurs.
		job.State = model.JobStateRollingback
		return ver, errors.Trace(err)
	}

	job.FinishTableJob(model.JobStateDone, model.StatePublic, ver, tblInfo)
	// For those column-type-change type which doesn't need reorg data, we should also mock the job args for delete range.
	job.Args = []interface{}{[]int64{}, []int64{}}
	return ver, nil
}

func adjustColumnInfoInModifyColumn(
	job *model.Job, tblInfo *model.TableInfo, newCol, oldCol *model.ColumnInfo, pos *ast.ColumnPosition, changingColUniqueLowerName string) error {
	// We need the latest column's offset and state. This information can be obtained from the store.
	newCol.Offset = oldCol.Offset
	newCol.State = oldCol.State
	// Calculate column's new position.
	oldPos, newPos := oldCol.Offset, oldCol.Offset
	if pos.Tp == ast.ColumnPositionAfter {
		// TODO: The check of "RelativeColumn" can be checked in advance. When "EnableChangeColumnType" is true, unnecessary state changes can be reduced.
		if oldCol.Name.L == pos.RelativeColumn.Name.L {
			// `alter table tableName modify column b int after b` will return ver,ErrColumnNotExists.
			// Modified the type definition of 'null' to 'not null' before this, so rollback the job when an error occurs.
			job.State = model.JobStateRollingback
			return infoschema.ErrColumnNotExists.GenWithStackByArgs(oldCol.Name, tblInfo.Name)
		}

		relative := model.FindColumnInfo(tblInfo.Columns, pos.RelativeColumn.Name.L)
		if relative == nil || relative.State != model.StatePublic {
			job.State = model.JobStateRollingback
			return infoschema.ErrColumnNotExists.GenWithStackByArgs(pos.RelativeColumn, tblInfo.Name)
		}

		if relative.Offset < oldPos {
			newPos = relative.Offset + 1
		} else {
			newPos = relative.Offset
		}
	} else if pos.Tp == ast.ColumnPositionFirst {
		newPos = 0
	}

	columnChanged := make(map[string]*model.ColumnInfo)
	columnChanged[oldCol.Name.L] = newCol

	if newPos == oldPos {
		tblInfo.Columns[newPos] = newCol
	} else {
		cols := tblInfo.Columns

		// Reorder columns in place.
		if newPos < oldPos {
			// ******** +(new) ****** -(old) ********
			// [newPos:old-1] should shift one step to the right.
			copy(cols[newPos+1:], cols[newPos:oldPos])
		} else {
			// ******** -(old) ****** +(new) ********
			// [old+1:newPos] should shift one step to the left.
			copy(cols[oldPos:], cols[oldPos+1:newPos+1])
		}
		cols[newPos] = newCol

		for i, col := range tblInfo.Columns {
			if col.Offset != i {
				columnChanged[col.Name.L] = col
				col.Offset = i
			}
		}
	}

	// Change offset and name in indices.
	for _, idx := range tblInfo.Indices {
		for _, c := range idx.Columns {
			cName := c.Name.L
			// With the unique changing column name, the format is designed as `_Col$_xx_uniqueNum`.
			// The suffix `_uniqueNum` will be trimmed when we get the origin changing column name.
			// There is a possibility that some other column named as `xx_xx_xx`, and it will be get
			// trimmed as `xx_xx`. So here we check here and only do the trim for the changing index column.
			if len(changingColUniqueLowerName) != 0 && c.Name.L == changingColUniqueLowerName {
				cName = strings.ToLower(getChangingColumnOriginName(c))
			}
			if newCol, ok := columnChanged[cName]; ok {
				c.Name = newCol.Name
				c.Offset = newCol.Offset
			}
		}
	}
	return nil
}

func checkAndApplyNewAutoRandomBits(job *model.Job, t *meta.Meta, tblInfo *model.TableInfo,
	newCol *model.ColumnInfo, oldName *model.CIStr, newAutoRandBits uint64) error {
	schemaID := job.SchemaID
	newLayout := autoid.NewAutoRandomIDLayout(&newCol.FieldType, newAutoRandBits)

	// GenAutoRandomID first to prevent concurrent update.
	_, err := t.GenAutoRandomID(schemaID, tblInfo.ID, 1)
	if err != nil {
		return err
	}
	currentIncBitsVal, err := t.GetAutoRandomID(schemaID, tblInfo.ID)
	if err != nil {
		return err
	}
	// Find the max number of available shard bits by
	// counting leading zeros in current inc part of auto_random ID.
	availableBits := bits.LeadingZeros64(uint64(currentIncBitsVal))
	isOccupyingIncBits := newLayout.TypeBitsLength-newLayout.IncrementalBits > uint64(availableBits)
	if isOccupyingIncBits {
		availableBits := mathutil.Min(autoid.MaxAutoRandomBits, availableBits)
		errMsg := fmt.Sprintf(autoid.AutoRandomOverflowErrMsg, availableBits, newAutoRandBits, oldName.O)
		job.State = model.JobStateCancelled
		return ErrInvalidAutoRandom.GenWithStackByArgs(errMsg)
	}
	tblInfo.AutoRandomBits = newAutoRandBits
	return nil
}

// checkForNullValue ensure there are no null values of the column of this table.
// `isDataTruncated` indicates whether the new field and the old field type are the same, in order to be compatible with mysql.
func checkForNullValue(ctx sessionctx.Context, isDataTruncated bool, schema, table, newCol model.CIStr, oldCols ...*model.ColumnInfo) error {
	colsStr := ""
	for i, col := range oldCols {
		if i == 0 {
			colsStr += "`" + col.Name.L + "` is null"
		} else {
			colsStr += " or `" + col.Name.L + "` is null"
		}
	}
	sql := fmt.Sprintf("select 1 from `%s`.`%s` where %s limit 1;", schema.L, table.L, colsStr)
	rows, _, err := ctx.(sqlexec.RestrictedSQLExecutor).ExecRestrictedSQL(sql)
	if err != nil {
		return errors.Trace(err)
	}
	rowCount := len(rows)
	if rowCount != 0 {
		if isDataTruncated {
			return ErrWarnDataTruncated.GenWithStackByArgs(newCol.L, rowCount)
		}
		return errInvalidUseOfNull
	}
	return nil
}

func updateColumnDefaultValue(t *meta.Meta, job *model.Job, newCol *model.ColumnInfo, oldColName *model.CIStr) (ver int64, _ error) {
	tblInfo, err := getTableInfoAndCancelFaultJob(t, job, job.SchemaID)
	if err != nil {
		return ver, errors.Trace(err)
	}
	oldCol := model.FindColumnInfo(tblInfo.Columns, oldColName.L)
	if oldCol == nil || oldCol.State != model.StatePublic {
		job.State = model.JobStateCancelled
		return ver, infoschema.ErrColumnNotExists.GenWithStackByArgs(newCol.Name, tblInfo.Name)
	}
	// The newCol's offset may be the value of the old schema version, so we can't use newCol directly.
	oldCol.DefaultValue = newCol.DefaultValue
	oldCol.DefaultValueBit = newCol.DefaultValueBit
	oldCol.Flag = newCol.Flag

	ver, err = updateVersionAndTableInfo(t, job, tblInfo, true)
	if err != nil {
		job.State = model.JobStateCancelled
		return ver, errors.Trace(err)
	}

	job.FinishTableJob(model.JobStateDone, model.StatePublic, ver, tblInfo)
	return ver, nil
}

func isColumnWithIndex(colName string, indices []*model.IndexInfo) bool {
	for _, indexInfo := range indices {
		for _, col := range indexInfo.Columns {
			if col.Name.L == colName {
				return true
			}
		}
	}
	return false
}

func isColumnCanDropWithIndex(colName string, indices []*model.IndexInfo) bool {
	for _, indexInfo := range indices {
		if indexInfo.Primary || len(indexInfo.Columns) > 1 {
			for _, col := range indexInfo.Columns {
				if col.Name.L == colName {
					return false
				}
			}
		}
	}
	return true
}

func listIndicesWithColumn(colName string, indices []*model.IndexInfo) []*model.IndexInfo {
	ret := make([]*model.IndexInfo, 0)
	for _, indexInfo := range indices {
		if len(indexInfo.Columns) == 1 && colName == indexInfo.Columns[0].Name.L {
			ret = append(ret, indexInfo)
		}
	}
	return ret
}

func getColumnForeignKeyInfo(colName string, fkInfos []*model.FKInfo) *model.FKInfo {
	for _, fkInfo := range fkInfos {
		for _, col := range fkInfo.Cols {
			if col.L == colName {
				return fkInfo
			}
		}
	}
	return nil
}

func allocateColumnID(tblInfo *model.TableInfo) int64 {
	tblInfo.MaxColumnID++
	return tblInfo.MaxColumnID
}

func checkAddColumnTooManyColumns(colNum int) error {
	if uint32(colNum) > atomic.LoadUint32(&TableColumnCountLimit) {
		return errTooManyFields
	}
	return nil
}

// rollbackModifyColumnJob rollbacks the job when an error occurs.
func rollbackModifyColumnJob(t *meta.Meta, tblInfo *model.TableInfo, job *model.Job, oldCol *model.ColumnInfo, modifyColumnTp byte) (ver int64, _ error) {
	var err error
	if modifyColumnTp == mysql.TypeNull {
		// field NotNullFlag flag reset.
		tblInfo.Columns[oldCol.Offset].Flag = oldCol.Flag &^ mysql.NotNullFlag
		// field PreventNullInsertFlag flag reset.
		tblInfo.Columns[oldCol.Offset].Flag = oldCol.Flag &^ mysql.PreventNullInsertFlag
		ver, err = updateVersionAndTableInfo(t, job, tblInfo, true)
		if err != nil {
			return ver, errors.Trace(err)
		}
	}
	job.FinishTableJob(model.JobStateRollbackDone, model.StateNone, ver, tblInfo)
	// For those column-type-change type which doesn't need reorg data, we should also mock the job args for delete range.
	job.Args = []interface{}{[]int64{}, []int64{}}
	return ver, nil
}

// modifyColsFromNull2NotNull modifies the type definitions of 'null' to 'not null'.
// Introduce the `mysql.PreventNullInsertFlag` flag to prevent users from inserting or updating null values.
func modifyColsFromNull2NotNull(w *worker, dbInfo *model.DBInfo, tblInfo *model.TableInfo, cols []*model.ColumnInfo,
	newColName model.CIStr, isModifiedType bool) error {
	// Get sessionctx from context resource pool.
	var ctx sessionctx.Context
	ctx, err := w.sessPool.get()
	if err != nil {
		return errors.Trace(err)
	}
	defer w.sessPool.put(ctx)

	skipCheck := false
	failpoint.Inject("skipMockContextDoExec", func(val failpoint.Value) {
		if val.(bool) {
			skipCheck = true
		}
	})
	if !skipCheck {
		// If there is a null value inserted, it cannot be modified and needs to be rollback.
		err = checkForNullValue(ctx, isModifiedType, dbInfo.Name, tblInfo.Name, newColName, cols...)
		if err != nil {
			return errors.Trace(err)
		}
	}

	// Prevent this field from inserting null values.
	for _, col := range cols {
		col.Flag |= mysql.PreventNullInsertFlag
	}
	return nil
}

func generateOriginDefaultValue(col *model.ColumnInfo) (interface{}, error) {
	var err error
	odValue := col.GetDefaultValue()
	if odValue == nil && mysql.HasNotNullFlag(col.Flag) {
		zeroVal := table.GetZeroValue(col)
		odValue, err = zeroVal.ToString()
		if err != nil {
			return nil, errors.Trace(err)
		}
	}

	if odValue == strings.ToUpper(ast.CurrentTimestamp) {
		if col.Tp == mysql.TypeTimestamp {
			odValue = time.Now().UTC().Format(types.TimeFormat)
		} else if col.Tp == mysql.TypeDatetime {
			odValue = time.Now().Format(types.TimeFormat)
		}
	}
	return odValue, nil
}

func findColumnInIndexCols(c string, cols []*model.IndexColumn) *model.IndexColumn {
	for _, c1 := range cols {
		if c == c1.Name.L {
			return c1
		}
	}
	return nil
}

func getColumnInfoByName(tbInfo *model.TableInfo, column string) *model.ColumnInfo {
	for _, colInfo := range tbInfo.Cols() {
		if colInfo.Name.L == column {
			return colInfo
		}
	}
	return nil
}

// isVirtualGeneratedColumn checks the column if it is virtual.
func isVirtualGeneratedColumn(col *model.ColumnInfo) bool {
	if col.IsGenerated() && !col.GeneratedStored {
		return true
	}
	return false
}

func indexInfoContains(idxID int64, idxInfos []*model.IndexInfo) bool {
	for _, idxInfo := range idxInfos {
		if idxID == idxInfo.ID {
			return true
		}
	}
	return false
}

func indexInfosToIDList(idxInfos []*model.IndexInfo) []int64 {
	ids := make([]int64, 0, len(idxInfos))
	for _, idxInfo := range idxInfos {
		ids = append(ids, idxInfo.ID)
	}
	return ids
}

func genChangingColumnUniqueName(tblInfo *model.TableInfo, oldCol *model.ColumnInfo) string {
	suffix := 0
	newColumnNamePrefix := fmt.Sprintf("%s%s", changingColumnPrefix, oldCol.Name.O)
	newColumnLowerName := fmt.Sprintf("%s_%d", strings.ToLower(newColumnNamePrefix), suffix)
	// Check whether the new column name is used.
	columnNameMap := make(map[string]bool, len(tblInfo.Columns))
	for _, col := range tblInfo.Columns {
		columnNameMap[col.Name.L] = true
	}
	for columnNameMap[newColumnLowerName] {
		suffix++
		newColumnLowerName = fmt.Sprintf("%s_%d", strings.ToLower(newColumnNamePrefix), suffix)
	}
	return fmt.Sprintf("%s_%d", newColumnNamePrefix, suffix)
}

func genChangingIndexUniqueName(tblInfo *model.TableInfo, idxInfo *model.IndexInfo) string {
	suffix := 0
	newIndexNamePrefix := fmt.Sprintf("%s%s", changingIndexPrefix, idxInfo.Name.O)
	newIndexLowerName := fmt.Sprintf("%s_%d", strings.ToLower(newIndexNamePrefix), suffix)
	// Check whether the new index name is used.
	indexNameMap := make(map[string]bool, len(tblInfo.Indices))
	for _, idx := range tblInfo.Indices {
		indexNameMap[idx.Name.L] = true
	}
	for indexNameMap[newIndexLowerName] {
		suffix++
		newIndexLowerName = fmt.Sprintf("%s_%d", strings.ToLower(newIndexNamePrefix), suffix)
	}
	return fmt.Sprintf("%s_%d", newIndexNamePrefix, suffix)
}

func getChangingColumnOriginName(changingCol *model.IndexColumn) string {
	colName := strings.ToLower(strings.TrimPrefix(changingCol.Name.O, changingColumnPrefix))
	// Since the unique colName may contain the suffix number (columnName_num), better trim the suffix.
	var pos int
	if pos = strings.LastIndex(colName, "_"); pos == -1 {
		return colName
	}
	return colName[:pos]
}

func getChangingIndexOriginName(changingIdx *model.IndexInfo) string {
	idxName := strings.TrimPrefix(changingIdx.Name.O, changingIndexPrefix)
	// Since the unique idxName may contain the suffix number (indexName_num), better trim the suffix.
	var pos int
	if pos = strings.LastIndex(idxName, "_"); pos == -1 {
		return idxName
	}
	return idxName[:pos]
}<|MERGE_RESOLUTION|>--- conflicted
+++ resolved
@@ -933,17 +933,13 @@
 				// If timeout, we should return, check for the owner and re-wait job done.
 				return ver, nil
 			}
-<<<<<<< HEAD
 			if kv.ErrKeyExists.Equal(err) || errCancelledDDLJob.Equal(err) || errCantDecodeRecord.Equal(err) || types.ErrOverflow.Equal(err) ||
 				types.ErrOverflow.Equal(err) || types.ErrDataTooLong.Equal(err) || types.ErrTruncated.Equal(err) {
-=======
-			if kv.ErrKeyExists.Equal(err) || errCancelledDDLJob.Equal(err) || errCantDecodeRecord.Equal(err) || types.ErrOverflow.Equal(err) {
 				if err1 := t.RemoveDDLReorgHandle(job, reorgInfo.elements); err1 != nil {
 					logutil.BgLogger().Warn("[ddl] run modify column job failed, RemoveDDLReorgHandle failed, can't convert job to rollback",
 						zap.String("job", job.String()), zap.Error(err1))
 					return ver, errors.Trace(err)
 				}
->>>>>>> 0528a1f1
 				logutil.BgLogger().Warn("[ddl] run modify column job failed, convert job to rollback", zap.String("job", job.String()), zap.Error(err))
 				// When encounter these error above, we change the job to rolling back job directly.
 				job.State = model.JobStateRollingback
