--- conflicted
+++ resolved
@@ -386,26 +386,18 @@
 	// Column from null to not null.
 	if !mysql.HasNotNullFlag(oldCol.Flag) && mysql.HasNotNullFlag(newCol.Flag) {
 		noPreventNullFlag := !mysql.HasPreventNullInsertFlag(oldCol.Flag)
-		// Introduce the `mysql.HasPreventNullInsertFlag` flag to prevent users from inserting or updating null values.
-<<<<<<< HEAD
-		err = modifyColumnFromNull2NotNull(w, t, dbInfo, tblInfo, job, oldCol, newCol)
-		if err != nil {
+		// Introduce the `mysql.PreventNullInsertFlag` flag to prevent users from inserting or updating null values.
+		err = modifyColsFromNull2NotNull(w, dbInfo, tblInfo, []*model.ColumnInfo{oldCol}, newCol.Name, oldCol.Tp != newCol.Tp)
+		if err != nil {
+			if ErrWarnDataTruncated.Equal(err) || errInvalidUseOfNull.Equal(err) {
+				job.State = model.JobStateRollingback
+			}
 			return ver, err
 		}
 		// The column should get into prevent null status first.
 		if noPreventNullFlag {
 			return updateVersionAndTableInfoWithCheck(t, job, tblInfo, true)
 		}
-=======
-		err = modifyColsFromNull2NotNull(w, dbInfo, tblInfo, []*model.ColumnInfo{oldCol}, newCol.Name, oldCol.Tp != newCol.Tp)
-		if err != nil && (ErrWarnDataTruncated.Equal(err) || errInvalidUseOfNull.Equal(err)) {
-			job.State = model.JobStateRollingback
-		}
-		if err == nil {
-			ver, err = updateVersionAndTableInfoWithCheck(t, job, tblInfo, true)
-		}
-		return ver, errors.Trace(err)
->>>>>>> 0e71fa2d
 	}
 
 	// We need the latest column's offset and state. This information can be obtained from the store.
@@ -570,15 +562,10 @@
 	return ver, nil
 }
 
-<<<<<<< HEAD
-// modifyColumnFromNull2NotNull modifies the type definitions of 'null' to 'not null'.
-func modifyColumnFromNull2NotNull(w *worker, t *meta.Meta, dbInfo *model.DBInfo, tblInfo *model.TableInfo, job *model.Job, oldCol, newCol *model.ColumnInfo) error {
-=======
 // modifyColsFromNull2NotNull modifies the type definitions of 'null' to 'not null'.
 // Introduce the `mysql.PreventNullInsertFlag` flag to prevent users from inserting or updating null values.
 func modifyColsFromNull2NotNull(w *worker, dbInfo *model.DBInfo, tblInfo *model.TableInfo, cols []*model.ColumnInfo,
 	newColName model.CIStr, isModifiedType bool) error {
->>>>>>> 0e71fa2d
 	// Get sessionctx from context resource pool.
 	var ctx sessionctx.Context
 	ctx, err := w.sessPool.get()
@@ -590,21 +577,13 @@
 	// If there is a null value inserted, it cannot be modified and needs to be rollback.
 	err = checkForNullValue(ctx, isModifiedType, dbInfo.Name, tblInfo.Name, newColName, cols...)
 	if err != nil {
-<<<<<<< HEAD
-		job.State = model.JobStateRollingback
-=======
->>>>>>> 0e71fa2d
 		return errors.Trace(err)
 	}
 
 	// Prevent this field from inserting null values.
-<<<<<<< HEAD
-	tblInfo.Columns[oldCol.Offset].Flag |= mysql.PreventNullInsertFlag
-=======
 	for _, col := range cols {
 		col.Flag |= mysql.PreventNullInsertFlag
 	}
->>>>>>> 0e71fa2d
 	return nil
 }
 
