--- conflicted
+++ resolved
@@ -709,13 +709,8 @@
 		// Make sure job args change after `updateVersionAndTableInfoWithCheck`, otherwise, the job args will
 		// be updated in `UpdateDDLJob` even if it meets an error in `updateVersionAndTableInfoWithCheck`.
 		job.SchemaState = model.StateDeleteOnly
-<<<<<<< HEAD
 		metrics.GetBackfillProgressByLabel(metrics.GenerateReorgLabel(metrics.LblModifyColumn, job.SchemaName, tblInfo.Name.String())).Set(0)
-		job.Args = append(job.Args, changingCol, changingIdxs)
-=======
-		metrics.GetBackfillProgressByLabel(metrics.LblModifyColumn).Set(0)
 		job.Args = append(job.Args, changingCol, changingIdxs, rmIdxIDs)
->>>>>>> cc023a29
 	case model.StateDeleteOnly:
 		// Column from null to not null.
 		if !mysql.HasNotNullFlag(oldCol.GetFlag()) && mysql.HasNotNullFlag(changingCol.GetFlag()) {
