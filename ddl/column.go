// Copyright 2015 PingCAP, Inc.
//
// Licensed under the Apache License, Version 2.0 (the "License");
// you may not use this file except in compliance with the License.
// You may obtain a copy of the License at
//
//     http://www.apache.org/licenses/LICENSE-2.0
//
// Unless required by applicable law or agreed to in writing, software
// distributed under the License is distributed on an "AS IS" BASIS,
// See the License for the specific language governing permissions and
// limitations under the License.

package ddl

import (
	"bytes"
	"context"
	"fmt"
	"math/bits"
	"strings"
	"sync/atomic"
	"time"

	"github.com/pingcap/errors"
	"github.com/pingcap/failpoint"
	"github.com/pingcap/parser/ast"
	"github.com/pingcap/parser/model"
	"github.com/pingcap/parser/mysql"
	"github.com/pingcap/parser/terror"
	"github.com/pingcap/tidb/config"
	ddlutil "github.com/pingcap/tidb/ddl/util"
	"github.com/pingcap/tidb/infoschema"
	"github.com/pingcap/tidb/kv"
	"github.com/pingcap/tidb/meta"
	"github.com/pingcap/tidb/meta/autoid"
	"github.com/pingcap/tidb/metrics"
	"github.com/pingcap/tidb/sessionctx"
	"github.com/pingcap/tidb/sessionctx/stmtctx"
	"github.com/pingcap/tidb/table"
	"github.com/pingcap/tidb/tablecodec"
	"github.com/pingcap/tidb/types"
	"github.com/pingcap/tidb/util"
	"github.com/pingcap/tidb/util/collate"
	"github.com/pingcap/tidb/util/logutil"
	decoder "github.com/pingcap/tidb/util/rowDecoder"
	"github.com/pingcap/tidb/util/sqlexec"
	"github.com/pingcap/tidb/util/timeutil"
	"github.com/prometheus/client_golang/prometheus"
	"go.uber.org/zap"
)

// adjustColumnInfoInAddColumn is used to set the correct position of column info when adding column.
// 1. The added column was append at the end of tblInfo.Columns, due to ddl state was not public then.
//    It should be moved to the correct position when the ddl state to be changed to public.
// 2. The offset of column should also to be set to the right value.
func adjustColumnInfoInAddColumn(tblInfo *model.TableInfo, offset int) {
	oldCols := tblInfo.Columns
	newCols := make([]*model.ColumnInfo, 0, len(oldCols))
	newCols = append(newCols, oldCols[:offset]...)
	newCols = append(newCols, oldCols[len(oldCols)-1])
	newCols = append(newCols, oldCols[offset:len(oldCols)-1]...)
	// Adjust column offset.
	offsetChanged := make(map[int]int, len(newCols)-offset-1)
	for i := offset + 1; i < len(newCols); i++ {
		offsetChanged[newCols[i].Offset] = i
		newCols[i].Offset = i
	}
	newCols[offset].Offset = offset
	// Update index column offset info.
	// TODO: There may be some corner cases for index column offsets, we may check this later.
	for _, idx := range tblInfo.Indices {
		for _, col := range idx.Columns {
			newOffset, ok := offsetChanged[col.Offset]
			if ok {
				col.Offset = newOffset
			}
		}
	}
	tblInfo.Columns = newCols
}

// adjustColumnInfoInDropColumn is used to set the correct position of column info when dropping column.
// 1. The offset of column should to be set to the last of the columns.
// 2. The dropped column is moved to the end of tblInfo.Columns, due to it was not public any more.
func adjustColumnInfoInDropColumn(tblInfo *model.TableInfo, offset int) {
	oldCols := tblInfo.Columns
	// Adjust column offset.
	offsetChanged := make(map[int]int, len(oldCols)-offset-1)
	for i := offset + 1; i < len(oldCols); i++ {
		offsetChanged[oldCols[i].Offset] = i - 1
		oldCols[i].Offset = i - 1
	}
	oldCols[offset].Offset = len(oldCols) - 1
	// For expression index, we drop hidden columns and index simultaneously.
	// So we need to change the offset of expression index.
	offsetChanged[offset] = len(oldCols) - 1
	// Update index column offset info.
	// TODO: There may be some corner cases for index column offsets, we may check this later.
	for _, idx := range tblInfo.Indices {
		for _, col := range idx.Columns {
			newOffset, ok := offsetChanged[col.Offset]
			if ok {
				col.Offset = newOffset
			}
		}
	}
	newCols := make([]*model.ColumnInfo, 0, len(oldCols))
	newCols = append(newCols, oldCols[:offset]...)
	newCols = append(newCols, oldCols[offset+1:]...)
	newCols = append(newCols, oldCols[offset])
	tblInfo.Columns = newCols
}

func createColumnInfo(tblInfo *model.TableInfo, colInfo *model.ColumnInfo, pos *ast.ColumnPosition) (*model.ColumnInfo, *ast.ColumnPosition, int, error) {
	// Check column name duplicate.
	cols := tblInfo.Columns
	offset := len(cols)
	// Should initialize pos when it is nil.
	if pos == nil {
		pos = &ast.ColumnPosition{}
	}
	// Get column offset.
	if pos.Tp == ast.ColumnPositionFirst {
		offset = 0
	} else if pos.Tp == ast.ColumnPositionAfter {
		c := model.FindColumnInfo(cols, pos.RelativeColumn.Name.L)
		if c == nil {
			return nil, pos, 0, infoschema.ErrColumnNotExists.GenWithStackByArgs(pos.RelativeColumn, tblInfo.Name)
		}

		// Insert offset is after the mentioned column.
		offset = c.Offset + 1
	}
	colInfo.ID = allocateColumnID(tblInfo)
	colInfo.State = model.StateNone
	// To support add column asynchronous, we should mark its offset as the last column.
	// So that we can use origin column offset to get value from row.
	colInfo.Offset = len(cols)

	// Append the column info to the end of the tblInfo.Columns.
	// It will reorder to the right offset in "Columns" when it state change to public.
	tblInfo.Columns = append(cols, colInfo)
	return colInfo, pos, offset, nil
}

func checkAddColumn(t *meta.Meta, job *model.Job) (*model.TableInfo, *model.ColumnInfo, *model.ColumnInfo, *ast.ColumnPosition, int, error) {
	schemaID := job.SchemaID
	tblInfo, err := getTableInfoAndCancelFaultJob(t, job, schemaID)
	if err != nil {
		return nil, nil, nil, nil, 0, errors.Trace(err)
	}
	col := &model.ColumnInfo{}
	pos := &ast.ColumnPosition{}
	offset := 0
	err = job.DecodeArgs(col, pos, &offset)
	if err != nil {
		job.State = model.JobStateCancelled
		return nil, nil, nil, nil, 0, errors.Trace(err)
	}

	columnInfo := model.FindColumnInfo(tblInfo.Columns, col.Name.L)
	if columnInfo != nil {
		if columnInfo.State == model.StatePublic {
			// We already have a column with the same column name.
			job.State = model.JobStateCancelled
			return nil, nil, nil, nil, 0, infoschema.ErrColumnExists.GenWithStackByArgs(col.Name)
		}
	}
	return tblInfo, columnInfo, col, pos, offset, nil
}

func onAddColumn(d *ddlCtx, t *meta.Meta, job *model.Job) (ver int64, err error) {
	// Handle the rolling back job.
	if job.IsRollingback() {
		ver, err = onDropColumn(t, job)
		if err != nil {
			return ver, errors.Trace(err)
		}
		return ver, nil
	}

	failpoint.Inject("errorBeforeDecodeArgs", func(val failpoint.Value) {
		if val.(bool) {
			failpoint.Return(ver, errors.New("occur an error before decode args"))
		}
	})

	tblInfo, columnInfo, col, pos, offset, err := checkAddColumn(t, job)
	if err != nil {
		return ver, errors.Trace(err)
	}
	if columnInfo == nil {
		columnInfo, _, offset, err = createColumnInfo(tblInfo, col, pos)
		if err != nil {
			job.State = model.JobStateCancelled
			return ver, errors.Trace(err)
		}
		logutil.BgLogger().Info("[ddl] run add column job", zap.String("job", job.String()), zap.Reflect("columnInfo", *columnInfo), zap.Int("offset", offset))
		// Set offset arg to job.
		if offset != 0 {
			job.Args = []interface{}{columnInfo, pos, offset}
		}
		if err = checkAddColumnTooManyColumns(len(tblInfo.Columns)); err != nil {
			job.State = model.JobStateCancelled
			return ver, errors.Trace(err)
		}
	}

	originalState := columnInfo.State
	switch columnInfo.State {
	case model.StateNone:
		// none -> delete only
		columnInfo.State = model.StateDeleteOnly
		ver, err = updateVersionAndTableInfoWithCheck(t, job, tblInfo, originalState != columnInfo.State)
		if err != nil {
			return ver, errors.Trace(err)
		}
		job.SchemaState = model.StateDeleteOnly
	case model.StateDeleteOnly:
		// delete only -> write only
		columnInfo.State = model.StateWriteOnly
		ver, err = updateVersionAndTableInfo(t, job, tblInfo, originalState != columnInfo.State)
		if err != nil {
			return ver, errors.Trace(err)
		}
		// Update the job state when all affairs done.
		job.SchemaState = model.StateWriteOnly
	case model.StateWriteOnly:
		// write only -> reorganization
		columnInfo.State = model.StateWriteReorganization
		ver, err = updateVersionAndTableInfo(t, job, tblInfo, originalState != columnInfo.State)
		if err != nil {
			return ver, errors.Trace(err)
		}
		// Update the job state when all affairs done.
		job.SchemaState = model.StateWriteReorganization
	case model.StateWriteReorganization:
		// reorganization -> public
		// Adjust table column offset.
		adjustColumnInfoInAddColumn(tblInfo, offset)
		columnInfo.State = model.StatePublic
		ver, err = updateVersionAndTableInfo(t, job, tblInfo, originalState != columnInfo.State)
		if err != nil {
			return ver, errors.Trace(err)
		}

		// Finish this job.
		job.FinishTableJob(model.JobStateDone, model.StatePublic, ver, tblInfo)
		asyncNotifyEvent(d, &ddlutil.Event{Tp: model.ActionAddColumn, TableInfo: tblInfo, ColumnInfos: []*model.ColumnInfo{columnInfo}})
	default:
		err = ErrInvalidDDLState.GenWithStackByArgs("column", columnInfo.State)
	}

	return ver, errors.Trace(err)
}

func checkAddColumns(t *meta.Meta, job *model.Job) (*model.TableInfo, []*model.ColumnInfo, []*model.ColumnInfo, []*ast.ColumnPosition, []int, []bool, error) {
	schemaID := job.SchemaID
	tblInfo, err := getTableInfoAndCancelFaultJob(t, job, schemaID)
	if err != nil {
		return nil, nil, nil, nil, nil, nil, errors.Trace(err)
	}
	columns := []*model.ColumnInfo{}
	positions := []*ast.ColumnPosition{}
	offsets := []int{}
	ifNotExists := []bool{}
	err = job.DecodeArgs(&columns, &positions, &offsets, &ifNotExists)
	if err != nil {
		job.State = model.JobStateCancelled
		return nil, nil, nil, nil, nil, nil, errors.Trace(err)
	}

	columnInfos := make([]*model.ColumnInfo, 0, len(columns))
	newColumns := make([]*model.ColumnInfo, 0, len(columns))
	newPositions := make([]*ast.ColumnPosition, 0, len(columns))
	newOffsets := make([]int, 0, len(columns))
	newIfNotExists := make([]bool, 0, len(columns))
	for i, col := range columns {
		columnInfo := model.FindColumnInfo(tblInfo.Columns, col.Name.L)
		if columnInfo != nil {
			if columnInfo.State == model.StatePublic {
				// We already have a column with the same column name.
				if ifNotExists[i] {
					// TODO: Should return a warning.
					logutil.BgLogger().Warn("[ddl] check add columns, duplicate column", zap.Stringer("col", col.Name))
					continue
				}
				job.State = model.JobStateCancelled
				return nil, nil, nil, nil, nil, nil, infoschema.ErrColumnExists.GenWithStackByArgs(col.Name)
			}
			columnInfos = append(columnInfos, columnInfo)
		}
		newColumns = append(newColumns, columns[i])
		newPositions = append(newPositions, positions[i])
		newOffsets = append(newOffsets, offsets[i])
		newIfNotExists = append(newIfNotExists, ifNotExists[i])
	}
	return tblInfo, columnInfos, newColumns, newPositions, newOffsets, newIfNotExists, nil
}

func setColumnsState(columnInfos []*model.ColumnInfo, state model.SchemaState) {
	for i := range columnInfos {
		columnInfos[i].State = state
	}
}

func setIndicesState(indexInfos []*model.IndexInfo, state model.SchemaState) {
	for _, indexInfo := range indexInfos {
		indexInfo.State = state
	}
}

func onAddColumns(d *ddlCtx, t *meta.Meta, job *model.Job) (ver int64, err error) {
	// Handle the rolling back job.
	if job.IsRollingback() {
		ver, err = onDropColumns(t, job)
		if err != nil {
			return ver, errors.Trace(err)
		}
		return ver, nil
	}

	failpoint.Inject("errorBeforeDecodeArgs", func(val failpoint.Value) {
		if val.(bool) {
			failpoint.Return(ver, errors.New("occur an error before decode args"))
		}
	})

	tblInfo, columnInfos, columns, positions, offsets, ifNotExists, err := checkAddColumns(t, job)
	if err != nil {
		return ver, errors.Trace(err)
	}
	if len(columnInfos) == 0 {
		if len(columns) == 0 {
			job.State = model.JobStateCancelled
			return ver, nil
		}
		for i := range columns {
			columnInfo, pos, offset, err := createColumnInfo(tblInfo, columns[i], positions[i])
			if err != nil {
				job.State = model.JobStateCancelled
				return ver, errors.Trace(err)
			}
			logutil.BgLogger().Info("[ddl] run add columns job", zap.String("job", job.String()), zap.Reflect("columnInfo", *columnInfo), zap.Int("offset", offset))
			positions[i] = pos
			offsets[i] = offset
			if err = checkAddColumnTooManyColumns(len(tblInfo.Columns)); err != nil {
				job.State = model.JobStateCancelled
				return ver, errors.Trace(err)
			}
			columnInfos = append(columnInfos, columnInfo)
		}
		// Set arg to job.
		job.Args = []interface{}{columnInfos, positions, offsets, ifNotExists}
	}

	originalState := columnInfos[0].State
	switch columnInfos[0].State {
	case model.StateNone:
		// none -> delete only
		setColumnsState(columnInfos, model.StateDeleteOnly)
		ver, err = updateVersionAndTableInfoWithCheck(t, job, tblInfo, originalState != columnInfos[0].State)
		if err != nil {
			return ver, errors.Trace(err)
		}
		job.SchemaState = model.StateDeleteOnly
	case model.StateDeleteOnly:
		// delete only -> write only
		setColumnsState(columnInfos, model.StateWriteOnly)
		ver, err = updateVersionAndTableInfo(t, job, tblInfo, originalState != columnInfos[0].State)
		if err != nil {
			return ver, errors.Trace(err)
		}
		job.SchemaState = model.StateWriteOnly
	case model.StateWriteOnly:
		// write only -> reorganization
		setColumnsState(columnInfos, model.StateWriteReorganization)
		ver, err = updateVersionAndTableInfo(t, job, tblInfo, originalState != columnInfos[0].State)
		if err != nil {
			return ver, errors.Trace(err)
		}
		job.SchemaState = model.StateWriteReorganization
	case model.StateWriteReorganization:
		// reorganization -> public
		// Adjust table column offsets.
		oldCols := tblInfo.Columns[:len(tblInfo.Columns)-len(offsets)]
		newCols := tblInfo.Columns[len(tblInfo.Columns)-len(offsets):]
		tblInfo.Columns = oldCols
		for i := range offsets {
			// For multiple columns with after position, should adjust offsets.
			// e.g. create table t(a int);
			// alter table t add column b int after a, add column c int after a;
			// alter table t add column a1 int after a, add column b1 int after b, add column c1 int after c;
			// alter table t add column a1 int after a, add column b1 int first;
			if positions[i].Tp == ast.ColumnPositionAfter {
				for j := 0; j < i; j++ {
					if (positions[j].Tp == ast.ColumnPositionAfter && offsets[j] < offsets[i]) || positions[j].Tp == ast.ColumnPositionFirst {
						offsets[i]++
					}
				}
			}
			tblInfo.Columns = append(tblInfo.Columns, newCols[i])
			adjustColumnInfoInAddColumn(tblInfo, offsets[i])
		}
		setColumnsState(columnInfos, model.StatePublic)
		ver, err = updateVersionAndTableInfo(t, job, tblInfo, originalState != columnInfos[0].State)
		if err != nil {
			return ver, errors.Trace(err)
		}
		// Finish this job.
		job.FinishTableJob(model.JobStateDone, model.StatePublic, ver, tblInfo)
		asyncNotifyEvent(d, &ddlutil.Event{Tp: model.ActionAddColumns, TableInfo: tblInfo, ColumnInfos: columnInfos})
	default:
		err = ErrInvalidDDLState.GenWithStackByArgs("column", columnInfos[0].State)
	}

	return ver, errors.Trace(err)
}

func onDropColumns(t *meta.Meta, job *model.Job) (ver int64, _ error) {
	tblInfo, colInfos, delCount, idxInfos, err := checkDropColumns(t, job)
	if err != nil {
		return ver, errors.Trace(err)
	}
	if len(colInfos) == 0 {
		job.State = model.JobStateCancelled
		return ver, nil
	}

	originalState := colInfos[0].State
	switch colInfos[0].State {
	case model.StatePublic:
		// public -> write only
		setColumnsState(colInfos, model.StateWriteOnly)
		setIndicesState(idxInfos, model.StateWriteOnly)
		for _, colInfo := range colInfos {
			err = checkDropColumnForStatePublic(tblInfo, colInfo)
			if err != nil {
				return ver, errors.Trace(err)
			}
		}
		ver, err = updateVersionAndTableInfoWithCheck(t, job, tblInfo, originalState != colInfos[0].State)
		if err != nil {
			return ver, errors.Trace(err)
		}
		job.SchemaState = model.StateWriteOnly
	case model.StateWriteOnly:
		// write only -> delete only
		setColumnsState(colInfos, model.StateDeleteOnly)
		setIndicesState(idxInfos, model.StateDeleteOnly)
		ver, err = updateVersionAndTableInfo(t, job, tblInfo, originalState != colInfos[0].State)
		if err != nil {
			return ver, errors.Trace(err)
		}
		job.SchemaState = model.StateDeleteOnly
	case model.StateDeleteOnly:
		// delete only -> reorganization
		setColumnsState(colInfos, model.StateDeleteReorganization)
		setIndicesState(idxInfos, model.StateDeleteReorganization)
		ver, err = updateVersionAndTableInfo(t, job, tblInfo, originalState != colInfos[0].State)
		if err != nil {
			return ver, errors.Trace(err)
		}
		job.SchemaState = model.StateDeleteReorganization
	case model.StateDeleteReorganization:
		// reorganization -> absent
		// All reorganization jobs are done, drop this column.
		if len(idxInfos) > 0 {
			newIndices := make([]*model.IndexInfo, 0, len(tblInfo.Indices))
			for _, idx := range tblInfo.Indices {
				if !indexInfoContains(idx.ID, idxInfos) {
					newIndices = append(newIndices, idx)
				}
			}
			tblInfo.Indices = newIndices
		}

		indexIDs := indexInfosToIDList(idxInfos)
		tblInfo.Columns = tblInfo.Columns[:len(tblInfo.Columns)-delCount]
		setColumnsState(colInfos, model.StateNone)
		ver, err = updateVersionAndTableInfo(t, job, tblInfo, originalState != colInfos[0].State)
		if err != nil {
			return ver, errors.Trace(err)
		}

		// Finish this job.
		if job.IsRollingback() {
			job.FinishTableJob(model.JobStateRollbackDone, model.StateNone, ver, tblInfo)
		} else {
			job.FinishTableJob(model.JobStateDone, model.StateNone, ver, tblInfo)
			job.Args = append(job.Args, indexIDs, getPartitionIDs(tblInfo))
		}
	default:
		err = errInvalidDDLJob.GenWithStackByArgs("table", tblInfo.State)
	}
	return ver, errors.Trace(err)
}

func checkDropColumns(t *meta.Meta, job *model.Job) (*model.TableInfo, []*model.ColumnInfo, int, []*model.IndexInfo, error) {
	schemaID := job.SchemaID
	tblInfo, err := getTableInfoAndCancelFaultJob(t, job, schemaID)
	if err != nil {
		return nil, nil, 0, nil, errors.Trace(err)
	}

	var colNames []model.CIStr
	var ifExists []bool
	err = job.DecodeArgs(&colNames, &ifExists)
	if err != nil {
		job.State = model.JobStateCancelled
		return nil, nil, 0, nil, errors.Trace(err)
	}

	newColNames := make([]model.CIStr, 0, len(colNames))
	colInfos := make([]*model.ColumnInfo, 0, len(colNames))
	newIfExists := make([]bool, 0, len(colNames))
	indexInfos := make([]*model.IndexInfo, 0)
	for i, colName := range colNames {
		colInfo := model.FindColumnInfo(tblInfo.Columns, colName.L)
		if colInfo == nil || colInfo.Hidden {
			if ifExists[i] {
				// TODO: Should return a warning.
				logutil.BgLogger().Warn(fmt.Sprintf("column %s doesn't exist", colName))
				continue
			}
			job.State = model.JobStateCancelled
			return nil, nil, 0, nil, ErrCantDropFieldOrKey.GenWithStack("column %s doesn't exist", colName)
		}
		if err = isDroppableColumn(tblInfo, colName); err != nil {
			job.State = model.JobStateCancelled
			return nil, nil, 0, nil, errors.Trace(err)
		}
		newColNames = append(newColNames, colName)
		newIfExists = append(newIfExists, ifExists[i])
		colInfos = append(colInfos, colInfo)
		idxInfos := listIndicesWithColumn(colName.L, tblInfo.Indices)
		indexInfos = append(indexInfos, idxInfos...)
	}
	job.Args = []interface{}{newColNames, newIfExists}
	return tblInfo, colInfos, len(colInfos), indexInfos, nil
}

func checkDropColumnForStatePublic(tblInfo *model.TableInfo, colInfo *model.ColumnInfo) (err error) {
	// Set this column's offset to the last and reset all following columns' offsets.
	adjustColumnInfoInDropColumn(tblInfo, colInfo.Offset)
	// When the dropping column has not-null flag and it hasn't the default value, we can backfill the column value like "add column".
	// NOTE: If the state of StateWriteOnly can be rollbacked, we'd better reconsider the original default value.
	// And we need consider the column without not-null flag.
	if colInfo.GetOriginDefaultValue() == nil && mysql.HasNotNullFlag(colInfo.Flag) {
		// If the column is timestamp default current_timestamp, and DDL owner is new version TiDB that set column.Version to 1,
		// then old TiDB update record in the column write only stage will uses the wrong default value of the dropping column.
		// Because new version of the column default value is UTC time, but old version TiDB will think the default value is the time in system timezone.
		// But currently will be ok, because we can't cancel the drop column job when the job is running,
		// so the column will be dropped succeed and client will never see the wrong default value of the dropped column.
		// More info about this problem, see PR#9115.
		originDefVal, err := generateOriginDefaultValue(colInfo)
		if err != nil {
			return err
		}
		return colInfo.SetOriginDefaultValue(originDefVal)
	}
	return nil
}

func onDropColumn(t *meta.Meta, job *model.Job) (ver int64, _ error) {
	tblInfo, colInfo, idxInfos, err := checkDropColumn(t, job)
	if err != nil {
		return ver, errors.Trace(err)
	}

	originalState := colInfo.State
	switch colInfo.State {
	case model.StatePublic:
		// public -> write only
		colInfo.State = model.StateWriteOnly
		setIndicesState(idxInfos, model.StateWriteOnly)
		err = checkDropColumnForStatePublic(tblInfo, colInfo)
		if err != nil {
			return ver, errors.Trace(err)
		}
		ver, err = updateVersionAndTableInfoWithCheck(t, job, tblInfo, originalState != colInfo.State)
		if err != nil {
			return ver, errors.Trace(err)
		}
		job.SchemaState = model.StateWriteOnly
	case model.StateWriteOnly:
		// write only -> delete only
		colInfo.State = model.StateDeleteOnly
		setIndicesState(idxInfos, model.StateDeleteOnly)
		ver, err = updateVersionAndTableInfo(t, job, tblInfo, originalState != colInfo.State)
		if err != nil {
			return ver, errors.Trace(err)
		}
		job.SchemaState = model.StateDeleteOnly
	case model.StateDeleteOnly:
		// delete only -> reorganization
		colInfo.State = model.StateDeleteReorganization
		setIndicesState(idxInfos, model.StateDeleteReorganization)
		ver, err = updateVersionAndTableInfo(t, job, tblInfo, originalState != colInfo.State)
		if err != nil {
			return ver, errors.Trace(err)
		}
		job.SchemaState = model.StateDeleteReorganization
	case model.StateDeleteReorganization:
		// reorganization -> absent
		// All reorganization jobs are done, drop this column.
		if len(idxInfos) > 0 {
			newIndices := make([]*model.IndexInfo, 0, len(tblInfo.Indices))
			for _, idx := range tblInfo.Indices {
				if !indexInfoContains(idx.ID, idxInfos) {
					newIndices = append(newIndices, idx)
				}
			}
			tblInfo.Indices = newIndices
		}

		indexIDs := indexInfosToIDList(idxInfos)
		tblInfo.Columns = tblInfo.Columns[:len(tblInfo.Columns)-1]
		colInfo.State = model.StateNone
		ver, err = updateVersionAndTableInfo(t, job, tblInfo, originalState != colInfo.State)
		if err != nil {
			return ver, errors.Trace(err)
		}

		// Finish this job.
		if job.IsRollingback() {
			job.FinishTableJob(model.JobStateRollbackDone, model.StateNone, ver, tblInfo)
		} else {
			// We should set related index IDs for job
			job.FinishTableJob(model.JobStateDone, model.StateNone, ver, tblInfo)
			job.Args = append(job.Args, indexIDs, getPartitionIDs(tblInfo))
		}
	default:
		err = errInvalidDDLJob.GenWithStackByArgs("table", tblInfo.State)
	}
	return ver, errors.Trace(err)
}

func checkDropColumn(t *meta.Meta, job *model.Job) (*model.TableInfo, *model.ColumnInfo, []*model.IndexInfo, error) {
	schemaID := job.SchemaID
	tblInfo, err := getTableInfoAndCancelFaultJob(t, job, schemaID)
	if err != nil {
		return nil, nil, nil, errors.Trace(err)
	}

	var colName model.CIStr
	err = job.DecodeArgs(&colName)
	if err != nil {
		job.State = model.JobStateCancelled
		return nil, nil, nil, errors.Trace(err)
	}

	colInfo := model.FindColumnInfo(tblInfo.Columns, colName.L)
	if colInfo == nil || colInfo.Hidden {
		job.State = model.JobStateCancelled
		return nil, nil, nil, ErrCantDropFieldOrKey.GenWithStack("column %s doesn't exist", colName)
	}
	if err = isDroppableColumn(tblInfo, colName); err != nil {
		job.State = model.JobStateCancelled
		return nil, nil, nil, errors.Trace(err)
	}
	idxInfos := listIndicesWithColumn(colName.L, tblInfo.Indices)
	if len(idxInfos) > 0 {
		for _, idxInfo := range idxInfos {
			err = checkDropIndexOnAutoIncrementColumn(tblInfo, idxInfo)
			if err != nil {
				job.State = model.JobStateCancelled
				return nil, nil, nil, err
			}
		}
	}
	return tblInfo, colInfo, idxInfos, nil
}

func onSetDefaultValue(t *meta.Meta, job *model.Job) (ver int64, _ error) {
	newCol := &model.ColumnInfo{}
	err := job.DecodeArgs(newCol)
	if err != nil {
		job.State = model.JobStateCancelled
		return ver, errors.Trace(err)
	}

	return updateColumnDefaultValue(t, job, newCol, &newCol.Name)
}

func needChangeColumnData(oldCol, newCol *model.ColumnInfo) bool {
	toUnsigned := mysql.HasUnsignedFlag(newCol.Flag)
	originUnsigned := mysql.HasUnsignedFlag(oldCol.Flag)
	needTruncationOrToggleSign := func() bool {
		return (newCol.Flen > 0 && newCol.Flen < oldCol.Flen) || (toUnsigned != originUnsigned)
	}
	// Ignore the potential max display length represented by integer's flen, use default flen instead.
	oldColFlen, _ := mysql.GetDefaultFieldLengthAndDecimal(oldCol.Tp)
	newColFlen, _ := mysql.GetDefaultFieldLengthAndDecimal(newCol.Tp)
	needTruncationOrToggleSignForInteger := func() bool {
		return (newColFlen > 0 && newColFlen < oldColFlen) || (toUnsigned != originUnsigned)
	}

	// Deal with the same type.
	if oldCol.Tp == newCol.Tp {
		switch oldCol.Tp {
		case mysql.TypeNewDecimal:
			// Since type decimal will encode the precision, frac, negative(signed) and wordBuf into storage together, there is no short
			// cut to eliminate data reorg change for column type change between decimal.
			return oldCol.Flen != newCol.Flen || oldCol.Decimal != newCol.Decimal || toUnsigned != originUnsigned
		case mysql.TypeEnum, mysql.TypeSet:
			return isElemsChangedToModifyColumn(oldCol.Elems, newCol.Elems)
		case mysql.TypeTiny, mysql.TypeShort, mysql.TypeInt24, mysql.TypeLong, mysql.TypeLonglong:
			return toUnsigned != originUnsigned
		}

		return needTruncationOrToggleSign()
	}

	if convertBetweenCharAndVarchar(oldCol.Tp, newCol.Tp) {
		return true
	}

	// Deal with the different type.
	switch oldCol.Tp {
	case mysql.TypeVarchar, mysql.TypeString, mysql.TypeVarString, mysql.TypeBlob, mysql.TypeTinyBlob, mysql.TypeMediumBlob, mysql.TypeLongBlob:
		switch newCol.Tp {
		case mysql.TypeVarchar, mysql.TypeString, mysql.TypeVarString, mysql.TypeBlob, mysql.TypeTinyBlob, mysql.TypeMediumBlob, mysql.TypeLongBlob:
			return needTruncationOrToggleSign()
		}
	case mysql.TypeTiny, mysql.TypeShort, mysql.TypeInt24, mysql.TypeLong, mysql.TypeLonglong:
		switch newCol.Tp {
		case mysql.TypeTiny, mysql.TypeShort, mysql.TypeInt24, mysql.TypeLong, mysql.TypeLonglong:
			return needTruncationOrToggleSignForInteger()
		}
	case mysql.TypeFloat, mysql.TypeDouble:
		switch newCol.Tp {
		case mysql.TypeFloat, mysql.TypeDouble:
			return needTruncationOrToggleSign()
		}
	}

	return true
}

// Column type conversion between varchar to char need reorganization because
// 1. varchar -> char: char type is stored with the padding removed. All the indexes need to be rewritten.
// 2. char -> varchar: the index value encoding of secondary index on clustered primary key tables is different.
// These secondary indexes need to be rewritten.
func convertBetweenCharAndVarchar(oldCol, newCol byte) bool {
	return (types.IsTypeVarchar(oldCol) && newCol == mysql.TypeString) ||
		(oldCol == mysql.TypeString && types.IsTypeVarchar(newCol) && collate.NewCollationEnabled())
}

func isElemsChangedToModifyColumn(oldElems, newElems []string) bool {
	if len(newElems) < len(oldElems) {
		return true
	}
	for index, oldElem := range oldElems {
		newElem := newElems[index]
		if oldElem != newElem {
			return true
		}
	}
	return false
}

type modifyColumnJobParameter struct {
	newCol                *model.ColumnInfo
	oldColName            *model.CIStr
	modifyColumnTp        byte
	updatedAutoRandomBits uint64
	changingCol           *model.ColumnInfo
	changingIdxs          []*model.IndexInfo
	pos                   *ast.ColumnPosition
}

func getModifyColumnInfo(t *meta.Meta, job *model.Job) (*model.DBInfo, *model.TableInfo, *model.ColumnInfo, *modifyColumnJobParameter, error) {
	jobParam := &modifyColumnJobParameter{pos: &ast.ColumnPosition{}}
	err := job.DecodeArgs(&jobParam.newCol, &jobParam.oldColName, jobParam.pos, &jobParam.modifyColumnTp, &jobParam.updatedAutoRandomBits, &jobParam.changingCol, &jobParam.changingIdxs)
	if err != nil {
		job.State = model.JobStateCancelled
		return nil, nil, nil, jobParam, errors.Trace(err)
	}

	dbInfo, err := checkSchemaExistAndCancelNotExistJob(t, job)
	if err != nil {
		return nil, nil, nil, jobParam, errors.Trace(err)
	}

	tblInfo, err := getTableInfoAndCancelFaultJob(t, job, job.SchemaID)
	if err != nil {
		return nil, nil, nil, jobParam, errors.Trace(err)
	}

	oldCol := model.FindColumnInfo(tblInfo.Columns, jobParam.oldColName.L)
	if oldCol == nil || oldCol.State != model.StatePublic {
		job.State = model.JobStateCancelled
		return nil, nil, nil, jobParam, errors.Trace(infoschema.ErrColumnNotExists.GenWithStackByArgs(*(jobParam.oldColName), tblInfo.Name))
	}

	return dbInfo, tblInfo, oldCol, jobParam, errors.Trace(err)
}

// getOriginDefaultValueForModifyColumn gets the original default value for modifying column.
// Since column type change is implemented as adding a new column then substituting the old one.
// Case exists when update-where statement fetch a NULL for not-null column without any default data,
// it will errors.
// So we set original default value here to prevent this error. If the oldCol has the original default value, we use it.
// Otherwise we set the zero value as original default value.
// Besides, in insert & update records, we have already implement using the casted value of relative column to insert
// rather than the original default value.
func getOriginDefaultValueForModifyColumn(d *ddlCtx, changingCol, oldCol *model.ColumnInfo) (interface{}, error) {
	var err error
	originDefVal := oldCol.GetOriginDefaultValue()
	if originDefVal != nil {
		sessCtx := newContext(d.store)
		odv, err := table.CastValue(sessCtx, types.NewDatum(originDefVal), changingCol, false, false)
		if err != nil {
			logutil.BgLogger().Info("[ddl] cast origin default value failed", zap.Error(err))
		}
		if !odv.IsNull() {
			if originDefVal, err = odv.ToString(); err != nil {
				originDefVal = nil
				logutil.BgLogger().Info("[ddl] convert default value to string failed", zap.Error(err))
			}
		}
	}
	if originDefVal == nil {
		originDefVal, err = generateOriginDefaultValue(changingCol)
		if err != nil {
			return nil, errors.Trace(err)
		}
	}
	return originDefVal, nil
}

func (w *worker) onModifyColumn(d *ddlCtx, t *meta.Meta, job *model.Job) (ver int64, _ error) {
	dbInfo, tblInfo, oldCol, jobParam, err := getModifyColumnInfo(t, job)
	if err != nil {
		return ver, err
	}

	if job.IsRollingback() {
		// For those column-type-change jobs which don't reorg the data.
		if !needChangeColumnData(oldCol, jobParam.newCol) {
			return rollbackModifyColumnJob(t, tblInfo, job, oldCol, jobParam.modifyColumnTp)
		}
		// For those column-type-change jobs which reorg the data.
		return rollbackModifyColumnJobWithData(t, tblInfo, job, oldCol, jobParam)
	}

	// If we want to rename the column name, we need to check whether it already exists.
	if jobParam.newCol.Name.L != jobParam.oldColName.L {
		c := model.FindColumnInfo(tblInfo.Columns, jobParam.newCol.Name.L)
		if c != nil {
			job.State = model.JobStateCancelled
			return ver, errors.Trace(infoschema.ErrColumnExists.GenWithStackByArgs(jobParam.newCol.Name))
		}
	}

	failpoint.Inject("uninitializedOffsetAndState", func(val failpoint.Value) {
		if val.(bool) {
			if jobParam.newCol.State != model.StatePublic {
				failpoint.Return(ver, errors.New("the column state is wrong"))
			}
		}
	})

	err = checkAndApplyAutoRandomBits(d, t, dbInfo, tblInfo, oldCol, jobParam.newCol, jobParam.updatedAutoRandomBits)
	if err != nil {
		job.State = model.JobStateCancelled
		return ver, errors.Trace(err)
	}

	if job.ReorgMeta != nil && job.ReorgMeta.SQLMode.HasStrictMode() && !needChangeColumnData(oldCol, jobParam.newCol) {
		return w.doModifyColumn(d, t, job, dbInfo, tblInfo, jobParam.newCol, oldCol, jobParam.pos)
	}

	if err = isGeneratedRelatedColumn(tblInfo, jobParam.newCol, oldCol); err != nil {
		job.State = model.JobStateCancelled
		return ver, errors.Trace(err)
	}

	if jobParam.changingCol == nil {
		changingColPos := &ast.ColumnPosition{Tp: ast.ColumnPositionNone}
		newColName := model.NewCIStr(genChangingColumnUniqueName(tblInfo, oldCol))
		if mysql.HasPriKeyFlag(oldCol.Flag) {
			job.State = model.JobStateCancelled
			msg := "this column has primary key flag"
			return ver, errUnsupportedModifyColumn.GenWithStackByArgs(msg)
		}

		jobParam.changingCol = jobParam.newCol.Clone()
		jobParam.changingCol.Name = newColName
		jobParam.changingCol.ChangeStateInfo = &model.ChangeStateInfo{DependencyColumnOffset: oldCol.Offset}
		originDefVal, err := getOriginDefaultValueForModifyColumn(d, jobParam.changingCol, oldCol)
		if err != nil {
			return ver, errors.Trace(err)
		}
		if err = jobParam.changingCol.SetOriginDefaultValue(originDefVal); err != nil {
			return ver, errors.Trace(err)
		}

		_, _, _, err = createColumnInfo(tblInfo, jobParam.changingCol, changingColPos)
		if err != nil {
			job.State = model.JobStateCancelled
			return ver, errors.Trace(err)
		}

		idxInfos, offsets := findIndexesByColName(tblInfo.Indices, oldCol.Name.L)
		jobParam.changingIdxs = make([]*model.IndexInfo, 0, len(idxInfos))
		for i, idxInfo := range idxInfos {
			newIdxInfo := idxInfo.Clone()
			newIdxInfo.Name = model.NewCIStr(genChangingIndexUniqueName(tblInfo, idxInfo))
			newIdxInfo.ID = allocateIndexID(tblInfo)
			newIdxChangingCol := newIdxInfo.Columns[offsets[i]]
			newIdxChangingCol.Name = newColName
			newIdxChangingCol.Offset = jobParam.changingCol.Offset
			canPrefix := types.IsTypePrefixable(jobParam.changingCol.Tp)
			if !canPrefix || (canPrefix && jobParam.changingCol.Flen < newIdxChangingCol.Length) {
				newIdxChangingCol.Length = types.UnspecifiedLength
			}
			jobParam.changingIdxs = append(jobParam.changingIdxs, newIdxInfo)
		}
		tblInfo.Indices = append(tblInfo.Indices, jobParam.changingIdxs...)
	} else {
		tblInfo.Columns[len(tblInfo.Columns)-1] = jobParam.changingCol
		copy(tblInfo.Indices[len(tblInfo.Indices)-len(jobParam.changingIdxs):], jobParam.changingIdxs)
	}

	return w.doModifyColumnTypeWithData(d, t, job, dbInfo, tblInfo, jobParam.changingCol, oldCol, jobParam.newCol.Name, jobParam.pos, jobParam.changingIdxs)
}

// rollbackModifyColumnJobWithData is used to rollback modify-column job which need to reorg the data.
func rollbackModifyColumnJobWithData(t *meta.Meta, tblInfo *model.TableInfo, job *model.Job, oldCol *model.ColumnInfo, jobParam *modifyColumnJobParameter) (ver int64, err error) {
	// If the not-null change is included, we should clean the flag info in oldCol.
	if jobParam.modifyColumnTp == mysql.TypeNull {
		// Reset NotNullFlag flag.
		tblInfo.Columns[oldCol.Offset].Flag = oldCol.Flag &^ mysql.NotNullFlag
		// Reset PreventNullInsertFlag flag.
		tblInfo.Columns[oldCol.Offset].Flag = oldCol.Flag &^ mysql.PreventNullInsertFlag
	}
	if jobParam.changingCol != nil {
		// changingCol isn't nil means the job has been in the mid state. These appended changingCol and changingIndex should
		// be removed from the tableInfo as well.
		tblInfo.Columns = tblInfo.Columns[:len(tblInfo.Columns)-1]
		tblInfo.Indices = tblInfo.Indices[:len(tblInfo.Indices)-len(jobParam.changingIdxs)]
	}
	ver, err = updateVersionAndTableInfoWithCheck(t, job, tblInfo, true)
	if err != nil {
		return ver, errors.Trace(err)
	}
	job.FinishTableJob(model.JobStateRollbackDone, model.StateNone, ver, tblInfo)
	// Refactor the job args to add the abandoned temporary index ids into delete range table.
	idxIDs := make([]int64, 0, len(jobParam.changingIdxs))
	for _, idx := range jobParam.changingIdxs {
		idxIDs = append(idxIDs, idx.ID)
	}
	job.Args = []interface{}{idxIDs, getPartitionIDs(tblInfo)}
	return ver, nil
}

func (w *worker) doModifyColumnTypeWithData(
	d *ddlCtx, t *meta.Meta, job *model.Job,
	dbInfo *model.DBInfo, tblInfo *model.TableInfo, changingCol, oldCol *model.ColumnInfo,
	colName model.CIStr, pos *ast.ColumnPosition, changingIdxs []*model.IndexInfo) (ver int64, _ error) {
	var err error
	originalState := changingCol.State
	switch changingCol.State {
	case model.StateNone:
		// Column from null to not null.
		if !mysql.HasNotNullFlag(oldCol.Flag) && mysql.HasNotNullFlag(changingCol.Flag) {
			// Introduce the `mysql.PreventNullInsertFlag` flag to prevent users from inserting or updating null values.
			err := modifyColsFromNull2NotNull(w, dbInfo, tblInfo, []*model.ColumnInfo{oldCol}, oldCol.Name, oldCol.Tp != changingCol.Tp, job)
			if err != nil {
				if ErrWarnDataTruncated.Equal(err) || errInvalidUseOfNull.Equal(err) {
					job.State = model.JobStateRollingback
				}
				return ver, err
			}
		}
		// none -> delete only
		updateChangingInfo(changingCol, changingIdxs, model.StateDeleteOnly)
		failpoint.Inject("mockInsertValueAfterCheckNull", func(val failpoint.Value) {
			if valStr, ok := val.(string); ok {
				var ctx sessionctx.Context
				ctx, err := w.sessPool.get()
				if err != nil {
					failpoint.Return(ver, err)
				}
				defer w.sessPool.put(ctx)

				stmt, err := ctx.(sqlexec.RestrictedSQLExecutor).ParseWithParams(context.Background(), valStr)
				if err != nil {
					job.State = model.JobStateCancelled
					failpoint.Return(ver, err)
				}
				_, _, err = ctx.(sqlexec.RestrictedSQLExecutor).ExecRestrictedStmt(context.Background(), stmt)
				if err != nil {
					job.State = model.JobStateCancelled
					failpoint.Return(ver, err)
				}
			}
		})
		ver, err = updateVersionAndTableInfoWithCheck(t, job, tblInfo, originalState != changingCol.State)
		if err != nil {
			return ver, errors.Trace(err)
		}
		// Make sure job args change after `updateVersionAndTableInfoWithCheck`, otherwise, the job args will
		// be updated in `updateDDLJob` even if it meets an error in `updateVersionAndTableInfoWithCheck`.
		job.SchemaState = model.StateDeleteOnly
		metrics.GetBackfillProgressByLabel(metrics.LblModifyColumn).Set(0)
		job.Args = append(job.Args, changingCol, changingIdxs)
	case model.StateDeleteOnly:
		// Column from null to not null.
		if !mysql.HasNotNullFlag(oldCol.Flag) && mysql.HasNotNullFlag(changingCol.Flag) {
			// Introduce the `mysql.PreventNullInsertFlag` flag to prevent users from inserting or updating null values.
			err := modifyColsFromNull2NotNull(w, dbInfo, tblInfo, []*model.ColumnInfo{oldCol}, oldCol.Name, oldCol.Tp != changingCol.Tp, job)
			if err != nil {
				if ErrWarnDataTruncated.Equal(err) || errInvalidUseOfNull.Equal(err) {
					job.State = model.JobStateRollingback
				}
				return ver, err
			}
		}
		// delete only -> write only
		updateChangingInfo(changingCol, changingIdxs, model.StateWriteOnly)
		ver, err = updateVersionAndTableInfo(t, job, tblInfo, originalState != changingCol.State)
		if err != nil {
			return ver, errors.Trace(err)
		}
		job.SchemaState = model.StateWriteOnly
	case model.StateWriteOnly:
		// write only -> reorganization
		updateChangingInfo(changingCol, changingIdxs, model.StateWriteReorganization)
		ver, err = updateVersionAndTableInfo(t, job, tblInfo, originalState != changingCol.State)
		if err != nil {
			return ver, errors.Trace(err)
		}
		// Initialize SnapshotVer to 0 for later reorganization check.
		job.SnapshotVer = 0
		job.SchemaState = model.StateWriteReorganization
	case model.StateWriteReorganization:
		tbl, err := getTable(d.store, dbInfo.ID, tblInfo)
		if err != nil {
			return ver, errors.Trace(err)
		}

		reorgInfo, err := getReorgInfo(d, t, job, tbl, BuildElements(changingCol, changingIdxs))
		if err != nil || reorgInfo.first {
			// If we run reorg firstly, we should update the job snapshot version
			// and then run the reorg next time.
			return ver, errors.Trace(err)
		}

		// Inject a failpoint so that we can pause here and do verification on other components.
		// With a failpoint-enabled version of TiDB, you can trigger this failpoint by the following command:
		// enable: curl -X PUT -d "pause" "http://127.0.0.1:10080/fail/github.com/pingcap/tidb/ddl/mockDelayInModifyColumnTypeWithData".
		// disable: curl -X DELETE "http://127.0.0.1:10080/fail/github.com/pingcap/tidb/ddl/mockDelayInModifyColumnTypeWithData"
		failpoint.Inject("mockDelayInModifyColumnTypeWithData", func() {})
		err = w.runReorgJob(t, reorgInfo, tbl.Meta(), d.lease, func() (addIndexErr error) {
			defer util.Recover(metrics.LabelDDL, "onModifyColumn",
				func() {
					addIndexErr = errCancelledDDLJob.GenWithStack("modify table `%v` column `%v` panic", tblInfo.Name, oldCol.Name)
				}, false)
			return w.updateColumnAndIndexes(tbl, oldCol, changingCol, changingIdxs, reorgInfo)
		})
		if err != nil {
			if errWaitReorgTimeout.Equal(err) {
				// If timeout, we should return, check for the owner and re-wait job done.
				return ver, nil
			}
			if kv.IsTxnRetryableError(err) {
				// Clean up the channel of notifyCancelReorgJob. Make sure it can't affect other jobs.
				w.reorgCtx.cleanNotifyReorgCancel()
				return ver, errors.Trace(err)
			}
			if err1 := t.RemoveDDLReorgHandle(job, reorgInfo.elements); err1 != nil {
				logutil.BgLogger().Warn("[ddl] run modify column job failed, RemoveDDLReorgHandle failed, can't convert job to rollback",
					zap.String("job", job.String()), zap.Error(err1))
			}
			logutil.BgLogger().Warn("[ddl] run modify column job failed, convert job to rollback", zap.String("job", job.String()), zap.Error(err))
			job.State = model.JobStateRollingback
			// Clean up the channel of notifyCancelReorgJob. Make sure it can't affect other jobs.
			w.reorgCtx.cleanNotifyReorgCancel()
			return ver, errors.Trace(err)
		}
		// Clean up the channel of notifyCancelReorgJob. Make sure it can't affect other jobs.
		w.reorgCtx.cleanNotifyReorgCancel()

		// Remove the old column and indexes. Update the relative column name and index names.
		oldIdxIDs := make([]int64, 0, len(changingIdxs))
		tblInfo.Columns = tblInfo.Columns[:len(tblInfo.Columns)-1]
		for _, cIdx := range changingIdxs {
			idxName := getChangingIndexOriginName(cIdx)
			for i, idx := range tblInfo.Indices {
				if strings.EqualFold(idxName, idx.Name.O) {
					cIdx.Name = model.NewCIStr(idxName)
					tblInfo.Indices[i] = cIdx
					oldIdxIDs = append(oldIdxIDs, idx.ID)
					break
				}
			}
		}
		changingColumnUniqueName := changingCol.Name
		changingCol.Name = colName
		changingCol.ChangeStateInfo = nil
		// After changing the column, the column's type is change, so it needs to set OriginDefaultValue back
		// so that there is no error in getting the default value from OriginDefaultValue.
		// Besides, nil data that was not backfilled in the "add column" is backfilled after the column is changed.
		// So it can set OriginDefaultValue to nil.
		if err = changingCol.SetOriginDefaultValue(nil); err != nil {
			return ver, errors.Trace(err)
		}
		tblInfo.Indices = tblInfo.Indices[:len(tblInfo.Indices)-len(changingIdxs)]
		// Adjust table column offset.
		if err = adjustColumnInfoInModifyColumn(job, tblInfo, changingCol, oldCol, pos, changingColumnUniqueName.L); err != nil {
			// TODO: Do rollback.
			return ver, errors.Trace(err)
		}
		updateChangingInfo(changingCol, changingIdxs, model.StatePublic)
		ver, err = updateVersionAndTableInfo(t, job, tblInfo, originalState != changingCol.State)
		if err != nil {
			return ver, errors.Trace(err)
		}

		// Finish this job.
		job.FinishTableJob(model.JobStateDone, model.StatePublic, ver, tblInfo)
		// Refactor the job args to add the old index ids into delete range table.
		job.Args = []interface{}{oldIdxIDs, getPartitionIDs(tblInfo)}
		asyncNotifyEvent(d, &ddlutil.Event{Tp: model.ActionModifyColumn, TableInfo: tblInfo, ColumnInfos: []*model.ColumnInfo{changingCol}})
	default:
		err = ErrInvalidDDLState.GenWithStackByArgs("column", changingCol.State)
	}

	return ver, errors.Trace(err)
}

// BuildElements is exported for testing.
func BuildElements(changingCol *model.ColumnInfo, changingIdxs []*model.IndexInfo) []*meta.Element {
	elements := make([]*meta.Element, 0, len(changingIdxs)+1)
	elements = append(elements, &meta.Element{ID: changingCol.ID, TypeKey: meta.ColumnElementKey})
	for _, idx := range changingIdxs {
		elements = append(elements, &meta.Element{ID: idx.ID, TypeKey: meta.IndexElementKey})
	}
	return elements
}

func (w *worker) updatePhysicalTableRow(t table.PhysicalTable, oldColInfo, colInfo *model.ColumnInfo, reorgInfo *reorgInfo) error {
	logutil.BgLogger().Info("[ddl] start to update table row", zap.String("job", reorgInfo.Job.String()), zap.String("reorgInfo", reorgInfo.String()))
	return w.writePhysicalTableRecord(t.(table.PhysicalTable), typeUpdateColumnWorker, nil, oldColInfo, colInfo, reorgInfo)
}

// TestReorgGoroutineRunning is only used in test to indicate the reorg goroutine has been started.
var TestReorgGoroutineRunning = make(chan interface{})

// updateColumnAndIndexes handles the modify column reorganization state for a table.
func (w *worker) updateColumnAndIndexes(t table.Table, oldCol, col *model.ColumnInfo, idxes []*model.IndexInfo, reorgInfo *reorgInfo) error {
	failpoint.Inject("mockInfiniteReorgLogic", func(val failpoint.Value) {
		if val.(bool) {
			a := new(interface{})
			TestReorgGoroutineRunning <- a
			for {
				time.Sleep(30 * time.Millisecond)
				if w.reorgCtx.isReorgCanceled() {
					// Job is cancelled. So it can't be done.
					failpoint.Return(errCancelledDDLJob)
				}
			}
		}
	})
	// TODO: Support partition tables.
	if bytes.Equal(reorgInfo.currElement.TypeKey, meta.ColumnElementKey) {
		err := w.updatePhysicalTableRow(t.(table.PhysicalTable), oldCol, col, reorgInfo)
		if err != nil {
			return errors.Trace(err)
		}
	}

	// Get the original start handle and end handle.
	currentVer, err := getValidCurrentVersion(reorgInfo.d.store)
	if err != nil {
		return errors.Trace(err)
	}
	originalStartHandle, originalEndHandle, err := getTableRange(reorgInfo.d, t.(table.PhysicalTable), currentVer.Ver, reorgInfo.Job.Priority)
	if err != nil {
		return errors.Trace(err)
	}

	startElementOffset := 0
	startElementOffsetToResetHandle := -1
	// This backfill job starts with backfilling index data, whose index ID is currElement.ID.
	if bytes.Equal(reorgInfo.currElement.TypeKey, meta.IndexElementKey) {
		for i, idx := range idxes {
			if reorgInfo.currElement.ID == idx.ID {
				startElementOffset = i
				startElementOffsetToResetHandle = i
				break
			}
		}
	}

	for i := startElementOffset; i < len(idxes); i++ {
		// This backfill job has been exited during processing. At that time, the element is reorgInfo.elements[i+1] and handle range is [reorgInfo.StartHandle, reorgInfo.EndHandle].
		// Then the handle range of the rest elements' is [originalStartHandle, originalEndHandle].
		if i == startElementOffsetToResetHandle+1 {
			reorgInfo.StartKey, reorgInfo.EndKey = originalStartHandle, originalEndHandle
		}

		// Update the element in the reorgCtx to keep the atomic access for daemon-worker.
		w.reorgCtx.setCurrentElement(reorgInfo.elements[i+1])

		// Update the element in the reorgInfo for updating the reorg meta below.
		reorgInfo.currElement = reorgInfo.elements[i+1]
		// Write the reorg info to store so the whole reorganize process can recover from panic.
		err := reorgInfo.UpdateReorgMeta(reorgInfo.StartKey)
		logutil.BgLogger().Info("[ddl] update column and indexes",
			zap.Int64("jobID", reorgInfo.Job.ID),
			zap.ByteString("elementType", reorgInfo.currElement.TypeKey),
			zap.Int64("elementID", reorgInfo.currElement.ID),
			zap.String("startHandle", tryDecodeToHandleString(reorgInfo.StartKey)),
			zap.String("endHandle", tryDecodeToHandleString(reorgInfo.EndKey)))
		if err != nil {
			return errors.Trace(err)
		}
		err = w.addTableIndex(t, idxes[i], reorgInfo)
		if err != nil {
			return errors.Trace(err)
		}
	}
	return nil
}

type updateColumnWorker struct {
	*backfillWorker
	oldColInfo    *model.ColumnInfo
	newColInfo    *model.ColumnInfo
	metricCounter prometheus.Counter

	// The following attributes are used to reduce memory allocation.
	rowRecords []*rowRecord
	rowDecoder *decoder.RowDecoder

	rowMap map[int64]types.Datum

	// For SQL Mode and warnings.
	sqlMode mysql.SQLMode
}

func newUpdateColumnWorker(sessCtx sessionctx.Context, worker *worker, id int, t table.PhysicalTable, oldCol, newCol *model.ColumnInfo, decodeColMap map[int64]decoder.Column, sqlMode mysql.SQLMode) *updateColumnWorker {
	rowDecoder := decoder.NewRowDecoder(t, t.WritableCols(), decodeColMap)
	return &updateColumnWorker{
		backfillWorker: newBackfillWorker(sessCtx, worker, id, t),
		oldColInfo:     oldCol,
		newColInfo:     newCol,
		metricCounter:  metrics.BackfillTotalCounter.WithLabelValues("update_col_speed"),
		rowDecoder:     rowDecoder,
		rowMap:         make(map[int64]types.Datum, len(decodeColMap)),
		sqlMode:        sqlMode,
	}
}

func (w *updateColumnWorker) AddMetricInfo(cnt float64) {
	w.metricCounter.Add(cnt)
}

type rowRecord struct {
	key     []byte        // It's used to lock a record. Record it to reduce the encoding time.
	vals    []byte        // It's the record.
	warning *terror.Error // It's used to record the cast warning of a record.
}

// getNextKey gets next handle of entry that we are going to process.
func (w *updateColumnWorker) getNextKey(taskRange reorgBackfillTask,
	taskDone bool, lastAccessedHandle kv.Key) (nextHandle kv.Key) {
	if !taskDone {
		// The task is not done. So we need to pick the last processed entry's handle and add one.
		return lastAccessedHandle.Next()
	}

	return taskRange.endKey.Next()
}

func (w *updateColumnWorker) fetchRowColVals(txn kv.Transaction, taskRange reorgBackfillTask) ([]*rowRecord, kv.Key, bool, error) {
	w.rowRecords = w.rowRecords[:0]
	startTime := time.Now()

	// taskDone means that the added handle is out of taskRange.endHandle.
	taskDone := false
	var lastAccessedHandle kv.Key
	oprStartTime := startTime
	err := iterateSnapshotRows(w.sessCtx.GetStore(), w.priority, w.table, txn.StartTS(), taskRange.startKey, taskRange.endKey,
		func(handle kv.Handle, recordKey kv.Key, rawRow []byte) (bool, error) {
			oprEndTime := time.Now()
			logSlowOperations(oprEndTime.Sub(oprStartTime), "iterateSnapshotRows in updateColumnWorker fetchRowColVals", 0)
			oprStartTime = oprEndTime

			taskDone = recordKey.Cmp(taskRange.endKey) > 0

			if taskDone || len(w.rowRecords) >= w.batchCnt {
				return false, nil
			}

			if err1 := w.getRowRecord(handle, recordKey, rawRow); err1 != nil {
				return false, errors.Trace(err1)
			}
			lastAccessedHandle = recordKey
			if recordKey.Cmp(taskRange.endKey) == 0 {
				// If taskRange.endIncluded == false, we will not reach here when handle == taskRange.endHandle.
				taskDone = true
				return false, nil
			}
			return true, nil
		})

	if len(w.rowRecords) == 0 {
		taskDone = true
	}

	logutil.BgLogger().Debug("[ddl] txn fetches handle info", zap.Uint64("txnStartTS", txn.StartTS()), zap.String("taskRange", taskRange.String()), zap.Duration("takeTime", time.Since(startTime)))
	return w.rowRecords, w.getNextKey(taskRange, taskDone, lastAccessedHandle), taskDone, errors.Trace(err)
}

func (w *updateColumnWorker) getRowRecord(handle kv.Handle, recordKey []byte, rawRow []byte) error {
	_, err := w.rowDecoder.DecodeTheExistedColumnMap(w.sessCtx, handle, rawRow, time.UTC, w.rowMap)
	if err != nil {
		return errors.Trace(errCantDecodeRecord.GenWithStackByArgs("column", err))
	}

	if _, ok := w.rowMap[w.newColInfo.ID]; ok {
		// The column is already added by update or insert statement, skip it.
		w.cleanRowMap()
		return nil
	}

	var recordWarning *terror.Error
	// Since every updateColumnWorker handle their own work individually, we can cache warning in statement context when casting datum.
	oldWarn := w.sessCtx.GetSessionVars().StmtCtx.GetWarnings()
	if oldWarn == nil {
		oldWarn = []stmtctx.SQLWarn{}
	} else {
		oldWarn = oldWarn[:0]
	}
	w.sessCtx.GetSessionVars().StmtCtx.SetWarnings(oldWarn)
	newColVal, err := table.CastValue(w.sessCtx, w.rowMap[w.oldColInfo.ID], w.newColInfo, false, false)
	if err != nil {
		return w.reformatErrors(err)
	}
	if w.sessCtx.GetSessionVars().StmtCtx.GetWarnings() != nil && len(w.sessCtx.GetSessionVars().StmtCtx.GetWarnings()) != 0 {
		warn := w.sessCtx.GetSessionVars().StmtCtx.GetWarnings()
		recordWarning = errors.Cause(w.reformatErrors(warn[0].Err)).(*terror.Error)
	}

	failpoint.Inject("MockReorgTimeoutInOneRegion", func(val failpoint.Value) {
		if val.(bool) {
			if handle.IntValue() == 3000 && atomic.CompareAndSwapInt32(&TestCheckReorgTimeout, 0, 1) {
				failpoint.Return(errors.Trace(errWaitReorgTimeout))
			}
		}
	})

	w.rowMap[w.newColInfo.ID] = newColVal
<<<<<<< HEAD
	if !w.sqlMode.HasStrictMode() && !mysql.HasNotNullFlag(w.oldColInfo.Flag) && mysql.HasNotNullFlag(w.newColInfo.Flag) && newColVal.IsNull() {
		w.rowMap[w.newColInfo.ID] = table.GetZeroValue(w.newColInfo)
=======
	_, err = w.rowDecoder.EvalRemainedExprColumnMap(w.sessCtx, timeutil.SystemLocation(), w.rowMap)
	if err != nil {
		return errors.Trace(err)
>>>>>>> efc774aa
	}

	newColumnIDs := make([]int64, 0, len(w.rowMap))
	newRow := make([]types.Datum, 0, len(w.rowMap))
	for colID, val := range w.rowMap {
		newColumnIDs = append(newColumnIDs, colID)
		newRow = append(newRow, val)
	}
	sctx, rd := w.sessCtx.GetSessionVars().StmtCtx, &w.sessCtx.GetSessionVars().RowEncoder
	newRowVal, err := tablecodec.EncodeRow(sctx, newRow, newColumnIDs, nil, nil, rd)
	if err != nil {
		return errors.Trace(err)
	}

	w.rowRecords = append(w.rowRecords, &rowRecord{key: recordKey, vals: newRowVal, warning: recordWarning})
	w.cleanRowMap()
	return nil
}

// reformatErrors casted error because `convertTo` function couldn't package column name and datum value for some errors.
func (w *updateColumnWorker) reformatErrors(err error) error {
	// Since row count is not precious in concurrent reorganization, here we substitute row count with datum value.
	if types.ErrTruncated.Equal(err) {
		err = types.ErrTruncated.GenWithStack("Data truncated for column '%s', value is '%s'", w.oldColInfo.Name, w.rowMap[w.oldColInfo.ID])
	}

	if types.ErrInvalidYear.Equal(err) {
		err = types.ErrInvalidYear.GenWithStack("Invalid year value for column '%s', value is '%s'", w.oldColInfo.Name, w.rowMap[w.oldColInfo.ID])
	}
	return err
}

func (w *updateColumnWorker) cleanRowMap() {
	for id := range w.rowMap {
		delete(w.rowMap, id)
	}
}

// BackfillDataInTxn will backfill the table record in a transaction, lock corresponding rowKey, if the value of rowKey is changed.
func (w *updateColumnWorker) BackfillDataInTxn(handleRange reorgBackfillTask) (taskCtx backfillTaskContext, errInTxn error) {
	oprStartTime := time.Now()
	errInTxn = kv.RunInNewTxn(context.Background(), w.sessCtx.GetStore(), true, func(ctx context.Context, txn kv.Transaction) error {
		taskCtx.addedCount = 0
		taskCtx.scanCount = 0
		txn.SetOption(kv.Priority, w.priority)

		rowRecords, nextKey, taskDone, err := w.fetchRowColVals(txn, handleRange)
		if err != nil {
			return errors.Trace(err)
		}
		taskCtx.nextKey = nextKey
		taskCtx.done = taskDone

		warningsMap := make(map[errors.ErrorID]*terror.Error, len(rowRecords))
		warningsCountMap := make(map[errors.ErrorID]int64, len(rowRecords))
		for _, rowRecord := range rowRecords {
			taskCtx.scanCount++

			err = txn.Set(rowRecord.key, rowRecord.vals)
			if err != nil {
				return errors.Trace(err)
			}
			taskCtx.addedCount++
			if rowRecord.warning != nil {
				if _, ok := warningsCountMap[rowRecord.warning.ID()]; ok {
					warningsCountMap[rowRecord.warning.ID()]++
				} else {
					warningsCountMap[rowRecord.warning.ID()] = 1
					warningsMap[rowRecord.warning.ID()] = rowRecord.warning
				}
			}
		}

		// Collect the warnings.
		taskCtx.warnings, taskCtx.warningsCount = warningsMap, warningsCountMap

		return nil
	})
	logSlowOperations(time.Since(oprStartTime), "BackfillDataInTxn", 3000)

	return
}

func updateChangingInfo(changingCol *model.ColumnInfo, changingIdxs []*model.IndexInfo, schemaState model.SchemaState) {
	changingCol.State = schemaState
	for _, idx := range changingIdxs {
		idx.State = schemaState
	}
}

// doModifyColumn updates the column information and reorders all columns. It does not support modifying column data.
func (w *worker) doModifyColumn(
	d *ddlCtx, t *meta.Meta, job *model.Job, dbInfo *model.DBInfo, tblInfo *model.TableInfo,
	newCol, oldCol *model.ColumnInfo, pos *ast.ColumnPosition) (ver int64, _ error) {
	// Column from null to not null.
	if !mysql.HasNotNullFlag(oldCol.Flag) && mysql.HasNotNullFlag(newCol.Flag) {
		noPreventNullFlag := !mysql.HasPreventNullInsertFlag(oldCol.Flag)

		// lease = 0 means it's in an integration test. In this case we don't delay so the test won't run too slowly.
		// We need to check after the flag is set
		if d.lease > 0 && !noPreventNullFlag {
			delayForAsyncCommit()
		}

		// Introduce the `mysql.PreventNullInsertFlag` flag to prevent users from inserting or updating null values.
		err := modifyColsFromNull2NotNull(w, dbInfo, tblInfo, []*model.ColumnInfo{oldCol}, newCol.Name, oldCol.Tp != newCol.Tp, job)
		if err != nil {
			if ErrWarnDataTruncated.Equal(err) || errInvalidUseOfNull.Equal(err) {
				job.State = model.JobStateRollingback
			}
			return ver, err
		}
		// The column should get into prevent null status first.
		if noPreventNullFlag {
			return updateVersionAndTableInfoWithCheck(t, job, tblInfo, true)
		}
	}

	if err := adjustColumnInfoInModifyColumn(job, tblInfo, newCol, oldCol, pos, ""); err != nil {
		return ver, errors.Trace(err)
	}

	ver, err := updateVersionAndTableInfoWithCheck(t, job, tblInfo, true)
	if err != nil {
		// Modified the type definition of 'null' to 'not null' before this, so rollBack the job when an error occurs.
		job.State = model.JobStateRollingback
		return ver, errors.Trace(err)
	}

	job.FinishTableJob(model.JobStateDone, model.StatePublic, ver, tblInfo)
	// For those column-type-change type which doesn't need reorg data, we should also mock the job args for delete range.
	job.Args = []interface{}{[]int64{}, []int64{}}
	return ver, nil
}

func adjustColumnInfoInModifyColumn(
	job *model.Job, tblInfo *model.TableInfo, newCol, oldCol *model.ColumnInfo, pos *ast.ColumnPosition, changingColUniqueLowerName string) error {
	// We need the latest column's offset and state. This information can be obtained from the store.
	newCol.Offset = oldCol.Offset
	newCol.State = oldCol.State
	// Calculate column's new position.
	oldPos, newPos := oldCol.Offset, oldCol.Offset
	if pos.Tp == ast.ColumnPositionAfter {
		// TODO: The check of "RelativeColumn" can be checked in advance. When "EnableChangeColumnType" is true, unnecessary state changes can be reduced.
		if oldCol.Name.L == pos.RelativeColumn.Name.L {
			// `alter table tableName modify column b int after b` will return ver,ErrColumnNotExists.
			// Modified the type definition of 'null' to 'not null' before this, so rollback the job when an error occurs.
			job.State = model.JobStateRollingback
			return infoschema.ErrColumnNotExists.GenWithStackByArgs(oldCol.Name, tblInfo.Name)
		}

		relative := model.FindColumnInfo(tblInfo.Columns, pos.RelativeColumn.Name.L)
		if relative == nil || relative.State != model.StatePublic {
			job.State = model.JobStateRollingback
			return infoschema.ErrColumnNotExists.GenWithStackByArgs(pos.RelativeColumn, tblInfo.Name)
		}

		if relative.Offset < oldPos {
			newPos = relative.Offset + 1
		} else {
			newPos = relative.Offset
		}
	} else if pos.Tp == ast.ColumnPositionFirst {
		newPos = 0
	}

	columnChanged := make(map[string]*model.ColumnInfo)
	columnChanged[oldCol.Name.L] = newCol

	if newPos == oldPos {
		tblInfo.Columns[newPos] = newCol
	} else {
		cols := tblInfo.Columns

		// Reorder columns in place.
		if newPos < oldPos {
			// ******** +(new) ****** -(old) ********
			// [newPos:old-1] should shift one step to the right.
			copy(cols[newPos+1:], cols[newPos:oldPos])
		} else {
			// ******** -(old) ****** +(new) ********
			// [old+1:newPos] should shift one step to the left.
			copy(cols[oldPos:], cols[oldPos+1:newPos+1])
		}
		cols[newPos] = newCol

		for i, col := range tblInfo.Columns {
			if col.Offset != i {
				columnChanged[col.Name.L] = col
				col.Offset = i
			}
		}
	}

	// Change offset and name in indices.
	for _, idx := range tblInfo.Indices {
		for _, c := range idx.Columns {
			cName := c.Name.L
			// With the unique changing column name, the format is designed as `_Col$_xx_uniqueNum`.
			// The suffix `_uniqueNum` will be trimmed when we get the origin changing column name.
			// There is a possibility that some other column named as `xx_xx_xx`, and it will be get
			// trimmed as `xx_xx`. So here we check here and only do the trim for the changing index column.
			if len(changingColUniqueLowerName) != 0 && c.Name.L == changingColUniqueLowerName {
				cName = strings.ToLower(getChangingColumnOriginName(c))
			}
			if newCol, ok := columnChanged[cName]; ok {
				c.Name = newCol.Name
				c.Offset = newCol.Offset
			}
		}
	}
	return nil
}

func checkAndApplyAutoRandomBits(d *ddlCtx, m *meta.Meta, dbInfo *model.DBInfo, tblInfo *model.TableInfo,
	oldCol *model.ColumnInfo, newCol *model.ColumnInfo, newAutoRandBits uint64) error {
	if newAutoRandBits == 0 {
		return nil
	}
	err := checkNewAutoRandomBits(m, dbInfo.ID, tblInfo.ID, oldCol, newCol, newAutoRandBits)
	if err != nil {
		return err
	}
	return applyNewAutoRandomBits(d, m, dbInfo, tblInfo, oldCol, newAutoRandBits)
}

// checkNewAutoRandomBits checks whether the new auto_random bits number can cause overflow.
func checkNewAutoRandomBits(m *meta.Meta, schemaID, tblID int64,
	oldCol *model.ColumnInfo, newCol *model.ColumnInfo, newAutoRandBits uint64) error {
	newLayout := autoid.NewShardIDLayout(&newCol.FieldType, newAutoRandBits)

	allocTp := autoid.AutoRandomType
	convertedFromAutoInc := mysql.HasAutoIncrementFlag(oldCol.Flag)
	if convertedFromAutoInc {
		allocTp = autoid.AutoIncrementType
	}
	// GenerateAutoID first to prevent concurrent update in DML.
	_, err := autoid.GenerateAutoID(m, schemaID, tblID, 1, allocTp)
	if err != nil {
		return err
	}
	currentIncBitsVal, err := autoid.GetAutoID(m, schemaID, tblID, allocTp)
	if err != nil {
		return err
	}
	// Find the max number of available shard bits by
	// counting leading zeros in current inc part of auto_random ID.
	usedBits := uint64(64 - bits.LeadingZeros64(uint64(currentIncBitsVal)))
	if usedBits > newLayout.IncrementalBits {
		overflowCnt := usedBits - newLayout.IncrementalBits
		errMsg := fmt.Sprintf(autoid.AutoRandomOverflowErrMsg, newAutoRandBits-overflowCnt, newAutoRandBits, oldCol.Name.O)
		return ErrInvalidAutoRandom.GenWithStackByArgs(errMsg)
	}
	return nil
}

// applyNewAutoRandomBits set auto_random bits to TableInfo and
// migrate auto_increment ID to auto_random ID if possible.
func applyNewAutoRandomBits(d *ddlCtx, m *meta.Meta, dbInfo *model.DBInfo,
	tblInfo *model.TableInfo, oldCol *model.ColumnInfo, newAutoRandBits uint64) error {
	tblInfo.AutoRandomBits = newAutoRandBits
	needMigrateFromAutoIncToAutoRand := mysql.HasAutoIncrementFlag(oldCol.Flag)
	if !needMigrateFromAutoIncToAutoRand {
		return nil
	}
	autoRandAlloc := autoid.NewAllocatorsFromTblInfo(d.store, dbInfo.ID, tblInfo).Get(autoid.AutoRandomType)
	if autoRandAlloc == nil {
		errMsg := fmt.Sprintf(autoid.AutoRandomAllocatorNotFound, dbInfo.Name.O, tblInfo.Name.O)
		return ErrInvalidAutoRandom.GenWithStackByArgs(errMsg)
	}
	nextAutoIncID, err := m.GetAutoTableID(dbInfo.ID, tblInfo.ID)
	if err != nil {
		return errors.Trace(err)
	}
	err = autoRandAlloc.Rebase(tblInfo.ID, nextAutoIncID, false)
	if err != nil {
		return errors.Trace(err)
	}
	if err := m.CleanAutoID(dbInfo.ID, tblInfo.ID); err != nil {
		return errors.Trace(err)
	}
	return nil
}

// checkForNullValue ensure there are no null values of the column of this table.
// `isDataTruncated` indicates whether the new field and the old field type are the same, in order to be compatible with mysql.
func checkForNullValue(ctx sessionctx.Context, isDataTruncated bool, schema, table, newCol model.CIStr, oldCols ...*model.ColumnInfo) error {
	var buf strings.Builder
	buf.WriteString("select 1 from %n.%n where ")
	paramsList := make([]interface{}, 0, 2+len(oldCols))
	paramsList = append(paramsList, schema.L, table.L)
	for i, col := range oldCols {
		if i == 0 {
			buf.WriteString("%n is null")
			paramsList = append(paramsList, col.Name.L)
		} else {
			buf.WriteString(" or %n is null")
			paramsList = append(paramsList, col.Name.L)
		}
	}
	buf.WriteString(" limit 1")
	stmt, err := ctx.(sqlexec.RestrictedSQLExecutor).ParseWithParams(context.Background(), buf.String(), paramsList...)
	if err != nil {
		return errors.Trace(err)
	}
	rows, _, err := ctx.(sqlexec.RestrictedSQLExecutor).ExecRestrictedStmt(context.Background(), stmt)
	if err != nil {
		return errors.Trace(err)
	}
	rowCount := len(rows)
	if rowCount != 0 {
		if isDataTruncated {
			return ErrWarnDataTruncated.GenWithStackByArgs(newCol.L, rowCount)
		}
		return errInvalidUseOfNull
	}
	return nil
}

func updateColumnDefaultValue(t *meta.Meta, job *model.Job, newCol *model.ColumnInfo, oldColName *model.CIStr) (ver int64, _ error) {
	tblInfo, err := getTableInfoAndCancelFaultJob(t, job, job.SchemaID)
	if err != nil {
		return ver, errors.Trace(err)
	}
	oldCol := model.FindColumnInfo(tblInfo.Columns, oldColName.L)
	if oldCol == nil || oldCol.State != model.StatePublic {
		job.State = model.JobStateCancelled
		return ver, infoschema.ErrColumnNotExists.GenWithStackByArgs(newCol.Name, tblInfo.Name)
	}
	// The newCol's offset may be the value of the old schema version, so we can't use newCol directly.
	oldCol.DefaultValue = newCol.DefaultValue
	oldCol.DefaultValueBit = newCol.DefaultValueBit
	oldCol.Flag = newCol.Flag

	ver, err = updateVersionAndTableInfo(t, job, tblInfo, true)
	if err != nil {
		job.State = model.JobStateCancelled
		return ver, errors.Trace(err)
	}

	job.FinishTableJob(model.JobStateDone, model.StatePublic, ver, tblInfo)
	return ver, nil
}

func isColumnWithIndex(colName string, indices []*model.IndexInfo) bool {
	for _, indexInfo := range indices {
		for _, col := range indexInfo.Columns {
			if col.Name.L == colName {
				return true
			}
		}
	}
	return false
}

func isColumnCanDropWithIndex(colName string, indices []*model.IndexInfo) bool {
	for _, indexInfo := range indices {
		if indexInfo.Primary || len(indexInfo.Columns) > 1 {
			for _, col := range indexInfo.Columns {
				if col.Name.L == colName {
					return false
				}
			}
		}
	}
	return true
}

func listIndicesWithColumn(colName string, indices []*model.IndexInfo) []*model.IndexInfo {
	ret := make([]*model.IndexInfo, 0)
	for _, indexInfo := range indices {
		if len(indexInfo.Columns) == 1 && colName == indexInfo.Columns[0].Name.L {
			ret = append(ret, indexInfo)
		}
	}
	return ret
}

func getColumnForeignKeyInfo(colName string, fkInfos []*model.FKInfo) *model.FKInfo {
	for _, fkInfo := range fkInfos {
		for _, col := range fkInfo.Cols {
			if col.L == colName {
				return fkInfo
			}
		}
	}
	return nil
}

func allocateColumnID(tblInfo *model.TableInfo) int64 {
	tblInfo.MaxColumnID++
	return tblInfo.MaxColumnID
}

func checkAddColumnTooManyColumns(colNum int) error {
	if uint32(colNum) > atomic.LoadUint32(&config.GetGlobalConfig().TableColumnCountLimit) {
		return errTooManyFields
	}
	return nil
}

// rollbackModifyColumnJob rollbacks the job when an error occurs.
func rollbackModifyColumnJob(t *meta.Meta, tblInfo *model.TableInfo, job *model.Job, oldCol *model.ColumnInfo, modifyColumnTp byte) (ver int64, _ error) {
	var err error
	if modifyColumnTp == mysql.TypeNull {
		// field NotNullFlag flag reset.
		tblInfo.Columns[oldCol.Offset].Flag = oldCol.Flag &^ mysql.NotNullFlag
		// field PreventNullInsertFlag flag reset.
		tblInfo.Columns[oldCol.Offset].Flag = oldCol.Flag &^ mysql.PreventNullInsertFlag
		ver, err = updateVersionAndTableInfo(t, job, tblInfo, true)
		if err != nil {
			return ver, errors.Trace(err)
		}
	}
	job.FinishTableJob(model.JobStateRollbackDone, model.StateNone, ver, tblInfo)
	// For those column-type-change type which doesn't need reorg data, we should also mock the job args for delete range.
	job.Args = []interface{}{[]int64{}, []int64{}}
	return ver, nil
}

// modifyColsFromNull2NotNull modifies the type definitions of 'null' to 'not null'.
// Introduce the `mysql.PreventNullInsertFlag` flag to prevent users from inserting or updating null values.
<<<<<<< HEAD
func modifyColsFromNull2NotNull(w *worker, dbInfo *model.DBInfo, tblInfo *model.TableInfo, cols []*model.ColumnInfo, newColName model.CIStr, isModifiedType bool, job *model.Job) error {
=======
func modifyColsFromNull2NotNull(w *worker, dbInfo *model.DBInfo, tblInfo *model.TableInfo, cols []*model.ColumnInfo,
	newColName model.CIStr, isDataTruncated bool) error {
>>>>>>> efc774aa
	// Get sessionctx from context resource pool.
	var ctx sessionctx.Context
	ctx, err := w.sessPool.get()
	if err != nil {
		return errors.Trace(err)
	}
	defer w.sessPool.put(ctx)

	skipCheck := false
	if job.ReorgMeta != nil && !job.ReorgMeta.SQLMode.HasStrictMode() {
		skipCheck = true
	}
	failpoint.Inject("skipMockContextDoExec", func(val failpoint.Value) {
		if val.(bool) {
			skipCheck = true
		}
	})
	if !skipCheck {
		// If there is a null value inserted, it cannot be modified and needs to be rollback.
		err = checkForNullValue(ctx, isDataTruncated, dbInfo.Name, tblInfo.Name, newColName, cols...)
		if err != nil {
			return errors.Trace(err)
		}
	}

	// Prevent this field from inserting null values.
	for _, col := range cols {
		col.Flag |= mysql.PreventNullInsertFlag
	}
	return nil
}

func generateOriginDefaultValue(col *model.ColumnInfo) (interface{}, error) {
	var err error
	odValue := col.GetDefaultValue()
	if odValue == nil && mysql.HasNotNullFlag(col.Flag) {
		switch col.Tp {
		// Just use enum field's first element for OriginDefaultValue.
		case mysql.TypeEnum:
			defEnum, verr := types.ParseEnumValue(col.FieldType.Elems, 1)
			if verr != nil {
				return nil, errors.Trace(verr)
			}
			defVal := types.NewCollateMysqlEnumDatum(defEnum, col.Collate)
			return defVal.ToString()
		default:
			zeroVal := table.GetZeroValue(col)
			odValue, err = zeroVal.ToString()
			if err != nil {
				return nil, errors.Trace(err)
			}
		}
	}

	if odValue == strings.ToUpper(ast.CurrentTimestamp) {
		if col.Tp == mysql.TypeTimestamp {
			odValue = time.Now().UTC().Format(types.TimeFormat)
		} else if col.Tp == mysql.TypeDatetime {
			odValue = time.Now().Format(types.TimeFormat)
		}
	}
	return odValue, nil
}

func findColumnInIndexCols(c string, cols []*model.IndexColumn) *model.IndexColumn {
	for _, c1 := range cols {
		if c == c1.Name.L {
			return c1
		}
	}
	return nil
}

func getColumnInfoByName(tbInfo *model.TableInfo, column string) *model.ColumnInfo {
	for _, colInfo := range tbInfo.Cols() {
		if colInfo.Name.L == column {
			return colInfo
		}
	}
	return nil
}

// isVirtualGeneratedColumn checks the column if it is virtual.
func isVirtualGeneratedColumn(col *model.ColumnInfo) bool {
	if col.IsGenerated() && !col.GeneratedStored {
		return true
	}
	return false
}

func indexInfoContains(idxID int64, idxInfos []*model.IndexInfo) bool {
	for _, idxInfo := range idxInfos {
		if idxID == idxInfo.ID {
			return true
		}
	}
	return false
}

func indexInfosToIDList(idxInfos []*model.IndexInfo) []int64 {
	ids := make([]int64, 0, len(idxInfos))
	for _, idxInfo := range idxInfos {
		ids = append(ids, idxInfo.ID)
	}
	return ids
}

func genChangingColumnUniqueName(tblInfo *model.TableInfo, oldCol *model.ColumnInfo) string {
	suffix := 0
	newColumnNamePrefix := fmt.Sprintf("%s%s", changingColumnPrefix, oldCol.Name.O)
	newColumnLowerName := fmt.Sprintf("%s_%d", strings.ToLower(newColumnNamePrefix), suffix)
	// Check whether the new column name is used.
	columnNameMap := make(map[string]bool, len(tblInfo.Columns))
	for _, col := range tblInfo.Columns {
		columnNameMap[col.Name.L] = true
	}
	for columnNameMap[newColumnLowerName] {
		suffix++
		newColumnLowerName = fmt.Sprintf("%s_%d", strings.ToLower(newColumnNamePrefix), suffix)
	}
	return fmt.Sprintf("%s_%d", newColumnNamePrefix, suffix)
}

func genChangingIndexUniqueName(tblInfo *model.TableInfo, idxInfo *model.IndexInfo) string {
	suffix := 0
	newIndexNamePrefix := fmt.Sprintf("%s%s", changingIndexPrefix, idxInfo.Name.O)
	newIndexLowerName := fmt.Sprintf("%s_%d", strings.ToLower(newIndexNamePrefix), suffix)
	// Check whether the new index name is used.
	indexNameMap := make(map[string]bool, len(tblInfo.Indices))
	for _, idx := range tblInfo.Indices {
		indexNameMap[idx.Name.L] = true
	}
	for indexNameMap[newIndexLowerName] {
		suffix++
		newIndexLowerName = fmt.Sprintf("%s_%d", strings.ToLower(newIndexNamePrefix), suffix)
	}
	return fmt.Sprintf("%s_%d", newIndexNamePrefix, suffix)
}

func getChangingColumnOriginName(changingCol *model.IndexColumn) string {
	colName := strings.ToLower(strings.TrimPrefix(changingCol.Name.O, changingColumnPrefix))
	// Since the unique colName may contain the suffix number (columnName_num), better trim the suffix.
	var pos int
	if pos = strings.LastIndex(colName, "_"); pos == -1 {
		return colName
	}
	return colName[:pos]
}

func getChangingIndexOriginName(changingIdx *model.IndexInfo) string {
	idxName := strings.TrimPrefix(changingIdx.Name.O, changingIndexPrefix)
	// Since the unique idxName may contain the suffix number (indexName_num), better trim the suffix.
	var pos int
	if pos = strings.LastIndex(idxName, "_"); pos == -1 {
		return idxName
	}
	return idxName[:pos]
}<|MERGE_RESOLUTION|>--- conflicted
+++ resolved
@@ -968,7 +968,7 @@
 		// Column from null to not null.
 		if !mysql.HasNotNullFlag(oldCol.Flag) && mysql.HasNotNullFlag(changingCol.Flag) {
 			// Introduce the `mysql.PreventNullInsertFlag` flag to prevent users from inserting or updating null values.
-			err := modifyColsFromNull2NotNull(w, dbInfo, tblInfo, []*model.ColumnInfo{oldCol}, oldCol.Name, oldCol.Tp != changingCol.Tp, job)
+			err := modifyColsFromNull2NotNull(w, dbInfo, tblInfo, []*model.ColumnInfo{oldCol}, oldCol.Name, oldCol.Tp != changingCol.Tp, job, false)
 			if err != nil {
 				if ErrWarnDataTruncated.Equal(err) || errInvalidUseOfNull.Equal(err) {
 					job.State = model.JobStateRollingback
@@ -1012,7 +1012,7 @@
 		// Column from null to not null.
 		if !mysql.HasNotNullFlag(oldCol.Flag) && mysql.HasNotNullFlag(changingCol.Flag) {
 			// Introduce the `mysql.PreventNullInsertFlag` flag to prevent users from inserting or updating null values.
-			err := modifyColsFromNull2NotNull(w, dbInfo, tblInfo, []*model.ColumnInfo{oldCol}, oldCol.Name, oldCol.Tp != changingCol.Tp, job)
+			err := modifyColsFromNull2NotNull(w, dbInfo, tblInfo, []*model.ColumnInfo{oldCol}, oldCol.Name, oldCol.Tp != changingCol.Tp, job, false)
 			if err != nil {
 				if ErrWarnDataTruncated.Equal(err) || errInvalidUseOfNull.Equal(err) {
 					job.State = model.JobStateRollingback
@@ -1357,14 +1357,12 @@
 	})
 
 	w.rowMap[w.newColInfo.ID] = newColVal
-<<<<<<< HEAD
 	if !w.sqlMode.HasStrictMode() && !mysql.HasNotNullFlag(w.oldColInfo.Flag) && mysql.HasNotNullFlag(w.newColInfo.Flag) && newColVal.IsNull() {
 		w.rowMap[w.newColInfo.ID] = table.GetZeroValue(w.newColInfo)
-=======
+	}
 	_, err = w.rowDecoder.EvalRemainedExprColumnMap(w.sessCtx, timeutil.SystemLocation(), w.rowMap)
 	if err != nil {
 		return errors.Trace(err)
->>>>>>> efc774aa
 	}
 
 	newColumnIDs := make([]int64, 0, len(w.rowMap))
@@ -1470,7 +1468,7 @@
 		}
 
 		// Introduce the `mysql.PreventNullInsertFlag` flag to prevent users from inserting or updating null values.
-		err := modifyColsFromNull2NotNull(w, dbInfo, tblInfo, []*model.ColumnInfo{oldCol}, newCol.Name, oldCol.Tp != newCol.Tp, job)
+		err := modifyColsFromNull2NotNull(w, dbInfo, tblInfo, []*model.ColumnInfo{oldCol}, newCol.Name, oldCol.Tp != newCol.Tp, job, false)
 		if err != nil {
 			if ErrWarnDataTruncated.Equal(err) || errInvalidUseOfNull.Equal(err) {
 				job.State = model.JobStateRollingback
@@ -1787,12 +1785,7 @@
 
 // modifyColsFromNull2NotNull modifies the type definitions of 'null' to 'not null'.
 // Introduce the `mysql.PreventNullInsertFlag` flag to prevent users from inserting or updating null values.
-<<<<<<< HEAD
-func modifyColsFromNull2NotNull(w *worker, dbInfo *model.DBInfo, tblInfo *model.TableInfo, cols []*model.ColumnInfo, newColName model.CIStr, isModifiedType bool, job *model.Job) error {
-=======
-func modifyColsFromNull2NotNull(w *worker, dbInfo *model.DBInfo, tblInfo *model.TableInfo, cols []*model.ColumnInfo,
-	newColName model.CIStr, isDataTruncated bool) error {
->>>>>>> efc774aa
+func modifyColsFromNull2NotNull(w *worker, dbInfo *model.DBInfo, tblInfo *model.TableInfo, cols []*model.ColumnInfo, newColName model.CIStr, isModifiedType bool, job *model.Job, isDataTruncated bool) error {
 	// Get sessionctx from context resource pool.
 	var ctx sessionctx.Context
 	ctx, err := w.sessPool.get()
