--- conflicted
+++ resolved
@@ -533,43 +533,29 @@
 				return ver, errors.Trace(err)
 			}
 		}
-<<<<<<< HEAD
 		ver, err = updateVersionAndTableInfoWithCheck(t, job, tblInfo, colOriginalState != colInfos[0].State)
-=======
-		ver, err = updateVersionAndTableInfoWithCheck(t, job, tblInfo, originalState != colInfos[0].State)
 		if err != nil {
 			return ver, errors.Trace(err)
 		}
 		job.SchemaState = model.StateWriteOnly
->>>>>>> c3e54962
 	case model.StateWriteOnly:
 		// write only -> delete only
 		setColumnsState(colInfos, model.StateDeleteOnly)
-<<<<<<< HEAD
 		setIndexesState(sidxInfos, model.StateDeleteOnly)
 		ver, err = updateVersionAndTableInfo(t, job, tblInfo, colOriginalState != colInfos[0].State)
-=======
-		setIndicesState(idxInfos, model.StateDeleteOnly)
-		ver, err = updateVersionAndTableInfo(t, job, tblInfo, originalState != colInfos[0].State)
 		if err != nil {
 			return ver, errors.Trace(err)
 		}
 		job.SchemaState = model.StateDeleteOnly
->>>>>>> c3e54962
 	case model.StateDeleteOnly:
 		// delete only -> reorganization
 		setColumnsState(colInfos, model.StateDeleteReorganization)
-<<<<<<< HEAD
 		setIndexesState(sidxInfos, model.StateDeleteReorganization)
 		ver, err = updateVersionAndTableInfo(t, job, tblInfo, colOriginalState != colInfos[0].State)
-=======
-		setIndicesState(idxInfos, model.StateDeleteReorganization)
-		ver, err = updateVersionAndTableInfo(t, job, tblInfo, originalState != colInfos[0].State)
 		if err != nil {
 			return ver, errors.Trace(err)
 		}
 		job.SchemaState = model.StateDeleteReorganization
->>>>>>> c3e54962
 	case model.StateDeleteReorganization:
 		// reorganization -> absent
 		// All reorganization jobs are done, drop this column.
@@ -796,43 +782,29 @@
 		if err != nil {
 			return ver, errors.Trace(err)
 		}
-<<<<<<< HEAD
 		ver, err = updateVersionAndTableInfoWithCheck(t, job, tblInfo, colOriginalState != colInfo.State)
-=======
-		ver, err = updateVersionAndTableInfoWithCheck(t, job, tblInfo, originalState != colInfo.State)
 		if err != nil {
 			return ver, errors.Trace(err)
 		}
 		job.SchemaState = model.StateWriteOnly
->>>>>>> c3e54962
 	case model.StateWriteOnly:
 		// write only -> delete only
 		colInfo.State = model.StateDeleteOnly
-<<<<<<< HEAD
 		setIndexesState(sidxInfos, model.StateDeleteOnly)
 		ver, err = updateVersionAndTableInfo(t, job, tblInfo, colOriginalState != colInfo.State)
-=======
-		setIndicesState(idxInfos, model.StateDeleteOnly)
-		ver, err = updateVersionAndTableInfo(t, job, tblInfo, originalState != colInfo.State)
 		if err != nil {
 			return ver, errors.Trace(err)
 		}
 		job.SchemaState = model.StateDeleteOnly
->>>>>>> c3e54962
 	case model.StateDeleteOnly:
 		// delete only -> reorganization
 		colInfo.State = model.StateDeleteReorganization
-<<<<<<< HEAD
 		setIndexesState(sidxInfos, model.StateDeleteReorganization)
 		ver, err = updateVersionAndTableInfo(t, job, tblInfo, colOriginalState != colInfo.State)
-=======
-		setIndicesState(idxInfos, model.StateDeleteReorganization)
-		ver, err = updateVersionAndTableInfo(t, job, tblInfo, originalState != colInfo.State)
 		if err != nil {
 			return ver, errors.Trace(err)
 		}
 		job.SchemaState = model.StateDeleteReorganization
->>>>>>> c3e54962
 	case model.StateDeleteReorganization:
 		// reorganization -> absent
 		// All reorganization jobs are done, drop this column.
