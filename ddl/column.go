--- conflicted
+++ resolved
@@ -931,18 +931,11 @@
 				// If timeout, we should return, check for the owner and re-wait job done.
 				return ver, nil
 			}
-			if kv.ErrKeyExists.Equal(err) || errCancelledDDLJob.Equal(err) || errCantDecodeRecord.Equal(err) || types.ErrOverflow.Equal(err) {
+			if kv.ErrKeyExists.Equal(err) || errCancelledDDLJob.Equal(err) || errCantDecodeRecord.Equal(err) || types.ErrOverflow.Equal(err) ||
+				types.ErrOverflow.Equal(err) || types.ErrDataTooLong.Equal(err) || types.ErrTruncated.Equal(err) {
 				logutil.BgLogger().Warn("[ddl] run modify column job failed, convert job to rollback", zap.String("job", job.String()), zap.Error(err))
-<<<<<<< HEAD
-				// TODO: Do rollback.
-			}
-			if types.ErrOverflow.Equal(err) || types.ErrDataTooLong.Equal(err) || types.ErrTruncated.Equal(err) {
-				// TODO: Do rollback.
-				job.State = model.JobStateCancelled
-=======
 				// When encounter these error above, we change the job to rolling back job directly.
 				job.State = model.JobStateRollingback
->>>>>>> e880cae4
 				return ver, errors.Trace(err)
 			}
 			// Clean up the channel of notifyCancelReorgJob. Make sure it can't affect other jobs.
