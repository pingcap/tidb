--- conflicted
+++ resolved
@@ -273,11 +273,7 @@
 		return ver, errors.Trace(err)
 	}
 
-<<<<<<< HEAD
 	return updateColumn(t, job, newCol, &newCol.Name, originalTableName)
-=======
-	return updateColumn(t, job, newCol, &newCol.Name)
->>>>>>> e94df345
 }
 
 func onModifyColumn(t *meta.Meta, job *model.Job) (ver int64, _ error) {
@@ -291,19 +287,11 @@
 		return ver, errors.Trace(err)
 	}
 
-<<<<<<< HEAD
-	return d.doModifyColumn(t, job, newCol, oldColName, pos, ti.Name.O)
+	return doModifyColumn(t, job, newCol, oldColName, pos, ti.Name.O)
 }
 
 // doModifyColumn updates the column information and reorders all columns.
-func (d *ddl) doModifyColumn(t *meta.Meta, job *model.Job, newCol *model.ColumnInfo, oldName *model.CIStr, pos *ast.ColumnPosition, originalTableName string) (ver int64, _ error) {
-=======
-	return doModifyColumn(t, job, newCol, oldColName, pos)
-}
-
-// doModifyColumn updates the column information and reorders all columns.
-func doModifyColumn(t *meta.Meta, job *model.Job, newCol *model.ColumnInfo, oldName *model.CIStr, pos *ast.ColumnPosition) (ver int64, _ error) {
->>>>>>> e94df345
+func doModifyColumn(t *meta.Meta, job *model.Job, newCol *model.ColumnInfo, oldName *model.CIStr, pos *ast.ColumnPosition, originalTableName string) (ver int64, _ error) {
 	tblInfo, err := getTableInfo(t, job, job.SchemaID)
 	if err != nil {
 		return ver, errors.Trace(err)
@@ -404,11 +392,7 @@
 	return ver, nil
 }
 
-<<<<<<< HEAD
-func (d *ddl) updateColumn(t *meta.Meta, job *model.Job, newCol *model.ColumnInfo, oldColName *model.CIStr, originalTableName string) (ver int64, _ error) {
-=======
-func updateColumn(t *meta.Meta, job *model.Job, newCol *model.ColumnInfo, oldColName *model.CIStr) (ver int64, _ error) {
->>>>>>> e94df345
+func updateColumn(t *meta.Meta, job *model.Job, newCol *model.ColumnInfo, oldColName *model.CIStr, originalTableName string) (ver int64, _ error) {
 	tblInfo, err := getTableInfo(t, job, job.SchemaID)
 	if err != nil {
 		return ver, errors.Trace(err)
